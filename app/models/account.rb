# frozen_string_literal: true

#
# Copyright (C) 2011 - present Instructure, Inc.
#
# This file is part of Canvas.
#
# Canvas is free software: you can redistribute it and/or modify it under
# the terms of the GNU Affero General Public License as published by the Free
# Software Foundation, version 3 of the License.
#
# Canvas is distributed in the hope that it will be useful, but WITHOUT ANY
# WARRANTY; without even the implied warranty of MERCHANTABILITY or FITNESS FOR
# A PARTICULAR PURPOSE. See the GNU Affero General Public License for more
# details.
#
# You should have received a copy of the GNU Affero General Public License along
# with this program. If not, see <http://www.gnu.org/licenses/>.
#

class Account < ActiveRecord::Base
  include Context
  include OutcomeImportContext
  include Pronouns
  include SearchTermHelper

  INSTANCE_GUID_SUFFIX = "canvas-lms"
  CALENDAR_SUBSCRIPTION_TYPES = %w[manual auto].freeze
  HORIZON_FEATURE_SLUG = "horizon"

  include Workflow
  include BrandConfigHelpers
  include Canvas::Security::PasswordPolicyAccountSettingValidator

  belongs_to :root_account, class_name: "Account"
  belongs_to :parent_account, class_name: "Account"

  has_many :courses
  has_many :custom_grade_statuses, inverse_of: :root_account, foreign_key: :root_account_id
  has_many :standard_grade_statuses, inverse_of: :root_account, foreign_key: :root_account_id
  has_many :favorites, inverse_of: :root_account
  has_many :all_courses, class_name: "Course", foreign_key: "root_account_id", inverse_of: :root_account
  has_one :terms_of_service, dependent: :destroy
  has_one :terms_of_service_content, dependent: :destroy
  has_many :group_categories, -> { collaborative.where(deleted_at: nil) }, class_name: "GroupCategory", as: :context, inverse_of: :context
  has_many :all_group_categories, -> { collaborative }, class_name: "GroupCategory", foreign_key: "root_account_id", inverse_of: :root_account
  has_many :groups, -> { collaborative }, class_name: "Group", as: :context, inverse_of: :context
  has_many :all_groups, -> { collaborative }, class_name: "Group", foreign_key: "root_account_id", inverse_of: :root_account
  has_many :all_group_memberships, source: "group_memberships", through: :all_groups
  has_many :differentiation_tag_categories, -> { non_collaborative.where(deleted_at: nil) }, class_name: "GroupCategory", as: :context, inverse_of: :context
  has_many :all_differentiation_tag_categories, -> { non_collaborative }, class_name: "GroupCategory", foreign_key: "root_account_id", inverse_of: :root_account
  has_many :differentiation_tags, -> { non_collaborative }, class_name: "Group", as: :context, inverse_of: :context
  has_many :all_differentiation_tags, -> { non_collaborative }, class_name: "Group", foreign_key: "root_account_id", inverse_of: :root_account
  has_many :all_differentiation_tag_memberships, source: "group_memberships", through: :all_differentiation_tags
  has_many :combined_groups_and_differentiation_tags, class_name: "Group", as: :context, inverse_of: :context
  has_many :combined_group_and_differentiation_tag_categories, -> { active }, class_name: "GroupCategory", as: :context, inverse_of: :context
  has_many :active_combined_group_and_differentiation_tag_categories, -> { active }, class_name: "GroupCategory", as: :context, inverse_of: :context
  has_many :enrollment_terms, foreign_key: "root_account_id", inverse_of: :root_account
  has_many :active_enrollment_terms, -> { where("enrollment_terms.workflow_state<>'deleted'") }, class_name: "EnrollmentTerm", foreign_key: "root_account_id", inverse_of: false
  has_many :grading_period_groups, inverse_of: :root_account, dependent: :destroy
  has_many :grading_periods, through: :grading_period_groups
  has_many :enrollments, -> { where("enrollments.type<>'StudentViewEnrollment'") }, foreign_key: "root_account_id", inverse_of: :root_account
  has_many :all_enrollments, class_name: "Enrollment", foreign_key: "root_account_id", inverse_of: :root_account
  has_many :temporary_enrollment_pairings, inverse_of: :root_account, foreign_key: "root_account_id"
  has_many :sub_accounts, -> { where("workflow_state<>'deleted'") }, class_name: "Account", foreign_key: "parent_account_id", inverse_of: :parent_account
  has_many :all_accounts, -> { order(:name) }, class_name: "Account", foreign_key: "root_account_id", inverse_of: :root_account
  has_many :account_users, dependent: :destroy
  has_many :active_account_users, -> { active }, class_name: "AccountUser"
  has_many :course_sections, foreign_key: "root_account_id", inverse_of: :root_account
  has_many :sis_batches
  has_many :abstract_courses, class_name: "AbstractCourse"
  has_many :root_abstract_courses, class_name: "AbstractCourse", foreign_key: "root_account_id", inverse_of: :root_account
  has_many :user_account_associations
  has_many :all_users, -> { distinct }, through: :user_account_associations, source: :user
  has_many :users, through: :active_account_users
  has_many :user_past_lti_ids, as: :context, inverse_of: :context
  has_many :pseudonyms, -> { preload(:user) }, inverse_of: :account
  has_many :pseudonym_users, through: :pseudonyms, source: :user
  has_many :role_overrides, as: :context, inverse_of: :context
  has_many :course_account_associations
  has_many :child_courses, -> { where(course_account_associations: { depth: 0 }) }, through: :course_account_associations, source: :course
  has_many :attachments, as: :context, inverse_of: :context, dependent: :destroy
  has_many :active_assignments, -> { where("assignments.workflow_state<>'deleted'") }, as: :context, inverse_of: :context, class_name: "Assignment"
  has_many :attachment_associations, inverse_of: :root_account
  has_many :folders, -> { order("folders.name") }, as: :context, inverse_of: :context, dependent: :destroy
  has_many :active_folders, -> { where("folder.workflow_state<>'deleted'").order("folders.name") }, class_name: "Folder", as: :context, inverse_of: :context
  has_many :developer_keys
  has_many :developer_key_account_bindings, inverse_of: :account, dependent: :destroy
  has_many :lti_registration_account_bindings, class_name: "Lti::RegistrationAccountBinding", inverse_of: :account, dependent: :destroy
  has_many :lti_overlays, class_name: "Lti::Overlay", inverse_of: :account, dependent: :destroy
  has_many :lti_overlay_versions, class_name: "Lti::OverlayVersion", inverse_of: :account, dependent: :destroy
  has_many :lti_registration_history_entries, class_name: "Lti::RegistrationHistoryEntry", inverse_of: :root_account
  has_many :lti_notice_handlers, class_name: "Lti::NoticeHandler", inverse_of: :account, dependent: :destroy
  has_many :authentication_providers,
           -> { ordered },
           inverse_of: :account,
           extend: AuthenticationProvider::FindWithType
  has_many :calendar_events, -> { where("calendar_events.workflow_state<>'cancelled'") }, as: :context, inverse_of: :context, dependent: :destroy

  has_many :account_reports, inverse_of: :account
  has_many :grading_standards, -> { where("workflow_state<>'deleted'") }, as: :context, inverse_of: :context
  has_many :assessment_question_banks, -> { preload(:assessment_questions, :assessment_question_bank_users) }, as: :context, inverse_of: :context
  has_many :assessment_questions, through: :assessment_question_banks
  has_many :roles
  has_many :all_roles, class_name: "Role", foreign_key: "root_account_id", inverse_of: :root_account
  has_many :progresses, as: :context, inverse_of: :context
  has_many :content_migrations, as: :context, inverse_of: :context
  has_many :sis_batch_errors, foreign_key: :root_account_id, inverse_of: :root_account
  has_many :canvadocs_annotation_contexts
  has_one :outcome_proficiency, -> { preload(:outcome_proficiency_ratings) }, as: :context, inverse_of: :context, dependent: :destroy
  has_one :outcome_calculation_method, as: :context, inverse_of: :context, dependent: :destroy
  has_many :rubric_imports, inverse_of: :root_account, foreign_key: :root_account_id
  has_many :rubric_assessment_imports, inverse_of: :root_account, foreign_key: :root_account_id

  has_many :auditor_account_user_records,
           class_name: "Auditors::ActiveRecord::AccountUserRecord",
           dependent: :destroy,
           inverse_of: :account
  has_many :auditor_authentication_records,
           class_name: "Auditors::ActiveRecord::AuthenticationRecord",
           dependent: :destroy,
           inverse_of: :account
  has_many :auditor_course_records,
           class_name: "Auditors::ActiveRecord::CourseRecord",
           dependent: :destroy,
           inverse_of: :account
  has_many :auditor_grade_change_records,
           class_name: "Auditors::ActiveRecord::GradeChangeRecord",
           dependent: :destroy,
           inverse_of: :account
  has_many :auditor_root_grade_change_records,
           foreign_key: "root_account_id",
           class_name: "Auditors::ActiveRecord::GradeChangeRecord",
           dependent: :destroy,
           inverse_of: :root_account
  has_many :auditor_feature_flag_records,
           foreign_key: "root_account_id",
           class_name: "Auditors::ActiveRecord::FeatureFlagRecord",
           dependent: :destroy,
           inverse_of: :root_account
  has_many :auditor_pseudonym_records,
           foreign_key: "root_account_id",
           class_name: "Auditors::ActiveRecord::PseudonymRecord",
           inverse_of: :root_account
  has_many :lti_resource_links,
           as: :context,
           inverse_of: :context,
           class_name: "Lti::ResourceLink",
           dependent: :destroy
  has_many :lti_registrations, class_name: "Lti::Registration", inverse_of: :account, dependent: :destroy
  has_many :block_editor_templates, class_name: "BlockEditorTemplate", as: :context, inverse_of: :context
  has_many :oauth_client_configs, class_name: "OAuthClientConfig", inverse_of: :root_account
  belongs_to :course_template, class_name: "Course", inverse_of: :templated_accounts
  belongs_to :grading_standard

  def inherited_assessment_question_banks(include_self = false, *additional_contexts)
    sql, conds = [], []
    contexts = additional_contexts + account_chain
    contexts.delete(self) unless include_self
    contexts.each do |c|
      sql << "context_type = ? AND context_id = ?"
      conds += [c.class.to_s, c.id]
    end
    conds.unshift(sql.join(" OR "))
    AssessmentQuestionBank.where(conds)
  end

  include LearningOutcomeContext
  include RubricContext

  has_many :context_external_tools, -> { order(:name) }, as: :context, inverse_of: :context, dependent: :destroy
  has_many :error_reports
  has_many :announcements, -> { active }, class_name: "AccountNotification"
  has_many :alerts, -> { preload(:criteria) }, as: :context, inverse_of: :context
  has_many :report_snapshots
  has_many :external_integration_keys, as: :context, inverse_of: :context, dependent: :destroy
  has_many :shared_brand_configs
  belongs_to :brand_config, foreign_key: "brand_config_md5", inverse_of: :accounts
  has_many :blackout_dates, as: :context, inverse_of: :context

  before_validation :verify_unique_sis_source_id
  before_save :ensure_defaults
  before_save :remove_template_id, if: ->(a) { a.workflow_state_changed? && a.deleted? }
  before_save :denormalize_horizon_account_if_changed
  before_create :enable_sis_imports, if: :root_account?
  after_save :update_account_associations_if_changed
  after_save :update_lti_context_controls_if_necessary
  after_save :check_downstream_caches

  before_save :setup_cache_invalidation
  after_save :invalidate_caches_if_changed
  after_update :clear_special_account_cache_if_special

  after_update :clear_cached_short_name, if: :saved_change_to_name?
  after_update :log_rqd_setting_enable_or_disable
  after_create :create_default_objects

  serialize :settings, type: Hash
  include TimeZoneHelper

  time_zone_attribute :default_time_zone, default: "America/Denver"
  def default_time_zone
    if self["default_time_zone"] || root_account?
      super
    else
      root_account.default_time_zone
    end
  end
  alias_method :time_zone, :default_time_zone

  validates_locale :default_locale, allow_nil: true
  validates :name, length: { maximum: maximum_string_length, allow_blank: true }
  validate :account_chain_loop, if: :parent_account_id_changed?
  validate :validate_auth_discovery_url
  validates :workflow_state, presence: true
  validate :no_active_courses, if: ->(a) { a.workflow_state_changed? && !a.active? }
  validate :no_active_sub_accounts, if: ->(a) { a.workflow_state_changed? && !a.active? }
  validate :validate_help_links, if: ->(a) { a.settings_changed? }
  validate :validate_course_template, if: ->(a) { a.has_attribute?(:course_template_id) && a.course_template_id_changed? }
  validates :account_calendar_subscription_type, inclusion: { in: CALENDAR_SUBSCRIPTION_TYPES }
  validate :validate_number_separators, if: ->(a) { a.settings_changed? && (a.settings.dig(:decimal_separator, :value) != a.settings_was.dig(:decimal_separator, :value) || a.settings.dig(:thousand_separator, :value) != a.settings_was.dig(:thousand_separator, :value)) }
  include StickySisFields

  are_sis_sticky :name, :parent_account_id

  include FeatureFlags

  def feature_flag_cache
    MultiCache.cache
  end

  def self.recursive_default_locale_for_id(account_id)
    local_id, shard = Shard.local_id_for(account_id)
    (shard || Shard.current).activate do
      obj = Account.new(id: local_id) # someday i should figure out a better way to avoid instantiating an object instead of tricking cache register
      Rails.cache.fetch_with_batched_keys("default_locale_for_id", batch_object: obj, batched_keys: [:account_chain, :default_locale]) do
        # couldn't find the cache so now we actually need to find the account
        acc = Account.find(local_id)
        acc.default_locale || (acc.parent_account_id && recursive_default_locale_for_id(acc.parent_account_id))
      end
    end
  end

  def default_locale
    result = super
    result = nil unless I18n.locale_available?(result)
    result
  end

  def resolved_outcome_proficiency
    cache_key = ["outcome_proficiency", cache_key(:resolved_outcome_proficiency), cache_key(:account_chain)].cache_key
    Rails.cache.fetch(cache_key) do
      if outcome_proficiency&.active?
        outcome_proficiency
      elsif parent_account
        parent_account.resolved_outcome_proficiency
      elsif feature_enabled?(:account_level_mastery_scales)
        OutcomeProficiency.find_or_create_default!(self)
      end
    end
  end

  def resolved_outcome_calculation_method
    cache_key = ["outcome_calculation_method", cache_key(:resolved_outcome_calculation_method), cache_key(:account_chain)].cache_key
    Rails.cache.fetch(cache_key) do
      if outcome_calculation_method&.active?
        outcome_calculation_method
      elsif parent_account
        parent_account.resolved_outcome_calculation_method
      elsif feature_enabled?(:account_level_mastery_scales)
        OutcomeCalculationMethod.find_or_create_default!(self)
      end
    end
  end

  def allow_student_anonymous_discussion_topics
    false
  end

  include ::Account::Settings
  include ::Csp::AccountHelper

  # these settings either are or could be easily added to
  # the account settings page
  add_setting :sis_app_token, root_only: true
  add_setting :sis_app_url, root_only: true
  add_setting :sis_name, root_only: true
  add_setting :sis_syncing, boolean: true, default: false, inheritable: true
  add_setting :sis_default_grade_export, boolean: true, default: false, inheritable: true
  add_setting :include_integration_ids_in_gradebook_exports, boolean: true, default: false, root_only: true
  add_setting :sis_require_assignment_due_date, boolean: true, default: false, inheritable: true
  add_setting :sis_assignment_name_length, boolean: true, default: false, inheritable: true
  add_setting :sis_assignment_name_length_input, inheritable: true

  add_setting :global_includes, root_only: true, boolean: true, default: false
  add_setting :sub_account_includes, boolean: true, default: false
  add_setting :restrict_quantitative_data, boolean: true, default: false, inheritable: true

  # Microsoft Sync Account Settings
  add_setting :microsoft_sync_enabled, root_only: true, boolean: true, default: false
  add_setting :microsoft_sync_tenant, root_only: true
  add_setting :microsoft_sync_login_attribute, root_only: true
  add_setting :microsoft_sync_login_attribute_suffix, root_only: true
  add_setting :microsoft_sync_remote_attribute, root_only: true

  # Help link settings
  add_setting :custom_help_links, root_only: true
  add_setting :new_custom_help_links, root_only: true
  add_setting :help_link_icon, root_only: true
  add_setting :help_link_name, root_only: true
  add_setting :support_url, root_only: true

  add_setting :prevent_course_renaming_by_teachers, boolean: true, root_only: true
  add_setting :prevent_course_availability_editing_by_teachers, boolean: true, root_only: true
  add_setting :login_handle_name, root_only: true
  add_setting :change_password_url, root_only: true
  add_setting :unknown_user_url, root_only: true
  add_setting :fft_registration_url, root_only: true

  add_setting :restrict_student_future_view, boolean: true, default: false, inheritable: true
  add_setting :restrict_student_future_listing, boolean: true, default: false, inheritable: true
  add_setting :restrict_student_past_view, boolean: true, default: false, inheritable: true

  add_setting :teachers_can_create_courses, boolean: true, root_only: true, default: false
  add_setting :students_can_create_courses, boolean: true, root_only: true, default: false
  add_setting :no_enrollments_can_create_courses, boolean: true, root_only: true, default: false
  add_setting :teachers_can_create_courses_anywhere, boolean: true, root_only: true, default: true
  add_setting :students_can_create_courses_anywhere, boolean: true, root_only: true, default: true

  add_setting :restrict_quiz_questions, boolean: true, root_only: true, default: false
  add_setting :allow_sending_scores_in_emails, boolean: true, root_only: true
  add_setting :can_add_pronouns, boolean: true, root_only: true, default: false
  add_setting :can_change_pronouns, boolean: true, root_only: true, default: true
  add_setting :enable_sis_export_pronouns, boolean: true, root_only: true, default: true
  add_setting :pronouns, root_only: true

  add_setting :self_enrollment
  add_setting :equella_endpoint
  add_setting :equella_teaser
  add_setting :enable_alerts, boolean: true, root_only: true
  add_setting :enable_eportfolios, boolean: true, root_only: true
  add_setting :users_can_edit_name, boolean: true, root_only: true, default: true
  add_setting :users_can_edit_profile, boolean: true, root_only: true, default: true
  add_setting :users_can_edit_comm_channels, boolean: true, root_only: true, default: true
  add_setting :open_registration, boolean: true, root_only: true
  add_setting :show_scheduler, boolean: true, root_only: true, default: false
  add_setting :enable_profiles, boolean: true, root_only: true, default: false
  add_setting :enable_turnitin, boolean: true, default: false
  add_setting :suppress_assignments, boolean: true, root_only: true, default: false
  add_setting :mfa_settings, root_only: true
  add_setting :mobile_qr_login_is_enabled, boolean: true, root_only: true, default: true
  add_setting :admins_can_change_passwords, boolean: true, root_only: true, default: false
  add_setting :admins_can_view_notifications, boolean: true, root_only: true, default: false
  add_setting :canvadocs_prefer_office_online, boolean: true, root_only: true, default: false
  add_setting :outgoing_email_default_name, root_only: true
  add_setting :external_notification_warning, boolean: true, root_only: true, default: false
  # Terms of Use and Privacy Policy settings for the root account
  add_setting :terms_changed_at, root_only: true
  add_setting :account_terms_required, root_only: true, boolean: true, default: true
  # When a user is invited to a course, do we let them see a preview of the
  # course even without registering?  This is part of the free-for-teacher
  # account perks, since anyone can invite anyone to join any course, and it'd
  # be nice to be able to see the course first if you weren't expecting the
  # invitation.
  add_setting :allow_invitation_previews, boolean: true, root_only: true, default: false
  add_setting :large_course_rosters, boolean: true, root_only: true, default: false
  add_setting :edit_institution_email, boolean: true, root_only: true, default: true
  add_setting :js_kaltura_uploader, boolean: true, root_only: true, default: false
  add_setting :google_docs_domain, root_only: true
  add_setting :dashboard_url, root_only: true
  add_setting :product_name, root_only: true
  add_setting :author_email_in_notifications, boolean: true, root_only: true, default: false
  add_setting :include_students_in_global_survey, boolean: true, root_only: true, default: false
  add_setting :trusted_referers, root_only: true
  add_setting :app_center_access_token
  add_setting :enable_offline_web_export, boolean: true, default: false, inheritable: true
  add_setting :disable_rce_media_uploads, boolean: true, default: false, inheritable: true
  add_setting :allow_gradebook_show_first_last_names, boolean: true, default: false, inheritable: true

  add_setting :strict_sis_check, boolean: true, root_only: true, default: false
  add_setting :lock_all_announcements, default: false, boolean: true, inheritable: true

  add_setting :enable_gravatar, boolean: true, root_only: true, default: true

  # For setting the default dashboard (e.g. Student Planner/List View, Activity Stream, Dashboard Cards)
  add_setting :default_dashboard_view, inheritable: true

  add_setting :require_confirmed_email, boolean: true, root_only: true, default: false

  add_setting :enable_course_catalog, boolean: true, root_only: true, default: false
  add_setting :usage_rights_required, boolean: true, default: false, inheritable: true
  add_setting :limit_parent_app_web_access, boolean: true, default: false, root_only: true
  add_setting :kill_joy, boolean: true, default: false, root_only: true
  add_setting :suppress_notifications, boolean: true, default: false, root_only: true
  add_setting :smart_alerts_threshold, default: 36, root_only: true

  add_setting :disable_post_to_sis_when_grading_period_closed, boolean: true, root_only: true, default: false

  add_setting :rce_favorite_tool_ids, inheritable: true
  add_setting :top_nav_favorite_tool_ids, inheritable: true

  add_setting :enable_as_k5_account, boolean: true, default: false, inheritable: true
  add_setting :use_classic_font_in_k5, boolean: true, default: false, inheritable: true

  # Allow accounts with strict data residency requirements to turn off mobile
  # push notifications which may be routed through US datacenters by Google/Apple
  add_setting :enable_push_notifications, boolean: true, root_only: true, default: true
  add_setting :allow_last_page_on_course_users, boolean: true, root_only: true, default: false
  add_setting :allow_last_page_on_account_courses, boolean: true, root_only: true, default: false
  add_setting :allow_last_page_on_users, boolean: true, root_only: true, default: false
  add_setting :emoji_deny_list, root_only: true

  add_setting :default_due_time, inheritable: true
  add_setting :conditional_release, default: false, boolean: true, inheritable: true
  add_setting :enable_course_paces, default: false, boolean: true, inheritable: true
  add_setting :enable_search_indexing, boolean: true, root_only: true, default: false
  add_setting :disable_login_search_indexing, boolean: true, root_only: true, default: false
  add_setting :allow_additional_email_at_registration, boolean: true, root_only: true, default: false
  add_setting :limit_personal_access_tokens, boolean: true, root_only: true, default: false
  add_setting :restrict_personal_access_tokens_from_students, boolean: true, root_only: true, default: false
  add_setting :show_sections_in_course_tray, boolean: true, root_only: true, default: true

  # Allow enabling metrics like Heap for sandboxes and other accounts without Salesforce data
  add_setting :enable_usage_metrics, boolean: true, root_only: true, default: false

  add_setting :allow_observers_in_appointment_groups, boolean: true, default: false, inheritable: true
  add_setting :default_allow_observer_signup, boolean: true, default: false, inheritable: true
  add_setting :enable_name_pronunciation, boolean: true, root_only: true, default: false
  add_setting :allow_name_pronunciation_edit_for_admins, boolean: true, root_only: true, default: false
  add_setting :allow_name_pronunciation_edit_for_students, boolean: true, root_only: true, default: false
  add_setting :allow_name_pronunciation_edit_for_teachers, boolean: true, root_only: true, default: false

  add_setting :enable_inbox_signature_block, boolean: true, root_only: true, default: false
  add_setting :disable_inbox_signature_block_for_students, boolean: true, root_only: true, default: false
  add_setting :enable_inbox_auto_response, boolean: true, root_only: true, default: false
  add_setting :disable_inbox_auto_response_for_students, boolean: true, root_only: true, default: false

  # Password Policy settings
  add_setting :password_policy, root_only: true, hash: true, values: %i[allow_login_suspension
                                                                        require_number_characters
                                                                        require_symbol_characters
                                                                        minimum_character_length
                                                                        maximum_login_attempts
                                                                        common_passwords_attachment_id
                                                                        common_passwords_folder_id]

  add_setting :enable_limited_access_for_students, boolean: true, root_only: false, default: false, inheritable: false
  add_setting :allow_assign_to_differentiation_tags, boolean: true, root_only: false, default: false, inheritable: true
  add_setting :restrict_grading_scheme_editing_to_admins, boolean: true, root_only: true, default: false

  add_setting :horizon_account, boolean: true, default: false, inheritable: true

  add_setting :decimal_separator, inheritable: true
  add_setting :thousand_separator, inheritable: true

  def settings=(hash)
    if hash.is_a?(Hash) || hash.is_a?(ActionController::Parameters)
      hash.each do |key, val|
        key = key.to_sym
        if account_settings_options && (opts = account_settings_options[key])
          if (opts[:root_only] && !root_account?) || (opts[:condition] && !send(:"#{opts[:condition]}?"))
            settings.delete key
          elsif opts[:hash]
            new_hash = {}
            if val.is_a?(Hash) || val.is_a?(ActionController::Parameters)
              val.each do |inner_key, inner_val|
                inner_key = inner_key.to_sym
                next unless opts[:values].include?(inner_key)

                new_hash[inner_key] = if opts[:inheritable] && (inner_key == :locked || (inner_key == :value && opts[:boolean]))
                                        Canvas::Plugin.value_to_boolean(inner_val)
                                      else
                                        inner_val.to_s.presence
                                      end
              end
            end
            settings[key] = new_hash.empty? ? nil : new_hash
          elsif opts[:boolean]
            settings[key] = Canvas::Plugin.value_to_boolean(val)
          else
            settings[key] = val.to_s.presence
          end
        end
      end
    end
    # prune nil or "" hash values to save space in the DB.
    settings.reject! { |_, value| value.nil? || value == { value: nil } || value == { value: nil, locked: false } }
    settings
  end

  def product_name
    settings[:product_name] || t("#product_name", "Canvas")
  end

  def usage_rights_required?
    usage_rights_required[:value]
  end

  def restrict_quantitative_data?
    root_account.feature_enabled?(:restrict_quantitative_data) && restrict_quantitative_data[:value]
  end

  def allow_global_includes?
    if root_account?
      global_includes?
    else
      root_account.try(:sub_account_includes?) && root_account.try(:allow_global_includes?)
    end
  end

  def pronouns
    return [] unless settings[:can_add_pronouns]

    settings[:pronouns]&.map { |p| translate_pronouns(p) } || Pronouns.default_pronouns
  end

  def pronouns=(pronouns)
    settings[:pronouns] = pronouns&.map { |p| untranslate_pronouns(p) }&.reject(&:blank?)
  end

  def mfa_settings
    settings[:mfa_settings].try(:to_sym) || :disabled
  end

  def non_canvas_auth_configured?
    authentication_providers.active.where("auth_type<>'canvas'").exists?
  end

  def canvas_authentication_provider
    @canvas_ap ||= authentication_providers.active.where(auth_type: "canvas").first
  end

  def canvas_authentication?
    !!canvas_authentication_provider
  end

  def enable_canvas_authentication
    return unless root_account?
    return if dummy?
    # for migrations creating a new db
    return unless Account.connection.data_source_exists?("authentication_providers")
    return if authentication_providers.active.where(auth_type: "canvas").exists?

    authentication_providers.create!(auth_type: "canvas")
  end

  def enable_offline_web_export?
    enable_offline_web_export[:value]
  end

  def disable_rce_media_uploads?
    disable_rce_media_uploads[:value]
  end

  def allow_observers_in_appointment_groups?
    allow_observers_in_appointment_groups[:value] && Account.site_admin.feature_enabled?(:observer_appointment_groups)
  end

  def default_allow_observer_signup?
    default_allow_observer_signup[:value]
  end

  def allow_assign_to_differentiation_tags?
    allow_assign_to_differentiation_tags[:value]
  end

  def allow_assign_to_differentiation_tags_unlocked?
    dt = allow_assign_to_differentiation_tags

    # If the current value is true, then it's allowed.
    return true if dt[:value]

    # If the value is false, then allow it if it is not locked.
    !dt[:locked]
  end

  def allow_gradebook_show_first_last_names?
    allow_gradebook_show_first_last_names[:value]
  end

  def enable_as_k5_account?
    enable_as_k5_account[:value]
  end

  def enable_as_k5_account!
    settings[:enable_as_k5_account] = { value: true }
    save!
  end

  def use_classic_font_in_k5?
    use_classic_font_in_k5[:value]
  end

  def limited_access_for_students?
    root_account.feature_enabled?(:allow_limited_access_for_students) && settings[:enable_limited_access_for_students]
  end

  def limited_access_for_user?(user)
    limited_access_for_students? && user.active_student_enrollments_in_account?(self)
  end

  def restricted_file_access_for_user?(user)
    root_account.feature_enabled?(:restrict_student_access) &&
      user.has_student_enrollment?
  end

  def conditional_release?
    conditional_release[:value]
  end

  def enable_course_paces?
    enable_course_paces[:value]
  end

  def open_registration?
    !!settings[:open_registration] && canvas_authentication?
  end

  def self_registration?
    canvas_authentication_provider.try(:jit_provisioning?)
  end

  def self_registration_type
    canvas_authentication_provider.try(:self_registration)
  end

  def self_registration_captcha?
    canvas_authentication_provider.try(:enable_captcha)
  end

  def recaptcha_key
    return nil unless root_account? && self_registration_captcha?

    DynamicSettings.find(tree: "private")["recaptcha_client_key", failsafe: nil]
  end

  def self_registration_allowed_for?(type)
    return false unless self_registration?
    return false if self_registration_type != "all" && type != self_registration_type

    true
  end

  def enable_self_registration
    canvas_authentication_provider.update_attribute(:self_registration, true)
  end

  def terms_required?
    terms = TermsOfService.ensure_terms_for_account(root_account)
    !(terms.terms_type == "no_terms" || terms.passive)
  end

  def require_acceptance_of_terms?(user)
    return false unless terms_required?
    return true if user.nil? || user.new_record?

    soc2_start_date = Setting.get("SOC2_start_date", Time.new(2015, 5, 16, 0, 0, 0).utc).to_time
    return false if user.created_at < soc2_start_date

    terms_changed_at = root_account.terms_of_service.terms_of_service_content&.terms_updated_at || settings[:terms_changed_at]
    last_accepted = user.preferences[:accepted_terms]
    return false if last_accepted && (terms_changed_at.nil? || last_accepted > terms_changed_at)

    true
  end

  def ip_filters=(params)
    filters = {}
    require "ipaddr"
    params.each do |key, str|
      ips = []
      vals = str.split(",")
      vals.each do |val|
        IPAddr.new(val)
        # right now the ip_filter column on quizzes is just a string,
        # so it has a max length.  I figure whatever we set it to this
        # setter should at the very least limit stored values to that
        # length.
        ips << val if val.length <= 255
      rescue IPAddr::InvalidAddressError
        # ignore
      end
      filters[key] = ips.join(",") unless ips.empty?
    end
    settings[:ip_filters] = filters
  end

  def enable_sis_imports
    self.allow_sis_import = true
  end

  def ensure_defaults
    name&.delete!("\r")
    self.uuid ||= CanvasSlug.generate_securish_uuid if has_attribute?(:uuid)
    self.lti_guid ||= "#{self.uuid}:#{INSTANCE_GUID_SUFFIX}" if has_attribute?(:lti_guid)
    self.root_account_id ||= parent_account.root_account_id if parent_account && !parent_account.root_account?
    self.root_account_id ||= parent_account_id
    self.parent_account_id ||= self.root_account_id unless root_account?
    unless root_account_id
      Account.ensure_dummy_root_account
      self.root_account_id = 0
    end
    true
  end

  def verify_unique_sis_source_id
    return true unless has_attribute?(:sis_source_id)
    return true unless sis_source_id
    return true if !root_account_id_changed? && !sis_source_id_changed?

    if root_account?
      errors.add(:sis_source_id, t("#account.root_account_cant_have_sis_id", "SIS IDs cannot be set on root accounts"))
      throw :abort
    end

    scope = root_account.all_accounts.where(sis_source_id:)
    scope = scope.where("id<>?", self) unless new_record?

    return true unless scope.exists?

    errors.add(:sis_source_id, t("#account.sis_id_in_use", "SIS ID \"%{sis_id}\" is already in use", sis_id: sis_source_id))
    throw :abort
  end

  def update_account_associations_if_changed
    # if the account structure changed, but this is _not_ a new object
    if (saved_change_to_parent_account_id? || saved_change_to_root_account_id?) &&
       !previously_new_record?
      shard.activate do
        delay_if_production.update_account_associations
      end
    end
  end

  def update_lti_context_controls_if_necessary
    # if the account structure changed, but this is _not_ a new object
    if saved_change_to_parent_account_id? && !saved_change_to_id?
      Lti::ContextControl.update_paths_for_reparent(self, parent_account_id_before_last_save, parent_account_id)
    end
  end

  def check_downstream_caches
    # dummy account has no downstream
    return if dummy?
    return if ActiveRecord::Base.in_migration

    keys_to_clear = []
    keys_to_clear << :account_chain if saved_change_to_parent_account_id? || saved_change_to_root_account_id?
    if saved_change_to_brand_config_md5? || (@old_settings && @old_settings[:sub_account_includes] != settings[:sub_account_includes])
      keys_to_clear << :brand_config
    end
    keys_to_clear << :default_locale if saved_change_to_default_locale?
    if keys_to_clear.any?
      shard.activate do
        self.class.connection.after_transaction_commit do
          delay_if_production(singleton: "Account#clear_downstream_caches/#{global_id}:#{keys_to_clear.join("/")}")
            .clear_downstream_caches(*keys_to_clear, xlog_location: self.class.current_xlog_location)
        end
      end
    end
  end

  def clear_downstream_caches(*keys_to_clear, xlog_location: nil, is_retry: false)
    shard.activate do
      if xlog_location && !self.class.wait_for_replication(start: xlog_location, timeout: 1.minute)
        delay(run_at: Time.zone.now + timeout, singleton: "Account#clear_downstream_caches/#{global_id}:#{keys_to_clear.join("/")}")
          .clear_downstream_caches(*keys_to_clear, xlog_location:, is_retry: true)
        # we still clear, but only the first time; after that we just keep waiting
        return if is_retry
      end

      Account.clear_cache_keys([id] + Account.sub_account_ids_recursive(id), *keys_to_clear)
    end
  end

  def equella_settings
    endpoint = settings[:equella_endpoint] || equella_endpoint
    if endpoint.blank?
      nil
    else
      {
        endpoint:,
        default_action: settings[:equella_action] || "selectOrAdd",
        teaser: settings[:equella_teaser]
      }
    end
  end

  def settings
    # If the settings attribute is not loaded because it's an old cached object or something, return an empty blob that is read-only
    unless has_attribute?(:settings)
      return SettingsWrapper.new(self, {}.freeze)
    end

    result = self[:settings]
    if result
      @old_settings ||= result.deep_dup
      return SettingsWrapper.new(self, result)
    end
    unless frozen?
      self[:settings] = {}
      return SettingsWrapper.new(self, self[:settings])
    end

    SettingsWrapper.new(self, {}.freeze)
  end

  def domain(current_host = nil)
    HostUrl.context_host(self, current_host)
  end

  def environment_specific_domain
    domain(ApplicationController.test_cluster_name)
  end

  def self.find_by_domain(domain)
    default if HostUrl.default_host == domain
  end

  def root_account?
    root_account_id.nil? || local_root_account_id.zero?
  end

  def primary_settings_root_account?
    root_account?
  end

  def root_account
    return self if root_account?

    super
  end

  def root_account=(value)
    return if value == self && root_account?
    raise ArgumentError, "cannot change the root account of a root account" if root_account? && persisted?

    super
  end

  def resolved_root_account_id
    root_account? ? id : root_account_id
  end

  def sub_accounts_as_options(indent = 0, preloaded_accounts = nil)
    unless preloaded_accounts
      preloaded_accounts = {}
      root_account.all_accounts.active.each do |account|
        (preloaded_accounts[account.parent_account_id] ||= []) << account
      end
    end
    res = [[("&nbsp;&nbsp;" * indent).html_safe + name, id]]
    preloaded_accounts[id]&.each do |account|
      res += account.sub_accounts_as_options(indent + 1, preloaded_accounts)
    end
    res
  end

  def users_visible_to(user)
    grants_right?(user, :read) ? all_users : all_users.none
  end

  def users_name_like(query = "")
    @cached_users_name_like ||= {}
    @cached_users_name_like[query] ||= fast_all_users.name_like(query)
  end

  def users_with_permission(permission)
    shard.activate do
      role_ids_with_permission = Rails.cache.fetch([self, "role_ids_with", permission].cache_key, expires_in: 1.hour) do
        roles = Role.where(id: active_account_users.distinct.select(:role_id))
        roles.filter_map { |role| role.id if RoleOverride.enabled_for?(self, permission, role).include?(:self) }
      end
      User.where(id: active_account_users.where(role_id: role_ids_with_permission).select(:user_id))
    end
  end

  def associated_courses(opts = {})
    if root_account?
      all_courses
    else
      shard.activate do
        if opts[:include_crosslisted_courses]
          Course.where(CourseAccountAssociation.where(account_id: self)
            .where("course_id=courses.id")
            .arel.exists)
        else
          Course.where(CourseAccountAssociation.where(account_id: self, course_section_id: nil)
            .where("course_id=courses.id")
            .arel.exists)
        end
      end
    end
  end

  def associated_user?(user)
    user_account_associations.where(user_id: user).exists?
  end

  def fast_all_users(limit = nil)
    @cached_fast_all_users ||= {}
    @cached_fast_all_users[limit] ||= all_users.limit(limit).active.select("users.id, users.updated_at, users.name, users.sortable_name").order_by_sortable_name
  end

  def users_not_in_groups(groups, opts = {})
    scope = User.active.joins(:user_account_associations)
                .where(user_account_associations: { account_id: self })
                .where(Group.not_in_group_sql_fragment(groups.map(&:id)))
                .select("users.id, users.name")
    scope = scope.select(opts[:order]).order(opts[:order]) if opts[:order]
    scope
  end

  def self_enrollment_course_for(code)
    all_courses
      .where(self_enrollment_code: code)
      .first
  end

  def discussion_checkpoints_enabled?
    feature_enabled?(:discussion_checkpoints)
  end

  def file_namespace
    if Shard.current == Shard.birth
      "account_#{root_account.local_id}"
    else
      root_account.global_asset_string
    end
  end

  def self.account_lookup_cache_key(id)
    ["_account_lookup5", id].cache_key
  end

  def self.invalidate_cache(id)
    return unless id

    default_id = Shard.relative_id_for(id, Shard.current, Shard.default)
    Shard.default.activate do
      MultiCache.delete(account_lookup_cache_key(default_id)) if default_id
    end
  rescue
    nil
  end

  def setup_cache_invalidation
    @invalidations = []
    unless new_record?
      invalidate_all = parent_account_id_changed?
      # apparently, the try_rescues are because these columns don't exist on old migrations
      @invalidations += ["default_storage_quota", "current_quota"] if invalidate_all || try_rescue(:default_storage_quota_changed?)
      @invalidations << "default_group_storage_quota" if invalidate_all || try_rescue(:default_group_storage_quota_changed?)
    end
  end

  def invalidate_association_cache
    shard.activate do
      self.class.connection.after_transaction_commit do
        Account.invalidate_cache(id) if root_account?
        Rails.cache.delete(["account2", id].cache_key)
      end
    end
  end

  def invalidate_caches_if_changed
    invalidate_association_cache if saved_changes?

    @invalidations ||= []
    if saved_change_to_parent_account_id?
      @invalidations += Account.inheritable_settings # invalidate all of them
    elsif @old_settings
      Account.inheritable_settings.each do |key|
        @invalidations << key if @old_settings[key] != settings[key] # only invalidate if needed
      end
      @old_settings = nil
    end

    if @invalidations.present?
      shard.activate do
        self.class.connection.after_transaction_commit do
          @invalidations.each do |key|
            Rails.cache.delete([key, global_id].cache_key)
          end
          Account.delay_if_production(singleton: "Account.invalidate_inherited_caches_#{global_id}")
                 .invalidate_inherited_caches(self, @invalidations)
        end
      end
    end
  end

  def self.invalidate_inherited_caches(parent_account, keys)
    parent_account.shard.activate do
      account_ids = Account.sub_account_ids_recursive(parent_account.id)
      account_ids.each do |id|
        global_id = Shard.global_id_for(id)
        keys.each do |key|
          Rails.cache.delete([key, global_id].cache_key)
        end
      end

      access_keys = keys & [:restrict_student_future_view, :restrict_student_past_view]
      if access_keys.any?
        EnrollmentState.invalidate_access_for_accounts([parent_account.id] + account_ids, access_keys)
      end
    end
  end

  DEFAULT_STORAGE_QUOTA = 500.decimal_megabytes

  def quota
    return storage_quota if storage_quota
    return DEFAULT_STORAGE_QUOTA if root_account?

    shard.activate do
      Rails.cache.fetch(["current_quota", global_id].cache_key) do
        parent_account.default_storage_quota
      end
    end
  end

  def default_storage_quota
    return super if super
    return DEFAULT_STORAGE_QUOTA if root_account?

    shard.activate do
      @default_storage_quota ||= Rails.cache.fetch(["default_storage_quota", global_id].cache_key) do
        parent_account.default_storage_quota
      end
    end
  end

  def default_storage_quota_mb
    default_storage_quota / 1.decimal_megabytes
  end

  def default_storage_quota_mb=(val)
    self.default_storage_quota = val.try(:to_i).try(:decimal_megabytes)
  end

  def default_storage_quota=(val)
    val = val.to_f
    val = nil if val <= 0
    # If the value is the same as the inherited value, then go
    # ahead and blank it so it keeps using the inherited value
    if parent_account && parent_account.default_storage_quota == val
      val = nil
    end
    super
  end

  def default_user_storage_quota
    super || User.default_storage_quota
  end

  def default_user_storage_quota=(val)
    val = val.to_i
    val = nil if val == User.default_storage_quota || val <= 0
    super
  end

  def default_user_storage_quota_mb
    default_user_storage_quota / 1.decimal_megabytes
  end

  def default_user_storage_quota_mb=(val)
    self.default_user_storage_quota = val.try(:to_i).try(:decimal_megabytes)
  end

  def default_group_storage_quota
    return super if super
    return Group.default_storage_quota if root_account?

    shard.activate do
      Rails.cache.fetch(["default_group_storage_quota", global_id].cache_key) do
        parent_account.default_group_storage_quota
      end
    end
  end

  def default_group_storage_quota=(val)
    val = val.to_i
    if (val == Group.default_storage_quota) || (val <= 0) ||
       (parent_account && parent_account.default_group_storage_quota == val)
      val = nil
    end
    super
  end

  def default_group_storage_quota_mb
    default_group_storage_quota / 1.decimal_megabytes
  end

  def default_group_storage_quota_mb=(val)
    self.default_group_storage_quota = val.try(:to_i).try(:decimal_megabytes)
  end

  def turnitin_shared_secret=(secret)
    return if secret.blank?

    self.turnitin_crypted_secret, self.turnitin_salt = Canvas::Security.encrypt_password(secret, "instructure_turnitin_secret_shared")
  end

  def turnitin_shared_secret
    return nil unless turnitin_salt && turnitin_crypted_secret

    Canvas::Security.decrypt_password(turnitin_crypted_secret, turnitin_salt, "instructure_turnitin_secret_shared")
  end

  def self.account_chain(starting_account_id)
    chain = []

    if starting_account_id.is_a?(Account)
      chain << starting_account_id
      starting_account_id = starting_account_id.parent_account_id
    end

    if starting_account_id
      guard_rail_env = (Account.connection.open_transactions == 0) ? :secondary : GuardRail.environment
      GuardRail.activate(guard_rail_env) do
        chain.concat(Shard.shard_for(starting_account_id).activate do
          Account.find_by_sql(<<~SQL.squish)
            WITH RECURSIVE t AS (
              SELECT * FROM #{Account.quoted_table_name} WHERE id=#{Shard.local_id_for(starting_account_id).first}
              UNION
              SELECT accounts.* FROM #{Account.quoted_table_name} INNER JOIN t ON accounts.id=t.parent_account_id
            )
            SELECT * FROM t
          SQL
        end)
      end
    end
    chain
  end

  def self.account_chain_ids(starting_account_id)
    block = proc do
      original_shard = Shard.current
      Shard.shard_for(starting_account_id).activate do
        id_chain = []
        if starting_account_id.is_a?(Account)
          id_chain << Shard.relative_id_for(starting_account_id.id, Shard.current, original_shard)
          starting_account_id = starting_account_id.parent_account_id
        end

        if starting_account_id
          GuardRail.activate(:secondary) do
            ids = Account.connection.select_values(<<~SQL.squish)
              WITH RECURSIVE t AS (
                SELECT * FROM #{Account.quoted_table_name} WHERE id=#{Shard.local_id_for(starting_account_id).first}
                UNION
                SELECT accounts.* FROM #{Account.quoted_table_name} INNER JOIN t ON accounts.id=t.parent_account_id
              )
              SELECT id FROM t
            SQL
            id_chain.concat(ids.map { |id| Shard.relative_id_for(id, Shard.current, original_shard) })
          end
        end
        id_chain
      end
    end
    key = Account.cache_key_for_id(starting_account_id, :account_chain)
    key ? Rails.cache.fetch(["account_chain_ids", key], &block) : block.call
  end

  # Returns a hash of account ids to an array of their account chain ids. Basically,
  # it's like Account.account_chain_ids, but for multiple accounts at once.
  # The array is sorted from bottom of the chain to the top, so the first element
  # is the account itself. The last element is a root account.
  # There are a few limitations with this method:
  # 1. It only works for accounts that are in the same shard. This method assumes that
  #    all of the provided account_ids are on the *current* shard, so you are responsible
  #    for activating the correct shard when running this.
  # 2. It does not include site admin or consortia parent ids in the chain. If you need
  #   those, you should use Account.account_chain_ids instead, or figure out how to make
  #   this method include them.
  # Finally, note that this method uses a recursive CTE, so, if the account chain ends
  # up being very long, it may suffer from poor performance. It will also suffer from
  # poor performance if you pass in a large number of account ids, so be careful!
  #
  # @param account_ids [Array] The ids of the accounts to get the chain ids for.
  # @return [Hash] A hash of account ids to an array of their account chain ids.
  # @example
  #   Account.account_chain_ids_for_accounts([1, 2, 3])
  #   # => {1 => [1, 2], 2 => [2], 3 => [3]}
  def self.account_chain_ids_for_multiple_accounts(account_ids)
    results = GuardRail.activate(:secondary) do
      Account.connection.select_rows(<<~SQL.squish)
            with recursive account_chain_ids as (
              select id,
                parent_account_id,
                id as original_account_id,
                0 as level
              from #{Account.quoted_table_name} a
              where id in (#{Account.sanitize_sql(account_ids.join(", "))})
              union
              SELECT a.id,
                a.parent_account_id,
                aci.original_account_id,
                aci.level + 1
              FROM #{Account.quoted_table_name} a
                INNER JOIN account_chain_ids aci ON a.id = aci.parent_account_id
        )
        select * from account_chain_ids order by original_account_id, level;
      SQL
    end

    results.group_by { |row| row[2] }.transform_values do |rows|
      rows.map { |row| row[0] }
    end
  end

  def self.multi_account_chain_ids(starting_account_ids)
    original_shard = Shard.current
    Shard.partition_by_shard(starting_account_ids) do |sliced_acc_ids|
      ids = Account.connection.select_values(sanitize_sql(<<~SQL.squish))
        WITH RECURSIVE t AS (
          SELECT * FROM #{Account.quoted_table_name} WHERE id IN (#{sliced_acc_ids.join(", ")})
          UNION
          SELECT accounts.* FROM #{Account.quoted_table_name} INNER JOIN t ON accounts.id=t.parent_account_id
        )
        SELECT id FROM t
      SQL
      ids.map { |id| Shard.relative_id_for(id, Shard.current, original_shard) }
    end
  end

  def self.add_federated_parent_to_chain!(chain)
    chain
  end

  def self.add_federated_parent_id_to_chain!(chain)
    chain
  end

  def self.add_site_admin_to_chain!(chain)
    add_federated_parent_to_chain!(chain)
    chain << Account.site_admin unless chain.last.site_admin?
    chain
  end

  def account_chain(include_site_admin: false, include_federated_parent: false)
    @account_chain ||= Account.account_chain(self).tap do |chain|
      # preload the root account and parent accounts that we also found here
      ra = chain.find(&:root_account?)
      chain.each { |a| a.root_account = ra if a.root_account_id == ra.id }
      chain.each_with_index { |a, idx| a.parent_account = chain[idx + 1] if a.parent_account_id == chain[idx + 1]&.id }
    end.freeze

    # This implicitly includes add_federated_parent_to_chain
    if include_site_admin
      return @account_chain_with_site_admin ||= Account.add_site_admin_to_chain!(@account_chain.dup).freeze
    end

    if include_federated_parent
      return @account_chain_with_federated_parent ||= Account.add_federated_parent_to_chain!(@account_chain.dup).freeze
    end

    @account_chain
  end

  def account_chain_ids(include_federated_parent_id: false)
    @cached_account_chain_ids ||= {}

    result = (@cached_account_chain_ids[Shard.current.id] ||= Account.account_chain_ids(self).freeze)

    if include_federated_parent_id
      @cached_account_chain_ids_with_federated_parent ||= {}
      result = (@cached_account_chain_ids_with_federated_parent[Shard.current.id] ||=
                  Account.add_federated_parent_id_to_chain!(result.dup).freeze)
    end

    result
  end

  def account_chain_loop
    # this record hasn't been saved to the db yet, so if the the chain includes
    # this account, it won't point to the new parent yet, and should still be
    # valid
    if parent_account.account_chain.include?(self)
      errors.add(:parent_account_id,
                 "Setting account #{sis_source_id || id}'s parent to #{parent_account.sis_source_id || self.parent_account_id} would create a loop")
    end
  end

  # compat for reports
  def sub_accounts_recursive(limit, offset)
    Account.limit(limit).offset(offset).sub_accounts_recursive(id)
  end

  def self.sub_accounts_recursive(parent_account_id, pluck = false)
    raise ArgumentError unless [false, :pluck].include?(pluck)

    original_shard = Shard.current
    result = Shard.shard_for(parent_account_id).activate do
      parent_account_id = Shard.relative_id_for(parent_account_id, original_shard, Shard.current)

      with_secondary_role_if_possible do
        sql = Account.sub_accounts_recursive_sql(parent_account_id)
        if pluck
          Account.connection.select_all(sql).map do |row|
            new_row = row.map do |(column, value)|
              if sharded_column?(column)
                Shard.relative_id_for(value, Shard.current, original_shard)
              else
                value
              end
            end
            new_row = new_row.first if new_row.length == 1
            new_row
          end
        else
          Account.find_by_sql(sql)
        end
      end
    end
    unless (preload_values = all.preload_values).empty?
      ActiveRecord::Associations.preload(result, preload_values)
    end
    result
  end

  def self.multi_parent_sub_accounts_recursive(parent_account_ids)
    return [] if parent_account_ids.blank?

    # Validate all parent_account_ids are on the same shard
    account_shards = parent_account_ids.map do |parent_account_id|
      Shard.shard_for(parent_account_id)
    end.uniq
    raise ArgumentError, "all parent_account_ids must be in the same shard" if account_shards.length > 1

    account_shards.first.activate do
      with_secondary_role_if_possible do
        Account.find_by_sql(
          # Switchman will make the IDs in parent_account_ids
          # relative to the currently activated shard
          Account.sub_accounts_recursive_sql(parent_account_ids, include_parents: true)
        )
      end
    end
  end

  def self.with_secondary_role_if_possible(&)
    guard_rail_env = (Account.connection.open_transactions == 0) ? :secondary : GuardRail.environment

    GuardRail.activate(guard_rail_env, &)
  end

  # a common helper
  def self.sub_account_ids_recursive(parent_account_id)
    active.select(:id).sub_accounts_recursive(parent_account_id, :pluck)
  end

  # compat for reports
  def self.sub_account_ids_recursive_sql(parent_account_id)
    active.select(:id).sub_accounts_recursive_sql(parent_account_id)
  end

  # the default ordering will have each tier in a group, followed by the next tier, etc.
  # if an order is set on the relation, that order is only applied within each group
  def self.sub_accounts_recursive_sql(parent_account_id, include_parents: false)
    relation = except(:group, :having, :limit, :offset).shard(Shard.current)
    relation_with_ids = if relation.select_values.empty? || (relation.select_values & [:id, :parent_account_id]).length == 2
                          relation
                        else
                          relation.select(:id, :parent_account_id)
                        end

    relation_with_select = all
    relation_with_select = relation_with_select.select("*") if relation_with_select.select_values.empty?

    scope = relation_with_ids.where(parent_account_id:)
    scope = relation_with_ids.where(id: parent_account_id) if include_parents

    "WITH RECURSIVE t AS (
       #{scope.to_sql}
       UNION
       #{relation_with_ids.joins("INNER JOIN t ON accounts.parent_account_id=t.id").to_sql}
     )
     #{relation_with_select.only(:select, :group, :having, :limit, :offset).from("t").to_sql}"
  end

  # Recursively finds all sub-accounts in the chain for each parent account id,
  # instead of for all of them like multi_parent_sub_accounts_recursive.
  #
  # @param parent_account_ids [Array] The "top" of the account chain.
  # @return [Hash] A hash of parent account ids to an array of their sub-account ids.
  # @example
  #   Account.partitioned_sub_account_ids_recursive([1, 2, 3])
  #   # => {1 => [4, 5], 2 => [6], 3 => []}
  def self.partitioned_sub_account_ids_recursive(parent_account_ids)
    return {} if parent_account_ids.blank?

    # Validate all parent_account_ids are on the same shard
    account_shards = parent_account_ids.map do |parent_account_id|
      Shard.shard_for(parent_account_id)
    end.uniq
    raise ArgumentError, "all parent_account_ids must be in the same shard" if account_shards.length > 1

    anchor = Account.active.where(parent_account_id: parent_account_ids).select(:id, :parent_account_id, Account.arel_table["parent_account_id"].as("original_parent_account_id"))
    recurse = Account.active.joins("INNER JOIN t ON accounts.parent_account_id=t.id").select(:id, :parent_account_id, "t.original_parent_account_id AS original_parent_account_id")

    sql = <<~SQL.squish
      WITH RECURSIVE t AS (
        #{anchor.to_sql}
        UNION
        #{recurse.to_sql}
      )
      SELECT id, original_parent_account_id FROM t
    SQL

    subaccount_ids = account_shards.first.activate do
      with_secondary_role_if_possible do
        rows = Account.connection.select_all(sql) # [{ id: 1, original_parent_account_id: 2}]
        grouped_rows = rows.group_by { |r| r["original_parent_account_id"] } # { 2 => [{ id: 1, original_parent_account_id: 2 }] }
        grouped_rows.transform_values { |gr| gr.map { |r| r["id"] } } # { 2 => [1] }
      end
    end

    # accounts without subaccounts are not included by the query
    parent_account_ids.each do |parent_account_id|
      subaccount_ids[parent_account_id] ||= []
    end

    subaccount_ids
  end

  def associated_accounts
    account_chain
  end

  def membership_for_user(user)
    account_users.active.where(user_id: user).first if user
  end

  def available_custom_account_roles(include_inactive = false)
    available_custom_roles(include_inactive).for_accounts.to_a
  end

  def available_account_roles(include_inactive = false, user = nil)
    account_roles = available_custom_account_roles(include_inactive)
    account_roles << Role.get_built_in_role("AccountAdmin", root_account_id: resolved_root_account_id)
    if user
      account_roles.select! do |role|
        au = account_users.new
        au.role_id = role.id
        au.grants_right?(user, :create)
      end
    end
    account_roles
  end

  def available_custom_course_roles(include_inactive = false)
    available_custom_roles(include_inactive).for_courses.to_a
  end

  def available_course_roles(include_inactive = false)
    course_roles = available_custom_course_roles(include_inactive)
    course_roles += Role.built_in_course_roles(root_account_id: resolved_root_account_id)
    course_roles
  end

  def available_custom_roles(include_inactive = false)
    scope = if root_account.primary_settings_root_account?
              Role.where(account_id: account_chain_ids)
            else
              Role.shard(account_chain(include_federated_parent: true).map(&:shard).uniq).where(account: account_chain(include_federated_parent: true))
            end
    include_inactive ? scope.not_deleted : scope.active
  end

  def available_roles(include_inactive = false)
    available_account_roles(include_inactive) + available_course_roles(include_inactive)
  end

  def get_account_role_by_name(role_name)
    role = get_role_by_name(role_name)
    role if role&.account_role?
  end

  def get_course_role_by_name(role_name)
    role = get_role_by_name(role_name)
    role if role&.course_role?
  end

  def get_role_by_name(role_name)
    if (role = Role.get_built_in_role(role_name, root_account_id: resolved_root_account_id))
      return role
    end

    shard.activate do
      role_scope = Role.not_deleted.where(name: role_name)
      role_scope = if self.class.connection.adapter_name == "PostgreSQL"
                     role_scope.where("account_id = ? OR
          account_id IN (
            WITH RECURSIVE t AS (
              SELECT id, parent_account_id FROM #{Account.quoted_table_name} WHERE id = ?
              UNION
              SELECT accounts.id, accounts.parent_account_id FROM #{Account.quoted_table_name} INNER JOIN t ON accounts.id=t.parent_account_id
            )
            SELECT id FROM t
          )",
                                      id,
                                      id)
                   else
                     role_scope.where(account_id: account_chain.map(&:id))
                   end
      # not_deleted scope could return both active and inactive roles, prefer the active one
      role_scope.min_by { |r| (r.workflow_state == "active") ? 0 : 1 }
    end
  end

  def get_role_by_id(role_id)
    role = Role.get_role_by_id(role_id)
    role if valid_role?(role)
  end

  def valid_role?(role)
    allowed_ids = root_account.primary_settings_root_account? ? account_chain_ids : account_chain(include_federated_parent: true).map(&:id)
    role && (role.built_in? || (id == role.account_id) || allowed_ids.include?(role.account_id))
  end

  def login_handle_name_is_customized?
    login_handle_name.present?
  end

  def customized_login_handle_name
    if login_handle_name_is_customized?
      login_handle_name
    elsif delegated_authentication?
      AuthenticationProvider.default_delegated_login_handle_name
    end
  end

  def login_handle_name_with_inference
    customized_login_handle_name || AuthenticationProvider.default_login_handle_name
  end

  def self_and_all_sub_accounts
    @self_and_all_sub_accounts ||= Account.where("root_account_id=? OR parent_account_id=?", self, self).pluck(:id).uniq + [id]
  end

  workflow do
    state :active
    state :deleted
  end

  def account_users_for(user)
    if self == Account.site_admin
      shard.activate do
        all_site_admin_account_users_hash = MultiCache.fetch("all_site_admin_account_users3") do
          # this is a plain ruby hash to keep the cached portion as small as possible
          account_users.active.each_with_object({}) do |au, result|
            result[au.user_id] ||= []
            result[au.user_id] << [au.id, au.role_id]
          end
        end
        (all_site_admin_account_users_hash[user.id] || []).map do |(id, role_id)|
          au = AccountUser.new
          au.id = id
          au.account = Account.site_admin
          au.user = user
          au.role_id = role_id
          # Marking this record as not new means `persisted?` will be true,
          # which means that `clear_association_cache` will work correctly on
          # these objects.
          au.instance_variable_set(:@new_record, false)
          au.readonly!
          au
        end
      end
    else
      @account_chain_ids ||= account_chain(include_site_admin: true).filter_map { |a| a.active? ? a.id : nil }
      Shard.partition_by_shard(@account_chain_ids) do |account_chain_ids|
        if account_chain_ids == [Account.site_admin.id]
          Account.site_admin.account_users_for(user)
        else
          AccountUser.where(account_id: account_chain_ids, user_id: user).active.to_a
        end
      end
    end
  end

  def cached_account_users_for(user)
    return [] unless user

    @account_users_cache ||= {}
    @account_users_cache[user.global_id] ||= if site_admin?
                                               account_users_for(user) # has own cache
                                             else
                                               Rails.cache.fetch_with_batched_keys(["account_users_for_user", user.cache_key(:account_users)].cache_key,
                                                                                   batch_object: self,
                                                                                   batched_keys: :account_chain,
                                                                                   skip_cache_if_disabled: true) do
                                                 account_users_for(user).each(&:clear_association_cache)
                                               end
                                             end
  end

  # returns all active account users for this entire account tree
  def all_account_users_for(user)
    raise "must be a root account" unless root_account?

    Shard.partition_by_shard(account_chain(include_site_admin: true).uniq) do |accounts|
      next unless user.associated_shards.include?(Shard.current)

      AccountUser.active.eager_load(:account).where("user_id=? AND (accounts.root_account_id IN (?) OR account_id IN (?))", user, accounts, accounts)
    end
  end

  def cached_all_account_users_for(user)
    return [] unless user

    Rails.cache.fetch_with_batched_keys(
      ["all_account_users_for_user", user.cache_key(:account_users)].cache_key,
      batch_object: self,
      batched_keys: :account_chain,
      skip_cache_if_disabled: true
    ) { all_account_users_for(user) }
  end

  set_policy do
    RoleOverride.permissions.each_key do |permission|
      given do |user|
        results = cached_account_users_for(user).map do |au|
          res = au.permission_check(self, permission)
          if res.success?
            break :success
          else
            res
          end
        end
        next true if results == :success

        # return the first result with a justification or nil, either of which will deny access
        results.find { |r| r.is_a?(AdheresToPolicy::JustifiedFailure) }
      end
      can permission
      can :create_courses if permission == :manage_courses_add
    end

    given do |user|
      results = cached_account_users_for(user).map do |au|
        res = au.permitted_for_account?(self)
        if res.success?
          break :success
        else
          res
        end
      end
      next true if results == :success

      # return the first result with a justification or nil, either of which will deny access
      results.find { |r| r.is_a?(AdheresToPolicy::JustifiedFailure) }
    end
    can %i[
      read
      read_as_admin
      manage
      update
      delete
      read_outcomes
      read_terms
      read_files
      launch_external_tool
    ]

    given { |user| root_account? && cached_all_account_users_for(user).any? { |au| au.permitted_for_account?(self).success? } }
    can :read_terms

    given { |user| user&.create_courses_right(self).present? }
    can :create_courses

    # allow teachers to view term dates
    given { |user| root_account? && !site_admin? && enrollments.active.of_instructor_type.where(user_id: user).exists? }
    can :read_terms

    # any logged in user can read global outcomes, but must be checked against the site admin
    given { |user| site_admin? && user }
    can :read_global_outcomes

    # any user with an association to this account can read the outcomes in the account
    given { |user| user && user_account_associations.where(user_id: user).exists? }
    can [:read_outcomes, :launch_external_tool]

    # any user with an admin enrollment in one of the courses can read
    given { |user| !site_admin? && user && courses.where(id: user.enrollments.active.admin.pluck(:course_id)).exists? }
    can [:read, :read_files]

    given do |user|
      root_account? && grants_right?(user, :read_roster) &&
        (grants_right?(user, :view_notifications) || Account.site_admin.grants_right?(user, :read_messages))
    end
    can :view_bounced_emails

    given do |user|
      user &&
        (user_account_associations.where(user_id: user).exists? || grants_right?(user, :read)) &&
        (account_calendar_visible || grants_right?(user, :manage_account_calendar_visibility))
    end
    can :view_account_calendar_details

    given do |user|
      limited_access_for_user?(user)
    end
    can :make_submission_comments

    given { |user| grants_right?(user, :manage_grades) }
    can :manage_grading_schemes
  end

  def reload(*)
    @account_chain = @account_chain_with_site_admin = nil
    super
  end

  alias_method :destroy_permanently!, :destroy
  def destroy
    transaction do
      account_users.update_all(workflow_state: "deleted")
      self.workflow_state = "deleted"
      self.deleted_at = Time.now.utc
      save!
    end
  end

  def to_atom
    {
      title: name,
      updated: updated_at,
      published: created_at,
      link: "/accounts/#{id}"
    }
  end

  def default_enrollment_term
    return @default_enrollment_term if @default_enrollment_term
    return if dummy?

    if root_account?
      @default_enrollment_term = GuardRail.activate(:primary) { enrollment_terms.active.where(name: EnrollmentTerm::DEFAULT_TERM_NAME).first_or_create }
    end
  end

  def context_code
    raise "DONT USE THIS, use .short_name instead" unless Rails.env.production?
  end

  def short_name
    name
  end

  # can be set/overridden by plugin to enforce email pseudonyms
  attr_accessor :email_pseudonyms

  def password_policy
    Canvas::Security::PasswordPolicy.default_policy.merge(settings[:password_policy] || {})
  end

  def password_complexity_enabled?
    return false unless root_account?

    feature_enabled?(:password_complexity)
  end

  def allow_login_suspension?
    return false unless password_complexity_enabled?

    Canvas::Plugin.value_to_boolean(password_policy[:allow_login_suspension]) || false
  end

  def delegated_authentication?
    authentication_providers.active.first.is_a?(AuthenticationProvider::Delegated)
  end

  def forgot_password_external_url
    change_password_url
  end

  def auth_discovery_url=(url)
    settings[:auth_discovery_url] = url
  end

  def auth_discovery_url(_request = nil)
    settings[:auth_discovery_url]
  end

  def auth_discovery_url_options(_request)
    {}
  end

  def login_handle_name=(handle_name)
    settings[:login_handle_name] = handle_name
  end

  def login_handle_name
    settings[:login_handle_name]
  end

  def change_password_url=(change_password_url)
    settings[:change_password_url] = change_password_url
  end

  def change_password_url
    settings[:change_password_url]
  end

  def unknown_user_url=(unknown_user_url)
    settings[:unknown_user_url] = unknown_user_url
  end

  def unknown_user_url
    settings[:unknown_user_url]
  end

  def validate_auth_discovery_url
    return if settings[:auth_discovery_url].blank?

    begin
      value, _uri = CanvasHttp.validate_url(settings[:auth_discovery_url])
      self.auth_discovery_url = value
    rescue URI::Error, ArgumentError
      errors.add(:discovery_url, t("errors.invalid_discovery_url", "The discovery URL is not valid"))
    end
  end

  def validate_help_links
    links = settings[:custom_help_links]
    return if links.blank?

    link_errors = HelpLinks.validate_links(links)
    link_errors.each do |link_error|
      errors.add(:custom_help_links, link_error)
    end
  end

  def validate_course_template
    self.course_template_id = nil if course_template_id == 0 && root_account?
    return if [nil, 0].include?(course_template_id)

    unless course_template.root_account_id == resolved_root_account_id
      errors.add(:course_template_id, t("Course template must be in the same root account"))
    end
    unless course_template.template?
      errors.add(:course_template_id, t("Course template must be marked as a template"))
    end
  end

  def validate_number_separators
    decimal_sep = settings.dig(:decimal_separator, :value)
    thousand_sep = settings.dig(:thousand_separator, :value)

    if decimal_sep.present? && thousand_sep.blank?
      errors.add(:thousand_separator_blank, t("Thousand separator cannot be blank if decimal separator is present."))
    elsif thousand_sep.present? && decimal_sep.blank?
      errors.add(:decimal_separator_blank, t("Decimal separator cannot be blank if thousand separator is present."))
    end

    if decimal_sep.present? && thousand_sep.present? && decimal_sep == thousand_sep
      errors.add(:separators_cannot_be_the_same, t("Decimal and thousand separators cannot be the same."))
    end
  end

  def no_active_courses
    return true if root_account?

    if associated_courses.not_deleted.exists?
      errors.add(:workflow_state, "Can't delete an account with active courses.")
    end
  end

  def no_active_sub_accounts
    return true if root_account?

    if sub_accounts.exists?
      errors.add(:workflow_state, "Can't delete an account with active sub_accounts.")
    end
  end

  def find_courses(string)
    all_courses.select { |c| c.name.match(string) }
  end

  def find_users(string)
    pseudonyms.map(&:user).select { |u| u.name.match(string) }
  end

  class << self
    def special_accounts
      @special_accounts ||= {}
    end

    def special_account_ids
      @special_account_ids ||= {}
    end

    def special_account_timed_cache
      @special_account_timed_cache ||= TimedCache.new(-> { Setting.get("account_special_account_cache_time", 60).to_i.seconds.ago }) do
        special_accounts.clear
      end
    end

    def special_account_list
      @special_account_list ||= []
    end

    def clear_special_account_cache!(force = false)
      special_account_timed_cache.clear(force)
    end

    def define_special_account(key, name = nil)
      name ||= key.to_s.titleize
      special_account_list << key
      instance_eval <<~RUBY, __FILE__, __LINE__ + 1
        def self.#{key}(force_create = false)
          get_special_account(:#{key}, #{name.inspect}, force_create)
        end
      RUBY
    end

    def all_special_accounts
      special_account_list.map { |key| send(key) }
    end
  end
  define_special_account(:default, "Default Account") # Account.default
  define_special_account(:site_admin) # Account.site_admin

  def clear_special_account_cache_if_special
    if shard == Shard.birth && Account.special_account_ids.values.map(&:to_i).include?(id)
      Account.clear_special_account_cache!(true)
    end
  end

  # an opportunity for plugins to load some other stuff up before caching the account
  def precache
    feature_flags.load
  end

  class ::Canvas::AccountCacheError < StandardError; end

  def self.find_cached(id)
    default_id = Shard.relative_id_for(id, Shard.current, Shard.default)
    Shard.default.activate do
      MultiCache.fetch(account_lookup_cache_key(default_id)) do
        begin
          account = Account.find(default_id)
        rescue ActiveRecord::RecordNotFound => e
          raise ::Canvas::AccountCacheError, e.message
        end
        raise "Account.find_cached should only be used with root accounts" if !account.root_account? && !Rails.env.production?

        account.precache
        account
      end
    end
  end

  def self.get_special_account(special_account_type, default_account_name, force_create = false)
    Shard.birth.activate do
      account = special_accounts[special_account_type]
      unless account
        special_account_id = special_account_ids[special_account_type] ||= Setting.get("#{special_account_type}_account_id", nil)
        begin
          account = special_accounts[special_account_type] = Account.find_cached(special_account_id) if special_account_id
        rescue ::Canvas::AccountCacheError
          raise unless Rails.env.test?
        end
      end
      # another process (i.e. selenium spec) may have changed the setting
      unless account
        special_account_id = Setting.get("#{special_account_type}_account_id", nil)
        if special_account_id && special_account_id != special_account_ids[special_account_type]
          special_account_ids[special_account_type] = special_account_id
          account = special_accounts[special_account_type] = Account.where(id: special_account_id).first
        end
      end
      if !account && default_account_name && ((!special_account_id && !Rails.env.production?) || force_create)
        t "#account.default_site_administrator_account_name", "Site Admin"
        t "#account.default_account_name", "Default Account"
        account = special_accounts[special_account_type] = Account.new(name: default_account_name)
        GuardRail.activate(:primary) do
          account.save!
          Setting.set("#{special_account_type}_account_id", account.id)
        end
        special_account_ids[special_account_type] = account.id
      end
      account
    end
  end

  def site_admin?
    self == Account.site_admin
  end

  def dummy?
    local_id == 0
  end

  def unless_dummy
    return nil if dummy?

    self
  end

  def display_name
    name
  end

  # Updates account associations for all the courses and users associated with this account
  def update_account_associations
    shard.activate do
      account_chain_cache = {}
      all_user_ids = Set.new

      # make sure to use the non-associated_courses associations
      # to catch courses that didn't ever have an association created
      scopes = if root_account?
                 [all_courses,
                  associated_courses
                    .where("root_account_id<>?", self)]
               else
                 [courses,
                  associated_courses
                    .where("courses.account_id<>?", self)]
               end
      # match the "batch" size in Course.update_account_associations
      scopes.each do |scope|
        scope.select([:id, :account_id]).find_in_batches(batch_size: 500) do |courses|
          all_user_ids.merge Course.update_account_associations(courses, skip_user_account_associations: true, account_chain_cache:)
        end
      end

      # Make sure we have all users with existing account associations.
      all_user_ids.merge user_account_associations.pluck(:user_id)
      if root_account?
        all_user_ids.merge pseudonyms.active.pluck(:user_id)
      end

      # Update the users' associations as well
      User.update_account_associations(all_user_ids.to_a, account_chain_cache:)
    end
  end

  def self.update_all_update_account_associations
    Account.root_accounts.active.non_shadow.find_in_batches(strategy: :pluck_ids) do |account_batch|
      account_batch.each(&:update_account_associations)
    end
  end

  def course_count
    return @course_count if defined?(@course_count)

    GuardRail.activate(:secondary) { courses.active.size }
  end

  def sub_account_count
    return @sub_account_count if defined?(@sub_account_count)

    GuardRail.activate(:secondary) { sub_accounts.active.size }
  end

  def user_count
    user_account_associations.count
  end

  def current_sis_batch
    if current_sis_batch_id.present?
      sis_batches.where(id: current_sis_batch_id).first
    end
  end

  def turnitin_settings
    return @turnitin_settings if defined?(@turnitin_settings)

    if turnitin_account_id.present? && turnitin_shared_secret.present?
      if settings[:enable_turnitin]
        @turnitin_settings = [turnitin_account_id,
                              turnitin_shared_secret,
                              turnitin_host]
      end
    else
      @turnitin_settings = parent_account.try(:turnitin_settings)
    end
  end

  def closest_turnitin_pledge
    closest_account_value(:turnitin_pledge, t("This assignment submission is my own, original work"))
  end

  def closest_turnitin_comments
    closest_account_value(:turnitin_comments)
  end

  def closest_turnitin_originality
    closest_account_value(:turnitin_originality, "immediate")
  end

  def closest_account_value(value, default = "")
    account_with_value = account_chain.find { |a| a.send(value.to_sym).present? }
    account_with_value&.send(value.to_sym) || default
  end

  def self_enrollment_allowed?(course)
    if settings[:self_enrollment].blank?
      !!(parent_account && parent_account.self_enrollment_allowed?(course))
    else
      !!(settings[:self_enrollment] == "any" || (!course.sis_source_id && settings[:self_enrollment] == "manually_created"))
    end
  end

  def allow_self_enrollment!(setting = "any")
    settings[:self_enrollment] = setting
    save!
  end

  TAB_COURSES = 0
  TAB_STATISTICS = 1
  TAB_PERMISSIONS = 2
  TAB_SUB_ACCOUNTS = 3
  TAB_TERMS = 4
  TAB_AUTHENTICATION = 5
  TAB_USERS = 6
  TAB_OUTCOMES = 7
  TAB_RUBRICS = 8
  TAB_SETTINGS = 9
  TAB_SIS_IMPORT = 11
  TAB_GRADING_STANDARDS = 12
  TAB_QUESTION_BANKS = 13
  TAB_ANALYTICS_HUB = 17
  TAB_ADMIN_TOOLS = 18
  TAB_SEARCH = 19
  TAB_BRAND_CONFIGS = 20
  TAB_EPORTFOLIO_MODERATION = 21
  TAB_ACCOUNT_CALENDARS = 22
  TAB_REPORTS = 23
  TAB_RATE_LIMITING = 24

  # site admin tabs
  TAB_PLUGINS = 14
  TAB_JOBS = 15
  TAB_DEVELOPER_KEYS = 16
  TAB_RELEASE_NOTES = 17
  TAB_APPS = 18

  def external_tool_tabs(opts, user)
    tools = Lti::ContextToolFinder
            .new(self, type: :account_navigation)
            .all_tools_scope_union.to_unsorted_array
            .select { |t| t.permission_given?(:account_navigation, user, self) && t.feature_flag_enabled?(self) }

    unless root_account?
      tools.reject! { |t| t.account_navigation[:root_account_only].to_s.downcase == "true" }
    end

    Lti::ExternalToolTab.new(self, :account_navigation, tools, opts[:language]).tabs
  end

  def tabs_available(user = nil, opts = {})
    manage_settings = user && grants_right?(user, :manage_account_settings)
    tabs = []
    if root_account.site_admin?
      tabs << { id: TAB_USERS, label: t("People"), css_class: "users", href: :account_users_path } if user && grants_right?(user, :read_roster)
      tabs << { id: TAB_PERMISSIONS, label: t("#account.tab_permissions", "Permissions"), css_class: "permissions", href: :account_permissions_path } if user && grants_right?(user, :manage_role_overrides)
      tabs << { id: TAB_SUB_ACCOUNTS, label: t("#account.tab_sub_accounts", "Sub-Accounts"), css_class: "sub_accounts", href: :account_sub_accounts_path } if manage_settings
      tabs << { id: TAB_AUTHENTICATION, label: t("#account.tab_authentication", "Authentication"), css_class: "authentication", href: :account_authentication_providers_path } if root_account? && manage_settings
      tabs << { id: TAB_PLUGINS, label: t("#account.tab_plugins", "Plugins"), css_class: "plugins", href: :plugins_path, no_args: true } if root_account? && grants_right?(user, :manage_site_settings)
      tabs << { id: TAB_RELEASE_NOTES, label: t("Release Notes"), css_class: "release_notes", href: :account_release_notes_manage_path } if root_account? && ReleaseNote.enabled? && grants_right?(user, :manage_release_notes)
      tabs << { id: TAB_RATE_LIMITING, label: t("#account.tab_rate_limiting", "Rate Limiting"), css_class: "rate_limiting", href: :account_rate_limiting_path } if user && feature_enabled?(:api_rate_limits) && grants_right?(user, :manage_rate_limiting)
      tabs << { id: TAB_JOBS, label: t("#account.tab_jobs", "Jobs"), css_class: "jobs", href: :jobs_path, no_args: true } if root_account? && grants_right?(user, :view_jobs)
    else
      tabs << { id: TAB_COURSES, label: t("#account.tab_courses", "Courses"), css_class: "courses", href: :account_path } if user && grants_right?(user, :read_course_list)
      tabs << { id: TAB_USERS, label: t("People"), css_class: "users", href: :account_users_path } if user && grants_right?(user, :read_roster)
      tabs << { id: TAB_STATISTICS, label: t("#account.tab_statistics", "Statistics"), css_class: "statistics", href: :statistics_account_path } if user && grants_right?(user, :view_statistics)
      tabs << { id: TAB_REPORTS, label: t("Reports"), css_class: "account_reports", href: :account_reports_path } if feature_enabled?(:new_account_reports_ui) && user && grants_right?(user, :read_reports)
      tabs << { id: TAB_PERMISSIONS, label: t("#account.tab_permissions", "Permissions"), css_class: "permissions", href: :account_permissions_path } if user && grants_right?(user, :manage_role_overrides)
      if user && grants_right?(user, :manage_outcomes)
        tabs << { id: TAB_OUTCOMES, label: t("#account.tab_outcomes", "Outcomes"), css_class: "outcomes", href: :account_outcomes_path }
      end
      if can_see_rubrics_tab?(user)
        tabs << { id: TAB_RUBRICS, label: t("#account.tab_rubrics", "Rubrics"), css_class: "rubrics", href: :account_rubrics_path }
      end

      grading_settings_href = if Account.site_admin.feature_enabled?(:grading_scheme_updates)
                                :account_grading_settings_path
                              else
                                :account_grading_standards_path
                              end
      tabs << { id: TAB_GRADING_STANDARDS, label: t("#account.tab_grading_standards", "Grading"), css_class: "grading_standards", href: grading_settings_href } if user && grants_right?(user, :manage_grades)
      tabs << { id: TAB_QUESTION_BANKS, label: t("#account.tab_question_banks", "Question Banks"), css_class: "question_banks", href: :account_question_banks_path } if user && grants_any_right?(user, *RoleOverride::GRANULAR_MANAGE_ASSIGNMENT_PERMISSIONS)
      tabs << { id: TAB_SUB_ACCOUNTS, label: t("#account.tab_sub_accounts", "Sub-Accounts"), css_class: "sub_accounts", href: :account_sub_accounts_path } if manage_settings
      tabs << { id: TAB_ACCOUNT_CALENDARS, label: t("Account Calendars"), css_class: "account_calendars", href: :account_calendar_settings_path } if user && grants_right?(user, :manage_account_calendar_visibility)
      tabs << { id: TAB_TERMS, label: t("#account.tab_terms", "Terms"), css_class: "terms", href: :account_terms_path } if root_account? && manage_settings
      tabs << { id: TAB_AUTHENTICATION, label: t("#account.tab_authentication", "Authentication"), css_class: "authentication", href: :account_authentication_providers_path } if root_account? && manage_settings
      tabs << { id: TAB_RATE_LIMITING, label: t("#account.tab_rate_limiting", "Rate Limiting"), css_class: "rate_limiting", href: :account_rate_limiting_path } if user && feature_enabled?(:api_rate_limits) && grants_right?(user, :manage_rate_limiting)
      if root_account? && allow_sis_import && user && grants_any_right?(user, :manage_sis, :import_sis)
        tabs << { id: TAB_SIS_IMPORT,
                  label: t("#account.tab_sis_import", "SIS Import"),
                  css_class: "sis_import",
                  href: :account_sis_import_path }
      end
    end

    tabs << { id: TAB_BRAND_CONFIGS, label: t("#account.tab_brand_configs", "Themes"), css_class: "brand_configs", href: :account_brand_configs_path } if manage_settings && branding_allowed?

    if root_account? && grants_right?(user, :manage_developer_keys)
      tabs << { id: TAB_DEVELOPER_KEYS, label: t("#account.tab_developer_keys", "Developer Keys"), css_class: "developer_keys", href: :account_developer_keys_path, account_id: root_account.id }
    end

    if user && grants_right?(user, :view_analytics_hub)
      tabs << { id: TAB_ANALYTICS_HUB, label: t("#account.tab_analytics_hub", "Analytics Hub"), css_class: "analytics_hub", href: :account_analytics_hub_path }
    end

    if root_account? && grants_right?(user, :manage_developer_keys) && root_account.feature_enabled?(:lti_registrations_page)
      registrations_path = root_account.feature_enabled?(:lti_registrations_discover_page) ? :account_lti_registrations_path : :account_lti_manage_registrations_path
      tabs << { id: TAB_APPS, label: t("#account.tab_apps", "Apps"), css_class: "apps", href: registrations_path, account_id: root_account.id }
    elsif Account.site_admin.feature_enabled?(:canvas_apps_sub_account_access) && root_account.feature_enabled?(:lti_registrations_usage_data) && !root_account? && grants_right?(user, :manage_lti_registrations)
      # Sub-account admins can access Canvas Apps when feature flag is enabled
      tabs << { id: TAB_APPS, label: t("#account.tab_apps", "Apps"), css_class: "apps", href: :account_lti_registrations_path, account_id: id }
    end

    tabs += external_tool_tabs(opts, user)
    tabs += Lti::MessageHandler.lti_apps_tabs(self, [Lti::ResourcePlacement::ACCOUNT_NAVIGATION], opts)
    Lti::ResourcePlacement.update_tabs_and_return_item_banks_tab(tabs)
    tabs << { id: TAB_ADMIN_TOOLS, label: t("#account.tab_admin_tools", "Admin Tools"), css_class: "admin_tools", href: :account_admin_tools_path } if can_see_admin_tools_tab?(user)
    if user && grants_right?(user, :moderate_user_content)
      tabs << {
        id: TAB_EPORTFOLIO_MODERATION,
        label: t("ePortfolio Moderation"),
        css_class: "eportfolio_moderation",
        href: :account_eportfolio_moderation_path
      }
    end
    tabs << { id: TAB_SETTINGS, label: t("#account.tab_settings", "Settings"), css_class: "settings", href: :account_settings_path }
    tabs.delete_if { |t| t[:visibility] == "admins" } unless grants_right?(user, :manage)
    tabs
  end

  def can_see_rubrics_tab?(user)
    user && grants_right?(user, :manage_rubrics)
  end

  def can_see_admin_tools_tab?(user)
    return false if !user || root_account.site_admin?

    admin_tool_permissions = RoleOverride.manageable_permissions(self).find_all { |p| p[1][:admin_tool] }
    admin_tool_permissions.any? do |p|
      grants_right?(user, p.first)
    end
  end

  def is_a_context?
    true
  end

  def help_links
    links = settings[:custom_help_links]

    # set the type to custom for any existing custom links that don't have a type set
    # the new ui will set the type ('custom' or 'default') for any new custom links
    # since we now allow reordering the links, the default links get stored in the settings as well
    unless links.blank?
      links.each do |link|
        if link[:type].blank?
          link[:type] = "custom"
        end
      end
      links = help_links_builder.map_default_links(links)
    end

    result = if settings[:new_custom_help_links]
               links || help_links_builder.default_links
             else
               help_links_builder.default_links + (links || [])
             end
    filtered_result = help_links_builder.filtered_links(result)
    help_links_builder.instantiate_links(filtered_result)
  end

  def help_links_builder
    @help_links_builder ||= HelpLinks.new(self)
  end

  def set_service_availability(service, enable)
    service = service.to_sym
    raise "Invalid Service" unless AccountServices.allowable_services[service]

    allowed_service_names = (allowed_services || "").split(",").compact
    # rubocop:disable Style/IdenticalConditionalBranches -- common line needs to happen after the conditional
    if allowed_service_names.count > 0 && !["+", "-"].include?(allowed_service_names[0][0, 1])
      allowed_service_names.reject! { |flag| flag.match("^[+-]?#{service}$") }
      # This account has a hard-coded list of services, so handle accordingly
      allowed_service_names << service if enable
    else
      allowed_service_names.reject! { |flag| flag.match("^[+-]?#{service}$") }
      if enable
        # only enable if it is not enabled by default
        allowed_service_names << "+#{service}" unless AccountServices.default_allowable_services[service]
      elsif AccountServices.default_allowable_services[service]
        # only disable if it is not enabled by default
        allowed_service_names << "-#{service}"
      end
    end
    # rubocop:enable Style/IdenticalConditionalBranches

    @allowed_services_hash = nil
    self.allowed_services = allowed_service_names.empty? ? nil : allowed_service_names.join(",")
  end

  def enable_service(service)
    set_service_availability(service, true)
  end

  def disable_service(service)
    set_service_availability(service, false)
  end

  def allowed_services_hash
    return @allowed_services_hash if @allowed_services_hash

    account_allowed_services = AccountServices.default_allowable_services
    if allowed_services
      allowed_service_names = allowed_services.split(",").compact

      if allowed_service_names.count > 0
        unless ["+", "-"].member?(allowed_service_names[0][0, 1])
          # This account has a hard-coded list of services, so we clear out the defaults
          account_allowed_services = AccountServices::AllowedServicesHash.new
        end

        allowed_service_names.each do |service_switch|
          next unless service_switch =~ /\A([+-]?)(.*)\z/

          flag = $1
          service_name = $2.to_sym

          if flag == "-"
            account_allowed_services.delete(service_name)
          else
            account_allowed_services[service_name] = AccountServices.allowable_services[service_name]
          end
        end
      end
    end
    @allowed_services_hash = account_allowed_services
  end

  # if expose_as is nil, all services exposed in the ui are returned
  # if it's :service or :setting, then only services set to be exposed as that type are returned
  def self.services_exposed_to_ui_hash(expose_as = nil, current_user = nil, account = nil)
    if expose_as
      AccountServices.allowable_services.select { |_, setting| setting[:expose_to_ui] == expose_as }
    else
      AccountServices.allowable_services.select { |_, setting| setting[:expose_to_ui] }
    end.reject { |_, setting| setting[:expose_to_ui_proc] && !setting[:expose_to_ui_proc].call(current_user, account) }
  end

  def service_enabled?(service)
    service = service.to_sym
    case service
    when :none
      allowed_services_hash.empty?
    else
      allowed_services_hash.key?(service)
    end
  end

  def self.all_accounts_for(context)
    if context.respond_to?(:account)
      context.account.account_chain
    elsif context.respond_to?(:parent_account)
      context.account_chain
    else
      []
    end
  end

  def find_child(child_id)
    return all_accounts.find(child_id) if root_account?

    child = Account.find(child_id)
    raise ActiveRecord::RecordNotFound unless child.account_chain.include?(self)

    child
  end

  def manually_created_courses_account
    return root_account.manually_created_courses_account unless root_account?

    display_name = t("#account.manually_created_courses", "Manually-Created Courses")
    acct = manually_created_courses_account_from_settings
    if acct.blank?
      GuardRail.activate(:primary) do
        save! if changed?
        transaction do
          lock!
          acct = manually_created_courses_account_from_settings
          acct ||= sub_accounts.where(name: display_name).first_or_create! # for backwards compatibility
          if acct.id != settings[:manually_created_courses_account_id]
            settings[:manually_created_courses_account_id] = acct.id
            save!
          end
        end
      end
    end
    acct
  end

  def manually_created_courses_account_from_settings
    acct_id = settings[:manually_created_courses_account_id]
    acct = sub_accounts.where(id: acct_id).first if acct_id.present?
    acct = nil if acct.present? && acct.root_account_id != id
    acct
  end
  private :manually_created_courses_account_from_settings

  def trusted_account_ids
    return [] if !root_account? || self == Account.site_admin

    [Account.site_admin.id]
  end

  def trust_exists?
    false
  end

  def user_list_search_mode_for(user)
    return :preferred if root_account.open_registration?
    return :preferred if root_account.grants_right?(user, :manage_user_logins)

    :closed
  end

  scope :root_accounts, -> { where("(accounts.root_account_id = 0 OR accounts.root_account_id IS NULL) AND accounts.id != 0") }
  scope :non_root_accounts, -> { where("(accounts.root_account_id != 0 AND accounts.root_account_id IS NOT NULL)") }
  scope :processing_sis_batch, -> { where.not(accounts: { current_sis_batch_id: nil }).order(:updated_at) }
  scope :name_like, ->(name) { where(wildcard("accounts.name", name)) }
  scope :active, -> { where("accounts.workflow_state<>'deleted'") }
  scope :auto_subscribe_calendar, -> { where(account_calendar_subscription_type: "auto") }

  def self.resolved_root_account_id_sql(table = table_name)
    quoted_table_name = connection.quote_local_table_name(table)
    %{COALESCE(NULLIF(#{quoted_table_name}.root_account_id, 0), #{quoted_table_name}."id")}
  end

  def change_root_account_setting!(setting_name, new_value)
    root_account.settings[setting_name] = new_value
    root_account.save!
  end

  Bookmarker = BookmarkedCollection::SimpleBookmarker.new(Account, :name, :id)

  def format_referer(referer_url)
    begin
      referer = URI(referer_url || "")
    rescue URI::Error
      return
    end
    return unless referer.host

    referer_with_port = "#{referer.scheme}://#{referer.host}"
    referer_with_port += ":#{referer.port}" unless referer.port == ((referer.scheme == "https") ? 443 : 80)
    referer_with_port
  end

  def trusted_referers=(value)
    settings[:trusted_referers] = unless value.blank?
                                    value.split(",").filter_map { |referer_url| format_referer(referer_url) }.join(",")
                                  end
  end

  def trusted_referer?(referer_url)
    return false if !settings.key?(:trusted_referers) || settings[:trusted_referers].blank?

    if (referer_with_port = format_referer(referer_url))
      settings[:trusted_referers].split(",").include?(referer_with_port)
    end
  end

  def parent_registration?
    authentication_providers.where(parent_registration: true).exists?
  end

  def parent_registration_ap
    authentication_providers.where(parent_registration: true).first
  end

  def require_email_for_registration?
    Canvas::Plugin.value_to_boolean(settings[:require_email_for_registration]) || false
  end

  def to_param
    return "site_admin" if site_admin?

    super
  end

  def create_default_objects
    return if dummy?

    work = lambda do
      default_enrollment_term
      enable_canvas_authentication
      TermsOfService.ensure_terms_for_account(self, true) if root_account? && !TermsOfService.skip_automatic_terms_creation
      create_built_in_roles if root_account?
    end
    return work.call if Rails.env.test?

    self.class.connection.after_transaction_commit(&work)
  end

  def create_built_in_roles
    return if dummy?

    shard.activate do
      Role::BASE_TYPES.each do |base_type|
        role = Role.new
        role.name = base_type
        role.base_role_type = base_type
        role.workflow_state = :built_in
        role.root_account_id = id
        role.save!
      end
    end
  end

  def update_terms_of_service(terms_params, saving_user = nil)
    terms = TermsOfService.ensure_terms_for_account(self)
    terms.terms_type = terms_params[:terms_type] if terms_params[:terms_type]
    terms.passive = Canvas::Plugin.value_to_boolean(terms_params[:passive]) if terms_params.key?(:passive)

    if terms.custom?
      TermsOfServiceContent.ensure_content_for_account(self, saving_user)
      terms_of_service_content.saving_user = saving_user
      terms_of_service_content.update_attribute(:content, terms_params[:content]) if terms_params[:content]
    end

    if terms.changed? && !terms.save
      errors.add(:terms_of_service, t("Terms of Service attributes not valid"))
    end
  end

  # Different views are available depending on feature flags
  def dashboard_views
    %w[activity cards planner]
  end

  # Getter/Setter for default_dashboard_view account setting
  def default_dashboard_view=(view)
    return unless dashboard_views.include?(view)

    settings[:default_dashboard_view] = view
  end

  def default_dashboard_view
    @default_dashboard_view ||= settings[:default_dashboard_view]
  end

  # Forces the default setting to overwrite each user's preference
  def update_user_dashboards
    User.where(id: root_account.pseudonyms.active.joins(:user).where("#{User.table_name}.preferences LIKE ?", "%:dashboard_view:%").select(:user_id)).find_in_batches do |batch|
      users = batch.reject do |user|
        user.preferences[:dashboard_view].nil? ||
          user.dashboard_view(self) == default_dashboard_view
      end
      users.each do |user|
        # don't write to the shadow record
        user.reload unless user.canonical?

        user.preferences.delete(:dashboard_view)
        user.save!
      end
    end
  end
  handle_asynchronously :update_user_dashboards, priority: Delayed::LOW_PRIORITY, max_attempts: 1

  def clear_k5_cache
    User.of_account(self).find_in_batches do |users|
      User.clear_cache_keys(users.pluck(:id), :k5_user)
    end
  end
  handle_asynchronously :clear_k5_cache, priority: Delayed::LOW_PRIORITY, max_attempts: 1

  def process_external_integration_keys(params_keys, current_user, keys = ExternalIntegrationKey.indexed_keys_for(self))
    return unless params_keys

    keys.each do |key_type, key|
      next unless params_keys.key?(key_type)
      next unless key.grants_right?(current_user, :write)

      if params_keys[key_type].blank?
        key.destroy!
      else
        key.key_value = params_keys[key_type]
        key.save!
      end
    end
  end

  def available_course_visibility_override_options(options = nil)
    options || {}
  end

  def user_needs_verification?(user)
    require_confirmed_email? && (user.nil? || user.cached_active_emails.none?)
  end

  def allow_disable_post_to_sis_when_grading_period_closed?
    return false unless root_account?

    feature_enabled?(:disable_post_to_sis_when_grading_period_closed) && feature_enabled?(:new_sis_integrations)
  end

  def grading_standard_read_permission
    :read
  end

  def grading_standard_enabled
    default_grading_standard.present?
  end
  alias_method :grading_standard_enabled?, :grading_standard_enabled

  def default_grading_standard
    account_chain.find(&:grading_standard_id)&.grading_standard
  end

  class << self
    attr_accessor :current_domain_root_account
  end

  module DomainRootAccountCache
    def find_one(id)
      return Account.current_domain_root_account if Account.current_domain_root_account &&
                                                    Account.current_domain_root_account.shard == shard_value &&
                                                    Account.current_domain_root_account.local_id == id

      super
    end

    def find_take
      return super unless where_clause.send(:predicates).length == 1

      predicates = where_clause.to_h
      return super unless predicates.length == 1
      return super unless predicates.keys.first == "id"
      return Account.current_domain_root_account if Account.current_domain_root_account &&
                                                    Account.current_domain_root_account.shard == shard_value &&
                                                    Account.current_domain_root_account.local_id == predicates.values.first

      super
    end
  end

  relation_delegate_class(ActiveRecord::Relation).prepend(DomainRootAccountCache)
  relation_delegate_class(ActiveRecord::AssociationRelation).prepend(DomainRootAccountCache)

  def self.ensure_dummy_root_account
    return unless Rails.env.test?

    dummy = Account.find_by(id: 0)
    return if dummy

    # this needs to be thread safe because parallel specs might all try to create at once
    transaction(requires_new: true) do
      Account.create!(id: 0, workflow_state: "deleted", name: "Dummy Root Account", root_account_id: 0)
    rescue ActiveRecord::UniqueConstraintViolation
      # somebody else created it. we don't even need to return it, just clean up the transaction
      raise ActiveRecord::Rollback
    end
  end

  def roles_with_enabled_permission(permission)
    roles = available_roles
    roles.select do |role|
      RoleOverride.permission_for(self, permission, role, self, true)[:enabled]
    end
  end

  def get_rce_favorite_tool_ids
    rce_favorite_tool_ids[:value] ||
      Lti::ContextToolFinder.all_tools_for(self, placements: [:editor_button]) # TODO: remove after datafixup and the is_rce_favorite column is removed
                            .where(is_rce_favorite: true).pluck(:id).map { |id| Shard.global_id_for(id) }
  end

  def get_top_nav_favorite_tool_ids
    top_nav_favorite_tool_ids[:value] || []
  end

  def effective_course_template
    owning_account = account_chain.find(&:course_template_id)
    return nil unless owning_account
    return nil if owning_account.course_template_id == 0

    owning_account.course_template
  end

  def student_reporting?
    false
  end

  def log_rqd_setting_enable_or_disable
    return unless saved_changes.key?("settings") # Skip if no settings were changed

    setting_changes = saved_changes[:settings]
    old_rqd_setting = setting_changes[0].dig(:restrict_quantitative_data, :value)
    new_rqd_setting = setting_changes[1].dig(:restrict_quantitative_data, :value)

    return unless old_rqd_setting != new_rqd_setting # Skip if RQD setting was not changed

    # If an account's RQD setting hasn't been changed before, old_rqd_setting will be nil
    if (old_rqd_setting == false || old_rqd_setting.nil?) && new_rqd_setting == true
      InstStatsd::Statsd.distributed_increment("account.settings.restrict_quantitative_data.enabled")
    elsif old_rqd_setting == true && new_rqd_setting == false
      InstStatsd::Statsd.distributed_increment("account.settings.restrict_quantitative_data.disabled")
    end
  end

  def remove_template_id
    if has_attribute?(:course_template_id)
      self.course_template_id = nil
    end
  end

  def banned_email_domains
    settings[:banned_email_domains] || []
  end

  def available_ip_filters(course_uuid, search_term = nil)
    filters = []
    current_account = Course.find_by(uuid: course_uuid)&.account || self
    accounts = current_account.account_chain(include_federated_parent: true).uniq
    search_term = search_term.downcase if search_term.present?

    accounts.each do |account|
      account_filters = account.settings[:ip_filters] || {}
      account_filters.each do |key, filter|
        next unless search_term.blank? || key.downcase.include?(search_term)

        filters << {
          name: key,
          account: account.name,
          filter:
        }
      end
    end

    filters.sort_by { |filter| filter[:name] }
  end

  def regrade_affected_assignments(assignment_ids, grading_standard_id)
    regrade_affected_submissions(assignment_ids, grading_standard_id)
    regrade_affected_submission_versions(assignment_ids, grading_standard_id)
  end

  def regrade_affected_submissions(assignment_ids, grading_standard_id)
    submissions_with_grades = Submission.where.not(grade: nil).where(assignment_id: assignment_ids)
    submissions_with_grades.preload(assignment: [:grading_standard, { context: :grading_standard }]).find_in_batches(batch_size: 1000) do |submissions_batch|
      batched_updates = submissions_batch.each_with_object([]) do |submission, acc|
        next if submission.assignment.points_possible.zero?

        score = BigDecimal(submission.score.to_s.presence || "0.0") / BigDecimal(submission.assignment.points_possible.to_s)
        grading_standard = grading_standard_id ? GradingStandard.find(grading_standard_id) : GradingStandard.default_instance
        new_grade = grading_standard.score_to_grade((score * 100).to_f)
        grade_has_changed = new_grade != submission.grade || new_grade != submission.published_grade
        if grade_has_changed
          acc << submission.attributes.merge("grade" => new_grade, "published_grade" => new_grade, "updated_at" => Time.zone.now)
        end
      end

      Submission.upsert_all(
        batched_updates,
        unique_by: :id,
        update_only: %i[grade published_grade updated_at],
        record_timestamps: false,
        returning: false
      )
    end
  end

  def regrade_affected_submission_versions(assignment_ids, grading_standard_id)
    current_versions_for_submissions = Version
                                       .where(versionable: Submission.where(assignment_id: assignment_ids))
                                       .order(versionable_id: :asc, number: :desc)
                                       .distinct_on(:versionable_id) # we only want the _most recent_ version associated with each submission
    ActiveRecord::Base.transaction do
      current_versions_for_submissions.preload(versionable: { assignment: [:grading_standard, { context: :grading_standard }] }).find_each do |version|
        model = version.model
        next unless model.grade.present? && version.versionable.assignment.points_possible.positive?

        score = BigDecimal(model.score.to_s.presence || "0.0") / BigDecimal(model.assignment.points_possible.to_s)
        grading_standard = grading_standard_id ? GradingStandard.find(grading_standard_id) : GradingStandard.default_instance
        new_grade = grading_standard.score_to_grade((score * 100).to_f)
        grade_has_changed = new_grade != model.grade || new_grade != model.published_grade
        next unless grade_has_changed

        model.grade = new_grade
        model.published_grade = new_grade
        yaml = model.attributes.to_yaml
        # We can't use the same upsert_all approach that we used in regrade_affected_submissions
        # because the versions table is partitioned.
        version.update_columns(yaml:)
      end
    end
  end

  def recompute_assignments_using_account_default(grading_standard_id, grading_standard = nil)
    grading_standard ||= if grading_standard_id
                           GradingStandard.find(grading_standard_id)
                         else
                           GradingStandard.default_instance
                         end

    courses.where(grading_standard_id: nil).where.not(workflow_state: "completed").where.not(workflow_state: "deleted").find_each do |course|
      affected_assignment_ids = course.assignments.where(grading_type: ["letter_grade", "gpa_scale"], grading_standard_id: nil).pluck(:id)
      delay_if_production(priority: Delayed::LOWER_PRIORITY, strand: ["recalc_account_default", Shard.current.database_server.id], singleton: "recalc_account_default:#{course.global_id}").regrade_affected_assignments(affected_assignment_ids, grading_standard.id)
    end

    sub_accounts.where(grading_standard: nil).find_each do |sub_account|
      sub_account.recompute_assignments_using_account_default(grading_standard_id, grading_standard)
    end
  end

  def horizon_account_locked?
    horizon_account[:locked] && horizon_account[:inherited]
  end

  def horizon_account?
    horizon_account[:value] && feature_enabled?(:horizon_course_setting)
  end

  def horizon_account=(value)
    settings[:horizon_account] = {
      locked: value,
      value:
    }
  end

  def denormalize_horizon_account_if_changed
    return unless settings_change_to_be_saved

    old_settings, new_settings = settings_change_to_be_saved
    return if old_settings[:horizon_account] == new_settings[:horizon_account]

    horizon_account_ids = Set.new(root_account.settings[:horizon_account_ids] || [])

    # Once enabled, don't allow changes in descendant accounts
    settings[:horizon_account][:locked] = settings[:horizon_account][:value]

    if settings[:horizon_account][:value]
      horizon_account_ids.add(id)
      # No need to set horizon_course on associated_courses because this can only be set
      # on accounts with no courses
    else
      horizon_account_ids.delete(id)
      associated_courses&.not_deleted&.update_all(horizon_course: false)
    end

    root_account.settings[:horizon_account_ids] = horizon_account_ids.to_a

    # If this is the root account, it'll be saved shortly since this is called as a before_save
    root_account.save! unless root_account?
  end

  def provision_horizon_tenants(root_account, current_user)
    return unless horizon_account?
<<<<<<< HEAD

    [PineClient, RedwoodClient].each do |client|
      next unless client.enabled?

      client.provision_tenant(root_account_uuid: root_account.uuid, feature_slug: HORIZON_FEATURE_SLUG, current_user:)
    end
  end

  def delete_horizon_tenants(root_account, current_user)
    return if horizon_account?

    [PineClient, RedwoodClient].each do |client|
      next unless client.enabled?

      client.delete_tenant(root_account_uuid: root_account.uuid, feature_slug: HORIZON_FEATURE_SLUG, current_user:)
    end
  end

  def enqueue_a11y_scan_if_enabled
    return unless root_account?
    return unless saved_change_to_settings?
    return unless enable_content_a11y_checker?
=======
>>>>>>> e69b96c5

    [PineClient, RedwoodClient].each do |client|
      next unless client.enabled?

      client.provision_tenant(root_account_uuid: root_account.uuid, feature_slug: HORIZON_FEATURE_SLUG, current_user:)
    end
  end

  def delete_horizon_tenants(root_account, current_user)
    return if horizon_account?

    [PineClient, RedwoodClient].each do |client|
      next unless client.enabled?

      client.delete_tenant(root_account_uuid: root_account.uuid, feature_slug: HORIZON_FEATURE_SLUG, current_user:)
    end
  end
end<|MERGE_RESOLUTION|>--- conflicted
+++ resolved
@@ -2862,7 +2862,6 @@
 
   def provision_horizon_tenants(root_account, current_user)
     return unless horizon_account?
-<<<<<<< HEAD
 
     [PineClient, RedwoodClient].each do |client|
       next unless client.enabled?
@@ -2880,28 +2879,4 @@
       client.delete_tenant(root_account_uuid: root_account.uuid, feature_slug: HORIZON_FEATURE_SLUG, current_user:)
     end
   end
-
-  def enqueue_a11y_scan_if_enabled
-    return unless root_account?
-    return unless saved_change_to_settings?
-    return unless enable_content_a11y_checker?
-=======
->>>>>>> e69b96c5
-
-    [PineClient, RedwoodClient].each do |client|
-      next unless client.enabled?
-
-      client.provision_tenant(root_account_uuid: root_account.uuid, feature_slug: HORIZON_FEATURE_SLUG, current_user:)
-    end
-  end
-
-  def delete_horizon_tenants(root_account, current_user)
-    return if horizon_account?
-
-    [PineClient, RedwoodClient].each do |client|
-      next unless client.enabled?
-
-      client.delete_tenant(root_account_uuid: root_account.uuid, feature_slug: HORIZON_FEATURE_SLUG, current_user:)
-    end
-  end
 end