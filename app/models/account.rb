--- conflicted
+++ resolved
@@ -402,8 +402,6 @@
   add_setting :disable_inbox_signature_block_for_students, boolean: true, root_only: true, default: false
   add_setting :enable_inbox_auto_response, boolean: true, root_only: true, default: false
   add_setting :disable_inbox_auto_response_for_students, boolean: true, root_only: true, default: false
-<<<<<<< HEAD
-=======
 
   # Password Policy settings
   add_setting :password_policy, root_only: true, hash: true, values: %i[allow_login_suspension
@@ -411,7 +409,6 @@
                                                                         require_symbol_characters
                                                                         minimum_character_length
                                                                         maximum_login_attempts]
->>>>>>> fb326791
 
   def settings=(hash)
     if hash.is_a?(Hash) || hash.is_a?(ActionController::Parameters)
