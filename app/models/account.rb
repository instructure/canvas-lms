#
# Copyright (C) 2011 - present Instructure, Inc.
#
# This file is part of Canvas.
#
# Canvas is free software: you can redistribute it and/or modify it under
# the terms of the GNU Affero General Public License as published by the Free
# Software Foundation, version 3 of the License.
#
# Canvas is distributed in the hope that it will be useful, but WITHOUT ANY
# WARRANTY; without even the implied warranty of MERCHANTABILITY or FITNESS FOR
# A PARTICULAR PURPOSE. See the GNU Affero General Public License for more
# details.
#
# You should have received a copy of the GNU Affero General Public License along
# with this program. If not, see <http://www.gnu.org/licenses/>.
#

require 'atom'

class Account < ActiveRecord::Base
  include Context

  INSTANCE_GUID_SUFFIX = 'canvas-lms'

  include Workflow
  include BrandConfigHelpers
  belongs_to :parent_account, :class_name => 'Account'
  belongs_to :root_account, :class_name => 'Account'
  authenticates_many :pseudonym_sessions
  has_many :courses
  has_many :all_courses, :class_name => 'Course', :foreign_key => 'root_account_id'
  has_one :terms_of_service, :dependent => :destroy
  has_one :terms_of_service_content, :dependent => :destroy
  has_many :group_categories, -> { where(deleted_at: nil) }, as: :context, inverse_of: :context
  has_many :all_group_categories, :class_name => 'GroupCategory', :as => :context, :inverse_of => :context
  has_many :groups, :as => :context, :inverse_of => :context
  has_many :all_groups, :class_name => 'Group', :foreign_key => 'root_account_id'
  has_many :all_group_memberships, source: 'group_memberships', through: :all_groups
  has_many :enrollment_terms, :foreign_key => 'root_account_id'
  has_many :active_enrollment_terms, -> { where("enrollment_terms.workflow_state<>'deleted'") }, class_name: 'EnrollmentTerm', foreign_key: 'root_account_id'
  has_many :grading_period_groups, inverse_of: :root_account, dependent: :destroy
  has_many :grading_periods, through: :grading_period_groups
  has_many :enrollments, -> { where("enrollments.type<>'StudentViewEnrollment'") }, foreign_key: 'root_account_id'
  has_many :all_enrollments, :class_name => 'Enrollment', :foreign_key => 'root_account_id'
  has_many :sub_accounts, -> { where("workflow_state<>'deleted'") }, class_name: 'Account', foreign_key: 'parent_account_id'
  has_many :all_accounts, -> { order(:name) }, class_name: 'Account', foreign_key: 'root_account_id'
  has_many :account_users, :dependent => :destroy
  has_many :course_sections, :foreign_key => 'root_account_id'
  has_many :sis_batches
  has_many :abstract_courses, :class_name => 'AbstractCourse', :foreign_key => 'account_id'
  has_many :root_abstract_courses, :class_name => 'AbstractCourse', :foreign_key => 'root_account_id'
  has_many :users, :through => :account_users
  has_many :pseudonyms, -> { preload(:user) }, inverse_of: :account
  has_many :role_overrides, :as => :context, :inverse_of => :context
  has_many :course_account_associations
  has_many :child_courses, -> { where(course_account_associations: { depth: 0 }) }, through: :course_account_associations, source: :course
  has_many :attachments, :as => :context, :inverse_of => :context, :dependent => :destroy
  has_many :active_assignments, -> { where("assignments.workflow_state<>'deleted'") }, as: :context, inverse_of: :context, class_name: 'Assignment'
  has_many :folders, -> { order('folders.name') }, as: :context, inverse_of: :context, dependent: :destroy
  has_many :active_folders, -> { where("folder.workflow_state<>'deleted'").order('folders.name') }, class_name: 'Folder', as: :context, inverse_of: :context
  has_many :developer_keys
  has_many :authentication_providers,
           -> { order(:position) },
           extend: AccountAuthorizationConfig::FindWithType,
           class_name: "AccountAuthorizationConfig"

  has_many :account_reports
  has_many :grading_standards, -> { where("workflow_state<>'deleted'") }, as: :context, inverse_of: :context
  has_many :assessment_question_banks, -> { preload(:assessment_questions, :assessment_question_bank_users) }, as: :context, inverse_of: :context
  has_many :assessment_questions, :through => :assessment_question_banks
  has_many :roles
  has_many :all_roles, :class_name => 'Role', :foreign_key => 'root_account_id'
  has_many :progresses, :as => :context, :inverse_of => :context
  has_many :content_migrations, :as => :context, :inverse_of => :context

  def inherited_assessment_question_banks(include_self = false, *additional_contexts)
    sql = []
    conds = []
    contexts = additional_contexts + account_chain
    contexts.delete(self) unless include_self
    contexts.each { |c|
      sql << "context_type = ? AND context_id = ?"
      conds += [c.class.to_s, c.id]
    }
    conds.unshift(sql.join(" OR "))
    AssessmentQuestionBank.where(conds)
  end

  include LearningOutcomeContext
  include RubricContext

  has_many :context_external_tools, -> { order(:name) }, as: :context, inverse_of: :context, dependent: :destroy
  has_many :error_reports
  has_many :announcements, :class_name => 'AccountNotification'
  has_many :alerts, -> { preload(:criteria) }, as: :context, inverse_of: :context
  has_many :user_account_associations
  has_many :report_snapshots
  has_many :external_integration_keys, :as => :context, :inverse_of => :context, :dependent => :destroy
  has_many :shared_brand_configs
  belongs_to :brand_config, foreign_key: "brand_config_md5"

  before_validation :verify_unique_sis_source_id
  before_save :ensure_defaults
  after_save :update_account_associations_if_changed

  before_save :setup_cache_invalidation
  after_save :invalidate_caches_if_changed
  after_update :clear_special_account_cache_if_special

  after_create :create_default_objects

  serialize :settings, Hash
  include TimeZoneHelper

  time_zone_attribute :default_time_zone, default: "America/Denver"
  def default_time_zone
    if read_attribute(:default_time_zone) || root_account?
      super
    else
      root_account.default_time_zone
    end
  end
  alias_method :time_zone, :default_time_zone

  validates_locale :default_locale, :allow_nil => true
  validates_length_of :name, :maximum => maximum_string_length, :allow_blank => true
  validate :account_chain_loop, :if => :parent_account_id_changed?
  validate :validate_auth_discovery_url
  validates :workflow_state, presence: true
  validate :no_active_courses, if: lambda { |a| a.workflow_state_changed? && !a.active? }
  validate :no_active_sub_accounts, if: lambda { |a| a.workflow_state_changed? && !a.active? }

  include StickySisFields
  are_sis_sticky :name

  include FeatureFlags
  def feature_flag_cache
    MultiCache.cache
  end

  def default_locale(recurse = false)
    result = read_attribute(:default_locale)
    if recurse
      result ||= Rails.cache.fetch(['default_locale', self.global_id].cache_key) do
        parent_account.default_locale(true) if parent_account
      end
    end
    result = nil unless I18n.locale_available?(result)
    result
  end

  include ::Account::Settings

  # these settings either are or could be easily added to
  # the account settings page
  add_setting :sis_app_token, :root_only => true
  add_setting :sis_app_url, :root_only => true
  add_setting :sis_name, :root_only => true
  add_setting :sis_syncing, :boolean => true, :default => false, :inheritable => true
  add_setting :sis_default_grade_export, :boolean => true, :default => false, :inheritable => true
  add_setting :sis_require_assignment_due_date, :boolean => true, :default => false, :inheritable => true
  add_setting :sis_assignment_name_length, :boolean => true, :default => false, :inheritable => true
  add_setting :sis_assignment_name_length_input, :inheritable => true

  add_setting :global_includes, :root_only => true, :boolean => true, :default => false
  add_setting :sub_account_includes, :boolean => true, :default => false

  # Help link settings
  add_setting :custom_help_links, :root_only => true
  add_setting :help_link_icon, :root_only => true
  add_setting :help_link_name, :root_only => true
  add_setting :support_url, :root_only => true

  add_setting :prevent_course_renaming_by_teachers, :boolean => true, :root_only => true
  add_setting :login_handle_name, root_only: true
  add_setting :change_password_url, root_only: true
  add_setting :unknown_user_url, root_only: true
  add_setting :fft_registration_url, root_only: true

  add_setting :restrict_student_future_view, :boolean => true, :default => false, :inheritable => true
  add_setting :restrict_student_future_listing, :boolean => true, :default => false, :inheritable => true
  add_setting :restrict_student_past_view, :boolean => true, :default => false, :inheritable => true

  add_setting :teachers_can_create_courses, :boolean => true, :root_only => true, :default => false
  add_setting :students_can_create_courses, :boolean => true, :root_only => true, :default => false
  add_setting :restrict_quiz_questions, :boolean => true, :root_only => true, :default => false
  add_setting :no_enrollments_can_create_courses, :boolean => true, :root_only => true, :default => false
  add_setting :allow_sending_scores_in_emails, :boolean => true, :root_only => true

  add_setting :self_enrollment
  add_setting :equella_endpoint
  add_setting :equella_teaser
  add_setting :enable_alerts, :boolean => true, :root_only => true
  add_setting :enable_eportfolios, :boolean => true, :root_only => true
  add_setting :users_can_edit_name, :boolean => true, :root_only => true
  add_setting :open_registration, :boolean => true, :root_only => true
  add_setting :show_scheduler, :boolean => true, :root_only => true, :default => false
  add_setting :enable_profiles, :boolean => true, :root_only => true, :default => false
  add_setting :enable_turnitin, :boolean => true, :default => false
  add_setting :mfa_settings, :root_only => true
  add_setting :admins_can_change_passwords, :boolean => true, :root_only => true, :default => false
  add_setting :admins_can_view_notifications, :boolean => true, :root_only => true, :default => false
  add_setting :canvadocs_prefer_office_online, :boolean => true, :root_only => true, :default => false
  add_setting :outgoing_email_default_name
  add_setting :external_notification_warning, :boolean => true, :default => false
  # Terms of Use and Privacy Policy settings for the root account
  add_setting :terms_changed_at, :root_only => true
  add_setting :account_terms_required, :root_only => true, :boolean => true, :default => true
  # When a user is invited to a course, do we let them see a preview of the
  # course even without registering?  This is part of the free-for-teacher
  # account perks, since anyone can invite anyone to join any course, and it'd
  # be nice to be able to see the course first if you weren't expecting the
  # invitation.
  add_setting :allow_invitation_previews, :boolean => true, :root_only => true, :default => false
  add_setting :large_course_rosters, :boolean => true, :root_only => true, :default => false
  add_setting :edit_institution_email, :boolean => true, :root_only => true, :default => true
  add_setting :js_kaltura_uploader, :boolean => true, :root_only => true, :default => false
  add_setting :google_docs_domain, root_only: true
  add_setting :dashboard_url, root_only: true
  add_setting :product_name, root_only: true
  add_setting :author_email_in_notifications, boolean: true, root_only: true, default: false
  add_setting :include_students_in_global_survey, boolean: true, root_only: true, default: false
  add_setting :trusted_referers, root_only: true
  add_setting :app_center_access_token
  add_setting :enable_offline_web_export, boolean: true, default: false, inheritable: true

  add_setting :strict_sis_check, :boolean => true, :root_only => true, :default => false
  add_setting :lock_all_announcements, default: false, boolean: true, inheritable: true

  def settings=(hash)
    if hash.is_a?(Hash) || hash.is_a?(ActionController::Parameters)
      hash.each do |key, val|
        if account_settings_options && account_settings_options[key.to_sym]
          opts = account_settings_options[key.to_sym]
          if (opts[:root_only] && !self.root_account?) || (opts[:condition] && !self.send("#{opts[:condition]}?".to_sym))
            settings.delete key.to_sym
          elsif opts[:hash]
            new_hash = {}
            if val.is_a?(Hash) || val.is_a?(ActionController::Parameters)
              val.each do |inner_key, inner_val|
                inner_key = inner_key.to_sym
                if opts[:values].include?(inner_key)
                  if opts[:inheritable] && (inner_key == :locked || (inner_key == :value && opts[:boolean]))
                    new_hash[inner_key] = Canvas::Plugin.value_to_boolean(inner_val)
                  else
                    new_hash[inner_key] = inner_val.to_s
                  end
                end
              end
            end
            settings[key.to_sym] = new_hash.empty? ? nil : new_hash
          elsif opts[:boolean]
            settings[key.to_sym] = Canvas::Plugin.value_to_boolean(val)
          else
            settings[key.to_sym] = val.to_s
          end
        end
      end
    end
    # prune nil or "" hash values to save space in the DB.
    settings.reject! { |_, value| value.nil? || value == "" }
    settings
  end

  def product_name
    settings[:product_name] || t("#product_name", "Canvas")
  end

  def allow_global_includes?
    if root_account?
      global_includes?
    else
      root_account.try(:sub_account_includes?) && root_account.try(:allow_global_includes?)
    end
  end

  def mfa_settings
    settings[:mfa_settings].try(:to_sym) || :disabled
  end

  def non_canvas_auth_configured?
    authentication_providers.active.where("auth_type<>'canvas'").exists?
  end

  def canvas_authentication_provider
    @canvas_ap ||= authentication_providers.active.where(auth_type: 'canvas').first
  end

  def canvas_authentication?
    !!canvas_authentication_provider
  end

  def enable_canvas_authentication
    return unless root_account?
    # for migrations creating a new db
    return unless AccountAuthorizationConfig::Canvas.columns_hash.key?('workflow_state')
    return if authentication_providers.active.where(auth_type: 'canvas').exists?
    authentication_providers.create!(auth_type: 'canvas')
  end

  def enable_offline_web_export?
    enable_offline_web_export[:value]
  end

  def open_registration?
    !!settings[:open_registration] && canvas_authentication?
  end

  def self_registration?
    canvas_authentication_provider.try(:jit_provisioning?)
  end

  def self_registration_type
    canvas_authentication_provider.try(:self_registration)
  end

  def self_registration_allowed_for?(type)
    return false unless self_registration?
    return false if self_registration_type != 'all' && type != self_registration_type
    true
  end

  def enable_self_registration
    canvas_authentication_provider.update_attribute(:self_registration, true)
  end

  def terms_required?
    terms = TermsOfService.ensure_terms_for_account(root_account)
    !(terms.terms_type == 'no_terms' || terms.passive)
  end

  def require_acceptance_of_terms?(user)
    return false if !terms_required?
    return true if (user.nil? || user.new_record?)
    soc2_start_date = Setting.get('SOC2_start_date', Time.new(2015, 5, 16, 0, 0, 0).utc).to_datetime
    return false if user.created_at < soc2_start_date
    terms_changed_at = root_account.terms_of_service.terms_of_service_content&.terms_updated_at || settings[:terms_changed_at]
    last_accepted = user.preferences[:accepted_terms]
    return false if last_accepted && (terms_changed_at.nil? || last_accepted > terms_changed_at)
    true
  end

  def ip_filters=(params)
    filters = {}
    require 'ipaddr'
    params.each do |key, str|
      ips = []
      vals = str.split(/,/)
      vals.each do |val|
        ip = IPAddr.new(val) rescue nil
        # right now the ip_filter column on quizzes is just a string,
        # so it has a max length.  I figure whatever we set it to this
        # setter should at the very least limit stored values to that
        # length.
        ips << val if ip && val.length <= 255
      end
      filters[key] = ips.join(',') unless ips.empty?
    end
    settings[:ip_filters] = filters
  end

  def ensure_defaults
    self.uuid ||= CanvasSlug.generate_securish_uuid
    self.lti_guid ||= "#{self.uuid}:#{INSTANCE_GUID_SUFFIX}" if self.respond_to?(:lti_guid)
    self.root_account_id ||= self.parent_account.root_account_id if self.parent_account
    self.root_account_id ||= self.parent_account_id
    self.parent_account_id ||= self.root_account_id
    Account.invalidate_cache(self.id) if self.id
    true
  end

  def verify_unique_sis_source_id
    return true unless self.sis_source_id
    return true if !root_account_id_changed? && !sis_source_id_changed?

    if self.root_account?
      self.errors.add(:sis_source_id, t('#account.root_account_cant_have_sis_id', "SIS IDs cannot be set on root accounts"))
      throw :abort
    end

    scope = root_account.all_accounts.where(sis_source_id:  self.sis_source_id)
    scope = scope.where("id<>?", self) unless self.new_record?

    return true unless scope.exists?

    self.errors.add(:sis_source_id, t('#account.sis_id_in_use', "SIS ID \"%{sis_id}\" is already in use", :sis_id => self.sis_source_id))
    throw :abort
  end

  def update_account_associations_if_changed
    send_later_if_production(:update_account_associations) if self.parent_account_id_changed? || self.root_account_id_changed?
  end

  def equella_settings
    endpoint = self.settings[:equella_endpoint] || self.equella_endpoint
    if !endpoint.blank?
      OpenObject.new({
        :endpoint => endpoint,
        :default_action => self.settings[:equella_action] || 'selectOrAdd',
        :teaser => self.settings[:equella_teaser]
      })
    else
      nil
    end
  end

  def settings
    result = self.read_attribute(:settings)
    if result
      @old_settings ||= result.dup
      return result
    end
    return write_attribute(:settings, {}) unless frozen?
    {}.freeze
  end

  def domain
    HostUrl.context_host(self)
  end

  def self.find_by_domain(domain)
    self.default if HostUrl.default_host == domain
  end

  def root_account?
    !self.root_account_id
  end

  def root_account
    return self if root_account?
    super
  end

  def sub_accounts_as_options(indent = 0, preloaded_accounts = nil)
    unless preloaded_accounts
      preloaded_accounts = {}
      self.root_account.all_accounts.active.each do |account|
        (preloaded_accounts[account.parent_account_id] ||= []) << account
      end
    end
    res = [[("&nbsp;&nbsp;" * indent).html_safe + self.name, self.id]]
    if preloaded_accounts[self.id]
      preloaded_accounts[self.id].each do |account|
        res += account.sub_accounts_as_options(indent + 1, preloaded_accounts)
      end
    end
    res
  end

  def users_visible_to(user)
    self.grants_right?(user, :read) ? self.all_users : self.all_users.none
  end

  def users_name_like(query="")
    @cached_users_name_like ||= {}
    @cached_users_name_like[query] ||= self.fast_all_users.name_like(query)
  end

  def associated_courses
    if root_account?
      all_courses
    else
      shard.activate do
        Course.where("EXISTS (?)", CourseAccountAssociation.where(account_id: self, course_section_id: nil)
              .where("course_id=courses.id"))
      end
    end
  end

  def associated_user?(user)
    user_account_associations.where(user_id: user).exists?
  end

  def fast_course_base(opts = {})
    opts[:order] ||= "#{Course.best_unicode_collation_key("courses.name")} ASC"
    columns = "courses.id, courses.name, courses.workflow_state, courses.course_code, courses.sis_source_id, courses.enrollment_term_id"
    associated_courses = self.associated_courses.active.order(opts[:order])
    associated_courses = associated_courses.with_enrollments if opts[:hide_enrollmentless_courses]
    associated_courses = associated_courses.master_courses if opts[:only_master_courses]
    associated_courses = associated_courses.for_term(opts[:term]) if opts[:term].present?
    associated_courses = yield associated_courses if block_given?
    associated_courses.limit(opts[:limit]).active_first.select(columns).to_a
  end

  def fast_all_courses(opts={})
    @cached_fast_all_courses ||= {}
    @cached_fast_all_courses[opts] ||= self.fast_course_base(opts)
  end

  def all_users(limit=250)
    @cached_all_users ||= {}
    @cached_all_users[limit] ||= User.of_account(self).limit(limit)
  end

  def fast_all_users(limit=nil)
    @cached_fast_all_users ||= {}
    @cached_fast_all_users[limit] ||= self.all_users(limit).active.select("users.id, users.updated_at, users.name, users.sortable_name").order_by_sortable_name
  end

  def users_not_in_groups(groups, opts={})
    scope = User.active.joins(:user_account_associations).
      where(user_account_associations: {account_id: self}).
      where(Group.not_in_group_sql_fragment(groups.map(&:id))).
      select("users.id, users.name")
    scope = scope.select(opts[:order]).order(opts[:order]) if opts[:order]
    scope
  end

  def courses_name_like(query="", opts={})
    opts[:limit] ||= 200
    @cached_courses_name_like ||= {}
    @cached_courses_name_like[[query, opts]] ||= self.fast_course_base(opts) {|q| q.name_like(query)}
  end

  def self_enrollment_course_for(code)
    all_courses.
      where(:self_enrollment_code => code).
      first
  end

  def file_namespace
    Shard.birth.activate { "account_#{self.root_account.id}" }
  end

  def self.account_lookup_cache_key(id)
    ['_account_lookup5', id].cache_key
  end

  def self.invalidate_cache(id)
    return unless id
    default_id = Shard.relative_id_for(id, Shard.current, Shard.default)
    Shard.default.activate do
      MultiCache.delete(account_lookup_cache_key(default_id)) if default_id
    end
  rescue
    nil
  end

  def setup_cache_invalidation
    @invalidations = []
    unless self.new_record?
      invalidate_all = self.parent_account_id_changed?
      # apparently, the try_rescues are because these columns don't exist on old migrations
      @invalidations += ['default_storage_quota', 'current_quota'] if invalidate_all || self.try_rescue(:default_storage_quota_changed?)
      @invalidations << 'default_group_storage_quota' if invalidate_all || self.try_rescue(:default_group_storage_quota_changed?)
      @invalidations << 'default_locale' if invalidate_all || self.try_rescue(:default_locale_changed?)
    end
  end

  def invalidate_caches_if_changed
    @invalidations ||= []
    if self.parent_account_id_changed?
      @invalidations += Account.inheritable_settings # invalidate all of them
    elsif @old_settings
      Account.inheritable_settings.each do |key|
        @invalidations << key if @old_settings[key] != settings[key] # only invalidate if needed
      end
      @old_settings = nil
    end

    if @invalidations.present?
      shard.activate do
        @invalidations.each do |key|
          Rails.cache.delete([key, self.global_id].cache_key)
        end
        Account.send_later_if_production(:invalidate_inherited_caches, self, @invalidations)
      end
    end
  end

  def self.invalidate_inherited_caches(parent_account, keys)
    parent_account.shard.activate do
      account_ids = Account.sub_account_ids_recursive(parent_account.id)
      account_ids.each do |id|
        global_id = Shard.global_id_for(id)
        keys.each do |key|
          Rails.cache.delete([key, global_id].cache_key)
        end
      end

      access_keys = keys & [:restrict_student_future_view, :restrict_student_past_view]
      if access_keys.any?
        EnrollmentState.invalidate_access_for_accounts([parent_account.id] + account_ids, access_keys)
      end
    end
  end

  def self.default_storage_quota
    Setting.get('account_default_quota', 500.megabytes.to_s).to_i
  end

  def quota
    return storage_quota if read_attribute(:storage_quote)
    return self.class.default_storage_quota if root_account?

    shard.activate do
      Rails.cache.fetch(['current_quota', self.global_id].cache_key) do
        self.parent_account.default_storage_quota
      end
    end
  end

  def default_storage_quota
    return super if read_attribute(:default_storage_quota)
    return self.class.default_storage_quota if root_account?

    shard.activate do
      @default_storage_quota ||= Rails.cache.fetch(['default_storage_quota', self.global_id].cache_key) do
        parent_account.default_storage_quota
      end
    end
  end

  def default_storage_quota_mb
    default_storage_quota / 1.megabyte
  end

  def default_storage_quota_mb=(val)
    self.default_storage_quota = val.try(:to_i).try(:megabytes)
  end

  def default_storage_quota=(val)
    val = val.to_f
    val = nil if val <= 0
    # If the value is the same as the inherited value, then go
    # ahead and blank it so it keeps using the inherited value
    if parent_account && parent_account.default_storage_quota == val
      val = nil
    end
    write_attribute(:default_storage_quota, val)
  end

  def default_user_storage_quota
    read_attribute(:default_user_storage_quota) ||
    User.default_storage_quota
  end

  def default_user_storage_quota=(val)
    val = val.to_i
    val = nil if val == User.default_storage_quota || val <= 0
    write_attribute(:default_user_storage_quota, val)
  end

  def default_user_storage_quota_mb
    default_user_storage_quota / 1.megabyte
  end

  def default_user_storage_quota_mb=(val)
    self.default_user_storage_quota = val.try(:to_i).try(:megabytes)
  end

  def default_group_storage_quota
    return super if read_attribute(:default_group_storage_quota)
    return Group.default_storage_quota if root_account?

    shard.activate do
      Rails.cache.fetch(['default_group_storage_quota', self.global_id].cache_key) do
        self.parent_account.default_group_storage_quota
      end
    end
  end

  def default_group_storage_quota=(val)
    val = val.to_i
    if (val == Group.default_storage_quota) || (val <= 0) ||
        (self.parent_account && self.parent_account.default_group_storage_quota == val)
      val = nil
    end
    write_attribute(:default_group_storage_quota, val)
  end

  def default_group_storage_quota_mb
    default_group_storage_quota / 1.megabyte
  end

  def default_group_storage_quota_mb=(val)
    self.default_group_storage_quota = val.try(:to_i).try(:megabytes)
  end

  def turnitin_shared_secret=(secret)
    return if secret.blank?
    self.turnitin_crypted_secret, self.turnitin_salt = Canvas::Security.encrypt_password(secret, 'instructure_turnitin_secret_shared')
  end

  def turnitin_shared_secret
    return nil unless self.turnitin_salt && self.turnitin_crypted_secret
    Canvas::Security.decrypt_password(self.turnitin_crypted_secret, self.turnitin_salt, 'instructure_turnitin_secret_shared')
  end

  def self.account_chain(starting_account_id)
    chain = []

    if (starting_account_id.is_a?(Account))
      chain << starting_account_id
      starting_account_id = starting_account_id.parent_account_id
    end

    if starting_account_id
      if ActiveRecord::Base.configurations[Rails.env]['adapter'] == 'postgresql'
        chain.concat(Shard.shard_for(starting_account_id).activate do
          Account.find_by_sql(<<-SQL)
                WITH RECURSIVE t AS (
                  SELECT * FROM #{Account.quoted_table_name} WHERE id=#{Shard.local_id_for(starting_account_id).first}
                  UNION
                  SELECT accounts.* FROM #{Account.quoted_table_name} INNER JOIN t ON accounts.id=t.parent_account_id
                )
                SELECT * FROM t
          SQL
        end)
      else
        account = Account.find(starting_account_id)
        chain << account
        while account.parent_account
          account = account.parent_account
          chain << account
        end
      end
    end
    chain
  end

  def self.account_chain_ids(starting_account_id)
    if connection.adapter_name == 'PostgreSQL'
      Shard.shard_for(starting_account_id).activate do
        id_chain = []
        if (starting_account_id.is_a?(Account))
          id_chain << starting_account_id.id
          starting_account_id = starting_account_id.parent_account_id
        end

        if starting_account_id
          ids = Account.connection.select_values(<<-SQL)
                WITH RECURSIVE t AS (
                  SELECT * FROM #{Account.quoted_table_name} WHERE id=#{Shard.local_id_for(starting_account_id).first}
                  UNION
                  SELECT accounts.* FROM #{Account.quoted_table_name} INNER JOIN t ON accounts.id=t.parent_account_id
                )
                SELECT id FROM t
              SQL
          id_chain.concat(ids.map(&:to_i))
        end
        id_chain
      end
    else
      account_chain(starting_account_id).map(&:id)
    end
  end

  def self.multi_account_chain_ids(starting_account_ids)
    if connection.adapter_name == 'PostgreSQL'
      original_shard = Shard.current
      Shard.partition_by_shard(starting_account_ids) do |sliced_acc_ids|
        ids = Account.connection.select_values(<<-SQL)
              WITH RECURSIVE t AS (
                SELECT * FROM #{Account.quoted_table_name} WHERE id IN (#{sliced_acc_ids.join(", ")})
                UNION
                SELECT accounts.* FROM #{Account.quoted_table_name} INNER JOIN t ON accounts.id=t.parent_account_id
              )
              SELECT id FROM t
        SQL
        ids.map{|id| Shard.relative_id_for(id, Shard.current, original_shard)}
      end
    else
      account_chain(starting_account_id).map(&:id)
    end
  end

  def self.add_site_admin_to_chain!(chain)
    chain << Account.site_admin unless chain.last.site_admin?
    chain
  end

  def account_chain(include_site_admin: false)
    @account_chain ||= Account.account_chain(self)
    result = @account_chain.dup
    Account.add_site_admin_to_chain!(result) if include_site_admin
    result
  end

  def account_chain_ids
    @cached_account_chain_ids ||= Account.account_chain_ids(self)
  end

  def account_chain_loop
    # this record hasn't been saved to the db yet, so if the the chain includes
    # this account, it won't point to the new parent yet, and should still be
    # valid
    if self.parent_account.account_chain.include?(self)
      errors.add(:parent_account_id,
                 "Setting account #{self.sis_source_id || self.id}'s parent to #{self.parent_account.sis_source_id || self.parent_account_id} would create a loop")
    end
  end

  # returns all sub_accounts recursively as far down as they go, in id order
  # because this uses a custom sql query for postgresql, we can't use a normal
  # named scope, so we pass the limit and offset into the method instead and
  # build our own query string
  def sub_accounts_recursive(limit, offset)
    if ActiveRecord::Base.configurations[Rails.env]['adapter'] == 'postgresql'
      Account.find_by_sql([<<-SQL, self.id, limit.to_i, offset.to_i])
          WITH RECURSIVE t AS (
            SELECT * FROM #{Account.quoted_table_name}
            WHERE parent_account_id = ? AND workflow_state <>'deleted'
            UNION
            SELECT accounts.* FROM #{Account.quoted_table_name}
            INNER JOIN t ON accounts.parent_account_id = t.id
            WHERE accounts.workflow_state <>'deleted'
          )
          SELECT * FROM t ORDER BY parent_account_id, id LIMIT ? OFFSET ?
      SQL
    else
      account_descendents = lambda do |id|
        as = Account.where(:parent_account_id => id).active.order(:id)
        as.empty? ?
          [] :
          as << as.map { |a| account_descendents.call(a.id) }
      end
      account_descendents.call(id).flatten[offset, limit]
    end
  end

  def self.sub_account_ids_recursive(parent_account_id)
    if connection.adapter_name == 'PostgreSQL'
      sql = Account.sub_account_ids_recursive_sql(parent_account_id)
      Account.find_by_sql(sql).map(&:id)
    else
      account_descendants = lambda do |ids|
        as = Account.where(:parent_account_id => ids).active.pluck(:id)
        as + account_descendants.call(as)
      end
      account_descendants.call([parent_account_id])
    end
  end

  def self.sub_account_ids_recursive_sql(parent_account_id)
    "WITH RECURSIVE t AS (
       SELECT id, parent_account_id FROM #{Account.quoted_table_name}
       WHERE parent_account_id = #{parent_account_id} AND workflow_state <> 'deleted'
       UNION
       SELECT accounts.id, accounts.parent_account_id FROM #{Account.quoted_table_name}
       INNER JOIN t ON accounts.parent_account_id = t.id
       WHERE accounts.workflow_state <> 'deleted'
     )
     SELECT id FROM t"
  end

  def associated_accounts
    self.account_chain
  end

  def membership_for_user(user)
    self.account_users.active.where(user_id: user).first if user
  end

  def available_custom_account_roles(include_inactive=false)
    available_custom_roles(include_inactive).for_accounts.to_a
  end

  def available_account_roles(include_inactive=false, user = nil)
    account_roles = available_custom_account_roles(include_inactive)
    account_roles << Role.get_built_in_role('AccountAdmin')
    if user
      account_roles.select! { |role| au = account_users.new; au.role_id = role.id; au.grants_right?(user, :create) }
    end
    account_roles
  end

  def available_custom_course_roles(include_inactive=false)
    available_custom_roles(include_inactive).for_courses.to_a
  end

  def available_course_roles(include_inactive=false)
    course_roles = available_custom_course_roles(include_inactive)
    course_roles += Role.built_in_course_roles
    course_roles
  end

  def available_custom_roles(include_inactive=false)
    scope = Role.where(:account_id => account_chain_ids)
    scope = include_inactive ? scope.not_deleted : scope.active
    scope
  end

  def available_roles(include_inactive=false)
    available_account_roles(include_inactive) + available_course_roles(include_inactive)
  end

  def get_account_role_by_name(role_name)
    role = get_role_by_name(role_name)
    return role if role && role.account_role?
  end

  def get_course_role_by_name(role_name)
    role = get_role_by_name(role_name)
    return role if role && role.course_role?
  end

  def get_role_by_name(role_name)
    if role = Role.get_built_in_role(role_name)
      return role
    end

    self.shard.activate do
      role_scope = Role.not_deleted.where(:name => role_name)
      if self.class.connection.adapter_name == 'PostgreSQL'
        role_scope = role_scope.where("account_id = ? OR
          account_id IN (
            WITH RECURSIVE t AS (
              SELECT id, parent_account_id FROM #{Account.quoted_table_name} WHERE id = ?
              UNION
              SELECT accounts.id, accounts.parent_account_id FROM #{Account.quoted_table_name} INNER JOIN t ON accounts.id=t.parent_account_id
            )
            SELECT id FROM t
          )", self.id, self.id)
      else
        role_scope = role_scope.where(:account_id => self.account_chain.map(&:id))
      end

      role_scope.first
    end
  end

  def get_role_by_id(role_id)
    role = Role.get_role_by_id(role_id)
    return role if valid_role?(role)
  end

  def valid_role?(role)
    role && (role.built_in? || (self.id == role.account_id) || self.account_chain_ids.include?(role.account_id))
  end

  def login_handle_name_is_customized?
    self.login_handle_name.present?
  end

  def login_handle_name_with_inference
    if login_handle_name_is_customized?
      self.login_handle_name
    elsif self.delegated_authentication?
      AccountAuthorizationConfig.default_delegated_login_handle_name
    else
      AccountAuthorizationConfig.default_login_handle_name
    end
  end

  def self_and_all_sub_accounts
    @self_and_all_sub_accounts ||= Account.where("root_account_id=? OR parent_account_id=?", self, self).pluck(:id).uniq + [self.id]
  end

  workflow do
    state :active
    state :deleted
  end

  def account_users_for(user)
    return [] unless user
    @account_users_cache ||= {}
    if self == Account.site_admin
      shard.activate do
        @account_users_cache[user.global_id] ||= begin
          all_site_admin_account_users_hash = MultiCache.fetch("all_site_admin_account_users3") do
            # this is a plain ruby hash to keep the cached portion as small as possible
            self.account_users.active.inject({}) { |result, au| result[au.user_id] ||= []; result[au.user_id] << [au.id, au.role_id]; result }
          end
          (all_site_admin_account_users_hash[user.id] || []).map do |(id, role_id)|
            au = AccountUser.new
            au.id = id
            au.account = Account.site_admin
            au.user = user
            au.role_id = role_id
            au.readonly!
            au
          end
        end
      end
    else
      @account_chain_ids ||= self.account_chain(:include_site_admin => true).map { |a| a.active? ? a.id : nil }.compact
      @account_users_cache[user.global_id] ||= Shard.partition_by_shard(@account_chain_ids) do |account_chain_ids|
        if account_chain_ids == [Account.site_admin.id]
          Account.site_admin.account_users_for(user)
        else
          AccountUser.where(:account_id => account_chain_ids, :user_id => user).active.to_a
        end
      end
    end
    @account_users_cache[user.global_id] ||= []
    @account_users_cache[user.global_id]
  end

  # returns all active account users for this entire account tree
  def all_account_users_for(user)
    raise "must be a root account" unless self.root_account?
    Shard.partition_by_shard(account_chain(include_site_admin: true).uniq) do |accounts|
      next unless user.associated_shards.include?(Shard.current)
      AccountUser.active.eager_load(:account).where("user_id=? AND (root_account_id IN (?) OR account_id IN (?))", user, accounts, accounts)
    end
  end

  set_policy do
    enrollment_types = RoleOverride.enrollment_type_labels.map { |role| role[:name] }
    RoleOverride.permissions.each do |permission, details|
      given { |user| self.account_users_for(user).any? { |au| au.has_permission_to?(self, permission) } }
      can permission
      can :create_courses if permission == :manage_courses
    end

    given { |user| !self.account_users_for(user).empty? }
    can :read and can :read_as_admin and can :manage and can :update and can :delete and can :read_outcomes

    given { |user|
      result = false

      if !root_account.site_admin? && user
        scope = root_account.enrollments.active.where(user_id: user)
        result = root_account.teachers_can_create_courses? &&
            scope.where(:type => ['TeacherEnrollment', 'DesignerEnrollment']).exists?
        result ||= root_account.students_can_create_courses? &&
            scope.where(:type => ['StudentEnrollment', 'ObserverEnrollment']).exists?
        result ||= root_account.no_enrollments_can_create_courses? &&
            !scope.exists?
      end

      result
    }
    can :create_courses

    # any logged in user can read global outcomes, but must be checked against the site admin
    given{ |user| self.site_admin? && user }
    can :read_global_outcomes

    # any user with an association to this account can read the outcomes in the account
    given{ |user| user && self.user_account_associations.where(user_id: user).exists? }
    can :read_outcomes

    # any user with an admin enrollment in one of the courses can read
    given { |user| user && self.courses.where(:id => user.enrollments.admin.pluck(:course_id)).exists? }
    can :read

    given { |user| self.grants_right?(user, :lti_add_edit)}
    can :create_tool_manually
  end

  alias_method :destroy_permanently!, :destroy
  def destroy
    self.workflow_state = 'deleted'
    self.deleted_at = Time.now.utc
    save!
  end

  def to_atom
    Atom::Entry.new do |entry|
      entry.title     = self.name
      entry.updated   = self.updated_at
      entry.published = self.created_at
      entry.links    << Atom::Link.new(:rel => 'alternate',
                                    :href => "/accounts/#{self.id}")
    end
  end

  def default_enrollment_term
    return @default_enrollment_term if @default_enrollment_term
    if self.root_account?
      @default_enrollment_term = Shackles.activate(:master) { self.enrollment_terms.active.where(name: EnrollmentTerm::DEFAULT_TERM_NAME).first_or_create }
    end
  end

  def context_code
    raise "DONT USE THIS, use .short_name instead" unless Rails.env.production?
  end

  def short_name
    name
  end

  # can be set/overridden by plugin to enforce email pseudonyms
  attr_accessor :email_pseudonyms

  def password_policy
    Canvas::PasswordPolicy.default_policy.merge(settings[:password_policy] || {})
  end

  def delegated_authentication?
    authentication_providers.active.first.is_a?(AccountAuthorizationConfig::Delegated)
  end

  def forgot_password_external_url
    self.change_password_url
  end

  def auth_discovery_url=(url)
    self.settings[:auth_discovery_url] = url
  end

  def auth_discovery_url
    self.settings[:auth_discovery_url]
  end

  def login_handle_name=(handle_name)
    self.settings[:login_handle_name] = handle_name
  end

  def login_handle_name
    self.settings[:login_handle_name]
  end

  def change_password_url=(change_password_url)
    self.settings[:change_password_url] = change_password_url
  end

  def change_password_url
    self.settings[:change_password_url]
  end

  def unknown_user_url=(unknown_user_url)
    self.settings[:unknown_user_url] = unknown_user_url
  end

  def unknown_user_url
    self.settings[:unknown_user_url]
  end

  def validate_auth_discovery_url
    return if self.settings[:auth_discovery_url].blank?

    begin
      value, uri = CanvasHttp.validate_url(self.settings[:auth_discovery_url])
      self.auth_discovery_url = value
    rescue URI::Error, ArgumentError
      errors.add(:discovery_url, t('errors.invalid_discovery_url', "The discovery URL is not valid" ))
    end
  end

  def no_active_courses
    return true if root_account?
    if associated_courses.not_deleted.exists?
      errors.add(:workflow_state, "Can't delete an account with active courses.")
    end
  end

  def no_active_sub_accounts
    return true if root_account?
    if sub_accounts.exists?
      errors.add(:workflow_state, "Can't delete an account with active sub_accounts.")
    end
  end

  def find_courses(string)
    self.all_courses.select{|c| c.name.match(string) }
  end

  def find_users(string)
    self.pseudonyms.map{|p| p.user }.select{|u| u.name.match(string) }
  end

  class << self
    def special_accounts
      @special_accounts ||= {}
    end

    def special_account_ids
      @special_account_ids ||= {}
    end

    def special_account_timed_cache
      @special_account_timed_cache ||= TimedCache.new(-> { Setting.get('account_special_account_cache_time', 60).to_i.seconds.ago }) do
        special_accounts.clear
      end
    end

    def special_account_list
      @special_account_list ||= []
    end

    def clear_special_account_cache!(force = false)
      special_account_timed_cache.clear(force)
    end

    def define_special_account(key, name = nil)
      name ||= key.to_s.titleize
      self.special_account_list << key
      instance_eval <<-RUBY, __FILE__, __LINE__ + 1
        def self.#{key}(force_create = false)
          get_special_account(:#{key}, #{name.inspect}, force_create)
        end
      RUBY
    end

    def all_special_accounts
      special_account_list.map { |key| send(key) }
    end
  end
  define_special_account(:default, 'Default Account') # Account.default
  define_special_account(:site_admin) # Account.site_admin

  def clear_special_account_cache_if_special
    if self.shard == Shard.birth && Account.special_account_ids.values.map(&:to_i).include?(self.id)
      Account.clear_special_account_cache!(true)
    end
  end

  # an opportunity for plugins to load some other stuff up before caching the account
  def precache
  end

  class ::Canvas::AccountCacheError < StandardError; end

  def self.find_cached(id)
    default_id = Shard.relative_id_for(id, Shard.current, Shard.default)
    Shard.default.activate do
      MultiCache.fetch(account_lookup_cache_key(default_id)) do
        begin
          account = Account.find(default_id)
        rescue ActiveRecord::RecordNotFound => e
          raise ::Canvas::AccountCacheError, e.message
        end
        account.precache
        account
      end
    end
  end

  def self.get_special_account(special_account_type, default_account_name, force_create = false)
    Shard.birth.activate do
      account = special_accounts[special_account_type]
      unless account
        special_account_id = special_account_ids[special_account_type] ||= Setting.get("#{special_account_type}_account_id", nil)
        begin
          account = special_accounts[special_account_type] = Account.find_cached(special_account_id) if special_account_id
        rescue ::Canvas::AccountCacheError
          raise unless Rails.env.test?
        end
      end
      # another process (i.e. selenium spec) may have changed the setting
      unless account
        special_account_id = Setting.get("#{special_account_type}_account_id", nil)
        if special_account_id && special_account_id != special_account_ids[special_account_type]
          special_account_ids[special_account_type] = special_account_id
          account = special_accounts[special_account_type] = Account.where(id: special_account_id).first
        end
      end
      if !account && default_account_name && ((!special_account_id && !Rails.env.production?) || force_create)
        t '#account.default_site_administrator_account_name', 'Site Admin'
        t '#account.default_account_name', 'Default Account'
        account = special_accounts[special_account_type] = Account.new(:name => default_account_name)
        account.save!
        Setting.set("#{special_account_type}_account_id", account.id)
        special_account_ids[special_account_type] = account.id
      end
      account
    end
  end

  def site_admin?
    self == Account.site_admin
  end

  def display_name
    self.name
  end

  # Updates account associations for all the courses and users associated with this account
  def update_account_associations
    self.shard.activate do
      account_chain_cache = {}
      all_user_ids = Set.new

      # make sure to use the non-associated_courses associations
      # to catch courses that didn't ever have an association created
      scopes = if root_account?
                [all_courses,
                 associated_courses.
                     where("root_account_id<>?", self)]
              else
                [courses,
                 associated_courses.
                    where("courses.account_id<>?", self)]
              end
      # match the "batch" size in Course.update_account_associations
      scopes.each do |scope|
        scope.select([:id, :account_id]).find_in_batches(:batch_size => 500) do |courses|
          all_user_ids.merge Course.update_account_associations(courses, :skip_user_account_associations => true, :account_chain_cache => account_chain_cache)
        end
      end

      # Make sure we have all users with existing account associations.
      all_user_ids.merge self.user_account_associations.pluck(:user_id)
      if root_account?
        all_user_ids.merge self.pseudonyms.active.pluck(:user_id)
      end

      # Update the users' associations as well
      User.update_account_associations(all_user_ids.to_a, :account_chain_cache => account_chain_cache)
    end
  end

  def self.update_all_update_account_associations
    Account.root_accounts.active.find_each(&:update_account_associations)
  end

  def course_count
    self.courses.active.count
  end

  def sub_account_count
    self.sub_accounts.active.count
  end

  def user_count
    self.user_account_associations.count
  end

  def current_sis_batch
    if (current_sis_batch_id = self.read_attribute(:current_sis_batch_id)) && current_sis_batch_id.present?
      self.sis_batches.where(id: current_sis_batch_id).first
    end
  end

  def turnitin_settings
    return @turnitin_settings if defined?(@turnitin_settings)
    if self.turnitin_account_id.present? && self.turnitin_shared_secret.present?
      if settings[:enable_turnitin]
        @turnitin_settings = [self.turnitin_account_id, self.turnitin_shared_secret,
                              self.turnitin_host]
      end
    else
      @turnitin_settings = self.parent_account.try(:turnitin_settings)
    end
  end

  def closest_turnitin_pledge
    if self.turnitin_pledge && !self.turnitin_pledge.empty?
      self.turnitin_pledge
    else
      res = self.parent_account.try(:closest_turnitin_pledge)
      res ||= t('#account.turnitin_pledge', "This assignment submission is my own, original work")
    end
  end

  def closest_turnitin_comments
    if self.turnitin_comments && !self.turnitin_comments.empty?
      self.turnitin_comments
    else
      self.parent_account.try(:closest_turnitin_comments)
    end
  end

  def closest_turnitin_originality
    if self.turnitin_originality && !self.turnitin_originality.empty?
      self.turnitin_originality
    else
      self.parent_account.try(:turnitin_originality)
    end
  end

  def self_enrollment_allowed?(course)
    if !settings[:self_enrollment].blank?
      !!(settings[:self_enrollment] == 'any' || (!course.sis_source_id && settings[:self_enrollment] == 'manually_created'))
    else
      !!(parent_account && parent_account.self_enrollment_allowed?(course))
    end
  end

  def allow_self_enrollment!(setting='any')
    settings[:self_enrollment] = setting
    self.save!
  end

  TAB_COURSES = 0
  TAB_STATISTICS = 1
  TAB_PERMISSIONS = 2
  TAB_SUB_ACCOUNTS = 3
  TAB_TERMS = 4
  TAB_AUTHENTICATION = 5
  TAB_USERS = 6
  TAB_OUTCOMES = 7
  TAB_RUBRICS = 8
  TAB_SETTINGS = 9
  TAB_FACULTY_JOURNAL = 10
  TAB_SIS_IMPORT = 11
  TAB_GRADING_STANDARDS = 12
  TAB_QUESTION_BANKS = 13
  TAB_ADMIN_TOOLS = 17
  TAB_SEARCH = 18
  TAB_BRAND_CONFIGS = 19

  # site admin tabs
  TAB_PLUGINS = 14
  TAB_JOBS = 15
  TAB_DEVELOPER_KEYS = 16

  def external_tool_tabs(opts)
    tools = ContextExternalTool.active.find_all_for(self, :account_navigation)
    Lti::ExternalToolTab.new(self, :account_navigation, tools, opts[:language]).tabs
  end

  def tabs_available(user=nil, opts={})
    manage_settings = user && self.grants_right?(user, :manage_account_settings)
    if root_account.site_admin?
      tabs = []
      if user && self.grants_right?(user, :read_roster)
        if feature_enabled?(:course_user_search)
          tabs << { :id => TAB_SEARCH, :label => t("Courses & People"), :css_class => 'search', :href => :account_course_user_search_path }
        else
          tabs << { :id => TAB_USERS, :label => t('#account.tab_users', "Users"), :css_class => 'users', :href => :account_users_path }
        end
      end
      tabs << { :id => TAB_PERMISSIONS, :label => t('#account.tab_permissions', "Permissions"), :css_class => 'permissions', :href => :account_permissions_path } if user && self.grants_right?(user, :manage_role_overrides)
      tabs << { :id => TAB_SUB_ACCOUNTS, :label => t('#account.tab_sub_accounts', "Sub-Accounts"), :css_class => 'sub_accounts', :href => :account_sub_accounts_path } if manage_settings
      tabs << { :id => TAB_AUTHENTICATION, :label => t('#account.tab_authentication', "Authentication"), :css_class => 'authentication', :href => :account_authentication_providers_path } if root_account? && manage_settings
      tabs << { :id => TAB_PLUGINS, :label => t("#account.tab_plugins", "Plugins"), :css_class => "plugins", :href => :plugins_path, :no_args => true } if root_account? && self.grants_right?(user, :manage_site_settings)
      tabs << { :id => TAB_JOBS, :label => t("#account.tab_jobs", "Jobs"), :css_class => "jobs", :href => :jobs_path, :no_args => true } if root_account? && self.grants_right?(user, :view_jobs)
    else
      tabs = []
      if feature_enabled?(:course_user_search)
        tabs << { :id => TAB_SEARCH, :label => t("Courses & People"), :css_class => 'search', :href => :account_path } if user && (grants_right?(user, :read_course_list) || grants_right?(user, :read_roster))
      else
        tabs << { :id => TAB_COURSES, :label => t('#account.tab_courses', "Courses"), :css_class => 'courses', :href => :account_path } if user && self.grants_right?(user, :read_course_list)
        tabs << { :id => TAB_USERS, :label => t('#account.tab_users', "Users"), :css_class => 'users', :href => :account_users_path } if user && self.grants_right?(user, :read_roster)
      end
      tabs << { :id => TAB_STATISTICS, :label => t('#account.tab_statistics', "Statistics"), :css_class => 'statistics', :href => :statistics_account_path } if user && self.grants_right?(user, :view_statistics)
      tabs << { :id => TAB_PERMISSIONS, :label => t('#account.tab_permissions', "Permissions"), :css_class => 'permissions', :href => :account_permissions_path } if user && self.grants_right?(user, :manage_role_overrides)
      if user && self.grants_right?(user, :manage_outcomes)
        tabs << { :id => TAB_OUTCOMES, :label => t('#account.tab_outcomes', "Outcomes"), :css_class => 'outcomes', :href => :account_outcomes_path }
        tabs << { :id => TAB_RUBRICS, :label => t('#account.tab_rubrics', "Rubrics"), :css_class => 'rubrics', :href => :account_rubrics_path }
      end
      tabs << { :id => TAB_GRADING_STANDARDS, :label => t('#account.tab_grading_standards', "Grading"), :css_class => 'grading_standards', :href => :account_grading_standards_path } if user && self.grants_right?(user, :manage_grades)
      tabs << { :id => TAB_QUESTION_BANKS, :label => t('#account.tab_question_banks', "Question Banks"), :css_class => 'question_banks', :href => :account_question_banks_path } if user && self.grants_right?(user, :manage_assignments)
      tabs << { :id => TAB_SUB_ACCOUNTS, :label => t('#account.tab_sub_accounts', "Sub-Accounts"), :css_class => 'sub_accounts', :href => :account_sub_accounts_path } if manage_settings
      tabs << { :id => TAB_FACULTY_JOURNAL, :label => t('#account.tab_faculty_journal', "Faculty Journal"), :css_class => 'faculty_journal', :href => :account_user_notes_path} if self.enable_user_notes && user && self.grants_right?(user, :manage_user_notes)
      tabs << { :id => TAB_TERMS, :label => t('#account.tab_terms', "Terms"), :css_class => 'terms', :href => :account_terms_path } if self.root_account? && manage_settings
      tabs << { :id => TAB_AUTHENTICATION, :label => t('#account.tab_authentication', "Authentication"), :css_class => 'authentication', :href => :account_authentication_providers_path } if self.root_account? && manage_settings
      if self.root_account? && self.allow_sis_import && user && self.grants_any_right?(user, :manage_sis, :import_sis)
        tabs << { id: TAB_SIS_IMPORT, label: t('#account.tab_sis_import', "SIS Import"),
                  css_class: 'sis_import', href: :account_sis_import_path }
      end
    end

    tabs << { :id => TAB_BRAND_CONFIGS, :label => t('#account.tab_brand_configs', "Themes"), :css_class => 'brand_configs', :href => :account_brand_configs_path } if manage_settings && branding_allowed?
    tabs << { :id => TAB_DEVELOPER_KEYS, :label => t("#account.tab_developer_keys", "Developer Keys"), :css_class => "developer_keys", :href => :account_developer_keys_path, account_id: root_account.id } if root_account? && self.grants_right?(user, :manage_developer_keys)

    tabs += external_tool_tabs(opts)
    tabs += Lti::MessageHandler.lti_apps_tabs(self, [Lti::ResourcePlacement::ACCOUNT_NAVIGATION], opts)
    tabs << { :id => TAB_ADMIN_TOOLS, :label => t('#account.tab_admin_tools', "Admin Tools"), :css_class => 'admin_tools', :href => :account_admin_tools_path } if can_see_admin_tools_tab?(user)
    tabs << { :id => TAB_SETTINGS, :label => t('#account.tab_settings', "Settings"), :css_class => 'settings', :href => :account_settings_path }
    tabs.delete_if{ |t| t[:visibility] == 'admins' } unless self.grants_right?(user, :manage)
    tabs
  end

  def can_see_admin_tools_tab?(user)
    return false if !user || root_account.site_admin?
    admin_tool_permissions = RoleOverride.manageable_permissions(self).find_all{|p| p[1][:admin_tool]}
    admin_tool_permissions.any? do |p|
      self.grants_right?(user, p.first)
    end
  end

  def is_a_context?
    true
  end

  def help_links
    links = settings[:custom_help_links]

    # set the type to custom for any existing custom links that don't have a type set
    # the new ui will set the type ('custom' or 'default') for any new custom links
    # since we now allow reordering the links, the default links get stored in the settings as well
    if !links.blank?
      links.each do |link|
        if link[:type].blank?
          link[:type] = 'custom'
        end
      end
      links = HelpLinks.map_default_links(links)
    end

    result = if settings[:new_custom_help_links]
      links || HelpLinks.default_links
    else
      HelpLinks.default_links + (links || [])
    end
    HelpLinks.instantiate_links(result)
  end

  def set_service_availability(service, enable)
    service = service.to_sym
    raise "Invalid Service" unless AccountServices.allowable_services[service]
    allowed_service_names = (self.allowed_services || "").split(",").compact
    if allowed_service_names.count > 0 && ![ '+', '-' ].include?(allowed_service_names[0][0,1])
      # This account has a hard-coded list of services, so handle accordingly
      allowed_service_names.reject! { |flag| flag.match("^[+-]?#{service}$") }
      allowed_service_names << service if enable
    else
      allowed_service_names.reject! { |flag| flag.match("^[+-]?#{service}$") }
      if enable
        # only enable if it is not enabled by default
        allowed_service_names << "+#{service}" unless AccountServices.default_allowable_services[service]
      else
        # only disable if it is not enabled by default
        allowed_service_names << "-#{service}" if AccountServices.default_allowable_services[service]
      end
    end

    @allowed_services_hash = nil
    self.allowed_services = allowed_service_names.empty? ? nil : allowed_service_names.join(",")
  end

  def enable_service(service)
    set_service_availability(service, true)
  end

  def disable_service(service)
    set_service_availability(service, false)
  end

  def allowed_services_hash
    return @allowed_services_hash if @allowed_services_hash
    account_allowed_services = AccountServices.default_allowable_services
    if self.allowed_services
      allowed_service_names = self.allowed_services.split(",").compact

      if allowed_service_names.count > 0
        unless [ '+', '-' ].member?(allowed_service_names[0][0,1])
          # This account has a hard-coded list of services, so we clear out the defaults
          account_allowed_services = { }
        end

        allowed_service_names.each do |service_switch|
          if service_switch =~ /\A([+-]?)(.*)\z/
            flag = $1
            service_name = $2.to_sym

            if flag == '-'
              account_allowed_services.delete(service_name)
            else
              account_allowed_services[service_name] = AccountServices.allowable_services[service_name]
            end
          end
        end
      end
    end
    @allowed_services_hash = account_allowed_services
  end

  # if expose_as is nil, all services exposed in the ui are returned
  # if it's :service or :setting, then only services set to be exposed as that type are returned
  def self.services_exposed_to_ui_hash(expose_as = nil, current_user = nil, account = nil)
    if expose_as
      AccountServices.allowable_services.reject { |_, setting| setting[:expose_to_ui] != expose_as }
    else
      AccountServices.allowable_services.reject { |_, setting| !setting[:expose_to_ui] }
    end.reject { |_, setting| setting[:expose_to_ui_proc] && !setting[:expose_to_ui_proc].call(current_user, account) }
  end

  def service_enabled?(service)
    service = service.to_sym
    case service
    when :none
      self.allowed_services_hash.empty?
    else
      self.allowed_services_hash.has_key?(service)
    end
  end

  def self.all_accounts_for(context)
    if context.respond_to?(:account)
      context.account.account_chain
    elsif context.respond_to?(:parent_account)
      context.account_chain
    else
      []
    end
  end

  def find_child(child_id)
    return all_accounts.find(child_id) if root_account?

    child = Account.find(child_id)
    raise ActiveRecord::RecordNotFound unless child.account_chain.include?(self)

    child
  end

  def manually_created_courses_account
    return self.root_account.manually_created_courses_account unless self.root_account?
    display_name = t('#account.manually_created_courses', "Manually-Created Courses")
    acct = manually_created_courses_account_from_settings
    if acct.blank?
      transaction do
        lock!
        acct = manually_created_courses_account_from_settings
        acct ||= self.sub_accounts.where(name: display_name).first_or_create! # for backwards compatibility
        if acct.id != self.settings[:manually_created_courses_account_id]
          self.settings[:manually_created_courses_account_id] = acct.id
          self.save!
        end
      end
    end
    acct
  end

  def manually_created_courses_account_from_settings
    acct_id = self.settings[:manually_created_courses_account_id]
    acct = self.sub_accounts.where(id: acct_id).first if acct_id.present?
    acct = nil if acct.present? && acct.root_account_id != self.id
    acct
  end
  private :manually_created_courses_account_from_settings

  def trusted_account_ids
    return [] if !root_account? || self == Account.site_admin
    [ Account.site_admin.id ]
  end

  def trust_exists?
    false
  end

  def user_list_search_mode_for(user)
    return :preferred if self.root_account.open_registration?
    return :preferred if self.root_account.grants_right?(user, :manage_user_logins)
    :closed
  end

  scope :root_accounts, -> { where(:root_account_id => nil) }
  scope :processing_sis_batch, -> { where("accounts.current_sis_batch_id IS NOT NULL").order(:updated_at) }
  scope :name_like, lambda { |name| where(wildcard('accounts.name', name)) }
  scope :active, -> { where("accounts.workflow_state<>'deleted'") }

  def change_root_account_setting!(setting_name, new_value)
    root_account.settings[setting_name] = new_value
    root_account.save!
  end

  Bookmarker = BookmarkedCollection::SimpleBookmarker.new(Account, :name, :id)

  def format_referer(referer_url)
    begin
      referer = URI(referer_url || '')
    rescue URI::Error
      return
    end
    return unless referer.host

    referer_with_port = "#{referer.scheme}://#{referer.host}"
    referer_with_port += ":#{referer.port}" unless referer.port == (referer.scheme == 'https' ? 443 : 80)
    referer_with_port
  end

  def trusted_referers=(value)
    self.settings[:trusted_referers] = unless value.blank?
      value.split(',').map { |referer_url| format_referer(referer_url) }.compact.join(',')
    end
  end

  def trusted_referer?(referer_url)
    return if !self.settings.has_key?(:trusted_referers) || self.settings[:trusted_referers].blank?
    if referer_with_port = format_referer(referer_url)
      self.settings[:trusted_referers].split(',').include?(referer_with_port)
    end
  end

  def parent_registration?
    authentication_providers.where(parent_registration: true).exists?
  end

  def parent_auth_type
    return nil unless parent_registration?
    parent_registration_aac.auth_type
  end

  def parent_registration_aac
    authentication_providers.where(parent_registration: true).first
  end

  def to_param
    return 'site_admin' if site_admin?
    super
  end

  def create_default_objects
    work = -> do
      default_enrollment_term
      enable_canvas_authentication
<<<<<<< HEAD
=======
      TermsOfService.ensure_terms_for_account(self, true) if self.root_account? && !TermsOfService.skip_automatic_terms_creation
>>>>>>> ffd98945
    end
    return work.call if Rails.env.test?
    self.class.connection.after_transaction_commit(&work)
  end

  def migrate_to_canvadocs?
    Canvadocs.hijack_crocodoc_sessions? && feature_enabled?(:new_annotations)
  end

  def update_terms_of_service(terms_params)
    terms = TermsOfService.ensure_terms_for_account(self)
    terms.terms_type = terms_params[:terms_type] if terms_params[:terms_type]
    terms.passive = Canvas::Plugin.value_to_boolean(terms_params[:passive]) if terms_params.has_key?(:passive)

    if terms.custom?
      TermsOfServiceContent.ensure_content_for_account(self)
      self.terms_of_service_content.update_attribute(:content, terms_params[:content]) if terms_params[:content]
    end

    if terms.changed?
      unless terms.save
        self.errors.add(:terms_of_service, t("Terms of Service attributes not valid"))
      end
    end
  end
end<|MERGE_RESOLUTION|>--- conflicted
+++ resolved
@@ -1682,10 +1682,7 @@
     work = -> do
       default_enrollment_term
       enable_canvas_authentication
-<<<<<<< HEAD
-=======
       TermsOfService.ensure_terms_for_account(self, true) if self.root_account? && !TermsOfService.skip_automatic_terms_creation
->>>>>>> ffd98945
     end
     return work.call if Rails.env.test?
     self.class.connection.after_transaction_commit(&work)
