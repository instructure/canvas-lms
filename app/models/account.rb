# frozen_string_literal: true

#
# Copyright (C) 2011 - present Instructure, Inc.
#
# This file is part of Canvas.
#
# Canvas is free software: you can redistribute it and/or modify it under
# the terms of the GNU Affero General Public License as published by the Free
# Software Foundation, version 3 of the License.
#
# Canvas is distributed in the hope that it will be useful, but WITHOUT ANY
# WARRANTY; without even the implied warranty of MERCHANTABILITY or FITNESS FOR
# A PARTICULAR PURPOSE. See the GNU Affero General Public License for more
# details.
#
# You should have received a copy of the GNU Affero General Public License along
# with this program. If not, see <http://www.gnu.org/licenses/>.
#

class Account < ActiveRecord::Base
  include Context
  include OutcomeImportContext
  include Pronouns
  include SearchTermHelper

  self.ignored_columns += ["enable_user_notes"]

  INSTANCE_GUID_SUFFIX = "canvas-lms"
  CALENDAR_SUBSCRIPTION_TYPES = %w[manual auto].freeze

  include Workflow
  include BrandConfigHelpers
  include Canvas::Security::PasswordPolicyAccountSettingValidator
  belongs_to :root_account, class_name: "Account"
  belongs_to :parent_account, class_name: "Account"

  has_many :courses
  has_many :custom_grade_statuses, inverse_of: :root_account, foreign_key: :root_account_id
  has_many :standard_grade_statuses, inverse_of: :root_account, foreign_key: :root_account_id
  has_many :favorites, inverse_of: :root_account
  has_many :all_courses, class_name: "Course", foreign_key: "root_account_id", inverse_of: :root_account
  has_one :terms_of_service, dependent: :destroy
  has_one :terms_of_service_content, dependent: :destroy
  has_many :group_categories, -> { collaborative.where(deleted_at: nil) }, class_name: "GroupCategory", as: :context, inverse_of: :context
  has_many :all_group_categories, -> { collaborative }, class_name: "GroupCategory", foreign_key: "root_account_id", inverse_of: :root_account
  has_many :groups, -> { collaborative }, class_name: "Group", as: :context, inverse_of: :context
  has_many :all_groups, -> { collaborative }, class_name: "Group", foreign_key: "root_account_id", inverse_of: :root_account
  has_many :all_group_memberships, source: "group_memberships", through: :all_groups
  has_many :differentiation_tag_categories, -> { non_collaborative.where(deleted_at: nil) }, class_name: "GroupCategory", as: :context, inverse_of: :context
  has_many :all_differentiation_tag_categories, -> { non_collaborative }, class_name: "GroupCategory", foreign_key: "root_account_id", inverse_of: :root_account
  has_many :differentiation_tags, -> { non_collaborative }, class_name: "Group", as: :context, inverse_of: :context
  has_many :all_differentiation_tags, -> { non_collaborative }, class_name: "Group", foreign_key: "root_account_id", inverse_of: :root_account
  has_many :all_differentiation_tag_memberships, source: "group_memberships", through: :all_differentiation_tags
  has_many :enrollment_terms, foreign_key: "root_account_id", inverse_of: :root_account
  has_many :active_enrollment_terms, -> { where("enrollment_terms.workflow_state<>'deleted'") }, class_name: "EnrollmentTerm", foreign_key: "root_account_id", inverse_of: false
  has_many :grading_period_groups, inverse_of: :root_account, dependent: :destroy
  has_many :grading_periods, through: :grading_period_groups
  has_many :enrollments, -> { where("enrollments.type<>'StudentViewEnrollment'") }, foreign_key: "root_account_id", inverse_of: :root_account
  has_many :all_enrollments, class_name: "Enrollment", foreign_key: "root_account_id", inverse_of: :root_account
  has_many :temporary_enrollment_pairings, inverse_of: :root_account, foreign_key: "root_account_id"
  has_many :sub_accounts, -> { where("workflow_state<>'deleted'") }, class_name: "Account", foreign_key: "parent_account_id", inverse_of: :parent_account
  has_many :all_accounts, -> { order(:name) }, class_name: "Account", foreign_key: "root_account_id", inverse_of: :root_account
  has_many :account_users, dependent: :destroy
  has_many :active_account_users, -> { active }, class_name: "AccountUser"
  has_many :course_sections, foreign_key: "root_account_id", inverse_of: :root_account
  has_many :sis_batches
  has_many :abstract_courses, class_name: "AbstractCourse"
  has_many :root_abstract_courses, class_name: "AbstractCourse", foreign_key: "root_account_id", inverse_of: :root_account
  has_many :user_account_associations
  has_many :all_users, -> { distinct }, through: :user_account_associations, source: :user
  has_many :users, through: :active_account_users
  has_many :user_past_lti_ids, as: :context, inverse_of: :context
  has_many :pseudonyms, -> { preload(:user) }, inverse_of: :account
  has_many :pseudonym_users, through: :pseudonyms, source: :user
  has_many :role_overrides, as: :context, inverse_of: :context
  has_many :course_account_associations
  has_many :child_courses, -> { where(course_account_associations: { depth: 0 }) }, through: :course_account_associations, source: :course
  has_many :attachments, as: :context, inverse_of: :context, dependent: :destroy
  has_many :active_assignments, -> { where("assignments.workflow_state<>'deleted'") }, as: :context, inverse_of: :context, class_name: "Assignment"
  has_many :folders, -> { order("folders.name") }, as: :context, inverse_of: :context, dependent: :destroy
  has_many :active_folders, -> { where("folder.workflow_state<>'deleted'").order("folders.name") }, class_name: "Folder", as: :context, inverse_of: :context
  has_many :developer_keys
  has_many :developer_key_account_bindings, inverse_of: :account, dependent: :destroy
  has_many :lti_registration_account_bindings, class_name: "Lti::RegistrationAccountBinding", inverse_of: :account, dependent: :destroy
  has_many :lti_overlays, class_name: "Lti::Overlay", inverse_of: :account, dependent: :destroy
  has_many :lti_overlay_versions, class_name: "Lti::OverlayVersion", inverse_of: :account, dependent: :destroy
  has_many :lti_notice_handlers, class_name: "Lti::NoticeHandler", inverse_of: :account, dependent: :destroy
  has_many :authentication_providers,
           -> { ordered },
           inverse_of: :account,
           extend: AuthenticationProvider::FindWithType
  has_many :calendar_events, -> { where("calendar_events.workflow_state<>'cancelled'") }, as: :context, inverse_of: :context, dependent: :destroy

  has_many :account_reports, inverse_of: :account
  has_many :grading_standards, -> { where("workflow_state<>'deleted'") }, as: :context, inverse_of: :context
  has_many :assessment_question_banks, -> { preload(:assessment_questions, :assessment_question_bank_users) }, as: :context, inverse_of: :context
  has_many :assessment_questions, through: :assessment_question_banks
  has_many :roles
  has_many :all_roles, class_name: "Role", foreign_key: "root_account_id", inverse_of: :root_account
  has_many :progresses, as: :context, inverse_of: :context
  has_many :content_migrations, as: :context, inverse_of: :context
  has_many :sis_batch_errors, foreign_key: :root_account_id, inverse_of: :root_account
  has_many :canvadocs_annotation_contexts
  has_one :outcome_proficiency, -> { preload(:outcome_proficiency_ratings) }, as: :context, inverse_of: :context, dependent: :destroy
  has_one :outcome_calculation_method, as: :context, inverse_of: :context, dependent: :destroy
  has_many :rubric_imports, inverse_of: :root_account, foreign_key: :root_account_id
  has_many :rubric_assessment_imports, inverse_of: :root_account, foreign_key: :root_account_id

  has_many :auditor_authentication_records,
           class_name: "Auditors::ActiveRecord::AuthenticationRecord",
           dependent: :destroy,
           inverse_of: :account
  has_many :auditor_course_records,
           class_name: "Auditors::ActiveRecord::CourseRecord",
           dependent: :destroy,
           inverse_of: :account
  has_many :auditor_grade_change_records,
           class_name: "Auditors::ActiveRecord::GradeChangeRecord",
           dependent: :destroy,
           inverse_of: :account
  has_many :auditor_root_grade_change_records,
           foreign_key: "root_account_id",
           class_name: "Auditors::ActiveRecord::GradeChangeRecord",
           dependent: :destroy,
           inverse_of: :root_account
  has_many :auditor_feature_flag_records,
           foreign_key: "root_account_id",
           class_name: "Auditors::ActiveRecord::FeatureFlagRecord",
           dependent: :destroy,
           inverse_of: :root_account
  has_many :auditor_pseudonym_records,
           foreign_key: "root_account_id",
           class_name: "Auditors::ActiveRecord::PseudonymRecord",
           inverse_of: :root_account
  has_many :lti_resource_links,
           as: :context,
           inverse_of: :context,
           class_name: "Lti::ResourceLink",
           dependent: :destroy
  has_many :lti_registrations, class_name: "Lti::Registration", inverse_of: :account, dependent: :destroy
  has_many :block_editor_templates, class_name: "BlockEditorTemplate", as: :context, inverse_of: :context
  belongs_to :course_template, class_name: "Course", inverse_of: :templated_accounts
  belongs_to :grading_standard

  def inherited_assessment_question_banks(include_self = false, *additional_contexts)
    sql, conds = [], []
    contexts = additional_contexts + account_chain
    contexts.delete(self) unless include_self
    contexts.each do |c|
      sql << "context_type = ? AND context_id = ?"
      conds += [c.class.to_s, c.id]
    end
    conds.unshift(sql.join(" OR "))
    AssessmentQuestionBank.where(conds)
  end

  include LearningOutcomeContext
  include RubricContext

  has_many :context_external_tools, -> { order(:name) }, as: :context, inverse_of: :context, dependent: :destroy
  has_many :error_reports
  has_many :announcements, class_name: "AccountNotification"
  has_many :alerts, -> { preload(:criteria) }, as: :context, inverse_of: :context
  has_many :report_snapshots
  has_many :external_integration_keys, as: :context, inverse_of: :context, dependent: :destroy
  has_many :shared_brand_configs
  belongs_to :brand_config, foreign_key: "brand_config_md5", inverse_of: :accounts
  has_many :blackout_dates, as: :context, inverse_of: :context

  before_validation :verify_unique_sis_source_id
  before_save :ensure_defaults
  before_save :remove_template_id, if: ->(a) { a.workflow_state_changed? && a.deleted? }
  before_create :enable_sis_imports, if: :root_account?
  after_save :update_account_associations_if_changed
  after_save :check_downstream_caches

  before_save :setup_cache_invalidation
  after_save :invalidate_caches_if_changed
  after_update :clear_special_account_cache_if_special

  after_update :clear_cached_short_name, if: :saved_change_to_name?

  after_update :log_rqd_setting_enable_or_disable

  after_create :create_default_objects

  serialize :settings, type: Hash
  include TimeZoneHelper

  time_zone_attribute :default_time_zone, default: "America/Denver"
  def default_time_zone
    if self["default_time_zone"] || root_account?
      super
    else
      root_account.default_time_zone
    end
  end
  alias_method :time_zone, :default_time_zone

  validates_locale :default_locale, allow_nil: true
  validates :name, length: { maximum: maximum_string_length, allow_blank: true }
  validate :account_chain_loop, if: :parent_account_id_changed?
  validate :validate_auth_discovery_url
  validates :workflow_state, presence: true
  validate :no_active_courses, if: ->(a) { a.workflow_state_changed? && !a.active? }
  validate :no_active_sub_accounts, if: ->(a) { a.workflow_state_changed? && !a.active? }
  validate :validate_help_links, if: ->(a) { a.settings_changed? }
  validate :validate_course_template, if: ->(a) { a.has_attribute?(:course_template_id) && a.course_template_id_changed? }
  validates :account_calendar_subscription_type, inclusion: { in: CALENDAR_SUBSCRIPTION_TYPES }

  include StickySisFields
  are_sis_sticky :name, :parent_account_id

  include FeatureFlags
  def feature_flag_cache
    MultiCache.cache
  end

  def self.recursive_default_locale_for_id(account_id)
    local_id, shard = Shard.local_id_for(account_id)
    (shard || Shard.current).activate do
      obj = Account.new(id: local_id) # someday i should figure out a better way to avoid instantiating an object instead of tricking cache register
      Rails.cache.fetch_with_batched_keys("default_locale_for_id", batch_object: obj, batched_keys: [:account_chain, :default_locale]) do
        # couldn't find the cache so now we actually need to find the account
        acc = Account.find(local_id)
        acc.default_locale || (acc.parent_account_id && recursive_default_locale_for_id(acc.parent_account_id))
      end
    end
  end

  def default_locale
    result = super
    result = nil unless I18n.locale_available?(result)
    result
  end

  def resolved_outcome_proficiency
    cache_key = ["outcome_proficiency", cache_key(:resolved_outcome_proficiency), cache_key(:account_chain)].cache_key
    Rails.cache.fetch(cache_key) do
      if outcome_proficiency&.active?
        outcome_proficiency
      elsif parent_account
        parent_account.resolved_outcome_proficiency
      elsif feature_enabled?(:account_level_mastery_scales)
        OutcomeProficiency.find_or_create_default!(self)
      end
    end
  end

  def resolved_outcome_calculation_method
    cache_key = ["outcome_calculation_method", cache_key(:resolved_outcome_calculation_method), cache_key(:account_chain)].cache_key
    Rails.cache.fetch(cache_key) do
      if outcome_calculation_method&.active?
        outcome_calculation_method
      elsif parent_account
        parent_account.resolved_outcome_calculation_method
      elsif feature_enabled?(:account_level_mastery_scales)
        OutcomeCalculationMethod.find_or_create_default!(self)
      end
    end
  end

  def allow_student_anonymous_discussion_topics
    false
  end

  include ::Account::Settings
  include ::Csp::AccountHelper

  # these settings either are or could be easily added to
  # the account settings page
  add_setting :sis_app_token, root_only: true
  add_setting :sis_app_url, root_only: true
  add_setting :sis_name, root_only: true
  add_setting :sis_syncing, boolean: true, default: false, inheritable: true
  add_setting :sis_default_grade_export, boolean: true, default: false, inheritable: true
  add_setting :include_integration_ids_in_gradebook_exports, boolean: true, default: false, root_only: true
  add_setting :sis_require_assignment_due_date, boolean: true, default: false, inheritable: true
  add_setting :sis_assignment_name_length, boolean: true, default: false, inheritable: true
  add_setting :sis_assignment_name_length_input, inheritable: true

  add_setting :global_includes, root_only: true, boolean: true, default: false
  add_setting :sub_account_includes, boolean: true, default: false
  add_setting :restrict_quantitative_data, boolean: true, default: false, inheritable: true

  # Microsoft Sync Account Settings
  add_setting :microsoft_sync_enabled, root_only: true, boolean: true, default: false
  add_setting :microsoft_sync_tenant, root_only: true
  add_setting :microsoft_sync_login_attribute, root_only: true
  add_setting :microsoft_sync_login_attribute_suffix, root_only: true
  add_setting :microsoft_sync_remote_attribute, root_only: true

  # Help link settings
  add_setting :custom_help_links, root_only: true
  add_setting :new_custom_help_links, root_only: true
  add_setting :help_link_icon, root_only: true
  add_setting :help_link_name, root_only: true
  add_setting :support_url, root_only: true

  add_setting :prevent_course_renaming_by_teachers, boolean: true, root_only: true
  add_setting :prevent_course_availability_editing_by_teachers, boolean: true, root_only: true
  add_setting :login_handle_name, root_only: true
  add_setting :change_password_url, root_only: true
  add_setting :unknown_user_url, root_only: true
  add_setting :fft_registration_url, root_only: true

  add_setting :restrict_student_future_view, boolean: true, default: false, inheritable: true
  add_setting :restrict_student_future_listing, boolean: true, default: false, inheritable: true
  add_setting :restrict_student_past_view, boolean: true, default: false, inheritable: true

  add_setting :teachers_can_create_courses, boolean: true, root_only: true, default: false
  add_setting :students_can_create_courses, boolean: true, root_only: true, default: false
  add_setting :no_enrollments_can_create_courses, boolean: true, root_only: true, default: false
  add_setting :teachers_can_create_courses_anywhere, boolean: true, root_only: true, default: true
  add_setting :students_can_create_courses_anywhere, boolean: true, root_only: true, default: true

  add_setting :restrict_quiz_questions, boolean: true, root_only: true, default: false
  add_setting :allow_sending_scores_in_emails, boolean: true, root_only: true
  add_setting :can_add_pronouns, boolean: true, root_only: true, default: false
  add_setting :can_change_pronouns, boolean: true, root_only: true, default: true
  add_setting :enable_sis_export_pronouns, boolean: true, root_only: true, default: true
  add_setting :pronouns, root_only: true

  add_setting :self_enrollment
  add_setting :equella_endpoint
  add_setting :equella_teaser
  add_setting :enable_alerts, boolean: true, root_only: true
  add_setting :enable_eportfolios, boolean: true, root_only: true
  add_setting :users_can_edit_name, boolean: true, root_only: true, default: true
  add_setting :users_can_edit_profile, boolean: true, root_only: true, default: true
  add_setting :users_can_edit_comm_channels, boolean: true, root_only: true, default: true
  add_setting :open_registration, boolean: true, root_only: true
  add_setting :show_scheduler, boolean: true, root_only: true, default: false
  add_setting :enable_profiles, boolean: true, root_only: true, default: false
  add_setting :enable_turnitin, boolean: true, default: false
  add_setting :mfa_settings, root_only: true
  add_setting :mobile_qr_login_is_enabled, boolean: true, root_only: true, default: true
  add_setting :admins_can_change_passwords, boolean: true, root_only: true, default: false
  add_setting :admins_can_view_notifications, boolean: true, root_only: true, default: false
  add_setting :canvadocs_prefer_office_online, boolean: true, root_only: true, default: false
  add_setting :outgoing_email_default_name, root_only: true
  add_setting :external_notification_warning, boolean: true, root_only: true, default: false
  # Terms of Use and Privacy Policy settings for the root account
  add_setting :terms_changed_at, root_only: true
  add_setting :account_terms_required, root_only: true, boolean: true, default: true
  # When a user is invited to a course, do we let them see a preview of the
  # course even without registering?  This is part of the free-for-teacher
  # account perks, since anyone can invite anyone to join any course, and it'd
  # be nice to be able to see the course first if you weren't expecting the
  # invitation.
  add_setting :allow_invitation_previews, boolean: true, root_only: true, default: false
  add_setting :large_course_rosters, boolean: true, root_only: true, default: false
  add_setting :edit_institution_email, boolean: true, root_only: true, default: true
  add_setting :js_kaltura_uploader, boolean: true, root_only: true, default: false
  add_setting :google_docs_domain, root_only: true
  add_setting :dashboard_url, root_only: true
  add_setting :product_name, root_only: true
  add_setting :author_email_in_notifications, boolean: true, root_only: true, default: false
  add_setting :include_students_in_global_survey, boolean: true, root_only: true, default: false
  add_setting :trusted_referers, root_only: true
  add_setting :app_center_access_token
  add_setting :enable_offline_web_export, boolean: true, default: false, inheritable: true
  add_setting :disable_rce_media_uploads, boolean: true, default: false, inheritable: true
  add_setting :allow_gradebook_show_first_last_names, boolean: true, default: false, inheritable: true

  add_setting :strict_sis_check, boolean: true, root_only: true, default: false
  add_setting :lock_all_announcements, default: false, boolean: true, inheritable: true

  add_setting :enable_gravatar, boolean: true, root_only: true, default: true

  # For setting the default dashboard (e.g. Student Planner/List View, Activity Stream, Dashboard Cards)
  add_setting :default_dashboard_view, inheritable: true

  add_setting :require_confirmed_email, boolean: true, root_only: true, default: false

  add_setting :enable_course_catalog, boolean: true, root_only: true, default: false
  add_setting :usage_rights_required, boolean: true, default: false, inheritable: true
  add_setting :limit_parent_app_web_access, boolean: true, default: false, root_only: true
  add_setting :kill_joy, boolean: true, default: false, root_only: true
  add_setting :suppress_notifications, boolean: true, default: false, root_only: true
  add_setting :smart_alerts_threshold, default: 36, root_only: true

  add_setting :disable_post_to_sis_when_grading_period_closed, boolean: true, root_only: true, default: false

  add_setting :rce_favorite_tool_ids, inheritable: true
  add_setting :top_nav_favorite_tool_ids, inheritable: true

  add_setting :enable_as_k5_account, boolean: true, default: false, inheritable: true
  add_setting :use_classic_font_in_k5, boolean: true, default: false, inheritable: true

  # Allow accounts with strict data residency requirements to turn off mobile
  # push notifications which may be routed through US datacenters by Google/Apple
  add_setting :enable_push_notifications, boolean: true, root_only: true, default: true
  add_setting :allow_last_page_on_course_users, boolean: true, root_only: true, default: false
  add_setting :allow_last_page_on_account_courses, boolean: true, root_only: true, default: false
  add_setting :allow_last_page_on_users, boolean: true, root_only: true, default: false
  add_setting :emoji_deny_list, root_only: true

  add_setting :default_due_time, inheritable: true
  add_setting :conditional_release, default: false, boolean: true, inheritable: true
  add_setting :enable_search_indexing, boolean: true, root_only: true, default: false
  add_setting :disable_login_search_indexing, boolean: true, root_only: true, default: false
  add_setting :allow_additional_email_at_registration, boolean: true, root_only: true, default: false
  add_setting :limit_personal_access_tokens, boolean: true, root_only: true, default: false
  add_setting :show_sections_in_course_tray, boolean: true, root_only: true, default: true

  # Allow enabling metrics like Heap for sandboxes and other accounts without Salesforce data
  add_setting :enable_usage_metrics, boolean: true, root_only: true, default: false

  add_setting :allow_observers_in_appointment_groups, boolean: true, default: false, inheritable: true
  add_setting :enable_name_pronunciation, boolean: true, root_only: true, default: false
  add_setting :allow_name_pronunciation_edit_for_admins, boolean: true, root_only: true, default: false
  add_setting :allow_name_pronunciation_edit_for_students, boolean: true, root_only: true, default: false
  add_setting :allow_name_pronunciation_edit_for_teachers, boolean: true, root_only: true, default: false

  add_setting :enable_inbox_signature_block, boolean: true, root_only: true, default: false
  add_setting :disable_inbox_signature_block_for_students, boolean: true, root_only: true, default: false
  add_setting :enable_inbox_auto_response, boolean: true, root_only: true, default: false
  add_setting :disable_inbox_auto_response_for_students, boolean: true, root_only: true, default: false

  # Password Policy settings
  add_setting :password_policy, root_only: true, hash: true, values: %i[allow_login_suspension
                                                                        require_number_characters
                                                                        require_symbol_characters
                                                                        minimum_character_length
                                                                        maximum_login_attempts
                                                                        common_passwords_attachment_id
                                                                        common_passwords_folder_id]

  add_setting :enable_limited_access_for_students, boolean: true, root_only: false, default: false, inheritable: false

  def settings=(hash)
    if hash.is_a?(Hash) || hash.is_a?(ActionController::Parameters)
      hash.each do |key, val|
        key = key.to_sym
        if account_settings_options && (opts = account_settings_options[key])
          if (opts[:root_only] && !root_account?) || (opts[:condition] && !send(:"#{opts[:condition]}?"))
            settings.delete key
          elsif opts[:hash]
            new_hash = {}
            if val.is_a?(Hash) || val.is_a?(ActionController::Parameters)
              val.each do |inner_key, inner_val|
                inner_key = inner_key.to_sym
                next unless opts[:values].include?(inner_key)

                new_hash[inner_key] = if opts[:inheritable] && (inner_key == :locked || (inner_key == :value && opts[:boolean]))
                                        Canvas::Plugin.value_to_boolean(inner_val)
                                      else
                                        inner_val.to_s.presence
                                      end
              end
            end
            settings[key] = new_hash.empty? ? nil : new_hash
          elsif opts[:boolean]
            settings[key] = Canvas::Plugin.value_to_boolean(val)
          else
            settings[key] = val.to_s.presence
          end
        end
      end
    end
    # prune nil or "" hash values to save space in the DB.
    settings.reject! { |_, value| value.nil? || value == { value: nil } || value == { value: nil, locked: false } }
    settings
  end

  def product_name
    settings[:product_name] || t("#product_name", "Canvas")
  end

  def usage_rights_required?
    usage_rights_required[:value]
  end

  def restrict_quantitative_data?
    root_account.feature_enabled?(:restrict_quantitative_data) && restrict_quantitative_data[:value]
  end

  def allow_global_includes?
    if root_account?
      global_includes?
    else
      root_account.try(:sub_account_includes?) && root_account.try(:allow_global_includes?)
    end
  end

  def pronouns
    return [] unless settings[:can_add_pronouns]

    settings[:pronouns]&.map { |p| translate_pronouns(p) } || Pronouns.default_pronouns
  end

  def pronouns=(pronouns)
    settings[:pronouns] = pronouns&.map { |p| untranslate_pronouns(p) }&.reject(&:blank?)
  end

  def mfa_settings
    settings[:mfa_settings].try(:to_sym) || :disabled
  end

  def non_canvas_auth_configured?
    authentication_providers.active.where("auth_type<>'canvas'").exists?
  end

  def canvas_authentication_provider
    @canvas_ap ||= authentication_providers.active.where(auth_type: "canvas").first
  end

  def canvas_authentication?
    !!canvas_authentication_provider
  end

  def enable_canvas_authentication
    return unless root_account?
    return if dummy?
    # for migrations creating a new db
    return unless Account.connection.data_source_exists?("authentication_providers")
    return if authentication_providers.active.where(auth_type: "canvas").exists?

    authentication_providers.create!(auth_type: "canvas")
  end

  def enable_offline_web_export?
    enable_offline_web_export[:value]
  end

  def disable_rce_media_uploads?
    disable_rce_media_uploads[:value]
  end

  def allow_observers_in_appointment_groups?
    allow_observers_in_appointment_groups[:value] && Account.site_admin.feature_enabled?(:observer_appointment_groups)
  end

  def allow_gradebook_show_first_last_names?
    allow_gradebook_show_first_last_names[:value]
  end

  def enable_as_k5_account?
    enable_as_k5_account[:value]
  end

  def enable_as_k5_account!
    settings[:enable_as_k5_account] = { value: true }
    save!
  end

  def use_classic_font_in_k5?
    use_classic_font_in_k5[:value]
  end

  def limited_access_for_students?
    root_account.feature_enabled?(:allow_limited_access_for_students) && settings[:enable_limited_access_for_students]
  end

  def limited_access_for_user?(user)
    limited_access_for_students? && user.active_student_enrollments_in_account?(self)
  end

  def conditional_release?
    conditional_release[:value]
  end

  def open_registration?
    !!settings[:open_registration] && canvas_authentication?
  end

  def self_registration?
    canvas_authentication_provider.try(:jit_provisioning?)
  end

  def self_registration_type
    canvas_authentication_provider.try(:self_registration)
  end

  def self_registration_captcha?
    canvas_authentication_provider.try(:enable_captcha)
  end

  def self_registration_allowed_for?(type)
    return false unless self_registration?
    return false if self_registration_type != "all" && type != self_registration_type

    true
  end

  def enable_self_registration
    canvas_authentication_provider.update_attribute(:self_registration, true)
  end

  def terms_required?
    terms = TermsOfService.ensure_terms_for_account(root_account)
    !(terms.terms_type == "no_terms" || terms.passive)
  end

  def require_acceptance_of_terms?(user)
    return false unless terms_required?
    return true if user.nil? || user.new_record?

    soc2_start_date = Setting.get("SOC2_start_date", Time.new(2015, 5, 16, 0, 0, 0).utc).to_datetime
    return false if user.created_at < soc2_start_date

    terms_changed_at = root_account.terms_of_service.terms_of_service_content&.terms_updated_at || settings[:terms_changed_at]
    last_accepted = user.preferences[:accepted_terms]
    return false if last_accepted && (terms_changed_at.nil? || last_accepted > terms_changed_at)

    true
  end

  def ip_filters=(params)
    filters = {}
    require "ipaddr"
    params.each do |key, str|
      ips = []
      vals = str.split(",")
      vals.each do |val|
        ip = IPAddr.new(val) rescue nil
        # right now the ip_filter column on quizzes is just a string,
        # so it has a max length.  I figure whatever we set it to this
        # setter should at the very least limit stored values to that
        # length.
        ips << val if ip && val.length <= 255
      end
      filters[key] = ips.join(",") unless ips.empty?
    end
    settings[:ip_filters] = filters
  end

  def enable_sis_imports
    self.allow_sis_import = true
  end

  def ensure_defaults
    name&.delete!("\r")
    self.uuid ||= CanvasSlug.generate_securish_uuid if has_attribute?(:uuid)
    self.lti_guid ||= "#{self.uuid}:#{INSTANCE_GUID_SUFFIX}" if has_attribute?(:lti_guid)
    self.root_account_id ||= parent_account.root_account_id if parent_account && !parent_account.root_account?
    self.root_account_id ||= parent_account_id
    self.parent_account_id ||= self.root_account_id unless root_account?
    unless root_account_id
      Account.ensure_dummy_root_account
      self.root_account_id = 0
    end
    true
  end

  def verify_unique_sis_source_id
    return true unless has_attribute?(:sis_source_id)
    return true unless sis_source_id
    return true if !root_account_id_changed? && !sis_source_id_changed?

    if root_account?
      errors.add(:sis_source_id, t("#account.root_account_cant_have_sis_id", "SIS IDs cannot be set on root accounts"))
      throw :abort
    end

    scope = root_account.all_accounts.where(sis_source_id:)
    scope = scope.where("id<>?", self) unless new_record?

    return true unless scope.exists?

    errors.add(:sis_source_id, t("#account.sis_id_in_use", "SIS ID \"%{sis_id}\" is already in use", sis_id: sis_source_id))
    throw :abort
  end

  def update_account_associations_if_changed
    # if the account structure changed, but this is _not_ a new object
    if (saved_change_to_parent_account_id? || saved_change_to_root_account_id?) &&
       !saved_change_to_id?
      shard.activate do
        delay_if_production.update_account_associations
      end
    end
  end

  def check_downstream_caches
    # dummy account has no downstream
    return if dummy?
    return if ActiveRecord::Base.in_migration

    keys_to_clear = []
    keys_to_clear << :account_chain if saved_change_to_parent_account_id? || saved_change_to_root_account_id?
    if saved_change_to_brand_config_md5? || (@old_settings && @old_settings[:sub_account_includes] != settings[:sub_account_includes])
      keys_to_clear << :brand_config
    end
    keys_to_clear << :default_locale if saved_change_to_default_locale?
    if keys_to_clear.any?
      shard.activate do
        self.class.connection.after_transaction_commit do
          delay_if_production(singleton: "Account#clear_downstream_caches/#{global_id}:#{keys_to_clear.join("/")}")
            .clear_downstream_caches(*keys_to_clear, xlog_location: self.class.current_xlog_location)
        end
      end
    end
  end

  def clear_downstream_caches(*keys_to_clear, xlog_location: nil, is_retry: false)
    shard.activate do
      if xlog_location && !self.class.wait_for_replication(start: xlog_location, timeout: 1.minute)
        delay(run_at: Time.now + timeout, singleton: "Account#clear_downstream_caches/#{global_id}:#{keys_to_clear.join("/")}")
          .clear_downstream_caches(*keys_to_clear, xlog_location:, is_retry: true)
        # we still clear, but only the first time; after that we just keep waiting
        return if is_retry
      end

      Account.clear_cache_keys([id] + Account.sub_account_ids_recursive(id), *keys_to_clear)
    end
  end

  def equella_settings
    endpoint = settings[:equella_endpoint] || equella_endpoint
    if endpoint.blank?
      nil
    else
      {
        endpoint:,
        default_action: settings[:equella_action] || "selectOrAdd",
        teaser: settings[:equella_teaser]
      }
    end
  end

  def settings
    # If the settings attribute is not loaded because it's an old cached object or something, return an empty blob that is read-only
    unless has_attribute?(:settings)
      return SettingsWrapper.new(self, {}.freeze)
    end

    result = self[:settings]
    if result
      @old_settings ||= result.deep_dup
      return SettingsWrapper.new(self, result)
    end
    unless frozen?
      self[:settings] = {}
      return SettingsWrapper.new(self, self[:settings])
    end

    SettingsWrapper.new(self, {}.freeze)
  end

  def domain(current_host = nil)
    HostUrl.context_host(self, current_host)
  end

  def environment_specific_domain
    domain(ApplicationController.test_cluster_name)
  end

  def self.find_by_domain(domain)
    default if HostUrl.default_host == domain
  end

  def root_account?
    root_account_id.nil? || local_root_account_id.zero?
  end

  def primary_settings_root_account?
    root_account?
  end

  def root_account
    return self if root_account?

    super
  end

  def root_account=(value)
    return if value == self && root_account?
    raise ArgumentError, "cannot change the root account of a root account" if root_account? && persisted?

    super
  end

  def resolved_root_account_id
    root_account? ? id : root_account_id
  end

  def sub_accounts_as_options(indent = 0, preloaded_accounts = nil)
    unless preloaded_accounts
      preloaded_accounts = {}
      root_account.all_accounts.active.each do |account|
        (preloaded_accounts[account.parent_account_id] ||= []) << account
      end
    end
    res = [[("&nbsp;&nbsp;" * indent).html_safe + name, id]]
    preloaded_accounts[id]&.each do |account|
      res += account.sub_accounts_as_options(indent + 1, preloaded_accounts)
    end
    res
  end

  def users_visible_to(user)
    grants_right?(user, :read) ? all_users : all_users.none
  end

  def users_name_like(query = "")
    @cached_users_name_like ||= {}
    @cached_users_name_like[query] ||= fast_all_users.name_like(query)
  end

  def associated_courses(opts = {})
    if root_account?
      all_courses
    else
      shard.activate do
        if opts[:include_crosslisted_courses]
          Course.where(CourseAccountAssociation.where(account_id: self)
            .where("course_id=courses.id")
            .arel.exists)
        else
          Course.where(CourseAccountAssociation.where(account_id: self, course_section_id: nil)
            .where("course_id=courses.id")
            .arel.exists)
        end
      end
    end
  end

  def associated_user?(user)
    user_account_associations.where(user_id: user).exists?
  end

  def fast_all_users(limit = nil)
    @cached_fast_all_users ||= {}
    @cached_fast_all_users[limit] ||= all_users.limit(limit).active.select("users.id, users.updated_at, users.name, users.sortable_name").order_by_sortable_name
  end

  def users_not_in_groups(groups, opts = {})
    scope = User.active.joins(:user_account_associations)
                .where(user_account_associations: { account_id: self })
                .where(Group.not_in_group_sql_fragment(groups.map(&:id)))
                .select("users.id, users.name")
    scope = scope.select(opts[:order]).order(opts[:order]) if opts[:order]
    scope
  end

  def self_enrollment_course_for(code)
    all_courses
      .where(self_enrollment_code: code)
      .first
  end

  def file_namespace
    if Shard.current == Shard.birth
      "account_#{root_account.local_id}"
    else
      root_account.global_asset_string
    end
  end

  def self.account_lookup_cache_key(id)
    ["_account_lookup5", id].cache_key
  end

  def self.invalidate_cache(id)
    return unless id

    default_id = Shard.relative_id_for(id, Shard.current, Shard.default)
    Shard.default.activate do
      MultiCache.delete(account_lookup_cache_key(default_id)) if default_id
    end
  rescue
    nil
  end

  def setup_cache_invalidation
    @invalidations = []
    unless new_record?
      invalidate_all = parent_account_id_changed?
      # apparently, the try_rescues are because these columns don't exist on old migrations
      @invalidations += ["default_storage_quota", "current_quota"] if invalidate_all || try_rescue(:default_storage_quota_changed?)
      @invalidations << "default_group_storage_quota" if invalidate_all || try_rescue(:default_group_storage_quota_changed?)
    end
  end

  def invalidate_association_cache
    shard.activate do
      self.class.connection.after_transaction_commit do
        Account.invalidate_cache(id) if root_account?
        Rails.cache.delete(["account2", id].cache_key)
      end
    end
  end

  def invalidate_caches_if_changed
    invalidate_association_cache if saved_changes?

    @invalidations ||= []
    if saved_change_to_parent_account_id?
      @invalidations += Account.inheritable_settings # invalidate all of them
    elsif @old_settings
      Account.inheritable_settings.each do |key|
        @invalidations << key if @old_settings[key] != settings[key] # only invalidate if needed
      end
      @old_settings = nil
    end

    if @invalidations.present?
      shard.activate do
        self.class.connection.after_transaction_commit do
          @invalidations.each do |key|
            Rails.cache.delete([key, global_id].cache_key)
          end
          Account.delay_if_production(singleton: "Account.invalidate_inherited_caches_#{global_id}")
                 .invalidate_inherited_caches(self, @invalidations)
        end
      end
    end
  end

  def self.invalidate_inherited_caches(parent_account, keys)
    parent_account.shard.activate do
      account_ids = Account.sub_account_ids_recursive(parent_account.id)
      account_ids.each do |id|
        global_id = Shard.global_id_for(id)
        keys.each do |key|
          Rails.cache.delete([key, global_id].cache_key)
        end
      end

      access_keys = keys & [:restrict_student_future_view, :restrict_student_past_view]
      if access_keys.any?
        EnrollmentState.invalidate_access_for_accounts([parent_account.id] + account_ids, access_keys)
      end
    end
  end

  DEFAULT_STORAGE_QUOTA = 500.decimal_megabytes

  def quota
    return storage_quota if storage_quota
    return DEFAULT_STORAGE_QUOTA if root_account?

    shard.activate do
      Rails.cache.fetch(["current_quota", global_id].cache_key) do
        parent_account.default_storage_quota
      end
    end
  end

  def default_storage_quota
    return super if super
    return DEFAULT_STORAGE_QUOTA if root_account?

    shard.activate do
      @default_storage_quota ||= Rails.cache.fetch(["default_storage_quota", global_id].cache_key) do
        parent_account.default_storage_quota
      end
    end
  end

  def default_storage_quota_mb
    default_storage_quota / 1.decimal_megabytes
  end

  def default_storage_quota_mb=(val)
    self.default_storage_quota = val.try(:to_i).try(:decimal_megabytes)
  end

  def default_storage_quota=(val)
    val = val.to_f
    val = nil if val <= 0
    # If the value is the same as the inherited value, then go
    # ahead and blank it so it keeps using the inherited value
    if parent_account && parent_account.default_storage_quota == val
      val = nil
    end
    super
  end

  def default_user_storage_quota
    super || User.default_storage_quota
  end

  def default_user_storage_quota=(val)
    val = val.to_i
    val = nil if val == User.default_storage_quota || val <= 0
    super
  end

  def default_user_storage_quota_mb
    default_user_storage_quota / 1.decimal_megabytes
  end

  def default_user_storage_quota_mb=(val)
    self.default_user_storage_quota = val.try(:to_i).try(:decimal_megabytes)
  end

  def default_group_storage_quota
    return super if super
    return Group.default_storage_quota if root_account?

    shard.activate do
      Rails.cache.fetch(["default_group_storage_quota", global_id].cache_key) do
        parent_account.default_group_storage_quota
      end
    end
  end

  def default_group_storage_quota=(val)
    val = val.to_i
    if (val == Group.default_storage_quota) || (val <= 0) ||
       (parent_account && parent_account.default_group_storage_quota == val)
      val = nil
    end
    super
  end

  def default_group_storage_quota_mb
    default_group_storage_quota / 1.decimal_megabytes
  end

  def default_group_storage_quota_mb=(val)
    self.default_group_storage_quota = val.try(:to_i).try(:decimal_megabytes)
  end

  def turnitin_shared_secret=(secret)
    return if secret.blank?

    self.turnitin_crypted_secret, self.turnitin_salt = Canvas::Security.encrypt_password(secret, "instructure_turnitin_secret_shared")
  end

  def turnitin_shared_secret
    return nil unless turnitin_salt && turnitin_crypted_secret

    Canvas::Security.decrypt_password(turnitin_crypted_secret, turnitin_salt, "instructure_turnitin_secret_shared")
  end

  def self.account_chain(starting_account_id)
    chain = []

    if starting_account_id.is_a?(Account)
      chain << starting_account_id
      starting_account_id = starting_account_id.parent_account_id
    end

    if starting_account_id
      guard_rail_env = (Account.connection.open_transactions == 0) ? :secondary : GuardRail.environment
      GuardRail.activate(guard_rail_env) do
        chain.concat(Shard.shard_for(starting_account_id).activate do
          Account.find_by_sql(<<~SQL.squish)
            WITH RECURSIVE t AS (
              SELECT * FROM #{Account.quoted_table_name} WHERE id=#{Shard.local_id_for(starting_account_id).first}
              UNION
              SELECT accounts.* FROM #{Account.quoted_table_name} INNER JOIN t ON accounts.id=t.parent_account_id
            )
            SELECT * FROM t
          SQL
        end)
      end
    end
    chain
  end

  def self.account_chain_ids(starting_account_id)
    block = proc do
      original_shard = Shard.current
      Shard.shard_for(starting_account_id).activate do
        id_chain = []
        if starting_account_id.is_a?(Account)
          id_chain << Shard.relative_id_for(starting_account_id.id, Shard.current, original_shard)
          starting_account_id = starting_account_id.parent_account_id
        end

        if starting_account_id
          GuardRail.activate(:secondary) do
            ids = Account.connection.select_values(<<~SQL.squish)
              WITH RECURSIVE t AS (
                SELECT * FROM #{Account.quoted_table_name} WHERE id=#{Shard.local_id_for(starting_account_id).first}
                UNION
                SELECT accounts.* FROM #{Account.quoted_table_name} INNER JOIN t ON accounts.id=t.parent_account_id
              )
              SELECT id FROM t
            SQL
            id_chain.concat(ids.map { |id| Shard.relative_id_for(id, Shard.current, original_shard) })
          end
        end
        id_chain
      end
    end
    key = Account.cache_key_for_id(starting_account_id, :account_chain)
    key ? Rails.cache.fetch(["account_chain_ids", key], &block) : block.call
  end

  def self.multi_account_chain_ids(starting_account_ids)
    original_shard = Shard.current
    Shard.partition_by_shard(starting_account_ids) do |sliced_acc_ids|
      ids = Account.connection.select_values(sanitize_sql(<<~SQL.squish))
        WITH RECURSIVE t AS (
          SELECT * FROM #{Account.quoted_table_name} WHERE id IN (#{sliced_acc_ids.join(", ")})
          UNION
          SELECT accounts.* FROM #{Account.quoted_table_name} INNER JOIN t ON accounts.id=t.parent_account_id
        )
        SELECT id FROM t
      SQL
      ids.map { |id| Shard.relative_id_for(id, Shard.current, original_shard) }
    end
  end

  def self.add_federated_parent_to_chain!(chain)
    chain
  end

  def self.add_federated_parent_id_to_chain!(chain)
    chain
  end

  def self.add_site_admin_to_chain!(chain)
    add_federated_parent_to_chain!(chain)
    chain << Account.site_admin unless chain.last.site_admin?
    chain
  end

  def account_chain(include_site_admin: false, include_federated_parent: false)
    @account_chain ||= Account.account_chain(self).tap do |chain|
      # preload the root account and parent accounts that we also found here
      ra = chain.find(&:root_account?)
      chain.each { |a| a.root_account = ra if a.root_account_id == ra.id }
      chain.each_with_index { |a, idx| a.parent_account = chain[idx + 1] if a.parent_account_id == chain[idx + 1]&.id }
    end.freeze

    # This implicitly includes add_federated_parent_to_chain
    if include_site_admin
      return @account_chain_with_site_admin ||= Account.add_site_admin_to_chain!(@account_chain.dup).freeze
    end

    if include_federated_parent
      return @account_chain_with_federated_parent ||= Account.add_federated_parent_to_chain!(@account_chain.dup).freeze
    end

    @account_chain
  end

  def account_chain_ids(include_federated_parent_id: false)
    @cached_account_chain_ids ||= {}

    result = (@cached_account_chain_ids[Shard.current.id] ||= Account.account_chain_ids(self).freeze)

    if include_federated_parent_id
      @cached_account_chain_ids_with_federated_parent ||= {}
      result = (@cached_account_chain_ids_with_federated_parent[Shard.current.id] ||=
                  Account.add_federated_parent_id_to_chain!(result.dup).freeze)
    end

    result
  end

  def account_chain_loop
    # this record hasn't been saved to the db yet, so if the the chain includes
    # this account, it won't point to the new parent yet, and should still be
    # valid
    if parent_account.account_chain.include?(self)
      errors.add(:parent_account_id,
                 "Setting account #{sis_source_id || id}'s parent to #{parent_account.sis_source_id || self.parent_account_id} would create a loop")
    end
  end

  # compat for reports
  def sub_accounts_recursive(limit, offset)
    Account.limit(limit).offset(offset).sub_accounts_recursive(id)
  end

  def self.sub_accounts_recursive(parent_account_id, pluck = false)
    raise ArgumentError unless [false, :pluck].include?(pluck)

    original_shard = Shard.current
    result = Shard.shard_for(parent_account_id).activate do
      parent_account_id = Shard.relative_id_for(parent_account_id, original_shard, Shard.current)

      with_secondary_role_if_possible do
        sql = Account.sub_accounts_recursive_sql(parent_account_id)
        if pluck
          Account.connection.select_all(sql).map do |row|
            new_row = row.map do |(column, value)|
              if sharded_column?(column)
                Shard.relative_id_for(value, Shard.current, original_shard)
              else
                value
              end
            end
            new_row = new_row.first if new_row.length == 1
            new_row
          end
        else
          Account.find_by_sql(sql)
        end
      end
    end
    unless (preload_values = all.preload_values).empty?
      ActiveRecord::Associations.preload(result, preload_values)
    end
    result
  end

  def self.multi_parent_sub_accounts_recursive(parent_account_ids)
    return [] if parent_account_ids.blank?

    # Validate all parent_account_ids are on the same shard
    account_shards = parent_account_ids.map do |parent_account_id|
      Shard.shard_for(parent_account_id)
    end.uniq
    raise ArgumentError, "all parent_account_ids must be in the same shard" if account_shards.length > 1

    account_shards.first.activate do
      with_secondary_role_if_possible do
        Account.find_by_sql(
          # Switchman will make the IDs in parent_account_ids
          # relative to the currently activated shard
          Account.sub_accounts_recursive_sql(parent_account_ids, include_parents: true)
        )
      end
    end
  end

  def self.with_secondary_role_if_possible(&)
    guard_rail_env = (Account.connection.open_transactions == 0) ? :secondary : GuardRail.environment

    GuardRail.activate(guard_rail_env, &)
  end

  # a common helper
  def self.sub_account_ids_recursive(parent_account_id)
    active.select(:id).sub_accounts_recursive(parent_account_id, :pluck)
  end

  # compat for reports
  def self.sub_account_ids_recursive_sql(parent_account_id)
    active.select(:id).sub_accounts_recursive_sql(parent_account_id)
  end

  # the default ordering will have each tier in a group, followed by the next tier, etc.
  # if an order is set on the relation, that order is only applied within each group
  def self.sub_accounts_recursive_sql(parent_account_id, include_parents: false)
    relation = except(:group, :having, :limit, :offset).shard(Shard.current)
    relation_with_ids = if relation.select_values.empty? || (relation.select_values & [:id, :parent_account_id]).length == 2
                          relation
                        else
                          relation.select(:id, :parent_account_id)
                        end

    relation_with_select = all
    relation_with_select = relation_with_select.select("*") if relation_with_select.select_values.empty?

    scope = relation_with_ids.where(parent_account_id:)
    scope = relation_with_ids.where(id: parent_account_id) if include_parents

    "WITH RECURSIVE t AS (
       #{scope.to_sql}
       UNION
       #{relation_with_ids.joins("INNER JOIN t ON accounts.parent_account_id=t.id").to_sql}
     )
     #{relation_with_select.only(:select, :group, :having, :limit, :offset).from("t").to_sql}"
  end

  def associated_accounts
    account_chain
  end

  def membership_for_user(user)
    account_users.active.where(user_id: user).first if user
  end

  def available_custom_account_roles(include_inactive = false)
    available_custom_roles(include_inactive).for_accounts.to_a
  end

  def available_account_roles(include_inactive = false, user = nil)
    account_roles = available_custom_account_roles(include_inactive)
    account_roles << Role.get_built_in_role("AccountAdmin", root_account_id: resolved_root_account_id)
    if user
      account_roles.select! do |role|
        au = account_users.new
        au.role_id = role.id
        au.grants_right?(user, :create)
      end
    end
    account_roles
  end

  def available_custom_course_roles(include_inactive = false)
    available_custom_roles(include_inactive).for_courses.to_a
  end

  def available_course_roles(include_inactive = false)
    course_roles = available_custom_course_roles(include_inactive)
    course_roles += Role.built_in_course_roles(root_account_id: resolved_root_account_id)
    course_roles
  end

  def available_custom_roles(include_inactive = false)
    scope = if root_account.primary_settings_root_account?
              Role.where(account_id: account_chain_ids)
            else
              Role.shard(account_chain(include_federated_parent: true).map(&:shard).uniq).where(account: account_chain(include_federated_parent: true))
            end
    include_inactive ? scope.not_deleted : scope.active
  end

  def available_roles(include_inactive = false)
    available_account_roles(include_inactive) + available_course_roles(include_inactive)
  end

  def get_account_role_by_name(role_name)
    role = get_role_by_name(role_name)
    role if role&.account_role?
  end

  def get_course_role_by_name(role_name)
    role = get_role_by_name(role_name)
    role if role&.course_role?
  end

  def get_role_by_name(role_name)
    if (role = Role.get_built_in_role(role_name, root_account_id: resolved_root_account_id))
      return role
    end

    shard.activate do
      role_scope = Role.not_deleted.where(name: role_name)
      role_scope = if self.class.connection.adapter_name == "PostgreSQL"
                     role_scope.where("account_id = ? OR
          account_id IN (
            WITH RECURSIVE t AS (
              SELECT id, parent_account_id FROM #{Account.quoted_table_name} WHERE id = ?
              UNION
              SELECT accounts.id, accounts.parent_account_id FROM #{Account.quoted_table_name} INNER JOIN t ON accounts.id=t.parent_account_id
            )
            SELECT id FROM t
          )",
                                      id,
                                      id)
                   else
                     role_scope.where(account_id: account_chain.map(&:id))
                   end

      role_scope.first
    end
  end

  def get_role_by_id(role_id)
    role = Role.get_role_by_id(role_id)
    role if valid_role?(role)
  end

  def valid_role?(role)
    allowed_ids = root_account.primary_settings_root_account? ? account_chain_ids : account_chain(include_federated_parent: true).map(&:id)
    role && (role.built_in? || (id == role.account_id) || allowed_ids.include?(role.account_id))
  end

  def login_handle_name_is_customized?
    login_handle_name.present?
  end

  def customized_login_handle_name
    if login_handle_name_is_customized?
      login_handle_name
    elsif delegated_authentication?
      AuthenticationProvider.default_delegated_login_handle_name
    end
  end

  def login_handle_name_with_inference
    customized_login_handle_name || AuthenticationProvider.default_login_handle_name
  end

  def self_and_all_sub_accounts
    @self_and_all_sub_accounts ||= Account.where("root_account_id=? OR parent_account_id=?", self, self).pluck(:id).uniq + [id]
  end

  workflow do
    state :active
    state :deleted
  end

  def account_users_for(user)
    if self == Account.site_admin
      shard.activate do
        all_site_admin_account_users_hash = MultiCache.fetch("all_site_admin_account_users3") do
          # this is a plain ruby hash to keep the cached portion as small as possible
          account_users.active.each_with_object({}) do |au, result|
            result[au.user_id] ||= []
            result[au.user_id] << [au.id, au.role_id]
          end
        end
        (all_site_admin_account_users_hash[user.id] || []).map do |(id, role_id)|
          au = AccountUser.new
          au.id = id
          au.account = Account.site_admin
          au.user = user
          au.role_id = role_id
          # Marking this record as not new means `persisted?` will be true,
          # which means that `clear_association_cache` will work correctly on
          # these objects.
          au.instance_variable_set(:@new_record, false)
          au.readonly!
          au
        end
      end
    else
      @account_chain_ids ||= account_chain(include_site_admin: true).filter_map { |a| a.active? ? a.id : nil }
      Shard.partition_by_shard(@account_chain_ids) do |account_chain_ids|
        if account_chain_ids == [Account.site_admin.id]
          Account.site_admin.account_users_for(user)
        else
          AccountUser.where(account_id: account_chain_ids, user_id: user).active.to_a
        end
      end
    end
  end

  def cached_account_users_for(user)
    return [] unless user

    @account_users_cache ||= {}
    @account_users_cache[user.global_id] ||= if site_admin?
                                               account_users_for(user) # has own cache
                                             else
                                               Rails.cache.fetch_with_batched_keys(["account_users_for_user", user.cache_key(:account_users)].cache_key,
                                                                                   batch_object: self,
                                                                                   batched_keys: :account_chain,
                                                                                   skip_cache_if_disabled: true) do
                                                 account_users_for(user).each(&:clear_association_cache)
                                               end
                                             end
  end

  # returns all active account users for this entire account tree
  def all_account_users_for(user)
    raise "must be a root account" unless root_account?

    Shard.partition_by_shard(account_chain(include_site_admin: true).uniq) do |accounts|
      next unless user.associated_shards.include?(Shard.current)

      AccountUser.active.eager_load(:account).where("user_id=? AND (accounts.root_account_id IN (?) OR account_id IN (?))", user, accounts, accounts)
    end
  end

  def cached_all_account_users_for(user)
    return [] unless user

    Rails.cache.fetch_with_batched_keys(
      ["all_account_users_for_user", user.cache_key(:account_users)].cache_key,
      batch_object: self,
      batched_keys: :account_chain,
      skip_cache_if_disabled: true
    ) { all_account_users_for(user) }
  end

  set_policy do
    #################### Begin legacy permission block #########################
    given do |user|
      user && !root_account.feature_enabled?(:granular_permissions_manage_lti) &&
        grants_right?(user, :lti_add_edit)
    end
    can :create_tool_manually
    ##################### End legacy permission block ##########################

    RoleOverride.permissions.each_key do |permission|
      given do |user|
        results = cached_account_users_for(user).map do |au|
          res = au.permission_check(self, permission)
          if res.success?
            break :success
          else
            res
          end
        end
        next true if results == :success

        # return the first result with a justification or nil, either of which will deny access
        results.find { |r| r.is_a?(AdheresToPolicy::JustifiedFailure) }
      end
      can permission
      can :create_courses if permission == :manage_courses_add
    end

    given do |user|
      results = cached_account_users_for(user).map do |au|
        res = au.permitted_for_account?(self)
        if res.success?
          break :success
        else
          res
        end
      end
      next true if results == :success

      # return the first result with a justification or nil, either of which will deny access
      results.find { |r| r.is_a?(AdheresToPolicy::JustifiedFailure) }
    end
    can %i[
      read
      read_as_admin
      manage
      update
      delete
      read_outcomes
      read_terms
      read_files
      launch_external_tool
    ]

    given { |user| root_account? && cached_all_account_users_for(user).any? { |au| au.permitted_for_account?(self).success? } }
    can :read_terms

    given { |user| user&.create_courses_right(self).present? }
    can :create_courses

    # allow teachers to view term dates
    given { |user| root_account? && !site_admin? && enrollments.active.of_instructor_type.where(user_id: user).exists? }
    can :read_terms

    # any logged in user can read global outcomes, but must be checked against the site admin
    given { |user| site_admin? && user }
    can :read_global_outcomes

    # any user with an association to this account can read the outcomes in the account
    given { |user| user && user_account_associations.where(user_id: user).exists? }
    can [:read_outcomes, :launch_external_tool]

    # any user with an admin enrollment in one of the courses can read
    given { |user| !site_admin? && user && courses.where(id: user.enrollments.active.admin.pluck(:course_id)).exists? }
    can [:read, :read_files]

    given do |user|
      root_account? && grants_right?(user, :read_roster) &&
        (grants_right?(user, :view_notifications) || Account.site_admin.grants_right?(user, :read_messages))
    end
    can :view_bounced_emails

    given do |user|
      user &&
        (user_account_associations.where(user_id: user).exists? || grants_right?(user, :read)) &&
        (account_calendar_visible || grants_right?(user, :manage_account_calendar_visibility))
    end
    can :view_account_calendar_details

    given do |user|
      limited_access_for_user?(user)
    end
    can :make_submission_comments
  end

  def reload(*)
    @account_chain = @account_chain_with_site_admin = nil
    super
  end

  alias_method :destroy_permanently!, :destroy
  def destroy
    transaction do
      account_users.update_all(workflow_state: "deleted")
      self.workflow_state = "deleted"
      self.deleted_at = Time.now.utc
      save!
    end
  end

  def to_atom
    {
      title: name,
      updated: updated_at,
      published: created_at,
      link: "/accounts/#{id}"
    }
  end

  def default_enrollment_term
    return @default_enrollment_term if @default_enrollment_term
    return if dummy?

    if root_account?
      @default_enrollment_term = GuardRail.activate(:primary) { enrollment_terms.active.where(name: EnrollmentTerm::DEFAULT_TERM_NAME).first_or_create }
    end
  end

  def context_code
    raise "DONT USE THIS, use .short_name instead" unless Rails.env.production?
  end

  def short_name
    name
  end

  # can be set/overridden by plugin to enforce email pseudonyms
  attr_accessor :email_pseudonyms

  def password_policy
    Canvas::Security::PasswordPolicy.default_policy.merge(settings[:password_policy] || {})
  end

  def password_complexity_enabled?
    return false unless root_account?

    feature_enabled?(:password_complexity)
  end

  def allow_login_suspension?
    return false unless password_complexity_enabled?

    Canvas::Plugin.value_to_boolean(password_policy[:allow_login_suspension]) || false
  end

  def delegated_authentication?
    authentication_providers.active.first.is_a?(AuthenticationProvider::Delegated)
  end

  def forgot_password_external_url
    change_password_url
  end

  def auth_discovery_url=(url)
    settings[:auth_discovery_url] = url
  end

  def auth_discovery_url(_request = nil)
    settings[:auth_discovery_url]
  end

  def auth_discovery_url_options(_request)
    {}
  end

  def login_handle_name=(handle_name)
    settings[:login_handle_name] = handle_name
  end

  def login_handle_name
    settings[:login_handle_name]
  end

  def change_password_url=(change_password_url)
    settings[:change_password_url] = change_password_url
  end

  def change_password_url
    settings[:change_password_url]
  end

  def unknown_user_url=(unknown_user_url)
    settings[:unknown_user_url] = unknown_user_url
  end

  def unknown_user_url
    settings[:unknown_user_url]
  end

  def validate_auth_discovery_url
    return if settings[:auth_discovery_url].blank?

    begin
      value, _uri = CanvasHttp.validate_url(settings[:auth_discovery_url])
      self.auth_discovery_url = value
    rescue URI::Error, ArgumentError
      errors.add(:discovery_url, t("errors.invalid_discovery_url", "The discovery URL is not valid"))
    end
  end

  def validate_help_links
    links = settings[:custom_help_links]
    return if links.blank?

    link_errors = HelpLinks.validate_links(links)
    link_errors.each do |link_error|
      errors.add(:custom_help_links, link_error)
    end
  end

  def validate_course_template
    self.course_template_id = nil if course_template_id == 0 && root_account?
    return if [nil, 0].include?(course_template_id)

    unless course_template.root_account_id == resolved_root_account_id
      errors.add(:course_template_id, t("Course template must be in the same root account"))
    end
    unless course_template.template?
      errors.add(:course_template_id, t("Course template must be marked as a template"))
    end
  end

  def no_active_courses
    return true if root_account?

    if associated_courses.not_deleted.exists?
      errors.add(:workflow_state, "Can't delete an account with active courses.")
    end
  end

  def no_active_sub_accounts
    return true if root_account?

    if sub_accounts.exists?
      errors.add(:workflow_state, "Can't delete an account with active sub_accounts.")
    end
  end

  def find_courses(string)
    all_courses.select { |c| c.name.match(string) }
  end

  def find_users(string)
    pseudonyms.map(&:user).select { |u| u.name.match(string) }
  end

  class << self
    def special_accounts
      @special_accounts ||= {}
    end

    def special_account_ids
      @special_account_ids ||= {}
    end

    def special_account_timed_cache
      @special_account_timed_cache ||= TimedCache.new(-> { Setting.get("account_special_account_cache_time", 60).to_i.seconds.ago }) do
        special_accounts.clear
      end
    end

    def special_account_list
      @special_account_list ||= []
    end

    def clear_special_account_cache!(force = false)
      special_account_timed_cache.clear(force)
    end

    def define_special_account(key, name = nil)
      name ||= key.to_s.titleize
      special_account_list << key
      instance_eval <<~RUBY, __FILE__, __LINE__ + 1
        def self.#{key}(force_create = false)
          get_special_account(:#{key}, #{name.inspect}, force_create)
        end
      RUBY
    end

    def all_special_accounts
      special_account_list.map { |key| send(key) }
    end
  end
  define_special_account(:default, "Default Account") # Account.default
  define_special_account(:site_admin) # Account.site_admin

  def clear_special_account_cache_if_special
    if shard == Shard.birth && Account.special_account_ids.values.map(&:to_i).include?(id)
      Account.clear_special_account_cache!(true)
    end
  end

  # an opportunity for plugins to load some other stuff up before caching the account
  def precache
    feature_flags.load
  end

  class ::Canvas::AccountCacheError < StandardError; end

  def self.find_cached(id)
    default_id = Shard.relative_id_for(id, Shard.current, Shard.default)
    Shard.default.activate do
      MultiCache.fetch(account_lookup_cache_key(default_id)) do
        begin
          account = Account.find(default_id)
        rescue ActiveRecord::RecordNotFound => e
          raise ::Canvas::AccountCacheError, e.message
        end
        raise "Account.find_cached should only be used with root accounts" if !account.root_account? && !Rails.env.production?

        account.precache
        account
      end
    end
  end

  def self.get_special_account(special_account_type, default_account_name, force_create = false)
    Shard.birth.activate do
      account = special_accounts[special_account_type]
      unless account
        special_account_id = special_account_ids[special_account_type] ||= Setting.get("#{special_account_type}_account_id", nil)
        begin
          account = special_accounts[special_account_type] = Account.find_cached(special_account_id) if special_account_id
        rescue ::Canvas::AccountCacheError
          raise unless Rails.env.test?
        end
      end
      # another process (i.e. selenium spec) may have changed the setting
      unless account
        special_account_id = Setting.get("#{special_account_type}_account_id", nil)
        if special_account_id && special_account_id != special_account_ids[special_account_type]
          special_account_ids[special_account_type] = special_account_id
          account = special_accounts[special_account_type] = Account.where(id: special_account_id).first
        end
      end
      if !account && default_account_name && ((!special_account_id && !Rails.env.production?) || force_create)
        t "#account.default_site_administrator_account_name", "Site Admin"
        t "#account.default_account_name", "Default Account"
        account = special_accounts[special_account_type] = Account.new(name: default_account_name)
        GuardRail.activate(:primary) do
          account.save!
          Setting.set("#{special_account_type}_account_id", account.id)
        end
        special_account_ids[special_account_type] = account.id
      end
      account
    end
  end

  def site_admin?
    self == Account.site_admin
  end

  def dummy?
    local_id == 0
  end

  def unless_dummy
    return nil if dummy?

    self
  end

  def display_name
    name
  end

  # Updates account associations for all the courses and users associated with this account
  def update_account_associations
    shard.activate do
      account_chain_cache = {}
      all_user_ids = Set.new

      # make sure to use the non-associated_courses associations
      # to catch courses that didn't ever have an association created
      scopes = if root_account?
                 [all_courses,
                  associated_courses
                    .where("root_account_id<>?", self)]
               else
                 [courses,
                  associated_courses
                    .where("courses.account_id<>?", self)]
               end
      # match the "batch" size in Course.update_account_associations
      scopes.each do |scope|
        scope.select([:id, :account_id]).find_in_batches(batch_size: 500) do |courses|
          all_user_ids.merge Course.update_account_associations(courses, skip_user_account_associations: true, account_chain_cache:)
        end
      end

      # Make sure we have all users with existing account associations.
      all_user_ids.merge user_account_associations.pluck(:user_id)
      if root_account?
        all_user_ids.merge pseudonyms.active.pluck(:user_id)
      end

      # Update the users' associations as well
      User.update_account_associations(all_user_ids.to_a, account_chain_cache:)
    end
  end

  def self.update_all_update_account_associations
    Account.root_accounts.active.non_shadow.find_in_batches(strategy: :pluck_ids) do |account_batch|
      account_batch.each(&:update_account_associations)
    end
  end

  def course_count
    courses.active.size
  end

  def sub_account_count
    sub_accounts.active.size
  end

  def user_count
    user_account_associations.count
  end

  def current_sis_batch
    if current_sis_batch_id.present?
      sis_batches.where(id: current_sis_batch_id).first
    end
  end

  def turnitin_settings
    return @turnitin_settings if defined?(@turnitin_settings)

    if turnitin_account_id.present? && turnitin_shared_secret.present?
      if settings[:enable_turnitin]
        @turnitin_settings = [turnitin_account_id,
                              turnitin_shared_secret,
                              turnitin_host]
      end
    else
      @turnitin_settings = parent_account.try(:turnitin_settings)
    end
  end

  def closest_turnitin_pledge
    closest_account_value(:turnitin_pledge, t("This assignment submission is my own, original work"))
  end

  def closest_turnitin_comments
    closest_account_value(:turnitin_comments)
  end

  def closest_turnitin_originality
    closest_account_value(:turnitin_originality, "immediate")
  end

  def closest_account_value(value, default = "")
    account_with_value = account_chain.find { |a| a.send(value.to_sym).present? }
    account_with_value&.send(value.to_sym) || default
  end

  def self_enrollment_allowed?(course)
    if settings[:self_enrollment].blank?
      !!(parent_account && parent_account.self_enrollment_allowed?(course))
    else
      !!(settings[:self_enrollment] == "any" || (!course.sis_source_id && settings[:self_enrollment] == "manually_created"))
    end
  end

  def allow_self_enrollment!(setting = "any")
    settings[:self_enrollment] = setting
    save!
  end

  TAB_COURSES = 0
  TAB_STATISTICS = 1
  TAB_PERMISSIONS = 2
  TAB_SUB_ACCOUNTS = 3
  TAB_TERMS = 4
  TAB_AUTHENTICATION = 5
  TAB_USERS = 6
  TAB_OUTCOMES = 7
  TAB_RUBRICS = 8
  TAB_SETTINGS = 9
  TAB_SIS_IMPORT = 11
  TAB_GRADING_STANDARDS = 12
  TAB_QUESTION_BANKS = 13
  TAB_ANALYTICS_HUB = 17
  TAB_ADMIN_TOOLS = 18
  TAB_SEARCH = 19
  TAB_BRAND_CONFIGS = 20
  TAB_EPORTFOLIO_MODERATION = 21
  TAB_ACCOUNT_CALENDARS = 22

  # site admin tabs
  TAB_PLUGINS = 14
  TAB_JOBS = 15
  TAB_DEVELOPER_KEYS = 16
  TAB_RELEASE_NOTES = 17
  TAB_APPS = 18

  def external_tool_tabs(opts, user)
    tools = Lti::ContextToolFinder
            .new(self, type: :account_navigation)
            .all_tools_scope_union.to_unsorted_array
            .select { |t| t.permission_given?(:account_navigation, user, self) && t.feature_flag_enabled?(self) }

    unless root_account?
      tools.reject! { |t| t.account_navigation[:root_account_only].to_s.downcase == "true" }
    end

    Lti::ExternalToolTab.new(self, :account_navigation, tools, opts[:language]).tabs
  end

  def tabs_available(user = nil, opts = {})
    manage_settings = user && grants_right?(user, :manage_account_settings)
    tabs = []
    if root_account.site_admin?
      tabs << { id: TAB_USERS, label: t("People"), css_class: "users", href: :account_users_path } if user && grants_right?(user, :read_roster)
      tabs << { id: TAB_PERMISSIONS, label: t("#account.tab_permissions", "Permissions"), css_class: "permissions", href: :account_permissions_path } if user && grants_right?(user, :manage_role_overrides)
      tabs << { id: TAB_SUB_ACCOUNTS, label: t("#account.tab_sub_accounts", "Sub-Accounts"), css_class: "sub_accounts", href: :account_sub_accounts_path } if manage_settings
      tabs << { id: TAB_AUTHENTICATION, label: t("#account.tab_authentication", "Authentication"), css_class: "authentication", href: :account_authentication_providers_path } if root_account? && manage_settings
      tabs << { id: TAB_PLUGINS, label: t("#account.tab_plugins", "Plugins"), css_class: "plugins", href: :plugins_path, no_args: true } if root_account? && grants_right?(user, :manage_site_settings)
      tabs << { id: TAB_RELEASE_NOTES, label: t("Release Notes"), css_class: "release_notes", href: :account_release_notes_manage_path } if root_account? && ReleaseNote.enabled? && grants_right?(user, :manage_release_notes)
      tabs << { id: TAB_JOBS, label: t("#account.tab_jobs", "Jobs"), css_class: "jobs", href: :jobs_path, no_args: true } if root_account? && grants_right?(user, :view_jobs)
    else
      tabs << { id: TAB_COURSES, label: t("#account.tab_courses", "Courses"), css_class: "courses", href: :account_path } if user && grants_right?(user, :read_course_list)
      tabs << { id: TAB_USERS, label: t("People"), css_class: "users", href: :account_users_path } if user && grants_right?(user, :read_roster)
      tabs << { id: TAB_STATISTICS, label: t("#account.tab_statistics", "Statistics"), css_class: "statistics", href: :statistics_account_path } if user && grants_right?(user, :view_statistics)
      tabs << { id: TAB_PERMISSIONS, label: t("#account.tab_permissions", "Permissions"), css_class: "permissions", href: :account_permissions_path } if user && grants_right?(user, :manage_role_overrides)
      if user && grants_right?(user, :manage_outcomes)
        tabs << { id: TAB_OUTCOMES, label: t("#account.tab_outcomes", "Outcomes"), css_class: "outcomes", href: :account_outcomes_path }
      end
      if can_see_rubrics_tab?(user)
        tabs << { id: TAB_RUBRICS, label: t("#account.tab_rubrics", "Rubrics"), css_class: "rubrics", href: :account_rubrics_path }
      end

      grading_settings_href = if Account.site_admin.feature_enabled?(:grading_scheme_updates)
                                :account_grading_settings_path
                              else
                                :account_grading_standards_path
                              end
      tabs << { id: TAB_GRADING_STANDARDS, label: t("#account.tab_grading_standards", "Grading"), css_class: "grading_standards", href: grading_settings_href } if user && grants_right?(user, :manage_grades)
      tabs << { id: TAB_QUESTION_BANKS, label: t("#account.tab_question_banks", "Question Banks"), css_class: "question_banks", href: :account_question_banks_path } if user && grants_any_right?(user, *RoleOverride::GRANULAR_MANAGE_ASSIGNMENT_PERMISSIONS)
      tabs << { id: TAB_SUB_ACCOUNTS, label: t("#account.tab_sub_accounts", "Sub-Accounts"), css_class: "sub_accounts", href: :account_sub_accounts_path } if manage_settings
      tabs << { id: TAB_ACCOUNT_CALENDARS, label: t("Account Calendars"), css_class: "account_calendars", href: :account_calendar_settings_path } if user && grants_right?(user, :manage_account_calendar_visibility)
      tabs << { id: TAB_TERMS, label: t("#account.tab_terms", "Terms"), css_class: "terms", href: :account_terms_path } if root_account? && manage_settings
      tabs << { id: TAB_AUTHENTICATION, label: t("#account.tab_authentication", "Authentication"), css_class: "authentication", href: :account_authentication_providers_path } if root_account? && manage_settings
      if root_account? && allow_sis_import && user && grants_any_right?(user, :manage_sis, :import_sis)
        tabs << { id: TAB_SIS_IMPORT,
                  label: t("#account.tab_sis_import", "SIS Import"),
                  css_class: "sis_import",
                  href: :account_sis_import_path }
      end
    end

    tabs << { id: TAB_BRAND_CONFIGS, label: t("#account.tab_brand_configs", "Themes"), css_class: "brand_configs", href: :account_brand_configs_path } if manage_settings && branding_allowed?

    if root_account? && grants_right?(user, :manage_developer_keys)
      tabs << { id: TAB_DEVELOPER_KEYS, label: t("#account.tab_developer_keys", "Developer Keys"), css_class: "developer_keys", href: :account_developer_keys_path, account_id: root_account.id }
    end

    if user && grants_right?(user, :view_analytics_hub)
      tabs << { id: TAB_ANALYTICS_HUB, label: t("#account.tab_analytics_hub", "Analytics Hub"), css_class: "analytics_hub", href: :account_analytics_hub_path }
    end

    if root_account? && grants_right?(user, :manage_developer_keys) && root_account.feature_enabled?(:lti_registrations_page)
      registrations_path = root_account.feature_enabled?(:lti_registrations_discover_page) ? :account_lti_registrations_path : :account_lti_manage_registrations_path
      tabs << { id: TAB_APPS, label: t("#account.tab_apps", "Apps"), css_class: "apps", href: registrations_path, account_id: root_account.id }
    end

    tabs += external_tool_tabs(opts, user)
    tabs += Lti::MessageHandler.lti_apps_tabs(self, [Lti::ResourcePlacement::ACCOUNT_NAVIGATION], opts)
    Lti::ResourcePlacement.update_tabs_and_return_item_banks_tab(tabs)
    tabs << { id: TAB_ADMIN_TOOLS, label: t("#account.tab_admin_tools", "Admin Tools"), css_class: "admin_tools", href: :account_admin_tools_path } if can_see_admin_tools_tab?(user)
    if user && grants_right?(user, :moderate_user_content)
      tabs << {
        id: TAB_EPORTFOLIO_MODERATION,
        label: t("ePortfolio Moderation"),
        css_class: "eportfolio_moderation",
        href: :account_eportfolio_moderation_path
      }
    end
    tabs << { id: TAB_SETTINGS, label: t("#account.tab_settings", "Settings"), css_class: "settings", href: :account_settings_path }
    tabs.delete_if { |t| t[:visibility] == "admins" } unless grants_right?(user, :manage)
    tabs
  end

  def can_see_rubrics_tab?(user)
    user && grants_right?(user, :manage_rubrics)
  end

  def can_see_admin_tools_tab?(user)
    return false if !user || root_account.site_admin?

    admin_tool_permissions = RoleOverride.manageable_permissions(self).find_all { |p| p[1][:admin_tool] }
    admin_tool_permissions.any? do |p|
      grants_right?(user, p.first)
    end
  end

  def is_a_context?
    true
  end

  def help_links
    links = settings[:custom_help_links]

    # set the type to custom for any existing custom links that don't have a type set
    # the new ui will set the type ('custom' or 'default') for any new custom links
    # since we now allow reordering the links, the default links get stored in the settings as well
    unless links.blank?
      links.each do |link|
        if link[:type].blank?
          link[:type] = "custom"
        end
      end
      links = help_links_builder.map_default_links(links)
    end

    result = if settings[:new_custom_help_links]
               links || help_links_builder.default_links
             else
               help_links_builder.default_links + (links || [])
             end
    filtered_result = help_links_builder.filtered_links(result)
    help_links_builder.instantiate_links(filtered_result)
  end

  def help_links_builder
    @help_links_builder ||= HelpLinks.new(self)
  end

  def set_service_availability(service, enable)
    service = service.to_sym
    raise "Invalid Service" unless AccountServices.allowable_services[service]

    allowed_service_names = (allowed_services || "").split(",").compact
    # rubocop:disable Style/IdenticalConditionalBranches common line needs to happen after the conditional
    if allowed_service_names.count > 0 && !["+", "-"].include?(allowed_service_names[0][0, 1])
      allowed_service_names.reject! { |flag| flag.match("^[+-]?#{service}$") }
      # This account has a hard-coded list of services, so handle accordingly
      allowed_service_names << service if enable
    else
      allowed_service_names.reject! { |flag| flag.match("^[+-]?#{service}$") }
      if enable
        # only enable if it is not enabled by default
        allowed_service_names << "+#{service}" unless AccountServices.default_allowable_services[service]
      elsif AccountServices.default_allowable_services[service]
        # only disable if it is not enabled by default
        allowed_service_names << "-#{service}"
      end
    end
    # rubocop:enable Style/IdenticalConditionalBranches

    @allowed_services_hash = nil
    self.allowed_services = allowed_service_names.empty? ? nil : allowed_service_names.join(",")
  end

  def enable_service(service)
    set_service_availability(service, true)
  end

  def disable_service(service)
    set_service_availability(service, false)
  end

  def allowed_services_hash
    return @allowed_services_hash if @allowed_services_hash

    account_allowed_services = AccountServices.default_allowable_services
    if allowed_services
      allowed_service_names = allowed_services.split(",").compact

      if allowed_service_names.count > 0
        unless ["+", "-"].member?(allowed_service_names[0][0, 1])
          # This account has a hard-coded list of services, so we clear out the defaults
          account_allowed_services = AccountServices::AllowedServicesHash.new
        end

        allowed_service_names.each do |service_switch|
          next unless service_switch =~ /\A([+-]?)(.*)\z/

          flag = $1
          service_name = $2.to_sym

          if flag == "-"
            account_allowed_services.delete(service_name)
          else
            account_allowed_services[service_name] = AccountServices.allowable_services[service_name]
          end
        end
      end
    end
    @allowed_services_hash = account_allowed_services
  end

  # if expose_as is nil, all services exposed in the ui are returned
  # if it's :service or :setting, then only services set to be exposed as that type are returned
  def self.services_exposed_to_ui_hash(expose_as = nil, current_user = nil, account = nil)
    if expose_as
      AccountServices.allowable_services.select { |_, setting| setting[:expose_to_ui] == expose_as }
    else
      AccountServices.allowable_services.select { |_, setting| setting[:expose_to_ui] }
    end.reject { |_, setting| setting[:expose_to_ui_proc] && !setting[:expose_to_ui_proc].call(current_user, account) }
  end

  def service_enabled?(service)
    service = service.to_sym
    case service
    when :none
      allowed_services_hash.empty?
    else
      allowed_services_hash.key?(service)
    end
  end

  def self.all_accounts_for(context)
    if context.respond_to?(:account)
      context.account.account_chain
    elsif context.respond_to?(:parent_account)
      context.account_chain
    else
      []
    end
  end

  def find_child(child_id)
    return all_accounts.find(child_id) if root_account?

    child = Account.find(child_id)
    raise ActiveRecord::RecordNotFound unless child.account_chain.include?(self)

    child
  end

  def manually_created_courses_account
    return root_account.manually_created_courses_account unless root_account?

    display_name = t("#account.manually_created_courses", "Manually-Created Courses")
    acct = manually_created_courses_account_from_settings
    if acct.blank?
      GuardRail.activate(:primary) do
        transaction do
          lock!
          acct = manually_created_courses_account_from_settings
          acct ||= sub_accounts.where(name: display_name).first_or_create! # for backwards compatibility
          if acct.id != settings[:manually_created_courses_account_id]
            settings[:manually_created_courses_account_id] = acct.id
            save!
          end
        end
      end
    end
    acct
  end

  def manually_created_courses_account_from_settings
    acct_id = settings[:manually_created_courses_account_id]
    acct = sub_accounts.where(id: acct_id).first if acct_id.present?
    acct = nil if acct.present? && acct.root_account_id != id
    acct
  end
  private :manually_created_courses_account_from_settings

  def trusted_account_ids
    return [] if !root_account? || self == Account.site_admin

    [Account.site_admin.id]
  end

  def trust_exists?
    false
  end

  def user_list_search_mode_for(user)
    return :preferred if root_account.open_registration?
    return :preferred if root_account.grants_right?(user, :manage_user_logins)

    :closed
  end

  scope :root_accounts, -> { where("(accounts.root_account_id = 0 OR accounts.root_account_id IS NULL) AND accounts.id != 0") }
  scope :non_root_accounts, -> { where("(accounts.root_account_id != 0 AND accounts.root_account_id IS NOT NULL)") }
  scope :processing_sis_batch, -> { where.not(accounts: { current_sis_batch_id: nil }).order(:updated_at) }
  scope :name_like, ->(name) { where(wildcard("accounts.name", name)) }
  scope :active, -> { where("accounts.workflow_state<>'deleted'") }
  scope :auto_subscribe_calendar, -> { where(account_calendar_subscription_type: "auto") }

  def self.resolved_root_account_id_sql(table = table_name)
    quoted_table_name = connection.quote_local_table_name(table)
    %{COALESCE(NULLIF(#{quoted_table_name}.root_account_id, 0), #{quoted_table_name}."id")}
  end

  def change_root_account_setting!(setting_name, new_value)
    root_account.settings[setting_name] = new_value
    root_account.save!
  end

  Bookmarker = BookmarkedCollection::SimpleBookmarker.new(Account, :name, :id)

  def format_referer(referer_url)
    begin
      referer = URI(referer_url || "")
    rescue URI::Error
      return
    end
    return unless referer.host

    referer_with_port = "#{referer.scheme}://#{referer.host}"
    referer_with_port += ":#{referer.port}" unless referer.port == ((referer.scheme == "https") ? 443 : 80)
    referer_with_port
  end

  def trusted_referers=(value)
    settings[:trusted_referers] = unless value.blank?
                                    value.split(",").filter_map { |referer_url| format_referer(referer_url) }.join(",")
                                  end
  end

  def trusted_referer?(referer_url)
    return false if !settings.key?(:trusted_referers) || settings[:trusted_referers].blank?

    if (referer_with_port = format_referer(referer_url))
      settings[:trusted_referers].split(",").include?(referer_with_port)
    end
  end

  def parent_registration?
    authentication_providers.where(parent_registration: true).exists?
  end

  def parent_registration_ap
    authentication_providers.where(parent_registration: true).first
  end

  def require_email_for_registration?
    Canvas::Plugin.value_to_boolean(settings[:require_email_for_registration]) || false
  end

  def to_param
    return "site_admin" if site_admin?

    super
  end

  def create_default_objects
    return if dummy?

    work = lambda do
      default_enrollment_term
      enable_canvas_authentication
      TermsOfService.ensure_terms_for_account(self, true) if root_account? && !TermsOfService.skip_automatic_terms_creation
      create_built_in_roles if root_account?
    end
    return work.call if Rails.env.test?

    self.class.connection.after_transaction_commit(&work)
  end

  def create_built_in_roles
    return if dummy?

    shard.activate do
      Role::BASE_TYPES.each do |base_type|
        role = Role.new
        role.name = base_type
        role.base_role_type = base_type
        role.workflow_state = :built_in
        role.root_account_id = id
        role.save!
      end
    end
  end

  def migrate_to_canvadocs?
    Canvadocs.hijack_crocodoc_sessions?
  end

  def update_terms_of_service(terms_params)
    terms = TermsOfService.ensure_terms_for_account(self)
    terms.terms_type = terms_params[:terms_type] if terms_params[:terms_type]
    terms.passive = Canvas::Plugin.value_to_boolean(terms_params[:passive]) if terms_params.key?(:passive)

    if terms.custom?
      TermsOfServiceContent.ensure_content_for_account(self)
      terms_of_service_content.update_attribute(:content, terms_params[:content]) if terms_params[:content]
    end

    if terms.changed? && !terms.save
      errors.add(:terms_of_service, t("Terms of Service attributes not valid"))
    end
  end

  # Different views are available depending on feature flags
  def dashboard_views
    %w[activity cards planner]
  end

  # Getter/Setter for default_dashboard_view account setting
  def default_dashboard_view=(view)
    return unless dashboard_views.include?(view)

    settings[:default_dashboard_view] = view
  end

  def default_dashboard_view
    @default_dashboard_view ||= settings[:default_dashboard_view]
  end

  # Forces the default setting to overwrite each user's preference
  def update_user_dashboards
    User.where(id: root_account.pseudonyms.active.joins(:user).where("#{User.table_name}.preferences LIKE ?", "%:dashboard_view:%").select(:user_id)).find_in_batches do |batch|
      users = batch.reject do |user|
        user.preferences[:dashboard_view].nil? ||
          user.dashboard_view(self) == default_dashboard_view
      end
      users.each do |user|
        # don't write to the shadow record
        user.reload unless user.canonical?

        user.preferences.delete(:dashboard_view)
        user.save!
      end
    end
  end
  handle_asynchronously :update_user_dashboards, priority: Delayed::LOW_PRIORITY, max_attempts: 1

  def clear_k5_cache
    User.of_account(self).find_in_batches do |users|
      User.clear_cache_keys(users.pluck(:id), :k5_user)
    end
  end
  handle_asynchronously :clear_k5_cache, priority: Delayed::LOW_PRIORITY, max_attempts: 1

  def process_external_integration_keys(params_keys, current_user, keys = ExternalIntegrationKey.indexed_keys_for(self))
    return unless params_keys

    keys.each do |key_type, key|
      next unless params_keys.key?(key_type)
      next unless key.grants_right?(current_user, :write)

      if params_keys[key_type].blank?
        key.delete
      else
        key.key_value = params_keys[key_type]
        key.save!
      end
    end
  end

  def available_course_visibility_override_options(options = nil)
    options || {}
  end

  def user_needs_verification?(user)
    require_confirmed_email? && (user.nil? || user.cached_active_emails.none?)
  end

  def allow_disable_post_to_sis_when_grading_period_closed?
    return false unless root_account?

    feature_enabled?(:disable_post_to_sis_when_grading_period_closed) && feature_enabled?(:new_sis_integrations)
  end

  def grading_standard_read_permission
    :read
  end

  def grading_standard_enabled
    default_grading_standard.present?
  end
  alias_method :grading_standard_enabled?, :grading_standard_enabled

  def default_grading_standard
    account_chain.find(&:grading_standard_id)&.grading_standard
  end

  class << self
    attr_accessor :current_domain_root_account
  end

  module DomainRootAccountCache
    def find_one(id)
      return Account.current_domain_root_account if Account.current_domain_root_account &&
                                                    Account.current_domain_root_account.shard == shard_value &&
                                                    Account.current_domain_root_account.local_id == id

      super
    end

    def find_take
      return super unless where_clause.send(:predicates).length == 1

      predicates = where_clause.to_h
      return super unless predicates.length == 1
      return super unless predicates.keys.first == "id"
      return Account.current_domain_root_account if Account.current_domain_root_account &&
                                                    Account.current_domain_root_account.shard == shard_value &&
                                                    Account.current_domain_root_account.local_id == predicates.values.first

      super
    end
  end

  relation_delegate_class(ActiveRecord::Relation).prepend(DomainRootAccountCache)
  relation_delegate_class(ActiveRecord::AssociationRelation).prepend(DomainRootAccountCache)

  def self.ensure_dummy_root_account
    return unless Rails.env.test?

    dummy = Account.find_by(id: 0)
    return if dummy

    # this needs to be thread safe because parallel specs might all try to create at once
    transaction(requires_new: true) do
      Account.create!(id: 0, workflow_state: "deleted", name: "Dummy Root Account", root_account_id: 0)
    rescue ActiveRecord::UniqueConstraintViolation
      # somebody else created it. we don't even need to return it, just clean up the transaction
      raise ActiveRecord::Rollback
    end
  end

  def roles_with_enabled_permission(permission)
    roles = available_roles
    roles.select do |role|
      RoleOverride.permission_for(self, permission, role, self, true)[:enabled]
    end
  end

  def get_rce_favorite_tool_ids
    rce_favorite_tool_ids[:value] ||
      Lti::ContextToolFinder.all_tools_for(self, placements: [:editor_button]) # TODO: remove after datafixup and the is_rce_favorite column is removed
                            .where(is_rce_favorite: true).pluck(:id).map { |id| Shard.global_id_for(id) }
  end

  def get_top_nav_favorite_tool_ids
    top_nav_favorite_tool_ids[:value] || []
  end

  def effective_course_template
    owning_account = account_chain.find(&:course_template_id)
    return nil unless owning_account
    return nil if owning_account.course_template_id == 0

    owning_account.course_template
  end

  def student_reporting?
    false
  end

  def log_rqd_setting_enable_or_disable
    return unless saved_changes.key?("settings") # Skip if no settings were changed

    setting_changes = saved_changes[:settings]
    old_rqd_setting = setting_changes[0].dig(:restrict_quantitative_data, :value)
    new_rqd_setting = setting_changes[1].dig(:restrict_quantitative_data, :value)

    return unless old_rqd_setting != new_rqd_setting # Skip if RQD setting was not changed

    # If an account's RQD setting hasn't been changed before, old_rqd_setting will be nil
    if (old_rqd_setting == false || old_rqd_setting.nil?) && new_rqd_setting == true
      InstStatsd::Statsd.increment("account.settings.restrict_quantitative_data.enabled")
    elsif old_rqd_setting == true && new_rqd_setting == false
      InstStatsd::Statsd.increment("account.settings.restrict_quantitative_data.disabled")
    end
  end

  def remove_template_id
    if has_attribute?(:course_template_id)
      self.course_template_id = nil
    end
  end

  def banned_email_domains
    settings[:banned_email_domains] || []
  end

  def available_ip_filters(course_uuid, search_term = nil)
    filters = []
    current_account = Course.find_by(uuid: course_uuid)&.account || self
    accounts = current_account.account_chain(include_federated_parent: true).uniq
    search_term = search_term.downcase if search_term.present?

    accounts.each do |account|
      account_filters = account.settings[:ip_filters] || {}
      account_filters.each do |key, filter|
        next unless search_term.blank? || key.downcase.include?(search_term)

        filters << {
          name: key,
          account: account.name,
          filter:
        }
      end
    end

    filters.sort_by { |filter| filter[:name] }
<<<<<<< HEAD
=======
  end

  def regrade_affected_assignments(assignment_ids, grading_standard_id)
    regrade_affected_submissions(assignment_ids, grading_standard_id)
    regrade_affected_submission_versions(assignment_ids, grading_standard_id)
  end

  def regrade_affected_submissions(assignment_ids, grading_standard_id)
    submissions_with_grades = Submission.where.not(grade: nil).where(assignment_id: assignment_ids)
    submissions_with_grades.preload(assignment: [:grading_standard, { context: :grading_standard }]).find_in_batches(batch_size: 1000) do |submissions_batch|
      batched_updates = submissions_batch.each_with_object([]) do |submission, acc|
        next if submission.assignment.points_possible.zero?

        score = BigDecimal(submission.score.to_s.presence || "0.0") / BigDecimal(submission.assignment.points_possible.to_s)
        grading_standard = grading_standard_id ? GradingStandard.find(grading_standard_id) : GradingStandard.default_instance
        new_grade = grading_standard.score_to_grade((score * 100).to_f)
        grade_has_changed = new_grade != submission.grade || new_grade != submission.published_grade
        if grade_has_changed
          acc << submission.attributes.merge("grade" => new_grade, "published_grade" => new_grade, "updated_at" => Time.now)
        end
      end

      Submission.upsert_all(
        batched_updates,
        unique_by: :id,
        update_only: %i[grade published_grade updated_at],
        record_timestamps: false,
        returning: false
      )
    end
  end

  def regrade_affected_submission_versions(assignment_ids, grading_standard_id)
    current_versions_for_submissions = Version
                                       .where(versionable: Submission.where(assignment_id: assignment_ids))
                                       .order(versionable_id: :asc, number: :desc)
                                       .distinct_on(:versionable_id) # we only want the _most recent_ version associated with each submission
    ActiveRecord::Base.transaction do
      current_versions_for_submissions.preload(versionable: { assignment: [:grading_standard, { context: :grading_standard }] }).find_each do |version|
        model = version.model
        next unless model.grade.present? && version.versionable.assignment.points_possible.positive?

        score = BigDecimal(model.score.to_s.presence || "0.0") / BigDecimal(model.assignment.points_possible.to_s)
        grading_standard = grading_standard_id ? GradingStandard.find(grading_standard_id) : GradingStandard.default_instance
        new_grade = grading_standard.score_to_grade((score * 100).to_f)
        grade_has_changed = new_grade != model.grade || new_grade != model.published_grade
        next unless grade_has_changed

        model.grade = new_grade
        model.published_grade = new_grade
        yaml = model.attributes.to_yaml
        # We can't use the same upsert_all approach that we used in regrade_affected_submissions
        # because the versions table is partitioned.
        version.update_columns(yaml:)
      end
    end
  end

  def recompute_assignments_using_account_default(grading_standard)
    courses.where(grading_standard_id: nil).where.not(workflow_state: "completed").where.not(workflow_state: "deleted").find_each do |course|
      affected_assignment_ids = course.assignments.where(grading_type: ["letter_grade", "gpa_scale"], grading_standard_id: nil).pluck(:id)
      delay_if_production(priority: Delayed::LOWER_PRIORITY, strand: ["recalc_account_default", Shard.current.database_server.id], singleton: "recalc_account_default:#{course.global_id}").regrade_affected_assignments(affected_assignment_ids, grading_standard.id)
    end

    sub_accounts.where(grading_standard: nil).find_each do |sub_account|
      sub_account.recompute_assignments_using_account_default(grading_standard)
    end
>>>>>>> cafde123
  end
end<|MERGE_RESOLUTION|>--- conflicted
+++ resolved
@@ -2553,8 +2553,6 @@
     end
 
     filters.sort_by { |filter| filter[:name] }
-<<<<<<< HEAD
-=======
   end
 
   def regrade_affected_assignments(assignment_ids, grading_standard_id)
@@ -2622,6 +2620,5 @@
     sub_accounts.where(grading_standard: nil).find_each do |sub_account|
       sub_account.recompute_assignments_using_account_default(grading_standard)
     end
->>>>>>> cafde123
   end
 end