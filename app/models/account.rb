--- conflicted
+++ resolved
@@ -859,11 +859,7 @@
   end
 
   def discussion_checkpoints_enabled?
-<<<<<<< HEAD
-    root_account.feature_enabled?(:discussion_checkpoints)
-=======
     feature_enabled?(:discussion_checkpoints)
->>>>>>> 442bbfc6
   end
 
   def file_namespace
