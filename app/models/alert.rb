# frozen_string_literal: true

#
# Copyright (C) 2011 - present Instructure, Inc.
#
# This file is part of Canvas.
#
# Canvas is free software: you can redistribute it and/or modify it under
# the terms of the GNU Affero General Public License as published by the Free
# Software Foundation, version 3 of the License.
#
# Canvas is distributed in the hope that it will be useful, but WITHOUT ANY
# WARRANTY; without even the implied warranty of MERCHANTABILITY or FITNESS FOR
# A PARTICULAR PURPOSE. See the GNU Affero General Public License for more
# details.
#
# You should have received a copy of the GNU Affero General Public License along
# with this program. If not, see <http://www.gnu.org/licenses/>.
#

class Alert < ActiveRecord::Base
  belongs_to :context, polymorphic: [:account, :course]
  has_many :criteria, :class_name => 'AlertCriterion', :dependent => :destroy, :autosave => true

  serialize :recipients

  validates_presence_of :context_id
  validates_presence_of :context_type
  validates_presence_of :criteria
  validates_associated :criteria
  validates_presence_of :recipients

  before_save :infer_defaults

  def find_role_by_name(role_name)
    context.is_a?(Account) ? context.get_account_role_by_name(role_name) : context.account.get_account_role_by_name(role_name)
  end

  def resolve_recipients(student_id, teachers = nil)
    include_student = false
    include_teachers = false
    admin_role_ids = []
    self.recipients.try(:each) do |recipient|
      case
        when recipient == :student
          include_student = true
        when recipient == :teachers
          include_teachers = true
        when recipient.is_a?(String)
          admin_role_ids << find_role_by_name(recipient).id
        when recipient.is_a?(Hash)
          admin_role_ids << recipient[:role_id]
        else
          raise "Unsupported recipient type!"
      end
    end

    recipients = []

    recipients << student_id if include_student
    recipients.concat(Array(teachers)) if teachers.present? && include_teachers
    if context_type == 'Account' && !admin_role_ids.empty?
      recipients.concat context.account_users.active.where(:role_id => admin_role_ids).distinct.pluck(:user_id)
    end
    recipients.uniq
  end

  def infer_defaults
    self.repetition = nil if self.repetition.blank?
  end

  def as_json(*args)
    converted_recipients = self.recipients.to_a.map do |recipient|
      if recipient.is_a?(String)
        find_role_by_name(recipient).id
      elsif recipient.is_a?(Hash)
        recipient[:role_id]
      else
        ":#{recipient}"
      end
    end
    {
      :id => id,
      :criteria => criteria.map { |c| c.as_json(:include_root => false) },
      :recipients => converted_recipients,
      :repetition => repetition
    }.with_indifferent_access
  end

  def criteria=(values)
    if values[0].is_a? Hash
      values = values.map do |params|
<<<<<<< HEAD
        if(params[:id].present?)
=======
        if params[:id].present?
>>>>>>> 75b2b932
          id = params.delete(:id).to_i
          criterion = self.criteria.to_ary.find { |c| c.id == id }
          criterion.attributes = params
        else
          criterion = self.criteria.build(params)
        end
        criterion
      end
    end
    self.criteria.replace(values)
  end
end<|MERGE_RESOLUTION|>--- conflicted
+++ resolved
@@ -42,16 +42,16 @@
     admin_role_ids = []
     self.recipients.try(:each) do |recipient|
       case
-        when recipient == :student
-          include_student = true
-        when recipient == :teachers
-          include_teachers = true
-        when recipient.is_a?(String)
-          admin_role_ids << find_role_by_name(recipient).id
-        when recipient.is_a?(Hash)
-          admin_role_ids << recipient[:role_id]
-        else
-          raise "Unsupported recipient type!"
+      when recipient == :student
+        include_student = true
+      when recipient == :teachers
+        include_teachers = true
+      when recipient.is_a?(String)
+        admin_role_ids << find_role_by_name(recipient).id
+      when recipient.is_a?(Hash)
+        admin_role_ids << recipient[:role_id]
+      else
+        raise "Unsupported recipient type!"
       end
     end
 
@@ -90,11 +90,7 @@
   def criteria=(values)
     if values[0].is_a? Hash
       values = values.map do |params|
-<<<<<<< HEAD
-        if(params[:id].present?)
-=======
         if params[:id].present?
->>>>>>> 75b2b932
           id = params.delete(:id).to_i
           criterion = self.criteria.to_ary.find { |c| c.id == id }
           criterion.attributes = params
