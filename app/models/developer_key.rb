--- conflicted
+++ resolved
@@ -229,45 +229,25 @@
   end
 
   def binding_on_in_account?(target_account)
-<<<<<<< HEAD
-    return true unless target_account.root_account.feature_enabled?(:developer_key_management_ui_rewrite)
-=======
     if target_account.site_admin?
       return true unless Setting.get(Setting::SITE_ADMIN_ACCESS_TO_NEW_DEV_KEY_FEATURES, nil).present?
     else
       return true unless target_account.root_account.feature_enabled?(:developer_key_management_ui_rewrite)
     end
 
->>>>>>> 591be498
     account_binding_for(target_account)&.workflow_state == DeveloperKeyAccountBinding::ON_STATE
   end
 
   def api_token_scoping_on?
-<<<<<<< HEAD
-    owner_account.root_account.feature_enabled?(:api_token_scoping)
-=======
     owner_account.root_account.feature_enabled?(:api_token_scoping) || (
       owner_account.site_admin? && Setting.get(Setting::SITE_ADMIN_ACCESS_TO_NEW_DEV_KEY_FEATURES, nil).present?
     )
->>>>>>> 591be498
   end
 
   def create_default_account_binding
     owner_account.developer_key_account_bindings.create!(developer_key: self)
   end
 
-<<<<<<< HEAD
-  def owner_account
-    account || Account.site_admin
-  end
-
-  def set_require_scopes
-    return unless api_token_scoping_on?
-    self.require_scopes = self.scopes.present?
-  end
-
-=======
->>>>>>> 591be498
   def validate_scopes!
     return true unless api_token_scoping_on?
     return true if self.scopes.empty?
