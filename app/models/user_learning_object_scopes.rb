# frozen_string_literal: true

#
# Copyright (C) 2018 - present Instructure, Inc.
#
# This file is part of Canvas.
#
# Canvas is free software: you can redistribute it and/or modify it under
# the terms of the GNU Affero General Public License as published by the Free
# Software Foundation, version 3 of the License.
#
# Canvas is distributed in the hope that it will be useful, but WITHOUT ANY
# WARRANTY; without even the implied warranty of MERCHANTABILITY or FITNESS FOR
# A PARTICULAR PURPOSE. See the GNU Affero General Public License for more
# details.
#
# You should have received a copy of the GNU Affero General Public License along
# with this program. If not, see <http://www.gnu.org/licenses/>.
#

module UserLearningObjectScopes
  ULOS_DEFAULT_LIMIT = 15

  # This is a helper method for converting a method call's regular parameters
  # and named parameters into a hash. `opts` is considered to be a keyword that
  # contains the rest of the named parameters passed to the method. The `opts`
  # parameter is merged into the return value.
  #
  # This is useful for using the parameters as a cache key and for forwarding
  # named parameters to another method.
  def _params_hash(parent_binding)
    caller_method = method(caller_locations(1, 1).first.base_label)
    caller_param_names = caller_method.parameters.map(&:last)
    param_values = caller_param_names.index_with { |v| parent_binding.local_variable_get(v) }
    opts = param_values[:opts]
    param_values = param_values.except(:opts).merge(opts) if opts
    param_values
  end

  def ignore_item!(asset, purpose, permanent = false)
<<<<<<< HEAD
    asset.shard.activate do
      asset.ignores.upsert(
        { user_id: id, purpose:, permanent: },
        unique_by: %i[asset_id asset_type user_id purpose],
        update_only: :permanent
      )
    end
=======
    asset.ignores.upsert(
      { user_id: id, purpose:, permanent: },
      unique_by: %i[asset_id asset_type user_id purpose],
      update_only: :permanent
    )
>>>>>>> 09faeb4f

    touch
  end

  def assignments_visible_in_course(course)
    return course.active_assignments if course.grants_any_right?(self,
                                                                 :read_as_admin,
                                                                 :manage_grades,
                                                                 *RoleOverride::GRANULAR_MANAGE_ASSIGNMENT_PERMISSIONS)

    published_visible_assignments = course.active_assignments.published
    DifferentiableAssignment.scope_filter(published_visible_assignments,
                                          self,
                                          course,
                                          is_teacher: false)
  end

  # everything is relative to the user's shard
  def course_ids_for_todo_lists(permission_type, course_ids: nil, contexts: nil, include_concluded: false)
    return [] if course_ids&.empty?
    return [] if contexts&.empty?

    shard.activate do
      GuardRail.activate(:secondary) do
        result = if include_concluded
                   all_course_ids
                 else
                   case permission_type
                   when :student
                     participating_student_course_ids
                   else
                     manageable_enrollments_by_permission(permission_type).map(&:course_id)
                   end
                 end

        result &= course_ids if course_ids
        result &= Array.wrap(contexts).select { |c| c.is_a?(Course) }.map(&:id) if contexts
        result
      end
    end
  end

  # everything is relative to the user's shard
  def group_ids_for_todo_lists(group_ids: nil, contexts: nil)
    return [] if group_ids&.empty?
    return [] if contexts&.empty?

    shard.activate do
      result = cached_current_group_memberships_by_date.map(&:group_id)
      result &= group_ids if group_ids
      result &= Array.wrap(contexts).select { |g| g.is_a?(Group) }.map(&:id) if contexts
      result
    end
  end

  def objects_needing(
    object_type,
    purpose,
    participation_type,
    params,
    expires_in,
    limit: ULOS_DEFAULT_LIMIT,
    scope_only: false,
    course_ids: nil,
    group_ids: nil,
    contexts: nil,
    include_concluded: false,
    include_ignored: false,
    include_ungraded: false
  )
    original_shard = Shard.current
    shard.activate do
      course_ids = course_ids_for_todo_lists(participation_type,
                                             course_ids:,
                                             contexts:,
                                             include_concluded:)
      group_ids = group_ids_for_todo_lists(group_ids:, contexts:)
      ids_by_shard = Hash.new({ course_ids: [], group_ids: [] })
      Shard.partition_by_shard(course_ids) do |shard_course_ids|
        ids_by_shard[Shard.current] = { course_ids: shard_course_ids, group_ids: [] }
      end
      Shard.partition_by_shard(group_ids) do |shard_group_ids|
        shard_hash = ids_by_shard[Shard.current]
        shard_hash[:group_ids] = shard_group_ids
        ids_by_shard[Shard.current] = shard_hash
      end

      if scope_only
        original_shard.activate do
          # only provide scope on current shard
          shard_course_ids = ids_by_shard.dig(original_shard, :course_ids)
          shard_group_ids = ids_by_shard.dig(original_shard, :group_ids)
          if shard_course_ids.present? || shard_group_ids.present?
            return yield(*arguments_for_objects_needing(
              object_type,
              purpose,
              shard_course_ids,
              shard_group_ids,
              participation_type,
              include_ignored:,
              include_ungraded:
            ))
          end
          return object_type.constantize.none # fallback
        end
      else
        course_ids_cache_key = Digest::SHA256.hexdigest(course_ids.sort.join("/"))
        params_cache_key = Digest::SHA256.hexdigest(ActiveSupport::Cache.expand_cache_key(params))
        cache_key = [self, "#{object_type}_needing_#{purpose}", course_ids_cache_key, params_cache_key].cache_key

        Rails.cache.fetch_with_batched_keys(cache_key, expires_in:, batch_object: self, batched_keys: :todo_list) do
          result = GuardRail.activate(:secondary) do
            ids_by_shard.flat_map do |shard, shard_hash|
              shard.activate do
                yield(*arguments_for_objects_needing(
                  object_type,
                  purpose,
                  shard_hash[:course_ids],
                  shard_hash[:group_ids],
                  participation_type,
                  include_ignored:,
                  include_ungraded:
                ))
              end
            end
          end
          result = result[0...limit] if limit # limit is sometimes passed in as nil explicitly
          result
        end
      end
    end
  end

  def arguments_for_objects_needing(
    object_type,
    purpose,
    shard_course_ids,
    shard_group_ids,
    participation_type,
    include_ignored: false,
    include_ungraded: false
  )
    scope = object_type.constantize
    scope = scope.not_ignored_by(self, purpose) unless include_ignored
    scope = scope.for_course(shard_course_ids) if ["Assignment", "Quizzes::Quiz"].include?(object_type)
    if object_type == "Assignment"
      scope = (participation_type == :student) ? scope.published : scope.active
      scope = scope.expecting_submission unless include_ungraded
    end
    [scope, shard_course_ids, shard_group_ids]
  end

  def assignments_for_student(
    purpose,
    limit: ULOS_DEFAULT_LIMIT,
    due_after: 2.weeks.ago,
    due_before: 2.weeks.from_now,
    cache_timeout: 120.minutes,
    include_locked: false,
    **opts # arguments that are just forwarded to objects_needing
  )
    params = _params_hash(binding)
    objects_needing("Assignment",
                    purpose,
                    :student,
                    params,
                    cache_timeout,
                    limit:,
                    **opts) do |assignment_scope|
      assignments = assignment_scope.due_between_for_user(due_after, due_before, self)

      if opts[:course_ids].present?
        active_enrollment_course_ids = Enrollment.where(Enrollment.active_student_conditions)
                                                 .where(user_id: id, course_id: opts[:course_ids]).pluck(:course_id)
        assignments = assignments.visible_to_students_in_course_with_da([id], active_enrollment_course_ids)
      end

      assignments = assignments.need_submitting_info(id, limit) if purpose == "submitting"
      assignments = assignments.having_submissions_for_user(id) if purpose == "submitted"
      if purpose == "submitting"
        assignments = assignments.submittable.or(assignments.where("assignments.user_due_date > ?", Time.zone.now))
      end
      assignments = assignments.not_locked unless include_locked
      assignments
    end
  end

  def assignments_needing_submitting(
    due_after: 4.weeks.ago,
    due_before: 1.week.from_now,
    scope_only: false,
    include_concluded: false,
    **opts # forward args to assignments_for_student
  )
    opts[:cache_timeout] = 15.minutes
    params = _params_hash(binding)
    assignments = assignments_for_student("submitting", **params)
    return assignments if scope_only

    select_available_assignments(assignments, include_concluded:)
  end

  def submitted_assignments(
    scope_only: false,
    include_concluded: false,
    **opts # forward args to assignments_for_student
  )
    params = _params_hash(binding)
    assignments = assignments_for_student("submitted", **params)
    return assignments if scope_only

    select_available_assignments(assignments, include_concluded:)
  end

  def ungraded_quizzes(
    limit: ULOS_DEFAULT_LIMIT,
    due_after: Time.zone.now,
    due_before: 1.week.from_now,
    needing_submitting: false,
    scope_only: false,
    include_locked: false,
    include_concluded: false,
    **opts # arguments that are just forwarded to objects_needing
  )
    params = _params_hash(binding)
    opts.merge!(params.slice(:limit, :scope_only, :include_concluded))
    objects_needing("Quizzes::Quiz", "viewing", :student, params, 15.minutes, **opts) do |quiz_scope|
      quizzes = quiz_scope.available
      quizzes = quizzes.not_locked unless include_locked
      quizzes = quizzes
                .ungraded_due_between_for_user(due_after, due_before, self)
                .preload(:context)
      quizzes = quizzes.need_submitting_info(id, limit) if needing_submitting
      return quizzes if scope_only

      select_available_assignments(quizzes, include_concluded:)
    end
  end

  def submissions_needing_peer_review(
    limit: ULOS_DEFAULT_LIMIT,
    due_after: 2.weeks.ago,
    due_before: 2.weeks.from_now,
    scope_only: false,
    include_ignored: false,
    **opts # arguments that are just forwarded to objects_needing
  )
    params = _params_hash(binding)
    opts.merge!(params.slice(:limit, :scope_only, :include_ignored))
    objects_needing("AssessmentRequest", "reviewing", :student, params, 15.minutes, **opts) do |ar_scope, shard_course_ids|
      ar_scope = ar_scope.joins(submission: :assignment)
                         .joins("INNER JOIN #{Submission.quoted_table_name} AS assessor_asset ON assessment_requests.assessor_asset_id = assessor_asset.id
               AND assessor_asset.assignment_id = assignments.id")
                         .where(assessor_id: id)
                         .where(assessor_asset: { course_id: shard_course_ids })
                         .joins("INNER JOIN #{Enrollment.quoted_table_name} AS enrollments ON enrollments.user_id = assessment_requests.user_id
               AND enrollments.course_id = assessor_asset.course_id AND enrollments.workflow_state NOT IN ('rejected', 'completed', 'deleted', 'inactive')")
      ar_scope = ar_scope.incomplete unless scope_only
      ar_scope = ar_scope.for_courses(shard_course_ids)

      # The below merging of scopes mimics a portion of the behavior for checking the access policy
      # for the submissions, ensuring that the user has access and can read & comment on them.
      # The check for making sure that the user is a participant in the course is already made
      # by using `course_ids_for_todo_lists` through `objects_needing`
      ar_scope = ar_scope.merge(Submission.active)
                         .merge(Assignment.published.where(peer_reviews: true))

      if due_before
        ar_scope = ar_scope.where(assessor_asset: { cached_due_date: ..due_before })
      end

      if due_after
        ar_scope = ar_scope.where("assessor_asset.cached_due_date > ?", due_after)
      end

      if scope_only
        ar_scope
      else
        result = limit ? ar_scope.take(limit) : ar_scope.to_a
        result
      end
    end
  end

  # opts forwaded to course_ids_for_todo_lists
  def submissions_needing_grading_count(**opts)
    if ::DynamicSettings.find(tree: :private, cluster: Shard.current.database_server.id)["disable_needs_grading_queries", failsafe: false]
      return 0
    end

    course_ids = course_ids_for_todo_lists(:manage_grades, **opts)
    Submission.active
              .needs_grading
              .joins("INNER JOIN #{Enrollment.quoted_table_name} AS grader_enrollments ON assignments.context_id = grader_enrollments.course_id")
              .where(assignments: { context_id: course_ids })
              .merge(Assignment.expecting_submission)
              .merge(Assignment.published)
              .where(grader_enrollments: { workflow_state: "active", user_id: self, type: ["TeacherEnrollment", "TaEnrollment"] })
              .where("grader_enrollments.limit_privileges_to_course_section = 'f'
        OR grader_enrollments.course_section_id = enrollments.course_section_id")
              .where.not(
                Ignore.where(asset_type: "Assignment",
                             user_id: self,
                             purpose: "grading").where("asset_id=submissions.assignment_id")
                           .arel.exists
              ).count
  end

  def assignments_needing_grading(limit: ULOS_DEFAULT_LIMIT, scope_only: false, **opts)
    if ::DynamicSettings.find(tree: :private, cluster: Shard.current.database_server.id)["disable_needs_grading_queries", failsafe: false]
      return scope_only ? Assignment.none : []
    end

    params = _params_hash(binding)
    # not really any harm in extending the expires_in since we touch the user anyway when grades change
    objects_needing("Assignment", "grading", :manage_grades, params, 120.minutes, **params) do |assignment_scope|
      if Setting.get("assignments_needing_grading_new_style", "true") == "true"
        submissions_needing_grading = Submission.select(:assignment_id, :user_id)
                                                .joins("INNER JOIN (#{assignment_scope.to_sql}) assignments ON assignment_id=assignments.id")
                                                .where(Submission.needs_grading_conditions)
        student_enrollments = Enrollment.from("#{Enrollment.quoted_table_name} student_enrollments")
                                        .select("1")
                                        .where("student_enrollments.course_id=assignments.context_id")
                                        .where("student_enrollments.user_id=submissions_needing_grading.user_id AND student_enrollments.workflow_state='active'")
                                        .where("(enrollments.limit_privileges_to_course_section='f' OR student_enrollments.course_section_id=enrollments.course_section_id)")
        as = assignment_scope.joins("INNER JOIN (#{submissions_needing_grading.to_sql}) AS submissions_needing_grading ON assignments.id=submissions_needing_grading.assignment_id")
                             .where(student_enrollments.arel.exists)
      else
        as = assignment_scope
             .where("EXISTS (#{grader_visible_submissions_sql})")
      end
      as = as.joins("INNER JOIN #{Enrollment.quoted_table_name} ON enrollments.course_id = assignments.context_id")
             .where(enrollments: { user_id: self, workflow_state: "active", type: ["TeacherEnrollment", "TaEnrollment"] })
             .group("assignments.id")
             .order("assignments.due_at")
             .preload(:context)
      if scope_only
        as # This needs the below `select` somehow to work
      else
        GuardRail.activate(:secondary) do
          as.lazy.reject { |a| Assignments::NeedsGradingCountQuery.new(a, self).count == 0 }.take(limit).to_a
        end
      end
    end
  end

  def grader_visible_submissions_sql
    "SELECT submissions.id
       FROM #{Submission.quoted_table_name}
       INNER JOIN #{Enrollment.quoted_table_name} AS student_enrollments ON student_enrollments.user_id = submissions.user_id
                                                                        AND student_enrollments.course_id = submissions.course_id
      WHERE submissions.assignment_id = assignments.id
        AND (enrollments.limit_privileges_to_course_section = 'f'
         OR enrollments.course_section_id = student_enrollments.course_section_id)
        AND #{Submission.needs_grading_conditions}
        AND student_enrollments.workflow_state = 'active'"
  end

  def assignments_needing_moderation(
    limit: ULOS_DEFAULT_LIMIT,
    scope_only: false,
    **opts # arguments that are just forwarded to objects_needing
  )
    params = _params_hash(binding)
    objects_needing("Assignment", "moderation", :select_final_grade, params, 120.minutes, **params) do |assignment_scope|
      scope = assignment_scope.active
                              .expecting_submission
                              .where(final_grader: self, moderated_grading: true)
                              .where(assignments: { grades_published_at: nil })
                              .where(id: ModeratedGrading::ProvisionalGrade.joins(:submission)
          .where("submissions.assignment_id=assignments.id")
          .where(Submission.needs_grading_conditions).distinct.select(:assignment_id))
                              .preload(:context)
      if scope_only
        scope # Also need to check the rights like below
      else
        scope.lazy.select { |a| a.permits_moderation?(self) }.take(limit).to_a
      end
    end
  end

  def discussion_topics_needing_viewing(
    due_after:,
    due_before:,
    **opts # arguments that are just forwarded to objects_needing
  )
    params = _params_hash(binding)
    objects_needing("DiscussionTopic", "viewing", :student, params, 120.minutes, **opts) do |topics_context, shard_course_ids, shard_group_ids|
      topics_context
        .active
        .published
        .for_courses_and_groups(shard_course_ids, shard_group_ids)
        .todo_date_between(due_after, due_before)
        .visible_to_ungraded_discussion_student_visibilities(self)
    end
  end

  def wiki_pages_needing_viewing(
    due_after:,
    due_before:,
    **opts # arguments that are just forwarded to objects_needing
  )
    params = _params_hash(binding)
    objects_needing("WikiPage", "viewing", :student, params, 120.minutes, **opts) do |wiki_pages_context, shard_course_ids, shard_group_ids|
      wiki_pages_context
        .available_to_planner
        .visible_to_user_in_courses_and_groups(self, shard_course_ids, shard_group_ids)
        .todo_date_between(due_after, due_before)
    end
  end
end<|MERGE_RESOLUTION|>--- conflicted
+++ resolved
@@ -38,21 +38,11 @@
   end
 
   def ignore_item!(asset, purpose, permanent = false)
-<<<<<<< HEAD
-    asset.shard.activate do
-      asset.ignores.upsert(
-        { user_id: id, purpose:, permanent: },
-        unique_by: %i[asset_id asset_type user_id purpose],
-        update_only: :permanent
-      )
-    end
-=======
     asset.ignores.upsert(
       { user_id: id, purpose:, permanent: },
       unique_by: %i[asset_id asset_type user_id purpose],
       update_only: :permanent
     )
->>>>>>> 09faeb4f
 
     touch
   end
