--- conflicted
+++ resolved
@@ -233,12 +233,6 @@
     end
   end
 
-<<<<<<< HEAD
-  def submissions_needing_peer_review(opts={})
-    opts[:due_after] ||= 2.weeks.ago
-    opts[:due_before] ||= 2.weeks.from_now
-    objects_needing('AssessmentRequest', 'reviewing', :student, 15.minutes, opts) do |ar_scope, options|
-=======
   def submissions_needing_peer_review(
     limit: ULOS_DEFAULT_LIMIT,
     due_after: 2.weeks.ago,
@@ -250,18 +244,12 @@
     params = _params_hash(binding)
     opts.merge!(params.slice(:limit, :scope_only, :include_ignored))
     objects_needing('AssessmentRequest', 'reviewing', :student, params, 15.minutes, **opts) do |ar_scope, shard_course_ids|
->>>>>>> 0636031f
       ar_scope = ar_scope.joins(submission: :assignment).
         joins("INNER JOIN #{Submission.quoted_table_name} AS assessor_asset ON assessment_requests.assessor_asset_id = assessor_asset.id
                AND assessor_asset.assignment_id = assignments.id").
         where(assessor_id: id)
-<<<<<<< HEAD
-      ar_scope = ar_scope.incomplete unless options[:scope_only]
-      ar_scope = ar_scope.for_context_codes(options[:shard_course_ids].map { |course_id| "course_#{course_id}"})
-=======
       ar_scope = ar_scope.incomplete unless scope_only
       ar_scope = ar_scope.for_context_codes(shard_course_ids.map { |course_id| "course_#{course_id}"})
->>>>>>> 0636031f
 
       # The below merging of scopes mimics a portion of the behavior for checking the access policy
       # for the submissions, ensuring that the user has access and can read & comment on them.
