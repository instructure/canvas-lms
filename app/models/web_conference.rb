#
# Copyright (C) 2011 - 2013 Instructure, Inc.
#
# This file is part of Canvas.
#
# Canvas is free software: you can redistribute it and/or modify it under
# the terms of the GNU Affero General Public License as published by the Free
# Software Foundation, version 3 of the License.
#
# Canvas is distributed in the hope that it will be useful, but WITHOUT ANY
# WARRANTY; without even the implied warranty of MERCHANTABILITY or FITNESS FOR
# A PARTICULAR PURPOSE. See the GNU Affero General Public License for more
# details.
#
# You should have received a copy of the GNU Affero General Public License along
# with this program. If not, see <http://www.gnu.org/licenses/>.
#

class WebConference < ActiveRecord::Base
  include SendToStream
  include TextHelper
  attr_accessible :title, :duration, :description, :conference_type, :user, :user_settings, :context
  attr_readonly :context_id, :context_type
  belongs_to :context, :polymorphic => true
  validates_inclusion_of :context_type, :allow_nil => true, :in => ['Course', 'Group', 'Account']
  has_many :web_conference_participants
  has_many :users, :through => :web_conference_participants
  has_many :invitees, :through => :web_conference_participants, :source => :user, :conditions => ['web_conference_participants.participation_type = ?', 'invitee']
  has_many :attendees, :through => :web_conference_participants, :source => :user, :conditions => ['web_conference_participants.participation_type = ?', 'attendee']
  belongs_to :user

  EXPORTABLE_ATTRIBUTES = [
    :id, :title, :conference_type, :conference_key, :context_id, :context_type, :user_ids, :added_user_ids, :user_id, :started_at, :description, :duration, :created_at,
    :updated_at, :uuid, :invited_user_ids, :ended_at, :start_at, :end_at, :context_code, :type, :settings
  ]

  EXPORTABLE_ASSOCIATIONS = [:web_conference_participants, :users, :invitees, :attendees, :user]

  validates_length_of :description, :maximum => maximum_text_length, :allow_nil => true, :allow_blank => true
  validates_presence_of :conference_type, :title, :context_id, :context_type, :user_id

  before_validation :infer_conference_details

  before_create :assign_uuid
  after_save :touch_context

  has_a_broadcast_policy

  scope :for_context_codes, lambda { |context_codes| where(:context_code => context_codes) }

  scope :with_config, -> { where(conference_type: WebConference.conference_types.map{|ct| ct['conference_type']}) }

  serialize :settings
  def settings
    read_attribute(:settings) || write_attribute(:settings, default_settings)
  end

  # whether they replace the whole hash or just update some values, make sure
  # we save those changes (after we sanitize it)
  before_save :merge_user_settings
  def merge_user_settings
    unless user_settings.empty?
      (type ? type.constantize : self).user_setting_fields.each do |name, field_data|
        next if field_data[:restricted_to] && !field_data[:restricted_to].call(self)
        settings[name] = cast_setting(user_settings[name], field_data[:type])
      end
      @user_settings = nil
    end
  end

  def user_settings=(new_settings)
    @user_settings = new_settings.symbolize_keys
  end

  def user_settings
    @user_settings ||=
      self.class.user_setting_fields.keys.inject({}){ |hash, key|
        hash[key] = settings[key]
        hash
      }
  end

  def external_urls_name(key)
    external_urls[key][:name].call
  end

  def external_urls_link_text(key)
    external_urls[key][:link_text].call
  end

  def cast_setting(value, type)
    case type
      when :boolean
        ['1', 'on', 'true'].include?(value.to_s)
      else value
    end
  end

  def friendly_setting(value)
    case value
      when true
        t('#web_conference.settings.boolean.true', "On")
      when false
        t('#web_conference.settings.boolean.false', "Off")
      else value.to_s
    end
  end

  def default_settings
    @default_settings ||=
    self.class.user_setting_fields.inject({}){ |hash, (name, data)|
      hash[name] = data[:default] if data[:default]
      hash
    }
  end

  def self.user_setting_field(name, options)
    user_setting_fields[name] = options
  end

  def self.user_setting_fields
    @user_setting_fields ||= {}
  end

  def self.user_setting_fields=(val)
    @user_setting_fields = val
  end

  def self.user_setting_field_name(key)
    user_setting_fields[key][:name].call
  end

  def self.user_setting_field_description(key)
    user_setting_fields[key][:description].call
  end

  def external_urls
    @external_urls ||= self.class.external_urls.dup.delete_if{ |key, info| info[:restricted_to] && !info[:restricted_to].call(self) }
  end

  # #{key}_external_url should return an array of hashes with url information (:name, :id, and :url).
  # if there is just one, we will redirect, otherwise we'll present links to all of them (possibly
  # redirecting through here again in case the url has a short-lived token and needs to be
  # regenerated)
  def external_url_for(key, user, url_id = nil)
    external_urls[key.to_sym] &&
    respond_to?("#{key}_external_url") &&
    send("#{key}_external_url", user, url_id) || []
  end

  def self.external_urls
    @external_urls ||= {}
  end
  def self.external_urls=(val)
    @external_urls = val
  end

  def self.external_url(name, options)
    external_urls[name] = options
  end

  def assign_uuid
    self.uuid ||= CanvasSlug.generate_securish_uuid
  end
  protected :assign_uuid

  set_broadcast_policy do |p|
    p.dispatch :web_conference_invitation
    p.to { @new_participants.select { |p| context.membership_for_user(p).active? } }
    p.whenever { |record|
      @new_participants && !@new_participants.empty?
    }
  end

  on_create_send_to_streams do
    [self.user_id] + self.web_conference_participants.map(&:user_id)
  end

  def add_user(user, type)
    return unless user
    p = self.web_conference_participants.where(user_id: user).first
    p ||= self.web_conference_participants.build(user: user)
    p.participation_type = type unless type == 'attendee' && p.participation_type == 'initiator'
    (@new_participants ||= []) << user if p.new_record?
    # Once anyone starts attending the conference, mark it as started.
    if type == 'attendee'
      self.started_at ||= Time.now
      self.save
    end
    p.save
  end

  def added_users
    attendees
  end

  def add_initiator(user)
    add_user(user, 'initiator')
  end
  def add_invitee(user)
    add_user(user, 'invitee')
  end
  def add_attendee(user)
    add_user(user, 'attendee')
  end

  def context_code
    read_attribute(:context_code) || "#{self.context_type.underscore}_#{self.context_id}" rescue nil
  end

  def infer_conference_settings
  end

  def conference_type=(val)
    conf_type = WebConference.conference_types.detect{|t| t[:conference_type] == val }
    if conf_type
      write_attribute(:conference_type, conf_type[:conference_type] )
      write_attribute(:type, conf_type[:class_name] )
      conf_type[:conference_type]
    else
      nil
    end
  end

  def infer_conference_details
    infer_conference_settings
    self.conference_type ||= config && config[:conference_type]
    self.context_code = "#{self.context_type.underscore}_#{self.context_id}" rescue nil
    self.user_ids ||= (self.user_id || "").to_s
    self.added_user_ids ||= ""
    self.title ||= self.context.is_a?(Course) ? t('#web_conference.default_name_for_courses', "Course Web Conference") : t('#web_conference.default_name_for_groups', "Group Web Conference")
    self.start_at ||= self.started_at
    self.end_at ||= self.ended_at
    self.end_at ||= self.start_at + self.duration.minutes if self.start_at && self.duration
    if self.started_at && self.ended_at && self.ended_at < self.started_at
      self.ended_at = self.started_at
    end
  end

  def initiator
    self.user
  end

  def available?
    !self.started_at
  end

  def finished?
    self.started_at && !self.active?
  end

  def restartable?
    end_at && Time.now <= end_at && !long_running?
  end

  def long_running?
    duration.nil?
  end
  def long_running
    long_running? ? 1 : 0
  end

  DEFAULT_DURATION = 60
  def duration_in_seconds
    duration ? duration * 60 : nil
  end

  def running_time
    if ended_at.present? && started_at.present?
      [ended_at - started_at, 60].max
    else
      0
    end
  end

  def restart
    self.start_at ||= Time.now
    self.end_at ||= self.start_at + self.duration_in_seconds if self.duration
    self.started_at ||= self.start_at
    self.ended_at = nil
    self.save
  end

  # Default implementation since most implementations don't support scheduling yet
  def scheduled?
    self.started_at.nil? && scheduled_date && scheduled_date > Time.now
  end

  # Default implementation since most implementations don't support scheduling yet
  def scheduled_date
    nil
  end

  def active?(force_check=false)
    if !force_check
      return true if self.start_at && (self.end_at.nil? || self.end_at && Time.now > self.start_at && Time.now < self.end_at)
      return true if self.ended_at && Time.now < self.ended_at
      return false if self.ended_at && Time.now > self.ended_at
      return @conference_active if @conference_active
    end
    @conference_active = (conference_status == :active)
    # If somehow the end_at didn't get set, set the end date
    # based on the start time and duration
    if @conference_active && !self.end_at && !long_running?
      self.start_at ||= Time.now
      self.end_at = [self.start_at, Time.now].compact.min + self.duration_in_seconds
      self.save
    # If the conference is still active but it's been more than fifteen minutes
    # since it was supposed to end, just go ahead and end it
    elsif @conference_active && self.end_at && self.end_at < 15.minutes.ago && !self.ended_at
      self.ended_at = Time.now
      self.start_at ||= self.started_at
      self.end_at ||= self.ended_at
      @conference_active = false
      self.save
    # If the conference is no longer in use and its end_at has passed,
    # consider it ended
    elsif @conference_active == false && self.started_at && self.end_at && self.end_at < Time.now && !self.ended_at
      close
    end
    @conference_active
  rescue Errno::ECONNREFUSED => ex
    # Account credentials changed, server unreachable/down, bad stuff happened.
    @conference_active = false
    @conference_active
  end

  def close
    self.ended_at = Time.now
    self.start_at ||= started_at
    self.end_at ||= ended_at
    save
  end

  def presenter_key
    @presenter_key ||= "instructure_" + Digest::MD5.hexdigest([user_id, self.uuid].join(","))
  end

  def attendee_key
    @attendee_key ||= self.conference_key
  end

  # Default implementaiton since not every conference type requires initiation
  def initiate_conference
    true
  end

  # Default implementation since most implementations don't support recording yet
  def recordings
    []
  end

  def craft_url(user=nil,session=nil,return_to="http://www.instructure.com")
    user ||= self.user
    initiate_conference and touch or return nil
    if user == self.user || self.grants_right?(user, session, :initiate)
      admin_join_url(user, return_to)
    else
      participant_join_url(user, return_to)
    end
  end

  def has_advanced_settings?
    respond_to?(:admin_settings_url)
  end
  def has_advanced_settings
    has_advanced_settings? ? 1 : 0
  end

  scope :after, lambda { |date| where("web_conferences.start_at IS NULL OR web_conferences.start_at>?", date) }

  set_policy do
    given { |user, session| self.users.include?(user) && self.context.grants_right?(user, session, :read) }
    can :read and can :join

    given { |user, session| self.users.include?(user) && self.context.grants_right?(user, session, :read) && long_running? && active? }
    can :resume

    given { |user| (self.respond_to?(:is_public) && self.is_public rescue false) }
    can :read and can :join

    given { |user, session| self.context.grants_right?(user, session, :create_conferences) }
    can :create

    given { |user, session| user && user.id == self.user_id && self.context.grants_right?(user, session, :create_conferences) }
    can :initiate

<<<<<<< HEAD
    given { |user, session| self.context.grants_all_rights?(user, session, :manage_content, :create_conferences) }
    can :read and can :join and can :initiate and can :delete
=======
    given { |user, session| self.context.grants_right?(user, session, :manage_content) }
    can :read and can :join and can :initiate and can :create and can :delete and can :close
>>>>>>> 7caa4191

    given { |user, session| context.grants_all_rights?(user, session, :manage_content, :create_conferences) && !finished? }
    can :update

<<<<<<< HEAD
    given { |user, session| context.grants_all_rights?(user, session, :manage_content, :create_conferences) && long_running? && active? }
=======
    given { |user, session| context.grants_right?(user, session, :manage_content) && active?}
>>>>>>> 7caa4191
    can :close
  end

  def config
    @config ||= WebConference.config(self.class.to_s)
  end

  def valid_config?
    if !config
      false
    else
      config[:class_name] == self.class.to_s
    end
  end

  scope :active, -> { scoped }

  def as_json(options={})
    url = options.delete(:url)
    join_url = options.delete(:join_url)
    options.reverse_merge!(:only => %w(id title description conference_type duration started_at ended_at user_ids context_id context_type context_code))
    result = super(options.merge(:include_root => false, :methods => [:has_advanced_settings, :long_running, :user_settings, :recordings]))
    result['url'] = url
    result['join_url'] = join_url
    result
  end

  def self.plugins
    Canvas::Plugin.all_for_tag(:web_conferencing)
  end

  def self.conference_types
    plugins.map{ |plugin|
      next unless plugin.enabled? &&
          (klass = (plugin.base || "#{plugin.id.classify}Conference").constantize rescue nil) &&
          klass < self.base_class
      plugin.settings.merge(
        :conference_type => plugin.id.classify,
        :class_name => (plugin.base || "#{plugin.id.classify}Conference"),
        :user_setting_fields => klass.user_setting_fields,
        :plugin => plugin
      ).with_indifferent_access
    }.compact
  end

  def self.config(class_name=nil)
    if class_name
      conference_types.detect{ |c| c[:class_name] == class_name }
    else
      conference_types.first
    end
  end

  def self.serialization_excludes; [:uuid]; end
end<|MERGE_RESOLUTION|>--- conflicted
+++ resolved
@@ -385,22 +385,13 @@
     given { |user, session| user && user.id == self.user_id && self.context.grants_right?(user, session, :create_conferences) }
     can :initiate
 
-<<<<<<< HEAD
     given { |user, session| self.context.grants_all_rights?(user, session, :manage_content, :create_conferences) }
-    can :read and can :join and can :initiate and can :delete
-=======
-    given { |user, session| self.context.grants_right?(user, session, :manage_content) }
     can :read and can :join and can :initiate and can :create and can :delete and can :close
->>>>>>> 7caa4191
 
     given { |user, session| context.grants_all_rights?(user, session, :manage_content, :create_conferences) && !finished? }
     can :update
 
-<<<<<<< HEAD
-    given { |user, session| context.grants_all_rights?(user, session, :manage_content, :create_conferences) && long_running? && active? }
-=======
-    given { |user, session| context.grants_right?(user, session, :manage_content) && active?}
->>>>>>> 7caa4191
+    given { |user, session| context.grants_all_rights?(user, session, :manage_content, :create_conferences) && active? }
     can :close
   end
 
