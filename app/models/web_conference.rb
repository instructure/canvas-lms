--- conflicted
+++ resolved
@@ -22,7 +22,7 @@
   include SendToStream
   include TextHelper
   attr_readonly :context_id, :context_type
-  belongs_to :context, polymorphic: [:course, :group, :account]
+  belongs_to :context, polymorphic: %i[course group account]
   has_one :calendar_event, inverse_of: :web_conference, dependent: :nullify
   has_many :web_conference_participants
   has_many :users, :through => :web_conference_participants
@@ -30,17 +30,12 @@
   has_many :attendees, -> { where(web_conference_participants: { participation_type: 'attendee' }) }, through: :web_conference_participants, source: :user
   belongs_to :user
 
-  validates_length_of :description, :maximum => maximum_text_length, :allow_nil => true, :allow_blank => true
-  validates_presence_of :conference_type, :title, :context_id, :context_type, :user_id
+  validates :description, length: { :maximum => maximum_text_length, :allow_nil => true, :allow_blank => true }
+  validates :conference_type, :title, :context_id, :context_type, :user_id, presence: true
   validate :lti_tool_valid, if: -> { conference_type == 'LtiConference' }
 
-<<<<<<< HEAD
-  MAX_DURATION = 99999999
-  validates_numericality_of :duration, :less_than_or_equal_to => MAX_DURATION, :allow_nil => true
-=======
   MAX_DURATION = 99_999_999
   validates :duration, numericality: { :less_than_or_equal_to => MAX_DURATION, :allow_nil => true }
->>>>>>> 0c292493
 
   before_validation :infer_conference_details
 
@@ -50,7 +45,7 @@
 
   has_a_broadcast_policy
 
-  scope :for_context_codes, lambda { |context_codes| where(:context_code => context_codes) }
+  scope :for_context_codes, ->(context_codes) { where(:context_code => context_codes) }
 
   scope :with_config_for, ->(context:) { where(conference_type: WebConference.conference_types(context).map { |ct| ct['conference_type'] }) }
 
@@ -85,10 +80,9 @@
 
   def user_settings
     @user_settings ||=
-      self.class.user_setting_fields.keys.inject({}) { |hash, key|
-        hash[key] = settings[key]
-        hash
-      }
+      self.class.user_setting_fields.keys.index_with do |key|
+        settings[key]
+      end
   end
 
   def lti?
@@ -130,7 +124,7 @@
   def cast_setting(value, type)
     case type
     when :boolean
-      ['1', 'on', 'true'].include?(value.to_s)
+      %w[1 on true].include?(value.to_s)
     else value
     end
   end
@@ -147,10 +141,9 @@
 
   def default_settings
     @default_settings ||=
-      self.class.user_setting_fields.inject({}) { |hash, (name, data)|
+      self.class.user_setting_fields.each_with_object({}) do |(name, data), hash|
         hash[name] = data[:default] if data[:default]
-        hash
-      }
+      end
   end
 
   def self.user_setting_field(name, options)
@@ -161,8 +154,8 @@
     @user_setting_fields ||= {}
   end
 
-  def self.user_setting_fields=(val)
-    @user_setting_fields = val
+  class << self
+    attr_writer :user_setting_fields
   end
 
   def self.user_setting_field_name(key)
@@ -191,8 +184,8 @@
     @external_urls ||= {}
   end
 
-  def self.external_urls=(val)
-    @external_urls = val
+  class << self
+    attr_writer :external_urls
   end
 
   def self.external_url(name, options)
@@ -227,7 +220,7 @@
   end
 
   on_create_send_to_streams do
-    [self.user_id] + self.web_conference_participants.map(&:user_id)
+    [user_id] + web_conference_participants.map(&:user_id)
   end
 
   def context_is_available?
@@ -244,14 +237,14 @@
   def add_user(user, type)
     return unless user
 
-    p = self.web_conference_participants.where(user_id: user).first
-    p ||= self.web_conference_participants.build(user: user)
+    p = web_conference_participants.where(user_id: user).first
+    p ||= web_conference_participants.build(user: user)
     p.participation_type = type unless type == 'attendee' && p.participation_type == 'initiator'
     (@new_participants ||= []) << user if p.new_record?
     # Once anyone starts attending the conference, mark it as started.
     if type == 'attendee'
       self.started_at ||= Time.now
-      self.save
+      save
     end
     p.save
   end
@@ -290,11 +283,10 @@
   end
 
   def context_code
-    read_attribute(:context_code) || "#{self.context_type.underscore}_#{self.context_id}" rescue nil
-  end
-
-  def infer_conference_settings
-  end
+    read_attribute(:context_code) || "#{context_type.underscore}_#{context_id}" rescue nil
+  end
+
+  def infer_conference_settings; end
 
   def conference_type=(val)
     conf_type = if val == 'LtiConference'
@@ -314,19 +306,19 @@
   def infer_conference_details
     infer_conference_settings
     self.conference_type ||= config && config[:conference_type]
-    self.context_code = "#{self.context_type.underscore}_#{self.context_id}" rescue nil
+    self.context_code = "#{context_type.underscore}_#{context_id}" rescue nil
     self.added_user_ids ||= ""
-    self.title ||= self.context.is_a?(Course) ? t('#web_conference.default_name_for_courses', "Course Web Conference") : t('#web_conference.default_name_for_groups', "Group Web Conference")
+    self.title ||= context.is_a?(Course) ? t('#web_conference.default_name_for_courses', "Course Web Conference") : t('#web_conference.default_name_for_groups', "Group Web Conference")
     self.start_at ||= self.started_at
-    self.end_at ||= self.ended_at
-    self.end_at ||= self.start_at + self.duration.minutes if self.start_at && self.duration
-    if self.started_at && self.ended_at && self.ended_at < self.started_at
+    self.end_at ||= ended_at
+    self.end_at ||= self.start_at + duration.minutes if self.start_at && duration
+    if self.started_at && ended_at && ended_at < self.started_at
       self.ended_at = self.started_at
     end
   end
 
   def initiator
-    self.user
+    user
   end
 
   def available?
@@ -334,7 +326,7 @@
   end
 
   def finished?
-    self.started_at && !self.active?
+    self.started_at && !active?
   end
 
   def long_running?
@@ -360,10 +352,10 @@
 
   def restart
     self.start_at ||= Time.now
-    self.end_at = self.duration && (self.start_at + self.duration_in_seconds)
+    self.end_at = duration && (self.start_at + duration_in_seconds)
     self.started_at ||= self.start_at
     self.ended_at = nil
-    self.save
+    save
   end
 
   # Default implementation since most implementations don't support scheduling yet
@@ -377,10 +369,10 @@
   end
 
   def active?(force_check = false, allow_check = true)
-    if !force_check
-      return false if self.ended_at && Time.now > self.ended_at
+    unless force_check
+      return false if ended_at && Time.now > ended_at
       return true if self.start_at && (self.end_at.nil? || (self.end_at && Time.now > self.start_at && Time.now < self.end_at))
-      return true if self.ended_at && Time.now < self.ended_at
+      return true if ended_at && Time.now < ended_at
       return @conference_active unless @conference_active.nil?
     end
     unless allow_check
@@ -394,19 +386,19 @@
     # based on the start time and duration
     if @conference_active && !self.end_at && !long_running?
       self.start_at ||= Time.now
-      self.end_at = [self.start_at, Time.now].compact.min + self.duration_in_seconds
-      self.save
+      self.end_at = [self.start_at, Time.now].compact.min + duration_in_seconds
+      save
     # If the conference is still active but it's been more than fifteen minutes
     # since it was supposed to end, just go ahead and end it
-    elsif @conference_active && self.end_at && self.end_at < 15.minutes.ago && !self.ended_at
+    elsif @conference_active && self.end_at && self.end_at < 15.minutes.ago && !ended_at
       self.ended_at = Time.now
       self.start_at ||= self.started_at
-      self.end_at ||= self.ended_at
+      self.end_at ||= ended_at
       @conference_active = false
-      self.save
+      save
     # If the conference is no longer in use and its end_at has passed,
     # consider it ended
-    elsif @conference_active == false && self.started_at && self.end_at && self.end_at < Time.now && !self.ended_at
+    elsif @conference_active == false && self.started_at && self.end_at && self.end_at < Time.now && !ended_at
       close
     end
     @conference_active
@@ -428,7 +420,7 @@
   end
 
   def attendee_key
-    @attendee_key ||= self.conference_key
+    @attendee_key ||= conference_key
   end
 
   # Default implementaiton since not every conference type requires initiation
@@ -444,7 +436,7 @@
   def craft_url(user = nil, session = nil, return_to = "http://www.instructure.com")
     user ||= self.user
     (initiate_conference and touch) or return nil
-    if user == self.user || self.grants_right?(user, session, :initiate)
+    if user == self.user || grants_right?(user, session, :initiate)
       admin_join_url(user, return_to)
     else
       participant_join_url(user, return_to)
@@ -459,22 +451,22 @@
     has_advanced_settings? ? 1 : 0
   end
 
-  scope :after, lambda { |date| where("web_conferences.start_at IS NULL OR web_conferences.start_at>?", date) }
+  scope :after, ->(date) { where("web_conferences.start_at IS NULL OR web_conferences.start_at>?", date) }
 
   set_policy do
-    given { |user, session| self.users.include?(user) && self.context.grants_right?(user, session, :read) }
+    given { |user, session| users.include?(user) && context.grants_right?(user, session, :read) }
     can :read and can :join
 
-    given { |user, session| self.users.include?(user) && self.context.grants_right?(user, session, :read) && long_running? && active? }
+    given { |user, session| users.include?(user) && context.grants_right?(user, session, :read) && long_running? && active? }
     can :resume
 
-    given { |user, session| self.context.grants_right?(user, session, :create_conferences) }
+    given { |user, session| context.grants_right?(user, session, :create_conferences) }
     can :create
 
-    given { |user, session| user && user.id == self.user_id && self.context.grants_right?(user, session, :create_conferences) }
+    given { |user, session| user && user.id == user_id && context.grants_right?(user, session, :create_conferences) }
     can :initiate and can :close
 
-    given { |user, session| self.context.grants_all_rights?(user, session, :manage_content, :create_conferences) }
+    given { |user, session| context.grants_all_rights?(user, session, :manage_content, :create_conferences) }
     can :read and can :join and can :initiate and can :delete and can :close and can :manage_recordings
 
     given { |user, session| context.grants_all_rights?(user, session, :manage_content, :create_conferences) && !finished? }
@@ -486,10 +478,10 @@
   end
 
   def valid_config?
-    if !config
+    if config
+      config[:class_name] == self.class.to_s
+    else
       false
-    else
-      config[:class_name] == self.class.to_s
     end
   end
 
@@ -506,15 +498,15 @@
   def as_json(options = {})
     url = options.delete(:url)
     join_url = options.delete(:join_url)
-    options.reverse_merge!(:only => %w(id title description conference_type duration started_at ended_at user_ids context_id context_type context_code))
-    result = super(options.merge(:include_root => false, :methods => [:has_advanced_settings, :long_running, :user_settings, :recordings]))
+    options.reverse_merge!(:only => %w[id title description conference_type duration started_at ended_at user_ids context_id context_type context_code])
+    result = super(options.merge(:include_root => false, :methods => %i[has_advanced_settings long_running user_settings recordings]))
     result['url'] = url
     result['join_url'] = join_url
     result
   end
 
   def user_ids
-    self.web_conference_participants.pluck(:user_id)
+    web_conference_participants.pluck(:user_id)
   end
 
   def self.conference_types(context)
@@ -556,10 +548,10 @@
   end
 
   def self.plugin_types
-    plugins.map { |plugin|
+    plugins.filter_map do |plugin|
       next unless plugin.enabled? &&
                   (klass = (plugin.base || "#{plugin.id.classify}Conference").constantize rescue nil) &&
-                  klass < self.base_class
+                  klass < base_class
 
       plugin.settings.merge(
         :conference_type => plugin.id.classify,
@@ -568,7 +560,7 @@
         :name => plugin.name,
         :plugin => plugin
       ).with_indifferent_access
-    }.compact
+    end
   end
 
   def self.config(context: nil, class_name: nil)
@@ -579,14 +571,16 @@
     end
   end
 
-  def self.serialization_excludes; [:uuid]; end
+  def self.serialization_excludes
+    [:uuid]
+  end
 
   def set_root_account_id
-    case self.context
+    case context
     when Course, Group
-      self.root_account_id = self.context.root_account_id
+      self.root_account_id = context.root_account_id
     when Account
-      self.root_account_id = self.context.resolved_root_account_id
+      self.root_account_id = context.resolved_root_account_id
     end
   end
 end