--- conflicted
+++ resolved
@@ -34,7 +34,6 @@
   validates_presence_of :conference_type, :title, :context_id, :context_type, :user_id
   validate :lti_tool_valid, if: -> { conference_type == 'LtiConference' }
 
-
   MAX_DURATION = 99999999
   validates_numericality_of :duration, :less_than_or_equal_to => MAX_DURATION, :allow_nil => true
 
@@ -48,7 +47,7 @@
 
   scope :for_context_codes, lambda { |context_codes| where(:context_code => context_codes) }
 
-  scope :with_config_for, ->(context:) { where(conference_type: WebConference.conference_types(context).map{|ct| ct['conference_type']}) }
+  scope :with_config_for, ->(context:) { where(conference_type: WebConference.conference_types(context).map { |ct| ct['conference_type'] }) }
 
   scope :live, -> { where("web_conferences.started_at BETWEEN (NOW() - interval '1 day') AND NOW() AND (web_conferences.ended_at IS NULL OR web_conferences.ended_at > NOW())") }
 
@@ -64,6 +63,7 @@
     unless user_settings.empty?
       (type ? type.constantize : self).user_setting_fields.each do |name, field_data|
         next if field_data[:restricted_to] && !field_data[:restricted_to].call(self)
+
         settings[name] = cast_setting(user_settings[name], field_data[:type])
       end
       @user_settings = nil
@@ -80,7 +80,7 @@
 
   def user_settings
     @user_settings ||=
-      self.class.user_setting_fields.keys.inject({}){ |hash, key|
+      self.class.user_setting_fields.keys.inject({}) { |hash, key|
         hash[key] = settings[key]
         hash
       }
@@ -124,28 +124,28 @@
 
   def cast_setting(value, type)
     case type
-      when :boolean
-        ['1', 'on', 'true'].include?(value.to_s)
-      else value
+    when :boolean
+      ['1', 'on', 'true'].include?(value.to_s)
+    else value
     end
   end
 
   def friendly_setting(value)
     case value
-      when true
-        t('#web_conference.settings.boolean.true', "On")
-      when false
-        t('#web_conference.settings.boolean.false', "Off")
-      else value.to_s
+    when true
+      t('#web_conference.settings.boolean.true', "On")
+    when false
+      t('#web_conference.settings.boolean.false', "Off")
+    else value.to_s
     end
   end
 
   def default_settings
     @default_settings ||=
-    self.class.user_setting_fields.inject({}){ |hash, (name, data)|
-      hash[name] = data[:default] if data[:default]
-      hash
-    }
+      self.class.user_setting_fields.inject({}) { |hash, (name, data)|
+        hash[name] = data[:default] if data[:default]
+        hash
+      }
   end
 
   def self.user_setting_field(name, options)
@@ -169,7 +169,7 @@
   end
 
   def external_urls
-    @external_urls ||= self.class.external_urls.dup.delete_if{ |key, info| info[:restricted_to] && !info[:restricted_to].call(self) }
+    @external_urls ||= self.class.external_urls.dup.delete_if { |key, info| info[:restricted_to] && !info[:restricted_to].call(self) }
   end
 
   # #{key}_external_url should return an array of hashes with url information (:name, :id, and :url).
@@ -177,20 +177,15 @@
   # redirecting through here again in case the url has a short-lived token and needs to be
   # regenerated)
   def external_url_for(key, user, url_id = nil)
-<<<<<<< HEAD
-    external_urls[key.to_sym] &&
-    respond_to?("#{key}_external_url") &&
-    send("#{key}_external_url", user, url_id) || []
-=======
     (external_urls[key.to_sym] &&
       respond_to?("#{key}_external_url") &&
       send("#{key}_external_url", user, url_id)) || []
->>>>>>> 2d51e8e7
   end
 
   def self.external_urls
     @external_urls ||= {}
   end
+
   def self.external_urls=(val)
     @external_urls = val
   end
@@ -243,6 +238,7 @@
 
   def add_user(user, type)
     return unless user
+
     p = self.web_conference_participants.where(user_id: user).first
     p ||= self.web_conference_participants.build(user: user)
     p.participation_type = type unless type == 'attendee' && p.participation_type == 'initiator'
@@ -299,11 +295,11 @@
     conf_type = if val == 'LtiConference'
                   { conference_type: 'LtiConference', class_name: 'LtiConference' }
                 else
-                  WebConference.conference_types(context).detect{|t| t[:conference_type] == val }
+                  WebConference.conference_types(context).detect { |t| t[:conference_type] == val }
                 end
     if conf_type
-      write_attribute(:conference_type, conf_type[:conference_type] )
-      write_attribute(:type, conf_type[:class_name] )
+      write_attribute(:conference_type, conf_type[:conference_type])
+      write_attribute(:type, conf_type[:class_name])
       conf_type[:conference_type]
     else
       nil
@@ -375,7 +371,7 @@
     nil
   end
 
-  def active?(force_check=false, allow_check=true)
+  def active?(force_check = false, allow_check = true)
     if !force_check
       return false if self.ended_at && Time.now > self.ended_at
       return true if self.start_at && (self.end_at.nil? || (self.end_at && Time.now > self.start_at && Time.now < self.end_at))
@@ -387,6 +383,7 @@
       # assume it's inactive
       return false
     end
+
     @conference_active = (conference_status == :active)
     # If somehow the end_at didn't get set, set the end date
     # based on the start time and duration
@@ -439,7 +436,7 @@
     []
   end
 
-  def craft_url(user=nil,session=nil,return_to="http://www.instructure.com")
+  def craft_url(user = nil, session = nil, return_to = "http://www.instructure.com")
     user ||= self.user
     (initiate_conference and touch) or return nil
     if user == self.user || self.grants_right?(user, session, :initiate)
@@ -499,12 +496,12 @@
   end
 
   def self.active_conference_type_names
-    WebConference.plugins.map{|p| p.id.classify}
+    WebConference.plugins.map { |p| p.id.classify }
   end
 
   scope :active, -> { where(:conference_type => WebConference.active_conference_type_names) }
 
-  def as_json(options={})
+  def as_json(options = {})
     url = options.delete(:url)
     join_url = options.delete(:join_url)
     options.reverse_merge!(:only => %w(id title description conference_type duration started_at ended_at user_ids context_id context_type context_code))
@@ -557,10 +554,11 @@
   end
 
   def self.plugin_types
-    plugins.map{ |plugin|
+    plugins.map { |plugin|
       next unless plugin.enabled? &&
-          (klass = (plugin.base || "#{plugin.id.classify}Conference").constantize rescue nil) &&
-          klass < self.base_class
+                  (klass = (plugin.base || "#{plugin.id.classify}Conference").constantize rescue nil) &&
+                  klass < self.base_class
+
       plugin.settings.merge(
         :conference_type => plugin.id.classify,
         :class_name => (plugin.base || "#{plugin.id.classify}Conference"),
@@ -573,7 +571,7 @@
 
   def self.config(context: nil, class_name: nil)
     if class_name
-      conference_types(context).detect{ |c| c[:class_name] == class_name }
+      conference_types(context).detect { |c| c[:class_name] == class_name }
     else
       conference_types(context).first
     end
