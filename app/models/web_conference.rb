#
# Copyright (C) 2011 - 2013 Instructure, Inc.
#
# This file is part of Canvas.
#
# Canvas is free software: you can redistribute it and/or modify it under
# the terms of the GNU Affero General Public License as published by the Free
# Software Foundation, version 3 of the License.
#
# Canvas is distributed in the hope that it will be useful, but WITHOUT ANY
# WARRANTY; without even the implied warranty of MERCHANTABILITY or FITNESS FOR
# A PARTICULAR PURPOSE. See the GNU Affero General Public License for more
# details.
#
# You should have received a copy of the GNU Affero General Public License along
# with this program. If not, see <http://www.gnu.org/licenses/>.
#

class WebConference < ActiveRecord::Base
  include SendToStream
  include TextHelper
  attr_accessible :title, :duration, :description, :conference_type, :user, :user_settings, :context
  attr_readonly :context_id, :context_type
  belongs_to :context, :polymorphic => true
  validates_inclusion_of :context_type, :allow_nil => true, :in => ['Course', 'Group', 'Account']
  has_many :web_conference_participants
  has_many :users, :through => :web_conference_participants
  has_many :invitees, :through => :web_conference_participants, :source => :user, :conditions => ['web_conference_participants.participation_type = ?', 'invitee']
  has_many :attendees, :through => :web_conference_participants, :source => :user, :conditions => ['web_conference_participants.participation_type = ?', 'attendee']
  belongs_to :user

  EXPORTABLE_ATTRIBUTES = [
    :id, :title, :conference_type, :conference_key, :context_id, :context_type, :user_ids, :added_user_ids, :user_id, :started_at, :description, :duration, :created_at,
    :updated_at, :uuid, :invited_user_ids, :ended_at, :start_at, :end_at, :context_code, :type, :settings
  ]

  EXPORTABLE_ASSOCIATIONS = [:web_conference_participants, :users, :invitees, :attendees, :user]

  validates_length_of :description, :maximum => maximum_text_length, :allow_nil => true, :allow_blank => true
  validates_presence_of :conference_type, :title, :context_id, :context_type, :user_id

  before_validation :infer_conference_details

  before_create :assign_uuid
  after_save :touch_context

  has_a_broadcast_policy

  scope :for_context_codes, lambda { |context_codes| where(:context_code => context_codes) }

  scope :with_config, -> { where(conference_type: WebConference.conference_types.map{|ct| ct['conference_type']}) }

  serialize :settings
  def settings
    read_attribute(:settings) || write_attribute(:settings, default_settings)
  end

  # whether they replace the whole hash or just update some values, make sure
  # we save those changes (after we sanitize it)
  before_save :merge_user_settings
  def merge_user_settings
    unless user_settings.empty?
      (type ? type.constantize : self).user_setting_fields.each do |name, field_data|
        next if field_data[:restricted_to] && !field_data[:restricted_to].call(self)
        settings[name] = cast_setting(user_settings[name], field_data[:type])
      end
      @user_settings = nil
    end
  end

  def user_settings=(new_settings)
    @user_settings = new_settings.symbolize_keys
  end

  def user_settings
    @user_settings ||=
      self.class.user_setting_fields.keys.inject({}){ |hash, key|
        hash[key] = settings[key]
        hash
      }
  end

  def external_urls_name(key)
    external_urls[key][:name].call
  end

  def external_urls_link_text(key)
    external_urls[key][:link_text].call
  end

  def cast_setting(value, type)
    case type
      when :boolean
        ['1', 'on', 'true'].include?(value.to_s)
      else value
    end
  end

  def friendly_setting(value)
    case value
      when true
        t('#web_conference.settings.boolean.true', "On")
      when false
        t('#web_conference.settings.boolean.false', "Off")
      else value.to_s
    end
  end

  def default_settings
    @default_settings ||=
    self.class.user_setting_fields.inject({}){ |hash, (name, data)|
      hash[name] = data[:default] if data[:default]
      hash
    }
  end

  def self.user_setting_field(name, options)
    user_setting_fields[name] = options
  end

  def self.user_setting_fields
    @user_setting_fields ||= {}
  end

  def self.user_setting_fields=(val)
    @user_setting_fields = val
  end

  def self.user_setting_field_name(key)
    user_setting_fields[key][:name].call
  end

  def self.user_setting_field_description(key)
    user_setting_fields[key][:description].call
  end

  def external_urls
    @external_urls ||= self.class.external_urls.dup.delete_if{ |key, info| info[:restricted_to] && !info[:restricted_to].call(self) }
  end

  # #{key}_external_url should return an array of hashes with url information (:name, :id, and :url).
  # if there is just one, we will redirect, otherwise we'll present links to all of them (possibly
  # redirecting through here again in case the url has a short-lived token and needs to be
  # regenerated)
  def external_url_for(key, user, url_id = nil)
    external_urls[key.to_sym] &&
    respond_to?("#{key}_external_url") &&
    send("#{key}_external_url", user, url_id) || []
  end

  def self.external_urls
    @external_urls ||= {}
  end
  def self.external_urls=(val)
    @external_urls = val
  end

  def self.external_url(name, options)
    external_urls[name] = options
  end

  def assign_uuid
    self.uuid ||= CanvasSlug.generate_securish_uuid
  end
  protected :assign_uuid

  set_broadcast_policy do |p|
    p.dispatch :web_conference_invitation
<<<<<<< HEAD
    p.to { @new_participants.select { |p| context.membership_for_user(p).try(:active?) } }
    p.whenever { |record|
      @new_participants && !@new_participants.empty?
    }
=======
    p.to do
      @new_participants.select do |participant|
        context.membership_for_user(participant).try(:active?)
      end
    end
    p.whenever { @new_participants && !@new_participants.empty? }

    p.dispatch :web_conference_recording_ready
    p.to { user }
    p.whenever do
      recording_ready? && recording_ready_changed?
    end
>>>>>>> 56beb97e
  end

  on_create_send_to_streams do
    [self.user_id] + self.web_conference_participants.map(&:user_id)
  end

  def add_user(user, type)
    return unless user
    p = self.web_conference_participants.where(user_id: user).first
    p ||= self.web_conference_participants.build(user: user)
    p.participation_type = type unless type == 'attendee' && p.participation_type == 'initiator'
    (@new_participants ||= []) << user if p.new_record?
    # Once anyone starts attending the conference, mark it as started.
    if type == 'attendee'
      self.started_at ||= Time.now
      self.save
    end
    p.save
  end

  def recording_ready!
    self.recording_ready = true
    save!
  end

  def recording_ready?
    !!recording_ready
  end

  def added_users
    attendees
  end

  def add_initiator(user)
    add_user(user, 'initiator')
  end

  def add_invitee(user)
    add_user(user, 'invitee')
  end

  def add_attendee(user)
    add_user(user, 'attendee')
  end

  def context_code
    read_attribute(:context_code) || "#{self.context_type.underscore}_#{self.context_id}" rescue nil
  end

  def infer_conference_settings
  end

  def conference_type=(val)
    conf_type = WebConference.conference_types.detect{|t| t[:conference_type] == val }
    if conf_type
      write_attribute(:conference_type, conf_type[:conference_type] )
      write_attribute(:type, conf_type[:class_name] )
      conf_type[:conference_type]
    else
      nil
    end
  end

  def infer_conference_details
    infer_conference_settings
    self.conference_type ||= config && config[:conference_type]
    self.context_code = "#{self.context_type.underscore}_#{self.context_id}" rescue nil
    self.user_ids ||= (self.user_id || "").to_s
    self.added_user_ids ||= ""
    self.title ||= self.context.is_a?(Course) ? t('#web_conference.default_name_for_courses', "Course Web Conference") : t('#web_conference.default_name_for_groups', "Group Web Conference")
    self.start_at ||= self.started_at
    self.end_at ||= self.ended_at
    self.end_at ||= self.start_at + self.duration.minutes if self.start_at && self.duration
    if self.started_at && self.ended_at && self.ended_at < self.started_at
      self.ended_at = self.started_at
    end
  end

  def initiator
    self.user
  end

  def available?
    !self.started_at
  end

  def finished?
    self.started_at && !self.active?
  end

  def restartable?
    end_at && Time.now <= end_at && !long_running?
  end

  def long_running?
    duration.nil?
  end

  def long_running
    long_running? ? 1 : 0
  end

  DEFAULT_DURATION = 60
  def duration_in_seconds
    duration ? duration * 60 : nil
  end

  def running_time
    if ended_at.present? && started_at.present?
      [ended_at - started_at, 60].max
    else
      0
    end
  end

  def restart
    self.start_at ||= Time.now
    self.end_at ||= self.start_at + self.duration_in_seconds if self.duration
    self.started_at ||= self.start_at
    self.ended_at = nil
    self.save
  end

  # Default implementation since most implementations don't support scheduling yet
  def scheduled?
    self.started_at.nil? && scheduled_date && scheduled_date > Time.now
  end

  # Default implementation since most implementations don't support scheduling yet
  def scheduled_date
    nil
  end

  def active?(force_check=false)
    if !force_check
      return true if self.start_at && (self.end_at.nil? || self.end_at && Time.now > self.start_at && Time.now < self.end_at)
      return true if self.ended_at && Time.now < self.ended_at
      return false if self.ended_at && Time.now > self.ended_at
      return @conference_active if @conference_active
    end
    @conference_active = (conference_status == :active)
    # If somehow the end_at didn't get set, set the end date
    # based on the start time and duration
    if @conference_active && !self.end_at && !long_running?
      self.start_at ||= Time.now
      self.end_at = [self.start_at, Time.now].compact.min + self.duration_in_seconds
      self.save
    # If the conference is still active but it's been more than fifteen minutes
    # since it was supposed to end, just go ahead and end it
    elsif @conference_active && self.end_at && self.end_at < 15.minutes.ago && !self.ended_at
      self.ended_at = Time.now
      self.start_at ||= self.started_at
      self.end_at ||= self.ended_at
      @conference_active = false
      self.save
    # If the conference is no longer in use and its end_at has passed,
    # consider it ended
    elsif @conference_active == false && self.started_at && self.end_at && self.end_at < Time.now && !self.ended_at
      close
    end
    @conference_active
  rescue Errno::ECONNREFUSED => ex
    # Account credentials changed, server unreachable/down, bad stuff happened.
    @conference_active = false
    @conference_active
  end

  def close
    self.ended_at = Time.now
    self.start_at ||= started_at
    self.end_at ||= ended_at
    save
  end

  def presenter_key
    @presenter_key ||= "instructure_" + Digest::MD5.hexdigest([user_id, self.uuid].join(","))
  end

  def attendee_key
    @attendee_key ||= self.conference_key
  end

  # Default implementaiton since not every conference type requires initiation
  def initiate_conference
    true
  end

  # Default implementation since most implementations don't support recording yet
  def recordings
    []
  end

  def craft_url(user=nil,session=nil,return_to="http://www.instructure.com")
    user ||= self.user
    initiate_conference and touch or return nil
    if user == self.user || self.grants_right?(user, session, :initiate)
      admin_join_url(user, return_to)
    else
      participant_join_url(user, return_to)
    end
  end

  def has_advanced_settings?
    respond_to?(:admin_settings_url)
  end

  def has_advanced_settings
    has_advanced_settings? ? 1 : 0
  end

  scope :after, lambda { |date| where("web_conferences.start_at IS NULL OR web_conferences.start_at>?", date) }

  set_policy do
    given { |user, session| self.users.include?(user) && self.context.grants_right?(user, session, :read) }
    can :read and can :join

    given { |user, session| self.users.include?(user) && self.context.grants_right?(user, session, :read) && long_running? && active? }
    can :resume

    given { |user| (self.respond_to?(:is_public) && self.is_public rescue false) }
    can :read and can :join

    given { |user, session| self.context.grants_right?(user, session, :create_conferences) }
    can :create

    given { |user, session| user && user.id == self.user_id && self.context.grants_right?(user, session, :create_conferences) }
    can :initiate and can :close

    given { |user, session| self.context.grants_all_rights?(user, session, :manage_content, :create_conferences) }
    can :read and can :join and can :initiate and can :delete and can :close

    given { |user, session| context.grants_all_rights?(user, session, :manage_content, :create_conferences) && !finished? }
    can :update
  end

  def config
    @config ||= WebConference.config(self.class.to_s)
  end

  def valid_config?
    if !config
      false
    else
      config[:class_name] == self.class.to_s
    end
  end

  scope :active, -> { scoped }

  def as_json(options={})
    url = options.delete(:url)
    join_url = options.delete(:join_url)
    options.reverse_merge!(:only => %w(id title description conference_type duration started_at ended_at user_ids context_id context_type context_code))
    result = super(options.merge(:include_root => false, :methods => [:has_advanced_settings, :long_running, :user_settings, :recordings]))
    result['url'] = url
    result['join_url'] = join_url
    result
  end

  def self.plugins
    Canvas::Plugin.all_for_tag(:web_conferencing)
  end

  def self.conference_types
    plugins.map{ |plugin|
      next unless plugin.enabled? &&
          (klass = (plugin.base || "#{plugin.id.classify}Conference").constantize rescue nil) &&
          klass < self.base_class
      plugin.settings.merge(
        :conference_type => plugin.id.classify,
        :class_name => (plugin.base || "#{plugin.id.classify}Conference"),
        :user_setting_fields => klass.user_setting_fields,
        :plugin => plugin
      ).with_indifferent_access
    }.compact
  end

  def self.config(class_name=nil)
    if class_name
      conference_types.detect{ |c| c[:class_name] == class_name }
    else
      conference_types.first
    end
  end

  def self.serialization_excludes; [:uuid]; end
end<|MERGE_RESOLUTION|>--- conflicted
+++ resolved
@@ -166,12 +166,6 @@
 
   set_broadcast_policy do |p|
     p.dispatch :web_conference_invitation
-<<<<<<< HEAD
-    p.to { @new_participants.select { |p| context.membership_for_user(p).try(:active?) } }
-    p.whenever { |record|
-      @new_participants && !@new_participants.empty?
-    }
-=======
     p.to do
       @new_participants.select do |participant|
         context.membership_for_user(participant).try(:active?)
@@ -184,7 +178,6 @@
     p.whenever do
       recording_ready? && recording_ready_changed?
     end
->>>>>>> 56beb97e
   end
 
   on_create_send_to_streams do
