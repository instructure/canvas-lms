--- conflicted
+++ resolved
@@ -48,16 +48,16 @@
     appointment_group_sub_contexts.map(&:sub_context)
   end
 
-  validates_presence_of :workflow_state
+  validates :workflow_state, presence: true
   before_validation :default_values
   before_validation :update_contexts_and_sub_contexts
   before_save :update_cached_values
   after_save :update_appointments
 
-  validates_length_of :title, :maximum => maximum_string_length
-  validates_length_of :location_name, :maximum => maximum_string_length
-  validates_length_of :description, :maximum => maximum_long_text_length, :allow_nil => true, :allow_blank => true
-  validates_inclusion_of :participant_visibility, :in => ['private', 'protected'] # presumably we might add public if we decide to show appointments on the public calendar feed
+  validates :title, length: { :maximum => maximum_string_length }
+  validates :location_name, length: { :maximum => maximum_string_length }
+  validates :description, length: { :maximum => maximum_long_text_length, :allow_nil => true, :allow_blank => true }
+  validates :participant_visibility, inclusion: { :in => ['private', 'protected'] } # presumably we might add public if we decide to show appointments on the public calendar feed
   validates_each :appointments do |record, attr, value|
     next unless record.new_appointments.present? || record.validation_event_override
 
@@ -152,44 +152,26 @@
                                                .flatten.map(&:asset_string)
         @new_sub_context_codes -= disallowed_sub_context_codes
 
-<<<<<<< HEAD
-        new_sub_contexts = @new_sub_context_codes.map { |code|
-=======
         new_sub_contexts = @new_sub_context_codes.filter_map do |code|
->>>>>>> 2bda9f78
           next unless code =~ /\Acourse_section_(.*)/
 
           cs = CourseSection.where(id: $1).first
           AppointmentGroupSubContext.new(:appointment_group => self,
                                          :sub_context => cs,
                                          :sub_context_code => code)
-<<<<<<< HEAD
-        }.compact
-=======
         end
->>>>>>> 2bda9f78
       end
     end
 
     # contexts
     @new_contexts -= contexts if @new_contexts
-    if @new_contexts.present?
-      unless (appointment_group_sub_contexts + new_sub_contexts).size == 1 &&
+    if @new_contexts.present? && !((appointment_group_sub_contexts + new_sub_contexts).size == 1 &&
              (appointment_group_sub_contexts + new_sub_contexts).first.sub_context_type == 'GroupCategory' &&
-<<<<<<< HEAD
-             !new_record?
-        self.appointment_group_contexts += @new_contexts.map { |c|
-          AppointmentGroupContext.new :context => c, :appointment_group => self
-        }
-        @contexts_changed = true
-      end
-=======
              !new_record?)
       self.appointment_group_contexts += @new_contexts.map do |c|
         AppointmentGroupContext.new :context => c, :appointment_group => self
       end
       @contexts_changed = true
->>>>>>> 2bda9f78
     end
 
     if new_sub_contexts.present?
@@ -213,18 +195,20 @@
       codes[:primary] &= restrict_to_codes
     end
     distinct
-      .joins("JOIN #{AppointmentGroupContext.quoted_table_name} agc " \
-             "ON appointment_groups.id = agc.appointment_group_id " \
-             "LEFT JOIN #{AppointmentGroupSubContext.quoted_table_name} sc " \
-             "ON appointment_groups.id = sc.appointment_group_id")
-      .where(<<~COND, codes[:primary], codes[:secondary])
+      .joins(<<~SQL.squish)
+        JOIN #{AppointmentGroupContext.quoted_table_name} agc
+          ON appointment_groups.id = agc.appointment_group_id
+        LEFT JOIN #{AppointmentGroupSubContext.quoted_table_name} sc
+          ON appointment_groups.id = sc.appointment_group_id
+      SQL
+      .where(<<~SQL.squish, codes[:primary], codes[:secondary])
         workflow_state = 'active'
         AND agc.context_code IN (?)
         AND (
           sc.sub_context_code IS NULL
           OR sc.sub_context_code IN (?)
         )
-      COND
+      SQL
   }
   # complements :manage permission
   scope :manageable_by, lambda { |*options|
@@ -237,18 +221,20 @@
       codes[:limited] &= restrict_to_codes
     end
     distinct
-      .joins("JOIN #{AppointmentGroupContext.quoted_table_name} agc " \
-             "ON appointment_groups.id = agc.appointment_group_id " \
-             "LEFT JOIN #{AppointmentGroupSubContext.quoted_table_name} sc " \
-             "ON appointment_groups.id = sc.appointment_group_id")
-      .where(<<~COND, codes[:full] + codes[:limited], codes[:full], codes[:secondary])
+      .joins(<<~SQL.squish)
+        JOIN #{AppointmentGroupContext.quoted_table_name} agc
+          ON appointment_groups.id = agc.appointment_group_id
+        LEFT JOIN #{AppointmentGroupSubContext.quoted_table_name} sc
+          ON appointment_groups.id = sc.appointment_group_id
+      SQL
+      .where(<<~SQL.squish, codes[:full] + codes[:limited], codes[:full], codes[:secondary])
         workflow_state <> 'deleted'
         AND agc.context_code IN (?)
         AND (
           agc.context_code IN (?)
           OR sc.sub_context_code IN (?)
         )
-      COND
+      SQL
   }
   scope :current, -> { where("end_at>=?", Time.zone.now) }
   scope :current_or_undated, -> { where("end_at>=? OR end_at IS NULL", Time.zone.now) }
@@ -266,15 +252,9 @@
 
       if appointment_group_sub_contexts.present? && appointment_group_sub_contexts.first.sub_context_type == 'CourseSection'
         sub_context_ids = appointment_group_sub_contexts.map(&:sub_context_id)
-<<<<<<< HEAD
-        user_visible_section_ids = contexts.map { |c|
-          c.section_visibilities_for(user).map { |v| v[:course_section_id] }
-        }.flatten
-=======
         user_visible_section_ids = contexts.map do |c|
           c.section_visibilities_for(user).pluck(:course_section_id)
         end.flatten
->>>>>>> 2bda9f78
         next true if (sub_context_ids - user_visible_section_ids).empty?
       end
       contexts.any? { |c| c.enrollment_visibility_level_for(user) == :full }
@@ -319,9 +299,11 @@
   end
 
   def possible_users
-    participant_type == 'User' ?
-      possible_participants(include_observers: true).uniq :
+    if participant_type == 'User'
+      possible_participants(include_observers: true).uniq
+    else
       possible_participants.flatten.map(&:participants).flatten.uniq
+    end
   end
 
   def instructors
@@ -339,9 +321,11 @@
                                         else
                                           ->(c) { c.participating_students_by_date }
                                         end
-                     sub_contexts.empty? ?
-                       contexts.map(&participant_func).flatten :
+                     if sub_contexts.empty?
+                       contexts.map(&participant_func).flatten
+                     else
                        sub_contexts.map(&participant_func).flatten
+                     end
                    else
                      # FIXME?
                      sub_contexts.map(&:groups).flatten
@@ -350,9 +334,12 @@
     registered = participants.select { |p| participant_ids.include?(p.id) }
 
     participants = case registration_status
-                   when 'registered';     registered
-                   when 'unregistered';   participants - registered
-                   else                   participants
+                   when 'registered'
+                     registered
+                   when 'unregistered'
+                     participants - registered
+                   else
+                     participants
                    end
 
     if participant_type == 'User'
@@ -393,20 +380,20 @@
     return false unless min_appointments_per_participant
     return false if all_appointments_filled?
 
-    return reservations_for(participant).size < min_appointments_per_participant
+    reservations_for(participant).size < min_appointments_per_participant
   end
 
   def all_appointments_filled?
     return false unless participants_per_appointment
 
     appointments_participants.count >= appointments.sum(
-      sanitize_sql(['COALESCE(participants_per_appointment, ?)', self.participants_per_appointment])
+      sanitize_sql(['COALESCE(participants_per_appointment, ?)', participants_per_appointment])
     )
   end
 
   def participant_for(user)
     @participant_for ||= {}
-    return @participant_for[user.global_id] if @participant_for.has_key?(user.global_id)
+    return @participant_for[user.global_id] if @participant_for.key?(user.global_id)
 
     @participant_for[user.global_id] = begin
       participant = if participant_type == 'User'
@@ -414,7 +401,7 @@
                     else
                       # can't have more than one group_category
                       group_categories = sub_contexts.find_all { |sc| sc.instance_of? GroupCategory }
-                      raise %Q{inconsistent appointment group: #{self.id} #{group_categories}} if group_categories.length > 1
+                      raise "inconsistent appointment group: #{id} #{group_categories}" if group_categories.length > 1
 
                       group_category_id = group_categories.first.id
                       user.current_groups.detect { |g| g.group_category_id == group_category_id }
@@ -434,21 +421,20 @@
     true
   end
 
-  EVENT_ATTRIBUTES = [
-    :title,
-    :description,
-    :location_name,
-    :location_address
-  ]
+  EVENT_ATTRIBUTES = %i[
+    title
+    description
+    location_name
+    location_address
+  ].freeze
 
   def update_appointments
-    changed = Hash[
+    changed =
       EVENT_ATTRIBUTES.select { |attr| saved_change_to_attribute?(attr) }
-                      .map { |attr| [attr, send(attr)] }
-    ]
+                      .index_with { |attr| send(attr) }
 
     if @contexts_changed
-      changed[:root_account_id] = self.context&.root_account_id
+      changed[:root_account_id] = context&.root_account_id
       changed[:effective_context_code] = contexts.map(&:asset_string).join(",")
     end
 
@@ -511,7 +497,7 @@
     transaction do
       self.workflow_state = 'deleted'
       save!
-      self.appointments.map do |a|
+      appointments.map do |a|
         a.updating_user = updating_user
         a.destroy(false)
       end
@@ -520,7 +506,7 @@
 
   def contexts_for_user(user)
     @contexts_for_user ||= {}
-    return @contexts_for_user[user.global_id] if @contexts_for_user.has_key?(user.global_id)
+    return @contexts_for_user[user.global_id] if @contexts_for_user.key?(user.global_id)
 
     @contexts_for_user[user.global_id] = begin
       context_codes = context_codes_for_user(user)
@@ -531,7 +517,7 @@
 
   def context_codes_for_user(user)
     @context_codes_for_user ||= {}
-    return @context_codes_for_user[user.global_id] if @context_codes_for_user.has_key?(user.global_id)
+    return @context_codes_for_user[user.global_id] if @context_codes_for_user.key?(user.global_id)
 
     @context_codes_for_user[user.global_id] = begin
       manageable_codes = user.manageable_appointment_context_codes
@@ -547,9 +533,11 @@
 
   def users_with_reservations_through_group
     appointments_participants
-      .joins("INNER JOIN #{GroupMembership.quoted_table_name} " \
-             "ON group_memberships.group_id = calendar_events.context_id " \
-             "and calendar_events.context_type = 'Group'")
+      .joins(<<~SQL.squish)
+        INNER JOIN #{GroupMembership.quoted_table_name}
+          ON group_memberships.group_id = calendar_events.context_id
+             AND calendar_events.context_type = 'Group'
+      SQL
       .where("group_memberships.workflow_state <> 'deleted'")
       .pluck("group_memberships.user_id")
   end
