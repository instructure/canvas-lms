#
# Copyright (C) 2011 Instructure, Inc.
#
# This file is part of Canvas.
#
# Canvas is free software: you can redistribute it and/or modify it under
# the terms of the GNU Affero General Public License as published by the Free
# Software Foundation, version 3 of the License.
#
# Canvas is distributed in the hope that it will be useful, but WITHOUT ANY
# WARRANTY; without even the implied warranty of MERCHANTABILITY or FITNESS FOR
# A PARTICULAR PURPOSE. See the GNU Affero General Public License for more
# details.
#
# You should have received a copy of the GNU Affero General Public License along
# with this program. If not, see <http://www.gnu.org/licenses/>.
#

class Notification < ActiveRecord::Base
  include LocaleSelection

  include Workflow
  
  TYPES_TO_SHOW_IN_FEED = ["Assignment Due Date Changed", 
    "Assignment Created",
<<<<<<< HEAD
    "Grade Weight Changed", 
    "Assignment Graded", 
    "New Event Created", 
    "Event Date Changed", 
    "Collaboration Invitation", 
    "Web Conference Invitation", 
    "Enrollment Invitation", 
    "Enrollment Registration", 
    "Enrollment Notification", 
    "Enrollment Accepted", 
    "New Context Group Membership", 
    "New Context Group Membership Invitation", 
    "Group Membership Accepted", 
    "Group Membership Rejected", 
    "New Student Organized Group", 
    "Rubric Assessment Submission Reminder", 
    "Rubric Assessment Invitation", 
    "Rubric Association Created", 
    "Assignment Submitted Late", 
=======
    "Assignment Changed",
    "Assignment Due Date Changed",
    "Assignment Due Date Override Changed",

    # Submissions / Grading
    "Assignment Graded",
    "Assignment Submitted Late",
    "Grade Weight Changed",
>>>>>>> 88c71251
    "Group Assignment Submitted Late",
    "Show In Feed",
    "Migration Import Finished",
    "Migration Import Failed",
    "Appointment Group Published",
    "Appointment Group Updated",
    "Appointment Reserved For User",
  ].freeze

  FREQ_IMMEDIATELY = 'immediately'
  FREQ_DAILY = 'daily'
  FREQ_WEEKLY = 'weekly'
  FREQ_NEVER = 'never'

  has_many :messages
  has_many :notification_policies, :dependent => :destroy
  before_save :infer_default_content

  attr_accessible  :name, :subject, :body, :sms_body, :main_link, :delay_for, :category
  
  named_scope :to_show_in_feed, :conditions => ["messages.category = ? OR messages.notification_name IN (?) ", "TestImmediately", TYPES_TO_SHOW_IN_FEED]
  
  workflow do
    state :active do
      event :deactivate, :transitions_to => :inactive
    end
    
    state :inactive do
      event :reactivate, :transitions_to => :active
    end

  end
  
  def self.summary_notification
    by_name('Summaries')
  end

  def self.by_name(name)
    @notifications ||= Notification.all.inject({}){ |h, n| h[n.name] = n; h }
    if notification = @notifications[name]
      copy = notification.clone
      copy.id = notification.id
      copy.send(:remove_instance_variable, :@new_record)
      copy
    end
  end

  def self.reset_cache!
    @notifications = nil
  end

  def infer_default_content
    self.body ||= t(:no_comments, "No comments")
    self.subject ||= t(:no_subject, "No Subject")
    self.sms_body ||= t(:no_comments, "No comments")
  end
  protected :infer_default_content
  
  # If there is a policy for summarizing this message, a DelayedMessage is
  # created with the credentials for the summary service to send out the
  # right messages. 
  def record_delayed_messages(opts={})
    @delayed_messages_to_save ||= []
    user = opts[:user]
    cc = opts[:communication_channel]
    raise ArgumentError, "Must provide a user" unless user

    asset = opts[:asset] || raise(ArgumentError, "Must provide an asset")

    policies = NotificationPolicy.for(user).for(self).to_a
    policies << NotificationPolicy.create(:notification => self, :communication_channel => cc, :frequency => self.default_frequency) if policies.empty? && cc && cc.active?
    policies = policies.select{|p| [:daily,:weekly].include?(p.frequency.to_sym) }

    # If we pass in a fallback_channel, that means this message has been
    # throttled, so it definitely needs to go to at least one communication
    # channel with 'daily' as the frequency.
    if !policies.any?{|p| p.frequency == 'daily'} && opts[:fallback_channel]
      fallback_policy = opts[:fallback_channel].notification_policies.by(:daily).find(:first, :conditions => { :notification_id => nil })
      fallback_policy ||= NotificationPolicy.new(:communication_channel => opts[:fallback_channel], :frequency => 'daily')
      policies << fallback_policy
    end

    return false if (!opts[:fallback_channel] && cc && !cc.active?) || policies.empty? || !self.summarizable?

    policies.inject([]) do |list, policy|
      message = Message.new(
        :subject => self.subject
      )
      message.body = self.sms_body
      message.notification = self
      message.notification_name = self.name
      message.user = user
      message.context = asset
      message.asset_context = opts[:asset_context] || asset.context(user) rescue asset
      message.parse!('summary')
      delayed_message = DelayedMessage.new(
        :notification => self,
        :notification_policy => policy,
        :frequency => policy.frequency,
        :communication_channel_id => policy.communication_channel_id,
        :linked_name => 'work on this link!!!',
        :name_of_topic => message.subject,
        :link => message.url,
        :summary => message.body
      )
      delayed_message.context = asset
      @delayed_messages_to_save << delayed_message
      delayed_message.save! if ENV['RAILS_ENV'] == 'test'
      list << delayed_message
    end
  end
  
  def create_message(asset, *tos)
    current_locale = I18n.locale

    tos = tos.flatten.compact.uniq
    if tos.last.is_a? Hash
      options = tos.delete_at(tos.length - 1)
      data = options.delete(:data)
    end
    @delayed_messages_to_save = []
    recipient_ids = []
    recipients = []
    tos.each do |to|
      if to.is_a?(CommunicationChannel)
        recipients << to
      else
        user = nil
        case to
        when User
          user = to
        when Numeric
          user = User.find(to)
        when CommunicationChannel
          user = to.user
        end
        recipient_ids << user.id if user
      end
    end
    
    recipients += User.find(:all, :conditions => {:id => recipient_ids}, :include => { :communication_channels => :notification_policies})
    
    messages = []
    @user_counts = {}
    recipients.uniq.each do |recipient|
      cc = nil
      user = nil
      if recipient.is_a?(CommunicationChannel)
        cc = recipient
        user = cc.user
      elsif recipient.is_a?(User)
        user = recipient
        cc = user.email_channel
      end

      user_asset = asset.respond_to?(:filter_asset_by_recipient) ?
          asset.filter_asset_by_recipient(self, user) : asset
      next unless user_asset

      I18n.locale = infer_locale(:user => user,
        :context => user_asset.is_a?(Context) ? user_asset : user_asset.try_rescue(:context))

      # For non-essential messages, check if too many have gone out, and if so
      # send this message as a daily summary message instead of immediate.
      should_summarize = user && self.summarizable? && too_many_messages?(user)
      channels = CommunicationChannel.find_all_for(user, self, cc)
      fallback_channel = channels.sort_by{|c| c.path_type }.first
      record_delayed_messages((options || {}).merge(:user => user, :communication_channel => cc, :asset => user_asset, :fallback_channel => should_summarize ? channels.first : nil))
      if should_summarize
        channels = channels.select{|cc| cc.path_type != 'email' && cc.path_type != 'sms' }
      end
      channels << "dashboard" if self.dashboard? && self.show_in_feed?
      channels.clear if !user || (user.pre_registered? && !self.registration?)
      channels.each do |c|
        to_path = c
        to_path = c.path if c.respond_to?("path")

        message = (user || cc || self).messages.build(
          :subject => self.subject, 
          :to => to_path,
          :notification => self
        )

        message.body = self.body
        message.body = self.sms_body if c.respond_to?("path_type") && c.path_type == "sms"
        message.notification_name = self.name
        message.communication_channel = c if c.is_a?(CommunicationChannel)
        message.dispatch_at = nil
        message.user = user
        message.context = user_asset
        message.asset_context = options[:asset_context] || user_asset.context(user) rescue user_asset
        message.notification_category = self.category
        message.delay_for = self.delay_for if self.delay_for 
        message.data = data if data
        message.parse!
        # keep track of new messages added for caching so we don't
        # have to re-look it up
        @user_counts[user.id] ||= 0
        @user_counts[user.id] += 1 if c.respond_to?(:path_type) && ['email', 'sms'].include?(c.path_type)
        @user_counts["#{user.id}_#{self.category_spaceless}"] ||= 0
        @user_counts["#{user.id}_#{self.category_spaceless}"] += 1 if c.respond_to?(:path_type) && ['email', 'sms'].include?(c.path_type)
        messages << message
      end
    end
    @delayed_messages_to_save.each{|m| m.save! }

    dashboard_messages, dispatch_messages = messages.partition { |m| m.to == 'dashboard' }

    dashboard_messages.each do |m|
      if Notification.types_to_show_in_feed.include?(self.name)
        m.set_asset_context_code
        m.infer_defaults
        m.create_stream_items
      end
    end

    Message.transaction do
      # Cancel any that haven't been sent out for the same purpose
      all_matching_messages = self.messages.for(asset).by_name(name).for_user(recipients).in_state([:created,:staged,:sending,:dashboard])
      all_matching_messages.update_all(:workflow_state => 'cancelled')
      dispatch_messages.each { |m| m.stage_without_dispatch!; m.save! }
    end
    MessageDispatcher.batch_dispatch(dispatch_messages)

    # re-set cached values
    @user_counts.each{|user_id, cnt| recent_messages_for_user(user_id, cnt) }

    messages
  ensure
    I18n.locale = current_locale
  end
  
  def category_spaceless
    (self.category || "None").gsub(/\s/, "_")
  end
  
  def too_many_messages?(user)
    return false unless user
    all_messages = recent_messages_for_user(user.id) || 0
    @user_counts[user.id] = all_messages
    for_category = recent_messages_for_user("#{user.id}_#{self.category_spaceless}") || 0
    @user_counts["#{user.id}_#{self.category_spaceless}"] = for_category
    all_messages >= user.max_messages_per_day
  end
  
  # Cache the count for number of messages sent to a user/user-with-category,
  # it can also be manually re-set to reflect new rows added... this cache
  # data can get out of sync if messages are cancelled for being repeats...
  # not sure if we care about that...
  def recent_messages_for_user(id, messages=nil)
    if !id
      nil
    elsif messages
      Rails.cache.write(['recent_messages_for', id].cache_key, messages, :expires_in => 1.hour)
    else
      category = nil
      user_id = id
      if id.is_a?(String)
        user_id, category = id.split(/_/)
      end
      messages = Rails.cache.fetch(['recent_messages_for', id].cache_key, :expires_in => 1.hour) do
        lookup = Message.scoped(:conditions => ['dispatch_at > ? AND user_id = ? AND to_email = ?', 24.hours.ago, user_id, true])
        if category
          lookup = lookup.scoped(:conditions => ['notification_category = ?', category.gsub(/_/, " ")])
        end
        lookup.count
      end
    end
  end

  def sort_order
    case category
    when 'Announcement'
      1
    when 'Grading'
      3
    when 'Late Grading'
      4
    when 'Registration'
      5
    when 'Invitation'
      6
    when 'Grading Policies'
      7
    when 'Submission Comment'
      8
    else
      9
    end
  end
  
  def self.types_to_show_in_feed
     TYPES_TO_SHOW_IN_FEED
  end
  
  def show_in_feed?
    self.category == "TestImmediately" || Notification.types_to_show_in_feed.include?(self.name)
  end
  
  def registration?
    return self.category == "Registration"
  end

  def migration?
    return self.category == "Migration"
  end
  
  def summarizable?
    return !self.registration? && !self.migration?
  end
  
  def dashboard?
    return ["Migration", "Registration", "Summaries"].include?(self.category) == false
  end
  
  def category_slug
    (self.category || "").gsub(/ /, "_").gsub(/[^\w]/, "").downcase
  end
  
  # if user is given, categories that aren't relevant to that user will be
  # filtered out.
  def self.dashboard_categories(user = nil)
    seen_types = {}
    res = []
    Notification.find(:all).each do |n|
      if !seen_types[n.category] && (user.nil? || n.relevant_to_user?(user))
        seen_types[n.category] = true
        res << n if n.category && n.dashboard?
      end
    end
    res.sort_by{|n| n.category == "Other" ? "zzzz" : n.category }
  end

  # Return a hash with information for a related user option if one exists.
  def related_user_setting(user)
    case self.category
      when 'Submission Comment'
        setting = {:name => :no_submission_comments_inbox, :value => user.preferences[:no_submission_comments_inbox],
                   :label => t(:submission_new_as_read, 'Mark new submission comments as read.')}
      when 'Grading'
        setting = {:name => :send_scores_in_emails, :value => user.preferences[:send_scores_in_emails],
                   :label => t(:grading_notify_include_grade, 'Include scores when alerting about grade changes.')}
      else
        nil
    end
    setting[:id] = "cat_#{self.id}_option" if setting
    setting
  end
  
  def default_frequency
    case category
    when 'All Submissions'
      FREQ_NEVER
    when 'Announcement'
      FREQ_IMMEDIATELY
    when 'Calendar'
      FREQ_NEVER
    when 'Student Appointment Signups'
      FREQ_NEVER
    when 'Appointment Availability'
      FREQ_IMMEDIATELY
    when 'Appointment Signups'
      FREQ_IMMEDIATELY
    when 'Appointment Cancelations'
      FREQ_IMMEDIATELY
    when 'Course Content'
      FREQ_NEVER
    when 'Files'
      FREQ_NEVER
    when 'Discussion'
      FREQ_NEVER
    when 'DiscussionEntry'
      FREQ_DAILY
    when 'Due Date'
      FREQ_WEEKLY
    when 'Grading'
      FREQ_IMMEDIATELY
    when 'Grading Policies'
      FREQ_WEEKLY
    when 'Invitation'
      FREQ_IMMEDIATELY
    when 'Late Grading'
      FREQ_DAILY
    when 'Membership Update'
      FREQ_DAILY
    when 'Other'
      FREQ_DAILY
    when 'Registration'
      FREQ_IMMEDIATELY
    when 'Migration'
      FREQ_IMMEDIATELY
    when 'Submission Comment'
      FREQ_DAILY
    when 'Reminder'
      FREQ_DAILY
    when 'TestImmediately'
      FREQ_IMMEDIATELY
    when 'TestDaily'
      FREQ_DAILY
    when 'TestWeekly'
      FREQ_WEEKLY
    when 'TestNever'
      FREQ_NEVER
    when 'Conversation Message'
      FREQ_IMMEDIATELY
    when 'Added To Conversation'
      FREQ_IMMEDIATELY
    else
      FREQ_DAILY
    end
  end
  
  # TODO i18n: show the localized notification name in the dashboard (or
  # wherever), even if we continue to store the english string in the db
  # (it's actually just the titleized message template filename)
  def names
    t 'names.account_user_notification', 'Account User Notification'
    t 'names.account_user_registration', 'Account User Registration'
    t 'names.assignment_changed', 'Assignment Changed'
    t 'names.assignment_created', 'Assignment Created'
    t 'names.assignment_due_date_changed', 'Assignment Due Date Changed'
    t 'names.assignment_due_date_override_changed', 'Assignment Due Date Override Changed'
    t 'names.assignment_graded', 'Assignment Graded'
    t 'names.assignment_resubmitted', 'Assignment Resubmitted'
    t 'names.assignment_submitted', 'Assignment Submitted'
    t 'names.assignment_submitted_late', 'Assignment Submitted Late'
    t 'names.collaboration_invitation', 'Collaboration Invitation'
    t 'names.confirm_email_communication_channel', 'Confirm Email Communication Channel'
    t 'names.confirm_registration', 'Confirm Registration'
    t 'names.confirm_sms_communication_channel', 'Confirm Sms Communication Channel'
    t 'names.content_export_failed', 'Content Export Failed'
    t 'names.content_export_finished', 'Content Export Finished'
    t 'names.enrollment_accepted', 'Enrollment Accepted'
    t 'names.enrollment_invitation', 'Enrollment Invitation'
    t 'names.enrollment_notification', 'Enrollment Notification'
    t 'names.enrollment_registration', 'Enrollment Registration'
    t 'names.event_date_changed', 'Event Date Changed'
    t 'names.forgot_password', 'Forgot Password'
    t 'names.grade_weight_changed', 'Grade Weight Changed'
    t 'names.group_assignment_submitted_late', 'Group Assignment Submitted Late'
    t 'names.group_membership_accepted', 'Group Membership Accepted'
    t 'names.group_membership_rejected', 'Group Membership Rejected'
    t 'names.merge_email_communication_channel', 'Merge Email Communication Channel'
    t 'names.migration_export_ready', 'Migration Export Ready'
    t 'names.migration_import_failed', 'Migration Import Failed'
    t 'names.migration_import_finished', 'Migration Import Finished'
    t 'names.new_account_user', 'New Account User'
    t 'names.new_announcement', 'New Announcement'
    t 'names.new_context_group_membership', 'New Context Group Membership'
    t 'names.new_context_group_membership_invitation', 'New Context Group Membership Invitation'
    t 'names.new_course', 'New Course'
    t 'names.new_discussion_entry', 'New Discussion Entry'
    t 'names.new_discussion_topic', 'New Discussion Topic'
    t 'names.new_event_created', 'New Event Created'
    t 'names.new_file_added', 'New File Added'
    t 'names.new_files_added', 'New Files Added'
    t 'names.new_student_organized_group', 'New Student Organized Group'
    t 'names.new_teacher_registration', 'New Teacher Registration'
    t 'names.new_user', 'New User'
    t 'names.pseudonym_registration', 'Pseudonym Registration'
    t 'names.report_generated', 'Report Generated'
    t 'names.report_generation_failed', 'Report Generation Failed'
    t 'names.rubric_assessment_invitation', 'Rubric Assessment Invitation'
    t 'names.rubric_assessment_submission_reminder', 'Rubric Assessment Submission Reminder'
    t 'names.rubric_association_created', 'Rubric Association Created'
    t 'names.conversation_message', 'Conversation Message'
    t 'names.added_to_conversation', 'Added To Conversation'
    t 'names.submission_comment', 'Submission Comment'
    t 'names.submission_comment_for_teacher', 'Submission Comment For Teacher'
    t 'names.submission_grade_changed', 'Submission Grade Changed'
    t 'names.submission_graded', 'Submission Graded'
    t 'names.summaries', 'Summaries'
    t 'names.updated_wiki_page', 'Updated Wiki Page'
    t 'names.web_conference_invitation', 'Web Conference Invitation'
    t 'names.alert', 'Alert'
    t 'names.appointment_canceled_by_user', 'Appointment Canceled By User'
    t 'names.appointment_deleted_for_user', 'Appointment Deleted For User'
    t 'names.appointment_group_deleted', 'Appointment Group Deleted'
    t 'names.appointment_group_published', 'Appointment Group Published'
    t 'names.appointment_group_updated', 'Appointment Group Updated'
    t 'names.appointment_reserved_by_user', 'Appointment Reserved By User'
    t 'names.appointment_reserved_for_user', 'Appointment Reserved For User'
  end

  # TODO: i18n ... show these anywhere we show the category today
  def category_names
    t 'categories.all_submissions', 'All Submissions'
    t 'categories.announcement', 'Announcement'
    t 'categories.calendar', 'Calendar'
    t 'categories.student_appointment_signups', 'Student Appointment Signups'
    t 'categories.appointment_availability', 'Appointment Availability'
    t 'categories.appointment_signups', 'Appointment Signups'
    t 'categories.appointment_cancelations', 'Appointment Cancelations'
    t 'categories.course_content', 'Course Content'
    t 'categories.discussion', 'Discussion'
    t 'categories.discussion_entry', 'DiscussionEntry'
    t 'categories.due_date', 'Due Date'
    t 'categories.files', 'Files'
    t 'categories.grading', 'Grading'
    t 'categories.grading_policies', 'Grading Policies'
    t 'categories.invitiation', 'Invitation'
    t 'categories.late_grading', 'Late Grading'
    t 'categories.membership_update', 'Membership Update'
    t 'categories.other', 'Other'
    t 'categories.registration', 'Registration'
    t 'categories.migration', 'Migration'
    t 'categories.reminder', 'Reminder'
    t 'categories.submission_comment', 'Submission Comment'
  end

  # Translatable display text to use when representing the category to the user.
  # NOTE: If you add a new notification category, update the mapping file for groupings to show up
  #       on notification preferences page. /app/coffeescripts/notifications/NotificationGroupMappings.coffee
  def category_display_name
    case category
      when 'Announcement'
        t(:announcement_display, 'Announcement')
      when 'Course Content'
        t(:course_content_display, 'Course Content')
      when 'Files'
        t(:files_display, 'Files')
      when 'Discussion'
        t(:discussion_display, 'Discussion')
      when 'DiscussionEntry'
        t(:discussion_entry_display, 'Discussion Entry')
      when 'Due Date'
        t(:due_date_display, 'Due Date')
      when 'Grading'
        t(:grading_display, 'Grading')
      when 'Late Grading'
        t(:late_grading_display, 'Late Grading')
      when 'All Submissions'
        t(:all_submissions_display, 'All Submissions')
      when 'Submission Comment'
        t(:submission_comment_display, 'Submission Comment')
      when 'Grading Policies'
        t(:grading_policies_display, 'Grading Policies')
      when 'Invitation'
        t(:invitation_display, 'Invitation')
      when 'Other'
        t(:other_display, 'Administrative Notifications')
      when 'Calendar'
        t(:calendar_display, 'Calendar')
      when 'Student Appointment Signups'
        t(:student_appointment_display, 'Student Appointment Signups')
      when 'Appointment Availability'
        t(:appointment_availability_display, 'Appointment Availability')
      when 'Appointment Signups'
        t(:appointment_signups_display, 'Appointment Signups')
      when 'Appointment Cancelations'
        t(:appointment_cancelations_display, 'Appointment Cancelations')
      when 'Conversation Message'
        t(:conversation_message_display, 'Conversation Message')
      when 'Added To Conversation'
        t(:added_to_conversation_display, 'Added To Conversation')
      when 'Alert'
        t(:alert_display, 'Alert')
      when 'Membership Update'
        t(:membership_update_display, 'Membership Update')
      when 'Reminder'
        t(:reminder_display, 'Reminder')
      else
        t(:missing_display_display, "For %{category} notifications", :category => category)
    end
  end

  def category_description
    case category
    when 'Announcement'
      t(:announcement_description, "For new announcements")
    when 'Course Content'
      t(:course_content_description, "For changes to course pages and assignments")
    when 'Files'
      t(:files_description, "For new files")
    when 'Discussion'
      t(:discussion_description, "For new topics")
    when 'DiscussionEntry'
      t(:discussion_entry_description, "For topics I've commented on")
    when 'Due Date'
      t(:due_date_description, "For due date changes")
    when 'Grading'
      t(:grading_description, "For course grading alerts")
    when 'Late Grading'
      t(:late_grading_description, "For assignments turned in late")
    when 'All Submissions'
      t(:all_submissions_description, "For all assignment submissions in courses you teach")
    when 'Submission Comment'
      t(:submission_comment_description, "For comments on assignment submissions")
    when 'Grading Policies'
      t(:grading_policies_description, "For course grading policy changes")
    when 'Invitation'
      t(:invitation_description, "For new invitations")
    when 'Other'
      t(:other_description, "For administrative alerts")
    when 'Calendar'
      t(:calendar_description, "For calendar changes")
    when 'Student Appointment Signups'
      t(:student_appointment_description, "For student appointment signups and cancelations")
    when 'Appointment Availability'
      t(:appointment_availability_description, "For changes to appointment time slots")
    when 'Appointment Signups'
      t(:appointment_signups_description, "For your new appointments")
    when 'Appointment Cancelations'
      t(:appointment_cancelations_description, "For canceled appointments")
    when 'Conversation Message'
      t(:conversation_message_description, "For new conversation messages")
    when 'Added To Conversation'
      t(:added_to_conversation_description, "For conversations to which you're added")
    when 'Alert'
      t(:alert_description, "For alert notifications")
    when 'Membership Update'
      t(:membership_update_description, "For membership change notifications")
    when 'Reminder'
      t(:reminder_description, "For reminder messages")
    else
      t(:missing_description_description, "For %{category} notifications", :category => category)
    end
  end

  def display_category
    case category
      when 'Student Appointment Signups', 'Appointment Availability',
           'Appointment Signups', 'Appointment Cancelations'
        'Calendar'
      else
        category
    end
  end

  def type_name
    return category
  end

  def relevant_to_user?(user)
    case category
    when 'All Submissions', 'Late Grading'
      user.teacher_enrollments.count > 0 || user.ta_enrollments.count > 0
    else
      true
    end
  end

end<|MERGE_RESOLUTION|>--- conflicted
+++ resolved
@@ -20,30 +20,10 @@
   include LocaleSelection
 
   include Workflow
-  
-  TYPES_TO_SHOW_IN_FEED = ["Assignment Due Date Changed", 
+
+  TYPES_TO_SHOW_IN_FEED = [
+    # Assignment
     "Assignment Created",
-<<<<<<< HEAD
-    "Grade Weight Changed", 
-    "Assignment Graded", 
-    "New Event Created", 
-    "Event Date Changed", 
-    "Collaboration Invitation", 
-    "Web Conference Invitation", 
-    "Enrollment Invitation", 
-    "Enrollment Registration", 
-    "Enrollment Notification", 
-    "Enrollment Accepted", 
-    "New Context Group Membership", 
-    "New Context Group Membership Invitation", 
-    "Group Membership Accepted", 
-    "Group Membership Rejected", 
-    "New Student Organized Group", 
-    "Rubric Assessment Submission Reminder", 
-    "Rubric Assessment Invitation", 
-    "Rubric Association Created", 
-    "Assignment Submitted Late", 
-=======
     "Assignment Changed",
     "Assignment Due Date Changed",
     "Assignment Due Date Override Changed",
@@ -52,14 +32,10 @@
     "Assignment Graded",
     "Assignment Submitted Late",
     "Grade Weight Changed",
->>>>>>> 88c71251
     "Group Assignment Submitted Late",
+
+    # Testing
     "Show In Feed",
-    "Migration Import Finished",
-    "Migration Import Failed",
-    "Appointment Group Published",
-    "Appointment Group Updated",
-    "Appointment Reserved For User",
   ].freeze
 
   FREQ_IMMEDIATELY = 'immediately'
@@ -85,7 +61,7 @@
     end
 
   end
-  
+
   def self.summary_notification
     by_name('Summaries')
   end
@@ -164,7 +140,7 @@
       list << delayed_message
     end
   end
-  
+
   def create_message(asset, *tos)
     current_locale = I18n.locale
 
@@ -694,5 +670,4 @@
       true
     end
   end
-
 end