--- conflicted
+++ resolved
@@ -64,10 +64,7 @@
         everyone = true if ["Course", nil].include?(option)
         section_count += 1 if option == "CourseSection"
         group_count += 1 if option == "Group"
-<<<<<<< HEAD
-=======
         tag_count += 1 if option == "Tag"
->>>>>>> b04c431f
         if option&.include?("student")
           count = option[/\d+/]
           student_count += count.to_i if count
@@ -79,10 +76,7 @@
         everyone = true if option == "everyone"
         section_count += 1 if /\Asection-\d+\z/.match?(option)
         group_count += 1 if /\Agroup-\d+\z/.match?(option)
-<<<<<<< HEAD
-=======
         tag_count += 1 if /\Atag-\d+\z/.match?(option)
->>>>>>> b04c431f
         student_count += 1 if /\Astudent-\d+\z/.match?(option)
         mastery_paths = true if option == "mastery_paths"
       end
@@ -197,10 +191,7 @@
     return [] unless assignment
 
     overrides = assignment.dates_hash_visible_to_v2(user)
-<<<<<<< HEAD
-=======
     overrides = convert_non_collaborative_groups_to_tags_v2(overrides)
->>>>>>> b04c431f
     overrides = assignment.merge_overrides_by_date_v2(overrides) if group_by_date
     other_due_dates_exist = overrides.length > 1
 
@@ -214,8 +205,6 @@
       result
     end
   end
-<<<<<<< HEAD
-=======
 
   def convert_non_collaborative_groups_to_tags(overrides)
     all_group_ids = overrides.reduce([]) do |acc, override|
@@ -253,5 +242,4 @@
       override
     end
   end
->>>>>>> b04c431f
 end