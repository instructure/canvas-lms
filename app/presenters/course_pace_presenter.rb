--- conflicted
+++ resolved
@@ -42,11 +42,7 @@
       modules: modules_json,
       context_id: context_id,
       context_type: context_type
-<<<<<<< HEAD
-    }.merge(course_pace.start_date(with_context: true)).merge(course_pace.end_date(with_context: true))
-=======
     }.merge(course_pace.start_date(with_context: true)).merge(course_pace.effective_end_date(with_context: true))
->>>>>>> 9378b4e4
   end
 
   private
