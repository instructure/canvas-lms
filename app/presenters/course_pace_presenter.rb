--- conflicted
+++ resolved
@@ -260,11 +260,7 @@
               end
 
       module_item_ids = items.filter_map(&:module_item_id).uniq
-<<<<<<< HEAD
-      module_items = ContentTag.where(id: module_item_ids).preload(:context_module).index_by(&:id)
-=======
       module_items = ContentTag.where(id: module_item_ids).preload(:context_module, :content).index_by(&:id)
->>>>>>> 9e16fa97
 
       items.each do |ppmi|
         ppmi.module_item = module_items[ppmi.module_item_id]
@@ -273,8 +269,6 @@
       items.group_by { |ppmi| ppmi.module_item.context_module }
            .sort_by { |context_module, _items| context_module&.position || Float::INFINITY }
     end
-<<<<<<< HEAD
-=======
   end
 
   def due_dates_calculator
@@ -295,6 +289,5 @@
         tr.substitute(matcher, replace_with)
       end
     end
->>>>>>> 9e16fa97
   end
 end