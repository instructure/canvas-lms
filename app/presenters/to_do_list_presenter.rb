# frozen_string_literal: true

#
# Copyright (C) 2015 - present Instructure, Inc.
#
# This file is part of Canvas.
#
# Canvas is free software: you can redistribute it and/or modify it under
# the terms of the GNU Affero General Public License as published by the Free
# Software Foundation, version 3 of the License.
#
# Canvas is distributed in the hope that it will be useful, but WITHOUT ANY
# WARRANTY; without even the implied warranty of MERCHANTABILITY or FITNESS FOR
# A PARTICULAR PURPOSE. See the GNU Affero General Public License for more
# details.
#
# You should have received a copy of the GNU Affero General Public License along
# with this program. If not, see <http://www.gnu.org/licenses/>.

class ToDoListPresenter
  ASSIGNMENT_LIMIT = 100
  VISIBLE_LIMIT = 5

  attr_reader :needs_grading, :needs_moderation, :needs_submitting, :needs_reviewing

  def initialize(view, user, contexts)
    @view = view
    @user = user
    @contexts = contexts

    if user
      @needs_grading = assignments_needing(:grading)
      @needs_moderation = assignments_needing(:moderation)
      @needs_submitting = assignments_needing(:submitting, include_ungraded: true)
      @needs_submitting += ungraded_quizzes_needing_submitting
      @needs_submitting.sort_by! { |a| a.due_at || a.updated_at }

      assessment_requests = user.submissions_needing_peer_review(contexts: contexts, limit: ASSIGNMENT_LIMIT)
      @needs_reviewing = assessment_requests.map do |ar|
        AssessmentRequestPresenter.new(view, ar, user) if ar.asset.assignment.published?
      end.compact

      # we need a complete list of courses first because we only care about the courses
      # from the assignments involved. not just the contexts handed in.
      deduped_courses = (@needs_grading.map(&:context) + @needs_moderation.map(&:context) +
        @needs_submitting.map(&:context) + @needs_reviewing.map(&:context)).uniq
      course_to_permissions = @user.precalculate_permissions_for_courses(deduped_courses, [:manage_grades])

<<<<<<< HEAD
      @needs_grading = @needs_grading.select { |assignment|
        course_to_permissions ?
          course_to_permissions[assignment.context.global_id]&.fetch(:manage_grades, false) :
          assignment.context.grants_right?(@user, :manage_grades)
      }
=======
      @needs_grading = @needs_grading.select do |assignment|
        if course_to_permissions
          course_to_permissions[assignment.context.global_id]&.fetch(:manage_grades, false)
        else
          assignment.context.grants_right?(@user, :manage_grades)
        end
      end
>>>>>>> 2bda9f78
    else
      @needs_grading = []
      @needs_moderation = []
      @needs_submitting = []
      @needs_reviewing = []
    end
  end

  def assignments_needing(type, opts = {})
    if @user
      @user.send("assignments_needing_#{type}", **{ contexts: @contexts, limit: ASSIGNMENT_LIMIT }.merge(opts)).map do |assignment|
        AssignmentPresenter.new(@view, assignment, @user, type)
      end
    else
      []
    end
  end

  def ungraded_quizzes_needing_submitting
    @user.ungraded_quizzes(contexts: @contexts, limit: ASSIGNMENT_LIMIT, :needing_submitting => true).map do |quiz|
      AssignmentPresenter.new(@view, quiz, @user, :submitting)
    end
  end

  def any_assignments?
    @user && (
      @needs_grading.present? ||
      @needs_moderation.present? ||
      @needs_submitting.present? ||
      @needs_reviewing.present?
    )
  end

  # False when there's only one context (no point in showing its name beneath each assignment), true otherwise.
  def show_context?
    @contexts.nil? || @contexts.length > 1
  end

  def visible_limit
    VISIBLE_LIMIT
  end

  def hidden_count_for(items)
    if items.length > visible_limit
      items.length - visible_limit
    else
      0
    end
  end

  def hidden_count
    @hidden_count ||= [needs_grading, needs_moderation, needs_submitting, needs_reviewing].sum do |items|
      hidden_count_for(items)
    end
  end

  class AssignmentPresenter
    attr_reader :assignment
    protected :assignment
    delegate :title, :submission_action_string, :points_possible, :due_at, :updated_at, :peer_reviews_due_at, :context, to: :assignment

    def initialize(view, assignment, user, type)
      @view = view
      @assignment = assignment
      @assignment = @assignment.overridden_for(user) if type == :submitting
      @user = user
      @type = type
    end

    def needs_moderation_icon_data
      @view.icon_data(context: assignment.context, current_user: @user, recent_event: assignment)
    end

    def needs_submitting_icon_data
      @view.icon_data(context: assignment.context, current_user: @user, recent_event: assignment, student_only: true)
    end

    def context_name
      @assignment.context.nickname_for(@user)
    end

    def short_context_name
      @assignment.context.nickname_for(@user, :short_name)
    end

    def needs_grading_count
      @needs_grading_count ||= Assignments::NeedsGradingCountQuery.new(@assignment, @user).count
    end

    def needs_grading_badge
      if needs_grading_count > 999
        I18n.t('%{more_than}+', more_than: 999)
      else
        needs_grading_count
      end
    end

    def needs_grading_label
      if needs_grading_count > 999
        I18n.t('More than 999 submissions need grading')
      else
        I18n.t({ one: '1 submission needs grading', other: '%{count} submissions need grading' }, count: assignment.needs_grading_count)
      end
    end

    def gradebook_path
      @view.speed_grader_course_gradebook_path(assignment.context_id, assignment_id: assignment.id)
    end

    def moderate_path
      @view.course_assignment_moderate_path(assignment.context_id, assignment)
    end

    def assignment_path
      if assignment.is_a?(Quizzes::Quiz)
        @view.course_quiz_path(assignment.context_id, assignment.id)
      else
        @view.course_assignment_path(assignment.context_id, assignment.id)
      end
    end

    def ignore_url
      @view.todo_ignore_api_url(@type, @assignment)
    end

    def ignore_title
      case @type
      when :grading
        I18n.t('Ignore until new submission')
      when :moderation
        I18n.t('Ignore until new mark')
      when :submitting
        I18n.t('Ignore this assignment')
      end
    end

    def ignore_sr_message
      case @type
      when :grading
        I18n.t('Ignore %{item} until new submission', :item => title)
      when :moderation
        I18n.t('Ignore %{item} until new mark', :item => title)
      when :submitting
        I18n.t('Ignore %{item}', :item => title)
      end
    end

    def ignore_flash_message
      case @type
      when :grading
        I18n.t('This item will reappear when a new submission is made.')
      when :moderation
        I18n.t('This item will reappear when there are new grades to moderate.')
      end
    end

    def formatted_due_date
      @view.due_at(assignment, @user)
    end

    def formatted_peer_review_due_date
      if assignment.peer_reviews_due_at
        @view.datetime_string(assignment.peer_reviews_due_at)
      else
        I18n.t('No Due Date')
      end
    end
  end

  class AssessmentRequestPresenter
    delegate :context, :context_name, :short_context_name, to: :assignment_presenter
    attr_reader :assignment

    include ApplicationHelper
    include Rails.application.routes.url_helpers

    def initialize(view, assessment_request, user)
      @view = view
      @assessment_request = assessment_request
      @user = user
      @assignment = assessment_request.asset.assignment
    end

    def published?
      @assessment_request.asset.assignment.published?
    end

    def assignment_presenter
      AssignmentPresenter.new(@view, @assignment, @user, :reviewing)
    end

    def submission_path
      if @assignment.anonymous_peer_reviews?
        context_url(context, :context_assignment_anonymous_submission_url, @assignment.id, @assessment_request.submission.anonymous_id)
      else
        @view.course_assignment_submission_path(@assignment.context_id, @assignment.id, @assessment_request.user_id)
      end
    end

    def ignore_url
      @view.todo_ignore_api_url('reviewing', @assessment_request)
    end

    def ignore_title
      I18n.t('Ignore this assignment')
    end

    def ignore_sr_message
      I18n.t('Ignore %{assignment}', :assignment => @assignment.title)
    end

    def ignore_flash_message
    end

    def submission_author_name
      @view.submission_author_name_for(@assessment_request, "#{I18n.t('user')}: ")
    end
  end
end<|MERGE_RESOLUTION|>--- conflicted
+++ resolved
@@ -36,9 +36,9 @@
       @needs_submitting.sort_by! { |a| a.due_at || a.updated_at }
 
       assessment_requests = user.submissions_needing_peer_review(contexts: contexts, limit: ASSIGNMENT_LIMIT)
-      @needs_reviewing = assessment_requests.map do |ar|
+      @needs_reviewing = assessment_requests.filter_map do |ar|
         AssessmentRequestPresenter.new(view, ar, user) if ar.asset.assignment.published?
-      end.compact
+      end
 
       # we need a complete list of courses first because we only care about the courses
       # from the assignments involved. not just the contexts handed in.
@@ -46,13 +46,6 @@
         @needs_submitting.map(&:context) + @needs_reviewing.map(&:context)).uniq
       course_to_permissions = @user.precalculate_permissions_for_courses(deduped_courses, [:manage_grades])
 
-<<<<<<< HEAD
-      @needs_grading = @needs_grading.select { |assignment|
-        course_to_permissions ?
-          course_to_permissions[assignment.context.global_id]&.fetch(:manage_grades, false) :
-          assignment.context.grants_right?(@user, :manage_grades)
-      }
-=======
       @needs_grading = @needs_grading.select do |assignment|
         if course_to_permissions
           course_to_permissions[assignment.context.global_id]&.fetch(:manage_grades, false)
@@ -60,7 +53,6 @@
           assignment.context.grants_right?(@user, :manage_grades)
         end
       end
->>>>>>> 2bda9f78
     else
       @needs_grading = []
       @needs_moderation = []
@@ -272,8 +264,7 @@
       I18n.t('Ignore %{assignment}', :assignment => @assignment.title)
     end
 
-    def ignore_flash_message
-    end
+    def ignore_flash_message; end
 
     def submission_author_name
       @view.submission_author_name_for(@assessment_request, "#{I18n.t('user')}: ")
