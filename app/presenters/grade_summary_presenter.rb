# frozen_string_literal: true

#
# Copyright (C) 2013 - present Instructure, Inc.
#
# This file is part of Canvas.
#
# Canvas is free software: you can redistribute it and/or modify it under
# the terms of the GNU Affero General Public License as published by the Free
# Software Foundation, version 3 of the License.
#
# Canvas is distributed in the hope that it will be useful, but WITHOUT ANY
# WARRANTY; without even the implied warranty of MERCHANTABILITY or FITNESS FOR
# A PARTICULAR PURPOSE. See the GNU Affero General Public License for more
# details.
#
# You should have received a copy of the GNU Affero General Public License along
# with this program. If not, see <http://www.gnu.org/licenses/>.
#

class GradeSummaryPresenter

  attr_reader :groups_assignments, :assignment_order

  def initialize(context, current_user, id_param, assignment_order: :due_at)
    @context = context
    @current_user = current_user
    @id_param = id_param
    @groups_assignments = []
    @periods_assignments = []
    @assignment_order = assignment_order
  end

  def user_has_elevated_permissions?
    @context.grants_any_right?(@current_user, :manage_grades, :view_all_grades)
  end

  def user_needs_redirection?
    user_has_elevated_permissions? && !@id_param
  end

  def user_an_observer_of_student?
    observed_students.key? student
  end

  def student_is_user?
    student == @current_user
  end

  def multiple_observed_students?
    observed_students && observed_students.keys.length > 1
  end

  def has_courses_with_grades?
    courses_with_grades && courses_with_grades.length > 1
  end

  def editable?
    student_is_user? && !no_calculations?
  end

  def turnitin_enabled?
    unless defined?(@turnitin_enabled)
      @turnitin_enabled = @context.turnitin_enabled? && assignments.any?(&:turnitin_enabled)
    end
    @turnitin_enabled
  end

  def vericite_enabled?
    unless defined?(@vericite_enabled)
      @vericite_enabled = @context.vericite_enabled? && assignments.any?(&:vericite_enabled)
    end
    @vericite_enabled
  end

  def observed_students
    @observed_students ||= ObserverEnrollment.observed_students(@context, @current_user, include_restricted_access: false)
  end

  def observed_student
    # be consistent about which student we return by default
    (observed_students.to_a.sort_by {|e| e[0].sortable_name}.first)[1].first
  end

  def linkable_observed_students
    observed_students.keys.select{ |student| observed_students[student].all? { |e| e.grants_right?(@current_user, :read_grades) } }
  end

  def student_enrollment_for(course, user)
    enrollment = course.all_student_enrollments.where(user_id: user)
    enrollment = enrollment.where.not(workflow_state: "inactive") unless user_has_elevated_permissions?
    enrollment.first
  end

  def student_enrollment
    @student_enrollment ||= begin
      if @id_param # always use id if given
        validate_id
        user_id = Shard.relative_id_for(@id_param, @context.shard, @context.shard)
        @context.shard.activate { student_enrollment_for(@context, user_id) }
      elsif observed_students.present? # otherwise try to find an observed student
        observed_student
      else # or just fall back to @current_user
        @context.shard.activate { student_enrollment_for(@context, @current_user) }
      end
    end
  end

  def students
    if multiple_observed_students?
      linkable_observed_students
    else
      Array.wrap(student)
    end
  end

  def validate_id
<<<<<<< HEAD
    raise ActiveRecord::RecordNotFound if ( !@id_param.is_a?(User) && (@id_param.to_s =~ Api::ID_REGEX).nil? )
=======
    raise ActiveRecord::RecordNotFound if !@id_param.is_a?(User) && (@id_param.to_s =~ Api::ID_REGEX).nil?

>>>>>>> 75b2b932
    true
  end

  def student
    @student ||= (student_enrollment && student_enrollment.user)
  end

  def student_name
    student ? student.name : nil
  end

  def student_id
    student ? student.id : nil
  end

  def groups
    all_groups
  end

  def assignments
    @assignments ||= begin
      visible_assignments = assignments_visible_to_student
      overridden_assignments = assignments_overridden_for_student(visible_assignments)
      sorted_assignments(overridden_assignments)
    end
  end

  def assignments_visible_to_student
    includes = [:assignment_overrides, :post_policy]
    includes << :assignment_group if @assignment_order == :assignment_group
    AssignmentGroup.
      visible_assignments(student, @context, all_groups, includes: includes).
      where.not(submission_types: %w(not_graded wiki_page)).
      except(:order)
  end


  def assignments_overridden_for_student(assignments)
    group_index = all_groups.index_by(&:id)
    assignments.map do |assignment|
      assignment.context = @context
      assignment.assignment_group = group_index.fetch(assignment.assignment_group_id)
      assignment.overridden_for(student)
    end
  end

  def sorted_assignments(assignments)
    case @assignment_order
    when :due_at
      assignments.sort_by { |a| [a.due_at || CanvasSort::Last, Canvas::ICU.collation_key(a.title)] }
    when :title
      Canvas::ICU.collate_by(assignments, &:title)
    when :module
      sorted_by_modules(assignments)
    when :assignment_group
      assignments.sort_by { |a| [a.assignment_group.position, a.position].map{|p| p || CanvasSort::Last} }
    end
  end

  def sort_options
    options = [[I18n.t('Due Date'), 'due_at'], [I18n.t('Title'), 'title']]
    if @context.active_record_types[:assignments] && assignments.uniq(&:assignment_group_id).length > 1
      options << [I18n.t('Assignment Group'), 'assignment_group']
    end
    options << [I18n.t('Module'), 'module'] if @context.active_record_types[:modules]
    Canvas::ICU.collate_by(options, &:first)
  end

  def submissions
    @submissions ||= begin
      ss = @context.submissions.
      preload(
        :visible_submission_comments,
        {:rubric_assessments => [:rubric, :rubric_association]},
        :content_participations,
        {:assignment => [:context, :post_policy]}
      ).
      joins(:assignment).
      where("assignments.workflow_state != 'deleted'").
      where(user_id: student).to_a

      if vericite_enabled? || turnitin_enabled?
        ActiveRecord::Associations::Preloader.new.preload(ss, :originality_reports)
      end

      assignments_index = assignments.index_by(&:id)

      # preload submission comment stuff
      comments = ss.map { |s|
        assign = assignments_index[s.assignment_id]
        s.assignment = assign if assign.present?

        s.visible_submission_comments.map { |c|
          c.submission = s
          c
        }
      }.flatten
      SubmissionComment.preload_attachments comments

      ss
    end
  end

  def rubric_assessments
    assignment_presenters.flat_map(&:rubric_assessments)
  end

  def rubrics
    rubric_assessments.map(&:rubric).uniq
  end

  def assignment_stats
    @stats ||= ScoreStatistic.where(assignment: @context.assignments.active.except(:order)).index_by(&:assignment_id)
  end

  def assignment_presenters
    submission_index = submissions.index_by(&:assignment_id)
    assignments.map do |a|
      GradeSummaryAssignmentPresenter.new(self, @current_user, a, submission_index[a.id])
    end
  end

  def hidden_submissions_for_published_assignments?
    submissions_with_published_assignment = submissions.select { |submission| submission.assignment.published? }
    submissions_with_published_assignment.any? do |sub|
      return !sub.posted? if sub.assignment.post_manually?

      sub.graded? && !sub.posted?
    end
  end

  def courses_with_grades
    @courses_with_grades ||= begin
      student.shard.activate do
        course_list = if student_is_user?
          Course.preload(:enrollment_term, :grading_period_groups).
            where(id: student.participating_student_current_and_concluded_course_ids).to_a
        elsif user_an_observer_of_student?
          observed_courses = []
          Shard.partition_by_shard(student.participating_student_current_and_concluded_course_ids) do |course_ids|
            observed_course_ids = ObserverEnrollment.
              not_deleted.
              where(course_id: course_ids, user_id: @current_user, associated_user_id: student).
              pluck(:course_id)
            next unless observed_course_ids.any?
            observed_courses += Course.preload(:enrollment_term, :grading_period_groups).
              where(id: observed_course_ids).to_a
          end
          observed_courses
        else
          []
        end

        course_list.select { |c| c.grants_right?(student, :read) }
      end
    end
  end

  def unread_submission_ids
    @unread_submission_ids ||= begin
      if student_is_user?
        # remember unread submissions and then mark all as read
        subs = submissions.select{ |s| s.unread?(@current_user) }
        subs.each{ |s| s.change_read_state("read", @current_user) }
        subs.map(&:id)
      else
        []
      end
    end
  end

  def no_calculations?
    @groups_assignments.empty? && @periods_assignments.empty?
  end

  def total_weight
    @total_weight ||= begin
      if @context.group_weighting_scheme == "percent"
        groups.sum(&:group_weight)
      else
        0
      end
    end
  end

  def groups_assignments=(value)
    @groups_assignments = value
    assignments.concat(value)
  end

  def periods_assignments=(value)
    @periods_assignments = value
    assignments.concat(value)
  end

  def grading_periods
    @all_grading_periods ||= GradingPeriod.for(@context).order(:start_date).to_a
  end

  def show_updated_plagiarism_icons?(plagiarism_data)
    plagiarism_data.present? && @context.root_account.feature_enabled?(:new_gradebook_plagiarism_indicator)
  end

  private

  def all_groups
    @all_groups ||= @context.assignment_groups.active.to_a
  end

  def sorted_by_modules(assignments)
    Assignment.preload_context_module_tags(assignments, include_context_modules: true)
    assignments.sort do |a, b|
      a_tags = a.all_context_module_tags
      b_tags = b.all_context_module_tags
      # assignments without modules come after assignments with modules
      next -1 if a_tags.present? && b_tags.empty?
      next 1 if a_tags.empty? && b_tags.present?
      # if both assignments do not belong to a module, compare by
      # assignment title
      next a.title.downcase <=> b.title.downcase if a_tags.empty? && b_tags.empty?

      # if both assignments belong to modules, compare the module
      # position of the first module they each belong to
      compare_by_module_position(a_tags.first, b_tags.first)
    end
  end

  def compare_by_module_position(module_tag1, module_tag2)
    module_position_comparison =
      module_tag1.context_module.position <=> module_tag2.context_module.position
    # if module position above is the same, compare by assignment
    # position within the module
    if module_position_comparison.zero?
      module_tag1.position <=> module_tag2.position
    else
      module_position_comparison
    end
  end

  private_class_method

  def self.cache_key(context, method)
    ['grade_summary_presenter', context, method].cache_key
  end
end<|MERGE_RESOLUTION|>--- conflicted
+++ resolved
@@ -19,7 +19,6 @@
 #
 
 class GradeSummaryPresenter
-
   attr_reader :groups_assignments, :assignment_order
 
   def initialize(context, current_user, id_param, assignment_order: :due_at)
@@ -79,11 +78,11 @@
 
   def observed_student
     # be consistent about which student we return by default
-    (observed_students.to_a.sort_by {|e| e[0].sortable_name}.first)[1].first
+    (observed_students.to_a.sort_by { |e| e[0].sortable_name }.first)[1].first
   end
 
   def linkable_observed_students
-    observed_students.keys.select{ |student| observed_students[student].all? { |e| e.grants_right?(@current_user, :read_grades) } }
+    observed_students.keys.select { |student| observed_students[student].all? { |e| e.grants_right?(@current_user, :read_grades) } }
   end
 
   def student_enrollment_for(course, user)
@@ -115,12 +114,8 @@
   end
 
   def validate_id
-<<<<<<< HEAD
-    raise ActiveRecord::RecordNotFound if ( !@id_param.is_a?(User) && (@id_param.to_s =~ Api::ID_REGEX).nil? )
-=======
     raise ActiveRecord::RecordNotFound if !@id_param.is_a?(User) && (@id_param.to_s =~ Api::ID_REGEX).nil?
 
->>>>>>> 75b2b932
     true
   end
 
@@ -151,12 +146,11 @@
   def assignments_visible_to_student
     includes = [:assignment_overrides, :post_policy]
     includes << :assignment_group if @assignment_order == :assignment_group
-    AssignmentGroup.
-      visible_assignments(student, @context, all_groups, includes: includes).
-      where.not(submission_types: %w(not_graded wiki_page)).
-      except(:order)
-  end
-
+    AssignmentGroup
+      .visible_assignments(student, @context, all_groups, includes: includes)
+      .where.not(submission_types: %w(not_graded wiki_page))
+      .except(:order)
+  end
 
   def assignments_overridden_for_student(assignments)
     group_index = all_groups.index_by(&:id)
@@ -176,7 +170,7 @@
     when :module
       sorted_by_modules(assignments)
     when :assignment_group
-      assignments.sort_by { |a| [a.assignment_group.position, a.position].map{|p| p || CanvasSort::Last} }
+      assignments.sort_by { |a| [a.assignment_group.position, a.position].map { |p| p || CanvasSort::Last } }
     end
   end
 
@@ -191,16 +185,16 @@
 
   def submissions
     @submissions ||= begin
-      ss = @context.submissions.
-      preload(
-        :visible_submission_comments,
-        {:rubric_assessments => [:rubric, :rubric_association]},
-        :content_participations,
-        {:assignment => [:context, :post_policy]}
-      ).
-      joins(:assignment).
-      where("assignments.workflow_state != 'deleted'").
-      where(user_id: student).to_a
+      ss = @context.submissions
+                   .preload(
+                     :visible_submission_comments,
+                     { :rubric_assessments => [:rubric, :rubric_association] },
+                     :content_participations,
+                     { :assignment => [:context, :post_policy] }
+                   )
+                   .joins(:assignment)
+                   .where("assignments.workflow_state != 'deleted'")
+                   .where(user_id: student).to_a
 
       if vericite_enabled? || turnitin_enabled?
         ActiveRecord::Associations::Preloader.new.preload(ss, :originality_reports)
@@ -256,23 +250,24 @@
     @courses_with_grades ||= begin
       student.shard.activate do
         course_list = if student_is_user?
-          Course.preload(:enrollment_term, :grading_period_groups).
-            where(id: student.participating_student_current_and_concluded_course_ids).to_a
-        elsif user_an_observer_of_student?
-          observed_courses = []
-          Shard.partition_by_shard(student.participating_student_current_and_concluded_course_ids) do |course_ids|
-            observed_course_ids = ObserverEnrollment.
-              not_deleted.
-              where(course_id: course_ids, user_id: @current_user, associated_user_id: student).
-              pluck(:course_id)
-            next unless observed_course_ids.any?
-            observed_courses += Course.preload(:enrollment_term, :grading_period_groups).
-              where(id: observed_course_ids).to_a
-          end
-          observed_courses
-        else
-          []
-        end
+                        Course.preload(:enrollment_term, :grading_period_groups)
+                              .where(id: student.participating_student_current_and_concluded_course_ids).to_a
+                      elsif user_an_observer_of_student?
+                        observed_courses = []
+                        Shard.partition_by_shard(student.participating_student_current_and_concluded_course_ids) do |course_ids|
+                          observed_course_ids = ObserverEnrollment
+                                                .not_deleted
+                                                .where(course_id: course_ids, user_id: @current_user, associated_user_id: student)
+                                                .pluck(:course_id)
+                          next unless observed_course_ids.any?
+
+                          observed_courses += Course.preload(:enrollment_term, :grading_period_groups)
+                                                    .where(id: observed_course_ids).to_a
+                        end
+                        observed_courses
+                      else
+                        []
+                      end
 
         course_list.select { |c| c.grants_right?(student, :read) }
       end
@@ -283,8 +278,8 @@
     @unread_submission_ids ||= begin
       if student_is_user?
         # remember unread submissions and then mark all as read
-        subs = submissions.select{ |s| s.unread?(@current_user) }
-        subs.each{ |s| s.change_read_state("read", @current_user) }
+        subs = submissions.select { |s| s.unread?(@current_user) }
+        subs.each { |s| s.change_read_state("read", @current_user) }
         subs.map(&:id)
       else
         []
