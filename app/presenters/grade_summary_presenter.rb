class GradeSummaryPresenter

  attr_reader :groups_assignments

  def initialize(context, current_user, id_param)
    @context = context
    @current_user = current_user
    @id_param = id_param
    @groups_assignments = []
  end

  def user_has_elevated_permissions?
    (@context.grants_right?(@current_user, nil, :manage_grades) || @context.grants_right?(@current_user, nil, :view_all_grades))
  end

  def user_needs_redirection?
    user_has_elevated_permissions? && !@id_param
  end

  def student_is_user?
    student == @current_user
  end

  def multiple_observed_students?
    observed_students && observed_students.keys.length > 1
  end

  def has_courses_with_grades?
    courses_with_grades && courses_with_grades.length > 1
  end

  def editable?
    student_is_user? && !no_calculations?
  end

  def turnitin_enabled?
    @context.turnitin_enabled? && assignments.any?(&:turnitin_enabled)
  end

  def observed_students
    @observed_students ||= ObserverEnrollment.observed_students(@context, @current_user)
  end

  def observed_student
    # be consistent about which student we return by default
    (observed_students.to_a.sort_by {|e| e[0].sortable_name}.first)[1].first
  end

  def linkable_observed_students
    observed_students.keys.select{ |student| observed_students[student].all? { |e| e.grants_right?(@current_user, nil, :read_grades) } }
  end

  def selectable_courses
    courses_with_grades.select do |course|
      student_enrollment = course.all_student_enrollments.find_by_user_id(student)
      student_enrollment.grants_right?(@current_user, nil, :read_grades)
    end
  end

  def student_enrollment
    @student_enrollment ||= begin
      if @id_param # always use id if given
        user_id = Shard.relative_id_for(@id_param, @context.shard)
        @context.all_student_enrollments.find_by_user_id(user_id)
      elsif observed_students.present? # otherwise try to find an observed student
        observed_student
      else # or just fall back to @current_user
        @context.all_student_enrollments.find_by_user_id(@current_user)
      end
    end
  end

  def student
    @student ||= (student_enrollment && student_enrollment.user)
  end

  def student_name
    student ? student.name : nil
  end

  def student_id
    student ? student.id : nil
  end

  def groups
    @groups ||= @context.assignment_groups.
      active.includes(relevant_assignments_scope => :assignment_overrides).all
  end

  def assignments
    @assignments ||= begin
      group_index = groups.index_by(&:id)

      groups.flat_map(&relevant_assignments_scope).select { |a|
        a.submission_types != 'not_graded'
      }.map { |a|
        # prevent extra loads
        a.context = @context
        a.assignment_group = group_index[a.assignment_group_id]

        a.overridden_for(student)
      }.sort
    end
  end

  def relevant_assignments_scope
<<<<<<< HEAD
   @context.feature_enabled?(:draft_state) ? :published_assignments : :active_assignments
=======
    AssignmentGroup.assignment_scope_for_grading(@context)
>>>>>>> 419d62be
  end

  def submissions
    @submissions ||= begin
      ss = @context.submissions
      .except(:includes)
      .includes(:visible_submission_comments,
                {:rubric_assessments => [:rubric, :rubric_association]},
                :content_participations)
      .where("assignments.workflow_state != 'deleted'")
      .find_all_by_user_id(student)

      assignments_index = assignments.index_by(&:id)

      # preload submission comment stuff
      comments = ss.map { |s|
        assign = assignments_index[s.assignment_id]
        s.assignment = assign if assign.present?

        s.visible_submission_comments.map { |c|
          c.submission = s
          c
        }
      }.flatten
      SubmissionComment.preload_attachments comments

      ss
    end
  end

  def submission_counts
    @submission_counts ||= @context.assignments.active
      .joins(:submissions)
      .group("assignments.id")
      .count("submissions.id")
  end

  def assignment_stats
    @stats ||= @context.active_assignments
    .joins(:submissions)
    .group("assignments.id")
    .select("assignments.id, max(score) max, min(score) min, avg(score) avg")
    .index_by(&:id)
  end

  def assignment_presenters
    submission_index = submissions.index_by(&:assignment_id)
    assignments.map{ |a|
      GradeSummaryAssignmentPresenter.new(self, @current_user, a, submission_index[a.id])
    }
  end

  def has_muted_assignments?
    assignments.any?(&:muted?)
  end

  def courses_with_grades
    @courses_with_grades ||= begin
      if student_is_user?
        student.courses_with_grades
      else
        nil
      end
    end
  end

  def unread_submission_ids
    @unread_submission_ids ||= begin
      if student_is_user?
        # remember unread submissions and then mark all as read
        subs = submissions.select{ |s| s.unread?(@current_user) }
        subs.each{ |s| s.change_read_state("read", @current_user) }
        subs.map(&:id)
      else
        []
      end
    end
  end

  def no_calculations?
    @groups_assignments.empty?
  end

  def total_weight
    @total_weight ||= begin
      if @context.group_weighting_scheme == "percent"
        groups.sum(&:group_weight)
      else
        0
      end
    end
  end

  def groups_assignments=(value)
    @groups_assignments = value
    assignments.concat(value)
  end
end<|MERGE_RESOLUTION|>--- conflicted
+++ resolved
@@ -104,11 +104,7 @@
   end
 
   def relevant_assignments_scope
-<<<<<<< HEAD
-   @context.feature_enabled?(:draft_state) ? :published_assignments : :active_assignments
-=======
     AssignmentGroup.assignment_scope_for_grading(@context)
->>>>>>> 419d62be
   end
 
   def submissions
