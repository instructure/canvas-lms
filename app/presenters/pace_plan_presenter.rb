--- conflicted
+++ resolved
@@ -92,15 +92,10 @@
   end
 
   def pace_plan_module_items
-<<<<<<< HEAD
-    @pace_plan_module_items ||= pace_plan.pace_plan_module_items.preload(module_item: [:context_module])
-      .group_by { |ppmi| ppmi.module_item.context_module }
-=======
     @pace_plan_module_items ||= pace_plan.pace_plan_module_items.joins(:module_item)
                                          .preload(module_item: [:context_module])
                                          .order('content_tags.position ASC')
                                          .group_by { |ppmi| ppmi.module_item.context_module }
                                          .sort_by { |context_module, _items| context_module.position }
->>>>>>> 75b2b932
   end
 end