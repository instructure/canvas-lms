--- conflicted
+++ resolved
@@ -60,11 +60,11 @@
     pre_judged = (approved?(request) || blocked?(request))
     cost = bucket.reserve_capacity(up_front_cost, request_prejudged: pre_judged) do
       status, headers, response = if !allowed?(request, bucket)
-        throttled = true
-        rate_limit_exceeded
-      else
-        @app.call(env)
-      end
+                                    throttled = true
+                                    rate_limit_exceeded
+                                  else
+                                    @app.call(env)
+                                  end
 
       ending_cpu = Process.times()
       ending_mem = Canvas.sample_memory()
@@ -143,6 +143,7 @@
 
   def tag_identifier(tag, identifier)
     return unless identifier
+
     "#{tag}:#{identifier}"
   end
 
@@ -150,27 +151,25 @@
   # object won't be caught.
   def client_identifiers(request)
     request.env['canvas.request_throttle.user_id'] ||= [
-        (token_string = AuthenticationMethods.access_token(request, :GET).presence) && "token:#{AccessToken.hashed_token(token_string)}",
-        tag_identifier("user", AuthenticationMethods.user_id(request).presence),
-        tag_identifier("session", session_id(request).presence),
-        tag_identifier("tool", tool_id(request)),
-        tag_identifier("ip", request.ip)
-      ].compact
+      (token_string = AuthenticationMethods.access_token(request, :GET).presence) && "token:#{AccessToken.hashed_token(token_string)}",
+      tag_identifier("user", AuthenticationMethods.user_id(request).presence),
+      tag_identifier("session", session_id(request).presence),
+      tag_identifier("tool", tool_id(request)),
+      tag_identifier("ip", request.ip)
+    ].compact
   end
 
   def tool_id(request)
-<<<<<<< HEAD
-    return unless (request.request_method_symbol == :post && request.fullpath =~ %r{/api/lti/v1/tools/([^/]+)/(?:ext_)?grade_passback})
-=======
     return unless request.request_method_symbol == :post && request.fullpath =~ %r{/api/lti/v1/tools/([^/]+)/(?:ext_)?grade_passback}
 
->>>>>>> 75b2b932
     tool_id = $1
     return unless tool_id =~ Api::ID_REGEX
+
     # yes, a db lookup, but we're only loading it for these two actions,
     # and only if another identifier couldn't be found
     tool = ContextExternalTool.find_by(id: tool_id)
     return unless tool
+
     tool.domain
   end
 
@@ -205,9 +204,8 @@
 
   def rate_limit_exceeded
     [403,
-     {'Content-Type' => 'text/plain; charset=utf-8', 'X-Rate-Limit-Remaining' => '0.0'},
-     ["403 #{Rack::Utils::HTTP_STATUS_CODES[403]} (Rate Limit Exceeded)\n"]
-    ]
+     { 'Content-Type' => 'text/plain; charset=utf-8', 'X-Rate-Limit-Remaining' => '0.0' },
+     ["403 #{Rack::Utils::HTTP_STATUS_CODES[403]} (Rate Limit Exceeded)\n"]]
   end
 
   def report_on_stats(db_runtime, account, starting_mem, ending_mem, user_cpu, system_cpu)
@@ -220,10 +218,10 @@
     if account&.shard&.database_server
       InstStatsd::Statsd.timing("requests_system_cpu.cluster_#{account.shard.database_server.id}", system_cpu,
                                 short_stat: 'requests_system_cpu',
-                                tags: {cluster: account.shard.database_server.id})
+                                tags: { cluster: account.shard.database_server.id })
       InstStatsd::Statsd.timing("requests_user_cpu.cluster_#{account.shard.database_server.id}", user_cpu,
                                 short_stat: 'requests_user_cpu',
-                                tags: {cluster: account.shard.database_server.id})
+                                tags: { cluster: account.shard.database_server.id })
     end
 
     mem_stat = if starting_mem == 0 || ending_mem == 0
@@ -291,7 +289,7 @@
       @up_front_cost_regex_map ||=
         begin
           hash = RequestThrottle.dynamic_settings['up_front_cost_by_path_regex'] || {}
-          hash.keys.select{|k| k.is_a?(String)}.map{|k| hash[Regexp.new(k)] = hash.delete(k)} #regexify strings
+          hash.keys.select { |k| k.is_a?(String) }.map { |k| hash[Regexp.new(k)] = hash.delete(k) } # regexify strings
           hash.each do |k, v|
             unless k.is_a?(Regexp) && v.is_a?(Numeric)
               ::Rails.logger.error("ERROR in request_throttle.yml: up_front_cost_by_path_regex must use Regex => Numeric key-value pairs")
