# frozen_string_literal: true

#
# Copyright (C) 2013 - present Instructure, Inc.
#
# This file is part of Canvas.
#
# Canvas is free software: you can redistribute it and/or modify it under
# the terms of the GNU Affero General Public License as published by the Free
# Software Foundation, version 3 of the License.
#
# Canvas is distributed in the hope that it will be useful, but WITHOUT ANY
# WARRANTY; without even the implied warranty of MERCHANTABILITY or FITNESS FOR
# A PARTICULAR PURPOSE. See the GNU Affero General Public License for more
# details.
#
# You should have received a copy of the GNU Affero General Public License along
# with this program. If not, see <http://www.gnu.org/licenses/>.
#

class RequestThrottle
  # this @@last_sample data isn't thread-safe, and if canvas ever becomes
  # multi-threaded, we'll have to just get rid of it since we can't measure
  # per-thread heap used
  @@last_sample = 0

  class ActionControllerLogSubscriber < ActiveSupport::LogSubscriber
    def process_action(event)
      # we don't have access to the request here, so we can't just put this in the env
      Thread.current[:request_throttle_db_runtime] = (event.payload[:db_runtime] || 0) / 1000.0
    end
  end
  ActionControllerLogSubscriber.attach_to :action_controller

  def db_runtime(_request)
    Thread.current[:request_throttle_db_runtime]
  end

  def initialize(app)
    @app = app
  end

  def call(env)
    starting_mem = Canvas.sample_memory
    starting_cpu = Process.times

    request = ActionDispatch::Request.new(env)

    # NOTE: calling fullpath was a workaround for a rails bug where some ActionDispatch::Request methods blow
    # up when using certain servers until fullpath is called once to set env['REQUEST_URI']
    # so don't remove
    path = request.fullpath

    status, headers, response = nil
    throttled = false
    bucket = LeakyBucket.new(client_identifier(request))

    up_front_cost = bucket.get_up_front_cost_for_path(path)
    pre_judged = (approved?(request) || blocked?(request))
    cost = bucket.reserve_capacity(up_front_cost, request_prejudged: pre_judged) do
      status, headers, response = if allowed?(request, bucket)
                                    @app.call(env)
                                  else
                                    throttled = true
                                    rate_limit_exceeded
                                  end

      ending_cpu = Process.times
      ending_mem = Canvas.sample_memory

      user_cpu = ending_cpu.utime - starting_cpu.utime
      system_cpu = ending_cpu.stime - starting_cpu.stime
      account = env["canvas.domain_root_account"]
      db_runtime = (self.db_runtime(request) || 0.0)
      report_on_stats(db_runtime, account, starting_mem, ending_mem, user_cpu, system_cpu)
      cost = calculate_cost(user_cpu, db_runtime, env)
      cost
    end

    if client_identifier(request) && !client_identifier(request).starts_with?("session")
      headers["X-Request-Cost"] = cost.to_s unless throttled
      headers["X-Rate-Limit-Remaining"] = bucket.remaining.to_s
      headers["X-Rate-Limit-Remaining"] = 0.0.to_s if blocked?(request)
    end

    [status, headers, response]
  end

  # currently we define cost as the amount of user cpu time plus the amount
  # of time spent in db queries, plus any arbitrary cost the app assigns.
  # The CPU and DB costs are weighted according to settings so they
  # can be dialed up or down individually if we need to have them contribute more or
  # less to overall throttling behaviour.  Overall throttling prevelency
  # not related to any specific subcategory of time sinks should be controlled by tuning the
  # "request_throttle.outflow" setting instead, which impacts how quickly
  # the bucket leaks.
  def calculate_cost(user_time, db_time, env)
    extra_time = env.fetch("extra-request-cost", 0)
    extra_time = 0 unless extra_time.is_a?(Numeric) && extra_time >= 0
    cpu_cost = Setting.get("request_throttle.cpu_cost_weight", "1.0").to_f
    db_cost = Setting.get("request_throttle.db_cost_weight", "1.0").to_f
    (user_time * cpu_cost) + (db_time * db_cost) + extra_time
  end

  def subject_to_throttling?(request)
    self.class.enabled? && Canvas.redis_enabled? && !approved?(request) && !blocked?(request)
  end

  def allowed?(request, bucket)
    if approved?(request)
      true
    elsif blocked?(request)
      # blocking is useful even if throttling is disabled, this is left in intentionally
      Rails.logger.info("blocking request due to blocklist, client id: #{client_identifiers(request).inspect} ip: #{request.remote_ip}")
      InstStatsd::Statsd.increment("request_throttling.blocked")
      false
    else
      if bucket.full?
        if RequestThrottle.enabled?
          InstStatsd::Statsd.increment("request_throttling.throttled")
          Rails.logger.info("blocking request due to throttling, client id: #{client_identifier(request)} bucket: #{bucket.to_json}")
          return false
        else
          Rails.logger.info("WOULD HAVE throttled request (config disabled), client id: #{client_identifier(request)} bucket: #{bucket.to_json}")
        end
      end
      true
    end
  end

  def blocked?(request)
    client_identifiers(request).any? { |id| self.class.blocklist.include?(id) }
  end

  def approved?(request)
    client_identifiers(request).any? { |id| self.class.approvelist.include?(id) }
  end

  def client_identifier(request)
    client_identifiers(request).first
  end

  def tag_identifier(tag, identifier)
    return unless identifier

    "#{tag}:#{identifier}"
  end

  # This is cached on the request, so a theoretical change to the request
  # object won't be caught.
  def client_identifiers(request)
    request.env["canvas.request_throttle.user_id"] ||= [
      tag_identifier("lti_advantage", lti_advantage_client_id_and_cluster(request)),
      tag_identifier("service_user_key", site_admin_service_user_key(request)),
      (token_string = AuthenticationMethods.access_token(request, :GET).presence) && "token:#{AccessToken.hashed_token(token_string)}",
      tag_identifier("user", AuthenticationMethods.user_id(request).presence),
      tag_identifier("session", session_id(request).presence),
      tag_identifier("tool", tool_id(request)),
      tag_identifier("ip", request.ip)
    ].compact
  end

  # Bucket based on LTI Advantage client_id. Routes are identified by a combination of path
  # and whether the controller uses the LtiServices concern -- see lti_advantage_route? method.
  def lti_advantage_client_id_and_cluster(request)
    return unless Lti::IMS::AdvantageAccessTokenRequestHelper.lti_advantage_route?(request)

    client_id = Lti::IMS::AdvantageAccessTokenRequestHelper.token(request)&.client_id
    return unless client_id

    cluster_id = request.env["canvas.domain_root_account"]&.shard&.database_server_id
    "#{client_id}-#{cluster_id}"
  rescue Lti::IMS::AdvantageErrors::AdvantageClientError
    nil
  end

  def tool_id(request)
    return unless request.request_method_symbol == :post && request.fullpath =~ %r{/api/lti/v1/tools/([^/]+)/(?:ext_)?grade_passback}

    tool_id = $1
    return unless Api::ID_REGEX.match?(tool_id)

    # yes, a db lookup, but we're only loading it for these two actions,
    # and only if another identifier couldn't be found
    tool = ContextExternalTool.find_by(id: tool_id)
    return unless tool

    tool.domain
  end

  def session_id(request)
    request.env["rack.session.options"].try(:[], :id)
  end

  def site_admin_service_user_key(request)
<<<<<<< HEAD
    # We only want to allow this approvelist method for requests using the correct User-Agent
    # Example: `inst-service-name/2d0c1jk2 (region: us-east-1; host: 1de983c20j1ak2; env: production)`
    regexp = %r{^
      inst-[a-z0-9_-]+?/[a-z0-9_-]+?\s*?
      \(\s*?
        region:\s*?[a-z0-9_-]+?;\s*?
        host:\s*?[a-z0-9._-]+?;\s*?
        env:\s*?[a-z0-9_-]+?\s*?
      \)\s*?
      $}xi.freeze
=======
    # We only want to allow this approvelist method for User-Agent strings that match the following format:
    # Example (short): `inst-service-name/2d0c1jk2`
    # Example (full): `inst-service-name/2d0c1jk2 (region: us-east-1; host: 1de983c20j1ak2; env: production)`
    regexp = %r{^inst-[a-z0-9_-]+/[a-z0-9]+.*$}i.freeze
>>>>>>> 0889f4aa
    return unless regexp.match?(request.user_agent)

    return unless (token_string = AuthenticationMethods.access_token(request))

    return unless AccessToken.site_admin?(token_string)

    AccessToken.authenticate(token_string).global_developer_key_id
  end

  def self.blocklist
    @blocklist ||= list_from_setting("request_throttle.blocklist")
  end

  def self.approvelist
    @approvelist ||= list_from_setting("request_throttle.approvelist")
  end

  def self.reload!
    @approvelist = @blocklist = @dynamic_settings = nil
    LeakyBucket.reload!
  end

  def self.enabled?
    Setting.get("request_throttle.enabled", "true") == "true"
  end

  def self.list_from_setting(key)
    Set.new(Setting.get(key, "").split(",").map { |i| i.gsub(/^\s+|\s*(?:;.+)?\s*$/, "") }.reject(&:blank?))
  end

  def self.dynamic_settings
    @dynamic_settings ||= YAML.safe_load(DynamicSettings.find(tree: :private)["request_throttle.yml", failsafe: ""] || "") || {}
  end

  def rate_limit_exceeded
    [403,
     { "Content-Type" => "text/plain; charset=utf-8", "X-Rate-Limit-Remaining" => "0.0" },
     ["403 #{Rack::Utils::HTTP_STATUS_CODES[403]} (Rate Limit Exceeded)\n"]]
  end

  def report_on_stats(db_runtime, account, starting_mem, ending_mem, user_cpu, system_cpu)
    RequestContext::Generator.add_meta_header("b", starting_mem)
    RequestContext::Generator.add_meta_header("m", ending_mem)
    RequestContext::Generator.add_meta_header("u", "%.2f" % [user_cpu])
    RequestContext::Generator.add_meta_header("y", "%.2f" % [system_cpu])
    RequestContext::Generator.add_meta_header("d", "%.2f" % [db_runtime])

    if account&.shard&.database_server
      InstStatsd::Statsd.timing("requests_system_cpu.cluster_#{account.shard.database_server.id}", system_cpu,
                                short_stat: "requests_system_cpu",
                                tags: { cluster: account.shard.database_server.id })
      InstStatsd::Statsd.timing("requests_user_cpu.cluster_#{account.shard.database_server.id}", user_cpu,
                                short_stat: "requests_user_cpu",
                                tags: { cluster: account.shard.database_server.id })
    end

    mem_stat = if starting_mem == 0 || ending_mem == 0
                 "? ? ? ?"
               else
                 "#{starting_mem} #{ending_mem} #{ending_mem - starting_mem} #{@@last_sample}"
               end

    Rails.logger.info "[STAT] #{mem_stat} #{user_cpu} #{system_cpu}"
    @@last_sample = ending_mem
  end

  # Our leaky bucket has a separate high water mark (where the bucket is
  # considered "full") and maximum.
  # Think of the HWM as a line on the inside of the bucket, where the bucket is
  # considered full if the bucket gets filled past that line, but the bucket
  # can continue to hold more up to the maximum (top of the bucket).
  # The reason we add this to the normal leaky bucket algorithm is if maximum
  # and hwm were equal, then the bucket would always leak at least a tiny bit
  # by the beginning of the next request, and thus would never be considered
  # full.
  LeakyBucket = Struct.new(:client_identifier, :count, :last_touched) do # rubocop:disable Lint/StructNewOverride
    def initialize(client_identifier, count = 0.0, last_touched = nil)
      super
    end

    def redis
      @redis ||= Canvas.redis.respond_to?(:node_for) ? Canvas.redis.node_for(cache_key) : Canvas.redis
    end

    # Cache this on the class, so we don't load the lua script on each request.
    def self.lua
      @lua ||= ::Redis::Scripting::Module.new(nil, File.join(File.dirname(__FILE__), "request_throttle"))
    end

    def cache_key
      "request_throttling:#{client_identifier}"
    end

    {
      maximum: 800,
      hwm: 600,
      outflow: 10,
      up_front_cost: 50,
    }.each do |(setting, default)|
      define_method(setting) do
        (self.class.custom_settings_hash[client_identifier]&.[](setting.to_s) ||
          Setting.get("request_throttle.#{setting}", default)).to_f
      end
    end

    def self.custom_settings_hash
      @custom_settings_hash ||= begin
        JSON.parse(
          Setting.get("request_throttle.custom_settings", "{}")
        )
      rescue JSON::JSONError
        {}
      end
    end

    def self.up_front_cost_by_path_regex
      @up_front_cost_regex_map ||=
        begin
          hash = RequestThrottle.dynamic_settings["up_front_cost_by_path_regex"] || {}
          hash.keys.select { |k| k.is_a?(String) }.map { |k| hash[Regexp.new(k)] = hash.delete(k) } # regexify strings
          hash.each do |k, v|
            next if k.is_a?(Regexp) && v.is_a?(Numeric)

            ::Rails.logger.error("ERROR in request_throttle.yml: up_front_cost_by_path_regex must use Regex => Numeric key-value pairs")
            hash.clear
            break
          end
          hash
        end
    end

    def self.reload!
      @custom_settings_hash = nil
      @up_front_cost_regex_map = nil
    end

    # up_front_cost is a placeholder cost. Essentially it adds some cost to
    # doing multiple requests in parallel, but that cost is transient -- it
    # disappears again when the request finishes.
    def get_up_front_cost_for_path(path)
      # if it matches any of the regexes in the setting, return the specified cost
      self.class.up_front_cost_by_path_regex.each do |regex, cost|
        return cost if regex&.match?(path)
      end
      up_front_cost # otherwise use the default
    end

    # This method does an initial increment by the up_front_cost, loading the
    # data out of redis at the same time. It then yields to the block,
    # expecting the block to return the final cost. It then increments again,
    # subtracting the initial up_front_cost from the final cost to erase it.
    def reserve_capacity(up_front_cost = self.up_front_cost, request_prejudged: false)
      increment(0, up_front_cost) unless request_prejudged
      cost = yield
    ensure
      increment(cost || 0, -up_front_cost) unless request_prejudged
    end

    def full?
      count >= hwm
    end

    def remaining
      hwm - count
    end

    # This is where we both leak and then increment by the given cost amount,
    # all in lua on the redis server.
    # We do this all in lua to save on redis calls.
    # Without lua, we'd have to use a redis optimistic transaction, reading the
    # old values, and then pushing the new values. That would take at least 2
    # round trips, and possibly more when we get a transaction conflict.
    # amount and reserve_cost are passed separately for logging purposes.
    def increment(amount, reserve_cost = 0, current_time = Time.now)
      if client_identifier.blank? || !Canvas.redis_enabled?
        return
      end

      current_time = current_time.to_f
      Rails.logger.debug("request throttling increment: #{([amount, reserve_cost, current_time] + as_json.to_a).to_json}")
      redis = self.redis
      count, last_touched = LeakyBucket.lua.run(:increment_bucket, [cache_key], [amount + reserve_cost, current_time, outflow, maximum], redis)
      self.count = count.to_f
      self.last_touched = last_touched.to_f
    end
  end
end

Canvas::Reloader.on_reload { RequestThrottle.reload! }<|MERGE_RESOLUTION|>--- conflicted
+++ resolved
@@ -193,23 +193,10 @@
   end
 
   def site_admin_service_user_key(request)
-<<<<<<< HEAD
-    # We only want to allow this approvelist method for requests using the correct User-Agent
-    # Example: `inst-service-name/2d0c1jk2 (region: us-east-1; host: 1de983c20j1ak2; env: production)`
-    regexp = %r{^
-      inst-[a-z0-9_-]+?/[a-z0-9_-]+?\s*?
-      \(\s*?
-        region:\s*?[a-z0-9_-]+?;\s*?
-        host:\s*?[a-z0-9._-]+?;\s*?
-        env:\s*?[a-z0-9_-]+?\s*?
-      \)\s*?
-      $}xi.freeze
-=======
     # We only want to allow this approvelist method for User-Agent strings that match the following format:
     # Example (short): `inst-service-name/2d0c1jk2`
     # Example (full): `inst-service-name/2d0c1jk2 (region: us-east-1; host: 1de983c20j1ak2; env: production)`
     regexp = %r{^inst-[a-z0-9_-]+/[a-z0-9]+.*$}i.freeze
->>>>>>> 0889f4aa
     return unless regexp.match?(request.user_agent)
 
     return unless (token_string = AuthenticationMethods.access_token(request))
