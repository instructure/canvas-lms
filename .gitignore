--- conflicted
+++ resolved
@@ -25,12 +25,8 @@
 /db/*.sqlite*
 /db/*sql
 /exports/
-<<<<<<< HEAD
 #Gemfile.lock # Commenting out and checking in Gemfile.lock to get Capistrano deploys working.  It runs bundle install --deployment which requires this to be checked in.
-=======
-Gemfile.lock
 Gemfile.lock2
->>>>>>> c5ec976a
 Gemfile.lock3
 Gemfile.lock4
 /log/
