--- conflicted
+++ resolved
@@ -90,11 +90,7 @@
   gem 'coffee-script-source',  '1.3.1' #pinned so everyone's compiled output matches
   gem 'bluecloth',    '2.0.10' # for generating api docs
   gem 'parallel',     '0.5.16'
-<<<<<<< HEAD
-  gem 'parallelized_specs', '0.3.54'
-=======
   gem 'parallelized_specs', '0.3.86'
->>>>>>> b3ade0a6
   gem 'mocha',        '0.12.3', :require => 'mocha_standalone'
   gem 'rcov',         '0.9.9'
   gem 'rspec',        '1.3.2'
