source 'https://rubygems.org/'

# this has to use 1.8.7 hash syntax to not raise a parser exception on 1.8.7
if RUBY_VERSION == "2.0.0"
  warn "Ruby 2.0 support is untested"
  ruby '2.0.0', :engine => 'ruby', :engine_version => '2.0.0'
elsif RUBY_VERSION == "2.1.0"
  warn "Ruby 2.1 support is untested"
  ruby '2.1.0', :engine => 'ruby', :engine_version => '2.1.0'
else
  ruby '1.9.3', :engine => 'ruby', :engine_version => '1.9.3'
end

# enforce the version of bundler itself, to avoid any surprises
required_bundler_version = '1.5.1'..'1.5.3'
gem 'bundler', [">=#{required_bundler_version.first}", "<=#{required_bundler_version.last}"]

unless required_bundler_version.include?(Bundler::VERSION)
  if Bundler::VERSION < required_bundler_version.first
    bundle_command = "gem install bundler -v #{required_bundler_version.last}"
  else
    require 'shellwords'
    bundle_command = "bundle _#{required_bundler_version.last}_ #{ARGV.map { |a| Shellwords.escape(a) }.join(' ')}"
  end

  warn "Bundler version #{required_bundler_version.first} is required; you're currently running #{Bundler::VERSION}. Maybe try `#{bundle_command}`."
  exit 1
end

require File.expand_path("../config/canvas_rails3", __FILE__)

# patch bundler to do github over https
unless Bundler::Dsl.private_instance_methods.include?(:_old_normalize_options)
  class Bundler::Dsl
    alias_method :_old_normalize_options, :_normalize_options
    def _normalize_options(name, version, opts)
      _old_normalize_options(name, version, opts)
      opts['git'].sub!('git://', 'https://') if opts['git'] && opts['git'] =~ %r{^git://github.com}
    end
  end
end

platforms :ruby_20, :ruby_21 do
  gem 'syck', '1.0.1'
  gem 'iconv', '1.0.3'
end

if CANVAS_RAILS2
  # If you have a license to rails lts, you can create a vendor/plugins/*/RAILS_LTS yaml file
  # with the Gemfile `gem` command to use (pointing to the private repo with your username/password).
  # Otherwise, the free community version of rails lts will be used.
  lts_file = Dir.glob(File.expand_path("../vendor/plugins/*/RAILS_LTS", __FILE__)).first
  if lts_file
    eval(File.read(lts_file))
  else
    gem 'rails', :github => 'makandra/rails', :branch => '2-3-lts', :ref => 'e86daf8ff727d5efc0040c876ba00c9444a5d915'
  end
  # AMS needs to be loaded BEFORE authlogic because it defines the constant
  # "ActiveModel", and aliases ActiveRecord::Errors to ActiveModel::Errors
  # so Authlogic will use the right thing when it detects that ActiveModel
  # is defined.
  gem 'active_model_serializers_rails_2.3', '0.9.0pre2', :require => 'active_model_serializers'
  gem 'authlogic', '2.1.3'
else
  # just to be clear, Canvas is NOT READY to run under Rails 3 in production
  gem 'rails', '3.2.15'
  gem 'active_model_serializers', '0.9.0pre',
    :github => 'rails-api/active_model_serializers', :ref => '99fa399ae6dc071b97b15e1ef2b42f0d23c492ec'
  gem 'authlogic', '3.2.0'
end

gem "aws-sdk", '1.21.0'
  gem 'uuidtools', '2.1.4'
gem 'barby', '0.5.0'
gem 'bcrypt-ruby', '3.0.1'
gem 'builder', '3.0.0'
gem 'canvas_connect', '0.3.2'
<<<<<<< HEAD
=======
  gem 'adobe_connect', '1.0.0'
>>>>>>> b29a630f
gem 'canvas_webex', '0.12'
gem 'daemons', '1.1.0'
gem 'diff-lcs', '1.1.3', :require => 'diff/lcs'
if CANVAS_RAILS2
  gem 'encrypted_cookie_store-instructure', '1.0.5', :require => 'encrypted_cookie_store'
else
  gem 'encrypted_cookie_store-instructure', '1.1.1', :require => 'encrypted_cookie_store'
end
gem 'erubis', '2.7.0'
if CANVAS_RAILS2
  gem 'fake_arel', '1.4.0'
  gem 'fake_rails3_routes', '1.0.4'
    gem 'journey', '1.0.4'
end
gem 'ffi', '1.1.5'
gem 'hairtrigger', '0.2.3'
  gem 'ruby2ruby', '2.0.7'
gem 'sass', '3.2.3'
gem 'hashery', '1.3.0', :require => 'hashery/dictionary'
gem 'highline', '1.6.1'
gem 'hoe', '3.8.1'
gem 'i18n', '0.6.8'
gem 'i18nema', '0.0.7'
gem 'icalendar', '1.1.5'
gem 'jammit', '0.6.6'
  gem 'cssmin', '1.0.3'
  gem 'jsmin', '1.0.1'
gem 'json', '1.8.1'
gem 'oj', '2.1.7'
unless CANVAS_RAILS2
  gem 'rails-patch-json-encode', '0.0.1'
end
# native xml parsing, diigo
gem 'libxml-ruby', '2.6.0', :require => 'xml/libxml'
gem 'macaddr', '1.0.0' # macaddr 1.2.0 tries to require 'systemu' which isn't a dependency
gem 'mail', '2.5.4'
  gem 'treetop', '1.4.15'
    gem 'polyglot', '0.3.3'
gem 'marginalia', '1.1.3', :require => false
gem 'mime-types', '1.17.2', :require => 'mime/types'
# attachment_fu (even the current technoweenie one on github) does not work
# with mini_magick 3.1
gem 'mini_magick', '1.3.2'
  gem 'subexec', '0.0.4'
gem 'multi_json', '1.8.2'
gem 'netaddr', '1.5.0'
gem 'nokogiri', '1.5.6'
# oauth gem, with rails3 fixes rolled in
gem 'oauth-instructure', '0.4.10', :require => 'oauth'
gem 'rack', CANVAS_RAILS2 ? '1.1.3' : '1.4.5'
gem 'rake', '10.1.1'
gem 'rdoc', '3.12'
gem 'ratom-instructure', '0.6.9', :require => "atom" # custom gem until necessary changes are merged into mainstream
gem 'rdiscount', '1.6.8'
gem 'ritex', '1.0.1'
unless CANVAS_RAILS2
  gem 'routing_concerns', '0.1.0'
end
gem 'rotp', '1.4.1'
gem 'rqrcode', '0.4.2'
gem 'rscribd', '1.2.0'
gem 'net-ldap', '0.3.1', :require => 'net/ldap'
gem 'ruby-saml-mod', '0.1.24'
gem 'rubycas-client', '2.2.1'
gem 'rubyzip', '1.0.0', :require => 'zip'
gem 'zip-zip', '0.2' # needed until plugins use the new namespace
gem 'safe_yaml', '0.9.7', :require => false
gem 'safe_yaml-instructure', '0.8.0', :require => false
  gem 'hashie', '2.0.5'
gem 'sanitize', '2.0.3'
gem 'shackles', '1.0.2'
unless CANVAS_RAILS2
  gem 'switchman', '0.0.1', :github => "instructure/switchman"
end
gem 'tzinfo', '0.3.35'
gem 'useragent', '0.4.16'
gem 'uuid', '2.3.2'
if CANVAS_RAILS2
  gem 'folio-pagination-legacy', '0.0.3', :require => 'folio/rails'
  gem 'will_paginate', '2.3.15', :require => false
else
  gem 'folio-pagination', '0.0.3', :require => 'folio/rails'
  gem 'will_paginate', '3.0.4', :require => false
end
gem 'xml-simple', '1.0.12', :require => 'xmlsimple'
gem 'foreigner', '0.9.2'
gem 'crocodoc-ruby', '0.0.1', :require => 'crocodoc'
# needs https://github.com/regru/premailer/commit/8d3ae698eff135011b19e1587a68c399ec97b185
# we can go back to the gem once 1.7.8 is released
gem 'regru-premailer', :require => 'premailer', :github => "regru/premailer", :ref => "08a73c70701f5d81bc4a5cf6c959a45ad94db88e"
  gem 'css_parser', '1.3.5'
  gem 'htmlentities', '4.3.1'

gem 'adheres_to_policy', :path => 'gems/adheres_to_policy'
gem 'canvas_breach_mitigation', :path => 'gems/canvas_breach_mitigation'
gem 'canvas_crummy', :path => 'gems/canvas_crummy'
gem 'canvas_mimetype_fu', :path => 'gems/canvas_mimetype_fu'
gem 'canvas_sanitize', :path => 'gems/canvas_sanitize'
gem 'canvas_stringex', :path => 'gems/canvas_stringex'
gem 'lti_outbound', :path => 'gems/lti_outbound'
gem 'html_text_helper', :path => 'gems/html_text_helper'

group :assets do
  gem 'compass-rails', '1.0.3'
    gem 'compass', '0.12.2'
      gem 'chunky_png', '1.2.9'
      gem 'fssm', '0.2.10'
  gem 'dress_code', '1.0.2'
    gem 'colored', '1.2'
    gem 'mustache', '0.99.5'
    gem 'pygments.rb', '0.5.4'
      gem 'posix-spawn', '0.3.8'
      gem 'yajl-ruby', '1.1.0'
end

group :mysql do
  gem 'mysql2', '0.2.18'
end

group :postgres do
  gem 'pg', '0.15.0'
end

group :sqlite do
  gem 'sqlite3', '1.3.8'
end

group :test do

  gem 'simplecov', '0.8.2', :require => false
    gem 'docile', '1.1.3'
  gem 'simplecov-rcov', '0.2.3', :require => false
  gem 'bluecloth', '2.0.10' # for generating api docs
    gem 'redcarpet', '3.0.0'
  gem 'mocha', '1.0.0.alpha', :require => false
    gem 'metaclass', '0.0.2'
  gem 'thin', '1.5.1'
    gem 'eventmachine', '1.0.3'
  if CANVAS_RAILS2
    gem 'rspec', '1.3.2'
    gem 'rspec-rails', '1.3.4'
  else
    gem 'rspec', '2.14.1'
    gem 'rspec-rails', '2.14.1'
  end
  gem 'sequel', '4.5.0', :require => false
  gem 'selenium-webdriver', '2.39.0'
    gem 'childprocess', '0.4.0'
    gem 'websocket', '1.0.7'
  gem 'webrat', '0.7.3'
    gem 'rack-test', '0.6.2', :require => false
  gem 'webmock', '1.16.1', :require => false
    gem 'addressable', '2.3.5'
    gem 'crack', '0.4.1'
  gem 'yard', '0.8.0'
  gem 'yard-appendix', '>=0.1.8'
  gem 'timecop', '0.6.3'
  gem 'test-unit', '1.2.3'
  gem 'bullet', '4.5.0', :require => false
    gem 'uniform_notifier', '1.4.0'
end

group :development do
  gem 'guard', '1.8.0'
  gem 'listen', '~>1.3' # pinned to fix guard error
  gem 'rb-inotify', '~>0.9.0', :require => false
  gem 'rb-fsevent', :require => false
  gem 'rb-fchange', :require => false

  # Option to DISABLE_RUBY_DEBUGGING is helpful IDE-based debugging.
  # The ruby debug gems conflict with the IDE-based debugger gem.
  # Set this option in your dev environment to disable.
  unless ENV['DISABLE_RUBY_DEBUGGING']
    gem 'byebug', '2.4.1', :platforms => [:ruby_20, :ruby_21]
    gem 'debugger', '1.5.0', :platforms => :ruby_19
  end
end

group :development, :test do
  gem 'coffee-script', '2.2.0'
  gem 'coffee-script-source', '1.6.2' #pinned so everyone's compiled output matches
  gem 'execjs', '1.4.0'
  gem 'parallel', '0.5.16'
end

group :i18n_tools do
  gem 'ruby_parser', '3.1.3'
  gem 'sexp_processor', '4.2.1'
  gem 'ya2yaml', '0.30'
end

group :redis do
  gem 'instructure-redis-store', '1.0.0.2.instructure1', :require => 'redis-store'
  gem 'redis', '3.0.1'
  gem 'redis-scripting', '1.0.1'
end

group :cassandra do
  gem 'cassandra-cql', '1.2.1', :github => 'kreynolds/cassandra-cql', :ref => 'd100be075b04153cf4116da7512892a1e8c0a7e4' #dependency of canvas_cassandra
    gem 'simple_uuid', '0.4.0'
    gem 'thrift', '0.8.0'
    gem 'thrift_client', '0.8.4'
  gem "canvas_cassandra", path: "gems/canvas_cassandra"
end

group :embedly do
  gem 'embedly', '1.5.5'
    gem 'oauth', '0.4.7'
    gem 'querystring', '0.1.0'
    gem 'typhoeus', '0.3.3'
end

group :statsd do
  gem 'statsd-ruby', '1.0.0', :require => 'statsd'
end

group :icu do
  gem 'ffi-icu', '0.1.2'
end

# Non-standard Canvas extension to Bundler behavior -- load the Gemfiles from
# plugins.
Dir[File.join(File.dirname(__FILE__), 'vendor/plugins/*/Gemfile')].each do |g|
  eval(File.read(g))
end<|MERGE_RESOLUTION|>--- conflicted
+++ resolved
@@ -75,10 +75,7 @@
 gem 'bcrypt-ruby', '3.0.1'
 gem 'builder', '3.0.0'
 gem 'canvas_connect', '0.3.2'
-<<<<<<< HEAD
-=======
   gem 'adobe_connect', '1.0.0'
->>>>>>> b29a630f
 gem 'canvas_webex', '0.12'
 gem 'daemons', '1.1.0'
 gem 'diff-lcs', '1.1.3', :require => 'diff/lcs'
