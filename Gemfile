# frozen_string_literal: true

# What have they done to the Gemfile???
#
# Relax. Breathe deep. All the gems are still there; they're just loaded in
# various files in Gemfile.d/. This allows us to require gems locally that we
# might not want to commit to our public repo. We can maintain a customized
# list of gems for development and debuggery, without affecting our ability to
# merge with canvas-lms
#

source "https://rubygems.org/"

plugin "bundler_lockfile_extensions", path: "gems/bundler_lockfile_extensions"

require File.expand_path("config/canvas_rails_switcher", __dir__)

# Bundler evaluates this from a non-global context for plugins, so we have
# to explicitly pop up to set global constants
# rubocop:disable Style/RedundantConstantBase

# will already be defined during the second Gemfile evaluation
::CANVAS_INCLUDE_PLUGINS = true unless defined?(::CANVAS_INCLUDE_PLUGINS)

if Plugin.installed?("bundler_lockfile_extensions")
  Plugin.send(:load_plugin, "bundler_lockfile_extensions") unless defined?(BundlerLockfileExtensions)

  unless BundlerLockfileExtensions.enabled?
    default = true
    SUPPORTED_RAILS_VERSIONS.product([nil, true]).each do |rails_version, include_plugins|
      prepare = lambda do
        Object.send(:remove_const, :CANVAS_RAILS)
        ::CANVAS_RAILS = rails_version
        Object.send(:remove_const, :CANVAS_INCLUDE_PLUGINS)
        ::CANVAS_INCLUDE_PLUGINS = include_plugins
      end

      lockfile = ["Gemfile", "rails#{rails_version.delete(".")}", include_plugins && "plugins", "lock"].compact.join(".")
      lockfile = nil if default
      # only the first lockfile is the default
      default = false

      current = rails_version == CANVAS_RAILS && include_plugins

      add_lockfile(lockfile,
<<<<<<< HEAD
                   current: current,
                   prepare: prepare,
=======
                   current:,
                   prepare:,
>>>>>>> b3b750c9
                   allow_mismatched_dependencies: rails_version != SUPPORTED_RAILS_VERSIONS.first,
                   enforce_pinned_additional_dependencies: include_plugins)
    end

    Dir["Gemfile.d/*.lock", "gems/*/Gemfile.lock", base: Bundler.root].each do |gem_lockfile_name|
      return unless add_lockfile(gem_lockfile_name,
                                 gemfile: gem_lockfile_name.sub(/\.lock$/, ""),
                                 allow_mismatched_dependencies: false)
    end
  end
end
# rubocop:enable Style/RedundantConstantBase

# Bundler's first pass parses the entire Gemfile and calls to additional sources
# makes it actually go and retrieve metadata from them even though the plugin will
# never exist there. Short-circuit it here if we're in the plugin-specific DSL
# phase to prevent that from happening.
return if method(:source).owner == Bundler::Plugin::DSL

module PreferGlobalRubyGemsSource
  def rubygems_sources
    [global_rubygems_source] + non_global_rubygems_sources
  end
end
<<<<<<< HEAD
::Bundler::SourceList.prepend(PreferGlobalRubyGemsSource)
=======
Bundler::SourceList.prepend(PreferGlobalRubyGemsSource)
>>>>>>> b3b750c9

module GemOverride
  def gem(name, *version, path: nil, **kwargs)
    # Bundler calls `gem` internally by passing a splat with a hash as the
    # last argument, instead of properly using kwargs. Detect that.
    if version.last.is_a?(Hash) && kwargs.empty?
      kwargs = version.pop
    end
    vendor_path = File.expand_path("vendor/#{name}", __dir__)
    if File.directory?(vendor_path)
      super(name, path: vendor_path, **kwargs)
    else
      super(name, *version, path:, **kwargs)
    end
  end
end
Bundler::Dsl.prepend(GemOverride)

if CANVAS_INCLUDE_PLUGINS
  Dir[File.join(File.dirname(__FILE__), "gems/plugins/*/Gemfile.d/_before.rb")].each do |file|
    eval_gemfile(file)
  end
end

<<<<<<< HEAD
Dir.glob(File.join(File.dirname(__FILE__), "Gemfile.d", "*.rb")).sort.each do |file|
=======
Dir.glob(File.join(File.dirname(__FILE__), "Gemfile.d", "*.rb")).each do |file|
>>>>>>> b3b750c9
  eval_gemfile(file)
end<|MERGE_RESOLUTION|>--- conflicted
+++ resolved
@@ -43,13 +43,8 @@
       current = rails_version == CANVAS_RAILS && include_plugins
 
       add_lockfile(lockfile,
-<<<<<<< HEAD
-                   current: current,
-                   prepare: prepare,
-=======
                    current:,
                    prepare:,
->>>>>>> b3b750c9
                    allow_mismatched_dependencies: rails_version != SUPPORTED_RAILS_VERSIONS.first,
                    enforce_pinned_additional_dependencies: include_plugins)
     end
@@ -74,11 +69,7 @@
     [global_rubygems_source] + non_global_rubygems_sources
   end
 end
-<<<<<<< HEAD
-::Bundler::SourceList.prepend(PreferGlobalRubyGemsSource)
-=======
 Bundler::SourceList.prepend(PreferGlobalRubyGemsSource)
->>>>>>> b3b750c9
 
 module GemOverride
   def gem(name, *version, path: nil, **kwargs)
@@ -103,10 +94,6 @@
   end
 end
 
-<<<<<<< HEAD
-Dir.glob(File.join(File.dirname(__FILE__), "Gemfile.d", "*.rb")).sort.each do |file|
-=======
 Dir.glob(File.join(File.dirname(__FILE__), "Gemfile.d", "*.rb")).each do |file|
->>>>>>> b3b750c9
   eval_gemfile(file)
 end