--- conflicted
+++ resolved
@@ -41,11 +41,7 @@
 gem 'ritex',          '1.0.1'
 gem 'rscribd',        '1.2.0'
 gem 'ruby-net-ldap',  '0.0.4',  :require => 'net/ldap'
-<<<<<<< HEAD
-gem 'ruby-saml-mod',  '0.1.8'
-=======
 gem 'ruby-saml-mod',  '0.1.14'
->>>>>>> c9dd974e
 gem 'rubycas-client', '2.2.1'
 gem 'rubyzip',        '0.9.4',  :require => 'zip/zip'
 gem 'sanitize',       '2.0.3'
