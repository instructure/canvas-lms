source :rubygems

ONE_NINE = RUBY_VERSION >= "1.9."

gem 'rails',          '2.3.14'
gem 'authlogic',      '2.1.3'
#gem 'aws-s3',         '0.6.2',  :require => 'aws/s3'
# use custom gem until pull request at https://github.com/marcel/aws-s3/pull/41
# is merged into mainline. gem built from https://github.com/lukfugl/aws-s3
gem "aws-s3-instructure", "~> 0.6.2.1319643167",  :require => 'aws/s3'
gem 'bcrypt-ruby',    '3.0.1'
gem 'builder',        '2.1.2'
gem 'daemons',        '1.1.0'
gem 'diff-lcs',       '1.1.2',  :require => 'diff/lcs'
gem 'encrypted_cookie_store-instructure', '1.0.1', :require => 'encrypted_cookie_store'
gem 'erubis',         '2.7.0'
gem 'hairtrigger',    '0.1.13'
gem 'haml',           '3.1.6'
if !ONE_NINE
  gem 'fastercsv', '1.5.3'
end
gem 'hashery',        '1.3.0',  :require => 'hashery/dictionary'
gem 'highline',       '1.6.1'
gem 'i18n',           '0.6.0'
gem 'icalendar',      '1.1.5'
gem 'jammit',         '0.6.0'
gem 'json',           '1.5.2'
# native xml parsing, diigo
gem 'libxml-ruby',    '2.3.2',  :require => 'xml/libxml'
gem 'macaddr',        '1.0.0'  # macaddr 1.2.0 tries to require 'systemu' which isn't a dependency
gem 'mailman',        '0.5.0'
gem 'mime-types',     '1.16',   :require => 'mime/types'
# attachment_fu (even the current technoweenie one on github) does not work
# with mini_magick 3.1
gem 'mini_magick',    '1.3.2'
gem 'netaddr',        '1.5.0'
gem 'nokogiri',       '1.5.0'
gem 'oauth',          '0.4.5'
gem 'rack',           '1.1.3'
gem 'rake',           '< 0.10'
gem 'rdoc',           '3.12'
gem 'ratom-instructure', '0.6.9', :require => "atom" # custom gem until necessary changes are merged into mainstream
if !ONE_NINE
  gem 'rbx-require-relative', '0.0.5'
end
gem 'rdiscount',      '1.6.8'
gem 'require_relative', '1.0.1'
gem 'ritex',          '1.0.1'
gem 'rscribd',        '1.2.0'
gem 'ruby-net-ldap',  '0.0.4',  :require => 'net/ldap'
gem 'ruby-saml-mod',  '0.1.14'
gem 'rubycas-client', '2.2.1'
gem 'rubyzip',        '0.9.4',  :require => 'zip/zip'
gem 'sanitize',       '2.0.3'
gem 'uuid',           '2.3.2'
gem 'will_paginate',  '2.3.15'
gem 'xml-simple',     '1.0.12', :require => 'xmlsimple'
# this is only needed by jammit, but we're pinning at 0.9.4 because 0.9.5 breaks
gem 'yui-compressor', '0.9.4'
gem 'foreigner',      '0.9.2'

group :assets do
  gem 'compass-rails', '1.0.2'
  gem 'bootstrap-sass'
end

group :mysql do
  gem 'mysql',        '2.8.1'
end

group :postgres do
  gem 'pg',           '0.10.1'
end

group :sqlite do
  gem 'sqlite3-ruby', '1.3.2'
end

group :test do
  gem 'coffee-script'
  gem 'coffee-script-source',  '1.3.1' #pinned so everyone's compiled output matches
  gem 'bluecloth',    '2.0.10' # for generating api docs
  gem 'parallel',     '0.5.16'
  gem 'parallelized_specs', '0.1.9'
  gem 'mocha',        '0.10.0'
  gem 'rcov',         '0.9.9'
  gem 'rspec',        '1.3.2'
  gem 'rspec-rails',  '1.3.4'
  gem 'selenium-webdriver', '2.22.2'
  gem 'webrat',       '0.7.3'
  gem 'yard',         '0.8.0'
  if ONE_NINE
    gem 'test-unit',  '1.2.3'
  end
end

group :development do
  gem 'coffee-script'
  gem 'coffee-script-source',  '1.3.1' #pinned so everyone's compiled output matches
  gem 'parallel',     '0.5.16'
  if ONE_NINE
    gem 'debugger',     '1.1.3'
  else
    gem 'ruby-debug',   '0.10.4'
  end
  gem 'guard', '1.0.3'
end

group :i18n_tools do
  gem 'ruby_parser', '2.0.6'
  gem 'sexp_processor', '3.0.5'
  gem 'ya2yaml', '0.30'
<<<<<<< HEAD
  gem 'guard'
  gem 'uglifier'
=======
>>>>>>> f8a97855
end

group :redis do
  gem 'redis-store', '1.0.0.rc1'
end

group :embedly do
  gem 'embedly', '1.5.5'
end

# Non-standard Canvas extension to Bundler behavior -- load the Gemfiles from
# plugins.
Dir[File.join(File.dirname(__FILE__),'vendor/plugins/*/Gemfile')].each do |g|
  eval(File.read(g))
end<|MERGE_RESOLUTION|>--- conflicted
+++ resolved
@@ -110,11 +110,7 @@
   gem 'ruby_parser', '2.0.6'
   gem 'sexp_processor', '3.0.5'
   gem 'ya2yaml', '0.30'
-<<<<<<< HEAD
-  gem 'guard'
   gem 'uglifier'
-=======
->>>>>>> f8a97855
 end
 
 group :redis do
