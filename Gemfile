--- conflicted
+++ resolved
@@ -4,10 +4,6 @@
   raise "Canvas requires Ruby 1.9.3"
 end
 
-<<<<<<< HEAD
-ONE_NINE = RUBY_VERSION >= "1.9."
-=======
->>>>>>> 16e4f00b
 require File.expand_path("../config/canvas_rails3", __FILE__)
 
 if CANVAS_RAILS3
