--- conflicted
+++ resolved
@@ -14,302 +14,6 @@
 
 require File.expand_path("../config/canvas_rails3", __FILE__)
 
-<<<<<<< HEAD
-# force a different lockfile for rails 3
-if CANVAS_RAILS3
-  Bundler::SharedHelpers.class_eval do
-    class << self
-      def default_lockfile
-        Pathname.new("#{Bundler.default_gemfile}.lock3")
-      end
-    end
-  end
-
-  Bundler::Dsl.class_eval do
-    def to_definition(lockfile, unlock)
-      @sources << @rubygems_source unless @sources.include?(@rubygems_source)
-      Definition.new(Bundler.default_lockfile, @dependencies, @sources, unlock, @ruby_version)
-    end
-  end
-end
-
-# patch bundler to do github over https
-unless Bundler::Dsl.private_instance_methods.include?(:_old_normalize_options)
-  class Bundler::Dsl
-    alias_method :_old_normalize_options, :_normalize_options
-    def _normalize_options(name, version, opts)
-      _old_normalize_options(name, version, opts)
-      opts['git'].sub!('git://', 'https://') if opts['git'] && opts['git'] =~ %r{^git://github.com}
-    end
-  end
-end
-
-platforms :ruby_20, :ruby_21 do
-  gem 'syck', '1.0.1'
-  gem 'iconv', '1.0.3'
-end
-
-if CANVAS_RAILS2
-  # If you have a license to rails lts, you can create a vendor/plugins/*/RAILS_LTS yaml file
-  # with the Gemfile `gem` command to use (pointing to the private repo with your username/password).
-  # Otherwise, the free community version of rails lts will be used.
-  lts_file = Dir.glob(File.expand_path("../vendor/plugins/*/RAILS_LTS", __FILE__)).first
-  if lts_file
-    eval(File.read(lts_file))
-  else
-    gem 'rails', :github => 'makandra/rails', :branch => '2-3-lts', :ref => 'e86daf8ff727d5efc0040c876ba00c9444a5d915'
-  end
-  # AMS needs to be loaded BEFORE authlogic because it defines the constant
-  # "ActiveModel", and aliases ActiveRecord::Errors to ActiveModel::Errors
-  # so Authlogic will use the right thing when it detects that ActiveModel
-  # is defined.
-  gem 'active_model_serializers_rails_2.3', '0.9.0alpha1', :require => 'active_model_serializers'
-  gem 'authlogic', '2.1.3'
-else
-  # just to be clear, Canvas is NOT READY to run under Rails 3 in production
-  gem 'rails', '3.2.17'
-  gem 'active_model_serializers', '0.9.0alpha1',
-    :github => 'rails-api/active_model_serializers', :ref => '61882e1e4127facfe92e49057aec71edbe981829'
-  gem 'authlogic', '3.3.0'
-end
-
-if CANVAS_RAILS2
-  gem 'instructure-active_model-better_errors', '1.6.5.rails2.3', :require => 'active_model/better_errors'
-else
-  gem 'active_model-better_errors', '1.6.7', :require => 'active_model/better_errors'
-end
-gem "aws-sdk", '1.21.0'
-  gem 'uuidtools', '2.1.4'
-gem 'barby', '0.5.0'
-gem 'bcrypt-ruby', '3.0.1'
-gem 'builder', '3.0.0'
-gem 'canvas_connect', '0.3.2'
-  gem 'adobe_connect', '1.0.0'
-gem 'canvas_webex', '0.14'
-gem 'daemons', '1.1.0'
-gem 'diff-lcs', '1.1.3', :require => 'diff/lcs'
-unless CANVAS_RAILS2
-  gem 'dynamic_form', '1.1.4'
-end
-if CANVAS_RAILS2
-  gem 'encrypted_cookie_store-instructure', '1.0.5', :require => 'encrypted_cookie_store'
-else
-  gem 'encrypted_cookie_store-instructure', '1.1.2', :require => 'encrypted_cookie_store'
-end
-if CANVAS_RAILS2
-  gem 'erubis', '2.7.0'
-end
-if CANVAS_RAILS2
-  gem 'fake_arel', '1.5.0'
-  gem 'fake_rails3_routes', '1.0.4'
-    gem 'journey', '1.0.4'
-end
-gem 'ffi', '1.1.5'
-gem 'hairtrigger', '0.2.3'
-  gem 'ruby2ruby', '2.0.7'
-gem 'sass', '3.2.3'
-gem 'hashery', '1.3.0', :require => 'hashery/dictionary'
-gem 'highline', '1.6.1'
-gem 'hoe', '3.8.1'
-gem 'i18n', '0.6.8'
-gem 'i18nema', '0.0.7'
-gem 'icalendar', '1.1.5'
-gem 'jammit', '0.6.6'
-  gem 'cssmin', '1.0.3'
-  gem 'jsmin', '1.0.1'
-gem 'json', '1.8.1'
-gem 'oj', '2.5.5'
-unless CANVAS_RAILS2
-  gem 'rails-patch-json-encode', '0.0.1'
-end
-# native xml parsing, diigo
-gem 'libxml-ruby', '2.6.0', :require => 'xml/libxml'
-gem 'macaddr', '1.0.0' # macaddr 1.2.0 tries to require 'systemu' which isn't a dependency
-gem 'mail', '2.5.4'
-  gem 'treetop', '1.4.15'
-    gem 'polyglot', '0.3.3'
-gem 'marginalia', '1.1.3', :require => false
-gem 'mime-types', '1.17.2', :require => 'mime/types'
-# attachment_fu (even the current technoweenie one on github) does not work
-# with mini_magick 3.1
-gem 'mini_magick', '1.3.2'
-  gem 'subexec', '0.0.4'
-gem 'multi_json', '1.8.2'
-gem 'netaddr', '1.5.0'
-gem 'nokogiri', '1.5.6'
-# oauth gem, with rails3 fixes rolled in
-gem 'oauth-instructure', '0.4.10', :require => 'oauth'
-gem 'rack', CANVAS_RAILS2 ? '1.1.3' : '1.4.5'
-gem 'rake', '10.1.1'
-gem 'rdoc', '3.12'
-gem 'ratom-instructure', '0.6.9', :require => "atom" # custom gem until necessary changes are merged into mainstream
-gem 'rdiscount', '1.6.8'
-gem 'ritex', '1.0.1'
-unless CANVAS_RAILS2
-  gem 'routing_concerns', '0.1.0'
-end
-gem 'rotp', '1.4.1'
-gem 'rqrcode', '0.4.2'
-gem 'rscribd', '1.2.0'
-gem 'net-ldap', '0.3.1', :require => 'net/ldap'
-gem 'ruby-saml-mod', '0.1.25'
-gem 'rubycas-client', '2.2.1'
-gem 'rubyzip', '1.1.0', :require => 'zip', :github => 'rubyzip/rubyzip', :ref => '2697c7ea4fba6dca66acd4793965501b06ea8df6'
-gem 'zip-zip', '0.2' # needed until plugins use the new namespace
-gem 'safe_yaml', '0.9.7', :require => false
-gem 'safe_yaml-instructure', '0.8.0', :require => false
-  gem 'hashie', '2.0.5'
-gem 'sanitize', '2.0.3'
-gem 'shackles', '1.0.2'
-unless CANVAS_RAILS2
-  gem 'switchman', '1.1.0'
-end
-gem 'tzinfo', '0.3.35'
-gem 'useragent', '0.4.16'
-gem 'uuid', '2.3.2'
-if CANVAS_RAILS2
-  gem 'folio-pagination-legacy', '0.0.3', :require => 'folio/rails'
-  gem 'will_paginate', '2.3.15', :require => false
-else
-  gem 'folio-pagination', '0.0.7', :require => 'folio/rails'
-  gem 'will_paginate', '3.0.4', :require => false
-end
-gem 'xml-simple', '1.0.12', :require => 'xmlsimple'
-gem 'foreigner', '0.9.2'
-gem 'crocodoc-ruby', '0.0.1', :require => 'crocodoc'
-
-gem 'activesupport-suspend_callbacks', :path => 'gems/activesupport-suspend_callbacks'
-gem 'adheres_to_policy', :path => 'gems/adheres_to_policy'
-gem 'canvas_breach_mitigation', :path => 'gems/canvas_breach_mitigation'
-gem 'canvas_color', :path => 'gems/canvas_color'
-gem 'canvas_crummy', :path => 'gems/canvas_crummy'
-gem 'canvas_mimetype_fu', :path => 'gems/canvas_mimetype_fu'
-gem 'canvas_sanitize', :path => 'gems/canvas_sanitize'
-gem 'canvas_statsd', :path => 'gems/canvas_statsd'
-gem 'canvas_stringex', :path => 'gems/canvas_stringex'
-gem 'canvas_uuid', :path => 'gems/canvas_uuid'
-gem 'html_text_helper', :path => 'gems/html_text_helper'
-gem 'lti_outbound', :path => 'gems/lti_outbound'
-gem 'multipart', :path => 'gems/multipart'
-gem 'workflow', :path => 'gems/workflow'
-
-group :assets do
-  gem 'compass-rails', '1.0.3'
-    gem 'compass', '0.12.2'
-      gem 'chunky_png', '1.2.9'
-      gem 'fssm', '0.2.10'
-  gem 'dress_code', '1.0.2'
-    gem 'colored', '1.2'
-    gem 'mustache', '0.99.5'
-    gem 'pygments.rb', '0.5.4'
-      gem 'posix-spawn', '0.3.8'
-      gem 'yajl-ruby', '1.1.0'
-end
-
-group :mysql do
-  if CANVAS_RAILS3
-    gem 'mysql2', '0.3.15'
-  else
-    gem 'mysql2', '0.2.18'
-  end
-end
-
-group :postgres do
-  gem 'pg', '0.15.0'
-end
-
-group :sqlite do
-  gem 'sqlite3', '1.3.8'
-end
-
-group :test do
-
-  gem 'simplecov', '0.8.2', :require => false
-    gem 'docile', '1.1.3'
-  gem 'simplecov-rcov', '0.2.3', :require => false
-  gem 'bluecloth', '2.0.10' # for generating api docs
-    gem 'redcarpet', '3.0.0'
-  gem 'mocha', '1.0.0.alpha', :require => false
-    gem 'metaclass', '0.0.2'
-  gem 'thin', '1.5.1'
-    gem 'eventmachine', '1.0.3'
-  if CANVAS_RAILS2
-    gem 'rspec', '1.3.2'
-    gem 'rspec-rails', '1.3.4'
-  else
-    gem 'rspec', '2.14.1'
-    gem 'rspec-rails', '2.14.1'
-  end
-  gem 'sequel', '4.5.0', :require => false
-  gem 'selenium-webdriver', '2.39.0'
-    gem 'childprocess', '0.4.0'
-    gem 'websocket', '1.0.7'
-  gem 'webmock', '1.16.1', :require => false
-    gem 'addressable', '2.3.5'
-    gem 'crack', '0.4.1'
-  gem 'yard', '0.8.0'
-  gem 'yard-appendix', '>=0.1.8'
-  gem 'timecop', '0.6.3'
-  if CANVAS_RAILS2
-    gem 'test-unit', '1.2.3'
-  end
-  gem 'bullet', '4.5.0', :require => false
-    gem 'uniform_notifier', '1.4.0'
-end
-
-group :development do
-  gem 'guard', '1.8.0'
-  gem 'listen', '~>1.3' # pinned to fix guard error
-  gem 'rb-inotify', '~>0.9.0', :require => false
-  gem 'rb-fsevent', :require => false
-  gem 'rb-fchange', :require => false
-
-  # Option to DISABLE_RUBY_DEBUGGING is helpful IDE-based debugging.
-  # The ruby debug gems conflict with the IDE-based debugger gem.
-  # Set this option in your dev environment to disable.
-  unless ENV['DISABLE_RUBY_DEBUGGING']
-    gem 'byebug', '2.4.1', :platforms => [:ruby_20, :ruby_21]
-    gem 'debugger', '1.5.0', :platforms => :ruby_19
-  end
-end
-
-group :development, :test do
-  gem 'coffee-script', '2.2.0'
-  gem 'coffee-script-source', '1.6.2' #pinned so everyone's compiled output matches
-  gem 'execjs', '1.4.0'
-  gem 'parallel', '0.5.16'
-end
-
-group :i18n_tools do
-  gem 'ruby_parser', '3.1.3'
-  gem 'sexp_processor', '4.2.1'
-  gem 'ya2yaml', '0.30'
-end
-
-group :redis do
-  gem 'instructure-redis-store', '1.0.0.2.instructure1', :require => 'redis-store'
-  gem 'redis', '3.0.1'
-  gem 'redis-scripting', '1.0.1'
-end
-
-group :cassandra do
-  gem 'cassandra-cql', '1.2.1', :github => 'kreynolds/cassandra-cql', :ref => 'd100be075b04153cf4116da7512892a1e8c0a7e4' #dependency of canvas_cassandra
-    gem 'simple_uuid', '0.4.0'
-    gem 'thrift', '0.8.0'
-    gem 'thrift_client', '0.8.4'
-  gem "canvas_cassandra", path: "gems/canvas_cassandra"
-end
-
-group :icu do
-  gem 'ffi-icu', '0.1.2'
-end
-
-# Non-standard Canvas extension to Bundler behavior -- load the Gemfiles from
-# plugins.
-Dir[File.join(File.dirname(__FILE__), 'vendor/plugins/*/Gemfile')].each do |g|
-  eval(File.read(g))
-=======
 Dir.glob(File.join(File.dirname(__FILE__), 'Gemfile.d', '*.rb')).sort.each do |file|
   eval File.read(file), binding, file
->>>>>>> 46fffffd
 end