#!/usr/bin/env bash

set -o errexit -o errtrace -o nounset -o pipefail -o xtrace

WORKSPACE=${WORKSPACE:-$(pwd)}

# Some of these steps look like they could be done better using a multi-stage
# build or buildkit. Be careful when doing this, we encountered several issues
# where using these newer tools resulted in the cache not being used at all on
# our CI system.
# 1. When using a multi-stage build, only the first stage was cached. We were
#    unable to get the CI system to use cached layers from any subsequent stage.
# 2. When using buildkit, the entire cache would be intermittently not reused.
#    It seemed to happen if Buildkit also pulled the starlord.inscloudgate.net/jenkins/ruby-passenger
#    image manifest before pulling the image layers.
# 3. When using buildkit, modifying a layer could result in the cache for previous
#    layers not being used, even when their contents have not changed.

# Images:
# $BASE_RUNNER_PREFIX: starlord.inscloudgate.net/jenkins/ruby-passenger + additional packages
# $RUBY_RUNNER_PREFIX: $BASE_RUNNER_PREFIX + gems
# $YARN_RUNNER_PREFIX: $RUBY_RUNNER_PREFIX + yarn
# $WEBPACK_BUILDER_PREFIX: $YARN_RUNNER_PREFIX + compiled packages/
# $WEBPACK_ASSETS_PREFIX: $RUBY_RUNNER_PREFIX + final compiled assets
# $1: final image for this build, including all rails code

# Controls:
# $CACHE_LOAD_SCOPE: the scope of the primary cache to load.
#   - typically "master" for post-merge builds and <patchset_number> for pre-merge builds
# $CACHE_LOAD_FALLBACK_SCOPE: the fallback scope if the primary scope doesn't exist
#   - typically <patchset_number> for all builds.
#   - pre-merge builds use this to cache re-trigger attempts and for new revisions without code changes
#   - post-merge builds use this to pull images from previous pre-merge builds in case it is already built
# $CACHE_SAVE_SCOPE: the scope to save the image under
#   - always "master" for post-merge builds and <patchset_number> for pre-merge builds
# $WEBPACK_BUILDER_TAG: additional tag for the webpack-builder image
#   - set to patchset unique ID for builds to reference without knowing about the hash ID

export CACHE_VERSION="2022-09-26.1"
export DOCKER_BUILDKIT=1
<<<<<<< HEAD
=======

if [[ "$WRITE_BUILD_CACHE" == "1" ]]; then
  export USE_BUILD_CACHE=1
fi
>>>>>>> 7a160bbc

source ./build/new-jenkins/docker-build-helpers.sh

./build/new-jenkins/docker-with-flakey-network-protection.sh pull starlord.inscloudgate.net/jenkins/dockerfile:1.0-experimental
./build/new-jenkins/docker-with-flakey-network-protection.sh pull starlord.inscloudgate.net/jenkins/core:focal

docker build --file Dockerfile.jenkins-cache --tag "local/cache-helper" "$WORKSPACE"

source <(docker run local/cache-helper cat /tmp/dst/environment.sh)

BASE_RUNNER_DOCKERFILE_MD5=$(cat Dockerfile.jenkins | md5sum)
RUBY_RUNNER_DOCKERFILE_MD5=$(cat Dockerfile.jenkins.ruby-runner | md5sum)
YARN_RUNNER_DOCKERFILE_MD5=$(cat Dockerfile.jenkins.yarn-runner | md5sum)
WEBPACK_BUILDER_DOCKERFILE_MD5=$(cat Dockerfile.jenkins.webpack-builder | md5sum)
WEBPACK_ASSETS_DOCKERFILE_MD5=$(cat Dockerfile.jenkins.webpack-assets | md5sum)
<<<<<<< HEAD
=======
WEBPACK_CACHE_DOCKERFILE_MD5=$(cat Dockerfile.jenkins.webpack-cache | md5sum)
>>>>>>> 7a160bbc
WEBPACK_RUNNER_DOCKERFILE_MD5=$(cat Dockerfile.jenkins.webpack-runner | md5sum)

./build/new-jenkins/docker-with-flakey-network-protection.sh pull starlord.inscloudgate.net/jenkins/ruby-passenger:$RUBY

BASE_IMAGE_ID=$(docker images --filter=reference=starlord.inscloudgate.net/jenkins/ruby-passenger:$RUBY --format '{{.ID}}')

BASE_RUNNER_BUILD_ARGS=(
  --build-arg CANVAS_RAILS=${CANVAS_RAILS:-6.1}
  --build-arg POSTGRES_CLIENT="$POSTGRES_CLIENT"
  --build-arg RUBY="$RUBY"
)
WEBPACK_RUNNER_BUILD_ARGS=(
  --build-arg JS_BUILD_NO_UGLIFY="$JS_BUILD_NO_UGLIFY"
  --build-arg RAILS_LOAD_ALL_LOCALES="$RAILS_LOAD_ALL_LOCALES"
  --build-arg CRYSTALBALL_MAP="$CRYSTALBALL_MAP"
)
BASE_RUNNER_PARTS=(
  $BASE_IMAGE_ID
  "${BASE_RUNNER_BUILD_ARGS[@]}"
  $BASE_RUNNER_DOCKERFILE_MD5
)
RUBY_RUNNER_PARTS=(
  "${BASE_RUNNER_PARTS[@]}"
  $RUBY_RUNNER_DOCKERFILE_MD5
  $RUBY_RUNNER_MD5
)
YARN_RUNNER_PARTS=(
  "${RUBY_RUNNER_PARTS[@]}"
  $YARN_RUNNER_DOCKERFILE_MD5
  $YARN_RUNNER_MD5
)
WEBPACK_BUILDER_PARTS=(
  "${YARN_RUNNER_PARTS[@]}"
  $WEBPACK_BUILDER_DOCKERFILE_MD5
  $WEBPACK_BUILDER_MD5
<<<<<<< HEAD
)
WEBPACK_RUNNER_PARTS=(
  "${WEBPACK_BUILDER_PARTS[@]}"
  "${WEBPACK_RUNNER_BUILD_ARGS[@]}"
  $WEBPACK_RUNNER_DOCKERFILE_MD5
  $WEBPACK_RUNNER_MD5
  $WEBPACK_RUNNER_DEPENDENCIES_MD5
)
WEBPACK_ASSETS_PARTS=(
  "${WEBPACK_RUNNER_PARTS[@]}"
  $WEBPACK_ASSETS_DOCKERFILE_MD5
)

# If any of these SHAs change - we don't want to use the previously cached webpack assets to prevent the
# cache from using stale dependencies.
WEBPACK_ASSETS_CACHE_ID_PARTS=(
  "${WEBPACK_BUILDER_PARTS[@]}"
  $WEBPACK_RUNNER_DEPENDENCIES_MD5
  $WEBPACK_RUNNER_DOCKERFILE_MD5
  $WEBPACK_ASSETS_DOCKERFILE_MD5
)
WEBPACK_ASSETS_CACHE_ID=$(compute_hash ${WEBPACK_ASSETS_CACHE_ID_PARTS[@]})
=======
)
WEBPACK_RUNNER_PARTS=(
  "${WEBPACK_BUILDER_PARTS[@]}"
  "${WEBPACK_RUNNER_BUILD_ARGS[@]}"
  $WEBPACK_RUNNER_DOCKERFILE_MD5
  $WEBPACK_RUNNER_MD5
  $WEBPACK_RUNNER_DEPENDENCIES_MD5
)
WEBPACK_ASSETS_PARTS=(
  "${WEBPACK_RUNNER_PARTS[@]}"
  $WEBPACK_ASSETS_DOCKERFILE_MD5
)

# If any of these SHAs change - we don't want to use the previously cached webpack assets to prevent the
# cache from using stale dependencies.
WEBPACK_ASSETS_CACHE_ID_PARTS=(
  "${WEBPACK_BUILDER_PARTS[@]}"
  $WEBPACK_RUNNER_DEPENDENCIES_MD5
  $WEBPACK_RUNNER_DOCKERFILE_MD5
  $WEBPACK_ASSETS_DOCKERFILE_MD5
)
WEBPACK_ASSETS_CACHE_ID=$(compute_hash ${WEBPACK_ASSETS_CACHE_ID_PARTS[@]})

WEBPACK_CACHE_ID_PARTS=(
  "${WEBPACK_BUILDER_PARTS[@]}"
  $WEBPACK_RUNNER_DEPENDENCIES_MD5
  $WEBPACK_RUNNER_DOCKERFILE_MD5
  $WEBPACK_CACHE_DOCKERFILE_MD5
)
WEBPACK_CACHE_ID=$(compute_hash ${WEBPACK_CACHE_ID_PARTS[@]})
>>>>>>> 7a160bbc

declare -A BASE_RUNNER_TAGS; compute_tags "BASE_RUNNER_TAGS" $BASE_RUNNER_PREFIX ${BASE_RUNNER_PARTS[@]}
declare -A RUBY_RUNNER_TAGS; compute_tags "RUBY_RUNNER_TAGS" $RUBY_RUNNER_PREFIX ${RUBY_RUNNER_PARTS[@]}
declare -A YARN_RUNNER_TAGS; compute_tags "YARN_RUNNER_TAGS" $YARN_RUNNER_PREFIX ${YARN_RUNNER_PARTS[@]}
declare -A WEBPACK_BUILDER_TAGS; compute_tags "WEBPACK_BUILDER_TAGS" $WEBPACK_BUILDER_PREFIX ${WEBPACK_BUILDER_PARTS[@]}
declare -A WEBPACK_ASSETS_TAGS; compute_tags "WEBPACK_ASSETS_TAGS" $WEBPACK_ASSETS_PREFIX ${WEBPACK_ASSETS_PARTS[@]}

WEBPACK_ASSETS_SELECTED_TAG=""; pull_first_tag "WEBPACK_ASSETS_SELECTED_TAG" ${WEBPACK_ASSETS_TAGS[LOAD_TAG]} ${WEBPACK_ASSETS_TAGS[LOAD_FALLBACK_TAG]}

if [ -z "${WEBPACK_ASSETS_SELECTED_TAG}" ]; then
  WEBPACK_BUILDER_SELECTED_TAG=""; pull_first_tag "WEBPACK_BUILDER_SELECTED_TAG" ${WEBPACK_BUILDER_TAGS[LOAD_TAG]} ${WEBPACK_BUILDER_TAGS[LOAD_FALLBACK_TAG]}

  if [ -z "${WEBPACK_BUILDER_SELECTED_TAG}" ]; then
    YARN_RUNNER_SELECTED_TAG=""; pull_first_tag "YARN_RUNNER_SELECTED_TAG" ${YARN_RUNNER_TAGS[LOAD_TAG]} ${YARN_RUNNER_TAGS[LOAD_FALLBACK_TAG]}

    if [ -z "${YARN_RUNNER_SELECTED_TAG}" ]; then
      RUBY_RUNNER_SELECTED_TAG=""; pull_first_tag "RUBY_RUNNER_SELECTED_TAG" ${RUBY_RUNNER_TAGS[LOAD_TAG]} ${RUBY_RUNNER_TAGS[LOAD_FALLBACK_TAG]}

      if [ -z "${RUBY_RUNNER_SELECTED_TAG}" ]; then
        BASE_RUNNER_SELECTED_TAG=""; pull_first_tag "BASE_RUNNER_SELECTED_TAG" ${BASE_RUNNER_TAGS[LOAD_TAG]} ${BASE_RUNNER_TAGS[LOAD_FALLBACK_TAG]}

        if [ -z "${BASE_RUNNER_SELECTED_TAG}" ]; then
          docker build \
            "${BASE_RUNNER_BUILD_ARGS[@]}" \
            --tag "${BASE_RUNNER_TAGS[SAVE_TAG]}" \
            - < Dockerfile.jenkins

          BASE_RUNNER_SELECTED_TAG=${BASE_RUNNER_TAGS[SAVE_TAG]}

          add_log "built ${BASE_RUNNER_SELECTED_TAG}"
        fi

        tag_many $BASE_RUNNER_SELECTED_TAG local/base-runner ${BASE_RUNNER_TAGS[SAVE_TAG]}

        docker build \
          --label "BASE_RUNNER_SELECTED_TAG=$BASE_RUNNER_SELECTED_TAG" \
          --tag "${RUBY_RUNNER_TAGS[SAVE_TAG]}" \
          - < Dockerfile.jenkins.ruby-runner

        RUBY_RUNNER_SELECTED_TAG=${RUBY_RUNNER_TAGS[SAVE_TAG]}

        add_log "built ${RUBY_RUNNER_SELECTED_TAG}"
      fi

      tag_many $RUBY_RUNNER_SELECTED_TAG local/ruby-runner ${RUBY_RUNNER_TAGS[SAVE_TAG]}

      docker build \
        --label "RUBY_RUNNER_SELECTED_TAG=$RUBY_RUNNER_SELECTED_TAG" \
        --tag "${YARN_RUNNER_TAGS[SAVE_TAG]}" \
        - < Dockerfile.jenkins.yarn-runner

      YARN_RUNNER_SELECTED_TAG=${YARN_RUNNER_TAGS[SAVE_TAG]}

      add_log "built ${YARN_RUNNER_SELECTED_TAG}"
    else
      RUBY_RUNNER_SELECTED_TAG=$(docker inspect $YARN_RUNNER_SELECTED_TAG --format '{{ .Config.Labels.RUBY_RUNNER_SELECTED_TAG }}')

      ./build/new-jenkins/docker-with-flakey-network-protection.sh pull $RUBY_RUNNER_SELECTED_TAG
      tag_many $RUBY_RUNNER_SELECTED_TAG local/ruby-runner ${RUBY_RUNNER_TAGS[SAVE_TAG]}
    fi

    tag_many $YARN_RUNNER_SELECTED_TAG local/yarn-runner ${YARN_RUNNER_TAGS[SAVE_TAG]}

    docker build \
      --label "RUBY_RUNNER_SELECTED_TAG=$RUBY_RUNNER_SELECTED_TAG" \
      --label "YARN_RUNNER_SELECTED_TAG=$YARN_RUNNER_SELECTED_TAG" \
      --tag "${WEBPACK_BUILDER_TAGS[SAVE_TAG]}" \
      - < Dockerfile.jenkins.webpack-builder

    WEBPACK_BUILDER_SELECTED_TAG=${WEBPACK_BUILDER_TAGS[SAVE_TAG]}

    add_log "built ${WEBPACK_BUILDER_SELECTED_TAG}"

    tag_many starlord.inscloudgate.net/jenkins/core:focal local/webpack-assets-previous
<<<<<<< HEAD
=======
    tag_many starlord.inscloudgate.net/jenkins/core:focal local/webpack-cache-previous
>>>>>>> 7a160bbc
  else
    RUBY_RUNNER_SELECTED_TAG=$(docker inspect $WEBPACK_BUILDER_SELECTED_TAG --format '{{ .Config.Labels.RUBY_RUNNER_SELECTED_TAG }}')
    YARN_RUNNER_SELECTED_TAG=$(docker inspect $WEBPACK_BUILDER_SELECTED_TAG --format '{{ .Config.Labels.YARN_RUNNER_SELECTED_TAG }}')

    # If we're here, that means webpack-builder was re-used, so we need to ensure
    # that the ancestor images are correctly tagged.
    ./build/new-jenkins/docker-with-flakey-network-protection.sh pull $YARN_RUNNER_SELECTED_TAG
    tag_many $YARN_RUNNER_SELECTED_TAG local/yarn-runner ${YARN_RUNNER_TAGS[SAVE_TAG]}

    ./build/new-jenkins/docker-with-flakey-network-protection.sh pull $RUBY_RUNNER_SELECTED_TAG
    tag_many $RUBY_RUNNER_SELECTED_TAG local/ruby-runner ${RUBY_RUNNER_TAGS[SAVE_TAG]}

<<<<<<< HEAD
    (
      ./build/new-jenkins/docker-with-flakey-network-protection.sh pull $WEBPACK_ASSETS_FUZZY_TAG

      if ! image_label_eq $WEBPACK_ASSETS_FUZZY_TAG "WEBPACK_ASSETS_CACHE_ID" $WEBPACK_ASSETS_CACHE_ID; then
        exit 1
      fi

      tag_many $WEBPACK_ASSETS_FUZZY_TAG local/webpack-assets-previous
    ) || (
      tag_many starlord.inscloudgate.net/jenkins/core:focal local/webpack-assets-previous
    )
=======
    [[ ! -z "${WEBPACK_ASSETS_FUZZY_TAG-}" && "$READ_BUILD_CACHE" == "1" ]] && load_image_if_label_eq \
      $WEBPACK_ASSETS_FUZZY_TAG \
      "WEBPACK_ASSETS_CACHE_ID" \
      $WEBPACK_ASSETS_CACHE_ID \
      local/webpack-assets-previous \
    || tag_many starlord.inscloudgate.net/jenkins/core:focal local/webpack-assets-previous

    [[ ! -z "${WEBPACK_CACHE_FUZZY_TAG-}" && "$READ_BUILD_CACHE" == "1" ]] && load_image_if_label_eq \
      $WEBPACK_CACHE_FUZZY_TAG \
      "WEBPACK_CACHE_ID" \
      $WEBPACK_CACHE_ID \
      local/webpack-cache-previous \
    && export USE_BUILD_CACHE=1 \
    || tag_many starlord.inscloudgate.net/jenkins/core:focal local/webpack-cache-previous
>>>>>>> 7a160bbc
  fi

  tag_many $WEBPACK_BUILDER_SELECTED_TAG local/webpack-builder ${WEBPACK_BUILDER_TAGS[SAVE_TAG]} ${WEBPACK_BUILDER_TAGS[UNIQUE_TAG]-}

<<<<<<< HEAD
  docker build \
    "${WEBPACK_RUNNER_BUILD_ARGS[@]}" \
    --tag local/webpack-runner \
    - < Dockerfile.jenkins.webpack-runner

  docker build \
=======
  # *_BUILD_CACHE are special variables and do not need to be included in the image cache hash
  # because it shouldn't produce any compiled asset changes
  docker build \
    "${WEBPACK_RUNNER_BUILD_ARGS[@]}" \
    --build-arg USE_BUILD_CACHE="${USE_BUILD_CACHE-0}" \
    --build-arg WRITE_BUILD_CACHE="${WRITE_BUILD_CACHE-0}" \
    --no-cache \
    --tag local/webpack-runner \
    - < Dockerfile.jenkins.webpack-runner

  docker build \
>>>>>>> 7a160bbc
    --label "RUBY_RUNNER_SELECTED_TAG=$RUBY_RUNNER_SELECTED_TAG" \
    --label "WEBPACK_ASSETS_CACHE_ID=$WEBPACK_ASSETS_CACHE_ID" \
    --label "WEBPACK_BUILDER_SELECTED_TAG=$WEBPACK_BUILDER_SELECTED_TAG" \
    --label "YARN_RUNNER_SELECTED_TAG=$YARN_RUNNER_SELECTED_TAG" \
<<<<<<< HEAD
    --tag "${WEBPACK_ASSETS_TAGS[SAVE_TAG]}" \
    - < Dockerfile.jenkins.webpack-assets
=======
    --no-cache \
    --tag "${WEBPACK_ASSETS_TAGS[SAVE_TAG]}" \
    - < Dockerfile.jenkins.webpack-assets

  if [[ "$WRITE_BUILD_CACHE" == "1" ]]; then
    docker build \
      --label "RUBY_RUNNER_SELECTED_TAG=$RUBY_RUNNER_SELECTED_TAG" \
      --label "WEBPACK_CACHE_ID=$WEBPACK_CACHE_ID" \
      --label "WEBPACK_BUILDER_SELECTED_TAG=$WEBPACK_BUILDER_SELECTED_TAG" \
      --label "YARN_RUNNER_SELECTED_TAG=$YARN_RUNNER_SELECTED_TAG" \
      --no-cache \
      --tag "${WEBPACK_CACHE_FUZZY_TAG-}" \
      - < Dockerfile.jenkins.webpack-cache
  fi
>>>>>>> 7a160bbc

  WEBPACK_ASSETS_SELECTED_TAG=${WEBPACK_ASSETS_TAGS[SAVE_TAG]}

  add_log "built ${WEBPACK_ASSETS_SELECTED_TAG}"
else
  RUBY_RUNNER_SELECTED_TAG=$(docker inspect $WEBPACK_ASSETS_SELECTED_TAG --format '{{ .Config.Labels.RUBY_RUNNER_SELECTED_TAG }}')
  YARN_RUNNER_SELECTED_TAG=$(docker inspect $WEBPACK_ASSETS_SELECTED_TAG --format '{{ .Config.Labels.YARN_RUNNER_SELECTED_TAG }}')
  WEBPACK_BUILDER_SELECTED_TAG=$(docker inspect $WEBPACK_ASSETS_SELECTED_TAG --format '{{ .Config.Labels.WEBPACK_BUILDER_SELECTED_TAG }}')

  [ "$RUBY_RUNNER_SELECTED_TAG" != "${RUBY_RUNNER_TAGS[SAVE_TAG]}" ] && tag_remote_async "RUBY_RUNNER_TAG_REMOTE_SAVE_PID" $RUBY_RUNNER_SELECTED_TAG ${RUBY_RUNNER_TAGS[SAVE_TAG]}
  [ "$YARN_RUNNER_SELECTED_TAG" != "${YARN_RUNNER_TAGS[SAVE_TAG]}" ] && tag_remote_async "YARN_RUNNER_TAG_REMOTE_SAVE_PID" $YARN_RUNNER_SELECTED_TAG ${YARN_RUNNER_TAGS[SAVE_TAG]}
  [ "$WEBPACK_BUILDER_SELECTED_TAG" != "${WEBPACK_BUILDER_TAGS[SAVE_TAG]}" ] && tag_remote_async "WEBPACK_BUILDER_TAG_REMOTE_SAVE_PID" $WEBPACK_BUILDER_SELECTED_TAG ${WEBPACK_BUILDER_TAGS[SAVE_TAG]}

  [ ! -z "${CACHE_UNIQUE_SCOPE-}" ] && tag_remote_async "WEBPACK_BUILDER_TAG_REMOTE_UNIQUE_PID" $WEBPACK_BUILDER_SELECTED_TAG ${WEBPACK_BUILDER_TAGS[UNIQUE_TAG]}
  [ ! -z "${CACHE_UNIQUE_SCOPE-}" ] && tag_remote_async "WEBPACK_ASSETS_TAG_REMOTE_UNIQUE_PID" $WEBPACK_ASSETS_SELECTED_TAG ${WEBPACK_ASSETS_TAGS[UNIQUE_TAG]}
fi

tag_many $WEBPACK_ASSETS_SELECTED_TAG local/webpack-assets ${WEBPACK_ASSETS_TAGS[SAVE_TAG]} ${WEBPACK_ASSETS_TAGS[UNIQUE_TAG]-} ${WEBPACK_ASSETS_FUZZY_TAG-}

# Build Final Image
if [ -n "${1:-}" ]; then
  docker build \
    --build-arg COMPILE_ADDITIONAL_ASSETS="$COMPILE_ADDITIONAL_ASSETS" \
    --file Dockerfile.jenkins.final \
    --label "RUBY_RUNNER_SELECTED_TAG=$RUBY_RUNNER_SELECTED_TAG" \
    --label "WEBPACK_BUILDER_SELECTED_TAG=$WEBPACK_BUILDER_SELECTED_TAG" \
    --label "WEBPACK_ASSETS_SELECTED_TAG=$WEBPACK_ASSETS_SELECTED_TAG" \
    --label "YARN_RUNNER_SELECTED_TAG=$YARN_RUNNER_SELECTED_TAG" \
    --tag "$1" \
    "$WORKSPACE"

  add_log "built $1"
fi<|MERGE_RESOLUTION|>--- conflicted
+++ resolved
@@ -38,13 +38,10 @@
 
 export CACHE_VERSION="2022-09-26.1"
 export DOCKER_BUILDKIT=1
-<<<<<<< HEAD
-=======
 
 if [[ "$WRITE_BUILD_CACHE" == "1" ]]; then
   export USE_BUILD_CACHE=1
 fi
->>>>>>> 7a160bbc
 
 source ./build/new-jenkins/docker-build-helpers.sh
 
@@ -60,10 +57,7 @@
 YARN_RUNNER_DOCKERFILE_MD5=$(cat Dockerfile.jenkins.yarn-runner | md5sum)
 WEBPACK_BUILDER_DOCKERFILE_MD5=$(cat Dockerfile.jenkins.webpack-builder | md5sum)
 WEBPACK_ASSETS_DOCKERFILE_MD5=$(cat Dockerfile.jenkins.webpack-assets | md5sum)
-<<<<<<< HEAD
-=======
 WEBPACK_CACHE_DOCKERFILE_MD5=$(cat Dockerfile.jenkins.webpack-cache | md5sum)
->>>>>>> 7a160bbc
 WEBPACK_RUNNER_DOCKERFILE_MD5=$(cat Dockerfile.jenkins.webpack-runner | md5sum)
 
 ./build/new-jenkins/docker-with-flakey-network-protection.sh pull starlord.inscloudgate.net/jenkins/ruby-passenger:$RUBY
@@ -99,7 +93,6 @@
   "${YARN_RUNNER_PARTS[@]}"
   $WEBPACK_BUILDER_DOCKERFILE_MD5
   $WEBPACK_BUILDER_MD5
-<<<<<<< HEAD
 )
 WEBPACK_RUNNER_PARTS=(
   "${WEBPACK_BUILDER_PARTS[@]}"
@@ -122,29 +115,6 @@
   $WEBPACK_ASSETS_DOCKERFILE_MD5
 )
 WEBPACK_ASSETS_CACHE_ID=$(compute_hash ${WEBPACK_ASSETS_CACHE_ID_PARTS[@]})
-=======
-)
-WEBPACK_RUNNER_PARTS=(
-  "${WEBPACK_BUILDER_PARTS[@]}"
-  "${WEBPACK_RUNNER_BUILD_ARGS[@]}"
-  $WEBPACK_RUNNER_DOCKERFILE_MD5
-  $WEBPACK_RUNNER_MD5
-  $WEBPACK_RUNNER_DEPENDENCIES_MD5
-)
-WEBPACK_ASSETS_PARTS=(
-  "${WEBPACK_RUNNER_PARTS[@]}"
-  $WEBPACK_ASSETS_DOCKERFILE_MD5
-)
-
-# If any of these SHAs change - we don't want to use the previously cached webpack assets to prevent the
-# cache from using stale dependencies.
-WEBPACK_ASSETS_CACHE_ID_PARTS=(
-  "${WEBPACK_BUILDER_PARTS[@]}"
-  $WEBPACK_RUNNER_DEPENDENCIES_MD5
-  $WEBPACK_RUNNER_DOCKERFILE_MD5
-  $WEBPACK_ASSETS_DOCKERFILE_MD5
-)
-WEBPACK_ASSETS_CACHE_ID=$(compute_hash ${WEBPACK_ASSETS_CACHE_ID_PARTS[@]})
 
 WEBPACK_CACHE_ID_PARTS=(
   "${WEBPACK_BUILDER_PARTS[@]}"
@@ -153,7 +123,6 @@
   $WEBPACK_CACHE_DOCKERFILE_MD5
 )
 WEBPACK_CACHE_ID=$(compute_hash ${WEBPACK_CACHE_ID_PARTS[@]})
->>>>>>> 7a160bbc
 
 declare -A BASE_RUNNER_TAGS; compute_tags "BASE_RUNNER_TAGS" $BASE_RUNNER_PREFIX ${BASE_RUNNER_PARTS[@]}
 declare -A RUBY_RUNNER_TAGS; compute_tags "RUBY_RUNNER_TAGS" $RUBY_RUNNER_PREFIX ${RUBY_RUNNER_PARTS[@]}
@@ -228,10 +197,7 @@
     add_log "built ${WEBPACK_BUILDER_SELECTED_TAG}"
 
     tag_many starlord.inscloudgate.net/jenkins/core:focal local/webpack-assets-previous
-<<<<<<< HEAD
-=======
     tag_many starlord.inscloudgate.net/jenkins/core:focal local/webpack-cache-previous
->>>>>>> 7a160bbc
   else
     RUBY_RUNNER_SELECTED_TAG=$(docker inspect $WEBPACK_BUILDER_SELECTED_TAG --format '{{ .Config.Labels.RUBY_RUNNER_SELECTED_TAG }}')
     YARN_RUNNER_SELECTED_TAG=$(docker inspect $WEBPACK_BUILDER_SELECTED_TAG --format '{{ .Config.Labels.YARN_RUNNER_SELECTED_TAG }}')
@@ -244,19 +210,6 @@
     ./build/new-jenkins/docker-with-flakey-network-protection.sh pull $RUBY_RUNNER_SELECTED_TAG
     tag_many $RUBY_RUNNER_SELECTED_TAG local/ruby-runner ${RUBY_RUNNER_TAGS[SAVE_TAG]}
 
-<<<<<<< HEAD
-    (
-      ./build/new-jenkins/docker-with-flakey-network-protection.sh pull $WEBPACK_ASSETS_FUZZY_TAG
-
-      if ! image_label_eq $WEBPACK_ASSETS_FUZZY_TAG "WEBPACK_ASSETS_CACHE_ID" $WEBPACK_ASSETS_CACHE_ID; then
-        exit 1
-      fi
-
-      tag_many $WEBPACK_ASSETS_FUZZY_TAG local/webpack-assets-previous
-    ) || (
-      tag_many starlord.inscloudgate.net/jenkins/core:focal local/webpack-assets-previous
-    )
-=======
     [[ ! -z "${WEBPACK_ASSETS_FUZZY_TAG-}" && "$READ_BUILD_CACHE" == "1" ]] && load_image_if_label_eq \
       $WEBPACK_ASSETS_FUZZY_TAG \
       "WEBPACK_ASSETS_CACHE_ID" \
@@ -271,19 +224,10 @@
       local/webpack-cache-previous \
     && export USE_BUILD_CACHE=1 \
     || tag_many starlord.inscloudgate.net/jenkins/core:focal local/webpack-cache-previous
->>>>>>> 7a160bbc
   fi
 
   tag_many $WEBPACK_BUILDER_SELECTED_TAG local/webpack-builder ${WEBPACK_BUILDER_TAGS[SAVE_TAG]} ${WEBPACK_BUILDER_TAGS[UNIQUE_TAG]-}
 
-<<<<<<< HEAD
-  docker build \
-    "${WEBPACK_RUNNER_BUILD_ARGS[@]}" \
-    --tag local/webpack-runner \
-    - < Dockerfile.jenkins.webpack-runner
-
-  docker build \
-=======
   # *_BUILD_CACHE are special variables and do not need to be included in the image cache hash
   # because it shouldn't produce any compiled asset changes
   docker build \
@@ -295,15 +239,10 @@
     - < Dockerfile.jenkins.webpack-runner
 
   docker build \
->>>>>>> 7a160bbc
     --label "RUBY_RUNNER_SELECTED_TAG=$RUBY_RUNNER_SELECTED_TAG" \
     --label "WEBPACK_ASSETS_CACHE_ID=$WEBPACK_ASSETS_CACHE_ID" \
     --label "WEBPACK_BUILDER_SELECTED_TAG=$WEBPACK_BUILDER_SELECTED_TAG" \
     --label "YARN_RUNNER_SELECTED_TAG=$YARN_RUNNER_SELECTED_TAG" \
-<<<<<<< HEAD
-    --tag "${WEBPACK_ASSETS_TAGS[SAVE_TAG]}" \
-    - < Dockerfile.jenkins.webpack-assets
-=======
     --no-cache \
     --tag "${WEBPACK_ASSETS_TAGS[SAVE_TAG]}" \
     - < Dockerfile.jenkins.webpack-assets
@@ -318,7 +257,6 @@
       --tag "${WEBPACK_CACHE_FUZZY_TAG-}" \
       - < Dockerfile.jenkins.webpack-cache
   fi
->>>>>>> 7a160bbc
 
   WEBPACK_ASSETS_SELECTED_TAG=${WEBPACK_ASSETS_TAGS[SAVE_TAG]}
 
