--- conflicted
+++ resolved
@@ -7,13 +7,7 @@
 group=$(((max-CI_NODE_TOTAL*TEST_PROCESS)-CI_NODE_INDEX))
 
 if [ "${1-}" = 'only-failures' ]; then
-<<<<<<< HEAD
-  bundle exec parallel_test ./ --pattern $TEST_PATTERN --exclude-pattern $EXCLUDE_TESTS --type rspec -n $max --only-group $group --runtime-log ./parallel_runtime_rspec.log --test-options '--only-failures'
-else
-  bundle exec parallel_test ./ --pattern $TEST_PATTERN --exclude-pattern $EXCLUDE_TESTS --type rspec -n $max --only-group $group --runtime-log ./parallel_runtime_rspec.log
-=======
   bundle exec parallel_test ./ --pattern $TEST_PATTERN --exclude-pattern $EXCLUDE_TESTS --type rspec -n $max --only-group $group --verbose --group-by runtime --runtime-log parallel_runtime_rspec.log  --test-options '--only-failures'
 else
   bundle exec parallel_test ./ --pattern $TEST_PATTERN --exclude-pattern $EXCLUDE_TESTS --type rspec -n $max --only-group $group --verbose --group-by runtime --runtime-log parallel_runtime_rspec.log
->>>>>>> 677a1682
 fi