/*
 * Copyright (C) 2021 - present Instructure, Inc.
 *
 * This file is part of Canvas.
 *
 * Canvas is free software: you can redistribute it and/or modify it under
 * the terms of the GNU Affero General Public License as published by the Free
 * Software Foundation, version 3 of the License.
 *
 * Canvas is distributed in the hope that it will be useful, but WITHOUT ANY
 * WARRANTY; without even the implied warranty of MERCHANTABILITY or FITNESS FOR
 * A PARTICULAR PURPOSE. See the GNU Affero General Public License for more
 * details.
 *
 * You should have received a copy of the GNU Affero General Public License along
 * with this program. If not, see <http://www.gnu.org/licenses/>.
 */

def call() {
  credentials.withStarlordCredentials {
<<<<<<< HEAD
    def cacheLoadScope = configuration.isChangeMerged() ? '' : env.IMAGE_CACHE_MERGE_SCOPE
=======
    // The switchman gem is likely enough to commonly break migrations that it
    // deserves its own special case to always run migrations so we don't fail
    // post-merge builds unnecessarily.
    def cacheLoadScope = configuration.isChangeMerged() || setupStage.getPinnedVersionFlag('switchman') ? '' : env.IMAGE_CACHE_MERGE_SCOPE
>>>>>>> 147b3201
    def cacheSaveScope = configuration.isChangeMerged() ? env.IMAGE_CACHE_MERGE_SCOPE : ''

    withEnv([
      "CACHE_LOAD_SCOPE=${cacheLoadScope}",
      "CACHE_SAVE_SCOPE=${cacheSaveScope}",
      "CACHE_UNIQUE_SCOPE=${env.IMAGE_CACHE_UNIQUE_SCOPE}",
      "CASSANDRA_IMAGE_TAG=${imageTag.cassandra()}",
      "CASSANDRA_PREFIX=${env.CASSANDRA_PREFIX}",
      'COMPOSE_FILE=docker-compose.new-jenkins.yml',
      "DYNAMODB_IMAGE_TAG=${imageTag.dynamodb()}",
      "DYNAMODB_PREFIX=${env.DYNAMODB_PREFIX}",
      "POSTGRES_IMAGE_TAG=${imageTag.postgres()}",
      "POSTGRES_PREFIX=${env.POSTGRES_PREFIX}",
      'POSTGRES_PASSWORD=sekret'
    ]) {
      sh """
        # Due to https://issues.jenkins.io/browse/JENKINS-15146, we have to set it to empty string here
        export CACHE_LOAD_SCOPE=\${CACHE_LOAD_SCOPE:-}
        export CACHE_SAVE_SCOPE=\${CACHE_SAVE_SCOPE:-}
        ./build/new-jenkins/run-migrations.sh
        ./build/new-jenkins/docker-with-flakey-network-protection.sh push -a $CASSANDRA_PREFIX || true
        ./build/new-jenkins/docker-with-flakey-network-protection.sh push -a $DYNAMODB_PREFIX || true
        ./build/new-jenkins/docker-with-flakey-network-protection.sh push -a $POSTGRES_PREFIX || true
      """
    }

    archiveArtifacts(artifacts: 'migrate-*.log', allowEmptyArchive: true)
    sh 'docker-compose down --remove-orphans'
  }
}<|MERGE_RESOLUTION|>--- conflicted
+++ resolved
@@ -18,14 +18,10 @@
 
 def call() {
   credentials.withStarlordCredentials {
-<<<<<<< HEAD
-    def cacheLoadScope = configuration.isChangeMerged() ? '' : env.IMAGE_CACHE_MERGE_SCOPE
-=======
     // The switchman gem is likely enough to commonly break migrations that it
     // deserves its own special case to always run migrations so we don't fail
     // post-merge builds unnecessarily.
     def cacheLoadScope = configuration.isChangeMerged() || setupStage.getPinnedVersionFlag('switchman') ? '' : env.IMAGE_CACHE_MERGE_SCOPE
->>>>>>> 147b3201
     def cacheSaveScope = configuration.isChangeMerged() ? env.IMAGE_CACHE_MERGE_SCOPE : ''
 
     withEnv([
