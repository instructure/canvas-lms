--- conflicted
+++ resolved
@@ -66,19 +66,11 @@
 
   if (rspecqEnabled) {
     extendedStage('RSpecQ Reporter for Rspec')
-<<<<<<< HEAD
-          .envVars(rspecqEnvVars)
-          .hooks([onNodeAcquired: setupNodeHook])
-          .nodeRequirements(rspecNodeRequirements)
-          .timeout(15)
-          .queue(nestedStages, this.&runReporter)
-=======
         .envVars(rspecqEnvVars)
         .hooks([onNodeAcquired: setupNodeHook])
         .nodeRequirements(rspecNodeRequirements)
         .timeout(15)
         .queue(nestedStages, this.&runReporter)
->>>>>>> 784a3dfe
 
     rspecqNodeTotal.times { index ->
       extendedStage("RSpecQ Test Set ${(index + 1).toString().padLeft(2, '0')}")
@@ -110,6 +102,14 @@
 }
 
 def setupNode() {
+  env.AUTO_CANCELLED = 'false'
+  if (queue_empty()) {
+    catchError([buildResult: 'SUCCESS', stageResult: 'ABORTED']) {
+      env.AUTO_CANCELLED = 'true'
+      error 'Test queue is empty, releasing node.'
+    }
+    return
+  }
   distribution.unstashBuildScripts()
   libraryScript.execute 'bash/print-env-excluding-secrets.sh'
   if (env.RSPECQ_ENABLED == '1') {
@@ -124,6 +124,9 @@
 }
 
 def tearDownNode(prefix) {
+  if (env.AUTO_CANCELLED.toBoolean()) {
+    return
+  }
   sh 'rm -rf ./tmp && mkdir -p tmp'
   sh 'build/new-jenkins/docker-copy-files.sh /usr/src/app/log/results tmp/rspec_results canvas_ --allow-error --clean-dir'
   sh "build/new-jenkins/docker-copy-files.sh /usr/src/app/log/spec_failures/ tmp/spec_failures/$prefix canvas_ --allow-error --clean-dir"
@@ -176,6 +179,9 @@
 
 def runRspecqSuite() {
   try {
+    if (env.AUTO_CANCELLED.toBoolean()) {
+      return
+    }
     sh(script: 'docker-compose exec -T -e ENABLE_AXE_SELENIUM \
                                        -e RSPECQ_ENABLED \
                                        -e SENTRY_DSN \
@@ -238,4 +244,12 @@
 
     throw e
   }
+}
+
+def queue_empty() {
+  env.REGISTRY_BASE = 'starlord.inscloudgate.net/jenkins'
+  sh "docker pull $REGISTRY_BASE/redis:alpine"
+  def queueSize = sh(script: "docker run -e REDISCLI_AUTH=${RSPECQ_REDIS_PASSWORD} -e TEST_QUEUE_HOST -t $REGISTRY_BASE/redis:alpine redis-cli -h $TEST_QUEUE_HOST -p 6379 llen ${JOB_NAME}_build${BUILD_NUMBER}:queue:unprocessed", returnStdout: true).split(' ')[1].trim()
+  def queueStatus = sh(script: "docker run -e REDISCLI_AUTH=${RSPECQ_REDIS_PASSWORD} -e TEST_QUEUE_HOST -t $REGISTRY_BASE/redis:alpine redis-cli -h $TEST_QUEUE_HOST -p 6379 get  ${JOB_NAME}_build${BUILD_NUMBER}:queue:status", returnStdout: true).trim()
+  queueStatus == '\"ready\"' && queueSize.toInteger() == 0
 }