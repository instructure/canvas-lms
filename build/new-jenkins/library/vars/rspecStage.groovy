--- conflicted
+++ resolved
@@ -159,38 +159,6 @@
 
   // Find and process skipped tests
   findFiles(glob: "$destDir/skipped/**/*.json").each { skipFile ->
-<<<<<<< HEAD
-    def skipReport = readJSON file: skipFile.path
-
-    skipReport.pending?.each { test ->
-      buildSummaryReport.addSkippedTest(test.location, test)
-    }
-
-    // Explicitly extract fields to avoid Jenkins readJSON LazyMap serialization issues
-    def eventData = [
-      summary: [
-        total_examples: skipReport.summary?.total_examples,
-        total_pending: skipReport.summary?.total_pending,
-        generated_at: skipReport.summary?.generated_at
-      ],
-      pending: skipReport.pending?.collect { test ->
-        [
-          description: test.description,
-          location: test.location,
-          file_path: test.file_path,
-          line_number: test.line_number,
-          execution_result: test.execution_result,
-          reason: test.reason,
-          pending_fixed: test.pending_fixed,
-          jira_number: test.jira_number,
-          skip_date: test.skip_date,
-          timestamp: test.timestamp
-        ]
-      } ?: []
-    ]
-
-    reportBuildLog("rspecq_test_data", eventData, "observe-test-tracking-token")
-=======
     // Skip empty files to avoid JSON parse errors
     if (skipFile.length == 0) {
       echo "Skipping empty file: ${skipFile.path}"
@@ -232,7 +200,6 @@
       echo "Failed to process skip report file ${skipFile.path}: ${e.message}"
       // Continue processing other files
     }
->>>>>>> 40dcc2b7
   }
 }
 
