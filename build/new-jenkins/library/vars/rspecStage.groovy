/*
 * Copyright (C) 2021 - present Instructure, Inc.
 *
 * This file is part of Canvas.
 *
 * Canvas is free software: you can redistribute it and/or modify it under
 * the terms of the GNU Affero General Public License as published by the Free
 * Software Foundation, version 3 of the License.
 *
 * Canvas is distributed in the hope that it will be useful, but WITHOUT ANY
 * WARRANTY; without even the implied warranty of MERCHANTABILITY or FITNESS FOR
 * A PARTICULAR PURPOSE. See the GNU Affero General Public License for more
 * details.
 *
 * You should have received a copy of the GNU Affero General Public License along
 * with this program. If not, see <http://www.gnu.org/licenses/>.
 */

import groovy.transform.Field
import org.jenkinsci.plugins.workflow.steps.FlowInterruptedException

@Field static final SUCCESS_NOT_BUILT = [buildResult: 'SUCCESS', stageResult: 'NOT_BUILT']
@Field static final SUCCESS_UNSTABLE = [buildResult: 'SUCCESS', stageResult: 'UNSTABLE']
@Field static final RSPEC_NODE_REQUIREMENTS = [label: 'canvas-docker']

def createDistribution(nestedStages) {
  def rspecqNodeTotal = configuration.getInteger('rspecq-ci-node-total')
  def setupNodeHook = this.&setupNode

  def baseEnvVars = [
    "ENABLE_AXE_SELENIUM=${env.ENABLE_AXE_SELENIUM}",
    'POSTGRES_PASSWORD=sekret'
  ]

  def rspecqEnvVars = baseEnvVars + [
    'COMPOSE_FILE=docker-compose.new-jenkins.yml:docker-compose.new-jenkins-selenium.yml',
    'EXCLUDE_TESTS=.*/(selenium/performance|instfs/selenium|contracts)',
    "FORCE_FAILURE=${configuration.isForceFailureSelenium() ? '1' : ''}",
    "RERUNS_RETRY=${configuration.getInteger('rspecq-max-requeues')}",
    "RSPEC_PROCESSES=${configuration.getInteger('rspecq-processes')}",
    "RSPECQ_MAX_REQUEUES=${configuration.getInteger('rspecq-max-requeues')}",
    "RSPECQ_UPDATE_TIMINGS=${env.GERRIT_EVENT_TYPE == 'change-merged' ? '1' : '0'}",
  ]

  if(env.CRYSTALBALL_MAP == '1') {
    rspecqEnvVars = rspecqEnvVars + ['RSPECQ_FILE_SPLIT_THRESHOLD=9999', 'CRYSTALBALL_MAP=1']
  } else {
    rspecqEnvVars = rspecqEnvVars + ["RSPECQ_FILE_SPLIT_THRESHOLD=${configuration.fileSplitThreshold()}"]
  }

  if(env.ENABLE_AXE_SELENIUM == '1') {
    rspecqEnvVars = rspecqEnvVars + ['TEST_PATTERN=^./(spec|gems/plugins/.*/spec_canvas)/selenium']
  } else {
    rspecqEnvVars = rspecqEnvVars + ['TEST_PATTERN=^./(spec|gems/plugins/.*/spec_canvas)/']
  }

  extendedStage('RSpecQ Reporter for Rspec')
    .envVars(rspecqEnvVars)
    .hooks(buildSummaryReportHooks.call() + [onNodeAcquired: setupNodeHook])
    .nodeRequirements(RSPEC_NODE_REQUIREMENTS)
    .timeout(15)
    .queue(nestedStages, this.&runReporter)

  rspecqNodeTotal.times { index ->
    extendedStage("RSpecQ Test Set ${(index + 1).toString().padLeft(2, '0')}")
      .envVars(rspecqEnvVars + ["CI_NODE_INDEX=$index"])
      .hooks(buildSummaryReportHooks.call() + [onNodeAcquired: setupNodeHook, onNodeReleasing: { tearDownNode() }])
      .nodeRequirements(RSPEC_NODE_REQUIREMENTS)
      .timeout(15)
      .queue(nestedStages, this.&runRspecqSuite)
  }
}

def setupNode() {
  try {
    env.AUTO_CANCELLED = env.AUTO_CANCELLED ?: ''
    distribution.unstashBuildScripts()
    if (queue_empty()) {
      env.AUTO_CANCELLED += "${env.CI_NODE_INDEX},"
      cancel_node(SUCCESS_NOT_BUILT, 'Test queue is empty, releasing node.')
      return
    }
    libraryScript.execute 'bash/print-env-excluding-secrets.sh'
    credentials.withStarlordCredentials { ->
      sh(script: 'build/new-jenkins/docker-compose-pull.sh', label: 'Pull Images')
    }

    sh(script: 'build/new-jenkins/docker-compose-build-up.sh', label: 'Start Containers')
  } catch (err) {
    if (!(err instanceof FlowInterruptedException)) {
      send_slack_alert(err)
      env.AUTO_CANCELLED += "${env.CI_NODE_INDEX},"
      cancel_node(SUCCESS_UNSTABLE, "RspecQ node setup failed!: ${err}")
      return
    }
    throw err
  }
}

def tearDownNode() {
  if (env.AUTO_CANCELLED?.split(',')?.contains("${env.CI_NODE_INDEX}")) {
    cancel_node(SUCCESS_NOT_BUILT, 'Node cancelled!')
    return
  }

  def destDir = "tmp/${env.CI_NODE_INDEX}"
  def srcDir = "${env.COMPOSE_PROJECT_NAME}_canvas_1:/usr/src/app"
  def uploadDockerLogs = configuration.getBoolean('upload-docker-logs', 'false')

  sh """#!/bin/bash
    set -ex

    rm -rf ./tmp && mkdir -p $destDir ${destDir}_rspec_results
    docker cp ${srcDir}/log/results ${destDir}_rspec_results/ || true
    docker cp ${srcDir}/log/spec_failures ${destDir}/spec_failures/ || true
<<<<<<< HEAD

    if [[ "\$COVERAGE" == "1" ]]; then
      docker cp ${srcDir}/coverage ${destDir}/coverage/ || true
    fi

    if [[ "\$CRYSTALBALL_MAP" == "1" ]]; then
      docker cp ${srcDir}/log/results/crystalball_results ${destDir}/crystalball/ || true
    fi

    if [[ "\$RSPEC_LOG" == "1" ]]; then
      docker cp ${srcDir}/log/parallel_runtime ${destDir}/parallel_runtime_rspec_tests/ || true
    fi

    if [[ "${uploadDockerLogs}" = "1" ]]; then
      docker ps -aq | xargs -I{} -n1 -P1 docker logs --timestamps --details {} 2>&1 > ${destDir}/docker.log
    fi

    find tmp
  """

  archiveArtifacts allowEmptyArchive: true, artifacts: "$destDir/**/*"

  if (env.ENABLE_AXE_SELENIUM == '1' || env.COVERAGE == '1') {
    archiveArtifacts allowEmptyArchive: true, artifacts: "${destDir}_rspec_results/**/*"
  }

=======

    tar cvfz ${destDir}/rspec_results.tgz ${destDir}_rspec_results/

    if [[ "\$COVERAGE" == "1" ]]; then
      docker cp ${srcDir}/coverage ${destDir}/coverage/ || true
    fi

    if [[ "\$CRYSTALBALL_MAP" == "1" ]]; then
      docker cp ${srcDir}/log/results/crystalball_results ${destDir}/crystalball/ || true
    fi

    if [[ "\$RSPEC_LOG" == "1" ]]; then
      docker cp ${srcDir}/log/parallel_runtime ${destDir}/parallel_runtime_rspec_tests/ || true
    fi

    if [[ "${uploadDockerLogs}" = "1" ]]; then
      docker ps -aq | xargs -I{} -n1 -P1 docker logs --timestamps --details {} 2>&1 > ${destDir}/docker.log
    fi

    find tmp
  """

  archiveArtifacts allowEmptyArchive: true, artifacts: "$destDir/**/*"

>>>>>>> 68bd52bc
  findFiles(glob: "$destDir/spec_failures/**/index.html").each { file ->
    // tmp/node_18/spec_failures/Initial/spec/selenium/force_failure_spec.rb:20/index
    // split on the 5th to give us the rerun category (Initial, Rerun_1, Rerun_2...)

    def pathCategory = file.getPath().split('/')[3]
    def finalCategory = reruns_retry.toInteger() == 0 ? 'Initial' : "Rerun_${reruns_retry.toInteger()}"
    def splitPath = file.getPath().split('/').toList()
    def specTitle = splitPath.subList(4, splitPath.size() - 1).join('/')
    def artifactsPath = "${currentBuild.getAbsoluteUrl()}artifact/${file.getPath()}"

    buildSummaryReport.addFailurePath(specTitle, artifactsPath, pathCategory)

    if (pathCategory == finalCategory) {
      buildSummaryReport.setFailureCategory(specTitle, buildSummaryReport.FAILURE_TYPE_TEST_NEVER_PASSED)
    } else {
      buildSummaryReport.setFailureCategoryUnlessExists(specTitle, buildSummaryReport.FAILURE_TYPE_TEST_PASSED_ON_RETRY)
    }
  }

  junit allowEmptyResults: true, testResults: "${destDir}_rspec_results/**/*.xml", skipMarkingBuildUnstable: true
}

def runRspecqSuite() {
  try {
    if (env.AUTO_CANCELLED?.split(',')?.contains("${env.CI_NODE_INDEX}")) {
      cancel_node(SUCCESS_NOT_BUILT, 'Node cancelled!')
      return
    }
    sh(script: 'docker-compose exec -T -e ENABLE_AXE_SELENIUM \
                                       -e SENTRY_DSN \
                                       -e RSPECQ_UPDATE_TIMINGS \
                                       -e JOB_NAME \
                                       -e COVERAGE \
                                       -e BUILD_NAME \
                                       -e BUILD_NUMBER \
                                       -e CRYSTALBALL_MAP \
                                       -e CI_NODE_INDEX \
                                       -e CRYSTAL_BALL_SPECS canvas bash -c \'build/new-jenkins/rspecq-tests.sh\'', label: 'Run RspecQ Tests')
  } catch (org.jenkinsci.plugins.workflow.steps.FlowInterruptedException e) {
    if (e.causes[0] instanceof org.jenkinsci.plugins.workflow.steps.TimeoutStepExecution.ExceededTimeout) {
      /* groovylint-disable-next-line GStringExpressionWithinString */
      sh '''#!/bin/bash
        ids=( $(docker ps -aq --filter "name=canvas_") )
        for i in "${ids[@]}"
        do
          docker exec $i bash -c "cat /usr/src/app/log/cmd_output/*.log"
        done
      '''
    }

    throw e
  } catch (err) {
    if (err instanceof FlowInterruptedException) {
      throw err
    }
    send_slack_alert(err)
    env.AUTO_CANCELLED += "${env.CI_NODE_INDEX},"
    cancel_node(SUCCESS_UNSTABLE, "RspecQ node failed!: ${err}")
    /* groovylint-disable-next-line ReturnNullFromCatchBlock */
    return
  }
}

def runReporter() {
  try {
    sh(script: "docker-compose exec -e SENTRY_DSN -T canvas bundle exec rspecq \
                                            --build=${JOB_NAME}_build${BUILD_NUMBER} \
                                            --queue-wait-timeout 120 \
                                            --redis-url $RSPECQ_REDIS_URL \
                                            --report", label: 'Reporter')
  } catch (org.jenkinsci.plugins.workflow.steps.FlowInterruptedException e) {
    if (e.causes[0] instanceof org.jenkinsci.plugins.workflow.steps.TimeoutStepExecution.ExceededTimeout) {
      /* groovylint-disable-next-line GStringExpressionWithinString */
      sh '''#!/bin/bash
        ids=( $(docker ps -aq --filter "name=canvas_") )
        for i in "${ids[@]}"
        do
          docker exec $i bash -c "cat /usr/src/app/log/cmd_output/*.log"
        done
      '''
    }

    throw e
  }
}

def queue_empty() {
  env.REGISTRY_BASE = 'starlord.inscloudgate.net/jenkins'
  sh "./build/new-jenkins/docker-with-flakey-network-protection.sh pull $REGISTRY_BASE/redis:alpine"
  def queueInfo = sh(script: "docker run -e TEST_QUEUE_HOST -t --rm $REGISTRY_BASE/redis:alpine /bin/sh -c '\
                                      redis-cli -h $TEST_QUEUE_HOST -p 6379 llen ${JOB_NAME}_build${BUILD_NUMBER}:queue:unprocessed;\
                                      redis-cli -h $TEST_QUEUE_HOST -p 6379 scard ${JOB_NAME}_build${BUILD_NUMBER}:queue:processed;\
                                      redis-cli -h $TEST_QUEUE_HOST -p 6379 get ${JOB_NAME}_build${BUILD_NUMBER}:queue:status'", returnStdout: true).split('\n')
  def queueUnprocessed = queueInfo[0].split(' ')[1].trim()
  def queueProcessed = queueInfo[1].split(' ')[1].trim()
  def queueStatus = queueInfo[2].trim()
  return queueStatus == '\"ready\"' && queueUnprocessed.toInteger() == 0 && queueProcessed.toInteger() > 1
}

def send_slack_alert(error) {
  slackSend(
    channel: '#canvas_builds-noisy',
    color: 'danger',
    message: """<${env.BUILD_URL}|RspecQ node failure: ${error}>"""
  )
}

def cancel_node(buildResult, errorMessage) {
  catchError(buildResult) {
    error errorMessage
  }
}<|MERGE_RESOLUTION|>--- conflicted
+++ resolved
@@ -113,7 +113,8 @@
     rm -rf ./tmp && mkdir -p $destDir ${destDir}_rspec_results
     docker cp ${srcDir}/log/results ${destDir}_rspec_results/ || true
     docker cp ${srcDir}/log/spec_failures ${destDir}/spec_failures/ || true
-<<<<<<< HEAD
+
+    tar cvfz ${destDir}/rspec_results.tgz ${destDir}_rspec_results/
 
     if [[ "\$COVERAGE" == "1" ]]; then
       docker cp ${srcDir}/coverage ${destDir}/coverage/ || true
@@ -136,36 +137,6 @@
 
   archiveArtifacts allowEmptyArchive: true, artifacts: "$destDir/**/*"
 
-  if (env.ENABLE_AXE_SELENIUM == '1' || env.COVERAGE == '1') {
-    archiveArtifacts allowEmptyArchive: true, artifacts: "${destDir}_rspec_results/**/*"
-  }
-
-=======
-
-    tar cvfz ${destDir}/rspec_results.tgz ${destDir}_rspec_results/
-
-    if [[ "\$COVERAGE" == "1" ]]; then
-      docker cp ${srcDir}/coverage ${destDir}/coverage/ || true
-    fi
-
-    if [[ "\$CRYSTALBALL_MAP" == "1" ]]; then
-      docker cp ${srcDir}/log/results/crystalball_results ${destDir}/crystalball/ || true
-    fi
-
-    if [[ "\$RSPEC_LOG" == "1" ]]; then
-      docker cp ${srcDir}/log/parallel_runtime ${destDir}/parallel_runtime_rspec_tests/ || true
-    fi
-
-    if [[ "${uploadDockerLogs}" = "1" ]]; then
-      docker ps -aq | xargs -I{} -n1 -P1 docker logs --timestamps --details {} 2>&1 > ${destDir}/docker.log
-    fi
-
-    find tmp
-  """
-
-  archiveArtifacts allowEmptyArchive: true, artifacts: "$destDir/**/*"
-
->>>>>>> 68bd52bc
   findFiles(glob: "$destDir/spec_failures/**/index.html").each { file ->
     // tmp/node_18/spec_failures/Initial/spec/selenium/force_failure_spec.rb:20/index
     // split on the 5th to give us the rerun category (Initial, Rerun_1, Rerun_2...)
