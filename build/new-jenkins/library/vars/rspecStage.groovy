/*
 * Copyright (C) 2021 - present Instructure, Inc.
 *
 * This file is part of Canvas.
 *
 * Canvas is free software: you can redistribute it and/or modify it under
 * the terms of the GNU Affero General Public License as published by the Free
 * Software Foundation, version 3 of the License.
 *
 * Canvas is distributed in the hope that it will be useful, but WITHOUT ANY
 * WARRANTY; without even the implied warranty of MERCHANTABILITY or FITNESS FOR
 * A PARTICULAR PURPOSE. See the GNU Affero General Public License for more
 * details.
 *
 * You should have received a copy of the GNU Affero General Public License along
 * with this program. If not, see <http://www.gnu.org/licenses/>.
 */

import groovy.transform.Field
import org.jenkinsci.plugins.workflow.steps.FlowInterruptedException

@Field static final SUCCESS_NOT_BUILT = [buildResult: 'SUCCESS', stageResult: 'NOT_BUILT']
@Field static final SUCCESS_UNSTABLE = [buildResult: 'SUCCESS', stageResult: 'UNSTABLE']

def createDistribution(nestedStages) {
  def rspecqNodeTotal = configuration.getInteger('rspecq-ci-node-total')
  def setupNodeHook = this.&setupNode

  def baseEnvVars = [
    "ENABLE_AXE_SELENIUM=${env.ENABLE_AXE_SELENIUM}",
    "ENABLE_CRYSTALBALL=${env.ENABLE_CRYSTALBALL}",
    'POSTGRES_PASSWORD=sekret',
    'SELENIUM_VERSION=3.141.59-20210929'
  ]

  def rspecqEnvVars = baseEnvVars + [
    'COMPOSE_FILE=docker-compose.new-jenkins.yml:docker-compose.new-jenkins-selenium.yml',
    'EXCLUDE_TESTS=.*/(selenium/performance|instfs/selenium|contracts)',
    "FORCE_FAILURE=${configuration.isForceFailureSelenium() ? '1' : ''}",
    "RERUNS_RETRY=${configuration.getInteger('rspecq-max-requeues')}",
    "RSPEC_PROCESSES=${configuration.getInteger('rspecq-processes')}",
    "RSPECQ_FILE_SPLIT_THRESHOLD=${configuration.fileSplitThreshold()}",
    "RSPECQ_MAX_REQUEUES=${configuration.getInteger('rspecq-max-requeues')}",
    'TEST_PATTERN=^./(spec|gems/plugins/.*/spec_canvas)/',
    "RSPECQ_UPDATE_TIMINGS=${env.GERRIT_EVENT_TYPE == 'change-merged' ? '1' : '0'}",
  ]

  // Used only for crystalball map generation
  def seleniumNodeTotal = configuration.getInteger('selenium-ci-node-total')
  def seleniumEnvVars = baseEnvVars + [
    "CI_NODE_TOTAL=$seleniumNodeTotal",
    'COMPOSE_FILE=docker-compose.new-jenkins.yml:docker-compose.new-jenkins-selenium.yml',
    'EXCLUDE_TESTS=.*/performance',
    "FORCE_FAILURE=${configuration.isForceFailureSelenium() ? '1' : ''}",
    "RERUNS_RETRY=${configuration.getInteger('selenium-rerun-retry')}",
    "RSPEC_PROCESSES=${configuration.getInteger('selenium-processes')}",
    'TEST_PATTERN=^./(spec|gems/plugins/.*/spec_canvas)/selenium',
  ]

  def rspecNodeRequirements = [label: 'canvas-docker']

  if (env.ENABLE_CRYSTALBALL != '1') {
    extendedStage('RSpecQ Reporter for Rspec')
      .envVars(rspecqEnvVars)
      .hooks(buildSummaryReportHooks.call() + [onNodeAcquired: setupNodeHook])
      .nodeRequirements(rspecNodeRequirements)
      .timeout(15)
      .queue(nestedStages, this.&runReporter)

    rspecqNodeTotal.times { index ->
      extendedStage("RSpecQ Test Set ${(index + 1).toString().padLeft(2, '0')}")
        .envVars(rspecqEnvVars + ["CI_NODE_INDEX=$index"])
        .hooks(buildSummaryReportHooks.call() + [onNodeAcquired: setupNodeHook, onNodeReleasing: { tearDownNode('spec') }])
        .nodeRequirements(rspecNodeRequirements)
        .timeout(15)
        .queue(nestedStages, this.&runRspecqSuite)
    }
  } else {
    seleniumNodeTotal.times { index ->
      extendedStage("Selenium Test Set ${(index + 1).toString().padLeft(2, '0')}")
        .envVars(seleniumEnvVars + ["CI_NODE_INDEX=$index"])
        .hooks([onNodeAcquired: setupNodeHook, onNodeReleasing: { tearDownNode('selenium') }])
        .nodeRequirements(rspecNodeRequirements)
        .timeout(15)
        .queue(nestedStages, this.&runLegacySuite)
    }
  }
}

def setupNode() {
  try {
    env.AUTO_CANCELLED = env.AUTO_CANCELLED ?: ''
    distribution.unstashBuildScripts()
    if (queue_empty()) {
      env.AUTO_CANCELLED += "${env.CI_NODE_INDEX},"
      cancel_node(SUCCESS_NOT_BUILT, 'Test queue is empty, releasing node.')
      return
    }
    libraryScript.execute 'bash/print-env-excluding-secrets.sh'
    env.RSPECQ_REDIS_URL = "redis://${TEST_QUEUE_HOST}:6379"
    credentials.withStarlordCredentials { ->
      sh(script: 'build/new-jenkins/docker-compose-pull.sh', label: 'Pull Images')
    }

    sh(script: 'build/new-jenkins/docker-compose-build-up.sh', label: 'Start Containers')
  } catch (err) {
    if (!(err instanceof FlowInterruptedException)) {
      send_slack_alert(err)
      env.AUTO_CANCELLED += "${env.CI_NODE_INDEX},"
      cancel_node(SUCCESS_UNSTABLE, "RspecQ node setup failed!: ${err}")
      return
    }
    throw err
  }
}

def tearDownNode(prefix) {
  if (env.AUTO_CANCELLED.split(',').contains("${env.CI_NODE_INDEX}")) {
    cancel_node(SUCCESS_NOT_BUILT, 'Node cancelled!')
    return
  }
  sh 'rm -rf ./tmp && mkdir -p tmp'
  sh 'build/new-jenkins/docker-copy-files.sh /usr/src/app/log/results tmp/rspec_results canvas_ --allow-error --clean-dir'
  sh "build/new-jenkins/docker-copy-files.sh /usr/src/app/log/spec_failures/ tmp/spec_failures/$prefix canvas_ --allow-error --clean-dir"

  if (env.COVERAGE == '1') {
    sh 'build/new-jenkins/docker-copy-files.sh /usr/src/app/coverage tmp/coverage canvas_ --allow-error --clean-dir'
    archiveArtifacts allowEmptyArchive: true, artifacts: 'tmp/coverage/**/*'
  }

  if (env.ENABLE_CRYSTALBALL == '1') {
    sh 'build/new-jenkins/docker-copy-files.sh /usr/src/app/log/results/crystalball_results tmp/crystalball canvas_ --allow-error --clean-dir'
    sh 'ls tmp/crystalball'
    sh 'ls -R'
    archiveArtifacts allowEmptyArchive: true, artifacts: 'tmp/crystalball/**/*'
  }

  if (configuration.getBoolean('upload-docker-logs', 'false')) {
    sh "docker ps -aq | xargs -I{} -n1 -P1 docker logs --timestamps --details {} 2>&1 > tmp/docker-${prefix}-${CI_NODE_INDEX}.log"
    archiveArtifacts(artifacts: "tmp/docker-${prefix}-${CI_NODE_INDEX}.log")
  }

  if (env.ENABLE_AXE_SELENIUM == '1') {
    archiveArtifacts allowEmptyArchive: true, artifacts: 'tmp/rspec_results/**/*'
  }

  archiveArtifacts allowEmptyArchive: true, artifacts: "tmp/spec_failures/$prefix/**/*"
  findFiles(glob: "tmp/spec_failures/$prefix/**/index.html").each { file ->
    // node_18/spec_failures/canvas__9224fba6fc34/spec_failures/Initial/spec/selenium/force_failure_spec.rb:20/index
    // split on the 5th to give us the rerun category (Initial, Rerun_1, Rerun_2...)

    def pathCategory = file.getPath().split('/')[5]
    def finalCategory = reruns_retry.toInteger() == 0 ? 'Initial' : "Rerun_${reruns_retry.toInteger()}"
    def splitPath = file.getPath().split('/').toList()
    def specTitle = splitPath.subList(6, splitPath.size() - 1).join('/')
    def artifactsPath = "../artifact/${file.getPath()}"

    buildSummaryReport.addFailurePath(specTitle, artifactsPath, pathCategory)

    if (pathCategory == finalCategory) {
      buildSummaryReport.setFailureCategory(specTitle, buildSummaryReport.FAILURE_TYPE_TEST_NEVER_PASSED)
    } else {
      buildSummaryReport.setFailureCategoryUnlessExists(specTitle, buildSummaryReport.FAILURE_TYPE_TEST_PASSED_ON_RETRY)
    }
  }

  junit allowEmptyResults: true, testResults: 'tmp/rspec_results/**/*.xml', skipMarkingBuildUnstable: true

  if (env.RSPEC_LOG == '1') {
    sh 'build/new-jenkins/docker-copy-files.sh /usr/src/app/log/parallel_runtime/ ./tmp/parallel_runtime_rspec_tests canvas_ --allow-error --clean-dir'
    archiveArtifacts(artifacts: 'tmp/parallel_runtime_rspec_tests/**/*.log')
  }

  sh 'rm -rf ./tmp'
}

def runRspecqSuite() {
  try {
    if (env.AUTO_CANCELLED.split(',').contains("${env.CI_NODE_INDEX}")) {
      cancel_node(SUCCESS_NOT_BUILT, 'Node cancelled!')
      return
    }
    sh(script: 'docker-compose exec -T -e ENABLE_AXE_SELENIUM \
                                       -e ENABLE_CRYSTALBALL \
                                       -e SENTRY_DSN \
                                       -e RSPECQ_UPDATE_TIMINGS \
                                       -e JOB_NAME \
                                       -e COVERAGE \
<<<<<<< HEAD
                                       -e BUILD_NUMBER canvas bash -c \'build/new-jenkins/rspecq-tests.sh\'', label: 'Run RspecQ Tests')
=======
                                       -e BUILD_NAME \
                                       -e BUILD_NUMBER \
                                       -e CRYSTAL_BALL_SPECS canvas bash -c \'build/new-jenkins/rspecq-tests.sh\'', label: 'Run RspecQ Tests')
>>>>>>> 72fefac7
  } catch (org.jenkinsci.plugins.workflow.steps.FlowInterruptedException e) {
    if (e.causes[0] instanceof org.jenkinsci.plugins.workflow.steps.TimeoutStepExecution.ExceededTimeout) {
      /* groovylint-disable-next-line GStringExpressionWithinString */
      sh '''#!/bin/bash
        ids=( $(docker ps -aq --filter "name=canvas_") )
        for i in "${ids[@]}"
        do
          docker exec $i bash -c "cat /usr/src/app/log/cmd_output/*.log"
        done
      '''
    }

    throw e
  } catch (err) {
    if (err instanceof FlowInterruptedException) {
      throw err
    }
    send_slack_alert(err)
    env.AUTO_CANCELLED += "${env.CI_NODE_INDEX},"
    cancel_node(SUCCESS_UNSTABLE, "RspecQ node failed!: ${err}")
    /* groovylint-disable-next-line ReturnNullFromCatchBlock */
    return
  }
}

def runLegacySuite() {
  try {
    sh(script: 'docker-compose exec -T -e RSPEC_PROCESSES -e ENABLE_AXE_SELENIUM -e ENABLE_CRYSTALBALL canvas bash -c \'build/new-jenkins/rspec-with-retries.sh\'', label: 'Run Tests')
  } catch (org.jenkinsci.plugins.workflow.steps.FlowInterruptedException e) {
    if (e.causes[0] instanceof org.jenkinsci.plugins.workflow.steps.TimeoutStepExecution.ExceededTimeout) {
      /* groovylint-disable-next-line GStringExpressionWithinString */
      sh '''#!/bin/bash
        ids=( $(docker ps -aq --filter "name=canvas_") )
        for i in "${ids[@]}"
        do
          docker exec $i bash -c "cat /usr/src/app/log/cmd_output/*.log"
        done
      '''
    }

    throw e
  }
}

def runReporter() {
  try {
    sh(script: "docker-compose exec -e SENTRY_DSN -T canvas bundle exec rspecq \
                                            --build=${JOB_NAME}_build${BUILD_NUMBER} \
                                            --queue-wait-timeout 120 \
                                            --redis-url $RSPECQ_REDIS_URL \
                                            --report", label: 'Reporter')
  } catch (org.jenkinsci.plugins.workflow.steps.FlowInterruptedException e) {
    if (e.causes[0] instanceof org.jenkinsci.plugins.workflow.steps.TimeoutStepExecution.ExceededTimeout) {
      /* groovylint-disable-next-line GStringExpressionWithinString */
      sh '''#!/bin/bash
        ids=( $(docker ps -aq --filter "name=canvas_") )
        for i in "${ids[@]}"
        do
          docker exec $i bash -c "cat /usr/src/app/log/cmd_output/*.log"
        done
      '''
    }

    throw e
  }
}

def queue_empty() {
  env.REGISTRY_BASE = 'starlord.inscloudgate.net/jenkins'
  sh "./build/new-jenkins/docker-with-flakey-network-protection.sh pull $REGISTRY_BASE/redis:alpine"
  def queueInfo = sh(script: "docker run -e TEST_QUEUE_HOST -t --rm $REGISTRY_BASE/redis:alpine /bin/sh -c '\
                                      redis-cli -h $TEST_QUEUE_HOST -p 6379 llen ${JOB_NAME}_build${BUILD_NUMBER}:queue:unprocessed;\
                                      redis-cli -h $TEST_QUEUE_HOST -p 6379 scard ${JOB_NAME}_build${BUILD_NUMBER}:queue:processed;\
                                      redis-cli -h $TEST_QUEUE_HOST -p 6379 get ${JOB_NAME}_build${BUILD_NUMBER}:queue:status'", returnStdout: true).split('\n')
  def queueUnprocessed = queueInfo[0].split(' ')[1].trim()
  def queueProcessed = queueInfo[1].split(' ')[1].trim()
  def queueStatus = queueInfo[2].trim()
  return queueStatus == '\"ready\"' && queueUnprocessed.toInteger() == 0 && queueProcessed.toInteger() > 1
}

def send_slack_alert(error) {
  slackSend(
    channel: '#canvas_builds-noisy',
    color: 'danger',
    message: """<${env.BUILD_URL}|RspecQ node failure: ${error}>"""
  )
}

def cancel_node(buildResult, errorMessage) {
  catchError(buildResult) {
    error errorMessage
  }
}<|MERGE_RESOLUTION|>--- conflicted
+++ resolved
@@ -21,6 +21,7 @@
 
 @Field static final SUCCESS_NOT_BUILT = [buildResult: 'SUCCESS', stageResult: 'NOT_BUILT']
 @Field static final SUCCESS_UNSTABLE = [buildResult: 'SUCCESS', stageResult: 'UNSTABLE']
+@Field static final RSPEC_NODE_REQUIREMENTS = [label: 'canvas-docker']
 
 def createDistribution(nestedStages) {
   def rspecqNodeTotal = configuration.getInteger('rspecq-ci-node-total')
@@ -28,7 +29,6 @@
 
   def baseEnvVars = [
     "ENABLE_AXE_SELENIUM=${env.ENABLE_AXE_SELENIUM}",
-    "ENABLE_CRYSTALBALL=${env.ENABLE_CRYSTALBALL}",
     'POSTGRES_PASSWORD=sekret',
     'SELENIUM_VERSION=3.141.59-20210929'
   ]
@@ -45,6 +45,31 @@
     "RSPECQ_UPDATE_TIMINGS=${env.GERRIT_EVENT_TYPE == 'change-merged' ? '1' : '0'}",
   ]
 
+  extendedStage('RSpecQ Reporter for Rspec')
+    .envVars(rspecqEnvVars)
+    .hooks(buildSummaryReportHooks.call() + [onNodeAcquired: setupNodeHook])
+    .nodeRequirements(RSPEC_NODE_REQUIREMENTS)
+    .timeout(15)
+    .queue(nestedStages, this.&runReporter)
+
+  rspecqNodeTotal.times { index ->
+    extendedStage("RSpecQ Test Set ${(index + 1).toString().padLeft(2, '0')}")
+      .envVars(rspecqEnvVars + ["CI_NODE_INDEX=$index"])
+      .hooks(buildSummaryReportHooks.call() + [onNodeAcquired: setupNodeHook, onNodeReleasing: { tearDownNode('spec') }])
+      .nodeRequirements(RSPEC_NODE_REQUIREMENTS)
+      .timeout(15)
+      .queue(nestedStages, this.&runRspecqSuite)
+  }
+}
+
+def createLegacyDistribution(nestedStages) {
+  def setupNodeHook = this.&setupNode
+  def baseEnvVars = [
+    "ENABLE_AXE_SELENIUM=${env.ENABLE_AXE_SELENIUM}",
+    'POSTGRES_PASSWORD=sekret',
+    'SELENIUM_VERSION=3.141.59-20210929'
+  ]
+
   // Used only for crystalball map generation
   def seleniumNodeTotal = configuration.getInteger('selenium-ci-node-total')
   def seleniumEnvVars = baseEnvVars + [
@@ -55,35 +80,16 @@
     "RERUNS_RETRY=${configuration.getInteger('selenium-rerun-retry')}",
     "RSPEC_PROCESSES=${configuration.getInteger('selenium-processes')}",
     'TEST_PATTERN=^./(spec|gems/plugins/.*/spec_canvas)/selenium',
-  ]
-
-  def rspecNodeRequirements = [label: 'canvas-docker']
-
-  if (env.ENABLE_CRYSTALBALL != '1') {
-    extendedStage('RSpecQ Reporter for Rspec')
-      .envVars(rspecqEnvVars)
-      .hooks(buildSummaryReportHooks.call() + [onNodeAcquired: setupNodeHook])
-      .nodeRequirements(rspecNodeRequirements)
+    'CRYSTALBALL_MAP=1'
+  ]
+
+  seleniumNodeTotal.times { index ->
+    extendedStage("Selenium Test Set ${(index + 1).toString().padLeft(2, '0')}")
+      .envVars(seleniumEnvVars + ["CI_NODE_INDEX=$index"])
+      .hooks([onNodeAcquired: setupNodeHook, onNodeReleasing: { tearDownNode('selenium') }])
+      .nodeRequirements(RSPEC_NODE_REQUIREMENTS)
       .timeout(15)
-      .queue(nestedStages, this.&runReporter)
-
-    rspecqNodeTotal.times { index ->
-      extendedStage("RSpecQ Test Set ${(index + 1).toString().padLeft(2, '0')}")
-        .envVars(rspecqEnvVars + ["CI_NODE_INDEX=$index"])
-        .hooks(buildSummaryReportHooks.call() + [onNodeAcquired: setupNodeHook, onNodeReleasing: { tearDownNode('spec') }])
-        .nodeRequirements(rspecNodeRequirements)
-        .timeout(15)
-        .queue(nestedStages, this.&runRspecqSuite)
-    }
-  } else {
-    seleniumNodeTotal.times { index ->
-      extendedStage("Selenium Test Set ${(index + 1).toString().padLeft(2, '0')}")
-        .envVars(seleniumEnvVars + ["CI_NODE_INDEX=$index"])
-        .hooks([onNodeAcquired: setupNodeHook, onNodeReleasing: { tearDownNode('selenium') }])
-        .nodeRequirements(rspecNodeRequirements)
-        .timeout(15)
-        .queue(nestedStages, this.&runLegacySuite)
-    }
+      .queue(nestedStages, this.&runLegacySuite)
   }
 }
 
@@ -97,7 +103,6 @@
       return
     }
     libraryScript.execute 'bash/print-env-excluding-secrets.sh'
-    env.RSPECQ_REDIS_URL = "redis://${TEST_QUEUE_HOST}:6379"
     credentials.withStarlordCredentials { ->
       sh(script: 'build/new-jenkins/docker-compose-pull.sh', label: 'Pull Images')
     }
@@ -128,7 +133,7 @@
     archiveArtifacts allowEmptyArchive: true, artifacts: 'tmp/coverage/**/*'
   }
 
-  if (env.ENABLE_CRYSTALBALL == '1') {
+  if (env.CRYSTALBALL_MAP == '1') {
     sh 'build/new-jenkins/docker-copy-files.sh /usr/src/app/log/results/crystalball_results tmp/crystalball canvas_ --allow-error --clean-dir'
     sh 'ls tmp/crystalball'
     sh 'ls -R'
@@ -153,7 +158,7 @@
     def finalCategory = reruns_retry.toInteger() == 0 ? 'Initial' : "Rerun_${reruns_retry.toInteger()}"
     def splitPath = file.getPath().split('/').toList()
     def specTitle = splitPath.subList(6, splitPath.size() - 1).join('/')
-    def artifactsPath = "../artifact/${file.getPath()}"
+    def artifactsPath = "${currentBuild.getAbsoluteUrl()}artifact/${file.getPath()}"
 
     buildSummaryReport.addFailurePath(specTitle, artifactsPath, pathCategory)
 
@@ -181,18 +186,13 @@
       return
     }
     sh(script: 'docker-compose exec -T -e ENABLE_AXE_SELENIUM \
-                                       -e ENABLE_CRYSTALBALL \
                                        -e SENTRY_DSN \
                                        -e RSPECQ_UPDATE_TIMINGS \
                                        -e JOB_NAME \
                                        -e COVERAGE \
-<<<<<<< HEAD
-                                       -e BUILD_NUMBER canvas bash -c \'build/new-jenkins/rspecq-tests.sh\'', label: 'Run RspecQ Tests')
-=======
                                        -e BUILD_NAME \
                                        -e BUILD_NUMBER \
                                        -e CRYSTAL_BALL_SPECS canvas bash -c \'build/new-jenkins/rspecq-tests.sh\'', label: 'Run RspecQ Tests')
->>>>>>> 72fefac7
   } catch (org.jenkinsci.plugins.workflow.steps.FlowInterruptedException e) {
     if (e.causes[0] instanceof org.jenkinsci.plugins.workflow.steps.TimeoutStepExecution.ExceededTimeout) {
       /* groovylint-disable-next-line GStringExpressionWithinString */
@@ -220,7 +220,7 @@
 
 def runLegacySuite() {
   try {
-    sh(script: 'docker-compose exec -T -e RSPEC_PROCESSES -e ENABLE_AXE_SELENIUM -e ENABLE_CRYSTALBALL canvas bash -c \'build/new-jenkins/rspec-with-retries.sh\'', label: 'Run Tests')
+    sh(script: 'docker-compose exec -T -e RSPEC_PROCESSES -e ENABLE_AXE_SELENIUM -e CRYSTALBALL_MAP canvas bash -c \'build/new-jenkins/rspec-with-retries.sh\'', label: 'Run Tests')
   } catch (org.jenkinsci.plugins.workflow.steps.FlowInterruptedException e) {
     if (e.causes[0] instanceof org.jenkinsci.plugins.workflow.steps.TimeoutStepExecution.ExceededTimeout) {
       /* groovylint-disable-next-line GStringExpressionWithinString */
