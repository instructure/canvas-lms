--- conflicted
+++ resolved
@@ -18,12 +18,7 @@
 
 import groovy.transform.Field
 
-<<<<<<< HEAD
-@Field static final JEST_NODE_COUNT = 12
-@Field static final RCE_NODE_COUNT = 5
-=======
 @Field static final JEST_NODE_COUNT = 16
->>>>>>> 0539a086
 
 def jestNodeRequirementsTemplate(index) {
   def baseTestContainer = [
@@ -132,19 +127,6 @@
   }
 }
 
-<<<<<<< HEAD
-def queueRceDistribution(index) {
-  { stages ->
-    def jsgEnvVars = [
-        "CI_NODE_INDEX=${index.toInteger() + 1}",
-        "CI_NODE_TOTAL=${RCE_NODE_COUNT}",
-      ]
-    callableWithDelegate(queueTestStage())(stages, "rce-${index}", jsgEnvVars, 'TEST_RESULT_OUTPUT_DIR=/usr/src/app/$TEST_RESULT_OUTPUT_DIR yarn test:canvas-rce')
-  }
-}
-
-=======
->>>>>>> 0539a086
 def queuePackagesDistribution() {
   { stages ->
     callableWithDelegate(queueTestStage())(stages, 'packages', [], 'TEST_RESULT_OUTPUT_DIR=/usr/src/app/$TEST_RESULT_OUTPUT_DIR yarn test:packages')
