/*
 * Copyright (C) 2021 - present Instructure, Inc.
 *
 * This file is part of Canvas.
 *
 * Canvas is free software: you can redistribute it and/or modify it under
 * the terms of the GNU Affero General Public License as published by the Free
 * Software Foundation, version 3 of the License.
 *
 * Canvas is distributed in the hope that it will be useful, but WITHOUT ANY
 * WARRANTY; without even the implied warranty of MERCHANTABILITY or FITNESS FOR
 * A PARTICULAR PURPOSE. See the GNU Affero General Public License for more
 * details.
 *
 * You should have received a copy of the GNU Affero General Public License along
 * with this program. If not, see <http://www.gnu.org/licenses/>.
 */

import groovy.transform.Field

<<<<<<< HEAD
@Field static final KARMA_NODE_COUNT = 8
=======
>>>>>>> 4b8c5dea
@Field static final JEST_NODE_COUNT = 12
@Field static final RCE_NODE_COUNT = 5

def jestNodeRequirementsTemplate(index) {
  def baseTestContainer = [
    image: 'local/karma-runner',
    command: 'cat'
  ]

  return [
    containers: [baseTestContainer + [name: "jest-${index}"]]
  ]
}

def rceNodeRequirementsTemplate(index) {
  def baseTestContainer = [
    image: 'local/karma-runner',
    command: 'cat'
  ]

  return [
    containers: [baseTestContainer + [name: "rce-${index}"]]
  ]
}

def getSeleniumGridContainers(parentIndex, count) {
  def baseChromeContainer = [
    image: env.SELENIUM_NODE_IMAGE,
    ttyEnabled: true,
  ]

  def baseChromeEnvVars = [
    SE_EVENT_BUS_HOST: 'selenium-hub',
    SE_EVENT_BUS_PUBLISH_PORT: 4442,
    SE_EVENT_BUS_SUBSCRIBE_PORT: 4443,
    HUB_PORT_4444_TCP_ADDR: 'selenium-hub',
    HUB_PORT_4444_TCP_PORT: 4444,
    JAVA_OPTS: '-Dwebdriver.chrome.whitelistedIps='
  ]

  return (0..count).collect { index ->
    baseChromeContainer + [name: "selenium-chrome-${parentIndex}-${index}", envVars: baseChromeEnvVars + [SE_NODE_HOST: "selenium-chrome-${parentIndex}-${index}"]]
  } + [
    [
      name: 'selenium-hub',
      image: env.SELENIUM_HUB_IMAGE,
      ttyEnabled: true,
      envVars: [
        GRID_BROWSER_TIMEOUT: 5000
      ],
      ports: [4442, 4443, 4444]
    ]
  ]
}

def packagesNodeRequirementsTemplate() {
  def baseTestContainer = [
    image: 'local/karma-runner',
    command: 'cat',
    ports: [9876],
    envVars: [
      SELENIUM_SERVER: 'http://selenium-hub:4444/wd/hub',
      TESTCAFE_PROVIDER: 'selenium:chrome'
    ]
  ]

  return [
    containers: [baseTestContainer + [name: 'packages']] + getSeleniumGridContainers('packages', 1),
  ]
}

def tearDownNode() {
  return {
    copyToWorkspace srcBaseDir: '/usr/src/app', path: env.TEST_RESULT_OUTPUT_DIR
    archiveArtifacts artifacts: "${env.TEST_RESULT_OUTPUT_DIR}/**/*.xml"
    junit "${env.TEST_RESULT_OUTPUT_DIR}/**/*.xml"

    if (env.COVERAGE == '1') {
      /* groovylint-disable-next-line GStringExpressionWithinString */
      sh '''#!/bin/bash
        rm -vrf ./coverage-report-js
        mkdir -v coverage-report-js
        chmod -vvR 777 coverage-report-js

        counter=0
        for coverage_file in `find . -type d -name node_modules -prune -o -name coverage*.json -print`
        do
          stagearray=($STAGE_NAME)
          new_file="./coverage-report-js/coverage-"${stagearray[0]}"-"$counter".json"
          cp $coverage_file $new_file
          ((counter=counter+1))
        done
      '''
      copyToWorkspace srcBaseDir: '/usr/src/app', path: 'coverage-report-js'
      archiveArtifacts allowEmptyArchive: true, artifacts: 'coverage-report-js/*'
    }
  }
}

def queueJestDistribution(index) {
  { stages ->
    def jestEnvVars = [
      "CI_NODE_INDEX=${index.toInteger() + 1}",
      "CI_NODE_TOTAL=${JEST_NODE_COUNT}",
    ]

    callableWithDelegate(queueTestStage())(stages, "jest-${index}", jestEnvVars, 'yarn test:jest:build')
  }
}

def queueRceDistribution(index) {
  { stages ->
    def jsgEnvVars = [
        "CI_NODE_INDEX=${index.toInteger() + 1}",
        "CI_NODE_TOTAL=${RCE_NODE_COUNT}",
      ]
    callableWithDelegate(queueTestStage())(stages, "rce-${index}", jsgEnvVars, 'TEST_RESULT_OUTPUT_DIR=/usr/src/app/$TEST_RESULT_OUTPUT_DIR yarn test:canvas-rce')
  }
}

def queuePackagesDistribution() {
  { stages ->
    callableWithDelegate(queueTestStage())(stages, 'packages', [], 'TEST_RESULT_OUTPUT_DIR=/usr/src/app/$TEST_RESULT_OUTPUT_DIR yarn test:packages:parallel')
  }
}

def queueTestStage() {
  { stages, containerName, additionalEnvVars, scriptName ->
    def baseEnvVars = [
      "FORCE_FAILURE=${env.FORCE_FAILURE}",
      'RAILS_ENV=test',
      "TEST_RESULT_OUTPUT_DIR=js-results/${containerName}",
    ]

    def postStageHandler = [
      onStageEnded: { stageName, stageConfig, result ->
        buildSummaryReport.setStageTimings(stageName, stageConfig.timingValues())
      }
    ]

    extendedStage(containerName)
      .envVars(baseEnvVars + additionalEnvVars)
      .hooks(postStageHandler + [onNodeReleasing: this.tearDownNode()])
      .obeysAllowStages(false)
      .timeout(20)
      .nodeRequirements(container: containerName)
      .queue(stages) { sh(scriptName) }
  }
}<|MERGE_RESOLUTION|>--- conflicted
+++ resolved
@@ -18,10 +18,6 @@
 
 import groovy.transform.Field
 
-<<<<<<< HEAD
-@Field static final KARMA_NODE_COUNT = 8
-=======
->>>>>>> 4b8c5dea
 @Field static final JEST_NODE_COUNT = 12
 @Field static final RCE_NODE_COUNT = 5
 
