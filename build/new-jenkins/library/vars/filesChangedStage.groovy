/*
 * Copyright (C) 2021 - present Instructure, Inc.
 *
 * This file is part of Canvas.
 *
 * Canvas is free software: you can redistribute it and/or modify it under
 * the terms of the GNU Affero General Public License as published by the Free
 * Software Foundation, version 3 of the License.
 *
 * Canvas is distributed in the hope that it will be useful, but WITHOUT ANY
 * WARRANTY; without even the implied warranty of MERCHANTABILITY or FITNESS FOR
 * A PARTICULAR PURPOSE. See the GNU Affero General Public License for more
 * details.
 *
 * You should have received a copy of the GNU Affero General Public License along
 * with this program. If not, see <http://www.gnu.org/licenses/>.
 */

import groovy.transform.Field

@Field final static STAGE_NAME = 'Detect Files Changed (Pre-Build)'
@Field final static STAGE_NAME_POST_BUILD = 'Detect Files Changed (Post-Build)'

def hasBundleFiles(buildConfig) {
  return buildConfig[STAGE_NAME].value('bundleFiles')
}

def hasDockerDevFiles(buildConfig) {
  return buildConfig[STAGE_NAME].value('dockerDevFiles')
}

def hasGroovyFiles(buildConfig) {
  return buildConfig[STAGE_NAME].value('groovyFiles')
}

def hasMigrationFiles(buildConfig) {
  return buildConfig[STAGE_NAME].value('migrationFiles')
}

def hasSpecFiles(buildConfig) {
  return buildConfig[STAGE_NAME].value('specFiles')
}

def hasYarnFiles(buildConfig) {
  return buildConfig[STAGE_NAME].value('yarnFiles')
}

def hasGraphqlFiles(buildConfig) {
  return buildConfig[STAGE_NAME].value('graphqlFiles')
}

def hasJsFiles(buildConfig) {
  return buildConfig[STAGE_NAME_POST_BUILD].value('jsFiles')
}

def hasNewDeletedSpecFiles(buildConfig) {
  return buildConfig[STAGE_NAME].value('addedOrDeletedSpecFiles')
}

def preBuild(stageConfig) {
  def dockerDevFiles = [
    '^docker-compose/',
    '^script/common/',
    '^script/canvas_update',
    '^docker-compose.yml',
    '^Dockerfile$',
    '^lib/tasks/',
    'Jenkinsfile.docker-smoke'
  ]

  stageConfig.value('dockerDevFiles', git.changedFiles(dockerDevFiles, 'HEAD^'))
  stageConfig.value('featureFlagFiles', git.changedFiles(['config/feature_flags'], 'HEAD^'))
  stageConfig.value('groovyFiles', git.changedFiles(['.*.groovy', 'Jenkinsfile.*'], 'HEAD^'))
  stageConfig.value('yarnFiles', git.changedFiles(['package.json', 'yarn.lock'], 'HEAD^'))
  stageConfig.value('graphqlFiles', git.changedFiles(['app/graphql'], 'HEAD^'))
  stageConfig.value('migrationFiles', sh(script: 'build/new-jenkins/check-for-migrations.sh', returnStatus: true) == 0)
  stageConfig.value('addedOrDeletedSpecFiles', sh(script: 'git diff --name-only --diff-filter=AD HEAD^..HEAD | grep "_spec.rb"', returnStatus: true) == 0)

  dir(env.LOCAL_WORKDIR) {
<<<<<<< HEAD
    stageConfig.value('bundleFiles', sh(script: 'git diff --name-only HEAD^..HEAD | grep -E "Gemfile|gemspec"', returnStatus: true) == 0)
=======
    stageConfig.value('bundleFiles', sh(script: 'git diff --name-only HEAD^..HEAD | grep -E "Gemfile|gemspec|bundler_lockfile_extensions"', returnStatus: true) == 0)
>>>>>>> 9571148c
    stageConfig.value('specFiles', sh(script: "${WORKSPACE}/build/new-jenkins/spec-changes.sh", returnStatus: true) == 0)
  }

  // Remove the @tmp directory created by dir() for plugin builds, so bundler doesn't get confused.
  // https://issues.jenkins.io/browse/JENKINS-52750
  if (env.GERRIT_PROJECT != 'canvas-lms') {
    sh "rm -vrf $LOCAL_WORKDIR@tmp"
  }
}

def postBuild(stageConfig) {
  dir(env.LOCAL_WORKDIR) {
    stageConfig.value('jsFiles', sh(script: "${WORKSPACE}/build/new-jenkins/js-changes.sh", returnStatus: true) == 0)
  }

  // Remove the @tmp directory created by dir() for plugin builds, so bundler doesn't get confused.
  // https://issues.jenkins.io/browse/JENKINS-52750
  if (env.GERRIT_PROJECT != 'canvas-lms') {
    sh "rm -vrf $LOCAL_WORKDIR@tmp"
  }
}<|MERGE_RESOLUTION|>--- conflicted
+++ resolved
@@ -77,11 +77,7 @@
   stageConfig.value('addedOrDeletedSpecFiles', sh(script: 'git diff --name-only --diff-filter=AD HEAD^..HEAD | grep "_spec.rb"', returnStatus: true) == 0)
 
   dir(env.LOCAL_WORKDIR) {
-<<<<<<< HEAD
-    stageConfig.value('bundleFiles', sh(script: 'git diff --name-only HEAD^..HEAD | grep -E "Gemfile|gemspec"', returnStatus: true) == 0)
-=======
     stageConfig.value('bundleFiles', sh(script: 'git diff --name-only HEAD^..HEAD | grep -E "Gemfile|gemspec|bundler_lockfile_extensions"', returnStatus: true) == 0)
->>>>>>> 9571148c
     stageConfig.value('specFiles', sh(script: "${WORKSPACE}/build/new-jenkins/spec-changes.sh", returnStatus: true) == 0)
   }
 
