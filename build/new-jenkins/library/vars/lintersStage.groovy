/*
 * Copyright (C) 2021 - present Instructure, Inc.
 *
 * This file is part of Canvas.
 *
 * Canvas is free software: you can redistribute it and/or modify it under
 * the terms of the GNU Affero General Public License as published by the Free
 * Software Foundation, version 3 of the License.
 *
 * Canvas is distributed in the hope that it will be useful, but WITHOUT ANY
 * WARRANTY; without even the implied warranty of MERCHANTABILITY or FITNESS FOR
 * A PARTICULAR PURPOSE. See the GNU Affero General Public License for more
 * details.
 *
 * You should have received a copy of the GNU Affero General Public License along
 * with this program. If not, see <http://www.gnu.org/licenses/>.
 */

def nodeRequirementsTemplate() {
  def baseTestContainer = [
    image: env.LINTERS_RUNNER_IMAGE,
    command: 'cat',
    envVars: [
      GERGICH_DB_PATH: '/home/docker/gergich',
      GERGICH_GIT_PATH: env.DOCKER_WORKDIR,
    ]
  ]

  def containers = ['bundle', 'code', 'feature-flag', 'groovy', 'master-bouncer', 'webpack', 'yarn'].collect { containerName ->
    baseTestContainer + [name: containerName]
  }

  return [
    containers: containers,
    volumes: [
      baseTestContainer.envVars.GERGICH_DB_PATH,
    ]
  ]
}

def tearDownNode() {
  { ->
    container('code') {
      sh './build/new-jenkins/linters/run-gergich-publish.sh'
    }
  }
}

def codeStage(stages) {
  { ->
    def codeEnvVars = [
<<<<<<< HEAD
      "PRIVATE_PLUGINS=${configuration.getString('canvas-lms-private-plugins')}",
=======
      "PRIVATE_PLUGINS=${commitMessageFlag('canvas-lms-private-plugins') as String}",
>>>>>>> 147b3201
      "SKIP_ESLINT=${commitMessageFlag('skip-eslint') as Boolean}",
    ]

    callableWithDelegate(queueTestStage())(stages,
      name: 'code',
      envVars: codeEnvVars,
      command: './build/new-jenkins/linters/run-gergich-linters.sh'
    )
  }
}

def masterBouncerStage(stages) {
  { ->
    credentials.withMasterBouncerCredentials {
      def masterBouncerEnvVars = [
        'GERGICH_REVIEW_LABEL=Lint-Review',
        "MASTER_BOUNCER_KEY=$MASTER_BOUNCER_KEY",
      ]

      callableWithDelegate(queueTestStage())(stages,
        name: 'master-bouncer',
        envVars: masterBouncerEnvVars,
        required: env.MASTER_BOUNCER_RUN == '1',
        command: 'master_bouncer check'
      )
    }
  }
}

def bundleStage(stages, buildConfig) {
  { ->
    def bundleEnvVars = [
      "PLUGINS_LIST=${commitMessageFlag('canvas-lms-plugins') as String}"
    ]

    callableWithDelegate(queueTestStage())(stages,
      name: 'bundle',
      envVars: bundleEnvVars,
      required: filesChangedStage.hasBundleFiles(buildConfig),
      command: './build/new-jenkins/linters/run-gergich-bundle.sh',
    )
  }
}

def yarnStage(stages, buildConfig) {
  { ->
    def yarnEnvVars = [
      "PLUGINS_LIST=${commitMessageFlag('canvas-lms-plugins') as String}"
    ]

    callableWithDelegate(queueTestStage())(stages,
      name: 'yarn',
      envVars: yarnEnvVars,
      required: env.GERRIT_PROJECT == 'canvas-lms' && filesChangedStage.hasYarnFiles(buildConfig),
      command: './build/new-jenkins/linters/run-gergich-yarn.sh',
    )
  }
}

def groovyStage(stages, buildConfig) {
  { ->
    callableWithDelegate(queueTestStage())(stages,
      name: 'groovy',
      required: env.GERRIT_PROJECT == 'canvas-lms' && filesChangedStage.hasGroovyFiles(buildConfig),
      command: 'npx npm-groovy-lint --path \".\" --ignorepattern \"**/node_modules/**\" --files \"**/*.groovy,**/Jenkinsfile*\" --config \".groovylintrc.json\" --loglevel info --failon warning',
    )
  }
}

def queueTestStage() {
  { opts, stages ->
    extendedStage("Linters - ${opts.name}")
      .envVars(opts.containsKey('envVars') ? opts.envVars : [])
      .hooks(buildSummaryReportHooks.call())
      .nodeRequirements(container: opts.name)
      .required(opts.containsKey('required') ? opts.required : true)
      .queue(stages) {
        sh(opts.command)

        if (commitMessageFlag('force-failure-linters') as Boolean) {
          error 'lintersStage: force failing due to flag'
        }
      }
  }
}<|MERGE_RESOLUTION|>--- conflicted
+++ resolved
@@ -49,11 +49,7 @@
 def codeStage(stages) {
   { ->
     def codeEnvVars = [
-<<<<<<< HEAD
-      "PRIVATE_PLUGINS=${configuration.getString('canvas-lms-private-plugins')}",
-=======
       "PRIVATE_PLUGINS=${commitMessageFlag('canvas-lms-private-plugins') as String}",
->>>>>>> 147b3201
       "SKIP_ESLINT=${commitMessageFlag('skip-eslint') as Boolean}",
     ]
 
