/*
 * Copyright (C) 2019 - present Instructure, Inc.
 *
 * This file is part of Canvas.
 *
 * Canvas is free software: you can redistribute it and/or modify it under
 * the terms of the GNU Affero General Public License as published by the Free
 * Software Foundation, version 3 of the License.
 *
 * Canvas is distributed in the hope that it will be useful, but WITHOUT ANY
 * WARRANTY; without even the implied warranty of MERCHANTABILITY or FITNESS FOR
 * A PARTICULAR PURPOSE. See the GNU Affero General Public License for more
 * details.
 *
 * You should have received a copy of the GNU Affero General Public License along
 * with this program. If not, see <http://www.gnu.org/licenses/>.
 */

def stashSpecCoverage(prefix, index) {
  dir("tmp") {
    stash name: "${prefix}_spec_coverage_${index}", includes: 'spec_coverage/**/*'
  }
}

def publishSpecCoverageToS3(prefix, ci_node_total, coverage_type) {
  sh 'rm -vrf ./coverage_nodes'
  dir('coverage_nodes') {
    for(int index = 0; index < ci_node_total; index++) {
      dir("node_${index}") {
        unstash "${prefix}_spec_coverage_${index}"
      }
    }
  }

  sh './build/new-jenkins/rspec-coverage-report.sh'

  archiveArtifacts(artifacts: 'coverage_nodes/**')
  archiveArtifacts(artifacts: 'coverage/**')
  uploadCoverage([
      uploadSource: "/coverage",
      uploadDest: "$coverage_type/coverage"
  ])
  sh 'rm -vrf ./coverage_nodes'
  sh 'rm -vrf ./coverage'
}

def appendFailMessageReport(message, link) {
  dir ("_buildmeta") {
    if (!fileExists("failure_messages.txt")) {
      sh "echo 'failure links:' >> failure_messages.txt"
    }
    sh "echo '$message' >> failure_messages.txt"
    sh "echo '$link' >> failure_messages.txt"
  }
  archiveArtifacts(artifacts: '_buildmeta/*')
}

def sendFailureMessageIfPresent() {
  if (fileExists("_buildmeta/failure_messages.txt")) {
    echo "sending failure message"
    sh "cat _buildmeta/failure_messages.txt"
    if (!env.GERRIT_CHANGE_NUMBER || !env.GERRIT_PATCHSET_NUMBER) {
      echo "build not associated with a PS... not sending message"
    }
    else {
      load('build/new-jenkins/groovy/credentials.groovy').withGerritCredentials({
        sh '''
          gerrit_message=`cat _buildmeta/failure_messages.txt`
          ssh -i "$SSH_KEY_PATH" -l "$SSH_USERNAME" -p $GERRIT_PORT \
            $GERRIT_HOST gerrit review -m "'$gerrit_message'" $GERRIT_CHANGE_NUMBER,$GERRIT_PATCHSET_NUMBER
        '''
      })
    }
  }
  else {
    echo "no failure messages to send"
  }
}

// this method is to ensure that the stashing is done in a way that
// is expected in publishSpecFailuresAsHTML
def stashSpecFailures(prefix, index) {
  dir("tmp") {
    stash name: "${prefix}_spec_failures_${index}", includes: 'spec_failures/**/*', allowEmpty: true
  }
}

<<<<<<< HEAD
def publishSpecFailuresAsHTML(prefix, ci_node_total, report_name) {
=======
def publishSpecFailuresAsHTML(prefix, ci_node_total, report_title) {
>>>>>>> 36566452
  def working_dir = "${prefix}_compiled_failures"
  sh "rm -vrf ./$working_dir"
  sh "mkdir $working_dir"

  dir(working_dir) {
    for(int index = 0; index < ci_node_total; index++) {
      dir ("node_${index}") {
        try {
          unstash "${prefix}_spec_failures_${index}"
        } catch(err) {
          println (err)
        }
      }
    }
    buildIndexPage();
    htmlFiles = findFiles glob: '**/index.html'
  }

<<<<<<< HEAD
=======
  def report_name = "spec-failure-$prefix"
  if (htmlFiles.size() > 1) {
    def url_name = java.net.URLEncoder.encode(report_name, "UTF-8")
    appendFailMessageReport("$report_title:", "${BUILD_URL}${url_name}")
  }
>>>>>>> 36566452
  archiveArtifacts(artifacts: "$working_dir/**")
  publishHTML target: [
    allowMissing: false,
    alwaysLinkToLastBuild: false,
    keepAll: true,
    reportDir: working_dir,
    reportFiles: htmlFiles.join(','),
<<<<<<< HEAD
    reportName: report_name
=======
    reportName: report_name,
    reportTitles: report_title
>>>>>>> 36566452
  ]
  sh "rm -vrf ./$working_dir"
}

def buildIndexPage() {
  def indexHtml = "<body style=\"font-family:sans-serif;line-height:1.25;font-size:14px\">"
  def htmlFiles;
  htmlFiles = findFiles glob: '**/index.html'
  if (htmlFiles.size()<1) {
    indexHtml += "\\o/ yay good job, no failures"
  } else {
      Map<String, List<String>> failureCategory = [:]
      htmlFiles.each { file ->
        def category = file.getPath().split("/")[3]
        if (failureCategory.containsKey("${category}")) {
          failureCategory.get("${category}").add("${file}")
        } else {
          failureCategory.put("${category}", [])
          failureCategory.get("${category}").add("${file}")
        }
      }
      failureCategory.each {category, failures ->
        indexHtml += "<h1>${category} Failures</h1>"
        failures.each { failure ->
          def spec = (failure =~ /.*spec_failures\/(.*)\/index/)[0][1]
          indexHtml += "<a href=\"${failure}\">${spec}</a><br>"
        }
      }
  }
  indexHtml += "</body>"
  writeFile file: "index.html", text: indexHtml
}

def snykCheckDependencies(projectImage, projectDirectory) {
  def projectContainer = sh(script: "docker run -d -it -v snyk_volume:${projectDirectory} ${projectImage}", returnStdout: true).trim()
  runSnyk(
    projectContainer,
    projectDirectory,
    'canvas-lms:ruby',
    'snyk/snyk-cli:rubygems',
    'Gemfile.lock',
    './snyk_ruby'
  )
  archiveArtifacts(artifacts: '**/snyk*')
  sh 'rm -vr ./snyk_ruby'
}

def runSnyk(projectContainer, projectDirectory, projectName, snykImage, packageManagerFile, extractedReportsDirectory) {
  def credentials = load 'build/new-jenkins/groovy/credentials.groovy'
  credentials.withSnykCredentials({ ->
    def RC = sh(
      script: """
        set -o errexit -o nounset -o xtrace
        docker run --rm \
          -v snyk_volume:/project \
          -eSNYK_TOKEN \
          -e"MONITOR=true" \
           ${snykImage} test \
          --project-name=${projectName} \
          --file=${packageManagerFile}
      """,
      returnStatus: true
    )
    // Snyk returns a 1 if vulnerabilities are found; we don't want this to fail the build
    // If the return code is not 0 or 1, it's a build error and should throw an exception
    if(RC != 0 && RC != 1) {
      error "Snyk dependency check for ${projectName} failed with an unrecognized return code: $RC"
    }
  })
  this.extractSnykReports(projectContainer, projectDirectory, extractedReportsDirectory)
}

<<<<<<< HEAD
def _extractSnykReports(projectContainer, projectDirectory, destinationDirectory) {
=======
def extractSnykReports(projectContainer, projectDirectory, destinationDirectory) {
>>>>>>> 36566452
  sh """
    set -o errexit -o nounset -o xtrace
    mkdir -vp ${destinationDirectory}
    docker cp ${projectContainer}:${projectDirectory}/snyk-error.log ${destinationDirectory}/snyk-error.log
    docker cp ${projectContainer}:${projectDirectory}/snyk-result.json ${destinationDirectory}/snyk-result.json
    docker cp ${projectContainer}:${projectDirectory}/snyk_report.css ${destinationDirectory}/snyk_report.css
    docker cp ${projectContainer}:${projectDirectory}/snyk_report.html ${destinationDirectory}/snyk_report.html
  """
}

return this<|MERGE_RESOLUTION|>--- conflicted
+++ resolved
@@ -85,11 +85,7 @@
   }
 }
 
-<<<<<<< HEAD
-def publishSpecFailuresAsHTML(prefix, ci_node_total, report_name) {
-=======
 def publishSpecFailuresAsHTML(prefix, ci_node_total, report_title) {
->>>>>>> 36566452
   def working_dir = "${prefix}_compiled_failures"
   sh "rm -vrf ./$working_dir"
   sh "mkdir $working_dir"
@@ -108,14 +104,11 @@
     htmlFiles = findFiles glob: '**/index.html'
   }
 
-<<<<<<< HEAD
-=======
   def report_name = "spec-failure-$prefix"
   if (htmlFiles.size() > 1) {
     def url_name = java.net.URLEncoder.encode(report_name, "UTF-8")
     appendFailMessageReport("$report_title:", "${BUILD_URL}${url_name}")
   }
->>>>>>> 36566452
   archiveArtifacts(artifacts: "$working_dir/**")
   publishHTML target: [
     allowMissing: false,
@@ -123,12 +116,8 @@
     keepAll: true,
     reportDir: working_dir,
     reportFiles: htmlFiles.join(','),
-<<<<<<< HEAD
-    reportName: report_name
-=======
     reportName: report_name,
     reportTitles: report_title
->>>>>>> 36566452
   ]
   sh "rm -vrf ./$working_dir"
 }
@@ -201,11 +190,7 @@
   this.extractSnykReports(projectContainer, projectDirectory, extractedReportsDirectory)
 }
 
-<<<<<<< HEAD
-def _extractSnykReports(projectContainer, projectDirectory, destinationDirectory) {
-=======
 def extractSnykReports(projectContainer, projectDirectory, destinationDirectory) {
->>>>>>> 36566452
   sh """
     set -o errexit -o nounset -o xtrace
     mkdir -vp ${destinationDirectory}
