#!/bin/bash

set -o errexit -o errtrace -o nounset -o pipefail -o xtrace
# ':' is a bash "no-op" and then we pass an empty argument which isn't used
parallel --will-cite ::: :

DATABASE_PROCESSES=$((${RSPEC_PROCESSES:=1}-1))

<<<<<<< HEAD
docker-compose exec -T canvas bin/rails --trace db:migrate >> ./migrate.log
docker-compose exec -T canvas bin/rake ci:reset_database RAILS_ENV=test CREATE_SHARDS=1

seq 0 $DATABASE_PROCESSES | parallel "docker-compose exec -T postgres sh -c 'createdb -U postgres -T canvas_test canvas_test_{}'"
=======
docker compose exec -T canvas bin/rails --trace db:migrate >> ./migrate.log
docker compose exec -T canvas bin/rake ci:reset_database RAILS_ENV=test CREATE_SHARDS=1

seq 0 $DATABASE_PROCESSES | parallel "docker compose exec -T postgres sh -c 'createdb -U postgres -T canvas_test canvas_test_{}'"
>>>>>>> 4427bf89
<|MERGE_RESOLUTION|>--- conflicted
+++ resolved
@@ -6,14 +6,7 @@
 
 DATABASE_PROCESSES=$((${RSPEC_PROCESSES:=1}-1))
 
-<<<<<<< HEAD
-docker-compose exec -T canvas bin/rails --trace db:migrate >> ./migrate.log
-docker-compose exec -T canvas bin/rake ci:reset_database RAILS_ENV=test CREATE_SHARDS=1
-
-seq 0 $DATABASE_PROCESSES | parallel "docker-compose exec -T postgres sh -c 'createdb -U postgres -T canvas_test canvas_test_{}'"
-=======
 docker compose exec -T canvas bin/rails --trace db:migrate >> ./migrate.log
 docker compose exec -T canvas bin/rake ci:reset_database RAILS_ENV=test CREATE_SHARDS=1
 
 seq 0 $DATABASE_PROCESSES | parallel "docker compose exec -T postgres sh -c 'createdb -U postgres -T canvas_test canvas_test_{}'"
->>>>>>> 4427bf89
