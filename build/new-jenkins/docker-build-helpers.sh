#!/usr/bin/env bash

set -o errexit -o errtrace -o nounset -o pipefail -o xtrace

echo "" > tmp/docker-build.log

function add_log {
  echo "$1" >> tmp/docker-build.log
}

function compute_hash {
  echo "$@" | md5sum | cut -d' ' -f1
}

function compute_tags {
  local tags=$1; shift
  local cachePrefix=$1; shift
  local cacheId=$(compute_hash $@)

  compute_tags_from_hash $tags $cachePrefix $cacheId
}

function compute_tags_from_hash {
  local -n tags=$1; shift
  local cachePrefix=$1; shift
  local cacheId=$1; shift
  local cacheSalt=$(echo "$CACHE_VERSION" | md5sum | cut -c1-8)

  [ ! -z "${CACHE_LOAD_SCOPE-}" ] && tags[LOAD_TAG]="$cachePrefix:$CACHE_LOAD_SCOPE-$cacheSalt-$cacheId${CACHE_SUFFIX-}"
  [ ! -z "${CACHE_LOAD_FALLBACK_SCOPE-}" ] && tags[LOAD_FALLBACK_TAG]="$cachePrefix:$CACHE_LOAD_FALLBACK_SCOPE-$cacheSalt-$cacheId${CACHE_SUFFIX-}"
  [ ! -z "${CACHE_SAVE_SCOPE-}" ] && tags[SAVE_TAG]="$cachePrefix:$CACHE_SAVE_SCOPE-$cacheSalt-$cacheId${CACHE_SUFFIX-}"
  [ ! -z "${CACHE_UNIQUE_SCOPE-}" ] && tags[UNIQUE_TAG]="$cachePrefix:$CACHE_UNIQUE_SCOPE"

  return 0
}

function has_remote_tags {
  local checkTags=$@

  for imageTag in $checkTags; do
    if ! DOCKER_CLI_EXPERIMENTAL=enabled docker manifest inspect $imageTag; then
      return 1
    fi
  done

  return 0
}

function image_label_eq {
  local imageName=$1; shift
  local labelName=$1; shift
  local expectedValue=$1; shift
  local actualValue=$(docker inspect $imageName --format "{{ .Config.Labels.$labelName }}")

  if [[ "$actualValue" != "$expectedValue" ]]; then
    return 1
  fi

  return 0
}

<<<<<<< HEAD
=======
function load_image_if_label_eq  {
  local imageName=$1; shift
  local labelName=$1; shift
  local expectedValue=$1; shift
  local outputImageName=$1; shift

  ./build/new-jenkins/docker-with-flakey-network-protection.sh pull $imageName

  if ! image_label_eq $imageName $labelName $expectedValue; then
    return 1
  fi

  tag_many $imageName $outputImageName
}

>>>>>>> 7a160bbc
function pull_first_tag {
  local -n selectedTag=$1; shift
  local loadTags=$@

  for imageTag in $loadTags; do
    if ./build/new-jenkins/docker-with-flakey-network-protection.sh pull $imageTag; then
      add_log "using $imageTag"

      selectedTag=$imageTag

      return
    fi
  done
}

function tag_many {
  local srcTag=$1; shift
  local dstTags=$@

  for imageTag in $dstTags; do
    [ "$srcTag" != "$imageTag" ] && [[ "$imageTag" != "local/"* ]] && add_log "alias $imageTag"

    docker tag $srcTag $imageTag
  done
}

function tag_remote_async {
  local -n childPID=$1; shift
  local srcTag=$1; shift
  local dstTag=$1; shift

  ./build/new-jenkins/docker-tag-remote.sh $srcTag $dstTag &
  childPID=$!
}

function wait_for_children {
  for job in $(jobs -p); do
    wait $job
  done
}<|MERGE_RESOLUTION|>--- conflicted
+++ resolved
@@ -59,8 +59,6 @@
   return 0
 }
 
-<<<<<<< HEAD
-=======
 function load_image_if_label_eq  {
   local imageName=$1; shift
   local labelName=$1; shift
@@ -76,7 +74,6 @@
   tag_many $imageName $outputImageName
 }
 
->>>>>>> 7a160bbc
 function pull_first_tag {
   local -n selectedTag=$1; shift
   local loadTags=$@
