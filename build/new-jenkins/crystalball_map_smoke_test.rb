# frozen_string_literal: true

#
# Copyright (C) 2022 - present Instructure, Inc.
#
# This file is part of Canvas.
#
# Canvas is free software: you can redistribute it and/or modify it under
# the terms of the GNU Affero General Public License as published by the Free
# Software Foundation, version 3 of the License.
#
# Canvas is distributed in the hope that it will be useful, but WITHOUT ANY
# WARRANTY; without even the implied warranty of MERCHANTABILITY or FITNESS FOR
# A PARTICULAR PURPOSE. See the GNU Affero General Public License for more
# details.
#
# You should have received a copy of the GNU Affero General Public License along
# with this program. If not, see <http://www.gnu.org/licenses/>.
#
<<<<<<< HEAD
=======
require "yaml"
>>>>>>> 7a855170

SPEC_THRESHOLD = 40_000

spec_count = YAML.load_file("crystalball_map.yml")[:version].split[0].to_i
spec_files_in_map = File.read("crystalball_map.yml").split("\n").grep(/spec\.rb\[\d*\]/).map { |file| file.split("[").first.gsub(%r{^"./}, "") }.uniq
spec_files_in_code = (Dir.glob("/usr/src/app/spec/**/*spec.rb") + Dir.glob("/usr/src/app/gems/plugins/**/spec_canvas/**/*spec.rb")).uniq.map { |file| file.gsub("/usr/src/app/", "") }

# Remove filtered out specs
spec_files_in_code.reject! { |file| file.match?("(selenium/performance|instfs/selenium|contracts|force_failure)") }

delta_spec_files = spec_files_in_code - spec_files_in_map

unless delta_spec_files.empty?
  puts "*#{delta_spec_files.count} Missing Spec Files in crystalball_map.yml*"
  puts(delta_spec_files.map { |file| " - #{file}" })
end

if spec_count >= SPEC_THRESHOLD
  puts "*Map Contains #{spec_count} specs*"
else
  raise "*Map Only Contains #{spec_count} Specs, but #{SPEC_THRESHOLD} required to push map*"
end<|MERGE_RESOLUTION|>--- conflicted
+++ resolved
@@ -17,10 +17,7 @@
 # You should have received a copy of the GNU Affero General Public License along
 # with this program. If not, see <http://www.gnu.org/licenses/>.
 #
-<<<<<<< HEAD
-=======
 require "yaml"
->>>>>>> 7a855170
 
 SPEC_THRESHOLD = 40_000
 
