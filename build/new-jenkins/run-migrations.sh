--- conflicted
+++ resolved
@@ -28,11 +28,7 @@
 ./build/new-jenkins/docker-compose-setup-databases.sh
 
 # Ensure that the DB shuts down cleanly and saves everything to disk.
-<<<<<<< HEAD
-docker stop $(docker ps -q --filter 'name=dynamodb_' --filter 'name=postgres_')
-=======
 docker stop $(docker ps -q --filter 'name=dynamodb-' --filter 'name=postgres-')
->>>>>>> 4427bf89
 
 DYNAMODB_MESSAGE="Dynamodb migrated image for MD5SUM $MIGRATIONS_CACHE_MD5 with $TAG_THREADS_SUFFIX threads."
 docker commit -m "$DYNAMODB_MESSAGE" $(docker ps -aq --filter 'name=dynamodb-') ${DYNAMODB_TAGS[UNIQUE_TAG]}
