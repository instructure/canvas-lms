/*
 * Copyright (C) 2018 - present Instructure, Inc.
 *
 * This file is part of Canvas.
 *
 * Canvas is free software: you can redistribute it and/or modify it under
 * the terms of the GNU Affero General Public License as published by the Free
 * Software Foundation, version 3 of the License.
 *
 * Canvas is distributed in the hope that it will be useful, but WITHOUT ANY
 * WARRANTY; without even the implied warranty of MERCHANTABILITY or FITNESS FOR
 * A PARTICULAR PURPOSE. See the GNU Affero General Public License for more
 * details.
 *
 * You should have received a copy of the GNU Affero General Public License along
 * with this program. If not, see <http://www.gnu.org/licenses/>.
 */

import Enzyme from 'enzyme'
import Adapter from 'enzyme-adapter-react-16'
import {filterUselessConsoleMessages} from '@instructure/js-utils'
import {up as configureDateTime} from '../ui/boot/initializers/configureDateTime'

import {up as configureDateTimeMomentParser} from '../ui/boot/initializers/configureDateTimeMomentParser'

/**
 * We want to ensure errors and warnings get appropriate eyes. If
 * you are seeing an exception from here, it probably means you
 * have an unintended consequence from your changes. If you expect
 * the warning/error, add it to the ignore list below.
 */
/* eslint-disable no-console */
const globalError = global.console.error
const ignoredErrors = [
  /\[object Object\]/,
  /%s has a method called shouldComponentUpdate/,
  /`NaN` is an invalid value for the `%s` css style property/,
  /`value` prop on `%s` should not be null/,
  /<Provider> does not support changing `store` on the fly/,
  /A component is changing a controlled input of type %s to be uncontrolled/,
  /A theme registry has already been initialized/,
  /An update to (%s|DefaultToolForm) inside a test was not wrapped in act/,
  /Can't perform a React state update on an unmounted component/,
  /CancelAttemptButton: prop type `submission` is invalid/,
  /Cannot read property '(activeElement|useRealTimers)' of undefined/,
  /Cannot read property 'name' of null/,
  /Cannot update during an existing state transition/,
  /ColorPicker: isMounted is deprecated/,
  /contextType was defined as an instance property on %s/,
  /Each child in a list should have a unique "key" prop/,
  /Encountered two children with the same key/,
  /Error writing result to store for query/,
  /Expected one of BreadcrumbLink in Breadcrumb but found 'BreadcrumbLinkWithTip'/,
  /Expected one of Group, Option in Select but found 'option'/,
  /Expected one of ListItem in List but found 'ProfileTab/,
  /Expected one of PaginationButton in Pagination but found .*/,
  /Failed loading the language file for/,
  /Function components cannot be given refs/,
  /Functions are not valid as a React child/,
  /invalid messageType: (notSupported|undefined)/,
  /Invalid prop `children` supplied to `(Option|View)`/,
  /Invalid prop `editorOptions.plugins` of type `string` supplied to `(ForwardRef|RCEWrapper)`/, // https://instructure.atlassian.net/browse/MAT-453
  /Invalid prop `editorOptions.toolbar\[0\]` of type `string` supplied to `(ForwardRef|RCEWrapper)`/, // https://instructure.atlassian.net/browse/MAT-453
  /Invalid prop `heading` of type `object` supplied to `Billboard`/, // https://instructure.atlassian.net/browse/QUIZ-8870
  /Invalid prop `returnFocusTo` of type `DeprecatedComponent` supplied to `(CourseHomeDialog|HomePagePromptContainer)`/,
  /Invalid prop `selectedDate` of type `date` supplied to `CanvasDateInput`/,
  /Invalid prop `value` of type `object` supplied to `CanvasSelect`/,
  /Invariant Violation/,
  /It looks like you're using the wrong act/,
  /modalProps.onDismiss is not a function/,
  /Prop `children` should be supplied unless/,
  /props.setRCEOpen is not a function/,
  /React does not recognize the `%s` prop on a DOM element/,
  /Render methods should be a pure function of props and state/,
  /The 'screenReaderOnly' prop must be used in conjunction with 'liveRegion'/,
  /The above error occurred in the <.*> component/,
  /The prop `children` is marked as required in `TruncateText`/,
  /The prop `courseId` is marked as required in `(LatestAnnouncementLink|PublishButton)`/,
  /The prop `currentUserRoles` is marked as required in `ObserverOptions`/,
  /The prop `dateTime` is marked as required in `FriendlyDatetime`/,
  /The prop `focusOnInit` is marked as required in `(FileUpload|TextEntry|UrlEntry)`/,
  /The prop `groupTitle` is marked as required in `(GroupMoveModal|GroupRemoveModal|SearchBreadcrumb)`/,
  /The prop `id` is marked as required in `(CanvasSelectOption|ColHeader|DashboardCard|FormField|Option)`/,
  /The prop `isLoading` is marked as required in `LoadingWrapper`/,
  /The prop `label` is marked as required in `(CanvasInstUIModal|FormField|FormFieldLayout|Modal)`/,
  /The prop `rcsProps.canUploadFiles` is marked as required in `ForwardRef`/,
  /The prop `renderLabel` is marked as required in `(FileDrop|NumberInput|Select)`/,
  /Unexpected keys "searchPermissions", "filterRoles", "tabChanged", "setAndOpenAddTray" found in preloadedState argument passed to createStore/,
  /Use the `defaultValue` or `value` props on <select> instead of setting `selected` on <option>/,
  /validateDOMNesting\(...\): %s cannot appear as a child of <%s>/,
  /WARNING: heuristic fragment matching going on!/,
  /Warning: Failed prop type: Expected one of Checkbox in CheckboxGroup but found `View`/,
  /You are using the simple \(heuristic\) fragment matcher, but your queries contain union or interface types./,
  /You seem to have overlapping act\(\) calls/
]
const globalWarn = global.console.warn
const ignoredWarnings = [
  /\[View|Button|Text\] .* in version 8.0.0/i,
  /`waitForElement` has been deprecated/,
  /Error getting \/media_objects\/dummy_media_id\/info/,
  /Exactly one focusable child is required/,
<<<<<<< HEAD
  /is deprecated and will be removed/,
  /Missing field errors in/,
  /Missing field moduleItem in/,
=======
>>>>>>> 0aba7a51
  /Please update the following components: %s/,
  /shared_brand_configs.* not called/,
  /toBeEmpty has been deprecated/,
  /Translation for .* is missing/,
  /value provided is not in a recognized RFC2822 or ISO format/
]
global.console = {
  log: console.log,
  error: error => {
    if (ignoredErrors.some(regex => regex.test(error))) {
      return
    }
    globalError(error)
    throw new Error(
      `Looks like you have an unhandled error. Keep our test logs clean by handling or filtering it. ${error}`
    )
  },
  warn: warning => {
    if (ignoredWarnings.some(regex => regex.test(warning))) {
      return
    }
    globalWarn(warning)
    throw new Error(
      `Looks like you have an unhandled warning. Keep our test logs clean by handling or filtering it. ${warning}`
    )
  },
  info: console.info,
  debug: console.debug
}
/* eslint-enable no-console */
filterUselessConsoleMessages(global.console)

require('jest-fetch-mock').enableFetchMocks()

window.scroll = () => {}
window.ENV = {
  use_rce_enhancements: true
}

Enzyme.configure({adapter: new Adapter()})

// because InstUI themeable components need an explicit "dir" attribute on the <html> element
document.documentElement.setAttribute('dir', 'ltr')

configureDateTime()
configureDateTimeMomentParser()

// because everyone implements `flat()` and `flatMap()` except JSDOM 🤦🏼‍♂️
if (!Array.prototype.flat) {
  // eslint-disable-next-line no-extend-native
  Object.defineProperty(Array.prototype, 'flat', {
    configurable: true,
    value: function flat(depth = 1) {
      if (depth === 0) return this.slice()
      return this.reduce(function (acc, cur) {
        if (Array.isArray(cur)) {
          acc.push(...flat.call(cur, depth - 1))
        } else {
          acc.push(cur)
        }
        return acc
      }, [])
    },
    writable: true
  })
}

if (!Array.prototype.flatMap) {
  // eslint-disable-next-line no-extend-native
  Object.defineProperty(Array.prototype, 'flatMap', {
    configurable: true,
    value: function flatMap(_cb) {
      return Array.prototype.map.apply(this, arguments).flat()
    },
    writable: true
  })
}

require('@instructure/ui-themes')

if (process.env.DEPRECATION_SENTRY_DSN) {
  const Raven = require('raven-js')
  Raven.config(process.env.DEPRECATION_SENTRY_DSN, {
    release: process.env.GIT_COMMIT,
    autoBreadcrumbs: {
      xhr: false
    }
  }).install()

  const setupRavenConsoleLoggingPlugin =
    require('../ui/boot/initializers/setupRavenConsoleLoggingPlugin').default
  setupRavenConsoleLoggingPlugin(Raven, {loggerName: 'console-jest'})
}

// set up mocks for native APIs
if (!('MutationObserver' in window)) {
  Object.defineProperty(window, 'MutationObserver', {
    value: require('@sheerun/mutationobserver-shim')
  })
}

if (!('IntersectionObserver' in window)) {
  Object.defineProperty(window, 'IntersectionObserver', {
    writable: true,
    configurable: true,
    value: class IntersectionObserver {
      disconnect() {
        return null
      }

      observe() {
        return null
      }

      takeRecords() {
        return null
      }

      unobserve() {
        return null
      }
    }
  })
}

if (!('ResizeObserver' in window)) {
  Object.defineProperty(window, 'ResizeObserver', {
    writable: true,
    configurable: true,
    value: class IntersectionObserver {
      observe() {
        return null
      }

      unobserve() {
        return null
      }
    }
  })
}

if (!('matchMedia' in window)) {
  window.matchMedia = () => ({
    matches: false,
    addListener: () => {},
    removeListener: () => {}
  })
  window.matchMedia._mocked = true
}

if (!('scrollIntoView' in window.HTMLElement.prototype)) {
  window.HTMLElement.prototype.scrollIntoView = () => {}
}

// Suppress errors for APIs that exist in JSDOM but aren't implemented
Object.defineProperty(window, 'scrollTo', {configurable: true, writable: true, value: () => {}})

const locationProperties = Object.getOwnPropertyDescriptors(window.location)
Object.defineProperty(window, 'location', {
  configurable: true,
  enumerable: true,
  get: () =>
    Object.defineProperties(
      {},
      {
        ...locationProperties,
        href: {
          ...locationProperties.href,
          // Prevents JSDOM errors from doing window.location.href = ...
          set: () => {}
        },
        reload: {
          configurable: true,
          enumerable: true,
          writeable: true,
          // Prevents JSDOM errors from doing window.location.reload()
          value: () => {}
        }
      }
    ),
  // Prevents JSDOM errors from doing window.location = ...
  set: () => {}
})<|MERGE_RESOLUTION|>--- conflicted
+++ resolved
@@ -67,7 +67,6 @@
   /Invalid prop `value` of type `object` supplied to `CanvasSelect`/,
   /Invariant Violation/,
   /It looks like you're using the wrong act/,
-  /modalProps.onDismiss is not a function/,
   /Prop `children` should be supplied unless/,
   /props.setRCEOpen is not a function/,
   /React does not recognize the `%s` prop on a DOM element/,
@@ -81,12 +80,10 @@
   /The prop `focusOnInit` is marked as required in `(FileUpload|TextEntry|UrlEntry)`/,
   /The prop `groupTitle` is marked as required in `(GroupMoveModal|GroupRemoveModal|SearchBreadcrumb)`/,
   /The prop `id` is marked as required in `(CanvasSelectOption|ColHeader|DashboardCard|FormField|Option)`/,
-  /The prop `isLoading` is marked as required in `LoadingWrapper`/,
   /The prop `label` is marked as required in `(CanvasInstUIModal|FormField|FormFieldLayout|Modal)`/,
   /The prop `rcsProps.canUploadFiles` is marked as required in `ForwardRef`/,
   /The prop `renderLabel` is marked as required in `(FileDrop|NumberInput|Select)`/,
   /Unexpected keys "searchPermissions", "filterRoles", "tabChanged", "setAndOpenAddTray" found in preloadedState argument passed to createStore/,
-  /Use the `defaultValue` or `value` props on <select> instead of setting `selected` on <option>/,
   /validateDOMNesting\(...\): %s cannot appear as a child of <%s>/,
   /WARNING: heuristic fragment matching going on!/,
   /Warning: Failed prop type: Expected one of Checkbox in CheckboxGroup but found `View`/,
@@ -96,18 +93,10 @@
 const globalWarn = global.console.warn
 const ignoredWarnings = [
   /\[View|Button|Text\] .* in version 8.0.0/i,
-  /`waitForElement` has been deprecated/,
   /Error getting \/media_objects\/dummy_media_id\/info/,
   /Exactly one focusable child is required/,
-<<<<<<< HEAD
-  /is deprecated and will be removed/,
-  /Missing field errors in/,
-  /Missing field moduleItem in/,
-=======
->>>>>>> 0aba7a51
   /Please update the following components: %s/,
   /shared_brand_configs.* not called/,
-  /toBeEmpty has been deprecated/,
   /Translation for .* is missing/,
   /value provided is not in a recognized RFC2822 or ISO format/
 ]
