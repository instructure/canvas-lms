/*
 * Copyright (C) 2018 - present Instructure, Inc.
 *
 * This file is part of Canvas.
 *
 * Canvas is free software: you can redistribute it and/or modify it under
 * the terms of the GNU Affero General Public License as published by the Free
 * Software Foundation, version 3 of the License.
 *
 * Canvas is distributed in the hope that it will be useful, but WITHOUT ANY
 * WARRANTY; without even the implied warranty of MERCHANTABILITY or FITNESS FOR
 * A PARTICULAR PURPOSE. See the GNU Affero General Public License for more
 * details.
 *
 * You should have received a copy of the GNU Affero General Public License along
 * with this program. If not, see <http://www.gnu.org/licenses/>.
 */

import CoreTranslations from '../public/javascripts/translations/en.json'
import Enzyme from 'enzyme'
import Adapter from 'enzyme-adapter-react-16'
import {filterUselessConsoleMessages} from '@instructure/js-utils'
import rceFormatMessage from '@instructure/canvas-rce/lib/format-message'
import plannerFormatMessage from '@instructure/canvas-planner/lib/format-message'
import {up as configureDateTime} from '../ui/boot/initializers/configureDateTime'
import {up as configureDateTimeMomentParser} from '../ui/boot/initializers/configureDateTimeMomentParser'
import {useTranslations} from '@canvas/i18n'

useTranslations('en', CoreTranslations)

rceFormatMessage.setup({
  locale: 'en',
  missingTranslation: 'ignore',
})

plannerFormatMessage.setup({
  locale: 'en',
  missingTranslation: 'ignore',
})

/**
 * We want to ensure errors and warnings get appropriate eyes. If
 * you are seeing an exception from here, it probably means you
 * have an unintended consequence from your changes. If you expect
 * the warning/error, add it to the ignore list below.
 */
/* eslint-disable no-console */
const globalError = global.console.error
const ignoredErrors = [
  /\[object Object\]/,
<<<<<<< HEAD
  /<Provider> does not support changing `store` on the fly/,
  /An update to %s inside a test was not wrapped in act/,
  /Can't perform a React state update on an unmounted component/,
  /Cannot read property 'activeElement' of undefined/,
  /Cannot read property 'name' of null/,
  /contextType was defined as an instance property on %s/,
  /Expected one of Group, Option in Select but found 'option'/,
  /Function components cannot be given refs/,
  /Invalid prop `children` supplied to `(Option|View)`/,
=======
  /An update to %s inside a test was not wrapped in act/,
  /Can't perform a React state update on an unmounted component/,
  /contextType was defined as an instance property on %s/,
  /Functions are not valid as a React child/, // https://instructure.atlassian.net/browse/LS-3837
  /Function components cannot be given refs/,
  /Invalid prop `children` supplied to `(Option)`/,
>>>>>>> 972bacb9
  /Invalid prop `editorOptions.plugins` of type `string` supplied to `(ForwardRef|RCEWrapper)`/, // https://instructure.atlassian.net/browse/MAT-453
  /Invalid prop `editorOptions.toolbar\[0\]` of type `string` supplied to `(ForwardRef|RCEWrapper)`/, // https://instructure.atlassian.net/browse/MAT-453
  /Invalid prop `heading` of type `object` supplied to `Billboard`/, // https://instructure.atlassian.net/browse/QUIZ-8870
  /Invariant Violation/,
<<<<<<< HEAD
  /Prop `children` should be supplied unless/,
  /Render methods should be a pure function of props and state/,
  /The 'screenReaderOnly' prop must be used in conjunction with 'liveRegion'/,
  /The above error occurred in the <.*> component/,
  /The prop `focusOnInit` is marked as required in `(UrlEntry)`/,
  /The prop `id` is marked as required in `(ColHeader|FormField|Option)`/,
  /The prop `renderLabel` is marked as required in `Select`/,
  /WARNING: heuristic fragment matching going on!/,
  /Warning: Failed prop type: Expected one of Checkbox in CheckboxGroup but found `View`/,
=======
  /Prop `children` should be supplied unless/, // https://instructure.atlassian.net/browse/FOO-3407
  /Render methods should be a pure function of props and state/, // https://instructure.atlassian.net/browse/LS-3840
  /The above error occurred in the <.*> component/,
  /Warning: Failed prop type: Expected one of Checkbox in CheckboxGroup but found `View`/, // https://instructure.atlassian.net/browse/VICE-3378
>>>>>>> 972bacb9
  /You seem to have overlapping act\(\) calls/,
]
const globalWarn = global.console.warn
const ignoredWarnings = [
<<<<<<< HEAD
  /\[Text\] .* in version 8.0.0/i,
  /Error getting \/media_objects\/dummy_media_id\/info/,
  /Please update the following components: %s/,
=======
  /Please update the following components: %s/, // https://instructure.atlassian.net/browse/LS-3841
>>>>>>> 972bacb9
  /value provided is not in a recognized RFC2822 or ISO format/,
]
global.console = {
  log: console.log,
  error: error => {
    if (ignoredErrors.some(regex => regex.test(error))) {
      return
    }
    globalError(error)
    throw new Error(
      `Looks like you have an unhandled error. Keep our test logs clean by handling or filtering it. ${error}`
    )
  },
  warn: warning => {
    if (ignoredWarnings.some(regex => regex.test(warning))) {
      return
    }
    globalWarn(warning)
    throw new Error(
      `Looks like you have an unhandled warning. Keep our test logs clean by handling or filtering it. ${warning}`
    )
  },
  info: console.info,
  debug: console.debug,
}
/* eslint-enable no-console */
filterUselessConsoleMessages(global.console)

require('jest-fetch-mock').enableFetchMocks()

window.scroll = () => {}
window.ENV = {
  use_rce_enhancements: true,
  FEATURES: {
    extended_submission_state: true,
  },
}

Enzyme.configure({adapter: new Adapter()})

// because InstUI themeable components need an explicit "dir" attribute on the <html> element
document.documentElement.setAttribute('dir', 'ltr')

configureDateTime()
configureDateTimeMomentParser()

// because everyone implements `flat()` and `flatMap()` except JSDOM 🤦🏼‍♂️
if (!Array.prototype.flat) {
  // eslint-disable-next-line no-extend-native
  Object.defineProperty(Array.prototype, 'flat', {
    configurable: true,
    value: function flat(depth = 1) {
      if (depth === 0) return this.slice()
      return this.reduce(function (acc, cur) {
        if (Array.isArray(cur)) {
          acc.push(...flat.call(cur, depth - 1))
        } else {
          acc.push(cur)
        }
        return acc
      }, [])
    },
    writable: true,
  })
}

if (!Array.prototype.flatMap) {
  // eslint-disable-next-line no-extend-native
  Object.defineProperty(Array.prototype, 'flatMap', {
    configurable: true,
    value: function flatMap(_cb) {
      return Array.prototype.map.apply(this, arguments).flat()
    },
    writable: true,
  })
}

require('@instructure/ui-themes')

// set up mocks for native APIs
if (!('MutationObserver' in window)) {
  Object.defineProperty(window, 'MutationObserver', {
    value: require('@sheerun/mutationobserver-shim'),
  })
}

if (!('IntersectionObserver' in window)) {
  Object.defineProperty(window, 'IntersectionObserver', {
    writable: true,
    configurable: true,
    value: class IntersectionObserver {
      disconnect() {
        return null
      }

      observe() {
        return null
      }

      takeRecords() {
        return null
      }

      unobserve() {
        return null
      }
    },
  })
}

if (!('ResizeObserver' in window)) {
  Object.defineProperty(window, 'ResizeObserver', {
    writable: true,
    configurable: true,
    value: class IntersectionObserver {
      observe() {
        return null
      }

      unobserve() {
        return null
      }
    },
  })
}

if (!('matchMedia' in window)) {
  window.matchMedia = () => ({
    matches: false,
    addListener: () => {},
    removeListener: () => {},
  })
  window.matchMedia._mocked = true
}

if (!('scrollIntoView' in window.HTMLElement.prototype)) {
  window.HTMLElement.prototype.scrollIntoView = () => {}
}

// Suppress errors for APIs that exist in JSDOM but aren't implemented
Object.defineProperty(window, 'scrollTo', {configurable: true, writable: true, value: () => {}})

const locationProperties = Object.getOwnPropertyDescriptors(window.location)
Object.defineProperty(window, 'location', {
  configurable: true,
  enumerable: true,
  get: () =>
    Object.defineProperties(
      {},
      {
        ...locationProperties,
        href: {
          ...locationProperties.href,
          // Prevents JSDOM errors from doing window.location.href = ...
          set: () => {},
        },
        reload: {
          configurable: true,
          enumerable: true,
          writeable: true,
          // Prevents JSDOM errors from doing window.location.reload()
          value: () => {},
        },
      }
    ),
  // Prevents JSDOM errors from doing window.location = ...
  set: () => {},
})<|MERGE_RESOLUTION|>--- conflicted
+++ resolved
@@ -48,55 +48,25 @@
 const globalError = global.console.error
 const ignoredErrors = [
   /\[object Object\]/,
-<<<<<<< HEAD
-  /<Provider> does not support changing `store` on the fly/,
-  /An update to %s inside a test was not wrapped in act/,
-  /Can't perform a React state update on an unmounted component/,
-  /Cannot read property 'activeElement' of undefined/,
-  /Cannot read property 'name' of null/,
-  /contextType was defined as an instance property on %s/,
-  /Expected one of Group, Option in Select but found 'option'/,
-  /Function components cannot be given refs/,
-  /Invalid prop `children` supplied to `(Option|View)`/,
-=======
   /An update to %s inside a test was not wrapped in act/,
   /Can't perform a React state update on an unmounted component/,
   /contextType was defined as an instance property on %s/,
   /Functions are not valid as a React child/, // https://instructure.atlassian.net/browse/LS-3837
   /Function components cannot be given refs/,
   /Invalid prop `children` supplied to `(Option)`/,
->>>>>>> 972bacb9
   /Invalid prop `editorOptions.plugins` of type `string` supplied to `(ForwardRef|RCEWrapper)`/, // https://instructure.atlassian.net/browse/MAT-453
   /Invalid prop `editorOptions.toolbar\[0\]` of type `string` supplied to `(ForwardRef|RCEWrapper)`/, // https://instructure.atlassian.net/browse/MAT-453
   /Invalid prop `heading` of type `object` supplied to `Billboard`/, // https://instructure.atlassian.net/browse/QUIZ-8870
   /Invariant Violation/,
-<<<<<<< HEAD
-  /Prop `children` should be supplied unless/,
-  /Render methods should be a pure function of props and state/,
-  /The 'screenReaderOnly' prop must be used in conjunction with 'liveRegion'/,
-  /The above error occurred in the <.*> component/,
-  /The prop `focusOnInit` is marked as required in `(UrlEntry)`/,
-  /The prop `id` is marked as required in `(ColHeader|FormField|Option)`/,
-  /The prop `renderLabel` is marked as required in `Select`/,
-  /WARNING: heuristic fragment matching going on!/,
-  /Warning: Failed prop type: Expected one of Checkbox in CheckboxGroup but found `View`/,
-=======
   /Prop `children` should be supplied unless/, // https://instructure.atlassian.net/browse/FOO-3407
   /Render methods should be a pure function of props and state/, // https://instructure.atlassian.net/browse/LS-3840
   /The above error occurred in the <.*> component/,
   /Warning: Failed prop type: Expected one of Checkbox in CheckboxGroup but found `View`/, // https://instructure.atlassian.net/browse/VICE-3378
->>>>>>> 972bacb9
   /You seem to have overlapping act\(\) calls/,
 ]
 const globalWarn = global.console.warn
 const ignoredWarnings = [
-<<<<<<< HEAD
-  /\[Text\] .* in version 8.0.0/i,
-  /Error getting \/media_objects\/dummy_media_id\/info/,
-  /Please update the following components: %s/,
-=======
   /Please update the following components: %s/, // https://instructure.atlassian.net/browse/LS-3841
->>>>>>> 972bacb9
   /value provided is not in a recognized RFC2822 or ISO format/,
 ]
 global.console = {
