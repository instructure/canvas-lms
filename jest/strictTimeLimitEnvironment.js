/*
 * Copyright (C) 2022 - present Instructure, Inc.
 *
 * This file is part of Canvas.
 *
 * Canvas is free software: you can redistribute it and/or modify it under
 * the terms of the GNU Affero General Public License as published by the Free
 * Software Foundation, version 3 of the License.
 *
 * Canvas is distributed in the hope that it will be useful, but WITHOUT ANY
 * WARRANTY; without even the implied warranty of MERCHANTABILITY or FITNESS FOR
 * A PARTICULAR PURPOSE. See the GNU Affero General Public License for more
 * details.
 *
 * You should have received a copy of the GNU Affero General Public License along
 * with this program. If not, see <http://www.gnu.org/licenses/>.
 */

const BaseEnvironment = require('jest-environment-jsdom').default

const CUSTOM_TIMEOUT_LIMIT = 15000
<<<<<<< HEAD
const ABSOLUTE_TIMEOUT = 12000
=======
const ABSOLUTE_TIMEOUT = 20000
>>>>>>> 4427bf89

class StrictTimeLimitEnvironment extends BaseEnvironment {
  async handleTestEvent(event, state) {
    if (process.env.DISABLE_JEST_TIMEOUT_LIMIT === 'true') {
      // Mostly for IDE debuggers that need to change the time limit to allow breakpoints
      return
    }

    if (state.testTimeout > CUSTOM_TIMEOUT_LIMIT) {
      throw new Error(`Custom timeouts cannot exceed the ${CUSTOM_TIMEOUT_LIMIT}ms limit!`)
    } else if ((event.test?.duration || 0) > ABSOLUTE_TIMEOUT) {
      // Jest is supposed to enforce the CUSTOM_TIMEOUT_LIMIT, but it doesn't always for
      // async tests. The duration value is always accurate so just enforce it here.
      throw new Error(
        `Exceeded the absolute ${ABSOLUTE_TIMEOUT}ms runtime limit for spec "${event.test?.name}"!`
      )
    }
  }
}

module.exports = StrictTimeLimitEnvironment<|MERGE_RESOLUTION|>--- conflicted
+++ resolved
@@ -19,11 +19,7 @@
 const BaseEnvironment = require('jest-environment-jsdom').default
 
 const CUSTOM_TIMEOUT_LIMIT = 15000
-<<<<<<< HEAD
-const ABSOLUTE_TIMEOUT = 12000
-=======
 const ABSOLUTE_TIMEOUT = 20000
->>>>>>> 4427bf89
 
 class StrictTimeLimitEnvironment extends BaseEnvironment {
   async handleTestEvent(event, state) {
