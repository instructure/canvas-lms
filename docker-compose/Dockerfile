--- conflicted
+++ resolved
@@ -16,14 +16,6 @@
 # Ensure UTF-8 locale
 ENV LANG C.UTF-8
 
-<<<<<<< HEAD
-# Canvas requires bundler 1.7.10
-#RUN gem uninstall bundler \
-#  && gem install bundler -v 1.7.10
-# 1.7.10 has a bug preventing bundle install to work.  Error is "NoMethodError: undefined method `spec' for nil:NilClass"
-RUN gem uninstall bundler -i /usr/local/lib/ruby/gems/2.1.0 bundler \
-  && gem install bundler -v 1.7.15
-=======
 # We will need sfnt2woff in order to build fonts
 WORKDIR /root
 RUN wget http://people.mozilla.org/~jkew/woff/woff-code-latest.zip \
@@ -34,7 +26,6 @@
 # Canvas requires bundler 1.11.2
 RUN gem uninstall -i /usr/local/lib/ruby/gems/2.1.0 bundler \
   && gem install bundler -v 1.11.2
->>>>>>> 872f9b2e
 
 RUN mkdir /app
 WORKDIR /app
@@ -47,7 +38,6 @@
 ENV BUNDLE_PATH /app/vendor/bundle/docker/"$RUBY_VERSION"
 USER docker
 
-<<<<<<< HEAD
 # Note that setting the path where the gems go to /app/vendor causes them to be built to the
 # local machine since /app is mounted to the root dir on the local machine.  This is done using
 # docker-compose run web bundle install after the contain is created.
@@ -56,6 +46,4 @@
 ENV BUNDLE_PATH /app/vendor/bundle/docker/2.1
 # No idea why this was here.  It's the default anyway.
 #RUN bundle config bin /usr/local/bundle/bin
-=======
->>>>>>> 872f9b2e
 ENV RAILS_ENV development