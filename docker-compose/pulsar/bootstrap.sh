#!/bin/bash

# This assumes "pulsar" is the name
# of the container we're interacting with,
# which is a safe assumption for the test/build
# environments
ADMIN_URL=http://pulsar:8080/
DISPATCHER_URL=pulsar://pulsar:6650/
PULSAR_TENANT=canvas

function check_ready {
  bin/pulsar-client --url $DISPATCHER_URL produce my-topic --messages "hello-pulsar"
  DISPATCHER_STATUS=$?
  if [ $DISPATCHER_STATUS -eq 0 ]; then
    echo "dispatcher ready..."
    bin/pulsar-admin --admin-url $ADMIN_URL tenants list
    ADMIN_STATUS=$?
    if [ $ADMIN_STATUS -eq 0 ]; then
      return 0
    fi
    echo "admin NOT ready..."
  fi
  return 1
}

CHECK_COUNT=0
until check_ready; do
  echo "Waiting for pulsar to be ready ... $CHECK_COUNT ... "
  sleep 3
  CHECK_COUNT=$((CHECK_COUNT+1))
  if [ "$CHECK_COUNT" -gt "2" ]; then
    echo ":cry: I don't think pulsar is ever going to be ready..."
    exit 1
  fi
done

echo "Pulsar is ready!"

# These commands are necessary to create the tenants
# and namespaces for canvas operations.  You can run them in
# this order within the pulsar container to get your pulsar
# broker into an appropriate state for handling AUA traffic.
echo "creating tenant..."
bin/pulsar-admin --admin-url $ADMIN_URL tenants create $PULSAR_TENANT
# the "test-only" namespace is provided to set an example
# of how to configure a namespace and for using in tests
# of the message bus integration.  In general you probably
# want to create a different namespace for each usecase within
# the application.
<<<<<<< HEAD
bin/pulsar-admin --admin-url $ADMIN_URL namespaces create canvas/test-only
bin/pulsar-admin --admin-url $ADMIN_URL namespaces set-retention --size 5M --time 5m canvas/test-only
=======
echo "creating namespaces..."
bin/pulsar-admin --admin-url $ADMIN_URL namespaces create $PULSAR_TENANT/test-only
bin/pulsar-admin --admin-url $ADMIN_URL namespaces set-retention --size 5M --time 5m $PULSAR_TENANT/test-only
>>>>>>> 8737895f
# namespaces for specific use cases within canvas that will be tested
# via integration with the message bus (both manually and in specs)
# should be added here so that they exist when you need them, kind of
# like database migrations.
<<<<<<< HEAD
bin/pulsar-admin --admin-url $ADMIN_URL namespaces create canvas/asset_user_access_log
bin/pulsar-admin --admin-url $ADMIN_URL namespaces set-retention --size 5M --time 5m canvas/asset_user_access_log
=======
bin/pulsar-admin --admin-url $ADMIN_URL namespaces create $PULSAR_TENANT/asset_user_access_log
bin/pulsar-admin --admin-url $ADMIN_URL namespaces set-retention --size 5M --time 5m $PULSAR_TENANT/asset_user_access_log

echo "PULSAR BOOTSTRAP COMPLETE, LISTING NAMESPACES:"
bin/pulsar-admin --admin-url $ADMIN_URL namespaces list $PULSAR_TENANT
>>>>>>> 8737895f
<|MERGE_RESOLUTION|>--- conflicted
+++ resolved
@@ -47,25 +47,15 @@
 # of the message bus integration.  In general you probably
 # want to create a different namespace for each usecase within
 # the application.
-<<<<<<< HEAD
-bin/pulsar-admin --admin-url $ADMIN_URL namespaces create canvas/test-only
-bin/pulsar-admin --admin-url $ADMIN_URL namespaces set-retention --size 5M --time 5m canvas/test-only
-=======
 echo "creating namespaces..."
 bin/pulsar-admin --admin-url $ADMIN_URL namespaces create $PULSAR_TENANT/test-only
 bin/pulsar-admin --admin-url $ADMIN_URL namespaces set-retention --size 5M --time 5m $PULSAR_TENANT/test-only
->>>>>>> 8737895f
 # namespaces for specific use cases within canvas that will be tested
 # via integration with the message bus (both manually and in specs)
 # should be added here so that they exist when you need them, kind of
 # like database migrations.
-<<<<<<< HEAD
-bin/pulsar-admin --admin-url $ADMIN_URL namespaces create canvas/asset_user_access_log
-bin/pulsar-admin --admin-url $ADMIN_URL namespaces set-retention --size 5M --time 5m canvas/asset_user_access_log
-=======
 bin/pulsar-admin --admin-url $ADMIN_URL namespaces create $PULSAR_TENANT/asset_user_access_log
 bin/pulsar-admin --admin-url $ADMIN_URL namespaces set-retention --size 5M --time 5m $PULSAR_TENANT/asset_user_access_log
 
 echo "PULSAR BOOTSTRAP COMPLETE, LISTING NAMESPACES:"
-bin/pulsar-admin --admin-url $ADMIN_URL namespaces list $PULSAR_TENANT
->>>>>>> 8737895f
+bin/pulsar-admin --admin-url $ADMIN_URL namespaces list $PULSAR_TENANT