--- conflicted
+++ resolved
@@ -1,9 +1,4 @@
 test:
-<<<<<<< HEAD
   host: canvasselenium
-  port: 4444
-  browser: "firefox"
-=======
   remote_url: http://selenium.docker/wd/hub
-  browser: firefox
->>>>>>> ea7ce98e
+  browser: firefox