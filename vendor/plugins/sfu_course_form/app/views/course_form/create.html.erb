--- conflicted
+++ resolved
@@ -1,19 +1,10 @@
-<<<<<<< HEAD
-<% 
-  content_for :page_title, "Course Request Submitted"
-%>
-
-<h5>
-Course request has been submitted successfully. It can take up to 5 minutes to complete.
-</h5>
-
-=======
+<% content_for :page_title, "Course Request Submitted" %>
 <% if @error_message.nil? %>
     <h5>Course request has been submitted successfully. It can take up to 5 minutes to complete.</h5>
 <% else %>
     <h5><%= @error_message %></h5>
 <% end %>
->>>>>>> 8127b88b
+
 <div class="button-container" id="button-container">
 <button type="button" id="course_list" class="btn">Course List</button>
 <button type="button" id="course_form" class="btn">Request Another Course</button>
@@ -24,6 +15,4 @@
 <script>
     $("#course_list").click(function(){ window.location = "/courses"});
     $("#course_form").click(function(){ window.location = "/sfu/course/new"});
-</script>
-
-
+</script>