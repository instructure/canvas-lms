#
# Copyright (C) 2013 - 2014 Instructure, Inc.
#
# This file is part of Canvas.
#
# Canvas is free software: you can redistribute it and/or modify it under
# the terms of the GNU Affero General Public License as published by the Free
# Software Foundation, version 3 of the License.
#
# Canvas is distributed in the hope that it will be useful, but WITHOUT ANY
# WARRANTY; without even the implied warranty of MERCHANTABILITY or FITNESS FOR
# A PARTICULAR PURPOSE. See the GNU Affero General Public License for more
# details.
#
# You should have received a copy of the GNU Affero General Public License along
# with this program. If not, see <http://www.gnu.org/licenses/>.
#

module Canvas::AccountReports

  class StudentReports
    include Api
    include Canvas::AccountReports::ReportHelper

    def initialize(account_report)
      @account_report = account_report
    end

    def start_and_end_times
      #if there is not a supplied end_date, make it now
      #force the window of time to be limited to 2 weeks

      #if both dates are specified use them or change the start date if range is over 2 week
      if start_at && end_at
        if end_at - start_at > 2.weeks
          @start = end_at - 2.weeks
          @account_report.parameters["start_at"] = @start
        end
      end

      #if no end date is specified, make one 2 weeks after the start date
      if start_at && !end_at
        @end = start_at + 2.weeks
        @account_report.parameters["end_at"] = @end
      end

      #if no start date is specified, make one 2 weeks before the end date
      if !start_at && end_at
        @start = end_at - 2.weeks
        @account_report.parameters["start_at"] = @start
      end

      #if not dates are supplied assume the past 2 weeks
      if !start_at && !end_at
        @start = 2.weeks.ago
        @account_report.parameters["start_at"] = @start
        @end = Time.zone.now
        @account_report.parameters["end_at"] = @end
      end
    end

    def include_enrollment_state
      if @account_report.has_parameter? "include_enrollment_state"
        state = @account_report.parameters["include_enrollment_state"]
      end
      state
    end

    def enrollment_states
      if @account_report.has_parameter? "enrollment_state"
        states = @account_report.parameters["enrollment_state"]
      end
      states = nil if Array(states).include?('all')
      states
    end

    def enrollment_states_string
      if enrollment_states
        states = Array(enrollment_states).join(' ')
      else
        states = 'all'
      end
      states
    end

    def students_with_no_submissions
      start_and_end_times
      report_extra_text

      file = Canvas::AccountReports.generate_file(@account_report)
      CSV.open(file, "w") do |csv|

        condition = [""]
        condition.first << " AND s.submitted_at > ?"
        condition << start_at
        condition.first << " AND s.submitted_at < ?"
        condition << end_at

        time_span_join = Pseudonym.send(:sanitize_sql, condition)

        no_subs = root_account.all_courses.active.
          select("p.user_id, p.sis_user_id, courses.id AS course_id,
                  u.sortable_name, courses.name AS course_name,
                  courses.sis_source_id AS course_sis_id, cs.id AS section_id,
                  cs.sis_source_id AS section_sis_id, cs.name AS section_name,
                  e.workflow_state AS enrollment_state").
          joins("INNER JOIN enrollments e ON e.course_id = courses.id
                   AND e.root_account_id = courses.root_account_id
                   AND e.type = 'StudentEnrollment'
                 INNER JOIN course_sections cs ON cs.id = e.course_section_id
                 INNER JOIN pseudonyms p ON e.user_id = p.user_id
                   AND courses.root_account_id = p.account_id
                 INNER JOIN users u ON u.id = p.user_id").
          where("NOT EXISTS (SELECT s.user_id
                             FROM submissions s
                             INNER JOIN assignments a ON s.assignment_id = a.id
                               AND a.context_type = 'Course'
                               AND a.context_id = courses.id
                             WHERE s.user_id = p.user_id
<<<<<<< HEAD
=======
                               AND a.context_id = courses.id
>>>>>>> b29a630f
                             #{time_span_join})")

        no_subs = no_subs.where(e: {workflow_state: enrollment_states}) if enrollment_states
        no_subs = add_term_scope(no_subs)
        no_subs = add_course_enrollments_scope(no_subs, 'e')
        no_subs = add_course_sub_account_scope(no_subs) unless course

        if include_enrollment_state
          add_extra_text(I18n.t('account_reports.student.enrollment_state',
                                'Include Enrollment State: true;'))
        end

        add_extra_text(I18n.t('account_reports.student.enrollment_states',
                              "Enrollment States: %{states};", states: enrollment_states_string))

        headers = ['user id','user sis id','user name','section id',
                   'section sis id', 'section name','course id',
                   'course sis id', 'course name']
        headers << 'enrollment state' if include_enrollment_state

        csv << headers
        Shackles.activate(:slave) do
          no_subs.find_each do |u|
            row = []
            row << u["user_id"]
            row << u["sis_user_id"]
            row << u["sortable_name"]
            row << u["section_id"]
            row << u["section_sis_id"]
            row << u["section_name"]
            row << u["course_id"]
            row << u["course_sis_id"]
            row << u["course_name"]
            row << u["enrollment_state"] if include_enrollment_state
            csv << row
          end
        end
      end
      send_report(file)
    end

    def zero_activity
      report_extra_text
      file = Canvas::AccountReports.generate_file(@account_report)
      CSV.open(file, "w") do |csv|

        data = root_account.enrollments.active.
          select("c.id AS course_id, c.sis_source_id AS course_sis_id,
                  c.name AS course_name, s.id AS section_id,
                  s.sis_source_id AS section_sis_id, s.name AS section_name,
                  p.user_id, p.sis_user_id, u.sortable_name").
          joins("INNER JOIN courses c ON c.id = enrollments.course_id
                   AND c.workflow_state = 'available'
                 INNER JOIN course_sections s ON s.id = enrollments.course_section_id
                   AND s.workflow_state = 'active'
                 INNER JOIN pseudonyms p ON p.user_id = enrollments.user_id
                   AND p.account_id = enrollments.root_account_id
                   AND p.workflow_state = 'active'
                 INNER JOIN users u ON u.id = p.user_id").
          where("enrollments.type = 'StudentEnrollment'
                 AND enrollments.workflow_state = 'active'")

        param = {}

        if start_at
          param[:start_at] = start_at
          start = " AND aua.updated_at > :start_at"
        else
          start = ""
        end

        data = data.
          where("NOT EXISTS (SELECT user_id, context_id
                             FROM asset_user_accesses aua
                             WHERE aua.user_id = enrollments.user_id
                               AND aua.context_id = enrollments.course_id
                               AND aua.context_type = 'Course'
                             #{start})",param)

        data = data.where(:enrollments => {:course_id => course}) if course
        data = add_term_scope(data, 'c')
        data = add_course_sub_account_scope(data, 'c') unless course

        csv << ['user id','user sis id','name','section id','section sis id',
                'section name','course id','course sis id','course name']
        Shackles.activate(:slave) do
          data.find_each do |u|
            row = []
            row << u['user_id']
            row << u['sis_user_id']
            row << u['sortable_name']
            row << u['section_id']
            row << u['section_sis_id']
            row << u['section_name']
            row << u['course_id']
            row << u['course_sis_id']
            row << u['course_name']
            csv << row
          end
        end

      end
      send_report(file)
    end

    def last_user_access
      report_extra_text
      file = Canvas::AccountReports.generate_file(@account_report)
      CSV.open(file, "w") do |csv|

        students = root_account.pseudonyms.active.
          select('pseudonyms.last_request_at, pseudonyms.user_id,
                  pseudonyms.sis_user_id, users.sortable_name,
                  pseudonyms.current_login_ip').
          joins('INNER JOIN users ON users.id = pseudonyms.user_id')

        students = add_user_sub_account_scope(students)

        if term
          students = students.
            joins('INNER JOIN enrollments e ON e.user_id = pseudonyms.user_id
                   INNER JOIN courses c on c.id = e.course_id')
          students = add_term_scope(students, 'c')
        end

        if course
          students = students.
            joins('INNER JOIN enrollments e ON e.user_id = pseudonyms.user_id
                   INNER JOIN courses c on c.id = e.course_id').
            where('c.id = ?', course)
        end

        csv << ['user id','user sis id','user name','last access at','last ip']

        pseudonyms_in_report = Set.new
        Shackles.activate(:slave) do
          students.find_each do |u|
            next if pseudonyms_in_report.include? [u.user_id, u.sis_user_id]
            pseudonyms_in_report << [u.user_id, u.sis_user_id]
            row = []
            row << u.user_id
            row << u.sis_user_id
            row << u.sortable_name
            row << default_timezone_format(u.last_request_at)
            row << u.current_login_ip
            csv << row
          end
        end
      end
      send_report(file)
    end

  end
end<|MERGE_RESOLUTION|>--- conflicted
+++ resolved
@@ -115,12 +115,8 @@
                              FROM submissions s
                              INNER JOIN assignments a ON s.assignment_id = a.id
                                AND a.context_type = 'Course'
+                             WHERE s.user_id = p.user_id
                                AND a.context_id = courses.id
-                             WHERE s.user_id = p.user_id
-<<<<<<< HEAD
-=======
-                               AND a.context_id = courses.id
->>>>>>> b29a630f
                              #{time_span_join})")
 
         no_subs = no_subs.where(e: {workflow_state: enrollment_states}) if enrollment_states
