--- conflicted
+++ resolved
@@ -76,13 +76,8 @@
     j.high_grade.should == "1"
     k = j.child_outcome_groups.last
     k.migration_id.should == "kkkkkkkkkkk"
-<<<<<<< HEAD
-    k.title.should == "1.DD - Something"
-    k.description.should == "Something"
-=======
     k.title.should == "1.DD - zééééééééééééééééééééééééééééééééééééééééééééééééé"
     k.description.should == "zéééééééééééééééééééééééééééééééééééééééééééééééééééééééééé"
->>>>>>> 88c71251
     k.low_grade.should == "1"
     k.high_grade.should == "1"
     l = k.child_outcome_groups.first
@@ -96,10 +91,7 @@
     m = LearningOutcome.global.find_by_migration_id("mmmmmmmmmmm")
     m.short_description.should == "1.DD.1"
     m.description.should == "And something else"
-<<<<<<< HEAD
-=======
     m.title.should == "1.DD.1"
->>>>>>> 88c71251
   end
 
   it "should successfully import the standards" do
