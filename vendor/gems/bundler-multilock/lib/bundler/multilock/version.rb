# frozen_string_literal: true

module Bundler
  module Multilock
<<<<<<< HEAD
    VERSION = "1.3.1"
=======
    VERSION = "1.3.2"
>>>>>>> f6b60bb3
  end
end<|MERGE_RESOLUTION|>--- conflicted
+++ resolved
@@ -2,10 +2,6 @@
 
 module Bundler
   module Multilock
-<<<<<<< HEAD
-    VERSION = "1.3.1"
-=======
     VERSION = "1.3.2"
->>>>>>> f6b60bb3
   end
 end