--- conflicted
+++ resolved
@@ -80,12 +80,6 @@
     packages/js-utils/es \
     packages/js-utils/lib \
     packages/js-utils/node_modules \
-<<<<<<< HEAD
-    packages/k5uploader/es \
-    packages/k5uploader/lib \
-    packages/k5uploader/node_modules \
-=======
->>>>>>> 2a5b008b
     pacts \
     public/dist \
     public/doc/api \
