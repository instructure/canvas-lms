#!/usr/bin/env groovy

/*
 * Copyright (C) 2021 - present Instructure, Inc.
 *
 * This file is part of Canvas.
 *
 * Canvas is free software: you can redistribute it and/or modify it under
 * the terms of the GNU Affero General Public License as published by the Free
 * Software Foundation, version 3 of the License.
 *
 * Canvas is distributed in the hope that it will be useful, but WITHOUT ANY
 * WARRANTY; without even the implied warranty of MERCHANTABILITY or FITNESS FOR
 * A PARTICULAR PURPOSE. See the GNU Affero General Public License for more
 * details.
 *
 * You should have received a copy of the GNU Affero General Public License along
 * with this program. If not, see <http://www.gnu.org/licenses/>.
 */

final SYNC_IMAGES = [
  'busybox:latest': [
    job: null,
    target: 'starlord.inscloudgate.net/jenkins/busybox:latest',
  ],
  'docker/dockerfile:1.0-experimental': [
    job: null,
    target: 'starlord.inscloudgate.net/jenkins/dockerfile:1.0-experimental',
  ],
<<<<<<< HEAD
  'selenium/hub:4.1.2-20220217': [
=======
  'selenium/hub:4.1': [
>>>>>>> deb6e9a2
    job: null,
    target: 'starlord.inscloudgate.net/jenkins/selenium-hub:4.1'
  ],
  'selenium/node-chrome:101.0': [
    job: null,
    target: 'starlord.inscloudgate.net/jenkins/selenium-node-chrome:101.0'
  ]
]

pipeline {
  agent { label 'canvas-docker' }

  options {
    ansiColor('xterm')
    timestamps()
  }

  stages {
    stage('Calculate Changed Images') {
      steps {
        script {
          SYNC_IMAGES.each { srcTag, config ->
            def dstJob = config['job']
            def dstTag = config['target']

            echo "ITERATE ${srcTag} AND ${dstTag}"

            sh """
              docker pull $srcTag
              docker pull $dstTag || true
            """

            def srcImageId = sh(script: "docker images --filter=reference=$srcTag --format '{{.ID}}'", returnStdout: true).trim() ?: 'unknown'
            def dstImageId = sh(script: "docker images --filter=reference=$dstTag --format '{{.ID}}'", returnStdout: true).trim() ?: 'unknown'

            if (srcImageId == dstImageId) {
              slackSend(
                channel: '#devx-alerts',
                color: 'good',
                message: "syncing image ${srcTag} (${srcImageId}) to ${dstTag} (${dstImageId}), no changes found"
              )
            } else {
              sh """
                docker tag $srcTag $dstTag
                docker push $dstTag
              """

              if (dstJob) {
                build(job: dstJob, parameters: [
                  string(name: 'GERRIT_REFSPEC', value: "${env.GERRIT_REFSPEC}"),
                ], propagate: false, wait: false)
              }

              slackSend(
                channel: '#devx-alerts',
                color: 'warning',
                message: "syncing image ${srcTag} (${srcImageId}) to ${dstTag} (${dstImageId}), changes found"
              )
            }

            echo "SRC ID $srcImageId"
            echo "DST ID $dstImageId"
          }
        }
      }
    }
  }
}<|MERGE_RESOLUTION|>--- conflicted
+++ resolved
@@ -27,11 +27,7 @@
     job: null,
     target: 'starlord.inscloudgate.net/jenkins/dockerfile:1.0-experimental',
   ],
-<<<<<<< HEAD
-  'selenium/hub:4.1.2-20220217': [
-=======
   'selenium/hub:4.1': [
->>>>>>> deb6e9a2
     job: null,
     target: 'starlord.inscloudgate.net/jenkins/selenium-hub:4.1'
   ],
