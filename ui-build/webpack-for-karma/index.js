--- conflicted
+++ resolved
@@ -41,15 +41,9 @@
   mode: 'development',
   module: {
     noParse: [
-<<<<<<< HEAD
-      path.join(canvasDir, 'node_modules/tinymce/'),
-      path.join(canvasDir, 'node_modules/i18nliner/dist/lib/i18nliner.js'),
-      path.join(canvasDir, 'node_modules/@instructure/i18nliner/dist/lib/i18nliner.js'),
-=======
       require.resolve('@instructure/i18nliner/dist/lib/i18nliner.js'),
       require.resolve('jquery'),
       require.resolve('tinymce'),
->>>>>>> 9d4ac5c7
     ],
     rules: [
       {
