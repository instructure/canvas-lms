/*
 * Copyright (C) 2022 - present Instructure, Inc.
 *
 * This file is part of Canvas.
 *
 * Canvas is free software: you can redistribute it and/or modify it under
 * the terms of the GNU Affero General Public License as published by the Free
 * Software Foundation, version 3 of the License.
 *
 * Canvas is distributed in the hope that it will be useful, but WITHOUT ANY
 * WARRANTY; without even the implied warranty of MERCHANTABILITY or FITNESS FOR
 * A PARTICULAR PURPOSE. See the GNU Affero General Public License for more
 * details.
 *
 * You should have received a copy of the GNU Affero General Public License along
 * with this program. If not, see <http://www.gnu.org/licenses/>.
 */

const path = require('path')
const glob = require('glob')
const { DefinePlugin, EnvironmentPlugin, ProvidePlugin } = require('webpack')
const partitioning = require('./partitioning')
const PluginSpecsRunner = require('./PluginSpecsRunner')
const { canvasDir } = require('#params')

const {
  CONTEXT_COFFEESCRIPT_SPEC,
  CONTEXT_EMBER_GRADEBOOK_SPEC,
  CONTEXT_JSX_SPEC,
  RESOURCE_COFFEESCRIPT_SPEC,
  RESOURCE_EMBER_GRADEBOOK_SPEC,
  RESOURCE_JSA_SPLIT_SPEC,
  RESOURCE_JSG_SPLIT_SPEC,
  RESOURCE_JSH_SPLIT_SPEC,
  RESOURCE_JSX_SPEC,
} = partitioning

const WEBPACK_PLUGIN_SPECS = path.join(canvasDir, 'tmp/webpack-plugin-specs.js')

module.exports = {
  mode: 'development',
  module: {
    noParse: [
<<<<<<< HEAD
      require.resolve('@instructure/i18nliner/dist/lib/i18nliner.js'),
=======
>>>>>>> 0ea2577d
      require.resolve('jquery'),
      require.resolve('tinymce'),
    ],
    rules: [
      {
        test: /\.m?js$/,
        type: 'javascript/auto',
        include: [
          path.resolve(canvasDir, 'node_modules/graphql'),
          path.resolve(canvasDir, 'packages/datetime-moment-parser/index.js'),
          path.resolve(canvasDir, 'packages/datetime/index.js'),
        ],
        resolve: {
          fullySpecified: false
        }
      },
      {
        test: /\.js$/,
        type: 'javascript/auto',
        include: [
          path.resolve(canvasDir, 'node_modules/@instructure'),
        ]
      },
      {
        test: /\.(js|ts|tsx)$/,
        include: [
          path.join(canvasDir, 'ui'),
          path.join(canvasDir, 'packages/jquery-kyle-menu'),
          path.join(canvasDir, 'packages/jquery-sticky'),
          path.join(canvasDir, 'packages/jquery-popover'),
          path.join(canvasDir, 'packages/jquery-selectmenu'),
          path.join(canvasDir, 'packages/mathml'),
          path.join(canvasDir, 'packages/persistent-array'),
          path.join(canvasDir, 'packages/slickgrid'),
          path.join(canvasDir, 'packages/with-breakpoints'),
          path.join(canvasDir, 'spec/javascripts/jsx'),
          path.join(canvasDir, 'spec/coffeescripts'),
          /gems\/plugins\/.*\/app\/(jsx|coffeescripts)\//
        ],
        exclude: [/node_modules/],
        parser: {
          requireInclude: 'allow'
        },
        use: {
          loader: 'babel-loader',
          options: {
            cacheDirectory: false,
            configFile: false,
            presets: [
              ['@babel/preset-react', { useBuiltIns: true }],
              ['@babel/preset-typescript'],
            ],
            plugins: [
              // we need to have babel transpile ESM to CJS and can't just let
              // Webpack do it because Sinon is evidently no longer compatible
              // with the way Webpack 4 does CJS in as far as spying on module
              // symbols is concerned
              '@babel/plugin-transform-modules-commonjs',
              '@babel/plugin-proposal-optional-chaining',
              '@babel/plugin-proposal-class-properties'
            ]
          }
        }
      },
      {
        test: /\.coffee$/,
        include: [
          path.join(canvasDir, 'ui'),
          path.join(canvasDir, 'spec/coffeescripts'),
          path.join(canvasDir, 'packages/backbone-input-filter-view/src'),
          path.join(canvasDir, 'packages/backbone-input-view/src'),
        ].concat(
          glob.sync('gems/plugins/*/{app,spec_canvas}/coffeescripts/', {
            cwd: canvasDir,
            absolute: true
          })
        ),
        use: ['coffee-loader']
      },
      {
        test: /\.handlebars$/,
        include: [
          path.join(canvasDir, 'ui'),
          /gems\/plugins\/.*\/app\/views\/jst\//
        ],
        use: [
          {
            loader: require.resolve('#webpack-i18nliner-handlebars-loader'),
            options: {
              // brandable_css assets are not available in test
              injectBrandableStylesheet: false
            }
          }
        ]
      },
      {
        test: /\.hbs$/,
        include: [path.join(canvasDir, 'ui/features/screenreader_gradebook/jst')],
        use: [require.resolve('#webpack-ember-handlebars-loader')]
      },
      {
        test: /\.css$/,
        use: ['style-loader', 'css-loader']
      },
      {
        test: /\.(png|svg|gif)$/,
        loader: 'file-loader'
      },
      {
        test: /\.(woff(2)?|otf|ttf|eot)(\?v=[0-9]\.[0-9]\.[0-9])?$/,
        use: 'file-loader'
      },

      // Our spec files expect qunit's global `test`, `module`, `asyncTest` and
      // `start` variables. These imports loaders make it so they are avalable
      // as local variables inside of a closure, without truly making them
      // globals. We should get rid of this and just change our actual source to
      // s/test/qunit.test/ and s/module/qunit.module/
      {
        test: /\.js$/,
        include: [
          path.join(canvasDir, 'spec/coffeescripts'),
          path.join(canvasDir, 'spec/javascripts/jsx'),
        ].concat(
          glob.sync('gems/plugins/*/spec_canvas/coffeescripts/', {
            cwd: canvasDir,
            absolute: true
          })
        ),

        use: ['imports-loader?test=>QUnit.test']
      },
    ]
  },
  resolve: {
    alias: {
      ['d3']: 'd3/d3',
      ['node_modules-version-of-backbone$']: require.resolve('backbone'),
      ['node_modules-version-of-react-modal$']: require.resolve('react-modal'),
      ['spec/jsx']: path.join(canvasDir, 'spec/javascripts/jsx'),
      ['ui/boot/initializers']: path.join(canvasDir, 'ui/boot/initializers'),
      ['ui/ext']: path.join(canvasDir, 'ui/ext'),
      ['ui/features']: path.join(canvasDir, 'ui/features'),
      [CONTEXT_COFFEESCRIPT_SPEC]: path.join(canvasDir, CONTEXT_COFFEESCRIPT_SPEC),
      [CONTEXT_EMBER_GRADEBOOK_SPEC]: path.join(canvasDir, CONTEXT_EMBER_GRADEBOOK_SPEC),
      [CONTEXT_JSX_SPEC]: path.join(canvasDir, CONTEXT_JSX_SPEC),

      // need to explicitly point this out for whatwg-url otherwise you get an
      // error like:
      //
      //     TypeError: Cannot read properties of undefined (reading 'decode')
      //
      // I suspect it's trying to use node's native impl and that doesn't work
      // when run through webpack
      ['punycode']: path.join(canvasDir, 'node_modules/punycode/punycode.js'),
    },
    fallback: {
      path: false, // for minimatch
    },
    extensions: ['.mjs', '.js', '.ts', '.tsx', '.coffee'],
    modules: [
      path.join(canvasDir, 'ui/shims'),
      path.join(canvasDir, 'public/javascripts'),
      path.join(canvasDir, 'gems/plugins'),
      path.join(canvasDir, 'spec/coffeescripts'),
      'node_modules'
    ],
  },

  resolveLoader: {
    modules: ['node_modules', path.resolve(__dirname, '../webpack')]
  },

  plugins: [
    new DefinePlugin({
      CONTEXT_COFFEESCRIPT_SPEC: JSON.stringify(CONTEXT_COFFEESCRIPT_SPEC),
      CONTEXT_EMBER_GRADEBOOK_SPEC: JSON.stringify(CONTEXT_EMBER_GRADEBOOK_SPEC),
      CONTEXT_JSX_SPEC: JSON.stringify(CONTEXT_JSX_SPEC),
      RESOURCE_COFFEESCRIPT_SPEC,
      RESOURCE_EMBER_GRADEBOOK_SPEC,
      RESOURCE_JSX_SPEC,
      WEBPACK_PLUGIN_SPECS: JSON.stringify(WEBPACK_PLUGIN_SPECS),
      process: { env: {} },
    }),

    new EnvironmentPlugin({
      JSPEC_PATH: null,
      JSPEC_GROUP: null,
      JSPEC_RECURSE: '1',
      JSPEC_VERBOSE: '0',
      A11Y_REPORT: false,
      GIT_COMMIT: null
    }),

    new PluginSpecsRunner({
      pattern: 'gems/plugins/*/spec_canvas/coffeescripts/**/*Spec.js',
      outfile: WEBPACK_PLUGIN_SPECS
    }),

    // needed for modules that expect Buffer to be present like fetch-mock (or
    // whatwg-url, its dependency)
    new ProvidePlugin({
      'Buffer': ['buffer', 'Buffer']
    }),
  ].concat(
    process.env.JSPEC_GROUP ? [
      partitioning.createPlugin({
        group: process.env.JSPEC_GROUP,
        nodeIndex: +process.env.CI_NODE_INDEX,
        nodeTotal: +process.env.CI_NODE_TOTAL,
      })
    ] : []
  )
}<|MERGE_RESOLUTION|>--- conflicted
+++ resolved
@@ -41,10 +41,6 @@
   mode: 'development',
   module: {
     noParse: [
-<<<<<<< HEAD
-      require.resolve('@instructure/i18nliner/dist/lib/i18nliner.js'),
-=======
->>>>>>> 0ea2577d
       require.resolve('jquery'),
       require.resolve('tinymce'),
     ],
