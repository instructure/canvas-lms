--- conflicted
+++ resolved
@@ -68,10 +68,6 @@
           path.resolve(canvasDir, 'packages/convert-case'),
           path.resolve(canvasDir, 'packages/html-escape'),
           path.join(canvasDir, 'packages/slickgrid'),
-<<<<<<< HEAD
-          path.join(canvasDir, 'packages/with-breakpoints'),
-=======
->>>>>>> eb82fcc9
           path.join(canvasDir, 'spec/javascripts/jsx'),
           path.join(canvasDir, 'spec/coffeescripts'),
           /gems\/plugins\/.*\/app\/(jsx|coffeescripts)\//,
