/*
 * Copyright (C) 2024 - present Instructure, Inc.
 *
 * This file is part of Canvas.
 *
 * Canvas is free software: you can redistribute it and/or modify it under
 * the terms of the GNU Affero General Public License as published by the Free
 * Software Foundation, version 3 of the License.
 *
 * Canvas is distributed in the hope that it will be useful, but WITHOUT ANY
 * WARRANTY; without even the implied warranty of MERCHANTABILITY or FITNESS FOR
 * A PARTICULAR PURPOSE. See the GNU Affero General Public License for more
 * details.
 *
 * You should have received a copy of the GNU Affero General Public License along
 * with this program. If not, see <http://www.gnu.org/licenses/>.
 */

const DEV_HOST = 'http://localhost:3002/remoteEntry.js'

// based on https://module-federation.io/docs/en/mf-docs/0.2/dynamic-remotes/
function fetchSpeedGraderLibrary(resolve, reject) {
  const script = document.createElement('script')

  if (!window.REMOTES?.speedgrader) {
    console.debug(`SpeedGrader remote not configured; using ${DEV_HOST}`)
  }
  script.src = window.REMOTES?.speedgrader || DEV_HOST
  script.onload = () => {
    const module = {
      get: request => window.SpeedGraderLibrary.get(request),
      init: arg => {
        try {
          return window.SpeedGraderLibrary.init(arg)
        } catch (e) {
          console.warn('Remote A has already been loaded')
        }
      },
    }
    resolve(module)
  }

  script.onerror = errorEvent => {
    const errorMessage = `Failed to load the script: ${script.src}`
    console.error(errorMessage, errorEvent)
    if (typeof reject === 'function') {
      reject(new Error(errorMessage, errorEvent))
    }
  }

  document.head.appendChild(script)
}

exports.fetchSpeedGraderLibrary = fetchSpeedGraderLibrary

function fetchAnalyticsHub(resolve, reject) {
  const script = document.createElement('script')

  if (!window.REMOTES?.analytics_hub?.launch_url) {
    console.debug(`Analytics Hub remote not configured; using ${DEV_HOST}`)
  }

  script.src = window.REMOTES?.analytics_hub?.launch_url || DEV_HOST
  script.onload = () => {
    const module = {
      get: request => window.AnalyticsHub.get(request),
      init: arg => {
        try {
          return window.AnalyticsHub.init(arg)
        } catch (e) {
          console.warn('Remote A has already been loaded')
        }
      },
    }
    resolve(module)
  }

  script.onerror = errorEvent => {
    const errorMessage = `Failed to load the script: ${script.src}`
    console.error(errorMessage, errorEvent)
    if (typeof reject === 'function') {
      reject(new Error(errorMessage, errorEvent))
    }
  }

  document.head.appendChild(script)
}

exports.fetchAnalyticsHub = fetchAnalyticsHub

function fetchIgniteAgentLibrary(resolve, reject) {
<<<<<<< HEAD
  const DEV_HOST = 'http://localhost:9003/remoteEntry.js'
  const remoteUrl = window.REMOTES?.ignite_agent?.launch_url //ToDo: Canvas consul config (https://gerrit.instructure.com/admin/repos/canvas-consul-config,general), we will need to contact Cameron Ray or Keith Garner
  // e.g.
  // iad-prod/global/private/canvas/prod/platform_service_speedgrader.yml
  // launch_url: https://assets.instructure.com/speedgrader/15.0.1/remoteEntry.js
  // look at the confluence page again for more details on module federation setup

  if (!remoteUrl) {
    console.log(`[Ignite Agent] Remote not configured; using ${DEV_HOST}`)
=======
  const remoteUrl = window.REMOTES?.ignite_agent?.launch_url

  if (!remoteUrl) {
    const errorMessage = '[Ignite Agent] Remote not configured, agent can not be loaded'
    console.error(errorMessage)
    if (typeof reject === 'function') {
      reject(new Error(errorMessage))
    }
    return
>>>>>>> 34de21f6
  }

  const script = document.createElement('script')

<<<<<<< HEAD
  script.src = remoteUrl || DEV_HOST
=======
  script.src = remoteUrl
>>>>>>> 34de21f6
  script.onload = () => {
    const module = {
      get: request => window.IgniteAgentLibrary.get(request),
      init: arg => {
        try {
          return window.IgniteAgentLibrary.init(arg)
        } catch (e) {
          console.warn('Remote Ignite Agent has already been loaded')
        }
      },
    }
    resolve(module)
  }

  script.onerror = errorEvent => {
    const errorMessage = `Failed to load the script: ${script.src}`
    console.error(errorMessage, errorEvent)
    if (typeof reject === 'function') {
      reject(new Error(errorMessage, errorEvent))
    }
  }

  document.head.appendChild(script)
}

exports.fetchIgniteAgentLibrary = fetchIgniteAgentLibrary

function fetchLtiUsage(resolve, reject) {
  const remoteUrl = window.REMOTES?.ltiUsage

  if (!remoteUrl) {
    console.debug(`LTI Usage remote not configured; using ${DEV_HOST}`)
  }

  const script = document.createElement('script')

  script.src = remoteUrl || DEV_HOST

  script.onload = () => {
    const remoteName = 'LtiUsage'

    const module = {
      get: request => window?.[remoteName].get(request),
      init: arg => {
        try {
          return window?.[remoteName].init(arg)
        } catch (e) {
          console.warn(`Remote "${remoteName}" has already been loaded`)
        }
      },
    }
    resolve(module)
  }

  script.onerror = errorEvent => {
    const errorMessage = `Failed to load the script: ${script.src}`

    console.error(errorMessage, errorEvent)
    if (typeof reject === 'function') {
      reject(new Error(errorMessage, errorEvent))
    }
  }

  document.head.appendChild(script)
}

exports.fetchLtiUsage = fetchLtiUsage

function fetchCanvasCareerLearningProviderApp(resolve, reject) {
  const script = document.createElement('script')

  if (!window.REMOTES?.canvas_career_learning_provider) {
    console.debug(`canvas_career_learning_provider remote not configured; using ${DEV_HOST}`)
  }
  script.src = window.REMOTES?.canvas_career_learning_provider || DEV_HOST
  script.onload = () => {
    const module = {
      get: request => window.CanvasCareerLearningProvider.get(request),
      init: arg => {
        try {
          return window.CanvasCareerLearningProvider.init(arg)
        } catch (e) {
          console.warn('Remote canvas_career_learning_provider has already been loaded')
        }
      },
    }
    resolve(module)
  }

  script.onerror = errorEvent => {
    const errorMessage = `Failed to load the script: ${script.src}`
    console.error(errorMessage, errorEvent)
    if (typeof reject === 'function') {
      reject(new Error(errorMessage, errorEvent))
    }
  }

  document.head.appendChild(script)
}

exports.fetchCanvasCareerLearningProviderApp = fetchCanvasCareerLearningProviderApp

function fetchCanvasCareerLearnerApp(resolve, reject) {
  const script = document.createElement('script')

  if (!window.REMOTES?.canvas_career_learner) {
    console.debug(`canvas_career_learner remote not configured; using ${DEV_HOST}`)
  }
  script.src = window.REMOTES?.canvas_career_learner || DEV_HOST
  script.onload = () => {
    const module = {
      get: request => window.CanvasCareerLearner.get(request),
      init: arg => {
        try {
          return window.CanvasCareerLearner.init(arg)
        } catch (e) {
          console.warn('Remote canvas_career_learner has already been loaded')
        }
      },
    }
    resolve(module)
  }

  script.onerror = errorEvent => {
    const errorMessage = `Failed to load the script: ${script.src}`
    console.error(errorMessage, errorEvent)
    if (typeof reject === 'function') {
      reject(new Error(errorMessage, errorEvent))
    }
  }

  document.head.appendChild(script)
}

exports.fetchCanvasCareerLearnerApp = fetchCanvasCareerLearnerApp<|MERGE_RESOLUTION|>--- conflicted
+++ resolved
@@ -89,17 +89,6 @@
 exports.fetchAnalyticsHub = fetchAnalyticsHub
 
 function fetchIgniteAgentLibrary(resolve, reject) {
-<<<<<<< HEAD
-  const DEV_HOST = 'http://localhost:9003/remoteEntry.js'
-  const remoteUrl = window.REMOTES?.ignite_agent?.launch_url //ToDo: Canvas consul config (https://gerrit.instructure.com/admin/repos/canvas-consul-config,general), we will need to contact Cameron Ray or Keith Garner
-  // e.g.
-  // iad-prod/global/private/canvas/prod/platform_service_speedgrader.yml
-  // launch_url: https://assets.instructure.com/speedgrader/15.0.1/remoteEntry.js
-  // look at the confluence page again for more details on module federation setup
-
-  if (!remoteUrl) {
-    console.log(`[Ignite Agent] Remote not configured; using ${DEV_HOST}`)
-=======
   const remoteUrl = window.REMOTES?.ignite_agent?.launch_url
 
   if (!remoteUrl) {
@@ -109,16 +98,11 @@
       reject(new Error(errorMessage))
     }
     return
->>>>>>> 34de21f6
-  }
-
-  const script = document.createElement('script')
-
-<<<<<<< HEAD
-  script.src = remoteUrl || DEV_HOST
-=======
+  }
+
+  const script = document.createElement('script')
+
   script.src = remoteUrl
->>>>>>> 34de21f6
   script.onload = () => {
     const module = {
       get: request => window.IgniteAgentLibrary.get(request),
