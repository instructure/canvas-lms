--- conflicted
+++ resolved
@@ -39,11 +39,7 @@
   istanbul,
   instUIWorkaround,
   webpack5Workaround,
-<<<<<<< HEAD
-  yaml,
-=======
   graphql,
->>>>>>> 142422de
 } = require('./webpack.rules')
 
 const {
@@ -191,11 +187,7 @@
 
     modules: [resolve(canvasDir, 'public/javascripts'), 'node_modules'],
 
-<<<<<<< HEAD
-    extensions: ['.js', '.jsx', '.ts', '.tsx', '.yaml', '.yml'],
-=======
     extensions: ['.js', '.jsx', '.ts', '.tsx', '.graphql'],
->>>>>>> 142422de
   },
   module: {
     parser: {
@@ -216,11 +208,7 @@
       fonts,
       ...swc,
       handlebars,
-<<<<<<< HEAD
-      yaml,
-=======
       graphql,
->>>>>>> 142422de
     ].filter(Boolean),
   },
 
