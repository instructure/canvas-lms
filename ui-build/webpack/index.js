/*
 * Copyright (C) 2015 - present Instructure, Inc.
 *
 * This file is part of Canvas.
 *
 * Canvas is free software: you can redistribute it and/or modify it under
 * the terms of the GNU Affero General Public License as published by the Free
 * Software Foundation, version 3 of the License.
 *
 * Canvas is distributed in the hope that it will be useful, but WITHOUT ANY
 * WARRANTY; without even the implied warranty of MERCHANTABILITY or FITNESS FOR
 * A PARTICULAR PURPOSE. See the GNU Affero General Public License for more
 * details.
 *
 * You should have received a copy of the GNU Affero General Public License along
 * with this program. If not, see <http://www.gnu.org/licenses/>.
 */

const {resolve, join} = require('path')

// determines which folder public assets are compiled to
const webpackPublicPath = require('./webpackPublicPath')

// TODO: determine canvasDir and canvasComponents where needed
//   and remove this dependency
const {canvasDir} = require('../params')

const isProduction = process.env.NODE_ENV === 'production'

const {
  swc,
  css,
  emberHandlebars,
  fonts,
  handlebars,
  images,
  istanbul,
  instUIWorkaround,
  webpack5Workaround,
} = require('./webpack.rules')

const {
  buildCacheOptions,
  controlAccessBetweenModules,
  customSourceFileExtensions,
  environmentVars,
  excludeMomentLocales,
  failOnWebpackWarnings,
  minimizeCode,
  moduleFederation,
  provideJQuery,
  readOnlyCache,
  setMoreEnvVars,
  timezoneData,
  webpackHooks,
  webpackManifest,
} = require('./webpack.plugins')

// generates bundles-generated.js with functions that
// dynamically import each plugin bundle
require('./generatePluginBundles')

// generates ui/shared/bundles/extensions.ts with functions that
// dynamically import each plugin extension
require('./generatePluginExtensions')

const skipSourcemaps = process.env.SKIP_SOURCEMAPS === '1'

const shouldWriteCache =
  process.env.WRITE_BUILD_CACHE === '1' || process.env.NODE_ENV !== 'production'

module.exports = {
  mode: isProduction ? 'production' : 'development',

  // infer platform and ES-features from @instructure/browserslist-config-canvas-lms
  target: ['browserslist'],

  // use file cache (instead of memory cache)
  // assumes that the cache is only reused when no build dependencies are changing.
  ...(process.env.USE_BUILD_CACHE === '1' ? buildCacheOptions : null),

  optimization: {
    // named: readable ids for better debugging
    // deterministic: smaller ids for better caching
    moduleIds: isProduction ? 'deterministic' : 'named',
    minimizer: [minimizeCode],

    splitChunks: {
      // keep same name of chunks; don't change names unnecessarily
      name: false,

      // parallel requests when on-demand loading
      // we can play with these numbers based on what we find to be the best tradeofffs with http2
      maxAsyncRequests: 30,
      maxInitialRequests: 10,

      // which chunks will be selected for optimization
      chunks: 'all',
      cacheGroups: {
        react: {
          test: /[\\/]node_modules[\\/](react|react-dom)[\\/]/,
          name: 'react',
          chunks: 'all',
        },
        defaultVendors: false,
      },
    },
  },

  // In prod build, don't attempt to continue if there are any errors.
  bail: isProduction,

  // style of source mapping to enhance the debugging process
  // https://webpack.js.org/configuration/devtool/
  devtool: skipSourcemaps
    ? false
    : isProduction || process.env.COVERAGE === '1'
    ? // "Recommended choice for production builds"
      'source-map'
    : // "Recommended choice for development builds"
      'eval-source-map',

  entry: {main: resolve(canvasDir, 'ui/index.ts')},

  watchOptions: {ignored: ['**/node_modules/']},

  externalsType: 'global',
  output: {
    publicPath: isProduction ? '/dist/webpack-production/' : '/dist/webpack-dev/',
    clean: true, // clean /dist folder before each build
    path: join(canvasDir, 'public', webpackPublicPath),
    hashFunction: 'xxhash64',
    filename: '[name]-entry-[contenthash].js',
    chunkFilename: '[name]-chunk-[contenthash].js',
  },

  resolve: {
    fallback: {
      // Called for by minimatch but as we use it, minimatch  can work without it
      path: false,
      timers: false,
      // several things need stream
      stream: require.resolve('stream-browserify'),
    },

    modules: [resolve(canvasDir, 'public/javascripts'), 'node_modules'],

    extensions: ['.js', '.jsx', '.ts', '.tsx'],
  },
  module: {
    parser: {
      javascript: {
        // on invalid export names
        exportsPresence: 'error',
        importExportsPresence: 'error',
        reexportExportsPresence: 'error',
      },
    },

    rules: [
      process.env.CRYSTALBALL_MAP === '1' && istanbul, // adds ~20 seconds to build time
      instUIWorkaround,
      webpack5Workaround,
      css,
      images,
      fonts,
      ...swc,
      handlebars,
      emberHandlebars,
    ].filter(Boolean),
  },

  plugins: [
    environmentVars,
    isProduction && timezoneData, // adds 3-4 seconds to build time,
    customSourceFileExtensions,
    webpackHooks,
    controlAccessBetweenModules,
    setMoreEnvVars,
    provideJQuery,
<<<<<<< HEAD
=======
    moduleFederation,
>>>>>>> 2a5b008b
    !shouldWriteCache && readOnlyCache,
    process.env.WEBPACK_PEDANTIC !== '0' && failOnWebpackWarnings,
    process.env.NODE_ENV !== 'test' && excludeMomentLocales,
    // including the following prints this warning
    // "custom stage for process_assets is not supported yet, so Infinity is fallback to Compilation.PROCESS_ASSETS_STAGE_REPORT(5000)""
    webpackManifest,
  ].filter(Boolean),
}<|MERGE_RESOLUTION|>--- conflicted
+++ resolved
@@ -178,10 +178,7 @@
     controlAccessBetweenModules,
     setMoreEnvVars,
     provideJQuery,
-<<<<<<< HEAD
-=======
     moduleFederation,
->>>>>>> 2a5b008b
     !shouldWriteCache && readOnlyCache,
     process.env.WEBPACK_PEDANTIC !== '0' && failOnWebpackWarnings,
     process.env.NODE_ENV !== 'test' && excludeMomentLocales,
