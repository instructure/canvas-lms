/*
 * Copyright (C) 2015 - present Instructure, Inc.
 *
 * This file is part of Canvas.
 *
 * Canvas is free software: you can redistribute it and/or modify it under
 * the terms of the GNU Affero General Public License as published by the Free
 * Software Foundation, version 3 of the License.
 *
 * Canvas is distributed in the hope that it will be useful, but WITHOUT ANY
 * WARRANTY; without even the implied warranty of MERCHANTABILITY or FITNESS FOR
 * A PARTICULAR PURPOSE. See the GNU Affero General Public License for more
 * details.
 *
 * You should have received a copy of the GNU Affero General Public License along
 * with this program. If not, see <http://www.gnu.org/licenses/>.
 */

const {resolve, join} = require('path')

// determines which folder public assets are compiled to
const webpackPublicPath = require('./webpackPublicPath')

// TODO: determine canvasDir and canvasComponents where needed
//   and remove this dependency
const {canvasDir} = require('../params')

const isProduction = process.env.NODE_ENV === 'production'

const {
  swc,
  css,
  emberHandlebars,
  fonts,
  handlebars,
  images,
  istanbul,
  instUIWorkaround,
  webpack5Workaround,
} = require('./webpack.rules')

const {
  buildCacheOptions,
  controlAccessBetweenModules,
  customSourceFileExtensions,
  environmentVars,
  excludeMomentLocales,
  failOnWebpackWarnings,
  minimizeCode,
  moduleFederation,
  provideJQuery,
  readOnlyCache,
  setMoreEnvVars,
  timezoneData,
  webpackHooks,
  webpackManifest,
} = require('./webpack.plugins')

// generates bundles-generated.js with functions that
// dynamically import each plugin bundle
require('./generatePluginBundles')

// generates ui/shared/bundles/extensions.ts with functions that
// dynamically import each plugin extension
require('./generatePluginExtensions')

const skipSourcemaps = process.env.SKIP_SOURCEMAPS === '1'

const shouldWriteCache =
  process.env.WRITE_BUILD_CACHE === '1' || process.env.NODE_ENV !== 'production'

module.exports = {
  mode: isProduction ? 'production' : 'development',

  // infer platform and ES-features from @instructure/browserslist-config-canvas-lms
  target: ['browserslist'],

  // use file cache (instead of memory cache)
  // assumes that the cache is only reused when no build dependencies are changing.
  ...(process.env.USE_BUILD_CACHE === '1' ? buildCacheOptions : null),

  optimization: {
    // named: readable ids for better debugging
    // deterministic: smaller ids for better caching
    moduleIds: isProduction ? 'deterministic' : 'named',
    minimizer: [minimizeCode],

    splitChunks: {
      // keep same name of chunks; don't change names unnecessarily
      name: false,

      // parallel requests when on-demand loading
      // we can play with these numbers based on what we find to be the best tradeofffs with http2
      maxAsyncRequests: 30,
      maxInitialRequests: 10,

      // which chunks will be selected for optimization
      chunks: 'all',
      cacheGroups: {
        react: {
          test: /[\\/]node_modules[\\/](react|react-dom)[\\/]/,
          name: 'react',
          chunks: 'all',
        },
        defaultVendors: false,
      },
    },
  },

  // In prod build, don't attempt to continue if there are any errors.
  bail: isProduction,

  // style of source mapping to enhance the debugging process
  // https://webpack.js.org/configuration/devtool/
  devtool: skipSourcemaps
    ? false
    : isProduction || process.env.COVERAGE === '1'
    ? // "Recommended choice for production builds"
      'source-map'
    : // "Recommended choice for development builds"
      'eval-source-map',

  entry: {main: resolve(canvasDir, 'ui/index.ts')},

  watchOptions: {ignored: ['**/node_modules/']},

  externalsType: 'global',
  output: {
    publicPath: isProduction ? '/dist/webpack-production/' : '/dist/webpack-dev/',
    clean: true, // clean /dist folder before each build
    path: join(canvasDir, 'public', webpackPublicPath),
    hashFunction: 'xxhash64',
    filename: '[name]-entry-[contenthash].js',
    chunkFilename: '[name]-chunk-[contenthash].js',
  },

  resolve: {
    fallback: {
      // Called for by minimatch but as we use it, minimatch  can work without it
      path: false,
      timers: false,
      // several things need stream
      stream: require.resolve('stream-browserify'),
    },

    modules: [resolve(canvasDir, 'public/javascripts'), 'node_modules'],

    extensions: ['.js', '.jsx', '.ts', '.tsx'],
  },
  module: {
    parser: {
      javascript: {
        // on invalid export names
        exportsPresence: 'error',
        importExportsPresence: 'error',
        reexportExportsPresence: 'error',
      },
    },

    rules: [
      process.env.CRYSTALBALL_MAP === '1' && istanbul, // adds ~20 seconds to build time
      instUIWorkaround,
      webpack5Workaround,
      css,
      images,
      fonts,
      ...swc,
      handlebars,
      emberHandlebars,
    ].filter(Boolean),
  },

  plugins: [
    environmentVars,
    isProduction && timezoneData, // adds 3-4 seconds to build time,
    customSourceFileExtensions,
    webpackHooks,
    controlAccessBetweenModules,
    setMoreEnvVars,
    provideJQuery,
<<<<<<< HEAD
=======
    moduleFederation,
>>>>>>> e0cb78f8
    !shouldWriteCache && readOnlyCache,
    process.env.WEBPACK_PEDANTIC !== '0' && failOnWebpackWarnings,
    process.env.NODE_ENV !== 'test' && excludeMomentLocales,
    // including the following prints this warning
    // "custom stage for process_assets is not supported yet, so Infinity is fallback to Compilation.PROCESS_ASSETS_STAGE_REPORT(5000)""
    webpackManifest,
  ].filter(Boolean),
}<|MERGE_RESOLUTION|>--- conflicted
+++ resolved
@@ -178,10 +178,7 @@
     controlAccessBetweenModules,
     setMoreEnvVars,
     provideJQuery,
-<<<<<<< HEAD
-=======
     moduleFederation,
->>>>>>> e0cb78f8
     !shouldWriteCache && readOnlyCache,
     process.env.WEBPACK_PEDANTIC !== '0' && failOnWebpackWarnings,
     process.env.NODE_ENV !== 'test' && excludeMomentLocales,
