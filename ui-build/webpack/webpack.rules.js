--- conflicted
+++ resolved
@@ -206,13 +206,7 @@
   enforce: 'post',
 }
 
-<<<<<<< HEAD
-exports.yaml = {
-  test: /\.ya?ml$/,
-  use: 'yaml-loader',
-=======
 exports.graphql = {
   test: /\.graphql$/,
   type: 'asset/source',
->>>>>>> a5dbccb1
 }