/*
 * Copyright (C) 2023 - present Instructure, Inc.
 *
 * This file is part of Canvas.
 *
 * Canvas is free software: you can redistribute it and/or modify it under
 * the terms of the GNU Affero General Public License as published by the Free
 * Software Foundation, version 3 of the License.
 *
 * Canvas is distributed in the hope that it will be useful, but WITHOUT ANY
 * WARRANTY; without even the implied warranty of MERCHANTABILITY or FITNESS FOR
 * A PARTICULAR PURPOSE. See the GNU Affero General Public License for more
 * details.
 *
 * You should have received a copy of the GNU Affero General Public License along
 * with this program. If not, see <http://www.gnu.org/licenses/>.
 */

const {join, resolve} = require('path')
const {canvasDir} = require('../params')
const {globPlugins} = require('./webpack.utils')

exports.instUIWorkaround =
  // remove when you no longer get an error from @instructure/ui* around
  // import/export with a package not marked as ESM:
  //
  //     ERROR in ./node_modules/@instructure/ui-view/es/index.js 24:0
  //     Module parse failed: 'import' and 'export' may appear only with 'sourceType: module' (24:0)
  //     You may need an appropriate loader to handle this file type, currently no loaders are configured to process this file. See https://webpack.js.org/concepts#loaders
  //
  {
    test: /\.js$/,
    type: 'javascript/auto',
    include: [
      resolve(canvasDir, 'node_modules/@instructure'),
      ...globPlugins('/node_modules/@instructure'),
    ],
  }

exports.webpack5Workaround =
  // packages that do specify "type": "module" for their package but are
  // still using non-fully qualified relative imports (e.g. "./foo"
  // instead of "./foo.js") are rejected by webpack 5, and this works
  // around it in the meantime
  //
  // to reproduce in the future, disable this rule block and verify that
  // webpack compiles successfully without errors like:
  //
  //     BREAKING CHANGE: The request '../jsutils/inspect' failed to
  //     resolve only because it was resolved as fully specified
  //
  // refs: https://github.com/webpack/webpack/issues/11467#issuecomment-691873586
  //       https://github.com/babel/babel/issues/12058
  //       https://github.com/graphql/graphql-js/issues/2721
  {
    test: /\.m?js$/,
    type: 'javascript/auto',
    include: [resolve(canvasDir, 'node_modules/graphql')],
    resolve: {
      fullySpecified: false,
    },
  }

// inline global and module CSS into JS using style-loader and css-loader
// https://rspack.dev/guide/tech/css
exports.css = {
  test: /\.css$/i,
  oneOf: [
    {
      test: /\.module\.css$/i,
      use: [
        'style-loader',
        {
          loader: 'css-loader',
          options: {
            // https://rspack.dev/config/module
            modules: {
              // customizes class names for easier debugging by preserving the local name and adding
              // a shortened 5-character hash, improving readability while keeping names unique;
              // the default output is more complex (e.g. _1Aa3laeKiSGA1j6c1SlITH), whereas this
              // change produces a simpler, easier-to-debug name (e.g. pageWrapper__1Aa3l)
              localIdentName: '[local]__[hash:base64:5]',
            },
          },
        },
      ],
    },
    {
      use: ['style-loader', 'css-loader'],
    },
  ],
  type: 'javascript/auto',
}

exports.images = {
  test: /\.(png|jpe?g|svg|gif)$/i,
  type: 'asset/resource',
}

exports.fonts = {
  test: /\.(woff(2)?|otf|ttf|eot)(\?v=[0-9]\.[0-9]\.[0-9])?$/,
  use: 'file-loader',
}

const browserTargets = {
  browsers: 'last 2 versions',
}

const isCrystalballEnabled = process.env.CRYSTALBALL_MAP === '1'

exports.swc = [
  {
    test: /\.(j|t)s$/,
    include: [resolve(canvasDir, 'ui'), ...globPlugins('app/{jsx,coffeescripts}/')],
    exclude: /(node_modules)/,
    use: {
      // we can use rspack's builtin:swc-loader later when it supports SWC plugins
      loader: isCrystalballEnabled ? 'swc-loader' : 'builtin:swc-loader',
      options: {
<<<<<<< HEAD
=======
        // if isCrystalballEnabled is true, set parseMap to true
        ...(isCrystalballEnabled ? {parseMap: true} : {}),
>>>>>>> ee12519a
        sourceMaps: true,
        jsc: {
          externalHelpers: true,
          parser: {
            syntax: 'typescript',
          },
          ...(isCrystalballEnabled
            ? {
                experimental: {
                  plugins: [['swc-plugin-coverage-instrument', {}]].filter(Boolean),
                },
              }
            : undefined),
        },
        env: {
          targets: browserTargets,
        },
      },
    },
  },
  {
    test: /\.(j|t)sx$/,
    include: [resolve(canvasDir, 'ui'), ...globPlugins('app/{jsx,coffeescripts}/')],
    exclude: /(node_modules)/,
    use: {
      // we can use rspack's builtin:swc-loader later when it supports SWC plugins
      loader: isCrystalballEnabled ? 'swc-loader' : 'builtin:swc-loader',
      options: {
<<<<<<< HEAD
=======
        ...(isCrystalballEnabled ? {parseMap: true} : {}),
>>>>>>> ee12519a
        sourceMaps: true,
        jsc: {
          externalHelpers: true,
          parser: {
            syntax: 'typescript',
            tsx: true,
          },
          transform: {
            react: {
              runtime: 'automatic',
              development: process.env.NODE_ENV === 'development',
              refresh: process.env.NODE_ENV === 'development',
            },
          },
          ...(isCrystalballEnabled
            ? {
                experimental: {
                  plugins: [['swc-plugin-coverage-instrument', {}]].filter(Boolean),
                },
              }
            : undefined),
        },
        env: {
          targets: browserTargets,
        },
      },
    },
  },
]

exports.handlebars = {
  test: /\.handlebars$/,
  include: [resolve(canvasDir, 'ui'), ...globPlugins('app/views/jst/')],
  use: [
    {
      loader: require.resolve('./i18nLinerHandlebars'),
      options: {
        // brandable_css assets are not available in test
        injectBrandableStylesheet: process.env.NODE_ENV !== 'test',
      },
    },
  ],
}

// since istanbul-instrumenter-loader adds so much overhead,
// only use it when generating crystalball map
// i.e. process.env.CRYSTALBALL_MAP === '1'
exports.istanbul = {
  test: /\.(js|jsx|ts|tsx)$/,
  include: [resolve(canvasDir, 'ui'), ...globPlugins('app/{jsx,coffeescripts}/')],
  exclude: [/test\//, /spec/],
  use: {
    loader: 'coverage-istanbul-loader',
    options: {esModules: true, produceSourceMap: true},
  },
  enforce: 'post',
}

exports.yaml = {
  test: /\.ya?ml$/,
  use: 'yaml-loader',
}<|MERGE_RESOLUTION|>--- conflicted
+++ resolved
@@ -117,11 +117,8 @@
       // we can use rspack's builtin:swc-loader later when it supports SWC plugins
       loader: isCrystalballEnabled ? 'swc-loader' : 'builtin:swc-loader',
       options: {
-<<<<<<< HEAD
-=======
         // if isCrystalballEnabled is true, set parseMap to true
         ...(isCrystalballEnabled ? {parseMap: true} : {}),
->>>>>>> ee12519a
         sourceMaps: true,
         jsc: {
           externalHelpers: true,
@@ -150,10 +147,7 @@
       // we can use rspack's builtin:swc-loader later when it supports SWC plugins
       loader: isCrystalballEnabled ? 'swc-loader' : 'builtin:swc-loader',
       options: {
-<<<<<<< HEAD
-=======
         ...(isCrystalballEnabled ? {parseMap: true} : {}),
->>>>>>> ee12519a
         sourceMaps: true,
         jsc: {
           externalHelpers: true,
