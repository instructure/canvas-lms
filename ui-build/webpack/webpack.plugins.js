--- conflicted
+++ resolved
@@ -28,15 +28,9 @@
 const EsmacPlugin = require('webpack-esmac-plugin')
 const {WebpackManifestPlugin} = require('rspack-manifest-plugin')
 const {RetryChunkLoadPlugin} = require('webpack-retry-chunk-load-plugin')
-<<<<<<< HEAD
-// keep this in sync with webpack's dep version
-// uses terser to minify JavaScript
-
-=======
 const {
   container: {ModuleFederationPlugin},
 } = require('@rspack/core')
->>>>>>> 2a5b008b
 const WebpackHooks = require('./webpackHooks')
 const {fetchSpeedGraderLibrary} = require('./remotes')
 
