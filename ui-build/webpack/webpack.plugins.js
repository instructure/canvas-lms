--- conflicted
+++ resolved
@@ -34,12 +34,8 @@
   fetchSpeedGraderLibrary,
   fetchAnalyticsHub,
   fetchLtiUsage,
-<<<<<<< HEAD
-  fetchCanvasCareerApp,
-=======
   fetchCanvasCareerLearningProviderApp,
   fetchCanvasCareerLearnerApp,
->>>>>>> 1593bcca
 } = require('./remotes')
 
 // determines which folder public assets are compiled to
@@ -175,12 +171,8 @@
   remotes: {
     analyticshub: `promise new Promise(${fetchAnalyticsHub.toString()})`,
     speedgrader: `promise new Promise(${fetchSpeedGraderLibrary.toString()})`,
-<<<<<<< HEAD
-    canvascareer: `promise new Promise(${fetchCanvasCareerApp.toString()})`,
-=======
     canvas_career_learning_provider: `promise new Promise(${fetchCanvasCareerLearningProviderApp.toString()})`,
     canvas_career_learner: `promise new Promise(${fetchCanvasCareerLearnerApp.toString()})`,
->>>>>>> 1593bcca
     ltiusage: `promise new Promise(${fetchLtiUsage.toString()})`,
   },
   exposes: {},
