--- conflicted
+++ resolved
@@ -24,14 +24,7 @@
  */
 /* eslint-disable no-console */
 const globalError = global.console.error
-<<<<<<< HEAD
-const ignoredErrors = [
-  /A theme registry has already been initialized/,
-  /The prop `title` is marked as required/,
-]
-=======
 const ignoredErrors = [/A theme registry has already been initialized/]
->>>>>>> 0889f4aa
 const globalWarn = global.console.warn
 const ignoredWarnings = [
   /\[(Popover|DateInput|Select|TimeInput|DateTimeInput)\] is deprecated/,
