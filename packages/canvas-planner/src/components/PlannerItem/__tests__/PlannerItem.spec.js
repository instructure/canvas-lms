--- conflicted
+++ resolved
@@ -867,13 +867,10 @@
     const dateText = wrapper.find('.PlannerItem-styles__due PresentationContent')
     expect(dateText.childAt(0).text()).toBe('Due: Dec 17, 2011 at 3:30 AM')
   })
-<<<<<<< HEAD
-=======
 
   it('still renders even when there is no date', () => {
     const wrapper = shallow(<PlannerItem {...props} date={null} />)
     const dateText = wrapper.find('.PlannerItem-styles__due PresentationContent')
     expect(dateText.children().length).toEqual(0)
   })
->>>>>>> ca77b053
 })