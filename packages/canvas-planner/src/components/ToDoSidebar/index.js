--- conflicted
+++ resolved
@@ -45,12 +45,8 @@
     locale: string,
     changeDashboardView: func,
     forCourse: string,
-<<<<<<< HEAD
-    isObserving: bool
-=======
     isObserving: bool,
     loadingError: string
->>>>>>> f36f2b64
   }
 
   static defaultProps = {
@@ -202,12 +198,8 @@
   courses: state.courses,
   items: state.sidebar.items,
   loaded: state.sidebar.loaded,
-<<<<<<< HEAD
-  isObserving: !!observedUserId(state)
-=======
   isObserving: !!observedUserId(state),
   loadingError: state.sidebar.loadingError
->>>>>>> f36f2b64
 })
 const mapDispatchToProps = {sidebarLoadInitialItems, sidebarCompleteItem}
 
