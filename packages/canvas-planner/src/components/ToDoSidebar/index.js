--- conflicted
+++ resolved
@@ -45,12 +45,8 @@
     locale: string,
     changeDashboardView: func,
     forCourse: string,
-<<<<<<< HEAD
-    isObserving: bool
-=======
     isObserving: bool,
     loadingError: string
->>>>>>> 8ae2c262
   }
 
   static defaultProps = {
@@ -202,12 +198,8 @@
   courses: state.courses,
   items: state.sidebar.items,
   loaded: state.sidebar.loaded,
-<<<<<<< HEAD
-  isObserving: !!observedUserId(state)
-=======
   isObserving: !!observedUserId(state),
   loadingError: state.sidebar.loadingError
->>>>>>> 8ae2c262
 })
 const mapDispatchToProps = {sidebarLoadInitialItems, sidebarCompleteItem}
 
