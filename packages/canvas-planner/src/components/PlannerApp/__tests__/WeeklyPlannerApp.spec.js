--- conflicted
+++ resolved
@@ -110,14 +110,10 @@
   it('displays the whole week if there are any items', () => {
     const opts = getDefaultValues()
     let days = [opts.thisWeek.weekStart.clone().add(1, 'day')]
-<<<<<<< HEAD
-    days = days.map(d => [d.format('YYYY-MM-DD'), [{dateBucketMoment: d, uniqueId: '1'}]])
-=======
     days = days.map(d => [
       d.format('YYYY-MM-DD'),
       [{dateBucketMoment: d, uniqueId: '1', title: ''}],
     ])
->>>>>>> 8936177e
     const {container, queryAllByText} = render(<PlannerApp {...getDefaultValues({days})} />)
     expect(container.querySelectorAll('.planner-day').length).toEqual(7)
     const d = opts.thisWeek.weekStart.clone()
