/*
 * Copyright (C) 2017 - present Instructure, Inc.
 *
 * This file is part of Canvas.
 *
 * Canvas is free software: you can redistribute it and/or modify it under
 * the terms of the GNU Affero General Public License as published by the Free
 * Software Foundation, version 3 of the License.
 *
 * Canvas is distributed in the hope that they will be useful, but WITHOUT ANY
 * WARRANTY; without even the implied warranty of MERCHANTABILITY or FITNESS FOR
 * A PARTICULAR PURPOSE. See the GNU Affero General Public License for more
 * details.
 *
 * You should have received a copy of the GNU Affero General Public License along
 * with this program. If not, see <http://www.gnu.org/licenses/>.
 */

import axios from 'axios'
import moment from 'moment-timezone'
import {select, call, put} from 'redux-saga/effects'
import {
  gotItemsError,
  sendBasicFetchRequest,
  sendFetchRequest,
  gotGradesSuccess,
  gotGradesError,
} from '../loading-actions'
import {addOpportunities, allOpportunitiesLoaded} from '..'
import {
  loadAllOpportunitiesSaga,
  loadPastUntilNewActivitySaga,
  loadPastSaga,
  loadFutureSaga,
  loadGradesSaga,
  peekIntoPastSaga,
  loadWeekSaga,
} from '../sagas'
import {
  mergeFutureItems,
  mergePastItems,
  mergePastItemsForNewActivity,
  consumePeekIntoPast,
  mergeWeekItems,
} from '../saga-actions'
import {initialize} from '../../utilities/alertUtils'
import {transformApiToInternalGrade} from '../../utilities/apiUtils'

const TZ = 'Asia/Tokyo'

function initialState(overrides = {}) {
  const thisWeekStart = moment.tz(TZ).startOf('week')
  return {
    loading: {seekingNewActivity: true},
    courses: [],
    days: [],
    opportunities: [],
    timeZone: TZ,
    weeklyDashboard: {
      weekStart: thisWeekStart,
      weekEnd: moment.tz(TZ).endOf('week'),
      thisWeek: thisWeekStart,
      weeks: {},
    },
    ...overrides,
  }
}

function setupLoadingPastUntilNewActivitySaga() {
  const generator = loadPastUntilNewActivitySaga()
  generator.next()
  generator.next(initialState())
  return generator
}

describe('loadPastUntilNewActivitySaga', () => {
  it('sends a fetch request for past items', () => {
    const generator = loadPastUntilNewActivitySaga()
    expect(generator.next().value).toEqual(select())
    const currentState = initialState()
    const startOfDay = moment.tz(currentState.timeZone).startOf('day')
    expect(generator.next(currentState).value).toEqual(
      call(sendFetchRequest, {
        getState: expect.any(Function),
        fromMoment: startOfDay,
        mode: 'past',
      })
    )
  })

  it('an iteration calls sendFetchRequest, calls the action creator, puts the thunk, and quits', () => {
    const generator = setupLoadingPastUntilNewActivitySaga()
    expect(
      generator.next({transformedItems: 'some items', response: 'some response'}).value
    ).toEqual(call(mergePastItemsForNewActivity, 'some items', 'some response'))
    expect(generator.next('a thunk').value).toEqual(put('a thunk'))
    expect(generator.next(true).done).toBeTruthy()
  })

  it('loops when the thunk returns false', () => {
    const generator = setupLoadingPastUntilNewActivitySaga()
    generator.next('fetch result')
    generator.next('a thunk')
    const nextIteration = generator.next(false)
    expect(nextIteration.done).toBeFalsy()
    expect(nextIteration.value).toEqual(select())
    expect(generator.next(initialState()).value).toEqual(call(sendFetchRequest, expect.anything()))
  })

  it('aborts and reports if the fetch fails', () => {
    const generator = setupLoadingPastUntilNewActivitySaga()
    const expectedError = new Error('some error')
    expect(generator.throw(expectedError).value).toEqual(put(gotItemsError(expectedError)))
  })

  it('aborts if the reducers throw on a put effect', () => {
    const generator = setupLoadingPastUntilNewActivitySaga()
    generator.next('fetch result')
    generator.next('a thunk')
    generator.next(undefined) // simulate what happens when reducers throw
    expect(generator.next().done).toBe(true)
  })
})

describe('loadPastSaga', () => {
  it('uses the past methods', () => {
    const generator = loadPastSaga()
    generator.next()
    expect(generator.next(initialState()).value).toEqual(
      call(sendFetchRequest, {
        getState: expect.any(Function),
        fromMoment: moment.tz(TZ).startOf('day'),
        mode: 'past',
      })
    )
    expect(generator.next({transformedItems: 'some items', response: 'response'}).value).toEqual(
      call(mergePastItems, 'some items', 'response')
    )
  })

  // not doing a full sequence of tests because the code is shared with the above saga
})

describe('peekIntoPastSaga', () => {
  it('peeks into past', () => {
    const generator = peekIntoPastSaga()
    generator.next()
    expect(generator.next(initialState()).value).toEqual(
      call(sendFetchRequest, {
        getState: expect.any(Function),
        fromMoment: moment.tz(TZ).startOf('day'),
        mode: 'past',
        perPage: 1,
      })
    )
    expect(generator.next({transformedItems: ['some items'], response: 'response'}).value).toEqual(
      call(consumePeekIntoPast, ['some items'], 'response')
    )
  })
})

describe('loadFutureSaga', () => {
  it('uses the future methods', () => {
    const generator = loadFutureSaga()
    generator.next()
    expect(generator.next(initialState()).value).toEqual(
      call(sendFetchRequest, {
        getState: expect.any(Function),
        fromMoment: moment.tz(TZ).startOf('day'),
        mode: 'future',
      })
    )
    expect(generator.next({transformedItems: 'some items', response: 'response'}).value).toEqual(
      call(mergeFutureItems, 'some items', 'response')
    )
  })

  // not doing a full sequence of tests because the code is shared with the above saga
})

function mockCourse(opts = {grade: '42.34'}) {
  return {
    id: '1',
    has_grading_periods: true,
    enrollments: [{current_period_computed_current_grade: opts.grade}],
    ...opts,
  }
}

describe('loadGradesSaga', () => {
  it('passes correct parameters to the api', () => {
    const generator = loadGradesSaga({payload: null})
    expect(generator.next().value).toEqual(
      call(axios.get, '/api/v1/users/self/courses', {
        params: {
          include: ['total_scores', 'current_grading_period_scores', 'restrict_quantitative_data'],
          enrollment_type: 'student',
          enrollment_state: 'active',
        },
      })
    )
  })
  it('passes correct observee parameters to the api', () => {
    const generator = loadGradesSaga({payload: '17'})
    expect(generator.next().value).toEqual(
      call(axios.get, '/api/v1/users/self/courses', {
        params: {
<<<<<<< HEAD
          include: ['total_scores', 'current_grading_period_scores', 'restrict_quantitative_data'],
          enrollment_type: 'student',
          enrollment_state: 'active',
=======
          include: [
            'total_scores',
            'current_grading_period_scores',
            'restrict_quantitative_data',
            'observed_users',
          ],
          enrollment_type: 'student',
          enrollment_state: 'active',
          observed_user_id: '17',
>>>>>>> aa91a358
        },
      })
    )
  })

  it('exhausts pagination', () => {
    const generator = loadGradesSaga({payload: 'self'})
    generator.next()
    expect(
      generator.next({
        headers: {link: '<some-url>; rel="next"'},
        data: [],
      }).value
    ).toEqual(call(axios.get, expect.anything(), expect.anything()))
    generator.next({headers: {}, data: []}) // put
    expect(generator.next().done).toBe(true)
  })

  it('puts gotGradesSuccess when all data is loaded', () => {
    const generator = loadGradesSaga({payload: 'self'})
    const mockCourses = [mockCourse({id: '1', grade: '42.3'}), mockCourse({id: '2', grade: '34.4'})]
    generator.next()
    const putResult = generator.next({
      headers: {},
      data: mockCourses,
    })
    expect(putResult.value).toEqual(
      put(
        gotGradesSuccess({
          1: transformApiToInternalGrade(mockCourses[0]),
          2: transformApiToInternalGrade(mockCourses[1]),
        })
      )
    )
    expect(generator.next().done).toBe(true)
  })

  it('puts gotGradesError if there is a loading error', () => {
    const generator = loadGradesSaga({payload: 'self'})
    generator.next()
    expect(generator.throw('some-error').value).toEqual(put(gotGradesError('some-error')))
    expect(() => generator.next()).toThrow()
  })
})

describe('loadWeekSaga', () => {
  it('uses the weekly methods', () => {
    const state = initialState()
    const generator = loadWeekSaga({
      payload: {
        weekStart: state.weeklyDashboard.weekStart,
        weekEnd: state.weeklyDashboard.weekEnd,
      },
    })
    generator.next()
    expect(generator.next(state).value).toEqual(
      call(sendFetchRequest, {
        getState: expect.any(Function),
        fromMoment: state.weeklyDashboard.weekStart,
        mode: 'week',
        extraParams: {
          end_date: state.weeklyDashboard.weekEnd.toISOString(),
          per_page: 100,
        },
      })
    )
    expect(
      JSON.stringify(generator.next({transformedItems: 'some items', response: 'response'}).value)
    ).toEqual(JSON.stringify(call(mergeWeekItems(), 'some items', 'response')))
  })
  // We're not testing all the scenarios, like multiple pages of items in a week
})

describe('loadAllOpportunitiesSaga', () => {
  it('passes page size param to API call', () => {
    const generator = loadAllOpportunitiesSaga()
    generator.next() // select state
    expect(generator.next(initialState()).value).toEqual(
      call(sendBasicFetchRequest, '/api/v1/users/self/missing_submissions', {
        course_ids: undefined,
        include: ['planner_overrides'],
        filter: ['submittable', 'current_grading_period'],
        per_page: 100,
        observed_user_id: null,
      })
    )
  })

  it('exhausts pagination', () => {
    const generator = loadAllOpportunitiesSaga()
    generator.next() // start saga
    generator.next(initialState()) // select state
    // fetch opportunities
    expect(
      generator.next({
        headers: {link: '<some-url>; rel="next"'},
        data: [],
      }).value
    ).toEqual(call(sendBasicFetchRequest, expect.anything(), expect.anything()))
    generator.next({headers: {}, data: []}) // add opportunities
    generator.next() // mark all opportunities as loaded
    expect(generator.next().done).toBe(true)
  })

  it('puts addOpportunities and allOpportunitiesLoaded when all data is loaded', () => {
    const mockOpps = [
      {id: '2', name: 'Assignment 1'},
      {id: '5', name: 'Assignment 2'},
    ]
    const generator = loadAllOpportunitiesSaga()
    generator.next() // start saga
    generator.next(initialState()) // select state
    // fetch opportunities
    const putResult = generator.next({
      data: mockOpps,
      headers: {},
    })
    // add opportunities
    expect(putResult.value).toEqual(put(addOpportunities({items: mockOpps, nextUrl: null})))
    // mark all opportunities as loaded
    expect(generator.next().value).toEqual(put(allOpportunitiesLoaded()))
    expect(generator.next().done).toBeTruthy()
  })

  it('filters the requests to specific contexts if in singleCourse mode', () => {
    const overrides = {courses: [{id: '3'}], singleCourse: true}
    const generator = loadAllOpportunitiesSaga()
    generator.next() // start saga
    const callResult = generator.next(initialState(overrides)) // select state
    expect(callResult.value.CALL.args[1]).toMatchObject({
      course_ids: ['3'],
    })
  })

  it('alerts if there is a loading error', () => {
    const alertSpy = jest.fn()
    initialize({visualErrorCallback: alertSpy})
    const generator = loadAllOpportunitiesSaga()
    generator.next() // start saga
    generator.next(initialState()) // select state
    generator.throw('some-error')
    expect(alertSpy).toHaveBeenCalled()
  })

  it('passes observed_user_id and course_ids to API call if observing', () => {
    const overrides = {
      courses: [
        {id: '1', assetString: 'course_1'},
        {id: '569', assetString: 'course_569'},
      ],
      currentUser: {
        id: '3',
      },
      selectedObservee: '12',
    }
    const generator = loadAllOpportunitiesSaga()
    generator.next() // select state
    expect(generator.next(initialState(overrides)).value).toEqual(
      call(sendBasicFetchRequest, '/api/v1/users/self/missing_submissions', {
        observed_user_id: '12',
        course_ids: ['1', '569'],
        include: ['planner_overrides'],
        filter: ['submittable', 'current_grading_period'],
        per_page: 100,
      })
    )
  })
})<|MERGE_RESOLUTION|>--- conflicted
+++ resolved
@@ -205,11 +205,6 @@
     expect(generator.next().value).toEqual(
       call(axios.get, '/api/v1/users/self/courses', {
         params: {
-<<<<<<< HEAD
-          include: ['total_scores', 'current_grading_period_scores', 'restrict_quantitative_data'],
-          enrollment_type: 'student',
-          enrollment_state: 'active',
-=======
           include: [
             'total_scores',
             'current_grading_period_scores',
@@ -219,7 +214,6 @@
           enrollment_type: 'student',
           enrollment_state: 'active',
           observed_user_id: '17',
->>>>>>> aa91a358
         },
       })
     )
