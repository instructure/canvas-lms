/* eslint-disable linebreak-style */
/* eslint-disable no-loop-func */
/* eslint-disable eslint-comments/no-duplicate-disable */
/* eslint-disable no-eval */
/* eslint-disable linebreak-style */
/* eslint-disable no-empty */
/* eslint-disable @typescript-eslint/no-redeclare */
/* eslint-disable no-useless-concat */
/* eslint-disable no-bitwise */
/* eslint-disable radix */
/* eslint-disable linebreak-style */
/* eslint-disable no-func-assign */
/* eslint-disable no-undef */
/* eslint-disable block-scoped-var */
/* eslint-disable no-var */
/* eslint-disable prettier/prettier */
/* eslint-disable no-throw-literal */
/* eslint-disable linebreak-style */
/* eslint-disable vars-on-top */
<<<<<<< HEAD
=======
/* eslint-disable  no-constant-condition */
>>>>>>> 2a5b008b
/*
 * Copyright (c) 2010 Michael Leibman, http://github.com/mleibman/slickgrid
 *
 * Permission is hereby granted, free of charge, to any person obtaining
 * a copy of this software and associated documentation files (the
 * "Software"), to deal in the Software without restriction, including
 * without limitation the rights to use, copy, modify, merge, publish,
 * distribute, sublicense, and/or sell copies of the Software, and to
 * permit persons to whom the Software is furnished to do so, subject to
 * the following conditions:
 *
 * The above copyright notice and this permission notice shall be
 * included in all copies or substantial portions of the Software.
 *
 * THE SOFTWARE IS PROVIDED "AS IS", WITHOUT WARRANTY OF ANY KIND,
 * EXPRESS OR IMPLIED, INCLUDING BUT NOT LIMITED TO THE WARRANTIES OF
 * MERCHANTABILITY, FITNESS FOR A PARTICULAR PURPOSE AND
 * NONINFRINGEMENT. IN NO EVENT SHALL THE AUTHORS OR COPYRIGHT HOLDERS BE
 * LIABLE FOR ANY CLAIM, DAMAGES OR OTHER LIABILITY, WHETHER IN AN ACTION
 * OF CONTRACT, TORT OR OTHERWISE, ARISING FROM, OUT OF OR IN CONNECTION
 * WITH THE SOFTWARE OR THE USE OR OTHER DEALINGS IN THE SOFTWARE.
 */

import $ from 'jquery'
import './slick.core'
import './jquery.event.drag-2.2'
import {isRTL} from '@canvas/i18n/rtlHelper'
import {getNormalizedScrollLeft, setNormalizedScrollLeft} from 'normalize-scroll-left'
import 'jqueryui/sortable'

/*
 * These eslint configurations are just becase that's how this file was
 * originally written and we want the file to remain as much like the original
 * source as possible but still want it to tell us about the important stuff.
 */

/* eslint linebreak-style: ["error", "windows"] */

/**
 * @license
 * (c) 2009-2013 Michael Leibman
 * michael{dot}leibman{at}gmail{dot}com
 * http://github.com/mleibman/slickgrid
 *
 * Distributed under MIT license.
 * All rights reserved.
 *
 * SlickGrid v2.2
 *
 * NOTES:
 *     Cell/row DOM manipulations are done directly bypassing jQuery's DOM manipulation methods.
 *     This increases the speed dramatically, but can only be done safely because there are no event handlers
 *     or data associated with any cell/row DOM nodes.  Cell editors must make sure they implement .destroy()
 *     and do proper cleanup.
 */

// make sure required JavaScript modules are loaded
if (typeof $ === 'undefined') {
  throw 'SlickGrid requires jquery module to be loaded'
}
if (!$.fn.drag) {
  throw 'SlickGrid requires jquery.event.drag module to be loaded'
}
if (typeof Slick === 'undefined') {
  throw 'slick.core.js not loaded'
}

  // Slick.Grid
  $.extend(true, window, {
    Slick: {
      Grid: SlickGrid,
    },
  })

  // shared across all grids on the page
  var scrollbarDimensions
  var maxSupportedCssHeight // browser's breaking point

  // ////////////////////////////////////////////////////////////////////////////////////////////
  // SlickGrid class implementation (available as Slick.Grid)

  /**
   * Creates a new instance of the grid.
   * @class SlickGrid
   * @constructor
   * @param {Node}              container   Container node to create the grid in.
   * @param {Array,Object}      data        An array of objects for databinding.
   * @param {Array}             columns     An array of column definitions.
   * @param {Object}            options     Grid options.
   * */
  function SlickGrid(container, data, columns, options) {
    // settings
    var defaults = {
      explicitInitialization: false,
      rowHeight: 25,
      defaultColumnWidth: 80,
      enableAddRow: false,
      leaveSpaceForNewRows: false,
      editable: false,
      autoEdit: true,
      enableCellNavigation: true,
      enableColumnReorder: true,
      asyncEditorLoading: false,
      asyncEditorLoadDelay: 100,
      forceFitColumns: false,
      enableAsyncPostRender: false,
      asyncPostRenderDelay: 50,
      autoHeight: false,
      editorLock: Slick.GlobalEditorLock,
      showHeaderRow: false,
      headerRowHeight: 25,
      showTopPanel: false,
      topPanelHeight: 25,
      formatterFactory: null,
      editorFactory: null,
      cellFlashingCssClass: 'flashing',
      selectedCellCssClass: 'selected',
      multiSelect: true,
      enableTextSelectionOnCells: false,
      dataItemColumnValueExtractor: null,
      fullWidthRows: false,
      multiColumnSort: false,
      defaultFormatter,
      forceSyncScrolling: false,
      numberOfColumnsToFreeze: 0, // Number of left-most columns to freeze from scrolling
    }

    var columnDefaults = {
      name: '',
      resizable: true,
      sortable: false,
      minWidth: 30,
      rerenderOnResize: false,
      headerCssClass: null,
      defaultSortAsc: true,
      focusable: true,
      selectable: true,
    }

    // scroller
    var th // virtual height
    var h // real scrollable height
    var ph // page height
    var n // number of pages
    var cj // "jumpiness" coefficient

    var page = 0 // current page
    var offset = 0 // current page offset
    var vScrollDir = 1

    // private
    var initialized = false
    var uid = 'slickgrid_' + Math.round(1000000 * Math.random())
    var self = this
    var $focusSink, $focusSink2

    var $outerContainer
    var $container_0
    var $container_1
    var $headerScroller_0
    var $headerScroller_1
    var $headers_0
    var $headers_1
    var $headerRow_0
    var $headerRow_1
    var $headerRowScroller_0
    var $headerRowScroller_1
    var $headerRowSpacer_0
    var $headerRowSpacer_1
    var $topPanelScroller_0
    var $topPanelScroller_1
    var $topPanel_0
    var $topPanel_1
    var $viewport_0
    var $viewport_1
    var $canvas_0
    var $canvas_1
    var canvasWidth_0
    var canvasWidth_1

    var $style
    var $boundAncestors
    var stylesheet, columnCssRulesB, columnCssRulesF
    var viewportH_1
    var viewportW_1

    var viewportHasHScroll_1
    var viewportHasVScroll_1
    // viewport_0 will never have scroll bars so the above two vars are only necessary for viewport_1.
    var headerColumnWidthDiff = 0,
      headerColumnHeightDiff = 0, // border+padding
      cellWidthDiff = 0,
      cellHeightDiff = 0
    var absoluteColumnMinWidth
    var numberOfRows = 0

    var tabbingDirection = 1
    var activePosX
    var activeRow, activeCell
    var activeCellNode = null
    var currentEditor = null
    var serializedEditorValue
    var editController

    var rowsCache = {}
    var renderedRows = 0
    var numVisibleRows
    var prevScrollTop = 0
    var scrollTop = 0
    var lastRenderedScrollTop = 0
    var lastRenderedScrollLeft = 0
    var prevScrollLeft = 0
    var scrollLeft = 0

    var selectionModel
    var selectedRows = []

    var plugins = []
    var cellCssClasses = {}

    var columnsById = {}
    var sortColumns = []
    var columnPosRear = []
    var columnPosFront = []

    // async call handles
    var h_editorLoader = null
    var h_render = null
    var h_postrender = null
    var postProcessedRows = {}
    var postProcessToRow = null
    var postProcessFromRow = null

    // perf counters
    var counter_rows_rendered = 0
    var counter_rows_removed = 0

    var rtl = false
    var rear = 'left'
    var front = 'right'
    var gotoRight
    var gotoLeft
    var getOffsetRear

    // ////////////////////////////////////////////////////////////////////////////////////////////
    // Initialization

    function init() {
      $outerContainer = $(container)
      $container_1 = $outerContainer
      if ($outerContainer.length < 1) {
        throw new Error(
          'SlickGrid requires a valid container, ' + container + ' does not exist in the DOM.'
        )
      }

      // calculate these only once and share between grid instances
      maxSupportedCssHeight = maxSupportedCssHeight || getMaxSupportedCssHeight()
      scrollbarDimensions = scrollbarDimensions || measureScrollbar()

      options = $.extend({}, defaults, options)
      validateAndEnforceOptions()
      columnDefaults.width = options.defaultColumnWidth

      columnsById = {}
      for (var i = 0; i < columns.length; i++) {
        var m = (columns[i] = $.extend({}, columnDefaults, columns[i]))
        columnsById[m.id] = i
        if (m.minWidth && m.width < m.minWidth) {
          m.width = m.minWidth
        }
        if (m.maxWidth && m.width > m.maxWidth) {
          m.width = m.maxWidth
        }
      }

      // validate loaded JavaScript modules against requested options
      if (options.enableColumnReorder && !$.fn.sortable) {
        throw new Error(
          "SlickGrid's 'enableColumnReorder = true' option requires jquery-ui.sortable module to be loaded"
        )
      }

      editController = {
        commitCurrentEdit,
        cancelCurrentEdit,
      }

      $outerContainer
        .empty()
        .css('overflow', 'hidden')
        .css('outline', 0)
        .addClass(uid)
        .addClass('ui-widget')
      $container_1
        .empty()
        .css('overflow', 'hidden')
        .css('outline', 0)
        .addClass(uid)
        .addClass('ui-widget')

      if (isRTL($outerContainer[0])) {
        rtl = true
        rear = 'right'
        front = 'left'
        gotoRight = gotoRear
        gotoLeft = gotoFront
        getOffsetRear = getOffsetRight
        getScrollLeft = el => getNormalizedScrollLeft(el, 'rtl')
        setScrollLeft = (el, val) => setNormalizedScrollLeft(el, val, 'rtl')
        $container_1.css('overflow', 'visible')
      }

      // set up a positioning container if needed
      if (!/relative|absolute|fixed/.test($outerContainer.css('position'))) {
        $outerContainer.css('position', 'relative')
      }
      // set up a positioning container if needed
      if (!/relative|absolute|fixed/.test($container_1.css('position'))) {
        $container_1.css('position', 'relative')
      }

      $focusSink = $(
        "<div tabIndex='0' hideFocus style='position:fixed;width:0;height:0;top:0;left:0;outline:0;'></div>"
      ).appendTo($outerContainer)

      // FreezeColumns - Add outerContainer and frozen column structure - Begin
      if (options.numberOfColumnsToFreeze > 0) {
        var totalWidthOfFrozenColumns = 0
        var container_1Width = 0
        var containerCSS = {
          overflow: 'hidden',
          position: 'absolute',
          [rear]: 0,
          top: 0,
          bottom: 0,
          outline: 0,
        }
        var containerClass = uid + ' ui-widget'
        // Calculate frozen widths
        for (var i = 0, len = columns.length; i < len; i++) {
          if (i < options.numberOfColumnsToFreeze) {
            totalWidthOfFrozenColumns += columns[i].width
          } else {
            break
          }
        }
        $container_0 = $("<div class='container_0'></div>")
          .css($.extend({}, containerCSS, {width: totalWidthOfFrozenColumns}))
          .addClass(containerClass)
          .appendTo($outerContainer)
        $container_1 = $("<div class='container_1'></div>")
          .css($.extend({}, containerCSS, {[rear]: totalWidthOfFrozenColumns, [front]: 0}))
          .addClass(containerClass)
          .appendTo($outerContainer)

        $headerScroller_0 = $(
          "<div class='headerScroller_0 slick-header ui-state-default' style='overflow:hidden;position:relative;' />"
        ).appendTo($container_0)
        $headers_0 = $(
          "<div class='headers_0 slick-header-columns' style='" + rear + ":-1000px' />"
        ).appendTo($headerScroller_0)

        $headerRowScroller_0 = $(
          "<div class='headerRowScroller_0 slick-headerrow ui-state-default' style='overflow:hidden;position:relative;' />"
        ).appendTo($container_0)
        $headerRow_0 = $("<div class='headerRow_0 slick-headerrow-columns' />").appendTo(
          $headerRowScroller_0
        )
        $headerRowSpacer_0 = $(
          "<div class='headerRowSpacer_0' style='display:block;height:1px;position:absolute;top:0;left:0;'></div>"
        ).appendTo($headerRowScroller_0)

        $topPanelScroller_0 = $(
          "<div class='topPanelScroller_0 slick-top-panel-scroller ui-state-default' style='overflow:hidden;position:relative;' />"
        ).appendTo($container_0)
        $topPanel_0 = $(
          "<div class='topPanel_0 slick-top-panel' style='width:10000px' />"
        ).appendTo($topPanelScroller_0)

        if (!options.showTopPanel) {
          $topPanelScroller_0.hide()
        }

        if (!options.showHeaderRow) {
          $headerRowScroller_0.hide()
        }

        $viewport_0 = $(
          "<div class='viewport_0 slick-viewport' style='width:100%;overflow:hidden;outline:0;position:relative;'>"
        ).appendTo($container_0)
        $canvas_0 = $("<div class='canvas_0 grid-canvas' />").appendTo($viewport_0)
      }
      // FreezeColumns - Add outerContainer and frozen column structure - End
      $headerScroller_1 = $(
        "<div class='headerScroller_1 slick-header ui-state-default' style='overflow:hidden;position:relative;' />"
      ).appendTo($container_1)
      if (isRTL($outerContainer[0])) {
        $headers_1 = $("<div class='headers_1 slick-header-columns' />").appendTo($headerScroller_1)
      } else {
        $headers_1 = $(
          "<div class='headers_1 slick-header-columns' style='" + rear + ":-1000px' />"
        ).appendTo($headerScroller_1)
      }

      // FreezeColumns - Set width of headers - Begin
      var headersWidthObj = getHeadersWidth()
      if (options.numberOfColumnsToFreeze > 0) {
        $headers_0.width(headersWidthObj.frozen + 1000)
        $headers_1.width(headersWidthObj.nonFrozen)
      } else {
        $headers_1.width(headersWidthObj.nonFrozen)
      }
      // FreezeColumns - Set width of headers - End

      $headerRowScroller_1 = $(
        "<div class='headerRowScroller_1 slick-headerrow ui-state-default' style='overflow:hidden;position:relative;' />"
      ).appendTo($container_1)
      $headerRow_1 = $("<div class='headerRow_1 slick-headerrow-columns' />").appendTo(
        $headerRowScroller_1
      )
      $headerRowSpacer_1 = $(
        "<div class='headerRowSpacer_1' style='display:block;height:1px;position:absolute;top:0;left:0;'></div>"
      ).appendTo($headerRowScroller_1)

      // FreezeColumns - Set width of header row spacer - Begin
      var canvasWidthObj = getCanvasWidth()
      $headerRowSpacer_1.css('width', canvasWidthObj.nonFrozen + scrollbarDimensions.width + 'px')
      if (options.numberOfColumnsToFreeze > 0) {
        $headerRowSpacer_0.css('width', canvasWidthObj.frozen + 'px')
      }
      // FreezeColumns - Set width of header row spacer - End

      $topPanelScroller_1 = $(
        "<div class='topPanelScroller_1 slick-top-panel-scroller ui-state-default' style='overflow:hidden;position:relative;' />"
      ).appendTo($container_1)
      $topPanel_1 = $("<div class='topPanel_1 slick-top-panel' style='width:10000px' />").appendTo(
        $topPanelScroller_1
      )

      if (!options.showTopPanel) {
        $topPanelScroller_1.hide()
      }

      if (!options.showHeaderRow) {
        $headerRowScroller_1.hide()
      }

      $viewport_1 = $(
        "<div class='viewport_1 slick-viewport' style='width:100%;overflow:auto;outline:0;position:relative;'>"
      ).appendTo($container_1)
      $viewport_1.css('overflow-y', options.autoHeight ? 'hidden' : 'auto')

      $canvas_1 = $("<div class='canvas_1 grid-canvas' />").appendTo($viewport_1)

      $focusSink2 = $focusSink.clone().appendTo($outerContainer)

      if (!options.explicitInitialization) {
        finishInitialization()
      }
    }

    function finishInitialization() {
      if (!initialized) {
        initialized = true

        viewportW_1 = parseFloat($.css($outerContainer[0], 'width', true))

        // header columns and cells may have different padding/border skewing width calculations (box-sizing, hello?)
        // calculate the diff so we can set consistent sizes
        measureCellPaddingAndBorder()

        // for usability reasons, all text selection in SlickGrid is disabled
        // with the exception of input and textarea elements (selection must
        // be enabled there so that editors work as expected); note that
        // selection in grid cells (grid body) is already unavailable in
        // all browsers except IE
        disableSelection($headers_1) // disable all text selection in header (including input and textarea)

        if (!options.enableTextSelectionOnCells) {
          // disable text selection in grid cells except in input and textarea elements
          // (this is IE-specific, because selectstart event will only fire in IE)
          $viewport_1.bind('selectstart.ui', event => $(event.target).is('input,textarea'))
        }

        updateColumnCaches()
        createColumnHeaders()
        setupColumnSort()
        createCssRules()
        resizeCanvas()
        bindAncestorScrollEvents()

        $outerContainer.bind('resize.slickgrid', resizeCanvas)
        $container_1.bind('resize.slickgrid', resizeCanvas)
        $viewport_1.bind('scroll', handleScroll).bind('click', handleClick)
        $headerScroller_1
          .bind('contextmenu', handleHeaderContextMenu)
          .bind('click', handleHeaderClick)
          .on('mouseenter', '.slick-header-column', handleHeaderMouseEnter)
          .on('mouseleave', '.slick-header-column', handleHeaderMouseLeave)
        $headerRowScroller_1.bind('scroll', handleHeaderRowScroll)
        $focusSink.add($focusSink2).bind('keydown', handleKeyDown)
        $canvas_1
          .bind('keydown', handleKeyDown)
          .bind('click', handleClick)
          .bind('dblclick', handleDblClick)
          .bind('contextmenu', handleContextMenu)
          .bind('draginit', handleDragInit)
          .bind('dragstart', {distance: 3}, handleDragStart)
          .bind('drag', handleDrag)
          .bind('dragend', handleDragEnd)
          .on('mouseenter', '.slick-cell', handleMouseEnter)
          .on('mouseleave', '.slick-cell', handleMouseLeave)

        if (options.numberOfColumnsToFreeze > 0) {
          $container_0.bind('resize.slickgrid', resizeCanvas)
          $viewport_0.bind('mousewheel', e => {
            var wheelDelta = e.originalEvent.wheelDelta
            var newScrollTop = scrollTop - wheelDelta
            if (newScrollTop < 0) {
              newScrollTop = 0
            }
            handleScroll({wheelDelta, scrollTop: newScrollTop})
          })
          $headerScroller_0
            .bind('contextmenu', handleHeaderContextMenu)
            .bind('click', handleHeaderClick)
            .on('mouseenter', '.slick-header-column', handleHeaderMouseEnter)
            .on('mouseleave', '.slick-header-column', handleHeaderMouseLeave)
          $headerRowScroller_0.bind('scroll', handleHeaderRowScroll)
          $canvas_0
            .bind('keydown', handleKeyDown)
            .bind('click', handleClick)
            .bind('dblclick', handleDblClick)
            .bind('contextmenu', handleContextMenu)
            .bind('draginit', handleDragInit)
            .bind('dragstart', {distance: 3}, handleDragStart)
            .bind('drag', handleDrag)
            .bind('dragend', handleDragEnd)
            .on('mouseenter', '.slick-cell', handleMouseEnter)
            .on('mouseleave', '.slick-cell', handleMouseLeave)
        }
      }
    }

    function registerPlugin(plugin) {
      plugins.unshift(plugin)
      plugin.init(self)
    }

    function unregisterPlugin(plugin) {
      for (var i = plugins.length; i >= 0; i--) {
        if (plugins[i] === plugin) {
          if (plugins[i].destroy) {
            plugins[i].destroy()
          }
          plugins.splice(i, 1)
          break
        }
      }
    }

    function setSelectionModel(model) {
      if (selectionModel) {
        selectionModel.onSelectedRangesChanged.unsubscribe(handleSelectedRangesChanged)
        if (selectionModel.destroy) {
          selectionModel.destroy()
        }
      }

      selectionModel = model
      if (selectionModel) {
        selectionModel.init(self)
        selectionModel.onSelectedRangesChanged.subscribe(handleSelectedRangesChanged)
      }
    }

    function getSelectionModel() {
      return selectionModel
    }

    function getCanvasNode(nodeClassName) {
      // TODO: SFA: This is the entry point into fixing the row reordering style issue
      var canvasNode = $canvas_1[0] // Original code
      // New code not yet complete
      // if(nodeClassName != undefined){
      //  canvasNode = {"frozen": $canvas_0[0],
      //                "nonFrozen": $canvas_1[0]
      //               };
      // }
      return canvasNode
    }

    function measureScrollbar() {
      var $c = $(
        "<div style='position:absolute; top:-10000px; left:-10000px; width:100px; height:100px; overflow:scroll;'></div>"
      ).appendTo('body')
      var dim = {
        width: $c.width() - $c[0].clientWidth,
        height: $c.height() - $c[0].clientHeight,
      }
      $c.remove()
      return dim
    }

    function getHeadersWidth() {
      var headersWidth_0 = 0
      var headersWidth_1 = 0
      var numberOfColumnsToFreeze = options.numberOfColumnsToFreeze
      for (var i = 0, ii = columns.length; i < ii; i++) {
        var width = columns[i].width
        if (i < numberOfColumnsToFreeze) {
          headersWidth_0 += width
        } else {
          headersWidth_1 += width
        }
      }
      headersWidth_0 += 1000
      headersWidth_1 += scrollbarDimensions.width
      headersWidth_1 = Math.max(headersWidth_1, viewportW_1) + 1000
      return {frozen: headersWidth_0, nonFrozen: headersWidth_1}
    }

    function getCanvasWidth() {
      var availableWidth = viewportHasVScroll_1
        ? viewportW_1 - scrollbarDimensions.width
        : viewportW_1
      var rowWidth_0 = 0
      var rowWidth_1 = 0
      var numberOfColumnsToFreeze = options.numberOfColumnsToFreeze
      var i = columns.length
      while (i--) {
        var colWidth = columns[i].width
        if (i < numberOfColumnsToFreeze) {
          rowWidth_0 += colWidth
        } else {
          rowWidth_1 += colWidth
        }
      }
      rowWidth_1 = options.fullWidthRows ? Math.max(rowWidth_1, availableWidth) : rowWidth_1
      return {frozen: rowWidth_0, nonFrozen: rowWidth_1}
    }

    function updateCanvasWidth(forceColumnWidthsUpdate) {
      var oldCanvasWidth_0 = canvasWidth_0
      var oldCanvasWidth_1 = canvasWidth_1

      var newCanvasWidth = getCanvasWidth()
      canvasWidth_0 = newCanvasWidth.frozen
      canvasWidth_1 = newCanvasWidth.nonFrozen

      // FreezeColumns - Handle left and main canvas widths
      var headersWidthObj = getHeadersWidth()
      var canvasWidthDelta_0 = 0
      if (options.numberOfColumnsToFreeze > 0 && canvasWidth_0 != oldCanvasWidth_0) {
        $canvas_0.width(canvasWidth_0)
        $headerRow_0.width(canvasWidth_0)
        $headers_0.width(headersWidthObj.frozen)
        $headerRowSpacer_0.width(canvasWidth_0)
        if (oldCanvasWidth_0 != undefined) {
          canvasWidthDelta_0 = canvasWidth_0 - oldCanvasWidth_0
          canvasWidth_1 -= canvasWidthDelta_0
          viewportW_1 -= canvasWidthDelta_0
          $container_0[0].style.width =
            parseInt($container_0[0].style.width) + canvasWidthDelta_0 + 'px'
          $container_1[0].style[rear] = canvasWidth_0 + 'px'
          $container_1[0].style.width =
            parseInt($container_1[0].style.width) - canvasWidthDelta_0 + 'px'
        }
      }
      if (canvasWidth_1 != oldCanvasWidth_1 || canvasWidthDelta_0 != 0) {
        $canvas_1.width(canvasWidth_1)
        $headerRow_1.width(canvasWidth_1)
        $headers_1.width(headersWidthObj.nonFrozen)
        viewportHasHScroll_1 = canvasWidth_1 > viewportW_1 - scrollbarDimensions.width
      }
      $headerRowSpacer_1.width(
        canvasWidth_1 + (viewportHasVScroll_1 ? scrollbarDimensions.width : 0)
      )

      if (canvasWidth_1 != oldCanvasWidth_1 || forceColumnWidthsUpdate || canvasWidthDelta_0 != 0) {
        applyColumnWidths()
      }
    }

    function disableSelection($target) {
      if ($target && $target.jquery) {
        $target
          .attr('unselectable', 'on')
          .css('MozUserSelect', 'none')
          .bind('selectstart.ui', () => false) // from jquery:ui.core.js 1.7.2
      }
    }

    function getMaxSupportedCssHeight() {
      var supportedHeight = 1000000
      // FF reports the height back but still renders blank after ~6M px
      var testUpTo = navigator.userAgent.toLowerCase().match(/firefox/) ? 6000000 : 1000000000
      var div = $("<div style='display:none' />").appendTo(document.body)

      while (true) {
        var test = supportedHeight * 2
        div.css('height', test)
        if (test > testUpTo || div.height() !== test) {
          break
        } else {
          supportedHeight = test
        }
      }

      div.remove()
      return supportedHeight
    }

    // TODO:  this is static.  need to handle page mutation.
    function bindAncestorScrollEvents() {
      var elem = $canvas_1[0]
      while ((elem = elem.parentNode) != document.body && elem != null) {
        // bind to scroll containers only
        if (
          elem == $viewport_1[0] ||
          elem.scrollWidth != elem.clientWidth ||
          elem.scrollHeight != elem.clientHeight
        ) {
          var $elem = $(elem)
          if (!$boundAncestors) {
            $boundAncestors = $elem
          } else {
            $boundAncestors = $boundAncestors.add($elem)
          }
          $elem.bind('scroll.' + uid, handleActiveCellPositionChange)
        }
      }
    }

    function unbindAncestorScrollEvents() {
      if (!$boundAncestors) {
        return
      }
      $boundAncestors.unbind('scroll.' + uid)
      $boundAncestors = null
    }

    function updateColumnHeader(columnId, title, toolTip) {
      if (!initialized) {
        return
      }
      var idx = getColumnIndex(columnId)
      if (idx == null) {
        return
      }

      var columnDef = columns[idx]
      let $header

      if (options.numberOfColumnsToFreeze > 0) {
        if (options.numberOfColumnsToFreeze > idx) {
          $header = $headers_0.children().eq(idx)
        } else {
          $header = $headers_1.children().eq(idx - options.numberOfColumnsToFreeze)
        }
      }

      if ($header) {
        if (title !== undefined) {
          columns[idx].name = title
        }
        if (toolTip !== undefined) {
          columns[idx].toolTip = toolTip
        }

        trigger(self.onBeforeHeaderCellDestroy, {
          node: $header[0],
          column: columnDef,
        })

        $header
          .attr('title', toolTip || '')
          .children()
          .eq(0)
          .html(title)

        trigger(self.onHeaderCellRendered, {
          node: $header[0],
          column: columnDef,
        })
      }
    }

    function getHeaderRow() {
      return $headerRow_1[0]
    }

    function getColumnHeaderNode(columnId) {
      var idx = getColumnIndex(columnId)
      // FreezeColumn - Combine frozen and nonFrozen side header row objects
      var $headersObject
      if (!options.numberOfColumnsToFreeze) {
        $headersObject = $headers_1
      } else {
        // Combine frozen and nonFrozen
        $headersObject = $($.merge($.merge([], $headers_0), $headers_1))
      }
      var $header = $headersObject.children().eq(idx)
      return $header && $header[0]
    }

    function getHeaderRowColumn(columnId) {
      var idx = getColumnIndex(columnId)
      // FreezeColumn - Combine frozen and nonFrozen side header row objects
      var $headerRowObject
      if (!options.numberOfColumnsToFreeze) {
        $headerRowObject = $headerRow_1
      } else {
        // Combine frozen and nonFrozen
        $headerRowObject = $($.merge($.merge([], $headerRow_0), $headerRow_1))
      }
      var $header = $headerRowObject.children().eq(idx)
      return $header && $header[0]
    }

    function createColumnHeaders() {
      function onMouseEnter() {
        $(this).addClass('ui-state-hover')
      }

      function onMouseLeave() {
        $(this).removeClass('ui-state-hover')
      }

      $headers_1.find('.slick-header-column').each(function () {
        var columnDef = $(this).data('column')
        if (columnDef) {
          trigger(self.onBeforeHeaderCellDestroy, {
            node: this,
            column: columnDef,
          })
        }
      })
      $headers_1.empty()
      var headersWidthObj = getHeadersWidth()
      $headers_1.width(headersWidthObj.nonFrozen)

      // FreezeColumns - handle header empty
      var numberOfColumnsToFreeze = options.numberOfColumnsToFreeze
      if (numberOfColumnsToFreeze > 0) {
        $headers_0.empty()
        $headers_0.width(headersWidthObj.frozen)
      }

      // FreezeColumns - handle header row empty
      var $headerRowObject
      $headerRowObject = $headerRow_1
      if (numberOfColumnsToFreeze > 0) {
        // Combine frozen and nonFrozen
        $headerRowObject = $($.merge($.merge([], $headerRow_0), $headerRow_1))
      }
      $headerRowObject.find('.slick-headerrow-column').each(function () {
        var columnDef = $(this).data('column')
        if (columnDef) {
          trigger(self.onBeforeHeaderRowCellDestroy, {
            node: this,
            column: columnDef,
          })
        }
      })
      $headerRowObject.empty()

      for (var i = 0; i < columns.length; i++) {
        var m = columns[i]

        var header = $("<div class='ui-state-default slick-header-column' />")
          .html("<span class='slick-column-name'>" + m.name + '</span>')
          .width(m.width - headerColumnWidthDiff)
          .attr('id', '' + uid + m.id)
          .attr('title', m.toolTip || '')
          .data('column', m)
          .addClass(m.headerCssClass || '')
          .appendTo(i < numberOfColumnsToFreeze ? $headers_0 : $headers_1)

        if (options.enableColumnReorder || m.sortable) {
          header.on('mouseenter', onMouseEnter).on('mouseleave', onMouseLeave)
        }

        if (m.sortable) {
          header.addClass('slick-header-sortable')
          header.append("<span class='slick-sort-indicator' />")
        }

        trigger(self.onHeaderCellRendered, {
          node: header[0],
          column: m,
        })

        if (options.showHeaderRow) {
          var headerRowCell = $(
            "<div class='ui-state-default slick-headerrow-column b" + i + ' f' + i + "'></div>"
          )
            .data('column', m)
            .appendTo(i < numberOfColumnsToFreeze ? $headerRow_0 : $headerRow_1)

          trigger(self.onHeaderRowCellRendered, {
            node: headerRowCell[0],
            column: m,
          })
        }
      }

      setSortColumns(sortColumns)
      setupColumnResize()
      if (options.enableColumnReorder) {
        setupColumnReorder()
      }
    }

    function setupColumnSort() {
      $headers_1.add(options.numberOfColumnsToFreeze ? $headers_0 : null).click(e => {
        // temporary workaround for a bug in jQuery 1.7.1 (http://bugs.jquery.com/ticket/11328)
        e.metaKey = e.metaKey || e.ctrlKey

        if ($(e.target).hasClass('slick-resizable-handle')) {
          return
        }

        var $col = $(e.target).closest('.slick-header-column')
        if (!$col.length) {
          return
        }

        var column = $col.data('column')
        if (column.sortable) {
          if (!getEditorLock().commitCurrentEdit()) {
            return
          }

          var sortOpts = null
          var i = 0
          for (; i < sortColumns.length; i++) {
            if (sortColumns[i].columnId == column.id) {
              sortOpts = sortColumns[i]
              sortOpts.sortAsc = !sortOpts.sortAsc
              break
            }
          }

          if (e.metaKey && options.multiColumnSort) {
            if (sortOpts) {
              sortColumns.splice(i, 1)
            }
          } else {
            if ((!e.shiftKey && !e.metaKey) || !options.multiColumnSort) {
              sortColumns = []
            }

            if (!sortOpts) {
              sortOpts = {columnId: column.id, sortAsc: column.defaultSortAsc}
              sortColumns.push(sortOpts)
            } else if (sortColumns.length == 0) {
              sortColumns.push(sortOpts)
            }
          }

          setSortColumns(sortColumns)

          if (!options.multiColumnSort) {
            trigger(
              self.onSort,
              {
                multiColumnSort: false,
                sortCol: column,
                sortAsc: sortOpts.sortAsc,
              },
              e
            )
          } else {
            trigger(
              self.onSort,
              {
                multiColumnSort: true,
                sortCols: $.map(sortColumns, col => ({
                  sortCol: columns[getColumnIndex(col.columnId)],
                  sortAsc: col.sortAsc,
                })),
              },
              e
            )
          }
        }
      })
    }

    function setupColumnReorder() {
      const sortableHeaderGroups = [$headers_1]
      if (options.numberOfColumnsToFreeze > 0) sortableHeaderGroups.push($headers_0)
      sortableHeaderGroups.forEach($headers => {
        $headers.filter(':ui-sortable').sortable('destroy')
        $headers.sortable({
          containment: 'parent',
          distance: 3,
          axis: 'x',
          cursor: 'default',
          tolerance: 'intersection',
          helper: 'clone',
          placeholder: 'slick-sortable-placeholder ui-state-default slick-header-column',
          forcePlaceholderSize: true,
          start (e, ui) {
            ui.placeholder.width(ui.helper.outerWidth() - headerColumnWidthDiff)
            $(ui.helper).addClass('slick-header-column-active')
          },
          beforeStop (e, ui) {
            $(ui.helper).removeClass('slick-header-column-active')
          },
          stop (e) {
            if (!getEditorLock().commitCurrentEdit()) {
              $(this).sortable('cancel')
              return
            }
            var reorderedIds = $headers.sortable('toArray')
            var reorderedColumns = []

            // handle the reordering
            for (var i = 0; i < reorderedIds.length; i++) {
              var reorderedIndex = reorderedIds[i].replace(uid, '')
              var columnIndex = getColumnIndex(reorderedIndex)
              var thingToPush = columns[columnIndex]
              reorderedColumns.push(thingToPush)
            }

            // Preserve the other (frozen/nonfrozen) set of columns
            reorderedColumns =
              $headers === $headers_1
                ? [...columns.slice(0, options.numberOfColumnsToFreeze), ...reorderedColumns]
                : [...reorderedColumns, ...columns.slice(options.numberOfColumnsToFreeze)]

            setColumns(reorderedColumns)

            trigger(self.onColumnsReordered, {})
            e.stopPropagation()
            setupColumnResize()
          },
        })
      })
    }

    function setupColumnResize() {
      var $col, j, c, pageX, columnElements, minPageX, maxPageX, firstResizable, lastResizable
      var isFrozenColumn
      var headerElements = []
      if (options.numberOfColumnsToFreeze > 0) {
        headerElements.push($headers_0.children())
      }
      headerElements.push($headers_1.children())

      for (var h = 0; h < headerElements.length; h++) {
        columnElements = headerElements[h]
        isFrozenColumn = isPartOfAFrozenColumn(columnElements)

        columnElements.find('.slick-resizable-handle').remove()
        columnElements.each((i, e) => {
          var columnIndex = getIndexOffset(isFrozenColumn, i)
          if (columns[columnIndex].resizable) {
            if (firstResizable === undefined) {
              firstResizable = i
            }
            lastResizable = i
          }
        })
        if (firstResizable === undefined) {
          return
        }
        columnElements.each((i, e) => {
          if (i < firstResizable || (options.forceFitColumns && i >= lastResizable)) {
            return
          }
          $col = $(e)
          $("<div class='slick-resizable-handle' />")
            .appendTo(e)
            .bind('dragstart', function (e, dd) {
              isFrozenColumn = isPartOfAFrozenColumn(this)
              columnElements = getColumnElements(this)
              if (!getEditorLock().commitCurrentEdit()) {
                return false
              }
              pageX = e.pageX
              $(this).parent().addClass('slick-header-column-active')
              var shrinkLeewayOnFront = null,
                stretchLeewayOnFront = null
              // lock each column's width option to current width
              columnElements.each((i, e) => {
                var columnIndex = getIndexOffset(isFrozenColumn, i)
                columns[columnIndex].previousWidth = $(e).outerWidth()
              })
              if (options.forceFitColumns) {
                shrinkLeewayOnFront = 0
                stretchLeewayOnFront = 0
                // colums on front affect maxPageX/minPageX
                var nextColumnIndex
                for (j = i + 1; j < columnElements.length; j++) {
                  nextColumnIndex = getIndexOffset(isFrozenColumn, j)
                  c = columns[nextColumnIndex]
                  if (c.resizable) {
                    if (stretchLeewayOnFront !== null) {
                      if (c.maxWidth) {
                        stretchLeewayOnFront += c.maxWidth - c.previousWidth
                      } else {
                        stretchLeewayOnFront = null
                      }
                    }
                    shrinkLeewayOnFront +=
                      c.previousWidth - Math.max(c.minWidth || 0, absoluteColumnMinWidth)
                  }
                }
              }
              var shrinkLeewayOnRear = 0,
                stretchLeewayOnRear = 0
              for (j = 0; j <= i; j++) {
                // columns on rear only affect minPageX
                var columnIndex = getIndexOffset(isFrozenColumn, j)
                c = columns[columnIndex]
                if (c.resizable) {
                  if (stretchLeewayOnRear !== null) {
                    if (c.maxWidth) {
                      stretchLeewayOnRear += c.maxWidth - c.previousWidth
                    } else {
                      stretchLeewayOnRear = null
                    }
                  }
                  shrinkLeewayOnRear +=
                    c.previousWidth - Math.max(c.minWidth || 0, absoluteColumnMinWidth)
                }
              }
              if (shrinkLeewayOnFront === null) {
                shrinkLeewayOnFront = 100000
              }
              if (shrinkLeewayOnRear === null) {
                shrinkLeewayOnRear = 100000
              }
              if (stretchLeewayOnFront === null) {
                stretchLeewayOnFront = 100000
              }
              if (stretchLeewayOnRear === null) {
                stretchLeewayOnRear = 100000
              }
              if (rtl) {
                maxPageX = pageX - Math.min(shrinkLeewayOnFront, stretchLeewayOnRear)
                minPageX = pageX + Math.min(shrinkLeewayOnRear, stretchLeewayOnFront)
              } else {
                maxPageX = pageX + Math.min(shrinkLeewayOnFront, stretchLeewayOnRear)
                minPageX = pageX - Math.min(shrinkLeewayOnRear, stretchLeewayOnFront)
              }
            })
            .bind('drag', function (e, dd) {
              isFrozenColumn = isPartOfAFrozenColumn(this)
              columnElements = getColumnElements(this)
              var actualMinWidth, d, x
              d = rtl
                ? Math.max(maxPageX, Math.min(minPageX, e.pageX)) - pageX
                : Math.min(maxPageX, Math.max(minPageX, e.pageX)) - pageX
              var isShrink = (d < 0 && !rtl) || (d > 0 && rtl)
              if (isShrink) {
                // shrink column
                x = d * (rtl ? -1 : 1)
                for (j = i; j >= 0; j--) {
                  c = columns[getIndexOffset(isFrozenColumn, j)]
                  if (c.resizable) {
                    actualMinWidth = Math.max(c.minWidth || 0, absoluteColumnMinWidth)
                    if (x && c.previousWidth + x < actualMinWidth) {
                      x += c.previousWidth - actualMinWidth
                      c.width = actualMinWidth
                    } else {
                      c.width = c.previousWidth + x
                      x = 0
                    }
                  }
                }

                if (options.forceFitColumns) {
                  x = -d * (rtl ? -1 : 1)
                  for (j = i + 1; j < columnElements.length; j++) {
                    c = columns[getIndexOffset(isFrozenColumn, j)]
                    if (c.resizable) {
                      if (x && c.maxWidth && c.maxWidth - c.previousWidth < x) {
                        x -= c.maxWidth - c.previousWidth
                        c.width = c.maxWidth
                      } else {
                        c.width = c.previousWidth + x
                        x = 0
                      }
                    }
                  }
                }
              } else {
                // stretch column
                x = d * (rtl ? -1 : 1)
                for (j = i; j >= 0; j--) {
                  c = columns[getIndexOffset(isFrozenColumn, j)]
                  if (c.resizable) {
                    if (x && c.maxWidth && c.maxWidth - c.previousWidth < x) {
                      x -= c.maxWidth - c.previousWidth
                      c.width = c.maxWidth
                    } else {
                      c.width = c.previousWidth + x
                      x = 0
                    }
                  }
                }

                if (options.forceFitColumns) {
                  x = -d * (rtl ? -1 : 1)
                  for (j = i + 1; j < columnElements.length; j++) {
                    c = columns[getIndexOffset(isFrozenColumn, j)]
                    if (c.resizable) {
                      actualMinWidth = Math.max(c.minWidth || 0, absoluteColumnMinWidth)
                      if (x && c.previousWidth + x < actualMinWidth) {
                        x += c.previousWidth - actualMinWidth
                        c.width = actualMinWidth
                      } else {
                        c.width = c.previousWidth + x
                        x = 0
                      }
                    }
                  }
                }
              }
              applyColumnHeaderWidths()
              if (options.numberOfColumnsToFreeze > 0) {
                updateCanvasWidth(true)
              }
              if (options.syncColumnCellResize) {
                applyColumnWidths()
              }
            })
            .bind('dragend', function (e, dd) {
              isFrozenColumn = isPartOfAFrozenColumn(this)
              columnElements = getColumnElements(this)
              var newWidth
              $(this).parent().removeClass('slick-header-column-active')
              for (var j = 0; j < columnElements.length; j++) {
                c = columns[getIndexOffset(isFrozenColumn, j)]
                newWidth = $(columnElements[j]).outerWidth()
                if (c.previousWidth !== newWidth) {
                  if (c.rerenderOnResize) {
                    invalidateAllRows()
                  }
                }
              }
              updateCanvasWidth(true)
              render()
              trigger(self.onColumnsResized, {})
            })
        })
      }
    }

    function getIndexOffset(isFrozen, index) {
      var newIndex = isFrozen ? index : index + options.numberOfColumnsToFreeze
      return newIndex
    }

    function isPartOfAFrozenColumn(target) {
      var results = false
      var targetIsFrozen = $(target).hasClass('headers_0')
      if (targetIsFrozen) {
        results = true
      } else {
        results = $(target).parents('.headers_0').length > 0
      }
      return results
    }

    function getColumnElements(target) {
      var results = $(target).parents('.slick-header-columns').children()
      return results
    }

    function getVBoxDelta($el) {
      var p = ['borderTopWidth', 'borderBottomWidth', 'paddingTop', 'paddingBottom']
      var delta = 0
      $.each(p, (n, val) => {
        delta += parseFloat($el.css(val)) || 0
      })
      return delta
    }

    function measureCellPaddingAndBorder() {
      var el
      var h = ['borderLeftWidth', 'borderRightWidth', 'paddingLeft', 'paddingRight']
      var v = ['borderTopWidth', 'borderBottomWidth', 'paddingTop', 'paddingBottom']

      el = $(
        "<div class='ui-state-default slick-header-column' style='visibility:hidden'>-</div>"
      ).appendTo($headers_1)
      headerColumnWidthDiff = headerColumnHeightDiff = 0
      if (
        el.css('box-sizing') != 'border-box' &&
        el.css('-moz-box-sizing') != 'border-box' &&
        el.css('-webkit-box-sizing') != 'border-box'
      ) {
        $.each(h, (n, val) => {
          headerColumnWidthDiff += parseFloat(el.css(val)) || 0
        })
        $.each(v, (n, val) => {
          headerColumnHeightDiff += parseFloat(el.css(val)) || 0
        })
      }
      el.remove()

      var r = $("<div class='slick-row' />").appendTo($canvas_1)
      el = $("<div class='slick-cell' id='' style='visibility:hidden'>-</div>").appendTo(r)
      cellWidthDiff = cellHeightDiff = 0
      if (
        el.css('box-sizing') != 'border-box' &&
        el.css('-moz-box-sizing') != 'border-box' &&
        el.css('-webkit-box-sizing') != 'border-box'
      ) {
        $.each(h, (n, val) => {
          cellWidthDiff += parseFloat(el.css(val)) || 0
        })
        $.each(v, (n, val) => {
          cellHeightDiff += parseFloat(el.css(val)) || 0
        })
      }
      r.remove()

      absoluteColumnMinWidth = Math.max(headerColumnWidthDiff, cellWidthDiff)
    }

    function createCssRules() {
      $style = $("<style type='text/css' rel='stylesheet' />").appendTo($('head'))
      var rowHeight = options.rowHeight - cellHeightDiff
      var rules = [
        '.' + uid + ' .slick-header-column { ' + rear + ': 1000px; }',
        '.' + uid + ' .slick-top-panel { height:' + options.topPanelHeight + 'px; }',
        '.' + uid + ' .slick-headerrow-columns { height:' + options.headerRowHeight + 'px; }',
        '.' + uid + ' .slick-cell { height:' + rowHeight + 'px; }',
        '.' + uid + ' .slick-row { height:' + options.rowHeight + 'px; }',
      ]

      for (var i = 0; i < columns.length; i++) {
        rules.push('.' + uid + ' .b' + i + ' { }')
        rules.push('.' + uid + ' .f' + i + ' { }')
      }

      if ($style[0].styleSheet) {
        // IE
        $style[0].styleSheet.cssText = rules.join(' ')
      } else {
        $style[0].appendChild(document.createTextNode(rules.join(' ')))
      }
    }

    function getColumnCssRules(idx) {
      if (!stylesheet) {
        var sheets = document.styleSheets
        for (var i = 0; i < sheets.length; i++) {
          if ((sheets[i].ownerNode || sheets[i].owningElement) == $style[0]) {
            stylesheet = sheets[i]
            break
          }
        }

        if (!stylesheet) {
          throw new Error('Cannot find stylesheet.')
        }

        // find and cache column CSS rules
        columnCssRulesB = []
        columnCssRulesF = []
        var cssRules = stylesheet.cssRules || stylesheet.rules
        var matches, columnIdx
        for (var i = 0; i < cssRules.length; i++) {
          var selector = cssRules[i].selectorText
          if ((matches = /\.b(\d+)/.exec(selector))) {
            columnIdx = parseInt(matches[1], 10)
            columnCssRulesB[columnIdx] = cssRules[i]
          } else if ((matches = /\.f(\d+)/.exec(selector))) {
            columnIdx = parseInt(matches[1], 10)
            columnCssRulesF[columnIdx] = cssRules[i]
          }
        }
      }

      return {
        [rear]: columnCssRulesB[idx],
        [front]: columnCssRulesF[idx],
      }
    }

    function removeCssRules() {
      $style.remove()
      stylesheet = null
    }

    function destroy() {
      getEditorLock().cancelCurrentEdit()

      trigger(self.onBeforeDestroy, {})

      var i = plugins.length
      while (i--) {
        unregisterPlugin(plugins[i])
      }

      if (options.enableColumnReorder) {
        if (options.numberOfColumnsToFreeze > 0) {
          $headers_0.filter(':ui-sortable').sortable('destroy')
        }
        $headers_1.filter(':ui-sortable').sortable('destroy')
      }

      unbindAncestorScrollEvents()
      $outerContainer.unbind('.slickgrid')
      removeCssRules()

      $canvas_1.unbind('draginit dragstart dragend drag')
      $outerContainer.empty().removeClass(uid)
    }

    // ////////////////////////////////////////////////////////////////////////////////////////////
    // General

    function trigger(evt, args, e) {
      e = e || new Slick.EventData()
      args = args || {}
      args.grid = self
      return evt.notify(args, e, self)
    }

    function getUID() {
      return uid
    }

    function getEditorLock() {
      return options.editorLock
    }

    function getEditController() {
      return editController
    }

    function getColumnIndex(id) {
      return columnsById[id]
    }

    function autosizeColumns() {
      var i,
        c,
        widths = [],
        shrinkLeeway = 0,
        total = 0,
        prevTotal,
        availWidth = viewportHasVScroll_1 ? viewportW_1 - scrollbarDimensions.width : viewportW_1

      for (i = 0; i < columns.length; i++) {
        c = columns[i]
        widths.push(c.width)
        total += c.width
        if (c.resizable) {
          shrinkLeeway += c.width - Math.max(c.minWidth, absoluteColumnMinWidth)
        }
      }

      // shrink
      prevTotal = total
      while (total > availWidth && shrinkLeeway) {
        var shrinkProportion = (total - availWidth) / shrinkLeeway
        for (i = 0; i < columns.length && total > availWidth; i++) {
          c = columns[i]
          var width = widths[i]
          if (!c.resizable || width <= c.minWidth || width <= absoluteColumnMinWidth) {
            continue
          }
          var absMinWidth = Math.max(c.minWidth, absoluteColumnMinWidth)
          var shrinkSize = Math.floor(shrinkProportion * (width - absMinWidth)) || 1
          shrinkSize = Math.min(shrinkSize, width - absMinWidth)
          total -= shrinkSize
          shrinkLeeway -= shrinkSize
          widths[i] -= shrinkSize
        }
        if (prevTotal == total) {
          // avoid infinite loop
          break
        }
        prevTotal = total
      }

      // grow
      prevTotal = total
      while (total < availWidth) {
        var growProportion = availWidth / total
        for (i = 0; i < columns.length && total < availWidth; i++) {
          c = columns[i]
          if (!c.resizable || c.maxWidth <= c.width) {
            continue
          }
          var growSize =
            Math.min(
              Math.floor(growProportion * c.width) - c.width,
              c.maxWidth - c.width || 1000000
            ) || 1
          total += growSize
          widths[i] += growSize
        }
        if (prevTotal == total) {
          // avoid infinite loop
          break
        }
        prevTotal = total
      }

      var reRender = false
      for (i = 0; i < columns.length; i++) {
        if (columns[i].rerenderOnResize && columns[i].width != widths[i]) {
          reRender = true
        }
        columns[i].width = widths[i]
      }

      applyColumnHeaderWidths()
      updateCanvasWidth(true)
      if (reRender) {
        invalidateAllRows()
        render()
      }
    }

    function applyWidthToHeaders(header) {
      var isFrozenColumn = isPartOfAFrozenColumn(header)
      var headers = header.children()
      for (var i = 0, h, ii = headers.length; i < ii; i++) {
        h = $(headers[i])
        var columnIndex = getIndexOffset(isFrozenColumn, i)
        if (h.width() !== columns[columnIndex].width - headerColumnWidthDiff) {
          h.width(columns[columnIndex].width - headerColumnWidthDiff)
        }
      }
    }

    function applyColumnHeaderWidths() {
      if (!initialized) {
        return
      }
      if (options.numberOfColumnsToFreeze > 0) {
        applyWidthToHeaders($headers_0) // Frozen Columns
      }
      applyWidthToHeaders($headers_1) // NonFrozen Columns
      updateColumnCaches()
    }

    function applyColumnWidths() {
      var nonFrozenWidth = 0,
        w,
        rule
      var frozenWidth = 0
      var numberOfColumnsToFreeze = options.numberOfColumnsToFreeze
      var ruleIndex = 0
      var columnCount = columns.length

      for (var i = 0; i < columnCount; i++) {
        w = columns[i].width
        rule = getColumnCssRules(i)
        if (i < numberOfColumnsToFreeze) {
          // FrozenColumns
          rule[rear].style[rear] = frozenWidth + 'px'
          rule[front].style[front] = canvasWidth_0 - frozenWidth - w + 'px'
          frozenWidth += columns[i].width
        } else {
          // NonFrozenColumns
          rule[rear].style[rear] = nonFrozenWidth + 'px'
          rule[front].style[front] = canvasWidth_1 - nonFrozenWidth - w + 'px'
          nonFrozenWidth += columns[i].width
        }
      }
    }

    /*
     * updates the numberOfColumnsToFreeze.
     *
     * doesn't change the number of frozen columns until you do something to
     * re-build the grid (like setColumns)
     */
    function setNumberOfColumnsToFreeze(n) {
      options.numberOfColumnsToFreeze = n
    }

    function setSortColumn(columnId, ascending) {
      setSortColumns([{columnId, sortAsc: ascending}])
    }

    function setSortColumns(cols) {
      sortColumns = cols
      // Combine frozen and nonFrozen
      var headerColumnEls = $headers_1
        .children()
        .add(options.numberOfColumnsToFreeze ? $headers_0.children() : null)
      headerColumnEls
        .removeClass('slick-header-column-sorted')
        .find('.slick-sort-indicator')
        .removeClass('slick-sort-indicator-asc slick-sort-indicator-desc')

      $.each(sortColumns, (i, col) => {
        if (col.sortAsc == null) {
          col.sortAsc = true
        }
        var columnIndex = getColumnIndex(col.columnId)
        if (columnIndex != null) {
          headerColumnEls
            .eq(columnIndex)
            .addClass('slick-header-column-sorted')
            .find('.slick-sort-indicator')
            .addClass(col.sortAsc ? 'slick-sort-indicator-asc' : 'slick-sort-indicator-desc')
        }
      })
    }

    function getSortColumns() {
      return sortColumns
    }

    function handleSelectedRangesChanged(e, ranges) {
      selectedRows = []
      var hash = {}
      for (var i = 0; i < ranges.length; i++) {
        for (var j = ranges[i].fromRow; j <= ranges[i].toRow; j++) {
          if (!hash[j]) {
            // prevent duplicates
            selectedRows.push(j)
            hash[j] = {}
          }
          for (var k = ranges[i].fromCell; k <= ranges[i].toCell; k++) {
            if (canCellBeSelected(j, k)) {
              hash[j][columns[k].id] = options.selectedCellCssClass
            }
          }
        }
      }

      setCellCssStyles(options.selectedCellCssClass, hash)

      trigger(self.onSelectedRowsChanged, {rows: getSelectedRows()}, e)
    }

    function getColumns() {
      return columns
    }

    function updateColumnCaches() {
      // Pre-calculate cell boundaries.
      columnPosRear = []
      columnPosFront = []
      var frozenWidth = 0
      var nonFrozenWidth = 0
      var numberOfColumnsToFreeze = options.numberOfColumnsToFreeze
      for (var i = 0, ii = columns.length; i < ii; i++) {
        if (i < numberOfColumnsToFreeze) {
          // Frozen Columns
          columnPosRear[i] = frozenWidth
          columnPosFront[i] = frozenWidth + columns[i].width
          frozenWidth += columns[i].width
        } else {
          // NonFrozen Columns
          columnPosRear[i] = nonFrozenWidth
          columnPosFront[i] = nonFrozenWidth + columns[i].width
          nonFrozenWidth += columns[i].width
        }
      }
    }

    function setColumns(columnDefinitions) {
      columns = columnDefinitions

      columnsById = {}
      for (var i = 0; i < columns.length; i++) {
        var m = (columns[i] = $.extend({}, columnDefaults, columns[i]))
        columnsById[m.id] = i
        if (m.minWidth && m.width < m.minWidth) {
          m.width = m.minWidth
        }
        if (m.maxWidth && m.width > m.maxWidth) {
          m.width = m.maxWidth
        }
      }

      updateColumnCaches()

      if (initialized) {
        invalidateAllRows()
        createColumnHeaders()
        removeCssRules()
        createCssRules()
        resizeCanvas()
        applyColumnWidths()
        handleScroll()
      }
    }

    function getOptions() {
      return options
    }

    function setOptions(args) {
      if (!getEditorLock().commitCurrentEdit()) {
        return
      }

      makeActiveCellNormal()

      if (options.enableAddRow !== args.enableAddRow) {
        invalidateRow(getDataLength())
      }

      options = $.extend(options, args)
      validateAndEnforceOptions()

      $viewport_1.css('overflow-y', options.autoHeight ? 'hidden' : 'auto')
      render()
    }

    function validateAndEnforceOptions() {
      if (options.autoHeight) {
        options.leaveSpaceForNewRows = false
      }
    }

    function setData(newData, scrollToTop) {
      data = newData
      invalidateAllRows()
      updateRowCount()
      if (scrollToTop) {
        scrollTo(0)
      }
    }

    function getData() {
      return data
    }

    function getDataLength() {
      if (data.getLength) {
        return data.getLength()
      } else {
        return data.length
      }
    }

    function getDataLengthIncludingAddNew() {
      return getDataLength() + (options.enableAddRow ? 1 : 0)
    }

    function getDataItem(i) {
      if (data.getItem) {
        return data.getItem(i)
      } else {
        return data[i]
      }
    }

    function getTopPanel() {
      return $topPanel_1[0]
    }

    function setTopPanelVisibility(visible) {
      if (options.showTopPanel != visible) {
        options.showTopPanel = visible
        if (visible) {
          $topPanelScroller_1.slideDown('fast', resizeCanvas)
        } else {
          $topPanelScroller_1.slideUp('fast', resizeCanvas)
        }
      }
    }

    function setHeaderRowVisibility(visible) {
      if (options.showHeaderRow != visible) {
        options.showHeaderRow = visible
        if (visible) {
          $headerRowScroller_1.slideDown('fast', resizeCanvas)
        } else {
          $headerRowScroller_1.slideUp('fast', resizeCanvas)
        }
      }
    }

    function getContainerNode() {
      return $outerContainer.get(0)
    }

    // ////////////////////////////////////////////////////////////////////////////////////////////
    // Rendering / Scrolling

    function getRowTop(row) {
      return options.rowHeight * row - offset
    }

    function getRowFromPosition(y) {
      return Math.floor((y + offset) / options.rowHeight)
    }

    function scrollTo(y) {
      y = Math.max(y, 0)
      y = Math.min(y, th - viewportH_1 + (viewportHasHScroll_1 ? scrollbarDimensions.height : 0))

      var oldOffset = offset

      page = Math.min(n - 1, Math.floor(y / ph))
      offset = Math.round(page * cj)
      var newScrollTop = y - offset

      if (offset != oldOffset) {
        var range = getVisibleRange(newScrollTop)
        cleanupRows(range)
        updateRowPositions()
      }

      if (prevScrollTop != newScrollTop) {
        vScrollDir = prevScrollTop + oldOffset < newScrollTop + offset ? 1 : -1
        $viewport_1[0].scrollTop = lastRenderedScrollTop = scrollTop = prevScrollTop = newScrollTop

        if (options.numberOfColumnsToFreeze > 0) {
          $viewport_0[0].scrollTop = scrollTop
        }

        trigger(self.onViewportChanged, {})
      }
    }

    function defaultFormatter(row, cell, value, columnDef, dataContext) {
      if (value == null) {
        return ''
      } else {
        return (value + '').replace(/&/g, '&amp;').replace(/</g, '&lt;').replace(/>/g, '&gt;')
      }
    }

    function getFormatter(row, column) {
      var rowMetadata = data.getItemMetadata && data.getItemMetadata(row)

      // look up by id, then index
      var columnOverrides =
        rowMetadata &&
        rowMetadata.columns &&
        (rowMetadata.columns[column.id] || rowMetadata.columns[getColumnIndex(column.id)])

      return (
        (columnOverrides && columnOverrides.formatter) ||
        (rowMetadata && rowMetadata.formatter) ||
        column.formatter ||
        (options.formatterFactory && options.formatterFactory.getFormatter(column)) ||
        options.defaultFormatter
      )
    }

    function getEditor(row, cell) {
      var column = columns[cell]
      var rowMetadata = data.getItemMetadata && data.getItemMetadata(row)
      var columnMetadata = rowMetadata && rowMetadata.columns

      if (
        columnMetadata &&
        columnMetadata[column.id] &&
        columnMetadata[column.id].editor !== undefined
      ) {
        return columnMetadata[column.id].editor
      }
      if (columnMetadata && columnMetadata[cell] && columnMetadata[cell].editor !== undefined) {
        return columnMetadata[cell].editor
      }

      return column.editor || (options.editorFactory && options.editorFactory.getEditor(column))
    }

    function getDataItemValueForColumn(item, columnDef) {
      if (options.dataItemColumnValueExtractor) {
        return options.dataItemColumnValueExtractor(item, columnDef)
      }
      return item[columnDef.field]
    }

    function appendRowHtml(stringArray, row, range, dataLength) {
      var numberOfColumnsToFreeze = options.numberOfColumnsToFreeze // CLICK CUSTOM CODE
      var d = getDataItem(row)
      var dataLoading = row < dataLength && !d
      var rowCss =
        'slick-row' +
        (dataLoading ? ' loading' : '') +
        (row === activeRow ? ' active' : '') +
        (row % 2 == 1 ? ' odd' : ' even')

      var metadata = data.getItemMetadata && data.getItemMetadata(row)

      if (metadata && metadata.cssClasses) {
        rowCss += ' ' + metadata.cssClasses
      }

      var rowString =
        "<div class='ui-widget-content " + rowCss + "' style='top:" + getRowTop(row) + "px;' >"
      // only use role in normal rows
      stringArray.nonFrozen.push(rowString)
      if (numberOfColumnsToFreeze > 0) {
        stringArray.frozen.push(rowString)
      }

      var colspan, m
      for (var i = 0, ii = columns.length; i < ii; i++) {
        m = columns[i]
        colspan = 1
        if (metadata && metadata.columns) {
          var columnData = metadata.columns[m.id] || metadata.columns[i]
          colspan = (columnData && columnData.colspan) || 1
          if (colspan === '*') {
            colspan = ii - i
          }
        }

        // Always render frozen columns
        if (numberOfColumnsToFreeze && i < numberOfColumnsToFreeze) {
          appendCellHtml(stringArray, row, i, colspan, d)
        } else if (
          columnPosFront[Math.min(ii - 1, i + colspan - 1)] >
          (rtl ? canvasWidth_1 - range.rightPx : range.leftPx)
        ) {
          // Do not render cells before those in range.
          if (columnPosRear[i] > (rtl ? canvasWidth_1 - range.leftPx : range.rightPx)) {
            // All columns after are outside the range.
            break
          }
          appendCellHtml(stringArray, row, i, colspan, d)
        }
        if (colspan > 1) {
          i += colspan - 1
        }
      }

      stringArray.nonFrozen.push('</div>')
      if (numberOfColumnsToFreeze > 0) {
        stringArray.frozen.push('</div>')
      }
    }

    function appendCellHtml(stringArray, row, cell, colspan, item) {
      var m = columns[cell]
      // var d = getDataItem(row);
      var cellCss =
        'slick-cell b' +
        cell +
        ' f' +
        Math.min(columns.length - 1, cell + colspan - 1) +
        (m.cssClass ? ' ' + m.cssClass : '')
      if (row === activeRow && cell === activeCell) {
        cellCss += ' active'
      }

      // TODO:  merge them together in the setter
      for (var key in cellCssClasses) {
        if (cellCssClasses[key][row] && cellCssClasses[key][row][m.id]) {
          cellCss += ' ' + cellCssClasses[key][row][m.id]
        }
      }

      var cellString = "<div class='" + cellCss + "'>"

      var numberOfColumnsToFreeze = options.numberOfColumnsToFreeze
      // FrozenColumns - Add the cells html depending on the cell index - frozen or not
      if (cell < numberOfColumnsToFreeze) {
        stringArray.frozen.push(cellString)
      } else {
        stringArray.nonFrozen.push(cellString)
      }

      // if there is a corresponding row (if not, this is the Add New row or this data hasn't been loaded yet)
      if (item) {
        var value = getDataItemValueForColumn(item, m)
        var contents = getFormatter(row, m)(row, cell, value, m, item)
        if (cell < numberOfColumnsToFreeze) {
          stringArray.frozen.push(contents)
        } else {
          stringArray.nonFrozen.push(getFormatter(row, m)(row, cell, value, m, item))
        }
      }

      if (cell < numberOfColumnsToFreeze) {
        stringArray.frozen.push('</div>')
      } else {
        stringArray.nonFrozen.push('</div>')
      }

      rowsCache[row].cellRenderQueue.push(cell)
      rowsCache[row].cellColSpans[cell] = colspan
    }

    function cleanupRows(rangeToKeep) {
      for (var i in rowsCache) {
        if (
          (i = parseInt(i, 10)) !== activeRow &&
          (i < rangeToKeep.top || i > rangeToKeep.bottom)
        ) {
          removeRowFromCache(i)
        }
      }
    }

    function invalidate() {
      updateRowCount()
      invalidateAllRows()
      render()
    }

    function invalidateAllRows() {
      if (currentEditor) {
        makeActiveCellNormal()
      }
      for (var row in rowsCache) {
        removeRowFromCache(row)
      }
    }

    function removeRowFromCache(row) {
      var cacheEntry = rowsCache[row]
      if (!cacheEntry) {
        return
      }
      var childToRemove = cacheEntry.rowNode
      // Frozen Columns - remove row from frozen and nonFrozen canvas_x
      if (options.numberOfColumnsToFreeze > 0) {
        if (childToRemove.nonFrozen) {
          $canvas_1[0].removeChild(childToRemove.nonFrozen)
        }
        if (childToRemove.frozen) {
          $canvas_0[0].removeChild(childToRemove.frozen)
        }
      } else {
        $canvas_1[0].removeChild(childToRemove.nonFrozen)
      }
      delete rowsCache[row]
      delete postProcessedRows[row]
      renderedRows--
      counter_rows_removed++
    }

    function invalidateRows(rows) {
      var i, rl
      if (!rows || !rows.length) {
        return
      }
      vScrollDir = 0
      for (i = 0, rl = rows.length; i < rl; i++) {
        if (currentEditor && activeRow === rows[i]) {
          makeActiveCellNormal()
        }
        if (rowsCache[rows[i]]) {
          removeRowFromCache(rows[i])
        }
      }
    }

    function invalidateRow(row) {
      invalidateRows([row])
    }

    function updateCell(row, cell) {
      var cellNode = getCellNode(row, cell)
      if (!cellNode) {
        return
      }

      var m = columns[cell],
        d = getDataItem(row)
      if (currentEditor && activeRow === row && activeCell === cell) {
        currentEditor.loadValue(d)
      } else {
        cellNode.innerHTML = d
          ? getFormatter(row, m)(row, cell, getDataItemValueForColumn(d, m), m, d)
          : ''
        invalidatePostProcessingResults(row)
      }
    }

    function updateRow(row) {
      var cacheEntry = rowsCache[row]
      if (!cacheEntry) {
        return
      }

      ensureCellNodesInRowsCache(row)

      var d = getDataItem(row)

      for (var columnIdx in cacheEntry.cellNodesByColumnIdx) {
        if (!cacheEntry.cellNodesByColumnIdx.hasOwnProperty(columnIdx)) {
          continue
        }

        columnIdx |= 0
        var m = columns[columnIdx],
          node = cacheEntry.cellNodesByColumnIdx[columnIdx]

        if (row === activeRow && columnIdx === activeCell && currentEditor) {
          currentEditor.loadValue(d)
        } else if (d) {
          node.innerHTML = getFormatter(row, m)(
            row,
            columnIdx,
            getDataItemValueForColumn(d, m),
            m,
            d
          )
        } else {
          node.innerHTML = ''
        }
      }

      invalidatePostProcessingResults(row)
    }

    function getViewportHeight() {
      return (
        parseFloat($.css($outerContainer[0], 'height', true)) -
        parseFloat($.css($outerContainer[0], 'paddingTop', true)) -
        parseFloat($.css($outerContainer[0], 'paddingBottom', true)) -
        parseFloat($.css($headerScroller_1[0], 'height')) -
        getVBoxDelta($headerScroller_1) -
        (options.showTopPanel ? options.topPanelHeight + getVBoxDelta($topPanelScroller_1) : 0) -
        (options.showHeaderRow ? options.headerRowHeight + getVBoxDelta($headerRowScroller_1) : 0)
      )
    }

    function resizeCanvas() {
      if (!initialized) {
        return
      }
      if (options.autoHeight) {
        viewportH_1 = options.rowHeight * getDataLengthIncludingAddNew()
      } else {
        viewportH_1 = getViewportHeight()
      }

      numVisibleRows = Math.ceil(viewportH_1 / options.rowHeight)
      viewportW_1 = parseFloat($.css($container_1[0], 'width', true))
      if (!options.autoHeight) {
        $viewport_1.height(viewportH_1)
        // Frozen Columns - also set left viewport height
        if (options.numberOfColumnsToFreeze) {
          $viewport_0.height(viewportH_1)
        }
      }

      if (options.forceFitColumns) {
        autosizeColumns()
      }

      updateRowCount()
      handleScroll()
      // Since the width has changed, force the render() to reevaluate virtually rendered cells.
      lastRenderedScrollLeft = -1
      render()
    }

    function updateRowCount() {
      var dataLength = getDataLength()
      if (!initialized) {
        return
      }
      numberOfRows =
        getDataLengthIncludingAddNew() + (options.leaveSpaceForNewRows ? numVisibleRows - 1 : 0)

      var oldViewportHasVScroll = viewportHasVScroll_1
      // with autoHeight, we do not need to accommodate the vertical scroll bar
      viewportHasVScroll_1 = !options.autoHeight && numberOfRows * options.rowHeight > viewportH_1

      // remove the rows that are now outside of the data range
      // this helps avoid redundant calls to .removeRow() when the size of the data decreased by thousands of rows
      var l = getDataLengthIncludingAddNew() - 1
      for (var i in rowsCache) {
        if (i >= l) {
          removeRowFromCache(i)
        }
      }

      if (activeCellNode && activeRow > l) {
        resetActiveCell()
      }

      var oldH = h
      th = Math.max(options.rowHeight * numberOfRows, viewportH_1 - scrollbarDimensions.height)
      if (th < maxSupportedCssHeight) {
        // just one page
        h = ph = th
        n = 1
        cj = 0
      } else {
        // break into pages
        h = maxSupportedCssHeight
        ph = h / 100
        n = Math.floor(th / ph)
        cj = (th - h) / (n - 1)
      }

      if (h !== oldH) {
        $canvas_1.css('height', h)
        scrollTop = $viewport_1[0].scrollTop
        // Frozen Columns - Set left viewport height to h + scrollbar height
        if (options.numberOfColumnsToFreeze > 0) {
          $canvas_0.css('height', h + scrollbarDimensions.height)
        }
      }

      var oldScrollTopInRange = scrollTop + offset <= th - viewportH_1

      if (th == 0 || scrollTop == 0) {
        page = offset = 0
      } else if (oldScrollTopInRange) {
        // maintain virtual position
        scrollTo(scrollTop + offset)
      } else {
        // scroll to bottom
        scrollTo(th - viewportH_1)
      }

      if (h != oldH && options.autoHeight) {
        resizeCanvas()
      }

      if (options.forceFitColumns && oldViewportHasVScroll != viewportHasVScroll_1) {
        autosizeColumns()
      }
      updateCanvasWidth(false)
    }

    // ///////////////////////////////////////////////////////////////////////////////////////////////////////
    // Returns an object with the following values.
    //	top		- row number of the top visible row. applicable to viewport_0 and viewport_1.
    //	bottom	- row number of the bottom visible row. applicable to viewport_0 and viewport_1.
    //	leftPx	- pixel number of the leftmost visible pixel. applicable to viewPort_1 only.
    //			As viewport_0 is frozen it is assumed to always be visible
    //	rightPx	- pixel number. applicable to viewPort_1 only.
    //			As viewport_0 is frozen it is assumed to always be visible
    // ///////////////////////////////////////////////////////////////////////////////////////////////////////
    function getVisibleRange(viewportTop, viewportLeft) {
      if (viewportTop == null) {
        viewportTop = scrollTop
      }
      if (viewportLeft == null) {
        viewportLeft = scrollLeft
      }

      return {
        top: getRowFromPosition(viewportTop),
        bottom: getRowFromPosition(viewportTop + viewportH_1),
        leftPx: viewportLeft,
        rightPx: viewportLeft + viewportW_1,
      }
    }

    // ///////////////////////////////////////////////////////////////////////////////////////////////////////
    // Returns an object with the following values.
    //	top		- row number. applicable to viewport_0 and viewport_1.
    //	bottom	- row number. applicable to viewport_0 and viewport_1.
    //	leftPx	- pixel number. applicable to viewPort_1 only. As viewport_0 is frozen it
    //			is assumed to always be rendered
    //	rightPx	- pixel number. applicable to viewPort_1 only. As viewport_0 is frozen it
    //			is assumed to always be rendered
    // ///////////////////////////////////////////////////////////////////////////////////////////////////////
    function getRenderedRange(viewportTop, viewportLeft) {
      var range = getVisibleRange(viewportTop, viewportLeft)
      var buffer = Math.round(viewportH_1 / options.rowHeight)
      var minBuffer = 3

      if (vScrollDir == -1) {
        range.top -= buffer
        range.bottom += minBuffer
      } else if (vScrollDir == 1) {
        range.top -= minBuffer
        range.bottom += buffer
      } else {
        range.top -= minBuffer
        range.bottom += minBuffer
      }

      range.top = Math.max(0, range.top)
      range.bottom = Math.min(getDataLengthIncludingAddNew() - 1, range.bottom)
      range.leftPx -= viewportW_1
      range.rightPx += viewportW_1
      range.leftPx = Math.max(0, range.leftPx)
      range.rightPx = Math.min(canvasWidth_1, range.rightPx)
      return range
    }

    function ensureCellNodesInRowsCache(row) {
      var cacheEntry = rowsCache[row]
      if (cacheEntry) {
        if (cacheEntry.cellRenderQueue.length) {
          var lastChild_1 = cacheEntry.rowNode.nonFrozen.lastChild
          if (options.numberOfColumnsToFreeze > 0) {
            var lastChild_0 = cacheEntry.rowNode.frozen.lastChild
          }
          var numberOfColumnsToFreeze = options.numberOfColumnsToFreeze
          while (cacheEntry.cellRenderQueue.length) {
            var columnIdx = cacheEntry.cellRenderQueue.pop()

            if (numberOfColumnsToFreeze > columnIdx) {
              cacheEntry.cellNodesByColumnIdx[columnIdx] = lastChild_0
              if (lastChild_0.previousSibling) {
                lastChild_0 = lastChild_0.previousSibling
              }
            } else {
              cacheEntry.cellNodesByColumnIdx[columnIdx] = lastChild_1
              if (lastChild_1.previousSibling) {
                lastChild_1 = lastChild_1.previousSibling
              }
            }
          }
        }
      }
    }
    function cleanUpCells(range, row) {
      var totalCellsRemoved = 0
      var cacheEntry = rowsCache[row]

      // Remove cells outside the range.
      var cellsToRemove = []
      for (var i in cacheEntry.cellNodesByColumnIdx) {
        // I really hate it when people mess with Array.prototype.
        if (!cacheEntry.cellNodesByColumnIdx.hasOwnProperty(i)) {
          continue
        }

        // This is a string, so it needs to be cast back to a number.
        i |= 0

        var colspan = cacheEntry.cellColSpans[i]
        const outOfRange = rtl
          ? columnPosRear[i] > canvasWidth_1 - range.leftPx ||
            columnPosFront[Math.min(columns.length - 1, i + colspan - 1)] <
              canvasWidth_1 - range.rightPx
          : columnPosRear[i] > range.rightPx ||
            columnPosFront[Math.min(columns.length - 1, i + colspan - 1)] < range.leftPx
        if (outOfRange) {
          if (!(row == activeRow && i == activeCell)) {
            cellsToRemove.push(i)
          }
        }
      }

      var cellToRemove = cellsToRemove.pop()
      var childToRemove, children
      while (cellToRemove != null && cellToRemove != 0) {
        childToRemove = cacheEntry.cellNodesByColumnIdx[cellToRemove]
        // cacheEntry.rowNode.frozen.removeChild(childToRemove);
        children = cacheEntry.rowNode.nonFrozen.childNodes
        for (var i = 0; i < children.length; i++) {
          if (children[i] == childToRemove) {
            cacheEntry.rowNode.nonFrozen.removeChild(childToRemove)
            delete cacheEntry.cellColSpans[cellToRemove]
            delete cacheEntry.cellNodesByColumnIdx[cellToRemove]
            if (postProcessedRows[row]) {
              delete postProcessedRows[row][cellToRemove]
            }
            totalCellsRemoved++
            break
          }
        }
        if (cellsToRemove.length > 0) {
          cellToRemove = cellsToRemove.pop()
        } else {
          cellToRemove = null
        }
      }
    }

    function cleanUpAndRenderCells(range) {
      var cacheEntry
      var stringArray = {frozen: [], nonFrozen: []}
      var processedRows = []
      var cellsAdded
      var totalCellsAdded = 0
      var colspan

      for (var row = range.top, btm = range.bottom; row <= btm; row++) {
        cacheEntry = rowsCache[row]
        if (!cacheEntry) {
          continue
        }

        // cellRenderQueue populated in renderRows() needs to be cleared first
        ensureCellNodesInRowsCache(row)

        cleanUpCells(range, row)

        // Render missing cells.
        cellsAdded = 0

        var metadata = data.getItemMetadata && data.getItemMetadata(row)
        metadata = metadata && metadata.columns

        var d = getDataItem(row)

        // TODO:  shorten this loop (index? heuristics? binary search?)
        for (var i = 0, ii = columns.length; i < ii; i++) {
          // Cells to the right are outside the range.
          if (columnPosRear[i] > (rtl ? range.rightPx + canvasWidth_1 : range.rightPx)) {
            break
          }

          // Already rendered.
          if ((colspan = cacheEntry.cellColSpans[i]) != null) {
            i += colspan > 1 ? colspan - 1 : 0
            continue
          }

          colspan = 1
          if (metadata) {
            var columnData = metadata[columns[i].id] || metadata[i]
            colspan = (columnData && columnData.colspan) || 1
            if (colspan === '*') {
              colspan = ii - i
            }
          }

          if (
            columnPosFront[Math.min(ii - 1, i + colspan - 1)] >
            (rtl ? canvasWidth_1 - range.rightPx : range.leftPx)
          ) {
            appendCellHtml(stringArray, row, i, colspan, d)
            cellsAdded++
          }

          i += colspan > 1 ? colspan - 1 : 0
        }

        if (cellsAdded) {
          totalCellsAdded += cellsAdded
          processedRows.push(row)
        }
      }

      if (!stringArray.nonFrozen.length) {
        return
      }

      var nonFrozenDiv = document.createElement('div')
      nonFrozenDiv.innerHTML = stringArray.nonFrozen.join('')
      var frozenDiv = document.createElement('div')
      frozenDiv.innerHTML = stringArray.frozen.join('')

      var processedRow
      var nonFrozenNode
      var frozenNode
      var numberOfColumnsToFreeze = options.numberOfColumnsToFreeze
      while ((processedRow = processedRows.pop()) != null) {
        cacheEntry = rowsCache[processedRow]
        var columnIdx
        while ((columnIdx = cacheEntry.cellRenderQueue.pop()) != null) {
          frozenNode = frozenDiv.lastChild
          nonFrozenNode = nonFrozenDiv.lastChild
          if (numberOfColumnsToFreeze > columnIdx) {
            cacheEntry.rowNode.frozen.appendChild(frozenNode)
            cacheEntry.cellNodesByColumnIdx[columnIdx] = frozenNode
          } else {
            cacheEntry.rowNode.nonFrozen.appendChild(nonFrozenNode)
            cacheEntry.cellNodesByColumnIdx[columnIdx] = nonFrozenNode
          }
        }
      }
    }

    function renderRows(range) {
      var parentNode_1 = $canvas_1[0],
        stringArray = {frozen: [], nonFrozen: []},
        rows = [],
        needToReselectCell = false,
        dataLength = getDataLength()

      var numberOfColumnsToFreeze = options.numberOfColumnsToFreeze
      if (numberOfColumnsToFreeze) {
        var parentNode_0 = $canvas_0[0]
      }

      for (var i = range.top, ii = range.bottom; i <= ii; i++) {
        if (rowsCache[i]) {
          continue
        }
        renderedRows++
        rows.push(i)

        // Create an entry right away so that appendRowHtml() can
        // start populatating it.
        rowsCache[i] = {
          rowNode: null,

          // ColSpans of rendered cells (by column idx).
          // Can also be used for checking whether a cell has been rendered.
          cellColSpans: [],

          // Cell nodes (by column idx).  Lazy-populated by ensureCellNodesInRowsCache().
          cellNodesByColumnIdx: [],

          // Column indices of cell nodes that have been rendered, but not yet indexed in
          // cellNodesByColumnIdx.  These are in the same order as cell nodes added at the
          // end of the row.
          cellRenderQueue: [],
        }

        appendRowHtml(stringArray, i, range, dataLength)
        if (activeCellNode && activeRow === i) {
          needToReselectCell = true
        }
        counter_rows_rendered++
      }

      if (!rows.length) {
        return
      }

      var nonFrozenDiv = document.createElement('div')
      nonFrozenDiv.innerHTML = stringArray.nonFrozen.join('')
      if (numberOfColumnsToFreeze > 0) {
        // FreezeColumns - Add divs for both frozen columns and update contents
        var frozenDiv = document.createElement('div')
        frozenDiv.innerHTML = stringArray.frozen.join('')
      }

      var currentRowCache
      for (var i = 0, ii = rows.length; i < ii; i++) {
        currentRowCache = rowsCache[rows[i]]
        currentRowCache.rowNode = {
          frozen: numberOfColumnsToFreeze > 0 ? parentNode_0.appendChild(frozenDiv.firstChild) : '',
          nonFrozen: parentNode_1.appendChild(nonFrozenDiv.firstChild),
        }
      }

      if (needToReselectCell) {
        activeCellNode = getCellNode(activeRow, activeCell)
      }
    }

    function startPostProcessing() {
      if (!options.enableAsyncPostRender) {
        return
      }
      clearTimeout(h_postrender)
      h_postrender = setTimeout(asyncPostProcessRows, options.asyncPostRenderDelay)
    }

    function invalidatePostProcessingResults(row) {
      delete postProcessedRows[row]
      postProcessFromRow = Math.min(postProcessFromRow, row)
      postProcessToRow = Math.max(postProcessToRow, row)
      startPostProcessing()
    }

    function updateRowPositions() {
      for (var row in rowsCache) {
        var rowTop = getRowTop(row) + 'px'
        rowsCache[row].rowNode.frozen.style.top = rowTop
        rowsCache[row].rowNode.nonFrozen.style.top = rowTop
      }
    }

    function render() {
      if (!initialized) {
        return
      }
      var visible = getVisibleRange()
      var rendered = getRenderedRange()

      // remove rows no longer in the viewport
      cleanupRows(rendered)

      // add new rows & missing cells in existing rows
      if (lastRenderedScrollLeft != scrollLeft) {
        cleanUpAndRenderCells(rendered)
      }

      // render missing rows
      renderRows(rendered)

      postProcessFromRow = visible.top
      postProcessToRow = Math.min(getDataLengthIncludingAddNew() - 1, visible.bottom)
      startPostProcessing()

      lastRenderedScrollTop = scrollTop
      lastRenderedScrollLeft = scrollLeft
      h_render = null
    }

    function handleHeaderRowScroll() {
      var scrollLeft = getScrollLeft($headerRowScroller_1[0])
      if (scrollLeft != getScrollLeft($viewport_1[0])) {
        $viewport_1[0].scrollLeft = scrollLeft
      }
    }

    function handleScroll(scrollInfo) {
      if (scrollInfo != undefined && scrollInfo.scrollTop != undefined) {
        $viewport_1[0].scrollTop = scrollInfo.scrollTop
      }
      scrollTop = $viewport_1[0].scrollTop
      scrollLeft = getScrollLeft($viewport_1[0])
      var vScrollDist = Math.abs(scrollTop - prevScrollTop)
      var hScrollDist = Math.abs(scrollLeft - prevScrollLeft)

      if (hScrollDist) {
        prevScrollLeft = scrollLeft
        setScrollLeft($headerScroller_1[0], scrollLeft)
        setScrollLeft($topPanelScroller_1[0], scrollLeft)
        setScrollLeft($headerRowScroller_1[0], scrollLeft)
      }

      if (vScrollDist) {
        vScrollDir = prevScrollTop < scrollTop ? 1 : -1
        prevScrollTop = scrollTop

        if (options.numberOfColumnsToFreeze > 0) {
          $viewport_0[0].scrollTop = scrollTop
        }

        // switch virtual pages if needed
        if (vScrollDist < viewportH_1) {
          scrollTo(scrollTop + offset)
        } else {
          var oldOffset = offset
          if (h == viewportH_1) {
            page = 0
          } else {
            page = Math.min(
              n - 1,
              Math.floor(scrollTop * ((th - viewportH_1) / (h - viewportH_1)) * (1 / ph))
            )
          }
          offset = Math.round(page * cj)
          if (oldOffset != offset) {
            invalidateAllRows()
          }
        }
      }

      if (hScrollDist || vScrollDist) {
        if (h_render) {
          clearTimeout(h_render)
        }

        if (
          Math.abs(lastRenderedScrollTop - scrollTop) > 20 ||
          Math.abs(lastRenderedScrollLeft - scrollLeft) > 20
        ) {
          if (
            options.forceSyncScrolling ||
            (Math.abs(lastRenderedScrollTop - scrollTop) < viewportH_1 &&
              Math.abs(lastRenderedScrollLeft - scrollLeft) < viewportW_1)
          ) {
            render()
          } else {
            h_render = setTimeout(render, 50)
          }

          trigger(self.onViewportChanged, {})
        }
      }

      trigger(self.onScroll, {scrollLeft, scrollTop})
    }

    function asyncPostProcessRows() {
      while (postProcessFromRow <= postProcessToRow) {
        var row = vScrollDir >= 0 ? postProcessFromRow++ : postProcessToRow--
        var cacheEntry = rowsCache[row]
        if (!cacheEntry || row >= getDataLength()) {
          continue
        }

        if (!postProcessedRows[row]) {
          postProcessedRows[row] = {}
        }

        ensureCellNodesInRowsCache(row)
        for (var columnIdx in cacheEntry.cellNodesByColumnIdx) {
          if (!cacheEntry.cellNodesByColumnIdx.hasOwnProperty(columnIdx)) {
            continue
          }

          columnIdx |= 0

          var m = columns[columnIdx]
          if (m.asyncPostRender && !postProcessedRows[row][columnIdx]) {
            var node = cacheEntry.cellNodesByColumnIdx[columnIdx]
            if (node) {
              m.asyncPostRender(node, row, getDataItem(row), m)
            }
            postProcessedRows[row][columnIdx] = true
          }
        }

        h_postrender = setTimeout(asyncPostProcessRows, options.asyncPostRenderDelay)
        return
      }
    }

    function updateCellCssStylesOnRenderedRows(addedHash, removedHash) {
      var node, columnId, addedRowHash, removedRowHash
      for (var row in rowsCache) {
        removedRowHash = removedHash && removedHash[row]
        addedRowHash = addedHash && addedHash[row]

        if (removedRowHash) {
          for (columnId in removedRowHash) {
            if (!addedRowHash || removedRowHash[columnId] != addedRowHash[columnId]) {
              node = getCellNode(row, getColumnIndex(columnId))
              if (node) {
                $(node).removeClass(removedRowHash[columnId])
              }
            }
          }
        }

        if (addedRowHash) {
          for (columnId in addedRowHash) {
            if (!removedRowHash || removedRowHash[columnId] != addedRowHash[columnId]) {
              node = getCellNode(row, getColumnIndex(columnId))
              if (node) {
                $(node).addClass(addedRowHash[columnId])
              }
            }
          }
        }
      }
    }

    function addCellCssStyles(key, hash) {
      if (cellCssClasses[key]) {
        throw "addCellCssStyles: cell CSS hash with key '" + key + "' already exists."
      }

      cellCssClasses[key] = hash
      updateCellCssStylesOnRenderedRows(hash, null)

      trigger(self.onCellCssStylesChanged, {key, hash})
    }

    function removeCellCssStyles(key) {
      if (!cellCssClasses[key]) {
        return
      }

      updateCellCssStylesOnRenderedRows(null, cellCssClasses[key])
      delete cellCssClasses[key]

      trigger(self.onCellCssStylesChanged, {key, hash: null})
    }

    function setCellCssStyles(key, hash) {
      var prevHash = cellCssClasses[key]

      cellCssClasses[key] = hash
      updateCellCssStylesOnRenderedRows(hash, prevHash)

      trigger(self.onCellCssStylesChanged, {key, hash})
    }

    function getCellCssStyles(key) {
      return cellCssClasses[key]
    }

    function flashCell(row, cell, speed) {
      speed = speed || 100
      if (rowsCache[row]) {
        var $cell = $(getCellNode(row, cell))

        var toggleCellClass = function (times) {
          if (!times) {
            return
          }
          setTimeout(() => {
            $cell.queue(() => {
              $cell.toggleClass(options.cellFlashingCssClass).dequeue()
              toggleCellClass(times - 1)
            })
          }, speed)
        }

        toggleCellClass(4)
      }
    }

    // ////////////////////////////////////////////////////////////////////////////////////////////
    // Interactivity

    function handleDragInit(e, dd) {
      var cell = getCellFromEvent(e)
      if (!cell || !cellExists(cell.row, cell.cell)) {
        return false
      }

      var retval = trigger(self.onDragInit, dd, e)
      if (e.isImmediatePropagationStopped()) {
        return retval
      }

      // if nobody claims to be handling drag'n'drop by stopping immediate propagation,
      // cancel out of it
      return false
    }

    function handleDragStart(e, dd) {
      var cell = getCellFromEvent(e)
      if (!cell || !cellExists(cell.row, cell.cell)) {
        return false
      }

      var retval = trigger(self.onDragStart, dd, e)
      if (e.isImmediatePropagationStopped()) {
        return retval
      }

      return false
    }

    function handleDrag(e, dd) {
      return trigger(self.onDrag, dd, e)
    }

    function handleDragEnd(e, dd) {
      trigger(self.onDragEnd, dd, e)
    }

    function handleKeyDown(e) {
      trigger(self.onKeyDown, {row: activeRow, cell: activeCell}, e)

      // Canvas Hack: SlickGrid has unreasonable default behavior that is unavoidable without an early return here.
      if (e.originalEvent.skipSlickGridDefaults) {
        return
      }

      var handled = e.isImmediatePropagationStopped()

      if (!handled) {
        if (!e.shiftKey && !e.altKey && !e.ctrlKey) {
          if (e.which == 27) {
            if (!getEditorLock().isActive()) {
              return // no editing mode to cancel, allow bubbling and default processing (exit without cancelling the event)
            }
            cancelEditAndSetFocus()
          } else if (e.which == 34) {
            navigatePageDown()
            handled = true
          } else if (e.which == 33) {
            navigatePageUp()
            handled = true
          } else if (e.which == 37) {
            handled = navigateLeft()
          } else if (e.which == 39) {
            handled = navigateRight()
          } else if (e.which == 38) {
            handled = navigateUp()
          } else if (e.which == 40) {
            handled = navigateDown()
          } else if (e.which == 9) {
            handled = navigateNext()
          } else if (e.which == 13) {
            if (options.editable) {
              if (currentEditor) {
                // adding new row
                if (activeRow === getDataLength()) {
                  navigateDown()
                } else {
                  commitEditAndSetFocus()
                }
              } else if (getEditorLock().commitCurrentEdit()) {
                makeActiveCellEditable()
              }
            }
            handled = true
          }
        } else if (e.which == 9 && e.shiftKey && !e.ctrlKey && !e.altKey) {
          handled = navigatePrev()
        }
      }

      if (handled) {
        // the event has been handled so don't let parent element (bubbling/propagation) or browser (default) handle it
        e.stopPropagation()
        e.preventDefault()
        try {
          e.originalEvent.keyCode = 0 // prevent default behaviour for special keys in IE browsers (F3, F5, etc.)
        } catch (error) {
          // ignore exceptions - setting the original event's keycode throws access denied exception for "Ctrl"
          // (hitting control key only, nothing else), "Shift" (maybe others)
        }
      }
    }

    function handleClick(e) {
      if (!currentEditor) {
        // if this click resulted in some cell child node getting focus,
        // don't steal it back - keyboard events will still bubble up
        // IE9+ seems to default DIVs to tabIndex=0 instead of -1, so check for cell clicks directly.
        if (e.target != document.activeElement || $(e.target).hasClass('slick-cell')) {
          setFocus()
        }
      }

      var cell = getCellFromEvent(e)
      if (!cell || (currentEditor !== null && activeRow == cell.row && activeCell == cell.cell)) {
        return
      }

      trigger(self.onClick, {row: cell.row, cell: cell.cell}, e)
      if (e.isImmediatePropagationStopped()) {
        return
      }

      if (
        (activeCell != cell.cell || activeRow != cell.row) &&
        canCellBeActive(cell.row, cell.cell)
      ) {
        if (!getEditorLock().isActive() || getEditorLock().commitCurrentEdit()) {
          scrollRowIntoView(cell.row, false)
          // Always switch to edit mode if possible in response to a click
          setActiveCellInternal(getCellNode(cell.row, cell.cell), true)
        }
      }
    }

    function handleContextMenu(e) {
      var $cell = $(e.target).closest('.slick-cell', $canvas_1)
      if ($cell.length === 0) {
        return
      }

      // are we editing this cell?
      if (activeCellNode === $cell[0] && currentEditor !== null) {
        return
      }

      trigger(self.onContextMenu, {}, e)
    }

    function handleDblClick(e) {
      var cell = getCellFromEvent(e)
      if (!cell || (currentEditor !== null && activeRow == cell.row && activeCell == cell.cell)) {
        return
      }

      trigger(self.onDblClick, {row: cell.row, cell: cell.cell}, e)
      if (e.isImmediatePropagationStopped()) {
        return
      }

      if (options.editable) {
        gotoCell(cell.row, cell.cell, true)
      }
    }

    function handleHeaderMouseEnter(e) {
      trigger(
        self.onHeaderMouseEnter,
        {
          column: $(this).data('column'),
        },
        e
      )
    }

    function handleHeaderMouseLeave(e) {
      trigger(
        self.onHeaderMouseLeave,
        {
          column: $(this).data('column'),
        },
        e
      )
    }

    function handleHeaderContextMenu(e) {
      var $header = $(e.target).closest('.slick-header-column', '.slick-header-columns')
      var column = $header && $header.data('column')
      trigger(self.onHeaderContextMenu, {column}, e)
    }

    function handleHeaderClick(e) {
      var $header = $(e.target).closest('.slick-header-column', '.slick-header-columns')
      var column = $header && $header.data('column')
      if (column) {
        trigger(self.onHeaderClick, {column}, e)
      }
    }

    function handleMouseEnter(e) {
      trigger(self.onMouseEnter, {}, e)
    }

    function handleMouseLeave(e) {
      trigger(self.onMouseLeave, {}, e)
    }

    function cellExists(row, cell) {
      return !(row < 0 || row >= getDataLength() || cell < 0 || cell >= columns.length)
    }

    function getCellFromPoint(x, y) {
      var row = getRowFromPosition(y)
      var cell = 0

      var w = 0
      for (var i = 0; i < columns.length && w < x; i++) {
        w += columns[i].width
        cell++
      }

      if (cell < 0) {
        cell = 0
      }

      return {row, cell: cell - 1}
    }

    function getCellFromNode(cellNode) {
      // read column number from .b<columnNumber> CSS class
      var cls = /b\d+/.exec(cellNode.className)
      if (!cls) {
        throw 'getCellFromNode: cannot get cell - ' + cellNode.className
      }
      return parseInt(cls[0].substr(1, cls[0].length - 1), 10)
    }

    function getRowFromNode(rowNode) {
      for (var row in rowsCache) {
        var rowItem = rowsCache[row].rowNode
        if (rowItem.frozen === rowNode || rowItem.nonFrozen === rowNode) {
          return row | 0
        }
      }

      return null
    }

    function getCanvasFromEvent(e) {
      return $(e.target).closest('.grid-canvas')
    }

    function getCellFromEvent(e) {
      var closestCanvas = getCanvasFromEvent(e)
      var $cell = $(e.target).closest('.slick-cell', closestCanvas)
      if (!$cell.length) {
        return null
      }

      var row = getRowFromNode($cell[0].parentNode)
      var cell = getCellFromNode($cell[0])

      if (row == null || cell == null) {
        return null
      } else {
        return {
          row,
          cell,
        }
      }
    }

    function getCellNodeBox(row, cell) {
      if (!cellExists(row, cell)) {
        return null
      }

      var y1 = getRowTop(row)
      var y2 = y1 + options.rowHeight - 1
      var x1 = 0
      for (var i = 0; i < cell; i++) {
        x1 += columns[i].width
      }
      var x2 = x1 + columns[cell].width

      return {
        top: y1,
        [rear]: x1,
        bottom: y2,
        [front]: x2,
      }
    }

    // ////////////////////////////////////////////////////////////////////////////////////////////
    // Cell switching

    function resetActiveCell() {
      setActiveCellInternal(null, false)
    }

    function setFocus() {
      if (tabbingDirection == -1) {
        $focusSink[0].focus()
      } else {
        $focusSink2[0].focus()
      }
    }

    function scrollCellIntoView(row, cell, doPaging) {
      scrollRowIntoView(row, doPaging)

      var colspan = getColspan(row, cell)
      var rearVal = columnPosRear[cell],
        frontVal = columnPosFront[cell + (colspan > 1 ? colspan - 1 : 0)],
        scrollRight = scrollLeft + viewportW_1

      if ((rtl ? adjustXToRight(frontVal) : rearVal) < scrollLeft) {
        // cell is to left of displayed cells
        setScrollLeft($viewport_1[0], rtl ? Math.max(0, adjustXToRight(frontVal)) : rearVal)
        handleScroll()
        render()
      } else if ((rtl ? adjustXToRight(rearVal) : frontVal) > scrollRight) {
        // cell is to right of displayed cells
        setScrollLeft(
          $viewport_1[0],
          rtl ? adjustXToRight(frontVal) : Math.min(rearVal, frontVal - $viewport_1[0].clientWidth)
        )
        handleScroll()
        render()
      }
    }

    function setActiveCellInternal(newCell, opt_editMode) {
      if (activeCellNode !== null) {
        makeActiveCellNormal()
        $(activeCellNode).removeClass('active')
        if (rowsCache[activeRow]) {
          $(rowsCache[activeRow].rowNode.frozen).removeClass('active')
          $(rowsCache[activeRow].rowNode.nonFrozen).removeClass('active')
        }
      }

      var activeCellChanged = activeCellNode !== newCell
      activeCellNode = newCell

      if (activeCellNode != null) {
        activeRow = getRowFromNode(activeCellNode.parentNode)
        activeCell = activePosX = getCellFromNode(activeCellNode)

        if (opt_editMode == null) {
          opt_editMode =
            (activeRow == getDataLength() || options.autoEdit) && !isCustomColumn(activeCell)
        }

        $(activeCellNode).addClass('active')
        $(rowsCache[activeRow].rowNode.frozen).addClass('active')
        $(rowsCache[activeRow].rowNode.nonFrozen).addClass('active')

        if (options.editable && opt_editMode && isCellPotentiallyEditable(activeRow, activeCell)) {
          clearTimeout(h_editorLoader)

          if (options.asyncEditorLoading) {
            h_editorLoader = setTimeout(() => {
              makeActiveCellEditable()
            }, options.asyncEditorLoadDelay)
          } else {
            makeActiveCellEditable()
          }
        }
      } else {
        activeRow = activeCell = null
      }

      if (activeCellChanged) {
        trigger(self.onActiveCellChanged, getActiveCell())
      }
    }

    function clearTextSelection() {
      if (document.selection && document.selection.empty) {
        try {
          // IE fails here if selected element is not in dom
          document.selection.empty()
        } catch (e) {}
      } else if (window.getSelection) {
        var sel = window.getSelection()
        if (sel && sel.removeAllRanges) {
          sel.removeAllRanges()
        }
      }
    }

    function isCellPotentiallyEditable(row, cell) {
      // is the data for this row loaded?
      if (row < getDataLength() && !getDataItem(row)) {
        return false
      }

      // are we in the Add New row?  can we create new from this cell?
      if (columns[cell].cannotTriggerInsert && row >= getDataLength()) {
        return false
      }

      // does this cell have an editor?
      if (!getEditor(row, cell)) {
        return false
      }

      return true
    }

    function makeActiveCellNormal() {
      if (!currentEditor) {
        return
      }
      trigger(self.onBeforeCellEditorDestroy, {editor: currentEditor})
      currentEditor.destroy()
      currentEditor = null

      if (activeCellNode) {
        var d = getDataItem(activeRow)
        $(activeCellNode).removeClass('editable invalid')
        if (d) {
          var column = columns[activeCell]
          var formatter = getFormatter(activeRow, column)
          activeCellNode.innerHTML = formatter(
            activeRow,
            activeCell,
            getDataItemValueForColumn(d, column),
            column,
            d
          )
          invalidatePostProcessingResults(activeRow)
        }
      }

      // if there previously was text selected on a page (such as selected text in the edit cell just removed),
      // IE can't set focus to anything else correctly
      if (navigator.userAgent.toLowerCase().match(/msie/)) {
        clearTextSelection()
      }

      getEditorLock().deactivate(editController)
    }

    function makeActiveCellEditable(editor) {
      if (!activeCellNode) {
        return
      }
      if (!options.editable) {
        throw 'Grid : makeActiveCellEditable : should never get called when options.editable is false'
      }

      // cancel pending async call if there is one
      clearTimeout(h_editorLoader)

      if (!isCellPotentiallyEditable(activeRow, activeCell)) {
        return
      }

      var columnDef = columns[activeCell]
      var item = getDataItem(activeRow)

      if (
        trigger(self.onBeforeEditCell, {
          row: activeRow,
          cell: activeCell,
          item,
          column: columnDef,
        }) === false
      ) {
        setFocus()
        return
      }

      getEditorLock().activate(editController)
      $(activeCellNode).addClass('editable')

      // don't clear the cell if a custom editor is passed through
      if (!editor) {
        activeCellNode.innerHTML = ''
      }

      currentEditor = new (editor || getEditor(activeRow, activeCell))({
        activeRow,
        grid: self,
        gridPosition: absBox($outerContainer[0]),
        position: absBox(activeCellNode),
        container: activeCellNode,
        column: columnDef,
        item: item || {},
        commitChanges: commitEditAndSetFocus,
        cancelChanges: cancelEditAndSetFocus,
        maxLength: columns[activeCell].maxLength,
      })

      if (item) {
        currentEditor.loadValue(item)
      }

      serializedEditorValue = currentEditor.serializeValue()

      if (currentEditor.position) {
        handleActiveCellPositionChange()
      }
    }

    function commitEditAndSetFocus() {
      // if the commit fails, it would do so due to a validation error
      // if so, do not steal the focus from the editor
      if (getEditorLock().commitCurrentEdit()) {
        setFocus()
        if (options.autoEdit && !isCustomColumn(activeCell)) {
          navigateDown()
        }
      }
    }

    function cancelEditAndSetFocus() {
      if (getEditorLock().cancelCurrentEdit()) {
        setFocus()
      }
    }

    function adjustXToRight(x) {
      return canvasWidth_1 - x
    }

    function getScrollLeft(elm) {
      return elm.scrollLeft
    }

    function setScrollLeft(elm, val) {
      elm.scrollLeft = val
    }

    function getOffsetLeft(elm) {
      return elm.offsetLeft
    }

    function getOffsetRight(elm) {
      return document.body.offsetWidth - (elm.offsetLeft + elm.offsetWidth)
    }

    getOffsetRear = getOffsetLeft

    function absBox(elem) {
      var box = {
        top: elem.offsetTop,
        bottom: 0,
        width: $(elem).outerWidth(),
        height: $(elem).outerHeight(),
        visible: true,
      }
      box.bottom = box.top + box.height
      box[rear] = getOffsetRear(elem)
      box[front] = box[rear] + box.width

      // walk up the tree
      var offsetParent = elem.offsetParent
      while ((elem = elem.parentNode) != document.body) {
        if (
          box.visible &&
          elem.scrollHeight != elem.offsetHeight &&
          $(elem).css('overflowY') != 'visible'
        ) {
          box.visible = box.bottom > elem.scrollTop && box.top < elem.scrollTop + elem.clientHeight
        }

        if (
          box.visible &&
          elem.scrollWidth != elem.offsetWidth &&
          $(elem).css('overflowX') != 'visible'
        ) {
          box.visible =
            box[front] > elem.scrollLeft && box[rear] < elem.scrollLeft + elem.clientWidth
        }

        box[rear] -= elem.scrollLeft
        box.top -= elem.scrollTop

        if (elem === offsetParent) {
          box[rear] += elem.scrollLeft
          box.top += elem.offsetTop
          offsetParent = elem.offsetParent
        }

        box.bottom = box.top + box.height
        box[front] = box[rear] + box.width
      }

      return box
    }

    function getActiveCellPosition() {
      return absBox(activeCellNode)
    }

    function getGridPosition() {
      return absBox($outerContainer[0])
    }

    function handleActiveCellPositionChange() {
      if (!activeCellNode) {
        return
      }

      trigger(self.onActiveCellPositionChanged, {})

      if (currentEditor) {
        var cellBox = getActiveCellPosition()
        if (currentEditor.show && currentEditor.hide) {
          if (!cellBox.visible) {
            currentEditor.hide()
          } else {
            currentEditor.show()
          }
        }

        if (currentEditor.position) {
          currentEditor.position(cellBox)
        }
      }
    }

    function getCellEditor() {
      return currentEditor
    }

    function getActiveCell() {
      if (!activeCellNode) {
        return null
      } else {
        return {row: activeRow, cell: activeCell}
      }
    }

    function getActiveCellNode() {
      return activeCellNode
    }

    function scrollRowIntoView(row, doPaging) {
      var rowAtTop = row * options.rowHeight
      var rowAtBottom =
        (row + 1) * options.rowHeight -
        viewportH_1 +
        (viewportHasHScroll_1 ? scrollbarDimensions.height : 0)

      // need to page down?
      if ((row + 1) * options.rowHeight > scrollTop + viewportH_1 + offset) {
        scrollTo(doPaging ? rowAtTop : rowAtBottom)
        render()
      }
      // or page up?
      else if (row * options.rowHeight < scrollTop + offset) {
        scrollTo(doPaging ? rowAtBottom : rowAtTop)
        render()
      }
    }

    function scrollRowToTop(row) {
      scrollTo(row * options.rowHeight)
      render()
    }

    function scrollPage(dir) {
      var deltaRows = dir * numVisibleRows
      scrollTo((getRowFromPosition(scrollTop) + deltaRows) * options.rowHeight)
      render()

      if (options.enableCellNavigation && activeRow != null) {
        var row = activeRow + deltaRows
        if (row >= getDataLengthIncludingAddNew()) {
          row = getDataLengthIncludingAddNew() - 1
        }
        if (row < 0) {
          row = 0
        }

        var cell = 0,
          prevCell = null
        var prevActivePosX = activePosX
        while (cell <= activePosX) {
          if (canCellBeActive(row, cell)) {
            prevCell = cell
          }
          cell += getColspan(row, cell)
        }

        if (prevCell !== null) {
          setActiveCellInternal(getCellNode(row, prevCell))
          activePosX = prevActivePosX
        } else {
          resetActiveCell()
        }
      }
    }

    function navigatePageDown() {
      scrollPage(1)
    }

    function navigatePageUp() {
      scrollPage(-1)
    }

    function getColspan(row, cell) {
      var metadata = data.getItemMetadata && data.getItemMetadata(row)
      if (!metadata || !metadata.columns) {
        return 1
      }

      var columnData = metadata.columns[columns[cell].id] || metadata.columns[cell]
      var colspan = columnData && columnData.colspan
      if (colspan === '*') {
        colspan = columns.length - cell
      } else {
        colspan = colspan || 1
      }

      return colspan
    }

    function findFirstFocusableCell(row) {
      var cell = 0
      while (cell < columns.length) {
        if (canCellBeActive(row, cell)) {
          return cell
        }
        cell += getColspan(row, cell)
      }
      return null
    }

    function findLastFocusableCell(row) {
      var cell = 0
      var lastFocusableCell = null
      while (cell < columns.length) {
        if (canCellBeActive(row, cell)) {
          lastFocusableCell = cell
        }
        cell += getColspan(row, cell)
      }
      return lastFocusableCell
    }

    function gotoFront(row, cell, _posX) {
      if (cell >= columns.length) {
        return null
      }

      do {
        cell += getColspan(row, cell)
      } while (cell < columns.length && !canCellBeActive(row, cell))

      if (cell < columns.length) {
        return {
          row,
          cell,
          posX: cell,
        }
      }
      return null
    }

    function gotoRear(row, cell, _posX) {
      if (cell <= 0) {
        return null
      }

      var firstFocusableCell = findFirstFocusableCell(row)
      if (firstFocusableCell === null || firstFocusableCell >= cell) {
        return null
      }

      var prev = {
        row,
        cell: firstFocusableCell,
        posX: firstFocusableCell,
      }
      var pos
      while (true) {
        pos = gotoFront(prev.row, prev.cell, prev.posX)
        if (!pos) {
          return null
        }
        if (pos.cell >= cell) {
          return prev
        }
        prev = pos
      }
    }

    gotoRight = gotoFront
    gotoLeft = gotoRear

    function gotoDown(row, cell, posX) {
      var prevCell
      while (true) {
        if (++row >= getDataLengthIncludingAddNew()) {
          return null
        }

        prevCell = cell = 0
        while (cell <= posX) {
          prevCell = cell
          cell += getColspan(row, cell)
        }

        if (canCellBeActive(row, prevCell)) {
          return {
            row,
            cell: prevCell,
            posX,
          }
        }
      }
    }

    function gotoUp(row, cell, posX) {
      var prevCell
      while (true) {
        if (--row < 0) {
          return null
        }

        prevCell = cell = 0
        while (cell <= posX) {
          prevCell = cell
          cell += getColspan(row, cell)
        }

        if (canCellBeActive(row, prevCell)) {
          return {
            row,
            cell: prevCell,
            posX,
          }
        }
      }
    }

    function gotoNext(row, cell, posX) {
      if (row == null && cell == null) {
        row = cell = posX = 0
        if (canCellBeActive(row, cell)) {
          return {
            row,
            cell,
            posX: cell,
          }
        }
      }

      var pos = gotoFront(row, cell, posX)
      if (pos) {
        return pos
      }

      var firstFocusableCell = null
      while (++row < getDataLengthIncludingAddNew()) {
        firstFocusableCell = findFirstFocusableCell(row)
        if (firstFocusableCell !== null) {
          return {
            row,
            cell: firstFocusableCell,
            posX: firstFocusableCell,
          }
        }
      }
      return null
    }

    function gotoPrev(row, cell, posX) {
      if (row == null && cell == null) {
        row = getDataLengthIncludingAddNew() - 1
        cell = posX = columns.length - 1
        if (canCellBeActive(row, cell)) {
          return {
            row,
            cell,
            posX: cell,
          }
        }
      }

      var pos
      var lastSelectableCell
      while (!pos) {
        pos = gotoRear(row, cell, posX)
        if (pos) {
          break
        }
        if (--row < 0) {
          return null
        }

        cell = 0
        lastSelectableCell = findLastFocusableCell(row)
        if (lastSelectableCell !== null) {
          pos = {
            row,
            cell: lastSelectableCell,
            posX: lastSelectableCell,
          }
        }
      }
      return pos
    }

    function navigateRight() {
      return navigate('right')
    }

    function navigateLeft() {
      return navigate('left')
    }

    function navigateDown() {
      return navigate('down')
    }

    function navigateUp() {
      return navigate('up')
    }

    function navigateNext() {
      return navigate('next')
    }

    function navigatePrev() {
      return navigate('prev')
    }

    /**
     * @param {string} dir Navigation direction.
     * @return {boolean} Whether navigation resulted in a change of active cell.
     */
    function navigate(dir) {
      if (!options.enableCellNavigation) {
        return false
      }

      if (!activeCellNode && dir != 'prev' && dir != 'next') {
        return false
      }

      if (!getEditorLock().commitCurrentEdit()) {
        return true
      }
      setFocus()

      var tabbingDirections = {
        up: -1,
        down: 1,
        left: -1,
        right: 1,
        prev: -1,
        next: 1,
      }
      tabbingDirection = tabbingDirections[dir]

      var stepFunctions = {
        up: gotoUp,
        down: gotoDown,
        left: gotoLeft,
        right: gotoRight,
        prev: gotoPrev,
        next: gotoNext,
      }
      var stepFn = stepFunctions[dir]
      var pos = stepFn(activeRow, activeCell, activePosX)
      if (pos) {
        var isAddNewRow = pos.row == getDataLength()
        scrollCellIntoView(pos.row, pos.cell, !isAddNewRow)
        setActiveCellInternal(getCellNode(pos.row, pos.cell))
        activePosX = pos.posX
        return true
      } else if (activeRow === getDataLength() - 1) {
        if (activeCell === columns.length - 1) {
          // When focus is on the last cell in a row
          // and the last cell in a column.
          // Move focus outside of SlickGrid.
          return false
        }
        // Otherwise, when focus is on the last cell in a column.
        // Move focus to the first cell of the next column.
        setActiveCell(0, activeCell + 1)
        return true
      }
    }

    function getCellNode(row, cell) {
      if (rowsCache[row]) {
        ensureCellNodesInRowsCache(row)
        return rowsCache[row].cellNodesByColumnIdx[cell]
      }
      return null
    }

    function setActiveCell(row, cell) {
      if (!initialized) {
        return
      }
      if (row > getDataLength() || row < 0 || cell >= columns.length || cell < 0) {
        return
      }

      if (!options.enableCellNavigation) {
        return
      }

      scrollCellIntoView(row, cell, false)
      setActiveCellInternal(getCellNode(row, cell), false)
    }

    function canCellBeActive(row, cell) {
      if (
        !options.enableCellNavigation ||
        row >= getDataLengthIncludingAddNew() ||
        row < 0 ||
        cell >= columns.length ||
        cell < 0
      ) {
        return false
      }

      var rowMetadata = data.getItemMetadata && data.getItemMetadata(row)
      if (rowMetadata && typeof rowMetadata.focusable === 'boolean') {
        return rowMetadata.focusable
      }

      var columnMetadata = rowMetadata && rowMetadata.columns
      if (
        columnMetadata &&
        columnMetadata[columns[cell].id] &&
        typeof columnMetadata[columns[cell].id].focusable === 'boolean'
      ) {
        return columnMetadata[columns[cell].id].focusable
      }
      if (
        columnMetadata &&
        columnMetadata[cell] &&
        typeof columnMetadata[cell].focusable === 'boolean'
      ) {
        return columnMetadata[cell].focusable
      }

      return columns[cell].focusable
    }

    function canCellBeSelected(row, cell) {
      if (row >= getDataLength() || row < 0 || cell >= columns.length || cell < 0) {
        return false
      }

      var rowMetadata = data.getItemMetadata && data.getItemMetadata(row)
      if (rowMetadata && typeof rowMetadata.selectable === 'boolean') {
        return rowMetadata.selectable
      }

      var columnMetadata =
        rowMetadata &&
        rowMetadata.columns &&
        (rowMetadata.columns[columns[cell].id] || rowMetadata.columns[cell])
      if (columnMetadata && typeof columnMetadata.selectable === 'boolean') {
        return columnMetadata.selectable
      }

      return columns[cell].selectable
    }

    function gotoCell(row, cell, forceEdit) {
      if (!initialized) {
        return
      }
      if (!canCellBeActive(row, cell)) {
        return
      }

      if (!getEditorLock().commitCurrentEdit()) {
        return
      }

      scrollCellIntoView(row, cell, false)

      var newCell = getCellNode(row, cell)

      // Custom columns should not auto-edit when accessed via keyboard navigation
      const autoEditDestinationCell = options.autoEdit && !isCustomColumn(cell)
      // if selecting the 'add new' row, start editing right away
      setActiveCellInternal(
        newCell,
        forceEdit || row === getDataLength() || autoEditDestinationCell
      )

      // if no editor was created, set the focus back on the grid
      if (!currentEditor) {
        setFocus()
      }
    }

    // ////////////////////////////////////////////////////////////////////////////////////////////
    // IEditor implementation for the editor lock

    function commitCurrentEdit() {
      var item = getDataItem(activeRow)
      var column = columns[activeCell]

      if (currentEditor) {
        if (currentEditor.isValueChanged()) {
          var validationResults = currentEditor.validate()

          if (validationResults.valid) {
            if (activeRow < getDataLength()) {
              var editCommand = {
                row: activeRow,
                cell: activeCell,
                editor: currentEditor,
                serializedValue: currentEditor.serializeValue(),
                prevSerializedValue: serializedEditorValue,
                execute () {
                  this.editor.applyValue(item, this.serializedValue)
                  updateRow(this.row)
                },
                undo () {
                  this.editor.applyValue(item, this.prevSerializedValue)
                  updateRow(this.row)
                },
              }

              if (options.editCommandHandler) {
                makeActiveCellNormal()
                options.editCommandHandler(item, column, editCommand)
              } else {
                editCommand.execute()
                makeActiveCellNormal()
              }

              trigger(self.onCellChange, {
                row: activeRow,
                cell: activeCell,
                column,
                item,
              })
            } else {
              var newItem = {}
              currentEditor.applyValue(newItem, currentEditor.serializeValue())
              makeActiveCellNormal()
              trigger(self.onAddNewRow, {item: newItem, column})
            }

            // check whether the lock has been re-acquired by event handlers
            return !getEditorLock().isActive()
          } else {
            // Re-add the CSS class to trigger transitions, if any.
            $(activeCellNode).removeClass('invalid')
            $(activeCellNode).width() // force layout
            $(activeCellNode).addClass('invalid')

            trigger(self.onValidationError, {
              editor: currentEditor,
              cellNode: activeCellNode,
              validationResults,
              row: activeRow,
              cell: activeCell,
              column,
            })

            currentEditor.focus()
            return false
          }
        }

        makeActiveCellNormal()
      }
      return true
    }

    function cancelCurrentEdit() {
      makeActiveCellNormal()
      return true
    }

    function rowsToRanges(rows) {
      var ranges = []
      var lastCell = columns.length - 1
      for (var i = 0; i < rows.length; i++) {
        ranges.push(new Slick.Range(rows[i], 0, rows[i], lastCell))
      }
      return ranges
    }

    function getSelectedRows() {
      if (!selectionModel) {
        throw 'Selection model is not set'
      }
      return selectedRows
    }

    function setSelectedRows(rows) {
      if (!selectionModel) {
        throw 'Selection model is not set'
      }
      selectionModel.setSelectedRanges(rowsToRanges(rows))
    }

    function isCustomColumn(cell) {
      return columns[cell]?.type === 'custom_column'
    }

    // ////////////////////////////////////////////////////////////////////////////////////////////
    // Debug

    this.debug = function () {
      var s = ''

      s += '\n' + 'counter_rows_rendered:  ' + counter_rows_rendered
      s += '\n' + 'counter_rows_removed:  ' + counter_rows_removed
      s += '\n' + 'renderedRows:  ' + renderedRows
      s += '\n' + 'numVisibleRows:  ' + numVisibleRows
      s += '\n' + 'maxSupportedCssHeight:  ' + maxSupportedCssHeight
      s += '\n' + 'n(umber of pages):  ' + n
      s += '\n' + '(current) page:  ' + page
      s += '\n' + 'page height (ph):  ' + ph
      s += '\n' + 'vScrollDir:  ' + vScrollDir

      alert(s)
    }

    // a debug helper to be able to access private members
    this.eval = function (expr) {
      return eval(expr)
    }

    // ////////////////////////////////////////////////////////////////////////////////////////////
    // Public API

    $.extend(this, {
      slickGridVersion: '2.1',

      // Events
      onScroll: new Slick.Event(),
      onSort: new Slick.Event(),
      onHeaderMouseEnter: new Slick.Event(),
      onHeaderMouseLeave: new Slick.Event(),
      onHeaderContextMenu: new Slick.Event(),
      onHeaderClick: new Slick.Event(),
      onHeaderCellRendered: new Slick.Event(),
      onBeforeHeaderCellDestroy: new Slick.Event(),
      onHeaderRowCellRendered: new Slick.Event(),
      onBeforeHeaderRowCellDestroy: new Slick.Event(),
      onMouseEnter: new Slick.Event(),
      onMouseLeave: new Slick.Event(),
      onClick: new Slick.Event(),
      onDblClick: new Slick.Event(),
      onContextMenu: new Slick.Event(),
      onKeyDown: new Slick.Event(),
      onAddNewRow: new Slick.Event(),
      onValidationError: new Slick.Event(),
      onViewportChanged: new Slick.Event(),
      onColumnsReordered: new Slick.Event(),
      onColumnsResized: new Slick.Event(),
      onCellChange: new Slick.Event(),
      onBeforeEditCell: new Slick.Event(),
      onBeforeCellEditorDestroy: new Slick.Event(),
      onBeforeDestroy: new Slick.Event(),
      onActiveCellChanged: new Slick.Event(),
      onActiveCellPositionChanged: new Slick.Event(),
      onDragInit: new Slick.Event(),
      onDragStart: new Slick.Event(),
      onDrag: new Slick.Event(),
      onDragEnd: new Slick.Event(),
      onSelectedRowsChanged: new Slick.Event(),
      onCellCssStylesChanged: new Slick.Event(),

      // Methods
      registerPlugin,
      unregisterPlugin,
      getColumns,
      setColumns,
      getColumnIndex,
      updateColumnHeader,
      setNumberOfColumnsToFreeze,
      setSortColumn,
      setSortColumns,
      getSortColumns,
      autosizeColumns,
      getOptions,
      setOptions,
      getData,
      getDataLength,
      getDataItem,
      setData,
      getSelectionModel,
      setSelectionModel,
      getSelectedRows,
      setSelectedRows,
      getContainerNode,

      render,
      invalidate,
      invalidateRow,
      invalidateRows,
      invalidateAllRows,
      updateCell,
      updateRow,
      getViewport: getVisibleRange,
      getRenderedRange,
      resizeCanvas,
      updateRowCount,
      scrollRowIntoView,
      scrollRowToTop,
      scrollCellIntoView,
      getCanvasNode,
      focus: setFocus,

      getCellFromPoint,
      getCellFromEvent,
      getActiveCell,
      setActiveCell,
      getActiveCellNode,
      getActiveCellPosition,
      resetActiveCell,
      editActiveCell: makeActiveCellEditable,
      getCellEditor,
      getCellNode,
      getCellNodeBox,
      canCellBeSelected,
      canCellBeActive,
      navigatePrev,
      navigateNext,
      navigateUp,
      navigateDown,
      navigateLeft,
      navigateRight,
      navigatePageUp,
      navigatePageDown,
      gotoCell,
      getTopPanel,
      setTopPanelVisibility,
      setHeaderRowVisibility,
      getHeaderRow,
      getHeaderRowColumn,
      getColumnHeaderNode,
      getGridPosition,
      flashCell,
      addCellCssStyles,
      setCellCssStyles,
      removeCellCssStyles,
      getCellCssStyles,
      getUID,

      init: finishInitialization,
      destroy,

      // IEditor implementation
      getEditorLock,
      getEditController,
    })

    init()
  }<|MERGE_RESOLUTION|>--- conflicted
+++ resolved
@@ -17,10 +17,7 @@
 /* eslint-disable no-throw-literal */
 /* eslint-disable linebreak-style */
 /* eslint-disable vars-on-top */
-<<<<<<< HEAD
-=======
 /* eslint-disable  no-constant-condition */
->>>>>>> 2a5b008b
 /*
  * Copyright (c) 2010 Michael Leibman, http://github.com/mleibman/slickgrid
  *
