/* eslint-disable eslint-comments/no-unlimited-disable */
/* eslint-disable */
/*!
 * jQuery UI Button 1.9.2
 * http://jqueryui.com
 *
 * Copyright 2012 jQuery Foundation and other contributors
 * Released under the MIT license.
 * http://jquery.org/license
 *
 * http://api.jqueryui.com/button/
 *
 * Depends:
 *	jquery.ui.core.js
 *	jquery.ui.widget.js
 */

import $ from 'jquery'
import './core'
import './widget'

<<<<<<< HEAD
var lastActive, startXPos, startYPos, clickDragged,
  baseClasses = "ui-button ui-widget ui-state-default ui-corner-all",
  stateClasses = "ui-state-hover ui-state-active ",
  typeClasses = "ui-button-icons-only ui-button-icon-only ui-button-text-icons ui-button-text-icon-primary ui-button-text-icon-secondary ui-button-text-only",
  formResetHandler = function() {
    var buttons = $( this ).find( ":ui-button" );
    setTimeout(function() {
      buttons.button( "refresh" );
    }, 1 );
  },
  radioGroup = function( radio ) {
    var name = radio.name,
      form = radio.form,
      radios = $( [] );
    if ( name ) {
      if ( form ) {
        radios = $( form ).find( "[name='" + name + "']" );
      } else {
        radios = $( "[name='" + name + "']", radio.ownerDocument )
          .filter(function() {
            return !this.form;
          });
      }
    }
    return radios;
  };

$.widget( "ui.button", {
  version: "@VERSION",
  defaultElement: "<button>",
  options: {
    disabled: null,
    text: true,
    label: null,
    icons: {
      primary: null,
      secondary: null
    }
  },
  _create: function() {
    this.element.closest( "form" )
      .unbind( "reset" + this.eventNamespace )
      .bind( "reset" + this.eventNamespace, formResetHandler );

    if ( typeof this.options.disabled !== "boolean" ) {
      this.options.disabled = !!this.element.prop( "disabled" );
    } else {
      this.element.prop( "disabled", this.options.disabled );
    }

    this._determineButtonType();
    this.hasTitle = !!this.buttonElement.attr( "title" );

    var that = this,
      options = this.options,
      toggleButton = this.type === "checkbox" || this.type === "radio",
      hoverClass = "ui-state-hover" + ( !toggleButton ? " ui-state-active" : "" ),
      focusClass = "ui-state-focus";

    if ( options.label === null ) {
      options.label = (this.type === "input" ? this.buttonElement.val() : this.buttonElement.html());
    }

    this.buttonElement
      .addClass( baseClasses )
      .not( ".no-button-role" )
      .attr( "role", "button" )
      .end()
      .bind( "mouseenter" + this.eventNamespace, function() {
        if ( options.disabled ) {
          return;
        }
        $( this ).addClass( "ui-state-hover" );
        if ( this === lastActive ) {
          $( this ).addClass( "ui-state-active" );
        }
      })
      .bind( "mouseleave" + this.eventNamespace, function() {
        if ( options.disabled ) {
          return;
        }
        $( this ).removeClass( hoverClass );
      })
      .bind( "click" + this.eventNamespace, function( event ) {
        if ( options.disabled ) {
          event.preventDefault();
          event.stopImmediatePropagation();
        }
      });

    this.element
      .bind( "focus" + this.eventNamespace, function() {
        // no need to check disabled, focus won't be triggered anyway
        that.buttonElement.addClass( focusClass );
      })
      .bind( "blur" + this.eventNamespace, function() {
        that.buttonElement.removeClass( focusClass );
      });

    if ( toggleButton ) {
      this.element.bind( "change" + this.eventNamespace, function() {
        if ( clickDragged ) {
          return;
        }
        that.refresh();
      });
      // if mouse moves between mousedown and mouseup (drag) set clickDragged flag
      // prevents issue where button state changes but checkbox/radio checked state
      // does not in Firefox (see ticket #6970)
      this.buttonElement
        .bind( "mousedown" + this.eventNamespace, function( event ) {
          if ( options.disabled ) {
            return;
          }
          clickDragged = false;
          startXPos = event.pageX;
          startYPos = event.pageY;
        })
        .bind( "mouseup" + this.eventNamespace, function( event ) {
          if ( options.disabled ) {
            return;
          }
          if ( startXPos !== event.pageX || startYPos !== event.pageY ) {
            clickDragged = true;
          }
        });
    }

    if ( this.type === "checkbox" ) {
      this.buttonElement.bind( "click" + this.eventNamespace, function() {
        if ( options.disabled || clickDragged ) {
          return false;
        }
        $( this ).toggleClass( "ui-state-active" );
        that.buttonElement.attr( "aria-pressed", that.element[0].checked );
      });
    } else if ( this.type === "radio" ) {
      this.buttonElement.bind( "click" + this.eventNamespace, function() {
        if ( options.disabled || clickDragged ) {
          return false;
        }
        $( this ).addClass( "ui-state-active" );
        that.buttonElement.attr( "aria-pressed", "true" );

        var radio = that.element[ 0 ];
        radioGroup( radio )
          .not( radio )
          .map(function() {
            return $( this ).button( "widget" )[ 0 ];
          })
          .removeClass( "ui-state-active" )
          .attr( "aria-pressed", "false" );
      });
    } else {
      this.buttonElement
        .bind( "mousedown" + this.eventNamespace, function() {
          if ( options.disabled ) {
            return false;
          }
          $( this ).addClass( "ui-state-active" );
          lastActive = this;
          that.document.one( "mouseup", function() {
            lastActive = null;
          });
        })
        .bind( "mouseup" + this.eventNamespace, function() {
          if ( options.disabled ) {
            return false;
          }
          $( this ).removeClass( "ui-state-active" );
        })
        .bind( "keydown" + this.eventNamespace, function(event) {
          if ( options.disabled ) {
            return false;
          }
          if ( event.keyCode === $.ui.keyCode.SPACE || event.keyCode === $.ui.keyCode.ENTER ) {
            $( this ).addClass( "ui-state-active" );
          }
        })
        .bind( "keyup" + this.eventNamespace, function() {
          $( this ).removeClass( "ui-state-active" );
        });

      if ( this.buttonElement.is("a") ) {
        this.buttonElement.keyup(function(event) {
          if ( event.keyCode === $.ui.keyCode.SPACE ) {
            // TODO pass through original event correctly (just as 2nd argument doesn't work)
            $( this ).click();
          }
        });
      }
    }

    // TODO: pull out $.Widget's handling for the disabled option into
    // $.Widget.prototype._setOptionDisabled so it's easy to proxy and can
    // be overridden by individual plugins
    this._setOption( "disabled", options.disabled );
    this._resetButton();
  },

  _determineButtonType: function() {
    var ancestor, labelSelector, checked;

    if ( this.element.is("[type=checkbox]") ) {
      this.type = "checkbox";
    } else if ( this.element.is("[type=radio]") ) {
      this.type = "radio";
    } else if ( this.element.is("input") ) {
      this.type = "input";
    } else {
      this.type = "button";
    }

    if ( this.type === "checkbox" || this.type === "radio" ) {
      // we don't search against the document in case the element
      // is disconnected from the DOM
      ancestor = this.element.parents().last();
      labelSelector = "label[for='" + this.element.attr("id") + "']";
      this.buttonElement = ancestor.find( labelSelector );
      if ( !this.buttonElement.length ) {
        ancestor = ancestor.length ? ancestor.siblings() : this.element.siblings();
        this.buttonElement = ancestor.filter( labelSelector );
        if ( !this.buttonElement.length ) {
          this.buttonElement = ancestor.find( labelSelector );
        }
      }
      this.element.addClass( "ui-helper-hidden-accessible" );

      checked = this.element.is( ":checked" );
      if ( checked ) {
        this.buttonElement.addClass( "ui-state-active" );
      }
      this.buttonElement.prop( "aria-pressed", checked );
    } else {
      this.buttonElement = this.element;
    }
  },

  widget: function() {
    return this.buttonElement;
  },

  _destroy: function() {
    this.element
      .removeClass( "ui-helper-hidden-accessible" );
    this.buttonElement
      .removeClass( baseClasses + " " + stateClasses + " " + typeClasses )
      .removeAttr( "role" )
      .removeAttr( "aria-pressed" )
      .html( this.buttonElement.find(".ui-button-text").html() );

    if ( !this.hasTitle ) {
      this.buttonElement.removeAttr( "title" );
    }
  },

  _setOption: function( key, value ) {
    this._super( key, value );
    if ( key === "disabled" ) {
      if ( value ) {
        this.element.prop( "disabled", true );
      } else {
        this.element.prop( "disabled", false );
      }
      return;
    }
    this._resetButton();
  },

  refresh: function() {
    var isDisabled = this.element.is( ":disabled" );
    if ( isDisabled !== this.options.disabled ) {
      this._setOption( "disabled", isDisabled );
    }
    if ( this.type === "radio" ) {
      radioGroup( this.element[0] ).each(function() {
        if ( $( this ).is( ":checked" ) ) {
          $( this ).button( "widget" )
            .addClass( "ui-state-active" )
            .attr( "aria-pressed", "true" );
        } else {
          $( this ).button( "widget" )
            .removeClass( "ui-state-active" )
            .attr( "aria-pressed", "false" );
        }
      });
    } else if ( this.type === "checkbox" ) {
      if ( this.element.is( ":checked" ) ) {
        this.buttonElement
          .addClass( "ui-state-active" )
          .attr( "aria-pressed", "true" );
      } else {
        this.buttonElement
          .removeClass( "ui-state-active" )
          .attr( "aria-pressed", "false" );
      }
    }
  },

  _resetButton: function() {
    if ( this.type === "input" ) {
      if ( this.options.label ) {
        this.element.val( this.options.label );
      }
      return;
    }
    var buttonElement = this.buttonElement.removeClass( typeClasses ),
      buttonText = $( "<span></span>", this.document[0] )
        .addClass( "ui-button-text" )
        .html( this.options.label )
        .appendTo( buttonElement.empty() )
        .text(),
      icons = this.options.icons,
      multipleIcons = icons.primary && icons.secondary,
      buttonClasses = [];

    if ( icons.primary || icons.secondary ) {
      if ( this.options.text ) {
        buttonClasses.push( "ui-button-text-icon" + ( multipleIcons ? "s" : ( icons.primary ? "-primary" : "-secondary" ) ) );
      }

      if ( icons.primary ) {
        buttonElement.prepend( "<span class='ui-button-icon-primary ui-icon " + icons.primary + "'></span>" );
      }

      if ( icons.secondary ) {
        buttonElement.append( "<span class='ui-button-icon-secondary ui-icon " + icons.secondary + "'></span>" );
      }

      if ( !this.options.text ) {
        buttonClasses.push( multipleIcons ? "ui-button-icons-only" : "ui-button-icon-only" );

        if ( !this.hasTitle ) {
          buttonElement.attr( "title", $.trim( buttonText ) );
        }
      }
    } else {
      buttonClasses.push( "ui-button-text-only" );
    }
    buttonElement.addClass( buttonClasses.join( " " ) );
  }
});

$.widget( "ui.buttonset", {
  version: "@VERSION",
  options: {
    items: "button, input[type=button], input[type=submit], input[type=reset], input[type=checkbox], input[type=radio], a, :data(button)"
  },

  _create: function() {
    this.element.addClass( "ui-buttonset" );
  },

  _init: function() {
    this.refresh();
  },

  _setOption: function( key, value ) {
    if ( key === "disabled" ) {
      this.buttons.button( "option", key, value );
    }

    this._super( key, value );
  },

  refresh: function() {
    var rtl = this.element.css( "direction" ) === "rtl";

    this.buttons = this.element.find( this.options.items )
      .filter( ":ui-button" )
      .button( "refresh" )
      .end()
      .not( ":ui-button" )
      .button()
      .end()
      .map(function() {
        return $( this ).button( "widget" )[ 0 ];
      })
      .removeClass( "ui-corner-all ui-corner-left ui-corner-right" )
      .filter( ":first" )
      .addClass( rtl ? "ui-corner-right" : "ui-corner-left" )
      .end()
      .filter( ":last" )
      .addClass( rtl ? "ui-corner-left" : "ui-corner-right" )
      .end()
      .end();
  },

  _destroy: function() {
    this.element.removeClass( "ui-buttonset" );
    this.buttons
      .map(function() {
        return $( this ).button( "widget" )[ 0 ];
      })
      .removeClass( "ui-corner-left ui-corner-right" )
      .end()
      .button( "destroy" );
  }
});
=======
// (function( $, undefined ) {

	var lastActive, startXPos, startYPos, clickDragged,
		baseClasses = "ui-button ui-widget ui-state-default ui-corner-all",
		stateClasses = "ui-state-hover ui-state-active ",
		typeClasses = "ui-button-icons-only ui-button-icon-only ui-button-text-icons ui-button-text-icon-primary ui-button-text-icon-secondary ui-button-text-only",
		formResetHandler = function() {
			var buttons = $( this ).find( ":ui-button" );
			setTimeout(function() {
				buttons.button( "refresh" );
			}, 1 );
		},
		radioGroup = function( radio ) {
			var name = radio.name,
				form = radio.form,
				radios = $( [] );
			if ( name ) {
				if ( form ) {
					radios = $( form ).find( "[name='" + name + "']" );
				} else {
					radios = $( "[name='" + name + "']", radio.ownerDocument )
						.filter(function() {
							return !this.form;
						});
				}
			}
			return radios;
		};

	$.widget( "ui.button", {
		version: "1.9.2",
		defaultElement: "<button>",
		options: {
			disabled: null,
			text: true,
			label: null,
			icons: {
				primary: null,
				secondary: null
			}
		},
		_create: function() {
			this.element.closest( "form" )
				.unbind( "reset" + this.eventNamespace )
				.bind( "reset" + this.eventNamespace, formResetHandler );

			if ( typeof this.options.disabled !== "boolean" ) {
				this.options.disabled = !!this.element.prop( "disabled" );
			} else {
				this.element.prop( "disabled", this.options.disabled );
			}

			this._determineButtonType();
			this.hasTitle = !!this.buttonElement.attr( "title" );

			var that = this,
				options = this.options,
				toggleButton = this.type === "checkbox" || this.type === "radio",
				activeClass = !toggleButton ? "ui-state-active" : "",
				focusClass = "ui-state-focus";

			if ( options.label === null ) {
				options.label = (this.type === "input" ? this.buttonElement.val() : this.buttonElement.html());
			}

			this._hoverable( this.buttonElement );

			this.buttonElement
				.addClass( baseClasses )
				.attr( "role", "button" )
				.bind( "mouseenter" + this.eventNamespace, function() {
					if ( options.disabled ) {
						return;
					}
					if ( this === lastActive ) {
						$( this ).addClass( "ui-state-active" );
					}
				})
				.bind( "mouseleave" + this.eventNamespace, function() {
					if ( options.disabled ) {
						return;
					}
					$( this ).removeClass( activeClass );
				})
				.bind( "click" + this.eventNamespace, function( event ) {
					if ( options.disabled ) {
						event.preventDefault();
						event.stopImmediatePropagation();
					}
				});

			this.element
				.bind( "focus" + this.eventNamespace, function() {
					// no need to check disabled, focus won't be triggered anyway
					that.buttonElement.addClass( focusClass );
				})
				.bind( "blur" + this.eventNamespace, function() {
					that.buttonElement.removeClass( focusClass );
				});

			if ( toggleButton ) {
				this.element.bind( "change" + this.eventNamespace, function() {
					if ( clickDragged ) {
						return;
					}
					that.refresh();
				});
				// if mouse moves between mousedown and mouseup (drag) set clickDragged flag
				// prevents issue where button state changes but checkbox/radio checked state
				// does not in Firefox (see ticket #6970)
				this.buttonElement
					.bind( "mousedown" + this.eventNamespace, function( event ) {
						if ( options.disabled ) {
							return;
						}
						clickDragged = false;
						startXPos = event.pageX;
						startYPos = event.pageY;
					})
					.bind( "mouseup" + this.eventNamespace, function( event ) {
						if ( options.disabled ) {
							return;
						}
						if ( startXPos !== event.pageX || startYPos !== event.pageY ) {
							clickDragged = true;
						}
					});
			}

			if ( this.type === "checkbox" ) {
				this.buttonElement.bind( "click" + this.eventNamespace, function() {
					if ( options.disabled || clickDragged ) {
						return false;
					}
					$( this ).toggleClass( "ui-state-active" );
					that.buttonElement.attr( "aria-pressed", that.element[0].checked );
				});
			} else if ( this.type === "radio" ) {
				this.buttonElement.bind( "click" + this.eventNamespace, function() {
					if ( options.disabled || clickDragged ) {
						return false;
					}
					$( this ).addClass( "ui-state-active" );
					that.buttonElement.attr( "aria-pressed", "true" );

					var radio = that.element[ 0 ];
					radioGroup( radio )
						.not( radio )
						.map(function() {
							return $( this ).button( "widget" )[ 0 ];
						})
						.removeClass( "ui-state-active" )
						.attr( "aria-pressed", "false" );
				});
			} else {
				this.buttonElement
					.bind( "mousedown" + this.eventNamespace, function() {
						if ( options.disabled ) {
							return false;
						}
						$( this ).addClass( "ui-state-active" );
						lastActive = this;
						that.document.one( "mouseup", function() {
							lastActive = null;
						});
					})
					.bind( "mouseup" + this.eventNamespace, function() {
						if ( options.disabled ) {
							return false;
						}
						$( this ).removeClass( "ui-state-active" );
					})
					.bind( "keydown" + this.eventNamespace, function(event) {
						if ( options.disabled ) {
							return false;
						}
						if ( event.keyCode === $.ui.keyCode.SPACE || event.keyCode === $.ui.keyCode.ENTER ) {
							$( this ).addClass( "ui-state-active" );
						}
					})
					.bind( "keyup" + this.eventNamespace, function() {
						$( this ).removeClass( "ui-state-active" );
					});

				if ( this.buttonElement.is("a") ) {
					this.buttonElement.keyup(function(event) {
						if ( event.keyCode === $.ui.keyCode.SPACE ) {
							// TODO pass through original event correctly (just as 2nd argument doesn't work)
							$( this ).click();
						}
					});
				}
			}

			// TODO: pull out $.Widget's handling for the disabled option into
			// $.Widget.prototype._setOptionDisabled so it's easy to proxy and can
			// be overridden by individual plugins
			this._setOption( "disabled", options.disabled );
			this._resetButton();
		},

		_determineButtonType: function() {
			var ancestor, labelSelector, checked;

			if ( this.element.is("[type=checkbox]") ) {
				this.type = "checkbox";
			} else if ( this.element.is("[type=radio]") ) {
				this.type = "radio";
			} else if ( this.element.is("input") ) {
				this.type = "input";
			} else {
				this.type = "button";
			}

			if ( this.type === "checkbox" || this.type === "radio" ) {
				// we don't search against the document in case the element
				// is disconnected from the DOM
				ancestor = this.element.parents().last();
				labelSelector = "label[for='" + this.element.attr("id") + "']";
				this.buttonElement = ancestor.find( labelSelector );
				if ( !this.buttonElement.length ) {
					ancestor = ancestor.length ? ancestor.siblings() : this.element.siblings();
					this.buttonElement = ancestor.filter( labelSelector );
					if ( !this.buttonElement.length ) {
						this.buttonElement = ancestor.find( labelSelector );
					}
				}
				this.element.addClass( "ui-helper-hidden-accessible" );

				checked = this.element.is( ":checked" );
				if ( checked ) {
					this.buttonElement.addClass( "ui-state-active" );
				}
				this.buttonElement.prop( "aria-pressed", checked );
			} else {
				this.buttonElement = this.element;
			}
		},

		widget: function() {
			return this.buttonElement;
		},

		_destroy: function() {
			this.element
				.removeClass( "ui-helper-hidden-accessible" );
			this.buttonElement
				.removeClass( baseClasses + " " + stateClasses + " " + typeClasses )
				.removeAttr( "role" )
				.removeAttr( "aria-pressed" )
				.html( this.buttonElement.find(".ui-button-text").html() );

			if ( !this.hasTitle ) {
				this.buttonElement.removeAttr( "title" );
			}
		},

		_setOption: function( key, value ) {
			this._super( key, value );
			if ( key === "disabled" ) {
				if ( value ) {
					this.element.prop( "disabled", true );
				} else {
					this.element.prop( "disabled", false );
				}
				return;
			}
			this._resetButton();
		},

		refresh: function() {
			//See #8237 & #8828
			var isDisabled = this.element.is( "input, button" ) ? this.element.is( ":disabled" ) : this.element.hasClass( "ui-button-disabled" );

			if ( isDisabled !== this.options.disabled ) {
				this._setOption( "disabled", isDisabled );
			}
			if ( this.type === "radio" ) {
				radioGroup( this.element[0] ).each(function() {
					if ( $( this ).is( ":checked" ) ) {
						$( this ).button( "widget" )
							.addClass( "ui-state-active" )
							.attr( "aria-pressed", "true" );
					} else {
						$( this ).button( "widget" )
							.removeClass( "ui-state-active" )
							.attr( "aria-pressed", "false" );
					}
				});
			} else if ( this.type === "checkbox" ) {
				if ( this.element.is( ":checked" ) ) {
					this.buttonElement
						.addClass( "ui-state-active" )
						.attr( "aria-pressed", "true" );
				} else {
					this.buttonElement
						.removeClass( "ui-state-active" )
						.attr( "aria-pressed", "false" );
				}
			}
		},

		_resetButton: function() {
			if ( this.type === "input" ) {
				if ( this.options.label ) {
					this.element.val( this.options.label );
				}
				return;
			}
			var buttonElement = this.buttonElement.removeClass( typeClasses ),
				buttonText = $( "<span></span>", this.document[0] )
					.addClass( "ui-button-text" )
					.html( this.options.label )
					.appendTo( buttonElement.empty() )
					.text(),
				icons = this.options.icons,
				multipleIcons = icons.primary && icons.secondary,
				buttonClasses = [];

			if ( icons.primary || icons.secondary ) {
				if ( this.options.text ) {
					buttonClasses.push( "ui-button-text-icon" + ( multipleIcons ? "s" : ( icons.primary ? "-primary" : "-secondary" ) ) );
				}

				if ( icons.primary ) {
					buttonElement.prepend( "<span class='ui-button-icon-primary ui-icon " + icons.primary + "'></span>" );
				}

				if ( icons.secondary ) {
					buttonElement.append( "<span class='ui-button-icon-secondary ui-icon " + icons.secondary + "'></span>" );
				}

				if ( !this.options.text ) {
					buttonClasses.push( multipleIcons ? "ui-button-icons-only" : "ui-button-icon-only" );

					if ( !this.hasTitle ) {
						buttonElement.attr( "title", $.trim( buttonText ) );
					}
				}
			} else {
				buttonClasses.push( "ui-button-text-only" );
			}
			buttonElement.addClass( buttonClasses.join( " " ) );
		}
	});

	$.widget( "ui.buttonset", {
		version: "1.9.2",
		options: {
			items: "button, input[type=button], input[type=submit], input[type=reset], input[type=checkbox], input[type=radio], a, :data(button)"
		},

		_create: function() {
			this.element.addClass( "ui-buttonset" );
		},

		_init: function() {
			this.refresh();
		},

		_setOption: function( key, value ) {
			if ( key === "disabled" ) {
				this.buttons.button( "option", key, value );
			}

			this._super( key, value );
		},

		refresh: function() {
			var rtl = this.element.css( "direction" ) === "rtl";

			this.buttons = this.element.find( this.options.items )
				.filter( ":ui-button" )
				.button( "refresh" )
				.end()
				.not( ":ui-button" )
				.button()
				.end()
				.map(function() {
					return $( this ).button( "widget" )[ 0 ];
				})
				.removeClass( "ui-corner-all ui-corner-left ui-corner-right" )
				.filter( ":first" )
				.addClass( rtl ? "ui-corner-right" : "ui-corner-left" )
				.end()
				.filter( ":last" )
				.addClass( rtl ? "ui-corner-left" : "ui-corner-right" )
				.end()
				.end();
		},

		_destroy: function() {
			this.element.removeClass( "ui-buttonset" );
			this.buttons
				.map(function() {
					return $( this ).button( "widget" )[ 0 ];
				})
				.removeClass( "ui-corner-left ui-corner-right" )
				.end()
				.button( "destroy" );
		}
	});
>>>>>>> 2a5b008b

// }( jQuery ) );<|MERGE_RESOLUTION|>--- conflicted
+++ resolved
@@ -19,407 +19,6 @@
 import './core'
 import './widget'
 
-<<<<<<< HEAD
-var lastActive, startXPos, startYPos, clickDragged,
-  baseClasses = "ui-button ui-widget ui-state-default ui-corner-all",
-  stateClasses = "ui-state-hover ui-state-active ",
-  typeClasses = "ui-button-icons-only ui-button-icon-only ui-button-text-icons ui-button-text-icon-primary ui-button-text-icon-secondary ui-button-text-only",
-  formResetHandler = function() {
-    var buttons = $( this ).find( ":ui-button" );
-    setTimeout(function() {
-      buttons.button( "refresh" );
-    }, 1 );
-  },
-  radioGroup = function( radio ) {
-    var name = radio.name,
-      form = radio.form,
-      radios = $( [] );
-    if ( name ) {
-      if ( form ) {
-        radios = $( form ).find( "[name='" + name + "']" );
-      } else {
-        radios = $( "[name='" + name + "']", radio.ownerDocument )
-          .filter(function() {
-            return !this.form;
-          });
-      }
-    }
-    return radios;
-  };
-
-$.widget( "ui.button", {
-  version: "@VERSION",
-  defaultElement: "<button>",
-  options: {
-    disabled: null,
-    text: true,
-    label: null,
-    icons: {
-      primary: null,
-      secondary: null
-    }
-  },
-  _create: function() {
-    this.element.closest( "form" )
-      .unbind( "reset" + this.eventNamespace )
-      .bind( "reset" + this.eventNamespace, formResetHandler );
-
-    if ( typeof this.options.disabled !== "boolean" ) {
-      this.options.disabled = !!this.element.prop( "disabled" );
-    } else {
-      this.element.prop( "disabled", this.options.disabled );
-    }
-
-    this._determineButtonType();
-    this.hasTitle = !!this.buttonElement.attr( "title" );
-
-    var that = this,
-      options = this.options,
-      toggleButton = this.type === "checkbox" || this.type === "radio",
-      hoverClass = "ui-state-hover" + ( !toggleButton ? " ui-state-active" : "" ),
-      focusClass = "ui-state-focus";
-
-    if ( options.label === null ) {
-      options.label = (this.type === "input" ? this.buttonElement.val() : this.buttonElement.html());
-    }
-
-    this.buttonElement
-      .addClass( baseClasses )
-      .not( ".no-button-role" )
-      .attr( "role", "button" )
-      .end()
-      .bind( "mouseenter" + this.eventNamespace, function() {
-        if ( options.disabled ) {
-          return;
-        }
-        $( this ).addClass( "ui-state-hover" );
-        if ( this === lastActive ) {
-          $( this ).addClass( "ui-state-active" );
-        }
-      })
-      .bind( "mouseleave" + this.eventNamespace, function() {
-        if ( options.disabled ) {
-          return;
-        }
-        $( this ).removeClass( hoverClass );
-      })
-      .bind( "click" + this.eventNamespace, function( event ) {
-        if ( options.disabled ) {
-          event.preventDefault();
-          event.stopImmediatePropagation();
-        }
-      });
-
-    this.element
-      .bind( "focus" + this.eventNamespace, function() {
-        // no need to check disabled, focus won't be triggered anyway
-        that.buttonElement.addClass( focusClass );
-      })
-      .bind( "blur" + this.eventNamespace, function() {
-        that.buttonElement.removeClass( focusClass );
-      });
-
-    if ( toggleButton ) {
-      this.element.bind( "change" + this.eventNamespace, function() {
-        if ( clickDragged ) {
-          return;
-        }
-        that.refresh();
-      });
-      // if mouse moves between mousedown and mouseup (drag) set clickDragged flag
-      // prevents issue where button state changes but checkbox/radio checked state
-      // does not in Firefox (see ticket #6970)
-      this.buttonElement
-        .bind( "mousedown" + this.eventNamespace, function( event ) {
-          if ( options.disabled ) {
-            return;
-          }
-          clickDragged = false;
-          startXPos = event.pageX;
-          startYPos = event.pageY;
-        })
-        .bind( "mouseup" + this.eventNamespace, function( event ) {
-          if ( options.disabled ) {
-            return;
-          }
-          if ( startXPos !== event.pageX || startYPos !== event.pageY ) {
-            clickDragged = true;
-          }
-        });
-    }
-
-    if ( this.type === "checkbox" ) {
-      this.buttonElement.bind( "click" + this.eventNamespace, function() {
-        if ( options.disabled || clickDragged ) {
-          return false;
-        }
-        $( this ).toggleClass( "ui-state-active" );
-        that.buttonElement.attr( "aria-pressed", that.element[0].checked );
-      });
-    } else if ( this.type === "radio" ) {
-      this.buttonElement.bind( "click" + this.eventNamespace, function() {
-        if ( options.disabled || clickDragged ) {
-          return false;
-        }
-        $( this ).addClass( "ui-state-active" );
-        that.buttonElement.attr( "aria-pressed", "true" );
-
-        var radio = that.element[ 0 ];
-        radioGroup( radio )
-          .not( radio )
-          .map(function() {
-            return $( this ).button( "widget" )[ 0 ];
-          })
-          .removeClass( "ui-state-active" )
-          .attr( "aria-pressed", "false" );
-      });
-    } else {
-      this.buttonElement
-        .bind( "mousedown" + this.eventNamespace, function() {
-          if ( options.disabled ) {
-            return false;
-          }
-          $( this ).addClass( "ui-state-active" );
-          lastActive = this;
-          that.document.one( "mouseup", function() {
-            lastActive = null;
-          });
-        })
-        .bind( "mouseup" + this.eventNamespace, function() {
-          if ( options.disabled ) {
-            return false;
-          }
-          $( this ).removeClass( "ui-state-active" );
-        })
-        .bind( "keydown" + this.eventNamespace, function(event) {
-          if ( options.disabled ) {
-            return false;
-          }
-          if ( event.keyCode === $.ui.keyCode.SPACE || event.keyCode === $.ui.keyCode.ENTER ) {
-            $( this ).addClass( "ui-state-active" );
-          }
-        })
-        .bind( "keyup" + this.eventNamespace, function() {
-          $( this ).removeClass( "ui-state-active" );
-        });
-
-      if ( this.buttonElement.is("a") ) {
-        this.buttonElement.keyup(function(event) {
-          if ( event.keyCode === $.ui.keyCode.SPACE ) {
-            // TODO pass through original event correctly (just as 2nd argument doesn't work)
-            $( this ).click();
-          }
-        });
-      }
-    }
-
-    // TODO: pull out $.Widget's handling for the disabled option into
-    // $.Widget.prototype._setOptionDisabled so it's easy to proxy and can
-    // be overridden by individual plugins
-    this._setOption( "disabled", options.disabled );
-    this._resetButton();
-  },
-
-  _determineButtonType: function() {
-    var ancestor, labelSelector, checked;
-
-    if ( this.element.is("[type=checkbox]") ) {
-      this.type = "checkbox";
-    } else if ( this.element.is("[type=radio]") ) {
-      this.type = "radio";
-    } else if ( this.element.is("input") ) {
-      this.type = "input";
-    } else {
-      this.type = "button";
-    }
-
-    if ( this.type === "checkbox" || this.type === "radio" ) {
-      // we don't search against the document in case the element
-      // is disconnected from the DOM
-      ancestor = this.element.parents().last();
-      labelSelector = "label[for='" + this.element.attr("id") + "']";
-      this.buttonElement = ancestor.find( labelSelector );
-      if ( !this.buttonElement.length ) {
-        ancestor = ancestor.length ? ancestor.siblings() : this.element.siblings();
-        this.buttonElement = ancestor.filter( labelSelector );
-        if ( !this.buttonElement.length ) {
-          this.buttonElement = ancestor.find( labelSelector );
-        }
-      }
-      this.element.addClass( "ui-helper-hidden-accessible" );
-
-      checked = this.element.is( ":checked" );
-      if ( checked ) {
-        this.buttonElement.addClass( "ui-state-active" );
-      }
-      this.buttonElement.prop( "aria-pressed", checked );
-    } else {
-      this.buttonElement = this.element;
-    }
-  },
-
-  widget: function() {
-    return this.buttonElement;
-  },
-
-  _destroy: function() {
-    this.element
-      .removeClass( "ui-helper-hidden-accessible" );
-    this.buttonElement
-      .removeClass( baseClasses + " " + stateClasses + " " + typeClasses )
-      .removeAttr( "role" )
-      .removeAttr( "aria-pressed" )
-      .html( this.buttonElement.find(".ui-button-text").html() );
-
-    if ( !this.hasTitle ) {
-      this.buttonElement.removeAttr( "title" );
-    }
-  },
-
-  _setOption: function( key, value ) {
-    this._super( key, value );
-    if ( key === "disabled" ) {
-      if ( value ) {
-        this.element.prop( "disabled", true );
-      } else {
-        this.element.prop( "disabled", false );
-      }
-      return;
-    }
-    this._resetButton();
-  },
-
-  refresh: function() {
-    var isDisabled = this.element.is( ":disabled" );
-    if ( isDisabled !== this.options.disabled ) {
-      this._setOption( "disabled", isDisabled );
-    }
-    if ( this.type === "radio" ) {
-      radioGroup( this.element[0] ).each(function() {
-        if ( $( this ).is( ":checked" ) ) {
-          $( this ).button( "widget" )
-            .addClass( "ui-state-active" )
-            .attr( "aria-pressed", "true" );
-        } else {
-          $( this ).button( "widget" )
-            .removeClass( "ui-state-active" )
-            .attr( "aria-pressed", "false" );
-        }
-      });
-    } else if ( this.type === "checkbox" ) {
-      if ( this.element.is( ":checked" ) ) {
-        this.buttonElement
-          .addClass( "ui-state-active" )
-          .attr( "aria-pressed", "true" );
-      } else {
-        this.buttonElement
-          .removeClass( "ui-state-active" )
-          .attr( "aria-pressed", "false" );
-      }
-    }
-  },
-
-  _resetButton: function() {
-    if ( this.type === "input" ) {
-      if ( this.options.label ) {
-        this.element.val( this.options.label );
-      }
-      return;
-    }
-    var buttonElement = this.buttonElement.removeClass( typeClasses ),
-      buttonText = $( "<span></span>", this.document[0] )
-        .addClass( "ui-button-text" )
-        .html( this.options.label )
-        .appendTo( buttonElement.empty() )
-        .text(),
-      icons = this.options.icons,
-      multipleIcons = icons.primary && icons.secondary,
-      buttonClasses = [];
-
-    if ( icons.primary || icons.secondary ) {
-      if ( this.options.text ) {
-        buttonClasses.push( "ui-button-text-icon" + ( multipleIcons ? "s" : ( icons.primary ? "-primary" : "-secondary" ) ) );
-      }
-
-      if ( icons.primary ) {
-        buttonElement.prepend( "<span class='ui-button-icon-primary ui-icon " + icons.primary + "'></span>" );
-      }
-
-      if ( icons.secondary ) {
-        buttonElement.append( "<span class='ui-button-icon-secondary ui-icon " + icons.secondary + "'></span>" );
-      }
-
-      if ( !this.options.text ) {
-        buttonClasses.push( multipleIcons ? "ui-button-icons-only" : "ui-button-icon-only" );
-
-        if ( !this.hasTitle ) {
-          buttonElement.attr( "title", $.trim( buttonText ) );
-        }
-      }
-    } else {
-      buttonClasses.push( "ui-button-text-only" );
-    }
-    buttonElement.addClass( buttonClasses.join( " " ) );
-  }
-});
-
-$.widget( "ui.buttonset", {
-  version: "@VERSION",
-  options: {
-    items: "button, input[type=button], input[type=submit], input[type=reset], input[type=checkbox], input[type=radio], a, :data(button)"
-  },
-
-  _create: function() {
-    this.element.addClass( "ui-buttonset" );
-  },
-
-  _init: function() {
-    this.refresh();
-  },
-
-  _setOption: function( key, value ) {
-    if ( key === "disabled" ) {
-      this.buttons.button( "option", key, value );
-    }
-
-    this._super( key, value );
-  },
-
-  refresh: function() {
-    var rtl = this.element.css( "direction" ) === "rtl";
-
-    this.buttons = this.element.find( this.options.items )
-      .filter( ":ui-button" )
-      .button( "refresh" )
-      .end()
-      .not( ":ui-button" )
-      .button()
-      .end()
-      .map(function() {
-        return $( this ).button( "widget" )[ 0 ];
-      })
-      .removeClass( "ui-corner-all ui-corner-left ui-corner-right" )
-      .filter( ":first" )
-      .addClass( rtl ? "ui-corner-right" : "ui-corner-left" )
-      .end()
-      .filter( ":last" )
-      .addClass( rtl ? "ui-corner-left" : "ui-corner-right" )
-      .end()
-      .end();
-  },
-
-  _destroy: function() {
-    this.element.removeClass( "ui-buttonset" );
-    this.buttons
-      .map(function() {
-        return $( this ).button( "widget" )[ 0 ];
-      })
-      .removeClass( "ui-corner-left ui-corner-right" )
-      .end()
-      .button( "destroy" );
-  }
-});
-=======
 // (function( $, undefined ) {
 
 	var lastActive, startXPos, startYPos, clickDragged,
@@ -822,6 +421,5 @@
 				.button( "destroy" );
 		}
 	});
->>>>>>> 2a5b008b
 
 // }( jQuery ) );