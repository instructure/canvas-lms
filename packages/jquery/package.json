{
  "name": "jquery",
  "private": true,
<<<<<<< HEAD
  "version": "3.5.0",
=======
  "version": "3.7.1",
>>>>>>> b0031674
  "author": "neme",
  "main": "./jquery.js"
}<|MERGE_RESOLUTION|>--- conflicted
+++ resolved
@@ -1,11 +1,7 @@
 {
   "name": "jquery",
   "private": true,
-<<<<<<< HEAD
-  "version": "3.5.0",
-=======
   "version": "3.7.1",
->>>>>>> b0031674
   "author": "neme",
   "main": "./jquery.js"
 }