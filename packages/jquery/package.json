--- conflicted
+++ resolved
@@ -1,11 +1,7 @@
 {
   "name": "jquery",
   "private": true,
-<<<<<<< HEAD
-  "version": "1.8.3",
-=======
   "version": "2.2.4",
->>>>>>> 2a5b008b
   "author": "neme",
   "main": "./jquery.js"
 }