--- conflicted
+++ resolved
@@ -1,926 +1,6 @@
 /* eslint-disable eslint-comments/no-unlimited-disable */
 /* eslint-disable */
 /*!
-<<<<<<< HEAD
- * jQuery JavaScript Library v1.8.3
- * http://jquery.com/
- *
- * Includes Sizzle.js
- * http://sizzlejs.com/
- *
- * Copyright 2012 jQuery Foundation and other contributors
- * Released under the MIT license
- * http://jquery.org/license
- *
- * Date: Tue Nov 13 2012 08:20:33 GMT-0500 (Eastern Standard Time)
- */
-// (function( window, undefined ) {
-var
-	// A central reference to the root jQuery(document)
-	rootjQuery,
-
-	// The deferred used on DOM ready
-	readyList,
-
-	// Use the correct document accordingly with window argument (sandbox)
-	document = window.document,
-	location = window.location,
-	navigator = window.navigator,
-
-	// Map over jQuery in case of overwrite
-	_jQuery = window.jQuery,
-
-	// Map over the $ in case of overwrite
-	_$ = window.$,
-
-	// Save a reference to some core methods
-	core_push = Array.prototype.push,
-	core_slice = Array.prototype.slice,
-	core_indexOf = Array.prototype.indexOf,
-	core_toString = Object.prototype.toString,
-	core_hasOwn = Object.prototype.hasOwnProperty,
-	core_trim = String.prototype.trim,
-
-	// Define a local copy of jQuery
-	jQuery = function( selector, context ) {
-		// The jQuery object is actually just the init constructor 'enhanced'
-		return new jQuery.fn.init( selector, context, rootjQuery );
-	},
-
-	// Used for matching numbers
-	core_pnum = /[\-+]?(?:\d*\.|)\d+(?:[eE][\-+]?\d+|)/.source,
-
-	// Used for detecting and trimming whitespace
-	core_rnotwhite = /\S/,
-	core_rspace = /\s+/,
-
-	// Make sure we trim BOM and NBSP (here's looking at you, Safari 5.0 and IE)
-	rtrim = /^[\s\uFEFF\xA0]+|[\s\uFEFF\xA0]+$/g,
-
-	// A simple way to check for HTML strings
-	// Prioritize #id over <tag> to avoid XSS via location.hash (#9521)
-	rquickExpr = /^(?:[^#<]*(<[\w\W]+>)[^>]*$|#([\w\-]*)$)/,
-
-	// Match a standalone tag
-	rsingleTag = /^<(\w+)\s*\/?>(?:<\/\1>|)$/,
-
-	// JSON RegExp
-	rvalidchars = /^[\],:{}\s]*$/,
-	rvalidbraces = /(?:^|:|,)(?:\s*\[)+/g,
-	rvalidescape = /\\(?:["\\\/bfnrt]|u[\da-fA-F]{4})/g,
-	rvalidtokens = /"[^"\\\r\n]*"|true|false|null|-?(?:\d\d*\.|)\d+(?:[eE][\-+]?\d+|)/g,
-
-	// Matches dashed string for camelizing
-	rmsPrefix = /^-ms-/,
-	rdashAlpha = /-([\da-z])/gi,
-
-	// Used by jQuery.camelCase as callback to replace()
-	fcamelCase = function( all, letter ) {
-		return ( letter + "" ).toUpperCase();
-	},
-
-	// The ready event handler and self cleanup method
-	DOMContentLoaded = function() {
-		if ( document.addEventListener ) {
-			document.removeEventListener( "DOMContentLoaded", DOMContentLoaded, false );
-			jQuery.ready();
-		} else if ( document.readyState === "complete" ) {
-			// we're here because readyState === "complete" in oldIE
-			// which is good enough for us to call the dom ready!
-			document.detachEvent( "onreadystatechange", DOMContentLoaded );
-			jQuery.ready();
-		}
-	},
-
-	// [[Class]] -> type pairs
-	class2type = {};
-
-jQuery.fn = jQuery.prototype = {
-	constructor: jQuery,
-	init: function( selector, context, rootjQuery ) {
-		var match, elem, ret, doc;
-
-		// Handle $(""), $(null), $(undefined), $(false)
-		if ( !selector ) {
-			return this;
-		}
-
-		// Handle $(DOMElement)
-		if ( selector.nodeType ) {
-			this.context = this[0] = selector;
-			this.length = 1;
-			return this;
-		}
-
-		// Handle HTML strings
-		if ( typeof selector === "string" ) {
-			if ( selector.charAt(0) === "<" && selector.charAt( selector.length - 1 ) === ">" && selector.length >= 3 ) {
-				// Assume that strings that start and end with <> are HTML and skip the regex check
-				match = [ null, selector, null ];
-
-			} else {
-				match = rquickExpr.exec( selector );
-			}
-
-			// Match html or make sure no context is specified for #id
-			if ( match && (match[1] || !context) ) {
-
-				// HANDLE: $(html) -> $(array)
-				if ( match[1] ) {
-					context = context instanceof jQuery ? context[0] : context;
-					doc = ( context && context.nodeType ? context.ownerDocument || context : document );
-
-					// scripts is true for back-compat
-					selector = jQuery.parseHTML( match[1], doc, true );
-					if ( rsingleTag.test( match[1] ) && jQuery.isPlainObject( context ) ) {
-						this.attr.call( selector, context, true );
-					}
-
-					return jQuery.merge( this, selector );
-
-				// HANDLE: $(#id)
-				} else {
-					elem = document.getElementById( match[2] );
-
-					// Check parentNode to catch when Blackberry 4.6 returns
-					// nodes that are no longer in the document #6963
-					if ( elem && elem.parentNode ) {
-						// Handle the case where IE and Opera return items
-						// by name instead of ID
-						if ( elem.id !== match[2] ) {
-							return rootjQuery.find( selector );
-						}
-
-						// Otherwise, we inject the element directly into the jQuery object
-						this.length = 1;
-						this[0] = elem;
-					}
-
-					this.context = document;
-					this.selector = selector;
-					return this;
-				}
-
-			// HANDLE: $(expr, $(...))
-			} else if ( !context || context.jquery ) {
-				return ( context || rootjQuery ).find( selector );
-
-			// HANDLE: $(expr, context)
-			// (which is just equivalent to: $(context).find(expr)
-			} else {
-				return this.constructor( context ).find( selector );
-			}
-
-		// HANDLE: $(function)
-		// Shortcut for document ready
-		} else if ( jQuery.isFunction( selector ) ) {
-			return rootjQuery.ready( selector );
-		}
-
-		if ( selector.selector !== undefined ) {
-			this.selector = selector.selector;
-			this.context = selector.context;
-		}
-
-		return jQuery.makeArray( selector, this );
-	},
-
-	// Start with an empty selector
-	selector: "",
-
-	// The current version of jQuery being used
-	jquery: "1.8.3",
-
-	// The default length of a jQuery object is 0
-	length: 0,
-
-	// The number of elements contained in the matched element set
-	size: function() {
-		return this.length;
-	},
-
-	toArray: function() {
-		return core_slice.call( this );
-	},
-
-	// Get the Nth element in the matched element set OR
-	// Get the whole matched element set as a clean array
-	get: function( num ) {
-		return num == null ?
-
-			// Return a 'clean' array
-			this.toArray() :
-
-			// Return just the object
-			( num < 0 ? this[ this.length + num ] : this[ num ] );
-	},
-
-	// Take an array of elements and push it onto the stack
-	// (returning the new matched element set)
-	pushStack: function( elems, name, selector ) {
-
-		// Build a new jQuery matched element set
-		var ret = jQuery.merge( this.constructor(), elems );
-
-		// Add the old object onto the stack (as a reference)
-		ret.prevObject = this;
-
-		ret.context = this.context;
-
-		if ( name === "find" ) {
-			ret.selector = this.selector + ( this.selector ? " " : "" ) + selector;
-		} else if ( name ) {
-			ret.selector = this.selector + "." + name + "(" + selector + ")";
-		}
-
-		// Return the newly-formed element set
-		return ret;
-	},
-
-	// Execute a callback for every element in the matched set.
-	// (You can seed the arguments with an array of args, but this is
-	// only used internally.)
-	each: function( callback, args ) {
-		return jQuery.each( this, callback, args );
-	},
-
-	ready: function( fn ) {
-		// Add the callback
-		jQuery.ready.promise().done( fn );
-
-		return this;
-	},
-
-	eq: function( i ) {
-		i = +i;
-		return i === -1 ?
-			this.slice( i ) :
-			this.slice( i, i + 1 );
-	},
-
-	first: function() {
-		return this.eq( 0 );
-	},
-
-	last: function() {
-		return this.eq( -1 );
-	},
-
-	slice: function() {
-		return this.pushStack( core_slice.apply( this, arguments ),
-			"slice", core_slice.call(arguments).join(",") );
-	},
-
-	map: function( callback ) {
-		return this.pushStack( jQuery.map(this, function( elem, i ) {
-			return callback.call( elem, i, elem );
-		}));
-	},
-
-	end: function() {
-		return this.prevObject || this.constructor(null);
-	},
-
-	// For internal use only.
-	// Behaves like an Array's method, not like a jQuery method.
-	push: core_push,
-	sort: [].sort,
-	splice: [].splice
-};
-
-// Give the init function the jQuery prototype for later instantiation
-jQuery.fn.init.prototype = jQuery.fn;
-
-jQuery.extend = jQuery.fn.extend = function() {
-	var options, name, src, copy, copyIsArray, clone,
-		target = arguments[0] || {},
-		i = 1,
-		length = arguments.length,
-		deep = false;
-
-	// Handle a deep copy situation
-	if ( typeof target === "boolean" ) {
-		deep = target;
-		target = arguments[1] || {};
-		// skip the boolean and the target
-		i = 2;
-	}
-
-	// Handle case when target is a string or something (possible in deep copy)
-	if ( typeof target !== "object" && !jQuery.isFunction(target) ) {
-		target = {};
-	}
-
-	// extend jQuery itself if only one argument is passed
-	if ( length === i ) {
-		target = this;
-		--i;
-	}
-
-	for ( ; i < length; i++ ) {
-		// Only deal with non-null/undefined values
-		if ( (options = arguments[ i ]) != null ) {
-			// Extend the base object
-			for ( name in options ) {
-				src = target[ name ];
-				copy = options[ name ];
-
-				// Prevent never-ending loop
-				if ( target === copy ) {
-					continue;
-				}
-
-				// Recurse if we're merging plain objects or arrays
-				if ( deep && copy && ( jQuery.isPlainObject(copy) || (copyIsArray = jQuery.isArray(copy)) ) ) {
-					if ( copyIsArray ) {
-						copyIsArray = false;
-						clone = src && jQuery.isArray(src) ? src : [];
-
-					} else {
-						clone = src && jQuery.isPlainObject(src) ? src : {};
-					}
-
-					// Never move original objects, clone them
-					target[ name ] = jQuery.extend( deep, clone, copy );
-
-				// Don't bring in undefined values
-				} else if ( copy !== undefined ) {
-					target[ name ] = copy;
-				}
-			}
-		}
-	}
-
-	// Return the modified object
-	return target;
-};
-
-jQuery.extend({
-	noConflict: function( deep ) {
-		if ( window.$ === jQuery ) {
-			window.$ = _$;
-		}
-
-		if ( deep && window.jQuery === jQuery ) {
-			window.jQuery = _jQuery;
-		}
-
-		return jQuery;
-	},
-
-	// Is the DOM ready to be used? Set to true once it occurs.
-	isReady: false,
-
-	// A counter to track how many items to wait for before
-	// the ready event fires. See #6781
-	readyWait: 1,
-
-	// Hold (or release) the ready event
-	holdReady: function( hold ) {
-		if ( hold ) {
-			jQuery.readyWait++;
-		} else {
-			jQuery.ready( true );
-		}
-	},
-
-	// Handle when the DOM is ready
-	ready: function( wait ) {
-
-		// Abort if there are pending holds or we're already ready
-		if ( wait === true ? --jQuery.readyWait : jQuery.isReady ) {
-			return;
-		}
-
-		// Make sure body exists, at least, in case IE gets a little overzealous (ticket #5443).
-		if ( !document.body ) {
-			return setTimeout( jQuery.ready, 1 );
-		}
-
-		// Remember that the DOM is ready
-		jQuery.isReady = true;
-
-		// If a normal DOM Ready event fired, decrement, and wait if need be
-		if ( wait !== true && --jQuery.readyWait > 0 ) {
-			return;
-		}
-
-		// If there are functions bound, to execute
-		readyList.resolveWith( document, [ jQuery ] );
-
-		// Trigger any bound ready events
-		if ( jQuery.fn.trigger ) {
-			jQuery( document ).trigger("ready").off("ready");
-		}
-	},
-
-	// See test/unit/core.js for details concerning isFunction.
-	// Since version 1.3, DOM methods and functions like alert
-	// aren't supported. They return false on IE (#2968).
-	isFunction: function( obj ) {
-		return jQuery.type(obj) === "function";
-	},
-
-	isArray: Array.isArray || function( obj ) {
-		return jQuery.type(obj) === "array";
-	},
-
-	isWindow: function( obj ) {
-		return obj != null && obj == obj.window;
-	},
-
-	isNumeric: function( obj ) {
-		return !isNaN( parseFloat(obj) ) && isFinite( obj );
-	},
-
-	type: function( obj ) {
-		return obj == null ?
-			String( obj ) :
-			class2type[ core_toString.call(obj) ] || "object";
-	},
-
-	isPlainObject: function( obj ) {
-		// Must be an Object.
-		// Because of IE, we also have to check the presence of the constructor property.
-		// Make sure that DOM nodes and window objects don't pass through, as well
-		if ( !obj || jQuery.type(obj) !== "object" || obj.nodeType || jQuery.isWindow( obj ) ) {
-			return false;
-		}
-
-		try {
-			// Not own constructor property must be Object
-			if ( obj.constructor &&
-				!core_hasOwn.call(obj, "constructor") &&
-				!core_hasOwn.call(obj.constructor.prototype, "isPrototypeOf") ) {
-				return false;
-			}
-		} catch ( e ) {
-			// IE8,9 Will throw exceptions on certain host objects #9897
-			return false;
-		}
-
-		// Own properties are enumerated firstly, so to speed up,
-		// if last one is own, then all properties are own.
-
-		var key;
-		for ( key in obj ) {}
-
-		return key === undefined || core_hasOwn.call( obj, key );
-	},
-
-	isEmptyObject: function( obj ) {
-		var name;
-		for ( name in obj ) {
-			return false;
-		}
-		return true;
-	},
-
-	error: function( msg ) {
-		throw new Error( msg );
-	},
-
-	// data: string of html
-	// context (optional): If specified, the fragment will be created in this context, defaults to document
-	// scripts (optional): If true, will include scripts passed in the html string
-	parseHTML: function( data, context, scripts ) {
-		var parsed;
-		if ( !data || typeof data !== "string" ) {
-			return null;
-		}
-		if ( typeof context === "boolean" ) {
-			scripts = context;
-			context = 0;
-		}
-		context = context || document;
-
-		// Single tag
-		if ( (parsed = rsingleTag.exec( data )) ) {
-			return [ context.createElement( parsed[1] ) ];
-		}
-
-		parsed = jQuery.buildFragment( [ data ], context, scripts ? null : [] );
-		return jQuery.merge( [],
-			(parsed.cacheable ? jQuery.clone( parsed.fragment ) : parsed.fragment).childNodes );
-	},
-
-	parseJSON: function( data ) {
-		if ( !data || typeof data !== "string") {
-			return null;
-		}
-
-		// Make sure leading/trailing whitespace is removed (IE can't handle it)
-		data = jQuery.trim( data );
-
-		// Attempt to parse using the native JSON parser first
-		if ( window.JSON && window.JSON.parse ) {
-			return window.JSON.parse( data );
-		}
-
-		// Make sure the incoming data is actual JSON
-		// Logic borrowed from http://json.org/json2.js
-		if ( rvalidchars.test( data.replace( rvalidescape, "@" )
-			.replace( rvalidtokens, "]" )
-			.replace( rvalidbraces, "")) ) {
-
-			return ( new Function( "return " + data ) )();
-
-		}
-		jQuery.error( "Invalid JSON: " + data );
-	},
-
-	// Cross-browser xml parsing
-	parseXML: function( data ) {
-		var xml, tmp;
-		if ( !data || typeof data !== "string" ) {
-			return null;
-		}
-		try {
-			if ( window.DOMParser ) { // Standard
-				tmp = new DOMParser();
-				xml = tmp.parseFromString( data , "text/xml" );
-			} else { // IE
-				xml = new ActiveXObject( "Microsoft.XMLDOM" );
-				xml.async = "false";
-				xml.loadXML( data );
-			}
-		} catch( e ) {
-			xml = undefined;
-		}
-		if ( !xml || !xml.documentElement || xml.getElementsByTagName( "parsererror" ).length ) {
-			jQuery.error( "Invalid XML: " + data );
-		}
-		return xml;
-	},
-
-	noop: function() {},
-
-	// Evaluates a script in a global context
-	// Workarounds based on findings by Jim Driscoll
-	// http://weblogs.java.net/blog/driscoll/archive/2009/09/08/eval-javascript-global-context
-	globalEval: function( data ) {
-		if ( data && core_rnotwhite.test( data ) ) {
-			// We use execScript on Internet Explorer
-			// We use an anonymous function so that context is window
-			// rather than jQuery in Firefox
-			( window.execScript || function( data ) {
-				window[ "eval" ].call( window, data );
-			} )( data );
-		}
-	},
-
-	// Convert dashed to camelCase; used by the css and data modules
-	// Microsoft forgot to hump their vendor prefix (#9572)
-	camelCase: function( string ) {
-		return string.replace( rmsPrefix, "ms-" ).replace( rdashAlpha, fcamelCase );
-	},
-
-	nodeName: function( elem, name ) {
-		return elem.nodeName && elem.nodeName.toLowerCase() === name.toLowerCase();
-	},
-
-	// args is for internal usage only
-	each: function( obj, callback, args ) {
-		var name,
-			i = 0,
-			length = obj.length,
-			isObj = length === undefined || jQuery.isFunction( obj );
-
-		if ( args ) {
-			if ( isObj ) {
-				for ( name in obj ) {
-					if ( callback.apply( obj[ name ], args ) === false ) {
-						break;
-					}
-				}
-			} else {
-				for ( ; i < length; ) {
-					if ( callback.apply( obj[ i++ ], args ) === false ) {
-						break;
-					}
-				}
-			}
-
-		// A special, fast, case for the most common use of each
-		} else {
-			if ( isObj ) {
-				for ( name in obj ) {
-					if ( callback.call( obj[ name ], name, obj[ name ] ) === false ) {
-						break;
-					}
-				}
-			} else {
-				for ( ; i < length; ) {
-					if ( callback.call( obj[ i ], i, obj[ i++ ] ) === false ) {
-						break;
-					}
-				}
-			}
-		}
-
-		return obj;
-	},
-
-	// Use native String.trim function wherever possible
-	trim: core_trim && !core_trim.call("\uFEFF\xA0") ?
-		function( text ) {
-			return text == null ?
-				"" :
-				core_trim.call( text );
-		} :
-
-		// Otherwise use our own trimming functionality
-		function( text ) {
-			return text == null ?
-				"" :
-				( text + "" ).replace( rtrim, "" );
-		},
-
-	// results is for internal usage only
-	makeArray: function( arr, results ) {
-		var type,
-			ret = results || [];
-
-		if ( arr != null ) {
-			// The window, strings (and functions) also have 'length'
-			// Tweaked logic slightly to handle Blackberry 4.7 RegExp issues #6930
-			type = jQuery.type( arr );
-
-			if ( arr.length == null || type === "string" || type === "function" || type === "regexp" || jQuery.isWindow( arr ) ) {
-				core_push.call( ret, arr );
-			} else {
-				jQuery.merge( ret, arr );
-			}
-		}
-
-		return ret;
-	},
-
-	inArray: function( elem, arr, i ) {
-		var len;
-
-		if ( arr ) {
-			if ( core_indexOf ) {
-				return core_indexOf.call( arr, elem, i );
-			}
-
-			len = arr.length;
-			i = i ? i < 0 ? Math.max( 0, len + i ) : i : 0;
-
-			for ( ; i < len; i++ ) {
-				// Skip accessing in sparse arrays
-				if ( i in arr && arr[ i ] === elem ) {
-					return i;
-				}
-			}
-		}
-
-		return -1;
-	},
-
-	merge: function( first, second ) {
-		var l = second.length,
-			i = first.length,
-			j = 0;
-
-		if ( typeof l === "number" ) {
-			for ( ; j < l; j++ ) {
-				first[ i++ ] = second[ j ];
-			}
-
-		} else {
-			while ( second[j] !== undefined ) {
-				first[ i++ ] = second[ j++ ];
-			}
-		}
-
-		first.length = i;
-
-		return first;
-	},
-
-	grep: function( elems, callback, inv ) {
-		var retVal,
-			ret = [],
-			i = 0,
-			length = elems.length;
-		inv = !!inv;
-
-		// Go through the array, only saving the items
-		// that pass the validator function
-		for ( ; i < length; i++ ) {
-			retVal = !!callback( elems[ i ], i );
-			if ( inv !== retVal ) {
-				ret.push( elems[ i ] );
-			}
-		}
-
-		return ret;
-	},
-
-	// arg is for internal usage only
-	map: function( elems, callback, arg ) {
-		var value, key,
-			ret = [],
-			i = 0,
-			length = elems.length,
-			// jquery objects are treated as arrays
-			isArray = elems instanceof jQuery || length !== undefined && typeof length === "number" && ( ( length > 0 && elems[ 0 ] && elems[ length -1 ] ) || length === 0 || jQuery.isArray( elems ) ) ;
-
-		// Go through the array, translating each of the items to their
-		if ( isArray ) {
-			for ( ; i < length; i++ ) {
-				value = callback( elems[ i ], i, arg );
-
-				if ( value != null ) {
-					ret[ ret.length ] = value;
-				}
-			}
-
-		// Go through every key on the object,
-		} else {
-			for ( key in elems ) {
-				value = callback( elems[ key ], key, arg );
-
-				if ( value != null ) {
-					ret[ ret.length ] = value;
-				}
-			}
-		}
-
-		// Flatten any nested arrays
-		return ret.concat.apply( [], ret );
-	},
-
-	// A global GUID counter for objects
-	guid: 1,
-
-	// Bind a function to a context, optionally partially applying any
-	// arguments.
-	proxy: function( fn, context ) {
-		var tmp, args, proxy;
-
-		if ( typeof context === "string" ) {
-			tmp = fn[ context ];
-			context = fn;
-			fn = tmp;
-		}
-
-		// Quick check to determine if target is callable, in the spec
-		// this throws a TypeError, but we will just return undefined.
-		if ( !jQuery.isFunction( fn ) ) {
-			return undefined;
-		}
-
-		// Simulated bind
-		args = core_slice.call( arguments, 2 );
-		proxy = function() {
-			return fn.apply( context, args.concat( core_slice.call( arguments ) ) );
-		};
-
-		// Set the guid of unique handler to the same of original handler, so it can be removed
-		proxy.guid = fn.guid = fn.guid || jQuery.guid++;
-
-		return proxy;
-	},
-
-	// Multifunctional method to get and set values of a collection
-	// The value/s can optionally be executed if it's a function
-	access: function( elems, fn, key, value, chainable, emptyGet, pass ) {
-		var exec,
-			bulk = key == null,
-			i = 0,
-			length = elems.length;
-
-		// Sets many values
-		if ( key && typeof key === "object" ) {
-			for ( i in key ) {
-				jQuery.access( elems, fn, i, key[i], 1, emptyGet, value );
-			}
-			chainable = 1;
-
-		// Sets one value
-		} else if ( value !== undefined ) {
-			// Optionally, function values get executed if exec is true
-			exec = pass === undefined && jQuery.isFunction( value );
-
-			if ( bulk ) {
-				// Bulk operations only iterate when executing function values
-				if ( exec ) {
-					exec = fn;
-					fn = function( elem, key, value ) {
-						return exec.call( jQuery( elem ), value );
-					};
-
-				// Otherwise they run against the entire set
-				} else {
-					fn.call( elems, value );
-					fn = null;
-				}
-			}
-
-			if ( fn ) {
-				for (; i < length; i++ ) {
-					fn( elems[i], key, exec ? value.call( elems[i], i, fn( elems[i], key ) ) : value, pass );
-				}
-			}
-
-			chainable = 1;
-		}
-
-		return chainable ?
-			elems :
-
-			// Gets
-			bulk ?
-				fn.call( elems ) :
-				length ? fn( elems[0], key ) : emptyGet;
-	},
-
-	now: function() {
-		return ( new Date() ).getTime();
-	}
-});
-
-jQuery.ready.promise = function( obj ) {
-	if ( !readyList ) {
-
-		readyList = jQuery.Deferred();
-
-		// Catch cases where $(document).ready() is called after the browser event has already occurred.
-		// we once tried to use readyState "interactive" here, but it caused issues like the one
-		// discovered by ChrisS here: http://bugs.jquery.com/ticket/12282#comment:15
-		if ( document.readyState === "complete" ) {
-			// Handle it asynchronously to allow scripts the opportunity to delay ready
-			setTimeout( jQuery.ready, 1 );
-
-		// Standards-based browsers support DOMContentLoaded
-		} else if ( document.addEventListener ) {
-			// Use the handy event callback
-			document.addEventListener( "DOMContentLoaded", DOMContentLoaded, false );
-
-			// A fallback to window.onload, that will always work
-			window.addEventListener( "load", jQuery.ready, false );
-
-		// If IE event model is used
-		} else {
-			// Ensure firing before onload, maybe late but safe also for iframes
-			document.attachEvent( "onreadystatechange", DOMContentLoaded );
-
-			// A fallback to window.onload, that will always work
-			window.attachEvent( "onload", jQuery.ready );
-
-			// If IE and not a frame
-			// continually check to see if the document is ready
-			var top = false;
-
-			try {
-				top = window.frameElement == null && document.documentElement;
-			} catch(e) {}
-
-			if ( top && top.doScroll ) {
-				(function doScrollCheck() {
-					if ( !jQuery.isReady ) {
-
-						try {
-							// Use the trick by Diego Perini
-							// http://javascript.nwbox.com/IEContentLoaded/
-							top.doScroll("left");
-						} catch(e) {
-							return setTimeout( doScrollCheck, 50 );
-						}
-
-						// and execute any waiting functions
-						jQuery.ready();
-					}
-				})();
-			}
-		}
-	}
-	return readyList.promise( obj );
-};
-
-// Populate the class2type map
-jQuery.each("Boolean Number String Function Array Date RegExp Object".split(" "), function(i, name) {
-	class2type[ "[object " + name + "]" ] = name.toLowerCase();
-});
-
-// All jQuery objects should point back to these
-rootjQuery = jQuery(document);
-// String to Object options format cache
-var optionsCache = {};
-
-// Convert String-formatted options into Object-formatted ones and store in cache
-function createOptions( options ) {
-	var object = optionsCache[ options ] = {};
-	jQuery.each( options.split( core_rspace ), function( _, flag ) {
-		object[ flag ] = true;
-	});
-	return object;
-}
-
-/*
-=======
  * jQuery JavaScript Library v2.2.4
  * http://jquery.com/
  *
@@ -4042,7 +3122,6 @@
 	}
 
 	/*
->>>>>>> 2a5b008b
  * Create a callback list using the following parameters:
  *
  *	options: an optional list of space-separated options that will change how
@@ -4064,6366 +3143,6 @@
  *	stopOnFalse:	interrupt callings when a callback returns false
  *
  */
-<<<<<<< HEAD
-jQuery.Callbacks = function( options ) {
-
-	// Convert options from String-formatted to Object-formatted if needed
-	// (we check in cache first)
-	options = typeof options === "string" ?
-		( optionsCache[ options ] || createOptions( options ) ) :
-		jQuery.extend( {}, options );
-
-	var // Last fire value (for non-forgettable lists)
-		memory,
-		// Flag to know if list was already fired
-		fired,
-		// Flag to know if list is currently firing
-		firing,
-		// First callback to fire (used internally by add and fireWith)
-		firingStart,
-		// End of the loop when firing
-		firingLength,
-		// Index of currently firing callback (modified by remove if needed)
-		firingIndex,
-		// Actual callback list
-		list = [],
-		// Stack of fire calls for repeatable lists
-		stack = !options.once && [],
-		// Fire callbacks
-		fire = function( data ) {
-			memory = options.memory && data;
-			fired = true;
-			firingIndex = firingStart || 0;
-			firingStart = 0;
-			firingLength = list.length;
-			firing = true;
-			for ( ; list && firingIndex < firingLength; firingIndex++ ) {
-				if ( list[ firingIndex ].apply( data[ 0 ], data[ 1 ] ) === false && options.stopOnFalse ) {
-					memory = false; // To prevent further calls using add
-					break;
-				}
-			}
-			firing = false;
-			if ( list ) {
-				if ( stack ) {
-					if ( stack.length ) {
-						fire( stack.shift() );
-					}
-				} else if ( memory ) {
-					list = [];
-				} else {
-					self.disable();
-				}
-			}
-		},
-		// Actual Callbacks object
-		self = {
-			// Add a callback or a collection of callbacks to the list
-			add: function() {
-				if ( list ) {
-					// First, we save the current length
-					var start = list.length;
-					(function add( args ) {
-						jQuery.each( args, function( _, arg ) {
-							var type = jQuery.type( arg );
-							if ( type === "function" ) {
-								if ( !options.unique || !self.has( arg ) ) {
-									list.push( arg );
-								}
-							} else if ( arg && arg.length && type !== "string" ) {
-								// Inspect recursively
-								add( arg );
-							}
-						});
-					})( arguments );
-					// Do we need to add the callbacks to the
-					// current firing batch?
-					if ( firing ) {
-						firingLength = list.length;
-					// With memory, if we're not firing then
-					// we should call right away
-					} else if ( memory ) {
-						firingStart = start;
-						fire( memory );
-					}
-				}
-				return this;
-			},
-			// Remove a callback from the list
-			remove: function() {
-				if ( list ) {
-					jQuery.each( arguments, function( _, arg ) {
-						var index;
-						while( ( index = jQuery.inArray( arg, list, index ) ) > -1 ) {
-							list.splice( index, 1 );
-							// Handle firing indexes
-							if ( firing ) {
-								if ( index <= firingLength ) {
-									firingLength--;
-								}
-								if ( index <= firingIndex ) {
-									firingIndex--;
-								}
-							}
-						}
-					});
-				}
-				return this;
-			},
-			// Control if a given callback is in the list
-			has: function( fn ) {
-				return jQuery.inArray( fn, list ) > -1;
-			},
-			// Remove all callbacks from the list
-			empty: function() {
-				list = [];
-				return this;
-			},
-			// Have the list do nothing anymore
-			disable: function() {
-				list = stack = memory = undefined;
-				return this;
-			},
-			// Is it disabled?
-			disabled: function() {
-				return !list;
-			},
-			// Lock the list in its current state
-			lock: function() {
-				stack = undefined;
-				if ( !memory ) {
-					self.disable();
-				}
-				return this;
-			},
-			// Is it locked?
-			locked: function() {
-				return !stack;
-			},
-			// Call all callbacks with the given context and arguments
-			fireWith: function( context, args ) {
-				args = args || [];
-				args = [ context, args.slice ? args.slice() : args ];
-				if ( list && ( !fired || stack ) ) {
-					if ( firing ) {
-						stack.push( args );
-					} else {
-						fire( args );
-					}
-				}
-				return this;
-			},
-			// Call all the callbacks with the given arguments
-			fire: function() {
-				self.fireWith( this, arguments );
-				return this;
-			},
-			// To know if the callbacks have already been called at least once
-			fired: function() {
-				return !!fired;
-			}
-		};
-
-	return self;
-};
-jQuery.extend({
-
-	Deferred: function( func ) {
-		var tuples = [
-				// action, add listener, listener list, final state
-				[ "resolve", "done", jQuery.Callbacks("once memory"), "resolved" ],
-				[ "reject", "fail", jQuery.Callbacks("once memory"), "rejected" ],
-				[ "notify", "progress", jQuery.Callbacks("memory") ]
-			],
-			state = "pending",
-			promise = {
-				state: function() {
-					return state;
-				},
-				always: function() {
-					deferred.done( arguments ).fail( arguments );
-					return this;
-				},
-				then: function( /* fnDone, fnFail, fnProgress */ ) {
-					var fns = arguments;
-					return jQuery.Deferred(function( newDefer ) {
-						jQuery.each( tuples, function( i, tuple ) {
-							var action = tuple[ 0 ],
-								fn = fns[ i ];
-							// deferred[ done | fail | progress ] for forwarding actions to newDefer
-							deferred[ tuple[1] ]( jQuery.isFunction( fn ) ?
-								function() {
-									var returned = fn.apply( this, arguments );
-									if ( returned && jQuery.isFunction( returned.promise ) ) {
-										returned.promise()
-											.done( newDefer.resolve )
-											.fail( newDefer.reject )
-											.progress( newDefer.notify );
-									} else {
-										newDefer[ action + "With" ]( this === deferred ? newDefer : this, [ returned ] );
-									}
-								} :
-								newDefer[ action ]
-							);
-						});
-						fns = null;
-					}).promise();
-				},
-				// Get a promise for this deferred
-				// If obj is provided, the promise aspect is added to the object
-				promise: function( obj ) {
-					return obj != null ? jQuery.extend( obj, promise ) : promise;
-				}
-			},
-			deferred = {};
-
-		// Keep pipe for back-compat
-		promise.pipe = promise.then;
-
-		// Add list-specific methods
-		jQuery.each( tuples, function( i, tuple ) {
-			var list = tuple[ 2 ],
-				stateString = tuple[ 3 ];
-
-			// promise[ done | fail | progress ] = list.add
-			promise[ tuple[1] ] = list.add;
-
-			// Handle state
-			if ( stateString ) {
-				list.add(function() {
-					// state = [ resolved | rejected ]
-					state = stateString;
-
-				// [ reject_list | resolve_list ].disable; progress_list.lock
-				}, tuples[ i ^ 1 ][ 2 ].disable, tuples[ 2 ][ 2 ].lock );
-			}
-
-			// deferred[ resolve | reject | notify ] = list.fire
-			deferred[ tuple[0] ] = list.fire;
-			deferred[ tuple[0] + "With" ] = list.fireWith;
-		});
-
-		// Make the deferred a promise
-		promise.promise( deferred );
-
-		// Call given func if any
-		if ( func ) {
-			func.call( deferred, deferred );
-		}
-
-		// All done!
-		return deferred;
-	},
-
-	// Deferred helper
-	when: function( subordinate /* , ..., subordinateN */ ) {
-		var i = 0,
-			resolveValues = core_slice.call( arguments ),
-			length = resolveValues.length,
-
-			// the count of uncompleted subordinates
-			remaining = length !== 1 || ( subordinate && jQuery.isFunction( subordinate.promise ) ) ? length : 0,
-
-			// the master Deferred. If resolveValues consist of only a single Deferred, just use that.
-			deferred = remaining === 1 ? subordinate : jQuery.Deferred(),
-
-			// Update function for both resolve and progress values
-			updateFunc = function( i, contexts, values ) {
-				return function( value ) {
-					contexts[ i ] = this;
-					values[ i ] = arguments.length > 1 ? core_slice.call( arguments ) : value;
-					if( values === progressValues ) {
-						deferred.notifyWith( contexts, values );
-					} else if ( !( --remaining ) ) {
-						deferred.resolveWith( contexts, values );
-					}
-				};
-			},
-
-			progressValues, progressContexts, resolveContexts;
-
-		// add listeners to Deferred subordinates; treat others as resolved
-		if ( length > 1 ) {
-			progressValues = new Array( length );
-			progressContexts = new Array( length );
-			resolveContexts = new Array( length );
-			for ( ; i < length; i++ ) {
-				if ( resolveValues[ i ] && jQuery.isFunction( resolveValues[ i ].promise ) ) {
-					resolveValues[ i ].promise()
-						.done( updateFunc( i, resolveContexts, resolveValues ) )
-						.fail( deferred.reject )
-						.progress( updateFunc( i, progressContexts, progressValues ) );
-				} else {
-					--remaining;
-				}
-			}
-		}
-
-		// if we're not waiting on anything, resolve the master
-		if ( !remaining ) {
-			deferred.resolveWith( resolveContexts, resolveValues );
-		}
-
-		return deferred.promise();
-	}
-});
-jQuery.support = (function() {
-
-	var support,
-		all,
-		a,
-		select,
-		opt,
-		input,
-		fragment,
-		eventName,
-		i,
-		isSupported,
-		clickFn,
-		div = document.createElement("div");
-
-	// Setup
-	div.setAttribute( "className", "t" );
-	div.innerHTML = "  <link/><table></table><a href='/a'>a</a><input type='checkbox'/>";
-
-	// Support tests won't run in some limited or non-browser environments
-	all = div.getElementsByTagName("*");
-	a = div.getElementsByTagName("a")[ 0 ];
-	if ( !all || !a || !all.length ) {
-		return {};
-	}
-
-	// First batch of tests
-	select = document.createElement("select");
-	opt = select.appendChild( document.createElement("option") );
-	input = div.getElementsByTagName("input")[ 0 ];
-
-	a.style.cssText = "top:1px;float:left;opacity:.5";
-	support = {
-		// IE strips leading whitespace when .innerHTML is used
-		leadingWhitespace: ( div.firstChild.nodeType === 3 ),
-
-		// Make sure that tbody elements aren't automatically inserted
-		// IE will insert them into empty tables
-		tbody: !div.getElementsByTagName("tbody").length,
-
-		// Make sure that link elements get serialized correctly by innerHTML
-		// This requires a wrapper element in IE
-		htmlSerialize: !!div.getElementsByTagName("link").length,
-
-		// Get the style information from getAttribute
-		// (IE uses .cssText instead)
-		style: /top/.test( a.getAttribute("style") ),
-
-		// Make sure that URLs aren't manipulated
-		// (IE normalizes it by default)
-		hrefNormalized: ( a.getAttribute("href") === "/a" ),
-
-		// Make sure that element opacity exists
-		// (IE uses filter instead)
-		// Use a regex to work around a WebKit issue. See #5145
-		opacity: /^0.5/.test( a.style.opacity ),
-
-		// Verify style float existence
-		// (IE uses styleFloat instead of cssFloat)
-		cssFloat: !!a.style.cssFloat,
-
-		// Make sure that if no value is specified for a checkbox
-		// that it defaults to "on".
-		// (WebKit defaults to "" instead)
-		checkOn: ( input.value === "on" ),
-
-		// Make sure that a selected-by-default option has a working selected property.
-		// (WebKit defaults to false instead of true, IE too, if it's in an optgroup)
-		optSelected: opt.selected,
-
-		// Test setAttribute on camelCase class. If it works, we need attrFixes when doing get/setAttribute (ie6/7)
-		getSetAttribute: div.className !== "t",
-
-		// Tests for enctype support on a form (#6743)
-		enctype: !!document.createElement("form").enctype,
-
-		// Makes sure cloning an html5 element does not cause problems
-		// Where outerHTML is undefined, this still works
-		html5Clone: document.createElement("nav").cloneNode( true ).outerHTML !== "<:nav></:nav>",
-
-		// jQuery.support.boxModel DEPRECATED in 1.8 since we don't support Quirks Mode
-		boxModel: ( document.compatMode === "CSS1Compat" ),
-
-		// Will be defined later
-		submitBubbles: true,
-		changeBubbles: true,
-		focusinBubbles: false,
-		deleteExpando: true,
-		noCloneEvent: true,
-		inlineBlockNeedsLayout: false,
-		shrinkWrapBlocks: false,
-		reliableMarginRight: true,
-		boxSizingReliable: true,
-		pixelPosition: false
-	};
-
-	// Make sure checked status is properly cloned
-	input.checked = true;
-	support.noCloneChecked = input.cloneNode( true ).checked;
-
-	// Make sure that the options inside disabled selects aren't marked as disabled
-	// (WebKit marks them as disabled)
-	select.disabled = true;
-	support.optDisabled = !opt.disabled;
-
-	// Test to see if it's possible to delete an expando from an element
-	// Fails in Internet Explorer
-	try {
-		delete div.test;
-	} catch( e ) {
-		support.deleteExpando = false;
-	}
-
-	if ( !div.addEventListener && div.attachEvent && div.fireEvent ) {
-		div.attachEvent( "onclick", clickFn = function() {
-			// Cloning a node shouldn't copy over any
-			// bound event handlers (IE does this)
-			support.noCloneEvent = false;
-		});
-		div.cloneNode( true ).fireEvent("onclick");
-		div.detachEvent( "onclick", clickFn );
-	}
-
-	// Check if a radio maintains its value
-	// after being appended to the DOM
-	input = document.createElement("input");
-	input.value = "t";
-	input.setAttribute( "type", "radio" );
-	support.radioValue = input.value === "t";
-
-	input.setAttribute( "checked", "checked" );
-
-	// #11217 - WebKit loses check when the name is after the checked attribute
-	input.setAttribute( "name", "t" );
-
-	div.appendChild( input );
-	fragment = document.createDocumentFragment();
-	fragment.appendChild( div.lastChild );
-
-	// WebKit doesn't clone checked state correctly in fragments
-	support.checkClone = fragment.cloneNode( true ).cloneNode( true ).lastChild.checked;
-
-	// Check if a disconnected checkbox will retain its checked
-	// value of true after appended to the DOM (IE6/7)
-	support.appendChecked = input.checked;
-
-	fragment.removeChild( input );
-	fragment.appendChild( div );
-
-	// Technique from Juriy Zaytsev
-	// http://perfectionkills.com/detecting-event-support-without-browser-sniffing/
-	// We only care about the case where non-standard event systems
-	// are used, namely in IE. Short-circuiting here helps us to
-	// avoid an eval call (in setAttribute) which can cause CSP
-	// to go haywire. See: https://developer.mozilla.org/en/Security/CSP
-	if ( div.attachEvent ) {
-		for ( i in {
-			submit: true,
-			change: true,
-			focusin: true
-		}) {
-			eventName = "on" + i;
-			isSupported = ( eventName in div );
-			if ( !isSupported ) {
-				div.setAttribute( eventName, "return;" );
-				isSupported = ( typeof div[ eventName ] === "function" );
-			}
-			support[ i + "Bubbles" ] = isSupported;
-		}
-	}
-
-	// Run tests that need a body at doc ready
-	jQuery(function() {
-		var container, div, tds, marginDiv,
-			divReset = "padding:0;margin:0;border:0;display:block;overflow:hidden;",
-			body = document.getElementsByTagName("body")[0];
-
-		if ( !body ) {
-			// Return for frameset docs that don't have a body
-			return;
-		}
-
-		container = document.createElement("div");
-		container.style.cssText = "visibility:hidden;border:0;width:0;height:0;position:static;top:0;margin-top:1px";
-		body.insertBefore( container, body.firstChild );
-
-		// Construct the test element
-		div = document.createElement("div");
-		container.appendChild( div );
-
-		// Check if table cells still have offsetWidth/Height when they are set
-		// to display:none and there are still other visible table cells in a
-		// table row; if so, offsetWidth/Height are not reliable for use when
-		// determining if an element has been hidden directly using
-		// display:none (it is still safe to use offsets if a parent element is
-		// hidden; don safety goggles and see bug #4512 for more information).
-		// (only IE 8 fails this test)
-		div.innerHTML = "<table><tr><td></td><td>t</td></tr></table>";
-		tds = div.getElementsByTagName("td");
-		tds[ 0 ].style.cssText = "padding:0;margin:0;border:0;display:none";
-		isSupported = ( tds[ 0 ].offsetHeight === 0 );
-
-		tds[ 0 ].style.display = "";
-		tds[ 1 ].style.display = "none";
-
-		// Check if empty table cells still have offsetWidth/Height
-		// (IE <= 8 fail this test)
-		support.reliableHiddenOffsets = isSupported && ( tds[ 0 ].offsetHeight === 0 );
-
-		// Check box-sizing and margin behavior
-		div.innerHTML = "";
-		div.style.cssText = "box-sizing:border-box;-moz-box-sizing:border-box;-webkit-box-sizing:border-box;padding:1px;border:1px;display:block;width:4px;margin-top:1%;position:absolute;top:1%;";
-		support.boxSizing = ( div.offsetWidth === 4 );
-		support.doesNotIncludeMarginInBodyOffset = ( body.offsetTop !== 1 );
-
-		// NOTE: To any future maintainer, we've window.getComputedStyle
-		// because jsdom on node.js will break without it.
-		if ( window.getComputedStyle ) {
-			support.pixelPosition = ( window.getComputedStyle( div, null ) || {} ).top !== "1%";
-			support.boxSizingReliable = ( window.getComputedStyle( div, null ) || { width: "4px" } ).width === "4px";
-
-			// Check if div with explicit width and no margin-right incorrectly
-			// gets computed margin-right based on width of container. For more
-			// info see bug #3333
-			// Fails in WebKit before Feb 2011 nightlies
-			// WebKit Bug 13343 - getComputedStyle returns wrong value for margin-right
-			marginDiv = document.createElement("div");
-			marginDiv.style.cssText = div.style.cssText = divReset;
-			marginDiv.style.marginRight = marginDiv.style.width = "0";
-			div.style.width = "1px";
-			div.appendChild( marginDiv );
-			support.reliableMarginRight =
-				!parseFloat( ( window.getComputedStyle( marginDiv, null ) || {} ).marginRight );
-		}
-
-		if ( typeof div.style.zoom !== "undefined" ) {
-			// Check if natively block-level elements act like inline-block
-			// elements when setting their display to 'inline' and giving
-			// them layout
-			// (IE < 8 does this)
-			div.innerHTML = "";
-			div.style.cssText = divReset + "width:1px;padding:1px;display:inline;zoom:1";
-			support.inlineBlockNeedsLayout = ( div.offsetWidth === 3 );
-
-			// Check if elements with layout shrink-wrap their children
-			// (IE 6 does this)
-			div.style.display = "block";
-			div.style.overflow = "visible";
-			div.innerHTML = "<div></div>";
-			div.firstChild.style.width = "5px";
-			support.shrinkWrapBlocks = ( div.offsetWidth !== 3 );
-
-			container.style.zoom = 1;
-		}
-
-		// Null elements to avoid leaks in IE
-		body.removeChild( container );
-		container = div = tds = marginDiv = null;
-	});
-
-	// Null elements to avoid leaks in IE
-	fragment.removeChild( div );
-	all = a = select = opt = input = fragment = div = null;
-
-	return support;
-})();
-var rbrace = /(?:\{[\s\S]*\}|\[[\s\S]*\])$/,
-	rmultiDash = /([A-Z])/g;
-
-jQuery.extend({
-	cache: {},
-
-	deletedIds: [],
-
-	// Remove at next major release (1.9/2.0)
-	uuid: 0,
-
-	// Unique for each copy of jQuery on the page
-	// Non-digits removed to match rinlinejQuery
-	expando: "jQuery" + ( jQuery.fn.jquery + Math.random() ).replace( /\D/g, "" ),
-
-	// The following elements throw uncatchable exceptions if you
-	// attempt to add expando properties to them.
-	noData: {
-		"embed": true,
-		// Ban all objects except for Flash (which handle expandos)
-		"object": "clsid:D27CDB6E-AE6D-11cf-96B8-444553540000",
-		"applet": true
-	},
-
-	hasData: function( elem ) {
-		elem = elem.nodeType ? jQuery.cache[ elem[jQuery.expando] ] : elem[ jQuery.expando ];
-		return !!elem && !isEmptyDataObject( elem );
-	},
-
-	data: function( elem, name, data, pvt /* Internal Use Only */ ) {
-		if ( !jQuery.acceptData( elem ) ) {
-			return;
-		}
-
-		var thisCache, ret,
-			internalKey = jQuery.expando,
-			getByName = typeof name === "string",
-
-			// We have to handle DOM nodes and JS objects differently because IE6-7
-			// can't GC object references properly across the DOM-JS boundary
-			isNode = elem.nodeType,
-
-			// Only DOM nodes need the global jQuery cache; JS object data is
-			// attached directly to the object so GC can occur automatically
-			cache = isNode ? jQuery.cache : elem,
-
-			// Only defining an ID for JS objects if its cache already exists allows
-			// the code to shortcut on the same path as a DOM node with no cache
-			id = isNode ? elem[ internalKey ] : elem[ internalKey ] && internalKey;
-
-		// Avoid doing any more work than we need to when trying to get data on an
-		// object that has no data at all
-		if ( (!id || !cache[id] || (!pvt && !cache[id].data)) && getByName && data === undefined ) {
-			return;
-		}
-
-		if ( !id ) {
-			// Only DOM nodes need a new unique ID for each element since their data
-			// ends up in the global cache
-			if ( isNode ) {
-				elem[ internalKey ] = id = jQuery.deletedIds.pop() || jQuery.guid++;
-			} else {
-				id = internalKey;
-			}
-		}
-
-		if ( !cache[ id ] ) {
-			cache[ id ] = {};
-
-			// Avoids exposing jQuery metadata on plain JS objects when the object
-			// is serialized using JSON.stringify
-			if ( !isNode ) {
-				cache[ id ].toJSON = jQuery.noop;
-			}
-		}
-
-		// An object can be passed to jQuery.data instead of a key/value pair; this gets
-		// shallow copied over onto the existing cache
-		if ( typeof name === "object" || typeof name === "function" ) {
-			if ( pvt ) {
-				cache[ id ] = jQuery.extend( cache[ id ], name );
-			} else {
-				cache[ id ].data = jQuery.extend( cache[ id ].data, name );
-			}
-		}
-
-		thisCache = cache[ id ];
-
-		// jQuery data() is stored in a separate object inside the object's internal data
-		// cache in order to avoid key collisions between internal data and user-defined
-		// data.
-		if ( !pvt ) {
-			if ( !thisCache.data ) {
-				thisCache.data = {};
-			}
-
-			thisCache = thisCache.data;
-		}
-
-		if ( data !== undefined ) {
-			thisCache[ jQuery.camelCase( name ) ] = data;
-		}
-
-		// Check for both converted-to-camel and non-converted data property names
-		// If a data property was specified
-		if ( getByName ) {
-
-			// First Try to find as-is property data
-			ret = thisCache[ name ];
-
-			// Test for null|undefined property data
-			if ( ret == null ) {
-
-				// Try to find the camelCased property
-				ret = thisCache[ jQuery.camelCase( name ) ];
-			}
-		} else {
-			ret = thisCache;
-		}
-
-		return ret;
-	},
-
-	removeData: function( elem, name, pvt /* Internal Use Only */ ) {
-		if ( !jQuery.acceptData( elem ) ) {
-			return;
-		}
-
-		var thisCache, i, l,
-
-			isNode = elem.nodeType,
-
-			// See jQuery.data for more information
-			cache = isNode ? jQuery.cache : elem,
-			id = isNode ? elem[ jQuery.expando ] : jQuery.expando;
-
-		// If there is already no cache entry for this object, there is no
-		// purpose in continuing
-		if ( !cache[ id ] ) {
-			return;
-		}
-
-		if ( name ) {
-
-			thisCache = pvt ? cache[ id ] : cache[ id ].data;
-
-			if ( thisCache ) {
-
-				// Support array or space separated string names for data keys
-				if ( !jQuery.isArray( name ) ) {
-
-					// try the string as a key before any manipulation
-					if ( name in thisCache ) {
-						name = [ name ];
-					} else {
-
-						// split the camel cased version by spaces unless a key with the spaces exists
-						name = jQuery.camelCase( name );
-						if ( name in thisCache ) {
-							name = [ name ];
-						} else {
-							name = name.split(" ");
-						}
-					}
-				}
-
-				for ( i = 0, l = name.length; i < l; i++ ) {
-					delete thisCache[ name[i] ];
-				}
-
-				// If there is no data left in the cache, we want to continue
-				// and let the cache object itself get destroyed
-				if ( !( pvt ? isEmptyDataObject : jQuery.isEmptyObject )( thisCache ) ) {
-					return;
-				}
-			}
-		}
-
-		// See jQuery.data for more information
-		if ( !pvt ) {
-			delete cache[ id ].data;
-
-			// Don't destroy the parent cache unless the internal data object
-			// had been the only thing left in it
-			if ( !isEmptyDataObject( cache[ id ] ) ) {
-				return;
-			}
-		}
-
-		// Destroy the cache
-		if ( isNode ) {
-			jQuery.cleanData( [ elem ], true );
-
-		// Use delete when supported for expandos or `cache` is not a window per isWindow (#10080)
-		} else if ( jQuery.support.deleteExpando || cache != cache.window ) {
-			delete cache[ id ];
-
-		// When all else fails, null
-		} else {
-			cache[ id ] = null;
-		}
-	},
-
-	// For internal use only.
-	_data: function( elem, name, data ) {
-		return jQuery.data( elem, name, data, true );
-	},
-
-	// A method for determining if a DOM node can handle the data expando
-	acceptData: function( elem ) {
-		var noData = elem.nodeName && jQuery.noData[ elem.nodeName.toLowerCase() ];
-
-		// nodes accept data unless otherwise specified; rejection can be conditional
-		return !noData || noData !== true && elem.getAttribute("classid") === noData;
-	}
-});
-
-jQuery.fn.extend({
-	data: function( key, value ) {
-		var parts, part, attr, name, l,
-			elem = this[0],
-			i = 0,
-			data = null;
-
-		// Gets all values
-		if ( key === undefined ) {
-			if ( this.length ) {
-				data = jQuery.data( elem );
-
-				if ( elem.nodeType === 1 && !jQuery._data( elem, "parsedAttrs" ) ) {
-					attr = elem.attributes;
-					for ( l = attr.length; i < l; i++ ) {
-						name = attr[i].name;
-
-						if ( !name.indexOf( "data-" ) ) {
-							name = jQuery.camelCase( name.substring(5) );
-
-							dataAttr( elem, name, data[ name ] );
-						}
-					}
-					jQuery._data( elem, "parsedAttrs", true );
-				}
-			}
-
-			return data;
-		}
-
-		// Sets multiple values
-		if ( typeof key === "object" ) {
-			return this.each(function() {
-				jQuery.data( this, key );
-			});
-		}
-
-		parts = key.split( ".", 2 );
-		parts[1] = parts[1] ? "." + parts[1] : "";
-		part = parts[1] + "!";
-
-		return jQuery.access( this, function( value ) {
-
-			if ( value === undefined ) {
-				data = this.triggerHandler( "getData" + part, [ parts[0] ] );
-
-				// Try to fetch any internally stored data first
-				if ( data === undefined && elem ) {
-					data = jQuery.data( elem, key );
-					data = dataAttr( elem, key, data );
-				}
-
-				return data === undefined && parts[1] ?
-					this.data( parts[0] ) :
-					data;
-			}
-
-			parts[1] = value;
-			this.each(function() {
-				var self = jQuery( this );
-
-				self.triggerHandler( "setData" + part, parts );
-				jQuery.data( this, key, value );
-				self.triggerHandler( "changeData" + part, parts );
-			});
-		}, null, value, arguments.length > 1, null, false );
-	},
-
-	removeData: function( key ) {
-		return this.each(function() {
-			jQuery.removeData( this, key );
-		});
-	}
-});
-
-function dataAttr( elem, key, data ) {
-	// If nothing was found internally, try to fetch any
-	// data from the HTML5 data-* attribute
-	if ( data === undefined && elem.nodeType === 1 ) {
-
-		var name = "data-" + key.replace( rmultiDash, "-$1" ).toLowerCase();
-
-		data = elem.getAttribute( name );
-
-		if ( typeof data === "string" ) {
-			try {
-				data = data === "true" ? true :
-				data === "false" ? false :
-				data === "null" ? null :
-				// Only convert to a number if it doesn't change the string
-				+data + "" === data ? +data :
-				rbrace.test( data ) ? jQuery.parseJSON( data ) :
-					data;
-			} catch( e ) {}
-
-			// Make sure we set the data so it isn't changed later
-			jQuery.data( elem, key, data );
-
-		} else {
-			data = undefined;
-		}
-	}
-
-	return data;
-}
-
-// checks a cache object for emptiness
-function isEmptyDataObject( obj ) {
-	var name;
-	for ( name in obj ) {
-
-		// if the public data object is empty, the private is still empty
-		if ( name === "data" && jQuery.isEmptyObject( obj[name] ) ) {
-			continue;
-		}
-		if ( name !== "toJSON" ) {
-			return false;
-		}
-	}
-
-	return true;
-}
-jQuery.extend({
-	queue: function( elem, type, data ) {
-		var queue;
-
-		if ( elem ) {
-			type = ( type || "fx" ) + "queue";
-			queue = jQuery._data( elem, type );
-
-			// Speed up dequeue by getting out quickly if this is just a lookup
-			if ( data ) {
-				if ( !queue || jQuery.isArray(data) ) {
-					queue = jQuery._data( elem, type, jQuery.makeArray(data) );
-				} else {
-					queue.push( data );
-				}
-			}
-			return queue || [];
-		}
-	},
-
-	dequeue: function( elem, type ) {
-		type = type || "fx";
-
-		var queue = jQuery.queue( elem, type ),
-			startLength = queue.length,
-			fn = queue.shift(),
-			hooks = jQuery._queueHooks( elem, type ),
-			next = function() {
-				jQuery.dequeue( elem, type );
-			};
-
-		// If the fx queue is dequeued, always remove the progress sentinel
-		if ( fn === "inprogress" ) {
-			fn = queue.shift();
-			startLength--;
-		}
-
-		if ( fn ) {
-
-			// Add a progress sentinel to prevent the fx queue from being
-			// automatically dequeued
-			if ( type === "fx" ) {
-				queue.unshift( "inprogress" );
-			}
-
-			// clear up the last queue stop function
-			delete hooks.stop;
-			fn.call( elem, next, hooks );
-		}
-
-		if ( !startLength && hooks ) {
-			hooks.empty.fire();
-		}
-	},
-
-	// not intended for public consumption - generates a queueHooks object, or returns the current one
-	_queueHooks: function( elem, type ) {
-		var key = type + "queueHooks";
-		return jQuery._data( elem, key ) || jQuery._data( elem, key, {
-			empty: jQuery.Callbacks("once memory").add(function() {
-				jQuery.removeData( elem, type + "queue", true );
-				jQuery.removeData( elem, key, true );
-			})
-		});
-	}
-});
-
-jQuery.fn.extend({
-	queue: function( type, data ) {
-		var setter = 2;
-
-		if ( typeof type !== "string" ) {
-			data = type;
-			type = "fx";
-			setter--;
-		}
-
-		if ( arguments.length < setter ) {
-			return jQuery.queue( this[0], type );
-		}
-
-		return data === undefined ?
-			this :
-			this.each(function() {
-				var queue = jQuery.queue( this, type, data );
-
-				// ensure a hooks for this queue
-				jQuery._queueHooks( this, type );
-
-				if ( type === "fx" && queue[0] !== "inprogress" ) {
-					jQuery.dequeue( this, type );
-				}
-			});
-	},
-	dequeue: function( type ) {
-		return this.each(function() {
-			jQuery.dequeue( this, type );
-		});
-	},
-	// Based off of the plugin by Clint Helfers, with permission.
-	// http://blindsignals.com/index.php/2009/07/jquery-delay/
-	delay: function( time, type ) {
-		time = jQuery.fx ? jQuery.fx.speeds[ time ] || time : time;
-		type = type || "fx";
-
-		return this.queue( type, function( next, hooks ) {
-			var timeout = setTimeout( next, time );
-			hooks.stop = function() {
-				clearTimeout( timeout );
-			};
-		});
-	},
-	clearQueue: function( type ) {
-		return this.queue( type || "fx", [] );
-	},
-	// Get a promise resolved when queues of a certain type
-	// are emptied (fx is the type by default)
-	promise: function( type, obj ) {
-		var tmp,
-			count = 1,
-			defer = jQuery.Deferred(),
-			elements = this,
-			i = this.length,
-			resolve = function() {
-				if ( !( --count ) ) {
-					defer.resolveWith( elements, [ elements ] );
-				}
-			};
-
-		if ( typeof type !== "string" ) {
-			obj = type;
-			type = undefined;
-		}
-		type = type || "fx";
-
-		while( i-- ) {
-			tmp = jQuery._data( elements[ i ], type + "queueHooks" );
-			if ( tmp && tmp.empty ) {
-				count++;
-				tmp.empty.add( resolve );
-			}
-		}
-		resolve();
-		return defer.promise( obj );
-	}
-});
-var nodeHook, boolHook, fixSpecified,
-	rclass = /[\t\r\n]/g,
-	rreturn = /\r/g,
-	rtype = /^(?:button|input)$/i,
-	rfocusable = /^(?:button|input|object|select|textarea)$/i,
-	rclickable = /^a(?:rea|)$/i,
-	rboolean = /^(?:autofocus|autoplay|async|checked|controls|defer|disabled|hidden|loop|multiple|open|readonly|required|scoped|selected)$/i,
-	getSetAttribute = jQuery.support.getSetAttribute;
-
-jQuery.fn.extend({
-	attr: function( name, value ) {
-		return jQuery.access( this, jQuery.attr, name, value, arguments.length > 1 );
-	},
-
-	removeAttr: function( name ) {
-		return this.each(function() {
-			jQuery.removeAttr( this, name );
-		});
-	},
-
-	prop: function( name, value ) {
-		return jQuery.access( this, jQuery.prop, name, value, arguments.length > 1 );
-	},
-
-	removeProp: function( name ) {
-		name = jQuery.propFix[ name ] || name;
-		return this.each(function() {
-			// try/catch handles cases where IE balks (such as removing a property on window)
-			try {
-				this[ name ] = undefined;
-				delete this[ name ];
-			} catch( e ) {}
-		});
-	},
-
-	addClass: function( value ) {
-		var classNames, i, l, elem,
-			setClass, c, cl;
-
-		if ( jQuery.isFunction( value ) ) {
-			return this.each(function( j ) {
-				jQuery( this ).addClass( value.call(this, j, this.className) );
-			});
-		}
-
-		if ( value && typeof value === "string" ) {
-			classNames = value.split( core_rspace );
-
-			for ( i = 0, l = this.length; i < l; i++ ) {
-				elem = this[ i ];
-
-				if ( elem.nodeType === 1 ) {
-					if ( !elem.className && classNames.length === 1 ) {
-						elem.className = value;
-
-					} else {
-						setClass = " " + elem.className + " ";
-
-						for ( c = 0, cl = classNames.length; c < cl; c++ ) {
-							if ( setClass.indexOf( " " + classNames[ c ] + " " ) < 0 ) {
-								setClass += classNames[ c ] + " ";
-							}
-						}
-						elem.className = jQuery.trim( setClass );
-					}
-				}
-			}
-		}
-
-		return this;
-	},
-
-	removeClass: function( value ) {
-		var removes, className, elem, c, cl, i, l;
-
-		if ( jQuery.isFunction( value ) ) {
-			return this.each(function( j ) {
-				jQuery( this ).removeClass( value.call(this, j, this.className) );
-			});
-		}
-		if ( (value && typeof value === "string") || value === undefined ) {
-			removes = ( value || "" ).split( core_rspace );
-
-			for ( i = 0, l = this.length; i < l; i++ ) {
-				elem = this[ i ];
-				if ( elem.nodeType === 1 && elem.className ) {
-
-					className = (" " + elem.className + " ").replace( rclass, " " );
-
-					// loop over each item in the removal list
-					for ( c = 0, cl = removes.length; c < cl; c++ ) {
-						// Remove until there is nothing to remove,
-						while ( className.indexOf(" " + removes[ c ] + " ") >= 0 ) {
-							className = className.replace( " " + removes[ c ] + " " , " " );
-						}
-					}
-					elem.className = value ? jQuery.trim( className ) : "";
-				}
-			}
-		}
-
-		return this;
-	},
-
-	toggleClass: function( value, stateVal ) {
-		var type = typeof value,
-			isBool = typeof stateVal === "boolean";
-
-		if ( jQuery.isFunction( value ) ) {
-			return this.each(function( i ) {
-				jQuery( this ).toggleClass( value.call(this, i, this.className, stateVal), stateVal );
-			});
-		}
-
-		return this.each(function() {
-			if ( type === "string" ) {
-				// toggle individual class names
-				var className,
-					i = 0,
-					self = jQuery( this ),
-					state = stateVal,
-					classNames = value.split( core_rspace );
-
-				while ( (className = classNames[ i++ ]) ) {
-					// check each className given, space separated list
-					state = isBool ? state : !self.hasClass( className );
-					self[ state ? "addClass" : "removeClass" ]( className );
-				}
-
-			} else if ( type === "undefined" || type === "boolean" ) {
-				if ( this.className ) {
-					// store className if set
-					jQuery._data( this, "__className__", this.className );
-				}
-
-				// toggle whole className
-				this.className = this.className || value === false ? "" : jQuery._data( this, "__className__" ) || "";
-			}
-		});
-	},
-
-	hasClass: function( selector ) {
-		var className = " " + selector + " ",
-			i = 0,
-			l = this.length;
-		for ( ; i < l; i++ ) {
-			if ( this[i].nodeType === 1 && (" " + this[i].className + " ").replace(rclass, " ").indexOf( className ) >= 0 ) {
-				return true;
-			}
-		}
-
-		return false;
-	},
-
-	val: function( value ) {
-		var hooks, ret, isFunction,
-			elem = this[0];
-
-		if ( !arguments.length ) {
-			if ( elem ) {
-				hooks = jQuery.valHooks[ elem.type ] || jQuery.valHooks[ elem.nodeName.toLowerCase() ];
-
-				if ( hooks && "get" in hooks && (ret = hooks.get( elem, "value" )) !== undefined ) {
-					return ret;
-				}
-
-				ret = elem.value;
-
-				return typeof ret === "string" ?
-					// handle most common string cases
-					ret.replace(rreturn, "") :
-					// handle cases where value is null/undef or number
-					ret == null ? "" : ret;
-			}
-
-			return;
-		}
-
-		isFunction = jQuery.isFunction( value );
-
-		return this.each(function( i ) {
-			var val,
-				self = jQuery(this);
-
-			if ( this.nodeType !== 1 ) {
-				return;
-			}
-
-			if ( isFunction ) {
-				val = value.call( this, i, self.val() );
-			} else {
-				val = value;
-			}
-
-			// Treat null/undefined as ""; convert numbers to string
-			if ( val == null ) {
-				val = "";
-			} else if ( typeof val === "number" ) {
-				val += "";
-			} else if ( jQuery.isArray( val ) ) {
-				val = jQuery.map(val, function ( value ) {
-					return value == null ? "" : value + "";
-				});
-			}
-
-			hooks = jQuery.valHooks[ this.type ] || jQuery.valHooks[ this.nodeName.toLowerCase() ];
-
-			// If set returns undefined, fall back to normal setting
-			if ( !hooks || !("set" in hooks) || hooks.set( this, val, "value" ) === undefined ) {
-				this.value = val;
-			}
-		});
-	}
-});
-
-jQuery.extend({
-	valHooks: {
-		option: {
-			get: function( elem ) {
-				// attributes.value is undefined in Blackberry 4.7 but
-				// uses .value. See #6932
-				var val = elem.attributes.value;
-				return !val || val.specified ? elem.value : elem.text;
-			}
-		},
-		select: {
-			get: function( elem ) {
-				var value, option,
-					options = elem.options,
-					index = elem.selectedIndex,
-					one = elem.type === "select-one" || index < 0,
-					values = one ? null : [],
-					max = one ? index + 1 : options.length,
-					i = index < 0 ?
-						max :
-						one ? index : 0;
-
-				// Loop through all the selected options
-				for ( ; i < max; i++ ) {
-					option = options[ i ];
-
-					// oldIE doesn't update selected after form reset (#2551)
-					if ( ( option.selected || i === index ) &&
-							// Don't return options that are disabled or in a disabled optgroup
-							( jQuery.support.optDisabled ? !option.disabled : option.getAttribute("disabled") === null ) &&
-							( !option.parentNode.disabled || !jQuery.nodeName( option.parentNode, "optgroup" ) ) ) {
-
-						// Get the specific value for the option
-						value = jQuery( option ).val();
-
-						// We don't need an array for one selects
-						if ( one ) {
-							return value;
-						}
-
-						// Multi-Selects return an array
-						values.push( value );
-					}
-				}
-
-				return values;
-			},
-
-			set: function( elem, value ) {
-				var values = jQuery.makeArray( value );
-
-				jQuery(elem).find("option").each(function() {
-					this.selected = jQuery.inArray( jQuery(this).val(), values ) >= 0;
-				});
-
-				if ( !values.length ) {
-					elem.selectedIndex = -1;
-				}
-				return values;
-			}
-		}
-	},
-
-	// Unused in 1.8, left in so attrFn-stabbers won't die; remove in 1.9
-	attrFn: {},
-
-	attr: function( elem, name, value, pass ) {
-		var ret, hooks, notxml,
-			nType = elem.nodeType;
-
-		// don't get/set attributes on text, comment and attribute nodes
-		if ( !elem || nType === 3 || nType === 8 || nType === 2 ) {
-			return;
-		}
-
-		if ( pass && jQuery.isFunction( jQuery.fn[ name ] ) ) {
-			return jQuery( elem )[ name ]( value );
-		}
-
-		// Fallback to prop when attributes are not supported
-		if ( typeof elem.getAttribute === "undefined" ) {
-			return jQuery.prop( elem, name, value );
-		}
-
-		notxml = nType !== 1 || !jQuery.isXMLDoc( elem );
-
-		// All attributes are lowercase
-		// Grab necessary hook if one is defined
-		if ( notxml ) {
-			name = name.toLowerCase();
-			hooks = jQuery.attrHooks[ name ] || ( rboolean.test( name ) ? boolHook : nodeHook );
-		}
-
-		if ( value !== undefined ) {
-
-			if ( value === null ) {
-				jQuery.removeAttr( elem, name );
-				return;
-
-			} else if ( hooks && "set" in hooks && notxml && (ret = hooks.set( elem, value, name )) !== undefined ) {
-				return ret;
-
-			} else {
-				elem.setAttribute( name, value + "" );
-				return value;
-			}
-
-		} else if ( hooks && "get" in hooks && notxml && (ret = hooks.get( elem, name )) !== null ) {
-			return ret;
-
-		} else {
-
-			ret = elem.getAttribute( name );
-
-			// Non-existent attributes return null, we normalize to undefined
-			return ret === null ?
-				undefined :
-				ret;
-		}
-	},
-
-	removeAttr: function( elem, value ) {
-		var propName, attrNames, name, isBool,
-			i = 0;
-
-		if ( value && elem.nodeType === 1 ) {
-
-			attrNames = value.split( core_rspace );
-
-			for ( ; i < attrNames.length; i++ ) {
-				name = attrNames[ i ];
-
-				if ( name ) {
-					propName = jQuery.propFix[ name ] || name;
-					isBool = rboolean.test( name );
-
-					// See #9699 for explanation of this approach (setting first, then removal)
-					// Do not do this for boolean attributes (see #10870)
-					if ( !isBool ) {
-						jQuery.attr( elem, name, "" );
-					}
-					elem.removeAttribute( getSetAttribute ? name : propName );
-
-					// Set corresponding property to false for boolean attributes
-					if ( isBool && propName in elem ) {
-						elem[ propName ] = false;
-					}
-				}
-			}
-		}
-	},
-
-	attrHooks: {
-		type: {
-			set: function( elem, value ) {
-				// We can't allow the type property to be changed (since it causes problems in IE)
-				if ( rtype.test( elem.nodeName ) && elem.parentNode ) {
-					jQuery.error( "type property can't be changed" );
-				} else if ( !jQuery.support.radioValue && value === "radio" && jQuery.nodeName(elem, "input") ) {
-					// Setting the type on a radio button after the value resets the value in IE6-9
-					// Reset value to it's default in case type is set after value
-					// This is for element creation
-					var val = elem.value;
-					elem.setAttribute( "type", value );
-					if ( val ) {
-						elem.value = val;
-					}
-					return value;
-				}
-			}
-		},
-		// Use the value property for back compat
-		// Use the nodeHook for button elements in IE6/7 (#1954)
-		value: {
-			get: function( elem, name ) {
-				if ( nodeHook && jQuery.nodeName( elem, "button" ) ) {
-					return nodeHook.get( elem, name );
-				}
-				return name in elem ?
-					elem.value :
-					null;
-			},
-			set: function( elem, value, name ) {
-				if ( nodeHook && jQuery.nodeName( elem, "button" ) ) {
-					return nodeHook.set( elem, value, name );
-				}
-				// Does not return so that setAttribute is also used
-				elem.value = value;
-			}
-		}
-	},
-
-	propFix: {
-		tabindex: "tabIndex",
-		readonly: "readOnly",
-		"for": "htmlFor",
-		"class": "className",
-		maxlength: "maxLength",
-		cellspacing: "cellSpacing",
-		cellpadding: "cellPadding",
-		rowspan: "rowSpan",
-		colspan: "colSpan",
-		usemap: "useMap",
-		frameborder: "frameBorder",
-		contenteditable: "contentEditable"
-	},
-
-	prop: function( elem, name, value ) {
-		var ret, hooks, notxml,
-			nType = elem.nodeType;
-
-		// don't get/set properties on text, comment and attribute nodes
-		if ( !elem || nType === 3 || nType === 8 || nType === 2 ) {
-			return;
-		}
-
-		notxml = nType !== 1 || !jQuery.isXMLDoc( elem );
-
-		if ( notxml ) {
-			// Fix name and attach hooks
-			name = jQuery.propFix[ name ] || name;
-			hooks = jQuery.propHooks[ name ];
-		}
-
-		if ( value !== undefined ) {
-			if ( hooks && "set" in hooks && (ret = hooks.set( elem, value, name )) !== undefined ) {
-				return ret;
-
-			} else {
-				return ( elem[ name ] = value );
-			}
-
-		} else {
-			if ( hooks && "get" in hooks && (ret = hooks.get( elem, name )) !== null ) {
-				return ret;
-
-			} else {
-				return elem[ name ];
-			}
-		}
-	},
-
-	propHooks: {
-		tabIndex: {
-			get: function( elem ) {
-				// elem.tabIndex doesn't always return the correct value when it hasn't been explicitly set
-				// http://fluidproject.org/blog/2008/01/09/getting-setting-and-removing-tabindex-values-with-javascript/
-				var attributeNode = elem.getAttributeNode("tabindex");
-
-				return attributeNode && attributeNode.specified ?
-					parseInt( attributeNode.value, 10 ) :
-					rfocusable.test( elem.nodeName ) || rclickable.test( elem.nodeName ) && elem.href ?
-						0 :
-						undefined;
-			}
-		}
-	}
-});
-
-// Hook for boolean attributes
-boolHook = {
-	get: function( elem, name ) {
-		// Align boolean attributes with corresponding properties
-		// Fall back to attribute presence where some booleans are not supported
-		var attrNode,
-			property = jQuery.prop( elem, name );
-		return property === true || typeof property !== "boolean" && ( attrNode = elem.getAttributeNode(name) ) && attrNode.nodeValue !== false ?
-			name.toLowerCase() :
-			undefined;
-	},
-	set: function( elem, value, name ) {
-		var propName;
-		if ( value === false ) {
-			// Remove boolean attributes when set to false
-			jQuery.removeAttr( elem, name );
-		} else {
-			// value is true since we know at this point it's type boolean and not false
-			// Set boolean attributes to the same name and set the DOM property
-			propName = jQuery.propFix[ name ] || name;
-			if ( propName in elem ) {
-				// Only set the IDL specifically if it already exists on the element
-				elem[ propName ] = true;
-			}
-
-			elem.setAttribute( name, name.toLowerCase() );
-		}
-		return name;
-	}
-};
-
-// IE6/7 do not support getting/setting some attributes with get/setAttribute
-if ( !getSetAttribute ) {
-
-	fixSpecified = {
-		name: true,
-		id: true,
-		coords: true
-	};
-
-	// Use this for any attribute in IE6/7
-	// This fixes almost every IE6/7 issue
-	nodeHook = jQuery.valHooks.button = {
-		get: function( elem, name ) {
-			var ret;
-			ret = elem.getAttributeNode( name );
-			return ret && ( fixSpecified[ name ] ? ret.value !== "" : ret.specified ) ?
-				ret.value :
-				undefined;
-		},
-		set: function( elem, value, name ) {
-			// Set the existing or create a new attribute node
-			var ret = elem.getAttributeNode( name );
-			if ( !ret ) {
-				ret = document.createAttribute( name );
-				elem.setAttributeNode( ret );
-			}
-			return ( ret.value = value + "" );
-		}
-	};
-
-	// Set width and height to auto instead of 0 on empty string( Bug #8150 )
-	// This is for removals
-	jQuery.each([ "width", "height" ], function( i, name ) {
-		jQuery.attrHooks[ name ] = jQuery.extend( jQuery.attrHooks[ name ], {
-			set: function( elem, value ) {
-				if ( value === "" ) {
-					elem.setAttribute( name, "auto" );
-					return value;
-				}
-			}
-		});
-	});
-
-	// Set contenteditable to false on removals(#10429)
-	// Setting to empty string throws an error as an invalid value
-	jQuery.attrHooks.contenteditable = {
-		get: nodeHook.get,
-		set: function( elem, value, name ) {
-			if ( value === "" ) {
-				value = "false";
-			}
-			nodeHook.set( elem, value, name );
-		}
-	};
-}
-
-
-// Some attributes require a special call on IE
-if ( !jQuery.support.hrefNormalized ) {
-	jQuery.each([ "href", "src", "width", "height" ], function( i, name ) {
-		jQuery.attrHooks[ name ] = jQuery.extend( jQuery.attrHooks[ name ], {
-			get: function( elem ) {
-				var ret = elem.getAttribute( name, 2 );
-				return ret === null ? undefined : ret;
-			}
-		});
-	});
-}
-
-if ( !jQuery.support.style ) {
-	jQuery.attrHooks.style = {
-		get: function( elem ) {
-			// Return undefined in the case of empty string
-			// Normalize to lowercase since IE uppercases css property names
-			return elem.style.cssText.toLowerCase() || undefined;
-		},
-		set: function( elem, value ) {
-			return ( elem.style.cssText = value + "" );
-		}
-	};
-}
-
-// Safari mis-reports the default selected property of an option
-// Accessing the parent's selectedIndex property fixes it
-if ( !jQuery.support.optSelected ) {
-	jQuery.propHooks.selected = jQuery.extend( jQuery.propHooks.selected, {
-		get: function( elem ) {
-			var parent = elem.parentNode;
-
-			if ( parent ) {
-				parent.selectedIndex;
-
-				// Make sure that it also works with optgroups, see #5701
-				if ( parent.parentNode ) {
-					parent.parentNode.selectedIndex;
-				}
-			}
-			return null;
-		}
-	});
-}
-
-// IE6/7 call enctype encoding
-if ( !jQuery.support.enctype ) {
-	jQuery.propFix.enctype = "encoding";
-}
-
-// Radios and checkboxes getter/setter
-if ( !jQuery.support.checkOn ) {
-	jQuery.each([ "radio", "checkbox" ], function() {
-		jQuery.valHooks[ this ] = {
-			get: function( elem ) {
-				// Handle the case where in Webkit "" is returned instead of "on" if a value isn't specified
-				return elem.getAttribute("value") === null ? "on" : elem.value;
-			}
-		};
-	});
-}
-jQuery.each([ "radio", "checkbox" ], function() {
-	jQuery.valHooks[ this ] = jQuery.extend( jQuery.valHooks[ this ], {
-		set: function( elem, value ) {
-			if ( jQuery.isArray( value ) ) {
-				return ( elem.checked = jQuery.inArray( jQuery(elem).val(), value ) >= 0 );
-			}
-		}
-	});
-});
-var rformElems = /^(?:textarea|input|select)$/i,
-	rtypenamespace = /^([^\.]*|)(?:\.(.+)|)$/,
-	rhoverHack = /(?:^|\s)hover(\.\S+|)\b/,
-	rkeyEvent = /^key/,
-	rmouseEvent = /^(?:mouse|contextmenu)|click/,
-	rfocusMorph = /^(?:focusinfocus|focusoutblur)$/,
-	hoverHack = function( events ) {
-		return jQuery.event.special.hover ? events : events.replace( rhoverHack, "mouseenter$1 mouseleave$1" );
-	};
-
-/*
- * Helper functions for managing events -- not part of the public interface.
- * Props to Dean Edwards' addEvent library for many of the ideas.
- */
-jQuery.event = {
-
-	add: function( elem, types, handler, data, selector ) {
-
-		var elemData, eventHandle, events,
-			t, tns, type, namespaces, handleObj,
-			handleObjIn, handlers, special;
-
-		// Don't attach events to noData or text/comment nodes (allow plain objects tho)
-		if ( elem.nodeType === 3 || elem.nodeType === 8 || !types || !handler || !(elemData = jQuery._data( elem )) ) {
-			return;
-		}
-
-		// Caller can pass in an object of custom data in lieu of the handler
-		if ( handler.handler ) {
-			handleObjIn = handler;
-			handler = handleObjIn.handler;
-			selector = handleObjIn.selector;
-		}
-
-		// Make sure that the handler has a unique ID, used to find/remove it later
-		if ( !handler.guid ) {
-			handler.guid = jQuery.guid++;
-		}
-
-		// Init the element's event structure and main handler, if this is the first
-		events = elemData.events;
-		if ( !events ) {
-			elemData.events = events = {};
-		}
-		eventHandle = elemData.handle;
-		if ( !eventHandle ) {
-			elemData.handle = eventHandle = function( e ) {
-				// Discard the second event of a jQuery.event.trigger() and
-				// when an event is called after a page has unloaded
-				return typeof jQuery !== "undefined" && (!e || jQuery.event.triggered !== e.type) ?
-					jQuery.event.dispatch.apply( eventHandle.elem, arguments ) :
-					undefined;
-			};
-			// Add elem as a property of the handle fn to prevent a memory leak with IE non-native events
-			eventHandle.elem = elem;
-		}
-
-		// Handle multiple events separated by a space
-		// jQuery(...).bind("mouseover mouseout", fn);
-		types = jQuery.trim( hoverHack(types) ).split( " " );
-		for ( t = 0; t < types.length; t++ ) {
-
-			tns = rtypenamespace.exec( types[t] ) || [];
-			type = tns[1];
-			namespaces = ( tns[2] || "" ).split( "." ).sort();
-
-			// If event changes its type, use the special event handlers for the changed type
-			special = jQuery.event.special[ type ] || {};
-
-			// If selector defined, determine special event api type, otherwise given type
-			type = ( selector ? special.delegateType : special.bindType ) || type;
-
-			// Update special based on newly reset type
-			special = jQuery.event.special[ type ] || {};
-
-			// handleObj is passed to all event handlers
-			handleObj = jQuery.extend({
-				type: type,
-				origType: tns[1],
-				data: data,
-				handler: handler,
-				guid: handler.guid,
-				selector: selector,
-				needsContext: selector && jQuery.expr.match.needsContext.test( selector ),
-				namespace: namespaces.join(".")
-			}, handleObjIn );
-
-			// Init the event handler queue if we're the first
-			handlers = events[ type ];
-			if ( !handlers ) {
-				handlers = events[ type ] = [];
-				handlers.delegateCount = 0;
-
-				// Only use addEventListener/attachEvent if the special events handler returns false
-				if ( !special.setup || special.setup.call( elem, data, namespaces, eventHandle ) === false ) {
-					// Bind the global event handler to the element
-					if ( elem.addEventListener ) {
-						elem.addEventListener( type, eventHandle, false );
-
-					} else if ( elem.attachEvent ) {
-						elem.attachEvent( "on" + type, eventHandle );
-					}
-				}
-			}
-
-			if ( special.add ) {
-				special.add.call( elem, handleObj );
-
-				if ( !handleObj.handler.guid ) {
-					handleObj.handler.guid = handler.guid;
-				}
-			}
-
-			// Add to the element's handler list, delegates in front
-			if ( selector ) {
-				handlers.splice( handlers.delegateCount++, 0, handleObj );
-			} else {
-				handlers.push( handleObj );
-			}
-
-			// Keep track of which events have ever been used, for event optimization
-			jQuery.event.global[ type ] = true;
-		}
-
-		// Nullify elem to prevent memory leaks in IE
-		elem = null;
-	},
-
-	global: {},
-
-	// Detach an event or set of events from an element
-	remove: function( elem, types, handler, selector, mappedTypes ) {
-
-		var t, tns, type, origType, namespaces, origCount,
-			j, events, special, eventType, handleObj,
-			elemData = jQuery.hasData( elem ) && jQuery._data( elem );
-
-		if ( !elemData || !(events = elemData.events) ) {
-			return;
-		}
-
-		// Once for each type.namespace in types; type may be omitted
-		types = jQuery.trim( hoverHack( types || "" ) ).split(" ");
-		for ( t = 0; t < types.length; t++ ) {
-			tns = rtypenamespace.exec( types[t] ) || [];
-			type = origType = tns[1];
-			namespaces = tns[2];
-
-			// Unbind all events (on this namespace, if provided) for the element
-			if ( !type ) {
-				for ( type in events ) {
-					jQuery.event.remove( elem, type + types[ t ], handler, selector, true );
-				}
-				continue;
-			}
-
-			special = jQuery.event.special[ type ] || {};
-			type = ( selector? special.delegateType : special.bindType ) || type;
-			eventType = events[ type ] || [];
-			origCount = eventType.length;
-			namespaces = namespaces ? new RegExp("(^|\\.)" + namespaces.split(".").sort().join("\\.(?:.*\\.|)") + "(\\.|$)") : null;
-
-			// Remove matching events
-			for ( j = 0; j < eventType.length; j++ ) {
-				handleObj = eventType[ j ];
-
-				if ( ( mappedTypes || origType === handleObj.origType ) &&
-					 ( !handler || handler.guid === handleObj.guid ) &&
-					 ( !namespaces || namespaces.test( handleObj.namespace ) ) &&
-					 ( !selector || selector === handleObj.selector || selector === "**" && handleObj.selector ) ) {
-					eventType.splice( j--, 1 );
-
-					if ( handleObj.selector ) {
-						eventType.delegateCount--;
-					}
-					if ( special.remove ) {
-						special.remove.call( elem, handleObj );
-					}
-				}
-			}
-
-			// Remove generic event handler if we removed something and no more handlers exist
-			// (avoids potential for endless recursion during removal of special event handlers)
-			if ( eventType.length === 0 && origCount !== eventType.length ) {
-				if ( !special.teardown || special.teardown.call( elem, namespaces, elemData.handle ) === false ) {
-					jQuery.removeEvent( elem, type, elemData.handle );
-				}
-
-				delete events[ type ];
-			}
-		}
-
-		// Remove the expando if it's no longer used
-		if ( jQuery.isEmptyObject( events ) ) {
-			delete elemData.handle;
-
-			// removeData also checks for emptiness and clears the expando if empty
-			// so use it instead of delete
-			jQuery.removeData( elem, "events", true );
-		}
-	},
-
-	// Events that are safe to short-circuit if no handlers are attached.
-	// Native DOM events should not be added, they may have inline handlers.
-	customEvent: {
-		"getData": true,
-		"setData": true,
-		"changeData": true
-	},
-
-	trigger: function( event, data, elem, onlyHandlers ) {
-		// Don't do events on text and comment nodes
-		if ( elem && (elem.nodeType === 3 || elem.nodeType === 8) ) {
-			return;
-		}
-
-		// Event object or event type
-		var cache, exclusive, i, cur, old, ontype, special, handle, eventPath, bubbleType,
-			type = event.type || event,
-			namespaces = [];
-
-		// focus/blur morphs to focusin/out; ensure we're not firing them right now
-		if ( rfocusMorph.test( type + jQuery.event.triggered ) ) {
-			return;
-		}
-
-		if ( type.indexOf( "!" ) >= 0 ) {
-			// Exclusive events trigger only for the exact event (no namespaces)
-			type = type.slice(0, -1);
-			exclusive = true;
-		}
-
-		if ( type.indexOf( "." ) >= 0 ) {
-			// Namespaced trigger; create a regexp to match event type in handle()
-			namespaces = type.split(".");
-			type = namespaces.shift();
-			namespaces.sort();
-		}
-
-		if ( (!elem || jQuery.event.customEvent[ type ]) && !jQuery.event.global[ type ] ) {
-			// No jQuery handlers for this event type, and it can't have inline handlers
-			return;
-		}
-
-		// Caller can pass in an Event, Object, or just an event type string
-		event = typeof event === "object" ?
-			// jQuery.Event object
-			event[ jQuery.expando ] ? event :
-			// Object literal
-			new jQuery.Event( type, event ) :
-			// Just the event type (string)
-			new jQuery.Event( type );
-
-		event.type = type;
-		event.isTrigger = true;
-		event.exclusive = exclusive;
-		event.namespace = namespaces.join( "." );
-		event.namespace_re = event.namespace? new RegExp("(^|\\.)" + namespaces.join("\\.(?:.*\\.|)") + "(\\.|$)") : null;
-		ontype = type.indexOf( ":" ) < 0 ? "on" + type : "";
-
-		// Handle a global trigger
-		if ( !elem ) {
-
-			// TODO: Stop taunting the data cache; remove global events and always attach to document
-			cache = jQuery.cache;
-			for ( i in cache ) {
-				if ( cache[ i ].events && cache[ i ].events[ type ] ) {
-					jQuery.event.trigger( event, data, cache[ i ].handle.elem, true );
-				}
-			}
-			return;
-		}
-
-		// Clean up the event in case it is being reused
-		event.result = undefined;
-		if ( !event.target ) {
-			event.target = elem;
-		}
-
-		// Clone any incoming data and prepend the event, creating the handler arg list
-		data = data != null ? jQuery.makeArray( data ) : [];
-		data.unshift( event );
-
-		// Allow special events to draw outside the lines
-		special = jQuery.event.special[ type ] || {};
-		if ( special.trigger && special.trigger.apply( elem, data ) === false ) {
-			return;
-		}
-
-		// Determine event propagation path in advance, per W3C events spec (#9951)
-		// Bubble up to document, then to window; watch for a global ownerDocument var (#9724)
-		eventPath = [[ elem, special.bindType || type ]];
-		if ( !onlyHandlers && !special.noBubble && !jQuery.isWindow( elem ) ) {
-
-			bubbleType = special.delegateType || type;
-			cur = rfocusMorph.test( bubbleType + type ) ? elem : elem.parentNode;
-			for ( old = elem; cur; cur = cur.parentNode ) {
-				eventPath.push([ cur, bubbleType ]);
-				old = cur;
-			}
-
-			// Only add window if we got to document (e.g., not plain obj or detached DOM)
-			if ( old === (elem.ownerDocument || document) ) {
-				eventPath.push([ old.defaultView || old.parentWindow || window, bubbleType ]);
-			}
-		}
-
-		// Fire handlers on the event path
-		for ( i = 0; i < eventPath.length && !event.isPropagationStopped(); i++ ) {
-
-			cur = eventPath[i][0];
-			event.type = eventPath[i][1];
-
-			handle = ( jQuery._data( cur, "events" ) || {} )[ event.type ] && jQuery._data( cur, "handle" );
-			if ( handle ) {
-				handle.apply( cur, data );
-			}
-			// Note that this is a bare JS function and not a jQuery handler
-			handle = ontype && cur[ ontype ];
-			if ( handle && jQuery.acceptData( cur ) && handle.apply && handle.apply( cur, data ) === false ) {
-				event.preventDefault();
-			}
-		}
-		event.type = type;
-
-		// If nobody prevented the default action, do it now
-		if ( !onlyHandlers && !event.isDefaultPrevented() ) {
-
-			if ( (!special._default || special._default.apply( elem.ownerDocument, data ) === false) &&
-				!(type === "click" && jQuery.nodeName( elem, "a" )) && jQuery.acceptData( elem ) ) {
-
-				// Call a native DOM method on the target with the same name name as the event.
-				// Can't use an .isFunction() check here because IE6/7 fails that test.
-				// Don't do default actions on window, that's where global variables be (#6170)
-				// IE<9 dies on focus/blur to hidden element (#1486)
-				if ( ontype && elem[ type ] && ((type !== "focus" && type !== "blur") || event.target.offsetWidth !== 0) && !jQuery.isWindow( elem ) ) {
-
-					// Don't re-trigger an onFOO event when we call its FOO() method
-					old = elem[ ontype ];
-
-					if ( old ) {
-						elem[ ontype ] = null;
-					}
-
-					// Prevent re-triggering of the same event, since we already bubbled it above
-					jQuery.event.triggered = type;
-					elem[ type ]();
-					jQuery.event.triggered = undefined;
-
-					if ( old ) {
-						elem[ ontype ] = old;
-					}
-				}
-			}
-		}
-
-		return event.result;
-	},
-
-	dispatch: function( event ) {
-
-		// Make a writable jQuery.Event from the native event object
-		event = jQuery.event.fix( event || window.event );
-
-		var i, j, cur, ret, selMatch, matched, matches, handleObj, sel, related,
-			handlers = ( (jQuery._data( this, "events" ) || {} )[ event.type ] || []),
-			delegateCount = handlers.delegateCount,
-			args = core_slice.call( arguments ),
-			run_all = !event.exclusive && !event.namespace,
-			special = jQuery.event.special[ event.type ] || {},
-			handlerQueue = [];
-
-		// Use the fix-ed jQuery.Event rather than the (read-only) native event
-		args[0] = event;
-		event.delegateTarget = this;
-
-		// Call the preDispatch hook for the mapped type, and let it bail if desired
-		if ( special.preDispatch && special.preDispatch.call( this, event ) === false ) {
-			return;
-		}
-
-		// Determine handlers that should run if there are delegated events
-		// Avoid non-left-click bubbling in Firefox (#3861)
-		if ( delegateCount && !(event.button && event.type === "click") ) {
-
-			for ( cur = event.target; cur != this; cur = cur.parentNode || this ) {
-
-				// Don't process clicks (ONLY) on disabled elements (#6911, #8165, #11382, #11764)
-				if ( cur.disabled !== true || event.type !== "click" ) {
-					selMatch = {};
-					matches = [];
-					for ( i = 0; i < delegateCount; i++ ) {
-						handleObj = handlers[ i ];
-						sel = handleObj.selector;
-
-						if ( selMatch[ sel ] === undefined ) {
-							selMatch[ sel ] = handleObj.needsContext ?
-								jQuery( sel, this ).index( cur ) >= 0 :
-								jQuery.find( sel, this, null, [ cur ] ).length;
-						}
-						if ( selMatch[ sel ] ) {
-							matches.push( handleObj );
-						}
-					}
-					if ( matches.length ) {
-						handlerQueue.push({ elem: cur, matches: matches });
-					}
-				}
-			}
-		}
-
-		// Add the remaining (directly-bound) handlers
-		if ( handlers.length > delegateCount ) {
-			handlerQueue.push({ elem: this, matches: handlers.slice( delegateCount ) });
-		}
-
-		// Run delegates first; they may want to stop propagation beneath us
-		for ( i = 0; i < handlerQueue.length && !event.isPropagationStopped(); i++ ) {
-			matched = handlerQueue[ i ];
-			event.currentTarget = matched.elem;
-
-			for ( j = 0; j < matched.matches.length && !event.isImmediatePropagationStopped(); j++ ) {
-				handleObj = matched.matches[ j ];
-
-				// Triggered event must either 1) be non-exclusive and have no namespace, or
-				// 2) have namespace(s) a subset or equal to those in the bound event (both can have no namespace).
-				if ( run_all || (!event.namespace && !handleObj.namespace) || event.namespace_re && event.namespace_re.test( handleObj.namespace ) ) {
-
-					event.data = handleObj.data;
-					event.handleObj = handleObj;
-
-					ret = ( (jQuery.event.special[ handleObj.origType ] || {}).handle || handleObj.handler )
-							.apply( matched.elem, args );
-
-					if ( ret !== undefined ) {
-						event.result = ret;
-						if ( ret === false ) {
-							event.preventDefault();
-							event.stopPropagation();
-						}
-					}
-				}
-			}
-		}
-
-		// Call the postDispatch hook for the mapped type
-		if ( special.postDispatch ) {
-			special.postDispatch.call( this, event );
-		}
-
-		return event.result;
-	},
-
-	// Includes some event props shared by KeyEvent and MouseEvent
-	// *** attrChange attrName relatedNode srcElement  are not normalized, non-W3C, deprecated, will be removed in 1.8 ***
-	props: "attrChange attrName relatedNode srcElement altKey bubbles cancelable ctrlKey currentTarget eventPhase metaKey relatedTarget shiftKey target timeStamp view which".split(" "),
-
-	fixHooks: {},
-
-	keyHooks: {
-		props: "char charCode key keyCode".split(" "),
-		filter: function( event, original ) {
-
-			// Add which for key events
-			if ( event.which == null ) {
-				event.which = original.charCode != null ? original.charCode : original.keyCode;
-			}
-
-			return event;
-		}
-	},
-
-	mouseHooks: {
-		props: "button buttons clientX clientY fromElement offsetX offsetY pageX pageY screenX screenY toElement".split(" "),
-		filter: function( event, original ) {
-			var eventDoc, doc, body,
-				button = original.button,
-				fromElement = original.fromElement;
-
-			// Calculate pageX/Y if missing and clientX/Y available
-			if ( event.pageX == null && original.clientX != null ) {
-				eventDoc = event.target.ownerDocument || document;
-				doc = eventDoc.documentElement;
-				body = eventDoc.body;
-
-				event.pageX = original.clientX + ( doc && doc.scrollLeft || body && body.scrollLeft || 0 ) - ( doc && doc.clientLeft || body && body.clientLeft || 0 );
-				event.pageY = original.clientY + ( doc && doc.scrollTop  || body && body.scrollTop  || 0 ) - ( doc && doc.clientTop  || body && body.clientTop  || 0 );
-			}
-
-			// Add relatedTarget, if necessary
-			if ( !event.relatedTarget && fromElement ) {
-				event.relatedTarget = fromElement === event.target ? original.toElement : fromElement;
-			}
-
-			// Add which for click: 1 === left; 2 === middle; 3 === right
-			// Note: button is not normalized, so don't use it
-			if ( !event.which && button !== undefined ) {
-				event.which = ( button & 1 ? 1 : ( button & 2 ? 3 : ( button & 4 ? 2 : 0 ) ) );
-			}
-
-			return event;
-		}
-	},
-
-	fix: function( event ) {
-		if ( event[ jQuery.expando ] ) {
-			return event;
-		}
-
-		// Create a writable copy of the event object and normalize some properties
-		var i, prop,
-			originalEvent = event,
-			fixHook = jQuery.event.fixHooks[ event.type ] || {},
-			copy = fixHook.props ? this.props.concat( fixHook.props ) : this.props;
-
-		event = jQuery.Event( originalEvent );
-
-		for ( i = copy.length; i; ) {
-			prop = copy[ --i ];
-			event[ prop ] = originalEvent[ prop ];
-		}
-
-		// Fix target property, if necessary (#1925, IE 6/7/8 & Safari2)
-		if ( !event.target ) {
-			event.target = originalEvent.srcElement || document;
-		}
-
-		// Target should not be a text node (#504, Safari)
-		if ( event.target.nodeType === 3 ) {
-			event.target = event.target.parentNode;
-		}
-
-		// For mouse/key events, metaKey==false if it's undefined (#3368, #11328; IE6/7/8)
-		event.metaKey = !!event.metaKey;
-
-		return fixHook.filter? fixHook.filter( event, originalEvent ) : event;
-	},
-
-	special: {
-		load: {
-			// Prevent triggered image.load events from bubbling to window.load
-			noBubble: true
-		},
-
-		focus: {
-			delegateType: "focusin"
-		},
-		blur: {
-			delegateType: "focusout"
-		},
-
-		beforeunload: {
-			setup: function( data, namespaces, eventHandle ) {
-				// We only want to do this special case on windows
-				if ( jQuery.isWindow( this ) ) {
-					this.onbeforeunload = eventHandle;
-				}
-			},
-
-			teardown: function( namespaces, eventHandle ) {
-				if ( this.onbeforeunload === eventHandle ) {
-					this.onbeforeunload = null;
-				}
-			}
-		}
-	},
-
-	simulate: function( type, elem, event, bubble ) {
-		// Piggyback on a donor event to simulate a different one.
-		// Fake originalEvent to avoid donor's stopPropagation, but if the
-		// simulated event prevents default then we do the same on the donor.
-		var e = jQuery.extend(
-			new jQuery.Event(),
-			event,
-			{ type: type,
-				isSimulated: true,
-				originalEvent: {}
-			}
-		);
-		if ( bubble ) {
-			jQuery.event.trigger( e, null, elem );
-		} else {
-			jQuery.event.dispatch.call( elem, e );
-		}
-		if ( e.isDefaultPrevented() ) {
-			event.preventDefault();
-		}
-	}
-};
-
-// Some plugins are using, but it's undocumented/deprecated and will be removed.
-// The 1.7 special event interface should provide all the hooks needed now.
-jQuery.event.handle = jQuery.event.dispatch;
-
-jQuery.removeEvent = document.removeEventListener ?
-	function( elem, type, handle ) {
-		if ( elem.removeEventListener ) {
-			elem.removeEventListener( type, handle, false );
-		}
-	} :
-	function( elem, type, handle ) {
-		var name = "on" + type;
-
-		if ( elem.detachEvent ) {
-
-			// #8545, #7054, preventing memory leaks for custom events in IE6-8
-			// detachEvent needed property on element, by name of that event, to properly expose it to GC
-			if ( typeof elem[ name ] === "undefined" ) {
-				elem[ name ] = null;
-			}
-
-			elem.detachEvent( name, handle );
-		}
-	};
-
-jQuery.Event = function( src, props ) {
-	// Allow instantiation without the 'new' keyword
-	if ( !(this instanceof jQuery.Event) ) {
-		return new jQuery.Event( src, props );
-	}
-
-	// Event object
-	if ( src && src.type ) {
-		this.originalEvent = src;
-		this.type = src.type;
-
-		// Events bubbling up the document may have been marked as prevented
-		// by a handler lower down the tree; reflect the correct value.
-		this.isDefaultPrevented = ( src.defaultPrevented || src.returnValue === false ||
-			src.getPreventDefault && src.getPreventDefault() ) ? returnTrue : returnFalse;
-
-	// Event type
-	} else {
-		this.type = src;
-	}
-
-	// Put explicitly provided properties onto the event object
-	if ( props ) {
-		jQuery.extend( this, props );
-	}
-
-	// Create a timestamp if incoming event doesn't have one
-	this.timeStamp = src && src.timeStamp || jQuery.now();
-
-	// Mark it as fixed
-	this[ jQuery.expando ] = true;
-};
-
-function returnFalse() {
-	return false;
-}
-function returnTrue() {
-	return true;
-}
-
-// jQuery.Event is based on DOM3 Events as specified by the ECMAScript Language Binding
-// http://www.w3.org/TR/2003/WD-DOM-Level-3-Events-20030331/ecma-script-binding.html
-jQuery.Event.prototype = {
-	preventDefault: function() {
-		this.isDefaultPrevented = returnTrue;
-
-		var e = this.originalEvent;
-		if ( !e ) {
-			return;
-		}
-
-		// if preventDefault exists run it on the original event
-		if ( e.preventDefault ) {
-			e.preventDefault();
-
-		// otherwise set the returnValue property of the original event to false (IE)
-		} else {
-			e.returnValue = false;
-		}
-	},
-	stopPropagation: function() {
-		this.isPropagationStopped = returnTrue;
-
-		var e = this.originalEvent;
-		if ( !e ) {
-			return;
-		}
-		// if stopPropagation exists run it on the original event
-		if ( e.stopPropagation ) {
-			e.stopPropagation();
-		}
-		// otherwise set the cancelBubble property of the original event to true (IE)
-		e.cancelBubble = true;
-	},
-	stopImmediatePropagation: function() {
-		this.isImmediatePropagationStopped = returnTrue;
-		this.stopPropagation();
-	},
-	isDefaultPrevented: returnFalse,
-	isPropagationStopped: returnFalse,
-	isImmediatePropagationStopped: returnFalse
-};
-
-// Create mouseenter/leave events using mouseover/out and event-time checks
-jQuery.each({
-	mouseenter: "mouseover",
-	mouseleave: "mouseout"
-}, function( orig, fix ) {
-	jQuery.event.special[ orig ] = {
-		delegateType: fix,
-		bindType: fix,
-
-		handle: function( event ) {
-			var ret,
-				target = this,
-				related = event.relatedTarget,
-				handleObj = event.handleObj,
-				selector = handleObj.selector;
-
-			// For mousenter/leave call the handler if related is outside the target.
-			// NB: No relatedTarget if the mouse left/entered the browser window
-			if ( !related || (related !== target && !jQuery.contains( target, related )) ) {
-				event.type = handleObj.origType;
-				ret = handleObj.handler.apply( this, arguments );
-				event.type = fix;
-			}
-			return ret;
-		}
-	};
-});
-
-// IE submit delegation
-if ( !jQuery.support.submitBubbles ) {
-
-	jQuery.event.special.submit = {
-		setup: function() {
-			// Only need this for delegated form submit events
-			if ( jQuery.nodeName( this, "form" ) ) {
-				return false;
-			}
-
-			// Lazy-add a submit handler when a descendant form may potentially be submitted
-			jQuery.event.add( this, "click._submit keypress._submit", function( e ) {
-				// Node name check avoids a VML-related crash in IE (#9807)
-				var elem = e.target,
-					form = jQuery.nodeName( elem, "input" ) || jQuery.nodeName( elem, "button" ) ? elem.form : undefined;
-				if ( form && !jQuery._data( form, "_submit_attached" ) ) {
-					jQuery.event.add( form, "submit._submit", function( event ) {
-						event._submit_bubble = true;
-					});
-					jQuery._data( form, "_submit_attached", true );
-				}
-			});
-			// return undefined since we don't need an event listener
-		},
-
-		postDispatch: function( event ) {
-			// If form was submitted by the user, bubble the event up the tree
-			if ( event._submit_bubble ) {
-				delete event._submit_bubble;
-				if ( this.parentNode && !event.isTrigger ) {
-					jQuery.event.simulate( "submit", this.parentNode, event, true );
-				}
-			}
-		},
-
-		teardown: function() {
-			// Only need this for delegated form submit events
-			if ( jQuery.nodeName( this, "form" ) ) {
-				return false;
-			}
-
-			// Remove delegated handlers; cleanData eventually reaps submit handlers attached above
-			jQuery.event.remove( this, "._submit" );
-		}
-	};
-}
-
-// IE change delegation and checkbox/radio fix
-if ( !jQuery.support.changeBubbles ) {
-
-	jQuery.event.special.change = {
-
-		setup: function() {
-
-			if ( rformElems.test( this.nodeName ) ) {
-				// IE doesn't fire change on a check/radio until blur; trigger it on click
-				// after a propertychange. Eat the blur-change in special.change.handle.
-				// This still fires onchange a second time for check/radio after blur.
-				if ( this.type === "checkbox" || this.type === "radio" ) {
-					jQuery.event.add( this, "propertychange._change", function( event ) {
-						if ( event.originalEvent.propertyName === "checked" ) {
-							this._just_changed = true;
-						}
-					});
-					jQuery.event.add( this, "click._change", function( event ) {
-						if ( this._just_changed && !event.isTrigger ) {
-							this._just_changed = false;
-						}
-						// Allow triggered, simulated change events (#11500)
-						jQuery.event.simulate( "change", this, event, true );
-					});
-				}
-				return false;
-			}
-			// Delegated event; lazy-add a change handler on descendant inputs
-			jQuery.event.add( this, "beforeactivate._change", function( e ) {
-				var elem = e.target;
-
-				if ( rformElems.test( elem.nodeName ) && !jQuery._data( elem, "_change_attached" ) ) {
-					jQuery.event.add( elem, "change._change", function( event ) {
-						if ( this.parentNode && !event.isSimulated && !event.isTrigger ) {
-							jQuery.event.simulate( "change", this.parentNode, event, true );
-						}
-					});
-					jQuery._data( elem, "_change_attached", true );
-				}
-			});
-		},
-
-		handle: function( event ) {
-			var elem = event.target;
-
-			// Swallow native change events from checkbox/radio, we already triggered them above
-			if ( this !== elem || event.isSimulated || event.isTrigger || (elem.type !== "radio" && elem.type !== "checkbox") ) {
-				return event.handleObj.handler.apply( this, arguments );
-			}
-		},
-
-		teardown: function() {
-			jQuery.event.remove( this, "._change" );
-
-			return !rformElems.test( this.nodeName );
-		}
-	};
-}
-
-// Create "bubbling" focus and blur events
-if ( !jQuery.support.focusinBubbles ) {
-	jQuery.each({ focus: "focusin", blur: "focusout" }, function( orig, fix ) {
-
-		// Attach a single capturing handler while someone wants focusin/focusout
-		var attaches = 0,
-			handler = function( event ) {
-				jQuery.event.simulate( fix, event.target, jQuery.event.fix( event ), true );
-			};
-
-		jQuery.event.special[ fix ] = {
-			setup: function() {
-				if ( attaches++ === 0 ) {
-					document.addEventListener( orig, handler, true );
-				}
-			},
-			teardown: function() {
-				if ( --attaches === 0 ) {
-					document.removeEventListener( orig, handler, true );
-				}
-			}
-		};
-	});
-}
-
-jQuery.fn.extend({
-
-	on: function( types, selector, data, fn, /*INTERNAL*/ one ) {
-		var origFn, type;
-
-		// Types can be a map of types/handlers
-		if ( typeof types === "object" ) {
-			// ( types-Object, selector, data )
-			if ( typeof selector !== "string" ) { // && selector != null
-				// ( types-Object, data )
-				data = data || selector;
-				selector = undefined;
-			}
-			for ( type in types ) {
-				this.on( type, selector, data, types[ type ], one );
-			}
-			return this;
-		}
-
-		if ( data == null && fn == null ) {
-			// ( types, fn )
-			fn = selector;
-			data = selector = undefined;
-		} else if ( fn == null ) {
-			if ( typeof selector === "string" ) {
-				// ( types, selector, fn )
-				fn = data;
-				data = undefined;
-			} else {
-				// ( types, data, fn )
-				fn = data;
-				data = selector;
-				selector = undefined;
-			}
-		}
-		if ( fn === false ) {
-			fn = returnFalse;
-		} else if ( !fn ) {
-			return this;
-		}
-
-		if ( one === 1 ) {
-			origFn = fn;
-			fn = function( event ) {
-				// Can use an empty set, since event contains the info
-				jQuery().off( event );
-				return origFn.apply( this, arguments );
-			};
-			// Use same guid so caller can remove using origFn
-			fn.guid = origFn.guid || ( origFn.guid = jQuery.guid++ );
-		}
-		return this.each( function() {
-			jQuery.event.add( this, types, fn, data, selector );
-		});
-	},
-	one: function( types, selector, data, fn ) {
-		return this.on( types, selector, data, fn, 1 );
-	},
-	off: function( types, selector, fn ) {
-		var handleObj, type;
-		if ( types && types.preventDefault && types.handleObj ) {
-			// ( event )  dispatched jQuery.Event
-			handleObj = types.handleObj;
-			jQuery( types.delegateTarget ).off(
-				handleObj.namespace ? handleObj.origType + "." + handleObj.namespace : handleObj.origType,
-				handleObj.selector,
-				handleObj.handler
-			);
-			return this;
-		}
-		if ( typeof types === "object" ) {
-			// ( types-object [, selector] )
-			for ( type in types ) {
-				this.off( type, selector, types[ type ] );
-			}
-			return this;
-		}
-		if ( selector === false || typeof selector === "function" ) {
-			// ( types [, fn] )
-			fn = selector;
-			selector = undefined;
-		}
-		if ( fn === false ) {
-			fn = returnFalse;
-		}
-		return this.each(function() {
-			jQuery.event.remove( this, types, fn, selector );
-		});
-	},
-
-	bind: function( types, data, fn ) {
-		return this.on( types, null, data, fn );
-	},
-	unbind: function( types, fn ) {
-		return this.off( types, null, fn );
-	},
-
-	live: function( types, data, fn ) {
-		jQuery( this.context ).on( types, this.selector, data, fn );
-		return this;
-	},
-	die: function( types, fn ) {
-		jQuery( this.context ).off( types, this.selector || "**", fn );
-		return this;
-	},
-
-	delegate: function( selector, types, data, fn ) {
-		return this.on( types, selector, data, fn );
-	},
-	undelegate: function( selector, types, fn ) {
-		// ( namespace ) or ( selector, types [, fn] )
-		return arguments.length === 1 ? this.off( selector, "**" ) : this.off( types, selector || "**", fn );
-	},
-
-	trigger: function( type, data ) {
-		return this.each(function() {
-			jQuery.event.trigger( type, data, this );
-		});
-	},
-	triggerHandler: function( type, data ) {
-		if ( this[0] ) {
-			return jQuery.event.trigger( type, data, this[0], true );
-		}
-	},
-
-	toggle: function( fn ) {
-		// Save reference to arguments for access in closure
-		var args = arguments,
-			guid = fn.guid || jQuery.guid++,
-			i = 0,
-			toggler = function( event ) {
-				// Figure out which function to execute
-				var lastToggle = ( jQuery._data( this, "lastToggle" + fn.guid ) || 0 ) % i;
-				jQuery._data( this, "lastToggle" + fn.guid, lastToggle + 1 );
-
-				// Make sure that clicks stop
-				event.preventDefault();
-
-				// and execute the function
-				return args[ lastToggle ].apply( this, arguments ) || false;
-			};
-
-		// link all the functions, so any of them can unbind this click handler
-		toggler.guid = guid;
-		while ( i < args.length ) {
-			args[ i++ ].guid = guid;
-		}
-
-		return this.click( toggler );
-	},
-
-	hover: function( fnOver, fnOut ) {
-		return this.mouseenter( fnOver ).mouseleave( fnOut || fnOver );
-	}
-});
-
-jQuery.each( ("blur focus focusin focusout load resize scroll unload click dblclick " +
-	"mousedown mouseup mousemove mouseover mouseout mouseenter mouseleave " +
-	"change select submit keydown keypress keyup error contextmenu").split(" "), function( i, name ) {
-
-	// Handle event binding
-	jQuery.fn[ name ] = function( data, fn ) {
-		if ( fn == null ) {
-			fn = data;
-			data = null;
-		}
-
-		return arguments.length > 0 ?
-			this.on( name, null, data, fn ) :
-			this.trigger( name );
-	};
-
-	if ( rkeyEvent.test( name ) ) {
-		jQuery.event.fixHooks[ name ] = jQuery.event.keyHooks;
-	}
-
-	if ( rmouseEvent.test( name ) ) {
-		jQuery.event.fixHooks[ name ] = jQuery.event.mouseHooks;
-	}
-});
-/*!
- * Sizzle CSS Selector Engine
- * Copyright 2012 jQuery Foundation and other contributors
- * Released under the MIT license
- * http://sizzlejs.com/
- */
-(function( window, undefined ) {
-
-var cachedruns,
-	assertGetIdNotName,
-	Expr,
-	getText,
-	isXML,
-	contains,
-	compile,
-	sortOrder,
-	hasDuplicate,
-	outermostContext,
-
-	baseHasDuplicate = true,
-	strundefined = "undefined",
-
-	expando = ( "sizcache" + Math.random() ).replace( ".", "" ),
-
-	Token = String,
-	document = window.document,
-	docElem = document.documentElement,
-	dirruns = 0,
-	done = 0,
-	pop = [].pop,
-	push = [].push,
-	slice = [].slice,
-	// Use a stripped-down indexOf if a native one is unavailable
-	indexOf = [].indexOf || function( elem ) {
-		var i = 0,
-			len = this.length;
-		for ( ; i < len; i++ ) {
-			if ( this[i] === elem ) {
-				return i;
-			}
-		}
-		return -1;
-	},
-
-	// Augment a function for special use by Sizzle
-	markFunction = function( fn, value ) {
-		fn[ expando ] = value == null || value;
-		return fn;
-	},
-
-	createCache = function() {
-		var cache = {},
-			keys = [];
-
-		return markFunction(function( key, value ) {
-			// Only keep the most recent entries
-			if ( keys.push( key ) > Expr.cacheLength ) {
-				delete cache[ keys.shift() ];
-			}
-
-			// Retrieve with (key + " ") to avoid collision with native Object.prototype properties (see Issue #157)
-			return (cache[ key + " " ] = value);
-		}, cache );
-	},
-
-	classCache = createCache(),
-	tokenCache = createCache(),
-	compilerCache = createCache(),
-
-	// Regex
-
-	// Whitespace characters http://www.w3.org/TR/css3-selectors/#whitespace
-	whitespace = "[\\x20\\t\\r\\n\\f]",
-	// http://www.w3.org/TR/css3-syntax/#characters
-	characterEncoding = "(?:\\\\.|[-\\w]|[^\\x00-\\xa0])+",
-
-	// Loosely modeled on CSS identifier characters
-	// An unquoted value should be a CSS identifier (http://www.w3.org/TR/css3-selectors/#attribute-selectors)
-	// Proper syntax: http://www.w3.org/TR/CSS21/syndata.html#value-def-identifier
-	identifier = characterEncoding.replace( "w", "w#" ),
-
-	// Acceptable operators http://www.w3.org/TR/selectors/#attribute-selectors
-	operators = "([*^$|!~]?=)",
-	attributes = "\\[" + whitespace + "*(" + characterEncoding + ")" + whitespace +
-		"*(?:" + operators + whitespace + "*(?:(['\"])((?:\\\\.|[^\\\\])*?)\\3|(" + identifier + ")|)|)" + whitespace + "*\\]",
-
-	// Prefer arguments not in parens/brackets,
-	//   then attribute selectors and non-pseudos (denoted by :),
-	//   then anything else
-	// These preferences are here to reduce the number of selectors
-	//   needing tokenize in the PSEUDO preFilter
-	pseudos = ":(" + characterEncoding + ")(?:\\((?:(['\"])((?:\\\\.|[^\\\\])*?)\\2|([^()[\\]]*|(?:(?:" + attributes + ")|[^:]|\\\\.)*|.*))\\)|)",
-
-	// For matchExpr.POS and matchExpr.needsContext
-	pos = ":(even|odd|eq|gt|lt|nth|first|last)(?:\\(" + whitespace +
-		"*((?:-\\d)?\\d*)" + whitespace + "*\\)|)(?=[^-]|$)",
-
-	// Leading and non-escaped trailing whitespace, capturing some non-whitespace characters preceding the latter
-	rtrim = new RegExp( "^" + whitespace + "+|((?:^|[^\\\\])(?:\\\\.)*)" + whitespace + "+$", "g" ),
-
-	rcomma = new RegExp( "^" + whitespace + "*," + whitespace + "*" ),
-	rcombinators = new RegExp( "^" + whitespace + "*([\\x20\\t\\r\\n\\f>+~])" + whitespace + "*" ),
-	rpseudo = new RegExp( pseudos ),
-
-	// Easily-parseable/retrievable ID or TAG or CLASS selectors
-	rquickExpr = /^(?:#([\w\-]+)|(\w+)|\.([\w\-]+))$/,
-
-	rnot = /^:not/,
-	rsibling = /[\x20\t\r\n\f]*[+~]/,
-	rendsWithNot = /:not\($/,
-
-	rheader = /h\d/i,
-	rinputs = /input|select|textarea|button/i,
-
-	rbackslash = /\\(?!\\)/g,
-
-	matchExpr = {
-		"ID": new RegExp( "^#(" + characterEncoding + ")" ),
-		"CLASS": new RegExp( "^\\.(" + characterEncoding + ")" ),
-		"NAME": new RegExp( "^\\[name=['\"]?(" + characterEncoding + ")['\"]?\\]" ),
-		"TAG": new RegExp( "^(" + characterEncoding.replace( "w", "w*" ) + ")" ),
-		"ATTR": new RegExp( "^" + attributes ),
-		"PSEUDO": new RegExp( "^" + pseudos ),
-		"POS": new RegExp( pos, "i" ),
-		"CHILD": new RegExp( "^:(only|nth|first|last)-child(?:\\(" + whitespace +
-			"*(even|odd|(([+-]|)(\\d*)n|)" + whitespace + "*(?:([+-]|)" + whitespace +
-			"*(\\d+)|))" + whitespace + "*\\)|)", "i" ),
-		// For use in libraries implementing .is()
-		"needsContext": new RegExp( "^" + whitespace + "*[>+~]|" + pos, "i" )
-	},
-
-	// Support
-
-	// Used for testing something on an element
-	assert = function( fn ) {
-		var div = document.createElement("div");
-
-		try {
-			return fn( div );
-		} catch (e) {
-			return false;
-		} finally {
-			// release memory in IE
-			div = null;
-		}
-	},
-
-	// Check if getElementsByTagName("*") returns only elements
-	assertTagNameNoComments = assert(function( div ) {
-		div.appendChild( document.createComment("") );
-		return !div.getElementsByTagName("*").length;
-	}),
-
-	// Check if getAttribute returns normalized href attributes
-	assertHrefNotNormalized = assert(function( div ) {
-		div.innerHTML = "<a href='#'></a>";
-		return div.firstChild && typeof div.firstChild.getAttribute !== strundefined &&
-			div.firstChild.getAttribute("href") === "#";
-	}),
-
-	// Check if attributes should be retrieved by attribute nodes
-	assertAttributes = assert(function( div ) {
-		div.innerHTML = "<select></select>";
-		var type = typeof div.lastChild.getAttribute("multiple");
-		// IE8 returns a string for some attributes even when not present
-		return type !== "boolean" && type !== "string";
-	}),
-
-	// Check if getElementsByClassName can be trusted
-	assertUsableClassName = assert(function( div ) {
-		// Opera can't find a second classname (in 9.6)
-		div.innerHTML = "<div class='hidden e'></div><div class='hidden'></div>";
-		if ( !div.getElementsByClassName || !div.getElementsByClassName("e").length ) {
-			return false;
-		}
-
-		// Safari 3.2 caches class attributes and doesn't catch changes
-		div.lastChild.className = "e";
-		return div.getElementsByClassName("e").length === 2;
-	}),
-
-	// Check if getElementById returns elements by name
-	// Check if getElementsByName privileges form controls or returns elements by ID
-	assertUsableName = assert(function( div ) {
-		// Inject content
-		div.id = expando + 0;
-		div.innerHTML = "<a name='" + expando + "'></a><div name='" + expando + "'></div>";
-		docElem.insertBefore( div, docElem.firstChild );
-
-		// Test
-		var pass = document.getElementsByName &&
-			// buggy browsers will return fewer than the correct 2
-			document.getElementsByName( expando ).length === 2 +
-			// buggy browsers will return more than the correct 0
-			document.getElementsByName( expando + 0 ).length;
-		assertGetIdNotName = !document.getElementById( expando );
-
-		// Cleanup
-		docElem.removeChild( div );
-
-		return pass;
-	});
-
-// If slice is not available, provide a backup
-try {
-	slice.call( docElem.childNodes, 0 )[0].nodeType;
-} catch ( e ) {
-	slice = function( i ) {
-		var elem,
-			results = [];
-		for ( ; (elem = this[i]); i++ ) {
-			results.push( elem );
-		}
-		return results;
-	};
-}
-
-function Sizzle( selector, context, results, seed ) {
-	results = results || [];
-	context = context || document;
-	var match, elem, xml, m,
-		nodeType = context.nodeType;
-
-	if ( !selector || typeof selector !== "string" ) {
-		return results;
-	}
-
-	if ( nodeType !== 1 && nodeType !== 9 ) {
-		return [];
-	}
-
-	xml = isXML( context );
-
-	if ( !xml && !seed ) {
-		if ( (match = rquickExpr.exec( selector )) ) {
-			// Speed-up: Sizzle("#ID")
-			if ( (m = match[1]) ) {
-				if ( nodeType === 9 ) {
-					elem = context.getElementById( m );
-					// Check parentNode to catch when Blackberry 4.6 returns
-					// nodes that are no longer in the document #6963
-					if ( elem && elem.parentNode ) {
-						// Handle the case where IE, Opera, and Webkit return items
-						// by name instead of ID
-						if ( elem.id === m ) {
-							results.push( elem );
-							return results;
-						}
-					} else {
-						return results;
-					}
-				} else {
-					// Context is not a document
-					if ( context.ownerDocument && (elem = context.ownerDocument.getElementById( m )) &&
-						contains( context, elem ) && elem.id === m ) {
-						results.push( elem );
-						return results;
-					}
-				}
-
-			// Speed-up: Sizzle("TAG")
-			} else if ( match[2] ) {
-				push.apply( results, slice.call(context.getElementsByTagName( selector ), 0) );
-				return results;
-
-			// Speed-up: Sizzle(".CLASS")
-			} else if ( (m = match[3]) && assertUsableClassName && context.getElementsByClassName ) {
-				push.apply( results, slice.call(context.getElementsByClassName( m ), 0) );
-				return results;
-			}
-		}
-	}
-
-	// All others
-	return select( selector.replace( rtrim, "$1" ), context, results, seed, xml );
-}
-
-Sizzle.matches = function( expr, elements ) {
-	return Sizzle( expr, null, null, elements );
-};
-
-Sizzle.matchesSelector = function( elem, expr ) {
-	return Sizzle( expr, null, null, [ elem ] ).length > 0;
-};
-
-// Returns a function to use in pseudos for input types
-function createInputPseudo( type ) {
-	return function( elem ) {
-		var name = elem.nodeName.toLowerCase();
-		return name === "input" && elem.type === type;
-	};
-}
-
-// Returns a function to use in pseudos for buttons
-function createButtonPseudo( type ) {
-	return function( elem ) {
-		var name = elem.nodeName.toLowerCase();
-		return (name === "input" || name === "button") && elem.type === type;
-	};
-}
-
-// Returns a function to use in pseudos for positionals
-function createPositionalPseudo( fn ) {
-	return markFunction(function( argument ) {
-		argument = +argument;
-		return markFunction(function( seed, matches ) {
-			var j,
-				matchIndexes = fn( [], seed.length, argument ),
-				i = matchIndexes.length;
-
-			// Match elements found at the specified indexes
-			while ( i-- ) {
-				if ( seed[ (j = matchIndexes[i]) ] ) {
-					seed[j] = !(matches[j] = seed[j]);
-				}
-			}
-		});
-	});
-}
-
-/**
- * Utility function for retrieving the text value of an array of DOM nodes
- * @param {Array|Element} elem
- */
-getText = Sizzle.getText = function( elem ) {
-	var node,
-		ret = "",
-		i = 0,
-		nodeType = elem.nodeType;
-
-	if ( nodeType ) {
-		if ( nodeType === 1 || nodeType === 9 || nodeType === 11 ) {
-			// Use textContent for elements
-			// innerText usage removed for consistency of new lines (see #11153)
-			if ( typeof elem.textContent === "string" ) {
-				return elem.textContent;
-			} else {
-				// Traverse its children
-				for ( elem = elem.firstChild; elem; elem = elem.nextSibling ) {
-					ret += getText( elem );
-				}
-			}
-		} else if ( nodeType === 3 || nodeType === 4 ) {
-			return elem.nodeValue;
-		}
-		// Do not include comment or processing instruction nodes
-	} else {
-
-		// If no nodeType, this is expected to be an array
-		for ( ; (node = elem[i]); i++ ) {
-			// Do not traverse comment nodes
-			ret += getText( node );
-		}
-	}
-	return ret;
-};
-
-isXML = Sizzle.isXML = function( elem ) {
-	// documentElement is verified for cases where it doesn't yet exist
-	// (such as loading iframes in IE - #4833)
-	var documentElement = elem && (elem.ownerDocument || elem).documentElement;
-	return documentElement ? documentElement.nodeName !== "HTML" : false;
-};
-
-// Element contains another
-contains = Sizzle.contains = docElem.contains ?
-	function( a, b ) {
-		var adown = a.nodeType === 9 ? a.documentElement : a,
-			bup = b && b.parentNode;
-		return a === bup || !!( bup && bup.nodeType === 1 && adown.contains && adown.contains(bup) );
-	} :
-	docElem.compareDocumentPosition ?
-	function( a, b ) {
-		return b && !!( a.compareDocumentPosition( b ) & 16 );
-	} :
-	function( a, b ) {
-		while ( (b = b.parentNode) ) {
-			if ( b === a ) {
-				return true;
-			}
-		}
-		return false;
-	};
-
-Sizzle.attr = function( elem, name ) {
-	var val,
-		xml = isXML( elem );
-
-	if ( !xml ) {
-		name = name.toLowerCase();
-	}
-	if ( (val = Expr.attrHandle[ name ]) ) {
-		return val( elem );
-	}
-	if ( xml || assertAttributes ) {
-		return elem.getAttribute( name );
-	}
-	val = elem.getAttributeNode( name );
-	return val ?
-		typeof elem[ name ] === "boolean" ?
-			elem[ name ] ? name : null :
-			val.specified ? val.value : null :
-		null;
-};
-
-Expr = Sizzle.selectors = {
-
-	// Can be adjusted by the user
-	cacheLength: 50,
-
-	createPseudo: markFunction,
-
-	match: matchExpr,
-
-	// IE6/7 return a modified href
-	attrHandle: assertHrefNotNormalized ?
-		{} :
-		{
-			"href": function( elem ) {
-				return elem.getAttribute( "href", 2 );
-			},
-			"type": function( elem ) {
-				return elem.getAttribute("type");
-			}
-		},
-
-	find: {
-		"ID": assertGetIdNotName ?
-			function( id, context, xml ) {
-				if ( typeof context.getElementById !== strundefined && !xml ) {
-					var m = context.getElementById( id );
-					// Check parentNode to catch when Blackberry 4.6 returns
-					// nodes that are no longer in the document #6963
-					return m && m.parentNode ? [m] : [];
-				}
-			} :
-			function( id, context, xml ) {
-				if ( typeof context.getElementById !== strundefined && !xml ) {
-					var m = context.getElementById( id );
-
-					return m ?
-						m.id === id || typeof m.getAttributeNode !== strundefined && m.getAttributeNode("id").value === id ?
-							[m] :
-							undefined :
-						[];
-				}
-			},
-
-		"TAG": assertTagNameNoComments ?
-			function( tag, context ) {
-				if ( typeof context.getElementsByTagName !== strundefined ) {
-					return context.getElementsByTagName( tag );
-				}
-			} :
-			function( tag, context ) {
-				var results = context.getElementsByTagName( tag );
-
-				// Filter out possible comments
-				if ( tag === "*" ) {
-					var elem,
-						tmp = [],
-						i = 0;
-
-					for ( ; (elem = results[i]); i++ ) {
-						if ( elem.nodeType === 1 ) {
-							tmp.push( elem );
-						}
-					}
-
-					return tmp;
-				}
-				return results;
-			},
-
-		"NAME": assertUsableName && function( tag, context ) {
-			if ( typeof context.getElementsByName !== strundefined ) {
-				return context.getElementsByName( name );
-			}
-		},
-
-		"CLASS": assertUsableClassName && function( className, context, xml ) {
-			if ( typeof context.getElementsByClassName !== strundefined && !xml ) {
-				return context.getElementsByClassName( className );
-			}
-		}
-	},
-
-	relative: {
-		">": { dir: "parentNode", first: true },
-		" ": { dir: "parentNode" },
-		"+": { dir: "previousSibling", first: true },
-		"~": { dir: "previousSibling" }
-	},
-
-	preFilter: {
-		"ATTR": function( match ) {
-			match[1] = match[1].replace( rbackslash, "" );
-
-			// Move the given value to match[3] whether quoted or unquoted
-			match[3] = ( match[4] || match[5] || "" ).replace( rbackslash, "" );
-
-			if ( match[2] === "~=" ) {
-				match[3] = " " + match[3] + " ";
-			}
-
-			return match.slice( 0, 4 );
-		},
-
-		"CHILD": function( match ) {
-			/* matches from matchExpr["CHILD"]
-				1 type (only|nth|...)
-				2 argument (even|odd|\d*|\d*n([+-]\d+)?|...)
-				3 xn-component of xn+y argument ([+-]?\d*n|)
-				4 sign of xn-component
-				5 x of xn-component
-				6 sign of y-component
-				7 y of y-component
-			*/
-			match[1] = match[1].toLowerCase();
-
-			if ( match[1] === "nth" ) {
-				// nth-child requires argument
-				if ( !match[2] ) {
-					Sizzle.error( match[0] );
-				}
-
-				// numeric x and y parameters for Expr.filter.CHILD
-				// remember that false/true cast respectively to 0/1
-				match[3] = +( match[3] ? match[4] + (match[5] || 1) : 2 * ( match[2] === "even" || match[2] === "odd" ) );
-				match[4] = +( ( match[6] + match[7] ) || match[2] === "odd" );
-
-			// other types prohibit arguments
-			} else if ( match[2] ) {
-				Sizzle.error( match[0] );
-			}
-
-			return match;
-		},
-
-		"PSEUDO": function( match ) {
-			var unquoted, excess;
-			if ( matchExpr["CHILD"].test( match[0] ) ) {
-				return null;
-			}
-
-			if ( match[3] ) {
-				match[2] = match[3];
-			} else if ( (unquoted = match[4]) ) {
-				// Only check arguments that contain a pseudo
-				if ( rpseudo.test(unquoted) &&
-					// Get excess from tokenize (recursively)
-					(excess = tokenize( unquoted, true )) &&
-					// advance to the next closing parenthesis
-					(excess = unquoted.indexOf( ")", unquoted.length - excess ) - unquoted.length) ) {
-
-					// excess is a negative index
-					unquoted = unquoted.slice( 0, excess );
-					match[0] = match[0].slice( 0, excess );
-				}
-				match[2] = unquoted;
-			}
-
-			// Return only captures needed by the pseudo filter method (type and argument)
-			return match.slice( 0, 3 );
-		}
-	},
-
-	filter: {
-		"ID": assertGetIdNotName ?
-			function( id ) {
-				id = id.replace( rbackslash, "" );
-				return function( elem ) {
-					return elem.getAttribute("id") === id;
-				};
-			} :
-			function( id ) {
-				id = id.replace( rbackslash, "" );
-				return function( elem ) {
-					var node = typeof elem.getAttributeNode !== strundefined && elem.getAttributeNode("id");
-					return node && node.value === id;
-				};
-			},
-
-		"TAG": function( nodeName ) {
-			if ( nodeName === "*" ) {
-				return function() { return true; };
-			}
-			nodeName = nodeName.replace( rbackslash, "" ).toLowerCase();
-
-			return function( elem ) {
-				return elem.nodeName && elem.nodeName.toLowerCase() === nodeName;
-			};
-		},
-
-		"CLASS": function( className ) {
-			var pattern = classCache[ expando ][ className + " " ];
-
-			return pattern ||
-				(pattern = new RegExp( "(^|" + whitespace + ")" + className + "(" + whitespace + "|$)" )) &&
-				classCache( className, function( elem ) {
-					return pattern.test( elem.className || (typeof elem.getAttribute !== strundefined && elem.getAttribute("class")) || "" );
-				});
-		},
-
-		"ATTR": function( name, operator, check ) {
-			return function( elem, context ) {
-				var result = Sizzle.attr( elem, name );
-
-				if ( result == null ) {
-					return operator === "!=";
-				}
-				if ( !operator ) {
-					return true;
-				}
-
-				result += "";
-
-				return operator === "=" ? result === check :
-					operator === "!=" ? result !== check :
-					operator === "^=" ? check && result.indexOf( check ) === 0 :
-					operator === "*=" ? check && result.indexOf( check ) > -1 :
-					operator === "$=" ? check && result.substr( result.length - check.length ) === check :
-					operator === "~=" ? ( " " + result + " " ).indexOf( check ) > -1 :
-					operator === "|=" ? result === check || result.substr( 0, check.length + 1 ) === check + "-" :
-					false;
-			};
-		},
-
-		"CHILD": function( type, argument, first, last ) {
-
-			if ( type === "nth" ) {
-				return function( elem ) {
-					var node, diff,
-						parent = elem.parentNode;
-
-					if ( first === 1 && last === 0 ) {
-						return true;
-					}
-
-					if ( parent ) {
-						diff = 0;
-						for ( node = parent.firstChild; node; node = node.nextSibling ) {
-							if ( node.nodeType === 1 ) {
-								diff++;
-								if ( elem === node ) {
-									break;
-								}
-							}
-						}
-					}
-
-					// Incorporate the offset (or cast to NaN), then check against cycle size
-					diff -= last;
-					return diff === first || ( diff % first === 0 && diff / first >= 0 );
-				};
-			}
-
-			return function( elem ) {
-				var node = elem;
-
-				switch ( type ) {
-					case "only":
-					case "first":
-						while ( (node = node.previousSibling) ) {
-							if ( node.nodeType === 1 ) {
-								return false;
-							}
-						}
-
-						if ( type === "first" ) {
-							return true;
-						}
-
-						node = elem;
-
-						/* falls through */
-					case "last":
-						while ( (node = node.nextSibling) ) {
-							if ( node.nodeType === 1 ) {
-								return false;
-							}
-						}
-
-						return true;
-				}
-			};
-		},
-
-		"PSEUDO": function( pseudo, argument ) {
-			// pseudo-class names are case-insensitive
-			// http://www.w3.org/TR/selectors/#pseudo-classes
-			// Prioritize by case sensitivity in case custom pseudos are added with uppercase letters
-			// Remember that setFilters inherits from pseudos
-			var args,
-				fn = Expr.pseudos[ pseudo ] || Expr.setFilters[ pseudo.toLowerCase() ] ||
-					Sizzle.error( "unsupported pseudo: " + pseudo );
-
-			// The user may use createPseudo to indicate that
-			// arguments are needed to create the filter function
-			// just as Sizzle does
-			if ( fn[ expando ] ) {
-				return fn( argument );
-			}
-
-			// But maintain support for old signatures
-			if ( fn.length > 1 ) {
-				args = [ pseudo, pseudo, "", argument ];
-				return Expr.setFilters.hasOwnProperty( pseudo.toLowerCase() ) ?
-					markFunction(function( seed, matches ) {
-						var idx,
-							matched = fn( seed, argument ),
-							i = matched.length;
-						while ( i-- ) {
-							idx = indexOf.call( seed, matched[i] );
-							seed[ idx ] = !( matches[ idx ] = matched[i] );
-						}
-					}) :
-					function( elem ) {
-						return fn( elem, 0, args );
-					};
-			}
-
-			return fn;
-		}
-	},
-
-	pseudos: {
-		"not": markFunction(function( selector ) {
-			// Trim the selector passed to compile
-			// to avoid treating leading and trailing
-			// spaces as combinators
-			var input = [],
-				results = [],
-				matcher = compile( selector.replace( rtrim, "$1" ) );
-
-			return matcher[ expando ] ?
-				markFunction(function( seed, matches, context, xml ) {
-					var elem,
-						unmatched = matcher( seed, null, xml, [] ),
-						i = seed.length;
-
-					// Match elements unmatched by `matcher`
-					while ( i-- ) {
-						if ( (elem = unmatched[i]) ) {
-							seed[i] = !(matches[i] = elem);
-						}
-					}
-				}) :
-				function( elem, context, xml ) {
-					input[0] = elem;
-					matcher( input, null, xml, results );
-					return !results.pop();
-				};
-		}),
-
-		"has": markFunction(function( selector ) {
-			return function( elem ) {
-				return Sizzle( selector, elem ).length > 0;
-			};
-		}),
-
-		"contains": markFunction(function( text ) {
-			return function( elem ) {
-				return ( elem.textContent || elem.innerText || getText( elem ) ).indexOf( text ) > -1;
-			};
-		}),
-
-		"enabled": function( elem ) {
-			return elem.disabled === false;
-		},
-
-		"disabled": function( elem ) {
-			return elem.disabled === true;
-		},
-
-		"checked": function( elem ) {
-			// In CSS3, :checked should return both checked and selected elements
-			// http://www.w3.org/TR/2011/REC-css3-selectors-20110929/#checked
-			var nodeName = elem.nodeName.toLowerCase();
-			return (nodeName === "input" && !!elem.checked) || (nodeName === "option" && !!elem.selected);
-		},
-
-		"selected": function( elem ) {
-			// Accessing this property makes selected-by-default
-			// options in Safari work properly
-			if ( elem.parentNode ) {
-				elem.parentNode.selectedIndex;
-			}
-
-			return elem.selected === true;
-		},
-
-		"parent": function( elem ) {
-			return !Expr.pseudos["empty"]( elem );
-		},
-
-		"empty": function( elem ) {
-			// http://www.w3.org/TR/selectors/#empty-pseudo
-			// :empty is only affected by element nodes and content nodes(including text(3), cdata(4)),
-			//   not comment, processing instructions, or others
-			// Thanks to Diego Perini for the nodeName shortcut
-			//   Greater than "@" means alpha characters (specifically not starting with "#" or "?")
-			var nodeType;
-			elem = elem.firstChild;
-			while ( elem ) {
-				if ( elem.nodeName > "@" || (nodeType = elem.nodeType) === 3 || nodeType === 4 ) {
-					return false;
-				}
-				elem = elem.nextSibling;
-			}
-			return true;
-		},
-
-		"header": function( elem ) {
-			return rheader.test( elem.nodeName );
-		},
-
-		"text": function( elem ) {
-			var type, attr;
-			// IE6 and 7 will map elem.type to 'text' for new HTML5 types (search, etc)
-			// use getAttribute instead to test this case
-			return elem.nodeName.toLowerCase() === "input" &&
-				(type = elem.type) === "text" &&
-				( (attr = elem.getAttribute("type")) == null || attr.toLowerCase() === type );
-		},
-
-		// Input types
-		"radio": createInputPseudo("radio"),
-		"checkbox": createInputPseudo("checkbox"),
-		"file": createInputPseudo("file"),
-		"password": createInputPseudo("password"),
-		"image": createInputPseudo("image"),
-
-		"submit": createButtonPseudo("submit"),
-		"reset": createButtonPseudo("reset"),
-
-		"button": function( elem ) {
-			var name = elem.nodeName.toLowerCase();
-			return name === "input" && elem.type === "button" || name === "button";
-		},
-
-		"input": function( elem ) {
-			return rinputs.test( elem.nodeName );
-		},
-
-		"focus": function( elem ) {
-			var doc = elem.ownerDocument;
-			return elem === doc.activeElement && (!doc.hasFocus || doc.hasFocus()) && !!(elem.type || elem.href || ~elem.tabIndex);
-		},
-
-		"active": function( elem ) {
-			return elem === elem.ownerDocument.activeElement;
-		},
-
-		// Positional types
-		"first": createPositionalPseudo(function() {
-			return [ 0 ];
-		}),
-
-		"last": createPositionalPseudo(function( matchIndexes, length ) {
-			return [ length - 1 ];
-		}),
-
-		"eq": createPositionalPseudo(function( matchIndexes, length, argument ) {
-			return [ argument < 0 ? argument + length : argument ];
-		}),
-
-		"even": createPositionalPseudo(function( matchIndexes, length ) {
-			for ( var i = 0; i < length; i += 2 ) {
-				matchIndexes.push( i );
-			}
-			return matchIndexes;
-		}),
-
-		"odd": createPositionalPseudo(function( matchIndexes, length ) {
-			for ( var i = 1; i < length; i += 2 ) {
-				matchIndexes.push( i );
-			}
-			return matchIndexes;
-		}),
-
-		"lt": createPositionalPseudo(function( matchIndexes, length, argument ) {
-			for ( var i = argument < 0 ? argument + length : argument; --i >= 0; ) {
-				matchIndexes.push( i );
-			}
-			return matchIndexes;
-		}),
-
-		"gt": createPositionalPseudo(function( matchIndexes, length, argument ) {
-			for ( var i = argument < 0 ? argument + length : argument; ++i < length; ) {
-				matchIndexes.push( i );
-			}
-			return matchIndexes;
-		})
-	}
-};
-
-function siblingCheck( a, b, ret ) {
-	if ( a === b ) {
-		return ret;
-	}
-
-	var cur = a.nextSibling;
-
-	while ( cur ) {
-		if ( cur === b ) {
-			return -1;
-		}
-
-		cur = cur.nextSibling;
-	}
-
-	return 1;
-}
-
-sortOrder = docElem.compareDocumentPosition ?
-	function( a, b ) {
-		if ( a === b ) {
-			hasDuplicate = true;
-			return 0;
-		}
-
-		return ( !a.compareDocumentPosition || !b.compareDocumentPosition ?
-			a.compareDocumentPosition :
-			a.compareDocumentPosition(b) & 4
-		) ? -1 : 1;
-	} :
-	function( a, b ) {
-		// The nodes are identical, we can exit early
-		if ( a === b ) {
-			hasDuplicate = true;
-			return 0;
-
-		// Fallback to using sourceIndex (in IE) if it's available on both nodes
-		} else if ( a.sourceIndex && b.sourceIndex ) {
-			return a.sourceIndex - b.sourceIndex;
-		}
-
-		var al, bl,
-			ap = [],
-			bp = [],
-			aup = a.parentNode,
-			bup = b.parentNode,
-			cur = aup;
-
-		// If the nodes are siblings (or identical) we can do a quick check
-		if ( aup === bup ) {
-			return siblingCheck( a, b );
-
-		// If no parents were found then the nodes are disconnected
-		} else if ( !aup ) {
-			return -1;
-
-		} else if ( !bup ) {
-			return 1;
-		}
-
-		// Otherwise they're somewhere else in the tree so we need
-		// to build up a full list of the parentNodes for comparison
-		while ( cur ) {
-			ap.unshift( cur );
-			cur = cur.parentNode;
-		}
-
-		cur = bup;
-
-		while ( cur ) {
-			bp.unshift( cur );
-			cur = cur.parentNode;
-		}
-
-		al = ap.length;
-		bl = bp.length;
-
-		// Start walking down the tree looking for a discrepancy
-		for ( var i = 0; i < al && i < bl; i++ ) {
-			if ( ap[i] !== bp[i] ) {
-				return siblingCheck( ap[i], bp[i] );
-			}
-		}
-
-		// We ended someplace up the tree so do a sibling check
-		return i === al ?
-			siblingCheck( a, bp[i], -1 ) :
-			siblingCheck( ap[i], b, 1 );
-	};
-
-// Always assume the presence of duplicates if sort doesn't
-// pass them to our comparison function (as in Google Chrome).
-[0, 0].sort( sortOrder );
-baseHasDuplicate = !hasDuplicate;
-
-// Document sorting and removing duplicates
-Sizzle.uniqueSort = function( results ) {
-	var elem,
-		duplicates = [],
-		i = 1,
-		j = 0;
-
-	hasDuplicate = baseHasDuplicate;
-	results.sort( sortOrder );
-
-	if ( hasDuplicate ) {
-		for ( ; (elem = results[i]); i++ ) {
-			if ( elem === results[ i - 1 ] ) {
-				j = duplicates.push( i );
-			}
-		}
-		while ( j-- ) {
-			results.splice( duplicates[ j ], 1 );
-		}
-	}
-
-	return results;
-};
-
-Sizzle.error = function( msg ) {
-	throw new Error( "Syntax error, unrecognized expression: " + msg );
-};
-
-function tokenize( selector, parseOnly ) {
-	var matched, match, tokens, type,
-		soFar, groups, preFilters,
-		cached = tokenCache[ expando ][ selector + " " ];
-
-	if ( cached ) {
-		return parseOnly ? 0 : cached.slice( 0 );
-	}
-
-	soFar = selector;
-	groups = [];
-	preFilters = Expr.preFilter;
-
-	while ( soFar ) {
-
-		// Comma and first run
-		if ( !matched || (match = rcomma.exec( soFar )) ) {
-			if ( match ) {
-				// Don't consume trailing commas as valid
-				soFar = soFar.slice( match[0].length ) || soFar;
-			}
-			groups.push( tokens = [] );
-		}
-
-		matched = false;
-
-		// Combinators
-		if ( (match = rcombinators.exec( soFar )) ) {
-			tokens.push( matched = new Token( match.shift() ) );
-			soFar = soFar.slice( matched.length );
-
-			// Cast descendant combinators to space
-			matched.type = match[0].replace( rtrim, " " );
-		}
-
-		// Filters
-		for ( type in Expr.filter ) {
-			if ( (match = matchExpr[ type ].exec( soFar )) && (!preFilters[ type ] ||
-				(match = preFilters[ type ]( match ))) ) {
-
-				tokens.push( matched = new Token( match.shift() ) );
-				soFar = soFar.slice( matched.length );
-				matched.type = type;
-				matched.matches = match;
-			}
-		}
-
-		if ( !matched ) {
-			break;
-		}
-	}
-
-	// Return the length of the invalid excess
-	// if we're just parsing
-	// Otherwise, throw an error or return tokens
-	return parseOnly ?
-		soFar.length :
-		soFar ?
-			Sizzle.error( selector ) :
-			// Cache the tokens
-			tokenCache( selector, groups ).slice( 0 );
-}
-
-function addCombinator( matcher, combinator, base ) {
-	var dir = combinator.dir,
-		checkNonElements = base && combinator.dir === "parentNode",
-		doneName = done++;
-
-	return combinator.first ?
-		// Check against closest ancestor/preceding element
-		function( elem, context, xml ) {
-			while ( (elem = elem[ dir ]) ) {
-				if ( checkNonElements || elem.nodeType === 1  ) {
-					return matcher( elem, context, xml );
-				}
-			}
-		} :
-
-		// Check against all ancestor/preceding elements
-		function( elem, context, xml ) {
-			// We can't set arbitrary data on XML nodes, so they don't benefit from dir caching
-			if ( !xml ) {
-				var cache,
-					dirkey = dirruns + " " + doneName + " ",
-					cachedkey = dirkey + cachedruns;
-				while ( (elem = elem[ dir ]) ) {
-					if ( checkNonElements || elem.nodeType === 1 ) {
-						if ( (cache = elem[ expando ]) === cachedkey ) {
-							return elem.sizset;
-						} else if ( typeof cache === "string" && cache.indexOf(dirkey) === 0 ) {
-							if ( elem.sizset ) {
-								return elem;
-							}
-						} else {
-							elem[ expando ] = cachedkey;
-							if ( matcher( elem, context, xml ) ) {
-								elem.sizset = true;
-								return elem;
-							}
-							elem.sizset = false;
-						}
-					}
-				}
-			} else {
-				while ( (elem = elem[ dir ]) ) {
-					if ( checkNonElements || elem.nodeType === 1 ) {
-						if ( matcher( elem, context, xml ) ) {
-							return elem;
-						}
-					}
-				}
-			}
-		};
-}
-
-function elementMatcher( matchers ) {
-	return matchers.length > 1 ?
-		function( elem, context, xml ) {
-			var i = matchers.length;
-			while ( i-- ) {
-				if ( !matchers[i]( elem, context, xml ) ) {
-					return false;
-				}
-			}
-			return true;
-		} :
-		matchers[0];
-}
-
-function condense( unmatched, map, filter, context, xml ) {
-	var elem,
-		newUnmatched = [],
-		i = 0,
-		len = unmatched.length,
-		mapped = map != null;
-
-	for ( ; i < len; i++ ) {
-		if ( (elem = unmatched[i]) ) {
-			if ( !filter || filter( elem, context, xml ) ) {
-				newUnmatched.push( elem );
-				if ( mapped ) {
-					map.push( i );
-				}
-			}
-		}
-	}
-
-	return newUnmatched;
-}
-
-function setMatcher( preFilter, selector, matcher, postFilter, postFinder, postSelector ) {
-	if ( postFilter && !postFilter[ expando ] ) {
-		postFilter = setMatcher( postFilter );
-	}
-	if ( postFinder && !postFinder[ expando ] ) {
-		postFinder = setMatcher( postFinder, postSelector );
-	}
-	return markFunction(function( seed, results, context, xml ) {
-		var temp, i, elem,
-			preMap = [],
-			postMap = [],
-			preexisting = results.length,
-
-			// Get initial elements from seed or context
-			elems = seed || multipleContexts( selector || "*", context.nodeType ? [ context ] : context, [] ),
-
-			// Prefilter to get matcher input, preserving a map for seed-results synchronization
-			matcherIn = preFilter && ( seed || !selector ) ?
-				condense( elems, preMap, preFilter, context, xml ) :
-				elems,
-
-			matcherOut = matcher ?
-				// If we have a postFinder, or filtered seed, or non-seed postFilter or preexisting results,
-				postFinder || ( seed ? preFilter : preexisting || postFilter ) ?
-
-					// ...intermediate processing is necessary
-					[] :
-
-					// ...otherwise use results directly
-					results :
-				matcherIn;
-
-		// Find primary matches
-		if ( matcher ) {
-			matcher( matcherIn, matcherOut, context, xml );
-		}
-
-		// Apply postFilter
-		if ( postFilter ) {
-			temp = condense( matcherOut, postMap );
-			postFilter( temp, [], context, xml );
-
-			// Un-match failing elements by moving them back to matcherIn
-			i = temp.length;
-			while ( i-- ) {
-				if ( (elem = temp[i]) ) {
-					matcherOut[ postMap[i] ] = !(matcherIn[ postMap[i] ] = elem);
-				}
-			}
-		}
-
-		if ( seed ) {
-			if ( postFinder || preFilter ) {
-				if ( postFinder ) {
-					// Get the final matcherOut by condensing this intermediate into postFinder contexts
-					temp = [];
-					i = matcherOut.length;
-					while ( i-- ) {
-						if ( (elem = matcherOut[i]) ) {
-							// Restore matcherIn since elem is not yet a final match
-							temp.push( (matcherIn[i] = elem) );
-						}
-					}
-					postFinder( null, (matcherOut = []), temp, xml );
-				}
-
-				// Move matched elements from seed to results to keep them synchronized
-				i = matcherOut.length;
-				while ( i-- ) {
-					if ( (elem = matcherOut[i]) &&
-						(temp = postFinder ? indexOf.call( seed, elem ) : preMap[i]) > -1 ) {
-
-						seed[temp] = !(results[temp] = elem);
-					}
-				}
-			}
-
-		// Add elements to results, through postFinder if defined
-		} else {
-			matcherOut = condense(
-				matcherOut === results ?
-					matcherOut.splice( preexisting, matcherOut.length ) :
-					matcherOut
-			);
-			if ( postFinder ) {
-				postFinder( null, results, matcherOut, xml );
-			} else {
-				push.apply( results, matcherOut );
-			}
-		}
-	});
-}
-
-function matcherFromTokens( tokens ) {
-	var checkContext, matcher, j,
-		len = tokens.length,
-		leadingRelative = Expr.relative[ tokens[0].type ],
-		implicitRelative = leadingRelative || Expr.relative[" "],
-		i = leadingRelative ? 1 : 0,
-
-		// The foundational matcher ensures that elements are reachable from top-level context(s)
-		matchContext = addCombinator( function( elem ) {
-			return elem === checkContext;
-		}, implicitRelative, true ),
-		matchAnyContext = addCombinator( function( elem ) {
-			return indexOf.call( checkContext, elem ) > -1;
-		}, implicitRelative, true ),
-		matchers = [ function( elem, context, xml ) {
-			return ( !leadingRelative && ( xml || context !== outermostContext ) ) || (
-				(checkContext = context).nodeType ?
-					matchContext( elem, context, xml ) :
-					matchAnyContext( elem, context, xml ) );
-		} ];
-
-	for ( ; i < len; i++ ) {
-		if ( (matcher = Expr.relative[ tokens[i].type ]) ) {
-			matchers = [ addCombinator( elementMatcher( matchers ), matcher ) ];
-		} else {
-			matcher = Expr.filter[ tokens[i].type ].apply( null, tokens[i].matches );
-
-			// Return special upon seeing a positional matcher
-			if ( matcher[ expando ] ) {
-				// Find the next relative operator (if any) for proper handling
-				j = ++i;
-				for ( ; j < len; j++ ) {
-					if ( Expr.relative[ tokens[j].type ] ) {
-						break;
-					}
-				}
-				return setMatcher(
-					i > 1 && elementMatcher( matchers ),
-					i > 1 && tokens.slice( 0, i - 1 ).join("").replace( rtrim, "$1" ),
-					matcher,
-					i < j && matcherFromTokens( tokens.slice( i, j ) ),
-					j < len && matcherFromTokens( (tokens = tokens.slice( j )) ),
-					j < len && tokens.join("")
-				);
-			}
-			matchers.push( matcher );
-		}
-	}
-
-	return elementMatcher( matchers );
-}
-
-function matcherFromGroupMatchers( elementMatchers, setMatchers ) {
-	var bySet = setMatchers.length > 0,
-		byElement = elementMatchers.length > 0,
-		superMatcher = function( seed, context, xml, results, expandContext ) {
-			var elem, j, matcher,
-				setMatched = [],
-				matchedCount = 0,
-				i = "0",
-				unmatched = seed && [],
-				outermost = expandContext != null,
-				contextBackup = outermostContext,
-				// We must always have either seed elements or context
-				elems = seed || byElement && Expr.find["TAG"]( "*", expandContext && context.parentNode || context ),
-				// Nested matchers should use non-integer dirruns
-				dirrunsUnique = (dirruns += contextBackup == null ? 1 : Math.E);
-
-			if ( outermost ) {
-				outermostContext = context !== document && context;
-				cachedruns = superMatcher.el;
-			}
-
-			// Add elements passing elementMatchers directly to results
-			for ( ; (elem = elems[i]) != null; i++ ) {
-				if ( byElement && elem ) {
-					for ( j = 0; (matcher = elementMatchers[j]); j++ ) {
-						if ( matcher( elem, context, xml ) ) {
-							results.push( elem );
-							break;
-						}
-					}
-					if ( outermost ) {
-						dirruns = dirrunsUnique;
-						cachedruns = ++superMatcher.el;
-					}
-				}
-
-				// Track unmatched elements for set filters
-				if ( bySet ) {
-					// They will have gone through all possible matchers
-					if ( (elem = !matcher && elem) ) {
-						matchedCount--;
-					}
-
-					// Lengthen the array for every element, matched or not
-					if ( seed ) {
-						unmatched.push( elem );
-					}
-				}
-			}
-
-			// Apply set filters to unmatched elements
-			matchedCount += i;
-			if ( bySet && i !== matchedCount ) {
-				for ( j = 0; (matcher = setMatchers[j]); j++ ) {
-					matcher( unmatched, setMatched, context, xml );
-				}
-
-				if ( seed ) {
-					// Reintegrate element matches to eliminate the need for sorting
-					if ( matchedCount > 0 ) {
-						while ( i-- ) {
-							if ( !(unmatched[i] || setMatched[i]) ) {
-								setMatched[i] = pop.call( results );
-							}
-						}
-					}
-
-					// Discard index placeholder values to get only actual matches
-					setMatched = condense( setMatched );
-				}
-
-				// Add matches to results
-				push.apply( results, setMatched );
-
-				// Seedless set matches succeeding multiple successful matchers stipulate sorting
-				if ( outermost && !seed && setMatched.length > 0 &&
-					( matchedCount + setMatchers.length ) > 1 ) {
-
-					Sizzle.uniqueSort( results );
-				}
-			}
-
-			// Override manipulation of globals by nested matchers
-			if ( outermost ) {
-				dirruns = dirrunsUnique;
-				outermostContext = contextBackup;
-			}
-
-			return unmatched;
-		};
-
-	superMatcher.el = 0;
-	return bySet ?
-		markFunction( superMatcher ) :
-		superMatcher;
-}
-
-compile = Sizzle.compile = function( selector, group /* Internal Use Only */ ) {
-	var i,
-		setMatchers = [],
-		elementMatchers = [],
-		cached = compilerCache[ expando ][ selector + " " ];
-
-	if ( !cached ) {
-		// Generate a function of recursive functions that can be used to check each element
-		if ( !group ) {
-			group = tokenize( selector );
-		}
-		i = group.length;
-		while ( i-- ) {
-			cached = matcherFromTokens( group[i] );
-			if ( cached[ expando ] ) {
-				setMatchers.push( cached );
-			} else {
-				elementMatchers.push( cached );
-			}
-		}
-
-		// Cache the compiled function
-		cached = compilerCache( selector, matcherFromGroupMatchers( elementMatchers, setMatchers ) );
-	}
-	return cached;
-};
-
-function multipleContexts( selector, contexts, results ) {
-	var i = 0,
-		len = contexts.length;
-	for ( ; i < len; i++ ) {
-		Sizzle( selector, contexts[i], results );
-	}
-	return results;
-}
-
-function select( selector, context, results, seed, xml ) {
-	var i, tokens, token, type, find,
-		match = tokenize( selector ),
-		j = match.length;
-
-	if ( !seed ) {
-		// Try to minimize operations if there is only one group
-		if ( match.length === 1 ) {
-
-			// Take a shortcut and set the context if the root selector is an ID
-			tokens = match[0] = match[0].slice( 0 );
-			if ( tokens.length > 2 && (token = tokens[0]).type === "ID" &&
-					context.nodeType === 9 && !xml &&
-					Expr.relative[ tokens[1].type ] ) {
-
-				context = Expr.find["ID"]( token.matches[0].replace( rbackslash, "" ), context, xml )[0];
-				if ( !context ) {
-					return results;
-				}
-
-				selector = selector.slice( tokens.shift().length );
-			}
-
-			// Fetch a seed set for right-to-left matching
-			for ( i = matchExpr["POS"].test( selector ) ? -1 : tokens.length - 1; i >= 0; i-- ) {
-				token = tokens[i];
-
-				// Abort if we hit a combinator
-				if ( Expr.relative[ (type = token.type) ] ) {
-					break;
-				}
-				if ( (find = Expr.find[ type ]) ) {
-					// Search, expanding context for leading sibling combinators
-					if ( (seed = find(
-						token.matches[0].replace( rbackslash, "" ),
-						rsibling.test( tokens[0].type ) && context.parentNode || context,
-						xml
-					)) ) {
-
-						// If seed is empty or no tokens remain, we can return early
-						tokens.splice( i, 1 );
-						selector = seed.length && tokens.join("");
-						if ( !selector ) {
-							push.apply( results, slice.call( seed, 0 ) );
-							return results;
-						}
-
-						break;
-					}
-				}
-			}
-		}
-	}
-
-	// Compile and execute a filtering function
-	// Provide `match` to avoid retokenization if we modified the selector above
-	compile( selector, match )(
-		seed,
-		context,
-		xml,
-		results,
-		rsibling.test( selector )
-	);
-	return results;
-}
-
-if ( document.querySelectorAll ) {
-	(function() {
-		var disconnectedMatch,
-			oldSelect = select,
-			rescape = /'|\\/g,
-			rattributeQuotes = /\=[\x20\t\r\n\f]*([^'"\]]*)[\x20\t\r\n\f]*\]/g,
-
-			// qSa(:focus) reports false when true (Chrome 21), no need to also add to buggyMatches since matches checks buggyQSA
-			// A support test would require too much code (would include document ready)
-			rbuggyQSA = [ ":focus" ],
-
-			// matchesSelector(:active) reports false when true (IE9/Opera 11.5)
-			// A support test would require too much code (would include document ready)
-			// just skip matchesSelector for :active
-			rbuggyMatches = [ ":active" ],
-			matches = docElem.matchesSelector ||
-				docElem.mozMatchesSelector ||
-				docElem.webkitMatchesSelector ||
-				docElem.oMatchesSelector ||
-				docElem.msMatchesSelector;
-
-		// Build QSA regex
-		// Regex strategy adopted from Diego Perini
-		assert(function( div ) {
-			// Select is set to empty string on purpose
-			// This is to test IE's treatment of not explictly
-			// setting a boolean content attribute,
-			// since its presence should be enough
-			// http://bugs.jquery.com/ticket/12359
-			div.innerHTML = "<select><option selected=''></option></select>";
-
-			// IE8 - Some boolean attributes are not treated correctly
-			if ( !div.querySelectorAll("[selected]").length ) {
-				rbuggyQSA.push( "\\[" + whitespace + "*(?:checked|disabled|ismap|multiple|readonly|selected|value)" );
-			}
-
-			// Webkit/Opera - :checked should return selected option elements
-			// http://www.w3.org/TR/2011/REC-css3-selectors-20110929/#checked
-			// IE8 throws error here (do not put tests after this one)
-			if ( !div.querySelectorAll(":checked").length ) {
-				rbuggyQSA.push(":checked");
-			}
-		});
-
-		assert(function( div ) {
-
-			// Opera 10-12/IE9 - ^= $= *= and empty values
-			// Should not select anything
-			div.innerHTML = "<p test=''></p>";
-			if ( div.querySelectorAll("[test^='']").length ) {
-				rbuggyQSA.push( "[*^$]=" + whitespace + "*(?:\"\"|'')" );
-			}
-
-			// FF 3.5 - :enabled/:disabled and hidden elements (hidden elements are still enabled)
-			// IE8 throws error here (do not put tests after this one)
-			div.innerHTML = "<input type='hidden'/>";
-			if ( !div.querySelectorAll(":enabled").length ) {
-				rbuggyQSA.push(":enabled", ":disabled");
-			}
-		});
-
-		// rbuggyQSA always contains :focus, so no need for a length check
-		rbuggyQSA = /* rbuggyQSA.length && */ new RegExp( rbuggyQSA.join("|") );
-
-		select = function( selector, context, results, seed, xml ) {
-			// Only use querySelectorAll when not filtering,
-			// when this is not xml,
-			// and when no QSA bugs apply
-			if ( !seed && !xml && !rbuggyQSA.test( selector ) ) {
-				var groups, i,
-					old = true,
-					nid = expando,
-					newContext = context,
-					newSelector = context.nodeType === 9 && selector;
-
-				// qSA works strangely on Element-rooted queries
-				// We can work around this by specifying an extra ID on the root
-				// and working up from there (Thanks to Andrew Dupont for the technique)
-				// IE 8 doesn't work on object elements
-				if ( context.nodeType === 1 && context.nodeName.toLowerCase() !== "object" ) {
-					groups = tokenize( selector );
-
-					if ( (old = context.getAttribute("id")) ) {
-						nid = old.replace( rescape, "\\$&" );
-					} else {
-						context.setAttribute( "id", nid );
-					}
-					nid = "[id='" + nid + "'] ";
-
-					i = groups.length;
-					while ( i-- ) {
-						groups[i] = nid + groups[i].join("");
-					}
-					newContext = rsibling.test( selector ) && context.parentNode || context;
-					newSelector = groups.join(",");
-				}
-
-				if ( newSelector ) {
-					try {
-						push.apply( results, slice.call( newContext.querySelectorAll(
-							newSelector
-						), 0 ) );
-						return results;
-					} catch(qsaError) {
-					} finally {
-						if ( !old ) {
-							context.removeAttribute("id");
-						}
-					}
-				}
-			}
-
-			return oldSelect( selector, context, results, seed, xml );
-		};
-
-		if ( matches ) {
-			assert(function( div ) {
-				// Check to see if it's possible to do matchesSelector
-				// on a disconnected node (IE 9)
-				disconnectedMatch = matches.call( div, "div" );
-
-				// This should fail with an exception
-				// Gecko does not error, returns false instead
-				try {
-					matches.call( div, "[test!='']:sizzle" );
-					rbuggyMatches.push( "!=", pseudos );
-				} catch ( e ) {}
-			});
-
-			// rbuggyMatches always contains :active and :focus, so no need for a length check
-			rbuggyMatches = /* rbuggyMatches.length && */ new RegExp( rbuggyMatches.join("|") );
-
-			Sizzle.matchesSelector = function( elem, expr ) {
-				// Make sure that attribute selectors are quoted
-				expr = expr.replace( rattributeQuotes, "='$1']" );
-
-				// rbuggyMatches always contains :active, so no need for an existence check
-				if ( !isXML( elem ) && !rbuggyMatches.test( expr ) && !rbuggyQSA.test( expr ) ) {
-					try {
-						var ret = matches.call( elem, expr );
-
-						// IE 9's matchesSelector returns false on disconnected nodes
-						if ( ret || disconnectedMatch ||
-								// As well, disconnected nodes are said to be in a document
-								// fragment in IE 9
-								elem.document && elem.document.nodeType !== 11 ) {
-							return ret;
-						}
-					} catch(e) {}
-				}
-
-				return Sizzle( expr, null, null, [ elem ] ).length > 0;
-			};
-		}
-	})();
-}
-
-// Deprecated
-Expr.pseudos["nth"] = Expr.pseudos["eq"];
-
-// Back-compat
-function setFilters() {}
-Expr.filters = setFilters.prototype = Expr.pseudos;
-Expr.setFilters = new setFilters();
-
-// Override sizzle attribute retrieval
-Sizzle.attr = jQuery.attr;
-jQuery.find = Sizzle;
-jQuery.expr = Sizzle.selectors;
-jQuery.expr[":"] = jQuery.expr.pseudos;
-jQuery.unique = Sizzle.uniqueSort;
-jQuery.text = Sizzle.getText;
-jQuery.isXMLDoc = Sizzle.isXML;
-jQuery.contains = Sizzle.contains;
-
-
-})( window );
-var runtil = /Until$/,
-	rparentsprev = /^(?:parents|prev(?:Until|All))/,
-	isSimple = /^.[^:#\[\.,]*$/,
-	rneedsContext = jQuery.expr.match.needsContext,
-	// methods guaranteed to produce a unique set when starting from a unique set
-	guaranteedUnique = {
-		children: true,
-		contents: true,
-		next: true,
-		prev: true
-	};
-
-jQuery.fn.extend({
-	find: function( selector ) {
-		var i, l, length, n, r, ret,
-			self = this;
-
-		if ( typeof selector !== "string" ) {
-			return jQuery( selector ).filter(function() {
-				for ( i = 0, l = self.length; i < l; i++ ) {
-					if ( jQuery.contains( self[ i ], this ) ) {
-						return true;
-					}
-				}
-			});
-		}
-
-		ret = this.pushStack( "", "find", selector );
-
-		for ( i = 0, l = this.length; i < l; i++ ) {
-			length = ret.length;
-			jQuery.find( selector, this[i], ret );
-
-			if ( i > 0 ) {
-				// Make sure that the results are unique
-				for ( n = length; n < ret.length; n++ ) {
-					for ( r = 0; r < length; r++ ) {
-						if ( ret[r] === ret[n] ) {
-							ret.splice(n--, 1);
-							break;
-						}
-					}
-				}
-			}
-		}
-
-		return ret;
-	},
-
-	has: function( target ) {
-		var i,
-			targets = jQuery( target, this ),
-			len = targets.length;
-
-		return this.filter(function() {
-			for ( i = 0; i < len; i++ ) {
-				if ( jQuery.contains( this, targets[i] ) ) {
-					return true;
-				}
-			}
-		});
-	},
-
-	not: function( selector ) {
-		return this.pushStack( winnow(this, selector, false), "not", selector);
-	},
-
-	filter: function( selector ) {
-		return this.pushStack( winnow(this, selector, true), "filter", selector );
-	},
-
-	is: function( selector ) {
-		return !!selector && (
-			typeof selector === "string" ?
-				// If this is a positional/relative selector, check membership in the returned set
-				// so $("p:first").is("p:last") won't return true for a doc with two "p".
-				rneedsContext.test( selector ) ?
-					jQuery( selector, this.context ).index( this[0] ) >= 0 :
-					jQuery.filter( selector, this ).length > 0 :
-				this.filter( selector ).length > 0 );
-	},
-
-	closest: function( selectors, context ) {
-		var cur,
-			i = 0,
-			l = this.length,
-			ret = [],
-			pos = rneedsContext.test( selectors ) || typeof selectors !== "string" ?
-				jQuery( selectors, context || this.context ) :
-				0;
-
-		for ( ; i < l; i++ ) {
-			cur = this[i];
-
-			while ( cur && cur.ownerDocument && cur !== context && cur.nodeType !== 11 ) {
-				if ( pos ? pos.index(cur) > -1 : jQuery.find.matchesSelector(cur, selectors) ) {
-					ret.push( cur );
-					break;
-				}
-				cur = cur.parentNode;
-			}
-		}
-
-		ret = ret.length > 1 ? jQuery.unique( ret ) : ret;
-
-		return this.pushStack( ret, "closest", selectors );
-	},
-
-	// Determine the position of an element within
-	// the matched set of elements
-	index: function( elem ) {
-
-		// No argument, return index in parent
-		if ( !elem ) {
-			return ( this[0] && this[0].parentNode ) ? this.prevAll().length : -1;
-		}
-
-		// index in selector
-		if ( typeof elem === "string" ) {
-			return jQuery.inArray( this[0], jQuery( elem ) );
-		}
-
-		// Locate the position of the desired element
-		return jQuery.inArray(
-			// If it receives a jQuery object, the first element is used
-			elem.jquery ? elem[0] : elem, this );
-	},
-
-	add: function( selector, context ) {
-		var set = typeof selector === "string" ?
-				jQuery( selector, context ) :
-				jQuery.makeArray( selector && selector.nodeType ? [ selector ] : selector ),
-			all = jQuery.merge( this.get(), set );
-
-		return this.pushStack( isDisconnected( set[0] ) || isDisconnected( all[0] ) ?
-			all :
-			jQuery.unique( all ) );
-	},
-
-	addBack: function( selector ) {
-		return this.add( selector == null ?
-			this.prevObject : this.prevObject.filter(selector)
-		);
-	}
-});
-
-jQuery.fn.andSelf = jQuery.fn.addBack;
-
-// A painfully simple check to see if an element is disconnected
-// from a document (should be improved, where feasible).
-function isDisconnected( node ) {
-	return !node || !node.parentNode || node.parentNode.nodeType === 11;
-}
-
-function sibling( cur, dir ) {
-	do {
-		cur = cur[ dir ];
-	} while ( cur && cur.nodeType !== 1 );
-
-	return cur;
-}
-
-jQuery.each({
-	parent: function( elem ) {
-		var parent = elem.parentNode;
-		return parent && parent.nodeType !== 11 ? parent : null;
-	},
-	parents: function( elem ) {
-		return jQuery.dir( elem, "parentNode" );
-	},
-	parentsUntil: function( elem, i, until ) {
-		return jQuery.dir( elem, "parentNode", until );
-	},
-	next: function( elem ) {
-		return sibling( elem, "nextSibling" );
-	},
-	prev: function( elem ) {
-		return sibling( elem, "previousSibling" );
-	},
-	nextAll: function( elem ) {
-		return jQuery.dir( elem, "nextSibling" );
-	},
-	prevAll: function( elem ) {
-		return jQuery.dir( elem, "previousSibling" );
-	},
-	nextUntil: function( elem, i, until ) {
-		return jQuery.dir( elem, "nextSibling", until );
-	},
-	prevUntil: function( elem, i, until ) {
-		return jQuery.dir( elem, "previousSibling", until );
-	},
-	siblings: function( elem ) {
-		return jQuery.sibling( ( elem.parentNode || {} ).firstChild, elem );
-	},
-	children: function( elem ) {
-		return jQuery.sibling( elem.firstChild );
-	},
-	contents: function( elem ) {
-		return jQuery.nodeName( elem, "iframe" ) ?
-			elem.contentDocument || elem.contentWindow.document :
-			jQuery.merge( [], elem.childNodes );
-	}
-}, function( name, fn ) {
-	jQuery.fn[ name ] = function( until, selector ) {
-		var ret = jQuery.map( this, fn, until );
-
-		if ( !runtil.test( name ) ) {
-			selector = until;
-		}
-
-		if ( selector && typeof selector === "string" ) {
-			ret = jQuery.filter( selector, ret );
-		}
-
-		ret = this.length > 1 && !guaranteedUnique[ name ] ? jQuery.unique( ret ) : ret;
-
-		if ( this.length > 1 && rparentsprev.test( name ) ) {
-			ret = ret.reverse();
-		}
-
-		return this.pushStack( ret, name, core_slice.call( arguments ).join(",") );
-	};
-});
-
-jQuery.extend({
-	filter: function( expr, elems, not ) {
-		if ( not ) {
-			expr = ":not(" + expr + ")";
-		}
-
-		return elems.length === 1 ?
-			jQuery.find.matchesSelector(elems[0], expr) ? [ elems[0] ] : [] :
-			jQuery.find.matches(expr, elems);
-	},
-
-	dir: function( elem, dir, until ) {
-		var matched = [],
-			cur = elem[ dir ];
-
-		while ( cur && cur.nodeType !== 9 && (until === undefined || cur.nodeType !== 1 || !jQuery( cur ).is( until )) ) {
-			if ( cur.nodeType === 1 ) {
-				matched.push( cur );
-			}
-			cur = cur[dir];
-		}
-		return matched;
-	},
-
-	sibling: function( n, elem ) {
-		var r = [];
-
-		for ( ; n; n = n.nextSibling ) {
-			if ( n.nodeType === 1 && n !== elem ) {
-				r.push( n );
-			}
-		}
-
-		return r;
-	}
-});
-
-// Implement the identical functionality for filter and not
-function winnow( elements, qualifier, keep ) {
-
-	// Can't pass null or undefined to indexOf in Firefox 4
-	// Set to 0 to skip string check
-	qualifier = qualifier || 0;
-
-	if ( jQuery.isFunction( qualifier ) ) {
-		return jQuery.grep(elements, function( elem, i ) {
-			var retVal = !!qualifier.call( elem, i, elem );
-			return retVal === keep;
-		});
-
-	} else if ( qualifier.nodeType ) {
-		return jQuery.grep(elements, function( elem, i ) {
-			return ( elem === qualifier ) === keep;
-		});
-
-	} else if ( typeof qualifier === "string" ) {
-		var filtered = jQuery.grep(elements, function( elem ) {
-			return elem.nodeType === 1;
-		});
-
-		if ( isSimple.test( qualifier ) ) {
-			return jQuery.filter(qualifier, filtered, !keep);
-		} else {
-			qualifier = jQuery.filter( qualifier, filtered );
-		}
-	}
-
-	return jQuery.grep(elements, function( elem, i ) {
-		return ( jQuery.inArray( elem, qualifier ) >= 0 ) === keep;
-	});
-}
-function createSafeFragment( document ) {
-	var list = nodeNames.split( "|" ),
-	safeFrag = document.createDocumentFragment();
-
-	if ( safeFrag.createElement ) {
-		while ( list.length ) {
-			safeFrag.createElement(
-				list.pop()
-			);
-		}
-	}
-	return safeFrag;
-}
-
-var nodeNames = "abbr|article|aside|audio|bdi|canvas|data|datalist|details|figcaption|figure|footer|" +
-		"header|hgroup|mark|meter|nav|output|progress|section|summary|time|video",
-	rinlinejQuery = / jQuery\d+="(?:null|\d+)"/g,
-	rleadingWhitespace = /^\s+/,
-	rxhtmlTag = /<(?!area|br|col|embed|hr|img|input|link|meta|param)(([\w:]+)[^>]*)\/>/gi,
-	rtagName = /<([\w:]+)/,
-	rtbody = /<tbody/i,
-	rhtml = /<|&#?\w+;/,
-	rnoInnerhtml = /<(?:script|style|link)/i,
-	rnocache = /<(?:script|object|embed|option|style)/i,
-	rnoshimcache = new RegExp("<(?:" + nodeNames + ")[\\s/>]", "i"),
-	rcheckableType = /^(?:checkbox|radio)$/,
-	// checked="checked" or checked
-	rchecked = /checked\s*(?:[^=]|=\s*.checked.)/i,
-	rscriptType = /\/(java|ecma)script/i,
-	rcleanScript = /^\s*<!(?:\[CDATA\[|\-\-)|[\]\-]{2}>\s*$/g,
-	wrapMap = {
-		option: [ 1, "<select multiple='multiple'>", "</select>" ],
-		legend: [ 1, "<fieldset>", "</fieldset>" ],
-		thead: [ 1, "<table>", "</table>" ],
-		tr: [ 2, "<table><tbody>", "</tbody></table>" ],
-		td: [ 3, "<table><tbody><tr>", "</tr></tbody></table>" ],
-		col: [ 2, "<table><tbody></tbody><colgroup>", "</colgroup></table>" ],
-		area: [ 1, "<map>", "</map>" ],
-		_default: [ 0, "", "" ]
-	},
-	safeFragment = createSafeFragment( document ),
-	fragmentDiv = safeFragment.appendChild( document.createElement("div") );
-
-wrapMap.optgroup = wrapMap.option;
-wrapMap.tbody = wrapMap.tfoot = wrapMap.colgroup = wrapMap.caption = wrapMap.thead;
-wrapMap.th = wrapMap.td;
-
-// IE6-8 can't serialize link, script, style, or any html5 (NoScope) tags,
-// unless wrapped in a div with non-breaking characters in front of it.
-if ( !jQuery.support.htmlSerialize ) {
-	wrapMap._default = [ 1, "X<div>", "</div>" ];
-}
-
-jQuery.fn.extend({
-	text: function( value ) {
-		return jQuery.access( this, function( value ) {
-			return value === undefined ?
-				jQuery.text( this ) :
-				this.empty().append( ( this[0] && this[0].ownerDocument || document ).createTextNode( value ) );
-		}, null, value, arguments.length );
-	},
-
-	wrapAll: function( html ) {
-		if ( jQuery.isFunction( html ) ) {
-			return this.each(function(i) {
-				jQuery(this).wrapAll( html.call(this, i) );
-			});
-		}
-
-		if ( this[0] ) {
-			// The elements to wrap the target around
-			var wrap = jQuery( html, this[0].ownerDocument ).eq(0).clone(true);
-
-			if ( this[0].parentNode ) {
-				wrap.insertBefore( this[0] );
-			}
-
-			wrap.map(function() {
-				var elem = this;
-
-				while ( elem.firstChild && elem.firstChild.nodeType === 1 ) {
-					elem = elem.firstChild;
-				}
-
-				return elem;
-			}).append( this );
-		}
-
-		return this;
-	},
-
-	wrapInner: function( html ) {
-		if ( jQuery.isFunction( html ) ) {
-			return this.each(function(i) {
-				jQuery(this).wrapInner( html.call(this, i) );
-			});
-		}
-
-		return this.each(function() {
-			var self = jQuery( this ),
-				contents = self.contents();
-
-			if ( contents.length ) {
-				contents.wrapAll( html );
-
-			} else {
-				self.append( html );
-			}
-		});
-	},
-
-	wrap: function( html ) {
-		var isFunction = jQuery.isFunction( html );
-
-		return this.each(function(i) {
-			jQuery( this ).wrapAll( isFunction ? html.call(this, i) : html );
-		});
-	},
-
-	unwrap: function() {
-		return this.parent().each(function() {
-			if ( !jQuery.nodeName( this, "body" ) ) {
-				jQuery( this ).replaceWith( this.childNodes );
-			}
-		}).end();
-	},
-
-	append: function() {
-		return this.domManip(arguments, true, function( elem ) {
-			if ( this.nodeType === 1 || this.nodeType === 11 ) {
-				this.appendChild( elem );
-			}
-		});
-	},
-
-	prepend: function() {
-		return this.domManip(arguments, true, function( elem ) {
-			if ( this.nodeType === 1 || this.nodeType === 11 ) {
-				this.insertBefore( elem, this.firstChild );
-			}
-		});
-	},
-
-	before: function() {
-		if ( !isDisconnected( this[0] ) ) {
-			return this.domManip(arguments, false, function( elem ) {
-				this.parentNode.insertBefore( elem, this );
-			});
-		}
-
-		if ( arguments.length ) {
-			var set = jQuery.clean( arguments );
-			return this.pushStack( jQuery.merge( set, this ), "before", this.selector );
-		}
-	},
-
-	after: function() {
-		if ( !isDisconnected( this[0] ) ) {
-			return this.domManip(arguments, false, function( elem ) {
-				this.parentNode.insertBefore( elem, this.nextSibling );
-			});
-		}
-
-		if ( arguments.length ) {
-			var set = jQuery.clean( arguments );
-			return this.pushStack( jQuery.merge( this, set ), "after", this.selector );
-		}
-	},
-
-	// keepData is for internal use only--do not document
-	remove: function( selector, keepData ) {
-		var elem,
-			i = 0;
-
-		for ( ; (elem = this[i]) != null; i++ ) {
-			if ( !selector || jQuery.filter( selector, [ elem ] ).length ) {
-				if ( !keepData && elem.nodeType === 1 ) {
-					jQuery.cleanData( elem.getElementsByTagName("*") );
-					jQuery.cleanData( [ elem ] );
-				}
-
-				if ( elem.parentNode ) {
-					elem.parentNode.removeChild( elem );
-				}
-			}
-		}
-
-		return this;
-	},
-
-	empty: function() {
-		var elem,
-			i = 0;
-
-		for ( ; (elem = this[i]) != null; i++ ) {
-			// Remove element nodes and prevent memory leaks
-			if ( elem.nodeType === 1 ) {
-				jQuery.cleanData( elem.getElementsByTagName("*") );
-			}
-
-			// Remove any remaining nodes
-			while ( elem.firstChild ) {
-				elem.removeChild( elem.firstChild );
-			}
-		}
-
-		return this;
-	},
-
-	clone: function( dataAndEvents, deepDataAndEvents ) {
-		dataAndEvents = dataAndEvents == null ? false : dataAndEvents;
-		deepDataAndEvents = deepDataAndEvents == null ? dataAndEvents : deepDataAndEvents;
-
-		return this.map( function () {
-			return jQuery.clone( this, dataAndEvents, deepDataAndEvents );
-		});
-	},
-
-	html: function( value ) {
-		return jQuery.access( this, function( value ) {
-			var elem = this[0] || {},
-				i = 0,
-				l = this.length;
-
-			if ( value === undefined ) {
-				return elem.nodeType === 1 ?
-					elem.innerHTML.replace( rinlinejQuery, "" ) :
-					undefined;
-			}
-
-			// See if we can take a shortcut and just use innerHTML
-			if ( typeof value === "string" && !rnoInnerhtml.test( value ) &&
-				( jQuery.support.htmlSerialize || !rnoshimcache.test( value )  ) &&
-				( jQuery.support.leadingWhitespace || !rleadingWhitespace.test( value ) ) &&
-				!wrapMap[ ( rtagName.exec( value ) || ["", ""] )[1].toLowerCase() ] ) {
-
-				value = value.replace( rxhtmlTag, "<$1></$2>" );
-
-				try {
-					for (; i < l; i++ ) {
-						// Remove element nodes and prevent memory leaks
-						elem = this[i] || {};
-						if ( elem.nodeType === 1 ) {
-							jQuery.cleanData( elem.getElementsByTagName( "*" ) );
-							elem.innerHTML = value;
-						}
-					}
-
-					elem = 0;
-
-				// If using innerHTML throws an exception, use the fallback method
-				} catch(e) {}
-			}
-
-			if ( elem ) {
-				this.empty().append( value );
-			}
-		}, null, value, arguments.length );
-	},
-
-	replaceWith: function( value ) {
-		if ( !isDisconnected( this[0] ) ) {
-			// Make sure that the elements are removed from the DOM before they are inserted
-			// this can help fix replacing a parent with child elements
-			if ( jQuery.isFunction( value ) ) {
-				return this.each(function(i) {
-					var self = jQuery(this), old = self.html();
-					self.replaceWith( value.call( this, i, old ) );
-				});
-			}
-
-			if ( typeof value !== "string" ) {
-				value = jQuery( value ).detach();
-			}
-
-			return this.each(function() {
-				var next = this.nextSibling,
-					parent = this.parentNode;
-
-				jQuery( this ).remove();
-
-				if ( next ) {
-					jQuery(next).before( value );
-				} else {
-					jQuery(parent).append( value );
-				}
-			});
-		}
-
-		return this.length ?
-			this.pushStack( jQuery(jQuery.isFunction(value) ? value() : value), "replaceWith", value ) :
-			this;
-	},
-
-	detach: function( selector ) {
-		return this.remove( selector, true );
-	},
-
-	domManip: function( args, table, callback ) {
-
-		// Flatten any nested arrays
-		args = [].concat.apply( [], args );
-
-		var results, first, fragment, iNoClone,
-			i = 0,
-			value = args[0],
-			scripts = [],
-			l = this.length;
-
-		// We can't cloneNode fragments that contain checked, in WebKit
-		if ( !jQuery.support.checkClone && l > 1 && typeof value === "string" && rchecked.test( value ) ) {
-			return this.each(function() {
-				jQuery(this).domManip( args, table, callback );
-			});
-		}
-
-		if ( jQuery.isFunction(value) ) {
-			return this.each(function(i) {
-				var self = jQuery(this);
-				args[0] = value.call( this, i, table ? self.html() : undefined );
-				self.domManip( args, table, callback );
-			});
-		}
-
-		if ( this[0] ) {
-			results = jQuery.buildFragment( args, this, scripts );
-			fragment = results.fragment;
-			first = fragment.firstChild;
-
-			if ( fragment.childNodes.length === 1 ) {
-				fragment = first;
-			}
-
-			if ( first ) {
-				table = table && jQuery.nodeName( first, "tr" );
-
-				// Use the original fragment for the last item instead of the first because it can end up
-				// being emptied incorrectly in certain situations (#8070).
-				// Fragments from the fragment cache must always be cloned and never used in place.
-				for ( iNoClone = results.cacheable || l - 1; i < l; i++ ) {
-					callback.call(
-						table && jQuery.nodeName( this[i], "table" ) ?
-							findOrAppend( this[i], "tbody" ) :
-							this[i],
-						i === iNoClone ?
-							fragment :
-							jQuery.clone( fragment, true, true )
-					);
-				}
-			}
-
-			// Fix #11809: Avoid leaking memory
-			fragment = first = null;
-
-			if ( scripts.length ) {
-				jQuery.each( scripts, function( i, elem ) {
-					if ( elem.src ) {
-						if ( jQuery.ajax ) {
-							jQuery.ajax({
-								url: elem.src,
-								type: "GET",
-								dataType: "script",
-								async: false,
-								global: false,
-								"throws": true
-							});
-						} else {
-							jQuery.error("no ajax");
-						}
-					} else {
-						jQuery.globalEval( ( elem.text || elem.textContent || elem.innerHTML || "" ).replace( rcleanScript, "" ) );
-					}
-
-					if ( elem.parentNode ) {
-						elem.parentNode.removeChild( elem );
-					}
-				});
-			}
-		}
-
-		return this;
-	}
-});
-
-function findOrAppend( elem, tag ) {
-	return elem.getElementsByTagName( tag )[0] || elem.appendChild( elem.ownerDocument.createElement( tag ) );
-}
-
-function cloneCopyEvent( src, dest ) {
-
-	if ( dest.nodeType !== 1 || !jQuery.hasData( src ) ) {
-		return;
-	}
-
-	var type, i, l,
-		oldData = jQuery._data( src ),
-		curData = jQuery._data( dest, oldData ),
-		events = oldData.events;
-
-	if ( events ) {
-		delete curData.handle;
-		curData.events = {};
-
-		for ( type in events ) {
-			for ( i = 0, l = events[ type ].length; i < l; i++ ) {
-				jQuery.event.add( dest, type, events[ type ][ i ] );
-			}
-		}
-	}
-
-	// make the cloned public data object a copy from the original
-	if ( curData.data ) {
-		curData.data = jQuery.extend( {}, curData.data );
-	}
-}
-
-function cloneFixAttributes( src, dest ) {
-	var nodeName;
-
-	// We do not need to do anything for non-Elements
-	if ( dest.nodeType !== 1 ) {
-		return;
-	}
-
-	// clearAttributes removes the attributes, which we don't want,
-	// but also removes the attachEvent events, which we *do* want
-	if ( dest.clearAttributes ) {
-		dest.clearAttributes();
-	}
-
-	// mergeAttributes, in contrast, only merges back on the
-	// original attributes, not the events
-	if ( dest.mergeAttributes ) {
-		dest.mergeAttributes( src );
-	}
-
-	nodeName = dest.nodeName.toLowerCase();
-
-	if ( nodeName === "object" ) {
-		// IE6-10 improperly clones children of object elements using classid.
-		// IE10 throws NoModificationAllowedError if parent is null, #12132.
-		if ( dest.parentNode ) {
-			dest.outerHTML = src.outerHTML;
-		}
-
-		// This path appears unavoidable for IE9. When cloning an object
-		// element in IE9, the outerHTML strategy above is not sufficient.
-		// If the src has innerHTML and the destination does not,
-		// copy the src.innerHTML into the dest.innerHTML. #10324
-		if ( jQuery.support.html5Clone && (src.innerHTML && !jQuery.trim(dest.innerHTML)) ) {
-			dest.innerHTML = src.innerHTML;
-		}
-
-	} else if ( nodeName === "input" && rcheckableType.test( src.type ) ) {
-		// IE6-8 fails to persist the checked state of a cloned checkbox
-		// or radio button. Worse, IE6-7 fail to give the cloned element
-		// a checked appearance if the defaultChecked value isn't also set
-
-		dest.defaultChecked = dest.checked = src.checked;
-
-		// IE6-7 get confused and end up setting the value of a cloned
-		// checkbox/radio button to an empty string instead of "on"
-		if ( dest.value !== src.value ) {
-			dest.value = src.value;
-		}
-
-	// IE6-8 fails to return the selected option to the default selected
-	// state when cloning options
-	} else if ( nodeName === "option" ) {
-		dest.selected = src.defaultSelected;
-
-	// IE6-8 fails to set the defaultValue to the correct value when
-	// cloning other types of input fields
-	} else if ( nodeName === "input" || nodeName === "textarea" ) {
-		dest.defaultValue = src.defaultValue;
-
-	// IE blanks contents when cloning scripts
-	} else if ( nodeName === "script" && dest.text !== src.text ) {
-		dest.text = src.text;
-	}
-
-	// Event data gets referenced instead of copied if the expando
-	// gets copied too
-	dest.removeAttribute( jQuery.expando );
-}
-
-jQuery.buildFragment = function( args, context, scripts ) {
-	var fragment, cacheable, cachehit,
-		first = args[ 0 ];
-
-	// Set context from what may come in as undefined or a jQuery collection or a node
-	// Updated to fix #12266 where accessing context[0] could throw an exception in IE9/10 &
-	// also doubles as fix for #8950 where plain objects caused createDocumentFragment exception
-	context = context || document;
-	context = !context.nodeType && context[0] || context;
-	context = context.ownerDocument || context;
-
-	// Only cache "small" (1/2 KB) HTML strings that are associated with the main document
-	// Cloning options loses the selected state, so don't cache them
-	// IE 6 doesn't like it when you put <object> or <embed> elements in a fragment
-	// Also, WebKit does not clone 'checked' attributes on cloneNode, so don't cache
-	// Lastly, IE6,7,8 will not correctly reuse cached fragments that were created from unknown elems #10501
-	if ( args.length === 1 && typeof first === "string" && first.length < 512 && context === document &&
-		first.charAt(0) === "<" && !rnocache.test( first ) &&
-		(jQuery.support.checkClone || !rchecked.test( first )) &&
-		(jQuery.support.html5Clone || !rnoshimcache.test( first )) ) {
-
-		// Mark cacheable and look for a hit
-		cacheable = true;
-		fragment = jQuery.fragments[ first ];
-		cachehit = fragment !== undefined;
-	}
-
-	if ( !fragment ) {
-		fragment = context.createDocumentFragment();
-		jQuery.clean( args, context, fragment, scripts );
-
-		// Update the cache, but only store false
-		// unless this is a second parsing of the same content
-		if ( cacheable ) {
-			jQuery.fragments[ first ] = cachehit && fragment;
-		}
-	}
-
-	return { fragment: fragment, cacheable: cacheable };
-};
-
-jQuery.fragments = {};
-
-jQuery.each({
-	appendTo: "append",
-	prependTo: "prepend",
-	insertBefore: "before",
-	insertAfter: "after",
-	replaceAll: "replaceWith"
-}, function( name, original ) {
-	jQuery.fn[ name ] = function( selector ) {
-		var elems,
-			i = 0,
-			ret = [],
-			insert = jQuery( selector ),
-			l = insert.length,
-			parent = this.length === 1 && this[0].parentNode;
-
-		if ( (parent == null || parent && parent.nodeType === 11 && parent.childNodes.length === 1) && l === 1 ) {
-			insert[ original ]( this[0] );
-			return this;
-		} else {
-			for ( ; i < l; i++ ) {
-				elems = ( i > 0 ? this.clone(true) : this ).get();
-				jQuery( insert[i] )[ original ]( elems );
-				ret = ret.concat( elems );
-			}
-
-			return this.pushStack( ret, name, insert.selector );
-		}
-	};
-});
-
-function getAll( elem ) {
-	if ( typeof elem.getElementsByTagName !== "undefined" ) {
-		return elem.getElementsByTagName( "*" );
-
-	} else if ( typeof elem.querySelectorAll !== "undefined" ) {
-		return elem.querySelectorAll( "*" );
-
-	} else {
-		return [];
-	}
-}
-
-// Used in clean, fixes the defaultChecked property
-function fixDefaultChecked( elem ) {
-	if ( rcheckableType.test( elem.type ) ) {
-		elem.defaultChecked = elem.checked;
-	}
-}
-
-jQuery.extend({
-	clone: function( elem, dataAndEvents, deepDataAndEvents ) {
-		var srcElements,
-			destElements,
-			i,
-			clone;
-
-		if ( jQuery.support.html5Clone || jQuery.isXMLDoc(elem) || !rnoshimcache.test( "<" + elem.nodeName + ">" ) ) {
-			clone = elem.cloneNode( true );
-
-		// IE<=8 does not properly clone detached, unknown element nodes
-		} else {
-			fragmentDiv.innerHTML = elem.outerHTML;
-			fragmentDiv.removeChild( clone = fragmentDiv.firstChild );
-		}
-
-		if ( (!jQuery.support.noCloneEvent || !jQuery.support.noCloneChecked) &&
-				(elem.nodeType === 1 || elem.nodeType === 11) && !jQuery.isXMLDoc(elem) ) {
-			// IE copies events bound via attachEvent when using cloneNode.
-			// Calling detachEvent on the clone will also remove the events
-			// from the original. In order to get around this, we use some
-			// proprietary methods to clear the events. Thanks to MooTools
-			// guys for this hotness.
-
-			cloneFixAttributes( elem, clone );
-
-			// Using Sizzle here is crazy slow, so we use getElementsByTagName instead
-			srcElements = getAll( elem );
-			destElements = getAll( clone );
-
-			// Weird iteration because IE will replace the length property
-			// with an element if you are cloning the body and one of the
-			// elements on the page has a name or id of "length"
-			for ( i = 0; srcElements[i]; ++i ) {
-				// Ensure that the destination node is not null; Fixes #9587
-				if ( destElements[i] ) {
-					cloneFixAttributes( srcElements[i], destElements[i] );
-				}
-			}
-		}
-
-		// Copy the events from the original to the clone
-		if ( dataAndEvents ) {
-			cloneCopyEvent( elem, clone );
-
-			if ( deepDataAndEvents ) {
-				srcElements = getAll( elem );
-				destElements = getAll( clone );
-
-				for ( i = 0; srcElements[i]; ++i ) {
-					cloneCopyEvent( srcElements[i], destElements[i] );
-				}
-			}
-		}
-
-		srcElements = destElements = null;
-
-		// Return the cloned set
-		return clone;
-	},
-
-	clean: function( elems, context, fragment, scripts ) {
-		var i, j, elem, tag, wrap, depth, div, hasBody, tbody, len, handleScript, jsTags,
-			safe = context === document && safeFragment,
-			ret = [];
-
-		// Ensure that context is a document
-		if ( !context || typeof context.createDocumentFragment === "undefined" ) {
-			context = document;
-		}
-
-		// Use the already-created safe fragment if context permits
-		for ( i = 0; (elem = elems[i]) != null; i++ ) {
-			if ( typeof elem === "number" ) {
-				elem += "";
-			}
-
-			if ( !elem ) {
-				continue;
-			}
-
-			// Convert html string into DOM nodes
-			if ( typeof elem === "string" ) {
-				if ( !rhtml.test( elem ) ) {
-					elem = context.createTextNode( elem );
-				} else {
-					// Ensure a safe container in which to render the html
-					safe = safe || createSafeFragment( context );
-					div = context.createElement("div");
-					safe.appendChild( div );
-
-					// Fix "XHTML"-style tags in all browsers
-					elem = elem.replace(rxhtmlTag, "<$1></$2>");
-
-					// Go to html and back, then peel off extra wrappers
-					tag = ( rtagName.exec( elem ) || ["", ""] )[1].toLowerCase();
-					wrap = wrapMap[ tag ] || wrapMap._default;
-					depth = wrap[0];
-					div.innerHTML = wrap[1] + elem + wrap[2];
-
-					// Move to the right depth
-					while ( depth-- ) {
-						div = div.lastChild;
-					}
-
-					// Remove IE's autoinserted <tbody> from table fragments
-					if ( !jQuery.support.tbody ) {
-
-						// String was a <table>, *may* have spurious <tbody>
-						hasBody = rtbody.test(elem);
-							tbody = tag === "table" && !hasBody ?
-								div.firstChild && div.firstChild.childNodes :
-
-								// String was a bare <thead> or <tfoot>
-								wrap[1] === "<table>" && !hasBody ?
-									div.childNodes :
-									[];
-
-						for ( j = tbody.length - 1; j >= 0 ; --j ) {
-							if ( jQuery.nodeName( tbody[ j ], "tbody" ) && !tbody[ j ].childNodes.length ) {
-								tbody[ j ].parentNode.removeChild( tbody[ j ] );
-							}
-						}
-					}
-
-					// IE completely kills leading whitespace when innerHTML is used
-					if ( !jQuery.support.leadingWhitespace && rleadingWhitespace.test( elem ) ) {
-						div.insertBefore( context.createTextNode( rleadingWhitespace.exec(elem)[0] ), div.firstChild );
-					}
-
-					elem = div.childNodes;
-
-					// Take out of fragment container (we need a fresh div each time)
-					div.parentNode.removeChild( div );
-				}
-			}
-
-			if ( elem.nodeType ) {
-				ret.push( elem );
-			} else {
-				jQuery.merge( ret, elem );
-			}
-		}
-
-		// Fix #11356: Clear elements from safeFragment
-		if ( div ) {
-			elem = div = safe = null;
-		}
-
-		// Reset defaultChecked for any radios and checkboxes
-		// about to be appended to the DOM in IE 6/7 (#8060)
-		if ( !jQuery.support.appendChecked ) {
-			for ( i = 0; (elem = ret[i]) != null; i++ ) {
-				if ( jQuery.nodeName( elem, "input" ) ) {
-					fixDefaultChecked( elem );
-				} else if ( typeof elem.getElementsByTagName !== "undefined" ) {
-					jQuery.grep( elem.getElementsByTagName("input"), fixDefaultChecked );
-				}
-			}
-		}
-
-		// Append elements to a provided document fragment
-		if ( fragment ) {
-			// Special handling of each script element
-			handleScript = function( elem ) {
-				// Check if we consider it executable
-				if ( !elem.type || rscriptType.test( elem.type ) ) {
-					// Detach the script and store it in the scripts array (if provided) or the fragment
-					// Return truthy to indicate that it has been handled
-					return scripts ?
-						scripts.push( elem.parentNode ? elem.parentNode.removeChild( elem ) : elem ) :
-						fragment.appendChild( elem );
-				}
-			};
-
-			for ( i = 0; (elem = ret[i]) != null; i++ ) {
-				// Check if we're done after handling an executable script
-				if ( !( jQuery.nodeName( elem, "script" ) && handleScript( elem ) ) ) {
-					// Append to fragment and handle embedded scripts
-					fragment.appendChild( elem );
-					if ( typeof elem.getElementsByTagName !== "undefined" ) {
-						// handleScript alters the DOM, so use jQuery.merge to ensure snapshot iteration
-						jsTags = jQuery.grep( jQuery.merge( [], elem.getElementsByTagName("script") ), handleScript );
-
-						// Splice the scripts into ret after their former ancestor and advance our index beyond them
-						ret.splice.apply( ret, [i + 1, 0].concat( jsTags ) );
-						i += jsTags.length;
-					}
-				}
-			}
-		}
-
-		return ret;
-	},
-
-	cleanData: function( elems, /* internal */ acceptData ) {
-		var data, id, elem, type,
-			i = 0,
-			internalKey = jQuery.expando,
-			cache = jQuery.cache,
-			deleteExpando = jQuery.support.deleteExpando,
-			special = jQuery.event.special;
-
-		for ( ; (elem = elems[i]) != null; i++ ) {
-
-			if ( acceptData || jQuery.acceptData( elem ) ) {
-
-				id = elem[ internalKey ];
-				data = id && cache[ id ];
-
-				if ( data ) {
-					if ( data.events ) {
-						for ( type in data.events ) {
-							if ( special[ type ] ) {
-								jQuery.event.remove( elem, type );
-
-							// This is a shortcut to avoid jQuery.event.remove's overhead
-							} else {
-								jQuery.removeEvent( elem, type, data.handle );
-							}
-						}
-					}
-
-					// Remove cache only if it was not already removed by jQuery.event.remove
-					if ( cache[ id ] ) {
-
-						delete cache[ id ];
-
-						// IE does not allow us to delete expando properties from nodes,
-						// nor does it have a removeAttribute function on Document nodes;
-						// we must handle all of these cases
-						if ( deleteExpando ) {
-							delete elem[ internalKey ];
-
-						} else if ( elem.removeAttribute ) {
-							elem.removeAttribute( internalKey );
-
-						} else {
-							elem[ internalKey ] = null;
-						}
-
-						jQuery.deletedIds.push( id );
-					}
-				}
-			}
-		}
-	}
-});
-// Limit scope pollution from any deprecated API
-(function() {
-
-var matched, browser;
-
-// Use of jQuery.browser is frowned upon.
-// More details: http://api.jquery.com/jQuery.browser
-// jQuery.uaMatch maintained for back-compat
-jQuery.uaMatch = function( ua ) {
-	ua = ua.toLowerCase();
-
-	var match = /(chrome)[ \/]([\w.]+)/.exec( ua ) ||
-		/(webkit)[ \/]([\w.]+)/.exec( ua ) ||
-		/(opera)(?:.*version|)[ \/]([\w.]+)/.exec( ua ) ||
-		/(msie) ([\w.]+)/.exec( ua ) ||
-		ua.indexOf("compatible") < 0 && /(mozilla)(?:.*? rv:([\w.]+)|)/.exec( ua ) ||
-		[];
-
-	return {
-		browser: match[ 1 ] || "",
-		version: match[ 2 ] || "0"
-	};
-};
-
-matched = jQuery.uaMatch( navigator.userAgent );
-browser = {};
-
-if ( matched.browser ) {
-	browser[ matched.browser ] = true;
-	browser.version = matched.version;
-}
-
-// Chrome is Webkit, but Webkit is also Safari.
-if ( browser.chrome ) {
-	browser.webkit = true;
-} else if ( browser.webkit ) {
-	browser.safari = true;
-}
-
-jQuery.browser = browser;
-
-jQuery.sub = function() {
-	function jQuerySub( selector, context ) {
-		return new jQuerySub.fn.init( selector, context );
-	}
-	jQuery.extend( true, jQuerySub, this );
-	jQuerySub.superclass = this;
-	jQuerySub.fn = jQuerySub.prototype = this();
-	jQuerySub.fn.constructor = jQuerySub;
-	jQuerySub.sub = this.sub;
-	jQuerySub.fn.init = function init( selector, context ) {
-		if ( context && context instanceof jQuery && !(context instanceof jQuerySub) ) {
-			context = jQuerySub( context );
-		}
-
-		return jQuery.fn.init.call( this, selector, context, rootjQuerySub );
-	};
-	jQuerySub.fn.init.prototype = jQuerySub.fn;
-	var rootjQuerySub = jQuerySub(document);
-	return jQuerySub;
-};
-
-})();
-var curCSS, iframe, iframeDoc,
-	ralpha = /alpha\([^)]*\)/i,
-	ropacity = /opacity=([^)]*)/,
-	rposition = /^(top|right|bottom|left)$/,
-	// swappable if display is none or starts with table except "table", "table-cell", or "table-caption"
-	// see here for display values: https://developer.mozilla.org/en-US/docs/CSS/display
-	rdisplayswap = /^(none|table(?!-c[ea]).+)/,
-	rmargin = /^margin/,
-	rnumsplit = new RegExp( "^(" + core_pnum + ")(.*)$", "i" ),
-	rnumnonpx = new RegExp( "^(" + core_pnum + ")(?!px)[a-z%]+$", "i" ),
-	rrelNum = new RegExp( "^([-+])=(" + core_pnum + ")", "i" ),
-	elemdisplay = { BODY: "block" },
-
-	cssShow = { position: "absolute", visibility: "hidden", display: "block" },
-	cssNormalTransform = {
-		letterSpacing: 0,
-		fontWeight: 400
-	},
-
-	cssExpand = [ "Top", "Right", "Bottom", "Left" ],
-	cssPrefixes = [ "Webkit", "O", "Moz", "ms" ],
-
-	eventsToggle = jQuery.fn.toggle;
-
-// return a css property mapped to a potentially vendor prefixed property
-function vendorPropName( style, name ) {
-
-	// shortcut for names that are not vendor prefixed
-	if ( name in style ) {
-		return name;
-	}
-
-	// check for vendor prefixed names
-	var capName = name.charAt(0).toUpperCase() + name.slice(1),
-		origName = name,
-		i = cssPrefixes.length;
-
-	while ( i-- ) {
-		name = cssPrefixes[ i ] + capName;
-		if ( name in style ) {
-			return name;
-		}
-	}
-
-	return origName;
-}
-
-function isHidden( elem, el ) {
-	elem = el || elem;
-	return jQuery.css( elem, "display" ) === "none" || !jQuery.contains( elem.ownerDocument, elem );
-}
-
-function showHide( elements, show ) {
-	var elem, display,
-		values = [],
-		index = 0,
-		length = elements.length;
-
-	for ( ; index < length; index++ ) {
-		elem = elements[ index ];
-		if ( !elem.style ) {
-			continue;
-		}
-		values[ index ] = jQuery._data( elem, "olddisplay" );
-		if ( show ) {
-			// Reset the inline display of this element to learn if it is
-			// being hidden by cascaded rules or not
-			if ( !values[ index ] && elem.style.display === "none" ) {
-				elem.style.display = "";
-			}
-
-			// Set elements which have been overridden with display: none
-			// in a stylesheet to whatever the default browser style is
-			// for such an element
-			if ( elem.style.display === "" && isHidden( elem ) ) {
-				values[ index ] = jQuery._data( elem, "olddisplay", css_defaultDisplay(elem.nodeName) );
-			}
-		} else {
-			display = curCSS( elem, "display" );
-
-			if ( !values[ index ] && display !== "none" ) {
-				jQuery._data( elem, "olddisplay", display );
-			}
-		}
-	}
-
-	// Set the display of most of the elements in a second loop
-	// to avoid the constant reflow
-	for ( index = 0; index < length; index++ ) {
-		elem = elements[ index ];
-		if ( !elem.style ) {
-			continue;
-		}
-		if ( !show || elem.style.display === "none" || elem.style.display === "" ) {
-			elem.style.display = show ? values[ index ] || "" : "none";
-		}
-	}
-
-	return elements;
-}
-
-jQuery.fn.extend({
-	css: function( name, value ) {
-		return jQuery.access( this, function( elem, name, value ) {
-			return value !== undefined ?
-				jQuery.style( elem, name, value ) :
-				jQuery.css( elem, name );
-		}, name, value, arguments.length > 1 );
-	},
-	show: function() {
-		return showHide( this, true );
-	},
-	hide: function() {
-		return showHide( this );
-	},
-	toggle: function( state, fn2 ) {
-		var bool = typeof state === "boolean";
-
-		if ( jQuery.isFunction( state ) && jQuery.isFunction( fn2 ) ) {
-			return eventsToggle.apply( this, arguments );
-		}
-
-		return this.each(function() {
-			if ( bool ? state : isHidden( this ) ) {
-				jQuery( this ).show();
-			} else {
-				jQuery( this ).hide();
-			}
-		});
-	}
-});
-
-jQuery.extend({
-	// Add in style property hooks for overriding the default
-	// behavior of getting and setting a style property
-	cssHooks: {
-		opacity: {
-			get: function( elem, computed ) {
-				if ( computed ) {
-					// We should always get a number back from opacity
-					var ret = curCSS( elem, "opacity" );
-					return ret === "" ? "1" : ret;
-
-				}
-			}
-		}
-	},
-
-	// Exclude the following css properties to add px
-	cssNumber: {
-		"fillOpacity": true,
-		"fontWeight": true,
-		"lineHeight": true,
-		"opacity": true,
-		"orphans": true,
-		"widows": true,
-		"zIndex": true,
-		"zoom": true
-	},
-
-	// Add in properties whose names you wish to fix before
-	// setting or getting the value
-	cssProps: {
-		// normalize float css property
-		"float": jQuery.support.cssFloat ? "cssFloat" : "styleFloat"
-	},
-
-	// Get and set the style property on a DOM Node
-	style: function( elem, name, value, extra ) {
-		// Don't set styles on text and comment nodes
-		if ( !elem || elem.nodeType === 3 || elem.nodeType === 8 || !elem.style ) {
-			return;
-		}
-
-		// Make sure that we're working with the right name
-		var ret, type, hooks,
-			origName = jQuery.camelCase( name ),
-			style = elem.style;
-
-		name = jQuery.cssProps[ origName ] || ( jQuery.cssProps[ origName ] = vendorPropName( style, origName ) );
-
-		// gets hook for the prefixed version
-		// followed by the unprefixed version
-		hooks = jQuery.cssHooks[ name ] || jQuery.cssHooks[ origName ];
-
-		// Check if we're setting a value
-		if ( value !== undefined ) {
-			type = typeof value;
-
-			// convert relative number strings (+= or -=) to relative numbers. #7345
-			if ( type === "string" && (ret = rrelNum.exec( value )) ) {
-				value = ( ret[1] + 1 ) * ret[2] + parseFloat( jQuery.css( elem, name ) );
-				// Fixes bug #9237
-				type = "number";
-			}
-
-			// Make sure that NaN and null values aren't set. See: #7116
-			if ( value == null || type === "number" && isNaN( value ) ) {
-				return;
-			}
-
-			// If a number was passed in, add 'px' to the (except for certain CSS properties)
-			if ( type === "number" && !jQuery.cssNumber[ origName ] ) {
-				value += "px";
-			}
-
-			// If a hook was provided, use that value, otherwise just set the specified value
-			if ( !hooks || !("set" in hooks) || (value = hooks.set( elem, value, extra )) !== undefined ) {
-				// Wrapped to prevent IE from throwing errors when 'invalid' values are provided
-				// Fixes bug #5509
-				try {
-					style[ name ] = value;
-				} catch(e) {}
-			}
-
-		} else {
-			// If a hook was provided get the non-computed value from there
-			if ( hooks && "get" in hooks && (ret = hooks.get( elem, false, extra )) !== undefined ) {
-				return ret;
-			}
-
-			// Otherwise just get the value from the style object
-			return style[ name ];
-		}
-	},
-
-	css: function( elem, name, numeric, extra ) {
-		var val, num, hooks,
-			origName = jQuery.camelCase( name );
-
-		// Make sure that we're working with the right name
-		name = jQuery.cssProps[ origName ] || ( jQuery.cssProps[ origName ] = vendorPropName( elem.style, origName ) );
-
-		// gets hook for the prefixed version
-		// followed by the unprefixed version
-		hooks = jQuery.cssHooks[ name ] || jQuery.cssHooks[ origName ];
-
-		// If a hook was provided get the computed value from there
-		if ( hooks && "get" in hooks ) {
-			val = hooks.get( elem, true, extra );
-		}
-
-		// Otherwise, if a way to get the computed value exists, use that
-		if ( val === undefined ) {
-			val = curCSS( elem, name );
-		}
-
-		//convert "normal" to computed value
-		if ( val === "normal" && name in cssNormalTransform ) {
-			val = cssNormalTransform[ name ];
-		}
-
-		// Return, converting to number if forced or a qualifier was provided and val looks numeric
-		if ( numeric || extra !== undefined ) {
-			num = parseFloat( val );
-			return numeric || jQuery.isNumeric( num ) ? num || 0 : val;
-		}
-		return val;
-	},
-
-	// A method for quickly swapping in/out CSS properties to get correct calculations
-	swap: function( elem, options, callback ) {
-		var ret, name,
-			old = {};
-
-		// Remember the old values, and insert the new ones
-		for ( name in options ) {
-			old[ name ] = elem.style[ name ];
-			elem.style[ name ] = options[ name ];
-		}
-
-		ret = callback.call( elem );
-
-		// Revert the old values
-		for ( name in options ) {
-			elem.style[ name ] = old[ name ];
-		}
-
-		return ret;
-	}
-});
-
-// NOTE: To any future maintainer, we've window.getComputedStyle
-// because jsdom on node.js will break without it.
-if ( window.getComputedStyle ) {
-	curCSS = function( elem, name ) {
-		var ret, width, minWidth, maxWidth,
-			computed = window.getComputedStyle( elem, null ),
-			style = elem.style;
-
-		if ( computed ) {
-
-			// getPropertyValue is only needed for .css('filter') in IE9, see #12537
-			ret = computed.getPropertyValue( name ) || computed[ name ];
-
-			if ( ret === "" && !jQuery.contains( elem.ownerDocument, elem ) ) {
-				ret = jQuery.style( elem, name );
-			}
-
-			// A tribute to the "awesome hack by Dean Edwards"
-			// Chrome < 17 and Safari 5.0 uses "computed value" instead of "used value" for margin-right
-			// Safari 5.1.7 (at least) returns percentage for a larger set of values, but width seems to be reliably pixels
-			// this is against the CSSOM draft spec: http://dev.w3.org/csswg/cssom/#resolved-values
-			if ( rnumnonpx.test( ret ) && rmargin.test( name ) ) {
-				width = style.width;
-				minWidth = style.minWidth;
-				maxWidth = style.maxWidth;
-
-				style.minWidth = style.maxWidth = style.width = ret;
-				ret = computed.width;
-
-				style.width = width;
-				style.minWidth = minWidth;
-				style.maxWidth = maxWidth;
-			}
-		}
-
-		return ret;
-	};
-} else if ( document.documentElement.currentStyle ) {
-	curCSS = function( elem, name ) {
-		var left, rsLeft,
-			ret = elem.currentStyle && elem.currentStyle[ name ],
-			style = elem.style;
-
-		// Avoid setting ret to empty string here
-		// so we don't default to auto
-		if ( ret == null && style && style[ name ] ) {
-			ret = style[ name ];
-		}
-
-		// From the awesome hack by Dean Edwards
-		// http://erik.eae.net/archives/2007/07/27/18.54.15/#comment-102291
-
-		// If we're not dealing with a regular pixel number
-		// but a number that has a weird ending, we need to convert it to pixels
-		// but not position css attributes, as those are proportional to the parent element instead
-		// and we can't measure the parent instead because it might trigger a "stacking dolls" problem
-		if ( rnumnonpx.test( ret ) && !rposition.test( name ) ) {
-
-			// Remember the original values
-			left = style.left;
-			rsLeft = elem.runtimeStyle && elem.runtimeStyle.left;
-
-			// Put in the new values to get a computed value out
-			if ( rsLeft ) {
-				elem.runtimeStyle.left = elem.currentStyle.left;
-			}
-			style.left = name === "fontSize" ? "1em" : ret;
-			ret = style.pixelLeft + "px";
-
-			// Revert the changed values
-			style.left = left;
-			if ( rsLeft ) {
-				elem.runtimeStyle.left = rsLeft;
-			}
-		}
-
-		return ret === "" ? "auto" : ret;
-	};
-}
-
-function setPositiveNumber( elem, value, subtract ) {
-	var matches = rnumsplit.exec( value );
-	return matches ?
-			Math.max( 0, matches[ 1 ] - ( subtract || 0 ) ) + ( matches[ 2 ] || "px" ) :
-			value;
-}
-
-function augmentWidthOrHeight( elem, name, extra, isBorderBox ) {
-	var i = extra === ( isBorderBox ? "border" : "content" ) ?
-		// If we already have the right measurement, avoid augmentation
-		4 :
-		// Otherwise initialize for horizontal or vertical properties
-		name === "width" ? 1 : 0,
-
-		val = 0;
-
-	for ( ; i < 4; i += 2 ) {
-		// both box models exclude margin, so add it if we want it
-		if ( extra === "margin" ) {
-			// we use jQuery.css instead of curCSS here
-			// because of the reliableMarginRight CSS hook!
-			val += jQuery.css( elem, extra + cssExpand[ i ], true );
-		}
-
-		// From this point on we use curCSS for maximum performance (relevant in animations)
-		if ( isBorderBox ) {
-			// border-box includes padding, so remove it if we want content
-			if ( extra === "content" ) {
-				val -= parseFloat( curCSS( elem, "padding" + cssExpand[ i ] ) ) || 0;
-			}
-
-			// at this point, extra isn't border nor margin, so remove border
-			if ( extra !== "margin" ) {
-				val -= parseFloat( curCSS( elem, "border" + cssExpand[ i ] + "Width" ) ) || 0;
-			}
-		} else {
-			// at this point, extra isn't content, so add padding
-			val += parseFloat( curCSS( elem, "padding" + cssExpand[ i ] ) ) || 0;
-
-			// at this point, extra isn't content nor padding, so add border
-			if ( extra !== "padding" ) {
-				val += parseFloat( curCSS( elem, "border" + cssExpand[ i ] + "Width" ) ) || 0;
-			}
-		}
-	}
-
-	return val;
-}
-
-function getWidthOrHeight( elem, name, extra ) {
-
-	// Start with offset property, which is equivalent to the border-box value
-	var val = name === "width" ? elem.offsetWidth : elem.offsetHeight,
-		valueIsBorderBox = true,
-		isBorderBox = jQuery.support.boxSizing && jQuery.css( elem, "boxSizing" ) === "border-box";
-
-	// some non-html elements return undefined for offsetWidth, so check for null/undefined
-	// svg - https://bugzilla.mozilla.org/show_bug.cgi?id=649285
-	// MathML - https://bugzilla.mozilla.org/show_bug.cgi?id=491668
-	if ( val <= 0 || val == null ) {
-		// Fall back to computed then uncomputed css if necessary
-		val = curCSS( elem, name );
-		if ( val < 0 || val == null ) {
-			val = elem.style[ name ];
-		}
-
-		// Computed unit is not pixels. Stop here and return.
-		if ( rnumnonpx.test(val) ) {
-			return val;
-		}
-
-		// we need the check for style in case a browser which returns unreliable values
-		// for getComputedStyle silently falls back to the reliable elem.style
-		valueIsBorderBox = isBorderBox && ( jQuery.support.boxSizingReliable || val === elem.style[ name ] );
-
-		// Normalize "", auto, and prepare for extra
-		val = parseFloat( val ) || 0;
-	}
-
-	// use the active box-sizing model to add/subtract irrelevant styles
-	return ( val +
-		augmentWidthOrHeight(
-			elem,
-			name,
-			extra || ( isBorderBox ? "border" : "content" ),
-			valueIsBorderBox
-		)
-	) + "px";
-}
-
-
-// Try to determine the default display value of an element
-function css_defaultDisplay( nodeName ) {
-	if ( elemdisplay[ nodeName ] ) {
-		return elemdisplay[ nodeName ];
-	}
-
-	var elem = jQuery( "<" + nodeName + ">" ).appendTo( document.body ),
-		display = elem.css("display");
-	elem.remove();
-
-	// If the simple way fails,
-	// get element's real default display by attaching it to a temp iframe
-	if ( display === "none" || display === "" ) {
-		// Use the already-created iframe if possible
-		iframe = document.body.appendChild(
-			iframe || jQuery.extend( document.createElement("iframe"), {
-				frameBorder: 0,
-				width: 0,
-				height: 0
-			})
-		);
-
-		// Create a cacheable copy of the iframe document on first call.
-		// IE and Opera will allow us to reuse the iframeDoc without re-writing the fake HTML
-		// document to it; WebKit & Firefox won't allow reusing the iframe document.
-		if ( !iframeDoc || !iframe.createElement ) {
-			iframeDoc = ( iframe.contentWindow || iframe.contentDocument ).document;
-			iframeDoc.write("<!doctype html><html><body>");
-			iframeDoc.close();
-		}
-
-		elem = iframeDoc.body.appendChild( iframeDoc.createElement(nodeName) );
-
-		display = curCSS( elem, "display" );
-		document.body.removeChild( iframe );
-	}
-
-	// Store the correct default display
-	elemdisplay[ nodeName ] = display;
-
-	return display;
-}
-
-jQuery.each([ "height", "width" ], function( i, name ) {
-	jQuery.cssHooks[ name ] = {
-		get: function( elem, computed, extra ) {
-			if ( computed ) {
-				// certain elements can have dimension info if we invisibly show them
-				// however, it must have a current display style that would benefit from this
-				if ( elem.offsetWidth === 0 && rdisplayswap.test( curCSS( elem, "display" ) ) ) {
-					return jQuery.swap( elem, cssShow, function() {
-						return getWidthOrHeight( elem, name, extra );
-					});
-				} else {
-					return getWidthOrHeight( elem, name, extra );
-				}
-			}
-		},
-
-		set: function( elem, value, extra ) {
-			return setPositiveNumber( elem, value, extra ?
-				augmentWidthOrHeight(
-					elem,
-					name,
-					extra,
-					jQuery.support.boxSizing && jQuery.css( elem, "boxSizing" ) === "border-box"
-				) : 0
-			);
-		}
-	};
-});
-
-if ( !jQuery.support.opacity ) {
-	jQuery.cssHooks.opacity = {
-		get: function( elem, computed ) {
-			// IE uses filters for opacity
-			return ropacity.test( (computed && elem.currentStyle ? elem.currentStyle.filter : elem.style.filter) || "" ) ?
-				( 0.01 * parseFloat( RegExp.$1 ) ) + "" :
-				computed ? "1" : "";
-		},
-
-		set: function( elem, value ) {
-			var style = elem.style,
-				currentStyle = elem.currentStyle,
-				opacity = jQuery.isNumeric( value ) ? "alpha(opacity=" + value * 100 + ")" : "",
-				filter = currentStyle && currentStyle.filter || style.filter || "";
-
-			// IE has trouble with opacity if it does not have layout
-			// Force it by setting the zoom level
-			style.zoom = 1;
-
-			// if setting opacity to 1, and no other filters exist - attempt to remove filter attribute #6652
-			if ( value >= 1 && jQuery.trim( filter.replace( ralpha, "" ) ) === "" &&
-				style.removeAttribute ) {
-
-				// Setting style.filter to null, "" & " " still leave "filter:" in the cssText
-				// if "filter:" is present at all, clearType is disabled, we want to avoid this
-				// style.removeAttribute is IE Only, but so apparently is this code path...
-				style.removeAttribute( "filter" );
-
-				// if there there is no filter style applied in a css rule, we are done
-				if ( currentStyle && !currentStyle.filter ) {
-					return;
-				}
-			}
-
-			// otherwise, set new filter values
-			style.filter = ralpha.test( filter ) ?
-				filter.replace( ralpha, opacity ) :
-				filter + " " + opacity;
-		}
-	};
-}
-
-// These hooks cannot be added until DOM ready because the support test
-// for it is not run until after DOM ready
-jQuery(function() {
-	if ( !jQuery.support.reliableMarginRight ) {
-		jQuery.cssHooks.marginRight = {
-			get: function( elem, computed ) {
-				// WebKit Bug 13343 - getComputedStyle returns wrong value for margin-right
-				// Work around by temporarily setting element display to inline-block
-				return jQuery.swap( elem, { "display": "inline-block" }, function() {
-					if ( computed ) {
-						return curCSS( elem, "marginRight" );
-					}
-				});
-			}
-		};
-	}
-
-	// Webkit bug: https://bugs.webkit.org/show_bug.cgi?id=29084
-	// getComputedStyle returns percent when specified for top/left/bottom/right
-	// rather than make the css module depend on the offset module, we just check for it here
-	if ( !jQuery.support.pixelPosition && jQuery.fn.position ) {
-		jQuery.each( [ "top", "left" ], function( i, prop ) {
-			jQuery.cssHooks[ prop ] = {
-				get: function( elem, computed ) {
-					if ( computed ) {
-						var ret = curCSS( elem, prop );
-						// if curCSS returns percentage, fallback to offset
-						return rnumnonpx.test( ret ) ? jQuery( elem ).position()[ prop ] + "px" : ret;
-					}
-				}
-			};
-		});
-	}
-
-});
-
-if ( jQuery.expr && jQuery.expr.filters ) {
-	jQuery.expr.filters.hidden = function( elem ) {
-		return ( elem.offsetWidth === 0 && elem.offsetHeight === 0 ) || (!jQuery.support.reliableHiddenOffsets && ((elem.style && elem.style.display) || curCSS( elem, "display" )) === "none");
-	};
-
-	jQuery.expr.filters.visible = function( elem ) {
-		return !jQuery.expr.filters.hidden( elem );
-	};
-}
-
-// These hooks are used by animate to expand properties
-jQuery.each({
-	margin: "",
-	padding: "",
-	border: "Width"
-}, function( prefix, suffix ) {
-	jQuery.cssHooks[ prefix + suffix ] = {
-		expand: function( value ) {
-			var i,
-
-				// assumes a single number if not a string
-				parts = typeof value === "string" ? value.split(" ") : [ value ],
-				expanded = {};
-
-			for ( i = 0; i < 4; i++ ) {
-				expanded[ prefix + cssExpand[ i ] + suffix ] =
-					parts[ i ] || parts[ i - 2 ] || parts[ 0 ];
-			}
-
-			return expanded;
-		}
-	};
-
-	if ( !rmargin.test( prefix ) ) {
-		jQuery.cssHooks[ prefix + suffix ].set = setPositiveNumber;
-	}
-});
-var r20 = /%20/g,
-	rbracket = /\[\]$/,
-	rCRLF = /\r?\n/g,
-	rinput = /^(?:color|date|datetime|datetime-local|email|hidden|month|number|password|range|search|tel|text|time|url|week)$/i,
-	rselectTextarea = /^(?:select|textarea)/i;
-
-jQuery.fn.extend({
-	serialize: function() {
-		return jQuery.param( this.serializeArray() );
-	},
-	serializeArray: function() {
-		return this.map(function(){
-			return this.elements ? jQuery.makeArray( this.elements ) : this;
-		})
-		.filter(function(){
-			return this.name && !this.disabled &&
-				( this.checked || rselectTextarea.test( this.nodeName ) ||
-					rinput.test( this.type ) );
-		})
-		.map(function( i, elem ){
-			var val = jQuery( this ).val();
-
-			return val == null ?
-				null :
-				jQuery.isArray( val ) ?
-					jQuery.map( val, function( val, i ){
-						return { name: elem.name, value: val.replace( rCRLF, "\r\n" ) };
-					}) :
-					{ name: elem.name, value: val.replace( rCRLF, "\r\n" ) };
-		}).get();
-	}
-});
-
-//Serialize an array of form elements or a set of
-//key/values into a query string
-jQuery.param = function( a, traditional ) {
-	var prefix,
-		s = [],
-		add = function( key, value ) {
-			// If value is a function, invoke it and return its value
-			value = jQuery.isFunction( value ) ? value() : ( value == null ? "" : value );
-			s[ s.length ] = encodeURIComponent( key ) + "=" + encodeURIComponent( value );
-		};
-
-	// Set traditional to true for jQuery <= 1.3.2 behavior.
-	if ( traditional === undefined ) {
-		traditional = jQuery.ajaxSettings && jQuery.ajaxSettings.traditional;
-	}
-
-	// If an array was passed in, assume that it is an array of form elements.
-	if ( jQuery.isArray( a ) || ( a.jquery && !jQuery.isPlainObject( a ) ) ) {
-		// Serialize the form elements
-		jQuery.each( a, function() {
-			add( this.name, this.value );
-		});
-
-	} else {
-		// If traditional, encode the "old" way (the way 1.3.2 or older
-		// did it), otherwise encode params recursively.
-		for ( prefix in a ) {
-			buildParams( prefix, a[ prefix ], traditional, add );
-		}
-	}
-
-	// Return the resulting serialization
-	return s.join( "&" ).replace( r20, "+" );
-};
-
-function buildParams( prefix, obj, traditional, add ) {
-	var name;
-
-	if ( jQuery.isArray( obj ) ) {
-		// Serialize array item.
-		jQuery.each( obj, function( i, v ) {
-			if ( traditional || rbracket.test( prefix ) ) {
-				// Treat each array item as a scalar.
-				add( prefix, v );
-
-			} else {
-				// If array item is non-scalar (array or object), encode its
-				// numeric index to resolve deserialization ambiguity issues.
-				// Note that rack (as of 1.0.0) can't currently deserialize
-				// nested arrays properly, and attempting to do so may cause
-				// a server error. Possible fixes are to modify rack's
-				// deserialization algorithm or to provide an option or flag
-				// to force array serialization to be shallow.
-				buildParams( prefix + "[" + ( typeof v === "object" ? i : "" ) + "]", v, traditional, add );
-			}
-		});
-
-	} else if ( !traditional && jQuery.type( obj ) === "object" ) {
-		// Serialize object item.
-		for ( name in obj ) {
-			buildParams( prefix + "[" + name + "]", obj[ name ], traditional, add );
-		}
-
-	} else {
-		// Serialize scalar item.
-		add( prefix, obj );
-	}
-}
-var
-	// Document location
-	ajaxLocParts,
-	ajaxLocation,
-
-	rhash = /#.*$/,
-	rheaders = /^(.*?):[ \t]*([^\r\n]*)\r?$/mg, // IE leaves an \r character at EOL
-	// #7653, #8125, #8152: local protocol detection
-	rlocalProtocol = /^(?:about|app|app\-storage|.+\-extension|file|res|widget):$/,
-	rnoContent = /^(?:GET|HEAD)$/,
-	rprotocol = /^\/\//,
-	rquery = /\?/,
-	rscript = /<script\b[^<]*(?:(?!<\/script>)<[^<]*)*<\/script>/gi,
-	rts = /([?&])_=[^&]*/,
-	rurl = /^([\w\+\.\-]+:)(?:\/\/([^\/?#:]*)(?::(\d+)|)|)/,
-
-	// Keep a copy of the old load method
-	_load = jQuery.fn.load,
-
-	/* Prefilters
-=======
 	jQuery.Callbacks = function( options ) {
 
 		// Convert options from String-formatted to Object-formatted if needed
@@ -15280,7 +7999,6 @@
 		rprotocol = /^\/\//,
 
 		/* Prefilters
->>>>>>> 2a5b008b
 	 * 1) They are useful to introduce custom dataTypes (see ajax/jsonp.js for an example)
 	 * 2) These are called:
 	 *    - BEFORE asking for a transport
@@ -15289,114 +8007,13 @@
 	 * 4) the catchall symbol "*" can be used
 	 * 5) execution will start with transport dataType and THEN continue down to "*" if needed
 	 */
-<<<<<<< HEAD
-	prefilters = {},
-
-	/* Transports bindings
-=======
 		prefilters = {},
 
 		/* Transports bindings
->>>>>>> 2a5b008b
 	 * 1) key is the dataType
 	 * 2) the catchall symbol "*" can be used
 	 * 3) selection will start with transport dataType and THEN go to "*" if needed
 	 */
-<<<<<<< HEAD
-	transports = {},
-
-	// Avoid comment-prolog char sequence (#10098); must appease lint and evade compression
-	allTypes = ["*/"] + ["*"];
-
-// #8138, IE may throw an exception when accessing
-// a field from window.location if document.domain has been set
-try {
-	ajaxLocation = location.href;
-} catch( e ) {
-	// Use the href attribute of an A element
-	// since IE will modify it given document.location
-	ajaxLocation = document.createElement( "a" );
-	ajaxLocation.href = "";
-	ajaxLocation = ajaxLocation.href;
-}
-
-// Segment location into parts
-ajaxLocParts = rurl.exec( ajaxLocation.toLowerCase() ) || [];
-
-// Base "constructor" for jQuery.ajaxPrefilter and jQuery.ajaxTransport
-function addToPrefiltersOrTransports( structure ) {
-
-	// dataTypeExpression is optional and defaults to "*"
-	return function( dataTypeExpression, func ) {
-
-		if ( typeof dataTypeExpression !== "string" ) {
-			func = dataTypeExpression;
-			dataTypeExpression = "*";
-		}
-
-		var dataType, list, placeBefore,
-			dataTypes = dataTypeExpression.toLowerCase().split( core_rspace ),
-			i = 0,
-			length = dataTypes.length;
-
-		if ( jQuery.isFunction( func ) ) {
-			// For each dataType in the dataTypeExpression
-			for ( ; i < length; i++ ) {
-				dataType = dataTypes[ i ];
-				// We control if we're asked to add before
-				// any existing element
-				placeBefore = /^\+/.test( dataType );
-				if ( placeBefore ) {
-					dataType = dataType.substr( 1 ) || "*";
-				}
-				list = structure[ dataType ] = structure[ dataType ] || [];
-				// then we add to the structure accordingly
-				list[ placeBefore ? "unshift" : "push" ]( func );
-			}
-		}
-	};
-}
-
-// Base inspection function for prefilters and transports
-function inspectPrefiltersOrTransports( structure, options, originalOptions, jqXHR,
-		dataType /* internal */, inspected /* internal */ ) {
-
-	dataType = dataType || options.dataTypes[ 0 ];
-	inspected = inspected || {};
-
-	inspected[ dataType ] = true;
-
-	var selection,
-		list = structure[ dataType ],
-		i = 0,
-		length = list ? list.length : 0,
-		executeOnly = ( structure === prefilters );
-
-	for ( ; i < length && ( executeOnly || !selection ); i++ ) {
-		selection = list[ i ]( options, originalOptions, jqXHR );
-		// If we got redirected to another dataType
-		// we try there if executing only and not done already
-		if ( typeof selection === "string" ) {
-			if ( !executeOnly || inspected[ selection ] ) {
-				selection = undefined;
-			} else {
-				options.dataTypes.unshift( selection );
-				selection = inspectPrefiltersOrTransports(
-						structure, options, originalOptions, jqXHR, selection, inspected );
-			}
-		}
-	}
-	// If we're only executing or nothing was selected
-	// we try the catchall dataType if not done already
-	if ( ( executeOnly || !selection ) && !inspected[ "*" ] ) {
-		selection = inspectPrefiltersOrTransports(
-				structure, options, originalOptions, jqXHR, "*", inspected );
-	}
-	// unnecessary when only executing (prefilters)
-	// but it'll be ignored by the caller in that case
-	return selection;
-}
-=======
 		transports = {},
 
 		// Avoid comment-prolog char sequence (#10098); must appease lint and evade compression
@@ -15466,2077 +8083,10 @@
 
 		return inspect( options.dataTypes[ 0 ] ) || !inspected[ "*" ] && inspect( "*" );
 	}
->>>>>>> 2a5b008b
 
 // A special extend for ajax options
 // that takes "flat" options (not to be deep extended)
 // Fixes #9887
-<<<<<<< HEAD
-function ajaxExtend( target, src ) {
-	var key, deep,
-		flatOptions = jQuery.ajaxSettings.flatOptions || {};
-	for ( key in src ) {
-		if ( src[ key ] !== undefined ) {
-			( flatOptions[ key ] ? target : ( deep || ( deep = {} ) ) )[ key ] = src[ key ];
-		}
-	}
-	if ( deep ) {
-		jQuery.extend( true, target, deep );
-	}
-}
-
-jQuery.fn.load = function( url, params, callback ) {
-	if ( typeof url !== "string" && _load ) {
-		return _load.apply( this, arguments );
-	}
-
-	// Don't do a request if no elements are being requested
-	if ( !this.length ) {
-		return this;
-	}
-
-	var selector, type, response,
-		self = this,
-		off = url.indexOf(" ");
-
-	if ( off >= 0 ) {
-		selector = url.slice( off, url.length );
-		url = url.slice( 0, off );
-	}
-
-	// If it's a function
-	if ( jQuery.isFunction( params ) ) {
-
-		// We assume that it's the callback
-		callback = params;
-		params = undefined;
-
-	// Otherwise, build a param string
-	} else if ( params && typeof params === "object" ) {
-		type = "POST";
-	}
-
-	// Request the remote document
-	jQuery.ajax({
-		url: url,
-
-		// if "type" variable is undefined, then "GET" method will be used
-		type: type,
-		dataType: "html",
-		data: params,
-		complete: function( jqXHR, status ) {
-			if ( callback ) {
-				self.each( callback, response || [ jqXHR.responseText, status, jqXHR ] );
-			}
-		}
-	}).done(function( responseText ) {
-
-		// Save response for use in complete callback
-		response = arguments;
-
-		// See if a selector was specified
-		self.html( selector ?
-
-			// Create a dummy div to hold the results
-			jQuery("<div>")
-
-				// inject the contents of the document in, removing the scripts
-				// to avoid any 'Permission Denied' errors in IE
-				.append( responseText.replace( rscript, "" ) )
-
-				// Locate the specified elements
-				.find( selector ) :
-
-			// If not, just inject the full result
-			responseText );
-
-	});
-
-	return this;
-};
-
-// Attach a bunch of functions for handling common AJAX events
-jQuery.each( "ajaxStart ajaxStop ajaxComplete ajaxError ajaxSuccess ajaxSend".split( " " ), function( i, o ){
-	jQuery.fn[ o ] = function( f ){
-		return this.on( o, f );
-	};
-});
-
-jQuery.each( [ "get", "post" ], function( i, method ) {
-	jQuery[ method ] = function( url, data, callback, type ) {
-		// shift arguments if data argument was omitted
-		if ( jQuery.isFunction( data ) ) {
-			type = type || callback;
-			callback = data;
-			data = undefined;
-		}
-
-		return jQuery.ajax({
-			type: method,
-			url: url,
-			data: data,
-			success: callback,
-			dataType: type
-		});
-	};
-});
-
-jQuery.extend({
-
-	getScript: function( url, callback ) {
-		return jQuery.get( url, undefined, callback, "script" );
-	},
-
-	getJSON: function( url, data, callback ) {
-		return jQuery.get( url, data, callback, "json" );
-	},
-
-	// Creates a full fledged settings object into target
-	// with both ajaxSettings and settings fields.
-	// If target is omitted, writes into ajaxSettings.
-	ajaxSetup: function( target, settings ) {
-		if ( settings ) {
-			// Building a settings object
-			ajaxExtend( target, jQuery.ajaxSettings );
-		} else {
-			// Extending ajaxSettings
-			settings = target;
-			target = jQuery.ajaxSettings;
-		}
-		ajaxExtend( target, settings );
-		return target;
-	},
-
-	ajaxSettings: {
-		url: ajaxLocation,
-		isLocal: rlocalProtocol.test( ajaxLocParts[ 1 ] ),
-		global: true,
-		type: "GET",
-		contentType: "application/x-www-form-urlencoded; charset=UTF-8",
-		processData: true,
-		async: true,
-		/*
-		timeout: 0,
-		data: null,
-		dataType: null,
-		username: null,
-		password: null,
-		cache: null,
-		throws: false,
-		traditional: false,
-		headers: {},
-		*/
-
-		accepts: {
-			xml: "application/xml, text/xml",
-			html: "text/html",
-			text: "text/plain",
-			json: "application/json, text/javascript",
-			"*": allTypes
-		},
-
-		contents: {
-			xml: /xml/,
-			html: /html/,
-			json: /json/
-		},
-
-		responseFields: {
-			xml: "responseXML",
-			text: "responseText"
-		},
-
-		// List of data converters
-		// 1) key format is "source_type destination_type" (a single space in-between)
-		// 2) the catchall symbol "*" can be used for source_type
-		converters: {
-
-			// Convert anything to text
-			"* text": window.String,
-
-			// Text to html (true = no transformation)
-			"text html": true,
-
-			// Evaluate text as a json expression
-			"text json": jQuery.parseJSON,
-
-			// Parse text as xml
-			"text xml": jQuery.parseXML
-		},
-
-		// For options that shouldn't be deep extended:
-		// you can add your own custom options here if
-		// and when you create one that shouldn't be
-		// deep extended (see ajaxExtend)
-		flatOptions: {
-			context: true,
-			url: true
-		}
-	},
-
-	ajaxPrefilter: addToPrefiltersOrTransports( prefilters ),
-	ajaxTransport: addToPrefiltersOrTransports( transports ),
-
-	// Main method
-	ajax: function( url, options ) {
-
-		// If url is an object, simulate pre-1.5 signature
-		if ( typeof url === "object" ) {
-			options = url;
-			url = undefined;
-		}
-
-		// Force options to be an object
-		options = options || {};
-
-		var // ifModified key
-			ifModifiedKey,
-			// Response headers
-			responseHeadersString,
-			responseHeaders,
-			// transport
-			transport,
-			// timeout handle
-			timeoutTimer,
-			// Cross-domain detection vars
-			parts,
-			// To know if global events are to be dispatched
-			fireGlobals,
-			// Loop variable
-			i,
-			// Create the final options object
-			s = jQuery.ajaxSetup( {}, options ),
-			// Callbacks context
-			callbackContext = s.context || s,
-			// Context for global events
-			// It's the callbackContext if one was provided in the options
-			// and if it's a DOM node or a jQuery collection
-			globalEventContext = callbackContext !== s &&
-				( callbackContext.nodeType || callbackContext instanceof jQuery ) ?
-						jQuery( callbackContext ) : jQuery.event,
-			// Deferreds
-			deferred = jQuery.Deferred(),
-			completeDeferred = jQuery.Callbacks( "once memory" ),
-			// Status-dependent callbacks
-			statusCode = s.statusCode || {},
-			// Headers (they are sent all at once)
-			requestHeaders = {},
-			requestHeadersNames = {},
-			// The jqXHR state
-			state = 0,
-			// Default abort message
-			strAbort = "canceled",
-			// Fake xhr
-			jqXHR = {
-
-				readyState: 0,
-
-				// Caches the header
-				setRequestHeader: function( name, value ) {
-					if ( !state ) {
-						var lname = name.toLowerCase();
-						name = requestHeadersNames[ lname ] = requestHeadersNames[ lname ] || name;
-						requestHeaders[ name ] = value;
-					}
-					return this;
-				},
-
-				// Raw string
-				getAllResponseHeaders: function() {
-					return state === 2 ? responseHeadersString : null;
-				},
-
-				// Builds headers hashtable if needed
-				getResponseHeader: function( key ) {
-					var match;
-					if ( state === 2 ) {
-						if ( !responseHeaders ) {
-							responseHeaders = {};
-							while( ( match = rheaders.exec( responseHeadersString ) ) ) {
-								responseHeaders[ match[1].toLowerCase() ] = match[ 2 ];
-							}
-						}
-						match = responseHeaders[ key.toLowerCase() ];
-					}
-					return match === undefined ? null : match;
-				},
-
-				// Overrides response content-type header
-				overrideMimeType: function( type ) {
-					if ( !state ) {
-						s.mimeType = type;
-					}
-					return this;
-				},
-
-				// Cancel the request
-				abort: function( statusText ) {
-					statusText = statusText || strAbort;
-					if ( transport ) {
-						transport.abort( statusText );
-					}
-					done( 0, statusText );
-					return this;
-				}
-			};
-
-		// Callback for when everything is done
-		// It is defined here because jslint complains if it is declared
-		// at the end of the function (which would be more logical and readable)
-		function done( status, nativeStatusText, responses, headers ) {
-			var isSuccess, success, error, response, modified,
-				statusText = nativeStatusText;
-
-			// Called once
-			if ( state === 2 ) {
-				return;
-			}
-
-			// State is "done" now
-			state = 2;
-
-			// Clear timeout if it exists
-			if ( timeoutTimer ) {
-				clearTimeout( timeoutTimer );
-			}
-
-			// Dereference transport for early garbage collection
-			// (no matter how long the jqXHR object will be used)
-			transport = undefined;
-
-			// Cache response headers
-			responseHeadersString = headers || "";
-
-			// Set readyState
-			jqXHR.readyState = status > 0 ? 4 : 0;
-
-			// Get response data
-			if ( responses ) {
-				response = ajaxHandleResponses( s, jqXHR, responses );
-			}
-
-			// If successful, handle type chaining
-			if ( status >= 200 && status < 300 || status === 304 ) {
-
-				// Set the If-Modified-Since and/or If-None-Match header, if in ifModified mode.
-				if ( s.ifModified ) {
-
-					modified = jqXHR.getResponseHeader("Last-Modified");
-					if ( modified ) {
-						jQuery.lastModified[ ifModifiedKey ] = modified;
-					}
-					modified = jqXHR.getResponseHeader("Etag");
-					if ( modified ) {
-						jQuery.etag[ ifModifiedKey ] = modified;
-					}
-				}
-
-				// If not modified
-				if ( status === 304 ) {
-
-					statusText = "notmodified";
-					isSuccess = true;
-
-				// If we have data
-				} else {
-
-					isSuccess = ajaxConvert( s, response );
-					statusText = isSuccess.state;
-					success = isSuccess.data;
-					error = isSuccess.error;
-					isSuccess = !error;
-				}
-			} else {
-				// We extract error from statusText
-				// then normalize statusText and status for non-aborts
-				error = statusText;
-				if ( !statusText || status ) {
-					statusText = "error";
-					if ( status < 0 ) {
-						status = 0;
-					}
-				}
-			}
-
-			// Set data for the fake xhr object
-			jqXHR.status = status;
-			jqXHR.statusText = ( nativeStatusText || statusText ) + "";
-
-			// Success/Error
-			if ( isSuccess ) {
-				deferred.resolveWith( callbackContext, [ success, statusText, jqXHR ] );
-			} else {
-				deferred.rejectWith( callbackContext, [ jqXHR, statusText, error ] );
-			}
-
-			// Status-dependent callbacks
-			jqXHR.statusCode( statusCode );
-			statusCode = undefined;
-
-			if ( fireGlobals ) {
-				globalEventContext.trigger( "ajax" + ( isSuccess ? "Success" : "Error" ),
-						[ jqXHR, s, isSuccess ? success : error ] );
-			}
-
-			// Complete
-			completeDeferred.fireWith( callbackContext, [ jqXHR, statusText ] );
-
-			if ( fireGlobals ) {
-				globalEventContext.trigger( "ajaxComplete", [ jqXHR, s ] );
-				// Handle the global AJAX counter
-				if ( !( --jQuery.active ) ) {
-					jQuery.event.trigger( "ajaxStop" );
-				}
-			}
-		}
-
-		// Attach deferreds
-		deferred.promise( jqXHR );
-		jqXHR.success = jqXHR.done;
-		jqXHR.error = jqXHR.fail;
-		jqXHR.complete = completeDeferred.add;
-
-		// Status-dependent callbacks
-		jqXHR.statusCode = function( map ) {
-			if ( map ) {
-				var tmp;
-				if ( state < 2 ) {
-					for ( tmp in map ) {
-						statusCode[ tmp ] = [ statusCode[tmp], map[tmp] ];
-					}
-				} else {
-					tmp = map[ jqXHR.status ];
-					jqXHR.always( tmp );
-				}
-			}
-			return this;
-		};
-
-		// Remove hash character (#7531: and string promotion)
-		// Add protocol if not provided (#5866: IE7 issue with protocol-less urls)
-		// We also use the url parameter if available
-		s.url = ( ( url || s.url ) + "" ).replace( rhash, "" ).replace( rprotocol, ajaxLocParts[ 1 ] + "//" );
-
-		// Extract dataTypes list
-		s.dataTypes = jQuery.trim( s.dataType || "*" ).toLowerCase().split( core_rspace );
-
-		// A cross-domain request is in order when we have a protocol:host:port mismatch
-		if ( s.crossDomain == null ) {
-			parts = rurl.exec( s.url.toLowerCase() );
-			s.crossDomain = !!( parts &&
-				( parts[ 1 ] !== ajaxLocParts[ 1 ] || parts[ 2 ] !== ajaxLocParts[ 2 ] ||
-					( parts[ 3 ] || ( parts[ 1 ] === "http:" ? 80 : 443 ) ) !=
-						( ajaxLocParts[ 3 ] || ( ajaxLocParts[ 1 ] === "http:" ? 80 : 443 ) ) )
-			);
-		}
-
-		// Convert data if not already a string
-		if ( s.data && s.processData && typeof s.data !== "string" ) {
-			s.data = jQuery.param( s.data, s.traditional );
-		}
-
-		// Apply prefilters
-		inspectPrefiltersOrTransports( prefilters, s, options, jqXHR );
-
-		// If request was aborted inside a prefilter, stop there
-		if ( state === 2 ) {
-			return jqXHR;
-		}
-
-		// We can fire global events as of now if asked to
-		fireGlobals = s.global;
-
-		// Uppercase the type
-		s.type = s.type.toUpperCase();
-
-		// Determine if request has content
-		s.hasContent = !rnoContent.test( s.type );
-
-		// Watch for a new set of requests
-		if ( fireGlobals && jQuery.active++ === 0 ) {
-			jQuery.event.trigger( "ajaxStart" );
-		}
-
-		// More options handling for requests with no content
-		if ( !s.hasContent ) {
-
-			// If data is available, append data to url
-			if ( s.data ) {
-				s.url += ( rquery.test( s.url ) ? "&" : "?" ) + s.data;
-				// #9682: remove data so that it's not used in an eventual retry
-				delete s.data;
-			}
-
-			// Get ifModifiedKey before adding the anti-cache parameter
-			ifModifiedKey = s.url;
-
-			// Add anti-cache in url if needed
-			if ( s.cache === false ) {
-
-				var ts = jQuery.now(),
-					// try replacing _= if it is there
-					ret = s.url.replace( rts, "$1_=" + ts );
-
-				// if nothing was replaced, add timestamp to the end
-				s.url = ret + ( ( ret === s.url ) ? ( rquery.test( s.url ) ? "&" : "?" ) + "_=" + ts : "" );
-			}
-		}
-
-		// Set the correct header, if data is being sent
-		if ( s.data && s.hasContent && s.contentType !== false || options.contentType ) {
-			jqXHR.setRequestHeader( "Content-Type", s.contentType );
-		}
-
-		// Set the If-Modified-Since and/or If-None-Match header, if in ifModified mode.
-		if ( s.ifModified ) {
-			ifModifiedKey = ifModifiedKey || s.url;
-			if ( jQuery.lastModified[ ifModifiedKey ] ) {
-				jqXHR.setRequestHeader( "If-Modified-Since", jQuery.lastModified[ ifModifiedKey ] );
-			}
-			if ( jQuery.etag[ ifModifiedKey ] ) {
-				jqXHR.setRequestHeader( "If-None-Match", jQuery.etag[ ifModifiedKey ] );
-			}
-		}
-
-		// Set the Accepts header for the server, depending on the dataType
-		jqXHR.setRequestHeader(
-			"Accept",
-			s.dataTypes[ 0 ] && s.accepts[ s.dataTypes[0] ] ?
-				s.accepts[ s.dataTypes[0] ] + ( s.dataTypes[ 0 ] !== "*" ? ", " + allTypes + "; q=0.01" : "" ) :
-				s.accepts[ "*" ]
-		);
-
-		// Check for headers option
-		for ( i in s.headers ) {
-			jqXHR.setRequestHeader( i, s.headers[ i ] );
-		}
-
-		// Allow custom headers/mimetypes and early abort
-		if ( s.beforeSend && ( s.beforeSend.call( callbackContext, jqXHR, s ) === false || state === 2 ) ) {
-				// Abort if not done already and return
-				return jqXHR.abort();
-
-		}
-
-		// aborting is no longer a cancellation
-		strAbort = "abort";
-
-		// Install callbacks on deferreds
-		for ( i in { success: 1, error: 1, complete: 1 } ) {
-			jqXHR[ i ]( s[ i ] );
-		}
-
-		// Get transport
-		transport = inspectPrefiltersOrTransports( transports, s, options, jqXHR );
-
-		// If no transport, we auto-abort
-		if ( !transport ) {
-			done( -1, "No Transport" );
-		} else {
-			jqXHR.readyState = 1;
-			// Send global event
-			if ( fireGlobals ) {
-				globalEventContext.trigger( "ajaxSend", [ jqXHR, s ] );
-			}
-			// Timeout
-			if ( s.async && s.timeout > 0 ) {
-				timeoutTimer = setTimeout( function(){
-					jqXHR.abort( "timeout" );
-				}, s.timeout );
-			}
-
-			try {
-				state = 1;
-				transport.send( requestHeaders, done );
-			} catch (e) {
-				// Propagate exception as error if not done
-				if ( state < 2 ) {
-					done( -1, e );
-				// Simply rethrow otherwise
-				} else {
-					throw e;
-				}
-			}
-		}
-
-		return jqXHR;
-	},
-
-	// Counter for holding the number of active queries
-	active: 0,
-
-	// Last-Modified header cache for next request
-	lastModified: {},
-	etag: {}
-
-});
-
-/* Handles responses to an ajax request:
- * - sets all responseXXX fields accordingly
- * - finds the right dataType (mediates between content-type and expected dataType)
- * - returns the corresponding response
- */
-function ajaxHandleResponses( s, jqXHR, responses ) {
-
-	var ct, type, finalDataType, firstDataType,
-		contents = s.contents,
-		dataTypes = s.dataTypes,
-		responseFields = s.responseFields;
-
-	// Fill responseXXX fields
-	for ( type in responseFields ) {
-		if ( type in responses ) {
-			jqXHR[ responseFields[type] ] = responses[ type ];
-		}
-	}
-
-	// Remove auto dataType and get content-type in the process
-	while( dataTypes[ 0 ] === "*" ) {
-		dataTypes.shift();
-		if ( ct === undefined ) {
-			ct = s.mimeType || jqXHR.getResponseHeader( "content-type" );
-		}
-	}
-
-	// Check if we're dealing with a known content-type
-	if ( ct ) {
-		for ( type in contents ) {
-			if ( contents[ type ] && contents[ type ].test( ct ) ) {
-				dataTypes.unshift( type );
-				break;
-			}
-		}
-	}
-
-	// Check to see if we have a response for the expected dataType
-	if ( dataTypes[ 0 ] in responses ) {
-		finalDataType = dataTypes[ 0 ];
-	} else {
-		// Try convertible dataTypes
-		for ( type in responses ) {
-			if ( !dataTypes[ 0 ] || s.converters[ type + " " + dataTypes[0] ] ) {
-				finalDataType = type;
-				break;
-			}
-			if ( !firstDataType ) {
-				firstDataType = type;
-			}
-		}
-		// Or just use first one
-		finalDataType = finalDataType || firstDataType;
-	}
-
-	// If we found a dataType
-	// We add the dataType to the list if needed
-	// and return the corresponding response
-	if ( finalDataType ) {
-		if ( finalDataType !== dataTypes[ 0 ] ) {
-			dataTypes.unshift( finalDataType );
-		}
-		return responses[ finalDataType ];
-	}
-}
-
-// Chain conversions given the request and the original response
-function ajaxConvert( s, response ) {
-
-	var conv, conv2, current, tmp,
-		// Work with a copy of dataTypes in case we need to modify it for conversion
-		dataTypes = s.dataTypes.slice(),
-		prev = dataTypes[ 0 ],
-		converters = {},
-		i = 0;
-
-	// Apply the dataFilter if provided
-	if ( s.dataFilter ) {
-		response = s.dataFilter( response, s.dataType );
-	}
-
-	// Create converters map with lowercased keys
-	if ( dataTypes[ 1 ] ) {
-		for ( conv in s.converters ) {
-			converters[ conv.toLowerCase() ] = s.converters[ conv ];
-		}
-	}
-
-	// Convert to each sequential dataType, tolerating list modification
-	for ( ; (current = dataTypes[++i]); ) {
-
-		// There's only work to do if current dataType is non-auto
-		if ( current !== "*" ) {
-
-			// Convert response if prev dataType is non-auto and differs from current
-			if ( prev !== "*" && prev !== current ) {
-
-				// Seek a direct converter
-				conv = converters[ prev + " " + current ] || converters[ "* " + current ];
-
-				// If none found, seek a pair
-				if ( !conv ) {
-					for ( conv2 in converters ) {
-
-						// If conv2 outputs current
-						tmp = conv2.split(" ");
-						if ( tmp[ 1 ] === current ) {
-
-							// If prev can be converted to accepted input
-							conv = converters[ prev + " " + tmp[ 0 ] ] ||
-								converters[ "* " + tmp[ 0 ] ];
-							if ( conv ) {
-								// Condense equivalence converters
-								if ( conv === true ) {
-									conv = converters[ conv2 ];
-
-								// Otherwise, insert the intermediate dataType
-								} else if ( converters[ conv2 ] !== true ) {
-									current = tmp[ 0 ];
-									dataTypes.splice( i--, 0, current );
-								}
-
-								break;
-							}
-						}
-					}
-				}
-
-				// Apply converter (if not an equivalence)
-				if ( conv !== true ) {
-
-					// Unless errors are allowed to bubble, catch and return them
-					if ( conv && s["throws"] ) {
-						response = conv( response );
-					} else {
-						try {
-							response = conv( response );
-						} catch ( e ) {
-							return { state: "parsererror", error: conv ? e : "No conversion from " + prev + " to " + current };
-						}
-					}
-				}
-			}
-
-			// Update prev for next iteration
-			prev = current;
-		}
-	}
-
-	return { state: "success", data: response };
-}
-var oldCallbacks = [],
-	rquestion = /\?/,
-	rjsonp = /(=)\?(?=&|$)|\?\?/,
-	nonce = jQuery.now();
-
-// Default jsonp settings
-jQuery.ajaxSetup({
-	jsonp: "callback",
-	jsonpCallback: function() {
-		var callback = oldCallbacks.pop() || ( jQuery.expando + "_" + ( nonce++ ) );
-		this[ callback ] = true;
-		return callback;
-	}
-});
-
-// Detect, normalize options and install callbacks for jsonp requests
-jQuery.ajaxPrefilter( "json jsonp", function( s, originalSettings, jqXHR ) {
-
-	var callbackName, overwritten, responseContainer,
-		data = s.data,
-		url = s.url,
-		hasCallback = s.jsonp !== false,
-		replaceInUrl = hasCallback && rjsonp.test( url ),
-		replaceInData = hasCallback && !replaceInUrl && typeof data === "string" &&
-			!( s.contentType || "" ).indexOf("application/x-www-form-urlencoded") &&
-			rjsonp.test( data );
-
-	// Handle iff the expected data type is "jsonp" or we have a parameter to set
-	if ( s.dataTypes[ 0 ] === "jsonp" || replaceInUrl || replaceInData ) {
-
-		// Get callback name, remembering preexisting value associated with it
-		callbackName = s.jsonpCallback = jQuery.isFunction( s.jsonpCallback ) ?
-			s.jsonpCallback() :
-			s.jsonpCallback;
-		overwritten = window[ callbackName ];
-
-		// Insert callback into url or form data
-		if ( replaceInUrl ) {
-			s.url = url.replace( rjsonp, "$1" + callbackName );
-		} else if ( replaceInData ) {
-			s.data = data.replace( rjsonp, "$1" + callbackName );
-		} else if ( hasCallback ) {
-			s.url += ( rquestion.test( url ) ? "&" : "?" ) + s.jsonp + "=" + callbackName;
-		}
-
-		// Use data converter to retrieve json after script execution
-		s.converters["script json"] = function() {
-			if ( !responseContainer ) {
-				jQuery.error( callbackName + " was not called" );
-			}
-			return responseContainer[ 0 ];
-		};
-
-		// force json dataType
-		s.dataTypes[ 0 ] = "json";
-
-		// Install callback
-		window[ callbackName ] = function() {
-			responseContainer = arguments;
-		};
-
-		// Clean-up function (fires after converters)
-		jqXHR.always(function() {
-			// Restore preexisting value
-			window[ callbackName ] = overwritten;
-
-			// Save back as free
-			if ( s[ callbackName ] ) {
-				// make sure that re-using the options doesn't screw things around
-				s.jsonpCallback = originalSettings.jsonpCallback;
-
-				// save the callback name for future use
-				oldCallbacks.push( callbackName );
-			}
-
-			// Call if it was a function and we have a response
-			if ( responseContainer && jQuery.isFunction( overwritten ) ) {
-				overwritten( responseContainer[ 0 ] );
-			}
-
-			responseContainer = overwritten = undefined;
-		});
-
-		// Delegate to script
-		return "script";
-	}
-});
-// Install script dataType
-jQuery.ajaxSetup({
-	accepts: {
-		script: "text/javascript, application/javascript, application/ecmascript, application/x-ecmascript"
-	},
-	contents: {
-		script: /javascript|ecmascript/
-	},
-	converters: {
-		"text script": function( text ) {
-			jQuery.globalEval( text );
-			return text;
-		}
-	}
-});
-
-// Handle cache's special case and global
-jQuery.ajaxPrefilter( "script", function( s ) {
-	if ( s.cache === undefined ) {
-		s.cache = false;
-	}
-	if ( s.crossDomain ) {
-		s.type = "GET";
-		s.global = false;
-	}
-});
-
-// Bind script tag hack transport
-jQuery.ajaxTransport( "script", function(s) {
-
-	// This transport only deals with cross domain requests
-	if ( s.crossDomain ) {
-
-		var script,
-			head = document.head || document.getElementsByTagName( "head" )[0] || document.documentElement;
-
-		return {
-
-			send: function( _, callback ) {
-
-				script = document.createElement( "script" );
-
-				script.async = "async";
-
-				if ( s.scriptCharset ) {
-					script.charset = s.scriptCharset;
-				}
-
-				script.src = s.url;
-
-				// Attach handlers for all browsers
-				script.onload = script.onreadystatechange = function( _, isAbort ) {
-
-					if ( isAbort || !script.readyState || /loaded|complete/.test( script.readyState ) ) {
-
-						// Handle memory leak in IE
-						script.onload = script.onreadystatechange = null;
-
-						// Remove the script
-						if ( head && script.parentNode ) {
-							head.removeChild( script );
-						}
-
-						// Dereference the script
-						script = undefined;
-
-						// Callback if not abort
-						if ( !isAbort ) {
-							callback( 200, "success" );
-						}
-					}
-				};
-				// Use insertBefore instead of appendChild  to circumvent an IE6 bug.
-				// This arises when a base node is used (#2709 and #4378).
-				head.insertBefore( script, head.firstChild );
-			},
-
-			abort: function() {
-				if ( script ) {
-					script.onload( 0, 1 );
-				}
-			}
-		};
-	}
-});
-var xhrCallbacks,
-	// #5280: Internet Explorer will keep connections alive if we don't abort on unload
-	xhrOnUnloadAbort = window.ActiveXObject ? function() {
-		// Abort all pending requests
-		for ( var key in xhrCallbacks ) {
-			xhrCallbacks[ key ]( 0, 1 );
-		}
-	} : false,
-	xhrId = 0;
-
-// Functions to create xhrs
-function createStandardXHR() {
-	try {
-		return new window.XMLHttpRequest();
-	} catch( e ) {}
-}
-
-function createActiveXHR() {
-	try {
-		return new window.ActiveXObject( "Microsoft.XMLHTTP" );
-	} catch( e ) {}
-}
-
-// Create the request object
-// (This is still attached to ajaxSettings for backward compatibility)
-jQuery.ajaxSettings.xhr = window.ActiveXObject ?
-	/* Microsoft failed to properly
-	 * implement the XMLHttpRequest in IE7 (can't request local files),
-	 * so we use the ActiveXObject when it is available
-	 * Additionally XMLHttpRequest can be disabled in IE7/IE8 so
-	 * we need a fallback.
-	 */
-	function() {
-		return !this.isLocal && createStandardXHR() || createActiveXHR();
-	} :
-	// For all other browsers, use the standard XMLHttpRequest object
-	createStandardXHR;
-
-// Determine support properties
-(function( xhr ) {
-	jQuery.extend( jQuery.support, {
-		ajax: !!xhr,
-		cors: !!xhr && ( "withCredentials" in xhr )
-	});
-})( jQuery.ajaxSettings.xhr() );
-
-// Create transport if the browser can provide an xhr
-if ( jQuery.support.ajax ) {
-
-	jQuery.ajaxTransport(function( s ) {
-		// Cross domain only allowed if supported through XMLHttpRequest
-		if ( !s.crossDomain || jQuery.support.cors ) {
-
-			var callback;
-
-			return {
-				send: function( headers, complete ) {
-
-					// Get a new xhr
-					var handle, i,
-						xhr = s.xhr();
-
-					// Open the socket
-					// Passing null username, generates a login popup on Opera (#2865)
-					if ( s.username ) {
-						xhr.open( s.type, s.url, s.async, s.username, s.password );
-					} else {
-						xhr.open( s.type, s.url, s.async );
-					}
-
-					// Apply custom fields if provided
-					if ( s.xhrFields ) {
-						for ( i in s.xhrFields ) {
-							xhr[ i ] = s.xhrFields[ i ];
-						}
-					}
-
-					// Override mime type if needed
-					if ( s.mimeType && xhr.overrideMimeType ) {
-						xhr.overrideMimeType( s.mimeType );
-					}
-
-					// X-Requested-With header
-					// For cross-domain requests, seeing as conditions for a preflight are
-					// akin to a jigsaw puzzle, we simply never set it to be sure.
-					// (it can always be set on a per-request basis or even using ajaxSetup)
-					// For same-domain requests, won't change header if already provided.
-					if ( !s.crossDomain && !headers["X-Requested-With"] ) {
-						headers[ "X-Requested-With" ] = "XMLHttpRequest";
-					}
-
-					// Need an extra try/catch for cross domain requests in Firefox 3
-					try {
-						for ( i in headers ) {
-							xhr.setRequestHeader( i, headers[ i ] );
-						}
-					} catch( _ ) {}
-
-					// Do send the request
-					// This may raise an exception which is actually
-					// handled in jQuery.ajax (so no try/catch here)
-					xhr.send( ( s.hasContent && s.data ) || null );
-
-					// Listener
-					callback = function( _, isAbort ) {
-
-						var status,
-							statusText,
-							responseHeaders,
-							responses,
-							xml;
-
-						// Firefox throws exceptions when accessing properties
-						// of an xhr when a network error occurred
-						// http://helpful.knobs-dials.com/index.php/Component_returned_failure_code:_0x80040111_(NS_ERROR_NOT_AVAILABLE)
-						try {
-
-							// Was never called and is aborted or complete
-							if ( callback && ( isAbort || xhr.readyState === 4 ) ) {
-
-								// Only called once
-								callback = undefined;
-
-								// Do not keep as active anymore
-								if ( handle ) {
-									xhr.onreadystatechange = jQuery.noop;
-									if ( xhrOnUnloadAbort ) {
-										delete xhrCallbacks[ handle ];
-									}
-								}
-
-								// If it's an abort
-								if ( isAbort ) {
-									// Abort it manually if needed
-									if ( xhr.readyState !== 4 ) {
-										xhr.abort();
-									}
-								} else {
-									status = xhr.status;
-									responseHeaders = xhr.getAllResponseHeaders();
-									responses = {};
-									xml = xhr.responseXML;
-
-									// Construct response list
-									if ( xml && xml.documentElement /* #4958 */ ) {
-										responses.xml = xml;
-									}
-
-									// When requesting binary data, IE6-9 will throw an exception
-									// on any attempt to access responseText (#11426)
-									try {
-										responses.text = xhr.responseText;
-									} catch( e ) {
-									}
-
-									// Firefox throws an exception when accessing
-									// statusText for faulty cross-domain requests
-									try {
-										statusText = xhr.statusText;
-									} catch( e ) {
-										// We normalize with Webkit giving an empty statusText
-										statusText = "";
-									}
-
-									// Filter status for non standard behaviors
-
-									// If the request is local and we have data: assume a success
-									// (success with no data won't get notified, that's the best we
-									// can do given current implementations)
-									if ( !status && s.isLocal && !s.crossDomain ) {
-										status = responses.text ? 200 : 404;
-									// IE - #1450: sometimes returns 1223 when it should be 204
-									} else if ( status === 1223 ) {
-										status = 204;
-									}
-								}
-							}
-						} catch( firefoxAccessException ) {
-							if ( !isAbort ) {
-								complete( -1, firefoxAccessException );
-							}
-						}
-
-						// Call complete if needed
-						if ( responses ) {
-							complete( status, statusText, responses, responseHeaders );
-						}
-					};
-
-					if ( !s.async ) {
-						// if we're in sync mode we fire the callback
-						callback();
-					} else if ( xhr.readyState === 4 ) {
-						// (IE6 & IE7) if it's in cache and has been
-						// retrieved directly we need to fire the callback
-						setTimeout( callback, 0 );
-					} else {
-						handle = ++xhrId;
-						if ( xhrOnUnloadAbort ) {
-							// Create the active xhrs callbacks list if needed
-							// and attach the unload handler
-							if ( !xhrCallbacks ) {
-								xhrCallbacks = {};
-								jQuery( window ).unload( xhrOnUnloadAbort );
-							}
-							// Add to list of active xhrs callbacks
-							xhrCallbacks[ handle ] = callback;
-						}
-						xhr.onreadystatechange = callback;
-					}
-				},
-
-				abort: function() {
-					if ( callback ) {
-						callback(0,1);
-					}
-				}
-			};
-		}
-	});
-}
-var fxNow, timerId,
-	rfxtypes = /^(?:toggle|show|hide)$/,
-	rfxnum = new RegExp( "^(?:([-+])=|)(" + core_pnum + ")([a-z%]*)$", "i" ),
-	rrun = /queueHooks$/,
-	animationPrefilters = [ defaultPrefilter ],
-	tweeners = {
-		"*": [function( prop, value ) {
-			var end, unit,
-				tween = this.createTween( prop, value ),
-				parts = rfxnum.exec( value ),
-				target = tween.cur(),
-				start = +target || 0,
-				scale = 1,
-				maxIterations = 20;
-
-			if ( parts ) {
-				end = +parts[2];
-				unit = parts[3] || ( jQuery.cssNumber[ prop ] ? "" : "px" );
-
-				// We need to compute starting value
-				if ( unit !== "px" && start ) {
-					// Iteratively approximate from a nonzero starting point
-					// Prefer the current property, because this process will be trivial if it uses the same units
-					// Fallback to end or a simple constant
-					start = jQuery.css( tween.elem, prop, true ) || end || 1;
-
-					do {
-						// If previous iteration zeroed out, double until we get *something*
-						// Use a string for doubling factor so we don't accidentally see scale as unchanged below
-						scale = scale || ".5";
-
-						// Adjust and apply
-						start = start / scale;
-						jQuery.style( tween.elem, prop, start + unit );
-
-					// Update scale, tolerating zero or NaN from tween.cur()
-					// And breaking the loop if scale is unchanged or perfect, or if we've just had enough
-					} while ( scale !== (scale = tween.cur() / target) && scale !== 1 && --maxIterations );
-				}
-
-				tween.unit = unit;
-				tween.start = start;
-				// If a +=/-= token was provided, we're doing a relative animation
-				tween.end = parts[1] ? start + ( parts[1] + 1 ) * end : end;
-			}
-			return tween;
-		}]
-	};
-
-// Animations created synchronously will run synchronously
-function createFxNow() {
-	setTimeout(function() {
-		fxNow = undefined;
-	}, 0 );
-	return ( fxNow = jQuery.now() );
-}
-
-function createTweens( animation, props ) {
-	jQuery.each( props, function( prop, value ) {
-		var collection = ( tweeners[ prop ] || [] ).concat( tweeners[ "*" ] ),
-			index = 0,
-			length = collection.length;
-		for ( ; index < length; index++ ) {
-			if ( collection[ index ].call( animation, prop, value ) ) {
-
-				// we're done with this property
-				return;
-			}
-		}
-	});
-}
-
-function Animation( elem, properties, options ) {
-	var result,
-		index = 0,
-		tweenerIndex = 0,
-		length = animationPrefilters.length,
-		deferred = jQuery.Deferred().always( function() {
-			// don't match elem in the :animated selector
-			delete tick.elem;
-		}),
-		tick = function() {
-			var currentTime = fxNow || createFxNow(),
-				remaining = Math.max( 0, animation.startTime + animation.duration - currentTime ),
-				// archaic crash bug won't allow us to use 1 - ( 0.5 || 0 ) (#12497)
-				temp = remaining / animation.duration || 0,
-				percent = 1 - temp,
-				index = 0,
-				length = animation.tweens.length;
-
-			for ( ; index < length ; index++ ) {
-				animation.tweens[ index ].run( percent );
-			}
-
-			deferred.notifyWith( elem, [ animation, percent, remaining ]);
-
-			if ( percent < 1 && length ) {
-				return remaining;
-			} else {
-				deferred.resolveWith( elem, [ animation ] );
-				return false;
-			}
-		},
-		animation = deferred.promise({
-			elem: elem,
-			props: jQuery.extend( {}, properties ),
-			opts: jQuery.extend( true, { specialEasing: {} }, options ),
-			originalProperties: properties,
-			originalOptions: options,
-			startTime: fxNow || createFxNow(),
-			duration: options.duration,
-			tweens: [],
-			createTween: function( prop, end, easing ) {
-				var tween = jQuery.Tween( elem, animation.opts, prop, end,
-						animation.opts.specialEasing[ prop ] || animation.opts.easing );
-				animation.tweens.push( tween );
-				return tween;
-			},
-			stop: function( gotoEnd ) {
-				var index = 0,
-					// if we are going to the end, we want to run all the tweens
-					// otherwise we skip this part
-					length = gotoEnd ? animation.tweens.length : 0;
-
-				for ( ; index < length ; index++ ) {
-					animation.tweens[ index ].run( 1 );
-				}
-
-				// resolve when we played the last frame
-				// otherwise, reject
-				if ( gotoEnd ) {
-					deferred.resolveWith( elem, [ animation, gotoEnd ] );
-				} else {
-					deferred.rejectWith( elem, [ animation, gotoEnd ] );
-				}
-				return this;
-			}
-		}),
-		props = animation.props;
-
-	propFilter( props, animation.opts.specialEasing );
-
-	for ( ; index < length ; index++ ) {
-		result = animationPrefilters[ index ].call( animation, elem, props, animation.opts );
-		if ( result ) {
-			return result;
-		}
-	}
-
-	createTweens( animation, props );
-
-	if ( jQuery.isFunction( animation.opts.start ) ) {
-		animation.opts.start.call( elem, animation );
-	}
-
-	jQuery.fx.timer(
-		jQuery.extend( tick, {
-			anim: animation,
-			queue: animation.opts.queue,
-			elem: elem
-		})
-	);
-
-	// attach callbacks from options
-	return animation.progress( animation.opts.progress )
-		.done( animation.opts.done, animation.opts.complete )
-		.fail( animation.opts.fail )
-		.always( animation.opts.always );
-}
-
-function propFilter( props, specialEasing ) {
-	var index, name, easing, value, hooks;
-
-	// camelCase, specialEasing and expand cssHook pass
-	for ( index in props ) {
-		name = jQuery.camelCase( index );
-		easing = specialEasing[ name ];
-		value = props[ index ];
-		if ( jQuery.isArray( value ) ) {
-			easing = value[ 1 ];
-			value = props[ index ] = value[ 0 ];
-		}
-
-		if ( index !== name ) {
-			props[ name ] = value;
-			delete props[ index ];
-		}
-
-		hooks = jQuery.cssHooks[ name ];
-		if ( hooks && "expand" in hooks ) {
-			value = hooks.expand( value );
-			delete props[ name ];
-
-			// not quite $.extend, this wont overwrite keys already present.
-			// also - reusing 'index' from above because we have the correct "name"
-			for ( index in value ) {
-				if ( !( index in props ) ) {
-					props[ index ] = value[ index ];
-					specialEasing[ index ] = easing;
-				}
-			}
-		} else {
-			specialEasing[ name ] = easing;
-		}
-	}
-}
-
-jQuery.Animation = jQuery.extend( Animation, {
-
-	tweener: function( props, callback ) {
-		if ( jQuery.isFunction( props ) ) {
-			callback = props;
-			props = [ "*" ];
-		} else {
-			props = props.split(" ");
-		}
-
-		var prop,
-			index = 0,
-			length = props.length;
-
-		for ( ; index < length ; index++ ) {
-			prop = props[ index ];
-			tweeners[ prop ] = tweeners[ prop ] || [];
-			tweeners[ prop ].unshift( callback );
-		}
-	},
-
-	prefilter: function( callback, prepend ) {
-		if ( prepend ) {
-			animationPrefilters.unshift( callback );
-		} else {
-			animationPrefilters.push( callback );
-		}
-	}
-});
-
-function defaultPrefilter( elem, props, opts ) {
-	var index, prop, value, length, dataShow, toggle, tween, hooks, oldfire,
-		anim = this,
-		style = elem.style,
-		orig = {},
-		handled = [],
-		hidden = elem.nodeType && isHidden( elem );
-
-	// handle queue: false promises
-	if ( !opts.queue ) {
-		hooks = jQuery._queueHooks( elem, "fx" );
-		if ( hooks.unqueued == null ) {
-			hooks.unqueued = 0;
-			oldfire = hooks.empty.fire;
-			hooks.empty.fire = function() {
-				if ( !hooks.unqueued ) {
-					oldfire();
-				}
-			};
-		}
-		hooks.unqueued++;
-
-		anim.always(function() {
-			// doing this makes sure that the complete handler will be called
-			// before this completes
-			anim.always(function() {
-				hooks.unqueued--;
-				if ( !jQuery.queue( elem, "fx" ).length ) {
-					hooks.empty.fire();
-				}
-			});
-		});
-	}
-
-	// height/width overflow pass
-	if ( elem.nodeType === 1 && ( "height" in props || "width" in props ) ) {
-		// Make sure that nothing sneaks out
-		// Record all 3 overflow attributes because IE does not
-		// change the overflow attribute when overflowX and
-		// overflowY are set to the same value
-		opts.overflow = [ style.overflow, style.overflowX, style.overflowY ];
-
-		// Set display property to inline-block for height/width
-		// animations on inline elements that are having width/height animated
-		if ( jQuery.css( elem, "display" ) === "inline" &&
-				jQuery.css( elem, "float" ) === "none" ) {
-
-			// inline-level elements accept inline-block;
-			// block-level elements need to be inline with layout
-			if ( !jQuery.support.inlineBlockNeedsLayout || css_defaultDisplay( elem.nodeName ) === "inline" ) {
-				style.display = "inline-block";
-
-			} else {
-				style.zoom = 1;
-			}
-		}
-	}
-
-	if ( opts.overflow ) {
-		style.overflow = "hidden";
-		if ( !jQuery.support.shrinkWrapBlocks ) {
-			anim.done(function() {
-				style.overflow = opts.overflow[ 0 ];
-				style.overflowX = opts.overflow[ 1 ];
-				style.overflowY = opts.overflow[ 2 ];
-			});
-		}
-	}
-
-
-	// show/hide pass
-	for ( index in props ) {
-		value = props[ index ];
-		if ( rfxtypes.exec( value ) ) {
-			delete props[ index ];
-			toggle = toggle || value === "toggle";
-			if ( value === ( hidden ? "hide" : "show" ) ) {
-				continue;
-			}
-			handled.push( index );
-		}
-	}
-
-	length = handled.length;
-	if ( length ) {
-		dataShow = jQuery._data( elem, "fxshow" ) || jQuery._data( elem, "fxshow", {} );
-		if ( "hidden" in dataShow ) {
-			hidden = dataShow.hidden;
-		}
-
-		// store state if its toggle - enables .stop().toggle() to "reverse"
-		if ( toggle ) {
-			dataShow.hidden = !hidden;
-		}
-		if ( hidden ) {
-			jQuery( elem ).show();
-		} else {
-			anim.done(function() {
-				jQuery( elem ).hide();
-			});
-		}
-		anim.done(function() {
-			var prop;
-			jQuery.removeData( elem, "fxshow", true );
-			for ( prop in orig ) {
-				jQuery.style( elem, prop, orig[ prop ] );
-			}
-		});
-		for ( index = 0 ; index < length ; index++ ) {
-			prop = handled[ index ];
-			tween = anim.createTween( prop, hidden ? dataShow[ prop ] : 0 );
-			orig[ prop ] = dataShow[ prop ] || jQuery.style( elem, prop );
-
-			if ( !( prop in dataShow ) ) {
-				dataShow[ prop ] = tween.start;
-				if ( hidden ) {
-					tween.end = tween.start;
-					tween.start = prop === "width" || prop === "height" ? 1 : 0;
-				}
-			}
-		}
-	}
-}
-
-function Tween( elem, options, prop, end, easing ) {
-	return new Tween.prototype.init( elem, options, prop, end, easing );
-}
-jQuery.Tween = Tween;
-
-Tween.prototype = {
-	constructor: Tween,
-	init: function( elem, options, prop, end, easing, unit ) {
-		this.elem = elem;
-		this.prop = prop;
-		this.easing = easing || "swing";
-		this.options = options;
-		this.start = this.now = this.cur();
-		this.end = end;
-		this.unit = unit || ( jQuery.cssNumber[ prop ] ? "" : "px" );
-	},
-	cur: function() {
-		var hooks = Tween.propHooks[ this.prop ];
-
-		return hooks && hooks.get ?
-			hooks.get( this ) :
-			Tween.propHooks._default.get( this );
-	},
-	run: function( percent ) {
-		var eased,
-			hooks = Tween.propHooks[ this.prop ];
-
-		if ( this.options.duration ) {
-			this.pos = eased = jQuery.easing[ this.easing ](
-				percent, this.options.duration * percent, 0, 1, this.options.duration
-			);
-		} else {
-			this.pos = eased = percent;
-		}
-		this.now = ( this.end - this.start ) * eased + this.start;
-
-		if ( this.options.step ) {
-			this.options.step.call( this.elem, this.now, this );
-		}
-
-		if ( hooks && hooks.set ) {
-			hooks.set( this );
-		} else {
-			Tween.propHooks._default.set( this );
-		}
-		return this;
-	}
-};
-
-Tween.prototype.init.prototype = Tween.prototype;
-
-Tween.propHooks = {
-	_default: {
-		get: function( tween ) {
-			var result;
-
-			if ( tween.elem[ tween.prop ] != null &&
-				(!tween.elem.style || tween.elem.style[ tween.prop ] == null) ) {
-				return tween.elem[ tween.prop ];
-			}
-
-			// passing any value as a 4th parameter to .css will automatically
-			// attempt a parseFloat and fallback to a string if the parse fails
-			// so, simple values such as "10px" are parsed to Float.
-			// complex values such as "rotate(1rad)" are returned as is.
-			result = jQuery.css( tween.elem, tween.prop, false, "" );
-			// Empty strings, null, undefined and "auto" are converted to 0.
-			return !result || result === "auto" ? 0 : result;
-		},
-		set: function( tween ) {
-			// use step hook for back compat - use cssHook if its there - use .style if its
-			// available and use plain properties where available
-			if ( jQuery.fx.step[ tween.prop ] ) {
-				jQuery.fx.step[ tween.prop ]( tween );
-			} else if ( tween.elem.style && ( tween.elem.style[ jQuery.cssProps[ tween.prop ] ] != null || jQuery.cssHooks[ tween.prop ] ) ) {
-				jQuery.style( tween.elem, tween.prop, tween.now + tween.unit );
-			} else {
-				tween.elem[ tween.prop ] = tween.now;
-			}
-		}
-	}
-};
-
-// Remove in 2.0 - this supports IE8's panic based approach
-// to setting things on disconnected nodes
-
-Tween.propHooks.scrollTop = Tween.propHooks.scrollLeft = {
-	set: function( tween ) {
-		if ( tween.elem.nodeType && tween.elem.parentNode ) {
-			tween.elem[ tween.prop ] = tween.now;
-		}
-	}
-};
-
-jQuery.each([ "toggle", "show", "hide" ], function( i, name ) {
-	var cssFn = jQuery.fn[ name ];
-	jQuery.fn[ name ] = function( speed, easing, callback ) {
-		return speed == null || typeof speed === "boolean" ||
-			// special check for .toggle( handler, handler, ... )
-			( !i && jQuery.isFunction( speed ) && jQuery.isFunction( easing ) ) ?
-			cssFn.apply( this, arguments ) :
-			this.animate( genFx( name, true ), speed, easing, callback );
-	};
-});
-
-jQuery.fn.extend({
-	fadeTo: function( speed, to, easing, callback ) {
-
-		// show any hidden elements after setting opacity to 0
-		return this.filter( isHidden ).css( "opacity", 0 ).show()
-
-			// animate to the value specified
-			.end().animate({ opacity: to }, speed, easing, callback );
-	},
-	animate: function( prop, speed, easing, callback ) {
-		var empty = jQuery.isEmptyObject( prop ),
-			optall = jQuery.speed( speed, easing, callback ),
-			doAnimation = function() {
-				// Operate on a copy of prop so per-property easing won't be lost
-				var anim = Animation( this, jQuery.extend( {}, prop ), optall );
-
-				// Empty animations resolve immediately
-				if ( empty ) {
-					anim.stop( true );
-				}
-			};
-
-		return empty || optall.queue === false ?
-			this.each( doAnimation ) :
-			this.queue( optall.queue, doAnimation );
-	},
-	stop: function( type, clearQueue, gotoEnd ) {
-		var stopQueue = function( hooks ) {
-			var stop = hooks.stop;
-			delete hooks.stop;
-			stop( gotoEnd );
-		};
-
-		if ( typeof type !== "string" ) {
-			gotoEnd = clearQueue;
-			clearQueue = type;
-			type = undefined;
-		}
-		if ( clearQueue && type !== false ) {
-			this.queue( type || "fx", [] );
-		}
-
-		return this.each(function() {
-			var dequeue = true,
-				index = type != null && type + "queueHooks",
-				timers = jQuery.timers,
-				data = jQuery._data( this );
-
-			if ( index ) {
-				if ( data[ index ] && data[ index ].stop ) {
-					stopQueue( data[ index ] );
-				}
-			} else {
-				for ( index in data ) {
-					if ( data[ index ] && data[ index ].stop && rrun.test( index ) ) {
-						stopQueue( data[ index ] );
-					}
-				}
-			}
-
-			for ( index = timers.length; index--; ) {
-				if ( timers[ index ].elem === this && (type == null || timers[ index ].queue === type) ) {
-					timers[ index ].anim.stop( gotoEnd );
-					dequeue = false;
-					timers.splice( index, 1 );
-				}
-			}
-
-			// start the next in the queue if the last step wasn't forced
-			// timers currently will call their complete callbacks, which will dequeue
-			// but only if they were gotoEnd
-			if ( dequeue || !gotoEnd ) {
-				jQuery.dequeue( this, type );
-			}
-		});
-	}
-});
-
-// Generate parameters to create a standard animation
-function genFx( type, includeWidth ) {
-	var which,
-		attrs = { height: type },
-		i = 0;
-
-	// if we include width, step value is 1 to do all cssExpand values,
-	// if we don't include width, step value is 2 to skip over Left and Right
-	includeWidth = includeWidth? 1 : 0;
-	for( ; i < 4 ; i += 2 - includeWidth ) {
-		which = cssExpand[ i ];
-		attrs[ "margin" + which ] = attrs[ "padding" + which ] = type;
-	}
-
-	if ( includeWidth ) {
-		attrs.opacity = attrs.width = type;
-	}
-
-	return attrs;
-}
-
-// Generate shortcuts for custom animations
-jQuery.each({
-	slideDown: genFx("show"),
-	slideUp: genFx("hide"),
-	slideToggle: genFx("toggle"),
-	fadeIn: { opacity: "show" },
-	fadeOut: { opacity: "hide" },
-	fadeToggle: { opacity: "toggle" }
-}, function( name, props ) {
-	jQuery.fn[ name ] = function( speed, easing, callback ) {
-		return this.animate( props, speed, easing, callback );
-	};
-});
-
-jQuery.speed = function( speed, easing, fn ) {
-	var opt = speed && typeof speed === "object" ? jQuery.extend( {}, speed ) : {
-		complete: fn || !fn && easing ||
-			jQuery.isFunction( speed ) && speed,
-		duration: speed,
-		easing: fn && easing || easing && !jQuery.isFunction( easing ) && easing
-	};
-
-	opt.duration = jQuery.fx.off ? 0 : typeof opt.duration === "number" ? opt.duration :
-		opt.duration in jQuery.fx.speeds ? jQuery.fx.speeds[ opt.duration ] : jQuery.fx.speeds._default;
-
-	// normalize opt.queue - true/undefined/null -> "fx"
-	if ( opt.queue == null || opt.queue === true ) {
-		opt.queue = "fx";
-	}
-
-	// Queueing
-	opt.old = opt.complete;
-
-	opt.complete = function() {
-		if ( jQuery.isFunction( opt.old ) ) {
-			opt.old.call( this );
-		}
-
-		if ( opt.queue ) {
-			jQuery.dequeue( this, opt.queue );
-		}
-	};
-
-	return opt;
-};
-
-jQuery.easing = {
-	linear: function( p ) {
-		return p;
-	},
-	swing: function( p ) {
-		return 0.5 - Math.cos( p*Math.PI ) / 2;
-	}
-};
-
-jQuery.timers = [];
-jQuery.fx = Tween.prototype.init;
-jQuery.fx.tick = function() {
-	var timer,
-		timers = jQuery.timers,
-		i = 0;
-
-	fxNow = jQuery.now();
-
-	for ( ; i < timers.length; i++ ) {
-		timer = timers[ i ];
-		// Checks the timer has not already been removed
-		if ( !timer() && timers[ i ] === timer ) {
-			timers.splice( i--, 1 );
-		}
-	}
-
-	if ( !timers.length ) {
-		jQuery.fx.stop();
-	}
-	fxNow = undefined;
-};
-
-jQuery.fx.timer = function( timer ) {
-	if ( timer() && jQuery.timers.push( timer ) && !timerId ) {
-		timerId = setInterval( jQuery.fx.tick, jQuery.fx.interval );
-	}
-};
-
-jQuery.fx.interval = 13;
-
-jQuery.fx.stop = function() {
-	clearInterval( timerId );
-	timerId = null;
-};
-
-jQuery.fx.speeds = {
-	slow: 600,
-	fast: 200,
-	// Default speed
-	_default: 400
-};
-
-// Back Compat <1.8 extension point
-jQuery.fx.step = {};
-
-if ( jQuery.expr && jQuery.expr.filters ) {
-	jQuery.expr.filters.animated = function( elem ) {
-		return jQuery.grep(jQuery.timers, function( fn ) {
-			return elem === fn.elem;
-		}).length;
-	};
-}
-var rroot = /^(?:body|html)$/i;
-
-jQuery.fn.offset = function( options ) {
-	if ( arguments.length ) {
-		return options === undefined ?
-			this :
-			this.each(function( i ) {
-				jQuery.offset.setOffset( this, options, i );
-			});
-	}
-
-	var docElem, body, win, clientTop, clientLeft, scrollTop, scrollLeft,
-		box = { top: 0, left: 0 },
-		elem = this[ 0 ],
-		doc = elem && elem.ownerDocument;
-
-	if ( !doc ) {
-		return;
-	}
-
-	if ( (body = doc.body) === elem ) {
-		return jQuery.offset.bodyOffset( elem );
-	}
-
-	docElem = doc.documentElement;
-
-	// Make sure it's not a disconnected DOM node
-	if ( !jQuery.contains( docElem, elem ) ) {
-		return box;
-	}
-
-	// If we don't have gBCR, just use 0,0 rather than error
-	// BlackBerry 5, iOS 3 (original iPhone)
-	if ( typeof elem.getBoundingClientRect !== "undefined" ) {
-		box = elem.getBoundingClientRect();
-	}
-	win = getWindow( doc );
-	clientTop  = docElem.clientTop  || body.clientTop  || 0;
-	clientLeft = docElem.clientLeft || body.clientLeft || 0;
-	scrollTop  = win.pageYOffset || docElem.scrollTop;
-	scrollLeft = win.pageXOffset || docElem.scrollLeft;
-	return {
-		top: box.top  + scrollTop  - clientTop,
-		left: box.left + scrollLeft - clientLeft
-	};
-};
-
-jQuery.offset = {
-
-	bodyOffset: function( body ) {
-		var top = body.offsetTop,
-			left = body.offsetLeft;
-
-		if ( jQuery.support.doesNotIncludeMarginInBodyOffset ) {
-			top  += parseFloat( jQuery.css(body, "marginTop") ) || 0;
-			left += parseFloat( jQuery.css(body, "marginLeft") ) || 0;
-		}
-
-		return { top: top, left: left };
-	},
-
-	setOffset: function( elem, options, i ) {
-		var position = jQuery.css( elem, "position" );
-
-		// set position first, in-case top/left are set even on static elem
-		if ( position === "static" ) {
-			elem.style.position = "relative";
-		}
-
-		var curElem = jQuery( elem ),
-			curOffset = curElem.offset(),
-			curCSSTop = jQuery.css( elem, "top" ),
-			curCSSLeft = jQuery.css( elem, "left" ),
-			calculatePosition = ( position === "absolute" || position === "fixed" ) && jQuery.inArray("auto", [curCSSTop, curCSSLeft]) > -1,
-			props = {}, curPosition = {}, curTop, curLeft;
-
-		// need to be able to calculate position if either top or left is auto and position is either absolute or fixed
-		if ( calculatePosition ) {
-			curPosition = curElem.position();
-			curTop = curPosition.top;
-			curLeft = curPosition.left;
-		} else {
-			curTop = parseFloat( curCSSTop ) || 0;
-			curLeft = parseFloat( curCSSLeft ) || 0;
-		}
-
-		if ( jQuery.isFunction( options ) ) {
-			options = options.call( elem, i, curOffset );
-		}
-
-		if ( options.top != null ) {
-			props.top = ( options.top - curOffset.top ) + curTop;
-		}
-		if ( options.left != null ) {
-			props.left = ( options.left - curOffset.left ) + curLeft;
-		}
-
-		if ( "using" in options ) {
-			options.using.call( elem, props );
-		} else {
-			curElem.css( props );
-		}
-	}
-};
-
-
-jQuery.fn.extend({
-
-	position: function() {
-		if ( !this[0] ) {
-			return;
-		}
-
-		var elem = this[0],
-
-		// Get *real* offsetParent
-		offsetParent = this.offsetParent(),
-
-		// Get correct offsets
-		offset       = this.offset(),
-		parentOffset = rroot.test(offsetParent[0].nodeName) ? { top: 0, left: 0 } : offsetParent.offset();
-
-		// Subtract element margins
-		// note: when an element has margin: auto the offsetLeft and marginLeft
-		// are the same in Safari causing offset.left to incorrectly be 0
-		offset.top  -= parseFloat( jQuery.css(elem, "marginTop") ) || 0;
-		offset.left -= parseFloat( jQuery.css(elem, "marginLeft") ) || 0;
-
-		// Add offsetParent borders
-		parentOffset.top  += parseFloat( jQuery.css(offsetParent[0], "borderTopWidth") ) || 0;
-		parentOffset.left += parseFloat( jQuery.css(offsetParent[0], "borderLeftWidth") ) || 0;
-
-		// Subtract the two offsets
-		return {
-			top:  offset.top  - parentOffset.top,
-			left: offset.left - parentOffset.left
-		};
-	},
-
-	offsetParent: function() {
-		return this.map(function() {
-			var offsetParent = this.offsetParent || document.body;
-			while ( offsetParent && (!rroot.test(offsetParent.nodeName) && jQuery.css(offsetParent, "position") === "static") ) {
-				offsetParent = offsetParent.offsetParent;
-			}
-			return offsetParent || document.body;
-		});
-	}
-});
-
-
-// Create scrollLeft and scrollTop methods
-jQuery.each( {scrollLeft: "pageXOffset", scrollTop: "pageYOffset"}, function( method, prop ) {
-	var top = /Y/.test( prop );
-
-	jQuery.fn[ method ] = function( val ) {
-		return jQuery.access( this, function( elem, method, val ) {
-			var win = getWindow( elem );
-
-			if ( val === undefined ) {
-				return win ? (prop in win) ? win[ prop ] :
-					win.document.documentElement[ method ] :
-					elem[ method ];
-			}
-
-			if ( win ) {
-				win.scrollTo(
-					!top ? val : jQuery( win ).scrollLeft(),
-					 top ? val : jQuery( win ).scrollTop()
-				);
-
-			} else {
-				elem[ method ] = val;
-			}
-		}, method, val, arguments.length, null );
-	};
-});
-
-function getWindow( elem ) {
-	return jQuery.isWindow( elem ) ?
-		elem :
-		elem.nodeType === 9 ?
-			elem.defaultView || elem.parentWindow :
-			false;
-}
-// Create innerHeight, innerWidth, height, width, outerHeight and outerWidth methods
-jQuery.each( { Height: "height", Width: "width" }, function( name, type ) {
-	jQuery.each( { padding: "inner" + name, content: type, "": "outer" + name }, function( defaultExtra, funcName ) {
-		// margin is only for outerHeight, outerWidth
-		jQuery.fn[ funcName ] = function( margin, value ) {
-			var chainable = arguments.length && ( defaultExtra || typeof margin !== "boolean" ),
-				extra = defaultExtra || ( margin === true || value === true ? "margin" : "border" );
-
-			return jQuery.access( this, function( elem, type, value ) {
-				var doc;
-
-				if ( jQuery.isWindow( elem ) ) {
-					// As of 5/8/2012 this will yield incorrect results for Mobile Safari, but there
-					// isn't a whole lot we can do. See pull request at this URL for discussion:
-					// https://github.com/jquery/jquery/pull/764
-					return elem.document.documentElement[ "client" + name ];
-				}
-
-				// Get document width or height
-				if ( elem.nodeType === 9 ) {
-					doc = elem.documentElement;
-
-					// Either scroll[Width/Height] or offset[Width/Height] or client[Width/Height], whichever is greatest
-					// unfortunately, this causes bug #3838 in IE6/8 only, but there is currently no good, small way to fix it.
-					return Math.max(
-						elem.body[ "scroll" + name ], doc[ "scroll" + name ],
-						elem.body[ "offset" + name ], doc[ "offset" + name ],
-						doc[ "client" + name ]
-					);
-				}
-
-				return value === undefined ?
-					// Get width or height on the element, requesting but not forcing parseFloat
-					jQuery.css( elem, type, value, extra ) :
-
-					// Set width or height on the element
-					jQuery.style( elem, type, value, extra );
-			}, type, chainable ? margin : undefined, chainable, null );
-		};
-	});
-});
-// Expose jQuery to the global object
-window.jQuery = window.$ = jQuery;
-
-// Expose jQuery as an AMD module, but only for AMD loaders that
-// understand the issues with loading multiple versions of jQuery
-// in a page that all might call define(). The loader will indicate
-// they have special allowances for multiple jQuery versions by
-// specifying define.amd.jQuery = true. Register as a named module,
-// since jQuery can be concatenated with other files that may use define,
-// but not use a proper concatenation script that understands anonymous
-// AMD modules. A named AMD is safest and most robust way to register.
-// Lowercase jquery is used because AMD module names are derived from
-// file names, and jQuery is normally delivered in a lowercase file name.
-// Do this after creating the global so that if an AMD module wants to call
-// noConflict to hide this version of jQuery, it will work.
-// if ( typeof define === "function" && define.amd && define.amd.jQuery ) {
-// 	define( "jquery", [], function () { return jQuery; } );
-// }
-
-// })( window );
-
-module.exports = jQuery
-=======
 	function ajaxExtend( target, src ) {
 		var key, deep,
 			flatOptions = jQuery.ajaxSettings.flatOptions || {};
@@ -19263,5 +9813,4 @@
 	}
 
 	return jQuery;
-}));
->>>>>>> 2a5b008b
+}));