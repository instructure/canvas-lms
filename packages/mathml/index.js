/*
 * Copyright (C) 2017 - present Instructure, Inc.
 *
 * This file is part of Canvas.
 *
 * Canvas is free software: you can redistribute it and/or modify it under
 * the terms of the GNU Affero General Public License as published by the Free
 * Software Foundation, version 3 of the License.
 *
 * Canvas is distributed in the hope that it will be useful, but WITHOUT ANY
 * WARRANTY; without even the implied warranty of MERCHANTABILITY or FITNESS FOR
 * A PARTICULAR PURPOSE. See the GNU Affero General Public License for more
 * details.
 *
 * You should have received a copy of the GNU Affero General Public License along
 * with this program. If not, see <http://www.gnu.org/licenses/>.
 */

// eslint-disable-next-line import/no-extraneous-dependencies
import $ from 'jquery'

const Delimiters = Object.freeze({
  Inline: [['\\(', '\\)']], // effectively \( ... \) but we have to escape the first slash
  Display: [['$$', '$$']],
})

// configure MathJax to use 'color' extension fo LaTeX coding
const localConfig = {
  TeX: {
    extensions: ['autoload-all.js'],
  },
  tex2jax: {
    ignoreClass: 'mathjax_ignore',
<<<<<<< HEAD
=======
    inlineMath: Delimiters.Inline,
    displayMath: Delimiters.Display,
  },
  asciimath2jax: {
    delimiters: [], // effectively disables this preprocessor
>>>>>>> 04c550f1
  },
  extensions: ['Safe.js'],
  Safe: {
    safeProtocols: {http: true, https: true, file: false, javascript: false, data: false},
  },
  MathMenu: {
    styles: {
      '.MathJax_Menu': {'z-index': 2001},
    },
  },
  showMathMenu: true,
}

const mathml = {
  loadMathJax(configFile = 'TeX-MML-AM_SVG', cb = null) {
    if (this.preventMathJax()) {
      return
    }
    if (!this.isMathJaxLoaded()) {
      const locale = ENV.LOCALE || 'en'
      // signal local config to mathjax as it loads
      window.MathJax = localConfig
      if (window.MathJaxIsLoading) return
      window.MathJaxIsLoading = true

      const scriptPromise = new Promise((resolve, reject) => {
        const script = document.createElement('script')
        document.head.appendChild(script)
        script.onload = resolve
        script.onerror = reject
        script.async = true
        script.src = `//cdnjs.cloudflare.com/ajax/libs/mathjax/2.7.7/MathJax.js?config=${configFile}&locale=${locale}`
      })
      // eslint-disable-next-line promise/catch-or-return
      scriptPromise.then(() => {
        window.MathJax.Hub.Register.StartupHook('MathMenu Ready', function () {
          // get the mathjax context menu above the rce's equation editor
          window.MathJax.Menu.BGSTYLE['z-index'] = 2000
        })
        window.MathJax.Hub.Register.StartupHook('End Config', function () {
          // wait until MathJAx is configured before calling the callback
          cb?.()
        })
        if (ENV?.FEATURES?.new_math_equation_handling) {
          window.MathJax.Hub.Register.MessageHook('Begin PreProcess', function (message) {
            mathImageHelper.catchEquationImages(message[1])
          })
          window.MathJax.Hub.Register.MessageHook('Math Processing Error', function (message) {
            const elem = message[1]
            // ".math_equation_latex" is the elem we added for MathJax to typeset the image equation
            if (elem.parentElement?.classList.contains('math_equation_latex')) {
              // The equation we image we were trying to replace and failed is up 1 and back 1.
              // If we remove its "mathjaxified" attribute, the "End Math" handler
              // won't remove it from the DOM.
              if (elem.parentElement.previousElementSibling?.hasAttribute('mathjaxified')) {
                elem.parentElement.previousElementSibling.removeAttribute('mathjaxified')
              }
              // remove the "math processing error" mathjax output.
              elem.parentElement.remove()
            }
          })
          window.MathJax.Hub.Register.MessageHook('End Math', function (message) {
            const elem = message[1]
            mathImageHelper.removeStrayEquationImages(elem)
            mathImageHelper.nearlyInfiniteStyleFix(elem)
            elem
              .querySelectorAll('.math_equation_latex')
              .forEach(m => m.classList.add('fade-in-equation'))
          })
        } else {
          // though isMathInElement ignores <math> w/in .hidden-readable elements,
          // MathJax does not and will process it anyway. This is a problem when
          // you open the equation editor while editing a quiz and it adds to the DOM
          // elements that will get saved with the quiz.
          // There's a feature request against MathJax (https://github.com/mathjax/MathJax/issues/505)
          // to add an ignoreClass config prop to the mml2jax processor, but it's not available.
          // Since we want to ignore <math> in .hidden-readable spans, let's remove the MathJunk™
          // right after MathJax adds it.
          window.MathJax.Hub.Register.MessageHook('End Math', function (message) {
            $(message[1])
              .find('.hidden-readable [class^="MathJax"], .hidden-readable [id^="MathJax"]')
              .remove()
          })
        }

        // leaving this here so I don't have to keep looking up how to see all messages
        // window.MathJax.Hub.Startup.signal.Interest(function (message) {
        //   console.log('>>> MathJax startup:', message)
        // })
        // window.MathJax.Hub.signal.Interest(function(message) {
        //   console.log('>>> MathJax signal', message)
        // })
        delete window.MathJaxIsLoading
      })
    } else {
      // Make sure we always call the callback if it is loaded already and make sure we
      // also reprocess the page since chances are if we are requesting MathJax again,
      // something has changed on the page and needs to gReprocess(document.body)et pulled into the MathJax ecosystem
      // window.MathJax.Hub.Reprocess([document.body])
      window.MathJax.Hub.Queue(['Typeset', window.MathJax.Hub])
      cb?.()
    }
  },

  preventMathJax() {
    return /(?:rubrics|\/files)/.test(window.location.pathname)
  },

  isMathOnPage() {
    return this.isMathInElement(document.body)
  },

  isMathInElement(elem) {
    if (ENV?.FEATURES?.new_math_equation_handling) {
      // handle the change from image + hidden mathml to mathjax formatted latex
      if (elem.querySelector('.math_equation_latex,.math_equation_mml')) {
        return true
      }

      if (elem.querySelector('img.equation_image')) {
        return true
      }

      // look for latex the user may have entered w/o the equation editor by
      // looking for mathjax's opening delimiters
      if (/(?:\$\$|\\\()/.test(elem.textContent)) {
        return true
      }
    }
    const mathElements = elem.getElementsByTagName('math')
    for (let i = 0; i < mathElements.length; i++) {
      const $el = $(mathElements[i])
      if (
        $el.is(':visible') &&
        $el.parent('.hidden-readable').length <= 0 &&
        $el.parent('.MJX_Assistive_MathML').length <= 0 // already mathjax'd
      ) {
        return true
      }
    }
    return false
  },

  mathJaxGenerated: /^MathJax|MJX/,
  // elements to ignore selector
  ignore_list: '#header,#mobile-header,#left-side,#quiz-elapsed-time,.ui-menu-carat',

  isMathJaxIgnored(elem) {
    if (!elem) return true

    // ignore disconnected elements
    if (!document.body.contains(elem)) return true

    // check if elem is in the ignore list
    if (elem.parentElement?.querySelector(this.ignore_list) === elem) {
      return true
    }

    // check if elem is a child of something we're ignoring
    while (elem !== document.body) {
      // child of .mathjax_ignore?
      if (elem.classList.contains('mathjax_ignore')) {
        return true
      }

      // // child of MathJax generated element?
      // if (
      //   this.mathJaxGenerated.test(elem.id) ||
      //   this.mathJaxGenerated.test(elem.getAttribute('class'))
      // ) {
      //   return true
      // }
      elem = elem.parentElement
    }
    return false
  },

  // legacy api
  isMathMLOnPage() {
    return this.isMathOnPage()
  },

  isMathJaxLoaded() {
    return !!window.MathJax?.Hub
  },

  shouldProcess(elem) {
    return this.isMathInElement(elem) && !this.isMathJaxIgnored(elem)
  },

  processNewMathInElem(elem) {
    if (this.shouldProcess(elem)) {
      if (this.isMathJaxLoaded()) {
        this.reloadElement(elem)
      } else {
        this.loadMathJax(undefined)
      }
    }
  },

  /*
   * elem: string with elementId or en elem object
   */
  reloadElement(elem) {
    if (this.isMathJaxLoaded()) {
      window.MathJax.Hub.Queue(['Typeset', window.MathJax.Hub, elem])
    }
  },

  processNewMathEventName: 'process-new-math',
}

const mathImageHelper = {
  getImageEquationText(img) {
    let equation_text
    const src = img.getAttribute('src')
    if (src) {
      try {
        const url = new URL(src, 'http://localhost') // we don't care about the host
        const srceq = url.pathname.split('/equation_images/')[1]
        if (srceq) {
          equation_text = decodeURIComponent(decodeURIComponent(srceq))
        }
      } catch (_ex) {
        // If we failed to parse the src URL, something is wrong.
      }
    }
    return equation_text
  },

  catchEquationImages(refnode) {
    // find equation images and replace with inline LaTeX
    const eqimgs = refnode.querySelectorAll('img.equation_image')
    if (eqimgs.length > 0) {
      eqimgs.forEach(img => {
        const equation_text = this.getImageEquationText(img)
        if (equation_text) {
          img.setAttribute('mathjaxified', '')
          const mathtex = document.createElement('span')
          mathtex.setAttribute('class', 'math_equation_latex')
          mathtex.setAttribute('style', img.getAttribute('style'))
          mathtex.textContent = `\\(${equation_text}\\)`
          mathtex.style.maxWidth = ''
          if (img.nextSibling) {
            img.parentElement.insertBefore(mathtex, img.nextSibling)
          } else {
            img.parentElement.appendChild(mathtex)
          }
        }
      })
      return true
    }
  },

  removeStrayEquationImages(refnode) {
    const eqimgs = refnode.querySelectorAll('img.equation_image')
    eqimgs.forEach(img => {
      if (img.hasAttribute('mathjaxified')) {
        img.parentElement.removeChild(img)
      }
    })
  },

  nearlyInfiniteStyleFix(elem) {
    elem.querySelectorAll('[style*=clip], [style*=vertical-align]').forEach(e => {
      let changed = false
      let s = e.getAttribute('style')
      const r = e.style.clip
      if (/[\d.]+e\+?\d/.test(r)) {
        // e.g. "rect(1e+07em, -9.999e+06em, -1e+07em, -999.997em)"
        s = s.replace(/clip: rect[^;]+;/, '')
        changed = true
      }
      const v = e.style.verticalAlign
      if (Math.abs(parseFloat(v)) > 10000) {
        // 10000 is a ridiculously large number
        s = s.replace(/vertical-align[^;]+;/, '')
        changed = true
      }
      if (changed) {
        e.setAttribute('style', s)
      }
    })
  },
}

function handleNewMath(event) {
  if (event?.detail?.target) {
    mathml.processNewMathInElem(event.detail.target)
  }
}

window.addEventListener('process-new-math', handleNewMath)

export {mathml as default, mathImageHelper}<|MERGE_RESOLUTION|>--- conflicted
+++ resolved
@@ -31,14 +31,11 @@
   },
   tex2jax: {
     ignoreClass: 'mathjax_ignore',
-<<<<<<< HEAD
-=======
     inlineMath: Delimiters.Inline,
     displayMath: Delimiters.Display,
   },
   asciimath2jax: {
     delimiters: [], // effectively disables this preprocessor
->>>>>>> 04c550f1
   },
   extensions: ['Safe.js'],
   Safe: {
