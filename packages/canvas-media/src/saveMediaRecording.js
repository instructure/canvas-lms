/*
 * Copyright (C) 2019 - present Instructure, Inc.
 *
 * This file is part of Canvas.
 *
 * Canvas is free software: you can redistribute it and/or modify it under
 * the terms of the GNU Affero General Public License as published by the Free
 * Software Foundation, version 3 of the License.
 *
 * Canvas is distributed in the hope that it will be useful, but WITHOUT ANY
 * WARRANTY; without even the implied warranty of MERCHANTABILITY or FITNESS FOR
 * A PARTICULAR PURPOSE. See the GNU Affero General Public License for more
 * details.
 *
 * You should have received a copy of the GNU Affero General Public License along
 * with this program. If not, see <http://www.gnu.org/licenses/>.
 */

import axios from 'axios'
import K5Uploader from '@instructure/k5uploader'
import FileSizeError from './shared/FileSizeError'

export const VIDEO_SIZE_OPTIONS = {height: '432px', width: '768px'}
const STARTING_PROGRESS_VALUE = 33

function mediaObjectsUrl(rcsConfig) {
  return rcsConfig.origin ? `${rcsConfig.origin}/api/media_objects` : '/api/v1/media_objects'
}

function mediaAttachmentsUrl(rcsConfig) {
  return rcsConfig.origin
    ? `${rcsConfig.origin}/api/media_attachments`
    : '/api/v1/media_attachments'
}

function generateUploadOptions(mediatypes, sessionData) {
  const sessionDataCopy = JSON.parse(JSON.stringify(sessionData))
  delete sessionDataCopy.kaltura_setting
  return {
    kaltura_session: sessionDataCopy,
    allowedMediaTypes: mediatypes,
    uploadUrl: sessionData.kaltura_setting.uploadUrl,
    entryUrl: sessionData.kaltura_setting.entryUrl,
    uiconfUrl: sessionData.kaltura_setting.uiconfUrl,
    entryDefaults: {
      partnerData: sessionData.kaltura_setting.partner_data,
    },
  }
}

function addUploaderReadyEventListeners(uploader, file) {
  uploader.addEventListener('K5.ready', () => {
    uploader.uploadFile(file)
  })
}

function addUploaderProgressEventListeners(uploader, onProgress) {
  uploader.addEventListener('K5.progress', progress => {
    const percentUploaded = Math.round(progress.loaded / progress.total) * STARTING_PROGRESS_VALUE
    onProgress(STARTING_PROGRESS_VALUE + percentUploaded)
  })
}

function addUploaderFileErrorEventListeners(uploader, done, file) {
  uploader.addEventListener('K5.fileError', error => {
    uploader.destroy()
    doDone(done, error, {uploadedFile: file})
  })
}

// See the method of the same name in kaltura_client_v3.rb
function mediaTypeToSymbol(type) {
  switch (type) {
    case '2':
      'image'
      break
    case '5':
      'audio'
      break
    default: // 1
      'video'
  }
}

function addUploaderFileCompleteEventListeners(uploader, rcsConfig, file, done, onProgress) {
  uploader.addEventListener('K5.complete', async mediaServerMediaObject => {
    const type = mediaTypeToSymbol(mediaServerMediaObject.mediaType || mediaServerMediaObject.type)
    const body = {
      id: mediaServerMediaObject.entryId,
      type: file.type || type,
      context_code: `${rcsConfig.contextType}_${rcsConfig.contextId}`,
      title: file.name,
      user_entered_title: file.userEnteredTitle || file.name,
    }

    try {
      const config = {
        onUploadProgress: progressEvent => {
          const startingValue = 2 * STARTING_PROGRESS_VALUE
          const percentUploaded =
            Math.round(progressEvent.loaded / progressEvent.total) * (STARTING_PROGRESS_VALUE + 1)
          if (onProgress) {
            onProgress(startingValue + percentUploaded)
          }
        },
        headers: rcsConfig.headers,
      }

      const canvasMediaObject = await axios.post(mediaObjectsUrl(rcsConfig), body, config)
      uploader.destroy()
      doDone(done, null, {mediaObject: canvasMediaObject.data, uploadedFile: file})
    } catch (ex) {
      uploader.destroy()
      doDone(done, ex, {uploadedFile: file})
    }
  })
}

export default async function saveMediaRecording(file, rcsConfig, done, onProgress) {
  try {
    window.addEventListener('beforeunload', handleUnloadWhileUploading)

    // this works w/o rcsConfig.origin and headers because the api path
    // is the same for the RCS as Canvas. Doing it this way means
    // saveMediaRecording can be called w/o having to import anything
    // from @instructure/canvas-rce
    const mediaServerSession = await axios({
      method: 'POST',
      url: `${rcsConfig.origin || ''}/api/v1/services/kaltura_session?include_upload_config=1`,
      headers: rcsConfig.headers,
    })
    if (onProgress) {
      onProgress(STARTING_PROGRESS_VALUE)
    }
    const session = generateUploadOptions(
      ['video', 'audio', 'webm', 'video/webm', 'audio/webm'],
      mediaServerSession.data
    )
    const k5UploaderSession = new K5Uploader(session)
    addUploaderReadyEventListeners(k5UploaderSession, file)
    if (onProgress) {
      addUploaderProgressEventListeners(k5UploaderSession, onProgress)
    }
    addUploaderFileErrorEventListeners(k5UploaderSession, done, file)
    addUploaderFileCompleteEventListeners(k5UploaderSession, rcsConfig, file, done, onProgress)
    return k5UploaderSession
  } catch (err) {
    doDone(done, err, {uploadedFile: file})
  }
}

/*
 * @media_object_id: id of the media_object we're assigning CC to
 * @subtitles: [{locale: string locale, file: JS File object}]
 * @rcsConfig: {origin, headers, method} where method=PUT for update or POST for create
 * @maxBytes: The max bytes allowed for the caption file
 */
export async function saveClosedCaptions(media_object_id, subtitles, rcsConfig, maxBytes) {
  const url = `${mediaObjectsUrl(rcsConfig)}/${media_object_id}/media_tracks`
  return executeSubtitlesRequests({subtitles, url, rcsConfig, maxBytes})
}

/*
 * @attachmentId: id of the media attachment we're assigning CC to
 * @subtitles: [{locale: string locale, file: JS File object}]
 * @rcsConfig: {origin, headers, method} where method=PUT for update or POST for create
 * @maxBytes: The max bytes allowed for the caption file
 */
export async function saveClosedCaptionsForAttachment(
  attachmentId,
  subtitles,
  rcsConfig,
  maxBytes
) {
  // read all the subtitle files' contents
  const url = `${mediaAttachmentsUrl(rcsConfig)}/${attachmentId}/media_tracks`
  return executeSubtitlesRequests({subtitles, url, rcsConfig, maxBytes})
}

function doDone(done, ...rest) {
  window.removeEventListener('beforeunload', handleUnloadWhileUploading)
  done(...rest)
}
<<<<<<< HEAD

function handleUnloadWhileUploading(e) {
  e.preventDefault()
  e.returnValue = ''
}

function subtitleToPromise(subtitle, maxBytes) {
  if (subtitle.isNew) {
    return new Promise((resolve, reject) => {
      if (maxBytes && subtitle.file.size > maxBytes) {
        reject(new FileSizeError({maxBytes, actualBytes: subtitle.file.size}))
      }

      const reader = new FileReader()
      reader.onload = function (e) {
        resolve({locale: subtitle.locale, content: e.target.result})
      }
      reader.onerror = function (e) {
        e.target.abort()
        reject(e.target.error || e)
      }
      reader.readAsText(subtitle.file)
    })
  } else {
    return Promise.resolve({locale: subtitle.locale})
  }
}

=======

function handleUnloadWhileUploading(e) {
  e.preventDefault()
  e.returnValue = ''
}

function subtitleToPromise(subtitle, maxBytes) {
  if (subtitle.isNew) {
    return new Promise((resolve, reject) => {
      if (maxBytes && subtitle.file.size > maxBytes) {
        reject(new FileSizeError({maxBytes, actualBytes: subtitle.file.size}))
      }

      const reader = new FileReader()
      reader.onload = function (e) {
        resolve({locale: subtitle.locale, content: e.target.result})
      }
      reader.onerror = function (e) {
        e.target.abort()
        reject(e.target.error || e)
      }
      reader.readAsText(subtitle.file)
    })
  } else {
    return Promise.resolve({locale: subtitle.locale})
  }
}

>>>>>>> a9d918a9
function executeSubtitlesRequests({url, subtitles, rcsConfig, maxBytes}) {
  // once all the promises from reading the subtitles' files
  // have resolved, PUT/POST the resulting subtitle objects to the RCS
  // when that completes, the update_promise will resolve
  const subtitlesPromises = subtitles.map(st => subtitleToPromise(st, maxBytes))
  return new Promise((resolve, reject) => {
    Promise.all(subtitlesPromises)
      .then(closed_captions => {
        axios({
          method: rcsConfig.method || 'PUT',
          url,
          headers: rcsConfig.headers,
          data: closed_captions,
        })
          .then(resolve)
          .catch(e => {
            reject(e)
          })
      })
      .catch(e => reject(e))
  })
}<|MERGE_RESOLUTION|>--- conflicted
+++ resolved
@@ -181,7 +181,6 @@
   window.removeEventListener('beforeunload', handleUnloadWhileUploading)
   done(...rest)
 }
-<<<<<<< HEAD
 
 function handleUnloadWhileUploading(e) {
   e.preventDefault()
@@ -210,36 +209,6 @@
   }
 }
 
-=======
-
-function handleUnloadWhileUploading(e) {
-  e.preventDefault()
-  e.returnValue = ''
-}
-
-function subtitleToPromise(subtitle, maxBytes) {
-  if (subtitle.isNew) {
-    return new Promise((resolve, reject) => {
-      if (maxBytes && subtitle.file.size > maxBytes) {
-        reject(new FileSizeError({maxBytes, actualBytes: subtitle.file.size}))
-      }
-
-      const reader = new FileReader()
-      reader.onload = function (e) {
-        resolve({locale: subtitle.locale, content: e.target.result})
-      }
-      reader.onerror = function (e) {
-        e.target.abort()
-        reject(e.target.error || e)
-      }
-      reader.readAsText(subtitle.file)
-    })
-  } else {
-    return Promise.resolve({locale: subtitle.locale})
-  }
-}
-
->>>>>>> a9d918a9
 function executeSubtitlesRequests({url, subtitles, rcsConfig, maxBytes}) {
   // once all the promises from reading the subtitles' files
   // have resolved, PUT/POST the resulting subtitle objects to the RCS
