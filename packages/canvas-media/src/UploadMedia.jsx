/*
 * Copyright (C) 2019 - present Instructure, Inc.
 *
 * This file is part of Canvas.
 *
 * Canvas is free software: you can redistribute it and/or modify it under
 * the terms of the GNU Affero General Public License as published by the Free
 * Software Foundation, version 3 of the License.
 *
 * Canvas is distributed in the hope that it will be useful, but WITHOUT ANY
 * WARRANTY; without even the implied warranty of MERCHANTABILITY or FITNESS FOR
 * A PARTICULAR PURPOSE. See the GNU Affero General Public License for more
 * details.
 *
 * You should have received a copy of the GNU Affero General Public License along
 * with this program. If not, see <http://www.gnu.org/licenses/>.
 */
import {bool, element, func, instanceOf, oneOfType, shape, string} from 'prop-types'
import React, {Suspense, useEffect, useState} from 'react'
import ReactDOM from 'react-dom'
import {isEqual} from 'lodash'

import {Button, CloseButton} from '@instructure/ui-buttons'
import {Heading} from '@instructure/ui-heading'
import {Modal} from '@instructure/ui-modal'
import {Tabs} from '@instructure/ui-tabs'
import {px} from '@instructure/ui-utils'
import {ProgressBar} from '@instructure/ui-progress'
import {Text} from '@instructure/ui-text'

import formatMessage from './format-message'
import {ACCEPTED_FILE_TYPES} from './acceptedMediaFileTypes'
import LoadingIndicator from './shared/LoadingIndicator'
import saveMediaRecording, {
  saveClosedCaptions,
  saveClosedCaptionsForAttachment,
} from './saveMediaRecording'
import translationShape from './translationShape'
import getTranslations from './getTranslations'
import {CC_FILE_MAX_BYTES, mediaExtension} from './shared/constants'

const fileExtensionRegex = /\.\S/
const DEFAULT_EXTENSION = 'webm'

// This component will guarantee formatMessage is initialized with the user
// locale's translations before rendering the actual UploadMedia component.
// This lets clients simply import UploadMedia and render it w/o having to
// remember to call something else to initalize canvas-media's i18n
// TODO: convert UploadMedia to a function component and the getTranslations
//       bit into a hook
export default function UploadMedia(props) {
  const [translationsLoaded, setTranslationsLoaded] = useState(false)

  useEffect(() => {
    getTranslations(props.userLocale)
      .catch(() => {
        // ignore and fallback to english
      })
      .finally(() => {
        setTranslationsLoaded(true)
      })
    // eslint-disable-next-line react-hooks/exhaustive-deps
  }, [])

  if (translationsLoaded) {
    return <UploadMediaModal {...props} />
  } else {
    return <div>{formatMessage('Loading...')}</div>
  }
}

const ComputerPanel = React.lazy(() => import('./ComputerPanel'))
const MediaRecorder = React.lazy(() => import('./MediaRecorder'))

export const PANELS = {
  COMPUTER: 0,
  RECORD: 1,
}

export class UploadMediaModal extends React.Component {
  static propTypes = {
    disableSubmitWhileUploading: bool,
    liveRegion: func,
    mountNode: oneOfType([element, func]),
    rcsConfig: shape({
      contextId: string,
      contextType: string,
      origin: string,
      headers: shape({Authorization: string}),
    }),
    onStartUpload: func,
    onUploadComplete: func,
    onDismiss: func,
    open: bool,
    tabs: shape({
      record: bool,
      upload: bool,
    }),
    uploadMediaTranslations: translationShape,
    media_links_use_attachment_id: bool,
    // for testing
    computerFile: instanceOf(File),
    userLocale: string,
    useStudioPlayer: bool,
  }

  static defaultProps = {
    media_links_use_attachment_id: false,
    disableSubmitWhileUploading: false,
    userLocale: 'en',
  }

  constructor(props) {
    super(props)

    const defaultSelectedPanel = this.inferSelectedPanel(props.tabs)

    if (props.computerFile) {
      props.computerFile.title = props.computerFile.name
    }

    this.state = {
      hasUploadedFile: !!props.computerFile,
      uploading: false,
      progress: 0,
      selectedPanel: defaultSelectedPanel,
      computerFile: props.computerFile || null,
      subtitles: [],
      recordedFile: null,
      modalBodySize: {width: NaN, height: NaN},
    }

    this.modalBodyRef = React.createRef()
    this.computerPanelRef = React.createRef()
  }

  inferSelectedPanel = tabs => {
    let selectedPanel = -1

    if (tabs.upload) {
      selectedPanel = 0
    } else if (tabs.record) {
      selectedPanel = 1
    }

    return selectedPanel
  }

  handleSubmit = () => {
    switch (this.state.selectedPanel) {
      case PANELS.COMPUTER: {
        this.computerPanelRef.current?.updateValidationMessages();
        const {computerFile} = this.state
        if (computerFile?.title?.trim()) {
          this.uploadFile(computerFile)
        }
        break
      }
      case PANELS.RECORD: {
        const button = document.getElementById('media_capture_save_button')
        if (button) button.disabled = true
        this.uploadFile(this.state.recordedFile)
        break
      }
      default: {
        throw new Error('Selected Panel is invalid') // Should never get here
      }
    }
  }

  submitEnabled = () => {
    return !this.props.disableSubmitWhileUploading || !this.state.uploading
  }

  uploadFile(file) {
    this.setState({uploading: true}, () => {
      this.props.onStartUpload && this.props.onStartUpload(file)
      file.userEnteredTitle = file.title
      file.userEnteredTitle ||= file.name
      if (!fileExtensionRegex.test(file.userEnteredTitle)) {
        const extension = mediaExtension(file.type) || DEFAULT_EXTENSION
        file.userEnteredTitle += file.userEnteredTitle.endsWith('.')
          ? `${extension}`
          : `.${extension}`
      }
      saveMediaRecording(
        file,
        this.props.rcsConfig,
        this.saveMediaCallback,
        this.onSaveMediaProgress,
      )
    })
  }

  onSaveMediaProgress = progress => {
    this.setState({progress})
  }

  saveMediaCallback = async (err, data) => {
    const {onUploadComplete, onDismiss, rcsConfig, media_links_use_attachment_id} = this.props
    const {selectedPanel, subtitles} = this.state
    if (err) {
      onUploadComplete?.(err, data)
    } else {
      try {
        const {media_object} = data.mediaObject
        let captions
        if (selectedPanel === PANELS.COMPUTER && subtitles.length > 0) {
<<<<<<< HEAD
          captions = media_links_use_attachment_id
            ? await saveClosedCaptionsForAttachment(
=======
          captions = await saveClosedCaptionsForAttachment(
>>>>>>> 1b4a2133
                media_object.attachment_id,
                subtitles,
                rcsConfig,
                CC_FILE_MAX_BYTES,
              )
<<<<<<< HEAD
            : await saveClosedCaptions(
                media_object.media_id,
                subtitles,
                rcsConfig,
                CC_FILE_MAX_BYTES,
              )
=======
>>>>>>> 1b4a2133
        }
        onUploadComplete?.(null, data, captions?.data)
      } catch (ex) {
        onUploadComplete?.(ex, null)
      }
    }
    onDismiss?.()
    const button = document.getElementById('media_capture_save_button')
    if (button) button.disabled = false
  }

  componentDidMount() {
    this.setBodySize(this.state)
  }

  componentDidUpdate(prevProps, prevState) {
    this.setBodySize(prevState)

    const invalidPanelSelected = () =>
      (this.state.selectedPanel === PANELS.COMPUTER && !this.props.tabs.upload) ||
      (this.state.selectedPanel === PANELS.RECORD && !this.props.tabs.record)

    // If the specified tabs have not changed and the selected panel is valid,
    // don't attempt to set the selected panel state (this would trigger an
    // endless loop).
    if (isEqual(prevProps.tabs, this.props.tabs) && !invalidPanelSelected()) return

    if (prevState.selectedPanel === -1 || invalidPanelSelected()) {
      // The tabs prop has changed and the selectedPanel was
      // never set in the constructor, or the selectedPanel is invalid
      // given the available tabs. Attempt to infer the selected panel
      // based on the new tabs list
      // ** This is an eslint error which I don't have the context
      // ** to address working my current ticket. Ignore for now
      // ** since it's been working for a while now.
      this.setState({selectedPanel: this.inferSelectedPanel(this.props.tabs)})
    }
  }

  setBodySize(state) {
    if (this.modalBodyRef.current) {
      // eslint-disable-next-line react/no-find-dom-node
      const thebody = ReactDOM.findDOMNode(this.modalBodyRef.current)
      const modalBodySize = thebody.getBoundingClientRect()
      modalBodySize.height -= px('3rem') // leave room for the tabs
      if (
        modalBodySize.width !== state.modalBodySize.width ||
        modalBodySize.height !== state.modalBodySize.height
      ) {
        if (modalBodySize.width > 0 && modalBodySize.height > 0) {
          this.setState({modalBodySize})
        }
      }
    }
  }

  renderModalBody = () => {
    const {
      COMPUTER_PANEL_TITLE,
      DRAG_FILE_TEXT,
      LOADING_MEDIA,
      RECORD_PANEL_TITLE,
      MEDIA_RECORD_NOT_AVAILABLE,
    } = this.props.uploadMediaTranslations.UploadMediaStrings

    if (!this.props.open) {
      return null
    }

    return (
      <Tabs
        maxWidth="large"
        onRequestTabChange={(_, {index}) => {
          const {tabs} = this.props
          // You can only change tabs if more than one tab is available
          if (tabs.upload && tabs.record) {
            this.setState({selectedPanel: index})
          }
        }}
      >
        {this.props.tabs.upload && (
          <Tabs.Panel
            key="computer"
            isSelected={this.state.selectedPanel === PANELS.COMPUTER}
            renderTitle={() => COMPUTER_PANEL_TITLE}
          >
            <Suspense fallback={LoadingIndicator(LOADING_MEDIA)}>
              <ComputerPanel
                ref={this.computerPanelRef}
                theFile={this.state.computerFile}
                setFile={file => this.setState({computerFile: file})}
                hasUploadedFile={this.state.hasUploadedFile}
                setHasUploadedFile={uploadFileState =>
                  this.setState({hasUploadedFile: uploadFileState})
                }
                label={DRAG_FILE_TEXT}
                uploadMediaTranslations={this.props.uploadMediaTranslations}
                accept={ACCEPTED_FILE_TYPES}
                userLocale={this.props.userLocale}
                liveRegion={this.props.liveRegion}
                updateSubtitles={subtitles => {
                  this.setState({subtitles})
                }}
                bounds={this.state.modalBodySize}
                mountNode={this.props.mountNode}
                useStudioPlayer={this.props.useStudioPlayer}
              />
            </Suspense>
          </Tabs.Panel>
        )}
        {this.props.tabs.record && (
          <Tabs.Panel
            key="record"
            isSelected={this.state.selectedPanel === PANELS.RECORD}
            renderTitle={() => RECORD_PANEL_TITLE}
          >
            <Suspense fallback={LoadingIndicator(LOADING_MEDIA)}>
              <MediaRecorder
                MediaCaptureStrings={this.props.uploadMediaTranslations.MediaCaptureStrings}
                errorMessage={MEDIA_RECORD_NOT_AVAILABLE}
                onSave={file => this.setState({recordedFile: file}, this.handleSubmit)}
              />
            </Suspense>
          </Tabs.Panel>
        )}
      </Tabs>
    )
  }

  onModalClose = () => {
    this.setState({
      hasUploadedFile: false,
      selectedPanel: this.inferSelectedPanel(this.props.tabs),
      computerFile: null,
    })
    this.props.onDismiss()
  }

  renderModalFooter = () => {
    if (this.state.selectedPanel === PANELS.RECORD) {
      return null
    }

    const {CLOSE_TEXT, SUBMIT_TEXT, PROGRESS_LABEL} =
      this.props.uploadMediaTranslations.UploadMediaStrings
    return (
      <Modal.Footer>
        {this.state.uploading && (
          <ProgressBar
            screenReaderLabel={PROGRESS_LABEL}
            valueNow={this.state.progress}
            valueMax={100}
            renderValue={({valueNow}) => {
              return <Text>{valueNow}%</Text>
            }}
          />
        )}
        &nbsp;
        <Button onClick={this.onModalClose}> {CLOSE_TEXT} </Button>
        &nbsp;
        <Button
          onClick={e => {
            e.preventDefault()
            this.handleSubmit()
          }}
          color="primary"
          type="submit"
          interaction={this.submitEnabled() ? 'enabled' : 'disabled'}
        >
          {SUBMIT_TEXT}
        </Button>
      </Modal.Footer>
    )
  }

  render() {
    const {CLOSE_TEXT, UPLOAD_MEDIA_LABEL} = this.props.uploadMediaTranslations.UploadMediaStrings
    const dataProps = Object.keys(this.props)
      .filter(p => /^data-/.test(p))
      .reduce((obj, key) => {
        obj[key] = this.props[key]
        return obj
      }, {})
    return (
      <Modal
        label={UPLOAD_MEDIA_LABEL}
        mountNode={this.props.mountNode}
        size="large"
        onDismiss={this.onModalClose}
        open={this.props.open}
        shouldCloseOnDocumentClick={false}
        liveRegion={this.props.liveRegion}
        {...dataProps}
      >
        <Modal.Header>
          <CloseButton
            onClick={this.onModalClose}
            offset="medium"
            placement="end"
            screenReaderLabel={CLOSE_TEXT}
          />
          <Heading>{UPLOAD_MEDIA_LABEL}</Heading>
        </Modal.Header>
        <Modal.Body ref={this.modalBodyRef}>{this.renderModalBody()}</Modal.Body>
        {this.renderModalFooter()}
      </Modal>
    )
  }
}<|MERGE_RESOLUTION|>--- conflicted
+++ resolved
@@ -97,7 +97,6 @@
       upload: bool,
     }),
     uploadMediaTranslations: translationShape,
-    media_links_use_attachment_id: bool,
     // for testing
     computerFile: instanceOf(File),
     userLocale: string,
@@ -105,7 +104,6 @@
   }
 
   static defaultProps = {
-    media_links_use_attachment_id: false,
     disableSubmitWhileUploading: false,
     userLocale: 'en',
   }
@@ -197,7 +195,7 @@
   }
 
   saveMediaCallback = async (err, data) => {
-    const {onUploadComplete, onDismiss, rcsConfig, media_links_use_attachment_id} = this.props
+    const {onUploadComplete, onDismiss, rcsConfig} = this.props
     const {selectedPanel, subtitles} = this.state
     if (err) {
       onUploadComplete?.(err, data)
@@ -206,26 +204,12 @@
         const {media_object} = data.mediaObject
         let captions
         if (selectedPanel === PANELS.COMPUTER && subtitles.length > 0) {
-<<<<<<< HEAD
-          captions = media_links_use_attachment_id
-            ? await saveClosedCaptionsForAttachment(
-=======
           captions = await saveClosedCaptionsForAttachment(
->>>>>>> 1b4a2133
                 media_object.attachment_id,
                 subtitles,
                 rcsConfig,
                 CC_FILE_MAX_BYTES,
               )
-<<<<<<< HEAD
-            : await saveClosedCaptions(
-                media_object.media_id,
-                subtitles,
-                rcsConfig,
-                CC_FILE_MAX_BYTES,
-              )
-=======
->>>>>>> 1b4a2133
         }
         onUploadComplete?.(null, data, captions?.data)
       } catch (ex) {
