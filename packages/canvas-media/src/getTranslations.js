/*
 * Copyright (C) 2021 - present Instructure, Inc.
 *
 * This file is part of Canvas.
 *
 * Canvas is free software: you can redistribute it and/or modify it under
 * the terms of the GNU Affero General Public License as published by the Free
 * Software Foundation, version 3 of the License.
 *
 * Canvas is distributed in the hope that it will be useful, but WITHOUT ANY
 * WARRANTY; without even the implied warranty of MERCHANTABILITY or FITNESS FOR
 * A PARTICULAR PURPOSE. See the GNU Affero General Public License for more
 * details.
 *
 * You should have received a copy of the GNU Affero General Public License along
 * with this program. If not, see <http://www.gnu.org/licenses/>.
 */

/*
 * ********************************************************
 * This file is generated by scripts/installTranslations.js
 * as part of the build. DO NOT EDIT
 * ********************************************************
 */

export default function getTranslations(locale) {
  let p
  switch (locale) {
    case 'ab':
      p = import('./translations/locales/ab')
      break
    case 'ar':
      p = import('./translations/locales/ar')
      break
    case 'ca':
      p = import('./translations/locales/ca')
      break
    case 'cs':
      p = import('./translations/locales/cs')
      break
    case 'cs-CZ':
      p = import('./translations/locales/cs_CZ')
      break
    case 'cy':
      p = import('./translations/locales/cy')
      break
    case 'da':
      p = import('./translations/locales/da')
      break
    case 'da-x-k12':
      p = import('./translations/locales/da-x-k12')
      break
    case 'da-DK':
      p = import('./translations/locales/da_DK')
      break
    case 'de':
      p = import('./translations/locales/de')
      break
    case 'el':
      p = import('./translations/locales/el')
      break
    case 'en':
      p = import('./translations/locales/en')
      break
    case 'en-AU-x-unimelb':
      p = import('./translations/locales/en-AU-x-unimelb')
      break
    case 'en-GB-x-ukhe':
      p = import('./translations/locales/en-GB-x-ukhe')
      break
    case 'en-AU':
      p = import('./translations/locales/en_AU')
      break
    case 'en-CA':
      p = import('./translations/locales/en_CA')
      break
    case 'en-CY':
      p = import('./translations/locales/en_CY')
      break
    case 'en-GB':
      p = import('./translations/locales/en_GB')
      break
    case 'en-NZ':
      p = import('./translations/locales/en_NZ')
      break
    case 'en-SE':
      p = import('./translations/locales/en_SE')
      break
    case 'en-US':
      p = import('./translations/locales/en_US')
      break
    case 'es':
      p = import('./translations/locales/es')
      break
    case 'es-ES':
      p = import('./translations/locales/es_ES')
      break
    case 'es-GT':
      p = import('./translations/locales/es_GT')
      break
    case 'fa-IR':
      p = import('./translations/locales/fa_IR')
      break
    case 'fi':
      p = import('./translations/locales/fi')
      break
    case 'fr':
      p = import('./translations/locales/fr')
      break
    case 'fr-CA':
      p = import('./translations/locales/fr_CA')
      break
    case 'he':
      p = import('./translations/locales/he')
      break
    case 'ht':
      p = import('./translations/locales/ht')
      break
    case 'hu':
      p = import('./translations/locales/hu')
      break
    case 'hu-HU':
      p = import('./translations/locales/hu_HU')
      break
    case 'hy':
      p = import('./translations/locales/hy')
      break
    case 'id':
      p = import('./translations/locales/id')
      break
<<<<<<< HEAD
=======
    case 'id-ID':
      p = import('./translations/locales/id_ID')
      break
>>>>>>> 418ffca1
    case 'is':
      p = import('./translations/locales/is')
      break
    case 'it':
      p = import('./translations/locales/it')
      break
    case 'ja':
      p = import('./translations/locales/ja')
      break
    case 'ko':
      p = import('./translations/locales/ko')
      break
    case 'ko-KR':
      p = import('./translations/locales/ko_KR')
      break
    case 'lt':
      p = import('./translations/locales/lt')
      break
    case 'lt-LT':
      p = import('./translations/locales/lt_LT')
      break
    case 'mi':
      p = import('./translations/locales/mi')
      break
    case 'mn-MN':
      p = import('./translations/locales/mn_MN')
      break
    case 'ms':
      p = import('./translations/locales/ms')
      break
    case 'nb':
      p = import('./translations/locales/nb')
      break
    case 'nb-x-k12':
      p = import('./translations/locales/nb-x-k12')
      break
    case 'nl':
      p = import('./translations/locales/nl')
      break
    case 'nl-NL':
      p = import('./translations/locales/nl_NL')
      break
    case 'nn':
      p = import('./translations/locales/nn')
      break
    case 'pl':
      p = import('./translations/locales/pl')
      break
    case 'pt':
      p = import('./translations/locales/pt')
      break
    case 'pt-BR':
      p = import('./translations/locales/pt_BR')
      break
    case 'ro':
      p = import('./translations/locales/ro')
      break
    case 'ru':
      p = import('./translations/locales/ru')
      break
    case 'se':
      p = import('./translations/locales/se')
      break
    case 'sl':
      p = import('./translations/locales/sl')
      break
    case 'sv':
      p = import('./translations/locales/sv')
      break
    case 'sv-x-k12':
      p = import('./translations/locales/sv-x-k12')
      break
    case 'sv-SE':
      p = import('./translations/locales/sv_SE')
      break
    case 'tg':
      p = import('./translations/locales/tg')
      break
    case 'th':
      p = import('./translations/locales/th')
      break
    case 'th-TH':
      p = import('./translations/locales/th_TH')
      break
    case 'tl-PH':
      p = import('./translations/locales/tl_PH')
      break
    case 'tr':
      p = import('./translations/locales/tr')
      break
    case 'uk-UA':
      p = import('./translations/locales/uk_UA')
      break
    case 'vi':
      p = import('./translations/locales/vi')
      break
    case 'vi-VN':
      p = import('./translations/locales/vi_VN')
      break
    case 'zh':
      p = import('./translations/locales/zh')
      break
    case 'zh-Hans':
      p = import('./translations/locales/zh-Hans')
      break
    case 'zh-Hant':
      p = import('./translations/locales/zh-Hant')
      break
    case 'zh-HK':
      p = import('./translations/locales/zh_HK')
      break
    case 'zh-TW':
      p = import('./translations/locales/zh_TW')
      break
    case 'zh-TW.Big5':
      p = import('./translations/locales/zh_TW.Big5')
      break
    default:
      p = Promise.resolve(null)
  }
  return p
}

export function getLocaleList() {
  return [
    'ab',
    'ar',
    'ca',
    'cs',
    'cs-CZ',
    'cy',
    'da',
    'da-x-k12',
    'da-DK',
    'de',
    'el',
    'en',
    'en-AU-x-unimelb',
    'en-GB-x-ukhe',
    'en-AU',
    'en-CA',
    'en-CY',
    'en-GB',
    'en-NZ',
    'en-SE',
    'en-US',
    'es',
    'es-ES',
    'es-GT',
    'fa-IR',
    'fi',
    'fr',
    'fr-CA',
    'he',
    'ht',
    'hu',
    'hu-HU',
    'hy',
    'id',
<<<<<<< HEAD
=======
    'id-ID',
>>>>>>> 418ffca1
    'is',
    'it',
    'ja',
    'ko',
    'ko-KR',
    'lt',
    'lt-LT',
    'mi',
    'mn-MN',
    'ms',
    'nb',
    'nb-x-k12',
    'nl',
    'nl-NL',
    'nn',
    'pl',
    'pt',
    'pt-BR',
    'ro',
    'ru',
    'se',
    'sl',
    'sv',
    'sv-x-k12',
    'sv-SE',
    'tg',
    'th',
    'th-TH',
    'tl-PH',
    'tr',
    'uk-UA',
    'vi',
    'vi-VN',
    'zh',
    'zh-Hans',
    'zh-Hant',
    'zh-HK',
    'zh-TW',
    'zh-TW.Big5',
  ]
}<|MERGE_RESOLUTION|>--- conflicted
+++ resolved
@@ -128,12 +128,9 @@
     case 'id':
       p = import('./translations/locales/id')
       break
-<<<<<<< HEAD
-=======
     case 'id-ID':
       p = import('./translations/locales/id_ID')
       break
->>>>>>> 418ffca1
     case 'is':
       p = import('./translations/locales/is')
       break
@@ -293,10 +290,7 @@
     'hu-HU',
     'hy',
     'id',
-<<<<<<< HEAD
-=======
     'id-ID',
->>>>>>> 418ffca1
     'is',
     'it',
     'ja',
