/*
 * Copyright (C) 2021 - present Instructure, Inc.
 *
 * This file is part of Canvas.
 *
 * Canvas is free software: you can redistribute it and/or modify it under
 * the terms of the GNU Affero General Public License as published by the Free
 * Software Foundation, version 3 of the License.
 *
 * Canvas is distributed in the hope that it will be useful, but WITHOUT ANY
 * WARRANTY; without even the implied warranty of MERCHANTABILITY or FITNESS FOR
 * A PARTICULAR PURPOSE. See the GNU Affero General Public License for more
 * details.
 *
 * You should have received a copy of the GNU Affero General Public License along
 * with this program. If not, see <http://www.gnu.org/licenses/>.
 */

import formatMessage from '../../format-message'

const locale = {
<<<<<<< HEAD
  greek_65c5b3f7: {message: 'Ελληνικά'},
  loading_25990131: {message: 'Φόρτωση...'},
  no_preview_is_available_for_this_file_f940114a: {
    message: 'Δεν υπάρχει διαθέσιμη προεπισκόπηση για αυτό το αρχείο.',
  },
=======
  "greek_65c5b3f7": { "message": "Ελληνικά" },
  "loading_25990131": { "message": "Φόρτωση..." },
  "no_preview_is_available_for_this_file_f940114a": {
    "message": "Δεν υπάρχει διαθέσιμη προεπισκόπηση για αυτό το αρχείο."
  }
>>>>>>> f841cad8
}

formatMessage.addLocale({el: locale})<|MERGE_RESOLUTION|>--- conflicted
+++ resolved
@@ -19,19 +19,12 @@
 import formatMessage from '../../format-message'
 
 const locale = {
-<<<<<<< HEAD
-  greek_65c5b3f7: {message: 'Ελληνικά'},
-  loading_25990131: {message: 'Φόρτωση...'},
-  no_preview_is_available_for_this_file_f940114a: {
-    message: 'Δεν υπάρχει διαθέσιμη προεπισκόπηση για αυτό το αρχείο.',
-  },
-=======
   "greek_65c5b3f7": { "message": "Ελληνικά" },
   "loading_25990131": { "message": "Φόρτωση..." },
   "no_preview_is_available_for_this_file_f940114a": {
     "message": "Δεν υπάρχει διαθέσιμη προεπισκόπηση για αυτό το αρχείο."
   }
->>>>>>> f841cad8
 }
 
+
 formatMessage.addLocale({el: locale})