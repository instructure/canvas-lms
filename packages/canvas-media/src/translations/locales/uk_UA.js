/*
 * Copyright (C) 2021 - present Instructure, Inc.
 *
 * This file is part of Canvas.
 *
 * Canvas is free software: you can redistribute it and/or modify it under
 * the terms of the GNU Affero General Public License as published by the Free
 * Software Foundation, version 3 of the License.
 *
 * Canvas is distributed in the hope that it will be useful, but WITHOUT ANY
 * WARRANTY; without even the implied warranty of MERCHANTABILITY or FITNESS FOR
 * A PARTICULAR PURPOSE. See the GNU Affero General Public License for more
 * details.
 *
 * You should have received a copy of the GNU Affero General Public License along
 * with this program. If not, see <http://www.gnu.org/licenses/>.
 */

import formatMessage from '../../format-message'

const locale = {
<<<<<<< HEAD
  greek_65c5b3f7: {message: 'Грецький'},
  loading_25990131: {message: 'Завантаження...'},
  no_preview_is_available_for_this_file_f940114a: {
    message: 'Попередній перегляд  для цього файлу недоступний.',
  },
=======
  "greek_65c5b3f7": { "message": "Грецький" },
  "loading_25990131": { "message": "Завантаження..." },
  "no_preview_is_available_for_this_file_f940114a": {
    "message": "Попередній перегляд  для цього файлу недоступний."
  }
>>>>>>> a9e15ed7
}

formatMessage.addLocale({'uk-UA': locale})<|MERGE_RESOLUTION|>--- conflicted
+++ resolved
@@ -19,19 +19,12 @@
 import formatMessage from '../../format-message'
 
 const locale = {
-<<<<<<< HEAD
-  greek_65c5b3f7: {message: 'Грецький'},
-  loading_25990131: {message: 'Завантаження...'},
-  no_preview_is_available_for_this_file_f940114a: {
-    message: 'Попередній перегляд  для цього файлу недоступний.',
-  },
-=======
   "greek_65c5b3f7": { "message": "Грецький" },
   "loading_25990131": { "message": "Завантаження..." },
   "no_preview_is_available_for_this_file_f940114a": {
     "message": "Попередній перегляд  для цього файлу недоступний."
   }
->>>>>>> a9e15ed7
 }
 
+
 formatMessage.addLocale({'uk-UA': locale})