--- conflicted
+++ resolved
@@ -19,19 +19,12 @@
 import formatMessage from '../../format-message'
 
 const locale = {
-<<<<<<< HEAD
-  greek_65c5b3f7: {message: 'יוונית'},
-  loading_25990131: {message: 'בטעינה... '},
-  no_preview_is_available_for_this_file_f940114a: {
-    message: 'אין תצוגה מקדימה לקובץ זה',
-  },
-=======
   "greek_65c5b3f7": { "message": "יוונית" },
   "loading_25990131": { "message": "בטעינה... " },
   "no_preview_is_available_for_this_file_f940114a": {
     "message": "אין תצוגה מקדימה לקובץ זה"
   }
->>>>>>> f841cad8
 }
 
+
 formatMessage.addLocale({he: locale})