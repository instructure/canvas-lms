--- conflicted
+++ resolved
@@ -19,15 +19,6 @@
 import formatMessage from '../../format-message'
 
 const locale = {
-<<<<<<< HEAD
-  english_c60612e2: {message: 'İngilizce'},
-  file_name_8fd421ff: {message: 'Dosya adı'},
-  greek_65c5b3f7: {message: 'Yunan'},
-  loading_25990131: {message: 'Yükleniyor...'},
-  no_preview_is_available_for_this_file_f940114a: {
-    message: 'Bu dosya için ön izleme bulunmamaktadır.',
-  },
-=======
   "english_c60612e2": { "message": "İngilizce" },
   "file_name_8fd421ff": { "message": "Dosya adı" },
   "greek_65c5b3f7": { "message": "Yunan" },
@@ -35,7 +26,7 @@
   "no_preview_is_available_for_this_file_f940114a": {
     "message": "Bu dosya için ön izleme bulunmamaktadır."
   }
->>>>>>> f841cad8
 }
 
+
 formatMessage.addLocale({tr: locale})