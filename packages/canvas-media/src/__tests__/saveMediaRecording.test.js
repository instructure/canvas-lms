/*
 * Copyright (C) 2019 - present Instructure, Inc.
 *
 * This file is part of Canvas.
 *
 * Canvas is free software: you can redistribute it and/or modify it under
 * the terms of the GNU Affero General Public License as published by the Free
 * Software Foundation, version 3 of the License.
 *
 * Canvas is distributed in the hope that it will be useful, but WITHOUT ANY
 * WARRANTY; without even the implied warranty of MERCHANTABILITY or FITNESS FOR
 * A PARTICULAR PURPOSE. See the GNU Affero General Public License for more
 * details.
 *
 * You should have received a copy of the GNU Affero General Public License along
 * with this program. If not, see <http://www.gnu.org/licenses/>.
 */

<<<<<<< HEAD
import sinon from 'sinon'
=======
>>>>>>> ee12519a
import {http, HttpResponse} from 'msw'
import {setupServer} from 'msw/node'
import saveMediaRecording, {
  saveClosedCaptions,
  saveClosedCaptionsForAttachment,
} from '../saveMediaRecording'
import {vi} from 'vitest'

// Mock K5Uploader
vi.mock('@instructure/k5uploader', () => {
  const eventListeners = new WeakMap()

  class MockK5Uploader {
    constructor() {
      eventListeners.set(this, {})
    }

    addEventListener(event, handler) {
      const listeners = eventListeners.get(this)
      listeners[event] = handler
    }

    dispatchEvent(event, data) {
      const listeners = eventListeners.get(this)
      if (listeners[event]) {
        listeners[event](data)
      }
    }

    uploadFile = vi.fn()
    destroy = vi.fn()
    loadUiConf = vi.fn(() => 'mock')
  }

  return {K5Uploader: MockK5Uploader}
})

function mediaServerSession() {
  return {
    ks: 'averylongstring',
    subp_id: '0',
    partner_id: '9',
    uid: '1234_567',
    serverTime: 1234,
    kaltura_setting: {
      uploadUrl: 'url.url.url',
      entryUrl: 'url.url.url',
      uiconfUrl: 'url.url.url',
      partnerData: 'data from our partners',
      partner_data: 'data from our partners',
    },
  }
}

const server = setupServer()

beforeAll(() => server.listen({onUnhandledRequest: 'bypass'}))
afterEach(() => {
  server.resetHandlers()
<<<<<<< HEAD
  sinon.restore()
=======
  vi.clearAllMocks()
>>>>>>> ee12519a
})
afterAll(() => server.close())

describe('saveMediaRecording', () => {
  let rcsConfig

  beforeEach(() => {
    rcsConfig = {
      contentId: '1',
      contentType: 'course',
      contextId: '1',
      contextType: 'course',
      origin: 'http://localhost:3000',
      headers: {Authorization: 'Bearer doesnotmatter'},
    }
  })

  it('fails if request for kaltura session fails', async () => {
    server.use(
      http.post(
        '**/api/v1/services/kaltura_session*',
        () => new HttpResponse(JSON.stringify({error: 'womp womp'}), {status: 500}),
      ),
    )
    const doneFunction = vi.fn()
    await saveMediaRecording({}, rcsConfig, doneFunction)
    expect(doneFunction).toHaveBeenCalledTimes(1)
    expect(doneFunction.mock.calls[0][0].message).toBe('Request failed with status code 500')
  })

  it('returns error if k5.fileError is dispatched', () => {
    server.use(
      http.post('**/api/v1/services/kaltura_session*', () =>
        HttpResponse.json(mediaServerSession()),
      ),
    )
    const doneFunction = vi.fn()
    const progressFunction = vi.fn()

    return saveMediaRecording({}, rcsConfig, doneFunction, progressFunction).then(uploader => {
      uploader.dispatchEvent('K5.fileError', {error: 'womp womp'}, uploader)
      expect(doneFunction).toHaveBeenCalledTimes(1)
      expect(doneFunction.mock.calls[0][0].error).toBe('womp womp')
    })
  })

  it('k5.ready calls uploaders uploadFile with file', () => {
    server.use(
      http.post('**/api/v1/services/kaltura_session*', () =>
        HttpResponse.json(mediaServerSession()),
      ),
    )
    const doneFunction = vi.fn()
    const progressFunction = vi.fn()
    const uploadFileFunc = vi.fn()
    return saveMediaRecording({file: 'thing'}, rcsConfig, doneFunction, progressFunction).then(
      uploader => {
        uploader.uploadFile = uploadFileFunc
        uploader.dispatchEvent('K5.ready', uploader)
        expect(uploadFileFunc).toHaveBeenCalledTimes(1)
        expect(uploadFileFunc.mock.calls[0][0].file).toBe('thing')
      },
    )
  })

  it('k5.progress calls progress function when dispatched', () => {
    server.use(
      http.post('**/api/v1/services/kaltura_session*', () =>
        HttpResponse.json(mediaServerSession()),
      ),
    )
    const doneFunction = vi.fn()
    const progressFunction = vi.fn()
    const uploadFileFunc = vi.fn()
    return saveMediaRecording({file: 'thing'}, rcsConfig, doneFunction, progressFunction).then(
      uploader => {
        uploader.uploadFile = uploadFileFunc
        uploader.dispatchEvent('K5.progress', uploader)
        expect(progressFunction).toHaveBeenCalled()
      },
    )
  })

  it('uploads with the user entered title, if one is provided', () => {
    let capturedRequest
    server.use(
      http.post('**/api/v1/services/kaltura_session*', () =>
        HttpResponse.json(mediaServerSession()),
      ),
      http.post('**/api/media_objects', async ({request}) => {
        capturedRequest = await request.json()
        return HttpResponse.json({data: 'media object data'})
      }),
    )

    return saveMediaRecording(
      {name: 'hi', userEnteredTitle: 'my awesome video'},
      rcsConfig,
      () => {},
      () => {},
    ).then(async uploader => {
      uploader.dispatchEvent('K5.complete', {stuff: 'datatatatatatatat'}, uploader)
      await new Promise(setTimeout)
      expect(capturedRequest.user_entered_title).toEqual('my awesome video')
    })
  })

  it('uploads with the file name if no user entered title is provided', () => {
    let capturedRequest
    server.use(
      http.post('**/api/v1/services/kaltura_session*', () =>
        HttpResponse.json(mediaServerSession()),
      ),
      http.post('**/api/media_objects', async ({request}) => {
        capturedRequest = await request.json()
        return HttpResponse.json({data: 'media object data'})
      }),
    )

    return saveMediaRecording(
      {name: 'hi'},
      rcsConfig,
      () => {},
      () => {},
    ).then(async uploader => {
      uploader.dispatchEvent('K5.complete', {stuff: 'datatatatatatatat'}, uploader)
      await new Promise(setTimeout)
      expect(capturedRequest.user_entered_title).toEqual('hi')
    })
  })

  it('uploads with the content type from the file', () => {
    let capturedRequest
    server.use(
      http.post('**/api/v1/services/kaltura_session*', () =>
        HttpResponse.json(mediaServerSession()),
      ),
      http.post('**/api/media_objects', async ({request}) => {
        capturedRequest = await request.json()
        return HttpResponse.json({data: 'media object data'})
      }),
    )
    const doneFunction2 = vi.fn()
    const progressFunction = vi.fn()
    return saveMediaRecording(
      {file: 'thing', type: 'video/mp4'},
      rcsConfig,
      doneFunction2,
      progressFunction,
    ).then(async uploader => {
      uploader.dispatchEvent('K5.complete', {stuff: 'datatatatatatatat'}, uploader)
      await new Promise(setTimeout)
      expect(capturedRequest.type).toEqual('video/mp4')
    })
  })

  it('k5.complete calls done with canvasMediaObject data if succeeds', () => {
    server.use(
      http.post('**/api/v1/services/kaltura_session*', () =>
        HttpResponse.json(mediaServerSession()),
      ),
      http.post('**/api/media_objects', () => HttpResponse.json({data: 'media object data'})),
    )
    const doneFunction2 = vi.fn()
    const progressFunction = vi.fn()
    return saveMediaRecording({file: 'thing'}, rcsConfig, doneFunction2, progressFunction).then(
      async uploader => {
        uploader.dispatchEvent('K5.complete', {stuff: 'datatatatatatatat'}, uploader)
        await new Promise(setTimeout)
        expect(doneFunction2).toHaveBeenCalledTimes(1)
        expect(doneFunction2.mock.calls[0][1]).toEqual({
          mediaObject: {data: 'media object data'},
          uploadedFile: {file: 'thing'},
        })
        expect(doneFunction2.mock.calls[0][0]).toBe(null)
      },
    )
  })

  it('fails if request to create media object fails', async () => {
    server.use(
      http.post('**/api/v1/services/kaltura_session*', () =>
        HttpResponse.json(mediaServerSession()),
      ),
      http.post('**/api/media_objects', () =>
        HttpResponse.json({error: 'womp womp'}, {status: 500}),
      ),
    )
    const doneFunction2 = vi.fn()
    const progressFunction = vi.fn()
    return saveMediaRecording({file: 'thing'}, rcsConfig, doneFunction2, progressFunction).then(
      async uploader => {
        uploader.dispatchEvent('K5.complete', {stuff: 'datatatatatatatat'}, uploader)
        await new Promise(setTimeout)
        expect(doneFunction2).toHaveBeenCalledTimes(1)
        expect(doneFunction2.mock.calls[0][0].message).toBe('Request failed with status code 500')
      },
    )
  })

  it('calls canvas api if rcsConfig.origin is not provided', async () => {
    delete rcsConfig.origin
    delete rcsConfig.headers

    server.use(
      http.post('/api/v1/services/kaltura_session*', () => HttpResponse.json(mediaServerSession())),
      http.post('/api/v1/media_objects', () =>
        HttpResponse.json({error: 'womp womp'}, {status: 500}),
      ),
    )
    const doneFunction2 = vi.fn()
    const progressFunction = vi.fn()
    return saveMediaRecording({file: 'thing'}, rcsConfig, doneFunction2, progressFunction).then(
      async uploader => {
        uploader.dispatchEvent('K5.complete', {stuff: 'datatatatatatatat'}, uploader)
        await new Promise(setTimeout)
        expect(doneFunction2).toHaveBeenCalledTimes(1)
        expect(doneFunction2.mock.calls[0][0].message).toBe('Request failed with status code 500')
      },
    )
  })
})

describe('saveClosedCaptions', () => {
  let rcsConfig

  beforeEach(() => {
    rcsConfig = {
      origin: 'http://localhost:3000',
      headers: {Authorization: 'Bearer doesnotmatter'},
      method: 'PUT',
    }
  })
  it('returns success promise if axios requests returns correctly', () => {
    const mediaId = '4'
    const fileContents = 'file contents'
    const file = new Blob([fileContents], {type: 'text/plain'})
    const fileAndLanguage = {
      language: {selectedOptionId: 'en'},
      file,
    }
    server.use(
      http.put('**/api/media_objects/*/media_tracks', () =>
        HttpResponse.json({data: 'media object data'}),
      ),
    )
    const successPromise = saveClosedCaptions(mediaId, [fileAndLanguage], rcsConfig)
    return expect(successPromise).resolves.toMatchObject({data: {data: 'media object data'}})
  })

  it('returns failure promise if axios request fails', () => {
    const mediaId = '4'
    const fileContents = 'file contents'
    const file = new Blob([fileContents], {type: 'text/plain'})
    const fileAndLanguage = {
      language: {selectedOptionId: 'en'},
      file,
    }
    server.use(
      http.put('**/api/media_objects/*/media_tracks', () =>
        HttpResponse.json({data: 'media object data'}, {status: 500}),
      ),
    )
    const successPromise = saveClosedCaptions(mediaId, [fileAndLanguage], rcsConfig)
    return expect(successPromise).rejects.toMatchObject({response: {status: 500}})
  })

  describe('when the CC file size is too large', () => {
    let mediaId, fileAndLanguage

    const subject = () => saveClosedCaptions(mediaId, [fileAndLanguage], rcsConfig, 1)

    beforeEach(() => {
      mediaId = '4'
      fileAndLanguage = {
        language: {selectedOptionId: 'en'},
        file: new Blob(['file contents'], {type: 'text/plain'}),
        isNew: true,
      }
    })

    it('rejects with a "file size" error', async () => {
      await subject()
        .then(() => {})
        .catch(e => expect(e.name).toEqual('FileSizeError'))
    })
  })

  it('calls canvas api if rcsConfig.origin is not provided', () => {
    delete rcsConfig.origin
    delete rcsConfig.headers
    const mediaId = '4'
    const fileContents = 'file contents'
    const file = new Blob([fileContents], {type: 'text/plain'})
    const fileAndLanguage = {
      language: {selectedOptionId: 'en'},
      file,
    }
    server.use(
      http.put('/api/v1/media_objects/*/media_tracks', () =>
        HttpResponse.json({data: 'media object data'}),
      ),
    )
    const successPromise = saveClosedCaptions(mediaId, [fileAndLanguage], rcsConfig)
    return expect(successPromise).resolves.toMatchObject({data: {data: 'media object data'}})
  })
})

describe('saveClosedCaptionsForAttachment', () => {
  let rcsConfig, attachmentId, fileAndLanguage

  beforeEach(() => {
    rcsConfig = {
      origin: 'http://localhost:3000',
      headers: {Authorization: 'Bearer doesnotmatter'},
      method: 'PUT',
    }
    attachmentId = 4
    const fileContents = 'file contents'
    const file = new Blob([fileContents], {type: 'text/plain'})
    fileAndLanguage = {
      language: {selectedOptionId: 'en'},
      file,
    }
  })

  it('returns success promise if axios requests returns correctly', () => {
    server.use(
      http.put('**/api/media_attachments/*/media_tracks', () =>
        HttpResponse.json({data: 'media object data'}),
      ),
    )
    const successPromise = saveClosedCaptionsForAttachment(
      attachmentId,
      [fileAndLanguage],
      rcsConfig,
    )
    return expect(successPromise).resolves.toMatchObject({data: {data: 'media object data'}})
  })

  it('returns failure promise if axios request fails', () => {
    server.use(
      http.put(
        '**/api/media_attachments/*/media_tracks',
        () => new HttpResponse(null, {status: 500}),
      ),
    )
    const successPromise = saveClosedCaptionsForAttachment(
      attachmentId,
      [fileAndLanguage],
      rcsConfig,
    )
    return expect(successPromise).rejects.toMatchObject({response: {status: 500}})
  })

  it('when the CC file size is too large rejects with a "file size" error', async () => {
    fileAndLanguage.isNew = true
    await saveClosedCaptionsForAttachment(attachmentId, [fileAndLanguage], rcsConfig, 1).catch(e =>
      expect(e.name).toEqual('FileSizeError'),
    )
  })

  it('calls canvas api if rcsConfig.origin is not provided', () => {
    delete rcsConfig.origin
    delete rcsConfig.headers
    server.use(
      http.put('/api/v1/media_attachments/*/media_tracks', () =>
        HttpResponse.json({data: 'media attachment data'}),
      ),
    )
    const successPromise = saveClosedCaptionsForAttachment(
      attachmentId,
      [fileAndLanguage],
      rcsConfig,
    )
    return expect(successPromise).resolves.toMatchObject({data: {data: 'media attachment data'}})
  })
})<|MERGE_RESOLUTION|>--- conflicted
+++ resolved
@@ -16,10 +16,6 @@
  * with this program. If not, see <http://www.gnu.org/licenses/>.
  */
 
-<<<<<<< HEAD
-import sinon from 'sinon'
-=======
->>>>>>> ee12519a
 import {http, HttpResponse} from 'msw'
 import {setupServer} from 'msw/node'
 import saveMediaRecording, {
@@ -79,11 +75,7 @@
 beforeAll(() => server.listen({onUnhandledRequest: 'bypass'}))
 afterEach(() => {
   server.resetHandlers()
-<<<<<<< HEAD
-  sinon.restore()
-=======
   vi.clearAllMocks()
->>>>>>> ee12519a
 })
 afterAll(() => server.close())
 
