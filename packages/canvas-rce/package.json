{
  "name": "@instructure/canvas-rce",
<<<<<<< HEAD
  "version": "5.13.6",
=======
  "version": "5.14.0",
>>>>>>> d6e31a27
  "description": "A component wrapping Canvas's usage of Tinymce",
  "main": "es/index.js",
  "owner": "LF",
  "scripts": {
    "i18n:extract": "format-message extract \"src/**/*.[jt]s*\" -g underscored_crc32 -o locales/en.json",
    "integration-test": "nightwatch --env integration",
    "lint": "eslint \"src/**/*.js\" \"test/**/*.js\" \"src/**/*.ts*\" \"test/**/*.ts*\"",
    "lint:fix": "eslint --fix \"src/**/*.js\" \"test/**/*.js\" \"src/**/*.ts*\" \"test/**/*.ts*\"",
    "test": "if [ \"$CANVAS_RCE_PARALLEL\" = \"1\" ]; then yarn test:parallel; else yarn test:serial; fi",
    "test:parallel": "concurrently --names \"mocha,jest\" \"yarn test:mocha\" \"yarn test:jest\"",
    "test:serial": "yarn test:mocha && yarn test:jest",
    "test:mocha": "env TS_NODE_COMPILER_OPTIONS='{\"module\": \"commonjs\"}' mocha 'test/**/*.test.{js,ts,tsx}' --timeout 5000 --reporter mocha-multi-reporters --reporter-options configFile=mocha-reporter-config.js --exit",
    "test:mocha:one": "env TS_NODE_COMPILER_OPTIONS='{\"module\": \"commonjs\"}' mocha --timeout 5000 --reporter mocha-multi-reporters --reporter-options configFile=mocha-reporter-config.js",
    "test:mocha:debug": "env TS_NODE_COMPILER_OPTIONS='{\"module\": \"commonjs\"}' mocha --inspect-brk --timeout 5000 --reporter mocha-multi-reporters --reporter-options configFile=mocha-reporter-config.js",
    "test:jest": "jest --color --runInBand",
    "test:cafe": "yarn build:cafe && yarn test:cafe:only",
    "test:cafe:ui": "yarn build:cafe && yarn test:cafe:only:ui",
    "test:cafe:only": "testcafe ${TESTCAFE_PROVIDER:-chrome:headless} testcafe/**/*.test.js",
    "test:cafe:only:ui": "testcafe chrome testcafe/**/*.test.js  -s takeOnFails=true",
    "test:cafe:only:debug": "testcafe chrome testcafe/**/*.test.js --debug-mode  -s takeOnFails=true",
    "test:cafe:one": "testcafe chrome testcafe/**/*.test.js --test ",
    "test:cafe:all": "yarn build:cafe && testcafe chrome,firefox,safari testcafe/**/*.test.js",
    "test:cafe:debug": "yarn build:cafe && yarn test:cafe:only:debug",
    "test:watch": "mocha 'test/**/*.test.js' --watch",
    "test:coverage": "cross-env nyc -r html -r json node_modules/.bin/mocha 'test/**/*.test.js'",
    "test:jest:debug": "node --inspect-brk node_modules/.bin/jest --runInBand",
    "test:jest:watch": "node node_modules/.bin/jest --watch",
    "debug": "inspect _mocha --no-timeouts --debug-brk 'test/**/*.test.js'",
    "demo": "scripts/demo.sh",
    "demo:clean": "rm -f github-pages/dist/*",
    "demo:build": "wp -c ./webpack.demo.config.js",
    "demo:dev": "yarn demo:clean && mkdir -p ./github-pages/dist && cp ./github-pages/index.html ./github-pages/dist && wp -c ./webpack.dev.config.js",
    "installTranslations": "scripts/installTranslations.js",
    "commitTranslations": "scripts/commitTranslations.sh",
    "build:all": "scripts/build.js",
    "build:es": "babel --out-dir es src --ignore '**/__tests__,**/__mocks__' --extensions '.ts,.tsx,.js,.jsx'",
    "build:types": "tsc",
    "build:canvas": "scripts/build-canvas",
    "build:watch": "yarn clean:es && yarn build:es --watch",
    "build:cafe": "wp --config webpack.testcafe.config.js",
    "prepublishOnly": "yarn build:all && yarn test",
    "fmt:check": "prettier -l '**/*.js*' '**/*.ts*'",
    "fmt:fix": "prettier --write '**/*.js*' '**/*.ts*'",
    "clean": "rm -rf lib && yarn clean:es && rm -rf coverage && yarn demo:clean",
    "clean:es": "rm -rf es",
    "check:ts": "tsc -p tsconfig.json",
    "generate-svgs": "yarn build:es && node --experimental-modules scripts/generateSvgs.js && prettier --write src/rce/plugins/instructure_equation/MathIcon/svgs.js",
    "publishToNpm": "scripts/publish_to_npm.sh"
  },
  "keywords": [
    "canvas",
    "rich content editor",
    "rce",
    "tinymce",
    "instructure"
  ],
  "author": "Instructure, Inc",
  "license": "AGPL-3.0",
  "browserslist": [
    "extends @instructure/browserslist-config-canvas-lms"
  ],
  "nyc": {
    "include": [
      "shared/**/*.js",
      "src/**/*.js"
    ],
    "exclude": [],
    "require": [
      "@babel/register",
      "@instructure/canvas-theme"
    ],
    "sourceMap": false,
    "instrument": false
  },
  "dependencies": {
    "@instructure/canvas-theme": "8.56.4",
    "@instructure/canvas-media": "*",
    "@instructure/debounce": "8.56.4",
    "@instructure/emotion": "8.56.4",
    "@instructure/k5uploader": "*",
    "@instructure/media-capture": "^9.0.0",
    "@instructure/theme-registry": "8.56.4",
    "@instructure/ui-a11y-content": "8.56.4",
    "@instructure/ui-a11y-utils": "8.56.4",
    "@instructure/ui-alerts": "8.56.4",
    "@instructure/ui-avatar": "8.56.4",
    "@instructure/ui-badge": "8.56.4",
    "@instructure/ui-billboard": "8.56.4",
    "@instructure/ui-buttons": "8.56.4",
    "@instructure/ui-checkbox": "8.56.4",
<<<<<<< HEAD
    "@instructure/ui-code-editor": "8.56.4",
=======
    "@instructure/ui-source-code-editor": "8.56.4",
>>>>>>> d6e31a27
    "@instructure/ui-color-utils": "8.56.4",
    "@instructure/ui-file-drop": "8.56.4",
    "@instructure/ui-flex": "8.56.4",
    "@instructure/ui-focusable": "8.56.4",
    "@instructure/ui-form-field": "8.56.4",
    "@instructure/ui-grid": "8.56.4",
    "@instructure/ui-heading": "8.56.4",
    "@instructure/ui-icons": "8.56.4",
    "@instructure/ui-img": "8.56.4",
    "@instructure/ui-link": "8.56.4",
    "@instructure/ui-list": "8.56.4",
    "@instructure/ui-media-player": "^9.0.0",
    "@instructure/ui-menu": "8.56.4",
    "@instructure/ui-modal": "8.56.4",
    "@instructure/ui-motion": "8.56.4",
    "@instructure/ui-number-input": "8.56.4",
    "@instructure/ui-overlays": "8.56.4",
    "@instructure/ui-pagination": "8.56.4",
    "@instructure/ui-popover": "8.56.4",
    "@instructure/ui-radio-input": "8.56.4",
    "@instructure/ui-react-utils": "8.56.4",
    "@instructure/ui-simple-select": "8.56.4",
    "@instructure/ui-spinner": "8.56.4",
    "@instructure/ui-svg-images": "8.56.4",
    "@instructure/ui-table": "8.56.4",
    "@instructure/ui-tabs": "8.56.4",
    "@instructure/ui-text-area": "8.56.4",
    "@instructure/ui-text-input": "8.56.4",
    "@instructure/ui-text": "8.56.4",
    "@instructure/ui-themes": "8.56.4",
    "@instructure/ui-toggle-details": "8.56.4",
    "@instructure/ui-tooltip": "8.56.4",
    "@instructure/ui-tray": "8.56.4",
    "@instructure/ui-tree-browser": "8.56.4",
    "@instructure/ui-truncate-text": "8.56.4",
    "@instructure/ui-utils": "8.56.4",
    "@instructure/ui-view": "8.56.4",
    "@instructure/uid": "8.56.4",
    "@sheerun/mutationobserver-shim": "^0.3.2",
    "@tinymce/tinymce-react": "~3.8.4",
    "aphrodite": "^2",
    "axios": "^0.21.1",
    "bloody-offset": "0.0.0",
    "crypto-es": "^2.0.4",
    "classnames": "^2.2.5",
    "concurrently": "^4",
    "format-message": "^6",
    "format-message-generate-id": "^6",
    "i18n-js": "^3",
    "isomorphic-fetch": "2.2.1",
    "js-beautify": "1",
    "keycode": "^2",
    "lodash": "^4",
    "mathlive": "^0.77.0",
    "minimatch": "~3.0.4",
    "moment-timezone": "^0.5.45",
    "prop-types": "^15",
    "react": "^18",
    "react-aria-live": "^2",
    "react-color": "^2.13.4",
    "react-dom": "^18",
    "react-draggable": "^3.3.0",
    "react-redux": "^5",
    "react-transition-group": "^1",
    "redux": "^4",
    "redux-batch-middleware": "^0.2.0",
    "redux-thunk": "^3.1.0",
    "text-field-edit": "^3.2.0",
    "tinymce": "^5",
    "uri-js": "^4.2.2",
    "wcag-element-contrast": "^1.0.1"
  },
  "devDependencies": {
    "@babel/cli": "^7",
    "@babel/core": "^7",
    "@babel/plugin-proposal-optional-chaining": "^7.20.7",
    "@babel/plugin-syntax-nullish-coalescing-operator": "^7.8.3",
    "@babel/preset-typescript": "^7",
    "@babel/register": "7",
    "@instructure/browserslist-config-canvas-lms": ">=2",
    "@instructure/translations": ">=1",
    "@testing-library/dom": "^8",
    "@testing-library/jest-dom": "^5",
    "@testing-library/react": "^12",
    "@testing-library/react-hooks": "^5",
    "@testing-library/user-event": "^14",
    "@types/testing-library__jest-dom": "^5.0.0",
    "axe-testcafe": "^3",
    "babel-loader": "^9.1.3",
    "babel-plugin-dynamic-import-node": "^2.2.0",
    "babel-plugin-inline-json-import": "^0.2.0",
    "babel-plugin-minify-constant-folding": "^0.5.0",
    "babel-plugin-minify-dead-code-elimination": "^0.5.0",
    "babel-plugin-minify-guarded-expressions": "^0.4.3",
    "babel-plugin-transform-inline-environment-variables": "^0.4.3",
    "babel-plugin-typescript-to-proptypes": "^2.1.0",
    "cross-env": "^5.0.0",
    "escape-html": "^1",
    "eslint-plugin-mocha": "^6",
    "eslint-plugin-testcafe": "^0.2.1",
    "fetch-mock": "^6",
    "format-message-cli": "^6",
    "format-message-parse": "^6",
    "jest": "^28",
    "jest-canvas-mock": "^2",
    "jest-junit": "^7",
    "jest-mock-proxy": "3.1.2",
    "mathjax": "^3.2.0",
    "mocha": "^6",
    "mocha-junit-reporter": "^1.18.0",
    "mocha-multi-reporters": "^1.1.7",
    "moxios": "^0.4",
    "nyc": "^13",
    "prettier": "^2.2.1",
    "proxyquire": "1.7.4",
    "shelljs": "^0.8.3",
    "sinon": "^7",
    "skin-deep": "^1",
    "source-map-support": "0.5.21",
    "testcafe": "1.14.2",
    "testcafe-browser-provider-selenium": "^1.2.0",
    "testcafe-react-selectors": "^3.3.0",
    "ts-node": "^10.9.1",
    "typescript": "^5.3.2",
    "url-loader": "^4.1.1",
    "webpack": "^5",
    "webpack-merge": "^5",
    "webpack-nano": "^1",
    "webpack-plugin-serve": "^1"
  },
  "resolutions": {
    "format-message-estree-util": "./packages/format-message-estree-util"
  }
}<|MERGE_RESOLUTION|>--- conflicted
+++ resolved
@@ -1,10 +1,6 @@
 {
   "name": "@instructure/canvas-rce",
-<<<<<<< HEAD
-  "version": "5.13.6",
-=======
   "version": "5.14.0",
->>>>>>> d6e31a27
   "description": "A component wrapping Canvas's usage of Tinymce",
   "main": "es/index.js",
   "owner": "LF",
@@ -95,11 +91,7 @@
     "@instructure/ui-billboard": "8.56.4",
     "@instructure/ui-buttons": "8.56.4",
     "@instructure/ui-checkbox": "8.56.4",
-<<<<<<< HEAD
-    "@instructure/ui-code-editor": "8.56.4",
-=======
     "@instructure/ui-source-code-editor": "8.56.4",
->>>>>>> d6e31a27
     "@instructure/ui-color-utils": "8.56.4",
     "@instructure/ui-file-drop": "8.56.4",
     "@instructure/ui-flex": "8.56.4",
