--- conflicted
+++ resolved
@@ -1,10 +1,6 @@
 {
   "name": "@instructure/canvas-rce",
-<<<<<<< HEAD
-  "version": "5.13.4",
-=======
   "version": "5.13.5",
->>>>>>> 09faeb4f
   "description": "A component wrapping Canvas's usage of Tinymce",
   "main": "es/index.js",
   "owner": "LF",
