--- conflicted
+++ resolved
@@ -5,8 +5,6 @@
 The format is based on [Keep a Changelog](https://keepachangelog.com/en/1.0.0/),
 and this project adheres to [Semantic Versioning](https://semver.org/spec/v2.0.0.html).
 
-<<<<<<< HEAD
-=======
 ## 6.0.1 - 2025-03-20
 
 ### Changed
@@ -29,7 +27,6 @@
 - Validations in Upload Media modal
 - Increased Link header size
 
->>>>>>> 1b4a2133
 ## 5.15.8 - 2025-02-20
 
 ### Fixed
