# Changelog

All notable changes to this project will be documented in this file.

The format is based on [Keep a Changelog](https://keepachangelog.com/en/1.0.0/),
and this project adheres to [Semantic Versioning](https://semver.org/spec/v2.0.0.html).

<<<<<<< HEAD
## 6.0.1 - 2025-03-20

### Changed

=======
## 7.0.0 - 2025-03-31

### Fixed

- Screen readers for RCE toolbar on mobile platform
- Axios CSRF vulnerability
- Mailto link insertion 

### Changed

- Upgraded Instui to v10
- Refactored deprecated plugins to prepare for tinymce upgrade
>>>>>>> e54868b5
- Removed media_links_use_attachment_id feature flag

## 6.0.0 - 2025-03-20

### Changed

- Upgraded to Node 20 LTS

### Fixed

- Redirect focus on invalid save in Image Options tray
- Whitelist the aria-description attribute
- Flag external links when they have multi-part TLDs
- Save changes to alt text when it is the only thing that changes
- Screenreader reads out content inside raw HTML editor
- Validations in Upload Media modal
- Increased Link header size

## 5.15.8 - 2025-02-20

### Fixed

- Fixed invalid `querySelectorAll` selector (`:not(.not_external, .external)`)
  that caused errors in older Chrome versions (87 and below). Updated to
  `:not(.not_external):not(.external)` for improved browser compatibility
- Improved external link handling logic in canvas-rce

### Added

- Jest test to ensure the fix does not introduce regressions

## 5.15.0 - 2025-02-12

- Lazy load iframe and images by default
- Improve TypeScript coverage
- Use Biome for formatting
- Upgrade ESLint
- Remove jQuery dependency
- Remove some node.js dependencies
- Replace some ReactDOM.render usage with createRoot

## 5.14.2 - 2024-11-26

- Added an icon to find and replace tray error

## 5.14.1 - 2024-10-28

### Changed

- Forward along access token and inst_ui parameters from file URLs.

## 5.14.0 - 2024-10-18

### Added

- New optional media player for upload previews

### Fixed

- Keyboard trap when switching to the HTML Editor

### Changed

- Upgraded React to 18

## 5.13.7 - 2024-10-28

### Changed

- Forward along access token and inst_ui parameters from file URLs.

## 5.13.6 - 2024-09-25

### Fixed

- File links with data-canvas-previewable='false' will no longer try to preview
- Change backgroundless buttons to "primary" theme color to be more visible
- Fix LTI tool scrolling issue on small iOS devices
- Adding missing translation strings
- Fixed some types of non-Canvas files from trying to preview like Canvas files

### Changed

- Allow links with data-old-link to replace the existing src or href with the contents
  of the data-old-link attribute
- Added IDs to multiple objects missing IDs
- Add loading spinners to image uploads

## 5.13.5 - 2024-09-25

### Fixed

- File links with data-canvas-previewable='false' will no longer try to preview
- Change backgroundless buttons to "primary" theme color to be more visible
- Fix LTI tool scrolling issue on small iOS devices
- Adding missing translation strings
- Fixed some types of non-Canvas files from trying to preview like Canvas files

### Changed

- Allow links with data-old-link to replace the existing src or href with the contents
  of the data-old-link attribute
- Added IDs to multiple objects missing IDs
- Add loading spinners to image uploads

## 5.13.5 - 2024-08-12

### Fixed

- RCE "Lato Extended" now properly uses the "Lato Extended" font

## 5.13.4 - 2024-08-12

### Changed

- Icon Maker tray now stays open until the user closes it with the close button

## 5.13.3 - 2024-07-22

### Fixed

- Icon Maker tray now stays open while an image upload modal is present

## 5.13.2 - 2024-06-26

### Changed

- Removed polyfill.io reference from README

## 5.13.1 - 2024-06-03

### Changed

- Re-added file verifiers as a stop gap to non-Canvas contexts to allow
  New Quiz item banks to properly share course files

### Fixed

- A11y checker tray refusing to close in New Quizzes
- Find and Replace Tray now translated correctly

## 5.13.0 - 2024-05-14

### Added

- Find and Replace Tray
- Support for Bahasa Indonesia Language and Irish (Gaeilge) Language
- Support for tools to always be present in toolbar
- LTI enhancements

### Changed

- Limited list of fonts to self-hosted and websafe
- Preferred HTML editor stored in localstorage
- Stopped adding aria-hidden to RCE’s parent label

### Fixed

- Focus properly restored after closing a11y checker
- Allow non relative video srcs when editing captions
- Enhanced user content now translated correctly

## 5.12.2 - 2024-01-31

### Changed

- Moved RCE's makeAllExternalLinksExternalLinks
- Removed doc-previews package
- Removed CommonJS build of RCE

## 5.12.1 - 2024-01-26

### Fixed

- An issue where we were adding file verifiers unnecessarily to non-user files
  which were allowing students access to course files they should not have
  access to
- An issue where type query parameter was duplicated.
- Fix focus ring in RCE content
- Stop adding wrap params to course links

### Changed

- Bump redux-thunk to 3.1.0
- Show full name in hover in All Files tray
- Remove "scroll-into-view"
- jQuery changes
- Upgrade moment to 0.5.43
- Upgrade babel-loader to 9.1.3
- Remove use of InferType
- Show media captions in New Quizzes
- Bump Instui to 8.49

## 5.11.1 - 2023-10-12

### Fixed

- An issue where the RCE can't be built due to an extraneous dependency

## 5.11.0 - 2023-10-10

### Fixed

- Fix styling on a11y checker why IconButton
- fix instui8 regression in course link tray (RCE)
- focus close button on ECL tray launch
- fix video media comment in speedgrader

### Changed

- Bump instui to 8.45.0
- update dockerfiles for node 18
- InstUI 8 upgrade post-work: theme -> themeOverride
- Allow other users to view media in discussions
- Revert "Stop rendering title and CC panels on media tray for locked attachments"

### Added

- respond to all postMessages in active RCE

## 5.10.0 - 2023-09-26

### Fixed

- An issue where media controls don't respond in Safari
- An issue where embedded Studio videos cause unresponsiveness
- A potential race condition in postMessage forwarding

### Changed

- Ignore a11y check on elements with a background image or gradient
- Remove math processing percentage indicator

## 5.9.0 - 2023-08-30

### Fixed

- An issue where LTI postMessages were not working inside active RCE

### Changed

- Encrypt auto-saved RCE content
- Remove dependency on `@instructure/filter-console-messages`

## 5.8.0 - 2023-08-15

### Fixed

- An issue where filenames are incorrectly recognized in the accessibility checker
- An issue where the accessibility checker's color picker would not work with invalid RGBA values
- An issue where the RCS is required to use the new external tools plugin

### Changed

- Removed CJS build from package
- Renamed .js files to .jsx
- Upgraded react-aria-live dependency to v2.0.5
- Removed h1 option from the Headings menu dropdown
- Only typeset math in user content
- Reduced amount of console errors when running jest tests by providing missing props, fixing async issues, etc in tests

### Added

- New translations
- Improved messaging in the Add Course Link tray when there's no results
- Explanations for inherited media captions

## 5.7.0 - 2023-07-18

### Fixed

- Some broken translations in the 'Edit Course Link' tray and the word count modal
- Some Typescript errors
- An issue where the a11y checker incorrectly shows the issues icon

### Changed

- Removed the `rce_new_external_tool_dialog_in_canvas` feature flag
- Removed the deprecated `instructure_external_tools` package code which was not in use
- Replaced themeable with emotion

### Added

- Selected link indicator alert for screenreaders in the 'Edit Course Link' tray

## 5.6.17 - 2023-06-27

### Fixed

- Added some missing media translations
- Fixed some a11y/usability issues in the 'Edit Course Link' tray
- Fixed an icon maker bug related to image compression
- Fixed some issues related to pasting images in Firefox and embedding media

### Changed

- Removed the `rce_improved_placeholders`, `rce_better_paste`, `rce_show_studio_media_options`, and
  `buttons_and_icons_cropper` feature flags
- Improved the accessibility checker's performance

## 5.6.16 - 2023-05-17

### Fixed

- Fullscreen issues with several select components
- A significant number of missing translations across various locales

### Changed

- Restored previous mathjax delimiter config
- Absorbed the `tinymce-a11y-checker` plugin
- Updated the placeholders when inserting media, images, files, etc.
- Adjusted toolbar overflow to slide rather than float
- Moved MathML to one shared location

### Added

- Studio Media Options plugin
- Equilibrium button to the Equation Editor
- Icon support for iWork files

## 5.6.15 - 2023-03-10

### Changed

- Fixed copy/paste from Microsoft Word into the RCE
- Support enhanced copy/paste in a User (vs Course or Group) context
- Fix double-pasting of plain text
- Fix access permissions for links to course files in the RCE, primarily in support of inline preview within new quizzes
- When the canvas JWT expires the RCE calls Canvas to refresh it. The refreshed JWT is now saved so we don't re-refrseh with every api request.
- Updated keyboard shortcuts dialog and removed the Alt-0 shortcut that opens it
- Limit mathjax delimiters to `\(...\)` and `$$...$$`

### Added

- Moved code supporting LTI tools embedded in the RCE from Canvas to the canvas-rce repo

## 5.6.14 - 2023-02-03

### Changed

- Transpile the `??` null-coallescing operator for consumers that don't support it
- Fix focus management when closing keyboard shortcut modal
- Add additional translated strings

## 5.6.13 - 2023-01-30

### Changed

- Update the tinymce-a11y-checker dependency version to 4.1.3 (updated highlight on violations)
- Fixed encoding bug related to quotations
- Altered keyboard shortcuts
- Updated keyboard shortcut modal appearance

## 5.6.12 - 2023-01-26

### Changed

- Update the CHANGELOG for changes that were published with v5.6.11

## 5.6.11 - 2023-01-25

### Changed

- Removed Unsplash support
- Fixed various bugs with fullscreen RCE
- Enhance copy/paste and drag-and-drop into the RCE
- Transform initial content to ensure Canvas URLs are relative and remove unnecessary data attributes

## 5.6.10 - 2022-12-09

### Changed

- Fixed inline preview in non-Canvas settings
- Fixed video embeds in non-Canvas settings
- Fixed fullscreen behavior in non-Canvas settings

### Added

- Properties to disable specific plugins (e.g. word count)

## 5.6.9 - 2022-11-19

### Changed

- Fixed a bug causing errors when used outside of Canvas

## 5.6.8 - 2022-11-16

### Added

- User content enhancement option for opening Canvas links in a new tab

### Changed

- Fixed word count to no longer include contents of @mentions dropdown
- Word count modal can be opened from the status bar
- Fixed a bug related to uploading files in external apps

## 5.6.3 - 2022-11-11

### Changed

- Fixes to handling of relative URLs in enhance user content
- Fixes to document preview in iframe-embedded scenarios

## 5.6.2 - 2022-11-03

### Added

- User content enhancement function for rendering RCE-authored content

### Changed

- RCE now embeds relative links, and uses provided `canvasOrigin` to resolve them
- No longer need to provide the list of closed-caption languages
- Unsplash now respects plugin settings
- Misc bug fixes and enhancements

## 5.6.1 - 2022-09-14

### Added

- Icon Maker features
  - Cropper dragging support
  - Reset button for restoring initial values
  - Restriction on raster image size

### Changed

- Stop throwing error when `timezone` or `features` props aren't provided

## 5.6 - 2022-08-17

### Added

- MacOS keyboard shortcut help
- TypeScript support
- Accessibility Checker rule to require `<h2>` as the highest heading

### Changed

- Fixed dependency cycle between `@instructure/canvas-rce` and
  `@instructure/canvas-media` that caused build errors for external consumers

## 5.5 - 2022-08-04

### Added

- A changelog to make changes clear<|MERGE_RESOLUTION|>--- conflicted
+++ resolved
@@ -5,12 +5,6 @@
 The format is based on [Keep a Changelog](https://keepachangelog.com/en/1.0.0/),
 and this project adheres to [Semantic Versioning](https://semver.org/spec/v2.0.0.html).
 
-<<<<<<< HEAD
-## 6.0.1 - 2025-03-20
-
-### Changed
-
-=======
 ## 7.0.0 - 2025-03-31
 
 ### Fixed
@@ -23,7 +17,6 @@
 
 - Upgraded Instui to v10
 - Refactored deprecated plugins to prepare for tinymce upgrade
->>>>>>> e54868b5
 - Removed media_links_use_attachment_id feature flag
 
 ## 6.0.0 - 2025-03-20
