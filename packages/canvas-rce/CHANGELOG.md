--- conflicted
+++ resolved
@@ -5,19 +5,9 @@
 The format is based on [Keep a Changelog](https://keepachangelog.com/en/1.0.0/),
 and this project adheres to [Semantic Versioning](https://semver.org/spec/v2.0.0.html).
 
-<<<<<<< HEAD
-## 5.14.2 - 2024-11-04
-
-### Added
-
-- Added a new way to handle iframes and sandbox attributes
-- This change is behind a feature flag within the window object
-- To enable this feature, pass in the option `rce_transform_iframe_sandbox_attributes: true` to enhance user content
-=======
 ## 5.14.2 - 2024-11-26
 
 - Added an icon to find and replace tray error
->>>>>>> cafde123
 
 ## 5.14.1 - 2024-10-28
 
