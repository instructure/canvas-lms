--- conflicted
+++ resolved
@@ -17,7 +17,7 @@
  */
 
 import React, {useEffect, useRef, useState} from 'react'
-import ReactDOM from 'react-dom'
+import {createRoot} from 'react-dom/client'
 import RCE from '../src/rce/RCE'
 import DemoOptions from './DemoOptions'
 import {Button} from '@instructure/ui-buttons'
@@ -54,7 +54,7 @@
     'include_test_plugin',
     'test_plugin_toolbar',
     'test_plugin_menu',
-    'readonly'
+    'readonly',
   ].forEach(settingKey => {
     saveSetting(settingKey, state[settingKey])
   })
@@ -63,7 +63,7 @@
 function Demo() {
   const [canvas_exists, set_canvas_exists] = useState(() => getSetting('canvas_exists', false))
   const [canvas_origin, set_canvas_origin] = useState(() =>
-    getSetting('canvas_origin', 'http://localhost:3000')
+    getSetting('canvas_origin', 'http://localhost:3000'),
   )
   const [dir, set_dir] = useState(() => getSetting('dir', 'ltr'))
   const [host, set_host] = useState(() => getSetting('host', 'http:/who.cares')) // 'https://rich-content-iad.inscloudgate.net'
@@ -74,13 +74,13 @@
   const [sourceType, set_sourceType] = useState(() => getSetting('sourceType', 'fake'))
   const [lang, set_lang] = useState(() => getSetting('lang', 'en'))
   const [include_test_plugin, set_include_test_plugin] = useState(
-    getSetting('include_test_plugin', false)
+    getSetting('include_test_plugin', false),
   )
   const [test_plugin_toolbar, set_test_plugin_toolbar] = useState(
-    getSetting('test_plugin_toolbar', '__none__')
+    getSetting('test_plugin_toolbar', '__none__'),
   )
   const [test_plugin_menu, set_test_plugin_menu] = useState(
-    getSetting('test_plugin_menu', '__none__')
+    getSetting('test_plugin_menu', '__none__'),
   )
   const [rcsProps, set_rcsProps] = useState(() => getRcsPropsFromOpts())
   const [toolbar, set_toolbar] = useState(() => updateToolbar())
@@ -141,7 +141,7 @@
           containingContext: {
             contextType,
             contextId,
-            userId
+            userId,
           },
           filesTabDisabled: false,
           host,
@@ -153,7 +153,7 @@
                   Promise.resolve({jwt})
                 },
           source: jwt && sourceType === 'real' ? undefined : fakeSource,
-          themeUrl: ''
+          themeUrl: '',
         }
       : undefined
   }
@@ -163,15 +163,15 @@
       ? [
           {
             name: test_plugin_toolbar,
-            items: ['rce_demo_test']
-          }
+            items: ['rce_demo_test'],
+          },
         ]
       : undefined
   }
   function updateMenu() {
     return include_test_plugin && test_plugin_menu !== '__none__'
       ? {
-          [test_plugin_menu]: {title: 'Test Plugin', items: 'rce_demo_test'}
+          [test_plugin_menu]: {title: 'Test Plugin', items: 'rce_demo_test'},
         }
       : undefined
   }
@@ -193,7 +193,7 @@
             height: 350,
             toolbar,
             menu,
-            plugins
+            plugins,
           }}
           highContrastCSS={[]}
           rcsProps={rcsProps}
@@ -262,7 +262,7 @@
       promise = fetch(`${canvas_origin}/api/v1/jwts/refresh`, {
         method: 'POST',
         mode: 'cors',
-        body: JSON.stringify({jwt: token})
+        body: JSON.stringify({jwt: token}),
       }).then(resp => {
         promise = null
         token = resp.data.token
@@ -278,9 +278,5 @@
   }
 }
 
-<<<<<<< HEAD
-ReactDOM.render(<Demo />, document.getElementById('demo'))
-=======
 const root = createRoot(document.getElementById('demo'))
-root.render(<Demo />)
->>>>>>> 9e16fa97
+root.render(<Demo />)