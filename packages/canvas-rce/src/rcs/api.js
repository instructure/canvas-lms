/*
 * Copyright (C) 2018 - present Instructure, Inc.
 *
 * This file is part of Canvas.
 *
 * Canvas is free software: you can redistribute it and/or modify it under
 * the terms of the GNU Affero General Public License as published by the Free
 * Software Foundation, version 3 of the License.
 *
 * Canvas is distributed in the hope that it will be useful, but WITHOUT ANY
 * WARRANTY; without even the implied warranty of MERCHANTABILITY or FITNESS FOR
 * A PARTICULAR PURPOSE. See the GNU Affero General Public License for more
 * details.
 *
 * You should have received a copy of the GNU Affero General Public License along
 * with this program. If not, see <http://www.gnu.org/licenses/>.
 */

import 'isomorphic-fetch'
import {
  saveClosedCaptions,
  saveClosedCaptionsForAttachment,
  CONSTANTS,
} from '@instructure/canvas-media'
import {downloadToWrap, fixupFileUrl} from '../common/fileUrl'
import alertHandler from '../rce/alertHandler'
import buildError from './buildError'
import {parseUrlPath} from '../util/url-util'

export function headerFor(jwt) {
  return {Authorization: 'Bearer ' + jwt}
}
export function originFromHost(host, windowOverride) {
  let origin = host

  if (typeof origin !== 'string') {
    origin = ''
  } else if (origin && origin.substr(0, 4) !== 'http') {
    origin = `//${origin}`
    const windowHandle = windowOverride || (typeof window !== 'undefined' ? window : undefined)
    if (origin.length > 0 && windowHandle?.location?.protocol) {
      origin = `${windowHandle.location.protocol}${origin}`
    }
  }
  return origin
}

// filter a response to raise an error on a 400+ status
function checkStatus(response) {
  if (response.status < 400) {
    return response
  } else {
    const error = new Error(response.statusText)
    error.response = response
    throw error
  }
}

function defaultRefreshTokenHandler() {
  throw new Error('Token expired, no refresh function provided')
}

function normalizeFileData(file) {
  return {
    // copy the name to the default display name if none provided
    display_name: file.name,
    ...file,
    // wrap the url
    href: downloadToWrap(file.href || file.url),
  }
}

function throwConnectionError(error) {
  if (error.name === 'TypeError') {
     
    console.error(`Failed to fetch from the canvas-rce-api.
      Did you forget to start it or configure it?
      Details can be found at https://github.com/instructure/canvas-rce-api
    `)
  }
  throw error
}

class RceApiSource {
  constructor(options = {}) {
    this.jwt = options.jwt
    this.host = options.host
    this.refreshToken = options.refreshToken || defaultRefreshTokenHandler
    this.hasSession = false
    this.alertFunc = options.alertFunc || alertHandler.handleAlert
    this.canvasOrigin = options.canvasOrigin || window.origin
  }

  getSession() {
    const headers = headerFor(this.jwt)
    const uri = this.baseUri('session')
    return this.apiReallyFetch(uri, headers)
      .then(data => {
        this.hasSession = true
        return data
      })
      .catch(throwConnectionError)
  }

  // initial state of a collection is empty, not loading, with bookmark set to
  // uri for initial page fetch
  initializeCollection(endpoint, props) {
    return {
      links: [],
      bookmark: this.uriFor(endpoint, props),
      isLoading: false,
      hasMore: true,
      searchString: props.searchString,
    }
  }

  initializeUpload() {
    return {
      uploading: false,
      folders: {},
      formExpanded: false,
    }
  }

  initializeImages(props) {
    return this.initializeDocuments(props)
  }

  initializeDocuments(props) {
    return {
      [props.contextType]: {
        files: [],
        bookmark: null,
        isLoading: false,
        hasMore: true,
      },
      searchString: '',
    }
  }

  initializeMedia(props) {
    return this.initializeDocuments(props)
  }

  initializeFlickr() {
    return {
      searchResults: [],
      searching: false,
      formExpanded: false,
    }
  }

  // fetches the given URI and filters it to either an error or parsed response
  fetchPage(uri) {
    return this.apiFetch(uri, headerFor(this.jwt))
  }

  fetchBookmarkedData(fetchFunction, properties, onSuccess, onError, bookmark) {
    return fetchFunction(properties, bookmark)
      .then(result => {
        onSuccess(result)
        if (result.bookmark) {
          this.fetchBookmarkedData(fetchFunction, properties, onSuccess, onError, result.bookmark)
        }
      })
      .catch(error => {
        onError(error)
      })
  }

  fetchDocs(props) {
    const documents = props.documents[props.contextType]
    const uri = documents.bookmark || this.uriFor('documents', props)
    return this.apiFetch(uri, headerFor(this.jwt)).then(({bookmark, files}) => {
      return {
        bookmark,
        files: files.map(f =>
          fixupFileUrl(props.contextType, props.contextId, f, this.canvasOrigin),
        ),
      }
    })
  }

  fetchMedia(props) {
    const media = props.media[props.contextType]
    const uri = media.bookmark || this.uriFor('media', props)

<<<<<<< HEAD
    if (RCEGlobals.getFeatures()?.media_links_use_attachment_id) {
      return this.apiFetch(uri, headerFor(this.jwt)).then(({bookmark, files}) => {
        return {
          bookmark,
          files: files.map(f =>
            fixupFileUrl(props.contextType, props.contextId, f, this.canvasOrigin),
          ),
        }
      })
    }

    return this.apiFetch(uri, headerFor(this.jwt))
=======
    return this.apiFetch(uri, headerFor(this.jwt)).then(({bookmark, files}) => {
      return {
        bookmark,
        files: files.map(f =>
          fixupFileUrl(props.contextType, props.contextId, f, this.canvasOrigin),
        ),
      }
    })
>>>>>>> 0ef5b089
  }

  fetchFiles(uri) {
    return this.fetchPage(uri).then(({bookmark, files}) => {
      return {
        bookmark,
        files: files.map(normalizeFileData),
      }
    })
  }

  fetchLinks(key, props) {
    const {collections} = props
    const bookmark = collections[key].bookmark || this.uriFor(key, props)
    return this.fetchPage(bookmark)
  }

  fetchRootFolder(props) {
    return this.fetchPage(this.uriFor('folders', props), this.jwt)
  }

  mediaServerSession() {
    return this.apiPost(this.baseUri('v1/services/kaltura_session'), headerFor(this.jwt), {})
  }

  uploadMediaToCanvas(mediaObject) {
    const body = {
      id: mediaObject.entryId,
      type:
        {2: 'image', 5: 'audio'}[mediaObject.mediaType] || mediaObject.type.includes('audio')
          ? 'audio'
          : 'video',
      context_code: mediaObject.contextCode,
      title: mediaObject.title,
      user_entered_title: mediaObject.userTitle,
    }

    return this.apiPost(this.baseUri('media_objects'), headerFor(this.jwt), body)
  }

  updateMediaObject(apiProps, {media_object_id, title, attachment_id}) {
    const uri =
      attachment_id
        ? `${this.baseUri(
            'media_attachments',
            apiProps.host,
          )}/${attachment_id}?user_entered_title=${encodeURIComponent(title)}`
        : `${this.baseUri(
            'media_objects',
            apiProps.host,
          )}/${media_object_id}?user_entered_title=${encodeURIComponent(title)}`
    return this.apiPost(uri, headerFor(this.jwt), null, 'PUT')
  }

  // PUT to //RCS/api/media_objects/:mediaId/media_tracks [{locale, content}, ...]
  // receive back a 200 with the new subtitles, or a 4xx error
  updateClosedCaptions(
    apiProps,
    {media_object_id, attachment_id, subtitles},
    maxBytes = CONSTANTS.CC_FILE_MAX_BYTES,
  ) {
    const rcsConfig = {
      origin: originFromHost(apiProps.host),
      headers: headerFor(apiProps.jwt),
    }
    const saveCaptions = attachment_id
      ? saveClosedCaptionsForAttachment(attachment_id, subtitles, rcsConfig, maxBytes)
      : saveClosedCaptions(media_object_id, subtitles, rcsConfig, maxBytes)

    return saveCaptions.catch(e => {
      this.alertFunc(buildError({message: 'failed to save captions'}, e))
    })
  }

  // GET /media_objects/:mediaId/media_tracks
  // receive back the current list of media_tracks
  fetchClosedCaptions(_mediaId) {
    return Promise.resolve([
      {locale: 'af', content: '1\r\n00:00:00,000 --> 00:00:01,251\r\nThis is the content\r\n'},
      {locale: 'es', content: '1\r\n00:00:00,000 --> 00:00:01,251\r\nThis is the content\r\n'},
    ])
  }

  // fetches folders for the given context to upload files to
  fetchFolders(props, bookmark) {
    const headers = headerFor(this.jwt)
    const uri = bookmark || this.uriFor('folders/all', props)
    return this.apiFetch(uri, headers)
  }

  // Fetches all files for a given folder
  fetchFilesForFolder(props, bookmark) {
    let uri

    if (!bookmark) {
      const perPageQuery = props.perPage ? `per_page=${props.perPage}` : ''
      const searchParam = getSearchParam(props.searchString)

      uri = `${props.filesUrl}`
      uri += perPageQuery ? `?${perPageQuery}` : ''
      if (searchParam) {
        uri += perPageQuery ? `${searchParam}` : `?${searchParam}`
      }

      if (props.sortBy) {
        uri += `${getSortParams(props.sortBy.sort, props.sortBy.order)}`
      }
    }

    return this.fetchPage(uri || bookmark, this.jwt)
  }

  fetchSubFolders(props, bookmark) {
    const uri = bookmark || `${this.baseUri('folders', props.host)}/${props.folderId}`
    return this.apiFetch(uri, headerFor(this.jwt))
  }

  fetchIconMakerFolder({contextId, contextType}) {
    const uri = this.uriFor('folders/icon_maker', {
      contextId,
      contextType,
      host: this.host,
      jwt: this.jwt,
    })
    return this.fetchPage(uri)
  }

  fetchMediaFolder(props) {
    let uri
    if (props.contextType === 'user') {
      uri = this.uriFor('folders', props)
    } else {
      uri = this.uriFor('folders/media', props)
    }
    return this.fetchPage(uri)
  }

  fetchMediaObjectIframe(mediaObjectId) {
    return this.fetchPage(this.uriFor(`media_objects_iframe/${mediaObjectId}`))
  }

  fetchImages(props) {
    const images = props.images[props.contextType]
    const uri = images.bookmark || this.uriFor('images', props)

    const headers = headerFor(this.jwt)
    return this.apiFetch(uri, headers).then(({bookmark, files}) => {
      return {
        bookmark,
        files: files.map(f =>
          fixupFileUrl(props.contextType, props.contextId, f, this.canvasOrigin),
        ),
        searchString: props.searchString,
      }
    })
  }

  preflightUpload(fileProps, apiProps) {
    const headers = headerFor(this.jwt)
    const uri = this.baseUri('upload', apiProps.host)
    const body = {
      contextId: apiProps.contextId,
      contextType: apiProps.contextType,
      file: fileProps,
      no_redirect: true,
      onDuplicate: apiProps.onDuplicate,
      category: apiProps.category,
    }

    return this.apiPost(uri, headers, body)
  }

  uploadFRD(fileDomObject, preflightProps) {
    const data = new window.FormData()
    Object.keys(preflightProps.upload_params).forEach(uploadProp => {
      data.append(uploadProp, preflightProps.upload_params[uploadProp])
    })
    data.append('file', fileDomObject)
    const fetchOptions = {method: 'POST', body: data}

    if (
      !preflightProps.upload_params['x-amz-signature'] &&
      !preflightProps.upload_url.includes('files_api')
    ) {
      // _not_ an S3 upload, include the credentials in the upload POST
      // local uploads can include crendentials for same-origin requests
      fetchOptions.credentials = 'include'
    }
    return fetch(preflightProps.upload_url, fetchOptions)
      .then(checkStatus)
      .then(res => {
        if (res.headers.get('content-type').includes('application/xml')) {
          if (res.status === 201) {
            return res.text().then(text => {
              const xmldoc = new window.DOMParser().parseFromString(text, 'application/xml')
              const location = xmldoc.querySelector('Location').textContent
              return {
                Location: location,
              }
            })
          } else {
            throw new Error('upload failed to create the file')
          }
        } else {
          return res.json()
        }
      })
      .then(uploadResults => {
        return this.finalizeUpload(preflightProps, uploadResults)
      })
      .catch(e => {
        this.alertFunc(buildError({}, e))
      })
  }

  finalizeUpload(preflightProps, uploadResults) {
    if (preflightProps.upload_params.success_url) {
      // s3 upload, follow-up at success_url to finalize. the success_url doesn't
      // require authentication
      return fetch(preflightProps.upload_params.success_url)
        .then(checkStatus)
        .then(res => res.json())
    } else if (uploadResults.location) {
      // inst-fs upload, follow-up by fetching file identified by location in
      // response. we can't just fetch the location as would be intended because
      // it requires Canvas authentication. we also don't have an RCE API
      // endpoint to forward it through.
      const pathname = parseUrlPath(uploadResults.location)
      const matchData = pathname.match(/^\/api\/v1\/files\/((?:\d+~)?\d+)$/)
      if (!matchData) {
        const error = new Error('cannot determine file ID from location')
        error.location = uploadResults.location
        throw error
      }
      const fileId = matchData[1]
      return this.getFile(fileId).then(fileResults => {
        fileResults.uuid = uploadResults.uuid // if present, we'll need the uuid for the file verifier downstream
        return fileResults
      })
    } else {
      // local-storage upload, this _is_ the attachment information
      return Promise.resolve(uploadResults)
    }
  }

  setUsageRights(fileId, usageRights) {
    const headers = headerFor(this.jwt)
    const uri = this.baseUri('usage_rights')
    const body = {fileId, ...usageRights}
    return this.apiPost(uri, headers, body)
  }

  searchFlickr(term, apiProps) {
    const headers = headerFor(this.jwt)
    const base = this.baseUri('flickr_search', apiProps.host)
    const uri = `${base}?term=${encodeURIComponent(term)}`
    return this.apiFetch(uri, headers)
  }

  getFile(id, options = {}) {
    const headers = headerFor(this.jwt)
    const base = this.baseUri('file')

    // Valid query parameters for getFile
    const {replacement_chain_context_type, replacement_chain_context_id, include} = options

    const uri = this.addParamsIfPresent(`${base}/${id}`, {
      replacement_chain_context_type,
      replacement_chain_context_id,
      include,
    })

    return this.apiFetch(uri, headers).then(normalizeFileData)
  }

  // @private
  addParamsIfPresent(uri, params) {
    let url

    try {
      url = new URL(uri)
    } catch (_e) {
      // Just return the URI if it was invalid
      return uri
    }

    // Add all truthy parameters to the URL
    for (const [name, value] of Object.entries(params)) {
      if (!value) continue

      url.searchParams.append(name, value)
    }

    return url.toString()
  }

  // @private
  async apiFetch(uri, headers, options) {
    if (!this.hasSession) {
      await this.getSession()
    }

    return this.apiReallyFetch(uri, headers, options)
  }

  apiReallyFetch(uri, headers, options = {}) {
    uri = this.normalizeUriProtocol(uri)

    return fetch(uri, {headers})
      .then(response => {
        if (response.status === 401) {
          // retry once with fresh token
          return this.buildRetryHeaders(headers).then(newHeaders => {
            return fetch(uri, {headers: newHeaders})
          })
        } else {
          return response
        }
      })
      .then(checkStatus)
      .then(options.skipParse ? () => {} : res => res.json())
      .catch(throwConnectionError)
      .catch(e => {
        this.alertFunc(buildError(e))
        throw e
      })
  }

  // @private
  apiPost(uri, headers, body, method = 'POST') {
    headers = {...headers, 'Content-Type': 'application/json'}
    const fetchOptions = {
      method,
      headers,
    }
    if (body) {
      fetchOptions.body = JSON.stringify(body)
    } else {
      fetchOptions.form = body
    }
    uri = this.normalizeUriProtocol(uri)
    return fetch(uri, fetchOptions)
      .then(response => {
        if (response.status === 401) {
          // retry once with fresh token
          return this.buildRetryHeaders(fetchOptions.headers).then(newHeaders => {
            const newOptions = {...fetchOptions, headers: newHeaders}
            return fetch(uri, newOptions)
          })
        } else {
          return response
        }
      })
      .then(checkStatus)
      .then(res => res.json())
      .catch(throwConnectionError)
      .catch(e =>
        e.response.json().then(responseBody => {
          console.error(e)  
          this.alertFunc(buildError(responseBody))
          throw e
        }),
      )
  }

  // @private
  normalizeUriProtocol(uri, windowOverride) {
    const windowHandle = windowOverride || (typeof window !== 'undefined' ? window : undefined)
    if (windowHandle && windowHandle.location && windowHandle.location.protocol === 'https:') {
      return uri.replace('http://', 'https://')
    }
    return uri
  }

  // @private
  buildRetryHeaders(headers) {
    return new Promise(resolve => {
      this.refreshToken(freshToken => {
        this.jwt = freshToken
        const freshHeader = headerFor(freshToken)
        const mergedHeaders = {...headers, ...freshHeader}
        resolve(mergedHeaders)
      })
    })
  }

  baseUri(endpoint, host, windowOverride) {
    if (!host && this.host) {
      host = this.host
    }
    host = originFromHost(host, windowOverride)

    const sharedEndpoints = ['images', 'media', 'documents', 'all'] // 'all' will eventually be something different
    const endpt = sharedEndpoints.includes(endpoint) ? 'documents' : endpoint
    return `${host}/api/${endpt}`
  }

  // returns the URI to use with the fetchPage method to fetch the first page of
  // the given endpoint. e.g. for wikiPages it might return:
  //
  //   //rce.docker/api/wikiPages?context_type=course&context_id=42
  //
  uriFor(endpoint, props) {
    const {host, contextType, contextId, sortBy, searchString, perPage} = props
    let extra = ''
    const pageSizeParam = perPage ? `&per_page=${perPage}` : ''

    switch (endpoint) {
      case 'images':
        extra = `&content_types=image${getSortParams(sortBy.sort, sortBy.dir)}${getSearchParam(
          searchString,
        )}${optionalQuery(props, 'category')}`
        break
      case 'media': // when requesting media files via the documents endpoint
        extra = `&content_types=video,audio${getSortParams(
          sortBy.sort,
          sortBy.dir,
        )}${getSearchParam(searchString)}`
        break
      case 'documents':
        extra = `&exclude_content_types=image,video,audio${getSortParams(
          sortBy.sort,
          sortBy.dir,
        )}${getSearchParam(searchString)}`
        break
      case 'media_objects': // when requesting media objects (this is the currently used branch)
        extra = `${getSortParams(
          sortBy.sort === 'alphabetical' ? 'title' : 'date',
          sortBy.dir,
        )}${getSearchParam(searchString)}`
        break
      default:
        extra = getSearchParam(searchString)
    }

    return `${this.baseUri(
      endpoint,
      host,
    )}?contextType=${contextType}&contextId=${contextId}${pageSizeParam}${extra}`
  }
}

function getSortParams(sort, dir) {
  let sortBy = sort
  if (sortBy === 'date_added') {
    sortBy = 'created_at'
  } else if (sortBy === 'alphabetical') {
    sortBy = 'name'
  }
  return `&sort=${sortBy}&order=${dir}`
}

function optionalQuery(props, name) {
  return props[name] ? `&${name}=${props[name]}` : ''
}

export function getSearchParam(searchString) {
  return searchString?.length >= 3 ? `&search_term=${encodeURIComponent(searchString)}` : ''
}

export default RceApiSource<|MERGE_RESOLUTION|>--- conflicted
+++ resolved
@@ -185,20 +185,6 @@
     const media = props.media[props.contextType]
     const uri = media.bookmark || this.uriFor('media', props)
 
-<<<<<<< HEAD
-    if (RCEGlobals.getFeatures()?.media_links_use_attachment_id) {
-      return this.apiFetch(uri, headerFor(this.jwt)).then(({bookmark, files}) => {
-        return {
-          bookmark,
-          files: files.map(f =>
-            fixupFileUrl(props.contextType, props.contextId, f, this.canvasOrigin),
-          ),
-        }
-      })
-    }
-
-    return this.apiFetch(uri, headerFor(this.jwt))
-=======
     return this.apiFetch(uri, headerFor(this.jwt)).then(({bookmark, files}) => {
       return {
         bookmark,
@@ -207,7 +193,6 @@
         ),
       }
     })
->>>>>>> 0ef5b089
   }
 
   fetchFiles(uri) {
