/*
 * Copyright (C) 2018 - present Instructure, Inc.
 *
 * This file is part of Canvas.
 *
 * Canvas is free software: you can redistribute it and/or modify it under
 * the terms of the GNU Affero General Public License as published by the Free
 * Software Foundation, version 3 of the License.
 *
 * Canvas is distributed in the hope that it will be useful, but WITHOUT ANY
 * WARRANTY; without even the implied warranty of MERCHANTABILITY or FITNESS FOR
 * A PARTICULAR PURPOSE. See the GNU Affero General Public License for more
 * details.
 *
 * You should have received a copy of the GNU Affero General Public License along
 * with this program. If not, see <http://www.gnu.org/licenses/>.
 */

import React from 'react'
import {renderToStaticMarkup} from 'react-dom/server'
import {cleanUrl} from './contentInsertionUtils'
import formatMessage from '../format-message'
import {
  VIDEO_SIZE_DEFAULT,
  AUDIO_PLAYER_SIZE,
} from './plugins/instructure_record/VideoOptionsTray/TrayController'
import {mediaPlayerURLFromFile} from './plugins/shared/fileTypeUtils'
import {prepEmbedSrc, prepLinkedSrc, absoluteToRelativeUrl} from '../common/fileUrl'

export function renderLink(data, contents, canvasOrigin) {
  const linkAttrs = {...data}
  linkAttrs.href = prepLinkedSrc(linkAttrs.href || linkAttrs.url)
  delete linkAttrs.url
  if (linkAttrs.href) {
    linkAttrs.href = absoluteToRelativeUrl(cleanUrl(linkAttrs.href), canvasOrigin)
  }
  linkAttrs.title = linkAttrs.title || formatMessage('Link')
  const children = contents || linkAttrs.text || linkAttrs.title
  delete linkAttrs.selectionDetails
  delete linkAttrs.text
  linkAttrs.className = linkAttrs.class
  delete linkAttrs.class

  // renderToStaticMarkup isn't happy with bool attributes
  Object.keys(linkAttrs).forEach(attr => {
    if (typeof linkAttrs[attr] === 'boolean') linkAttrs[attr] = linkAttrs[attr].toString()
  })

  return renderToStaticMarkup(<a {...linkAttrs}>{children}</a>)
}

export function renderLinkedImage(linkElem, image, canvasOrigin) {
  const linkHref = linkElem.getAttribute('href')
  image.href = prepEmbedSrc(image.href, canvasOrigin)

  return renderToStaticMarkup(
    <a href={absoluteToRelativeUrl(linkHref, canvasOrigin)} data-mce-href={linkHref}>
      {constructJSXImageElement(image, canvasOrigin, {doNotLink: true})}
    </a>
  )
}

export function constructJSXImageElement(image, canvasOrigin, opts = {}) {
  const {
    href,
    url,
    src,
    title,
    display_name,
    alt_text,
    isDecorativeImage,
    link,
    ...otherAttributes
  } = image
  const imageSrc = absoluteToRelativeUrl(href || url || src, canvasOrigin)
  let altText = alt_text || title || display_name || ''
  if (isDecorativeImage) {
    altText = ''
    otherAttributes.role = 'presentation'
  }

  delete otherAttributes.contextType // react doesn't like these
  delete otherAttributes.contextId

  const ret = (
    <img
      alt={altText}
      src={imageSrc}
      width={image.width}
      height={image.height}
      {...otherAttributes}
    />
  )
  if (link && !opts.doNotLink) {
    return (
      <a href={absoluteToRelativeUrl(link, canvasOrigin)} target="_blank" rel="noopener noreferrer">
        {ret}
      </a>
    )
  }
  return ret
}

export function renderImage(image, canvasOrigin, opts) {
<<<<<<< HEAD
  image.href = prepEmbedSrc(image.href)
=======
  image.href = prepEmbedSrc(image.href, canvasOrigin)
>>>>>>> 8ae26fe4
  return renderToStaticMarkup(constructJSXImageElement(image, canvasOrigin, opts))
}

export function renderVideo(video, canvasOrigin) {
  const src = mediaPlayerURLFromFile(video, canvasOrigin)
  return `
  <iframe
      allow="fullscreen"
      allowfullscreen
      data-media-id="${getMediaId(video)}"
      data-media-type="video"
      src="${src}"
      style="width:${VIDEO_SIZE_DEFAULT.width};height:${
    VIDEO_SIZE_DEFAULT.height
  };display:inline-block;"
      title="${formatMessage('Video player for {title}', {
        title: video.title || video.name || video.text,
      })}"></iframe>
  `
    .trim()
    .replace(/\s+/g, ' ')
}

export function renderAudio(audio, canvasOrigin) {
  const src = mediaPlayerURLFromFile(audio, canvasOrigin)
  return `
  <iframe
      data-media-id="${getMediaId(audio)}"
      data-media-type="audio"
      src="${src}"
      style="width:${AUDIO_PLAYER_SIZE.width};height:${
    AUDIO_PLAYER_SIZE.height
  };display:inline-block;"
      title="${formatMessage('Audio player for {title}', {
        title: audio.title || audio.name || audio.text,
      })}"></iframe>
  `
    .trim()
    .replace(/\s+/g, ' ')
}

export function getMediaId(media) {
  if (!media) return

  return media.media_id || media.media_entry_id || media.id || media.file_id
}

export function updateImage(editor, img, attrs) {
  // Workaround: When passing empty string to editor.dom.setAttribs it removes the attribute
  img.setAttribute('alt', attrs.altText)
  editor.dom.setAttribs(img, {
    src: absoluteToRelativeUrl(attrs.url, editor.rceWrapper?.getCanvasUrl()),
    role: attrs.isDecorativeImage ? 'presentation' : null,
    width: attrs.appliedWidth,
    height: attrs.appliedHeight,
  })
}<|MERGE_RESOLUTION|>--- conflicted
+++ resolved
@@ -102,11 +102,7 @@
 }
 
 export function renderImage(image, canvasOrigin, opts) {
-<<<<<<< HEAD
-  image.href = prepEmbedSrc(image.href)
-=======
   image.href = prepEmbedSrc(image.href, canvasOrigin)
->>>>>>> 8ae26fe4
   return renderToStaticMarkup(constructJSXImageElement(image, canvasOrigin, opts))
 }
 
