/*
 * Copyright (C) 2018 - present Instructure, Inc.
 *
 * This file is part of Canvas.
 *
 * Canvas is free software: you can redistribute it and/or modify it under
 * the terms of the GNU Affero General Public License as published by the Free
 * Software Foundation, version 3 of the License.
 *
 * Canvas is distributed in the hope that it will be useful, but WITHOUT ANY
 * WARRANTY; without even the implied warranty of MERCHANTABILITY or FITNESS FOR
 * A PARTICULAR PURPOSE. See the GNU Affero General Public License for more
 * details.
 *
 * You should have received a copy of the GNU Affero General Public License along
 * with this program. If not, see <http://www.gnu.org/licenses/>.
 */

import classnames from 'classnames'
import {
  renderImage,
  renderLinkedImage,
  renderVideo,
  renderAudio,
  mediaIframeSrcFromFile
} from './contentRendering'
import scroll from '../common/scroll'
import {
  cleanUrl,
  getAnchorElement,
  isOnlyTextSelected,
  isImageFigure
} from './contentInsertionUtils'

/** * generic content insertion ** */

// when the editor is hidden, just replace the selected portion of the textarea
// with the content. branching is for cross-browser
function replaceTextareaSelection(editor, content) {
  const element = editor.getElement()
  if ('selectionStart' in element) {
    // mozilla / dom 3.0
    const before = element.value.substr(0, element.selectionStart)
    const after = element.value.substr(element.selectionEnd, element.value.length)
    element.value = before + content + after
  } else if (document.selection) {
    // exploder
    element.focus()
    document.selection.createRange().text = content
  } else {
    // browser not supported
    element.value += content
  }
}

export function insertContent(editor, content) {
  if (editor.isHidden()) {
    // replaces the textarea selection with the new image. no element returned
    // to indicate because it's raw html.
    replaceTextareaSelection(editor, content)
    return null
  } else {
    // inserts content at the cursor. getEnd() of the selection after the
    // insertion should reference the newly created node (or first of the newly
    // created nodes if there were multiple, unfortunately), because the cursor
    // itself stays just before the new content.
    scroll.scrollIntoViewWDelay(editor.iframeElement, {})
    editor.insertContent(content)
    return editor.selection.getEnd()
  }
}

/** * image insertion ** */

function isElemImg(elem) {
  return elem && elem.nodeName.toLowerCase() === 'img'
}

function isElemAnchor(elem) {
  return elem && elem.nodeName.toLowerCase() === 'a'
}

/*
  check if we should preserve the parent anchor tag. the criteria is pretty
  strict based on if we have a single image selected with an anchor tag
  surrounding
*/
function shouldPreserveImgAnchor(editor) {
  const selection = editor.selection
  const selectedRange = selection.getRng()

  return (
    isElemImg(selection.getNode()) &&
    isElemAnchor(selectedRange.startContainer) &&
    selectedRange.startContainer === selectedRange.endContainer
  )
}

export function insertImage(editor, image) {
  let content = ''
  if (shouldPreserveImgAnchor(editor)) {
    content = renderLinkedImage(editor.selection.getRng().startContainer, image)
  } else {
    // render the image, constraining its size on insertion
    content = renderImage({
      ...image
    })
  }
  return insertContent(editor, content)
}

/** * link insertion ** */

// checks if there's an existing anchor containing the cursor
function currentLink(editor, link) {
  const cursor =
    link.selectionDetails && link.selectionDetails.node
      ? link.selectionDetails.node
      : editor.selection.getNode() // This doesn't work in IE 11, but will stop brokeness in other browsers
  return editor.dom.getParent(cursor, 'a')
}

// checks if the editor has a current selection (vs. just a cursor position)
function hasSelection(editor) {
  let selection = editor.selection.getContent()
  selection = editor.dom.decode(selection)
  return !!selection && selection != ''
}

export function existingContentToLink(editor, link) {
  return (
    !editor.isHidden() &&
    ((link && (currentLink(editor, link) || !!link.selectedContent)) || hasSelection(editor))
  )
}

function selectionIsImg(editor) {
  const selection = editor.selection.getContent()
  return editor.dom.$(selection).is('img')
}

export function existingContentToLinkIsImg(editor) {
  return !editor.isHidden() && selectionIsImg(editor)
}

function decorateLinkWithEmbed(link) {
  const type = link.embed && link.embed.type
  link.class = classnames(link.class, {
    instructure_file_link: true,
    instructure_scribd_file: type === 'scribd' || link['data-canvas-previewable'],
    instructure_image_thumbnail: type === 'image',
    instructure_video_link: type === 'video',
    instructure_audio_link: type === 'audio',
    auto_open: link.embed && link.embed.autoOpenPreview,
    inline_disabled: link.embed && link.embed.disablePreview
  })

  if (link.embed.type == 'video' || link.embed.type == 'audio') {
    link.id = `media_comment_${link.embed.id || 'maybe'}`
  }
}

export function insertLink(editor, link) {
  const linkAttrs = {...link}
  if (linkAttrs.embed) {
    decorateLinkWithEmbed(linkAttrs)
    delete linkAttrs.embed
  }
  return insertUndecoratedLink(editor, linkAttrs)
}

// link edit/create logic based on tinymce/plugins/link/plugin.js
function insertUndecoratedLink(editor, linkProps) {
  const selectedElm = editor.selection.getNode()
  const anchorElm = getAnchorElement(editor, selectedElm)
  const selectedContent = editor.selection.getContent()
  const selectedPlainText = editor.selection.getContent({format: 'text'})
  const onlyText = isOnlyTextSelected(selectedContent)

  const linkText =
    onlyText &&
    ((linkProps.text && editor.dom.encode(linkProps.text)) ||
      getAnchorText(editor.selection, anchorElm))

  // only keep the props we want as attributes on the <a>
  const linkAttrs = {
    id: linkProps.id,
    href: cleanUrl(linkProps.href || linkProps.url),
    target: linkProps.target,
    class: linkProps.class,
    title: linkProps.title,
    'data-canvas-previewable': linkProps['data-canvas-previewable']
  }

  if (linkAttrs.target === '_blank') {
    linkAttrs.rel = 'noopener noreferrer'
  }

  editor.focus()
  if (anchorElm) {
    updateLink(editor, anchorElm, linkText, linkAttrs)
  } else if (selectedContent) {
    if (linkProps.userText && selectedPlainText !== linkText) {
      createLink(editor, selectedElm, linkText, linkAttrs)
    } else {
      createLink(editor, selectedElm, undefined, linkAttrs)
    }
  } else {
    createLink(editor, selectedElm, linkText, linkAttrs)
  }
  return editor.selection.getEnd() // this will be the newly created or updated content
}

function getAnchorText(selection, anchorElm) {
  return anchorElm ? anchorElm.innerText : selection.getContent({format: 'text'})
}

<<<<<<< HEAD
function isImageFigure(elm) {
  return (
    elm &&
    ((elm.nodeName === 'FIGURE' && /\bimage\b/i.test(elm.className)) || elm.nodeName === 'IMG')
  )
=======
function updateLink(editor, anchorElm, text, linkAttrs) {
  if (text && anchorElm.innerText !== text) {
    anchorElm.innerText = text
  }
  editor.dom.setAttribs(anchorElm, linkAttrs)
  editor.selection.select(anchorElm)
  editor.undoManager.add()
>>>>>>> 3ef41b19
}

function createLink(editor, selectedElm, text, linkAttrs) {
  if (isImageFigure(selectedElm)) {
    linkImageFigure(editor, selectedElm, linkAttrs)
  } else if (text) {
    // create the whole wazoo
    editor.insertContent(editor.dom.createHTML('a', linkAttrs, editor.dom.encode(text)))
  } else {
    // create a link on the selected content
    editor.execCommand('mceInsertLink', false, linkAttrs)
  }
}

function linkImageFigure(editor, fig, attrs) {
  const img = fig.tagName === 'IMG' ? fig : editor.dom.select('img', fig)[0]
  if (img) {
    const a = editor.dom.create('a', attrs)
    img.parentNode.insertBefore(a, img)
    a.appendChild(img)
  }
}

/* ** video insertion ** */

export function insertVideo(editor, video) {
  let result = insertContent(editor, renderVideo(video))
  // for some reason, editor.selection.getEnd() returned from
  // insertContent is parent paragraph when inserting the
  // video iframe. Look for the iframe with the right
  // src attribute. (Aside: tinymce strips the id or data-*
  // attributes from the iframe, that's why we can't look for those)
  const src = mediaIframeSrcFromFile(video)
  result = result.querySelector(`iframe[src="${src}"]`)
  return result
}

export function insertAudio(editor, audio) {
  let result = insertContent(editor, renderAudio(audio))
  const src = mediaIframeSrcFromFile(audio)
  result = result.querySelector(`iframe[src="${src}"]`)
  return result
}<|MERGE_RESOLUTION|>--- conflicted
+++ resolved
@@ -215,13 +215,6 @@
   return anchorElm ? anchorElm.innerText : selection.getContent({format: 'text'})
 }
 
-<<<<<<< HEAD
-function isImageFigure(elm) {
-  return (
-    elm &&
-    ((elm.nodeName === 'FIGURE' && /\bimage\b/i.test(elm.className)) || elm.nodeName === 'IMG')
-  )
-=======
 function updateLink(editor, anchorElm, text, linkAttrs) {
   if (text && anchorElm.innerText !== text) {
     anchorElm.innerText = text
@@ -229,7 +222,6 @@
   editor.dom.setAttribs(anchorElm, linkAttrs)
   editor.selection.select(anchorElm)
   editor.undoManager.add()
->>>>>>> 3ef41b19
 }
 
 function createLink(editor, selectedElm, text, linkAttrs) {
