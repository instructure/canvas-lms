--- conflicted
+++ resolved
@@ -121,18 +121,12 @@
       image.width = customWidth
       image.style = parseStyles
     }
-<<<<<<< HEAD
-    content = renderImage({
-      ...image,
-    })
-=======
     content = renderImage(
       {
         ...image,
       },
       canvasOrigin
     )
->>>>>>> 9ea28612
   }
   return insertContent(editor, content)
 }
