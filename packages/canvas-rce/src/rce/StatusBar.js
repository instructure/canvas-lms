/*
 * Copyright (C) 2019 - present Instructure, Inc.
 *
 * This file is part of Canvas.
 *
 * Canvas is free software: you can redistribute it and/or modify it under
 * the terms of the GNU Affero General Public License as published by the Free
 * Software Foundation, version 3 of the License.
 *
 * Canvas is distributed in the hope that it will be useful, but WITHOUT ANY
 * WARRANTY; without even the implied warranty of MERCHANTABILITY or FITNESS FOR
 * A PARTICULAR PURPOSE. See the GNU Affero General Public License for more
 * details.
 *
 * You should have received a copy of the GNU Affero General Public License along
 * with this program. If not, see <http://www.gnu.org/licenses/>.
 */

import React, {useEffect, useRef, useState} from 'react'
import ReactDOM from 'react-dom'
import {arrayOf, bool, func, number, oneOf, string} from 'prop-types'
import {StyleSheet, css} from 'aphrodite'
import keycode from 'keycode'
import {Button, IconButton, CondensedButton} from '@instructure/ui-buttons'
import {Flex} from '@instructure/ui-flex'
import {View} from '@instructure/ui-view'
import {Badge} from '@instructure/ui-badge'
import {ApplyTheme} from '@instructure/ui-themeable'

import {Text} from '@instructure/ui-text'
import {SVGIcon} from '@instructure/ui-svg-images'
import {
  IconA11yLine,
  IconKeyboardShortcutsLine,
  IconMiniArrowEndLine,
  IconFullScreenLine,
  IconExitFullScreenLine,
} from '@instructure/ui-icons'
import formatMessage from '../format-message'
import ResizeHandle from './ResizeHandle'
import {FS_ENABLED} from '../util/fullscreenHelpers'

export const WYSIWYG_VIEW = 'WYSIWYG'
export const PRETTY_HTML_EDITOR_VIEW = 'PRETTY'
export const RAW_HTML_EDITOR_VIEW = 'RAW'

// I don't know why eslint is reporting this, the props are all used
/* eslint-disable react/no-unused-prop-types */
StatusBar.propTypes = {
  id: string.isRequired,
  rceIsFullscreen: bool,
  onChangeView: func.isRequired,
  path: arrayOf(string),
  wordCount: number,
  editorView: oneOf([WYSIWYG_VIEW, PRETTY_HTML_EDITOR_VIEW, RAW_HTML_EDITOR_VIEW]),
  onResize: func, // react-draggable onDrag handler.
  onKBShortcutModalOpen: func.isRequired,
  onA11yChecker: func.isRequired,
  onFullscreen: func.isRequired,
  preferredHtmlEditor: oneOf([PRETTY_HTML_EDITOR_VIEW, RAW_HTML_EDITOR_VIEW]),
  readOnly: bool,
  a11yBadgeColor: string,
  a11yErrorsCount: number,
  onWordcountModalOpen: func.isRequired,
<<<<<<< HEAD
=======
  disabledPlugins: arrayOf(string),
>>>>>>> f841cad8
}

StatusBar.defaultProps = {
  a11yBadgeColor: '#0374B5',
  a11yErrorsCount: 0,
  disabledPlugins: [],
}

/* eslint-enable react/no-unused-prop-types */

// we use the array index because pathname may not be unique
/* eslint-disable react/no-array-index-key */
function renderPathString({path}) {
  return path.reduce((result, pathName, index) => {
    return result.concat(
      <span key={`${pathName}-${index}`}>
        <Text>
          {index > 0 ? <IconMiniArrowEndLine /> : null}
          {pathName}
        </Text>
      </span>
    )
  }, [])
}
/* eslint-enable react/no-array-index-key */

function emptyTagIcon() {
  return (
    <SVGIcon viewBox="0 0 24 24" fontSize="24px">
      <g role="presentation">
        <text textAnchor="middle" x="12px" y="18px" fontSize="16">
          &lt;/&gt;
        </text>
      </g>
    </SVGIcon>
  )
}

function findFocusable(el) {
  // eslint-disable-next-line react/no-find-dom-node
  const element = ReactDOM.findDOMNode(el)
  return element ? Array.from(element.querySelectorAll('[tabindex]')) : []
}

export default function StatusBar(props) {
  const [focusedBtnId, setFocusedBtnId] = useState(null)
  const [includeEdtrDesc, setIncludeEdtrDesc] = useState(false)
  const statusBarRef = useRef(null)

  useEffect(() => {
    const buttons = findFocusable(statusBarRef.current)
    setFocusedBtnId(buttons[0].getAttribute('data-btn-id'))
    buttons[0].setAttribute('tabIndex', '0')
  }, [])

  useEffect(() => {
    // the kbshortcut and a11y checker buttons are hidden when in html view
    // move focus to the next button over.
    if (isHtmlView() && /rce-kbshortcut-btn|rce-a11y-btn/.test(focusedBtnId)) {
      setFocusedBtnId('rce-edit-btn')
    }
    // adding a delay before including the HTML Editor description to wait the focus moves to the RCE
    // and prevent JAWS from reading the aria-describedby element when switching back to RCE view
    const timerid = setTimeout(() => {
      setIncludeEdtrDesc(!isHtmlView())
    }, 100)

    return () => clearTimeout(timerid)
  }, [props.editorView]) // eslint-disable-line react-hooks/exhaustive-deps

  function isAvailable(plugin) {
    return !props.disabledPlugins.includes(plugin)
  }

  function preferredHtmlEditor() {
    if (props.preferredHtmlEditor) return props.preferredHtmlEditor
    return PRETTY_HTML_EDITOR_VIEW
  }

  function getHtmlEditorView(event) {
    if (!event.shiftKey) return preferredHtmlEditor()
    return preferredHtmlEditor() === RAW_HTML_EDITOR_VIEW
      ? PRETTY_HTML_EDITOR_VIEW
      : RAW_HTML_EDITOR_VIEW
  }

  function handleKey(event) {
    const buttons = findFocusable(statusBarRef.current).filter(b => !b.disabled)
    const focusedIndex = buttons.findIndex(b => b.getAttribute('data-btn-id') === focusedBtnId)
    let newFocusedIndex
    if (event.keyCode === keycode.codes.right) {
      newFocusedIndex = (focusedIndex + 1) % buttons.length
    } else if (event.keyCode === keycode.codes.left) {
      newFocusedIndex = (focusedIndex + buttons.length - 1) % buttons.length
    } else {
      return
    }

    buttons[newFocusedIndex].focus()
    setFocusedBtnId(buttons[newFocusedIndex].getAttribute('data-btn-id'))
  }

  function isHtmlView() {
    return props.editorView !== WYSIWYG_VIEW
  }

  function tabIndexForBtn(itemId) {
    const tabindex = focusedBtnId === itemId ? '0' : '-1'
    return tabindex
  }

  function renderPath() {
    return <View data-testid="whole-status-bar-path">{renderPathString(props)}</View>
  }

  function renderA11yButton() {
    const a11y = formatMessage('Accessibility Checker')
    const button = (
      <IconButton
        data-btn-id="rce-a11y-btn"
        color="primary"
        title={a11y}
        tabIndex={tabIndexForBtn('rce-a11y-btn')}
        onClick={event => {
          event.target.focus()
          props.onA11yChecker()
        }}
        onFocus={() => setFocusedBtnId('rce-a11y-btn')}
        screenReaderLabel={a11y}
        withBackground={false}
        withBorder={false}
      >
        <IconA11yLine />
      </IconButton>
    )
    if (props.a11yErrorsCount <= 0) {
      return button
    }
    return (
      <ApplyTheme
        theme={{
          [Badge.theme]: {colorPrimary: props.a11yBadgeColor},
        }}
      >
        <Badge count={props.a11yErrorsCount} countUntil={100}>
          {button}
        </Badge>
      </ApplyTheme>
    )
  }

  function renderHtmlEditorMessage() {
    const message =
      props.editorView === PRETTY_HTML_EDITOR_VIEW
        ? formatMessage(
            'Sadly, the pretty HTML editor is not keyboard accessible. Access the raw HTML editor here.'
          )
        : formatMessage('Access the pretty HTML editor')
    const label =
      props.editorView === PRETTY_HTML_EDITOR_VIEW
        ? formatMessage('Switch to raw HTML Editor')
        : formatMessage('Switch to pretty HTML Editor')
    return (
      <View data-testid="html-editor-message">
        <Button
          data-btn-id="rce-editormessage-btn"
          margin="0 small"
          title={message}
          color="secondary"
          size="small"
          tabIndex={tabIndexForBtn('rce-editormessage-btn')}
          onClick={event => {
            event.target.focus()
            props.onChangeView(
              props.editorView === PRETTY_HTML_EDITOR_VIEW
                ? RAW_HTML_EDITOR_VIEW
                : PRETTY_HTML_EDITOR_VIEW
            )
          }}
          onFocus={() => setFocusedBtnId('rce-editormessage-btn')}
        >
          {label}
        </Button>
      </View>
    )
  }

  function renderIconButtons() {
    if (isHtmlView()) return null
    const kbshortcut = formatMessage('View keyboard shortcuts')
    return (
      <View display="inline-block" padding="0 x-small">
        <IconButton
          data-btn-id="rce-kbshortcut-btn"
          color="primary"
          aria-haspopup="dialog"
          title={kbshortcut}
          tabIndex={tabIndexForBtn('rce-kbshortcut-btn')}
          onClick={event => {
            event.target.focus() // FF doesn't focus buttons on click
            props.onKBShortcutModalOpen()
          }}
          onFocus={() => setFocusedBtnId('rce-kbshortcut-btn')}
          screenReaderLabel={kbshortcut}
          withBackground={false}
          withBorder={false}
        >
          <IconKeyboardShortcutsLine />
        </IconButton>
        {props.readOnly || (isAvailable('ally_checker') && renderA11yButton())}
      </View>
    )
  }

  function renderWordCount() {
    if (isHtmlView()) return null
    const wordCount = formatMessage(
      `{count, plural,
         =0 {0 words}
        one {1 word}
      other {# words}
    }`,
      {count: props.wordCount}
    )
    return (
      <View display="inline-block" padding="0 small" data-testid="status-bar-word-count">
        <CondensedButton
          data-btn-id="rce-wordcount-btn"
          color="primary"
          onClick={props.onWordcountModalOpen}
          tabIndex={tabIndexForBtn('rce-wordcount-btn')}
<<<<<<< HEAD
=======
          title={formatMessage('View word and character counts')}
>>>>>>> f841cad8
        >
          {wordCount}
        </CondensedButton>
      </View>
    )
  }

  function descMsg() {
    return preferredHtmlEditor() === RAW_HTML_EDITOR_VIEW
      ? formatMessage('Shift-O to open the pretty html editor.')
      : formatMessage(
          'The pretty html editor is not keyboard accessible. Press Shift O to open the raw html editor.'
        )
  }

  function renderToggleHtml() {
    const toggleToHtml = formatMessage('Switch to the html editor')
    const toggleToRich = formatMessage('Switch to the rich text editor')
    const toggleToHtmlTip = formatMessage('Click or shift-click for the html editor.')
    const descText = isHtmlView() ? toggleToRich : toggleToHtml
    const titleText = isHtmlView() ? toggleToRich : toggleToHtmlTip

    return (
      <View display="inline-block" padding="0 0 0 x-small">
        {props.readOnly || (
          <IconButton
            data-btn-id="rce-edit-btn"
            color="primary"
            onClick={event => {
              props.onChangeView(isHtmlView() ? WYSIWYG_VIEW : getHtmlEditorView(event))
            }}
            onKeyUp={event => {
              if (props.editorView === WYSIWYG_VIEW && event.shiftKey && event.keyCode === 79) {
                const html_view =
                  preferredHtmlEditor() === RAW_HTML_EDITOR_VIEW
                    ? PRETTY_HTML_EDITOR_VIEW
                    : RAW_HTML_EDITOR_VIEW
                props.onChangeView(html_view)
              }
            }}
            onFocus={() => setFocusedBtnId('rce-edit-btn')}
            title={titleText}
            tabIndex={tabIndexForBtn('rce-edit-btn')}
            aria-describedby={includeEdtrDesc ? 'edit-button-desc' : undefined}
            screenReaderLabel={descText}
            withBackground={false}
            withBorder={false}
          >
            {emptyTagIcon()}
          </IconButton>
        )}
        {includeEdtrDesc && (
          <span style={{display: 'none'}} id="edit-button-desc">
            {descMsg()}
          </span>
        )}
      </View>
    )
  }

  function renderFullscreen() {
    if (props.readOnly) return null
    if (!document[FS_ENABLED]) return null
    if (props.editorView === RAW_HTML_EDITOR_VIEW && !('requestFullscreen' in document.body)) {
      // this is safari, which refuses to fullscreen a textarea
      return null
    }
    const fullscreen = props.rceIsFullscreen
      ? formatMessage('Exit Fullscreen')
      : formatMessage('Fullscreen')
    return (
      <IconButton
        data-btn-id="rce-fullscreen-btn"
        color="primary"
        title={fullscreen}
        tabIndex={tabIndexForBtn('rce-fullscreen-btn')}
        onClick={event => {
          event.target.focus()
          props.onFullscreen()
        }}
        onFocus={() => setFocusedBtnId('rce-fullscreen-btn')}
        screenReaderLabel={fullscreen}
        withBackground={false}
        withBorder={false}
      >
        {props.rceIsFullscreen ? <IconExitFullScreenLine /> : <IconFullScreenLine />}
      </IconButton>
    )
  }

  function renderResizeHandle() {
    if (props.rceIsFullscreen) return null
    return (
      <ResizeHandle
        data-btn-id="rce-resize-handle"
        onDrag={props.onResize}
        tabIndex={tabIndexForBtn('rce-resize-handle')}
        onFocus={() => {
          setFocusedBtnId('rce-resize-handle')
        }}
      />
    )
  }

  const flexJustify = isHtmlView() ? 'end' : 'start'
  return (
    <Flex
      id={props.id}
      padding="x-small 0 x-small x-small"
      data-testid="RCEStatusBar"
      justifyItems={flexJustify}
      ref={statusBarRef}
      onKeyDown={handleKey}
    >
      <Flex.Item shouldGrow={true}>
        {isHtmlView() ? renderHtmlEditorMessage() : renderPath()}
      </Flex.Item>

      <Flex.Item role="toolbar" title={formatMessage('Editor Statusbar')}>
        {renderIconButtons()}
        <div className={css(styles.separator)} />
        {isAvailable('instructure_wordcount') && renderWordCount()}
        <div className={css(styles.separator)} />
        {isAvailable('instructure_html_view') && renderToggleHtml()}
        {isAvailable('instructure_fullscreen') && renderFullscreen()}
        {renderResizeHandle()}
      </Flex.Item>
    </Flex>
  )
}

const styles = StyleSheet.create({
  separator: {
    display: 'inline-block',
    'box-sizing': 'border-box',
    'border-right': '1px solid #ccc',
    width: '1px',
    height: '1.5rem',
    position: 'relative',
    top: '.5rem',
  },
})<|MERGE_RESOLUTION|>--- conflicted
+++ resolved
@@ -62,10 +62,7 @@
   a11yBadgeColor: string,
   a11yErrorsCount: number,
   onWordcountModalOpen: func.isRequired,
-<<<<<<< HEAD
-=======
   disabledPlugins: arrayOf(string),
->>>>>>> f841cad8
 }
 
 StatusBar.defaultProps = {
@@ -297,10 +294,7 @@
           color="primary"
           onClick={props.onWordcountModalOpen}
           tabIndex={tabIndexForBtn('rce-wordcount-btn')}
-<<<<<<< HEAD
-=======
           title={formatMessage('View word and character counts')}
->>>>>>> f841cad8
         >
           {wordCount}
         </CondensedButton>
