--- conflicted
+++ resolved
@@ -1,7 +1,5 @@
 {
   "root": false,
-<<<<<<< HEAD
-=======
   "$schema": "https://biomejs.dev/schemas/2.2.4/schema.json",
   "assist": { "actions": { "source": { "organizeImports": "on" } } },
   "formatter": {
@@ -21,7 +19,6 @@
   "linter": {
     "enabled": false
   },
->>>>>>> 8d1d98d9
   "files": {
     "includes": [
       "**",
