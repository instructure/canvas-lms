/*
 * Copyright (C) 2018 - present Instructure, Inc.
 *
 * This file is part of Canvas.
 *
 * Canvas is free software: you can redistribute it and/or modify it under
 * the terms of the GNU Affero General Public License as published by the Free
 * Software Foundation, version 3 of the License.
 *
 * Canvas is distributed in the hope that it will be useful, but WITHOUT ANY
 * WARRANTY; without even the implied warranty of MERCHANTABILITY or FITNESS FOR
 * A PARTICULAR PURPOSE. See the GNU Affero General Public License for more
 * details.
 *
 * You should have received a copy of the GNU Affero General Public License along
 * with this program. If not, see <http://www.gnu.org/licenses/>.
 */

import PropTypes from 'prop-types'
import React, {Suspense} from 'react'
import {Editor} from '@tinymce/tinymce-react'
import _ from 'lodash'

import themeable from '@instructure/ui-themeable'
import {IconKeyboardShortcutsLine} from '@instructure/ui-icons'
import {Alert} from '@instructure/ui-alerts'
import {Spinner} from '@instructure/ui-spinner'
import {View} from '@instructure/ui-view'
import {debounce} from '@instructure/debounce'
import getCookie from '../common/getCookie'

import formatMessage from '../format-message'
import * as contentInsertion from './contentInsertion'
import indicatorRegion from './indicatorRegion'
import editorLanguage from './editorLanguage'
import normalizeLocale from './normalizeLocale'
import {sanitizePlugins} from './sanitizePlugins'
import {getCanvasUrl} from './RCEApiSessionGetter'

import indicate from '../common/indicate'
import bridge from '../bridge'
import CanvasContentTray, {trayPropTypes} from './plugins/shared/CanvasContentTray'
import StatusBar, {WYSIWYG_VIEW, PRETTY_HTML_EDITOR_VIEW, RAW_HTML_EDITOR_VIEW} from './StatusBar'
import {VIEW_CHANGE} from './customEvents'
import ShowOnFocusButton from './ShowOnFocusButton'
import theme from '../skins/theme'
import {isAudio, isImage, isVideo} from './plugins/shared/fileTypeUtils'
import KeyboardShortcutModal from './KeyboardShortcutModal'
import AlertMessageArea from './AlertMessageArea'
import alertHandler from './alertHandler'
import {isFileLink, isImageEmbed} from './plugins/shared/ContentSelection'
import {
  VIDEO_SIZE_DEFAULT,
  AUDIO_PLAYER_SIZE
} from './plugins/instructure_record/VideoOptionsTray/TrayController'

import styles from '../skins/skin-delta.css'
import skinCSSBinding from 'tinymce/skins/ui/oxide/skin.min.css'
import contentCSSBinding from 'tinymce/skins/ui/oxide/content.css'

const RestoreAutoSaveModal = React.lazy(() => import('./RestoreAutoSaveModal'))
const RceHtmlEditor = React.lazy(() => import('./RceHtmlEditor'))

const ASYNC_FOCUS_TIMEOUT = 250
const DEFAULT_RCE_HEIGHT = '400px'

const toolbarPropType = PropTypes.arrayOf(
  PropTypes.shape({
    // name of the toolbar the items are added to
    // if this toolbar doesn't exist, it is created
    // tinymce toolbar config does not
    // include a key to identify the individual toolbars, just a name
    // which is translated. This toolbar's name must be translated
    // in order to be merged correctly.
    name: PropTypes.string.isRequired,
    // items added to the toolbar
    // each is the name of the button some plugin has
    // registered with tinymce
    items: PropTypes.arrayOf(PropTypes.string).isRequired
  })
)

const menuPropType = PropTypes.objectOf(
  // the key is the name of the menu item a plugin has
  // registered with tinymce. If it does not exist in the
  // default menubar, it will be added.
  PropTypes.shape({
    // if this is a new menu in the menubar, title is it's label.
    // if these are items being merged into an existing menu, title is ignored
    title: PropTypes.string,
    // items is a space separated list it menu_items
    // some plugin has registered with tinymce
    items: PropTypes.string.isRequired
  })
)
const ltiToolsPropType = PropTypes.arrayOf(
  PropTypes.shape({
    // id of the tool
    id: PropTypes.oneOfType([PropTypes.string, PropTypes.number]),
    // is this a favorite tool?
    favorite: PropTypes.bool
  })
)

export const editorOptionsPropType = PropTypes.shape({
  // height of the RCE.
  // if a number interpreted as pixels.
  // if a string as a CSS value.
  height: PropTypes.oneOfType([PropTypes.number, PropTypes.string]),
  // entries you want merged into the toolbar. See toolBarPropType above.
  toolbar: toolbarPropType,
  // entries you want merged into to the menus. See menuPropType above.
  // If an entry defines a new menu, tinymce's menubar config option will
  // be updated for you. In fact, if you provide an editorOptions.menubar value
  // it will be overwritten.
  menu: menuPropType,
  // additional plugins that get merged into the default list of plugins
  // it is up to you to import the plugin's definition which will
  // register it and any related toolbar or menu entries with tinymce.
  plugins: PropTypes.arrayOf(PropTypes.string),
  // is this RCE readonly?
  readonly: PropTypes.bool
})

<<<<<<< HEAD
// we  `require` instead of `import` because the ui-themeable babel require hook only works with `require`
// 2021-04-21: This is no longer true, but I didn't want to make a gratutious change when I found this out.
// see https://gerrit.instructure.com/c/canvas-lms/+/263299/2/packages/canvas-rce/src/rce/RCEWrapper.js#50
// for an `import` style solution
const styles = require('../skins/skin-delta.css')
const skinCSS = require('../../../../node_modules/tinymce/skins/ui/oxide/skin.min.css')
  .template()
  .replace(/tinymce__oxide--/g, '')
const contentCSS = require('../../../../node_modules/tinymce/skins/ui/oxide/content.css')
  .template()
  .replace(/tinymce__oxide--/g, '')
=======
const skinCSS = skinCSSBinding.template().replace(/tinymce__oxide--/g, '')
const contentCSS = contentCSSBinding.template().replace(/tinymce__oxide--/g, '')
>>>>>>> 0ea2577d

// If we ever get our jest tests configured so they can handle importing real esModules,
// we can move this to plugins/instructure-ui-icons/plugin.js like the rest.
function addKebabIcon(editor) {
  editor.ui.registry.addIcon(
    'more-drawer',
    `
    <svg viewBox="0 0 1920 1920">
      <path d="M1129.412 1637.647c0 93.448-75.964 169.412-169.412 169.412-93.448 0-169.412-75.964-169.412-169.412 0-93.447 75.964-169.412 169.412-169.412 93.448 0 169.412 75.965 169.412 169.412zm0-677.647c0 93.448-75.964 169.412-169.412 169.412-93.448 0-169.412-75.964-169.412-169.412 0-93.448 75.964-169.412 169.412-169.412 93.448 0 169.412 75.964 169.412 169.412zm0-677.647c0 93.447-75.964 169.412-169.412 169.412-93.448 0-169.412-75.965-169.412-169.412 0-93.448 75.964-169.412 169.412-169.412 93.448 0 169.412 75.964 169.412 169.412z" stroke="none" stroke-width="1" fill-rule="evenodd"/>
    </svg>
  `
  )
}

// Get oxide the default skin injected into the DOM before the overrides loaded by themeable
let inserted = false
function injectTinySkin() {
  if (inserted) return
  inserted = true
  const style = document.createElement('style')
  style.setAttribute('data-skin', 'tiny oxide skin')
  style.appendChild(
    // the .replace here is because the ui-themeable babel hook adds that prefix to all the class names
    document.createTextNode(skinCSS)
  )
  const beforeMe =
    document.head.querySelector('style[data-glamor]') || // find instui's themeable stylesheet
    document.head.querySelector('style') || // find any stylesheet
    document.head.firstElementChild
  document.head.insertBefore(style, beforeMe)
}

const editorWrappers = new WeakMap()

function focusToolbar(el) {
  const $firstToolbarButton = el.querySelector('.tox-tbtn')
  $firstToolbarButton && $firstToolbarButton.focus()
}

function focusFirstMenuButton(el) {
  const $firstMenu = el.querySelector('.tox-mbtn')
  $firstMenu && $firstMenu.focus()
}

function isElementWithinTable(node) {
  let elem = node
  while (elem) {
    if (elem.tagName === 'TABLE' || elem.tagName === 'TD' || elem.tagName === 'TH') {
      return true
    }
    elem = elem.parentElement
  }
  return false
}

// determines if localStorage is available for our use.
// see https://developer.mozilla.org/en-US/docs/Web/API/Web_Storage_API/Using_the_Web_Storage_API
export function storageAvailable() {
  let storage
  try {
    storage = window.localStorage
    const x = '__storage_test__'
    storage.setItem(x, x)
    storage.removeItem(x)
    return true
  } catch (e) {
    return (
      e instanceof DOMException &&
      // everything except Firefox
      (e.code === 22 ||
        // Firefox
        e.code === 1014 ||
        // test name field too, because code might not be present
        // everything except Firefox
        e.name === 'QuotaExceededError' ||
        // Firefox
        e.name === 'NS_ERROR_DOM_QUOTA_REACHED') &&
      // acknowledge QuotaExceededError only if there's something already stored
      storage &&
      storage.length !== 0
    )
  }
}

function getHtmlEditorCookie() {
  const value = getCookie('rce.htmleditor')
  return value === RAW_HTML_EDITOR_VIEW || value === PRETTY_HTML_EDITOR_VIEW
    ? value
    : PRETTY_HTML_EDITOR_VIEW
}

function renderLoading() {
  return formatMessage('Loading')
}

// safari implements only the webkit prefixed version of the fullscreen api
const FS_ELEMENT =
  document.fullscreenElement === undefined ? 'webkitFullscreenElement' : 'fullscreenElement'
const FS_REQUEST = document.body.requestFullscreen ? 'requestFullscreen' : 'webkitRequestFullscreen'
const FS_EXIT = document.exitFullscreen ? 'exitFullscreen' : 'webkitExitFullscreen'

let alertIdValue = 0

@themeable(theme, styles)
class RCEWrapper extends React.Component {
  static getByEditor(editor) {
    return editorWrappers.get(editor)
  }

  static propTypes = {
    autosave: PropTypes.shape({
      enabled: PropTypes.bool,
      maxAge: PropTypes.number
    }),
    defaultContent: PropTypes.string,
    editorOptions: editorOptionsPropType,
    handleUnmount: PropTypes.func,
    editorView: PropTypes.oneOf([WYSIWYG_VIEW, PRETTY_HTML_EDITOR_VIEW, RAW_HTML_EDITOR_VIEW]),
    renderKBShortcutModal: PropTypes.bool,
    id: PropTypes.string,
    language: PropTypes.string,
    liveRegion: PropTypes.func.isRequired,
    ltiTools: ltiToolsPropType,
    onContentChange: PropTypes.func,
    onFocus: PropTypes.func,
    onBlur: PropTypes.func,
    onInitted: PropTypes.func,
    onRemove: PropTypes.func,
    textareaClassName: PropTypes.string,
    textareaId: PropTypes.string.isRequired,
    languages: PropTypes.arrayOf(
      PropTypes.shape({
        id: PropTypes.string.isRequired,
        label: PropTypes.string.isRequired
      })
    ),
    readOnly: PropTypes.bool,
    tinymce: PropTypes.object,
    trayProps: trayPropTypes,
    toolbar: toolbarPropType,
    menu: menuPropType,
    plugins: PropTypes.arrayOf(PropTypes.string),
    instRecordDisabled: PropTypes.bool,
    highContrastCSS: PropTypes.arrayOf(PropTypes.string),
    maxInitRenderedRCEs: PropTypes.number,
    use_rce_icon_maker: PropTypes.bool
  }

  static defaultProps = {
    trayProps: null,
    languages: [{id: 'en', label: 'English'}],
    autosave: {enabled: false},
    highContrastCSS: [],
    ltiTools: [],
    maxInitRenderedRCEs: -1
  }

  static skinCssInjected = false

  constructor(props) {
    super(props)

    this.editor = null // my tinymce editor instance
    this.language = normalizeLocale(this.props.language)

    // interface consistent with editorBox
    this.get_code = this.getCode
    this.set_code = this.setCode
    this.insert_code = this.insertCode

    // test override points
    this.indicator = false

    this._elementRef = React.createRef()
    this._editorPlaceholderRef = React.createRef()
    this._prettyHtmlEditorRef = React.createRef()
    this._showOnFocusButton = null

    injectTinySkin()

    let ht = props.editorOptions?.height || DEFAULT_RCE_HEIGHT
    if (!Number.isNaN(ht)) {
      ht = `${ht}px`
    }

    const currentRCECount = document.querySelectorAll('.rce-wrapper').length
    const maxInitRenderedRCEs = Number.isNaN(props.maxInitRenderedRCEs)
      ? RCEWrapper.defaultProps.maxInitRenderedRCEs
      : props.maxInitRenderedRCEs

    this.state = {
      path: [],
      wordCount: 0,
      editorView: props.editorView || WYSIWYG_VIEW,
      shouldShowOnFocusButton:
        props.renderKBShortcutModal === undefined ? true : props.renderKBShortcutModal,
      KBShortcutModalOpen: false,
      messages: [],
      announcement: null,
      confirmAutoSave: false,
      autoSavedContent: '',
      id: this.props.id || this.props.textareaId || `${Date.now()}`,
      height: ht,
      fullscreenState: {
        headerDisp: 'static',
        isTinyFullscreen: false
      },
      a11yErrorsCount: 0,
      shouldShowEditor:
        typeof IntersectionObserver === 'undefined' ||
        maxInitRenderedRCEs <= 0 ||
        currentRCECount < maxInitRenderedRCEs
    }
    this.pendingEventHandlers = []

    // Get top 2 favorited LTI Tools
    this.ltiToolFavorites =
      this.props.ltiTools
        .filter(e => e.favorite)
        .map(e => `instructure_external_button_${e.id}`)
        .slice(0, 2) || []

    this.tinymceInitOptions = this.wrapOptions(props.editorOptions)

    alertHandler.alertFunc = this.addAlert

    this.handleContentTrayClosing = this.handleContentTrayClosing.bind(this)

    this.a11yCheckerReady = import('./initA11yChecker')
      .then(initA11yChecker => {
        initA11yChecker.default(this.language)
        this.checkAccessibility()
      })
      .catch(err => {
        // eslint-disable-next-line no-console
        console.error('Failed initializing a11y checker', err)
      })
  }

  getCanvasUrl() {
    if (!this.canvasUrl) this.canvasUrl = getCanvasUrl(this.props.trayProps)

    return this.canvasUrl.then(url => {
      if (!url) {
        console.warn(
          'Could not determine Canvas base URL.',
          'Content will be referenced by relative URL.'
        )
      }
      return url
    })
  }

  // getCode and setCode naming comes from tinyMCE
  // kind of strange but want to be consistent
  getCode() {
    return this.isHidden() ? this.textareaValue() : this.mceInstance().getContent()
  }

  checkReadyToGetCode(promptFunc) {
    let status = true
    // Check for remaining placeholders
    if (this.mceInstance().dom.doc.querySelector(`[data-placeholder-for]`)) {
      status = promptFunc(
        formatMessage(
          'Content is still being uploaded, if you continue it will not be embedded properly.'
        )
      )
    }

    return status
  }

  setCode(newContent) {
    this.mceInstance()?.setContent(newContent)
  }

  // This function is called imperatively by the page that renders the RCE.
  // It should be called when the RCE content is done being edited.
  RCEClosed() {
    // We want to clear the autosaved content, since the page was legitimately closed.
    if (this.storage) {
      this.storage.removeItem(this.autoSaveKey)
    }
  }

  indicateEditor(element) {
    if (document.querySelector('[role="dialog"][data-mce-component]')) {
      // there is a modal open, which zeros out the vertical scroll
      // so the indicator is in the wrong place.  Give it a chance to close
      window.setTimeout(() => {
        this.indicateEditor(element)
      }, 100)
      return
    }
    const editor = this.mceInstance()
    if (this.indicator) {
      this.indicator(editor, element)
    } else if (!this.isHidden()) {
      indicate(indicatorRegion(editor, element))
    }
  }

  contentInserted(element) {
    this.indicateEditor(element)
    this.checkImageLoadError(element)
    this.sizeEditorForContent(element)
  }

  // make a attempt at sizing the editor so that the new content fits.
  // works under the assumptions the body's box-sizing is not content-box
  // and that the content is w/in a <p> whose margin is 12px top and bottom
  // (which, in canvas, is set in app/stylesheets/components/_ic-typography.scss)
  sizeEditorForContent(elem) {
    let height
    if (elem && elem.nodeType === 1) {
      height = elem.clientHeight
    }
    if (height) {
      const ifr = this.iframe
      if (ifr) {
        const editor_body_style = ifr.contentWindow.getComputedStyle(
          this.iframe.contentDocument.body
        )
        const editor_ht =
          ifr.contentDocument.body.clientHeight -
          parseInt(editor_body_style['padding-top'], 10) -
          parseInt(editor_body_style['padding-bottom'], 10)

        const para_margin_ht = 24
        const reserve_ht = Math.ceil(height + para_margin_ht)
        if (reserve_ht > editor_ht) {
          this.onResize(null, {deltaY: reserve_ht - editor_ht})
        }
      }
    }
  }

  checkImageLoadError(element) {
    if (!element || element.tagName !== 'IMG') {
      return
    }
    if (!element.complete) {
      element.onload = () => this.checkImageLoadError(element)
      return
    }
    // checking naturalWidth in a future event loop run prevents a race
    // condition between the onload callback and naturalWidth being set.
    setTimeout(() => {
      if (element.naturalWidth === 0) {
        element.style.border = '1px solid #000'
        element.style.padding = '2px'
      }
    }, 0)
  }

  insertCode(code) {
    const editor = this.mceInstance()
    const element = contentInsertion.insertContent(editor, code)
    this.contentInserted(element)
  }

  insertEmbedCode(code) {
    const editor = this.mceInstance()

    // don't replace selected text, but embed after
    editor.selection.collapse()

    // tinymce treats iframes uniquely, and doesn't like adding attributes
    // once it's in the editor, and I'd rather not parse the incomming html
    // string with a regex, so let's create a temp copy, then add a title
    // attribute if one doesn't exist. This will let screenreaders announce
    // that there's some embedded content helper
    // From what I've read, "title" is more reliable than "aria-label" for
    // elements like iframes and embeds.
    const temp = document.createElement('div')
    temp.innerHTML = code
    const code_elem = temp.firstElementChild
    if (code_elem) {
      if (!code_elem.hasAttribute('title') && !code_elem.hasAttribute('aria-label')) {
        code_elem.setAttribute('title', formatMessage('embedded content'))
      }
      code = code_elem.outerHTML
    }

    // inserting an iframe in tinymce (as is often the case with
    // embedded content) causes it to wrap it in a span
    // and it's often inserted into a <p> on top of that.  Find the
    // iframe and use it to flash the indicator.
    const element = contentInsertion.insertContent(editor, code)
    const ifr = element && element.querySelector && element.querySelector('iframe')
    if (ifr) {
      this.contentInserted(ifr)
    } else {
      this.contentInserted(element)
    }
  }

  insertImage(image) {
    const editor = this.mceInstance()
    const element = contentInsertion.insertImage(editor, image)

    // Removes TinyMCE's caret &nbsp; text if exists.
    if (element?.nextSibling?.data?.trim() === '') {
      element.nextSibling.remove()
    }

    if (element && element.complete) {
      this.contentInserted(element)
    } else if (element) {
      element.onload = () => this.contentInserted(element)
      element.onerror = () => this.checkImageLoadError(element)
    }
  }

  insertImagePlaceholder(fileMetaProps) {
    let width, height
    let align = 'middle'
    if (isImage(fileMetaProps.contentType) && fileMetaProps.displayAs !== 'link') {
      const image = new Image()
      image.src = fileMetaProps.domObject.preview
      width = image.width
      height = image.height
      // we constrain the <img> to max-width: 100%, so scale the size down if necessary
      const maxWidth = this.iframe.contentDocument.body.clientWidth
      if (width > maxWidth) {
        height = Math.round((maxWidth / width) * height)
        width = maxWidth
      }
      width = `${width}px`
      height = `${height}px`
    } else if (isVideo(fileMetaProps.contentType || fileMetaProps.type)) {
      width = VIDEO_SIZE_DEFAULT.width
      height = VIDEO_SIZE_DEFAULT.height
      align = 'bottom'
    } else if (isAudio(fileMetaProps.contentType || fileMetaProps.type)) {
      width = AUDIO_PLAYER_SIZE.width
      height = AUDIO_PLAYER_SIZE.height
      align = 'bottom'
    } else {
      width = `${fileMetaProps.name.length}rem`
      height = '1rem'
    }
    // if you're wondering, the &nbsp; scatter about in the svg
    // is because tinymce will strip empty elements
    const markup = `
    <span
      aria-label="${formatMessage('Loading')}"
      data-placeholder-for="${encodeURIComponent(fileMetaProps.name)}"
      style="width: ${width}; height: ${height}; vertical-align: ${align};"
    >
      <svg xmlns="http://www.w3.org/2000/svg" version="1.1" x="0px" y="0px" viewBox="0 0 100 100" height="100px" width="100px">
        <g style="stroke-width:.5rem;fill:none;stroke-linecap:round;">&nbsp;
          <circle class="c1" cx="50%" cy="50%" r="28px">&nbsp;</circle>
          <circle class="c2" cx="50%" cy="50%" r="28px">&nbsp;</circle>
          &nbsp;
        </g>
        &nbsp;
      </svg>
    </span>`

    const editor = this.mceInstance()
    editor.undoManager.ignore(() => {
      editor.execCommand('mceInsertContent', false, markup)
    })
  }

  insertVideo(video) {
    const editor = this.mceInstance()
    const element = contentInsertion.insertVideo(editor, video)
    this.contentInserted(element)
  }

  insertAudio(audio) {
    const editor = this.mceInstance()
    const element = contentInsertion.insertAudio(editor, audio)
    this.contentInserted(element)
  }

  insertMathEquation(tex) {
    const editor = this.mceInstance()
    return this.getCanvasUrl().then(domain => contentInsertion.insertEquation(editor, tex, domain))
  }

  removePlaceholders(name) {
    const placeholder = this.mceInstance().dom.doc.querySelector(
      `[data-placeholder-for="${encodeURIComponent(name)}"]`
    )
    if (placeholder) {
      const editor = this.mceInstance()
      editor.undoManager.ignore(() => {
        editor.dom.remove(placeholder)
      })
    }
  }

  insertLink(link) {
    const editor = this.mceInstance()
    const element = contentInsertion.insertLink(editor, link)
    this.contentInserted(element)
  }

  existingContentToLink() {
    const editor = this.mceInstance()
    return contentInsertion.existingContentToLink(editor)
  }

  existingContentToLinkIsImg() {
    const editor = this.mceInstance()
    return contentInsertion.existingContentToLinkIsImg(editor)
  }

  // since we may defer rendering tinymce, queue up any tinymce event handlers
  tinymceOn(tinymceEventName, handler) {
    if (this.state.shouldShowEditor) {
      this.mceInstance().on(tinymceEventName, handler)
    } else {
      this.pendingEventHandlers.push({name: tinymceEventName, handler})
    }
  }

  mceInstance() {
    if (this.editor) {
      return this.editor
    }
    const editors = this.props.tinymce.editors || []
    return editors.filter(ed => ed.id === this.props.textareaId)[0]
  }

  onTinyMCEInstance(command, args) {
    const editor = this.mceInstance()
    if (editor) {
      if (command === 'mceRemoveEditor') {
        editor.execCommand('mceNewDocument')
      } // makes sure content can't persist past removal
      editor.execCommand(command, false, this.props.textareaId, args)
    }
  }

  destroy() {
    this._destroyCalled = true
    this.unhandleTextareaChange()
    this.props.handleUnmount && this.props.handleUnmount()
  }

  onRemove = () => {
    bridge.detachEditor(this)
    this.props.onRemove && this.props.onRemove(this)
  }

  getTextarea() {
    return document.getElementById(this.props.textareaId)
  }

  textareaValue() {
    return this.getTextarea().value
  }

  get id() {
    return this.state.id
  }

  toggleView = newView => {
    // coming from the menubar, we don't have a newView,

    const wasFullscreen = this._isFullscreen()
    if (wasFullscreen) this._exitFullscreen()
    let newState
    switch (this.state.editorView) {
      case WYSIWYG_VIEW:
        newState = {editorView: newView || PRETTY_HTML_EDITOR_VIEW}
        break
      case PRETTY_HTML_EDITOR_VIEW:
        newState = {editorView: newView || WYSIWYG_VIEW}
        break
      case RAW_HTML_EDITOR_VIEW:
        newState = {editorView: newView || WYSIWYG_VIEW}
    }
    this.setState(newState, () => {
      if (wasFullscreen) {
        window.setTimeout(() => {
          this._enterFullscreen()
        }, 200) // due to the animation it takes some time for fullscreen to complete
      }
    })
    this.checkAccessibility()
    if (newView === PRETTY_HTML_EDITOR_VIEW || newView === RAW_HTML_EDITOR_VIEW) {
      document.cookie = `rce.htmleditor=${newView};path=/;max-age=31536000`
    }

    // Emit view change event
    this.mceInstance().fire(VIEW_CHANGE, {target: this.editor, newView: newState.editorView})
  }

  _isFullscreen() {
    return this.state.fullscreenState.isTinyFullscreen || document[FS_ELEMENT]
  }

  _enterFullscreen() {
    switch (this.state.editorView) {
      case PRETTY_HTML_EDITOR_VIEW:
        this._prettyHtmlEditorRef.current.addEventListener(
          'fullscreenchange',
          this._toggleFullscreen
        )
        this._prettyHtmlEditorRef.current.addEventListener(
          'webkitfullscreenchange',
          this._toggleFullscreen
        )
        // if I don't focus first, FF complains that the element
        // is not in the active browser tab and requestFullscreen fails
        this._prettyHtmlEditorRef.current.focus()
        this._prettyHtmlEditorRef.current[FS_REQUEST]()
        break
      case RAW_HTML_EDITOR_VIEW:
        this.getTextarea().addEventListener('fullscreenchange', this._toggleFullscreen)
        this.getTextarea().addEventListener('webkitfullscreenchange', this._toggleFullscreen)
        this.getTextarea()[FS_REQUEST]()
        break
      case WYSIWYG_VIEW:
        this.mceInstance().execCommand('mceFullScreen')
        break
    }
  }

  _exitFullscreen() {
    if (this.state.fullscreenState.isTinyFullscreen) {
      this.mceInstance().execCommand('mceFullScreen')
    } else if (document[FS_ELEMENT]) {
      document[FS_ELEMENT][FS_EXIT]()
    }
  }

  focus() {
    this.onTinyMCEInstance('mceFocus')
    // tinymce doesn't always call the focus handler.
    this.handleFocusEditor(new Event('focus', {target: this.mceInstance()}))
  }

  focusCurrentView() {
    switch (this.state.editorView) {
      case WYSIWYG_VIEW:
        this.mceInstance().focus()
        break
      case PRETTY_HTML_EDITOR_VIEW:
        {
          const cmta = this._elementRef.current.querySelector('.CodeMirror textarea')
          if (cmta) {
            cmta.focus()
          } else {
            window.setTimeout(() => {
              this._elementRef.current.querySelector('.CodeMirror textarea')?.focus()
            }, 200)
          }
        }
        break
      case RAW_HTML_EDITOR_VIEW:
        this.getTextarea().focus()
        break
    }
  }

  is_dirty() {
    if (this.mceInstance().isDirty()) {
      return true
    }
    const content = this.isHidden() ? this.textareaValue() : this.mceInstance()?.getContent()
    return content !== this.cleanInitialContent()
  }

  cleanInitialContent() {
    if (!this._cleanInitialContent) {
      const el = window.document.createElement('div')
      el.innerHTML = this.props.defaultContent
      const serializer = this.mceInstance().serializer
      this._cleanInitialContent = serializer.serialize(el, {getInner: true})
    }
    return this._cleanInitialContent
  }

  isHtmlView() {
    return this.state.editorView !== WYSIWYG_VIEW
  }

  isHidden() {
    return this.mceInstance().isHidden()
  }

  get iframe() {
    return document.getElementById(`${this.props.textareaId}_ifr`)
  }

  // these focus and blur event handlers work together so that RCEWrapper
  // can report focus and blur events from the RCE at-large
  get focused() {
    return this === bridge.getEditor()
  }

  handleFocus(_event) {
    if (!this.focused) {
      bridge.focusEditor(this)
      this.props.onFocus && this.props.onFocus(this)
    }
  }

  contentTrayClosing = false

  handleContentTrayClosing(isClosing) {
    this.contentTrayClosing = isClosing
  }

  blurTimer = 0

  handleBlur(event) {
    if (this.blurTimer) return

    if (this.focused) {
      // because the old active element fires blur before the next element gets focus
      // we often need a moment to see if focus comes back
      event && event.persist && event.persist()
      this.blurTimer = window.setTimeout(() => {
        this.blurTimer = 0
        if (this.contentTrayClosing) {
          // the CanvasContentTray is in the process of closing
          // wait until it finishes
          return
        }

        if (this._elementRef.current?.contains(document.activeElement)) {
          // focus is still somewhere w/in me
          return
        }

        const activeClass = document.activeElement && document.activeElement.getAttribute('class')
        if (
          (event.focusedEditor === undefined || event.target.id === event.focusedEditor?.id) &&
          activeClass?.includes('tox-')
        ) {
          // if a toolbar button has focus, then the user clicks on the "more" button
          // focus jumps to the body, then eventually to the popped up toolbar. This
          // catches that case.
          return
        }

        if (event?.relatedTarget?.getAttribute('class')?.includes('tox-')) {
          // a tinymce popup has focus
          return
        }

        const popups = document.querySelectorAll('[data-mce-component]')
        for (const popup of popups) {
          if (popup.contains(document.activeElement)) {
            // one of our popups has focus
            return
          }
        }

        bridge.blurEditor(this)
        this.props.onBlur && this.props.onBlur(event)
      }, ASYNC_FOCUS_TIMEOUT)
    }
  }

  handleFocusRCE = event => {
    this.handleFocus(event)
  }

  handleBlurRCE = event => {
    if (event.relatedTarget === null) {
      // focus might be moving to tinymce
      this.handleBlur(event)
    }

    if (!this._elementRef.current?.contains(event.relatedTarget)) {
      this.handleBlur(event)
    }
  }

  handleFocusEditor = (event, _editor) => {
    // use .active to put a focus ring around the content area
    // when the editor has focus. This isn't perfect, but it's
    // what we've got for now.
    const ifr = this.iframe
    ifr && ifr.parentElement.classList.add('active')

    this._forceCloseFloatingToolbar()
    this.handleFocus(event)
  }

  handleFocusHtmlEditor = event => {
    this.handleFocus(event)
  }

  handleBlurEditor = (event, _editor) => {
    const ifr = this.iframe
    ifr && ifr.parentElement.classList.remove('active')
    this.handleBlur(event)
  }

  call(methodName, ...args) {
    // since exists? has a ? and cant be a regular function just return true
    // rather than calling as a fn on the editor
    if (methodName === 'exists?') {
      return true
    }
    return this[methodName](...args)
  }

  handleKey = event => {
    if (event.code === 'F9' && event.altKey) {
      event.preventDefault()
      event.stopPropagation()
      this.setFocusAbilityForHeader(true)
      focusFirstMenuButton(this._elementRef.current)
    } else if (event.code === 'F10' && event.altKey) {
      event.preventDefault()
      event.stopPropagation()
      this.setFocusAbilityForHeader(true)
      focusToolbar(this._elementRef.current)
    } else if ((event.code === 'F8' || event.code === 'Digit0') && event.altKey) {
      event.preventDefault()
      event.stopPropagation()
      this.openKBShortcutModal()
    } else if (event.code === 'Escape') {
      this._forceCloseFloatingToolbar()
      if (this.state.fullscreenState.isTinyFullscreen) {
        this.mceInstance().execCommand('mceFullScreen') // turn it off
      } else {
        bridge.hideTrays()
      }
    } else if (['n', 'N', 'd', 'D'].indexOf(event.key) !== -1) {
      // Prevent key events from bubbling up on touch screen device
      event.stopPropagation()
    }
  }

  handleClickFullscreen = () => {
    if (this._isFullscreen()) {
      this._exitFullscreen()
    } else {
      this._enterFullscreen()
    }
  }

  handleExternalClick = () => {
    this._forceCloseFloatingToolbar()
    debounce(this.checkAccessibility, 1000)()
  }

  handleInputChange = () => {
    this.checkAccessibility()
  }

  onInit = (_event, editor) => {
    editor.rceWrapper = this
    this.editor = editor
    const textarea = this.editor.getElement()

    // expected by canvas
    textarea.dataset.rich_text = true

    // start with the textarea and tinymce in sync
    textarea.value = this.getCode()
    textarea.style.height = this.state.height

    // Capture click events outside the iframe
    document.addEventListener('click', this.handleExternalClick)

    if (document.body.classList.contains('Underline-All-Links__enabled')) {
      this.iframe.contentDocument.body.classList.add('Underline-All-Links__enabled')
    }
    editor.on('wordCountUpdate', this.onWordCountUpdate)
    // add an aria-label to the application div that wraps RCE
    // and change role from "application" to "document" to ensure
    // the editor gets properly picked up by screen readers
    const tinyapp = document.querySelector('.tox-tinymce[role="application"]')
    if (tinyapp) {
      tinyapp.setAttribute('aria-label', formatMessage('Rich Content Editor'))
      tinyapp.setAttribute('role', 'document')
      tinyapp.setAttribute('tabIndex', '-1')
    }

    // Adds a focusout event listener for handling screen reader navigation focus
    const header = this._elementRef.current.querySelector('.tox-editor-header')
    if (header) {
      header.addEventListener('focusout', e => {
        const leavingHeader = !header.contains(e.relatedTarget)
        if (leavingHeader) {
          this.setFocusAbilityForHeader(false)
        }
      })
    }
    this.setFocusAbilityForHeader(false)

    // Probably should do this in tinymce.scss, but we only want it in new rce
    textarea.style.resize = 'none'
    editor.on('ExecCommand', this._forceCloseFloatingToolbar)
    editor.on('keydown', this.handleKey)
    editor.on('FullscreenStateChanged', this._toggleFullscreen)
    // This propagates click events on the editor out of the iframe to the parent
    // document. We need this so that click events get captured properly by instui
    // focus-trapping components, so they properly ignore trapping focus on click.
    editor.on('click', () => window.top.document.body.click(), true)
    editor.on('Cut Paste Change input Undo Redo', debounce(this.handleInputChange, 1000))
    this.announceContextToolbars(editor)

    if (this.isAutoSaving) {
      this.initAutoSave(editor)
    }

    // first view
    this.setEditorView(this.state.editorView)

    // readonly should have been handled via the init property passed
    // to <Editor>, but it's not.
    editor.mode.set(this.props.readOnly ? 'readonly' : 'design')

    // Not using iframe_aria_text because compatibility issues.
    // Not using iframe_attrs because library overwriting.
    if (this.iframe) {
      this.iframe.setAttribute(
        'title',
        formatMessage('Rich Text Area. Press ALT+0 for Rich Content Editor shortcuts.')
      )
    }

    this.props.onInitted?.(editor)
  }

  _toggleFullscreen = event => {
    const header = document.getElementById('header')
    if (header) {
      if (event.state) {
        this.setState({
          fullscreenState: {
            headerDisp: header.style.display,
            isTinyFullscreen: true
          }
        })
        header.style.display = 'none'
      } else {
        header.style.display = this.state.fullscreenState.headerDisp
        this.setState({
          fullscreenState: {
            isTinyFullscreen: false
          }
        })
      }
    }

    // if we're leaving fullscreen, remove event listeners on the fullscreen element
    if (!document[FS_ELEMENT] && this.state.fullscreenElem) {
      this.state.fullscreenElem.removeEventListener('fullscreenchange', this._toggleFullscreen)
      this.state.fullscreenElem.removeEventListener(
        'webkitfullscreenchange',
        this._toggleFullscreen
      )
      this.setState({
        fullscreenState: {
          fullscreenElem: null
        }
      })
    }

    // if we don't defer setState, the pretty editor's height isn't correct
    // when entering fullscreen
    window.setTimeout(() => {
      if (document[FS_ELEMENT]) {
        this.setState(state => {
          return {
            fullscreenState: {
              ...state.fullscreenState,
              fullscreenElem: document[FS_ELEMENT]
            }
          }
        })
      } else {
        this.forceUpdate()
      }
      this.focusCurrentView()
    }, 0)
  }

  _forceCloseFloatingToolbar = () => {
    if (this._elementRef.current) {
      const moreButton = this._elementRef.current.querySelector(
        '.tox-toolbar-overlord .tox-toolbar__group:last-child button:last-child'
      )
      if (moreButton?.getAttribute('aria-owns')) {
        // the floating toolbar is open
        moreButton.click() // close the floating toolbar
        const editor = this.mceInstance() // return focus to the editor
        editor?.focus()
      }
    }
  }

  announcing = 0

  announceContextToolbars(editor) {
    editor.on('NodeChange', () => {
      const node = editor.selection.getNode()
      if (isImageEmbed(node, editor)) {
        if (this.announcing !== 1) {
          this.setState({
            announcement: formatMessage('type Control F9 to access image options. {text}', {
              text: node.getAttribute('alt')
            })
          })
          this.announcing = 1
        }
      } else if (isFileLink(node, editor)) {
        if (this.announcing !== 2) {
          this.setState({
            announcement: formatMessage('type Control F9 to access link options. {text}', {
              text: node.textContent
            })
          })
          this.announcing = 2
        }
      } else if (isElementWithinTable(node, editor)) {
        if (this.announcing !== 3) {
          this.setState({
            announcement: formatMessage('type Control F9 to access table options. {text}', {
              text: node.textContent
            })
          })
          this.announcing = 3
        }
      } else {
        this.setState({
          announcement: null
        })
        this.announcing = 0
      }
    })
  }

  /* ********** autosave support *************** */
  initAutoSave = editor => {
    this.storage = window.localStorage
    if (this.storage) {
      editor.on('change Undo Redo', this.doAutoSave)
      editor.on('blur', this.doAutoSave)

      this.cleanupAutoSave()

      try {
        const autosaved = this.getAutoSaved(this.autoSaveKey)
        if (autosaved && autosaved.content) {
          // We'll compare just the text of the autosave content, since
          // Canvas is prone to swizzling images and iframes which will
          // make the editor content and autosave content never match up
          const editorContent = this.patchAutosavedContent(
            editor.getContent({no_events: true}),
            true
          )
          const autosavedContent = this.patchAutosavedContent(autosaved.content, true)

          if (autosavedContent !== editorContent) {
            this.setState({
              confirmAutoSave: true,
              autoSavedContent: this.patchAutosavedContent(autosaved.content)
            })
          } else {
            this.storage.removeItem(this.autoSaveKey)
          }
        }
      } catch (ex) {
        // log and ignore
        // eslint-disable-next-line no-console
        console.error('Failed initializing rce autosave', ex)
      }
    }
  }

  // remove any autosaved value that's too old

  cleanupAutoSave = (deleteAll = false) => {
    if (this.storage) {
      const expiry = deleteAll ? Date.now() : Date.now() - this.props.autosave.maxAge
      let i = 0
      let key
      while ((key = this.storage.key(i++))) {
        if (/^rceautosave:/.test(key)) {
          const autosaved = this.getAutoSaved(key)
          if (autosaved && autosaved.autosaveTimestamp < expiry) {
            this.storage.removeItem(key)
          }
        }
      }
    }
  }

  restoreAutoSave = ans => {
    this.setState({confirmAutoSave: false}, () => {
      const editor = this.mceInstance()
      if (ans) {
        editor.setContent(this.state.autoSavedContent, {})
      }
      this.storage.removeItem(this.autoSaveKey)
    })
    this.checkAccessibility()
  }

  // if a placeholder image shows up in autosaved content, we have to remove it
  // because the data url gets converted to a blob, which is not valid when restored.
  // besides, the placeholder is intended to be temporary while the file
  // is being uploaded
  patchAutosavedContent(content, asText) {
    const temp = document.createElement('div')
    temp.innerHTML = content
    temp.querySelectorAll('[data-placeholder-for]').forEach(placeholder => {
      placeholder.parentElement.removeChild(placeholder)
    })
    if (asText) return temp.textContent
    return temp.innerHTML
  }

  getAutoSaved(key) {
    let autosaved = null
    try {
      autosaved = this.storage && JSON.parse(this.storage.getItem(key))
    } catch (_ex) {
      this.storage.removeItem(this.autoSaveKey)
    }
    return autosaved
  }

  // only autosave if the feature flag is set, and there is only 1 RCE on the page
  // the latter condition is necessary because the popup RestoreAutoSaveModal
  // is lousey UX when there are >1
  get isAutoSaving() {
    // If the editor is invisible for some reason, don't show the autosave modal
    // This doesn't apply if the editor is off-screen or has visibility:hidden;
    // only if it isn't rendered or has display:none;
    const editorVisible = this.editor.getContainer().offsetParent

    return (
      this.props.autosave.enabled &&
      editorVisible &&
      document.querySelectorAll('.rce-wrapper').length === 1 &&
      storageAvailable()
    )
  }

  get autoSaveKey() {
    const userId = this.props.trayProps?.containingContext.userId
    return `rceautosave:${userId}${window.location.href}:${this.props.textareaId}`
  }

  doAutoSave = (e, retry = false) => {
    if (this.storage) {
      const editor = this.mceInstance()
      // if the editor is empty don't save
      if (editor.dom.isEmpty(editor.getBody())) {
        return
      }

      const content = editor.getContent({no_events: true})
      try {
        this.storage.setItem(
          this.autoSaveKey,
          JSON.stringify({
            autosaveTimestamp: Date.now(),
            content
          })
        )
      } catch (ex) {
        if (!retry) {
          // probably failed because there's not enough space
          // delete up all the other entries and try again
          this.cleanupAutoSave(true)
          this.doAutoSave(e, true)
        } else {
          console.error('Autosave failed:', ex) // eslint-disable-line no-console
        }
      }
    }
  }
  /* *********** end autosave support *************** */

  onWordCountUpdate = e => {
    this.setState(state => {
      if (e.wordCount.words !== state.wordCount) {
        return {wordCount: e.wordCount.words}
      } else return null
    })
  }

  onNodeChange = e => {
    // This is basically copied out of the tinymce silver theme code for the status bar
    const path = e.parents
      .filter(
        p =>
          p.nodeName !== 'BR' &&
          !p.getAttribute('data-mce-bogus') &&
          p.getAttribute('data-mce-type') !== 'bookmark'
      )
      .map(p => p.nodeName.toLowerCase())
      .reverse()
    this.setState({path})
  }

  onEditorChange = (content, _editor) => {
    this.props.onContentChange?.(content)
  }

  onResize = (_e, coordinates) => {
    const editor = this.mceInstance()
    if (editor) {
      const container = editor.getContainer()
      if (!container) return
      const currentContainerHeight = Number.parseInt(container.style.height, 10)
      if (isNaN(currentContainerHeight)) return // eslint-disable-line no-restricted-globals
      const modifiedHeight = currentContainerHeight + coordinates.deltaY
      const newHeight = `${modifiedHeight}px`
      container.style.height = newHeight
      this.getTextarea().style.height = newHeight
      this.setState({height: newHeight})
      // play nice and send the same event that the silver theme would send
      editor.fire('ResizeEditor')
    }
  }

  onA11yChecker = () => {
    // eslint-disable-next-line promise/catch-or-return
    this.a11yCheckerReady.then(() => {
      this.onTinyMCEInstance('openAccessibilityChecker', {skip_focus: true})
    })
  }

  checkAccessibility = () => {
    const editor = this.mceInstance()
    editor.execCommand(
      'checkAccessibility',
      false,
      {
        done: errors => {
          this.setState({a11yErrorsCount: errors.length})
        }
      },
      {skip_focus: true}
    )
  }

  openKBShortcutModal = () => {
    this.setState({
      KBShortcutModalOpen: true,
      KBShortcutFocusReturn: document.activeElement
    })
  }

  closeKBShortcutModal = () => {
    this.setState({KBShortcutModalOpen: false})
  }

  KBShortcutModalExited = () => {
    if (this.state.KBShortcutFocusReturn === this.iframe) {
      // if the iframe has focus, we need to forward it on to tinymce
      this.editor.focus(false)
    } else if (this._showOnFocusButton && document.activeElement === document.body) {
      // when the modal is opened from the showOnFocus button, focus doesn't
      // get automatically returned to the button like it should.
      this._showOnFocusButton.focus()
    } else {
      this._showOnFocusButton?.focus()
    }
  }

  setFocusAbilityForHeader = focusable => {
    // Sets aria-hidden to prevent screen readers focus in RCE menus and toolbar
    const header = this._elementRef.current.querySelector('.tox-editor-header')
    if (header) {
      header.setAttribute('aria-hidden', focusable ? 'false' : 'true')
    }
  }

  componentWillUnmount() {
    if (this.state.shouldShowEditor) {
      window.clearTimeout(this.blurTimer)
      if (!this._destroyCalled) {
        this.destroy()
      }
      this._elementRef.current.removeEventListener('keydown', this.handleKey, true)
      this.mutationObserver?.disconnect()
      this.intersectionObserver?.disconnect()
    }
  }

  wrapOptions(options = {}) {
    const rcsExists = !!(this.props.trayProps?.host && this.props.trayProps?.jwt)

    const setupCallback = options.setup

    const canvasPlugins = rcsExists
      ? [
          'instructure_links',
          'instructure_image',
          'instructure_documents',
          'instructure_equation',
          'instructure_external_tools'
        ]
      : ['instructure_links']
    if (rcsExists && !this.props.instRecordDisabled) {
      canvasPlugins.splice(2, 0, 'instructure_record')
    }

    if (
      rcsExists &&
      this.props.use_rce_icon_maker &&
      this.props.trayProps?.contextType === 'course'
    ) {
      canvasPlugins.push('instructure_icon_maker')
    }

    const possibleNewMenubarItems = this.props.editorOptions.menu
      ? Object.keys(this.props.editorOptions.menu).join(' ')
      : undefined

    const wrappedOpts = {
      ...options,

      readonly: this.props.readOnly,

      theme: 'silver', // some older code specified 'modern', which doesn't exist any more

      height: options.height || DEFAULT_RCE_HEIGHT,

      language: editorLanguage(this.language),

      block_formats:
        options.block_formats ||
        [
          `${formatMessage('Heading 2')}=h2`,
          `${formatMessage('Heading 3')}=h3`,
          `${formatMessage('Heading 4')}=h4`,
          `${formatMessage('Preformatted')}=pre`,
          `${formatMessage('Paragraph')}=p`
        ].join('; '),

      setup: editor => {
        addKebabIcon(editor)
        editorWrappers.set(editor, this)
        const trayPropsWithColor = {
          brandColor: this.theme.canvasBrandColor,
          ...this.props.trayProps
        }
        bridge.trayProps?.set(editor, trayPropsWithColor)
        bridge.languages = this.props.languages
        if (typeof setupCallback === 'function') {
          setupCallback(editor)
        }
      },

      // Consumers can, and should!, still pass a content_css prop so that the content
      // in the editor matches the styles of the app it will be displayed in when saved.
      // This is just so we inject the helper class names that tinyMCE uses for
      // things like table resizing and stuff.
      content_css: options.content_css || [],
      content_style: contentCSS,

      menubar: mergeMenuItems('edit view insert format tools table', possibleNewMenubarItems),
      // default menu options listed at https://www.tiny.cloud/docs/configure/editor-appearance/#menu
      // tinymce's default edit and table menus are fine
      // we include all the canvas specific items in the menu and toolbar
      // and rely on tinymce only showing them if the plugin is provided.
      menu: mergeMenu(
        {
          format: {
            title: formatMessage('Format'),
            items:
              'bold italic underline strikethrough superscript subscript codeformat | formats blockformats fontformats fontsizes align directionality | forecolor backcolor | removeformat'
          },
          insert: {
            title: formatMessage('Insert'),
            items:
              'instructure_links instructure_image instructure_media instructure_document instructure_icon_maker | instructure_equation inserttable instructure_media_embed | hr'
          },
          tools: {title: formatMessage('Tools'), items: 'wordcount lti_tools_menuitem'},
          view: {title: formatMessage('View'), items: 'fullscreen instructure_html_view'}
        },
        options.menu
      ),

      toolbar: mergeToolbar(
        [
          {
            name: formatMessage('Styles'),
            items: ['fontsizeselect', 'formatselect']
          },
          {
            name: formatMessage('Formatting'),
            items: [
              'bold',
              'italic',
              'underline',
              'forecolor',
              'backcolor',
              'inst_subscript',
              'inst_superscript'
            ]
          },
          {
            name: formatMessage('Content'),
            items: [
              'instructure_links',
              'instructure_image',
              'instructure_record',
              'instructure_documents',
              'instructure_icon_maker'
            ]
          },
          {
            name: formatMessage('External Tools'),
            items: [...this.ltiToolFavorites, 'lti_tool_dropdown', 'lti_mru_button']
          },
          {
            name: formatMessage('Alignment and Lists'),
            items: ['align', 'bullist', 'inst_indent', 'inst_outdent']
          },
          {
            name: formatMessage('Miscellaneous'),
            items: ['removeformat', 'table', 'instructure_equation', 'instructure_media_embed']
          }
        ],
        options.toolbar
      ),

      contextmenu: '', // show the browser's native context menu

      toolbar_mode: 'floating',
      toolbar_sticky: true,

      plugins: mergePlugins(
        [
          'autolink',
          'media',
          'paste',
          'table',
          'link',
          'directionality',
          'lists',
          'textpattern',
          'hr',
          'fullscreen',
          'instructure-ui-icons',
          'instructure_condensed_buttons',
          'instructure_links',
          'instructure_html_view',
          'instructure_media_embed',
          'instructure_external_tools',
          'a11y_checker',
          'wordcount',
          ...canvasPlugins
        ],
        sanitizePlugins(options.plugins)
      ),
      textpattern_patterns: [
        {start: '* ', cmd: 'InsertUnorderedList'},
        {start: '- ', cmd: 'InsertUnorderedList'}
      ]
    }

    if (this.props.trayProps) {
      wrappedOpts.canvas_rce_user_context = {
        type: this.props.trayProps.contextType,
        id: this.props.trayProps.contextId
      }

      wrappedOpts.canvas_rce_containing_context = {
        type: this.props.trayProps.containingContext.contextType,
        id: this.props.trayProps.containingContext.contextId
      }
    }
    return wrappedOpts
  }

  handleTextareaChange = () => {
    if (this.isHidden()) {
      this.setCode(this.textareaValue())
      this.doAutoSave()
    }
  }

  unhandleTextareaChange() {
    if (this._textareaEl) {
      this._textareaEl.removeEventListener('input', this.handleTextareaChange)
    }
  }

  registerTextareaChange() {
    const el = this.getTextarea()
    if (this._textareaEl !== el) {
      this.unhandleTextareaChange()
      if (el) {
        el.addEventListener('input', this.handleTextareaChange)
        if (this.props.textareaClassName) {
          // split the string on whitespace because classList doesn't let you add multiple
          // space seperated classes at a time but does let you add an array of them
          el.classList.add(...this.props.textareaClassName.split(/\s+/))
        }
        this._textareaEl = el
      }
    }
  }

  componentDidMount() {
    if (this.state.shouldShowEditor) {
      this.editorReallyDidMount()
    } else {
      this.intersectionObserver = new IntersectionObserver(
        entries => {
          const entry = entries[0]
          if (entry.isIntersecting || entry.intersectionRatio > 0) {
            this.setState({shouldShowEditor: true})
          }
        },
        // initialize the RCE when it gets close to entering the viewport
        {root: null, rootMargin: '200px 0px', threshold: 0.0}
      )
      this.intersectionObserver.observe(this._editorPlaceholderRef.current)
    }
  }

  componentDidUpdate(prevProps, prevState) {
    if (this.state.shouldShowEditor) {
      if (!prevState.shouldShowEditor) {
        this.editorReallyDidMount()
        this.intersectionObserver?.disconnect()
      } else {
        this.registerTextareaChange()
        if (prevState.editorView !== this.state.editorView) {
          this.setEditorView(this.state.editorView)
          this.focusCurrentView()
        }
        if (prevProps.readOnly !== this.props.readOnly) {
          this.mceInstance().mode.set(this.props.readOnly ? 'readonly' : 'design')
        }
      }
    }
  }

  editorReallyDidMount() {
    const myTiny = this.mceInstance()
    this.pendingEventHandlers.forEach(e => {
      myTiny.on(e.name, e.handler)
    })
    this.registerTextareaChange()
    this._elementRef.current.addEventListener('keydown', this.handleKey, true)
    // give the textarea its initial size
    this.onResize(null, {deltaY: 0})
    // Preload the LTI Tools modal
    // This helps with loading the favorited external tools
    if (this.ltiToolFavorites.length > 0) {
      import('./plugins/instructure_external_tools/components/LtiToolsModal')
    }

    // .tox-tinymce-aux is where tinymce puts the floating toolbar when
    // the user clicks the More... button
    // Tinymce doesn't fire onFocus when the user clicks More... from somewhere
    // outside, so we'll handle that here by watching for the floating toolbar
    // to come and go.
    const portals = document.querySelectorAll('.tox-tinymce-aux')
    // my portal will be the last one in the doc because tinyumce appends them
    const tinymce_floating_toolbar_portal = portals[portals.length - 1]
    if (tinymce_floating_toolbar_portal) {
      this.mutationObserver = new MutationObserver((mutationList, _observer) => {
        mutationList.forEach(mutation => {
          if (mutation.type === 'childList' && mutation.addedNodes.length > 0) {
            this.handleFocusEditor(new Event('focus', {target: mutation.target}))
          }
        })
      })
      this.mutationObserver.observe(tinymce_floating_toolbar_portal, {childList: true})
    }
    bridge.renderEditor(this)
  }

  setEditorView(view) {
    switch (view) {
      case RAW_HTML_EDITOR_VIEW:
        this.getTextarea().removeAttribute('aria-hidden')
        this.getTextarea().labels?.[0]?.removeAttribute('aria-hidden')
        this.mceInstance().hide()
        break
      case PRETTY_HTML_EDITOR_VIEW:
        this.getTextarea().setAttribute('aria-hidden', true)
        this.getTextarea().labels?.[0]?.setAttribute('aria-hidden', true)
        this.mceInstance().hide()
        this._elementRef.current.querySelector('.CodeMirror')?.CodeMirror.setCursor(0, 0)
        break
      case WYSIWYG_VIEW:
        this.setCode(this.textareaValue())
        this.getTextarea().setAttribute('aria-hidden', true)
        this.getTextarea().labels?.[0]?.setAttribute('aria-hidden', true)
        this.mceInstance().show()
    }
  }

  addAlert = alert => {
    alert.id = alertIdValue++
    this.setState(state => {
      let messages = state.messages.concat(alert)
      messages = _.uniqBy(messages, 'text') // Don't show the same message twice
      return {messages}
    })
  }

  removeAlert = messageId => {
    this.setState(state => {
      const messages = state.messages.filter(message => message.id !== messageId)
      return {messages}
    })
  }

  /**
   * Used for reseting the value during tests
   */
  resetAlertId = () => {
    if (this.state.messages.length > 0) {
      throw new Error('There are messages currently, you cannot reset when they are non-zero')
    }
    alertIdValue = 0
  }

  renderHtmlEditor() {
    // the div keeps the editor from collapsing while the code editor is downloaded
    return (
      <Suspense
        fallback={
          <div
            style={{
              height: this.state.height,
              display: 'flex',
              justifyContent: 'center',
              alignItems: 'center'
            }}
          >
            <Spinner renderTitle={renderLoading} size="medium" />
          </div>
        }
      >
        <View as="div" borderRadius="medium" borderWidth="small">
          <RceHtmlEditor
            ref={this._prettyHtmlEditorRef}
            height={document[FS_ELEMENT] ? `${window.screen.height}px` : this.state.height}
            code={this.getCode()}
            onChange={value => {
              this.getTextarea().value = value
              this.handleTextareaChange()
            }}
            onFocus={this.handleFocusHtmlEditor}
          />
        </View>
      </Suspense>
    )
  }

  render() {
    const {trayProps, ...mceProps} = this.props

    if (!this.state.shouldShowEditor) {
      return (
        <div
          ref={this._editorPlaceholderRef}
          style={{
            width: `${this.props.editorOptions.width}px`,
            height: `${this.props.editorOptions.height}px`,
            border: '1px solid grey'
          }}
        />
      )
    }
    return (
      <div
        key={this.id}
        className={`${styles.root} rce-wrapper`}
        ref={this._elementRef}
        onFocus={this.handleFocusRCE}
        onBlur={this.handleBlurRCE}
      >
        {this.state.shouldShowOnFocusButton && (
          <ShowOnFocusButton
            onClick={this.openKBShortcutModal}
            margin="xx-small"
            screenReaderLabel={formatMessage('View keyboard shortcuts')}
            ref={el => (this._showOnFocusButton = el)}
          >
            <IconKeyboardShortcutsLine />
          </ShowOnFocusButton>
        )}
        <AlertMessageArea
          messages={this.state.messages}
          liveRegion={this.props.liveRegion}
          afterDismiss={this.removeAlert}
        />
        {this.state.editorView === PRETTY_HTML_EDITOR_VIEW && this.renderHtmlEditor()}
        <div
          style={{display: this.state.editorView === PRETTY_HTML_EDITOR_VIEW ? 'none' : 'block'}}
        >
          <Editor
            id={mceProps.textareaId}
            textareaName={mceProps.name}
            init={this.tinymceInitOptions}
            initialValue={mceProps.defaultContent}
            onInit={this.onInit}
            onClick={this.handleFocusEditor}
            onKeypress={this.handleFocusEditor}
            onActivate={this.handleFocusEditor}
            onRemove={this.onRemove}
            onFocus={this.handleFocusEditor}
            onBlur={this.handleBlurEditor}
            onNodeChange={this.onNodeChange}
            onEditorChange={this.onEditorChange}
          />
        </div>
        <StatusBar
          readOnly={this.props.readOnly}
          onChangeView={newView => this.toggleView(newView)}
          path={this.state.path}
          wordCount={this.state.wordCount}
          editorView={this.state.editorView}
          preferredHtmlEditor={getHtmlEditorCookie()}
          onResize={this.onResize}
          onKBShortcutModalOpen={this.openKBShortcutModal}
          onA11yChecker={this.onA11yChecker}
          onFullscreen={this.handleClickFullscreen}
          a11yBadgeColor={this.theme.canvasBadgeBackgroundColor}
          a11yErrorsCount={this.state.a11yErrorsCount}
        />
        {this.props.trayProps && this.props.trayProps.containingContext && (
          <CanvasContentTray
            key={this.id}
            bridge={bridge}
            editor={this}
            onTrayClosing={this.handleContentTrayClosing}
            use_rce_icon_maker={this.props.use_rce_icon_maker}
            {...trayProps}
          />
        )}
        <KeyboardShortcutModal
          onExited={this.KBShortcutModalExited}
          onDismiss={this.closeKBShortcutModal}
          open={this.state.KBShortcutModalOpen}
        />
        {this.state.confirmAutoSave ? (
          <Suspense fallback={<Spinner renderTitle={renderLoading} size="small" />}>
            <RestoreAutoSaveModal
              savedContent={this.state.autoSavedContent}
              open={this.state.confirmAutoSave}
              onNo={() => this.restoreAutoSave(false)}
              onYes={() => this.restoreAutoSave(true)}
            />
          </Suspense>
        ) : null}
        <Alert screenReaderOnly liveRegion={this.props.liveRegion}>
          {this.state.announcement}
        </Alert>
      </div>
    )
  }
}

// standard: string of tinymce menu commands
// e.g. 'instructure_links | inserttable instructure_media_embed | hr'
// custom: a string of tinymce menu commands
// returns: standard + custom with any duplicate commands removed from custom
function mergeMenuItems(standard, custom) {
  let c = custom?.trim?.()
  if (!c) return standard

  const s = new Set(standard.split(/[\s|]+/))
  // remove any duplicates
  c = c.split(/\s+/).filter(m => !s.has(m))
  c = c
    .join(' ')
    .replace(/^\s*\|\s*/, '')
    .replace(/\s*\|\s*$/, '')
  return `${standard} | ${c}`
}

// standard: the incoming tinymce menu object
// custom: tinymce menu object to merge into standard
// returns: the merged result by mutating incoming standard arg.
// It will add commands to existing menus, or add a new menu
// if the custom one does not exist
function mergeMenu(standard, custom) {
  if (!custom) return standard

  Object.keys(custom).forEach(k => {
    const curr_m = standard[k]
    if (curr_m) {
      curr_m.items = mergeMenuItems(curr_m.items, custom[k].items)
    } else {
      standard[k] = {...custom[k]}
    }
  })
  return standard
}

// standard: incoming tinymce toolbar array
// custom: tinymce toolbar array to merge into standard
// returns: the merged result by mutating the incoming standard arg.
// It will add commands to existing toolbars, or add a new toolbar
// if the custom one does not exist
function mergeToolbar(standard, custom) {
  if (!custom) return standard
  // merge given toolbar data into the default toolbar
  custom.forEach(tb => {
    const curr_tb = standard.find(t => tb.name && formatMessage(tb.name) === t.name)
    if (curr_tb) {
      curr_tb.items.splice(curr_tb.items.length, 0, ...tb.items)
    } else {
      standard.push(tb)
    }
  })
  return standard
}

// standard: incoming array of plugin names
// custom: array of plugin names to merge
// returns: the merged result, duplicates removed
function mergePlugins(standard, custom) {
  if (!custom) return standard

  const union = new Set(standard)
  for (const p of custom) {
    union.add(p)
  }
  return [...union]
}

export default RCEWrapper
export {
  toolbarPropType,
  menuPropType,
  ltiToolsPropType,
  mergeMenuItems,
  mergeMenu,
  mergeToolbar,
  mergePlugins
}<|MERGE_RESOLUTION|>--- conflicted
+++ resolved
@@ -122,22 +122,8 @@
   readonly: PropTypes.bool
 })
 
-<<<<<<< HEAD
-// we  `require` instead of `import` because the ui-themeable babel require hook only works with `require`
-// 2021-04-21: This is no longer true, but I didn't want to make a gratutious change when I found this out.
-// see https://gerrit.instructure.com/c/canvas-lms/+/263299/2/packages/canvas-rce/src/rce/RCEWrapper.js#50
-// for an `import` style solution
-const styles = require('../skins/skin-delta.css')
-const skinCSS = require('../../../../node_modules/tinymce/skins/ui/oxide/skin.min.css')
-  .template()
-  .replace(/tinymce__oxide--/g, '')
-const contentCSS = require('../../../../node_modules/tinymce/skins/ui/oxide/content.css')
-  .template()
-  .replace(/tinymce__oxide--/g, '')
-=======
 const skinCSS = skinCSSBinding.template().replace(/tinymce__oxide--/g, '')
 const contentCSS = contentCSSBinding.template().replace(/tinymce__oxide--/g, '')
->>>>>>> 0ea2577d
 
 // If we ever get our jest tests configured so they can handle importing real esModules,
 // we can move this to plugins/instructure-ui-icons/plugin.js like the rest.
