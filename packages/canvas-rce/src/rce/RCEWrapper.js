/*
 * Copyright (C) 2018 - present Instructure, Inc.
 *
 * This file is part of Canvas.
 *
 * Canvas is free software: you can redistribute it and/or modify it under
 * the terms of the GNU Affero General Public License as published by the Free
 * Software Foundation, version 3 of the License.
 *
 * Canvas is distributed in the hope that it will be useful, but WITHOUT ANY
 * WARRANTY; without even the implied warranty of MERCHANTABILITY or FITNESS FOR
 * A PARTICULAR PURPOSE. See the GNU Affero General Public License for more
 * details.
 *
 * You should have received a copy of the GNU Affero General Public License along
 * with this program. If not, see <http://www.gnu.org/licenses/>.
 */

import React, {Suspense} from 'react'
import {Editor} from '@tinymce/tinymce-react'
import _ from 'lodash'
import {StoreProvider} from './plugins/shared/StoreContext'

import themeable from '@instructure/ui-themeable'
import {IconKeyboardShortcutsLine} from '@instructure/ui-icons'
import {Alert} from '@instructure/ui-alerts'
import {Spinner} from '@instructure/ui-spinner'
import {View} from '@instructure/ui-view'
import {debounce} from '@instructure/debounce'
import {uid} from '@instructure/uid'
import {FocusRegionManager} from '@instructure/ui-a11y-utils'
import getCookie from '../common/getCookie'

import formatMessage from '../format-message'
import * as contentInsertion from './contentInsertion'
import indicatorRegion from './indicatorRegion'
import editorLanguage from './editorLanguage'
import normalizeLocale from './normalizeLocale'
import {sanitizePlugins} from './sanitizePlugins'
import RCEGlobals from './RCEGlobals'
import defaultTinymceConfig from '../defaultTinymceConfig'
import {
  FS_CHANGEEVENT,
  FS_ELEMENT,
  FS_ENABLED,
  FS_EXIT,
  FS_REQUEST,
  instuiPopupMountNode,
} from '../util/fullscreenHelpers'

import indicate from '../common/indicate'
import bridge from '../bridge'
import CanvasContentTray from './plugins/shared/CanvasContentTray'
import StatusBar, {PRETTY_HTML_EDITOR_VIEW, RAW_HTML_EDITOR_VIEW, WYSIWYG_VIEW} from './StatusBar'
import {VIEW_CHANGE} from './customEvents'
import ShowOnFocusButton from './ShowOnFocusButton'
import theme from '../skins/theme'
import {isAudio, isImage, isVideo} from './plugins/shared/fileTypeUtils'
import KeyboardShortcutModal from './KeyboardShortcutModal'
import AlertMessageArea from './AlertMessageArea'
import alertHandler from './alertHandler'
import {isFileLink, isImageEmbed} from './plugins/shared/ContentSelection'
import {
  AUDIO_PLAYER_SIZE,
  VIDEO_SIZE_DEFAULT,
} from './plugins/instructure_record/VideoOptionsTray/TrayController'
import {countShouldIgnore} from './plugins/instructure_wordcount/utils/countContent'
import launchWordcountModal from './plugins/instructure_wordcount/clickCallback'
import {determineOSDependentKey} from './userOS'

import styles from '../skins/skin-delta.css'
import skinCSSBinding from 'tinymce/skins/ui/oxide/skin.min.css'
import contentCSSBinding from 'tinymce/skins/ui/oxide/content.css'
import {rceWrapperPropTypes} from './RCEWrapperProps'
<<<<<<< HEAD
=======
import {removePlaceholder} from '../util/loadingPlaceholder'
>>>>>>> df4103ca

const RestoreAutoSaveModal = React.lazy(() => import('./RestoreAutoSaveModal'))
const RceHtmlEditor = React.lazy(() => import('./RceHtmlEditor'))

const ASYNC_FOCUS_TIMEOUT = 250
const DEFAULT_RCE_HEIGHT = '400px'

const skinCSS = skinCSSBinding.template().replace(/tinymce__oxide--/g, '')
const contentCSS = contentCSSBinding.template().replace(/tinymce__oxide--/g, '')

// If we ever get our jest tests configured so they can handle importing real esModules,
// we can move this to plugins/instructure-ui-icons/plugin.ts like the rest.
function addKebabIcon(editor) {
  editor.ui.registry.addIcon(
    'more-drawer',
    `
    <svg viewBox="0 0 1920 1920">
      <path d="M1129.412 1637.647c0 93.448-75.964 169.412-169.412 169.412-93.448 0-169.412-75.964-169.412-169.412 0-93.447 75.964-169.412 169.412-169.412 93.448 0 169.412 75.965 169.412 169.412zm0-677.647c0 93.448-75.964 169.412-169.412 169.412-93.448 0-169.412-75.964-169.412-169.412 0-93.448 75.964-169.412 169.412-169.412 93.448 0 169.412 75.964 169.412 169.412zm0-677.647c0 93.447-75.964 169.412-169.412 169.412-93.448 0-169.412-75.965-169.412-169.412 0-93.448 75.964-169.412 169.412-169.412 93.448 0 169.412 75.964 169.412 169.412z" stroke="none" stroke-width="1" fill-rule="evenodd"/>
    </svg>
  `
  )
}

// Get oxide the default skin injected into the DOM before the overrides loaded by themeable
let inserted = false
function injectTinySkin() {
  if (inserted) return
  inserted = true
  const style = document.createElement('style')
  style.setAttribute('data-skin', 'tiny oxide skin')
  style.appendChild(
    // the .replace here is because the ui-themeable babel hook adds that prefix to all the class names
    document.createTextNode(skinCSS)
  )
  const beforeMe =
    document.head.querySelector('style[data-glamor]') || // find instui's themeable stylesheet
    document.head.querySelector('style') || // find any stylesheet
    document.head.firstElementChild
  document.head.insertBefore(style, beforeMe)
}

const editorWrappers = new WeakMap()

function focusToolbar(el) {
  const $firstToolbarButton = el.querySelector('.tox-tbtn')
  $firstToolbarButton && $firstToolbarButton.focus()
}

function focusFirstMenuButton(el) {
  const $firstMenu = el.querySelector('.tox-mbtn')
  $firstMenu && $firstMenu.focus()
}

function isElementWithinTable(node) {
  let elem = node
  while (elem) {
    if (elem.tagName === 'TABLE' || elem.tagName === 'TD' || elem.tagName === 'TH') {
      return true
    }
    elem = elem.parentElement
  }
  return false
}

// determines if localStorage is available for our use.
// see https://developer.mozilla.org/en-US/docs/Web/API/Web_Storage_API/Using_the_Web_Storage_API
export function storageAvailable() {
  let storage
  try {
    storage = window.localStorage
    const x = '__storage_test__'
    storage.setItem(x, x)
    storage.removeItem(x)
    return true
  } catch (e) {
    return (
      e instanceof DOMException &&
      // everything except Firefox
      (e.code === 22 ||
        // Firefox
        e.code === 1014 ||
        // test name field too, because code might not be present
        // everything except Firefox
        e.name === 'QuotaExceededError' ||
        // Firefox
        e.name === 'NS_ERROR_DOM_QUOTA_REACHED') &&
      // acknowledge QuotaExceededError only if there's something already stored
      storage &&
      storage.length !== 0
    )
  }
}

function getHtmlEditorCookie() {
  const value = getCookie('rce.htmleditor')
  return value === RAW_HTML_EDITOR_VIEW || value === PRETTY_HTML_EDITOR_VIEW
    ? value
    : PRETTY_HTML_EDITOR_VIEW
}

function renderLoading() {
  return formatMessage('Loading')
}

let alertIdValue = 0

@themeable(theme, styles)
class RCEWrapper extends React.Component {
  static getByEditor(editor) {
    return editorWrappers.get(editor)
  }

  static propTypes = rceWrapperPropTypes

  static defaultProps = {
    trayProps: null,
    autosave: {enabled: false},
    highContrastCSS: [],
    ltiTools: [],
    maxInitRenderedRCEs: -1,
    features: {},
    timezone: Intl?.DateTimeFormat()?.resolvedOptions()?.timeZone,
    canvasOrigin: '',
  }

  static skinCssInjected = false

  constructor(props) {
    super(props)

    // Set up some limited global state that can be referenced
    // as needed in RCE's components and function / plugin definitions
    // Not intended to be dynamically changed!
    RCEGlobals.setFeatures(this.getRequiredFeatureStatuses())
    RCEGlobals.setConfig(this.getRequiredConfigValues())

    this.editor = null // my tinymce editor instance
    this.language = normalizeLocale(this.props.language)

    // interface consistent with editorBox
    this.get_code = this.getCode
    this.set_code = this.setCode
    this.insert_code = this.insertCode

    // test override points
    this.indicator = false

    this._elementRef = React.createRef()
    this._editorPlaceholderRef = React.createRef()
    this._prettyHtmlEditorRef = React.createRef()
    this._showOnFocusButton = null

    injectTinySkin()

    // FWIW, for historic reaasons, the height does not include the
    // height of the status bar (which used to be tinymce's)
    let ht = props.editorOptions?.height || DEFAULT_RCE_HEIGHT
    if (!Number.isNaN(ht)) {
      ht = `${ht}px`
    }

    const currentRCECount = document.querySelectorAll('.rce-wrapper').length
    const maxInitRenderedRCEs = Number.isNaN(props.maxInitRenderedRCEs)
      ? RCEWrapper.defaultProps.maxInitRenderedRCEs
      : props.maxInitRenderedRCEs

    this.state = {
      path: [],
      wordCount: 0,
      editorView: props.editorView || WYSIWYG_VIEW,
      shouldShowOnFocusButton:
        props.renderKBShortcutModal === undefined ? true : props.renderKBShortcutModal,
      KBShortcutModalOpen: false,
      messages: [],
      announcement: null,
      confirmAutoSave: false,
      autoSavedContent: '',
      id: this.props.id || this.props.textareaId || `${uid('rce', 2)}`,
      height: ht,
      fullscreenState: {
        prevHeight: ht,
      },
      a11yErrorsCount: 0,
      shouldShowEditor:
        typeof IntersectionObserver === 'undefined' ||
        maxInitRenderedRCEs <= 0 ||
        currentRCECount < maxInitRenderedRCEs,
      popupMountNode: instuiPopupMountNode(),
    }
    this._statusBarId = `${this.state.id}_statusbar`

    this.pendingEventHandlers = []

    // Get top 2 favorited LTI Tools
    this.ltiToolFavorites =
      this.props.ltiTools
        .filter(e => e.favorite)
        .map(e => `instructure_external_button_${e.id}`)
        .slice(0, 2) || []

    this.pluginsToExclude = parsePluginsToExclude(props.editorOptions?.plugins || [])

    this.tinymceInitOptions = this.wrapOptions(props.editorOptions)

    alertHandler.alertFunc = this.addAlert

    this.handleContentTrayClosing = this.handleContentTrayClosing.bind(this)

    this.a11yCheckerReady = import('../tinymce-a11y-checker/plugin')
      .then(a11yChecker => {
        const locale = this.language === 'zh-Hant' ? 'zh-HK' : this.language
        a11yChecker.setLocale(locale)
        this.checkAccessibility()
      })
      .catch(err => {
        // eslint-disable-next-line no-console
        console.error('Failed initializing a11y checker', err)
      })

    this.resizeObserver = new ResizeObserver(_entries => {
      this._handleFullscreenResize()
    })
  }

  // when the RCE is put into fullscreen we need to move the div
  // tinymce mounts popup menus into from the body to the rce-wrapper
  // or the menus wind up behind the RCE. I can't find a way to
  // configure tinymce to say where that div is mounted, do this
  // is a bit of a hack to tag the div that is this RCE's
  _tagTinymceAuxDiv() {
    const tinyauxlist = document.querySelectorAll('.tox-tinymce-aux')
    if (tinyauxlist.length) {
      const myaux = tinyauxlist[tinyauxlist.length - 1]
      if (myaux.id) {
        // eslint-disable-next-line no-console
        console.error('Unexpected ID on my tox-tinymce-aux element')
      }
      myaux.id = `tinyaux-${this.id}`
    }
  }

  _myTinymceAuxDiv() {
    return document.getElementById(`tinyaux-${this.id}`)
  }

  getRequiredFeatureStatuses() {
    const {
      new_math_equation_handling = false,
      rce_ux_improvements = false,
      rce_better_paste = false,
      rce_new_external_tool_dialog_in_canvas = false,
<<<<<<< HEAD
=======
      rce_improved_placeholders = false,
      explicit_latex_typesetting = false,
      rce_show_studio_media_options = false,
>>>>>>> df4103ca
    } = this.props.features

    return {
      new_math_equation_handling,
      rce_ux_improvements,
      rce_better_paste,
      rce_new_external_tool_dialog_in_canvas,
<<<<<<< HEAD
=======
      rce_improved_placeholders,
      explicit_latex_typesetting,
      rce_show_studio_media_options,
>>>>>>> df4103ca
    }
  }

  getRequiredConfigValues() {
    return {
      locale: normalizeLocale(this.props.language),
      flashAlertTimeout: this.props.flashAlertTimeout,
      timezone: this.props.timezone,
    }
  }

  getCanvasUrl() {
    return this.props.canvasOrigin
  }

  // getCode and setCode naming comes from tinyMCE
  // kind of strange but want to be consistent
  getCode() {
    return this.isHidden() ? this.textareaValue() : this.mceInstance().getContent()
  }

  checkReadyToGetCode(promptFunc) {
    let status = true
    // Check for remaining placeholders
    if (this.mceInstance().dom.doc.querySelector(`[data-placeholder-for]`)) {
      status = promptFunc(
        formatMessage(
          'Content is still being uploaded, if you continue it will not be embedded properly.'
        )
      )
    }

    return status
  }

  setCode(newContent) {
    this.mceInstance()?.setContent(newContent)
  }

  // This function is called imperatively by the page that renders the RCE.
  // It should be called when the RCE content is done being edited.
  RCEClosed() {
    // We want to clear the autosaved content, since the page was legitimately closed.
    if (this.storage) {
      this.storage.removeItem(this.autoSaveKey)
    }
  }

  indicateEditor(element) {
    if (document.querySelector('[role="dialog"][data-mce-component]')) {
      // there is a modal open, which zeros out the vertical scroll
      // so the indicator is in the wrong place.  Give it a chance to close
      window.setTimeout(() => {
        this.indicateEditor(element)
      }, 100)
      return
    }
    const editor = this.mceInstance()
    if (this.indicator) {
      this.indicator(editor, element)
    } else if (!this.isHidden()) {
      indicate(indicatorRegion(editor, element))
    }
  }

  contentInserted(element) {
    this.indicateEditor(element)
    this.checkImageLoadError(element)
    this.sizeEditorForContent(element)
  }

  // make a attempt at sizing the editor so that the new content fits.
  // works under the assumptions the body's box-sizing is not content-box
  // and that the content is w/in a <p> whose margin is 12px top and bottom
  // (which, in canvas, is set in app/stylesheets/components/_ic-typography.scss)
  sizeEditorForContent(elem) {
    let height
    if (elem && elem.nodeType === 1) {
      height = elem.clientHeight
    }
    if (height) {
      const ifr = this.iframe
      if (ifr) {
        const editor_body_style = ifr.contentWindow.getComputedStyle(
          this.iframe.contentDocument.body
        )
        const editor_ht =
          ifr.contentDocument.body.clientHeight -
          parseInt(editor_body_style['padding-top'], 10) -
          parseInt(editor_body_style['padding-bottom'], 10)

        const para_margin_ht = 24
        const reserve_ht = Math.ceil(height + para_margin_ht)
        if (reserve_ht > editor_ht) {
          this.onResize(null, {deltaY: reserve_ht - editor_ht})
        }
      }
    }
  }

  checkImageLoadError(element) {
    if (!element || element.tagName !== 'IMG') {
      return
    }
    if (!element.complete) {
      element.onload = () => this.checkImageLoadError(element)
      return
    }
    // checking naturalWidth in a future event loop run prevents a race
    // condition between the onload callback and naturalWidth being set.
    setTimeout(() => {
      if (element.naturalWidth === 0) {
        element.style.border = '1px solid #000'
        element.style.padding = '2px'
      }
    }, 0)
  }

  insertCode(code) {
    const editor = this.mceInstance()
    const element = contentInsertion.insertContent(editor, code)
    this.contentInserted(element)
  }

  insertEmbedCode(code) {
    const editor = this.mceInstance()

    // don't replace selected text, but embed after
    editor.selection.collapse()

    // tinymce treats iframes uniquely, and doesn't like adding attributes
    // once it's in the editor, and I'd rather not parse the incomming html
    // string with a regex, so let's create a temp copy, then add a title
    // attribute if one doesn't exist. This will let screenreaders announce
    // that there's some embedded content helper
    // From what I've read, "title" is more reliable than "aria-label" for
    // elements like iframes and embeds.
    const temp = document.createElement('div')
    temp.innerHTML = code
    const code_elem = temp.firstElementChild
    if (code_elem) {
      if (!code_elem.hasAttribute('title') && !code_elem.hasAttribute('aria-label')) {
        code_elem.setAttribute('title', formatMessage('embedded content'))
      }
      code = code_elem.outerHTML
    }

    // inserting an iframe in tinymce (as is often the case with
    // embedded content) causes it to wrap it in a span
    // and it's often inserted into a <p> on top of that.  Find the
    // iframe and use it to flash the indicator.
    const element = contentInsertion.insertContent(editor, code)
    const ifr = element && element.querySelector && element.querySelector('iframe')
    if (ifr) {
      this.contentInserted(ifr)
    } else {
      this.contentInserted(element)
    }
  }

  insertImage(image) {
    const editor = this.mceInstance()
    const element = contentInsertion.insertImage(editor, image, this.getCanvasUrl())

    // Removes TinyMCE's caret &nbsp; text if exists.
    if (element?.nextSibling?.data?.trim() === '') {
      element.nextSibling.remove()
    }

    if (element && element.complete) {
      this.contentInserted(element)
    } else if (element) {
      element.onload = () => this.contentInserted(element)
      element.onerror = () => this.checkImageLoadError(element)
    }
  }

  insertImagePlaceholder(fileMetaProps) {
    if (RCEGlobals.getFeatures().rce_improved_placeholders) {
      return import('../util/loadingPlaceholder').then(
        async ({placeholderInfoFor, insertPlaceholder}) =>
          insertPlaceholder(this.mceInstance(), await placeholderInfoFor(fileMetaProps))
      )
    }

    // wrap this in a promise primarily so specs can await on the placeholder to be in the DOM
    const prom = new Promise((resolve, reject) => {
      let width, height
      let align = 'middle'
      if (isImage(fileMetaProps.contentType) && fileMetaProps.displayAs !== 'link') {
        const image = new Image()
        image.onload = () => {
          width = image.width
          height = image.height

          if (!fileMetaProps.domObject.preview) URL.revokeObjectURL(image.src)

          // we constrain the <img> to max-width: 100%, so scale the size down if necessary
          const maxWidth = Math.floor(
            this.mceInstance().getBody().clientWidth ||
              window.visualViewport?.width ||
              Number.MAX_SAFE_INTEGER
          )
          if (width > maxWidth) {
            height = Math.round((maxWidth / width) * height)
            width = maxWidth
          }
          width = `${width}px`
          height = `${height}px`

          insertImagePlaceholderFRD(this.mceInstance(), fileMetaProps.name, width, height, align)
          resolve()
        }
        image.onerror = () => {
          if (!fileMetaProps.domObject.preview) URL.revokeObjectURL(image.src)
          reject()
        }
        image.src = fileMetaProps.domObject.preview || URL.createObjectURL(fileMetaProps.domObject)
      } else {
        if (isVideo(fileMetaProps.contentType || fileMetaProps.type)) {
          width = VIDEO_SIZE_DEFAULT.width
          height = VIDEO_SIZE_DEFAULT.height
          align = 'bottom'
        } else if (isAudio(fileMetaProps.contentType || fileMetaProps.type)) {
          width = AUDIO_PLAYER_SIZE.width
          height = AUDIO_PLAYER_SIZE.height
          align = 'bottom'
        } else {
          width = `${fileMetaProps.name.length}rem`
          height = '1rem'
        }
        insertImagePlaceholderFRD(this.mceInstance(), fileMetaProps.name, width, height, align)
        resolve()
      }

      function insertImagePlaceholderFRD(editor, imgName, imgWidth, imgHeight, imgAlign) {
        // if you're wondering, the &nbsp; scatter about in the svg
        // is because tinymce will strip empty elements
        const markup = `
<span
  aria-label="${formatMessage('Loading')}"
  data-placeholder-for="${encodeURIComponent(imgName)}"
  style="width: ${imgWidth}; height: ${imgHeight}; vertical-align: ${imgAlign};"
>
  <svg xmlns="http://www.w3.org/2000/svg" version="1.1" x="0px" y="0px" viewBox="0 0 100 100" height="100px" width="100px">
    <g style="stroke-width:.5rem;fill:none;stroke-linecap:round;">&nbsp;
      <circle class="c1" cx="50%" cy="50%" r="28px">&nbsp;</circle>
      <circle class="c2" cx="50%" cy="50%" r="28px">&nbsp;</circle>
      &nbsp;
    </g>
    &nbsp;
  </svg>
</span>`

        editor.undoManager.ignore(() => {
          editor.execCommand('mceInsertContent', false, markup)
        })
      }
    })
    return prom
  }

  insertVideo(video) {
    const editor = this.mceInstance()
    const element = contentInsertion.insertVideo(editor, video, this.getCanvasUrl())
    this.contentInserted(element)
  }

  insertAudio(audio) {
    const editor = this.mceInstance()
    const element = contentInsertion.insertAudio(editor, audio, this.getCanvasUrl())
    this.contentInserted(element)
  }

  insertMathEquation(tex) {
    const editor = this.mceInstance()
    contentInsertion.insertEquation(editor, tex)
  }

  removePlaceholders(name) {
    if (RCEGlobals.getFeatures().rce_improved_placeholders) {
      // Note that this needs to be done synchronously, or the image inserting code doesn't work
      removePlaceholder(this.mceInstance(), encodeURIComponent(name))
    } else {
      const placeholder = this.mceInstance().dom.doc.querySelector(
        `[data-placeholder-for="${encodeURIComponent(name)}"]`
      )
      if (placeholder) {
        const editor = this.mceInstance()
        editor.undoManager.ignore(() => {
          editor.dom.remove(placeholder)
        })
      }
    }
  }

  insertLink(link) {
    const editor = this.mceInstance()
    const element = contentInsertion.insertLink(editor, link, this.getCanvasUrl())
    this.contentInserted(element)
  }

  existingContentToLink() {
    const editor = this.mceInstance()
    return contentInsertion.existingContentToLink(editor)
  }

  existingContentToLinkIsImg() {
    const editor = this.mceInstance()
    return contentInsertion.existingContentToLinkIsImg(editor)
  }

  // since we may defer rendering tinymce, queue up any tinymce event handlers
  tinymceOn(tinymceEventName, handler) {
    if (this.state.shouldShowEditor) {
      this.mceInstance().on(tinymceEventName, handler)
    } else {
      this.pendingEventHandlers.push({name: tinymceEventName, handler})
    }
  }

  mceInstance() {
    if (this.editor) {
      return this.editor
    }
    const editors = this.props.tinymce.editors || []
    return editors.filter(ed => ed.id === this.props.textareaId)[0]
  }

  onTinyMCEInstance(command, ...args) {
    const editor = this.mceInstance()
    if (editor) {
      if (command === 'mceRemoveEditor') {
        editor.execCommand('mceNewDocument')
      } // makes sure content can't persist past removal
      editor.execCommand(command, false, ...args)
    }
  }

  destroy() {
    this._destroyCalled = true
    this.unhandleTextareaChange()
    this.props.handleUnmount && this.props.handleUnmount()
  }

  onRemove = () => {
    bridge.detachEditor(this)
    this.props.onRemove && this.props.onRemove(this)
  }

  getTextarea() {
    return document.getElementById(this.props.textareaId)
  }

  textareaValue() {
    return this.getTextarea().value
  }

  get id() {
    return this.state.id
  }

  toggleView = newView => {
    // coming from the menubar, we don't have a newView,

    let newState
    switch (this.state.editorView) {
      case WYSIWYG_VIEW:
        newState = {editorView: newView || PRETTY_HTML_EDITOR_VIEW}
        break
      case PRETTY_HTML_EDITOR_VIEW:
        newState = {editorView: newView || WYSIWYG_VIEW}
        break
      case RAW_HTML_EDITOR_VIEW:
        newState = {editorView: newView || WYSIWYG_VIEW}
    }
    this.setState(newState)
    this.checkAccessibility()
    if (newView === PRETTY_HTML_EDITOR_VIEW || newView === RAW_HTML_EDITOR_VIEW) {
      document.cookie = `rce.htmleditor=${newView};path=/;max-age=31536000`
    }

    // Emit view change event
    this.mceInstance().fire(VIEW_CHANGE, {target: this.editor, newView: newState.editorView})
  }

  toggleFullscreen = () => {
    this.handleClickFullscreen()
  }

  _isFullscreen() {
    return !!(this.state.fullscreenState.isTinyFullscreen || document[FS_ELEMENT])
  }

  _enterFullscreen() {
    // tinymce mounts its menus and toolbars in this element, which is in the DOM
    // at the bottom of the body. When we're fullscreen the menus need to be mounted
    // in the fullscreen element or they won't show up. Let's move tinymce's mount point
    // when we go into fullscreen, then put it back when we're finished.
    const tinymenuhost = this._myTinymceAuxDiv()
    if (tinymenuhost) {
      tinymenuhost.remove()
      this._elementRef.current.appendChild(tinymenuhost)
    }

    this._elementRef.current.addEventListener(FS_CHANGEEVENT, this._onFullscreenChange)
    this.setState({
      fullscreenState: {
        prevHeight: this._elementRef.current.offsetHeight - this._getStatusBarHeight(),
      },
    })
    this._elementRef.current[FS_REQUEST]()
  }

  _exitFullscreen() {
    if (document[FS_ELEMENT]) {
      const tinymenuhost = this._myTinymceAuxDiv()
      if (tinymenuhost) {
        tinymenuhost.remove()
        document.body.appendChild(tinymenuhost)
      }
      document[FS_EXIT]()
    }
  }

  _onFullscreenChange = event => {
    if (document[FS_ELEMENT]) {
      this.resizeObserver.observe(document[FS_ELEMENT])
      window.visualViewport?.addEventListener('resize', this._handleFullscreenResize)
      this._handleFullscreenResize()
      this._focusRegion = FocusRegionManager.activateRegion(document[FS_ELEMENT], {
        shouldContainFocus: true,
      })
    } else {
      event.target.removeEventListener(FS_CHANGEEVENT, this._onFullscreenChange)
      this.resizeObserver.unobserve(event.target)
      window.visualViewport?.removeEventListener('resize', this._handleFullscreenResize)
      this._setHeight(this.state.fullscreenState.prevHeight)
      if (this._focusRegion) {
        FocusRegionManager.blurRegion(event.target, this._focusRegion.id)
      }
    }
    this.setState({popupMountNode: instuiPopupMountNode()})
    this.focusCurrentView()
  }

  _handleFullscreenResize = () => {
    const ht = window.visualViewport?.height || document[FS_ELEMENT]?.offsetHeight
    this._setHeight(ht - this._getStatusBarHeight())
  }

  _getStatusBarHeight() {
    // the height prop is the height of the editor and does not include
    // the status bar. we'll need this later.
    return document.getElementById(this._statusBarId).offsetHeight
  }

  _setHeight(newHeight) {
    const cssHeight = `${newHeight}px`
    const ed = this.mceInstance()
    const container = ed.getContainer()
    if (container) {
      container.style.height = cssHeight
      ed.fire('ResizeEditor')
    }
    this.getTextarea().style.height = cssHeight
    this.setState({height: cssHeight})
  }

  focus() {
    this.onTinyMCEInstance('mceFocus')
    // tinymce doesn't always call the focus handler.
    this.handleFocusEditor(new Event('focus', {target: this.mceInstance()}))
  }

  focusCurrentView() {
    switch (this.state.editorView) {
      case WYSIWYG_VIEW:
        this.mceInstance().focus()
        break
      case PRETTY_HTML_EDITOR_VIEW:
        {
          const cmta = this._elementRef.current.querySelector('.CodeMirror textarea')
          if (cmta) {
            cmta.focus()
          } else {
            window.setTimeout(() => {
              this._elementRef.current.querySelector('.CodeMirror textarea')?.focus()
            }, 200)
          }
        }
        break
      case RAW_HTML_EDITOR_VIEW:
        this.getTextarea().focus()
        break
    }
  }

  is_dirty() {
    if (this.mceInstance().isDirty()) {
      return true
    }
    const content = this.isHidden() ? this.textareaValue() : this.mceInstance()?.getContent()
    return content !== this.cleanInitialContent()
  }

  cleanInitialContent() {
    if (!this._cleanInitialContent) {
      const el = window.document.createElement('div')
      el.innerHTML = this.props.defaultContent
      const serializer = this.mceInstance().serializer
      this._cleanInitialContent = serializer.serialize(el, {getInner: true})
    }
    return this._cleanInitialContent
  }

  isHtmlView() {
    return this.state.editorView !== WYSIWYG_VIEW
  }

  isHidden() {
    return this.mceInstance().isHidden()
  }

  get iframe() {
    return document.getElementById(`${this.props.textareaId}_ifr`)
  }

  // these focus and blur event handlers work together so that RCEWrapper
  // can report focus and blur events from the RCE at-large
  get focused() {
    return this === bridge.getEditor()
  }

  handleFocus(_event) {
    if (!this.focused) {
      bridge.focusEditor(this)
      this.props.onFocus && this.props.onFocus(this)
    }
  }

  contentTrayClosing = false

  handleContentTrayClosing(isClosing) {
    this.contentTrayClosing = isClosing
  }

  blurTimer = 0

  handleBlur(event) {
    if (this.blurTimer) return

    if (this.focused) {
      // because the old active element fires blur before the next element gets focus
      // we often need a moment to see if focus comes back
      event && event.persist && event.persist()
      this.blurTimer = window.setTimeout(() => {
        this.blurTimer = 0
        if (this.contentTrayClosing) {
          // the CanvasContentTray is in the process of closing
          // wait until it finishes
          return
        }

        if (this._elementRef.current?.contains(document.activeElement)) {
          // focus is still somewhere w/in me
          return
        }

        const activeClass = document.activeElement && document.activeElement.getAttribute('class')
        if (
          (event.focusedEditor === undefined || event.target.id === event.focusedEditor?.id) &&
          activeClass?.includes('tox-')
        ) {
          // if a toolbar button has focus, then the user clicks on the "more" button
          // focus jumps to the body, then eventually to the popped up toolbar. This
          // catches that case.
          return
        }

        if (event?.relatedTarget?.getAttribute('class')?.includes('tox-')) {
          // a tinymce popup has focus
          return
        }

        const popups = document.querySelectorAll('[data-mce-component]')
        for (const popup of popups) {
          if (popup.contains(document.activeElement)) {
            // one of our popups has focus
            return
          }
        }

        bridge.blurEditor(this)
        this.props.onBlur && this.props.onBlur(event)
      }, ASYNC_FOCUS_TIMEOUT)
    }
  }

  handleFocusRCE = event => {
    this.handleFocus(event)
  }

  handleBlurRCE = event => {
    if (event.relatedTarget === null) {
      // focus might be moving to tinymce
      this.handleBlur(event)
    }

    if (!this._elementRef.current?.contains(event.relatedTarget)) {
      this.handleBlur(event)
    }
  }

  handleFocusEditor = (event, _editor) => {
    // use .active to put a focus ring around the content area
    // when the editor has focus. This isn't perfect, but it's
    // what we've got for now.
    const ifr = this.iframe
    ifr && ifr.parentElement.classList.add('active')

    this._forceCloseFloatingToolbar()
    this.handleFocus(event)
  }

  handleFocusHtmlEditor = event => {
    this.handleFocus(event)
  }

  handleBlurEditor = (event, _editor) => {
    const ifr = this.iframe
    ifr && ifr.parentElement.classList.remove('active')
    this.handleBlur(event)
  }

  call(methodName, ...args) {
    // since exists? has a ? and cant be a regular function just return true
    // rather than calling as a fn on the editor
    if (methodName === 'exists?') {
      return true
    }
    return this[methodName](...args)
  }

  handleKey = event => {
    if (event.code === 'F9' && event.altKey) {
      event.preventDefault()
      event.stopPropagation()
      this.setFocusAbilityForHeader(true)
      focusFirstMenuButton(this._elementRef.current)
    } else if (event.code === 'F10' && event.altKey) {
      event.preventDefault()
      event.stopPropagation()
      this.setFocusAbilityForHeader(true)
      focusToolbar(this._elementRef.current)
    } else if (event.code === 'F8' && event.altKey) {
      event.preventDefault()
      event.stopPropagation()
      this.openKBShortcutModal()
    } else if (event.code === 'Escape') {
      this._forceCloseFloatingToolbar()
      bridge.hideTrays()
    } else if (['n', 'N', 'd', 'D'].indexOf(event.key) !== -1) {
      // Prevent key events from bubbling up on touch screen device
      event.stopPropagation()
    }
  }

  handleClickFullscreen = () => {
    if (this._isFullscreen()) {
      this._exitFullscreen()
    } else {
      this._enterFullscreen()
    }
  }

  handleExternalClick = () => {
    this._forceCloseFloatingToolbar()
    debounce(this.checkAccessibility, 1000)()
  }

  handleInputChange = () => {
    this.checkAccessibility()
  }

  onInit = (_event, editor) => {
    editor.rceWrapper = this
    this.editor = editor
    const textarea = this.editor.getElement()

    // expected by canvas
    textarea.dataset.rich_text = true

    // start with the textarea and tinymce in sync
    textarea.value = this.getCode()
    textarea.style.height = this.state.height

    // Capture click events outside the iframe
    document.addEventListener('click', this.handleExternalClick)

    if (document.body.classList.contains('Underline-All-Links__enabled')) {
      this.iframe.contentDocument.body.classList.add('Underline-All-Links__enabled')
    }
    editor.on('wordCountUpdate', this.onWordCountUpdate)
    // add an aria-label to the application div that wraps RCE
    // and change role from "application" to "document" to ensure
    // the editor gets properly picked up by screen readers
    const tinyapp = document.querySelector('.tox-tinymce[role="application"]')
    if (tinyapp) {
      tinyapp.setAttribute('aria-label', formatMessage('Rich Content Editor'))
      tinyapp.setAttribute('role', 'document')
      tinyapp.setAttribute('tabIndex', '-1')
    }

    // Adds a focusout event listener for handling screen reader navigation focus
    const header = this._elementRef.current.querySelector('.tox-editor-header')
    if (header) {
      header.addEventListener('focusout', e => {
        const leavingHeader = !header.contains(e.relatedTarget)
        if (leavingHeader) {
          this.setFocusAbilityForHeader(false)
        }
      })
    }
    this.setFocusAbilityForHeader(false)

    // Probably should do this in tinymce.scss, but we only want it in new rce
    textarea.style.resize = 'none'
    editor.on('ExecCommand', this._forceCloseFloatingToolbar)
    editor.on('keydown', this.handleKey)
    editor.on('FullscreenStateChanged', this._onFullscreenChange)
    // This propagates click events on the editor out of the iframe to the parent
    // document. We need this so that click events get captured properly by instui
    // focus-trapping components, so they properly ignore trapping focus on click.
    editor.on('click', () => window.document.body.click(), true)
    editor.on('Cut Change input Undo Redo', debounce(this.handleInputChange, 1000))
    this.announceContextToolbars(editor)

    if (this.isAutoSaving) {
      this.initAutoSave(editor)
    }

    // first view
    this.setEditorView(this.state.editorView)

    // readonly should have been handled via the init property passed
    // to <Editor>, but it's not.
    editor.mode.set(this.props.readOnly ? 'readonly' : 'design')

    // Not using iframe_aria_text because compatibility issues.
    // Not using iframe_attrs because library overwriting.
    if (this.iframe) {
      this.iframe.setAttribute(
        'title',
        formatMessage('Rich Text Area. Press {OSKey}+F8 for Rich Content Editor shortcuts.', {
          OSKey: determineOSDependentKey(),
        })
      )
    }

    this._setupSelectionSaving(editor)

    this.props.onInitted?.(editor)
  }

  /**
   * Sets up selection saving and restoration logic.
   *
   * There are certain actions a user can take when the RCE is not focused that clear the selection inside the
   * editor, such as invoking the Find feature of the browser. If the user then tries to insert content without
   * going back to the editor, the content would be inserted at the top of the RCE, instead of where their cursor
   * was.
   *
   * This method adds logic that saves and restores the selection to work around the issue.
   *
   * @private
   */
  _setupSelectionSaving = editor => {
    let savedSelection = null
    let selectionWasReset = false
    let editorHasFocus = false

    const restoreSelectionIfNecessary = () => {
      if (savedSelection && selectionWasReset) {
        this.editor.selection.setRng(savedSelection.range, savedSelection.isForward)
        selectionWasReset = false
      }
    }

    editor.on('blur', () => {
      editorHasFocus = false
      selectionWasReset = false
      savedSelection = {
        range: this.editor.selection.getRng().cloneRange(),
        isForward: this.editor.selection.isForward(),
      }
    })

    editor.on('focus', () => {
      // We need to restore the selection when the editor regains focus because sometimes the editor regains
      // focus without the user setting the selection themselves (such as when they interact with the toolbar)
      // and if we didn't, we would end up saving the reset selection before a user managed to actually insert
      // content.
      restoreSelectionIfNecessary()

      editorHasFocus = true
      selectionWasReset = false
    })

    editor.on('SelectionChange', () => {
      if (editorHasFocus) {
        // We don't care if a selection reset occurs when the editor has focus, the user probably intended that
        // At least they will see the effect
        return
      }

      const selection = this.editor.selection.normalize()

      // Detect a browser-reset selection (e.g. From invoking the Find command)
      if (
        selection.startContainer?.nodeName === 'BODY' &&
        selection.startContainer === selection.endContainer &&
        selection.startOffset === 0 &&
        selection.endOffset === 0
      ) {
        selectionWasReset = true
      }
    })

    editor.on('BeforeExecCommand', () => {
      restoreSelectionIfNecessary()
    })

    editor.on('ExecCommand', (/* event */) => {
      // Commands may have modified the selection, we need to recapture it
      savedSelection = {
        range: this.editor.selection.getRng().cloneRange(),
        isForward: this.editor.selection.isForward(),
      }
    })
  }

  _forceCloseFloatingToolbar = () => {
    if (this._elementRef.current) {
      const moreButton = this._elementRef.current.querySelector(
        '.tox-toolbar-overlord .tox-toolbar__group:last-child button:last-child'
      )
      if (moreButton?.getAttribute('aria-owns')) {
        // the floating toolbar is open
        moreButton.click() // close the floating toolbar
        const editor = this.mceInstance() // return focus to the editor
        editor?.focus()
      }
    }
  }

  announcing = 0

  announceContextToolbars(editor) {
    editor.on('NodeChange', () => {
      const node = editor.selection.getNode()
      if (isImageEmbed(node, editor)) {
        if (this.announcing !== 1) {
          this.setState({
            announcement: formatMessage('type Control F9 to access image options. {text}', {
              text: node.getAttribute('alt'),
            }),
          })
          this.announcing = 1
        }
      } else if (isFileLink(node, editor)) {
        if (this.announcing !== 2) {
          this.setState({
            announcement: formatMessage('type Control F9 to access link options. {text}', {
              text: node.textContent,
            }),
          })
          this.announcing = 2
        }
      } else if (isElementWithinTable(node, editor)) {
        if (this.announcing !== 3) {
          this.setState({
            announcement: formatMessage('type Control F9 to access table options. {text}', {
              text: node.textContent,
            }),
          })
          this.announcing = 3
        }
      } else {
        this.setState({
          announcement: null,
        })
        this.announcing = 0
      }
    })
  }

  /* ********** autosave support *************** */
  initAutoSave = editor => {
    this.storage = window.localStorage
    if (this.storage) {
      editor.on('change Undo Redo', this.doAutoSave)
      editor.on('blur', this.doAutoSave)

      this.cleanupAutoSave()

      try {
        const autosaved = this.getAutoSaved(this.autoSaveKey)
        if (autosaved && autosaved.content) {
          // We'll compare just the text of the autosave content, since
          // Canvas is prone to swizzling images and iframes which will
          // make the editor content and autosave content never match up
          const editorContent = this.patchAutosavedContent(
            editor.getContent({no_events: true}),
            true
          )
          const autosavedContent = this.patchAutosavedContent(autosaved.content, true)

          if (autosavedContent !== editorContent) {
            this.setState({
              confirmAutoSave: true,
              autoSavedContent: this.patchAutosavedContent(autosaved.content),
            })
          } else {
            this.storage.removeItem(this.autoSaveKey)
          }
        }
      } catch (ex) {
        // log and ignore
        // eslint-disable-next-line no-console
        console.error('Failed initializing rce autosave', ex)
      }
    }
  }

  // remove any autosaved value that's too old

  cleanupAutoSave = (deleteAll = false) => {
    if (this.storage) {
      const expiry = deleteAll ? Date.now() : Date.now() - this.props.autosave.maxAge
      let i = 0
      let key
      while ((key = this.storage.key(i++))) {
        if (/^rceautosave:/.test(key)) {
          const autosaved = this.getAutoSaved(key)
          if (autosaved && autosaved.autosaveTimestamp < expiry) {
            this.storage.removeItem(key)
          }
        }
      }
    }
  }

  restoreAutoSave = ans => {
    this.setState({confirmAutoSave: false}, () => {
      const editor = this.mceInstance()
      if (ans) {
        editor.setContent(this.state.autoSavedContent, {})
      }
      this.storage.removeItem(this.autoSaveKey)
    })
    this.checkAccessibility()
  }

  // if a placeholder image shows up in autosaved content, we have to remove it
  // because the data url gets converted to a blob, which is not valid when restored.
  // besides, the placeholder is intended to be temporary while the file
  // is being uploaded
  patchAutosavedContent(content, asText) {
    const temp = document.createElement('div')
    temp.innerHTML = content
    temp.querySelectorAll('[data-placeholder-for]').forEach(placeholder => {
      placeholder.parentElement.removeChild(placeholder)
    })
    if (asText) return temp.textContent
    return temp.innerHTML
  }

  getAutoSaved(key) {
    let autosaved = null
    try {
      autosaved = this.storage && JSON.parse(this.storage.getItem(key))
    } catch (_ex) {
      this.storage.removeItem(this.autoSaveKey)
    }
    return autosaved
  }

  // only autosave if the feature flag is set, and there is only 1 RCE on the page
  // the latter condition is necessary because the popup RestoreAutoSaveModal
  // is lousey UX when there are >1
  get isAutoSaving() {
    // If the editor is invisible for some reason, don't show the autosave modal
    // This doesn't apply if the editor is off-screen or has visibility:hidden;
    // only if it isn't rendered or has display:none;
    const editorVisible = this.editor.getContainer().offsetParent

    return (
      this.props.autosave.enabled &&
      editorVisible &&
      document.querySelectorAll('.rce-wrapper').length === 1 &&
      storageAvailable()
    )
  }

  get autoSaveKey() {
    const userId = this.props.trayProps?.containingContext.userId
    return `rceautosave:${userId}${window.location.href}:${this.props.textareaId}`
  }

  doAutoSave = (e, retry = false) => {
    if (this.storage) {
      const editor = this.mceInstance()
      // if the editor is empty don't save
      if (editor.dom.isEmpty(editor.getBody())) {
        return
      }

      const content = editor.getContent({no_events: true})
      try {
        this.storage.setItem(
          this.autoSaveKey,
          JSON.stringify({
            autosaveTimestamp: Date.now(),
            content,
          })
        )
      } catch (ex) {
        if (!retry) {
          // probably failed because there's not enough space
          // delete up all the other entries and try again
          this.cleanupAutoSave(true)
          this.doAutoSave(e, true)
        } else {
          console.error('Autosave failed:', ex) // eslint-disable-line no-console
        }
      }
    }
  }
  /* *********** end autosave support *************** */

  onWordCountUpdate = e => {
    const shouldIgnore = countShouldIgnore(this.editor, 'body', 'words')
    const updatedCount = e.wordCount.words - shouldIgnore
    this.setState(state => {
      if (updatedCount !== state.wordCount) {
        return {wordCount: updatedCount}
      } else return null
    })
  }

  onNodeChange = e => {
    // This is basically copied out of the tinymce silver theme code for the status bar
    const path = e.parents
      .filter(
        p =>
          p.nodeName !== 'BR' &&
          !p.getAttribute('data-mce-bogus') &&
          p.getAttribute('data-mce-type') !== 'bookmark'
      )
      .map(p => p.nodeName.toLowerCase())
      .reverse()
    this.setState({path})
  }

  onEditorChange = (content, _editor) => {
    this.props.onContentChange?.(content)
  }

  onResize = (_e, coordinates) => {
    const editor = this.mceInstance()
    if (editor) {
      const container = editor.getContainer()
      if (!container) return
      const currentContainerHeight = Number.parseInt(container.style.height, 10)
      if (isNaN(currentContainerHeight)) return // eslint-disable-line no-restricted-globals
      const modifiedHeight = currentContainerHeight + coordinates.deltaY
      const newHeight = `${modifiedHeight}px`
      container.style.height = newHeight
      this.getTextarea().style.height = newHeight
      this.setState({height: newHeight})
      // play nice and send the same event that the silver theme would send
      editor.fire('ResizeEditor')
    }
  }

  onA11yChecker = () => {
    // eslint-disable-next-line promise/catch-or-return
    this.a11yCheckerReady.then(() => {
      const editor = this.mceInstance()
      editor.execCommand(
        'openAccessibilityChecker',
        false,
        {
          mountNode: instuiPopupMountNode,
        },
        {
          skip_focus: true,
        }
      )
    })
  }

  checkAccessibility = () => {
    const editor = this.mceInstance()
    editor.execCommand(
      'checkAccessibility',
      false,
      {
        done: errors => {
          this.setState({a11yErrorsCount: errors.length})
        },
      },
      {skip_focus: true}
    )
  }

  openKBShortcutModal = () => {
    this.setState({
      KBShortcutModalOpen: true,
      KBShortcutFocusReturn: document.activeElement,
    })
  }

  closeKBShortcutModal = () => {
    this.setState({KBShortcutModalOpen: false})
  }

  KBShortcutModalExited = () => {
    if (this.state.KBShortcutFocusReturn === this.iframe) {
      // launched using a kb shortcut
      // the iframe has focus so we need to forward it on to tinymce editor
      this.editor.focus(false)
    } else if (
      this.state.KBShortcutFocusReturn === document.getElementById(`show-on-focus-btn-${this.id}`)
    ) {
      // launched from showOnFocus button
      // edge case where focusing KBShortcutFocusReturn doesn't work
      this._showOnFocusButton?.focus()
    } else {
      // launched from kb shortcut button on status bar
      this.state.KBShortcutFocusReturn?.focus()
    }
  }

  setFocusAbilityForHeader = focusable => {
    // Sets aria-hidden to prevent screen readers focus in RCE menus and toolbar
    const header = this._elementRef.current.querySelector('.tox-editor-header')
    if (header) {
      header.setAttribute('aria-hidden', focusable ? 'false' : 'true')
    }
  }

  componentWillUnmount() {
    if (this.state.shouldShowEditor) {
      window.clearTimeout(this.blurTimer)
      if (!this._destroyCalled) {
        this.destroy()
      }
      this._elementRef.current.removeEventListener('keydown', this.handleKey, true)
      this.mutationObserver?.disconnect()
      this.intersectionObserver?.disconnect()
    }
  }

  wrapOptions(options = {}) {
    const rcsExists = !!(this.props.trayProps?.host && this.props.trayProps?.jwt)
    const userLocale = editorLanguage(this.language)

    const setupCallback = options.setup

    const rceFeatures = RCEGlobals.getFeatures()

    const isOnCanvasDomain = window.origin === this.props.canvasOrigin

    const canvasPlugins = rcsExists
      ? [
          'instructure_links',
          'instructure_image',
          'instructure_documents',
          'instructure_equation',
          !isOnCanvasDomain || rceFeatures.rce_new_external_tool_dialog_in_canvas
            ? 'instructure_rce_external_tools'
            : 'instructure_external_tools',
        ]
      : ['instructure_links']
    if (rcsExists && !this.props.instRecordDisabled) {
      canvasPlugins.splice(2, 0, 'instructure_record')
    }
    const pastePlugins =
      rcsExists && rceFeatures.rce_better_paste ? ['instructure_paste', 'paste'] : ['paste']

    if (
      rcsExists &&
      this.props.use_rce_icon_maker &&
      this.props.trayProps?.contextType === 'course'
    ) {
      canvasPlugins.push('instructure_icon_maker')
    }

    if (document[FS_ENABLED]) {
      canvasPlugins.push('instructure_fullscreen')
    }

    const possibleNewMenubarItems = this.props.editorOptions.menu
      ? Object.keys(this.props.editorOptions.menu).join(' ')
      : undefined

    const wrappedOpts = {
      ...defaultTinymceConfig,
      ...options,

      readonly: this.props.readOnly,

      theme: 'silver', // some older code specified 'modern', which doesn't exist any more

      height: options.height || DEFAULT_RCE_HEIGHT,

      language: userLocale,

      document_base_url: this.props.canvasOrigin,

      block_formats:
        options.block_formats ||
        [
          `${formatMessage('Heading 2')}=h2`,
          `${formatMessage('Heading 3')}=h3`,
          `${formatMessage('Heading 4')}=h4`,
          `${formatMessage('Preformatted')}=pre`,
          `${formatMessage('Paragraph')}=p`,
        ].join('; '),

      setup: editor => {
        addKebabIcon(editor)
        editorWrappers.set(editor, this)
        const trayPropsWithColor = {
          brandColor: this.theme.canvasBrandColor,
          ...this.props.trayProps,
        }
        bridge.trayProps?.set(editor, trayPropsWithColor)
        bridge.userLocale = userLocale
        bridge.canvasOrigin = this.props.canvasOrigin
        if (typeof setupCallback === 'function') {
          setupCallback(editor)
        }
      },

      // Consumers can, and should!, still pass a content_css prop so that the content
      // in the editor matches the styles of the app it will be displayed in when saved.
      // This is just so we inject the helper class names that tinyMCE uses for
      // things like table resizing and stuff.
      content_css: options.content_css || [],
      content_style: contentCSS,

      menubar: mergeMenuItems('edit view insert format tools table', possibleNewMenubarItems),

      // default menu options listed at https://www.tiny.cloud/docs/configure/editor-appearance/#menu
      // tinymce's default edit and table menus are fine
      // note: the tinymce paste command is used here instead of instructure_paste
      // since we currently can't effectively paste using the clipboard api anyway.
      // we include all the canvas specific items in the menu and toolbar
      // and rely on tinymce only showing them if the plugin is provided.
      menu: mergeMenu(
        {
          edit: {
            title: formatMessage('Edit'),
            items: `undo redo | cut copy paste | selectall`,
          },
          format: {
            title: formatMessage('Format'),
            items:
              'bold italic underline strikethrough superscript subscript codeformat | formats blockformats fontformats fontsizes align directionality | forecolor backcolor | removeformat',
          },
          insert: {
            title: formatMessage('Insert'),
            items:
              'instructure_links instructure_image instructure_media instructure_document instructure_icon_maker | instructure_equation inserttable instructure_media_embed | hr',
          },
          tools: {title: formatMessage('Tools'), items: 'instructure_wordcount lti_tools_menuitem'},
          view: {
            title: formatMessage('View'),
            items: 'instructure_fullscreen instructure_exit_fullscreen instructure_html_view',
          },
        },
        options.menu
      ),

      toolbar: mergeToolbar(
        [
          {
            name: formatMessage('Styles'),
            items: ['fontsizeselect', 'formatselect'],
          },
          {
            name: formatMessage('Formatting'),
            items: [
              'bold',
              'italic',
              'underline',
              'forecolor',
              'backcolor',
              'inst_subscript',
              'inst_superscript',
            ],
          },
          {
            name: formatMessage('Content'),
            items: [
              'instructure_links',
              'instructure_image',
              'instructure_record',
              'instructure_documents',
              'instructure_icon_maker',
            ],
          },
          {
            name: formatMessage('External Tools'),
            items: [...this.ltiToolFavorites, 'lti_tool_dropdown', 'lti_mru_button'],
          },
          {
            name: formatMessage('Alignment and Lists'),
            items: ['align', 'bullist', 'inst_indent', 'inst_outdent'],
          },
          {
            name: formatMessage('Miscellaneous'),
            items: ['removeformat', 'table', 'instructure_equation', 'instructure_media_embed'],
          },
        ],
        options.toolbar
      ),

      contextmenu: '', // show the browser's native context menu

      toolbar_mode: 'floating',
      toolbar_sticky: true,

      // In regards to the ability to disable plugins:
      // we only have to explicitly manage the removal of plugins
      // here, i.e., we don't have to explicitly remove them from the
      // menu and toolbar merging. At this time, tinymce itself
      // handles all of that complexity. It that ever changes in the
      // future in an upgraded version, we will have to update the
      // logic in those other places as well.
      plugins: mergePlugins(
        [
          'autolink',
          'media',
          'table',
          'link',
          'directionality',
          'lists',
          'textpattern',
          'hr',
          'instructure-ui-icons',
          'instructure_condensed_buttons',
          'instructure_links',
          'instructure_html_view',
          'instructure_media_embed',
          'a11y_checker',
          'wordcount',
          'instructure_wordcount',
          ...pastePlugins,
          ...canvasPlugins,
        ],
        // filter out the plugins designated for removal
        sanitizePlugins(options.plugins)?.filter(p => p.length > 0 && p[0] !== '-'),
        this.pluginsToExclude
      ),
      textpattern_patterns: [
        {start: '* ', cmd: 'InsertUnorderedList'},
        {start: '- ', cmd: 'InsertUnorderedList'},
      ],
    }

    if (this.props.trayProps) {
      wrappedOpts.canvas_rce_user_context = {
        type: this.props.trayProps.contextType,
        id: this.props.trayProps.contextId,
      }

      wrappedOpts.canvas_rce_containing_context = {
        type: this.props.trayProps.containingContext.contextType,
        id: this.props.trayProps.containingContext.contextId,
      }
    }
    return wrappedOpts
  }

  handleTextareaChange = () => {
    if (this.isHidden()) {
      this.setCode(this.textareaValue())
      this.doAutoSave()
    }
  }

  unhandleTextareaChange() {
    if (this._textareaEl) {
      this._textareaEl.removeEventListener('input', this.handleTextareaChange)
    }
  }

  registerTextareaChange() {
    const el = this.getTextarea()
    if (this._textareaEl !== el) {
      this.unhandleTextareaChange()
      if (el) {
        el.addEventListener('input', this.handleTextareaChange)
        if (this.props.textareaClassName) {
          // split the string on whitespace because classList doesn't let you add multiple
          // space seperated classes at a time but does let you add an array of them
          el.classList.add(...this.props.textareaClassName.split(/\s+/))
        }
        this._textareaEl = el
      }
    }
  }

  componentDidMount() {
    if (this.state.shouldShowEditor) {
      this.editorReallyDidMount()
    } else {
      this.intersectionObserver = new IntersectionObserver(
        entries => {
          const entry = entries[0]
          if (entry.isIntersecting || entry.intersectionRatio > 0) {
            this.setState({shouldShowEditor: true})
          }
        },
        // initialize the RCE when it gets close to entering the viewport
        {root: null, rootMargin: '200px 0px', threshold: 0.0}
      )
      this.intersectionObserver.observe(this._editorPlaceholderRef.current)
    }
  }

  componentDidUpdate(prevProps, prevState) {
    if (this.state.shouldShowEditor) {
      if (!prevState.shouldShowEditor) {
        this.editorReallyDidMount()
        this.intersectionObserver?.disconnect()
      } else {
        this.registerTextareaChange()
        if (prevState.editorView !== this.state.editorView) {
          this.setEditorView(this.state.editorView)
          this.focusCurrentView()
        }
        if (prevProps.readOnly !== this.props.readOnly) {
          this.mceInstance().mode.set(this.props.readOnly ? 'readonly' : 'design')
        }
      }
    }
  }

  editorReallyDidMount() {
    const myTiny = this.mceInstance()
    this.pendingEventHandlers.forEach(e => {
      myTiny.on(e.name, e.handler)
    })
    this._tagTinymceAuxDiv()
    this.registerTextareaChange()
    this._elementRef.current.addEventListener('keydown', this.handleKey, true)
    // give the textarea its initial size
    this.onResize(null, {deltaY: 0})
    // Preload the LTI Tools modal
    // This helps with loading the favorited external tools
    if (this.ltiToolFavorites.length > 0) {
      import(
        './plugins/instructure_rce_external_tools/components/ExternalToolSelectionDialog/ExternalToolSelectionDialog'
      )
    }

    // .tox-tinymce-aux is where tinymce puts the floating toolbar when
    // the user clicks the More... button
    // Tinymce doesn't fire onFocus when the user clicks More... from somewhere
    // outside, so we'll handle that here by watching for the floating toolbar
    // to come and go.
    const portals = document.querySelectorAll('.tox-tinymce-aux')
    // my portal will be the last one in the doc because tinyumce appends them
    const tinymce_floating_toolbar_portal = portals[portals.length - 1]
    if (tinymce_floating_toolbar_portal) {
      this.mutationObserver = new MutationObserver((mutationList, _observer) => {
        mutationList.forEach(mutation => {
          if (mutation.type === 'childList' && mutation.addedNodes.length > 0) {
            this.handleFocusEditor(new Event('focus', {target: mutation.target}))
          }
        })
      })
      this.mutationObserver.observe(tinymce_floating_toolbar_portal, {childList: true})
    }
    bridge.renderEditor(this)
  }

  setEditorView(view) {
    switch (view) {
      case RAW_HTML_EDITOR_VIEW:
        this.getTextarea().removeAttribute('aria-hidden')
        this.getTextarea().labels?.[0]?.removeAttribute('aria-hidden')
        this.mceInstance().hide()
        break
      case PRETTY_HTML_EDITOR_VIEW:
        this.getTextarea().setAttribute('aria-hidden', true)
        this.getTextarea().labels?.[0]?.setAttribute('aria-hidden', true)
        this.mceInstance().hide()
        this._elementRef.current.querySelector('.CodeMirror')?.CodeMirror.setCursor(0, 0)
        break
      case WYSIWYG_VIEW:
        this.setCode(this.textareaValue())
        this.getTextarea().setAttribute('aria-hidden', true)
        this.getTextarea().labels?.[0]?.setAttribute('aria-hidden', true)
        this.mceInstance().show()
    }
  }

  addAlert = alert => {
    alert.id = alertIdValue++
    this.setState(state => {
      let messages = state.messages.concat(alert)
      messages = _.uniqBy(messages, 'text') // Don't show the same message twice
      return {messages}
    })
  }

  removeAlert = messageId => {
    this.setState(state => {
      const messages = state.messages.filter(message => message.id !== messageId)
      return {messages}
    })
  }

  /**
   * Used for reseting the value during tests
   */
  resetAlertId = () => {
    if (this.state.messages.length > 0) {
      throw new Error('There are messages currently, you cannot reset when they are non-zero')
    }
    alertIdValue = 0
  }

  renderHtmlEditor() {
    // the div keeps the editor from collapsing while the code editor is downloaded
    return (
      <Suspense
        fallback={
          <div
            style={{
              height: this.state.height,
              display: 'flex',
              justifyContent: 'center',
              alignItems: 'center',
            }}
          >
            <Spinner renderTitle={renderLoading} size="medium" />
          </div>
        }
      >
        <View as="div" borderRadius="medium" borderWidth="small">
          <RceHtmlEditor
            ref={this._prettyHtmlEditorRef}
            height={this.state.height}
            code={this.getCode()}
            onChange={value => {
              this.getTextarea().value = value
              this.handleTextareaChange()
            }}
            onFocus={this.handleFocusHtmlEditor}
          />
        </View>
      </Suspense>
    )
  }

  render() {
    const {trayProps, ...mceProps} = this.props

    if (!this.state.shouldShowEditor) {
      return (
        <div
          ref={this._editorPlaceholderRef}
          style={{
            height: `${this.props.editorOptions.height}px`,
            border: '1px solid grey',
          }}
        />
      )
    }
    return (
      <StoreProvider
        jwt={this.props.trayProps?.jwt}
        refreshToken={this.props.trayProps?.refreshToken}
        host={this.props.trayProps?.host}
        contextType={this.props.trayProps?.contextType}
        contextId={this.props.trayProps?.contextId}
        canvasOrigin={this.props.canvasOrigin}
      >
        {storeProps => {
          return (
            <div
              key={this.id}
              className={`${styles.root} rce-wrapper`}
              ref={this._elementRef}
              onFocus={this.handleFocusRCE}
              onBlur={this.handleBlurRCE}
            >
              {this.state.shouldShowOnFocusButton && (
                <ShowOnFocusButton
                  id={`show-on-focus-btn-${this.id}`}
                  onClick={this.openKBShortcutModal}
                  margin="xx-small"
                  screenReaderLabel={formatMessage('View keyboard shortcuts')}
                  ref={el => (this._showOnFocusButton = el)}
                >
                  <IconKeyboardShortcutsLine />
                </ShowOnFocusButton>
              )}
              <AlertMessageArea
                messages={this.state.messages}
                liveRegion={this.props.liveRegion}
                afterDismiss={this.removeAlert}
              />
              {this.state.editorView === PRETTY_HTML_EDITOR_VIEW && this.renderHtmlEditor()}
              <div
                style={{
                  display: this.state.editorView === PRETTY_HTML_EDITOR_VIEW ? 'none' : 'block',
                }}
              >
                <Editor
                  id={mceProps.textareaId}
                  textareaName={mceProps.name}
                  init={this.tinymceInitOptions}
                  initialValue={mceProps.defaultContent}
                  onInit={this.onInit}
                  onClick={this.handleFocusEditor}
                  onKeypress={this.handleFocusEditor}
                  onActivate={this.handleFocusEditor}
                  onRemove={this.onRemove}
                  onFocus={this.handleFocusEditor}
                  onBlur={this.handleBlurEditor}
                  onNodeChange={this.onNodeChange}
                  onEditorChange={this.onEditorChange}
                />
              </div>
              <StatusBar
                id={this._statusBarId}
                rceIsFullscreen={this._isFullscreen()}
                readOnly={this.props.readOnly}
                onChangeView={newView => this.toggleView(newView)}
                path={this.state.path}
                wordCount={this.state.wordCount}
                editorView={this.state.editorView}
                preferredHtmlEditor={getHtmlEditorCookie()}
                onResize={this.onResize}
                onKBShortcutModalOpen={this.openKBShortcutModal}
                onA11yChecker={this.onA11yChecker}
                onFullscreen={this.handleClickFullscreen}
                a11yBadgeColor={this.theme.canvasBadgeBackgroundColor}
                a11yErrorsCount={this.state.a11yErrorsCount}
                onWordcountModalOpen={() =>
                  launchWordcountModal(this.mceInstance(), document, {skipEditorFocus: true})
                }
                disabledPlugins={this.pluginsToExclude}
              />
              {this.props.trayProps?.containingContext && (
                <CanvasContentTray
                  mountNode={this.state.popupMountNode}
                  key={this.id}
                  canvasOrigin={this.getCanvasUrl()}
                  bridge={bridge}
                  editor={this}
                  onTrayClosing={this.handleContentTrayClosing}
                  use_rce_icon_maker={this.props.use_rce_icon_maker}
                  {...trayProps}
                  storeProps={storeProps}
                />
              )}
              <KeyboardShortcutModal
                onExited={this.KBShortcutModalExited}
                onDismiss={this.closeKBShortcutModal}
                open={this.state.KBShortcutModalOpen}
              />
              {this.state.confirmAutoSave ? (
                <Suspense fallback={<Spinner renderTitle={renderLoading} size="small" />}>
                  <RestoreAutoSaveModal
                    savedContent={this.state.autoSavedContent}
                    open={this.state.confirmAutoSave}
                    onNo={() => this.restoreAutoSave(false)}
                    onYes={() => this.restoreAutoSave(true)}
                  />
                </Suspense>
              ) : null}
              <Alert screenReaderOnly={true} liveRegion={this.props.liveRegion}>
                {this.state.announcement}
              </Alert>
            </div>
          )
        }}
      </StoreProvider>
    )
  }
}

// standard: string of tinymce menu commands
// e.g. 'instructure_links | inserttable instructure_media_embed | hr'
// custom: a string of tinymce menu commands
// returns: standard + custom with any duplicate commands removed from custom
function mergeMenuItems(standard, custom) {
  let c = custom?.trim?.()
  if (!c) return standard

  const s = new Set(standard.split(/[\s|]+/))
  // remove any duplicates
  c = c.split(/\s+/).filter(m => !s.has(m))
  c = c
    .join(' ')
    .replace(/^\s*\|\s*/, '')
    .replace(/\s*\|\s*$/, '')
  return `${standard} | ${c}`
}

// standard: the incoming tinymce menu object
// custom: tinymce menu object to merge into standard
// returns: the merged result by mutating incoming standard arg.
// It will add commands to existing menus, or add a new menu
// if the custom one does not exist
function mergeMenu(standard, custom) {
  if (!custom) return standard

  Object.keys(custom).forEach(k => {
    const curr_m = standard[k]
    if (curr_m) {
      curr_m.items = mergeMenuItems(curr_m.items, custom[k].items)
    } else {
      standard[k] = {...custom[k]}
    }
  })
  return standard
}

// standard: incoming tinymce toolbar array
// custom: tinymce toolbar array to merge into standard
// returns: the merged result by mutating the incoming standard arg.
// It will add commands to existing toolbars, or add a new toolbar
// if the custom one does not exist
function mergeToolbar(standard, custom) {
  if (!custom) return standard
  // merge given toolbar data into the default toolbar
  custom.forEach(tb => {
    const curr_tb = standard.find(t => tb.name && formatMessage(tb.name) === t.name)
    if (curr_tb) {
      curr_tb.items.splice(curr_tb.items.length, 0, ...tb.items)
    } else {
      standard.push(tb)
    }
  })
  return standard
}

// standard: incoming array of plugin names
// custom: array of plugin names to merge
// exclusions: array of plugins to remove
// returns: the merged result, duplicates and exclusions removed
function mergePlugins(standard, custom = [], exclusions = []) {
  const union = new Set(standard)

  for (const c of custom) {
    union.add(c)
  }

  for (const e of exclusions) {
    union.delete(e)
  }

  return [...union]
}

// plugins is an array of strings
// the convention is that plugins starting with '-',
// i.e. a hyphen, are to be disabled in the RCE instance
function parsePluginsToExclude(plugins) {
  return plugins
    .filter(plugin => plugin.length > 0 && plugin[0] === '-')
    .map(pluginToIgnore => pluginToIgnore.slice(1))
}

export default RCEWrapper
export {mergeMenuItems, mergeMenu, mergeToolbar, mergePlugins, parsePluginsToExclude}<|MERGE_RESOLUTION|>--- conflicted
+++ resolved
@@ -72,10 +72,7 @@
 import skinCSSBinding from 'tinymce/skins/ui/oxide/skin.min.css'
 import contentCSSBinding from 'tinymce/skins/ui/oxide/content.css'
 import {rceWrapperPropTypes} from './RCEWrapperProps'
-<<<<<<< HEAD
-=======
 import {removePlaceholder} from '../util/loadingPlaceholder'
->>>>>>> df4103ca
 
 const RestoreAutoSaveModal = React.lazy(() => import('./RestoreAutoSaveModal'))
 const RceHtmlEditor = React.lazy(() => import('./RceHtmlEditor'))
@@ -327,12 +324,9 @@
       rce_ux_improvements = false,
       rce_better_paste = false,
       rce_new_external_tool_dialog_in_canvas = false,
-<<<<<<< HEAD
-=======
       rce_improved_placeholders = false,
       explicit_latex_typesetting = false,
       rce_show_studio_media_options = false,
->>>>>>> df4103ca
     } = this.props.features
 
     return {
@@ -340,12 +334,9 @@
       rce_ux_improvements,
       rce_better_paste,
       rce_new_external_tool_dialog_in_canvas,
-<<<<<<< HEAD
-=======
       rce_improved_placeholders,
       explicit_latex_typesetting,
       rce_show_studio_media_options,
->>>>>>> df4103ca
     }
   }
 
