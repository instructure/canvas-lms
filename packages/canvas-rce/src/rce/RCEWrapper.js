/*
 * Copyright (C) 2018 - present Instructure, Inc.
 *
 * This file is part of Canvas.
 *
 * Canvas is free software: you can redistribute it and/or modify it under
 * the terms of the GNU Affero General Public License as published by the Free
 * Software Foundation, version 3 of the License.
 *
 * Canvas is distributed in the hope that it will be useful, but WITHOUT ANY
 * WARRANTY; without even the implied warranty of MERCHANTABILITY or FITNESS FOR
 * A PARTICULAR PURPOSE. See the GNU Affero General Public License for more
 * details.
 *
 * You should have received a copy of the GNU Affero General Public License along
 * with this program. If not, see <http://www.gnu.org/licenses/>.
 */

import PropTypes from 'prop-types'
import React, {Suspense} from 'react'
import {Editor} from '@tinymce/tinymce-react'
import _ from 'lodash'

import themeable from '@instructure/ui-themeable'
import {IconKeyboardShortcutsLine} from '@instructure/ui-icons'
import {Alert} from '@instructure/ui-alerts'
import {Spinner} from '@instructure/ui-spinner'
import {View} from '@instructure/ui-view'
import {debounce} from '@instructure/debounce'
import getCookie from '../common/getCookie'

import formatMessage from '../format-message'
import * as contentInsertion from './contentInsertion'
import indicatorRegion from './indicatorRegion'
import editorLanguage from './editorLanguage'
import normalizeLocale from './normalizeLocale'
import {sanitizePlugins} from './sanitizeEditorOptions'

import indicate from '../common/indicate'
import bridge from '../bridge'
import CanvasContentTray, {trayPropTypes} from './plugins/shared/CanvasContentTray'
import StatusBar, {WYSIWYG_VIEW, PRETTY_HTML_EDITOR_VIEW, RAW_HTML_EDITOR_VIEW} from './StatusBar'
import {VIEW_CHANGE} from './customEvents'
import ShowOnFocusButton from './ShowOnFocusButton'
import theme from '../skins/theme'
import {isAudio, isImage, isVideo} from './plugins/shared/fileTypeUtils'
import KeyboardShortcutModal from './KeyboardShortcutModal'
import AlertMessageArea from './AlertMessageArea'
import alertHandler from './alertHandler'
import {isFileLink, isImageEmbed} from './plugins/shared/ContentSelection'
import {
  VIDEO_SIZE_DEFAULT,
  AUDIO_PLAYER_SIZE
} from './plugins/instructure_record/VideoOptionsTray/TrayController'

const RestoreAutoSaveModal = React.lazy(() => import('./RestoreAutoSaveModal'))
const RceHtmlEditor = React.lazy(() => import('./RceHtmlEditor'))

const ASYNC_FOCUS_TIMEOUT = 250
const DEFAULT_RCE_HEIGHT = '400px'

const toolbarPropType = PropTypes.arrayOf(
  PropTypes.shape({
    // name of the toolbar the items are added to
    // if this toolbar doesn't exist, it is created
    // tinymce toolbar config does not
    // include a key to identify the individual toolbars, just a name
    // which is translated. This toolbar's name must be translated
    // in order to be merged correctly.
    name: PropTypes.string.isRequired,
    // items added to the toolbar
    // each is the name of the button some plugin has
    // registered with tinymce
    items: PropTypes.arrayOf(PropTypes.string).isRequired
  })
)

const menuPropType = PropTypes.objectOf(
  // the key is the name of the menu item a plugin has
  // registered with tinymce. If it does not exist in the
  // default menubar, it will be added.
  PropTypes.shape({
    // if this is a new menu in the menubar, title is it's label.
    // if these are items being merged into an existing menu, title is ignored
    title: PropTypes.string,
    // items is a space separated list it menu_items
    // some plugin has registered with tinymce
    items: PropTypes.string.isRequired
  })
)
const ltiToolsPropType = PropTypes.arrayOf(
  PropTypes.shape({
    // id of the tool
    id: PropTypes.oneOfType([PropTypes.string, PropTypes.number]),
    // is this a favorite tool?
    favorite: PropTypes.bool
  })
)

export const editorOptionsPropType = PropTypes.shape({
  // height of the RCE.
  // if a number interpreted as pixels.
  // if a string as a CSS value.
  height: PropTypes.oneOfType([PropTypes.number, PropTypes.string]),
  // entries you want merged into the toolbar. See toolBarPropType above.
  toolbar: toolbarPropType,
  // entries you want merged into to the menus. See menuPropType above.
  // If an entry defines a new menu, tinymce's menubar config option will
  // be updated for you. In fact, if you provide an editorOptions.menubar value
  // it will be overwritten.
  menu: menuPropType,
  // additional plugins that get merged into the default list of plugins
  // it is up to you to import the plugin's definition which will
  // register it and any related toolbar or menu entries with tinymce.
  plugins: PropTypes.arrayOf(PropTypes.string),
  // is this RCE readonly?
  readonly: PropTypes.bool
})

// we  `require` instead of `import` because the ui-themeable babel require hook only works with `require`
// 2021-04-21: This is no longer true, but I didn't want to make a gratutious change when I found this out.
// see https://gerrit.instructure.com/c/canvas-lms/+/263299/2/packages/canvas-rce/src/rce/RCEWrapper.js#50
// for an `import` style solution
const styles = require('../skins/skin-delta.css')
const skinCSS = require('../../node_modules/tinymce/skins/ui/oxide/skin.min.css')
  .template()
  .replace(/tinymce__oxide--/g, '')
const contentCSS = require('../../node_modules/tinymce/skins/ui/oxide/content.css')
  .template()
  .replace(/tinymce__oxide--/g, '')

// If we ever get our jest tests configured so they can handle importing real esModules,
// we can move this to plugins/instructure-ui-icons/plugin.js like the rest.
function addKebabIcon(editor) {
  editor.ui.registry.addIcon(
    'more-drawer',
    `
    <svg viewBox="0 0 1920 1920">
      <path d="M1129.412 1637.647c0 93.448-75.964 169.412-169.412 169.412-93.448 0-169.412-75.964-169.412-169.412 0-93.447 75.964-169.412 169.412-169.412 93.448 0 169.412 75.965 169.412 169.412zm0-677.647c0 93.448-75.964 169.412-169.412 169.412-93.448 0-169.412-75.964-169.412-169.412 0-93.448 75.964-169.412 169.412-169.412 93.448 0 169.412 75.964 169.412 169.412zm0-677.647c0 93.447-75.964 169.412-169.412 169.412-93.448 0-169.412-75.965-169.412-169.412 0-93.448 75.964-169.412 169.412-169.412 93.448 0 169.412 75.964 169.412 169.412z" stroke="none" stroke-width="1" fill-rule="evenodd"/>
    </svg>
  `
  )
}

// Get oxide the default skin injected into the DOM before the overrides loaded by themeable
let inserted = false
function injectTinySkin() {
  if (inserted) return
  inserted = true
  const style = document.createElement('style')
  style.setAttribute('data-skin', 'tiny oxide skin')
  style.appendChild(
    // the .replace here is because the ui-themeable babel hook adds that prefix to all the class names
    document.createTextNode(skinCSS)
  )
  const beforeMe =
    document.head.querySelector('style[data-glamor]') || // find instui's themeable stylesheet
    document.head.querySelector('style') || // find any stylesheet
    document.head.firstElementChild
  document.head.insertBefore(style, beforeMe)
}

const editorWrappers = new WeakMap()

function focusToolbar(el) {
  const $firstToolbarButton = el.querySelector('.tox-tbtn')
  $firstToolbarButton && $firstToolbarButton.focus()
}

function focusFirstMenuButton(el) {
  const $firstMenu = el.querySelector('.tox-mbtn')
  $firstMenu && $firstMenu.focus()
}

function isElementWithinTable(node) {
  let elem = node
  while (elem) {
    if (elem.tagName === 'TABLE' || elem.tagName === 'TD' || elem.tagName === 'TH') {
      return true
    }
    elem = elem.parentElement
  }
  return false
}

// determines if localStorage is available for our use.
// see https://developer.mozilla.org/en-US/docs/Web/API/Web_Storage_API/Using_the_Web_Storage_API
export function storageAvailable() {
  let storage
  try {
    storage = window.localStorage
    const x = '__storage_test__'
    storage.setItem(x, x)
    storage.removeItem(x)
    return true
  } catch (e) {
    return (
      e instanceof DOMException &&
      // everything except Firefox
      (e.code === 22 ||
        // Firefox
        e.code === 1014 ||
        // test name field too, because code might not be present
        // everything except Firefox
        e.name === 'QuotaExceededError' ||
        // Firefox
        e.name === 'NS_ERROR_DOM_QUOTA_REACHED') &&
      // acknowledge QuotaExceededError only if there's something already stored
      storage &&
      storage.length !== 0
    )
  }
}

function getHtmlEditorCookie() {
  const value = getCookie('rce.htmleditor')
  return value === RAW_HTML_EDITOR_VIEW || value === PRETTY_HTML_EDITOR_VIEW
    ? value
    : PRETTY_HTML_EDITOR_VIEW
}

function renderLoading() {
  return formatMessage('Loading')
}

// safari implements only the webkit prefixed version of the fullscreen api
const FS_ELEMENT =
  document.fullscreenElement === undefined ? 'webkitFullscreenElement' : 'fullscreenElement'
const FS_REQUEST = document.body.requestFullscreen ? 'requestFullscreen' : 'webkitRequestFullscreen'
const FS_EXIT = document.exitFullscreen ? 'exitFullscreen' : 'webkitExitFullscreen'

let alertIdValue = 0

@themeable(theme, styles)
class RCEWrapper extends React.Component {
  static getByEditor(editor) {
    return editorWrappers.get(editor)
  }

  static propTypes = {
    autosave: PropTypes.shape({
      enabled: PropTypes.bool,
      maxAge: PropTypes.number
    }),
    defaultContent: PropTypes.string,
    editorOptions: editorOptionsPropType,
    handleUnmount: PropTypes.func,
    editorView: PropTypes.oneOf([WYSIWYG_VIEW, PRETTY_HTML_EDITOR_VIEW, RAW_HTML_EDITOR_VIEW]),
    renderKBShortcutModal: PropTypes.bool,
    id: PropTypes.string,
    language: PropTypes.string,
    liveRegion: PropTypes.func.isRequired,
    ltiTools: ltiToolsPropType,
    onContentChange: PropTypes.func,
    onFocus: PropTypes.func,
    onBlur: PropTypes.func,
    onInitted: PropTypes.func,
    onRemove: PropTypes.func,
    textareaClassName: PropTypes.string,
    textareaId: PropTypes.string.isRequired,
    languages: PropTypes.arrayOf(
      PropTypes.shape({
        id: PropTypes.string.isRequired,
        label: PropTypes.string.isRequired
      })
    ),
    readOnly: PropTypes.bool,
    tinymce: PropTypes.object,
    trayProps: trayPropTypes,
    toolbar: toolbarPropType,
    menu: menuPropType,
    plugins: PropTypes.arrayOf(PropTypes.string),
    instRecordDisabled: PropTypes.bool,
    highContrastCSS: PropTypes.arrayOf(PropTypes.string),
    maxInitRenderedRCEs: PropTypes.number,
    use_rce_buttons_and_icons: PropTypes.bool,
    use_rce_a11y_checker_notifications: PropTypes.bool
  }

  static defaultProps = {
    trayProps: null,
    languages: [{id: 'en', label: 'English'}],
    autosave: {enabled: false},
    highContrastCSS: [],
    ltiTools: [],
    maxInitRenderedRCEs: -1
  }

  static skinCssInjected = false

  constructor(props) {
    super(props)

    this.editor = null // my tinymce editor instance
    this.language = normalizeLocale(this.props.language)

    // interface consistent with editorBox
    this.get_code = this.getCode
    this.set_code = this.setCode
    this.insert_code = this.insertCode

    // test override points
    this.indicator = false

    this._elementRef = React.createRef()
    this._editorPlaceholderRef = React.createRef()
    this._prettyHtmlEditorRef = React.createRef()
    this._showOnFocusButton = null

    injectTinySkin()

    let ht = props.editorOptions?.height || DEFAULT_RCE_HEIGHT
    if (!Number.isNaN(ht)) {
      ht = `${ht}px`
    }

    const currentRCECount = document.querySelectorAll('.rce-wrapper').length
    const maxInitRenderedRCEs = Number.isNaN(props.maxInitRenderedRCEs)
      ? RCEWrapper.defaultProps.maxInitRenderedRCEs
      : props.maxInitRenderedRCEs

    this.state = {
      path: [],
      wordCount: 0,
      editorView: props.editorView || WYSIWYG_VIEW,
      shouldShowOnFocusButton: (props.renderKBShortcutModal === undefined ? true : props.renderKBShortcutModal),
      KBShortcutModalOpen: false,
      messages: [],
      announcement: null,
      confirmAutoSave: false,
      autoSavedContent: '',
      id: this.props.id || this.props.textareaId || `${Date.now()}`,
      height: ht,
      fullscreenState: {
        headerDisp: 'static',
        isTinyFullscreen: false
      },
      a11yErrorsCount: 0,
      shouldShowEditor:
        typeof IntersectionObserver === 'undefined' ||
        maxInitRenderedRCEs <= 0 ||
        currentRCECount < maxInitRenderedRCEs
    }
    this.pendingEventHandlers = []

    // Get top 2 favorited LTI Tools
    this.ltiToolFavorites =
      this.props.ltiTools
        .filter(e => e.favorite)
        .map(e => `instructure_external_button_${e.id}`)
        .slice(0, 2) || []

    this.tinymceInitOptions = this.wrapOptions(props.editorOptions)

    alertHandler.alertFunc = this.addAlert

    this.handleContentTrayClosing = this.handleContentTrayClosing.bind(this)

    this.a11yCheckerReady = import('./initA11yChecker')
      .then(initA11yChecker => {
        initA11yChecker.default(this.language)
        this.checkAccessibility()
      })
      .catch(err => {
        // eslint-disable-next-line no-console
        console.error('Failed initializing a11y checker', err)
      })
  }

  // getCode and setCode naming comes from tinyMCE
  // kind of strange but want to be consistent
  getCode() {
    return this.isHidden() ? this.textareaValue() : this.mceInstance().getContent()
  }

  checkReadyToGetCode(promptFunc) {
    let status = true
    // Check for remaining placeholders
    if (this.mceInstance().dom.doc.querySelector(`[data-placeholder-for]`)) {
      status = promptFunc(
        formatMessage(
          'Content is still being uploaded, if you continue it will not be embedded properly.'
        )
      )
    }

    return status
  }

  setCode(newContent) {
    this.mceInstance()?.setContent(newContent)
  }

  // This function is called imperatively by the page that renders the RCE.
  // It should be called when the RCE content is done being edited.
  RCEClosed() {
    // We want to clear the autosaved content, since the page was legitimately closed.
    if (this.storage) {
      this.storage.removeItem(this.autoSaveKey)
    }
  }

  indicateEditor(element) {
    if (document.querySelector('[role="dialog"][data-mce-component]')) {
      // there is a modal open, which zeros out the vertical scroll
      // so the indicator is in the wrong place.  Give it a chance to close
      window.setTimeout(() => {
        this.indicateEditor(element)
      }, 100)
      return
    }
    const editor = this.mceInstance()
    if (this.indicator) {
      this.indicator(editor, element)
    } else if (!this.isHidden()) {
      indicate(indicatorRegion(editor, element))
    }
  }

  contentInserted(element) {
    this.indicateEditor(element)
    this.checkImageLoadError(element)
    this.sizeEditorForContent(element)
  }

  // make a attempt at sizing the editor so that the new content fits.
  // works under the assumptions the body's box-sizing is not content-box
  // and that the content is w/in a <p> whose margin is 12px top and bottom
  // (which, in canvas, is set in app/stylesheets/components/_ic-typography.scss)
  sizeEditorForContent(elem) {
    let height
    if (elem && elem.nodeType === 1) {
      height = elem.clientHeight
    }
    if (height) {
      const ifr = this.iframe
      if (ifr) {
        const editor_body_style = ifr.contentWindow.getComputedStyle(
          this.iframe.contentDocument.body
        )
        const editor_ht =
          ifr.contentDocument.body.clientHeight -
          parseInt(editor_body_style['padding-top'], 10) -
          parseInt(editor_body_style['padding-bottom'], 10)

        const para_margin_ht = 24
        const reserve_ht = Math.ceil(height + para_margin_ht)
        if (reserve_ht > editor_ht) {
          this.onResize(null, {deltaY: reserve_ht - editor_ht})
        }
      }
    }
  }

  checkImageLoadError(element) {
    if (!element || element.tagName !== 'IMG') {
      return
    }
    if (!element.complete) {
      element.onload = () => this.checkImageLoadError(element)
      return
    }
    // checking naturalWidth in a future event loop run prevents a race
    // condition between the onload callback and naturalWidth being set.
    setTimeout(() => {
      if (element.naturalWidth === 0) {
        element.style.border = '1px solid #000'
        element.style.padding = '2px'
      }
    }, 0)
  }

  insertCode(code) {
    const editor = this.mceInstance()
    const element = contentInsertion.insertContent(editor, code)
    this.contentInserted(element)
  }

  insertEmbedCode(code) {
    const editor = this.mceInstance()

    // don't replace selected text, but embed after
    editor.selection.collapse()

    // tinymce treats iframes uniquely, and doesn't like adding attributes
    // once it's in the editor, and I'd rather not parse the incomming html
    // string with a regex, so let's create a temp copy, then add a title
    // attribute if one doesn't exist. This will let screenreaders announce
    // that there's some embedded content helper
    // From what I've read, "title" is more reliable than "aria-label" for
    // elements like iframes and embeds.
    const temp = document.createElement('div')
    temp.innerHTML = code
    const code_elem = temp.firstElementChild
    if (code_elem) {
      if (!code_elem.hasAttribute('title') && !code_elem.hasAttribute('aria-label')) {
        code_elem.setAttribute('title', formatMessage('embedded content'))
      }
      code = code_elem.outerHTML
    }

    // inserting an iframe in tinymce (as is often the case with
    // embedded content) causes it to wrap it in a span
    // and it's often inserted into a <p> on top of that.  Find the
    // iframe and use it to flash the indicator.
    const element = contentInsertion.insertContent(editor, code)
    const ifr = element && element.querySelector && element.querySelector('iframe')
    if (ifr) {
      this.contentInserted(ifr)
    } else {
      this.contentInserted(element)
    }
  }

  insertImage(image) {
    const editor = this.mceInstance()
    let element = contentInsertion.insertImage(editor, image)

    // Removes TinyMCE's caret &nbsp; text if exists.
    if (element?.nextSibling?.data?.trim() === '') {
      element.nextSibling.remove()
    }

    if (element && element.complete) {
      this.contentInserted(element)
    } else if (element) {
      element.onload = () => this.contentInserted(element)
      element.onerror = () => this.checkImageLoadError(element)
    }
  }

  insertImagePlaceholder(fileMetaProps) {
    let width, height
    let align = 'middle'
    if (isImage(fileMetaProps.contentType) && fileMetaProps.displayAs !== 'link') {
      const image = new Image()
      image.src = fileMetaProps.domObject.preview
      width = image.width
      height = image.height
      // we constrain the <img> to max-width: 100%, so scale the size down if necessary
      const maxWidth = this.iframe.contentDocument.body.clientWidth
      if (width > maxWidth) {
        height = Math.round((maxWidth / width) * height)
        width = maxWidth
      }
      width = `${width}px`
      height = `${height}px`
    } else if (isVideo(fileMetaProps.contentType || fileMetaProps.type)) {
      width = VIDEO_SIZE_DEFAULT.width
      height = VIDEO_SIZE_DEFAULT.height
      align = 'bottom'
    } else if (isAudio(fileMetaProps.contentType || fileMetaProps.type)) {
      width = AUDIO_PLAYER_SIZE.width
      height = AUDIO_PLAYER_SIZE.height
      align = 'bottom'
    } else {
      width = `${fileMetaProps.name.length}rem`
      height = '1rem'
    }
    // if you're wondering, the &nbsp; scatter about in the svg
    // is because tinymce will strip empty elements
    const markup = `
    <span
      aria-label="${formatMessage('Loading')}"
      data-placeholder-for="${encodeURIComponent(fileMetaProps.name)}"
      style="width: ${width}; height: ${height}; vertical-align: ${align};"
    >
      <svg xmlns="http://www.w3.org/2000/svg" version="1.1" x="0px" y="0px" viewBox="0 0 100 100" height="100px" width="100px">
        <g style="stroke-width:.5rem;fill:none;stroke-linecap:round;">&nbsp;
          <circle class="c1" cx="50%" cy="50%" r="28px">&nbsp;</circle>
          <circle class="c2" cx="50%" cy="50%" r="28px">&nbsp;</circle>
          &nbsp;
        </g>
        &nbsp;
      </svg>
    </span>`

    const editor = this.mceInstance()
    editor.undoManager.ignore(() => {
      editor.execCommand('mceInsertContent', false, markup)
    })
  }

  insertVideo(video) {
    const editor = this.mceInstance()
    const element = contentInsertion.insertVideo(editor, video)
    this.contentInserted(element)
  }

  insertAudio(audio) {
    const editor = this.mceInstance()
    const element = contentInsertion.insertAudio(editor, audio)
    this.contentInserted(element)
  }

<<<<<<< HEAD
=======
  insertMathEquation(tex) {
    const ed = this.mceInstance()
    const docSz =
      parseFloat(
        ed.dom.doc.defaultView.getComputedStyle(ed.dom.doc.body).getPropertyValue('font-size')
      ) || 1
    const sel = ed.selection.getNode()
    const imgSz = sel
      ? parseFloat(ed.dom.doc.defaultView.getComputedStyle(sel).getPropertyValue('font-size')) || 1
      : docSz
    let scale = imgSz / docSz

    const url = `/equation_images/${encodeURIComponent(encodeURIComponent(tex))}?scale=${scale}`

    // if I simply create the html string, xsslint fails jenkins
    const img = document.createElement('img')
    img.setAttribute('alt', `LaTeX: ${tex}`)
    img.setAttribute('title', tex)
    img.setAttribute('class', 'equation_image')
    img.setAttribute('data-equation-content', tex)
    img.setAttribute('src', url)
    this.insertCode(img.outerHTML)
  }

>>>>>>> bc2f4e5f
  removePlaceholders(name) {
    const placeholder = this.mceInstance().dom.doc.querySelector(
      `[data-placeholder-for="${encodeURIComponent(name)}"]`
    )
    if (placeholder) {
      const editor = this.mceInstance()
      editor.undoManager.ignore(() => {
        editor.dom.remove(placeholder)
      })
    }
  }

  insertLink(link) {
    const editor = this.mceInstance()
    const element = contentInsertion.insertLink(editor, link)
    this.contentInserted(element)
  }

  existingContentToLink() {
    const editor = this.mceInstance()
    return contentInsertion.existingContentToLink(editor)
  }

  existingContentToLinkIsImg() {
    const editor = this.mceInstance()
    return contentInsertion.existingContentToLinkIsImg(editor)
  }

  // since we may defer rendering tinymce, queue up any tinymce event handlers
  tinymceOn(tinymceEventName, handler) {
    if (this.state.shouldShowEditor) {
      this.mceInstance().on(tinymceEventName, handler)
    } else {
      this.pendingEventHandlers.push({name: tinymceEventName, handler})
    }
  }

  mceInstance() {
    if (this.editor) {
      return this.editor
    }
    const editors = this.props.tinymce.editors || []
    return editors.filter(ed => ed.id === this.props.textareaId)[0]
  }

  onTinyMCEInstance(command, args) {
    const editor = this.mceInstance()
    if (editor) {
      if (command === 'mceRemoveEditor') {
        editor.execCommand('mceNewDocument')
      } // makes sure content can't persist past removal
      editor.execCommand(command, false, this.props.textareaId, args)
    }
  }

  destroy() {
    this._destroyCalled = true
    this.unhandleTextareaChange()
    this.props.handleUnmount && this.props.handleUnmount()
  }

  onRemove = () => {
    bridge.detachEditor(this)
    this.props.onRemove && this.props.onRemove(this)
  }

  getTextarea() {
    return document.getElementById(this.props.textareaId)
  }

  textareaValue() {
    return this.getTextarea().value
  }

  get id() {
    return this.state.id
  }

  toggleView = newView => {
    // coming from the menubar, we don't have a newView,

    const wasFullscreen = this._isFullscreen()
    if (wasFullscreen) this._exitFullscreen()
    let newState
    switch (this.state.editorView) {
      case WYSIWYG_VIEW:
        newState = {editorView: newView || PRETTY_HTML_EDITOR_VIEW}
        break
      case PRETTY_HTML_EDITOR_VIEW:
        newState = {editorView: newView || WYSIWYG_VIEW}
        break
      case RAW_HTML_EDITOR_VIEW:
        newState = {editorView: newView || WYSIWYG_VIEW}
    }
    this.setState(newState, () => {
      if (wasFullscreen) {
        window.setTimeout(() => {
          this._enterFullscreen()
        }, 200) // due to the animation it takes some time for fullscreen to complete
      }
    })
    this.checkAccessibility()
    if (newView === PRETTY_HTML_EDITOR_VIEW || newView === RAW_HTML_EDITOR_VIEW) {
      document.cookie = `rce.htmleditor=${newView};path=/;max-age=31536000`
    }

    // Emit view change event
    this.mceInstance().fire(VIEW_CHANGE, {target: this.editor, newView: newState.editorView})
  }

  _isFullscreen() {
    return this.state.fullscreenState.isTinyFullscreen || document[FS_ELEMENT]
  }

  _enterFullscreen() {
    switch (this.state.editorView) {
      case PRETTY_HTML_EDITOR_VIEW:
        this._prettyHtmlEditorRef.current.addEventListener(
          'fullscreenchange',
          this._toggleFullscreen
        )
        this._prettyHtmlEditorRef.current.addEventListener(
          'webkitfullscreenchange',
          this._toggleFullscreen
        )
        // if I don't focus first, FF complains that the element
        // is not in the active browser tab and requestFullscreen fails
        this._prettyHtmlEditorRef.current.focus()
        this._prettyHtmlEditorRef.current[FS_REQUEST]()
        break
      case RAW_HTML_EDITOR_VIEW:
        this.getTextarea().addEventListener('fullscreenchange', this._toggleFullscreen)
        this.getTextarea().addEventListener('webkitfullscreenchange', this._toggleFullscreen)
        this.getTextarea()[FS_REQUEST]()
        break
      case WYSIWYG_VIEW:
        this.mceInstance().execCommand('mceFullScreen')
        break
    }
  }

  _exitFullscreen() {
    if (this.state.fullscreenState.isTinyFullscreen) {
      this.mceInstance().execCommand('mceFullScreen')
    } else if (document[FS_ELEMENT]) {
      document[FS_ELEMENT][FS_EXIT]()
    }
  }

  focus() {
    this.onTinyMCEInstance('mceFocus')
    // tinymce doesn't always call the focus handler.
    this.handleFocusEditor(new Event('focus', {target: this.mceInstance()}))
  }

  focusCurrentView() {
    switch (this.state.editorView) {
      case WYSIWYG_VIEW:
        this.mceInstance().focus()
        break
      case PRETTY_HTML_EDITOR_VIEW:
        {
          const cmta = this._elementRef.current.querySelector('.CodeMirror textarea')
          if (cmta) {
            cmta.focus()
          } else {
            window.setTimeout(() => {
              this._elementRef.current.querySelector('.CodeMirror textarea')?.focus()
            }, 200)
          }
        }
        break
      case RAW_HTML_EDITOR_VIEW:
        this.getTextarea().focus()
        break
    }
  }

  is_dirty() {
    if (this.mceInstance().isDirty()) {
      return true
    }
    const content = this.isHidden() ? this.textareaValue() : this.mceInstance()?.getContent()
    return content !== this.cleanInitialContent()
  }

  cleanInitialContent() {
    if (!this._cleanInitialContent) {
      const el = window.document.createElement('div')
      el.innerHTML = this.props.defaultContent
      const serializer = this.mceInstance().serializer
      this._cleanInitialContent = serializer.serialize(el, {getInner: true})
    }
    return this._cleanInitialContent
  }

  isHtmlView() {
    return this.state.editorView !== WYSIWYG_VIEW
  }

  isHidden() {
    return this.mceInstance().isHidden()
  }

  get iframe() {
    return document.getElementById(`${this.props.textareaId}_ifr`)
  }

  // these focus and blur event handlers work together so that RCEWrapper
  // can report focus and blur events from the RCE at-large
  get focused() {
    return this === bridge.getEditor()
  }

  handleFocus(_event) {
    if (!this.focused) {
      bridge.focusEditor(this)
      this.props.onFocus && this.props.onFocus(this)
    }
  }

  contentTrayClosing = false

  handleContentTrayClosing(isClosing) {
    this.contentTrayClosing = isClosing
  }

  blurTimer = 0

  handleBlur(event) {
    if (this.blurTimer) return

    if (this.focused) {
      // because the old active element fires blur before the next element gets focus
      // we often need a moment to see if focus comes back
      event && event.persist && event.persist()
      this.blurTimer = window.setTimeout(() => {
        this.blurTimer = 0
        if (this.contentTrayClosing) {
          // the CanvasContentTray is in the process of closing
          // wait until it finishes
          return
        }

        if (this._elementRef.current?.contains(document.activeElement)) {
          // focus is still somewhere w/in me
          return
        }

        const activeClass = document.activeElement && document.activeElement.getAttribute('class')
        if (
          (event.focusedEditor === undefined || event.target.id === event.focusedEditor?.id) &&
          activeClass?.includes('tox-')
        ) {
          // if a toolbar button has focus, then the user clicks on the "more" button
          // focus jumps to the body, then eventually to the popped up toolbar. This
          // catches that case.
          return
        }

        if (event?.relatedTarget?.getAttribute('class')?.includes('tox-')) {
          // a tinymce popup has focus
          return
        }

        const popup = document.querySelector('[data-mce-component]')
        if (popup && popup.contains(document.activeElement)) {
          // one of our popups has focus
          return
        }

        bridge.blurEditor(this)
        this.props.onBlur && this.props.onBlur(event)
      }, ASYNC_FOCUS_TIMEOUT)
    }
  }

  handleFocusRCE = event => {
    this.handleFocus(event)
  }

  handleBlurRCE = event => {
    if (event.relatedTarget === null) {
      // focus might be moving to tinymce
      this.handleBlur(event)
    }

    if (!this._elementRef.current?.contains(event.relatedTarget)) {
      this.handleBlur(event)
    }
  }

  handleFocusEditor = (event, _editor) => {
    // use .active to put a focus ring around the content area
    // when the editor has focus. This isn't perfect, but it's
    // what we've got for now.
    const ifr = this.iframe
    ifr && ifr.parentElement.classList.add('active')

    this._forceCloseFloatingToolbar()
    this.handleFocus(event)
  }

  handleFocusHtmlEditor = event => {
    this.handleFocus(event)
  }

  handleBlurEditor = (event, _editor) => {
    const ifr = this.iframe
    ifr && ifr.parentElement.classList.remove('active')
    this.handleBlur(event)
  }

  call(methodName, ...args) {
    // since exists? has a ? and cant be a regular function just return true
    // rather than calling as a fn on the editor
    if (methodName === 'exists?') {
      return true
    }
    return this[methodName](...args)
  }

  handleKey = event => {
    if (event.code === 'F9' && event.altKey) {
      event.preventDefault()
      event.stopPropagation()
      focusFirstMenuButton(this._elementRef.current)
    } else if (event.code === 'F10' && event.altKey) {
      event.preventDefault()
      event.stopPropagation()
      focusToolbar(this._elementRef.current)
    } else if ((event.code === 'F8' || event.code === 'Digit0') && event.altKey) {
      event.preventDefault()
      event.stopPropagation()
      this.openKBShortcutModal()
    } else if (event.code === 'Escape') {
      this._forceCloseFloatingToolbar()
      if (this.state.fullscreenState.isTinyFullscreen) {
        this.mceInstance().execCommand('mceFullScreen') // turn it off
      } else {
        bridge.hideTrays()
      }
    } else if (['n', 'N', 'd', 'D'].indexOf(event.key) !== -1) {
      // Prevent key events from bubbling up on touch screen device
      event.stopPropagation()
    }
  }

  handleClickFullscreen = () => {
    if (this._isFullscreen()) {
      this._exitFullscreen()
    } else {
      this._enterFullscreen()
    }
  }

  handleExternalClick = () => {
    this._forceCloseFloatingToolbar()
    debounce(this.checkAccessibility, 1000)()
  }

  handleInputChange = () => {
    this.checkAccessibility()
  }

  onInit = (_event, editor) => {
    editor.rceWrapper = this
    this.editor = editor
    const textarea = this.editor.getElement()

    // expected by canvas
    textarea.dataset.rich_text = true

    // start with the textarea and tinymce in sync
    textarea.value = this.getCode()
    textarea.style.height = this.state.height

    // Capture click events outside the iframe
    document.addEventListener('click', this.handleExternalClick)

    if (document.body.classList.contains('Underline-All-Links__enabled')) {
      this.iframe.contentDocument.body.classList.add('Underline-All-Links__enabled')
    }
    editor.on('wordCountUpdate', this.onWordCountUpdate)
    // add an aria-label to the application div that wraps RCE
    // and change role from "application" to "document" to ensure
    // the editor gets properly picked up by screen readers
    const tinyapp = document.querySelector('.tox-tinymce[role="application"]')
    if (tinyapp) {
      tinyapp.setAttribute('aria-label', formatMessage('Rich Content Editor'))
      tinyapp.setAttribute('role', 'document')
      tinyapp.setAttribute('tabIndex', '-1')
    }
    // Probably should do this in tinymce.scss, but we only want it in new rce
    textarea.style.resize = 'none'
    editor.on('ExecCommand', this._forceCloseFloatingToolbar)
    editor.on('keydown', this.handleKey)
    editor.on('FullscreenStateChanged', this._toggleFullscreen)
    // This propagates click events on the editor out of the iframe to the parent
    // document. We need this so that click events get captured properly by instui
    // focus-trapping components, so they properly ignore trapping focus on click.
    editor.on('click', () => window.top.document.body.click(), true)
    if (this.props.use_rce_a11y_checker_notifications) {
      editor.on('Cut Paste Change input Undo Redo', debounce(this.handleInputChange, 1000))
    }
    this.announceContextToolbars(editor)

    if (this.isAutoSaving) {
      this.initAutoSave(editor)
    }

    // first view
    this.setEditorView(this.state.editorView)

    // readonly should have been handled via the init property passed
    // to <Editor>, but it's not.
    editor.mode.set(this.props.readOnly ? 'readonly' : 'design')

    this.props.onInitted?.(editor)
  }

  _toggleFullscreen = event => {
    const header = document.getElementById('header')
    if (header) {
      if (event.state) {
        this.setState({
          fullscreenState: {
            headerDisp: header.style.display,
            isTinyFullscreen: true
          }
        })
        header.style.display = 'none'
      } else {
        header.style.display = this.state.fullscreenState.headerDisp
        this.setState({
          fullscreenState: {
            isTinyFullscreen: false
          }
        })
      }
    }

    // if we're leaving fullscreen, remove event listeners on the fullscreen element
    if (!document[FS_ELEMENT] && this.state.fullscreenElem) {
      this.state.fullscreenElem.removeEventListener('fullscreenchange', this._toggleFullscreen)
      this.state.fullscreenElem.removeEventListener(
        'webkitfullscreenchange',
        this._toggleFullscreen
      )
      this.setState({
        fullscreenState: {
          fullscreenElem: null
        }
      })
    }

    // if we don't defer setState, the pretty editor's height isn't correct
    // when entering fullscreen
    window.setTimeout(() => {
      if (document[FS_ELEMENT]) {
        this.setState(state => {
          return {
            fullscreenState: {
              ...state.fullscreenState,
              fullscreenElem: document[FS_ELEMENT]
            }
          }
        })
      } else {
        this.forceUpdate()
      }
      this.focusCurrentView()
    }, 0)
  }

  _forceCloseFloatingToolbar = () => {
    if (this._elementRef.current) {
      const moreButton = this._elementRef.current.querySelector(
        '.tox-toolbar-overlord .tox-toolbar__group:last-child button:last-child'
      )
      if (moreButton?.getAttribute('aria-owns')) {
        // the floating toolbar is open
        moreButton.click() // close the floating toolbar
        const editor = this.mceInstance() // return focus to the editor
        editor?.focus()
      }
    }
  }

  announcing = 0

  announceContextToolbars(editor) {
    editor.on('NodeChange', () => {
      const node = editor.selection.getNode()
      if (isImageEmbed(node, editor)) {
        if (this.announcing !== 1) {
          this.setState({
            announcement: formatMessage('type Control F9 to access image options. {text}', {
              text: node.getAttribute('alt')
            })
          })
          this.announcing = 1
        }
      } else if (isFileLink(node, editor)) {
        if (this.announcing !== 2) {
          this.setState({
            announcement: formatMessage('type Control F9 to access link options. {text}', {
              text: node.textContent
            })
          })
          this.announcing = 2
        }
      } else if (isElementWithinTable(node, editor)) {
        if (this.announcing !== 3) {
          this.setState({
            announcement: formatMessage('type Control F9 to access table options. {text}', {
              text: node.textContent
            })
          })
          this.announcing = 3
        }
      } else {
        this.setState({
          announcement: null
        })
        this.announcing = 0
      }
    })
  }

  /* ********** autosave support *************** */
  initAutoSave = editor => {
    this.storage = window.localStorage
    if (this.storage) {
      editor.on('change Undo Redo', this.doAutoSave)
      editor.on('blur', this.doAutoSave)

      this.cleanupAutoSave()

      try {
        const autosaved = this.getAutoSaved(this.autoSaveKey)
        if (autosaved && autosaved.content) {
          // We'll compare just the text of the autosave content, since
          // Canvas is prone to swizzling images and iframes which will
          // make the editor content and autosave content never match up
          const editorContent = this.patchAutosavedContent(
            editor.getContent({no_events: true}),
            true
          )
          const autosavedContent = this.patchAutosavedContent(autosaved.content, true)

          if (autosavedContent !== editorContent) {
            this.setState({
              confirmAutoSave: true,
              autoSavedContent: this.patchAutosavedContent(autosaved.content)
            })
          } else {
            this.storage.removeItem(this.autoSaveKey)
          }
        }
      } catch (ex) {
        // log and ignore
        // eslint-disable-next-line no-console
        console.error('Failed initializing rce autosave', ex)
      }
    }
  }

  // remove any autosaved value that's too old

  cleanupAutoSave = (deleteAll = false) => {
    if (this.storage) {
      const expiry = deleteAll ? Date.now() : Date.now() - this.props.autosave.maxAge
      let i = 0
      let key
      while ((key = this.storage.key(i++))) {
        if (/^rceautosave:/.test(key)) {
          const autosaved = this.getAutoSaved(key)
          if (autosaved && autosaved.autosaveTimestamp < expiry) {
            this.storage.removeItem(key)
          }
        }
      }
    }
  }

  restoreAutoSave = ans => {
    this.setState({confirmAutoSave: false}, () => {
      const editor = this.mceInstance()
      if (ans) {
        editor.setContent(this.state.autoSavedContent, {})
      }
      this.storage.removeItem(this.autoSaveKey)
    })
    this.checkAccessibility()
  }

  // if a placeholder image shows up in autosaved content, we have to remove it
  // because the data url gets converted to a blob, which is not valid when restored.
  // besides, the placeholder is intended to be temporary while the file
  // is being uploaded
  patchAutosavedContent(content, asText) {
    const temp = document.createElement('div')
    temp.innerHTML = content
    temp.querySelectorAll('[data-placeholder-for]').forEach(placeholder => {
      placeholder.parentElement.removeChild(placeholder)
    })
    if (asText) return temp.textContent
    return temp.innerHTML
  }

  getAutoSaved(key) {
    let autosaved = null
    try {
      autosaved = this.storage && JSON.parse(this.storage.getItem(key))
    } catch (_ex) {
      this.storage.removeItem(this.autoSaveKey)
    }
    return autosaved
  }

  // only autosave if the feature flag is set, and there is only 1 RCE on the page
  // the latter condition is necessary because the popup RestoreAutoSaveModal
  // is lousey UX when there are >1
  get isAutoSaving() {
    // If the editor is invisible for some reason, don't show the autosave modal
    // This doesn't apply if the editor is off-screen or has visibility:hidden;
    // only if it isn't rendered or has display:none;
    const editorVisible = this.editor.getContainer().offsetParent

    return (
      this.props.autosave.enabled &&
      editorVisible &&
      document.querySelectorAll('.rce-wrapper').length === 1 &&
      storageAvailable()
    )
  }

  get autoSaveKey() {
    const userId = this.props.trayProps?.containingContext.userId
    return `rceautosave:${userId}${window.location.href}:${this.props.textareaId}`
  }

  doAutoSave = (e, retry = false) => {
    if (this.storage) {
      const editor = this.mceInstance()
      // if the editor is empty don't save
      if (editor.dom.isEmpty(editor.getBody())) {
        return
      }

      const content = editor.getContent({no_events: true})
      try {
        this.storage.setItem(
          this.autoSaveKey,
          JSON.stringify({
            autosaveTimestamp: Date.now(),
            content
          })
        )
      } catch (ex) {
        if (!retry) {
          // probably failed because there's not enough space
          // delete up all the other entries and try again
          this.cleanupAutoSave(true)
          this.doAutoSave(e, true)
        } else {
          console.error('Autosave failed:', ex) // eslint-disable-line no-console
        }
      }
    }
  }
  /* *********** end autosave support *************** */

  onWordCountUpdate = e => {
    this.setState(state => {
      if (e.wordCount.words !== state.wordCount) {
        return {wordCount: e.wordCount.words}
      } else return null
    })
  }

  onNodeChange = e => {
    // This is basically copied out of the tinymce silver theme code for the status bar
    const path = e.parents
      .filter(
        p =>
          p.nodeName !== 'BR' &&
          !p.getAttribute('data-mce-bogus') &&
          p.getAttribute('data-mce-type') !== 'bookmark'
      )
      .map(p => p.nodeName.toLowerCase())
      .reverse()
    this.setState({path})
  }

  onEditorChange = (content, _editor) => {
    this.props.onContentChange?.(content)
  }

  onResize = (_e, coordinates) => {
    const editor = this.mceInstance()
    if (editor) {
      const container = editor.getContainer()
      if (!container) return
      const currentContainerHeight = Number.parseInt(container.style.height, 10)
      if (isNaN(currentContainerHeight)) return // eslint-disable-line no-restricted-globals
      const modifiedHeight = currentContainerHeight + coordinates.deltaY
      const newHeight = `${modifiedHeight}px`
      container.style.height = newHeight
      this.getTextarea().style.height = newHeight
      this.setState({height: newHeight})
      // play nice and send the same event that the silver theme would send
      editor.fire('ResizeEditor')
    }
  }

  onA11yChecker = () => {
    // eslint-disable-next-line promise/catch-or-return
    this.a11yCheckerReady.then(() => {
      this.onTinyMCEInstance('openAccessibilityChecker', {skip_focus: true})
    })
  }

  checkAccessibility = () => {
    if (!this.props.use_rce_a11y_checker_notifications) {
      return
    }
    const editor = this.mceInstance()
    editor.execCommand(
      'checkAccessibility',
      false,
      {
        done: errors => {
          this.setState({a11yErrorsCount: errors.length})
        }
      },
      {skip_focus: true}
    )
  }

  openKBShortcutModal = () => {
    this.setState({
      KBShortcutModalOpen: true,
      KBShortcutFocusReturn: document.activeElement
    })
  }

  closeKBShortcutModal = () => {
    this.setState({KBShortcutModalOpen: false})
  }

  KBShortcutModalExited = () => {
    if (this.state.KBShortcutFocusReturn === this.iframe) {
      // if the iframe has focus, we need to forward it on to tinymce
      this.editor.focus(false)
    } else if (this._showOnFocusButton && document.activeElement === document.body) {
      // when the modal is opened from the showOnFocus button, focus doesn't
      // get automatically returned to the button like it should.
      this._showOnFocusButton.focus()
    } else {
      this._showOnFocusButton?.focus()
    }
  }

  componentWillUnmount() {
    if (this.state.shouldShowEditor) {
      window.clearTimeout(this.blurTimer)
      if (!this._destroyCalled) {
        this.destroy()
      }
      this._elementRef.current.removeEventListener('keydown', this.handleKey, true)
      this.mutationObserver?.disconnect()
      this.intersectionObserver?.disconnect()
    }
  }

  wrapOptions(options = {}) {
    const rcsExists = !!(this.props.trayProps?.host && this.props.trayProps?.jwt)

    const setupCallback = options.setup

    const canvasPlugins = rcsExists
      ? [
          'instructure_links',
          'instructure_image',
          'instructure_documents',
          'instructure_equation',
          'instructure_external_tools'
        ]
      : ['instructure_links']
    if (rcsExists && !this.props.instRecordDisabled) {
      canvasPlugins.splice(2, 0, 'instructure_record')
    }

    if (
      rcsExists &&
      this.props.use_rce_buttons_and_icons &&
      this.props.trayProps?.contextType === 'course'
    ) {
      canvasPlugins.push('instructure_buttons')
    }

    const possibleNewMenubarItems = this.props.editorOptions.menu
      ? Object.keys(this.props.editorOptions.menu).join(' ')
      : undefined

    const wrappedOpts = {
      ...options,

      readonly: this.props.readOnly,

      theme: 'silver', // some older code specified 'modern', which doesn't exist any more

      height: options.height || DEFAULT_RCE_HEIGHT,

      language: editorLanguage(this.language),

      block_formats:
        options.block_formats ||
        [
          `${formatMessage('Heading 2')}=h2`,
          `${formatMessage('Heading 3')}=h3`,
          `${formatMessage('Heading 4')}=h4`,
          `${formatMessage('Preformatted')}=pre`,
          `${formatMessage('Paragraph')}=p`
        ].join('; '),

      setup: editor => {
        addKebabIcon(editor)
        editorWrappers.set(editor, this)
        const trayPropsWithColor = {
          brandColor: this.theme.canvasBrandColor,
          ...this.props.trayProps
        }
        bridge.trayProps?.set(editor, trayPropsWithColor)
        bridge.languages = this.props.languages
        if (typeof setupCallback === 'function') {
          setupCallback(editor)
        }
      },

      // Consumers can, and should!, still pass a content_css prop so that the content
      // in the editor matches the styles of the app it will be displayed in when saved.
      // This is just so we inject the helper class names that tinyMCE uses for
      // things like table resizing and stuff.
      content_css: options.content_css || [],
      content_style: contentCSS,

      menubar: mergeMenuItems('edit view insert format tools table', possibleNewMenubarItems),
      // default menu options listed at https://www.tiny.cloud/docs/configure/editor-appearance/#menu
      // tinymce's default edit and table menus are fine
      // we include all the canvas specific items in the menu and toolbar
      // and rely on tinymce only showing them if the plugin is provided.
      menu: mergeMenu(
        {
          format: {
            title: formatMessage('Format'),
            items:
              'bold italic underline strikethrough superscript subscript codeformat | formats blockformats fontformats fontsizes align directionality | forecolor backcolor | removeformat'
          },
          insert: {
            title: formatMessage('Insert'),
            items:
              'instructure_links instructure_image instructure_media instructure_document instructure_buttons | instructure_equation inserttable instructure_media_embed | hr'
          },
          tools: {title: formatMessage('Tools'), items: 'wordcount lti_tools_menuitem'},
          view: {title: formatMessage('View'), items: 'fullscreen instructure_html_view'}
        },
        options.menu
      ),

      toolbar: mergeToolbar(
        [
          {
            name: formatMessage('Styles'),
            items: ['fontsizeselect', 'formatselect']
          },
          {
            name: formatMessage('Formatting'),
            items: [
              'bold',
              'italic',
              'underline',
              'forecolor',
              'backcolor',
              'inst_subscript',
              'inst_superscript'
            ]
          },
          {
            name: formatMessage('Content'),
            items: [
              'instructure_links',
              'instructure_image',
              'instructure_record',
              'instructure_documents',
              'instructure_buttons'
            ]
          },
          {
            name: formatMessage('External Tools'),
            items: [...this.ltiToolFavorites, 'lti_tool_dropdown', 'lti_mru_button']
          },
          {
            name: formatMessage('Alignment and Lists'),
            items: ['align', 'bullist', 'inst_indent', 'inst_outdent']
          },
          {
            name: formatMessage('Miscellaneous'),
            items: ['removeformat', 'table', 'instructure_equation', 'instructure_media_embed']
          }
        ],
        options.toolbar
      ),

      contextmenu: '', // show the browser's native context menu

      toolbar_mode: 'floating',
      toolbar_sticky: true,

      plugins: mergePlugins(
        [
          'autolink',
          'media',
          'paste',
          'table',
          'link',
          'directionality',
          'lists',
          'hr',
          'fullscreen',
          'instructure-ui-icons',
          'instructure_condensed_buttons',
          'instructure_links',
          'instructure_html_view',
          'instructure_media_embed',
          'instructure_external_tools',
          'a11y_checker',
          'wordcount',
          ...canvasPlugins
        ],
        sanitizePlugins(options.plugins)
      )
    }

    if (this.props.trayProps) {
      wrappedOpts.canvas_rce_user_context = {
        type: this.props.trayProps.contextType,
        id: this.props.trayProps.contextId
      }

      wrappedOpts.canvas_rce_containing_context = {
        type: this.props.trayProps.containingContext.contextType,
        id: this.props.trayProps.containingContext.contextId
      }
    }
    return wrappedOpts
  }

  handleTextareaChange = () => {
    if (this.isHidden()) {
      this.setCode(this.textareaValue())
      this.doAutoSave()
    }
  }

  unhandleTextareaChange() {
    if (this._textareaEl) {
      this._textareaEl.removeEventListener('input', this.handleTextareaChange)
    }
  }

  registerTextareaChange() {
    const el = this.getTextarea()
    if (this._textareaEl !== el) {
      this.unhandleTextareaChange()
      if (el) {
        el.addEventListener('input', this.handleTextareaChange)
        if (this.props.textareaClassName) {
          // split the string on whitespace because classList doesn't let you add multiple
          // space seperated classes at a time but does let you add an array of them
          el.classList.add(...this.props.textareaClassName.split(/\s+/))
        }
        this._textareaEl = el
      }
    }
  }

  componentDidMount() {
    if (this.state.shouldShowEditor) {
      this.editorReallyDidMount()
    } else {
      this.intersectionObserver = new IntersectionObserver(
        entries => {
          const entry = entries[0]
          if (entry.isIntersecting || entry.intersectionRatio > 0) {
            this.setState({shouldShowEditor: true})
          }
        },
        // initialize the RCE when it gets close to entering the viewport
        {root: null, rootMargin: '200px 0px', threshold: 0.0}
      )
      this.intersectionObserver.observe(this._editorPlaceholderRef.current)
    }
  }

  componentDidUpdate(prevProps, prevState) {
    if (this.state.shouldShowEditor) {
      if (!prevState.shouldShowEditor) {
        this.editorReallyDidMount()
        this.intersectionObserver?.disconnect()
      } else {
        this.registerTextareaChange()
        if (prevState.editorView !== this.state.editorView) {
          this.setEditorView(this.state.editorView)
          this.focusCurrentView()
        }
        if (prevProps.readOnly !== this.props.readOnly) {
          this.mceInstance().mode.set(this.props.readOnly ? 'readonly' : 'design')
        }
      }
    }
  }

  editorReallyDidMount() {
    const myTiny = this.mceInstance()
    this.pendingEventHandlers.forEach(e => {
      myTiny.on(e.name, e.handler)
    })
    this.registerTextareaChange()
    this._elementRef.current.addEventListener('keydown', this.handleKey, true)
    // give the textarea its initial size
    this.onResize(null, {deltaY: 0})
    // Preload the LTI Tools modal
    // This helps with loading the favorited external tools
    if (this.ltiToolFavorites.length > 0) {
      import('./plugins/instructure_external_tools/components/LtiToolsModal')
    }

    // .tox-tinymce-aux is where tinymce puts the floating toolbar when
    // the user clicks the More... button
    // Tinymce doesn't fire onFocus when the user clicks More... from somewhere
    // outside, so we'll handle that here by watching for the floating toolbar
    // to come and go.
    const portals = document.querySelectorAll('.tox-tinymce-aux')
    // my portal will be the last one in the doc because tinyumce appends them
    const tinymce_floating_toolbar_portal = portals[portals.length - 1]
    if (tinymce_floating_toolbar_portal) {
      this.mutationObserver = new MutationObserver((mutationList, _observer) => {
        mutationList.forEach(mutation => {
          if (mutation.type === 'childList' && mutation.addedNodes.length > 0) {
            this.handleFocusEditor(new Event('focus', {target: mutation.target}))
          }
        })
      })
      this.mutationObserver.observe(tinymce_floating_toolbar_portal, {childList: true})
    }
    bridge.renderEditor(this)
  }

  setEditorView(view) {
    switch (view) {
      case RAW_HTML_EDITOR_VIEW:
        this.getTextarea().removeAttribute('aria-hidden')
        this.getTextarea().labels?.[0]?.removeAttribute('aria-hidden')
        this.mceInstance().hide()
        break
      case PRETTY_HTML_EDITOR_VIEW:
        this.getTextarea().setAttribute('aria-hidden', true)
        this.getTextarea().labels?.[0]?.setAttribute('aria-hidden', true)
        this.mceInstance().hide()
        this._elementRef.current.querySelector('.CodeMirror')?.CodeMirror.setCursor(0, 0)
        break
      case WYSIWYG_VIEW:
        this.setCode(this.textareaValue())
        this.getTextarea().setAttribute('aria-hidden', true)
        this.getTextarea().labels?.[0]?.setAttribute('aria-hidden', true)
        this.mceInstance().show()
    }
  }

  addAlert = alert => {
    alert.id = alertIdValue++
    this.setState(state => {
      let messages = state.messages.concat(alert)
      messages = _.uniqBy(messages, 'text') // Don't show the same message twice
      return {messages}
    })
  }

  removeAlert = messageId => {
    this.setState(state => {
      const messages = state.messages.filter(message => message.id !== messageId)
      return {messages}
    })
  }

  /**
   * Used for reseting the value during tests
   */
  resetAlertId = () => {
    if (this.state.messages.length > 0) {
      throw new Error('There are messages currently, you cannot reset when they are non-zero')
    }
    alertIdValue = 0
  }

  renderHtmlEditor() {
    // the div keeps the editor from collapsing while the code editor is downloaded
    return (
      <Suspense
        fallback={
          <div
            style={{
              height: this.state.height,
              display: 'flex',
              justifyContent: 'center',
              alignItems: 'center'
            }}
          >
            <Spinner renderTitle={renderLoading} size="medium" />
          </div>
        }
      >
        <View as="div" borderRadius="medium" borderWidth="small">
          <RceHtmlEditor
            ref={this._prettyHtmlEditorRef}
            height={document[FS_ELEMENT] ? `${window.screen.height}px` : this.state.height}
            code={this.getCode()}
            onChange={value => {
              this.getTextarea().value = value
              this.handleTextareaChange()
            }}
            onFocus={this.handleFocusHtmlEditor}
          />
        </View>
      </Suspense>
    )
  }

  render() {
    const {trayProps, ...mceProps} = this.props

    if (!this.state.shouldShowEditor) {
      return (
        <div
          ref={this._editorPlaceholderRef}
          style={{
            width: `${this.props.editorOptions.width}px`,
            height: `${this.props.editorOptions.height}px`,
            border: '1px solid grey'
          }}
        />
      )
    }
    return (
      <div
        key={this.id}
        className={`${styles.root} rce-wrapper`}
        ref={this._elementRef}
        onFocus={this.handleFocusRCE}
        onBlur={this.handleBlurRCE}
      >
        {this.state.shouldShowOnFocusButton && (
          <ShowOnFocusButton
            onClick={this.openKBShortcutModal}
            margin="xx-small"
            screenReaderLabel={formatMessage('View keyboard shortcuts')}
            ref={el => (this._showOnFocusButton = el)}
          >
            <IconKeyboardShortcutsLine />
          </ShowOnFocusButton>
        )}
        <AlertMessageArea
          messages={this.state.messages}
          liveRegion={this.props.liveRegion}
          afterDismiss={this.removeAlert}
        />
        {this.state.editorView === PRETTY_HTML_EDITOR_VIEW && this.renderHtmlEditor()}
        <div
          style={{display: this.state.editorView === PRETTY_HTML_EDITOR_VIEW ? 'none' : 'block'}}
        >
          <Editor
            id={mceProps.textareaId}
            textareaName={mceProps.name}
            init={this.tinymceInitOptions}
            initialValue={mceProps.defaultContent}
            onInit={this.onInit}
            onClick={this.handleFocusEditor}
            onKeypress={this.handleFocusEditor}
            onActivate={this.handleFocusEditor}
            onRemove={this.onRemove}
            onFocus={this.handleFocusEditor}
            onBlur={this.handleBlurEditor}
            onNodeChange={this.onNodeChange}
            onEditorChange={this.onEditorChange}
          />
        </div>
        <StatusBar
          readOnly={this.props.readOnly}
          onChangeView={newView => this.toggleView(newView)}
          path={this.state.path}
          wordCount={this.state.wordCount}
          editorView={this.state.editorView}
          preferredHtmlEditor={getHtmlEditorCookie()}
          onResize={this.onResize}
          onKBShortcutModalOpen={this.openKBShortcutModal}
          onA11yChecker={this.onA11yChecker}
          onFullscreen={this.handleClickFullscreen}
          use_rce_a11y_checker_notifications={this.props.use_rce_a11y_checker_notifications}
          a11yBadgeColor={this.theme.canvasBadgeBackgroundColor}
          a11yErrorsCount={this.state.a11yErrorsCount}
        />
        {this.props.trayProps && this.props.trayProps.containingContext && (
          <CanvasContentTray
            key={this.id}
            bridge={bridge}
            editor={this}
            onTrayClosing={this.handleContentTrayClosing}
            use_rce_buttons_and_icons={this.props.use_rce_buttons_and_icons}
            {...trayProps}
          />
        )}
        <KeyboardShortcutModal
          onExited={this.KBShortcutModalExited}
          onDismiss={this.closeKBShortcutModal}
          open={this.state.KBShortcutModalOpen}
        />
        {this.state.confirmAutoSave ? (
          <Suspense fallback={<Spinner renderTitle={renderLoading} size="small" />}>
            <RestoreAutoSaveModal
              savedContent={this.state.autoSavedContent}
              open={this.state.confirmAutoSave}
              onNo={() => this.restoreAutoSave(false)}
              onYes={() => this.restoreAutoSave(true)}
            />
          </Suspense>
        ) : null}
        <Alert screenReaderOnly liveRegion={this.props.liveRegion}>
          {this.state.announcement}
        </Alert>
      </div>
    )
  }
}

// standard: string of tinymce menu commands
// e.g. 'instructure_links | inserttable instructure_media_embed | hr'
// custom: a string of tinymce menu commands
// returns: standard + custom with any duplicate commands removed from custom
function mergeMenuItems(standard, custom) {
  let c = custom?.trim?.()
  if (!c) return standard

  const s = new Set(standard.split(/[\s|]+/))
  // remove any duplicates
  c = c.split(/\s+/).filter(m => !s.has(m))
  c = c
    .join(' ')
    .replace(/^\s*\|\s*/, '')
    .replace(/\s*\|\s*$/, '')
  return `${standard} | ${c}`
}

// standard: the incoming tinymce menu object
// custom: tinymce menu object to merge into standard
// returns: the merged result by mutating incoming standard arg.
// It will add commands to existing menus, or add a new menu
// if the custom one does not exist
function mergeMenu(standard, custom) {
  if (!custom) return standard

  Object.keys(custom).forEach(k => {
    const curr_m = standard[k]
    if (curr_m) {
      curr_m.items = mergeMenuItems(curr_m.items, custom[k].items)
    } else {
      standard[k] = {...custom[k]}
    }
  })
  return standard
}

// standard: incoming tinymce toolbar array
// custom: tinymce toolbar array to merge into standard
// returns: the merged result by mutating the incoming standard arg.
// It will add commands to existing toolbars, or add a new toolbar
// if the custom one does not exist
function mergeToolbar(standard, custom) {
  if (!custom) return standard
  // merge given toolbar data into the default toolbar
  custom.forEach(tb => {
    const curr_tb = standard.find(t => tb.name && formatMessage(tb.name) === t.name)
    if (curr_tb) {
      curr_tb.items.splice(curr_tb.items.length, 0, ...tb.items)
    } else {
      standard.push(tb)
    }
  })
  return standard
}

// standard: incoming array of plugin names
// custom: array of plugin names to merge
// returns: the merged result, duplicates removed
function mergePlugins(standard, custom) {
  if (!custom) return standard

  const union = new Set(standard)
  for (const p of custom) {
    union.add(p)
  }
  return [...union]
}

export default RCEWrapper
export {
  toolbarPropType,
  menuPropType,
  ltiToolsPropType,
  mergeMenuItems,
  mergeMenu,
  mergeToolbar,
  mergePlugins
}<|MERGE_RESOLUTION|>--- conflicted
+++ resolved
@@ -323,7 +323,8 @@
       path: [],
       wordCount: 0,
       editorView: props.editorView || WYSIWYG_VIEW,
-      shouldShowOnFocusButton: (props.renderKBShortcutModal === undefined ? true : props.renderKBShortcutModal),
+      shouldShowOnFocusButton:
+        props.renderKBShortcutModal === undefined ? true : props.renderKBShortcutModal,
       KBShortcutModalOpen: false,
       messages: [],
       announcement: null,
@@ -593,8 +594,6 @@
     this.contentInserted(element)
   }
 
-<<<<<<< HEAD
-=======
   insertMathEquation(tex) {
     const ed = this.mceInstance()
     const docSz =
@@ -619,7 +618,6 @@
     this.insertCode(img.outerHTML)
   }
 
->>>>>>> bc2f4e5f
   removePlaceholders(name) {
     const placeholder = this.mceInstance().dom.doc.querySelector(
       `[data-placeholder-for="${encodeURIComponent(name)}"]`
