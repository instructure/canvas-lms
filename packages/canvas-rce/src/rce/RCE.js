/*
 * Copyright (C) 2021 - present Instructure, Inc.
 *
 * This file is part of Canvas.
 *
 * Canvas is free software: you can redistribute it and/or modify it under
 * the terms of the GNU Affero General Public License as published by the Free
 * Software Foundation, version 3 of the License.
 *
 * Canvas is distributed in the hope that it will be useful, but WITHOUT ANY
 * WARRANTY; without even the implied warranty of MERCHANTABILITY or FITNESS FOR
 * A PARTICULAR PURPOSE. See the GNU Affero General Public License for more
 * details.
 *
 * You should have received a copy of the GNU Affero General Public License along
 * with this program. If not, see <http://www.gnu.org/licenses/>.
 */

import React, {forwardRef, useState} from 'react'
import {arrayOf, bool, func, number, objectOf, oneOfType, shape, string} from 'prop-types'
import formatMessage from '../format-message'
import RCEWrapper, {editorOptionsPropType, ltiToolsPropType} from './RCEWrapper'
import {trayPropTypes} from './plugins/shared/CanvasContentTray'
import editorLanguage from './editorLanguage'
import normalizeLocale from './normalizeLocale'
import wrapInitCb from './wrapInitCb'
import tinyRCE from './tinyRCE'
import getTranslations from '../getTranslations'
import '@instructure/canvas-theme'

if (!process?.env?.BUILD_LOCALE) {
  formatMessage.setup({
    locale: 'en',
    generateId: require('format-message-generate-id/underscored_crc32'),
    missingTranslation: 'ignore'
  })
}

// forward rceRef to it refs the RCEWrapper where clients can call getCode etc. on it.
// You probably shouldn't use it until onInit has been called. Until then tinymce
// is not initialized.
const RCE = forwardRef(function RCE(props, rceRef) {
  const {
    autosave,
    defaultContent,
    editorOptions, // tinymce config
    height,
    highContrastCSS,
    instRecordDisabled,
    language,
    liveRegion,
    mirroredAttrs, // attributes to transfer from the original textarea to the one created by tinymce
    readOnly,
    textareaId,
    textareaClassName,
    rcsProps,
    use_rce_icon_maker,
    features,
    onFocus,
    onBlur,
    onInit,
    onContentChange,
    ...rest
  } = props

  useState(() => formatMessage.setup({locale: normalizeLocale(props.language)}))
  const [translations, setTranslations] = useState(() => {
    const locale = normalizeLocale(props.language)
    const p = getTranslations(locale)
      .then(() => {
        setTranslations(true)
      })
      .catch(err => {
        // eslint-disable-next-line no-console
        console.error('Failed loading the language file for', locale, '\n Cause:', err)
        setTranslations(false)
      })
    return p
  }, [])

  // some properties are only used on initialization
  // Languages is a bit of a mess. Tinymce and Canvas
  // have 2 different sets of language names. normalizeLocale
  // takes the language prop and returns the locale Canvas knows,
  // editorLanguage takes the language prop and returns the
  // corresponding locale for tinymce.
  const [initOnlyProps] = useState(() => {
    const iProps = {
      autosave,
      defaultContent,
      highContrastCSS,
      instRecordDisabled,
      language: normalizeLocale(language),
      liveRegion,
      textareaId,
      textareaClassName,
      trayProps: rcsProps,
      use_rce_icon_maker,
      features,
<<<<<<< HEAD
      editorOptions: Object.assign(editorOptions, {
        selector: `#${textareaId}`,
=======
      editorOptions: {
        ...editorOptions,
        selector: editorOptions.selector || `#${textareaId}`,
>>>>>>> 103ee6bd
        height,
        language: editorLanguage(props.language)
      }
    }
    wrapInitCb(mirroredAttrs, iProps.editorOptions)

    return iProps
  })

  if (typeof translations !== 'boolean') {
    return formatMessage('Loading...')
  } else {
    return (
      <RCEWrapper
        ref={rceRef}
        tinymce={tinyRCE}
        readOnly={readOnly}
        {...initOnlyProps}
        onFocus={onFocus}
        onBlur={onBlur}
        onContentChange={onContentChange}
        onInitted={onInit}
        {...rest}
      />
    )
  }
})

export default RCE

RCE.propTypes = {
  // do you want the rce to autosave content to localStorage, and
  // how long should it be until it's deleted.
  // If autosave is enabled, call yourRef.RCEClosed() if the user
  // exits the page normally (e.g. via Cancel or Save)
  autosave: shape({enabled: bool, maxAge: number}),
  // the initial content
  defaultContent: string,
  // tinymce configuration. See defaultTinymceConfig for all the defaults
  // and RCEWrapper.editorOptionsPropType for stuff you may want to include
  editorOptions: editorOptionsPropType,
  // there's an open bug when RCE is rendered in a Modal form
  // and the user navigates to the KB Shortcut Helper Button using
  // Apple VoiceOver navigation keys (VO+arrows)
  // as a workaround, the KB Shortcut Helper Button may be supressed
  // setting renderKBShortcutModal to false
  renderKBShortcutModal: bool,
  //
  // height of the RCE. if a number, in px
  height: oneOfType([number, string]),
  // array of URLs to high-contrast css
  highContrastCSS: arrayOf(string),
  // if true, do not load the plugin that provides the media toolbar and menu items
  instRecordDisabled: bool,
  // locale of the user's language
  language: string,
  // list of all supported languages. This is the list of languages
  // shown to the user when adding closed captions to videos.
  // If you are not supporting media uploads, this is not necessary.
  // Defaults to [{id: 'en', label: 'English'}]
  languages: arrayOf(
    shape({
      // the id is the locale
      id: string.isRequired,
      // the label to show in the UI
      label: string.isRequired
    })
  ),
  // function that returns the element where screenreader alerts go
  liveRegion: func,
  // array of lti tools available to the user
  // {id, favorite} are all that's required, ther fields are ignored
  ltiTools: ltiToolsPropType,
  // The maximum number of RCEs that will render on page load.
  // Any more than this will be deferred until it is nearly
  // scrolled into view.
  // if isNaN or <=0, render them all
  maxInitRenderedRCEs: number,
  // name:value pairs of attributes to add to the textarea
  // tinymce creates as the backing store of the RCE
  mirroredAttrs: objectOf(string),
  // is this RCE readonly?
  readOnly: bool,
  // id put on the generated textarea
  textareaId: string.isRequired,
  // class name added to the generated textarea
  textareaClassName: string,
  // properties necessary for the RCE to us the RCS
  // if missing, RCE features that require the RCS are omitted
  rcsProps: trayPropTypes,
  // enable the custom icon maker feature (temporary until the feature is forced on)
  use_rce_icon_maker: bool,
  // record of feature statuses from containing page
  features: objectOf(bool),
  // configurable default timeout value for flash alerts
  flashAlertTimeout: number,
  // user's timezone
<<<<<<< HEAD
  timezone: string.isRequired,
=======
  timezone: string,
>>>>>>> 103ee6bd
  // event handlers
  onFocus: func, // f(RCEWrapper component)
  onBlur: func, // f(event)
  onInit: func, // f(tinymce_editor)
  onContentChange: func // f(content), don't mistake this as an indication RCE is a controlled component
}

RCE.defaultProps = {
  autosave: {enabled: false, maxAge: 3600000},
  defaultContent: '',
  editorOptions: {},
  renderKBShortcutModal: true,
  highContrastCSS: [],
  instRecordDisabled: false,
  language: 'en',
  liveRegion: () => document.getElementById('flash_screenreader_holder'),
  maxInitRenderedRCEs: -1,
  mirroredAttrs: {},
  readOnly: false,
  use_rce_icon_maker: true,
  onFocus: () => {},
  onBlur: () => {},
  onContentChange: () => {},
  onInit: () => {}
}<|MERGE_RESOLUTION|>--- conflicted
+++ resolved
@@ -97,14 +97,9 @@
       trayProps: rcsProps,
       use_rce_icon_maker,
       features,
-<<<<<<< HEAD
-      editorOptions: Object.assign(editorOptions, {
-        selector: `#${textareaId}`,
-=======
       editorOptions: {
         ...editorOptions,
         selector: editorOptions.selector || `#${textareaId}`,
->>>>>>> 103ee6bd
         height,
         language: editorLanguage(props.language)
       }
@@ -202,11 +197,7 @@
   // configurable default timeout value for flash alerts
   flashAlertTimeout: number,
   // user's timezone
-<<<<<<< HEAD
-  timezone: string.isRequired,
-=======
   timezone: string,
->>>>>>> 103ee6bd
   // event handlers
   onFocus: func, // f(RCEWrapper component)
   onBlur: func, // f(event)
