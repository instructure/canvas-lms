/*
 * Copyright (C) 2018 - present Instructure, Inc.
 *
 * This file is part of Canvas.
 *
 * Canvas is free software: you can redistribute it and/or modify it under
 * the terms of the GNU Affero General Public License as published by the Free
 * Software Foundation, version 3 of the License.
 *
 * Canvas is distributed in the hope that it will be useful, but WITHOUT ANY
 * WARRANTY; without even the implied warranty of MERCHANTABILITY or FITNESS FOR
 * A PARTICULAR PURPOSE. See the GNU Affero General Public License for more
 * details.
 *
 * You should have received a copy of the GNU Affero General Public License along
 * with this program. If not, see <http://www.gnu.org/licenses/>.
 */

import * as contentInsertion from '../contentInsertion'
import {videoFromTray, videoFromUpload, audioFromTray, audioFromUpload} from './contentHelpers'

describe('contentInsertion', () => {
  let editor, node
  const canvasOrigin = 'https://mycanvas.com:3000'

  beforeEach(() => {
    node = {
      content: '',
      className: '',
      id: '',
    }

    editor = {
      content: '',
      selectionContent: '',
      classes: '',
      isHidden: () => {
        return false
      },
      selection: {
        getNode: () => {
          return editor.selectionContent ? 'p' : null
        },
        getContent: () => {
          return editor.selectionContent
        },
        setContent: content => {
          editor.selectionContent = content
          editor.content = content
        },
        getEnd: () => {
          return node
        },
        getRng: () => ({}),
        isCollapsed: () => editor.selectionContent.length === 0,
      },
      dom: {
        doc: window.document,
        getParent: () => {
          return null
        },
        decode: input => {
          return input
        },
        encode: input => input,
        setAttribs: (elem, attrs) => {
          if (elem?.nodeType === 1) {
            // this is an HTMLElement
            Object.keys(attrs)
              .sort()
              .forEach(a => {
                if (attrs[a]) {
                  elem.setAttribute(a, attrs[a])
                }
              })
          }
          return elem
        },
        $: () => {
          return {
            is: () => {
              return false
            },
          }
        },
        createHTML: (tag, attrs, text) => {
          const elem = document.createElement(tag)
          editor.dom.setAttribs(elem, attrs)
          elem.innerHTML = text
          return elem.outerHTML
        },
      },
      undoManager: {
        add: () => {},
      },
      focus: () => {},
      insertContent: content => {
        if (editor.selection.getContent()) {
          editor.content = editor.content.replace(editor.selection.getContent(), content)
        } else {
          editor.content += content
        }
      },
      iframeElement: {
        getBoundingClientRect: () => {
          return {left: 0, top: 0, bottom: 0, right: 0}
        },
      },
      execCommand: jest.fn((cmd, ui, value, _args) => {
        if (cmd === 'mceInsertLink') {
          editor.content = editor.dom.createHTML('a', value, editor.selectionContent)
        } else if (cmd === 'mceInsertContent') {
          editor.content = value
        }
      }),
    }
  })

  afterEach(() => {
    jest.restoreAllMocks()
  })

  describe('insertLink', () => {
    let link

    beforeEach(() => {
      link = {
        href: '/some/path',
        url: '/other/path',
        title: 'Here Be Links',
        text: 'Click On Me',
        selectionDetails: {
          node: undefined,
          range: undefined,
        },
      }
    })

    it('sets Canvas URLs to be relative', () => {
      link.href = 'https://mycanvas.com:3000/some/path'
      link.url = 'https://mycanvas.com:3000/some/path'
      contentInsertion.insertLink(editor, link, canvasOrigin)
      expect(editor.content).toEqual(
        '<a href="/some/path?wrap=1" title="Here Be Links">Click On Me</a>'
      )
    })

    it('leaves non-Canvas URLs as absolute', () => {
      link.href = 'https://yodawg.com:3001/some/path'
      link.url = 'https://yodawg.com:3001/some/path'
      contentInsertion.insertLink(editor, link, canvasOrigin)
      expect(editor.content).toEqual(
        '<a href="https://yodawg.com:3001/some/path" title="Here Be Links">Click On Me</a>'
      )
    })

    it('builds an anchor link with appropriate embed class', () => {
      link.embed = {type: 'image'}
      contentInsertion.insertLink(editor, link)
      expect(editor.content).toEqual(
        '<a href="/some/path?wrap=1" title="Here Be Links" class="instructure_file_link instructure_image_thumbnail">Click On Me</a>'
      )
    })

    it('uses link data to build html', () => {
      link.embed = {type: 'scribd'}
      contentInsertion.insertLink(editor, link)
      expect(editor.content).toEqual(
        '<a href="/some/path?wrap=1" title="Here Be Links" class="instructure_file_link instructure_scribd_file">Click On Me</a>'
      )
    })

    describe('with anchor text', () => {
      let anchorElm

      beforeEach(() => {
        anchorElm = {
          innerText: 'anchor text',
        }

        editor.dom.getParent = () => anchorElm
      })

      it('uses the anchor text', () => {
        contentInsertion.insertLink(editor, link)
        expect(editor.content).toEqual(
          '<a href="/some/path?wrap=1" title="Here Be Links">anchor text</a>'
        )
      })

      describe('with "forceRename" set to "true"', () => {
        beforeEach(() => (link.forceRename = true))

        it('uses the link "text"', () => {
          contentInsertion.insertLink(editor, link)
          expect(editor.content).toEqual(
            '<a href="/some/path?wrap=1" title="Here Be Links">Click On Me</a>'
          )
        })
      })
    })

    it('uses link data to set no_preview class', () => {
      link.embed = {noPreview: true}
      contentInsertion.insertLink(editor, link)
      expect(editor.content).toEqual(
        '<a href="/some/path?wrap=1" title="Here Be Links" class="instructure_file_link no_preview">Click On Me</a>'
      )
    })

    it('includes attributes', () => {
      link['data-canvas-previewable'] = true
      link.class = 'instructure_file_link foo'
      contentInsertion.insertLink(editor, link)
      expect(editor.content).toEqual(
        '<a href="/some/path?wrap=1" title="Here Be Links" data-canvas-previewable="true" class="instructure_file_link foo">Click On Me</a>'
      )
    })

    it('includes attributes for course link when supplied', () => {
      link['data-published'] = true
      link['data-course-type'] = 'wikiPages'
      contentInsertion.insertLink(editor, link)
      expect(editor.content).toEqual(
        '<a href="/some/path?wrap=1" title="Here Be Links" data-course-type="wikiPages" data-published="true">Click On Me</a>'
      )
    })

    it('respects the current selection building the link by delegating to tinymce', () => {
      editor.selection.setContent('link me')
      contentInsertion.insertLink(editor, link)
      expect(editor.execCommand).toHaveBeenCalledWith('mceInsertLink', false, expect.any(Object))
    })

    it('cleans a url with no protocol when linking the current selection', () => {
      editor.selection.setContent('link me')
      link.href = 'www.google.com'
      contentInsertion.insertLink(editor, link)
      expect(editor.content).toEqual(
        '<a href="http://www.google.com" title="Here Be Links">link me</a>'
      )
    })

    it('cleans a url with no protocol when editing an existing, selected link', () => {
      link.href = 'www.google.com'
      editor.selection.setContent('link me')
      const anchor = document.createElement('a')
      anchor.setAttribute('href', 'http://example.com')
      const textNode = document.createTextNode('link me')
      anchor.appendChild(textNode)
      editor.selection.getNode = () => textNode
      editor.dom.getParent = () => anchor
      editor.selection.select = () => {}
      contentInsertion.insertLink(editor, link, 'Click On Me')
      // insertLink edits the <a> in-place, so
      // check that the anchor has been updated as expected
      expect(anchor.getAttribute('href')).toEqual('http://www.google.com')
      expect(anchor.innerText).toEqual('Click On Me')
    })

    it('can use url if no href', () => {
      link.href = undefined
      link.url = '/other/path'
      contentInsertion.insertLink(editor, link)
      expect(editor.content).toEqual(
        '<a href="/other/path?wrap=1" title="Here Be Links">Click On Me</a>'
      )
    })

    it('cleans a url with no protocol', () => {
      link.href = 'www.google.com'
      contentInsertion.insertLink(editor, link)
      expect(editor.content).toEqual(
        '<a href="http://www.google.com" title="Here Be Links">Click On Me</a>'
      )
    })

    it('sets embed id with media entry id for videos', () => {
      link.embed = {type: 'video', id: '0_22h0jy7g'}
      contentInsertion.insertLink(editor, link)
      expect(editor.content.match(link.embed.id)).toBeTruthy()
    })

    it('sets embed id with media entry id for audio', () => {
      link.embed = {type: 'audio', id: '0_22h0jy7g'}
      contentInsertion.insertLink(editor, link)
      expect(editor.content.match(link.embed.id)).toBeTruthy()
    })

    it('encodes html entities once', () => {
      link.href = 'http://www.google.com'
      link.title = 'PB&J'
      link.text = '3 < 4'
      contentInsertion.insertLink(editor, link)
      expect(editor.content).toEqual(
        '<a href="http://www.google.com" title="PB&amp;J">3 &lt; 4</a>'
      )
    })
  })

  describe('insertContent', () => {
    it('accepts string content', () => {
      const content = 'Some Chunk Of Content'
      contentInsertion.insertContent(editor, content)
      expect(editor.content).toEqual('Some Chunk Of Content')
    })

    it('calls replaceTextareaSelection() when editor is hidden', () => {
      const content = 'blah'
      const elem = {selectionStart: 0, selectionEnd: 3, value: 'subcontent'}
      editor.isHidden = () => {
        return true
      }
      editor.getElement = () => {
        return elem
      }
      contentInsertion.insertContent(editor, content)
      expect('blahcontent').toEqual(elem.value)
    })
  })

  describe('insertImage', () => {
    let image
    beforeEach(() => {
      image = {
        href: '/some/path',
        url: '/other/path',
        title: 'Here Be Images',
      }
    })

    it('sets Canvas URLs to be relative', () => {
      image.href = 'https://mycanvas.com:3000/some/path'
      image.url = 'https://mycanvas.com:3000/some/path'
      contentInsertion.insertImage(editor, image, canvasOrigin)
<<<<<<< HEAD
      expect(editor.content).toEqual('<img alt="Here Be Images" src="/some/path"/>')
=======
      expect(editor.content).toEqual('<img alt="Here Be Images" src="/some/path/preview"/>')
>>>>>>> 08c63032
    })

    it('leaves non-Canvas URLs as absolute', () => {
      image.href = 'https://yodawg.com:3001/some/path'
      image.url = 'https://yodawg.com:3001/some/path'
      contentInsertion.insertImage(editor, image, canvasOrigin)
      expect(editor.content).toEqual(
        '<img alt="Here Be Images" src="https://yodawg.com:3001/some/path"/>'
      )
    })

    it('it keeps the original image style when replaced', () => {
      const imageToReplace = document.createElement('img')
      imageToReplace.style.cssText = 'float: left;'
      editor.selection.getNode = () => {
        return {
          ...node,
          nodeName: 'IMG',
          style: imageToReplace.style,
          getAttribute: attr => {
            const imageAttributes = {
              width: '100px',
            }

            return imageAttributes[attr]
          },
        }
      }
      contentInsertion.insertImage(editor, image)
      expect(editor.content).toEqual(
        '<img alt="Here Be Images" src="/some/path/preview" width="100px" style="float:left"/>'
      )
    })

    it('builds image html from image data', () => {
      contentInsertion.insertImage(editor, image)
      expect(editor.content).toEqual('<img alt="Here Be Images" src="/some/path/preview"/>')
    })

    it('uses url if no href', () => {
      image.href = undefined
      contentInsertion.insertImage(editor, image)
      expect(editor.content).toEqual('<img alt="Here Be Images" src="/other/path"/>')
    })

    it('builds linked image html from linked image data', () => {
      const containerElem = {
        nodeName: 'A',
        getAttribute: () => {
          return 'http://bogus.edu'
        },
      }
      editor.selection.getNode = () => {
        return {...node, nodeName: 'IMG'}
      }
      editor.selection.getRng = () => ({
        startContainer: containerElem,
        endContainer: containerElem,
      })
      contentInsertion.insertImage(editor, image)
      expect(editor.content).toEqual(
        '<a href="http://bogus.edu" data-mce-href="http://bogus.edu"><img alt="Here Be Images" src="/some/path/preview"/></a>'
      )
    })
  })

  describe('insertEquation', () => {
    it('builds relative image html from LaTeX', () => {
      const tex = 'y = x^2'
      const dblEncodedTex = window.encodeURIComponent(window.encodeURIComponent(tex))
      const imgHtml = `<img alt="LaTeX: ${tex}" title="${tex}" class="equation_image" data-equation-content="${tex}" src="/equation_images/${dblEncodedTex}?scale=1" data-ignore-a11y-check="">`
      contentInsertion.insertEquation(editor, tex)
      expect(editor.content).toEqual(imgHtml)
    })
  })

  describe('existingContentToLink', () => {
    it('returns true if content selected', () => {
      editor.selection.getContent = () => {
        return 'content'
      }
      const link = {
        selectionDetails: {
          node: undefined,
        },
      }
      expect(contentInsertion.existingContentToLink(editor, link)).toBe(true)
    })
    it('returns false if content not selected', () => {
      const link = {
        selectionDetails: {
          node: false,
        },
      }
      expect(contentInsertion.existingContentToLink(editor, link)).toBe(false)
    })

    it('returns true when only an editor is passed with a selection', () => {
      editor.selection.getContent = () => {
        return 'content'
      }
      expect(contentInsertion.existingContentToLink(editor)).toBe(true)
    })
  })

  describe('existingContentToLinkIsImg', () => {
    beforeEach(() => {
      editor.dom.$ = elem => {
        return {
          is: () => {
            const item = HTMLCollection.prototype.isPrototypeOf(elem) ? elem[0] : item
            return !!item && item.tagName === 'IMG'
          },
        }
      }
      editor.isHidden = () => false
    })
    it('returns false if editor is hidden', () => {
      editor.isHidden = () => true
      expect(contentInsertion.existingContentToLinkIsImg(editor)).toBe(false)
    })
    it('returns false if no content selected', () => {
      expect(contentInsertion.existingContentToLinkIsImg(editor)).toBe(false)
    })
    it('returns false if selected content is not img', () => {
      editor.selection.getContent = () => {
        return 'content'
      }
      expect(contentInsertion.existingContentToLinkIsImg(editor)).toBe(false)
    })
    it('returns true if selected content is img', () => {
      editor.selection.getContent = () => {
        return '<img src="image.jpg" alt="Test image" />'
      }
      expect(contentInsertion.existingContentToLinkIsImg(editor)).toBe(true)
    })
    it('returns false if selected content contains a period', () => {
      editor.selection.getContent = () => {
        return 'a . period'
      }
      expect(contentInsertion.existingContentToLinkIsImg(editor)).toBe(false)
    })
    it('returns false if selected content contains a slash', () => {
      editor.selection.getContent = () => {
        return 'a / slash'
      }
      expect(contentInsertion.existingContentToLinkIsImg(editor)).toBe(false)
    })
    it('returns false if selected content contains a question mark', () => {
      editor.selection.getContent = () => {
        return 'a ? question'
      }
      expect(contentInsertion.existingContentToLinkIsImg(editor)).toBe(false)
    })
  })

  describe('insertVideo', () => {
    beforeEach(() => {
      // this is what's returned from editor.selection.getEnd()
      node = {
        querySelector: () => 'the inserted iframe',
      }
    })

    it('inserts video from upload into iframe', () => {
      jest.spyOn(editor, 'insertContent')
      const video = videoFromUpload()
      const result = contentInsertion.insertVideo(editor, video, canvasOrigin)
      expect(editor.execCommand).toHaveBeenCalledWith(
        'mceInsertContent',
        false,
        '<iframe allow="fullscreen" allowfullscreen data-media-id="m-media-id" data-media-type="video" src="/url/to/m-media-id?type=video" style="width:400px;height:225px;display:inline-block;" title="Video player for filename.mov"></iframe>',
        {skip_focus: true}
      )
      expect(result).toEqual('the inserted iframe')
    })

    it('inserts video from the course content tray', () => {
      jest.spyOn(editor, 'insertContent')
      const video = videoFromTray()
      const result = contentInsertion.insertVideo(editor, video, canvasOrigin)
      expect(editor.execCommand).toHaveBeenCalledWith(
        'mceInsertContent',
        false,
        '<iframe allow="fullscreen" allowfullscreen data-media-id="17" data-media-type="video" src="/media_objects_iframe/17?type=video" style="width:400px;height:225px;display:inline-block;" title="Video player for filename.mov"></iframe>',
        {skip_focus: true}
      )
      expect(result).toEqual('the inserted iframe')
    })

    it('links video if user has made a selection', () => {
      editor.selectionContent = 'link me'
      const video = videoFromTray()
      contentInsertion.insertVideo(editor, video, canvasOrigin)
      expect(editor.execCommand).toHaveBeenCalledWith('mceInsertLink', false, {
        class: 'instructure_file_link',
        'data-canvas-previewable': undefined,
        href: '/media_objects_iframe/17?type=video',
        id: 17,
        rel: 'noopener noreferrer',
        target: '_blank',
        title: 'filename.mov',
      })
    })
  })

  describe('insertAudio', () => {
    beforeEach(() => {
      // this is what's returned from editor.seletion.getEnd()
      node = {
        querySelector: () => 'the inserted iframe',
      }
    })

    it('inserts audio from upload into iframe', () => {
      const audio = audioFromUpload()
      const result = contentInsertion.insertAudio(editor, audio, canvasOrigin)
      expect(editor.execCommand).toHaveBeenCalledWith(
        'mceInsertContent',
        false,
        '<iframe data-media-id="m-media-id" data-media-type="audio" src="/url/to/m-media-id?type=audio" style="width:320px;height:14.25rem;display:inline-block;" title="Audio player for filename.mp3"></iframe>',
        {skip_focus: true}
      )
      expect(result).toEqual('the inserted iframe')
    })

    it('inserts audio from the course content tray', () => {
      const audio = audioFromTray()
      const result = contentInsertion.insertAudio(editor, audio, canvasOrigin)
      expect(editor.execCommand).toHaveBeenCalledWith(
        'mceInsertContent',
        false,
        '<iframe data-media-id="29" data-media-type="audio" src="/media_objects_iframe?mediahref=/url/to/course/file&type=audio" style="width:320px;height:14.25rem;display:inline-block;" title="Audio player for filename.mp3"></iframe>',
        {skip_focus: true}
      )
      expect(result).toEqual('the inserted iframe')
    })
  })
})<|MERGE_RESOLUTION|>--- conflicted
+++ resolved
@@ -333,11 +333,7 @@
       image.href = 'https://mycanvas.com:3000/some/path'
       image.url = 'https://mycanvas.com:3000/some/path'
       contentInsertion.insertImage(editor, image, canvasOrigin)
-<<<<<<< HEAD
-      expect(editor.content).toEqual('<img alt="Here Be Images" src="/some/path"/>')
-=======
       expect(editor.content).toEqual('<img alt="Here Be Images" src="/some/path/preview"/>')
->>>>>>> 08c63032
     })
 
     it('leaves non-Canvas URLs as absolute', () => {
