/*
 * Copyright (C) 2018 - present Instructure, Inc.
 *
 * This file is part of Canvas.
 *
 * Canvas is free software: you can redistribute it and/or modify it under
 * the terms of the GNU Affero General Public License as published by the Free
 * Software Foundation, version 3 of the License.
 *
 * Canvas is distributed in the hope that it will be useful, but WITHOUT ANY
 * WARRANTY; without even the implied warranty of MERCHANTABILITY or FITNESS FOR
 * A PARTICULAR PURPOSE. See the GNU Affero General Public License for more
 * details.
 *
 * You should have received a copy of the GNU Affero General Public License along
 * with this program. If not, see <http://www.gnu.org/licenses/>.
 */

import * as contentInsertion from '../contentInsertion'
import {audioFromTray, audioFromUpload, videoFromTray, videoFromUpload} from './contentHelpers'

describe('contentInsertion', () => {
  let editor, node
  const canvasOrigin = 'https://mycanvas.com:3000'

  beforeEach(() => {
    node = {
      content: '',
      className: '',
      id: '',
    }

    editor = {
      content: '',
      selectionContent: '',
      classes: '',
      isHidden: () => {
        return false
      },
      selection: {
        getNode: () => {
          return editor.selectionContent ? 'p' : null
        },
        getContent: () => {
          return editor.selectionContent
        },
        setContent: content => {
          editor.selectionContent = content
          editor.content = content
        },
        getEnd: () => {
          return node
        },
        getRng: () => ({}),
        isCollapsed: () => editor.selectionContent.length === 0,
      },
      dom: {
        doc: window.document,
        getParent: () => {
          return null
        },
        decode: input => {
          return input
        },
        encode: input => encodeURIComponent(input),
        setAttribs: (elem, attrs) => {
          if (elem?.nodeType === 1) {
            // this is an HTMLElement
            Object.keys(attrs)
              .sort()
              .forEach(a => {
                if (attrs[a]) {
                  elem.setAttribute(a, attrs[a])
                }
              })
          }
          return elem
        },
        $: () => {
          return {
            is: () => {
              return false
            },
          }
        },
        createHTML: (tag, attrs, text) => {
          const elem = document.createElement(tag)
          editor.dom.setAttribs(elem, attrs)
          elem.innerHTML = text
          return elem.outerHTML
        },
      },
      undoManager: {
        add: () => {},
      },
      focus: () => {},
      insertContent: content => {
        if (editor.selection.getContent()) {
          editor.content = editor.content.replace(editor.selection.getContent(), content)
        } else {
          editor.content += content
        }
      },
      iframeElement: {
        getBoundingClientRect: () => {
          return {left: 0, top: 0, bottom: 0, right: 0}
        },
      },
      execCommand: jest.fn((cmd, ui, value, _args) => {
        if (cmd === 'mceInsertLink') {
          editor.content = editor.dom.createHTML('a', value, editor.selectionContent)
        } else if (cmd === 'mceInsertContent') {
          editor.content = value
        }
      }),
    }
  })

  afterEach(() => {
    jest.restoreAllMocks()
  })

  describe('insertLink', () => {
    let link

    beforeEach(() => {
      link = {
        href: '/some/path',
        url: '/other/path',
        title: 'Here Be Links',
        text: 'Click On Me',
        selectionDetails: {
          node: undefined,
          range: undefined,
        },
      }
    })

    it('sets Canvas URLs to be relative', () => {
      link.href = 'https://mycanvas.com:3000/some/path'
      link.url = 'https://mycanvas.com:3000/some/path'
      contentInsertion.insertLink(editor, link, canvasOrigin)
      expect(editor.content).toEqual('<a href="/some/path" title="Here Be Links">Click On Me</a>')
    })

    it('leaves non-Canvas URLs as absolute', () => {
      link.href = 'https://yodawg.com:3001/some/path'
      link.url = 'https://yodawg.com:3001/some/path'
      contentInsertion.insertLink(editor, link, canvasOrigin)
      expect(editor.content).toEqual(
        '<a href="https://yodawg.com:3001/some/path" title="Here Be Links">Click On Me</a>',
      )
    })

    it('builds an anchor link with appropriate embed class', () => {
      link.embed = {type: 'image'}
      contentInsertion.insertLink(editor, link)
      expect(editor.content).toEqual(
        '<a href="/some/path" title="Here Be Links" class="instructure_file_link instructure_image_thumbnail">Click On Me</a>',
      )
    })

    it('uses link data to build html', () => {
      link.embed = {type: 'scribd'}
      contentInsertion.insertLink(editor, link)
      expect(editor.content).toEqual(
        '<a href="/some/path" title="Here Be Links" class="instructure_file_link instructure_scribd_file">Click On Me</a>',
      )
    })

    describe('with anchor text', () => {
      let anchorElm

      beforeEach(() => {
        anchorElm = {
          innerText: 'anchor text',
        }

        editor.dom.getParent = () => anchorElm
      })

      it('uses the anchor text', () => {
        contentInsertion.insertLink(editor, link)
        expect(editor.content).toEqual('<a href="/some/path" title="Here Be Links">anchor text</a>')
      })

      describe('with "forceRename" set to "true"', () => {
        beforeEach(() => (link.forceRename = true))

        it('uses the link "text"', () => {
          contentInsertion.insertLink(editor, link)
          expect(editor.content).toEqual(
            '<a href="/some/path" title="Here Be Links">Click On Me</a>',
          )
        })
      })
    })

    it('uses link data to set no_preview class', () => {
      link.embed = {noPreview: true}
      contentInsertion.insertLink(editor, link)
      expect(editor.content).toEqual(
        '<a href="/some/path" title="Here Be Links" class="instructure_file_link no_preview">Click On Me</a>',
      )
    })

    it('includes attributes', () => {
      link['data-canvas-previewable'] = true
      link.class = 'instructure_file_link foo'
      contentInsertion.insertLink(editor, link)
      expect(editor.content).toEqual(
        '<a href="/some/path" title="Here Be Links" data-canvas-previewable="true" class="instructure_file_link foo">Click On Me</a>',
      )
    })

    it('includes attributes for course link when supplied', () => {
      link['data-published'] = true
      link['data-course-type'] = 'wikiPages'
      contentInsertion.insertLink(editor, link)
      expect(editor.content).toEqual(
        '<a href="/some/path" title="Here Be Links" data-course-type="wikiPages" data-published="true">Click On Me</a>',
      )
    })

    it('respects the current selection building the link by delegating to tinymce', () => {
      editor.selection.setContent('link me')
      contentInsertion.insertLink(editor, link)
      expect(editor.execCommand).toHaveBeenCalledWith('mceInsertLink', false, expect.any(Object))
    })

    it('cleans a url with no protocol when linking the current selection', () => {
      editor.selection.setContent('link me')
      link.href = 'www.google.com'
      contentInsertion.insertLink(editor, link)
      expect(editor.content).toEqual(
        '<a href="http://www.google.com" title="Here Be Links">link me</a>',
      )
    })

    it('cleans a url with no protocol when editing an existing, selected link', () => {
      link.href = 'www.google.com'
      editor.selection.setContent('link me')
      const anchor = document.createElement('a')
      anchor.setAttribute('href', 'http://example.com')
      const textNode = document.createTextNode('link me')
      anchor.appendChild(textNode)
      editor.selection.getNode = () => textNode
      editor.dom.getParent = () => anchor
      editor.selection.select = () => {}
      contentInsertion.insertLink(editor, link, 'Click On Me')
      // insertLink edits the <a> in-place, so
      // check that the anchor has been updated as expected
      expect(anchor.getAttribute('href')).toEqual('http://www.google.com')
      expect(anchor.innerText).toEqual('Click On Me')
    })

    it('can use url if no href', () => {
      link.href = undefined
      link.url = '/other/path'
      contentInsertion.insertLink(editor, link)
      expect(editor.content).toEqual('<a href="/other/path" title="Here Be Links">Click On Me</a>')
    })

    it('cleans a url with no protocol', () => {
      link.href = 'www.google.com'
      contentInsertion.insertLink(editor, link)
      expect(editor.content).toEqual(
        '<a href="http://www.google.com" title="Here Be Links">Click On Me</a>',
      )
    })

    it('sets embed id with media entry id for videos', () => {
      link.embed = {type: 'video', id: '0_22h0jy7g'}
      contentInsertion.insertLink(editor, link)
      expect(editor.content.match(link.embed.id)).toBeTruthy()
    })

    it('sets embed id with media entry id for audio', () => {
      link.embed = {type: 'audio', id: '0_22h0jy7g'}
      contentInsertion.insertLink(editor, link)
      expect(editor.content.match(link.embed.id)).toBeTruthy()
    })

    it('encodes html entities once', () => {
      link.href = 'http://www.google.com'
      link.title = 'PB&J'
      link.text = '3 < 4'
      contentInsertion.insertLink(editor, link)
      expect(editor.content).toEqual(
        '<a href="http://www.google.com" title="PB&amp;J">3 &lt; 4</a>',
      )
    })

    it('renders quotes correctly', () => {
      link.href = 'http://www.google.com'
      link.title = 'PB&J'
      link.text = '"quote test"'
      contentInsertion.insertLink(editor, link)
      expect(editor.content).toEqual(
        '<a href="http://www.google.com" title="PB&amp;J">&quot;quote test&quot;</a>',
      )
    })
  })

  describe('insertContent', () => {
    it('accepts string content', () => {
      const content = 'Some Chunk Of Content'
      contentInsertion.insertContent(editor, content)
      expect(editor.content).toEqual('Some Chunk Of Content')
    })

    it('calls replaceTextareaSelection() when editor is hidden', () => {
      const content = 'blah'
      const elem = {selectionStart: 0, selectionEnd: 3, value: 'subcontent'}
      editor.isHidden = () => {
        return true
      }
      editor.getElement = () => {
        return elem
      }
      contentInsertion.insertContent(editor, content)
      expect('blahcontent').toEqual(elem.value)
    })
  })

  describe('insertImage', () => {
    let image
    beforeEach(() => {
      image = {
        href: '/some/path',
        url: '/other/path',
        title: 'Here Be Images',
      }
    })

    it('sets Canvas URLs to be relative', () => {
      image.href = 'https://mycanvas.com:3000/some/path'
      image.url = 'https://mycanvas.com:3000/some/path'
      contentInsertion.insertImage(editor, image, canvasOrigin)
      expect(editor.content).toEqual(
        '<img alt="Here Be Images" src="/some/path/preview" loading="lazy"/>',
      )
    })

    it('leaves non-Canvas URLs as absolute', () => {
      image.href = 'https://yodawg.com:3001/some/path'
      image.url = 'https://yodawg.com:3001/some/path'
      contentInsertion.insertImage(editor, image, canvasOrigin)
      expect(editor.content).toEqual(
        '<img alt="Here Be Images" src="https://yodawg.com:3001/some/path" loading="lazy"/>',
      )
    })

    it('it keeps the original image style when replaced', () => {
      const imageToReplace = document.createElement('img')
      imageToReplace.style.cssText = 'float: left;'
      editor.selection.getNode = () => {
        return {
          ...node,
          nodeName: 'IMG',
          style: imageToReplace.style,
          getAttribute: attr => {
            const imageAttributes = {
              width: '100px',
            }

            return imageAttributes[attr]
          },
        }
      }
      contentInsertion.insertImage(editor, image)
      expect(editor.content).toEqual(
        '<img alt="Here Be Images" src="/some/path/preview" width="100px" loading="lazy" style="float:left"/>',
      )
    })

    it('builds image html from image data', () => {
      contentInsertion.insertImage(editor, image)
      expect(editor.content).toEqual(
        '<img alt="Here Be Images" src="/some/path/preview" loading="lazy"/>',
      )
    })

    it('uses url if no href', () => {
      image.href = undefined
      contentInsertion.insertImage(editor, image)
      expect(editor.content).toEqual('<img alt="Here Be Images" src="/other/path" loading="lazy"/>')
    })

    it('builds linked image html from linked image data', () => {
      const containerElem = {
        nodeName: 'A',
        getAttribute: () => {
          return 'http://bogus.edu'
        },
      }
      editor.selection.getNode = () => {
        return {...node, nodeName: 'IMG'}
      }
      editor.selection.getRng = () => ({
        startContainer: containerElem,
        endContainer: containerElem,
      })
      contentInsertion.insertImage(editor, image)
      expect(editor.content).toEqual(
        '<a href="http://bogus.edu" data-mce-href="http://bogus.edu"><img alt="Here Be Images" src="/some/path/preview" loading="lazy"/></a>',
      )
    })
  })

  describe('insertEquation', () => {
    it('builds relative image html from LaTeX', () => {
      const tex = 'y = x^2'
      const dblEncodedTex = window.encodeURIComponent(window.encodeURIComponent(tex))
      const imgHtml = `<img alt="LaTeX: ${tex}" title="${tex}" class="equation_image" data-equation-content="${tex}" src="/equation_images/${dblEncodedTex}?scale=1" data-ignore-a11y-check="">`
      contentInsertion.insertEquation(editor, tex)
      expect(editor.content).toEqual(imgHtml)
    })
  })

  describe('existingContentToLink', () => {
    it('returns true if content selected', () => {
      editor.selection.getContent = () => {
        return 'content'
      }
      const link = {
        selectionDetails: {
          node: undefined,
        },
      }
      expect(contentInsertion.existingContentToLink(editor, link)).toBe(true)
    })
    it('returns false if content not selected', () => {
      const link = {
        selectionDetails: {
          node: false,
        },
      }
      expect(contentInsertion.existingContentToLink(editor, link)).toBe(false)
    })

    it('returns true when only an editor is passed with a selection', () => {
      editor.selection.getContent = () => {
        return 'content'
      }
      expect(contentInsertion.existingContentToLink(editor)).toBe(true)
    })
  })

  describe('existingContentToLinkIsImg', () => {
    beforeEach(() => {
      editor.dom.$ = elem => {
        return {
          is: () => {
            const item = HTMLCollection.prototype.isPrototypeOf(elem) ? elem[0] : null
            return !!item && item.tagName === 'IMG'
          },
        }
      }
      editor.isHidden = () => false
    })
    it('returns false if editor is hidden', () => {
      editor.isHidden = () => true
      expect(contentInsertion.existingContentToLinkIsImg(editor)).toBe(false)
    })
    it('returns false if no content selected', () => {
      expect(contentInsertion.existingContentToLinkIsImg(editor)).toBe(false)
    })
    it('returns false if selected content is not img', () => {
      editor.selection.getContent = () => {
        return 'content'
      }
      expect(contentInsertion.existingContentToLinkIsImg(editor)).toBe(false)
    })
    it('returns true if selected content is img', () => {
      editor.selection.getContent = () => {
        return '<img src="image.jpg" alt="Test image" />'
      }
      expect(contentInsertion.existingContentToLinkIsImg(editor)).toBe(true)
    })
    it('returns false if selected content contains a period', () => {
      editor.selection.getContent = () => {
        return 'a . period'
      }
      expect(contentInsertion.existingContentToLinkIsImg(editor)).toBe(false)
    })
    it('returns false if selected content contains a slash', () => {
      editor.selection.getContent = () => {
        return 'a / slash'
      }
      expect(contentInsertion.existingContentToLinkIsImg(editor)).toBe(false)
    })
    it('returns false if selected content contains a question mark', () => {
      editor.selection.getContent = () => {
        return 'a ? question'
      }
      expect(contentInsertion.existingContentToLinkIsImg(editor)).toBe(false)
    })
  })

  describe('insertVideo', () => {
    beforeEach(() => {
      // this is what's returned from editor.selection.getEnd()
      node = {
        querySelector: () => 'the inserted iframe',
      }
    })

<<<<<<< HEAD
    it('inserts video from upload into iframe', () => {
      jest.spyOn(editor, 'insertContent')
      const video = videoFromUpload()
      const result = contentInsertion.insertVideo(editor, video, canvasOrigin)
      expect(editor.execCommand).toHaveBeenCalledWith(
        'mceInsertContent',
        false,
        '<iframe allow="fullscreen" allowfullscreen data-media-id="m-media-id" data-media-type="video" loading="lazy" src="/url/to/m-media-id?type=video" style="width:400px;height:225px;display:inline-block;" title="Video player for filename.mov"></iframe>',
        {skip_focus: true},
      )
      expect(result).toEqual('the inserted iframe')
    })

    it('inserts video from the course content tray', () => {
      jest.spyOn(editor, 'insertContent')
      const video = videoFromTray()
      const result = contentInsertion.insertVideo(editor, video, canvasOrigin)
      expect(editor.execCommand).toHaveBeenCalledWith(
        'mceInsertContent',
        false,
        '<iframe allow="fullscreen" allowfullscreen data-media-id="17" data-media-type="video" loading="lazy" src="/media_objects_iframe/17?type=video" style="width:400px;height:225px;display:inline-block;" title="Video player for filename.mov"></iframe>',
        {skip_focus: true},
      )
      expect(result).toEqual('the inserted iframe')
    })

    it('links video if user has made a selection', () => {
      editor.selectionContent = 'link me'
      const video = videoFromTray()
      contentInsertion.insertVideo(editor, video, canvasOrigin)
      expect(editor.execCommand).toHaveBeenCalledWith('mceInsertLink', false, {
        class: 'instructure_file_link',
        'data-canvas-previewable': undefined,
        href: '/media_objects_iframe/17?type=video',
        id: 17,
        rel: 'noopener noreferrer',
        target: '_blank',
        title: 'filename.mov',
      })
    })
  })

  describe('insertAudio', () => {
    beforeEach(() => {
      // this is what's returned from editor.seletion.getEnd()
      node = {
        querySelector: () => 'the inserted iframe',
      }
    })

    it('inserts audio from upload into iframe', () => {
      const audio = audioFromUpload()
      const result = contentInsertion.insertAudio(editor, audio, canvasOrigin)
      expect(editor.execCommand).toHaveBeenCalledWith(
        'mceInsertContent',
        false,
        '<iframe data-media-id="m-media-id" data-media-type="audio" loading="lazy" src="/url/to/m-media-id?type=audio" style="width:320px;height:14.25rem;display:inline-block;" title="Audio player for filename.mp3"></iframe>',
        {skip_focus: true},
      )
      expect(result).toEqual('the inserted iframe')
    })

    it('inserts audio from the course content tray', () => {
      const audio = audioFromTray()
      const result = contentInsertion.insertAudio(editor, audio, canvasOrigin)
      expect(editor.execCommand).toHaveBeenCalledWith(
        'mceInsertContent',
        false,
        '<iframe data-media-id="29" data-media-type="audio" loading="lazy" src="/media_objects_iframe?mediahref=/url/to/course/file&type=audio" style="width:320px;height:14.25rem;display:inline-block;" title="Audio player for filename.mp3"></iframe>',
        {skip_focus: true},
      )
      expect(result).toEqual('the inserted iframe')
    })
  })

  describe('insertVideo with attachment', () => {
    beforeEach(() => {
      RCEGlobals.getFeatures = jest.fn().mockReturnValue({media_links_use_attachment_id: true})
      // this is what's returned from editor.selection.getEnd()
      node = {
        querySelector: () => 'the inserted iframe',
      }
    })

    afterAll(() => {
      RCEGlobals.getFeatures.mockRestore()
    })

=======
>>>>>>> 438cae6b
    it('inserts video from the course content tray with attachmentId', () => {
      jest.spyOn(editor, 'insertContent')
      const video = videoFromTray()
      const result = contentInsertion.insertVideo(editor, video, canvasOrigin)
      expect(editor.execCommand).toHaveBeenCalledWith(
        'mceInsertContent',
        false,
        '<iframe allow="fullscreen" allowfullscreen data-media-id="17" data-media-type="video" loading="lazy" src="/media_attachments_iframe/17?type=video&embedded=true" style="width:400px;height:225px;display:inline-block;" title="Video player for filename.mov"></iframe>',
        {skip_focus: true},
      )
      expect(result).toEqual('the inserted iframe')
    })

    it('inserts video from upload into iframe with attachmentId', () => {
      jest.spyOn(editor, 'insertContent')
      const video = videoFromUpload()
      const result = contentInsertion.insertVideo(editor, video, canvasOrigin)
      expect(editor.execCommand).toHaveBeenCalledWith(
        'mceInsertContent',
        false,
        '<iframe allow="fullscreen" allowfullscreen data-media-id="m-media-id" data-media-type="video" loading="lazy" src="/media_attachments_iframe/maybe?type=video&embedded=true" style="width:400px;height:225px;display:inline-block;" title="Video player for filename.mov"></iframe>',
        {skip_focus: true},
      )
      expect(result).toEqual('the inserted iframe')
    })
  })
  describe('insertAudio', () => {
    beforeEach(() => {
      // this is what's returned from editor.selection.getEnd()
      node = {
        querySelector: () => 'the inserted iframe',
      }
    })

    it('inserts audio from upload into iframe with attachmentId', () => {
      const audio = audioFromUpload()
      const result = contentInsertion.insertAudio(editor, audio, canvasOrigin)
      expect(editor.execCommand).toHaveBeenCalledWith(
        'mceInsertContent',
        false,
        '<iframe data-media-id="m-media-id" data-media-type="audio" loading="lazy" src="/media_attachments_iframe/maybe?type=audio&embedded=true" style="width:320px;height:14.25rem;display:inline-block;" title="Audio player for filename.mp3"></iframe>',
        {skip_focus: true},
      )
      expect(result).toEqual('the inserted iframe')
    })

    it('inserts audio from the course content tray with attachmentId', () => {
      const audio = audioFromTray()
      const result = contentInsertion.insertAudio(editor, audio, canvasOrigin)
      expect(editor.execCommand).toHaveBeenCalledWith(
        'mceInsertContent',
        false,
        '<iframe data-media-id="29" data-media-type="audio" loading="lazy" src="/media_attachments_iframe/29?type=audio&embedded=true" style="width:320px;height:14.25rem;display:inline-block;" title="Audio player for filename.mp3"></iframe>',
        {skip_focus: true},
      )
      expect(result).toEqual('the inserted iframe')
    })
  })
})<|MERGE_RESOLUTION|>--- conflicted
+++ resolved
@@ -506,97 +506,6 @@
       }
     })
 
-<<<<<<< HEAD
-    it('inserts video from upload into iframe', () => {
-      jest.spyOn(editor, 'insertContent')
-      const video = videoFromUpload()
-      const result = contentInsertion.insertVideo(editor, video, canvasOrigin)
-      expect(editor.execCommand).toHaveBeenCalledWith(
-        'mceInsertContent',
-        false,
-        '<iframe allow="fullscreen" allowfullscreen data-media-id="m-media-id" data-media-type="video" loading="lazy" src="/url/to/m-media-id?type=video" style="width:400px;height:225px;display:inline-block;" title="Video player for filename.mov"></iframe>',
-        {skip_focus: true},
-      )
-      expect(result).toEqual('the inserted iframe')
-    })
-
-    it('inserts video from the course content tray', () => {
-      jest.spyOn(editor, 'insertContent')
-      const video = videoFromTray()
-      const result = contentInsertion.insertVideo(editor, video, canvasOrigin)
-      expect(editor.execCommand).toHaveBeenCalledWith(
-        'mceInsertContent',
-        false,
-        '<iframe allow="fullscreen" allowfullscreen data-media-id="17" data-media-type="video" loading="lazy" src="/media_objects_iframe/17?type=video" style="width:400px;height:225px;display:inline-block;" title="Video player for filename.mov"></iframe>',
-        {skip_focus: true},
-      )
-      expect(result).toEqual('the inserted iframe')
-    })
-
-    it('links video if user has made a selection', () => {
-      editor.selectionContent = 'link me'
-      const video = videoFromTray()
-      contentInsertion.insertVideo(editor, video, canvasOrigin)
-      expect(editor.execCommand).toHaveBeenCalledWith('mceInsertLink', false, {
-        class: 'instructure_file_link',
-        'data-canvas-previewable': undefined,
-        href: '/media_objects_iframe/17?type=video',
-        id: 17,
-        rel: 'noopener noreferrer',
-        target: '_blank',
-        title: 'filename.mov',
-      })
-    })
-  })
-
-  describe('insertAudio', () => {
-    beforeEach(() => {
-      // this is what's returned from editor.seletion.getEnd()
-      node = {
-        querySelector: () => 'the inserted iframe',
-      }
-    })
-
-    it('inserts audio from upload into iframe', () => {
-      const audio = audioFromUpload()
-      const result = contentInsertion.insertAudio(editor, audio, canvasOrigin)
-      expect(editor.execCommand).toHaveBeenCalledWith(
-        'mceInsertContent',
-        false,
-        '<iframe data-media-id="m-media-id" data-media-type="audio" loading="lazy" src="/url/to/m-media-id?type=audio" style="width:320px;height:14.25rem;display:inline-block;" title="Audio player for filename.mp3"></iframe>',
-        {skip_focus: true},
-      )
-      expect(result).toEqual('the inserted iframe')
-    })
-
-    it('inserts audio from the course content tray', () => {
-      const audio = audioFromTray()
-      const result = contentInsertion.insertAudio(editor, audio, canvasOrigin)
-      expect(editor.execCommand).toHaveBeenCalledWith(
-        'mceInsertContent',
-        false,
-        '<iframe data-media-id="29" data-media-type="audio" loading="lazy" src="/media_objects_iframe?mediahref=/url/to/course/file&type=audio" style="width:320px;height:14.25rem;display:inline-block;" title="Audio player for filename.mp3"></iframe>',
-        {skip_focus: true},
-      )
-      expect(result).toEqual('the inserted iframe')
-    })
-  })
-
-  describe('insertVideo with attachment', () => {
-    beforeEach(() => {
-      RCEGlobals.getFeatures = jest.fn().mockReturnValue({media_links_use_attachment_id: true})
-      // this is what's returned from editor.selection.getEnd()
-      node = {
-        querySelector: () => 'the inserted iframe',
-      }
-    })
-
-    afterAll(() => {
-      RCEGlobals.getFeatures.mockRestore()
-    })
-
-=======
->>>>>>> 438cae6b
     it('inserts video from the course content tray with attachmentId', () => {
       jest.spyOn(editor, 'insertContent')
       const video = videoFromTray()
