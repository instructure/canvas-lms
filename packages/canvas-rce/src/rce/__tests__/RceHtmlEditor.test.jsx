/*
 * Copyright (C) 2021 - present Instructure, Inc.
 *
 * This file is part of Canvas.
 *
 * Canvas is free software: you can redistribute it and/or modify it under
 * the terms of the GNU Affero General Public License as published by the Free
 * Software Foundation, version 3 of the License.
 *
 * Canvas is distributed in the hope that it will be useful, but WITHOUT ANY
 * WARRANTY; without even the implied warranty of MERCHANTABILITY or FITNESS FOR
 * A PARTICULAR PURPOSE. See the GNU Affero General Public License for more
 * details.
 *
 * You should have received a copy of the GNU Affero General Public License along
 * with this program. If not, see <http://www.gnu.org/licenses/>.
 */

import React, {Suspense} from 'react'
import {render, waitFor} from '@testing-library/react'
import RceHtmlEditor from '../RceHtmlEditor'

// CodeMirror requires functionality in the DOM that jsdom doesn't
// provide and that will be prohibitive to meaningfully
// mock. Let's just test that it renders and rely on INSTUI having
// tested the CodeEditor component
document.createRange = () => {
  return {
    setStart: () => {},
    setEnd: () => {},
    getBoundingClientRect: () => {
      return {
        left: 0,
        right: 0,
        width: 0,
        height: 0,
      }
    },
    getClientRects: () => {
      return {
        length: 0,
      }
    },
  }
}

const renderEditor = async (editorRef, code) => {
  const component = render(
    <Suspense fallback="Loading">
      <RceHtmlEditor ref={editorRef} code={code} />
    </Suspense>
  )

  await waitFor(() => {
    expect(editorRef.current).not.toBeNull()
  })

  return component
}

describe('RceHtmlEditor', () => {
  beforeEach(() => jest.useFakeTimers())

  it('renders', async () => {
    const editorRef = {current: null}
    const {getByText} = await renderEditor(editorRef, '')
    expect(getByText('html code editor')).toBeInTheDocument()
  })

  it('beautifies the passed-in code', async () => {
    const editorRef = {current: null}
<<<<<<< HEAD
    const {container} = render(<RceHtmlEditor ref={editorRef} code="<div><div>Text</div></div>" />)
=======
    const {container} = await renderEditor(editorRef, '<div><div>Text</div></div>')
>>>>>>> a5918370

    jest.advanceTimersByTime(1000)

    const el = container.querySelector('.CodeMirror')

    expect(el.CodeMirror.getValue()).toBe('<div>\n    <div>Text</div>\n</div>')
  })

<<<<<<< HEAD
  it('does not add non-semantic whitespace when beautifying', () => {
=======
  it('does not add non-semantic whitespace when beautifying', async () => {
>>>>>>> a5918370
    const editorRef = {current: null}
    const {container} = await renderEditor(editorRef, '<a><span>Links</span> are great</a>')

    jest.advanceTimersByTime(1000)

    const el = container.querySelector('.CodeMirror')

    expect(el.CodeMirror.getValue()).toBe('<a><span>Links</span> are great</a>')
  })
})<|MERGE_RESOLUTION|>--- conflicted
+++ resolved
@@ -69,11 +69,7 @@
 
   it('beautifies the passed-in code', async () => {
     const editorRef = {current: null}
-<<<<<<< HEAD
-    const {container} = render(<RceHtmlEditor ref={editorRef} code="<div><div>Text</div></div>" />)
-=======
     const {container} = await renderEditor(editorRef, '<div><div>Text</div></div>')
->>>>>>> a5918370
 
     jest.advanceTimersByTime(1000)
 
@@ -82,11 +78,7 @@
     expect(el.CodeMirror.getValue()).toBe('<div>\n    <div>Text</div>\n</div>')
   })
 
-<<<<<<< HEAD
-  it('does not add non-semantic whitespace when beautifying', () => {
-=======
   it('does not add non-semantic whitespace when beautifying', async () => {
->>>>>>> a5918370
     const editorRef = {current: null}
     const {container} = await renderEditor(editorRef, '<a><span>Links</span> are great</a>')
 
