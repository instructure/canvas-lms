/*
 * Copyright (C) 2019 - present Instructure, Inc.
 *
 * This file is part of Canvas.
 *
 * Canvas is free software: you can redistribute it and/or modify it under
 * the terms of the GNU Affero General Public License as published by the Free
 * Software Foundation, version 3 of the License.
 *
 * Canvas is distributed in the hope that it will be useful, but WITHOUT ANY
 * WARRANTY; without even the implied warranty of MERCHANTABILITY or FITNESS FOR
 * A PARTICULAR PURPOSE. See the GNU Affero General Public License for more
 * details.
 *
 * You should have received a copy of the GNU Affero General Public License along
 * with this program. If not, see <http://www.gnu.org/licenses/>.
 */

import React from 'react'
import '@testing-library/jest-dom/extend-expect'
import {render, fireEvent, waitFor} from '@testing-library/react'
import {queryHelpers} from '@testing-library/dom'
import keycode from 'keycode'
import {FS_ENABLED} from '../../util/fullscreenHelpers'
import StatusBar, {WYSIWYG_VIEW, PRETTY_HTML_EDITOR_VIEW, RAW_HTML_EDITOR_VIEW} from '../StatusBar'

function defaultProps(props = {}) {
  return {
    id: 'sb1',
    onToggleHtml: () => {},
    path: [],
    wordCount: 0,
    editorView: WYSIWYG_VIEW,
    onResize: () => {},
    onKBShortcutModalOpen: () => {},
    onA11yChecker: () => {},
    onWordcountModalOpen: () => {},
<<<<<<< HEAD
=======
    onFullscreen: () => {},
    onChangeView: () => {},
>>>>>>> f841cad8
    ...props,
  }
}

function renderStatusBar(overrideProps) {
  const props = defaultProps()
  return render(<StatusBar {...props} {...overrideProps} />)
}

async function findDescribedByText(container) {
  const editBtn = queryHelpers.queryByAttribute('data-btn-id', container, 'rce-edit-btn')
  await waitFor(() => expect(editBtn.getAttribute('aria-describedby')).not.toBeNull())
  const descById = editBtn.getAttribute('aria-describedby')
  return document.getElementById(descById).textContent
}

describe('RCE StatusBar', () => {
  beforeEach(() => {
    document[FS_ENABLED] = true
  })

  it('calls callback when clicking kb shortcut button', () => {
    const onkbcallback = jest.fn()
    const {getByText} = renderStatusBar({onKBShortcutModalOpen: onkbcallback})
    const kbBtn = getByText('View keyboard shortcuts')
    kbBtn.click()
    expect(onkbcallback).toHaveBeenCalled()
  })

  it('calls callback when clicking wordcount button', () => {
    const onWordcountCallback = jest.fn()
    const {getByTestId} = renderStatusBar({onWordcountModalOpen: onWordcountCallback})
    const wordCountButton = getByTestId('status-bar-word-count').firstChild
    wordCountButton.click()
    expect(onWordcountCallback).toHaveBeenCalled()
  })

<<<<<<< HEAD
=======
  it('displays all the buttons', () => {
    const {container} = renderStatusBar()
    expect(container.querySelector('[data-btn-id="rce-kbshortcut-btn"]')).toBeInTheDocument()
    expect(container.querySelector('[data-btn-id="rce-a11y-btn"]')).toBeInTheDocument()
    expect(container.querySelector('[data-btn-id="rce-wordcount-btn"]')).toBeInTheDocument()
    expect(container.querySelector('[data-btn-id="rce-edit-btn"]')).toBeInTheDocument()
    expect(container.querySelector('[data-btn-id="rce-fullscreen-btn"]')).toBeInTheDocument()
    expect(container.querySelector('[data-btn-id="rce-resize-handle"]')).toBeInTheDocument()
  })

  it('omits fullscreen button when fullscreen is not enabled', () => {
    document[FS_ENABLED] = undefined
    const {container} = renderStatusBar()
    expect(container.querySelector('[data-btn-id="rce-kbshortcut-btn"]')).toBeInTheDocument()
    expect(container.querySelector('[data-btn-id="rce-a11y-btn"]')).toBeInTheDocument()
    expect(container.querySelector('[data-btn-id="rce-wordcount-btn"]')).toBeInTheDocument()
    expect(container.querySelector('[data-btn-id="rce-edit-btn"]')).toBeInTheDocument()
    expect(container.querySelector('[data-btn-id="rce-fullscreen-btn"]')).not.toBeInTheDocument()
    expect(container.querySelector('[data-btn-id="rce-resize-handle"]')).toBeInTheDocument()
  })

  it('replaces fullscreen with exit fullscreen if RCE is fullscreen', () => {
    const {container, rerender} = renderStatusBar({rceIsFullscreen: false})
    expect(container.querySelector('[data-btn-id="rce-fullscreen-btn"]').textContent).toEqual(
      'Fullscreen'
    )
    rerender(<StatusBar {...defaultProps({rceIsFullscreen: true})} />)
    expect(container.querySelector('[data-btn-id="rce-fullscreen-btn"]').textContent).toEqual(
      'Exit Fullscreen'
    )
  })

>>>>>>> f841cad8
  describe('in WYSIWYG mode', () => {
    it('cycles focus with right arrow keys', () => {
      const {container, getByTestId} = renderStatusBar()
      const statusbar = getByTestId('RCEStatusBar')
      const buttons = container.querySelectorAll('button, *[tabindex]')
      expect(buttons.length).toEqual(6)

      buttons[0].focus()
      expect(document.activeElement).toBe(buttons[0])
      // wraps to the right
      for (let i = 1; i <= buttons.length; ++i) {
        fireEvent.keyDown(statusbar, {keyCode: keycode.codes.right})
        expect(document.activeElement).toBe(buttons[i % buttons.length])
      }
      expect(document.activeElement).toBe(buttons[0]) // back to the beginning
    })

    it('cycles focus with left arrow keys', async () => {
      const {container, getByTestId} = renderStatusBar()
      const statusbar = getByTestId('RCEStatusBar')
      const buttons = container.querySelectorAll('button, *[tabindex]')
      expect(buttons.length).toEqual(6)

      buttons[buttons.length - 1].focus()
      expect(document.activeElement).toBe(buttons[buttons.length - 1])
      // wraps to the left
      for (let focusedButton = buttons.length - 1; focusedButton >= 0; --focusedButton) {
        fireEvent.keyDown(statusbar, {keyCode: keycode.codes.left})
        expect(document.activeElement).toBe(
          buttons[(focusedButton - 1 + buttons.length) % buttons.length]
        )
      }
      expect(document.activeElement).toBe(buttons[buttons.length - 1])
    })

    it('defaults to pretty html editor', async () => {
      const onChangeView = jest.fn()
      const {container, getByText} = renderStatusBar({
        onChangeView,
      })

      expect(await findDescribedByText(container)).toEqual(
        'The pretty html editor is not keyboard accessible. Press Shift O to open the raw html editor.'
      )
      expect(getByText('Switch to the html editor')).toBeInTheDocument()

      const editbtn = queryHelpers.queryByAttribute('data-btn-id', container, 'rce-edit-btn')
      fireEvent.click(editbtn)
      expect(onChangeView).toHaveBeenCalledWith(PRETTY_HTML_EDITOR_VIEW)
    })

    it('prefers raw html editor if specified', async () => {
      const onChangeView = jest.fn()
      const {container, getByText} = renderStatusBar({
        preferredHtmlEditor: RAW_HTML_EDITOR_VIEW,
        onChangeView,
      })

      expect(await findDescribedByText(container)).toEqual(
        'Shift-O to open the pretty html editor.'
      )
      expect(getByText('Switch to the html editor')).toBeInTheDocument()

      const editbtn = queryHelpers.queryByAttribute('data-btn-id', container, 'rce-edit-btn')
      fireEvent.click(editbtn)
      expect(onChangeView).toHaveBeenCalledWith(RAW_HTML_EDITOR_VIEW)
    })

    it('a11y checker start with no notifications', () => {
      const {getByTitle} = renderStatusBar(defaultProps())
      const a11yButton = getByTitle('Accessibility Checker')
      const sibling = a11yButton.parentElement.children[1]
      expect(sibling.id.includes('Badge')).toBeFalsy()
    })

    it('a11y checker start set a notification count', () => {
      const props = defaultProps({
        a11yErrorsCount: 5,
      })
      const {rerender, getByTitle} = renderStatusBar(props)
      const a11yButton = getByTitle('Accessibility Checker')
      const notificationBadge = a11yButton.parentElement.children[1]
      expect(notificationBadge.id.includes('Badge')).toBeTruthy()
      expect(notificationBadge.textContent).toEqual('5')
      rerender(<StatusBar {...props} a11yErrorsCount={10} />)
      expect(notificationBadge.textContent).toEqual('10')
    })

    it('a11y checker set max notifications count', () => {
      const props = defaultProps({
        a11yErrorsCount: 999,
      })
      const {getByTitle} = renderStatusBar(props)
      const a11yButton = getByTitle('Accessibility Checker')
      const notificationBadge = a11yButton.parentElement.children[1]
      expect(notificationBadge.id.includes('Badge')).toBeTruthy()
      expect(notificationBadge.textContent).toEqual('99 +')
    })
  })

  describe('in raw HTML mode', () => {
    it('cycles focus with right arrow keys', () => {
      const {container, getByTestId} = renderStatusBar({editorView: RAW_HTML_EDITOR_VIEW})
      const statusbar = getByTestId('RCEStatusBar')
      const buttons = container.querySelectorAll('[tabindex]')
      expect(buttons.length).toEqual(3)

      buttons[0].focus()
      expect(document.activeElement).toBe(buttons[0])
      // wraps to the right
      for (let i = 1; i <= buttons.length; ++i) {
        fireEvent.keyDown(statusbar, {keyCode: keycode.codes.right})
        expect(document.activeElement).toBe(buttons[i % buttons.length])
      }
      expect(document.activeElement).toBe(buttons[0]) // back to the beginning
    })

    it('cycles focus with left arrow keys', async () => {
      const {container, getByTestId} = renderStatusBar({editorView: RAW_HTML_EDITOR_VIEW})
      const statusbar = getByTestId('RCEStatusBar')
      const buttons = container.querySelectorAll('[tabindex]')
      expect(buttons.length).toEqual(3)

      buttons[buttons.length - 1].focus()
      expect(document.activeElement).toBe(buttons[buttons.length - 1])
      // wraps to the left
      for (let focusedButton = buttons.length - 1; focusedButton >= 0; --focusedButton) {
        fireEvent.keyDown(statusbar, {keyCode: keycode.codes.left})
        expect(document.activeElement).toBe(
          buttons[(focusedButton - 1 + buttons.length) % buttons.length]
        )
      }
      expect(document.activeElement).toBe(buttons[buttons.length - 1])
    })
  })

  describe('in pretty HTML mode', () => {
    it('cycles focus with right arrow keys', () => {
      const {container, getByTestId} = renderStatusBar({
        editorView: PRETTY_HTML_EDITOR_VIEW,
      })
      const statusbar = getByTestId('RCEStatusBar')
      const buttons = container.querySelectorAll('[tabindex]')
      expect(buttons.length).toEqual(4)

      buttons[0].focus()
      expect(document.activeElement).toBe(buttons[0])
      // wraps to the right
      for (let i = 1; i <= buttons.length; ++i) {
        fireEvent.keyDown(statusbar, {keyCode: keycode.codes.right})
        expect(document.activeElement).toBe(buttons[i % buttons.length])
      }
      expect(document.activeElement).toBe(buttons[0]) // back to the beginning
    })

    it('cycles focus with left arrow keys', async () => {
      const {container, getByTestId} = renderStatusBar({
        editorView: PRETTY_HTML_EDITOR_VIEW,
      })
      const statusbar = getByTestId('RCEStatusBar')
      const buttons = container.querySelectorAll('[tabindex]')
      expect(buttons.length).toEqual(4)

      buttons[buttons.length - 1].focus()
      expect(document.activeElement).toBe(buttons[buttons.length - 1])
      // wraps to the left
      for (let focusedButton = buttons.length - 1; focusedButton >= 0; --focusedButton) {
        fireEvent.keyDown(statusbar, {keyCode: keycode.codes.left})
        expect(document.activeElement).toBe(
          buttons[(focusedButton - 1 + buttons.length) % buttons.length]
        )
      }
      expect(document.activeElement).toBe(buttons[buttons.length - 1])
    })
  })

  describe('in readonly mode', () => {
    it('cycles focus with right arrow keys', () => {
      const {container, getByTestId} = renderStatusBar({readOnly: true})
      const statusbar = getByTestId('RCEStatusBar')
      const buttons = container.querySelectorAll('button, *[tabindex]')
      expect(buttons.length).toEqual(3)

      buttons[0].focus()
      expect(document.activeElement).toBe(buttons[0])
      // wraps to the right
      for (let i = 1; i <= buttons.length; ++i) {
        fireEvent.keyDown(statusbar, {keyCode: keycode.codes.right})
        expect(document.activeElement).toBe(buttons[i % buttons.length])
      }
      expect(document.activeElement).toBe(buttons[0]) // back to the beginning
    })

    it('cycles focus with left arrow keys', async () => {
      const {container, getByTestId} = renderStatusBar({readOnly: true})
      const statusbar = getByTestId('RCEStatusBar')
      const buttons = container.querySelectorAll('button, *[tabindex]')
      expect(buttons.length).toEqual(3)

      buttons[buttons.length - 1].focus()
      expect(document.activeElement).toBe(buttons[buttons.length - 1])
      // wraps to the left
      for (let focusedButton = buttons.length - 1; focusedButton >= 0; --focusedButton) {
        fireEvent.keyDown(statusbar, {keyCode: keycode.codes.left})
        expect(document.activeElement).toBe(
          buttons[(focusedButton - 1 + buttons.length) % buttons.length]
        )
      }
      expect(document.activeElement).toBe(buttons[buttons.length - 1])
    })
  })

  describe('default focus button', () => {
    it('shifts button when entering edit mode', () => {
      const {container, rerender} = renderStatusBar({editorView: WYSIWYG_VIEW})

      const kbshortcutBtn = container.querySelector('[data-btn-id="rce-kbshortcut-btn"]')
      expect(container.querySelector('[tabindex="0"]')).toBe(kbshortcutBtn)

      rerender(
        <StatusBar
          {...defaultProps({
            onToggleHtml: () => {},
            path: [],
            wordCount: 0,
            editorView: RAW_HTML_EDITOR_VIEW,
            onResize: () => {},
            onKBShortcutModalOpen: () => {},
            onA11yChecker: () => {},
          })}
        />
      )

      const editBtn = container.querySelector('[data-btn-id="rce-edit-btn"]')
      expect(container.querySelector('[tabindex="0"]')).toBe(editBtn)
    })
  })

  it('calls the callback when clicking the a11y checker button', () => {
    const onA11yCallback = jest.fn()
    const {getByText} = renderStatusBar({onA11yChecker: onA11yCallback})
    const a11yButton = getByText('Accessibility Checker')
    a11yButton.click()
    expect(onA11yCallback).toHaveBeenCalled()
  })

  describe('disabledPlugins', () => {
    it('does not show the ally checker button when the plugin is disabled', () => {
      const {queryByRole} = renderStatusBar({disabledPlugins: ['ally_checker']})
      const allyCheckerBtn = queryByRole('button', {name: /accessibility checker/i})
      expect(allyCheckerBtn).not.toBeInTheDocument()
    })

    it('does not show the wordcount button when the plugin is disabled', () => {
      const {queryByRole} = renderStatusBar({disabledPlugins: ['instructure_wordcount']})
      const wordCountBtn = queryByRole('button', {name: /0 words/i})
      expect(wordCountBtn).not.toBeInTheDocument()
    })

    it('does not show the html view button when the plugin is disabled', () => {
      const {queryByRole} = renderStatusBar({disabledPlugins: ['instructure_html_view']})
      const htmlViewBtn = queryByRole('button', {name: /switch to the html editor/i})
      expect(htmlViewBtn).not.toBeInTheDocument()
    })

    it('does not show the fullscreen button when the plugin is disabled', () => {
      const {queryByRole} = renderStatusBar({disabledPlugins: ['instructure_fullscreen']})
      const fullscreenBtn = queryByRole('button', {name: /fullscreen/i})
      expect(fullscreenBtn).not.toBeInTheDocument()
    })
  })
})<|MERGE_RESOLUTION|>--- conflicted
+++ resolved
@@ -35,11 +35,8 @@
     onKBShortcutModalOpen: () => {},
     onA11yChecker: () => {},
     onWordcountModalOpen: () => {},
-<<<<<<< HEAD
-=======
     onFullscreen: () => {},
     onChangeView: () => {},
->>>>>>> f841cad8
     ...props,
   }
 }
@@ -77,8 +74,6 @@
     expect(onWordcountCallback).toHaveBeenCalled()
   })
 
-<<<<<<< HEAD
-=======
   it('displays all the buttons', () => {
     const {container} = renderStatusBar()
     expect(container.querySelector('[data-btn-id="rce-kbshortcut-btn"]')).toBeInTheDocument()
@@ -111,7 +106,6 @@
     )
   })
 
->>>>>>> f841cad8
   describe('in WYSIWYG mode', () => {
     it('cycles focus with right arrow keys', () => {
       const {container, getByTestId} = renderStatusBar()
