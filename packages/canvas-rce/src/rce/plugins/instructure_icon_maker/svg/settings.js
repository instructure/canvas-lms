--- conflicted
+++ resolved
@@ -177,8 +177,6 @@
   if (!imageSettingsImage && !imageSettingsIcon) {
     metadataJson.imageSettings = null
   }
-<<<<<<< HEAD
-=======
 
   // Replaces cropper settings' shape using icon's shape
   const cropperSettingsShape = metadataJson?.imageSettings?.cropperSettings?.shape
@@ -186,5 +184,4 @@
   if (shape && cropperSettingsShape && shape !== cropperSettingsShape) {
     metadataJson.imageSettings.cropperSettings.shape = shape
   }
->>>>>>> a9e15ed7
 }