/*
 * Copyright (C) 2021 - present Instructure, Inc.
 *
 * This file is part of Canvas.
 *
 * Canvas is free software: you can redistribute it and/or modify it under
 * the terms of the GNU Affero General Public License as published by the Free
 * Software Foundation, version 3 of the License.
 *
 * Canvas is distributed in the hope that it will be useful, but WITHOUT ANY
 * WARRANTY; without even the implied warranty of MERCHANTABILITY or FITNESS FOR
 * A PARTICULAR PURPOSE. See the GNU Affero General Public License for more
 * details.
 *
 * You should have received a copy of the GNU Affero General Public License along
 * with this program. If not, see <http://www.gnu.org/licenses/>.
 */

import fetchMock from 'fetch-mock'
import {renderHook, act} from '@testing-library/react-hooks/dom'
import {useSvgSettings, statuses} from '../settings'
import Editor from '../../../shared/__tests__/FakeEditor'

jest.mock('../../components/CreateIconMakerForm/ImageCropper/imageCropUtils', () => ({
  createCroppedImageSvg: jest.fn().mockReturnValue(
    Promise.resolve({
      outerHTML: null,
    })
  ),
}))

jest.mock('../utils', () => {
  return {
    convertFileToBase64: jest
      .fn()
      .mockReturnValue(Promise.resolve('data:image/svg+xml;base64,CROPPED')),
  }
})

describe('useSvgSettings()', () => {
  let editing, ed
  const canvasOrigin = 'https://domain.from.env'

  beforeEach(() => {
    ed = new Editor()
  })

  const subject = () => renderHook(() => useSvgSettings(ed, editing, canvasOrigin)).result

  describe('when a new icon is being created (not editing)', () => {
    beforeEach(() => {
      editing = false
      global.fetch = jest.fn()
    })

    it('initializes settings to the default', () => {
      const [settings, ,] = subject().current

      expect(settings).toMatchInlineSnapshot(`
        Object {
          "alt": "",
          "color": null,
          "embedImage": null,
          "error": null,
          "externalHeight": null,
          "externalStyle": null,
          "externalWidth": null,
          "height": 0,
          "imageSettings": null,
          "isDecorative": false,
          "outlineColor": "#000000",
          "outlineSize": "none",
          "shape": "square",
          "size": "small",
          "text": "",
          "textBackgroundColor": null,
          "textColor": "#000000",
          "textPosition": "below",
          "textSize": "small",
          "transform": "",
          "translateX": 0,
          "translateY": 0,
          "type": "image/svg+xml-icon-maker-icons",
          "width": 0,
          "x": 0,
          "y": 0,
        }
      `)
    })

    it('sets status to "IDLE"', () => {
      const [, status] = subject().current

      expect(status).toEqual(statuses.IDLE)
    })

    it('does not attempt to fetch an existing SVG', () => {
      expect(global.fetch).not.toHaveBeenCalled()
    })

    it('returns dispatch', () => {
      const [, , dispatch] = subject().current

      expect(typeof dispatch).toEqual('function')
    })

    describe('and a setting update action is dispatched', () => {
      let settingsUpdate

      beforeEach(() => (settingsUpdate = {name: 'Banana', size: 'large'}))

      it('updates the relevant settings', async () => {
        const result = subject()
        act(() => result.current[2](settingsUpdate))
        expect(result.current[0]).toMatchInlineSnapshot(`
          Object {
            "alt": "",
            "color": null,
            "embedImage": null,
            "error": null,
            "externalHeight": null,
            "externalStyle": null,
            "externalWidth": null,
            "height": 0,
            "imageSettings": null,
            "isDecorative": false,
            "name": "Banana",
            "outlineColor": "#000000",
            "outlineSize": "none",
            "shape": "square",
            "size": "large",
            "text": "",
            "textBackgroundColor": null,
            "textColor": "#000000",
            "textPosition": "below",
            "textSize": "small",
            "transform": "",
            "translateX": 0,
            "translateY": 0,
            "type": "image/svg+xml-icon-maker-icons",
            "width": 0,
            "x": 0,
            "y": 0,
          }
        `)
      })
    })
  })

  describe('when an existing icon is being edited', () => {
    let mock
    let body

    beforeEach(() => {
      editing = true

      // Add an image to the editor and select it
      ed.setContent(
        '<img id="test-image" data-inst-icon-maker-icon="true" src="https://canvas.instructure.com/svg" data-download-url="https://canvas.instructure.com/files/1/download" alt="a red circle" />'
      )

      ed.setSelectedNode(ed.dom.select('#test-image')[0])

      //
      // NOTE: 'name' and 'alt' are no longer valid properties in embedded metadata
      // But we're leaving it here to test what happens with pre-existing
      // Icon Maker icons that have it
      //
      body = `
          {
            "name":"Test Icon",
            "alt":"a test image",
            "shape":"triangle",
            "size":"large",
            "color":"#FF2717",
            "outlineColor":"#06A3B7",
            "outlineSize":"small",
            "text":"Some Text",
            "textSize":"medium",
            "textColor":"#009606",
            "textBackgroundColor":"#06A3B7",
            "textPosition":"below"
          }`

      // Stub fetch to return an SVG file
      mock = fetchMock.mock({
        name: 'icon_metadata',
        matcher: '*',
        response: () => ({body}),
      })
    })

    afterEach(() => {
      fetchMock.restore()
    })

    const overwriteUrl = () =>
      (mock = fetchMock.mock({
        name: 'icon_metadata',
        matcher: '*',
        response: () => ({body}),
        overwriteRoutes: true,
      }))

    it('fetches the icon metadata, specifying the course ID and timestamp', () => {
      subject()

      expect(mock.called('icon_metadata')).toBe(true)
      expect(mock.calls('icon_metadata')[0][0]).toMatch(
        /https:\/\/domain.from.env\/api\/v1\/files\/1\/icon_metadata/
      )
    })

    describe('when the download URL contains a course ID', () => {
      beforeEach(() => {
        ed.setContent(
          '<img id="test-image" data-inst-icon-maker-icon="true" src="https://canvas.instructure.com/svg" data-download-url="courses/2/files/1/download" alt="a red circle" />'
        )
        ed.setSelectedNode(ed.dom.select('#test-image')[0])
      })

      it('fetches the icon metadata using the /files/:file_id/icon_metadata endpoint', () => {
        subject()

        expect(mock.called('icon_metadata')).toBe(true)
        expect(mock.calls('icon_metadata')[0][0]).toMatch(
          /https:\/\/domain.from.env\/api\/v1\/files\/1\/icon_metadata/
        )
      })
    })

    describe('with a relative download URL', () => {
      beforeEach(() => {
        ed.setContent(
          '<img id="test-image" data-inst-icon-maker-icon="true" src="https://canvas.instructure.com/svg" data-download-url="/files/1/download" alt="a red circle" />'
        )
        ed.setSelectedNode(ed.dom.select('#test-image')[0])
      })

      it('fetches the icon metadata, specifying the course ID and timestamp', () => {
        subject()
        const calledUrl = mock.calls('icon_metadata')[0][0]
        expect(calledUrl).toMatch(/https:\/\/domain.from.env\/api\/v1\/files\/1\/icon_metadata/)
      })
    })

    describe('with a containing element selected', () => {
      beforeEach(() => {
        ed.setContent(
          '<p id="containing"><img data-inst-icon-maker-icon="true" src="https://canvas.instructure.com/svg" data-download-url="/files/1/download" alt="a red circle" /></p>'
        )
        ed.setSelectedNode(ed.dom.select('#containing')[0])
      })

      it('fetches the icon metadata, specifying the course ID and timestamp', () => {
        subject()
        const calledUrl = mock.calls('icon_metadata')[0][0]
        expect(calledUrl).toMatch(/https:\/\/domain.from.env\/api\/v1\/files\/1\/icon_metadata/)
      })
    })

    it('parses the SVG settings from the icon metadata', async () => {
      const {result, waitForValueToChange} = renderHook(() =>
        useSvgSettings(ed, editing, canvasOrigin)
      )

      await waitForValueToChange(() => {
        return result.current[0]
      })

      expect(result.current[0]).toMatchInlineSnapshot(`
        Object {
          "alt": "a red circle",
          "color": "#FF2717",
          "embedImage": null,
          "error": null,
          "externalHeight": null,
          "externalStyle": null,
          "externalWidth": null,
          "height": 0,
          "imageSettings": null,
          "isDecorative": false,
          "name": "Test Icon",
          "originalName": "Test Icon",
          "outlineColor": "#06A3B7",
          "outlineSize": "small",
          "shape": "triangle",
          "size": "large",
          "text": "Some Text",
          "textBackgroundColor": "#06A3B7",
          "textColor": "#009606",
          "textPosition": "below",
          "textSize": "medium",
          "transform": "",
          "translateX": 0,
          "translateY": 0,
          "type": "image/svg+xml-icon-maker-icons",
          "width": 0,
          "x": 0,
          "y": 0,
        }
      `)
    })

    describe('parses the SVG settings from a legacy SVG metadata structure', () => {
      const bodyGenerator = overrideParams => `
        ${JSON.stringify({
          ...{
            name: 'Test Icon',
            alt: 'a test image',
            shape: 'triangle',
            size: 'large',
            color: '#FF2717',
            outlineColor: '#06A3B7',
            outlineSize: 'small',
            text: 'Some Text',
            textSize: 'medium',
            textColor: '#009606',
            textBackgroundColor: '#06A3B7',
            textPosition: 'below',
            imageSettings: {
              cropperSettings: null,
              icon: {
                label: 'Art Icon',
              },
              iconFillColor: '#FFFFFF',
              image: 'Art Icon',
              mode: 'SingleColor',
            },
          },
          ...overrideParams,
        })}`

      beforeEach(() => {
        // Legacy metadata structure
        body = bodyGenerator()
        overwriteUrl(body)
      })

      it('replaces icon type from object to string for single-color images', async () => {
        const {result, waitForValueToChange} = renderHook(() =>
          useSvgSettings(ed, editing, canvasOrigin)
        )

        await waitForValueToChange(() => {
          return result.current[0]
        })

        expect(result.current[0]).toMatchInlineSnapshot(`
          Object {
            "alt": "a red circle",
            "color": "#FF2717",
            "embedImage": "Art Icon",
            "error": null,
            "externalHeight": null,
            "externalStyle": null,
            "externalWidth": null,
            "height": 0,
            "imageSettings": Object {
              "cropperSettings": null,
              "icon": "art",
              "iconFillColor": "#FFFFFF",
              "image": "Art Icon",
              "mode": "SingleColor",
            },
            "isDecorative": false,
            "name": "Test Icon",
            "originalName": "Test Icon",
            "outlineColor": "#06A3B7",
            "outlineSize": "small",
            "shape": "triangle",
            "size": "large",
            "text": "Some Text",
            "textBackgroundColor": "#06A3B7",
            "textColor": "#009606",
            "textPosition": "below",
            "textSize": "medium",
            "transform": "",
            "translateX": 0,
            "translateY": 0,
            "type": "image/svg+xml-icon-maker-icons",
            "width": 0,
            "x": 0,
            "y": 0,
          }
        `)
      })

      it('replaces icon type from object to string for single-color images even using another language', async () => {
        body = bodyGenerator({
          imageSettings: {
            cropperSettings: null,
            icon: {
              // Spanish label
              label: 'Ícono de arte',
            },
            iconFillColor: '#FFFFFF',
            image: 'Art Icon',
            mode: 'SingleColor',
          },
        })
        overwriteUrl()

        const {result, waitForValueToChange} = renderHook(() =>
          useSvgSettings(ed, editing, canvasOrigin)
        )

        await waitForValueToChange(() => {
          return result.current[0]
        })

        expect(result.current[0]).toMatchInlineSnapshot(`
          Object {
            "alt": "a red circle",
            "color": "#FF2717",
            "embedImage": "Art Icon",
            "error": null,
            "externalHeight": null,
            "externalStyle": null,
            "externalWidth": null,
            "height": 0,
            "imageSettings": Object {
              "cropperSettings": null,
              "icon": "art",
              "iconFillColor": "#FFFFFF",
              "image": "Art Icon",
              "mode": "SingleColor",
            },
            "isDecorative": false,
            "name": "Test Icon",
            "originalName": "Test Icon",
            "outlineColor": "#06A3B7",
            "outlineSize": "small",
            "shape": "triangle",
            "size": "large",
            "text": "Some Text",
            "textBackgroundColor": "#06A3B7",
            "textColor": "#009606",
            "textPosition": "below",
            "textSize": "medium",
            "transform": "",
            "translateX": 0,
            "translateY": 0,
            "type": "image/svg+xml-icon-maker-icons",
            "width": 0,
            "x": 0,
            "y": 0,
          }
        `)
      })

      it('sets image settings to null when label is not found', async () => {
        body = bodyGenerator({
          imageSettings: {
            cropperSettings: null,
            icon: {
              // Invalid label
              label: 'Banana',
            },
            iconFillColor: '#FFFFFF',
            image: 'Art Icon',
            mode: 'SingleColor',
          },
        })
        overwriteUrl()

        const {result, waitForValueToChange} = renderHook(() =>
          useSvgSettings(ed, editing, canvasOrigin)
        )

        await waitForValueToChange(() => {
          return result.current[0]
        })

        expect(result.current[0]).toMatchInlineSnapshot(`
          Object {
            "alt": "a red circle",
            "color": "#FF2717",
            "embedImage": null,
            "error": null,
            "externalHeight": null,
            "externalStyle": null,
            "externalWidth": null,
            "height": 0,
            "imageSettings": null,
            "isDecorative": false,
            "name": "Test Icon",
            "originalName": "Test Icon",
            "outlineColor": "#06A3B7",
            "outlineSize": "small",
            "shape": "triangle",
            "size": "large",
            "text": "Some Text",
            "textBackgroundColor": "#06A3B7",
            "textColor": "#009606",
            "textPosition": "below",
            "textSize": "medium",
            "transform": "",
            "translateX": 0,
            "translateY": 0,
            "type": "image/svg+xml-icon-maker-icons",
            "width": 0,
            "x": 0,
            "y": 0,
          }
        `)
      })

      it('sets image to the original one stored in cropper settings', async () => {
        body = bodyGenerator({
          imageSettings: {
            cropperSettings: {
              image: 'data:image/svg+xml;base64,aaa',
<<<<<<< HEAD
              shape: 'circle',
=======
              shape: 'triangle',
>>>>>>> a9e15ed7
            },
            image: 'data:image/svg+xml;base64,bbb',
            mode: 'Course',
          },
        })
        overwriteUrl()

        const {result, waitForValueToChange} = renderHook(() =>
          useSvgSettings(ed, editing, canvasOrigin)
        )

        await waitForValueToChange(() => {
          return result.current[0]
        })

        expect(result.current[0]).toMatchInlineSnapshot(`
          Object {
            "alt": "a red circle",
            "color": "#FF2717",
            "embedImage": "data:image/svg+xml;base64,CROPPED",
            "error": null,
            "externalHeight": null,
            "externalStyle": null,
            "externalWidth": null,
            "height": 0,
            "imageSettings": Object {
              "cropperSettings": Object {
<<<<<<< HEAD
                "shape": "circle",
=======
                "shape": "triangle",
>>>>>>> a9e15ed7
              },
              "image": "data:image/svg+xml;base64,aaa",
              "mode": "Course",
            },
            "isDecorative": false,
            "name": "Test Icon",
            "originalName": "Test Icon",
            "outlineColor": "#06A3B7",
            "outlineSize": "small",
            "shape": "triangle",
            "size": "large",
            "text": "Some Text",
            "textBackgroundColor": "#06A3B7",
            "textColor": "#009606",
            "textPosition": "below",
            "textSize": "medium",
            "transform": "",
            "translateX": 0,
            "translateY": 0,
            "type": "image/svg+xml-icon-maker-icons",
            "width": 0,
            "x": 0,
            "y": 0,
          }
        `)
      })

      it('removes old image fields from metadata', async () => {
        body = bodyGenerator({
          encodedImage: 'banana',
          encodedImageType: 'kiwi',
          encodedImageName: 'peanut',
          imageSettings: {
            cropperSettings: {
<<<<<<< HEAD
              shape: 'circle',
=======
              shape: 'triangle',
>>>>>>> a9e15ed7
            },
            image: 'data:image/svg+xml;base64,bbb',
            mode: 'Course',
          },
        })
        overwriteUrl()

        const {result, waitForValueToChange} = renderHook(() =>
          useSvgSettings(ed, editing, canvasOrigin)
        )

        await waitForValueToChange(() => {
          return result.current[0]
        })

        expect(result.current[0]).toMatchInlineSnapshot(`
          Object {
            "alt": "a red circle",
            "color": "#FF2717",
            "embedImage": "data:image/svg+xml;base64,CROPPED",
            "error": null,
            "externalHeight": null,
            "externalStyle": null,
            "externalWidth": null,
            "height": 0,
            "imageSettings": Object {
              "cropperSettings": Object {
<<<<<<< HEAD
                "shape": "circle",
=======
                "shape": "triangle",
>>>>>>> a9e15ed7
              },
              "image": "data:image/svg+xml;base64,bbb",
              "mode": "Course",
            },
            "isDecorative": false,
            "name": "Test Icon",
            "originalName": "Test Icon",
            "outlineColor": "#06A3B7",
            "outlineSize": "small",
            "shape": "triangle",
            "size": "large",
            "text": "Some Text",
            "textBackgroundColor": "#06A3B7",
            "textColor": "#009606",
            "textPosition": "below",
            "textSize": "medium",
            "transform": "",
            "translateX": 0,
            "translateY": 0,
            "type": "image/svg+xml-icon-maker-icons",
            "width": 0,
            "x": 0,
            "y": 0,
          }
        `)
      })
    })

    it('sets the status to "loading"', () => {
      const result = subject()
      expect(result.current[1]).toEqual(statuses.LOADING)
    })

    it('returns the status to "idle"', async () => {
      const {result, waitForValueToChange} = renderHook(() =>
        useSvgSettings(ed, editing, canvasOrigin)
      )

      await waitForValueToChange(() => {
        return result.current[1]
      })

      expect(result.current[1]).toEqual(statuses.IDLE)
    })

    describe('and the metadata is non-parsable', () => {
      body = `
        <svg height="100" width="100">
          <circle cx="50" cy="50" r="40" stroke="black" stroke-width="3" fill="red"/>
        </svg>
      `

      it('uses the default settings', () => {
        const result = subject()
        expect(result.current[0]).toMatchInlineSnapshot(`
          Object {
            "alt": "",
            "color": null,
            "embedImage": null,
            "error": null,
            "externalHeight": null,
            "externalStyle": null,
            "externalWidth": null,
            "height": 0,
            "imageSettings": null,
            "isDecorative": false,
            "outlineColor": "#000000",
            "outlineSize": "none",
            "shape": "square",
            "size": "small",
            "text": "",
            "textBackgroundColor": null,
            "textColor": "#000000",
            "textPosition": "below",
            "textSize": "small",
            "transform": "",
            "translateX": 0,
            "translateY": 0,
            "type": "image/svg+xml-icon-maker-icons",
            "width": 0,
            "x": 0,
            "y": 0,
          }
        `)
      })
    })

    describe('and the selected node has no src', () => {
      beforeEach(() => ed.setSelectedNode())

      it('uses the default settings', async () => {
        const result = subject()
        expect(result.current[0]).toMatchInlineSnapshot(`
          Object {
            "alt": "",
            "color": null,
            "embedImage": null,
            "error": null,
            "externalHeight": null,
            "externalStyle": null,
            "externalWidth": null,
            "height": 0,
            "imageSettings": null,
            "isDecorative": false,
            "outlineColor": "#000000",
            "outlineSize": "none",
            "shape": "square",
            "size": "small",
            "text": "",
            "textBackgroundColor": null,
            "textColor": "#000000",
            "textPosition": "below",
            "textSize": "small",
            "transform": "",
            "translateX": 0,
            "translateY": 0,
            "type": "image/svg+xml-icon-maker-icons",
            "width": 0,
            "x": 0,
            "y": 0,
          }
        `)
      })
    })

    it('sets embed image when there cropper settings exist', async () => {
      body = `
          {
            "name":"Test Icon",
            "alt":"a test image",
            "shape":"triangle",
            "size":"large",
            "color":"#FF2717",
            "outlineColor":"#06A3B7",
            "outlineSize":"small",
            "text":"Some Text",
            "textSize":"medium",
            "textColor":"#009606",
            "textBackgroundColor":"#06A3B7",
            "textPosition":"below",
            "imageSettings": {
              "cropperSettings": {
<<<<<<< HEAD
                "shape": "circle"
=======
                "shape": "triangle"
>>>>>>> a9e15ed7
              },
              "image": "data:image/svg+xml;base64,ORIGINAL"
            }
          }`
      overwriteUrl()

      const {result, waitForValueToChange} = renderHook(() =>
        useSvgSettings(ed, editing, canvasOrigin)
      )

      await waitForValueToChange(() => {
        return result.current[0]
      })

      expect(result.current[0]).toMatchInlineSnapshot(`
        Object {
          "alt": "a red circle",
          "color": "#FF2717",
          "embedImage": "data:image/svg+xml;base64,CROPPED",
          "error": null,
          "externalHeight": null,
          "externalStyle": null,
          "externalWidth": null,
          "height": 0,
          "imageSettings": Object {
            "cropperSettings": Object {
<<<<<<< HEAD
              "shape": "circle",
=======
              "shape": "triangle",
>>>>>>> a9e15ed7
            },
            "image": "data:image/svg+xml;base64,ORIGINAL",
          },
          "isDecorative": false,
          "name": "Test Icon",
          "originalName": "Test Icon",
          "outlineColor": "#06A3B7",
          "outlineSize": "small",
          "shape": "triangle",
          "size": "large",
          "text": "Some Text",
          "textBackgroundColor": "#06A3B7",
          "textColor": "#009606",
          "textPosition": "below",
          "textSize": "medium",
          "transform": "",
          "translateX": 0,
          "translateY": 0,
          "type": "image/svg+xml-icon-maker-icons",
          "width": 0,
          "x": 0,
          "y": 0,
        }
      `)
    })

    it('sets embed image when there cropper settings do not exist', async () => {
      body = `
          {
            "name":"Test Icon",
            "alt":"a test image",
            "shape":"triangle",
            "size":"large",
            "color":"#FF2717",
            "outlineColor":"#06A3B7",
            "outlineSize":"small",
            "text":"Some Text",
            "textSize":"medium",
            "textColor":"#009606",
            "textBackgroundColor":"#06A3B7",
            "textPosition":"below",
            "imageSettings": {
              "image": "data:image/svg+xml;base64,ORIGINAL"
            }
          }`
      overwriteUrl()

      const {result, waitForValueToChange} = renderHook(() =>
        useSvgSettings(ed, editing, canvasOrigin)
      )

      await waitForValueToChange(() => {
        return result.current[0]
      })

      expect(result.current[0]).toMatchInlineSnapshot(`
        Object {
          "alt": "a red circle",
          "color": "#FF2717",
          "embedImage": "data:image/svg+xml;base64,ORIGINAL",
          "error": null,
          "externalHeight": null,
          "externalStyle": null,
          "externalWidth": null,
          "height": 0,
          "imageSettings": Object {
            "image": "data:image/svg+xml;base64,ORIGINAL",
          },
          "isDecorative": false,
          "name": "Test Icon",
          "originalName": "Test Icon",
          "outlineColor": "#06A3B7",
          "outlineSize": "small",
          "shape": "triangle",
          "size": "large",
          "text": "Some Text",
          "textBackgroundColor": "#06A3B7",
          "textColor": "#009606",
          "textPosition": "below",
          "textSize": "medium",
          "transform": "",
          "translateX": 0,
          "translateY": 0,
          "type": "image/svg+xml-icon-maker-icons",
          "width": 0,
          "x": 0,
          "y": 0,
        }
      `)
    })

    it('cleans image settings when there is no icon or image embed', async () => {
      body = `
          {
            "name":"Test Icon",
            "alt":"a test image",
            "shape":"triangle",
            "size":"large",
            "color":"#FF2717",
            "outlineColor":"#06A3B7",
            "outlineSize":"small",
            "text":"Some Text",
            "textSize":"medium",
            "textColor":"#009606",
            "textBackgroundColor":"#06A3B7",
            "textPosition":"below",
            "imageSettings": {
              "mode": "",
              "image": "",
              "imageName": "",
              "icon": "",
              "iconFillColor": "#000000",
              "cropperSettings": {
                "shape": "square"
              }
            }
          }`
      overwriteUrl()

      const {result, waitForValueToChange} = renderHook(() =>
        useSvgSettings(ed, editing, canvasOrigin)
      )

      await waitForValueToChange(() => {
        return result.current[0]
      })

      expect(result.current[0]).toMatchInlineSnapshot(`
        Object {
          "alt": "a red circle",
          "color": "#FF2717",
          "embedImage": null,
          "error": null,
          "externalHeight": null,
          "externalStyle": null,
          "externalWidth": null,
          "height": 0,
          "imageSettings": null,
          "isDecorative": false,
          "name": "Test Icon",
          "originalName": "Test Icon",
          "outlineColor": "#06A3B7",
          "outlineSize": "small",
          "shape": "triangle",
          "size": "large",
          "text": "Some Text",
          "textBackgroundColor": "#06A3B7",
          "textColor": "#009606",
          "textPosition": "below",
          "textSize": "medium",
          "transform": "",
          "translateX": 0,
          "translateY": 0,
          "type": "image/svg+xml-icon-maker-icons",
          "width": 0,
          "x": 0,
          "y": 0,
        }
      `)
    })
<<<<<<< HEAD
=======

    it("replaces the cropper settings shape with icon's shape it they don't match", async () => {
      body = `
          {
            "name":"Test Icon",
            "alt":"a test image",
            "shape":"triangle",
            "size":"large",
            "color":"#FF2717",
            "outlineColor":"#06A3B7",
            "outlineSize":"small",
            "text":"Some Text",
            "textSize":"medium",
            "textColor":"#009606",
            "textBackgroundColor":"#06A3B7",
            "textPosition":"below",
            "imageSettings": {
              "mode": "Course",
              "image": "data:image/jpeg;base64,SGVsbG8sIFdvcmxkIQ==",
              "imageName": "banana.jpg",
              "icon": "",
              "iconFillColor": "",
              "cropperSettings": {
                "shape": "square"
              }
            }
          }`
      overwriteUrl()

      const {result, waitForValueToChange} = renderHook(() =>
        useSvgSettings(ed, editing, canvasOrigin)
      )

      await waitForValueToChange(() => {
        return result.current[0]
      })

      expect(result.current[0]).toMatchInlineSnapshot(`
        Object {
          "alt": "a red circle",
          "color": "#FF2717",
          "embedImage": "data:image/svg+xml;base64,CROPPED",
          "error": null,
          "externalHeight": null,
          "externalStyle": null,
          "externalWidth": null,
          "height": 0,
          "imageSettings": Object {
            "cropperSettings": Object {
              "shape": "triangle",
            },
            "icon": "",
            "iconFillColor": "",
            "image": "data:image/jpeg;base64,SGVsbG8sIFdvcmxkIQ==",
            "imageName": "banana.jpg",
            "mode": "Course",
          },
          "isDecorative": false,
          "name": "Test Icon",
          "originalName": "Test Icon",
          "outlineColor": "#06A3B7",
          "outlineSize": "small",
          "shape": "triangle",
          "size": "large",
          "text": "Some Text",
          "textBackgroundColor": "#06A3B7",
          "textColor": "#009606",
          "textPosition": "below",
          "textSize": "medium",
          "transform": "",
          "translateX": 0,
          "translateY": 0,
          "type": "image/svg+xml-icon-maker-icons",
          "width": 0,
          "x": 0,
          "y": 0,
        }
      `)
    })
>>>>>>> a9e15ed7
  })

  describe('when an existing icon is edited while the tray is already open', () => {
    beforeEach(() => {
      editing = true

      // Add an image to the editor and select it
      ed.setContent(`
        <img id="test-image-1" src="https://canvas.instructure.com/svg1"
          data-inst-icon-maker-icon="true"
          data-download-url="https://canvas.instructure.com/files/1/download" />
        <img id="test-image-2" src="https://canvas.instructure.com/svg2"
          data-inst-icon-maker-icon="true"
          data-download-url="https://canvas.instructure.com/files/2/download" />
      `)

      fetchMock.mock('begin:https://domain.from.env/api/v1/files/1/icon_metadata', {
        body: `
          {
            "name":"Test Icon.svg",
            "alt":"the first test image",
            "shape":"triangle",
            "size":"large",
            "color":"#FF2717",
            "outlineColor":"#06A3B7",
            "outlineSize":"small",
            "text":"Some Text",
            "textSize":"medium",
            "textColor":"#009606",
            "textBackgroundColor":"#06A3B7",
            "textPosition":"below"
          }`,
      })

      fetchMock.mock('begin:https://domain.from.env/api/v1/files/2/icon_metadata', {
        body: `
          {
            "name":"Test Icon.svg",
            "alt":"the second test image",
            "shape":"square",
            "size":"medium",
            "color":"#FF2717",
            "outlineColor":"#06A3B7",
            "outlineSize":"small",
            "text":"Some Text",
            "textSize":"medium",
            "textColor":"#009606",
            "textBackgroundColor":"#06A3B7",
            "textPosition":"below"
          }`,
      })
    })

    afterEach(() => fetchMock.reset())

    it('loads the correct metadata', async () => {
      const {result, rerender, waitForValueToChange} = renderHook(() =>
        useSvgSettings(ed, editing, canvasOrigin)
      )

      ed.setSelectedNode(ed.dom.select('#test-image-1')[0])
      rerender()
      await waitForValueToChange(() => result.current)

      ed.setSelectedNode(ed.dom.select('#test-image-2')[0])
      rerender()
      await waitForValueToChange(() => result.current)

      expect(result.current[0].name).toEqual('Test Icon')
      expect(result.current[0].shape).toEqual('square')
    })
  })
})<|MERGE_RESOLUTION|>--- conflicted
+++ resolved
@@ -511,11 +511,7 @@
           imageSettings: {
             cropperSettings: {
               image: 'data:image/svg+xml;base64,aaa',
-<<<<<<< HEAD
-              shape: 'circle',
-=======
               shape: 'triangle',
->>>>>>> a9e15ed7
             },
             image: 'data:image/svg+xml;base64,bbb',
             mode: 'Course',
@@ -543,11 +539,7 @@
             "height": 0,
             "imageSettings": Object {
               "cropperSettings": Object {
-<<<<<<< HEAD
-                "shape": "circle",
-=======
                 "shape": "triangle",
->>>>>>> a9e15ed7
               },
               "image": "data:image/svg+xml;base64,aaa",
               "mode": "Course",
@@ -582,11 +574,7 @@
           encodedImageName: 'peanut',
           imageSettings: {
             cropperSettings: {
-<<<<<<< HEAD
-              shape: 'circle',
-=======
               shape: 'triangle',
->>>>>>> a9e15ed7
             },
             image: 'data:image/svg+xml;base64,bbb',
             mode: 'Course',
@@ -614,11 +602,7 @@
             "height": 0,
             "imageSettings": Object {
               "cropperSettings": Object {
-<<<<<<< HEAD
-                "shape": "circle",
-=======
                 "shape": "triangle",
->>>>>>> a9e15ed7
               },
               "image": "data:image/svg+xml;base64,bbb",
               "mode": "Course",
@@ -761,11 +745,7 @@
             "textPosition":"below",
             "imageSettings": {
               "cropperSettings": {
-<<<<<<< HEAD
-                "shape": "circle"
-=======
                 "shape": "triangle"
->>>>>>> a9e15ed7
               },
               "image": "data:image/svg+xml;base64,ORIGINAL"
             }
@@ -792,11 +772,7 @@
           "height": 0,
           "imageSettings": Object {
             "cropperSettings": Object {
-<<<<<<< HEAD
-              "shape": "circle",
-=======
               "shape": "triangle",
->>>>>>> a9e15ed7
             },
             "image": "data:image/svg+xml;base64,ORIGINAL",
           },
@@ -957,8 +933,6 @@
         }
       `)
     })
-<<<<<<< HEAD
-=======
 
     it("replaces the cropper settings shape with icon's shape it they don't match", async () => {
       body = `
@@ -1038,7 +1012,6 @@
         }
       `)
     })
->>>>>>> a9e15ed7
   })
 
   describe('when an existing icon is edited while the tray is already open', () => {
