/*
 * Copyright (C) 2022 - present Instructure, Inc.
 *
 * This file is part of Canvas.
 *
 * Canvas is free software: you can redistribute it and/or modify it under
 * the terms of the GNU Affero General Public License as published by the Free
 * Software Foundation, version 3 of the License.
 *
 * Canvas is distributed in the hope that it will be useful, but WITHOUT ANY
 * WARRANTY; without even the implied warranty of MERCHANTABILITY or FITNESS FOR
 * A PARTICULAR PURPOSE. See the GNU Affero General Public License for more
 * details.
 *
 * You should have received a copy of the GNU Affero General Public License along
 * with this program. If not, see <http://www.gnu.org/licenses/>.
 */

import {useEffect, useState, useRef, useCallback} from 'react'
import {debounce} from '@instructure/debounce'
import {KEY_EVENT_DELAY, KEY_EVENT_ACCELERATION} from './constants'
import {actions} from '../../../reducers/imageCropper'

const EVENT_EXCEPTION_ELEMENT_IDS = [
  'imageCropperHeader',
  'imageCropperFooter',
  'imageCropperControls',
]

const TOUCH_EVENTS = ['ontouchmove', 'ontouchend', 'ontouchcancel']
const MOUSE_EVENTS = ['onmousemove', 'onmouseup', 'onmouseout']

function useKeysEvents(
  tempTranslateXRef,
  tempTranslateYRef,
  tempTranslateX,
  tempTranslateY,
  setTempTranslateX,
  setTempTranslateY,
  isMoving,
  setIsMoving,
  dispatch
) {
  // Refs that manage the keydown acceleration
  const direction = useRef(0)
  const initialTime = useRef(null)

  const onKeyDown = event => {
    // 37 = Left, 38 = Up, 39 = Right, 40 = Down
    const {keyCode} = event
    if (![37, 38, 39, 40].includes(keyCode)) {
      return
    }
    event.preventDefault()

    let elapsedTime

    if (keyCode !== direction.current) {
      elapsedTime = 0
      initialTime.current = new Date()
      direction.current = keyCode
      dispatch({type: actions.UPDATE_SETTINGS, payload: {direction: keyCode}})
    } else {
      const currentTime = new Date()
      elapsedTime = (currentTime - initialTime.current) / 1000
    }

    const translationDiff = Math.floor(KEY_EVENT_ACCELERATION * elapsedTime ** 2) || 1

    if ([37, 39].includes(keyCode)) {
      const sign = keyCode === 37 ? -1 : 1
      const newTranslateX = tempTranslateXRef.current + sign * translationDiff
      setTempTranslateX(newTranslateX)
    }

    if ([38, 40].includes(keyCode)) {
      const sign = keyCode === 38 ? -1 : 1
      const newTranslateY = tempTranslateYRef.current + sign * translationDiff
      setTempTranslateY(newTranslateY)
    }
  }

<<<<<<< HEAD
  const stopMovementCallback = useCallback(
=======
  const stopMovement = useCallback(
>>>>>>> 16101d78
    debounce(
      () => {
        direction.current = 0
        initialTime.current = null
        setIsMoving(false)
      },
      KEY_EVENT_DELAY,
      {trailing: true}
    ),
    []
  )

  useEffect(() => {
    const onKeyDownWrapper = event => {
      // If the active element is in the modal header, footer or controls.
      if (
        EVENT_EXCEPTION_ELEMENT_IDS.some(id =>
          document.getElementById(id)?.contains(document.activeElement)
        )
      ) {
        return
      }
      onKeyDown(event)
    }
    // Adds the event listener when component did mount
    document.addEventListener('keydown', onKeyDownWrapper)
    return () => {
      // Removes the event listener when component will unmount
      document.removeEventListener('keydown', onKeyDownWrapper)
    }
    // eslint-disable-next-line react-hooks/exhaustive-deps
  }, [])

  useEffect(() => {
    if (isMoving && direction.current !== 0) {
      stopMovement()
    }
    // eslint-disable-next-line react-hooks/exhaustive-deps
  }, [tempTranslateX, tempTranslateY])
}

function useMouseAndTouchEvents(
  tempTranslateX,
  tempTranslateY,
  setTempTranslateX,
  setTempTranslateY,
  setIsMoving
) {
  const initialPageX = useRef(0)
  const initialPageY = useRef(0)
  const isDragging = useRef(false)
  const imgElement = useRef(null)

  const onStopMove = isMouseEvent => () => {
    isDragging.current = false
    initialPageX.current = 0
    initialPageY.current = 0

    if (imgElement.current) {
      const [move, end, cancel] = isMouseEvent ? MOUSE_EVENTS : TOUCH_EVENTS
      imgElement.current[move] = null
      imgElement.current[end] = null
      imgElement.current[cancel] = null
      imgElement.current = null
    }

    setIsMoving(false)
  }

  const onMove = isMouseEvent => e => {
    if (!isDragging.current) {
      return onStopMove()
    }
    const {clientX, clientY} = isMouseEvent ? e : e.touches[0]
    setTempTranslateX(tempTranslateX + clientX - initialPageX.current)
    setTempTranslateY(tempTranslateY + clientY - initialPageY.current)
  }

  const onStartMove = (e, isMouseEvent) => {
    isDragging.current = true
    const {target} = e
    const {clientX, clientY} = isMouseEvent ? e : e.touches[0]
    initialPageX.current = clientX
    initialPageY.current = clientY

    const [move, end, cancel] = isMouseEvent ? MOUSE_EVENTS : TOUCH_EVENTS
    target[move] = onMove(isMouseEvent)
    target[end] = onStopMove(isMouseEvent)
    // Should stop the movement when touch/mouse leaves the preview
    target[cancel] = onStopMove(isMouseEvent)

    imgElement.current = target

    setIsMoving(true)
  }

  return [e => onStartMove(e, true), e => onStartMove(e, false)]
}

<<<<<<< HEAD
export function useKeyMouseEvents(translateX, translateY, dispatch) {
=======
export function useKeyMouseTouchEvents(translateX, translateY, dispatch) {
>>>>>>> 16101d78
  const [tempTranslateX, _setTempTranslateX] = useState(translateX)
  const [tempTranslateY, _setTempTranslateY] = useState(translateY)
  const [isMoving, setIsMoving] = useState(false)

  // These are used to get the current values when the callback is called from outside.
  const tempTranslateXRef = useRef(tempTranslateX)
  const tempTranslateYRef = useRef(tempTranslateY)

  const setTempTranslateX = data => {
    setIsMoving(true)
    tempTranslateXRef.current = data
    _setTempTranslateX(data)
  }

  const setTempTranslateY = data => {
    setIsMoving(true)
    tempTranslateYRef.current = data
    _setTempTranslateY(data)
  }

  useKeysEvents(
    tempTranslateXRef,
    tempTranslateYRef,
    tempTranslateX,
    tempTranslateY,
    setTempTranslateX,
    setTempTranslateY,
    isMoving,
    setIsMoving,
    dispatch
  )

  const [onMouseDown, onTouchStart] = useMouseAndTouchEvents(
    tempTranslateX,
    tempTranslateY,
    setTempTranslateX,
    setTempTranslateY,
    setIsMoving
  )

  // Updates the reducer state when user stops moving.
  useEffect(() => {
    if (isMoving) {
      return
    }
    if (tempTranslateX !== translateX) {
      dispatch({type: actions.SET_TRANSLATE_X, payload: tempTranslateX})
    }
    if (tempTranslateY !== translateY) {
      dispatch({type: actions.SET_TRANSLATE_Y, payload: tempTranslateY})
    }
    // eslint-disable-next-line react-hooks/exhaustive-deps
  }, [isMoving])

  // Updates the component state when props changed.
  useEffect(() => {
    if (isMoving) {
      return
    }
    if (translateX !== tempTranslateX) {
      tempTranslateXRef.current = translateX
      _setTempTranslateX(translateX)
    }
    if (translateY !== tempTranslateY) {
      tempTranslateYRef.current = translateY
      _setTempTranslateY(translateY)
    }
    // eslint-disable-next-line react-hooks/exhaustive-deps
  }, [translateX, translateY])

  return [tempTranslateX, tempTranslateY, onMouseDown, onTouchStart]
}<|MERGE_RESOLUTION|>--- conflicted
+++ resolved
@@ -80,11 +80,7 @@
     }
   }
 
-<<<<<<< HEAD
-  const stopMovementCallback = useCallback(
-=======
   const stopMovement = useCallback(
->>>>>>> 16101d78
     debounce(
       () => {
         direction.current = 0
@@ -184,11 +180,7 @@
   return [e => onStartMove(e, true), e => onStartMove(e, false)]
 }
 
-<<<<<<< HEAD
-export function useKeyMouseEvents(translateX, translateY, dispatch) {
-=======
 export function useKeyMouseTouchEvents(translateX, translateY, dispatch) {
->>>>>>> 16101d78
   const [tempTranslateX, _setTempTranslateX] = useState(translateX)
   const [tempTranslateY, _setTempTranslateY] = useState(translateY)
   const [isMoving, setIsMoving] = useState(false)
