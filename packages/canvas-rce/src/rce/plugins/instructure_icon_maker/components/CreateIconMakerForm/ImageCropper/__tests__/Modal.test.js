--- conflicted
+++ resolved
@@ -41,11 +41,7 @@
       open: true,
       onSubmit: jest.fn(),
       image: 'data:image/png;base64,asdfasdfjksdf==',
-<<<<<<< HEAD
-      trayDispatch: jest.fn()
-=======
       trayDispatch: jest.fn(),
->>>>>>> 908c291f
     }
   })
 
