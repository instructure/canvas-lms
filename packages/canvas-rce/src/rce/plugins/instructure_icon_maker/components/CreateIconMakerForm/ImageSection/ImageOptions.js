--- conflicted
+++ resolved
@@ -101,11 +101,7 @@
   )
 }
 
-<<<<<<< HEAD
-export const ImageOptions = ({state, dispatch, mountNode, rcsConfig, trayDispatch}) => {
-=======
 export const ImageOptions = ({state, settings, dispatch, mountNode, rcsConfig, trayDispatch}) => {
->>>>>>> 27534700
   const [isImageActionFocused, setIsImageActionFocused] = useState(false)
   const imageActionRef = useCallback(
     el => {
