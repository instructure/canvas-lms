/*
 * Copyright (C) 2021 - present Instructure, Inc.
 *
 * This file is part of Canvas.
 *
 * Canvas is free software: you can redistribute it and/or modify it under
 * the terms of the GNU Affero General Public License as published by the Free
 * Software Foundation, version 3 of the License.
 *
 * Canvas is distributed in the hope that it will be useful, but WITHOUT ANY
 * WARRANTY; without even the implied warranty of MERCHANTABILITY or FITNESS FOR
 * A PARTICULAR PURPOSE. See the GNU Affero General Public License for more
 * details.
 *
 * You should have received a copy of the GNU Affero General Public License along
 * with this program. If not, see <http://www.gnu.org/licenses/>.
 */

import React from 'react'

import {Button} from '@instructure/ui-buttons'
import {Checkbox} from '@instructure/ui-checkbox'
import {Flex} from '@instructure/ui-flex'
import {View} from '@instructure/ui-view'

import formatMessage from '../../../../../format-message'

export const Footer = ({
  disabled,
  onCancel,
  onSubmit,
  replaceAll,
  onReplaceAllChanged,
  editing,
  applyRef
}) => {
  return (
    <>
      {editing && (
        <View as="div" padding="medium">
          <Checkbox
            label={formatMessage(
              'Apply changes to all instances of this Icon Maker Icon in the Course'
            )}
            data-testid="cb-replace-all"
            checked={replaceAll}
            onChange={e => {
              onReplaceAllChanged && onReplaceAllChanged(e.target.checked)
            }}
          />
        </View>
      )}
      <View
        as="div"
        background="secondary"
        borderWidth={editing ? 'small none none none' : 'none'}
        padding="small small x-small none"
      >
        <Flex>
          <Flex.Item shouldGrow shouldShrink />
          <Flex.Item>
            <Button disabled={disabled} onClick={onCancel}>
              {formatMessage('Cancel')}
            </Button>
            {editing ? (
<<<<<<< HEAD
              <Button disabled={disabled} color="primary" onClick={onSubmit} margin="0 0 0 x-small" data-testid="icon-maker-save">
=======
              <Button
                disabled={disabled}
                color="primary"
                onClick={onSubmit}
                margin="0 0 0 x-small"
                data-testid="icon-maker-save"
              >
>>>>>>> 566ed0ae
                {formatMessage('Save')}
              </Button>
            ) : (
              <Button
                disabled={disabled}
                margin="0 0 0 x-small"
                color="primary"
                onClick={onSubmit}
                data-testid="create-icon-button"
                elementRef={ref => {
                  if (applyRef) applyRef.current = ref
                }}
              >
                {formatMessage('Apply')}
              </Button>
            )}
          </Flex.Item>
        </Flex>
      </View>
    </>
  )
}<|MERGE_RESOLUTION|>--- conflicted
+++ resolved
@@ -63,9 +63,6 @@
               {formatMessage('Cancel')}
             </Button>
             {editing ? (
-<<<<<<< HEAD
-              <Button disabled={disabled} color="primary" onClick={onSubmit} margin="0 0 0 x-small" data-testid="icon-maker-save">
-=======
               <Button
                 disabled={disabled}
                 color="primary"
@@ -73,7 +70,6 @@
                 margin="0 0 0 x-small"
                 data-testid="icon-maker-save"
               >
->>>>>>> 566ed0ae
                 {formatMessage('Save')}
               </Button>
             ) : (
