/*
 * Copyright (C) 2022 - present Instructure, Inc.
 *
 * This file is part of Canvas.
 *
 * Canvas is free software: you can redistribute it and/or modify it under
 * the terms of the GNU Affero General Public License as published by the Free
 * Software Foundation, version 3 of the License.
 *
 * Canvas is distributed in the hope that it will be useful, but WITHOUT ANY
 * WARRANTY; without even the implied warranty of MERCHANTABILITY or FITNESS FOR
 * A PARTICULAR PURPOSE. See the GNU Affero General Public License for more
 * details.
 *
 * You should have received a copy of the GNU Affero General Public License along
 * with this program. If not, see <http://www.gnu.org/licenses/>.
 */
import React, {useEffect, useReducer} from 'react'
import PropTypes from 'prop-types'
import {Modal} from '@instructure/ui-modal'
import {Button, CloseButton} from '@instructure/ui-buttons'
import {Flex} from '@instructure/ui-flex'
import {Heading} from '@instructure/ui-heading'
import {Alert} from '@instructure/ui-alerts'
import {Spinner} from '@instructure/ui-spinner'
import formatMessage from '../../../../../../format-message'
import {cropperSettingsReducer, actions, defaultState} from '../../../reducers/imageCropper'
import {Preview} from './Preview'
import {Controls} from './controls'
import {convertFileToBase64} from '../../../svg/utils'
import {createCroppedImageSvg} from './imageCropUtils'
import {ImageCropperSettingsPropTypes} from './propTypes'

const handleSubmit = (onSubmit, settings) =>
  createCroppedImageSvg(settings)
    .then(generatedSvg =>
      convertFileToBase64(new Blob([generatedSvg.outerHTML], {type: 'image/svg+xml'}))
    )
    .then(base64Image => onSubmit(settings, base64Image))

const renderBody = (settings, dispatch, message, loading) => {
  if (loading) {
    return (
      <Flex justifyItems="center" margin="">
        <Flex.Item>
          <Spinner margin="small" renderTitle={formatMessage('Loading...')} size="large" />
        </Flex.Item>
      </Flex>
    )
  }
  return (
    <Flex direction="column" margin="none">
      {message && (
        <Flex.Item data-testid="alert-message">
          <Alert variant="info" renderCloseButtonLabel="Close" margin="small" timeout={10000}>
            {message}
          </Alert>
        </Flex.Item>
      )}
      <Flex.Item margin="0 0 small 0">
        <Controls settings={settings} dispatch={dispatch} />
      </Flex.Item>
      <Flex.Item>
        <Preview settings={settings} dispatch={dispatch} />
      </Flex.Item>
    </Flex>
  )
}

<<<<<<< HEAD
const renderFooter = (settings, onSubmit, onClose) => {
=======
const renderFooter = (settings, onClose) => {
>>>>>>> 103ee6bd
  return (
    <>
      <Button onClick={onClose} margin="0 x-small 0 0">
        {formatMessage('Cancel')}
      </Button>
<<<<<<< HEAD
      <Button
        color="primary"
        type="submit"
        onClick={e => {
          e.preventDefault()
          handleSubmit(onSubmit, settings).then(onClose).catch(onClose)
        }}
      >
=======
      <Button color="primary" type="submit">
>>>>>>> 103ee6bd
        {formatMessage('Save')}
      </Button>
    </>
  )
}

export const ImageCropperModal = ({
  open,
  onClose,
  onSubmit,
  image,
  message,
  cropSettings,
<<<<<<< HEAD
  loading
=======
  loading,
  trayDispatch
>>>>>>> 103ee6bd
}) => {
  const [settings, dispatch] = useReducer(cropperSettingsReducer, defaultState)
  useEffect(() => {
    dispatch({type: actions.SET_IMAGE, payload: image})
  }, [image])

  useEffect(() => {
    cropSettings && dispatch({type: actions.UPDATE_SETTINGS, payload: cropSettings})
  }, [cropSettings])

  return (
    <Modal
      data-mce-component={true}
      as="form"
      label={formatMessage('Crop Image')}
      size="large"
      open={open}
      onDismiss={onClose}
      onSubmit={e => {
        e.preventDefault()
        trayDispatch({shape: settings.shape})
        handleSubmit(onSubmit, settings).then(onClose).catch(onClose)
      }}
      shouldCloseOnDocumentClick={false}
    >
      <Modal.Header id="imageCropperHeader">
        <CloseButton
          placement="end"
          offset="small"
          onClick={onClose}
          screenReaderLabel={formatMessage('Close')}
        />
        <Heading>{formatMessage('Crop Image')}</Heading>
      </Modal.Header>
      <Modal.Body>{renderBody(settings, dispatch, message, loading)}</Modal.Body>
      {!loading && (
<<<<<<< HEAD
        <Modal.Footer id="imageCropperFooter">
          {renderFooter(settings, onSubmit, onClose)}
        </Modal.Footer>
=======
        <Modal.Footer id="imageCropperFooter">{renderFooter(settings, onClose)}</Modal.Footer>
>>>>>>> 103ee6bd
      )}
    </Modal>
  )
}

ImageCropperModal.propTypes = {
  image: PropTypes.string.isRequired,
  cropSettings: ImageCropperSettingsPropTypes,
  message: PropTypes.string,
  open: PropTypes.bool,
  onClose: PropTypes.func,
  onSubmit: PropTypes.func,
<<<<<<< HEAD
  loading: PropTypes.bool
=======
  loading: PropTypes.bool,
  trayDispatch: PropTypes.func.isRequired
>>>>>>> 103ee6bd
}

ImageCropperModal.defaultProps = {
  open: false,
  cropSettings: null,
  message: null,
  loading: false,
  onClose: () => {},
  onSubmit: () => {}
}<|MERGE_RESOLUTION|>--- conflicted
+++ resolved
@@ -67,28 +67,13 @@
   )
 }
 
-<<<<<<< HEAD
-const renderFooter = (settings, onSubmit, onClose) => {
-=======
 const renderFooter = (settings, onClose) => {
->>>>>>> 103ee6bd
   return (
     <>
       <Button onClick={onClose} margin="0 x-small 0 0">
         {formatMessage('Cancel')}
       </Button>
-<<<<<<< HEAD
-      <Button
-        color="primary"
-        type="submit"
-        onClick={e => {
-          e.preventDefault()
-          handleSubmit(onSubmit, settings).then(onClose).catch(onClose)
-        }}
-      >
-=======
       <Button color="primary" type="submit">
->>>>>>> 103ee6bd
         {formatMessage('Save')}
       </Button>
     </>
@@ -102,12 +87,8 @@
   image,
   message,
   cropSettings,
-<<<<<<< HEAD
-  loading
-=======
   loading,
   trayDispatch
->>>>>>> 103ee6bd
 }) => {
   const [settings, dispatch] = useReducer(cropperSettingsReducer, defaultState)
   useEffect(() => {
@@ -144,13 +125,7 @@
       </Modal.Header>
       <Modal.Body>{renderBody(settings, dispatch, message, loading)}</Modal.Body>
       {!loading && (
-<<<<<<< HEAD
-        <Modal.Footer id="imageCropperFooter">
-          {renderFooter(settings, onSubmit, onClose)}
-        </Modal.Footer>
-=======
         <Modal.Footer id="imageCropperFooter">{renderFooter(settings, onClose)}</Modal.Footer>
->>>>>>> 103ee6bd
       )}
     </Modal>
   )
@@ -163,12 +138,8 @@
   open: PropTypes.bool,
   onClose: PropTypes.func,
   onSubmit: PropTypes.func,
-<<<<<<< HEAD
-  loading: PropTypes.bool
-=======
   loading: PropTypes.bool,
   trayDispatch: PropTypes.func.isRequired
->>>>>>> 103ee6bd
 }
 
 ImageCropperModal.defaultProps = {
