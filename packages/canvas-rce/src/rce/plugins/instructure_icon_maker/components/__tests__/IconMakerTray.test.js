/*
 * Copyright (C) 2021 - present Instructure, Inc.
 *
 * This file is part of Canvas.
 *
 * Canvas is free software: you can redistribute it and/or modify it under
 * the terms of the GNU Affero General Public License as published by the Free
 * Software Foundation, version 3 of the License.
 *
 * Canvas is distributed in the hope that it will be useful, but WITHOUT ANY
 * WARRANTY; without even the implied warranty of MERCHANTABILITY or FITNESS FOR
 * A PARTICULAR PURPOSE. See the GNU Affero General Public License for more
 * details.
 *
 * You should have received a copy of the GNU Affero General Public License along
 * with this program. If not, see <http://www.gnu.org/licenses/>.
 */

import React from 'react'
import {render, fireEvent, screen, waitFor, act, within} from '@testing-library/react'
import userEvent from '@testing-library/user-event'
import fetchMock from 'fetch-mock'
import {IconMakerTray} from '../IconMakerTray'
import {useStoreProps} from '../../../shared/StoreContext'
import FakeEditor from '../../../shared/__tests__/FakeEditor'
import RceApiSource from '../../../../../rcs/api'
import bridge from '../../../../../bridge'
import base64EncodedFont from '../../svg/font'

<<<<<<< HEAD
=======
jest.useFakeTimers()
>>>>>>> e581f540
jest.mock('../../../../../bridge')
jest.mock('../../svg/font')
jest.mock('../../../../../rcs/api')
jest.mock('../../../shared/StoreContext')
jest.mock('../../utils/useDebouncedValue', () =>
  jest.requireActual('../../utils/__tests__/useMockedDebouncedValue')
)

const startIconMakerUpload = jest
  .fn()
  .mockResolvedValue({url: 'https://uploaded.url', display_name: 'untitled.svg'})

useStoreProps.mockReturnValue({startIconMakerUpload})

// The real font is massive so lets avoid it in snapshots
base64EncodedFont.mockReturnValue('data:;base64,')

const setIconColor = hex => {
  const input = screen.getByTestId('icon-maker-color-input-icon-color')
  fireEvent.input(input, {target: {value: hex}})
}

describe('RCE "Icon Maker" Plugin > IconMakerTray', () => {
  const defaults = {
    onUnmount: jest.fn(),
    editing: false
  }

  let rcs

  const renderComponent = componentProps => {
    return render(<IconMakerTray {...componentProps} />)
  }

  const {confirm} = window.confirm

  beforeAll(() => {
    rcs = {
      getFile: jest.fn(() => Promise.resolve({name: 'Test Icon.svg'})),
      canvasUrl: 'https://domain.from.env'
    }

    RceApiSource.mockImplementation(() => rcs)

    delete window.confirm
    window.confirm = jest.fn(() => true)
  })

  afterAll(() => {
    window.confirm = confirm
  })

  beforeEach(() => {
    jest.clearAllMocks()
  })

  afterEach(async () => {
    await act(async() => { jest.runOnlyPendingTimers() })
  })

  it('renders the create view', () => {
    renderComponent(defaults)
    screen.getByRole('heading', {name: /create icon/i})
  })

  it('closes the tray', async () => {
    const onUnmount = jest.fn()
    renderComponent({...defaults, onUnmount})
    userEvent.click(screen.getByText(/close/i))
    await waitFor(() => expect(onUnmount).toHaveBeenCalled())
  })

  it('does not close the tray when the user has unsaved changes', () => {
    const onUnmount = jest.fn()
    renderComponent({...defaults, onUnmount})
    // edit the icon before clicking on close
    setIconColor('#000000')
    userEvent.click(screen.getByText(/close/i))
    expect(window.confirm).toHaveBeenCalled()
  })

  it('inserts a placeholder when an icon is inserted', async () => {
<<<<<<< HEAD
    const {getByRole} = renderComponent(defaults)
    setIconColor('#000000')
    userEvent.click(getByRole('button', {name: /apply/i}))
=======
    const {getByTestId} = renderComponent(defaults)
    setIconColor('#000000')
    userEvent.click(getByTestId('create-icon-button'))
>>>>>>> e581f540
    await waitFor(() => expect(bridge.embedImage).toHaveBeenCalled())
  })

  describe('when the user has not created a valid icon', () => {
    beforeEach(() => {
      render(<IconMakerTray {...defaults} />)
      userEvent.click(screen.getByTestId('create-icon-button'))
    })

    it('does not fire off the icon upload callback', () => {
      expect(startIconMakerUpload).not.toHaveBeenCalled()
    })

    it('shows an error message', () => {
      const alertMessage = screen.getByText(/one of the following styles/i)
      expect(alertMessage).toBeInTheDocument()
    })
  })

  describe('focus management', () => {
    let focusedElement, originalFocus

    beforeAll(() => {
      originalFocus = window.HTMLElement.prototype.focus
    })

    beforeEach(() => {
      window.HTMLElement.prototype.focus = jest.fn().mockImplementation(function (args) {
        focusedElement = this
      })
    })

    afterEach(() => (window.HTMLElement.prototype.focus = originalFocus))

    describe('when the close button is focused', () => {
      describe('and the user does a forward tab', () => {
        const event = {key: 'Tab', keyCode: 9}

        it('moves focus to the "name" input', async () => {
          const {findByTestId} = render(<IconMakerTray {...defaults} />)
          const closeButton = await findByTestId('icon-maker-close-button')
          const expectedElement = await findByTestId('icon-name')
          fireEvent.keyDown(closeButton, event)
          expect(focusedElement).toEqual(expectedElement)
        })
      })

      describe('and the user does a reverse tab', () => {
        const event = {key: 'Tab', keyCode: 9, shiftKey: true}

        it('moves focus to the apply button', async () => {
          const {findByTestId} = render(<IconMakerTray {...defaults} />)
          const closeButton = await findByTestId('icon-maker-close-button')
          const expectedElement = await findByTestId('create-icon-button')
          fireEvent.keyDown(closeButton, event)
          expect(focusedElement).toEqual(expectedElement)
        })
      })
    })
  })

  describe('uploads the svg', () => {
    it('with correct content', async () => {
      render(<IconMakerTray {...defaults} />)

      setIconColor('#000000')
      userEvent.click(screen.getByTestId('create-icon-button'))
      let firstCall
      await waitFor(() => {
        const result = startIconMakerUpload.mock.calls[0]
        if (startIconMakerUpload.mock.calls.length <= 0) throw new Error()
        firstCall = startIconMakerUpload.mock.calls[0][0]
        expect(result[1].onDuplicate).toBe(false)
      })

      expect(firstCall).toMatchInlineSnapshot(`
        Object {
          "domElement": <svg
            fill="none"
            height="122px"
            viewBox="0 0 122 122"
            width="122px"
            xmlns="http://www.w3.org/2000/svg"
          >
            <metadata>
              {"type":"image/svg+xml-icon-maker-icons","shape":"square","size":"small","color":"#000000","outlineColor":"#000000","outlineSize":"none","text":"","textSize":"small","textColor":"#000000","textBackgroundColor":null,"textPosition":"below","encodedImage":"","encodedImageType":"","encodedImageName":"","x":"50%","y":"50%","translateX":-54,"translateY":-54,"width":108,"height":108,"transform":"translate(-54,-54)","imageSettings":{"mode":"","image":"","imageName":"","icon":"","iconFillColor":"#000000","cropperSettings":null}}
            </metadata>
            <svg
              fill="none"
              height="122px"
              viewBox="0 0 122 122"
              width="122px"
              x="0"
            >
              <g
                fill="#000000"
                stroke="#000000"
                stroke-width="0"
              >
                <clippath
                  id="clip-path-for-embed"
                >
                  <rect
                    height="114"
                    width="114"
                    x="4"
                    y="4"
                  />
                </clippath>
                <rect
                  height="114"
                  width="114"
                  x="4"
                  y="4"
                />
              </g>
            </svg>
            <style
              type="text/css"
            >
              @font-face {font-family: "Lato Extended";font-weight: bold;src: url(data:;base64,);}
            </style>
          </svg>,
          "name": "untitled.svg",
        }
      `)

      await waitFor(() => expect(defaults.onUnmount).toHaveBeenCalled())
    })

    it('with overwrite if "replace all" is checked', async () => {
      const {getByTestId} = render(<IconMakerTray {...defaults} editing />)

      setIconColor('#000000')

      act(() => {
        getByTestId('cb-replace-all').click()
      })

      act(() => {
        getByTestId('icon-maker-save').click()
      })

      await waitFor(() => {
        if (startIconMakerUpload.mock.calls.length <= 0) throw new Error()
        const result = startIconMakerUpload.mock.calls[0]
        expect(result[1].onDuplicate).toBe('overwrite')
      })
    })
  })

  describe('alt text handling', () => {
    describe('writes content to the editor', () => {
      it('with alt text when it is present', async () => {
        render(<IconMakerTray {...defaults} />)

        fireEvent.change(document.querySelector('#icon-alt-text'), {target: {value: 'banana'}})
        setIconColor('#000000')
<<<<<<< HEAD
        userEvent.click(screen.getByRole('button', {name: /apply/i}))
=======
        userEvent.click(screen.getByTestId('create-icon-button'))
>>>>>>> e581f540
        await waitFor(() => expect(bridge.embedImage).toHaveBeenCalled())
        expect(bridge.embedImage.mock.calls[0][0]).toMatchInlineSnapshot(`
          Object {
            "STYLE": null,
            "alt_text": "banana",
            "data-download-url": "https://uploaded.url/?icon_maker_icon=1",
            "data-inst-icon-maker-icon": true,
            "display_name": "untitled.svg",
            "height": null,
            "isDecorativeImage": false,
            "src": "https://uploaded.url",
            "width": null,
          }
        `)

        await waitFor(() => expect(defaults.onUnmount).toHaveBeenCalled())
      })

      it('without alt attribute when no alt text entered', async () => {
        render(<IconMakerTray {...defaults} />)

        setIconColor('#000000')
<<<<<<< HEAD
        userEvent.click(screen.getByRole('button', {name: /apply/i}))
=======
        userEvent.click(screen.getByTestId('create-icon-button'))
>>>>>>> e581f540
        await waitFor(() => expect(bridge.embedImage).toHaveBeenCalled())
        expect(bridge.embedImage.mock.calls[0][0]).toMatchInlineSnapshot(`
          Object {
            "STYLE": null,
            "alt_text": "",
            "data-download-url": "https://uploaded.url/?icon_maker_icon=1",
            "data-inst-icon-maker-icon": true,
            "display_name": "untitled.svg",
            "height": null,
            "isDecorativeImage": false,
            "src": "https://uploaded.url",
            "width": null,
          }
        `)

        await waitFor(() => expect(defaults.onUnmount).toHaveBeenCalled())
      })

      it('with alt="" if is decorative', async () => {
        render(<IconMakerTray {...defaults} />)
        setIconColor('#000000')
        userEvent.click(screen.getByRole('checkbox', {name: /Decorative Icon/}))
<<<<<<< HEAD
        userEvent.click(screen.getByRole('button', {name: /apply/i}))
=======
        userEvent.click(screen.getByTestId('create-icon-button'))
>>>>>>> e581f540
        await waitFor(() => expect(bridge.embedImage).toHaveBeenCalled())
        expect(bridge.embedImage.mock.calls[0][0]).toMatchInlineSnapshot(`
          Object {
            "STYLE": null,
            "alt_text": "",
            "data-download-url": "https://uploaded.url/?icon_maker_icon=1",
            "data-inst-icon-maker-icon": true,
            "display_name": "untitled.svg",
            "height": null,
            "isDecorativeImage": true,
            "src": "https://uploaded.url",
            "width": null,
          }
        `)
      })
    })
  })

  describe('the "replace all instances" checkbox', () => {
    it('disables the name field when checked', async () => {
      const {getByTestId} = render(<IconMakerTray {...defaults} editing />)

      act(() => getByTestId('cb-replace-all').click())

      await waitFor(() => expect(getByTestId('icon-name')).toBeDisabled())
    })

    it('does not disable the name field when not checked', async () => {
      const {getByTestId} = render(<IconMakerTray {...defaults} editing />)

      await waitFor(() => expect(getByTestId('icon-name')).not.toBeDisabled())
    })

    it('does not disable the name field on new icons', async () => {
      const {getByTestId} = render(<IconMakerTray {...defaults} />)

      await waitFor(() => expect(getByTestId('icon-name')).not.toBeDisabled())
    })
  })

  describe('when submitting', () => {
    it('disables the footer', async () => {
      render(<IconMakerTray {...defaults} />)

      setIconColor('#000000')
      const button = screen.getByTestId('create-icon-button')
      userEvent.click(button)

      await waitFor(() => expect(button).toBeDisabled())
      await waitFor(() => expect(defaults.onUnmount).toHaveBeenCalled(), {
        timeout: 3000
      })
    })

    it('shows a spinner', async () => {
      const {getByText, getByTestId} = render(<IconMakerTray {...defaults} />)

      setIconColor('#000000')
      const button = getByTestId('create-icon-button')
      userEvent.click(button)

      const spinner = getByText('Loading...')
      expect(spinner).toBeInTheDocument()
    })
  })

  describe('when an icon is being created', () => {
    let ed

    beforeEach(() => {
      ed = new FakeEditor()
    })

    const subject = () =>
      render(
        <IconMakerTray
          onClose={jest.fn()}
          editor={ed}
          rceConfig={{contextType: 'course', contextId: 2}}
        />
      )

    it('loads the standard SVG metadata', async () => {
      const {getByLabelText, getAllByTestId} = subject()

      await waitFor(() => {
        expect(getByLabelText('Name').value).toEqual('')
        expect(getByLabelText('Icon Shape').value).toEqual('Square')
        expect(getByLabelText('Icon Size').value).toEqual('Small')
        expect(getAllByTestId('colorPreview-none').length).toBeGreaterThan(0)
        expect(getByLabelText('Outline Size').value).toEqual('None')
      })
    })
  })

  describe('when an icon is being edited', () => {
    let ed

    beforeEach(() => {
      ed = new FakeEditor()
      // Add an image to the editor and select it
      ed.setContent(
        '<img id="test-image" src="https://canvas.instructure.com/svg" data-inst-icon-maker-icon="true" data-download-url="https://canvas.instructure.com/files/1/download" alt="a red circle" />'
      )
      ed.setSelectedNode(ed.dom.select('#test-image')[0])
    })

    const subject = () =>
      render(
        <IconMakerTray
          onClose={jest.fn()}
          editing
          editor={ed}
          rcsConfig={{
            contextType: 'course',
            contextId: 2,
            canvasUrl: 'https://canvas.instructure.com'
          }}
        />
      )

    beforeEach(() => {
      fetchMock.mock('*', {
        body: `
          <svg height="100" width="100">
            <metadata>
              {
                "alt":"a test image",
                "shape":"triangle",
                "size":"large",
                "color":"#FF2717",
                "outlineColor":"#06A3B7",
                "outlineSize":"small",
                "text":"Some Text",
                "textSize":"medium",
                "textColor":"#009606",
                "textBackgroundColor":"#E71F63",
                "textPosition":"below"
              }
            </metadata>
            <circle cx="50" cy="50" r="40" stroke="black" stroke-width="3" fill="red"/>
          </svg>`
      })
    })

    afterEach(() => {
      jest.restoreAllMocks()
      fetchMock.restore()
    })

    it('renders the edit view', () => {
      expect(subject().getByRole('heading', {name: /edit icon/i})).toBeInTheDocument()
    })

    it('inserts a placeholder when an icon is saved', async () => {
<<<<<<< HEAD
      const {getByRole} = subject()
      await waitFor(() => getByRole('textbox', {name: /icon color color picker/i}))
      setIconColor('#000000')
      userEvent.click(getByRole('button', {name: /save/i}))
=======
      const {getByTestId} = subject()
      await waitFor(() => getByTestId('icon-maker-color-input-icon-color'))
      setIconColor('#000000')
      userEvent.click(getByTestId('icon-maker-save'))
>>>>>>> e581f540
      await waitFor(() => expect(bridge.embedImage).toHaveBeenCalled())
    })

    it('loads the standard SVG metadata', async () => {
      const {getByLabelText, getByTestId} = subject()

      await waitFor(() => {
        expect(getByLabelText('Name').value).toEqual('Test Icon')
        expect(getByLabelText('Icon Shape').value).toEqual('Triangle')
        expect(getByLabelText('Icon Size').value).toEqual('Large')
        expect(getByTestId('colorPreview-#FF2717')).toBeInTheDocument() // icon color
        expect(getByTestId('colorPreview-#06A3B7')).toBeInTheDocument() // icon outline
        expect(getByLabelText('Outline Size').value).toEqual('Small')
      })
    })

    it('loads the text-related SVG metadata', async () => {
      const {getByLabelText, getByTestId, getByText} = subject()

      await waitFor(() => {
        expect(getByText('Some Text')).toBeInTheDocument()
        expect(getByLabelText('Text Size').value).toEqual('Medium')
        expect(getByTestId('colorPreview-#009606')).toBeInTheDocument() // text color
        expect(getByTestId('colorPreview-#E71F63')).toBeInTheDocument() // text background color
        expect(getByLabelText('Text Position').value).toEqual('Below')
      })
    })

    describe('when an icon has styling from RCE', () => {
      beforeEach(() => {
        // Add an image to the editor and select it
        ed.setContent(
          '<img style="display:block; margin-left:auto; margin-right:auto;" width="156" height="134" id="test-image" src="https://canvas.instructure.com/svg" data-inst-icon-maker-icon="true" data-download-url="https://canvas.instructure.com/files/1/download" alt="one blue pine" />'
        )
        ed.setSelectedNode(ed.dom.select('#test-image')[0])
      })

      it('checks that the icon keeps attributes from RCE', async () => {
<<<<<<< HEAD
        const {getByRole} = subject()
        await waitFor(() => getByRole('textbox', {name: /icon color color picker/i}))
        setIconColor('#000000')
        expect(getByRole('button', {name: /save/i})).toBeEnabled()
        userEvent.click(getByRole('button', {name: /save/i}))
=======
        const {getByTestId} = subject()
        await waitFor(() => getByTestId('icon-maker-color-input-icon-color'))
        setIconColor('#000000')
        expect(getByTestId('icon-maker-save')).toBeEnabled()
        userEvent.click(getByTestId('icon-maker-save'))
>>>>>>> e581f540
        await waitFor(() => expect(bridge.embedImage).toHaveBeenCalled())
        expect(bridge.embedImage.mock.calls[0][0]).toMatchInlineSnapshot(`
          Object {
            "STYLE": "display:block; margin-left:auto; margin-right:auto;",
            "alt_text": "one blue pine",
            "data-download-url": "https://uploaded.url/?icon_maker_icon=1",
            "data-inst-icon-maker-icon": true,
            "display_name": "untitled.svg",
            "height": "134",
            "isDecorativeImage": false,
            "src": "https://uploaded.url",
            "width": "156",
          }
        `)
      })
    })

    describe('when loading the tray', () => {
      let isLoading

      beforeAll(() => {
        isLoading = IconMakerTray.isLoading
        IconMakerTray.isLoading = jest.fn()
      })

      afterAll(() => {
        IconMakerTray.isLoading = isLoading
      })

      it('renders a spinner', () => {
        IconMakerTray.isLoading.mockReturnValueOnce(true)
        const {getByText} = subject()
        const spinner = getByText('Loading...')
        expect(spinner).toBeInTheDocument()
      })
    })
  })

  describe('color inputs', () => {
    const getNoneColorOptionFor = popoverTestId => {
      const {getByTestId} = renderComponent()
      const dropdownArrow = getByTestId(`${popoverTestId}-trigger`)
      userEvent.click(dropdownArrow)
      const popover = getByTestId(popoverTestId)
      return within(popover).queryByText('None')
    }

    describe('have no none option when', () => {
      it('they represent outline color', () => {
        const noneColorOption = getNoneColorOptionFor('icon-outline-popover')
        expect(noneColorOption).not.toBeInTheDocument()
      })

      it('they represent text color', () => {
        const noneColorOption = getNoneColorOptionFor('icon-text-color-popover')
        expect(noneColorOption).not.toBeInTheDocument()
      })

      it('they represent single color image', async () => {
        const {getByText, getByTestId} = renderComponent()
        const addImageButton = getByText('Add Image')
        userEvent.click(addImageButton)
        const singleColorOption = getByText('Single Color Image')
        userEvent.click(singleColorOption)
        const artIcon = await waitFor(() => getByTestId('icon-maker-art'))
        userEvent.click(artIcon)
        const noneColorOption = getNoneColorOptionFor('single-color-image-fill-popover')
        expect(noneColorOption).not.toBeInTheDocument()
      })
    })

    describe('have a none option when', () => {
      it('they represent icon color', () => {
        const noneColorOption = getNoneColorOptionFor('icon-color-popover')
        expect(noneColorOption).toBeInTheDocument()
      })

      it('they represent text background color', () => {
        const noneColorOption = getNoneColorOptionFor('icon-text-background-color-popover')
        expect(noneColorOption).toBeInTheDocument()
      })
    })
  })
})<|MERGE_RESOLUTION|>--- conflicted
+++ resolved
@@ -27,10 +27,7 @@
 import bridge from '../../../../../bridge'
 import base64EncodedFont from '../../svg/font'
 
-<<<<<<< HEAD
-=======
 jest.useFakeTimers()
->>>>>>> e581f540
 jest.mock('../../../../../bridge')
 jest.mock('../../svg/font')
 jest.mock('../../../../../rcs/api')
@@ -113,15 +110,9 @@
   })
 
   it('inserts a placeholder when an icon is inserted', async () => {
-<<<<<<< HEAD
-    const {getByRole} = renderComponent(defaults)
-    setIconColor('#000000')
-    userEvent.click(getByRole('button', {name: /apply/i}))
-=======
     const {getByTestId} = renderComponent(defaults)
     setIconColor('#000000')
     userEvent.click(getByTestId('create-icon-button'))
->>>>>>> e581f540
     await waitFor(() => expect(bridge.embedImage).toHaveBeenCalled())
   })
 
@@ -280,11 +271,7 @@
 
         fireEvent.change(document.querySelector('#icon-alt-text'), {target: {value: 'banana'}})
         setIconColor('#000000')
-<<<<<<< HEAD
-        userEvent.click(screen.getByRole('button', {name: /apply/i}))
-=======
         userEvent.click(screen.getByTestId('create-icon-button'))
->>>>>>> e581f540
         await waitFor(() => expect(bridge.embedImage).toHaveBeenCalled())
         expect(bridge.embedImage.mock.calls[0][0]).toMatchInlineSnapshot(`
           Object {
@@ -307,11 +294,7 @@
         render(<IconMakerTray {...defaults} />)
 
         setIconColor('#000000')
-<<<<<<< HEAD
-        userEvent.click(screen.getByRole('button', {name: /apply/i}))
-=======
         userEvent.click(screen.getByTestId('create-icon-button'))
->>>>>>> e581f540
         await waitFor(() => expect(bridge.embedImage).toHaveBeenCalled())
         expect(bridge.embedImage.mock.calls[0][0]).toMatchInlineSnapshot(`
           Object {
@@ -334,11 +317,7 @@
         render(<IconMakerTray {...defaults} />)
         setIconColor('#000000')
         userEvent.click(screen.getByRole('checkbox', {name: /Decorative Icon/}))
-<<<<<<< HEAD
-        userEvent.click(screen.getByRole('button', {name: /apply/i}))
-=======
         userEvent.click(screen.getByTestId('create-icon-button'))
->>>>>>> e581f540
         await waitFor(() => expect(bridge.embedImage).toHaveBeenCalled())
         expect(bridge.embedImage.mock.calls[0][0]).toMatchInlineSnapshot(`
           Object {
@@ -494,17 +473,10 @@
     })
 
     it('inserts a placeholder when an icon is saved', async () => {
-<<<<<<< HEAD
-      const {getByRole} = subject()
-      await waitFor(() => getByRole('textbox', {name: /icon color color picker/i}))
-      setIconColor('#000000')
-      userEvent.click(getByRole('button', {name: /save/i}))
-=======
       const {getByTestId} = subject()
       await waitFor(() => getByTestId('icon-maker-color-input-icon-color'))
       setIconColor('#000000')
       userEvent.click(getByTestId('icon-maker-save'))
->>>>>>> e581f540
       await waitFor(() => expect(bridge.embedImage).toHaveBeenCalled())
     })
 
@@ -543,19 +515,11 @@
       })
 
       it('checks that the icon keeps attributes from RCE', async () => {
-<<<<<<< HEAD
-        const {getByRole} = subject()
-        await waitFor(() => getByRole('textbox', {name: /icon color color picker/i}))
-        setIconColor('#000000')
-        expect(getByRole('button', {name: /save/i})).toBeEnabled()
-        userEvent.click(getByRole('button', {name: /save/i}))
-=======
         const {getByTestId} = subject()
         await waitFor(() => getByTestId('icon-maker-color-input-icon-color'))
         setIconColor('#000000')
         expect(getByTestId('icon-maker-save')).toBeEnabled()
         userEvent.click(getByTestId('icon-maker-save'))
->>>>>>> e581f540
         await waitFor(() => expect(bridge.embedImage).toHaveBeenCalled())
         expect(bridge.embedImage.mock.calls[0][0]).toMatchInlineSnapshot(`
           Object {
