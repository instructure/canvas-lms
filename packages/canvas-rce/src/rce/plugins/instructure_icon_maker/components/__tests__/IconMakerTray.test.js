/*
 * Copyright (C) 2021 - present Instructure, Inc.
 *
 * This file is part of Canvas.
 *
 * Canvas is free software: you can redistribute it and/or modify it under
 * the terms of the GNU Affero General Public License as published by the Free
 * Software Foundation, version 3 of the License.
 *
 * Canvas is distributed in the hope that it will be useful, but WITHOUT ANY
 * WARRANTY; without even the implied warranty of MERCHANTABILITY or FITNESS FOR
 * A PARTICULAR PURPOSE. See the GNU Affero General Public License for more
 * details.
 *
 * You should have received a copy of the GNU Affero General Public License along
 * with this program. If not, see <http://www.gnu.org/licenses/>.
 */

import React from 'react'
import {render, fireEvent, screen, waitFor, act, within} from '@testing-library/react'
import userEvent from '@testing-library/user-event'
import fetchMock from 'fetch-mock'
import {IconMakerTray} from '../IconMakerTray'
import {useStoreProps} from '../../../shared/StoreContext'
import FakeEditor from '../../../shared/__tests__/FakeEditor'
import RceApiSource from '../../../../../rcs/api'

jest.mock('../../../../../rcs/api')
jest.mock('../../../shared/StoreContext')
jest.mock('../../utils/useDebouncedValue', () =>
  jest.requireActual('../../utils/__tests__/useMockedDebouncedValue')
)

const startIconMakerUpload = jest.fn().mockResolvedValue({url: 'https://uploaded.url'})
useStoreProps.mockReturnValue({startIconMakerUpload})

const editor = {
  dom: {
    createHTML: jest.fn((tagName, {src, alt, ...rest}) => {
      const element = document.createElement(tagName)
      element.setAttribute('src', src)
      element.setAttribute('alt', alt)
      element.setAttribute('data-inst-icon-maker-icon', rest['data-inst-icon-maker-icon'])
      return element
    }),
    create: name => document.createElement(name)
  },
  insertContent: jest.fn()
}

const setIconColor = hex => {
  const input = screen.getByRole('textbox', {name: /icon color color picker/i})
  fireEvent.input(input, {target: {value: hex}})
}

describe('RCE "Icon Maker" Plugin > IconMakerTray', () => {
  const defaults = {
    editor,
    onUnmount: jest.fn(),
    editing: false
  }

  let rcs

  const renderComponent = componentProps => {
    return render(<IconMakerTray {...componentProps} />)
  }

  const {confirm} = window.confirm

  beforeAll(() => {
    global.fetch = jest.fn().mockResolvedValue({
      blob: () => Promise.resolve(new Blob())
    })

    rcs = {
      getFile: jest.fn(() => Promise.resolve({name: 'Test Icon.svg'})),
      canvasUrl: 'https://domain.from.env'
    }
    RceApiSource.mockImplementation(() => rcs)

    delete window.confirm
    window.confirm = jest.fn(() => true)
  })

  afterAll(() => {
    window.confirm = confirm
  })

  beforeEach(() => {
    jest.clearAllMocks()
  })

  it('renders the create view', () => {
    renderComponent(defaults)
    screen.getByRole('heading', {name: /create icon/i})
  })

  it('closes the tray', async () => {
    const onUnmount = jest.fn()
    renderComponent({...defaults, onUnmount})
    userEvent.click(screen.getByText(/close/i))
    await waitFor(() => expect(onUnmount).toHaveBeenCalled())
  })

  it('does not close the tray when the user has unsaved changes', () => {
    const onUnmount = jest.fn()
    renderComponent({...defaults, onUnmount})
    // edit the icon before clicking on close
    setIconColor('#000000')
    userEvent.click(screen.getByText(/close/i))
    expect(window.confirm).toHaveBeenCalled()
  })

  describe('when the user has not created a valid icon', () => {
    beforeEach(() => {
      render(<IconMakerTray {...defaults} />)
      userEvent.click(screen.getByRole('button', {name: /apply/i}))
    })

    it('does not fire off the icon upload callback', () => {
      expect(startIconMakerUpload).not.toHaveBeenCalled()
    })

    it('shows an error message', () => {
      const alertMessage = screen.getByText(/one of the following styles/i)
      expect(alertMessage).toBeInTheDocument()
    })
  })

  describe('focus management', () => {
    let focusedElement, originalFocus

    beforeAll(() => {
      originalFocus = window.HTMLElement.prototype.focus
    })

    beforeEach(() => {
      window.HTMLElement.prototype.focus = jest.fn().mockImplementation(function (args) {
        focusedElement = this
      })
    })

    afterEach(() => (window.HTMLElement.prototype.focus = originalFocus))

    describe('when the close button is focused', () => {
      describe('and the user does a forward tab', () => {
        const event = {key: 'Tab', keyCode: 9}

        it('moves focus to the "name" input', async () => {
          const {findByTestId} = render(<IconMakerTray {...defaults} />)
          const closeButton = await findByTestId('icon-maker-close-button')
          const expectedElement = await findByTestId('icon-name')
          fireEvent.keyDown(closeButton, event)
          expect(focusedElement).toEqual(expectedElement)
        })
      })

      describe('and the user does a reverse tab', () => {
        const event = {key: 'Tab', keyCode: 9, shiftKey: true}

        it('moves focus to the apply button', async () => {
          const {findByTestId} = render(<IconMakerTray {...defaults} />)
          const closeButton = await findByTestId('icon-maker-close-button')
          const expectedElement = await findByTestId('create-icon-button')
          fireEvent.keyDown(closeButton, event)
          expect(focusedElement).toEqual(expectedElement)
        })
      })
    })
  })

  describe('uploads the svg', () => {
    it('with correct content', async () => {
      render(<IconMakerTray {...defaults} />)

      setIconColor('#000000')
      userEvent.click(screen.getByRole('button', {name: /apply/i}))
      let firstCall
      await waitFor(() => {
        const result = startIconMakerUpload.mock.calls[0]
        if (startIconMakerUpload.mock.calls.length <= 0) throw new Error()
        firstCall = startIconMakerUpload.mock.calls[0]
        expect(result[1].onDuplicate).toBe(false)
      })

      // eslint-disable-next-line jest/no-large-snapshots
      expect(firstCall).toMatchInlineSnapshot(`
        Array [
          Object {
            "domElement": <svg
              fill="none"
              height="122px"
              viewBox="0 0 122 122"
              width="122px"
              xmlns="http://www.w3.org/2000/svg"
            >
              <metadata>
                {"type":"image/svg+xml-icon-maker-icons","shape":"square","size":"small","color":"#000000","outlineColor":"#000000","outlineSize":"none","text":"","textSize":"small","textColor":"#000000","textBackgroundColor":null,"textPosition":"below","encodedImage":"","encodedImageType":"","encodedImageName":"","x":"50%","y":"50%","translateX":-54,"translateY":-54,"width":108,"height":108,"transform":"translate(-54,-54)","imageSettings":{"mode":"","image":"","imageName":"","icon":"","iconFillColor":"#000000","cropperSettings":null}}
              </metadata>
              <svg
                fill="none"
                height="122px"
                viewBox="0 0 122 122"
                width="122px"
                x="0"
              >
                <g
                  fill="#000000"
                  stroke="#000000"
                  stroke-width="0"
                >
                  <clippath
                    id="clip-path-for-embed"
                  >
                    <rect
                      height="114"
                      width="114"
                      x="4"
                      y="4"
                    />
                  </clippath>
                  <rect
                    height="114"
                    width="114"
                    x="4"
                    y="4"
                  />
                </g>
              </svg>
              <style
                type="text/css"
              >
                @font-face {font-family: "Lato Extended";font-weight: bold;src: url(data:;base64,);}
              </style>
            </svg>,
            "name": "untitled.svg",
          },
          Object {
            "onDuplicate": false,
          },
        ]
      `)

      await waitFor(() => expect(defaults.onUnmount).toHaveBeenCalled())
    })

    it('with overwrite if "replace all" is checked', async () => {
      const {getByTestId, getByRole} = render(<IconMakerTray {...defaults} editing />)

      setIconColor('#000000')

      act(() => {
        getByTestId('cb-replace-all').click()
      })

      act(() => {
        getByRole('button', {name: /save/i}).click()
      })

      await waitFor(() => {
        if (startIconMakerUpload.mock.calls.length <= 0) throw new Error()
        const result = startIconMakerUpload.mock.calls[0]
        expect(result[1].onDuplicate).toBe('overwrite')
      })
    })
  })

  describe('alt text handling', () => {
    describe('writes content to the editor', () => {
      it('with alt text when it is present', async () => {
        render(<IconMakerTray {...defaults} />)

        fireEvent.change(document.querySelector('#icon-alt-text'), {target: {value: 'banana'}})
        setIconColor('#000000')
        userEvent.click(screen.getByRole('button', {name: /apply/i}))
        await waitFor(() => expect(editor.insertContent).toHaveBeenCalled())
        expect(editor.insertContent.mock.calls[0]).toMatchInlineSnapshot(`
          Array [
            "<img src=\\"https://uploaded.url\\" alt=\\"banana\\" data-inst-icon-maker-icon=\\"true\\" data-download-url=\\"https://uploaded.url/?icon_maker_icon=1\\">",
          ]
        `)

        await waitFor(() => expect(defaults.onUnmount).toHaveBeenCalled())
      })

      it('without alt attribute when no alt text entered', async () => {
        render(<IconMakerTray {...defaults} />)

        setIconColor('#000000')
        userEvent.click(screen.getByRole('button', {name: /apply/i}))
        await waitFor(() => expect(editor.insertContent).toHaveBeenCalled())
        expect(editor.insertContent.mock.calls[0]).toMatchInlineSnapshot(`
          Array [
            "<img src=\\"https://uploaded.url\\" data-inst-icon-maker-icon=\\"true\\" data-download-url=\\"https://uploaded.url/?icon_maker_icon=1\\">",
          ]
        `)

        await waitFor(() => expect(defaults.onUnmount).toHaveBeenCalled())
      })

      it('with alt="" if is decorative', async () => {
        render(<IconMakerTray {...defaults} />)
        setIconColor('#000000')
        userEvent.click(screen.getByRole('checkbox', {name: /Decorative Icon/}))
        userEvent.click(screen.getByRole('button', {name: /apply/i}))
        await waitFor(() => expect(editor.insertContent).toHaveBeenCalled())
        expect(editor.insertContent.mock.calls[0]).toMatchInlineSnapshot(`
          Array [
            "<img src=\\"https://uploaded.url\\" alt=\\"\\" data-inst-icon-maker-icon=\\"true\\" data-download-url=\\"https://uploaded.url/?icon_maker_icon=1\\">",
          ]
        `)
      })
    })
  })

  describe('the "replace all instances" checkbox', () => {
    it('disables the name field when checked', async () => {
      const {getByTestId} = render(<IconMakerTray {...defaults} editing />)

      act(() => getByTestId('cb-replace-all').click())

      await waitFor(() => expect(getByTestId('icon-name')).toBeDisabled())
    })

    it('does not disable the name field when not checked', async () => {
      const {getByTestId} = render(<IconMakerTray {...defaults} editing />)

      await waitFor(() => expect(getByTestId('icon-name')).not.toBeDisabled())
    })

    it('does not disable the name field on new icons', async () => {
      const {getByTestId} = render(<IconMakerTray {...defaults} />)

      await waitFor(() => expect(getByTestId('icon-name')).not.toBeDisabled())
    })
  })

  describe('when submitting', () => {
    it('disables the footer', async () => {
      render(<IconMakerTray {...defaults} />)

      setIconColor('#000000')
      const button = screen.getByRole('button', {name: /apply/i})
      userEvent.click(button)

      await waitFor(() => expect(button).toBeDisabled())
      await waitFor(() => expect(defaults.onUnmount).toHaveBeenCalled(), {
        timeout: 3000
      })
    })

    it('shows a spinner', async () => {
      const {getByText, getByRole} = render(<IconMakerTray {...defaults} />)

      setIconColor('#000000')
      const button = getByRole('button', {name: /apply/i})
      userEvent.click(button)

      const spinner = await waitFor(() => getByText('Loading...'))
      expect(spinner).toBeInTheDocument()
    })
  })

  describe('when an icon is being created', () => {
    let ed

    beforeEach(() => {
      ed = new FakeEditor()
    })

    const subject = () =>
      render(
        <IconMakerTray
          onClose={jest.fn()}
          editor={ed}
          rceConfig={{contextType: 'course', contextId: 2}}
        />
      )

    it('loads the standard SVG metadata', async () => {
      const {getByLabelText, getAllByTestId} = subject()

      await waitFor(() => {
        expect(getByLabelText('Name').value).toEqual('')
        expect(getByLabelText('Icon Shape').value).toEqual('Square')
        expect(getByLabelText('Icon Size').value).toEqual('Small')
        expect(getAllByTestId('colorPreview-none').length).toBeGreaterThan(0)
        expect(getByLabelText('Outline Size').value).toEqual('None')
      })
    })
  })

  describe('when an icon is being edited', () => {
    let ed

    beforeEach(() => {
      ed = new FakeEditor()
      // Add an image to the editor and select it
      ed.setContent(
        '<img id="test-image" src="https://canvas.instructure.com/svg" data-inst-icon-maker-icon="true" data-download-url="https://canvas.instructure.com/files/1/download" alt="a red circle" />'
      )
      ed.setSelectedNode(ed.dom.select('#test-image')[0])
    })

    const subject = () =>
      render(
        <IconMakerTray
          onClose={jest.fn()}
          editing
          editor={ed}
          rcsConfig={{
            contextType: 'course',
            contextId: 2,
            canvasUrl: 'https://canvas.instructure.com'
          }}
        />
      )

    beforeEach(() => {
      fetchMock.mock('*', {
        body: `
          <svg height="100" width="100">
            <metadata>
              {
                "alt":"a test image",
                "shape":"triangle",
                "size":"large",
                "color":"#FF2717",
                "outlineColor":"#06A3B7",
                "outlineSize":"small",
                "text":"Some Text",
                "textSize":"medium",
                "textColor":"#009606",
                "textBackgroundColor":"#E71F63",
                "textPosition":"below"
              }
            </metadata>
            <circle cx="50" cy="50" r="40" stroke="black" stroke-width="3" fill="red"/>
          </svg>`
      })
    })

    afterEach(() => {
      jest.restoreAllMocks()
      fetchMock.restore()
    })

    it('renders the edit view', () => {
      expect(subject().getByRole('heading', {name: /edit icon/i})).toBeInTheDocument()
    })

    it('loads the standard SVG metadata', async () => {
      const {getByLabelText, getByTestId} = subject()

      await waitFor(() => {
        expect(getByLabelText('Name').value).toEqual('Test Icon')
        expect(getByLabelText('Icon Shape').value).toEqual('Triangle')
        expect(getByLabelText('Icon Size').value).toEqual('Large')
        expect(getByTestId('colorPreview-#FF2717')).toBeInTheDocument() // icon color
        expect(getByTestId('colorPreview-#06A3B7')).toBeInTheDocument() // icon outline
        expect(getByLabelText('Outline Size').value).toEqual('Small')
      })
    })

    it('loads the text-related SVG metadata', async () => {
      const {getByLabelText, getByTestId, getByText} = subject()

      await waitFor(() => {
        expect(getByText('Some Text')).toBeInTheDocument()
        expect(getByLabelText('Text Size').value).toEqual('Medium')
        expect(getByTestId('colorPreview-#009606')).toBeInTheDocument() // text color
        expect(getByTestId('colorPreview-#E71F63')).toBeInTheDocument() // text background color
        expect(getByLabelText('Text Position').value).toEqual('Below')
      })
    })

<<<<<<< HEAD
=======
    describe('when an icon has styling from RCE', () => {
      beforeEach(() => {
        // Add an image to the editor and select it
        ed.setContent(
          '<img style="display:block; margin-left:auto; margin-right:auto;" width="156" height="134" id="test-image" src="https://canvas.instructure.com/svg" data-inst-icon-maker-icon="true" data-download-url="https://canvas.instructure.com/files/1/download" alt="one blue pine" />'
        )
        ed.setSelectedNode(ed.dom.select('#test-image')[0])
      })

      it('checks that the icon keeps attributes from RCE', async () => {
        const {getByRole, getByAltText} = subject()
        userEvent.click(getByRole('button', {name: /save/i}))
        await waitFor(() =>
          expect(getByAltText('one blue pine').outerHTML).toContain(
            'style="display:block; margin-left:auto; margin-right:auto;" width="156" height="134"'
          )
        )
      })
    })

>>>>>>> 4273fd44
    describe('when loading the tray', () => {
      let isLoading

      beforeAll(() => {
        isLoading = IconMakerTray.isLoading
        IconMakerTray.isLoading = jest.fn()
      })

      afterAll(() => {
        IconMakerTray.isLoading = isLoading
      })

      it('renders a spinner', () => {
        IconMakerTray.isLoading.mockReturnValueOnce(true)
        const {getByText} = subject()
        const spinner = getByText('Loading...')
        expect(spinner).toBeInTheDocument()
      })
    })
  })

  describe('color inputs', () => {
    const getNoneColorOptionFor = popoverTestId => {
      const {getByTestId} = renderComponent()
      const dropdownArrow = getByTestId(`${popoverTestId}-trigger`)
      userEvent.click(dropdownArrow)
      const popover = getByTestId(popoverTestId)
      return within(popover).queryByRole('button', {name: /none/i})
    }

    describe('have no none option when', () => {
      it('they represent outline color', () => {
        const noneColorOption = getNoneColorOptionFor('icon-outline-popover')
        expect(noneColorOption).not.toBeInTheDocument()
      })

      it('they represent text color', () => {
        const noneColorOption = getNoneColorOptionFor('icon-text-color-popover')
        expect(noneColorOption).not.toBeInTheDocument()
      })

      it('they represent single color image', async () => {
        const {getByText, getByTestId} = renderComponent()
        const addImageButton = getByText('Add Image')
        userEvent.click(addImageButton)
        const singleColorOption = getByText('Single Color Image')
        userEvent.click(singleColorOption)
        const artIcon = await waitFor(() => getByTestId('icon-maker-art'))
        userEvent.click(artIcon)
        const noneColorOption = getNoneColorOptionFor('single-color-image-fill-popover')
        expect(noneColorOption).not.toBeInTheDocument()
      })
    })

    describe('have a none option when', () => {
      it('they represent icon color', () => {
        const noneColorOption = getNoneColorOptionFor('icon-color-popover')
        expect(noneColorOption).toBeInTheDocument()
      })

      it('they represent text background color', () => {
        const noneColorOption = getNoneColorOptionFor('icon-text-background-color-popover')
        expect(noneColorOption).toBeInTheDocument()
      })
    })
  })
})<|MERGE_RESOLUTION|>--- conflicted
+++ resolved
@@ -475,8 +475,6 @@
       })
     })
 
-<<<<<<< HEAD
-=======
     describe('when an icon has styling from RCE', () => {
       beforeEach(() => {
         // Add an image to the editor and select it
@@ -497,7 +495,6 @@
       })
     })
 
->>>>>>> 4273fd44
     describe('when loading the tray', () => {
       let isLoading
 
