--- conflicted
+++ resolved
@@ -263,34 +263,6 @@
     describe('writes content to the editor', () => {
       it('with alt text when it is present', async () => {
         render(<IconMakerTray {...defaults} />)
-<<<<<<< HEAD
-
-        fireEvent.change(document.querySelector('#icon-alt-text'), {target: {value: 'banana'}})
-        setIconColor('#000000')
-        userEvent.click(screen.getByRole('button', {name: /apply/i}))
-        await waitFor(() => expect(editor.insertContent).toHaveBeenCalled())
-        expect(editor.insertContent.mock.calls[0]).toMatchInlineSnapshot(`
-          Array [
-            "<img src=\\"https://uploaded.url\\" alt=\\"banana\\" data-inst-icon-maker-icon=\\"true\\" data-download-url=\\"https://uploaded.url/?icon_maker_icon=1\\">",
-          ]
-        `)
-
-        await waitFor(() => expect(defaults.onUnmount).toHaveBeenCalled())
-      })
-
-      it('without alt attribute when no alt text entered', async () => {
-        render(<IconMakerTray {...defaults} />)
-
-        setIconColor('#000000')
-        userEvent.click(screen.getByRole('button', {name: /apply/i}))
-        await waitFor(() => expect(editor.insertContent).toHaveBeenCalled())
-        expect(editor.insertContent.mock.calls[0]).toMatchInlineSnapshot(`
-          Array [
-            "<img src=\\"https://uploaded.url\\" data-inst-icon-maker-icon=\\"true\\" data-download-url=\\"https://uploaded.url/?icon_maker_icon=1\\">",
-          ]
-        `)
-
-=======
 
         fireEvent.change(document.querySelector('#icon-alt-text'), {target: {value: 'banana'}})
         setIconColor('#000000')
@@ -333,7 +305,6 @@
           }
         `)
 
->>>>>>> 0b5bbcd1
         await waitFor(() => expect(defaults.onUnmount).toHaveBeenCalled())
       })
 
@@ -342,13 +313,6 @@
         setIconColor('#000000')
         userEvent.click(screen.getByRole('checkbox', {name: /Decorative Icon/}))
         userEvent.click(screen.getByRole('button', {name: /apply/i}))
-<<<<<<< HEAD
-        await waitFor(() => expect(editor.insertContent).toHaveBeenCalled())
-        expect(editor.insertContent.mock.calls[0]).toMatchInlineSnapshot(`
-          Array [
-            "<img src=\\"https://uploaded.url\\" alt=\\"\\" data-inst-icon-maker-icon=\\"true\\" data-download-url=\\"https://uploaded.url/?icon_maker_icon=1\\">",
-          ]
-=======
         await waitFor(() => expect(bridge.embedImage).toHaveBeenCalled())
         expect(bridge.embedImage.mock.calls[0][0]).toMatchInlineSnapshot(`
           Object {
@@ -362,7 +326,6 @@
             "src": "https://uploaded.url",
             "width": null,
           }
->>>>>>> 0b5bbcd1
         `)
       })
     })
@@ -397,7 +360,6 @@
       setIconColor('#000000')
       const button = screen.getByRole('button', {name: /apply/i})
       userEvent.click(button)
-<<<<<<< HEAD
 
       await waitFor(() => expect(button).toBeDisabled())
       await waitFor(() => expect(defaults.onUnmount).toHaveBeenCalled(), {
@@ -412,24 +374,7 @@
       const button = getByRole('button', {name: /apply/i})
       userEvent.click(button)
 
-      const spinner = await waitFor(() => getByText('Loading...'))
-=======
-
-      await waitFor(() => expect(button).toBeDisabled())
-      await waitFor(() => expect(defaults.onUnmount).toHaveBeenCalled(), {
-        timeout: 3000
-      })
-    })
-
-    it('shows a spinner', async () => {
-      const {getByText, getByRole} = render(<IconMakerTray {...defaults} />)
-
-      setIconColor('#000000')
-      const button = getByRole('button', {name: /apply/i})
-      userEvent.click(button)
-
       const spinner = getByText('Loading...')
->>>>>>> 0b5bbcd1
       expect(spinner).toBeInTheDocument()
     })
   })
@@ -565,15 +510,6 @@
       })
 
       it('checks that the icon keeps attributes from RCE', async () => {
-<<<<<<< HEAD
-        const {getByRole, getByAltText} = subject()
-        userEvent.click(getByRole('button', {name: /save/i}))
-        await waitFor(() =>
-          expect(getByAltText('one blue pine').outerHTML).toContain(
-            'style="display:block; margin-left:auto; margin-right:auto;" width="156" height="134"'
-          )
-        )
-=======
         const {getByRole} = subject()
         await waitFor(() => getByRole('textbox', {name: /icon color color picker/i}))
         setIconColor('#000000')
@@ -593,7 +529,6 @@
             "width": "156",
           }
         `)
->>>>>>> 0b5bbcd1
       })
     })
 
