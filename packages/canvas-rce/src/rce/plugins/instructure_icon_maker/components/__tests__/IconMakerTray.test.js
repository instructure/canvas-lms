--- conflicted
+++ resolved
@@ -85,13 +85,9 @@
   })
 
   afterEach(async () => {
-<<<<<<< HEAD
-    await act(async() => { jest.runOnlyPendingTimers() })
-=======
     await act(async () => {
       jest.runOnlyPendingTimers()
     })
->>>>>>> 566ed0ae
   })
 
   it('renders the create view', () => {
