/*
 * Copyright (C) 2021 - present Instructure, Inc.
 *
 * This file is part of Canvas.
 *
 * Canvas is free software: you can redistribute it and/or modify it under
 * the terms of the GNU Affero General Public License as published by the Free
 * Software Foundation, version 3 of the License.
 *
 * Canvas is distributed in the hope that it will be useful, but WITHOUT ANY
 * WARRANTY; without even the implied warranty of MERCHANTABILITY or FITNESS FOR
 * A PARTICULAR PURPOSE. See the GNU Affero General Public License for more
 * details.
 *
 * You should have received a copy of the GNU Affero General Public License along
 * with this program. If not, see <http://www.gnu.org/licenses/>.
 */

import React from 'react'
import {render, fireEvent} from '@testing-library/react'
import SavedIconMakerList from '../SavedIconMakerList'

const flushPromises = () => new Promise(setTimeout)

let mockContent = {
  images: {
    Course: {
      files: [
        {
          id: 722,
          filename: 'grid.png',
          thumbnail_url:
            'http://canvas.docker/images/thumbnails/722/E6uaQSJaQYl95XaVMnoqYU7bOlt0WepMsTB9MJ8b',
          display_name: 'image_one.png',
          href: 'http://canvas.docker/courses/21/files/722?wrap=1',
          download_url: 'http://canvas.docker/files/722/download?download_frd=1',
          content_type: 'image/png',
          published: true,
          hidden_to_user: true,
          locked_for_user: false,
          unlock_at: null,
          lock_at: null,
          date: '2021-11-03T19:21:27Z',
          uuid: 'E6uaQSJaQYl95XaVMnoqYU7bOlt0WepMsTB9MJ8b',
        },
        {
          id: 716,
          filename: '1635371359_565__0266554465.jpeg',
          thumbnail_url:
            'http://canvas.docker/images/thumbnails/716/9zLFcMIFlNPVtkTHulDGRS1bhiBg8hsL0ms6VeMt',
          display_name: 'image_two.jpg',
          href: 'http://canvas.docker/courses/21/files/716?wrap=1',
          download_url: 'http://canvas.docker/files/716/download?download_frd=1',
          content_type: 'image/jpeg',
          published: true,
          hidden_to_user: false,
          locked_for_user: false,
          unlock_at: null,
          lock_at: null,
          date: '2021-10-27T21:49:19Z',
          uuid: '9zLFcMIFlNPVtkTHulDGRS1bhiBg8hsL0ms6VeMt',
        },
        {
          id: 715,
          filename: '1635371358_548__h3zmqPb-6dw.jpg',
          thumbnail_url:
            'http://canvas.docker/images/thumbnails/715/rIlrdxCJ1h5Ff18Y4C6KJf7HIvCDn5ZAbtnVpNcw',
          display_name: 'image_three.jpg',
          href: 'http://canvas.docker/courses/21/files/715?wrap=1',
          download_url: 'http://canvas.docker/files/715/download?download_frd=1',
          content_type: 'image/jpeg',
          published: true,
          hidden_to_user: false,
          locked_for_user: false,
          unlock_at: null,
          lock_at: null,
          date: '2021-10-27T21:49:18Z',
          uuid: 'rIlrdxCJ1h5Ff18Y4C6KJf7HIvCDn5ZAbtnVpNcw',
        },
      ],
      bookmark: 'bookmark',
      isLoading: false,
      hasMore: false,
    },
  },
  contextType: 'Course',
  fetchInitialImages: jest.fn(),
  fetchNextImages: jest.fn(),
}
jest.mock('../../../shared/StoreContext', () => {
  return {
    useStoreProps: () => mockContent,
  }
})
describe('SavedIconMakerList()', () => {
  let props
  const subject = () => render(<SavedIconMakerList {...props} />)

  beforeEach(() => {
    props = {
      onImageEmbed: jest.fn(),
      sortBy: {sort: 'alphabetical', order: 'asc'},
      searchString: '',
<<<<<<< HEAD
=======
      canvasOrigin: 'https://canvas.instructor.com',
>>>>>>> df4103ca
      ...mockContent,
    }
  })

  afterEach(() => jest.clearAllMocks())

  it('renders the image list', () => {
    const {getByTitle} = subject()

    expect(getByTitle('Click to embed image_one.png')).toBeInTheDocument()
    expect(getByTitle('Click to embed image_two.jpg')).toBeInTheDocument()
    expect(getByTitle('Click to embed image_three.jpg')).toBeInTheDocument()
  })

  describe('fetch icons when', () => {
    it('sort dropdown changes its value', async () => {
      const {rerender} = subject()
      expect(mockContent.fetchInitialImages).toHaveBeenCalledTimes(1)
      rerender(
        <SavedIconMakerList
          {...props}
          sortBy={{
            sort: 'date_added',
            order: 'desc',
          }}
        />
      )
      await flushPromises()
      expect(mockContent.fetchInitialImages).toHaveBeenCalledTimes(2)
    })

    it('search text changes its value', async () => {
      const {rerender} = subject()
      expect(mockContent.fetchInitialImages).toHaveBeenCalledTimes(1)
      rerender(<SavedIconMakerList {...props} searchString="grid" />)
      await flushPromises()
      expect(mockContent.fetchInitialImages).toHaveBeenCalledTimes(2)
    })
  })

  describe('when an image is clicked', () => {
    beforeEach(() => {
      const {getByTitle} = subject()

      // Click the first image
      fireEvent.click(getByTitle('Click to embed image_one.png'))
    })

    it('dispatches a "loading" action', () => {
      expect(props.onImageEmbed.mock.calls[0][0]).toMatchInlineSnapshot(`
        Object {
          "content_type": "image/png",
          "date": "2021-11-03T19:21:27Z",
          "display_name": "image_one.png",
          "download_url": "http://canvas.docker/files/722/download?download_frd=1",
          "filename": "grid.png",
          "hidden_to_user": true,
          "href": "http://canvas.docker/courses/21/files/722?wrap=1",
          "id": 722,
          "lock_at": null,
          "locked_for_user": false,
          "published": true,
          "thumbnail_url": "http://canvas.docker/images/thumbnails/722/E6uaQSJaQYl95XaVMnoqYU7bOlt0WepMsTB9MJ8b",
          "unlock_at": null,
          "uuid": "E6uaQSJaQYl95XaVMnoqYU7bOlt0WepMsTB9MJ8b",
        }
      `)
    })
  })
  describe('When no course icons', () => {
    beforeAll(() => {
      mockContent = {
        images: {
          Course: {
            files: [],
            bookmark: 'bookmark',
            isLoading: false,
            hasMore: false,
          },
        },
        contextType: 'Course',
        fetchInitialImages: jest.fn(),
        fetchNextImages: jest.fn(),
      }
    })
    it('displays No results message', () => {
      const {getByText} = subject()
      expect(getByText('No results.')).toBeInTheDocument()
    })
  })
})<|MERGE_RESOLUTION|>--- conflicted
+++ resolved
@@ -101,10 +101,7 @@
       onImageEmbed: jest.fn(),
       sortBy: {sort: 'alphabetical', order: 'asc'},
       searchString: '',
-<<<<<<< HEAD
-=======
       canvasOrigin: 'https://canvas.instructor.com',
->>>>>>> df4103ca
       ...mockContent,
     }
   })
