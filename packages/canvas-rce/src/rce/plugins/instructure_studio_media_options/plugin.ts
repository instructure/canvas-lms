--- conflicted
+++ resolved
@@ -22,13 +22,7 @@
   handleBeforeObjectSelected,
   notifyStudioEmbedTypeChange,
   updateStudioIframeDimensions,
-<<<<<<< HEAD
-  isValidDimension,
-  isValidEmbedType,
-  isValidResizable,
-=======
   validateStudioEmbedTypeChangeResponse,
->>>>>>> 10b1d53a
 } from '../shared/StudioLtiSupportUtils'
 import VideoTrayController from '../instructure_record/VideoOptionsTray/TrayController'
 import formatMessage from '../../../format-message'
@@ -44,25 +38,6 @@
 const studioTrayController = new VideoTrayController()
 
 const handleStudioMessage = (e: MessageEvent) => {
-<<<<<<< HEAD
-  if (
-    e.data &&
-    e.data.subject === 'studio.embedTypeChanged.response' &&
-    isValidDimension(e.data.width) &&
-    isValidDimension(e.data.height) &&
-    isValidEmbedType(e.data.embedType)
-  ) {
-    // resizable is optional - only pass it if it's a valid boolean
-    const resizable = isValidResizable(e.data.resizable) ? e.data.resizable : undefined
-
-    updateStudioIframeDimensions(
-      tinymce.activeEditor,
-      e.data.width,
-      e.data.height,
-      e.data.embedType,
-      resizable,
-    )
-=======
   // can be extended in the future to handle more message types from Studio LTI
   switch (e.data?.subject) {
     case 'studio.embedTypeChanged.response':
@@ -74,7 +49,6 @@
 
     default:
       return
->>>>>>> 10b1d53a
   }
 }
 
