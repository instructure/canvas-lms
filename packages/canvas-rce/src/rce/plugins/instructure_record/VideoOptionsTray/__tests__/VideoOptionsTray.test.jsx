/*
 * Copyright (C) 2019 - present Instructure, Inc.
 *
 * This file is part of Canvas.
 *
 * Canvas is free software: you can redistribute it and/or modify it under
 * the terms of the GNU Affero General Public License as published by the Free
 * Software Foundation, version 3 of the License.
 *
 * Canvas is distributed in the hope that it will be useful, but WITHOUT ANY
 * WARRANTY; without even the implied warranty of MERCHANTABILITY or FITNESS FOR
 * A PARTICULAR PURPOSE. See the GNU Affero General Public License for more
 * details.
 *
 * You should have received a copy of the GNU Affero General Public License along
 * with this program. If not, see <http://www.gnu.org/licenses/>.
 */

import React from 'react'
import {render, waitFor} from '@testing-library/react'

import VideoOptionsTray from '..'
import VideoOptionsTrayDriver from './VideoOptionsTrayDriver'
import {createLiveRegion, removeLiveRegion} from '../../../../__tests__/liveRegionHelper'
import RceApiSource from '../../../../../rcs/api'

jest.useFakeTimers()

describe('RCE "Videos" Plugin > VideoOptionsTray', () => {
  let props
  let tray

  beforeEach(() => {
    createLiveRegion()

    props = {
      onRequestClose: jest.fn(),
      onSave: jest.fn(),
      open: true,
      videoOptions: {
        $element: null,
        appliedHeight: 180,
        appliedWidth: 320,
        id: 'm-video-id',
        naturalHeight: 730,
        naturalWidth: 1280,
        source: {},
        titleText: '',
        tracks: [{locale: 'en', inherited: false}],
        type: 'video-embed',
        videoSize: 'medium',
        usePercentageUnits: false,
      },
      trayProps: {
        host: 'localhost:3001',
        jwt: 'someuglyvalue',
      },
    }
  })

  afterEach(() => {
    removeLiveRegion()
    jest.resetAllMocks()
  })

  function renderComponent() {
    render(<VideoOptionsTray {...props} />)
    tray = VideoOptionsTrayDriver.find()
  }

  it('is optionally rendered open', () => {
    props.open = true
    renderComponent()
    expect(tray).not.toBeNull()
  })

  it('is optionally rendered closed', () => {
    props.open = false
    renderComponent()
    expect(tray).toBeNull()
  })

  it('is labeled with "Video Options Tray"', () => {
    renderComponent()
    expect(tray.label).toEqual('Video Options Tray')
  })

  describe('Title field', () => {
    it('uses the value of titleText in the given video options', () => {
      props.videoOptions.titleText = 'A turtle in a party suit.'
      renderComponent()
      expect(tray.titleText).toEqual('A turtle in a party suit.')
    })

    it('is blank when the given video options titleText is blank', () => {
      props.videoOptions.titleText = ''
      renderComponent()
      expect(tray.titleText).toEqual('')
    })
  })

  describe('"Display Options" field', () => {
    it('is set to "embed" by default', () => {
      renderComponent()
      expect(tray.displayAs).toEqual('embed')
    })

    it('can be set to "Display Text Link"', () => {
      renderComponent()
      tray.setDisplayAs('link')
      expect(tray.displayAs).toEqual('link')
    })

    it('can be reset to "Embed Image"', () => {
      renderComponent()
      tray.setDisplayAs('link')
      tray.setDisplayAs('embed')
      expect(tray.displayAs).toEqual('embed')
    })
  })

  describe('"Size" field', () => {
    it('is set using the given image options', () => {
      renderComponent()
      expect(tray.size).toEqual('Medium')
    })

    it('can be re-set to "Medium"', async () => {
      renderComponent()
      await tray.setSize('Large')
      await tray.setSize('Medium')
      expect(tray.size).toEqual('Medium')
    })

    it('can be set to "Large"', async () => {
      renderComponent()
      await tray.setSize('Large')
      expect(tray.size).toEqual('Large')
    })

    it('can be set to "Custom"', async () => {
      renderComponent()
      await tray.setSize('Custom')
      expect(tray.size).toEqual('Custom')
    })

    it('requires 320px custom width', () => {
      props.videoOptions.videoSize = 'custom'
      props.videoOptions.appliedWidth = 310
      renderComponent()
      // I don't know why, but getByText does not find the string,
      // though I can prove it's there
      expect(/Must be at least 320/.test(tray.$element.textContent)).toBeTruthy()
    })
  })

  describe('"Closed Captions Panel"', () => {
    it('is displayed when feature flag is true', async () => {
      renderComponent()
      await waitFor(() => {
        expect(tray.$closedCaptionPanel).toBeInTheDocument()
      })
    })

    it('does not steal focus when changing other parts of the tray', async () => {
      renderComponent()
      await waitFor(() => {
        expect(tray.$closedCaptionPanel).toBeInTheDocument()
      })
      tray.$titleTextField.focus()
      tray.setTitleText('hello')
      expect(tray.$titleTextField).toBe(document.activeElement)
    })
  })

  describe('"Done" button', () => {
    describe('when Title Text is present', () => {
      beforeEach(() => {
        renderComponent()
        tray.setTitleText('A turtle in a party suit.')
      })

      it('is enabled', () => {
        expect(tray.doneButtonDisabled).toEqual(false)
      })
    })

    describe('when Title Text is not present', () => {
      beforeEach(() => {
        renderComponent()
        tray.setTitleText('')
      })

      it('is disabled ', () => {
        expect(tray.doneButtonDisabled).toEqual(true)
      })

      it('is enabled when "Display Text Link" is selected', () => {
        tray.setDisplayAs('link')
        expect(tray.doneButtonDisabled).toEqual(false)
      })
    })
  })

  describe('when clicked', () => {
    beforeEach(() => {
      renderComponent()
      tray.setTitleText('A turtle in a party suit.')
    })

    it('prevents the default click handler', () => {
      const preventDefault = jest.fn()
      // Override preventDefault before event reaches image
      tray.$doneButton.addEventListener(
        'click',
        event => {
          Object.assign(event, {preventDefault})
        },
        true
      )
      tray.$doneButton.click()
      expect(preventDefault).toHaveBeenCalledTimes(1)
    })

    it('calls the .onSave prop', () => {
      tray.$doneButton.click()
      expect(props.onSave).toHaveBeenCalledTimes(1)
    })

    describe('when calling the .onSave prop', () => {
      it('includes the Title Text', () => {
        tray.setTitleText('A turtle in a party suit.')
        tray.$doneButton.click()
        const [{titleText}] = props.onSave.mock.calls[0]
        expect(titleText).toEqual('A turtle in a party suit.')
      })

      it('includes the "Display As" setting', () => {
        tray.setDisplayAs('link')
        tray.$doneButton.click()
        const [{displayAs}] = props.onSave.mock.calls[0]
        expect(displayAs).toEqual('link')
      })

      it('includes the size to be applied', async () => {
        await tray.setSize('Large')
        tray.$doneButton.click()
        const [{appliedHeight, appliedWidth}] = props.onSave.mock.calls[0]
        expect(appliedWidth).toEqual(400)
        const expectedHt = Math.round(
          (props.videoOptions.naturalHeight / props.videoOptions.naturalWidth) * 400
        )
        expect(appliedHeight).toEqual(expectedHt)
      })
    })
  })

<<<<<<< HEAD
=======
  describe('Attachment Media Options Tray', () => {
    it('does not have closed caption controls or title input for locked attachments', async () => {
      const getFileMock = jest
        .spyOn(RceApiSource.prototype, 'getFile')
        .mockImplementation(() => {
          return Promise.resolve({
            "id": "10",
            "is_master_course_child_content": true,
            "restricted_by_master_course": true,
          })
        })
      props.videoOptions = {attachmentId: 10}
      renderComponent()
      await waitFor(() => {expect(getFileMock).toHaveBeenCalled()})
      expect(tray.$closedCaptionPanel).not.toBeInTheDocument()
      expect(tray.$titleTextField).not.toBeInTheDocument()
    })

    it('shows closed caption controls and title input for unlocked attachments', async () => {
      const getFileMock = jest
        .spyOn(RceApiSource.prototype, 'getFile')
        .mockImplementation(() => {
          return Promise.resolve({
            "id": "10",
            "is_master_course_master_content": true,
            "restricted_by_master_course": true,
          })
        })
      props.videoOptions = {attachmentId: 10}
      renderComponent()
      await waitFor(() => {expect(getFileMock).toHaveBeenCalled()})
      expect(tray.$closedCaptionPanel).toBeInTheDocument()
      expect(tray.$titleTextField).toBeInTheDocument()
    })
  })

>>>>>>> 0612a5fd
  describe('Studio Media Options Tray', () => {
    beforeEach(() => {
      props.studioOptions = {
        resizable: true,
        convertibleToLink: true,
      }
    })

    it('is labeled correctly', () => {
      const {getByLabelText} = render(<VideoOptionsTray {...props} />)
      expect(getByLabelText('Studio Media Options Tray')).toBeInTheDocument()
    })

    it('has the correct heading', () => {
      const {getByText} = render(<VideoOptionsTray {...props} />)
      expect(getByText('Studio Media Options')).toBeInTheDocument()
    })

    it('has a "Media Title" field', () => {
      const {getByText} = render(<VideoOptionsTray {...props} />)
      expect(getByText('Media Title')).toBeInTheDocument()
    })

    it('does not have closed caption controls', () => {
      const {queryByText} = render(<VideoOptionsTray {...props} />)
      expect(queryByText('Closed Captions/Subtitles')).not.toBeInTheDocument()
    })

    describe('when resizable is false', () => {
      beforeEach(() => {
        props.studioOptions.resizable = false
      })

      it('does not have size controls', () => {
        const {queryByText} = render(<VideoOptionsTray {...props} />)
        expect(queryByText('Size')).not.toBeInTheDocument()
      })
    })

    describe('when convertibleToLink is false', () => {
      beforeEach(() => {
        props.studioOptions.convertibleToLink = false
      })

      it('does not have display controls', () => {
        const {queryByText} = render(<VideoOptionsTray {...props} />)
        expect(queryByText('Display Options')).not.toBeInTheDocument()
      })
    })
  })
})<|MERGE_RESOLUTION|>--- conflicted
+++ resolved
@@ -255,8 +255,6 @@
     })
   })
 
-<<<<<<< HEAD
-=======
   describe('Attachment Media Options Tray', () => {
     it('does not have closed caption controls or title input for locked attachments', async () => {
       const getFileMock = jest
@@ -293,7 +291,6 @@
     })
   })
 
->>>>>>> 0612a5fd
   describe('Studio Media Options Tray', () => {
     beforeEach(() => {
       props.studioOptions = {
