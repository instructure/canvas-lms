/*
 * Copyright (C) 2019 - present Instructure, Inc.
 *
 * This file is part of Canvas.
 *
 * Canvas is free software: you can redistribute it and/or modify it under
 * the terms of the GNU Affero General Public License as published by the Free
 * Software Foundation, version 3 of the License.
 *
 * Canvas is distributed in the hope that it will be useful, but WITHOUT ANY
 * WARRANTY; without even the implied warranty of MERCHANTABILITY or FITNESS FOR
 * A PARTICULAR PURPOSE. See the GNU Affero General Public License for more
 * details.
 *
 * You should have received a copy of the GNU Affero General Public License along
 * with this program. If not, see <http://www.gnu.org/licenses/>.
 */

import ReactDOM from 'react-dom'

import {waitFor} from '@testing-library/dom'
import TrayController, {CONTAINER_ID} from '../TrayController'
import FakeEditor from '../../../../__tests__/FakeEditor'
import VideoOptionsTrayDriver from './VideoOptionsTrayDriver'
import * as contentSelection from '../../../shared/ContentSelection'
import RCEGlobals from '../../../../RCEGlobals'
import {createLiveRegion, removeLiveRegion} from '../../../../__tests__/liveRegionHelper'

const mockVideoPlayers = [
  {
    titleText: 'video title 0',
    appliedWidth: 400,
    appliedHeight: 300,
    naturalWidth: 800,
    naturalHeight: 600,
    source: '/path/to/video0.mp4',
    type: 'video-embed',
    id: 'm-video-id0',
  },
  {
    titleText: 'video title 1',
    appliedWidth: 400,
    appliedHeight: 300,
    naturalWidth: 800,
    naturalHeight: 600,
    source: '/path/to/video1.mp4',
    type: 'video-embed',
    id: 'm-video-id1',
  },
  {
    titleText: 'video title2',
    appliedWidth: 400,
    appliedHeight: 300,
    naturalWidth: 800,
    naturalHeight: 600,
    source: '/path/to/video2.mp4',
    type: 'video-embed',
    id: 'm-video-id2',
  },
]

beforeAll(() => {
  contentSelection.asVideoElement = jest.fn(elem => {
    const vid = elem.parentElement.getAttribute('id')
    return mockVideoPlayers.find(vp => vp.id === vid)
  })
})

afterAll(() => {
  jest.restoreAllMocks()
})

describe('RCE "Videos" Plugin > VideoOptionsTray > TrayController', () => {
  let $videos
  let editors
  let trayController

  beforeEach(() => {
    createLiveRegion()

    $videos = []
    editors = [new FakeEditor(), new FakeEditor()]
    editors.forEach((editor, i) => {
      editor.initialize()
      const $video = createVideo(i)
      $videos.push($video)
      editor.appendElement($video)
      editor.setSelectedNode($video)
    })

    trayController = new TrayController()
  })

  afterEach(() => {
    removeLiveRegion()

    editors.forEach(editor => editor.uninitialize())
    const $container = document.getElementById(CONTAINER_ID)
    if ($container != null) {
      ReactDOM.unmountComponentAtNode($container)
    }
  })

  function createVideo(i) {
    const velem = document.createElement('div')
    velem.setAttribute('id', mockVideoPlayers[i].id)
    velem.setAttribute('title', mockVideoPlayers[i].titleText)
    velem.setAttribute('data-mce-p-src', 'http://video.is.here/')
    const ifr = document.createElement('iframe')
    velem.appendChild(ifr)
    return velem
  }

  function getTray() {
    return VideoOptionsTrayDriver.find()
  }

  function getVideoOptionsFromTray() {
    const driver = VideoOptionsTrayDriver.find()
    return {
      titleText: driver.titleText,
      displayAs: driver.displayAs,
      size: driver.size,
    }
  }

  describe('#showTrayForEditor()', () => {
    describe('when the tray is not already open', () => {
      it('opens the tray', async () => {
        trayController.showTrayForEditor(editors[0])
        expect(getTray()).not.toBeNull()
      })

      it('uses the selected video from the editor', async () => {
        trayController.showTrayForEditor(editors[0])
        expect(getVideoOptionsFromTray().titleText).toEqual($videos[0].getAttribute('title'))
      })
    })

    describe('when the tray is open for a different editor', () => {
      beforeEach(async () => {
        trayController.showTrayForEditor(editors[0])
        trayController.showTrayForEditor(editors[1])
      })

      it('keeps the tray open', () => {
        expect(getTray()).not.toBeNull()
      })
    })

    describe('when the tray is already open for the given editor', () => {
      let $otherVideo

      beforeEach(async () => {
        trayController.showTrayForEditor(editors[0])

        $otherVideo = createVideo(0)
        editors[0].setSelectedNode($otherVideo)
        trayController.showTrayForEditor(editors[0])
      })

      it('keeps the tray open', () => {
        expect(getTray()).not.toBeNull()

        expect(trayController.$videoContainer).not.toBeNull()
      })
    })
  })

  describe('#hideTrayForEditor()', () => {
    it('closes the tray when open for the given editor', async () => {
      trayController.showTrayForEditor(editors[0])
      trayController.hideTrayForEditor(editors[0])
      await waitFor(() => expect(getTray()).toBeNull()) // the tray is closed after a transition
    })

    it('does not close the tray when open for a different editor', () => {
      trayController.showTrayForEditor(editors[0])
      trayController.showTrayForEditor(editors[1])
      trayController.hideTrayForEditor(editors[0])
      expect(getTray()).not.toBeNull()
    })

    it('does nothing when the tray was not open', () => {
      // In effect, it does not explode.
      trayController.hideTrayForEditor(editors[0])
      expect(getTray()).toBeNull()
    })
  })

  describe('#_applyVideoOptions', () => {
    beforeEach(() => {
      RCEGlobals.getFeatures = jest.fn().mockReturnValue({media_links_use_attachment_id: false})
    })

    afterEach(() => {
      jest.resetAllMocks()
    })

    it('updates the video', async () => {
      const updateMediaObject = jest.fn().mockResolvedValue()
      trayController.showTrayForEditor(editors[0])
      trayController._applyVideoOptions({
        displayAs: 'embed',
        appliedHeight: '101',
        appliedWidth: '321',
        titleText: 'new title',
        media_object_id: 'm_somevideo',
        updateMediaObject,
      })
      await waitFor(() => expect(getTray()).toBeNull()) // the tray is closed after a transition
      const videoIframe = trayController.$videoContainer
      const videoContainer = videoIframe.parentElement
      expect(videoContainer.getAttribute('data-mce-p-title')).toBe('new title')
      expect(videoIframe.getAttribute('title')).toBe('new title')
      expect(videoContainer.style.height).toBe('101px')
      expect(videoContainer.style.width).toBe('321px')
      expect(updateMediaObject).toHaveBeenCalled()
    })

    it('calls updateMediaObject with correct params', () => {
      const updateMediaObject = jest.fn().mockResolvedValue()
      trayController.showTrayForEditor(editors[0])
      trayController._applyVideoOptions({
        displayAs: 'embed',
        appliedHeight: '101',
        appliedWidth: '321',
        titleText: 'new title',
        media_object_id: 'm_somevideo',
        updateMediaObject,
      })
      expect(updateMediaObject).toHaveBeenCalledWith({
        media_object_id: 'm_somevideo',
        subtitles: undefined,
        title: 'new title',
      })
    })

    it('calls updateMediaObject with correct params with media_links_use_attachment_id', () => {
      RCEGlobals.getFeatures = jest.fn().mockReturnValue({media_links_use_attachment_id: true})
      const updateMediaObject = jest.fn().mockResolvedValue()
      trayController.showTrayForEditor(editors[0])
      trayController._applyVideoOptions({
        displayAs: 'embed',
        appliedHeight: '101',
        appliedWidth: '321',
        titleText: 'new title',
        media_object_id: 'm_somevideo',
        attachment_id: '123',
        updateMediaObject,
      })
      expect(updateMediaObject).toHaveBeenCalledWith({
        attachment_id: '123',
        media_object_id: 'm_somevideo',
        subtitles: undefined,
        title: 'new title',
      })
    })

    it('does not update the video w/o a media_object_id', async () => {
      const updateMediaObject = jest.fn().mockResolvedValue()
      trayController.showTrayForEditor(editors[0])
      trayController._applyVideoOptions({
        displayAs: 'embed',
        appliedHeight: '101',
        appliedWidth: '321',
        titleText: 'new title',
        media_object_id: undefined,
        updateMediaObject,
      })
      await waitFor(() => expect(getTray()).toBeNull()) // the tray is closed after a transition
      const videoIframe = trayController.$videoContainer
      const videoContainer = videoIframe.parentElement
      expect(videoContainer.getAttribute('data-mce-p-title')).toBe('new title')
      expect(videoIframe.getAttribute('title')).toBe('new title')
      expect(videoContainer.style.height).toBe('101px')
      expect(videoContainer.style.width).toBe('321px')
      expect(updateMediaObject).not.toHaveBeenCalled()
    })

<<<<<<< HEAD
    it('replaces the video with a link', () => {
=======
    it('does not try to save data to the db on a locked media attachment', () => {
      const updateMediaObject = jest.fn().mockResolvedValue()
      trayController.showTrayForEditor(editors[0])
      trayController._applyVideoOptions({
        editLocked: true,
        media_object_id: 'm_somevideo',
        updateMediaObject,
      })
      expect(updateMediaObject).not.toHaveBeenCalled()
    })

    it('replaces the video with a link', async () => {
>>>>>>> 0612a5fd
      const updateMediaObject = jest.fn().mockResolvedValue()
      const ed = editors[0]
      trayController.showTrayForEditor(ed)
      trayController._applyVideoOptions({
        displayAs: 'link',
        titleText: 'new <em>fancy</em> title',
        media_object_id: 'm_somevideo',
        updateMediaObject,
      })
      await waitFor(() => expect(getTray()).toBeNull()) // the tray is closed after a transition
      const videoContainer = trayController.$videoContainer
      expect(videoContainer).toBe(null)
      const sel = ed.selection.getNode()
      expect(sel.tagName).toBe('A')
      expect(sel.getAttribute('href')).toBe('http://video.is.here/')
      expect(sel.innerHTML).toBe('new &lt;em&gt;fancy&lt;/em&gt; title') // see, html is not evaluated
      expect(updateMediaObject).toHaveBeenCalled()
    })
  })
})<|MERGE_RESOLUTION|>--- conflicted
+++ resolved
@@ -278,9 +278,6 @@
       expect(updateMediaObject).not.toHaveBeenCalled()
     })
 
-<<<<<<< HEAD
-    it('replaces the video with a link', () => {
-=======
     it('does not try to save data to the db on a locked media attachment', () => {
       const updateMediaObject = jest.fn().mockResolvedValue()
       trayController.showTrayForEditor(editors[0])
@@ -293,7 +290,6 @@
     })
 
     it('replaces the video with a link', async () => {
->>>>>>> 0612a5fd
       const updateMediaObject = jest.fn().mockResolvedValue()
       const ed = editors[0]
       trayController.showTrayForEditor(ed)
