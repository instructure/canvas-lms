/*
 * Copyright (C) 2019 - present Instructure, Inc.
 *
 * This file is part of Canvas.
 *
 * Canvas is free software: you can redistribute it and/or modify it under
 * the terms of the GNU Affero General Public License as published by the Free
 * Software Foundation, version 3 of the License.
 *
 * Canvas is distributed in the hope that it will be useful, but WITHOUT ANY
 * WARRANTY; without even the implied warranty of MERCHANTABILITY or FITNESS FOR
 * A PARTICULAR PURPOSE. See the GNU Affero General Public License for more
 * details.
 *
 * You should have received a copy of the GNU Affero General Public License along
 * with this program. If not, see <http://www.gnu.org/licenses/>.
 */

import ReactDOM from 'react-dom'

import {waitFor} from '@testing-library/dom'
import TrayController, {CONTAINER_ID} from '../TrayController'
import FakeEditor from '../../../../__tests__/FakeEditor'
import VideoOptionsTrayDriver from './VideoOptionsTrayDriver'
import * as contentSelection from '../../../shared/ContentSelection'
import RCEGlobals from '../../../../RCEGlobals'
import {createLiveRegion, removeLiveRegion} from '../../../../__tests__/liveRegionHelper'

const mockVideoPlayers = [
  {
    titleText: 'video title 0',
    appliedWidth: 400,
    appliedHeight: 300,
    naturalWidth: 800,
    naturalHeight: 600,
    source: '/path/to/video0.mp4',
    type: 'video-embed',
    id: 'm-video-id0',
  },
  {
    titleText: 'video title 1',
    appliedWidth: 400,
    appliedHeight: 300,
    naturalWidth: 800,
    naturalHeight: 600,
    source: '/path/to/video1.mp4',
    type: 'video-embed',
    id: 'm-video-id1',
  },
  {
    titleText: 'video title2',
    appliedWidth: 400,
    appliedHeight: 300,
    naturalWidth: 800,
    naturalHeight: 600,
    source: '/path/to/video2.mp4',
    type: 'video-embed',
    id: 'm-video-id2',
  },
]

beforeAll(() => {
  contentSelection.asVideoElement = jest.fn(elem => {
    const vid = elem.parentElement.getAttribute('id')
    return mockVideoPlayers.find(vp => vp.id === vid)
  })
})

afterAll(() => {
  jest.restoreAllMocks()
})

describe('RCE "Videos" Plugin > VideoOptionsTray > TrayController', () => {
  let $videos
  let editors
  let trayController

  beforeEach(() => {
    createLiveRegion()

    $videos = []
    editors = [new FakeEditor(), new FakeEditor()]
    editors.forEach((editor, i) => {
      editor.initialize()
      const $video = createVideo(i)
      $videos.push($video)
      editor.appendElement($video)
      editor.setSelectedNode($video)
    })

    trayController = new TrayController()
  })

  afterEach(() => {
    removeLiveRegion()

    editors.forEach(editor => editor.uninitialize())
    const $container = document.getElementById(CONTAINER_ID)
    if ($container != null) {
      ReactDOM.unmountComponentAtNode($container)
    }
  })

  function createVideo(i) {
    const velem = document.createElement('div')
    velem.setAttribute('id', mockVideoPlayers[i].id)
    velem.setAttribute('title', mockVideoPlayers[i].titleText)
    velem.setAttribute('data-mce-p-src', 'http://video.is.here/')
    const ifr = document.createElement('iframe')
    velem.appendChild(ifr)
    return velem
  }

  function getTray() {
    return VideoOptionsTrayDriver.find()
  }

  function getVideoOptionsFromTray() {
    const driver = VideoOptionsTrayDriver.find()
    return {
      titleText: driver.titleText,
      displayAs: driver.displayAs,
      size: driver.size,
    }
  }

  describe('#showTrayForEditor()', () => {
    describe('when the tray is not already open', () => {
      it('opens the tray', async () => {
        trayController.showTrayForEditor(editors[0])
        expect(getTray()).not.toBeNull()
      })

      it('uses the selected video from the editor', async () => {
        trayController.showTrayForEditor(editors[0])
        expect(getVideoOptionsFromTray().titleText).toEqual($videos[0].getAttribute('title'))
      })
    })

    describe('when the tray is open for a different editor', () => {
      beforeEach(async () => {
        trayController.showTrayForEditor(editors[0])
        trayController.showTrayForEditor(editors[1])
      })

      it('keeps the tray open', () => {
        expect(getTray()).not.toBeNull()
      })
    })

    describe('when the tray is already open for the given editor', () => {
      let $otherVideo

      beforeEach(async () => {
        trayController.showTrayForEditor(editors[0])

        $otherVideo = createVideo(0)
        editors[0].setSelectedNode($otherVideo)
        trayController.showTrayForEditor(editors[0])
      })

      it('keeps the tray open', () => {
        expect(getTray()).not.toBeNull()

        expect(trayController.$videoContainer).not.toBeNull()
      })
    })
  })

  describe('#hideTrayForEditor()', () => {
    it('closes the tray when open for the given editor', async () => {
      trayController.showTrayForEditor(editors[0])
      trayController.hideTrayForEditor(editors[0])
      await waitFor(() => expect(getTray()).toBeNull()) // the tray is closed after a transition
    })

    it('does not close the tray when open for a different editor', () => {
      trayController.showTrayForEditor(editors[0])
      trayController.showTrayForEditor(editors[1])
      trayController.hideTrayForEditor(editors[0])
      expect(getTray()).not.toBeNull()
    })

    it('does nothing when the tray was not open', () => {
      // In effect, it does not explode.
      trayController.hideTrayForEditor(editors[0])
      expect(getTray()).toBeNull()
    })
  })

  describe('#_applyVideoOptions', () => {
    beforeEach(() => {
      RCEGlobals.getFeatures = jest.fn().mockReturnValue({media_links_use_attachment_id: false})
    })

    afterEach(() => {
      jest.resetAllMocks()
    })

    it('updates the video', async () => {
      const updateMediaObject = jest.fn().mockResolvedValue()
      trayController.showTrayForEditor(editors[0])
      trayController._applyVideoOptions({
        displayAs: 'embed',
        appliedHeight: '101',
        appliedWidth: '321',
        titleText: 'new title',
        media_object_id: 'm_somevideo',
        updateMediaObject,
      })
      await waitFor(() => expect(getTray()).toBeNull()) // the tray is closed after a transition
      const videoIframe = trayController.$videoContainer
      const videoContainer = videoIframe.parentElement
      expect(videoContainer.getAttribute('data-mce-p-title')).toBe('new title')
      expect(videoIframe.getAttribute('title')).toBe('new title')
      expect(videoContainer.style.height).toBe('101px')
      expect(videoContainer.style.width).toBe('321px')
      expect(updateMediaObject).toHaveBeenCalled()
    })

    it('calls updateMediaObject with correct params', () => {
      const updateMediaObject = jest.fn().mockResolvedValue()
      trayController.showTrayForEditor(editors[0])
      trayController._applyVideoOptions({
        displayAs: 'embed',
        appliedHeight: '101',
        appliedWidth: '321',
        titleText: 'new title',
        media_object_id: 'm_somevideo',
        updateMediaObject,
      })
      expect(updateMediaObject).toHaveBeenCalledWith({
        media_object_id: 'm_somevideo',
        subtitles: undefined,
        title: 'new title',
      })
    })

    it('calls updateMediaObject with correct params with media_links_use_attachment_id', () => {
      RCEGlobals.getFeatures = jest.fn().mockReturnValue({media_links_use_attachment_id: true})
      const updateMediaObject = jest.fn().mockResolvedValue()
      trayController.showTrayForEditor(editors[0])
      trayController._applyVideoOptions({
        displayAs: 'embed',
        appliedHeight: '101',
        appliedWidth: '321',
        titleText: 'new title',
        media_object_id: 'm_somevideo',
        attachment_id: '123',
        updateMediaObject,
      })
      expect(updateMediaObject).toHaveBeenCalledWith({
        attachment_id: '123',
        media_object_id: 'm_somevideo',
        subtitles: undefined,
        title: 'new title',
      })
    })

    it('does not update the video w/o a media_object_id', async () => {
      const updateMediaObject = jest.fn().mockResolvedValue()
      trayController.showTrayForEditor(editors[0])
      trayController._applyVideoOptions({
        displayAs: 'embed',
        appliedHeight: '101',
        appliedWidth: '321',
        titleText: 'new title',
        media_object_id: undefined,
        updateMediaObject,
      })
      await waitFor(() => expect(getTray()).toBeNull()) // the tray is closed after a transition
      const videoIframe = trayController.$videoContainer
      const videoContainer = videoIframe.parentElement
      expect(videoContainer.getAttribute('data-mce-p-title')).toBe('new title')
      expect(videoIframe.getAttribute('title')).toBe('new title')
      expect(videoContainer.style.height).toBe('101px')
      expect(videoContainer.style.width).toBe('321px')
      expect(updateMediaObject).not.toHaveBeenCalled()
    })

    it('does not try to save data to the db on a locked media attachment', () => {
      const updateMediaObject = jest.fn().mockResolvedValue()
      trayController.showTrayForEditor(editors[0])
      trayController._applyVideoOptions({
        editLocked: true,
        media_object_id: 'm_somevideo',
        updateMediaObject,
      })
      expect(updateMediaObject).not.toHaveBeenCalled()
    })

<<<<<<< HEAD
    it('replaces the video with a link', async () => {
=======
    // fickle. LF-968
    it.skip('replaces the video with a link', async () => {
>>>>>>> 8ef1940f
      const updateMediaObject = jest.fn().mockResolvedValue()
      const ed = editors[0]
      trayController.showTrayForEditor(ed)
      trayController._applyVideoOptions({
        displayAs: 'link',
        titleText: 'new <em>fancy</em> title',
        media_object_id: 'm_somevideo',
        updateMediaObject,
      })
      await waitFor(() => expect(getTray()).toBeNull()) // the tray is closed after a transition
      const videoContainer = trayController.$videoContainer
      expect(videoContainer).toBe(null)
      const sel = ed.selection.getNode()
      expect(sel.tagName).toBe('A')
      expect(sel.getAttribute('href')).toBe('http://video.is.here/')
      expect(sel.innerHTML).toBe('new &lt;em&gt;fancy&lt;/em&gt; title') // see, html is not evaluated
      expect(updateMediaObject).toHaveBeenCalled()
    })
  })
})<|MERGE_RESOLUTION|>--- conflicted
+++ resolved
@@ -289,12 +289,8 @@
       expect(updateMediaObject).not.toHaveBeenCalled()
     })
 
-<<<<<<< HEAD
-    it('replaces the video with a link', async () => {
-=======
     // fickle. LF-968
     it.skip('replaces the video with a link', async () => {
->>>>>>> 8ef1940f
       const updateMediaObject = jest.fn().mockResolvedValue()
       const ed = editors[0]
       trayController.showTrayForEditor(ed)
