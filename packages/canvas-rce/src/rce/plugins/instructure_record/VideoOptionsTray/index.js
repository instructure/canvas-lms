--- conflicted
+++ resolved
@@ -283,10 +283,7 @@
                             userLocale={Bridge.userLocale}
                             updateSubtitles={handleUpdateSubtitles}
                             liveRegion={getLiveRegion}
-<<<<<<< HEAD
-=======
                             mountNode={instuiPopupMountNode}
->>>>>>> 8f19c253
                           />
                         </FormFieldGroup>
                       </Flex.Item>
