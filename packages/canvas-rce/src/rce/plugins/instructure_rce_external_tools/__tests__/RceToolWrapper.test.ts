/*
 * Copyright (C) 2021 - present Instructure, Inc.
 *
 * This file is part of Canvas.
 *
 * Canvas is free software: you can redistribute it and/or modify it under
 * the terms of the GNU Affero General Public License as published by the Free
 * Software Foundation, version 3 of the License.
 *
 * Canvas is distributed in the hope that it will be useful, but WITHOUT ANY
 * WARRANTY; without even the implied warranty of MERCHANTABILITY or FITNESS FOR
 * A PARTICULAR PURPOSE. See the GNU Affero General Public License for more
 * details.
 *
 * You should have received a copy of the GNU Affero General Public License along
 * with this program. If not, see <http://www.gnu.org/licenses/>.
 */

<<<<<<< HEAD
import {addMruToolId, RceToolWrapper} from '../RceToolWrapper'
=======
import {addMruToolId, buildToolMenuItems, RceToolWrapper} from '../RceToolWrapper'
>>>>>>> 147b3201
import {createDeepMockProxy} from '../../../../util/__tests__/deepMockProxy'
import {ExternalToolsEditor, externalToolsEnvFor} from '../ExternalToolsEnv'
import {IconLtiLine, IconLtiSolid} from '@instructure/ui-icons/es/svg'

describe('RceExternalToolHelper', () => {
  describe('buttonConfig', () => {
    let fakeEditor = createDeepMockProxy<ExternalToolsEditor>()

    beforeEach(() => {
      fakeEditor = createDeepMockProxy<ExternalToolsEditor>()
    })

    it('transforms button data for tinymce', () => {
      const button = {
        id: 'b0',
        name: 'some tool',
        description: 'this is a cool tool',
        favorite: true,
        icon_url: '/path/to/cool_icon',
      } as const

      const result = new RceToolWrapper(externalToolsEnvFor(fakeEditor), button, [])

      expect(fakeEditor.ui.registry.addIcon).toHaveBeenCalled()

      expect(result).toEqual(
        expect.objectContaining({
          id: button.id,
          description: button.description,
          title: button.name,
          image: expect.stringContaining(button.icon_url),
        }),
      )
    })

    describe('instui icon resolution', () => {
      it('handles icons prefixed with icon-', () => {
        const result = new RceToolWrapper(
          externalToolsEnvFor(fakeEditor),
          {
            id: 'b0',
            name: 'some tool',
            description: 'this is a cool tool',
            favorite: true,
            canvas_icon_class: 'icon-lti',
          },
<<<<<<< HEAD
          [],
=======
          []
>>>>>>> 147b3201
        )
        expect(fakeEditor.ui.registry.addIcon).toHaveBeenCalledWith('lti_tool_b0', IconLtiLine.src)
        expect(result.iconId).toEqual('lti_tool_b0')
      })

      it('handles icons prefixed with icon_', () => {
        const result = new RceToolWrapper(
          externalToolsEnvFor(fakeEditor),
          {
            id: 'b0',
            name: 'some tool',
            description: 'this is a cool tool',
            favorite: true,
            canvas_icon_class: 'icon_lti',
          },
<<<<<<< HEAD
          [],
=======
          []
>>>>>>> 147b3201
        )
        expect(fakeEditor.ui.registry.addIcon).toHaveBeenCalledWith('lti_tool_b0', IconLtiLine.src)
        expect(result.iconId).toEqual('lti_tool_b0')
      })

      it('handles icons without prefixes', () => {
        const result = new RceToolWrapper(
          externalToolsEnvFor(fakeEditor),
          {
            id: 'b0',
            name: 'some tool',
            description: 'this is a cool tool',
            favorite: true,
            canvas_icon_class: 'lti',
          },
<<<<<<< HEAD
          [],
=======
          []
>>>>>>> 147b3201
        )
        expect(fakeEditor.ui.registry.addIcon).toHaveBeenCalledWith('lti_tool_b0', IconLtiLine.src)
        expect(result.iconId).toEqual('lti_tool_b0')
      })
    })

    it('uses a default icon when nothing else is provided', () => {
      const button = {
        id: 'b0',
        name: 'some tool',
        description: 'this is a cool tool',
        favorite: true,
        canvas_icon_class: 'invalid-icon',
      }

      const result = new RceToolWrapper(externalToolsEnvFor(fakeEditor), button, [])
      expect(fakeEditor.ui.registry.addIcon).toHaveBeenCalledWith('lti_tool_b0', IconLtiSolid.src)
      expect(result.iconId).toEqual('lti_tool_b0')
    })

    it('uses button icon_url if there is no icon_class', () => {
      const button = {
        id: 'b0',
        name: 'some tool',
        description: 'this is a cool tool',
        favorite: true,
        icon_url: 'path/to/icon',
      }

      const result = new RceToolWrapper(externalToolsEnvFor(fakeEditor), button, [])

      expect(result).toEqual(
        expect.objectContaining({
          id: button.id,
          description: button.description,
          title: button.name,
          image: button.icon_url,
        }),
      )

      expect(result).toEqual(
        expect.not.objectContaining({
          icon: expect.anything(),
        }),
      )
    })

    it('makes a config as expected', function () {
      const config = new RceToolWrapper(
        externalToolsEnvFor(fakeEditor),
        {
          name: 'SomeName',
          id: '_SomeId',
        },
        [],
      )
      expect(config.title).toEqual('SomeName')
    })

    it('uses image if provided, overriding icon class', function () {
      const config = new RceToolWrapper(
        externalToolsEnvFor(fakeEditor),
        {
          name: 'SomeName',
          id: '_SomeId',
          icon_url: 'example.com',
          canvas_icon_class: 'some_icon',
        },
        [],
      )
      expect(config.iconId).toEqual('lti_tool__SomeId')
      expect(config.image).toEqual('example.com')
    })

    it('handles number and string ids', function () {
      expect(
        RceToolWrapper.forEditorEnv(
          externalToolsEnvFor(fakeEditor),
          [
            {
              name: 'Tool',
              id: 12,
              icon_url: 'example.com',
            },
          ],
          ['12'],
        ).find(it => it.isMruTool)?.id,
      ).toBe('12')

      expect(
        RceToolWrapper.forEditorEnv(
          externalToolsEnvFor(fakeEditor),
          [
            {
              name: 'Tool',
              id: '12',
              icon_url: 'example.com',
            },
          ],
          ['12'],
        ).find(it => it.isMruTool)?.id,
      ).toBe('12')
    })
  })

  describe('updateMRUList', () => {
    const env = externalToolsEnvFor(null)

    it('deals with malformed saved data', () => {
      window.localStorage.setItem('ltimru', 'not what is expected')
      expect(() => {
        addMruToolId('1', env)
      }).not.toThrow()
    })

    it('creates the MRU list', () => {
      addMruToolId('1', env)

      expect(window.localStorage.getItem('ltimru')).toEqual('["1"]')
    })

    it('adds to the MRU list', () => {
      window.localStorage.setItem('ltimru', '[1]')
      addMruToolId('2', env)

      expect(JSON.parse(window.localStorage.getItem('ltimru')!)).toEqual(['2', '1'])
    })

    it('does not add a duplicate to the MRU list', () => {
      window.localStorage.setItem('ltimru', '[2, 1]')
      addMruToolId('1', env)

      expect(JSON.parse(window.localStorage.getItem('ltimru')!)).toEqual([2, 1])
    })

    it('limits the MRU list to the max length', () => {
      window.localStorage.setItem('ltimru', '[1,2,3,4,5]')
      addMruToolId('6', env)

      expect(JSON.parse(window.localStorage.getItem('ltimru')!)).toEqual(['6', '1', '2', '3', '4'])
    })

    it('corrects bad data in local storage', () => {
      window.localStorage.setItem('ltimru', 'this is not valid JSON')
      addMruToolId('1', env)
      expect(window.localStorage.getItem('ltimru')).toEqual('["1"]')
    })

    it('copes with localStorage failure updating mru list', () => {
      // Note the mocking of Storage.prototype instead of localStorage. This works around a jsdom issue.
      // See: https://stackoverflow.com/a/54157998/966104
      const setItemMock = jest.spyOn(Storage.prototype, 'setItem').mockImplementation(() => {
        throw new Error('something bad')
      })

      try {
        window.localStorage.clear()
        addMruToolId('1', env)
        expect(window.localStorage.getItem('ltimru')).toEqual(null)
      } finally {
        setItemMock.mockRestore()
      }
    })
  })
  describe('buildToolMenuItems', () => {
    const fakeEditor = createDeepMockProxy<ExternalToolsEditor>()
    const availableTools: RceToolWrapper[] = []
    beforeEach(() => {
      availableTools.splice(
        0,
        0,
        new RceToolWrapper(
          externalToolsEnvFor(fakeEditor),
          {
            id: '1',
            name: 'BBB tool',
            description: 'this is tool 1',
            favorite: true,
            icon_url: '/path/to/cool_icon',
          },
          ['1', '2']
        ),
        new RceToolWrapper(
          externalToolsEnvFor(fakeEditor),
          {
            id: '2',
            name: 'AAA tool',
            description: 'this is tool 2',
            favorite: false,
            icon_url: '/path/to/cool_icon',
          },
          ['1', '2']
        )
      )
    })
    it('creates menu items in alpha order', () => {
      const result = buildToolMenuItems(availableTools, {
        type: 'menuitem',
        text: 'view all',
        // eslint-disable-next-line @typescript-eslint/no-empty-function
        onAction: () => {},
      })
      expect(result[0].text).toEqual('AAA tool')
      expect(result[1].text).toEqual('BBB tool')
      expect(result[2].text).toEqual('view all')
    })
  })
})<|MERGE_RESOLUTION|>--- conflicted
+++ resolved
@@ -16,11 +16,7 @@
  * with this program. If not, see <http://www.gnu.org/licenses/>.
  */
 
-<<<<<<< HEAD
-import {addMruToolId, RceToolWrapper} from '../RceToolWrapper'
-=======
 import {addMruToolId, buildToolMenuItems, RceToolWrapper} from '../RceToolWrapper'
->>>>>>> 147b3201
 import {createDeepMockProxy} from '../../../../util/__tests__/deepMockProxy'
 import {ExternalToolsEditor, externalToolsEnvFor} from '../ExternalToolsEnv'
 import {IconLtiLine, IconLtiSolid} from '@instructure/ui-icons/es/svg'
@@ -52,7 +48,7 @@
           description: button.description,
           title: button.name,
           image: expect.stringContaining(button.icon_url),
-        }),
+        })
       )
     })
 
@@ -67,11 +63,7 @@
             favorite: true,
             canvas_icon_class: 'icon-lti',
           },
-<<<<<<< HEAD
-          [],
-=======
           []
->>>>>>> 147b3201
         )
         expect(fakeEditor.ui.registry.addIcon).toHaveBeenCalledWith('lti_tool_b0', IconLtiLine.src)
         expect(result.iconId).toEqual('lti_tool_b0')
@@ -87,11 +79,7 @@
             favorite: true,
             canvas_icon_class: 'icon_lti',
           },
-<<<<<<< HEAD
-          [],
-=======
           []
->>>>>>> 147b3201
         )
         expect(fakeEditor.ui.registry.addIcon).toHaveBeenCalledWith('lti_tool_b0', IconLtiLine.src)
         expect(result.iconId).toEqual('lti_tool_b0')
@@ -107,11 +95,7 @@
             favorite: true,
             canvas_icon_class: 'lti',
           },
-<<<<<<< HEAD
-          [],
-=======
           []
->>>>>>> 147b3201
         )
         expect(fakeEditor.ui.registry.addIcon).toHaveBeenCalledWith('lti_tool_b0', IconLtiLine.src)
         expect(result.iconId).toEqual('lti_tool_b0')
@@ -149,13 +133,13 @@
           description: button.description,
           title: button.name,
           image: button.icon_url,
-        }),
+        })
       )
 
       expect(result).toEqual(
         expect.not.objectContaining({
           icon: expect.anything(),
-        }),
+        })
       )
     })
 
@@ -166,7 +150,7 @@
           name: 'SomeName',
           id: '_SomeId',
         },
-        [],
+        []
       )
       expect(config.title).toEqual('SomeName')
     })
@@ -180,7 +164,7 @@
           icon_url: 'example.com',
           canvas_icon_class: 'some_icon',
         },
-        [],
+        []
       )
       expect(config.iconId).toEqual('lti_tool__SomeId')
       expect(config.image).toEqual('example.com')
@@ -197,8 +181,8 @@
               icon_url: 'example.com',
             },
           ],
-          ['12'],
-        ).find(it => it.isMruTool)?.id,
+          ['12']
+        ).find(it => it.isMruTool)?.id
       ).toBe('12')
 
       expect(
@@ -211,8 +195,8 @@
               icon_url: 'example.com',
             },
           ],
-          ['12'],
-        ).find(it => it.isMruTool)?.id,
+          ['12']
+        ).find(it => it.isMruTool)?.id
       ).toBe('12')
     })
   })
