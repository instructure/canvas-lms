--- conflicted
+++ resolved
@@ -22,8 +22,6 @@
 import {instUiIconsArray} from '../../../util/instui-icon-helper'
 
 import {IconLtiSolid} from '@instructure/ui-icons/es/svg'
-<<<<<<< HEAD
-=======
 
 export interface ExternalToolMenuItem {
   type: 'menuitem'
@@ -31,7 +29,6 @@
   icon?: string
   onAction: () => void
 }
->>>>>>> 147b3201
 
 /**
  * Helper class for the connection between an external tool registration and a particular TinyMCE instance.
