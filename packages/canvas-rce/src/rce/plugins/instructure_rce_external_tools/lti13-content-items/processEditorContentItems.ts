--- conflicted
+++ resolved
@@ -80,18 +80,12 @@
     }
 
     if (event.data?.msg !== undefined) {
-<<<<<<< HEAD
-      showFlashAlert({message: event.data.msg.toString()})
-    }
-    if (event.data?.errormsg !== undefined) {
-=======
       // @ts-expect-error
       showFlashAlert({message: event.data.msg.toString()})
     }
     // @ts-expect-error
     if (event.data?.errormsg !== undefined) {
       // @ts-expect-error
->>>>>>> cafde123
       showFlashAlert({message: event.data.errormsg.toString(), type: 'error'})
     }
   } catch (e) {
