--- conflicted
+++ resolved
@@ -20,16 +20,7 @@
 
 import React from 'react'
 import ReactDOM from 'react-dom'
-<<<<<<< HEAD
-import {
-  RceToolWrapper,
-  buildToolMenuItems,
-  ExternalToolMenuItem,
-  externalToolsForToolbar,
-} from './RceToolWrapper'
-=======
 import {RceToolWrapper, buildToolMenuItems, ExternalToolMenuItem} from './RceToolWrapper'
->>>>>>> 7fab6966
 import formatMessage from '../../../format-message'
 import {ExternalToolSelectionDialog} from './components/ExternalToolSelectionDialog/ExternalToolSelectionDialog'
 import {ensureToolDialogContainerElem} from './dialog-helper'
@@ -83,8 +74,8 @@
   externalToolsForToolbar(allTools).forEach(toolInfo =>
     editor.ui.registry.addButton(
       `instructure_external_button_${toolInfo.id}`,
-      toolInfo.asToolbarButton()
-    )
+      toolInfo.asToolbarButton(),
+    ),
   )
 }
 
@@ -119,11 +110,7 @@
 
   ReactDOM.render(
     <ExternalToolSelectionDialog onDismiss={handleDismiss} ltiButtons={availableTools} />,
-<<<<<<< HEAD
-    ensureToolDialogContainerElem()
-=======
     ensureToolDialogContainerElem(),
->>>>>>> 7fab6966
   )
 }
 
