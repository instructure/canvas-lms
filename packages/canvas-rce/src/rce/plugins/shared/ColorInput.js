/*
 * Copyright (C) 2021 - present Instructure, Inc.
 *
 * This file is part of Canvas.
 *
 * Canvas is free software: you can redistribute it and/or modify it under
 * the terms of the GNU Affero General Public License as published by the Free
 * Software Foundation, version 3 of the License.
 *
 * Canvas is distributed in the hope that it will be useful, but WITHOUT ANY
 * WARRANTY; without even the implied warranty of MERCHANTABILITY or FITNESS FOR
 * A PARTICULAR PURPOSE. See the GNU Affero General Public License for more
 * details.
 *
 * You should have received a copy of the GNU Affero General Public License along
 * with this program. If not, see <http://www.gnu.org/licenses/>.
 */

import React, {useEffect, useState} from 'react'

import {View} from '@instructure/ui-view'
import {Flex} from '@instructure/ui-flex'
import {TextInput} from '@instructure/ui-text-input'
import {Popover} from '@instructure/ui-popover'
import {IconArrowOpenDownLine, IconArrowOpenUpLine} from '@instructure/ui-icons'
import {BaseButton, CloseButton, IconButton} from '@instructure/ui-buttons'
import {ScreenReaderContent} from '@instructure/ui-a11y-content'
import PreviewIcon from './PreviewIcon'

import formatMessage from '../../../format-message'

const COLORS = [
  '#BD3C14',
  '#FF2717',
  '#E71F63',
  '#8F3E97',
  '#65499D',
  '#4554A4',
  '#1770AB',
  '#0B9BE3',
  '#06A3B7',
  '#009688',
  '#009606',
  '#8D9900',
  '#D97900',
  '#FD5D10',
  '#F06291',
  '#111111',
  '#556572',
  '#6B7780',
  '#FFFFFF',
  null
]

export const ColorInput = ({
  color,
  label,
  name,
  onChange,
  popoverMountNode,
  width = '11rem',
  readonly = false
}) => {
  const [isOpen, setIsOpen] = useState(false)
  const [inputValue, setInputValue] = useState(color)

  useEffect(() => {
    setInputValue(color)
  }, [color])

  // fire onChange in case value is valid
  const handleColorChange = hex => {
    if (isValidHex(hex)) {
      onChange(hex)
    }
    if (!hex || !hex.length) {
      onChange(null)
    }
    setInputValue(hex)
  }

  // reset the input value on blur if invalid
  const handleInputBlur = () => {
    if (!inputValue || (inputValue.length > 0 && !isValidHex(inputValue))) {
      setInputValue(color)
    }
  }

  function renderPopover() {
    return (
      <Popover
        on="click"
        isShowingContent={isOpen}
        onShowContent={() => setIsOpen(true)}
        onHideContent={() => setIsOpen(false)}
        shouldContainFocus
        shouldReturnFocus
        mountNode={popoverMountNode}
        renderTrigger={
          <IconButton
            screenReaderLabel={formatMessage('View predefined colors')}
            size="small"
            withBackground={false}
            withBorder={false}
            interaction="enabled"
          >
            {isOpen ? <IconArrowOpenUpLine /> : <IconArrowOpenDownLine />}
          </IconButton>
        }
      >
        <CloseButton placement="end" onClick={() => setIsOpen(false)}>
          {formatMessage('Close')}
        </CloseButton>
        <Flex
          alignItems="center"
          as="div"
          justifyItems="center"
          padding="x-large x-small small"
          width="175px"
          wrapItems
        >
          {COLORS.map(hex => (
            <ColorPreview
              key={`${name}-${hex}`}
              color={hex}
              disabled={!isOpen}
<<<<<<< HEAD
              onSelect={() => handleColorChange(hex)}
=======
              onSelect={() => {
                handleColorChange(c?.color)
                setIsOpen(false)
              }}
>>>>>>> 03f5e3a3
            />
          ))}
        </Flex>
      </Popover>
    )
  }

  return (
    <View as="div">
      <TextInput
        display="inline-block"
        name={name}
        onBlur={handleInputBlur}
        onChange={(e, value) => handleColorChange(value)}
        placeholder={formatMessage('None')}
        renderBeforeInput={<ColorPreview color={color} disabled margin="0" />}
        renderAfterInput={renderPopover()}
        renderLabel={label}
        shouldNotWrap
        value={inputValue || ''}
        width={width}
        interaction={readonly ? 'readonly' : undefined}
      />
    </View>
  )
}

function ColorPreview({color, disabled, margin = 'xxx-small', onSelect}) {
  return (
    <BaseButton
      interaction={disabled ? 'readonly' : undefined}
      isCondensed
      margin={margin}
      onClick={onSelect}
      size="small"
      tabIndex={onSelect ? 0 : -1}
      withBackground={false}
      withBorder={false}
    >
      {!disabled && (
        <ScreenReaderContent>
          {color ? formatMessage('Color {color}', {color}) : formatMessage('None')}
        </ScreenReaderContent>
      )}
      <PreviewIcon color={color} testId={`colorPreview-${color}`} />
    </BaseButton>
  )
}

function isValidHex(color) {
  if (!color) return false

  switch (color.length) {
    case 4:
      return /^#[0-9A-F]{3}$/i.test(color)
    case 7:
      return /^#[0-9A-F]{6}$/i.test(color)
    default:
      return false
  }
}<|MERGE_RESOLUTION|>--- conflicted
+++ resolved
@@ -29,26 +29,26 @@
 
 import formatMessage from '../../../format-message'
 
-const COLORS = [
-  '#BD3C14',
-  '#FF2717',
-  '#E71F63',
-  '#8F3E97',
-  '#65499D',
-  '#4554A4',
-  '#1770AB',
-  '#0B9BE3',
-  '#06A3B7',
-  '#009688',
-  '#009606',
-  '#8D9900',
-  '#D97900',
-  '#FD5D10',
-  '#F06291',
-  '#111111',
-  '#556572',
-  '#6B7780',
-  '#FFFFFF',
+const NAMED_COLORS = [
+  {color: '#BD3C14', name: formatMessage('Brick')},
+  {color: '#FF2717', name: formatMessage('Red')},
+  {color: '#E71F63', name: formatMessage('Magenta')},
+  {color: '#8F3E97', name: formatMessage('Purple')},
+  {color: '#65499D', name: formatMessage('Deep Purple')},
+  {color: '#4554A4', name: formatMessage('Indigo')},
+  {color: '#1770AB', name: formatMessage('Blue')},
+  {color: '#0B9BE3', name: formatMessage('Light Blue')},
+  {color: '#06A3B7', name: formatMessage('Cyan')},
+  {color: '#009688', name: formatMessage('Teal')},
+  {color: '#009606', name: formatMessage('Green')},
+  {color: '#8D9900', name: formatMessage('Olive')},
+  {color: '#D97900', name: formatMessage('Pumpkin')},
+  {color: '#FD5D10', name: formatMessage('Orange')},
+  {color: '#F06291', name: formatMessage('Pink')},
+  {color: '#000000', name: formatMessage('Black')},
+  {color: '#556572', name: formatMessage('Steel Blue')},
+  {color: '#6B7780', name: formatMessage('Grey')},
+  {color: '#FFFFFF', name: formatMessage('White')},
   null
 ]
 
@@ -63,6 +63,8 @@
 }) => {
   const [isOpen, setIsOpen] = useState(false)
   const [inputValue, setInputValue] = useState(color)
+
+  const colorName = NAMED_COLORS.find(c => c?.color === color)?.name
 
   useEffect(() => {
     setInputValue(color)
@@ -119,19 +121,16 @@
           width="175px"
           wrapItems
         >
-          {COLORS.map(hex => (
+          {NAMED_COLORS.map(c => (
             <ColorPreview
-              key={`${name}-${hex}`}
-              color={hex}
+              key={`${name}-${c?.color}`}
+              color={c?.color}
+              name={c?.name}
               disabled={!isOpen}
-<<<<<<< HEAD
-              onSelect={() => handleColorChange(hex)}
-=======
               onSelect={() => {
                 handleColorChange(c?.color)
                 setIsOpen(false)
               }}
->>>>>>> 03f5e3a3
             />
           ))}
         </Flex>
@@ -147,7 +146,7 @@
         onBlur={handleInputBlur}
         onChange={(e, value) => handleColorChange(value)}
         placeholder={formatMessage('None')}
-        renderBeforeInput={<ColorPreview color={color} disabled margin="0" />}
+        renderBeforeInput={<ColorPreview color={color} name={colorName} disabled margin="0" />}
         renderAfterInput={renderPopover()}
         renderLabel={label}
         shouldNotWrap
@@ -159,7 +158,7 @@
   )
 }
 
-function ColorPreview({color, disabled, margin = 'xxx-small', onSelect}) {
+function ColorPreview({color, name, disabled, margin = 'xxx-small', onSelect}) {
   return (
     <BaseButton
       interaction={disabled ? 'readonly' : undefined}
@@ -167,16 +166,13 @@
       margin={margin}
       onClick={onSelect}
       size="small"
-      tabIndex={onSelect ? 0 : -1}
       withBackground={false}
       withBorder={false}
     >
-      {!disabled && (
-        <ScreenReaderContent>
-          {color ? formatMessage('Color {color}', {color}) : formatMessage('None')}
-        </ScreenReaderContent>
-      )}
-      <PreviewIcon color={color} testId={`colorPreview-${color}`} />
+      <ScreenReaderContent>
+        {color ? formatMessage('{name} ({color})', {color, name}) : formatMessage('None')}
+      </ScreenReaderContent>
+      <PreviewIcon color={color} testId={`colorPreview-${color || 'none'}`} />
     </BaseButton>
   )
 }
