/*
 * Copyright (C) 2019 - present Instructure, Inc.
 *
 * This file is part of Canvas.
 *
 * Canvas is free software: you can redistribute it and/or modify it under
 * the terms of the GNU Affero General Public License as published by the Free
 * Software Foundation, version 3 of the License.
 *
 * Canvas is distributed in the hope that it will be useful, but WITHOUT ANY
 * WARRANTY; without even the implied warranty of MERCHANTABILITY or FITNESS FOR
 * A PARTICULAR PURPOSE. See the GNU Affero General Public License for more
 * details.
 *
 * You should have received a copy of the GNU Affero General Public License along
 * with this program. If not, see <http://www.gnu.org/licenses/>.
 */

import React, {Suspense, useCallback, useEffect, useRef, useState} from 'react'
import {bool, element, func, instanceOf, oneOfType, shape, string} from 'prop-types'
import {Tray} from '@instructure/ui-tray'
import {CloseButton, Button} from '@instructure/ui-buttons'
import {Heading} from '@instructure/ui-heading'
import {Spinner} from '@instructure/ui-spinner'
import {Flex} from '@instructure/ui-flex'
import {View} from '@instructure/ui-view'

import ErrorBoundary from './ErrorBoundary'
import Bridge from '../../../bridge/Bridge'
import formatMessage from '../../../format-message'
import Filter, {useFilterSettings} from './Filter'
import {getTrayHeight} from './trayUtils'
import {ICON_MAKER_ICONS} from '../instructure_icon_maker/svg/constants'
import {getLinkContentFromEditor} from './ContentSelection'
import {LinkDisplay} from './LinkDisplay'
import {showFlashAlert} from '../../../common/FlashAlert'

/**
 * Returns the translated tray label
 * @param {string} contentType - The type of content showing on tray
 * @param {string} contentSubtype - The current subtype of content loaded in the tray
 * @param {string} contextType - The user's context
 * @returns {string}
 */
function getTrayLabel(contentType, contentSubtype, contextType) {
  if (contentType === 'links' && contextType === 'course') {
    return formatMessage('Course Links')
  } else if (contentType === 'links' && contextType === 'group') {
    return formatMessage('Group Links')
  }

  switch (contentSubtype) {
    case ICON_MAKER_ICONS:
      return formatMessage('Icon Maker Icons')
    case 'images':
      if (contentType === 'course_files') return formatMessage('Course Images')
      if (contentType === 'group_files') return formatMessage('Group Images')
      return formatMessage('User Images')
    case 'media':
      if (contentType === 'course_files') return formatMessage('Course Media')
      if (contentType === 'group_files') return formatMessage('Group Media')
      return formatMessage('User Media')
    case 'documents':
      if (contentType === 'course_files') return formatMessage('Course Documents')
      if (contentType === 'group_files') return formatMessage('Group Documents')
      return formatMessage('User Documents')
    default:
      return formatMessage('Tray') // Shouldn't ever get here
  }
}

const thePanels = {
  icon_maker_icons: React.lazy(() =>
    import('../instructure_icon_maker/components/SavedIconMakerList')
  ),
  links: React.lazy(() => import('../instructure_links/components/LinksPanel')),
  images: React.lazy(() => import('../instructure_image/Images')),
  documents: React.lazy(() => import('../instructure_documents/components/DocumentsPanel')),
  media: React.lazy(() => import('../instructure_record/MediaPanel')),
  all: React.lazy(() => import('./RceFileBrowser')),
  unknown: React.lazy(() => import('./UnknownFileTypePanel')),
}

// Returns a Suspense wrapped lazy loaded component
// pulled from useLazy's cache
function DynamicPanel(props) {
  let key = ''
  if (props.contentType === 'links') {
    key = 'links'
  } else {
    key = props.contentSubtype in thePanels ? props.contentSubtype : 'unknown'
  }
  const Component = thePanels[key]
  return (
    <Suspense fallback={<Spinner renderTitle={renderLoading} size="large" />}>
      <Component {...props} />
    </Suspense>
  )
}

function renderLoading() {
  return formatMessage('Loading')
}

const FILTER_SETTINGS_BY_PLUGIN = {
  user_documents: {
    contextType: 'user',
    contentType: 'user_files',
    contentSubtype: 'documents',
    sortValue: 'date_added',
    sortDir: 'desc',
    searchString: '',
  },
  course_documents: {
    contextType: 'course',
    contentType: 'course_files',
    contentSubtype: 'documents',
    sortValue: 'date_added',
    sortDir: 'desc',
    searchString: '',
  },
  group_documents: {
    contextType: 'group',
    contentType: 'group_files',
    contentSubtype: 'documents',
    sortValue: 'date_added',
    sortDir: 'desc',
    searchString: '',
  },
  user_images: {
    contextType: 'user',
    contentType: 'user_files',
    contentSubtype: 'images',
    sortValue: 'date_added',
    sortDir: 'desc',
    searchString: '',
  },
  course_images: {
    contextType: 'course',
    contentType: 'course_files',
    contentSubtype: 'images',
    sortValue: 'date_added',
    sortDir: 'desc',
    searchString: '',
  },
  group_images: {
    contextType: 'group',
    contentType: 'group_files',
    contentSubtype: 'images',
    sortValue: 'date_added',
    sortDir: 'desc',
    searchString: '',
  },
  user_media: {
    contextType: 'user',
    contentType: 'user_files',
    contentSubtype: 'media',
    sortValue: 'date_added',
    sortDir: 'desc',
    searchString: '',
  },
  course_media: {
    contextType: 'course',
    contentType: 'course_files',
    contentSubtype: 'media',
    sortValue: 'date_added',
    sortDir: 'desc',
    searchString: '',
  },
  group_media: {
    contextType: 'group',
    contentType: 'group_files',
    contentSubtype: 'media',
    sortValue: 'date_added',
    sortDir: 'desc',
    searchString: '',
  },
  course_links: {
    contextType: 'course',
    contentType: 'links',
    contentSubtype: 'all',
    sortValue: 'date_added',
    sortDir: 'desc',
    searchString: '',
  },
  course_link_edit: {
    contextType: 'course',
    contentType: 'links',
    contentSubtype: 'edit',
    sortValue: 'date_added',
    sortDir: 'desc',
    searchString: '',
  },
  group_links: {
    contextType: 'group',
    contentType: 'links',
    contentSubtype: 'all',
    sortValue: 'date_added',
    sortDir: 'desc',
    searchString: '',
  },
  list_icon_maker_icons: {
    contextType: 'course',
    contentType: 'course_files',
    contentSubtype: ICON_MAKER_ICONS,
    sortValue: 'date_added',
    sortDir: 'desc',
    searchString: '',
  },
  all: {
    contextType: 'course',
    contentType: 'course_files',
    contentSubtype: 'all',
    sortValue: 'alphabetical',
    sortDir: 'asc',
    searchString: '',
  },
}

function isLoading(sprops) {
  return (
    sprops.collections.announcements?.isLoading ||
    sprops.collections.assignments?.isLoading ||
    sprops.collections.discussions?.isLoading ||
    sprops.collections.modules?.isLoading ||
    sprops.collections.quizzes?.isLoading ||
    sprops.collections.wikiPages?.isLoading ||
    sprops.documents.course?.isLoading ||
    sprops.documents.user?.isLoading ||
    sprops.documents.group?.isLoading ||
    sprops.media.course?.isLoading ||
    sprops.media.user?.isLoading ||
    sprops.media.group?.isLoading ||
    sprops.all_files?.isLoading
  )
}

/**
 * This component is used within various plugins to handle loading in content
 * from Canvas.  It is essentially the main component.
 */
export default function CanvasContentTray(props) {
  // should the tray be rendered open?
  const [isOpen, setIsOpen] = useState(false)
  // has the tray fully opened. we use this to defer rendering the content
  // until the tray is open.
  const [hasOpened, setHasOpened] = useState(false)
  // should we close the tray after the user clicks on something in it?
  const [hidingTrayOnAction, setHidingTrayOnAction] = useState(true)

  const trayRef = useRef(null)
  const scrollingAreaRef = useRef(null)
  const closeButtonRef = useRef(null)
  const [filterSettings, setFilterSettings] = useFilterSettings()
  const [isEditTray, setIsEditTray] = useState(false)
  const [link, setLink] = useState(null)
  const [linkText, setLinkText] = useState(null)
  const [placeholderText, setPlaceholderText] = useState(null)

  const {bridge, editor, mountNode, onTrayClosing, storeProps} = {...props}

  const handleDismissTray = useCallback(() => {
    // return focus to the RCE if focus was on this tray
    if (trayRef.current && trayRef.current.contains(document.activeElement)) {
      bridge.focusActiveEditor(false)
    }

    onTrayClosing && onTrayClosing(CanvasContentTray.globalOpenCount) // tell RCEWrapper we're closing if we're open
    setIsOpen(false)
  }, [bridge, onTrayClosing])

  useEffect(() => {
    const controller = {
      showTrayForPlugin(plugin) {
        // increment a counter that's used as the key when rendering
        // this gets us a new instance everytime, which is necessary
        // to get the queries run so we have up to date data.
        ++CanvasContentTray.globalOpenCount
        setFilterSettings(FILTER_SETTINGS_BY_PLUGIN[plugin])
        setIsOpen(true)
        if (plugin === 'course_link_edit') {
          setIsEditTray(true)
          const {fileName, contentType, url, published, text} = getLinkContentFromEditor(
            editor.editor
          )
          setLink({
            title: fileName,
            type: contentType,
            href: url,
            published,
          })
          setLinkText(text)
          setPlaceholderText(fileName)
        } else {
          setIsEditTray(false)
        }
        closeButtonRef.current?.focus()
      },
      hideTray(forceClose) {
        if (forceClose || hidingTrayOnAction) {
          handleDismissTray()
        }
      },
    }

    bridge.attachController(controller, editor.id)

    return () => {
      bridge.detachController(editor.id)
    }
    // it's OK the setFilterSettings is not a dependency
    // eslint-disable-next-line react-hooks/exhaustive-deps
  }, [editor.id, bridge, handleDismissTray, hidingTrayOnAction])

  useEffect(() => {
    if (
      hasOpened &&
      scrollingAreaRef.current &&
      !scrollingAreaRef.current.style.overscrollBehaviorY
    ) {
      scrollingAreaRef.current.style.overscrollBehaviorY = 'contain'
    }
  }, [hasOpened])

  useEffect(() => {
    if (!hasOpened) return

    let c = document.querySelector('[role="main"]')
    let target_w = 0
    if (!c) return

    const margin =
      window.getComputedStyle(c).direction === 'ltr'
        ? document.body.getBoundingClientRect().right - c.getBoundingClientRect().right
        : c.getBoundingClientRect().left

    target_w = c.offsetWidth - trayRef.current?.offsetWidth + margin

    if (target_w >= 320 && target_w < c.offsetWidth) {
      c.style.boxSizing = 'border-box'
      c.style.width = `${target_w}px`
    }

    setHidingTrayOnAction(target_w < 320)

    return () => {
      c = document.querySelector('[role="main"]')
      if (!c) return
      c.style.width = ''
    }
  }, [hasOpened])

  function handleOpenTray() {
    bridge.focusEditor(editor)
    setHasOpened(true)
  }

  function handleExitTray() {
    onTrayClosing && onTrayClosing(true) // tell RCEWrapper we're closing
  }

  function handleCloseTray() {
    // clear the store's saved search string so the tray doesn't
    // reopen with a previous tray instance's search results
    storeProps.onChangeSearchString('')
    setHasOpened(false)
    onTrayClosing && onTrayClosing(false) // tell RCEWrapper we're closed
  }

  function handleReplaceButton() {
    handleDismissTray()

    const newLink = {
      ...link,
      forceRename: true,
      text: linkText,
    }

    bridge.insertLink(newLink)
    showFlashAlert({
      message: formatMessage('Updated link'),
      type: 'success',
      srOnly: true,
    })
  }

  function renderFooter() {
    return (
      <Flex.Item
        background="secondary"
        borderWidth="small none none none"
        padding="small medium"
        textAlign="end"
      >
        <Button data-testid="cancel-replace-button" onClick={handleDismissTray}>
          {formatMessage('Cancel')}
        </Button>
        <Button
          margin="0 0 0 x-small"
          color="primary"
          onClick={handleReplaceButton}
          data-testid="replace-link-button"
        >
          {formatMessage('Replace')}
        </Button>
      </Flex.Item>
    )
  }

  function handleFilterChange(newFilter, onChangeContext, onChangeSearchString, onChangeSortBy) {
    const newFilterSettings = {...newFilter}
    if (newFilterSettings.sortValue) {
      newFilterSettings.sortDir = newFilterSettings.sortValue === 'alphabetical' ? 'asc' : 'desc'
      onChangeSortBy({sort: newFilterSettings.sortValue, dir: newFilterSettings.sortDir})
    }

    if (
      'searchString' in newFilterSettings &&
      filterSettings.searchString !== newFilterSettings.searchString
    ) {
      onChangeSearchString(newFilterSettings.searchString)
    }

    setFilterSettings(newFilterSettings)
    if (newFilterSettings.contentType) {
      let contextType, contextId
      switch (newFilterSettings.contentType) {
        case 'user_files':
          contextType = 'user'
          contextId = props.containingContext.userId
          break
        case 'group_files':
          contextType = 'group'
          contextId = props.containingContext.contextId
          break
        case 'course_files':
          contextType = props.contextType
          contextId = props.containingContext.contextId
          break
        case 'links':
          contextType = props.containingContext.contextType
          contextId = props.containingContext.contextId
      }
      onChangeContext({contextType, contextId})
    }
  }

  function getHeader() {
    return isEditTray ? formatMessage('Edit Course Link') : formatMessage('Add')
  }
  return (
    <Tray
      data-mce-component={true}
      data-testid="CanvasContentTray"
      label={getTrayLabel(
        filterSettings.contentType,
        filterSettings.contentSubtype,
        props.contextType
      )}
      mountNode={mountNode}
      open={isOpen}
      placement="end"
      size="regular"
      shouldContainFocus={true}
      shouldReturnFocus={false}
      shouldCloseOnDocumentClick={false}
      onDismiss={handleDismissTray}
      onClose={handleCloseTray}
      onExit={handleExitTray}
      onOpen={handleOpenTray}
      contentRef={el => (trayRef.current = el)}
    >
      {isOpen && hasOpened ? (
        <Flex
          direction="column"
          as="div"
          height={getTrayHeight()}
          overflowY="hidden"
          tabIndex={-1}
          data-canvascontenttray-content={true}
        >
          <Flex.Item padding="medium" shadow="above">
            <View as="div" margin="none none medium none">
              <Heading level="h2">{getHeader()}</Heading>

              <CloseButton
                placement="end"
                offset="medium"
                onClick={handleDismissTray}
                data-testid="CloseButton_ContentTray"
                screenReaderLabel={formatMessage('Close')}
<<<<<<< HEAD
=======
                elementRef={el => (closeButtonRef.current = el)}
>>>>>>> a5918370
              />
            </View>
            {isEditTray && (
              <LinkDisplay
                linkText={linkText}
                placeholderText={link?.title || placeholderText}
                linkFileName={link?.title || ''}
                published={link?.published || false}
                handleTextChange={setLinkText}
                linkType={link?.type}
              />
            )}
            <Filter
              {...filterSettings}
              mountNode={props.mountNode}
              userContextType={props.contextType}
              containingContextType={props.containingContext.contextType}
              onChange={newFilter => {
                handleFilterChange(
                  newFilter,
                  storeProps.onChangeContext,
                  storeProps.onChangeSearchString,
                  storeProps.onChangeSortBy
                )
              }}
              isContentLoading={isLoading(storeProps)}
              use_rce_icon_maker={props.use_rce_icon_maker}
            />
          </Flex.Item>
          <Flex.Item
            shouldGrow={true}
            shouldShrink={true}
            margin="xx-small xxx-small 0"
            elementRef={el => (scrollingAreaRef.current = el)}
          >
            <Flex justifyItems="space-between" direction="column" height="100%">
              <Flex.Item shouldGrow={true} shouldShrink={true}>
                <ErrorBoundary>
                  <DynamicPanel
                    contentType={filterSettings.contentType}
                    contentSubtype={filterSettings.contentSubtype}
                    sortBy={{sort: filterSettings.sortValue, order: filterSettings.sortDir}}
                    searchString={filterSettings.searchString}
                    canvasOrigin={props.canvasOrigin}
                    context={{type: props.contextType, id: props.contextId}}
                    editing={isEditTray}
                    onEditClick={setLink}
                    selectedLink={link}
                    {...storeProps}
                  />
                </ErrorBoundary>
              </Flex.Item>
              {isEditTray && renderFooter()}
            </Flex>
          </Flex.Item>
        </Flex>
      ) : null}
    </Tray>
  )
}

CanvasContentTray.globalOpenCount = 0

function requiredWithoutSource(props, propName, componentName) {
  if (props.source == null && props[propName] == null) {
    throw new Error(
      `The prop \`${propName}\` is marked as required in \`${componentName}\`, but its value is \`${props[propName]}\`.`
    )
  }
}

const trayPropsMap = {
  canUploadFiles: bool.isRequired,
  contextId: string.isRequired, // initial value indicating the user's context (e.g. student v teacher), not the tray's
  contextType: string.isRequired, // initial value indicating the user's context, not the tray's
  containingContext: shape({
    contextType: string.isRequired,
    contextId: string.isRequired,
    userId: string.isRequired,
  }),
  filesTabDisabled: bool,
  host: requiredWithoutSource,
  jwt: requiredWithoutSource,
  refreshToken: func,
  source: shape({
    fetchImages: func.isRequired,
  }),
  themeUrl: string,
}

export const trayPropTypes = shape(trayPropsMap)

CanvasContentTray.propTypes = {
  bridge: instanceOf(Bridge).isRequired,
  editor: shape({id: string}).isRequired,
  mountNode: oneOfType([element, func]),
  onTrayClosing: func, // called with true when the tray starts closing, false once closed
  onEditClick: func,
  ...trayPropsMap,
}

// the way we define trayProps, eslint doesn't recognize the following as props
/* eslint-disable react/default-props-match-prop-types */
CanvasContentTray.defaultProps = {
  canUploadFiles: false,
  filesTabDisabled: false,
  refreshToken: null,
  source: null,
  themeUrl: null,
}
/* eslint-enable react/default-props-match-prop-types */<|MERGE_RESOLUTION|>--- conflicted
+++ resolved
@@ -489,10 +489,7 @@
                 onClick={handleDismissTray}
                 data-testid="CloseButton_ContentTray"
                 screenReaderLabel={formatMessage('Close')}
-<<<<<<< HEAD
-=======
                 elementRef={el => (closeButtonRef.current = el)}
->>>>>>> a5918370
               />
             </View>
             {isEditTray && (
