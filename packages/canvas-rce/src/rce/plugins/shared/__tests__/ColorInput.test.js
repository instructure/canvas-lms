--- conflicted
+++ resolved
@@ -38,7 +38,7 @@
 
   it('renders no background when no color is selected', () => {
     render(<ColorInput {...defaults} color={null} />)
-    const preview = screen.getByTestId('colorPreview-null')
+    const preview = screen.getByTestId('colorPreview-none')
     // js dom does not support linear gradient yet
     expect(preview.style.background).toBe('')
   })
@@ -59,12 +59,8 @@
     fireEvent.click(screen.getByText(/view predefined colors/i))
     fireEvent.click(screen.getByTestId('colorPreview-#06A3B7'))
     expect(defaults.onChange).toHaveBeenCalledWith('#06A3B7')
-<<<<<<< HEAD
-    fireEvent.click(screen.getByTestId('colorPreview-null'))
-=======
     fireEvent.click(screen.getByText(/view predefined colors/i))
     fireEvent.click(screen.getByTestId('colorPreview-none'))
->>>>>>> 03f5e3a3
     expect(defaults.onChange).toHaveBeenCalledWith(null)
   })
 })