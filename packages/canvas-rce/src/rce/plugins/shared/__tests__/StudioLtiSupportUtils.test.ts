--- conflicted
+++ resolved
@@ -640,9 +640,6 @@
     it('should set resizable to true and remove data-mce-resize', () => {
       const removeAttributeSpy = jest.spyOn(mockParentElement, 'removeAttribute')
 
-<<<<<<< HEAD
-      updateStudioIframeDimensions(mockEditor, 800, 600, 'learn_embed', true)
-=======
       updateStudioIframeDimensions(mockEditor, {
         subject: 'studio.embedTypeChanged.response',
         width: 800,
@@ -650,7 +647,6 @@
         embedType: 'learn_embed',
         resizable: true,
       })
->>>>>>> 10b1d53a
 
       // Should update both the actual attribute and the TinyMCE prefixed version
       expect(mockEditor.dom.setAttrib).toHaveBeenCalledWith(
@@ -671,9 +667,6 @@
     it('should set resizable to false and add data-mce-resize="false"', () => {
       const setAttributeSpy = jest.spyOn(mockParentElement, 'setAttribute')
 
-<<<<<<< HEAD
-      updateStudioIframeDimensions(mockEditor, 800, 600, 'learn_embed', false)
-=======
       updateStudioIframeDimensions(mockEditor, {
         subject: 'studio.embedTypeChanged.response',
         width: 800,
@@ -681,7 +674,6 @@
         embedType: 'learn_embed',
         resizable: false,
       })
->>>>>>> 10b1d53a
 
       // Should update both the actual attribute and the TinyMCE prefixed version
       expect(mockEditor.dom.setAttrib).toHaveBeenCalledWith(
@@ -703,9 +695,6 @@
       const setAttributeSpy = jest.spyOn(mockParentElement, 'setAttribute')
       mockParentElement.setAttribute('data-studio-resizable', 'true')
 
-<<<<<<< HEAD
-      updateStudioIframeDimensions(mockEditor, 800, 600, 'learn_embed', false)
-=======
       updateStudioIframeDimensions(mockEditor, {
         subject: 'studio.embedTypeChanged.response',
         width: 800,
@@ -713,7 +702,6 @@
         embedType: 'learn_embed',
         resizable: false,
       })
->>>>>>> 10b1d53a
 
       expect(mockEditor.dom.setAttrib).toHaveBeenCalledWith(
         mockParentElement,
@@ -730,9 +718,6 @@
       mockParentElement.setAttribute('data-studio-resizable', 'false')
       mockParentElement.setAttribute('data-mce-resize', 'false')
 
-<<<<<<< HEAD
-      updateStudioIframeDimensions(mockEditor, 800, 600, 'learn_embed', true)
-=======
       updateStudioIframeDimensions(mockEditor, {
         subject: 'studio.embedTypeChanged.response',
         width: 800,
@@ -740,7 +725,6 @@
         embedType: 'learn_embed',
         resizable: true,
       })
->>>>>>> 10b1d53a
 
       expect(mockEditor.dom.setAttrib).toHaveBeenCalledWith(
         mockParentElement,
