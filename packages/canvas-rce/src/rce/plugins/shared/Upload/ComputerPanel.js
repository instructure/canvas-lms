/*
 * Copyright (C) 2019 - present Instructure, Inc.
 *
 * This file is part of Canvas.
 *
 * Canvas is free software: you can redistribute it and/or modify it under
 * the terms of the GNU Affero General Public License as published by the Free
 * Software Foundation, version 3 of the License.
 *
 * Canvas is distributed in the hope that it will be useful, but WITHOUT ANY
 * WARRANTY; without even the implied warranty of MERCHANTABILITY or FITNESS FOR
 * A PARTICULAR PURPOSE. See the GNU Affero General Public License for more
 * details.
 *
 * You should have received a copy of the GNU Affero General Public License along
 * with this program. If not, see <http://www.gnu.org/licenses/>.
 */

// NOTE: if you're looking in here for the ComputerPanel that's used for
// the RCE's Media > Upload/Record Media function, it's not this one
// (though this panel can handle video with the right "accept" prop).
// See @instructure/canvas-media/src/ComputerPanel.js

import React, {useCallback, useEffect, useRef, useState} from 'react'
import {arrayOf, func, instanceOf, number, oneOfType, shape, string} from 'prop-types'
import {StyleSheet, css} from 'aphrodite'

import {FileDrop} from '@instructure/ui-file-drop'
import {Billboard} from '@instructure/ui-billboard'
import {Alert} from '@instructure/ui-alerts'
import {IconButton} from '@instructure/ui-buttons'
import {px} from '@instructure/ui-utils'
import {PresentationContent} from '@instructure/ui-a11y-content'
import {IconTrashLine} from '@instructure/ui-icons'
import {Img} from '@instructure/ui-img'
import {Text} from '@instructure/ui-text'
import {TruncateText} from '@instructure/ui-truncate-text'
import {Flex} from '@instructure/ui-flex'
import {View} from '@instructure/ui-view'
import {MediaPlayer} from '@instructure/ui-media-player'

import {
  RocketSVG,
  useComputerPanelFocus,
  isAudio,
  isPreviewable,
  sizeMediaPlayer
} from '@instructure/canvas-media'

import formatMessage from '../../../../format-message'
import {getIconFromType, isAudioOrVideo, isImage, isText} from '../fileTypeUtils'

function isPreviewableAudioOrVideo(type) {
  return isPreviewable(type) && isAudioOrVideo(type)
}

function readFile(theFile) {
  const p = new Promise((resolve, reject) => {
    const reader = new FileReader()
    reader.onload = () => {
      let result = reader.result
      if (isText(theFile.type) && result.length > 1000) {
        result = `${result.substr(0, 1000)}...`
      }
      resolve(result)
    }
    reader.onerror = () => {
      reject(new Error(formatMessage('An error occured reading the file')))
    }

    if (theFile.size === 0) {
      // canvas will reject uploading an empty file
      reject(new Error(formatMessage('You may not upload an empty file.')))
    }
    if (isImage(theFile.type)) {
      reader.readAsDataURL(theFile)
    } else if (isText(theFile.type)) {
      reader.readAsText(theFile)
    } else if (isPreviewableAudioOrVideo(theFile.type)) {
      const sources = [{label: theFile.name, src: URL.createObjectURL(theFile), type: theFile.type}]
      resolve(sources)
    } else {
      const icon = getIconFromType(theFile.type)
      resolve(icon)
    }
  })
  return p
}

export default function ComputerPanel({theFile, setFile, setError, accept, label, bounds}) {
  const [messages, setMessages] = useState([])
  const [preview, setPreview] = useState({preview: null, isLoading: false})
  // the trashcan is 38px tall and the 1.5rem margin-bottom
  // the 350 is to guarantee the video doesn't oveflow into the copyright UI,
  // which should probably be rendered here and not up in the modal because
  // dealing with Tabs and size is nearly impossible
  const height = Math.min(350, 0.8 * (bounds.height - 38 - px('1.5rem')))
  const width = 0.8 * bounds.width

  useEffect(() => {
    return () => {
      if (Array.isArray(preview?.preview)) {
        URL?.revokeObjectURL?.(preview.preview[0].src)
      }
    }
  }, [preview])

  useEffect(() => {
    if (!theFile || preview.isLoading || preview.preview || preview.error) return

    async function getPreview() {
      setPreview({preview: null, isLoading: true})
      try {
        const previewer = await readFile(theFile)
        setPreview({preview: previewer, isLoading: false})
        setError(null)
        if (isImage(theFile.type)) {
          // we need the preview to know the image size to show the placeholder
          theFile.preview = previewer
          setFile(theFile)
        }
      } catch (ex) {
        setError(ex)
        setPreview({
          preview: null,
          error: ex.message,
          isLoading: false
        })
      }
    }
    getPreview()
  })

  const handleLoadedMetadata = useCallback(
    event => {
      const player = event.target
      const sz = sizeMediaPlayer(player, theFile.type, {width, height})
      player.style.width = sz.width
      player.style.height = sz.height
      player.style.margin = '0 auto'
      // from this sub-package, I don't have a URL to use as the
      // audio player's poster image. We can give it a background image though
      player.classList.add(isAudio(theFile.type) ? 'audio-player' : 'video-player')
    },
    [theFile, width, height]
  )

  const previewPanelRef = useRef(null)
  const clearButtonRef = useRef(null)
  const panelRef = useRef(null)
  useComputerPanelFocus(theFile, panelRef, clearButtonRef)

  function renderPreview() {
    if (preview.isLoading) {
      return (
        <div aria-live="polite">
          <Text color="secondary">{formatMessage('Generating preview...')}</Text>
        </div>
      )
    } else if (preview.error) {
      return (
        <div className={css(styles.previewContainer)} aria-live="polite">
          <Alert variant="error">{preview.error}</Alert>
        </div>
      )
    } else if (preview.preview) {
      if (isImage(theFile.type)) {
        return (
          <Img
            aria-label={formatMessage('{filename} image preview', {filename: theFile.name})}
            src={preview.preview}
            constrain="contain"
            display="block"
          />
        )
      } else if (isText(theFile.type)) {
        return (
          <View
            as="pre"
            display="block"
            padding="x-small"
            textAlign="start"
            aria-label={formatMessage('{filename} text preview', {filename: theFile.name})}
          >
            <TruncateText maxLines={21}>{preview.preview}</TruncateText>
          </View>
        )
      } else if (isPreviewableAudioOrVideo(theFile.type)) {
        return <MediaPlayer sources={preview.preview} onLoadedMetadata={handleLoadedMetadata} />
      } else {
        return (
          <div
            aria-label={formatMessage('{filename} file icon', {filename: theFile.name})}
            className={css(styles.previewContainer)}
            style={{textAlign: 'center'}}
          >
            <preview.preview size="medium" />
            <Text as="p" weight="normal">
              {formatMessage('No preview is available for this file.')}
            </Text>
          </div>
        )
      }
    }
  }

  if (theFile) {
    const filename = theFile.name
    return (
      <div style={{position: 'relative'}} ref={previewPanelRef}>
        <Flex direction="row-reverse" margin="none none medium">
          <Flex.Item>
            <IconButton
              elementRef={el => {
                clearButtonRef.current = el
              }}
              onClick={() => {
                setFile(null)
                setPreview({preview: null, isLoading: false, error: null})
              }}
              renderIcon={IconTrashLine}
<<<<<<< HEAD
              withBackground={false}
              withBorder={false}
=======
>>>>>>> 7a160bbc
              screenReaderLabel={formatMessage('Clear selected file: {filename}', {filename})}
            />
          </Flex.Item>

          <Flex.Item shouldGrow={true} shouldShrink={true}>
            <PresentationContent>
              <Text>{filename}</Text>
            </PresentationContent>
          </Flex.Item>
        </Flex>
        <View
          as="div"
          width={`${width}px`}
          height={`${height}px`}
          textAlign="center"
          margin="0 auto"
        >
          {renderPreview()}
        </View>
      </div>
    )
  }
  return (
    <div ref={panelRef}>
      <FileDrop
        accept={accept}
        onDropAccepted={([file]) => {
          if (messages.length) {
            setMessages([])
          }
          setFile(file)
        }}
        onDropRejected={() => {
          setMessages(
            messages.concat({
              text: formatMessage('Invalid file type'),
              type: 'error'
            })
          )
        }}
        messages={messages}
        renderLabel={
          <Billboard
            heading={label}
            hero={<RocketSVG width="3em" height="3em" />}
            message={formatMessage('Drag and drop, or click to browse your computer')}
          />
        }
      />
    </div>
  )
}

ComputerPanel.propTypes = {
  theFile: instanceOf(File),
  setFile: func.isRequired,
  setError: func.isRequired,
  accept: oneOfType([string, arrayOf(string)]),
  label: string.isRequired,
  bounds: shape({
    width: number,
    height: number
  })
}

ComputerPanel.defaultProps = {
  bounds: {}
}

export const styles = StyleSheet.create({
  previewContainer: {
    maxHeight: '250px',
    overflow: 'hidden',
    boxSizing: 'border-box',
    margin: '5rem .375rem 0',
    position: 'relative'
  },
  previewArea: {
    width: '100%',
    height: '100%',
    maxHeight: '250px',
    boxSizing: 'border-box',
    objectFit: 'contain',
    overflow: 'hidden'
  }
})<|MERGE_RESOLUTION|>--- conflicted
+++ resolved
@@ -219,11 +219,6 @@
                 setPreview({preview: null, isLoading: false, error: null})
               }}
               renderIcon={IconTrashLine}
-<<<<<<< HEAD
-              withBackground={false}
-              withBorder={false}
-=======
->>>>>>> 7a160bbc
               screenReaderLabel={formatMessage('Clear selected file: {filename}', {filename})}
             />
           </Flex.Item>
