--- conflicted
+++ resolved
@@ -28,13 +28,8 @@
 import {convertFileToBase64} from '../../../svg/utils'
 import {createCroppedImageSvg} from './imageCropUtils'
 
-<<<<<<< HEAD
-const handleSubmit = (onSubmit, {image, shape, scaleRatio}) =>
-  createCroppedImageSvg({imageSrc: image, shape, scaleRatio})
-=======
 const handleSubmit = (onSubmit, settings) =>
   createCroppedImageSvg(settings)
->>>>>>> f36f2b64
     .then(generatedSvg =>
       convertFileToBase64(new Blob([generatedSvg.outerHTML], {type: 'image/svg+xml'}))
     )
