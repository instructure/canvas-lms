--- conflicted
+++ resolved
@@ -178,11 +178,7 @@
               xmlns="http://www.w3.org/2000/svg"
             >
               <metadata>
-<<<<<<< HEAD
-                {"type":"image/svg+xml-icon-maker-icons","alt":"","shape":"square","size":"small","color":"#000000","outlineColor":null,"outlineSize":"small","text":"","textSize":"small","textColor":"#000000","textBackgroundColor":null,"textPosition":"middle","encodedImage":"","encodedImageType":"","encodedImageName":"","x":"50%","y":"50%","translateX":-54,"translateY":-54,"width":108,"height":108,"transform":"translate(-54,-54)"}
-=======
                 {"type":"image/svg+xml-icon-maker-icons","alt":"","shape":"square","size":"small","color":"#000000","outlineColor":"#000000","outlineSize":"none","text":"","textSize":"small","textColor":"#000000","textBackgroundColor":null,"textPosition":"middle","encodedImage":"","encodedImageType":"","encodedImageName":"","x":"50%","y":"50%","translateX":-54,"translateY":-54,"width":108,"height":108,"transform":"translate(-54,-54)"}
->>>>>>> 8ae2c262
               </metadata>
               <svg
                 fill="none"
@@ -193,11 +189,8 @@
               >
                 <g
                   fill="#000000"
-<<<<<<< HEAD
-=======
                   stroke="#000000"
                   stroke-width="0"
->>>>>>> 8ae2c262
                 >
                   <clippath
                     id="clip-path-for-embed"
