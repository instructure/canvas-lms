/*
 * Copyright (C) 2021 - present Instructure, Inc.
 *
 * This file is part of Canvas.
 *
 * Canvas is free software: you can redistribute it and/or modify it under
 * the terms of the GNU Affero General Public License as published by the Free
 * Software Foundation, version 3 of the License.
 *
 * Canvas is distributed in the hope that it will be useful, but WITHOUT ANY
 * WARRANTY; without even the implied warranty of MERCHANTABILITY or FITNESS FOR
 * A PARTICULAR PURPOSE. See the GNU Affero General Public License for more
 * details.
 *
 * You should have received a copy of the GNU Affero General Public License along
 * with this program. If not, see <http://www.gnu.org/licenses/>.
 */

import React from 'react'
import {render, fireEvent, screen, waitFor, act} from '@testing-library/react'
import userEvent from '@testing-library/user-event'
import fetchMock from 'fetch-mock'
import {ButtonsTray} from '../ButtonsTray'
import {useStoreProps} from '../../../shared/StoreContext'
import FakeEditor from '../../../shared/__tests__/FakeEditor'
import RceApiSource from '../../../../../rcs/api'

jest.mock('../../../../../rcs/api')
jest.mock('../../../shared/StoreContext')

const startButtonsAndIconsUpload = jest.fn().mockResolvedValue({url: 'https://uploaded.url'})
useStoreProps.mockReturnValue({startButtonsAndIconsUpload})

const editor = {
  dom: {
    createHTML: jest.fn((tagName, {src, alt, ...rest}) => {
      const element = document.createElement(tagName)
      element.setAttribute('src', src)
      element.setAttribute('alt', alt)
      element.setAttribute('data-inst-buttons-and-icons', rest['data-inst-buttons-and-icons'])
      return element
    }),
    create: name => document.createElement(name)
  },
  insertContent: jest.fn()
}

describe('RCE "Buttons and Icons" Plugin > ButtonsTray', () => {
  const defaults = {
    editor,
    onUnmount: jest.fn(),
    editing: false
  }

  let rcs

  const renderComponent = componentProps => {
    return render(<ButtonsTray {...componentProps} />)
  }

  beforeAll(() => {
    ENV.DEEP_LINKING_POST_MESSAGE_ORIGIN = 'https://domain.from.env'

    global.fetch = jest.fn().mockResolvedValue({
      blob: () => Promise.resolve(new Blob())
    })

    rcs = {getFile: jest.fn(() => Promise.resolve({name: 'Test Button.svg'}))}
    RceApiSource.mockImplementation(() => rcs)
  })

  beforeEach(() => {
    jest.clearAllMocks()
  })

  it('renders the create view', () => {
    renderComponent(defaults)
    screen.getByRole('heading', {name: /buttons and icons/i})
  })

  it('closes the tray', async () => {
    const onUnmount = jest.fn()
    renderComponent({...defaults, onUnmount})
    userEvent.click(screen.getByText(/close/i))
    await waitFor(() => expect(onUnmount).toHaveBeenCalled())
  })

  describe('uploads the svg', () => {
    it('with correct content', async () => {
      render(<ButtonsTray {...defaults} />)

<<<<<<< HEAD
    userEvent.click(screen.getByRole('button', {name: /apply/i}))
    await waitFor(() => {
      if (startButtonsAndIconsUpload.mock.calls.length <= 0) throw new Error()
      expect(startButtonsAndIconsUpload.mock.calls[0]).toMatchInlineSnapshot(`
        Array [
          Object {
            "domElement": <svg
              fill="none"
              height="122px"
              viewBox="0 0 122 122"
              width="122px"
              xmlns="http://www.w3.org/2000/svg"
            >
              <metadata>
                {"type":"image/svg+xml-buttons-and-icons","name":"","alt":"","shape":"square","size":"small","color":null,"outlineColor":null,"outlineSize":"small","text":"","textSize":"small","textColor":"#000000","textBackgroundColor":null,"textPosition":"middle","encodedImage":"","encodedImageType":"","encodedImageName":"","x":0,"y":0,"translateX":0,"translateY":0,"width":0,"height":0,"transform":""}
              </metadata>
              <svg
=======
      userEvent.click(screen.getByRole('button', {name: /apply/i}))
      await waitFor(() => {
        if (startButtonsAndIconsUpload.mock.calls.length <= 0) throw new Error()
        const result = startButtonsAndIconsUpload.mock.calls[0]
        expect(result).toMatchInlineSnapshot(`
          Array [
            Object {
              "domElement": <svg
>>>>>>> 3593ced2
                fill="none"
                height="122px"
                viewBox="0 0 122 122"
                width="122px"
                xmlns="http://www.w3.org/2000/svg"
              >
                <metadata>
                  {"type":"image/svg+xml-buttons-and-icons","alt":"","shape":"square","size":"small","color":null,"outlineColor":null,"outlineSize":"small","text":"","textSize":"small","textColor":"#000000","textBackgroundColor":null,"textPosition":"middle","encodedImage":"","encodedImageType":"","encodedImageName":"","x":0,"y":0,"translateX":0,"translateY":0,"width":0,"height":0,"transform":""}
                </metadata>
                <svg
                  fill="none"
                  height="122px"
                  viewBox="0 0 122 122"
                  width="122px"
                  x="0"
                >
                  <g
                    fill="none"
                  >
                    <clippath
                      id="clip-path-for-embed"
                    >
                      <rect
                        height="114"
                        width="114"
                        x="4"
                        y="4"
                      />
                    </clippath>
                    <rect
                      height="114"
                      width="114"
                      x="4"
                      y="4"
                    />
                  </g>
                </svg>
                <style
                  type="text/css"
                >
                  @font-face {font-family: "Lato Extended";font-weight: bold;src: url(data:;base64,);}
                </style>
              </svg>,
              "name": "untitled.svg",
            },
            Object {
              "onDuplicate": false,
            },
          ]
        `)
        expect(result[1].onDuplicate).toBe(false)
      })
      await waitFor(() => expect(defaults.onUnmount).toHaveBeenCalled())
    })

    it('with overwrite if "replace all" is checked', async () => {
      const {getByTestId, getByRole} = render(<ButtonsTray {...defaults} editing />)

      act(() => {
        getByTestId('cb-replace-all').click()
      })

      act(() => {
        getByRole('button', {name: /save/i}).click()
      })

      await waitFor(() => {
        if (startButtonsAndIconsUpload.mock.calls.length <= 0) throw new Error()
        const result = startButtonsAndIconsUpload.mock.calls[0]
        expect(result[1].onDuplicate).toBe('overwrite')
      })
    })
  })

  it('writes the content to the editor', async () => {
    render(<ButtonsTray {...defaults} />)

    fireEvent.change(document.querySelector('#button-alt-text'), {target: {value: 'banana'}})
    userEvent.click(screen.getByRole('button', {name: /apply/i}))
    await waitFor(() => expect(editor.insertContent).toHaveBeenCalled())
    expect(editor.insertContent.mock.calls[0]).toMatchInlineSnapshot(`
      Array [
        "<img src=\\"https://uploaded.url\\" alt=\\"banana\\" data-inst-buttons-and-icons=\\"true\\" data-download-url=\\"https://uploaded.url/?buttons_and_icons=1\\">",
      ]
    `)

    await waitFor(() => expect(defaults.onUnmount).toHaveBeenCalled())
  })

  it('writes the content to the editor without alt attribute', async () => {
    render(<ButtonsTray {...defaults} />)

    userEvent.click(screen.getByRole('button', {name: /apply/i}))
    await waitFor(() => expect(editor.insertContent).toHaveBeenCalled())
    expect(editor.insertContent.mock.calls[0]).toMatchInlineSnapshot(`
      Array [
        "<img src=\\"https://uploaded.url\\" data-inst-buttons-and-icons=\\"true\\" data-download-url=\\"https://uploaded.url/?buttons_and_icons=1\\">",
      ]
    `)

    await waitFor(() => expect(defaults.onUnmount).toHaveBeenCalled())
  })

  describe('the "replace all instances" checkbox', () => {
    it('disables the name field when checked', async () => {
      const {getByTestId} = render(<ButtonsTray {...defaults} editing />)

      act(() => getByTestId('cb-replace-all').click())

      await waitFor(() => expect(getByTestId('button-name')).toBeDisabled())
    })

    it('does not disable the name field when not checked', async () => {
      const {getByTestId} = render(<ButtonsTray {...defaults} editing />)

      await waitFor(() => expect(getByTestId('button-name')).not.toBeDisabled())
    })

    it('does not disable the name field on new buttons', async () => {
      const {getByTestId} = render(<ButtonsTray {...defaults} />)

      await waitFor(() => expect(getByTestId('button-name')).not.toBeDisabled())
    })
  })

  it('disables footer while submiting', async () => {
    render(<ButtonsTray {...defaults} />)

    const button = screen.getByRole('button', {name: /apply/i})
    userEvent.click(button)

    await waitFor(() => expect(button).toBeDisabled())
    await waitFor(() => expect(defaults.onUnmount).toHaveBeenCalled(), {
      timeout: 3000
    })
  })

  describe('what a button is being created', () => {
    let ed

    beforeEach(() => {
      ed = new FakeEditor()
    })

    const subject = () => render(<ButtonsTray onClose={jest.fn()} editor={ed} />)

    it('loads the standard SVG metadata', async () => {
      const {getByLabelText, getAllByTestId} = subject()

      await waitFor(() => {
        expect(getByLabelText('Name').value).toEqual('')
        expect(getByLabelText('Button Shape').value).toEqual('Square')
        expect(getByLabelText('Button Size').value).toEqual('Small')
        expect(getAllByTestId('colorPreview-none').length).toBeGreaterThan(0)
        expect(getByLabelText('Button Outline Size').value).toEqual('Small')
      })
    })
  })

  describe('when a button is being edited', () => {
    let ed

    beforeEach(() => {
      ed = new FakeEditor()

      // Add an image to the editor and select it
      ed.setContent(
        '<img id="test-image" src="https://canvas.instructure.com/svg" data-inst-buttons-and-icons="true" data-download-url="https://canvas.instructure.com/files/1/download" alt="a red circle" />'
      )
      ed.setSelectedNode(ed.dom.select('#test-image')[0])
    })

    const subject = () => render(<ButtonsTray onClose={jest.fn()} editing editor={ed} />)

    beforeEach(() => {
      fetchMock.mock('*', {
        body: `
          <svg height="100" width="100">
            <metadata>
              {
                "alt":"a test image",
                "shape":"triangle",
                "size":"large",
                "color":"#FF2717",
                "outlineColor":"#06A3B7",
                "outlineSize":"small",
                "text":"Some Text",
                "textSize":"medium",
                "textColor":"#009606",
                "textBackgroundColor":"#E71F63",
                "textPosition":"middle"
              }
            </metadata>
            <circle cx="50" cy="50" r="40" stroke="black" stroke-width="3" fill="red"/>
          </svg>`
      })
    })

    afterEach(() => {
      jest.restoreAllMocks()
      fetchMock.restore()
    })

    it('loads the standard SVG metadata', async () => {
      const {getByLabelText, getByTestId} = subject()

      await waitFor(() => {
        expect(getByLabelText('Name').value).toEqual('Test Button')
        expect(getByLabelText('Button Shape').value).toEqual('Triangle')
        expect(getByLabelText('Button Size').value).toEqual('Large')
        expect(getByTestId('colorPreview-#FF2717')).toBeInTheDocument() // button color
        expect(getByTestId('colorPreview-#06A3B7')).toBeInTheDocument() // button outline
        expect(getByLabelText('Button Outline Size').value).toEqual('Small')
      })
    })

    it('loads the text-related SVG metadata', async () => {
      const {getByLabelText, getByTestId, getByText} = subject()

      await waitFor(() => {
        expect(getByText('Some Text')).toBeInTheDocument()
        expect(getByLabelText('Text Size').value).toEqual('Medium')
        expect(getByTestId('colorPreview-#009606')).toBeInTheDocument() // text color
        expect(getByTestId('colorPreview-#E71F63')).toBeInTheDocument() // text background color
        expect(getByLabelText('Text Position').value).toEqual('Middle')
      })
    })
  })
})<|MERGE_RESOLUTION|>--- conflicted
+++ resolved
@@ -89,25 +89,6 @@
     it('with correct content', async () => {
       render(<ButtonsTray {...defaults} />)
 
-<<<<<<< HEAD
-    userEvent.click(screen.getByRole('button', {name: /apply/i}))
-    await waitFor(() => {
-      if (startButtonsAndIconsUpload.mock.calls.length <= 0) throw new Error()
-      expect(startButtonsAndIconsUpload.mock.calls[0]).toMatchInlineSnapshot(`
-        Array [
-          Object {
-            "domElement": <svg
-              fill="none"
-              height="122px"
-              viewBox="0 0 122 122"
-              width="122px"
-              xmlns="http://www.w3.org/2000/svg"
-            >
-              <metadata>
-                {"type":"image/svg+xml-buttons-and-icons","name":"","alt":"","shape":"square","size":"small","color":null,"outlineColor":null,"outlineSize":"small","text":"","textSize":"small","textColor":"#000000","textBackgroundColor":null,"textPosition":"middle","encodedImage":"","encodedImageType":"","encodedImageName":"","x":0,"y":0,"translateX":0,"translateY":0,"width":0,"height":0,"transform":""}
-              </metadata>
-              <svg
-=======
       userEvent.click(screen.getByRole('button', {name: /apply/i}))
       await waitFor(() => {
         if (startButtonsAndIconsUpload.mock.calls.length <= 0) throw new Error()
@@ -116,7 +97,6 @@
           Array [
             Object {
               "domElement": <svg
->>>>>>> 3593ced2
                 fill="none"
                 height="122px"
                 viewBox="0 0 122 122"
