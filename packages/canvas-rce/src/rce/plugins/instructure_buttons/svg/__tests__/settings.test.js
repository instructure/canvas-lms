/*
 * Copyright (C) 2021 - present Instructure, Inc.
 *
 * This file is part of Canvas.
 *
 * Canvas is free software: you can redistribute it and/or modify it under
 * the terms of the GNU Affero General Public License as published by the Free
 * Software Foundation, version 3 of the License.
 *
 * Canvas is distributed in the hope that it will be useful, but WITHOUT ANY
 * WARRANTY; without even the implied warranty of MERCHANTABILITY or FITNESS FOR
 * A PARTICULAR PURPOSE. See the GNU Affero General Public License for more
 * details.
 *
 * You should have received a copy of the GNU Affero General Public License along
 * with this program. If not, see <http://www.gnu.org/licenses/>.
 */

import fetchMock from 'fetch-mock'
import {useSvgSettings, svgFromUrl, statuses} from '../settings'
import Editor from '../../../shared/__tests__/FakeEditor'
import {renderHook, act} from '@testing-library/react-hooks/dom'

describe('useSvgSettings()', () => {
  let editing, ed

  beforeEach(() => (ed = new Editor()))

  const subject = () => renderHook(() => useSvgSettings(ed, editing)).result

  describe('when a new button is being created (not editing)', () => {
    beforeEach(() => (editing = false))

    it('initializes settings to the default', () => {
      const [settings, _status, _dispatch] = subject().current

      expect(settings).toEqual({
        type: 'image/svg+xml-buttons-and-icons',
        name: '',
        alt: '',
        shape: 'square',
        size: 'small',
        color: null,
        encodedImage: '',
        encodedImageType: '',
        encodedImageName: '',
        outlineColor: null,
        outlineSize: 'none',
        text: '',
        textSize: 'small',
        textColor: '#000000',
        textBackgroundColor: null,
        textPosition: 'middle',
        x: 0,
        y: 0,
        translateX: 0,
        translateY: 0,
        width: 0,
        height: 0,
        transform: ''
      })
    })

    it('sets status to "IDLE"', () => {
      const [_settings, status, _dispatch] = subject().current

      expect(status).toEqual(statuses.IDLE)
    })

    it('returns dispatch', () => {
      const [_settings, _status, dispatch] = subject().current

      expect(typeof dispatch).toEqual('function')
    })

    describe('and a setting update action is dispatched', () => {
      let settingsUpdate

      beforeEach(() => (settingsUpdate = {name: 'Banana', size: 'large'}))

      it('updates the relevant settings', async () => {
        const result = subject()
        act(() => result.current[2](settingsUpdate))
        expect(result.current[0]).toEqual({
          type: 'image/svg+xml-buttons-and-icons',
          name: 'Banana',
          alt: '',
          shape: 'square',
          size: 'large',
          color: null,
          encodedImage: '',
          encodedImageType: '',
          encodedImageName: '',
          outlineColor: null,
          outlineSize: 'none',
          text: '',
          textSize: 'small',
          textColor: '#000000',
          textBackgroundColor: null,
          textPosition: 'middle',
          x: 0,
          y: 0,
          translateX: 0,
          translateY: 0,
          width: 0,
          height: 0,
          transform: ''
        })
      })
    })
  })

  describe('when an existing button is being edited', () => {
    beforeEach(() => {
      editing = true

<<<<<<< HEAD
      // Add an image to the editor and select it
      ed.setContent(
        '<img id="test-image" src="https://canvas.instructure.com/svg" data-download=url="https://canvas.instructure.com/download" alt="a red circle" />'
=======
      ENV = {
        COURSE_ID: 23,
        DEEP_LINKING_POST_MESSAGE_ORIGIN: 'https://domain.from.env'
      }

      // Add an image to the editor and select it
      ed.setContent(
        '<img id="test-image" data-inst-buttons-and-icons="true" src="https://canvas.instructure.com/svg" data-download-url="https://canvas.instructure.com/files/1/download" alt="a red circle" />'
>>>>>>> 0aba7a51
      )
      ed.setSelectedNode(ed.dom.select('#test-image')[0])

      // Stub fetch to return an SVG file
      global.fetch = jest.fn().mockResolvedValue({
        text: () =>
          Promise.resolve(`
            <svg height="100" width="100">
              <metadata>
                {
                  "name":"Test Image",
                  "alt":"a test image",
                  "shape":"triangle",
                  "size":"large",
                  "color":"#FF2717",
                  "outlineColor":"#06A3B7",
                  "outlineSize":"small",
                  "text":"Some Text",
                  "textSize":"medium",
                  "textColor":"#009606",
                  "textBackgroundColor":"#06A3B7",
                  "textPosition":"middle"
                }
              </metadata>
              <circle cx="50" cy="50" r="40" stroke="black" stroke-width="3" fill="red"/>
            </svg>
          `)
      })
    })

    afterEach(() => jest.resetAllMocks())

    it('fetches the SVG file', () => {
      subject()
      expect(global.fetch).toHaveBeenCalledWith(
<<<<<<< HEAD
        ed.selection.getNode().getAttribute('data-download-url')
      )
    })

=======
        expect.stringMatching(
          /https:\/\/domain.from.env\/files\/1\/download\?replacement_chain_context_type=course&replacement_chain_context_id=23&ts=\d+&download_frd=1/
        )
      )
    })

    describe('when the download URL contains a course ID', () => {
      beforeEach(() => {
        ed.setContent(
          '<img id="test-image" data-inst-buttons-and-icons="true" src="https://canvas.instructure.com/svg" data-download-url="courses/2/files/1/download" alt="a red circle" />'
        )
        ed.setSelectedNode(ed.dom.select('#test-image')[0])
      })

      it('fetches the SVG file using the /files/:file_id/download endpoint', () => {
        subject()
        expect(global.fetch).toHaveBeenCalledWith(
          expect.stringMatching(
            /https:\/\/domain.from.env\/files\/1\/download\?replacement_chain_context_type=course&replacement_chain_context_id=23&ts=\d+&download_frd=1/
          )
        )
      })
    })

    describe('with a relative download URL', () => {
      beforeEach(() => {
        ed.setContent(
          '<img id="test-image" data-inst-buttons-and-icons="true" src="https://canvas.instructure.com/svg" data-download-url="/files/1/download" alt="a red circle" />'
        )
        ed.setSelectedNode(ed.dom.select('#test-image')[0])
      })

      it('fetches the SVG file, specifying the course ID and timestamp', () => {
        subject()
        expect(global.fetch).toHaveBeenCalledWith(
          expect.stringMatching(
            /https:\/\/domain.from.env\/files\/1\/download\?replacement_chain_context_type=course&replacement_chain_context_id=23&ts=\d+&download_frd=1/
          )
        )
      })
    })

    describe('with a containing element selected', () => {
      beforeEach(() => {
        ENV = {
          COURSE_ID: 23,
          DEEP_LINKING_POST_MESSAGE_ORIGIN: 'https://domain.from.env'
        }

        ed.setContent(
          '<p id="containing"><img data-inst-buttons-and-icons="true" src="https://canvas.instructure.com/svg" data-download-url="/files/1/download" alt="a red circle" /></p>'
        )
        ed.setSelectedNode(ed.dom.select('#containing')[0])
      })

      it('fetches the SVG file, specifying the course ID and timestamp', () => {
        subject()
        expect(global.fetch).toHaveBeenCalledWith(
          expect.stringMatching(
            /https:\/\/domain.from.env\/files\/1\/download\?replacement_chain_context_type=course&replacement_chain_context_id=23&ts=\d+&download_frd=1/
          )
        )
      })
    })

>>>>>>> 0aba7a51
    it('parses the SVG settings from the SVG metadata', async () => {
      const {result, waitForValueToChange} = renderHook(() => useSvgSettings(ed, editing))

      await waitForValueToChange(() => {
        return result.current[0]
      })

      expect(result.current[0]).toEqual({
        type: 'image/svg+xml-buttons-and-icons',
        name: 'Test Image',
        alt: 'a test image',
        shape: 'triangle',
        size: 'large',
        color: '#FF2717',
        encodedImage: '',
        encodedImageType: '',
        encodedImageName: '',
        outlineColor: '#06A3B7',
        outlineSize: 'small',
        text: 'Some Text',
        textSize: 'medium',
        textColor: '#009606',
        textBackgroundColor: '#06A3B7',
        textPosition: 'middle',
        x: 0,
        y: 0,
        translateX: 0,
        translateY: 0,
        width: 0,
        height: 0,
        transform: ''
      })
    })

    it('sets the status to "loading"', () => {
      const result = subject()
      expect(result.current[1]).toEqual(statuses.LOADING)
    })

    it('returns the status to "idle"', async () => {
      const {result, waitForValueToChange} = renderHook(() => useSvgSettings(ed, editing))

      await waitForValueToChange(() => {
        return result.current[1]
      })

      expect(result.current[1]).toEqual(statuses.IDLE)
    })

    describe('and the metadata is non-parsable', () => {
      global.fetch = jest.fn().mockResolvedValue({
        text: () =>
          Promise.resolve(`
            <svg height="100" width="100">
              <circle cx="50" cy="50" r="40" stroke="black" stroke-width="3" fill="red"/>
            </svg>
          `)
      })

      it('uses the default settings', () => {
        const result = subject()
        expect(result.current[0]).toEqual({
          type: 'image/svg+xml-buttons-and-icons',
          name: '',
          alt: '',
          shape: 'square',
          size: 'small',
          color: null,
          encodedImage: '',
          encodedImageType: '',
          encodedImageName: '',
          outlineColor: null,
          outlineSize: 'none',
          text: '',
          textSize: 'small',
          textColor: '#000000',
          textBackgroundColor: null,
          textPosition: 'middle',
          x: 0,
          y: 0,
          translateX: 0,
          translateY: 0,
          width: 0,
          height: 0,
          transform: ''
        })
      })
    })

    describe('and the selected node has no src', () => {
      beforeEach(() => ed.setSelectedNode())

      it('uses the default settings', async () => {
        const result = subject()
        expect(result.current[0]).toEqual({
          type: 'image/svg+xml-buttons-and-icons',
          name: '',
          alt: '',
          shape: 'square',
          size: 'small',
          color: null,
          encodedImage: '',
          encodedImageType: '',
          encodedImageName: '',
          outlineColor: null,
          outlineSize: 'none',
          text: '',
          textSize: 'small',
          textColor: '#000000',
          textBackgroundColor: null,
          textPosition: 'middle',
          x: 0,
          y: 0,
          translateX: 0,
          translateY: 0,
          width: 0,
          height: 0,
          transform: ''
        })
      })
    })
  })

  describe('when an existing button is edited while the tray is already open', () => {
    beforeEach(() => {
      editing = true

      // Add an image to the editor and select it
      ed.setContent(`
        <img id="test-image-1" src="https://canvas.instructure.com/svg1"
          data-inst-buttons-and-icons="true"
          data-download-url="https://canvas.instructure.com/files/1/download" />
        <img id="test-image-2" src="https://canvas.instructure.com/svg2"
          data-inst-buttons-and-icons="true"
          data-download-url="https://canvas.instructure.com/files/2/download" />
      `)

      fetchMock.mock('begin:https://domain.from.env/files/1/download', {
        body: `
          <svg height="100" width="100">
            <metadata>
              {
                "name":"Test Image 1",
                "alt":"the first test image",
                "shape":"triangle",
                "size":"large",
                "color":"#FF2717",
                "outlineColor":"#06A3B7",
                "outlineSize":"small",
                "text":"Some Text",
                "textSize":"medium",
                "textColor":"#009606",
                "textBackgroundColor":"#06A3B7",
                "textPosition":"middle"
              }
            </metadata>
            <circle cx="50" cy="50" r="40" stroke="black" stroke-width="3" fill="red"/>
          </svg>`
      })

      fetchMock.mock('begin:https://domain.from.env/files/2/download', {
        body: `
          <svg height="100" width="100">
            <metadata>
              {
                "name":"Test Image 2",
                "alt":"the second test image",
                "shape":"square",
                "size":"medium",
                "color":"#FF2717",
                "outlineColor":"#06A3B7",
                "outlineSize":"small",
                "text":"Some Text",
                "textSize":"medium",
                "textColor":"#009606",
                "textBackgroundColor":"#06A3B7",
                "textPosition":"middle"
              }
            </metadata>
            <circle cx="50" cy="50" r="40" stroke="black" stroke-width="3" fill="red"/>
          </svg>`
      })
    })

    afterEach(() => fetchMock.reset())

    it('loads the correct metadata', async () => {
      const {result, rerender, waitForValueToChange} = renderHook(() => useSvgSettings(ed, editing))

      ed.setSelectedNode(ed.dom.select('#test-image-1')[0])
      rerender()
      await waitForValueToChange(() => result.current)

      ed.setSelectedNode(ed.dom.select('#test-image-2')[0])
      rerender()
      await waitForValueToChange(() => result.current)

      expect(result.current[0].name).toEqual('Test Image 2')
      expect(result.current[0].shape).toEqual('square')
    })
  })
})

describe('svgFromUrl()', () => {
  let svgResponse

  const subject = () => svgFromUrl('https://www.instructure.com/svg')

  beforeEach(() => {
    global.fetch = jest.fn().mockResolvedValue({
      text: () => Promise.resolve(svgResponse)
    })
  })

  afterEach(() => jest.resetAllMocks())

  describe('when the url points to an SVG file', () => {
    beforeEach(() => {
      svgResponse = `
        <svg height="100" width="100">
          <circle cx="50" cy="50" r="40" stroke="black" stroke-width="3" fill="red"/>
        </svg>
      `
    })

    it('returns the parsed SVG document', async () => {
      const svgDoc = await subject()
      expect(svgDoc.querySelector('svg').innerHTML).toContain(
        '<circle cx="50" cy="50" r="40" stroke="black" stroke-width="3" fill="red"/>'
      )
    })
  })

  describe('when the url points to a document that is not parsable', () => {
    beforeEach(() => (svgResponse = 'asdf'))

    it('returns an empty document', async () => {
      const doc = await subject()
      expect(doc.firstChild.toString.innerHTML).toEqual(undefined)
    })
  })
})<|MERGE_RESOLUTION|>--- conflicted
+++ resolved
@@ -45,7 +45,7 @@
         encodedImageType: '',
         encodedImageName: '',
         outlineColor: null,
-        outlineSize: 'none',
+        outlineSize: 'small',
         text: '',
         textSize: 'small',
         textColor: '#000000',
@@ -92,7 +92,7 @@
           encodedImageType: '',
           encodedImageName: '',
           outlineColor: null,
-          outlineSize: 'none',
+          outlineSize: 'small',
           text: '',
           textSize: 'small',
           textColor: '#000000',
@@ -114,11 +114,6 @@
     beforeEach(() => {
       editing = true
 
-<<<<<<< HEAD
-      // Add an image to the editor and select it
-      ed.setContent(
-        '<img id="test-image" src="https://canvas.instructure.com/svg" data-download=url="https://canvas.instructure.com/download" alt="a red circle" />'
-=======
       ENV = {
         COURSE_ID: 23,
         DEEP_LINKING_POST_MESSAGE_ORIGIN: 'https://domain.from.env'
@@ -127,8 +122,8 @@
       // Add an image to the editor and select it
       ed.setContent(
         '<img id="test-image" data-inst-buttons-and-icons="true" src="https://canvas.instructure.com/svg" data-download-url="https://canvas.instructure.com/files/1/download" alt="a red circle" />'
->>>>>>> 0aba7a51
       )
+
       ed.setSelectedNode(ed.dom.select('#test-image')[0])
 
       // Stub fetch to return an SVG file
@@ -160,15 +155,9 @@
 
     afterEach(() => jest.resetAllMocks())
 
-    it('fetches the SVG file', () => {
+    it('fetches the SVG file, specifying the course ID and timestamp', () => {
       subject()
       expect(global.fetch).toHaveBeenCalledWith(
-<<<<<<< HEAD
-        ed.selection.getNode().getAttribute('data-download-url')
-      )
-    })
-
-=======
         expect.stringMatching(
           /https:\/\/domain.from.env\/files\/1\/download\?replacement_chain_context_type=course&replacement_chain_context_id=23&ts=\d+&download_frd=1/
         )
@@ -234,7 +223,6 @@
       })
     })
 
->>>>>>> 0aba7a51
     it('parses the SVG settings from the SVG metadata', async () => {
       const {result, waitForValueToChange} = renderHook(() => useSvgSettings(ed, editing))
 
@@ -307,7 +295,7 @@
           encodedImageType: '',
           encodedImageName: '',
           outlineColor: null,
-          outlineSize: 'none',
+          outlineSize: 'small',
           text: '',
           textSize: 'small',
           textColor: '#000000',
@@ -340,7 +328,7 @@
           encodedImageType: '',
           encodedImageName: '',
           outlineColor: null,
-          outlineSize: 'none',
+          outlineSize: 'small',
           text: '',
           textSize: 'small',
           textColor: '#000000',
