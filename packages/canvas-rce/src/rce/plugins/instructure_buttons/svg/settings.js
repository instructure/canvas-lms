/*
 * Copyright (C) 2021 - present Instructure, Inc.
 *
 * This file is part of Canvas.
 *
 * Canvas is free software: you can redistribute it and/or modify it under
 * the terms of the GNU Affero General Public License as published by the Free
 * Software Foundation, version 3 of the License.
 *
 * Canvas is distributed in the hope that it will be useful, but WITHOUT ANY
 * WARRANTY; without even the implied warranty of MERCHANTABILITY or FITNESS FOR
 * A PARTICULAR PURPOSE. See the GNU Affero General Public License for more
 * details.
 *
 * You should have received a copy of the GNU Affero General Public License along
 * with this program. If not, see <http://www.gnu.org/licenses/>.
 */

import {useState, useEffect, useReducer} from 'react'
import {svgSettings as svgSettingsReducer, defaultState} from '../reducers/svgSettings'
import {BTN_AND_ICON_DOWNLOAD_URL_ATTR} from '../registerEditToolbar'

const TYPE = 'image/svg+xml'

export const statuses = {
  ERROR: 'error',
  LOADING: 'loading',
  IDLE: 'idle'
}

const getImageNode = editor => {
  const selectedNode = editor?.selection?.getNode()

  // No selection made, return
  if (!selectedNode) return

  // The button and icon image is selected. return it
  if (selectedNode.getAttribute(BTN_AND_ICON_ATTRIBUTE)) return selectedNode

  // The button and icon image element is not selected, but it's possible
  // an element wrapping it is. Look for a button and icon image in the
  // selection's children
  const buttonAndIcon = selectedNode.querySelector(`img[${BTN_AND_ICON_ATTRIBUTE}="true"]`)

  // Still not button and icon found in the selection's children. Return
  if (!buttonAndIcon) return

  // Button and icon found in the selections children. Return it and set the
  // editor's selection to it as well
  editor.selection.select(buttonAndIcon)
  return buttonAndIcon
}

export function useSvgSettings(editor, editing) {
  const [settings, dispatch] = useReducer(svgSettingsReducer, defaultState)
  const [status, setStatus] = useState(statuses.IDLE)

<<<<<<< HEAD
=======
  const buildFilesUrl = (urlFromNode, host) => {
    // http://canvas.docker/files/2169/download?download_frd=1&amp;buttons_and_icons=1

    // Parse out the file ID from something like
    // /courses/1/files/3/preview?...
    const fileId = urlFromNode.split('files/')[1]?.split('/')[0]
    const downloadURL = new URL(`${host}/files/${fileId}/download`)

    // Adding the Course ID to the request causes Canvas to follow the chain
    // of files that were uploaded and "replaced" previous versions of the file.
    downloadURL.searchParams.append('replacement_chain_context_type', 'course')
    downloadURL.searchParams.append('replacement_chain_context_id', ENV.COURSE_ID)

    // Prevent the browser from using an old cached SVGs
    downloadURL.searchParams.append('ts', Date.now())

    // Yes, we want do download for real dude
    downloadURL.searchParams.append('download_frd', 1)

    return downloadURL.toString()
  }

  const urlFromNode = getImageNode(editor)?.getAttribute(BTN_AND_ICON_DOWNLOAD_URL_ATTR)

>>>>>>> 0aba7a51
  useEffect(() => {
    const fetchSvgSettings = async () => {
      if (!urlFromNode) return

      try {
        setStatus(statuses.LOADING)

<<<<<<< HEAD
        // Parse SVG. If no SVG found, return defaults
        const svg = await svgFromUrl(
          editor.selection.getNode()?.getAttribute(BTN_AND_ICON_DOWNLOAD_URL_ATTR)
        )
=======
        const downloadUrl = buildFilesUrl(urlFromNode, ENV.DEEP_LINKING_POST_MESSAGE_ORIGIN)

        // Parse SVG. If no SVG found, return defaults
        const svg = await svgFromUrl(downloadUrl)
>>>>>>> 0aba7a51
        if (!svg) return

        // Parse metadata. If no metadata found, return defaults
        const metadata = svg.querySelector('metadata')?.innerHTML
        if (!metadata) return

        // settings found, return parsed results
        dispatch(JSON.parse(metadata))
        setStatus(statuses.IDLE)
      } catch (e) {
        setStatus(statuses.ERROR)
      }
    }

    // If we are editing rather than creating, fetch existing settings
    if (editing) fetchSvgSettings()
    // Otherwise, fetch default settings to set us back to creating
    else dispatch(defaultState)
  }, [editor, editing, urlFromNode])

  return [settings, status, dispatch]
}

export async function svgFromUrl(url) {
  const response = await fetch(url)
  const data = await response.text()
  return new DOMParser().parseFromString(data, TYPE)
}<|MERGE_RESOLUTION|>--- conflicted
+++ resolved
@@ -18,7 +18,7 @@
 
 import {useState, useEffect, useReducer} from 'react'
 import {svgSettings as svgSettingsReducer, defaultState} from '../reducers/svgSettings'
-import {BTN_AND_ICON_DOWNLOAD_URL_ATTR} from '../registerEditToolbar'
+import {BTN_AND_ICON_ATTRIBUTE, BTN_AND_ICON_DOWNLOAD_URL_ATTR} from '../registerEditToolbar'
 
 const TYPE = 'image/svg+xml'
 
@@ -55,8 +55,6 @@
   const [settings, dispatch] = useReducer(svgSettingsReducer, defaultState)
   const [status, setStatus] = useState(statuses.IDLE)
 
-<<<<<<< HEAD
-=======
   const buildFilesUrl = (urlFromNode, host) => {
     // http://canvas.docker/files/2169/download?download_frd=1&amp;buttons_and_icons=1
 
@@ -81,7 +79,6 @@
 
   const urlFromNode = getImageNode(editor)?.getAttribute(BTN_AND_ICON_DOWNLOAD_URL_ATTR)
 
->>>>>>> 0aba7a51
   useEffect(() => {
     const fetchSvgSettings = async () => {
       if (!urlFromNode) return
@@ -89,17 +86,10 @@
       try {
         setStatus(statuses.LOADING)
 
-<<<<<<< HEAD
-        // Parse SVG. If no SVG found, return defaults
-        const svg = await svgFromUrl(
-          editor.selection.getNode()?.getAttribute(BTN_AND_ICON_DOWNLOAD_URL_ATTR)
-        )
-=======
         const downloadUrl = buildFilesUrl(urlFromNode, ENV.DEEP_LINKING_POST_MESSAGE_ORIGIN)
 
         // Parse SVG. If no SVG found, return defaults
         const svg = await svgFromUrl(downloadUrl)
->>>>>>> 0aba7a51
         if (!svg) return
 
         // Parse metadata. If no metadata found, return defaults
