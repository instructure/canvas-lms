/*
 * Copyright (C) 2019 - present Instructure, Inc.
 *
 * This file is part of Canvas.
 *
 * Canvas is free software: you can redistribute it and/or modify it under
 * the terms of the GNU Affero General Public License as published by the Free
 * Software Foundation, version 3 of the License.
 *
 * Canvas is distributed in the hope that it will be useful, but WITHOUT ANY
 * WARRANTY; without even the implied warranty of MERCHANTABILITY or FITNESS FOR
 * A PARTICULAR PURPOSE. See the GNU Affero General Public License for more
 * details.
 *
 * You should have received a copy of the GNU Affero General Public License along
 * with this program. If not, see <http://www.gnu.org/licenses/>.
 */

import React from 'react'
import ReactDOM from 'react-dom'

import bridge from '../../../../bridge'
import {asImageEmbed} from '../../shared/ContentSelection'
import {renderLink, updateImage} from '../../../contentRendering'
import ImageOptionsTray from '.'

export const CONTAINER_ID = 'instructure-image-options-tray-container'

export default class TrayController {
  constructor() {
    this._editor = null
    this._isOpen = false
    this._shouldOpen = false
    this._renderId = 0
    this._isIconMaker = false
  }

  get $container() {
    let $container = document.getElementById(CONTAINER_ID)
    if ($container == null) {
      $container = document.createElement('div')
      $container.id = CONTAINER_ID
      document.body.appendChild($container)
    }
    return $container
  }

  get isOpen() {
    return this._isOpen
  }

  // Tray may be called to edit an Icon Maker icon alt text
  showTrayForEditor(editor, isIconMaker = false) {
    this._editor = editor
    this.$img = editor.selection.getNode()
    this._shouldOpen = true
    this._isIconMaker = isIconMaker

    if (bridge.focusedEditor) {
      // Dismiss any content trays that may already be open
      bridge.hideTrays()
    }

    this._renderTray()
  }

  hideTrayForEditor(editor) {
    if (this._editor === editor) {
      this._dismissTray()
    }
  }

  _applyImageOptions(imageOptions) {
    const editor = this._editor
    const {$img} = this

    if (this._isIconMaker) {
      this._applyIconAltTextChanges($img, editor, imageOptions)
      this._dismissTray()
      editor.focus()
      return
    }

    if (imageOptions.displayAs === 'embed') {
<<<<<<< HEAD
      // Workaround: When passing empty string to editor.dom.setAttribs it removes the attribute
      $img.setAttribute('alt', imageOptions.altText)
      editor.dom.setAttribs($img, {
        src: imageOptions.url,
        role: imageOptions.isDecorativeImage ? 'presentation' : null,
        width: imageOptions.appliedWidth,
        height: imageOptions.appliedHeight,
      })

=======
      updateImage(editor, $img, imageOptions)
>>>>>>> 9ea28612
      // tell tinymce so the context toolbar resets
      editor.fire('ObjectResized', {
        target: $img,
        width: imageOptions.appliedWidth,
        height: imageOptions.appliedHeight,
      })
    } else {
      const link = renderLink({
        href: $img.src,
        text: imageOptions.altText || $img.src,
        target: '_blank',
      })
      editor.selection.setContent(link)
    }
    this._dismissTray()
    editor.focus()
  }

  _applyIconAltTextChanges($img, editor, imageOptions) {
    // Workaround: When passing empty string to editor.dom.setAttribs it removes the attribute
    $img.setAttribute('alt', imageOptions.altText)
    editor.dom.setAttribs($img, {
      role: imageOptions.isDecorativeImage ? 'presentation' : null,
    })

    // tell tinymce so the context toolbar resets
    editor.fire('ObjectResized', {
      target: $img,
      width: imageOptions.appliedWidth,
      height: imageOptions.appliedHeight,
    })
  }

  _dismissTray() {
    this._shouldOpen = false
    this._renderTray()
    this.$img = null
    this._editor = null
  }

  _renderTray() {
    if (this._shouldOpen) {
      /*
       * When the tray is being opened again, it should be rendered fresh
       * (clearing the internal state) so that the currently-selected image can
       * be used for initial image options.
       */
      this._renderId++
    }
    const io = asImageEmbed(this.$img)
    io.isLinked = this._editor.selection.getSel().anchorNode.tagName === 'A'

    const element = (
      <ImageOptionsTray
        key={this._renderId}
        imageOptions={io}
        onEntered={() => {
          this._isOpen = true
        }}
        onExited={() => {
          bridge.focusActiveEditor(false)
          this._isOpen = false
        }}
        onSave={imageOptions => {
          this._applyImageOptions(imageOptions)
        }}
        onRequestClose={() => this._dismissTray()}
        open={this._shouldOpen}
        isIconMaker={this._isIconMaker}
      />
    )
    ReactDOM.render(element, this.$container)
  }
}<|MERGE_RESOLUTION|>--- conflicted
+++ resolved
@@ -82,19 +82,7 @@
     }
 
     if (imageOptions.displayAs === 'embed') {
-<<<<<<< HEAD
-      // Workaround: When passing empty string to editor.dom.setAttribs it removes the attribute
-      $img.setAttribute('alt', imageOptions.altText)
-      editor.dom.setAttribs($img, {
-        src: imageOptions.url,
-        role: imageOptions.isDecorativeImage ? 'presentation' : null,
-        width: imageOptions.appliedWidth,
-        height: imageOptions.appliedHeight,
-      })
-
-=======
       updateImage(editor, $img, imageOptions)
->>>>>>> 9ea28612
       // tell tinymce so the context toolbar resets
       editor.fire('ObjectResized', {
         target: $img,
