--- conflicted
+++ resolved
@@ -38,10 +38,7 @@
 function isEmpty(images) {
   return !hasFiles(images) && !images.hasMore && !images.isLoading
 }
-<<<<<<< HEAD
-=======
 
->>>>>>> bb7bdd27
 export default function Images(props) {
   const {fetchInitialImages, fetchNextImages, contextType, sortBy, searchString, isIconMaker} =
     props
@@ -95,11 +92,7 @@
       )}
 
       {isEmpty(images) && (
-<<<<<<< HEAD
-        <View as="div" padding="medium">
-=======
         <View as="div" role="alert" padding="medium">
->>>>>>> bb7bdd27
           {formatMessage('No results.')}
         </View>
       )}
