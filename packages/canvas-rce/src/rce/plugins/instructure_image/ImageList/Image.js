--- conflicted
+++ resolved
@@ -102,10 +102,7 @@
   }).isRequired,
   onClick: func.isRequired,
   isIconMaker: bool,
-<<<<<<< HEAD
-=======
   canvasOrigin: string.isRequired,
->>>>>>> 9ea28612
 }
 
 Image.defaultProps = {
