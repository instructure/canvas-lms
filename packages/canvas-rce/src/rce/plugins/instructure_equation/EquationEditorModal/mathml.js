/*
 * Copyright (C) 2017 - present Instructure, Inc.
 *
 * This file is part of Canvas.
 *
 * Canvas is free software: you can redistribute it and/or modify it under
 * the terms of the GNU Affero General Public License as published by the Free
 * Software Foundation, version 3 of the License.
 *
 * Canvas is distributed in the hope that it will be useful, but WITHOUT ANY
 * WARRANTY; without even the implied warranty of MERCHANTABILITY or FITNESS FOR
 * A PARTICULAR PURPOSE. See the GNU Affero General Public License for more
 * details.
 *
 * You should have received a copy of the GNU Affero General Public License along
 * with this program. If not, see <http://www.gnu.org/licenses/>.
 */

import $ from 'jquery'
import RCEGlobals from '../../../RCEGlobals'

const Delimiters = Object.freeze({
  Inline: [['\\(', '\\)']], // effectively \( ... \) but we have to escape the first slash
  Display: [['$$', '$$']],
})

<<<<<<< HEAD
=======
export const MathJaxDirective = Object.freeze({
  Ignore: 'mathjax_ignore',
  Process: 'mathjax_process',
})

>>>>>>> df4103ca
// configure MathJax to use 'color' extension fo LaTeX coding
const localConfig = {
  TeX: {
    extensions: ['autoload-all.js'],
  },
  tex2jax: {
<<<<<<< HEAD
    ignoreClass: 'mathjax_ignore',
=======
    ignoreClass: MathJaxDirective.Ignore,
>>>>>>> df4103ca
    inlineMath: Delimiters.Inline,
    displayMath: Delimiters.Display,
  },
  asciimath2jax: {
    delimiters: [], // effectively disables this preprocessor
  },
  extensions: ['Safe.js'],
  Safe: {
    safeProtocols: {http: true, https: true, file: false, javascript: false, data: false},
  },
  MathMenu: {
    styles: {
      '.MathJax_Menu': {'z-index': 2001},
    },
  },
  showMathMenu: true,
}

const mathml = {
  loadMathJax(configFile = 'TeX-MML-AM_SVG', cb = null) {
    if (this.preventMathJax()) {
      return
    }
    if (!this.isMathJaxLoaded()) {
      // Statically declare this in the localConfig above as part of MAT-1219
      if (RCEGlobals.getFeatures()?.explicit_latex_typesetting) {
        localConfig.elements = document.getElementsByClassName(MathJaxDirective.Process)
        localConfig.tex2jax.processClass = MathJaxDirective.Process
      }

      const locale = RCEGlobals.getConfig()?.locale || 'en'
      // signal local config to mathjax as it loads
      window.MathJax = localConfig
      if (window.MathJaxIsLoading) return
      window.MathJaxIsLoading = true

      const scriptPromise = new Promise((resolve, reject) => {
        const script = document.createElement('script')
        document.head.appendChild(script)
        script.onload = resolve
        script.onerror = reject
        script.async = true
        script.src = `//cdnjs.cloudflare.com/ajax/libs/mathjax/2.7.7/MathJax.js?config=${configFile}&locale=${locale}`
      })
      // eslint-disable-next-line promise/catch-or-return
      scriptPromise.then(() => {
        window.MathJax.Hub.Register.StartupHook('MathMenu Ready', function () {
          // get the mathjax context menu above the rce's equation editor
          window.MathJax.Menu.BGSTYLE['z-index'] = 2000
        })
        window.MathJax.Hub.Register.StartupHook('End Config', function () {
          // wait until MathJAx is configured before calling the callback
          cb?.()
        })
        if (RCEGlobals.getFeatures()?.new_math_equation_handling) {
          window.MathJax.Hub.Register.MessageHook('Begin PreProcess', function (message) {
            mathImageHelper.catchEquationImages(message[1])
          })
          window.MathJax.Hub.Register.MessageHook('Math Processing Error', function (message) {
            const elem = message[1]
            // ".math_equation_latex" is the elem we added for MathJax to typeset the image equation
            if (elem.parentElement?.classList.contains('math_equation_latex')) {
              // The equation we image we were trying to replace and failed is up 1 and back 1.
              // If we remove its "mathjaxified" attribute, the "End Math" handler
              // won't remove it from the DOM.
              if (elem.parentElement.previousElementSibling?.hasAttribute('mathjaxified')) {
                elem.parentElement.previousElementSibling.removeAttribute('mathjaxified')
              }
              // remove the "math processing error" mathjax output.
              elem.parentElement.remove()
            }
          })
          window.MathJax.Hub.Register.MessageHook('End Math', function (message) {
            const elem = message[1]
            mathImageHelper.removeStrayEquationImages(elem)
            mathImageHelper.nearlyInfiniteStyleFix(elem)
            elem
              .querySelectorAll('.math_equation_latex')
              .forEach(m => m.classList.add('fade-in-equation'))
          })
        } else {
          // though isMathInElement ignores <math> w/in .hidden-readable elements,
          // MathJax does not and will process it anyway. This is a problem when
          // you open the equation editor while editing a quiz and it adds to the DOM
          // elements that will get saved with the quiz.
          // There's a feature request against MathJax (https://github.com/mathjax/MathJax/issues/505)
          // to add an ignoreClass config prop to the mml2jax processor, but it's not available.
          // Since we want to ignore <math> in .hidden-readable spans, let's remove the MathJunk™
          // right after MathJax adds it.
          window.MathJax.Hub.Register.MessageHook('End Math', function (message) {
            $(message[1])
              .find('.hidden-readable [class^="MathJax"], .hidden-readable [id^="MathJax"]')
              .remove()
          })
        }

        // leaving this here so I don't have to keep looking up how to see all messages
        // window.MathJax.Hub.Startup.signal.Interest(function (message) {
        //   console.log('>>> MathJax startup:', message)
        // })
        // window.MathJax.Hub.signal.Interest(function(message) {
        //   console.log('>>> MathJax signal', message)
        // })
        delete window.MathJaxIsLoading
      })
    } else {
      // Make sure we always call the callback if it is loaded already and make sure we
      // also reprocess the page since chances are if we are requesting MathJax again,
      // something has changed on the page and needs to get pulled into the MathJax ecosystem
      // window.MathJax.Hub.Reprocess([document.body])
      window.MathJax.Hub.Queue(['Typeset', window.MathJax.Hub])
      cb?.()
    }
  },

  preventMathJax() {
    return /(?:rubrics|\/files)/.test(window.location.pathname)
  },

  isMathOnPage() {
    return this.isMathInElement(document.body)
  },

  isMathInElement(elem) {
    if (elem?.getAttribute('data-testid') === 'mathml-preview-element') {
      return true
    }

    if (RCEGlobals.getFeatures()?.new_math_equation_handling) {
      // handle the change from image + hidden mathml to mathjax formatted latex
      if (elem.querySelector('.math_equation_latex,.math_equation_mml')) {
        return true
      }

      if (elem.querySelector('img.equation_image')) {
        return true
      }

      // look for latex the user may have entered w/o the equation editor by
      // looking for mathjax's opening delimiters
      if (/(?:\$\$|\\\()/.test(elem.textContent)) {
        return true
      }
    }

    const mathElements = elem.getElementsByTagName('math')
    for (let i = 0; i < mathElements.length; i++) {
      const $el = $(mathElements[i])
      if (
        $el.is(':visible') &&
        $el.parent('.hidden-readable').length <= 0 &&
        $el.parent('.MJX_Assistive_MathML').length <= 0 // already mathjax'd
      ) {
        return true
      }
    }
    return false
  },

  mathJaxGenerated: /^MathJax|MJX/,
  // elements to ignore selector
  ignore_list: '#header,#mobile-header,#left-side,#quiz-elapsed-time,.ui-menu-carat',

  isMathJaxIgnored(elem) {
    if (!elem) return true

    if (
      RCEGlobals.getFeatures()?.explicit_latex_typesetting &&
      !elem.classList.contains(MathJaxDirective.Process)
    ) {
      return true
    }

    // ignore disconnected elements
    if (!document.body.contains(elem)) return true

    // check if elem is in the ignore list
    if (elem.parentElement?.querySelector(this.ignore_list) === elem) {
      return true
    }

    // check if elem is a child of something we're ignoring
    while (elem !== document.body) {
      // child of ignored element?
      if (elem.classList.contains(MathJaxDirective.Ignore)) {
        return true
      }

      // // child of MathJax generated element?
      // if (
      //   this.mathJaxGenerated.test(elem.id) ||
      //   this.mathJaxGenerated.test(elem.getAttribute('class'))
      // ) {
      //   return true
      // }
      elem = elem.parentElement
    }
    return false
  },

  // legacy api
  isMathMLOnPage() {
    return this.isMathOnPage()
  },

  isMathJaxLoaded() {
    return !!window.MathJax?.Hub
  },

  shouldProcess(elem) {
    return this.isMathInElement(elem) && !this.isMathJaxIgnored(elem)
  },

  processNewMathInElem(elem) {
    if (this.shouldProcess(elem)) {
      if (this.isMathJaxLoaded()) {
        this.reloadElement(elem)
      } else {
        this.loadMathJax(undefined)
      }
    }
  },

  /*
   * elem: string with elementId or en elem object
   */
  reloadElement(elem) {
    if (this.isMathJaxLoaded()) {
      window.MathJax.Hub.Queue(['Typeset', window.MathJax.Hub, elem])
    }
  },

  processNewMathEventName: 'process-new-math',
}

const mathImageHelper = {
  getImageEquationText(img) {
    let equation_text
    const src = img.getAttribute('src')
    if (src) {
      try {
        const url = new URL(src, 'http://localhost') // we don't care about the host
        const srceq = url.pathname.split('/equation_images/')[1]
        if (srceq) {
          equation_text = decodeURIComponent(decodeURIComponent(srceq))
        }
      } catch (_ex) {
        // If we failed to parse the src URL, something is wrong.
      }
    }
    return equation_text
  },

  catchEquationImages(refnode) {
    // find equation images and replace with inline LaTeX
    const eqimgs = refnode.querySelectorAll('img.equation_image')
    if (eqimgs.length > 0) {
      eqimgs.forEach(img => {
        const equation_text = this.getImageEquationText(img)
        if (equation_text) {
          img.setAttribute('mathjaxified', '')
          const mathtex = document.createElement('span')
          mathtex.setAttribute('class', 'math_equation_latex')
          mathtex.setAttribute('style', img.getAttribute('style'))
          mathtex.textContent = `\\(${equation_text}\\)`
          mathtex.style.maxWidth = ''
          if (img.nextSibling) {
            img.parentElement.insertBefore(mathtex, img.nextSibling)
          } else {
            img.parentElement.appendChild(mathtex)
          }
        }
      })
      return true
    }
  },

  removeStrayEquationImages(refnode) {
    const eqimgs = refnode.querySelectorAll('img.equation_image')
    eqimgs.forEach(img => {
      if (img.hasAttribute('mathjaxified')) {
        img.parentElement.removeChild(img)
      }
    })
  },

  nearlyInfiniteStyleFix(elem) {
    elem.querySelectorAll('[style*=clip], [style*=vertical-align]').forEach(e => {
      let changed = false
      let s = e.getAttribute('style')
      const r = e.style.clip
      if (/[\d.]+e\+?\d/.test(r)) {
        // e.g. "rect(1e+07em, -9.999e+06em, -1e+07em, -999.997em)"
        s = s.replace(/clip: rect[^;]+;/, '')
        changed = true
      }
      const v = e.style.verticalAlign
      if (Math.abs(parseFloat(v)) > 10000) {
        // 10000 is a ridiculously large number
        s = s.replace(/vertical-align[^;]+;/, '')
        changed = true
      }
      if (changed) {
        e.setAttribute('style', s)
      }
    })
  },
}

function handleNewMath(event) {
  if (event?.detail?.target) {
    mathml.processNewMathInElem(event.detail.target)
  }
}

window.addEventListener('process-new-math', handleNewMath)

export {mathml as default, mathImageHelper}<|MERGE_RESOLUTION|>--- conflicted
+++ resolved
@@ -24,25 +24,18 @@
   Display: [['$$', '$$']],
 })
 
-<<<<<<< HEAD
-=======
 export const MathJaxDirective = Object.freeze({
   Ignore: 'mathjax_ignore',
   Process: 'mathjax_process',
 })
 
->>>>>>> df4103ca
 // configure MathJax to use 'color' extension fo LaTeX coding
 const localConfig = {
   TeX: {
     extensions: ['autoload-all.js'],
   },
   tex2jax: {
-<<<<<<< HEAD
-    ignoreClass: 'mathjax_ignore',
-=======
     ignoreClass: MathJaxDirective.Ignore,
->>>>>>> df4103ca
     inlineMath: Delimiters.Inline,
     displayMath: Delimiters.Display,
   },
