/*
 * Copyright (C) 2021 - present Instructure, Inc.
 *
 * This file is part of Canvas.
 *
 * Canvas is free software: you can redistribute it and/or modify it under
 * the terms of the GNU Affero General Public License as published by the Free
 * Software Foundation, version 3 of the License.
 *
 * Canvas is distributed in the hope that it will be useful, but WITHOUT ANY
 * WARRANTY; without even the implied warranty of MERCHANTABILITY or FITNESS FOR
 * A PARTICULAR PURPOSE. See the GNU Affero General Public License for more
 * details.
 *
 * You should have received a copy of the GNU Affero General Public License along
 * with this program. If not, see <http://www.gnu.org/licenses/>.
 */

import React from 'react'
import {fireEvent, render, screen, waitFor} from '@testing-library/react'
import EquationEditorModal from '../index'
import mathml from '../mathml'

const defaultProps = () => {
  return {
    editor: {},
    label: '',
    onEquationSubmit: () => {},
    onModalDismiss: () => {},
    onModalClose: () => {},
    title: '',
    mountNode: null
  }
}

const renderModal = (overrideProps = {}) => {
  const props = defaultProps()
  return render(<EquationEditorModal {...props} {...overrideProps} />)
}

const basicEditor = () => document.body.querySelector('math-field')
<<<<<<< HEAD

const advancedEditor = () => document.body.querySelector('textarea')

const advancedPreview = () => screen.getByTestId('mathml-preview-element')

const toggle = () => screen.getByTestId('advanced-toggle')

const tooltip = () => screen.queryByText('This equation cannot be rendered in Basic View.')

const toggleMode = () => fireEvent.click(toggle())

const editInAdvancedMode = text => {
  fireEvent.change(advancedEditor(), {target: {value: text}})
}
=======
>>>>>>> 9378b4e4

const advancedEditor = () => document.body.querySelector('textarea')

<<<<<<< HEAD
=======
const advancedPreview = () => screen.getByTestId('mathml-preview-element')

const toggle = () => screen.getByTestId('advanced-toggle')

const tooltip = () => screen.queryByText('This equation cannot be rendered in Basic View.')

const toggleMode = () => fireEvent.click(toggle())

const editInAdvancedMode = text => {
  fireEvent.change(advancedEditor(), {target: {value: text}})
}

jest.mock('../mathml', () => {
  const originalModule = jest.requireActual('../mathml').default

  return {
    ...originalModule,
    processNewMathInElem: jest.fn()
  }
})

>>>>>>> 9378b4e4
describe('EquationEditorModal', () => {
  let editor, mockFn, oldENV

  beforeAll(() => {
    oldENV = window.ENV

    window.ENV = {
      FEATURES: {
        new_equation_editor: true
      }
    }

    HTMLElement.prototype.getValue = jest.fn().mockImplementation(function () {
      if (this.tagName === 'MATH-FIELD') {
        return this.innerHTML
      }
      return null
    })

    HTMLElement.prototype.setValue = jest.fn().mockImplementation(function (value) {
      if (this.tagName === 'MATH-FIELD') {
        this.innerHTML = value
      }
    })
  })

  beforeEach(() => {
    mockFn = jest.fn()
    editor = {
      insertContent: mockFn,
      selection: {
        getContent: () => '\\(latexcontent\\)',
        getNode: () => ({
          tagName: 'IMG',
          classList: {
            contains: str => str === 'equation_image'
          },
          src: 'http://canvas.docker/equation_images/%255Csqrt%257Bx%257D'
        }),
        getRng: () => ({
          startContainer: {
            wholeText: 'text',
            nodeValue: '\\\\\\((text)\\\\\\)'
          },
          startOffset: 0
        })
      }
    }
  })

  afterEach(() => {
    jest.clearAllMocks()
  })

<<<<<<< HEAD
  describe('loadExistingFormula', () => {
    describe('when the selected content is latex', () => {
=======
  afterAll(() => {
    window.ENV = oldENV
  })

  describe('loadExistingFormula', () => {
    describe('when the selected content is latex', () => {
      it('loads fromulas from displaystyle latex', async () => {
        editor.selection.getContent = () => '$$\\sqrt{x}$$'
        renderModal({editor})
        await waitFor(() => {
          const value = basicEditor().getValue()
          expect(value).toEqual('\\sqrt{x}')
        })
      })

      it('removes &nbsp; and whitespace from latex', async () => {
        editor.selection.getContent = () => '\\(&nbsp;&nbsp; \\sqrt{x} &nbsp;&nbsp;\\)'
        renderModal({editor})
        await waitFor(() => {
          const value = basicEditor().getValue()
          expect(value).toEqual('\\sqrt{x}')
        })
      })

>>>>>>> 9378b4e4
      it('loads a basic formula in the basic editor', async () => {
        renderModal({editor})
        await waitFor(() => {
          const value = basicEditor().getValue()
          expect(value).toEqual('latexcontent')
        })
      })

      it('loads an advanced formula in the advanced editor', async () => {
        editor.selection.getContent = () => '\\(\\displaystyle\\)'
        renderModal({editor})
        await waitFor(() => {
          expect(toggle()).toBeChecked()
          const value = advancedEditor().value
          expect(value).toEqual('\\displaystyle')
        })
      })
    })

    describe('when the selected content is an image', () => {
      it('loads a basic formula in the basic editor', async () => {
        editor.selection.getContent = () => 'non-latex-content'
        renderModal({editor})
        await waitFor(() => {
          const value = basicEditor().getValue()
          expect(value).toEqual('\\sqrt{x}')
        })
      })

      it('loads an advanced formula in the advanced editor', async () => {
        editor.selection.getContent = () => 'non-latex-content'
        editor.selection.getNode = () => ({
          tagName: 'IMG',
          classList: {
            contains: str => str === 'equation_image'
          },
          src: 'http://canvas.docker/equation_images/%255Cdisplaystyle%2520x'
        })
        renderModal({editor})
        await waitFor(() => {
          expect(toggle()).toBeChecked()
          const value = advancedEditor().value
          expect(value).toEqual('\\displaystyle x')
        })
      })
    })

    describe('when the selected content is a range', () => {
      beforeEach(() => {
        editor.selection.getContent = () => 'non-latex-content'
        editor.selection.getNode = () => ({
          tagName: 'X',
          classList: {
            contains: () => false
          },
          src: 'http://canvas.docker/equation_images/%255Csqrt%257Bx%257D'
        })
        document.createRange = () => ({
          setStart: () => {},
          setEnd: () => {}
        })
      })

      it('with empty text', async () => {
        editor.selection.getRng = () => ({
          startContainer: {
            wholeText: '',
            nodeValue: null
          },
          startOffset: 0
        })
        renderModal({editor})
        await waitFor(() => {
          const value = basicEditor().getValue()
          expect(value).toEqual('')
        })
      })

      it('with a non formula text', async () => {
        editor.selection.getRng = () => ({
          startContainer: {
            wholeText: 'text',
            nodeValue: 'text'
          },
          startOffset: 0
        })
        renderModal({editor})
        await waitFor(() => {
          const value = basicEditor().getValue()
          expect(value).toEqual('')
        })
      })

      describe('with formula text', () => {
<<<<<<< HEAD
        it('loads a basic formula in the basic editor', async () => {
          editor.selection.getRng = () => ({
            startContainer: {
              wholeText: 'hello',
              nodeValue: '\\(\\sqrt{x}\\)'
=======
        it('loads fromulas from displaystyle latex', async () => {
          editor.selection.getRng = () => ({
            startContainer: {
              wholeText: 'hello',
              nodeValue: '$$\\sqrt{x}$$'
>>>>>>> 9378b4e4
            },
            startOffset: 5
          })
          editor.selection.setRng = jest.fn()
          renderModal({editor})
          await waitFor(() => {
            const value = basicEditor().getValue()
            expect(editor.selection.setRng).toHaveBeenCalled()
            expect(value).toEqual('\\sqrt{x}')
          })
        })

<<<<<<< HEAD
=======
        it('removes &nbsp; and whitespace from latex', async () => {
          editor.selection.getRng = () => ({
            startContainer: {
              wholeText: 'hello',
              nodeValue: '\\(&nbsp; &nbsp; \\sqrt{x} &nbsp; &nbsp;\\)'
            },
            startOffset: 5
          })
          editor.selection.setRng = jest.fn()
          renderModal({editor})
          await waitFor(() => {
            const value = basicEditor().getValue()
            expect(editor.selection.setRng).toHaveBeenCalled()
            expect(value).toEqual('\\sqrt{x}')
          })
        })

        it('loads a basic formula in the basic editor', async () => {
          editor.selection.getRng = () => ({
            startContainer: {
              wholeText: 'hello',
              nodeValue: '\\(\\sqrt{x}\\)'
            },
            startOffset: 5
          })
          editor.selection.setRng = jest.fn()
          renderModal({editor})
          await waitFor(() => {
            const value = basicEditor().getValue()
            expect(editor.selection.setRng).toHaveBeenCalled()
            expect(value).toEqual('\\sqrt{x}')
          })
        })

>>>>>>> 9378b4e4
        it('loads an advanced formula in the advanced editor', async () => {
          editor.selection.getRng = () => ({
            startContainer: {
              wholeText: 'hello',
              nodeValue: '\\(\\displaystyle x\\)'
            },
            startOffset: 5
          })
          editor.selection.setRng = jest.fn()
          renderModal({editor})
          await waitFor(() => {
            expect(editor.selection.setRng).toHaveBeenCalled()
            expect(toggle()).toBeChecked()
            const value = advancedEditor().value
            expect(value).toEqual('\\displaystyle x')
          })
        })
      })
    })
  })

  it('uses editor on modal submit', () => {
    renderModal({editor, onEquationSubmit: mockFn})
    basicEditor().setValue('hello')
    fireEvent.click(screen.getByText('Done'))
    expect(mockFn).toHaveBeenCalledWith('hello')
  })

  it('not uses editor on modal submit with empty value', () => {
    renderModal({editor})
    basicEditor().setValue('')
    fireEvent.click(screen.getByText('Done'))
    expect(mockFn).not.toHaveBeenCalled()
  })

  it('uses editor on modal submit on advanced input', () => {
    renderModal({editor, onEquationSubmit: mockFn})
    toggleMode()
    editInAdvancedMode('hello')
    fireEvent.click(screen.getByText('Done'))
    expect(mockFn).toHaveBeenCalledWith('hello')
  })

  it('not uses editor on modal submit with empty value on advanced input', () => {
    renderModal({editor})
    toggleMode()
    editInAdvancedMode('')
    fireEvent.click(screen.getByText('Done'))
    expect(mockFn).not.toHaveBeenCalled()
  })

  it('preserves content from initial to advanced field', () => {
    renderModal({editor})
    basicEditor().setValue('hello')
    toggleMode()
    const textarea = document.body.querySelector('textarea')
    const newValue = textarea.value
    expect(newValue).toEqual('hello')
  })

  it('preserves content from advanced to initial field', () => {
    renderModal({editor})
    toggleMode()
    editInAdvancedMode('hello')
    toggleMode()
    const newValue = basicEditor().getValue()
    expect(newValue).toEqual('hello')
  })

  describe('correctly renders advanced preview when', () => {
    let actualDebounceRate
    const testDebounceRate = 100

    beforeAll(() => {
      actualDebounceRate = EquationEditorModal.debounceRate
      EquationEditorModal.debounceRate = testDebounceRate
    })

    afterAll(() => {
      EquationEditorModal.debounceRate = actualDebounceRate
    })

    it('recovering last formula', async () => {
      renderModal({editor})
      await waitFor(() => {
        const value = basicEditor().getValue()
        expect(value).toEqual('latexcontent')
      })
      toggleMode()
      await waitFor(() => {
        expect(mathml.processNewMathInElem.mock.calls[0][0]).toMatchInlineSnapshot(`
          <span
            data-testid="mathml-preview-element"
          >
            \\(latexcontent\\)
          </span>
        `)
      })
    })

    it('updating formula', async () => {
      renderModal({editor})
      toggleMode()
      editInAdvancedMode('hello')
      await waitFor(() => {
        expect(mathml.processNewMathInElem.mock.calls[0][0]).toMatchInlineSnapshot(`
          <span
            data-testid="mathml-preview-element"
          >
            \\(hello\\)
          </span>
        `)
      })
    })

    it('deleting formula in advanced edtior', async () => {
      renderModal({editor})
      await waitFor(() => {
        const value = basicEditor().getValue()
        expect(value).toEqual('latexcontent')
      })
      toggleMode()
      editInAdvancedMode('')
      await waitFor(() => {
        expect(advancedPreview().innerHTML).toEqual('')
      })
    })

    it('deleting formula in basic editor', async () => {
      renderModal({editor})
      toggleMode()
      editInAdvancedMode('updated in advanced mode')
      toggleMode()
      await waitFor(() => {
        const value = basicEditor().getValue()
        expect(value).toEqual('updated in advanced mode')
      })
      basicEditor().setValue('')
      toggleMode()
      await waitFor(() => {
        expect(advancedPreview().innerHTML).toEqual('')
      })
    })
  })

  describe('should disable basic mode when', () => {
    it('user enters an advanced command in basic mode', async () => {
      renderModal({editor})

      // Need to trigger the event listener on the <math-field>.
      // Testing library built in features don't allow us to do
      // this on their own.
      const event = new Event('input')
      Object.defineProperty(event, 'target', {
<<<<<<< HEAD
        get: () => {return {value: '\\displaystyle x'}}
=======
        get: () => {
          return {value: '\\displaystyle x'}
        }
>>>>>>> 9378b4e4
      })

      basicEditor().dispatchEvent(event)
      await waitFor(() => {
        expect(toggle()).toBeChecked()
        expect(toggle()).toBeDisabled()
      })
    })

    it('user enters an advanced only command in the advanced editor', async () => {
      renderModal({editor})
      toggleMode()
      editInAdvancedMode('\\displaystyle x')
      await waitFor(() => {
        expect(toggle()).toBeDisabled()
      })
    })
  })

  describe('toggle toolip', () => {
    it('exists when basic mode is disabled', async () => {
      renderModal({editor})
      toggleMode()
      editInAdvancedMode('\\displaystyle x')
      await waitFor(() => {
        expect(tooltip()).toBeInTheDocument()
        expect(tooltip()).not.toBeVisible()
      })
    })

    it('does not exist when basic mode is not disabled', async () => {
      renderModal({editor})
      basicEditor().setValue('\\sqrt{x}')
<<<<<<< HEAD
      await waitFor(() => {
        expect(tooltip()).not.toBeInTheDocument()
      })
    })

    it('renders on hover', async () => {
      renderModal({editor})
      toggleMode()
      editInAdvancedMode('\\displaystyle x')
      fireEvent.focus(toggle())
      await waitFor(() => {
=======
      await waitFor(() => {
        expect(tooltip()).not.toBeInTheDocument()
      })
    })

    it('renders on hover', async () => {
      renderModal({editor})
      toggleMode()
      editInAdvancedMode('\\displaystyle x')
      fireEvent.focus(toggle())
      await waitFor(() => {
>>>>>>> 9378b4e4
        expect(tooltip()).toBeInTheDocument()
        expect(tooltip()).toBeVisible()
      })
    })
  })

  it('calls prop onModalDismiss on modal dismiss', () => {
    renderModal({onModalDismiss: mockFn})
    fireEvent.click(screen.getByText('Cancel'))
    expect(mockFn).toHaveBeenCalled()
  })

  it('calls prop onModalDismiss on close button click', () => {
    renderModal({onModalDismiss: mockFn})
    fireEvent.click(screen.getByText('Close'))
    expect(mockFn).toHaveBeenCalled()
  })

  it('advanced preview is marked as MathJax should process', () => {
    renderModal()
    const shouldProcess = mathml.shouldProcess(advancedPreview())
    expect(shouldProcess).toBe(true)
  })
})<|MERGE_RESOLUTION|>--- conflicted
+++ resolved
@@ -39,28 +39,9 @@
 }
 
 const basicEditor = () => document.body.querySelector('math-field')
-<<<<<<< HEAD
 
 const advancedEditor = () => document.body.querySelector('textarea')
 
-const advancedPreview = () => screen.getByTestId('mathml-preview-element')
-
-const toggle = () => screen.getByTestId('advanced-toggle')
-
-const tooltip = () => screen.queryByText('This equation cannot be rendered in Basic View.')
-
-const toggleMode = () => fireEvent.click(toggle())
-
-const editInAdvancedMode = text => {
-  fireEvent.change(advancedEditor(), {target: {value: text}})
-}
-=======
->>>>>>> 9378b4e4
-
-const advancedEditor = () => document.body.querySelector('textarea')
-
-<<<<<<< HEAD
-=======
 const advancedPreview = () => screen.getByTestId('mathml-preview-element')
 
 const toggle = () => screen.getByTestId('advanced-toggle')
@@ -82,7 +63,6 @@
   }
 })
 
->>>>>>> 9378b4e4
 describe('EquationEditorModal', () => {
   let editor, mockFn, oldENV
 
@@ -137,10 +117,6 @@
     jest.clearAllMocks()
   })
 
-<<<<<<< HEAD
-  describe('loadExistingFormula', () => {
-    describe('when the selected content is latex', () => {
-=======
   afterAll(() => {
     window.ENV = oldENV
   })
@@ -165,7 +141,6 @@
         })
       })
 
->>>>>>> 9378b4e4
       it('loads a basic formula in the basic editor', async () => {
         renderModal({editor})
         await waitFor(() => {
@@ -260,19 +235,11 @@
       })
 
       describe('with formula text', () => {
-<<<<<<< HEAD
-        it('loads a basic formula in the basic editor', async () => {
-          editor.selection.getRng = () => ({
-            startContainer: {
-              wholeText: 'hello',
-              nodeValue: '\\(\\sqrt{x}\\)'
-=======
         it('loads fromulas from displaystyle latex', async () => {
           editor.selection.getRng = () => ({
             startContainer: {
               wholeText: 'hello',
               nodeValue: '$$\\sqrt{x}$$'
->>>>>>> 9378b4e4
             },
             startOffset: 5
           })
@@ -285,8 +252,6 @@
           })
         })
 
-<<<<<<< HEAD
-=======
         it('removes &nbsp; and whitespace from latex', async () => {
           editor.selection.getRng = () => ({
             startContainer: {
@@ -321,7 +286,6 @@
           })
         })
 
->>>>>>> 9378b4e4
         it('loads an advanced formula in the advanced editor', async () => {
           editor.selection.getRng = () => ({
             startContainer: {
@@ -476,13 +440,9 @@
       // this on their own.
       const event = new Event('input')
       Object.defineProperty(event, 'target', {
-<<<<<<< HEAD
-        get: () => {return {value: '\\displaystyle x'}}
-=======
         get: () => {
           return {value: '\\displaystyle x'}
         }
->>>>>>> 9378b4e4
       })
 
       basicEditor().dispatchEvent(event)
@@ -516,7 +476,6 @@
     it('does not exist when basic mode is not disabled', async () => {
       renderModal({editor})
       basicEditor().setValue('\\sqrt{x}')
-<<<<<<< HEAD
       await waitFor(() => {
         expect(tooltip()).not.toBeInTheDocument()
       })
@@ -528,19 +487,6 @@
       editInAdvancedMode('\\displaystyle x')
       fireEvent.focus(toggle())
       await waitFor(() => {
-=======
-      await waitFor(() => {
-        expect(tooltip()).not.toBeInTheDocument()
-      })
-    })
-
-    it('renders on hover', async () => {
-      renderModal({editor})
-      toggleMode()
-      editInAdvancedMode('\\displaystyle x')
-      fireEvent.focus(toggle())
-      await waitFor(() => {
->>>>>>> 9378b4e4
         expect(tooltip()).toBeInTheDocument()
         expect(tooltip()).toBeVisible()
       })
