--- conflicted
+++ resolved
@@ -306,12 +306,6 @@
   // ******************* //
 
   renderFooter = () => {
-<<<<<<< HEAD
-    const cancelButton = <Button data-testid="equation-editor-modal-cancel" onClick={this.handleModalCancel}>{formatMessage('Cancel')}</Button>
-
-    const doneButton = (
-      <Button data-testid="equation-editor-modal-done" margin="none none none xx-small" onClick={this.handleModalDone} variant="primary">
-=======
     const cancelButton = (
       <Button data-testid="equation-editor-modal-cancel" onClick={this.handleModalCancel}>
         {formatMessage('Cancel')}
@@ -325,7 +319,6 @@
         onClick={this.handleModalDone}
         variant="primary"
       >
->>>>>>> ab1df14f
         {formatMessage('Done')}
       </Button>
     )
