--- conflicted
+++ resolved
@@ -42,37 +42,11 @@
 import '../mathlive'
 
 export default class EquationEditorModal extends Component {
-<<<<<<< HEAD
-  static propTypes = {
-    editor: PropTypes.object.isRequired,
-    label: PropTypes.string.isRequired,
-    onModalDismiss: PropTypes.func.isRequired,
-    onModalClose: PropTypes.func.isRequired,
-    onEquationSubmit: PropTypes.func.isRequired,
-    title: PropTypes.node,
-    mountNode: PropTypes.string,
-  }
-
-  // used for inline latex delimited like: \( ... \) OR $$ ... $$
-  static boundaryRegex = /\\\((.+?)\\\)|\$\$(.+?)\$\$/g
-
-  static debounceRate = 1000
-
-  static defaultProps = {
-    title: null,
-    mountNode: null,
-  }
-
-  state = {
-    advanced: false,
-    workingFormula: '',
-=======
   static debounceRate = 1000
 
   state = {
     advanced: this.props.openAdvanced || !!this.props.originalLatex.advancedOnly,
     workingFormula: this.props.originalLatex.latex || '',
->>>>>>> 31fbffe1
   }
 
   hostPageDisablesShortcuts = null
@@ -245,13 +219,6 @@
         />
       </ConditionalTooltip>
     )
-<<<<<<< HEAD
-  }
-
-  handleRef = node => {
-    this.modalFooter = node
-=======
->>>>>>> 31fbffe1
   }
 
   componentDidMount() {
@@ -282,11 +249,7 @@
     return (
       <Modal
         data-mce-component={true}
-<<<<<<< HEAD
-        label={label}
-=======
         label={formatMessage('Equation Editor')}
->>>>>>> 31fbffe1
         onClose={onModalClose}
         onDismiss={this.handleModalCancel}
         onOpen={this.handleOpen}
