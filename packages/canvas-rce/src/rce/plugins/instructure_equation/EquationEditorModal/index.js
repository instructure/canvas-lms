/*
 * Copyright (C) 2021 - present Instructure, Inc.
 *
 * This file is part of Canvas.
 *
 * Canvas is free software: you can redistribute it and/or modify it under
 * the terms of the GNU Affero General Public License as published by the Free
 * Software Foundation, version 3 of the License.
 *
 * Canvas is distributed in the hope that it will be useful, but WITHOUT ANY
 * WARRANTY; without even the implied warranty of MERCHANTABILITY or FITNESS FOR
 * A PARTICULAR PURPOSE. See the GNU Affero General Public License for more
 * details.
 *
 * You should have received a copy of the GNU Affero General Public License along
 * with this program. If not, see <http://www.gnu.org/licenses/>.
 */

import React, {Component} from 'react'
import PropTypes from 'prop-types'
import {TextArea} from '@instructure/ui-text-area'
import {CloseButton, Button} from '@instructure/ui-buttons'
import {Checkbox} from '@instructure/ui-checkbox'
import {Heading} from '@instructure/ui-heading'
import {Modal} from '@instructure/ui-modal'
import {Tooltip} from '@instructure/ui-tooltip'
import {Flex} from '@instructure/ui-flex'
import {debounce} from '@instructure/debounce'

import formatMessage from '../../../../format-message'

import MemoizedEquationEditorToolbar from '../EquationEditorToolbar'
import {containsAdvancedSyntax} from './advancedOnlySyntax'
<<<<<<< HEAD
=======
import advancedPreference from './advancedPreference'
>>>>>>> f36f2b64

import {css} from 'aphrodite'
import mathml from './mathml'
import styles from './styles'

// Import the <math-field> container and all
// the relevant math fonts from mathlive
import '../mathlive'

export default class EquationEditorModal extends Component {
  static propTypes = {
    editor: PropTypes.object.isRequired,
    label: PropTypes.string.isRequired,
    onModalDismiss: PropTypes.func.isRequired,
    onModalClose: PropTypes.func.isRequired,
    onEquationSubmit: PropTypes.func.isRequired,
    title: PropTypes.node,
    mountNode: PropTypes.string
  }

  // used for inline latex delimited like: \( ... \) OR $$ ... $$
  static boundaryRegex = /\\\((.+?)\\\)|\$\$(.+?)\$\$/g
  static debounceRate = 1000

  static defaultProps = {
    title: null,
    mountNode: null
  }

  state = {
    advanced: false,
    workingFormula: ''
  }

  originalFormula = null

  previewElement = React.createRef()

  // **************** //
  // Helper functions //
  // **************** //

  currentFormula(nodeValue, cursor) {
    let leftIndex, rightIndex
    // The range could still contain more than one formulae, so we need to
    // isolate them and figure out which one the cursor is within.
    const formulae = nodeValue.match(EquationEditorModal.boundaryRegex)
    if (!formulae) {
      return [undefined, 0, 0]
    }

    const foundFormula = formulae.find(formula => {
      leftIndex = nodeValue.indexOf(formula)
      rightIndex = leftIndex + formula.length
      return leftIndex < cursor && cursor < rightIndex && this.selectionIsLatex(formula)
    })
    return [foundFormula, leftIndex, rightIndex]
  }

  insertNewRange(currentFormula, startContainer, leftIndex, rightIndex) {
    const {editor} = this.props
    const range = document.createRange()
    range.setStart(startContainer, leftIndex)
    range.setEnd(startContainer, rightIndex)

    editor.selection.setRng(range)
    this.originalFormula = this.selectionToLatex(currentFormula)
    this.forceAdvancedModeIfNecessary(this.originalFormula)
    this.mathField.setValue(this.originalFormula || ' ')
  }

  loadExistingFormula() {
    const {editor} = this.props
    const selection = editor.selection.getContent()

    // check if highlighted text is inline latex
    if (selection && this.selectionIsLatex(selection)) {
      this.originalFormula = this.selectionToLatex(selection)
      this.forceAdvancedModeIfNecessary(this.originalFormula)
      this.mathField.setValue(this.originalFormula || ' ')
    } else {
      // check if we launched modal from an equation image
      const selnode = editor.selection.getNode()
      if (selnode.tagName === 'IMG' && selnode.classList.contains('equation_image')) {
        try {
          const src = new URL(selnode.src)
          const encoded_eq = src.pathname.replace(/^\/equation_images\//, '')
          this.originalFormula = decodeURIComponent(decodeURIComponent(encoded_eq))
          this.forceAdvancedModeIfNecessary(this.originalFormula)
          this.mathField.setValue(this.originalFormula || ' ')
        } catch (ex) {
          // probably failed to create the new URL
          // eslint-disable-next-line no-console
          console.error(ex)
        }
      } else {
        // check if the cursor was within inline latex when launched
        const editorRange = editor.selection.getRng()
        const startContainer = editorRange.startContainer
        const wholeText = startContainer.wholeText

        if (wholeText) {
          const cursor = editorRange.startOffset
          // The `wholeText` value is not sufficient, since we could be dealing with
          // a number of nested ranges. The `nodeValue` is the text in the range in
          // which we have found the cursor.
          const nodeValue = startContainer.nodeValue
          const [currentFormula, leftIndex, rightIndex] = this.currentFormula(nodeValue, cursor)

          if (currentFormula !== undefined) {
            this.insertNewRange(currentFormula, startContainer, leftIndex, rightIndex)
          }
        }
      }
    }
  }

  advancedModeOnly(latex) {
    const normalizedLatex = latex.replace(/\s+/, '')
    return containsAdvancedSyntax(normalizedLatex)
  }

  selectionIsLatex(selection) {
    return (
      (selection.startsWith('\\(') && selection.endsWith('\\)')) ||
      (selection.startsWith('$$') && selection.endsWith('$$'))
    )
  }

  selectionToLatex(selection) {
    const sansDelimiters = selection.substr(2, selection.length - 4)
    return sansDelimiters.replace(/&nbsp;/g, '').trim()
  }

  // ********* //
  // Callbacks //
  // ********* //

  executeCommand = (cmd, advancedCmd) => {
    if (this.state.advanced) {
      const effectiveCmd = advancedCmd || cmd
      this.setState(state => ({workingFormula: state.workingFormula + effectiveCmd}))
    } else {
      this.mathField.insert(cmd, {focus: 'true'})
    }
  }

  handleEntered = () => {
    if (advancedPreference.isSet()) {
      this.toggleAdvanced()
    }
    this.loadExistingFormula()
  }

  handleModalCancel = e => {
    const element = e.srcElement || e.targetElement
    // MathJax Menu clicks closes modal. MathJax doesn't let us to get the menu click event
    // to use stopPropagation().
    const isMathJaxEvent =
      element &&
      (element.id === 'MathJax_MenuFrame' ||
        element.classList.contains('MathJax_Menu') ||
        element.classList.contains('MathJax_MenuItem'))
    if (isMathJaxEvent) {
      return
    }
    this.props.onModalDismiss?.()
  }

  handleModalDone = () => {
    const {onModalDismiss, onEquationSubmit} = this.props
    const output = this.state.advanced ? this.state.workingFormula : this.mathField.getValue()

    if (output) {
      onEquationSubmit(output)
    }
    onModalDismiss()
  }

  renderMathInAdvancedPreview = debounce(
    () => {
      if (this.previewElement.current) {
        this.previewElement.current.innerHTML = `\\\(${this.state.workingFormula}\\\)`
        mathml.processNewMathInElem(this.previewElement.current)
      }
    },
    EquationEditorModal.debounceRate,
    {
      leading: false,
      trailing: true
    }
  )

  setPreviewElementContent() {
    if (!this.state.advanced) {
      return
    }
    if (this.state.workingFormula) {
      this.renderMathInAdvancedPreview()
    } else {
      this.previewElement.current.innerHTML = ''
    }
  }

  toggleAdvanced = () => {
    this.setState(state => {
      if (state.advanced) {
        this.mathField.setValue(state.workingFormula || '')
        return {advanced: false, workingFormula: ''}
      } else {
        return {advanced: true, workingFormula: this.mathField.getValue()}
      }
    })
    this.setPreviewElementContent()
  }

<<<<<<< HEAD
=======
  toggleAndUpdatePreference = () => {
    this.toggleAdvanced()
    advancedPreference.isSet() ? advancedPreference.clear() : advancedPreference.set()
  }

>>>>>>> f36f2b64
  registerBasicEditorListener = () => {
    const basicEditor = document.querySelector('math-field')
    basicEditor.addEventListener('input', e => {
      if (this.advancedModeOnly(e.target.value)) {
        this.toggleAdvanced()
        this.setState({workingFormula: e.target.value})
      }
    })
  }

  forceAdvancedModeIfNecessary(latex) {
    if (this.advancedModeOnly(latex)) {
      this.toggleAdvanced()
    }
  }

  handleOpen = () => {
    this.originalFormula = null
  }

  handleFieldRef = node => {
    this.mathField = node
  }

  // ******************* //
  // Rendering functions //
  // ******************* //

  renderFooter = () => {
    const cancelButton = <Button onClick={this.handleModalCancel}>{formatMessage('Cancel')}</Button>

    const doneButton = (
      <Button margin="none none none xx-small" onClick={this.handleModalDone} variant="primary">
        {formatMessage('Done')}
      </Button>
    )

    return (
      <div>
        {cancelButton}
        {doneButton}
      </div>
    )
  }

  renderToggle = () => {
    const lockToggle = this.state.advanced && this.advancedModeOnly(this.state.workingFormula)

    const defaultToggle = (
      <Checkbox
<<<<<<< HEAD
        onChange={this.toggleAdvanced}
=======
        onChange={this.toggleAndUpdatePreference}
>>>>>>> f36f2b64
        checked={this.state.advanced}
        label={formatMessage('Directly Edit LaTeX')}
        variant="toggle"
        disabled={lockToggle}
        data-testid="advanced-toggle"
      />
    )

    const tooltipToggle = (
      <Tooltip
        renderTip={formatMessage('This equation cannot be rendered in Basic View.')}
        on={['hover', 'focus']}
      >
        {defaultToggle}
      </Tooltip>
    )

    return lockToggle ? tooltipToggle : defaultToggle
  }

  handleRef = node => {
    this.modalFooter = node
  }

  componentDidMount() {
    this.registerBasicEditorListener()
    this.setPreviewElementContent()
  }

  componentDidUpdate(prevProps, prevState) {
    if (this.state.workingFormula !== prevState.workingFormula) {
      this.setPreviewElementContent()
    }
  }

  render = () => {
    const {label, onModalClose, title, mountNode} = this.props

    return (
      <Modal
        label={label}
        onClose={onModalClose}
        onDismiss={this.handleModalCancel}
        onEntered={this.handleEntered}
        onOpen={this.handleOpen}
        open
        mountNode={mountNode}
        transition="fade"
        shouldCloseOnDocumentClick={false}
      >
        <Modal.Header>
          <CloseButton
            placement="end"
            offset="medium"
            variant="icon"
            onClick={this.handleModalCancel}
          >
            {formatMessage('Close')}
          </CloseButton>
          <Heading>{title || label}</Heading>
        </Modal.Header>
        <Modal.Body>
          <div
            ref={node => {
              this.modalContent = node
            }}
            className={css(styles.mathfieldContainer)}
          >
            <div>
              <MemoizedEquationEditorToolbar executeCommand={this.executeCommand} />
            </div>

            <div
              className={css(styles.mathFieldContainer)}
              style={{display: this.state.advanced ? 'none' : null}}
            >
              <math-field
                style={{
                  padding: '0.5em',
                  overflow: 'auto',
                  border: 'solid 1px',
                  borderRadius: '4px'
                }}
                ref={this.handleFieldRef}
                default-mode="inline-math"
                virtual-keyboard-mode="off"
                keypress-sound="none"
                plonk-sound="none"
                math-mode-space=" "
              />
            </div>

            <div
              className={css(styles.mathFieldContainer)}
              style={{display: this.state.advanced ? null : 'none'}}
            >
              <TextArea
                style={{
                  height: '5.1rem',
                  overflowY: 'auto',
                  lineHeight: '1.7rem'
                }}
                label=""
                value={this.state.workingFormula}
                onChange={e => this.setState({workingFormula: e.target.value})}
              />
            </div>

            <div className={css(styles.latexToggle)}>
              <Flex>
                <Flex.Item>{this.renderToggle()}</Flex.Item>
              </Flex>
            </div>

            <div style={{display: this.state.advanced ? null : 'none', marginTop: '1em'}}>
              <span data-testid="mathml-preview-element" ref={this.previewElement} />
            </div>
          </div>
        </Modal.Body>
        <Modal.Footer ref={this.handleRef}>{this.renderFooter()}</Modal.Footer>
      </Modal>
    )
  }
}<|MERGE_RESOLUTION|>--- conflicted
+++ resolved
@@ -31,10 +31,7 @@
 
 import MemoizedEquationEditorToolbar from '../EquationEditorToolbar'
 import {containsAdvancedSyntax} from './advancedOnlySyntax'
-<<<<<<< HEAD
-=======
 import advancedPreference from './advancedPreference'
->>>>>>> f36f2b64
 
 import {css} from 'aphrodite'
 import mathml from './mathml'
@@ -251,14 +248,11 @@
     this.setPreviewElementContent()
   }
 
-<<<<<<< HEAD
-=======
   toggleAndUpdatePreference = () => {
     this.toggleAdvanced()
     advancedPreference.isSet() ? advancedPreference.clear() : advancedPreference.set()
   }
 
->>>>>>> f36f2b64
   registerBasicEditorListener = () => {
     const basicEditor = document.querySelector('math-field')
     basicEditor.addEventListener('input', e => {
@@ -309,11 +303,7 @@
 
     const defaultToggle = (
       <Checkbox
-<<<<<<< HEAD
-        onChange={this.toggleAdvanced}
-=======
         onChange={this.toggleAndUpdatePreference}
->>>>>>> f36f2b64
         checked={this.state.advanced}
         label={formatMessage('Directly Edit LaTeX')}
         variant="toggle"
