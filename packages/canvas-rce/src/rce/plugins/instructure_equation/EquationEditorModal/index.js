/*
 * Copyright (C) 2021 - present Instructure, Inc.
 *
 * This file is part of Canvas.
 *
 * Canvas is free software: you can redistribute it and/or modify it under
 * the terms of the GNU Affero General Public License as published by the Free
 * Software Foundation, version 3 of the License.
 *
 * Canvas is distributed in the hope that it will be useful, but WITHOUT ANY
 * WARRANTY; without even the implied warranty of MERCHANTABILITY or FITNESS FOR
 * A PARTICULAR PURPOSE. See the GNU Affero General Public License for more
 * details.
 *
 * You should have received a copy of the GNU Affero General Public License along
 * with this program. If not, see <http://www.gnu.org/licenses/>.
 */

import React, {Component} from 'react'
import PropTypes from 'prop-types'
import {TextArea} from '@instructure/ui-text-area'
import {CloseButton, Button} from '@instructure/ui-buttons'
import {Checkbox} from '@instructure/ui-checkbox'
import {Heading} from '@instructure/ui-heading'
import {Modal} from '@instructure/ui-modal'
import {Tooltip} from '@instructure/ui-tooltip'
import {Flex} from '@instructure/ui-flex'
import {debounce} from '@instructure/debounce'

import formatMessage from '../../../../format-message'

import MemoizedEquationEditorToolbar from '../EquationEditorToolbar'
import {containsAdvancedSyntax} from './advancedOnlySyntax'

import {css} from 'aphrodite'
import mathml from './mathml'
import styles from './styles'

// Import the <math-field> container and all
// the relevant math fonts from mathlive
import '../mathlive'

export default class EquationEditorModal extends Component {
  static propTypes = {
    editor: PropTypes.object.isRequired,
    label: PropTypes.string.isRequired,
    onModalDismiss: PropTypes.func.isRequired,
    onModalClose: PropTypes.func.isRequired,
    onEquationSubmit: PropTypes.func.isRequired,
    title: PropTypes.node,
    mountNode: PropTypes.string
  }

<<<<<<< HEAD
  static boundaryRegex = /\\\((.+?)\\\)/g
=======
  // used for inline latex delimited like: \( ... \) OR $$ ... $$
  static boundaryRegex = /\\\((.+?)\\\)|\$\$(.+?)\$\$/g
>>>>>>> 9378b4e4
  static debounceRate = 1000

  static defaultProps = {
    title: null,
    mountNode: null
  }

  state = {
    advanced: false,
    workingFormula: ''
  }

  originalFormula = null

  previewElement = React.createRef()

  // **************** //
  // Helper functions //
  // **************** //

  currentFormula(nodeValue, cursor) {
    let leftIndex, rightIndex
    // The range could still contain more than one formulae, so we need to
    // isolate them and figure out which one the cursor is within.
    const formulae = nodeValue.match(EquationEditorModal.boundaryRegex)
    if (!formulae) {
      return [undefined, 0, 0]
    }

    const foundFormula = formulae.find(formula => {
      leftIndex = nodeValue.indexOf(formula)
      rightIndex = leftIndex + formula.length
      return leftIndex < cursor && cursor < rightIndex && this.selectionIsLatex(formula)
    })
    return [foundFormula, leftIndex, rightIndex]
  }

  insertNewRange(currentFormula, startContainer, leftIndex, rightIndex) {
    const {editor} = this.props
    const range = document.createRange()
    range.setStart(startContainer, leftIndex)
    range.setEnd(startContainer, rightIndex)

    editor.selection.setRng(range)
    this.originalFormula = this.selectionToLatex(currentFormula)
    this.forceAdvancedModeIfNecessary(this.originalFormula)
    this.mathField.setValue(this.originalFormula || ' ')
  }

  loadExistingFormula() {
    const {editor} = this.props
    const selection = editor.selection.getContent()

    // check if highlighted text is inline latex
    if (selection && this.selectionIsLatex(selection)) {
      this.originalFormula = this.selectionToLatex(selection)
      this.forceAdvancedModeIfNecessary(this.originalFormula)
      this.mathField.setValue(this.originalFormula || ' ')
    } else {
      // check if we launched modal from an equation image
      const selnode = editor.selection.getNode()
      if (selnode.tagName === 'IMG' && selnode.classList.contains('equation_image')) {
        try {
          const src = new URL(selnode.src)
          const encoded_eq = src.pathname.replace(/^\/equation_images\//, '')
          this.originalFormula = decodeURIComponent(decodeURIComponent(encoded_eq))
          this.forceAdvancedModeIfNecessary(this.originalFormula)
          this.mathField.setValue(this.originalFormula || ' ')
        } catch (ex) {
          // probably failed to create the new URL
          // eslint-disable-next-line no-console
          console.error(ex)
        }
      } else {
        // check if the cursor was within inline latex when launched
        const editorRange = editor.selection.getRng()
        const startContainer = editorRange.startContainer
        const wholeText = startContainer.wholeText

        if (wholeText) {
          const cursor = editorRange.startOffset
          // The `wholeText` value is not sufficient, since we could be dealing with
          // a number of nested ranges. The `nodeValue` is the text in the range in
          // which we have found the cursor.
          const nodeValue = startContainer.nodeValue
          const [currentFormula, leftIndex, rightIndex] = this.currentFormula(nodeValue, cursor)

          if (currentFormula !== undefined) {
            this.insertNewRange(currentFormula, startContainer, leftIndex, rightIndex)
          }
        }
      }
    }
  }

  advancedModeOnly(latex) {
    const normalizedLatex = latex.replace(/\s+/, '')
    return containsAdvancedSyntax(normalizedLatex)
  }

  selectionIsLatex(selection) {
    return (
      (selection.startsWith('\\(') && selection.endsWith('\\)')) ||
      (selection.startsWith('$$') && selection.endsWith('$$'))
    )
  }

  selectionToLatex(selection) {
    const sansDelimiters = selection.substr(2, selection.length - 4)
    return sansDelimiters.replace(/&nbsp;/g, '').trim()
  }

  // ********* //
  // Callbacks //
  // ********* //

  executeCommand = (cmd, advancedCmd) => {
    if (this.state.advanced) {
      const effectiveCmd = advancedCmd || cmd
      this.setState(state => ({workingFormula: state.workingFormula + effectiveCmd}))
    } else {
      this.mathField.insert(cmd, {focus: 'true'})
    }
  }

  handleEntered = () => {
    this.loadExistingFormula()
  }

  handleModalCancel = e => {
    const element = e.srcElement || e.targetElement
    // MathJax Menu clicks closes modal. MathJax doesn't let us to get the menu click event
    // to use stopPropagation().
    const isMathJaxEvent =
      element &&
      (element.id === 'MathJax_MenuFrame' ||
        element.classList.contains('MathJax_Menu') ||
        element.classList.contains('MathJax_MenuItem'))
    if (isMathJaxEvent) {
      return
    }
    this.props.onModalDismiss?.()
  }

  handleModalDone = () => {
    const {onModalDismiss, onEquationSubmit} = this.props
    const output = this.state.advanced ? this.state.workingFormula : this.mathField.getValue()

    if (output) {
      onEquationSubmit(output)
    }
    onModalDismiss()
  }

  renderMathInAdvancedPreview = debounce(
    () => {
      if (this.previewElement.current) {
        this.previewElement.current.innerHTML = `\\\(${this.state.workingFormula}\\\)`
        mathml.processNewMathInElem(this.previewElement.current)
      }
    },
    EquationEditorModal.debounceRate,
    {
      leading: false,
      trailing: true
    }
  )

  setPreviewElementContent() {
    if (!this.state.advanced) {
      return
    }
    if (this.state.workingFormula) {
      this.renderMathInAdvancedPreview()
    } else {
      this.previewElement.current.innerHTML = ''
    }
  }

  toggleAdvanced = () => {
    this.setState(state => {
      if (state.advanced) {
        this.mathField.setValue(state.workingFormula || '')
        return {advanced: false, workingFormula: ''}
      } else {
        return {advanced: true, workingFormula: this.mathField.getValue()}
      }
    })
    this.setPreviewElementContent()
  }

  registerBasicEditorListener = () => {
    const basicEditor = document.querySelector('math-field')
    basicEditor.addEventListener('input', e => {
      if (this.advancedModeOnly(e.target.value)) {
        this.toggleAdvanced()
        this.setState({workingFormula: e.target.value})
      }
    })
  }

  forceAdvancedModeIfNecessary(latex) {
    if (this.advancedModeOnly(latex)) {
      this.toggleAdvanced()
    }
  }

  handleOpen = () => {
    this.originalFormula = null
  }

  handleFieldRef = node => {
    this.mathField = node
  }

  // ******************* //
  // Rendering functions //
  // ******************* //

  renderFooter = () => {
    const cancelButton = <Button onClick={this.handleModalCancel}>{formatMessage('Cancel')}</Button>

    const doneButton = (
      <Button margin="none none none xx-small" onClick={this.handleModalDone} variant="primary">
        {formatMessage('Done')}
      </Button>
    )

    return (
      <div>
        {cancelButton}
        {doneButton}
      </div>
    )
  }

  renderToggle = () => {
    const lockToggle = this.state.advanced && this.advancedModeOnly(this.state.workingFormula)

<<<<<<< HEAD
    const defaultToggle =
=======
    const defaultToggle = (
>>>>>>> 9378b4e4
      <Checkbox
        onChange={this.toggleAdvanced}
        checked={this.state.advanced}
        label={formatMessage('Directly Edit LaTeX')}
        variant="toggle"
        disabled={lockToggle}
        data-testid="advanced-toggle"
      />
<<<<<<< HEAD

    const tooltipToggle =
=======
    )

    const tooltipToggle = (
>>>>>>> 9378b4e4
      <Tooltip
        renderTip={formatMessage('This equation cannot be rendered in Basic View.')}
        on={['hover', 'focus']}
      >
        {defaultToggle}
      </Tooltip>
<<<<<<< HEAD
=======
    )
>>>>>>> 9378b4e4

    return lockToggle ? tooltipToggle : defaultToggle
  }

  handleRef = node => {
    this.modalFooter = node
  }

  componentDidMount() {
    this.registerBasicEditorListener()
    this.setPreviewElementContent()
  }

  componentDidUpdate(prevProps, prevState) {
    if (this.state.workingFormula !== prevState.workingFormula) {
      this.setPreviewElementContent()
    }
  }

  render = () => {
    const {label, onModalClose, title, mountNode} = this.props

    return (
      <Modal
        label={label}
        onClose={onModalClose}
        onDismiss={this.handleModalCancel}
        onEntered={this.handleEntered}
        onOpen={this.handleOpen}
        open
        mountNode={mountNode}
        transition="fade"
      >
        <Modal.Header>
          <CloseButton
            placement="end"
            offset="medium"
            variant="icon"
            onClick={this.handleModalCancel}
          >
            {formatMessage('Close')}
          </CloseButton>
          <Heading>{title || label}</Heading>
        </Modal.Header>
        <Modal.Body>
          <div
            ref={node => {
              this.modalContent = node
            }}
            className={css(styles.mathfieldContainer)}
          >
            <div>
              <MemoizedEquationEditorToolbar executeCommand={this.executeCommand} />
            </div>

            <div
              className={css(styles.mathFieldContainer)}
              style={{display: this.state.advanced ? 'none' : null}}
            >
              <math-field
                style={{
                  padding: '0.5em',
                  overflow: 'auto',
                  border: 'solid 1px',
                  borderRadius: '4px'
                }}
                ref={this.handleFieldRef}
                default-mode="inline-math"
                virtual-keyboard-mode="off"
                keypress-sound="none"
                plonk-sound="none"
                math-mode-space=" "
              />
            </div>

            <div
              className={css(styles.mathFieldContainer)}
              style={{display: this.state.advanced ? null : 'none'}}
            >
              <TextArea
                style={{
                  height: '5.1rem',
                  overflowY: 'auto',
                  lineHeight: '1.7rem'
                }}
                label=""
                value={this.state.workingFormula}
                onChange={e => this.setState({workingFormula: e.target.value})}
              />
            </div>

            <div className={css(styles.latexToggle)}>
              <Flex>
<<<<<<< HEAD
                <Flex.Item>
                  {this.renderToggle()}
                </Flex.Item>
=======
                <Flex.Item>{this.renderToggle()}</Flex.Item>
>>>>>>> 9378b4e4
              </Flex>
            </div>

            <div style={{display: this.state.advanced ? null : 'none', marginTop: '1em'}}>
              <span data-testid="mathml-preview-element" ref={this.previewElement} />
            </div>
          </div>
        </Modal.Body>
        <Modal.Footer ref={this.handleRef}>{this.renderFooter()}</Modal.Footer>
      </Modal>
    )
  }
}<|MERGE_RESOLUTION|>--- conflicted
+++ resolved
@@ -51,12 +51,8 @@
     mountNode: PropTypes.string
   }
 
-<<<<<<< HEAD
-  static boundaryRegex = /\\\((.+?)\\\)/g
-=======
   // used for inline latex delimited like: \( ... \) OR $$ ... $$
   static boundaryRegex = /\\\((.+?)\\\)|\$\$(.+?)\$\$/g
->>>>>>> 9378b4e4
   static debounceRate = 1000
 
   static defaultProps = {
@@ -296,11 +292,7 @@
   renderToggle = () => {
     const lockToggle = this.state.advanced && this.advancedModeOnly(this.state.workingFormula)
 
-<<<<<<< HEAD
-    const defaultToggle =
-=======
     const defaultToggle = (
->>>>>>> 9378b4e4
       <Checkbox
         onChange={this.toggleAdvanced}
         checked={this.state.advanced}
@@ -309,24 +301,16 @@
         disabled={lockToggle}
         data-testid="advanced-toggle"
       />
-<<<<<<< HEAD
-
-    const tooltipToggle =
-=======
     )
 
     const tooltipToggle = (
->>>>>>> 9378b4e4
       <Tooltip
         renderTip={formatMessage('This equation cannot be rendered in Basic View.')}
         on={['hover', 'focus']}
       >
         {defaultToggle}
       </Tooltip>
-<<<<<<< HEAD
-=======
-    )
->>>>>>> 9378b4e4
+    )
 
     return lockToggle ? tooltipToggle : defaultToggle
   }
@@ -420,13 +404,7 @@
 
             <div className={css(styles.latexToggle)}>
               <Flex>
-<<<<<<< HEAD
-                <Flex.Item>
-                  {this.renderToggle()}
-                </Flex.Item>
-=======
                 <Flex.Item>{this.renderToggle()}</Flex.Item>
->>>>>>> 9378b4e4
               </Flex>
             </div>
 
