/*
 * Copyright (C) 2021 - present Instructure, Inc.
 *
 * This file is part of Canvas.
 *
 * Canvas is free software: you can redistribute it and/or modify it under
 * the terms of the GNU Affero General Public License as published by the Free
 * Software Foundation, version 3 of the License.
 *
 * Canvas is distributed in the hope that it will be useful, but WITHOUT ANY
 * WARRANTY; without even the implied warranty of MERCHANTABILITY or FITNESS FOR
 * A PARTICULAR PURPOSE. See the GNU Affero General Public License for more
 * details.
 *
 * You should have received a copy of the GNU Affero General Public License along
 * with this program. If not, see <http://www.gnu.org/licenses/>.
 */

import formatMessage from '../../format-message'
import '../tinymce/de'

const locale = {
  "access_the_pretty_html_editor_37168efe": {
    "message": "Auf Pretty HTML-Editor zugreifen"
  },
  "accessibility_checker_b3af1f6c": { "message": "Zugangskontrolle" },
  "action_to_take_b626a99a": { "message": "Auszuführende Tätigkeiten:" },
  "add_8523c19b": { "message": "Hinzufügen" },
  "add_a_caption_2a915239": { "message": "Eine Beschriftung hinzufügen" },
  "add_alt_text_for_the_image_48cd88aa": {
    "message": "Alternativen Text für das Bild hinzufügen"
  },
  "add_another_f4e50d57": { "message": "Einen weiteren hinzufügen" },
  "add_cc_subtitles_55f0394e": { "message": "CC / Untertitel hinzufügen" },
  "add_image_60b2de07": { "message": "Bild hinzufügen" },
  "additional_considerations_f3801683": {
    "message": "Zusätzliche Überlegungen"
  },
  "adjacent_links_with_the_same_url_should_be_a_singl_7a1f7f6c": {
    "message": "Nebenstehende Links mit dem gleichen URL sollten ein einziger Link sein."
  },
  "aleph_f4ffd155": { "message": "Aleph" },
<<<<<<< HEAD
=======
  "align_11050992": { "message": "Ausrichten" },
>>>>>>> 0889f4aa
  "alignment_and_lists_5cebcb69": { "message": "Ausrichtung und Listen" },
  "all_4321c3a1": { "message": "Alle" },
  "all_apps_a50dea49": { "message": "Alle Apps" },
  "alpha_15d59033": { "message": "Alpha" },
  "alphabetical_55b5b4e0": { "message": "In alphabetischer Reihenfolge" },
  "alt_attribute_text_should_not_contain_more_than_12_e21d4040": {
    "message": "Der alternative Text sollte nicht länger als 120 Zeichen sein."
  },
  "alt_text_611fb322": { "message": "Altern. Text" },
  "amalg_coproduct_c589fb12": { "message": "Amalg (Koprodukt)" },
  "an_error_occured_reading_the_file_ff48558b": {
    "message": "Fehler beim Lesen der Datei"
  },
  "an_error_occurred_making_a_network_request_d1bda348": {
    "message": "Fehler beim einer Netzwerkanforderung"
  },
  "an_error_occurred_uploading_your_media_71f1444d": {
    "message": "Fehler beim Hochladen der Medien."
  },
  "and_7fcc2911": { "message": "Und" },
  "angle_c5b4ec50": { "message": "Winkel" },
  "announcement_list_da155734": { "message": "Ankündigungsliste" },
  "announcements_a4b8ed4a": { "message": "Ankündigungen" },
  "apply_781a2546": { "message": "Anwenden" },
  "apply_changes_to_all_instances_of_this_icon_maker__2642f466": {
    "message": "Änderungen auf alle Instanzen dieses Icon Maker-Symbols im Kurs anwenden"
  },
  "approaches_the_limit_893aeec9": { "message": "Nähert sich dem Grenzwert" },
  "approximately_e7965800": { "message": "Ungefähr" },
  "apps_54d24a47": { "message": "Apps" },
<<<<<<< HEAD
=======
  "are_you_sure_you_want_to_cancel_changes_you_made_m_c5210496": {
    "message": "Möchten Sie wirklich abbrechen? Vorgenommene Änderungen werden nicht gespeichert."
  },
>>>>>>> 0889f4aa
  "arrows_464a3e54": { "message": "Pfeile" },
  "art_icon_8e1daad": { "message": "Kunstsymbol" },
  "aspect_ratio_will_be_preserved_cb5fdfb8": {
    "message": "Seitenverhältnis wird beibehalten"
  },
  "assignments_1e02582c": { "message": "Aufgaben" },
  "asterisk_82255584": { "message": "Sternchen" },
  "attributes_963ba262": { "message": "Attribute" },
  "audio_and_video_recording_not_supported_please_use_5ce3f0d7": {
    "message": "Aufzeichnung von Audio und Video wird nicht unterstützt, bitte nutzen Sie einen anderen Browser."
  },
  "audio_options_feb58e2c": { "message": "Audiooptionen" },
  "audio_options_tray_33a90711": { "message": "Fach für Audiooptionen" },
  "audio_player_for_title_20cc70d": { "message": "Audioplayer für { title }" },
  "auto_saved_content_exists_would_you_like_to_load_t_fee528f2": {
    "message": "Automatisch gespeicherte Inhalte vorhanden. Möchten Sie lieber die automatisch gespeicherten Inhalte laden?"
  },
  "available_folders_694d0436": { "message": "Verfügbare Ordner" },
  "backslash_b2d5442d": { "message": "Umgekehrter Schrägstrich" },
  "bar_ec63ed6": { "message": "Bar" },
  "basic_554cdc0a": { "message": "Grundlegend" },
  "because_501841b": { "message": "Weil" },
  "below_81d4dceb": { "message": "Unten" },
  "beta_cb5f307e": { "message": "Beta" },
  "big_circle_16b2e604": { "message": "Großer Kreis" },
  "binomial_coefficient_ea5b9bb7": { "message": "Binomischer Koeffizient" },
  "black_4cb01371": { "message": "Schwarz" },
  "blue_daf8fea9": { "message": "Blau" },
  "bottom_15a2a9be": { "message": "Unten" },
  "bottom_third_5f5fec1d": { "message": "Unteres Drittel" },
  "bowtie_5f9629e4": { "message": "Fliege" },
  "brick_f2656265": { "message": "Ziegelrot" },
  "c_2001_acme_inc_283f7f80": { "message": "© 2001 Acme Inc." },
  "cancel_caeb1e68": { "message": "Abbrechen" },
  "cap_product_3a5265a6": { "message": "Cap-Produkt" },
<<<<<<< HEAD
=======
  "center_align_e68d9997": { "message": "Mittig ausrichten" },
>>>>>>> 0889f4aa
  "centered_dot_64d5e378": { "message": "Zentrierter Punkt" },
  "centered_horizontal_dots_451c5815": {
    "message": "Zentrierte horizontale Punkte"
  },
  "change_alt_text_92654906": { "message": "Alt. Text ändern" },
  "change_heading_tag_to_paragraph_a61e3113": {
    "message": "Überschrifts-Tag zu Absatz ändern"
  },
  "change_only_this_heading_s_level_903cc956": {
    "message": "Nur die Ebene dieser Überschrift ändern"
<<<<<<< HEAD
  },
  "change_text_color_1aecb912": { "message": "Textfarbe ändern" },
=======
  },
  "change_text_color_1aecb912": { "message": "Textfarbe ändern" },
  "changes_you_made_may_not_be_saved_4e8db973": {
    "message": "Vorgenommene Änderungen werden nicht gespeichert."
  },
  "characters_9d897d1c": { "message": "Zeichen" },
  "characters_no_spaces_485e5367": { "message": "Zeichen (ohne Leerzeichen)" },
>>>>>>> 0889f4aa
  "check_accessibility_3c78211c": { "message": "Zugänglichkeit prüfen" },
  "checking_for_accessibility_issues_fac18c6d": {
    "message": "Zugangsprobleme werden überprüft"
  },
  "chi_54a32644": { "message": "Chi" },
  "choose_caption_file_9c45bc4e": { "message": "Caption-Datei auswählen" },
  "choose_usage_rights_33683854": {
    "message": "Nutzungsrechte auswählen ...."
  },
  "circle_484abe63": { "message": "Kreis" },
<<<<<<< HEAD
=======
  "circle_unordered_list_9e3a0763": {
    "message": "Ungeordnete Liste einkreisen"
  },
>>>>>>> 0889f4aa
  "clear_2084585f": { "message": "Löschen" },
  "clear_image_3213fe62": { "message": "Bild löschen" },
  "clear_selected_file_82388e50": { "message": "Ausgewählte Datei löschen" },
  "clear_selected_file_filename_2fe8a58e": {
    "message": "Ausgewählte Datei löschen: { filename }"
  },
  "click_or_shift_click_for_the_html_editor_25d70bb4": {
    "message": "Klicken oder Umschalt-Taste / Klicken für den html-Editor."
  },
  "click_to_embed_imagename_c41ea8df": {
    "message": "{ imageName } durch Anklicken einbetten"
  },
  "click_to_hide_preview_3c707763": { "message": "Vorschau ausblenden" },
  "click_to_insert_a_link_into_the_editor_c19613aa": {
    "message": "Einfügen eines Links in den Editor"
  },
  "click_to_show_preview_faa27051": { "message": "Vorschau einblenden" },
  "close_a_menu_or_dialog_also_returns_you_to_the_edi_739079e6": {
    "message": "Menü oder Dialogfeld schließen. Bringt Sie zurück zum Editor-Bereich"
  },
  "close_accessibility_checker_29d1c51e": {
    "message": "Zugangsprüfung schließen"
  },
  "close_d634289d": { "message": "Schließen" },
  "closed_caption_file_must_be_less_than_maxkb_kb_5880f752": {
    "message": "Die Untertiteldatei muss kleiner als { maxKb } KB sein."
  },
  "closed_captions_subtitles_e6aaa016": { "message": "Untertitel" },
  "clubs_suit_c1ffedff": { "message": "Kreuz (Spielkartenfarbe)" },
  "collaborations_5c56c15f": { "message": "Collaborations" },
  "collapse_to_hide_types_1ab46d2e": { "message": "{ types } ausblenden" },
  "color_picker_6b359edf": { "message": "Farbwähler" },
  "color_picker_colorname_selected_ad4cf400": {
    "message": "Farbwähler ({ colorName } ausgewählt)"
  },
  "column_e1ae5c64": { "message": "Spalte" },
  "column_group_1c062368": { "message": "Spaltengruppe" },
  "complex_numbers_a543d004": { "message": "Komplexe Zahlen" },
  "computer_1d7dfa6f": { "message": "Computer" },
  "congruent_5a244acd": { "message": "Kongruent" },
  "contains_311f37b7": { "message": "Enthält" },
  "content_1440204b": { "message": "Inhalt" },
  "content_is_still_being_uploaded_if_you_continue_it_8f06d0cb": {
    "message": "Der Inhalt wird noch hochgeladen, wenn Sie fortfahren, wird er nicht richtig eingebettet."
  },
  "content_subtype_5ce35e88": { "message": "Inhalt-Subtyp" },
  "content_type_2cf90d95": { "message": "Inhalt-Typ" },
  "coproduct_e7838082": { "message": "Koprodukt" },
  "copyright_holder_66ee111": { "message": "Urheberrechtsinhaber:" },
<<<<<<< HEAD
=======
  "could_not_insert_content_itemtype_items_are_not_cu_638dfecd": {
    "message": "Inhalt konnte nicht eingefügt werden: { itemType }-Elemente werden derzeit in Canvas nicht unterstützt."
  },
  "count_40eced3b": { "message": "Anzahl" },
>>>>>>> 0889f4aa
  "count_plural_0_0_words_one_1_word_other_words_acf32eca": {
    "message": "{ count, plural,\n     =0 {0 Worte}\n    one {1 Wort}\n  other {# Worte}\n}"
  },
  "count_plural_one_item_loaded_other_items_loaded_857023b7": {
    "message": "{ count, plural,\n    one {# Objekt geladen}\n  other {# Objekte geladen}\n}"
  },
  "course_documents_104d76e0": { "message": "Kursunterlagen" },
  "course_files_62deb8f8": { "message": "Kursdateien" },
  "course_files_a31f97fc": { "message": "Kursdateien" },
  "course_images_f8511d04": { "message": "Kursbilder" },
<<<<<<< HEAD
=======
  "course_link_b369426": { "message": "Link zum Kurs" },
>>>>>>> 0889f4aa
  "course_links_b56959b9": { "message": "Kurs-Links" },
  "course_media_ec759ad": { "message": "Kursmedien" },
  "course_navigation_dd035109": { "message": "Kursnavigation" },
  "create_icon_110d6463": { "message": "Symbol „Erstellen“" },
<<<<<<< HEAD
=======
  "create_icon_maker_icon_c716bffe": {
    "message": "Icon Maker erstellen-Symbol"
  },
>>>>>>> 0889f4aa
  "creative_commons_license_725584ae": {
    "message": "Creative Commons-Lizenz:"
  },
  "crop_image_41bf940c": { "message": "Bild zuschneiden" },
  "crop_image_807ebb08": { "message": "Bild zuschneiden" },
  "cup_product_14174434": { "message": "Cup-Produkt" },
  "current_image_f16c249c": { "message": "Aktuelles Bild" },
  "current_volume_level_c55ab825": { "message": "Aktuelle Lautstärke" },
  "custom_6979cd81": { "message": "Angepasst" },
  "cyan_c1d5f68a": { "message": "Cyan" },
  "dagger_57e0f4e5": { "message": "Kreuzzeichen" },
  "date_added_ed5ad465": { "message": "Datum hinzugefügt" },
  "decorative_icon_9a7f3fc3": { "message": "Dekoratives Symbol" },
  "decorative_image_fde98579": { "message": "Dekoratives Bild" },
  "decorative_type_upper_f2c95e3": { "message": "Dekorativer { TYPE_UPPER }" },
<<<<<<< HEAD
  "deep_purple_bb3e2907": { "message": "Dunkelviolett" },
=======
  "decrease_indent_d9cf469d": { "message": "Einzug verkleinern" },
  "deep_purple_bb3e2907": { "message": "Dunkelviolett" },
  "default_bulleted_unordered_list_47079da8": {
    "message": "Ungeordnete Liste standardmäßig mit Aufzählungszeichen"
  },
  "default_numerical_ordered_list_48dd3548": {
    "message": "Standardmäßig numerisch sortierte Liste"
  },
>>>>>>> 0889f4aa
  "definite_integral_fe7ffed1": { "message": "Bestimmtes Integral" },
  "degree_symbol_4a823d5f": { "message": "Gradsymbol" },
  "delimiters_4db4840d": { "message": "Trennzeichen" },
  "delta_53765780": { "message": "Delta" },
  "describe_the_icon_f6a18823": { "message": "(Das Symbol beschreiben)" },
  "describe_the_type_ff448da5": { "message": "(beschreiben Sie den { TYPE })" },
  "describe_the_video_2fe8f46a": { "message": "(Beschreiben Sie das Video)" },
  "description_436c48d7": { "message": "Beschreibung" },
  "details_98a31b68": { "message": "Details" },
  "diagonal_dots_7d71b57e": { "message": "Diagonale Punkte" },
  "diamond_b8dfe7ae": { "message": "Diamond" },
  "diamonds_suit_526abaaf": { "message": "Karo (Spielkartenfarbe)" },
  "digamma_258ade94": { "message": "Digamma" },
  "dimension_type_f5fa9170": { "message": "Dimensionstyp" },
  "dimensions_45ddb7b7": { "message": "Abmessungen" },
  "directionality_26ae9e08": { "message": "Schreibrichtung" },
  "directly_edit_latex_b7e9235b": { "message": "LaTeX direkt bearbeiten" },
  "disable_preview_222bdf72": { "message": "Vorschau deaktivieren" },
  "discussions_a5f96392": { "message": "Diskussionen" },
  "discussions_index_6c36ced": { "message": "Diskussionsindex" },
  "disjoint_union_e74351a8": { "message": "Disjunkte Vereinigung" },
  "display_options_315aba85": { "message": "Anzeigeoptionen" },
  "display_text_link_opens_in_a_new_tab_75e9afc9": {
    "message": "Text-Link anzeigen (wird in einem neuen Tab geöffnet)"
  },
  "division_sign_72190870": { "message": "Divisionszeichen" },
<<<<<<< HEAD
  "documents_81393201": { "message": "Dokumente" },
  "done_54e3d4b6": { "message": "Fertig" },
  "double_dagger_faf78681": { "message": "Doppelkreuz" },
=======
  "document_678cd7bf": { "message": "Dokument" },
  "documents_81393201": { "message": "Dokumente" },
  "done_54e3d4b6": { "message": "Fertig" },
  "double_dagger_faf78681": { "message": "Doppelkreuz" },
  "down_5831a426": { "message": "Nach unten" },
>>>>>>> 0889f4aa
  "down_and_left_diagonal_arrow_40ef602c": {
    "message": "Diagonaler Pfeil nach unten links"
  },
  "down_and_right_diagonal_arrow_6ea0f460": {
    "message": "Diagonaler Pfeil nach unten rechts"
  },
  "download_filename_2baae924": { "message": "{ filename } herunterladen" },
  "downward_arrow_cca52012": { "message": "Abwärtspfeil" },
  "downward_pointing_triangle_2a12a601": {
    "message": "Nach unten zeigendes Dreieck"
  },
  "drag_a_file_here_1bf656d5": { "message": "Eine Datei hierher ziehen" },
  "drag_and_drop_or_click_to_browse_your_computer_60772d6d": {
    "message": "Drag-and-Drop oder klicken Sie, um Ihren Computer zu durchsuchen."
  },
  "drag_handle_use_up_and_down_arrows_to_resize_e29eae5c": {
    "message": "Ziehpunkt Die Aufwärts- und Abwärtspfeile verwenden, um die Größe zu ändern"
  },
  "due_multiple_dates_cc0ee3f5": { "message": "Fällig: Mehrere Daten" },
  "due_when_7eed10c6": { "message": "Fällig: { when }" },
  "edit_alt_text_for_this_icon_instance_9c6fc5fd": {
    "message": "Alt-Text für diese Symbol-Instanz bearbeiten"
  },
  "edit_c5fbea07": { "message": "Ändern" },
  "edit_course_link_5a5c3c59": { "message": "Link zum Bearbeiten des Kurses" },
<<<<<<< HEAD
=======
  "edit_equation_f5279959": { "message": "Gleichung bearbeiten" },
>>>>>>> 0889f4aa
  "edit_existing_icon_maker_icon_5d0ebb3f": {
    "message": "Vorhandenes Icon Maker-Symbol bearbeiten"
  },
  "edit_icon_2c6b0e91": { "message": "Symbol für Bearbeiten" },
  "edit_link_7f53bebb": { "message": "Link bearbeiten" },
  "editor_statusbar_26ac81fc": { "message": "Editor-Statusleiste" },
  "element_starting_with_start_91bf4c3b": {
    "message": "Element beginnt mit { start }"
  },
  "embed_828fac4a": { "message": "Einbetten" },
  "embed_code_314f1bd5": { "message": "Code einbetten" },
<<<<<<< HEAD
=======
  "embed_content_from_external_tool_3397ad2d": {
    "message": "Content aus externem Tool einbetten"
  },
>>>>>>> 0889f4aa
  "embed_image_1080badc": { "message": "Bild einbetten" },
  "embed_video_a97a64af": { "message": "Video einbetten" },
  "embedded_content_aaeb4d3d": { "message": "Eingebettete Inhalte" },
  "empty_set_91a92df4": { "message": "Leeres Set" },
  "encircled_dot_8f5e51c": { "message": "Eingekreister Punkt" },
  "encircled_minus_72745096": { "message": "Eingekreistes Minus" },
  "encircled_plus_36d8d104": { "message": "Eingekreistes Plus" },
  "encircled_times_5700096d": { "message": "Eingekreiste Zeiten" },
  "engineering_icon_f8f3cf43": { "message": "Engineering-Symbol" },
  "english_icon_25bfe845": { "message": "Englisch-Symbol" },
  "enter_at_least_3_characters_to_search_4f037ee0": {
    "message": "Geben Sie für die Suche mindestens 3 Zeichen ein."
  },
  "epsilon_54bb8afa": { "message": "Epsilon" },
  "epsilon_variant_d31f1e77": { "message": "Epsilon (Variante)" },
  "equals_sign_c51bdc58": { "message": "Gleichheitszeichen" },
<<<<<<< HEAD
  "equation_editor_39fbc3f1": { "message": "Formel-Editor" },
=======
  "equation_1c5ac93c": { "message": "Gleichung" },
  "equation_editor_39fbc3f1": { "message": "Formel-Editor" },
  "equilibrium_6ff3040b": { "message": "Equilibrium" },
>>>>>>> 0889f4aa
  "equivalence_class_7b0f11c0": { "message": "Äquivalenzklasse" },
  "equivalent_identity_654b3ce5": { "message": "Äquivalent (Identität)" },
  "eta_b8828f99": { "message": "Eta" },
  "exists_2e62bdaa": { "message": "Ist vorhanden" },
  "exit_fullscreen_b7eb0aa4": { "message": "Vollbildschirm verlassen" },
  "expand_preview_by_default_2abbf9f8": {
    "message": "Vorschau standardmäßig erweitern"
  },
  "expand_to_see_types_f5d29352": { "message": "{ types } erweitern" },
<<<<<<< HEAD
=======
  "external_link_d3f9e62a": { "message": "Externer Link" },
  "external_tool_frame_70b32473": { "message": "Rahmen für externe Werkzeuge" },
>>>>>>> 0889f4aa
  "external_tools_6e77821": { "message": "Externe Tools" },
  "extra_large_b6cdf1ff": { "message": "Extra groß" },
  "extra_small_9ae33252": { "message": "Extra klein" },
  "extracurricular_icon_67c8ca42": { "message": "Außerschulisches Symbol" },
  "f_function_fe422d65": { "message": "F (Funktion)" },
  "failed_getting_file_contents_e9ea19f4": {
    "message": "Abruf der Dateiinhalte fehlgeschlagen"
  },
<<<<<<< HEAD
=======
  "failed_to_retrieve_content_from_external_tool_5899c213": {
    "message": "Inhalt konnte nicht von externem Tool abgerufen werden"
  },
>>>>>>> 0889f4aa
  "file_name_8fd421ff": { "message": "Dateiname" },
  "file_storage_quota_exceeded_b7846cd1": {
    "message": "Dateispeicherquote überschritten"
  },
  "file_url_c12b64be": { "message": "Datei-URL" },
  "filename_file_icon_602eb5de": { "message": "Dateisymbol für { filename }" },
  "filename_image_preview_6cef8f26": {
    "message": "Bildvorschau für { filename }"
  },
  "filename_text_preview_e41ca2d8": {
    "message": "Textvorschau für { filename }"
  },
  "files_c300e900": { "message": "Dateien" },
  "files_index_af7c662b": { "message": "Dateienindex" },
  "finish_bc343002": { "message": "Beenden" },
  "fix_heading_hierarchy_f60884c4": {
    "message": "Feste Überschriftshierarchie"
  },
  "flat_music_76d5a5c3": { "message": "Vermindert (Musik)" },
  "focus_element_options_toolbar_18d993e": {
    "message": "Symbolleiste für Element-Optionen fokussieren"
  },
  "folder_tree_fbab0726": { "message": "Ordnerstruktur" },
  "for_all_b919f972": { "message": "Für Alle" },
  "format_4247a9c5": { "message": "Format" },
  "format_as_a_list_142210c3": { "message": "Format als Liste" },
  "formatting_5b143aa8": { "message": "Formatierung" },
  "forward_slash_3f90f35e": { "message": "Schrägstrich" },
  "found_auto_saved_content_3f6e4ca5": {
    "message": "Automatisch gespeicherte Inhalte gefunden"
  },
  "found_count_plural_0_results_one_result_other_resu_46aeaa01": {
    "message": "Gefundene { count, plural,\n     =0 {# Ergebnisse}\n    one {# Ergebnisse}\n  other {# Ergebnisse}\n}"
  },
  "fraction_41bac7af": { "message": "Bruch" },
  "fullscreen_873bf53f": { "message": "Vollbild" },
  "gamma_1767928": { "message": "Gamma" },
  "generating_preview_45b53be0": { "message": "Vorschau wird erzeugt ..." },
  "gif_png_format_images_larger_than_size_kb_are_not__7af3bdbd": {
    "message": "Bilder im GIF-/PNG-Format, die größer als { size } KB sind, werden derzeit nicht unterstützt."
  },
  "go_to_the_editor_s_menubar_e6674c81": {
    "message": "Gehen Sie zur Editor-Menüleiste"
  },
  "go_to_the_editor_s_toolbar_a5cb875f": {
    "message": "Gehen Sie zur Editor-Symbolleiste"
  },
  "grades_a61eba0a": { "message": "Noten" },
  "greater_than_e98af662": { "message": "Größer als" },
  "greater_than_or_equal_b911949a": { "message": "Größer oder gleich" },
  "greek_65c5b3f7": { "message": "Griechisch" },
  "green_15af4778": { "message": "Grün" },
  "grey_a55dceff": { "message": "Grau" },
  "group_documents_8bfd6ae6": { "message": "Gruppendokumente" },
  "group_files_4324f3df": { "message": "Gruppendateien" },
  "group_files_82e5dcdb": { "message": "Gruppendateien" },
  "group_images_98e0ac17": { "message": "Gruppenbilder" },
  "group_isomorphism_45b1458c": { "message": "Gruppenisomorphismus" },
<<<<<<< HEAD
=======
  "group_link_63e626b3": { "message": "Gruppenverknüpfung" },
>>>>>>> 0889f4aa
  "group_links_9493129e": { "message": "Gruppen-Links" },
  "group_media_2f3d128a": { "message": "Gruppenmedien" },
  "group_navigation_99f191a": { "message": "Gruppennavigation" },
  "h_bar_bb94deae": { "message": "H Bar" },
  "hat_ea321e35": { "message": "Hut" },
  "header_column_f27433cb": { "message": "Überschrift Spalte" },
  "header_row_and_column_ec5b9ec": {
    "message": "Überschrift Zeile und Spalte"
  },
  "header_row_f33eb169": { "message": "Überschrift Zeile" },
  "heading_2_5b84eed2": { "message": "Überschrift 2" },
  "heading_3_2c83de44": { "message": "Überschrift 3" },
  "heading_4_b2e74be7": { "message": "Überschrift 4" },
  "heading_levels_should_not_be_skipped_3947c0e0": {
    "message": "Die Überschriftsebene darf nicht übersprungen werden."
  },
  "heading_starting_with_start_42a3e7f9": {
    "message": "Überschrift beginnt mit { start }"
  },
  "headings_should_not_contain_more_than_120_characte_3c0e0cb3": {
    "message": "Überschriften dürfen nicht länger als 120 Zeichen sein."
  },
  "health_icon_8d292eb5": { "message": "Gesundheitssymbol" },
  "hearts_suit_e50e04ca": { "message": "Herz (Spielkartenfarbe)" },
  "height_69b03e15": { "message": "Höhe" },
  "hexagon_d8468e0d": { "message": "Sechseck" },
  "hide_description_bfb5502e": { "message": "Beschreibung ausblenden" },
  "hide_title_description_caf092ef": {
    "message": "Beschreibung { title } ausblenden"
  },
  "highlight_an_element_to_activate_the_element_optio_60e1e56b": {
    "message": "Markieren Sie ein Element, um die Symbolleiste für die Elementoptionen zu aktivieren."
  },
  "home_351838cd": { "message": "Start" },
  "html_code_editor_fd967a44": { "message": "HTML-Code-Editor" },
<<<<<<< HEAD
=======
  "html_editor_fb2ab713": { "message": "HTML-Editor" },
>>>>>>> 0889f4aa
  "i_have_obtained_permission_to_use_this_file_6386f087": {
    "message": "Ich habe die Berechtigung zur Nutzung dieser Datei erhalten."
  },
  "i_hold_the_copyright_71ee91b1": {
    "message": "Ich bin der Urheberrechtsinhaber"
  },
  "icon_215a1dc6": { "message": "Symbol" },
  "icon_8168b2f8": { "message": "Symbol" },
  "icon_color_b86dd6d6": { "message": "Symbolfarbe" },
  "icon_maker_icons_cc560f7e": { "message": "Icon Maker-Symbole" },
  "icon_options_7e32746e": { "message": "Symbol-Optionen" },
  "icon_options_tray_2b407977": { "message": "Auswahl Symbol-Optionen" },
  "icon_preview_1782a1d9": { "message": "Symbol-Vorschau" },
  "icon_shape_30b61e7": { "message": "Symbolform" },
  "icon_size_9353edea": { "message": "Symbolgröße" },
  "if_left_empty_link_text_will_display_as_course_lin_61087540": {
    "message": "Wenn der Link leer bleibt, wird der Text als Name für den Kurs-Link angezeigt"
  },
  "if_usage_rights_are_required_the_file_will_not_pub_841e276e": {
    "message": "Wenn Nutzungsrechte erforderlich sind, wird die Datei erst veröffentlicht, wenn sie auf der Seite Dateien aktiviert wurde."
  },
  "if_you_do_not_select_usage_rights_now_this_file_wi_14e07ab5": {
    "message": "Wenn Sie jetzt keine Nutzungsrechte auswählen, wird diese Datei nach dem Hochladen nicht veröffentlicht."
  },
  "image_8ad06": { "message": "Bild" },
  "image_c1c98202": { "message": "Bild" },
  "image_filenames_should_not_be_used_as_the_alt_attr_bcfd7780": {
    "message": "Bilddateinamen dürfen für das Alt-Attribut zur Beschreibung des Bildinhalts nicht verwendet werden."
  },
  "image_options_5412d02c": { "message": "Bildoptionen" },
  "image_options_tray_90a46006": { "message": "Fach für Bildoptionen" },
  "image_to_crop_3a34487d": { "message": "Bild zum Zuschneiden" },
  "image_with_filename_file_aacd7180": {
    "message": "Bild mit dem Dateinamen { file }"
  },
  "images_7ce26570": { "message": "Bilder" },
  "images_should_include_an_alt_attribute_describing__b86d6a86": {
    "message": "Bilder müssen ein Alt-Attribut zur Beschreibung des Bildinhalts haben."
  },
  "imaginary_portion_of_complex_number_2c733ffa": {
    "message": "Imaginärer Teil (einer komplexen Zahl)"
  },
  "in_element_of_19ca2f33": { "message": "In (Element von)" },
<<<<<<< HEAD
=======
  "increase_indent_6af90f7c": { "message": "Einzug vergrößern" },
>>>>>>> 0889f4aa
  "indefinite_integral_6623307e": { "message": "Unbestimmtes Integral" },
  "indigo_2035fc55": { "message": "Indigo" },
  "inference_fed5c960": { "message": "Schlussfolgerung" },
  "infinity_7a10f206": { "message": "Unendlichkeit" },
  "insert_593145ef": { "message": "Einfügen" },
  "insert_link_6dc23cae": { "message": "Link einfügen" },
<<<<<<< HEAD
=======
  "insert_math_equation_57c6e767": { "message": "Math. Gleichung einfügen" },
>>>>>>> 0889f4aa
  "integers_336344e1": { "message": "Ganze Zahlen" },
  "intersection_cd4590e4": { "message": "Schnittfläche" },
  "invalid_entry_f7d2a0f5": { "message": "Ungültiger Eintrag." },
  "invalid_file_c11ba11": { "message": "Ungültiger Dateityp" },
  "invalid_file_type_881cc9b2": { "message": "Ungültiger Dateityp" },
  "invalid_url_cbde79f": { "message": "Ungültige URL" },
  "iota_11c932a9": { "message": "Jota" },
  "issue_num_total_f94536cf": { "message": "Fehler { num }/{ total }" },
  "kappa_2f14c816": { "message": "Kappa" },
  "kappa_variant_eb64574b": { "message": "Kappa (Variante)" },
  "keyboard_shortcuts_ed1844bd": { "message": "Tastenkombinationen" },
  "keyboards_navigate_to_links_using_the_tab_key_two__5fab8c82": {
    "message": "Tastaturnavigation zu Links mithilfe der Tabulatortaste. Zwei benachbarte Links, die direkt zum gleichen Ziel führen, können für den Tastaturbenutzer verwirrend sein."
  },
  "lambda_4f602498": { "message": "Lambda" },
  "language_arts_icon_a798b0f8": { "message": "Symbol für „Sprachkunst“" },
  "languages_icon_9d20539": { "message": "Sprachen-Symbol" },
  "large_9c5e80e7": { "message": "Groß" },
  "learn_more_about_adjacent_links_2cb9762c": {
    "message": "Weitere Informationen über nebenstehende Links"
  },
  "learn_more_about_color_contrast_c019dfb9": {
    "message": "Weitere Informationen über Farbkontrast"
  },
  "learn_more_about_organizing_page_headings_8a7caa2e": {
    "message": "Weitere Informationen über das Organisieren der Seitenüberschriften"
  },
  "learn_more_about_proper_page_heading_structure_d2959f2d": {
    "message": "Erfahren Sie mehr über die richtige Struktur von Seitenüberschriften"
  },
  "learn_more_about_table_headers_5f5ee13": {
    "message": "Weitere Informationen über Tabellenkopfzeilen"
  },
  "learn_more_about_using_alt_text_for_images_5698df9a": {
    "message": "Weitere Informationen zur Verwendung von alternativem Text für Bilder"
  },
  "learn_more_about_using_captions_with_tables_36fe496f": {
    "message": "Weitere Informationen zur Verwendung von Tabellenbeschriftungen"
  },
  "learn_more_about_using_filenames_as_alt_text_264286af": {
    "message": "Weitere Informationen zur Verwendung von Dateinamen als alternativen Text"
  },
  "learn_more_about_using_lists_4e6eb860": {
    "message": "Weitere Informationen zur Verwendung von Listen"
  },
  "learn_more_about_using_scope_attributes_with_table_20df49aa": {
    "message": "Weitere Informationen zur Verwendung von Bereichsattributen bei Tabellen"
  },
  "leave_as_is_4facfe55": { "message": "Lassen, wie es ist" },
<<<<<<< HEAD
=======
  "left_3ea9d375": { "message": "Links" },
  "left_align_43d95491": { "message": "Linksbündig" },
>>>>>>> 0889f4aa
  "left_angle_bracket_c87a6d07": { "message": "Spitze Klammer links" },
  "left_arrow_4fde1a64": { "message": "Pfeil nach links" },
  "left_arrow_with_hook_5bfcad93": { "message": "Pfeil nach links mit Haken" },
  "left_ceiling_ee9dd88a": { "message": "Obergrenze links" },
  "left_curly_brace_1726fb4": { "message": "Geschweifte Klammer links" },
  "left_downard_harpoon_arrow_1d7b3d2e": {
    "message": "Harpunenpfeil nach links unten"
  },
  "left_floor_29ac2274": { "message": "Linker Boden" },
  "left_to_right_e9b4fd06": { "message": "Von links nach rechts" },
  "left_upward_harpoon_arrow_3a562a96": {
    "message": "Harpunenpfeil nach links oben"
  },
  "leftward_arrow_1e4765de": { "message": "Pfeil nach links" },
  "leftward_pointing_triangle_d14532ce": {
    "message": "Nach links zeigendes Dreieck"
  },
  "less_than_a26c0641": { "message": "Kleiner als" },
  "less_than_or_equal_be5216cb": { "message": "Kleiner oder gleich" },
  "library_icon_ae1e54cf": { "message": "Bibliothekssymbol" },
  "light_blue_5374f600": { "message": "Hellblau" },
  "link_7262adec": { "message": "Link" },
  "link_options_a16b758b": { "message": "Link-Optionen" },
  "link_with_text_starting_with_start_b3fcbe71": {
    "message": "Link mit Text, beginnend mit { start }"
  },
  "links_14b70841": { "message": "Links" },
  "links_to_an_external_site_de74145d": {
    "message": "Links zu einer externen Website"
  },
  "lists_should_be_formatted_as_lists_f862de8d": {
    "message": "Listen sollten als Listen formatiert werden."
  },
  "load_more_35d33c7": { "message": "Mehr laden" },
  "loading_25990131": { "message": "Wird geladen ..." },
  "loading_bde52856": { "message": "Wird geladen" },
  "loading_closed_captions_subtitles_failed_95ceef47": {
    "message": "Das Laden von Untertitel ist fehlgeschlagen."
  },
<<<<<<< HEAD
  "loading_failed_b3524381": { "message": "Ladevorgang fehlgeschlagen" },
  "loading_failed_e6a9d8ef": { "message": "Ladevorgang fehlgeschlagen" },
  "loading_folders_d8b5869e": { "message": "Ordner werden geladen" },
=======
  "loading_external_tool_d839042c": { "message": "Externes Tool wird geladen" },
  "loading_failed_b3524381": { "message": "Ladevorgang fehlgeschlagen" },
  "loading_failed_e6a9d8ef": { "message": "Ladevorgang fehlgeschlagen" },
  "loading_folders_d8b5869e": { "message": "Ordner werden geladen" },
  "loading_placeholder_for_filename_792ef5e8": {
    "message": "Laden des Platzhalters für { fileName }"
  },
>>>>>>> 0889f4aa
  "loading_please_wait_d276220a": { "message": "Ladevorgang, bitte warten" },
  "loading_preview_9f077aa1": { "message": "Vorschau wird geladen" },
  "locked_762f138b": { "message": "Gesperrt" },
  "logical_equivalence_76fca396": { "message": "Logisch äquivalent" },
  "logical_equivalence_short_8efd7b4f": {
    "message": "Logisch äquivalent (kurz)"
  },
  "logical_equivalence_short_and_thick_1e1f654d": {
    "message": "Logisch äquivalent (kurz und dick)"
  },
  "logical_equivalence_thick_662dd3f2": {
    "message": "Logisch äquivalent (dick)"
  },
  "low_horizontal_dots_cc08498e": { "message": "Horizontale Punkte unten" },
  "magenta_4a65993c": { "message": "Magenta" },
  "maps_to_e5ef7382": { "message": "Zuordnung zu" },
  "math_icon_ad4e9d03": { "message": "Symbol „Mathematik“" },
  "media_af190855": { "message": "Medien" },
  "media_file_is_processing_please_try_again_later_58a6d49": {
    "message": "Mediendatei wird verarbeitet. Versuchen Sie es später noch einmal."
  },
  "medium_5a8e9ead": { "message": "Medium" },
  "merge_links_2478df96": { "message": "Links zusammenführen" },
  "mic_a7f3d311": { "message": "Mikrofon" },
  "microphone_disabled_15c83130": { "message": "Mikrofon deaktiviert" },
  "middle_27dc1d5": { "message": "Mitte" },
  "minimize_file_preview_da911944": { "message": "Dateivorschau minimieren" },
  "minimize_video_20aa554b": { "message": "Video minimieren" },
  "minus_fd961e2e": { "message": "Minus" },
  "minus_plus_3461f637": { "message": "Minus/Plus" },
  "misc_3b692ea7": { "message": "Sonstige" },
  "miscellaneous_e9818229": { "message": "Verschiedenes" },
  "modules_c4325335": { "message": "Module" },
<<<<<<< HEAD
=======
  "moving_image_to_crop_directionword_6f66cde2": {
    "message": "Bild zum Zuschneiden von { directionWord } verschieben "
  },
>>>>>>> 0889f4aa
  "mu_37223b8b": { "message": "My" },
  "multi_color_image_63d7372f": { "message": "Mehrfarbiges Bild" },
  "multiplication_sign_15f95c22": { "message": "Multiplikationszeichen" },
  "music_icon_4db5c972": { "message": "Musiksymbol" },
  "must_be_at_least_percentage_22e373b6": {
    "message": "Mindestens { percentage }%"
  },
  "must_be_at_least_width_x_height_px_41dc825e": {
    "message": "Mindestgröße ist { width } x { height } px."
  },
  "my_files_2f621040": { "message": "Meine Dateien" },
  "n_th_root_9991a6e4": { "message": "Nte. Wurzel" },
  "nabla_1e216d25": { "message": "Nabla" },
  "name_1aed4a1b": { "message": "Name" },
  "name_color_ceec76ff": { "message": "{ name } ({ color })" },
  "natural_music_54a70258": { "message": "Auflösungszeichen (Musik)" },
  "natural_numbers_3da07060": { "message": "Natürliche Zahlen" },
  "navigate_through_the_menu_or_toolbar_415a4e50": {
    "message": "Navigieren Sie durch das Menü oder die Symbolleiste"
  },
  "nested_greater_than_d852e60d": { "message": "Geschachtelt größer als" },
  "nested_less_than_27d17e58": { "message": "Geschachtelt kleiner als" },
  "next_40e12421": { "message": "Weiter" },
  "no_accessibility_issues_were_detected_f8d3c875": {
    "message": "Es wurden keine Zugangsprobleme festgestellt."
  },
  "no_changes_to_save_d29f6e91": {
    "message": "Keine Änderungen zu speichern."
  },
  "no_e16d9132": { "message": "Nein" },
  "no_file_chosen_9a880793": { "message": "Keine Datei ausgewählt" },
  "no_headers_9bc7dc7f": { "message": "Keine Header" },
  "no_preview_is_available_for_this_file_f940114a": {
    "message": "Für diese Datei ist keine Vorschau verfügbar."
  },
  "no_results_940393cf": { "message": "Keine Ergebnisse." },
  "no_results_found_for_filterterm_ad1b04c8": {
    "message": "Es wurden keine Ergebnisse für { filterTerm } gefunden."
  },
  "no_video_1ed00b26": { "message": "Kein Video" },
  "none_3b5e34d2": { "message": "Keine" },
  "none_selected_b93d56d2": { "message": "Keines ausgewählt" },
  "not_equal_6e2980e6": { "message": "Ungleich" },
  "not_in_not_an_element_of_fb1ffb54": {
    "message": "Nicht in (kein Element von)"
  },
  "not_negation_1418ebb8": { "message": "Nicht (Negation)" },
  "not_subset_dc2b5e84": { "message": "Keine Teilmenge" },
  "not_subset_strict_23d282bf": { "message": "Keine Teilmenge (Streng)" },
  "not_superset_5556b913": { "message": "Keine Obermenge" },
  "not_superset_strict_24e06f36": { "message": "Keine Obermenge (Streng)" },
  "nu_1c0f6848": { "message": "Ny" },
  "octagon_e48be9f": { "message": "Achteck" },
  "olive_6a3e4d6b": { "message": "Olive" },
  "omega_8f2c3463": { "message": "Omega" },
  "one_of_the_following_styles_must_be_added_to_save__1de769aa": {
    "message": "Zum Speichern eines Symbols muss einer der folgenden Stile hinzugefügt werden: Symbolfarbe, Umrissgröße, Symboltext oder Bild"
  },
  "open_circle_e9bd069": { "message": "Offener Kreis" },
  "open_this_keyboard_shortcuts_dialog_9658b83a": {
    "message": "Diesen Tastenkombinationsdialog öffnen"
  },
  "open_title_application_fd624fc5": {
    "message": "Anwendung { title } öffnen"
  },
  "operators_a2ef9a93": { "message": "Operatoren" },
  "or_9b70ccaa": { "message": "Oder" },
  "orange_81386a62": { "message": "Orange" },
<<<<<<< HEAD
=======
  "ordered_and_unordered_lists_cfadfc38": {
    "message": "Geordnete und ungeordnete Listen"
  },
>>>>>>> 0889f4aa
  "other_editor_shortcuts_may_be_found_at_404aba4a": {
    "message": "Weitere Editor-Tastenkombinationen finden Sie unter"
  },
  "outline_color_3ef2cea7": { "message": "Umrissfarbe" },
  "outline_size_a6059a21": { "message": "Umrissgröße" },
  "p_is_not_a_valid_protocol_which_must_be_ftp_http_h_adf13fc2": {
    "message": "{ p } Ist kein gültiges Protokoll. Es muss ftp, http, https, mailto, skype oder tel sein oder weggelassen werden."
  },
  "pages_e5414c2c": { "message": "Seiten" },
  "paragraph_5e5ad8eb": { "message": "Absatz" },
  "paragraph_starting_with_start_a59923f8": {
    "message": "Absatz, beginnend mit { start }"
  },
  "parallel_d55d6e38": { "message": "Parallel" },
  "partial_derivative_4a9159df": { "message": "Teilweise (abgeleitet)" },
  "paste_5963d1c1": { "message": "Einfügen" },
  "pause_12af3bb4": { "message": "Pause" },
  "pentagon_17d82ea3": { "message": "Pentagon" },
  "people_b4ebb13c": { "message": "Teilnehmer*innen" },
  "percentage_34ab7c2c": { "message": "Prozentsatz" },
  "percentage_must_be_a_number_8033c341": {
    "message": "Prozentsatz muss eine Zahl sein"
  },
  "performing_arts_icon_f3497486": {
    "message": "Symbol für „Darstellende Kunst“"
  },
  "perpendicular_7c48ede4": { "message": "Senkrecht" },
  "phi_4ac33b6d": { "message": "Phi" },
  "phi_variant_c9bb3ac5": { "message": "Phi (Variante)" },
  "physical_education_icon_d7dffd3e": {
    "message": "Symbol Für Körperertüchtigung"
  },
  "pi_dc4f0bd8": { "message": "Pi" },
  "pi_variant_10f5f520": { "message": "Pi (Variante)" },
  "pink_68ad45cb": { "message": "Rosa" },
  "pixels_52ece7d1": { "message": "Pixel" },
  "play_1a47eaa7": { "message": "Abspielen" },
  "play_media_comment_35257210": { "message": "Medienkommentar wiedergeben" },
  "play_media_comment_by_name_from_createdat_c230123d": {
    "message": "Medienkommentar durch { name } von { createdAt } wiedergeben."
  },
  "please_allow_canvas_to_access_your_microphone_and__dc2c3079": {
    "message": "Bitte erlauben Sie Canvas, auf Ihr Mikrofon und Ihre Webcam zuzugreifen."
  },
  "plus_d43cd4ec": { "message": "Plus" },
  "plus_minus_f8be2e83": { "message": "Plus/Minus" },
  "posted_when_a578f5ab": { "message": "Gepostet am: { when }" },
  "power_set_4f26f316": { "message": "Potenzmenge" },
  "precedes_196b9aef": { "message": "Vorrangig" },
  "precedes_equal_20701e84": { "message": "Vorrangig oder gleich" },
  "preformatted_d0670862": { "message": "Vorformatiert" },
  "prev_f82cbc48": { "message": "Vorher" },
  "preview_53003fd2": { "message": "Vorschau" },
  "preview_a3f8f854": { "message": "VORSCHAU" },
  "preview_in_overlay_ed772c46": { "message": "Vorschau in Overlay" },
  "preview_inline_9787330": { "message": "Inline-Vorschau" },
  "prime_917ea60e": { "message": "Primzahl" },
  "prime_numbers_13464f61": { "message": "Primzahlen" },
  "product_39cf144f": { "message": "Produkt" },
  "proportional_f02800cc": { "message": "Proportional" },
  "protocol_must_be_ftp_http_https_mailto_skype_tel_o_73beb4f8": {
    "message": "Das Protokoll muss ftp, http, https, mailto, Skype oder tel sein oder weggelassen werden."
  },
  "psi_e3f5f0f7": { "message": "Psi" },
  "published_c944a23d": { "message": "veröffentlicht" },
  "published_when_302d8e23": { "message": "Veröffentlicht am: { when }" },
  "pumpkin_904428d5": { "message": "Kürbis" },
  "purple_7678a9fc": { "message": "Violett" },
  "quaternions_877024e0": { "message": "Quaternionen" },
  "quizzes_7e598f57": { "message": "Quizze" },
  "rational_numbers_80ddaa4a": { "message": "Rationale Zahlen" },
  "real_numbers_7c99df94": { "message": "Reelle Zahlen" },
  "real_portion_of_complex_number_7dad33b5": {
    "message": "Reeller Teil (einer komplexen Zahl)"
  },
  "record_7c9448b": { "message": "Aufnehmen" },
<<<<<<< HEAD
=======
  "record_upload_media_5fdce166": { "message": "Medien aufzeichnen/hochladen" },
>>>>>>> 0889f4aa
  "recording_98da6bda": { "message": "Aufzeichnung" },
  "red_8258edf3": { "message": "Rot" },
  "relationships_6602af70": { "message": "Beziehungen" },
  "religion_icon_246e0be1": { "message": "Religionssymbol" },
  "remove_heading_style_5fdc8855": { "message": "Überschriftsstil entfernen" },
<<<<<<< HEAD
=======
  "remove_link_d1f2f4d0": { "message": "Link entfernen" },
>>>>>>> 0889f4aa
  "replace_e61834a7": { "message": "Ersetzen" },
  "reset_95a81614": { "message": "Zurücksetzen" },
  "resize_ec83d538": { "message": "Größe ändern" },
  "restore_auto_save_deccd84b": {
    "message": "Automatisches Speichern wiederherstellen"
  },
  "reverse_turnstile_does_not_yield_7558be06": {
    "message": "Reverses Drehkreuz (kein Ergebnis)"
  },
  "rho_a0244a36": { "message": "Rho" },
  "rho_variant_415245cd": { "message": "Rho (Variante)" },
  "rich_content_editor_2708ef21": { "message": "Rich-Content-Editor" },
  "rich_text_area_press_oskey_f8_for_rich_content_edi_c2f651d": {
    "message": "Rich-Text-Bereich. Drücken Sie { OSKey }+F8 für Tastenkombinationen im Rich Content Editor."
  },
<<<<<<< HEAD
=======
  "right_71ffdc4d": { "message": "Rechts" },
  "right_align_39e7a32a": { "message": "Rechtsbündig" },
>>>>>>> 0889f4aa
  "right_angle_bracket_d704e2d6": { "message": "Eckige Klammer links" },
  "right_arrow_35e0eddf": { "message": "Pfeil nach rechts" },
  "right_arrow_with_hook_29d92d31": {
    "message": "Pfeil nach rechts mit Haken"
  },
  "right_ceiling_839dc744": { "message": "Obergrenze rechts" },
  "right_curly_brace_5159d5cd": { "message": "Geschweifte Klammer rechts" },
  "right_downward_harpoon_arrow_d71b114f": {
    "message": "Harpunenpfeil nach rechts unten"
  },
  "right_floor_5392d5cf": { "message": "Rechter Boden" },
  "right_to_left_9cfb092a": { "message": "Von rechts nach links" },
  "right_upward_harpoon_arrow_f5a34c73": {
    "message": "Harpunenpfeil nach rechts oben"
  },
  "rightward_arrow_32932107": { "message": "Pfeil nach rechts" },
  "rightward_pointing_triangle_60330f5c": {
    "message": "Nach rechts zeigendes Dreieck"
  },
  "rotate_image_90_degrees_2ab77c05": { "message": "Bild -90 Grad drehen" },
  "rotate_image_90_degrees_6c92cd42": { "message": "Bild 90 Grad drehen" },
  "rotation_9699c538": { "message": "Drehung" },
  "row_fc0944a7": { "message": "Zeile" },
  "row_group_979f5528": { "message": "Zeilengruppe" },
  "sadly_the_pretty_html_editor_is_not_keyboard_acces_50da7665": {
    "message": "Leider ist der Pretty HTML-Editor nicht über die Tastatur zugänglich. Den Editor für reines HTML finden Sie hier."
  },
  "save_11a80ec3": { "message": "Speichern" },
  "save_copy_ca63944e": { "message": "Kopie speichern" },
  "save_media_cb9e786e": { "message": "Medien speichern" },
<<<<<<< HEAD
=======
  "saved_icon_maker_icons_df86e2a1": {
    "message": "Icon Maker-Symbole gespeichert"
  },
>>>>>>> 0889f4aa
  "screen_readers_cannot_determine_what_is_displayed__6a5842ab": {
    "message": "Ohne alternativen Text kann ein Bildschirmbetrachter nicht bestimmen, was auf einem Bild gezeigt wird, zumal die Dateinamen oft sinnlose Zeichenfolgen aus Zahlen und Buchstaben sind, die weder den Kontext noch die Bedeutung erläutern."
  },
  "screen_readers_cannot_determine_what_is_displayed__6f1ea667": {
    "message": "Ohne alternativen Text, der den Kontext und die Bedeutung erläutert, kann ein Bildschirmbetrachter nicht bestimmen, was auf einem Bild gezeigt wird. Alternativer Text sollte einfach und präzise sein."
  },
  "screen_readers_cannot_determine_what_is_displayed__a57e6723": {
    "message": "Ohne alternativen Text, der den Kontext und die Bedeutung erläutert, kann ein Bildschirmbetrachter nicht bestimmen, was auf einem Bild gezeigt wird."
  },
  "screen_readers_cannot_interpret_tables_without_the_bd861652": {
    "message": "Bildschirmbetrachter können Tabellen ohne die entsprechende Struktur nicht interpretieren. Tabellenüberschriften liefern die Richtung und den Anwendungsbereich des Inhalts."
  },
  "screen_readers_cannot_interpret_tables_without_the_e62912d5": {
    "message": "Bildschirmbetrachter können Tabellen ohne die entsprechende Struktur nicht interpretieren. Tabellenbeschriftungen beschreiben den Kontext und die allgemeine Bedeutung der Tabelle."
  },
  "screen_readers_cannot_interpret_tables_without_the_f0bdec0f": {
    "message": "Bildschirmbetrachter können Tabellen ohne die entsprechende Struktur nicht interpretieren. Tabellenüberschriften weisen die Richtung und geben eine Übersicht über den Inhalt."
  },
  "script_l_42a7b254": { "message": "Script L" },
  "search_280d00bd": { "message": "Suchen" },
  "select_audio_source_21043cd5": { "message": "Audioquelle auswählen" },
  "select_crop_shape_d441feeb": { "message": "Zuschnittsform auswählen" },
  "select_language_7c93a900": { "message": "Sprache auswählen" },
  "select_video_source_1b5c9dbe": { "message": "Videoquelle auswählen" },
  "selected_linkfilename_c093b1f2": {
    "message": "Ausgewählter { linkFileName }"
  },
  "selection_b52c4c5e": { "message": "Auswahl" },
  "set_header_scope_8c548f40": {
    "message": "Den Anwendungsbereich der Überschrift festlegen"
  },
  "set_minus_b46e9b88": { "message": "Mal minus 1" },
  "set_table_header_cfab13a0": { "message": "Tabellenüberschrift festlegen" },
  "sharp_music_ab956814": { "message": "Erhöhungszeichen (Musik)" },
  "shift_arrows_4d5785fe": { "message": "SHIFT+Pfeile" },
  "shift_o_to_open_the_pretty_html_editor_55ff5a31": {
    "message": "Shift-O, um den Pretty HTML-Editor zu öffnen."
  },
  "shortcut_911d6255": { "message": "Shortcut" },
<<<<<<< HEAD
=======
  "show_audio_options_b489926b": { "message": "Audiooptionen anzeigen" },
  "show_image_options_1e2ecc6b": { "message": "Bildoptionen anzeigen" },
  "show_link_options_545338fd": { "message": "Link-Optionen anzeigen" },
  "show_studio_media_options_a0c748c6": {
    "message": "Studio-Medienoptionen anzeigen"
  },
  "show_video_options_6ed3721a": { "message": "Videooptionen anzeigen" },
>>>>>>> 0889f4aa
  "sighted_users_browse_web_pages_quickly_looking_for_1d4db0c1": {
    "message": "Sehende Benutzer*innen durchsuchen Webseiten schnell nach groß- oder fettgedruckten Überschriften. Benutzer*innen von Bildschirmbetrachtern sind für ein kontextbezogenes Verständnis auf Überschriften angewiesen. Überschriften sollten die entsprechende Struktur verwenden."
  },
  "sighted_users_browse_web_pages_quickly_looking_for_ade806f5": {
    "message": "Sehende Benutzer*innen durchsuchen Webseiten schnell nach groß- oder fettgedruckten Überschriften. Benutzer*innen von Bildschirmbetrachtern sind für ein kontextbezogenes Verständnis auf Überschriften angewiesen. Überschriften sollten die entsprechende Struktur knapp wiedergeben."
  },
  "sigma_5c35e553": { "message": "Sigma" },
  "sigma_variant_8155625": { "message": "Sigma (Variante)" },
  "single_color_image_4e5d4dbc": { "message": "Einfarbiges Bild" },
  "single_color_image_color_95fa9a87": { "message": "Einfarbige Bildfarbe" },
  "size_b30e1077": { "message": "Größe" },
  "size_of_caption_file_is_greater_than_the_maximum_m_bff5f86e": {
    "message": "Die Größe der Untertiteldatei ist größer als die maximal zulässige Dateigröße von { max } KB."
  },
  "small_b070434a": { "message": "Klein" },
  "solid_circle_9f061dfc": { "message": "Geschlossener Kreise" },
  "something_went_wrong_89195131": { "message": "Etwas ging schief." },
  "something_went_wrong_accessing_your_webcam_6643b87e": {
    "message": "Beim Zugriff auf Ihre Webcam ging etwas schief."
  },
  "something_went_wrong_and_i_don_t_know_what_to_show_e0c54ec8": {
    "message": "Etwas ist schiefgelaufen und ich weiß nicht, was ich anzeigen soll."
  },
  "something_went_wrong_check_your_connection_reload__c7868286": {
    "message": "Etwas ging schief. Überprüfen Sie Ihre Verbindung, laden Sie die Seite noch einmal und versuchen Sie es erneut."
  },
  "something_went_wrong_d238c551": { "message": "Etwas ging schief." },
  "something_went_wrong_while_sharing_your_screen_8de579e5": {
    "message": "Beim Teilen Ihres Bildschirms trat ein Fehler auf."
  },
<<<<<<< HEAD
=======
  "sorry_we_don_t_support_multiple_files_fb9478b0": {
    "message": "Leider unterstützen wir nicht mehrere Dateien."
  },
>>>>>>> 0889f4aa
  "sort_by_e75f9e3e": { "message": "Sortieren nach" },
  "spades_suit_b37020c2": { "message": "Pik (Spielkartenfarbe)" },
  "square_511eb3b3": { "message": "Viereck" },
  "square_cap_9ec88646": { "message": "Quadratische Cap" },
  "square_cup_b0665113": { "message": "Quadratische Cup" },
  "square_root_e8bcbc60": { "message": "Quadratwurzel" },
  "square_root_symbol_d0898a53": { "message": "Quadratwurzelsymbol" },
  "square_subset_17be67cb": { "message": "Quadratische Teilmenge" },
  "square_subset_strict_7044e84f": {
    "message": "Quadratische Teilmenge (Streng)"
  },
  "square_superset_3be8dae1": { "message": "Quadratische Obermenge" },
  "square_superset_strict_fa4262e4": {
    "message": "Quadratische Obermenge (Streng)"
  },
<<<<<<< HEAD
=======
  "square_unordered_list_b15ce93b": {
    "message": "Ungeordnete Liste abgleichen"
  },
>>>>>>> 0889f4aa
  "star_8d156e09": { "message": "Stern" },
  "start_over_f7552aa9": { "message": "Nochmal beginnen" },
  "start_recording_9a65141a": { "message": "Aufzeichnung starten" },
  "steel_blue_14296f08": { "message": "Stahlblau" },
<<<<<<< HEAD
=======
  "studio_media_options_ee504361": { "message": "Studio-Medienoptionen" },
>>>>>>> 0889f4aa
  "styles_2aa721ef": { "message": "Styles" },
  "submit_a3cc6859": { "message": "Abgeben" },
  "subscript_59744f96": { "message": "Abonnieren" },
  "subset_19c1a92f": { "message": "Teilmenge" },
  "subset_strict_8d8948d6": { "message": "Teilmenge (Streng)" },
  "succeeds_9cc31be9": { "message": "Erfolgreich" },
  "succeeds_equal_158e8c3a": { "message": "Folgt Gleich" },
  "sum_b0842d31": { "message": "Summe" },
  "superscript_8cb349a2": { "message": "Hochgestellt" },
<<<<<<< HEAD
=======
  "superscript_and_subscript_37f94a50": {
    "message": "Hochgestellt und Tiefgestellt"
  },
>>>>>>> 0889f4aa
  "superset_c4db8a7a": { "message": "Obermenge" },
  "superset_strict_c77dd6d2": { "message": "Obermenge (Streng)" },
  "supported_file_types_srt_or_webvtt_7d827ed": {
    "message": "Unterstützte Dateitypen: SRT oder WebVTT"
  },
  "switch_to_pretty_html_editor_a3cee15f": {
    "message": "Zum Pretty HTML-Editor wechseln"
  },
  "switch_to_raw_html_editor_f970ae1a": {
    "message": "Zum nur-HTML-Editor wechseln"
  },
  "switch_to_the_html_editor_146dfffd": {
    "message": "Zum HTML-Editor wechseln"
  },
  "switch_to_the_rich_text_editor_63c1ecf6": {
    "message": "Zum Rich-Text-Editor wechseln"
  },
  "syllabus_f191f65b": { "message": "Kursplan" },
  "system_audio_allowed_b2508f8c": {
    "message": "Die Audiosignale des Systems sind erlaubt."
  },
  "system_audio_disabled_c177bd13": {
    "message": "Die Audiosignale des Systems sind deaktiviert."
  },
  "tab_arrows_4cf5abfc": { "message": "<TAB>/Pfeile" },
  "table_header_starting_with_start_ffcabba6": {
    "message": "Tabellenüberschriften, beginnend mit { start }"
  },
  "table_starting_with_start_e7232848": {
    "message": "Tabelle, beginnend mit { start }"
  },
  "tables_headers_should_specify_scope_5abf3a8e": {
    "message": "Tabellenüberschriften sollten den Geltungsbereich angeben."
  },
  "tables_should_include_a_caption_describing_the_con_e91e78fc": {
    "message": "Tabellen sollten über eine Bildunterschrift verfügen, die den Inhalt der Tabelle beschreibt."
  },
  "tables_should_include_at_least_one_header_48779eac": {
    "message": "Tabellen sollten mindestens eine Überschrift haben."
  },
  "tau_880974b7": { "message": "Tau" },
  "teal_f729a294": { "message": "Blaugrün" },
  "text_7f4593da": { "message": "Text" },
  "text_background_color_16e61c3f": { "message": "Texthintergrundfarbe" },
  "text_color_acf75eb6": { "message": "Textfarbe" },
  "text_is_difficult_to_read_without_sufficient_contr_69e62bd6": {
    "message": "Der Text ist, insbesondere für Menschen mit Sehschwäche, schwer zu lesen, wenn der Kontrast zwischen Text und Hintergrund nicht ausreicht."
  },
  "text_larger_than_18pt_or_bold_14pt_should_display__5c364db6": {
    "message": "Text, der größer als 18 Punkte ist (bei Fettdruck 14 Punkte), sollte einen Mindestkontrastverhältnis von 3:1 haben."
  },
  "text_optional_384f94f7": { "message": "Text (optional)" },
  "text_position_8df8c162": { "message": "Textposition" },
  "text_size_887c2f6": { "message": "Textgröße" },
  "text_smaller_than_18pt_or_bold_14pt_should_display_aaffb22b": {
    "message": "Text, der kleiner als 18 Punkte ist (bei Fettdruck 14 Punkte), sollte einen Mindestkontrastverhältnis von 4,5:1 haben."
  },
  "the_document_preview_is_currently_being_processed__7d9ea135": {
    "message": "Die Dokumentvorschau wird gerade ausgeführt. Versuchen Sie es später noch einmal."
  },
  "the_first_heading_on_a_page_should_be_an_h2_859089f2": {
    "message": "Die erste Überschrift auf einer Seite sollte eine H2-Überschrift sein."
  },
<<<<<<< HEAD
=======
  "the_following_content_is_partner_provided_ed1da756": {
    "message": "Der folgende Inhalt stammt von einem Partner."
  },
>>>>>>> 0889f4aa
  "the_material_is_in_the_public_domain_279c39a3": {
    "message": "Das Material ist gemeinfrei."
  },
  "the_material_is_licensed_under_creative_commons_3242cb5e": {
    "message": "Das Material ist unter Creative Commons lizenziert."
  },
  "the_material_is_subject_to_an_exception_e_g_fair_u_a39c8ca2": {
    "message": "Das Material unterliegt einer Ausnahme – z. B. Fair Use, das Recht zum Zitieren oder anderen nach geltendem Urheberrecht."
  },
  "the_preceding_content_is_partner_provided_d753928c": {
    "message": "Der vorhergehende Inhalt stammt von einem Partner."
  },
  "the_pretty_html_editor_is_not_keyboard_accessible__d6d5d2b": {
    "message": "Der Pretty HTML-Editor ist nicht über die Tastatur zugänglich. Shift-O, um den Editor für reines HTML zu öffnen."
  },
  "therefore_d860e024": { "message": "Daher" },
  "theta_ce2d2350": { "message": "Theta" },
  "theta_variant_fff6da6f": { "message": "Theta (Variante)" },
  "thick_downward_arrow_b85add4c": { "message": "Dicker Abwärtspfeil" },
  "thick_left_arrow_d5f3e925": { "message": "Dicker Pfeil nach links" },
  "thick_leftward_arrow_6ab89880": { "message": "Dicker Pfeil nach links" },
  "thick_right_arrow_3ed5e8f7": { "message": "Dicker Pfeil nach rechts" },
  "thick_rightward_arrow_a2e1839e": { "message": "Dicker Pfeil nach rechts" },
  "thick_upward_arrow_acd20328": { "message": "Dicker Aufwärtspfeil" },
  "this_document_cannot_be_displayed_within_canvas_7aba77be": {
    "message": "Dieses Dokument kann in Canvas nicht angezeigt werden."
  },
  "this_equation_cannot_be_rendered_in_basic_view_9b6c07ae": {
    "message": "Diese Gleichung kann in der Basisansicht nicht dargestellt werden."
  },
  "this_image_is_currently_unavailable_25c68857": {
    "message": "Dieses Bild ist momentan nicht verfügbar."
  },
  "though_your_video_will_have_the_correct_title_in_t_90e427f3": {
    "message": "Obwohl Ihr Video im Browser den korrekten Titel hat, konnten wir ihn in der Datenbank nicht aktualisieren."
  },
  "timebar_a4d18443": { "message": "Zeitleiste" },
  "title_ee03d132": { "message": "Titel" },
  "to_be_posted_when_d24bf7dc": { "message": "Bereit für Post: { when }" },
  "to_do_when_2783d78f": { "message": "Zu erledigen: { when }" },
  "toggle_summary_group_413df9ac": {
    "message": "{ summary } Gruppe umschalten"
  },
  "toggle_tooltip_d3b7cb86": { "message": "Quickinfo für Umschalten" },
  "tools_2fcf772e": { "message": "Tools" },
  "top_66e0adb6": { "message": "Oben" },
  "tray_839df38a": { "message": "Fach" },
  "triangle_6072304e": { "message": "Dreieck" },
  "turnstile_yields_f9e76df1": { "message": "Drehkreuz (Erträge)" },
  "type_control_f9_to_access_image_options_text_a47e319f": {
    "message": "Geben Sie <Strg>+F9 ein, um auf die Bildoptionen zuzugreifen. { text }"
  },
  "type_control_f9_to_access_link_options_text_4ead9682": {
    "message": "Geben Sie <Strg>+F9 ein, um auf die Link-Optionen zuzugreifen. { text }"
  },
  "type_control_f9_to_access_table_options_text_92141329": {
    "message": "Geben Sie <Strg>+F9 ein, um auf die Tabellenoptionen zuzugreifen. { text }"
  },
<<<<<<< HEAD
=======
  "unable_to_determine_resource_selection_url_7867e060": {
    "message": "URL für Ressourcenauswahl kann nicht bestimmt werden"
  },
>>>>>>> 0889f4aa
  "union_e6b57a53": { "message": "Union" },
  "unpublished_dfd8801": { "message": "nicht veröffentlicht" },
  "untitled_16aa4f2b": { "message": "Ohne Titel" },
  "untitled_efdc2d7d": { "message": "Ohne Titel" },
  "up_and_left_diagonal_arrow_e4a74a23": {
    "message": "Diagonaler Pfeil nach oben links"
  },
  "up_and_right_diagonal_arrow_935b902e": {
    "message": "Diagonaler Pfeil nach oben rechts"
  },
<<<<<<< HEAD
  "upload_file_fd2361b8": { "message": "Datei hochladen" },
  "upload_image_6120b609": { "message": "Bild hochladen" },
  "upload_media_ce31135a": { "message": "Medien hochladen" },
  "uploading_19e8a4e7": { "message": "Wird hochgeladen" },
=======
  "up_c553575d": { "message": "Nach oben" },
  "upload_document_253f0478": { "message": "Dokument hochladen" },
  "upload_file_fd2361b8": { "message": "Datei hochladen" },
  "upload_image_6120b609": { "message": "Bild hochladen" },
  "upload_media_ce31135a": { "message": "Medien hochladen" },
  "upload_record_media_e4207d72": { "message": "Medien hochladen/aufzeichnen" },
  "uploading_19e8a4e7": { "message": "Wird hochgeladen" },
  "uppercase_alphabetic_ordered_list_3f5aa6b2": {
    "message": "Alphabetisch geordnete Liste in Großbuchstaben"
  },
>>>>>>> 0889f4aa
  "uppercase_delta_d4f4bc41": { "message": "Delta In Großbuchstaben" },
  "uppercase_gamma_86f492e9": { "message": "Gamma großgeschrieben" },
  "uppercase_lambda_c78d8ed4": { "message": "Lambda großgeschrieben" },
  "uppercase_omega_8aedfa2": { "message": "Omega großgeschrieben" },
  "uppercase_phi_caa36724": { "message": "Phi großgeschrieben" },
  "uppercase_pi_fcc70f5e": { "message": "Pi großgeschrieben" },
  "uppercase_psi_6395acbe": { "message": "Psi großgeschrieben" },
<<<<<<< HEAD
=======
  "uppercase_roman_numeral_ordered_list_853f292b": {
    "message": "Nach römischen Zahlen geordnete Liste in Großbuchstaben"
  },
>>>>>>> 0889f4aa
  "uppercase_sigma_dbb70e92": { "message": "Sigma großgeschrieben" },
  "uppercase_theta_49afc891": { "message": "Theta großgeschrieben" },
  "uppercase_upsilon_8c1e623e": { "message": "Ypsilon großgeschrieben" },
  "uppercase_xi_341e8556": { "message": "Xi großgeschrieben" },
  "upsilon_33651634": { "message": "Ypsilon" },
  "upward_and_downward_pointing_arrow_fa90a918": {
    "message": "Nach oben und unten zeigender Pfeil"
  },
  "upward_and_downward_pointing_arrow_thick_d420fdef": {
    "message": "Nach oben und unten zeigender Pfeil (Dick)"
  },
  "upward_arrow_9992cb2d": { "message": "Aufwärtspfeil" },
  "upward_pointing_triangle_d078d7cb": {
    "message": "Nach oben zeigendes Dreieck"
  },
  "url_22a5f3b8": { "message": "URL" },
  "usage_right_ff96f3e2": { "message": "Nutzungsrecht:" },
  "usage_rights_required_5fe4dd68": {
    "message": "Nutzungsrechte (erforderlich)"
  },
  "use_arrow_keys_to_navigate_options_2021cc50": {
    "message": "Navigieren Sie mit den Pfeiltasten in den Optionen."
  },
  "use_arrow_keys_to_select_a_shape_c8eb57ed": {
    "message": "Verwenden Sie die Pfeiltasten, um eine Form auszuwählen."
  },
  "use_arrow_keys_to_select_a_size_699a19f4": {
    "message": "Verwenden Sie die Pfeiltasten, um eine Größe auszuwählen."
  },
  "use_arrow_keys_to_select_a_text_position_72f9137c": {
    "message": "Verwenden Sie die Pfeiltasten, um eine Textposition auszuwählen."
  },
  "use_arrow_keys_to_select_a_text_size_65e89336": {
    "message": "Verwenden Sie die Pfeiltasten, um eine Textgröße auszuwählen."
  },
  "use_arrow_keys_to_select_an_outline_size_e009d6b0": {
    "message": "Verwenden Sie die Pfeiltasten, um eine Konturgröße auszuwählen."
  },
  "used_by_screen_readers_to_describe_the_content_of__4f14b4e4": {
    "message": "Wird von Screenreadern verwendet, um den Inhalt eines { TYPE } zu beschreiben."
  },
  "used_by_screen_readers_to_describe_the_content_of__b1e76d9e": {
    "message": "Verwendet von einem Screen-Reader zur Beschreibung des Inhalts eines Bilds"
  },
  "used_by_screen_readers_to_describe_the_video_37ebad25": {
    "message": "Wird von Screenreadern verwendet, um das Video zu beschreiben."
  },
  "user_documents_c206e61f": { "message": "Benutzer*in Dokumente" },
  "user_files_78e21703": { "message": "Benutzerdateien" },
  "user_images_b6490852": { "message": "Benutzerbilder" },
  "user_media_14fbf656": { "message": "Nutzer-Medien" },
  "vector_notation_cf6086ab": { "message": "Vektor (Notation)" },
  "vertical_bar_set_builder_notation_4300495f": {
    "message": "Vertikale Leiste (Set Builder Notation)"
  },
  "vertical_dots_bfb21f14": { "message": "Vertikale Punkte" },
  "video_options_24ef6e5d": { "message": "Videooptionen" },
  "video_options_tray_3b9809a5": { "message": "Fach für Videooptionen" },
  "video_player_b371005": { "message": "Videoplayer" },
  "video_player_for_9e7d373b": { "message": "Videoplayer für " },
  "video_player_for_title_ffd9fbc4": { "message": "Videoplayer für { title }" },
<<<<<<< HEAD
=======
  "view_all_e13bf0a6": { "message": "Alle anzeigen" },
>>>>>>> 0889f4aa
  "view_ba339f93": { "message": "Anzeigen" },
  "view_description_30446afc": { "message": "Beschreibung anzeigen" },
  "view_keyboard_shortcuts_34d1be0b": {
    "message": "Tastenkombinationen anzeigen"
  },
  "view_title_description_67940918": {
    "message": "Beschreibung { title } anzeigen"
  },
  "view_word_and_character_counts_a743dd0c": {
    "message": "Wort- und Zeichenanzahl anzeigen"
  },
  "we_couldn_t_detect_a_working_microphone_connected__ceb71c40": {
    "message": "Wir konnten kein funktionierendes mit Ihrem Gerät verbundenes Mikrofon erkennen."
  },
  "we_couldn_t_detect_a_working_webcam_connected_to_y_6715cc4": {
    "message": "Wir konnten keine funktionierende mit Ihrem Gerät verbundene Webcam erkennen."
  },
  "we_couldn_t_detect_a_working_webcam_or_microphone__263b6674": {
    "message": "Wir konnten an Ihrem Gerät weder eine funktionierende Webcam noch ein Mikrofon erkennen."
  },
  "webcam_disabled_30c66986": { "message": "Die Webcam ist deaktiviert." },
  "webcam_fe91b20f": { "message": "Webcam" },
  "webpages_should_only_have_a_single_h1_which_is_aut_dc99189e": {
    "message": "Webseiten sollten nur eine einzige H1-Überschrift haben, die automatisch vom Titel der Seite verwendet wird. Die erste Überschrift in Ihrem Inhalt sollte eine H2-Überschrift sein."
  },
  "when_markup_is_used_that_visually_formats_items_as_f941fc1b": {
    "message": "Wenn Markup verwendet wird, das die Elemente optisch als Liste formatiert, die Listenbeziehung jedoch nicht zeigt, haben Benutzer*innen möglicherweise Schwierigkeiten, in diesen Informationen zu navigieren."
  },
  "white_87fa64fd": { "message": "Weiß" },
  "why_523b3d8c": { "message": "Warum?" },
  "width_492fec76": { "message": "Breite" },
  "width_and_height_must_be_numbers_110ab2e3": {
    "message": "Breite und Höhe müssen Zahlen sein"
  },
  "width_x_height_px_ff3ccb93": { "message": "{ width } x { height } px" },
  "wiki_home_9cd54d0": { "message": "Wiki-Startseite" },
<<<<<<< HEAD
=======
  "word_count_c77fe3a6": { "message": "Wortzahl" },
  "words_b448b7d5": { "message": "Wörter" },
>>>>>>> 0889f4aa
  "wreath_product_200b38ef": { "message": "Kranzprodukt" },
  "xi_149681d0": { "message": "Xi" },
  "yes_dde87d5": { "message": "Ja" },
  "you_have_unsaved_changes_in_the_icon_maker_tray_do_e8cf5f1b": {
    "message": "Sie haben nicht gespeicherte Änderungen im Icon Maker-Fach. Möchten Sie fortfahren, ohne diese Änderungen zu speichern?"
  },
  "you_may_need_to_adjust_additional_headings_to_main_975f0eee": {
    "message": "Möglicherweise müssen Sie weitere Überschriften anpassen, um die Seitenhierarchie zu berücksichtigen."
  },
  "you_may_not_upload_an_empty_file_11c31eb2": {
    "message": "Sie können keine leere Datei hochladen."
  },
  "your_image_has_been_compressed_for_icon_maker_imag_2e45cd91": {
    "message": "Ihr Bild wurde für Icon Maker komprimiert. Bilder mit einer Größe von weniger als { size } KB werden nicht komprimiert."
  },
  "your_microphone_is_blocked_in_the_browser_settings_42af0ddc": {
    "message": "Ihr Mikrofon wird in den Browsereinstellungen blockiert."
  },
  "your_webcam_and_microphone_are_blocked_in_the_brow_73357dc6": {
    "message": "Ihre Webcam und Ihr Mikrofon werden in den Browsereinstellungen blockiert."
  },
  "your_webcam_is_blocked_in_the_browser_settings_7f638128": {
    "message": "Ihre Webcam wird in den Browsereinstellungen blockiert."
  },
  "your_webcam_may_already_be_in_use_6cd64c25": {
    "message": "Ihre Webcam wird möglicherweise bereits benutzt."
  },
  "zeta_5ef24f0e": { "message": "Zeta" },
  "zoom_f3e54d69": { "message": "Zoom" },
  "zoom_in_image_bb97d4f": { "message": "Bild vergrößern" },
  "zoom_out_image_d0a0a2ec": { "message": "Bild verkleinern" }
}


formatMessage.addLocale({de: locale})<|MERGE_RESOLUTION|>--- conflicted
+++ resolved
@@ -40,10 +40,7 @@
     "message": "Nebenstehende Links mit dem gleichen URL sollten ein einziger Link sein."
   },
   "aleph_f4ffd155": { "message": "Aleph" },
-<<<<<<< HEAD
-=======
   "align_11050992": { "message": "Ausrichten" },
->>>>>>> 0889f4aa
   "alignment_and_lists_5cebcb69": { "message": "Ausrichtung und Listen" },
   "all_4321c3a1": { "message": "Alle" },
   "all_apps_a50dea49": { "message": "Alle Apps" },
@@ -74,12 +71,9 @@
   "approaches_the_limit_893aeec9": { "message": "Nähert sich dem Grenzwert" },
   "approximately_e7965800": { "message": "Ungefähr" },
   "apps_54d24a47": { "message": "Apps" },
-<<<<<<< HEAD
-=======
   "are_you_sure_you_want_to_cancel_changes_you_made_m_c5210496": {
     "message": "Möchten Sie wirklich abbrechen? Vorgenommene Änderungen werden nicht gespeichert."
   },
->>>>>>> 0889f4aa
   "arrows_464a3e54": { "message": "Pfeile" },
   "art_icon_8e1daad": { "message": "Kunstsymbol" },
   "aspect_ratio_will_be_preserved_cb5fdfb8": {
@@ -115,10 +109,7 @@
   "c_2001_acme_inc_283f7f80": { "message": "© 2001 Acme Inc." },
   "cancel_caeb1e68": { "message": "Abbrechen" },
   "cap_product_3a5265a6": { "message": "Cap-Produkt" },
-<<<<<<< HEAD
-=======
   "center_align_e68d9997": { "message": "Mittig ausrichten" },
->>>>>>> 0889f4aa
   "centered_dot_64d5e378": { "message": "Zentrierter Punkt" },
   "centered_horizontal_dots_451c5815": {
     "message": "Zentrierte horizontale Punkte"
@@ -129,10 +120,6 @@
   },
   "change_only_this_heading_s_level_903cc956": {
     "message": "Nur die Ebene dieser Überschrift ändern"
-<<<<<<< HEAD
-  },
-  "change_text_color_1aecb912": { "message": "Textfarbe ändern" },
-=======
   },
   "change_text_color_1aecb912": { "message": "Textfarbe ändern" },
   "changes_you_made_may_not_be_saved_4e8db973": {
@@ -140,7 +127,6 @@
   },
   "characters_9d897d1c": { "message": "Zeichen" },
   "characters_no_spaces_485e5367": { "message": "Zeichen (ohne Leerzeichen)" },
->>>>>>> 0889f4aa
   "check_accessibility_3c78211c": { "message": "Zugänglichkeit prüfen" },
   "checking_for_accessibility_issues_fac18c6d": {
     "message": "Zugangsprobleme werden überprüft"
@@ -151,12 +137,9 @@
     "message": "Nutzungsrechte auswählen ...."
   },
   "circle_484abe63": { "message": "Kreis" },
-<<<<<<< HEAD
-=======
   "circle_unordered_list_9e3a0763": {
     "message": "Ungeordnete Liste einkreisen"
   },
->>>>>>> 0889f4aa
   "clear_2084585f": { "message": "Löschen" },
   "clear_image_3213fe62": { "message": "Bild löschen" },
   "clear_selected_file_82388e50": { "message": "Ausgewählte Datei löschen" },
@@ -206,13 +189,10 @@
   "content_type_2cf90d95": { "message": "Inhalt-Typ" },
   "coproduct_e7838082": { "message": "Koprodukt" },
   "copyright_holder_66ee111": { "message": "Urheberrechtsinhaber:" },
-<<<<<<< HEAD
-=======
   "could_not_insert_content_itemtype_items_are_not_cu_638dfecd": {
     "message": "Inhalt konnte nicht eingefügt werden: { itemType }-Elemente werden derzeit in Canvas nicht unterstützt."
   },
   "count_40eced3b": { "message": "Anzahl" },
->>>>>>> 0889f4aa
   "count_plural_0_0_words_one_1_word_other_words_acf32eca": {
     "message": "{ count, plural,\n     =0 {0 Worte}\n    one {1 Wort}\n  other {# Worte}\n}"
   },
@@ -223,20 +203,14 @@
   "course_files_62deb8f8": { "message": "Kursdateien" },
   "course_files_a31f97fc": { "message": "Kursdateien" },
   "course_images_f8511d04": { "message": "Kursbilder" },
-<<<<<<< HEAD
-=======
   "course_link_b369426": { "message": "Link zum Kurs" },
->>>>>>> 0889f4aa
   "course_links_b56959b9": { "message": "Kurs-Links" },
   "course_media_ec759ad": { "message": "Kursmedien" },
   "course_navigation_dd035109": { "message": "Kursnavigation" },
   "create_icon_110d6463": { "message": "Symbol „Erstellen“" },
-<<<<<<< HEAD
-=======
   "create_icon_maker_icon_c716bffe": {
     "message": "Icon Maker erstellen-Symbol"
   },
->>>>>>> 0889f4aa
   "creative_commons_license_725584ae": {
     "message": "Creative Commons-Lizenz:"
   },
@@ -252,9 +226,6 @@
   "decorative_icon_9a7f3fc3": { "message": "Dekoratives Symbol" },
   "decorative_image_fde98579": { "message": "Dekoratives Bild" },
   "decorative_type_upper_f2c95e3": { "message": "Dekorativer { TYPE_UPPER }" },
-<<<<<<< HEAD
-  "deep_purple_bb3e2907": { "message": "Dunkelviolett" },
-=======
   "decrease_indent_d9cf469d": { "message": "Einzug verkleinern" },
   "deep_purple_bb3e2907": { "message": "Dunkelviolett" },
   "default_bulleted_unordered_list_47079da8": {
@@ -263,7 +234,6 @@
   "default_numerical_ordered_list_48dd3548": {
     "message": "Standardmäßig numerisch sortierte Liste"
   },
->>>>>>> 0889f4aa
   "definite_integral_fe7ffed1": { "message": "Bestimmtes Integral" },
   "degree_symbol_4a823d5f": { "message": "Gradsymbol" },
   "delimiters_4db4840d": { "message": "Trennzeichen" },
@@ -290,17 +260,11 @@
     "message": "Text-Link anzeigen (wird in einem neuen Tab geöffnet)"
   },
   "division_sign_72190870": { "message": "Divisionszeichen" },
-<<<<<<< HEAD
-  "documents_81393201": { "message": "Dokumente" },
-  "done_54e3d4b6": { "message": "Fertig" },
-  "double_dagger_faf78681": { "message": "Doppelkreuz" },
-=======
   "document_678cd7bf": { "message": "Dokument" },
   "documents_81393201": { "message": "Dokumente" },
   "done_54e3d4b6": { "message": "Fertig" },
   "double_dagger_faf78681": { "message": "Doppelkreuz" },
   "down_5831a426": { "message": "Nach unten" },
->>>>>>> 0889f4aa
   "down_and_left_diagonal_arrow_40ef602c": {
     "message": "Diagonaler Pfeil nach unten links"
   },
@@ -326,10 +290,7 @@
   },
   "edit_c5fbea07": { "message": "Ändern" },
   "edit_course_link_5a5c3c59": { "message": "Link zum Bearbeiten des Kurses" },
-<<<<<<< HEAD
-=======
   "edit_equation_f5279959": { "message": "Gleichung bearbeiten" },
->>>>>>> 0889f4aa
   "edit_existing_icon_maker_icon_5d0ebb3f": {
     "message": "Vorhandenes Icon Maker-Symbol bearbeiten"
   },
@@ -341,12 +302,9 @@
   },
   "embed_828fac4a": { "message": "Einbetten" },
   "embed_code_314f1bd5": { "message": "Code einbetten" },
-<<<<<<< HEAD
-=======
   "embed_content_from_external_tool_3397ad2d": {
     "message": "Content aus externem Tool einbetten"
   },
->>>>>>> 0889f4aa
   "embed_image_1080badc": { "message": "Bild einbetten" },
   "embed_video_a97a64af": { "message": "Video einbetten" },
   "embedded_content_aaeb4d3d": { "message": "Eingebettete Inhalte" },
@@ -363,13 +321,9 @@
   "epsilon_54bb8afa": { "message": "Epsilon" },
   "epsilon_variant_d31f1e77": { "message": "Epsilon (Variante)" },
   "equals_sign_c51bdc58": { "message": "Gleichheitszeichen" },
-<<<<<<< HEAD
-  "equation_editor_39fbc3f1": { "message": "Formel-Editor" },
-=======
   "equation_1c5ac93c": { "message": "Gleichung" },
   "equation_editor_39fbc3f1": { "message": "Formel-Editor" },
   "equilibrium_6ff3040b": { "message": "Equilibrium" },
->>>>>>> 0889f4aa
   "equivalence_class_7b0f11c0": { "message": "Äquivalenzklasse" },
   "equivalent_identity_654b3ce5": { "message": "Äquivalent (Identität)" },
   "eta_b8828f99": { "message": "Eta" },
@@ -379,11 +333,8 @@
     "message": "Vorschau standardmäßig erweitern"
   },
   "expand_to_see_types_f5d29352": { "message": "{ types } erweitern" },
-<<<<<<< HEAD
-=======
   "external_link_d3f9e62a": { "message": "Externer Link" },
   "external_tool_frame_70b32473": { "message": "Rahmen für externe Werkzeuge" },
->>>>>>> 0889f4aa
   "external_tools_6e77821": { "message": "Externe Tools" },
   "extra_large_b6cdf1ff": { "message": "Extra groß" },
   "extra_small_9ae33252": { "message": "Extra klein" },
@@ -392,12 +343,9 @@
   "failed_getting_file_contents_e9ea19f4": {
     "message": "Abruf der Dateiinhalte fehlgeschlagen"
   },
-<<<<<<< HEAD
-=======
   "failed_to_retrieve_content_from_external_tool_5899c213": {
     "message": "Inhalt konnte nicht von externem Tool abgerufen werden"
   },
->>>>>>> 0889f4aa
   "file_name_8fd421ff": { "message": "Dateiname" },
   "file_storage_quota_exceeded_b7846cd1": {
     "message": "Dateispeicherquote überschritten"
@@ -456,10 +404,7 @@
   "group_files_82e5dcdb": { "message": "Gruppendateien" },
   "group_images_98e0ac17": { "message": "Gruppenbilder" },
   "group_isomorphism_45b1458c": { "message": "Gruppenisomorphismus" },
-<<<<<<< HEAD
-=======
   "group_link_63e626b3": { "message": "Gruppenverknüpfung" },
->>>>>>> 0889f4aa
   "group_links_9493129e": { "message": "Gruppen-Links" },
   "group_media_2f3d128a": { "message": "Gruppenmedien" },
   "group_navigation_99f191a": { "message": "Gruppennavigation" },
@@ -495,10 +440,7 @@
   },
   "home_351838cd": { "message": "Start" },
   "html_code_editor_fd967a44": { "message": "HTML-Code-Editor" },
-<<<<<<< HEAD
-=======
   "html_editor_fb2ab713": { "message": "HTML-Editor" },
->>>>>>> 0889f4aa
   "i_have_obtained_permission_to_use_this_file_6386f087": {
     "message": "Ich habe die Berechtigung zur Nutzung dieser Datei erhalten."
   },
@@ -542,20 +484,14 @@
     "message": "Imaginärer Teil (einer komplexen Zahl)"
   },
   "in_element_of_19ca2f33": { "message": "In (Element von)" },
-<<<<<<< HEAD
-=======
   "increase_indent_6af90f7c": { "message": "Einzug vergrößern" },
->>>>>>> 0889f4aa
   "indefinite_integral_6623307e": { "message": "Unbestimmtes Integral" },
   "indigo_2035fc55": { "message": "Indigo" },
   "inference_fed5c960": { "message": "Schlussfolgerung" },
   "infinity_7a10f206": { "message": "Unendlichkeit" },
   "insert_593145ef": { "message": "Einfügen" },
   "insert_link_6dc23cae": { "message": "Link einfügen" },
-<<<<<<< HEAD
-=======
   "insert_math_equation_57c6e767": { "message": "Math. Gleichung einfügen" },
->>>>>>> 0889f4aa
   "integers_336344e1": { "message": "Ganze Zahlen" },
   "intersection_cd4590e4": { "message": "Schnittfläche" },
   "invalid_entry_f7d2a0f5": { "message": "Ungültiger Eintrag." },
@@ -605,11 +541,8 @@
     "message": "Weitere Informationen zur Verwendung von Bereichsattributen bei Tabellen"
   },
   "leave_as_is_4facfe55": { "message": "Lassen, wie es ist" },
-<<<<<<< HEAD
-=======
   "left_3ea9d375": { "message": "Links" },
   "left_align_43d95491": { "message": "Linksbündig" },
->>>>>>> 0889f4aa
   "left_angle_bracket_c87a6d07": { "message": "Spitze Klammer links" },
   "left_arrow_4fde1a64": { "message": "Pfeil nach links" },
   "left_arrow_with_hook_5bfcad93": { "message": "Pfeil nach links mit Haken" },
@@ -649,11 +582,6 @@
   "loading_closed_captions_subtitles_failed_95ceef47": {
     "message": "Das Laden von Untertitel ist fehlgeschlagen."
   },
-<<<<<<< HEAD
-  "loading_failed_b3524381": { "message": "Ladevorgang fehlgeschlagen" },
-  "loading_failed_e6a9d8ef": { "message": "Ladevorgang fehlgeschlagen" },
-  "loading_folders_d8b5869e": { "message": "Ordner werden geladen" },
-=======
   "loading_external_tool_d839042c": { "message": "Externes Tool wird geladen" },
   "loading_failed_b3524381": { "message": "Ladevorgang fehlgeschlagen" },
   "loading_failed_e6a9d8ef": { "message": "Ladevorgang fehlgeschlagen" },
@@ -661,7 +589,6 @@
   "loading_placeholder_for_filename_792ef5e8": {
     "message": "Laden des Platzhalters für { fileName }"
   },
->>>>>>> 0889f4aa
   "loading_please_wait_d276220a": { "message": "Ladevorgang, bitte warten" },
   "loading_preview_9f077aa1": { "message": "Vorschau wird geladen" },
   "locked_762f138b": { "message": "Gesperrt" },
@@ -695,12 +622,9 @@
   "misc_3b692ea7": { "message": "Sonstige" },
   "miscellaneous_e9818229": { "message": "Verschiedenes" },
   "modules_c4325335": { "message": "Module" },
-<<<<<<< HEAD
-=======
   "moving_image_to_crop_directionword_6f66cde2": {
     "message": "Bild zum Zuschneiden von { directionWord } verschieben "
   },
->>>>>>> 0889f4aa
   "mu_37223b8b": { "message": "My" },
   "multi_color_image_63d7372f": { "message": "Mehrfarbiges Bild" },
   "multiplication_sign_15f95c22": { "message": "Multiplikationszeichen" },
@@ -769,12 +693,9 @@
   "operators_a2ef9a93": { "message": "Operatoren" },
   "or_9b70ccaa": { "message": "Oder" },
   "orange_81386a62": { "message": "Orange" },
-<<<<<<< HEAD
-=======
   "ordered_and_unordered_lists_cfadfc38": {
     "message": "Geordnete und ungeordnete Listen"
   },
->>>>>>> 0889f4aa
   "other_editor_shortcuts_may_be_found_at_404aba4a": {
     "message": "Weitere Editor-Tastenkombinationen finden Sie unter"
   },
@@ -851,19 +772,13 @@
     "message": "Reeller Teil (einer komplexen Zahl)"
   },
   "record_7c9448b": { "message": "Aufnehmen" },
-<<<<<<< HEAD
-=======
   "record_upload_media_5fdce166": { "message": "Medien aufzeichnen/hochladen" },
->>>>>>> 0889f4aa
   "recording_98da6bda": { "message": "Aufzeichnung" },
   "red_8258edf3": { "message": "Rot" },
   "relationships_6602af70": { "message": "Beziehungen" },
   "religion_icon_246e0be1": { "message": "Religionssymbol" },
   "remove_heading_style_5fdc8855": { "message": "Überschriftsstil entfernen" },
-<<<<<<< HEAD
-=======
   "remove_link_d1f2f4d0": { "message": "Link entfernen" },
->>>>>>> 0889f4aa
   "replace_e61834a7": { "message": "Ersetzen" },
   "reset_95a81614": { "message": "Zurücksetzen" },
   "resize_ec83d538": { "message": "Größe ändern" },
@@ -879,11 +794,8 @@
   "rich_text_area_press_oskey_f8_for_rich_content_edi_c2f651d": {
     "message": "Rich-Text-Bereich. Drücken Sie { OSKey }+F8 für Tastenkombinationen im Rich Content Editor."
   },
-<<<<<<< HEAD
-=======
   "right_71ffdc4d": { "message": "Rechts" },
   "right_align_39e7a32a": { "message": "Rechtsbündig" },
->>>>>>> 0889f4aa
   "right_angle_bracket_d704e2d6": { "message": "Eckige Klammer links" },
   "right_arrow_35e0eddf": { "message": "Pfeil nach rechts" },
   "right_arrow_with_hook_29d92d31": {
@@ -914,12 +826,9 @@
   "save_11a80ec3": { "message": "Speichern" },
   "save_copy_ca63944e": { "message": "Kopie speichern" },
   "save_media_cb9e786e": { "message": "Medien speichern" },
-<<<<<<< HEAD
-=======
   "saved_icon_maker_icons_df86e2a1": {
     "message": "Icon Maker-Symbole gespeichert"
   },
->>>>>>> 0889f4aa
   "screen_readers_cannot_determine_what_is_displayed__6a5842ab": {
     "message": "Ohne alternativen Text kann ein Bildschirmbetrachter nicht bestimmen, was auf einem Bild gezeigt wird, zumal die Dateinamen oft sinnlose Zeichenfolgen aus Zahlen und Buchstaben sind, die weder den Kontext noch die Bedeutung erläutern."
   },
@@ -959,8 +868,6 @@
     "message": "Shift-O, um den Pretty HTML-Editor zu öffnen."
   },
   "shortcut_911d6255": { "message": "Shortcut" },
-<<<<<<< HEAD
-=======
   "show_audio_options_b489926b": { "message": "Audiooptionen anzeigen" },
   "show_image_options_1e2ecc6b": { "message": "Bildoptionen anzeigen" },
   "show_link_options_545338fd": { "message": "Link-Optionen anzeigen" },
@@ -968,7 +875,6 @@
     "message": "Studio-Medienoptionen anzeigen"
   },
   "show_video_options_6ed3721a": { "message": "Videooptionen anzeigen" },
->>>>>>> 0889f4aa
   "sighted_users_browse_web_pages_quickly_looking_for_1d4db0c1": {
     "message": "Sehende Benutzer*innen durchsuchen Webseiten schnell nach groß- oder fettgedruckten Überschriften. Benutzer*innen von Bildschirmbetrachtern sind für ein kontextbezogenes Verständnis auf Überschriften angewiesen. Überschriften sollten die entsprechende Struktur verwenden."
   },
@@ -999,12 +905,9 @@
   "something_went_wrong_while_sharing_your_screen_8de579e5": {
     "message": "Beim Teilen Ihres Bildschirms trat ein Fehler auf."
   },
-<<<<<<< HEAD
-=======
   "sorry_we_don_t_support_multiple_files_fb9478b0": {
     "message": "Leider unterstützen wir nicht mehrere Dateien."
   },
->>>>>>> 0889f4aa
   "sort_by_e75f9e3e": { "message": "Sortieren nach" },
   "spades_suit_b37020c2": { "message": "Pik (Spielkartenfarbe)" },
   "square_511eb3b3": { "message": "Viereck" },
@@ -1020,20 +923,14 @@
   "square_superset_strict_fa4262e4": {
     "message": "Quadratische Obermenge (Streng)"
   },
-<<<<<<< HEAD
-=======
   "square_unordered_list_b15ce93b": {
     "message": "Ungeordnete Liste abgleichen"
   },
->>>>>>> 0889f4aa
   "star_8d156e09": { "message": "Stern" },
   "start_over_f7552aa9": { "message": "Nochmal beginnen" },
   "start_recording_9a65141a": { "message": "Aufzeichnung starten" },
   "steel_blue_14296f08": { "message": "Stahlblau" },
-<<<<<<< HEAD
-=======
   "studio_media_options_ee504361": { "message": "Studio-Medienoptionen" },
->>>>>>> 0889f4aa
   "styles_2aa721ef": { "message": "Styles" },
   "submit_a3cc6859": { "message": "Abgeben" },
   "subscript_59744f96": { "message": "Abonnieren" },
@@ -1043,12 +940,9 @@
   "succeeds_equal_158e8c3a": { "message": "Folgt Gleich" },
   "sum_b0842d31": { "message": "Summe" },
   "superscript_8cb349a2": { "message": "Hochgestellt" },
-<<<<<<< HEAD
-=======
   "superscript_and_subscript_37f94a50": {
     "message": "Hochgestellt und Tiefgestellt"
   },
->>>>>>> 0889f4aa
   "superset_c4db8a7a": { "message": "Obermenge" },
   "superset_strict_c77dd6d2": { "message": "Obermenge (Streng)" },
   "supported_file_types_srt_or_webvtt_7d827ed": {
@@ -1112,12 +1006,9 @@
   "the_first_heading_on_a_page_should_be_an_h2_859089f2": {
     "message": "Die erste Überschrift auf einer Seite sollte eine H2-Überschrift sein."
   },
-<<<<<<< HEAD
-=======
   "the_following_content_is_partner_provided_ed1da756": {
     "message": "Der folgende Inhalt stammt von einem Partner."
   },
->>>>>>> 0889f4aa
   "the_material_is_in_the_public_domain_279c39a3": {
     "message": "Das Material ist gemeinfrei."
   },
@@ -1176,12 +1067,9 @@
   "type_control_f9_to_access_table_options_text_92141329": {
     "message": "Geben Sie <Strg>+F9 ein, um auf die Tabellenoptionen zuzugreifen. { text }"
   },
-<<<<<<< HEAD
-=======
   "unable_to_determine_resource_selection_url_7867e060": {
     "message": "URL für Ressourcenauswahl kann nicht bestimmt werden"
   },
->>>>>>> 0889f4aa
   "union_e6b57a53": { "message": "Union" },
   "unpublished_dfd8801": { "message": "nicht veröffentlicht" },
   "untitled_16aa4f2b": { "message": "Ohne Titel" },
@@ -1192,12 +1080,6 @@
   "up_and_right_diagonal_arrow_935b902e": {
     "message": "Diagonaler Pfeil nach oben rechts"
   },
-<<<<<<< HEAD
-  "upload_file_fd2361b8": { "message": "Datei hochladen" },
-  "upload_image_6120b609": { "message": "Bild hochladen" },
-  "upload_media_ce31135a": { "message": "Medien hochladen" },
-  "uploading_19e8a4e7": { "message": "Wird hochgeladen" },
-=======
   "up_c553575d": { "message": "Nach oben" },
   "upload_document_253f0478": { "message": "Dokument hochladen" },
   "upload_file_fd2361b8": { "message": "Datei hochladen" },
@@ -1208,7 +1090,6 @@
   "uppercase_alphabetic_ordered_list_3f5aa6b2": {
     "message": "Alphabetisch geordnete Liste in Großbuchstaben"
   },
->>>>>>> 0889f4aa
   "uppercase_delta_d4f4bc41": { "message": "Delta In Großbuchstaben" },
   "uppercase_gamma_86f492e9": { "message": "Gamma großgeschrieben" },
   "uppercase_lambda_c78d8ed4": { "message": "Lambda großgeschrieben" },
@@ -1216,12 +1097,9 @@
   "uppercase_phi_caa36724": { "message": "Phi großgeschrieben" },
   "uppercase_pi_fcc70f5e": { "message": "Pi großgeschrieben" },
   "uppercase_psi_6395acbe": { "message": "Psi großgeschrieben" },
-<<<<<<< HEAD
-=======
   "uppercase_roman_numeral_ordered_list_853f292b": {
     "message": "Nach römischen Zahlen geordnete Liste in Großbuchstaben"
   },
->>>>>>> 0889f4aa
   "uppercase_sigma_dbb70e92": { "message": "Sigma großgeschrieben" },
   "uppercase_theta_49afc891": { "message": "Theta großgeschrieben" },
   "uppercase_upsilon_8c1e623e": { "message": "Ypsilon großgeschrieben" },
@@ -1283,10 +1161,7 @@
   "video_player_b371005": { "message": "Videoplayer" },
   "video_player_for_9e7d373b": { "message": "Videoplayer für " },
   "video_player_for_title_ffd9fbc4": { "message": "Videoplayer für { title }" },
-<<<<<<< HEAD
-=======
   "view_all_e13bf0a6": { "message": "Alle anzeigen" },
->>>>>>> 0889f4aa
   "view_ba339f93": { "message": "Anzeigen" },
   "view_description_30446afc": { "message": "Beschreibung anzeigen" },
   "view_keyboard_shortcuts_34d1be0b": {
@@ -1323,11 +1198,8 @@
   },
   "width_x_height_px_ff3ccb93": { "message": "{ width } x { height } px" },
   "wiki_home_9cd54d0": { "message": "Wiki-Startseite" },
-<<<<<<< HEAD
-=======
   "word_count_c77fe3a6": { "message": "Wortzahl" },
   "words_b448b7d5": { "message": "Wörter" },
->>>>>>> 0889f4aa
   "wreath_product_200b38ef": { "message": "Kranzprodukt" },
   "xi_149681d0": { "message": "Xi" },
   "yes_dde87d5": { "message": "Ja" },
