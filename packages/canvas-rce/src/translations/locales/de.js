/*
 * Copyright (C) 2021 - present Instructure, Inc.
 *
 * This file is part of Canvas.
 *
 * Canvas is free software: you can redistribute it and/or modify it under
 * the terms of the GNU Affero General Public License as published by the Free
 * Software Foundation, version 3 of the License.
 *
 * Canvas is distributed in the hope that it will be useful, but WITHOUT ANY
 * WARRANTY; without even the implied warranty of MERCHANTABILITY or FITNESS FOR
 * A PARTICULAR PURPOSE. See the GNU Affero General Public License for more
 * details.
 *
 * You should have received a copy of the GNU Affero General Public License along
 * with this program. If not, see <http://www.gnu.org/licenses/>.
 */

import formatMessage from '../../format-message'
import '../tinymce/de'

const locale = {
  "access_the_pretty_html_editor_37168efe": {
    "message": "Auf Pretty HTML-Editor zugreifen"
  },
<<<<<<< HEAD
  "accessibility_checker_b3af1f6c": {
    "message": "Zugangskontrolle"
  },
  "action_to_take_b626a99a": {
    "message": "Auszuführende Tätigkeiten:"
  },
  "add_8523c19b": {
    "message": "Hinzufügen"
  },
  "add_a_caption_2a915239": {
    "message": "Eine Beschriftung hinzufügen"
  },
  "add_alt_text_for_the_image_48cd88aa": {
    "message": "Alternativen Text für das Bild hinzufügen"
  },
  "add_another_f4e50d57": {
    "message": "Einen weiteren hinzufügen"
  },
  "add_cc_subtitles_55f0394e": {
    "message": "CC / Untertitel hinzufügen"
  },
  "add_image_60b2de07": {
    "message": "Bild hinzufügen"
=======
  "accessibility_checker_b3af1f6c": { "message": "Zugangskontrolle" },
  "action_to_take_b626a99a": { "message": "Auszuführende Tätigkeiten:" },
  "add_8523c19b": { "message": "Hinzufügen" },
  "add_a_caption_2a915239": { "message": "Eine Beschriftung hinzufügen" },
  "add_alt_text_for_the_image_48cd88aa": {
    "message": "Alternativen Text für das Bild hinzufügen"
  },
  "add_another_f4e50d57": { "message": "Einen weiteren hinzufügen" },
  "add_cc_subtitles_55f0394e": { "message": "CC / Untertitel hinzufügen" },
  "add_image_60b2de07": { "message": "Bild hinzufügen" },
  "additional_considerations_f3801683": {
    "message": "Zusätzliche Überlegungen"
>>>>>>> 147b3201
  },
  "adjacent_links_with_the_same_url_should_be_a_singl_7a1f7f6c": {
    "message": "Nebenstehende Links mit dem gleichen URL sollten ein einziger Link sein."
  },
<<<<<<< HEAD
  "aleph_f4ffd155": {
    "message": "Aleph"
  },
  "alignment_and_lists_5cebcb69": {
    "message": "Ausrichtung und Listen"
  },
  "all_4321c3a1": {
    "message": "Alle"
  },
  "all_apps_a50dea49": {
    "message": "Alle Apps"
  },
  "alpha_15d59033": {
    "message": "Alpha"
  },
  "alphabetical_55b5b4e0": {
    "message": "In alphabetischer Reihenfolge"
  },
  "alt_attribute_text_should_not_contain_more_than_12_e21d4040": {
    "message": "Der alternative Text sollte nicht länger als 120 Zeichen sein."
  },
  "alt_text_611fb322": {
    "message": "Altern. Text"
  },
  "amalg_coproduct_c589fb12": {
    "message": "Amalg (Koprodukt)"
  },
=======
  "aleph_f4ffd155": { "message": "Aleph" },
  "alignment_and_lists_5cebcb69": { "message": "Ausrichtung und Listen" },
  "all_4321c3a1": { "message": "Alle" },
  "all_apps_a50dea49": { "message": "Alle Apps" },
  "alpha_15d59033": { "message": "Alpha" },
  "alphabetical_55b5b4e0": { "message": "In alphabetischer Reihenfolge" },
  "alt_attribute_text_should_not_contain_more_than_12_e21d4040": {
    "message": "Der alternative Text sollte nicht länger als 120 Zeichen sein."
  },
  "alt_text_611fb322": { "message": "Altern. Text" },
  "amalg_coproduct_c589fb12": { "message": "Amalg (Koprodukt)" },
>>>>>>> 147b3201
  "an_error_occured_reading_the_file_ff48558b": {
    "message": "Fehler beim Lesen der Datei"
  },
  "an_error_occurred_making_a_network_request_d1bda348": {
    "message": "Fehler beim einer Netzwerkanforderung"
  },
  "an_error_occurred_uploading_your_media_71f1444d": {
    "message": "Fehler beim Hochladen der Medien."
  },
  "and_7fcc2911": {
    "message": "Und"
  },
  "angle_c5b4ec50": {
    "message": "Winkel"
  },
  "announcement_list_da155734": {
    "message": "Ankündigungsliste"
  },
  "announcements_a4b8ed4a": {
    "message": "Ankündigungen"
  },
  "apply_781a2546": {
    "message": "Anwenden"
  },
  "apply_changes_to_all_instances_of_this_icon_maker__2642f466": {
    "message": "Änderungen auf alle Instanzen dieses Icon Maker-Symbols im Kurs anwenden"
  },
  "approaches_the_limit_893aeec9": {
    "message": "Nähert sich dem Grenzwert"
  },
  "approximately_e7965800": {
    "message": "Ungefähr"
  },
  "apps_54d24a47": {
    "message": "Apps"
  },
  "arrows_464a3e54": {
    "message": "Pfeile"
  },
  "art_icon_8e1daad": {
    "message": "Kunstsymbol"
  },
  "aspect_ratio_will_be_preserved_cb5fdfb8": {
    "message": "Seitenverhältnis wird beibehalten"
  },
  "assignments_1e02582c": {
    "message": "Aufgaben"
  },
  "asterisk_82255584": {
    "message": "Sternchen"
  },
  "attributes_963ba262": {
    "message": "Attribute"
  },
  "audio_and_video_recording_not_supported_please_use_5ce3f0d7": {
    "message": "Aufzeichnung von Audio und Video wird nicht unterstützt, bitte nutzen Sie einen anderen Browser."
  },
  "audio_options_feb58e2c": {
    "message": "Audiooptionen"
  },
  "audio_options_tray_33a90711": {
    "message": "Fach für Audiooptionen"
  },
  "audio_player_for_title_20cc70d": {
    "message": "Audioplayer für { title }"
  },
  "auto_saved_content_exists_would_you_like_to_load_t_fee528f2": {
    "message": "Automatisch gespeicherte Inhalte vorhanden. Möchten Sie lieber die automatisch gespeicherten Inhalte laden?"
  },
  "available_folders_694d0436": {
    "message": "Verfügbare Ordner"
  },
  "backslash_b2d5442d": {
    "message": "Umgekehrter Schrägstrich"
  },
  "bar_ec63ed6": {
    "message": "Bar"
  },
  "basic_554cdc0a": {
    "message": "Grundlegend"
  },
  "because_501841b": {
    "message": "Weil"
  },
  "below_81d4dceb": {
    "message": "Unten"
  },
  "beta_cb5f307e": {
    "message": "Beta"
  },
  "big_circle_16b2e604": {
    "message": "Großer Kreis"
  },
  "binomial_coefficient_ea5b9bb7": {
    "message": "Binomischer Koeffizient"
  },
  "black_4cb01371": {
    "message": "Schwarz"
  },
  "blue_daf8fea9": {
    "message": "Blau"
  },
  "bottom_15a2a9be": {
    "message": "Unten"
  },
  "bottom_third_5f5fec1d": {
    "message": "Unteres Drittel"
  },
  "bowtie_5f9629e4": {
    "message": "Fliege"
  },
  "brick_f2656265": {
    "message": "Ziegelrot"
  },
  "c_2001_acme_inc_283f7f80": {
    "message": "© 2001 Acme Inc."
  },
  "cancel_caeb1e68": {
    "message": "Abbrechen"
  },
  "cap_product_3a5265a6": {
    "message": "Cap-Produkt"
  },
  "centered_dot_64d5e378": {
    "message": "Zentrierter Punkt"
  },
  "centered_horizontal_dots_451c5815": {
    "message": "Zentrierte horizontale Punkte"
  },
<<<<<<< HEAD
  "change_alt_text_92654906": {
    "message": "Alt. Text ändern"
  },
  "change_heading_tag_to_paragraph_a61e3113": {
    "message": "Überschrifts-Tag zu Absatz ändern"
  },
  "change_text_color_1aecb912": {
    "message": "Textfarbe ändern"
  },
  "check_accessibility_3c78211c": {
    "message": "Zugänglichkeit prüfen"
  },
  "checking_for_accessibility_issues_fac18c6d": {
    "message": "Zugangsprobleme werden überprüft"
  },
  "chi_54a32644": {
    "message": "Chi"
  },
  "choose_caption_file_9c45bc4e": {
    "message": "Caption-Datei auswählen"
  },
=======
  "change_alt_text_92654906": { "message": "Alt. Text ändern" },
  "change_heading_tag_to_paragraph_a61e3113": {
    "message": "Überschrifts-Tag zu Absatz ändern"
  },
  "change_only_this_heading_s_level_903cc956": {
    "message": "Nur die Ebene dieser Überschrift ändern"
  },
  "change_text_color_1aecb912": { "message": "Textfarbe ändern" },
  "check_accessibility_3c78211c": { "message": "Zugänglichkeit prüfen" },
  "checking_for_accessibility_issues_fac18c6d": {
    "message": "Zugangsprobleme werden überprüft"
  },
  "chi_54a32644": { "message": "Chi" },
  "choose_caption_file_9c45bc4e": { "message": "Caption-Datei auswählen" },
>>>>>>> 147b3201
  "choose_usage_rights_33683854": {
    "message": "Nutzungsrechte auswählen ...."
  },
  "circle_484abe63": {
    "message": "Kreis"
  },
  "clear_2084585f": {
    "message": "Löschen"
  },
  "clear_image_3213fe62": {
    "message": "Bild löschen"
  },
  "clear_selected_file_82388e50": {
    "message": "Ausgewählte Datei löschen"
  },
  "clear_selected_file_filename_2fe8a58e": {
    "message": "Ausgewählte Datei löschen: { filename }"
  },
  "click_or_shift_click_for_the_html_editor_25d70bb4": {
    "message": "Klicken oder Umschalt-Taste / Klicken für den html-Editor."
  },
  "click_to_embed_imagename_c41ea8df": {
    "message": "{ imageName } durch Anklicken einbetten"
  },
  "click_to_hide_preview_3c707763": {
    "message": "Vorschau ausblenden"
  },
  "click_to_insert_a_link_into_the_editor_c19613aa": {
    "message": "Einfügen eines Links in den Editor"
  },
  "click_to_show_preview_faa27051": {
    "message": "Vorschau einblenden"
  },
  "close_a_menu_or_dialog_also_returns_you_to_the_edi_739079e6": {
    "message": "Menü oder Dialogfeld schließen. Bringt Sie zurück zum Editor-Bereich"
  },
  "close_accessibility_checker_29d1c51e": {
    "message": "Zugangsprüfung schließen"
  },
<<<<<<< HEAD
  "close_d634289d": {
    "message": "Schließen"
  },
=======
  "close_d634289d": { "message": "Schließen" },
>>>>>>> 147b3201
  "closed_caption_file_must_be_less_than_maxkb_kb_5880f752": {
    "message": "Die Untertiteldatei muss kleiner als { maxKb } KB sein."
  },
  "closed_captions_subtitles_e6aaa016": {
    "message": "Untertitel"
  },
  "clubs_suit_c1ffedff": {
    "message": "Kreuz (Spielkartenfarbe)"
  },
  "collaborations_5c56c15f": {
    "message": "Collaborations"
  },
  "collapse_to_hide_types_1ab46d2e": {
    "message": "{ types } ausblenden"
  },
  "color_picker_6b359edf": {
    "message": "Farbwähler"
  },
  "color_picker_colorname_selected_ad4cf400": {
    "message": "Farbwähler ({ colorName } ausgewählt)"
  },
<<<<<<< HEAD
  "column_e1ae5c64": {
    "message": "Spalte"
  },
  "column_group_1c062368": {
    "message": "Spaltengruppe"
  },
  "complex_numbers_a543d004": {
    "message": "Komplexe Zahlen"
  },
  "computer_1d7dfa6f": {
    "message": "Computer"
  },
  "congruent_5a244acd": {
    "message": "Kongruent"
  },
  "contains_311f37b7": {
    "message": "Enthält"
  },
  "content_1440204b": {
    "message": "Inhalt"
  },
=======
  "column_e1ae5c64": { "message": "Spalte" },
  "column_group_1c062368": { "message": "Spaltengruppe" },
  "complex_numbers_a543d004": { "message": "Komplexe Zahlen" },
  "computer_1d7dfa6f": { "message": "Computer" },
  "congruent_5a244acd": { "message": "Kongruent" },
  "contains_311f37b7": { "message": "Enthält" },
  "content_1440204b": { "message": "Inhalt" },
>>>>>>> 147b3201
  "content_is_still_being_uploaded_if_you_continue_it_8f06d0cb": {
    "message": "Der Inhalt wird noch hochgeladen, wenn Sie fortfahren, wird er nicht richtig eingebettet."
  },
  "content_subtype_5ce35e88": {
    "message": "Inhalt-Subtyp"
  },
  "content_type_2cf90d95": {
    "message": "Inhalt-Typ"
  },
  "coproduct_e7838082": {
    "message": "Koprodukt"
  },
  "copyright_holder_66ee111": {
    "message": "Urheberrechtsinhaber:"
  },
  "count_plural_0_0_words_one_1_word_other_words_acf32eca": {
    "message": "{ count, plural,\n     =0 {0 Worte}\n    one {1 Wort}\n  other {# Worte}\n}"
  },
  "count_plural_one_item_loaded_other_items_loaded_857023b7": {
    "message": "{ count, plural,\n    one {# Objekt geladen}\n  other {# Objekte geladen}\n}"
  },
  "course_documents_104d76e0": {
    "message": "Kursunterlagen"
  },
  "course_files_62deb8f8": {
    "message": "Kursdateien"
  },
  "course_files_a31f97fc": {
    "message": "Kursdateien"
  },
  "course_images_f8511d04": {
    "message": "Kursbilder"
  },
  "course_links_b56959b9": {
    "message": "Kurs-Links"
  },
  "course_media_ec759ad": {
    "message": "Kursmedien"
  },
  "course_navigation_dd035109": {
    "message": "Kursnavigation"
  },
  "create_icon_110d6463": {
    "message": "Symbol „Erstellen“"
  },
  "creative_commons_license_725584ae": {
    "message": "Creative Commons-Lizenz:"
  },
<<<<<<< HEAD
  "crop_image_41bf940c": {
    "message": "Bild zuschneiden"
  },
  "crop_image_807ebb08": {
    "message": "Bild zuschneiden"
  },
  "cup_product_14174434": {
    "message": "Cup-Produkt"
  },
  "current_image_f16c249c": {
    "message": "Aktuelles Bild"
  },
  "current_volume_level_c55ab825": {
    "message": "Aktuelle Lautstärke"
  },
  "custom_6979cd81": {
    "message": "Angepasst"
  },
  "cyan_c1d5f68a": {
    "message": "Cyan"
  },
  "dagger_57e0f4e5": {
    "message": "Kreuzzeichen"
  },
  "date_added_ed5ad465": {
    "message": "Datum hinzugefügt"
  },
  "decorative_icon_9a7f3fc3": {
    "message": "Dekoratives Symbol"
  },
  "decorative_image_fde98579": {
    "message": "Dekoratives Bild"
  },
  "decorative_type_upper_f2c95e3": {
    "message": "Dekorativer { TYPE_UPPER }"
  },
  "deep_purple_bb3e2907": {
    "message": "Dunkelviolett"
  },
  "definite_integral_fe7ffed1": {
    "message": "Bestimmtes Integral"
  },
  "degree_symbol_4a823d5f": {
    "message": "Gradsymbol"
  },
  "delimiters_4db4840d": {
    "message": "Trennzeichen"
  },
  "delta_53765780": {
    "message": "Delta"
  },
  "describe_the_icon_f6a18823": {
    "message": "(Das Symbol beschreiben)"
  },
  "describe_the_type_ff448da5": {
    "message": "(beschreiben Sie den { TYPE })"
  },
  "describe_the_video_2fe8f46a": {
    "message": "(Beschreiben Sie das Video)"
  },
  "description_436c48d7": {
    "message": "Beschreibung"
  },
  "details_98a31b68": {
    "message": "Details"
  },
  "diagonal_dots_7d71b57e": {
    "message": "Diagonale Punkte"
  },
  "diamond_b8dfe7ae": {
    "message": "Diamond"
  },
  "diamonds_suit_526abaaf": {
    "message": "Karo (Spielkartenfarbe)"
  },
  "digamma_258ade94": {
    "message": "Digamma"
  },
  "dimension_type_f5fa9170": {
    "message": "Dimensionstyp"
  },
  "dimensions_45ddb7b7": {
    "message": "Abmessungen"
  },
  "directionality_26ae9e08": {
    "message": "Schreibrichtung"
  },
  "directly_edit_latex_b7e9235b": {
    "message": "LaTeX direkt bearbeiten"
  },
  "disable_preview_222bdf72": {
    "message": "Vorschau deaktivieren"
  },
  "discussions_a5f96392": {
    "message": "Diskussionen"
  },
  "discussions_index_6c36ced": {
    "message": "Diskussionsindex"
  },
  "disjoint_union_e74351a8": {
    "message": "Disjunkte Vereinigung"
  },
  "display_options_315aba85": {
    "message": "Anzeigeoptionen"
  },
=======
  "crop_image_41bf940c": { "message": "Bild zuschneiden" },
  "crop_image_807ebb08": { "message": "Bild zuschneiden" },
  "cup_product_14174434": { "message": "Cup-Produkt" },
  "current_image_f16c249c": { "message": "Aktuelles Bild" },
  "current_volume_level_c55ab825": { "message": "Aktuelle Lautstärke" },
  "custom_6979cd81": { "message": "Angepasst" },
  "cyan_c1d5f68a": { "message": "Cyan" },
  "dagger_57e0f4e5": { "message": "Kreuzzeichen" },
  "date_added_ed5ad465": { "message": "Datum hinzugefügt" },
  "decorative_icon_9a7f3fc3": { "message": "Dekoratives Symbol" },
  "decorative_image_fde98579": { "message": "Dekoratives Bild" },
  "decorative_type_upper_f2c95e3": { "message": "Dekorativer { TYPE_UPPER }" },
  "deep_purple_bb3e2907": { "message": "Dunkelviolett" },
  "definite_integral_fe7ffed1": { "message": "Bestimmtes Integral" },
  "degree_symbol_4a823d5f": { "message": "Gradsymbol" },
  "delimiters_4db4840d": { "message": "Trennzeichen" },
  "delta_53765780": { "message": "Delta" },
  "describe_the_icon_f6a18823": { "message": "(Das Symbol beschreiben)" },
  "describe_the_type_ff448da5": { "message": "(beschreiben Sie den { TYPE })" },
  "describe_the_video_2fe8f46a": { "message": "(Beschreiben Sie das Video)" },
  "description_436c48d7": { "message": "Beschreibung" },
  "details_98a31b68": { "message": "Details" },
  "diagonal_dots_7d71b57e": { "message": "Diagonale Punkte" },
  "diamond_b8dfe7ae": { "message": "Diamond" },
  "diamonds_suit_526abaaf": { "message": "Karo (Spielkartenfarbe)" },
  "digamma_258ade94": { "message": "Digamma" },
  "dimension_type_f5fa9170": { "message": "Dimensionstyp" },
  "dimensions_45ddb7b7": { "message": "Abmessungen" },
  "directionality_26ae9e08": { "message": "Schreibrichtung" },
  "directly_edit_latex_b7e9235b": { "message": "LaTeX direkt bearbeiten" },
  "disable_preview_222bdf72": { "message": "Vorschau deaktivieren" },
  "discussions_a5f96392": { "message": "Diskussionen" },
  "discussions_index_6c36ced": { "message": "Diskussionsindex" },
  "disjoint_union_e74351a8": { "message": "Disjunkte Vereinigung" },
  "display_options_315aba85": { "message": "Anzeigeoptionen" },
>>>>>>> 147b3201
  "display_text_link_opens_in_a_new_tab_75e9afc9": {
    "message": "Text-Link anzeigen (wird in einem neuen Tab geöffnet)"
  },
  "division_sign_72190870": {
    "message": "Divisionszeichen"
  },
  "documents_81393201": {
    "message": "Dokumente"
  },
  "done_54e3d4b6": {
    "message": "Fertig"
  },
  "double_dagger_faf78681": {
    "message": "Doppelkreuz"
  },
  "down_and_left_diagonal_arrow_40ef602c": {
    "message": "Diagonaler Pfeil nach unten links"
  },
  "down_and_right_diagonal_arrow_6ea0f460": {
    "message": "Diagonaler Pfeil nach unten rechts"
  },
  "download_filename_2baae924": {
    "message": "{ filename } herunterladen"
  },
  "downward_arrow_cca52012": {
    "message": "Abwärtspfeil"
  },
  "downward_pointing_triangle_2a12a601": {
    "message": "Nach unten zeigendes Dreieck"
  },
  "drag_a_file_here_1bf656d5": {
    "message": "Eine Datei hierher ziehen"
  },
  "drag_and_drop_or_click_to_browse_your_computer_60772d6d": {
    "message": "Drag-and-Drop oder klicken Sie, um Ihren Computer zu durchsuchen."
  },
  "drag_handle_use_up_and_down_arrows_to_resize_e29eae5c": {
    "message": "Ziehpunkt Die Aufwärts- und Abwärtspfeile verwenden, um die Größe zu ändern"
  },
  "due_multiple_dates_cc0ee3f5": {
    "message": "Fällig: Mehrere Daten"
  },
  "due_when_7eed10c6": {
    "message": "Fällig: { when }"
  },
  "edit_alt_text_for_this_icon_instance_9c6fc5fd": {
    "message": "Alt-Text für diese Symbol-Instanz bearbeiten"
  },
  "edit_c5fbea07": {
    "message": "Ändern"
  },
  "edit_course_link_5a5c3c59": {
    "message": "Link zum Bearbeiten des Kurses"
  },
  "edit_existing_icon_maker_icon_5d0ebb3f": {
    "message": "Vorhandenes Icon Maker-Symbol bearbeiten"
  },
<<<<<<< HEAD
  "edit_icon_2c6b0e91": {
    "message": "Symbol für Bearbeiten"
  },
  "edit_link_7f53bebb": {
    "message": "Link bearbeiten"
  },
  "editor_statusbar_26ac81fc": {
    "message": "Editor-Statusleiste"
  },
  "element_starting_with_start_91bf4c3b": {
    "message": "Element beginnt mit { start }"
  },
  "embed_828fac4a": {
    "message": "Einbetten"
  },
  "embed_code_314f1bd5": {
    "message": "Code einbetten"
  },
  "embed_image_1080badc": {
    "message": "Bild einbetten"
  },
  "embed_video_a97a64af": {
    "message": "Video einbetten"
  },
  "embedded_content_aaeb4d3d": {
    "message": "Eingebettete Inhalte"
  },
  "empty_set_91a92df4": {
    "message": "Leeres Set"
  },
  "encircled_dot_8f5e51c": {
    "message": "Eingekreister Punkt"
  },
  "encircled_minus_72745096": {
    "message": "Eingekreistes Minus"
  },
  "encircled_plus_36d8d104": {
    "message": "Eingekreistes Plus"
  },
  "encircled_times_5700096d": {
    "message": "Eingekreiste Zeiten"
  },
  "engineering_icon_f8f3cf43": {
    "message": "Engineering-Symbol"
  },
  "english_icon_25bfe845": {
    "message": "Englisch-Symbol"
  },
=======
  "edit_icon_2c6b0e91": { "message": "Symbol für Bearbeiten" },
  "edit_link_7f53bebb": { "message": "Link bearbeiten" },
  "editor_statusbar_26ac81fc": { "message": "Editor-Statusleiste" },
  "element_starting_with_start_91bf4c3b": {
    "message": "Element beginnt mit { start }"
  },
  "embed_828fac4a": { "message": "Einbetten" },
  "embed_code_314f1bd5": { "message": "Code einbetten" },
  "embed_image_1080badc": { "message": "Bild einbetten" },
  "embed_video_a97a64af": { "message": "Video einbetten" },
  "embedded_content_aaeb4d3d": { "message": "Eingebettete Inhalte" },
  "empty_set_91a92df4": { "message": "Leeres Set" },
  "encircled_dot_8f5e51c": { "message": "Eingekreister Punkt" },
  "encircled_minus_72745096": { "message": "Eingekreistes Minus" },
  "encircled_plus_36d8d104": { "message": "Eingekreistes Plus" },
  "encircled_times_5700096d": { "message": "Eingekreiste Zeiten" },
  "engineering_icon_f8f3cf43": { "message": "Engineering-Symbol" },
  "english_icon_25bfe845": { "message": "Englisch-Symbol" },
>>>>>>> 147b3201
  "enter_at_least_3_characters_to_search_4f037ee0": {
    "message": "Geben Sie für die Suche mindestens 3 Zeichen ein."
  },
  "epsilon_54bb8afa": {
    "message": "Epsilon"
  },
  "epsilon_variant_d31f1e77": {
    "message": "Epsilon (Variante)"
  },
  "equals_sign_c51bdc58": {
    "message": "Gleichheitszeichen"
  },
  "equation_editor_39fbc3f1": {
    "message": "Formel-Editor"
  },
  "equivalence_class_7b0f11c0": {
    "message": "Äquivalenzklasse"
  },
  "equivalent_identity_654b3ce5": {
    "message": "Äquivalent (Identität)"
  },
  "eta_b8828f99": {
    "message": "Eta"
  },
  "exists_2e62bdaa": {
    "message": "Ist vorhanden"
  },
  "exit_fullscreen_b7eb0aa4": {
    "message": "Vollbildschirm verlassen"
  },
  "expand_preview_by_default_2abbf9f8": {
    "message": "Vorschau standardmäßig erweitern"
  },
  "expand_to_see_types_f5d29352": {
    "message": "{ types } erweitern"
  },
  "external_tools_6e77821": {
    "message": "Externe Tools"
  },
  "extra_large_b6cdf1ff": {
    "message": "Extra groß"
  },
  "extra_small_9ae33252": {
    "message": "Extra klein"
  },
  "extracurricular_icon_67c8ca42": {
    "message": "Außerschulisches Symbol"
  },
  "f_function_fe422d65": {
    "message": "F (Funktion)"
  },
  "failed_getting_file_contents_e9ea19f4": {
    "message": "Abruf der Dateiinhalte fehlgeschlagen"
  },
  "file_name_8fd421ff": {
    "message": "Dateiname"
  },
  "file_storage_quota_exceeded_b7846cd1": {
    "message": "Dateispeicherquote überschritten"
  },
  "file_url_c12b64be": {
    "message": "Datei-URL"
  },
  "filename_file_icon_602eb5de": {
    "message": "Dateisymbol für { filename }"
  },
  "filename_image_preview_6cef8f26": {
    "message": "Bildvorschau für { filename }"
  },
  "filename_text_preview_e41ca2d8": {
    "message": "Textvorschau für { filename }"
  },
<<<<<<< HEAD
  "files_c300e900": {
    "message": "Dateien"
  },
  "files_index_af7c662b": {
    "message": "Dateienindex"
  },
  "finish_bc343002": {
    "message": "Beenden"
  },
  "fix_heading_hierarchy_f60884c4": {
    "message": "Feste Überschriftshierarchie"
  },
  "flat_music_76d5a5c3": {
    "message": "Vermindert (Musik)"
  },
  "focus_element_options_toolbar_18d993e": {
    "message": "Symbolleiste für Element-Optionen fokussieren"
  },
  "folder_tree_fbab0726": {
    "message": "Ordnerstruktur"
  },
  "for_all_b919f972": {
    "message": "Für Alle"
  },
  "format_4247a9c5": {
    "message": "Format"
  },
  "format_as_a_list_142210c3": {
    "message": "Format als Liste"
  },
  "formatting_5b143aa8": {
    "message": "Formatierung"
  },
  "forward_slash_3f90f35e": {
    "message": "Schrägstrich"
  },
=======
  "files_c300e900": { "message": "Dateien" },
  "files_index_af7c662b": { "message": "Dateienindex" },
  "finish_bc343002": { "message": "Beenden" },
  "fix_heading_hierarchy_f60884c4": {
    "message": "Feste Überschriftshierarchie"
  },
  "flat_music_76d5a5c3": { "message": "Vermindert (Musik)" },
  "focus_element_options_toolbar_18d993e": {
    "message": "Symbolleiste für Element-Optionen fokussieren"
  },
  "folder_tree_fbab0726": { "message": "Ordnerstruktur" },
  "for_all_b919f972": { "message": "Für Alle" },
  "format_4247a9c5": { "message": "Format" },
  "format_as_a_list_142210c3": { "message": "Format als Liste" },
  "formatting_5b143aa8": { "message": "Formatierung" },
  "forward_slash_3f90f35e": { "message": "Schrägstrich" },
>>>>>>> 147b3201
  "found_auto_saved_content_3f6e4ca5": {
    "message": "Automatisch gespeicherte Inhalte gefunden"
  },
  "found_count_plural_0_results_one_result_other_resu_46aeaa01": {
    "message": "Gefundene { count, plural,\n     =0 {# Ergebnisse}\n    one {# Ergebnisse}\n  other {# Ergebnisse}\n}"
  },
  "fraction_41bac7af": {
    "message": "Bruch"
  },
  "fullscreen_873bf53f": {
    "message": "Vollbild"
  },
  "gamma_1767928": {
    "message": "Gamma"
  },
  "generating_preview_45b53be0": {
    "message": "Vorschau wird erzeugt ..."
  },
  "gif_png_format_images_larger_than_size_kb_are_not__7af3bdbd": {
    "message": "Bilder im GIF-/PNG-Format, die größer als { size } KB sind, werden derzeit nicht unterstützt."
  },
  "go_to_the_editor_s_menubar_e6674c81": {
    "message": "Gehen Sie zur Editor-Menüleiste"
  },
  "go_to_the_editor_s_toolbar_a5cb875f": {
    "message": "Gehen Sie zur Editor-Symbolleiste"
  },
<<<<<<< HEAD
  "grades_a61eba0a": {
    "message": "Noten"
  },
  "greater_than_e98af662": {
    "message": "Größer als"
  },
  "greater_than_or_equal_b911949a": {
    "message": "Größer oder gleich"
  },
  "greek_65c5b3f7": {
    "message": "Griechisch"
  },
  "green_15af4778": {
    "message": "Grün"
  },
  "grey_a55dceff": {
    "message": "Grau"
  },
  "group_documents_8bfd6ae6": {
    "message": "Gruppendokumente"
  },
  "group_files_4324f3df": {
    "message": "Gruppendateien"
  },
  "group_files_82e5dcdb": {
    "message": "Gruppendateien"
  },
  "group_images_98e0ac17": {
    "message": "Gruppenbilder"
  },
  "group_isomorphism_45b1458c": {
    "message": "Gruppenisomorphismus"
  },
  "group_links_9493129e": {
    "message": "Gruppen-Links"
  },
  "group_media_2f3d128a": {
    "message": "Gruppenmedien"
  },
  "group_navigation_99f191a": {
    "message": "Gruppennavigation"
  },
  "h_bar_bb94deae": {
    "message": "H Bar"
  },
  "hat_ea321e35": {
    "message": "Hut"
  },
  "header_column_f27433cb": {
    "message": "Überschrift Spalte"
  },
  "header_row_and_column_ec5b9ec": {
    "message": "Überschrift Zeile und Spalte"
  },
  "header_row_f33eb169": {
    "message": "Überschrift Zeile"
  },
  "heading_2_5b84eed2": {
    "message": "Überschrift 2"
  },
  "heading_3_2c83de44": {
    "message": "Überschrift 3"
  },
  "heading_4_b2e74be7": {
    "message": "Überschrift 4"
  },
=======
  "grades_a61eba0a": { "message": "Noten" },
  "greater_than_e98af662": { "message": "Größer als" },
  "greater_than_or_equal_b911949a": { "message": "Größer oder gleich" },
  "greek_65c5b3f7": { "message": "Griechisch" },
  "green_15af4778": { "message": "Grün" },
  "grey_a55dceff": { "message": "Grau" },
  "group_documents_8bfd6ae6": { "message": "Gruppendokumente" },
  "group_files_4324f3df": { "message": "Gruppendateien" },
  "group_files_82e5dcdb": { "message": "Gruppendateien" },
  "group_images_98e0ac17": { "message": "Gruppenbilder" },
  "group_isomorphism_45b1458c": { "message": "Gruppenisomorphismus" },
  "group_links_9493129e": { "message": "Gruppen-Links" },
  "group_media_2f3d128a": { "message": "Gruppenmedien" },
  "group_navigation_99f191a": { "message": "Gruppennavigation" },
  "h_bar_bb94deae": { "message": "H Bar" },
  "hat_ea321e35": { "message": "Hut" },
  "header_column_f27433cb": { "message": "Überschrift Spalte" },
  "header_row_and_column_ec5b9ec": {
    "message": "Überschrift Zeile und Spalte"
  },
  "header_row_f33eb169": { "message": "Überschrift Zeile" },
  "heading_2_5b84eed2": { "message": "Überschrift 2" },
  "heading_3_2c83de44": { "message": "Überschrift 3" },
  "heading_4_b2e74be7": { "message": "Überschrift 4" },
>>>>>>> 147b3201
  "heading_levels_should_not_be_skipped_3947c0e0": {
    "message": "Die Überschriftsebene darf nicht übersprungen werden."
  },
  "heading_starting_with_start_42a3e7f9": {
    "message": "Überschrift beginnt mit { start }"
  },
  "headings_should_not_contain_more_than_120_characte_3c0e0cb3": {
    "message": "Überschriften dürfen nicht länger als 120 Zeichen sein."
  },
<<<<<<< HEAD
  "health_icon_8d292eb5": {
    "message": "Gesundheitssymbol"
  },
  "hearts_suit_e50e04ca": {
    "message": "Herz (Spielkartenfarbe)"
  },
  "height_69b03e15": {
    "message": "Höhe"
  },
  "hexagon_d8468e0d": {
    "message": "Sechseck"
  },
  "hide_description_bfb5502e": {
    "message": "Beschreibung ausblenden"
  },
  "hide_title_description_caf092ef": {
    "message": "Beschreibung { title } ausblenden"
  },
  "home_351838cd": {
    "message": "Start"
  },
  "html_code_editor_fd967a44": {
    "message": "HTML-Code-Editor"
  },
=======
  "health_icon_8d292eb5": { "message": "Gesundheitssymbol" },
  "hearts_suit_e50e04ca": { "message": "Herz (Spielkartenfarbe)" },
  "height_69b03e15": { "message": "Höhe" },
  "hexagon_d8468e0d": { "message": "Sechseck" },
  "hide_description_bfb5502e": { "message": "Beschreibung ausblenden" },
  "hide_title_description_caf092ef": {
    "message": "Beschreibung { title } ausblenden"
  },
  "highlight_an_element_to_activate_the_element_optio_60e1e56b": {
    "message": "Markieren Sie ein Element, um die Symbolleiste für die Elementoptionen zu aktivieren."
  },
  "home_351838cd": { "message": "Start" },
  "html_code_editor_fd967a44": { "message": "HTML-Code-Editor" },
>>>>>>> 147b3201
  "i_have_obtained_permission_to_use_this_file_6386f087": {
    "message": "Ich habe die Berechtigung zur Nutzung dieser Datei erhalten."
  },
  "i_hold_the_copyright_71ee91b1": {
    "message": "Ich bin der Urheberrechtsinhaber"
  },
  "icon_215a1dc6": {
    "message": "Symbol"
  },
  "icon_8168b2f8": {
    "message": "Symbol"
  },
  "icon_color_b86dd6d6": {
    "message": "Symbolfarbe"
  },
  "icon_maker_icons_cc560f7e": {
    "message": "Icon Maker-Symbole"
  },
  "icon_options_7e32746e": {
    "message": "Symbol-Optionen"
  },
  "icon_options_tray_2b407977": {
    "message": "Auswahl Symbol-Optionen"
  },
  "icon_preview_1782a1d9": {
    "message": "Symbol-Vorschau"
  },
  "icon_shape_30b61e7": {
    "message": "Symbolform"
  },
  "icon_size_9353edea": {
    "message": "Symbolgröße"
  },
  "if_left_empty_link_text_will_display_as_course_lin_61087540": {
    "message": "Wenn der Link leer bleibt, wird der Text als Name für den Kurs-Link angezeigt"
  },
  "if_you_do_not_select_usage_rights_now_this_file_wi_14e07ab5": {
    "message": "Wenn Sie jetzt keine Nutzungsrechte auswählen, wird diese Datei nach dem Hochladen nicht veröffentlicht."
  },
<<<<<<< HEAD
  "image_8ad06": {
    "message": "Bild"
  },
  "image_c1c98202": {
    "message": "Bild"
  },
  "image_filenames_should_not_be_used_as_the_alt_attr_bcfd7780": {
    "message": "Bilddateinamen dürfen für das Alt-Attribut zur Beschreibung des Bildinhalts nicht verwendet werden."
  },
  "image_options_5412d02c": {
    "message": "Bildoptionen"
  },
  "image_options_tray_90a46006": {
    "message": "Fach für Bildoptionen"
  },
  "image_to_crop_3a34487d": {
    "message": "Bild zum Zuschneiden"
  },
  "image_with_filename_file_aacd7180": {
    "message": "Bild mit dem Dateinamen { file }"
  },
  "images_7ce26570": {
    "message": "Bilder"
  },
=======
  "image_8ad06": { "message": "Bild" },
  "image_c1c98202": { "message": "Bild" },
  "image_filenames_should_not_be_used_as_the_alt_attr_bcfd7780": {
    "message": "Bilddateinamen dürfen für das Alt-Attribut zur Beschreibung des Bildinhalts nicht verwendet werden."
  },
  "image_options_5412d02c": { "message": "Bildoptionen" },
  "image_options_tray_90a46006": { "message": "Fach für Bildoptionen" },
  "image_to_crop_3a34487d": { "message": "Bild zum Zuschneiden" },
  "image_with_filename_file_aacd7180": {
    "message": "Bild mit dem Dateinamen { file }"
  },
  "images_7ce26570": { "message": "Bilder" },
>>>>>>> 147b3201
  "images_should_include_an_alt_attribute_describing__b86d6a86": {
    "message": "Bilder müssen ein Alt-Attribut zur Beschreibung des Bildinhalts haben."
  },
  "imaginary_portion_of_complex_number_2c733ffa": {
    "message": "Imaginärer Teil (einer komplexen Zahl)"
  },
<<<<<<< HEAD
  "in_element_of_19ca2f33": {
    "message": "In (Element von)"
  },
  "indefinite_integral_6623307e": {
    "message": "Unbestimmtes Integral"
  },
  "indigo_2035fc55": {
    "message": "Indigo"
  },
  "inference_fed5c960": {
    "message": "Schlussfolgerung"
  },
  "infinity_7a10f206": {
    "message": "Unendlichkeit"
  },
  "insert_593145ef": {
    "message": "Einfügen"
  },
  "insert_link_6dc23cae": {
    "message": "Link einfügen"
  },
  "integers_336344e1": {
    "message": "Ganze Zahlen"
  },
  "intersection_cd4590e4": {
    "message": "Schnittfläche"
  },
  "invalid_entry_f7d2a0f5": {
    "message": "Ungültiger Eintrag."
  },
  "invalid_file_c11ba11": {
    "message": "Ungültiger Dateityp"
  },
  "invalid_file_type_881cc9b2": {
    "message": "Ungültiger Dateityp"
  },
  "invalid_url_cbde79f": {
    "message": "Ungültige URL"
  },
  "iota_11c932a9": {
    "message": "Jota"
  },
  "issue_num_total_f94536cf": {
    "message": "Fehler { num }/{ total }"
  },
  "kappa_2f14c816": {
    "message": "Kappa"
  },
  "kappa_variant_eb64574b": {
    "message": "Kappa (Variante)"
  },
  "keyboard_shortcuts_ed1844bd": {
    "message": "Tastenkombinationen"
  },
  "keyboards_navigate_to_links_using_the_tab_key_two__5fab8c82": {
    "message": "Tastaturnavigation zu Links mithilfe der Tabulatortaste. Zwei benachbarte Links, die direkt zum gleichen Ziel führen, können für den Tastaturbenutzer verwirrend sein."
  },
  "lambda_4f602498": {
    "message": "Lambda"
  },
  "language_arts_icon_a798b0f8": {
    "message": "Symbol für „Sprachkunst“"
  },
  "languages_icon_9d20539": {
    "message": "Sprachen-Symbol"
  },
  "large_9c5e80e7": {
    "message": "Groß"
  },
=======
  "in_element_of_19ca2f33": { "message": "In (Element von)" },
  "indefinite_integral_6623307e": { "message": "Unbestimmtes Integral" },
  "indigo_2035fc55": { "message": "Indigo" },
  "inference_fed5c960": { "message": "Schlussfolgerung" },
  "infinity_7a10f206": { "message": "Unendlichkeit" },
  "insert_593145ef": { "message": "Einfügen" },
  "insert_link_6dc23cae": { "message": "Link einfügen" },
  "integers_336344e1": { "message": "Ganze Zahlen" },
  "intersection_cd4590e4": { "message": "Schnittfläche" },
  "invalid_entry_f7d2a0f5": { "message": "Ungültiger Eintrag." },
  "invalid_file_c11ba11": { "message": "Ungültiger Dateityp" },
  "invalid_file_type_881cc9b2": { "message": "Ungültiger Dateityp" },
  "invalid_url_cbde79f": { "message": "Ungültige URL" },
  "iota_11c932a9": { "message": "Jota" },
  "issue_num_total_f94536cf": { "message": "Fehler { num }/{ total }" },
  "kappa_2f14c816": { "message": "Kappa" },
  "kappa_variant_eb64574b": { "message": "Kappa (Variante)" },
  "keyboard_shortcuts_ed1844bd": { "message": "Tastenkombinationen" },
  "keyboards_navigate_to_links_using_the_tab_key_two__5fab8c82": {
    "message": "Tastaturnavigation zu Links mithilfe der Tabulatortaste. Zwei benachbarte Links, die direkt zum gleichen Ziel führen, können für den Tastaturbenutzer verwirrend sein."
  },
  "lambda_4f602498": { "message": "Lambda" },
  "language_arts_icon_a798b0f8": { "message": "Symbol für „Sprachkunst“" },
  "languages_icon_9d20539": { "message": "Sprachen-Symbol" },
  "large_9c5e80e7": { "message": "Groß" },
>>>>>>> 147b3201
  "learn_more_about_adjacent_links_2cb9762c": {
    "message": "Weitere Informationen über nebenstehende Links"
  },
  "learn_more_about_color_contrast_c019dfb9": {
    "message": "Weitere Informationen über Farbkontrast"
  },
  "learn_more_about_organizing_page_headings_8a7caa2e": {
    "message": "Weitere Informationen über das Organisieren der Seitenüberschriften"
  },
<<<<<<< HEAD
=======
  "learn_more_about_proper_page_heading_structure_d2959f2d": {
    "message": "Erfahren Sie mehr über die richtige Struktur von Seitenüberschriften"
  },
>>>>>>> 147b3201
  "learn_more_about_table_headers_5f5ee13": {
    "message": "Weitere Informationen über Tabellenkopfzeilen"
  },
  "learn_more_about_using_alt_text_for_images_5698df9a": {
    "message": "Weitere Informationen zur Verwendung von alternativem Text für Bilder"
  },
  "learn_more_about_using_captions_with_tables_36fe496f": {
    "message": "Weitere Informationen zur Verwendung von Tabellenbeschriftungen"
  },
  "learn_more_about_using_filenames_as_alt_text_264286af": {
    "message": "Weitere Informationen zur Verwendung von Dateinamen als alternativen Text"
  },
  "learn_more_about_using_lists_4e6eb860": {
    "message": "Weitere Informationen zur Verwendung von Listen"
  },
  "learn_more_about_using_scope_attributes_with_table_20df49aa": {
    "message": "Weitere Informationen zur Verwendung von Bereichsattributen bei Tabellen"
  },
<<<<<<< HEAD
  "leave_as_is_4facfe55": {
    "message": "Lassen, wie es ist"
  },
  "left_angle_bracket_c87a6d07": {
    "message": "Spitze Klammer links"
  },
  "left_arrow_4fde1a64": {
    "message": "Pfeil nach links"
  },
  "left_arrow_with_hook_5bfcad93": {
    "message": "Pfeil nach links mit Haken"
  },
  "left_ceiling_ee9dd88a": {
    "message": "Obergrenze links"
  },
  "left_curly_brace_1726fb4": {
    "message": "Geschweifte Klammer links"
  },
=======
  "leave_as_is_4facfe55": { "message": "Lassen, wie es ist" },
  "left_angle_bracket_c87a6d07": { "message": "Spitze Klammer links" },
  "left_arrow_4fde1a64": { "message": "Pfeil nach links" },
  "left_arrow_with_hook_5bfcad93": { "message": "Pfeil nach links mit Haken" },
  "left_ceiling_ee9dd88a": { "message": "Obergrenze links" },
  "left_curly_brace_1726fb4": { "message": "Geschweifte Klammer links" },
>>>>>>> 147b3201
  "left_downard_harpoon_arrow_1d7b3d2e": {
    "message": "Harpunenpfeil nach links unten"
  },
  "left_floor_29ac2274": {
    "message": "Linker Boden"
  },
  "left_to_right_e9b4fd06": {
    "message": "Von links nach rechts"
  },
  "left_upward_harpoon_arrow_3a562a96": {
    "message": "Harpunenpfeil nach links oben"
  },
  "leftward_arrow_1e4765de": {
    "message": "Pfeil nach links"
  },
  "leftward_pointing_triangle_d14532ce": {
    "message": "Nach links zeigendes Dreieck"
  },
<<<<<<< HEAD
  "less_than_a26c0641": {
    "message": "Kleiner als"
  },
  "less_than_or_equal_be5216cb": {
    "message": "Kleiner oder gleich"
  },
  "library_icon_ae1e54cf": {
    "message": "Bibliothekssymbol"
  },
  "light_blue_5374f600": {
    "message": "Hellblau"
  },
  "link_7262adec": {
    "message": "Link"
  },
  "link_options_a16b758b": {
    "message": "Link-Optionen"
  },
  "link_with_text_starting_with_start_b3fcbe71": {
    "message": "Link mit Text, beginnend mit { start }"
  },
  "links_14b70841": {
    "message": "Links"
  },
=======
  "less_than_a26c0641": { "message": "Kleiner als" },
  "less_than_or_equal_be5216cb": { "message": "Kleiner oder gleich" },
  "library_icon_ae1e54cf": { "message": "Bibliothekssymbol" },
  "light_blue_5374f600": { "message": "Hellblau" },
  "link_7262adec": { "message": "Link" },
  "link_options_a16b758b": { "message": "Link-Optionen" },
  "link_with_text_starting_with_start_b3fcbe71": {
    "message": "Link mit Text, beginnend mit { start }"
  },
  "links_14b70841": { "message": "Links" },
>>>>>>> 147b3201
  "links_to_an_external_site_de74145d": {
    "message": "Links zu einer externen Website"
  },
  "lists_should_be_formatted_as_lists_f862de8d": {
    "message": "Listen sollten als Listen formatiert werden."
  },
<<<<<<< HEAD
  "load_more_35d33c7": {
    "message": "Mehr laden"
  },
  "loading_25990131": {
    "message": "Wird geladen ..."
  },
  "loading_bde52856": {
    "message": "Wird geladen"
  },
=======
  "load_more_35d33c7": { "message": "Mehr laden" },
  "loading_25990131": { "message": "Wird geladen ..." },
  "loading_bde52856": { "message": "Wird geladen" },
>>>>>>> 147b3201
  "loading_closed_captions_subtitles_failed_95ceef47": {
    "message": "Das Laden von Untertitel ist fehlgeschlagen."
  },
  "loading_failed_b3524381": {
    "message": "Ladevorgang fehlgeschlagen"
  },
  "loading_failed_e6a9d8ef": {
    "message": "Ladevorgang fehlgeschlagen"
  },
  "loading_folders_d8b5869e": {
    "message": "Ordner werden geladen"
  },
  "loading_please_wait_d276220a": {
    "message": "Ladevorgang, bitte warten"
  },
  "loading_preview_9f077aa1": {
    "message": "Vorschau wird geladen"
  },
  "locked_762f138b": {
    "message": "Gesperrt"
  },
  "logical_equivalence_76fca396": {
    "message": "Logisch äquivalent"
  },
  "logical_equivalence_short_8efd7b4f": {
    "message": "Logisch äquivalent (kurz)"
  },
  "logical_equivalence_short_and_thick_1e1f654d": {
    "message": "Logisch äquivalent (kurz und dick)"
  },
  "logical_equivalence_thick_662dd3f2": {
    "message": "Logisch äquivalent (dick)"
  },
  "low_horizontal_dots_cc08498e": {
    "message": "Horizontale Punkte unten"
  },
  "magenta_4a65993c": {
    "message": "Magenta"
  },
  "maps_to_e5ef7382": {
    "message": "Zuordnung zu"
  },
  "math_icon_ad4e9d03": {
    "message": "Symbol „Mathematik“"
  },
  "media_af190855": {
    "message": "Medien"
  },
  "media_file_is_processing_please_try_again_later_58a6d49": {
    "message": "Mediendatei wird verarbeitet. Versuchen Sie es später noch einmal."
  },
  "medium_5a8e9ead": {
    "message": "Medium"
  },
  "merge_links_2478df96": {
    "message": "Links zusammenführen"
  },
  "mic_a7f3d311": {
    "message": "Mikrofon"
  },
  "microphone_disabled_15c83130": {
    "message": "Mikrofon deaktiviert"
  },
  "middle_27dc1d5": {
    "message": "Mitte"
  },
  "minimize_file_preview_da911944": {
    "message": "Dateivorschau minimieren"
  },
  "minimize_video_20aa554b": {
    "message": "Video minimieren"
  },
  "minus_fd961e2e": {
    "message": "Minus"
  },
  "minus_plus_3461f637": {
    "message": "Minus/Plus"
  },
  "misc_3b692ea7": {
    "message": "Sonstige"
  },
  "miscellaneous_e9818229": {
    "message": "Verschiedenes"
  },
  "modules_c4325335": {
    "message": "Module"
  },
  "mu_37223b8b": {
    "message": "My"
  },
  "multi_color_image_63d7372f": {
    "message": "Mehrfarbiges Bild"
  },
  "multiplication_sign_15f95c22": {
    "message": "Multiplikationszeichen"
  },
  "music_icon_4db5c972": {
    "message": "Musiksymbol"
  },
<<<<<<< HEAD
=======
  "medium_5a8e9ead": { "message": "Medium" },
  "merge_links_2478df96": { "message": "Links zusammenführen" },
  "mic_a7f3d311": { "message": "Mikrofon" },
  "microphone_disabled_15c83130": { "message": "Mikrofon deaktiviert" },
  "middle_27dc1d5": { "message": "Mitte" },
  "minimize_file_preview_da911944": { "message": "Dateivorschau minimieren" },
  "minimize_video_20aa554b": { "message": "Video minimieren" },
  "minus_fd961e2e": { "message": "Minus" },
  "minus_plus_3461f637": { "message": "Minus/Plus" },
  "misc_3b692ea7": { "message": "Sonstige" },
  "miscellaneous_e9818229": { "message": "Verschiedenes" },
  "modules_c4325335": { "message": "Module" },
  "mu_37223b8b": { "message": "My" },
  "multi_color_image_63d7372f": { "message": "Mehrfarbiges Bild" },
  "multiplication_sign_15f95c22": { "message": "Multiplikationszeichen" },
  "music_icon_4db5c972": { "message": "Musiksymbol" },
>>>>>>> 147b3201
  "must_be_at_least_percentage_22e373b6": {
    "message": "Mindestens { percentage }%"
  },
  "must_be_at_least_width_x_height_px_41dc825e": {
    "message": "Mindestgröße ist { width } x { height } px."
  },
  "my_files_2f621040": {
    "message": "Meine Dateien"
  },
  "n_th_root_9991a6e4": {
    "message": "Nte. Wurzel"
  },
  "nabla_1e216d25": {
    "message": "Nabla"
  },
  "name_1aed4a1b": {
    "message": "Name"
  },
  "name_color_ceec76ff": {
    "message": "{ name } ({ color })"
  },
  "natural_music_54a70258": {
    "message": "Auflösungszeichen (Musik)"
  },
  "natural_numbers_3da07060": {
    "message": "Natürliche Zahlen"
  },
  "navigate_through_the_menu_or_toolbar_415a4e50": {
    "message": "Navigieren Sie durch das Menü oder die Symbolleiste"
  },
<<<<<<< HEAD
  "nested_greater_than_d852e60d": {
    "message": "Geschachtelt größer als"
  },
  "nested_less_than_27d17e58": {
    "message": "Geschachtelt kleiner als"
  },
  "next_40e12421": {
    "message": "Weiter"
  },
=======
  "nested_greater_than_d852e60d": { "message": "Geschachtelt größer als" },
  "nested_less_than_27d17e58": { "message": "Geschachtelt kleiner als" },
  "next_40e12421": { "message": "Weiter" },
>>>>>>> 147b3201
  "no_accessibility_issues_were_detected_f8d3c875": {
    "message": "Es wurden keine Zugangsprobleme festgestellt."
  },
  "no_changes_to_save_d29f6e91": {
    "message": "Keine Änderungen zu speichern."
  },
<<<<<<< HEAD
  "no_e16d9132": {
    "message": "Nein"
  },
  "no_file_chosen_9a880793": {
    "message": "Keine Datei ausgewählt"
  },
  "no_headers_9bc7dc7f": {
    "message": "Keine Header"
  },
=======
  "no_e16d9132": { "message": "Nein" },
  "no_file_chosen_9a880793": { "message": "Keine Datei ausgewählt" },
  "no_headers_9bc7dc7f": { "message": "Keine Header" },
>>>>>>> 147b3201
  "no_preview_is_available_for_this_file_f940114a": {
    "message": "Für diese Datei ist keine Vorschau verfügbar."
  },
  "no_results_940393cf": {
    "message": "Keine Ergebnisse."
  },
  "no_results_found_for_filterterm_ad1b04c8": {
    "message": "Es wurden keine Ergebnisse für { filterTerm } gefunden."
  },
<<<<<<< HEAD
  "no_video_1ed00b26": {
    "message": "Kein Video"
  },
  "none_3b5e34d2": {
    "message": "Keine"
  },
  "none_selected_b93d56d2": {
    "message": "Keines ausgewählt"
  },
  "not_equal_6e2980e6": {
    "message": "Ungleich"
  },
=======
  "no_video_1ed00b26": { "message": "Kein Video" },
  "none_3b5e34d2": { "message": "Keine" },
  "none_selected_b93d56d2": { "message": "Keines ausgewählt" },
  "not_equal_6e2980e6": { "message": "Ungleich" },
>>>>>>> 147b3201
  "not_in_not_an_element_of_fb1ffb54": {
    "message": "Nicht in (kein Element von)"
  },
  "not_negation_1418ebb8": {
    "message": "Nicht (Negation)"
  },
  "not_subset_dc2b5e84": {
    "message": "Keine Teilmenge"
  },
  "not_subset_strict_23d282bf": {
    "message": "Keine Teilmenge (Streng)"
  },
  "not_superset_5556b913": {
    "message": "Keine Obermenge"
  },
  "not_superset_strict_24e06f36": {
    "message": "Keine Obermenge (Streng)"
  },
  "nu_1c0f6848": {
    "message": "Ny"
  },
  "octagon_e48be9f": {
    "message": "Achteck"
  },
  "olive_6a3e4d6b": {
    "message": "Olive"
  },
  "omega_8f2c3463": {
    "message": "Omega"
  },
  "one_of_the_following_styles_must_be_added_to_save__1de769aa": {
    "message": "Zum Speichern eines Symbols muss einer der folgenden Stile hinzugefügt werden: Symbolfarbe, Umrissgröße, Symboltext oder Bild"
  },
  "open_circle_e9bd069": {
    "message": "Offener Kreis"
  },
  "open_this_keyboard_shortcuts_dialog_9658b83a": {
    "message": "Diesen Tastenkombinationsdialog öffnen"
  },
  "open_title_application_fd624fc5": {
    "message": "Anwendung { title } öffnen"
  },
  "operators_a2ef9a93": {
    "message": "Operatoren"
  },
  "or_9b70ccaa": {
    "message": "Oder"
  },
  "orange_81386a62": {
    "message": "Orange"
  },
  "other_editor_shortcuts_may_be_found_at_404aba4a": {
    "message": "Weitere Editor-Tastenkombinationen finden Sie unter"
  },
  "outline_color_3ef2cea7": {
    "message": "Umrissfarbe"
  },
  "outline_size_a6059a21": {
    "message": "Umrissgröße"
  },
  "p_is_not_a_valid_protocol_which_must_be_ftp_http_h_adf13fc2": {
    "message": "{ p } Ist kein gültiges Protokoll. Es muss ftp, http, https, mailto, skype oder tel sein oder weggelassen werden."
  },
<<<<<<< HEAD
  "pages_e5414c2c": {
    "message": "Seiten"
  },
  "paragraph_5e5ad8eb": {
    "message": "Absatz"
  },
  "paragraph_starting_with_start_a59923f8": {
    "message": "Absatz, beginnend mit { start }"
  },
  "parallel_d55d6e38": {
    "message": "Parallel"
  },
  "partial_derivative_4a9159df": {
    "message": "Teilweise (abgeleitet)"
  },
  "paste_5963d1c1": {
    "message": "Einfügen"
  },
  "pause_12af3bb4": {
    "message": "Pause"
  },
  "pentagon_17d82ea3": {
    "message": "Pentagon"
  },
  "people_b4ebb13c": {
    "message": "Teilnehmer*innen"
  },
  "percentage_34ab7c2c": {
    "message": "Prozentsatz"
  },
=======
  "pages_e5414c2c": { "message": "Seiten" },
  "paragraph_5e5ad8eb": { "message": "Absatz" },
  "paragraph_starting_with_start_a59923f8": {
    "message": "Absatz, beginnend mit { start }"
  },
  "parallel_d55d6e38": { "message": "Parallel" },
  "partial_derivative_4a9159df": { "message": "Teilweise (abgeleitet)" },
  "paste_5963d1c1": { "message": "Einfügen" },
  "pause_12af3bb4": { "message": "Pause" },
  "pentagon_17d82ea3": { "message": "Pentagon" },
  "people_b4ebb13c": { "message": "Teilnehmer*innen" },
  "percentage_34ab7c2c": { "message": "Prozentsatz" },
>>>>>>> 147b3201
  "percentage_must_be_a_number_8033c341": {
    "message": "Prozentsatz muss eine Zahl sein"
  },
  "performing_arts_icon_f3497486": {
    "message": "Symbol für „Darstellende Kunst“"
  },
  "perpendicular_7c48ede4": {
    "message": "Senkrecht"
  },
  "phi_4ac33b6d": {
    "message": "Phi"
  },
  "phi_variant_c9bb3ac5": {
    "message": "Phi (Variante)"
  },
  "physical_education_icon_d7dffd3e": {
    "message": "Symbol Für Körperertüchtigung"
  },
<<<<<<< HEAD
  "pi_dc4f0bd8": {
    "message": "Pi"
  },
  "pi_variant_10f5f520": {
    "message": "Pi (Variante)"
  },
  "pink_68ad45cb": {
    "message": "Rosa"
  },
  "pixels_52ece7d1": {
    "message": "Pixel"
  },
  "play_1a47eaa7": {
    "message": "Abspielen"
  },
  "play_media_comment_35257210": {
    "message": "Medienkommentar wiedergeben"
  },
=======
  "pi_dc4f0bd8": { "message": "Pi" },
  "pi_variant_10f5f520": { "message": "Pi (Variante)" },
  "pink_68ad45cb": { "message": "Rosa" },
  "pixels_52ece7d1": { "message": "Pixel" },
  "play_1a47eaa7": { "message": "Abspielen" },
  "play_media_comment_35257210": { "message": "Medienkommentar wiedergeben" },
>>>>>>> 147b3201
  "play_media_comment_by_name_from_createdat_c230123d": {
    "message": "Medienkommentar durch { name } von { createdAt } wiedergeben."
  },
  "please_allow_canvas_to_access_your_microphone_and__dc2c3079": {
    "message": "Bitte erlauben Sie Canvas, auf Ihr Mikrofon und Ihre Webcam zuzugreifen."
  },
<<<<<<< HEAD
  "plus_d43cd4ec": {
    "message": "Plus"
  },
  "plus_minus_f8be2e83": {
    "message": "Plus/Minus"
  },
  "posted_when_a578f5ab": {
    "message": "Gepostet am: { when }"
  },
  "power_set_4f26f316": {
    "message": "Potenzmenge"
  },
  "precedes_196b9aef": {
    "message": "Vorrangig"
  },
  "precedes_equal_20701e84": {
    "message": "Vorrangig oder gleich"
  },
  "preformatted_d0670862": {
    "message": "Vorformatiert"
  },
  "prev_f82cbc48": {
    "message": "Vorher"
  },
  "preview_53003fd2": {
    "message": "Vorschau"
  },
  "preview_a3f8f854": {
    "message": "VORSCHAU"
  },
  "preview_in_overlay_ed772c46": {
    "message": "Vorschau in Overlay"
  },
  "preview_inline_9787330": {
    "message": "Inline-Vorschau"
  },
  "prime_917ea60e": {
    "message": "Primzahl"
  },
  "prime_numbers_13464f61": {
    "message": "Primzahlen"
  },
  "product_39cf144f": {
    "message": "Produkt"
  },
  "proportional_f02800cc": {
    "message": "Proportional"
  },
=======
  "plus_d43cd4ec": { "message": "Plus" },
  "plus_minus_f8be2e83": { "message": "Plus/Minus" },
  "posted_when_a578f5ab": { "message": "Gepostet am: { when }" },
  "power_set_4f26f316": { "message": "Potenzmenge" },
  "precedes_196b9aef": { "message": "Vorrangig" },
  "precedes_equal_20701e84": { "message": "Vorrangig oder gleich" },
  "preformatted_d0670862": { "message": "Vorformatiert" },
  "prev_f82cbc48": { "message": "Vorher" },
  "preview_53003fd2": { "message": "Vorschau" },
  "preview_a3f8f854": { "message": "VORSCHAU" },
  "preview_in_overlay_ed772c46": { "message": "Vorschau in Overlay" },
  "preview_inline_9787330": { "message": "Inline-Vorschau" },
  "prime_917ea60e": { "message": "Primzahl" },
  "prime_numbers_13464f61": { "message": "Primzahlen" },
  "product_39cf144f": { "message": "Produkt" },
  "proportional_f02800cc": { "message": "Proportional" },
>>>>>>> 147b3201
  "protocol_must_be_ftp_http_https_mailto_skype_tel_o_73beb4f8": {
    "message": "Das Protokoll muss ftp, http, https, mailto, Skype oder tel sein oder weggelassen werden."
  },
  "psi_e3f5f0f7": {
    "message": "Psi"
  },
  "published_c944a23d": {
    "message": "veröffentlicht"
  },
  "published_when_302d8e23": {
    "message": "Veröffentlicht am: { when }"
  },
  "pumpkin_904428d5": {
    "message": "Kürbis"
  },
  "purple_7678a9fc": {
    "message": "Violett"
  },
  "quaternions_877024e0": {
    "message": "Quaternionen"
  },
  "quizzes_7e598f57": {
    "message": "Quizze"
  },
  "rational_numbers_80ddaa4a": {
    "message": "Rationale Zahlen"
  },
  "real_numbers_7c99df94": {
    "message": "Reelle Zahlen"
  },
  "real_portion_of_complex_number_7dad33b5": {
    "message": "Reeller Teil (einer komplexen Zahl)"
  },
<<<<<<< HEAD
  "record_7c9448b": {
    "message": "Aufnehmen"
  },
  "recording_98da6bda": {
    "message": "Aufzeichnung"
  },
  "red_8258edf3": {
    "message": "Rot"
  },
  "relationships_6602af70": {
    "message": "Beziehungen"
  },
  "religion_icon_246e0be1": {
    "message": "Religionssymbol"
  },
  "remove_heading_style_5fdc8855": {
    "message": "Überschriftsstil entfernen"
  },
  "replace_e61834a7": {
    "message": "Ersetzen"
  },
  "reset_95a81614": {
    "message": "Zurücksetzen"
  },
  "resize_ec83d538": {
    "message": "Größe ändern"
  },
=======
  "record_7c9448b": { "message": "Aufnehmen" },
  "recording_98da6bda": { "message": "Aufzeichnung" },
  "red_8258edf3": { "message": "Rot" },
  "relationships_6602af70": { "message": "Beziehungen" },
  "religion_icon_246e0be1": { "message": "Religionssymbol" },
  "remove_heading_style_5fdc8855": { "message": "Überschriftsstil entfernen" },
  "replace_e61834a7": { "message": "Ersetzen" },
  "reset_95a81614": { "message": "Zurücksetzen" },
  "resize_ec83d538": { "message": "Größe ändern" },
>>>>>>> 147b3201
  "restore_auto_save_deccd84b": {
    "message": "Automatisches Speichern wiederherstellen"
  },
  "reverse_turnstile_does_not_yield_7558be06": {
    "message": "Reverses Drehkreuz (kein Ergebnis)"
  },
<<<<<<< HEAD
  "rho_a0244a36": {
    "message": "Rho"
  },
  "rho_variant_415245cd": {
    "message": "Rho (Variante)"
  },
  "rich_content_editor_2708ef21": {
    "message": "Rich-Content-Editor"
  },
  "right_angle_bracket_d704e2d6": {
    "message": "Eckige Klammer links"
  },
  "right_arrow_35e0eddf": {
    "message": "Pfeil nach rechts"
=======
  "rho_a0244a36": { "message": "Rho" },
  "rho_variant_415245cd": { "message": "Rho (Variante)" },
  "rich_content_editor_2708ef21": { "message": "Rich-Content-Editor" },
  "rich_text_area_press_oskey_f8_for_rich_content_edi_c2f651d": {
    "message": "Rich-Text-Bereich. Drücken Sie { OSKey }+F8 für Tastenkombinationen im Rich Content Editor."
>>>>>>> 147b3201
  },
  "right_arrow_with_hook_29d92d31": {
    "message": "Pfeil nach rechts mit Haken"
  },
  "right_ceiling_839dc744": {
    "message": "Obergrenze rechts"
  },
  "right_curly_brace_5159d5cd": {
    "message": "Geschweifte Klammer rechts"
  },
  "right_downward_harpoon_arrow_d71b114f": {
    "message": "Harpunenpfeil nach rechts unten"
  },
  "right_floor_5392d5cf": {
    "message": "Rechter Boden"
  },
  "right_to_left_9cfb092a": {
    "message": "Von rechts nach links"
  },
  "right_upward_harpoon_arrow_f5a34c73": {
    "message": "Harpunenpfeil nach rechts oben"
  },
  "rightward_arrow_32932107": {
    "message": "Pfeil nach rechts"
  },
  "rightward_pointing_triangle_60330f5c": {
    "message": "Nach rechts zeigendes Dreieck"
  },
<<<<<<< HEAD
  "rotate_image_90_degrees_2ab77c05": {
    "message": "Bild -90 Grad drehen"
  },
  "rotate_image_90_degrees_6c92cd42": {
    "message": "Bild 90 Grad drehen"
  },
  "rotation_9699c538": {
    "message": "Drehung"
  },
  "row_fc0944a7": {
    "message": "Zeile"
  },
  "row_group_979f5528": {
    "message": "Zeilengruppe"
  },
  "sadly_the_pretty_html_editor_is_not_keyboard_acces_50da7665": {
    "message": "Leider ist der Pretty HTML-Editor nicht über die Tastatur zugänglich. Den Editor für reines HTML finden Sie hier."
  },
  "save_11a80ec3": {
    "message": "Speichern"
  },
  "save_media_cb9e786e": {
    "message": "Medien speichern"
  },
=======
  "rotate_image_90_degrees_2ab77c05": { "message": "Bild -90 Grad drehen" },
  "rotate_image_90_degrees_6c92cd42": { "message": "Bild 90 Grad drehen" },
  "rotation_9699c538": { "message": "Drehung" },
  "row_fc0944a7": { "message": "Zeile" },
  "row_group_979f5528": { "message": "Zeilengruppe" },
  "sadly_the_pretty_html_editor_is_not_keyboard_acces_50da7665": {
    "message": "Leider ist der Pretty HTML-Editor nicht über die Tastatur zugänglich. Den Editor für reines HTML finden Sie hier."
  },
  "save_11a80ec3": { "message": "Speichern" },
  "save_copy_ca63944e": { "message": "Kopie speichern" },
  "save_media_cb9e786e": { "message": "Medien speichern" },
>>>>>>> 147b3201
  "screen_readers_cannot_determine_what_is_displayed__6a5842ab": {
    "message": "Ohne alternativen Text kann ein Bildschirmbetrachter nicht bestimmen, was auf einem Bild gezeigt wird, zumal die Dateinamen oft sinnlose Zeichenfolgen aus Zahlen und Buchstaben sind, die weder den Kontext noch die Bedeutung erläutern."
  },
  "screen_readers_cannot_determine_what_is_displayed__6f1ea667": {
    "message": "Ohne alternativen Text, der den Kontext und die Bedeutung erläutert, kann ein Bildschirmbetrachter nicht bestimmen, was auf einem Bild gezeigt wird. Alternativer Text sollte einfach und präzise sein."
  },
  "screen_readers_cannot_determine_what_is_displayed__a57e6723": {
    "message": "Ohne alternativen Text, der den Kontext und die Bedeutung erläutert, kann ein Bildschirmbetrachter nicht bestimmen, was auf einem Bild gezeigt wird."
  },
  "screen_readers_cannot_interpret_tables_without_the_bd861652": {
    "message": "Bildschirmbetrachter können Tabellen ohne die entsprechende Struktur nicht interpretieren. Tabellenüberschriften liefern die Richtung und den Anwendungsbereich des Inhalts."
  },
  "screen_readers_cannot_interpret_tables_without_the_e62912d5": {
    "message": "Bildschirmbetrachter können Tabellen ohne die entsprechende Struktur nicht interpretieren. Tabellenbeschriftungen beschreiben den Kontext und die allgemeine Bedeutung der Tabelle."
  },
  "screen_readers_cannot_interpret_tables_without_the_f0bdec0f": {
    "message": "Bildschirmbetrachter können Tabellen ohne die entsprechende Struktur nicht interpretieren. Tabellenüberschriften weisen die Richtung und geben eine Übersicht über den Inhalt."
  },
<<<<<<< HEAD
  "script_l_42a7b254": {
    "message": "Script L"
  },
  "search_280d00bd": {
    "message": "Suchen"
  },
  "select_audio_source_21043cd5": {
    "message": "Audioquelle auswählen"
  },
  "select_crop_shape_d441feeb": {
    "message": "Zuschnittsform auswählen"
  },
  "select_language_7c93a900": {
    "message": "Sprache auswählen"
  },
  "select_video_source_1b5c9dbe": {
    "message": "Videoquelle auswählen"
  },
=======
  "script_l_42a7b254": { "message": "Script L" },
  "search_280d00bd": { "message": "Suchen" },
  "select_audio_source_21043cd5": { "message": "Audioquelle auswählen" },
  "select_crop_shape_d441feeb": { "message": "Zuschnittsform auswählen" },
  "select_language_7c93a900": { "message": "Sprache auswählen" },
  "select_video_source_1b5c9dbe": { "message": "Videoquelle auswählen" },
>>>>>>> 147b3201
  "selected_linkfilename_c093b1f2": {
    "message": "Ausgewählter { linkFileName }"
  },
  "set_header_scope_8c548f40": {
    "message": "Den Anwendungsbereich der Überschrift festlegen"
  },
<<<<<<< HEAD
  "set_minus_b46e9b88": {
    "message": "Mal minus 1"
  },
  "set_table_header_cfab13a0": {
    "message": "Tabellenüberschrift festlegen"
  },
  "sharp_music_ab956814": {
    "message": "Erhöhungszeichen (Musik)"
  },
  "shift_o_to_open_the_pretty_html_editor_55ff5a31": {
    "message": "Shift-O, um den Pretty HTML-Editor zu öffnen."
  },
  "shortcut_911d6255": {
    "message": "Shortcut"
  },
  "sighted_users_browse_web_pages_quickly_looking_for_1d4db0c1": {
    "message": "Sehende Benutzer durchsuchen Webseiten schnell nach groß- oder fettgedruckten Überschriften. Benutzer von Bildschirmbetrachtern sind für ein kontextbezogenes Verständnis auf Überschriften angewiesen. Überschriften sollten die entsprechende Struktur verwenden."
  },
  "sighted_users_browse_web_pages_quickly_looking_for_ade806f5": {
    "message": "Sehende Benutzer durchsuchen Webseiten schnell nach groß- oder fettgedruckten Überschriften. Benutzer von Bildschirmbetrachtern sind für ein kontextbezogenes Verständnis auf Überschriften angewiesen. Überschriften sollten die entsprechende Struktur knapp wiedergeben."
  },
  "sigma_5c35e553": {
    "message": "Sigma"
  },
  "sigma_variant_8155625": {
    "message": "Sigma (Variante)"
  },
  "single_color_image_4e5d4dbc": {
    "message": "Einfarbiges Bild"
  },
  "single_color_image_color_95fa9a87": {
    "message": "Einfarbige Bildfarbe"
  },
  "size_b30e1077": {
    "message": "Größe"
  },
  "size_of_caption_file_is_greater_than_the_maximum_m_bff5f86e": {
    "message": "Die Größe der Untertiteldatei ist größer als die maximal zulässige Dateigröße von { max } KB."
  },
  "small_b070434a": {
    "message": "Klein"
  },
  "solid_circle_9f061dfc": {
    "message": "Geschlossener Kreise"
  },
  "something_went_wrong_89195131": {
    "message": "Etwas ging schief."
  },
=======
  "set_minus_b46e9b88": { "message": "Mal minus 1" },
  "set_table_header_cfab13a0": { "message": "Tabellenüberschrift festlegen" },
  "sharp_music_ab956814": { "message": "Erhöhungszeichen (Musik)" },
  "shift_arrows_4d5785fe": { "message": "SHIFT+Pfeile" },
  "shift_o_to_open_the_pretty_html_editor_55ff5a31": {
    "message": "Shift-O, um den Pretty HTML-Editor zu öffnen."
  },
  "shortcut_911d6255": { "message": "Shortcut" },
  "sighted_users_browse_web_pages_quickly_looking_for_1d4db0c1": {
    "message": "Sehende Benutzer*innen durchsuchen Webseiten schnell nach groß- oder fettgedruckten Überschriften. Benutzer*innen von Bildschirmbetrachtern sind für ein kontextbezogenes Verständnis auf Überschriften angewiesen. Überschriften sollten die entsprechende Struktur verwenden."
  },
  "sighted_users_browse_web_pages_quickly_looking_for_ade806f5": {
    "message": "Sehende Benutzer*innen durchsuchen Webseiten schnell nach groß- oder fettgedruckten Überschriften. Benutzer*innen von Bildschirmbetrachtern sind für ein kontextbezogenes Verständnis auf Überschriften angewiesen. Überschriften sollten die entsprechende Struktur knapp wiedergeben."
  },
  "sigma_5c35e553": { "message": "Sigma" },
  "sigma_variant_8155625": { "message": "Sigma (Variante)" },
  "single_color_image_4e5d4dbc": { "message": "Einfarbiges Bild" },
  "single_color_image_color_95fa9a87": { "message": "Einfarbige Bildfarbe" },
  "size_b30e1077": { "message": "Größe" },
  "size_of_caption_file_is_greater_than_the_maximum_m_bff5f86e": {
    "message": "Die Größe der Untertiteldatei ist größer als die maximal zulässige Dateigröße von { max } KB."
  },
  "small_b070434a": { "message": "Klein" },
  "solid_circle_9f061dfc": { "message": "Geschlossener Kreise" },
  "something_went_wrong_89195131": { "message": "Etwas ging schief." },
>>>>>>> 147b3201
  "something_went_wrong_accessing_your_webcam_6643b87e": {
    "message": "Beim Zugriff auf Ihre Webcam ging etwas schief."
  },
  "something_went_wrong_and_i_don_t_know_what_to_show_e0c54ec8": {
    "message": "Etwas ist schiefgelaufen und ich weiß nicht, was ich anzeigen soll."
  },
  "something_went_wrong_check_your_connection_reload__c7868286": {
    "message": "Etwas ging schief. Überprüfen Sie Ihre Verbindung, laden Sie die Seite noch einmal und versuchen Sie es erneut."
  },
<<<<<<< HEAD
  "something_went_wrong_d238c551": {
    "message": "Etwas ging schief."
  },
  "something_went_wrong_while_sharing_your_screen_8de579e5": {
    "message": "Beim Teilen Ihres Bildschirms trat ein Fehler auf."
  },
  "sort_by_e75f9e3e": {
    "message": "Sortieren nach"
  },
  "spades_suit_b37020c2": {
    "message": "Pik (Spielkartenfarbe)"
  },
  "square_511eb3b3": {
    "message": "Viereck"
  },
  "square_cap_9ec88646": {
    "message": "Quadratische Cap"
  },
  "square_cup_b0665113": {
    "message": "Quadratische Cup"
  },
  "square_root_e8bcbc60": {
    "message": "Quadratwurzel"
  },
  "square_root_symbol_d0898a53": {
    "message": "Quadratwurzelsymbol"
  },
  "square_subset_17be67cb": {
    "message": "Quadratische Teilmenge"
  },
=======
  "something_went_wrong_d238c551": { "message": "Etwas ging schief." },
  "something_went_wrong_while_sharing_your_screen_8de579e5": {
    "message": "Beim Teilen Ihres Bildschirms trat ein Fehler auf."
  },
  "sort_by_e75f9e3e": { "message": "Sortieren nach" },
  "spades_suit_b37020c2": { "message": "Pik (Spielkartenfarbe)" },
  "square_511eb3b3": { "message": "Viereck" },
  "square_cap_9ec88646": { "message": "Quadratische Cap" },
  "square_cup_b0665113": { "message": "Quadratische Cup" },
  "square_root_e8bcbc60": { "message": "Quadratwurzel" },
  "square_root_symbol_d0898a53": { "message": "Quadratwurzelsymbol" },
  "square_subset_17be67cb": { "message": "Quadratische Teilmenge" },
>>>>>>> 147b3201
  "square_subset_strict_7044e84f": {
    "message": "Quadratische Teilmenge (Streng)"
  },
  "square_superset_3be8dae1": {
    "message": "Quadratische Obermenge"
  },
  "square_superset_strict_fa4262e4": {
    "message": "Quadratische Obermenge (Streng)"
  },
<<<<<<< HEAD
  "star_8d156e09": {
    "message": "Stern"
  },
  "start_over_f7552aa9": {
    "message": "Nochmal beginnen"
  },
  "start_recording_9a65141a": {
    "message": "Aufzeichnung starten"
  },
  "steel_blue_14296f08": {
    "message": "Stahlblau"
  },
  "styles_2aa721ef": {
    "message": "Styles"
  },
  "submit_a3cc6859": {
    "message": "Abgeben"
  },
  "subscript_59744f96": {
    "message": "Abonnieren"
  },
  "subset_19c1a92f": {
    "message": "Teilmenge"
  },
  "subset_strict_8d8948d6": {
    "message": "Teilmenge (Streng)"
  },
  "succeeds_9cc31be9": {
    "message": "Erfolgreich"
  },
  "succeeds_equal_158e8c3a": {
    "message": "Folgt Gleich"
  },
  "sum_b0842d31": {
    "message": "Summe"
  },
  "superscript_8cb349a2": {
    "message": "Hochgestellt"
  },
  "superset_c4db8a7a": {
    "message": "Obermenge"
  },
  "superset_strict_c77dd6d2": {
    "message": "Obermenge (Streng)"
  },
=======
  "star_8d156e09": { "message": "Stern" },
  "start_over_f7552aa9": { "message": "Nochmal beginnen" },
  "start_recording_9a65141a": { "message": "Aufzeichnung starten" },
  "steel_blue_14296f08": { "message": "Stahlblau" },
  "styles_2aa721ef": { "message": "Styles" },
  "submit_a3cc6859": { "message": "Abgeben" },
  "subscript_59744f96": { "message": "Abonnieren" },
  "subset_19c1a92f": { "message": "Teilmenge" },
  "subset_strict_8d8948d6": { "message": "Teilmenge (Streng)" },
  "succeeds_9cc31be9": { "message": "Erfolgreich" },
  "succeeds_equal_158e8c3a": { "message": "Folgt Gleich" },
  "sum_b0842d31": { "message": "Summe" },
  "superscript_8cb349a2": { "message": "Hochgestellt" },
  "superset_c4db8a7a": { "message": "Obermenge" },
  "superset_strict_c77dd6d2": { "message": "Obermenge (Streng)" },
>>>>>>> 147b3201
  "supported_file_types_srt_or_webvtt_7d827ed": {
    "message": "Unterstützte Dateitypen: SRT oder WebVTT"
  },
  "switch_to_pretty_html_editor_a3cee15f": {
    "message": "Zum Pretty HTML-Editor wechseln"
  },
  "switch_to_raw_html_editor_f970ae1a": {
    "message": "Zum nur-HTML-Editor wechseln"
  },
  "switch_to_the_html_editor_146dfffd": {
    "message": "Zum HTML-Editor wechseln"
  },
  "switch_to_the_rich_text_editor_63c1ecf6": {
    "message": "Zum Rich-Text-Editor wechseln"
  },
<<<<<<< HEAD
  "syllabus_f191f65b": {
    "message": "Kursplan"
  },
=======
  "syllabus_f191f65b": { "message": "Kursplan" },
>>>>>>> 147b3201
  "system_audio_allowed_b2508f8c": {
    "message": "Die Audiosignale des Systems sind erlaubt."
  },
  "system_audio_disabled_c177bd13": {
    "message": "Die Audiosignale des Systems sind deaktiviert."
  },
<<<<<<< HEAD
  "tab_arrows_4cf5abfc": {
    "message": "<TAB>/Pfeile"
  },
=======
  "tab_arrows_4cf5abfc": { "message": "<TAB>/Pfeile" },
>>>>>>> 147b3201
  "table_header_starting_with_start_ffcabba6": {
    "message": "Tabellenüberschriften, beginnend mit { start }"
  },
  "table_starting_with_start_e7232848": {
    "message": "Tabelle, beginnend mit { start }"
  },
  "tables_headers_should_specify_scope_5abf3a8e": {
    "message": "Tabellenüberschriften sollten den Geltungsbereich angeben."
  },
  "tables_should_include_a_caption_describing_the_con_e91e78fc": {
    "message": "Tabellen sollten über eine Bildunterschrift verfügen, die den Inhalt der Tabelle beschreibt."
  },
  "tables_should_include_at_least_one_header_48779eac": {
    "message": "Tabellen sollten mindestens eine Überschrift haben."
  },
<<<<<<< HEAD
  "tau_880974b7": {
    "message": "Tau"
  },
  "teal_f729a294": {
    "message": "Blaugrün"
  },
  "text_7f4593da": {
    "message": "Text"
  },
  "text_background_color_16e61c3f": {
    "message": "Texthintergrundfarbe"
  },
  "text_color_acf75eb6": {
    "message": "Textfarbe"
  },
=======
  "tau_880974b7": { "message": "Tau" },
  "teal_f729a294": { "message": "Blaugrün" },
  "text_7f4593da": { "message": "Text" },
  "text_background_color_16e61c3f": { "message": "Texthintergrundfarbe" },
  "text_color_acf75eb6": { "message": "Textfarbe" },
>>>>>>> 147b3201
  "text_is_difficult_to_read_without_sufficient_contr_69e62bd6": {
    "message": "Der Text ist, insbesondere für Menschen mit Sehschwäche, schwer zu lesen, wenn der Kontrast zwischen Text und Hintergrund nicht ausreicht."
  },
  "text_larger_than_18pt_or_bold_14pt_should_display__5c364db6": {
    "message": "Text, der größer als 18 Punkte ist (bei Fettdruck 14 Punkte), sollte einen Mindestkontrastverhältnis von 3:1 haben."
  },
<<<<<<< HEAD
  "text_optional_384f94f7": {
    "message": "Text (optional)"
  },
  "text_position_8df8c162": {
    "message": "Textposition"
  },
  "text_size_887c2f6": {
    "message": "Textgröße"
  },
=======
  "text_optional_384f94f7": { "message": "Text (optional)" },
  "text_position_8df8c162": { "message": "Textposition" },
  "text_size_887c2f6": { "message": "Textgröße" },
>>>>>>> 147b3201
  "text_smaller_than_18pt_or_bold_14pt_should_display_aaffb22b": {
    "message": "Text, der kleiner als 18 Punkte ist (bei Fettdruck 14 Punkte), sollte einen Mindestkontrastverhältnis von 4,5:1 haben."
  },
  "the_document_preview_is_currently_being_processed__7d9ea135": {
    "message": "Die Dokumentvorschau wird gerade ausgeführt. Versuchen Sie es später noch einmal."
  },
  "the_first_heading_on_a_page_should_be_an_h2_859089f2": {
    "message": "Die erste Überschrift auf einer Seite sollte eine H2-Überschrift sein."
  },
  "the_material_is_in_the_public_domain_279c39a3": {
    "message": "Das Material ist gemeinfrei."
  },
  "the_material_is_licensed_under_creative_commons_3242cb5e": {
    "message": "Das Material ist unter Creative Commons lizenziert."
  },
  "the_material_is_subject_to_an_exception_e_g_fair_u_a39c8ca2": {
    "message": "Das Material unterliegt einer Ausnahme – z. B. Fair Use, das Recht zum Zitieren oder anderen nach geltendem Urheberrecht."
  },
  "the_pretty_html_editor_is_not_keyboard_accessible__d6d5d2b": {
    "message": "Der Pretty HTML-Editor ist nicht über die Tastatur zugänglich. Shift-O, um den Editor für reines HTML zu öffnen."
  },
  "therefore_d860e024": {
    "message": "Daher"
  },
  "theta_ce2d2350": {
    "message": "Theta"
  },
  "theta_variant_fff6da6f": {
    "message": "Theta (Variante)"
  },
  "thick_downward_arrow_b85add4c": {
    "message": "Dicker Abwärtspfeil"
  },
  "thick_left_arrow_d5f3e925": {
    "message": "Dicker Pfeil nach links"
  },
  "thick_leftward_arrow_6ab89880": {
    "message": "Dicker Pfeil nach links"
  },
  "thick_right_arrow_3ed5e8f7": {
    "message": "Dicker Pfeil nach rechts"
  },
  "thick_rightward_arrow_a2e1839e": {
    "message": "Dicker Pfeil nach rechts"
  },
  "thick_upward_arrow_acd20328": {
    "message": "Dicker Aufwärtspfeil"
  },
  "this_document_cannot_be_displayed_within_canvas_7aba77be": {
    "message": "Dieses Dokument kann in Canvas nicht angezeigt werden."
  },
  "this_equation_cannot_be_rendered_in_basic_view_9b6c07ae": {
    "message": "Diese Gleichung kann in der Basisansicht nicht dargestellt werden."
  },
  "this_image_is_currently_unavailable_25c68857": {
    "message": "Dieses Bild ist momentan nicht verfügbar."
  },
  "though_your_video_will_have_the_correct_title_in_t_90e427f3": {
    "message": "Obwohl Ihr Video im Browser den korrekten Titel hat, konnten wir ihn in der Datenbank nicht aktualisieren."
  },
<<<<<<< HEAD
  "timebar_a4d18443": {
    "message": "Zeitleiste"
  },
  "title_ee03d132": {
    "message": "Titel"
  },
  "to_be_posted_when_d24bf7dc": {
    "message": "Bereit für Post: { when }"
  },
  "to_do_when_2783d78f": {
    "message": "Zu erledigen: { when }"
  },
=======
  "timebar_a4d18443": { "message": "Zeitleiste" },
  "title_ee03d132": { "message": "Titel" },
  "to_be_posted_when_d24bf7dc": { "message": "Bereit für Post: { when }" },
  "to_do_when_2783d78f": { "message": "Zu erledigen: { when }" },
>>>>>>> 147b3201
  "toggle_summary_group_413df9ac": {
    "message": "{ summary } Gruppe umschalten"
  },
  "toggle_tooltip_d3b7cb86": {
    "message": "Quickinfo für Umschalten"
  },
  "tools_2fcf772e": {
    "message": "Tools"
  },
  "top_66e0adb6": {
    "message": "Oben"
  },
  "tray_839df38a": {
    "message": "Fach"
  },
  "triangle_6072304e": {
    "message": "Dreieck"
  },
  "turnstile_yields_f9e76df1": {
    "message": "Drehkreuz (Erträge)"
  },
  "type_control_f9_to_access_image_options_text_a47e319f": {
    "message": "Geben Sie <Strg>+F9 ein, um auf die Bildoptionen zuzugreifen. { text }"
  },
  "type_control_f9_to_access_link_options_text_4ead9682": {
    "message": "Geben Sie <Strg>+F9 ein, um auf die Link-Optionen zuzugreifen. { text }"
  },
  "type_control_f9_to_access_table_options_text_92141329": {
    "message": "Geben Sie <Strg>+F9 ein, um auf die Tabellenoptionen zuzugreifen. { text }"
  },
<<<<<<< HEAD
  "union_e6b57a53": {
    "message": "Union"
  },
  "unpublished_dfd8801": {
    "message": "nicht veröffentlicht"
  },
  "untitled_16aa4f2b": {
    "message": "Ohne Titel"
  },
  "untitled_efdc2d7d": {
    "message": "Ohne Titel"
  },
=======
  "union_e6b57a53": { "message": "Union" },
  "unpublished_dfd8801": { "message": "nicht veröffentlicht" },
  "untitled_16aa4f2b": { "message": "Ohne Titel" },
  "untitled_efdc2d7d": { "message": "Ohne Titel" },
>>>>>>> 147b3201
  "up_and_left_diagonal_arrow_e4a74a23": {
    "message": "Diagonaler Pfeil nach oben links"
  },
  "up_and_right_diagonal_arrow_935b902e": {
    "message": "Diagonaler Pfeil nach oben rechts"
  },
  "upload_file_fd2361b8": {
    "message": "Datei hochladen"
  },
  "upload_image_6120b609": {
    "message": "Bild hochladen"
  },
  "upload_media_ce31135a": {
    "message": "Medien hochladen"
  },
  "uploading_19e8a4e7": {
    "message": "Wird hochgeladen"
  },
  "uppercase_delta_d4f4bc41": {
    "message": "Delta In Großbuchstaben"
  },
  "uppercase_gamma_86f492e9": {
    "message": "Gamma großgeschrieben"
  },
  "uppercase_lambda_c78d8ed4": {
    "message": "Lambda großgeschrieben"
  },
  "uppercase_omega_8aedfa2": {
    "message": "Omega großgeschrieben"
  },
  "uppercase_phi_caa36724": {
    "message": "Phi großgeschrieben"
  },
  "uppercase_pi_fcc70f5e": {
    "message": "Pi großgeschrieben"
  },
  "uppercase_psi_6395acbe": {
    "message": "Psi großgeschrieben"
  },
  "uppercase_sigma_dbb70e92": {
    "message": "Sigma großgeschrieben"
  },
  "uppercase_theta_49afc891": {
    "message": "Theta großgeschrieben"
  },
  "uppercase_upsilon_8c1e623e": {
    "message": "Ypsilon großgeschrieben"
  },
  "uppercase_xi_341e8556": {
    "message": "Xi großgeschrieben"
  },
  "upsilon_33651634": {
    "message": "Ypsilon"
  },
  "upward_and_downward_pointing_arrow_fa90a918": {
    "message": "Nach oben und unten zeigender Pfeil"
  },
  "upward_and_downward_pointing_arrow_thick_d420fdef": {
    "message": "Nach oben und unten zeigender Pfeil (Dick)"
  },
  "upward_arrow_9992cb2d": {
    "message": "Aufwärtspfeil"
  },
  "upward_pointing_triangle_d078d7cb": {
    "message": "Nach oben zeigendes Dreieck"
  },
  "url_22a5f3b8": {
    "message": "URL"
  },
  "usage_right_ff96f3e2": {
    "message": "Nutzungsrecht:"
  },
  "usage_rights_required_5fe4dd68": {
    "message": "Nutzungsrechte (erforderlich)"
  },
  "use_arrow_keys_to_navigate_options_2021cc50": {
    "message": "Navigieren Sie mit den Pfeiltasten in den Optionen."
  },
  "use_arrow_keys_to_select_a_shape_c8eb57ed": {
    "message": "Verwenden Sie die Pfeiltasten, um eine Form auszuwählen."
  },
  "use_arrow_keys_to_select_a_size_699a19f4": {
    "message": "Verwenden Sie die Pfeiltasten, um eine Größe auszuwählen."
  },
  "use_arrow_keys_to_select_a_text_position_72f9137c": {
    "message": "Verwenden Sie die Pfeiltasten, um eine Textposition auszuwählen."
  },
  "use_arrow_keys_to_select_a_text_size_65e89336": {
    "message": "Verwenden Sie die Pfeiltasten, um eine Textgröße auszuwählen."
  },
  "use_arrow_keys_to_select_an_outline_size_e009d6b0": {
    "message": "Verwenden Sie die Pfeiltasten, um eine Konturgröße auszuwählen."
  },
  "used_by_screen_readers_to_describe_the_content_of__4f14b4e4": {
    "message": "Wird von Screenreadern verwendet, um den Inhalt eines { TYPE } zu beschreiben."
  },
  "used_by_screen_readers_to_describe_the_content_of__b1e76d9e": {
    "message": "Verwendet von einem Screen-Reader zur Beschreibung des Inhalts eines Bilds"
  },
  "used_by_screen_readers_to_describe_the_video_37ebad25": {
    "message": "Wird von Screenreadern verwendet, um das Video zu beschreiben."
  },
  "user_documents_c206e61f": {
    "message": "Benutzer*in Dokumente"
  },
  "user_files_78e21703": {
    "message": "Benutzerdateien"
  },
  "user_images_b6490852": {
    "message": "Benutzerbilder"
  },
  "user_media_14fbf656": {
    "message": "Nutzer-Medien"
  },
  "vector_notation_cf6086ab": {
    "message": "Vektor (Notation)"
  },
  "vertical_bar_set_builder_notation_4300495f": {
    "message": "Vertikale Leiste (Set Builder Notation)"
  },
<<<<<<< HEAD
  "vertical_dots_bfb21f14": {
    "message": "Vertikale Punkte"
  },
  "video_options_24ef6e5d": {
    "message": "Videooptionen"
  },
  "video_options_tray_3b9809a5": {
    "message": "Fach für Videooptionen"
  },
  "video_player_b371005": {
    "message": "Videoplayer"
  },
  "video_player_for_9e7d373b": {
    "message": "Videoplayer für "
  },
  "video_player_for_title_ffd9fbc4": {
    "message": "Videoplayer für { title }"
  },
  "view_ba339f93": {
    "message": "Anzeigen"
  },
  "view_description_30446afc": {
    "message": "Beschreibung anzeigen"
  },
=======
  "vertical_dots_bfb21f14": { "message": "Vertikale Punkte" },
  "video_options_24ef6e5d": { "message": "Videooptionen" },
  "video_options_tray_3b9809a5": { "message": "Fach für Videooptionen" },
  "video_player_b371005": { "message": "Videoplayer" },
  "video_player_for_9e7d373b": { "message": "Videoplayer für " },
  "video_player_for_title_ffd9fbc4": { "message": "Videoplayer für { title }" },
  "view_ba339f93": { "message": "Anzeigen" },
  "view_description_30446afc": { "message": "Beschreibung anzeigen" },
>>>>>>> 147b3201
  "view_keyboard_shortcuts_34d1be0b": {
    "message": "Tastenkombinationen anzeigen"
  },
  "view_title_description_67940918": {
    "message": "Beschreibung { title } anzeigen"
  },
  "view_word_and_character_counts_a743dd0c": {
    "message": "Wort- und Zeichenanzahl anzeigen"
  },
  "we_couldn_t_detect_a_working_microphone_connected__ceb71c40": {
    "message": "Wir konnten kein funktionierendes mit Ihrem Gerät verbundenes Mikrofon erkennen."
  },
  "we_couldn_t_detect_a_working_webcam_connected_to_y_6715cc4": {
    "message": "Wir konnten keine funktionierende mit Ihrem Gerät verbundene Webcam erkennen."
  },
  "we_couldn_t_detect_a_working_webcam_or_microphone__263b6674": {
    "message": "Wir konnten an Ihrem Gerät weder eine funktionierende Webcam noch ein Mikrofon erkennen."
  },
<<<<<<< HEAD
  "webcam_disabled_30c66986": {
    "message": "Die Webcam ist deaktiviert."
  },
  "webcam_fe91b20f": {
    "message": "Webcam"
  },
  "when_markup_is_used_that_visually_formats_items_as_f941fc1b": {
    "message": "Wenn Markup verwendet wird, das die Elemente optisch als Liste formatiert, die Listenbeziehung jedoch nicht zeigt, haben Benutzer möglicherweise Schwierigkeiten, in diesen Informationen zu navigieren."
  },
  "white_87fa64fd": {
    "message": "Weiß"
  },
  "why_523b3d8c": {
    "message": "Warum?"
  },
  "width_492fec76": {
    "message": "Breite"
  },
=======
  "webcam_disabled_30c66986": { "message": "Die Webcam ist deaktiviert." },
  "webcam_fe91b20f": { "message": "Webcam" },
  "webpages_should_only_have_a_single_h1_which_is_aut_dc99189e": {
    "message": "Webseiten sollten nur eine einzige H1-Überschrift haben, die automatisch vom Titel der Seite verwendet wird. Die erste Überschrift in Ihrem Inhalt sollte eine H2-Überschrift sein."
  },
  "when_markup_is_used_that_visually_formats_items_as_f941fc1b": {
    "message": "Wenn Markup verwendet wird, das die Elemente optisch als Liste formatiert, die Listenbeziehung jedoch nicht zeigt, haben Benutzer*innen möglicherweise Schwierigkeiten, in diesen Informationen zu navigieren."
  },
  "white_87fa64fd": { "message": "Weiß" },
  "why_523b3d8c": { "message": "Warum?" },
  "width_492fec76": { "message": "Breite" },
>>>>>>> 147b3201
  "width_and_height_must_be_numbers_110ab2e3": {
    "message": "Breite und Höhe müssen Zahlen sein"
  },
  "width_x_height_px_ff3ccb93": {
    "message": "{ width } x { height } px"
  },
  "wiki_home_9cd54d0": {
    "message": "Wiki-Startseite"
  },
  "wreath_product_200b38ef": {
    "message": "Kranzprodukt"
  },
  "xi_149681d0": {
    "message": "Xi"
  },
  "yes_dde87d5": {
    "message": "Ja"
  },
  "you_have_unsaved_changes_in_the_icon_maker_tray_do_e8cf5f1b": {
    "message": "Sie haben nicht gespeicherte Änderungen im Icon Maker-Fach. Möchten Sie fortfahren, ohne diese Änderungen zu speichern?"
  },
  "you_may_need_to_adjust_additional_headings_to_main_975f0eee": {
    "message": "Möglicherweise müssen Sie weitere Überschriften anpassen, um die Seitenhierarchie zu berücksichtigen."
  },
  "you_may_not_upload_an_empty_file_11c31eb2": {
    "message": "Sie können keine leere Datei hochladen."
  },
  "your_image_has_been_compressed_for_icon_maker_imag_2e45cd91": {
    "message": "Ihr Bild wurde für Icon Maker komprimiert. Bilder mit einer Größe von weniger als { size } KB werden nicht komprimiert."
  },
  "your_microphone_is_blocked_in_the_browser_settings_42af0ddc": {
    "message": "Ihr Mikrofon wird in den Browsereinstellungen blockiert."
  },
  "your_webcam_and_microphone_are_blocked_in_the_brow_73357dc6": {
    "message": "Ihre Webcam und Ihr Mikrofon werden in den Browsereinstellungen blockiert."
  },
  "your_webcam_is_blocked_in_the_browser_settings_7f638128": {
    "message": "Ihre Webcam wird in den Browsereinstellungen blockiert."
  },
  "your_webcam_may_already_be_in_use_6cd64c25": {
    "message": "Ihre Webcam wird möglicherweise bereits benutzt."
  },
<<<<<<< HEAD
  "zeta_5ef24f0e": {
    "message": "Zeta"
  },
  "zoom_f3e54d69": {
    "message": "Zoom"
  },
  "zoom_in_image_bb97d4f": {
    "message": "Bild vergrößern"
  },
  "zoom_out_image_d0a0a2ec": {
    "message": "Bild verkleinern"
  }
=======
  "zeta_5ef24f0e": { "message": "Zeta" },
  "zoom_f3e54d69": { "message": "Zoom" },
  "zoom_in_image_bb97d4f": { "message": "Bild vergrößern" },
  "zoom_out_image_d0a0a2ec": { "message": "Bild verkleinern" }
>>>>>>> 147b3201
}


formatMessage.addLocale({de: locale})<|MERGE_RESOLUTION|>--- conflicted
+++ resolved
@@ -23,31 +23,6 @@
   "access_the_pretty_html_editor_37168efe": {
     "message": "Auf Pretty HTML-Editor zugreifen"
   },
-<<<<<<< HEAD
-  "accessibility_checker_b3af1f6c": {
-    "message": "Zugangskontrolle"
-  },
-  "action_to_take_b626a99a": {
-    "message": "Auszuführende Tätigkeiten:"
-  },
-  "add_8523c19b": {
-    "message": "Hinzufügen"
-  },
-  "add_a_caption_2a915239": {
-    "message": "Eine Beschriftung hinzufügen"
-  },
-  "add_alt_text_for_the_image_48cd88aa": {
-    "message": "Alternativen Text für das Bild hinzufügen"
-  },
-  "add_another_f4e50d57": {
-    "message": "Einen weiteren hinzufügen"
-  },
-  "add_cc_subtitles_55f0394e": {
-    "message": "CC / Untertitel hinzufügen"
-  },
-  "add_image_60b2de07": {
-    "message": "Bild hinzufügen"
-=======
   "accessibility_checker_b3af1f6c": { "message": "Zugangskontrolle" },
   "action_to_take_b626a99a": { "message": "Auszuführende Tätigkeiten:" },
   "add_8523c19b": { "message": "Hinzufügen" },
@@ -60,40 +35,10 @@
   "add_image_60b2de07": { "message": "Bild hinzufügen" },
   "additional_considerations_f3801683": {
     "message": "Zusätzliche Überlegungen"
->>>>>>> 147b3201
   },
   "adjacent_links_with_the_same_url_should_be_a_singl_7a1f7f6c": {
     "message": "Nebenstehende Links mit dem gleichen URL sollten ein einziger Link sein."
   },
-<<<<<<< HEAD
-  "aleph_f4ffd155": {
-    "message": "Aleph"
-  },
-  "alignment_and_lists_5cebcb69": {
-    "message": "Ausrichtung und Listen"
-  },
-  "all_4321c3a1": {
-    "message": "Alle"
-  },
-  "all_apps_a50dea49": {
-    "message": "Alle Apps"
-  },
-  "alpha_15d59033": {
-    "message": "Alpha"
-  },
-  "alphabetical_55b5b4e0": {
-    "message": "In alphabetischer Reihenfolge"
-  },
-  "alt_attribute_text_should_not_contain_more_than_12_e21d4040": {
-    "message": "Der alternative Text sollte nicht länger als 120 Zeichen sein."
-  },
-  "alt_text_611fb322": {
-    "message": "Altern. Text"
-  },
-  "amalg_coproduct_c589fb12": {
-    "message": "Amalg (Koprodukt)"
-  },
-=======
   "aleph_f4ffd155": { "message": "Aleph" },
   "alignment_and_lists_5cebcb69": { "message": "Ausrichtung und Listen" },
   "all_4321c3a1": { "message": "Alle" },
@@ -105,7 +50,6 @@
   },
   "alt_text_611fb322": { "message": "Altern. Text" },
   "amalg_coproduct_c589fb12": { "message": "Amalg (Koprodukt)" },
->>>>>>> 147b3201
   "an_error_occured_reading_the_file_ff48558b": {
     "message": "Fehler beim Lesen der Datei"
   },
@@ -115,149 +59,56 @@
   "an_error_occurred_uploading_your_media_71f1444d": {
     "message": "Fehler beim Hochladen der Medien."
   },
-  "and_7fcc2911": {
-    "message": "Und"
-  },
-  "angle_c5b4ec50": {
-    "message": "Winkel"
-  },
-  "announcement_list_da155734": {
-    "message": "Ankündigungsliste"
-  },
-  "announcements_a4b8ed4a": {
-    "message": "Ankündigungen"
-  },
-  "apply_781a2546": {
-    "message": "Anwenden"
-  },
+  "and_7fcc2911": { "message": "Und" },
+  "angle_c5b4ec50": { "message": "Winkel" },
+  "announcement_list_da155734": { "message": "Ankündigungsliste" },
+  "announcements_a4b8ed4a": { "message": "Ankündigungen" },
+  "apply_781a2546": { "message": "Anwenden" },
   "apply_changes_to_all_instances_of_this_icon_maker__2642f466": {
     "message": "Änderungen auf alle Instanzen dieses Icon Maker-Symbols im Kurs anwenden"
   },
-  "approaches_the_limit_893aeec9": {
-    "message": "Nähert sich dem Grenzwert"
-  },
-  "approximately_e7965800": {
-    "message": "Ungefähr"
-  },
-  "apps_54d24a47": {
-    "message": "Apps"
-  },
-  "arrows_464a3e54": {
-    "message": "Pfeile"
-  },
-  "art_icon_8e1daad": {
-    "message": "Kunstsymbol"
-  },
+  "approaches_the_limit_893aeec9": { "message": "Nähert sich dem Grenzwert" },
+  "approximately_e7965800": { "message": "Ungefähr" },
+  "apps_54d24a47": { "message": "Apps" },
+  "arrows_464a3e54": { "message": "Pfeile" },
+  "art_icon_8e1daad": { "message": "Kunstsymbol" },
   "aspect_ratio_will_be_preserved_cb5fdfb8": {
     "message": "Seitenverhältnis wird beibehalten"
   },
-  "assignments_1e02582c": {
-    "message": "Aufgaben"
-  },
-  "asterisk_82255584": {
-    "message": "Sternchen"
-  },
-  "attributes_963ba262": {
-    "message": "Attribute"
-  },
+  "assignments_1e02582c": { "message": "Aufgaben" },
+  "asterisk_82255584": { "message": "Sternchen" },
+  "attributes_963ba262": { "message": "Attribute" },
   "audio_and_video_recording_not_supported_please_use_5ce3f0d7": {
     "message": "Aufzeichnung von Audio und Video wird nicht unterstützt, bitte nutzen Sie einen anderen Browser."
   },
-  "audio_options_feb58e2c": {
-    "message": "Audiooptionen"
-  },
-  "audio_options_tray_33a90711": {
-    "message": "Fach für Audiooptionen"
-  },
-  "audio_player_for_title_20cc70d": {
-    "message": "Audioplayer für { title }"
-  },
+  "audio_options_feb58e2c": { "message": "Audiooptionen" },
+  "audio_options_tray_33a90711": { "message": "Fach für Audiooptionen" },
+  "audio_player_for_title_20cc70d": { "message": "Audioplayer für { title }" },
   "auto_saved_content_exists_would_you_like_to_load_t_fee528f2": {
     "message": "Automatisch gespeicherte Inhalte vorhanden. Möchten Sie lieber die automatisch gespeicherten Inhalte laden?"
   },
-  "available_folders_694d0436": {
-    "message": "Verfügbare Ordner"
-  },
-  "backslash_b2d5442d": {
-    "message": "Umgekehrter Schrägstrich"
-  },
-  "bar_ec63ed6": {
-    "message": "Bar"
-  },
-  "basic_554cdc0a": {
-    "message": "Grundlegend"
-  },
-  "because_501841b": {
-    "message": "Weil"
-  },
-  "below_81d4dceb": {
-    "message": "Unten"
-  },
-  "beta_cb5f307e": {
-    "message": "Beta"
-  },
-  "big_circle_16b2e604": {
-    "message": "Großer Kreis"
-  },
-  "binomial_coefficient_ea5b9bb7": {
-    "message": "Binomischer Koeffizient"
-  },
-  "black_4cb01371": {
-    "message": "Schwarz"
-  },
-  "blue_daf8fea9": {
-    "message": "Blau"
-  },
-  "bottom_15a2a9be": {
-    "message": "Unten"
-  },
-  "bottom_third_5f5fec1d": {
-    "message": "Unteres Drittel"
-  },
-  "bowtie_5f9629e4": {
-    "message": "Fliege"
-  },
-  "brick_f2656265": {
-    "message": "Ziegelrot"
-  },
-  "c_2001_acme_inc_283f7f80": {
-    "message": "© 2001 Acme Inc."
-  },
-  "cancel_caeb1e68": {
-    "message": "Abbrechen"
-  },
-  "cap_product_3a5265a6": {
-    "message": "Cap-Produkt"
-  },
-  "centered_dot_64d5e378": {
-    "message": "Zentrierter Punkt"
-  },
+  "available_folders_694d0436": { "message": "Verfügbare Ordner" },
+  "backslash_b2d5442d": { "message": "Umgekehrter Schrägstrich" },
+  "bar_ec63ed6": { "message": "Bar" },
+  "basic_554cdc0a": { "message": "Grundlegend" },
+  "because_501841b": { "message": "Weil" },
+  "below_81d4dceb": { "message": "Unten" },
+  "beta_cb5f307e": { "message": "Beta" },
+  "big_circle_16b2e604": { "message": "Großer Kreis" },
+  "binomial_coefficient_ea5b9bb7": { "message": "Binomischer Koeffizient" },
+  "black_4cb01371": { "message": "Schwarz" },
+  "blue_daf8fea9": { "message": "Blau" },
+  "bottom_15a2a9be": { "message": "Unten" },
+  "bottom_third_5f5fec1d": { "message": "Unteres Drittel" },
+  "bowtie_5f9629e4": { "message": "Fliege" },
+  "brick_f2656265": { "message": "Ziegelrot" },
+  "c_2001_acme_inc_283f7f80": { "message": "© 2001 Acme Inc." },
+  "cancel_caeb1e68": { "message": "Abbrechen" },
+  "cap_product_3a5265a6": { "message": "Cap-Produkt" },
+  "centered_dot_64d5e378": { "message": "Zentrierter Punkt" },
   "centered_horizontal_dots_451c5815": {
     "message": "Zentrierte horizontale Punkte"
   },
-<<<<<<< HEAD
-  "change_alt_text_92654906": {
-    "message": "Alt. Text ändern"
-  },
-  "change_heading_tag_to_paragraph_a61e3113": {
-    "message": "Überschrifts-Tag zu Absatz ändern"
-  },
-  "change_text_color_1aecb912": {
-    "message": "Textfarbe ändern"
-  },
-  "check_accessibility_3c78211c": {
-    "message": "Zugänglichkeit prüfen"
-  },
-  "checking_for_accessibility_issues_fac18c6d": {
-    "message": "Zugangsprobleme werden überprüft"
-  },
-  "chi_54a32644": {
-    "message": "Chi"
-  },
-  "choose_caption_file_9c45bc4e": {
-    "message": "Caption-Datei auswählen"
-  },
-=======
   "change_alt_text_92654906": { "message": "Alt. Text ändern" },
   "change_heading_tag_to_paragraph_a61e3113": {
     "message": "Überschrifts-Tag zu Absatz ändern"
@@ -272,22 +123,13 @@
   },
   "chi_54a32644": { "message": "Chi" },
   "choose_caption_file_9c45bc4e": { "message": "Caption-Datei auswählen" },
->>>>>>> 147b3201
   "choose_usage_rights_33683854": {
     "message": "Nutzungsrechte auswählen ...."
   },
-  "circle_484abe63": {
-    "message": "Kreis"
-  },
-  "clear_2084585f": {
-    "message": "Löschen"
-  },
-  "clear_image_3213fe62": {
-    "message": "Bild löschen"
-  },
-  "clear_selected_file_82388e50": {
-    "message": "Ausgewählte Datei löschen"
-  },
+  "circle_484abe63": { "message": "Kreis" },
+  "clear_2084585f": { "message": "Löschen" },
+  "clear_image_3213fe62": { "message": "Bild löschen" },
+  "clear_selected_file_82388e50": { "message": "Ausgewählte Datei löschen" },
   "clear_selected_file_filename_2fe8a58e": {
     "message": "Ausgewählte Datei löschen: { filename }"
   },
@@ -297,72 +139,29 @@
   "click_to_embed_imagename_c41ea8df": {
     "message": "{ imageName } durch Anklicken einbetten"
   },
-  "click_to_hide_preview_3c707763": {
-    "message": "Vorschau ausblenden"
-  },
+  "click_to_hide_preview_3c707763": { "message": "Vorschau ausblenden" },
   "click_to_insert_a_link_into_the_editor_c19613aa": {
     "message": "Einfügen eines Links in den Editor"
   },
-  "click_to_show_preview_faa27051": {
-    "message": "Vorschau einblenden"
-  },
+  "click_to_show_preview_faa27051": { "message": "Vorschau einblenden" },
   "close_a_menu_or_dialog_also_returns_you_to_the_edi_739079e6": {
     "message": "Menü oder Dialogfeld schließen. Bringt Sie zurück zum Editor-Bereich"
   },
   "close_accessibility_checker_29d1c51e": {
     "message": "Zugangsprüfung schließen"
   },
-<<<<<<< HEAD
-  "close_d634289d": {
-    "message": "Schließen"
-  },
-=======
   "close_d634289d": { "message": "Schließen" },
->>>>>>> 147b3201
   "closed_caption_file_must_be_less_than_maxkb_kb_5880f752": {
     "message": "Die Untertiteldatei muss kleiner als { maxKb } KB sein."
   },
-  "closed_captions_subtitles_e6aaa016": {
-    "message": "Untertitel"
-  },
-  "clubs_suit_c1ffedff": {
-    "message": "Kreuz (Spielkartenfarbe)"
-  },
-  "collaborations_5c56c15f": {
-    "message": "Collaborations"
-  },
-  "collapse_to_hide_types_1ab46d2e": {
-    "message": "{ types } ausblenden"
-  },
-  "color_picker_6b359edf": {
-    "message": "Farbwähler"
-  },
+  "closed_captions_subtitles_e6aaa016": { "message": "Untertitel" },
+  "clubs_suit_c1ffedff": { "message": "Kreuz (Spielkartenfarbe)" },
+  "collaborations_5c56c15f": { "message": "Collaborations" },
+  "collapse_to_hide_types_1ab46d2e": { "message": "{ types } ausblenden" },
+  "color_picker_6b359edf": { "message": "Farbwähler" },
   "color_picker_colorname_selected_ad4cf400": {
     "message": "Farbwähler ({ colorName } ausgewählt)"
   },
-<<<<<<< HEAD
-  "column_e1ae5c64": {
-    "message": "Spalte"
-  },
-  "column_group_1c062368": {
-    "message": "Spaltengruppe"
-  },
-  "complex_numbers_a543d004": {
-    "message": "Komplexe Zahlen"
-  },
-  "computer_1d7dfa6f": {
-    "message": "Computer"
-  },
-  "congruent_5a244acd": {
-    "message": "Kongruent"
-  },
-  "contains_311f37b7": {
-    "message": "Enthält"
-  },
-  "content_1440204b": {
-    "message": "Inhalt"
-  },
-=======
   "column_e1ae5c64": { "message": "Spalte" },
   "column_group_1c062368": { "message": "Spaltengruppe" },
   "complex_numbers_a543d004": { "message": "Komplexe Zahlen" },
@@ -370,162 +169,30 @@
   "congruent_5a244acd": { "message": "Kongruent" },
   "contains_311f37b7": { "message": "Enthält" },
   "content_1440204b": { "message": "Inhalt" },
->>>>>>> 147b3201
   "content_is_still_being_uploaded_if_you_continue_it_8f06d0cb": {
     "message": "Der Inhalt wird noch hochgeladen, wenn Sie fortfahren, wird er nicht richtig eingebettet."
   },
-  "content_subtype_5ce35e88": {
-    "message": "Inhalt-Subtyp"
-  },
-  "content_type_2cf90d95": {
-    "message": "Inhalt-Typ"
-  },
-  "coproduct_e7838082": {
-    "message": "Koprodukt"
-  },
-  "copyright_holder_66ee111": {
-    "message": "Urheberrechtsinhaber:"
-  },
+  "content_subtype_5ce35e88": { "message": "Inhalt-Subtyp" },
+  "content_type_2cf90d95": { "message": "Inhalt-Typ" },
+  "coproduct_e7838082": { "message": "Koprodukt" },
+  "copyright_holder_66ee111": { "message": "Urheberrechtsinhaber:" },
   "count_plural_0_0_words_one_1_word_other_words_acf32eca": {
     "message": "{ count, plural,\n     =0 {0 Worte}\n    one {1 Wort}\n  other {# Worte}\n}"
   },
   "count_plural_one_item_loaded_other_items_loaded_857023b7": {
     "message": "{ count, plural,\n    one {# Objekt geladen}\n  other {# Objekte geladen}\n}"
   },
-  "course_documents_104d76e0": {
-    "message": "Kursunterlagen"
-  },
-  "course_files_62deb8f8": {
-    "message": "Kursdateien"
-  },
-  "course_files_a31f97fc": {
-    "message": "Kursdateien"
-  },
-  "course_images_f8511d04": {
-    "message": "Kursbilder"
-  },
-  "course_links_b56959b9": {
-    "message": "Kurs-Links"
-  },
-  "course_media_ec759ad": {
-    "message": "Kursmedien"
-  },
-  "course_navigation_dd035109": {
-    "message": "Kursnavigation"
-  },
-  "create_icon_110d6463": {
-    "message": "Symbol „Erstellen“"
-  },
+  "course_documents_104d76e0": { "message": "Kursunterlagen" },
+  "course_files_62deb8f8": { "message": "Kursdateien" },
+  "course_files_a31f97fc": { "message": "Kursdateien" },
+  "course_images_f8511d04": { "message": "Kursbilder" },
+  "course_links_b56959b9": { "message": "Kurs-Links" },
+  "course_media_ec759ad": { "message": "Kursmedien" },
+  "course_navigation_dd035109": { "message": "Kursnavigation" },
+  "create_icon_110d6463": { "message": "Symbol „Erstellen“" },
   "creative_commons_license_725584ae": {
     "message": "Creative Commons-Lizenz:"
   },
-<<<<<<< HEAD
-  "crop_image_41bf940c": {
-    "message": "Bild zuschneiden"
-  },
-  "crop_image_807ebb08": {
-    "message": "Bild zuschneiden"
-  },
-  "cup_product_14174434": {
-    "message": "Cup-Produkt"
-  },
-  "current_image_f16c249c": {
-    "message": "Aktuelles Bild"
-  },
-  "current_volume_level_c55ab825": {
-    "message": "Aktuelle Lautstärke"
-  },
-  "custom_6979cd81": {
-    "message": "Angepasst"
-  },
-  "cyan_c1d5f68a": {
-    "message": "Cyan"
-  },
-  "dagger_57e0f4e5": {
-    "message": "Kreuzzeichen"
-  },
-  "date_added_ed5ad465": {
-    "message": "Datum hinzugefügt"
-  },
-  "decorative_icon_9a7f3fc3": {
-    "message": "Dekoratives Symbol"
-  },
-  "decorative_image_fde98579": {
-    "message": "Dekoratives Bild"
-  },
-  "decorative_type_upper_f2c95e3": {
-    "message": "Dekorativer { TYPE_UPPER }"
-  },
-  "deep_purple_bb3e2907": {
-    "message": "Dunkelviolett"
-  },
-  "definite_integral_fe7ffed1": {
-    "message": "Bestimmtes Integral"
-  },
-  "degree_symbol_4a823d5f": {
-    "message": "Gradsymbol"
-  },
-  "delimiters_4db4840d": {
-    "message": "Trennzeichen"
-  },
-  "delta_53765780": {
-    "message": "Delta"
-  },
-  "describe_the_icon_f6a18823": {
-    "message": "(Das Symbol beschreiben)"
-  },
-  "describe_the_type_ff448da5": {
-    "message": "(beschreiben Sie den { TYPE })"
-  },
-  "describe_the_video_2fe8f46a": {
-    "message": "(Beschreiben Sie das Video)"
-  },
-  "description_436c48d7": {
-    "message": "Beschreibung"
-  },
-  "details_98a31b68": {
-    "message": "Details"
-  },
-  "diagonal_dots_7d71b57e": {
-    "message": "Diagonale Punkte"
-  },
-  "diamond_b8dfe7ae": {
-    "message": "Diamond"
-  },
-  "diamonds_suit_526abaaf": {
-    "message": "Karo (Spielkartenfarbe)"
-  },
-  "digamma_258ade94": {
-    "message": "Digamma"
-  },
-  "dimension_type_f5fa9170": {
-    "message": "Dimensionstyp"
-  },
-  "dimensions_45ddb7b7": {
-    "message": "Abmessungen"
-  },
-  "directionality_26ae9e08": {
-    "message": "Schreibrichtung"
-  },
-  "directly_edit_latex_b7e9235b": {
-    "message": "LaTeX direkt bearbeiten"
-  },
-  "disable_preview_222bdf72": {
-    "message": "Vorschau deaktivieren"
-  },
-  "discussions_a5f96392": {
-    "message": "Diskussionen"
-  },
-  "discussions_index_6c36ced": {
-    "message": "Diskussionsindex"
-  },
-  "disjoint_union_e74351a8": {
-    "message": "Disjunkte Vereinigung"
-  },
-  "display_options_315aba85": {
-    "message": "Anzeigeoptionen"
-  },
-=======
   "crop_image_41bf940c": { "message": "Bild zuschneiden" },
   "crop_image_807ebb08": { "message": "Bild zuschneiden" },
   "cup_product_14174434": { "message": "Cup-Produkt" },
@@ -561,114 +228,41 @@
   "discussions_index_6c36ced": { "message": "Diskussionsindex" },
   "disjoint_union_e74351a8": { "message": "Disjunkte Vereinigung" },
   "display_options_315aba85": { "message": "Anzeigeoptionen" },
->>>>>>> 147b3201
   "display_text_link_opens_in_a_new_tab_75e9afc9": {
     "message": "Text-Link anzeigen (wird in einem neuen Tab geöffnet)"
   },
-  "division_sign_72190870": {
-    "message": "Divisionszeichen"
-  },
-  "documents_81393201": {
-    "message": "Dokumente"
-  },
-  "done_54e3d4b6": {
-    "message": "Fertig"
-  },
-  "double_dagger_faf78681": {
-    "message": "Doppelkreuz"
-  },
+  "division_sign_72190870": { "message": "Divisionszeichen" },
+  "documents_81393201": { "message": "Dokumente" },
+  "done_54e3d4b6": { "message": "Fertig" },
+  "double_dagger_faf78681": { "message": "Doppelkreuz" },
   "down_and_left_diagonal_arrow_40ef602c": {
     "message": "Diagonaler Pfeil nach unten links"
   },
   "down_and_right_diagonal_arrow_6ea0f460": {
     "message": "Diagonaler Pfeil nach unten rechts"
   },
-  "download_filename_2baae924": {
-    "message": "{ filename } herunterladen"
-  },
-  "downward_arrow_cca52012": {
-    "message": "Abwärtspfeil"
-  },
+  "download_filename_2baae924": { "message": "{ filename } herunterladen" },
+  "downward_arrow_cca52012": { "message": "Abwärtspfeil" },
   "downward_pointing_triangle_2a12a601": {
     "message": "Nach unten zeigendes Dreieck"
   },
-  "drag_a_file_here_1bf656d5": {
-    "message": "Eine Datei hierher ziehen"
-  },
+  "drag_a_file_here_1bf656d5": { "message": "Eine Datei hierher ziehen" },
   "drag_and_drop_or_click_to_browse_your_computer_60772d6d": {
     "message": "Drag-and-Drop oder klicken Sie, um Ihren Computer zu durchsuchen."
   },
   "drag_handle_use_up_and_down_arrows_to_resize_e29eae5c": {
     "message": "Ziehpunkt Die Aufwärts- und Abwärtspfeile verwenden, um die Größe zu ändern"
   },
-  "due_multiple_dates_cc0ee3f5": {
-    "message": "Fällig: Mehrere Daten"
-  },
-  "due_when_7eed10c6": {
-    "message": "Fällig: { when }"
-  },
+  "due_multiple_dates_cc0ee3f5": { "message": "Fällig: Mehrere Daten" },
+  "due_when_7eed10c6": { "message": "Fällig: { when }" },
   "edit_alt_text_for_this_icon_instance_9c6fc5fd": {
     "message": "Alt-Text für diese Symbol-Instanz bearbeiten"
   },
-  "edit_c5fbea07": {
-    "message": "Ändern"
-  },
-  "edit_course_link_5a5c3c59": {
-    "message": "Link zum Bearbeiten des Kurses"
-  },
+  "edit_c5fbea07": { "message": "Ändern" },
+  "edit_course_link_5a5c3c59": { "message": "Link zum Bearbeiten des Kurses" },
   "edit_existing_icon_maker_icon_5d0ebb3f": {
     "message": "Vorhandenes Icon Maker-Symbol bearbeiten"
   },
-<<<<<<< HEAD
-  "edit_icon_2c6b0e91": {
-    "message": "Symbol für Bearbeiten"
-  },
-  "edit_link_7f53bebb": {
-    "message": "Link bearbeiten"
-  },
-  "editor_statusbar_26ac81fc": {
-    "message": "Editor-Statusleiste"
-  },
-  "element_starting_with_start_91bf4c3b": {
-    "message": "Element beginnt mit { start }"
-  },
-  "embed_828fac4a": {
-    "message": "Einbetten"
-  },
-  "embed_code_314f1bd5": {
-    "message": "Code einbetten"
-  },
-  "embed_image_1080badc": {
-    "message": "Bild einbetten"
-  },
-  "embed_video_a97a64af": {
-    "message": "Video einbetten"
-  },
-  "embedded_content_aaeb4d3d": {
-    "message": "Eingebettete Inhalte"
-  },
-  "empty_set_91a92df4": {
-    "message": "Leeres Set"
-  },
-  "encircled_dot_8f5e51c": {
-    "message": "Eingekreister Punkt"
-  },
-  "encircled_minus_72745096": {
-    "message": "Eingekreistes Minus"
-  },
-  "encircled_plus_36d8d104": {
-    "message": "Eingekreistes Plus"
-  },
-  "encircled_times_5700096d": {
-    "message": "Eingekreiste Zeiten"
-  },
-  "engineering_icon_f8f3cf43": {
-    "message": "Engineering-Symbol"
-  },
-  "english_icon_25bfe845": {
-    "message": "Englisch-Symbol"
-  },
-=======
   "edit_icon_2c6b0e91": { "message": "Symbol für Bearbeiten" },
   "edit_link_7f53bebb": { "message": "Link bearbeiten" },
   "editor_statusbar_26ac81fc": { "message": "Editor-Statusleiste" },
@@ -687,117 +281,42 @@
   "encircled_times_5700096d": { "message": "Eingekreiste Zeiten" },
   "engineering_icon_f8f3cf43": { "message": "Engineering-Symbol" },
   "english_icon_25bfe845": { "message": "Englisch-Symbol" },
->>>>>>> 147b3201
   "enter_at_least_3_characters_to_search_4f037ee0": {
     "message": "Geben Sie für die Suche mindestens 3 Zeichen ein."
   },
-  "epsilon_54bb8afa": {
-    "message": "Epsilon"
-  },
-  "epsilon_variant_d31f1e77": {
-    "message": "Epsilon (Variante)"
-  },
-  "equals_sign_c51bdc58": {
-    "message": "Gleichheitszeichen"
-  },
-  "equation_editor_39fbc3f1": {
-    "message": "Formel-Editor"
-  },
-  "equivalence_class_7b0f11c0": {
-    "message": "Äquivalenzklasse"
-  },
-  "equivalent_identity_654b3ce5": {
-    "message": "Äquivalent (Identität)"
-  },
-  "eta_b8828f99": {
-    "message": "Eta"
-  },
-  "exists_2e62bdaa": {
-    "message": "Ist vorhanden"
-  },
-  "exit_fullscreen_b7eb0aa4": {
-    "message": "Vollbildschirm verlassen"
-  },
+  "epsilon_54bb8afa": { "message": "Epsilon" },
+  "epsilon_variant_d31f1e77": { "message": "Epsilon (Variante)" },
+  "equals_sign_c51bdc58": { "message": "Gleichheitszeichen" },
+  "equation_editor_39fbc3f1": { "message": "Formel-Editor" },
+  "equivalence_class_7b0f11c0": { "message": "Äquivalenzklasse" },
+  "equivalent_identity_654b3ce5": { "message": "Äquivalent (Identität)" },
+  "eta_b8828f99": { "message": "Eta" },
+  "exists_2e62bdaa": { "message": "Ist vorhanden" },
+  "exit_fullscreen_b7eb0aa4": { "message": "Vollbildschirm verlassen" },
   "expand_preview_by_default_2abbf9f8": {
     "message": "Vorschau standardmäßig erweitern"
   },
-  "expand_to_see_types_f5d29352": {
-    "message": "{ types } erweitern"
-  },
-  "external_tools_6e77821": {
-    "message": "Externe Tools"
-  },
-  "extra_large_b6cdf1ff": {
-    "message": "Extra groß"
-  },
-  "extra_small_9ae33252": {
-    "message": "Extra klein"
-  },
-  "extracurricular_icon_67c8ca42": {
-    "message": "Außerschulisches Symbol"
-  },
-  "f_function_fe422d65": {
-    "message": "F (Funktion)"
-  },
+  "expand_to_see_types_f5d29352": { "message": "{ types } erweitern" },
+  "external_tools_6e77821": { "message": "Externe Tools" },
+  "extra_large_b6cdf1ff": { "message": "Extra groß" },
+  "extra_small_9ae33252": { "message": "Extra klein" },
+  "extracurricular_icon_67c8ca42": { "message": "Außerschulisches Symbol" },
+  "f_function_fe422d65": { "message": "F (Funktion)" },
   "failed_getting_file_contents_e9ea19f4": {
     "message": "Abruf der Dateiinhalte fehlgeschlagen"
   },
-  "file_name_8fd421ff": {
-    "message": "Dateiname"
-  },
+  "file_name_8fd421ff": { "message": "Dateiname" },
   "file_storage_quota_exceeded_b7846cd1": {
     "message": "Dateispeicherquote überschritten"
   },
-  "file_url_c12b64be": {
-    "message": "Datei-URL"
-  },
-  "filename_file_icon_602eb5de": {
-    "message": "Dateisymbol für { filename }"
-  },
+  "file_url_c12b64be": { "message": "Datei-URL" },
+  "filename_file_icon_602eb5de": { "message": "Dateisymbol für { filename }" },
   "filename_image_preview_6cef8f26": {
     "message": "Bildvorschau für { filename }"
   },
   "filename_text_preview_e41ca2d8": {
     "message": "Textvorschau für { filename }"
   },
-<<<<<<< HEAD
-  "files_c300e900": {
-    "message": "Dateien"
-  },
-  "files_index_af7c662b": {
-    "message": "Dateienindex"
-  },
-  "finish_bc343002": {
-    "message": "Beenden"
-  },
-  "fix_heading_hierarchy_f60884c4": {
-    "message": "Feste Überschriftshierarchie"
-  },
-  "flat_music_76d5a5c3": {
-    "message": "Vermindert (Musik)"
-  },
-  "focus_element_options_toolbar_18d993e": {
-    "message": "Symbolleiste für Element-Optionen fokussieren"
-  },
-  "folder_tree_fbab0726": {
-    "message": "Ordnerstruktur"
-  },
-  "for_all_b919f972": {
-    "message": "Für Alle"
-  },
-  "format_4247a9c5": {
-    "message": "Format"
-  },
-  "format_as_a_list_142210c3": {
-    "message": "Format als Liste"
-  },
-  "formatting_5b143aa8": {
-    "message": "Formatierung"
-  },
-  "forward_slash_3f90f35e": {
-    "message": "Schrägstrich"
-  },
-=======
   "files_c300e900": { "message": "Dateien" },
   "files_index_af7c662b": { "message": "Dateienindex" },
   "finish_bc343002": { "message": "Beenden" },
@@ -814,25 +333,16 @@
   "format_as_a_list_142210c3": { "message": "Format als Liste" },
   "formatting_5b143aa8": { "message": "Formatierung" },
   "forward_slash_3f90f35e": { "message": "Schrägstrich" },
->>>>>>> 147b3201
   "found_auto_saved_content_3f6e4ca5": {
     "message": "Automatisch gespeicherte Inhalte gefunden"
   },
   "found_count_plural_0_results_one_result_other_resu_46aeaa01": {
     "message": "Gefundene { count, plural,\n     =0 {# Ergebnisse}\n    one {# Ergebnisse}\n  other {# Ergebnisse}\n}"
   },
-  "fraction_41bac7af": {
-    "message": "Bruch"
-  },
-  "fullscreen_873bf53f": {
-    "message": "Vollbild"
-  },
-  "gamma_1767928": {
-    "message": "Gamma"
-  },
-  "generating_preview_45b53be0": {
-    "message": "Vorschau wird erzeugt ..."
-  },
+  "fraction_41bac7af": { "message": "Bruch" },
+  "fullscreen_873bf53f": { "message": "Vollbild" },
+  "gamma_1767928": { "message": "Gamma" },
+  "generating_preview_45b53be0": { "message": "Vorschau wird erzeugt ..." },
   "gif_png_format_images_larger_than_size_kb_are_not__7af3bdbd": {
     "message": "Bilder im GIF-/PNG-Format, die größer als { size } KB sind, werden derzeit nicht unterstützt."
   },
@@ -842,74 +352,6 @@
   "go_to_the_editor_s_toolbar_a5cb875f": {
     "message": "Gehen Sie zur Editor-Symbolleiste"
   },
-<<<<<<< HEAD
-  "grades_a61eba0a": {
-    "message": "Noten"
-  },
-  "greater_than_e98af662": {
-    "message": "Größer als"
-  },
-  "greater_than_or_equal_b911949a": {
-    "message": "Größer oder gleich"
-  },
-  "greek_65c5b3f7": {
-    "message": "Griechisch"
-  },
-  "green_15af4778": {
-    "message": "Grün"
-  },
-  "grey_a55dceff": {
-    "message": "Grau"
-  },
-  "group_documents_8bfd6ae6": {
-    "message": "Gruppendokumente"
-  },
-  "group_files_4324f3df": {
-    "message": "Gruppendateien"
-  },
-  "group_files_82e5dcdb": {
-    "message": "Gruppendateien"
-  },
-  "group_images_98e0ac17": {
-    "message": "Gruppenbilder"
-  },
-  "group_isomorphism_45b1458c": {
-    "message": "Gruppenisomorphismus"
-  },
-  "group_links_9493129e": {
-    "message": "Gruppen-Links"
-  },
-  "group_media_2f3d128a": {
-    "message": "Gruppenmedien"
-  },
-  "group_navigation_99f191a": {
-    "message": "Gruppennavigation"
-  },
-  "h_bar_bb94deae": {
-    "message": "H Bar"
-  },
-  "hat_ea321e35": {
-    "message": "Hut"
-  },
-  "header_column_f27433cb": {
-    "message": "Überschrift Spalte"
-  },
-  "header_row_and_column_ec5b9ec": {
-    "message": "Überschrift Zeile und Spalte"
-  },
-  "header_row_f33eb169": {
-    "message": "Überschrift Zeile"
-  },
-  "heading_2_5b84eed2": {
-    "message": "Überschrift 2"
-  },
-  "heading_3_2c83de44": {
-    "message": "Überschrift 3"
-  },
-  "heading_4_b2e74be7": {
-    "message": "Überschrift 4"
-  },
-=======
   "grades_a61eba0a": { "message": "Noten" },
   "greater_than_e98af662": { "message": "Größer als" },
   "greater_than_or_equal_b911949a": { "message": "Größer oder gleich" },
@@ -934,7 +376,6 @@
   "heading_2_5b84eed2": { "message": "Überschrift 2" },
   "heading_3_2c83de44": { "message": "Überschrift 3" },
   "heading_4_b2e74be7": { "message": "Überschrift 4" },
->>>>>>> 147b3201
   "heading_levels_should_not_be_skipped_3947c0e0": {
     "message": "Die Überschriftsebene darf nicht übersprungen werden."
   },
@@ -944,32 +385,6 @@
   "headings_should_not_contain_more_than_120_characte_3c0e0cb3": {
     "message": "Überschriften dürfen nicht länger als 120 Zeichen sein."
   },
-<<<<<<< HEAD
-  "health_icon_8d292eb5": {
-    "message": "Gesundheitssymbol"
-  },
-  "hearts_suit_e50e04ca": {
-    "message": "Herz (Spielkartenfarbe)"
-  },
-  "height_69b03e15": {
-    "message": "Höhe"
-  },
-  "hexagon_d8468e0d": {
-    "message": "Sechseck"
-  },
-  "hide_description_bfb5502e": {
-    "message": "Beschreibung ausblenden"
-  },
-  "hide_title_description_caf092ef": {
-    "message": "Beschreibung { title } ausblenden"
-  },
-  "home_351838cd": {
-    "message": "Start"
-  },
-  "html_code_editor_fd967a44": {
-    "message": "HTML-Code-Editor"
-  },
-=======
   "health_icon_8d292eb5": { "message": "Gesundheitssymbol" },
   "hearts_suit_e50e04ca": { "message": "Herz (Spielkartenfarbe)" },
   "height_69b03e15": { "message": "Höhe" },
@@ -983,72 +398,27 @@
   },
   "home_351838cd": { "message": "Start" },
   "html_code_editor_fd967a44": { "message": "HTML-Code-Editor" },
->>>>>>> 147b3201
   "i_have_obtained_permission_to_use_this_file_6386f087": {
     "message": "Ich habe die Berechtigung zur Nutzung dieser Datei erhalten."
   },
   "i_hold_the_copyright_71ee91b1": {
     "message": "Ich bin der Urheberrechtsinhaber"
   },
-  "icon_215a1dc6": {
-    "message": "Symbol"
-  },
-  "icon_8168b2f8": {
-    "message": "Symbol"
-  },
-  "icon_color_b86dd6d6": {
-    "message": "Symbolfarbe"
-  },
-  "icon_maker_icons_cc560f7e": {
-    "message": "Icon Maker-Symbole"
-  },
-  "icon_options_7e32746e": {
-    "message": "Symbol-Optionen"
-  },
-  "icon_options_tray_2b407977": {
-    "message": "Auswahl Symbol-Optionen"
-  },
-  "icon_preview_1782a1d9": {
-    "message": "Symbol-Vorschau"
-  },
-  "icon_shape_30b61e7": {
-    "message": "Symbolform"
-  },
-  "icon_size_9353edea": {
-    "message": "Symbolgröße"
-  },
+  "icon_215a1dc6": { "message": "Symbol" },
+  "icon_8168b2f8": { "message": "Symbol" },
+  "icon_color_b86dd6d6": { "message": "Symbolfarbe" },
+  "icon_maker_icons_cc560f7e": { "message": "Icon Maker-Symbole" },
+  "icon_options_7e32746e": { "message": "Symbol-Optionen" },
+  "icon_options_tray_2b407977": { "message": "Auswahl Symbol-Optionen" },
+  "icon_preview_1782a1d9": { "message": "Symbol-Vorschau" },
+  "icon_shape_30b61e7": { "message": "Symbolform" },
+  "icon_size_9353edea": { "message": "Symbolgröße" },
   "if_left_empty_link_text_will_display_as_course_lin_61087540": {
     "message": "Wenn der Link leer bleibt, wird der Text als Name für den Kurs-Link angezeigt"
   },
   "if_you_do_not_select_usage_rights_now_this_file_wi_14e07ab5": {
     "message": "Wenn Sie jetzt keine Nutzungsrechte auswählen, wird diese Datei nach dem Hochladen nicht veröffentlicht."
   },
-<<<<<<< HEAD
-  "image_8ad06": {
-    "message": "Bild"
-  },
-  "image_c1c98202": {
-    "message": "Bild"
-  },
-  "image_filenames_should_not_be_used_as_the_alt_attr_bcfd7780": {
-    "message": "Bilddateinamen dürfen für das Alt-Attribut zur Beschreibung des Bildinhalts nicht verwendet werden."
-  },
-  "image_options_5412d02c": {
-    "message": "Bildoptionen"
-  },
-  "image_options_tray_90a46006": {
-    "message": "Fach für Bildoptionen"
-  },
-  "image_to_crop_3a34487d": {
-    "message": "Bild zum Zuschneiden"
-  },
-  "image_with_filename_file_aacd7180": {
-    "message": "Bild mit dem Dateinamen { file }"
-  },
-  "images_7ce26570": {
-    "message": "Bilder"
-  },
-=======
   "image_8ad06": { "message": "Bild" },
   "image_c1c98202": { "message": "Bild" },
   "image_filenames_should_not_be_used_as_the_alt_attr_bcfd7780": {
@@ -1061,84 +431,12 @@
     "message": "Bild mit dem Dateinamen { file }"
   },
   "images_7ce26570": { "message": "Bilder" },
->>>>>>> 147b3201
   "images_should_include_an_alt_attribute_describing__b86d6a86": {
     "message": "Bilder müssen ein Alt-Attribut zur Beschreibung des Bildinhalts haben."
   },
   "imaginary_portion_of_complex_number_2c733ffa": {
     "message": "Imaginärer Teil (einer komplexen Zahl)"
   },
-<<<<<<< HEAD
-  "in_element_of_19ca2f33": {
-    "message": "In (Element von)"
-  },
-  "indefinite_integral_6623307e": {
-    "message": "Unbestimmtes Integral"
-  },
-  "indigo_2035fc55": {
-    "message": "Indigo"
-  },
-  "inference_fed5c960": {
-    "message": "Schlussfolgerung"
-  },
-  "infinity_7a10f206": {
-    "message": "Unendlichkeit"
-  },
-  "insert_593145ef": {
-    "message": "Einfügen"
-  },
-  "insert_link_6dc23cae": {
-    "message": "Link einfügen"
-  },
-  "integers_336344e1": {
-    "message": "Ganze Zahlen"
-  },
-  "intersection_cd4590e4": {
-    "message": "Schnittfläche"
-  },
-  "invalid_entry_f7d2a0f5": {
-    "message": "Ungültiger Eintrag."
-  },
-  "invalid_file_c11ba11": {
-    "message": "Ungültiger Dateityp"
-  },
-  "invalid_file_type_881cc9b2": {
-    "message": "Ungültiger Dateityp"
-  },
-  "invalid_url_cbde79f": {
-    "message": "Ungültige URL"
-  },
-  "iota_11c932a9": {
-    "message": "Jota"
-  },
-  "issue_num_total_f94536cf": {
-    "message": "Fehler { num }/{ total }"
-  },
-  "kappa_2f14c816": {
-    "message": "Kappa"
-  },
-  "kappa_variant_eb64574b": {
-    "message": "Kappa (Variante)"
-  },
-  "keyboard_shortcuts_ed1844bd": {
-    "message": "Tastenkombinationen"
-  },
-  "keyboards_navigate_to_links_using_the_tab_key_two__5fab8c82": {
-    "message": "Tastaturnavigation zu Links mithilfe der Tabulatortaste. Zwei benachbarte Links, die direkt zum gleichen Ziel führen, können für den Tastaturbenutzer verwirrend sein."
-  },
-  "lambda_4f602498": {
-    "message": "Lambda"
-  },
-  "language_arts_icon_a798b0f8": {
-    "message": "Symbol für „Sprachkunst“"
-  },
-  "languages_icon_9d20539": {
-    "message": "Sprachen-Symbol"
-  },
-  "large_9c5e80e7": {
-    "message": "Groß"
-  },
-=======
   "in_element_of_19ca2f33": { "message": "In (Element von)" },
   "indefinite_integral_6623307e": { "message": "Unbestimmtes Integral" },
   "indigo_2035fc55": { "message": "Indigo" },
@@ -1164,7 +462,6 @@
   "language_arts_icon_a798b0f8": { "message": "Symbol für „Sprachkunst“" },
   "languages_icon_9d20539": { "message": "Sprachen-Symbol" },
   "large_9c5e80e7": { "message": "Groß" },
->>>>>>> 147b3201
   "learn_more_about_adjacent_links_2cb9762c": {
     "message": "Weitere Informationen über nebenstehende Links"
   },
@@ -1174,12 +471,9 @@
   "learn_more_about_organizing_page_headings_8a7caa2e": {
     "message": "Weitere Informationen über das Organisieren der Seitenüberschriften"
   },
-<<<<<<< HEAD
-=======
   "learn_more_about_proper_page_heading_structure_d2959f2d": {
     "message": "Erfahren Sie mehr über die richtige Struktur von Seitenüberschriften"
   },
->>>>>>> 147b3201
   "learn_more_about_table_headers_5f5ee13": {
     "message": "Weitere Informationen über Tabellenkopfzeilen"
   },
@@ -1198,77 +492,24 @@
   "learn_more_about_using_scope_attributes_with_table_20df49aa": {
     "message": "Weitere Informationen zur Verwendung von Bereichsattributen bei Tabellen"
   },
-<<<<<<< HEAD
-  "leave_as_is_4facfe55": {
-    "message": "Lassen, wie es ist"
-  },
-  "left_angle_bracket_c87a6d07": {
-    "message": "Spitze Klammer links"
-  },
-  "left_arrow_4fde1a64": {
-    "message": "Pfeil nach links"
-  },
-  "left_arrow_with_hook_5bfcad93": {
-    "message": "Pfeil nach links mit Haken"
-  },
-  "left_ceiling_ee9dd88a": {
-    "message": "Obergrenze links"
-  },
-  "left_curly_brace_1726fb4": {
-    "message": "Geschweifte Klammer links"
-  },
-=======
   "leave_as_is_4facfe55": { "message": "Lassen, wie es ist" },
   "left_angle_bracket_c87a6d07": { "message": "Spitze Klammer links" },
   "left_arrow_4fde1a64": { "message": "Pfeil nach links" },
   "left_arrow_with_hook_5bfcad93": { "message": "Pfeil nach links mit Haken" },
   "left_ceiling_ee9dd88a": { "message": "Obergrenze links" },
   "left_curly_brace_1726fb4": { "message": "Geschweifte Klammer links" },
->>>>>>> 147b3201
   "left_downard_harpoon_arrow_1d7b3d2e": {
     "message": "Harpunenpfeil nach links unten"
   },
-  "left_floor_29ac2274": {
-    "message": "Linker Boden"
-  },
-  "left_to_right_e9b4fd06": {
-    "message": "Von links nach rechts"
-  },
+  "left_floor_29ac2274": { "message": "Linker Boden" },
+  "left_to_right_e9b4fd06": { "message": "Von links nach rechts" },
   "left_upward_harpoon_arrow_3a562a96": {
     "message": "Harpunenpfeil nach links oben"
   },
-  "leftward_arrow_1e4765de": {
-    "message": "Pfeil nach links"
-  },
+  "leftward_arrow_1e4765de": { "message": "Pfeil nach links" },
   "leftward_pointing_triangle_d14532ce": {
     "message": "Nach links zeigendes Dreieck"
   },
-<<<<<<< HEAD
-  "less_than_a26c0641": {
-    "message": "Kleiner als"
-  },
-  "less_than_or_equal_be5216cb": {
-    "message": "Kleiner oder gleich"
-  },
-  "library_icon_ae1e54cf": {
-    "message": "Bibliothekssymbol"
-  },
-  "light_blue_5374f600": {
-    "message": "Hellblau"
-  },
-  "link_7262adec": {
-    "message": "Link"
-  },
-  "link_options_a16b758b": {
-    "message": "Link-Optionen"
-  },
-  "link_with_text_starting_with_start_b3fcbe71": {
-    "message": "Link mit Text, beginnend mit { start }"
-  },
-  "links_14b70841": {
-    "message": "Links"
-  },
-=======
   "less_than_a26c0641": { "message": "Kleiner als" },
   "less_than_or_equal_be5216cb": { "message": "Kleiner oder gleich" },
   "library_icon_ae1e54cf": { "message": "Bibliothekssymbol" },
@@ -1279,52 +520,25 @@
     "message": "Link mit Text, beginnend mit { start }"
   },
   "links_14b70841": { "message": "Links" },
->>>>>>> 147b3201
   "links_to_an_external_site_de74145d": {
     "message": "Links zu einer externen Website"
   },
   "lists_should_be_formatted_as_lists_f862de8d": {
     "message": "Listen sollten als Listen formatiert werden."
   },
-<<<<<<< HEAD
-  "load_more_35d33c7": {
-    "message": "Mehr laden"
-  },
-  "loading_25990131": {
-    "message": "Wird geladen ..."
-  },
-  "loading_bde52856": {
-    "message": "Wird geladen"
-  },
-=======
   "load_more_35d33c7": { "message": "Mehr laden" },
   "loading_25990131": { "message": "Wird geladen ..." },
   "loading_bde52856": { "message": "Wird geladen" },
->>>>>>> 147b3201
   "loading_closed_captions_subtitles_failed_95ceef47": {
     "message": "Das Laden von Untertitel ist fehlgeschlagen."
   },
-  "loading_failed_b3524381": {
-    "message": "Ladevorgang fehlgeschlagen"
-  },
-  "loading_failed_e6a9d8ef": {
-    "message": "Ladevorgang fehlgeschlagen"
-  },
-  "loading_folders_d8b5869e": {
-    "message": "Ordner werden geladen"
-  },
-  "loading_please_wait_d276220a": {
-    "message": "Ladevorgang, bitte warten"
-  },
-  "loading_preview_9f077aa1": {
-    "message": "Vorschau wird geladen"
-  },
-  "locked_762f138b": {
-    "message": "Gesperrt"
-  },
-  "logical_equivalence_76fca396": {
-    "message": "Logisch äquivalent"
-  },
+  "loading_failed_b3524381": { "message": "Ladevorgang fehlgeschlagen" },
+  "loading_failed_e6a9d8ef": { "message": "Ladevorgang fehlgeschlagen" },
+  "loading_folders_d8b5869e": { "message": "Ordner werden geladen" },
+  "loading_please_wait_d276220a": { "message": "Ladevorgang, bitte warten" },
+  "loading_preview_9f077aa1": { "message": "Vorschau wird geladen" },
+  "locked_762f138b": { "message": "Gesperrt" },
+  "logical_equivalence_76fca396": { "message": "Logisch äquivalent" },
   "logical_equivalence_short_8efd7b4f": {
     "message": "Logisch äquivalent (kurz)"
   },
@@ -1334,74 +548,14 @@
   "logical_equivalence_thick_662dd3f2": {
     "message": "Logisch äquivalent (dick)"
   },
-  "low_horizontal_dots_cc08498e": {
-    "message": "Horizontale Punkte unten"
-  },
-  "magenta_4a65993c": {
-    "message": "Magenta"
-  },
-  "maps_to_e5ef7382": {
-    "message": "Zuordnung zu"
-  },
-  "math_icon_ad4e9d03": {
-    "message": "Symbol „Mathematik“"
-  },
-  "media_af190855": {
-    "message": "Medien"
-  },
+  "low_horizontal_dots_cc08498e": { "message": "Horizontale Punkte unten" },
+  "magenta_4a65993c": { "message": "Magenta" },
+  "maps_to_e5ef7382": { "message": "Zuordnung zu" },
+  "math_icon_ad4e9d03": { "message": "Symbol „Mathematik“" },
+  "media_af190855": { "message": "Medien" },
   "media_file_is_processing_please_try_again_later_58a6d49": {
     "message": "Mediendatei wird verarbeitet. Versuchen Sie es später noch einmal."
   },
-  "medium_5a8e9ead": {
-    "message": "Medium"
-  },
-  "merge_links_2478df96": {
-    "message": "Links zusammenführen"
-  },
-  "mic_a7f3d311": {
-    "message": "Mikrofon"
-  },
-  "microphone_disabled_15c83130": {
-    "message": "Mikrofon deaktiviert"
-  },
-  "middle_27dc1d5": {
-    "message": "Mitte"
-  },
-  "minimize_file_preview_da911944": {
-    "message": "Dateivorschau minimieren"
-  },
-  "minimize_video_20aa554b": {
-    "message": "Video minimieren"
-  },
-  "minus_fd961e2e": {
-    "message": "Minus"
-  },
-  "minus_plus_3461f637": {
-    "message": "Minus/Plus"
-  },
-  "misc_3b692ea7": {
-    "message": "Sonstige"
-  },
-  "miscellaneous_e9818229": {
-    "message": "Verschiedenes"
-  },
-  "modules_c4325335": {
-    "message": "Module"
-  },
-  "mu_37223b8b": {
-    "message": "My"
-  },
-  "multi_color_image_63d7372f": {
-    "message": "Mehrfarbiges Bild"
-  },
-  "multiplication_sign_15f95c22": {
-    "message": "Multiplikationszeichen"
-  },
-  "music_icon_4db5c972": {
-    "message": "Musiksymbol"
-  },
-<<<<<<< HEAD
-=======
   "medium_5a8e9ead": { "message": "Medium" },
   "merge_links_2478df96": { "message": "Links zusammenführen" },
   "mic_a7f3d311": { "message": "Mikrofon" },
@@ -1418,196 +572,78 @@
   "multi_color_image_63d7372f": { "message": "Mehrfarbiges Bild" },
   "multiplication_sign_15f95c22": { "message": "Multiplikationszeichen" },
   "music_icon_4db5c972": { "message": "Musiksymbol" },
->>>>>>> 147b3201
   "must_be_at_least_percentage_22e373b6": {
     "message": "Mindestens { percentage }%"
   },
   "must_be_at_least_width_x_height_px_41dc825e": {
     "message": "Mindestgröße ist { width } x { height } px."
   },
-  "my_files_2f621040": {
-    "message": "Meine Dateien"
-  },
-  "n_th_root_9991a6e4": {
-    "message": "Nte. Wurzel"
-  },
-  "nabla_1e216d25": {
-    "message": "Nabla"
-  },
-  "name_1aed4a1b": {
-    "message": "Name"
-  },
-  "name_color_ceec76ff": {
-    "message": "{ name } ({ color })"
-  },
-  "natural_music_54a70258": {
-    "message": "Auflösungszeichen (Musik)"
-  },
-  "natural_numbers_3da07060": {
-    "message": "Natürliche Zahlen"
-  },
+  "my_files_2f621040": { "message": "Meine Dateien" },
+  "n_th_root_9991a6e4": { "message": "Nte. Wurzel" },
+  "nabla_1e216d25": { "message": "Nabla" },
+  "name_1aed4a1b": { "message": "Name" },
+  "name_color_ceec76ff": { "message": "{ name } ({ color })" },
+  "natural_music_54a70258": { "message": "Auflösungszeichen (Musik)" },
+  "natural_numbers_3da07060": { "message": "Natürliche Zahlen" },
   "navigate_through_the_menu_or_toolbar_415a4e50": {
     "message": "Navigieren Sie durch das Menü oder die Symbolleiste"
   },
-<<<<<<< HEAD
-  "nested_greater_than_d852e60d": {
-    "message": "Geschachtelt größer als"
-  },
-  "nested_less_than_27d17e58": {
-    "message": "Geschachtelt kleiner als"
-  },
-  "next_40e12421": {
-    "message": "Weiter"
-  },
-=======
   "nested_greater_than_d852e60d": { "message": "Geschachtelt größer als" },
   "nested_less_than_27d17e58": { "message": "Geschachtelt kleiner als" },
   "next_40e12421": { "message": "Weiter" },
->>>>>>> 147b3201
   "no_accessibility_issues_were_detected_f8d3c875": {
     "message": "Es wurden keine Zugangsprobleme festgestellt."
   },
   "no_changes_to_save_d29f6e91": {
     "message": "Keine Änderungen zu speichern."
   },
-<<<<<<< HEAD
-  "no_e16d9132": {
-    "message": "Nein"
-  },
-  "no_file_chosen_9a880793": {
-    "message": "Keine Datei ausgewählt"
-  },
-  "no_headers_9bc7dc7f": {
-    "message": "Keine Header"
-  },
-=======
   "no_e16d9132": { "message": "Nein" },
   "no_file_chosen_9a880793": { "message": "Keine Datei ausgewählt" },
   "no_headers_9bc7dc7f": { "message": "Keine Header" },
->>>>>>> 147b3201
   "no_preview_is_available_for_this_file_f940114a": {
     "message": "Für diese Datei ist keine Vorschau verfügbar."
   },
-  "no_results_940393cf": {
-    "message": "Keine Ergebnisse."
-  },
+  "no_results_940393cf": { "message": "Keine Ergebnisse." },
   "no_results_found_for_filterterm_ad1b04c8": {
     "message": "Es wurden keine Ergebnisse für { filterTerm } gefunden."
   },
-<<<<<<< HEAD
-  "no_video_1ed00b26": {
-    "message": "Kein Video"
-  },
-  "none_3b5e34d2": {
-    "message": "Keine"
-  },
-  "none_selected_b93d56d2": {
-    "message": "Keines ausgewählt"
-  },
-  "not_equal_6e2980e6": {
-    "message": "Ungleich"
-  },
-=======
   "no_video_1ed00b26": { "message": "Kein Video" },
   "none_3b5e34d2": { "message": "Keine" },
   "none_selected_b93d56d2": { "message": "Keines ausgewählt" },
   "not_equal_6e2980e6": { "message": "Ungleich" },
->>>>>>> 147b3201
   "not_in_not_an_element_of_fb1ffb54": {
     "message": "Nicht in (kein Element von)"
   },
-  "not_negation_1418ebb8": {
-    "message": "Nicht (Negation)"
-  },
-  "not_subset_dc2b5e84": {
-    "message": "Keine Teilmenge"
-  },
-  "not_subset_strict_23d282bf": {
-    "message": "Keine Teilmenge (Streng)"
-  },
-  "not_superset_5556b913": {
-    "message": "Keine Obermenge"
-  },
-  "not_superset_strict_24e06f36": {
-    "message": "Keine Obermenge (Streng)"
-  },
-  "nu_1c0f6848": {
-    "message": "Ny"
-  },
-  "octagon_e48be9f": {
-    "message": "Achteck"
-  },
-  "olive_6a3e4d6b": {
-    "message": "Olive"
-  },
-  "omega_8f2c3463": {
-    "message": "Omega"
-  },
+  "not_negation_1418ebb8": { "message": "Nicht (Negation)" },
+  "not_subset_dc2b5e84": { "message": "Keine Teilmenge" },
+  "not_subset_strict_23d282bf": { "message": "Keine Teilmenge (Streng)" },
+  "not_superset_5556b913": { "message": "Keine Obermenge" },
+  "not_superset_strict_24e06f36": { "message": "Keine Obermenge (Streng)" },
+  "nu_1c0f6848": { "message": "Ny" },
+  "octagon_e48be9f": { "message": "Achteck" },
+  "olive_6a3e4d6b": { "message": "Olive" },
+  "omega_8f2c3463": { "message": "Omega" },
   "one_of_the_following_styles_must_be_added_to_save__1de769aa": {
     "message": "Zum Speichern eines Symbols muss einer der folgenden Stile hinzugefügt werden: Symbolfarbe, Umrissgröße, Symboltext oder Bild"
   },
-  "open_circle_e9bd069": {
-    "message": "Offener Kreis"
-  },
+  "open_circle_e9bd069": { "message": "Offener Kreis" },
   "open_this_keyboard_shortcuts_dialog_9658b83a": {
     "message": "Diesen Tastenkombinationsdialog öffnen"
   },
   "open_title_application_fd624fc5": {
     "message": "Anwendung { title } öffnen"
   },
-  "operators_a2ef9a93": {
-    "message": "Operatoren"
-  },
-  "or_9b70ccaa": {
-    "message": "Oder"
-  },
-  "orange_81386a62": {
-    "message": "Orange"
-  },
+  "operators_a2ef9a93": { "message": "Operatoren" },
+  "or_9b70ccaa": { "message": "Oder" },
+  "orange_81386a62": { "message": "Orange" },
   "other_editor_shortcuts_may_be_found_at_404aba4a": {
     "message": "Weitere Editor-Tastenkombinationen finden Sie unter"
   },
-  "outline_color_3ef2cea7": {
-    "message": "Umrissfarbe"
-  },
-  "outline_size_a6059a21": {
-    "message": "Umrissgröße"
-  },
+  "outline_color_3ef2cea7": { "message": "Umrissfarbe" },
+  "outline_size_a6059a21": { "message": "Umrissgröße" },
   "p_is_not_a_valid_protocol_which_must_be_ftp_http_h_adf13fc2": {
     "message": "{ p } Ist kein gültiges Protokoll. Es muss ftp, http, https, mailto, skype oder tel sein oder weggelassen werden."
   },
-<<<<<<< HEAD
-  "pages_e5414c2c": {
-    "message": "Seiten"
-  },
-  "paragraph_5e5ad8eb": {
-    "message": "Absatz"
-  },
-  "paragraph_starting_with_start_a59923f8": {
-    "message": "Absatz, beginnend mit { start }"
-  },
-  "parallel_d55d6e38": {
-    "message": "Parallel"
-  },
-  "partial_derivative_4a9159df": {
-    "message": "Teilweise (abgeleitet)"
-  },
-  "paste_5963d1c1": {
-    "message": "Einfügen"
-  },
-  "pause_12af3bb4": {
-    "message": "Pause"
-  },
-  "pentagon_17d82ea3": {
-    "message": "Pentagon"
-  },
-  "people_b4ebb13c": {
-    "message": "Teilnehmer*innen"
-  },
-  "percentage_34ab7c2c": {
-    "message": "Prozentsatz"
-  },
-=======
   "pages_e5414c2c": { "message": "Seiten" },
   "paragraph_5e5ad8eb": { "message": "Absatz" },
   "paragraph_starting_with_start_a59923f8": {
@@ -1620,108 +656,30 @@
   "pentagon_17d82ea3": { "message": "Pentagon" },
   "people_b4ebb13c": { "message": "Teilnehmer*innen" },
   "percentage_34ab7c2c": { "message": "Prozentsatz" },
->>>>>>> 147b3201
   "percentage_must_be_a_number_8033c341": {
     "message": "Prozentsatz muss eine Zahl sein"
   },
   "performing_arts_icon_f3497486": {
     "message": "Symbol für „Darstellende Kunst“"
   },
-  "perpendicular_7c48ede4": {
-    "message": "Senkrecht"
-  },
-  "phi_4ac33b6d": {
-    "message": "Phi"
-  },
-  "phi_variant_c9bb3ac5": {
-    "message": "Phi (Variante)"
-  },
+  "perpendicular_7c48ede4": { "message": "Senkrecht" },
+  "phi_4ac33b6d": { "message": "Phi" },
+  "phi_variant_c9bb3ac5": { "message": "Phi (Variante)" },
   "physical_education_icon_d7dffd3e": {
     "message": "Symbol Für Körperertüchtigung"
   },
-<<<<<<< HEAD
-  "pi_dc4f0bd8": {
-    "message": "Pi"
-  },
-  "pi_variant_10f5f520": {
-    "message": "Pi (Variante)"
-  },
-  "pink_68ad45cb": {
-    "message": "Rosa"
-  },
-  "pixels_52ece7d1": {
-    "message": "Pixel"
-  },
-  "play_1a47eaa7": {
-    "message": "Abspielen"
-  },
-  "play_media_comment_35257210": {
-    "message": "Medienkommentar wiedergeben"
-  },
-=======
   "pi_dc4f0bd8": { "message": "Pi" },
   "pi_variant_10f5f520": { "message": "Pi (Variante)" },
   "pink_68ad45cb": { "message": "Rosa" },
   "pixels_52ece7d1": { "message": "Pixel" },
   "play_1a47eaa7": { "message": "Abspielen" },
   "play_media_comment_35257210": { "message": "Medienkommentar wiedergeben" },
->>>>>>> 147b3201
   "play_media_comment_by_name_from_createdat_c230123d": {
     "message": "Medienkommentar durch { name } von { createdAt } wiedergeben."
   },
   "please_allow_canvas_to_access_your_microphone_and__dc2c3079": {
     "message": "Bitte erlauben Sie Canvas, auf Ihr Mikrofon und Ihre Webcam zuzugreifen."
   },
-<<<<<<< HEAD
-  "plus_d43cd4ec": {
-    "message": "Plus"
-  },
-  "plus_minus_f8be2e83": {
-    "message": "Plus/Minus"
-  },
-  "posted_when_a578f5ab": {
-    "message": "Gepostet am: { when }"
-  },
-  "power_set_4f26f316": {
-    "message": "Potenzmenge"
-  },
-  "precedes_196b9aef": {
-    "message": "Vorrangig"
-  },
-  "precedes_equal_20701e84": {
-    "message": "Vorrangig oder gleich"
-  },
-  "preformatted_d0670862": {
-    "message": "Vorformatiert"
-  },
-  "prev_f82cbc48": {
-    "message": "Vorher"
-  },
-  "preview_53003fd2": {
-    "message": "Vorschau"
-  },
-  "preview_a3f8f854": {
-    "message": "VORSCHAU"
-  },
-  "preview_in_overlay_ed772c46": {
-    "message": "Vorschau in Overlay"
-  },
-  "preview_inline_9787330": {
-    "message": "Inline-Vorschau"
-  },
-  "prime_917ea60e": {
-    "message": "Primzahl"
-  },
-  "prime_numbers_13464f61": {
-    "message": "Primzahlen"
-  },
-  "product_39cf144f": {
-    "message": "Produkt"
-  },
-  "proportional_f02800cc": {
-    "message": "Proportional"
-  },
-=======
   "plus_d43cd4ec": { "message": "Plus" },
   "plus_minus_f8be2e83": { "message": "Plus/Minus" },
   "posted_when_a578f5ab": { "message": "Gepostet am: { when }" },
@@ -1738,69 +696,21 @@
   "prime_numbers_13464f61": { "message": "Primzahlen" },
   "product_39cf144f": { "message": "Produkt" },
   "proportional_f02800cc": { "message": "Proportional" },
->>>>>>> 147b3201
   "protocol_must_be_ftp_http_https_mailto_skype_tel_o_73beb4f8": {
     "message": "Das Protokoll muss ftp, http, https, mailto, Skype oder tel sein oder weggelassen werden."
   },
-  "psi_e3f5f0f7": {
-    "message": "Psi"
-  },
-  "published_c944a23d": {
-    "message": "veröffentlicht"
-  },
-  "published_when_302d8e23": {
-    "message": "Veröffentlicht am: { when }"
-  },
-  "pumpkin_904428d5": {
-    "message": "Kürbis"
-  },
-  "purple_7678a9fc": {
-    "message": "Violett"
-  },
-  "quaternions_877024e0": {
-    "message": "Quaternionen"
-  },
-  "quizzes_7e598f57": {
-    "message": "Quizze"
-  },
-  "rational_numbers_80ddaa4a": {
-    "message": "Rationale Zahlen"
-  },
-  "real_numbers_7c99df94": {
-    "message": "Reelle Zahlen"
-  },
+  "psi_e3f5f0f7": { "message": "Psi" },
+  "published_c944a23d": { "message": "veröffentlicht" },
+  "published_when_302d8e23": { "message": "Veröffentlicht am: { when }" },
+  "pumpkin_904428d5": { "message": "Kürbis" },
+  "purple_7678a9fc": { "message": "Violett" },
+  "quaternions_877024e0": { "message": "Quaternionen" },
+  "quizzes_7e598f57": { "message": "Quizze" },
+  "rational_numbers_80ddaa4a": { "message": "Rationale Zahlen" },
+  "real_numbers_7c99df94": { "message": "Reelle Zahlen" },
   "real_portion_of_complex_number_7dad33b5": {
     "message": "Reeller Teil (einer komplexen Zahl)"
   },
-<<<<<<< HEAD
-  "record_7c9448b": {
-    "message": "Aufnehmen"
-  },
-  "recording_98da6bda": {
-    "message": "Aufzeichnung"
-  },
-  "red_8258edf3": {
-    "message": "Rot"
-  },
-  "relationships_6602af70": {
-    "message": "Beziehungen"
-  },
-  "religion_icon_246e0be1": {
-    "message": "Religionssymbol"
-  },
-  "remove_heading_style_5fdc8855": {
-    "message": "Überschriftsstil entfernen"
-  },
-  "replace_e61834a7": {
-    "message": "Ersetzen"
-  },
-  "reset_95a81614": {
-    "message": "Zurücksetzen"
-  },
-  "resize_ec83d538": {
-    "message": "Größe ändern"
-  },
-=======
   "record_7c9448b": { "message": "Aufnehmen" },
   "recording_98da6bda": { "message": "Aufzeichnung" },
   "red_8258edf3": { "message": "Rot" },
@@ -1810,89 +720,37 @@
   "replace_e61834a7": { "message": "Ersetzen" },
   "reset_95a81614": { "message": "Zurücksetzen" },
   "resize_ec83d538": { "message": "Größe ändern" },
->>>>>>> 147b3201
   "restore_auto_save_deccd84b": {
     "message": "Automatisches Speichern wiederherstellen"
   },
   "reverse_turnstile_does_not_yield_7558be06": {
     "message": "Reverses Drehkreuz (kein Ergebnis)"
   },
-<<<<<<< HEAD
-  "rho_a0244a36": {
-    "message": "Rho"
-  },
-  "rho_variant_415245cd": {
-    "message": "Rho (Variante)"
-  },
-  "rich_content_editor_2708ef21": {
-    "message": "Rich-Content-Editor"
-  },
-  "right_angle_bracket_d704e2d6": {
-    "message": "Eckige Klammer links"
-  },
-  "right_arrow_35e0eddf": {
-    "message": "Pfeil nach rechts"
-=======
   "rho_a0244a36": { "message": "Rho" },
   "rho_variant_415245cd": { "message": "Rho (Variante)" },
   "rich_content_editor_2708ef21": { "message": "Rich-Content-Editor" },
   "rich_text_area_press_oskey_f8_for_rich_content_edi_c2f651d": {
     "message": "Rich-Text-Bereich. Drücken Sie { OSKey }+F8 für Tastenkombinationen im Rich Content Editor."
->>>>>>> 147b3201
-  },
+  },
+  "right_angle_bracket_d704e2d6": { "message": "Eckige Klammer links" },
+  "right_arrow_35e0eddf": { "message": "Pfeil nach rechts" },
   "right_arrow_with_hook_29d92d31": {
     "message": "Pfeil nach rechts mit Haken"
   },
-  "right_ceiling_839dc744": {
-    "message": "Obergrenze rechts"
-  },
-  "right_curly_brace_5159d5cd": {
-    "message": "Geschweifte Klammer rechts"
-  },
+  "right_ceiling_839dc744": { "message": "Obergrenze rechts" },
+  "right_curly_brace_5159d5cd": { "message": "Geschweifte Klammer rechts" },
   "right_downward_harpoon_arrow_d71b114f": {
     "message": "Harpunenpfeil nach rechts unten"
   },
-  "right_floor_5392d5cf": {
-    "message": "Rechter Boden"
-  },
-  "right_to_left_9cfb092a": {
-    "message": "Von rechts nach links"
-  },
+  "right_floor_5392d5cf": { "message": "Rechter Boden" },
+  "right_to_left_9cfb092a": { "message": "Von rechts nach links" },
   "right_upward_harpoon_arrow_f5a34c73": {
     "message": "Harpunenpfeil nach rechts oben"
   },
-  "rightward_arrow_32932107": {
-    "message": "Pfeil nach rechts"
-  },
+  "rightward_arrow_32932107": { "message": "Pfeil nach rechts" },
   "rightward_pointing_triangle_60330f5c": {
     "message": "Nach rechts zeigendes Dreieck"
   },
-<<<<<<< HEAD
-  "rotate_image_90_degrees_2ab77c05": {
-    "message": "Bild -90 Grad drehen"
-  },
-  "rotate_image_90_degrees_6c92cd42": {
-    "message": "Bild 90 Grad drehen"
-  },
-  "rotation_9699c538": {
-    "message": "Drehung"
-  },
-  "row_fc0944a7": {
-    "message": "Zeile"
-  },
-  "row_group_979f5528": {
-    "message": "Zeilengruppe"
-  },
-  "sadly_the_pretty_html_editor_is_not_keyboard_acces_50da7665": {
-    "message": "Leider ist der Pretty HTML-Editor nicht über die Tastatur zugänglich. Den Editor für reines HTML finden Sie hier."
-  },
-  "save_11a80ec3": {
-    "message": "Speichern"
-  },
-  "save_media_cb9e786e": {
-    "message": "Medien speichern"
-  },
-=======
   "rotate_image_90_degrees_2ab77c05": { "message": "Bild -90 Grad drehen" },
   "rotate_image_90_degrees_6c92cd42": { "message": "Bild 90 Grad drehen" },
   "rotation_9699c538": { "message": "Drehung" },
@@ -1904,7 +762,6 @@
   "save_11a80ec3": { "message": "Speichern" },
   "save_copy_ca63944e": { "message": "Kopie speichern" },
   "save_media_cb9e786e": { "message": "Medien speichern" },
->>>>>>> 147b3201
   "screen_readers_cannot_determine_what_is_displayed__6a5842ab": {
     "message": "Ohne alternativen Text kann ein Bildschirmbetrachter nicht bestimmen, was auf einem Bild gezeigt wird, zumal die Dateinamen oft sinnlose Zeichenfolgen aus Zahlen und Buchstaben sind, die weder den Kontext noch die Bedeutung erläutern."
   },
@@ -1923,89 +780,18 @@
   "screen_readers_cannot_interpret_tables_without_the_f0bdec0f": {
     "message": "Bildschirmbetrachter können Tabellen ohne die entsprechende Struktur nicht interpretieren. Tabellenüberschriften weisen die Richtung und geben eine Übersicht über den Inhalt."
   },
-<<<<<<< HEAD
-  "script_l_42a7b254": {
-    "message": "Script L"
-  },
-  "search_280d00bd": {
-    "message": "Suchen"
-  },
-  "select_audio_source_21043cd5": {
-    "message": "Audioquelle auswählen"
-  },
-  "select_crop_shape_d441feeb": {
-    "message": "Zuschnittsform auswählen"
-  },
-  "select_language_7c93a900": {
-    "message": "Sprache auswählen"
-  },
-  "select_video_source_1b5c9dbe": {
-    "message": "Videoquelle auswählen"
-  },
-=======
   "script_l_42a7b254": { "message": "Script L" },
   "search_280d00bd": { "message": "Suchen" },
   "select_audio_source_21043cd5": { "message": "Audioquelle auswählen" },
   "select_crop_shape_d441feeb": { "message": "Zuschnittsform auswählen" },
   "select_language_7c93a900": { "message": "Sprache auswählen" },
   "select_video_source_1b5c9dbe": { "message": "Videoquelle auswählen" },
->>>>>>> 147b3201
   "selected_linkfilename_c093b1f2": {
     "message": "Ausgewählter { linkFileName }"
   },
   "set_header_scope_8c548f40": {
     "message": "Den Anwendungsbereich der Überschrift festlegen"
   },
-<<<<<<< HEAD
-  "set_minus_b46e9b88": {
-    "message": "Mal minus 1"
-  },
-  "set_table_header_cfab13a0": {
-    "message": "Tabellenüberschrift festlegen"
-  },
-  "sharp_music_ab956814": {
-    "message": "Erhöhungszeichen (Musik)"
-  },
-  "shift_o_to_open_the_pretty_html_editor_55ff5a31": {
-    "message": "Shift-O, um den Pretty HTML-Editor zu öffnen."
-  },
-  "shortcut_911d6255": {
-    "message": "Shortcut"
-  },
-  "sighted_users_browse_web_pages_quickly_looking_for_1d4db0c1": {
-    "message": "Sehende Benutzer durchsuchen Webseiten schnell nach groß- oder fettgedruckten Überschriften. Benutzer von Bildschirmbetrachtern sind für ein kontextbezogenes Verständnis auf Überschriften angewiesen. Überschriften sollten die entsprechende Struktur verwenden."
-  },
-  "sighted_users_browse_web_pages_quickly_looking_for_ade806f5": {
-    "message": "Sehende Benutzer durchsuchen Webseiten schnell nach groß- oder fettgedruckten Überschriften. Benutzer von Bildschirmbetrachtern sind für ein kontextbezogenes Verständnis auf Überschriften angewiesen. Überschriften sollten die entsprechende Struktur knapp wiedergeben."
-  },
-  "sigma_5c35e553": {
-    "message": "Sigma"
-  },
-  "sigma_variant_8155625": {
-    "message": "Sigma (Variante)"
-  },
-  "single_color_image_4e5d4dbc": {
-    "message": "Einfarbiges Bild"
-  },
-  "single_color_image_color_95fa9a87": {
-    "message": "Einfarbige Bildfarbe"
-  },
-  "size_b30e1077": {
-    "message": "Größe"
-  },
-  "size_of_caption_file_is_greater_than_the_maximum_m_bff5f86e": {
-    "message": "Die Größe der Untertiteldatei ist größer als die maximal zulässige Dateigröße von { max } KB."
-  },
-  "small_b070434a": {
-    "message": "Klein"
-  },
-  "solid_circle_9f061dfc": {
-    "message": "Geschlossener Kreise"
-  },
-  "something_went_wrong_89195131": {
-    "message": "Etwas ging schief."
-  },
-=======
   "set_minus_b46e9b88": { "message": "Mal minus 1" },
   "set_table_header_cfab13a0": { "message": "Tabellenüberschrift festlegen" },
   "sharp_music_ab956814": { "message": "Erhöhungszeichen (Musik)" },
@@ -2031,7 +817,6 @@
   "small_b070434a": { "message": "Klein" },
   "solid_circle_9f061dfc": { "message": "Geschlossener Kreise" },
   "something_went_wrong_89195131": { "message": "Etwas ging schief." },
->>>>>>> 147b3201
   "something_went_wrong_accessing_your_webcam_6643b87e": {
     "message": "Beim Zugriff auf Ihre Webcam ging etwas schief."
   },
@@ -2041,38 +826,6 @@
   "something_went_wrong_check_your_connection_reload__c7868286": {
     "message": "Etwas ging schief. Überprüfen Sie Ihre Verbindung, laden Sie die Seite noch einmal und versuchen Sie es erneut."
   },
-<<<<<<< HEAD
-  "something_went_wrong_d238c551": {
-    "message": "Etwas ging schief."
-  },
-  "something_went_wrong_while_sharing_your_screen_8de579e5": {
-    "message": "Beim Teilen Ihres Bildschirms trat ein Fehler auf."
-  },
-  "sort_by_e75f9e3e": {
-    "message": "Sortieren nach"
-  },
-  "spades_suit_b37020c2": {
-    "message": "Pik (Spielkartenfarbe)"
-  },
-  "square_511eb3b3": {
-    "message": "Viereck"
-  },
-  "square_cap_9ec88646": {
-    "message": "Quadratische Cap"
-  },
-  "square_cup_b0665113": {
-    "message": "Quadratische Cup"
-  },
-  "square_root_e8bcbc60": {
-    "message": "Quadratwurzel"
-  },
-  "square_root_symbol_d0898a53": {
-    "message": "Quadratwurzelsymbol"
-  },
-  "square_subset_17be67cb": {
-    "message": "Quadratische Teilmenge"
-  },
-=======
   "something_went_wrong_d238c551": { "message": "Etwas ging schief." },
   "something_went_wrong_while_sharing_your_screen_8de579e5": {
     "message": "Beim Teilen Ihres Bildschirms trat ein Fehler auf."
@@ -2085,63 +838,13 @@
   "square_root_e8bcbc60": { "message": "Quadratwurzel" },
   "square_root_symbol_d0898a53": { "message": "Quadratwurzelsymbol" },
   "square_subset_17be67cb": { "message": "Quadratische Teilmenge" },
->>>>>>> 147b3201
   "square_subset_strict_7044e84f": {
     "message": "Quadratische Teilmenge (Streng)"
   },
-  "square_superset_3be8dae1": {
-    "message": "Quadratische Obermenge"
-  },
+  "square_superset_3be8dae1": { "message": "Quadratische Obermenge" },
   "square_superset_strict_fa4262e4": {
     "message": "Quadratische Obermenge (Streng)"
   },
-<<<<<<< HEAD
-  "star_8d156e09": {
-    "message": "Stern"
-  },
-  "start_over_f7552aa9": {
-    "message": "Nochmal beginnen"
-  },
-  "start_recording_9a65141a": {
-    "message": "Aufzeichnung starten"
-  },
-  "steel_blue_14296f08": {
-    "message": "Stahlblau"
-  },
-  "styles_2aa721ef": {
-    "message": "Styles"
-  },
-  "submit_a3cc6859": {
-    "message": "Abgeben"
-  },
-  "subscript_59744f96": {
-    "message": "Abonnieren"
-  },
-  "subset_19c1a92f": {
-    "message": "Teilmenge"
-  },
-  "subset_strict_8d8948d6": {
-    "message": "Teilmenge (Streng)"
-  },
-  "succeeds_9cc31be9": {
-    "message": "Erfolgreich"
-  },
-  "succeeds_equal_158e8c3a": {
-    "message": "Folgt Gleich"
-  },
-  "sum_b0842d31": {
-    "message": "Summe"
-  },
-  "superscript_8cb349a2": {
-    "message": "Hochgestellt"
-  },
-  "superset_c4db8a7a": {
-    "message": "Obermenge"
-  },
-  "superset_strict_c77dd6d2": {
-    "message": "Obermenge (Streng)"
-  },
-=======
   "star_8d156e09": { "message": "Stern" },
   "start_over_f7552aa9": { "message": "Nochmal beginnen" },
   "start_recording_9a65141a": { "message": "Aufzeichnung starten" },
@@ -2157,7 +860,6 @@
   "superscript_8cb349a2": { "message": "Hochgestellt" },
   "superset_c4db8a7a": { "message": "Obermenge" },
   "superset_strict_c77dd6d2": { "message": "Obermenge (Streng)" },
->>>>>>> 147b3201
   "supported_file_types_srt_or_webvtt_7d827ed": {
     "message": "Unterstützte Dateitypen: SRT oder WebVTT"
   },
@@ -2173,26 +875,14 @@
   "switch_to_the_rich_text_editor_63c1ecf6": {
     "message": "Zum Rich-Text-Editor wechseln"
   },
-<<<<<<< HEAD
-  "syllabus_f191f65b": {
-    "message": "Kursplan"
-  },
-=======
   "syllabus_f191f65b": { "message": "Kursplan" },
->>>>>>> 147b3201
   "system_audio_allowed_b2508f8c": {
     "message": "Die Audiosignale des Systems sind erlaubt."
   },
   "system_audio_disabled_c177bd13": {
     "message": "Die Audiosignale des Systems sind deaktiviert."
   },
-<<<<<<< HEAD
-  "tab_arrows_4cf5abfc": {
-    "message": "<TAB>/Pfeile"
-  },
-=======
   "tab_arrows_4cf5abfc": { "message": "<TAB>/Pfeile" },
->>>>>>> 147b3201
   "table_header_starting_with_start_ffcabba6": {
     "message": "Tabellenüberschriften, beginnend mit { start }"
   },
@@ -2208,50 +898,20 @@
   "tables_should_include_at_least_one_header_48779eac": {
     "message": "Tabellen sollten mindestens eine Überschrift haben."
   },
-<<<<<<< HEAD
-  "tau_880974b7": {
-    "message": "Tau"
-  },
-  "teal_f729a294": {
-    "message": "Blaugrün"
-  },
-  "text_7f4593da": {
-    "message": "Text"
-  },
-  "text_background_color_16e61c3f": {
-    "message": "Texthintergrundfarbe"
-  },
-  "text_color_acf75eb6": {
-    "message": "Textfarbe"
-  },
-=======
   "tau_880974b7": { "message": "Tau" },
   "teal_f729a294": { "message": "Blaugrün" },
   "text_7f4593da": { "message": "Text" },
   "text_background_color_16e61c3f": { "message": "Texthintergrundfarbe" },
   "text_color_acf75eb6": { "message": "Textfarbe" },
->>>>>>> 147b3201
   "text_is_difficult_to_read_without_sufficient_contr_69e62bd6": {
     "message": "Der Text ist, insbesondere für Menschen mit Sehschwäche, schwer zu lesen, wenn der Kontrast zwischen Text und Hintergrund nicht ausreicht."
   },
   "text_larger_than_18pt_or_bold_14pt_should_display__5c364db6": {
     "message": "Text, der größer als 18 Punkte ist (bei Fettdruck 14 Punkte), sollte einen Mindestkontrastverhältnis von 3:1 haben."
   },
-<<<<<<< HEAD
-  "text_optional_384f94f7": {
-    "message": "Text (optional)"
-  },
-  "text_position_8df8c162": {
-    "message": "Textposition"
-  },
-  "text_size_887c2f6": {
-    "message": "Textgröße"
-  },
-=======
   "text_optional_384f94f7": { "message": "Text (optional)" },
   "text_position_8df8c162": { "message": "Textposition" },
   "text_size_887c2f6": { "message": "Textgröße" },
->>>>>>> 147b3201
   "text_smaller_than_18pt_or_bold_14pt_should_display_aaffb22b": {
     "message": "Text, der kleiner als 18 Punkte ist (bei Fettdruck 14 Punkte), sollte einen Mindestkontrastverhältnis von 4,5:1 haben."
   },
@@ -2273,33 +933,15 @@
   "the_pretty_html_editor_is_not_keyboard_accessible__d6d5d2b": {
     "message": "Der Pretty HTML-Editor ist nicht über die Tastatur zugänglich. Shift-O, um den Editor für reines HTML zu öffnen."
   },
-  "therefore_d860e024": {
-    "message": "Daher"
-  },
-  "theta_ce2d2350": {
-    "message": "Theta"
-  },
-  "theta_variant_fff6da6f": {
-    "message": "Theta (Variante)"
-  },
-  "thick_downward_arrow_b85add4c": {
-    "message": "Dicker Abwärtspfeil"
-  },
-  "thick_left_arrow_d5f3e925": {
-    "message": "Dicker Pfeil nach links"
-  },
-  "thick_leftward_arrow_6ab89880": {
-    "message": "Dicker Pfeil nach links"
-  },
-  "thick_right_arrow_3ed5e8f7": {
-    "message": "Dicker Pfeil nach rechts"
-  },
-  "thick_rightward_arrow_a2e1839e": {
-    "message": "Dicker Pfeil nach rechts"
-  },
-  "thick_upward_arrow_acd20328": {
-    "message": "Dicker Aufwärtspfeil"
-  },
+  "therefore_d860e024": { "message": "Daher" },
+  "theta_ce2d2350": { "message": "Theta" },
+  "theta_variant_fff6da6f": { "message": "Theta (Variante)" },
+  "thick_downward_arrow_b85add4c": { "message": "Dicker Abwärtspfeil" },
+  "thick_left_arrow_d5f3e925": { "message": "Dicker Pfeil nach links" },
+  "thick_leftward_arrow_6ab89880": { "message": "Dicker Pfeil nach links" },
+  "thick_right_arrow_3ed5e8f7": { "message": "Dicker Pfeil nach rechts" },
+  "thick_rightward_arrow_a2e1839e": { "message": "Dicker Pfeil nach rechts" },
+  "thick_upward_arrow_acd20328": { "message": "Dicker Aufwärtspfeil" },
   "this_document_cannot_be_displayed_within_canvas_7aba77be": {
     "message": "Dieses Dokument kann in Canvas nicht angezeigt werden."
   },
@@ -2312,46 +954,19 @@
   "though_your_video_will_have_the_correct_title_in_t_90e427f3": {
     "message": "Obwohl Ihr Video im Browser den korrekten Titel hat, konnten wir ihn in der Datenbank nicht aktualisieren."
   },
-<<<<<<< HEAD
-  "timebar_a4d18443": {
-    "message": "Zeitleiste"
-  },
-  "title_ee03d132": {
-    "message": "Titel"
-  },
-  "to_be_posted_when_d24bf7dc": {
-    "message": "Bereit für Post: { when }"
-  },
-  "to_do_when_2783d78f": {
-    "message": "Zu erledigen: { when }"
-  },
-=======
   "timebar_a4d18443": { "message": "Zeitleiste" },
   "title_ee03d132": { "message": "Titel" },
   "to_be_posted_when_d24bf7dc": { "message": "Bereit für Post: { when }" },
   "to_do_when_2783d78f": { "message": "Zu erledigen: { when }" },
->>>>>>> 147b3201
   "toggle_summary_group_413df9ac": {
     "message": "{ summary } Gruppe umschalten"
   },
-  "toggle_tooltip_d3b7cb86": {
-    "message": "Quickinfo für Umschalten"
-  },
-  "tools_2fcf772e": {
-    "message": "Tools"
-  },
-  "top_66e0adb6": {
-    "message": "Oben"
-  },
-  "tray_839df38a": {
-    "message": "Fach"
-  },
-  "triangle_6072304e": {
-    "message": "Dreieck"
-  },
-  "turnstile_yields_f9e76df1": {
-    "message": "Drehkreuz (Erträge)"
-  },
+  "toggle_tooltip_d3b7cb86": { "message": "Quickinfo für Umschalten" },
+  "tools_2fcf772e": { "message": "Tools" },
+  "top_66e0adb6": { "message": "Oben" },
+  "tray_839df38a": { "message": "Fach" },
+  "triangle_6072304e": { "message": "Dreieck" },
+  "turnstile_yields_f9e76df1": { "message": "Drehkreuz (Erträge)" },
   "type_control_f9_to_access_image_options_text_a47e319f": {
     "message": "Geben Sie <Strg>+F9 ein, um auf die Bildoptionen zuzugreifen. { text }"
   },
@@ -2361,97 +976,44 @@
   "type_control_f9_to_access_table_options_text_92141329": {
     "message": "Geben Sie <Strg>+F9 ein, um auf die Tabellenoptionen zuzugreifen. { text }"
   },
-<<<<<<< HEAD
-  "union_e6b57a53": {
-    "message": "Union"
-  },
-  "unpublished_dfd8801": {
-    "message": "nicht veröffentlicht"
-  },
-  "untitled_16aa4f2b": {
-    "message": "Ohne Titel"
-  },
-  "untitled_efdc2d7d": {
-    "message": "Ohne Titel"
-  },
-=======
   "union_e6b57a53": { "message": "Union" },
   "unpublished_dfd8801": { "message": "nicht veröffentlicht" },
   "untitled_16aa4f2b": { "message": "Ohne Titel" },
   "untitled_efdc2d7d": { "message": "Ohne Titel" },
->>>>>>> 147b3201
   "up_and_left_diagonal_arrow_e4a74a23": {
     "message": "Diagonaler Pfeil nach oben links"
   },
   "up_and_right_diagonal_arrow_935b902e": {
     "message": "Diagonaler Pfeil nach oben rechts"
   },
-  "upload_file_fd2361b8": {
-    "message": "Datei hochladen"
-  },
-  "upload_image_6120b609": {
-    "message": "Bild hochladen"
-  },
-  "upload_media_ce31135a": {
-    "message": "Medien hochladen"
-  },
-  "uploading_19e8a4e7": {
-    "message": "Wird hochgeladen"
-  },
-  "uppercase_delta_d4f4bc41": {
-    "message": "Delta In Großbuchstaben"
-  },
-  "uppercase_gamma_86f492e9": {
-    "message": "Gamma großgeschrieben"
-  },
-  "uppercase_lambda_c78d8ed4": {
-    "message": "Lambda großgeschrieben"
-  },
-  "uppercase_omega_8aedfa2": {
-    "message": "Omega großgeschrieben"
-  },
-  "uppercase_phi_caa36724": {
-    "message": "Phi großgeschrieben"
-  },
-  "uppercase_pi_fcc70f5e": {
-    "message": "Pi großgeschrieben"
-  },
-  "uppercase_psi_6395acbe": {
-    "message": "Psi großgeschrieben"
-  },
-  "uppercase_sigma_dbb70e92": {
-    "message": "Sigma großgeschrieben"
-  },
-  "uppercase_theta_49afc891": {
-    "message": "Theta großgeschrieben"
-  },
-  "uppercase_upsilon_8c1e623e": {
-    "message": "Ypsilon großgeschrieben"
-  },
-  "uppercase_xi_341e8556": {
-    "message": "Xi großgeschrieben"
-  },
-  "upsilon_33651634": {
-    "message": "Ypsilon"
-  },
+  "upload_file_fd2361b8": { "message": "Datei hochladen" },
+  "upload_image_6120b609": { "message": "Bild hochladen" },
+  "upload_media_ce31135a": { "message": "Medien hochladen" },
+  "uploading_19e8a4e7": { "message": "Wird hochgeladen" },
+  "uppercase_delta_d4f4bc41": { "message": "Delta In Großbuchstaben" },
+  "uppercase_gamma_86f492e9": { "message": "Gamma großgeschrieben" },
+  "uppercase_lambda_c78d8ed4": { "message": "Lambda großgeschrieben" },
+  "uppercase_omega_8aedfa2": { "message": "Omega großgeschrieben" },
+  "uppercase_phi_caa36724": { "message": "Phi großgeschrieben" },
+  "uppercase_pi_fcc70f5e": { "message": "Pi großgeschrieben" },
+  "uppercase_psi_6395acbe": { "message": "Psi großgeschrieben" },
+  "uppercase_sigma_dbb70e92": { "message": "Sigma großgeschrieben" },
+  "uppercase_theta_49afc891": { "message": "Theta großgeschrieben" },
+  "uppercase_upsilon_8c1e623e": { "message": "Ypsilon großgeschrieben" },
+  "uppercase_xi_341e8556": { "message": "Xi großgeschrieben" },
+  "upsilon_33651634": { "message": "Ypsilon" },
   "upward_and_downward_pointing_arrow_fa90a918": {
     "message": "Nach oben und unten zeigender Pfeil"
   },
   "upward_and_downward_pointing_arrow_thick_d420fdef": {
     "message": "Nach oben und unten zeigender Pfeil (Dick)"
   },
-  "upward_arrow_9992cb2d": {
-    "message": "Aufwärtspfeil"
-  },
+  "upward_arrow_9992cb2d": { "message": "Aufwärtspfeil" },
   "upward_pointing_triangle_d078d7cb": {
     "message": "Nach oben zeigendes Dreieck"
   },
-  "url_22a5f3b8": {
-    "message": "URL"
-  },
-  "usage_right_ff96f3e2": {
-    "message": "Nutzungsrecht:"
-  },
+  "url_22a5f3b8": { "message": "URL" },
+  "usage_right_ff96f3e2": { "message": "Nutzungsrecht:" },
   "usage_rights_required_5fe4dd68": {
     "message": "Nutzungsrechte (erforderlich)"
   },
@@ -2482,50 +1044,14 @@
   "used_by_screen_readers_to_describe_the_video_37ebad25": {
     "message": "Wird von Screenreadern verwendet, um das Video zu beschreiben."
   },
-  "user_documents_c206e61f": {
-    "message": "Benutzer*in Dokumente"
-  },
-  "user_files_78e21703": {
-    "message": "Benutzerdateien"
-  },
-  "user_images_b6490852": {
-    "message": "Benutzerbilder"
-  },
-  "user_media_14fbf656": {
-    "message": "Nutzer-Medien"
-  },
-  "vector_notation_cf6086ab": {
-    "message": "Vektor (Notation)"
-  },
+  "user_documents_c206e61f": { "message": "Benutzer*in Dokumente" },
+  "user_files_78e21703": { "message": "Benutzerdateien" },
+  "user_images_b6490852": { "message": "Benutzerbilder" },
+  "user_media_14fbf656": { "message": "Nutzer-Medien" },
+  "vector_notation_cf6086ab": { "message": "Vektor (Notation)" },
   "vertical_bar_set_builder_notation_4300495f": {
     "message": "Vertikale Leiste (Set Builder Notation)"
   },
-<<<<<<< HEAD
-  "vertical_dots_bfb21f14": {
-    "message": "Vertikale Punkte"
-  },
-  "video_options_24ef6e5d": {
-    "message": "Videooptionen"
-  },
-  "video_options_tray_3b9809a5": {
-    "message": "Fach für Videooptionen"
-  },
-  "video_player_b371005": {
-    "message": "Videoplayer"
-  },
-  "video_player_for_9e7d373b": {
-    "message": "Videoplayer für "
-  },
-  "video_player_for_title_ffd9fbc4": {
-    "message": "Videoplayer für { title }"
-  },
-  "view_ba339f93": {
-    "message": "Anzeigen"
-  },
-  "view_description_30446afc": {
-    "message": "Beschreibung anzeigen"
-  },
-=======
   "vertical_dots_bfb21f14": { "message": "Vertikale Punkte" },
   "video_options_24ef6e5d": { "message": "Videooptionen" },
   "video_options_tray_3b9809a5": { "message": "Fach für Videooptionen" },
@@ -2534,7 +1060,6 @@
   "video_player_for_title_ffd9fbc4": { "message": "Videoplayer für { title }" },
   "view_ba339f93": { "message": "Anzeigen" },
   "view_description_30446afc": { "message": "Beschreibung anzeigen" },
->>>>>>> 147b3201
   "view_keyboard_shortcuts_34d1be0b": {
     "message": "Tastenkombinationen anzeigen"
   },
@@ -2553,26 +1078,6 @@
   "we_couldn_t_detect_a_working_webcam_or_microphone__263b6674": {
     "message": "Wir konnten an Ihrem Gerät weder eine funktionierende Webcam noch ein Mikrofon erkennen."
   },
-<<<<<<< HEAD
-  "webcam_disabled_30c66986": {
-    "message": "Die Webcam ist deaktiviert."
-  },
-  "webcam_fe91b20f": {
-    "message": "Webcam"
-  },
-  "when_markup_is_used_that_visually_formats_items_as_f941fc1b": {
-    "message": "Wenn Markup verwendet wird, das die Elemente optisch als Liste formatiert, die Listenbeziehung jedoch nicht zeigt, haben Benutzer möglicherweise Schwierigkeiten, in diesen Informationen zu navigieren."
-  },
-  "white_87fa64fd": {
-    "message": "Weiß"
-  },
-  "why_523b3d8c": {
-    "message": "Warum?"
-  },
-  "width_492fec76": {
-    "message": "Breite"
-  },
-=======
   "webcam_disabled_30c66986": { "message": "Die Webcam ist deaktiviert." },
   "webcam_fe91b20f": { "message": "Webcam" },
   "webpages_should_only_have_a_single_h1_which_is_aut_dc99189e": {
@@ -2584,25 +1089,14 @@
   "white_87fa64fd": { "message": "Weiß" },
   "why_523b3d8c": { "message": "Warum?" },
   "width_492fec76": { "message": "Breite" },
->>>>>>> 147b3201
   "width_and_height_must_be_numbers_110ab2e3": {
     "message": "Breite und Höhe müssen Zahlen sein"
   },
-  "width_x_height_px_ff3ccb93": {
-    "message": "{ width } x { height } px"
-  },
-  "wiki_home_9cd54d0": {
-    "message": "Wiki-Startseite"
-  },
-  "wreath_product_200b38ef": {
-    "message": "Kranzprodukt"
-  },
-  "xi_149681d0": {
-    "message": "Xi"
-  },
-  "yes_dde87d5": {
-    "message": "Ja"
-  },
+  "width_x_height_px_ff3ccb93": { "message": "{ width } x { height } px" },
+  "wiki_home_9cd54d0": { "message": "Wiki-Startseite" },
+  "wreath_product_200b38ef": { "message": "Kranzprodukt" },
+  "xi_149681d0": { "message": "Xi" },
+  "yes_dde87d5": { "message": "Ja" },
   "you_have_unsaved_changes_in_the_icon_maker_tray_do_e8cf5f1b": {
     "message": "Sie haben nicht gespeicherte Änderungen im Icon Maker-Fach. Möchten Sie fortfahren, ohne diese Änderungen zu speichern?"
   },
@@ -2627,25 +1121,10 @@
   "your_webcam_may_already_be_in_use_6cd64c25": {
     "message": "Ihre Webcam wird möglicherweise bereits benutzt."
   },
-<<<<<<< HEAD
-  "zeta_5ef24f0e": {
-    "message": "Zeta"
-  },
-  "zoom_f3e54d69": {
-    "message": "Zoom"
-  },
-  "zoom_in_image_bb97d4f": {
-    "message": "Bild vergrößern"
-  },
-  "zoom_out_image_d0a0a2ec": {
-    "message": "Bild verkleinern"
-  }
-=======
   "zeta_5ef24f0e": { "message": "Zeta" },
   "zoom_f3e54d69": { "message": "Zoom" },
   "zoom_in_image_bb97d4f": { "message": "Bild vergrößern" },
   "zoom_out_image_d0a0a2ec": { "message": "Bild verkleinern" }
->>>>>>> 147b3201
 }
 
 
