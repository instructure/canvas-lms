--- conflicted
+++ resolved
@@ -42,10 +42,7 @@
     "message": "Los enlaces adyacentes con la misma URL deben ser un solo enlace."
   },
   "aleph_f4ffd155": { "message": "Aleph" },
-<<<<<<< HEAD
-=======
   "align_11050992": { "message": "Alinear" },
->>>>>>> 0889f4aa
   "alignment_and_lists_5cebcb69": { "message": "Alineación y listas" },
   "all_4321c3a1": { "message": "Todo" },
   "all_apps_a50dea49": { "message": "Todas las aplicaciones" },
@@ -76,12 +73,9 @@
   "approaches_the_limit_893aeec9": { "message": "Se acerca al límite" },
   "approximately_e7965800": { "message": "Aproximadamente" },
   "apps_54d24a47": { "message": "Aplicaciones" },
-<<<<<<< HEAD
-=======
   "are_you_sure_you_want_to_cancel_changes_you_made_m_c5210496": {
     "message": "¿Confirma que quiere cancelar la operación? No se guardarán los cambios que realizó."
   },
->>>>>>> 0889f4aa
   "arrows_464a3e54": { "message": "Flechas" },
   "art_icon_8e1daad": { "message": "Ícono de arte" },
   "aspect_ratio_will_be_preserved_cb5fdfb8": {
@@ -119,10 +113,7 @@
   "c_2001_acme_inc_283f7f80": { "message": "(c) 2001 Acme Inc." },
   "cancel_caeb1e68": { "message": "Cancelar" },
   "cap_product_3a5265a6": { "message": "Extremo de producto" },
-<<<<<<< HEAD
-=======
   "center_align_e68d9997": { "message": "Alineación central" },
->>>>>>> 0889f4aa
   "centered_dot_64d5e378": { "message": "Punto centrado" },
   "centered_horizontal_dots_451c5815": {
     "message": "Puntos horizontales centrados"
@@ -133,10 +124,6 @@
   },
   "change_only_this_heading_s_level_903cc956": {
     "message": "Cambiar solo el nivel de este título"
-<<<<<<< HEAD
-  },
-  "change_text_color_1aecb912": { "message": "Cambiar color del texto" },
-=======
   },
   "change_text_color_1aecb912": { "message": "Cambiar color del texto" },
   "changes_you_made_may_not_be_saved_4e8db973": {
@@ -144,7 +131,6 @@
   },
   "characters_9d897d1c": { "message": "Caracteres" },
   "characters_no_spaces_485e5367": { "message": "Caracteres (sin espacios)" },
->>>>>>> 0889f4aa
   "check_accessibility_3c78211c": { "message": "Cambiar accesibilidad" },
   "checking_for_accessibility_issues_fac18c6d": {
     "message": "Comprobando problemas de accesibilidad"
@@ -153,12 +139,9 @@
   "choose_caption_file_9c45bc4e": { "message": "Elegir archivo de subtítulos" },
   "choose_usage_rights_33683854": { "message": "Elegir derechos de uso..." },
   "circle_484abe63": { "message": "Círculo" },
-<<<<<<< HEAD
-=======
   "circle_unordered_list_9e3a0763": {
     "message": "marque con un círculo la lista no ordenada"
   },
->>>>>>> 0889f4aa
   "clear_2084585f": { "message": "Eliminar" },
   "clear_image_3213fe62": { "message": "Imagen clara" },
   "clear_selected_file_82388e50": { "message": "Borrar archivo seleccionado" },
@@ -232,20 +215,14 @@
   "course_files_62deb8f8": { "message": "Archivos del curso" },
   "course_files_a31f97fc": { "message": "Archivos del curso" },
   "course_images_f8511d04": { "message": "Imágenes del curso" },
-<<<<<<< HEAD
-=======
   "course_link_b369426": { "message": "Enlace del curso" },
->>>>>>> 0889f4aa
   "course_links_b56959b9": { "message": "Enlaces del curso" },
   "course_media_ec759ad": { "message": "Multimedia del curso" },
   "course_navigation_dd035109": { "message": "Navegación del curso" },
   "create_icon_110d6463": { "message": "Crear ícono" },
-<<<<<<< HEAD
-=======
   "create_icon_maker_icon_c716bffe": {
     "message": "Crear un ícono de Icon Maker"
   },
->>>>>>> 0889f4aa
   "creative_commons_license_725584ae": {
     "message": "Licencia Creative Commons:"
   },
@@ -261,9 +238,6 @@
   "decorative_icon_9a7f3fc3": { "message": "Ícono decorativo" },
   "decorative_image_fde98579": { "message": "Imagen decorativa" },
   "decorative_type_upper_f2c95e3": { "message": "{ TYPE_UPPER } decorativo" },
-<<<<<<< HEAD
-  "deep_purple_bb3e2907": { "message": "Morado oscuro" },
-=======
   "decrease_indent_d9cf469d": { "message": "Reducir sangría" },
   "deep_purple_bb3e2907": { "message": "Morado oscuro" },
   "default_bulleted_unordered_list_47079da8": {
@@ -272,7 +246,6 @@
   "default_numerical_ordered_list_48dd3548": {
     "message": "lista numérica ordenada predeterminada"
   },
->>>>>>> 0889f4aa
   "definite_integral_fe7ffed1": { "message": "Integral definida" },
   "degree_symbol_4a823d5f": { "message": "Símbolo de grados" },
   "delimiters_4db4840d": { "message": "Delimitadores" },
@@ -299,17 +272,11 @@
     "message": "Mostrar enlace de texto (se abre en una nueva pestaña)"
   },
   "division_sign_72190870": { "message": "Signo de dividir" },
-<<<<<<< HEAD
-  "documents_81393201": { "message": "Documentos" },
-  "done_54e3d4b6": { "message": "Listo" },
-  "double_dagger_faf78681": { "message": "Daga doble" },
-=======
   "document_678cd7bf": { "message": "Documento" },
   "documents_81393201": { "message": "Documentos" },
   "done_54e3d4b6": { "message": "Listo" },
   "double_dagger_faf78681": { "message": "Daga doble" },
   "down_5831a426": { "message": "Abajo" },
->>>>>>> 0889f4aa
   "down_and_left_diagonal_arrow_40ef602c": {
     "message": "Flecha diagonal hacia abajo y a la izquierda"
   },
@@ -335,10 +302,7 @@
   },
   "edit_c5fbea07": { "message": "Editar" },
   "edit_course_link_5a5c3c59": { "message": "Editar enlace del curso" },
-<<<<<<< HEAD
-=======
   "edit_equation_f5279959": { "message": "Editar ecuación" },
->>>>>>> 0889f4aa
   "edit_existing_icon_maker_icon_5d0ebb3f": {
     "message": "Editar ícono de creación de íconos actual"
   },
@@ -350,12 +314,9 @@
   },
   "embed_828fac4a": { "message": "Incrustar" },
   "embed_code_314f1bd5": { "message": "Código de incrustación" },
-<<<<<<< HEAD
-=======
   "embed_content_from_external_tool_3397ad2d": {
     "message": "Incorporar contenido de herramienta externa"
   },
->>>>>>> 0889f4aa
   "embed_image_1080badc": { "message": "Incorporar imagen" },
   "embed_video_a97a64af": { "message": "Incrustar video" },
   "embedded_content_aaeb4d3d": { "message": "contenido insertado" },
@@ -372,13 +333,9 @@
   "epsilon_54bb8afa": { "message": "Épsilon" },
   "epsilon_variant_d31f1e77": { "message": "Épsilon (variante)" },
   "equals_sign_c51bdc58": { "message": "Signo igual" },
-<<<<<<< HEAD
-  "equation_editor_39fbc3f1": { "message": "Editor de ecuaciones" },
-=======
   "equation_1c5ac93c": { "message": "Ecuación" },
   "equation_editor_39fbc3f1": { "message": "Editor de ecuaciones" },
   "equilibrium_6ff3040b": { "message": "Equilibrio" },
->>>>>>> 0889f4aa
   "equivalence_class_7b0f11c0": { "message": "Clase de equivalencia" },
   "equivalent_identity_654b3ce5": { "message": "Equivalente (identidad)" },
   "eta_b8828f99": { "message": "Eta" },
@@ -388,13 +345,10 @@
     "message": "Expandir vista previa de forma predeterminada"
   },
   "expand_to_see_types_f5d29352": { "message": "Expandir para ver { types }" },
-<<<<<<< HEAD
-=======
   "external_link_d3f9e62a": { "message": "Enlace externo" },
   "external_tool_frame_70b32473": {
     "message": "Marco de herramientas externas"
   },
->>>>>>> 0889f4aa
   "external_tools_6e77821": { "message": "Herramientas externas" },
   "extra_large_b6cdf1ff": { "message": "Extra grande" },
   "extra_small_9ae33252": { "message": "Extra pequeño" },
@@ -403,12 +357,9 @@
   "failed_getting_file_contents_e9ea19f4": {
     "message": "Error al obtener el contenido del archivo"
   },
-<<<<<<< HEAD
-=======
   "failed_to_retrieve_content_from_external_tool_5899c213": {
     "message": "No se pudo recuperar el contenido de la herramienta externa"
   },
->>>>>>> 0889f4aa
   "file_name_8fd421ff": { "message": "Nombre del archivo" },
   "file_storage_quota_exceeded_b7846cd1": {
     "message": "Capacidad de almacenamiento de archivos excedida"
@@ -467,10 +418,7 @@
   "group_files_82e5dcdb": { "message": "Archivos del grupo" },
   "group_images_98e0ac17": { "message": "Imágenes del grupo" },
   "group_isomorphism_45b1458c": { "message": "Isomorfismo de grupos" },
-<<<<<<< HEAD
-=======
   "group_link_63e626b3": { "message": "Enlace del grupo" },
->>>>>>> 0889f4aa
   "group_links_9493129e": { "message": "Enlaces del grupo" },
   "group_media_2f3d128a": { "message": "Elementos multimedia del grupo" },
   "group_navigation_99f191a": { "message": "Navegación del grupo" },
@@ -506,10 +454,7 @@
   },
   "home_351838cd": { "message": "Página de inicio" },
   "html_code_editor_fd967a44": { "message": "editor de código html" },
-<<<<<<< HEAD
-=======
   "html_editor_fb2ab713": { "message": "Editor HTML" },
->>>>>>> 0889f4aa
   "i_have_obtained_permission_to_use_this_file_6386f087": {
     "message": "He obtenido permiso para utilizar este archivo."
   },
@@ -553,22 +498,16 @@
     "message": "Parte imaginaria (de números complejos)"
   },
   "in_element_of_19ca2f33": { "message": "En (elemento de)" },
-<<<<<<< HEAD
-=======
   "increase_indent_6af90f7c": { "message": "Aumentar sangría" },
->>>>>>> 0889f4aa
   "indefinite_integral_6623307e": { "message": "Integral indefinida" },
   "indigo_2035fc55": { "message": "Índigo" },
   "inference_fed5c960": { "message": "Inferencia" },
   "infinity_7a10f206": { "message": "Infinito" },
   "insert_593145ef": { "message": "Insertar" },
   "insert_link_6dc23cae": { "message": "Insertar enlace" },
-<<<<<<< HEAD
-=======
   "insert_math_equation_57c6e767": {
     "message": "Insertar la ecuación matemática"
   },
->>>>>>> 0889f4aa
   "integers_336344e1": { "message": "Enteros" },
   "intersection_cd4590e4": { "message": "Intersección" },
   "invalid_entry_f7d2a0f5": { "message": "Ingreso no válido." },
@@ -618,11 +557,8 @@
     "message": "Obtenga más información sobre el uso de atributos de alcance con tablas"
   },
   "leave_as_is_4facfe55": { "message": "Dejar sin cambios" },
-<<<<<<< HEAD
-=======
   "left_3ea9d375": { "message": "Izquierda" },
   "left_align_43d95491": { "message": "Alineación a la izquierda" },
->>>>>>> 0889f4aa
   "left_angle_bracket_c87a6d07": { "message": "Símbolo de mayor" },
   "left_arrow_4fde1a64": { "message": "Flecha izquierda" },
   "left_arrow_with_hook_5bfcad93": { "message": "Flecha izquierda con gancho" },
@@ -662,11 +598,6 @@
   "loading_closed_captions_subtitles_failed_95ceef47": {
     "message": "Error al cargar subtítulos."
   },
-<<<<<<< HEAD
-  "loading_failed_b3524381": { "message": "La carga falló..." },
-  "loading_failed_e6a9d8ef": { "message": "Falló la carga." },
-  "loading_folders_d8b5869e": { "message": "Cargando carpetas" },
-=======
   "loading_external_tool_d839042c": {
     "message": "Cargando herramienta externa"
   },
@@ -676,7 +607,6 @@
   "loading_placeholder_for_filename_792ef5e8": {
     "message": "Cargando marcador de posición para { fileName }"
   },
->>>>>>> 0889f4aa
   "loading_please_wait_d276220a": { "message": "Cargando, espere" },
   "loading_preview_9f077aa1": { "message": "Carga de la vista previa" },
   "locked_762f138b": { "message": "Bloqueado" },
@@ -712,12 +642,9 @@
   "misc_3b692ea7": { "message": "Varios" },
   "miscellaneous_e9818229": { "message": "Misceláneo" },
   "modules_c4325335": { "message": "Módulos" },
-<<<<<<< HEAD
-=======
   "moving_image_to_crop_directionword_6f66cde2": {
     "message": "Moviendo imagen para cortar { directionWord }"
   },
->>>>>>> 0889f4aa
   "mu_37223b8b": { "message": "Mu" },
   "multi_color_image_63d7372f": { "message": "Imagen multicolor" },
   "multiplication_sign_15f95c22": { "message": "Signo de multiplicación" },
@@ -788,12 +715,9 @@
   "operators_a2ef9a93": { "message": "Operadores" },
   "or_9b70ccaa": { "message": "O" },
   "orange_81386a62": { "message": "Anaranjado" },
-<<<<<<< HEAD
-=======
   "ordered_and_unordered_lists_cfadfc38": {
     "message": "Listas ordenadas y no ordenadas"
   },
->>>>>>> 0889f4aa
   "other_editor_shortcuts_may_be_found_at_404aba4a": {
     "message": "Puede encontrar otros atajos de editor en"
   },
@@ -870,21 +794,15 @@
     "message": "Parte real (de números complejos)"
   },
   "record_7c9448b": { "message": "Grabar" },
-<<<<<<< HEAD
-=======
   "record_upload_media_5fdce166": {
     "message": "Grabar/cargar contenido multimedia"
   },
->>>>>>> 0889f4aa
   "recording_98da6bda": { "message": "Grabación" },
   "red_8258edf3": { "message": "Rojo" },
   "relationships_6602af70": { "message": "Relaciones" },
   "religion_icon_246e0be1": { "message": "Ícono de religión" },
   "remove_heading_style_5fdc8855": { "message": "Eliminar estilo del título" },
-<<<<<<< HEAD
-=======
   "remove_link_d1f2f4d0": { "message": "Eliminar enlace" },
->>>>>>> 0889f4aa
   "replace_e61834a7": { "message": "Reemplazar" },
   "reset_95a81614": { "message": "Restablecer" },
   "resize_ec83d538": { "message": "Redimensionar" },
@@ -902,11 +820,8 @@
   "rich_text_area_press_oskey_f8_for_rich_content_edi_c2f651d": {
     "message": "Área del texto enriquecido. Presione { OSKey }+F8 para acceder a los atajos del Editor de contenido enriquecido."
   },
-<<<<<<< HEAD
-=======
   "right_71ffdc4d": { "message": "Derecha" },
   "right_align_39e7a32a": { "message": "Alineación a la derecha" },
->>>>>>> 0889f4aa
   "right_angle_bracket_d704e2d6": { "message": "Símbolo de menor" },
   "right_arrow_35e0eddf": { "message": "Flecha a la derecha" },
   "right_arrow_with_hook_29d92d31": {
@@ -937,12 +852,9 @@
   "save_11a80ec3": { "message": "Guardar" },
   "save_copy_ca63944e": { "message": "Guardar copia" },
   "save_media_cb9e786e": { "message": "Guardar multimedia" },
-<<<<<<< HEAD
-=======
   "saved_icon_maker_icons_df86e2a1": {
     "message": "Íconos de Icon Maker guardados"
   },
->>>>>>> 0889f4aa
   "screen_readers_cannot_determine_what_is_displayed__6a5842ab": {
     "message": "Los lectores de pantalla no pueden determinar lo que se muestra en una imagen sin texto alternativo, y los nombres de archivo con frecuencia son secuencias de números y letras sin sentido que no describen el contexto o significado."
   },
@@ -984,8 +896,6 @@
     "message": "Mayúsc-O para abrir el editor html agradable."
   },
   "shortcut_911d6255": { "message": "Atajo" },
-<<<<<<< HEAD
-=======
   "show_audio_options_b489926b": { "message": "Mostrar opciones de audio" },
   "show_image_options_1e2ecc6b": { "message": "Mostrar opciones de imágenes" },
   "show_link_options_545338fd": { "message": "Mostrar opciones de enlace" },
@@ -993,7 +903,6 @@
     "message": "Mostrar opciones de contenido multimedia en Studio"
   },
   "show_video_options_6ed3721a": { "message": "Mostrar opciones de video" },
->>>>>>> 0889f4aa
   "sighted_users_browse_web_pages_quickly_looking_for_1d4db0c1": {
     "message": "Los usuarios detectados navegan rápido por las páginas web, buscando títulos grandes o en negrita. Los usuarios del lector de pantalla solo utilizan los encabezados para una comprensión contextual. Los encabezados deben tener la estructura apropiada."
   },
@@ -1024,12 +933,9 @@
   "something_went_wrong_while_sharing_your_screen_8de579e5": {
     "message": "Ocurrió un problema al compartir su pantalla."
   },
-<<<<<<< HEAD
-=======
   "sorry_we_don_t_support_multiple_files_fb9478b0": {
     "message": "Lo sentimos, no admitimos archivos múltiples."
   },
->>>>>>> 0889f4aa
   "sort_by_e75f9e3e": { "message": "Organizar según" },
   "spades_suit_b37020c2": { "message": "Espadas (palo)" },
   "square_511eb3b3": { "message": "Cuadrado" },
@@ -1045,20 +951,14 @@
   "square_superset_strict_fa4262e4": {
     "message": "Superconjunto cuadrado (estricto)"
   },
-<<<<<<< HEAD
-=======
   "square_unordered_list_b15ce93b": { "message": "lista cuadrada no ordenada" },
->>>>>>> 0889f4aa
   "star_8d156e09": { "message": "Estrella" },
   "start_over_f7552aa9": { "message": "Volver a empezar" },
   "start_recording_9a65141a": { "message": "Comenzar grabación" },
   "steel_blue_14296f08": { "message": "Azul acero" },
-<<<<<<< HEAD
-=======
   "studio_media_options_ee504361": {
     "message": "Opciones de contenido multimedia de Studio"
   },
->>>>>>> 0889f4aa
   "styles_2aa721ef": { "message": "Estilos" },
   "submit_a3cc6859": { "message": "Entregar" },
   "subscript_59744f96": { "message": "Subíndice" },
@@ -1068,12 +968,9 @@
   "succeeds_equal_158e8c3a": { "message": "Sigue al igual" },
   "sum_b0842d31": { "message": "Suma" },
   "superscript_8cb349a2": { "message": "Superíndice" },
-<<<<<<< HEAD
-=======
   "superscript_and_subscript_37f94a50": {
     "message": "Superíndice y subíndice"
   },
->>>>>>> 0889f4aa
   "superset_c4db8a7a": { "message": "Superconjunto" },
   "superset_strict_c77dd6d2": { "message": "Superconjunto (estricto)" },
   "supported_file_types_srt_or_webvtt_7d827ed": {
@@ -1133,12 +1030,9 @@
   "the_first_heading_on_a_page_should_be_an_h2_859089f2": {
     "message": "El primer título de una página debe ser un H2."
   },
-<<<<<<< HEAD
-=======
   "the_following_content_is_partner_provided_ed1da756": {
     "message": "El siguiente contenido está proporcionado por un socio"
   },
->>>>>>> 0889f4aa
   "the_material_is_in_the_public_domain_279c39a3": {
     "message": "El material es de dominio público"
   },
@@ -1201,12 +1095,9 @@
   "type_control_f9_to_access_table_options_text_92141329": {
     "message": "presione Control F9 para acceder a las opciones de tabla. { text }"
   },
-<<<<<<< HEAD
-=======
   "unable_to_determine_resource_selection_url_7867e060": {
     "message": "No se pudo determinar la url de selección de recursos"
   },
->>>>>>> 0889f4aa
   "union_e6b57a53": { "message": "Unión" },
   "unpublished_dfd8801": { "message": "no publicado" },
   "untitled_16aa4f2b": { "message": "Sin título" },
@@ -1217,12 +1108,6 @@
   "up_and_right_diagonal_arrow_935b902e": {
     "message": "Flecha diagonal hacia arriba y a la derecha"
   },
-<<<<<<< HEAD
-  "upload_file_fd2361b8": { "message": "Cargar archivo" },
-  "upload_image_6120b609": { "message": "Cargar imagen" },
-  "upload_media_ce31135a": { "message": "Cargar multimedia" },
-  "uploading_19e8a4e7": { "message": "Cargando" },
-=======
   "up_c553575d": { "message": "Arriba" },
   "upload_document_253f0478": { "message": "Cargar documento" },
   "upload_file_fd2361b8": { "message": "Cargar archivo" },
@@ -1235,7 +1120,6 @@
   "uppercase_alphabetic_ordered_list_3f5aa6b2": {
     "message": "lista ordenada alfabéticamente en mayúsculas"
   },
->>>>>>> 0889f4aa
   "uppercase_delta_d4f4bc41": { "message": "Delta en mayúsculas" },
   "uppercase_gamma_86f492e9": { "message": "Gamma en mayúsculas" },
   "uppercase_lambda_c78d8ed4": { "message": "Lambda en mayúsculas" },
@@ -1243,12 +1127,9 @@
   "uppercase_phi_caa36724": { "message": "Phi en mayúsculas" },
   "uppercase_pi_fcc70f5e": { "message": "Pi en mayúsculas" },
   "uppercase_psi_6395acbe": { "message": "Psi en mayúsculas" },
-<<<<<<< HEAD
-=======
   "uppercase_roman_numeral_ordered_list_853f292b": {
     "message": "lista ordenada de números romanos en mayúsculas"
   },
->>>>>>> 0889f4aa
   "uppercase_sigma_dbb70e92": { "message": "Sigma en mayúsculas" },
   "uppercase_theta_49afc891": { "message": "Theta en mayúsculas" },
   "uppercase_upsilon_8c1e623e": { "message": "Ípsilon en mayúsculas" },
@@ -1312,10 +1193,7 @@
   "video_player_for_title_ffd9fbc4": {
     "message": "Reproductor de video para { title }"
   },
-<<<<<<< HEAD
-=======
   "view_all_e13bf0a6": { "message": "Ver todos" },
->>>>>>> 0889f4aa
   "view_ba339f93": { "message": "Ver" },
   "view_description_30446afc": { "message": "Ver descripción" },
   "view_keyboard_shortcuts_34d1be0b": {
@@ -1350,11 +1228,8 @@
   },
   "width_x_height_px_ff3ccb93": { "message": "{ width } x { height } px" },
   "wiki_home_9cd54d0": { "message": "Página de Inicio de Wiki" },
-<<<<<<< HEAD
-=======
   "word_count_c77fe3a6": { "message": "Conteo de palabras" },
   "words_b448b7d5": { "message": "Palabras" },
->>>>>>> 0889f4aa
   "wreath_product_200b38ef": { "message": "Producto en corona" },
   "xi_149681d0": { "message": "Xi" },
   "yes_dde87d5": { "message": "Sí" },
