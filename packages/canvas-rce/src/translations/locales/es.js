--- conflicted
+++ resolved
@@ -611,10 +611,6 @@
   "quaternions_877024e0": { "message": "Cuaterniones" },
   "quizzes_7e598f57": { "message": "Exámenes" },
   "rational_numbers_80ddaa4a": { "message": "Números racionales" },
-<<<<<<< HEAD
-  "raw_html_editor_e3993e41": { "message": "Editor HTML puro" },
-=======
->>>>>>> 31fbffe1
   "real_numbers_7c99df94": { "message": "Números reales" },
   "real_portion_of_complex_number_7dad33b5": {
     "message": "Parte real (de números complejos)"
