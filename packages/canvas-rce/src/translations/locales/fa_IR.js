--- conflicted
+++ resolved
@@ -160,10 +160,7 @@
     "message": "لطفاً به Canvas اجازه دهید تا به میکروفون و وب کم شما دسترسی پیدا کند."
   },
   "preview_53003fd2": { "message": "پیش‌نمایش" },
-<<<<<<< HEAD
-=======
   "preview_a3f8f854": { "message": "پیش نمایش" },
->>>>>>> cb79c465
   "published_c944a23d": { "message": "منتشر شده" },
   "pumpkin_904428d5": { "message": "کدوتنبل" },
   "purple_7678a9fc": { "message": "ارغوانی" },
