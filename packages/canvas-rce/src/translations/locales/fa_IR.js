/*
 * Copyright (C) 2021 - present Instructure, Inc.
 *
 * This file is part of Canvas.
 *
 * Canvas is free software: you can redistribute it and/or modify it under
 * the terms of the GNU Affero General Public License as published by the Free
 * Software Foundation, version 3 of the License.
 *
 * Canvas is distributed in the hope that it will be useful, but WITHOUT ANY
 * WARRANTY; without even the implied warranty of MERCHANTABILITY or FITNESS FOR
 * A PARTICULAR PURPOSE. See the GNU Affero General Public License for more
 * details.
 *
 * You should have received a copy of the GNU Affero General Public License along
 * with this program. If not, see <http://www.gnu.org/licenses/>.
 */

import formatMessage from '../../format-message'
import '../tinymce/fa_IR'

const locale = {
  "add_8523c19b": { "message": "افزودن" },
  "all_4321c3a1": { "message": "همه" },
  "alpha_15d59033": { "message": "آلفا" },
  "an_error_occurred_making_a_network_request_d1bda348": {
    "message": "برای یک  درخواست شبکه خطا رخ داده است"
  },
  "and_7fcc2911": { "message": "و " },
  "announcement_list_da155734": { "message": "فهرست اطلاعیه" },
  "announcements_a4b8ed4a": { "message": "اطلاعیه ها" },
  "apply_781a2546": { "message": "اعمال" },
  "apps_54d24a47": { "message": "برنامه ها" },
  "arrows_464a3e54": { "message": "پیکان ها" },
  "aspect_ratio_will_be_preserved_cb5fdfb8": {
    "message": "نسبت ابعاد حفظ خواهد شد"
  },
  "assignments_1e02582c": { "message": "تکلیف ها" },
  "attributes_963ba262": { "message": "ویژگی ها" },
  "available_folders_694d0436": { "message": "پوشه های موجود" },
  "basic_554cdc0a": { "message": "اصلی" },
  "beta_cb5f307e": { "message": "بتا" },
  "blue_daf8fea9": { "message": "آبی" },
  "bottom_15a2a9be": { "message": "پایین" },
  "brick_f2656265": { "message": "آجر" },
  "c_2001_acme_inc_283f7f80": { "message": "(c) 2001 Acme Inc." },
  "cancel_caeb1e68": { "message": "لغو" },
  "choose_usage_rights_33683854": { "message": "انتخاب حقوق استفاده..." },
  "clear_2084585f": { "message": "پاک کردن" },
  "clear_selected_file_82388e50": { "message": "پاک کردن فایل انتخاب شده" },
  "click_to_embed_imagename_c41ea8df": {
    "message": "Click to embed { imageName }"
  },
  "click_to_insert_a_link_into_the_editor_c19613aa": {
    "message": "Click to insert a link into the editor."
  },
  "close_d634289d": { "message": "بستن" },
  "collaborations_5c56c15f": { "message": "همکاری ها" },
  "computer_1d7dfa6f": { "message": "کامپیوتر" },
  "content_1440204b": { "message": "محتوا" },
  "content_type_2cf90d95": { "message": "نوع محتوا" },
  "copyright_holder_66ee111": { "message": "دارنده حق نشر:" },
  "count_plural_one_item_loaded_other_items_loaded_857023b7": {
    "message": "{ count, plural,\n    one {}\n  other {}\n}"
  },
  "course_files_62deb8f8": { "message": "فایل های درس" },
  "course_files_a31f97fc": { "message": "فایل های درس" },
  "course_navigation_dd035109": { "message": "پیمایش درس" },
  "creative_commons_license_725584ae": { "message": "مجوز کریتیو کامنز:" },
  "custom_6979cd81": { "message": "سفارشی" },
  "cyan_c1d5f68a": { "message": "آبی تیره" },
  "decrease_indent_d9cf469d": { "message": "کاهش تورفتگی" },
  "deep_purple_bb3e2907": { "message": "ارغوانی پر رنگ" },
  "delimiters_4db4840d": { "message": "جداکننده ها" },
  "details_98a31b68": { "message": "اطلاعات" },
  "dimensions_45ddb7b7": { "message": "ابعاد" },
  "discussions_a5f96392": { "message": "بحث ها" },
  "discussions_index_6c36ced": { "message": "فهرست بحث ها" },
  "done_54e3d4b6": { "message": "انجام شد" },
  "drag_and_drop_or_click_to_browse_your_computer_60772d6d": {
    "message": "بکشید و رها کنید، یا برای مرور رایانه کلیک کنید"
  },
  "due_multiple_dates_cc0ee3f5": { "message": "مهلت: چند تاریخ" },
  "embed_828fac4a": { "message": "قراردادن" },
  "embed_image_1080badc": { "message": "درج تصویر" },
  "external_tools_6e77821": { "message": "ابزارهای بیرونی" },
  "files_c300e900": { "message": "فایل ها" },
  "files_index_af7c662b": { "message": "فهرست فایل ها" },
  "folder_tree_fbab0726": { "message": "درخت پوشه" },
  "format_4247a9c5": { "message": "قالب" },
  "generating_preview_45b53be0": { "message": "در حال ایجاد پیش نمایش..." },
  "grades_a61eba0a": { "message": "نمره ها" },
  "greek_65c5b3f7": { "message": "یونانی" },
  "green_15af4778": { "message": "سبز" },
  "group_files_4324f3df": { "message": "فایل های گروهی" },
  "group_files_82e5dcdb": { "message": "فایل های گروه" },
  "group_navigation_99f191a": { "message": "پیمایش گروه" },
  "home_351838cd": { "message": "صفحه اصلی" },
  "html_editor_fb2ab713": { "message": "ویرایشگر HTML" },
  "i_have_obtained_permission_to_use_this_file_6386f087": {
    "message": "مجوز استفاده از این فایل را به دست آورده ام."
  },
  "i_hold_the_copyright_71ee91b1": { "message": "حق نشر دارم" },
  "icon_215a1dc6": { "message": "نماد" },
  "icon_maker_icons_cc560f7e": { "message": "نمادهای سازنده آیکون" },
  "image_8ad06": { "message": "تصویر" },
  "image_c1c98202": { "message": "تصویر" },
  "images_7ce26570": { "message": "تصاویر" },
  "increase_indent_6af90f7c": { "message": "افزایش تورفتگی" },
  "indigo_2035fc55": { "message": "Indigo" },
  "insert_593145ef": { "message": "درج" },
  "insert_equella_links_49a8dacd": { "message": "Insert Equella Links" },
  "insert_link_6dc23cae": { "message": "درج پیوند" },
  "insert_math_equation_57c6e767": { "message": "درج معادله ریاضی" },
  "invalid_file_type_881cc9b2": { "message": "نوع فایل معتبر نیست" },
  "invalid_url_cbde79f": { "message": "نشانی اینترنتی معتبر نیست" },
  "keyboard_shortcuts_ed1844bd": { "message": "میانبرهای صفحه کلید" },
  "light_blue_5374f600": { "message": "آبی روشن" },
  "link_7262adec": { "message": "پیوند" },
  "links_14b70841": { "message": "پیوندها" },
<<<<<<< HEAD
=======
  "links_to_an_external_site_de74145d": {
    "message": "به یک تارنمای بیرونی پیوند می شود."
  },
>>>>>>> 16101d78
  "loading_25990131": { "message": "در حال بارگذاری..." },
  "loading_bde52856": { "message": "در حال بارگذاری" },
  "loading_failed_b3524381": { "message": "Loading failed..." },
  "loading_folders_d8b5869e": { "message": "بارگیری پوشه ها" },
  "locked_762f138b": { "message": "قفل شده" },
  "magenta_4a65993c": { "message": "ارغوانی" },
  "media_af190855": { "message": "رسانه" },
  "minimize_file_preview_da911944": { "message": "کمینه کردن پیش نمایش فایل" },
  "minimize_video_20aa554b": { "message": "کمینه کردن تصویر" },
  "misc_3b692ea7": { "message": "متفرقه" },
  "modules_c4325335": { "message": "ماژول ها" },
  "my_files_2f621040": { "message": "فایل های من" },
  "name_1aed4a1b": { "message": "نام" },
  "next_page_d2a39853": { "message": "صفحه بعد" },
  "no_e16d9132": { "message": "خیر" },
  "no_preview_is_available_for_this_file_f940114a": {
    "message": "هیچ پیش نمایشی برای این فایل موجود نیست."
  },
  "no_results_940393cf": { "message": "No results." },
  "none_3b5e34d2": { "message": "هیچ کدام" },
  "olive_6a3e4d6b": { "message": "زیتون" },
  "open_this_keyboard_shortcuts_dialog_9658b83a": {
    "message": "باز کردن این کادر گفتکوی میانبرهای صفحه کلید"
  },
  "operators_a2ef9a93": { "message": "عملگرها" },
  "or_9b70ccaa": { "message": "یا" },
  "orange_81386a62": { "message": "نارنجی" },
  "pages_e5414c2c": { "message": "صفحه ها" },
  "people_b4ebb13c": { "message": "افراد" },
  "percentage_34ab7c2c": { "message": "درصد" },
  "pink_68ad45cb": { "message": "صورتی" },
  "play_media_comment_35257210": { "message": "پخش نظر رسانه ای" },
  "preview_53003fd2": { "message": "پیش‌نمایش" },
  "previous_page_928fc112": { "message": "صفحه قبل" },
  "published_c944a23d": { "message": "منتشر شده" },
  "pumpkin_904428d5": { "message": "کدوتنبل" },
  "purple_7678a9fc": { "message": "ارغوانی" },
  "quizzes_7e598f57": { "message": "آزمون ها" },
  "record_7c9448b": { "message": "ضبط کردن" },
  "red_8258edf3": { "message": "قرمز" },
  "relationships_6602af70": { "message": "روابط" },
  "replace_e61834a7": { "message": "جایگزین کردن" },
  "reset_95a81614": { "message": "بازنشانی" },
  "rich_content_editor_2708ef21": { "message": "ویرایشگر محتوای غنی" },
  "save_11a80ec3": { "message": "ذخیره سازی" },
  "search_280d00bd": { "message": "جستجو" },
  "select_language_7c93a900": { "message": "انتخاب زبان" },
  "selected_274ce24f": { "message": "انتخاب شده" },
  "size_b30e1077": { "message": "اندازه" },
  "something_went_wrong_89195131": { "message": "اشکالی رخ داده است." },
  "something_went_wrong_d238c551": { "message": "مشکلی پیش آمد" },
  "sort_by_e75f9e3e": { "message": "مرتب کردن بر اساس" },
  "star_8d156e09": { "message": "ستاره دار کردن" },
  "submit_a3cc6859": { "message": "ارسال" },
  "syllabus_f191f65b": { "message": "سرفصل" },
  "teal_f729a294": { "message": "سبز مایل به آبی" },
  "text_7f4593da": { "message": "متن" },
  "the_document_preview_is_currently_being_processed__7d9ea135": {
    "message": "پیش نمایش سند در حال پردازش است. لطفا بعدا دوباره تلاش کنید."
  },
  "the_material_is_in_the_public_domain_279c39a3": {
    "message": "مطلب در دامنه عمومی است"
  },
  "the_material_is_licensed_under_creative_commons_3242cb5e": {
    "message": "مطلب تحت مجوز کریتیو کامنز است"
  },
  "this_document_cannot_be_displayed_within_canvas_7aba77be": {
    "message": "این سند نمی تواند در کانواس نمایش داده شود."
  },
  "this_equation_cannot_be_rendered_in_basic_view_9b6c07ae": {
    "message": "این معادله را نمی توان در نمای اصلی ارائه داد."
  },
  "this_image_is_currently_unavailable_25c68857": {
    "message": "این تصویر در حال حاضر در دسترس نیست"
  },
  "title_ee03d132": { "message": "عنوان" },
  "toggle_tooltip_d3b7cb86": { "message": "تغییر ابزار راهنما" },
  "top_66e0adb6": { "message": "بالا" },
  "unpublished_dfd8801": { "message": "منتشر نشده" },
  "upload_file_fd2361b8": { "message": "بارگذاری فایل" },
  "upload_image_6120b609": { "message": "بارگذاری عکس" },
  "upload_media_ce31135a": { "message": "بارگذاری رسانه" },
  "uploading_19e8a4e7": { "message": "در حال بارگذاری" },
  "url_22a5f3b8": { "message": "نشانی اینترنتی" },
  "usage_right_ff96f3e2": { "message": "حق استفاده:" },
  "use_arrow_keys_to_navigate_options_2021cc50": {
    "message": "برای حرکت به گزینه ها از کلیدهای جهت دار استفاده کنید."
  },
  "user_files_78e21703": { "message": "فایل های کاربر" },
  "view_ba339f93": { "message": "مشاهده" },
  "wiki_home_9cd54d0": { "message": "صفحه اصلی ویکی" },
  "yes_dde87d5": { "message": "بله" },
  "zoom_f3e54d69": { "message": "بزرگنمایی" }
}


formatMessage.addLocale({'fa-IR': locale})<|MERGE_RESOLUTION|>--- conflicted
+++ resolved
@@ -118,12 +118,9 @@
   "light_blue_5374f600": { "message": "آبی روشن" },
   "link_7262adec": { "message": "پیوند" },
   "links_14b70841": { "message": "پیوندها" },
-<<<<<<< HEAD
-=======
   "links_to_an_external_site_de74145d": {
     "message": "به یک تارنمای بیرونی پیوند می شود."
   },
->>>>>>> 16101d78
   "loading_25990131": { "message": "در حال بارگذاری..." },
   "loading_bde52856": { "message": "در حال بارگذاری" },
   "loading_failed_b3524381": { "message": "Loading failed..." },
