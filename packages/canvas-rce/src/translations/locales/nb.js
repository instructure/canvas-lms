/*
 * Copyright (C) 2021 - present Instructure, Inc.
 *
 * This file is part of Canvas.
 *
 * Canvas is free software: you can redistribute it and/or modify it under
 * the terms of the GNU Affero General Public License as published by the Free
 * Software Foundation, version 3 of the License.
 *
 * Canvas is distributed in the hope that it will be useful, but WITHOUT ANY
 * WARRANTY; without even the implied warranty of MERCHANTABILITY or FITNESS FOR
 * A PARTICULAR PURPOSE. See the GNU Affero General Public License for more
 * details.
 *
 * You should have received a copy of the GNU Affero General Public License along
 * with this program. If not, see <http://www.gnu.org/licenses/>.
 */

import formatMessage from '../../format-message'
import '../tinymce/nb_NO'

const locale = {
  "access_the_pretty_html_editor_37168efe": {
    "message": "Få tilgang til Elegante HTML-redigering"
  },
<<<<<<< HEAD
  "accessibility_checker_b3af1f6c": {
    "message": "Tilgjengelighetstester"
  },
  "action_to_take_b626a99a": {
    "message": "Handling å utføre:"
  },
  "add_8523c19b": {
    "message": "Legg til"
  },
  "add_a_caption_2a915239": {
    "message": "Legg til overskrift"
  },
  "add_alt_text_for_the_image_48cd88aa": {
    "message": "Legg til alternativ tekst for bildet"
  },
  "add_another_f4e50d57": {
    "message": "Legg til en annen"
  },
  "add_cc_subtitles_55f0394e": {
    "message": "Legg til CC/Undertekst"
  },
  "add_image_60b2de07": {
    "message": "Legg til bilde"
  },
  "adjacent_links_with_the_same_url_should_be_a_singl_7a1f7f6c": {
    "message": "Lenker ved siden av hverandre med samme URL bør være samme lenke."
  },
  "aleph_f4ffd155": {
    "message": "Aleph"
  },
  "alignment_and_lists_5cebcb69": {
    "message": "Tilpasning og lister"
  },
  "all_4321c3a1": {
    "message": "Alle"
  },
  "all_apps_a50dea49": {
    "message": "Alle apper"
  },
  "alpha_15d59033": {
    "message": "Alfa"
  },
  "alphabetical_55b5b4e0": {
    "message": "Alfabetisk"
  },
  "alt_attribute_text_should_not_contain_more_than_12_e21d4040": {
    "message": "Alt-attributter bør ikke inneholde mer enn 120 tegn."
  },
  "alt_text_611fb322": {
    "message": "Endre tekst"
  },
  "amalg_coproduct_c589fb12": {
    "message": "Amalg (biprodukt)"
  },
=======
  "accessibility_checker_b3af1f6c": { "message": "Tilgjengelighetsquizer" },
  "action_to_take_b626a99a": { "message": "Handling å utføre:" },
  "add_8523c19b": { "message": "Legg til" },
  "add_a_caption_2a915239": { "message": "Legg til overskrift" },
  "add_alt_text_for_the_image_48cd88aa": {
    "message": "Legg til alternativ tekst for bildet"
  },
  "add_another_f4e50d57": { "message": "Legg til en annen" },
  "add_cc_subtitles_55f0394e": { "message": "Legg til CC/Undertekst" },
  "add_image_60b2de07": { "message": "Legg til bilde" },
  "additional_considerations_f3801683": { "message": "Ekstra hensyn" },
  "adjacent_links_with_the_same_url_should_be_a_singl_7a1f7f6c": {
    "message": "Lenker ved siden av hverandre med samme URL bør være samme lenke."
  },
  "aleph_f4ffd155": { "message": "Aleph" },
  "alignment_and_lists_5cebcb69": { "message": "Tilpasning og lister" },
  "all_4321c3a1": { "message": "Alle" },
  "all_apps_a50dea49": { "message": "Alle apper" },
  "alpha_15d59033": { "message": "Alfa" },
  "alphabetical_55b5b4e0": { "message": "Alfabetisk" },
  "alt_attribute_text_should_not_contain_more_than_12_e21d4040": {
    "message": "Alt-attributter bør ikke inneholde mer enn 120 tegn."
  },
  "alt_text_611fb322": { "message": "Endre tekst" },
  "amalg_coproduct_c589fb12": { "message": "Amalg (biprodukt)" },
>>>>>>> 147b3201
  "an_error_occured_reading_the_file_ff48558b": {
    "message": "Det oppsto en feil ved lesing av filen"
  },
  "an_error_occurred_making_a_network_request_d1bda348": {
    "message": "Det oppsto en feil ved utførelse av en nettverksforespørsel"
  },
  "an_error_occurred_uploading_your_media_71f1444d": {
    "message": "Det oppsto en feil ved opplasting av media."
  },
  "and_7fcc2911": {
    "message": "Og"
  },
  "angle_c5b4ec50": {
    "message": "Vinkel"
  },
  "announcement_list_da155734": {
    "message": "Kunngjøringsliste"
  },
  "announcements_a4b8ed4a": {
    "message": "Kunngjøringer"
  },
  "apply_781a2546": {
    "message": "Legg til"
  },
  "apply_changes_to_all_instances_of_this_icon_maker__2642f466": {
    "message": "Bruk endringer på alle forekomster av denne Ikonskaper-ikonet i emnet"
  },
  "approaches_the_limit_893aeec9": {
    "message": "Nærmer seg grensen"
  },
  "approximately_e7965800": {
    "message": "Omtrent"
  },
  "apps_54d24a47": {
    "message": "Apper"
  },
  "arrows_464a3e54": {
    "message": "Piler"
  },
  "art_icon_8e1daad": {
    "message": "Kunstikon"
  },
  "aspect_ratio_will_be_preserved_cb5fdfb8": {
    "message": "Dimensjonene vil bli bevart"
  },
  "assignments_1e02582c": {
    "message": "Oppgaver"
  },
  "asterisk_82255584": {
    "message": "Stjerne"
  },
  "attributes_963ba262": {
    "message": "Attributter"
  },
  "audio_and_video_recording_not_supported_please_use_5ce3f0d7": {
    "message": "Lyd- og videoopptak støttes ikke, bruk en annen nettleser."
  },
  "audio_options_feb58e2c": {
    "message": "Lydalternativer"
  },
  "audio_options_tray_33a90711": {
    "message": "Brett for lydalternativer"
  },
  "audio_player_for_title_20cc70d": {
    "message": "Lydspiller for { title }"
  },
  "auto_saved_content_exists_would_you_like_to_load_t_fee528f2": {
    "message": "Automatisk lagret innhold finnes. Ønsker du å laste det automatisk lagrede innholdet i stedet?"
  },
  "available_folders_694d0436": {
    "message": "Tilgjengelige mapper"
  },
  "backslash_b2d5442d": {
    "message": "Bakstrek"
  },
  "bar_ec63ed6": {
    "message": "Linje"
  },
  "basic_554cdc0a": {
    "message": "Grunnleggende"
  },
  "because_501841b": {
    "message": "Fordi"
  },
  "below_81d4dceb": {
    "message": "Under"
  },
  "beta_cb5f307e": {
    "message": "Beta"
  },
  "big_circle_16b2e604": {
    "message": "Stor sirkel"
  },
  "binomial_coefficient_ea5b9bb7": {
    "message": "Binomial koeffisient"
  },
  "black_4cb01371": {
    "message": "Svart"
  },
  "blue_daf8fea9": {
    "message": "Blå"
  },
  "bottom_15a2a9be": {
    "message": "Bunn"
  },
  "bottom_third_5f5fec1d": {
    "message": "Nedre tredjedel"
  },
  "bowtie_5f9629e4": {
    "message": "Sløyfe"
  },
  "brick_f2656265": {
    "message": "Blokk"
  },
  "c_2001_acme_inc_283f7f80": {
    "message": "(c) 2001 Acme Inc."
  },
  "cancel_caeb1e68": {
    "message": "Avbryt"
  },
  "cap_product_3a5265a6": {
    "message": "Capsprodukt"
  },
  "centered_dot_64d5e378": {
    "message": "Sentrert prikk"
  },
  "centered_horizontal_dots_451c5815": {
    "message": "Sentrerte horisontale prikker"
  },
<<<<<<< HEAD
  "change_alt_text_92654906": {
    "message": "Endre alternativ tekst"
  },
  "change_heading_tag_to_paragraph_a61e3113": {
    "message": "Endre titteltagg til setning"
  },
  "change_text_color_1aecb912": {
    "message": "Endre tekstfarge"
  },
  "check_accessibility_3c78211c": {
    "message": "Test tilgjengelighet"
  },
  "checking_for_accessibility_issues_fac18c6d": {
    "message": "Tester for tilgjengelighetsproblemer"
  },
  "chi_54a32644": {
    "message": "Chi"
  },
  "choose_caption_file_9c45bc4e": {
    "message": "Velg undertekst-fil"
  },
  "choose_usage_rights_33683854": {
    "message": "Velg bruksrettigheter…"
  },
  "circle_484abe63": {
    "message": "Sirkel"
  },
  "clear_2084585f": {
    "message": "Tøm"
  },
  "clear_image_3213fe62": {
    "message": "Fjern bilde"
  },
  "clear_selected_file_82388e50": {
    "message": "Fjern valgt fil"
  },
=======
  "change_alt_text_92654906": { "message": "Endre alternativ tekst" },
  "change_heading_tag_to_paragraph_a61e3113": {
    "message": "Endre titteltag til setning"
  },
  "change_only_this_heading_s_level_903cc956": {
    "message": "Endre bare denne overskriftens nivå"
  },
  "change_text_color_1aecb912": { "message": "Endre tekstfarge" },
  "check_accessibility_3c78211c": { "message": "Quiz tilgjengelighet" },
  "checking_for_accessibility_issues_fac18c6d": {
    "message": "Quizer for tilgjengelighetsproblemer"
  },
  "chi_54a32644": { "message": "Chi" },
  "choose_caption_file_9c45bc4e": { "message": "Velg undertekst-fil" },
  "choose_usage_rights_33683854": { "message": "Velg bruksrettigheter…" },
  "circle_484abe63": { "message": "Sirkel" },
  "clear_2084585f": { "message": "Tøm" },
  "clear_image_3213fe62": { "message": "Fjern bilde" },
  "clear_selected_file_82388e50": { "message": "Fjern valgt fil" },
>>>>>>> 147b3201
  "clear_selected_file_filename_2fe8a58e": {
    "message": "Fjern valgt fil: { filename }"
  },
  "click_or_shift_click_for_the_html_editor_25d70bb4": {
    "message": "Klikk eller skift-klikk for html-redigeringsprogrammet."
  },
  "click_to_embed_imagename_c41ea8df": {
    "message": "Klikk for å bygge inn { imageName }"
  },
  "click_to_hide_preview_3c707763": {
    "message": "Klikk for å skjule forhåndsvisning"
  },
  "click_to_insert_a_link_into_the_editor_c19613aa": {
    "message": "Klikk for å sette inn en kobling i redigeringsprogrammet."
  },
  "click_to_show_preview_faa27051": {
    "message": "Klikk for å vise forhåndsvisning"
  },
  "close_a_menu_or_dialog_also_returns_you_to_the_edi_739079e6": {
    "message": "Lukk en meny eller dialog. Returnerer deg også til redigeringsområdet"
  },
  "close_accessibility_checker_29d1c51e": {
<<<<<<< HEAD
    "message": "Lukk tilgjengelighetstester"
  },
  "close_d634289d": {
    "message": "Lukk"
  },
=======
    "message": "Lukk tilgjengelighetsquizer"
  },
  "close_d634289d": { "message": "Lukk" },
>>>>>>> 147b3201
  "closed_caption_file_must_be_less_than_maxkb_kb_5880f752": {
    "message": "Fil med teksting må være mindre enn { maxKb } kb"
  },
  "closed_captions_subtitles_e6aaa016": {
    "message": "Undertekster"
  },
  "clubs_suit_c1ffedff": {
    "message": "Kløver (type)"
  },
  "collaborations_5c56c15f": {
    "message": "Samarbeid"
  },
  "collapse_to_hide_types_1ab46d2e": {
    "message": "Kollaps for å skjule { types }"
  },
  "color_picker_6b359edf": {
    "message": "Fargevelger"
  },
  "color_picker_colorname_selected_ad4cf400": {
    "message": "Fargevelger ({ colorName } valgt)"
  },
<<<<<<< HEAD
  "column_e1ae5c64": {
    "message": "Kolonne"
  },
  "column_group_1c062368": {
    "message": "Kolonnegruppe"
  },
  "complex_numbers_a543d004": {
    "message": "Komplekse tall"
  },
  "computer_1d7dfa6f": {
    "message": "Datamaskin"
  },
  "congruent_5a244acd": {
    "message": "Kongruent"
  },
  "contains_311f37b7": {
    "message": "Inneholder"
  },
  "content_1440204b": {
    "message": "Innhold"
  },
=======
  "column_e1ae5c64": { "message": "Kolonne" },
  "column_group_1c062368": { "message": "Kolonnegruppe" },
  "complex_numbers_a543d004": { "message": "Komplekse tall" },
  "computer_1d7dfa6f": { "message": "Datamaskin" },
  "congruent_5a244acd": { "message": "Kongruent" },
  "contains_311f37b7": { "message": "Inneholder" },
  "content_1440204b": { "message": "Innhold" },
>>>>>>> 147b3201
  "content_is_still_being_uploaded_if_you_continue_it_8f06d0cb": {
    "message": "Innhold blir fortsatt lastet opp, fortsetter du vil ikke innholdet bli innebygd riktig."
  },
  "content_subtype_5ce35e88": {
    "message": "Innhold undertype"
  },
  "content_type_2cf90d95": {
    "message": "Innholdstype"
  },
  "coproduct_e7838082": {
    "message": "Biprodukt"
  },
  "copyright_holder_66ee111": {
    "message": "Rettighetshaver:"
  },
  "count_plural_0_0_words_one_1_word_other_words_acf32eca": {
    "message": "{ count, plural,\n     =0 {0 ord}\n    one {1 ord}\n  other {# ord}\n}"
  },
  "count_plural_one_item_loaded_other_items_loaded_857023b7": {
    "message": "{ count, plural,\n    one {# element lastet}\n  other {# element lastet}\n}"
  },
  "course_documents_104d76e0": {
    "message": "Emnedokumenter"
  },
  "course_files_62deb8f8": {
    "message": "Filer for emne"
  },
  "course_files_a31f97fc": {
    "message": "Filer for emne"
  },
  "course_images_f8511d04": {
    "message": "Emnebilder"
  },
  "course_links_b56959b9": {
    "message": "Emnelenker"
  },
  "course_media_ec759ad": {
    "message": "Emnemedia"
  },
  "course_navigation_dd035109": {
    "message": "Emnenavigasjon"
  },
  "create_icon_110d6463": {
    "message": "Opprett ikon"
  },
  "creative_commons_license_725584ae": {
    "message": "Creative Commons-lisens:"
  },
<<<<<<< HEAD
  "crop_image_41bf940c": {
    "message": "Beskjær bilde"
  },
  "crop_image_807ebb08": {
    "message": "Beskjær bilde"
  },
  "cup_product_14174434": {
    "message": "Kopp-produkt"
  },
  "current_image_f16c249c": {
    "message": "Nåværende bilde"
  },
  "current_volume_level_c55ab825": {
    "message": "Gjeldende volumnivå"
  },
  "custom_6979cd81": {
    "message": "Tilpasset"
  },
  "cyan_c1d5f68a": {
    "message": "Cyan"
  },
  "dagger_57e0f4e5": {
    "message": "Dolk"
  },
  "date_added_ed5ad465": {
    "message": "Lagt til dato"
  },
  "decorative_icon_9a7f3fc3": {
    "message": "Dekorativt ikon"
  },
  "decorative_image_fde98579": {
    "message": "Dekorativt bilde"
  },
  "decorative_type_upper_f2c95e3": {
    "message": "Dekorativt { TYPE_UPPER }"
  },
  "deep_purple_bb3e2907": {
    "message": "Mørkelilla"
  },
  "definite_integral_fe7ffed1": {
    "message": "Bestemt heltall"
  },
  "degree_symbol_4a823d5f": {
    "message": "Gradsymbol"
  },
  "delimiters_4db4840d": {
    "message": "Avgrensninger"
  },
  "delta_53765780": {
    "message": "Delta"
  },
  "describe_the_icon_f6a18823": {
    "message": "(Beskriv ikonet)"
  },
  "describe_the_type_ff448da5": {
    "message": "(Beskriv { TYPE })"
  },
  "describe_the_video_2fe8f46a": {
    "message": "(Beskriv videoen)"
  },
  "description_436c48d7": {
    "message": "Beskrivelse"
  },
  "details_98a31b68": {
    "message": "Detaljer"
  },
  "diagonal_dots_7d71b57e": {
    "message": "Diagonale prikker"
  },
  "diamond_b8dfe7ae": {
    "message": "Diamant"
  },
  "diamonds_suit_526abaaf": {
    "message": "Ruter (type)"
  },
  "digamma_258ade94": {
    "message": "Digamma"
  },
  "dimension_type_f5fa9170": {
    "message": "Dimensjonstype"
  },
  "dimensions_45ddb7b7": {
    "message": "Dimensjoner"
  },
  "directionality_26ae9e08": {
    "message": "Retning"
  },
  "directly_edit_latex_b7e9235b": {
    "message": "Rediger LaTex direkte"
  },
  "disable_preview_222bdf72": {
    "message": "Deaktiver forhåndsvisning"
  },
  "discussions_a5f96392": {
    "message": "Diskusjoner"
  },
  "discussions_index_6c36ced": {
    "message": "Diskusjonsindeks"
  },
  "disjoint_union_e74351a8": {
    "message": "Usammenhengende union"
  },
  "display_options_315aba85": {
    "message": "Vis alternativer"
  },
=======
  "crop_image_41bf940c": { "message": "Beskjær bilde" },
  "crop_image_807ebb08": { "message": "Beskjær bilde" },
  "cup_product_14174434": { "message": "Kopp-produkt" },
  "current_image_f16c249c": { "message": "Nåværende bilde" },
  "current_volume_level_c55ab825": { "message": "Gjeldende volumnivå" },
  "custom_6979cd81": { "message": "Tilpasset" },
  "cyan_c1d5f68a": { "message": "Cyan" },
  "dagger_57e0f4e5": { "message": "Dolk" },
  "date_added_ed5ad465": { "message": "Lagt til dato" },
  "decorative_icon_9a7f3fc3": { "message": "Dekorativt ikon" },
  "decorative_image_fde98579": { "message": "Dekorativt bilde" },
  "decorative_type_upper_f2c95e3": { "message": "Dekorativt { TYPE_UPPER }" },
  "deep_purple_bb3e2907": { "message": "Mørkelilla" },
  "definite_integral_fe7ffed1": { "message": "Bestemt heltall" },
  "degree_symbol_4a823d5f": { "message": "Gradsymbol" },
  "delimiters_4db4840d": { "message": "Avgrensninger" },
  "delta_53765780": { "message": "Delta" },
  "describe_the_icon_f6a18823": { "message": "(Beskriv ikonet)" },
  "describe_the_type_ff448da5": { "message": "(Beskriv { TYPE })" },
  "describe_the_video_2fe8f46a": { "message": "(Beskriv videoen)" },
  "description_436c48d7": { "message": "Beskrivelse" },
  "details_98a31b68": { "message": "Detaljer" },
  "diagonal_dots_7d71b57e": { "message": "Diagonale prikker" },
  "diamond_b8dfe7ae": { "message": "Diamant" },
  "diamonds_suit_526abaaf": { "message": "Ruter (type)" },
  "digamma_258ade94": { "message": "Digamma" },
  "dimension_type_f5fa9170": { "message": "Dimensjonstype" },
  "dimensions_45ddb7b7": { "message": "Dimensjoner" },
  "directionality_26ae9e08": { "message": "Retning" },
  "directly_edit_latex_b7e9235b": { "message": "Rediger LaTex direkte" },
  "disable_preview_222bdf72": { "message": "Deaktiver forhåndsvisning" },
  "discussions_a5f96392": { "message": "Diskusjoner" },
  "discussions_index_6c36ced": { "message": "Diskusjonsindeks" },
  "disjoint_union_e74351a8": { "message": "Usammenhengende union" },
  "display_options_315aba85": { "message": "Vis alternativer" },
>>>>>>> 147b3201
  "display_text_link_opens_in_a_new_tab_75e9afc9": {
    "message": "Vis tekstlenke (Åpnes i en ny fane)"
  },
  "division_sign_72190870": {
    "message": "Deletegn"
  },
  "documents_81393201": {
    "message": "Dokumenter"
  },
  "done_54e3d4b6": {
    "message": "Ferdig"
  },
  "double_dagger_faf78681": {
    "message": "Dobbel dolk"
  },
  "down_and_left_diagonal_arrow_40ef602c": {
    "message": "Diagonal pil ned til venstre"
  },
  "down_and_right_diagonal_arrow_6ea0f460": {
    "message": "Diagonal pil ned til høyre"
  },
  "download_filename_2baae924": {
    "message": "Last ned { filename }"
  },
  "downward_arrow_cca52012": {
    "message": "Pil nedover"
  },
  "downward_pointing_triangle_2a12a601": {
    "message": "Trekant som peker nedover"
  },
  "drag_a_file_here_1bf656d5": {
    "message": "Dra en fil hit."
  },
  "drag_and_drop_or_click_to_browse_your_computer_60772d6d": {
    "message": "Dra og slipp, eller trykk for å bla i din datamaskin"
  },
  "drag_handle_use_up_and_down_arrows_to_resize_e29eae5c": {
    "message": "Dra-håndtak. Bruk piltastene for å forandre størrelse"
  },
  "due_multiple_dates_cc0ee3f5": {
    "message": "Frist: Flere datoer"
  },
  "due_when_7eed10c6": {
    "message": "Frist: { when }"
  },
  "edit_alt_text_for_this_icon_instance_9c6fc5fd": {
    "message": "Rediger alt-tekst for dette ikonet"
  },
  "edit_c5fbea07": {
    "message": "Rediger"
  },
  "edit_course_link_5a5c3c59": {
    "message": "Rediger emnelenke"
  },
  "edit_existing_icon_maker_icon_5d0ebb3f": {
    "message": "Rediger eksisterende Ikonskaper-ikon"
  },
<<<<<<< HEAD
  "edit_icon_2c6b0e91": {
    "message": "Rediger ikon"
  },
  "edit_link_7f53bebb": {
    "message": "Rediger lenke"
  },
  "editor_statusbar_26ac81fc": {
    "message": "Redigering Statusbar"
  },
  "element_starting_with_start_91bf4c3b": {
    "message": "Element som starter med { start }"
  },
  "embed_828fac4a": {
    "message": "Innebygd"
  },
  "embed_code_314f1bd5": {
    "message": "Integrere kode"
  },
  "embed_image_1080badc": {
    "message": "Bygg inn bilde"
  },
  "embed_video_a97a64af": {
    "message": "Legg ved video"
  },
  "embedded_content_aaeb4d3d": {
    "message": "inkludert innhold"
  },
  "empty_set_91a92df4": {
    "message": "Tomt sett"
  },
  "encircled_dot_8f5e51c": {
    "message": "Omkranset prikk"
  },
  "encircled_minus_72745096": {
    "message": "Omkranset minus"
  },
  "encircled_plus_36d8d104": {
    "message": "Omkranset pluss"
  },
  "encircled_times_5700096d": {
    "message": "Omkransede tider"
  },
  "engineering_icon_f8f3cf43": {
    "message": "Ingeniør-ikon"
  },
  "english_icon_25bfe845": {
    "message": "Engelsk-ikon"
  },
=======
  "edit_icon_2c6b0e91": { "message": "Rediger ikon" },
  "edit_link_7f53bebb": { "message": "Rediger lenke" },
  "editor_statusbar_26ac81fc": { "message": "Redigering Statusbar" },
  "element_starting_with_start_91bf4c3b": {
    "message": "Element som starter med { start }"
  },
  "embed_828fac4a": { "message": "Innebygd" },
  "embed_code_314f1bd5": { "message": "Integrere kode" },
  "embed_image_1080badc": { "message": "Bygg inn bilde" },
  "embed_video_a97a64af": { "message": "Legg ved video" },
  "embedded_content_aaeb4d3d": { "message": "inkludert innhold" },
  "empty_set_91a92df4": { "message": "Tomt sett" },
  "encircled_dot_8f5e51c": { "message": "Omkranset prikk" },
  "encircled_minus_72745096": { "message": "Omkranset minus" },
  "encircled_plus_36d8d104": { "message": "Omkranset pluss" },
  "encircled_times_5700096d": { "message": "Omkransede tider" },
  "engineering_icon_f8f3cf43": { "message": "Ingeniør-ikon" },
  "english_icon_25bfe845": { "message": "Engelsk-ikon" },
>>>>>>> 147b3201
  "enter_at_least_3_characters_to_search_4f037ee0": {
    "message": "Skriv inn minst tre tegn for å søke"
  },
  "epsilon_54bb8afa": {
    "message": "Epsilon"
  },
  "epsilon_variant_d31f1e77": {
    "message": "Epsilon (variant)"
  },
  "equals_sign_c51bdc58": {
    "message": "Likhetstegn"
  },
  "equation_editor_39fbc3f1": {
    "message": "Ligningsredigerer"
  },
  "equivalence_class_7b0f11c0": {
    "message": "Ekvivalensklasse"
  },
  "equivalent_identity_654b3ce5": {
    "message": "Ekvivalent (identitet)"
  },
  "eta_b8828f99": {
    "message": "Forventet ankomst"
  },
  "exists_2e62bdaa": {
    "message": "Eksisterer"
  },
  "exit_fullscreen_b7eb0aa4": {
    "message": "Avslutt fullskjerm"
  },
  "expand_preview_by_default_2abbf9f8": {
    "message": "Utvid forhåndsvisning som standard"
  },
  "expand_to_see_types_f5d29352": {
    "message": "Utvid for å se { types }"
  },
  "external_tools_6e77821": {
    "message": "Eksterne verktøy"
  },
  "extra_large_b6cdf1ff": {
    "message": "Ekstra stor"
  },
  "extra_small_9ae33252": {
    "message": "Ekstra liten"
  },
  "extracurricular_icon_67c8ca42": {
    "message": "Utenomfaglig-ikon"
  },
  "f_function_fe422d65": {
    "message": "F (funksjon)"
  },
  "failed_getting_file_contents_e9ea19f4": {
    "message": "Kunne ikke hente filinnhold"
  },
  "file_name_8fd421ff": {
    "message": "Filnavn"
  },
  "file_storage_quota_exceeded_b7846cd1": {
    "message": "Tilgjengelig fillagringsplass er overskredet"
  },
  "file_url_c12b64be": {
    "message": "Fil URL"
  },
  "filename_file_icon_602eb5de": {
    "message": "{ filename } filikon"
  },
  "filename_image_preview_6cef8f26": {
    "message": "{ filename } bilde forhåndsvisning"
  },
  "filename_text_preview_e41ca2d8": {
    "message": "{ filename } tekst forhåndsvisning"
  },
<<<<<<< HEAD
  "files_c300e900": {
    "message": "Filer"
  },
  "files_index_af7c662b": {
    "message": "Filindeks"
  },
  "finish_bc343002": {
    "message": "Ferdig"
  },
  "fix_heading_hierarchy_f60884c4": {
    "message": "Reparer tittelhierarki"
  },
  "flat_music_76d5a5c3": {
    "message": "Flat (musikk)"
  },
  "focus_element_options_toolbar_18d993e": {
    "message": "Verktøylinje for fokuselement-alternativer"
  },
  "folder_tree_fbab0726": {
    "message": "Mappetre"
  },
  "for_all_b919f972": {
    "message": "For alle"
  },
  "format_4247a9c5": {
    "message": "Format"
  },
  "format_as_a_list_142210c3": {
    "message": "Formater som liste"
  },
  "formatting_5b143aa8": {
    "message": "Formatering"
  },
  "forward_slash_3f90f35e": {
    "message": "Skråstrek"
  },
=======
  "files_c300e900": { "message": "Filer" },
  "files_index_af7c662b": { "message": "Filindeks" },
  "finish_bc343002": { "message": "Ferdig" },
  "fix_heading_hierarchy_f60884c4": { "message": "Reparer tittelhierarki" },
  "flat_music_76d5a5c3": { "message": "Flat (musikk)" },
  "focus_element_options_toolbar_18d993e": {
    "message": "Verktøylinje for fokuselement-alternativer"
  },
  "folder_tree_fbab0726": { "message": "Mappetre" },
  "for_all_b919f972": { "message": "For alle" },
  "format_4247a9c5": { "message": "Format" },
  "format_as_a_list_142210c3": { "message": "Formater som liste" },
  "formatting_5b143aa8": { "message": "Formatering" },
  "forward_slash_3f90f35e": { "message": "Skråstrek" },
>>>>>>> 147b3201
  "found_auto_saved_content_3f6e4ca5": {
    "message": "Fant automatisk lagret innhold"
  },
  "found_count_plural_0_results_one_result_other_resu_46aeaa01": {
    "message": "Fant { count, plural,\n     =0 {# resultater}\n    one {# resultat}\n  other {# resultater}\n}"
  },
  "fraction_41bac7af": {
    "message": "Brøkdel"
  },
  "fullscreen_873bf53f": {
    "message": "Fullskjerm"
  },
  "gamma_1767928": {
    "message": "Gamma"
  },
  "generating_preview_45b53be0": {
    "message": "Genererer forhåndsvisning…"
  },
  "gif_png_format_images_larger_than_size_kb_are_not__7af3bdbd": {
    "message": "Bilder i GIF-/PNG-format som er større enn { size } KB støttes ikke for øyeblikket."
  },
  "go_to_the_editor_s_menubar_e6674c81": {
    "message": "Gå til redigeringsmenylinjen"
  },
  "go_to_the_editor_s_toolbar_a5cb875f": {
    "message": "Gå til redigeringsverktøylinjen"
  },
<<<<<<< HEAD
  "grades_a61eba0a": {
    "message": "Vurderinger"
  },
  "greater_than_e98af662": {
    "message": "Større enn"
  },
  "greater_than_or_equal_b911949a": {
    "message": "Større enn eller lik"
  },
  "greek_65c5b3f7": {
    "message": "Gresk"
  },
  "green_15af4778": {
    "message": "Grønn"
  },
  "grey_a55dceff": {
    "message": "Grå"
  },
  "group_documents_8bfd6ae6": {
    "message": "Gruppedokumenter"
  },
  "group_files_4324f3df": {
    "message": "Gruppefiler"
  },
  "group_files_82e5dcdb": {
    "message": "Gruppefiler"
  },
  "group_images_98e0ac17": {
    "message": "Gruppebilder"
  },
  "group_isomorphism_45b1458c": {
    "message": "Gruppeisomorfi"
  },
  "group_links_9493129e": {
    "message": "Gruppelenker"
  },
  "group_media_2f3d128a": {
    "message": "Gruppemedia"
  },
  "group_navigation_99f191a": {
    "message": "Gruppenavigering"
  },
  "h_bar_bb94deae": {
    "message": "H-linje"
  },
  "hat_ea321e35": {
    "message": "Hatt"
  },
  "header_column_f27433cb": {
    "message": "Tittelkolonne"
  },
  "header_row_and_column_ec5b9ec": {
    "message": "Tittelrad og kolonne"
  },
  "header_row_f33eb169": {
    "message": "Tittelrad"
  },
  "heading_2_5b84eed2": {
    "message": "Overskrift 2"
  },
  "heading_3_2c83de44": {
    "message": "Overskrift 3"
  },
  "heading_4_b2e74be7": {
    "message": "Overskrift 4"
  },
=======
  "grades_a61eba0a": { "message": "Vurderinger" },
  "greater_than_e98af662": { "message": "Større enn" },
  "greater_than_or_equal_b911949a": { "message": "Større enn eller lik" },
  "greek_65c5b3f7": { "message": "Gresk" },
  "green_15af4778": { "message": "Grønn" },
  "grey_a55dceff": { "message": "Grå" },
  "group_documents_8bfd6ae6": { "message": "Gruppedokumenter" },
  "group_files_4324f3df": { "message": "Gruppefiler" },
  "group_files_82e5dcdb": { "message": "Gruppefiler" },
  "group_images_98e0ac17": { "message": "Gruppebilder" },
  "group_isomorphism_45b1458c": { "message": "Gruppeisomorfi" },
  "group_links_9493129e": { "message": "Gruppelenker" },
  "group_media_2f3d128a": { "message": "Gruppemedia" },
  "group_navigation_99f191a": { "message": "Gruppenavigering" },
  "h_bar_bb94deae": { "message": "H-linje" },
  "hat_ea321e35": { "message": "Hatt" },
  "header_column_f27433cb": { "message": "Tittelkolonne" },
  "header_row_and_column_ec5b9ec": { "message": "Tittelrad og kolonne" },
  "header_row_f33eb169": { "message": "Tittelrad" },
  "heading_2_5b84eed2": { "message": "Overskrift 2" },
  "heading_3_2c83de44": { "message": "Overskrift 3" },
  "heading_4_b2e74be7": { "message": "Overskrift 4" },
>>>>>>> 147b3201
  "heading_levels_should_not_be_skipped_3947c0e0": {
    "message": "Tittelnivåer bør ikke hoppes over"
  },
  "heading_starting_with_start_42a3e7f9": {
    "message": "Tittel som starter med { start }"
  },
  "headings_should_not_contain_more_than_120_characte_3c0e0cb3": {
    "message": "Titler bør ikke inneholde mer enn 120 tegn."
  },
<<<<<<< HEAD
  "health_icon_8d292eb5": {
    "message": "Helse-ikon"
  },
  "hearts_suit_e50e04ca": {
    "message": "Hjerter (type)"
  },
  "height_69b03e15": {
    "message": "Høyde"
  },
  "hexagon_d8468e0d": {
    "message": "Sekskant"
  },
  "hide_description_bfb5502e": {
    "message": "Skjul beskrivelse"
  },
  "hide_title_description_caf092ef": {
    "message": "Skjul { title }-beskrivelse"
  },
  "home_351838cd": {
    "message": "Hjem"
  },
  "html_code_editor_fd967a44": {
    "message": "html koderedigeringsprogram"
  },
=======
  "health_icon_8d292eb5": { "message": "Helse-ikon" },
  "hearts_suit_e50e04ca": { "message": "Hjerter (type)" },
  "height_69b03e15": { "message": "Høyde" },
  "hexagon_d8468e0d": { "message": "Sekskant" },
  "hide_description_bfb5502e": { "message": "Skjul beskrivelse" },
  "hide_title_description_caf092ef": {
    "message": "Skjul { title }-beskrivelse"
  },
  "highlight_an_element_to_activate_the_element_optio_60e1e56b": {
    "message": "Fremhev et element for å aktivere verktøylinjen for elementalternativer"
  },
  "home_351838cd": { "message": "Hjem" },
  "html_code_editor_fd967a44": { "message": "html koderedigeringsprogram" },
>>>>>>> 147b3201
  "i_have_obtained_permission_to_use_this_file_6386f087": {
    "message": "Jeg har fått tillatelse til å bruke denne filen."
  },
  "i_hold_the_copyright_71ee91b1": {
    "message": "Jeg har opphavsretten"
  },
  "icon_215a1dc6": {
    "message": "Ikon"
  },
  "icon_8168b2f8": {
    "message": "ikonet"
  },
  "icon_color_b86dd6d6": {
    "message": "Ikonfarge"
  },
  "icon_maker_icons_cc560f7e": {
    "message": "Ikonskaper-ikoner"
  },
  "icon_options_7e32746e": {
    "message": "Ikonalternativer"
  },
  "icon_options_tray_2b407977": {
    "message": "Brett for ikonalternativer"
  },
  "icon_preview_1782a1d9": {
    "message": "Forhåndsvisning av ikon"
  },
  "icon_shape_30b61e7": {
    "message": "Ikonform"
  },
  "icon_size_9353edea": {
    "message": "Ikonstørrelse"
  },
  "if_left_empty_link_text_will_display_as_course_lin_61087540": {
    "message": "Hvis lenken er tom, vil tekst vises som emnelenkenavn"
  },
  "if_you_do_not_select_usage_rights_now_this_file_wi_14e07ab5": {
    "message": "Dersom du ikke velger bruksrettigheter nå, vil denne filen være upublisert når den lastes opp."
  },
<<<<<<< HEAD
  "image_8ad06": {
    "message": "Bilde"
  },
  "image_c1c98202": {
    "message": "bilde"
  },
  "image_filenames_should_not_be_used_as_the_alt_attr_bcfd7780": {
    "message": "Bildefilnavn bør ikke brukes som den alt-attributt som beskriver bildeinnholdet."
  },
  "image_options_5412d02c": {
    "message": "Bilde-alternativer"
  },
  "image_options_tray_90a46006": {
    "message": "Brett for bilde-alternativer"
  },
  "image_to_crop_3a34487d": {
    "message": "Bilde som skal beskjæres"
  },
  "image_with_filename_file_aacd7180": {
    "message": "Bilde med filnavn { file }"
  },
  "images_7ce26570": {
    "message": "Bilder"
  },
=======
  "image_8ad06": { "message": "Bilde" },
  "image_c1c98202": { "message": "bilde" },
  "image_filenames_should_not_be_used_as_the_alt_attr_bcfd7780": {
    "message": "Bildefilnavn bør ikke brukes som den alt-attributt som beskriver bildeinnholdet."
  },
  "image_options_5412d02c": { "message": "Bilde-alternativer" },
  "image_options_tray_90a46006": { "message": "Brett for bilde-alternativer" },
  "image_to_crop_3a34487d": { "message": "Bilde som skal beskjæres" },
  "image_with_filename_file_aacd7180": {
    "message": "Bilde med filnavn { file }"
  },
  "images_7ce26570": { "message": "Bilder" },
>>>>>>> 147b3201
  "images_should_include_an_alt_attribute_describing__b86d6a86": {
    "message": "Bilder burde inneholde en alt-attributt som beskriver bildeinnholdet."
  },
  "imaginary_portion_of_complex_number_2c733ffa": {
    "message": "Imaginær del (av komplekst tall)"
  },
<<<<<<< HEAD
  "in_element_of_19ca2f33": {
    "message": "I (element av)"
  },
  "indefinite_integral_6623307e": {
    "message": "Ubestemt heltall"
  },
  "indigo_2035fc55": {
    "message": "Indigo"
  },
  "inference_fed5c960": {
    "message": "Inferens"
  },
  "infinity_7a10f206": {
    "message": "Uendelig"
  },
  "insert_593145ef": {
    "message": "Sett inn"
  },
  "insert_link_6dc23cae": {
    "message": "Sett inn lenke"
  },
  "integers_336344e1": {
    "message": "Heltall"
  },
  "intersection_cd4590e4": {
    "message": "Kryss"
  },
  "invalid_entry_f7d2a0f5": {
    "message": "Ugyldig oppføring."
  },
  "invalid_file_c11ba11": {
    "message": "Ugyldig fil"
  },
  "invalid_file_type_881cc9b2": {
    "message": "Ugyldig filtype"
  },
  "invalid_url_cbde79f": {
    "message": "Ugyldig URL"
  },
  "iota_11c932a9": {
    "message": "Iota"
  },
  "issue_num_total_f94536cf": {
    "message": "Problem { num }/{ total }"
  },
  "kappa_2f14c816": {
    "message": "Kappa"
  },
  "kappa_variant_eb64574b": {
    "message": "Kappa (variant)"
  },
  "keyboard_shortcuts_ed1844bd": {
    "message": "Snarveier"
  },
  "keyboards_navigate_to_links_using_the_tab_key_two__5fab8c82": {
    "message": "Tastatur navigerer til lenker ved å bruke tabulatortasten. To lenker som viser til samme destinasjon kan være forvirrende for tastaturbrukere."
  },
  "lambda_4f602498": {
    "message": "Lambda"
  },
  "language_arts_icon_a798b0f8": {
    "message": "Språkkunst-ikon"
  },
  "languages_icon_9d20539": {
    "message": "Språk-ikon"
  },
  "large_9c5e80e7": {
    "message": "Stor"
  },
=======
  "in_element_of_19ca2f33": { "message": "I (element av)" },
  "indefinite_integral_6623307e": { "message": "Ubestemt heltall" },
  "indigo_2035fc55": { "message": "Indigo" },
  "inference_fed5c960": { "message": "Inferens" },
  "infinity_7a10f206": { "message": "Uendelig" },
  "insert_593145ef": { "message": "Sett inn" },
  "insert_link_6dc23cae": { "message": "Sett inn lenke" },
  "integers_336344e1": { "message": "Heltall" },
  "intersection_cd4590e4": { "message": "Kryss" },
  "invalid_entry_f7d2a0f5": { "message": "Ugyldig oppføring." },
  "invalid_file_c11ba11": { "message": "Ugyldig fil" },
  "invalid_file_type_881cc9b2": { "message": "Ugyldig filtype" },
  "invalid_url_cbde79f": { "message": "Ugyldig URL" },
  "iota_11c932a9": { "message": "Iota" },
  "issue_num_total_f94536cf": { "message": "Problem { num }/{ total }" },
  "kappa_2f14c816": { "message": "Kappa" },
  "kappa_variant_eb64574b": { "message": "Kappa (variant)" },
  "keyboard_shortcuts_ed1844bd": { "message": "Snarveier" },
  "keyboards_navigate_to_links_using_the_tab_key_two__5fab8c82": {
    "message": "Tastatur navigerer til lenker ved å bruke tabulatortasten. To lenker som viser til samme destinasjon kan være forvirrende for tastaturbrukere."
  },
  "lambda_4f602498": { "message": "Lambda" },
  "language_arts_icon_a798b0f8": { "message": "Språkkunst-ikon" },
  "languages_icon_9d20539": { "message": "Språk-ikon" },
  "large_9c5e80e7": { "message": "Stor" },
>>>>>>> 147b3201
  "learn_more_about_adjacent_links_2cb9762c": {
    "message": "Lær mer om lenker ved siden av"
  },
  "learn_more_about_color_contrast_c019dfb9": {
    "message": "Lær mer om fargekontrast"
  },
  "learn_more_about_organizing_page_headings_8a7caa2e": {
    "message": "Lær mer om hvordan organisere sideoverskrifter"
  },
<<<<<<< HEAD
=======
  "learn_more_about_proper_page_heading_structure_d2959f2d": {
    "message": "Lær mer om riktig sideoverskriftsstruktur"
  },
>>>>>>> 147b3201
  "learn_more_about_table_headers_5f5ee13": {
    "message": "Lær mer om tabelloverskrifter"
  },
  "learn_more_about_using_alt_text_for_images_5698df9a": {
    "message": "Lær mer om hvordan bruke alt tekst for bilder"
  },
  "learn_more_about_using_captions_with_tables_36fe496f": {
    "message": "Lær mer om hvordan bruke bildetekst med tabeller"
  },
  "learn_more_about_using_filenames_as_alt_text_264286af": {
    "message": "Lær mer om hvordan bruke filnavn som alt tekst"
  },
  "learn_more_about_using_lists_4e6eb860": {
    "message": "Lær mer om hvordan bruke lister"
  },
  "learn_more_about_using_scope_attributes_with_table_20df49aa": {
<<<<<<< HEAD
    "message": "Lær mer om hvordan bruke omfangsatributter med tabeller"
  },
  "leave_as_is_4facfe55": {
    "message": "La det være"
  },
  "left_angle_bracket_c87a6d07": {
    "message": "Venstre vinkelparantes"
  },
  "left_arrow_4fde1a64": {
    "message": "Venstre pil"
  },
  "left_arrow_with_hook_5bfcad93": {
    "message": "Venstre pil med krok"
  },
  "left_ceiling_ee9dd88a": {
    "message": "Venstre tak"
  },
  "left_curly_brace_1726fb4": {
    "message": "Venstre krøllparantes"
  },
=======
    "message": "Lær mer om hvordan bruke omfangsattributter med tabeller"
  },
  "leave_as_is_4facfe55": { "message": "La det være" },
  "left_angle_bracket_c87a6d07": { "message": "Venstre vinkelparantes" },
  "left_arrow_4fde1a64": { "message": "Venstre pil" },
  "left_arrow_with_hook_5bfcad93": { "message": "Venstre pil med krok" },
  "left_ceiling_ee9dd88a": { "message": "Venstre tak" },
  "left_curly_brace_1726fb4": { "message": "Venstre krøllparantes" },
>>>>>>> 147b3201
  "left_downard_harpoon_arrow_1d7b3d2e": {
    "message": "Harpun ned med krok til venstre"
  },
  "left_floor_29ac2274": {
    "message": "Venstre gulv"
  },
  "left_to_right_e9b4fd06": {
    "message": "Venstre-til-høyre"
  },
  "left_upward_harpoon_arrow_3a562a96": {
    "message": "Harpun opp med krok til venstre"
  },
  "leftward_arrow_1e4765de": {
    "message": "Pil mot venstre"
  },
  "leftward_pointing_triangle_d14532ce": {
    "message": "Trekant som peker mot venstre"
  },
<<<<<<< HEAD
  "less_than_a26c0641": {
    "message": "Mindre enn"
  },
  "less_than_or_equal_be5216cb": {
    "message": "Mindre enn eller lik"
  },
  "library_icon_ae1e54cf": {
    "message": "Bibliotek-ikon"
  },
  "light_blue_5374f600": {
    "message": "Lyseblå"
  },
  "link_7262adec": {
    "message": "Lenke"
  },
  "link_options_a16b758b": {
    "message": "Lenkevalg"
  },
  "link_with_text_starting_with_start_b3fcbe71": {
    "message": "Lenke med tekst som starter med { start }"
  },
  "links_14b70841": {
    "message": "Lenker"
  },
=======
  "less_than_a26c0641": { "message": "Mindre enn" },
  "less_than_or_equal_be5216cb": { "message": "Mindre enn eller lik" },
  "library_icon_ae1e54cf": { "message": "Bibliotek-ikon" },
  "light_blue_5374f600": { "message": "Lyseblå" },
  "link_7262adec": { "message": "Lenke" },
  "link_options_a16b758b": { "message": "Lenkevalg" },
  "link_with_text_starting_with_start_b3fcbe71": {
    "message": "Lenke med tekst som starter med { start }"
  },
  "links_14b70841": { "message": "Lenker" },
>>>>>>> 147b3201
  "links_to_an_external_site_de74145d": {
    "message": "Lenker til en ekstern side."
  },
  "lists_should_be_formatted_as_lists_f862de8d": {
<<<<<<< HEAD
    "message": "Lister må formateres som lister."
  },
  "load_more_35d33c7": {
    "message": "Last inn mer"
  },
  "loading_25990131": {
    "message": "Laster…"
  },
  "loading_bde52856": {
    "message": "Laster"
  },
=======
    "message": "Lister bør formateres som lister."
  },
  "load_more_35d33c7": { "message": "Last inn mer" },
  "loading_25990131": { "message": "Laster…" },
  "loading_bde52856": { "message": "Laster" },
>>>>>>> 147b3201
  "loading_closed_captions_subtitles_failed_95ceef47": {
    "message": "lasting av teksting/underteksting mislyktes."
  },
  "loading_failed_b3524381": {
    "message": "Lasting mislyktes…"
  },
  "loading_failed_e6a9d8ef": {
    "message": "Lasting mislyktes."
  },
  "loading_folders_d8b5869e": {
    "message": "Laster mapper"
  },
  "loading_please_wait_d276220a": {
    "message": "Laster inn, vennligst vent"
  },
  "loading_preview_9f077aa1": {
    "message": "Laster inn forhåndsvisning"
  },
  "locked_762f138b": {
    "message": "Låst"
  },
  "logical_equivalence_76fca396": {
    "message": "Logisk ekvivalens"
  },
  "logical_equivalence_short_8efd7b4f": {
    "message": "Logisk ekvivalens (kort)"
  },
  "logical_equivalence_short_and_thick_1e1f654d": {
    "message": "Logisk ekvivalens (kort og tykk)"
  },
  "logical_equivalence_thick_662dd3f2": {
    "message": "Logisk ekvivalens (tykk)"
  },
  "low_horizontal_dots_cc08498e": {
    "message": "Lave horisontale prikker"
  },
  "magenta_4a65993c": {
    "message": "Magenta"
  },
  "maps_to_e5ef7382": {
    "message": "Peker mot"
  },
  "math_icon_ad4e9d03": {
    "message": "Matte-ikon"
  },
  "media_af190855": {
    "message": "Medie"
  },
  "media_file_is_processing_please_try_again_later_58a6d49": {
    "message": "Mediefilen behandles. Prøv igjen senere."
  },
<<<<<<< HEAD
  "medium_5a8e9ead": {
    "message": "Medium"
  },
  "merge_links_2478df96": {
    "message": "Slå sammen lenker"
  },
  "mic_a7f3d311": {
    "message": "Mikrofon"
  },
  "microphone_disabled_15c83130": {
    "message": "Mikrofon deaktivert"
  },
  "middle_27dc1d5": {
    "message": "Midten"
  },
=======
  "medium_5a8e9ead": { "message": "Medium" },
  "merge_links_2478df96": { "message": "Slå sammen lenker" },
  "mic_a7f3d311": { "message": "Mikrofon" },
  "microphone_disabled_15c83130": { "message": "Mikrofon deaktivert" },
  "middle_27dc1d5": { "message": "Midten" },
>>>>>>> 147b3201
  "minimize_file_preview_da911944": {
    "message": "Minimer forhåndsvisning av fil"
  },
  "minimize_video_20aa554b": {
    "message": "Minimer video"
  },
  "minus_fd961e2e": {
    "message": "Minus"
  },
  "minus_plus_3461f637": {
    "message": "Minus/pluss"
  },
  "misc_3b692ea7": {
    "message": "Diverse"
  },
  "miscellaneous_e9818229": {
    "message": "Diverse"
  },
  "modules_c4325335": {
    "message": "Moduler"
  },
  "mu_37223b8b": {
    "message": "Mu"
  },
  "multi_color_image_63d7372f": {
    "message": "Bilde i flere farger"
  },
  "multiplication_sign_15f95c22": {
    "message": "Multiplikasjonstegn"
  },
  "music_icon_4db5c972": {
    "message": "Musikk-ikon"
  },
  "must_be_at_least_percentage_22e373b6": {
    "message": "Må være minst { percentage }%"
  },
  "must_be_at_least_width_x_height_px_41dc825e": {
    "message": "Det må være minst { width } x { height }px"
  },
  "my_files_2f621040": {
    "message": "Mine filer"
  },
  "n_th_root_9991a6e4": {
    "message": "n-te rot"
  },
  "nabla_1e216d25": {
    "message": "Nabla"
  },
  "name_1aed4a1b": {
    "message": "Navn"
  },
  "name_color_ceec76ff": {
    "message": "{ name } ({ color })"
  },
  "natural_music_54a70258": {
    "message": "Naturlig (musikk)"
  },
  "natural_numbers_3da07060": {
    "message": "Naturlige tall"
  },
  "navigate_through_the_menu_or_toolbar_415a4e50": {
    "message": "Navigere gjennom menyen eller verktøylinjen"
  },
  "nested_greater_than_d852e60d": {
    "message": "Nested større enn"
  },
  "nested_less_than_27d17e58": {
    "message": "Nested mindre enn"
  },
  "next_40e12421": {
    "message": "Neste"
  },
  "no_accessibility_issues_were_detected_f8d3c875": {
    "message": "Ingen tiljengelighetsproblemer ble oppdaget."
  },
  "no_changes_to_save_d29f6e91": {
    "message": "Ingen endringer å lagre."
  },
  "no_e16d9132": {
    "message": "Nei"
  },
  "no_file_chosen_9a880793": {
    "message": "Ingen fil valgt"
  },
  "no_headers_9bc7dc7f": {
    "message": "Ingen titler"
  },
<<<<<<< HEAD
=======
  "nested_greater_than_d852e60d": { "message": "Nested større enn" },
  "nested_less_than_27d17e58": { "message": "Nested mindre enn" },
  "next_40e12421": { "message": "Neste" },
  "no_accessibility_issues_were_detected_f8d3c875": {
    "message": "Ingen tiljengelighetsproblemer ble oppdaget."
  },
  "no_changes_to_save_d29f6e91": { "message": "Ingen endringer å lagre." },
  "no_e16d9132": { "message": "Nei" },
  "no_file_chosen_9a880793": { "message": "Ingen fil valgt" },
  "no_headers_9bc7dc7f": { "message": "Ingen titler" },
>>>>>>> 147b3201
  "no_preview_is_available_for_this_file_f940114a": {
    "message": "Ingen forhåndsvisning er tilgjengelig for denne filen."
  },
  "no_results_940393cf": {
    "message": "Ingen resultater."
  },
  "no_results_found_for_filterterm_ad1b04c8": {
    "message": "Ingen resultat funnet for { filterTerm }"
  },
<<<<<<< HEAD
  "no_video_1ed00b26": {
    "message": "Ingen video"
  },
  "none_3b5e34d2": {
    "message": "Ingen"
  },
  "none_selected_b93d56d2": {
    "message": "Ingen valgt"
  },
  "not_equal_6e2980e6": {
    "message": "Ikke lik"
  },
=======
  "no_video_1ed00b26": { "message": "Ingen video" },
  "none_3b5e34d2": { "message": "Ingen" },
  "none_selected_b93d56d2": { "message": "Ingen valgt" },
  "not_equal_6e2980e6": { "message": "Ikke lik" },
>>>>>>> 147b3201
  "not_in_not_an_element_of_fb1ffb54": {
    "message": "Ikke i (ikke et element av)"
  },
  "not_negation_1418ebb8": {
    "message": "Ikke (negasjon)"
  },
  "not_subset_dc2b5e84": {
    "message": "Ikke delsett"
  },
  "not_subset_strict_23d282bf": {
    "message": "Ikke delsett (streng)"
  },
  "not_superset_5556b913": {
    "message": "Ikke supersett"
  },
  "not_superset_strict_24e06f36": {
    "message": "Ikke supersett (streng)"
  },
  "nu_1c0f6848": {
    "message": "Nu"
  },
  "octagon_e48be9f": {
    "message": "Åttekant"
  },
  "olive_6a3e4d6b": {
    "message": "Oliven"
  },
  "omega_8f2c3463": {
    "message": "Omega"
  },
  "one_of_the_following_styles_must_be_added_to_save__1de769aa": {
    "message": "En av følgende stiler må legges til for å lagre et ikon: Ikonfarge, konturstørrelse, ikontekst eller bilde"
  },
  "open_circle_e9bd069": {
    "message": "Åpen sirkel"
  },
  "open_this_keyboard_shortcuts_dialog_9658b83a": {
    "message": "Åpne denne hurtigtastdialogen"
  },
  "open_title_application_fd624fc5": {
    "message": "Åpne { title }-applikasjon"
  },
  "operators_a2ef9a93": {
    "message": "Operatører"
  },
  "or_9b70ccaa": {
    "message": "Eller"
  },
  "orange_81386a62": {
    "message": "Oransje"
  },
  "other_editor_shortcuts_may_be_found_at_404aba4a": {
    "message": "Andre redigeringssnarveier kan sees på"
  },
  "outline_color_3ef2cea7": {
    "message": "Farge omriss"
  },
  "outline_size_a6059a21": {
    "message": "Størrelse omriss"
  },
  "p_is_not_a_valid_protocol_which_must_be_ftp_http_h_adf13fc2": {
    "message": "{ p } er ikke en gyldig protokoll som må være ftp, http, https, mailto, skype, tel eller kan utelates"
  },
<<<<<<< HEAD
  "pages_e5414c2c": {
    "message": "Sider"
  },
  "paragraph_5e5ad8eb": {
    "message": "Avsnitt"
  },
  "paragraph_starting_with_start_a59923f8": {
    "message": "Setning som starter med { start }"
  },
  "parallel_d55d6e38": {
    "message": "Parallell"
  },
  "partial_derivative_4a9159df": {
    "message": "Delvis (derivat)"
  },
  "paste_5963d1c1": {
    "message": "Lim inn"
  },
  "pause_12af3bb4": {
    "message": "Pause"
  },
  "pentagon_17d82ea3": {
    "message": "Femkant"
  },
  "people_b4ebb13c": {
    "message": "Personer"
  },
  "percentage_34ab7c2c": {
    "message": "Prosent"
  },
  "percentage_must_be_a_number_8033c341": {
    "message": "Prosent må være et tall"
  },
  "performing_arts_icon_f3497486": {
    "message": "Scenekunst-ikon"
  },
  "perpendicular_7c48ede4": {
    "message": "Vinkelrett"
  },
  "phi_4ac33b6d": {
    "message": "Phi"
  },
  "phi_variant_c9bb3ac5": {
    "message": "Phi (variant)"
  },
  "physical_education_icon_d7dffd3e": {
    "message": "Gymnastikk-ikon"
  },
  "pi_dc4f0bd8": {
    "message": "Pi"
  },
  "pi_variant_10f5f520": {
    "message": "Pi (variant)"
  },
  "pink_68ad45cb": {
    "message": "Rosa"
  },
  "pixels_52ece7d1": {
    "message": "Piksler"
  },
  "play_1a47eaa7": {
    "message": "Spill av"
  },
  "play_media_comment_35257210": {
    "message": "Spill mediainnhold"
  },
=======
  "pages_e5414c2c": { "message": "Sider" },
  "paragraph_5e5ad8eb": { "message": "Avsnitt" },
  "paragraph_starting_with_start_a59923f8": {
    "message": "Setning som starter med { start }"
  },
  "parallel_d55d6e38": { "message": "Parallell" },
  "partial_derivative_4a9159df": { "message": "Delvis (derivat)" },
  "paste_5963d1c1": { "message": "Lim inn" },
  "pause_12af3bb4": { "message": "Pause" },
  "pentagon_17d82ea3": { "message": "Femkant" },
  "people_b4ebb13c": { "message": "Personer" },
  "percentage_34ab7c2c": { "message": "Prosent" },
  "percentage_must_be_a_number_8033c341": {
    "message": "Prosent må være et tall"
  },
  "performing_arts_icon_f3497486": { "message": "Scenekunst-ikon" },
  "perpendicular_7c48ede4": { "message": "Vinkelrett" },
  "phi_4ac33b6d": { "message": "Phi" },
  "phi_variant_c9bb3ac5": { "message": "Phi (variant)" },
  "physical_education_icon_d7dffd3e": { "message": "Gymnastikk-ikon" },
  "pi_dc4f0bd8": { "message": "Pi" },
  "pi_variant_10f5f520": { "message": "Pi (variant)" },
  "pink_68ad45cb": { "message": "Rosa" },
  "pixels_52ece7d1": { "message": "Piksler" },
  "play_1a47eaa7": { "message": "Spill av" },
  "play_media_comment_35257210": { "message": "Spill mediainnhold" },
>>>>>>> 147b3201
  "play_media_comment_by_name_from_createdat_c230123d": {
    "message": "Spill mediainnhold av { name } fra { createdAt }."
  },
  "please_allow_canvas_to_access_your_microphone_and__dc2c3079": {
    "message": "Gi Canvas tilgang til mikrofonen og webkameraet ditt."
  },
<<<<<<< HEAD
  "plus_d43cd4ec": {
    "message": "Pluss"
  },
  "plus_minus_f8be2e83": {
    "message": "Pluss/minus"
  },
  "posted_when_a578f5ab": {
    "message": "Publisert: { when }"
  },
  "power_set_4f26f316": {
    "message": "Potens-sett"
  },
  "precedes_196b9aef": {
    "message": "Forutgående"
  },
  "precedes_equal_20701e84": {
    "message": "Går foran lik"
  },
  "preformatted_d0670862": {
    "message": "Forhåndsformattert"
  },
  "prev_f82cbc48": {
    "message": "Forrige"
  },
  "preview_53003fd2": {
    "message": "Forhåndsvisning"
  },
  "preview_a3f8f854": {
    "message": "FORHÅNDSVISNING"
  },
  "preview_in_overlay_ed772c46": {
    "message": "Forhåndsvis i utvidet vindu"
  },
  "preview_inline_9787330": {
    "message": "Forhåndsvis i vindu"
  },
  "prime_917ea60e": {
    "message": "Prim"
  },
  "prime_numbers_13464f61": {
    "message": "Primtall"
  },
  "product_39cf144f": {
    "message": "Produkt"
  },
  "proportional_f02800cc": {
    "message": "Proporsjonal"
  },
=======
  "plus_d43cd4ec": { "message": "Pluss" },
  "plus_minus_f8be2e83": { "message": "Pluss/minus" },
  "posted_when_a578f5ab": { "message": "Publisert: { when }" },
  "power_set_4f26f316": { "message": "Potens-sett" },
  "precedes_196b9aef": { "message": "Forutgående" },
  "precedes_equal_20701e84": { "message": "Går foran lik" },
  "preformatted_d0670862": { "message": "Forhåndsformattert" },
  "prev_f82cbc48": { "message": "Forrige" },
  "preview_53003fd2": { "message": "Forhåndsvisning" },
  "preview_a3f8f854": { "message": "FORHÅNDSVISNING" },
  "preview_in_overlay_ed772c46": { "message": "Forhåndsvis i utvidet vindu" },
  "preview_inline_9787330": { "message": "Forhåndsvis i vindu" },
  "prime_917ea60e": { "message": "Prim" },
  "prime_numbers_13464f61": { "message": "Primtall" },
  "product_39cf144f": { "message": "Produkt" },
  "proportional_f02800cc": { "message": "Proporsjonal" },
>>>>>>> 147b3201
  "protocol_must_be_ftp_http_https_mailto_skype_tel_o_73beb4f8": {
    "message": "Protokollen må være ftp, http, https, mailto, skype, tel eller kan utelates"
  },
  "psi_e3f5f0f7": {
    "message": "Psi"
  },
  "published_c944a23d": {
    "message": "publisert"
  },
  "published_when_302d8e23": {
    "message": "Publisert: { when }"
  },
  "pumpkin_904428d5": {
    "message": "Gresskar"
  },
  "purple_7678a9fc": {
    "message": "Lilla"
  },
  "quaternions_877024e0": {
    "message": "Kvaternioner"
  },
  "quizzes_7e598f57": {
    "message": "Quizer"
  },
  "rational_numbers_80ddaa4a": {
    "message": "Rasjonelle tall"
  },
  "real_numbers_7c99df94": {
    "message": "Reelle tall"
  },
  "real_portion_of_complex_number_7dad33b5": {
    "message": "Reell del (av komplekst tall)"
  },
<<<<<<< HEAD
  "record_7c9448b": {
    "message": "Registrering"
  },
  "recording_98da6bda": {
    "message": "Opptak"
  },
  "red_8258edf3": {
    "message": "Rød"
  },
  "relationships_6602af70": {
    "message": "Forbindelser"
  },
  "religion_icon_246e0be1": {
    "message": "Religion-ikon"
  },
  "remove_heading_style_5fdc8855": {
    "message": "Fjern tittelstil"
  },
  "replace_e61834a7": {
    "message": "Erstatt"
  },
  "reset_95a81614": {
    "message": "Tilbakestill"
  },
  "resize_ec83d538": {
    "message": "Endre størrelse"
  },
=======
  "record_7c9448b": { "message": "Registrering" },
  "recording_98da6bda": { "message": "Opptak" },
  "red_8258edf3": { "message": "Rød" },
  "relationships_6602af70": { "message": "Forbindelser" },
  "religion_icon_246e0be1": { "message": "Religion-ikon" },
  "remove_heading_style_5fdc8855": { "message": "Fjern tittelstil" },
  "replace_e61834a7": { "message": "Erstatt" },
  "reset_95a81614": { "message": "Tilbakestill" },
  "resize_ec83d538": { "message": "Endre størrelse" },
>>>>>>> 147b3201
  "restore_auto_save_deccd84b": {
    "message": "Gjenopprette automatisk lagring?"
  },
  "reverse_turnstile_does_not_yield_7558be06": {
    "message": "Omvendt turnstile (gir ikke etter)"
  },
<<<<<<< HEAD
  "rho_a0244a36": {
    "message": "Rho"
  },
  "rho_variant_415245cd": {
    "message": "Rho (variant)"
  },
  "rich_content_editor_2708ef21": {
    "message": "Rich teksteditor"
  },
  "right_angle_bracket_d704e2d6": {
    "message": "Høyre vinkelparantes"
  },
  "right_arrow_35e0eddf": {
    "message": "Høyre pil"
  },
  "right_arrow_with_hook_29d92d31": {
    "message": "Høyre pil med krok"
  },
  "right_ceiling_839dc744": {
    "message": "Høyre tak"
  },
  "right_curly_brace_5159d5cd": {
    "message": "Høyre krøllparantes"
  },
=======
  "rho_a0244a36": { "message": "Rho" },
  "rho_variant_415245cd": { "message": "Rho (variant)" },
  "rich_content_editor_2708ef21": { "message": "Rich teksteditor" },
  "rich_text_area_press_oskey_f8_for_rich_content_edi_c2f651d": {
    "message": "Rikt tekstområde Trykk { OSKey }+F8 for snarveier i Rich innholdsredigering."
  },
  "right_angle_bracket_d704e2d6": { "message": "Høyre vinkelparantes" },
  "right_arrow_35e0eddf": { "message": "Høyre pil" },
  "right_arrow_with_hook_29d92d31": { "message": "Høyre pil med krok" },
  "right_ceiling_839dc744": { "message": "Høyre tak" },
  "right_curly_brace_5159d5cd": { "message": "Høyre krøllparantes" },
>>>>>>> 147b3201
  "right_downward_harpoon_arrow_d71b114f": {
    "message": "Harpun ned med krok til høyre"
  },
  "right_floor_5392d5cf": {
    "message": "Høyre gulv"
  },
  "right_to_left_9cfb092a": {
    "message": "Høyre-til-venstre"
  },
  "right_upward_harpoon_arrow_f5a34c73": {
    "message": "Harpun opp med krok til høyre"
  },
  "rightward_arrow_32932107": {
    "message": "Pil mot høyre"
  },
  "rightward_pointing_triangle_60330f5c": {
    "message": "Trekant som peker mot høyre"
  },
<<<<<<< HEAD
  "rotate_image_90_degrees_2ab77c05": {
    "message": "Roter bildet -90 grader"
  },
  "rotate_image_90_degrees_6c92cd42": {
    "message": "Roter bildet 90 grader"
  },
  "rotation_9699c538": {
    "message": "Rotasjon"
  },
  "row_fc0944a7": {
    "message": "Rad"
  },
  "row_group_979f5528": {
    "message": "Radgruppe"
  },
  "sadly_the_pretty_html_editor_is_not_keyboard_acces_50da7665": {
    "message": "Dessverre er Elegante HTML-redigering ikke tilgjengelig med tastaturet. Få tilgang til rå HTML-redigering her."
  },
  "save_11a80ec3": {
    "message": "Lagre"
  },
  "save_media_cb9e786e": {
    "message": "Lagre media"
  },
=======
  "rotate_image_90_degrees_2ab77c05": { "message": "Roter bildet -90 grader" },
  "rotate_image_90_degrees_6c92cd42": { "message": "Roter bildet 90 grader" },
  "rotation_9699c538": { "message": "Rotasjon" },
  "row_fc0944a7": { "message": "Rad" },
  "row_group_979f5528": { "message": "Radgruppe" },
  "sadly_the_pretty_html_editor_is_not_keyboard_acces_50da7665": {
    "message": "Dessverre er Elegante HTML-redigering ikke tilgjengelig med tastaturet. Få tilgang til rå HTML-redigering her."
  },
  "save_11a80ec3": { "message": "Lagre" },
  "save_copy_ca63944e": { "message": "Lagre kopi" },
  "save_media_cb9e786e": { "message": "Lagre media" },
>>>>>>> 147b3201
  "screen_readers_cannot_determine_what_is_displayed__6a5842ab": {
    "message": "Skjermlesere kan ikke avgjøre hva som vises i et bilde uten alternativ tekst, og filnavn er ofte meningsløse strenger av bokstaver og siffer som ikke beskriver konteksten eller meningen."
  },
  "screen_readers_cannot_determine_what_is_displayed__6f1ea667": {
    "message": "Skjermlesere kan ikke avgjøre hva som vises i et bilde uten alternativ tekst som beskriver innholdet og meningen med bildet. Alternativ tekst bør være kort og konsis."
  },
  "screen_readers_cannot_determine_what_is_displayed__a57e6723": {
    "message": "Skjermlesere kan ikke avgjøre hva som vises i et bilde uten alternativ tekst som beskriver innholdet og meningen med bildet."
  },
  "screen_readers_cannot_interpret_tables_without_the_bd861652": {
    "message": "Skjermlesere kan ikke tolke tabeller uten skikkelig struktur. Tabelltitler gir rettledning og indikerer innholdsomfang"
  },
  "screen_readers_cannot_interpret_tables_without_the_e62912d5": {
    "message": "Skjermlesere kan ikke tolke tabeller uten skikkelig struktur. Tabelloverskrifter beskriver konteksten og den generelle forståelsen av tabellen."
  },
  "screen_readers_cannot_interpret_tables_without_the_f0bdec0f": {
    "message": "Skjermlesere kan ikke tolke tabeller uten skikkelig struktur. Tabelltitler gir rettledning og  oversikt over innholdet."
  },
<<<<<<< HEAD
  "script_l_42a7b254": {
    "message": "Skript L"
  },
  "search_280d00bd": {
    "message": "Søk"
  },
  "select_audio_source_21043cd5": {
    "message": "Velg lydkilde"
  },
  "select_crop_shape_d441feeb": {
    "message": "Velg beskjæringsform"
  },
  "select_language_7c93a900": {
    "message": "Velg språk"
  },
  "select_video_source_1b5c9dbe": {
    "message": "Velg videokilde"
  },
  "selected_linkfilename_c093b1f2": {
    "message": "Valgt { linkFileName }"
  },
  "set_header_scope_8c548f40": {
    "message": "Sett tittelomfang"
  },
  "set_minus_b46e9b88": {
    "message": "Angi minus"
  },
  "set_table_header_cfab13a0": {
    "message": "Sett tabelltittel"
  },
  "sharp_music_ab956814": {
    "message": "Sharp/iss (musikk)"
  },
  "shift_o_to_open_the_pretty_html_editor_55ff5a31": {
    "message": "Skift-O for å åpne elegante html-redigering."
  },
  "shortcut_911d6255": {
    "message": "Snarvei"
  },
=======
  "script_l_42a7b254": { "message": "Skript L" },
  "search_280d00bd": { "message": "Søk" },
  "select_audio_source_21043cd5": { "message": "Velg lydkilde" },
  "select_crop_shape_d441feeb": { "message": "Velg beskjæringsform" },
  "select_language_7c93a900": { "message": "Velg språk" },
  "select_video_source_1b5c9dbe": { "message": "Velg videokilde" },
  "selected_linkfilename_c093b1f2": { "message": "Valgt { linkFileName }" },
  "set_header_scope_8c548f40": { "message": "Sett tittelomfang" },
  "set_minus_b46e9b88": { "message": "Angi minus" },
  "set_table_header_cfab13a0": { "message": "Sett tabelltittel" },
  "sharp_music_ab956814": { "message": "Sharp/iss (musikk)" },
  "shift_arrows_4d5785fe": { "message": "SHIFT+piltaster" },
  "shift_o_to_open_the_pretty_html_editor_55ff5a31": {
    "message": "Skift-O for å åpne elegante html-redigering."
  },
  "shortcut_911d6255": { "message": "Snarvei" },
>>>>>>> 147b3201
  "sighted_users_browse_web_pages_quickly_looking_for_1d4db0c1": {
    "message": "Seende brukere surfer nettsider kjapt, og ser etter store eller uthevede titler. Brukere av skjermlesere er avhengige av titler for å forstå konteksten. Titler bør bruke korrekt struktur."
  },
  "sighted_users_browse_web_pages_quickly_looking_for_ade806f5": {
    "message": "Seende brukere surfer nettsider kjapt, og ser etter store eller uthevede titler. Brukere av skjermlesere er avhengige av titler for å forstå konteksten. Titler bør være konsise innenfor den korrekte strukturen."
  },
<<<<<<< HEAD
  "sigma_5c35e553": {
    "message": "Sigma"
  },
  "sigma_variant_8155625": {
    "message": "Sigma (variant)"
  },
  "single_color_image_4e5d4dbc": {
    "message": "Enkeltfargebilde"
  },
  "single_color_image_color_95fa9a87": {
    "message": "Enkeltfargebilde-farge"
  },
  "size_b30e1077": {
    "message": "Størrelse"
  },
  "size_of_caption_file_is_greater_than_the_maximum_m_bff5f86e": {
    "message": "Størrelsen på bildetekstfilen er større en maksimalt tillatt størrelse på { max } kb."
  },
  "small_b070434a": {
    "message": "Liten"
  },
  "solid_circle_9f061dfc": {
    "message": "Solid sirkel"
  },
  "something_went_wrong_89195131": {
    "message": "Noe gikk galt."
  },
=======
  "sigma_5c35e553": { "message": "Sigma" },
  "sigma_variant_8155625": { "message": "Sigma (variant)" },
  "single_color_image_4e5d4dbc": { "message": "Enkeltfargebilde" },
  "single_color_image_color_95fa9a87": { "message": "Enkeltfargebilde-farge" },
  "size_b30e1077": { "message": "Størrelse" },
  "size_of_caption_file_is_greater_than_the_maximum_m_bff5f86e": {
    "message": "Størrelsen på bildetekstfilen er større en maksimalt tillatt størrelse på { max } kb."
  },
  "small_b070434a": { "message": "Liten" },
  "solid_circle_9f061dfc": { "message": "Solid sirkel" },
  "something_went_wrong_89195131": { "message": "Noe gikk galt." },
>>>>>>> 147b3201
  "something_went_wrong_accessing_your_webcam_6643b87e": {
    "message": "Det oppsto en feil under åpning av webkameraet."
  },
  "something_went_wrong_and_i_don_t_know_what_to_show_e0c54ec8": {
    "message": "Noe gikk galt og jeg vet ikke hva jeg skal vise deg."
  },
  "something_went_wrong_check_your_connection_reload__c7868286": {
    "message": "Noe gikk galt. Kontroller tilkoblingen din, last inn siden på nytt og prøv igjen."
  },
<<<<<<< HEAD
  "something_went_wrong_d238c551": {
    "message": "Noe gikk galt"
  },
  "something_went_wrong_while_sharing_your_screen_8de579e5": {
    "message": "Noe gikk galt under deling av skjermen din."
  },
  "sort_by_e75f9e3e": {
    "message": "Sortert på"
  },
  "spades_suit_b37020c2": {
    "message": "Spar (type)"
  },
  "square_511eb3b3": {
    "message": "Square"
  },
  "square_cap_9ec88646": {
    "message": "Firkantet caps"
  },
  "square_cup_b0665113": {
    "message": "Firkantet kopp"
  },
  "square_root_e8bcbc60": {
    "message": "Kvadratrot"
  },
  "square_root_symbol_d0898a53": {
    "message": "Kvadratrotsymbol"
  },
  "square_subset_17be67cb": {
    "message": "Kvadratisk delsett"
  },
  "square_subset_strict_7044e84f": {
    "message": "Kvadratisk delsett (streng)"
  },
  "square_superset_3be8dae1": {
    "message": "Kvadratisk supersett"
  },
  "square_superset_strict_fa4262e4": {
    "message": "Kvadratisk supersett (streng)"
  },
  "star_8d156e09": {
    "message": "Stjernemerke"
  },
  "start_over_f7552aa9": {
    "message": "Start på nytt"
  },
  "start_recording_9a65141a": {
    "message": "Start opptak"
  },
  "steel_blue_14296f08": {
    "message": "Stålblå"
  },
  "styles_2aa721ef": {
    "message": "Stiler"
  },
  "submit_a3cc6859": {
    "message": "Send inn"
  },
  "subscript_59744f96": {
    "message": "Senket skrift"
  },
  "subset_19c1a92f": {
    "message": "Delsett"
  },
  "subset_strict_8d8948d6": {
    "message": "Delsett (streng)"
  },
  "succeeds_9cc31be9": {
    "message": "Lykkes"
  },
  "succeeds_equal_158e8c3a": {
    "message": "Lykkes er lik"
  },
  "sum_b0842d31": {
    "message": "Sum"
  },
  "superscript_8cb349a2": {
    "message": "Hevet skrift"
  },
  "superset_c4db8a7a": {
    "message": "Supersett"
  },
  "superset_strict_c77dd6d2": {
    "message": "Supersett (streng)"
  },
=======
  "something_went_wrong_d238c551": { "message": "Noe gikk galt" },
  "something_went_wrong_while_sharing_your_screen_8de579e5": {
    "message": "Noe gikk galt under deling av skjermen din."
  },
  "sort_by_e75f9e3e": { "message": "Sortert på" },
  "spades_suit_b37020c2": { "message": "Spar (type)" },
  "square_511eb3b3": { "message": "Square" },
  "square_cap_9ec88646": { "message": "Firkantet caps" },
  "square_cup_b0665113": { "message": "Firkantet kopp" },
  "square_root_e8bcbc60": { "message": "Kvadratrot" },
  "square_root_symbol_d0898a53": { "message": "Kvadratrotsymbol" },
  "square_subset_17be67cb": { "message": "Kvadratisk delsett" },
  "square_subset_strict_7044e84f": { "message": "Kvadratisk delsett (streng)" },
  "square_superset_3be8dae1": { "message": "Kvadratisk supersett" },
  "square_superset_strict_fa4262e4": {
    "message": "Kvadratisk supersett (streng)"
  },
  "star_8d156e09": { "message": "Stjernemerke" },
  "start_over_f7552aa9": { "message": "Start på nytt" },
  "start_recording_9a65141a": { "message": "Start opptak" },
  "steel_blue_14296f08": { "message": "Stålblå" },
  "styles_2aa721ef": { "message": "Stiler" },
  "submit_a3cc6859": { "message": "Send inn" },
  "subscript_59744f96": { "message": "Senket skrift" },
  "subset_19c1a92f": { "message": "Delsett" },
  "subset_strict_8d8948d6": { "message": "Delsett (streng)" },
  "succeeds_9cc31be9": { "message": "Lykkes" },
  "succeeds_equal_158e8c3a": { "message": "Lykkes er lik" },
  "sum_b0842d31": { "message": "Sum" },
  "superscript_8cb349a2": { "message": "Hevet skrift" },
  "superset_c4db8a7a": { "message": "Supersett" },
  "superset_strict_c77dd6d2": { "message": "Supersett (streng)" },
>>>>>>> 147b3201
  "supported_file_types_srt_or_webvtt_7d827ed": {
    "message": "Filtyper som støttes: SRT eller WebVTT"
  },
  "switch_to_pretty_html_editor_a3cee15f": {
    "message": "Bytt til elegant HTML-redigerer"
  },
  "switch_to_raw_html_editor_f970ae1a": {
    "message": "Bytt til rå HTML-redigerer"
  },
  "switch_to_the_html_editor_146dfffd": {
    "message": "Bytt til html-redigering"
  },
  "switch_to_the_rich_text_editor_63c1ecf6": {
    "message": "Bytt til rich tekstredigering"
  },
<<<<<<< HEAD
  "syllabus_f191f65b": {
    "message": "Emneoversikt"
  },
  "system_audio_allowed_b2508f8c": {
    "message": "Systemlyd tillatt"
  },
  "system_audio_disabled_c177bd13": {
    "message": "Systemlyd deaktivert"
  },
  "tab_arrows_4cf5abfc": {
    "message": "TAB/piltaster"
  },
=======
  "syllabus_f191f65b": { "message": "Emneoversikt" },
  "system_audio_allowed_b2508f8c": { "message": "Systemlyd tillatt" },
  "system_audio_disabled_c177bd13": { "message": "Systemlyd deaktivert" },
  "tab_arrows_4cf5abfc": { "message": "TAB/piltaster" },
>>>>>>> 147b3201
  "table_header_starting_with_start_ffcabba6": {
    "message": "Tabelltittel starter med { start }"
  },
  "table_starting_with_start_e7232848": {
    "message": "Tabell starter med { start }"
  },
  "tables_headers_should_specify_scope_5abf3a8e": {
    "message": "Tabelltitler bør spesifisere omfang."
  },
  "tables_should_include_a_caption_describing_the_con_e91e78fc": {
    "message": "Tabeller bør inkludere en overskrift som beskriver innholdet i tabellen."
  },
  "tables_should_include_at_least_one_header_48779eac": {
    "message": "Tabeller bør inkludere minst en tittel."
  },
<<<<<<< HEAD
  "tau_880974b7": {
    "message": "Tau"
  },
  "teal_f729a294": {
    "message": "Blågrønn"
  },
  "text_7f4593da": {
    "message": "Tekst"
  },
  "text_background_color_16e61c3f": {
    "message": "Bakgrunnsfarge tekst"
  },
  "text_color_acf75eb6": {
    "message": "Tekstfarge"
  },
  "text_is_difficult_to_read_without_sufficient_contr_69e62bd6": {
    "message": "Teksten er vanskelig å lese uten tilstrekkelig kontrast mellom tekst og bakgrunn, spesielt for svaksynte. "
=======
  "tau_880974b7": { "message": "Tau" },
  "teal_f729a294": { "message": "Blågrønn" },
  "text_7f4593da": { "message": "Tekst" },
  "text_background_color_16e61c3f": { "message": "Bakgrunnsfarge tekst" },
  "text_color_acf75eb6": { "message": "Tekstfarge" },
  "text_is_difficult_to_read_without_sufficient_contr_69e62bd6": {
    "message": "Teksten er vanskelig å lese uten tilstrekkelig kontrast mellom tekst og bakgrunn, spesielt for svaksynte."
>>>>>>> 147b3201
  },
  "text_larger_than_18pt_or_bold_14pt_should_display__5c364db6": {
    "message": "Tekst større enn 18pkt (eller tykk 14pkt) bør vises med en minimums kontrastrate på 3:1."
  },
<<<<<<< HEAD
  "text_optional_384f94f7": {
    "message": "Tekst (valgfritt)"
  },
  "text_position_8df8c162": {
    "message": "Tekstposisjon"
  },
  "text_size_887c2f6": {
    "message": "Tekststørrelse"
  },
=======
  "text_optional_384f94f7": { "message": "Tekst (valgfritt)" },
  "text_position_8df8c162": { "message": "Tekstposisjon" },
  "text_size_887c2f6": { "message": "Tekststørrelse" },
>>>>>>> 147b3201
  "text_smaller_than_18pt_or_bold_14pt_should_display_aaffb22b": {
    "message": "Tekst mindre enn 18pkt (eller tykk 14pkt) bør vises med en minimums kontrastrate på 4,5:1."
  },
  "the_document_preview_is_currently_being_processed__7d9ea135": {
    "message": "Dokumentforhåndsvisningen behandles. Prøv igjen senere."
  },
  "the_first_heading_on_a_page_should_be_an_h2_859089f2": {
    "message": "Den første overskriften på en side skal være en H2."
  },
  "the_material_is_in_the_public_domain_279c39a3": {
    "message": "Materialet er i det offentlige domenet"
  },
  "the_material_is_licensed_under_creative_commons_3242cb5e": {
    "message": "Materialet er lisensiert under Creative Commons"
  },
  "the_material_is_subject_to_an_exception_e_g_fair_u_a39c8ca2": {
    "message": "Dette materialet er underlagt et unntak - f.eks. fair use, retten til å sitere eller andre i henhold til gjeldende lover for opphavsrett"
  },
  "the_pretty_html_editor_is_not_keyboard_accessible__d6d5d2b": {
    "message": "Elegante HTML-redigering ikke tilgjengelig med tastaturet. Trykk Skift-O for å åpne rå html-redigering."
  },
  "therefore_d860e024": {
    "message": "Derfor"
  },
  "theta_ce2d2350": {
    "message": "Theta"
  },
  "theta_variant_fff6da6f": {
    "message": "Theta (variant)"
  },
  "thick_downward_arrow_b85add4c": {
    "message": "Tykk pil nedover"
  },
  "thick_left_arrow_d5f3e925": {
    "message": "Tykk pil til venstre"
  },
  "thick_leftward_arrow_6ab89880": {
    "message": "Tykk pil mot venstre"
  },
  "thick_right_arrow_3ed5e8f7": {
    "message": "Tykk pil til høyre"
  },
  "thick_rightward_arrow_a2e1839e": {
    "message": "Tykk pil mot høyre"
  },
  "thick_upward_arrow_acd20328": {
    "message": "Tykk pil oppover"
  },
  "this_document_cannot_be_displayed_within_canvas_7aba77be": {
    "message": "Dette dokumentet kan ikke vises i Canvas."
  },
  "this_equation_cannot_be_rendered_in_basic_view_9b6c07ae": {
    "message": "Denne ligningen kan ikke legges frem i enkel visning."
  },
  "this_image_is_currently_unavailable_25c68857": {
    "message": "Dette bildet er utilgjengelig for øyeblikket"
  },
  "though_your_video_will_have_the_correct_title_in_t_90e427f3": {
    "message": "Selv om videoen din har riktig titten i nettleseren kunne vi ikke oppdatere den i databasen."
  },
<<<<<<< HEAD
  "timebar_a4d18443": {
    "message": "Tidsbar"
  },
  "title_ee03d132": {
    "message": "Tittel"
  },
  "to_be_posted_when_d24bf7dc": {
    "message": "Skal publiseres: { when }"
  },
  "to_do_when_2783d78f": {
    "message": "Gjøremål: { when }"
  },
  "toggle_summary_group_413df9ac": {
    "message": "Veksle { summary }-gruppe"
  },
  "toggle_tooltip_d3b7cb86": {
    "message": "Bytte verktøytips"
  },
  "tools_2fcf772e": {
    "message": "Verktøy"
  },
  "top_66e0adb6": {
    "message": "Topp"
  },
  "tray_839df38a": {
    "message": "Brett"
  },
  "triangle_6072304e": {
    "message": "Trekant"
  },
  "turnstile_yields_f9e76df1": {
    "message": "Turnstile (gir etter)"
  },
=======
  "timebar_a4d18443": { "message": "Tidsbar" },
  "title_ee03d132": { "message": "Tittel" },
  "to_be_posted_when_d24bf7dc": { "message": "Skal publiseres: { when }" },
  "to_do_when_2783d78f": { "message": "Gjøremål: { when }" },
  "toggle_summary_group_413df9ac": { "message": "Veksle { summary }-gruppe" },
  "toggle_tooltip_d3b7cb86": { "message": "Bytte verktøytips" },
  "tools_2fcf772e": { "message": "Verktøy" },
  "top_66e0adb6": { "message": "Topp" },
  "tray_839df38a": { "message": "Brett" },
  "triangle_6072304e": { "message": "Trekant" },
  "turnstile_yields_f9e76df1": { "message": "Turnstile (gir etter)" },
>>>>>>> 147b3201
  "type_control_f9_to_access_image_options_text_a47e319f": {
    "message": "Tast Kontroll F9 for å få tilgang til bilde-alternativer. { text }"
  },
  "type_control_f9_to_access_link_options_text_4ead9682": {
    "message": "Tast Kontroll F9 for å få tilgang til link-alternativer. { text }"
  },
  "type_control_f9_to_access_table_options_text_92141329": {
    "message": "Tast Kontroll F9 for å få tilgang til tabell-alternativer. { text }"
  },
<<<<<<< HEAD
  "union_e6b57a53": {
    "message": "Union"
  },
  "unpublished_dfd8801": {
    "message": "upublisert"
  },
  "untitled_16aa4f2b": {
    "message": "Uten navn"
  },
  "untitled_efdc2d7d": {
    "message": "uten navn"
  },
=======
  "union_e6b57a53": { "message": "Union" },
  "unpublished_dfd8801": { "message": "upublisert" },
  "untitled_16aa4f2b": { "message": "Uten navn" },
  "untitled_efdc2d7d": { "message": "uten navn" },
>>>>>>> 147b3201
  "up_and_left_diagonal_arrow_e4a74a23": {
    "message": "Diagonal pil opp mot venstre"
  },
  "up_and_right_diagonal_arrow_935b902e": {
    "message": "Diagonal pil opp mot høyre"
  },
  "upload_file_fd2361b8": {
    "message": "Last opp fil"
  },
  "upload_image_6120b609": {
    "message": "Last opp bilde"
  },
  "upload_media_ce31135a": {
    "message": "Laste opp medier"
  },
  "uploading_19e8a4e7": {
    "message": "Laster opp"
  },
  "uppercase_delta_d4f4bc41": {
    "message": "Stor delta"
  },
  "uppercase_gamma_86f492e9": {
    "message": "Stor gamma"
  },
  "uppercase_lambda_c78d8ed4": {
    "message": "Stor lambda"
  },
  "uppercase_omega_8aedfa2": {
    "message": "Stor omega"
  },
  "uppercase_phi_caa36724": {
    "message": "Stor phi"
  },
  "uppercase_pi_fcc70f5e": {
    "message": "Stor pi"
  },
  "uppercase_psi_6395acbe": {
    "message": "Stor psi"
  },
  "uppercase_sigma_dbb70e92": {
    "message": "Stor sigma"
  },
  "uppercase_theta_49afc891": {
    "message": "Stor theta"
  },
  "uppercase_upsilon_8c1e623e": {
    "message": "Stor upsilon"
  },
  "uppercase_xi_341e8556": {
    "message": "Stor xi"
  },
  "upsilon_33651634": {
    "message": "Upsilon"
  },
  "upward_and_downward_pointing_arrow_fa90a918": {
    "message": "Pil som peker oppover og nedover"
  },
  "upward_and_downward_pointing_arrow_thick_d420fdef": {
    "message": "Pil som peker oppover og nedover (tykk)"
  },
  "upward_arrow_9992cb2d": {
    "message": "Pil oppover"
  },
  "upward_pointing_triangle_d078d7cb": {
    "message": "Trekant som peker oppover"
  },
  "url_22a5f3b8": {
    "message": "URL"
  },
  "usage_right_ff96f3e2": {
    "message": "Bruksrettigheter:"
  },
  "usage_rights_required_5fe4dd68": {
    "message": "Bruksrettigheter (påkrevd)"
  },
  "use_arrow_keys_to_navigate_options_2021cc50": {
    "message": "Bruk piltaster for å navigere i valgene."
  },
  "use_arrow_keys_to_select_a_shape_c8eb57ed": {
    "message": "Bruk piltastene for å velge en form."
  },
  "use_arrow_keys_to_select_a_size_699a19f4": {
    "message": "Bruk piltastene for å velge en størrelse."
  },
  "use_arrow_keys_to_select_a_text_position_72f9137c": {
    "message": "Bruk piltastene for å velge en tekstposisjon."
  },
  "use_arrow_keys_to_select_a_text_size_65e89336": {
    "message": "Bruk piltastene for å velge en tekststørrelse."
  },
  "use_arrow_keys_to_select_an_outline_size_e009d6b0": {
    "message": "Bruk piltastene for å velge størrelse på omriss."
  },
  "used_by_screen_readers_to_describe_the_content_of__4f14b4e4": {
    "message": "Brukt av skjermlesere for å beskrive innholdet til et { TYPE }"
  },
  "used_by_screen_readers_to_describe_the_content_of__b1e76d9e": {
    "message": "Brukt av skjermlesere for å beskrive innholdet til et bilde"
  },
  "used_by_screen_readers_to_describe_the_video_37ebad25": {
    "message": "Brukt av skjermlesere for å beskrive videoen"
  },
  "user_documents_c206e61f": {
    "message": "Brukerdokumenter"
  },
  "user_files_78e21703": {
    "message": "Brukerfiler"
  },
  "user_images_b6490852": {
    "message": "Brukerbilder"
  },
  "user_media_14fbf656": {
    "message": "Brukermedie"
  },
  "vector_notation_cf6086ab": {
    "message": "Vektor (notasjon)"
  },
  "vertical_bar_set_builder_notation_4300495f": {
    "message": "Vertikal linje (set builder-notasjon)"
  },
<<<<<<< HEAD
  "vertical_dots_bfb21f14": {
    "message": "Vertikale prikker"
  },
  "video_options_24ef6e5d": {
    "message": "Videovalg"
  },
  "video_options_tray_3b9809a5": {
    "message": "Videovalgbrett"
  },
  "video_player_b371005": {
    "message": "Video avspiller"
  },
  "video_player_for_9e7d373b": {
    "message": "Video avspiller for "
  },
=======
  "vertical_dots_bfb21f14": { "message": "Vertikale prikker" },
  "video_options_24ef6e5d": { "message": "Videovalg" },
  "video_options_tray_3b9809a5": { "message": "Videovalgbrett" },
  "video_player_b371005": { "message": "Video avspiller" },
  "video_player_for_9e7d373b": { "message": "Video avspiller for " },
>>>>>>> 147b3201
  "video_player_for_title_ffd9fbc4": {
    "message": "Video avspiller for { title }"
  },
  "view_ba339f93": {
    "message": "Vis"
  },
  "view_description_30446afc": {
    "message": "Vis beskrivelse"
  },
  "view_keyboard_shortcuts_34d1be0b": {
    "message": "Vis tastatur-snarveier"
  },
  "view_title_description_67940918": {
    "message": "Vis { title }-beskrivelse"
  },
  "view_word_and_character_counts_a743dd0c": {
    "message": "Vis antall ord og tegn"
  },
  "we_couldn_t_detect_a_working_microphone_connected__ceb71c40": {
    "message": "Vi kunne ikke oppdage en fungerende mikrofon som er koblet til enheten din."
  },
  "we_couldn_t_detect_a_working_webcam_connected_to_y_6715cc4": {
    "message": "Vi kunne ikke oppdage et fungerende webkamera som er koblet til enheten din."
  },
  "we_couldn_t_detect_a_working_webcam_or_microphone__263b6674": {
    "message": "Vi kunne ikke oppdage et fungerende webkamera eller mikrofon som er koblet til enheten din."
  },
<<<<<<< HEAD
  "webcam_disabled_30c66986": {
    "message": "Webkamera deaktivert"
  },
  "webcam_fe91b20f": {
    "message": "Webkamera"
  },
  "when_markup_is_used_that_visually_formats_items_as_f941fc1b": {
    "message": "Når det brukes markering som visuellt formaterer elementer som en liste men ikke indikerer et listeforhold kan brukere finne det vanskelig å navigere informasjonen."
  },
  "white_87fa64fd": {
    "message": "Hvit"
  },
  "why_523b3d8c": {
    "message": "Hvorfor"
  },
  "width_492fec76": {
    "message": "Bredd"
  },
=======
  "webcam_disabled_30c66986": { "message": "Webkamera deaktivert" },
  "webcam_fe91b20f": { "message": "Webkamera" },
  "webpages_should_only_have_a_single_h1_which_is_aut_dc99189e": {
    "message": "Nettsider skal bare ha en enkel H1, som automatisk brukes av sidens tilttel. Den første overskriften i innholdet ditt skal være en H2."
  },
  "when_markup_is_used_that_visually_formats_items_as_f941fc1b": {
    "message": "Når det brukes markering som visuelt formaterer elementer som en liste men ikke indikerer et listeforhold kan brukere finne det vanskelig å navigere informasjonen."
  },
  "white_87fa64fd": { "message": "Hvit" },
  "why_523b3d8c": { "message": "Hvorfor" },
  "width_492fec76": { "message": "Bredd" },
>>>>>>> 147b3201
  "width_and_height_must_be_numbers_110ab2e3": {
    "message": "Bredde og høyde må være nummer"
  },
  "width_x_height_px_ff3ccb93": {
    "message": "{ width } x { height }px"
  },
  "wiki_home_9cd54d0": {
    "message": "Wikiforside"
  },
  "wreath_product_200b38ef": {
    "message": "Kransprodukt"
  },
  "xi_149681d0": {
    "message": "Xi"
  },
  "yes_dde87d5": {
    "message": "Ja"
  },
  "you_have_unsaved_changes_in_the_icon_maker_tray_do_e8cf5f1b": {
    "message": "Du har ulagrede endringer i Ikonskaper-skuffen. Vil du fortsette uten å lagre disse?"
  },
  "you_may_need_to_adjust_additional_headings_to_main_975f0eee": {
    "message": "Du må kanskje justere flere overskrifter for å opprettholde sidehierarkiet."
  },
  "you_may_not_upload_an_empty_file_11c31eb2": {
    "message": "Du kan ikke laste opp en tom fil."
  },
  "your_image_has_been_compressed_for_icon_maker_imag_2e45cd91": {
    "message": "Bildet ditt har blitt komprimert for Ikonskaper. Bilder mindre enn { size } KB blir ikke komprimert."
  },
  "your_microphone_is_blocked_in_the_browser_settings_42af0ddc": {
    "message": "Mikrofonen din er blokkert i nettleserinnstillingene."
  },
  "your_webcam_and_microphone_are_blocked_in_the_brow_73357dc6": {
    "message": "Webkameraet og mikrofonen er blokkert i nettleserinnstillingene."
  },
  "your_webcam_is_blocked_in_the_browser_settings_7f638128": {
    "message": "Webkameraet ditt er blokkert i nettleserinnstillingene."
  },
  "your_webcam_may_already_be_in_use_6cd64c25": {
    "message": "Webkameraet ditt kan allerede være i bruk."
  },
<<<<<<< HEAD
  "zeta_5ef24f0e": {
    "message": "Zeta"
  },
  "zoom_f3e54d69": {
    "message": "Zoom"
  },
  "zoom_in_image_bb97d4f": {
    "message": "Zoom inn bildet"
  },
  "zoom_out_image_d0a0a2ec": {
    "message": "Zoom ut bildet"
  }
=======
  "zeta_5ef24f0e": { "message": "Zeta" },
  "zoom_f3e54d69": { "message": "Zoom" },
  "zoom_in_image_bb97d4f": { "message": "Zoom inn bildet" },
  "zoom_out_image_d0a0a2ec": { "message": "Zoom ut bildet" }
>>>>>>> 147b3201
}


formatMessage.addLocale({nb: locale})<|MERGE_RESOLUTION|>--- conflicted
+++ resolved
@@ -23,62 +23,6 @@
   "access_the_pretty_html_editor_37168efe": {
     "message": "Få tilgang til Elegante HTML-redigering"
   },
-<<<<<<< HEAD
-  "accessibility_checker_b3af1f6c": {
-    "message": "Tilgjengelighetstester"
-  },
-  "action_to_take_b626a99a": {
-    "message": "Handling å utføre:"
-  },
-  "add_8523c19b": {
-    "message": "Legg til"
-  },
-  "add_a_caption_2a915239": {
-    "message": "Legg til overskrift"
-  },
-  "add_alt_text_for_the_image_48cd88aa": {
-    "message": "Legg til alternativ tekst for bildet"
-  },
-  "add_another_f4e50d57": {
-    "message": "Legg til en annen"
-  },
-  "add_cc_subtitles_55f0394e": {
-    "message": "Legg til CC/Undertekst"
-  },
-  "add_image_60b2de07": {
-    "message": "Legg til bilde"
-  },
-  "adjacent_links_with_the_same_url_should_be_a_singl_7a1f7f6c": {
-    "message": "Lenker ved siden av hverandre med samme URL bør være samme lenke."
-  },
-  "aleph_f4ffd155": {
-    "message": "Aleph"
-  },
-  "alignment_and_lists_5cebcb69": {
-    "message": "Tilpasning og lister"
-  },
-  "all_4321c3a1": {
-    "message": "Alle"
-  },
-  "all_apps_a50dea49": {
-    "message": "Alle apper"
-  },
-  "alpha_15d59033": {
-    "message": "Alfa"
-  },
-  "alphabetical_55b5b4e0": {
-    "message": "Alfabetisk"
-  },
-  "alt_attribute_text_should_not_contain_more_than_12_e21d4040": {
-    "message": "Alt-attributter bør ikke inneholde mer enn 120 tegn."
-  },
-  "alt_text_611fb322": {
-    "message": "Endre tekst"
-  },
-  "amalg_coproduct_c589fb12": {
-    "message": "Amalg (biprodukt)"
-  },
-=======
   "accessibility_checker_b3af1f6c": { "message": "Tilgjengelighetsquizer" },
   "action_to_take_b626a99a": { "message": "Handling å utføre:" },
   "add_8523c19b": { "message": "Legg til" },
@@ -104,7 +48,6 @@
   },
   "alt_text_611fb322": { "message": "Endre tekst" },
   "amalg_coproduct_c589fb12": { "message": "Amalg (biprodukt)" },
->>>>>>> 147b3201
   "an_error_occured_reading_the_file_ff48558b": {
     "message": "Det oppsto en feil ved lesing av filen"
   },
@@ -114,164 +57,56 @@
   "an_error_occurred_uploading_your_media_71f1444d": {
     "message": "Det oppsto en feil ved opplasting av media."
   },
-  "and_7fcc2911": {
-    "message": "Og"
-  },
-  "angle_c5b4ec50": {
-    "message": "Vinkel"
-  },
-  "announcement_list_da155734": {
-    "message": "Kunngjøringsliste"
-  },
-  "announcements_a4b8ed4a": {
-    "message": "Kunngjøringer"
-  },
-  "apply_781a2546": {
-    "message": "Legg til"
-  },
+  "and_7fcc2911": { "message": "Og" },
+  "angle_c5b4ec50": { "message": "Vinkel" },
+  "announcement_list_da155734": { "message": "Kunngjøringsliste" },
+  "announcements_a4b8ed4a": { "message": "Kunngjøringer" },
+  "apply_781a2546": { "message": "Bruk" },
   "apply_changes_to_all_instances_of_this_icon_maker__2642f466": {
     "message": "Bruk endringer på alle forekomster av denne Ikonskaper-ikonet i emnet"
   },
-  "approaches_the_limit_893aeec9": {
-    "message": "Nærmer seg grensen"
-  },
-  "approximately_e7965800": {
-    "message": "Omtrent"
-  },
-  "apps_54d24a47": {
-    "message": "Apper"
-  },
-  "arrows_464a3e54": {
-    "message": "Piler"
-  },
-  "art_icon_8e1daad": {
-    "message": "Kunstikon"
-  },
+  "approaches_the_limit_893aeec9": { "message": "Nærmer seg grensen" },
+  "approximately_e7965800": { "message": "Omtrent" },
+  "apps_54d24a47": { "message": "Apper" },
+  "arrows_464a3e54": { "message": "Piler" },
+  "art_icon_8e1daad": { "message": "Kunstikon" },
   "aspect_ratio_will_be_preserved_cb5fdfb8": {
     "message": "Dimensjonene vil bli bevart"
   },
-  "assignments_1e02582c": {
-    "message": "Oppgaver"
-  },
-  "asterisk_82255584": {
-    "message": "Stjerne"
-  },
-  "attributes_963ba262": {
-    "message": "Attributter"
-  },
+  "assignments_1e02582c": { "message": "Oppgaver" },
+  "asterisk_82255584": { "message": "Stjerne" },
+  "attributes_963ba262": { "message": "Attributter" },
   "audio_and_video_recording_not_supported_please_use_5ce3f0d7": {
     "message": "Lyd- og videoopptak støttes ikke, bruk en annen nettleser."
   },
-  "audio_options_feb58e2c": {
-    "message": "Lydalternativer"
-  },
-  "audio_options_tray_33a90711": {
-    "message": "Brett for lydalternativer"
-  },
-  "audio_player_for_title_20cc70d": {
-    "message": "Lydspiller for { title }"
-  },
+  "audio_options_feb58e2c": { "message": "Lydalternativer" },
+  "audio_options_tray_33a90711": { "message": "Brett for lydalternativer" },
+  "audio_player_for_title_20cc70d": { "message": "Lydspiller for { title }" },
   "auto_saved_content_exists_would_you_like_to_load_t_fee528f2": {
     "message": "Automatisk lagret innhold finnes. Ønsker du å laste det automatisk lagrede innholdet i stedet?"
   },
-  "available_folders_694d0436": {
-    "message": "Tilgjengelige mapper"
-  },
-  "backslash_b2d5442d": {
-    "message": "Bakstrek"
-  },
-  "bar_ec63ed6": {
-    "message": "Linje"
-  },
-  "basic_554cdc0a": {
-    "message": "Grunnleggende"
-  },
-  "because_501841b": {
-    "message": "Fordi"
-  },
-  "below_81d4dceb": {
-    "message": "Under"
-  },
-  "beta_cb5f307e": {
-    "message": "Beta"
-  },
-  "big_circle_16b2e604": {
-    "message": "Stor sirkel"
-  },
-  "binomial_coefficient_ea5b9bb7": {
-    "message": "Binomial koeffisient"
-  },
-  "black_4cb01371": {
-    "message": "Svart"
-  },
-  "blue_daf8fea9": {
-    "message": "Blå"
-  },
-  "bottom_15a2a9be": {
-    "message": "Bunn"
-  },
-  "bottom_third_5f5fec1d": {
-    "message": "Nedre tredjedel"
-  },
-  "bowtie_5f9629e4": {
-    "message": "Sløyfe"
-  },
-  "brick_f2656265": {
-    "message": "Blokk"
-  },
-  "c_2001_acme_inc_283f7f80": {
-    "message": "(c) 2001 Acme Inc."
-  },
-  "cancel_caeb1e68": {
-    "message": "Avbryt"
-  },
-  "cap_product_3a5265a6": {
-    "message": "Capsprodukt"
-  },
-  "centered_dot_64d5e378": {
-    "message": "Sentrert prikk"
-  },
+  "available_folders_694d0436": { "message": "Tilgjengelige mapper" },
+  "backslash_b2d5442d": { "message": "Bakstrek" },
+  "bar_ec63ed6": { "message": "Linje" },
+  "basic_554cdc0a": { "message": "Grunnleggende" },
+  "because_501841b": { "message": "Fordi" },
+  "below_81d4dceb": { "message": "Under" },
+  "beta_cb5f307e": { "message": "Beta" },
+  "big_circle_16b2e604": { "message": "Stor sirkel" },
+  "binomial_coefficient_ea5b9bb7": { "message": "Binomial koeffisient" },
+  "black_4cb01371": { "message": "Svart" },
+  "blue_daf8fea9": { "message": "Blå" },
+  "bottom_15a2a9be": { "message": "Bunn" },
+  "bottom_third_5f5fec1d": { "message": "Nedre tredjedel" },
+  "bowtie_5f9629e4": { "message": "Sløyfe" },
+  "brick_f2656265": { "message": "Blokk" },
+  "c_2001_acme_inc_283f7f80": { "message": "(c) 2001 Acme Inc." },
+  "cancel_caeb1e68": { "message": "Avbryt" },
+  "cap_product_3a5265a6": { "message": "Capsprodukt" },
+  "centered_dot_64d5e378": { "message": "Sentrert prikk" },
   "centered_horizontal_dots_451c5815": {
     "message": "Sentrerte horisontale prikker"
   },
-<<<<<<< HEAD
-  "change_alt_text_92654906": {
-    "message": "Endre alternativ tekst"
-  },
-  "change_heading_tag_to_paragraph_a61e3113": {
-    "message": "Endre titteltagg til setning"
-  },
-  "change_text_color_1aecb912": {
-    "message": "Endre tekstfarge"
-  },
-  "check_accessibility_3c78211c": {
-    "message": "Test tilgjengelighet"
-  },
-  "checking_for_accessibility_issues_fac18c6d": {
-    "message": "Tester for tilgjengelighetsproblemer"
-  },
-  "chi_54a32644": {
-    "message": "Chi"
-  },
-  "choose_caption_file_9c45bc4e": {
-    "message": "Velg undertekst-fil"
-  },
-  "choose_usage_rights_33683854": {
-    "message": "Velg bruksrettigheter…"
-  },
-  "circle_484abe63": {
-    "message": "Sirkel"
-  },
-  "clear_2084585f": {
-    "message": "Tøm"
-  },
-  "clear_image_3213fe62": {
-    "message": "Fjern bilde"
-  },
-  "clear_selected_file_82388e50": {
-    "message": "Fjern valgt fil"
-  },
-=======
   "change_alt_text_92654906": { "message": "Endre alternativ tekst" },
   "change_heading_tag_to_paragraph_a61e3113": {
     "message": "Endre titteltag til setning"
@@ -291,7 +126,6 @@
   "clear_2084585f": { "message": "Tøm" },
   "clear_image_3213fe62": { "message": "Fjern bilde" },
   "clear_selected_file_82388e50": { "message": "Fjern valgt fil" },
->>>>>>> 147b3201
   "clear_selected_file_filename_2fe8a58e": {
     "message": "Fjern valgt fil: { filename }"
   },
@@ -314,61 +148,22 @@
     "message": "Lukk en meny eller dialog. Returnerer deg også til redigeringsområdet"
   },
   "close_accessibility_checker_29d1c51e": {
-<<<<<<< HEAD
-    "message": "Lukk tilgjengelighetstester"
-  },
-  "close_d634289d": {
-    "message": "Lukk"
-  },
-=======
     "message": "Lukk tilgjengelighetsquizer"
   },
   "close_d634289d": { "message": "Lukk" },
->>>>>>> 147b3201
   "closed_caption_file_must_be_less_than_maxkb_kb_5880f752": {
     "message": "Fil med teksting må være mindre enn { maxKb } kb"
   },
-  "closed_captions_subtitles_e6aaa016": {
-    "message": "Undertekster"
-  },
-  "clubs_suit_c1ffedff": {
-    "message": "Kløver (type)"
-  },
-  "collaborations_5c56c15f": {
-    "message": "Samarbeid"
-  },
+  "closed_captions_subtitles_e6aaa016": { "message": "Undertekster" },
+  "clubs_suit_c1ffedff": { "message": "Kløver (type)" },
+  "collaborations_5c56c15f": { "message": "Samarbeid" },
   "collapse_to_hide_types_1ab46d2e": {
     "message": "Kollaps for å skjule { types }"
   },
-  "color_picker_6b359edf": {
-    "message": "Fargevelger"
-  },
+  "color_picker_6b359edf": { "message": "Fargevelger" },
   "color_picker_colorname_selected_ad4cf400": {
     "message": "Fargevelger ({ colorName } valgt)"
   },
-<<<<<<< HEAD
-  "column_e1ae5c64": {
-    "message": "Kolonne"
-  },
-  "column_group_1c062368": {
-    "message": "Kolonnegruppe"
-  },
-  "complex_numbers_a543d004": {
-    "message": "Komplekse tall"
-  },
-  "computer_1d7dfa6f": {
-    "message": "Datamaskin"
-  },
-  "congruent_5a244acd": {
-    "message": "Kongruent"
-  },
-  "contains_311f37b7": {
-    "message": "Inneholder"
-  },
-  "content_1440204b": {
-    "message": "Innhold"
-  },
-=======
   "column_e1ae5c64": { "message": "Kolonne" },
   "column_group_1c062368": { "message": "Kolonnegruppe" },
   "complex_numbers_a543d004": { "message": "Komplekse tall" },
@@ -376,162 +171,30 @@
   "congruent_5a244acd": { "message": "Kongruent" },
   "contains_311f37b7": { "message": "Inneholder" },
   "content_1440204b": { "message": "Innhold" },
->>>>>>> 147b3201
   "content_is_still_being_uploaded_if_you_continue_it_8f06d0cb": {
     "message": "Innhold blir fortsatt lastet opp, fortsetter du vil ikke innholdet bli innebygd riktig."
   },
-  "content_subtype_5ce35e88": {
-    "message": "Innhold undertype"
-  },
-  "content_type_2cf90d95": {
-    "message": "Innholdstype"
-  },
-  "coproduct_e7838082": {
-    "message": "Biprodukt"
-  },
-  "copyright_holder_66ee111": {
-    "message": "Rettighetshaver:"
-  },
+  "content_subtype_5ce35e88": { "message": "Innhold undertype" },
+  "content_type_2cf90d95": { "message": "Innholdstype" },
+  "coproduct_e7838082": { "message": "Biprodukt" },
+  "copyright_holder_66ee111": { "message": "Rettighetshaver:" },
   "count_plural_0_0_words_one_1_word_other_words_acf32eca": {
     "message": "{ count, plural,\n     =0 {0 ord}\n    one {1 ord}\n  other {# ord}\n}"
   },
   "count_plural_one_item_loaded_other_items_loaded_857023b7": {
     "message": "{ count, plural,\n    one {# element lastet}\n  other {# element lastet}\n}"
   },
-  "course_documents_104d76e0": {
-    "message": "Emnedokumenter"
-  },
-  "course_files_62deb8f8": {
-    "message": "Filer for emne"
-  },
-  "course_files_a31f97fc": {
-    "message": "Filer for emne"
-  },
-  "course_images_f8511d04": {
-    "message": "Emnebilder"
-  },
-  "course_links_b56959b9": {
-    "message": "Emnelenker"
-  },
-  "course_media_ec759ad": {
-    "message": "Emnemedia"
-  },
-  "course_navigation_dd035109": {
-    "message": "Emnenavigasjon"
-  },
-  "create_icon_110d6463": {
-    "message": "Opprett ikon"
-  },
+  "course_documents_104d76e0": { "message": "Emnedokumenter" },
+  "course_files_62deb8f8": { "message": "Filer for emne" },
+  "course_files_a31f97fc": { "message": "Filer for emne" },
+  "course_images_f8511d04": { "message": "Emnebilder" },
+  "course_links_b56959b9": { "message": "Emnelenker" },
+  "course_media_ec759ad": { "message": "Emnemedia" },
+  "course_navigation_dd035109": { "message": "Emnenavigasjon" },
+  "create_icon_110d6463": { "message": "Opprett ikon" },
   "creative_commons_license_725584ae": {
     "message": "Creative Commons-lisens:"
   },
-<<<<<<< HEAD
-  "crop_image_41bf940c": {
-    "message": "Beskjær bilde"
-  },
-  "crop_image_807ebb08": {
-    "message": "Beskjær bilde"
-  },
-  "cup_product_14174434": {
-    "message": "Kopp-produkt"
-  },
-  "current_image_f16c249c": {
-    "message": "Nåværende bilde"
-  },
-  "current_volume_level_c55ab825": {
-    "message": "Gjeldende volumnivå"
-  },
-  "custom_6979cd81": {
-    "message": "Tilpasset"
-  },
-  "cyan_c1d5f68a": {
-    "message": "Cyan"
-  },
-  "dagger_57e0f4e5": {
-    "message": "Dolk"
-  },
-  "date_added_ed5ad465": {
-    "message": "Lagt til dato"
-  },
-  "decorative_icon_9a7f3fc3": {
-    "message": "Dekorativt ikon"
-  },
-  "decorative_image_fde98579": {
-    "message": "Dekorativt bilde"
-  },
-  "decorative_type_upper_f2c95e3": {
-    "message": "Dekorativt { TYPE_UPPER }"
-  },
-  "deep_purple_bb3e2907": {
-    "message": "Mørkelilla"
-  },
-  "definite_integral_fe7ffed1": {
-    "message": "Bestemt heltall"
-  },
-  "degree_symbol_4a823d5f": {
-    "message": "Gradsymbol"
-  },
-  "delimiters_4db4840d": {
-    "message": "Avgrensninger"
-  },
-  "delta_53765780": {
-    "message": "Delta"
-  },
-  "describe_the_icon_f6a18823": {
-    "message": "(Beskriv ikonet)"
-  },
-  "describe_the_type_ff448da5": {
-    "message": "(Beskriv { TYPE })"
-  },
-  "describe_the_video_2fe8f46a": {
-    "message": "(Beskriv videoen)"
-  },
-  "description_436c48d7": {
-    "message": "Beskrivelse"
-  },
-  "details_98a31b68": {
-    "message": "Detaljer"
-  },
-  "diagonal_dots_7d71b57e": {
-    "message": "Diagonale prikker"
-  },
-  "diamond_b8dfe7ae": {
-    "message": "Diamant"
-  },
-  "diamonds_suit_526abaaf": {
-    "message": "Ruter (type)"
-  },
-  "digamma_258ade94": {
-    "message": "Digamma"
-  },
-  "dimension_type_f5fa9170": {
-    "message": "Dimensjonstype"
-  },
-  "dimensions_45ddb7b7": {
-    "message": "Dimensjoner"
-  },
-  "directionality_26ae9e08": {
-    "message": "Retning"
-  },
-  "directly_edit_latex_b7e9235b": {
-    "message": "Rediger LaTex direkte"
-  },
-  "disable_preview_222bdf72": {
-    "message": "Deaktiver forhåndsvisning"
-  },
-  "discussions_a5f96392": {
-    "message": "Diskusjoner"
-  },
-  "discussions_index_6c36ced": {
-    "message": "Diskusjonsindeks"
-  },
-  "disjoint_union_e74351a8": {
-    "message": "Usammenhengende union"
-  },
-  "display_options_315aba85": {
-    "message": "Vis alternativer"
-  },
-=======
   "crop_image_41bf940c": { "message": "Beskjær bilde" },
   "crop_image_807ebb08": { "message": "Beskjær bilde" },
   "cup_product_14174434": { "message": "Kopp-produkt" },
@@ -567,114 +230,41 @@
   "discussions_index_6c36ced": { "message": "Diskusjonsindeks" },
   "disjoint_union_e74351a8": { "message": "Usammenhengende union" },
   "display_options_315aba85": { "message": "Vis alternativer" },
->>>>>>> 147b3201
   "display_text_link_opens_in_a_new_tab_75e9afc9": {
     "message": "Vis tekstlenke (Åpnes i en ny fane)"
   },
-  "division_sign_72190870": {
-    "message": "Deletegn"
-  },
-  "documents_81393201": {
-    "message": "Dokumenter"
-  },
-  "done_54e3d4b6": {
-    "message": "Ferdig"
-  },
-  "double_dagger_faf78681": {
-    "message": "Dobbel dolk"
-  },
+  "division_sign_72190870": { "message": "Deletegn" },
+  "documents_81393201": { "message": "Dokumenter" },
+  "done_54e3d4b6": { "message": "Ferdig" },
+  "double_dagger_faf78681": { "message": "Dobbel dolk" },
   "down_and_left_diagonal_arrow_40ef602c": {
     "message": "Diagonal pil ned til venstre"
   },
   "down_and_right_diagonal_arrow_6ea0f460": {
     "message": "Diagonal pil ned til høyre"
   },
-  "download_filename_2baae924": {
-    "message": "Last ned { filename }"
-  },
-  "downward_arrow_cca52012": {
-    "message": "Pil nedover"
-  },
+  "download_filename_2baae924": { "message": "Last ned { filename }" },
+  "downward_arrow_cca52012": { "message": "Pil nedover" },
   "downward_pointing_triangle_2a12a601": {
     "message": "Trekant som peker nedover"
   },
-  "drag_a_file_here_1bf656d5": {
-    "message": "Dra en fil hit."
-  },
+  "drag_a_file_here_1bf656d5": { "message": "Dra en fil hit." },
   "drag_and_drop_or_click_to_browse_your_computer_60772d6d": {
     "message": "Dra og slipp, eller trykk for å bla i din datamaskin"
   },
   "drag_handle_use_up_and_down_arrows_to_resize_e29eae5c": {
     "message": "Dra-håndtak. Bruk piltastene for å forandre størrelse"
   },
-  "due_multiple_dates_cc0ee3f5": {
-    "message": "Frist: Flere datoer"
-  },
-  "due_when_7eed10c6": {
-    "message": "Frist: { when }"
-  },
+  "due_multiple_dates_cc0ee3f5": { "message": "Frist: Flere datoer" },
+  "due_when_7eed10c6": { "message": "Frist: { when }" },
   "edit_alt_text_for_this_icon_instance_9c6fc5fd": {
     "message": "Rediger alt-tekst for dette ikonet"
   },
-  "edit_c5fbea07": {
-    "message": "Rediger"
-  },
-  "edit_course_link_5a5c3c59": {
-    "message": "Rediger emnelenke"
-  },
+  "edit_c5fbea07": { "message": "Rediger" },
+  "edit_course_link_5a5c3c59": { "message": "Rediger emnelenke" },
   "edit_existing_icon_maker_icon_5d0ebb3f": {
     "message": "Rediger eksisterende Ikonskaper-ikon"
   },
-<<<<<<< HEAD
-  "edit_icon_2c6b0e91": {
-    "message": "Rediger ikon"
-  },
-  "edit_link_7f53bebb": {
-    "message": "Rediger lenke"
-  },
-  "editor_statusbar_26ac81fc": {
-    "message": "Redigering Statusbar"
-  },
-  "element_starting_with_start_91bf4c3b": {
-    "message": "Element som starter med { start }"
-  },
-  "embed_828fac4a": {
-    "message": "Innebygd"
-  },
-  "embed_code_314f1bd5": {
-    "message": "Integrere kode"
-  },
-  "embed_image_1080badc": {
-    "message": "Bygg inn bilde"
-  },
-  "embed_video_a97a64af": {
-    "message": "Legg ved video"
-  },
-  "embedded_content_aaeb4d3d": {
-    "message": "inkludert innhold"
-  },
-  "empty_set_91a92df4": {
-    "message": "Tomt sett"
-  },
-  "encircled_dot_8f5e51c": {
-    "message": "Omkranset prikk"
-  },
-  "encircled_minus_72745096": {
-    "message": "Omkranset minus"
-  },
-  "encircled_plus_36d8d104": {
-    "message": "Omkranset pluss"
-  },
-  "encircled_times_5700096d": {
-    "message": "Omkransede tider"
-  },
-  "engineering_icon_f8f3cf43": {
-    "message": "Ingeniør-ikon"
-  },
-  "english_icon_25bfe845": {
-    "message": "Engelsk-ikon"
-  },
-=======
   "edit_icon_2c6b0e91": { "message": "Rediger ikon" },
   "edit_link_7f53bebb": { "message": "Rediger lenke" },
   "editor_statusbar_26ac81fc": { "message": "Redigering Statusbar" },
@@ -693,117 +283,42 @@
   "encircled_times_5700096d": { "message": "Omkransede tider" },
   "engineering_icon_f8f3cf43": { "message": "Ingeniør-ikon" },
   "english_icon_25bfe845": { "message": "Engelsk-ikon" },
->>>>>>> 147b3201
   "enter_at_least_3_characters_to_search_4f037ee0": {
     "message": "Skriv inn minst tre tegn for å søke"
   },
-  "epsilon_54bb8afa": {
-    "message": "Epsilon"
-  },
-  "epsilon_variant_d31f1e77": {
-    "message": "Epsilon (variant)"
-  },
-  "equals_sign_c51bdc58": {
-    "message": "Likhetstegn"
-  },
-  "equation_editor_39fbc3f1": {
-    "message": "Ligningsredigerer"
-  },
-  "equivalence_class_7b0f11c0": {
-    "message": "Ekvivalensklasse"
-  },
-  "equivalent_identity_654b3ce5": {
-    "message": "Ekvivalent (identitet)"
-  },
-  "eta_b8828f99": {
-    "message": "Forventet ankomst"
-  },
-  "exists_2e62bdaa": {
-    "message": "Eksisterer"
-  },
-  "exit_fullscreen_b7eb0aa4": {
-    "message": "Avslutt fullskjerm"
-  },
+  "epsilon_54bb8afa": { "message": "Epsilon" },
+  "epsilon_variant_d31f1e77": { "message": "Epsilon (variant)" },
+  "equals_sign_c51bdc58": { "message": "Likhetstegn" },
+  "equation_editor_39fbc3f1": { "message": "Ligningsredigerer" },
+  "equivalence_class_7b0f11c0": { "message": "Ekvivalensklasse" },
+  "equivalent_identity_654b3ce5": { "message": "Ekvivalent (identitet)" },
+  "eta_b8828f99": { "message": "Forventet ankomst" },
+  "exists_2e62bdaa": { "message": "Eksisterer" },
+  "exit_fullscreen_b7eb0aa4": { "message": "Avslutt fullskjerm" },
   "expand_preview_by_default_2abbf9f8": {
     "message": "Utvid forhåndsvisning som standard"
   },
-  "expand_to_see_types_f5d29352": {
-    "message": "Utvid for å se { types }"
-  },
-  "external_tools_6e77821": {
-    "message": "Eksterne verktøy"
-  },
-  "extra_large_b6cdf1ff": {
-    "message": "Ekstra stor"
-  },
-  "extra_small_9ae33252": {
-    "message": "Ekstra liten"
-  },
-  "extracurricular_icon_67c8ca42": {
-    "message": "Utenomfaglig-ikon"
-  },
-  "f_function_fe422d65": {
-    "message": "F (funksjon)"
-  },
+  "expand_to_see_types_f5d29352": { "message": "Utvid for å se { types }" },
+  "external_tools_6e77821": { "message": "Eksterne verktøy" },
+  "extra_large_b6cdf1ff": { "message": "Ekstra stor" },
+  "extra_small_9ae33252": { "message": "Ekstra liten" },
+  "extracurricular_icon_67c8ca42": { "message": "Utenomfaglig-ikon" },
+  "f_function_fe422d65": { "message": "F (funksjon)" },
   "failed_getting_file_contents_e9ea19f4": {
     "message": "Kunne ikke hente filinnhold"
   },
-  "file_name_8fd421ff": {
-    "message": "Filnavn"
-  },
+  "file_name_8fd421ff": { "message": "Filnavn" },
   "file_storage_quota_exceeded_b7846cd1": {
     "message": "Tilgjengelig fillagringsplass er overskredet"
   },
-  "file_url_c12b64be": {
-    "message": "Fil URL"
-  },
-  "filename_file_icon_602eb5de": {
-    "message": "{ filename } filikon"
-  },
+  "file_url_c12b64be": { "message": "Fil URL" },
+  "filename_file_icon_602eb5de": { "message": "{ filename } filikon" },
   "filename_image_preview_6cef8f26": {
     "message": "{ filename } bilde forhåndsvisning"
   },
   "filename_text_preview_e41ca2d8": {
     "message": "{ filename } tekst forhåndsvisning"
   },
-<<<<<<< HEAD
-  "files_c300e900": {
-    "message": "Filer"
-  },
-  "files_index_af7c662b": {
-    "message": "Filindeks"
-  },
-  "finish_bc343002": {
-    "message": "Ferdig"
-  },
-  "fix_heading_hierarchy_f60884c4": {
-    "message": "Reparer tittelhierarki"
-  },
-  "flat_music_76d5a5c3": {
-    "message": "Flat (musikk)"
-  },
-  "focus_element_options_toolbar_18d993e": {
-    "message": "Verktøylinje for fokuselement-alternativer"
-  },
-  "folder_tree_fbab0726": {
-    "message": "Mappetre"
-  },
-  "for_all_b919f972": {
-    "message": "For alle"
-  },
-  "format_4247a9c5": {
-    "message": "Format"
-  },
-  "format_as_a_list_142210c3": {
-    "message": "Formater som liste"
-  },
-  "formatting_5b143aa8": {
-    "message": "Formatering"
-  },
-  "forward_slash_3f90f35e": {
-    "message": "Skråstrek"
-  },
-=======
   "files_c300e900": { "message": "Filer" },
   "files_index_af7c662b": { "message": "Filindeks" },
   "finish_bc343002": { "message": "Ferdig" },
@@ -818,25 +333,16 @@
   "format_as_a_list_142210c3": { "message": "Formater som liste" },
   "formatting_5b143aa8": { "message": "Formatering" },
   "forward_slash_3f90f35e": { "message": "Skråstrek" },
->>>>>>> 147b3201
   "found_auto_saved_content_3f6e4ca5": {
     "message": "Fant automatisk lagret innhold"
   },
   "found_count_plural_0_results_one_result_other_resu_46aeaa01": {
     "message": "Fant { count, plural,\n     =0 {# resultater}\n    one {# resultat}\n  other {# resultater}\n}"
   },
-  "fraction_41bac7af": {
-    "message": "Brøkdel"
-  },
-  "fullscreen_873bf53f": {
-    "message": "Fullskjerm"
-  },
-  "gamma_1767928": {
-    "message": "Gamma"
-  },
-  "generating_preview_45b53be0": {
-    "message": "Genererer forhåndsvisning…"
-  },
+  "fraction_41bac7af": { "message": "Brøkdel" },
+  "fullscreen_873bf53f": { "message": "Fullskjerm" },
+  "gamma_1767928": { "message": "Gamma" },
+  "generating_preview_45b53be0": { "message": "Genererer forhåndsvisning…" },
   "gif_png_format_images_larger_than_size_kb_are_not__7af3bdbd": {
     "message": "Bilder i GIF-/PNG-format som er større enn { size } KB støttes ikke for øyeblikket."
   },
@@ -846,74 +352,6 @@
   "go_to_the_editor_s_toolbar_a5cb875f": {
     "message": "Gå til redigeringsverktøylinjen"
   },
-<<<<<<< HEAD
-  "grades_a61eba0a": {
-    "message": "Vurderinger"
-  },
-  "greater_than_e98af662": {
-    "message": "Større enn"
-  },
-  "greater_than_or_equal_b911949a": {
-    "message": "Større enn eller lik"
-  },
-  "greek_65c5b3f7": {
-    "message": "Gresk"
-  },
-  "green_15af4778": {
-    "message": "Grønn"
-  },
-  "grey_a55dceff": {
-    "message": "Grå"
-  },
-  "group_documents_8bfd6ae6": {
-    "message": "Gruppedokumenter"
-  },
-  "group_files_4324f3df": {
-    "message": "Gruppefiler"
-  },
-  "group_files_82e5dcdb": {
-    "message": "Gruppefiler"
-  },
-  "group_images_98e0ac17": {
-    "message": "Gruppebilder"
-  },
-  "group_isomorphism_45b1458c": {
-    "message": "Gruppeisomorfi"
-  },
-  "group_links_9493129e": {
-    "message": "Gruppelenker"
-  },
-  "group_media_2f3d128a": {
-    "message": "Gruppemedia"
-  },
-  "group_navigation_99f191a": {
-    "message": "Gruppenavigering"
-  },
-  "h_bar_bb94deae": {
-    "message": "H-linje"
-  },
-  "hat_ea321e35": {
-    "message": "Hatt"
-  },
-  "header_column_f27433cb": {
-    "message": "Tittelkolonne"
-  },
-  "header_row_and_column_ec5b9ec": {
-    "message": "Tittelrad og kolonne"
-  },
-  "header_row_f33eb169": {
-    "message": "Tittelrad"
-  },
-  "heading_2_5b84eed2": {
-    "message": "Overskrift 2"
-  },
-  "heading_3_2c83de44": {
-    "message": "Overskrift 3"
-  },
-  "heading_4_b2e74be7": {
-    "message": "Overskrift 4"
-  },
-=======
   "grades_a61eba0a": { "message": "Vurderinger" },
   "greater_than_e98af662": { "message": "Større enn" },
   "greater_than_or_equal_b911949a": { "message": "Større enn eller lik" },
@@ -936,7 +374,6 @@
   "heading_2_5b84eed2": { "message": "Overskrift 2" },
   "heading_3_2c83de44": { "message": "Overskrift 3" },
   "heading_4_b2e74be7": { "message": "Overskrift 4" },
->>>>>>> 147b3201
   "heading_levels_should_not_be_skipped_3947c0e0": {
     "message": "Tittelnivåer bør ikke hoppes over"
   },
@@ -946,32 +383,6 @@
   "headings_should_not_contain_more_than_120_characte_3c0e0cb3": {
     "message": "Titler bør ikke inneholde mer enn 120 tegn."
   },
-<<<<<<< HEAD
-  "health_icon_8d292eb5": {
-    "message": "Helse-ikon"
-  },
-  "hearts_suit_e50e04ca": {
-    "message": "Hjerter (type)"
-  },
-  "height_69b03e15": {
-    "message": "Høyde"
-  },
-  "hexagon_d8468e0d": {
-    "message": "Sekskant"
-  },
-  "hide_description_bfb5502e": {
-    "message": "Skjul beskrivelse"
-  },
-  "hide_title_description_caf092ef": {
-    "message": "Skjul { title }-beskrivelse"
-  },
-  "home_351838cd": {
-    "message": "Hjem"
-  },
-  "html_code_editor_fd967a44": {
-    "message": "html koderedigeringsprogram"
-  },
-=======
   "health_icon_8d292eb5": { "message": "Helse-ikon" },
   "hearts_suit_e50e04ca": { "message": "Hjerter (type)" },
   "height_69b03e15": { "message": "Høyde" },
@@ -985,72 +396,25 @@
   },
   "home_351838cd": { "message": "Hjem" },
   "html_code_editor_fd967a44": { "message": "html koderedigeringsprogram" },
->>>>>>> 147b3201
   "i_have_obtained_permission_to_use_this_file_6386f087": {
     "message": "Jeg har fått tillatelse til å bruke denne filen."
   },
-  "i_hold_the_copyright_71ee91b1": {
-    "message": "Jeg har opphavsretten"
-  },
-  "icon_215a1dc6": {
-    "message": "Ikon"
-  },
-  "icon_8168b2f8": {
-    "message": "ikonet"
-  },
-  "icon_color_b86dd6d6": {
-    "message": "Ikonfarge"
-  },
-  "icon_maker_icons_cc560f7e": {
-    "message": "Ikonskaper-ikoner"
-  },
-  "icon_options_7e32746e": {
-    "message": "Ikonalternativer"
-  },
-  "icon_options_tray_2b407977": {
-    "message": "Brett for ikonalternativer"
-  },
-  "icon_preview_1782a1d9": {
-    "message": "Forhåndsvisning av ikon"
-  },
-  "icon_shape_30b61e7": {
-    "message": "Ikonform"
-  },
-  "icon_size_9353edea": {
-    "message": "Ikonstørrelse"
-  },
+  "i_hold_the_copyright_71ee91b1": { "message": "Jeg har opphavsretten" },
+  "icon_215a1dc6": { "message": "Ikon" },
+  "icon_8168b2f8": { "message": "ikonet" },
+  "icon_color_b86dd6d6": { "message": "Ikonfarge" },
+  "icon_maker_icons_cc560f7e": { "message": "Ikonskaper-ikoner" },
+  "icon_options_7e32746e": { "message": "Ikonalternativer" },
+  "icon_options_tray_2b407977": { "message": "Brett for ikonalternativer" },
+  "icon_preview_1782a1d9": { "message": "Forhåndsvisning av ikon" },
+  "icon_shape_30b61e7": { "message": "Ikonform" },
+  "icon_size_9353edea": { "message": "Ikonstørrelse" },
   "if_left_empty_link_text_will_display_as_course_lin_61087540": {
     "message": "Hvis lenken er tom, vil tekst vises som emnelenkenavn"
   },
   "if_you_do_not_select_usage_rights_now_this_file_wi_14e07ab5": {
     "message": "Dersom du ikke velger bruksrettigheter nå, vil denne filen være upublisert når den lastes opp."
   },
-<<<<<<< HEAD
-  "image_8ad06": {
-    "message": "Bilde"
-  },
-  "image_c1c98202": {
-    "message": "bilde"
-  },
-  "image_filenames_should_not_be_used_as_the_alt_attr_bcfd7780": {
-    "message": "Bildefilnavn bør ikke brukes som den alt-attributt som beskriver bildeinnholdet."
-  },
-  "image_options_5412d02c": {
-    "message": "Bilde-alternativer"
-  },
-  "image_options_tray_90a46006": {
-    "message": "Brett for bilde-alternativer"
-  },
-  "image_to_crop_3a34487d": {
-    "message": "Bilde som skal beskjæres"
-  },
-  "image_with_filename_file_aacd7180": {
-    "message": "Bilde med filnavn { file }"
-  },
-  "images_7ce26570": {
-    "message": "Bilder"
-  },
-=======
   "image_8ad06": { "message": "Bilde" },
   "image_c1c98202": { "message": "bilde" },
   "image_filenames_should_not_be_used_as_the_alt_attr_bcfd7780": {
@@ -1063,84 +427,12 @@
     "message": "Bilde med filnavn { file }"
   },
   "images_7ce26570": { "message": "Bilder" },
->>>>>>> 147b3201
   "images_should_include_an_alt_attribute_describing__b86d6a86": {
     "message": "Bilder burde inneholde en alt-attributt som beskriver bildeinnholdet."
   },
   "imaginary_portion_of_complex_number_2c733ffa": {
     "message": "Imaginær del (av komplekst tall)"
   },
-<<<<<<< HEAD
-  "in_element_of_19ca2f33": {
-    "message": "I (element av)"
-  },
-  "indefinite_integral_6623307e": {
-    "message": "Ubestemt heltall"
-  },
-  "indigo_2035fc55": {
-    "message": "Indigo"
-  },
-  "inference_fed5c960": {
-    "message": "Inferens"
-  },
-  "infinity_7a10f206": {
-    "message": "Uendelig"
-  },
-  "insert_593145ef": {
-    "message": "Sett inn"
-  },
-  "insert_link_6dc23cae": {
-    "message": "Sett inn lenke"
-  },
-  "integers_336344e1": {
-    "message": "Heltall"
-  },
-  "intersection_cd4590e4": {
-    "message": "Kryss"
-  },
-  "invalid_entry_f7d2a0f5": {
-    "message": "Ugyldig oppføring."
-  },
-  "invalid_file_c11ba11": {
-    "message": "Ugyldig fil"
-  },
-  "invalid_file_type_881cc9b2": {
-    "message": "Ugyldig filtype"
-  },
-  "invalid_url_cbde79f": {
-    "message": "Ugyldig URL"
-  },
-  "iota_11c932a9": {
-    "message": "Iota"
-  },
-  "issue_num_total_f94536cf": {
-    "message": "Problem { num }/{ total }"
-  },
-  "kappa_2f14c816": {
-    "message": "Kappa"
-  },
-  "kappa_variant_eb64574b": {
-    "message": "Kappa (variant)"
-  },
-  "keyboard_shortcuts_ed1844bd": {
-    "message": "Snarveier"
-  },
-  "keyboards_navigate_to_links_using_the_tab_key_two__5fab8c82": {
-    "message": "Tastatur navigerer til lenker ved å bruke tabulatortasten. To lenker som viser til samme destinasjon kan være forvirrende for tastaturbrukere."
-  },
-  "lambda_4f602498": {
-    "message": "Lambda"
-  },
-  "language_arts_icon_a798b0f8": {
-    "message": "Språkkunst-ikon"
-  },
-  "languages_icon_9d20539": {
-    "message": "Språk-ikon"
-  },
-  "large_9c5e80e7": {
-    "message": "Stor"
-  },
-=======
   "in_element_of_19ca2f33": { "message": "I (element av)" },
   "indefinite_integral_6623307e": { "message": "Ubestemt heltall" },
   "indigo_2035fc55": { "message": "Indigo" },
@@ -1166,7 +458,6 @@
   "language_arts_icon_a798b0f8": { "message": "Språkkunst-ikon" },
   "languages_icon_9d20539": { "message": "Språk-ikon" },
   "large_9c5e80e7": { "message": "Stor" },
->>>>>>> 147b3201
   "learn_more_about_adjacent_links_2cb9762c": {
     "message": "Lær mer om lenker ved siden av"
   },
@@ -1176,12 +467,9 @@
   "learn_more_about_organizing_page_headings_8a7caa2e": {
     "message": "Lær mer om hvordan organisere sideoverskrifter"
   },
-<<<<<<< HEAD
-=======
   "learn_more_about_proper_page_heading_structure_d2959f2d": {
     "message": "Lær mer om riktig sideoverskriftsstruktur"
   },
->>>>>>> 147b3201
   "learn_more_about_table_headers_5f5ee13": {
     "message": "Lær mer om tabelloverskrifter"
   },
@@ -1198,28 +486,6 @@
     "message": "Lær mer om hvordan bruke lister"
   },
   "learn_more_about_using_scope_attributes_with_table_20df49aa": {
-<<<<<<< HEAD
-    "message": "Lær mer om hvordan bruke omfangsatributter med tabeller"
-  },
-  "leave_as_is_4facfe55": {
-    "message": "La det være"
-  },
-  "left_angle_bracket_c87a6d07": {
-    "message": "Venstre vinkelparantes"
-  },
-  "left_arrow_4fde1a64": {
-    "message": "Venstre pil"
-  },
-  "left_arrow_with_hook_5bfcad93": {
-    "message": "Venstre pil med krok"
-  },
-  "left_ceiling_ee9dd88a": {
-    "message": "Venstre tak"
-  },
-  "left_curly_brace_1726fb4": {
-    "message": "Venstre krøllparantes"
-  },
-=======
     "message": "Lær mer om hvordan bruke omfangsattributter med tabeller"
   },
   "leave_as_is_4facfe55": { "message": "La det være" },
@@ -1228,51 +494,18 @@
   "left_arrow_with_hook_5bfcad93": { "message": "Venstre pil med krok" },
   "left_ceiling_ee9dd88a": { "message": "Venstre tak" },
   "left_curly_brace_1726fb4": { "message": "Venstre krøllparantes" },
->>>>>>> 147b3201
   "left_downard_harpoon_arrow_1d7b3d2e": {
     "message": "Harpun ned med krok til venstre"
   },
-  "left_floor_29ac2274": {
-    "message": "Venstre gulv"
-  },
-  "left_to_right_e9b4fd06": {
-    "message": "Venstre-til-høyre"
-  },
+  "left_floor_29ac2274": { "message": "Venstre gulv" },
+  "left_to_right_e9b4fd06": { "message": "Venstre-til-høyre" },
   "left_upward_harpoon_arrow_3a562a96": {
     "message": "Harpun opp med krok til venstre"
   },
-  "leftward_arrow_1e4765de": {
-    "message": "Pil mot venstre"
-  },
+  "leftward_arrow_1e4765de": { "message": "Pil mot venstre" },
   "leftward_pointing_triangle_d14532ce": {
     "message": "Trekant som peker mot venstre"
   },
-<<<<<<< HEAD
-  "less_than_a26c0641": {
-    "message": "Mindre enn"
-  },
-  "less_than_or_equal_be5216cb": {
-    "message": "Mindre enn eller lik"
-  },
-  "library_icon_ae1e54cf": {
-    "message": "Bibliotek-ikon"
-  },
-  "light_blue_5374f600": {
-    "message": "Lyseblå"
-  },
-  "link_7262adec": {
-    "message": "Lenke"
-  },
-  "link_options_a16b758b": {
-    "message": "Lenkevalg"
-  },
-  "link_with_text_starting_with_start_b3fcbe71": {
-    "message": "Lenke med tekst som starter med { start }"
-  },
-  "links_14b70841": {
-    "message": "Lenker"
-  },
-=======
   "less_than_a26c0641": { "message": "Mindre enn" },
   "less_than_or_equal_be5216cb": { "message": "Mindre enn eller lik" },
   "library_icon_ae1e54cf": { "message": "Bibliotek-ikon" },
@@ -1283,54 +516,25 @@
     "message": "Lenke med tekst som starter med { start }"
   },
   "links_14b70841": { "message": "Lenker" },
->>>>>>> 147b3201
   "links_to_an_external_site_de74145d": {
     "message": "Lenker til en ekstern side."
   },
   "lists_should_be_formatted_as_lists_f862de8d": {
-<<<<<<< HEAD
-    "message": "Lister må formateres som lister."
-  },
-  "load_more_35d33c7": {
-    "message": "Last inn mer"
-  },
-  "loading_25990131": {
-    "message": "Laster…"
-  },
-  "loading_bde52856": {
-    "message": "Laster"
-  },
-=======
     "message": "Lister bør formateres som lister."
   },
   "load_more_35d33c7": { "message": "Last inn mer" },
   "loading_25990131": { "message": "Laster…" },
   "loading_bde52856": { "message": "Laster" },
->>>>>>> 147b3201
   "loading_closed_captions_subtitles_failed_95ceef47": {
     "message": "lasting av teksting/underteksting mislyktes."
   },
-  "loading_failed_b3524381": {
-    "message": "Lasting mislyktes…"
-  },
-  "loading_failed_e6a9d8ef": {
-    "message": "Lasting mislyktes."
-  },
-  "loading_folders_d8b5869e": {
-    "message": "Laster mapper"
-  },
-  "loading_please_wait_d276220a": {
-    "message": "Laster inn, vennligst vent"
-  },
-  "loading_preview_9f077aa1": {
-    "message": "Laster inn forhåndsvisning"
-  },
-  "locked_762f138b": {
-    "message": "Låst"
-  },
-  "logical_equivalence_76fca396": {
-    "message": "Logisk ekvivalens"
-  },
+  "loading_failed_b3524381": { "message": "Lasting mislyktes…" },
+  "loading_failed_e6a9d8ef": { "message": "Lasting mislyktes." },
+  "loading_folders_d8b5869e": { "message": "Laster mapper" },
+  "loading_please_wait_d276220a": { "message": "Laster inn, vennligst vent" },
+  "loading_preview_9f077aa1": { "message": "Laster inn forhåndsvisning" },
+  "locked_762f138b": { "message": "Låst" },
+  "logical_equivalence_76fca396": { "message": "Logisk ekvivalens" },
   "logical_equivalence_short_8efd7b4f": {
     "message": "Logisk ekvivalens (kort)"
   },
@@ -1340,136 +544,48 @@
   "logical_equivalence_thick_662dd3f2": {
     "message": "Logisk ekvivalens (tykk)"
   },
-  "low_horizontal_dots_cc08498e": {
-    "message": "Lave horisontale prikker"
-  },
-  "magenta_4a65993c": {
-    "message": "Magenta"
-  },
-  "maps_to_e5ef7382": {
-    "message": "Peker mot"
-  },
-  "math_icon_ad4e9d03": {
-    "message": "Matte-ikon"
-  },
-  "media_af190855": {
-    "message": "Medie"
-  },
+  "low_horizontal_dots_cc08498e": { "message": "Lave horisontale prikker" },
+  "magenta_4a65993c": { "message": "Magenta" },
+  "maps_to_e5ef7382": { "message": "Peker mot" },
+  "math_icon_ad4e9d03": { "message": "Matte-ikon" },
+  "media_af190855": { "message": "Medie" },
   "media_file_is_processing_please_try_again_later_58a6d49": {
     "message": "Mediefilen behandles. Prøv igjen senere."
   },
-<<<<<<< HEAD
-  "medium_5a8e9ead": {
-    "message": "Medium"
-  },
-  "merge_links_2478df96": {
-    "message": "Slå sammen lenker"
-  },
-  "mic_a7f3d311": {
-    "message": "Mikrofon"
-  },
-  "microphone_disabled_15c83130": {
-    "message": "Mikrofon deaktivert"
-  },
-  "middle_27dc1d5": {
-    "message": "Midten"
-  },
-=======
   "medium_5a8e9ead": { "message": "Medium" },
   "merge_links_2478df96": { "message": "Slå sammen lenker" },
   "mic_a7f3d311": { "message": "Mikrofon" },
   "microphone_disabled_15c83130": { "message": "Mikrofon deaktivert" },
   "middle_27dc1d5": { "message": "Midten" },
->>>>>>> 147b3201
   "minimize_file_preview_da911944": {
     "message": "Minimer forhåndsvisning av fil"
   },
-  "minimize_video_20aa554b": {
-    "message": "Minimer video"
-  },
-  "minus_fd961e2e": {
-    "message": "Minus"
-  },
-  "minus_plus_3461f637": {
-    "message": "Minus/pluss"
-  },
-  "misc_3b692ea7": {
-    "message": "Diverse"
-  },
-  "miscellaneous_e9818229": {
-    "message": "Diverse"
-  },
-  "modules_c4325335": {
-    "message": "Moduler"
-  },
-  "mu_37223b8b": {
-    "message": "Mu"
-  },
-  "multi_color_image_63d7372f": {
-    "message": "Bilde i flere farger"
-  },
-  "multiplication_sign_15f95c22": {
-    "message": "Multiplikasjonstegn"
-  },
-  "music_icon_4db5c972": {
-    "message": "Musikk-ikon"
-  },
+  "minimize_video_20aa554b": { "message": "Minimer video" },
+  "minus_fd961e2e": { "message": "Minus" },
+  "minus_plus_3461f637": { "message": "Minus/pluss" },
+  "misc_3b692ea7": { "message": "Diverse" },
+  "miscellaneous_e9818229": { "message": "Diverse" },
+  "modules_c4325335": { "message": "Moduler" },
+  "mu_37223b8b": { "message": "Mu" },
+  "multi_color_image_63d7372f": { "message": "Bilde i flere farger" },
+  "multiplication_sign_15f95c22": { "message": "Multiplikasjonstegn" },
+  "music_icon_4db5c972": { "message": "Musikk-ikon" },
   "must_be_at_least_percentage_22e373b6": {
     "message": "Må være minst { percentage }%"
   },
   "must_be_at_least_width_x_height_px_41dc825e": {
     "message": "Det må være minst { width } x { height }px"
   },
-  "my_files_2f621040": {
-    "message": "Mine filer"
-  },
-  "n_th_root_9991a6e4": {
-    "message": "n-te rot"
-  },
-  "nabla_1e216d25": {
-    "message": "Nabla"
-  },
-  "name_1aed4a1b": {
-    "message": "Navn"
-  },
-  "name_color_ceec76ff": {
-    "message": "{ name } ({ color })"
-  },
-  "natural_music_54a70258": {
-    "message": "Naturlig (musikk)"
-  },
-  "natural_numbers_3da07060": {
-    "message": "Naturlige tall"
-  },
+  "my_files_2f621040": { "message": "Mine filer" },
+  "n_th_root_9991a6e4": { "message": "n-te rot" },
+  "nabla_1e216d25": { "message": "Nabla" },
+  "name_1aed4a1b": { "message": "Navn" },
+  "name_color_ceec76ff": { "message": "{ name } ({ color })" },
+  "natural_music_54a70258": { "message": "Naturlig (musikk)" },
+  "natural_numbers_3da07060": { "message": "Naturlige tall" },
   "navigate_through_the_menu_or_toolbar_415a4e50": {
     "message": "Navigere gjennom menyen eller verktøylinjen"
   },
-  "nested_greater_than_d852e60d": {
-    "message": "Nested større enn"
-  },
-  "nested_less_than_27d17e58": {
-    "message": "Nested mindre enn"
-  },
-  "next_40e12421": {
-    "message": "Neste"
-  },
-  "no_accessibility_issues_were_detected_f8d3c875": {
-    "message": "Ingen tiljengelighetsproblemer ble oppdaget."
-  },
-  "no_changes_to_save_d29f6e91": {
-    "message": "Ingen endringer å lagre."
-  },
-  "no_e16d9132": {
-    "message": "Nei"
-  },
-  "no_file_chosen_9a880793": {
-    "message": "Ingen fil valgt"
-  },
-  "no_headers_9bc7dc7f": {
-    "message": "Ingen titler"
-  },
-<<<<<<< HEAD
-=======
   "nested_greater_than_d852e60d": { "message": "Nested større enn" },
   "nested_less_than_27d17e58": { "message": "Nested mindre enn" },
   "next_40e12421": { "message": "Neste" },
@@ -1480,166 +596,50 @@
   "no_e16d9132": { "message": "Nei" },
   "no_file_chosen_9a880793": { "message": "Ingen fil valgt" },
   "no_headers_9bc7dc7f": { "message": "Ingen titler" },
->>>>>>> 147b3201
   "no_preview_is_available_for_this_file_f940114a": {
     "message": "Ingen forhåndsvisning er tilgjengelig for denne filen."
   },
-  "no_results_940393cf": {
-    "message": "Ingen resultater."
-  },
+  "no_results_940393cf": { "message": "Ingen resultater." },
   "no_results_found_for_filterterm_ad1b04c8": {
     "message": "Ingen resultat funnet for { filterTerm }"
   },
-<<<<<<< HEAD
-  "no_video_1ed00b26": {
-    "message": "Ingen video"
-  },
-  "none_3b5e34d2": {
-    "message": "Ingen"
-  },
-  "none_selected_b93d56d2": {
-    "message": "Ingen valgt"
-  },
-  "not_equal_6e2980e6": {
-    "message": "Ikke lik"
-  },
-=======
   "no_video_1ed00b26": { "message": "Ingen video" },
   "none_3b5e34d2": { "message": "Ingen" },
   "none_selected_b93d56d2": { "message": "Ingen valgt" },
   "not_equal_6e2980e6": { "message": "Ikke lik" },
->>>>>>> 147b3201
   "not_in_not_an_element_of_fb1ffb54": {
     "message": "Ikke i (ikke et element av)"
   },
-  "not_negation_1418ebb8": {
-    "message": "Ikke (negasjon)"
-  },
-  "not_subset_dc2b5e84": {
-    "message": "Ikke delsett"
-  },
-  "not_subset_strict_23d282bf": {
-    "message": "Ikke delsett (streng)"
-  },
-  "not_superset_5556b913": {
-    "message": "Ikke supersett"
-  },
-  "not_superset_strict_24e06f36": {
-    "message": "Ikke supersett (streng)"
-  },
-  "nu_1c0f6848": {
-    "message": "Nu"
-  },
-  "octagon_e48be9f": {
-    "message": "Åttekant"
-  },
-  "olive_6a3e4d6b": {
-    "message": "Oliven"
-  },
-  "omega_8f2c3463": {
-    "message": "Omega"
-  },
+  "not_negation_1418ebb8": { "message": "Ikke (negasjon)" },
+  "not_subset_dc2b5e84": { "message": "Ikke delsett" },
+  "not_subset_strict_23d282bf": { "message": "Ikke delsett (streng)" },
+  "not_superset_5556b913": { "message": "Ikke supersett" },
+  "not_superset_strict_24e06f36": { "message": "Ikke supersett (streng)" },
+  "nu_1c0f6848": { "message": "Nu" },
+  "octagon_e48be9f": { "message": "Åttekant" },
+  "olive_6a3e4d6b": { "message": "Oliven" },
+  "omega_8f2c3463": { "message": "Omega" },
   "one_of_the_following_styles_must_be_added_to_save__1de769aa": {
     "message": "En av følgende stiler må legges til for å lagre et ikon: Ikonfarge, konturstørrelse, ikontekst eller bilde"
   },
-  "open_circle_e9bd069": {
-    "message": "Åpen sirkel"
-  },
+  "open_circle_e9bd069": { "message": "Åpen sirkel" },
   "open_this_keyboard_shortcuts_dialog_9658b83a": {
     "message": "Åpne denne hurtigtastdialogen"
   },
   "open_title_application_fd624fc5": {
     "message": "Åpne { title }-applikasjon"
   },
-  "operators_a2ef9a93": {
-    "message": "Operatører"
-  },
-  "or_9b70ccaa": {
-    "message": "Eller"
-  },
-  "orange_81386a62": {
-    "message": "Oransje"
-  },
+  "operators_a2ef9a93": { "message": "Operatører" },
+  "or_9b70ccaa": { "message": "Eller" },
+  "orange_81386a62": { "message": "Oransje" },
   "other_editor_shortcuts_may_be_found_at_404aba4a": {
     "message": "Andre redigeringssnarveier kan sees på"
   },
-  "outline_color_3ef2cea7": {
-    "message": "Farge omriss"
-  },
-  "outline_size_a6059a21": {
-    "message": "Størrelse omriss"
-  },
+  "outline_color_3ef2cea7": { "message": "Farge omriss" },
+  "outline_size_a6059a21": { "message": "Størrelse omriss" },
   "p_is_not_a_valid_protocol_which_must_be_ftp_http_h_adf13fc2": {
     "message": "{ p } er ikke en gyldig protokoll som må være ftp, http, https, mailto, skype, tel eller kan utelates"
   },
-<<<<<<< HEAD
-  "pages_e5414c2c": {
-    "message": "Sider"
-  },
-  "paragraph_5e5ad8eb": {
-    "message": "Avsnitt"
-  },
-  "paragraph_starting_with_start_a59923f8": {
-    "message": "Setning som starter med { start }"
-  },
-  "parallel_d55d6e38": {
-    "message": "Parallell"
-  },
-  "partial_derivative_4a9159df": {
-    "message": "Delvis (derivat)"
-  },
-  "paste_5963d1c1": {
-    "message": "Lim inn"
-  },
-  "pause_12af3bb4": {
-    "message": "Pause"
-  },
-  "pentagon_17d82ea3": {
-    "message": "Femkant"
-  },
-  "people_b4ebb13c": {
-    "message": "Personer"
-  },
-  "percentage_34ab7c2c": {
-    "message": "Prosent"
-  },
-  "percentage_must_be_a_number_8033c341": {
-    "message": "Prosent må være et tall"
-  },
-  "performing_arts_icon_f3497486": {
-    "message": "Scenekunst-ikon"
-  },
-  "perpendicular_7c48ede4": {
-    "message": "Vinkelrett"
-  },
-  "phi_4ac33b6d": {
-    "message": "Phi"
-  },
-  "phi_variant_c9bb3ac5": {
-    "message": "Phi (variant)"
-  },
-  "physical_education_icon_d7dffd3e": {
-    "message": "Gymnastikk-ikon"
-  },
-  "pi_dc4f0bd8": {
-    "message": "Pi"
-  },
-  "pi_variant_10f5f520": {
-    "message": "Pi (variant)"
-  },
-  "pink_68ad45cb": {
-    "message": "Rosa"
-  },
-  "pixels_52ece7d1": {
-    "message": "Piksler"
-  },
-  "play_1a47eaa7": {
-    "message": "Spill av"
-  },
-  "play_media_comment_35257210": {
-    "message": "Spill mediainnhold"
-  },
-=======
   "pages_e5414c2c": { "message": "Sider" },
   "paragraph_5e5ad8eb": { "message": "Avsnitt" },
   "paragraph_starting_with_start_a59923f8": {
@@ -1666,63 +666,12 @@
   "pixels_52ece7d1": { "message": "Piksler" },
   "play_1a47eaa7": { "message": "Spill av" },
   "play_media_comment_35257210": { "message": "Spill mediainnhold" },
->>>>>>> 147b3201
   "play_media_comment_by_name_from_createdat_c230123d": {
     "message": "Spill mediainnhold av { name } fra { createdAt }."
   },
   "please_allow_canvas_to_access_your_microphone_and__dc2c3079": {
     "message": "Gi Canvas tilgang til mikrofonen og webkameraet ditt."
   },
-<<<<<<< HEAD
-  "plus_d43cd4ec": {
-    "message": "Pluss"
-  },
-  "plus_minus_f8be2e83": {
-    "message": "Pluss/minus"
-  },
-  "posted_when_a578f5ab": {
-    "message": "Publisert: { when }"
-  },
-  "power_set_4f26f316": {
-    "message": "Potens-sett"
-  },
-  "precedes_196b9aef": {
-    "message": "Forutgående"
-  },
-  "precedes_equal_20701e84": {
-    "message": "Går foran lik"
-  },
-  "preformatted_d0670862": {
-    "message": "Forhåndsformattert"
-  },
-  "prev_f82cbc48": {
-    "message": "Forrige"
-  },
-  "preview_53003fd2": {
-    "message": "Forhåndsvisning"
-  },
-  "preview_a3f8f854": {
-    "message": "FORHÅNDSVISNING"
-  },
-  "preview_in_overlay_ed772c46": {
-    "message": "Forhåndsvis i utvidet vindu"
-  },
-  "preview_inline_9787330": {
-    "message": "Forhåndsvis i vindu"
-  },
-  "prime_917ea60e": {
-    "message": "Prim"
-  },
-  "prime_numbers_13464f61": {
-    "message": "Primtall"
-  },
-  "product_39cf144f": {
-    "message": "Produkt"
-  },
-  "proportional_f02800cc": {
-    "message": "Proporsjonal"
-  },
-=======
   "plus_d43cd4ec": { "message": "Pluss" },
   "plus_minus_f8be2e83": { "message": "Pluss/minus" },
   "posted_when_a578f5ab": { "message": "Publisert: { when }" },
@@ -1739,69 +688,21 @@
   "prime_numbers_13464f61": { "message": "Primtall" },
   "product_39cf144f": { "message": "Produkt" },
   "proportional_f02800cc": { "message": "Proporsjonal" },
->>>>>>> 147b3201
   "protocol_must_be_ftp_http_https_mailto_skype_tel_o_73beb4f8": {
     "message": "Protokollen må være ftp, http, https, mailto, skype, tel eller kan utelates"
   },
-  "psi_e3f5f0f7": {
-    "message": "Psi"
-  },
-  "published_c944a23d": {
-    "message": "publisert"
-  },
-  "published_when_302d8e23": {
-    "message": "Publisert: { when }"
-  },
-  "pumpkin_904428d5": {
-    "message": "Gresskar"
-  },
-  "purple_7678a9fc": {
-    "message": "Lilla"
-  },
-  "quaternions_877024e0": {
-    "message": "Kvaternioner"
-  },
-  "quizzes_7e598f57": {
-    "message": "Quizer"
-  },
-  "rational_numbers_80ddaa4a": {
-    "message": "Rasjonelle tall"
-  },
-  "real_numbers_7c99df94": {
-    "message": "Reelle tall"
-  },
+  "psi_e3f5f0f7": { "message": "Psi" },
+  "published_c944a23d": { "message": "publisert" },
+  "published_when_302d8e23": { "message": "Publisert: { when }" },
+  "pumpkin_904428d5": { "message": "Gresskar" },
+  "purple_7678a9fc": { "message": "Lilla" },
+  "quaternions_877024e0": { "message": "Kvaternioner" },
+  "quizzes_7e598f57": { "message": "Quizer" },
+  "rational_numbers_80ddaa4a": { "message": "Rasjonelle tall" },
+  "real_numbers_7c99df94": { "message": "Reelle tall" },
   "real_portion_of_complex_number_7dad33b5": {
     "message": "Reell del (av komplekst tall)"
   },
-<<<<<<< HEAD
-  "record_7c9448b": {
-    "message": "Registrering"
-  },
-  "recording_98da6bda": {
-    "message": "Opptak"
-  },
-  "red_8258edf3": {
-    "message": "Rød"
-  },
-  "relationships_6602af70": {
-    "message": "Forbindelser"
-  },
-  "religion_icon_246e0be1": {
-    "message": "Religion-ikon"
-  },
-  "remove_heading_style_5fdc8855": {
-    "message": "Fjern tittelstil"
-  },
-  "replace_e61834a7": {
-    "message": "Erstatt"
-  },
-  "reset_95a81614": {
-    "message": "Tilbakestill"
-  },
-  "resize_ec83d538": {
-    "message": "Endre størrelse"
-  },
-=======
   "record_7c9448b": { "message": "Registrering" },
   "recording_98da6bda": { "message": "Opptak" },
   "red_8258edf3": { "message": "Rød" },
@@ -1811,39 +712,12 @@
   "replace_e61834a7": { "message": "Erstatt" },
   "reset_95a81614": { "message": "Tilbakestill" },
   "resize_ec83d538": { "message": "Endre størrelse" },
->>>>>>> 147b3201
   "restore_auto_save_deccd84b": {
     "message": "Gjenopprette automatisk lagring?"
   },
   "reverse_turnstile_does_not_yield_7558be06": {
     "message": "Omvendt turnstile (gir ikke etter)"
   },
-<<<<<<< HEAD
-  "rho_a0244a36": {
-    "message": "Rho"
-  },
-  "rho_variant_415245cd": {
-    "message": "Rho (variant)"
-  },
-  "rich_content_editor_2708ef21": {
-    "message": "Rich teksteditor"
-  },
-  "right_angle_bracket_d704e2d6": {
-    "message": "Høyre vinkelparantes"
-  },
-  "right_arrow_35e0eddf": {
-    "message": "Høyre pil"
-  },
-  "right_arrow_with_hook_29d92d31": {
-    "message": "Høyre pil med krok"
-  },
-  "right_ceiling_839dc744": {
-    "message": "Høyre tak"
-  },
-  "right_curly_brace_5159d5cd": {
-    "message": "Høyre krøllparantes"
-  },
-=======
   "rho_a0244a36": { "message": "Rho" },
   "rho_variant_415245cd": { "message": "Rho (variant)" },
   "rich_content_editor_2708ef21": { "message": "Rich teksteditor" },
@@ -1855,51 +729,18 @@
   "right_arrow_with_hook_29d92d31": { "message": "Høyre pil med krok" },
   "right_ceiling_839dc744": { "message": "Høyre tak" },
   "right_curly_brace_5159d5cd": { "message": "Høyre krøllparantes" },
->>>>>>> 147b3201
   "right_downward_harpoon_arrow_d71b114f": {
     "message": "Harpun ned med krok til høyre"
   },
-  "right_floor_5392d5cf": {
-    "message": "Høyre gulv"
-  },
-  "right_to_left_9cfb092a": {
-    "message": "Høyre-til-venstre"
-  },
+  "right_floor_5392d5cf": { "message": "Høyre gulv" },
+  "right_to_left_9cfb092a": { "message": "Høyre-til-venstre" },
   "right_upward_harpoon_arrow_f5a34c73": {
     "message": "Harpun opp med krok til høyre"
   },
-  "rightward_arrow_32932107": {
-    "message": "Pil mot høyre"
-  },
+  "rightward_arrow_32932107": { "message": "Pil mot høyre" },
   "rightward_pointing_triangle_60330f5c": {
     "message": "Trekant som peker mot høyre"
   },
-<<<<<<< HEAD
-  "rotate_image_90_degrees_2ab77c05": {
-    "message": "Roter bildet -90 grader"
-  },
-  "rotate_image_90_degrees_6c92cd42": {
-    "message": "Roter bildet 90 grader"
-  },
-  "rotation_9699c538": {
-    "message": "Rotasjon"
-  },
-  "row_fc0944a7": {
-    "message": "Rad"
-  },
-  "row_group_979f5528": {
-    "message": "Radgruppe"
-  },
-  "sadly_the_pretty_html_editor_is_not_keyboard_acces_50da7665": {
-    "message": "Dessverre er Elegante HTML-redigering ikke tilgjengelig med tastaturet. Få tilgang til rå HTML-redigering her."
-  },
-  "save_11a80ec3": {
-    "message": "Lagre"
-  },
-  "save_media_cb9e786e": {
-    "message": "Lagre media"
-  },
-=======
   "rotate_image_90_degrees_2ab77c05": { "message": "Roter bildet -90 grader" },
   "rotate_image_90_degrees_6c92cd42": { "message": "Roter bildet 90 grader" },
   "rotation_9699c538": { "message": "Rotasjon" },
@@ -1911,7 +752,6 @@
   "save_11a80ec3": { "message": "Lagre" },
   "save_copy_ca63944e": { "message": "Lagre kopi" },
   "save_media_cb9e786e": { "message": "Lagre media" },
->>>>>>> 147b3201
   "screen_readers_cannot_determine_what_is_displayed__6a5842ab": {
     "message": "Skjermlesere kan ikke avgjøre hva som vises i et bilde uten alternativ tekst, og filnavn er ofte meningsløse strenger av bokstaver og siffer som ikke beskriver konteksten eller meningen."
   },
@@ -1930,47 +770,6 @@
   "screen_readers_cannot_interpret_tables_without_the_f0bdec0f": {
     "message": "Skjermlesere kan ikke tolke tabeller uten skikkelig struktur. Tabelltitler gir rettledning og  oversikt over innholdet."
   },
-<<<<<<< HEAD
-  "script_l_42a7b254": {
-    "message": "Skript L"
-  },
-  "search_280d00bd": {
-    "message": "Søk"
-  },
-  "select_audio_source_21043cd5": {
-    "message": "Velg lydkilde"
-  },
-  "select_crop_shape_d441feeb": {
-    "message": "Velg beskjæringsform"
-  },
-  "select_language_7c93a900": {
-    "message": "Velg språk"
-  },
-  "select_video_source_1b5c9dbe": {
-    "message": "Velg videokilde"
-  },
-  "selected_linkfilename_c093b1f2": {
-    "message": "Valgt { linkFileName }"
-  },
-  "set_header_scope_8c548f40": {
-    "message": "Sett tittelomfang"
-  },
-  "set_minus_b46e9b88": {
-    "message": "Angi minus"
-  },
-  "set_table_header_cfab13a0": {
-    "message": "Sett tabelltittel"
-  },
-  "sharp_music_ab956814": {
-    "message": "Sharp/iss (musikk)"
-  },
-  "shift_o_to_open_the_pretty_html_editor_55ff5a31": {
-    "message": "Skift-O for å åpne elegante html-redigering."
-  },
-  "shortcut_911d6255": {
-    "message": "Snarvei"
-  },
-=======
   "script_l_42a7b254": { "message": "Skript L" },
   "search_280d00bd": { "message": "Søk" },
   "select_audio_source_21043cd5": { "message": "Velg lydkilde" },
@@ -1987,42 +786,12 @@
     "message": "Skift-O for å åpne elegante html-redigering."
   },
   "shortcut_911d6255": { "message": "Snarvei" },
->>>>>>> 147b3201
   "sighted_users_browse_web_pages_quickly_looking_for_1d4db0c1": {
     "message": "Seende brukere surfer nettsider kjapt, og ser etter store eller uthevede titler. Brukere av skjermlesere er avhengige av titler for å forstå konteksten. Titler bør bruke korrekt struktur."
   },
   "sighted_users_browse_web_pages_quickly_looking_for_ade806f5": {
     "message": "Seende brukere surfer nettsider kjapt, og ser etter store eller uthevede titler. Brukere av skjermlesere er avhengige av titler for å forstå konteksten. Titler bør være konsise innenfor den korrekte strukturen."
   },
-<<<<<<< HEAD
-  "sigma_5c35e553": {
-    "message": "Sigma"
-  },
-  "sigma_variant_8155625": {
-    "message": "Sigma (variant)"
-  },
-  "single_color_image_4e5d4dbc": {
-    "message": "Enkeltfargebilde"
-  },
-  "single_color_image_color_95fa9a87": {
-    "message": "Enkeltfargebilde-farge"
-  },
-  "size_b30e1077": {
-    "message": "Størrelse"
-  },
-  "size_of_caption_file_is_greater_than_the_maximum_m_bff5f86e": {
-    "message": "Størrelsen på bildetekstfilen er større en maksimalt tillatt størrelse på { max } kb."
-  },
-  "small_b070434a": {
-    "message": "Liten"
-  },
-  "solid_circle_9f061dfc": {
-    "message": "Solid sirkel"
-  },
-  "something_went_wrong_89195131": {
-    "message": "Noe gikk galt."
-  },
-=======
   "sigma_5c35e553": { "message": "Sigma" },
   "sigma_variant_8155625": { "message": "Sigma (variant)" },
   "single_color_image_4e5d4dbc": { "message": "Enkeltfargebilde" },
@@ -2034,7 +803,6 @@
   "small_b070434a": { "message": "Liten" },
   "solid_circle_9f061dfc": { "message": "Solid sirkel" },
   "something_went_wrong_89195131": { "message": "Noe gikk galt." },
->>>>>>> 147b3201
   "something_went_wrong_accessing_your_webcam_6643b87e": {
     "message": "Det oppsto en feil under åpning av webkameraet."
   },
@@ -2044,92 +812,6 @@
   "something_went_wrong_check_your_connection_reload__c7868286": {
     "message": "Noe gikk galt. Kontroller tilkoblingen din, last inn siden på nytt og prøv igjen."
   },
-<<<<<<< HEAD
-  "something_went_wrong_d238c551": {
-    "message": "Noe gikk galt"
-  },
-  "something_went_wrong_while_sharing_your_screen_8de579e5": {
-    "message": "Noe gikk galt under deling av skjermen din."
-  },
-  "sort_by_e75f9e3e": {
-    "message": "Sortert på"
-  },
-  "spades_suit_b37020c2": {
-    "message": "Spar (type)"
-  },
-  "square_511eb3b3": {
-    "message": "Square"
-  },
-  "square_cap_9ec88646": {
-    "message": "Firkantet caps"
-  },
-  "square_cup_b0665113": {
-    "message": "Firkantet kopp"
-  },
-  "square_root_e8bcbc60": {
-    "message": "Kvadratrot"
-  },
-  "square_root_symbol_d0898a53": {
-    "message": "Kvadratrotsymbol"
-  },
-  "square_subset_17be67cb": {
-    "message": "Kvadratisk delsett"
-  },
-  "square_subset_strict_7044e84f": {
-    "message": "Kvadratisk delsett (streng)"
-  },
-  "square_superset_3be8dae1": {
-    "message": "Kvadratisk supersett"
-  },
-  "square_superset_strict_fa4262e4": {
-    "message": "Kvadratisk supersett (streng)"
-  },
-  "star_8d156e09": {
-    "message": "Stjernemerke"
-  },
-  "start_over_f7552aa9": {
-    "message": "Start på nytt"
-  },
-  "start_recording_9a65141a": {
-    "message": "Start opptak"
-  },
-  "steel_blue_14296f08": {
-    "message": "Stålblå"
-  },
-  "styles_2aa721ef": {
-    "message": "Stiler"
-  },
-  "submit_a3cc6859": {
-    "message": "Send inn"
-  },
-  "subscript_59744f96": {
-    "message": "Senket skrift"
-  },
-  "subset_19c1a92f": {
-    "message": "Delsett"
-  },
-  "subset_strict_8d8948d6": {
-    "message": "Delsett (streng)"
-  },
-  "succeeds_9cc31be9": {
-    "message": "Lykkes"
-  },
-  "succeeds_equal_158e8c3a": {
-    "message": "Lykkes er lik"
-  },
-  "sum_b0842d31": {
-    "message": "Sum"
-  },
-  "superscript_8cb349a2": {
-    "message": "Hevet skrift"
-  },
-  "superset_c4db8a7a": {
-    "message": "Supersett"
-  },
-  "superset_strict_c77dd6d2": {
-    "message": "Supersett (streng)"
-  },
-=======
   "something_went_wrong_d238c551": { "message": "Noe gikk galt" },
   "something_went_wrong_while_sharing_your_screen_8de579e5": {
     "message": "Noe gikk galt under deling av skjermen din."
@@ -2162,7 +844,6 @@
   "superscript_8cb349a2": { "message": "Hevet skrift" },
   "superset_c4db8a7a": { "message": "Supersett" },
   "superset_strict_c77dd6d2": { "message": "Supersett (streng)" },
->>>>>>> 147b3201
   "supported_file_types_srt_or_webvtt_7d827ed": {
     "message": "Filtyper som støttes: SRT eller WebVTT"
   },
@@ -2178,25 +859,10 @@
   "switch_to_the_rich_text_editor_63c1ecf6": {
     "message": "Bytt til rich tekstredigering"
   },
-<<<<<<< HEAD
-  "syllabus_f191f65b": {
-    "message": "Emneoversikt"
-  },
-  "system_audio_allowed_b2508f8c": {
-    "message": "Systemlyd tillatt"
-  },
-  "system_audio_disabled_c177bd13": {
-    "message": "Systemlyd deaktivert"
-  },
-  "tab_arrows_4cf5abfc": {
-    "message": "TAB/piltaster"
-  },
-=======
   "syllabus_f191f65b": { "message": "Emneoversikt" },
   "system_audio_allowed_b2508f8c": { "message": "Systemlyd tillatt" },
   "system_audio_disabled_c177bd13": { "message": "Systemlyd deaktivert" },
   "tab_arrows_4cf5abfc": { "message": "TAB/piltaster" },
->>>>>>> 147b3201
   "table_header_starting_with_start_ffcabba6": {
     "message": "Tabelltittel starter med { start }"
   },
@@ -2212,25 +878,6 @@
   "tables_should_include_at_least_one_header_48779eac": {
     "message": "Tabeller bør inkludere minst en tittel."
   },
-<<<<<<< HEAD
-  "tau_880974b7": {
-    "message": "Tau"
-  },
-  "teal_f729a294": {
-    "message": "Blågrønn"
-  },
-  "text_7f4593da": {
-    "message": "Tekst"
-  },
-  "text_background_color_16e61c3f": {
-    "message": "Bakgrunnsfarge tekst"
-  },
-  "text_color_acf75eb6": {
-    "message": "Tekstfarge"
-  },
-  "text_is_difficult_to_read_without_sufficient_contr_69e62bd6": {
-    "message": "Teksten er vanskelig å lese uten tilstrekkelig kontrast mellom tekst og bakgrunn, spesielt for svaksynte. "
-=======
   "tau_880974b7": { "message": "Tau" },
   "teal_f729a294": { "message": "Blågrønn" },
   "text_7f4593da": { "message": "Tekst" },
@@ -2238,26 +885,13 @@
   "text_color_acf75eb6": { "message": "Tekstfarge" },
   "text_is_difficult_to_read_without_sufficient_contr_69e62bd6": {
     "message": "Teksten er vanskelig å lese uten tilstrekkelig kontrast mellom tekst og bakgrunn, spesielt for svaksynte."
->>>>>>> 147b3201
   },
   "text_larger_than_18pt_or_bold_14pt_should_display__5c364db6": {
     "message": "Tekst større enn 18pkt (eller tykk 14pkt) bør vises med en minimums kontrastrate på 3:1."
   },
-<<<<<<< HEAD
-  "text_optional_384f94f7": {
-    "message": "Tekst (valgfritt)"
-  },
-  "text_position_8df8c162": {
-    "message": "Tekstposisjon"
-  },
-  "text_size_887c2f6": {
-    "message": "Tekststørrelse"
-  },
-=======
   "text_optional_384f94f7": { "message": "Tekst (valgfritt)" },
   "text_position_8df8c162": { "message": "Tekstposisjon" },
   "text_size_887c2f6": { "message": "Tekststørrelse" },
->>>>>>> 147b3201
   "text_smaller_than_18pt_or_bold_14pt_should_display_aaffb22b": {
     "message": "Tekst mindre enn 18pkt (eller tykk 14pkt) bør vises med en minimums kontrastrate på 4,5:1."
   },
@@ -2279,33 +913,15 @@
   "the_pretty_html_editor_is_not_keyboard_accessible__d6d5d2b": {
     "message": "Elegante HTML-redigering ikke tilgjengelig med tastaturet. Trykk Skift-O for å åpne rå html-redigering."
   },
-  "therefore_d860e024": {
-    "message": "Derfor"
-  },
-  "theta_ce2d2350": {
-    "message": "Theta"
-  },
-  "theta_variant_fff6da6f": {
-    "message": "Theta (variant)"
-  },
-  "thick_downward_arrow_b85add4c": {
-    "message": "Tykk pil nedover"
-  },
-  "thick_left_arrow_d5f3e925": {
-    "message": "Tykk pil til venstre"
-  },
-  "thick_leftward_arrow_6ab89880": {
-    "message": "Tykk pil mot venstre"
-  },
-  "thick_right_arrow_3ed5e8f7": {
-    "message": "Tykk pil til høyre"
-  },
-  "thick_rightward_arrow_a2e1839e": {
-    "message": "Tykk pil mot høyre"
-  },
-  "thick_upward_arrow_acd20328": {
-    "message": "Tykk pil oppover"
-  },
+  "therefore_d860e024": { "message": "Derfor" },
+  "theta_ce2d2350": { "message": "Theta" },
+  "theta_variant_fff6da6f": { "message": "Theta (variant)" },
+  "thick_downward_arrow_b85add4c": { "message": "Tykk pil nedover" },
+  "thick_left_arrow_d5f3e925": { "message": "Tykk pil til venstre" },
+  "thick_leftward_arrow_6ab89880": { "message": "Tykk pil mot venstre" },
+  "thick_right_arrow_3ed5e8f7": { "message": "Tykk pil til høyre" },
+  "thick_rightward_arrow_a2e1839e": { "message": "Tykk pil mot høyre" },
+  "thick_upward_arrow_acd20328": { "message": "Tykk pil oppover" },
   "this_document_cannot_be_displayed_within_canvas_7aba77be": {
     "message": "Dette dokumentet kan ikke vises i Canvas."
   },
@@ -2318,41 +934,6 @@
   "though_your_video_will_have_the_correct_title_in_t_90e427f3": {
     "message": "Selv om videoen din har riktig titten i nettleseren kunne vi ikke oppdatere den i databasen."
   },
-<<<<<<< HEAD
-  "timebar_a4d18443": {
-    "message": "Tidsbar"
-  },
-  "title_ee03d132": {
-    "message": "Tittel"
-  },
-  "to_be_posted_when_d24bf7dc": {
-    "message": "Skal publiseres: { when }"
-  },
-  "to_do_when_2783d78f": {
-    "message": "Gjøremål: { when }"
-  },
-  "toggle_summary_group_413df9ac": {
-    "message": "Veksle { summary }-gruppe"
-  },
-  "toggle_tooltip_d3b7cb86": {
-    "message": "Bytte verktøytips"
-  },
-  "tools_2fcf772e": {
-    "message": "Verktøy"
-  },
-  "top_66e0adb6": {
-    "message": "Topp"
-  },
-  "tray_839df38a": {
-    "message": "Brett"
-  },
-  "triangle_6072304e": {
-    "message": "Trekant"
-  },
-  "turnstile_yields_f9e76df1": {
-    "message": "Turnstile (gir etter)"
-  },
-=======
   "timebar_a4d18443": { "message": "Tidsbar" },
   "title_ee03d132": { "message": "Tittel" },
   "to_be_posted_when_d24bf7dc": { "message": "Skal publiseres: { when }" },
@@ -2364,7 +945,6 @@
   "tray_839df38a": { "message": "Brett" },
   "triangle_6072304e": { "message": "Trekant" },
   "turnstile_yields_f9e76df1": { "message": "Turnstile (gir etter)" },
->>>>>>> 147b3201
   "type_control_f9_to_access_image_options_text_a47e319f": {
     "message": "Tast Kontroll F9 for å få tilgang til bilde-alternativer. { text }"
   },
@@ -2374,100 +954,45 @@
   "type_control_f9_to_access_table_options_text_92141329": {
     "message": "Tast Kontroll F9 for å få tilgang til tabell-alternativer. { text }"
   },
-<<<<<<< HEAD
-  "union_e6b57a53": {
-    "message": "Union"
-  },
-  "unpublished_dfd8801": {
-    "message": "upublisert"
-  },
-  "untitled_16aa4f2b": {
-    "message": "Uten navn"
-  },
-  "untitled_efdc2d7d": {
-    "message": "uten navn"
-  },
-=======
   "union_e6b57a53": { "message": "Union" },
   "unpublished_dfd8801": { "message": "upublisert" },
   "untitled_16aa4f2b": { "message": "Uten navn" },
   "untitled_efdc2d7d": { "message": "uten navn" },
->>>>>>> 147b3201
   "up_and_left_diagonal_arrow_e4a74a23": {
     "message": "Diagonal pil opp mot venstre"
   },
   "up_and_right_diagonal_arrow_935b902e": {
     "message": "Diagonal pil opp mot høyre"
   },
-  "upload_file_fd2361b8": {
-    "message": "Last opp fil"
-  },
-  "upload_image_6120b609": {
-    "message": "Last opp bilde"
-  },
-  "upload_media_ce31135a": {
-    "message": "Laste opp medier"
-  },
-  "uploading_19e8a4e7": {
-    "message": "Laster opp"
-  },
-  "uppercase_delta_d4f4bc41": {
-    "message": "Stor delta"
-  },
-  "uppercase_gamma_86f492e9": {
-    "message": "Stor gamma"
-  },
-  "uppercase_lambda_c78d8ed4": {
-    "message": "Stor lambda"
-  },
-  "uppercase_omega_8aedfa2": {
-    "message": "Stor omega"
-  },
-  "uppercase_phi_caa36724": {
-    "message": "Stor phi"
-  },
-  "uppercase_pi_fcc70f5e": {
-    "message": "Stor pi"
-  },
-  "uppercase_psi_6395acbe": {
-    "message": "Stor psi"
-  },
-  "uppercase_sigma_dbb70e92": {
-    "message": "Stor sigma"
-  },
-  "uppercase_theta_49afc891": {
-    "message": "Stor theta"
-  },
-  "uppercase_upsilon_8c1e623e": {
-    "message": "Stor upsilon"
-  },
-  "uppercase_xi_341e8556": {
-    "message": "Stor xi"
-  },
-  "upsilon_33651634": {
-    "message": "Upsilon"
-  },
+  "upload_file_fd2361b8": { "message": "Last opp fil" },
+  "upload_image_6120b609": { "message": "Last opp bilde" },
+  "upload_media_ce31135a": { "message": "Laste opp medier" },
+  "uploading_19e8a4e7": { "message": "Laster opp" },
+  "uppercase_delta_d4f4bc41": { "message": "Stor delta" },
+  "uppercase_gamma_86f492e9": { "message": "Stor gamma" },
+  "uppercase_lambda_c78d8ed4": { "message": "Stor lambda" },
+  "uppercase_omega_8aedfa2": { "message": "Stor omega" },
+  "uppercase_phi_caa36724": { "message": "Stor phi" },
+  "uppercase_pi_fcc70f5e": { "message": "Stor pi" },
+  "uppercase_psi_6395acbe": { "message": "Stor psi" },
+  "uppercase_sigma_dbb70e92": { "message": "Stor sigma" },
+  "uppercase_theta_49afc891": { "message": "Stor theta" },
+  "uppercase_upsilon_8c1e623e": { "message": "Stor upsilon" },
+  "uppercase_xi_341e8556": { "message": "Stor xi" },
+  "upsilon_33651634": { "message": "Upsilon" },
   "upward_and_downward_pointing_arrow_fa90a918": {
     "message": "Pil som peker oppover og nedover"
   },
   "upward_and_downward_pointing_arrow_thick_d420fdef": {
     "message": "Pil som peker oppover og nedover (tykk)"
   },
-  "upward_arrow_9992cb2d": {
-    "message": "Pil oppover"
-  },
+  "upward_arrow_9992cb2d": { "message": "Pil oppover" },
   "upward_pointing_triangle_d078d7cb": {
     "message": "Trekant som peker oppover"
   },
-  "url_22a5f3b8": {
-    "message": "URL"
-  },
-  "usage_right_ff96f3e2": {
-    "message": "Bruksrettigheter:"
-  },
-  "usage_rights_required_5fe4dd68": {
-    "message": "Bruksrettigheter (påkrevd)"
-  },
+  "url_22a5f3b8": { "message": "URL" },
+  "usage_right_ff96f3e2": { "message": "Bruksrettigheter:" },
+  "usage_rights_required_5fe4dd68": { "message": "Bruksrettigheter (påkrevd)" },
   "use_arrow_keys_to_navigate_options_2021cc50": {
     "message": "Bruk piltaster for å navigere i valgene."
   },
@@ -2495,62 +1020,26 @@
   "used_by_screen_readers_to_describe_the_video_37ebad25": {
     "message": "Brukt av skjermlesere for å beskrive videoen"
   },
-  "user_documents_c206e61f": {
-    "message": "Brukerdokumenter"
-  },
-  "user_files_78e21703": {
-    "message": "Brukerfiler"
-  },
-  "user_images_b6490852": {
-    "message": "Brukerbilder"
-  },
-  "user_media_14fbf656": {
-    "message": "Brukermedie"
-  },
-  "vector_notation_cf6086ab": {
-    "message": "Vektor (notasjon)"
-  },
+  "user_documents_c206e61f": { "message": "Brukerdokumenter" },
+  "user_files_78e21703": { "message": "Brukerfiler" },
+  "user_images_b6490852": { "message": "Brukerbilder" },
+  "user_media_14fbf656": { "message": "Brukermedie" },
+  "vector_notation_cf6086ab": { "message": "Vektor (notasjon)" },
   "vertical_bar_set_builder_notation_4300495f": {
     "message": "Vertikal linje (set builder-notasjon)"
   },
-<<<<<<< HEAD
-  "vertical_dots_bfb21f14": {
-    "message": "Vertikale prikker"
-  },
-  "video_options_24ef6e5d": {
-    "message": "Videovalg"
-  },
-  "video_options_tray_3b9809a5": {
-    "message": "Videovalgbrett"
-  },
-  "video_player_b371005": {
-    "message": "Video avspiller"
-  },
-  "video_player_for_9e7d373b": {
-    "message": "Video avspiller for "
-  },
-=======
   "vertical_dots_bfb21f14": { "message": "Vertikale prikker" },
   "video_options_24ef6e5d": { "message": "Videovalg" },
   "video_options_tray_3b9809a5": { "message": "Videovalgbrett" },
   "video_player_b371005": { "message": "Video avspiller" },
   "video_player_for_9e7d373b": { "message": "Video avspiller for " },
->>>>>>> 147b3201
   "video_player_for_title_ffd9fbc4": {
     "message": "Video avspiller for { title }"
   },
-  "view_ba339f93": {
-    "message": "Vis"
-  },
-  "view_description_30446afc": {
-    "message": "Vis beskrivelse"
-  },
-  "view_keyboard_shortcuts_34d1be0b": {
-    "message": "Vis tastatur-snarveier"
-  },
-  "view_title_description_67940918": {
-    "message": "Vis { title }-beskrivelse"
-  },
+  "view_ba339f93": { "message": "Vis" },
+  "view_description_30446afc": { "message": "Vis beskrivelse" },
+  "view_keyboard_shortcuts_34d1be0b": { "message": "Vis tastatur-snarveier" },
+  "view_title_description_67940918": { "message": "Vis { title }-beskrivelse" },
   "view_word_and_character_counts_a743dd0c": {
     "message": "Vis antall ord og tegn"
   },
@@ -2563,26 +1052,6 @@
   "we_couldn_t_detect_a_working_webcam_or_microphone__263b6674": {
     "message": "Vi kunne ikke oppdage et fungerende webkamera eller mikrofon som er koblet til enheten din."
   },
-<<<<<<< HEAD
-  "webcam_disabled_30c66986": {
-    "message": "Webkamera deaktivert"
-  },
-  "webcam_fe91b20f": {
-    "message": "Webkamera"
-  },
-  "when_markup_is_used_that_visually_formats_items_as_f941fc1b": {
-    "message": "Når det brukes markering som visuellt formaterer elementer som en liste men ikke indikerer et listeforhold kan brukere finne det vanskelig å navigere informasjonen."
-  },
-  "white_87fa64fd": {
-    "message": "Hvit"
-  },
-  "why_523b3d8c": {
-    "message": "Hvorfor"
-  },
-  "width_492fec76": {
-    "message": "Bredd"
-  },
-=======
   "webcam_disabled_30c66986": { "message": "Webkamera deaktivert" },
   "webcam_fe91b20f": { "message": "Webkamera" },
   "webpages_should_only_have_a_single_h1_which_is_aut_dc99189e": {
@@ -2594,25 +1063,14 @@
   "white_87fa64fd": { "message": "Hvit" },
   "why_523b3d8c": { "message": "Hvorfor" },
   "width_492fec76": { "message": "Bredd" },
->>>>>>> 147b3201
   "width_and_height_must_be_numbers_110ab2e3": {
     "message": "Bredde og høyde må være nummer"
   },
-  "width_x_height_px_ff3ccb93": {
-    "message": "{ width } x { height }px"
-  },
-  "wiki_home_9cd54d0": {
-    "message": "Wikiforside"
-  },
-  "wreath_product_200b38ef": {
-    "message": "Kransprodukt"
-  },
-  "xi_149681d0": {
-    "message": "Xi"
-  },
-  "yes_dde87d5": {
-    "message": "Ja"
-  },
+  "width_x_height_px_ff3ccb93": { "message": "{ width } x { height }px" },
+  "wiki_home_9cd54d0": { "message": "Wikiforside" },
+  "wreath_product_200b38ef": { "message": "Kransprodukt" },
+  "xi_149681d0": { "message": "Xi" },
+  "yes_dde87d5": { "message": "Ja" },
   "you_have_unsaved_changes_in_the_icon_maker_tray_do_e8cf5f1b": {
     "message": "Du har ulagrede endringer i Ikonskaper-skuffen. Vil du fortsette uten å lagre disse?"
   },
@@ -2637,25 +1095,10 @@
   "your_webcam_may_already_be_in_use_6cd64c25": {
     "message": "Webkameraet ditt kan allerede være i bruk."
   },
-<<<<<<< HEAD
-  "zeta_5ef24f0e": {
-    "message": "Zeta"
-  },
-  "zoom_f3e54d69": {
-    "message": "Zoom"
-  },
-  "zoom_in_image_bb97d4f": {
-    "message": "Zoom inn bildet"
-  },
-  "zoom_out_image_d0a0a2ec": {
-    "message": "Zoom ut bildet"
-  }
-=======
   "zeta_5ef24f0e": { "message": "Zeta" },
   "zoom_f3e54d69": { "message": "Zoom" },
   "zoom_in_image_bb97d4f": { "message": "Zoom inn bildet" },
   "zoom_out_image_d0a0a2ec": { "message": "Zoom ut bildet" }
->>>>>>> 147b3201
 }
 
 
