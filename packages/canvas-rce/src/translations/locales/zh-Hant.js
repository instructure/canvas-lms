/*
 * Copyright (C) 2021 - present Instructure, Inc.
 *
 * This file is part of Canvas.
 *
 * Canvas is free software: you can redistribute it and/or modify it under
 * the terms of the GNU Affero General Public License as published by the Free
 * Software Foundation, version 3 of the License.
 *
 * Canvas is distributed in the hope that it will be useful, but WITHOUT ANY
 * WARRANTY; without even the implied warranty of MERCHANTABILITY or FITNESS FOR
 * A PARTICULAR PURPOSE. See the GNU Affero General Public License for more
 * details.
 *
 * You should have received a copy of the GNU Affero General Public License along
 * with this program. If not, see <http://www.gnu.org/licenses/>.
 */

import formatMessage from '../../format-message'
import '../tinymce/zh_TW'

const locale = {
  "access_the_pretty_html_editor_37168efe": {
    "message": "存取美觀 HTML 編輯器"
  },
  "accessibility_checker_b3af1f6c": { "message": "可訪問性檢查器" },
  "action_to_take_b626a99a": { "message": "執行的動作：" },
  "add_8523c19b": { "message": "添加" },
  "add_a_caption_2a915239": { "message": "添加字幕" },
  "add_alt_text_for_the_image_48cd88aa": { "message": "為圖像添加替代文字" },
  "add_another_f4e50d57": { "message": "添加其他" },
  "add_cc_subtitles_55f0394e": { "message": "添加副本/字幕" },
  "add_image_60b2de07": { "message": "添加影像" },
  "additional_considerations_f3801683": { "message": "其他考慮因素" },
  "adjacent_links_with_the_same_url_should_be_a_singl_7a1f7f6c": {
    "message": "URL 相同的相鄰連結應為單一連結。"
  },
  "aleph_f4ffd155": { "message": "Aleph" },
  "align_11050992": { "message": "對齊" },
  "alignment_and_lists_5cebcb69": { "message": "對齊及清單" },
  "all_4321c3a1": { "message": "全部" },
  "all_apps_a50dea49": { "message": "所有應用程式" },
  "alpha_15d59033": { "message": "α" },
  "alphabetical_55b5b4e0": { "message": "字母" },
  "alt_attribute_text_should_not_contain_more_than_12_e21d4040": {
    "message": "替代屬性文字不應包含多於 120 個字元。"
  },
  "alt_text_611fb322": { "message": "替代文字" },
  "amalg_coproduct_c589fb12": { "message": "Amalg（副產品）" },
  "an_error_occured_reading_the_file_ff48558b": {
    "message": "讀取作業時發生錯誤"
  },
  "an_error_occurred_making_a_network_request_d1bda348": {
    "message": "發出連線請求時發生錯誤"
  },
  "an_error_occurred_uploading_your_media_71f1444d": {
    "message": "上載媒體時發生錯誤。"
  },
  "and_7fcc2911": { "message": "以及" },
  "angle_c5b4ec50": { "message": "角度" },
  "announcement_list_da155734": { "message": "通告清單" },
  "announcements_a4b8ed4a": { "message": "通告" },
  "apply_781a2546": { "message": "應用" },
  "apply_changes_to_all_instances_of_this_icon_maker__2642f466": {
    "message": "在課程中套用變更到此圖示製作者圖示的所有執行個體"
  },
  "approaches_the_limit_893aeec9": { "message": "接近限制" },
  "approximately_e7965800": { "message": "大約" },
  "apps_54d24a47": { "message": "應用程式" },
  "are_you_sure_you_want_to_cancel_changes_you_made_m_c5210496": {
    "message": "是否確定要取消？您所做的變更或未能儲存。"
  },
  "arrows_464a3e54": { "message": "箭號" },
  "art_icon_8e1daad": { "message": "藝術圖示" },
  "aspect_ratio_will_be_preserved_cb5fdfb8": { "message": "外觀比例將被保留" },
  "assignments_1e02582c": { "message": "作業列表" },
  "asterisk_82255584": { "message": "*" },
  "attributes_963ba262": { "message": "屬性" },
  "audio_and_video_recording_not_supported_please_use_5ce3f0d7": {
    "message": "不支援音訊和視訊錄製；請使用不同的瀏覽器。"
  },
  "audio_options_feb58e2c": { "message": "音訊選項" },
  "audio_options_tray_33a90711": { "message": "音訊選項收集箱" },
  "audio_player_for_title_20cc70d": { "message": "{ title } 的音訊播放器" },
  "auto_saved_content_exists_would_you_like_to_load_t_fee528f2": {
    "message": "自動儲存內容已存在。是否要改為載入自動儲存的內容？"
  },
  "available_folders_694d0436": { "message": "可用資料夾" },
  "backslash_b2d5442d": { "message": "反斜线" },
  "bar_ec63ed6": { "message": "橫線" },
  "basic_554cdc0a": { "message": "基本" },
  "because_501841b": { "message": "因為" },
  "below_81d4dceb": { "message": "以下" },
  "beta_cb5f307e": { "message": "β" },
  "big_circle_16b2e604": { "message": "大圓圈" },
  "binomial_coefficient_ea5b9bb7": { "message": "二項式係數" },
  "black_4cb01371": { "message": "黑色" },
  "blue_daf8fea9": { "message": "藍色" },
  "bottom_15a2a9be": { "message": "底部" },
  "bottom_third_5f5fec1d": { "message": "底部第三個" },
  "bowtie_5f9629e4": { "message": "領結" },
  "brick_f2656265": { "message": "磚頭" },
  "c_2001_acme_inc_283f7f80": { "message": "(c) 2001 Acme Inc." },
  "cancel_caeb1e68": { "message": "取消" },
  "cap_product_3a5265a6": { "message": "便帽產品" },
  "center_align_e68d9997": { "message": "置中對齊" },
  "centered_dot_64d5e378": { "message": "中心點" },
  "centered_horizontal_dots_451c5815": { "message": "中心水平點" },
  "change_alt_text_92654906": { "message": "變更替代文字" },
  "change_heading_tag_to_paragraph_a61e3113": {
    "message": "變更標題標籤為段落"
  },
  "change_only_this_heading_s_level_903cc956": {
    "message": "僅變更此標題的級別"
  },
  "change_text_color_1aecb912": { "message": "變更文字顏色" },
  "changes_you_made_may_not_be_saved_4e8db973": {
    "message": "您所做的變更或未能儲存。"
  },
  "characters_9d897d1c": { "message": "性質" },
  "characters_no_spaces_485e5367": { "message": "字元（無空格）" },
  "check_accessibility_3c78211c": { "message": "檢查可訪問性" },
  "checking_for_accessibility_issues_fac18c6d": {
    "message": "檢查可訪問性問題"
  },
  "chi_54a32644": { "message": "χ" },
  "choose_caption_file_9c45bc4e": { "message": "選擇字幕檔案" },
  "choose_usage_rights_33683854": { "message": "選擇使用權限…" },
  "circle_484abe63": { "message": "圓形" },
  "circle_unordered_list_9e3a0763": { "message": "圓形無序清單" },
  "clear_2084585f": { "message": "清除" },
  "clear_image_3213fe62": { "message": "清除影像" },
  "clear_selected_file_82388e50": { "message": "清除所選擇的檔案" },
  "clear_selected_file_filename_2fe8a58e": {
    "message": "清除所選擇的檔案：{ filename }"
  },
  "click_or_shift_click_for_the_html_editor_25d70bb4": {
    "message": "點擊或按住 Shift 點擊調出 html 編輯器。"
  },
  "click_to_embed_imagename_c41ea8df": {
    "message": "按一下以嵌入 { imageName }"
  },
  "click_to_hide_preview_3c707763": { "message": "按一下以隱藏預覽" },
  "click_to_insert_a_link_into_the_editor_c19613aa": {
    "message": "按一下以插入一個連結至編輯。"
  },
  "click_to_show_preview_faa27051": { "message": "按一下以顯示預覽" },
  "close_a_menu_or_dialog_also_returns_you_to_the_edi_739079e6": {
    "message": "關閉選單或對話方塊。另外請返回編輯器區域"
  },
  "close_accessibility_checker_29d1c51e": { "message": "關閉可訪問性檢查器" },
  "close_d634289d": { "message": "關閉" },
  "closed_caption_file_must_be_less_than_maxkb_kb_5880f752": {
    "message": "關閉的字幕檔案必須小於 { maxKb } kb"
  },
  "closed_captions_subtitles_e6aaa016": { "message": "隱藏圖片說明/字幕" },
  "clubs_suit_c1ffedff": { "message": "梅花（花色）" },
  "collaborations_5c56c15f": { "message": "協作" },
  "collapse_to_hide_types_1ab46d2e": { "message": "收起以隱藏 { types }" },
  "color_picker_6b359edf": { "message": "顏色選擇器" },
  "color_picker_colorname_selected_ad4cf400": {
    "message": "顏色選擇器（已選擇 { colorName } 色）"
  },
  "column_e1ae5c64": { "message": "欄" },
  "column_group_1c062368": { "message": "欄組" },
  "complex_numbers_a543d004": { "message": "複數" },
  "computer_1d7dfa6f": { "message": "電腦" },
  "congruent_5a244acd": { "message": "全等" },
  "contains_311f37b7": { "message": "含有" },
  "content_1440204b": { "message": "內容" },
  "content_is_still_being_uploaded_if_you_continue_it_8f06d0cb": {
    "message": "內容仍在上傳中，如果您繼續將無法正確嵌入內容。"
  },
  "content_subtype_5ce35e88": { "message": "內容子類型" },
  "content_type_2cf90d95": { "message": "內容類型" },
  "coproduct_e7838082": { "message": "副產品" },
  "copyright_holder_66ee111": { "message": "版權持有人：" },
  "could_not_insert_content_itemtype_items_are_not_cu_638dfecd": {
    "message": "無法插入內容：Canvas 中目前不支援「{ itemType }」項目。"
  },
  "count_40eced3b": { "message": "計數" },
  "count_plural_0_0_words_one_1_word_other_words_acf32eca": {
    "message": "{ count, plural,\n     =0 {0 個字}\n    one {1 個字}\n  other {# 個字}\n}"
  },
  "count_plural_one_item_loaded_other_items_loaded_857023b7": {
    "message": "{ count, plural,\n    one {# 個項目已載入}\n  other {# 個項目已載入}\n}"
  },
  "course_documents_104d76e0": { "message": "課程文件" },
  "course_files_62deb8f8": { "message": "課程檔案" },
  "course_files_a31f97fc": { "message": "課程檔案" },
  "course_images_f8511d04": { "message": "課程影像" },
  "course_link_b369426": { "message": "課程連結" },
  "course_links_b56959b9": { "message": "課程連結" },
  "course_media_ec759ad": { "message": "課程媒體" },
  "course_navigation_dd035109": { "message": "課程導航" },
  "create_icon_110d6463": { "message": "建立圖示" },
  "create_icon_maker_icon_c716bffe": { "message": "建立圖示 製作者圖示" },
  "creative_commons_license_725584ae": { "message": "創意共享授權：" },
  "crop_image_41bf940c": { "message": "裁剪影像" },
  "crop_image_807ebb08": { "message": "裁剪影像" },
  "cup_product_14174434": { "message": "杯子產品" },
  "current_image_f16c249c": { "message": "目前的圖像" },
  "current_volume_level_c55ab825": { "message": "目前音量" },
  "custom_6979cd81": { "message": "自訂" },
  "cyan_c1d5f68a": { "message": "青色" },
  "dagger_57e0f4e5": { "message": "劍號" },
  "date_added_ed5ad465": { "message": "添加的日期" },
  "decorative_icon_9a7f3fc3": { "message": "裝飾圖示" },
  "decorative_image_fde98579": { "message": "裝飾圖像" },
  "decorative_type_upper_f2c95e3": { "message": "裝飾 { TYPE_UPPER }" },
  "decrease_indent_d9cf469d": { "message": "減少縮排" },
  "deep_purple_bb3e2907": { "message": "深紫色" },
  "default_bulleted_unordered_list_47079da8": { "message": "預設符號無序清單" },
  "default_numerical_ordered_list_48dd3548": { "message": "預設數字有序清單" },
  "definite_integral_fe7ffed1": { "message": "有限積分" },
  "degree_symbol_4a823d5f": { "message": "度數符號" },
  "delimiters_4db4840d": { "message": "分隔符號" },
  "delta_53765780": { "message": "δ" },
  "describe_the_icon_f6a18823": { "message": "（描述圖示）" },
  "describe_the_type_ff448da5": { "message": "（描述 { TYPE }）" },
  "describe_the_video_2fe8f46a": { "message": "（描述影片）" },
  "description_436c48d7": { "message": "描述" },
  "details_98a31b68": { "message": "詳細資料" },
  "diagonal_dots_7d71b57e": { "message": "對角點" },
  "diamond_b8dfe7ae": { "message": "鑽石形" },
  "diamonds_suit_526abaaf": { "message": "方塊（花色）" },
  "digamma_258ade94": { "message": "雙伽瑪" },
  "dimension_type_f5fa9170": { "message": "尺寸類型" },
  "dimensions_45ddb7b7": { "message": "尺寸" },
  "directionality_26ae9e08": { "message": "方向" },
  "directly_edit_latex_b7e9235b": { "message": "直接編輯 LaTeX" },
  "disable_preview_222bdf72": { "message": "停用預覽" },
  "discussions_a5f96392": { "message": "討論區" },
  "discussions_index_6c36ced": { "message": "討論索引" },
  "disjoint_union_e74351a8": { "message": "互斥聯集" },
  "display_options_315aba85": { "message": "顯示選項" },
  "display_text_link_opens_in_a_new_tab_75e9afc9": {
    "message": "顯示文字連結（在新標籤中開啟）"
  },
  "division_sign_72190870": { "message": "除號" },
  "document_678cd7bf": { "message": "文件" },
  "documents_81393201": { "message": "文件" },
  "done_54e3d4b6": { "message": "已完成" },
  "double_dagger_faf78681": { "message": "雙劍號" },
  "down_5831a426": { "message": "向下" },
  "down_and_left_diagonal_arrow_40ef602c": { "message": "向下和向左對角箭頭" },
  "down_and_right_diagonal_arrow_6ea0f460": { "message": "向下和向右對角箭頭" },
  "download_filename_2baae924": { "message": "下載 { filename }" },
  "downward_arrow_cca52012": { "message": "向下箭頭" },
  "downward_pointing_triangle_2a12a601": { "message": "向下指向三角形" },
  "drag_a_file_here_1bf656d5": { "message": "拖曳檔案到此處。" },
  "drag_and_drop_or_click_to_browse_your_computer_60772d6d": {
    "message": "拖放或按一下以瀏覽您的電腦"
  },
  "drag_handle_use_up_and_down_arrows_to_resize_e29eae5c": {
    "message": "拖曳控點。使用上下箭頭重新調整大小"
  },
  "due_multiple_dates_cc0ee3f5": { "message": "截止日期：多個日期" },
  "due_when_7eed10c6": { "message": "截止日期：{ when }" },
  "edit_alt_text_for_this_icon_instance_9c6fc5fd": {
    "message": "編輯此圖示實例的 alt 文字"
  },
  "edit_c5fbea07": { "message": "編輯" },
  "edit_course_link_5a5c3c59": { "message": "編輯課程連結" },
  "edit_equation_f5279959": { "message": "編輯方程式" },
  "edit_existing_icon_maker_icon_5d0ebb3f": {
    "message": "編輯現有的圖示製作者圖示"
  },
  "edit_icon_2c6b0e91": { "message": "編輯圖示" },
  "edit_link_7f53bebb": { "message": "編輯連結" },
  "editor_statusbar_26ac81fc": { "message": "編輯器狀態欄" },
  "element_starting_with_start_91bf4c3b": {
    "message": "以 { start } 開始的元素"
  },
  "embed_828fac4a": { "message": "嵌入" },
  "embed_code_314f1bd5": { "message": "嵌入代碼" },
  "embed_content_from_external_tool_3397ad2d": {
    "message": "從外部工具嵌入的內容"
  },
  "embed_image_1080badc": { "message": "嵌入影像" },
  "embed_video_a97a64af": { "message": "嵌入影片" },
  "embedded_content_aaeb4d3d": { "message": "嵌入內容" },
  "empty_set_91a92df4": { "message": "空集合" },
  "encircled_dot_8f5e51c": { "message": "圓圈點" },
  "encircled_minus_72745096": { "message": "⊖ " },
  "encircled_plus_36d8d104": { "message": "⊕" },
  "encircled_times_5700096d": { "message": "⊗" },
  "engineering_icon_f8f3cf43": { "message": "工程圖示" },
  "english_icon_25bfe845": { "message": "英文圖示" },
  "enter_at_least_3_characters_to_search_4f037ee0": {
    "message": "請輸入最少 3 個字元以開始搜尋"
  },
  "epsilon_54bb8afa": { "message": "ɛ" },
  "epsilon_variant_d31f1e77": { "message": "ɛ（變量）" },
  "equals_sign_c51bdc58": { "message": "等號" },
  "equation_1c5ac93c": { "message": "方程式" },
  "equation_editor_39fbc3f1": { "message": "方程式編輯器" },
  "equilibrium_6ff3040b": { "message": "相等" },
  "equivalence_class_7b0f11c0": { "message": "等價類" },
  "equivalent_identity_654b3ce5": { "message": "等價（單位）" },
  "eta_b8828f99": { "message": "η" },
  "exists_2e62bdaa": { "message": "存在" },
  "exit_fullscreen_b7eb0aa4": { "message": "退出全螢幕" },
  "expand_preview_by_default_2abbf9f8": { "message": "預設為展開預覽" },
  "expand_to_see_types_f5d29352": { "message": "展開以查看 { types }" },
  "external_link_d3f9e62a": { "message": "外部連結" },
  "external_tool_frame_70b32473": { "message": "外部工具框" },
  "external_tools_6e77821": { "message": "外部工具" },
  "extra_large_b6cdf1ff": { "message": "超大" },
  "extra_small_9ae33252": { "message": "超小" },
  "extracurricular_icon_67c8ca42": { "message": "課外活動圖示" },
  "f_function_fe422d65": { "message": "F（函數）" },
  "failed_getting_file_contents_e9ea19f4": { "message": "無法取得檔案內容" },
  "failed_to_retrieve_content_from_external_tool_5899c213": {
    "message": "無法從外部工具擷取內容"
  },
  "file_name_8fd421ff": { "message": "檔案名稱" },
  "file_storage_quota_exceeded_b7846cd1": { "message": "已超過檔案儲存配額" },
  "file_url_c12b64be": { "message": "檔案 URL" },
  "filename_file_icon_602eb5de": { "message": "{ filename } 檔案圖示" },
  "filename_image_preview_6cef8f26": { "message": "{ filename } 影像預覽" },
  "filename_text_preview_e41ca2d8": { "message": "{ filename } 文字預覽" },
  "files_c300e900": { "message": "檔案" },
  "files_index_af7c662b": { "message": "檔案索引" },
  "finish_bc343002": { "message": "完成" },
  "fix_heading_hierarchy_f60884c4": { "message": "固定標題階層" },
  "flat_music_76d5a5c3": { "message": "♭（音樂）" },
  "focus_element_options_toolbar_18d993e": { "message": "聚焦元素選項工具欄" },
  "folder_tree_fbab0726": { "message": "樹狀資件夾" },
  "for_all_b919f972": { "message": "適用全部" },
  "format_4247a9c5": { "message": "格式" },
  "format_as_a_list_142210c3": { "message": "使用清單格式" },
  "formatting_5b143aa8": { "message": "格式" },
  "forward_slash_3f90f35e": { "message": "/" },
  "found_auto_saved_content_3f6e4ca5": { "message": "找到自動儲存的內容" },
  "found_count_plural_0_results_one_result_other_resu_46aeaa01": {
    "message": "找到 { count, plural,\n     =0 {# 個結果 }\n    one {# 個結果 }\n  other {# 個結果 }\n}"
  },
  "fraction_41bac7af": { "message": "分數" },
  "fullscreen_873bf53f": { "message": "全螢幕" },
  "gamma_1767928": { "message": "γ" },
  "generating_preview_45b53be0": { "message": "產生預覽中..." },
  "gif_png_format_images_larger_than_size_kb_are_not__7af3bdbd": {
    "message": "GIF/PNG 格式影像大於目前不支援的 { size } KB。"
  },
  "go_to_the_editor_s_menubar_e6674c81": { "message": "前往編輯器的選單欄" },
  "go_to_the_editor_s_toolbar_a5cb875f": { "message": "前往編輯器的工具欄" },
  "grades_a61eba0a": { "message": "成績" },
  "greater_than_e98af662": { "message": ">" },
  "greater_than_or_equal_b911949a": { "message": "> 或 =" },
  "greek_65c5b3f7": { "message": "希臘語" },
  "green_15af4778": { "message": "綠色" },
  "grey_a55dceff": { "message": "灰色" },
  "group_documents_8bfd6ae6": { "message": "群組文件" },
  "group_files_4324f3df": { "message": "群組檔案" },
  "group_files_82e5dcdb": { "message": "群組檔案" },
  "group_images_98e0ac17": { "message": "群組圖像" },
  "group_isomorphism_45b1458c": { "message": "揚抑符號" },
  "group_link_63e626b3": { "message": "群組連結" },
  "group_links_9493129e": { "message": "群組連結" },
  "group_media_2f3d128a": { "message": "群組媒體" },
  "group_navigation_99f191a": { "message": "群組導航" },
  "h_bar_bb94deae": { "message": "H 列" },
  "hat_ea321e35": { "message": "揚抑符號" },
  "header_column_f27433cb": { "message": "標題欄" },
  "header_row_and_column_ec5b9ec": { "message": "標題行與欄" },
  "header_row_f33eb169": { "message": "標題行" },
  "heading_2_5b84eed2": { "message": "標題 2" },
  "heading_3_2c83de44": { "message": "標題 3" },
  "heading_4_b2e74be7": { "message": "標題 4" },
  "heading_levels_should_not_be_skipped_3947c0e0": {
    "message": "不應跳過標題層。"
  },
  "heading_starting_with_start_42a3e7f9": {
    "message": "以 { start } 開始的標題"
  },
  "headings_should_not_contain_more_than_120_characte_3c0e0cb3": {
    "message": "標題不應包含多於 120 個字元。"
  },
  "health_icon_8d292eb5": { "message": "健康圖示" },
  "hearts_suit_e50e04ca": { "message": "紅心（花色）" },
  "height_69b03e15": { "message": "高度" },
  "hexagon_d8468e0d": { "message": "六邊形" },
  "hide_description_bfb5502e": { "message": "隱藏描述" },
  "hide_title_description_caf092ef": { "message": "隱藏 { title } 描述" },
  "highlight_an_element_to_activate_the_element_optio_60e1e56b": {
    "message": "反白顯示元素以啟用元素選項工具欄"
  },
  "home_351838cd": { "message": "首頁" },
  "html_code_editor_fd967a44": { "message": "Html 代碼編輯器" },
  "html_editor_fb2ab713": { "message": "HTML 編輯器" },
  "i_have_obtained_permission_to_use_this_file_6386f087": {
    "message": "我已經獲得了該文檔的使用權限。"
  },
  "i_hold_the_copyright_71ee91b1": { "message": "我持有該版權" },
  "icon_215a1dc6": { "message": "圖示" },
  "icon_8168b2f8": { "message": "圖示" },
  "icon_color_b86dd6d6": { "message": "圖示色彩" },
  "icon_maker_icons_cc560f7e": { "message": "圖示製作者圖示" },
  "icon_options_7e32746e": { "message": "圖示選項" },
  "icon_options_tray_2b407977": { "message": "圖示選項收集箱" },
  "icon_preview_1782a1d9": { "message": "圖示預覽" },
  "icon_shape_30b61e7": { "message": "圖示形狀" },
  "icon_size_9353edea": { "message": "圖示大小" },
  "if_left_empty_link_text_will_display_as_course_lin_61087540": {
    "message": "在左側空白連結中，文字將顯示為課程連結名稱"
  },
  "if_usage_rights_are_required_the_file_will_not_pub_841e276e": {
    "message": "如果需要使用權限，在「檔案」頁面中啟用前將無法發佈檔案。"
  },
  "if_you_do_not_select_usage_rights_now_this_file_wi_14e07ab5": {
    "message": "如果您現在不選擇使用權，那麼該文檔在其上傳之後將會撤銷發佈。"
  },
  "image_8ad06": { "message": "影像" },
  "image_c1c98202": { "message": "影像" },
  "image_filenames_should_not_be_used_as_the_alt_attr_bcfd7780": {
    "message": "圖像檔案名稱不應用作說明圖像內容的替代屬性。"
  },
  "image_options_5412d02c": { "message": "影像選項" },
  "image_options_tray_90a46006": { "message": "影像選項收集箱" },
  "image_to_crop_3a34487d": { "message": "要裁剪的圖像" },
  "image_with_filename_file_aacd7180": {
    "message": "檔案名稱為 { file } 的圖像"
  },
  "images_7ce26570": { "message": "影像" },
  "images_should_include_an_alt_attribute_describing__b86d6a86": {
    "message": "圖像應包括說明圖像內容的替代屬性。"
  },
  "imaginary_portion_of_complex_number_2c733ffa": {
    "message": "虛數部份（複數的）"
  },
  "in_element_of_19ca2f33": { "message": "在（某個元素）" },
  "increase_indent_6af90f7c": { "message": "增加縮進" },
  "indefinite_integral_6623307e": { "message": "無限積分" },
  "indigo_2035fc55": { "message": "靛藍色" },
  "inference_fed5c960": { "message": "推論" },
  "infinity_7a10f206": { "message": "無限" },
  "insert_593145ef": { "message": "插入" },
  "insert_link_6dc23cae": { "message": "插入連結" },
  "insert_math_equation_57c6e767": { "message": "插入數學方程式" },
  "integers_336344e1": { "message": "整數" },
  "intersection_cd4590e4": { "message": "交集" },
  "invalid_entry_f7d2a0f5": { "message": "無效的輸入項目。" },
  "invalid_file_c11ba11": { "message": "無效的檔案" },
  "invalid_file_type_881cc9b2": { "message": "無效的檔案類型" },
  "invalid_url_cbde79f": { "message": "無效的 URL" },
  "iota_11c932a9": { "message": "ι" },
  "issue_num_total_f94536cf": { "message": "問題 { num }/{ total }" },
  "kappa_2f14c816": { "message": "κ" },
  "kappa_variant_eb64574b": { "message": "κ（變量）" },
  "keyboard_shortcuts_ed1844bd": { "message": "鍵盤快速鍵" },
  "keyboards_navigate_to_links_using_the_tab_key_two__5fab8c82": {
    "message": "使用 Tab 鍵以鍵盤導航至連結。目的地相同的兩個相連連結可能對鍵盤使用者造成混亂。"
  },
  "lambda_4f602498": { "message": "λ" },
  "language_arts_icon_a798b0f8": { "message": "語言文學圖示" },
  "languages_icon_9d20539": { "message": "語言圖示" },
  "large_9c5e80e7": { "message": "大" },
  "learn_more_about_adjacent_links_2cb9762c": {
    "message": "了解更多有關相鄰連結"
  },
  "learn_more_about_color_contrast_c019dfb9": {
    "message": "了解更多有關顏色對比"
  },
  "learn_more_about_organizing_page_headings_8a7caa2e": {
    "message": "了解更多有關組織頁面標題"
  },
  "learn_more_about_proper_page_heading_structure_d2959f2d": {
    "message": "了解更多有關適當的頁面標題結構"
  },
  "learn_more_about_table_headers_5f5ee13": {
    "message": "了解更多有關表格標題"
  },
  "learn_more_about_using_alt_text_for_images_5698df9a": {
    "message": "了解更多有關使用圖像的 alt 文字"
  },
  "learn_more_about_using_captions_with_tables_36fe496f": {
    "message": "了解更多有關使用表格的字幕"
  },
  "learn_more_about_using_filenames_as_alt_text_264286af": {
    "message": "了解更多有關使用檔案名稱作為 alt 文字"
  },
  "learn_more_about_using_lists_4e6eb860": {
    "message": "了解更多有關使用清單"
  },
  "learn_more_about_using_scope_attributes_with_table_20df49aa": {
    "message": "了解更多有關使用有表格的範圍屬性"
  },
  "leave_as_is_4facfe55": { "message": "不需變更" },
  "left_3ea9d375": { "message": "左" },
  "left_align_43d95491": { "message": "靠左對齊" },
  "left_angle_bracket_c87a6d07": { "message": "左角括號" },
  "left_arrow_4fde1a64": { "message": "左箭頭" },
  "left_arrow_with_hook_5bfcad93": { "message": "左箭頭與鉤號" },
  "left_ceiling_ee9dd88a": { "message": "左上限" },
  "left_curly_brace_1726fb4": { "message": "左大括號" },
  "left_downard_harpoon_arrow_1d7b3d2e": { "message": "左向下魚叉箭頭" },
  "left_floor_29ac2274": { "message": "左下限" },
  "left_to_right_e9b4fd06": { "message": "左至右" },
  "left_upward_harpoon_arrow_3a562a96": { "message": "左向上魚叉箭頭" },
  "leftward_arrow_1e4765de": { "message": "向左箭頭" },
  "leftward_pointing_triangle_d14532ce": { "message": "向左指向三角形" },
  "less_than_a26c0641": { "message": "小於" },
  "less_than_or_equal_be5216cb": { "message": "小於或等於" },
  "library_icon_ae1e54cf": { "message": "圖書館圖示" },
  "light_blue_5374f600": { "message": "淺藍色" },
  "link_7262adec": { "message": "連結" },
  "link_options_a16b758b": { "message": "連結選項" },
  "link_with_text_starting_with_start_b3fcbe71": {
    "message": "文字以 { start } 開始的連結"
  },
  "links_14b70841": { "message": "連結" },
  "links_to_an_external_site_de74145d": { "message": "連結到外部網站。" },
  "lists_should_be_formatted_as_lists_f862de8d": {
    "message": "列表應使用清單格式。"
  },
  "load_more_35d33c7": { "message": "載入更多" },
  "loading_25990131": { "message": "正在載入……" },
  "loading_bde52856": { "message": "正在載入" },
  "loading_closed_captions_subtitles_failed_95ceef47": {
    "message": "載入關閉的說明/字幕失敗。"
  },
  "loading_external_tool_d839042c": { "message": "正在載入外部工具" },
  "loading_failed_b3524381": { "message": "載入失敗……" },
  "loading_failed_e6a9d8ef": { "message": "載入失敗。" },
  "loading_folders_d8b5869e": { "message": "正在載入資料夾" },
  "loading_placeholder_for_filename_792ef5e8": {
    "message": "載入 { fileName } 的佔位符"
  },
  "loading_please_wait_d276220a": { "message": "正在載入，請稍候" },
  "loading_preview_9f077aa1": { "message": "載入預覽" },
  "locked_762f138b": { "message": "已鎖定" },
  "logical_equivalence_76fca396": { "message": "邏輯對等" },
  "logical_equivalence_short_8efd7b4f": { "message": "邏輯對等（短）" },
  "logical_equivalence_short_and_thick_1e1f654d": {
    "message": "邏輯對等（短和粗）"
  },
  "logical_equivalence_thick_662dd3f2": { "message": "邏輯對等（粗）" },
  "low_horizontal_dots_cc08498e": { "message": "下水平點" },
  "magenta_4a65993c": { "message": "品紅" },
  "maps_to_e5ef7382": { "message": "對應" },
  "math_icon_ad4e9d03": { "message": "數學圖示" },
  "media_af190855": { "message": "媒體" },
  "media_file_is_processing_please_try_again_later_58a6d49": {
    "message": "正在處理媒體檔案中。請稍後重試。"
  },
  "media_title_2112243b": { "message": "媒體標題" },
  "medium_5a8e9ead": { "message": "中" },
  "merge_links_2478df96": { "message": "合併連結" },
  "mic_a7f3d311": { "message": "麥克風" },
  "microphone_disabled_15c83130": { "message": "停用麥克風" },
  "middle_27dc1d5": { "message": "中間" },
  "minimize_file_preview_da911944": { "message": "最小化文檔預覽" },
  "minimize_video_20aa554b": { "message": "最小化視訊" },
  "minus_fd961e2e": { "message": "-" },
  "minus_plus_3461f637": { "message": "+/-" },
  "misc_3b692ea7": { "message": "雜項" },
  "miscellaneous_e9818229": { "message": "雜項" },
  "modules_c4325335": { "message": "單元" },
  "moving_image_to_crop_directionword_6f66cde2": {
    "message": "移動影像以裁剪 { directionWord }"
  },
  "mu_37223b8b": { "message": "x" },
  "multi_color_image_63d7372f": { "message": "多色圖像" },
  "multiplication_sign_15f95c22": { "message": "x 號" },
  "music_icon_4db5c972": { "message": "音樂圖示" },
  "must_be_at_least_percentage_22e373b6": {
    "message": "必須至少 { percentage }%"
  },
  "must_be_at_least_width_x_height_px_41dc825e": {
    "message": "必須至少為 { width } x { height } px"
  },
  "my_files_2f621040": { "message": "我的檔案" },
  "n_th_root_9991a6e4": { "message": "N 次方根" },
  "nabla_1e216d25": { "message": "▽" },
  "name_1aed4a1b": { "message": "名稱" },
  "name_color_ceec76ff": { "message": "{ name } ({ color })" },
  "natural_music_54a70258": { "message": "♮（音樂）" },
  "natural_numbers_3da07060": { "message": "自然數" },
  "navigate_through_the_menu_or_toolbar_415a4e50": {
    "message": "導航整個選單或工具欄"
  },
  "nested_greater_than_d852e60d": { "message": "巢式大於" },
  "nested_less_than_27d17e58": { "message": "巢式小於" },
  "next_40e12421": { "message": "下一個" },
  "no_accessibility_issues_were_detected_f8d3c875": {
    "message": "並無偵察任何可訪問性問題。"
  },
  "no_changes_to_save_d29f6e91": { "message": "沒有要儲存的變更。" },
  "no_e16d9132": { "message": "否" },
  "no_file_chosen_9a880793": { "message": "未選擇檔案" },
  "no_headers_9bc7dc7f": { "message": "無標題" },
  "no_preview_is_available_for_this_file_f940114a": {
    "message": "本檔案不支援預覽。"
  },
  "no_results_940393cf": { "message": "無結果。" },
  "no_results_found_for_filterterm_ad1b04c8": {
    "message": "找不到 { filterTerm } 的結果"
  },
  "no_video_1ed00b26": { "message": "無影片" },
  "none_3b5e34d2": { "message": "無" },
  "none_selected_b93d56d2": { "message": "未選擇任何項目" },
  "not_equal_6e2980e6": { "message": "不等於" },
  "not_in_not_an_element_of_fb1ffb54": { "message": "不在（不是某個元素）" },
  "not_negation_1418ebb8": { "message": "非（否定）" },
  "not_subset_dc2b5e84": { "message": "非子集合" },
  "not_subset_strict_23d282bf": { "message": "非子集合（嚴格）" },
  "not_superset_5556b913": { "message": "非母集合" },
  "not_superset_strict_24e06f36": { "message": "非母集合（嚴格）" },
  "nu_1c0f6848": { "message": "ν" },
  "octagon_e48be9f": { "message": "八邊形" },
  "olive_6a3e4d6b": { "message": "橄欖色" },
  "omega_8f2c3463": { "message": "ω" },
  "one_of_the_following_styles_must_be_added_to_save__1de769aa": {
    "message": "必須添加以下其中一個樣式以儲存圖示：圖示色彩、輪廓大小、圖示文字或影像"
  },
  "open_circle_e9bd069": { "message": "開圓" },
  "open_this_keyboard_shortcuts_dialog_9658b83a": {
    "message": "開啟此鍵盤快速鍵對話方塊"
  },
  "open_title_application_fd624fc5": { "message": "開啟 { title } 應用程式" },
  "operators_a2ef9a93": { "message": "操作員" },
  "or_9b70ccaa": { "message": "或者" },
  "orange_81386a62": { "message": "橙色" },
  "ordered_and_unordered_lists_cfadfc38": { "message": "有序和無序的清單" },
  "other_editor_shortcuts_may_be_found_at_404aba4a": {
    "message": "其他編輯器快速鍵位於"
  },
  "outline_color_3ef2cea7": { "message": "輪廓顏色" },
  "outline_size_a6059a21": { "message": "輪廓大小" },
  "p_is_not_a_valid_protocol_which_must_be_ftp_http_h_adf13fc2": {
    "message": "{ p }並非有效協議，必須使用 ftp、http、https、mailto、skype、tel 或忽略此項"
  },
  "pages_e5414c2c": { "message": "頁面" },
  "paragraph_5e5ad8eb": { "message": "段落" },
  "paragraph_starting_with_start_a59923f8": {
    "message": "以 { start } 開始的段落"
  },
  "parallel_d55d6e38": { "message": "平行" },
  "partial_derivative_4a9159df": { "message": "部份（導數）" },
  "paste_5963d1c1": { "message": "貼上" },
  "pause_12af3bb4": { "message": "暫停" },
  "pentagon_17d82ea3": { "message": "五角形" },
  "people_b4ebb13c": { "message": "成員" },
  "percentage_34ab7c2c": { "message": "百分比" },
  "percentage_must_be_a_number_8033c341": { "message": "百分比必須是數字" },
  "performing_arts_icon_f3497486": { "message": "表演藝術圖示" },
  "perpendicular_7c48ede4": { "message": "垂直" },
  "phi_4ac33b6d": { "message": "φ" },
  "phi_variant_c9bb3ac5": { "message": "φ（變量）" },
  "physical_education_icon_d7dffd3e": { "message": "體育圖示" },
  "pi_dc4f0bd8": { "message": "π" },
  "pi_variant_10f5f520": { "message": "π（變量）" },
  "pink_68ad45cb": { "message": "粉紅色" },
  "pixels_52ece7d1": { "message": "像素" },
  "play_1a47eaa7": { "message": "播放" },
  "play_media_comment_35257210": { "message": "播放媒體評論。" },
  "play_media_comment_by_name_from_createdat_c230123d": {
    "message": "播放{ name }於{ createdAt }創建的媒體評論。"
  },
  "please_allow_canvas_to_access_your_microphone_and__dc2c3079": {
    "message": "請允許 Canvas 存取您的麥克風和網路攝影機。"
  },
  "plus_d43cd4ec": { "message": "+" },
  "plus_minus_f8be2e83": { "message": "+/-" },
  "posted_when_a578f5ab": { "message": "已公佈：{ when }" },
  "power_set_4f26f316": { "message": "冪集" },
  "precedes_196b9aef": { "message": "之前" },
  "precedes_equal_20701e84": { "message": "等於之前" },
  "preformatted_d0670862": { "message": "已預先格式化" },
  "prev_f82cbc48": { "message": "預覽" },
  "preview_53003fd2": { "message": "預覽" },
  "preview_a3f8f854": { "message": "預覽" },
  "preview_in_overlay_ed772c46": { "message": "覆蓋預覽" },
  "preview_inline_9787330": { "message": "預覽內嵌" },
  "prime_917ea60e": { "message": "質數" },
  "prime_numbers_13464f61": { "message": "質數" },
  "product_39cf144f": { "message": "產品" },
  "proportional_f02800cc": { "message": "成比例" },
  "protocol_must_be_ftp_http_https_mailto_skype_tel_o_73beb4f8": {
    "message": "協議必須為 ftp、http、https、mailto、skype、tel 或忽略此項"
  },
  "psi_e3f5f0f7": { "message": "ψ" },
  "published_c944a23d": { "message": "已發佈" },
  "published_when_302d8e23": { "message": "已發佈：{ when }" },
  "pumpkin_904428d5": { "message": "南瓜色" },
  "purple_7678a9fc": { "message": "紫色" },
  "quaternions_877024e0": { "message": "四合數" },
  "quizzes_7e598f57": { "message": "測驗" },
  "rational_numbers_80ddaa4a": { "message": "有理數" },
  "real_numbers_7c99df94": { "message": "實數" },
  "real_portion_of_complex_number_7dad33b5": {
    "message": "實數部份（複數的）"
  },
  "record_7c9448b": { "message": "錄製" },
  "record_upload_media_5fdce166": { "message": "錄製/上傳媒體" },
  "recording_98da6bda": { "message": "正在錄製" },
  "red_8258edf3": { "message": "紅色" },
  "relationships_6602af70": { "message": "關聯" },
  "religion_icon_246e0be1": { "message": "宗教圖示" },
  "remove_heading_style_5fdc8855": { "message": "移除標題樣式" },
  "remove_link_d1f2f4d0": { "message": "移除連結" },
  "replace_e61834a7": { "message": "替換" },
  "reset_95a81614": { "message": "重設" },
  "resize_ec83d538": { "message": "調校大小" },
  "restore_auto_save_deccd84b": { "message": "還原自動儲存？" },
  "reverse_turnstile_does_not_yield_7558be06": {
    "message": "反向 T 形符號（不產生）"
  },
  "rho_a0244a36": { "message": "ρ" },
  "rho_variant_415245cd": { "message": "ρ（變量）" },
  "rich_content_editor_2708ef21": { "message": "多種格式的內容編輯器" },
  "rich_text_area_press_oskey_f8_for_rich_content_edi_c2f651d": {
    "message": "多種格式的文字區。按下用於多種格式的內容編輯器快速鍵的 { OSKey }+F8。"
  },
  "right_71ffdc4d": { "message": "右" },
  "right_align_39e7a32a": { "message": "靠右對齊" },
  "right_angle_bracket_d704e2d6": { "message": "右角括號" },
  "right_arrow_35e0eddf": { "message": "右箭頭" },
  "right_arrow_with_hook_29d92d31": { "message": "右箭頭與鉤號" },
  "right_ceiling_839dc744": { "message": "右上限" },
  "right_curly_brace_5159d5cd": { "message": "右大括號" },
  "right_downward_harpoon_arrow_d71b114f": { "message": "右向下魚叉箭頭" },
  "right_floor_5392d5cf": { "message": "右下限" },
  "right_to_left_9cfb092a": { "message": "右至左" },
  "right_upward_harpoon_arrow_f5a34c73": { "message": "右向上魚叉箭頭" },
  "rightward_arrow_32932107": { "message": "向右箭頭" },
  "rightward_pointing_triangle_60330f5c": { "message": "向右指向三角形" },
  "rotate_image_90_degrees_2ab77c05": { "message": "逆時針旋轉影像 90 度" },
  "rotate_image_90_degrees_6c92cd42": { "message": "順時針旋轉影像 90 度" },
  "rotation_9699c538": { "message": "旋轉" },
  "row_fc0944a7": { "message": "行" },
  "row_group_979f5528": { "message": "行組" },
  "sadly_the_pretty_html_editor_is_not_keyboard_acces_50da7665": {
    "message": "很遺憾，美觀 HTML 編輯器無法用鍵盤存取。在這裡存取原始 HTML 編輯器。"
  },
  "save_11a80ec3": { "message": "儲存" },
  "save_copy_ca63944e": { "message": "儲存複本" },
  "save_media_cb9e786e": { "message": "儲存媒體" },
  "saved_icon_maker_icons_df86e2a1": { "message": "儲存的圖示製作者圖示" },
  "screen_readers_cannot_determine_what_is_displayed__6a5842ab": {
    "message": "沒有替代文字，屏幕閱讀器不能判斷圖像所顯示的是什麼，而檔案名稱一般都是無意義的數字與字母串，並不能說明內容或意義。"
  },
  "screen_readers_cannot_determine_what_is_displayed__6f1ea667": {
    "message": "沒有說明圖像內容與意義的替代文字，屏幕閱讀器不能判斷圖像所顯示的是什麼。替代文字應為精簡。"
  },
  "screen_readers_cannot_determine_what_is_displayed__a57e6723": {
    "message": "沒有說明圖像內容與意義的替代文字，屏幕閱讀器不能判斷圖像所顯示的是什麼。"
  },
  "screen_readers_cannot_interpret_tables_without_the_bd861652": {
    "message": "沒有適當的結構，屏幕閱讀器不能解讀表格。表格標題能提供方向與內容範圍。"
  },
  "screen_readers_cannot_interpret_tables_without_the_e62912d5": {
    "message": "沒有適當的結構，屏幕閱讀器不能解讀表格。表格字幕說明表格的內容與一般理解。"
  },
  "screen_readers_cannot_interpret_tables_without_the_f0bdec0f": {
    "message": "沒有適當的結構，屏幕閱讀器不能解讀表格。表格標題能提供方向與內容概要。"
  },
  "script_l_42a7b254": { "message": "指令集 L" },
  "search_280d00bd": { "message": "搜尋" },
  "select_audio_source_21043cd5": { "message": "選擇音訊資源" },
  "select_crop_shape_d441feeb": { "message": "選擇裁剪形狀" },
  "select_language_7c93a900": { "message": "選擇語言" },
  "select_video_source_1b5c9dbe": { "message": "選擇視訊資源" },
  "selected_linkfilename_c093b1f2": { "message": "已選定 { linkFileName }" },
  "selection_b52c4c5e": { "message": "選取" },
  "set_header_scope_8c548f40": { "message": "設定標題範圍" },
  "set_minus_b46e9b88": { "message": "設定 -" },
  "set_table_header_cfab13a0": { "message": "設定表格標題" },
  "sharp_music_ab956814": { "message": "#（音樂）" },
  "shift_arrows_4d5785fe": { "message": "SHIFT+箭頭" },
  "shift_o_to_open_the_pretty_html_editor_55ff5a31": {
    "message": "按 Shift-O 開啟美觀 HTML 編輯器。"
  },
  "shortcut_911d6255": { "message": "快速鍵" },
  "show_audio_options_b489926b": { "message": "顯示音訊選項" },
  "show_image_options_1e2ecc6b": { "message": "顯示影像選項" },
  "show_link_options_545338fd": { "message": "顯示連結選項" },
  "show_studio_media_options_a0c748c6": { "message": "顯示 Studio 媒體選項" },
  "show_video_options_6ed3721a": { "message": "顯示影片選項" },
  "sighted_users_browse_web_pages_quickly_looking_for_1d4db0c1": {
    "message": "有視力的使用者能迅速瀏覽網頁，尋找大型或粗體標題。屏幕閱讀器使用者依靠標題理解內容背景。標題應使用適當的結構。"
  },
  "sighted_users_browse_web_pages_quickly_looking_for_ade806f5": {
    "message": "有視力的使用者能迅速瀏覽網頁，尋找大型或粗體標題。屏幕閱讀器使用者依靠標題理解內容背景。標題應使用適當的結構，並保持精簡。"
  },
  "sigma_5c35e553": { "message": "σ" },
  "sigma_variant_8155625": { "message": "σ（變量）" },
  "single_color_image_4e5d4dbc": { "message": "單色圖像" },
  "single_color_image_color_95fa9a87": { "message": "單色 圖像顏色" },
  "size_b30e1077": { "message": "大小" },
  "size_of_caption_file_is_greater_than_the_maximum_m_bff5f86e": {
    "message": "字幕檔案大小大於最大 { max } kb 允許的檔案大小。"
  },
  "small_b070434a": { "message": "小" },
  "solid_circle_9f061dfc": { "message": "實心圓圈" },
  "something_went_wrong_89195131": { "message": "出現問題。" },
  "something_went_wrong_accessing_your_webcam_6643b87e": {
    "message": "存取網路攝影機出現問題。"
  },
  "something_went_wrong_and_i_don_t_know_what_to_show_e0c54ec8": {
    "message": "出現問題；我不知道應該展示什麼內容。"
  },
  "something_went_wrong_check_your_connection_reload__c7868286": {
    "message": "出現問題。請檢查您的連線，重新載入頁面，然後再試一次。"
  },
  "something_went_wrong_d238c551": { "message": "似乎出問題了" },
  "something_went_wrong_while_sharing_your_screen_8de579e5": {
    "message": "分享您的畫面時發生錯誤。"
  },
  "sorry_we_don_t_support_multiple_files_fb9478b0": {
    "message": "很抱歉，我們不支援多個檔案。"
  },
  "sort_by_e75f9e3e": { "message": "排序依據" },
  "spades_suit_b37020c2": { "message": "黑桃（花色）" },
  "square_511eb3b3": { "message": "正方形" },
  "square_cap_9ec88646": { "message": "方帽" },
  "square_cup_b0665113": { "message": "方杯" },
  "square_root_e8bcbc60": { "message": "平方根" },
  "square_root_symbol_d0898a53": { "message": "平方根符號" },
  "square_subset_17be67cb": { "message": "平方子集合" },
  "square_subset_strict_7044e84f": { "message": "平方子集合（嚴格）" },
  "square_superset_3be8dae1": { "message": "平方母集合" },
  "square_superset_strict_fa4262e4": { "message": "平方母集合（嚴格）" },
  "square_unordered_list_b15ce93b": { "message": "方形無序清單" },
  "star_8d156e09": { "message": "星形" },
  "start_over_f7552aa9": { "message": "重新開始" },
  "start_recording_9a65141a": { "message": "開始錄製" },
  "steel_blue_14296f08": { "message": "鋼鐵藍" },
  "studio_media_options_ee504361": { "message": "Studio 媒體選項" },
<<<<<<< HEAD
=======
  "studio_media_options_tray_cfb94654": { "message": "Studio 媒體選項收集箱" },
>>>>>>> 8f19c253
  "styles_2aa721ef": { "message": "樣式" },
  "submit_a3cc6859": { "message": "提交" },
  "subscript_59744f96": { "message": "下標" },
  "subset_19c1a92f": { "message": "子集合" },
  "subset_strict_8d8948d6": { "message": "子集合（嚴格）" },
  "succeeds_9cc31be9": { "message": "之後" },
  "succeeds_equal_158e8c3a": { "message": "之後等於" },
  "sum_b0842d31": { "message": "總和" },
  "superscript_8cb349a2": { "message": "上標" },
  "superscript_and_subscript_37f94a50": { "message": "上標和下標" },
  "superset_c4db8a7a": { "message": "母集合" },
  "superset_strict_c77dd6d2": { "message": "母集合（嚴格）" },
  "supported_file_types_srt_or_webvtt_7d827ed": {
    "message": "支援的檔案類型：SRT 或 WebVTT"
  },
  "switch_to_pretty_html_editor_a3cee15f": {
    "message": "切換到美觀的 HTML 編輯器"
  },
  "switch_to_raw_html_editor_f970ae1a": { "message": "切換到原始 HTML 編輯器" },
  "switch_to_the_html_editor_146dfffd": { "message": "切換到 html 編輯器" },
  "switch_to_the_rich_text_editor_63c1ecf6": {
    "message": "切換到多種格式的文字編輯器"
  },
  "syllabus_f191f65b": { "message": "課程大綱" },
  "system_audio_allowed_b2508f8c": { "message": "允許系統音訊" },
  "system_audio_disabled_c177bd13": { "message": "停用系統音訊" },
  "tab_arrows_4cf5abfc": { "message": "TAB/箭頭" },
  "table_header_starting_with_start_ffcabba6": {
    "message": "以 { start } 開始的表格標題"
  },
  "table_starting_with_start_e7232848": {
    "message": "以 { start } 開始的表格"
  },
  "tables_headers_should_specify_scope_5abf3a8e": {
    "message": "表格標題應指定範圍。"
  },
  "tables_should_include_a_caption_describing_the_con_e91e78fc": {
    "message": "表格應包括字幕說明表格內容。"
  },
  "tables_should_include_at_least_one_header_48779eac": {
    "message": "表格應包括最少一個標題。"
  },
  "tau_880974b7": { "message": "τ" },
  "teal_f729a294": { "message": "深青色" },
  "text_7f4593da": { "message": "文字" },
  "text_background_color_16e61c3f": { "message": "文字背景顏色" },
  "text_color_acf75eb6": { "message": "文字顏色" },
  "text_is_difficult_to_read_without_sufficient_contr_69e62bd6": {
    "message": "文字與背景之間對比不足，難以閱讀文字，對於視力較差的人尤其如是。"
  },
  "text_larger_than_18pt_or_bold_14pt_should_display__5c364db6": {
    "message": "大小為 18pt（或粗體 14pt）以上的文字的色彩比最少應達到 3:1。"
  },
  "text_optional_384f94f7": { "message": "文字（選用）" },
  "text_position_8df8c162": { "message": "文字位置" },
  "text_size_887c2f6": { "message": "文字大小" },
  "text_smaller_than_18pt_or_bold_14pt_should_display_aaffb22b": {
    "message": "大小為 18pt（或粗體 14pt）以下的文字的色彩比最少應達到 4.5:1。"
  },
  "the_document_preview_is_currently_being_processed__7d9ea135": {
    "message": "文件預覽目前正在處理中。請稍後重試。"
  },
  "the_first_heading_on_a_page_should_be_an_h2_859089f2": {
    "message": "頁面的第一個標題應該是 H2。"
  },
  "the_following_content_is_partner_provided_ed1da756": {
    "message": "以下內容由合作夥伴提供"
  },
  "the_material_is_in_the_public_domain_279c39a3": {
    "message": "該材料位於公用網域中。"
  },
  "the_material_is_licensed_under_creative_commons_3242cb5e": {
    "message": "該材料在創意共享項下獲得授權"
  },
  "the_material_is_subject_to_an_exception_e_g_fair_u_a39c8ca2": {
    "message": "可能有適用於此資料的例外情況 - 如：合理使用、引用權，或適用版權法下的其他情況"
  },
  "the_preceding_content_is_partner_provided_d753928c": {
    "message": "上述內容由合作夥伴提供"
  },
  "the_pretty_html_editor_is_not_keyboard_accessible__d6d5d2b": {
    "message": "美觀 HTML 編輯器無法用鍵盤存取。按 ShiftO 開啟原始 HTML 編輯器。"
  },
  "therefore_d860e024": { "message": "因此" },
  "theta_ce2d2350": { "message": "θ" },
  "theta_variant_fff6da6f": { "message": "θ（變體）" },
  "thick_downward_arrow_b85add4c": { "message": "粗向下箭頭" },
  "thick_left_arrow_d5f3e925": { "message": "粗左箭頭" },
  "thick_leftward_arrow_6ab89880": { "message": "粗向左箭頭" },
  "thick_right_arrow_3ed5e8f7": { "message": "粗右箭頭" },
  "thick_rightward_arrow_a2e1839e": { "message": "粗向右箭頭" },
  "thick_upward_arrow_acd20328": { "message": "粗向上箭頭" },
  "this_document_cannot_be_displayed_within_canvas_7aba77be": {
    "message": "在 Canvas 中無法顯示此文件。"
  },
  "this_equation_cannot_be_rendered_in_basic_view_9b6c07ae": {
    "message": "此方程式不能在基本視圖中呈現。"
  },
  "this_image_is_currently_unavailable_25c68857": {
    "message": "此圖像目前不可用"
  },
  "though_your_video_will_have_the_correct_title_in_t_90e427f3": {
    "message": "雖然您的影片在瀏覽器中有正確的標題，但我們無法在資料庫中將其更新。"
  },
  "timebar_a4d18443": { "message": "時間欄" },
  "title_ee03d132": { "message": "標題" },
  "to_be_posted_when_d24bf7dc": { "message": "待公佈：{ when }" },
  "to_do_when_2783d78f": { "message": "待辦事項：{ when }" },
  "toggle_summary_group_413df9ac": { "message": "切換 { summary } 群組" },
  "toggle_tooltip_d3b7cb86": { "message": "切換工具提示" },
  "tools_2fcf772e": { "message": "工具" },
  "top_66e0adb6": { "message": "頂部" },
  "tray_839df38a": { "message": "收集箱" },
  "triangle_6072304e": { "message": "三角形" },
  "turnstile_yields_f9e76df1": { "message": "T 形符號（產生）" },
  "type_control_f9_to_access_image_options_text_a47e319f": {
    "message": "輸入 Control F9 以存取影像選項。{ text }"
  },
  "type_control_f9_to_access_link_options_text_4ead9682": {
    "message": "輸入 Control F9 以存取連結選項。{ text }"
  },
  "type_control_f9_to_access_table_options_text_92141329": {
    "message": "輸入 Control F9 以存取表格選項。{ text }"
  },
  "unable_to_determine_resource_selection_url_7867e060": {
    "message": "無法決定資源選擇網址"
  },
  "union_e6b57a53": { "message": "聯集" },
  "unpublished_dfd8801": { "message": "未發佈" },
  "untitled_16aa4f2b": { "message": "無標題" },
  "untitled_efdc2d7d": { "message": "無標題" },
  "up_and_left_diagonal_arrow_e4a74a23": { "message": "向上和向左對角箭頭" },
  "up_and_right_diagonal_arrow_935b902e": { "message": "向上和向右對角箭頭" },
  "up_c553575d": { "message": "向上" },
  "upload_document_253f0478": { "message": "上傳文件" },
  "upload_file_fd2361b8": { "message": "上傳檔案" },
  "upload_image_6120b609": { "message": "上載影像" },
  "upload_media_ce31135a": { "message": "上傳媒體" },
  "upload_record_media_e4207d72": { "message": "上傳/錄製媒體" },
  "uploading_19e8a4e7": { "message": "正在上傳" },
  "uppercase_alphabetic_ordered_list_3f5aa6b2": {
    "message": "大寫字母有序清單"
  },
  "uppercase_delta_d4f4bc41": { "message": "大寫 Δ" },
  "uppercase_gamma_86f492e9": { "message": "大寫 Γ" },
  "uppercase_lambda_c78d8ed4": { "message": "大寫 Λ" },
  "uppercase_omega_8aedfa2": { "message": "大寫 Ω" },
  "uppercase_phi_caa36724": { "message": "大寫 Φ" },
  "uppercase_pi_fcc70f5e": { "message": "大寫 Π" },
  "uppercase_psi_6395acbe": { "message": "大寫 Ψ" },
  "uppercase_roman_numeral_ordered_list_853f292b": {
    "message": "大寫羅馬數字有序清單"
  },
  "uppercase_sigma_dbb70e92": { "message": "大寫 Σ" },
  "uppercase_theta_49afc891": { "message": "大寫 Θ" },
  "uppercase_upsilon_8c1e623e": { "message": "大寫 Υ" },
  "uppercase_xi_341e8556": { "message": "大寫 Ξ" },
  "upsilon_33651634": { "message": "υ" },
  "upward_and_downward_pointing_arrow_fa90a918": {
    "message": "向上和向下指向箭頭"
  },
  "upward_and_downward_pointing_arrow_thick_d420fdef": {
    "message": "向上和向下指向箭頭（粗）"
  },
  "upward_arrow_9992cb2d": { "message": "向上箭頭" },
  "upward_pointing_triangle_d078d7cb": { "message": "向上指向三角形" },
  "url_22a5f3b8": { "message": "URL" },
  "usage_right_ff96f3e2": { "message": "使用權：" },
  "usage_rights_required_5fe4dd68": { "message": "使用權限（需要）" },
  "use_arrow_keys_to_navigate_options_2021cc50": {
    "message": "使用箭頭鍵導航選項。"
  },
  "use_arrow_keys_to_select_a_shape_c8eb57ed": {
    "message": "使用箭頭鍵選擇形狀。"
  },
  "use_arrow_keys_to_select_a_size_699a19f4": {
    "message": "使用箭頭鍵選擇大小。"
  },
  "use_arrow_keys_to_select_a_text_position_72f9137c": {
    "message": "使用箭頭鍵選擇文字位置。"
  },
  "use_arrow_keys_to_select_a_text_size_65e89336": {
    "message": "使用箭頭鍵選擇文字大小。"
  },
  "use_arrow_keys_to_select_an_outline_size_e009d6b0": {
    "message": "使用箭頭鍵選擇提綱大小。"
  },
  "used_by_screen_readers_to_describe_the_content_of__4f14b4e4": {
    "message": "由螢幕讀取器使用以描述 { TYPE } 的內容"
  },
  "used_by_screen_readers_to_describe_the_content_of__b1e76d9e": {
    "message": "由螢幕讀取器使用以描述影像的內容"
  },
  "used_by_screen_readers_to_describe_the_video_37ebad25": {
    "message": "由螢幕讀取器使用以描述影片"
  },
  "user_documents_c206e61f": { "message": "使用者文件" },
  "user_files_78e21703": { "message": "使用者檔案" },
  "user_images_b6490852": { "message": "使用者影像" },
  "user_media_14fbf656": { "message": "使用者媒體" },
  "vector_notation_cf6086ab": { "message": "向量（記數法）" },
  "vertical_bar_set_builder_notation_4300495f": {
    "message": "垂列（設定建議符號）"
  },
  "vertical_dots_bfb21f14": { "message": "垂直點" },
  "video_options_24ef6e5d": { "message": "影片選項" },
  "video_options_tray_3b9809a5": { "message": "影片選項收集箱" },
  "video_player_b371005": { "message": "影片播放器" },
  "video_player_for_9e7d373b": { "message": "影片播放器，標題為 " },
  "video_player_for_title_ffd9fbc4": { "message": "{ title } 的影片播放器" },
  "view_all_e13bf0a6": { "message": "全部檢視" },
  "view_ba339f93": { "message": "檢視" },
  "view_description_30446afc": { "message": "檢視描述" },
  "view_keyboard_shortcuts_34d1be0b": { "message": "檢視鍵盤快速鍵" },
  "view_title_description_67940918": { "message": "檢視 { title } 描述" },
  "view_word_and_character_counts_a743dd0c": {
    "message": "檢視文字和字元計數"
  },
  "we_couldn_t_detect_a_working_microphone_connected__ceb71c40": {
    "message": "我們偵測不到與您的裝置連線的工作中麥克風。"
  },
  "we_couldn_t_detect_a_working_webcam_connected_to_y_6715cc4": {
    "message": "我們偵測不到與您的裝置連線的工作中攝影機。"
  },
  "we_couldn_t_detect_a_working_webcam_or_microphone__263b6674": {
    "message": "我們偵測不到與您的裝置連線的工作中攝影機或麥克風。"
  },
  "webcam_disabled_30c66986": { "message": "停用網路攝影機" },
  "webcam_fe91b20f": { "message": "網路攝影機" },
  "webpages_should_only_have_a_single_h1_which_is_aut_dc99189e": {
    "message": "網頁應該僅有一個 H1，由頁面的標題自動使用。您的內容中的第一個標題應該是 H2。"
  },
  "when_markup_is_used_that_visually_formats_items_as_f941fc1b": {
    "message": "如果使用標記使項目看起來像清單，但並未標示其清單關係，使用者瀏覽資訊時或會有困難。"
  },
  "white_87fa64fd": { "message": "白色" },
  "why_523b3d8c": { "message": "為什麼" },
  "width_492fec76": { "message": "寬度" },
  "width_and_height_must_be_numbers_110ab2e3": {
    "message": "寬度和高度必須是數字"
  },
  "width_x_height_px_ff3ccb93": { "message": "{ width } x { height }px" },
  "wiki_home_9cd54d0": { "message": "Wiki 首頁" },
  "word_count_c77fe3a6": { "message": "字數計算" },
  "words_b448b7d5": { "message": "文字" },
  "wreath_product_200b38ef": { "message": "花環產品" },
  "xi_149681d0": { "message": "ξ" },
  "yes_dde87d5": { "message": "是" },
  "you_have_unsaved_changes_in_the_icon_maker_tray_do_e8cf5f1b": {
    "message": "您在圖示製作者收集箱中有未儲存的變更。是否要繼續，但不儲存這些變更？"
  },
  "you_may_need_to_adjust_additional_headings_to_main_975f0eee": {
    "message": "您可能需要調整其他標題以保持頁面階層。"
  },
  "you_may_not_upload_an_empty_file_11c31eb2": {
    "message": "不可上傳空白檔案。"
  },
  "your_image_has_been_compressed_for_icon_maker_imag_2e45cd91": {
    "message": "您的影像已壓縮用於圖示製作者。將不壓縮小於 { size } KB 的影像。"
  },
  "your_microphone_is_blocked_in_the_browser_settings_42af0ddc": {
    "message": "您的麥克風在瀏覽器設定中遭到封鎖。"
  },
  "your_webcam_and_microphone_are_blocked_in_the_brow_73357dc6": {
    "message": "您的攝影機麥克風在瀏覽器設定中遭到封鎖。"
  },
  "your_webcam_is_blocked_in_the_browser_settings_7f638128": {
    "message": "您的攝影機在瀏覽器設定中遭到封鎖。"
  },
  "your_webcam_may_already_be_in_use_6cd64c25": {
    "message": "您的網路攝影機可能已在使用中。"
  },
  "zeta_5ef24f0e": { "message": "θ" },
  "zoom_f3e54d69": { "message": "縮放" },
  "zoom_in_image_bb97d4f": { "message": "放大影像" },
  "zoom_out_image_d0a0a2ec": { "message": "縮小影像" }
}


formatMessage.addLocale({'zh-Hant': locale})<|MERGE_RESOLUTION|>--- conflicted
+++ resolved
@@ -808,9 +808,6 @@
   "something_went_wrong_while_sharing_your_screen_8de579e5": {
     "message": "分享您的畫面時發生錯誤。"
   },
-  "sorry_we_don_t_support_multiple_files_fb9478b0": {
-    "message": "很抱歉，我們不支援多個檔案。"
-  },
   "sort_by_e75f9e3e": { "message": "排序依據" },
   "spades_suit_b37020c2": { "message": "黑桃（花色）" },
   "square_511eb3b3": { "message": "正方形" },
@@ -828,10 +825,7 @@
   "start_recording_9a65141a": { "message": "開始錄製" },
   "steel_blue_14296f08": { "message": "鋼鐵藍" },
   "studio_media_options_ee504361": { "message": "Studio 媒體選項" },
-<<<<<<< HEAD
-=======
   "studio_media_options_tray_cfb94654": { "message": "Studio 媒體選項收集箱" },
->>>>>>> 8f19c253
   "styles_2aa721ef": { "message": "樣式" },
   "submit_a3cc6859": { "message": "提交" },
   "subscript_59744f96": { "message": "下標" },
