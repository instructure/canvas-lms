/*
 * Copyright (C) 2021 - present Instructure, Inc.
 *
 * This file is part of Canvas.
 *
 * Canvas is free software: you can redistribute it and/or modify it under
 * the terms of the GNU Affero General Public License as published by the Free
 * Software Foundation, version 3 of the License.
 *
 * Canvas is distributed in the hope that it will be useful, but WITHOUT ANY
 * WARRANTY; without even the implied warranty of MERCHANTABILITY or FITNESS FOR
 * A PARTICULAR PURPOSE. See the GNU Affero General Public License for more
 * details.
 *
 * You should have received a copy of the GNU Affero General Public License along
 * with this program. If not, see <http://www.gnu.org/licenses/>.
 */

import formatMessage from '../../format-message'
import '../tinymce/zh_TW'

const locale = {
  "access_the_pretty_html_editor_37168efe": {
    "message": "存取美觀 HTML 編輯器"
  },
  "accessibility_checker_b3af1f6c": { "message": "可訪問性檢查器" },
  "action_to_take_b626a99a": { "message": "執行的動作：" },
  "add_8523c19b": { "message": "添加" },
  "add_a_caption_2a915239": { "message": "添加字幕" },
  "add_alt_text_for_the_image_48cd88aa": { "message": "為圖像添加替代文字" },
  "add_another_f4e50d57": { "message": "添加其他" },
  "add_cc_subtitles_55f0394e": { "message": "添加副本/字幕" },
  "add_image_60b2de07": { "message": "添加影像" },
  "additional_considerations_f3801683": { "message": "其他考慮因素" },
  "adjacent_links_with_the_same_url_should_be_a_singl_7a1f7f6c": {
    "message": "URL 相同的相鄰連結應為單一連結。"
  },
  "aleph_f4ffd155": { "message": "Aleph" },
  "alignment_and_lists_5cebcb69": { "message": "對齊及清單" },
  "all_4321c3a1": { "message": "全部" },
  "all_apps_a50dea49": { "message": "所有應用程式" },
  "alpha_15d59033": { "message": "α" },
  "alphabetical_55b5b4e0": { "message": "字母" },
  "alt_attribute_text_should_not_contain_more_than_12_e21d4040": {
    "message": "替代屬性文字不應包含多於 120 個字元。"
  },
  "alt_text_611fb322": { "message": "替代文字" },
  "amalg_coproduct_c589fb12": { "message": "Amalg（副產品）" },
  "an_error_occured_reading_the_file_ff48558b": {
    "message": "讀取作業時發生錯誤"
  },
  "an_error_occurred_making_a_network_request_d1bda348": {
    "message": "發出連線請求時發生錯誤"
  },
  "an_error_occurred_uploading_your_media_71f1444d": {
    "message": "上載媒體時發生錯誤。"
  },
  "and_7fcc2911": { "message": "以及" },
  "angle_c5b4ec50": { "message": "角度" },
  "announcement_list_da155734": { "message": "通告清單" },
  "announcements_a4b8ed4a": { "message": "通告" },
  "apply_781a2546": { "message": "應用" },
  "apply_changes_to_all_instances_of_this_icon_maker__2642f466": {
    "message": "在課程中套用變更到此圖示製作者圖示的所有執行個體"
  },
  "approaches_the_limit_893aeec9": { "message": "接近限制" },
  "approximately_e7965800": { "message": "大約" },
  "apps_54d24a47": { "message": "應用程式" },
  "arrows_464a3e54": { "message": "箭號" },
  "art_icon_8e1daad": { "message": "藝術圖示" },
  "aspect_ratio_will_be_preserved_cb5fdfb8": { "message": "外觀比例將被保留" },
  "assignments_1e02582c": { "message": "作業列表" },
  "asterisk_82255584": { "message": "*" },
  "attributes_963ba262": { "message": "屬性" },
  "audio_and_video_recording_not_supported_please_use_5ce3f0d7": {
    "message": "不支援音訊和視訊錄製；請使用不同的瀏覽器。"
  },
  "audio_options_feb58e2c": { "message": "音訊選項" },
  "audio_options_tray_33a90711": { "message": "音訊選項收集箱" },
  "audio_player_for_title_20cc70d": { "message": "{ title } 的音訊播放器" },
  "auto_saved_content_exists_would_you_like_to_load_t_fee528f2": {
    "message": "自動儲存內容已存在。是否要改為載入自動儲存的內容？"
  },
  "available_folders_694d0436": { "message": "可用資料夾" },
  "backslash_b2d5442d": { "message": "反斜线" },
  "bar_ec63ed6": { "message": "橫線" },
  "basic_554cdc0a": { "message": "基本" },
  "because_501841b": { "message": "因為" },
  "below_81d4dceb": { "message": "以下" },
  "beta_cb5f307e": { "message": "β" },
  "big_circle_16b2e604": { "message": "大圓圈" },
  "binomial_coefficient_ea5b9bb7": { "message": "二項式係數" },
  "black_4cb01371": { "message": "黑色" },
  "blue_daf8fea9": { "message": "藍色" },
  "bottom_15a2a9be": { "message": "底部" },
  "bottom_third_5f5fec1d": { "message": "底部第三個" },
  "bowtie_5f9629e4": { "message": "領結" },
  "brick_f2656265": { "message": "磚頭" },
  "c_2001_acme_inc_283f7f80": { "message": "(c) 2001 Acme Inc." },
  "cancel_caeb1e68": { "message": "取消" },
  "cap_product_3a5265a6": { "message": "便帽產品" },
  "centered_dot_64d5e378": { "message": "中心點" },
  "centered_horizontal_dots_451c5815": { "message": "中心水平點" },
  "change_alt_text_92654906": { "message": "變更替代文字" },
  "change_heading_tag_to_paragraph_a61e3113": {
    "message": "變更標題標籤為段落"
  },
  "change_only_this_heading_s_level_903cc956": {
    "message": "僅變更此標題的級別"
  },
  "change_text_color_1aecb912": { "message": "變更文字顏色" },
  "check_accessibility_3c78211c": { "message": "檢查可訪問性" },
  "checking_for_accessibility_issues_fac18c6d": {
    "message": "檢查可訪問性問題"
  },
  "chi_54a32644": { "message": "χ" },
  "choose_caption_file_9c45bc4e": { "message": "選擇字幕檔案" },
  "choose_usage_rights_33683854": { "message": "選擇使用權限…" },
  "circle_484abe63": { "message": "圓形" },
  "clear_2084585f": { "message": "清除" },
  "clear_image_3213fe62": { "message": "清除影像" },
  "clear_selected_file_82388e50": { "message": "清除所選擇的檔案" },
  "clear_selected_file_filename_2fe8a58e": {
    "message": "清除所選擇的檔案：{ filename }"
  },
  "click_or_shift_click_for_the_html_editor_25d70bb4": {
    "message": "點擊或按住 Shift 點擊調出 html 編輯器。"
  },
  "click_to_embed_imagename_c41ea8df": {
    "message": "按一下以嵌入 { imageName }"
  },
  "click_to_hide_preview_3c707763": { "message": "按一下以隱藏預覽" },
  "click_to_insert_a_link_into_the_editor_c19613aa": {
    "message": "按一下以插入一個連結至編輯。"
  },
  "click_to_show_preview_faa27051": { "message": "按一下以顯示預覽" },
  "close_a_menu_or_dialog_also_returns_you_to_the_edi_739079e6": {
    "message": "關閉選單或對話方塊。另外請返回編輯器區域"
  },
  "close_accessibility_checker_29d1c51e": { "message": "關閉可訪問性檢查器" },
  "close_d634289d": { "message": "關閉" },
  "closed_caption_file_must_be_less_than_maxkb_kb_5880f752": {
    "message": "關閉的字幕檔案必須小於 { maxKb } kb"
  },
  "closed_captions_subtitles_e6aaa016": { "message": "隱藏圖片說明/字幕" },
  "clubs_suit_c1ffedff": { "message": "梅花（花色）" },
  "collaborations_5c56c15f": { "message": "協作" },
  "collapse_to_hide_types_1ab46d2e": { "message": "收起以隱藏 { types }" },
  "color_picker_6b359edf": { "message": "顏色選擇器" },
  "color_picker_colorname_selected_ad4cf400": {
    "message": "顏色選擇器（已選擇 { colorName } 色）"
  },
  "column_e1ae5c64": { "message": "欄" },
  "column_group_1c062368": { "message": "欄組" },
  "complex_numbers_a543d004": { "message": "複數" },
  "computer_1d7dfa6f": { "message": "電腦" },
  "congruent_5a244acd": { "message": "全等" },
  "contains_311f37b7": { "message": "含有" },
  "content_1440204b": { "message": "內容" },
  "content_is_still_being_uploaded_if_you_continue_it_8f06d0cb": {
    "message": "內容仍在上傳中，如果您繼續將無法正確嵌入內容。"
  },
  "content_subtype_5ce35e88": { "message": "內容子類型" },
  "content_type_2cf90d95": { "message": "內容類型" },
  "coproduct_e7838082": { "message": "副產品" },
  "copyright_holder_66ee111": { "message": "版權持有人：" },
  "count_plural_0_0_words_one_1_word_other_words_acf32eca": {
    "message": "{ count, plural,\n     =0 {0 個字}\n    one {1 個字}\n  other {# 個字}\n}"
  },
  "count_plural_one_item_loaded_other_items_loaded_857023b7": {
    "message": "{ count, plural,\n    one {# 個項目已載入}\n  other {# 個項目已載入}\n}"
  },
  "course_documents_104d76e0": { "message": "課程文件" },
  "course_files_62deb8f8": { "message": "課程檔案" },
  "course_files_a31f97fc": { "message": "課程檔案" },
  "course_images_f8511d04": { "message": "課程影像" },
  "course_links_b56959b9": { "message": "課程連結" },
  "course_media_ec759ad": { "message": "課程媒體" },
  "course_navigation_dd035109": { "message": "課程導航" },
  "create_icon_110d6463": { "message": "建立圖示" },
  "creative_commons_license_725584ae": { "message": "創意共享授權：" },
  "crop_image_41bf940c": { "message": "裁剪影像" },
  "crop_image_807ebb08": { "message": "裁剪影像" },
  "cup_product_14174434": { "message": "杯子產品" },
  "current_image_f16c249c": { "message": "目前的圖像" },
  "current_volume_level_c55ab825": { "message": "目前音量" },
  "custom_6979cd81": { "message": "自訂" },
  "cyan_c1d5f68a": { "message": "青色" },
  "dagger_57e0f4e5": { "message": "劍號" },
  "date_added_ed5ad465": { "message": "添加的日期" },
  "decorative_icon_9a7f3fc3": { "message": "裝飾圖示" },
  "decorative_image_fde98579": { "message": "裝飾圖像" },
  "decorative_type_upper_f2c95e3": { "message": "裝飾 { TYPE_UPPER }" },
  "deep_purple_bb3e2907": { "message": "深紫色" },
  "definite_integral_fe7ffed1": { "message": "有限積分" },
  "degree_symbol_4a823d5f": { "message": "度數符號" },
  "delimiters_4db4840d": { "message": "分隔符號" },
  "delta_53765780": { "message": "δ" },
  "describe_the_icon_f6a18823": { "message": "（描述圖示）" },
  "describe_the_type_ff448da5": { "message": "（描述 { TYPE }）" },
  "describe_the_video_2fe8f46a": { "message": "（描述影片）" },
  "description_436c48d7": { "message": "描述" },
  "details_98a31b68": { "message": "詳細資料" },
  "diagonal_dots_7d71b57e": { "message": "對角點" },
  "diamond_b8dfe7ae": { "message": "鑽石形" },
  "diamonds_suit_526abaaf": { "message": "方塊（花色）" },
  "digamma_258ade94": { "message": "雙伽瑪" },
  "dimension_type_f5fa9170": { "message": "尺寸類型" },
  "dimensions_45ddb7b7": { "message": "尺寸" },
  "directionality_26ae9e08": { "message": "方向" },
  "directly_edit_latex_b7e9235b": { "message": "直接編輯 LaTeX" },
  "disable_preview_222bdf72": { "message": "停用預覽" },
  "discussions_a5f96392": { "message": "討論區" },
  "discussions_index_6c36ced": { "message": "討論索引" },
  "disjoint_union_e74351a8": { "message": "互斥聯集" },
  "display_options_315aba85": { "message": "顯示選項" },
  "display_text_link_opens_in_a_new_tab_75e9afc9": {
    "message": "顯示文字連結（在新標籤中開啟）"
  },
  "division_sign_72190870": { "message": "除號" },
  "documents_81393201": { "message": "文件" },
  "done_54e3d4b6": { "message": "已完成" },
  "double_dagger_faf78681": { "message": "雙劍號" },
  "down_and_left_diagonal_arrow_40ef602c": { "message": "向下和向左對角箭頭" },
  "down_and_right_diagonal_arrow_6ea0f460": { "message": "向下和向右對角箭頭" },
  "download_filename_2baae924": { "message": "下載 { filename }" },
  "downward_arrow_cca52012": { "message": "向下箭頭" },
  "downward_pointing_triangle_2a12a601": { "message": "向下指向三角形" },
  "drag_a_file_here_1bf656d5": { "message": "拖曳檔案到此處。" },
  "drag_and_drop_or_click_to_browse_your_computer_60772d6d": {
    "message": "拖放或按一下以瀏覽您的電腦"
  },
  "drag_handle_use_up_and_down_arrows_to_resize_e29eae5c": {
    "message": "拖曳控點。使用上下箭頭重新調整大小"
  },
  "due_multiple_dates_cc0ee3f5": { "message": "截止日期：多個日期" },
  "due_when_7eed10c6": { "message": "截止日期：{ when }" },
  "edit_alt_text_for_this_icon_instance_9c6fc5fd": {
    "message": "編輯此圖示實例的 alt 文字"
  },
  "edit_c5fbea07": { "message": "編輯" },
  "edit_course_link_5a5c3c59": { "message": "編輯課程連結" },
  "edit_existing_icon_maker_icon_5d0ebb3f": {
    "message": "編輯現有的圖示製作者圖示"
  },
  "edit_icon_2c6b0e91": { "message": "編輯圖示" },
  "edit_link_7f53bebb": { "message": "編輯連結" },
  "editor_statusbar_26ac81fc": { "message": "編輯器狀態欄" },
  "element_starting_with_start_91bf4c3b": {
    "message": "以 { start } 開始的元素"
  },
  "embed_828fac4a": { "message": "嵌入" },
  "embed_code_314f1bd5": { "message": "嵌入代碼" },
  "embed_image_1080badc": { "message": "嵌入影像" },
  "embed_video_a97a64af": { "message": "嵌入影片" },
  "embedded_content_aaeb4d3d": { "message": "嵌入內容" },
  "empty_set_91a92df4": { "message": "空集合" },
  "encircled_dot_8f5e51c": { "message": "圓圈點" },
  "encircled_minus_72745096": { "message": "⊖ " },
  "encircled_plus_36d8d104": { "message": "⊕" },
  "encircled_times_5700096d": { "message": "⊗" },
  "engineering_icon_f8f3cf43": { "message": "工程圖示" },
  "english_icon_25bfe845": { "message": "英文圖示" },
  "enter_at_least_3_characters_to_search_4f037ee0": {
    "message": "請輸入最少 3 個字元以開始搜尋"
  },
  "epsilon_54bb8afa": { "message": "ɛ" },
  "epsilon_variant_d31f1e77": { "message": "ɛ（變量）" },
  "equals_sign_c51bdc58": { "message": "等號" },
  "equation_editor_39fbc3f1": { "message": "方程式編輯器" },
  "equivalence_class_7b0f11c0": { "message": "等價類" },
  "equivalent_identity_654b3ce5": { "message": "等價（單位）" },
  "eta_b8828f99": { "message": "η" },
  "exists_2e62bdaa": { "message": "存在" },
  "exit_fullscreen_b7eb0aa4": { "message": "退出全螢幕" },
  "expand_preview_by_default_2abbf9f8": { "message": "預設為展開預覽" },
  "expand_to_see_types_f5d29352": { "message": "展開以查看 { types }" },
  "external_tools_6e77821": { "message": "外部工具" },
  "extra_large_b6cdf1ff": { "message": "超大" },
  "extra_small_9ae33252": { "message": "超小" },
  "extracurricular_icon_67c8ca42": { "message": "課外活動圖示" },
  "f_function_fe422d65": { "message": "F（函數）" },
  "failed_getting_file_contents_e9ea19f4": { "message": "無法取得檔案內容" },
  "file_name_8fd421ff": { "message": "檔案名稱" },
  "file_storage_quota_exceeded_b7846cd1": { "message": "已超過檔案儲存配額" },
  "file_url_c12b64be": { "message": "檔案 URL" },
  "filename_file_icon_602eb5de": { "message": "{ filename } 檔案圖示" },
  "filename_image_preview_6cef8f26": { "message": "{ filename } 影像預覽" },
  "filename_text_preview_e41ca2d8": { "message": "{ filename } 文字預覽" },
  "files_c300e900": { "message": "檔案" },
  "files_index_af7c662b": { "message": "檔案索引" },
  "finish_bc343002": { "message": "完成" },
<<<<<<< HEAD
=======
  "fix_heading_hierarchy_f60884c4": { "message": "固定標題階層" },
>>>>>>> 147b3201
  "flat_music_76d5a5c3": { "message": "♭（音樂）" },
  "focus_element_options_toolbar_18d993e": { "message": "聚焦元素選項工具欄" },
  "folder_tree_fbab0726": { "message": "樹狀資件夾" },
  "for_all_b919f972": { "message": "適用全部" },
  "format_4247a9c5": { "message": "格式" },
  "format_as_a_list_142210c3": { "message": "使用清單格式" },
  "formatting_5b143aa8": { "message": "格式" },
  "forward_slash_3f90f35e": { "message": "/" },
  "found_auto_saved_content_3f6e4ca5": { "message": "找到自動儲存的內容" },
  "found_count_plural_0_results_one_result_other_resu_46aeaa01": {
    "message": "找到 { count, plural,\n     =0 {# 個結果 }\n    one {# 個結果 }\n  other {# 個結果 }\n}"
  },
  "fraction_41bac7af": { "message": "分數" },
  "fullscreen_873bf53f": { "message": "全螢幕" },
  "gamma_1767928": { "message": "γ" },
  "generating_preview_45b53be0": { "message": "產生預覽中..." },
  "gif_png_format_images_larger_than_size_kb_are_not__7af3bdbd": {
    "message": "GIF/PNG 格式影像大於目前不支援的 { size } KB。"
  },
  "go_to_the_editor_s_menubar_e6674c81": { "message": "前往編輯器的選單欄" },
  "go_to_the_editor_s_toolbar_a5cb875f": { "message": "前往編輯器的工具欄" },
  "grades_a61eba0a": { "message": "成績" },
  "greater_than_e98af662": { "message": ">" },
  "greater_than_or_equal_b911949a": { "message": "> 或 =" },
  "greek_65c5b3f7": { "message": "希臘語" },
  "green_15af4778": { "message": "綠色" },
  "grey_a55dceff": { "message": "灰色" },
  "group_documents_8bfd6ae6": { "message": "群組文件" },
  "group_files_4324f3df": { "message": "群組檔案" },
  "group_files_82e5dcdb": { "message": "群組檔案" },
  "group_images_98e0ac17": { "message": "群組圖像" },
  "group_isomorphism_45b1458c": { "message": "揚抑符號" },
  "group_links_9493129e": { "message": "群組連結" },
  "group_media_2f3d128a": { "message": "群組媒體" },
  "group_navigation_99f191a": { "message": "群組導航" },
  "h_bar_bb94deae": { "message": "H 列" },
  "hat_ea321e35": { "message": "揚抑符號" },
  "header_column_f27433cb": { "message": "標題欄" },
  "header_row_and_column_ec5b9ec": { "message": "標題行與欄" },
  "header_row_f33eb169": { "message": "標題行" },
  "heading_2_5b84eed2": { "message": "標題 2" },
  "heading_3_2c83de44": { "message": "標題 3" },
  "heading_4_b2e74be7": { "message": "標題 4" },
  "heading_levels_should_not_be_skipped_3947c0e0": {
    "message": "不應跳過標題層。"
  },
  "heading_starting_with_start_42a3e7f9": {
    "message": "以 { start } 開始的標題"
  },
  "headings_should_not_contain_more_than_120_characte_3c0e0cb3": {
    "message": "標題不應包含多於 120 個字元。"
  },
  "health_icon_8d292eb5": { "message": "健康圖示" },
  "hearts_suit_e50e04ca": { "message": "紅心（花色）" },
  "height_69b03e15": { "message": "高度" },
  "hexagon_d8468e0d": { "message": "六邊形" },
  "hide_description_bfb5502e": { "message": "隱藏描述" },
  "hide_title_description_caf092ef": { "message": "隱藏 { title } 描述" },
  "highlight_an_element_to_activate_the_element_optio_60e1e56b": {
    "message": "反白顯示元素以啟用元素選項工具欄"
  },
  "home_351838cd": { "message": "首頁" },
  "html_code_editor_fd967a44": { "message": "Html 代碼編輯器" },
  "i_have_obtained_permission_to_use_this_file_6386f087": {
    "message": "我已經獲得了該文檔的使用權限。"
  },
  "i_hold_the_copyright_71ee91b1": { "message": "我持有該版權" },
  "icon_215a1dc6": { "message": "圖示" },
  "icon_8168b2f8": { "message": "圖示" },
  "icon_color_b86dd6d6": { "message": "圖示色彩" },
  "icon_maker_icons_cc560f7e": { "message": "圖示製作者圖示" },
  "icon_options_7e32746e": { "message": "圖示選項" },
  "icon_options_tray_2b407977": { "message": "圖示選項收集箱" },
  "icon_preview_1782a1d9": { "message": "圖示預覽" },
  "icon_shape_30b61e7": { "message": "圖示形狀" },
  "icon_size_9353edea": { "message": "圖示大小" },
  "if_left_empty_link_text_will_display_as_course_lin_61087540": {
    "message": "在左側空白連結中，文字將顯示為課程連結名稱"
  },
  "if_you_do_not_select_usage_rights_now_this_file_wi_14e07ab5": {
    "message": "如果您現在不選擇使用權，那麼該文檔在其上傳之後將會撤銷發佈。"
  },
  "image_8ad06": { "message": "影像" },
  "image_c1c98202": { "message": "影像" },
  "image_filenames_should_not_be_used_as_the_alt_attr_bcfd7780": {
    "message": "圖像檔案名稱不應用作說明圖像內容的替代屬性。"
  },
  "image_options_5412d02c": { "message": "影像選項" },
  "image_options_tray_90a46006": { "message": "影像選項收集箱" },
  "image_to_crop_3a34487d": { "message": "要裁剪的圖像" },
  "image_with_filename_file_aacd7180": {
    "message": "檔案名稱為 { file } 的圖像"
  },
  "images_7ce26570": { "message": "影像" },
  "images_should_include_an_alt_attribute_describing__b86d6a86": {
    "message": "圖像應包括說明圖像內容的替代屬性。"
  },
  "imaginary_portion_of_complex_number_2c733ffa": {
    "message": "虛數部份（複數的）"
  },
  "in_element_of_19ca2f33": { "message": "在（某個元素）" },
  "indefinite_integral_6623307e": { "message": "無限積分" },
  "indigo_2035fc55": { "message": "靛藍色" },
  "inference_fed5c960": { "message": "推論" },
  "infinity_7a10f206": { "message": "無限" },
  "insert_593145ef": { "message": "插入" },
  "insert_link_6dc23cae": { "message": "插入連結" },
  "integers_336344e1": { "message": "整數" },
  "intersection_cd4590e4": { "message": "交集" },
  "invalid_entry_f7d2a0f5": { "message": "無效的輸入項目。" },
  "invalid_file_c11ba11": { "message": "無效的檔案" },
  "invalid_file_type_881cc9b2": { "message": "無效的檔案類型" },
  "invalid_url_cbde79f": { "message": "無效的 URL" },
  "iota_11c932a9": { "message": "ι" },
  "issue_num_total_f94536cf": { "message": "問題 { num }/{ total }" },
  "kappa_2f14c816": { "message": "κ" },
  "kappa_variant_eb64574b": { "message": "κ（變量）" },
  "keyboard_shortcuts_ed1844bd": { "message": "鍵盤快速鍵" },
  "keyboards_navigate_to_links_using_the_tab_key_two__5fab8c82": {
    "message": "使用 Tab 鍵以鍵盤導航至連結。目的地相同的兩個相連連結可能對鍵盤使用者造成混亂。"
  },
  "lambda_4f602498": { "message": "λ" },
  "language_arts_icon_a798b0f8": { "message": "語言文學圖示" },
  "languages_icon_9d20539": { "message": "語言圖示" },
  "large_9c5e80e7": { "message": "大" },
  "learn_more_about_adjacent_links_2cb9762c": {
    "message": "了解更多有關相鄰連結"
  },
  "learn_more_about_color_contrast_c019dfb9": {
    "message": "了解更多有關顏色對比"
  },
  "learn_more_about_organizing_page_headings_8a7caa2e": {
    "message": "了解更多有關組織頁面標題"
  },
  "learn_more_about_proper_page_heading_structure_d2959f2d": {
    "message": "了解更多有關適當的頁面標題結構"
  },
  "learn_more_about_table_headers_5f5ee13": {
    "message": "了解更多有關表格標題"
  },
  "learn_more_about_using_alt_text_for_images_5698df9a": {
    "message": "了解更多有關使用圖像的 alt 文字"
  },
  "learn_more_about_using_captions_with_tables_36fe496f": {
    "message": "了解更多有關使用表格的字幕"
  },
  "learn_more_about_using_filenames_as_alt_text_264286af": {
    "message": "了解更多有關使用檔案名稱作為 alt 文字"
  },
  "learn_more_about_using_lists_4e6eb860": {
    "message": "了解更多有關使用清單"
  },
  "learn_more_about_using_scope_attributes_with_table_20df49aa": {
    "message": "了解更多有關使用有表格的範圍屬性"
  },
  "leave_as_is_4facfe55": { "message": "不需變更" },
  "left_angle_bracket_c87a6d07": { "message": "左角括號" },
  "left_arrow_4fde1a64": { "message": "左箭頭" },
  "left_arrow_with_hook_5bfcad93": { "message": "左箭頭與鉤號" },
  "left_ceiling_ee9dd88a": { "message": "左上限" },
  "left_curly_brace_1726fb4": { "message": "左大括號" },
  "left_downard_harpoon_arrow_1d7b3d2e": { "message": "左向下魚叉箭頭" },
  "left_floor_29ac2274": { "message": "左下限" },
  "left_to_right_e9b4fd06": { "message": "左至右" },
  "left_upward_harpoon_arrow_3a562a96": { "message": "左向上魚叉箭頭" },
  "leftward_arrow_1e4765de": { "message": "向左箭頭" },
  "leftward_pointing_triangle_d14532ce": { "message": "向左指向三角形" },
  "less_than_a26c0641": { "message": "小於" },
  "less_than_or_equal_be5216cb": { "message": "小於或等於" },
  "library_icon_ae1e54cf": { "message": "圖書館圖示" },
  "light_blue_5374f600": { "message": "淺藍色" },
  "link_7262adec": { "message": "連結" },
  "link_options_a16b758b": { "message": "連結選項" },
  "link_with_text_starting_with_start_b3fcbe71": {
    "message": "文字以 { start } 開始的連結"
  },
  "links_14b70841": { "message": "連結" },
  "links_to_an_external_site_de74145d": { "message": "連結到外部網站。" },
  "lists_should_be_formatted_as_lists_f862de8d": {
    "message": "列表應使用清單格式。"
  },
  "load_more_35d33c7": { "message": "載入更多" },
  "loading_25990131": { "message": "正在載入……" },
  "loading_bde52856": { "message": "正在載入" },
  "loading_closed_captions_subtitles_failed_95ceef47": {
    "message": "載入關閉的說明/字幕失敗。"
  },
  "loading_failed_b3524381": { "message": "載入失敗……" },
  "loading_failed_e6a9d8ef": { "message": "載入失敗。" },
  "loading_folders_d8b5869e": { "message": "正在載入資料夾" },
  "loading_please_wait_d276220a": { "message": "正在載入，請稍候" },
  "loading_preview_9f077aa1": { "message": "載入預覽" },
  "locked_762f138b": { "message": "已鎖定" },
  "logical_equivalence_76fca396": { "message": "邏輯對等" },
  "logical_equivalence_short_8efd7b4f": { "message": "邏輯對等（短）" },
  "logical_equivalence_short_and_thick_1e1f654d": {
    "message": "邏輯對等（短和粗）"
  },
  "logical_equivalence_thick_662dd3f2": { "message": "邏輯對等（粗）" },
  "low_horizontal_dots_cc08498e": { "message": "下水平點" },
  "magenta_4a65993c": { "message": "品紅" },
  "maps_to_e5ef7382": { "message": "對應" },
  "math_icon_ad4e9d03": { "message": "數學圖示" },
  "media_af190855": { "message": "媒體" },
  "media_file_is_processing_please_try_again_later_58a6d49": {
    "message": "正在處理媒體檔案中。請稍後重試。"
  },
  "medium_5a8e9ead": { "message": "中" },
<<<<<<< HEAD
=======
  "merge_links_2478df96": { "message": "合併連結" },
>>>>>>> 147b3201
  "mic_a7f3d311": { "message": "麥克風" },
  "microphone_disabled_15c83130": { "message": "停用麥克風" },
  "middle_27dc1d5": { "message": "中間" },
  "minimize_file_preview_da911944": { "message": "最小化文檔預覽" },
  "minimize_video_20aa554b": { "message": "最小化視訊" },
  "minus_fd961e2e": { "message": "-" },
  "minus_plus_3461f637": { "message": "+/-" },
  "misc_3b692ea7": { "message": "雜項" },
  "miscellaneous_e9818229": { "message": "雜項" },
  "modules_c4325335": { "message": "單元" },
  "mu_37223b8b": { "message": "x" },
  "multi_color_image_63d7372f": { "message": "多色圖像" },
  "multiplication_sign_15f95c22": { "message": "x 號" },
  "music_icon_4db5c972": { "message": "音樂圖示" },
  "must_be_at_least_percentage_22e373b6": {
    "message": "必須至少 { percentage }%"
  },
  "must_be_at_least_width_x_height_px_41dc825e": {
    "message": "必須至少為 { width } x { height } px"
  },
  "my_files_2f621040": { "message": "我的檔案" },
  "n_th_root_9991a6e4": { "message": "N 次方根" },
  "nabla_1e216d25": { "message": "▽" },
  "name_1aed4a1b": { "message": "名稱" },
  "name_color_ceec76ff": { "message": "{ name } ({ color })" },
  "natural_music_54a70258": { "message": "♮（音樂）" },
  "natural_numbers_3da07060": { "message": "自然數" },
  "navigate_through_the_menu_or_toolbar_415a4e50": {
    "message": "導航整個選單或工具欄"
  },
  "nested_greater_than_d852e60d": { "message": "巢式大於" },
  "nested_less_than_27d17e58": { "message": "巢式小於" },
  "next_40e12421": { "message": "下一個" },
  "no_accessibility_issues_were_detected_f8d3c875": {
    "message": "並無偵察任何可訪問性問題。"
  },
  "no_changes_to_save_d29f6e91": { "message": "沒有要儲存的變更。" },
  "no_e16d9132": { "message": "否" },
  "no_file_chosen_9a880793": { "message": "未選擇檔案" },
  "no_headers_9bc7dc7f": { "message": "無標題" },
  "no_preview_is_available_for_this_file_f940114a": {
    "message": "本檔案不支援預覽。"
  },
  "no_results_940393cf": { "message": "無結果。" },
  "no_results_found_for_filterterm_ad1b04c8": {
    "message": "找不到 { filterTerm } 的結果"
  },
  "no_video_1ed00b26": { "message": "無影片" },
  "none_3b5e34d2": { "message": "無" },
  "none_selected_b93d56d2": { "message": "未選擇任何項目" },
  "not_equal_6e2980e6": { "message": "不等於" },
  "not_in_not_an_element_of_fb1ffb54": { "message": "不在（不是某個元素）" },
  "not_negation_1418ebb8": { "message": "非（否定）" },
  "not_subset_dc2b5e84": { "message": "非子集合" },
  "not_subset_strict_23d282bf": { "message": "非子集合（嚴格）" },
  "not_superset_5556b913": { "message": "非母集合" },
  "not_superset_strict_24e06f36": { "message": "非母集合（嚴格）" },
  "nu_1c0f6848": { "message": "ν" },
  "octagon_e48be9f": { "message": "八邊形" },
  "olive_6a3e4d6b": { "message": "橄欖色" },
  "omega_8f2c3463": { "message": "ω" },
  "one_of_the_following_styles_must_be_added_to_save__1de769aa": {
    "message": "必須添加以下其中一個樣式以儲存圖示：圖示色彩、輪廓大小、圖示文字或影像"
  },
  "open_circle_e9bd069": { "message": "開圓" },
  "open_this_keyboard_shortcuts_dialog_9658b83a": {
    "message": "開啟此鍵盤快速鍵對話方塊"
  },
  "open_title_application_fd624fc5": { "message": "開啟 { title } 應用程式" },
  "operators_a2ef9a93": { "message": "操作員" },
  "or_9b70ccaa": { "message": "或者" },
  "orange_81386a62": { "message": "橙色" },
  "other_editor_shortcuts_may_be_found_at_404aba4a": {
    "message": "其他編輯器快速鍵位於"
  },
  "outline_color_3ef2cea7": { "message": "輪廓顏色" },
  "outline_size_a6059a21": { "message": "輪廓大小" },
  "p_is_not_a_valid_protocol_which_must_be_ftp_http_h_adf13fc2": {
    "message": "{ p }並非有效協議，必須使用 ftp、http、https、mailto、skype、tel 或忽略此項"
  },
  "pages_e5414c2c": { "message": "頁面" },
  "paragraph_5e5ad8eb": { "message": "段落" },
  "paragraph_starting_with_start_a59923f8": {
    "message": "以 { start } 開始的段落"
  },
  "parallel_d55d6e38": { "message": "平行" },
  "partial_derivative_4a9159df": { "message": "部份（導數）" },
  "paste_5963d1c1": { "message": "貼上" },
  "pause_12af3bb4": { "message": "暫停" },
  "pentagon_17d82ea3": { "message": "五角形" },
  "people_b4ebb13c": { "message": "成員" },
  "percentage_34ab7c2c": { "message": "百分比" },
  "percentage_must_be_a_number_8033c341": { "message": "百分比必須是數字" },
  "performing_arts_icon_f3497486": { "message": "表演藝術圖示" },
  "perpendicular_7c48ede4": { "message": "垂直" },
  "phi_4ac33b6d": { "message": "φ" },
  "phi_variant_c9bb3ac5": { "message": "φ（變量）" },
  "physical_education_icon_d7dffd3e": { "message": "體育圖示" },
  "pi_dc4f0bd8": { "message": "π" },
  "pi_variant_10f5f520": { "message": "π（變量）" },
  "pink_68ad45cb": { "message": "粉紅色" },
  "pixels_52ece7d1": { "message": "像素" },
  "play_1a47eaa7": { "message": "播放" },
  "play_media_comment_35257210": { "message": "播放媒體評論。" },
  "play_media_comment_by_name_from_createdat_c230123d": {
    "message": "播放{ name }於{ createdAt }創建的媒體評論。"
  },
  "please_allow_canvas_to_access_your_microphone_and__dc2c3079": {
    "message": "請允許 Canvas 存取您的麥克風和網路攝影機。"
  },
  "plus_d43cd4ec": { "message": "+" },
  "plus_minus_f8be2e83": { "message": "+/-" },
  "posted_when_a578f5ab": { "message": "已公佈：{ when }" },
  "power_set_4f26f316": { "message": "冪集" },
  "precedes_196b9aef": { "message": "之前" },
  "precedes_equal_20701e84": { "message": "等於之前" },
  "preformatted_d0670862": { "message": "已預先格式化" },
  "prev_f82cbc48": { "message": "預覽" },
  "preview_53003fd2": { "message": "預覽" },
  "preview_a3f8f854": { "message": "預覽" },
  "preview_in_overlay_ed772c46": { "message": "覆蓋預覽" },
  "preview_inline_9787330": { "message": "預覽內嵌" },
  "prime_917ea60e": { "message": "質數" },
  "prime_numbers_13464f61": { "message": "質數" },
  "product_39cf144f": { "message": "產品" },
  "proportional_f02800cc": { "message": "成比例" },
  "protocol_must_be_ftp_http_https_mailto_skype_tel_o_73beb4f8": {
    "message": "協議必須為 ftp、http、https、mailto、skype、tel 或忽略此項"
  },
  "psi_e3f5f0f7": { "message": "ψ" },
  "published_c944a23d": { "message": "已發佈" },
  "published_when_302d8e23": { "message": "已發佈：{ when }" },
  "pumpkin_904428d5": { "message": "南瓜色" },
  "purple_7678a9fc": { "message": "紫色" },
  "quaternions_877024e0": { "message": "四合數" },
  "quizzes_7e598f57": { "message": "測驗" },
  "rational_numbers_80ddaa4a": { "message": "有理數" },
  "real_numbers_7c99df94": { "message": "實數" },
  "real_portion_of_complex_number_7dad33b5": {
    "message": "實數部份（複數的）"
  },
  "record_7c9448b": { "message": "錄製" },
  "recording_98da6bda": { "message": "正在錄製" },
  "red_8258edf3": { "message": "紅色" },
  "relationships_6602af70": { "message": "關聯" },
  "religion_icon_246e0be1": { "message": "宗教圖示" },
  "remove_heading_style_5fdc8855": { "message": "移除標題樣式" },
  "replace_e61834a7": { "message": "替換" },
  "reset_95a81614": { "message": "重設" },
  "resize_ec83d538": { "message": "調校大小" },
  "restore_auto_save_deccd84b": { "message": "還原自動儲存？" },
  "reverse_turnstile_does_not_yield_7558be06": {
    "message": "反向 T 形符號（不產生）"
  },
  "rho_a0244a36": { "message": "ρ" },
  "rho_variant_415245cd": { "message": "ρ（變量）" },
  "rich_content_editor_2708ef21": { "message": "多種格式的內容編輯器" },
<<<<<<< HEAD
=======
  "rich_text_area_press_oskey_f8_for_rich_content_edi_c2f651d": {
    "message": "多種格式的文字區。按下用於多種格式的內容編輯器快速鍵的 { OSKey }+F8。"
  },
>>>>>>> 147b3201
  "right_angle_bracket_d704e2d6": { "message": "右角括號" },
  "right_arrow_35e0eddf": { "message": "右箭頭" },
  "right_arrow_with_hook_29d92d31": { "message": "右箭頭與鉤號" },
  "right_ceiling_839dc744": { "message": "右上限" },
  "right_curly_brace_5159d5cd": { "message": "右大括號" },
  "right_downward_harpoon_arrow_d71b114f": { "message": "右向下魚叉箭頭" },
  "right_floor_5392d5cf": { "message": "右下限" },
  "right_to_left_9cfb092a": { "message": "右至左" },
  "right_upward_harpoon_arrow_f5a34c73": { "message": "右向上魚叉箭頭" },
  "rightward_arrow_32932107": { "message": "向右箭頭" },
  "rightward_pointing_triangle_60330f5c": { "message": "向右指向三角形" },
  "rotate_image_90_degrees_2ab77c05": { "message": "逆時針旋轉影像 90 度" },
  "rotate_image_90_degrees_6c92cd42": { "message": "順時針旋轉影像 90 度" },
  "rotation_9699c538": { "message": "旋轉" },
  "row_fc0944a7": { "message": "行" },
  "row_group_979f5528": { "message": "行組" },
  "sadly_the_pretty_html_editor_is_not_keyboard_acces_50da7665": {
    "message": "很遺憾，美觀 HTML 編輯器無法用鍵盤存取。在這裡存取原始 HTML 編輯器。"
  },
  "save_11a80ec3": { "message": "儲存" },
<<<<<<< HEAD
  "save_media_cb9e786e": { "message": "儲存媒體" },
=======
  "save_copy_ca63944e": { "message": "儲存複本" },
  "save_media_cb9e786e": { "message": "儲存媒體" },
  "screen_readers_cannot_determine_what_is_displayed__6a5842ab": {
    "message": "沒有替代文字，屏幕閱讀器不能判斷圖像所顯示的是什麼，而檔案名稱一般都是無意義的數字與字母串，並不能說明內容或意義。"
  },
  "screen_readers_cannot_determine_what_is_displayed__6f1ea667": {
    "message": "沒有說明圖像內容與意義的替代文字，屏幕閱讀器不能判斷圖像所顯示的是什麼。替代文字應為精簡。"
  },
  "screen_readers_cannot_determine_what_is_displayed__a57e6723": {
    "message": "沒有說明圖像內容與意義的替代文字，屏幕閱讀器不能判斷圖像所顯示的是什麼。"
  },
  "screen_readers_cannot_interpret_tables_without_the_bd861652": {
    "message": "沒有適當的結構，屏幕閱讀器不能解讀表格。表格標題能提供方向與內容範圍。"
  },
  "screen_readers_cannot_interpret_tables_without_the_e62912d5": {
    "message": "沒有適當的結構，屏幕閱讀器不能解讀表格。表格字幕說明表格的內容與一般理解。"
  },
  "screen_readers_cannot_interpret_tables_without_the_f0bdec0f": {
    "message": "沒有適當的結構，屏幕閱讀器不能解讀表格。表格標題能提供方向與內容概要。"
  },
>>>>>>> 147b3201
  "script_l_42a7b254": { "message": "指令集 L" },
  "search_280d00bd": { "message": "搜尋" },
  "select_audio_source_21043cd5": { "message": "選擇音訊資源" },
  "select_crop_shape_d441feeb": { "message": "選擇裁剪形狀" },
  "select_language_7c93a900": { "message": "選擇語言" },
  "select_video_source_1b5c9dbe": { "message": "選擇視訊資源" },
  "selected_linkfilename_c093b1f2": { "message": "已選定 { linkFileName }" },
  "set_header_scope_8c548f40": { "message": "設定標題範圍" },
  "set_minus_b46e9b88": { "message": "設定 -" },
  "set_table_header_cfab13a0": { "message": "設定表格標題" },
  "sharp_music_ab956814": { "message": "#（音樂）" },
  "shift_arrows_4d5785fe": { "message": "SHIFT+箭頭" },
  "shift_o_to_open_the_pretty_html_editor_55ff5a31": {
    "message": "按 Shift-O 開啟美觀 HTML 編輯器。"
  },
  "shortcut_911d6255": { "message": "快速鍵" },
  "sighted_users_browse_web_pages_quickly_looking_for_1d4db0c1": {
    "message": "有視力的使用者能迅速瀏覽網頁，尋找大型或粗體標題。屏幕閱讀器使用者依靠標題理解內容背景。標題應使用適當的結構。"
  },
  "sighted_users_browse_web_pages_quickly_looking_for_ade806f5": {
    "message": "有視力的使用者能迅速瀏覽網頁，尋找大型或粗體標題。屏幕閱讀器使用者依靠標題理解內容背景。標題應使用適當的結構，並保持精簡。"
  },
  "sigma_5c35e553": { "message": "σ" },
  "sigma_variant_8155625": { "message": "σ（變量）" },
  "single_color_image_4e5d4dbc": { "message": "單色圖像" },
  "single_color_image_color_95fa9a87": { "message": "單色 圖像顏色" },
  "size_b30e1077": { "message": "大小" },
  "size_of_caption_file_is_greater_than_the_maximum_m_bff5f86e": {
    "message": "字幕檔案大小大於最大 { max } kb 允許的檔案大小。"
  },
  "small_b070434a": { "message": "小" },
  "solid_circle_9f061dfc": { "message": "實心圓圈" },
  "something_went_wrong_89195131": { "message": "出現問題。" },
  "something_went_wrong_accessing_your_webcam_6643b87e": {
    "message": "存取網路攝影機出現問題。"
  },
  "something_went_wrong_and_i_don_t_know_what_to_show_e0c54ec8": {
    "message": "出現問題；我不知道應該展示什麼內容。"
  },
  "something_went_wrong_check_your_connection_reload__c7868286": {
    "message": "出現問題。請檢查您的連線，重新載入頁面，然後再試一次。"
  },
  "something_went_wrong_d238c551": { "message": "似乎出問題了" },
  "something_went_wrong_while_sharing_your_screen_8de579e5": {
    "message": "分享您的畫面時發生錯誤。"
  },
  "sort_by_e75f9e3e": { "message": "排序依據" },
  "spades_suit_b37020c2": { "message": "黑桃（花色）" },
  "square_511eb3b3": { "message": "正方形" },
  "square_cap_9ec88646": { "message": "方帽" },
  "square_cup_b0665113": { "message": "方杯" },
  "square_root_e8bcbc60": { "message": "平方根" },
  "square_root_symbol_d0898a53": { "message": "平方根符號" },
  "square_subset_17be67cb": { "message": "平方子集合" },
  "square_subset_strict_7044e84f": { "message": "平方子集合（嚴格）" },
  "square_superset_3be8dae1": { "message": "平方母集合" },
  "square_superset_strict_fa4262e4": { "message": "平方母集合（嚴格）" },
  "star_8d156e09": { "message": "星形" },
  "start_over_f7552aa9": { "message": "重新開始" },
  "start_recording_9a65141a": { "message": "開始錄製" },
  "steel_blue_14296f08": { "message": "鋼鐵藍" },
  "styles_2aa721ef": { "message": "樣式" },
  "submit_a3cc6859": { "message": "提交" },
  "subscript_59744f96": { "message": "下標" },
  "subset_19c1a92f": { "message": "子集合" },
  "subset_strict_8d8948d6": { "message": "子集合（嚴格）" },
  "succeeds_9cc31be9": { "message": "之後" },
  "succeeds_equal_158e8c3a": { "message": "之後等於" },
  "sum_b0842d31": { "message": "總和" },
  "superscript_8cb349a2": { "message": "上標" },
  "superset_c4db8a7a": { "message": "母集合" },
  "superset_strict_c77dd6d2": { "message": "母集合（嚴格）" },
  "supported_file_types_srt_or_webvtt_7d827ed": {
    "message": "支援的檔案類型：SRT 或 WebVTT"
  },
  "switch_to_pretty_html_editor_a3cee15f": {
    "message": "切換到美觀的 HTML 編輯器"
  },
  "switch_to_raw_html_editor_f970ae1a": { "message": "切換到原始 HTML 編輯器" },
  "switch_to_the_html_editor_146dfffd": { "message": "切換到 html 編輯器" },
  "switch_to_the_rich_text_editor_63c1ecf6": {
    "message": "切換到多種格式的文字編輯器"
  },
  "syllabus_f191f65b": { "message": "課程大綱" },
  "system_audio_allowed_b2508f8c": { "message": "允許系統音訊" },
  "system_audio_disabled_c177bd13": { "message": "停用系統音訊" },
  "tab_arrows_4cf5abfc": { "message": "TAB/箭頭" },
  "table_header_starting_with_start_ffcabba6": {
    "message": "以 { start } 開始的表格標題"
  },
  "table_starting_with_start_e7232848": {
    "message": "以 { start } 開始的表格"
  },
  "tables_headers_should_specify_scope_5abf3a8e": {
    "message": "表格標題應指定範圍。"
  },
  "tables_should_include_a_caption_describing_the_con_e91e78fc": {
    "message": "表格應包括字幕說明表格內容。"
  },
  "tables_should_include_at_least_one_header_48779eac": {
    "message": "表格應包括最少一個標題。"
  },
  "tau_880974b7": { "message": "τ" },
  "teal_f729a294": { "message": "深青色" },
  "text_7f4593da": { "message": "文字" },
  "text_background_color_16e61c3f": { "message": "文字背景顏色" },
  "text_color_acf75eb6": { "message": "文字顏色" },
  "text_is_difficult_to_read_without_sufficient_contr_69e62bd6": {
    "message": "文字與背景之間對比不足，難以閱讀文字，對於視力較差的人尤其如是。"
  },
  "text_larger_than_18pt_or_bold_14pt_should_display__5c364db6": {
    "message": "大小為 18pt（或粗體 14pt）以上的文字的色彩比最少應達到 3:1。"
  },
  "text_optional_384f94f7": { "message": "文字（選用）" },
  "text_position_8df8c162": { "message": "文字位置" },
  "text_size_887c2f6": { "message": "文字大小" },
  "text_smaller_than_18pt_or_bold_14pt_should_display_aaffb22b": {
    "message": "大小為 18pt（或粗體 14pt）以下的文字的色彩比最少應達到 4.5:1。"
  },
  "the_document_preview_is_currently_being_processed__7d9ea135": {
    "message": "文件預覽目前正在處理中。請稍後重試。"
  },
  "the_first_heading_on_a_page_should_be_an_h2_859089f2": {
    "message": "頁面的第一個標題應該是 H2。"
  },
  "the_material_is_in_the_public_domain_279c39a3": {
    "message": "該材料位於公用網域中。"
  },
  "the_material_is_licensed_under_creative_commons_3242cb5e": {
    "message": "該材料在創意共享項下獲得授權"
  },
  "the_material_is_subject_to_an_exception_e_g_fair_u_a39c8ca2": {
    "message": "可能有適用於此資料的例外情況 - 如：合理使用、引用權，或適用版權法下的其他情況"
  },
  "the_pretty_html_editor_is_not_keyboard_accessible__d6d5d2b": {
    "message": "美觀 HTML 編輯器無法用鍵盤存取。按 ShiftO 開啟原始 HTML 編輯器。"
  },
  "therefore_d860e024": { "message": "因此" },
  "theta_ce2d2350": { "message": "θ" },
  "theta_variant_fff6da6f": { "message": "θ（變體）" },
  "thick_downward_arrow_b85add4c": { "message": "粗向下箭頭" },
  "thick_left_arrow_d5f3e925": { "message": "粗左箭頭" },
  "thick_leftward_arrow_6ab89880": { "message": "粗向左箭頭" },
  "thick_right_arrow_3ed5e8f7": { "message": "粗右箭頭" },
  "thick_rightward_arrow_a2e1839e": { "message": "粗向右箭頭" },
  "thick_upward_arrow_acd20328": { "message": "粗向上箭頭" },
  "this_document_cannot_be_displayed_within_canvas_7aba77be": {
    "message": "在 Canvas 中無法顯示此文件。"
  },
  "this_equation_cannot_be_rendered_in_basic_view_9b6c07ae": {
    "message": "此方程式不能在基本視圖中呈現。"
  },
  "this_image_is_currently_unavailable_25c68857": {
    "message": "此圖像目前不可用"
  },
  "though_your_video_will_have_the_correct_title_in_t_90e427f3": {
    "message": "雖然您的影片在瀏覽器中有正確的標題，但我們無法在資料庫中將其更新。"
  },
  "timebar_a4d18443": { "message": "時間欄" },
  "title_ee03d132": { "message": "標題" },
  "to_be_posted_when_d24bf7dc": { "message": "待公佈：{ when }" },
  "to_do_when_2783d78f": { "message": "待辦事項：{ when }" },
  "toggle_summary_group_413df9ac": { "message": "切換 { summary } 群組" },
  "toggle_tooltip_d3b7cb86": { "message": "切換工具提示" },
  "tools_2fcf772e": { "message": "工具" },
  "top_66e0adb6": { "message": "頂部" },
  "tray_839df38a": { "message": "收集箱" },
  "triangle_6072304e": { "message": "三角形" },
  "turnstile_yields_f9e76df1": { "message": "T 形符號（產生）" },
  "type_control_f9_to_access_image_options_text_a47e319f": {
    "message": "輸入 Control F9 以存取影像選項。{ text }"
  },
  "type_control_f9_to_access_link_options_text_4ead9682": {
    "message": "輸入 Control F9 以存取連結選項。{ text }"
  },
  "type_control_f9_to_access_table_options_text_92141329": {
    "message": "輸入 Control F9 以存取表格選項。{ text }"
  },
  "union_e6b57a53": { "message": "聯集" },
  "unpublished_dfd8801": { "message": "未發佈" },
  "untitled_16aa4f2b": { "message": "無標題" },
  "untitled_efdc2d7d": { "message": "無標題" },
  "up_and_left_diagonal_arrow_e4a74a23": { "message": "向上和向左對角箭頭" },
  "up_and_right_diagonal_arrow_935b902e": { "message": "向上和向右對角箭頭" },
  "upload_file_fd2361b8": { "message": "上傳檔案" },
  "upload_image_6120b609": { "message": "上載影像" },
  "upload_media_ce31135a": { "message": "上傳媒體" },
  "uploading_19e8a4e7": { "message": "正在上傳" },
  "uppercase_delta_d4f4bc41": { "message": "大寫 Δ" },
  "uppercase_gamma_86f492e9": { "message": "大寫 Γ" },
  "uppercase_lambda_c78d8ed4": { "message": "大寫 Λ" },
  "uppercase_omega_8aedfa2": { "message": "大寫 Ω" },
  "uppercase_phi_caa36724": { "message": "大寫 Φ" },
  "uppercase_pi_fcc70f5e": { "message": "大寫 Π" },
  "uppercase_psi_6395acbe": { "message": "大寫 Ψ" },
  "uppercase_sigma_dbb70e92": { "message": "大寫 Σ" },
  "uppercase_theta_49afc891": { "message": "大寫 Θ" },
  "uppercase_upsilon_8c1e623e": { "message": "大寫 Υ" },
  "uppercase_xi_341e8556": { "message": "大寫 Ξ" },
  "upsilon_33651634": { "message": "υ" },
  "upward_and_downward_pointing_arrow_fa90a918": {
    "message": "向上和向下指向箭頭"
  },
  "upward_and_downward_pointing_arrow_thick_d420fdef": {
    "message": "向上和向下指向箭頭（粗）"
  },
  "upward_arrow_9992cb2d": { "message": "向上箭頭" },
  "upward_pointing_triangle_d078d7cb": { "message": "向上指向三角形" },
  "url_22a5f3b8": { "message": "URL" },
  "usage_right_ff96f3e2": { "message": "使用權：" },
  "usage_rights_required_5fe4dd68": { "message": "使用權限（需要）" },
  "use_arrow_keys_to_navigate_options_2021cc50": {
    "message": "使用箭頭鍵導航選項。"
  },
  "use_arrow_keys_to_select_a_shape_c8eb57ed": {
    "message": "使用箭頭鍵選擇形狀。"
  },
  "use_arrow_keys_to_select_a_size_699a19f4": {
    "message": "使用箭頭鍵選擇大小。"
  },
  "use_arrow_keys_to_select_a_text_position_72f9137c": {
    "message": "使用箭頭鍵選擇文字位置。"
  },
  "use_arrow_keys_to_select_a_text_size_65e89336": {
    "message": "使用箭頭鍵選擇文字大小。"
  },
  "use_arrow_keys_to_select_an_outline_size_e009d6b0": {
    "message": "使用箭頭鍵選擇提綱大小。"
  },
  "used_by_screen_readers_to_describe_the_content_of__4f14b4e4": {
    "message": "由螢幕讀取器使用以描述 { TYPE } 的內容"
  },
  "used_by_screen_readers_to_describe_the_content_of__b1e76d9e": {
    "message": "由螢幕讀取器使用以描述影像的內容"
  },
  "used_by_screen_readers_to_describe_the_video_37ebad25": {
    "message": "由螢幕讀取器使用以描述影片"
  },
  "user_documents_c206e61f": { "message": "使用者文件" },
  "user_files_78e21703": { "message": "使用者檔案" },
  "user_images_b6490852": { "message": "使用者影像" },
  "user_media_14fbf656": { "message": "使用者媒體" },
  "vector_notation_cf6086ab": { "message": "向量（記數法）" },
  "vertical_bar_set_builder_notation_4300495f": {
    "message": "垂列（設定建議符號）"
  },
  "vertical_dots_bfb21f14": { "message": "垂直點" },
  "video_options_24ef6e5d": { "message": "影片選項" },
  "video_options_tray_3b9809a5": { "message": "影片選項收集箱" },
  "video_player_b371005": { "message": "影片播放器" },
  "video_player_for_9e7d373b": { "message": "影片播放器，標題為 " },
  "video_player_for_title_ffd9fbc4": { "message": "{ title } 的影片播放器" },
  "view_ba339f93": { "message": "檢視" },
  "view_description_30446afc": { "message": "檢視描述" },
  "view_keyboard_shortcuts_34d1be0b": { "message": "檢視鍵盤快速鍵" },
  "view_title_description_67940918": { "message": "檢視 { title } 描述" },
  "view_word_and_character_counts_a743dd0c": {
    "message": "檢視文字和字元計數"
  },
  "we_couldn_t_detect_a_working_microphone_connected__ceb71c40": {
    "message": "我們偵測不到與您的裝置連線的工作中麥克風。"
  },
  "we_couldn_t_detect_a_working_webcam_connected_to_y_6715cc4": {
    "message": "我們偵測不到與您的裝置連線的工作中攝影機。"
  },
  "we_couldn_t_detect_a_working_webcam_or_microphone__263b6674": {
    "message": "我們偵測不到與您的裝置連線的工作中攝影機或麥克風。"
  },
  "webcam_disabled_30c66986": { "message": "停用網路攝影機" },
  "webcam_fe91b20f": { "message": "網路攝影機" },
<<<<<<< HEAD
=======
  "webpages_should_only_have_a_single_h1_which_is_aut_dc99189e": {
    "message": "網頁應該僅有一個 H1，由頁面的標題自動使用。您的內容中的第一個標題應該是 H2。"
  },
  "when_markup_is_used_that_visually_formats_items_as_f941fc1b": {
    "message": "如果使用標記使項目看起來像清單，但並未標示其清單關係，使用者瀏覽資訊時或會有困難。"
  },
>>>>>>> 147b3201
  "white_87fa64fd": { "message": "白色" },
  "why_523b3d8c": { "message": "為什麼" },
  "width_492fec76": { "message": "寬度" },
  "width_and_height_must_be_numbers_110ab2e3": {
    "message": "寬度和高度必須是數字"
  },
  "width_x_height_px_ff3ccb93": { "message": "{ width } x { height }px" },
  "wiki_home_9cd54d0": { "message": "Wiki 首頁" },
  "wreath_product_200b38ef": { "message": "花環產品" },
  "xi_149681d0": { "message": "ξ" },
  "yes_dde87d5": { "message": "是" },
  "you_have_unsaved_changes_in_the_icon_maker_tray_do_e8cf5f1b": {
    "message": "您在圖示製作者收集箱中有未儲存的變更。是否要繼續，但不儲存這些變更？"
  },
  "you_may_need_to_adjust_additional_headings_to_main_975f0eee": {
    "message": "您可能需要調整其他標題以保持頁面階層。"
  },
  "you_may_not_upload_an_empty_file_11c31eb2": {
    "message": "不可上傳空白檔案。"
  },
  "your_image_has_been_compressed_for_icon_maker_imag_2e45cd91": {
    "message": "您的影像已壓縮用於圖示製作者。將不壓縮小於 { size } KB 的影像。"
  },
  "your_microphone_is_blocked_in_the_browser_settings_42af0ddc": {
    "message": "您的麥克風在瀏覽器設定中遭到封鎖。"
  },
  "your_webcam_and_microphone_are_blocked_in_the_brow_73357dc6": {
    "message": "您的攝影機麥克風在瀏覽器設定中遭到封鎖。"
  },
  "your_webcam_is_blocked_in_the_browser_settings_7f638128": {
    "message": "您的攝影機在瀏覽器設定中遭到封鎖。"
  },
  "your_webcam_may_already_be_in_use_6cd64c25": {
    "message": "您的網路攝影機可能已在使用中。"
  },
  "zeta_5ef24f0e": { "message": "θ" },
  "zoom_f3e54d69": { "message": "縮放" },
  "zoom_in_image_bb97d4f": { "message": "放大影像" },
  "zoom_out_image_d0a0a2ec": { "message": "縮小影像" }
}


formatMessage.addLocale({'zh-Hant': locale})<|MERGE_RESOLUTION|>--- conflicted
+++ resolved
@@ -290,10 +290,7 @@
   "files_c300e900": { "message": "檔案" },
   "files_index_af7c662b": { "message": "檔案索引" },
   "finish_bc343002": { "message": "完成" },
-<<<<<<< HEAD
-=======
   "fix_heading_hierarchy_f60884c4": { "message": "固定標題階層" },
->>>>>>> 147b3201
   "flat_music_76d5a5c3": { "message": "♭（音樂）" },
   "focus_element_options_toolbar_18d993e": { "message": "聚焦元素選項工具欄" },
   "folder_tree_fbab0726": { "message": "樹狀資件夾" },
@@ -502,10 +499,7 @@
     "message": "正在處理媒體檔案中。請稍後重試。"
   },
   "medium_5a8e9ead": { "message": "中" },
-<<<<<<< HEAD
-=======
   "merge_links_2478df96": { "message": "合併連結" },
->>>>>>> 147b3201
   "mic_a7f3d311": { "message": "麥克風" },
   "microphone_disabled_15c83130": { "message": "停用麥克風" },
   "middle_27dc1d5": { "message": "中間" },
@@ -663,12 +657,9 @@
   "rho_a0244a36": { "message": "ρ" },
   "rho_variant_415245cd": { "message": "ρ（變量）" },
   "rich_content_editor_2708ef21": { "message": "多種格式的內容編輯器" },
-<<<<<<< HEAD
-=======
   "rich_text_area_press_oskey_f8_for_rich_content_edi_c2f651d": {
     "message": "多種格式的文字區。按下用於多種格式的內容編輯器快速鍵的 { OSKey }+F8。"
   },
->>>>>>> 147b3201
   "right_angle_bracket_d704e2d6": { "message": "右角括號" },
   "right_arrow_35e0eddf": { "message": "右箭頭" },
   "right_arrow_with_hook_29d92d31": { "message": "右箭頭與鉤號" },
@@ -689,9 +680,6 @@
     "message": "很遺憾，美觀 HTML 編輯器無法用鍵盤存取。在這裡存取原始 HTML 編輯器。"
   },
   "save_11a80ec3": { "message": "儲存" },
-<<<<<<< HEAD
-  "save_media_cb9e786e": { "message": "儲存媒體" },
-=======
   "save_copy_ca63944e": { "message": "儲存複本" },
   "save_media_cb9e786e": { "message": "儲存媒體" },
   "screen_readers_cannot_determine_what_is_displayed__6a5842ab": {
@@ -712,7 +700,6 @@
   "screen_readers_cannot_interpret_tables_without_the_f0bdec0f": {
     "message": "沒有適當的結構，屏幕閱讀器不能解讀表格。表格標題能提供方向與內容概要。"
   },
->>>>>>> 147b3201
   "script_l_42a7b254": { "message": "指令集 L" },
   "search_280d00bd": { "message": "搜尋" },
   "select_audio_source_21043cd5": { "message": "選擇音訊資源" },
@@ -983,15 +970,12 @@
   },
   "webcam_disabled_30c66986": { "message": "停用網路攝影機" },
   "webcam_fe91b20f": { "message": "網路攝影機" },
-<<<<<<< HEAD
-=======
   "webpages_should_only_have_a_single_h1_which_is_aut_dc99189e": {
     "message": "網頁應該僅有一個 H1，由頁面的標題自動使用。您的內容中的第一個標題應該是 H2。"
   },
   "when_markup_is_used_that_visually_formats_items_as_f941fc1b": {
     "message": "如果使用標記使項目看起來像清單，但並未標示其清單關係，使用者瀏覽資訊時或會有困難。"
   },
->>>>>>> 147b3201
   "white_87fa64fd": { "message": "白色" },
   "why_523b3d8c": { "message": "為什麼" },
   "width_492fec76": { "message": "寬度" },
