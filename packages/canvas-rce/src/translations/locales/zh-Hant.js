/*
 * Copyright (C) 2021 - present Instructure, Inc.
 *
 * This file is part of Canvas.
 *
 * Canvas is free software: you can redistribute it and/or modify it under
 * the terms of the GNU Affero General Public License as published by the Free
 * Software Foundation, version 3 of the License.
 *
 * Canvas is distributed in the hope that it will be useful, but WITHOUT ANY
 * WARRANTY; without even the implied warranty of MERCHANTABILITY or FITNESS FOR
 * A PARTICULAR PURPOSE. See the GNU Affero General Public License for more
 * details.
 *
 * You should have received a copy of the GNU Affero General Public License along
 * with this program. If not, see <http://www.gnu.org/licenses/>.
 */

import formatMessage from '../../format-message'
import '../tinymce/zh_TW'

const locale = {
  "access_the_pretty_html_editor_37168efe": {
    "message": "存取美觀 HTML 編輯器"
  },
  "accessibility_checker_b3af1f6c": { "message": "可訪問性檢查器" },
  "action_to_take_b626a99a": { "message": "執行的動作：" },
  "add_8523c19b": { "message": "添加" },
  "add_a_caption_2a915239": { "message": "添加字幕" },
  "add_alt_text_for_the_image_48cd88aa": { "message": "為圖像添加替代文字" },
  "add_another_f4e50d57": { "message": "添加其他" },
  "add_cc_subtitles_55f0394e": { "message": "添加副本/字幕" },
  "add_image_60b2de07": { "message": "添加影像" },
  "additional_considerations_f3801683": { "message": "其他考慮因素" },
  "adjacent_links_with_the_same_url_should_be_a_singl_7a1f7f6c": {
    "message": "URL 相同的相鄰連結應為單一連結。"
  },
  "aleph_f4ffd155": { "message": "Aleph" },
  "align_11050992": { "message": "對齊" },
  "alignment_and_lists_5cebcb69": { "message": "對齊及清單" },
  "all_4321c3a1": { "message": "全部" },
  "all_apps_a50dea49": { "message": "所有應用程式" },
  "alpha_15d59033": { "message": "α" },
  "alphabetical_55b5b4e0": { "message": "字母" },
  "alt_attribute_text_should_not_contain_more_than_12_e21d4040": {
    "message": "替代屬性文字不應包含多於 120 個字元。"
  },
  "alt_text_611fb322": { "message": "替代文字" },
  "amalg_coproduct_c589fb12": { "message": "Amalg（副產品）" },
  "an_error_occured_reading_the_file_ff48558b": {
    "message": "讀取作業時發生錯誤"
  },
  "an_error_occurred_making_a_network_request_d1bda348": {
    "message": "發出連線請求時發生錯誤"
  },
  "an_error_occurred_uploading_your_media_71f1444d": {
    "message": "上載媒體時發生錯誤。"
  },
  "and_7fcc2911": { "message": "以及" },
  "angle_c5b4ec50": { "message": "角度" },
  "announcement_list_da155734": { "message": "通告清單" },
  "announcements_a4b8ed4a": { "message": "通告" },
  "apply_781a2546": { "message": "應用" },
  "apply_changes_to_all_instances_of_this_icon_maker__2642f466": {
    "message": "在課程中套用變更到此圖示製作者圖示的所有執行個體"
  },
  "approaches_the_limit_893aeec9": { "message": "接近限制" },
  "approximately_e7965800": { "message": "大約" },
  "apps_54d24a47": { "message": "應用程式" },
  "are_you_sure_you_want_to_cancel_changes_you_made_m_c5210496": {
    "message": "是否確定要取消？您所做的變更或未能儲存。"
  },
  "arrows_464a3e54": { "message": "箭號" },
  "art_icon_8e1daad": { "message": "藝術圖示" },
  "aspect_ratio_will_be_preserved_cb5fdfb8": { "message": "外觀比例將被保留" },
  "assignments_1e02582c": { "message": "作業列表" },
  "asterisk_82255584": { "message": "*" },
  "attributes_963ba262": { "message": "屬性" },
  "audio_and_video_recording_not_supported_please_use_5ce3f0d7": {
    "message": "不支援音訊和視訊錄製；請使用不同的瀏覽器。"
  },
  "audio_options_feb58e2c": { "message": "音訊選項" },
  "audio_options_tray_33a90711": { "message": "音訊選項收集箱" },
  "audio_player_for_title_20cc70d": { "message": "{ title } 的音訊播放器" },
  "auto_saved_content_exists_would_you_like_to_load_t_fee528f2": {
    "message": "自動儲存內容已存在。是否要改為載入自動儲存的內容？"
  },
  "available_folders_694d0436": { "message": "可用資料夾" },
  "backslash_b2d5442d": { "message": "反斜线" },
  "bar_ec63ed6": { "message": "橫線" },
  "basic_554cdc0a": { "message": "基本" },
  "because_501841b": { "message": "因為" },
  "below_81d4dceb": { "message": "以下" },
  "beta_cb5f307e": { "message": "β" },
  "big_circle_16b2e604": { "message": "大圓圈" },
  "binomial_coefficient_ea5b9bb7": { "message": "二項式係數" },
  "black_4cb01371": { "message": "黑色" },
  "blue_daf8fea9": { "message": "藍色" },
  "bottom_15a2a9be": { "message": "底部" },
  "bottom_third_5f5fec1d": { "message": "底部第三個" },
  "bowtie_5f9629e4": { "message": "領結" },
  "brick_f2656265": { "message": "磚頭" },
  "c_2001_acme_inc_283f7f80": { "message": "(c) 2001 Acme Inc." },
  "cancel_caeb1e68": { "message": "取消" },
  "cap_product_3a5265a6": { "message": "便帽產品" },
  "center_align_e68d9997": { "message": "置中對齊" },
  "centered_dot_64d5e378": { "message": "中心點" },
  "centered_horizontal_dots_451c5815": { "message": "中心水平點" },
  "change_alt_text_92654906": { "message": "變更替代文字" },
  "change_heading_tag_to_paragraph_a61e3113": {
    "message": "變更標題標籤為段落"
  },
  "change_only_this_heading_s_level_903cc956": {
    "message": "僅變更此標題的級別"
  },
  "change_text_color_1aecb912": { "message": "變更文字顏色" },
<<<<<<< HEAD
=======
  "changes_you_made_may_not_be_saved_4e8db973": {
    "message": "您所做的變更或未能儲存。"
  },
  "characters_9d897d1c": { "message": "性質" },
  "characters_no_spaces_485e5367": { "message": "字元（無空格）" },
>>>>>>> 0889f4aa
  "check_accessibility_3c78211c": { "message": "檢查可訪問性" },
  "checking_for_accessibility_issues_fac18c6d": {
    "message": "檢查可訪問性問題"
  },
  "chi_54a32644": { "message": "χ" },
  "choose_caption_file_9c45bc4e": { "message": "選擇字幕檔案" },
  "choose_usage_rights_33683854": { "message": "選擇使用權限…" },
  "circle_484abe63": { "message": "圓形" },
  "circle_unordered_list_9e3a0763": { "message": "圓形無序清單" },
  "clear_2084585f": { "message": "清除" },
  "clear_image_3213fe62": { "message": "清除影像" },
  "clear_selected_file_82388e50": { "message": "清除所選擇的檔案" },
  "clear_selected_file_filename_2fe8a58e": {
    "message": "清除所選擇的檔案：{ filename }"
  },
  "click_or_shift_click_for_the_html_editor_25d70bb4": {
    "message": "點擊或按住 Shift 點擊調出 html 編輯器。"
  },
  "click_to_embed_imagename_c41ea8df": {
    "message": "按一下以嵌入 { imageName }"
  },
  "click_to_hide_preview_3c707763": { "message": "按一下以隱藏預覽" },
  "click_to_insert_a_link_into_the_editor_c19613aa": {
    "message": "按一下以插入一個連結至編輯。"
  },
  "click_to_show_preview_faa27051": { "message": "按一下以顯示預覽" },
  "close_a_menu_or_dialog_also_returns_you_to_the_edi_739079e6": {
    "message": "關閉選單或對話方塊。另外請返回編輯器區域"
  },
  "close_accessibility_checker_29d1c51e": { "message": "關閉可訪問性檢查器" },
  "close_d634289d": { "message": "關閉" },
  "closed_caption_file_must_be_less_than_maxkb_kb_5880f752": {
    "message": "關閉的字幕檔案必須小於 { maxKb } kb"
  },
  "closed_captions_subtitles_e6aaa016": { "message": "隱藏圖片說明/字幕" },
  "clubs_suit_c1ffedff": { "message": "梅花（花色）" },
  "collaborations_5c56c15f": { "message": "協作" },
  "collapse_to_hide_types_1ab46d2e": { "message": "收起以隱藏 { types }" },
  "color_picker_6b359edf": { "message": "顏色選擇器" },
  "color_picker_colorname_selected_ad4cf400": {
    "message": "顏色選擇器（已選擇 { colorName } 色）"
  },
  "column_e1ae5c64": { "message": "欄" },
  "column_group_1c062368": { "message": "欄組" },
  "complex_numbers_a543d004": { "message": "複數" },
  "computer_1d7dfa6f": { "message": "電腦" },
  "congruent_5a244acd": { "message": "全等" },
  "contains_311f37b7": { "message": "含有" },
  "content_1440204b": { "message": "內容" },
  "content_is_still_being_uploaded_if_you_continue_it_8f06d0cb": {
    "message": "內容仍在上傳中，如果您繼續將無法正確嵌入內容。"
  },
  "content_subtype_5ce35e88": { "message": "內容子類型" },
  "content_type_2cf90d95": { "message": "內容類型" },
  "coproduct_e7838082": { "message": "副產品" },
  "copyright_holder_66ee111": { "message": "版權持有人：" },
  "could_not_insert_content_itemtype_items_are_not_cu_638dfecd": {
    "message": "無法插入內容：Canvas 中目前不支援「{ itemType }」項目。"
  },
  "count_40eced3b": { "message": "計數" },
  "count_plural_0_0_words_one_1_word_other_words_acf32eca": {
    "message": "{ count, plural,\n     =0 {0 個字}\n    one {1 個字}\n  other {# 個字}\n}"
  },
  "count_plural_one_item_loaded_other_items_loaded_857023b7": {
    "message": "{ count, plural,\n    one {# 個項目已載入}\n  other {# 個項目已載入}\n}"
  },
  "course_documents_104d76e0": { "message": "課程文件" },
  "course_files_62deb8f8": { "message": "課程檔案" },
  "course_files_a31f97fc": { "message": "課程檔案" },
  "course_images_f8511d04": { "message": "課程影像" },
  "course_link_b369426": { "message": "課程連結" },
  "course_links_b56959b9": { "message": "課程連結" },
  "course_media_ec759ad": { "message": "課程媒體" },
  "course_navigation_dd035109": { "message": "課程導航" },
  "create_icon_110d6463": { "message": "建立圖示" },
  "create_icon_maker_icon_c716bffe": { "message": "建立圖示 製作者圖示" },
  "creative_commons_license_725584ae": { "message": "創意共享授權：" },
  "crop_image_41bf940c": { "message": "裁剪影像" },
  "crop_image_807ebb08": { "message": "裁剪影像" },
  "cup_product_14174434": { "message": "杯子產品" },
  "current_image_f16c249c": { "message": "目前的圖像" },
  "current_volume_level_c55ab825": { "message": "目前音量" },
  "custom_6979cd81": { "message": "自訂" },
  "cyan_c1d5f68a": { "message": "青色" },
  "dagger_57e0f4e5": { "message": "劍號" },
  "date_added_ed5ad465": { "message": "添加的日期" },
  "decorative_icon_9a7f3fc3": { "message": "裝飾圖示" },
  "decorative_image_fde98579": { "message": "裝飾圖像" },
  "decorative_type_upper_f2c95e3": { "message": "裝飾 { TYPE_UPPER }" },
  "decrease_indent_d9cf469d": { "message": "減少縮排" },
  "deep_purple_bb3e2907": { "message": "深紫色" },
  "default_bulleted_unordered_list_47079da8": { "message": "預設符號無序清單" },
  "default_numerical_ordered_list_48dd3548": { "message": "預設數字有序清單" },
  "definite_integral_fe7ffed1": { "message": "有限積分" },
  "degree_symbol_4a823d5f": { "message": "度數符號" },
  "delimiters_4db4840d": { "message": "分隔符號" },
  "delta_53765780": { "message": "δ" },
  "describe_the_icon_f6a18823": { "message": "（描述圖示）" },
  "describe_the_type_ff448da5": { "message": "（描述 { TYPE }）" },
  "describe_the_video_2fe8f46a": { "message": "（描述影片）" },
  "description_436c48d7": { "message": "描述" },
  "details_98a31b68": { "message": "詳細資料" },
  "diagonal_dots_7d71b57e": { "message": "對角點" },
  "diamond_b8dfe7ae": { "message": "鑽石形" },
  "diamonds_suit_526abaaf": { "message": "方塊（花色）" },
  "digamma_258ade94": { "message": "雙伽瑪" },
  "dimension_type_f5fa9170": { "message": "尺寸類型" },
  "dimensions_45ddb7b7": { "message": "尺寸" },
  "directionality_26ae9e08": { "message": "方向" },
  "directly_edit_latex_b7e9235b": { "message": "直接編輯 LaTeX" },
  "disable_preview_222bdf72": { "message": "停用預覽" },
  "discussions_a5f96392": { "message": "討論區" },
  "discussions_index_6c36ced": { "message": "討論索引" },
  "disjoint_union_e74351a8": { "message": "互斥聯集" },
  "display_options_315aba85": { "message": "顯示選項" },
  "display_text_link_opens_in_a_new_tab_75e9afc9": {
    "message": "顯示文字連結（在新標籤中開啟）"
  },
  "division_sign_72190870": { "message": "除號" },
  "document_678cd7bf": { "message": "文件" },
  "documents_81393201": { "message": "文件" },
  "done_54e3d4b6": { "message": "已完成" },
  "double_dagger_faf78681": { "message": "雙劍號" },
  "down_5831a426": { "message": "向下" },
  "down_and_left_diagonal_arrow_40ef602c": { "message": "向下和向左對角箭頭" },
  "down_and_right_diagonal_arrow_6ea0f460": { "message": "向下和向右對角箭頭" },
  "download_filename_2baae924": { "message": "下載 { filename }" },
  "downward_arrow_cca52012": { "message": "向下箭頭" },
  "downward_pointing_triangle_2a12a601": { "message": "向下指向三角形" },
  "drag_a_file_here_1bf656d5": { "message": "拖曳檔案到此處。" },
  "drag_and_drop_or_click_to_browse_your_computer_60772d6d": {
    "message": "拖放或按一下以瀏覽您的電腦"
  },
  "drag_handle_use_up_and_down_arrows_to_resize_e29eae5c": {
    "message": "拖曳控點。使用上下箭頭重新調整大小"
  },
  "due_multiple_dates_cc0ee3f5": { "message": "截止日期：多個日期" },
  "due_when_7eed10c6": { "message": "截止日期：{ when }" },
  "edit_alt_text_for_this_icon_instance_9c6fc5fd": {
    "message": "編輯此圖示實例的 alt 文字"
  },
  "edit_c5fbea07": { "message": "編輯" },
  "edit_course_link_5a5c3c59": { "message": "編輯課程連結" },
  "edit_equation_f5279959": { "message": "編輯方程式" },
  "edit_existing_icon_maker_icon_5d0ebb3f": {
    "message": "編輯現有的圖示製作者圖示"
  },
  "edit_icon_2c6b0e91": { "message": "編輯圖示" },
  "edit_link_7f53bebb": { "message": "編輯連結" },
  "editor_statusbar_26ac81fc": { "message": "編輯器狀態欄" },
  "element_starting_with_start_91bf4c3b": {
    "message": "以 { start } 開始的元素"
  },
  "embed_828fac4a": { "message": "嵌入" },
  "embed_code_314f1bd5": { "message": "嵌入代碼" },
  "embed_content_from_external_tool_3397ad2d": {
    "message": "從外部工具嵌入的內容"
  },
  "embed_image_1080badc": { "message": "嵌入影像" },
  "embed_video_a97a64af": { "message": "嵌入影片" },
  "embedded_content_aaeb4d3d": { "message": "嵌入內容" },
  "empty_set_91a92df4": { "message": "空集合" },
  "encircled_dot_8f5e51c": { "message": "圓圈點" },
  "encircled_minus_72745096": { "message": "⊖ " },
  "encircled_plus_36d8d104": { "message": "⊕" },
  "encircled_times_5700096d": { "message": "⊗" },
  "engineering_icon_f8f3cf43": { "message": "工程圖示" },
  "english_icon_25bfe845": { "message": "英文圖示" },
  "enter_at_least_3_characters_to_search_4f037ee0": {
    "message": "請輸入最少 3 個字元以開始搜尋"
  },
  "epsilon_54bb8afa": { "message": "ɛ" },
  "epsilon_variant_d31f1e77": { "message": "ɛ（變量）" },
  "equals_sign_c51bdc58": { "message": "等號" },
  "equation_1c5ac93c": { "message": "方程式" },
  "equation_editor_39fbc3f1": { "message": "方程式編輯器" },
  "equilibrium_6ff3040b": { "message": "相等" },
  "equivalence_class_7b0f11c0": { "message": "等價類" },
  "equivalent_identity_654b3ce5": { "message": "等價（單位）" },
  "eta_b8828f99": { "message": "η" },
  "exists_2e62bdaa": { "message": "存在" },
  "exit_fullscreen_b7eb0aa4": { "message": "退出全螢幕" },
  "expand_preview_by_default_2abbf9f8": { "message": "預設為展開預覽" },
  "expand_to_see_types_f5d29352": { "message": "展開以查看 { types }" },
  "external_link_d3f9e62a": { "message": "外部連結" },
  "external_tool_frame_70b32473": { "message": "外部工具框" },
  "external_tools_6e77821": { "message": "外部工具" },
  "extra_large_b6cdf1ff": { "message": "超大" },
  "extra_small_9ae33252": { "message": "超小" },
  "extracurricular_icon_67c8ca42": { "message": "課外活動圖示" },
  "f_function_fe422d65": { "message": "F（函數）" },
  "failed_getting_file_contents_e9ea19f4": { "message": "無法取得檔案內容" },
  "failed_to_retrieve_content_from_external_tool_5899c213": {
    "message": "無法從外部工具擷取內容"
  },
  "file_name_8fd421ff": { "message": "檔案名稱" },
  "file_storage_quota_exceeded_b7846cd1": { "message": "已超過檔案儲存配額" },
  "file_url_c12b64be": { "message": "檔案 URL" },
  "filename_file_icon_602eb5de": { "message": "{ filename } 檔案圖示" },
  "filename_image_preview_6cef8f26": { "message": "{ filename } 影像預覽" },
  "filename_text_preview_e41ca2d8": { "message": "{ filename } 文字預覽" },
  "files_c300e900": { "message": "檔案" },
  "files_index_af7c662b": { "message": "檔案索引" },
  "finish_bc343002": { "message": "完成" },
  "fix_heading_hierarchy_f60884c4": { "message": "固定標題階層" },
  "flat_music_76d5a5c3": { "message": "♭（音樂）" },
  "focus_element_options_toolbar_18d993e": { "message": "聚焦元素選項工具欄" },
  "folder_tree_fbab0726": { "message": "樹狀資件夾" },
  "for_all_b919f972": { "message": "適用全部" },
  "format_4247a9c5": { "message": "格式" },
  "format_as_a_list_142210c3": { "message": "使用清單格式" },
  "formatting_5b143aa8": { "message": "格式" },
  "forward_slash_3f90f35e": { "message": "/" },
  "found_auto_saved_content_3f6e4ca5": { "message": "找到自動儲存的內容" },
  "found_count_plural_0_results_one_result_other_resu_46aeaa01": {
    "message": "找到 { count, plural,\n     =0 {# 個結果 }\n    one {# 個結果 }\n  other {# 個結果 }\n}"
  },
  "fraction_41bac7af": { "message": "分數" },
  "fullscreen_873bf53f": { "message": "全螢幕" },
  "gamma_1767928": { "message": "γ" },
  "generating_preview_45b53be0": { "message": "產生預覽中..." },
  "gif_png_format_images_larger_than_size_kb_are_not__7af3bdbd": {
    "message": "GIF/PNG 格式影像大於目前不支援的 { size } KB。"
  },
  "go_to_the_editor_s_menubar_e6674c81": { "message": "前往編輯器的選單欄" },
  "go_to_the_editor_s_toolbar_a5cb875f": { "message": "前往編輯器的工具欄" },
  "grades_a61eba0a": { "message": "成績" },
  "greater_than_e98af662": { "message": ">" },
  "greater_than_or_equal_b911949a": { "message": "> 或 =" },
  "greek_65c5b3f7": { "message": "希臘語" },
  "green_15af4778": { "message": "綠色" },
  "grey_a55dceff": { "message": "灰色" },
  "group_documents_8bfd6ae6": { "message": "群組文件" },
  "group_files_4324f3df": { "message": "群組檔案" },
  "group_files_82e5dcdb": { "message": "群組檔案" },
  "group_images_98e0ac17": { "message": "群組圖像" },
  "group_isomorphism_45b1458c": { "message": "揚抑符號" },
  "group_link_63e626b3": { "message": "群組連結" },
  "group_links_9493129e": { "message": "群組連結" },
  "group_media_2f3d128a": { "message": "群組媒體" },
  "group_navigation_99f191a": { "message": "群組導航" },
  "h_bar_bb94deae": { "message": "H 列" },
  "hat_ea321e35": { "message": "揚抑符號" },
  "header_column_f27433cb": { "message": "標題欄" },
  "header_row_and_column_ec5b9ec": { "message": "標題行與欄" },
  "header_row_f33eb169": { "message": "標題行" },
  "heading_2_5b84eed2": { "message": "標題 2" },
  "heading_3_2c83de44": { "message": "標題 3" },
  "heading_4_b2e74be7": { "message": "標題 4" },
  "heading_levels_should_not_be_skipped_3947c0e0": {
    "message": "不應跳過標題層。"
  },
  "heading_starting_with_start_42a3e7f9": {
    "message": "以 { start } 開始的標題"
  },
  "headings_should_not_contain_more_than_120_characte_3c0e0cb3": {
    "message": "標題不應包含多於 120 個字元。"
  },
  "health_icon_8d292eb5": { "message": "健康圖示" },
  "hearts_suit_e50e04ca": { "message": "紅心（花色）" },
  "height_69b03e15": { "message": "高度" },
  "hexagon_d8468e0d": { "message": "六邊形" },
  "hide_description_bfb5502e": { "message": "隱藏描述" },
  "hide_title_description_caf092ef": { "message": "隱藏 { title } 描述" },
  "highlight_an_element_to_activate_the_element_optio_60e1e56b": {
    "message": "反白顯示元素以啟用元素選項工具欄"
  },
  "home_351838cd": { "message": "首頁" },
  "html_code_editor_fd967a44": { "message": "Html 代碼編輯器" },
  "html_editor_fb2ab713": { "message": "HTML 編輯器" },
  "i_have_obtained_permission_to_use_this_file_6386f087": {
    "message": "我已經獲得了該文檔的使用權限。"
  },
  "i_hold_the_copyright_71ee91b1": { "message": "我持有該版權" },
  "icon_215a1dc6": { "message": "圖示" },
  "icon_8168b2f8": { "message": "圖示" },
  "icon_color_b86dd6d6": { "message": "圖示色彩" },
  "icon_maker_icons_cc560f7e": { "message": "圖示製作者圖示" },
  "icon_options_7e32746e": { "message": "圖示選項" },
  "icon_options_tray_2b407977": { "message": "圖示選項收集箱" },
  "icon_preview_1782a1d9": { "message": "圖示預覽" },
  "icon_shape_30b61e7": { "message": "圖示形狀" },
  "icon_size_9353edea": { "message": "圖示大小" },
  "if_left_empty_link_text_will_display_as_course_lin_61087540": {
    "message": "在左側空白連結中，文字將顯示為課程連結名稱"
  },
  "if_usage_rights_are_required_the_file_will_not_pub_841e276e": {
    "message": "如果需要使用權限，在「檔案」頁面中啟用前將無法發佈檔案。"
  },
  "if_you_do_not_select_usage_rights_now_this_file_wi_14e07ab5": {
    "message": "如果您現在不選擇使用權，那麼該文檔在其上傳之後將會撤銷發佈。"
  },
  "image_8ad06": { "message": "影像" },
  "image_c1c98202": { "message": "影像" },
  "image_filenames_should_not_be_used_as_the_alt_attr_bcfd7780": {
    "message": "圖像檔案名稱不應用作說明圖像內容的替代屬性。"
  },
  "image_options_5412d02c": { "message": "影像選項" },
  "image_options_tray_90a46006": { "message": "影像選項收集箱" },
  "image_to_crop_3a34487d": { "message": "要裁剪的圖像" },
  "image_with_filename_file_aacd7180": {
    "message": "檔案名稱為 { file } 的圖像"
  },
  "images_7ce26570": { "message": "影像" },
  "images_should_include_an_alt_attribute_describing__b86d6a86": {
    "message": "圖像應包括說明圖像內容的替代屬性。"
  },
  "imaginary_portion_of_complex_number_2c733ffa": {
    "message": "虛數部份（複數的）"
  },
  "in_element_of_19ca2f33": { "message": "在（某個元素）" },
  "increase_indent_6af90f7c": { "message": "增加縮進" },
  "indefinite_integral_6623307e": { "message": "無限積分" },
  "indigo_2035fc55": { "message": "靛藍色" },
  "inference_fed5c960": { "message": "推論" },
  "infinity_7a10f206": { "message": "無限" },
  "insert_593145ef": { "message": "插入" },
  "insert_link_6dc23cae": { "message": "插入連結" },
  "insert_math_equation_57c6e767": { "message": "插入數學方程式" },
  "integers_336344e1": { "message": "整數" },
  "intersection_cd4590e4": { "message": "交集" },
  "invalid_entry_f7d2a0f5": { "message": "無效的輸入項目。" },
  "invalid_file_c11ba11": { "message": "無效的檔案" },
  "invalid_file_type_881cc9b2": { "message": "無效的檔案類型" },
  "invalid_url_cbde79f": { "message": "無效的 URL" },
  "iota_11c932a9": { "message": "ι" },
  "issue_num_total_f94536cf": { "message": "問題 { num }/{ total }" },
  "kappa_2f14c816": { "message": "κ" },
  "kappa_variant_eb64574b": { "message": "κ（變量）" },
  "keyboard_shortcuts_ed1844bd": { "message": "鍵盤快速鍵" },
  "keyboards_navigate_to_links_using_the_tab_key_two__5fab8c82": {
    "message": "使用 Tab 鍵以鍵盤導航至連結。目的地相同的兩個相連連結可能對鍵盤使用者造成混亂。"
  },
  "lambda_4f602498": { "message": "λ" },
  "language_arts_icon_a798b0f8": { "message": "語言文學圖示" },
  "languages_icon_9d20539": { "message": "語言圖示" },
  "large_9c5e80e7": { "message": "大" },
  "learn_more_about_adjacent_links_2cb9762c": {
    "message": "了解更多有關相鄰連結"
  },
  "learn_more_about_color_contrast_c019dfb9": {
    "message": "了解更多有關顏色對比"
  },
  "learn_more_about_organizing_page_headings_8a7caa2e": {
    "message": "了解更多有關組織頁面標題"
  },
  "learn_more_about_proper_page_heading_structure_d2959f2d": {
    "message": "了解更多有關適當的頁面標題結構"
  },
  "learn_more_about_table_headers_5f5ee13": {
    "message": "了解更多有關表格標題"
  },
  "learn_more_about_using_alt_text_for_images_5698df9a": {
    "message": "了解更多有關使用圖像的 alt 文字"
  },
  "learn_more_about_using_captions_with_tables_36fe496f": {
    "message": "了解更多有關使用表格的字幕"
  },
  "learn_more_about_using_filenames_as_alt_text_264286af": {
    "message": "了解更多有關使用檔案名稱作為 alt 文字"
  },
  "learn_more_about_using_lists_4e6eb860": {
    "message": "了解更多有關使用清單"
  },
  "learn_more_about_using_scope_attributes_with_table_20df49aa": {
    "message": "了解更多有關使用有表格的範圍屬性"
  },
  "leave_as_is_4facfe55": { "message": "不需變更" },
<<<<<<< HEAD
=======
  "left_3ea9d375": { "message": "左" },
  "left_align_43d95491": { "message": "靠左對齊" },
>>>>>>> 0889f4aa
  "left_angle_bracket_c87a6d07": { "message": "左角括號" },
  "left_arrow_4fde1a64": { "message": "左箭頭" },
  "left_arrow_with_hook_5bfcad93": { "message": "左箭頭與鉤號" },
  "left_ceiling_ee9dd88a": { "message": "左上限" },
  "left_curly_brace_1726fb4": { "message": "左大括號" },
  "left_downard_harpoon_arrow_1d7b3d2e": { "message": "左向下魚叉箭頭" },
  "left_floor_29ac2274": { "message": "左下限" },
  "left_to_right_e9b4fd06": { "message": "左至右" },
  "left_upward_harpoon_arrow_3a562a96": { "message": "左向上魚叉箭頭" },
  "leftward_arrow_1e4765de": { "message": "向左箭頭" },
  "leftward_pointing_triangle_d14532ce": { "message": "向左指向三角形" },
  "less_than_a26c0641": { "message": "小於" },
  "less_than_or_equal_be5216cb": { "message": "小於或等於" },
  "library_icon_ae1e54cf": { "message": "圖書館圖示" },
  "light_blue_5374f600": { "message": "淺藍色" },
  "link_7262adec": { "message": "連結" },
  "link_options_a16b758b": { "message": "連結選項" },
  "link_with_text_starting_with_start_b3fcbe71": {
    "message": "文字以 { start } 開始的連結"
  },
  "links_14b70841": { "message": "連結" },
  "links_to_an_external_site_de74145d": { "message": "連結到外部網站。" },
  "lists_should_be_formatted_as_lists_f862de8d": {
    "message": "列表應使用清單格式。"
  },
  "load_more_35d33c7": { "message": "載入更多" },
  "loading_25990131": { "message": "正在載入……" },
  "loading_bde52856": { "message": "正在載入" },
  "loading_closed_captions_subtitles_failed_95ceef47": {
    "message": "載入關閉的說明/字幕失敗。"
  },
  "loading_external_tool_d839042c": { "message": "正在載入外部工具" },
  "loading_failed_b3524381": { "message": "載入失敗……" },
  "loading_failed_e6a9d8ef": { "message": "載入失敗。" },
  "loading_folders_d8b5869e": { "message": "正在載入資料夾" },
  "loading_placeholder_for_filename_792ef5e8": {
    "message": "載入 { fileName } 的佔位符"
  },
  "loading_please_wait_d276220a": { "message": "正在載入，請稍候" },
  "loading_preview_9f077aa1": { "message": "載入預覽" },
  "locked_762f138b": { "message": "已鎖定" },
  "logical_equivalence_76fca396": { "message": "邏輯對等" },
  "logical_equivalence_short_8efd7b4f": { "message": "邏輯對等（短）" },
  "logical_equivalence_short_and_thick_1e1f654d": {
    "message": "邏輯對等（短和粗）"
  },
  "logical_equivalence_thick_662dd3f2": { "message": "邏輯對等（粗）" },
  "low_horizontal_dots_cc08498e": { "message": "下水平點" },
  "magenta_4a65993c": { "message": "品紅" },
  "maps_to_e5ef7382": { "message": "對應" },
  "math_icon_ad4e9d03": { "message": "數學圖示" },
  "media_af190855": { "message": "媒體" },
  "media_file_is_processing_please_try_again_later_58a6d49": {
    "message": "正在處理媒體檔案中。請稍後重試。"
  },
  "medium_5a8e9ead": { "message": "中" },
  "merge_links_2478df96": { "message": "合併連結" },
  "mic_a7f3d311": { "message": "麥克風" },
  "microphone_disabled_15c83130": { "message": "停用麥克風" },
  "middle_27dc1d5": { "message": "中間" },
  "minimize_file_preview_da911944": { "message": "最小化文檔預覽" },
  "minimize_video_20aa554b": { "message": "最小化視訊" },
  "minus_fd961e2e": { "message": "-" },
  "minus_plus_3461f637": { "message": "+/-" },
  "misc_3b692ea7": { "message": "雜項" },
  "miscellaneous_e9818229": { "message": "雜項" },
  "modules_c4325335": { "message": "單元" },
  "moving_image_to_crop_directionword_6f66cde2": {
    "message": "移動影像以裁剪 { directionWord }"
  },
  "mu_37223b8b": { "message": "x" },
  "multi_color_image_63d7372f": { "message": "多色圖像" },
  "multiplication_sign_15f95c22": { "message": "x 號" },
  "music_icon_4db5c972": { "message": "音樂圖示" },
  "must_be_at_least_percentage_22e373b6": {
    "message": "必須至少 { percentage }%"
  },
  "must_be_at_least_width_x_height_px_41dc825e": {
    "message": "必須至少為 { width } x { height } px"
  },
  "my_files_2f621040": { "message": "我的檔案" },
  "n_th_root_9991a6e4": { "message": "N 次方根" },
  "nabla_1e216d25": { "message": "▽" },
  "name_1aed4a1b": { "message": "名稱" },
  "name_color_ceec76ff": { "message": "{ name } ({ color })" },
  "natural_music_54a70258": { "message": "♮（音樂）" },
  "natural_numbers_3da07060": { "message": "自然數" },
  "navigate_through_the_menu_or_toolbar_415a4e50": {
    "message": "導航整個選單或工具欄"
  },
  "nested_greater_than_d852e60d": { "message": "巢式大於" },
  "nested_less_than_27d17e58": { "message": "巢式小於" },
  "next_40e12421": { "message": "下一個" },
  "no_accessibility_issues_were_detected_f8d3c875": {
    "message": "並無偵察任何可訪問性問題。"
  },
  "no_changes_to_save_d29f6e91": { "message": "沒有要儲存的變更。" },
  "no_e16d9132": { "message": "否" },
  "no_file_chosen_9a880793": { "message": "未選擇檔案" },
  "no_headers_9bc7dc7f": { "message": "無標題" },
  "no_preview_is_available_for_this_file_f940114a": {
    "message": "本檔案不支援預覽。"
  },
  "no_results_940393cf": { "message": "無結果。" },
  "no_results_found_for_filterterm_ad1b04c8": {
    "message": "找不到 { filterTerm } 的結果"
  },
  "no_video_1ed00b26": { "message": "無影片" },
  "none_3b5e34d2": { "message": "無" },
  "none_selected_b93d56d2": { "message": "未選擇任何項目" },
  "not_equal_6e2980e6": { "message": "不等於" },
  "not_in_not_an_element_of_fb1ffb54": { "message": "不在（不是某個元素）" },
  "not_negation_1418ebb8": { "message": "非（否定）" },
  "not_subset_dc2b5e84": { "message": "非子集合" },
  "not_subset_strict_23d282bf": { "message": "非子集合（嚴格）" },
  "not_superset_5556b913": { "message": "非母集合" },
  "not_superset_strict_24e06f36": { "message": "非母集合（嚴格）" },
  "nu_1c0f6848": { "message": "ν" },
  "octagon_e48be9f": { "message": "八邊形" },
  "olive_6a3e4d6b": { "message": "橄欖色" },
  "omega_8f2c3463": { "message": "ω" },
  "one_of_the_following_styles_must_be_added_to_save__1de769aa": {
    "message": "必須添加以下其中一個樣式以儲存圖示：圖示色彩、輪廓大小、圖示文字或影像"
  },
  "open_circle_e9bd069": { "message": "開圓" },
  "open_this_keyboard_shortcuts_dialog_9658b83a": {
    "message": "開啟此鍵盤快速鍵對話方塊"
  },
  "open_title_application_fd624fc5": { "message": "開啟 { title } 應用程式" },
  "operators_a2ef9a93": { "message": "操作員" },
  "or_9b70ccaa": { "message": "或者" },
  "orange_81386a62": { "message": "橙色" },
  "ordered_and_unordered_lists_cfadfc38": { "message": "有序和無序的清單" },
  "other_editor_shortcuts_may_be_found_at_404aba4a": {
    "message": "其他編輯器快速鍵位於"
  },
  "outline_color_3ef2cea7": { "message": "輪廓顏色" },
  "outline_size_a6059a21": { "message": "輪廓大小" },
  "p_is_not_a_valid_protocol_which_must_be_ftp_http_h_adf13fc2": {
    "message": "{ p }並非有效協議，必須使用 ftp、http、https、mailto、skype、tel 或忽略此項"
  },
  "pages_e5414c2c": { "message": "頁面" },
  "paragraph_5e5ad8eb": { "message": "段落" },
  "paragraph_starting_with_start_a59923f8": {
    "message": "以 { start } 開始的段落"
  },
  "parallel_d55d6e38": { "message": "平行" },
  "partial_derivative_4a9159df": { "message": "部份（導數）" },
  "paste_5963d1c1": { "message": "貼上" },
  "pause_12af3bb4": { "message": "暫停" },
  "pentagon_17d82ea3": { "message": "五角形" },
  "people_b4ebb13c": { "message": "成員" },
  "percentage_34ab7c2c": { "message": "百分比" },
  "percentage_must_be_a_number_8033c341": { "message": "百分比必須是數字" },
  "performing_arts_icon_f3497486": { "message": "表演藝術圖示" },
  "perpendicular_7c48ede4": { "message": "垂直" },
  "phi_4ac33b6d": { "message": "φ" },
  "phi_variant_c9bb3ac5": { "message": "φ（變量）" },
  "physical_education_icon_d7dffd3e": { "message": "體育圖示" },
  "pi_dc4f0bd8": { "message": "π" },
  "pi_variant_10f5f520": { "message": "π（變量）" },
  "pink_68ad45cb": { "message": "粉紅色" },
  "pixels_52ece7d1": { "message": "像素" },
  "play_1a47eaa7": { "message": "播放" },
  "play_media_comment_35257210": { "message": "播放媒體評論。" },
  "play_media_comment_by_name_from_createdat_c230123d": {
    "message": "播放{ name }於{ createdAt }創建的媒體評論。"
  },
  "please_allow_canvas_to_access_your_microphone_and__dc2c3079": {
    "message": "請允許 Canvas 存取您的麥克風和網路攝影機。"
  },
  "plus_d43cd4ec": { "message": "+" },
  "plus_minus_f8be2e83": { "message": "+/-" },
  "posted_when_a578f5ab": { "message": "已公佈：{ when }" },
  "power_set_4f26f316": { "message": "冪集" },
  "precedes_196b9aef": { "message": "之前" },
  "precedes_equal_20701e84": { "message": "等於之前" },
  "preformatted_d0670862": { "message": "已預先格式化" },
  "prev_f82cbc48": { "message": "預覽" },
  "preview_53003fd2": { "message": "預覽" },
  "preview_a3f8f854": { "message": "預覽" },
  "preview_in_overlay_ed772c46": { "message": "覆蓋預覽" },
  "preview_inline_9787330": { "message": "預覽內嵌" },
  "prime_917ea60e": { "message": "質數" },
  "prime_numbers_13464f61": { "message": "質數" },
  "product_39cf144f": { "message": "產品" },
  "proportional_f02800cc": { "message": "成比例" },
  "protocol_must_be_ftp_http_https_mailto_skype_tel_o_73beb4f8": {
    "message": "協議必須為 ftp、http、https、mailto、skype、tel 或忽略此項"
  },
  "psi_e3f5f0f7": { "message": "ψ" },
  "published_c944a23d": { "message": "已發佈" },
  "published_when_302d8e23": { "message": "已發佈：{ when }" },
  "pumpkin_904428d5": { "message": "南瓜色" },
  "purple_7678a9fc": { "message": "紫色" },
  "quaternions_877024e0": { "message": "四合數" },
  "quizzes_7e598f57": { "message": "測驗" },
  "rational_numbers_80ddaa4a": { "message": "有理數" },
  "real_numbers_7c99df94": { "message": "實數" },
  "real_portion_of_complex_number_7dad33b5": {
    "message": "實數部份（複數的）"
  },
  "record_7c9448b": { "message": "錄製" },
  "record_upload_media_5fdce166": { "message": "錄製/上傳媒體" },
  "recording_98da6bda": { "message": "正在錄製" },
  "red_8258edf3": { "message": "紅色" },
  "relationships_6602af70": { "message": "關聯" },
  "religion_icon_246e0be1": { "message": "宗教圖示" },
  "remove_heading_style_5fdc8855": { "message": "移除標題樣式" },
<<<<<<< HEAD
=======
  "remove_link_d1f2f4d0": { "message": "移除連結" },
>>>>>>> 0889f4aa
  "replace_e61834a7": { "message": "替換" },
  "reset_95a81614": { "message": "重設" },
  "resize_ec83d538": { "message": "調校大小" },
  "restore_auto_save_deccd84b": { "message": "還原自動儲存？" },
  "reverse_turnstile_does_not_yield_7558be06": {
    "message": "反向 T 形符號（不產生）"
  },
  "rho_a0244a36": { "message": "ρ" },
  "rho_variant_415245cd": { "message": "ρ（變量）" },
  "rich_content_editor_2708ef21": { "message": "多種格式的內容編輯器" },
  "rich_text_area_press_oskey_f8_for_rich_content_edi_c2f651d": {
    "message": "多種格式的文字區。按下用於多種格式的內容編輯器快速鍵的 { OSKey }+F8。"
  },
<<<<<<< HEAD
=======
  "right_71ffdc4d": { "message": "右" },
  "right_align_39e7a32a": { "message": "靠右對齊" },
>>>>>>> 0889f4aa
  "right_angle_bracket_d704e2d6": { "message": "右角括號" },
  "right_arrow_35e0eddf": { "message": "右箭頭" },
  "right_arrow_with_hook_29d92d31": { "message": "右箭頭與鉤號" },
  "right_ceiling_839dc744": { "message": "右上限" },
  "right_curly_brace_5159d5cd": { "message": "右大括號" },
  "right_downward_harpoon_arrow_d71b114f": { "message": "右向下魚叉箭頭" },
  "right_floor_5392d5cf": { "message": "右下限" },
  "right_to_left_9cfb092a": { "message": "右至左" },
  "right_upward_harpoon_arrow_f5a34c73": { "message": "右向上魚叉箭頭" },
  "rightward_arrow_32932107": { "message": "向右箭頭" },
  "rightward_pointing_triangle_60330f5c": { "message": "向右指向三角形" },
  "rotate_image_90_degrees_2ab77c05": { "message": "逆時針旋轉影像 90 度" },
  "rotate_image_90_degrees_6c92cd42": { "message": "順時針旋轉影像 90 度" },
  "rotation_9699c538": { "message": "旋轉" },
  "row_fc0944a7": { "message": "行" },
  "row_group_979f5528": { "message": "行組" },
  "sadly_the_pretty_html_editor_is_not_keyboard_acces_50da7665": {
    "message": "很遺憾，美觀 HTML 編輯器無法用鍵盤存取。在這裡存取原始 HTML 編輯器。"
  },
  "save_11a80ec3": { "message": "儲存" },
  "save_copy_ca63944e": { "message": "儲存複本" },
  "save_media_cb9e786e": { "message": "儲存媒體" },
<<<<<<< HEAD
=======
  "saved_icon_maker_icons_df86e2a1": { "message": "儲存的圖示製作者圖示" },
>>>>>>> 0889f4aa
  "screen_readers_cannot_determine_what_is_displayed__6a5842ab": {
    "message": "沒有替代文字，屏幕閱讀器不能判斷圖像所顯示的是什麼，而檔案名稱一般都是無意義的數字與字母串，並不能說明內容或意義。"
  },
  "screen_readers_cannot_determine_what_is_displayed__6f1ea667": {
    "message": "沒有說明圖像內容與意義的替代文字，屏幕閱讀器不能判斷圖像所顯示的是什麼。替代文字應為精簡。"
  },
  "screen_readers_cannot_determine_what_is_displayed__a57e6723": {
    "message": "沒有說明圖像內容與意義的替代文字，屏幕閱讀器不能判斷圖像所顯示的是什麼。"
  },
  "screen_readers_cannot_interpret_tables_without_the_bd861652": {
    "message": "沒有適當的結構，屏幕閱讀器不能解讀表格。表格標題能提供方向與內容範圍。"
  },
  "screen_readers_cannot_interpret_tables_without_the_e62912d5": {
    "message": "沒有適當的結構，屏幕閱讀器不能解讀表格。表格字幕說明表格的內容與一般理解。"
  },
  "screen_readers_cannot_interpret_tables_without_the_f0bdec0f": {
    "message": "沒有適當的結構，屏幕閱讀器不能解讀表格。表格標題能提供方向與內容概要。"
  },
  "script_l_42a7b254": { "message": "指令集 L" },
  "search_280d00bd": { "message": "搜尋" },
  "select_audio_source_21043cd5": { "message": "選擇音訊資源" },
  "select_crop_shape_d441feeb": { "message": "選擇裁剪形狀" },
  "select_language_7c93a900": { "message": "選擇語言" },
  "select_video_source_1b5c9dbe": { "message": "選擇視訊資源" },
  "selected_linkfilename_c093b1f2": { "message": "已選定 { linkFileName }" },
<<<<<<< HEAD
=======
  "selection_b52c4c5e": { "message": "選取" },
>>>>>>> 0889f4aa
  "set_header_scope_8c548f40": { "message": "設定標題範圍" },
  "set_minus_b46e9b88": { "message": "設定 -" },
  "set_table_header_cfab13a0": { "message": "設定表格標題" },
  "sharp_music_ab956814": { "message": "#（音樂）" },
  "shift_arrows_4d5785fe": { "message": "SHIFT+箭頭" },
  "shift_o_to_open_the_pretty_html_editor_55ff5a31": {
    "message": "按 Shift-O 開啟美觀 HTML 編輯器。"
  },
  "shortcut_911d6255": { "message": "快速鍵" },
<<<<<<< HEAD
=======
  "show_audio_options_b489926b": { "message": "顯示音訊選項" },
  "show_image_options_1e2ecc6b": { "message": "顯示影像選項" },
  "show_link_options_545338fd": { "message": "顯示連結選項" },
  "show_studio_media_options_a0c748c6": { "message": "顯示 Studio 媒體選項" },
  "show_video_options_6ed3721a": { "message": "顯示影片選項" },
>>>>>>> 0889f4aa
  "sighted_users_browse_web_pages_quickly_looking_for_1d4db0c1": {
    "message": "有視力的使用者能迅速瀏覽網頁，尋找大型或粗體標題。屏幕閱讀器使用者依靠標題理解內容背景。標題應使用適當的結構。"
  },
  "sighted_users_browse_web_pages_quickly_looking_for_ade806f5": {
    "message": "有視力的使用者能迅速瀏覽網頁，尋找大型或粗體標題。屏幕閱讀器使用者依靠標題理解內容背景。標題應使用適當的結構，並保持精簡。"
  },
  "sigma_5c35e553": { "message": "σ" },
  "sigma_variant_8155625": { "message": "σ（變量）" },
  "single_color_image_4e5d4dbc": { "message": "單色圖像" },
  "single_color_image_color_95fa9a87": { "message": "單色 圖像顏色" },
  "size_b30e1077": { "message": "大小" },
  "size_of_caption_file_is_greater_than_the_maximum_m_bff5f86e": {
    "message": "字幕檔案大小大於最大 { max } kb 允許的檔案大小。"
  },
  "small_b070434a": { "message": "小" },
  "solid_circle_9f061dfc": { "message": "實心圓圈" },
  "something_went_wrong_89195131": { "message": "出現問題。" },
  "something_went_wrong_accessing_your_webcam_6643b87e": {
    "message": "存取網路攝影機出現問題。"
  },
  "something_went_wrong_and_i_don_t_know_what_to_show_e0c54ec8": {
    "message": "出現問題；我不知道應該展示什麼內容。"
  },
  "something_went_wrong_check_your_connection_reload__c7868286": {
    "message": "出現問題。請檢查您的連線，重新載入頁面，然後再試一次。"
  },
  "something_went_wrong_d238c551": { "message": "似乎出問題了" },
  "something_went_wrong_while_sharing_your_screen_8de579e5": {
    "message": "分享您的畫面時發生錯誤。"
  },
  "sorry_we_don_t_support_multiple_files_fb9478b0": {
    "message": "很抱歉，我們不支援多個檔案。"
  },
  "sort_by_e75f9e3e": { "message": "排序依據" },
  "spades_suit_b37020c2": { "message": "黑桃（花色）" },
  "square_511eb3b3": { "message": "正方形" },
  "square_cap_9ec88646": { "message": "方帽" },
  "square_cup_b0665113": { "message": "方杯" },
  "square_root_e8bcbc60": { "message": "平方根" },
  "square_root_symbol_d0898a53": { "message": "平方根符號" },
  "square_subset_17be67cb": { "message": "平方子集合" },
  "square_subset_strict_7044e84f": { "message": "平方子集合（嚴格）" },
  "square_superset_3be8dae1": { "message": "平方母集合" },
  "square_superset_strict_fa4262e4": { "message": "平方母集合（嚴格）" },
  "square_unordered_list_b15ce93b": { "message": "方形無序清單" },
  "star_8d156e09": { "message": "星形" },
  "start_over_f7552aa9": { "message": "重新開始" },
  "start_recording_9a65141a": { "message": "開始錄製" },
  "steel_blue_14296f08": { "message": "鋼鐵藍" },
  "studio_media_options_ee504361": { "message": "Studio 媒體選項" },
  "styles_2aa721ef": { "message": "樣式" },
  "submit_a3cc6859": { "message": "提交" },
  "subscript_59744f96": { "message": "下標" },
  "subset_19c1a92f": { "message": "子集合" },
  "subset_strict_8d8948d6": { "message": "子集合（嚴格）" },
  "succeeds_9cc31be9": { "message": "之後" },
  "succeeds_equal_158e8c3a": { "message": "之後等於" },
  "sum_b0842d31": { "message": "總和" },
  "superscript_8cb349a2": { "message": "上標" },
  "superscript_and_subscript_37f94a50": { "message": "上標和下標" },
  "superset_c4db8a7a": { "message": "母集合" },
  "superset_strict_c77dd6d2": { "message": "母集合（嚴格）" },
  "supported_file_types_srt_or_webvtt_7d827ed": {
    "message": "支援的檔案類型：SRT 或 WebVTT"
  },
  "switch_to_pretty_html_editor_a3cee15f": {
    "message": "切換到美觀的 HTML 編輯器"
  },
  "switch_to_raw_html_editor_f970ae1a": { "message": "切換到原始 HTML 編輯器" },
  "switch_to_the_html_editor_146dfffd": { "message": "切換到 html 編輯器" },
  "switch_to_the_rich_text_editor_63c1ecf6": {
    "message": "切換到多種格式的文字編輯器"
  },
  "syllabus_f191f65b": { "message": "課程大綱" },
  "system_audio_allowed_b2508f8c": { "message": "允許系統音訊" },
  "system_audio_disabled_c177bd13": { "message": "停用系統音訊" },
  "tab_arrows_4cf5abfc": { "message": "TAB/箭頭" },
  "table_header_starting_with_start_ffcabba6": {
    "message": "以 { start } 開始的表格標題"
  },
  "table_starting_with_start_e7232848": {
    "message": "以 { start } 開始的表格"
  },
  "tables_headers_should_specify_scope_5abf3a8e": {
    "message": "表格標題應指定範圍。"
  },
  "tables_should_include_a_caption_describing_the_con_e91e78fc": {
    "message": "表格應包括字幕說明表格內容。"
  },
  "tables_should_include_at_least_one_header_48779eac": {
    "message": "表格應包括最少一個標題。"
  },
  "tau_880974b7": { "message": "τ" },
  "teal_f729a294": { "message": "深青色" },
  "text_7f4593da": { "message": "文字" },
  "text_background_color_16e61c3f": { "message": "文字背景顏色" },
  "text_color_acf75eb6": { "message": "文字顏色" },
  "text_is_difficult_to_read_without_sufficient_contr_69e62bd6": {
    "message": "文字與背景之間對比不足，難以閱讀文字，對於視力較差的人尤其如是。"
  },
  "text_larger_than_18pt_or_bold_14pt_should_display__5c364db6": {
    "message": "大小為 18pt（或粗體 14pt）以上的文字的色彩比最少應達到 3:1。"
  },
  "text_optional_384f94f7": { "message": "文字（選用）" },
  "text_position_8df8c162": { "message": "文字位置" },
  "text_size_887c2f6": { "message": "文字大小" },
  "text_smaller_than_18pt_or_bold_14pt_should_display_aaffb22b": {
    "message": "大小為 18pt（或粗體 14pt）以下的文字的色彩比最少應達到 4.5:1。"
  },
  "the_document_preview_is_currently_being_processed__7d9ea135": {
    "message": "文件預覽目前正在處理中。請稍後重試。"
  },
  "the_first_heading_on_a_page_should_be_an_h2_859089f2": {
    "message": "頁面的第一個標題應該是 H2。"
  },
<<<<<<< HEAD
=======
  "the_following_content_is_partner_provided_ed1da756": {
    "message": "以下內容由合作夥伴提供"
  },
>>>>>>> 0889f4aa
  "the_material_is_in_the_public_domain_279c39a3": {
    "message": "該材料位於公用網域中。"
  },
  "the_material_is_licensed_under_creative_commons_3242cb5e": {
    "message": "該材料在創意共享項下獲得授權"
  },
  "the_material_is_subject_to_an_exception_e_g_fair_u_a39c8ca2": {
    "message": "可能有適用於此資料的例外情況 - 如：合理使用、引用權，或適用版權法下的其他情況"
  },
  "the_preceding_content_is_partner_provided_d753928c": {
    "message": "上述內容由合作夥伴提供"
  },
  "the_pretty_html_editor_is_not_keyboard_accessible__d6d5d2b": {
    "message": "美觀 HTML 編輯器無法用鍵盤存取。按 ShiftO 開啟原始 HTML 編輯器。"
  },
  "therefore_d860e024": { "message": "因此" },
  "theta_ce2d2350": { "message": "θ" },
  "theta_variant_fff6da6f": { "message": "θ（變體）" },
  "thick_downward_arrow_b85add4c": { "message": "粗向下箭頭" },
  "thick_left_arrow_d5f3e925": { "message": "粗左箭頭" },
  "thick_leftward_arrow_6ab89880": { "message": "粗向左箭頭" },
  "thick_right_arrow_3ed5e8f7": { "message": "粗右箭頭" },
  "thick_rightward_arrow_a2e1839e": { "message": "粗向右箭頭" },
  "thick_upward_arrow_acd20328": { "message": "粗向上箭頭" },
  "this_document_cannot_be_displayed_within_canvas_7aba77be": {
    "message": "在 Canvas 中無法顯示此文件。"
  },
  "this_equation_cannot_be_rendered_in_basic_view_9b6c07ae": {
    "message": "此方程式不能在基本視圖中呈現。"
  },
  "this_image_is_currently_unavailable_25c68857": {
    "message": "此圖像目前不可用"
  },
  "though_your_video_will_have_the_correct_title_in_t_90e427f3": {
    "message": "雖然您的影片在瀏覽器中有正確的標題，但我們無法在資料庫中將其更新。"
  },
  "timebar_a4d18443": { "message": "時間欄" },
  "title_ee03d132": { "message": "標題" },
  "to_be_posted_when_d24bf7dc": { "message": "待公佈：{ when }" },
  "to_do_when_2783d78f": { "message": "待辦事項：{ when }" },
  "toggle_summary_group_413df9ac": { "message": "切換 { summary } 群組" },
  "toggle_tooltip_d3b7cb86": { "message": "切換工具提示" },
  "tools_2fcf772e": { "message": "工具" },
  "top_66e0adb6": { "message": "頂部" },
  "tray_839df38a": { "message": "收集箱" },
  "triangle_6072304e": { "message": "三角形" },
  "turnstile_yields_f9e76df1": { "message": "T 形符號（產生）" },
  "type_control_f9_to_access_image_options_text_a47e319f": {
    "message": "輸入 Control F9 以存取影像選項。{ text }"
  },
  "type_control_f9_to_access_link_options_text_4ead9682": {
    "message": "輸入 Control F9 以存取連結選項。{ text }"
  },
  "type_control_f9_to_access_table_options_text_92141329": {
    "message": "輸入 Control F9 以存取表格選項。{ text }"
  },
  "unable_to_determine_resource_selection_url_7867e060": {
    "message": "無法決定資源選擇網址"
  },
  "union_e6b57a53": { "message": "聯集" },
  "unpublished_dfd8801": { "message": "未發佈" },
  "untitled_16aa4f2b": { "message": "無標題" },
  "untitled_efdc2d7d": { "message": "無標題" },
  "up_and_left_diagonal_arrow_e4a74a23": { "message": "向上和向左對角箭頭" },
  "up_and_right_diagonal_arrow_935b902e": { "message": "向上和向右對角箭頭" },
  "up_c553575d": { "message": "向上" },
  "upload_document_253f0478": { "message": "上傳文件" },
  "upload_file_fd2361b8": { "message": "上傳檔案" },
  "upload_image_6120b609": { "message": "上載影像" },
  "upload_media_ce31135a": { "message": "上傳媒體" },
  "upload_record_media_e4207d72": { "message": "上傳/錄製媒體" },
  "uploading_19e8a4e7": { "message": "正在上傳" },
  "uppercase_alphabetic_ordered_list_3f5aa6b2": {
    "message": "大寫字母有序清單"
  },
  "uppercase_delta_d4f4bc41": { "message": "大寫 Δ" },
  "uppercase_gamma_86f492e9": { "message": "大寫 Γ" },
  "uppercase_lambda_c78d8ed4": { "message": "大寫 Λ" },
  "uppercase_omega_8aedfa2": { "message": "大寫 Ω" },
  "uppercase_phi_caa36724": { "message": "大寫 Φ" },
  "uppercase_pi_fcc70f5e": { "message": "大寫 Π" },
  "uppercase_psi_6395acbe": { "message": "大寫 Ψ" },
  "uppercase_roman_numeral_ordered_list_853f292b": {
    "message": "大寫羅馬數字有序清單"
  },
  "uppercase_sigma_dbb70e92": { "message": "大寫 Σ" },
  "uppercase_theta_49afc891": { "message": "大寫 Θ" },
  "uppercase_upsilon_8c1e623e": { "message": "大寫 Υ" },
  "uppercase_xi_341e8556": { "message": "大寫 Ξ" },
  "upsilon_33651634": { "message": "υ" },
  "upward_and_downward_pointing_arrow_fa90a918": {
    "message": "向上和向下指向箭頭"
  },
  "upward_and_downward_pointing_arrow_thick_d420fdef": {
    "message": "向上和向下指向箭頭（粗）"
  },
  "upward_arrow_9992cb2d": { "message": "向上箭頭" },
  "upward_pointing_triangle_d078d7cb": { "message": "向上指向三角形" },
  "url_22a5f3b8": { "message": "URL" },
  "usage_right_ff96f3e2": { "message": "使用權：" },
  "usage_rights_required_5fe4dd68": { "message": "使用權限（需要）" },
  "use_arrow_keys_to_navigate_options_2021cc50": {
    "message": "使用箭頭鍵導航選項。"
  },
  "use_arrow_keys_to_select_a_shape_c8eb57ed": {
    "message": "使用箭頭鍵選擇形狀。"
  },
  "use_arrow_keys_to_select_a_size_699a19f4": {
    "message": "使用箭頭鍵選擇大小。"
  },
  "use_arrow_keys_to_select_a_text_position_72f9137c": {
    "message": "使用箭頭鍵選擇文字位置。"
  },
  "use_arrow_keys_to_select_a_text_size_65e89336": {
    "message": "使用箭頭鍵選擇文字大小。"
  },
  "use_arrow_keys_to_select_an_outline_size_e009d6b0": {
    "message": "使用箭頭鍵選擇提綱大小。"
  },
  "used_by_screen_readers_to_describe_the_content_of__4f14b4e4": {
    "message": "由螢幕讀取器使用以描述 { TYPE } 的內容"
  },
  "used_by_screen_readers_to_describe_the_content_of__b1e76d9e": {
    "message": "由螢幕讀取器使用以描述影像的內容"
  },
  "used_by_screen_readers_to_describe_the_video_37ebad25": {
    "message": "由螢幕讀取器使用以描述影片"
  },
  "user_documents_c206e61f": { "message": "使用者文件" },
  "user_files_78e21703": { "message": "使用者檔案" },
  "user_images_b6490852": { "message": "使用者影像" },
  "user_media_14fbf656": { "message": "使用者媒體" },
  "vector_notation_cf6086ab": { "message": "向量（記數法）" },
  "vertical_bar_set_builder_notation_4300495f": {
    "message": "垂列（設定建議符號）"
  },
  "vertical_dots_bfb21f14": { "message": "垂直點" },
  "video_options_24ef6e5d": { "message": "影片選項" },
  "video_options_tray_3b9809a5": { "message": "影片選項收集箱" },
  "video_player_b371005": { "message": "影片播放器" },
  "video_player_for_9e7d373b": { "message": "影片播放器，標題為 " },
  "video_player_for_title_ffd9fbc4": { "message": "{ title } 的影片播放器" },
  "view_all_e13bf0a6": { "message": "全部檢視" },
  "view_ba339f93": { "message": "檢視" },
  "view_description_30446afc": { "message": "檢視描述" },
  "view_keyboard_shortcuts_34d1be0b": { "message": "檢視鍵盤快速鍵" },
  "view_title_description_67940918": { "message": "檢視 { title } 描述" },
  "view_word_and_character_counts_a743dd0c": {
    "message": "檢視文字和字元計數"
  },
  "we_couldn_t_detect_a_working_microphone_connected__ceb71c40": {
    "message": "我們偵測不到與您的裝置連線的工作中麥克風。"
  },
  "we_couldn_t_detect_a_working_webcam_connected_to_y_6715cc4": {
    "message": "我們偵測不到與您的裝置連線的工作中攝影機。"
  },
  "we_couldn_t_detect_a_working_webcam_or_microphone__263b6674": {
    "message": "我們偵測不到與您的裝置連線的工作中攝影機或麥克風。"
  },
  "webcam_disabled_30c66986": { "message": "停用網路攝影機" },
  "webcam_fe91b20f": { "message": "網路攝影機" },
  "webpages_should_only_have_a_single_h1_which_is_aut_dc99189e": {
    "message": "網頁應該僅有一個 H1，由頁面的標題自動使用。您的內容中的第一個標題應該是 H2。"
  },
  "when_markup_is_used_that_visually_formats_items_as_f941fc1b": {
    "message": "如果使用標記使項目看起來像清單，但並未標示其清單關係，使用者瀏覽資訊時或會有困難。"
  },
  "white_87fa64fd": { "message": "白色" },
  "why_523b3d8c": { "message": "為什麼" },
  "width_492fec76": { "message": "寬度" },
  "width_and_height_must_be_numbers_110ab2e3": {
    "message": "寬度和高度必須是數字"
  },
  "width_x_height_px_ff3ccb93": { "message": "{ width } x { height }px" },
  "wiki_home_9cd54d0": { "message": "Wiki 首頁" },
  "word_count_c77fe3a6": { "message": "字數計算" },
  "words_b448b7d5": { "message": "文字" },
  "wreath_product_200b38ef": { "message": "花環產品" },
  "xi_149681d0": { "message": "ξ" },
  "yes_dde87d5": { "message": "是" },
  "you_have_unsaved_changes_in_the_icon_maker_tray_do_e8cf5f1b": {
    "message": "您在圖示製作者收集箱中有未儲存的變更。是否要繼續，但不儲存這些變更？"
  },
  "you_may_need_to_adjust_additional_headings_to_main_975f0eee": {
    "message": "您可能需要調整其他標題以保持頁面階層。"
  },
  "you_may_not_upload_an_empty_file_11c31eb2": {
    "message": "不可上傳空白檔案。"
  },
  "your_image_has_been_compressed_for_icon_maker_imag_2e45cd91": {
    "message": "您的影像已壓縮用於圖示製作者。將不壓縮小於 { size } KB 的影像。"
  },
  "your_microphone_is_blocked_in_the_browser_settings_42af0ddc": {
    "message": "您的麥克風在瀏覽器設定中遭到封鎖。"
  },
  "your_webcam_and_microphone_are_blocked_in_the_brow_73357dc6": {
    "message": "您的攝影機麥克風在瀏覽器設定中遭到封鎖。"
  },
  "your_webcam_is_blocked_in_the_browser_settings_7f638128": {
    "message": "您的攝影機在瀏覽器設定中遭到封鎖。"
  },
  "your_webcam_may_already_be_in_use_6cd64c25": {
    "message": "您的網路攝影機可能已在使用中。"
  },
  "zeta_5ef24f0e": { "message": "θ" },
  "zoom_f3e54d69": { "message": "縮放" },
  "zoom_in_image_bb97d4f": { "message": "放大影像" },
  "zoom_out_image_d0a0a2ec": { "message": "縮小影像" }
}


formatMessage.addLocale({'zh-Hant': locale})<|MERGE_RESOLUTION|>--- conflicted
+++ resolved
@@ -114,14 +114,11 @@
     "message": "僅變更此標題的級別"
   },
   "change_text_color_1aecb912": { "message": "變更文字顏色" },
-<<<<<<< HEAD
-=======
   "changes_you_made_may_not_be_saved_4e8db973": {
     "message": "您所做的變更或未能儲存。"
   },
   "characters_9d897d1c": { "message": "性質" },
   "characters_no_spaces_485e5367": { "message": "字元（無空格）" },
->>>>>>> 0889f4aa
   "check_accessibility_3c78211c": { "message": "檢查可訪問性" },
   "checking_for_accessibility_issues_fac18c6d": {
     "message": "檢查可訪問性問題"
@@ -490,11 +487,8 @@
     "message": "了解更多有關使用有表格的範圍屬性"
   },
   "leave_as_is_4facfe55": { "message": "不需變更" },
-<<<<<<< HEAD
-=======
   "left_3ea9d375": { "message": "左" },
   "left_align_43d95491": { "message": "靠左對齊" },
->>>>>>> 0889f4aa
   "left_angle_bracket_c87a6d07": { "message": "左角括號" },
   "left_arrow_4fde1a64": { "message": "左箭頭" },
   "left_arrow_with_hook_5bfcad93": { "message": "左箭頭與鉤號" },
@@ -704,10 +698,7 @@
   "relationships_6602af70": { "message": "關聯" },
   "religion_icon_246e0be1": { "message": "宗教圖示" },
   "remove_heading_style_5fdc8855": { "message": "移除標題樣式" },
-<<<<<<< HEAD
-=======
   "remove_link_d1f2f4d0": { "message": "移除連結" },
->>>>>>> 0889f4aa
   "replace_e61834a7": { "message": "替換" },
   "reset_95a81614": { "message": "重設" },
   "resize_ec83d538": { "message": "調校大小" },
@@ -721,11 +712,8 @@
   "rich_text_area_press_oskey_f8_for_rich_content_edi_c2f651d": {
     "message": "多種格式的文字區。按下用於多種格式的內容編輯器快速鍵的 { OSKey }+F8。"
   },
-<<<<<<< HEAD
-=======
   "right_71ffdc4d": { "message": "右" },
   "right_align_39e7a32a": { "message": "靠右對齊" },
->>>>>>> 0889f4aa
   "right_angle_bracket_d704e2d6": { "message": "右角括號" },
   "right_arrow_35e0eddf": { "message": "右箭頭" },
   "right_arrow_with_hook_29d92d31": { "message": "右箭頭與鉤號" },
@@ -748,10 +736,7 @@
   "save_11a80ec3": { "message": "儲存" },
   "save_copy_ca63944e": { "message": "儲存複本" },
   "save_media_cb9e786e": { "message": "儲存媒體" },
-<<<<<<< HEAD
-=======
   "saved_icon_maker_icons_df86e2a1": { "message": "儲存的圖示製作者圖示" },
->>>>>>> 0889f4aa
   "screen_readers_cannot_determine_what_is_displayed__6a5842ab": {
     "message": "沒有替代文字，屏幕閱讀器不能判斷圖像所顯示的是什麼，而檔案名稱一般都是無意義的數字與字母串，並不能說明內容或意義。"
   },
@@ -777,10 +762,7 @@
   "select_language_7c93a900": { "message": "選擇語言" },
   "select_video_source_1b5c9dbe": { "message": "選擇視訊資源" },
   "selected_linkfilename_c093b1f2": { "message": "已選定 { linkFileName }" },
-<<<<<<< HEAD
-=======
   "selection_b52c4c5e": { "message": "選取" },
->>>>>>> 0889f4aa
   "set_header_scope_8c548f40": { "message": "設定標題範圍" },
   "set_minus_b46e9b88": { "message": "設定 -" },
   "set_table_header_cfab13a0": { "message": "設定表格標題" },
@@ -790,14 +772,11 @@
     "message": "按 Shift-O 開啟美觀 HTML 編輯器。"
   },
   "shortcut_911d6255": { "message": "快速鍵" },
-<<<<<<< HEAD
-=======
   "show_audio_options_b489926b": { "message": "顯示音訊選項" },
   "show_image_options_1e2ecc6b": { "message": "顯示影像選項" },
   "show_link_options_545338fd": { "message": "顯示連結選項" },
   "show_studio_media_options_a0c748c6": { "message": "顯示 Studio 媒體選項" },
   "show_video_options_6ed3721a": { "message": "顯示影片選項" },
->>>>>>> 0889f4aa
   "sighted_users_browse_web_pages_quickly_looking_for_1d4db0c1": {
     "message": "有視力的使用者能迅速瀏覽網頁，尋找大型或粗體標題。屏幕閱讀器使用者依靠標題理解內容背景。標題應使用適當的結構。"
   },
@@ -913,12 +892,9 @@
   "the_first_heading_on_a_page_should_be_an_h2_859089f2": {
     "message": "頁面的第一個標題應該是 H2。"
   },
-<<<<<<< HEAD
-=======
   "the_following_content_is_partner_provided_ed1da756": {
     "message": "以下內容由合作夥伴提供"
   },
->>>>>>> 0889f4aa
   "the_material_is_in_the_public_domain_279c39a3": {
     "message": "該材料位於公用網域中。"
   },
