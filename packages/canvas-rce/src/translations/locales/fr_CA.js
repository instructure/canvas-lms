/*
 * Copyright (C) 2021 - present Instructure, Inc.
 *
 * This file is part of Canvas.
 *
 * Canvas is free software: you can redistribute it and/or modify it under
 * the terms of the GNU Affero General Public License as published by the Free
 * Software Foundation, version 3 of the License.
 *
 * Canvas is distributed in the hope that it will be useful, but WITHOUT ANY
 * WARRANTY; without even the implied warranty of MERCHANTABILITY or FITNESS FOR
 * A PARTICULAR PURPOSE. See the GNU Affero General Public License for more
 * details.
 *
 * You should have received a copy of the GNU Affero General Public License along
 * with this program. If not, see <http://www.gnu.org/licenses/>.
 */

import formatMessage from '../../format-message'
import '../tinymce/fr_FR'

const locale = {
  "access_the_pretty_html_editor_37168efe": {
    "message": "Accéder à l’éditeur Pretty HTML"
  },
  "accessibility_checker_b3af1f6c": {
    "message": "Vérificateur d''accessibilité"
  },
<<<<<<< HEAD
  "action_to_take_b626a99a": {
    "message": "Mesures à prendre :"
  },
  "add_8523c19b": {
    "message": "Ajouter"
  },
  "add_a_caption_2a915239": {
    "message": "Ajoutez une légende"
  },
  "add_alt_text_for_the_image_48cd88aa": {
    "message": "Ajouter texte alt pour l''image"
  },
  "add_another_f4e50d57": {
    "message": "Ajouter un autre"
  },
  "add_cc_subtitles_55f0394e": {
    "message": "Ajouter des sous-titres/CC"
  },
  "add_image_60b2de07": {
    "message": "Ajouter une image"
=======
  "action_to_take_b626a99a": { "message": "Mesures à prendre :" },
  "add_8523c19b": { "message": "Ajouter" },
  "add_a_caption_2a915239": { "message": "Ajoutez une légende" },
  "add_alt_text_for_the_image_48cd88aa": {
    "message": "Ajouter texte alt pour l''image"
  },
  "add_another_f4e50d57": { "message": "Ajouter un autre" },
  "add_cc_subtitles_55f0394e": { "message": "Ajouter des sous-titres/CC" },
  "add_image_60b2de07": { "message": "Ajouter une image" },
  "additional_considerations_f3801683": {
    "message": "Considérations supplémentaires"
>>>>>>> 147b3201
  },
  "adjacent_links_with_the_same_url_should_be_a_singl_7a1f7f6c": {
    "message": "Liens adjacents avec la même URL devrait être une liaison unique."
  },
<<<<<<< HEAD
  "aleph_f4ffd155": {
    "message": "Aleph"
  },
  "alignment_and_lists_5cebcb69": {
    "message": "Alignement et listes"
  },
  "all_4321c3a1": {
    "message": "Tout"
  },
  "all_apps_a50dea49": {
    "message": "Toutes les applications"
  },
  "alpha_15d59033": {
    "message": "Alpha"
  },
  "alphabetical_55b5b4e0": {
    "message": "Ordre alphabétique"
  },
  "alt_attribute_text_should_not_contain_more_than_12_e21d4040": {
    "message": "Le texte alt ne peut pas être constitué de plus de 120 caractères."
  },
  "alt_text_611fb322": {
    "message": "Texte alternatif"
  },
  "amalg_coproduct_c589fb12": {
    "message": "Amalg (Coproduit)"
  },
=======
  "aleph_f4ffd155": { "message": "Aleph" },
  "alignment_and_lists_5cebcb69": { "message": "Alignement et listes" },
  "all_4321c3a1": { "message": "Tout" },
  "all_apps_a50dea49": { "message": "Toutes les applications" },
  "alpha_15d59033": { "message": "Alpha" },
  "alphabetical_55b5b4e0": { "message": "Ordre alphabétique" },
  "alt_attribute_text_should_not_contain_more_than_12_e21d4040": {
    "message": "Le texte alt ne peut pas être constitué de plus de 120 caractères."
  },
  "alt_text_611fb322": { "message": "Texte alternatif" },
  "amalg_coproduct_c589fb12": { "message": "Amalg (Coproduit)" },
>>>>>>> 147b3201
  "an_error_occured_reading_the_file_ff48558b": {
    "message": "Une erreur s''est produite pendant la lecture du fichier"
  },
  "an_error_occurred_making_a_network_request_d1bda348": {
    "message": "Une erreur s''est produite en faisant une demande de réseau"
  },
  "an_error_occurred_uploading_your_media_71f1444d": {
    "message": "Une erreur s''est produite pendant le téléversement de votre support."
  },
  "and_7fcc2911": {
    "message": "et"
  },
  "angle_c5b4ec50": {
    "message": "Angle"
  },
  "announcement_list_da155734": {
    "message": "Liste des annonces"
  },
  "announcements_a4b8ed4a": {
    "message": "Annonces"
  },
  "apply_781a2546": {
    "message": "Appliquer"
  },
  "apply_changes_to_all_instances_of_this_icon_maker__2642f466": {
    "message": "Appliquer les modifications à toutes les instances de cette icône « Créateur d’icône » dans le cours"
  },
  "approaches_the_limit_893aeec9": {
    "message": "Approche de la limite"
  },
  "approximately_e7965800": {
    "message": "Environ"
  },
  "apps_54d24a47": {
    "message": "Applications"
  },
  "arrows_464a3e54": {
    "message": "Flèches"
  },
  "art_icon_8e1daad": {
    "message": "Icône d’art"
  },
  "aspect_ratio_will_be_preserved_cb5fdfb8": {
    "message": "Les proportions seront préservées"
  },
  "assignments_1e02582c": {
    "message": "Tâches"
  },
  "asterisk_82255584": {
    "message": "Astérisque"
  },
  "attributes_963ba262": {
    "message": "Attributs"
  },
  "audio_and_video_recording_not_supported_please_use_5ce3f0d7": {
    "message": "Enregistrement audio et vidéo non pris en charge; veuillez utiliser un autre navigateur."
  },
  "audio_options_feb58e2c": {
    "message": "Options audio"
  },
  "audio_options_tray_33a90711": {
    "message": "Plateau des Options Audio"
  },
  "audio_player_for_title_20cc70d": {
    "message": "Lecteur audio pour { title }"
  },
  "auto_saved_content_exists_would_you_like_to_load_t_fee528f2": {
    "message": "Le contenu enregistré automatiquement existe. Désirez-vous charger le contenu enregistré automatiquement à la place?"
  },
  "available_folders_694d0436": {
    "message": "Dossiers disponibles"
  },
  "backslash_b2d5442d": {
    "message": "Barre oblique inversée"
  },
  "bar_ec63ed6": {
    "message": "Bar"
  },
  "basic_554cdc0a": {
    "message": "Basique"
  },
  "because_501841b": {
    "message": "Parce que"
  },
  "below_81d4dceb": {
    "message": "Au dessous de"
  },
  "beta_cb5f307e": {
    "message": "Bêta"
  },
  "big_circle_16b2e604": {
    "message": "Grand Cercle"
  },
  "binomial_coefficient_ea5b9bb7": {
    "message": "Coefficient binomial"
  },
  "black_4cb01371": {
    "message": "Noir"
  },
  "blue_daf8fea9": {
    "message": "Bleu"
  },
  "bottom_15a2a9be": {
    "message": "Inférieur"
  },
  "bottom_third_5f5fec1d": {
    "message": "Troisième inférieure"
  },
  "bowtie_5f9629e4": {
    "message": "Noeud papillon"
  },
  "brick_f2656265": {
    "message": "Brique"
  },
  "c_2001_acme_inc_283f7f80": {
    "message": "(c) 2001 Acme Inc."
  },
  "cancel_caeb1e68": {
    "message": "Annuler"
  },
  "cap_product_3a5265a6": {
    "message": "Produit Maj"
  },
  "centered_dot_64d5e378": {
    "message": "Point centré"
  },
  "centered_horizontal_dots_451c5815": {
    "message": "Points centrés horizontaux"
  },
  "change_alt_text_92654906": {
    "message": "Modifier le texte alternatif (texte Alt)"
  },
  "change_heading_tag_to_paragraph_a61e3113": {
    "message": "Modifier la balise d’entête au paragraphe"
  },
<<<<<<< HEAD
  "change_text_color_1aecb912": {
    "message": "Modifier la couleur du texte"
  },
  "check_accessibility_3c78211c": {
    "message": "Vérifier l''accessibilité"
  },
  "checking_for_accessibility_issues_fac18c6d": {
    "message": "Vérification des problèmes d''accessibilité"
  },
  "chi_54a32644": {
    "message": "Chi"
  },
=======
  "change_only_this_heading_s_level_903cc956": {
    "message": "Modifier uniquement le niveau de ce titre"
  },
  "change_text_color_1aecb912": { "message": "Modifier la couleur du texte" },
  "check_accessibility_3c78211c": { "message": "Vérifier l''accessibilité" },
  "checking_for_accessibility_issues_fac18c6d": {
    "message": "Vérification des problèmes d''accessibilité"
  },
  "chi_54a32644": { "message": "Chi" },
>>>>>>> 147b3201
  "choose_caption_file_9c45bc4e": {
    "message": "Choisir le fichier de légende"
  },
  "choose_usage_rights_33683854": {
    "message": "Choisir les droits d’utilisation..."
  },
  "circle_484abe63": {
    "message": "Cercle"
  },
  "clear_2084585f": {
    "message": "Effacer"
  },
  "clear_image_3213fe62": {
    "message": "Effacer l’image"
  },
  "clear_selected_file_82388e50": {
    "message": "Effacer le fichier sélectionné"
  },
  "clear_selected_file_filename_2fe8a58e": {
    "message": "Effacer le fichier sélectionné : { filename }"
  },
  "click_or_shift_click_for_the_html_editor_25d70bb4": {
    "message": "Cliquez ou cliquez en maintenant enfoncé la touche majuscule (MAJ) pour l’éditeur HTML."
  },
  "click_to_embed_imagename_c41ea8df": {
    "message": "Cliquer pour incorporer { imageName }"
  },
  "click_to_hide_preview_3c707763": {
    "message": "Cliquer pour masquer les Aperçus"
  },
  "click_to_insert_a_link_into_the_editor_c19613aa": {
    "message": "Cliquez pour insérer un lien dans l’éditeur."
  },
  "click_to_show_preview_faa27051": {
    "message": "Cliquer pour afficher les Aperçus"
  },
  "close_a_menu_or_dialog_also_returns_you_to_the_edi_739079e6": {
    "message": "Fermer un menu ou une boîte de dialogue. Vous renvoie également à la zone d''édition"
  },
  "close_accessibility_checker_29d1c51e": {
    "message": "Fermer le vérificateur d''accessibilité"
  },
<<<<<<< HEAD
  "close_d634289d": {
    "message": "Fermer"
  },
=======
  "close_d634289d": { "message": "Fermer" },
>>>>>>> 147b3201
  "closed_caption_file_must_be_less_than_maxkb_kb_5880f752": {
    "message": "Le fichier de légendes doit être inférieur à { maxKb } Ko"
  },
  "closed_captions_subtitles_e6aaa016": {
    "message": "Légendes/sous-titres"
  },
  "clubs_suit_c1ffedff": {
    "message": "Trèfle (combinaison)"
  },
  "collaborations_5c56c15f": {
    "message": "Collaborations"
  },
  "collapse_to_hide_types_1ab46d2e": {
    "message": "Réduire pour masquer { types }"
  },
  "color_picker_6b359edf": {
    "message": "Sélecteur de couleur"
  },
  "color_picker_colorname_selected_ad4cf400": {
    "message": "Sélecteur de couleur ({ colorName } sélectionné)"
  },
<<<<<<< HEAD
  "column_e1ae5c64": {
    "message": "Colonne"
  },
  "column_group_1c062368": {
    "message": "Groupe de colonnes"
  },
  "complex_numbers_a543d004": {
    "message": "Nombres complexes"
  },
  "computer_1d7dfa6f": {
    "message": "Ordinateur"
  },
  "congruent_5a244acd": {
    "message": "Congruent"
  },
  "contains_311f37b7": {
    "message": "Contient"
  },
  "content_1440204b": {
    "message": "Contenu"
  },
=======
  "column_e1ae5c64": { "message": "Colonne" },
  "column_group_1c062368": { "message": "Groupe de colonnes" },
  "complex_numbers_a543d004": { "message": "Nombres complexes" },
  "computer_1d7dfa6f": { "message": "Ordinateur" },
  "congruent_5a244acd": { "message": "Congruent" },
  "contains_311f37b7": { "message": "Contient" },
  "content_1440204b": { "message": "Contenu" },
>>>>>>> 147b3201
  "content_is_still_being_uploaded_if_you_continue_it_8f06d0cb": {
    "message": "Contenu est toujours en cours de téléversement, si vous continuez, l''image ne sera pas correctement intégrée."
  },
  "content_subtype_5ce35e88": {
    "message": "Sous-type de contenu"
  },
  "content_type_2cf90d95": {
    "message": "Type de contenu"
  },
  "coproduct_e7838082": {
    "message": "Coproduit"
  },
  "copyright_holder_66ee111": {
    "message": "Détenteur des droits d’auteur :"
  },
  "count_plural_0_0_words_one_1_word_other_words_acf32eca": {
    "message": "{ count, plural,\n     =0 {0 mot}\n    one {1 mot}\n  other {# mots}\n}"
  },
  "count_plural_one_item_loaded_other_items_loaded_857023b7": {
    "message": "{ count, plural,\n    one {# élément chargé}\n  other {# éléments chargés}\n}"
  },
  "course_documents_104d76e0": {
    "message": "Documents du cours"
  },
  "course_files_62deb8f8": {
    "message": "Fichiers du cours"
  },
  "course_files_a31f97fc": {
    "message": "Fichiers du cours"
  },
  "course_images_f8511d04": {
    "message": "Images du cours"
  },
  "course_links_b56959b9": {
    "message": "Liens du cours"
  },
  "course_media_ec759ad": {
    "message": "Support média du cours"
  },
  "course_navigation_dd035109": {
    "message": "Navigation du cours"
  },
  "create_icon_110d6463": {
    "message": "Créer une icône"
  },
  "creative_commons_license_725584ae": {
    "message": "Licence Creative Commons :"
  },
<<<<<<< HEAD
  "crop_image_41bf940c": {
    "message": "Recadrer l’image"
  },
  "crop_image_807ebb08": {
    "message": "Recadrer l’image"
  },
  "cup_product_14174434": {
    "message": "Produit (UPC)"
  },
  "current_image_f16c249c": {
    "message": "Image actuelle"
  },
  "current_volume_level_c55ab825": {
    "message": "Niveau de volume actuel"
  },
  "custom_6979cd81": {
    "message": "Personnalisé"
  },
  "cyan_c1d5f68a": {
    "message": "Cyan"
  },
  "dagger_57e0f4e5": {
    "message": "Poignard"
  },
  "date_added_ed5ad465": {
    "message": "Date ajoutée"
  },
  "decorative_icon_9a7f3fc3": {
    "message": "Icône décorative"
  },
  "decorative_image_fde98579": {
    "message": "Image décorative"
  },
  "decorative_type_upper_f2c95e3": {
    "message": "Décoratif { TYPE_UPPER }"
  },
  "deep_purple_bb3e2907": {
    "message": "Violet foncé"
  },
  "definite_integral_fe7ffed1": {
    "message": "Intégrale définie"
  },
  "degree_symbol_4a823d5f": {
    "message": "Symbole de degré"
  },
  "delimiters_4db4840d": {
    "message": "Délimiteurs"
  },
  "delta_53765780": {
    "message": "Delta"
  },
  "describe_the_icon_f6a18823": {
    "message": "(Décrire l’icône)"
  },
  "describe_the_type_ff448da5": {
    "message": "(Décrire { TYPE })"
  },
  "describe_the_video_2fe8f46a": {
    "message": "(Décrire la vidéo)"
  },
  "description_436c48d7": {
    "message": "Description"
  },
  "details_98a31b68": {
    "message": "Détails"
  },
  "diagonal_dots_7d71b57e": {
    "message": "Points diagonaux"
  },
  "diamond_b8dfe7ae": {
    "message": "Diamant"
  },
  "diamonds_suit_526abaaf": {
    "message": "Carreaux (combinaison)"
  },
  "digamma_258ade94": {
    "message": "Digamma"
  },
  "dimension_type_f5fa9170": {
    "message": "Type de dimension"
  },
  "dimensions_45ddb7b7": {
    "message": "Dimensions"
  },
  "directionality_26ae9e08": {
    "message": "Directionnalité"
  },
  "directly_edit_latex_b7e9235b": {
    "message": "Éditer directement LaTeX"
  },
  "disable_preview_222bdf72": {
    "message": "Désactiver l’aperçu"
  },
  "discussions_a5f96392": {
    "message": "Discussions"
  },
  "discussions_index_6c36ced": {
    "message": "Index des discussions"
  },
  "disjoint_union_e74351a8": {
    "message": "Union disjointe"
  },
  "display_options_315aba85": {
    "message": "Options d''affichage"
  },
=======
  "crop_image_41bf940c": { "message": "Recadrer l’image" },
  "crop_image_807ebb08": { "message": "Recadrer l’image" },
  "cup_product_14174434": { "message": "Produit (UPC)" },
  "current_image_f16c249c": { "message": "Image actuelle" },
  "current_volume_level_c55ab825": { "message": "Niveau de volume actuel" },
  "custom_6979cd81": { "message": "Personnalisé" },
  "cyan_c1d5f68a": { "message": "Cyan" },
  "dagger_57e0f4e5": { "message": "Poignard" },
  "date_added_ed5ad465": { "message": "Date ajoutée" },
  "decorative_icon_9a7f3fc3": { "message": "Icône décorative" },
  "decorative_image_fde98579": { "message": "Image décorative" },
  "decorative_type_upper_f2c95e3": { "message": "Décoratif { TYPE_UPPER }" },
  "deep_purple_bb3e2907": { "message": "Violet foncé" },
  "definite_integral_fe7ffed1": { "message": "Intégrale définie" },
  "degree_symbol_4a823d5f": { "message": "Symbole de degré" },
  "delimiters_4db4840d": { "message": "Délimiteurs" },
  "delta_53765780": { "message": "Delta" },
  "describe_the_icon_f6a18823": { "message": "(Décrire l’icône)" },
  "describe_the_type_ff448da5": { "message": "(Décrire { TYPE })" },
  "describe_the_video_2fe8f46a": { "message": "(Décrire la vidéo)" },
  "description_436c48d7": { "message": "Description" },
  "details_98a31b68": { "message": "Détails" },
  "diagonal_dots_7d71b57e": { "message": "Points diagonaux" },
  "diamond_b8dfe7ae": { "message": "Diamant" },
  "diamonds_suit_526abaaf": { "message": "Carreaux (combinaison)" },
  "digamma_258ade94": { "message": "Digamma" },
  "dimension_type_f5fa9170": { "message": "Type de dimension" },
  "dimensions_45ddb7b7": { "message": "Dimensions" },
  "directionality_26ae9e08": { "message": "Directionnalité" },
  "directly_edit_latex_b7e9235b": { "message": "Éditer directement LaTeX" },
  "disable_preview_222bdf72": { "message": "Désactiver l’aperçu" },
  "discussions_a5f96392": { "message": "Discussions" },
  "discussions_index_6c36ced": { "message": "Index des discussions" },
  "disjoint_union_e74351a8": { "message": "Union disjointe" },
  "display_options_315aba85": { "message": "Options d''affichage" },
>>>>>>> 147b3201
  "display_text_link_opens_in_a_new_tab_75e9afc9": {
    "message": "Afficher le lien texte (s’ouvre dans un nouvel onglet)"
  },
  "division_sign_72190870": {
    "message": "Signe de division"
  },
  "documents_81393201": {
    "message": "Documents"
  },
  "done_54e3d4b6": {
    "message": "Terminé"
  },
  "double_dagger_faf78681": {
    "message": "Double poignard"
  },
  "down_and_left_diagonal_arrow_40ef602c": {
    "message": "Flèche diagonale vers le bas et vers la gauche"
  },
  "down_and_right_diagonal_arrow_6ea0f460": {
    "message": "Flèche diagonale vers le bas et vers la droite"
  },
  "download_filename_2baae924": {
    "message": "Télécharger { filename }"
  },
  "downward_arrow_cca52012": {
    "message": "Flèche vers le bas"
  },
  "downward_pointing_triangle_2a12a601": {
    "message": "Triangle pointant vers le bas"
  },
  "drag_a_file_here_1bf656d5": {
    "message": "Déposer un fichier ici"
  },
  "drag_and_drop_or_click_to_browse_your_computer_60772d6d": {
    "message": "Glisser et déposer ou cliquer pour naviguer sur l’ordinateur"
  },
  "drag_handle_use_up_and_down_arrows_to_resize_e29eae5c": {
    "message": "Poignée de déplacement. Utilisez les flèches haut et bas pour redimensionner"
  },
  "due_multiple_dates_cc0ee3f5": {
    "message": "Échéance : Plusieurs dates"
  },
  "due_when_7eed10c6": {
    "message": "Échéance : { when }"
  },
  "edit_alt_text_for_this_icon_instance_9c6fc5fd": {
    "message": "Modifier le texte alt pour cette instance d''icône"
  },
  "edit_c5fbea07": {
    "message": "Modifier"
  },
  "edit_course_link_5a5c3c59": {
    "message": "Modifier le lien du cours"
  },
  "edit_existing_icon_maker_icon_5d0ebb3f": {
    "message": "Modifier l’icône Maker Icon existante"
  },
<<<<<<< HEAD
  "edit_icon_2c6b0e91": {
    "message": "Modifier l’icône"
  },
  "edit_link_7f53bebb": {
    "message": "Modifier le lien"
  },
  "editor_statusbar_26ac81fc": {
    "message": "Barre d''état de l''éditeur"
  },
  "element_starting_with_start_91bf4c3b": {
    "message": "Élément commençant par { start }"
  },
  "embed_828fac4a": {
    "message": "Intégrer"
  },
  "embed_code_314f1bd5": {
    "message": "Intégrer le code"
  },
  "embed_image_1080badc": {
    "message": "Incorporer l’image"
  },
  "embed_video_a97a64af": {
    "message": "Intégrer la vidéo"
  },
  "embedded_content_aaeb4d3d": {
    "message": "contenu incorporé"
  },
  "empty_set_91a92df4": {
    "message": "Ensemble vide"
  },
  "encircled_dot_8f5e51c": {
    "message": "Point encerclé"
  },
  "encircled_minus_72745096": {
    "message": "Moins encerclé"
  },
  "encircled_plus_36d8d104": {
    "message": "Plus encerclé"
  },
  "encircled_times_5700096d": {
    "message": "Temps encerclés"
  },
  "engineering_icon_f8f3cf43": {
    "message": "Icône Ingénierie"
  },
  "english_icon_25bfe845": {
    "message": "Icône Anglais"
  },
=======
  "edit_icon_2c6b0e91": { "message": "Modifier l’icône" },
  "edit_link_7f53bebb": { "message": "Modifier le lien" },
  "editor_statusbar_26ac81fc": { "message": "Barre d''état de l''éditeur" },
  "element_starting_with_start_91bf4c3b": {
    "message": "Élément commençant par { start }"
  },
  "embed_828fac4a": { "message": "Intégrer" },
  "embed_code_314f1bd5": { "message": "Intégrer le code" },
  "embed_image_1080badc": { "message": "Incorporer l’image" },
  "embed_video_a97a64af": { "message": "Intégrer la vidéo" },
  "embedded_content_aaeb4d3d": { "message": "contenu incorporé" },
  "empty_set_91a92df4": { "message": "Ensemble vide" },
  "encircled_dot_8f5e51c": { "message": "Point encerclé" },
  "encircled_minus_72745096": { "message": "Moins encerclé" },
  "encircled_plus_36d8d104": { "message": "Plus encerclé" },
  "encircled_times_5700096d": { "message": "Temps encerclés" },
  "engineering_icon_f8f3cf43": { "message": "Icône Ingénierie" },
  "english_icon_25bfe845": { "message": "Icône Anglais" },
>>>>>>> 147b3201
  "enter_at_least_3_characters_to_search_4f037ee0": {
    "message": "Saisir au moins 3 caractères à rechercher"
  },
  "epsilon_54bb8afa": {
    "message": "Epsilon"
  },
  "epsilon_variant_d31f1e77": {
    "message": "Epsilon (Variant)"
  },
  "equals_sign_c51bdc58": {
    "message": "Signe égal"
  },
  "equation_editor_39fbc3f1": {
    "message": "Editeur d''équation"
  },
  "equivalence_class_7b0f11c0": {
    "message": "Classe d''équivalence"
  },
  "equivalent_identity_654b3ce5": {
    "message": "Equivalent (Identité)"
  },
  "eta_b8828f99": {
    "message": "Eta"
  },
  "exists_2e62bdaa": {
    "message": "Existe"
  },
  "exit_fullscreen_b7eb0aa4": {
    "message": "Sortie de plein écran"
  },
  "expand_preview_by_default_2abbf9f8": {
    "message": "Développer l’aperçu par défaut"
  },
  "expand_to_see_types_f5d29352": {
    "message": "Agrandir pour voir { types }"
  },
  "external_tools_6e77821": {
    "message": "Outils externes"
  },
  "extra_large_b6cdf1ff": {
    "message": "Très grande"
  },
  "extra_small_9ae33252": {
    "message": "Très petit"
  },
  "extracurricular_icon_67c8ca42": {
    "message": "Icône Parascolaire"
  },
  "f_function_fe422d65": {
    "message": "F (fonction)"
  },
  "failed_getting_file_contents_e9ea19f4": {
    "message": "Échec de la récupération du contenu du fichier"
  },
  "file_name_8fd421ff": {
    "message": "Nom du fichier"
  },
  "file_storage_quota_exceeded_b7846cd1": {
    "message": "Quota de stockage du fichier dépassé"
  },
  "file_url_c12b64be": {
    "message": "URL du fichier"
  },
  "filename_file_icon_602eb5de": {
    "message": "Icône de fichier de { filename }"
  },
  "filename_image_preview_6cef8f26": {
    "message": "Aperçu de l''image de { filename }"
  },
  "filename_text_preview_e41ca2d8": {
    "message": "Aperçu du texte de { filename }"
  },
<<<<<<< HEAD
  "files_c300e900": {
    "message": "Fichiers"
  },
  "files_index_af7c662b": {
    "message": "Index des fichiers"
  },
  "finish_bc343002": {
    "message": "Terminer"
  },
  "fix_heading_hierarchy_f60884c4": {
    "message": "Corriger la hiérarchie d’entête"
  },
  "flat_music_76d5a5c3": {
    "message": "Bémol (Musique)"
  },
  "focus_element_options_toolbar_18d993e": {
    "message": "Barre d''outils des options d''élément de focalisation"
  },
  "folder_tree_fbab0726": {
    "message": "Arborescence de dossier"
  },
  "for_all_b919f972": {
    "message": "Pour tous"
  },
  "format_4247a9c5": {
    "message": "Format"
  },
  "format_as_a_list_142210c3": {
    "message": "Formater comme une liste"
  },
  "formatting_5b143aa8": {
    "message": "Formatage"
  },
  "forward_slash_3f90f35e": {
    "message": "Barre oblique"
  },
=======
  "files_c300e900": { "message": "Fichiers" },
  "files_index_af7c662b": { "message": "Index des fichiers" },
  "finish_bc343002": { "message": "Terminer" },
  "fix_heading_hierarchy_f60884c4": {
    "message": "Corriger la hiérarchie d’entête"
  },
  "flat_music_76d5a5c3": { "message": "Bémol (Musique)" },
  "focus_element_options_toolbar_18d993e": {
    "message": "Barre d''outils des options d''élément de focalisation"
  },
  "folder_tree_fbab0726": { "message": "Arborescence de dossier" },
  "for_all_b919f972": { "message": "Pour tous" },
  "format_4247a9c5": { "message": "Format" },
  "format_as_a_list_142210c3": { "message": "Formater comme une liste" },
  "formatting_5b143aa8": { "message": "Formatage" },
  "forward_slash_3f90f35e": { "message": "Barre oblique" },
>>>>>>> 147b3201
  "found_auto_saved_content_3f6e4ca5": {
    "message": "Contenu enregistré automatiquement trouvé"
  },
  "found_count_plural_0_results_one_result_other_resu_46aeaa01": {
    "message": "Trouvé { count, plural,\n     =0 {# résultats}\n    one {# résultat}\n  other {# résultats}\n}"
  },
  "fraction_41bac7af": {
    "message": "Fraction"
  },
  "fullscreen_873bf53f": {
    "message": "Plein écran"
  },
  "gamma_1767928": {
    "message": "Gamma"
  },
  "generating_preview_45b53be0": {
    "message": "Création de l''aperçu en cours..."
  },
  "gif_png_format_images_larger_than_size_kb_are_not__7af3bdbd": {
    "message": "Les images au format GIF/PNG d’une taille supérieure à { size } Ko ne sont pas prises en charge actuellement."
  },
  "go_to_the_editor_s_menubar_e6674c81": {
    "message": "Aller à la barre des menus de l’éditeur"
  },
  "go_to_the_editor_s_toolbar_a5cb875f": {
    "message": "Aller à la barre d’outils de l’éditeur"
  },
<<<<<<< HEAD
  "grades_a61eba0a": {
    "message": "Notes"
  },
  "greater_than_e98af662": {
    "message": "Supérieur à"
  },
  "greater_than_or_equal_b911949a": {
    "message": "Supérieur ou égal"
  },
  "greek_65c5b3f7": {
    "message": "Grec"
  },
  "green_15af4778": {
    "message": "Vert"
  },
  "grey_a55dceff": {
    "message": "Gris"
  },
  "group_documents_8bfd6ae6": {
    "message": "Documents de groupe"
  },
  "group_files_4324f3df": {
    "message": "Fichiers du groupe"
  },
  "group_files_82e5dcdb": {
    "message": "Fichiers du groupe"
  },
  "group_images_98e0ac17": {
    "message": "Images de groupe"
  },
  "group_isomorphism_45b1458c": {
    "message": "Isomorphisme de groupe"
  },
  "group_links_9493129e": {
    "message": "Liens de groupe"
  },
  "group_media_2f3d128a": {
    "message": "Média de Groupes"
  },
  "group_navigation_99f191a": {
    "message": "Barre de navigation des groupes"
  },
  "h_bar_bb94deae": {
    "message": "H Bar"
  },
  "hat_ea321e35": {
    "message": "Chapeau"
  },
  "header_column_f27433cb": {
    "message": "Entête de colonne"
  },
  "header_row_and_column_ec5b9ec": {
    "message": "Ligne et colonne d''entête"
  },
  "header_row_f33eb169": {
    "message": "Ligne d''entête"
  },
  "heading_2_5b84eed2": {
    "message": "En-tête 2"
  },
  "heading_3_2c83de44": {
    "message": "En-tête 3"
  },
  "heading_4_b2e74be7": {
    "message": "En-tête 4"
  },
=======
  "grades_a61eba0a": { "message": "Notes" },
  "greater_than_e98af662": { "message": "Supérieur à" },
  "greater_than_or_equal_b911949a": { "message": "Supérieur ou égal" },
  "greek_65c5b3f7": { "message": "Grec" },
  "green_15af4778": { "message": "Vert" },
  "grey_a55dceff": { "message": "Gris" },
  "group_documents_8bfd6ae6": { "message": "Documents de groupe" },
  "group_files_4324f3df": { "message": "Fichiers du groupe" },
  "group_files_82e5dcdb": { "message": "Fichiers du groupe" },
  "group_images_98e0ac17": { "message": "Images de groupe" },
  "group_isomorphism_45b1458c": { "message": "Isomorphisme de groupe" },
  "group_links_9493129e": { "message": "Liens de groupe" },
  "group_media_2f3d128a": { "message": "Média de Groupes" },
  "group_navigation_99f191a": { "message": "Barre de navigation des groupes" },
  "h_bar_bb94deae": { "message": "H Bar" },
  "hat_ea321e35": { "message": "Chapeau" },
  "header_column_f27433cb": { "message": "Entête de colonne" },
  "header_row_and_column_ec5b9ec": { "message": "Ligne et colonne d''entête" },
  "header_row_f33eb169": { "message": "Ligne d''entête" },
  "heading_2_5b84eed2": { "message": "En-tête 2" },
  "heading_3_2c83de44": { "message": "En-tête 3" },
  "heading_4_b2e74be7": { "message": "En-tête 4" },
>>>>>>> 147b3201
  "heading_levels_should_not_be_skipped_3947c0e0": {
    "message": "Les niveaux d''entête ne doivent pas être ignorés."
  },
  "heading_starting_with_start_42a3e7f9": {
    "message": "Entête commençant par { start }"
  },
  "headings_should_not_contain_more_than_120_characte_3c0e0cb3": {
    "message": "Les entêtes ne doivent pas contenir plus de 120 caractères."
  },
<<<<<<< HEAD
  "health_icon_8d292eb5": {
    "message": "Icône Santé"
  },
  "hearts_suit_e50e04ca": {
    "message": "Coeurs (combinaison)"
  },
  "height_69b03e15": {
    "message": "Taille"
  },
  "hexagon_d8468e0d": {
    "message": "Hexagone"
  },
  "hide_description_bfb5502e": {
    "message": "Masquer la description"
  },
  "hide_title_description_caf092ef": {
    "message": "Masquer la description de { title }"
  },
  "home_351838cd": {
    "message": "Accueil"
  },
  "html_code_editor_fd967a44": {
    "message": "éditeur de code HTML"
  },
=======
  "health_icon_8d292eb5": { "message": "Icône Santé" },
  "hearts_suit_e50e04ca": { "message": "Coeurs (combinaison)" },
  "height_69b03e15": { "message": "Taille" },
  "hexagon_d8468e0d": { "message": "Hexagone" },
  "hide_description_bfb5502e": { "message": "Masquer la description" },
  "hide_title_description_caf092ef": {
    "message": "Masquer la description de { title }"
  },
  "highlight_an_element_to_activate_the_element_optio_60e1e56b": {
    "message": "Mettez un élément en surbrillance pour activer la barre d''outils des options d''élément"
  },
  "home_351838cd": { "message": "Accueil" },
  "html_code_editor_fd967a44": { "message": "éditeur de code HTML" },
>>>>>>> 147b3201
  "i_have_obtained_permission_to_use_this_file_6386f087": {
    "message": "J’ai obtenu l’autorisation d’utiliser ce fichier."
  },
  "i_hold_the_copyright_71ee91b1": {
    "message": "Je détiens les droits d’auteur"
  },
  "icon_215a1dc6": {
    "message": "Icône"
  },
  "icon_8168b2f8": {
    "message": "icône"
  },
  "icon_color_b86dd6d6": {
    "message": "Couleur de l’icône"
  },
  "icon_maker_icons_cc560f7e": {
    "message": "Icônes de Créateur d’icône"
  },
  "icon_options_7e32746e": {
    "message": "Options des icônes"
  },
  "icon_options_tray_2b407977": {
    "message": "Plateau des options des icônes"
  },
  "icon_preview_1782a1d9": {
    "message": "Aperçu de l’icône"
  },
  "icon_shape_30b61e7": {
    "message": "Forme de l’icône"
  },
  "icon_size_9353edea": {
    "message": "Taille de l’icône"
  },
  "if_left_empty_link_text_will_display_as_course_lin_61087540": {
    "message": "Si le lien est laissé vide, le texte s’affichera comme le nom du lien du cours"
  },
  "if_you_do_not_select_usage_rights_now_this_file_wi_14e07ab5": {
    "message": "Si vous ne sélectionnez pas de droits d''utilisation maintenant, ce fichier ne sera pas publié après son téléversement."
  },
<<<<<<< HEAD
  "image_8ad06": {
    "message": "Image"
  },
  "image_c1c98202": {
    "message": "image"
  },
  "image_filenames_should_not_be_used_as_the_alt_attr_bcfd7780": {
    "message": "Les fichiers d''image ne doivent pas être utilisés comme l''attribut alt décrivant le contenu de l''image."
  },
  "image_options_5412d02c": {
    "message": "Options pour l’image"
  },
  "image_options_tray_90a46006": {
    "message": "Plateau des options pour l’image"
  },
  "image_to_crop_3a34487d": {
    "message": "Image à recadrer"
  },
  "image_with_filename_file_aacd7180": {
    "message": "Image avec nom de fichier { file }"
  },
  "images_7ce26570": {
    "message": "Images"
  },
=======
  "image_8ad06": { "message": "Image" },
  "image_c1c98202": { "message": "image" },
  "image_filenames_should_not_be_used_as_the_alt_attr_bcfd7780": {
    "message": "Les fichiers d''image ne doivent pas être utilisés comme l''attribut alt décrivant le contenu de l''image."
  },
  "image_options_5412d02c": { "message": "Options pour l’image" },
  "image_options_tray_90a46006": {
    "message": "Plateau des options pour l’image"
  },
  "image_to_crop_3a34487d": { "message": "Image à recadrer" },
  "image_with_filename_file_aacd7180": {
    "message": "Image avec nom de fichier { file }"
  },
  "images_7ce26570": { "message": "Images" },
>>>>>>> 147b3201
  "images_should_include_an_alt_attribute_describing__b86d6a86": {
    "message": "Les images doivent inclure un attribut alt décrivant le contenu de l''image."
  },
  "imaginary_portion_of_complex_number_2c733ffa": {
    "message": "Portion imaginaire (d''un nombre complexe)"
  },
<<<<<<< HEAD
  "in_element_of_19ca2f33": {
    "message": "Dans (élément de)"
  },
  "indefinite_integral_6623307e": {
    "message": "Intégrale indéfinie"
  },
  "indigo_2035fc55": {
    "message": "Indigo"
  },
  "inference_fed5c960": {
    "message": "Inférence"
  },
  "infinity_7a10f206": {
    "message": "Infinité"
  },
  "insert_593145ef": {
    "message": "Insérer"
  },
  "insert_link_6dc23cae": {
    "message": "Insérer un lien"
  },
  "integers_336344e1": {
    "message": "Nombre entier"
  },
  "intersection_cd4590e4": {
    "message": "Intersection"
  },
  "invalid_entry_f7d2a0f5": {
    "message": "Saisie non valide."
  },
  "invalid_file_c11ba11": {
    "message": "Fichier non valide"
  },
  "invalid_file_type_881cc9b2": {
    "message": "Type de fichier non valide"
  },
  "invalid_url_cbde79f": {
    "message": "URL non valide"
  },
  "iota_11c932a9": {
    "message": "Iota"
  },
  "issue_num_total_f94536cf": {
    "message": "Problème { num }/{ total }"
  },
  "kappa_2f14c816": {
    "message": "Kappa"
  },
  "kappa_variant_eb64574b": {
    "message": "Kappa (Variante)"
  },
  "keyboard_shortcuts_ed1844bd": {
    "message": "Raccourcis clavier"
  },
  "keyboards_navigate_to_links_using_the_tab_key_two__5fab8c82": {
    "message": "Les claviers naviguent vers les liens à l''aide de la touche de tabulation. Deux liens adjacents qui vous dirigent vers la même destination peuvent être source de confusion pour les utilisateurs de clavier."
  },
  "lambda_4f602498": {
    "message": "Lambda"
  },
  "language_arts_icon_a798b0f8": {
    "message": "Icône Arts de la langue"
  },
  "languages_icon_9d20539": {
    "message": "Icône Langues"
  },
  "large_9c5e80e7": {
    "message": "Large"
  },
  "learn_more_about_adjacent_links_2cb9762c": {
    "message": "En apprendre davantage  sur les liens adjacents"
=======
  "in_element_of_19ca2f33": { "message": "Dans (élément de)" },
  "indefinite_integral_6623307e": { "message": "Intégrale indéfinie" },
  "indigo_2035fc55": { "message": "Indigo" },
  "inference_fed5c960": { "message": "Inférence" },
  "infinity_7a10f206": { "message": "Infinité" },
  "insert_593145ef": { "message": "Insérer" },
  "insert_link_6dc23cae": { "message": "Insérer un lien" },
  "integers_336344e1": { "message": "Nombre entier" },
  "intersection_cd4590e4": { "message": "Intersection" },
  "invalid_entry_f7d2a0f5": { "message": "Saisie non valide." },
  "invalid_file_c11ba11": { "message": "Fichier non valide" },
  "invalid_file_type_881cc9b2": { "message": "Type de fichier non valide" },
  "invalid_url_cbde79f": { "message": "URL non valide" },
  "iota_11c932a9": { "message": "Iota" },
  "issue_num_total_f94536cf": { "message": "Problème { num }/{ total }" },
  "kappa_2f14c816": { "message": "Kappa" },
  "kappa_variant_eb64574b": { "message": "Kappa (Variante)" },
  "keyboard_shortcuts_ed1844bd": { "message": "Raccourcis clavier" },
  "keyboards_navigate_to_links_using_the_tab_key_two__5fab8c82": {
    "message": "Les claviers naviguent vers les liens à l''aide de la touche de tabulation. Deux liens adjacents qui vous dirigent vers la même destination peuvent être source de confusion pour les utilisateurs de clavier."
  },
  "lambda_4f602498": { "message": "Lambda" },
  "language_arts_icon_a798b0f8": { "message": "Icône Arts de la langue" },
  "languages_icon_9d20539": { "message": "Icône Langues" },
  "large_9c5e80e7": { "message": "Large" },
  "learn_more_about_adjacent_links_2cb9762c": {
    "message": "En apprendre davantage sur les liens adjacents"
>>>>>>> 147b3201
  },
  "learn_more_about_color_contrast_c019dfb9": {
    "message": "En apprendre davantage sur les contraste des couleurs"
  },
  "learn_more_about_organizing_page_headings_8a7caa2e": {
    "message": "En apprendre davantage sur l''organisation des en-têtes de page"
  },
<<<<<<< HEAD
=======
  "learn_more_about_proper_page_heading_structure_d2959f2d": {
    "message": "En savoir plus sur la structure appropriée des en-têtes de page"
  },
>>>>>>> 147b3201
  "learn_more_about_table_headers_5f5ee13": {
    "message": "En apprendre davantage sur les entêtes de tableau"
  },
  "learn_more_about_using_alt_text_for_images_5698df9a": {
    "message": "En apprendre davantage sur l''utilisation du texte alt pour les images"
  },
  "learn_more_about_using_captions_with_tables_36fe496f": {
    "message": "En apprendre davantage sur l''utilisation des légendes avec des tableaux"
  },
  "learn_more_about_using_filenames_as_alt_text_264286af": {
    "message": "En apprendre davantage sur l''utilisation de nom de fichier en tant que texte alt"
  },
  "learn_more_about_using_lists_4e6eb860": {
    "message": "En apprendre davantage sur les listes"
  },
  "learn_more_about_using_scope_attributes_with_table_20df49aa": {
    "message": "En apprendre davantage sur l''utilisation des attributs de portée avec les tableaux"
  },
<<<<<<< HEAD
  "leave_as_is_4facfe55": {
    "message": "Laisser comme tel"
  },
  "left_angle_bracket_c87a6d07": {
    "message": "Support d''angle gauche"
  },
  "left_arrow_4fde1a64": {
    "message": "Flèche gauche"
  },
  "left_arrow_with_hook_5bfcad93": {
    "message": "Flèche gauche avec crochet"
  },
  "left_ceiling_ee9dd88a": {
    "message": "Plafond gauche"
  },
  "left_curly_brace_1726fb4": {
    "message": "Accolade bouclée gauche"
  },
=======
  "leave_as_is_4facfe55": { "message": "Laisser comme tel" },
  "left_angle_bracket_c87a6d07": { "message": "Support d''angle gauche" },
  "left_arrow_4fde1a64": { "message": "Flèche gauche" },
  "left_arrow_with_hook_5bfcad93": { "message": "Flèche gauche avec crochet" },
  "left_ceiling_ee9dd88a": { "message": "Plafond gauche" },
  "left_curly_brace_1726fb4": { "message": "Accolade bouclée gauche" },
>>>>>>> 147b3201
  "left_downard_harpoon_arrow_1d7b3d2e": {
    "message": "Flèche harpon gauche vers le bas"
  },
  "left_floor_29ac2274": {
    "message": "Étage gauche"
  },
  "left_to_right_e9b4fd06": {
    "message": "Gauche-à-droite"
  },
  "left_upward_harpoon_arrow_3a562a96": {
    "message": "Flèche harpon gauche vers le haut"
  },
  "leftward_arrow_1e4765de": {
    "message": "Flèche vers la gauche"
  },
  "leftward_pointing_triangle_d14532ce": {
    "message": "Triangle de pointage vers la gauche"
  },
<<<<<<< HEAD
  "less_than_a26c0641": {
    "message": "Inférieur à"
  },
  "less_than_or_equal_be5216cb": {
    "message": "Inférieur ou égal"
  },
  "library_icon_ae1e54cf": {
    "message": "Icône Bibliothèque"
  },
  "light_blue_5374f600": {
    "message": "Bleu clair"
  },
  "link_7262adec": {
    "message": "Lien"
  },
  "link_options_a16b758b": {
    "message": "Options de lien"
  },
  "link_with_text_starting_with_start_b3fcbe71": {
    "message": "Lien avec texte commençant par { start }"
  },
  "links_14b70841": {
    "message": "Liens"
  },
=======
  "less_than_a26c0641": { "message": "Inférieur à" },
  "less_than_or_equal_be5216cb": { "message": "Inférieur ou égal" },
  "library_icon_ae1e54cf": { "message": "Icône Bibliothèque" },
  "light_blue_5374f600": { "message": "Bleu clair" },
  "link_7262adec": { "message": "Lien" },
  "link_options_a16b758b": { "message": "Options de lien" },
  "link_with_text_starting_with_start_b3fcbe71": {
    "message": "Lien avec texte commençant par { start }"
  },
  "links_14b70841": { "message": "Liens" },
>>>>>>> 147b3201
  "links_to_an_external_site_de74145d": {
    "message": "Liens vers un site externe."
  },
  "lists_should_be_formatted_as_lists_f862de8d": {
    "message": "Les listes doivent être formatées comme une liste."
  },
<<<<<<< HEAD
  "load_more_35d33c7": {
    "message": "Charger plus"
  },
  "loading_25990131": {
    "message": "En cours de chargement..."
  },
  "loading_bde52856": {
    "message": "En cours de chargement"
  },
=======
  "load_more_35d33c7": { "message": "Charger plus" },
  "loading_25990131": { "message": "En cours de chargement..." },
  "loading_bde52856": { "message": "En cours de chargement" },
>>>>>>> 147b3201
  "loading_closed_captions_subtitles_failed_95ceef47": {
    "message": "Le chargement des sous-titres/légendes a échoué."
  },
  "loading_failed_b3524381": {
    "message": "Échec du chargement..."
  },
  "loading_failed_e6a9d8ef": {
    "message": "Échec du chargement."
  },
  "loading_folders_d8b5869e": {
    "message": "Chargement des dossiers"
  },
  "loading_please_wait_d276220a": {
    "message": "Chargement en cours, veuillez patienter..."
  },
  "loading_preview_9f077aa1": {
    "message": "Chargement de l’aperçu"
  },
  "locked_762f138b": {
    "message": "Verrouillé"
  },
  "logical_equivalence_76fca396": {
    "message": "Équivalence logique"
  },
  "logical_equivalence_short_8efd7b4f": {
    "message": "Équivalence logique (courte)"
  },
  "logical_equivalence_short_and_thick_1e1f654d": {
    "message": "Equivalence logique (courte et épaisse)"
  },
  "logical_equivalence_thick_662dd3f2": {
    "message": "Équivalence logique (épais)"
  },
  "low_horizontal_dots_cc08498e": {
    "message": "Points horizontaux bas"
  },
  "magenta_4a65993c": {
    "message": "Magenta"
  },
  "maps_to_e5ef7382": {
    "message": "Cartographier à"
  },
  "math_icon_ad4e9d03": {
    "message": "Icône Mathématique"
  },
  "media_af190855": {
    "message": "Support média"
  },
  "media_file_is_processing_please_try_again_later_58a6d49": {
    "message": "Le fichier multimédia est en cours de traitement. Veuillez essayer de nouveau plus tard."
  },
  "medium_5a8e9ead": {
    "message": "Moyen"
  },
  "merge_links_2478df96": {
    "message": "Fusionner les liens"
  },
  "mic_a7f3d311": {
    "message": "Mic"
  },
  "microphone_disabled_15c83130": {
    "message": "Microphone désactivé"
  },
  "middle_27dc1d5": {
    "message": "Milieu"
  },
  "minimize_file_preview_da911944": {
    "message": "Réduire l’aperçu du fichier"
  },
  "minimize_video_20aa554b": {
    "message": "Réduire la vidéo"
  },
  "minus_fd961e2e": {
    "message": "Moins"
  },
  "minus_plus_3461f637": {
    "message": "Moins/Plus"
  },
  "misc_3b692ea7": {
    "message": "Divers"
  },
  "miscellaneous_e9818229": {
    "message": "Divers"
  },
  "modules_c4325335": {
    "message": "Modules"
  },
  "mu_37223b8b": {
    "message": "Mu"
  },
  "multi_color_image_63d7372f": {
    "message": "Image multicolore"
  },
<<<<<<< HEAD
  "multiplication_sign_15f95c22": {
    "message": "Signe de multiplication"
  },
  "music_icon_4db5c972": {
    "message": "Icône Musique"
=======
  "medium_5a8e9ead": { "message": "Moyen" },
  "merge_links_2478df96": { "message": "Fusionner les liens" },
  "mic_a7f3d311": { "message": "Mic" },
  "microphone_disabled_15c83130": { "message": "Microphone désactivé" },
  "middle_27dc1d5": { "message": "Milieu" },
  "minimize_file_preview_da911944": {
    "message": "Réduire l’aperçu du fichier"
>>>>>>> 147b3201
  },
  "must_be_at_least_percentage_22e373b6": {
    "message": "Doit être au moins { percentage }%"
  },
  "must_be_at_least_width_x_height_px_41dc825e": {
    "message": "Doit être au moins { width } x { height }px"
  },
  "my_files_2f621040": {
    "message": "Mes fichiers"
  },
  "n_th_root_9991a6e4": {
    "message": "N-ième racine"
  },
  "nabla_1e216d25": {
    "message": "Nabla"
  },
  "name_1aed4a1b": {
    "message": "Nom"
  },
  "name_color_ceec76ff": {
    "message": "{ name } ({ color })"
  },
  "natural_music_54a70258": {
    "message": "Naturel (Musique)"
  },
  "natural_numbers_3da07060": {
    "message": "Nombres naturels"
  },
  "navigate_through_the_menu_or_toolbar_415a4e50": {
    "message": "Naviguer dans le menu ou la barre d''outils"
  },
<<<<<<< HEAD
  "nested_greater_than_d852e60d": {
    "message": "Supérieur à (groupé)"
  },
  "nested_less_than_27d17e58": {
    "message": "Inférieur à (groupé)"
  },
  "next_40e12421": {
    "message": "Suivant"
  },
=======
  "nested_greater_than_d852e60d": { "message": "Supérieur à (groupé)" },
  "nested_less_than_27d17e58": { "message": "Inférieur à (groupé)" },
  "next_40e12421": { "message": "Suivant" },
>>>>>>> 147b3201
  "no_accessibility_issues_were_detected_f8d3c875": {
    "message": "Aucun problème d''accessibilité détecté."
  },
  "no_changes_to_save_d29f6e91": {
    "message": "Aucun changement à enregister."
  },
<<<<<<< HEAD
  "no_e16d9132": {
    "message": "Non"
  },
  "no_file_chosen_9a880793": {
    "message": "Aucun fichier choisi"
  },
  "no_headers_9bc7dc7f": {
    "message": "Aucun entête"
  },
=======
  "no_e16d9132": { "message": "Non" },
  "no_file_chosen_9a880793": { "message": "Aucun fichier choisi" },
  "no_headers_9bc7dc7f": { "message": "Aucun entête" },
>>>>>>> 147b3201
  "no_preview_is_available_for_this_file_f940114a": {
    "message": "Aucun aperçu n’est disponible pour ce fichier."
  },
  "no_results_940393cf": {
    "message": "Pas de résultats"
  },
  "no_results_found_for_filterterm_ad1b04c8": {
    "message": "Aucun résultat trouvé pour { filterTerm }"
  },
<<<<<<< HEAD
  "no_video_1ed00b26": {
    "message": "Aucune vidéo"
  },
  "none_3b5e34d2": {
    "message": "Aucun"
  },
  "none_selected_b93d56d2": {
    "message": "Aucun sélectionné"
  },
  "not_equal_6e2980e6": {
    "message": "Non égal"
  },
=======
  "no_video_1ed00b26": { "message": "Aucune vidéo" },
  "none_3b5e34d2": { "message": "Aucun" },
  "none_selected_b93d56d2": { "message": "Aucun sélectionné" },
  "not_equal_6e2980e6": { "message": "Non égal" },
>>>>>>> 147b3201
  "not_in_not_an_element_of_fb1ffb54": {
    "message": "Non dans (pas un élément de)"
  },
  "not_negation_1418ebb8": {
    "message": "Non (négation)"
  },
  "not_subset_dc2b5e84": {
    "message": "Pas de sous-ensemble"
  },
  "not_subset_strict_23d282bf": {
    "message": "Pas de sous-ensemble (Strict)"
  },
  "not_superset_5556b913": {
    "message": "Pas de sur-ensemble"
  },
  "not_superset_strict_24e06f36": {
    "message": "Pas de sur-ensemble (Strict)"
  },
  "nu_1c0f6848": {
    "message": "Nu"
  },
  "octagon_e48be9f": {
    "message": "Octogone"
  },
  "olive_6a3e4d6b": {
    "message": "Olive"
  },
  "omega_8f2c3463": {
    "message": "Omega"
  },
  "one_of_the_following_styles_must_be_added_to_save__1de769aa": {
    "message": "L’un des styles suivants doit être ajouté pour enregistrer une icône : Couleur de l’icône, taille du contour, texte de l’icône ou image"
  },
  "open_circle_e9bd069": {
    "message": "Cercle ouvert"
  },
  "open_this_keyboard_shortcuts_dialog_9658b83a": {
    "message": "Ouvrir cette boîte de dialogues des raccourcis clavier"
  },
  "open_title_application_fd624fc5": {
    "message": "Ouvrir l’application { title }"
  },
  "operators_a2ef9a93": {
    "message": "Opérateurs"
  },
  "or_9b70ccaa": {
    "message": "Ou"
  },
  "orange_81386a62": {
    "message": "Orange"
  },
  "other_editor_shortcuts_may_be_found_at_404aba4a": {
    "message": "D''autres raccourcis de l''éditeur peuvent être trouvés sur"
  },
  "outline_color_3ef2cea7": {
    "message": "Couleur du contour"
  },
  "outline_size_a6059a21": {
    "message": "Taille du contour"
  },
  "p_is_not_a_valid_protocol_which_must_be_ftp_http_h_adf13fc2": {
    "message": "{ p } n''est pas un protocole valide qui doit être ftp, http, https, mailto, skype, tel ou peut être omis"
  },
<<<<<<< HEAD
  "pages_e5414c2c": {
    "message": "Pages"
  },
  "paragraph_5e5ad8eb": {
    "message": "Paragraphe"
  },
  "paragraph_starting_with_start_a59923f8": {
    "message": "Paragraphe commençant par { start }"
  },
  "parallel_d55d6e38": {
    "message": "Parallèle"
  },
  "partial_derivative_4a9159df": {
    "message": "Partiel (dérivé)"
  },
  "paste_5963d1c1": {
    "message": "Coller"
  },
  "pause_12af3bb4": {
    "message": "Mettre en pause"
  },
  "pentagon_17d82ea3": {
    "message": "Pentagone"
  },
  "people_b4ebb13c": {
    "message": "Personnes"
  },
  "percentage_34ab7c2c": {
    "message": "Pourcentage"
  },
  "percentage_must_be_a_number_8033c341": {
    "message": "Le pourcentage doit être un chiffre"
  },
  "performing_arts_icon_f3497486": {
    "message": "Icône Arts de la scène"
  },
  "perpendicular_7c48ede4": {
    "message": "Perpendiculaire"
  },
  "phi_4ac33b6d": {
    "message": "Phi"
  },
  "phi_variant_c9bb3ac5": {
    "message": "Phi (Variant)"
  },
  "physical_education_icon_d7dffd3e": {
    "message": "Icône Éducation physique"
  },
  "pi_dc4f0bd8": {
    "message": "Pi"
  },
  "pi_variant_10f5f520": {
    "message": "Pi (Variant)"
  },
  "pink_68ad45cb": {
    "message": "Rose"
  },
  "pixels_52ece7d1": {
    "message": "Pixels"
  },
  "play_1a47eaa7": {
    "message": "Lecture"
  },
=======
  "pages_e5414c2c": { "message": "Pages" },
  "paragraph_5e5ad8eb": { "message": "Paragraphe" },
  "paragraph_starting_with_start_a59923f8": {
    "message": "Paragraphe commençant par { start }"
  },
  "parallel_d55d6e38": { "message": "Parallèle" },
  "partial_derivative_4a9159df": { "message": "Partiel (dérivé)" },
  "paste_5963d1c1": { "message": "Coller" },
  "pause_12af3bb4": { "message": "Mettre en pause" },
  "pentagon_17d82ea3": { "message": "Pentagone" },
  "people_b4ebb13c": { "message": "Personnes" },
  "percentage_34ab7c2c": { "message": "Pourcentage" },
  "percentage_must_be_a_number_8033c341": {
    "message": "Le pourcentage doit être un chiffre"
  },
  "performing_arts_icon_f3497486": { "message": "Icône Arts de la scène" },
  "perpendicular_7c48ede4": { "message": "Perpendiculaire" },
  "phi_4ac33b6d": { "message": "Phi" },
  "phi_variant_c9bb3ac5": { "message": "Phi (Variant)" },
  "physical_education_icon_d7dffd3e": { "message": "Icône Éducation physique" },
  "pi_dc4f0bd8": { "message": "Pi" },
  "pi_variant_10f5f520": { "message": "Pi (Variant)" },
  "pink_68ad45cb": { "message": "Rose" },
  "pixels_52ece7d1": { "message": "Pixels" },
  "play_1a47eaa7": { "message": "Lecture" },
>>>>>>> 147b3201
  "play_media_comment_35257210": {
    "message": "Lire le commentaire du support"
  },
  "play_media_comment_by_name_from_createdat_c230123d": {
    "message": "Lire le commentaire du support par { name } du { createdAt }."
  },
  "please_allow_canvas_to_access_your_microphone_and__dc2c3079": {
    "message": "Veuillez autoriser Canvas à accéder à votre microphone votre webcam."
  },
<<<<<<< HEAD
  "plus_d43cd4ec": {
    "message": "Plus"
  },
  "plus_minus_f8be2e83": {
    "message": "Plus/Moins"
  },
  "posted_when_a578f5ab": {
    "message": "Publié : { when }"
  },
  "power_set_4f26f316": {
    "message": "Ensemble de puissance"
  },
  "precedes_196b9aef": {
    "message": "Précédant"
  },
  "precedes_equal_20701e84": {
    "message": "Précède l''égalité"
  },
  "preformatted_d0670862": {
    "message": "Préformaté"
  },
  "prev_f82cbc48": {
    "message": "Précédent"
  },
  "preview_53003fd2": {
    "message": "Aperçu"
  },
  "preview_a3f8f854": {
    "message": "PRÉVISUALISER"
  },
  "preview_in_overlay_ed772c46": {
    "message": "Aperçu en superposition"
  },
  "preview_inline_9787330": {
    "message": "Aperçu « inline »"
  },
  "prime_917ea60e": {
    "message": "Premier"
  },
  "prime_numbers_13464f61": {
    "message": "Nombres premiers"
  },
  "product_39cf144f": {
    "message": "Produit"
  },
  "proportional_f02800cc": {
    "message": "Proportionnel"
  },
=======
  "plus_d43cd4ec": { "message": "Plus" },
  "plus_minus_f8be2e83": { "message": "Plus/Moins" },
  "posted_when_a578f5ab": { "message": "Publié : { when }" },
  "power_set_4f26f316": { "message": "Ensemble de puissance" },
  "precedes_196b9aef": { "message": "Précédant" },
  "precedes_equal_20701e84": { "message": "Précède l''égalité" },
  "preformatted_d0670862": { "message": "Préformaté" },
  "prev_f82cbc48": { "message": "Précédent" },
  "preview_53003fd2": { "message": "Aperçu" },
  "preview_a3f8f854": { "message": "PRÉVISUALISER" },
  "preview_in_overlay_ed772c46": { "message": "Aperçu en superposition" },
  "preview_inline_9787330": { "message": "Aperçu « inline »" },
  "prime_917ea60e": { "message": "Premier" },
  "prime_numbers_13464f61": { "message": "Nombres premiers" },
  "product_39cf144f": { "message": "Produit" },
  "proportional_f02800cc": { "message": "Proportionnel" },
>>>>>>> 147b3201
  "protocol_must_be_ftp_http_https_mailto_skype_tel_o_73beb4f8": {
    "message": "Le protocole doit être ftp, http, https, mailto, skype, tel ou peut être omis"
  },
  "psi_e3f5f0f7": {
    "message": "Psi"
  },
  "published_c944a23d": {
    "message": "publié"
  },
  "published_when_302d8e23": {
    "message": "Publié : { when }"
  },
  "pumpkin_904428d5": {
    "message": "Citrouille"
  },
  "purple_7678a9fc": {
    "message": "Violet"
  },
  "quaternions_877024e0": {
    "message": "Quaternions"
  },
  "quizzes_7e598f57": {
    "message": "Questionnaires"
  },
  "rational_numbers_80ddaa4a": {
    "message": "Nombres rationnels"
  },
  "real_numbers_7c99df94": {
    "message": "Nombres réels"
  },
  "real_portion_of_complex_number_7dad33b5": {
    "message": "Portion réelle (d''un nombre complexe)"
  },
<<<<<<< HEAD
  "record_7c9448b": {
    "message": "Enregistrer"
  },
  "recording_98da6bda": {
    "message": "Enregistrement en cours..."
  },
  "red_8258edf3": {
    "message": "Rouge"
  },
  "relationships_6602af70": {
    "message": "Relations"
  },
  "religion_icon_246e0be1": {
    "message": "Icône Religion"
  },
  "remove_heading_style_5fdc8855": {
    "message": "Retirer le style d’entête"
  },
  "replace_e61834a7": {
    "message": "Remplacer"
  },
  "reset_95a81614": {
    "message": "Réinitialiser"
  },
  "resize_ec83d538": {
    "message": "Redimensionner"
  },
=======
  "record_7c9448b": { "message": "Enregistrer" },
  "recording_98da6bda": { "message": "Enregistrement en cours..." },
  "red_8258edf3": { "message": "Rouge" },
  "relationships_6602af70": { "message": "Relations" },
  "religion_icon_246e0be1": { "message": "Icône Religion" },
  "remove_heading_style_5fdc8855": { "message": "Retirer le style d’entête" },
  "replace_e61834a7": { "message": "Remplacer" },
  "reset_95a81614": { "message": "Réinitialiser" },
  "resize_ec83d538": { "message": "Redimensionner" },
>>>>>>> 147b3201
  "restore_auto_save_deccd84b": {
    "message": "Restaurer l''enregistrement automatique?"
  },
  "reverse_turnstile_does_not_yield_7558be06": {
    "message": "Tourniquet inversé (ne cède pas)"
  },
<<<<<<< HEAD
  "rho_a0244a36": {
    "message": "Rho"
  },
  "rho_variant_415245cd": {
    "message": "Rho (Variante)"
  },
  "rich_content_editor_2708ef21": {
    "message": "Éditeur de texte enrichi"
  },
  "right_angle_bracket_d704e2d6": {
    "message": "Support à angle droit"
  },
  "right_arrow_35e0eddf": {
    "message": "Flèche droite"
  },
  "right_arrow_with_hook_29d92d31": {
    "message": "Flèche droite avec crochet"
  },
  "right_ceiling_839dc744": {
    "message": "Plafond droit"
  },
  "right_curly_brace_5159d5cd": {
    "message": "Accolade bouclée droite"
  },
=======
  "rho_a0244a36": { "message": "Rho" },
  "rho_variant_415245cd": { "message": "Rho (Variante)" },
  "rich_content_editor_2708ef21": { "message": "Éditeur de texte enrichi" },
  "rich_text_area_press_oskey_f8_for_rich_content_edi_c2f651d": {
    "message": "Zone de texte enrichi. Appuyez sur { OSKey }+F8 pour les raccourcis de l’éditeur de texte enrichi."
  },
  "right_angle_bracket_d704e2d6": { "message": "Support à angle droit" },
  "right_arrow_35e0eddf": { "message": "Flèche droite" },
  "right_arrow_with_hook_29d92d31": { "message": "Flèche droite avec crochet" },
  "right_ceiling_839dc744": { "message": "Plafond droit" },
  "right_curly_brace_5159d5cd": { "message": "Accolade bouclée droite" },
>>>>>>> 147b3201
  "right_downward_harpoon_arrow_d71b114f": {
    "message": "Flèche harpon droite descendante"
  },
  "right_floor_5392d5cf": {
    "message": "Étage droit"
  },
  "right_to_left_9cfb092a": {
    "message": "Droite-à-gauche"
  },
  "right_upward_harpoon_arrow_f5a34c73": {
    "message": "Flèche harpon ascendante droite"
  },
  "rightward_arrow_32932107": {
    "message": "Flèche vers la droite"
  },
  "rightward_pointing_triangle_60330f5c": {
    "message": "Triangle pointant vers la droite"
  },
  "rotate_image_90_degrees_2ab77c05": {
    "message": "Faire pivoter l''image de -90 degrés"
  },
  "rotate_image_90_degrees_6c92cd42": {
    "message": "Faire pivoter l''image de 90 degrés"
  },
<<<<<<< HEAD
  "rotation_9699c538": {
    "message": "Rotation"
  },
  "row_fc0944a7": {
    "message": "Ligne"
  },
  "row_group_979f5528": {
    "message": "Groupe de ligne"
  },
  "sadly_the_pretty_html_editor_is_not_keyboard_acces_50da7665": {
    "message": "Malheureusement, l’éditeur Pretty HTML n’est pas accessible au clavier. Accédez à l’éditeur HTML brut ici."
  },
  "save_11a80ec3": {
    "message": "Enregistrer"
  },
  "save_media_cb9e786e": {
    "message": "Enregistrer le média"
  },
=======
  "rotation_9699c538": { "message": "Rotation" },
  "row_fc0944a7": { "message": "Ligne" },
  "row_group_979f5528": { "message": "Groupe de ligne" },
  "sadly_the_pretty_html_editor_is_not_keyboard_acces_50da7665": {
    "message": "Malheureusement, l’éditeur Pretty HTML n’est pas accessible au clavier. Accédez à l’éditeur HTML brut ici."
  },
  "save_11a80ec3": { "message": "Enregistrer" },
  "save_copy_ca63944e": { "message": "Enregistrer la copie" },
  "save_media_cb9e786e": { "message": "Enregistrer le média" },
>>>>>>> 147b3201
  "screen_readers_cannot_determine_what_is_displayed__6a5842ab": {
    "message": "Les lecteurs d''écran ne peuvent pas déterminer ce qui est affiché dans une image sans texte alternatif, et les noms de fichiers sont souvent des chaînes de chiffres et de lettres dénuées de sens qui ne décrivent pas le contexte ou le sens."
  },
  "screen_readers_cannot_determine_what_is_displayed__6f1ea667": {
    "message": "Les lecteurs d''écran ne peuvent pas déterminer ce qui est affiché dans une image sans texte alternatif, qui décrit le contenu et la signification de l''image. Le texte alternatif devrait être simple et concis."
  },
  "screen_readers_cannot_determine_what_is_displayed__a57e6723": {
    "message": "Les lecteurs d''écran ne peuvent pas déterminer ce qui est affiché dans une image sans texte alternatif, qui décrit le contenu et la signification de l''image."
  },
  "screen_readers_cannot_interpret_tables_without_the_bd861652": {
    "message": "Les lecteurs d''écran ne peuvent pas interpréter les tableaux sans la structure appropriée. Les entêtes de tableau fournissent une orientation et portée du contenu."
  },
  "screen_readers_cannot_interpret_tables_without_the_e62912d5": {
    "message": "Les lecteurs d''écran ne peuvent pas interpréter les tableaux sans la structure appropriée. Les légendes de tableau décrivent le contexte et la compréhension générale du tableau."
  },
  "screen_readers_cannot_interpret_tables_without_the_f0bdec0f": {
    "message": "Les lecteurs d''écran ne peuvent pas interpréter les tableaux sans la structure appropriée. Les entêtes de tableau fournissent une orientation et l’aperçu du contenu."
  },
<<<<<<< HEAD
  "script_l_42a7b254": {
    "message": "Script L"
  },
  "search_280d00bd": {
    "message": "Rechercher"
  },
=======
  "script_l_42a7b254": { "message": "Script L" },
  "search_280d00bd": { "message": "Rechercher" },
>>>>>>> 147b3201
  "select_audio_source_21043cd5": {
    "message": "Sélectionner une source audio"
  },
  "select_crop_shape_d441feeb": {
    "message": "Sélectionner la forme du recadrage"
  },
<<<<<<< HEAD
  "select_language_7c93a900": {
    "message": "sélectionnez la langue"
  },
=======
  "select_language_7c93a900": { "message": "sélectionnez la langue" },
>>>>>>> 147b3201
  "select_video_source_1b5c9dbe": {
    "message": "Sélectionner une source vidéo"
  },
  "selected_linkfilename_c093b1f2": {
    "message": "{ linkFileName } sélectionné"
  },
<<<<<<< HEAD
  "set_header_scope_8c548f40": {
    "message": "Définir la portée de l’entête"
  },
  "set_minus_b46e9b88": {
    "message": "Ensemble moins"
  },
  "set_table_header_cfab13a0": {
    "message": "Définir l''entête du tableau"
  },
  "sharp_music_ab956814": {
    "message": "Dièse (Musique)"
  },
  "shift_o_to_open_the_pretty_html_editor_55ff5a31": {
    "message": "MAJ-O pour ouvrir l’éditeur Pretty HTML."
  },
  "shortcut_911d6255": {
    "message": "Raccourci"
  },
=======
  "set_header_scope_8c548f40": { "message": "Définir la portée de l’entête" },
  "set_minus_b46e9b88": { "message": "Ensemble moins" },
  "set_table_header_cfab13a0": { "message": "Définir l''entête du tableau" },
  "sharp_music_ab956814": { "message": "Dièse (Musique)" },
  "shift_arrows_4d5785fe": { "message": "MAJ+Flèches" },
  "shift_o_to_open_the_pretty_html_editor_55ff5a31": {
    "message": "MAJ-O pour ouvrir l’éditeur Pretty HTML."
  },
  "shortcut_911d6255": { "message": "Raccourci" },
>>>>>>> 147b3201
  "sighted_users_browse_web_pages_quickly_looking_for_1d4db0c1": {
    "message": "Les utilisateurs voyants parcourent rapidement les pages Web, à la recherche d’entêtes en gros caractères ou en caractères gras. Les utilisateurs de lecteurs d''écran comptent sur les entêtes pour une compréhension contextuelle. Les entêtes devraient utiliser la structure appropriée."
  },
  "sighted_users_browse_web_pages_quickly_looking_for_ade806f5": {
    "message": "Les utilisateurs voyants parcourent rapidement les pages Web, à la recherche d’entêtes en gros caractères ou en caractères gras. Les utilisateurs de lecteurs d''écran comptent sur les entêtes pour une compréhension contextuelle. Les entêtes devraient être concis au sein de la structure appropriée."
  },
<<<<<<< HEAD
  "sigma_5c35e553": {
    "message": "Sigma"
  },
  "sigma_variant_8155625": {
    "message": "Sigma (Variant)"
  },
  "single_color_image_4e5d4dbc": {
    "message": "Image monochrome"
  },
=======
  "sigma_5c35e553": { "message": "Sigma" },
  "sigma_variant_8155625": { "message": "Sigma (Variant)" },
  "single_color_image_4e5d4dbc": { "message": "Image monochrome" },
>>>>>>> 147b3201
  "single_color_image_color_95fa9a87": {
    "message": "Couleur de l’image monochrome"
  },
  "size_b30e1077": {
    "message": "Taille"
  },
  "size_of_caption_file_is_greater_than_the_maximum_m_bff5f86e": {
    "message": "La taille du fichier de légendes est supérieure à { max } Ko, la taille maximale autorisée."
  },
<<<<<<< HEAD
  "small_b070434a": {
    "message": "Petit"
  },
  "solid_circle_9f061dfc": {
    "message": "Cercle solide"
  },
  "something_went_wrong_89195131": {
    "message": "Une erreur est survenue."
  },
=======
  "small_b070434a": { "message": "Petit" },
  "solid_circle_9f061dfc": { "message": "Cercle solide" },
  "something_went_wrong_89195131": { "message": "Une erreur est survenue." },
>>>>>>> 147b3201
  "something_went_wrong_accessing_your_webcam_6643b87e": {
    "message": "Une erreur est survenue lors de l’accès à votre webcam."
  },
  "something_went_wrong_and_i_don_t_know_what_to_show_e0c54ec8": {
    "message": "Une erreur est survenue et je ne sais pas quoi vous montrer."
  },
  "something_went_wrong_check_your_connection_reload__c7868286": {
    "message": "Une erreur est survenue. Vérifiez votre connexion, rechargez la page, et essayez de nouveau."
  },
<<<<<<< HEAD
  "something_went_wrong_d238c551": {
    "message": "Une erreur est survenue"
  },
  "something_went_wrong_while_sharing_your_screen_8de579e5": {
    "message": "Une erreur est survenue lors du partage de votre écran."
  },
  "sort_by_e75f9e3e": {
    "message": "Trier par"
  },
  "spades_suit_b37020c2": {
    "message": "Pique (combinaison)"
  },
  "square_511eb3b3": {
    "message": "Carré"
  },
  "square_cap_9ec88646": {
    "message": "Capuchon carré"
  },
  "square_cup_b0665113": {
    "message": "Tasse carrée"
  },
  "square_root_e8bcbc60": {
    "message": "Racine carrée"
  },
  "square_root_symbol_d0898a53": {
    "message": "Symbole de la racine carrée"
  },
  "square_subset_17be67cb": {
    "message": "Sous-ensemble carré"
  },
=======
  "something_went_wrong_d238c551": { "message": "Une erreur est survenue" },
  "something_went_wrong_while_sharing_your_screen_8de579e5": {
    "message": "Une erreur est survenue lors du partage de votre écran."
  },
  "sort_by_e75f9e3e": { "message": "Trier par" },
  "spades_suit_b37020c2": { "message": "Pique (combinaison)" },
  "square_511eb3b3": { "message": "Carré" },
  "square_cap_9ec88646": { "message": "Capuchon carré" },
  "square_cup_b0665113": { "message": "Tasse carrée" },
  "square_root_e8bcbc60": { "message": "Racine carrée" },
  "square_root_symbol_d0898a53": { "message": "Symbole de la racine carrée" },
  "square_subset_17be67cb": { "message": "Sous-ensemble carré" },
>>>>>>> 147b3201
  "square_subset_strict_7044e84f": {
    "message": "Sous-ensemble carré (Strict)"
  },
  "square_superset_3be8dae1": {
    "message": "Sur-ensemble carré"
  },
  "square_superset_strict_fa4262e4": {
    "message": "Sur-ensemble carré (Strict)"
  },
<<<<<<< HEAD
  "star_8d156e09": {
    "message": "Astérisque"
  },
  "start_over_f7552aa9": {
    "message": "Recommencer"
  },
  "start_recording_9a65141a": {
    "message": "Démarrer l''enregistrement"
  },
  "steel_blue_14296f08": {
    "message": "Bleu acier"
  },
  "styles_2aa721ef": {
    "message": "Styles"
  },
  "submit_a3cc6859": {
    "message": "Envoyer"
  },
  "subscript_59744f96": {
    "message": "Description"
  },
  "subset_19c1a92f": {
    "message": "Sous-ensemble"
  },
  "subset_strict_8d8948d6": {
    "message": "Sous-ensemble (Strict)"
  },
  "succeeds_9cc31be9": {
    "message": "Réussir"
  },
  "succeeds_equal_158e8c3a": {
    "message": "Réussir l''égalité"
  },
  "sum_b0842d31": {
    "message": "Somme"
  },
  "superscript_8cb349a2": {
    "message": "Description"
  },
  "superset_c4db8a7a": {
    "message": "Sur-ensemble"
  },
  "superset_strict_c77dd6d2": {
    "message": "Sur-ensemble (Strict)"
  },
=======
  "star_8d156e09": { "message": "Astérisque" },
  "start_over_f7552aa9": { "message": "Recommencer" },
  "start_recording_9a65141a": { "message": "Démarrer l''enregistrement" },
  "steel_blue_14296f08": { "message": "Bleu acier" },
  "styles_2aa721ef": { "message": "Styles" },
  "submit_a3cc6859": { "message": "Envoyer" },
  "subscript_59744f96": { "message": "Description" },
  "subset_19c1a92f": { "message": "Sous-ensemble" },
  "subset_strict_8d8948d6": { "message": "Sous-ensemble (Strict)" },
  "succeeds_9cc31be9": { "message": "Réussir" },
  "succeeds_equal_158e8c3a": { "message": "Réussir l''égalité" },
  "sum_b0842d31": { "message": "Somme" },
  "superscript_8cb349a2": { "message": "Description" },
  "superset_c4db8a7a": { "message": "Sur-ensemble" },
  "superset_strict_c77dd6d2": { "message": "Sur-ensemble (Strict)" },
>>>>>>> 147b3201
  "supported_file_types_srt_or_webvtt_7d827ed": {
    "message": "Types de fichier pris en charge : SRT ou WebVTT"
  },
  "switch_to_pretty_html_editor_a3cee15f": {
    "message": "Passer à l’éditeur HTML avancé"
  },
  "switch_to_raw_html_editor_f970ae1a": {
    "message": "Passer à l''éditeur HTML brut"
  },
  "switch_to_the_html_editor_146dfffd": {
    "message": "Basculez à l’éditeur HTML"
  },
  "switch_to_the_rich_text_editor_63c1ecf6": {
    "message": "Basculez vers l’éditeur de texte enrichi"
  },
<<<<<<< HEAD
  "syllabus_f191f65b": {
    "message": "Programme"
  },
  "system_audio_allowed_b2508f8c": {
    "message": "Système audio autorisé"
  },
  "system_audio_disabled_c177bd13": {
    "message": "Système audio désactivé"
  },
  "tab_arrows_4cf5abfc": {
    "message": "TABULATION/flèches"
  },
=======
  "syllabus_f191f65b": { "message": "Programme" },
  "system_audio_allowed_b2508f8c": { "message": "Système audio autorisé" },
  "system_audio_disabled_c177bd13": { "message": "Système audio désactivé" },
  "tab_arrows_4cf5abfc": { "message": "TABULATION/flèches" },
>>>>>>> 147b3201
  "table_header_starting_with_start_ffcabba6": {
    "message": "Entête de tableau commençant par { start }"
  },
  "table_starting_with_start_e7232848": {
    "message": "Tableau commençant par { start }"
  },
  "tables_headers_should_specify_scope_5abf3a8e": {
    "message": "Les entêtes de tableau doivent spécifier la portée."
  },
  "tables_should_include_a_caption_describing_the_con_e91e78fc": {
    "message": "Les tableaux devraient comporter une légende décrivant le contenu du tableau."
  },
  "tables_should_include_at_least_one_header_48779eac": {
    "message": "Les tableaux doivent inclure au moins un entête."
  },
<<<<<<< HEAD
  "tau_880974b7": {
    "message": "Tau"
  },
  "teal_f729a294": {
    "message": "Bleu sarcelle"
  },
  "text_7f4593da": {
    "message": "Texte"
  },
  "text_background_color_16e61c3f": {
    "message": "Couleur d’arrière-plan du texte"
  },
  "text_color_acf75eb6": {
    "message": "Couleur de texte"
  },
=======
  "tau_880974b7": { "message": "Tau" },
  "teal_f729a294": { "message": "Bleu sarcelle" },
  "text_7f4593da": { "message": "Texte" },
  "text_background_color_16e61c3f": {
    "message": "Couleur d’arrière-plan du texte"
  },
  "text_color_acf75eb6": { "message": "Couleur de texte" },
>>>>>>> 147b3201
  "text_is_difficult_to_read_without_sufficient_contr_69e62bd6": {
    "message": "Le texte est difficile à lire sans contraste suffisant entre le texte et l''arrière-plan, en particulier pour ceux ayant une vision faible."
  },
  "text_larger_than_18pt_or_bold_14pt_should_display__5c364db6": {
    "message": "Un texte d''une police supérieure à 18pt (ou 14pt gras) doit afficher un rapport de contraste minimum de 3:1."
  },
<<<<<<< HEAD
  "text_optional_384f94f7": {
    "message": "Texte (facultatif)"
  },
  "text_position_8df8c162": {
    "message": "Position du texte"
  },
  "text_size_887c2f6": {
    "message": "Taille du texte"
  },
=======
  "text_optional_384f94f7": { "message": "Texte (facultatif)" },
  "text_position_8df8c162": { "message": "Position du texte" },
  "text_size_887c2f6": { "message": "Taille du texte" },
>>>>>>> 147b3201
  "text_smaller_than_18pt_or_bold_14pt_should_display_aaffb22b": {
    "message": "Un texte avec une police plus petite que 18pt (ou 14pt gras) doit afficher un rapport de contraste minimum de 4.5:1."
  },
  "the_document_preview_is_currently_being_processed__7d9ea135": {
    "message": "Traitement en cours de l’aperçu du document. Veuillez essayer de nouveau plus tard."
  },
  "the_first_heading_on_a_page_should_be_an_h2_859089f2": {
    "message": "Le premier titre d''une page doit être un H2."
  },
  "the_material_is_in_the_public_domain_279c39a3": {
    "message": "Ce contenu appartient au domaine public"
  },
  "the_material_is_licensed_under_creative_commons_3242cb5e": {
    "message": "Ce contenu est couvert par une licence Creative Commons"
  },
  "the_material_is_subject_to_an_exception_e_g_fair_u_a39c8ca2": {
    "message": "Le matériel fait l''objet d''une exception : par exemple, l''utilisation équitable, le droit de citer ou autres en vertu des lois applicables sur le droit d''auteur."
  },
  "the_pretty_html_editor_is_not_keyboard_accessible__d6d5d2b": {
    "message": "L’éditeur Pretty HTML n’est pas accessible au clavier. Appuyez sur MAJ O pour ouvrir l’éditeur HTML brut."
  },
  "therefore_d860e024": {
    "message": "Par conséquent,"
  },
  "theta_ce2d2350": {
    "message": "Thêta"
  },
  "theta_variant_fff6da6f": {
    "message": "Thêta (Variante)"
  },
  "thick_downward_arrow_b85add4c": {
    "message": "Flèche épaisse vers le bas"
  },
  "thick_left_arrow_d5f3e925": {
    "message": "Flèche épaisse gauche"
  },
  "thick_leftward_arrow_6ab89880": {
    "message": "Flèche épaisse vers la gauche"
  },
  "thick_right_arrow_3ed5e8f7": {
    "message": "Flèche droite épaisse"
  },
  "thick_rightward_arrow_a2e1839e": {
    "message": "Flèche épaisse vers la droite"
  },
  "thick_upward_arrow_acd20328": {
    "message": "Flèche épaisse vers le haut"
  },
  "this_document_cannot_be_displayed_within_canvas_7aba77be": {
    "message": "Ce document ne peut pas être affiché dans Canvas."
  },
  "this_equation_cannot_be_rendered_in_basic_view_9b6c07ae": {
    "message": "Cette équation ne peut pas être affichée en mode simple."
  },
  "this_image_is_currently_unavailable_25c68857": {
    "message": "Ce image n’est pas actuellement disponible"
  },
  "though_your_video_will_have_the_correct_title_in_t_90e427f3": {
    "message": "Bien que votre vidéo ait le bon titre dans le navigateur, nous n''avons pas réussi à la mettre à jour dans la base de données."
  },
<<<<<<< HEAD
  "timebar_a4d18443": {
    "message": "Barre de temps"
  },
  "title_ee03d132": {
    "message": "Titre"
  },
  "to_be_posted_when_d24bf7dc": {
    "message": "À être publié : { when }"
  },
  "to_do_when_2783d78f": {
    "message": "À faire : { when }"
  },
=======
  "timebar_a4d18443": { "message": "Barre de temps" },
  "title_ee03d132": { "message": "Titre" },
  "to_be_posted_when_d24bf7dc": { "message": "À être publié : { when }" },
  "to_do_when_2783d78f": { "message": "À faire : { when }" },
>>>>>>> 147b3201
  "toggle_summary_group_413df9ac": {
    "message": "Basculer le groupe { summary }"
  },
  "toggle_tooltip_d3b7cb86": {
    "message": "Basculer l’infobulle"
  },
  "tools_2fcf772e": {
    "message": "Outils"
  },
  "top_66e0adb6": {
    "message": "Supérieur"
  },
  "tray_839df38a": {
    "message": "Plateau"
  },
  "triangle_6072304e": {
    "message": "Triangle"
  },
  "turnstile_yields_f9e76df1": {
    "message": "Tourniquet (céder)"
  },
  "type_control_f9_to_access_image_options_text_a47e319f": {
    "message": "saisir Control F9 pour accéder aux options d''image. { text }"
  },
  "type_control_f9_to_access_link_options_text_4ead9682": {
    "message": "saisir Control F9 pour accéder aux options de lien. { text }"
  },
  "type_control_f9_to_access_table_options_text_92141329": {
    "message": "saisir Control F9 pour accéder aux options de la table. { text }"
  },
<<<<<<< HEAD
  "union_e6b57a53": {
    "message": "Union"
  },
  "unpublished_dfd8801": {
    "message": "non publié"
  },
  "untitled_16aa4f2b": {
    "message": "Sans titre"
  },
  "untitled_efdc2d7d": {
    "message": "sans titre"
  },
=======
  "union_e6b57a53": { "message": "Union" },
  "unpublished_dfd8801": { "message": "non publié" },
  "untitled_16aa4f2b": { "message": "Sans titre" },
  "untitled_efdc2d7d": { "message": "sans titre" },
>>>>>>> 147b3201
  "up_and_left_diagonal_arrow_e4a74a23": {
    "message": "Flèche diagonale haut et gauche"
  },
  "up_and_right_diagonal_arrow_935b902e": {
    "message": "Flèche diagonale vers le haut et vers la droite"
  },
  "upload_file_fd2361b8": {
    "message": "Téléverser le fichier"
  },
  "upload_image_6120b609": {
    "message": "Téléverser une image"
  },
  "upload_media_ce31135a": {
    "message": "Téléverser un fichier multimédia"
  },
  "uploading_19e8a4e7": {
    "message": "Téléversement"
  },
  "uppercase_delta_d4f4bc41": {
    "message": "Delta majuscule"
  },
  "uppercase_gamma_86f492e9": {
    "message": "Gamma majuscule"
  },
  "uppercase_lambda_c78d8ed4": {
    "message": "Lambda majuscule"
  },
  "uppercase_omega_8aedfa2": {
    "message": "Omega majuscule"
  },
  "uppercase_phi_caa36724": {
    "message": "Phi en majuscule"
  },
  "uppercase_pi_fcc70f5e": {
    "message": "Pi majuscule"
  },
  "uppercase_psi_6395acbe": {
    "message": "Psi majuscule"
  },
  "uppercase_sigma_dbb70e92": {
    "message": "Sigma majuscule"
  },
  "uppercase_theta_49afc891": {
    "message": "Thêta majuscule"
  },
  "uppercase_upsilon_8c1e623e": {
    "message": "Upsilon majuscule"
  },
  "uppercase_xi_341e8556": {
    "message": "Xi majuscule"
  },
  "upsilon_33651634": {
    "message": "Upsilon"
  },
  "upward_and_downward_pointing_arrow_fa90a918": {
    "message": "Flèche pointant vers le haut et vers le bas"
  },
  "upward_and_downward_pointing_arrow_thick_d420fdef": {
    "message": "Flèche pointant vers le haut et vers le bas (épaisse)"
  },
  "upward_arrow_9992cb2d": {
    "message": "Flèche vers le haut"
  },
  "upward_pointing_triangle_d078d7cb": {
    "message": "Triangle pointant vers le haut"
  },
  "url_22a5f3b8": {
    "message": "URL"
  },
  "usage_right_ff96f3e2": {
    "message": "Droit d’utilisation :"
  },
  "usage_rights_required_5fe4dd68": {
    "message": "Droits d''utilisation (requis)"
  },
  "use_arrow_keys_to_navigate_options_2021cc50": {
    "message": "Utiliser les touches directionnelles pour naviguer entre les options."
  },
  "use_arrow_keys_to_select_a_shape_c8eb57ed": {
    "message": "Utiliser les touches directionnelles pour sélectionner une forme."
  },
  "use_arrow_keys_to_select_a_size_699a19f4": {
    "message": "Utiliser les touches directionnelles pour sélectionner une taille."
  },
  "use_arrow_keys_to_select_a_text_position_72f9137c": {
    "message": "Utiliser les touches directionnelles pour sélectionner une position du texte."
  },
  "use_arrow_keys_to_select_a_text_size_65e89336": {
    "message": "Utiliser les touches directionnelles pour sélectionner une taille de texte."
  },
  "use_arrow_keys_to_select_an_outline_size_e009d6b0": {
    "message": "Utiliser les touches directionnelles pour sélectionner le contour."
  },
  "used_by_screen_readers_to_describe_the_content_of__4f14b4e4": {
    "message": "Utilisé par les lecteurs d''écran pour décrire le contenu d''un { TYPE }"
  },
  "used_by_screen_readers_to_describe_the_content_of__b1e76d9e": {
    "message": "Utilisé par les lecteurs d''écran pour décrire le contenu d''une image"
  },
  "used_by_screen_readers_to_describe_the_video_37ebad25": {
    "message": "Utilisé par les lecteurs d''écran pour décrire la vidéo"
  },
  "user_documents_c206e61f": {
    "message": "Documents d''utilisateur"
  },
  "user_files_78e21703": {
    "message": "Fichiers utilisateur"
  },
  "user_images_b6490852": {
    "message": "Images d'' utilisateurs"
  },
  "user_media_14fbf656": {
    "message": "Support média de l’utilisateur"
  },
  "vector_notation_cf6086ab": {
    "message": "Vecteur (notation)"
  },
  "vertical_bar_set_builder_notation_4300495f": {
    "message": "Barre verticale (Notation du constructeur d''ensembles)"
  },
<<<<<<< HEAD
  "vertical_dots_bfb21f14": {
    "message": "Points verticaux"
  },
  "video_options_24ef6e5d": {
    "message": "Options vidéo"
  },
  "video_options_tray_3b9809a5": {
    "message": "Plateau des options vidéo"
  },
  "video_player_b371005": {
    "message": "Lecteur vidéo"
  },
  "video_player_for_9e7d373b": {
    "message": "Lecteur vidéo pour "
  },
=======
  "vertical_dots_bfb21f14": { "message": "Points verticaux" },
  "video_options_24ef6e5d": { "message": "Options vidéo" },
  "video_options_tray_3b9809a5": { "message": "Plateau des options vidéo" },
  "video_player_b371005": { "message": "Lecteur vidéo" },
  "video_player_for_9e7d373b": { "message": "Lecteur vidéo pour " },
>>>>>>> 147b3201
  "video_player_for_title_ffd9fbc4": {
    "message": "Lecteur vidéo pour { title }"
  },
  "view_ba339f93": {
    "message": "Voir"
  },
  "view_description_30446afc": {
    "message": "Visualiser la description"
  },
  "view_keyboard_shortcuts_34d1be0b": {
    "message": "Voir les raccourcis clavier"
  },
  "view_title_description_67940918": {
    "message": "Visualiser la description de { title }"
  },
  "view_word_and_character_counts_a743dd0c": {
    "message": "Afficher le nombre de mots et de caractères"
  },
  "we_couldn_t_detect_a_working_microphone_connected__ceb71c40": {
    "message": "Nous n''avons pu détecter un microphone connecté à votre appareil."
  },
  "we_couldn_t_detect_a_working_webcam_connected_to_y_6715cc4": {
    "message": "Nous n''avons pu détecter une webcam connectée à votre appareil."
  },
  "we_couldn_t_detect_a_working_webcam_or_microphone__263b6674": {
    "message": "Nous n''avons pu détecter une webcam ou un microphone connecté à votre appareil."
  },
<<<<<<< HEAD
  "webcam_disabled_30c66986": {
    "message": "Webcam désactivée"
  },
  "webcam_fe91b20f": {
    "message": "Webcam"
=======
  "webcam_disabled_30c66986": { "message": "Webcam désactivée" },
  "webcam_fe91b20f": { "message": "Webcam" },
  "webpages_should_only_have_a_single_h1_which_is_aut_dc99189e": {
    "message": "Les pages Web ne doivent avoir qu''un seul H1, qui est automatiquement utilisé par le titre de la page. Le premier titre de votre contenu doit être un H2."
>>>>>>> 147b3201
  },
  "when_markup_is_used_that_visually_formats_items_as_f941fc1b": {
    "message": "Lorsque le langage de balisage est utilisé pour formater visuellement les éléments sous forme de liste, mais n''indique pas la relation de la liste, les utilisateurs peuvent avoir de la difficulté à naviguer dans l''information."
  },
<<<<<<< HEAD
  "white_87fa64fd": {
    "message": "Blanc"
  },
  "why_523b3d8c": {
    "message": "Pourquoi"
  },
  "width_492fec76": {
    "message": "Largeur"
  },
=======
  "white_87fa64fd": { "message": "Blanc" },
  "why_523b3d8c": { "message": "Pourquoi" },
  "width_492fec76": { "message": "Largeur" },
>>>>>>> 147b3201
  "width_and_height_must_be_numbers_110ab2e3": {
    "message": "La largeur et la hauteur doivent être des nombres"
  },
  "width_x_height_px_ff3ccb93": {
    "message": "{ width } x { height }px"
  },
  "wiki_home_9cd54d0": {
    "message": "Page d’accueil de Wiki"
  },
  "wreath_product_200b38ef": {
    "message": "Produit de couronne"
  },
  "xi_149681d0": {
    "message": "Xi"
  },
  "yes_dde87d5": {
    "message": "Oui"
  },
  "you_have_unsaved_changes_in_the_icon_maker_tray_do_e8cf5f1b": {
    "message": "Vous avez des modifications non enregistrées dans le plateau d’Icon Maker. Voulez-vous continuer sans enregistrer ces changements?"
  },
  "you_may_need_to_adjust_additional_headings_to_main_975f0eee": {
    "message": "Vous devrez peut-être ajuster des en-têtes supplémentaires pour maintenir la hiérarchie des pages."
  },
  "you_may_not_upload_an_empty_file_11c31eb2": {
    "message": "Vous ne pouvez pas téléverser un fichier vide."
  },
  "your_image_has_been_compressed_for_icon_maker_imag_2e45cd91": {
    "message": "Votre image a été compressée pour Icon Maker. Les images inférieures à { size } Ko ne seront pas compressées."
  },
  "your_microphone_is_blocked_in_the_browser_settings_42af0ddc": {
    "message": "Votre microphone est bloqué dans les paramètres du navigateur."
  },
  "your_webcam_and_microphone_are_blocked_in_the_brow_73357dc6": {
    "message": "Votre webcam et votre microphone sont bloqués dans les paramètres du navigateur."
  },
  "your_webcam_is_blocked_in_the_browser_settings_7f638128": {
    "message": "Votre webcam est bloquée dans les paramètres du navigateur."
  },
  "your_webcam_may_already_be_in_use_6cd64c25": {
    "message": "Votre webcam est peut-être en cours d''utilisation."
  },
<<<<<<< HEAD
  "zeta_5ef24f0e": {
    "message": "Zeta"
  },
  "zoom_f3e54d69": {
    "message": "Zoom"
  },
  "zoom_in_image_bb97d4f": {
    "message": "Zoom sur l’image"
  },
  "zoom_out_image_d0a0a2ec": {
    "message": "Zoom arrière sur l’image"
  }
=======
  "zeta_5ef24f0e": { "message": "Zeta" },
  "zoom_f3e54d69": { "message": "Zoom" },
  "zoom_in_image_bb97d4f": { "message": "Zoom sur l’image" },
  "zoom_out_image_d0a0a2ec": { "message": "Zoom arrière sur l’image" }
>>>>>>> 147b3201
}


formatMessage.addLocale({'fr-CA': locale})<|MERGE_RESOLUTION|>--- conflicted
+++ resolved
@@ -26,28 +26,6 @@
   "accessibility_checker_b3af1f6c": {
     "message": "Vérificateur d''accessibilité"
   },
-<<<<<<< HEAD
-  "action_to_take_b626a99a": {
-    "message": "Mesures à prendre :"
-  },
-  "add_8523c19b": {
-    "message": "Ajouter"
-  },
-  "add_a_caption_2a915239": {
-    "message": "Ajoutez une légende"
-  },
-  "add_alt_text_for_the_image_48cd88aa": {
-    "message": "Ajouter texte alt pour l''image"
-  },
-  "add_another_f4e50d57": {
-    "message": "Ajouter un autre"
-  },
-  "add_cc_subtitles_55f0394e": {
-    "message": "Ajouter des sous-titres/CC"
-  },
-  "add_image_60b2de07": {
-    "message": "Ajouter une image"
-=======
   "action_to_take_b626a99a": { "message": "Mesures à prendre :" },
   "add_8523c19b": { "message": "Ajouter" },
   "add_a_caption_2a915239": { "message": "Ajoutez une légende" },
@@ -59,40 +37,10 @@
   "add_image_60b2de07": { "message": "Ajouter une image" },
   "additional_considerations_f3801683": {
     "message": "Considérations supplémentaires"
->>>>>>> 147b3201
   },
   "adjacent_links_with_the_same_url_should_be_a_singl_7a1f7f6c": {
     "message": "Liens adjacents avec la même URL devrait être une liaison unique."
   },
-<<<<<<< HEAD
-  "aleph_f4ffd155": {
-    "message": "Aleph"
-  },
-  "alignment_and_lists_5cebcb69": {
-    "message": "Alignement et listes"
-  },
-  "all_4321c3a1": {
-    "message": "Tout"
-  },
-  "all_apps_a50dea49": {
-    "message": "Toutes les applications"
-  },
-  "alpha_15d59033": {
-    "message": "Alpha"
-  },
-  "alphabetical_55b5b4e0": {
-    "message": "Ordre alphabétique"
-  },
-  "alt_attribute_text_should_not_contain_more_than_12_e21d4040": {
-    "message": "Le texte alt ne peut pas être constitué de plus de 120 caractères."
-  },
-  "alt_text_611fb322": {
-    "message": "Texte alternatif"
-  },
-  "amalg_coproduct_c589fb12": {
-    "message": "Amalg (Coproduit)"
-  },
-=======
   "aleph_f4ffd155": { "message": "Aleph" },
   "alignment_and_lists_5cebcb69": { "message": "Alignement et listes" },
   "all_4321c3a1": { "message": "Tout" },
@@ -104,7 +52,6 @@
   },
   "alt_text_611fb322": { "message": "Texte alternatif" },
   "amalg_coproduct_c589fb12": { "message": "Amalg (Coproduit)" },
->>>>>>> 147b3201
   "an_error_occured_reading_the_file_ff48558b": {
     "message": "Une erreur s''est produite pendant la lecture du fichier"
   },
@@ -114,123 +61,55 @@
   "an_error_occurred_uploading_your_media_71f1444d": {
     "message": "Une erreur s''est produite pendant le téléversement de votre support."
   },
-  "and_7fcc2911": {
-    "message": "et"
-  },
-  "angle_c5b4ec50": {
-    "message": "Angle"
-  },
-  "announcement_list_da155734": {
-    "message": "Liste des annonces"
-  },
-  "announcements_a4b8ed4a": {
-    "message": "Annonces"
-  },
-  "apply_781a2546": {
-    "message": "Appliquer"
-  },
+  "and_7fcc2911": { "message": "et" },
+  "angle_c5b4ec50": { "message": "Angle" },
+  "announcement_list_da155734": { "message": "Liste des annonces" },
+  "announcements_a4b8ed4a": { "message": "Annonces" },
+  "apply_781a2546": { "message": "Appliquer" },
   "apply_changes_to_all_instances_of_this_icon_maker__2642f466": {
     "message": "Appliquer les modifications à toutes les instances de cette icône « Créateur d’icône » dans le cours"
   },
-  "approaches_the_limit_893aeec9": {
-    "message": "Approche de la limite"
-  },
-  "approximately_e7965800": {
-    "message": "Environ"
-  },
-  "apps_54d24a47": {
-    "message": "Applications"
-  },
-  "arrows_464a3e54": {
-    "message": "Flèches"
-  },
-  "art_icon_8e1daad": {
-    "message": "Icône d’art"
-  },
+  "approaches_the_limit_893aeec9": { "message": "Approche de la limite" },
+  "approximately_e7965800": { "message": "Environ" },
+  "apps_54d24a47": { "message": "Applications" },
+  "arrows_464a3e54": { "message": "Flèches" },
+  "art_icon_8e1daad": { "message": "Icône d’art" },
   "aspect_ratio_will_be_preserved_cb5fdfb8": {
     "message": "Les proportions seront préservées"
   },
-  "assignments_1e02582c": {
-    "message": "Tâches"
-  },
-  "asterisk_82255584": {
-    "message": "Astérisque"
-  },
-  "attributes_963ba262": {
-    "message": "Attributs"
-  },
+  "assignments_1e02582c": { "message": "Tâches" },
+  "asterisk_82255584": { "message": "Astérisque" },
+  "attributes_963ba262": { "message": "Attributs" },
   "audio_and_video_recording_not_supported_please_use_5ce3f0d7": {
     "message": "Enregistrement audio et vidéo non pris en charge; veuillez utiliser un autre navigateur."
   },
-  "audio_options_feb58e2c": {
-    "message": "Options audio"
-  },
-  "audio_options_tray_33a90711": {
-    "message": "Plateau des Options Audio"
-  },
+  "audio_options_feb58e2c": { "message": "Options audio" },
+  "audio_options_tray_33a90711": { "message": "Plateau des Options Audio" },
   "audio_player_for_title_20cc70d": {
     "message": "Lecteur audio pour { title }"
   },
   "auto_saved_content_exists_would_you_like_to_load_t_fee528f2": {
     "message": "Le contenu enregistré automatiquement existe. Désirez-vous charger le contenu enregistré automatiquement à la place?"
   },
-  "available_folders_694d0436": {
-    "message": "Dossiers disponibles"
-  },
-  "backslash_b2d5442d": {
-    "message": "Barre oblique inversée"
-  },
-  "bar_ec63ed6": {
-    "message": "Bar"
-  },
-  "basic_554cdc0a": {
-    "message": "Basique"
-  },
-  "because_501841b": {
-    "message": "Parce que"
-  },
-  "below_81d4dceb": {
-    "message": "Au dessous de"
-  },
-  "beta_cb5f307e": {
-    "message": "Bêta"
-  },
-  "big_circle_16b2e604": {
-    "message": "Grand Cercle"
-  },
-  "binomial_coefficient_ea5b9bb7": {
-    "message": "Coefficient binomial"
-  },
-  "black_4cb01371": {
-    "message": "Noir"
-  },
-  "blue_daf8fea9": {
-    "message": "Bleu"
-  },
-  "bottom_15a2a9be": {
-    "message": "Inférieur"
-  },
-  "bottom_third_5f5fec1d": {
-    "message": "Troisième inférieure"
-  },
-  "bowtie_5f9629e4": {
-    "message": "Noeud papillon"
-  },
-  "brick_f2656265": {
-    "message": "Brique"
-  },
-  "c_2001_acme_inc_283f7f80": {
-    "message": "(c) 2001 Acme Inc."
-  },
-  "cancel_caeb1e68": {
-    "message": "Annuler"
-  },
-  "cap_product_3a5265a6": {
-    "message": "Produit Maj"
-  },
-  "centered_dot_64d5e378": {
-    "message": "Point centré"
-  },
+  "available_folders_694d0436": { "message": "Dossiers disponibles" },
+  "backslash_b2d5442d": { "message": "Barre oblique inversée" },
+  "bar_ec63ed6": { "message": "Bar" },
+  "basic_554cdc0a": { "message": "Basique" },
+  "because_501841b": { "message": "Parce que" },
+  "below_81d4dceb": { "message": "Au dessous de" },
+  "beta_cb5f307e": { "message": "Bêta" },
+  "big_circle_16b2e604": { "message": "Grand Cercle" },
+  "binomial_coefficient_ea5b9bb7": { "message": "Coefficient binomial" },
+  "black_4cb01371": { "message": "Noir" },
+  "blue_daf8fea9": { "message": "Bleu" },
+  "bottom_15a2a9be": { "message": "Inférieur" },
+  "bottom_third_5f5fec1d": { "message": "Troisième inférieure" },
+  "bowtie_5f9629e4": { "message": "Noeud papillon" },
+  "brick_f2656265": { "message": "Brique" },
+  "c_2001_acme_inc_283f7f80": { "message": "(c) 2001 Acme Inc." },
+  "cancel_caeb1e68": { "message": "Annuler" },
+  "cap_product_3a5265a6": { "message": "Produit Maj" },
+  "centered_dot_64d5e378": { "message": "Point centré" },
   "centered_horizontal_dots_451c5815": {
     "message": "Points centrés horizontaux"
   },
@@ -240,20 +119,6 @@
   "change_heading_tag_to_paragraph_a61e3113": {
     "message": "Modifier la balise d’entête au paragraphe"
   },
-<<<<<<< HEAD
-  "change_text_color_1aecb912": {
-    "message": "Modifier la couleur du texte"
-  },
-  "check_accessibility_3c78211c": {
-    "message": "Vérifier l''accessibilité"
-  },
-  "checking_for_accessibility_issues_fac18c6d": {
-    "message": "Vérification des problèmes d''accessibilité"
-  },
-  "chi_54a32644": {
-    "message": "Chi"
-  },
-=======
   "change_only_this_heading_s_level_903cc956": {
     "message": "Modifier uniquement le niveau de ce titre"
   },
@@ -263,22 +128,15 @@
     "message": "Vérification des problèmes d''accessibilité"
   },
   "chi_54a32644": { "message": "Chi" },
->>>>>>> 147b3201
   "choose_caption_file_9c45bc4e": {
     "message": "Choisir le fichier de légende"
   },
   "choose_usage_rights_33683854": {
     "message": "Choisir les droits d’utilisation..."
   },
-  "circle_484abe63": {
-    "message": "Cercle"
-  },
-  "clear_2084585f": {
-    "message": "Effacer"
-  },
-  "clear_image_3213fe62": {
-    "message": "Effacer l’image"
-  },
+  "circle_484abe63": { "message": "Cercle" },
+  "clear_2084585f": { "message": "Effacer" },
+  "clear_image_3213fe62": { "message": "Effacer l’image" },
   "clear_selected_file_82388e50": {
     "message": "Effacer le fichier sélectionné"
   },
@@ -306,57 +164,20 @@
   "close_accessibility_checker_29d1c51e": {
     "message": "Fermer le vérificateur d''accessibilité"
   },
-<<<<<<< HEAD
-  "close_d634289d": {
-    "message": "Fermer"
-  },
-=======
   "close_d634289d": { "message": "Fermer" },
->>>>>>> 147b3201
   "closed_caption_file_must_be_less_than_maxkb_kb_5880f752": {
     "message": "Le fichier de légendes doit être inférieur à { maxKb } Ko"
   },
-  "closed_captions_subtitles_e6aaa016": {
-    "message": "Légendes/sous-titres"
-  },
-  "clubs_suit_c1ffedff": {
-    "message": "Trèfle (combinaison)"
-  },
-  "collaborations_5c56c15f": {
-    "message": "Collaborations"
-  },
+  "closed_captions_subtitles_e6aaa016": { "message": "Légendes/sous-titres" },
+  "clubs_suit_c1ffedff": { "message": "Trèfle (combinaison)" },
+  "collaborations_5c56c15f": { "message": "Collaborations" },
   "collapse_to_hide_types_1ab46d2e": {
     "message": "Réduire pour masquer { types }"
   },
-  "color_picker_6b359edf": {
-    "message": "Sélecteur de couleur"
-  },
+  "color_picker_6b359edf": { "message": "Sélecteur de couleur" },
   "color_picker_colorname_selected_ad4cf400": {
     "message": "Sélecteur de couleur ({ colorName } sélectionné)"
   },
-<<<<<<< HEAD
-  "column_e1ae5c64": {
-    "message": "Colonne"
-  },
-  "column_group_1c062368": {
-    "message": "Groupe de colonnes"
-  },
-  "complex_numbers_a543d004": {
-    "message": "Nombres complexes"
-  },
-  "computer_1d7dfa6f": {
-    "message": "Ordinateur"
-  },
-  "congruent_5a244acd": {
-    "message": "Congruent"
-  },
-  "contains_311f37b7": {
-    "message": "Contient"
-  },
-  "content_1440204b": {
-    "message": "Contenu"
-  },
-=======
   "column_e1ae5c64": { "message": "Colonne" },
   "column_group_1c062368": { "message": "Groupe de colonnes" },
   "complex_numbers_a543d004": { "message": "Nombres complexes" },
@@ -364,162 +185,30 @@
   "congruent_5a244acd": { "message": "Congruent" },
   "contains_311f37b7": { "message": "Contient" },
   "content_1440204b": { "message": "Contenu" },
->>>>>>> 147b3201
   "content_is_still_being_uploaded_if_you_continue_it_8f06d0cb": {
     "message": "Contenu est toujours en cours de téléversement, si vous continuez, l''image ne sera pas correctement intégrée."
   },
-  "content_subtype_5ce35e88": {
-    "message": "Sous-type de contenu"
-  },
-  "content_type_2cf90d95": {
-    "message": "Type de contenu"
-  },
-  "coproduct_e7838082": {
-    "message": "Coproduit"
-  },
-  "copyright_holder_66ee111": {
-    "message": "Détenteur des droits d’auteur :"
-  },
+  "content_subtype_5ce35e88": { "message": "Sous-type de contenu" },
+  "content_type_2cf90d95": { "message": "Type de contenu" },
+  "coproduct_e7838082": { "message": "Coproduit" },
+  "copyright_holder_66ee111": { "message": "Détenteur des droits d’auteur :" },
   "count_plural_0_0_words_one_1_word_other_words_acf32eca": {
     "message": "{ count, plural,\n     =0 {0 mot}\n    one {1 mot}\n  other {# mots}\n}"
   },
   "count_plural_one_item_loaded_other_items_loaded_857023b7": {
     "message": "{ count, plural,\n    one {# élément chargé}\n  other {# éléments chargés}\n}"
   },
-  "course_documents_104d76e0": {
-    "message": "Documents du cours"
-  },
-  "course_files_62deb8f8": {
-    "message": "Fichiers du cours"
-  },
-  "course_files_a31f97fc": {
-    "message": "Fichiers du cours"
-  },
-  "course_images_f8511d04": {
-    "message": "Images du cours"
-  },
-  "course_links_b56959b9": {
-    "message": "Liens du cours"
-  },
-  "course_media_ec759ad": {
-    "message": "Support média du cours"
-  },
-  "course_navigation_dd035109": {
-    "message": "Navigation du cours"
-  },
-  "create_icon_110d6463": {
-    "message": "Créer une icône"
-  },
+  "course_documents_104d76e0": { "message": "Documents du cours" },
+  "course_files_62deb8f8": { "message": "Fichiers du cours" },
+  "course_files_a31f97fc": { "message": "Fichiers du cours" },
+  "course_images_f8511d04": { "message": "Images du cours" },
+  "course_links_b56959b9": { "message": "Liens du cours" },
+  "course_media_ec759ad": { "message": "Support média du cours" },
+  "course_navigation_dd035109": { "message": "Navigation du cours" },
+  "create_icon_110d6463": { "message": "Créer une icône" },
   "creative_commons_license_725584ae": {
     "message": "Licence Creative Commons :"
   },
-<<<<<<< HEAD
-  "crop_image_41bf940c": {
-    "message": "Recadrer l’image"
-  },
-  "crop_image_807ebb08": {
-    "message": "Recadrer l’image"
-  },
-  "cup_product_14174434": {
-    "message": "Produit (UPC)"
-  },
-  "current_image_f16c249c": {
-    "message": "Image actuelle"
-  },
-  "current_volume_level_c55ab825": {
-    "message": "Niveau de volume actuel"
-  },
-  "custom_6979cd81": {
-    "message": "Personnalisé"
-  },
-  "cyan_c1d5f68a": {
-    "message": "Cyan"
-  },
-  "dagger_57e0f4e5": {
-    "message": "Poignard"
-  },
-  "date_added_ed5ad465": {
-    "message": "Date ajoutée"
-  },
-  "decorative_icon_9a7f3fc3": {
-    "message": "Icône décorative"
-  },
-  "decorative_image_fde98579": {
-    "message": "Image décorative"
-  },
-  "decorative_type_upper_f2c95e3": {
-    "message": "Décoratif { TYPE_UPPER }"
-  },
-  "deep_purple_bb3e2907": {
-    "message": "Violet foncé"
-  },
-  "definite_integral_fe7ffed1": {
-    "message": "Intégrale définie"
-  },
-  "degree_symbol_4a823d5f": {
-    "message": "Symbole de degré"
-  },
-  "delimiters_4db4840d": {
-    "message": "Délimiteurs"
-  },
-  "delta_53765780": {
-    "message": "Delta"
-  },
-  "describe_the_icon_f6a18823": {
-    "message": "(Décrire l’icône)"
-  },
-  "describe_the_type_ff448da5": {
-    "message": "(Décrire { TYPE })"
-  },
-  "describe_the_video_2fe8f46a": {
-    "message": "(Décrire la vidéo)"
-  },
-  "description_436c48d7": {
-    "message": "Description"
-  },
-  "details_98a31b68": {
-    "message": "Détails"
-  },
-  "diagonal_dots_7d71b57e": {
-    "message": "Points diagonaux"
-  },
-  "diamond_b8dfe7ae": {
-    "message": "Diamant"
-  },
-  "diamonds_suit_526abaaf": {
-    "message": "Carreaux (combinaison)"
-  },
-  "digamma_258ade94": {
-    "message": "Digamma"
-  },
-  "dimension_type_f5fa9170": {
-    "message": "Type de dimension"
-  },
-  "dimensions_45ddb7b7": {
-    "message": "Dimensions"
-  },
-  "directionality_26ae9e08": {
-    "message": "Directionnalité"
-  },
-  "directly_edit_latex_b7e9235b": {
-    "message": "Éditer directement LaTeX"
-  },
-  "disable_preview_222bdf72": {
-    "message": "Désactiver l’aperçu"
-  },
-  "discussions_a5f96392": {
-    "message": "Discussions"
-  },
-  "discussions_index_6c36ced": {
-    "message": "Index des discussions"
-  },
-  "disjoint_union_e74351a8": {
-    "message": "Union disjointe"
-  },
-  "display_options_315aba85": {
-    "message": "Options d''affichage"
-  },
-=======
   "crop_image_41bf940c": { "message": "Recadrer l’image" },
   "crop_image_807ebb08": { "message": "Recadrer l’image" },
   "cup_product_14174434": { "message": "Produit (UPC)" },
@@ -555,114 +244,41 @@
   "discussions_index_6c36ced": { "message": "Index des discussions" },
   "disjoint_union_e74351a8": { "message": "Union disjointe" },
   "display_options_315aba85": { "message": "Options d''affichage" },
->>>>>>> 147b3201
   "display_text_link_opens_in_a_new_tab_75e9afc9": {
     "message": "Afficher le lien texte (s’ouvre dans un nouvel onglet)"
   },
-  "division_sign_72190870": {
-    "message": "Signe de division"
-  },
-  "documents_81393201": {
-    "message": "Documents"
-  },
-  "done_54e3d4b6": {
-    "message": "Terminé"
-  },
-  "double_dagger_faf78681": {
-    "message": "Double poignard"
-  },
+  "division_sign_72190870": { "message": "Signe de division" },
+  "documents_81393201": { "message": "Documents" },
+  "done_54e3d4b6": { "message": "Terminé" },
+  "double_dagger_faf78681": { "message": "Double poignard" },
   "down_and_left_diagonal_arrow_40ef602c": {
     "message": "Flèche diagonale vers le bas et vers la gauche"
   },
   "down_and_right_diagonal_arrow_6ea0f460": {
     "message": "Flèche diagonale vers le bas et vers la droite"
   },
-  "download_filename_2baae924": {
-    "message": "Télécharger { filename }"
-  },
-  "downward_arrow_cca52012": {
-    "message": "Flèche vers le bas"
-  },
+  "download_filename_2baae924": { "message": "Télécharger { filename }" },
+  "downward_arrow_cca52012": { "message": "Flèche vers le bas" },
   "downward_pointing_triangle_2a12a601": {
     "message": "Triangle pointant vers le bas"
   },
-  "drag_a_file_here_1bf656d5": {
-    "message": "Déposer un fichier ici"
-  },
+  "drag_a_file_here_1bf656d5": { "message": "Déposer un fichier ici" },
   "drag_and_drop_or_click_to_browse_your_computer_60772d6d": {
     "message": "Glisser et déposer ou cliquer pour naviguer sur l’ordinateur"
   },
   "drag_handle_use_up_and_down_arrows_to_resize_e29eae5c": {
     "message": "Poignée de déplacement. Utilisez les flèches haut et bas pour redimensionner"
   },
-  "due_multiple_dates_cc0ee3f5": {
-    "message": "Échéance : Plusieurs dates"
-  },
-  "due_when_7eed10c6": {
-    "message": "Échéance : { when }"
-  },
+  "due_multiple_dates_cc0ee3f5": { "message": "Échéance : Plusieurs dates" },
+  "due_when_7eed10c6": { "message": "Échéance : { when }" },
   "edit_alt_text_for_this_icon_instance_9c6fc5fd": {
     "message": "Modifier le texte alt pour cette instance d''icône"
   },
-  "edit_c5fbea07": {
-    "message": "Modifier"
-  },
-  "edit_course_link_5a5c3c59": {
-    "message": "Modifier le lien du cours"
-  },
+  "edit_c5fbea07": { "message": "Modifier" },
+  "edit_course_link_5a5c3c59": { "message": "Modifier le lien du cours" },
   "edit_existing_icon_maker_icon_5d0ebb3f": {
     "message": "Modifier l’icône Maker Icon existante"
   },
-<<<<<<< HEAD
-  "edit_icon_2c6b0e91": {
-    "message": "Modifier l’icône"
-  },
-  "edit_link_7f53bebb": {
-    "message": "Modifier le lien"
-  },
-  "editor_statusbar_26ac81fc": {
-    "message": "Barre d''état de l''éditeur"
-  },
-  "element_starting_with_start_91bf4c3b": {
-    "message": "Élément commençant par { start }"
-  },
-  "embed_828fac4a": {
-    "message": "Intégrer"
-  },
-  "embed_code_314f1bd5": {
-    "message": "Intégrer le code"
-  },
-  "embed_image_1080badc": {
-    "message": "Incorporer l’image"
-  },
-  "embed_video_a97a64af": {
-    "message": "Intégrer la vidéo"
-  },
-  "embedded_content_aaeb4d3d": {
-    "message": "contenu incorporé"
-  },
-  "empty_set_91a92df4": {
-    "message": "Ensemble vide"
-  },
-  "encircled_dot_8f5e51c": {
-    "message": "Point encerclé"
-  },
-  "encircled_minus_72745096": {
-    "message": "Moins encerclé"
-  },
-  "encircled_plus_36d8d104": {
-    "message": "Plus encerclé"
-  },
-  "encircled_times_5700096d": {
-    "message": "Temps encerclés"
-  },
-  "engineering_icon_f8f3cf43": {
-    "message": "Icône Ingénierie"
-  },
-  "english_icon_25bfe845": {
-    "message": "Icône Anglais"
-  },
-=======
   "edit_icon_2c6b0e91": { "message": "Modifier l’icône" },
   "edit_link_7f53bebb": { "message": "Modifier le lien" },
   "editor_statusbar_26ac81fc": { "message": "Barre d''état de l''éditeur" },
@@ -681,70 +297,35 @@
   "encircled_times_5700096d": { "message": "Temps encerclés" },
   "engineering_icon_f8f3cf43": { "message": "Icône Ingénierie" },
   "english_icon_25bfe845": { "message": "Icône Anglais" },
->>>>>>> 147b3201
   "enter_at_least_3_characters_to_search_4f037ee0": {
     "message": "Saisir au moins 3 caractères à rechercher"
   },
-  "epsilon_54bb8afa": {
-    "message": "Epsilon"
-  },
-  "epsilon_variant_d31f1e77": {
-    "message": "Epsilon (Variant)"
-  },
-  "equals_sign_c51bdc58": {
-    "message": "Signe égal"
-  },
-  "equation_editor_39fbc3f1": {
-    "message": "Editeur d''équation"
-  },
-  "equivalence_class_7b0f11c0": {
-    "message": "Classe d''équivalence"
-  },
-  "equivalent_identity_654b3ce5": {
-    "message": "Equivalent (Identité)"
-  },
-  "eta_b8828f99": {
-    "message": "Eta"
-  },
-  "exists_2e62bdaa": {
-    "message": "Existe"
-  },
-  "exit_fullscreen_b7eb0aa4": {
-    "message": "Sortie de plein écran"
-  },
+  "epsilon_54bb8afa": { "message": "Epsilon" },
+  "epsilon_variant_d31f1e77": { "message": "Epsilon (Variant)" },
+  "equals_sign_c51bdc58": { "message": "Signe égal" },
+  "equation_editor_39fbc3f1": { "message": "Editeur d''équation" },
+  "equivalence_class_7b0f11c0": { "message": "Classe d''équivalence" },
+  "equivalent_identity_654b3ce5": { "message": "Equivalent (Identité)" },
+  "eta_b8828f99": { "message": "Eta" },
+  "exists_2e62bdaa": { "message": "Existe" },
+  "exit_fullscreen_b7eb0aa4": { "message": "Sortie de plein écran" },
   "expand_preview_by_default_2abbf9f8": {
     "message": "Développer l’aperçu par défaut"
   },
-  "expand_to_see_types_f5d29352": {
-    "message": "Agrandir pour voir { types }"
-  },
-  "external_tools_6e77821": {
-    "message": "Outils externes"
-  },
-  "extra_large_b6cdf1ff": {
-    "message": "Très grande"
-  },
-  "extra_small_9ae33252": {
-    "message": "Très petit"
-  },
-  "extracurricular_icon_67c8ca42": {
-    "message": "Icône Parascolaire"
-  },
-  "f_function_fe422d65": {
-    "message": "F (fonction)"
-  },
+  "expand_to_see_types_f5d29352": { "message": "Agrandir pour voir { types }" },
+  "external_tools_6e77821": { "message": "Outils externes" },
+  "extra_large_b6cdf1ff": { "message": "Très grande" },
+  "extra_small_9ae33252": { "message": "Très petit" },
+  "extracurricular_icon_67c8ca42": { "message": "Icône Parascolaire" },
+  "f_function_fe422d65": { "message": "F (fonction)" },
   "failed_getting_file_contents_e9ea19f4": {
     "message": "Échec de la récupération du contenu du fichier"
   },
-  "file_name_8fd421ff": {
-    "message": "Nom du fichier"
-  },
+  "file_name_8fd421ff": { "message": "Nom du fichier" },
   "file_storage_quota_exceeded_b7846cd1": {
     "message": "Quota de stockage du fichier dépassé"
   },
-  "file_url_c12b64be": {
-    "message": "URL du fichier"
-  },
+  "file_url_c12b64be": { "message": "URL du fichier" },
   "filename_file_icon_602eb5de": {
     "message": "Icône de fichier de { filename }"
   },
@@ -754,44 +335,6 @@
   "filename_text_preview_e41ca2d8": {
     "message": "Aperçu du texte de { filename }"
   },
-<<<<<<< HEAD
-  "files_c300e900": {
-    "message": "Fichiers"
-  },
-  "files_index_af7c662b": {
-    "message": "Index des fichiers"
-  },
-  "finish_bc343002": {
-    "message": "Terminer"
-  },
-  "fix_heading_hierarchy_f60884c4": {
-    "message": "Corriger la hiérarchie d’entête"
-  },
-  "flat_music_76d5a5c3": {
-    "message": "Bémol (Musique)"
-  },
-  "focus_element_options_toolbar_18d993e": {
-    "message": "Barre d''outils des options d''élément de focalisation"
-  },
-  "folder_tree_fbab0726": {
-    "message": "Arborescence de dossier"
-  },
-  "for_all_b919f972": {
-    "message": "Pour tous"
-  },
-  "format_4247a9c5": {
-    "message": "Format"
-  },
-  "format_as_a_list_142210c3": {
-    "message": "Formater comme une liste"
-  },
-  "formatting_5b143aa8": {
-    "message": "Formatage"
-  },
-  "forward_slash_3f90f35e": {
-    "message": "Barre oblique"
-  },
-=======
   "files_c300e900": { "message": "Fichiers" },
   "files_index_af7c662b": { "message": "Index des fichiers" },
   "finish_bc343002": { "message": "Terminer" },
@@ -808,22 +351,15 @@
   "format_as_a_list_142210c3": { "message": "Formater comme une liste" },
   "formatting_5b143aa8": { "message": "Formatage" },
   "forward_slash_3f90f35e": { "message": "Barre oblique" },
->>>>>>> 147b3201
   "found_auto_saved_content_3f6e4ca5": {
     "message": "Contenu enregistré automatiquement trouvé"
   },
   "found_count_plural_0_results_one_result_other_resu_46aeaa01": {
     "message": "Trouvé { count, plural,\n     =0 {# résultats}\n    one {# résultat}\n  other {# résultats}\n}"
   },
-  "fraction_41bac7af": {
-    "message": "Fraction"
-  },
-  "fullscreen_873bf53f": {
-    "message": "Plein écran"
-  },
-  "gamma_1767928": {
-    "message": "Gamma"
-  },
+  "fraction_41bac7af": { "message": "Fraction" },
+  "fullscreen_873bf53f": { "message": "Plein écran" },
+  "gamma_1767928": { "message": "Gamma" },
   "generating_preview_45b53be0": {
     "message": "Création de l''aperçu en cours..."
   },
@@ -836,74 +372,6 @@
   "go_to_the_editor_s_toolbar_a5cb875f": {
     "message": "Aller à la barre d’outils de l’éditeur"
   },
-<<<<<<< HEAD
-  "grades_a61eba0a": {
-    "message": "Notes"
-  },
-  "greater_than_e98af662": {
-    "message": "Supérieur à"
-  },
-  "greater_than_or_equal_b911949a": {
-    "message": "Supérieur ou égal"
-  },
-  "greek_65c5b3f7": {
-    "message": "Grec"
-  },
-  "green_15af4778": {
-    "message": "Vert"
-  },
-  "grey_a55dceff": {
-    "message": "Gris"
-  },
-  "group_documents_8bfd6ae6": {
-    "message": "Documents de groupe"
-  },
-  "group_files_4324f3df": {
-    "message": "Fichiers du groupe"
-  },
-  "group_files_82e5dcdb": {
-    "message": "Fichiers du groupe"
-  },
-  "group_images_98e0ac17": {
-    "message": "Images de groupe"
-  },
-  "group_isomorphism_45b1458c": {
-    "message": "Isomorphisme de groupe"
-  },
-  "group_links_9493129e": {
-    "message": "Liens de groupe"
-  },
-  "group_media_2f3d128a": {
-    "message": "Média de Groupes"
-  },
-  "group_navigation_99f191a": {
-    "message": "Barre de navigation des groupes"
-  },
-  "h_bar_bb94deae": {
-    "message": "H Bar"
-  },
-  "hat_ea321e35": {
-    "message": "Chapeau"
-  },
-  "header_column_f27433cb": {
-    "message": "Entête de colonne"
-  },
-  "header_row_and_column_ec5b9ec": {
-    "message": "Ligne et colonne d''entête"
-  },
-  "header_row_f33eb169": {
-    "message": "Ligne d''entête"
-  },
-  "heading_2_5b84eed2": {
-    "message": "En-tête 2"
-  },
-  "heading_3_2c83de44": {
-    "message": "En-tête 3"
-  },
-  "heading_4_b2e74be7": {
-    "message": "En-tête 4"
-  },
-=======
   "grades_a61eba0a": { "message": "Notes" },
   "greater_than_e98af662": { "message": "Supérieur à" },
   "greater_than_or_equal_b911949a": { "message": "Supérieur ou égal" },
@@ -926,7 +394,6 @@
   "heading_2_5b84eed2": { "message": "En-tête 2" },
   "heading_3_2c83de44": { "message": "En-tête 3" },
   "heading_4_b2e74be7": { "message": "En-tête 4" },
->>>>>>> 147b3201
   "heading_levels_should_not_be_skipped_3947c0e0": {
     "message": "Les niveaux d''entête ne doivent pas être ignorés."
   },
@@ -936,32 +403,6 @@
   "headings_should_not_contain_more_than_120_characte_3c0e0cb3": {
     "message": "Les entêtes ne doivent pas contenir plus de 120 caractères."
   },
-<<<<<<< HEAD
-  "health_icon_8d292eb5": {
-    "message": "Icône Santé"
-  },
-  "hearts_suit_e50e04ca": {
-    "message": "Coeurs (combinaison)"
-  },
-  "height_69b03e15": {
-    "message": "Taille"
-  },
-  "hexagon_d8468e0d": {
-    "message": "Hexagone"
-  },
-  "hide_description_bfb5502e": {
-    "message": "Masquer la description"
-  },
-  "hide_title_description_caf092ef": {
-    "message": "Masquer la description de { title }"
-  },
-  "home_351838cd": {
-    "message": "Accueil"
-  },
-  "html_code_editor_fd967a44": {
-    "message": "éditeur de code HTML"
-  },
-=======
   "health_icon_8d292eb5": { "message": "Icône Santé" },
   "hearts_suit_e50e04ca": { "message": "Coeurs (combinaison)" },
   "height_69b03e15": { "message": "Taille" },
@@ -975,72 +416,27 @@
   },
   "home_351838cd": { "message": "Accueil" },
   "html_code_editor_fd967a44": { "message": "éditeur de code HTML" },
->>>>>>> 147b3201
   "i_have_obtained_permission_to_use_this_file_6386f087": {
     "message": "J’ai obtenu l’autorisation d’utiliser ce fichier."
   },
   "i_hold_the_copyright_71ee91b1": {
     "message": "Je détiens les droits d’auteur"
   },
-  "icon_215a1dc6": {
-    "message": "Icône"
-  },
-  "icon_8168b2f8": {
-    "message": "icône"
-  },
-  "icon_color_b86dd6d6": {
-    "message": "Couleur de l’icône"
-  },
-  "icon_maker_icons_cc560f7e": {
-    "message": "Icônes de Créateur d’icône"
-  },
-  "icon_options_7e32746e": {
-    "message": "Options des icônes"
-  },
-  "icon_options_tray_2b407977": {
-    "message": "Plateau des options des icônes"
-  },
-  "icon_preview_1782a1d9": {
-    "message": "Aperçu de l’icône"
-  },
-  "icon_shape_30b61e7": {
-    "message": "Forme de l’icône"
-  },
-  "icon_size_9353edea": {
-    "message": "Taille de l’icône"
-  },
+  "icon_215a1dc6": { "message": "Icône" },
+  "icon_8168b2f8": { "message": "icône" },
+  "icon_color_b86dd6d6": { "message": "Couleur de l’icône" },
+  "icon_maker_icons_cc560f7e": { "message": "Icônes de Créateur d’icône" },
+  "icon_options_7e32746e": { "message": "Options des icônes" },
+  "icon_options_tray_2b407977": { "message": "Plateau des options des icônes" },
+  "icon_preview_1782a1d9": { "message": "Aperçu de l’icône" },
+  "icon_shape_30b61e7": { "message": "Forme de l’icône" },
+  "icon_size_9353edea": { "message": "Taille de l’icône" },
   "if_left_empty_link_text_will_display_as_course_lin_61087540": {
     "message": "Si le lien est laissé vide, le texte s’affichera comme le nom du lien du cours"
   },
   "if_you_do_not_select_usage_rights_now_this_file_wi_14e07ab5": {
     "message": "Si vous ne sélectionnez pas de droits d''utilisation maintenant, ce fichier ne sera pas publié après son téléversement."
   },
-<<<<<<< HEAD
-  "image_8ad06": {
-    "message": "Image"
-  },
-  "image_c1c98202": {
-    "message": "image"
-  },
-  "image_filenames_should_not_be_used_as_the_alt_attr_bcfd7780": {
-    "message": "Les fichiers d''image ne doivent pas être utilisés comme l''attribut alt décrivant le contenu de l''image."
-  },
-  "image_options_5412d02c": {
-    "message": "Options pour l’image"
-  },
-  "image_options_tray_90a46006": {
-    "message": "Plateau des options pour l’image"
-  },
-  "image_to_crop_3a34487d": {
-    "message": "Image à recadrer"
-  },
-  "image_with_filename_file_aacd7180": {
-    "message": "Image avec nom de fichier { file }"
-  },
-  "images_7ce26570": {
-    "message": "Images"
-  },
-=======
   "image_8ad06": { "message": "Image" },
   "image_c1c98202": { "message": "image" },
   "image_filenames_should_not_be_used_as_the_alt_attr_bcfd7780": {
@@ -1055,86 +451,12 @@
     "message": "Image avec nom de fichier { file }"
   },
   "images_7ce26570": { "message": "Images" },
->>>>>>> 147b3201
   "images_should_include_an_alt_attribute_describing__b86d6a86": {
     "message": "Les images doivent inclure un attribut alt décrivant le contenu de l''image."
   },
   "imaginary_portion_of_complex_number_2c733ffa": {
     "message": "Portion imaginaire (d''un nombre complexe)"
   },
-<<<<<<< HEAD
-  "in_element_of_19ca2f33": {
-    "message": "Dans (élément de)"
-  },
-  "indefinite_integral_6623307e": {
-    "message": "Intégrale indéfinie"
-  },
-  "indigo_2035fc55": {
-    "message": "Indigo"
-  },
-  "inference_fed5c960": {
-    "message": "Inférence"
-  },
-  "infinity_7a10f206": {
-    "message": "Infinité"
-  },
-  "insert_593145ef": {
-    "message": "Insérer"
-  },
-  "insert_link_6dc23cae": {
-    "message": "Insérer un lien"
-  },
-  "integers_336344e1": {
-    "message": "Nombre entier"
-  },
-  "intersection_cd4590e4": {
-    "message": "Intersection"
-  },
-  "invalid_entry_f7d2a0f5": {
-    "message": "Saisie non valide."
-  },
-  "invalid_file_c11ba11": {
-    "message": "Fichier non valide"
-  },
-  "invalid_file_type_881cc9b2": {
-    "message": "Type de fichier non valide"
-  },
-  "invalid_url_cbde79f": {
-    "message": "URL non valide"
-  },
-  "iota_11c932a9": {
-    "message": "Iota"
-  },
-  "issue_num_total_f94536cf": {
-    "message": "Problème { num }/{ total }"
-  },
-  "kappa_2f14c816": {
-    "message": "Kappa"
-  },
-  "kappa_variant_eb64574b": {
-    "message": "Kappa (Variante)"
-  },
-  "keyboard_shortcuts_ed1844bd": {
-    "message": "Raccourcis clavier"
-  },
-  "keyboards_navigate_to_links_using_the_tab_key_two__5fab8c82": {
-    "message": "Les claviers naviguent vers les liens à l''aide de la touche de tabulation. Deux liens adjacents qui vous dirigent vers la même destination peuvent être source de confusion pour les utilisateurs de clavier."
-  },
-  "lambda_4f602498": {
-    "message": "Lambda"
-  },
-  "language_arts_icon_a798b0f8": {
-    "message": "Icône Arts de la langue"
-  },
-  "languages_icon_9d20539": {
-    "message": "Icône Langues"
-  },
-  "large_9c5e80e7": {
-    "message": "Large"
-  },
-  "learn_more_about_adjacent_links_2cb9762c": {
-    "message": "En apprendre davantage  sur les liens adjacents"
-=======
   "in_element_of_19ca2f33": { "message": "Dans (élément de)" },
   "indefinite_integral_6623307e": { "message": "Intégrale indéfinie" },
   "indigo_2035fc55": { "message": "Indigo" },
@@ -1162,7 +484,6 @@
   "large_9c5e80e7": { "message": "Large" },
   "learn_more_about_adjacent_links_2cb9762c": {
     "message": "En apprendre davantage sur les liens adjacents"
->>>>>>> 147b3201
   },
   "learn_more_about_color_contrast_c019dfb9": {
     "message": "En apprendre davantage sur les contraste des couleurs"
@@ -1170,12 +491,9 @@
   "learn_more_about_organizing_page_headings_8a7caa2e": {
     "message": "En apprendre davantage sur l''organisation des en-têtes de page"
   },
-<<<<<<< HEAD
-=======
   "learn_more_about_proper_page_heading_structure_d2959f2d": {
     "message": "En savoir plus sur la structure appropriée des en-têtes de page"
   },
->>>>>>> 147b3201
   "learn_more_about_table_headers_5f5ee13": {
     "message": "En apprendre davantage sur les entêtes de tableau"
   },
@@ -1194,77 +512,24 @@
   "learn_more_about_using_scope_attributes_with_table_20df49aa": {
     "message": "En apprendre davantage sur l''utilisation des attributs de portée avec les tableaux"
   },
-<<<<<<< HEAD
-  "leave_as_is_4facfe55": {
-    "message": "Laisser comme tel"
-  },
-  "left_angle_bracket_c87a6d07": {
-    "message": "Support d''angle gauche"
-  },
-  "left_arrow_4fde1a64": {
-    "message": "Flèche gauche"
-  },
-  "left_arrow_with_hook_5bfcad93": {
-    "message": "Flèche gauche avec crochet"
-  },
-  "left_ceiling_ee9dd88a": {
-    "message": "Plafond gauche"
-  },
-  "left_curly_brace_1726fb4": {
-    "message": "Accolade bouclée gauche"
-  },
-=======
   "leave_as_is_4facfe55": { "message": "Laisser comme tel" },
   "left_angle_bracket_c87a6d07": { "message": "Support d''angle gauche" },
   "left_arrow_4fde1a64": { "message": "Flèche gauche" },
   "left_arrow_with_hook_5bfcad93": { "message": "Flèche gauche avec crochet" },
   "left_ceiling_ee9dd88a": { "message": "Plafond gauche" },
   "left_curly_brace_1726fb4": { "message": "Accolade bouclée gauche" },
->>>>>>> 147b3201
   "left_downard_harpoon_arrow_1d7b3d2e": {
     "message": "Flèche harpon gauche vers le bas"
   },
-  "left_floor_29ac2274": {
-    "message": "Étage gauche"
-  },
-  "left_to_right_e9b4fd06": {
-    "message": "Gauche-à-droite"
-  },
+  "left_floor_29ac2274": { "message": "Étage gauche" },
+  "left_to_right_e9b4fd06": { "message": "Gauche-à-droite" },
   "left_upward_harpoon_arrow_3a562a96": {
     "message": "Flèche harpon gauche vers le haut"
   },
-  "leftward_arrow_1e4765de": {
-    "message": "Flèche vers la gauche"
-  },
+  "leftward_arrow_1e4765de": { "message": "Flèche vers la gauche" },
   "leftward_pointing_triangle_d14532ce": {
     "message": "Triangle de pointage vers la gauche"
   },
-<<<<<<< HEAD
-  "less_than_a26c0641": {
-    "message": "Inférieur à"
-  },
-  "less_than_or_equal_be5216cb": {
-    "message": "Inférieur ou égal"
-  },
-  "library_icon_ae1e54cf": {
-    "message": "Icône Bibliothèque"
-  },
-  "light_blue_5374f600": {
-    "message": "Bleu clair"
-  },
-  "link_7262adec": {
-    "message": "Lien"
-  },
-  "link_options_a16b758b": {
-    "message": "Options de lien"
-  },
-  "link_with_text_starting_with_start_b3fcbe71": {
-    "message": "Lien avec texte commençant par { start }"
-  },
-  "links_14b70841": {
-    "message": "Liens"
-  },
-=======
   "less_than_a26c0641": { "message": "Inférieur à" },
   "less_than_or_equal_be5216cb": { "message": "Inférieur ou égal" },
   "library_icon_ae1e54cf": { "message": "Icône Bibliothèque" },
@@ -1275,52 +540,27 @@
     "message": "Lien avec texte commençant par { start }"
   },
   "links_14b70841": { "message": "Liens" },
->>>>>>> 147b3201
   "links_to_an_external_site_de74145d": {
     "message": "Liens vers un site externe."
   },
   "lists_should_be_formatted_as_lists_f862de8d": {
     "message": "Les listes doivent être formatées comme une liste."
   },
-<<<<<<< HEAD
-  "load_more_35d33c7": {
-    "message": "Charger plus"
-  },
-  "loading_25990131": {
-    "message": "En cours de chargement..."
-  },
-  "loading_bde52856": {
-    "message": "En cours de chargement"
-  },
-=======
   "load_more_35d33c7": { "message": "Charger plus" },
   "loading_25990131": { "message": "En cours de chargement..." },
   "loading_bde52856": { "message": "En cours de chargement" },
->>>>>>> 147b3201
   "loading_closed_captions_subtitles_failed_95ceef47": {
     "message": "Le chargement des sous-titres/légendes a échoué."
   },
-  "loading_failed_b3524381": {
-    "message": "Échec du chargement..."
-  },
-  "loading_failed_e6a9d8ef": {
-    "message": "Échec du chargement."
-  },
-  "loading_folders_d8b5869e": {
-    "message": "Chargement des dossiers"
-  },
+  "loading_failed_b3524381": { "message": "Échec du chargement..." },
+  "loading_failed_e6a9d8ef": { "message": "Échec du chargement." },
+  "loading_folders_d8b5869e": { "message": "Chargement des dossiers" },
   "loading_please_wait_d276220a": {
     "message": "Chargement en cours, veuillez patienter..."
   },
-  "loading_preview_9f077aa1": {
-    "message": "Chargement de l’aperçu"
-  },
-  "locked_762f138b": {
-    "message": "Verrouillé"
-  },
-  "logical_equivalence_76fca396": {
-    "message": "Équivalence logique"
-  },
+  "loading_preview_9f077aa1": { "message": "Chargement de l’aperçu" },
+  "locked_762f138b": { "message": "Verrouillé" },
+  "logical_equivalence_76fca396": { "message": "Équivalence logique" },
   "logical_equivalence_short_8efd7b4f": {
     "message": "Équivalence logique (courte)"
   },
@@ -1330,73 +570,14 @@
   "logical_equivalence_thick_662dd3f2": {
     "message": "Équivalence logique (épais)"
   },
-  "low_horizontal_dots_cc08498e": {
-    "message": "Points horizontaux bas"
-  },
-  "magenta_4a65993c": {
-    "message": "Magenta"
-  },
-  "maps_to_e5ef7382": {
-    "message": "Cartographier à"
-  },
-  "math_icon_ad4e9d03": {
-    "message": "Icône Mathématique"
-  },
-  "media_af190855": {
-    "message": "Support média"
-  },
+  "low_horizontal_dots_cc08498e": { "message": "Points horizontaux bas" },
+  "magenta_4a65993c": { "message": "Magenta" },
+  "maps_to_e5ef7382": { "message": "Cartographier à" },
+  "math_icon_ad4e9d03": { "message": "Icône Mathématique" },
+  "media_af190855": { "message": "Support média" },
   "media_file_is_processing_please_try_again_later_58a6d49": {
     "message": "Le fichier multimédia est en cours de traitement. Veuillez essayer de nouveau plus tard."
   },
-  "medium_5a8e9ead": {
-    "message": "Moyen"
-  },
-  "merge_links_2478df96": {
-    "message": "Fusionner les liens"
-  },
-  "mic_a7f3d311": {
-    "message": "Mic"
-  },
-  "microphone_disabled_15c83130": {
-    "message": "Microphone désactivé"
-  },
-  "middle_27dc1d5": {
-    "message": "Milieu"
-  },
-  "minimize_file_preview_da911944": {
-    "message": "Réduire l’aperçu du fichier"
-  },
-  "minimize_video_20aa554b": {
-    "message": "Réduire la vidéo"
-  },
-  "minus_fd961e2e": {
-    "message": "Moins"
-  },
-  "minus_plus_3461f637": {
-    "message": "Moins/Plus"
-  },
-  "misc_3b692ea7": {
-    "message": "Divers"
-  },
-  "miscellaneous_e9818229": {
-    "message": "Divers"
-  },
-  "modules_c4325335": {
-    "message": "Modules"
-  },
-  "mu_37223b8b": {
-    "message": "Mu"
-  },
-  "multi_color_image_63d7372f": {
-    "message": "Image multicolore"
-  },
-<<<<<<< HEAD
-  "multiplication_sign_15f95c22": {
-    "message": "Signe de multiplication"
-  },
-  "music_icon_4db5c972": {
-    "message": "Icône Musique"
-=======
   "medium_5a8e9ead": { "message": "Moyen" },
   "merge_links_2478df96": { "message": "Fusionner les liens" },
   "mic_a7f3d311": { "message": "Mic" },
@@ -1404,230 +585,89 @@
   "middle_27dc1d5": { "message": "Milieu" },
   "minimize_file_preview_da911944": {
     "message": "Réduire l’aperçu du fichier"
->>>>>>> 147b3201
-  },
+  },
+  "minimize_video_20aa554b": { "message": "Réduire la vidéo" },
+  "minus_fd961e2e": { "message": "Moins" },
+  "minus_plus_3461f637": { "message": "Moins/Plus" },
+  "misc_3b692ea7": { "message": "Divers" },
+  "miscellaneous_e9818229": { "message": "Divers" },
+  "modules_c4325335": { "message": "Modules" },
+  "mu_37223b8b": { "message": "Mu" },
+  "multi_color_image_63d7372f": { "message": "Image multicolore" },
+  "multiplication_sign_15f95c22": { "message": "Signe de multiplication" },
+  "music_icon_4db5c972": { "message": "Icône Musique" },
   "must_be_at_least_percentage_22e373b6": {
     "message": "Doit être au moins { percentage }%"
   },
   "must_be_at_least_width_x_height_px_41dc825e": {
     "message": "Doit être au moins { width } x { height }px"
   },
-  "my_files_2f621040": {
-    "message": "Mes fichiers"
-  },
-  "n_th_root_9991a6e4": {
-    "message": "N-ième racine"
-  },
-  "nabla_1e216d25": {
-    "message": "Nabla"
-  },
-  "name_1aed4a1b": {
-    "message": "Nom"
-  },
-  "name_color_ceec76ff": {
-    "message": "{ name } ({ color })"
-  },
-  "natural_music_54a70258": {
-    "message": "Naturel (Musique)"
-  },
-  "natural_numbers_3da07060": {
-    "message": "Nombres naturels"
-  },
+  "my_files_2f621040": { "message": "Mes fichiers" },
+  "n_th_root_9991a6e4": { "message": "N-ième racine" },
+  "nabla_1e216d25": { "message": "Nabla" },
+  "name_1aed4a1b": { "message": "Nom" },
+  "name_color_ceec76ff": { "message": "{ name } ({ color })" },
+  "natural_music_54a70258": { "message": "Naturel (Musique)" },
+  "natural_numbers_3da07060": { "message": "Nombres naturels" },
   "navigate_through_the_menu_or_toolbar_415a4e50": {
     "message": "Naviguer dans le menu ou la barre d''outils"
   },
-<<<<<<< HEAD
-  "nested_greater_than_d852e60d": {
-    "message": "Supérieur à (groupé)"
-  },
-  "nested_less_than_27d17e58": {
-    "message": "Inférieur à (groupé)"
-  },
-  "next_40e12421": {
-    "message": "Suivant"
-  },
-=======
   "nested_greater_than_d852e60d": { "message": "Supérieur à (groupé)" },
   "nested_less_than_27d17e58": { "message": "Inférieur à (groupé)" },
   "next_40e12421": { "message": "Suivant" },
->>>>>>> 147b3201
   "no_accessibility_issues_were_detected_f8d3c875": {
     "message": "Aucun problème d''accessibilité détecté."
   },
   "no_changes_to_save_d29f6e91": {
     "message": "Aucun changement à enregister."
   },
-<<<<<<< HEAD
-  "no_e16d9132": {
-    "message": "Non"
-  },
-  "no_file_chosen_9a880793": {
-    "message": "Aucun fichier choisi"
-  },
-  "no_headers_9bc7dc7f": {
-    "message": "Aucun entête"
-  },
-=======
   "no_e16d9132": { "message": "Non" },
   "no_file_chosen_9a880793": { "message": "Aucun fichier choisi" },
   "no_headers_9bc7dc7f": { "message": "Aucun entête" },
->>>>>>> 147b3201
   "no_preview_is_available_for_this_file_f940114a": {
     "message": "Aucun aperçu n’est disponible pour ce fichier."
   },
-  "no_results_940393cf": {
-    "message": "Pas de résultats"
-  },
+  "no_results_940393cf": { "message": "Pas de résultats" },
   "no_results_found_for_filterterm_ad1b04c8": {
     "message": "Aucun résultat trouvé pour { filterTerm }"
   },
-<<<<<<< HEAD
-  "no_video_1ed00b26": {
-    "message": "Aucune vidéo"
-  },
-  "none_3b5e34d2": {
-    "message": "Aucun"
-  },
-  "none_selected_b93d56d2": {
-    "message": "Aucun sélectionné"
-  },
-  "not_equal_6e2980e6": {
-    "message": "Non égal"
-  },
-=======
   "no_video_1ed00b26": { "message": "Aucune vidéo" },
   "none_3b5e34d2": { "message": "Aucun" },
   "none_selected_b93d56d2": { "message": "Aucun sélectionné" },
   "not_equal_6e2980e6": { "message": "Non égal" },
->>>>>>> 147b3201
   "not_in_not_an_element_of_fb1ffb54": {
     "message": "Non dans (pas un élément de)"
   },
-  "not_negation_1418ebb8": {
-    "message": "Non (négation)"
-  },
-  "not_subset_dc2b5e84": {
-    "message": "Pas de sous-ensemble"
-  },
-  "not_subset_strict_23d282bf": {
-    "message": "Pas de sous-ensemble (Strict)"
-  },
-  "not_superset_5556b913": {
-    "message": "Pas de sur-ensemble"
-  },
-  "not_superset_strict_24e06f36": {
-    "message": "Pas de sur-ensemble (Strict)"
-  },
-  "nu_1c0f6848": {
-    "message": "Nu"
-  },
-  "octagon_e48be9f": {
-    "message": "Octogone"
-  },
-  "olive_6a3e4d6b": {
-    "message": "Olive"
-  },
-  "omega_8f2c3463": {
-    "message": "Omega"
-  },
+  "not_negation_1418ebb8": { "message": "Non (négation)" },
+  "not_subset_dc2b5e84": { "message": "Pas de sous-ensemble" },
+  "not_subset_strict_23d282bf": { "message": "Pas de sous-ensemble (Strict)" },
+  "not_superset_5556b913": { "message": "Pas de sur-ensemble" },
+  "not_superset_strict_24e06f36": { "message": "Pas de sur-ensemble (Strict)" },
+  "nu_1c0f6848": { "message": "Nu" },
+  "octagon_e48be9f": { "message": "Octogone" },
+  "olive_6a3e4d6b": { "message": "Olive" },
+  "omega_8f2c3463": { "message": "Omega" },
   "one_of_the_following_styles_must_be_added_to_save__1de769aa": {
     "message": "L’un des styles suivants doit être ajouté pour enregistrer une icône : Couleur de l’icône, taille du contour, texte de l’icône ou image"
   },
-  "open_circle_e9bd069": {
-    "message": "Cercle ouvert"
-  },
+  "open_circle_e9bd069": { "message": "Cercle ouvert" },
   "open_this_keyboard_shortcuts_dialog_9658b83a": {
     "message": "Ouvrir cette boîte de dialogues des raccourcis clavier"
   },
   "open_title_application_fd624fc5": {
     "message": "Ouvrir l’application { title }"
   },
-  "operators_a2ef9a93": {
-    "message": "Opérateurs"
-  },
-  "or_9b70ccaa": {
-    "message": "Ou"
-  },
-  "orange_81386a62": {
-    "message": "Orange"
-  },
+  "operators_a2ef9a93": { "message": "Opérateurs" },
+  "or_9b70ccaa": { "message": "Ou" },
+  "orange_81386a62": { "message": "Orange" },
   "other_editor_shortcuts_may_be_found_at_404aba4a": {
     "message": "D''autres raccourcis de l''éditeur peuvent être trouvés sur"
   },
-  "outline_color_3ef2cea7": {
-    "message": "Couleur du contour"
-  },
-  "outline_size_a6059a21": {
-    "message": "Taille du contour"
-  },
+  "outline_color_3ef2cea7": { "message": "Couleur du contour" },
+  "outline_size_a6059a21": { "message": "Taille du contour" },
   "p_is_not_a_valid_protocol_which_must_be_ftp_http_h_adf13fc2": {
     "message": "{ p } n''est pas un protocole valide qui doit être ftp, http, https, mailto, skype, tel ou peut être omis"
   },
-<<<<<<< HEAD
-  "pages_e5414c2c": {
-    "message": "Pages"
-  },
-  "paragraph_5e5ad8eb": {
-    "message": "Paragraphe"
-  },
-  "paragraph_starting_with_start_a59923f8": {
-    "message": "Paragraphe commençant par { start }"
-  },
-  "parallel_d55d6e38": {
-    "message": "Parallèle"
-  },
-  "partial_derivative_4a9159df": {
-    "message": "Partiel (dérivé)"
-  },
-  "paste_5963d1c1": {
-    "message": "Coller"
-  },
-  "pause_12af3bb4": {
-    "message": "Mettre en pause"
-  },
-  "pentagon_17d82ea3": {
-    "message": "Pentagone"
-  },
-  "people_b4ebb13c": {
-    "message": "Personnes"
-  },
-  "percentage_34ab7c2c": {
-    "message": "Pourcentage"
-  },
-  "percentage_must_be_a_number_8033c341": {
-    "message": "Le pourcentage doit être un chiffre"
-  },
-  "performing_arts_icon_f3497486": {
-    "message": "Icône Arts de la scène"
-  },
-  "perpendicular_7c48ede4": {
-    "message": "Perpendiculaire"
-  },
-  "phi_4ac33b6d": {
-    "message": "Phi"
-  },
-  "phi_variant_c9bb3ac5": {
-    "message": "Phi (Variant)"
-  },
-  "physical_education_icon_d7dffd3e": {
-    "message": "Icône Éducation physique"
-  },
-  "pi_dc4f0bd8": {
-    "message": "Pi"
-  },
-  "pi_variant_10f5f520": {
-    "message": "Pi (Variant)"
-  },
-  "pink_68ad45cb": {
-    "message": "Rose"
-  },
-  "pixels_52ece7d1": {
-    "message": "Pixels"
-  },
-  "play_1a47eaa7": {
-    "message": "Lecture"
-  },
-=======
   "pages_e5414c2c": { "message": "Pages" },
   "paragraph_5e5ad8eb": { "message": "Paragraphe" },
   "paragraph_starting_with_start_a59923f8": {
@@ -1653,7 +693,6 @@
   "pink_68ad45cb": { "message": "Rose" },
   "pixels_52ece7d1": { "message": "Pixels" },
   "play_1a47eaa7": { "message": "Lecture" },
->>>>>>> 147b3201
   "play_media_comment_35257210": {
     "message": "Lire le commentaire du support"
   },
@@ -1663,56 +702,6 @@
   "please_allow_canvas_to_access_your_microphone_and__dc2c3079": {
     "message": "Veuillez autoriser Canvas à accéder à votre microphone votre webcam."
   },
-<<<<<<< HEAD
-  "plus_d43cd4ec": {
-    "message": "Plus"
-  },
-  "plus_minus_f8be2e83": {
-    "message": "Plus/Moins"
-  },
-  "posted_when_a578f5ab": {
-    "message": "Publié : { when }"
-  },
-  "power_set_4f26f316": {
-    "message": "Ensemble de puissance"
-  },
-  "precedes_196b9aef": {
-    "message": "Précédant"
-  },
-  "precedes_equal_20701e84": {
-    "message": "Précède l''égalité"
-  },
-  "preformatted_d0670862": {
-    "message": "Préformaté"
-  },
-  "prev_f82cbc48": {
-    "message": "Précédent"
-  },
-  "preview_53003fd2": {
-    "message": "Aperçu"
-  },
-  "preview_a3f8f854": {
-    "message": "PRÉVISUALISER"
-  },
-  "preview_in_overlay_ed772c46": {
-    "message": "Aperçu en superposition"
-  },
-  "preview_inline_9787330": {
-    "message": "Aperçu « inline »"
-  },
-  "prime_917ea60e": {
-    "message": "Premier"
-  },
-  "prime_numbers_13464f61": {
-    "message": "Nombres premiers"
-  },
-  "product_39cf144f": {
-    "message": "Produit"
-  },
-  "proportional_f02800cc": {
-    "message": "Proportionnel"
-  },
-=======
   "plus_d43cd4ec": { "message": "Plus" },
   "plus_minus_f8be2e83": { "message": "Plus/Moins" },
   "posted_when_a578f5ab": { "message": "Publié : { when }" },
@@ -1729,69 +718,21 @@
   "prime_numbers_13464f61": { "message": "Nombres premiers" },
   "product_39cf144f": { "message": "Produit" },
   "proportional_f02800cc": { "message": "Proportionnel" },
->>>>>>> 147b3201
   "protocol_must_be_ftp_http_https_mailto_skype_tel_o_73beb4f8": {
     "message": "Le protocole doit être ftp, http, https, mailto, skype, tel ou peut être omis"
   },
-  "psi_e3f5f0f7": {
-    "message": "Psi"
-  },
-  "published_c944a23d": {
-    "message": "publié"
-  },
-  "published_when_302d8e23": {
-    "message": "Publié : { when }"
-  },
-  "pumpkin_904428d5": {
-    "message": "Citrouille"
-  },
-  "purple_7678a9fc": {
-    "message": "Violet"
-  },
-  "quaternions_877024e0": {
-    "message": "Quaternions"
-  },
-  "quizzes_7e598f57": {
-    "message": "Questionnaires"
-  },
-  "rational_numbers_80ddaa4a": {
-    "message": "Nombres rationnels"
-  },
-  "real_numbers_7c99df94": {
-    "message": "Nombres réels"
-  },
+  "psi_e3f5f0f7": { "message": "Psi" },
+  "published_c944a23d": { "message": "publié" },
+  "published_when_302d8e23": { "message": "Publié : { when }" },
+  "pumpkin_904428d5": { "message": "Citrouille" },
+  "purple_7678a9fc": { "message": "Violet" },
+  "quaternions_877024e0": { "message": "Quaternions" },
+  "quizzes_7e598f57": { "message": "Questionnaires" },
+  "rational_numbers_80ddaa4a": { "message": "Nombres rationnels" },
+  "real_numbers_7c99df94": { "message": "Nombres réels" },
   "real_portion_of_complex_number_7dad33b5": {
     "message": "Portion réelle (d''un nombre complexe)"
   },
-<<<<<<< HEAD
-  "record_7c9448b": {
-    "message": "Enregistrer"
-  },
-  "recording_98da6bda": {
-    "message": "Enregistrement en cours..."
-  },
-  "red_8258edf3": {
-    "message": "Rouge"
-  },
-  "relationships_6602af70": {
-    "message": "Relations"
-  },
-  "religion_icon_246e0be1": {
-    "message": "Icône Religion"
-  },
-  "remove_heading_style_5fdc8855": {
-    "message": "Retirer le style d’entête"
-  },
-  "replace_e61834a7": {
-    "message": "Remplacer"
-  },
-  "reset_95a81614": {
-    "message": "Réinitialiser"
-  },
-  "resize_ec83d538": {
-    "message": "Redimensionner"
-  },
-=======
   "record_7c9448b": { "message": "Enregistrer" },
   "recording_98da6bda": { "message": "Enregistrement en cours..." },
   "red_8258edf3": { "message": "Rouge" },
@@ -1801,39 +742,12 @@
   "replace_e61834a7": { "message": "Remplacer" },
   "reset_95a81614": { "message": "Réinitialiser" },
   "resize_ec83d538": { "message": "Redimensionner" },
->>>>>>> 147b3201
   "restore_auto_save_deccd84b": {
     "message": "Restaurer l''enregistrement automatique?"
   },
   "reverse_turnstile_does_not_yield_7558be06": {
     "message": "Tourniquet inversé (ne cède pas)"
   },
-<<<<<<< HEAD
-  "rho_a0244a36": {
-    "message": "Rho"
-  },
-  "rho_variant_415245cd": {
-    "message": "Rho (Variante)"
-  },
-  "rich_content_editor_2708ef21": {
-    "message": "Éditeur de texte enrichi"
-  },
-  "right_angle_bracket_d704e2d6": {
-    "message": "Support à angle droit"
-  },
-  "right_arrow_35e0eddf": {
-    "message": "Flèche droite"
-  },
-  "right_arrow_with_hook_29d92d31": {
-    "message": "Flèche droite avec crochet"
-  },
-  "right_ceiling_839dc744": {
-    "message": "Plafond droit"
-  },
-  "right_curly_brace_5159d5cd": {
-    "message": "Accolade bouclée droite"
-  },
-=======
   "rho_a0244a36": { "message": "Rho" },
   "rho_variant_415245cd": { "message": "Rho (Variante)" },
   "rich_content_editor_2708ef21": { "message": "Éditeur de texte enrichi" },
@@ -1845,22 +759,15 @@
   "right_arrow_with_hook_29d92d31": { "message": "Flèche droite avec crochet" },
   "right_ceiling_839dc744": { "message": "Plafond droit" },
   "right_curly_brace_5159d5cd": { "message": "Accolade bouclée droite" },
->>>>>>> 147b3201
   "right_downward_harpoon_arrow_d71b114f": {
     "message": "Flèche harpon droite descendante"
   },
-  "right_floor_5392d5cf": {
-    "message": "Étage droit"
-  },
-  "right_to_left_9cfb092a": {
-    "message": "Droite-à-gauche"
-  },
+  "right_floor_5392d5cf": { "message": "Étage droit" },
+  "right_to_left_9cfb092a": { "message": "Droite-à-gauche" },
   "right_upward_harpoon_arrow_f5a34c73": {
     "message": "Flèche harpon ascendante droite"
   },
-  "rightward_arrow_32932107": {
-    "message": "Flèche vers la droite"
-  },
+  "rightward_arrow_32932107": { "message": "Flèche vers la droite" },
   "rightward_pointing_triangle_60330f5c": {
     "message": "Triangle pointant vers la droite"
   },
@@ -1870,26 +777,6 @@
   "rotate_image_90_degrees_6c92cd42": {
     "message": "Faire pivoter l''image de 90 degrés"
   },
-<<<<<<< HEAD
-  "rotation_9699c538": {
-    "message": "Rotation"
-  },
-  "row_fc0944a7": {
-    "message": "Ligne"
-  },
-  "row_group_979f5528": {
-    "message": "Groupe de ligne"
-  },
-  "sadly_the_pretty_html_editor_is_not_keyboard_acces_50da7665": {
-    "message": "Malheureusement, l’éditeur Pretty HTML n’est pas accessible au clavier. Accédez à l’éditeur HTML brut ici."
-  },
-  "save_11a80ec3": {
-    "message": "Enregistrer"
-  },
-  "save_media_cb9e786e": {
-    "message": "Enregistrer le média"
-  },
-=======
   "rotation_9699c538": { "message": "Rotation" },
   "row_fc0944a7": { "message": "Ligne" },
   "row_group_979f5528": { "message": "Groupe de ligne" },
@@ -1899,7 +786,6 @@
   "save_11a80ec3": { "message": "Enregistrer" },
   "save_copy_ca63944e": { "message": "Enregistrer la copie" },
   "save_media_cb9e786e": { "message": "Enregistrer le média" },
->>>>>>> 147b3201
   "screen_readers_cannot_determine_what_is_displayed__6a5842ab": {
     "message": "Les lecteurs d''écran ne peuvent pas déterminer ce qui est affiché dans une image sans texte alternatif, et les noms de fichiers sont souvent des chaînes de chiffres et de lettres dénuées de sens qui ne décrivent pas le contexte ou le sens."
   },
@@ -1918,56 +804,21 @@
   "screen_readers_cannot_interpret_tables_without_the_f0bdec0f": {
     "message": "Les lecteurs d''écran ne peuvent pas interpréter les tableaux sans la structure appropriée. Les entêtes de tableau fournissent une orientation et l’aperçu du contenu."
   },
-<<<<<<< HEAD
-  "script_l_42a7b254": {
-    "message": "Script L"
-  },
-  "search_280d00bd": {
-    "message": "Rechercher"
-  },
-=======
   "script_l_42a7b254": { "message": "Script L" },
   "search_280d00bd": { "message": "Rechercher" },
->>>>>>> 147b3201
   "select_audio_source_21043cd5": {
     "message": "Sélectionner une source audio"
   },
   "select_crop_shape_d441feeb": {
     "message": "Sélectionner la forme du recadrage"
   },
-<<<<<<< HEAD
-  "select_language_7c93a900": {
-    "message": "sélectionnez la langue"
-  },
-=======
   "select_language_7c93a900": { "message": "sélectionnez la langue" },
->>>>>>> 147b3201
   "select_video_source_1b5c9dbe": {
     "message": "Sélectionner une source vidéo"
   },
   "selected_linkfilename_c093b1f2": {
     "message": "{ linkFileName } sélectionné"
   },
-<<<<<<< HEAD
-  "set_header_scope_8c548f40": {
-    "message": "Définir la portée de l’entête"
-  },
-  "set_minus_b46e9b88": {
-    "message": "Ensemble moins"
-  },
-  "set_table_header_cfab13a0": {
-    "message": "Définir l''entête du tableau"
-  },
-  "sharp_music_ab956814": {
-    "message": "Dièse (Musique)"
-  },
-  "shift_o_to_open_the_pretty_html_editor_55ff5a31": {
-    "message": "MAJ-O pour ouvrir l’éditeur Pretty HTML."
-  },
-  "shortcut_911d6255": {
-    "message": "Raccourci"
-  },
-=======
   "set_header_scope_8c548f40": { "message": "Définir la portée de l’entête" },
   "set_minus_b46e9b88": { "message": "Ensemble moins" },
   "set_table_header_cfab13a0": { "message": "Définir l''entête du tableau" },
@@ -1977,52 +828,25 @@
     "message": "MAJ-O pour ouvrir l’éditeur Pretty HTML."
   },
   "shortcut_911d6255": { "message": "Raccourci" },
->>>>>>> 147b3201
   "sighted_users_browse_web_pages_quickly_looking_for_1d4db0c1": {
     "message": "Les utilisateurs voyants parcourent rapidement les pages Web, à la recherche d’entêtes en gros caractères ou en caractères gras. Les utilisateurs de lecteurs d''écran comptent sur les entêtes pour une compréhension contextuelle. Les entêtes devraient utiliser la structure appropriée."
   },
   "sighted_users_browse_web_pages_quickly_looking_for_ade806f5": {
     "message": "Les utilisateurs voyants parcourent rapidement les pages Web, à la recherche d’entêtes en gros caractères ou en caractères gras. Les utilisateurs de lecteurs d''écran comptent sur les entêtes pour une compréhension contextuelle. Les entêtes devraient être concis au sein de la structure appropriée."
   },
-<<<<<<< HEAD
-  "sigma_5c35e553": {
-    "message": "Sigma"
-  },
-  "sigma_variant_8155625": {
-    "message": "Sigma (Variant)"
-  },
-  "single_color_image_4e5d4dbc": {
-    "message": "Image monochrome"
-  },
-=======
   "sigma_5c35e553": { "message": "Sigma" },
   "sigma_variant_8155625": { "message": "Sigma (Variant)" },
   "single_color_image_4e5d4dbc": { "message": "Image monochrome" },
->>>>>>> 147b3201
   "single_color_image_color_95fa9a87": {
     "message": "Couleur de l’image monochrome"
   },
-  "size_b30e1077": {
-    "message": "Taille"
-  },
+  "size_b30e1077": { "message": "Taille" },
   "size_of_caption_file_is_greater_than_the_maximum_m_bff5f86e": {
     "message": "La taille du fichier de légendes est supérieure à { max } Ko, la taille maximale autorisée."
   },
-<<<<<<< HEAD
-  "small_b070434a": {
-    "message": "Petit"
-  },
-  "solid_circle_9f061dfc": {
-    "message": "Cercle solide"
-  },
-  "something_went_wrong_89195131": {
-    "message": "Une erreur est survenue."
-  },
-=======
   "small_b070434a": { "message": "Petit" },
   "solid_circle_9f061dfc": { "message": "Cercle solide" },
   "something_went_wrong_89195131": { "message": "Une erreur est survenue." },
->>>>>>> 147b3201
   "something_went_wrong_accessing_your_webcam_6643b87e": {
     "message": "Une erreur est survenue lors de l’accès à votre webcam."
   },
@@ -2032,38 +856,6 @@
   "something_went_wrong_check_your_connection_reload__c7868286": {
     "message": "Une erreur est survenue. Vérifiez votre connexion, rechargez la page, et essayez de nouveau."
   },
-<<<<<<< HEAD
-  "something_went_wrong_d238c551": {
-    "message": "Une erreur est survenue"
-  },
-  "something_went_wrong_while_sharing_your_screen_8de579e5": {
-    "message": "Une erreur est survenue lors du partage de votre écran."
-  },
-  "sort_by_e75f9e3e": {
-    "message": "Trier par"
-  },
-  "spades_suit_b37020c2": {
-    "message": "Pique (combinaison)"
-  },
-  "square_511eb3b3": {
-    "message": "Carré"
-  },
-  "square_cap_9ec88646": {
-    "message": "Capuchon carré"
-  },
-  "square_cup_b0665113": {
-    "message": "Tasse carrée"
-  },
-  "square_root_e8bcbc60": {
-    "message": "Racine carrée"
-  },
-  "square_root_symbol_d0898a53": {
-    "message": "Symbole de la racine carrée"
-  },
-  "square_subset_17be67cb": {
-    "message": "Sous-ensemble carré"
-  },
-=======
   "something_went_wrong_d238c551": { "message": "Une erreur est survenue" },
   "something_went_wrong_while_sharing_your_screen_8de579e5": {
     "message": "Une erreur est survenue lors du partage de votre écran."
@@ -2076,63 +868,13 @@
   "square_root_e8bcbc60": { "message": "Racine carrée" },
   "square_root_symbol_d0898a53": { "message": "Symbole de la racine carrée" },
   "square_subset_17be67cb": { "message": "Sous-ensemble carré" },
->>>>>>> 147b3201
   "square_subset_strict_7044e84f": {
     "message": "Sous-ensemble carré (Strict)"
   },
-  "square_superset_3be8dae1": {
-    "message": "Sur-ensemble carré"
-  },
+  "square_superset_3be8dae1": { "message": "Sur-ensemble carré" },
   "square_superset_strict_fa4262e4": {
     "message": "Sur-ensemble carré (Strict)"
   },
-<<<<<<< HEAD
-  "star_8d156e09": {
-    "message": "Astérisque"
-  },
-  "start_over_f7552aa9": {
-    "message": "Recommencer"
-  },
-  "start_recording_9a65141a": {
-    "message": "Démarrer l''enregistrement"
-  },
-  "steel_blue_14296f08": {
-    "message": "Bleu acier"
-  },
-  "styles_2aa721ef": {
-    "message": "Styles"
-  },
-  "submit_a3cc6859": {
-    "message": "Envoyer"
-  },
-  "subscript_59744f96": {
-    "message": "Description"
-  },
-  "subset_19c1a92f": {
-    "message": "Sous-ensemble"
-  },
-  "subset_strict_8d8948d6": {
-    "message": "Sous-ensemble (Strict)"
-  },
-  "succeeds_9cc31be9": {
-    "message": "Réussir"
-  },
-  "succeeds_equal_158e8c3a": {
-    "message": "Réussir l''égalité"
-  },
-  "sum_b0842d31": {
-    "message": "Somme"
-  },
-  "superscript_8cb349a2": {
-    "message": "Description"
-  },
-  "superset_c4db8a7a": {
-    "message": "Sur-ensemble"
-  },
-  "superset_strict_c77dd6d2": {
-    "message": "Sur-ensemble (Strict)"
-  },
-=======
   "star_8d156e09": { "message": "Astérisque" },
   "start_over_f7552aa9": { "message": "Recommencer" },
   "start_recording_9a65141a": { "message": "Démarrer l''enregistrement" },
@@ -2148,7 +890,6 @@
   "superscript_8cb349a2": { "message": "Description" },
   "superset_c4db8a7a": { "message": "Sur-ensemble" },
   "superset_strict_c77dd6d2": { "message": "Sur-ensemble (Strict)" },
->>>>>>> 147b3201
   "supported_file_types_srt_or_webvtt_7d827ed": {
     "message": "Types de fichier pris en charge : SRT ou WebVTT"
   },
@@ -2164,25 +905,10 @@
   "switch_to_the_rich_text_editor_63c1ecf6": {
     "message": "Basculez vers l’éditeur de texte enrichi"
   },
-<<<<<<< HEAD
-  "syllabus_f191f65b": {
-    "message": "Programme"
-  },
-  "system_audio_allowed_b2508f8c": {
-    "message": "Système audio autorisé"
-  },
-  "system_audio_disabled_c177bd13": {
-    "message": "Système audio désactivé"
-  },
-  "tab_arrows_4cf5abfc": {
-    "message": "TABULATION/flèches"
-  },
-=======
   "syllabus_f191f65b": { "message": "Programme" },
   "system_audio_allowed_b2508f8c": { "message": "Système audio autorisé" },
   "system_audio_disabled_c177bd13": { "message": "Système audio désactivé" },
   "tab_arrows_4cf5abfc": { "message": "TABULATION/flèches" },
->>>>>>> 147b3201
   "table_header_starting_with_start_ffcabba6": {
     "message": "Entête de tableau commençant par { start }"
   },
@@ -2198,23 +924,6 @@
   "tables_should_include_at_least_one_header_48779eac": {
     "message": "Les tableaux doivent inclure au moins un entête."
   },
-<<<<<<< HEAD
-  "tau_880974b7": {
-    "message": "Tau"
-  },
-  "teal_f729a294": {
-    "message": "Bleu sarcelle"
-  },
-  "text_7f4593da": {
-    "message": "Texte"
-  },
-  "text_background_color_16e61c3f": {
-    "message": "Couleur d’arrière-plan du texte"
-  },
-  "text_color_acf75eb6": {
-    "message": "Couleur de texte"
-  },
-=======
   "tau_880974b7": { "message": "Tau" },
   "teal_f729a294": { "message": "Bleu sarcelle" },
   "text_7f4593da": { "message": "Texte" },
@@ -2222,28 +931,15 @@
     "message": "Couleur d’arrière-plan du texte"
   },
   "text_color_acf75eb6": { "message": "Couleur de texte" },
->>>>>>> 147b3201
   "text_is_difficult_to_read_without_sufficient_contr_69e62bd6": {
     "message": "Le texte est difficile à lire sans contraste suffisant entre le texte et l''arrière-plan, en particulier pour ceux ayant une vision faible."
   },
   "text_larger_than_18pt_or_bold_14pt_should_display__5c364db6": {
     "message": "Un texte d''une police supérieure à 18pt (ou 14pt gras) doit afficher un rapport de contraste minimum de 3:1."
   },
-<<<<<<< HEAD
-  "text_optional_384f94f7": {
-    "message": "Texte (facultatif)"
-  },
-  "text_position_8df8c162": {
-    "message": "Position du texte"
-  },
-  "text_size_887c2f6": {
-    "message": "Taille du texte"
-  },
-=======
   "text_optional_384f94f7": { "message": "Texte (facultatif)" },
   "text_position_8df8c162": { "message": "Position du texte" },
   "text_size_887c2f6": { "message": "Taille du texte" },
->>>>>>> 147b3201
   "text_smaller_than_18pt_or_bold_14pt_should_display_aaffb22b": {
     "message": "Un texte avec une police plus petite que 18pt (ou 14pt gras) doit afficher un rapport de contraste minimum de 4.5:1."
   },
@@ -2265,33 +961,19 @@
   "the_pretty_html_editor_is_not_keyboard_accessible__d6d5d2b": {
     "message": "L’éditeur Pretty HTML n’est pas accessible au clavier. Appuyez sur MAJ O pour ouvrir l’éditeur HTML brut."
   },
-  "therefore_d860e024": {
-    "message": "Par conséquent,"
-  },
-  "theta_ce2d2350": {
-    "message": "Thêta"
-  },
-  "theta_variant_fff6da6f": {
-    "message": "Thêta (Variante)"
-  },
-  "thick_downward_arrow_b85add4c": {
-    "message": "Flèche épaisse vers le bas"
-  },
-  "thick_left_arrow_d5f3e925": {
-    "message": "Flèche épaisse gauche"
-  },
+  "therefore_d860e024": { "message": "Par conséquent," },
+  "theta_ce2d2350": { "message": "Thêta" },
+  "theta_variant_fff6da6f": { "message": "Thêta (Variante)" },
+  "thick_downward_arrow_b85add4c": { "message": "Flèche épaisse vers le bas" },
+  "thick_left_arrow_d5f3e925": { "message": "Flèche épaisse gauche" },
   "thick_leftward_arrow_6ab89880": {
     "message": "Flèche épaisse vers la gauche"
   },
-  "thick_right_arrow_3ed5e8f7": {
-    "message": "Flèche droite épaisse"
-  },
+  "thick_right_arrow_3ed5e8f7": { "message": "Flèche droite épaisse" },
   "thick_rightward_arrow_a2e1839e": {
     "message": "Flèche épaisse vers la droite"
   },
-  "thick_upward_arrow_acd20328": {
-    "message": "Flèche épaisse vers le haut"
-  },
+  "thick_upward_arrow_acd20328": { "message": "Flèche épaisse vers le haut" },
   "this_document_cannot_be_displayed_within_canvas_7aba77be": {
     "message": "Ce document ne peut pas être affiché dans Canvas."
   },
@@ -2304,46 +986,19 @@
   "though_your_video_will_have_the_correct_title_in_t_90e427f3": {
     "message": "Bien que votre vidéo ait le bon titre dans le navigateur, nous n''avons pas réussi à la mettre à jour dans la base de données."
   },
-<<<<<<< HEAD
-  "timebar_a4d18443": {
-    "message": "Barre de temps"
-  },
-  "title_ee03d132": {
-    "message": "Titre"
-  },
-  "to_be_posted_when_d24bf7dc": {
-    "message": "À être publié : { when }"
-  },
-  "to_do_when_2783d78f": {
-    "message": "À faire : { when }"
-  },
-=======
   "timebar_a4d18443": { "message": "Barre de temps" },
   "title_ee03d132": { "message": "Titre" },
   "to_be_posted_when_d24bf7dc": { "message": "À être publié : { when }" },
   "to_do_when_2783d78f": { "message": "À faire : { when }" },
->>>>>>> 147b3201
   "toggle_summary_group_413df9ac": {
     "message": "Basculer le groupe { summary }"
   },
-  "toggle_tooltip_d3b7cb86": {
-    "message": "Basculer l’infobulle"
-  },
-  "tools_2fcf772e": {
-    "message": "Outils"
-  },
-  "top_66e0adb6": {
-    "message": "Supérieur"
-  },
-  "tray_839df38a": {
-    "message": "Plateau"
-  },
-  "triangle_6072304e": {
-    "message": "Triangle"
-  },
-  "turnstile_yields_f9e76df1": {
-    "message": "Tourniquet (céder)"
-  },
+  "toggle_tooltip_d3b7cb86": { "message": "Basculer l’infobulle" },
+  "tools_2fcf772e": { "message": "Outils" },
+  "top_66e0adb6": { "message": "Supérieur" },
+  "tray_839df38a": { "message": "Plateau" },
+  "triangle_6072304e": { "message": "Triangle" },
+  "turnstile_yields_f9e76df1": { "message": "Tourniquet (céder)" },
   "type_control_f9_to_access_image_options_text_a47e319f": {
     "message": "saisir Control F9 pour accéder aux options d''image. { text }"
   },
@@ -2353,97 +1008,44 @@
   "type_control_f9_to_access_table_options_text_92141329": {
     "message": "saisir Control F9 pour accéder aux options de la table. { text }"
   },
-<<<<<<< HEAD
-  "union_e6b57a53": {
-    "message": "Union"
-  },
-  "unpublished_dfd8801": {
-    "message": "non publié"
-  },
-  "untitled_16aa4f2b": {
-    "message": "Sans titre"
-  },
-  "untitled_efdc2d7d": {
-    "message": "sans titre"
-  },
-=======
   "union_e6b57a53": { "message": "Union" },
   "unpublished_dfd8801": { "message": "non publié" },
   "untitled_16aa4f2b": { "message": "Sans titre" },
   "untitled_efdc2d7d": { "message": "sans titre" },
->>>>>>> 147b3201
   "up_and_left_diagonal_arrow_e4a74a23": {
     "message": "Flèche diagonale haut et gauche"
   },
   "up_and_right_diagonal_arrow_935b902e": {
     "message": "Flèche diagonale vers le haut et vers la droite"
   },
-  "upload_file_fd2361b8": {
-    "message": "Téléverser le fichier"
-  },
-  "upload_image_6120b609": {
-    "message": "Téléverser une image"
-  },
-  "upload_media_ce31135a": {
-    "message": "Téléverser un fichier multimédia"
-  },
-  "uploading_19e8a4e7": {
-    "message": "Téléversement"
-  },
-  "uppercase_delta_d4f4bc41": {
-    "message": "Delta majuscule"
-  },
-  "uppercase_gamma_86f492e9": {
-    "message": "Gamma majuscule"
-  },
-  "uppercase_lambda_c78d8ed4": {
-    "message": "Lambda majuscule"
-  },
-  "uppercase_omega_8aedfa2": {
-    "message": "Omega majuscule"
-  },
-  "uppercase_phi_caa36724": {
-    "message": "Phi en majuscule"
-  },
-  "uppercase_pi_fcc70f5e": {
-    "message": "Pi majuscule"
-  },
-  "uppercase_psi_6395acbe": {
-    "message": "Psi majuscule"
-  },
-  "uppercase_sigma_dbb70e92": {
-    "message": "Sigma majuscule"
-  },
-  "uppercase_theta_49afc891": {
-    "message": "Thêta majuscule"
-  },
-  "uppercase_upsilon_8c1e623e": {
-    "message": "Upsilon majuscule"
-  },
-  "uppercase_xi_341e8556": {
-    "message": "Xi majuscule"
-  },
-  "upsilon_33651634": {
-    "message": "Upsilon"
-  },
+  "upload_file_fd2361b8": { "message": "Téléverser le fichier" },
+  "upload_image_6120b609": { "message": "Téléverser une image" },
+  "upload_media_ce31135a": { "message": "Téléverser un fichier multimédia" },
+  "uploading_19e8a4e7": { "message": "Téléversement" },
+  "uppercase_delta_d4f4bc41": { "message": "Delta majuscule" },
+  "uppercase_gamma_86f492e9": { "message": "Gamma majuscule" },
+  "uppercase_lambda_c78d8ed4": { "message": "Lambda majuscule" },
+  "uppercase_omega_8aedfa2": { "message": "Omega majuscule" },
+  "uppercase_phi_caa36724": { "message": "Phi en majuscule" },
+  "uppercase_pi_fcc70f5e": { "message": "Pi majuscule" },
+  "uppercase_psi_6395acbe": { "message": "Psi majuscule" },
+  "uppercase_sigma_dbb70e92": { "message": "Sigma majuscule" },
+  "uppercase_theta_49afc891": { "message": "Thêta majuscule" },
+  "uppercase_upsilon_8c1e623e": { "message": "Upsilon majuscule" },
+  "uppercase_xi_341e8556": { "message": "Xi majuscule" },
+  "upsilon_33651634": { "message": "Upsilon" },
   "upward_and_downward_pointing_arrow_fa90a918": {
     "message": "Flèche pointant vers le haut et vers le bas"
   },
   "upward_and_downward_pointing_arrow_thick_d420fdef": {
     "message": "Flèche pointant vers le haut et vers le bas (épaisse)"
   },
-  "upward_arrow_9992cb2d": {
-    "message": "Flèche vers le haut"
-  },
+  "upward_arrow_9992cb2d": { "message": "Flèche vers le haut" },
   "upward_pointing_triangle_d078d7cb": {
     "message": "Triangle pointant vers le haut"
   },
-  "url_22a5f3b8": {
-    "message": "URL"
-  },
-  "usage_right_ff96f3e2": {
-    "message": "Droit d’utilisation :"
-  },
+  "url_22a5f3b8": { "message": "URL" },
+  "usage_right_ff96f3e2": { "message": "Droit d’utilisation :" },
   "usage_rights_required_5fe4dd68": {
     "message": "Droits d''utilisation (requis)"
   },
@@ -2474,56 +1076,24 @@
   "used_by_screen_readers_to_describe_the_video_37ebad25": {
     "message": "Utilisé par les lecteurs d''écran pour décrire la vidéo"
   },
-  "user_documents_c206e61f": {
-    "message": "Documents d''utilisateur"
-  },
-  "user_files_78e21703": {
-    "message": "Fichiers utilisateur"
-  },
-  "user_images_b6490852": {
-    "message": "Images d'' utilisateurs"
-  },
-  "user_media_14fbf656": {
-    "message": "Support média de l’utilisateur"
-  },
-  "vector_notation_cf6086ab": {
-    "message": "Vecteur (notation)"
-  },
+  "user_documents_c206e61f": { "message": "Documents d''utilisateur" },
+  "user_files_78e21703": { "message": "Fichiers utilisateur" },
+  "user_images_b6490852": { "message": "Images d'' utilisateurs" },
+  "user_media_14fbf656": { "message": "Support média de l’utilisateur" },
+  "vector_notation_cf6086ab": { "message": "Vecteur (notation)" },
   "vertical_bar_set_builder_notation_4300495f": {
     "message": "Barre verticale (Notation du constructeur d''ensembles)"
   },
-<<<<<<< HEAD
-  "vertical_dots_bfb21f14": {
-    "message": "Points verticaux"
-  },
-  "video_options_24ef6e5d": {
-    "message": "Options vidéo"
-  },
-  "video_options_tray_3b9809a5": {
-    "message": "Plateau des options vidéo"
-  },
-  "video_player_b371005": {
-    "message": "Lecteur vidéo"
-  },
-  "video_player_for_9e7d373b": {
-    "message": "Lecteur vidéo pour "
-  },
-=======
   "vertical_dots_bfb21f14": { "message": "Points verticaux" },
   "video_options_24ef6e5d": { "message": "Options vidéo" },
   "video_options_tray_3b9809a5": { "message": "Plateau des options vidéo" },
   "video_player_b371005": { "message": "Lecteur vidéo" },
   "video_player_for_9e7d373b": { "message": "Lecteur vidéo pour " },
->>>>>>> 147b3201
   "video_player_for_title_ffd9fbc4": {
     "message": "Lecteur vidéo pour { title }"
   },
-  "view_ba339f93": {
-    "message": "Voir"
-  },
-  "view_description_30446afc": {
-    "message": "Visualiser la description"
-  },
+  "view_ba339f93": { "message": "Voir" },
+  "view_description_30446afc": { "message": "Visualiser la description" },
   "view_keyboard_shortcuts_34d1be0b": {
     "message": "Voir les raccourcis clavier"
   },
@@ -2542,55 +1112,25 @@
   "we_couldn_t_detect_a_working_webcam_or_microphone__263b6674": {
     "message": "Nous n''avons pu détecter une webcam ou un microphone connecté à votre appareil."
   },
-<<<<<<< HEAD
-  "webcam_disabled_30c66986": {
-    "message": "Webcam désactivée"
-  },
-  "webcam_fe91b20f": {
-    "message": "Webcam"
-=======
   "webcam_disabled_30c66986": { "message": "Webcam désactivée" },
   "webcam_fe91b20f": { "message": "Webcam" },
   "webpages_should_only_have_a_single_h1_which_is_aut_dc99189e": {
     "message": "Les pages Web ne doivent avoir qu''un seul H1, qui est automatiquement utilisé par le titre de la page. Le premier titre de votre contenu doit être un H2."
->>>>>>> 147b3201
   },
   "when_markup_is_used_that_visually_formats_items_as_f941fc1b": {
     "message": "Lorsque le langage de balisage est utilisé pour formater visuellement les éléments sous forme de liste, mais n''indique pas la relation de la liste, les utilisateurs peuvent avoir de la difficulté à naviguer dans l''information."
   },
-<<<<<<< HEAD
-  "white_87fa64fd": {
-    "message": "Blanc"
-  },
-  "why_523b3d8c": {
-    "message": "Pourquoi"
-  },
-  "width_492fec76": {
-    "message": "Largeur"
-  },
-=======
   "white_87fa64fd": { "message": "Blanc" },
   "why_523b3d8c": { "message": "Pourquoi" },
   "width_492fec76": { "message": "Largeur" },
->>>>>>> 147b3201
   "width_and_height_must_be_numbers_110ab2e3": {
     "message": "La largeur et la hauteur doivent être des nombres"
   },
-  "width_x_height_px_ff3ccb93": {
-    "message": "{ width } x { height }px"
-  },
-  "wiki_home_9cd54d0": {
-    "message": "Page d’accueil de Wiki"
-  },
-  "wreath_product_200b38ef": {
-    "message": "Produit de couronne"
-  },
-  "xi_149681d0": {
-    "message": "Xi"
-  },
-  "yes_dde87d5": {
-    "message": "Oui"
-  },
+  "width_x_height_px_ff3ccb93": { "message": "{ width } x { height }px" },
+  "wiki_home_9cd54d0": { "message": "Page d’accueil de Wiki" },
+  "wreath_product_200b38ef": { "message": "Produit de couronne" },
+  "xi_149681d0": { "message": "Xi" },
+  "yes_dde87d5": { "message": "Oui" },
   "you_have_unsaved_changes_in_the_icon_maker_tray_do_e8cf5f1b": {
     "message": "Vous avez des modifications non enregistrées dans le plateau d’Icon Maker. Voulez-vous continuer sans enregistrer ces changements?"
   },
@@ -2615,25 +1155,10 @@
   "your_webcam_may_already_be_in_use_6cd64c25": {
     "message": "Votre webcam est peut-être en cours d''utilisation."
   },
-<<<<<<< HEAD
-  "zeta_5ef24f0e": {
-    "message": "Zeta"
-  },
-  "zoom_f3e54d69": {
-    "message": "Zoom"
-  },
-  "zoom_in_image_bb97d4f": {
-    "message": "Zoom sur l’image"
-  },
-  "zoom_out_image_d0a0a2ec": {
-    "message": "Zoom arrière sur l’image"
-  }
-=======
   "zeta_5ef24f0e": { "message": "Zeta" },
   "zoom_f3e54d69": { "message": "Zoom" },
   "zoom_in_image_bb97d4f": { "message": "Zoom sur l’image" },
   "zoom_out_image_d0a0a2ec": { "message": "Zoom arrière sur l’image" }
->>>>>>> 147b3201
 }
 
 
