--- conflicted
+++ resolved
@@ -329,10 +329,7 @@
   },
   "edit_icon_2c6b0e91": { "message": "Modifier l’icône" },
   "edit_link_7f53bebb": { "message": "Modifier le lien" },
-<<<<<<< HEAD
-=======
   "editor_status_bar_653f44ee": { "message": "Barre d’état de l’éditeur" },
->>>>>>> 09faeb4f
   "element_starting_with_start_91bf4c3b": {
     "message": "Élément commençant par { start }"
   },
