--- conflicted
+++ resolved
@@ -49,6 +49,9 @@
   "announcement_list_da155734": { "message": "Anslagslista" },
   "announcements_a4b8ed4a": { "message": "Anslag" },
   "apply_781a2546": { "message": "Tillämpa" },
+  "apply_changes_to_all_instances_of_this_button_and__3a3bea34": {
+    "message": "Tillämpa ändringar på alla instanser för den här knappen och ikonen i kursen"
+  },
   "apps_54d24a47": { "message": "Appar" },
   "aspect_ratio_will_be_preserved_cb5fdfb8": {
     "message": "Bildförhållande kommer att behållas"
@@ -61,9 +64,6 @@
   "audio_player_for_title_20cc70d": { "message": "Ljudspelare för { title }" },
   "auto_saved_content_exists_would_you_like_to_load_t_fee528f2": {
     "message": "Automatiskt sparat innehåll finns. Vill du läsa in det automatiskt sparade innehållet istället?"
-  },
-  "automatically_open_an_in_line_preview_preview_disp_ed784ffe": {
-    "message": "Öppna automatiskt en infogad förhandsvisning (Förhandsvisningen visas endast efter att den sparats)"
   },
   "available_folders_694d0436": { "message": "Tillgängliga mappar" },
   "below_81d4dceb": { "message": "Nedan" },
@@ -158,9 +158,6 @@
   "details_98a31b68": { "message": "Detaljer" },
   "dimensions_45ddb7b7": { "message": "Dimensioner" },
   "directionality_26ae9e08": { "message": "Textens riktning" },
-  "disable_in_line_preview_2a675175": {
-    "message": "Inaktivera infogad förhandsvisning."
-  },
   "discussions_a5f96392": { "message": "Diskussioner" },
   "discussions_index_6c36ced": { "message": "Diskussionsindex" },
   "display_options_315aba85": { "message": "Visa alternativ" },
@@ -305,7 +302,6 @@
     "message": "Måste vara minst { width } x { height }pixlar"
   },
   "my_files_2f621040": { "message": "Mina filer" },
-  "my_images_427f9b0c": { "message": "Mina bilder" },
   "name_1aed4a1b": { "message": "Namn" },
   "navigate_through_the_menu_or_toolbar_415a4e50": {
     "message": "Navigera via menyn eller verktygsfältet"
@@ -389,13 +385,8 @@
   "show_video_options_6ed3721a": { "message": "Visa videoalternativ" },
   "single_color_image_4e5d4dbc": { "message": "Enfärgsbild" },
   "size_b30e1077": { "message": "Storlek" },
-<<<<<<< HEAD
-  "size_of_file_is_greater_than_the_maximum_max_mb_al_6eb3fa9a": {
-    "message": "Storleken på { file } är större än den maximalt tillåtna storleken { max } MB för en fil."
-=======
   "size_of_caption_file_is_greater_than_the_maximum_m_bff5f86e": {
     "message": "Storleken på undertextfilen överstiger maxstorleken på { max } kb."
->>>>>>> 784a3dfe
   },
   "small_b070434a": { "message": "Liten" },
   "something_went_wrong_89195131": { "message": "Någonting gick fel." },
