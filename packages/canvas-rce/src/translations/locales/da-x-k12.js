--- conflicted
+++ resolved
@@ -454,12 +454,9 @@
   "icon_preview_1782a1d9": { "message": "Ikonforhåndsvisning" },
   "icon_shape_30b61e7": { "message": "Ikon-form" },
   "icon_size_9353edea": { "message": "Ikon-størrelse" },
-<<<<<<< HEAD
-=======
   "if_left_empty_link_text_will_display_as_course_lin_2a34eedb": {
     "message": "Hvis linket er tomt, vises tekst som faglinkets navn"
   },
->>>>>>> a9d918a9
   "if_usage_rights_are_required_the_file_will_not_pub_841e276e": {
     "message": "Hvis brugsrettigheder er påkrævet, vil filen ikke offentliggøres, før det er aktiveret på siden Filer."
   },
