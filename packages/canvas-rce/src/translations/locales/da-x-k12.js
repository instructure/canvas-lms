--- conflicted
+++ resolved
@@ -59,123 +59,55 @@
   "an_error_occurred_uploading_your_media_71f1444d": {
     "message": "Der opstod en fejl ved overførsel af mediet."
   },
-  "and_7fcc2911": {
-    "message": "Og"
-  },
-  "angle_c5b4ec50": {
-    "message": "Vinkel"
-  },
-  "announcement_list_da155734": {
-    "message": "Meddelelsesliste"
-  },
-  "announcements_a4b8ed4a": {
-    "message": "Beskeder"
-  },
-  "apply_781a2546": {
-    "message": "Tildel"
-  },
+  "and_7fcc2911": { "message": "Og" },
+  "angle_c5b4ec50": { "message": "Vinkel" },
+  "announcement_list_da155734": { "message": "Meddelelsesliste" },
+  "announcements_a4b8ed4a": { "message": "Beskeder" },
+  "apply_781a2546": { "message": "Tildel" },
   "apply_changes_to_all_instances_of_this_icon_maker__2642f466": {
     "message": "Anvend ændringer på alle instanser af denne Icon Maker i faget"
   },
-  "approaches_the_limit_893aeec9": {
-    "message": "Nærmer sig grænsen"
-  },
-  "approximately_e7965800": {
-    "message": "Cirka"
-  },
-  "apps_54d24a47": {
-    "message": "Apps"
-  },
-  "arrows_464a3e54": {
-    "message": "Pile"
-  },
-  "art_icon_8e1daad": {
-    "message": "Kunst-ikon"
-  },
+  "approaches_the_limit_893aeec9": { "message": "Nærmer sig grænsen" },
+  "approximately_e7965800": { "message": "Cirka" },
+  "apps_54d24a47": { "message": "Apps" },
+  "arrows_464a3e54": { "message": "Pile" },
+  "art_icon_8e1daad": { "message": "Kunst-ikon" },
   "aspect_ratio_will_be_preserved_cb5fdfb8": {
     "message": "Dimensionsforhold bevares"
   },
-  "assignments_1e02582c": {
-    "message": "Opgaver"
-  },
-  "asterisk_82255584": {
-    "message": "Stjerne"
-  },
-  "attributes_963ba262": {
-    "message": "Attributter"
-  },
+  "assignments_1e02582c": { "message": "Opgaver" },
+  "asterisk_82255584": { "message": "Stjerne" },
+  "attributes_963ba262": { "message": "Attributter" },
   "audio_and_video_recording_not_supported_please_use_5ce3f0d7": {
     "message": "Lyd- og videooptagelse understøttes ikke, brug en anden browser."
   },
-  "audio_options_feb58e2c": {
-    "message": "Lydindstillinger"
-  },
-  "audio_options_tray_33a90711": {
-    "message": "Skuffe til lydindstillinger"
-  },
+  "audio_options_feb58e2c": { "message": "Lydindstillinger" },
+  "audio_options_tray_33a90711": { "message": "Skuffe til lydindstillinger" },
   "audio_player_for_title_20cc70d": {
     "message": "Audioafspiller til { title }"
   },
   "auto_saved_content_exists_would_you_like_to_load_t_fee528f2": {
     "message": "Der findes automatisk gemt indhold. Vil du indlæse det automatisk gemte indhold i stedet?"
   },
-  "available_folders_694d0436": {
-    "message": "Tilgængelige mapper"
-  },
-  "backslash_b2d5442d": {
-    "message": "Omvendt skråstreg"
-  },
-  "bar_ec63ed6": {
-    "message": "Bar"
-  },
-  "basic_554cdc0a": {
-    "message": "Grundlæggende"
-  },
-  "because_501841b": {
-    "message": "Fordi"
-  },
-  "below_81d4dceb": {
-    "message": "Under"
-  },
-  "beta_cb5f307e": {
-    "message": "Beta"
-  },
-  "big_circle_16b2e604": {
-    "message": "Stor cirkel"
-  },
-  "binomial_coefficient_ea5b9bb7": {
-    "message": "Binomial koefficient"
-  },
-  "black_4cb01371": {
-    "message": "Sort"
-  },
-  "blue_daf8fea9": {
-    "message": "Blå"
-  },
-  "bottom_15a2a9be": {
-    "message": "Bund"
-  },
-  "bottom_third_5f5fec1d": {
-    "message": "Nederste tredjedel"
-  },
-  "bowtie_5f9629e4": {
-    "message": "Butterfly"
-  },
-  "brick_f2656265": {
-    "message": "Mursten"
-  },
-  "c_2001_acme_inc_283f7f80": {
-    "message": "(c) 2001 Acme Inc."
-  },
-  "cancel_caeb1e68": {
-    "message": "Annullér"
-  },
-  "cap_product_3a5265a6": {
-    "message": "Cap product"
-  },
-  "centered_dot_64d5e378": {
-    "message": "Centreret prik"
-  },
+  "available_folders_694d0436": { "message": "Tilgængelige mapper" },
+  "backslash_b2d5442d": { "message": "Omvendt skråstreg" },
+  "bar_ec63ed6": { "message": "Bar" },
+  "basic_554cdc0a": { "message": "Grundlæggende" },
+  "because_501841b": { "message": "Fordi" },
+  "below_81d4dceb": { "message": "Under" },
+  "beta_cb5f307e": { "message": "Beta" },
+  "big_circle_16b2e604": { "message": "Stor cirkel" },
+  "binomial_coefficient_ea5b9bb7": { "message": "Binomial koefficient" },
+  "black_4cb01371": { "message": "Sort" },
+  "blue_daf8fea9": { "message": "Blå" },
+  "bottom_15a2a9be": { "message": "Bund" },
+  "bottom_third_5f5fec1d": { "message": "Nederste tredjedel" },
+  "bowtie_5f9629e4": { "message": "Butterfly" },
+  "brick_f2656265": { "message": "Mursten" },
+  "c_2001_acme_inc_283f7f80": { "message": "(c) 2001 Acme Inc." },
+  "cancel_caeb1e68": { "message": "Annullér" },
+  "cap_product_3a5265a6": { "message": "Cap product" },
+  "centered_dot_64d5e378": { "message": "Centreret prik" },
   "centered_horizontal_dots_451c5815": {
     "message": "Centrerede vandrette prikker"
   },
@@ -229,18 +161,10 @@
   "closed_captions_subtitles_e6aaa016": {
     "message": "Billedtekster / undertekster"
   },
-  "clubs_suit_c1ffedff": {
-    "message": "Klør (kulør)"
-  },
-  "collaborations_5c56c15f": {
-    "message": "Samarbejde"
-  },
-  "collapse_to_hide_types_1ab46d2e": {
-    "message": "Skjul { types }"
-  },
-  "color_picker_6b359edf": {
-    "message": "Farvevælger"
-  },
+  "clubs_suit_c1ffedff": { "message": "Klør (kulør)" },
+  "collaborations_5c56c15f": { "message": "Samarbejde" },
+  "collapse_to_hide_types_1ab46d2e": { "message": "Skjul { types }" },
+  "color_picker_6b359edf": { "message": "Farvevælger" },
   "color_picker_colorname_selected_ad4cf400": {
     "message": "Farvevælger ({ colorName } valgt)"
   },
@@ -254,48 +178,24 @@
   "content_is_still_being_uploaded_if_you_continue_it_8f06d0cb": {
     "message": "Indhold er stadig ved at blive uploadet. Hvis du fortsætter, bliver det ikke integreret korrekt."
   },
-  "content_subtype_5ce35e88": {
-    "message": "Indholdsundertype"
-  },
-  "content_type_2cf90d95": {
-    "message": "Indholdstype"
-  },
-  "coproduct_e7838082": {
-    "message": "Koprodukt"
-  },
-  "copyright_holder_66ee111": {
-    "message": "Rettighedshaver:"
-  },
+  "content_subtype_5ce35e88": { "message": "Indholdsundertype" },
+  "content_type_2cf90d95": { "message": "Indholdstype" },
+  "coproduct_e7838082": { "message": "Koprodukt" },
+  "copyright_holder_66ee111": { "message": "Rettighedshaver:" },
   "count_plural_0_0_words_one_1_word_other_words_acf32eca": {
     "message": "{ count, plural,\n     =0 {0 ord}\n    one {1 ord}\n  other {# ord}\n}"
   },
   "count_plural_one_item_loaded_other_items_loaded_857023b7": {
     "message": "{ count, plural,\n    one {# element indlæst}\n  other {# elementer indlæst}\n}"
   },
-  "course_documents_104d76e0": {
-    "message": "Fagdokumenter"
-  },
-  "course_files_62deb8f8": {
-    "message": "Fagets filer"
-  },
-  "course_files_a31f97fc": {
-    "message": "Fagets filer"
-  },
-  "course_images_f8511d04": {
-    "message": "Fagbilleder"
-  },
-  "course_links_b56959b9": {
-    "message": "Faglinks"
-  },
-  "course_media_ec759ad": {
-    "message": "Fagmedier"
-  },
-  "course_navigation_dd035109": {
-    "message": "Fagnavigation"
-  },
-  "create_icon_110d6463": {
-    "message": "Opret ikon"
-  },
+  "course_documents_104d76e0": { "message": "Fagdokumenter" },
+  "course_files_62deb8f8": { "message": "Fagets filer" },
+  "course_files_a31f97fc": { "message": "Fagets filer" },
+  "course_images_f8511d04": { "message": "Fagbilleder" },
+  "course_links_b56959b9": { "message": "Faglinks" },
+  "course_media_ec759ad": { "message": "Fagmedier" },
+  "course_navigation_dd035109": { "message": "Fagnavigation" },
+  "create_icon_110d6463": { "message": "Opret ikon" },
   "creative_commons_license_725584ae": {
     "message": "Creative Commons licens:"
   },
@@ -337,57 +237,33 @@
   "display_text_link_opens_in_a_new_tab_75e9afc9": {
     "message": "Vis tekstlink (åbnes i en ny fane)"
   },
-  "division_sign_72190870": {
-    "message": "Divisionstegn"
-  },
-  "documents_81393201": {
-    "message": "Dokumenter"
-  },
-  "done_54e3d4b6": {
-    "message": "Udført"
-  },
-  "double_dagger_faf78681": {
-    "message": "Dobbelt kors"
-  },
+  "division_sign_72190870": { "message": "Divisionstegn" },
+  "documents_81393201": { "message": "Dokumenter" },
+  "done_54e3d4b6": { "message": "Udført" },
+  "double_dagger_faf78681": { "message": "Dobbelt kors" },
   "down_and_left_diagonal_arrow_40ef602c": {
     "message": "Ned og venstre diagonal pil"
   },
   "down_and_right_diagonal_arrow_6ea0f460": {
     "message": "Ned og højre diagonal pil"
   },
-  "download_filename_2baae924": {
-    "message": "Download { filename }"
-  },
-  "downward_arrow_cca52012": {
-    "message": "Pil ned"
-  },
-  "downward_pointing_triangle_2a12a601": {
-    "message": "Nedadpegende trekant"
-  },
-  "drag_a_file_here_1bf656d5": {
-    "message": "Træk en fil her hen"
-  },
+  "download_filename_2baae924": { "message": "Download { filename }" },
+  "downward_arrow_cca52012": { "message": "Pil ned" },
+  "downward_pointing_triangle_2a12a601": { "message": "Nedadpegende trekant" },
+  "drag_a_file_here_1bf656d5": { "message": "Træk en fil her hen" },
   "drag_and_drop_or_click_to_browse_your_computer_60772d6d": {
     "message": "Træk og slip eller klik for at browse din computer"
   },
   "drag_handle_use_up_and_down_arrows_to_resize_e29eae5c": {
     "message": "Træk i håndtaget. Brug op- og ned-pilene til at ændre størrelse"
   },
-  "due_multiple_dates_cc0ee3f5": {
-    "message": "Forfalder: Flere datoer"
-  },
-  "due_when_7eed10c6": {
-    "message": "Forfalder: { when }"
-  },
+  "due_multiple_dates_cc0ee3f5": { "message": "Forfalder: Flere datoer" },
+  "due_when_7eed10c6": { "message": "Forfalder: { when }" },
   "edit_alt_text_for_this_icon_instance_9c6fc5fd": {
     "message": "Rediger alternativ tekst for denne ikoninstans"
   },
-  "edit_c5fbea07": {
-    "message": "Redigér"
-  },
-  "edit_course_link_5a5c3c59": {
-    "message": "Rediger faglink"
-  },
+  "edit_c5fbea07": { "message": "Redigér" },
+  "edit_course_link_5a5c3c59": { "message": "Rediger faglink" },
   "edit_existing_icon_maker_icon_5d0ebb3f": {
     "message": "Rediger eksisterende Icon Maker-ikon"
   },
@@ -412,69 +288,35 @@
   "enter_at_least_3_characters_to_search_4f037ee0": {
     "message": "Indtast mindst 3 tegn for at søge"
   },
-  "epsilon_54bb8afa": {
-    "message": "Epsilon"
-  },
-  "epsilon_variant_d31f1e77": {
-    "message": "Epsilon (variant)"
-  },
-  "equals_sign_c51bdc58": {
-    "message": "Lig med-symbol"
-  },
+  "epsilon_54bb8afa": { "message": "Epsilon" },
+  "epsilon_variant_d31f1e77": { "message": "Epsilon (variant)" },
+  "equals_sign_c51bdc58": { "message": "Lig med-symbol" },
   "equation_editor_39fbc3f1": {
     "message": "Redigeringsværktøj til regnestykker"
   },
-  "equivalence_class_7b0f11c0": {
-    "message": "Ækvivalensklasse"
-  },
-  "equivalent_identity_654b3ce5": {
-    "message": "Ækvivalent (identitet)"
-  },
-  "eta_b8828f99": {
-    "message": "Eta"
-  },
-  "exists_2e62bdaa": {
-    "message": "Findes"
-  },
-  "exit_fullscreen_b7eb0aa4": {
-    "message": "Afslut fuld skærm"
-  },
+  "equivalence_class_7b0f11c0": { "message": "Ækvivalensklasse" },
+  "equivalent_identity_654b3ce5": { "message": "Ækvivalent (identitet)" },
+  "eta_b8828f99": { "message": "Eta" },
+  "exists_2e62bdaa": { "message": "Findes" },
+  "exit_fullscreen_b7eb0aa4": { "message": "Afslut fuld skærm" },
   "expand_preview_by_default_2abbf9f8": {
     "message": "Udvid forhåndsvisning som standard"
   },
-  "expand_to_see_types_f5d29352": {
-    "message": "Udvid for at se { types }"
-  },
-  "external_tools_6e77821": {
-    "message": "Eksterne værktøjer"
-  },
-  "extra_large_b6cdf1ff": {
-    "message": "Ekstra stor"
-  },
-  "extra_small_9ae33252": {
-    "message": "Ekstra lille"
-  },
-  "extracurricular_icon_67c8ca42": {
-    "message": "Fritids-ikon"
-  },
-  "f_function_fe422d65": {
-    "message": "F (funktion)"
-  },
+  "expand_to_see_types_f5d29352": { "message": "Udvid for at se { types }" },
+  "external_tools_6e77821": { "message": "Eksterne værktøjer" },
+  "extra_large_b6cdf1ff": { "message": "Ekstra stor" },
+  "extra_small_9ae33252": { "message": "Ekstra lille" },
+  "extracurricular_icon_67c8ca42": { "message": "Fritids-ikon" },
+  "f_function_fe422d65": { "message": "F (funktion)" },
   "failed_getting_file_contents_e9ea19f4": {
     "message": "Kunne ikke hente filindhold"
   },
-  "file_name_8fd421ff": {
-    "message": "Filnavn"
-  },
+  "file_name_8fd421ff": { "message": "Filnavn" },
   "file_storage_quota_exceeded_b7846cd1": {
     "message": "Kvote for fillagring er overskredet"
   },
-  "file_url_c12b64be": {
-    "message": "Fil-URL"
-  },
-  "filename_file_icon_602eb5de": {
-    "message": "{ filename } filikon"
-  },
+  "file_url_c12b64be": { "message": "Fil-URL" },
+  "filename_file_icon_602eb5de": { "message": "{ filename } filikon" },
   "filename_image_preview_6cef8f26": {
     "message": "{ filename } billedets forhåndsvisning"
   },
@@ -501,18 +343,10 @@
   "found_count_plural_0_results_one_result_other_resu_46aeaa01": {
     "message": "Fandt { count, plural,\n     =0 {# resultater}\n    one {# resultat}\n  other {# resultater}\n}"
   },
-  "fraction_41bac7af": {
-    "message": "Brøk"
-  },
-  "fullscreen_873bf53f": {
-    "message": "Fuld skærm"
-  },
-  "gamma_1767928": {
-    "message": "Gamma"
-  },
-  "generating_preview_45b53be0": {
-    "message": "Genererer forhåndsvisning ..."
-  },
+  "fraction_41bac7af": { "message": "Brøk" },
+  "fullscreen_873bf53f": { "message": "Fuld skærm" },
+  "gamma_1767928": { "message": "Gamma" },
+  "generating_preview_45b53be0": { "message": "Genererer forhåndsvisning ..." },
   "gif_png_format_images_larger_than_size_kb_are_not__7af3bdbd": {
     "message": "GIF/PNG-format billeder større end { size } KB understøttes ikke i øjeblikket."
   },
@@ -571,36 +405,16 @@
   "i_have_obtained_permission_to_use_this_file_6386f087": {
     "message": "Jeg har opnået tilladelse til at bruge denne fil."
   },
-  "i_hold_the_copyright_71ee91b1": {
-    "message": "Jeg er rettighedshaveren"
-  },
-  "icon_215a1dc6": {
-    "message": "Ikon"
-  },
-  "icon_8168b2f8": {
-    "message": "ikon"
-  },
-  "icon_color_b86dd6d6": {
-    "message": "Ikonfarve"
-  },
-  "icon_maker_icons_cc560f7e": {
-    "message": "Icon Maker-ikoner"
-  },
-  "icon_options_7e32746e": {
-    "message": "Ikonindstillinger"
-  },
-  "icon_options_tray_2b407977": {
-    "message": "Skuffe til ikonindstillinger"
-  },
-  "icon_preview_1782a1d9": {
-    "message": "Ikonforhåndsvisning"
-  },
-  "icon_shape_30b61e7": {
-    "message": "Ikon-form"
-  },
-  "icon_size_9353edea": {
-    "message": "Ikon-størrelse"
-  },
+  "i_hold_the_copyright_71ee91b1": { "message": "Jeg er rettighedshaveren" },
+  "icon_215a1dc6": { "message": "Ikon" },
+  "icon_8168b2f8": { "message": "ikon" },
+  "icon_color_b86dd6d6": { "message": "Ikonfarve" },
+  "icon_maker_icons_cc560f7e": { "message": "Icon Maker-ikoner" },
+  "icon_options_7e32746e": { "message": "Ikonindstillinger" },
+  "icon_options_tray_2b407977": { "message": "Skuffe til ikonindstillinger" },
+  "icon_preview_1782a1d9": { "message": "Ikonforhåndsvisning" },
+  "icon_shape_30b61e7": { "message": "Ikon-form" },
+  "icon_size_9353edea": { "message": "Ikon-størrelse" },
   "if_left_empty_link_text_will_display_as_course_lin_61087540": {
     "message": "Hvis linket er tomt, vises tekst som faglinkets navn"
   },
@@ -689,18 +503,12 @@
   "left_downard_harpoon_arrow_1d7b3d2e": {
     "message": "Venstre nedadgående harpunpil"
   },
-  "left_floor_29ac2274": {
-    "message": "Venstre etage"
-  },
-  "left_to_right_e9b4fd06": {
-    "message": "Venstre til højre"
-  },
+  "left_floor_29ac2274": { "message": "Venstre etage" },
+  "left_to_right_e9b4fd06": { "message": "Venstre til højre" },
   "left_upward_harpoon_arrow_3a562a96": {
     "message": "Venstre opadgående harpunpil"
   },
-  "leftward_arrow_1e4765de": {
-    "message": "Venstre pil"
-  },
+  "leftward_arrow_1e4765de": { "message": "Venstre pil" },
   "leftward_pointing_triangle_d14532ce": {
     "message": "Venstre-pegende trekant"
   },
@@ -726,27 +534,13 @@
   "loading_closed_captions_subtitles_failed_95ceef47": {
     "message": "indlæsning af undertekster mislykkedes."
   },
-  "loading_failed_b3524381": {
-    "message": "Indlæsning mislykkedes ..."
-  },
-  "loading_failed_e6a9d8ef": {
-    "message": "Indlæsning mislykkedes."
-  },
-  "loading_folders_d8b5869e": {
-    "message": "Indlæser mapper"
-  },
-  "loading_please_wait_d276220a": {
-    "message": "Indlæser, vent venligst"
-  },
-  "loading_preview_9f077aa1": {
-    "message": "Indlæser forhåndsvisning"
-  },
-  "locked_762f138b": {
-    "message": "Låst"
-  },
-  "logical_equivalence_76fca396": {
-    "message": "Logisk ækvivalens"
-  },
+  "loading_failed_b3524381": { "message": "Indlæsning mislykkedes ..." },
+  "loading_failed_e6a9d8ef": { "message": "Indlæsning mislykkedes." },
+  "loading_folders_d8b5869e": { "message": "Indlæser mapper" },
+  "loading_please_wait_d276220a": { "message": "Indlæser, vent venligst" },
+  "loading_preview_9f077aa1": { "message": "Indlæser forhåndsvisning" },
+  "locked_762f138b": { "message": "Låst" },
+  "logical_equivalence_76fca396": { "message": "Logisk ækvivalens" },
   "logical_equivalence_short_8efd7b4f": {
     "message": "Logisk ækvivalens (kort)"
   },
@@ -756,21 +550,11 @@
   "logical_equivalence_thick_662dd3f2": {
     "message": "Logisk ækvivalens (tyk)"
   },
-  "low_horizontal_dots_cc08498e": {
-    "message": "Lave vandrette prikker"
-  },
-  "magenta_4a65993c": {
-    "message": "Magenta"
-  },
-  "maps_to_e5ef7382": {
-    "message": "Svarer til"
-  },
-  "math_icon_ad4e9d03": {
-    "message": "Matematik-ikon"
-  },
-  "media_af190855": {
-    "message": "Medier"
-  },
+  "low_horizontal_dots_cc08498e": { "message": "Lave vandrette prikker" },
+  "magenta_4a65993c": { "message": "Magenta" },
+  "maps_to_e5ef7382": { "message": "Svarer til" },
+  "math_icon_ad4e9d03": { "message": "Matematik-ikon" },
+  "media_af190855": { "message": "Medier" },
   "media_file_is_processing_please_try_again_later_58a6d49": {
     "message": "Mediefil behandles. Prøv igen senere."
   },
@@ -782,63 +566,29 @@
   "minimize_file_preview_da911944": {
     "message": "Minimer fil-forhåndsvisning"
   },
-  "minimize_video_20aa554b": {
-    "message": "Minimer video"
-  },
-  "minus_fd961e2e": {
-    "message": "Minus"
-  },
-  "minus_plus_3461f637": {
-    "message": "Minus/plus"
-  },
-  "misc_3b692ea7": {
-    "message": "Bland"
-  },
-  "miscellaneous_e9818229": {
-    "message": "Diverse"
-  },
-  "modules_c4325335": {
-    "message": "Forløb"
-  },
-  "mu_37223b8b": {
-    "message": "My"
-  },
-  "multi_color_image_63d7372f": {
-    "message": "Billede i flere farver"
-  },
-  "multiplication_sign_15f95c22": {
-    "message": "Multiplikationstegn"
-  },
-  "music_icon_4db5c972": {
-    "message": "Musik-ikon"
-  },
+  "minimize_video_20aa554b": { "message": "Minimer video" },
+  "minus_fd961e2e": { "message": "Minus" },
+  "minus_plus_3461f637": { "message": "Minus/plus" },
+  "misc_3b692ea7": { "message": "Bland" },
+  "miscellaneous_e9818229": { "message": "Diverse" },
+  "modules_c4325335": { "message": "Forløb" },
+  "mu_37223b8b": { "message": "My" },
+  "multi_color_image_63d7372f": { "message": "Billede i flere farver" },
+  "multiplication_sign_15f95c22": { "message": "Multiplikationstegn" },
+  "music_icon_4db5c972": { "message": "Musik-ikon" },
   "must_be_at_least_percentage_22e373b6": {
     "message": "Skal være mindst { percentage }%"
   },
   "must_be_at_least_width_x_height_px_41dc825e": {
     "message": "Skal være mindst { width } x { height } px"
   },
-  "my_files_2f621040": {
-    "message": "Mine filer"
-  },
-  "n_th_root_9991a6e4": {
-    "message": "N''te rod"
-  },
-  "nabla_1e216d25": {
-    "message": "Nabla"
-  },
-  "name_1aed4a1b": {
-    "message": "Navn"
-  },
-  "name_color_ceec76ff": {
-    "message": "{ name } ({ color })"
-  },
-  "natural_music_54a70258": {
-    "message": "Naturlig (musik)"
-  },
-  "natural_numbers_3da07060": {
-    "message": "Naturlige tal"
-  },
+  "my_files_2f621040": { "message": "Mine filer" },
+  "n_th_root_9991a6e4": { "message": "N''te rod" },
+  "nabla_1e216d25": { "message": "Nabla" },
+  "name_1aed4a1b": { "message": "Navn" },
+  "name_color_ceec76ff": { "message": "{ name } ({ color })" },
+  "natural_music_54a70258": { "message": "Naturlig (musik)" },
+  "natural_numbers_3da07060": { "message": "Naturlige tal" },
   "navigate_through_the_menu_or_toolbar_415a4e50": {
     "message": "Naviger gennem menuen eller værktøjslinjen"
   },
@@ -855,91 +605,42 @@
   "no_preview_is_available_for_this_file_f940114a": {
     "message": "Der findes ikke forhåndsvisning for denne fil."
   },
-  "no_results_940393cf": {
-    "message": "Ingen resultater."
-  },
+  "no_results_940393cf": { "message": "Ingen resultater." },
   "no_results_found_for_filterterm_ad1b04c8": {
     "message": "Ingen resultater fundet for { filterTerm }"
   },
-<<<<<<< HEAD
-  "no_video_1ed00b26": {
-    "message": "Ingen video"
-  },
-  "none_3b5e34d2": {
-    "message": "Ingen"
-  },
-  "none_selected_b93d56d2": {
-    "message": "Ingen valgt"
-  },
-  "not_equal_6e2980e6": {
-    "message": "Ikke lig"
-  },
-=======
   "no_video_1ed00b26": { "message": "Ingen video" },
   "none_3b5e34d2": { "message": "Ingen" },
   "none_selected_b93d56d2": { "message": "Ingen valgt" },
   "not_equal_6e2980e6": { "message": "Ikke lig" },
->>>>>>> 8e93bf79
   "not_in_not_an_element_of_fb1ffb54": {
     "message": "Ikke i (ikke et element af)"
   },
-  "not_negation_1418ebb8": {
-    "message": "Ikke (negation)"
-  },
-  "not_subset_dc2b5e84": {
-    "message": "Ikke delmængde"
-  },
-  "not_subset_strict_23d282bf": {
-    "message": "Ikke delmængde (streng)"
-  },
-  "not_superset_5556b913": {
-    "message": "Ikke overmængde"
-  },
-  "not_superset_strict_24e06f36": {
-    "message": "Ikke overmængde (streng)"
-  },
-  "nu_1c0f6848": {
-    "message": "Ny"
-  },
-  "octagon_e48be9f": {
-    "message": "Octagon"
-  },
-  "olive_6a3e4d6b": {
-    "message": "Oliven"
-  },
-  "omega_8f2c3463": {
-    "message": "Omega"
-  },
+  "not_negation_1418ebb8": { "message": "Ikke (negation)" },
+  "not_subset_dc2b5e84": { "message": "Ikke delmængde" },
+  "not_subset_strict_23d282bf": { "message": "Ikke delmængde (streng)" },
+  "not_superset_5556b913": { "message": "Ikke overmængde" },
+  "not_superset_strict_24e06f36": { "message": "Ikke overmængde (streng)" },
+  "nu_1c0f6848": { "message": "Ny" },
+  "octagon_e48be9f": { "message": "Octagon" },
+  "olive_6a3e4d6b": { "message": "Oliven" },
+  "omega_8f2c3463": { "message": "Omega" },
   "one_of_the_following_styles_must_be_added_to_save__1de769aa": {
     "message": "En af følgende stilarter skal tilføjes for at gemme et ikon: Ikonfarve, konturstørrelse, ikontekst eller billede"
   },
-  "open_circle_e9bd069": {
-    "message": "Åben cirkel"
-  },
+  "open_circle_e9bd069": { "message": "Åben cirkel" },
   "open_this_keyboard_shortcuts_dialog_9658b83a": {
     "message": "Åbn dialogen for denne genvejstast"
   },
-  "open_title_application_fd624fc5": {
-    "message": "Åbn { title } applikation"
-  },
-  "operators_a2ef9a93": {
-    "message": "Operatører"
-  },
-  "or_9b70ccaa": {
-    "message": "Eller"
-  },
-  "orange_81386a62": {
-    "message": "Orange"
-  },
+  "open_title_application_fd624fc5": { "message": "Åbn { title } applikation" },
+  "operators_a2ef9a93": { "message": "Operatører" },
+  "or_9b70ccaa": { "message": "Eller" },
+  "orange_81386a62": { "message": "Orange" },
   "other_editor_shortcuts_may_be_found_at_404aba4a": {
     "message": "Andre redigeringsgenveje kan findes på"
   },
-  "outline_color_3ef2cea7": {
-    "message": "Konturfarve"
-  },
-  "outline_size_a6059a21": {
-    "message": "Konturstørrelse"
-  },
+  "outline_color_3ef2cea7": { "message": "Konturfarve" },
+  "outline_size_a6059a21": { "message": "Konturstørrelse" },
   "p_is_not_a_valid_protocol_which_must_be_ftp_http_h_adf13fc2": {
     "message": "{ p } er ikke en gyldig protokol. Den skal være ftp, http, https, mailto, skype, tel eller kan udelades"
   },
@@ -958,41 +659,6 @@
   "percentage_must_be_a_number_8033c341": {
     "message": "Procent skal være et tal"
   },
-<<<<<<< HEAD
-  "performing_arts_icon_f3497486": {
-    "message": "Scenekunst-ikon"
-  },
-  "perpendicular_7c48ede4": {
-    "message": "Vinkelret"
-  },
-  "phi_4ac33b6d": {
-    "message": "Phi"
-  },
-  "phi_variant_c9bb3ac5": {
-    "message": "Phi (variant)"
-  },
-  "physical_education_icon_d7dffd3e": {
-    "message": "Idræt-ikon"
-  },
-  "pi_dc4f0bd8": {
-    "message": "Pi"
-  },
-  "pi_variant_10f5f520": {
-    "message": "Pi (variant)"
-  },
-  "pink_68ad45cb": {
-    "message": "Lyserød"
-  },
-  "pixels_52ece7d1": {
-    "message": "Pixels"
-  },
-  "play_1a47eaa7": {
-    "message": "Afspil"
-  },
-  "play_media_comment_35257210": {
-    "message": "Afspil medie kommentar."
-  },
-=======
   "performing_arts_icon_f3497486": { "message": "Scenekunst-ikon" },
   "perpendicular_7c48ede4": { "message": "Vinkelret" },
   "phi_4ac33b6d": { "message": "Phi" },
@@ -1004,7 +670,6 @@
   "pixels_52ece7d1": { "message": "Pixels" },
   "play_1a47eaa7": { "message": "Afspil" },
   "play_media_comment_35257210": { "message": "Afspil medie kommentar." },
->>>>>>> 8e93bf79
   "play_media_comment_by_name_from_createdat_c230123d": {
     "message": "Afspil mediekommentar af { name } fra { createdAt }."
   },
@@ -1030,33 +695,15 @@
   "protocol_must_be_ftp_http_https_mailto_skype_tel_o_73beb4f8": {
     "message": "Protokollen skal være ftp, http, https, mailto, skype, tel eller kan udelades"
   },
-  "psi_e3f5f0f7": {
-    "message": "Psi"
-  },
-  "published_c944a23d": {
-    "message": "Offentliggjort"
-  },
-  "published_when_302d8e23": {
-    "message": "Offentliggjort: { when }"
-  },
-  "pumpkin_904428d5": {
-    "message": "Græskar"
-  },
-  "purple_7678a9fc": {
-    "message": "Lilla"
-  },
-  "quaternions_877024e0": {
-    "message": "Kvaternioner"
-  },
-  "quizzes_7e598f57": {
-    "message": "Quizzer"
-  },
-  "rational_numbers_80ddaa4a": {
-    "message": "Rationelle tal"
-  },
-  "real_numbers_7c99df94": {
-    "message": "Reelle tal"
-  },
+  "psi_e3f5f0f7": { "message": "Psi" },
+  "published_c944a23d": { "message": "Offentliggjort" },
+  "published_when_302d8e23": { "message": "Offentliggjort: { when }" },
+  "pumpkin_904428d5": { "message": "Græskar" },
+  "purple_7678a9fc": { "message": "Lilla" },
+  "quaternions_877024e0": { "message": "Kvaternioner" },
+  "quizzes_7e598f57": { "message": "Quizzer" },
+  "rational_numbers_80ddaa4a": { "message": "Rationelle tal" },
+  "real_numbers_7c99df94": { "message": "Reelle tal" },
   "real_portion_of_complex_number_7dad33b5": {
     "message": "Reel del (af komplekst tal)"
   },
@@ -1089,18 +736,12 @@
   "right_downward_harpoon_arrow_d71b114f": {
     "message": "Højre nedadgående harpunpil"
   },
-  "right_floor_5392d5cf": {
-    "message": "Højre etage"
-  },
-  "right_to_left_9cfb092a": {
-    "message": "Højre mod venstre"
-  },
+  "right_floor_5392d5cf": { "message": "Højre etage" },
+  "right_to_left_9cfb092a": { "message": "Højre mod venstre" },
   "right_upward_harpoon_arrow_f5a34c73": {
     "message": "Højre opadgående harpunpil"
   },
-  "rightward_arrow_32932107": {
-    "message": "Højre pil"
-  },
+  "rightward_arrow_32932107": { "message": "Højre pil" },
   "rightward_pointing_triangle_60330f5c": {
     "message": "Højre-pegende trekant"
   },
@@ -1163,27 +804,13 @@
   "single_color_image_color_95fa9a87": {
     "message": "Enkeltfarvet billedfarve"
   },
-  "size_b30e1077": {
-    "message": "Størrelse"
-  },
+  "size_b30e1077": { "message": "Størrelse" },
   "size_of_caption_file_is_greater_than_the_maximum_m_bff5f86e": {
     "message": "Tekstfilens størrelse er større end den tilladte filstørrelse på maks. { max } kb."
   },
-<<<<<<< HEAD
-  "small_b070434a": {
-    "message": "Lille"
-  },
-  "solid_circle_9f061dfc": {
-    "message": "Farvet cirkel"
-  },
-  "something_went_wrong_89195131": {
-    "message": "Noget gik galt."
-  },
-=======
   "small_b070434a": { "message": "Lille" },
   "solid_circle_9f061dfc": { "message": "Farvet cirkel" },
   "something_went_wrong_89195131": { "message": "Noget gik galt." },
->>>>>>> 8e93bf79
   "something_went_wrong_accessing_your_webcam_6643b87e": {
     "message": "Noget gik galt ved adgang til dit webcam."
   },
@@ -1193,38 +820,6 @@
   "something_went_wrong_check_your_connection_reload__c7868286": {
     "message": "Noget gik galt. Tjek din forbindelse, genindlæs siden, og prøv igen."
   },
-<<<<<<< HEAD
-  "something_went_wrong_d238c551": {
-    "message": "Noget gik galt"
-  },
-  "something_went_wrong_while_sharing_your_screen_8de579e5": {
-    "message": "Noget gik galt under deling af din skærm."
-  },
-  "sort_by_e75f9e3e": {
-    "message": "Sorter efter"
-  },
-  "spades_suit_b37020c2": {
-    "message": "Spar (kulør)"
-  },
-  "square_511eb3b3": {
-    "message": "Kvadrat"
-  },
-  "square_cap_9ec88646": {
-    "message": "Firkantet fællesmængde"
-  },
-  "square_cup_b0665113": {
-    "message": "Firkantet foreningsmængde"
-  },
-  "square_root_e8bcbc60": {
-    "message": "Kvadratrod"
-  },
-  "square_root_symbol_d0898a53": {
-    "message": "Kvadratrod-symbol"
-  },
-  "square_subset_17be67cb": {
-    "message": "Kvadratisk delmængde"
-  },
-=======
   "something_went_wrong_d238c551": { "message": "Noget gik galt" },
   "something_went_wrong_while_sharing_your_screen_8de579e5": {
     "message": "Noget gik galt under deling af din skærm."
@@ -1237,63 +832,13 @@
   "square_root_e8bcbc60": { "message": "Kvadratrod" },
   "square_root_symbol_d0898a53": { "message": "Kvadratrod-symbol" },
   "square_subset_17be67cb": { "message": "Kvadratisk delmængde" },
->>>>>>> 8e93bf79
   "square_subset_strict_7044e84f": {
     "message": "Kvadratisk delmængde (streng)"
   },
-  "square_superset_3be8dae1": {
-    "message": "Kvadratisk overmængde"
-  },
+  "square_superset_3be8dae1": { "message": "Kvadratisk overmængde" },
   "square_superset_strict_fa4262e4": {
     "message": "Kvadratisk overmængde (streng)"
   },
-<<<<<<< HEAD
-  "star_8d156e09": {
-    "message": "Giv stjerne"
-  },
-  "start_over_f7552aa9": {
-    "message": "Start forfra"
-  },
-  "start_recording_9a65141a": {
-    "message": "Start optagelse"
-  },
-  "steel_blue_14296f08": {
-    "message": "Stålblå"
-  },
-  "styles_2aa721ef": {
-    "message": "Stile"
-  },
-  "submit_a3cc6859": {
-    "message": "Aflever"
-  },
-  "subscript_59744f96": {
-    "message": "Sænket skrift"
-  },
-  "subset_19c1a92f": {
-    "message": "Delmængde"
-  },
-  "subset_strict_8d8948d6": {
-    "message": "Delmængde (streng)"
-  },
-  "succeeds_9cc31be9": {
-    "message": "Kommer efter"
-  },
-  "succeeds_equal_158e8c3a": {
-    "message": "Kommer efter lig med"
-  },
-  "sum_b0842d31": {
-    "message": "Sum"
-  },
-  "superscript_8cb349a2": {
-    "message": "Hævet skrift"
-  },
-  "superset_c4db8a7a": {
-    "message": "Overmængde"
-  },
-  "superset_strict_c77dd6d2": {
-    "message": "Overmængde (streng)"
-  },
-=======
   "star_8d156e09": { "message": "Giv stjerne" },
   "start_over_f7552aa9": { "message": "Start forfra" },
   "start_recording_9a65141a": { "message": "Start optagelse" },
@@ -1309,7 +854,6 @@
   "superscript_8cb349a2": { "message": "Hævet skrift" },
   "superset_c4db8a7a": { "message": "Overmængde" },
   "superset_strict_c77dd6d2": { "message": "Overmængde (streng)" },
->>>>>>> 8e93bf79
   "supported_file_types_srt_or_webvtt_7d827ed": {
     "message": "Understøttede filtyper: SRT eller WebVTT"
   },
@@ -1379,33 +923,15 @@
   "the_pretty_html_editor_is_not_keyboard_accessible__d6d5d2b": {
     "message": "Det pæne html-redigeringsværktøj er ikke tilgængeligt på tastaturet. Tryk på Shift-O for at åbne det rå html-redigeringsværktøj."
   },
-  "therefore_d860e024": {
-    "message": "Derfor"
-  },
-  "theta_ce2d2350": {
-    "message": "Theta"
-  },
-  "theta_variant_fff6da6f": {
-    "message": "Theta (variant)"
-  },
-  "thick_downward_arrow_b85add4c": {
-    "message": "Tyk nedadgående pil"
-  },
-  "thick_left_arrow_d5f3e925": {
-    "message": "Tyk venstre pil"
-  },
-  "thick_leftward_arrow_6ab89880": {
-    "message": "Tyk venstre-pegende pil"
-  },
-  "thick_right_arrow_3ed5e8f7": {
-    "message": "Tyk højre pil"
-  },
-  "thick_rightward_arrow_a2e1839e": {
-    "message": "Tyk højre-pegende pil"
-  },
-  "thick_upward_arrow_acd20328": {
-    "message": "Tyk opadgående pil"
-  },
+  "therefore_d860e024": { "message": "Derfor" },
+  "theta_ce2d2350": { "message": "Theta" },
+  "theta_variant_fff6da6f": { "message": "Theta (variant)" },
+  "thick_downward_arrow_b85add4c": { "message": "Tyk nedadgående pil" },
+  "thick_left_arrow_d5f3e925": { "message": "Tyk venstre pil" },
+  "thick_leftward_arrow_6ab89880": { "message": "Tyk venstre-pegende pil" },
+  "thick_right_arrow_3ed5e8f7": { "message": "Tyk højre pil" },
+  "thick_rightward_arrow_a2e1839e": { "message": "Tyk højre-pegende pil" },
+  "thick_upward_arrow_acd20328": { "message": "Tyk opadgående pil" },
   "this_document_cannot_be_displayed_within_canvas_7aba77be": {
     "message": "Dette dokument kan ikke vises i Canvas."
   },
@@ -1418,41 +944,6 @@
   "though_your_video_will_have_the_correct_title_in_t_90e427f3": {
     "message": "Selvom din video har den rigtige titel i browseren, kunne vi ikke opdatere den i databasen."
   },
-<<<<<<< HEAD
-  "timebar_a4d18443": {
-    "message": "Tidslinje"
-  },
-  "title_ee03d132": {
-    "message": "Titel"
-  },
-  "to_be_posted_when_d24bf7dc": {
-    "message": "Skal slås op: { when }"
-  },
-  "to_do_when_2783d78f": {
-    "message": "Opgaveliste: { when }"
-  },
-  "toggle_summary_group_413df9ac": {
-    "message": "Skift { summary } gruppe"
-  },
-  "toggle_tooltip_d3b7cb86": {
-    "message": "Skift værktøjstip"
-  },
-  "tools_2fcf772e": {
-    "message": "Værktøjer"
-  },
-  "top_66e0adb6": {
-    "message": "Top"
-  },
-  "tray_839df38a": {
-    "message": "Bakke"
-  },
-  "triangle_6072304e": {
-    "message": "Trekant"
-  },
-  "turnstile_yields_f9e76df1": {
-    "message": "Drejekors (afkast)"
-  },
-=======
   "timebar_a4d18443": { "message": "Tidslinje" },
   "title_ee03d132": { "message": "Titel" },
   "to_be_posted_when_d24bf7dc": { "message": "Skal slås op: { when }" },
@@ -1464,7 +955,6 @@
   "tray_839df38a": { "message": "Bakke" },
   "triangle_6072304e": { "message": "Trekant" },
   "turnstile_yields_f9e76df1": { "message": "Drejekors (afkast)" },
->>>>>>> 8e93bf79
   "type_control_f9_to_access_image_options_text_a47e319f": {
     "message": "tryk Ctrl + F9 for at få adgang til billedindstillinger. { text }"
   },
@@ -1474,97 +964,42 @@
   "type_control_f9_to_access_table_options_text_92141329": {
     "message": "tryk Ctrl + F9 for at få adgang til tabelindstillinger. { text }"
   },
-<<<<<<< HEAD
-  "union_e6b57a53": {
-    "message": "Union"
-  },
-  "unpublished_dfd8801": {
-    "message": "Ikke offentliggjort"
-  },
-  "untitled_16aa4f2b": {
-    "message": "Uden titel"
-  },
-  "untitled_efdc2d7d": {
-    "message": "uden titel"
-  },
-=======
   "union_e6b57a53": { "message": "Union" },
   "unpublished_dfd8801": { "message": "Ikke offentliggjort" },
   "untitled_16aa4f2b": { "message": "Uden titel" },
   "untitled_efdc2d7d": { "message": "uden titel" },
->>>>>>> 8e93bf79
   "up_and_left_diagonal_arrow_e4a74a23": {
     "message": "Op og venstre diagonal pil"
   },
   "up_and_right_diagonal_arrow_935b902e": {
     "message": "Op og højre diagonal pil"
   },
-  "upload_file_fd2361b8": {
-    "message": "Overfør fil"
-  },
-  "upload_image_6120b609": {
-    "message": "Upload billede"
-  },
-  "upload_media_ce31135a": {
-    "message": "Upload medier"
-  },
-  "uploading_19e8a4e7": {
-    "message": "Uploader"
-  },
-  "uppercase_delta_d4f4bc41": {
-    "message": "Delta med stort bogstav"
-  },
-  "uppercase_gamma_86f492e9": {
-    "message": "Gamma med stort bogstav"
-  },
-  "uppercase_lambda_c78d8ed4": {
-    "message": "Lambda med stort bogstav"
-  },
-  "uppercase_omega_8aedfa2": {
-    "message": "Omega med stort bogstav"
-  },
-  "uppercase_phi_caa36724": {
-    "message": "Phi med stort bogstav"
-  },
-  "uppercase_pi_fcc70f5e": {
-    "message": "Pi med stort bogstav"
-  },
-  "uppercase_psi_6395acbe": {
-    "message": "Psi med stort bogstav"
-  },
-  "uppercase_sigma_dbb70e92": {
-    "message": "Sigma med stort bogstav"
-  },
-  "uppercase_theta_49afc891": {
-    "message": "Theta med stort bogstav"
-  },
-  "uppercase_upsilon_8c1e623e": {
-    "message": "Upsilon med stort bogstav"
-  },
-  "uppercase_xi_341e8556": {
-    "message": "Xi med stort bogstav"
-  },
-  "upsilon_33651634": {
-    "message": "Upsilon"
-  },
+  "upload_file_fd2361b8": { "message": "Overfør fil" },
+  "upload_image_6120b609": { "message": "Upload billede" },
+  "upload_media_ce31135a": { "message": "Upload medier" },
+  "uploading_19e8a4e7": { "message": "Uploader" },
+  "uppercase_delta_d4f4bc41": { "message": "Delta med stort bogstav" },
+  "uppercase_gamma_86f492e9": { "message": "Gamma med stort bogstav" },
+  "uppercase_lambda_c78d8ed4": { "message": "Lambda med stort bogstav" },
+  "uppercase_omega_8aedfa2": { "message": "Omega med stort bogstav" },
+  "uppercase_phi_caa36724": { "message": "Phi med stort bogstav" },
+  "uppercase_pi_fcc70f5e": { "message": "Pi med stort bogstav" },
+  "uppercase_psi_6395acbe": { "message": "Psi med stort bogstav" },
+  "uppercase_sigma_dbb70e92": { "message": "Sigma med stort bogstav" },
+  "uppercase_theta_49afc891": { "message": "Theta med stort bogstav" },
+  "uppercase_upsilon_8c1e623e": { "message": "Upsilon med stort bogstav" },
+  "uppercase_xi_341e8556": { "message": "Xi med stort bogstav" },
+  "upsilon_33651634": { "message": "Upsilon" },
   "upward_and_downward_pointing_arrow_fa90a918": {
     "message": "Opad- og nedadpegende pil"
   },
   "upward_and_downward_pointing_arrow_thick_d420fdef": {
     "message": "Opad- og nedadpegende pil (tyk)"
   },
-  "upward_arrow_9992cb2d": {
-    "message": "Opadpegende pil"
-  },
-  "upward_pointing_triangle_d078d7cb": {
-    "message": "Opadpegende trekant"
-  },
-  "url_22a5f3b8": {
-    "message": "URL"
-  },
-  "usage_right_ff96f3e2": {
-    "message": "Brugsrettigheder:"
-  },
+  "upward_arrow_9992cb2d": { "message": "Opadpegende pil" },
+  "upward_pointing_triangle_d078d7cb": { "message": "Opadpegende trekant" },
+  "url_22a5f3b8": { "message": "URL" },
+  "usage_right_ff96f3e2": { "message": "Brugsrettigheder:" },
   "usage_rights_required_5fe4dd68": {
     "message": "Brugsrettigheder (påkrævet)"
   },
@@ -1595,62 +1030,26 @@
   "used_by_screen_readers_to_describe_the_video_37ebad25": {
     "message": "Bruges af skærmlæsere til at beskrive videoen"
   },
-  "user_documents_c206e61f": {
-    "message": "Brugerdokumenter"
-  },
-  "user_files_78e21703": {
-    "message": "Brugerfiler"
-  },
-  "user_images_b6490852": {
-    "message": "Brugerbilleder"
-  },
-  "user_media_14fbf656": {
-    "message": "Brugermedier"
-  },
-  "vector_notation_cf6086ab": {
-    "message": "Vektor (notation)"
-  },
+  "user_documents_c206e61f": { "message": "Brugerdokumenter" },
+  "user_files_78e21703": { "message": "Brugerfiler" },
+  "user_images_b6490852": { "message": "Brugerbilleder" },
+  "user_media_14fbf656": { "message": "Brugermedier" },
+  "vector_notation_cf6086ab": { "message": "Vektor (notation)" },
   "vertical_bar_set_builder_notation_4300495f": {
     "message": "Lodret bjælke (notering af mængder)"
   },
-<<<<<<< HEAD
-  "vertical_dots_bfb21f14": {
-    "message": "Lodrette prikker"
-  },
-  "video_options_24ef6e5d": {
-    "message": "Videoindstillinger"
-  },
-  "video_options_tray_3b9809a5": {
-    "message": "Bakke for videoindstillinger"
-  },
-  "video_player_b371005": {
-    "message": "Videoafspiller"
-  },
-  "video_player_for_9e7d373b": {
-    "message": "Videoafspiller til "
-  },
-=======
   "vertical_dots_bfb21f14": { "message": "Lodrette prikker" },
   "video_options_24ef6e5d": { "message": "Videoindstillinger" },
   "video_options_tray_3b9809a5": { "message": "Bakke for videoindstillinger" },
   "video_player_b371005": { "message": "Videoafspiller" },
   "video_player_for_9e7d373b": { "message": "Videoafspiller til " },
->>>>>>> 8e93bf79
   "video_player_for_title_ffd9fbc4": {
     "message": "Videoafspiller til { title }"
   },
-  "view_ba339f93": {
-    "message": "Vis"
-  },
-  "view_description_30446afc": {
-    "message": "Vis beskrivelse"
-  },
-  "view_keyboard_shortcuts_34d1be0b": {
-    "message": "Se tastaturgenveje"
-  },
-  "view_title_description_67940918": {
-    "message": "Vis { title } beskrivelse"
-  },
+  "view_ba339f93": { "message": "Vis" },
+  "view_description_30446afc": { "message": "Vis beskrivelse" },
+  "view_keyboard_shortcuts_34d1be0b": { "message": "Se tastaturgenveje" },
+  "view_title_description_67940918": { "message": "Vis { title } beskrivelse" },
   "view_word_and_character_counts_a743dd0c": {
     "message": "Se antal ord og tegn"
   },
@@ -1677,21 +1076,11 @@
   "width_and_height_must_be_numbers_110ab2e3": {
     "message": "Bredde og højde skal være tal"
   },
-  "width_x_height_px_ff3ccb93": {
-    "message": "{ width } x { height } px"
-  },
-  "wiki_home_9cd54d0": {
-    "message": "Wiki startside"
-  },
-  "wreath_product_200b38ef": {
-    "message": "Krans-produkt"
-  },
-  "xi_149681d0": {
-    "message": "Xi"
-  },
-  "yes_dde87d5": {
-    "message": "Ja"
-  },
+  "width_x_height_px_ff3ccb93": { "message": "{ width } x { height } px" },
+  "wiki_home_9cd54d0": { "message": "Wiki startside" },
+  "wreath_product_200b38ef": { "message": "Krans-produkt" },
+  "xi_149681d0": { "message": "Xi" },
+  "yes_dde87d5": { "message": "Ja" },
   "you_have_unsaved_changes_in_the_icon_maker_tray_do_e8cf5f1b": {
     "message": "Du har ikke-gemte ændringer i Icon Maker-bakken. Vil du fortsætte uden at gemme disse ændringer?"
   },
@@ -1716,25 +1105,10 @@
   "your_webcam_may_already_be_in_use_6cd64c25": {
     "message": "Dit webcam kan allerede være i brug."
   },
-<<<<<<< HEAD
-  "zeta_5ef24f0e": {
-    "message": "Zeta"
-  },
-  "zoom_f3e54d69": {
-    "message": "Zoom"
-  },
-  "zoom_in_image_bb97d4f": {
-    "message": "Zoom ind på billede"
-  },
-  "zoom_out_image_d0a0a2ec": {
-    "message": "Zoom ud på billede"
-  }
-=======
   "zeta_5ef24f0e": { "message": "Zeta" },
   "zoom_f3e54d69": { "message": "Zoom" },
   "zoom_in_image_bb97d4f": { "message": "Zoom ind på billede" },
   "zoom_out_image_d0a0a2ec": { "message": "Zoom ud på billede" }
->>>>>>> 8e93bf79
 }
 
 
