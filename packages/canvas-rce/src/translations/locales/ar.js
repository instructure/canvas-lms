/*
 * Copyright (C) 2021 - present Instructure, Inc.
 *
 * This file is part of Canvas.
 *
 * Canvas is free software: you can redistribute it and/or modify it under
 * the terms of the GNU Affero General Public License as published by the Free
 * Software Foundation, version 3 of the License.
 *
 * Canvas is distributed in the hope that it will be useful, but WITHOUT ANY
 * WARRANTY; without even the implied warranty of MERCHANTABILITY or FITNESS FOR
 * A PARTICULAR PURPOSE. See the GNU Affero General Public License for more
 * details.
 *
 * You should have received a copy of the GNU Affero General Public License along
 * with this program. If not, see <http://www.gnu.org/licenses/>.
 */

import formatMessage from '../../format-message'
import '../tinymce/ar_SA'

const locale = {
  "access_the_pretty_html_editor_37168efe": {
    "message": "الوصول إلى محرر HTML الأنيق"
  },
  "accessibility_checker_b3af1f6c": { "message": "المتحقق من إمكانية الوصول" },
  "add_8523c19b": { "message": "إضافة" },
  "add_another_f4e50d57": { "message": "إضافة محتوى" },
  "add_cc_subtitles_55f0394e": {
    "message": "إضافة شرح مكتوب لأحداث العرض/أشرطة الترجمة"
  },
  "add_image_60b2de07": { "message": "إضافة صورة" },
  "align_11050992": { "message": "محاذاة" },
  "align_center_ca078feb": { "message": "محاذاة إلى الوسط" },
  "align_left_e9f1f93b": { "message": "محاذاة إلى اليسار" },
  "align_right_9bad3ac1": { "message": "محاذاة إلى اليمين" },
  "alignment_and_lists_5cebcb69": { "message": "المحاذاة والقوائم" },
  "all_4321c3a1": { "message": "الكل" },
  "all_apps_a50dea49": { "message": "كافة التطبيقات" },
  "alphabetical_55b5b4e0": { "message": "أبجدي" },
  "alt_text_611fb322": { "message": "النص البديل" },
  "an_error_occured_reading_the_file_ff48558b": {
    "message": "حدث خطأ أثناء قراءة الملف"
  },
  "an_error_occurred_making_a_network_request_d1bda348": {
    "message": "حدث خطأ أثناء إجراء طلب شبكة"
  },
  "an_error_occurred_uploading_your_media_71f1444d": {
    "message": "حدث خطأ أثناء تحميل الوسائط."
  },
  "announcement_list_da155734": { "message": "قائمة الإعلانات" },
  "announcements_a4b8ed4a": { "message": "الإعلانات" },
  "apply_781a2546": { "message": "تطبيق" },
  "apps_54d24a47": { "message": "التطبيق" },
  "aspect_ratio_will_be_preserved_cb5fdfb8": {
    "message": "سيتم الاحتفاظ بنسبة العرض إلى الارتفاع"
  },
  "assignments_1e02582c": { "message": "المهام" },
  "attributes_963ba262": { "message": "السمات" },
  "audio_and_video_recording_not_supported_please_use_5ce3f0d7": {
    "message": "تسجيل الصوت والفيديو غير مدعوم، يرجى استخدام مستعرض مختلف."
  },
  "audio_player_for_title_20cc70d": { "message": "مشغل الصوت لـ { title }" },
  "auto_saved_content_exists_would_you_like_to_load_t_fee528f2": {
    "message": "المحتوى المحفوظ تلقائياً موجود. هل ترغب في تحميل المحتوى المحفوظ تلقائياً بدلاً من ذلك؟"
  },
  "automatically_open_an_in_line_preview_preview_disp_ed784ffe": {
    "message": "افتح تلقائيًا معاينة داخلية. (لا تظهر المعاينة إلا بعد الحفظ)"
  },
  "available_folders_694d0436": { "message": "المجلدات المتاحة" },
  "below_81d4dceb": { "message": "الأسفل" },
  "bottom_third_5f5fec1d": { "message": "الثالث من الأسفل" },
  "button_color_608a0242": { "message": "لون الزر" },
  "button_outline_cf14f071": { "message": "إطار الزر" },
  "button_outline_size_cc1d1df7": { "message": "حجم إطار الزر" },
  "button_shape_dbecb573": { "message": "شكل الزر" },
  "button_size_20f5fce1": { "message": "حجم الزر" },
  "buttons_and_icons_e66ee12c": { "message": "الأزرار والأيقونات" },
  "c_2001_acme_inc_283f7f80": { "message": "(c) 2001 Acme Inc." },
  "cancel_caeb1e68": { "message": "إلغاء" },
  "choose_caption_file_9c45bc4e": { "message": "اختر ملف تسميات توضيحية" },
  "choose_usage_rights_33683854": { "message": "اختر حقوق الاستخدام..." },
  "circle_484abe63": { "message": "الدائرة" },
  "circle_unordered_list_9e3a0763": { "message": "قائمة دائرية غير المرتبة" },
  "clear_2084585f": { "message": "مسح" },
  "clear_selected_file_82388e50": { "message": "مسح الملف المحدد" },
  "clear_selected_file_filename_2fe8a58e": {
    "message": "مسح الملف المحدد: { filename }"
  },
  "click_or_shift_click_for_the_html_editor_25d70bb4": {
    "message": "انقر أو نقرة + shift للوصول إلى محرر html."
  },
  "click_to_embed_imagename_c41ea8df": {
    "message": "انقر لتضمين { imageName }"
  },
  "click_to_hide_preview_3c707763": { "message": "انقر لإخفاء المعاينة" },
  "click_to_insert_a_link_into_the_editor_c19613aa": {
    "message": "انقر لإدراج ارتباط إلى المحرر."
  },
  "click_to_show_preview_faa27051": { "message": "انقر لإظهار المعاينة" },
  "close_a_menu_or_dialog_also_returns_you_to_the_edi_739079e6": {
    "message": "إغلاق قائمة أو مربع حوار. يعيدك أيضًا إلى مساحة المحرر"
  },
  "close_d634289d": { "message": "إغلاق" },
  "closed_caption_file_must_be_less_than_maxkb_kb_5880f752": {
    "message": "يجب أن يقل حجم ملف التسمية التوضيحية المغلقة عن { maxKb } كيلوبايت"
  },
  "closed_captions_subtitles_e6aaa016": {
    "message": "تسميات توضيحية مغلقة/ترجمات مباشرة"
  },
  "collaborations_5c56c15f": { "message": "الأعمال الجماعية" },
  "collapse_to_hide_types_1ab46d2e": { "message": "الطي لإخفاء { types }" },
  "color_color_eb64b08": { "message": "اللون { color }" },
  "computer_1d7dfa6f": { "message": "الكمبيوتر" },
  "content_1440204b": { "message": "المحتوى" },
  "content_is_still_being_uploaded_if_you_continue_it_8f06d0cb": {
    "message": "لا يزال يتم تحميل المحتوى، إذا استمرت مشكلة عدم تضمين المحتوى بشكل سليم."
  },
  "content_subtype_5ce35e88": { "message": "النوع الفرعي للمحتوى" },
  "content_type_2cf90d95": { "message": "نوع المحتوى" },
  "copyright_holder_66ee111": { "message": "مالك حق النشر:" },
  "count_plural_0_0_words_one_1_word_other_words_acf32eca": {
    "message": "{ count, plural,\n     =0 {0 كلمات}\n    one {1 كلمة}\n  other {# من الكلمات}\n}"
  },
  "count_plural_one_item_loaded_other_items_loaded_857023b7": {
    "message": "{ count, plural,\n    one {# عنصر محمّل}\n  other {# من العناصر محمّلة}\n}"
  },
  "course_documents_104d76e0": { "message": "مستندات المساق" },
  "course_files_62deb8f8": { "message": "ملفات المساق" },
  "course_files_a31f97fc": { "message": "ملفات المساق" },
  "course_images_f8511d04": { "message": "صور المساق" },
  "course_links_b56959b9": { "message": "روابط المساق" },
  "course_media_ec759ad": { "message": "وسائط المساق" },
  "course_navigation_dd035109": { "message": "التنقل عبر المساق" },
  "create_button_and_icon_5c089934": { "message": "إنشاء زر وأيقونة" },
  "creative_commons_license_725584ae": { "message": "ترخيص المشاع الإبداعي:" },
  "current_image_f16c249c": { "message": "الصورة الحالية" },
  "custom_6979cd81": { "message": "مخصص" },
  "date_added_ed5ad465": { "message": "تاريخ الإضافة" },
  "decorative_image_3c28aa7d": { "message": "صورة تزيين" },
  "decrease_indent_de6343ab": { "message": "تقليل المسافة البادئة" },
  "default_bulleted_unordered_list_47079da8": {
    "message": "قائمة افتراضية غير مرتبة بتعداد نقطي"
  },
  "default_numerical_ordered_list_48dd3548": {
    "message": "قائمة افتراضية مرقمة غير مرتبة"
  },
  "describe_the_image_e65d2e32": { "message": "(وصف الصورة)" },
  "describe_the_video_2fe8f46a": { "message": "(وصف الفيديو)" },
  "details_98a31b68": { "message": "التفاصيل" },
  "dimensions_45ddb7b7": { "message": "الأبعاد" },
  "directionality_26ae9e08": { "message": "الاتجاهية" },
  "disable_in_line_preview_2a675175": { "message": "تعطيل المعاينة الداخلية." },
  "discussions_a5f96392": { "message": "النقاشات" },
  "discussions_index_6c36ced": { "message": "فهرس المناقشات" },
  "display_options_315aba85": { "message": "عرض الخيارات" },
  "display_text_link_opens_in_a_new_tab_75e9afc9": {
    "message": "عرض ارتباط النص (يفتح في علامة تبويب جديدة)"
  },
  "document_678cd7bf": { "message": "مستند" },
  "documents_81393201": { "message": "المستندات" },
  "done_54e3d4b6": { "message": "تم" },
  "drag_a_file_here_1bf656d5": { "message": "إفلات ملف هنا" },
  "drag_and_drop_or_click_to_browse_your_computer_60772d6d": {
    "message": "اسحب وأفلت أو انقر لاستعراض الكمبيوتر الخاص بك"
  },
  "drag_handle_use_up_and_down_arrows_to_resize_e29eae5c": {
    "message": "إفلات المؤشر. استخدم سهمي لأعلى ولأسفل لضبط الحجم"
  },
  "due_multiple_dates_cc0ee3f5": {
    "message": "تاريخ الاستحقاق: تواريخ متعددة"
  },
  "due_when_7eed10c6": { "message": "تاريخ الاستحقاق: { when }" },
  "edit_c5fbea07": { "message": "تحرير" },
  "edit_equation_f5279959": { "message": "تحرير المعادلة" },
  "edit_existing_button_icon_3d0277bd": {
    "message": "تحرير الزر الحالي / الأيقونة الحالية"
  },
  "edit_link_7f53bebb": { "message": "تحرير الارتباط" },
  "editor_statusbar_26ac81fc": { "message": "شريط حالة المحرر" },
  "embed_828fac4a": { "message": "تضمين" },
  "embed_code_314f1bd5": { "message": "تضمين تعليمات برمجية" },
  "embed_image_1080badc": { "message": "تضمين صورة" },
  "embed_options_tray_901cfd19": { "message": "علبة خيارات التضمين" },
  "embed_preview_2d741e1f": { "message": "معاينة التضمين" },
  "embed_video_a97a64af": { "message": "تضمين الفيديو" },
  "embedded_content_aaeb4d3d": { "message": "مضمّن آخر" },
  "enter_at_least_3_characters_to_search_4f037ee0": {
    "message": "أدخل 3 أحرف على الأقل للبحث"
  },
  "equation_1c5ac93c": { "message": "معادلة" },
  "expand_preview_by_default_2abbf9f8": {
    "message": "توسيع المعاينة افتراضيًا"
  },
  "expand_to_see_types_f5d29352": { "message": "التوسيع لرؤية { types }" },
  "external_links_3d9f074e": { "message": "الارتباطات الخارجية" },
  "external_tools_6e77821": { "message": "الأدوات الخارجية" },
  "extra_large_b6cdf1ff": { "message": "كبير جداً" },
  "extra_small_9ae33252": { "message": "صغير للغاية" },
  "file_url_c12b64be": { "message": "عنوان URL للملف" },
  "filename_file_icon_602eb5de": { "message": "أيقونة الملف { filename }" },
  "filename_image_preview_6cef8f26": {
    "message": "معاينة الصورة { filename }"
  },
  "filename_text_preview_e41ca2d8": { "message": "معاينة النص { filename }" },
  "files_c300e900": { "message": "الملفات" },
  "files_index_af7c662b": { "message": "فهرس الملفات" },
  "focus_element_options_toolbar_18d993e": {
    "message": "شريط أدوات خيارات عنصر التركيز"
  },
  "folder_tree_fbab0726": { "message": "شجرة المجلد" },
  "format_4247a9c5": { "message": "التنسيق" },
  "formatting_5b143aa8": { "message": "التنسيق" },
  "found_auto_saved_content_3f6e4ca5": {
    "message": "تم العثور على محتوى محفوظ تلقائياً"
  },
  "found_count_plural_0_results_one_result_other_resu_46aeaa01": {
    "message": "تم العثور على { count, plural,\n     =0 {# من النتائج}\n    one {# نتيجة}\n  other {# من النتائج}\n}"
  },
  "fullscreen_873bf53f": { "message": "ملء الشاشة" },
  "generating_preview_45b53be0": { "message": "جارٍ إنشاء المعاينة..." },
  "go_to_the_editor_s_menubar_e6674c81": {
    "message": "الانتقال إلى شريط القوائم الخاص بالمحرر"
  },
  "go_to_the_editor_s_toolbar_a5cb875f": {
    "message": "الانتقال إلى شريط الأدوات الخاص بالمحرر"
  },
  "grades_a61eba0a": { "message": "الدرجات" },
  "group_documents_8bfd6ae6": { "message": "مستندات المجموعة" },
  "group_files_4324f3df": { "message": "ملفات المجموعة" },
  "group_files_82e5dcdb": { "message": "ملفات المجموعة" },
  "group_images_98e0ac17": { "message": "صور المجموعة" },
  "group_links_9493129e": { "message": "تجميع الارتباطات" },
  "group_media_2f3d128a": { "message": "وسائط المجموعة" },
  "group_navigation_99f191a": { "message": "التنقل عبر المجموعة" },
  "heading_2_5b84eed2": { "message": "العنوان 2" },
  "heading_3_2c83de44": { "message": "العنوان 3" },
  "heading_4_b2e74be7": { "message": "العنوان 4" },
  "height_69b03e15": { "message": "الارتفاع" },
  "hexagon_d8468e0d": { "message": "سداسي" },
  "hide_description_bfb5502e": { "message": "إخفاء الوصف" },
  "hide_title_description_caf092ef": { "message": "إخفاء وصف { title }" },
  "home_351838cd": { "message": "الصفحة الرئيسية" },
  "html_code_editor_fd967a44": { "message": "محرر التعليمات البرمجية HTML" },
  "html_editor_fb2ab713": { "message": "محرر HTML" },
  "i_have_obtained_permission_to_use_this_file_6386f087": {
    "message": "لقد حصلت على إذن لاستخدام هذا الملف."
  },
  "i_hold_the_copyright_71ee91b1": { "message": "أمتلك حق النشر" },
  "if_you_do_not_select_usage_rights_now_this_file_wi_14e07ab5": {
    "message": "إن لم تحدد الآن حقوق الاستخدام، فسيتم إلغاء نشر هذا الملف بعد تحميله."
  },
  "image_8ad06": { "message": "صورة" },
  "image_options_5412d02c": { "message": "خيارات الصورة" },
  "image_options_tray_90a46006": { "message": "علبة خيارات الصورة" },
  "images_7ce26570": { "message": "الصور" },
  "increase_indent_6d550a4a": { "message": "زيادة المسافة البادئة" },
  "insert_593145ef": { "message": "إدخال" },
  "insert_equella_links_49a8dacd": { "message": "إدراج ارتباطات Equella" },
  "insert_link_6dc23cae": { "message": "إدراج ارتباط" },
  "insert_math_equation_57c6e767": { "message": "إدخال معادلة رياضية" },
  "invalid_file_c11ba11": { "message": "ملف غير صالح" },
  "invalid_file_type_881cc9b2": { "message": "نوع ملف غير صالح" },
  "invalid_url_cbde79f": { "message": "URL غير صالح" },
  "keyboard_shortcuts_ed1844bd": { "message": "اختصارات لوحة المفاتيح" },
  "large_9c5e80e7": { "message": "كبير" },
  "left_to_right_e9b4fd06": { "message": "‏‏من اليسار إلى اليمين" },
  "link_7262adec": { "message": "ارتباط" },
  "link_options_a16b758b": { "message": "خيارات الارتباط" },
  "links_14b70841": { "message": "الارتباطات" },
  "load_more_35d33c7": { "message": "تحميل المزيد" },
  "load_more_results_460f49a9": { "message": "تحميل المزيد من النتائج" },
  "loading_25990131": { "message": "جارٍ التحميل..." },
  "loading_bde52856": { "message": "جارٍ التحميل" },
  "loading_failed_b3524381": { "message": "فشل التحميل..." },
  "loading_failed_e6a9d8ef": { "message": "فشل التحميل." },
  "loading_folders_d8b5869e": { "message": "جارٍ تحميل المجلدات" },
  "loading_please_wait_d276220a": { "message": "جارٍ التحميل، يرجى الانتظار" },
  "locked_762f138b": { "message": "مؤمّن" },
  "media_af190855": { "message": "الوسائط" },
  "medium_5a8e9ead": { "message": "متوسط" },
  "middle_27dc1d5": { "message": "الأوسط" },
  "miscellaneous_e9818229": { "message": "متنوعات" },
  "modules_c4325335": { "message": "الوحدات النمطية" },
  "multi_color_image_63d7372f": { "message": "صورة متعددة الألوان" },
  "must_be_at_least_width_x_height_px_41dc825e": {
    "message": "يجب أن تكون { width } x { height } بكسل على الأقل."
  },
  "my_files_2f621040": { "message": "ملفاتي" },
  "my_images_427f9b0c": { "message": "صوري" },
  "name_1aed4a1b": { "message": "الاسم" },
  "navigate_through_the_menu_or_toolbar_415a4e50": {
    "message": "تنقل من خلال القائمة أو شريط الأدوات"
  },
  "next_page_d2a39853": { "message": "الصفحة التالية" },
  "no_e16d9132": { "message": "لا" },
  "no_file_chosen_9a880793": { "message": "لم يتم اختيار ملف" },
  "no_preview_is_available_for_this_file_f940114a": {
    "message": "لا توجد معاينة متوفرة لهذا الملف."
  },
  "no_results_940393cf": { "message": "لا توجد نتائج." },
  "no_results_found_for_filterterm_ad1b04c8": {
    "message": "لم يتم العثور على نتائج لـ { filterTerm }"
  },
  "no_results_found_for_term_1564c08e": {
    "message": "لم يتم العثور على نتائج لـ { term }."
  },
  "none_3b5e34d2": { "message": "بلا" },
  "octagon_e48be9f": { "message": "ثماني" },
  "open_this_keyboard_shortcuts_dialog_9658b83a": {
    "message": "افتح مربع حوار اختصارات لوحة المفاتيح هذا"
  },
  "open_title_application_fd624fc5": { "message": "فتح تطبيق { title }" },
  "options_3ab0ea65": { "message": "خيارات" },
  "ordered_and_unordered_lists_cfadfc38": {
    "message": "القوائم المرتبة وغير المرتبة"
  },
  "other_editor_shortcuts_may_be_found_at_404aba4a": {
    "message": "يمكن العثور على اختصارات أخرى للمحرر على"
  },
  "p_is_not_a_valid_protocol_which_must_be_ftp_http_h_adf13fc2": {
    "message": "{ p } ليس بروتوكولاً صالحًا الذي يجب أن يكون ftp وhttp وhttps وmailto وskype وإلا سيتم حذفه"
  },
  "pages_e5414c2c": { "message": "الصفحات" },
  "paragraph_5e5ad8eb": { "message": "الفقرة" },
  "people_b4ebb13c": { "message": "أشخاص" },
  "posted_when_a578f5ab": { "message": "المنشور: { when }" },
  "preformatted_d0670862": { "message": "منسق مسبقًا" },
  "pretty_html_editor_28748756": { "message": "محرر HTML الأنيق" },
  "preview_53003fd2": { "message": "معاينة" },
  "preview_in_overlay_ed772c46": { "message": "المعاينة بشكل متراكب" },
  "preview_inline_9787330": { "message": "معاينة مضمّنة" },
  "previous_page_928fc112": { "message": "الصفحة السابقة" },
  "protocol_must_be_ftp_http_https_mailto_skype_tel_o_73beb4f8": {
    "message": "يجب أن يكون البروتوكول ftp وhttp وhttps وmailto وskype وإلا سيتم حذفه"
  },
  "published_c944a23d": { "message": "تم النشر" },
  "published_when_302d8e23": { "message": "تاريخ النشر: { when }" },
  "quizzes_7e598f57": { "message": "الاختبارات الموجزة" },
  "raw_html_editor_e3993e41": { "message": "محرر HTML الأولي" },
  "record_7c9448b": { "message": "تسجيل" },
  "record_upload_media_5fdce166": { "message": "تسجيل/تحميل الوسائط" },
  "remove_link_d1f2f4d0": { "message": "إزالة الارتباط" },
  "resize_ec83d538": { "message": "تغيير الحجم" },
  "restore_auto_save_deccd84b": { "message": "استعادة الحفظ التلقائي؟" },
  "rich_content_editor_2708ef21": { "message": "محرر محتوى" },
  "right_to_left_9cfb092a": { "message": "من اليمين إلى اليسار" },
  "sadly_the_pretty_html_editor_is_not_keyboard_acces_50da7665": {
    "message": "للأسف، محرر HTML الأنيق لا يمكن الوصول إليه من خلال لوحة المفاتيح. قم بالوصول إلى محرر HTML الأنيق من هنا."
  },
  "save_11a80ec3": { "message": "حفظ" },
  "saved_buttons_and_icons_8278eed2": {
    "message": "الأزرار والأيقونات المحفوظة"
  },
  "search_280d00bd": { "message": "بحث" },
  "search_term_b2d2235": { "message": "مصطلح البحث" },
  "select_language_7c93a900": { "message": "اختر اللغة" },
  "selected_274ce24f": { "message": "تم التحديد" },
  "shift_o_to_open_the_pretty_html_editor_55ff5a31": {
    "message": "اضغط على Shift-O لفتح محرر HTML الأنيق."
  },
  "show_embed_options_ef8d7ef": { "message": "إظهار خيارات التضمين" },
  "show_image_options_1e2ecc6b": { "message": "إظهار خيارات الصورة" },
  "show_link_options_545338fd": { "message": "إظهار خيارات الارتباطات" },
  "show_video_options_6ed3721a": { "message": "إظهار خيارات الفيديو" },
  "single_color_image_4e5d4dbc": { "message": "صورة بلون واحد" },
  "size_b30e1077": { "message": "الحجم" },
<<<<<<< HEAD
  "size_of_file_is_greater_than_the_maximum_max_mb_al_6eb3fa9a": {
    "message": "حجم الملف { file } يفوق الحد الأقصى المسموح به من { max } ميغابايت."
=======
  "size_of_caption_file_is_greater_than_the_maximum_m_bff5f86e": {
    "message": "حجم ملف التسمية التوضيحية يتجاوز الحد الأقصى المسموح به من { max } كيلوبايت."
>>>>>>> 784a3dfe
  },
  "small_b070434a": { "message": "صغير" },
  "something_went_wrong_89195131": { "message": "حدث خطأ ما." },
  "something_went_wrong_and_i_don_t_know_what_to_show_e0c54ec8": {
    "message": "حدثت مشكلة ولا أعلم ماذا أعرض لك."
  },
  "something_went_wrong_check_your_connection_and_try_2a7b2d13": {
    "message": "حدث خطأ ما، تفقد الاتصال الخاص بك وأعد المحاولة مجددًا."
  },
  "something_went_wrong_d238c551": { "message": "حدث خطأ ما" },
  "something_went_wrong_try_again_after_refreshing_th_e094eb8d": {
    "message": "حدث خطأ ما، حاول مجدداً بعد تحديث الصفحة"
  },
  "something_went_wrong_uploading_check_your_connecti_aa201f15": {
    "message": "حدث خطأ ما في التحميل، تحقق من الاتصال ثم حاول مجدداً."
  },
  "sort_by_e75f9e3e": { "message": "الفزر حسب" },
  "square_511eb3b3": { "message": "مربع" },
  "square_unordered_list_b15ce93b": { "message": "قائمة مربعة غير مرتبة" },
  "star_8d156e09": { "message": "نجمة" },
  "styles_2aa721ef": { "message": "الأنماط" },
  "submit_a3cc6859": { "message": "إرسال" },
  "subscript_59744f96": { "message": "منخفض" },
  "superscript_8cb349a2": { "message": "مرتفع" },
  "supported_file_types_srt_or_webvtt_7d827ed": {
    "message": "أنواع الملفات المدعومة: SRT أو WebVTT"
  },
  "switch_to_the_html_editor_146dfffd": { "message": "التبديل إلي محرر html" },
  "switch_to_the_rich_text_editor_63c1ecf6": {
    "message": "التبديل إلى محرر النص المنسق"
  },
  "syllabus_f191f65b": { "message": "المناهج" },
  "tab_arrows_4cf5abfc": { "message": "ضغط/أسهم" },
  "text_7f4593da": { "message": "نص" },
  "text_background_color_16e61c3f": { "message": "لون خلفية النص" },
  "text_color_acf75eb6": { "message": "لون النص" },
  "text_position_8df8c162": { "message": "موضع النص" },
  "text_size_887c2f6": { "message": "حجم النص" },
  "the_material_is_in_the_public_domain_279c39a3": {
    "message": "توجد المادة في المجال العام"
  },
  "the_material_is_licensed_under_creative_commons_3242cb5e": {
    "message": "المادة مرخصة بموجب المشاع الإبداعي"
  },
  "the_material_is_subject_to_an_exception_e_g_fair_u_a39c8ca2": {
    "message": "المادة خاضعة لاستثناء - مثال استخدام عادل أو حق الاقتباس أو استثناءات أخرى بموجب قوانين حقوق النشر المعمول بها"
  },
  "the_pretty_html_editor_is_not_keyboard_accessible__d6d5d2b": {
    "message": "محرر HTML الأنيق لا يمكن الوصول إليه من خلال لوحة المفاتيح. اضغط على Shift-O لفتح محرر HTML البسيط."
  },
  "though_your_video_will_have_the_correct_title_in_t_90e427f3": {
    "message": "بالرغم من أن مقطع الفيديو الخاص بك سيشتمل على العنوان الصحيح في المستعرض، لم نتمكن من تحديثه في قاعدة البيانات."
  },
  "title_ee03d132": { "message": "العنوان" },
  "to_be_posted_when_d24bf7dc": { "message": "المقرر نشره: { when }" },
  "to_do_when_2783d78f": { "message": "قائمة مهام: { when }" },
  "toggle_summary_group_413df9ac": { "message": "تبديل مجموعة { summary }" },
  "tools_2fcf772e": { "message": "الأدوات" },
  "totalresults_results_found_numdisplayed_results_cu_a0a44975": {
    "message": "تم العثور على { totalResults } من النتائج، { numDisplayed } من النتائج قيد العرض حاليًا"
  },
  "tray_839df38a": { "message": "العلبة" },
  "triangle_6072304e": { "message": "مثلث" },
  "type_control_f9_to_access_image_options_text_a47e319f": {
    "message": "اضغط على Control F9 للوصول إلى اختيارات الصورة. { text }"
  },
  "type_control_f9_to_access_link_options_text_4ead9682": {
    "message": "اضغط على Control F9 للوصول إلى اختيارات الرابط. { text }"
  },
  "type_control_f9_to_access_table_options_text_92141329": {
    "message": "اضغط Control F9 للوصول إلى اختيارات الجدول. { text }"
  },
  "unpublished_dfd8801": { "message": "غير منشور" },
  "untitled_efdc2d7d": { "message": "بدون عنوان" },
  "upload_document_253f0478": { "message": "تحميل المستند" },
  "upload_file_fd2361b8": { "message": "تحميل ملف" },
  "upload_image_6120b609": { "message": "تحميل صورة" },
  "upload_media_ce31135a": { "message": "تحميل الوسائط" },
  "upload_record_media_e4207d72": { "message": "تحميل/تسجيل الوسائط" },
  "uploading_19e8a4e7": { "message": "جارٍ التحميل" },
  "uploading_closed_captions_subtitles_failed_bc093f3": {
    "message": "تعذر تحميل التسميات التوضيحية/العناوين الفرعية."
  },
  "uppercase_alphabetic_ordered_list_3f5aa6b2": {
    "message": "قائمة أبجدية مرتبة بأحرف كبيرة"
  },
  "uppercase_roman_numeral_ordered_list_853f292b": {
    "message": "قائمة بأرقام رومانية مرتبة بأحرف كبيرة"
  },
  "url_22a5f3b8": { "message": "URL" },
  "usage_right_ff96f3e2": { "message": "حق الاستخدام:" },
  "usage_rights_required_5fe4dd68": { "message": "حقوق الاستخدام (مطلوبة)" },
  "use_arrow_keys_to_navigate_options_2021cc50": {
    "message": "استخدم مفاتيح الأسهم للتنقل بين الخيارات."
  },
  "use_arrow_keys_to_select_a_shape_c8eb57ed": {
    "message": "استخدم مفاتيح الأسهم لتحديد شكل."
  },
  "use_arrow_keys_to_select_a_size_699a19f4": {
    "message": "استخدم مفاتيح الأسهم لتحديد حجم."
  },
  "use_arrow_keys_to_select_a_text_position_72f9137c": {
    "message": "استخدم مفاتيح الأسهم لتحديد موضع النص."
  },
  "use_arrow_keys_to_select_a_text_size_65e89336": {
    "message": "استخدم مفاتيح الأسهم لتحديد حجم النص."
  },
  "use_arrow_keys_to_select_an_outline_size_e009d6b0": {
    "message": "استخدم مفاتيح الأسهم لتحديد حجم الإطار."
  },
  "used_by_screen_readers_to_describe_the_content_of__b1e76d9e": {
    "message": "يستخدم بواسطة أدوات قراءة الشاشة لوصف محتوى الصور"
  },
  "used_by_screen_readers_to_describe_the_video_37ebad25": {
    "message": "يستخدم بواسطة أدوات قراءة الشاشة لوصف الفيديو"
  },
  "user_documents_c206e61f": { "message": "مستندات المستخدم" },
  "user_files_78e21703": { "message": "ملفات المستخدمين" },
  "user_images_b6490852": { "message": "صور المستخدمين" },
  "user_media_14fbf656": { "message": "وسائط المستخدم" },
  "video_options_24ef6e5d": { "message": "خيارات الفيديو" },
  "video_options_tray_3b9809a5": { "message": "علبة خيارات الفيديو" },
  "video_player_for_9e7d373b": { "message": "مشغل الفيديو لـ " },
  "video_player_for_title_ffd9fbc4": { "message": "مشغل الفيديو لـ { title }" },
  "view_ba339f93": { "message": "عرض" },
  "view_description_30446afc": { "message": "عرض الوصف" },
  "view_keyboard_shortcuts_34d1be0b": {
    "message": "عرض اختصارات لوحة المفاتيح"
  },
  "view_predefined_colors_92f5db39": {
    "message": "عرض الألوان المحددة مسبقًا"
  },
  "view_title_description_67940918": { "message": "عرض وصف { title }" },
  "width_492fec76": { "message": "العرض" },
  "width_and_height_must_be_numbers_110ab2e3": {
    "message": "يجب أن يكون العرض والارتفاع أرقاماً"
  },
  "width_x_height_px_ff3ccb93": { "message": "{ width } x { height } بكسل" },
  "wiki_home_9cd54d0": { "message": "الصفحة الرئيسية لـ Wiki" },
  "yes_dde87d5": { "message": "نعم" },
  "you_may_not_upload_an_empty_file_11c31eb2": {
    "message": "لا يمكنك تحميل ملف فارغ."
  }
}


formatMessage.addLocale({ar: locale})<|MERGE_RESOLUTION|>--- conflicted
+++ resolved
@@ -51,6 +51,9 @@
   "announcement_list_da155734": { "message": "قائمة الإعلانات" },
   "announcements_a4b8ed4a": { "message": "الإعلانات" },
   "apply_781a2546": { "message": "تطبيق" },
+  "apply_changes_to_all_instances_of_this_button_and__3a3bea34": {
+    "message": "تطبيق التغييرات على كافة مثيلات هذا الزر والأيقونة في المساق"
+  },
   "apps_54d24a47": { "message": "التطبيق" },
   "aspect_ratio_will_be_preserved_cb5fdfb8": {
     "message": "سيتم الاحتفاظ بنسبة العرض إلى الارتفاع"
@@ -63,9 +66,6 @@
   "audio_player_for_title_20cc70d": { "message": "مشغل الصوت لـ { title }" },
   "auto_saved_content_exists_would_you_like_to_load_t_fee528f2": {
     "message": "المحتوى المحفوظ تلقائياً موجود. هل ترغب في تحميل المحتوى المحفوظ تلقائياً بدلاً من ذلك؟"
-  },
-  "automatically_open_an_in_line_preview_preview_disp_ed784ffe": {
-    "message": "افتح تلقائيًا معاينة داخلية. (لا تظهر المعاينة إلا بعد الحفظ)"
   },
   "available_folders_694d0436": { "message": "المجلدات المتاحة" },
   "below_81d4dceb": { "message": "الأسفل" },
@@ -150,7 +150,6 @@
   "details_98a31b68": { "message": "التفاصيل" },
   "dimensions_45ddb7b7": { "message": "الأبعاد" },
   "directionality_26ae9e08": { "message": "الاتجاهية" },
-  "disable_in_line_preview_2a675175": { "message": "تعطيل المعاينة الداخلية." },
   "discussions_a5f96392": { "message": "النقاشات" },
   "discussions_index_6c36ced": { "message": "فهرس المناقشات" },
   "display_options_315aba85": { "message": "عرض الخيارات" },
@@ -287,7 +286,6 @@
     "message": "يجب أن تكون { width } x { height } بكسل على الأقل."
   },
   "my_files_2f621040": { "message": "ملفاتي" },
-  "my_images_427f9b0c": { "message": "صوري" },
   "name_1aed4a1b": { "message": "الاسم" },
   "navigate_through_the_menu_or_toolbar_415a4e50": {
     "message": "تنقل من خلال القائمة أو شريط الأدوات"
@@ -365,13 +363,8 @@
   "show_video_options_6ed3721a": { "message": "إظهار خيارات الفيديو" },
   "single_color_image_4e5d4dbc": { "message": "صورة بلون واحد" },
   "size_b30e1077": { "message": "الحجم" },
-<<<<<<< HEAD
-  "size_of_file_is_greater_than_the_maximum_max_mb_al_6eb3fa9a": {
-    "message": "حجم الملف { file } يفوق الحد الأقصى المسموح به من { max } ميغابايت."
-=======
   "size_of_caption_file_is_greater_than_the_maximum_m_bff5f86e": {
     "message": "حجم ملف التسمية التوضيحية يتجاوز الحد الأقصى المسموح به من { max } كيلوبايت."
->>>>>>> 784a3dfe
   },
   "small_b070434a": { "message": "صغير" },
   "something_went_wrong_89195131": { "message": "حدث خطأ ما." },
