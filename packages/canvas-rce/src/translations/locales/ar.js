/*
 * Copyright (C) 2021 - present Instructure, Inc.
 *
 * This file is part of Canvas.
 *
 * Canvas is free software: you can redistribute it and/or modify it under
 * the terms of the GNU Affero General Public License as published by the Free
 * Software Foundation, version 3 of the License.
 *
 * Canvas is distributed in the hope that it will be useful, but WITHOUT ANY
 * WARRANTY; without even the implied warranty of MERCHANTABILITY or FITNESS FOR
 * A PARTICULAR PURPOSE. See the GNU Affero General Public License for more
 * details.
 *
 * You should have received a copy of the GNU Affero General Public License along
 * with this program. If not, see <http://www.gnu.org/licenses/>.
 */

import formatMessage from '../../format-message'
import '../tinymce/ar_SA'

const locale = {
  "access_the_pretty_html_editor_37168efe": {
    "message": "الوصول إلى محرر HTML الأنيق"
  },
  "accessibility_checker_b3af1f6c": { "message": "المتحقق من إمكانية الوصول" },
  "action_to_take_b626a99a": { "message": "إجراء مقرر اتخاذه:" },
  "add_8523c19b": { "message": "إضافة" },
  "add_a_caption_2a915239": { "message": "إضافة تسمية توضيحية" },
  "add_alt_text_for_the_image_48cd88aa": { "message": "إضافة نص بديل للصورة" },
  "add_another_f4e50d57": { "message": "إضافة محتوى" },
  "add_cc_subtitles_55f0394e": {
    "message": "إضافة شرح مكتوب لأحداث العرض/أشرطة الترجمة"
  },
  "add_image_60b2de07": { "message": "إضافة صورة" },
  "additional_considerations_f3801683": { "message": "الاعتبارات الإضافية" },
  "adjacent_links_with_the_same_url_should_be_a_singl_7a1f7f6c": {
    "message": "يجب أن تكون الروابط المتجاورة بنفس عنوان URL رابطًا فرديًا."
  },
  "aleph_f4ffd155": { "message": "Aleph" },
<<<<<<< HEAD
=======
  "align_11050992": { "message": "محاذاة" },
>>>>>>> 0889f4aa
  "alignment_and_lists_5cebcb69": { "message": "المحاذاة والقوائم" },
  "all_4321c3a1": { "message": "الكل" },
  "all_apps_a50dea49": { "message": "كافة التطبيقات" },
  "alpha_15d59033": { "message": "Alpha" },
  "alphabetical_55b5b4e0": { "message": "أبجدي" },
  "alt_attribute_text_should_not_contain_more_than_12_e21d4040": {
    "message": "يجب ألا يتضمن نص السمة البديلة أكثر من 120 حرفًا."
  },
  "alt_text_611fb322": { "message": "النص البديل" },
  "amalg_coproduct_c589fb12": { "message": "Amalg (Coproduct)" },
  "an_error_occured_reading_the_file_ff48558b": {
    "message": "حدث خطأ أثناء قراءة الملف"
  },
  "an_error_occurred_making_a_network_request_d1bda348": {
    "message": "حدث خطأ أثناء إجراء طلب شبكة"
  },
  "an_error_occurred_uploading_your_media_71f1444d": {
    "message": "حدث خطأ أثناء تحميل الوسائط."
  },
  "and_7fcc2911": { "message": "و" },
  "angle_c5b4ec50": { "message": "زاوية" },
  "announcement_list_da155734": { "message": "قائمة الإعلانات" },
  "announcements_a4b8ed4a": { "message": "الإعلانات" },
  "apply_781a2546": { "message": "تطبيق" },
  "apply_changes_to_all_instances_of_this_icon_maker__2642f466": {
    "message": "تطبيق التغييرات على كافة مثيلات أيقونة صانع الأيقونات هذه في المساق"
  },
  "approaches_the_limit_893aeec9": { "message": "يقترب من الحد" },
  "approximately_e7965800": { "message": "تقريبًا" },
  "apps_54d24a47": { "message": "التطبيق" },
<<<<<<< HEAD
=======
  "are_you_sure_you_want_to_cancel_changes_you_made_m_c5210496": {
    "message": "هل تريد الإلغاء بالفعل؟ قد لا يتم حفظ التغييرات التي أجريتها."
  },
>>>>>>> 0889f4aa
  "arrows_464a3e54": { "message": "الأسهم" },
  "art_icon_8e1daad": { "message": "أيقونة الفنون" },
  "aspect_ratio_will_be_preserved_cb5fdfb8": {
    "message": "سيتم الاحتفاظ بنسبة العرض إلى الارتفاع"
  },
  "assignments_1e02582c": { "message": "المهام" },
  "asterisk_82255584": { "message": "نجمة" },
  "attributes_963ba262": { "message": "السمات" },
  "audio_and_video_recording_not_supported_please_use_5ce3f0d7": {
    "message": "تسجيل الصوت والفيديو غير مدعوم، يرجى استخدام مستعرض مختلف."
  },
  "audio_options_feb58e2c": { "message": "خيارات الصوت" },
  "audio_options_tray_33a90711": { "message": "علبة خيارات الصوت" },
  "audio_player_for_title_20cc70d": { "message": "مشغل الصوت لـ { title }" },
  "auto_saved_content_exists_would_you_like_to_load_t_fee528f2": {
    "message": "المحتوى المحفوظ تلقائياً موجود. هل ترغب في تحميل المحتوى المحفوظ تلقائياً بدلاً من ذلك؟"
  },
  "available_folders_694d0436": { "message": "المجلدات المتاحة" },
  "backslash_b2d5442d": { "message": "شرطة مائلة للخلف" },
  "bar_ec63ed6": { "message": "شريط" },
  "basic_554cdc0a": { "message": "أساسي" },
  "because_501841b": { "message": "لأن" },
  "below_81d4dceb": { "message": "الأسفل" },
  "beta_cb5f307e": { "message": "Beta" },
  "big_circle_16b2e604": { "message": "دائرة كبيرة" },
  "binomial_coefficient_ea5b9bb7": { "message": "معامل ثنائي الحد" },
  "black_4cb01371": { "message": "أسود" },
  "blue_daf8fea9": { "message": "أزرق" },
  "bottom_15a2a9be": { "message": "أسفل" },
  "bottom_third_5f5fec1d": { "message": "الثالث من الأسفل" },
  "bowtie_5f9629e4": { "message": "ربطة قوسية" },
  "brick_f2656265": { "message": "قرميد" },
  "c_2001_acme_inc_283f7f80": { "message": "(c) 2001 Acme Inc." },
  "cancel_caeb1e68": { "message": "إلغاء" },
  "cap_product_3a5265a6": { "message": "Cap Product" },
<<<<<<< HEAD
=======
  "center_align_e68d9997": { "message": "محاذاة إلى الوسط" },
>>>>>>> 0889f4aa
  "centered_dot_64d5e378": { "message": "نقطة مركزية" },
  "centered_horizontal_dots_451c5815": { "message": "نقاط أفقية مركزية" },
  "change_alt_text_92654906": { "message": "تغيير النص البديل" },
  "change_heading_tag_to_paragraph_a61e3113": {
    "message": "تغيير علامة العنوان إلى فقرة"
  },
  "change_only_this_heading_s_level_903cc956": {
    "message": "تغيير مستوى هذا العنوان فقط"
<<<<<<< HEAD
  },
  "change_text_color_1aecb912": { "message": "تغيير لون النص" },
=======
  },
  "change_text_color_1aecb912": { "message": "تغيير لون النص" },
  "changes_you_made_may_not_be_saved_4e8db973": {
    "message": "قد لا يتم حفظ التغييرات التي أجريتها."
  },
  "characters_9d897d1c": { "message": "أحرف" },
  "characters_no_spaces_485e5367": { "message": "الأحرف (بدون مسافات)" },
>>>>>>> 0889f4aa
  "check_accessibility_3c78211c": { "message": "التحقق من إمكانية الوصول" },
  "checking_for_accessibility_issues_fac18c6d": {
    "message": "التحقق من مشاكل إمكانية الوصول"
  },
  "chi_54a32644": { "message": "Chi" },
  "choose_caption_file_9c45bc4e": { "message": "اختر ملف تسميات توضيحية" },
  "choose_usage_rights_33683854": { "message": "اختر حقوق الاستخدام..." },
  "circle_484abe63": { "message": "الدائرة" },
<<<<<<< HEAD
=======
  "circle_unordered_list_9e3a0763": { "message": "قائمة دائرية غير المرتبة" },
>>>>>>> 0889f4aa
  "clear_2084585f": { "message": "مسح" },
  "clear_image_3213fe62": { "message": "مسح الصورة" },
  "clear_selected_file_82388e50": { "message": "مسح الملف المحدد" },
  "clear_selected_file_filename_2fe8a58e": {
    "message": "مسح الملف المحدد: { filename }"
  },
  "click_or_shift_click_for_the_html_editor_25d70bb4": {
    "message": "انقر أو نقرة + shift للوصول إلى محرر html."
  },
  "click_to_embed_imagename_c41ea8df": {
    "message": "انقر لتضمين { imageName }"
  },
  "click_to_hide_preview_3c707763": { "message": "انقر لإخفاء المعاينة" },
  "click_to_insert_a_link_into_the_editor_c19613aa": {
    "message": "انقر لإدراج ارتباط إلى المحرر."
  },
  "click_to_show_preview_faa27051": { "message": "انقر لإظهار المعاينة" },
  "close_a_menu_or_dialog_also_returns_you_to_the_edi_739079e6": {
    "message": "إغلاق قائمة أو مربع حوار. يعيدك أيضًا إلى مساحة المحرر"
  },
  "close_accessibility_checker_29d1c51e": {
    "message": "إغلاق المتحقق من إمكانية الوصول"
  },
  "close_d634289d": { "message": "إغلاق" },
  "closed_caption_file_must_be_less_than_maxkb_kb_5880f752": {
    "message": "يجب أن يقل حجم ملف التسمية التوضيحية المغلقة عن { maxKb } كيلوبايت"
  },
  "closed_captions_subtitles_e6aaa016": {
    "message": "تسميات توضيحية مغلقة/ترجمات مباشرة"
  },
  "clubs_suit_c1ffedff": { "message": "Clubs (Suit)" },
  "collaborations_5c56c15f": { "message": "الأعمال الجماعية" },
  "collapse_to_hide_types_1ab46d2e": { "message": "الطي لإخفاء { types }" },
  "color_picker_6b359edf": { "message": "أداة انتقاء اللون" },
  "color_picker_colorname_selected_ad4cf400": {
    "message": "أداة انتقاء اللون (تم تحديد { colorName })"
  },
  "column_e1ae5c64": { "message": "عمود" },
  "column_group_1c062368": { "message": "مجموعة العمود" },
  "complex_numbers_a543d004": { "message": "أعداد مركبة" },
  "computer_1d7dfa6f": { "message": "الكمبيوتر" },
  "congruent_5a244acd": { "message": "Congruent" },
  "contains_311f37b7": { "message": "يحتوي على" },
  "content_1440204b": { "message": "المحتوى" },
  "content_is_still_being_uploaded_if_you_continue_it_8f06d0cb": {
    "message": "لا يزال يتم تحميل المحتوى، إذا استمرت مشكلة عدم تضمين المحتوى بشكل سليم."
  },
  "content_subtype_5ce35e88": { "message": "النوع الفرعي للمحتوى" },
  "content_type_2cf90d95": { "message": "نوع المحتوى" },
  "coproduct_e7838082": { "message": "منتج مشترك" },
  "copyright_holder_66ee111": { "message": "مالك حق النشر:" },
<<<<<<< HEAD
=======
  "could_not_insert_content_itemtype_items_are_not_cu_638dfecd": {
    "message": "تعذر إدراج المحتوى: عناصر \"{ itemType }\" غير مدعومة حاليًا في Canvas."
  },
  "count_40eced3b": { "message": "العدد" },
>>>>>>> 0889f4aa
  "count_plural_0_0_words_one_1_word_other_words_acf32eca": {
    "message": "{ count, plural,\n     =0 {0 كلمات}\n    one {1 كلمة}\n  other {# من الكلمات}\n}"
  },
  "count_plural_one_item_loaded_other_items_loaded_857023b7": {
    "message": "{ count, plural,\n    one {# عنصر محمّل}\n  other {# من العناصر محمّلة}\n}"
  },
  "course_documents_104d76e0": { "message": "مستندات المساق" },
  "course_files_62deb8f8": { "message": "ملفات المساق" },
  "course_files_a31f97fc": { "message": "ملفات المساق" },
  "course_images_f8511d04": { "message": "صور المساق" },
<<<<<<< HEAD
=======
  "course_link_b369426": { "message": "رابط المساق" },
>>>>>>> 0889f4aa
  "course_links_b56959b9": { "message": "روابط المساق" },
  "course_media_ec759ad": { "message": "وسائط المساق" },
  "course_navigation_dd035109": { "message": "التنقل عبر المساق" },
  "create_icon_110d6463": { "message": "إنشاء أيقونة" },
<<<<<<< HEAD
=======
  "create_icon_maker_icon_c716bffe": {
    "message": "إنشاء أيقونة صانع الأيقونات"
  },
>>>>>>> 0889f4aa
  "creative_commons_license_725584ae": { "message": "ترخيص المشاع الإبداعي:" },
  "crop_image_41bf940c": { "message": "قص الصورة" },
  "crop_image_807ebb08": { "message": "قص صورة" },
  "cup_product_14174434": { "message": "Cup Product" },
  "current_image_f16c249c": { "message": "الصورة الحالية" },
  "current_volume_level_c55ab825": { "message": "مستوى الصوت الحالي" },
  "custom_6979cd81": { "message": "مخصص" },
  "cyan_c1d5f68a": { "message": "سماوي" },
  "dagger_57e0f4e5": { "message": "Dagger" },
  "date_added_ed5ad465": { "message": "تاريخ الإضافة" },
  "decorative_icon_9a7f3fc3": { "message": "أيقونة زينة" },
  "decorative_image_fde98579": { "message": "صورة تزيين" },
  "decorative_type_upper_f2c95e3": { "message": "{ TYPE_UPPER } زينة" },
<<<<<<< HEAD
  "deep_purple_bb3e2907": { "message": "أرجواني داكن" },
=======
  "decrease_indent_d9cf469d": { "message": "تقليل المسافة البادئة" },
  "deep_purple_bb3e2907": { "message": "أرجواني داكن" },
  "default_bulleted_unordered_list_47079da8": {
    "message": "قائمة افتراضية غير مرتبة بتعداد نقطي"
  },
  "default_numerical_ordered_list_48dd3548": {
    "message": "قائمة افتراضية مرقمة غير مرتبة"
  },
>>>>>>> 0889f4aa
  "definite_integral_fe7ffed1": { "message": "قيمة التكامل المحدد" },
  "degree_symbol_4a823d5f": { "message": "رمز الدرجة" },
  "delimiters_4db4840d": { "message": "المحدِدات" },
  "delta_53765780": { "message": "Delta" },
  "describe_the_icon_f6a18823": { "message": "(وصف الصورة)" },
  "describe_the_type_ff448da5": { "message": "(اذكر وصفًا لـ { TYPE })" },
  "describe_the_video_2fe8f46a": { "message": "(وصف الفيديو)" },
  "description_436c48d7": { "message": "الوصف" },
  "details_98a31b68": { "message": "التفاصيل" },
  "diagonal_dots_7d71b57e": { "message": "نقاط قطرية" },
  "diamond_b8dfe7ae": { "message": "معيّن" },
  "diamonds_suit_526abaaf": { "message": "Diamonds (Suit)" },
  "digamma_258ade94": { "message": "Digamma" },
  "dimension_type_f5fa9170": { "message": "نوع البعد" },
  "dimensions_45ddb7b7": { "message": "الأبعاد" },
  "directionality_26ae9e08": { "message": "الاتجاهية" },
  "directly_edit_latex_b7e9235b": { "message": "تحرير LaTeX مباشرةً" },
  "disable_preview_222bdf72": { "message": "تعطيل المعاينة" },
  "discussions_a5f96392": { "message": "النقاشات" },
  "discussions_index_6c36ced": { "message": "فهرس المناقشات" },
  "disjoint_union_e74351a8": { "message": "Disjoint Union" },
  "display_options_315aba85": { "message": "عرض الخيارات" },
  "display_text_link_opens_in_a_new_tab_75e9afc9": {
    "message": "عرض ارتباط النص (يفتح في علامة تبويب جديدة)"
  },
  "division_sign_72190870": { "message": "علامة القسمة" },
<<<<<<< HEAD
  "documents_81393201": { "message": "المستندات" },
  "done_54e3d4b6": { "message": "تم" },
  "double_dagger_faf78681": { "message": "Double Dagger" },
=======
  "document_678cd7bf": { "message": "مستند" },
  "documents_81393201": { "message": "المستندات" },
  "done_54e3d4b6": { "message": "تم" },
  "double_dagger_faf78681": { "message": "Double Dagger" },
  "down_5831a426": { "message": "لأسفل" },
>>>>>>> 0889f4aa
  "down_and_left_diagonal_arrow_40ef602c": {
    "message": "سهم قطري لأسفل ويسار"
  },
  "down_and_right_diagonal_arrow_6ea0f460": {
    "message": "سهم قطري لأسفل ويمين"
  },
  "download_filename_2baae924": { "message": "تنزيل { filename }" },
  "downward_arrow_cca52012": { "message": "سهم لأسفل" },
  "downward_pointing_triangle_2a12a601": { "message": "مثلث يشير لأسفل" },
  "drag_a_file_here_1bf656d5": { "message": "إفلات ملف هنا" },
  "drag_and_drop_or_click_to_browse_your_computer_60772d6d": {
    "message": "اسحب وأفلت أو انقر لاستعراض الكمبيوتر الخاص بك"
  },
  "drag_handle_use_up_and_down_arrows_to_resize_e29eae5c": {
    "message": "إفلات المؤشر. استخدم سهمي لأعلى ولأسفل لضبط الحجم"
  },
  "due_multiple_dates_cc0ee3f5": {
    "message": "تاريخ الاستحقاق: تواريخ متعددة"
  },
  "due_when_7eed10c6": { "message": "تاريخ الاستحقاق: { when }" },
  "edit_alt_text_for_this_icon_instance_9c6fc5fd": {
    "message": "تحرير نصًا بديلًا لمثيل الأيقونة هذا"
  },
  "edit_c5fbea07": { "message": "تحرير" },
  "edit_course_link_5a5c3c59": { "message": "تحرير ارتباط المساق" },
<<<<<<< HEAD
=======
  "edit_equation_f5279959": { "message": "تحرير المعادلة" },
>>>>>>> 0889f4aa
  "edit_existing_icon_maker_icon_5d0ebb3f": {
    "message": "تحرير أيقونة صانع الأيقونات"
  },
  "edit_icon_2c6b0e91": { "message": "تحرير الأيقونة" },
  "edit_link_7f53bebb": { "message": "تحرير الارتباط" },
  "editor_statusbar_26ac81fc": { "message": "شريط حالة المحرر" },
  "element_starting_with_start_91bf4c3b": {
    "message": "عنصر يبدأ بـ { start }"
  },
  "embed_828fac4a": { "message": "تضمين" },
  "embed_code_314f1bd5": { "message": "تضمين تعليمات برمجية" },
<<<<<<< HEAD
=======
  "embed_content_from_external_tool_3397ad2d": {
    "message": "تضمين محتوى من الأداة الخارجية"
  },
>>>>>>> 0889f4aa
  "embed_image_1080badc": { "message": "تضمين صورة" },
  "embed_video_a97a64af": { "message": "تضمين الفيديو" },
  "embedded_content_aaeb4d3d": { "message": "مضمّن آخر" },
  "empty_set_91a92df4": { "message": "مجموعة فارغة" },
  "encircled_dot_8f5e51c": { "message": "نقطة مطوقة" },
  "encircled_minus_72745096": { "message": "سالب مطوق" },
  "encircled_plus_36d8d104": { "message": "زائد مطوق" },
  "encircled_times_5700096d": { "message": "أوقات مطوقة" },
  "engineering_icon_f8f3cf43": { "message": "أيقونة الهندسة" },
  "english_icon_25bfe845": { "message": "أيقونة الإنجليزية" },
  "enter_at_least_3_characters_to_search_4f037ee0": {
    "message": "أدخل 3 أحرف على الأقل للبحث"
  },
  "epsilon_54bb8afa": { "message": "Epsilon" },
  "epsilon_variant_d31f1e77": { "message": "Epsilon (متغير)" },
  "equals_sign_c51bdc58": { "message": "علامة يساوي" },
<<<<<<< HEAD
  "equation_editor_39fbc3f1": { "message": "محرر المعادلات" },
=======
  "equation_1c5ac93c": { "message": "المعادلة" },
  "equation_editor_39fbc3f1": { "message": "محرر المعادلات" },
  "equilibrium_6ff3040b": { "message": "التعادل" },
>>>>>>> 0889f4aa
  "equivalence_class_7b0f11c0": { "message": "فئة تكافؤ" },
  "equivalent_identity_654b3ce5": { "message": "مكافئ (هوية)" },
  "eta_b8828f99": { "message": "Eta" },
  "exists_2e62bdaa": { "message": "موجود" },
  "exit_fullscreen_b7eb0aa4": { "message": "الخروج من عرض ملء الشاشة" },
  "expand_preview_by_default_2abbf9f8": {
    "message": "توسيع المعاينة افتراضيًا"
  },
  "expand_to_see_types_f5d29352": { "message": "التوسيع لرؤية { types }" },
<<<<<<< HEAD
=======
  "external_link_d3f9e62a": { "message": "الرابط الخارجي" },
  "external_tool_frame_70b32473": { "message": "إطار الأداة الخارجية" },
>>>>>>> 0889f4aa
  "external_tools_6e77821": { "message": "الأدوات الخارجية" },
  "extra_large_b6cdf1ff": { "message": "كبير جداً" },
  "extra_small_9ae33252": { "message": "صغير للغاية" },
  "extracurricular_icon_67c8ca42": { "message": "أيقونة الأنشطة غير الصفية" },
  "f_function_fe422d65": { "message": "F (دالة)" },
  "failed_getting_file_contents_e9ea19f4": {
    "message": "تعذر الحصول على محتويات الملف"
  },
<<<<<<< HEAD
=======
  "failed_to_retrieve_content_from_external_tool_5899c213": {
    "message": "تعذر استرداد المحتوى من الأداة الخارجية"
  },
>>>>>>> 0889f4aa
  "file_name_8fd421ff": { "message": "اسم الملف" },
  "file_storage_quota_exceeded_b7846cd1": {
    "message": "تم تجاوز حصة تخزين الملفات"
  },
  "file_url_c12b64be": { "message": "عنوان URL للملف" },
  "filename_file_icon_602eb5de": { "message": "أيقونة الملف { filename }" },
  "filename_image_preview_6cef8f26": {
    "message": "معاينة الصورة { filename }"
  },
  "filename_text_preview_e41ca2d8": { "message": "معاينة النص { filename }" },
  "files_c300e900": { "message": "الملفات" },
  "files_index_af7c662b": { "message": "فهرس الملفات" },
  "finish_bc343002": { "message": "إنهاء" },
  "fix_heading_hierarchy_f60884c4": { "message": "إصلاح هيكل العنوان" },
  "flat_music_76d5a5c3": { "message": "Flat (موسيقى)" },
  "focus_element_options_toolbar_18d993e": {
    "message": "شريط أدوات خيارات عنصر التركيز"
  },
  "folder_tree_fbab0726": { "message": "شجرة المجلد" },
  "for_all_b919f972": { "message": "للكل" },
  "format_4247a9c5": { "message": "التنسيق" },
  "format_as_a_list_142210c3": { "message": "التنسيق في صورة قائمة" },
  "formatting_5b143aa8": { "message": "التنسيق" },
  "forward_slash_3f90f35e": { "message": "شرطة للأمام" },
  "found_auto_saved_content_3f6e4ca5": {
    "message": "تم العثور على محتوى محفوظ تلقائياً"
  },
  "found_count_plural_0_results_one_result_other_resu_46aeaa01": {
    "message": "تم العثور على { count, plural,\n     =0 {# من النتائج}\n    one {# نتيجة}\n  other {# من النتائج}\n}"
  },
  "fraction_41bac7af": { "message": "كسر" },
  "fullscreen_873bf53f": { "message": "ملء الشاشة" },
  "gamma_1767928": { "message": "Gamma" },
  "generating_preview_45b53be0": { "message": "جارٍ إنشاء المعاينة..." },
  "gif_png_format_images_larger_than_size_kb_are_not__7af3bdbd": {
    "message": "الصور بتنسيق GIF/PNG أكبر من { size } كيلوبايت غير مدعومة حاليًا."
  },
  "go_to_the_editor_s_menubar_e6674c81": {
    "message": "الانتقال إلى شريط القوائم الخاص بالمحرر"
  },
  "go_to_the_editor_s_toolbar_a5cb875f": {
    "message": "الانتقال إلى شريط الأدوات الخاص بالمحرر"
  },
  "grades_a61eba0a": { "message": "الدرجات" },
  "greater_than_e98af662": { "message": "أكبر من" },
  "greater_than_or_equal_b911949a": { "message": "أكثر من أو يساوي" },
  "greek_65c5b3f7": { "message": "اليونانية" },
  "green_15af4778": { "message": "أخضر" },
  "grey_a55dceff": { "message": "رمادي" },
  "group_documents_8bfd6ae6": { "message": "مستندات المجموعة" },
  "group_files_4324f3df": { "message": "ملفات المجموعة" },
  "group_files_82e5dcdb": { "message": "ملفات المجموعة" },
  "group_images_98e0ac17": { "message": "صور المجموعة" },
  "group_isomorphism_45b1458c": { "message": "تساوي شكل المجموعة" },
<<<<<<< HEAD
=======
  "group_link_63e626b3": { "message": "رابط المجموعة" },
>>>>>>> 0889f4aa
  "group_links_9493129e": { "message": "تجميع الارتباطات" },
  "group_media_2f3d128a": { "message": "وسائط المجموعة" },
  "group_navigation_99f191a": { "message": "التنقل عبر المجموعة" },
  "h_bar_bb94deae": { "message": "شريط H" },
  "hat_ea321e35": { "message": "قبعة" },
  "header_column_f27433cb": { "message": "عمود الرأس" },
  "header_row_and_column_ec5b9ec": { "message": "صف وعمود الرأس" },
  "header_row_f33eb169": { "message": "صف الرأس" },
  "heading_2_5b84eed2": { "message": "العنوان 2" },
  "heading_3_2c83de44": { "message": "العنوان 3" },
  "heading_4_b2e74be7": { "message": "العنوان 4" },
  "heading_levels_should_not_be_skipped_3947c0e0": {
    "message": "يجب ألا يتم تجاوز مستويات العنوان."
  },
  "heading_starting_with_start_42a3e7f9": {
    "message": "يبدأ العنوان بـ { start }"
  },
  "headings_should_not_contain_more_than_120_characte_3c0e0cb3": {
    "message": "يجب ألا تتضمن العناوين أكثر من 120 حرفًا."
  },
  "health_icon_8d292eb5": { "message": "أيقونة الصحة" },
  "hearts_suit_e50e04ca": { "message": "Hearts (Suit)" },
  "height_69b03e15": { "message": "الارتفاع" },
  "hexagon_d8468e0d": { "message": "سداسي" },
  "hide_description_bfb5502e": { "message": "إخفاء الوصف" },
  "hide_title_description_caf092ef": { "message": "إخفاء وصف { title }" },
  "highlight_an_element_to_activate_the_element_optio_60e1e56b": {
    "message": "تمييز عنصر لتنشيط شريط أدوات خيارات العناصر"
  },
  "home_351838cd": { "message": "الصفحة الرئيسية" },
  "html_code_editor_fd967a44": { "message": "محرر التعليمات البرمجية HTML" },
<<<<<<< HEAD
=======
  "html_editor_fb2ab713": { "message": "محرر HTML" },
>>>>>>> 0889f4aa
  "i_have_obtained_permission_to_use_this_file_6386f087": {
    "message": "لقد حصلت على إذن لاستخدام هذا الملف."
  },
  "i_hold_the_copyright_71ee91b1": { "message": "أمتلك حق النشر" },
  "icon_215a1dc6": { "message": "الأيقونة" },
  "icon_8168b2f8": { "message": "الأيقونة" },
  "icon_color_b86dd6d6": { "message": "لون الأيقونة" },
  "icon_maker_icons_cc560f7e": { "message": "أيقونات صانع الأيقونات" },
  "icon_options_7e32746e": { "message": "خيارات الأيقونة" },
  "icon_options_tray_2b407977": { "message": "علبة خيارات الأيقونة" },
  "icon_preview_1782a1d9": { "message": "معاينة الأيقونة" },
  "icon_shape_30b61e7": { "message": "شكل الأيقونة" },
  "icon_size_9353edea": { "message": "حجم الأيقونة" },
  "if_left_empty_link_text_will_display_as_course_lin_61087540": {
    "message": "إذا ترك الارتباط فارغًا، سيُعرض النص كاسم ارتباط المساق"
  },
  "if_usage_rights_are_required_the_file_will_not_pub_841e276e": {
    "message": "إذا تتطلب الأمر حقوق استخدام، لن يتم نشر الملف حتى تمكينه في صفحة الملفات."
  },
  "if_you_do_not_select_usage_rights_now_this_file_wi_14e07ab5": {
    "message": "إن لم تحدد الآن حقوق الاستخدام، فسيتم إلغاء نشر هذا الملف بعد تحميله."
  },
  "image_8ad06": { "message": "صورة" },
  "image_c1c98202": { "message": "صورة" },
  "image_filenames_should_not_be_used_as_the_alt_attr_bcfd7780": {
    "message": "يجب ألا يتم استخدام أسماء ملفات الصور كسمة ببديلة لوصف محتوى الصورة."
  },
  "image_options_5412d02c": { "message": "خيارات الصورة" },
  "image_options_tray_90a46006": { "message": "علبة خيارات الصورة" },
  "image_to_crop_3a34487d": { "message": "الصور المراد قصها" },
  "image_with_filename_file_aacd7180": {
    "message": "صورة باسم الملف { file }"
  },
  "images_7ce26570": { "message": "الصور" },
  "images_should_include_an_alt_attribute_describing__b86d6a86": {
    "message": "يجب أن تتضمن الصور سمة بديلة تصف محتوى الصورة."
  },
  "imaginary_portion_of_complex_number_2c733ffa": {
    "message": "الجزء التخيلي (من العدد المركب)"
  },
  "in_element_of_19ca2f33": { "message": "In (Element Of)" },
<<<<<<< HEAD
=======
  "increase_indent_6af90f7c": { "message": "زيادة المسافة البادئة" },
>>>>>>> 0889f4aa
  "indefinite_integral_6623307e": { "message": "قيمة التكامل غير المحدد" },
  "indigo_2035fc55": { "message": "نيلي" },
  "inference_fed5c960": { "message": "الاستنتاج" },
  "infinity_7a10f206": { "message": "ما لا نهاية" },
  "insert_593145ef": { "message": "إدخال" },
  "insert_link_6dc23cae": { "message": "إدراج ارتباط" },
<<<<<<< HEAD
=======
  "insert_math_equation_57c6e767": { "message": "إدخال معادلة رياضية" },
>>>>>>> 0889f4aa
  "integers_336344e1": { "message": "أعداد صحيحة" },
  "intersection_cd4590e4": { "message": "تقاطع" },
  "invalid_entry_f7d2a0f5": { "message": "إدخال غير صالح." },
  "invalid_file_c11ba11": { "message": "ملف غير صالح" },
  "invalid_file_type_881cc9b2": { "message": "نوع ملف غير صالح" },
  "invalid_url_cbde79f": { "message": "URL غير صالح" },
  "iota_11c932a9": { "message": "Iota" },
  "issue_num_total_f94536cf": { "message": "مشكلة { num }/{ total }" },
  "kappa_2f14c816": { "message": "Kappa" },
  "kappa_variant_eb64574b": { "message": "Kappa (متغير)" },
  "keyboard_shortcuts_ed1844bd": { "message": "اختصارات لوحة المفاتيح" },
  "keyboards_navigate_to_links_using_the_tab_key_two__5fab8c82": {
    "message": "تنتقل لوحات المفاتيح إلى الروابط باستخدام المفتاح Tab. يمكن أن يسبب رابطان متجاوران يوجهان إلى نفس الوجهة في إرباك مستخدمي لوحة المفاتيح."
  },
  "lambda_4f602498": { "message": "Lambda" },
  "language_arts_icon_a798b0f8": { "message": "أيقونة آداب اللغة" },
  "languages_icon_9d20539": { "message": "أيقونة اللغات" },
  "large_9c5e80e7": { "message": "كبير" },
  "learn_more_about_adjacent_links_2cb9762c": {
    "message": "معرفة المزيد عن الارتباطات المتجاورة"
  },
  "learn_more_about_color_contrast_c019dfb9": {
    "message": "معرفة المزيد عن تباين اللون"
  },
  "learn_more_about_organizing_page_headings_8a7caa2e": {
    "message": "معرفة المزيد عن تنظيم عناوين الصفحات"
  },
  "learn_more_about_proper_page_heading_structure_d2959f2d": {
    "message": "معرفة المزيد عن الهيكل الملائم لعناوين الصفحات"
  },
  "learn_more_about_table_headers_5f5ee13": {
    "message": "معرفة المزيد عن رؤوس الجداول"
  },
  "learn_more_about_using_alt_text_for_images_5698df9a": {
    "message": "معرفة المزيد عن استخدام النص البديل للصور"
  },
  "learn_more_about_using_captions_with_tables_36fe496f": {
    "message": "معرفة المزيد عن استخدام التسميات التوضيحية مع الجداول"
  },
  "learn_more_about_using_filenames_as_alt_text_264286af": {
    "message": "معرفة المزيد عن استخدام أسماء الملفات كنصوص بديلة"
  },
  "learn_more_about_using_lists_4e6eb860": {
    "message": "معرفة المزيد عن استخدام القوائم"
  },
  "learn_more_about_using_scope_attributes_with_table_20df49aa": {
    "message": "معرفة المزيد عن استخدام سمات النطاق مع الجداول"
  },
  "leave_as_is_4facfe55": { "message": "ترك كما هو" },
<<<<<<< HEAD
=======
  "left_3ea9d375": { "message": "اليسار" },
  "left_align_43d95491": { "message": "محاذاة إلى اليسار" },
>>>>>>> 0889f4aa
  "left_angle_bracket_c87a6d07": { "message": "Left Angle Bracket" },
  "left_arrow_4fde1a64": { "message": "Left Arrow" },
  "left_arrow_with_hook_5bfcad93": { "message": "Left Arrow With Hook" },
  "left_ceiling_ee9dd88a": { "message": "Left Ceiling" },
  "left_curly_brace_1726fb4": { "message": "Left Curly Brace" },
  "left_downard_harpoon_arrow_1d7b3d2e": {
    "message": "Left Downard Harpoon Arrow"
  },
  "left_floor_29ac2274": { "message": "Left Floor" },
  "left_to_right_e9b4fd06": { "message": "‏‏من اليسار إلى اليمين" },
  "left_upward_harpoon_arrow_3a562a96": {
    "message": "Left Upward Harpoon Arrow"
  },
  "leftward_arrow_1e4765de": { "message": "Leftward Arrow" },
  "leftward_pointing_triangle_d14532ce": {
    "message": "Leftward Pointing Triangle"
  },
  "less_than_a26c0641": { "message": "أقل من" },
  "less_than_or_equal_be5216cb": { "message": "أقل من أو يساوي" },
  "library_icon_ae1e54cf": { "message": "أيقونة المكتبة" },
  "light_blue_5374f600": { "message": "أزرق فاتح" },
  "link_7262adec": { "message": "ارتباط" },
  "link_options_a16b758b": { "message": "خيارات الارتباط" },
  "link_with_text_starting_with_start_b3fcbe71": {
    "message": "رابط بنص يبدأ بـ { start }"
  },
  "links_14b70841": { "message": "الارتباطات" },
  "links_to_an_external_site_de74145d": {
    "message": "ارتباطات إلى موقع خارجي."
  },
  "lists_should_be_formatted_as_lists_f862de8d": {
    "message": "يجب تنسيق القوائم في صورة قوائم."
  },
  "load_more_35d33c7": { "message": "تحميل المزيد" },
  "loading_25990131": { "message": "جارٍ التحميل..." },
  "loading_bde52856": { "message": "جارٍ التحميل" },
  "loading_closed_captions_subtitles_failed_95ceef47": {
    "message": "تعذر تحميل التسميات التوضيحية/العناوين الفرعية."
  },
<<<<<<< HEAD
  "loading_failed_b3524381": { "message": "فشل التحميل..." },
  "loading_failed_e6a9d8ef": { "message": "فشل التحميل." },
  "loading_folders_d8b5869e": { "message": "جارٍ تحميل المجلدات" },
=======
  "loading_external_tool_d839042c": { "message": "جارٍ تحميل الأداة الخارجية" },
  "loading_failed_b3524381": { "message": "فشل التحميل..." },
  "loading_failed_e6a9d8ef": { "message": "فشل التحميل." },
  "loading_folders_d8b5869e": { "message": "جارٍ تحميل المجلدات" },
  "loading_placeholder_for_filename_792ef5e8": {
    "message": "جارٍ تحميل عنصر النائب لـ { fileName }"
  },
>>>>>>> 0889f4aa
  "loading_please_wait_d276220a": { "message": "جارٍ التحميل، يرجى الانتظار" },
  "loading_preview_9f077aa1": { "message": "جارٍ تحميل المعاينة" },
  "locked_762f138b": { "message": "مؤمّن" },
  "logical_equivalence_76fca396": { "message": "تكافؤ منطقي" },
  "logical_equivalence_short_8efd7b4f": { "message": "تكافؤ منطقي (قصير)" },
  "logical_equivalence_short_and_thick_1e1f654d": {
    "message": "تكافؤ منطقي (قصير وسميك)"
  },
  "logical_equivalence_thick_662dd3f2": { "message": "تكافؤ منطقي (سميك)" },
  "low_horizontal_dots_cc08498e": { "message": "نقاط أفقية منخفضة" },
  "magenta_4a65993c": { "message": "ماجنتا" },
  "maps_to_e5ef7382": { "message": "Maps To" },
  "math_icon_ad4e9d03": { "message": "أيقونة الرياضيات" },
  "media_af190855": { "message": "الوسائط" },
  "media_file_is_processing_please_try_again_later_58a6d49": {
    "message": "جارٍ معالجة ملف الوسائط. الرجاء إعادة المحاولة لاحقًا."
  },
  "medium_5a8e9ead": { "message": "متوسط" },
  "merge_links_2478df96": { "message": "دمج الروابط" },
  "mic_a7f3d311": { "message": "الميكروفون" },
  "microphone_disabled_15c83130": { "message": "تم تعطيل الميكروفون" },
  "middle_27dc1d5": { "message": "الأوسط" },
  "minimize_file_preview_da911944": { "message": "تصغير معاينة الملف" },
  "minimize_video_20aa554b": { "message": "تصغير الفيديو" },
  "minus_fd961e2e": { "message": "سالب" },
  "minus_plus_3461f637": { "message": "سالب/موجب" },
  "misc_3b692ea7": { "message": "متنوع" },
  "miscellaneous_e9818229": { "message": "متنوعات" },
  "modules_c4325335": { "message": "الوحدات النمطية" },
<<<<<<< HEAD
=======
  "moving_image_to_crop_directionword_6f66cde2": {
    "message": "جارٍ نقل الصورة إلى القص { directionWord }"
  },
>>>>>>> 0889f4aa
  "mu_37223b8b": { "message": "Mu" },
  "multi_color_image_63d7372f": { "message": "صورة متعددة الألوان" },
  "multiplication_sign_15f95c22": { "message": "علامة الضرب" },
  "music_icon_4db5c972": { "message": "أيقونة الموسيقى" },
  "must_be_at_least_percentage_22e373b6": {
    "message": "يجب أن يكون { percentage }% على الأقل"
  },
  "must_be_at_least_width_x_height_px_41dc825e": {
    "message": "يجب أن تكون { width } x { height } بكسل على الأقل."
  },
  "my_files_2f621040": { "message": "ملفاتي" },
  "n_th_root_9991a6e4": { "message": "N-th Root" },
  "nabla_1e216d25": { "message": "Nabla" },
  "name_1aed4a1b": { "message": "الاسم" },
  "name_color_ceec76ff": { "message": "{ name } ({ color })" },
  "natural_music_54a70258": { "message": "Natural (موسيقى)" },
  "natural_numbers_3da07060": { "message": "الأرقام الطبيعية" },
  "navigate_through_the_menu_or_toolbar_415a4e50": {
    "message": "تنقل من خلال القائمة أو شريط الأدوات"
  },
  "nested_greater_than_d852e60d": { "message": "Nested Greater Than" },
  "nested_less_than_27d17e58": { "message": "Nested Less Than" },
  "next_40e12421": { "message": "التالي" },
  "no_accessibility_issues_were_detected_f8d3c875": {
    "message": "لم يتم الكشف عن مشاكل إمكانية الوصول."
  },
  "no_changes_to_save_d29f6e91": { "message": "لا توجد تغييرات للحفظ." },
  "no_e16d9132": { "message": "لا" },
  "no_file_chosen_9a880793": { "message": "لم يتم اختيار ملف" },
  "no_headers_9bc7dc7f": { "message": "بلا رؤوس" },
  "no_preview_is_available_for_this_file_f940114a": {
    "message": "لا توجد معاينة متوفرة لهذا الملف."
  },
  "no_results_940393cf": { "message": "لا توجد نتائج." },
  "no_results_found_for_filterterm_ad1b04c8": {
    "message": "لم يتم العثور على نتائج لـ { filterTerm }"
  },
  "no_video_1ed00b26": { "message": "لا يوجد مقطع فيديو" },
  "none_3b5e34d2": { "message": "بلا" },
  "none_selected_b93d56d2": { "message": "لم يتم تحديد شيء" },
  "not_equal_6e2980e6": { "message": "لا يساوي" },
  "not_in_not_an_element_of_fb1ffb54": {
    "message": "Not In (Not An Element Of)"
  },
  "not_negation_1418ebb8": { "message": "Not (نفي)" },
  "not_subset_dc2b5e84": { "message": "Not Subset" },
  "not_subset_strict_23d282bf": { "message": "Not Subset (Strict)" },
  "not_superset_5556b913": { "message": "Not Superset" },
  "not_superset_strict_24e06f36": { "message": "Not Superset (Strict)" },
  "nu_1c0f6848": { "message": "Nu" },
  "octagon_e48be9f": { "message": "ثماني" },
  "olive_6a3e4d6b": { "message": "زيتي" },
  "omega_8f2c3463": { "message": "Omega" },
  "one_of_the_following_styles_must_be_added_to_save__1de769aa": {
    "message": "يجب إضافة أحد الأنماط التالية لحفظ الأيقونة: لون الأيقونة، حجم الإطار، نص الأيقونة، الصورة"
  },
  "open_circle_e9bd069": { "message": "دائرة مفتوحة" },
  "open_this_keyboard_shortcuts_dialog_9658b83a": {
    "message": "افتح مربع حوار اختصارات لوحة المفاتيح هذا"
  },
  "open_title_application_fd624fc5": { "message": "فتح تطبيق { title }" },
  "operators_a2ef9a93": { "message": "المشغلون" },
  "or_9b70ccaa": { "message": "أو" },
  "orange_81386a62": { "message": "برتقالي" },
<<<<<<< HEAD
=======
  "ordered_and_unordered_lists_cfadfc38": {
    "message": "القوائم المرتبة وغير المرتبة"
  },
>>>>>>> 0889f4aa
  "other_editor_shortcuts_may_be_found_at_404aba4a": {
    "message": "يمكن العثور على اختصارات أخرى للمحرر على"
  },
  "outline_color_3ef2cea7": { "message": "لون المخطط التفصيلي" },
  "outline_size_a6059a21": { "message": "حجم المخطط التفصيلي" },
  "p_is_not_a_valid_protocol_which_must_be_ftp_http_h_adf13fc2": {
    "message": "{ p } ليس بروتوكولاً صالحًا الذي يجب أن يكون ftp وhttp وhttps وmailto وskype وإلا سيتم حذفه"
  },
  "pages_e5414c2c": { "message": "الصفحات" },
  "paragraph_5e5ad8eb": { "message": "الفقرة" },
  "paragraph_starting_with_start_a59923f8": {
    "message": "فقرة تبدأ بـ { start }"
  },
  "parallel_d55d6e38": { "message": "موازي" },
  "partial_derivative_4a9159df": { "message": "جزئي (مشتق)" },
  "paste_5963d1c1": { "message": "لصق" },
  "pause_12af3bb4": { "message": "إيقاف مؤقت" },
  "pentagon_17d82ea3": { "message": "خماسي" },
  "people_b4ebb13c": { "message": "أشخاص" },
  "percentage_34ab7c2c": { "message": "نسبة مئوية" },
  "percentage_must_be_a_number_8033c341": {
    "message": "يجب أن تكون النسبة المئوية رقمًا"
  },
  "performing_arts_icon_f3497486": { "message": "أيقونة الفنون التعبيرية" },
  "perpendicular_7c48ede4": { "message": "عمودي" },
  "phi_4ac33b6d": { "message": "Phi" },
  "phi_variant_c9bb3ac5": { "message": "Phi (متغير)" },
  "physical_education_icon_d7dffd3e": { "message": "أيقونة التربية البدنية" },
  "pi_dc4f0bd8": { "message": "Pi" },
  "pi_variant_10f5f520": { "message": "Pi (متغير)" },
  "pink_68ad45cb": { "message": "وردي" },
  "pixels_52ece7d1": { "message": "بكسل" },
  "play_1a47eaa7": { "message": "تشغيل" },
  "play_media_comment_35257210": { "message": "تشغيل تعليق الوسائط." },
  "play_media_comment_by_name_from_createdat_c230123d": {
    "message": "تشغيل تعليق الوسائط بواسطة { name } من { createdAt }."
  },
  "please_allow_canvas_to_access_your_microphone_and__dc2c3079": {
    "message": "يرجى السماح لـ Canvas بالوصول إلى الميكروفون وكاميرا الويب لديك."
  },
  "plus_d43cd4ec": { "message": "موجب" },
  "plus_minus_f8be2e83": { "message": "موجب/سالب" },
  "posted_when_a578f5ab": { "message": "المنشور: { when }" },
  "power_set_4f26f316": { "message": "مجموعة المجموعات الجزئية" },
  "precedes_196b9aef": { "message": "Precedes" },
  "precedes_equal_20701e84": { "message": "Precedes Equal" },
  "preformatted_d0670862": { "message": "منسق مسبقًا" },
  "prev_f82cbc48": { "message": "السابق" },
  "preview_53003fd2": { "message": "معاينة" },
  "preview_a3f8f854": { "message": "معاينة" },
  "preview_in_overlay_ed772c46": { "message": "المعاينة بشكل متراكب" },
  "preview_inline_9787330": { "message": "معاينة مضمّنة" },
  "prime_917ea60e": { "message": "Prime" },
  "prime_numbers_13464f61": { "message": "Prime Numbers" },
  "product_39cf144f": { "message": "منتج" },
  "proportional_f02800cc": { "message": "تناسبي" },
  "protocol_must_be_ftp_http_https_mailto_skype_tel_o_73beb4f8": {
    "message": "يجب أن يكون البروتوكول ftp وhttp وhttps وmailto وskype وإلا سيتم حذفه"
  },
  "psi_e3f5f0f7": { "message": "Psi" },
  "published_c944a23d": { "message": "تم النشر" },
  "published_when_302d8e23": { "message": "تاريخ النشر: { when }" },
  "pumpkin_904428d5": { "message": "يقطين" },
  "purple_7678a9fc": { "message": "أرجواني" },
  "quaternions_877024e0": { "message": "الرباعيات" },
  "quizzes_7e598f57": { "message": "الاختبارات الموجزة" },
  "rational_numbers_80ddaa4a": { "message": "أعداد جذرية" },
  "real_numbers_7c99df94": { "message": "أعداد حقيقية" },
  "real_portion_of_complex_number_7dad33b5": {
    "message": "الجزء الحقيقي (من العدد المركب)"
  },
  "record_7c9448b": { "message": "تسجيل" },
<<<<<<< HEAD
=======
  "record_upload_media_5fdce166": { "message": "تسجيل/تحميل الوسائط" },
>>>>>>> 0889f4aa
  "recording_98da6bda": { "message": "جارٍ التسجيل" },
  "red_8258edf3": { "message": "أحمر" },
  "relationships_6602af70": { "message": "العلاقات" },
  "religion_icon_246e0be1": { "message": "أيقونة الدين" },
  "remove_heading_style_5fdc8855": { "message": "إزالة نمط العنوان" },
<<<<<<< HEAD
=======
  "remove_link_d1f2f4d0": { "message": "إزالة الارتباط" },
>>>>>>> 0889f4aa
  "replace_e61834a7": { "message": "استبدال" },
  "reset_95a81614": { "message": "إعادة التعيين" },
  "resize_ec83d538": { "message": "تغيير الحجم" },
  "restore_auto_save_deccd84b": { "message": "استعادة الحفظ التلقائي؟" },
  "reverse_turnstile_does_not_yield_7558be06": {
    "message": "Reverse Turnstile (Does Not Yield)"
  },
  "rho_a0244a36": { "message": "Rho" },
  "rho_variant_415245cd": { "message": "Rho (متغير)" },
  "rich_content_editor_2708ef21": { "message": "محرر محتوى" },
  "rich_text_area_press_oskey_f8_for_rich_content_edi_c2f651d": {
    "message": "مساحة النص المنسق اضغط على { OSKey }+F8 لاختصارات محرر المحتوى المنسق."
  },
<<<<<<< HEAD
=======
  "right_71ffdc4d": { "message": "لليمين" },
  "right_align_39e7a32a": { "message": "محاذاة إلى اليمين" },
>>>>>>> 0889f4aa
  "right_angle_bracket_d704e2d6": { "message": "Right Angle Bracket" },
  "right_arrow_35e0eddf": { "message": "Right Arrow" },
  "right_arrow_with_hook_29d92d31": { "message": "Right Arrow With Hook" },
  "right_ceiling_839dc744": { "message": "Right Ceiling" },
  "right_curly_brace_5159d5cd": { "message": "Right Curly Brace" },
  "right_downward_harpoon_arrow_d71b114f": {
    "message": "Right Downward Harpoon Arrow"
  },
  "right_floor_5392d5cf": { "message": "Right Floor" },
  "right_to_left_9cfb092a": { "message": "من اليمين إلى اليسار" },
  "right_upward_harpoon_arrow_f5a34c73": {
    "message": "Right Upward Harpoon Arrow"
  },
  "rightward_arrow_32932107": { "message": "Rightward Arrow" },
  "rightward_pointing_triangle_60330f5c": { "message": "مثلث يشير لليمين" },
  "rotate_image_90_degrees_2ab77c05": { "message": "تدوير الصورة زاوية -90" },
  "rotate_image_90_degrees_6c92cd42": { "message": "تدوير الصورة زاوية 90" },
  "rotation_9699c538": { "message": "تدوير" },
  "row_fc0944a7": { "message": "صف" },
  "row_group_979f5528": { "message": "مجموعة الصف" },
  "sadly_the_pretty_html_editor_is_not_keyboard_acces_50da7665": {
    "message": "للأسف، محرر HTML الأنيق لا يمكن الوصول إليه من خلال لوحة المفاتيح. قم بالوصول إلى محرر HTML الأنيق من هنا."
  },
  "save_11a80ec3": { "message": "حفظ" },
  "save_copy_ca63944e": { "message": "حفظ النسخ" },
  "save_media_cb9e786e": { "message": "حفظ الوسائط" },
<<<<<<< HEAD
=======
  "saved_icon_maker_icons_df86e2a1": {
    "message": "تم حفظ أيقونة صانع الأيقونات"
  },
>>>>>>> 0889f4aa
  "screen_readers_cannot_determine_what_is_displayed__6a5842ab": {
    "message": "لا يمكن لقارئات الشاشة تحديد المعروض في صورة بدون نص بديل وفي الغالب تكون أسماء الملفات سلسلة بلا معنى من الأرقام والأحرف التي لا تصف السياق أو المعنى."
  },
  "screen_readers_cannot_determine_what_is_displayed__6f1ea667": {
    "message": "لا يمكن لقارئات الشاشة تحديد المعروض في صورة بدون نص بديل يصف محتوى الصورة ومعناها. يجب أن يكون النص البديل بسيطًا وموجزًا."
  },
  "screen_readers_cannot_determine_what_is_displayed__a57e6723": {
    "message": "لا يمكن لقارئات الشاشة تحديد المعروض في صورة بدون نص بديل يصف محتوى الصورة ومعناها."
  },
  "screen_readers_cannot_interpret_tables_without_the_bd861652": {
    "message": "لا يمكن لقارئات الشاشة تفسير الجداول بدون بنية ملائمة. تزود رؤوس الجدول إرشادات ونطاقًا للمحتوى."
  },
  "screen_readers_cannot_interpret_tables_without_the_e62912d5": {
    "message": "لا يمكن لقارئات الشاشة تفسير الجداول بدون بنية ملائمة. تصف التسميات التوضيحية للجدول السياق والفهم العام للجدول."
  },
  "screen_readers_cannot_interpret_tables_without_the_f0bdec0f": {
    "message": "لا يمكن لقارئات الشاشة تفسير الجداول بدون بنية ملائمة. تزود رؤوس الجدول إرشادات ونظرة عامة على المحتوى."
  },
  "script_l_42a7b254": { "message": "Script L" },
  "search_280d00bd": { "message": "بحث" },
  "select_audio_source_21043cd5": { "message": "حدد مصدر الصوت" },
  "select_crop_shape_d441feeb": { "message": "حدد قص شكل" },
  "select_language_7c93a900": { "message": "اختر اللغة" },
  "select_video_source_1b5c9dbe": { "message": "حدد مصدر الفيديو" },
  "selected_linkfilename_c093b1f2": { "message": "{ linkFileName } المحدد" },
<<<<<<< HEAD
=======
  "selection_b52c4c5e": { "message": "تحديد" },
>>>>>>> 0889f4aa
  "set_header_scope_8c548f40": { "message": "تعيين نطاق الرأس" },
  "set_minus_b46e9b88": { "message": "Set Minus" },
  "set_table_header_cfab13a0": { "message": "تعيين رأس الجدول" },
  "sharp_music_ab956814": { "message": "Sharp (موسيقي)" },
  "shift_arrows_4d5785fe": { "message": "SHIFT+أسهم" },
  "shift_o_to_open_the_pretty_html_editor_55ff5a31": {
    "message": "اضغط على Shift-O لفتح محرر HTML الأنيق."
  },
  "shortcut_911d6255": { "message": "اختصار" },
<<<<<<< HEAD
=======
  "show_audio_options_b489926b": { "message": "إظهار خيارات الصوت" },
  "show_image_options_1e2ecc6b": { "message": "إظهار خيارات الصورة" },
  "show_link_options_545338fd": { "message": "إظهار خيارات الارتباطات" },
  "show_studio_media_options_a0c748c6": {
    "message": "إظهار خيارات وسائط Studio"
  },
  "show_video_options_6ed3721a": { "message": "إظهار خيارات الفيديو" },
>>>>>>> 0889f4aa
  "sighted_users_browse_web_pages_quickly_looking_for_1d4db0c1": {
    "message": "يتصفح المستخدمون الذين يتمتعون بالقدرة على الإبصار صفحات الويب بشكل سريع، بحثًا عن عناوين كبيرة أو بخط عريض. ويعتمد مستخدمو قارئة الشاشة على الرؤوس لفهم السياق. يجب أن توظف الرؤوس البنية الملائمة."
  },
  "sighted_users_browse_web_pages_quickly_looking_for_ade806f5": {
    "message": "يتصفح المستخدمون الذين يتمتعون بالقدرة على الإبصار صفحات الويب بشكل سريع، بحثًا عن عناوين كبيرة أو بخط عريض. ويعتمد مستخدمو قارئة الشاشة على الرؤوس لفهم السياق. يجب أن تكون الرؤوس موجزة في نطاق البنية الملائمة."
  },
  "sigma_5c35e553": { "message": "Sigma" },
  "sigma_variant_8155625": { "message": "Sigma (متغير)" },
  "single_color_image_4e5d4dbc": { "message": "صورة بلون واحد" },
  "single_color_image_color_95fa9a87": { "message": "لون صورة بلون واحد" },
  "size_b30e1077": { "message": "الحجم" },
  "size_of_caption_file_is_greater_than_the_maximum_m_bff5f86e": {
    "message": "حجم ملف التسمية التوضيحية يتجاوز الحد الأقصى المسموح به من { max } كيلوبايت."
  },
  "small_b070434a": { "message": "صغير" },
  "solid_circle_9f061dfc": { "message": "Solid Circle" },
  "something_went_wrong_89195131": { "message": "حدث خطأ ما." },
  "something_went_wrong_accessing_your_webcam_6643b87e": {
    "message": "حدث خطأ ما أثناء الوصول إلى كاميرا الويب الخاصة بك."
  },
  "something_went_wrong_and_i_don_t_know_what_to_show_e0c54ec8": {
    "message": "حدثت مشكلة ولا أعلم ماذا أعرض لك."
  },
  "something_went_wrong_check_your_connection_reload__c7868286": {
    "message": "حدث خطأ ما. تحقق من الاتصال وأعد تحميل الصفحة وأعد المحاولة."
  },
  "something_went_wrong_d238c551": { "message": "حدث خطأ ما" },
  "something_went_wrong_while_sharing_your_screen_8de579e5": {
    "message": "حدث خطأ ما أثناء مشاركة شاشتك."
  },
<<<<<<< HEAD
=======
  "sorry_we_don_t_support_multiple_files_fb9478b0": {
    "message": "عذرًا، لا مدعم ملفات متعددة."
  },
>>>>>>> 0889f4aa
  "sort_by_e75f9e3e": { "message": "الفزر حسب" },
  "spades_suit_b37020c2": { "message": "Spades (Suit)" },
  "square_511eb3b3": { "message": "مربع" },
  "square_cap_9ec88646": { "message": "Square Cap" },
  "square_cup_b0665113": { "message": "Square Cup" },
  "square_root_e8bcbc60": { "message": "Square Root" },
  "square_root_symbol_d0898a53": { "message": "Square Root Symbol" },
  "square_subset_17be67cb": { "message": "Square Subset" },
  "square_subset_strict_7044e84f": { "message": "Square Subset (Strict)" },
  "square_superset_3be8dae1": { "message": "Square Superset" },
  "square_superset_strict_fa4262e4": { "message": "Square Superset (Strict)" },
<<<<<<< HEAD
=======
  "square_unordered_list_b15ce93b": { "message": "قائمة مربعة غير مرتبة" },
>>>>>>> 0889f4aa
  "star_8d156e09": { "message": "نجمة" },
  "start_over_f7552aa9": { "message": "البدء مرة أخرى" },
  "start_recording_9a65141a": { "message": "بدء التسجيل" },
  "steel_blue_14296f08": { "message": "أزرق فولاذي" },
<<<<<<< HEAD
=======
  "studio_media_options_ee504361": { "message": "خيارات وسائط Studio" },
>>>>>>> 0889f4aa
  "styles_2aa721ef": { "message": "الأنماط" },
  "submit_a3cc6859": { "message": "إرسال" },
  "subscript_59744f96": { "message": "منخفض" },
  "subset_19c1a92f": { "message": "Subset" },
  "subset_strict_8d8948d6": { "message": "Subset (Strict)" },
  "succeeds_9cc31be9": { "message": "Succeeds" },
  "succeeds_equal_158e8c3a": { "message": "Succeeds Equal" },
  "sum_b0842d31": { "message": "Sum" },
  "superscript_8cb349a2": { "message": "مرتفع" },
<<<<<<< HEAD
=======
  "superscript_and_subscript_37f94a50": { "message": "مرتفع ومنخفض" },
>>>>>>> 0889f4aa
  "superset_c4db8a7a": { "message": "Superset" },
  "superset_strict_c77dd6d2": { "message": "Superset (Strict)" },
  "supported_file_types_srt_or_webvtt_7d827ed": {
    "message": "أنواع الملفات المدعومة: SRT أو WebVTT"
  },
  "switch_to_pretty_html_editor_a3cee15f": {
    "message": "التبديل إلي محرر HTML المنسق"
  },
  "switch_to_raw_html_editor_f970ae1a": {
    "message": "التبديل إلي محرر HTML البسيط"
  },
  "switch_to_the_html_editor_146dfffd": { "message": "التبديل إلي محرر html" },
  "switch_to_the_rich_text_editor_63c1ecf6": {
    "message": "التبديل إلى محرر النص المنسق"
  },
  "syllabus_f191f65b": { "message": "المناهج" },
  "system_audio_allowed_b2508f8c": { "message": "تم السماح لصوت النظام" },
  "system_audio_disabled_c177bd13": { "message": "تم تمكين صوت النظام" },
  "tab_arrows_4cf5abfc": { "message": "ضغط/أسهم" },
  "table_header_starting_with_start_ffcabba6": {
    "message": "يبدأ رأس الجدول بـ { start }"
  },
  "table_starting_with_start_e7232848": {
    "message": "يبدأ الجدول بـ { start }"
  },
  "tables_headers_should_specify_scope_5abf3a8e": {
    "message": "يجب أن تحدد رؤوس الجداول نطاقًا."
  },
  "tables_should_include_a_caption_describing_the_con_e91e78fc": {
    "message": "يجب أن تتضمن الجداول تسمية توضيحية تصف محتويات الجدول."
  },
  "tables_should_include_at_least_one_header_48779eac": {
    "message": "يجب أن تتضمن الجداول رأسًا واحدًا على الأقل."
  },
  "tau_880974b7": { "message": "Tau" },
  "teal_f729a294": { "message": "أزرق مخضر" },
  "text_7f4593da": { "message": "نص" },
  "text_background_color_16e61c3f": { "message": "لون خلفية النص" },
  "text_color_acf75eb6": { "message": "لون النص" },
  "text_is_difficult_to_read_without_sufficient_contr_69e62bd6": {
    "message": "تصعب قراءة النص بدون درجة تباين كافية بين النص والخلفية، خاصةً لمن يعانون من ضعف الرؤية."
  },
  "text_larger_than_18pt_or_bold_14pt_should_display__5c364db6": {
    "message": "يجب أن يعرض النص الأكبر من 18 نقطة (أو 14 نقطة بخط عريض) معدل تباين لا يقل عن 3:1."
  },
  "text_optional_384f94f7": { "message": "النص (اختياري)" },
  "text_position_8df8c162": { "message": "موضع النص" },
  "text_size_887c2f6": { "message": "حجم النص" },
  "text_smaller_than_18pt_or_bold_14pt_should_display_aaffb22b": {
    "message": "يجب أن يعرض النص الأصغر من 18 نقطة (أو 14 نقطة بخط عريض) معدل تباين لا يقل عن 4.5:1."
  },
  "the_document_preview_is_currently_being_processed__7d9ea135": {
    "message": "تجري معالجة معاينة المستند حاليًا. الرجاء إعادة المحاولة لاحقًا."
  },
  "the_first_heading_on_a_page_should_be_an_h2_859089f2": {
    "message": "يجب أن يكون أول عنوان في الصفحة هو H2."
  },
<<<<<<< HEAD
=======
  "the_following_content_is_partner_provided_ed1da756": {
    "message": "المحتوى التالي تم إدخاله بواسطة شريك"
  },
>>>>>>> 0889f4aa
  "the_material_is_in_the_public_domain_279c39a3": {
    "message": "توجد المادة في المجال العام"
  },
  "the_material_is_licensed_under_creative_commons_3242cb5e": {
    "message": "المادة مرخصة بموجب المشاع الإبداعي"
  },
  "the_material_is_subject_to_an_exception_e_g_fair_u_a39c8ca2": {
    "message": "المادة خاضعة لاستثناء - مثال استخدام عادل أو حق الاقتباس أو استثناءات أخرى بموجب قوانين حقوق النشر المعمول بها"
  },
  "the_preceding_content_is_partner_provided_d753928c": {
    "message": "المحتوى السابق تم إدخاله بواسطة شريك"
  },
  "the_pretty_html_editor_is_not_keyboard_accessible__d6d5d2b": {
    "message": "محرر HTML الأنيق لا يمكن الوصول إليه من خلال لوحة المفاتيح. اضغط على Shift-O لفتح محرر HTML البسيط."
  },
  "therefore_d860e024": { "message": "Therefore" },
  "theta_ce2d2350": { "message": "Theta" },
  "theta_variant_fff6da6f": { "message": "Theta (Variant)" },
  "thick_downward_arrow_b85add4c": { "message": "Thick Downward Arrow" },
  "thick_left_arrow_d5f3e925": { "message": "Thick Left Arrow" },
  "thick_leftward_arrow_6ab89880": { "message": "Thick Leftward Arrow" },
  "thick_right_arrow_3ed5e8f7": { "message": "Thick Right Arrow" },
  "thick_rightward_arrow_a2e1839e": { "message": "Thick Rightward Arrow" },
  "thick_upward_arrow_acd20328": { "message": "Thick Upward Arrow" },
  "this_document_cannot_be_displayed_within_canvas_7aba77be": {
    "message": "لا يمكن عرض هذا المستند في Canvas."
  },
  "this_equation_cannot_be_rendered_in_basic_view_9b6c07ae": {
    "message": "لا يمكن عرض هذه المعادلة في العرض الأساسي."
  },
  "this_image_is_currently_unavailable_25c68857": {
    "message": "هذه الصورة غير متوفرة حاليًا"
  },
  "though_your_video_will_have_the_correct_title_in_t_90e427f3": {
    "message": "بالرغم من أن مقطع الفيديو الخاص بك سيشتمل على العنوان الصحيح في المستعرض، لم نتمكن من تحديثه في قاعدة البيانات."
  },
  "timebar_a4d18443": { "message": "Timebar" },
  "title_ee03d132": { "message": "العنوان" },
  "to_be_posted_when_d24bf7dc": { "message": "المقرر نشره: { when }" },
  "to_do_when_2783d78f": { "message": "قائمة مهام: { when }" },
  "toggle_summary_group_413df9ac": { "message": "تبديل مجموعة { summary }" },
  "toggle_tooltip_d3b7cb86": { "message": "تبديل تلميح الأداة" },
  "tools_2fcf772e": { "message": "الأدوات" },
  "top_66e0adb6": { "message": "Top" },
  "tray_839df38a": { "message": "العلبة" },
  "triangle_6072304e": { "message": "مثلث" },
  "turnstile_yields_f9e76df1": { "message": "Turnstile (Yields)" },
  "type_control_f9_to_access_image_options_text_a47e319f": {
    "message": "اضغط على Control F9 للوصول إلى اختيارات الصورة. { text }"
  },
  "type_control_f9_to_access_link_options_text_4ead9682": {
    "message": "اضغط على Control F9 للوصول إلى اختيارات الرابط. { text }"
  },
  "type_control_f9_to_access_table_options_text_92141329": {
    "message": "اضغط Control F9 للوصول إلى اختيارات الجدول. { text }"
  },
<<<<<<< HEAD
=======
  "unable_to_determine_resource_selection_url_7867e060": {
    "message": "يتعذر تحديد عنوان URL تحديد الموارد"
  },
>>>>>>> 0889f4aa
  "union_e6b57a53": { "message": "Union" },
  "unpublished_dfd8801": { "message": "غير منشور" },
  "untitled_16aa4f2b": { "message": "بدون عنوان" },
  "untitled_efdc2d7d": { "message": "بدون عنوان" },
  "up_and_left_diagonal_arrow_e4a74a23": {
    "message": "Up And Left Diagonal Arrow"
  },
  "up_and_right_diagonal_arrow_935b902e": {
    "message": "Up And Right Diagonal Arrow"
  },
<<<<<<< HEAD
  "upload_file_fd2361b8": { "message": "تحميل ملف" },
  "upload_image_6120b609": { "message": "تحميل صورة" },
  "upload_media_ce31135a": { "message": "تحميل الوسائط" },
  "uploading_19e8a4e7": { "message": "جارٍ التحميل" },
=======
  "up_c553575d": { "message": "لأعلى" },
  "upload_document_253f0478": { "message": "تحميل المستند" },
  "upload_file_fd2361b8": { "message": "تحميل ملف" },
  "upload_image_6120b609": { "message": "تحميل صورة" },
  "upload_media_ce31135a": { "message": "تحميل الوسائط" },
  "upload_record_media_e4207d72": { "message": "تحميل/تسجيل الوسائط" },
  "uploading_19e8a4e7": { "message": "جارٍ التحميل" },
  "uppercase_alphabetic_ordered_list_3f5aa6b2": {
    "message": "قائمة أبجدية مرتبة بأحرف كبيرة"
  },
>>>>>>> 0889f4aa
  "uppercase_delta_d4f4bc41": { "message": "Uppercase Delta" },
  "uppercase_gamma_86f492e9": { "message": "Uppercase Gamma" },
  "uppercase_lambda_c78d8ed4": { "message": "Uppercase Lambda" },
  "uppercase_omega_8aedfa2": { "message": "Uppercase Omega" },
  "uppercase_phi_caa36724": { "message": "Uppercase Phi" },
  "uppercase_pi_fcc70f5e": { "message": "Uppercase Pi" },
  "uppercase_psi_6395acbe": { "message": "Uppercase Psi" },
<<<<<<< HEAD
=======
  "uppercase_roman_numeral_ordered_list_853f292b": {
    "message": "قائمة بأرقام رومانية مرتبة بأحرف كبيرة"
  },
>>>>>>> 0889f4aa
  "uppercase_sigma_dbb70e92": { "message": "Uppercase Sigma" },
  "uppercase_theta_49afc891": { "message": "Uppercase Theta" },
  "uppercase_upsilon_8c1e623e": { "message": "Uppercase Upsilon" },
  "uppercase_xi_341e8556": { "message": "Uppercase Xi" },
  "upsilon_33651634": { "message": "Upsilon" },
  "upward_and_downward_pointing_arrow_fa90a918": {
    "message": "Upward And Downward Pointing Arrow"
  },
  "upward_and_downward_pointing_arrow_thick_d420fdef": {
    "message": "Upward And Downward Pointing Arrow (Thick)"
  },
  "upward_arrow_9992cb2d": { "message": "Upward Arrow" },
  "upward_pointing_triangle_d078d7cb": { "message": "مثلث يشير لأعلى" },
  "url_22a5f3b8": { "message": "URL" },
  "usage_right_ff96f3e2": { "message": "حق الاستخدام:" },
  "usage_rights_required_5fe4dd68": { "message": "حقوق الاستخدام (مطلوبة)" },
  "use_arrow_keys_to_navigate_options_2021cc50": {
    "message": "استخدم مفاتيح الأسهم للتنقل بين الخيارات."
  },
  "use_arrow_keys_to_select_a_shape_c8eb57ed": {
    "message": "استخدم مفاتيح الأسهم لتحديد شكل."
  },
  "use_arrow_keys_to_select_a_size_699a19f4": {
    "message": "استخدم مفاتيح الأسهم لتحديد حجم."
  },
  "use_arrow_keys_to_select_a_text_position_72f9137c": {
    "message": "استخدم مفاتيح الأسهم لتحديد موضع النص."
  },
  "use_arrow_keys_to_select_a_text_size_65e89336": {
    "message": "استخدم مفاتيح الأسهم لتحديد حجم النص."
  },
  "use_arrow_keys_to_select_an_outline_size_e009d6b0": {
    "message": "استخدم مفاتيح الأسهم لتحديد حجم الإطار."
  },
  "used_by_screen_readers_to_describe_the_content_of__4f14b4e4": {
    "message": "يستخدم بواسطة أدوات قراءة الشاشة لوصف محتوى { TYPE }"
  },
  "used_by_screen_readers_to_describe_the_content_of__b1e76d9e": {
    "message": "يستخدم بواسطة أدوات قراءة الشاشة لوصف محتوى الصور"
  },
  "used_by_screen_readers_to_describe_the_video_37ebad25": {
    "message": "يستخدم بواسطة أدوات قراءة الشاشة لوصف الفيديو"
  },
  "user_documents_c206e61f": { "message": "مستندات المستخدم" },
  "user_files_78e21703": { "message": "ملفات المستخدمين" },
  "user_images_b6490852": { "message": "صور المستخدمين" },
  "user_media_14fbf656": { "message": "وسائط المستخدم" },
  "vector_notation_cf6086ab": { "message": "الخط المتجه (رمز)" },
  "vertical_bar_set_builder_notation_4300495f": {
    "message": "شريط رأسي (Set Builder Notation)"
  },
  "vertical_dots_bfb21f14": { "message": "نقاط رأسية" },
  "video_options_24ef6e5d": { "message": "خيارات الفيديو" },
  "video_options_tray_3b9809a5": { "message": "علبة خيارات الفيديو" },
  "video_player_b371005": { "message": "مشغل الفيديو" },
  "video_player_for_9e7d373b": { "message": "مشغل الفيديو لـ " },
  "video_player_for_title_ffd9fbc4": { "message": "مشغل الفيديو لـ { title }" },
<<<<<<< HEAD
=======
  "view_all_e13bf0a6": { "message": "عرض الكل" },
>>>>>>> 0889f4aa
  "view_ba339f93": { "message": "عرض" },
  "view_description_30446afc": { "message": "عرض الوصف" },
  "view_keyboard_shortcuts_34d1be0b": {
    "message": "عرض اختصارات لوحة المفاتيح"
  },
  "view_title_description_67940918": { "message": "عرض وصف { title }" },
  "view_word_and_character_counts_a743dd0c": {
    "message": "عرض عدد الكلمات والأحرف"
  },
  "we_couldn_t_detect_a_working_microphone_connected__ceb71c40": {
    "message": "لم نتمكن من اكتشاف ميكروفون يعمل متصل بجهازك."
  },
  "we_couldn_t_detect_a_working_webcam_connected_to_y_6715cc4": {
    "message": "لم نتمكن من اكتشاف كاميرا ويب تعمل متصلة بجهازك."
  },
  "we_couldn_t_detect_a_working_webcam_or_microphone__263b6674": {
    "message": "لم نتمكن من اكتشاف كاميرا ويب أو ميكروفون يعملان متصلان بجهازك."
  },
  "webcam_disabled_30c66986": { "message": "تم تعطيل كاميرا الويب" },
  "webcam_fe91b20f": { "message": "كاميرا الويب" },
  "webpages_should_only_have_a_single_h1_which_is_aut_dc99189e": {
    "message": "يجب أن تقتصر صفحات الويب على H1 فردي، والذي يستخدمه عنوان الصفحة تلقائيًا. يجب أن يكون أول عنوان في المحتوى الخاص بك هو H2."
  },
  "when_markup_is_used_that_visually_formats_items_as_f941fc1b": {
    "message": "عند استخدام العلامة التي تنسق العناصر في صورة قوائم ولكنها لا تشير إلى علاقة القوائم، فقد يواجه المستخدمون صعوبة في التنقل بين المعلومات."
  },
  "white_87fa64fd": { "message": "أبيض" },
  "why_523b3d8c": { "message": "السبب" },
  "width_492fec76": { "message": "العرض" },
  "width_and_height_must_be_numbers_110ab2e3": {
    "message": "يجب أن يكون العرض والارتفاع أرقاماً"
  },
  "width_x_height_px_ff3ccb93": { "message": "{ width } x { height } بكسل" },
  "wiki_home_9cd54d0": { "message": "الصفحة الرئيسية لـ Wiki" },
<<<<<<< HEAD
=======
  "word_count_c77fe3a6": { "message": "عدد الكلمات" },
  "words_b448b7d5": { "message": "الكلمات" },
>>>>>>> 0889f4aa
  "wreath_product_200b38ef": { "message": "Wreath Product" },
  "xi_149681d0": { "message": "Xi" },
  "yes_dde87d5": { "message": "نعم" },
  "you_have_unsaved_changes_in_the_icon_maker_tray_do_e8cf5f1b": {
    "message": "لديك تغييرات غير محفوظة في علبة صانع الأيقونات. هل ترغب في المتابعة بدون حفظ هذه التغييرات؟"
  },
  "you_may_need_to_adjust_additional_headings_to_main_975f0eee": {
    "message": "قد تحتاج إلى تعديل عناوين إضافية للحفاظ على هرمية الصفحة."
  },
  "you_may_not_upload_an_empty_file_11c31eb2": {
    "message": "لا يمكنك تحميل ملف فارغ."
  },
  "your_image_has_been_compressed_for_icon_maker_imag_2e45cd91": {
    "message": "تم ضغط صورتك لصانع الأيقونات. لن يتم ضغط الصور الأقل من { size } كيلوبايت."
  },
  "your_microphone_is_blocked_in_the_browser_settings_42af0ddc": {
    "message": "الميكروفون محظور في إعدادات المستعرض."
  },
  "your_webcam_and_microphone_are_blocked_in_the_brow_73357dc6": {
    "message": "كاميرا الويب والميكروفون محظوران في إعدادات المستعرض."
  },
  "your_webcam_is_blocked_in_the_browser_settings_7f638128": {
    "message": "كاميرا الويب محظورة في إعدادات المستعرض."
  },
  "your_webcam_may_already_be_in_use_6cd64c25": {
    "message": "قد تكون كاميرا الويب الخاصة بك قيد الاستخدام بالفعل."
  },
  "zeta_5ef24f0e": { "message": "Zeta" },
  "zoom_f3e54d69": { "message": "Zoom" },
  "zoom_in_image_bb97d4f": { "message": "تكبير الصورة" },
  "zoom_out_image_d0a0a2ec": { "message": "تصغير الصورة" }
}


formatMessage.addLocale({ar: locale})<|MERGE_RESOLUTION|>--- conflicted
+++ resolved
@@ -38,10 +38,7 @@
     "message": "يجب أن تكون الروابط المتجاورة بنفس عنوان URL رابطًا فرديًا."
   },
   "aleph_f4ffd155": { "message": "Aleph" },
-<<<<<<< HEAD
-=======
   "align_11050992": { "message": "محاذاة" },
->>>>>>> 0889f4aa
   "alignment_and_lists_5cebcb69": { "message": "المحاذاة والقوائم" },
   "all_4321c3a1": { "message": "الكل" },
   "all_apps_a50dea49": { "message": "كافة التطبيقات" },
@@ -72,12 +69,9 @@
   "approaches_the_limit_893aeec9": { "message": "يقترب من الحد" },
   "approximately_e7965800": { "message": "تقريبًا" },
   "apps_54d24a47": { "message": "التطبيق" },
-<<<<<<< HEAD
-=======
   "are_you_sure_you_want_to_cancel_changes_you_made_m_c5210496": {
     "message": "هل تريد الإلغاء بالفعل؟ قد لا يتم حفظ التغييرات التي أجريتها."
   },
->>>>>>> 0889f4aa
   "arrows_464a3e54": { "message": "الأسهم" },
   "art_icon_8e1daad": { "message": "أيقونة الفنون" },
   "aspect_ratio_will_be_preserved_cb5fdfb8": {
@@ -113,10 +107,7 @@
   "c_2001_acme_inc_283f7f80": { "message": "(c) 2001 Acme Inc." },
   "cancel_caeb1e68": { "message": "إلغاء" },
   "cap_product_3a5265a6": { "message": "Cap Product" },
-<<<<<<< HEAD
-=======
   "center_align_e68d9997": { "message": "محاذاة إلى الوسط" },
->>>>>>> 0889f4aa
   "centered_dot_64d5e378": { "message": "نقطة مركزية" },
   "centered_horizontal_dots_451c5815": { "message": "نقاط أفقية مركزية" },
   "change_alt_text_92654906": { "message": "تغيير النص البديل" },
@@ -125,10 +116,6 @@
   },
   "change_only_this_heading_s_level_903cc956": {
     "message": "تغيير مستوى هذا العنوان فقط"
-<<<<<<< HEAD
-  },
-  "change_text_color_1aecb912": { "message": "تغيير لون النص" },
-=======
   },
   "change_text_color_1aecb912": { "message": "تغيير لون النص" },
   "changes_you_made_may_not_be_saved_4e8db973": {
@@ -136,7 +123,6 @@
   },
   "characters_9d897d1c": { "message": "أحرف" },
   "characters_no_spaces_485e5367": { "message": "الأحرف (بدون مسافات)" },
->>>>>>> 0889f4aa
   "check_accessibility_3c78211c": { "message": "التحقق من إمكانية الوصول" },
   "checking_for_accessibility_issues_fac18c6d": {
     "message": "التحقق من مشاكل إمكانية الوصول"
@@ -145,10 +131,7 @@
   "choose_caption_file_9c45bc4e": { "message": "اختر ملف تسميات توضيحية" },
   "choose_usage_rights_33683854": { "message": "اختر حقوق الاستخدام..." },
   "circle_484abe63": { "message": "الدائرة" },
-<<<<<<< HEAD
-=======
   "circle_unordered_list_9e3a0763": { "message": "قائمة دائرية غير المرتبة" },
->>>>>>> 0889f4aa
   "clear_2084585f": { "message": "مسح" },
   "clear_image_3213fe62": { "message": "مسح الصورة" },
   "clear_selected_file_82388e50": { "message": "مسح الملف المحدد" },
@@ -200,13 +183,10 @@
   "content_type_2cf90d95": { "message": "نوع المحتوى" },
   "coproduct_e7838082": { "message": "منتج مشترك" },
   "copyright_holder_66ee111": { "message": "مالك حق النشر:" },
-<<<<<<< HEAD
-=======
   "could_not_insert_content_itemtype_items_are_not_cu_638dfecd": {
     "message": "تعذر إدراج المحتوى: عناصر \"{ itemType }\" غير مدعومة حاليًا في Canvas."
   },
   "count_40eced3b": { "message": "العدد" },
->>>>>>> 0889f4aa
   "count_plural_0_0_words_one_1_word_other_words_acf32eca": {
     "message": "{ count, plural,\n     =0 {0 كلمات}\n    one {1 كلمة}\n  other {# من الكلمات}\n}"
   },
@@ -217,20 +197,14 @@
   "course_files_62deb8f8": { "message": "ملفات المساق" },
   "course_files_a31f97fc": { "message": "ملفات المساق" },
   "course_images_f8511d04": { "message": "صور المساق" },
-<<<<<<< HEAD
-=======
   "course_link_b369426": { "message": "رابط المساق" },
->>>>>>> 0889f4aa
   "course_links_b56959b9": { "message": "روابط المساق" },
   "course_media_ec759ad": { "message": "وسائط المساق" },
   "course_navigation_dd035109": { "message": "التنقل عبر المساق" },
   "create_icon_110d6463": { "message": "إنشاء أيقونة" },
-<<<<<<< HEAD
-=======
   "create_icon_maker_icon_c716bffe": {
     "message": "إنشاء أيقونة صانع الأيقونات"
   },
->>>>>>> 0889f4aa
   "creative_commons_license_725584ae": { "message": "ترخيص المشاع الإبداعي:" },
   "crop_image_41bf940c": { "message": "قص الصورة" },
   "crop_image_807ebb08": { "message": "قص صورة" },
@@ -244,9 +218,6 @@
   "decorative_icon_9a7f3fc3": { "message": "أيقونة زينة" },
   "decorative_image_fde98579": { "message": "صورة تزيين" },
   "decorative_type_upper_f2c95e3": { "message": "{ TYPE_UPPER } زينة" },
-<<<<<<< HEAD
-  "deep_purple_bb3e2907": { "message": "أرجواني داكن" },
-=======
   "decrease_indent_d9cf469d": { "message": "تقليل المسافة البادئة" },
   "deep_purple_bb3e2907": { "message": "أرجواني داكن" },
   "default_bulleted_unordered_list_47079da8": {
@@ -255,7 +226,6 @@
   "default_numerical_ordered_list_48dd3548": {
     "message": "قائمة افتراضية مرقمة غير مرتبة"
   },
->>>>>>> 0889f4aa
   "definite_integral_fe7ffed1": { "message": "قيمة التكامل المحدد" },
   "degree_symbol_4a823d5f": { "message": "رمز الدرجة" },
   "delimiters_4db4840d": { "message": "المحدِدات" },
@@ -282,17 +252,11 @@
     "message": "عرض ارتباط النص (يفتح في علامة تبويب جديدة)"
   },
   "division_sign_72190870": { "message": "علامة القسمة" },
-<<<<<<< HEAD
-  "documents_81393201": { "message": "المستندات" },
-  "done_54e3d4b6": { "message": "تم" },
-  "double_dagger_faf78681": { "message": "Double Dagger" },
-=======
   "document_678cd7bf": { "message": "مستند" },
   "documents_81393201": { "message": "المستندات" },
   "done_54e3d4b6": { "message": "تم" },
   "double_dagger_faf78681": { "message": "Double Dagger" },
   "down_5831a426": { "message": "لأسفل" },
->>>>>>> 0889f4aa
   "down_and_left_diagonal_arrow_40ef602c": {
     "message": "سهم قطري لأسفل ويسار"
   },
@@ -318,10 +282,7 @@
   },
   "edit_c5fbea07": { "message": "تحرير" },
   "edit_course_link_5a5c3c59": { "message": "تحرير ارتباط المساق" },
-<<<<<<< HEAD
-=======
   "edit_equation_f5279959": { "message": "تحرير المعادلة" },
->>>>>>> 0889f4aa
   "edit_existing_icon_maker_icon_5d0ebb3f": {
     "message": "تحرير أيقونة صانع الأيقونات"
   },
@@ -333,12 +294,9 @@
   },
   "embed_828fac4a": { "message": "تضمين" },
   "embed_code_314f1bd5": { "message": "تضمين تعليمات برمجية" },
-<<<<<<< HEAD
-=======
   "embed_content_from_external_tool_3397ad2d": {
     "message": "تضمين محتوى من الأداة الخارجية"
   },
->>>>>>> 0889f4aa
   "embed_image_1080badc": { "message": "تضمين صورة" },
   "embed_video_a97a64af": { "message": "تضمين الفيديو" },
   "embedded_content_aaeb4d3d": { "message": "مضمّن آخر" },
@@ -355,13 +313,9 @@
   "epsilon_54bb8afa": { "message": "Epsilon" },
   "epsilon_variant_d31f1e77": { "message": "Epsilon (متغير)" },
   "equals_sign_c51bdc58": { "message": "علامة يساوي" },
-<<<<<<< HEAD
-  "equation_editor_39fbc3f1": { "message": "محرر المعادلات" },
-=======
   "equation_1c5ac93c": { "message": "المعادلة" },
   "equation_editor_39fbc3f1": { "message": "محرر المعادلات" },
   "equilibrium_6ff3040b": { "message": "التعادل" },
->>>>>>> 0889f4aa
   "equivalence_class_7b0f11c0": { "message": "فئة تكافؤ" },
   "equivalent_identity_654b3ce5": { "message": "مكافئ (هوية)" },
   "eta_b8828f99": { "message": "Eta" },
@@ -371,11 +325,8 @@
     "message": "توسيع المعاينة افتراضيًا"
   },
   "expand_to_see_types_f5d29352": { "message": "التوسيع لرؤية { types }" },
-<<<<<<< HEAD
-=======
   "external_link_d3f9e62a": { "message": "الرابط الخارجي" },
   "external_tool_frame_70b32473": { "message": "إطار الأداة الخارجية" },
->>>>>>> 0889f4aa
   "external_tools_6e77821": { "message": "الأدوات الخارجية" },
   "extra_large_b6cdf1ff": { "message": "كبير جداً" },
   "extra_small_9ae33252": { "message": "صغير للغاية" },
@@ -384,12 +335,9 @@
   "failed_getting_file_contents_e9ea19f4": {
     "message": "تعذر الحصول على محتويات الملف"
   },
-<<<<<<< HEAD
-=======
   "failed_to_retrieve_content_from_external_tool_5899c213": {
     "message": "تعذر استرداد المحتوى من الأداة الخارجية"
   },
->>>>>>> 0889f4aa
   "file_name_8fd421ff": { "message": "اسم الملف" },
   "file_storage_quota_exceeded_b7846cd1": {
     "message": "تم تجاوز حصة تخزين الملفات"
@@ -444,10 +392,7 @@
   "group_files_82e5dcdb": { "message": "ملفات المجموعة" },
   "group_images_98e0ac17": { "message": "صور المجموعة" },
   "group_isomorphism_45b1458c": { "message": "تساوي شكل المجموعة" },
-<<<<<<< HEAD
-=======
   "group_link_63e626b3": { "message": "رابط المجموعة" },
->>>>>>> 0889f4aa
   "group_links_9493129e": { "message": "تجميع الارتباطات" },
   "group_media_2f3d128a": { "message": "وسائط المجموعة" },
   "group_navigation_99f191a": { "message": "التنقل عبر المجموعة" },
@@ -479,10 +424,7 @@
   },
   "home_351838cd": { "message": "الصفحة الرئيسية" },
   "html_code_editor_fd967a44": { "message": "محرر التعليمات البرمجية HTML" },
-<<<<<<< HEAD
-=======
   "html_editor_fb2ab713": { "message": "محرر HTML" },
->>>>>>> 0889f4aa
   "i_have_obtained_permission_to_use_this_file_6386f087": {
     "message": "لقد حصلت على إذن لاستخدام هذا الملف."
   },
@@ -524,20 +466,14 @@
     "message": "الجزء التخيلي (من العدد المركب)"
   },
   "in_element_of_19ca2f33": { "message": "In (Element Of)" },
-<<<<<<< HEAD
-=======
   "increase_indent_6af90f7c": { "message": "زيادة المسافة البادئة" },
->>>>>>> 0889f4aa
   "indefinite_integral_6623307e": { "message": "قيمة التكامل غير المحدد" },
   "indigo_2035fc55": { "message": "نيلي" },
   "inference_fed5c960": { "message": "الاستنتاج" },
   "infinity_7a10f206": { "message": "ما لا نهاية" },
   "insert_593145ef": { "message": "إدخال" },
   "insert_link_6dc23cae": { "message": "إدراج ارتباط" },
-<<<<<<< HEAD
-=======
   "insert_math_equation_57c6e767": { "message": "إدخال معادلة رياضية" },
->>>>>>> 0889f4aa
   "integers_336344e1": { "message": "أعداد صحيحة" },
   "intersection_cd4590e4": { "message": "تقاطع" },
   "invalid_entry_f7d2a0f5": { "message": "إدخال غير صالح." },
@@ -587,11 +523,8 @@
     "message": "معرفة المزيد عن استخدام سمات النطاق مع الجداول"
   },
   "leave_as_is_4facfe55": { "message": "ترك كما هو" },
-<<<<<<< HEAD
-=======
   "left_3ea9d375": { "message": "اليسار" },
   "left_align_43d95491": { "message": "محاذاة إلى اليسار" },
->>>>>>> 0889f4aa
   "left_angle_bracket_c87a6d07": { "message": "Left Angle Bracket" },
   "left_arrow_4fde1a64": { "message": "Left Arrow" },
   "left_arrow_with_hook_5bfcad93": { "message": "Left Arrow With Hook" },
@@ -631,11 +564,6 @@
   "loading_closed_captions_subtitles_failed_95ceef47": {
     "message": "تعذر تحميل التسميات التوضيحية/العناوين الفرعية."
   },
-<<<<<<< HEAD
-  "loading_failed_b3524381": { "message": "فشل التحميل..." },
-  "loading_failed_e6a9d8ef": { "message": "فشل التحميل." },
-  "loading_folders_d8b5869e": { "message": "جارٍ تحميل المجلدات" },
-=======
   "loading_external_tool_d839042c": { "message": "جارٍ تحميل الأداة الخارجية" },
   "loading_failed_b3524381": { "message": "فشل التحميل..." },
   "loading_failed_e6a9d8ef": { "message": "فشل التحميل." },
@@ -643,7 +571,6 @@
   "loading_placeholder_for_filename_792ef5e8": {
     "message": "جارٍ تحميل عنصر النائب لـ { fileName }"
   },
->>>>>>> 0889f4aa
   "loading_please_wait_d276220a": { "message": "جارٍ التحميل، يرجى الانتظار" },
   "loading_preview_9f077aa1": { "message": "جارٍ تحميل المعاينة" },
   "locked_762f138b": { "message": "مؤمّن" },
@@ -673,12 +600,9 @@
   "misc_3b692ea7": { "message": "متنوع" },
   "miscellaneous_e9818229": { "message": "متنوعات" },
   "modules_c4325335": { "message": "الوحدات النمطية" },
-<<<<<<< HEAD
-=======
   "moving_image_to_crop_directionword_6f66cde2": {
     "message": "جارٍ نقل الصورة إلى القص { directionWord }"
   },
->>>>>>> 0889f4aa
   "mu_37223b8b": { "message": "Mu" },
   "multi_color_image_63d7372f": { "message": "صورة متعددة الألوان" },
   "multiplication_sign_15f95c22": { "message": "علامة الضرب" },
@@ -743,12 +667,9 @@
   "operators_a2ef9a93": { "message": "المشغلون" },
   "or_9b70ccaa": { "message": "أو" },
   "orange_81386a62": { "message": "برتقالي" },
-<<<<<<< HEAD
-=======
   "ordered_and_unordered_lists_cfadfc38": {
     "message": "القوائم المرتبة وغير المرتبة"
   },
->>>>>>> 0889f4aa
   "other_editor_shortcuts_may_be_found_at_404aba4a": {
     "message": "يمكن العثور على اختصارات أخرى للمحرر على"
   },
@@ -821,19 +742,13 @@
     "message": "الجزء الحقيقي (من العدد المركب)"
   },
   "record_7c9448b": { "message": "تسجيل" },
-<<<<<<< HEAD
-=======
   "record_upload_media_5fdce166": { "message": "تسجيل/تحميل الوسائط" },
->>>>>>> 0889f4aa
   "recording_98da6bda": { "message": "جارٍ التسجيل" },
   "red_8258edf3": { "message": "أحمر" },
   "relationships_6602af70": { "message": "العلاقات" },
   "religion_icon_246e0be1": { "message": "أيقونة الدين" },
   "remove_heading_style_5fdc8855": { "message": "إزالة نمط العنوان" },
-<<<<<<< HEAD
-=======
   "remove_link_d1f2f4d0": { "message": "إزالة الارتباط" },
->>>>>>> 0889f4aa
   "replace_e61834a7": { "message": "استبدال" },
   "reset_95a81614": { "message": "إعادة التعيين" },
   "resize_ec83d538": { "message": "تغيير الحجم" },
@@ -847,11 +762,8 @@
   "rich_text_area_press_oskey_f8_for_rich_content_edi_c2f651d": {
     "message": "مساحة النص المنسق اضغط على { OSKey }+F8 لاختصارات محرر المحتوى المنسق."
   },
-<<<<<<< HEAD
-=======
   "right_71ffdc4d": { "message": "لليمين" },
   "right_align_39e7a32a": { "message": "محاذاة إلى اليمين" },
->>>>>>> 0889f4aa
   "right_angle_bracket_d704e2d6": { "message": "Right Angle Bracket" },
   "right_arrow_35e0eddf": { "message": "Right Arrow" },
   "right_arrow_with_hook_29d92d31": { "message": "Right Arrow With Hook" },
@@ -878,12 +790,9 @@
   "save_11a80ec3": { "message": "حفظ" },
   "save_copy_ca63944e": { "message": "حفظ النسخ" },
   "save_media_cb9e786e": { "message": "حفظ الوسائط" },
-<<<<<<< HEAD
-=======
   "saved_icon_maker_icons_df86e2a1": {
     "message": "تم حفظ أيقونة صانع الأيقونات"
   },
->>>>>>> 0889f4aa
   "screen_readers_cannot_determine_what_is_displayed__6a5842ab": {
     "message": "لا يمكن لقارئات الشاشة تحديد المعروض في صورة بدون نص بديل وفي الغالب تكون أسماء الملفات سلسلة بلا معنى من الأرقام والأحرف التي لا تصف السياق أو المعنى."
   },
@@ -909,10 +818,7 @@
   "select_language_7c93a900": { "message": "اختر اللغة" },
   "select_video_source_1b5c9dbe": { "message": "حدد مصدر الفيديو" },
   "selected_linkfilename_c093b1f2": { "message": "{ linkFileName } المحدد" },
-<<<<<<< HEAD
-=======
   "selection_b52c4c5e": { "message": "تحديد" },
->>>>>>> 0889f4aa
   "set_header_scope_8c548f40": { "message": "تعيين نطاق الرأس" },
   "set_minus_b46e9b88": { "message": "Set Minus" },
   "set_table_header_cfab13a0": { "message": "تعيين رأس الجدول" },
@@ -922,8 +828,6 @@
     "message": "اضغط على Shift-O لفتح محرر HTML الأنيق."
   },
   "shortcut_911d6255": { "message": "اختصار" },
-<<<<<<< HEAD
-=======
   "show_audio_options_b489926b": { "message": "إظهار خيارات الصوت" },
   "show_image_options_1e2ecc6b": { "message": "إظهار خيارات الصورة" },
   "show_link_options_545338fd": { "message": "إظهار خيارات الارتباطات" },
@@ -931,7 +835,6 @@
     "message": "إظهار خيارات وسائط Studio"
   },
   "show_video_options_6ed3721a": { "message": "إظهار خيارات الفيديو" },
->>>>>>> 0889f4aa
   "sighted_users_browse_web_pages_quickly_looking_for_1d4db0c1": {
     "message": "يتصفح المستخدمون الذين يتمتعون بالقدرة على الإبصار صفحات الويب بشكل سريع، بحثًا عن عناوين كبيرة أو بخط عريض. ويعتمد مستخدمو قارئة الشاشة على الرؤوس لفهم السياق. يجب أن توظف الرؤوس البنية الملائمة."
   },
@@ -962,12 +865,9 @@
   "something_went_wrong_while_sharing_your_screen_8de579e5": {
     "message": "حدث خطأ ما أثناء مشاركة شاشتك."
   },
-<<<<<<< HEAD
-=======
   "sorry_we_don_t_support_multiple_files_fb9478b0": {
     "message": "عذرًا، لا مدعم ملفات متعددة."
   },
->>>>>>> 0889f4aa
   "sort_by_e75f9e3e": { "message": "الفزر حسب" },
   "spades_suit_b37020c2": { "message": "Spades (Suit)" },
   "square_511eb3b3": { "message": "مربع" },
@@ -979,18 +879,12 @@
   "square_subset_strict_7044e84f": { "message": "Square Subset (Strict)" },
   "square_superset_3be8dae1": { "message": "Square Superset" },
   "square_superset_strict_fa4262e4": { "message": "Square Superset (Strict)" },
-<<<<<<< HEAD
-=======
   "square_unordered_list_b15ce93b": { "message": "قائمة مربعة غير مرتبة" },
->>>>>>> 0889f4aa
   "star_8d156e09": { "message": "نجمة" },
   "start_over_f7552aa9": { "message": "البدء مرة أخرى" },
   "start_recording_9a65141a": { "message": "بدء التسجيل" },
   "steel_blue_14296f08": { "message": "أزرق فولاذي" },
-<<<<<<< HEAD
-=======
   "studio_media_options_ee504361": { "message": "خيارات وسائط Studio" },
->>>>>>> 0889f4aa
   "styles_2aa721ef": { "message": "الأنماط" },
   "submit_a3cc6859": { "message": "إرسال" },
   "subscript_59744f96": { "message": "منخفض" },
@@ -1000,10 +894,7 @@
   "succeeds_equal_158e8c3a": { "message": "Succeeds Equal" },
   "sum_b0842d31": { "message": "Sum" },
   "superscript_8cb349a2": { "message": "مرتفع" },
-<<<<<<< HEAD
-=======
   "superscript_and_subscript_37f94a50": { "message": "مرتفع ومنخفض" },
->>>>>>> 0889f4aa
   "superset_c4db8a7a": { "message": "Superset" },
   "superset_strict_c77dd6d2": { "message": "Superset (Strict)" },
   "supported_file_types_srt_or_webvtt_7d827ed": {
@@ -1061,12 +952,9 @@
   "the_first_heading_on_a_page_should_be_an_h2_859089f2": {
     "message": "يجب أن يكون أول عنوان في الصفحة هو H2."
   },
-<<<<<<< HEAD
-=======
   "the_following_content_is_partner_provided_ed1da756": {
     "message": "المحتوى التالي تم إدخاله بواسطة شريك"
   },
->>>>>>> 0889f4aa
   "the_material_is_in_the_public_domain_279c39a3": {
     "message": "توجد المادة في المجال العام"
   },
@@ -1123,12 +1011,9 @@
   "type_control_f9_to_access_table_options_text_92141329": {
     "message": "اضغط Control F9 للوصول إلى اختيارات الجدول. { text }"
   },
-<<<<<<< HEAD
-=======
   "unable_to_determine_resource_selection_url_7867e060": {
     "message": "يتعذر تحديد عنوان URL تحديد الموارد"
   },
->>>>>>> 0889f4aa
   "union_e6b57a53": { "message": "Union" },
   "unpublished_dfd8801": { "message": "غير منشور" },
   "untitled_16aa4f2b": { "message": "بدون عنوان" },
@@ -1139,12 +1024,6 @@
   "up_and_right_diagonal_arrow_935b902e": {
     "message": "Up And Right Diagonal Arrow"
   },
-<<<<<<< HEAD
-  "upload_file_fd2361b8": { "message": "تحميل ملف" },
-  "upload_image_6120b609": { "message": "تحميل صورة" },
-  "upload_media_ce31135a": { "message": "تحميل الوسائط" },
-  "uploading_19e8a4e7": { "message": "جارٍ التحميل" },
-=======
   "up_c553575d": { "message": "لأعلى" },
   "upload_document_253f0478": { "message": "تحميل المستند" },
   "upload_file_fd2361b8": { "message": "تحميل ملف" },
@@ -1155,7 +1034,6 @@
   "uppercase_alphabetic_ordered_list_3f5aa6b2": {
     "message": "قائمة أبجدية مرتبة بأحرف كبيرة"
   },
->>>>>>> 0889f4aa
   "uppercase_delta_d4f4bc41": { "message": "Uppercase Delta" },
   "uppercase_gamma_86f492e9": { "message": "Uppercase Gamma" },
   "uppercase_lambda_c78d8ed4": { "message": "Uppercase Lambda" },
@@ -1163,12 +1041,9 @@
   "uppercase_phi_caa36724": { "message": "Uppercase Phi" },
   "uppercase_pi_fcc70f5e": { "message": "Uppercase Pi" },
   "uppercase_psi_6395acbe": { "message": "Uppercase Psi" },
-<<<<<<< HEAD
-=======
   "uppercase_roman_numeral_ordered_list_853f292b": {
     "message": "قائمة بأرقام رومانية مرتبة بأحرف كبيرة"
   },
->>>>>>> 0889f4aa
   "uppercase_sigma_dbb70e92": { "message": "Uppercase Sigma" },
   "uppercase_theta_49afc891": { "message": "Uppercase Theta" },
   "uppercase_upsilon_8c1e623e": { "message": "Uppercase Upsilon" },
@@ -1226,10 +1101,7 @@
   "video_player_b371005": { "message": "مشغل الفيديو" },
   "video_player_for_9e7d373b": { "message": "مشغل الفيديو لـ " },
   "video_player_for_title_ffd9fbc4": { "message": "مشغل الفيديو لـ { title }" },
-<<<<<<< HEAD
-=======
   "view_all_e13bf0a6": { "message": "عرض الكل" },
->>>>>>> 0889f4aa
   "view_ba339f93": { "message": "عرض" },
   "view_description_30446afc": { "message": "عرض الوصف" },
   "view_keyboard_shortcuts_34d1be0b": {
@@ -1264,11 +1136,8 @@
   },
   "width_x_height_px_ff3ccb93": { "message": "{ width } x { height } بكسل" },
   "wiki_home_9cd54d0": { "message": "الصفحة الرئيسية لـ Wiki" },
-<<<<<<< HEAD
-=======
   "word_count_c77fe3a6": { "message": "عدد الكلمات" },
   "words_b448b7d5": { "message": "الكلمات" },
->>>>>>> 0889f4aa
   "wreath_product_200b38ef": { "message": "Wreath Product" },
   "xi_149681d0": { "message": "Xi" },
   "yes_dde87d5": { "message": "نعم" },
