/*
 * Copyright (C) 2021 - present Instructure, Inc.
 *
 * This file is part of Canvas.
 *
 * Canvas is free software: you can redistribute it and/or modify it under
 * the terms of the GNU Affero General Public License as published by the Free
 * Software Foundation, version 3 of the License.
 *
 * Canvas is distributed in the hope that it will be useful, but WITHOUT ANY
 * WARRANTY; without even the implied warranty of MERCHANTABILITY or FITNESS FOR
 * A PARTICULAR PURPOSE. See the GNU Affero General Public License for more
 * details.
 *
 * You should have received a copy of the GNU Affero General Public License along
 * with this program. If not, see <http://www.gnu.org/licenses/>.
 */

import formatMessage from '../../format-message'
import '../tinymce/ru'

const locale = {
  "count_plural_one_item_loaded_other_items_loaded_857023b7": {
    "message": "{ count, plural,\n    one {}\n    few {}\n   many {}\n  other {}\n}"
  },
  "decrease_indent_d9cf469d": { "message": "Уменьшить отступ" },
  "icon_215a1dc6": { "message": "Значок" },
  "increase_indent_6af90f7c": { "message": "Увеличить отступ" },
<<<<<<< HEAD
  "replace_e61834a7": { "message": "Заменить" },
  "reset_95a81614": { "message": "Сброс" }
=======
  "links_to_an_external_site_de74145d": {
    "message": "Ссылки на внешний сайт."
  },
  "minimize_file_preview_da911944": { "message": "Уменьшить просмотр файла" },
  "minimize_video_20aa554b": { "message": "Уменьшить видео" },
  "replace_e61834a7": { "message": "Заменить" },
  "reset_95a81614": { "message": "Сброс" },
  "the_document_preview_is_currently_being_processed__7d9ea135": {
    "message": "Предварительный просмотр документа в данный момент обрабатывается. Повторите попытку позже."
  },
  "this_document_cannot_be_displayed_within_canvas_7aba77be": {
    "message": "Этот документ нельзя отобразить внутри Canvas."
  }
>>>>>>> 16101d78
}


formatMessage.addLocale({ru: locale})<|MERGE_RESOLUTION|>--- conflicted
+++ resolved
@@ -26,10 +26,6 @@
   "decrease_indent_d9cf469d": { "message": "Уменьшить отступ" },
   "icon_215a1dc6": { "message": "Значок" },
   "increase_indent_6af90f7c": { "message": "Увеличить отступ" },
-<<<<<<< HEAD
-  "replace_e61834a7": { "message": "Заменить" },
-  "reset_95a81614": { "message": "Сброс" }
-=======
   "links_to_an_external_site_de74145d": {
     "message": "Ссылки на внешний сайт."
   },
@@ -43,7 +39,6 @@
   "this_document_cannot_be_displayed_within_canvas_7aba77be": {
     "message": "Этот документ нельзя отобразить внутри Canvas."
   }
->>>>>>> 16101d78
 }
 
 
