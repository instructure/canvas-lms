--- conflicted
+++ resolved
@@ -329,10 +329,7 @@
   },
   "edit_icon_2c6b0e91": { "message": "Редактировать значок" },
   "edit_link_7f53bebb": { "message": "Редактировать ссылку" },
-<<<<<<< HEAD
-=======
   "editor_status_bar_653f44ee": { "message": "Панель состояния редактора" },
->>>>>>> 37d6122c
   "element_starting_with_start_91bf4c3b": {
     "message": "Элемент, начинающийся с { start }"
   },
