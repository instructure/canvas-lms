/*
 * Copyright (C) 2021 - present Instructure, Inc.
 *
 * This file is part of Canvas.
 *
 * Canvas is free software: you can redistribute it and/or modify it under
 * the terms of the GNU Affero General Public License as published by the Free
 * Software Foundation, version 3 of the License.
 *
 * Canvas is distributed in the hope that it will be useful, but WITHOUT ANY
 * WARRANTY; without even the implied warranty of MERCHANTABILITY or FITNESS FOR
 * A PARTICULAR PURPOSE. See the GNU Affero General Public License for more
 * details.
 *
 * You should have received a copy of the GNU Affero General Public License along
 * with this program. If not, see <http://www.gnu.org/licenses/>.
 */

import formatMessage from '../../format-message'
import '../tinymce/ru'

const locale = {
  "accessibility_checker_b3af1f6c": {
    "message": "Контроллер доступности"
  },
  "action_to_take_b626a99a": {
    "message": "Что необходимо сделать:"
  },
  "add_a_caption_2a915239": {
    "message": "Добавить надпись"
  },
  "add_alt_text_for_the_image_48cd88aa": {
    "message": "Добавить альтернативный текст для изображения"
  },
  "adjacent_links_with_the_same_url_should_be_a_singl_7a1f7f6c": {
    "message": "Соседние ссылки с одним и тем же URL-адресом должны быть объединены в одну ссылку."
  },
  "alt_attribute_text_should_not_contain_more_than_12_e21d4040": {
    "message": "Альтернативный атрибутивный текст не должен содержать более 120 символов."
  },
  "apply_781a2546": {
    "message": "Применить"
  },
  "change_alt_text_92654906": {
    "message": "Изменить альтернативный текст"
  },
  "change_heading_tag_to_paragraph_a61e3113": {
    "message": "Изменить тег заголовка параграфа"
  },
  "change_text_color_1aecb912": {
    "message": "Изменить цвет текста"
  },
  "check_accessibility_3c78211c": {
    "message": "Проверить доступность"
  },
  "checking_for_accessibility_issues_fac18c6d": {
    "message": "Проверка на отсутствие проблем, связанных с доступностью"
  },
  "close_accessibility_checker_29d1c51e": {
    "message": "Закрыть контроллер доступности"
  },
  "close_d634289d": {
    "message": "Закрыть"
  },
  "column_e1ae5c64": {
    "message": "Колонка"
  },
  "column_group_1c062368": {
    "message": "Группа колонок"
  },
  "count_plural_one_item_loaded_other_items_loaded_857023b7": {
    "message": "{ count, plural,\n    one {}\n    few {}\n   many {}\n  other {}\n}"
  },
<<<<<<< HEAD
  "decorative_image_fde98579": {
    "message": "Декоративное изображение"
  },
  "description_436c48d7": {
    "message": "Описание"
  },
  "element_starting_with_start_91bf4c3b": {
    "message": "Элемент, начинающийся с { start }"
  },
  "fix_heading_hierarchy_f60884c4": {
    "message": "Исправить иерархию заголовков"
  },
  "format_as_a_list_142210c3": {
    "message": "Форматировать в виде списка"
  },
  "header_column_f27433cb": {
    "message": "Колонка заголовка"
  },
  "header_row_and_column_ec5b9ec": {
    "message": "Строка и колонка заголовка"
  },
  "header_row_f33eb169": {
    "message": "Строка заголовка"
  },
  "heading_levels_should_not_be_skipped_3947c0e0": {
    "message": "Уровни заголовков не должны пропускаться."
  },
  "heading_starting_with_start_42a3e7f9": {
    "message": "Заголовок, начинающийся с { start }"
  },
  "headings_should_not_contain_more_than_120_characte_3c0e0cb3": {
    "message": "Заголовки не должны содержать более 120 символов."
  },
  "icon_215a1dc6": {
    "message": "Значок"
  },
  "image_filenames_should_not_be_used_as_the_alt_attr_bcfd7780": {
    "message": "Имена файлов изображений не должны использоваться в качестве альтернативного атрибута с описанием содержимого изображения."
  },
  "image_with_filename_file_aacd7180": {
    "message": "Изображение с именем файла { file }"
  },
  "images_should_include_an_alt_attribute_describing__b86d6a86": {
    "message": "Изображения должны содержать альтернативный атрибут с описанием содержимого изображения."
  },
  "issue_num_total_f94536cf": {
    "message": "Проблема { num }/{ total }"
  },
  "keyboards_navigate_to_links_using_the_tab_key_two__5fab8c82": {
    "message": "Клавиатуры используются для перехода по ссылкам с помощью клавиши Tab. Две соседние ссылки, ведущие в одно и то же место, могут запутывать пользователей клавиатур."
  },
  "learn_more_about_adjacent_links_2cb9762c": {
    "message": "Узнать больше о соседних ссылках"
  },
  "learn_more_about_color_contrast_c019dfb9": {
    "message": "Узнать больше о цветовом контрасте"
  },
  "learn_more_about_organizing_page_headings_8a7caa2e": {
    "message": "Узнать больше об организации заголовков страниц"
  },
  "learn_more_about_table_headers_5f5ee13": {
    "message": "Узнать больше о заголовках таблиц"
  },
  "learn_more_about_using_alt_text_for_images_5698df9a": {
    "message": "Узнать больше об использовании замещающего текста для изображений"
  },
  "learn_more_about_using_captions_with_tables_36fe496f": {
    "message": "Узнать больше об использовании заголовков с таблицами"
  },
  "learn_more_about_using_filenames_as_alt_text_264286af": {
    "message": "Узнать больше об использовании имен файлов в качестве замещающего текста"
  },
  "learn_more_about_using_lists_4e6eb860": {
    "message": "Узнать больше об использовании списков"
  },
  "learn_more_about_using_scope_attributes_with_table_20df49aa": {
    "message": "Узнать больше об использовании базовых атрибутов с таблицами"
  },
  "leave_as_is_4facfe55": {
    "message": "Оставить как есть"
  },
  "link_with_text_starting_with_start_b3fcbe71": {
    "message": "Ссылка с текстом, начинающимся с { start }"
=======
  "decrease_indent_d9cf469d": { "message": "Уменьшить отступ" },
  "description_436c48d7": { "message": "Описание" },
  "down_5831a426": { "message": "Вниз" },
  "icon_215a1dc6": { "message": "Значок" },
  "increase_indent_6af90f7c": { "message": "Увеличить отступ" },
  "insert_math_equation_57c6e767": {
    "message": "Вставить математическое уравнение"
>>>>>>> 147b3201
  },
  "links_to_an_external_site_de74145d": {
    "message": "Ссылки на внешний сайт."
  },
<<<<<<< HEAD
  "lists_should_be_formatted_as_lists_f862de8d": {
    "message": "Списки должны быть отформатированы в виде списков."
  },
  "merge_links_2478df96": {
    "message": "Объединить ссылки"
  },
  "minimize_file_preview_da911944": {
    "message": "Уменьшить просмотр файла"
  },
  "minimize_video_20aa554b": {
    "message": "Уменьшить видео"
  },
  "next_40e12421": {
    "message": "Далее"
  },
  "no_accessibility_issues_were_detected_f8d3c875": {
    "message": "Проблем, связанных с доступностью, не обнаружено."
  },
  "no_headers_9bc7dc7f": {
    "message": "Заголовки отсутствуют"
  },
  "none_3b5e34d2": {
    "message": "Нет"
  },
  "paragraph_starting_with_start_a59923f8": {
    "message": "Параграф, начинающийся с { start }"
  },
  "prev_f82cbc48": {
    "message": "Назад"
  },
  "remove_heading_style_5fdc8855": {
    "message": "Удалить стиль заголовка"
  },
  "replace_e61834a7": {
    "message": "Заменить"
  },
  "reset_95a81614": {
    "message": "Сброс"
  },
  "row_fc0944a7": {
    "message": "Строка"
  },
  "row_group_979f5528": {
    "message": "Группа строк"
  },
  "screen_readers_cannot_determine_what_is_displayed__6a5842ab": {
    "message": "Экранные дикторы не могут определить, что отображено на изображении, без альтернативного текста, и при этом имена файлов зачастую представляют собой бессмысленные наборы цифр и букв, которые не несут в себе описания контекста или значения."
  },
  "screen_readers_cannot_determine_what_is_displayed__6f1ea667": {
    "message": "Экранные дикторы не могут определить, что отображено на изображении, без альтернативного текста, содержащего описание контекста и значения изображения. Альтернативный текст должен быть простым и сжатым."
  },
  "screen_readers_cannot_determine_what_is_displayed__a57e6723": {
    "message": "Экранные дикторы не могут определить, что отображено на изображении, без альтернативного текста, содержащего описание контекста и значения изображения."
  },
  "screen_readers_cannot_interpret_tables_without_the_bd861652": {
    "message": "Экранные дикторы не могут интерпретировать таблицы без надлежащей структуры. Заголовки таблиц содержат направление и объем содержания."
  },
  "screen_readers_cannot_interpret_tables_without_the_e62912d5": {
    "message": "Экранные дикторы не могут интерпретировать таблицы без надлежащей структуры. Надписи в таблицах содержат описание контекста и общее представление о таблице."
  },
  "screen_readers_cannot_interpret_tables_without_the_f0bdec0f": {
    "message": "Экранные дикторы не могут интерпретировать таблицы без надлежащей структуры. Заголовки таблиц содержат направление и общее описание содержания."
  },
  "set_header_scope_8c548f40": {
    "message": "Задать объем заголовка"
  },
  "set_table_header_cfab13a0": {
    "message": "Задать заголовок таблицы"
  },
  "sighted_users_browse_web_pages_quickly_looking_for_1d4db0c1": {
    "message": "Зрячие пользователи быстро просматривают веб-страницы в поисках крупных или полужирных заголовков. Пользователи экранных дикторов полагаются на заголовки для контекстуального понимания. Заголовки должны иметь надлежащую структуру."
  },
  "sighted_users_browse_web_pages_quickly_looking_for_ade806f5": {
    "message": "Зрячие пользователи быстро просматривают веб-страницы в поисках крупных или полужирных заголовков. Пользователи экранных дикторов полагаются на заголовки для контекстуального понимания. Заголовки должны быть сжатыми в рамках надлежащей структуры."
  },
  "start_over_f7552aa9": {
    "message": "Начать заново"
  },
  "table_header_starting_with_start_ffcabba6": {
    "message": "Заголовок таблицы, начинающийся с { start }"
  },
  "table_starting_with_start_e7232848": {
    "message": "Таблица, начинающаяся с { start }"
  },
  "tables_headers_should_specify_scope_5abf3a8e": {
    "message": "Заголовки таблиц должны конкретизировать объем."
  },
  "tables_should_include_a_caption_describing_the_con_e91e78fc": {
    "message": "Таблицы должны содержать надпись с описанием содержимого таблицы."
  },
  "tables_should_include_at_least_one_header_48779eac": {
    "message": "Таблицы должны содержать как минимум один заголовок."
  },
  "text_is_difficult_to_read_without_sufficient_contr_69e62bd6": {
    "message": "Текст трудно поддается чтению без достаточной контрастности между текстом и фоном, особенно для тех, кто плохо видит."
  },
  "text_larger_than_18pt_or_bold_14pt_should_display__5c364db6": {
    "message": "Текст крупнее 18pt (или полужирный 14pt) должен отображаться с минимальным коэффициентом контрастности 3:1."
  },
  "text_smaller_than_18pt_or_bold_14pt_should_display_aaffb22b": {
    "message": "Текст мельче 18pt (или полужирный 14pt) должен отображаться с минимальным коэффициентом контрастности 4,5:1."
  },
=======
  "minimize_file_preview_da911944": { "message": "Уменьшить просмотр файла" },
  "minimize_video_20aa554b": { "message": "Уменьшить видео" },
  "next_40e12421": { "message": "Далее" },
  "replace_e61834a7": { "message": "Заменить" },
  "reset_95a81614": { "message": "Сброс" },
  "start_over_f7552aa9": { "message": "Начать заново" },
>>>>>>> 147b3201
  "the_document_preview_is_currently_being_processed__7d9ea135": {
    "message": "Предварительный просмотр документа в данный момент обрабатывается. Повторите попытку позже."
  },
  "this_document_cannot_be_displayed_within_canvas_7aba77be": {
    "message": "Этот документ нельзя отобразить внутри Canvas."
  },
<<<<<<< HEAD
  "when_markup_is_used_that_visually_formats_items_as_f941fc1b": {
    "message": "Когда используется разметка, которая визуально форматирует элементы в виде списка, но не указывает на отношение списка, пользователи могут испытывать трудности при просмотре информации."
  },
  "why_523b3d8c": {
    "message": "Почему"
  }
=======
  "up_c553575d": { "message": "Вверх" }
>>>>>>> 147b3201
}


formatMessage.addLocale({ru: locale})<|MERGE_RESOLUTION|>--- conflicted
+++ resolved
@@ -20,142 +20,9 @@
 import '../tinymce/ru'
 
 const locale = {
-  "accessibility_checker_b3af1f6c": {
-    "message": "Контроллер доступности"
-  },
-  "action_to_take_b626a99a": {
-    "message": "Что необходимо сделать:"
-  },
-  "add_a_caption_2a915239": {
-    "message": "Добавить надпись"
-  },
-  "add_alt_text_for_the_image_48cd88aa": {
-    "message": "Добавить альтернативный текст для изображения"
-  },
-  "adjacent_links_with_the_same_url_should_be_a_singl_7a1f7f6c": {
-    "message": "Соседние ссылки с одним и тем же URL-адресом должны быть объединены в одну ссылку."
-  },
-  "alt_attribute_text_should_not_contain_more_than_12_e21d4040": {
-    "message": "Альтернативный атрибутивный текст не должен содержать более 120 символов."
-  },
-  "apply_781a2546": {
-    "message": "Применить"
-  },
-  "change_alt_text_92654906": {
-    "message": "Изменить альтернативный текст"
-  },
-  "change_heading_tag_to_paragraph_a61e3113": {
-    "message": "Изменить тег заголовка параграфа"
-  },
-  "change_text_color_1aecb912": {
-    "message": "Изменить цвет текста"
-  },
-  "check_accessibility_3c78211c": {
-    "message": "Проверить доступность"
-  },
-  "checking_for_accessibility_issues_fac18c6d": {
-    "message": "Проверка на отсутствие проблем, связанных с доступностью"
-  },
-  "close_accessibility_checker_29d1c51e": {
-    "message": "Закрыть контроллер доступности"
-  },
-  "close_d634289d": {
-    "message": "Закрыть"
-  },
-  "column_e1ae5c64": {
-    "message": "Колонка"
-  },
-  "column_group_1c062368": {
-    "message": "Группа колонок"
-  },
   "count_plural_one_item_loaded_other_items_loaded_857023b7": {
     "message": "{ count, plural,\n    one {}\n    few {}\n   many {}\n  other {}\n}"
   },
-<<<<<<< HEAD
-  "decorative_image_fde98579": {
-    "message": "Декоративное изображение"
-  },
-  "description_436c48d7": {
-    "message": "Описание"
-  },
-  "element_starting_with_start_91bf4c3b": {
-    "message": "Элемент, начинающийся с { start }"
-  },
-  "fix_heading_hierarchy_f60884c4": {
-    "message": "Исправить иерархию заголовков"
-  },
-  "format_as_a_list_142210c3": {
-    "message": "Форматировать в виде списка"
-  },
-  "header_column_f27433cb": {
-    "message": "Колонка заголовка"
-  },
-  "header_row_and_column_ec5b9ec": {
-    "message": "Строка и колонка заголовка"
-  },
-  "header_row_f33eb169": {
-    "message": "Строка заголовка"
-  },
-  "heading_levels_should_not_be_skipped_3947c0e0": {
-    "message": "Уровни заголовков не должны пропускаться."
-  },
-  "heading_starting_with_start_42a3e7f9": {
-    "message": "Заголовок, начинающийся с { start }"
-  },
-  "headings_should_not_contain_more_than_120_characte_3c0e0cb3": {
-    "message": "Заголовки не должны содержать более 120 символов."
-  },
-  "icon_215a1dc6": {
-    "message": "Значок"
-  },
-  "image_filenames_should_not_be_used_as_the_alt_attr_bcfd7780": {
-    "message": "Имена файлов изображений не должны использоваться в качестве альтернативного атрибута с описанием содержимого изображения."
-  },
-  "image_with_filename_file_aacd7180": {
-    "message": "Изображение с именем файла { file }"
-  },
-  "images_should_include_an_alt_attribute_describing__b86d6a86": {
-    "message": "Изображения должны содержать альтернативный атрибут с описанием содержимого изображения."
-  },
-  "issue_num_total_f94536cf": {
-    "message": "Проблема { num }/{ total }"
-  },
-  "keyboards_navigate_to_links_using_the_tab_key_two__5fab8c82": {
-    "message": "Клавиатуры используются для перехода по ссылкам с помощью клавиши Tab. Две соседние ссылки, ведущие в одно и то же место, могут запутывать пользователей клавиатур."
-  },
-  "learn_more_about_adjacent_links_2cb9762c": {
-    "message": "Узнать больше о соседних ссылках"
-  },
-  "learn_more_about_color_contrast_c019dfb9": {
-    "message": "Узнать больше о цветовом контрасте"
-  },
-  "learn_more_about_organizing_page_headings_8a7caa2e": {
-    "message": "Узнать больше об организации заголовков страниц"
-  },
-  "learn_more_about_table_headers_5f5ee13": {
-    "message": "Узнать больше о заголовках таблиц"
-  },
-  "learn_more_about_using_alt_text_for_images_5698df9a": {
-    "message": "Узнать больше об использовании замещающего текста для изображений"
-  },
-  "learn_more_about_using_captions_with_tables_36fe496f": {
-    "message": "Узнать больше об использовании заголовков с таблицами"
-  },
-  "learn_more_about_using_filenames_as_alt_text_264286af": {
-    "message": "Узнать больше об использовании имен файлов в качестве замещающего текста"
-  },
-  "learn_more_about_using_lists_4e6eb860": {
-    "message": "Узнать больше об использовании списков"
-  },
-  "learn_more_about_using_scope_attributes_with_table_20df49aa": {
-    "message": "Узнать больше об использовании базовых атрибутов с таблицами"
-  },
-  "leave_as_is_4facfe55": {
-    "message": "Оставить как есть"
-  },
-  "link_with_text_starting_with_start_b3fcbe71": {
-    "message": "Ссылка с текстом, начинающимся с { start }"
-=======
   "decrease_indent_d9cf469d": { "message": "Уменьшить отступ" },
   "description_436c48d7": { "message": "Описание" },
   "down_5831a426": { "message": "Вниз" },
@@ -163,138 +30,23 @@
   "increase_indent_6af90f7c": { "message": "Увеличить отступ" },
   "insert_math_equation_57c6e767": {
     "message": "Вставить математическое уравнение"
->>>>>>> 147b3201
   },
   "links_to_an_external_site_de74145d": {
     "message": "Ссылки на внешний сайт."
   },
-<<<<<<< HEAD
-  "lists_should_be_formatted_as_lists_f862de8d": {
-    "message": "Списки должны быть отформатированы в виде списков."
-  },
-  "merge_links_2478df96": {
-    "message": "Объединить ссылки"
-  },
-  "minimize_file_preview_da911944": {
-    "message": "Уменьшить просмотр файла"
-  },
-  "minimize_video_20aa554b": {
-    "message": "Уменьшить видео"
-  },
-  "next_40e12421": {
-    "message": "Далее"
-  },
-  "no_accessibility_issues_were_detected_f8d3c875": {
-    "message": "Проблем, связанных с доступностью, не обнаружено."
-  },
-  "no_headers_9bc7dc7f": {
-    "message": "Заголовки отсутствуют"
-  },
-  "none_3b5e34d2": {
-    "message": "Нет"
-  },
-  "paragraph_starting_with_start_a59923f8": {
-    "message": "Параграф, начинающийся с { start }"
-  },
-  "prev_f82cbc48": {
-    "message": "Назад"
-  },
-  "remove_heading_style_5fdc8855": {
-    "message": "Удалить стиль заголовка"
-  },
-  "replace_e61834a7": {
-    "message": "Заменить"
-  },
-  "reset_95a81614": {
-    "message": "Сброс"
-  },
-  "row_fc0944a7": {
-    "message": "Строка"
-  },
-  "row_group_979f5528": {
-    "message": "Группа строк"
-  },
-  "screen_readers_cannot_determine_what_is_displayed__6a5842ab": {
-    "message": "Экранные дикторы не могут определить, что отображено на изображении, без альтернативного текста, и при этом имена файлов зачастую представляют собой бессмысленные наборы цифр и букв, которые не несут в себе описания контекста или значения."
-  },
-  "screen_readers_cannot_determine_what_is_displayed__6f1ea667": {
-    "message": "Экранные дикторы не могут определить, что отображено на изображении, без альтернативного текста, содержащего описание контекста и значения изображения. Альтернативный текст должен быть простым и сжатым."
-  },
-  "screen_readers_cannot_determine_what_is_displayed__a57e6723": {
-    "message": "Экранные дикторы не могут определить, что отображено на изображении, без альтернативного текста, содержащего описание контекста и значения изображения."
-  },
-  "screen_readers_cannot_interpret_tables_without_the_bd861652": {
-    "message": "Экранные дикторы не могут интерпретировать таблицы без надлежащей структуры. Заголовки таблиц содержат направление и объем содержания."
-  },
-  "screen_readers_cannot_interpret_tables_without_the_e62912d5": {
-    "message": "Экранные дикторы не могут интерпретировать таблицы без надлежащей структуры. Надписи в таблицах содержат описание контекста и общее представление о таблице."
-  },
-  "screen_readers_cannot_interpret_tables_without_the_f0bdec0f": {
-    "message": "Экранные дикторы не могут интерпретировать таблицы без надлежащей структуры. Заголовки таблиц содержат направление и общее описание содержания."
-  },
-  "set_header_scope_8c548f40": {
-    "message": "Задать объем заголовка"
-  },
-  "set_table_header_cfab13a0": {
-    "message": "Задать заголовок таблицы"
-  },
-  "sighted_users_browse_web_pages_quickly_looking_for_1d4db0c1": {
-    "message": "Зрячие пользователи быстро просматривают веб-страницы в поисках крупных или полужирных заголовков. Пользователи экранных дикторов полагаются на заголовки для контекстуального понимания. Заголовки должны иметь надлежащую структуру."
-  },
-  "sighted_users_browse_web_pages_quickly_looking_for_ade806f5": {
-    "message": "Зрячие пользователи быстро просматривают веб-страницы в поисках крупных или полужирных заголовков. Пользователи экранных дикторов полагаются на заголовки для контекстуального понимания. Заголовки должны быть сжатыми в рамках надлежащей структуры."
-  },
-  "start_over_f7552aa9": {
-    "message": "Начать заново"
-  },
-  "table_header_starting_with_start_ffcabba6": {
-    "message": "Заголовок таблицы, начинающийся с { start }"
-  },
-  "table_starting_with_start_e7232848": {
-    "message": "Таблица, начинающаяся с { start }"
-  },
-  "tables_headers_should_specify_scope_5abf3a8e": {
-    "message": "Заголовки таблиц должны конкретизировать объем."
-  },
-  "tables_should_include_a_caption_describing_the_con_e91e78fc": {
-    "message": "Таблицы должны содержать надпись с описанием содержимого таблицы."
-  },
-  "tables_should_include_at_least_one_header_48779eac": {
-    "message": "Таблицы должны содержать как минимум один заголовок."
-  },
-  "text_is_difficult_to_read_without_sufficient_contr_69e62bd6": {
-    "message": "Текст трудно поддается чтению без достаточной контрастности между текстом и фоном, особенно для тех, кто плохо видит."
-  },
-  "text_larger_than_18pt_or_bold_14pt_should_display__5c364db6": {
-    "message": "Текст крупнее 18pt (или полужирный 14pt) должен отображаться с минимальным коэффициентом контрастности 3:1."
-  },
-  "text_smaller_than_18pt_or_bold_14pt_should_display_aaffb22b": {
-    "message": "Текст мельче 18pt (или полужирный 14pt) должен отображаться с минимальным коэффициентом контрастности 4,5:1."
-  },
-=======
   "minimize_file_preview_da911944": { "message": "Уменьшить просмотр файла" },
   "minimize_video_20aa554b": { "message": "Уменьшить видео" },
   "next_40e12421": { "message": "Далее" },
   "replace_e61834a7": { "message": "Заменить" },
   "reset_95a81614": { "message": "Сброс" },
   "start_over_f7552aa9": { "message": "Начать заново" },
->>>>>>> 147b3201
   "the_document_preview_is_currently_being_processed__7d9ea135": {
     "message": "Предварительный просмотр документа в данный момент обрабатывается. Повторите попытку позже."
   },
   "this_document_cannot_be_displayed_within_canvas_7aba77be": {
     "message": "Этот документ нельзя отобразить внутри Canvas."
   },
-<<<<<<< HEAD
-  "when_markup_is_used_that_visually_formats_items_as_f941fc1b": {
-    "message": "Когда используется разметка, которая визуально форматирует элементы в виде списка, но не указывает на отношение списка, пользователи могут испытывать трудности при просмотре информации."
-  },
-  "why_523b3d8c": {
-    "message": "Почему"
-  }
-=======
   "up_c553575d": { "message": "Вверх" }
->>>>>>> 147b3201
 }
 
 
