--- conflicted
+++ resolved
@@ -40,10 +40,7 @@
     "message": "Tilstødende links med samme URL skal være et enkelt link."
   },
   "aleph_f4ffd155": { "message": "Aleph" },
-<<<<<<< HEAD
-=======
   "align_11050992": { "message": "Juster" },
->>>>>>> 8936177e
   "alignment_and_lists_5cebcb69": { "message": "Justering og lister" },
   "all_4321c3a1": { "message": "Alle" },
   "all_apps_a50dea49": { "message": "Alle apps" },
@@ -74,12 +71,9 @@
   "approaches_the_limit_893aeec9": { "message": "Nærmer sig grænsen" },
   "approximately_e7965800": { "message": "Cirka" },
   "apps_54d24a47": { "message": "Apps" },
-<<<<<<< HEAD
-=======
   "are_you_sure_you_want_to_cancel_changes_you_made_m_c5210496": {
     "message": "Er du sikker på, du vil annullere? Ændringer, du har foretaget, kan ikke blive gemt."
   },
->>>>>>> 8936177e
   "arrows_464a3e54": { "message": "Pile" },
   "art_icon_8e1daad": { "message": "Kunst-ikon" },
   "aspect_ratio_will_be_preserved_cb5fdfb8": {
@@ -117,10 +111,7 @@
   "c_2001_acme_inc_283f7f80": { "message": "(c) 2001 Acme Inc." },
   "cancel_caeb1e68": { "message": "Annullér" },
   "cap_product_3a5265a6": { "message": "Cap product" },
-<<<<<<< HEAD
-=======
   "center_align_e68d9997": { "message": "Centerjustering" },
->>>>>>> 8936177e
   "centered_dot_64d5e378": { "message": "Centreret prik" },
   "centered_horizontal_dots_451c5815": {
     "message": "Centrerede vandrette prikker"
@@ -131,10 +122,6 @@
   },
   "change_only_this_heading_s_level_903cc956": {
     "message": "Skift kun denne overskrifts niveau"
-<<<<<<< HEAD
-  },
-  "change_text_color_1aecb912": { "message": "Skift tekstfarve" },
-=======
   },
   "change_text_color_1aecb912": { "message": "Skift tekstfarve" },
   "changes_you_made_may_not_be_saved_4e8db973": {
@@ -142,7 +129,6 @@
   },
   "characters_9d897d1c": { "message": "Tegn" },
   "characters_no_spaces_485e5367": { "message": "Tegn (ingen mellemrum)" },
->>>>>>> 8936177e
   "check_accessibility_3c78211c": { "message": "Kontroller tilgængelighed" },
   "checking_for_accessibility_issues_fac18c6d": {
     "message": "Kontrollerer tilgængelighedsproblemer"
@@ -151,10 +137,7 @@
   "choose_caption_file_9c45bc4e": { "message": "Vælg billedtekstfil" },
   "choose_usage_rights_33683854": { "message": "Vælg brugsrettigheder ..." },
   "circle_484abe63": { "message": "Cirkel" },
-<<<<<<< HEAD
-=======
   "circle_unordered_list_9e3a0763": { "message": "cirkel usorteret liste" },
->>>>>>> 8936177e
   "clear_2084585f": { "message": "Ryd" },
   "clear_image_3213fe62": { "message": "Ryd billede" },
   "clear_selected_file_82388e50": { "message": "Ryd valgt fil" },
@@ -210,13 +193,10 @@
   "content_type_2cf90d95": { "message": "Indholdstype" },
   "coproduct_e7838082": { "message": "Koprodukt" },
   "copyright_holder_66ee111": { "message": "Rettighedshaver:" },
-<<<<<<< HEAD
-=======
   "could_not_insert_content_itemtype_items_are_not_cu_638dfecd": {
     "message": "Kunne ikke indsætte indhold: \"{ itemType }\" elementer er i øjeblikket ikke understøttet i Canvas."
   },
   "count_40eced3b": { "message": "Antal" },
->>>>>>> 8936177e
   "count_plural_0_0_words_one_1_word_other_words_acf32eca": {
     "message": "{ count, plural,\n     =0 {0 ord}\n    one {1 ord}\n  other {# ord}\n}"
   },
@@ -227,18 +207,12 @@
   "course_files_62deb8f8": { "message": "Fagets filer" },
   "course_files_a31f97fc": { "message": "Fagets filer" },
   "course_images_f8511d04": { "message": "Fagbilleder" },
-<<<<<<< HEAD
-=======
   "course_link_b369426": { "message": "Faglink" },
->>>>>>> 8936177e
   "course_links_b56959b9": { "message": "Faglinks" },
   "course_media_ec759ad": { "message": "Fagmedier" },
   "course_navigation_dd035109": { "message": "Fagnavigation" },
   "create_icon_110d6463": { "message": "Opret ikon" },
-<<<<<<< HEAD
-=======
   "create_icon_maker_icon_c716bffe": { "message": "Opret Icon Maker-ikon" },
->>>>>>> 8936177e
   "creative_commons_license_725584ae": {
     "message": "Creative Commons licens:"
   },
@@ -254,9 +228,6 @@
   "decorative_icon_9a7f3fc3": { "message": "Dekorativt ikon" },
   "decorative_image_fde98579": { "message": "Dekorativt billede" },
   "decorative_type_upper_f2c95e3": { "message": "Dekorativ { TYPE_UPPER }" },
-<<<<<<< HEAD
-  "deep_purple_bb3e2907": { "message": "Dyb lilla" },
-=======
   "decrease_indent_d9cf469d": { "message": "Formindsk indrykning" },
   "deep_purple_bb3e2907": { "message": "Dyb lilla" },
   "default_bulleted_unordered_list_47079da8": {
@@ -265,7 +236,6 @@
   "default_numerical_ordered_list_48dd3548": {
     "message": "standard numerisk sorteret liste"
   },
->>>>>>> 8936177e
   "definite_integral_fe7ffed1": { "message": "Bestemt integral" },
   "degree_symbol_4a823d5f": { "message": "Grad-symbol" },
   "delimiters_4db4840d": { "message": "Begrænsere" },
@@ -292,17 +262,11 @@
     "message": "Vis tekstlink (åbnes i en ny fane)"
   },
   "division_sign_72190870": { "message": "Divisionstegn" },
-<<<<<<< HEAD
-  "documents_81393201": { "message": "Dokumenter" },
-  "done_54e3d4b6": { "message": "Udført" },
-  "double_dagger_faf78681": { "message": "Dobbelt kors" },
-=======
   "document_678cd7bf": { "message": "Dokument" },
   "documents_81393201": { "message": "Dokumenter" },
   "done_54e3d4b6": { "message": "Udført" },
   "double_dagger_faf78681": { "message": "Dobbelt kors" },
   "down_5831a426": { "message": "Ned" },
->>>>>>> 8936177e
   "down_and_left_diagonal_arrow_40ef602c": {
     "message": "Ned og venstre diagonal pil"
   },
@@ -326,10 +290,7 @@
   },
   "edit_c5fbea07": { "message": "Redigér" },
   "edit_course_link_5a5c3c59": { "message": "Rediger faglink" },
-<<<<<<< HEAD
-=======
   "edit_equation_f5279959": { "message": "Rediger ligning" },
->>>>>>> 8936177e
   "edit_existing_icon_maker_icon_5d0ebb3f": {
     "message": "Rediger eksisterende Icon Maker-ikon"
   },
@@ -341,12 +302,9 @@
   },
   "embed_828fac4a": { "message": "Indlejre" },
   "embed_code_314f1bd5": { "message": "Indlejr kode" },
-<<<<<<< HEAD
-=======
   "embed_content_from_external_tool_3397ad2d": {
     "message": "Indlejr indhold fra eksternt værktøj"
   },
->>>>>>> 8936177e
   "embed_image_1080badc": { "message": "Integrer billede" },
   "embed_video_a97a64af": { "message": "Indlejr video" },
   "embedded_content_aaeb4d3d": { "message": "indlejret indhold" },
@@ -363,17 +321,11 @@
   "epsilon_54bb8afa": { "message": "Epsilon" },
   "epsilon_variant_d31f1e77": { "message": "Epsilon (variant)" },
   "equals_sign_c51bdc58": { "message": "Lig med-symbol" },
-<<<<<<< HEAD
-  "equation_editor_39fbc3f1": {
-    "message": "Redigeringsværktøj til regnestykker"
-  },
-=======
   "equation_1c5ac93c": { "message": "Regnestykke" },
   "equation_editor_39fbc3f1": {
     "message": "Redigeringsværktøj til regnestykker"
   },
   "equilibrium_6ff3040b": { "message": "Ligevægt" },
->>>>>>> 8936177e
   "equivalence_class_7b0f11c0": { "message": "Ækvivalensklasse" },
   "equivalent_identity_654b3ce5": { "message": "Ækvivalent (identitet)" },
   "eta_b8828f99": { "message": "Eta" },
@@ -383,11 +335,8 @@
     "message": "Udvid forhåndsvisning som standard"
   },
   "expand_to_see_types_f5d29352": { "message": "Udvid for at se { types }" },
-<<<<<<< HEAD
-=======
   "external_link_d3f9e62a": { "message": "Eksternt link" },
   "external_tool_frame_70b32473": { "message": "Ramme af eksternt værktøj" },
->>>>>>> 8936177e
   "external_tools_6e77821": { "message": "Eksterne værktøjer" },
   "extra_large_b6cdf1ff": { "message": "Ekstra stor" },
   "extra_small_9ae33252": { "message": "Ekstra lille" },
@@ -396,12 +345,9 @@
   "failed_getting_file_contents_e9ea19f4": {
     "message": "Kunne ikke hente filindhold"
   },
-<<<<<<< HEAD
-=======
   "failed_to_retrieve_content_from_external_tool_5899c213": {
     "message": "Kunne ikke hente indhold fra eksternt værktøj"
   },
->>>>>>> 8936177e
   "file_name_8fd421ff": { "message": "Filnavn" },
   "file_storage_quota_exceeded_b7846cd1": {
     "message": "Kvote for fillagring er overskredet"
@@ -458,10 +404,7 @@
   "group_files_82e5dcdb": { "message": "Gruppefiler" },
   "group_images_98e0ac17": { "message": "Gruppens billeder" },
   "group_isomorphism_45b1458c": { "message": "Gruppe isomorfisme" },
-<<<<<<< HEAD
-=======
   "group_link_63e626b3": { "message": "Gruppelink" },
->>>>>>> 8936177e
   "group_links_9493129e": { "message": "Gruppelinks" },
   "group_media_2f3d128a": { "message": "Gruppens medier" },
   "group_navigation_99f191a": { "message": "Gruppenavigation" },
@@ -497,10 +440,7 @@
   },
   "home_351838cd": { "message": "Startside" },
   "html_code_editor_fd967a44": { "message": "html kode-editor" },
-<<<<<<< HEAD
-=======
   "html_editor_fb2ab713": { "message": "HTML-editor" },
->>>>>>> 8936177e
   "i_have_obtained_permission_to_use_this_file_6386f087": {
     "message": "Jeg har opnået tilladelse til at bruge denne fil."
   },
@@ -542,20 +482,14 @@
     "message": "Imaginær del (af komplekst tal)"
   },
   "in_element_of_19ca2f33": { "message": "I (element af)" },
-<<<<<<< HEAD
-=======
   "increase_indent_6af90f7c": { "message": "Øg indrykning" },
->>>>>>> 8936177e
   "indefinite_integral_6623307e": { "message": "Ubestemt integral" },
   "indigo_2035fc55": { "message": "Indigo" },
   "inference_fed5c960": { "message": "Udledning" },
   "infinity_7a10f206": { "message": "Uendelighed" },
   "insert_593145ef": { "message": "Indsæt" },
   "insert_link_6dc23cae": { "message": "Indsæt link" },
-<<<<<<< HEAD
-=======
   "insert_math_equation_57c6e767": { "message": "Indsæt matematikregnestykke" },
->>>>>>> 8936177e
   "integers_336344e1": { "message": "Heltal" },
   "intersection_cd4590e4": { "message": "Fællesmængde" },
   "invalid_entry_f7d2a0f5": { "message": "Ugyldig indtastning." },
@@ -605,11 +539,8 @@
     "message": "Få mere at vide om at bruge anvendelsesområde-attributter med tabeller"
   },
   "leave_as_is_4facfe55": { "message": "Lad det være, som det er" },
-<<<<<<< HEAD
-=======
   "left_3ea9d375": { "message": "Venstre" },
   "left_align_43d95491": { "message": "Venstrejustering" },
->>>>>>> 8936177e
   "left_angle_bracket_c87a6d07": { "message": "Venstre vinkelparantes" },
   "left_arrow_4fde1a64": { "message": "Venstre pil" },
   "left_arrow_with_hook_5bfcad93": { "message": "Venstre pil med krog" },
@@ -649,11 +580,6 @@
   "loading_closed_captions_subtitles_failed_95ceef47": {
     "message": "indlæsning af undertekster mislykkedes."
   },
-<<<<<<< HEAD
-  "loading_failed_b3524381": { "message": "Indlæsning mislykkedes ..." },
-  "loading_failed_e6a9d8ef": { "message": "Indlæsning mislykkedes." },
-  "loading_folders_d8b5869e": { "message": "Indlæser mapper" },
-=======
   "loading_external_tool_d839042c": { "message": "Indlæser eksternt værktøj" },
   "loading_failed_b3524381": { "message": "Indlæsning mislykkedes ..." },
   "loading_failed_e6a9d8ef": { "message": "Indlæsning mislykkedes." },
@@ -661,7 +587,6 @@
   "loading_placeholder_for_filename_792ef5e8": {
     "message": "Indlæser pladsholder for { fileName }"
   },
->>>>>>> 8936177e
   "loading_please_wait_d276220a": { "message": "Indlæser, vent venligst" },
   "loading_preview_9f077aa1": { "message": "Indlæser forhåndsvisning" },
   "locked_762f138b": { "message": "Låst" },
@@ -697,12 +622,9 @@
   "misc_3b692ea7": { "message": "Bland" },
   "miscellaneous_e9818229": { "message": "Diverse" },
   "modules_c4325335": { "message": "Moduler" },
-<<<<<<< HEAD
-=======
   "moving_image_to_crop_directionword_6f66cde2": {
     "message": "Flytter billede for at beskære { directionWord }"
   },
->>>>>>> 8936177e
   "mu_37223b8b": { "message": "My" },
   "multi_color_image_63d7372f": { "message": "Billede i flere farver" },
   "multiplication_sign_15f95c22": { "message": "Multiplikationstegn" },
@@ -767,12 +689,9 @@
   "operators_a2ef9a93": { "message": "Operatører" },
   "or_9b70ccaa": { "message": "Eller" },
   "orange_81386a62": { "message": "Orange" },
-<<<<<<< HEAD
-=======
   "ordered_and_unordered_lists_cfadfc38": {
     "message": "Sorterede og usorterede lister"
   },
->>>>>>> 8936177e
   "other_editor_shortcuts_may_be_found_at_404aba4a": {
     "message": "Andre redigeringsgenveje kan findes på"
   },
@@ -782,11 +701,7 @@
     "message": "{ p } er ikke en gyldig protokol. Den skal være ftp, http, https, mailto, skype, tel eller kan udelades"
   },
   "pages_e5414c2c": { "message": "Sider" },
-<<<<<<< HEAD
-  "paragraph_5e5ad8eb": { "message": "Paragraf" },
-=======
   "paragraph_5e5ad8eb": { "message": "Afsnit" },
->>>>>>> 8936177e
   "paragraph_starting_with_start_a59923f8": {
     "message": "Paragraf begynder med { start }"
   },
@@ -849,19 +764,13 @@
     "message": "Reel del (af komplekst tal)"
   },
   "record_7c9448b": { "message": "Optag" },
-<<<<<<< HEAD
-=======
   "record_upload_media_5fdce166": { "message": "Optag/overfør medier" },
->>>>>>> 8936177e
   "recording_98da6bda": { "message": "Optagelse" },
   "red_8258edf3": { "message": "Rød" },
   "relationships_6602af70": { "message": "Forhold" },
   "religion_icon_246e0be1": { "message": "Religion-ikon" },
   "remove_heading_style_5fdc8855": { "message": "Fjern overskriftsstil" },
-<<<<<<< HEAD
-=======
   "remove_link_d1f2f4d0": { "message": "Fjern link" },
->>>>>>> 8936177e
   "replace_e61834a7": { "message": "Erstat" },
   "reset_95a81614": { "message": "Nulstil" },
   "resize_ec83d538": { "message": "Tilpas størrelse" },
@@ -877,11 +786,8 @@
   "rich_text_area_press_oskey_f8_for_rich_content_edi_c2f651d": {
     "message": "RTF-område. Tryk på { OSKey }+F8 for genveje i Rich Content Editor."
   },
-<<<<<<< HEAD
-=======
   "right_71ffdc4d": { "message": "Højre" },
   "right_align_39e7a32a": { "message": "Højrejustering" },
->>>>>>> 8936177e
   "right_angle_bracket_d704e2d6": { "message": "Højre vinkelparantes" },
   "right_arrow_35e0eddf": { "message": "Højre pil" },
   "right_arrow_with_hook_29d92d31": { "message": "Højre pil med krog" },
@@ -912,10 +818,7 @@
   "save_11a80ec3": { "message": "Gem" },
   "save_copy_ca63944e": { "message": "Gem kopi" },
   "save_media_cb9e786e": { "message": "Gem medier" },
-<<<<<<< HEAD
-=======
   "saved_icon_maker_icons_df86e2a1": { "message": "Gemte Icon Maker-ikoner" },
->>>>>>> 8936177e
   "screen_readers_cannot_determine_what_is_displayed__6a5842ab": {
     "message": "Skærmlæsere kan ikke bestemme, hvad der vises i et billede uden alternativ tekst, og filnavne er ofte en meningsløs række tal og bogstaver, der ikke beskriver konteksten eller betydningen."
   },
@@ -941,10 +844,7 @@
   "select_language_7c93a900": { "message": "Vælg sprog" },
   "select_video_source_1b5c9dbe": { "message": "Vælg videokilde" },
   "selected_linkfilename_c093b1f2": { "message": "Valgt { linkFileName }" },
-<<<<<<< HEAD
-=======
   "selection_b52c4c5e": { "message": "Udvælgelse" },
->>>>>>> 8936177e
   "set_header_scope_8c548f40": { "message": "Indstil overskriftens omfang" },
   "set_minus_b46e9b88": { "message": "Mængde minus" },
   "set_table_header_cfab13a0": { "message": "Indstil tabellens overskrift" },
@@ -954,8 +854,6 @@
     "message": "Shift-O for at åbne det pæne html-redigeringsværktøj."
   },
   "shortcut_911d6255": { "message": "Genvej" },
-<<<<<<< HEAD
-=======
   "show_audio_options_b489926b": { "message": "Vis lydindstillinger" },
   "show_image_options_1e2ecc6b": { "message": "Vis billedindstillinger" },
   "show_link_options_545338fd": { "message": "Vis linkindstillinger" },
@@ -963,7 +861,6 @@
     "message": "Vis Studio-medieindstillinger"
   },
   "show_video_options_6ed3721a": { "message": "Vis videoindstillinger" },
->>>>>>> 8936177e
   "sighted_users_browse_web_pages_quickly_looking_for_1d4db0c1": {
     "message": "Brugere, der er i stand til at se, gennemser websider hurtigt og leder efter store overskrifter. Skærmlæsere er afhængige af overskrifter for kontekstuel forståelse. Overskrifter bør anvende den rigtige struktur."
   },
@@ -996,12 +893,9 @@
   "something_went_wrong_while_sharing_your_screen_8de579e5": {
     "message": "Noget gik galt under deling af din skærm."
   },
-<<<<<<< HEAD
-=======
   "sorry_we_don_t_support_multiple_files_fb9478b0": {
     "message": "Beklager, vi understøtter ikke flere filer."
   },
->>>>>>> 8936177e
   "sort_by_e75f9e3e": { "message": "Sorter efter" },
   "spades_suit_b37020c2": { "message": "Spar (kulør)" },
   "square_511eb3b3": { "message": "Kvadrat" },
@@ -1017,18 +911,12 @@
   "square_superset_strict_fa4262e4": {
     "message": "Kvadratisk overmængde (streng)"
   },
-<<<<<<< HEAD
-=======
   "square_unordered_list_b15ce93b": { "message": "firkantet usorteret liste" },
->>>>>>> 8936177e
   "star_8d156e09": { "message": "Stjerne" },
   "start_over_f7552aa9": { "message": "Start forfra" },
   "start_recording_9a65141a": { "message": "Start optagelse" },
   "steel_blue_14296f08": { "message": "Stålblå" },
-<<<<<<< HEAD
-=======
   "studio_media_options_ee504361": { "message": "Studio-medieindstillinger" },
->>>>>>> 8936177e
   "styles_2aa721ef": { "message": "Stile" },
   "submit_a3cc6859": { "message": "Aflever" },
   "subscript_59744f96": { "message": "Sænket skrift" },
@@ -1038,12 +926,9 @@
   "succeeds_equal_158e8c3a": { "message": "Kommer efter lig med" },
   "sum_b0842d31": { "message": "Sum" },
   "superscript_8cb349a2": { "message": "Hævet skrift" },
-<<<<<<< HEAD
-=======
   "superscript_and_subscript_37f94a50": {
     "message": "Hævet skrift og sænket skrift"
   },
->>>>>>> 8936177e
   "superset_c4db8a7a": { "message": "Overmængde" },
   "superset_strict_c77dd6d2": { "message": "Overmængde (streng)" },
   "supported_file_types_srt_or_webvtt_7d827ed": {
@@ -1103,12 +988,9 @@
   "the_first_heading_on_a_page_should_be_an_h2_859089f2": {
     "message": "Den første overskrift på en side skal være H2."
   },
-<<<<<<< HEAD
-=======
   "the_following_content_is_partner_provided_ed1da756": {
     "message": "Følgende indhold er partnerleveret"
   },
->>>>>>> 8936177e
   "the_material_is_in_the_public_domain_279c39a3": {
     "message": "Materialer er på det offentlige domæne"
   },
@@ -1165,12 +1047,9 @@
   "type_control_f9_to_access_table_options_text_92141329": {
     "message": "tryk Ctrl + F9 for at få adgang til tabelindstillinger. { text }"
   },
-<<<<<<< HEAD
-=======
   "unable_to_determine_resource_selection_url_7867e060": {
     "message": "Kan ikke bestemme webadressen til ressourcevalg"
   },
->>>>>>> 8936177e
   "union_e6b57a53": { "message": "Union" },
   "unpublished_dfd8801": { "message": "Ikke offentliggjort" },
   "untitled_16aa4f2b": { "message": "Uden titel" },
@@ -1181,12 +1060,6 @@
   "up_and_right_diagonal_arrow_935b902e": {
     "message": "Op og højre diagonal pil"
   },
-<<<<<<< HEAD
-  "upload_file_fd2361b8": { "message": "Overfør fil" },
-  "upload_image_6120b609": { "message": "Upload billede" },
-  "upload_media_ce31135a": { "message": "Upload medier" },
-  "uploading_19e8a4e7": { "message": "Uploader" },
-=======
   "up_c553575d": { "message": "Op" },
   "upload_document_253f0478": { "message": "Upload dokument" },
   "upload_file_fd2361b8": { "message": "Overfør fil" },
@@ -1197,7 +1070,6 @@
   "uppercase_alphabetic_ordered_list_3f5aa6b2": {
     "message": "store bogstaver alfabetisk sorteret liste"
   },
->>>>>>> 8936177e
   "uppercase_delta_d4f4bc41": { "message": "Delta med stort bogstav" },
   "uppercase_gamma_86f492e9": { "message": "Gamma med stort bogstav" },
   "uppercase_lambda_c78d8ed4": { "message": "Lambda med stort bogstav" },
@@ -1205,12 +1077,9 @@
   "uppercase_phi_caa36724": { "message": "Phi med stort bogstav" },
   "uppercase_pi_fcc70f5e": { "message": "Pi med stort bogstav" },
   "uppercase_psi_6395acbe": { "message": "Psi med stort bogstav" },
-<<<<<<< HEAD
-=======
   "uppercase_roman_numeral_ordered_list_853f292b": {
     "message": "store bogstaver romertal sorteret liste"
   },
->>>>>>> 8936177e
   "uppercase_sigma_dbb70e92": { "message": "Sigma med stort bogstav" },
   "uppercase_theta_49afc891": { "message": "Theta med stort bogstav" },
   "uppercase_upsilon_8c1e623e": { "message": "Upsilon med stort bogstav" },
@@ -1272,10 +1141,7 @@
   "video_player_for_title_ffd9fbc4": {
     "message": "Videoafspiller til { title }"
   },
-<<<<<<< HEAD
-=======
   "view_all_e13bf0a6": { "message": "Se alle" },
->>>>>>> 8936177e
   "view_ba339f93": { "message": "Vis" },
   "view_description_30446afc": { "message": "Vis beskrivelse" },
   "view_keyboard_shortcuts_34d1be0b": { "message": "Se tastaturgenveje" },
@@ -1308,11 +1174,8 @@
   },
   "width_x_height_px_ff3ccb93": { "message": "{ width } x { height } px" },
   "wiki_home_9cd54d0": { "message": "Wiki startside" },
-<<<<<<< HEAD
-=======
   "word_count_c77fe3a6": { "message": "Ordtælling" },
   "words_b448b7d5": { "message": "Ord" },
->>>>>>> 8936177e
   "wreath_product_200b38ef": { "message": "Krans-produkt" },
   "xi_149681d0": { "message": "Xi" },
   "yes_dde87d5": { "message": "Ja" },
