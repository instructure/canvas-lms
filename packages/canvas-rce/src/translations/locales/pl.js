/*
 * Copyright (C) 2021 - present Instructure, Inc.
 *
 * This file is part of Canvas.
 *
 * Canvas is free software: you can redistribute it and/or modify it under
 * the terms of the GNU Affero General Public License as published by the Free
 * Software Foundation, version 3 of the License.
 *
 * Canvas is distributed in the hope that it will be useful, but WITHOUT ANY
 * WARRANTY; without even the implied warranty of MERCHANTABILITY or FITNESS FOR
 * A PARTICULAR PURPOSE. See the GNU Affero General Public License for more
 * details.
 *
 * You should have received a copy of the GNU Affero General Public License along
 * with this program. If not, see <http://www.gnu.org/licenses/>.
 */

import formatMessage from '../../format-message'
import '../tinymce/pl'

const locale = {
  "access_the_pretty_html_editor_37168efe": {
    "message": "Uzyskaj dostęp do ulepszonego edytora HTML"
  },
  "accessibility_checker_b3af1f6c": { "message": "Kontrola dostępności" },
  "add_8523c19b": { "message": "Dodaj" },
  "add_another_f4e50d57": { "message": "Dodaj kolejne" },
  "add_cc_subtitles_55f0394e": { "message": "Dodaj CC/napisy" },
  "add_image_60b2de07": { "message": "Dodaj zdjęcie" },
  "align_11050992": { "message": "Dostosuj" },
  "align_center_ca078feb": { "message": "Wyśrodkuj" },
  "align_left_e9f1f93b": { "message": "Wyrównaj do lewej" },
  "align_right_9bad3ac1": { "message": "Wyrównaj do prawej" },
  "alignment_and_lists_5cebcb69": { "message": "Wyrównanie i listy" },
  "all_4321c3a1": { "message": "Wszystkie" },
  "all_apps_a50dea49": { "message": "Wszystkie aplikacje" },
  "alphabetical_55b5b4e0": { "message": "Alfabetycznie" },
  "alt_text_611fb322": { "message": "Alternatywny tekst" },
  "an_error_occured_reading_the_file_ff48558b": {
    "message": "Wystąpił błąd podczas odczytywania pliku"
  },
  "an_error_occurred_making_a_network_request_d1bda348": {
    "message": "Wystąpił błąd podczas przesyłania żądania sieciowego"
  },
  "an_error_occurred_uploading_your_media_71f1444d": {
    "message": "Podczas wysyłania multimediów wystąpił błąd."
  },
  "announcement_list_da155734": { "message": "Lista ogłoszeń" },
  "announcements_a4b8ed4a": { "message": "Ogłoszenia" },
  "apply_781a2546": { "message": "Zastosuj" },
  "apps_54d24a47": { "message": "Aplikacje" },
  "aspect_ratio_will_be_preserved_cb5fdfb8": {
    "message": "Współczynnik proporcji zostanie zachowany"
  },
  "assignments_1e02582c": { "message": "Zadania" },
  "attributes_963ba262": { "message": "Właściwości" },
  "audio_and_video_recording_not_supported_please_use_5ce3f0d7": {
    "message": "Nagrywanie dźwięku i wideo nie jest obsługiwane; użyj innej przeglądarki."
  },
  "audio_player_for_title_20cc70d": {
    "message": "Odtwarzacz audio dla { title }"
  },
  "auto_saved_content_exists_would_you_like_to_load_t_fee528f2": {
    "message": "Istnieje automatycznie zapisana zawartość. Czy wolisz wczytać automatyczną zawartość?"
  },
  "automatically_open_an_in_line_preview_preview_disp_ed784ffe": {
    "message": "Automatycznie otwórz pogląd w wierszu. (podgląd zostanie wyświetlony po zapisaniu)"
  },
  "available_folders_694d0436": { "message": "Dostępne foldery" },
  "below_81d4dceb": { "message": "Poniżej" },
  "bottom_third_5f5fec1d": { "message": "Trzeci od dołu" },
  "button_color_608a0242": { "message": "Kolor przycisku" },
  "button_outline_cf14f071": { "message": "Obramowanie przycisku" },
  "button_outline_size_cc1d1df7": {
    "message": "Rozmiar obramowania przycisku"
  },
  "button_shape_dbecb573": { "message": "Kształt przycisku" },
  "button_size_20f5fce1": { "message": "Rozmiar przycisku" },
  "buttons_and_icons_e66ee12c": { "message": "Przycisk i ikony" },
  "c_2001_acme_inc_283f7f80": { "message": "(c) 2001 Acme Inc." },
  "cancel_caeb1e68": { "message": "Anuluj" },
  "choose_caption_file_9c45bc4e": { "message": "Wybierz plik z napisami" },
  "choose_usage_rights_33683854": { "message": "Wybierz prawa użytkowania..." },
  "circle_484abe63": { "message": "Okrąg" },
  "circle_unordered_list_9e3a0763": {
    "message": "oznacz nieuporządkowaną listę"
  },
  "clear_2084585f": { "message": "Wyczyść" },
  "clear_selected_file_82388e50": { "message": "Usuń wybrany plik" },
  "clear_selected_file_filename_2fe8a58e": {
    "message": "Usuń wybrany plik: { filename }"
  },
  "click_or_shift_click_for_the_html_editor_25d70bb4": {
    "message": "Kliknij lub naciśnij Shift i kliknij, aby otworzyć edytor html."
  },
  "click_to_embed_imagename_c41ea8df": {
    "message": "Kliknij, aby osadzić { imageName }"
  },
  "click_to_hide_preview_3c707763": { "message": "Kliknij, aby ukryć podgląd" },
  "click_to_insert_a_link_into_the_editor_c19613aa": {
    "message": "Kliknij, aby wstawić łącze do edytora."
  },
  "click_to_show_preview_faa27051": {
    "message": "Kliknij, aby wyświetlić podgląd"
  },
  "close_a_menu_or_dialog_also_returns_you_to_the_edi_739079e6": {
    "message": "Zamknij menu lub okno dialogowe. Przywraca do obszaru edytora"
  },
  "close_d634289d": { "message": "Zamknij" },
  "closed_caption_file_must_be_less_than_maxkb_kb_5880f752": {
    "message": "Plik z napisami musi być mniejszy niż { maxKb } kb"
  },
  "closed_captions_subtitles_e6aaa016": {
    "message": "Napisy / napisy dla niesłyszących"
  },
  "collaborations_5c56c15f": { "message": "Współprace" },
  "collapse_to_hide_types_1ab46d2e": {
    "message": "Kliknij, aby ukryć { types }"
  },
  "color_color_eb64b08": { "message": "Kolor { color }" },
  "computer_1d7dfa6f": { "message": "Komputer" },
  "content_1440204b": { "message": "Zawartość" },
  "content_is_still_being_uploaded_if_you_continue_it_8f06d0cb": {
    "message": "Zawartość jest nadal przesyłana; w przypadku kontynuowania obraz nie zostanie prawidłowo osadzony."
  },
  "content_subtype_5ce35e88": { "message": "Podtyp zawartości" },
  "content_type_2cf90d95": { "message": "Typ zawartości" },
  "copyright_holder_66ee111": { "message": "Właściciel praw autorskich:" },
  "count_plural_0_0_words_one_1_word_other_words_acf32eca": {
    "message": "{ count, plural,\n     =0 {0 słów}\n    one {1 słowo}\n  other {# słowa}\n}"
  },
  "count_plural_one_item_loaded_other_items_loaded_857023b7": {
    "message": "{ count, plural,\n    one {# element przesłany}\n  other {# elementów przesłanych}\n}"
  },
  "course_documents_104d76e0": { "message": "Dokumenty kursu" },
  "course_files_62deb8f8": { "message": "Pliki kursu" },
  "course_files_a31f97fc": { "message": "Pliki kursu" },
  "course_images_f8511d04": { "message": "Obrazy kursu" },
  "course_links_b56959b9": { "message": "Łącza kursu" },
  "course_media_ec759ad": { "message": "Multimedia kursu" },
  "course_navigation_dd035109": { "message": "Nawigowanie po kursie" },
  "create_button_and_icon_5c089934": { "message": "Utwórz przycisk i ikonę" },
  "creative_commons_license_725584ae": {
    "message": "Licencja Creative Commons:"
  },
  "current_image_f16c249c": { "message": "Bieżący obraz" },
  "custom_6979cd81": { "message": "Niestandardowe" },
  "date_added_ed5ad465": { "message": "Data dodania" },
  "decorative_image_3c28aa7d": { "message": "Obraz dekoracyjny" },
  "decrease_indent_de6343ab": { "message": "Zmniejsz wcięcie" },
  "default_bulleted_unordered_list_47079da8": {
    "message": "domyślna nieuporządkowana lista wypunktowana"
  },
  "default_numerical_ordered_list_48dd3548": {
    "message": "domyślna uporządkowana lista numeryczna"
  },
  "describe_the_image_e65d2e32": { "message": "(opisz obraz)" },
  "describe_the_video_2fe8f46a": { "message": "(opisz wideo)" },
  "details_98a31b68": { "message": "Szczegóły" },
  "dimensions_45ddb7b7": { "message": "Wymiary" },
  "directionality_26ae9e08": { "message": "Kierunkowość" },
  "disable_in_line_preview_2a675175": {
    "message": "Wyłącz podgląd w wierszu."
  },
  "discussions_a5f96392": { "message": "Dyskusje" },
  "discussions_index_6c36ced": { "message": "Spis dyskusji" },
  "display_options_315aba85": { "message": "Opcje wyświetlania" },
  "display_text_link_opens_in_a_new_tab_75e9afc9": {
    "message": "Wyświetl łącze tekstowe (otwiera się w nowej karcie)"
  },
  "document_678cd7bf": { "message": "Dokument" },
  "documents_81393201": { "message": "Dokumenty" },
  "done_54e3d4b6": { "message": "Gotowe" },
  "drag_a_file_here_1bf656d5": { "message": "Przeciągnij plik tutaj" },
  "drag_and_drop_or_click_to_browse_your_computer_60772d6d": {
    "message": "Przeciągnij i upuść lub kliknij, aby przeglądać komputer"
  },
  "drag_handle_use_up_and_down_arrows_to_resize_e29eae5c": {
    "message": "Przeciągnij uchwyt. Użyj strzałek w dół i w górę, aby zmienić rozmiar"
  },
  "due_multiple_dates_cc0ee3f5": { "message": "Termin: Wiele dat" },
  "due_when_7eed10c6": { "message": "Termin: { when }" },
  "edit_c5fbea07": { "message": "Edytuj" },
  "edit_equation_f5279959": { "message": "Edytuj równanie" },
  "edit_existing_button_icon_3d0277bd": {
    "message": "Edytuj istniejący przycisk / ikonę"
  },
  "edit_link_7f53bebb": { "message": "Edytuj łącze" },
  "editor_statusbar_26ac81fc": { "message": "Pasek stanu edytora" },
  "embed_828fac4a": { "message": "Osadź" },
  "embed_code_314f1bd5": { "message": "Osadź kod" },
  "embed_image_1080badc": { "message": "Osadź obraz" },
  "embed_options_tray_901cfd19": { "message": "Osadź panel opcji" },
  "embed_preview_2d741e1f": { "message": "Osadź podgląd" },
  "embed_video_a97a64af": { "message": "Osadź wideo" },
  "embedded_content_aaeb4d3d": { "message": "osadzona zawartość" },
  "enter_at_least_3_characters_to_search_4f037ee0": {
    "message": "Wpisz co najmniej 3 znaki, aby wyszukać."
  },
  "equation_1c5ac93c": { "message": "Równanie" },
  "expand_preview_by_default_2abbf9f8": {
    "message": "Domyślnie rozwiń podgląd"
  },
  "expand_to_see_types_f5d29352": {
    "message": "Rozszerz, aby zobaczyć { types }"
  },
  "external_links_3d9f074e": { "message": "Łącza zewnętrzne" },
  "external_tools_6e77821": { "message": "Narzędzia zewnętrzne" },
  "extra_large_b6cdf1ff": { "message": "Wyjątkowo duże" },
  "extra_small_9ae33252": { "message": "Bardzo małe" },
  "file_url_c12b64be": { "message": "Adres URL pliku" },
  "filename_file_icon_602eb5de": { "message": "Ikona pliku { filename }" },
  "filename_image_preview_6cef8f26": {
    "message": "Podgląd obrazu { filename }"
  },
  "filename_text_preview_e41ca2d8": {
    "message": "Podgląd tekstu { filename }"
  },
  "files_c300e900": { "message": "Pliki" },
  "files_index_af7c662b": { "message": "Wykaz plików" },
  "focus_element_options_toolbar_18d993e": {
    "message": "Pasek opcji koncentracji na elemencie"
  },
  "folder_tree_fbab0726": { "message": "Drzewo folderów" },
  "format_4247a9c5": { "message": "Format" },
  "formatting_5b143aa8": { "message": "Formatowanie" },
  "found_auto_saved_content_3f6e4ca5": {
    "message": "Odnaleziono automatycznie zapisaną zawartość"
  },
  "found_count_plural_0_results_one_result_other_resu_46aeaa01": {
    "message": "Odnaleziono { count, plural,\n     =0 {# wyników}\n    one {# wynik}\n  other {# wyników}\n}"
  },
  "fullscreen_873bf53f": { "message": "Pełny ekran" },
  "generating_preview_45b53be0": { "message": "Generowanie podglądu..." },
  "go_to_the_editor_s_menubar_e6674c81": {
    "message": "Przejdź do paska menu edytora"
  },
  "go_to_the_editor_s_toolbar_a5cb875f": {
    "message": "Przejdź do paska narzędzi edytora"
  },
  "grades_a61eba0a": { "message": "Oceny" },
  "group_documents_8bfd6ae6": { "message": "Grupuj dokumenty" },
  "group_files_4324f3df": { "message": "Pliki grupy" },
  "group_files_82e5dcdb": { "message": "Pliki grupy" },
  "group_images_98e0ac17": { "message": "Grupuj zdjęcia" },
  "group_links_9493129e": { "message": "Łącza grupowe" },
  "group_media_2f3d128a": { "message": "Grupuj multimedia" },
  "group_navigation_99f191a": { "message": "Nawigowanie po grupach" },
  "heading_2_5b84eed2": { "message": "Nagłówek 2" },
  "heading_3_2c83de44": { "message": "Nagłówek 3" },
  "heading_4_b2e74be7": { "message": "Nagłówek 4" },
  "height_69b03e15": { "message": "Wysokość" },
  "hexagon_d8468e0d": { "message": "Sześciobok" },
  "hide_description_bfb5502e": { "message": "Ukryj opis" },
  "hide_title_description_caf092ef": { "message": "Ukryj opis { title }" },
  "home_351838cd": { "message": "Strona główna" },
  "html_code_editor_fd967a44": { "message": "edytor kodu html" },
  "html_editor_fb2ab713": { "message": "Edytor HTML" },
  "i_have_obtained_permission_to_use_this_file_6386f087": {
    "message": "Mam uprawnienie do korzystania z tego pliku."
  },
  "i_hold_the_copyright_71ee91b1": { "message": "Posiadam prawa autorskie" },
  "if_you_do_not_select_usage_rights_now_this_file_wi_14e07ab5": {
    "message": "Jeśli nie wybierzesz teraz praw do korzystania, po przesłaniu plik nie zostanie opublikowany."
  },
  "image_8ad06": { "message": "Zdjęcie" },
  "image_options_5412d02c": { "message": "Opcje obrazu" },
  "image_options_tray_90a46006": { "message": "Panel opcji obrazu" },
  "images_7ce26570": { "message": "Zdjęcia" },
  "increase_indent_6d550a4a": { "message": "Zwiększ wcięcie" },
  "insert_593145ef": { "message": "Wstaw" },
  "insert_equella_links_49a8dacd": { "message": "Wstaw łącza Equella" },
  "insert_link_6dc23cae": { "message": "Umieść Łącze" },
  "insert_math_equation_57c6e767": { "message": "Wpisz równanie matematyczne" },
  "invalid_file_c11ba11": { "message": "Nieprawidłowy plik" },
  "invalid_file_type_881cc9b2": { "message": "Nieprawidłowy typ pliku" },
  "invalid_url_cbde79f": { "message": "Nieprawidłowy adres URL" },
  "keyboard_shortcuts_ed1844bd": { "message": "Skróty klawiaturowe" },
  "large_9c5e80e7": { "message": "Duży" },
  "left_to_right_e9b4fd06": { "message": "Lewa-prawa" },
  "link_7262adec": { "message": "Łącze" },
  "link_options_a16b758b": { "message": "Opcje łącza" },
  "links_14b70841": { "message": "Łącza" },
  "load_more_35d33c7": { "message": "Wczytaj więcej" },
  "load_more_results_460f49a9": { "message": "Wczytaj więcej wyników" },
  "loading_25990131": { "message": "Wczytywanie..." },
  "loading_bde52856": { "message": "Wczytywanie" },
  "loading_failed_b3524381": { "message": "Niepowodzenie wczytywania..." },
  "loading_failed_e6a9d8ef": { "message": "Niepowodzenie wczytywania." },
  "loading_folders_d8b5869e": { "message": "Wczytywanie folderów" },
  "loading_please_wait_d276220a": { "message": "Ładowanie, proszę czekać" },
  "locked_762f138b": { "message": "Zablokowany" },
  "media_af190855": { "message": "Multimedia" },
  "medium_5a8e9ead": { "message": "Średni" },
  "middle_27dc1d5": { "message": "Środkowy" },
  "miscellaneous_e9818229": { "message": "Różne" },
  "modules_c4325335": { "message": "Moduły" },
  "multi_color_image_63d7372f": { "message": "Obraz wielokolorowy" },
  "must_be_at_least_width_x_height_px_41dc825e": {
    "message": "Wymagane co najmniej { width } x { height } px"
  },
  "my_files_2f621040": { "message": "Moje pliki" },
  "my_images_427f9b0c": { "message": "Moje obrazy" },
  "name_1aed4a1b": { "message": "Nazwa" },
  "navigate_through_the_menu_or_toolbar_415a4e50": {
    "message": "Przejdź w menu lub na pasku narzędzi"
  },
  "next_page_d2a39853": { "message": "Następna strona" },
  "no_e16d9132": { "message": "Nie" },
  "no_file_chosen_9a880793": { "message": "Nie wybrano pliku" },
  "no_preview_is_available_for_this_file_f940114a": {
    "message": "Nie ma możliwości podglądu tego pliku."
  },
  "no_results_940393cf": { "message": "Brak wyników." },
  "no_results_found_for_filterterm_ad1b04c8": {
    "message": "Nie znaleziono wyników dla { filterTerm }"
  },
  "no_results_found_for_term_1564c08e": {
    "message": "Nie znaleziono wyników dla { term }."
  },
  "none_3b5e34d2": { "message": "Brak" },
  "octagon_e48be9f": { "message": "Ośmiobok" },
  "open_this_keyboard_shortcuts_dialog_9658b83a": {
    "message": "Otwórz to okno dialogowe skrótów klawiatury"
  },
  "open_title_application_fd624fc5": {
    "message": "Otwórz aplikację { title }"
  },
  "options_3ab0ea65": { "message": "Opcje" },
  "ordered_and_unordered_lists_cfadfc38": {
    "message": "Listy uporządkowane i nieuporządkowane"
  },
  "other_editor_shortcuts_may_be_found_at_404aba4a": {
    "message": "Skróty do innych edytorów można znaleźć na"
  },
  "p_is_not_a_valid_protocol_which_must_be_ftp_http_h_adf13fc2": {
    "message": "{ p } nie jest prawidłowym protokołem; wymagany jest  ftp, http, https, mailto, skype, tel lub można go pominąć"
  },
  "pages_e5414c2c": { "message": "Strony" },
  "paragraph_5e5ad8eb": { "message": "Akapit" },
  "people_b4ebb13c": { "message": "Ludzie" },
  "posted_when_a578f5ab": { "message": "Opublikował(a): { when }" },
  "preformatted_d0670862": { "message": "Wstępnie formatowane" },
  "pretty_html_editor_28748756": { "message": "Ulepszony edytor HTML" },
  "preview_53003fd2": { "message": "Podgląd" },
  "preview_in_overlay_ed772c46": { "message": "Podgląd w nakładce" },
  "preview_inline_9787330": { "message": "Wbudowany pogląd" },
  "previous_page_928fc112": { "message": "Poprzednia strona" },
  "protocol_must_be_ftp_http_https_mailto_skype_tel_o_73beb4f8": {
    "message": "Wymagany jest protokół ftp, http, https, mailto, skype, tel lub można go pominąć"
  },
  "published_c944a23d": { "message": "opublikowane" },
  "published_when_302d8e23": { "message": "Opublikowane: { when }" },
  "quizzes_7e598f57": { "message": "Testy" },
  "raw_html_editor_e3993e41": { "message": "Edytor HTML bez formatowania" },
  "record_7c9448b": { "message": "Nagraj" },
  "record_upload_media_5fdce166": {
    "message": "Utwórz/prześlij pliki multimedialne"
  },
  "remove_link_d1f2f4d0": { "message": "Usuń łącze" },
  "resize_ec83d538": { "message": "Zmień rozmiar" },
  "restore_auto_save_deccd84b": {
    "message": "Przywrócić automatycznie zapisaną zawartość?"
  },
  "rich_content_editor_2708ef21": {
    "message": "Edytor wzbogaconej zawartości"
  },
  "right_to_left_9cfb092a": { "message": "Prawa-lewa" },
  "sadly_the_pretty_html_editor_is_not_keyboard_acces_50da7665": {
    "message": "Niestety ulepszony edytor HTML nie jest dostępny z poziomu klawiatury. Tutaj możesz uzyskać dostęp do edytor HTML bez formatowania."
  },
  "save_11a80ec3": { "message": "Zapisz" },
  "saved_buttons_and_icons_8278eed2": {
    "message": "Zapisane Przycisk i ikony"
  },
  "search_280d00bd": { "message": "Wyszukaj" },
  "search_term_b2d2235": { "message": "Wyszukiwany termin" },
  "select_language_7c93a900": { "message": "Wybierz język" },
  "selected_274ce24f": { "message": "Wybrano" },
  "shift_o_to_open_the_pretty_html_editor_55ff5a31": {
    "message": "Naciśnij Shift-O, aby otworzyć ulepszony edytor HTML."
  },
  "show_embed_options_ef8d7ef": { "message": "Pokaż opcje osadzania" },
  "show_image_options_1e2ecc6b": { "message": "Pokaż opcje obrazów" },
  "show_link_options_545338fd": { "message": "Pokaż opcje łącza" },
  "show_video_options_6ed3721a": { "message": "Pokaż opcje wideo" },
  "single_color_image_4e5d4dbc": { "message": "Obraz jednokolorowy" },
  "size_b30e1077": { "message": "Rozmiar" },
<<<<<<< HEAD
  "size_of_file_is_greater_than_the_maximum_max_mb_al_6eb3fa9a": {
    "message": "Rozmiar { file } przekracza maksymalną dozwoloną wielkość plików { max } MB."
=======
  "size_of_caption_file_is_greater_than_the_maximum_m_bff5f86e": {
    "message": "Rozmiar pliku z napisami przekracza maksymalną dozwoloną wartość { max } kb."
>>>>>>> 784a3dfe
  },
  "small_b070434a": { "message": "Mały" },
  "something_went_wrong_89195131": { "message": "Coś poszło nie tak." },
  "something_went_wrong_and_i_don_t_know_what_to_show_e0c54ec8": {
    "message": "Wystąpił błąd i nie wiadomo, co wyświetlić."
  },
  "something_went_wrong_check_your_connection_and_try_2a7b2d13": {
    "message": "Wystąpił problem, sprawdź połączenie i spróbuj ponownie."
  },
  "something_went_wrong_d238c551": { "message": "Coś poszło nie tak" },
  "something_went_wrong_try_again_after_refreshing_th_e094eb8d": {
    "message": "Wystąpił problem, spróbuj ponownie po odświeżeniu strony"
  },
  "something_went_wrong_uploading_check_your_connecti_aa201f15": {
    "message": "Wystąpił problem podczas przesyłania, sprawdź połączenia i spróbuj ponownie."
  },
  "sort_by_e75f9e3e": { "message": "Sortuj wg" },
  "square_511eb3b3": { "message": "Kwadrat" },
  "square_unordered_list_b15ce93b": {
    "message": "prostokątna nieuporządkowana lista"
  },
  "star_8d156e09": { "message": "Gwiazdka" },
  "styles_2aa721ef": { "message": "Style" },
  "submit_a3cc6859": { "message": "Prześlij" },
  "subscript_59744f96": { "message": "Indeks dolny" },
  "superscript_8cb349a2": { "message": "Indeks górny" },
  "supported_file_types_srt_or_webvtt_7d827ed": {
    "message": "Obsługiwane typy plików: SRT lub WebVTT"
  },
  "switch_to_the_html_editor_146dfffd": {
    "message": "Przełącz się do edytora html"
  },
  "switch_to_the_rich_text_editor_63c1ecf6": {
    "message": "Przełącz na edytor tekstu sformatowanego"
  },
  "syllabus_f191f65b": { "message": "Program" },
  "tab_arrows_4cf5abfc": { "message": "TAB/klawisze strzałek" },
  "text_7f4593da": { "message": "Tekst" },
  "text_background_color_16e61c3f": { "message": "Kolor tła tekstu" },
  "text_color_acf75eb6": { "message": "Kolor tekstu" },
  "text_position_8df8c162": { "message": "Położenie tekstu" },
  "text_size_887c2f6": { "message": "Rozmiar tekstu" },
  "the_material_is_in_the_public_domain_279c39a3": {
    "message": "Materiał znajduje się w domenie publicznej"
  },
  "the_material_is_licensed_under_creative_commons_3242cb5e": {
    "message": "Materiał jest objęty licencją Creative Commons"
  },
  "the_material_is_subject_to_an_exception_e_g_fair_u_a39c8ca2": {
    "message": "Materiały są objęte wyjątkowymi zasadami, np. zasadami dozwolonego użytku, prawa do cytowania lub innymi obowiązującymi przepisami prawa autorskiego"
  },
  "the_pretty_html_editor_is_not_keyboard_accessible__d6d5d2b": {
    "message": "Ulepszony edytor HTML nie jest dostępny z poziomu klawiatury. Naciśnij Shift O, aby otworzyć edytor html bez formatowania."
  },
  "though_your_video_will_have_the_correct_title_in_t_90e427f3": {
    "message": "Chociaż nagranie wideo będzie mieć prawidłowy tytuł w przeglądarce, nie udało się go zaktualizować w bazie danych."
  },
  "title_ee03d132": { "message": "Tytuł" },
  "to_be_posted_when_d24bf7dc": { "message": "Do opublikowania: { when }" },
  "to_do_when_2783d78f": { "message": "Lista zadań: { when }" },
  "toggle_summary_group_413df9ac": { "message": "Przełącz grupę { summary }" },
  "tools_2fcf772e": { "message": "Narzędzia" },
  "totalresults_results_found_numdisplayed_results_cu_a0a44975": {
    "message": "{ totalResults } wyników odnaleziono, { numDisplayed } wyników obecnie wyświetlanych"
  },
  "tray_839df38a": { "message": "Zasobnik" },
  "triangle_6072304e": { "message": "Trójkąt" },
  "type_control_f9_to_access_image_options_text_a47e319f": {
    "message": "Wpisz Control F9, aby uzyskać dostęp do opcji obrazu. { text }"
  },
  "type_control_f9_to_access_link_options_text_4ead9682": {
    "message": "Wpisz Control F9, aby uzyskać dostęp do opcji łącza. { text }"
  },
  "type_control_f9_to_access_table_options_text_92141329": {
    "message": "Wpisz Control F9, aby uzyskać dostęp do opcji tabeli. { text }"
  },
  "unpublished_dfd8801": { "message": "nieopublikowane" },
  "untitled_efdc2d7d": { "message": "bez tytułu" },
  "upload_document_253f0478": { "message": "Prześlij dokument" },
  "upload_file_fd2361b8": { "message": "Prześlij plik" },
  "upload_image_6120b609": { "message": "Prześlij obraz" },
  "upload_media_ce31135a": { "message": "Przekaż pliki multimedialne" },
  "upload_record_media_e4207d72": {
    "message": "Przekaż/zapisz pliki multimedialne"
  },
  "uploading_19e8a4e7": { "message": "Przekazywanie" },
  "uploading_closed_captions_subtitles_failed_bc093f3": {
    "message": "Przesyłanie napisów/napisów dla niesłyszących nie powiodło się."
  },
  "uppercase_alphabetic_ordered_list_3f5aa6b2": {
    "message": "uporządkowana lista alfabetyczna, duże litery"
  },
  "uppercase_roman_numeral_ordered_list_853f292b": {
    "message": "uporządkowania lista numeryczna, duże cyfry rzymskie"
  },
  "url_22a5f3b8": { "message": "URL" },
  "usage_right_ff96f3e2": { "message": "Prawo użytkowania:" },
  "usage_rights_required_5fe4dd68": {
    "message": "Prawo użytkowania (wymagane)"
  },
  "use_arrow_keys_to_navigate_options_2021cc50": {
    "message": "Użyj klawiszy strzałek do nawigowania po opcjach."
  },
  "use_arrow_keys_to_select_a_shape_c8eb57ed": {
    "message": "Użyj klawiszy strzałek, aby wybrać kształt."
  },
  "use_arrow_keys_to_select_a_size_699a19f4": {
    "message": "Użyj klawiszy strzałek, aby wybrać rozmiar."
  },
  "use_arrow_keys_to_select_a_text_position_72f9137c": {
    "message": "Użyj klawiszy strzałek, aby wybrać położenie tekstu."
  },
  "use_arrow_keys_to_select_a_text_size_65e89336": {
    "message": "Użyj klawiszy strzałek, aby wybrać rozmiar tekstu."
  },
  "use_arrow_keys_to_select_an_outline_size_e009d6b0": {
    "message": "Użyj klawiszy strzałek, aby wybrać rozmiar obramowania."
  },
  "used_by_screen_readers_to_describe_the_content_of__b1e76d9e": {
    "message": "Używane przez czytniki ekranu do opisania zawartości obrazu"
  },
  "used_by_screen_readers_to_describe_the_video_37ebad25": {
    "message": "Używane przez czytniki ekranu do opisania zawartości wideo"
  },
  "user_documents_c206e61f": { "message": "Dokumenty użytkownika" },
  "user_files_78e21703": { "message": "Pliki użytkownika" },
  "user_images_b6490852": { "message": "Zdjęcia użytkownika" },
  "user_media_14fbf656": { "message": "Multimedia użytkownika" },
  "video_options_24ef6e5d": { "message": "Opcje wideo" },
  "video_options_tray_3b9809a5": { "message": "Panel opcji wideo" },
  "video_player_for_9e7d373b": { "message": "Odtwarzacz wideo dla " },
  "video_player_for_title_ffd9fbc4": {
    "message": "Odtwarzacz wideo dla { title }"
  },
  "view_ba339f93": { "message": "Wyświetl" },
  "view_description_30446afc": { "message": "Wyświetl opis" },
  "view_keyboard_shortcuts_34d1be0b": {
    "message": "Wyświetl skróty klawiszowe"
  },
  "view_predefined_colors_92f5db39": {
    "message": "Wybierz uprzednio zdefiniowane kolory"
  },
  "view_title_description_67940918": { "message": "Wyświetl opis { title }" },
  "width_492fec76": { "message": "Szerokość" },
  "width_and_height_must_be_numbers_110ab2e3": {
    "message": "Szerokość i wysokość muszą być liczbami"
  },
  "width_x_height_px_ff3ccb93": { "message": "{ width } x { height }px" },
  "wiki_home_9cd54d0": { "message": "Wiki — Strona główna" },
  "yes_dde87d5": { "message": "Tak" },
  "you_may_not_upload_an_empty_file_11c31eb2": {
    "message": "Nie można przesłać pustego pliku."
  }
}


formatMessage.addLocale({pl: locale})<|MERGE_RESOLUTION|>--- conflicted
+++ resolved
@@ -49,6 +49,9 @@
   "announcement_list_da155734": { "message": "Lista ogłoszeń" },
   "announcements_a4b8ed4a": { "message": "Ogłoszenia" },
   "apply_781a2546": { "message": "Zastosuj" },
+  "apply_changes_to_all_instances_of_this_button_and__3a3bea34": {
+    "message": "Zastosuj zmiany do wszystkich instancji tego przycisku oraz ikony w kursie"
+  },
   "apps_54d24a47": { "message": "Aplikacje" },
   "aspect_ratio_will_be_preserved_cb5fdfb8": {
     "message": "Współczynnik proporcji zostanie zachowany"
@@ -63,9 +66,6 @@
   },
   "auto_saved_content_exists_would_you_like_to_load_t_fee528f2": {
     "message": "Istnieje automatycznie zapisana zawartość. Czy wolisz wczytać automatyczną zawartość?"
-  },
-  "automatically_open_an_in_line_preview_preview_disp_ed784ffe": {
-    "message": "Automatycznie otwórz pogląd w wierszu. (podgląd zostanie wyświetlony po zapisaniu)"
   },
   "available_folders_694d0436": { "message": "Dostępne foldery" },
   "below_81d4dceb": { "message": "Poniżej" },
@@ -160,9 +160,6 @@
   "details_98a31b68": { "message": "Szczegóły" },
   "dimensions_45ddb7b7": { "message": "Wymiary" },
   "directionality_26ae9e08": { "message": "Kierunkowość" },
-  "disable_in_line_preview_2a675175": {
-    "message": "Wyłącz podgląd w wierszu."
-  },
   "discussions_a5f96392": { "message": "Dyskusje" },
   "discussions_index_6c36ced": { "message": "Spis dyskusji" },
   "display_options_315aba85": { "message": "Opcje wyświetlania" },
@@ -301,7 +298,6 @@
     "message": "Wymagane co najmniej { width } x { height } px"
   },
   "my_files_2f621040": { "message": "Moje pliki" },
-  "my_images_427f9b0c": { "message": "Moje obrazy" },
   "name_1aed4a1b": { "message": "Nazwa" },
   "navigate_through_the_menu_or_toolbar_415a4e50": {
     "message": "Przejdź w menu lub na pasku narzędzi"
@@ -387,13 +383,8 @@
   "show_video_options_6ed3721a": { "message": "Pokaż opcje wideo" },
   "single_color_image_4e5d4dbc": { "message": "Obraz jednokolorowy" },
   "size_b30e1077": { "message": "Rozmiar" },
-<<<<<<< HEAD
-  "size_of_file_is_greater_than_the_maximum_max_mb_al_6eb3fa9a": {
-    "message": "Rozmiar { file } przekracza maksymalną dozwoloną wielkość plików { max } MB."
-=======
   "size_of_caption_file_is_greater_than_the_maximum_m_bff5f86e": {
     "message": "Rozmiar pliku z napisami przekracza maksymalną dozwoloną wartość { max } kb."
->>>>>>> 784a3dfe
   },
   "small_b070434a": { "message": "Mały" },
   "something_went_wrong_89195131": { "message": "Coś poszło nie tak." },
