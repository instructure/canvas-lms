--- conflicted
+++ resolved
@@ -38,10 +38,7 @@
     "message": "Sąsiadujące łącza o tym samym adresie URL powinny stanowić pojedyncze łącze."
   },
   "aleph_f4ffd155": { "message": "Alef" },
-<<<<<<< HEAD
-=======
   "align_11050992": { "message": "Dostosuj" },
->>>>>>> 0889f4aa
   "alignment_and_lists_5cebcb69": { "message": "Wyrównanie i listy" },
   "all_4321c3a1": { "message": "Wszystkie" },
   "all_apps_a50dea49": { "message": "Wszystkie aplikacje" },
@@ -72,12 +69,9 @@
   "approaches_the_limit_893aeec9": { "message": "Zbliża się do granicy" },
   "approximately_e7965800": { "message": "W przybliżeniu" },
   "apps_54d24a47": { "message": "Aplikacje" },
-<<<<<<< HEAD
-=======
   "are_you_sure_you_want_to_cancel_changes_you_made_m_c5210496": {
     "message": "Czy na pewno chcesz anulować? Zmiany mogą nie zostać zapisane."
   },
->>>>>>> 0889f4aa
   "arrows_464a3e54": { "message": "Strzałki" },
   "art_icon_8e1daad": { "message": "Ikona sztuki" },
   "aspect_ratio_will_be_preserved_cb5fdfb8": {
@@ -115,10 +109,7 @@
   "c_2001_acme_inc_283f7f80": { "message": "(c) 2001 Acme Inc." },
   "cancel_caeb1e68": { "message": "Anuluj" },
   "cap_product_3a5265a6": { "message": "G mnożenie" },
-<<<<<<< HEAD
-=======
   "center_align_e68d9997": { "message": "Wyśrodkuj" },
->>>>>>> 0889f4aa
   "centered_dot_64d5e378": { "message": "Kropka wyśrodkowana" },
   "centered_horizontal_dots_451c5815": {
     "message": "Wyśrodkowane kropki poziomo"
@@ -129,10 +120,6 @@
   },
   "change_only_this_heading_s_level_903cc956": {
     "message": "Zmień tylko ten poziom nagłówka"
-<<<<<<< HEAD
-  },
-  "change_text_color_1aecb912": { "message": "Zmień kolor tekstu" },
-=======
   },
   "change_text_color_1aecb912": { "message": "Zmień kolor tekstu" },
   "changes_you_made_may_not_be_saved_4e8db973": {
@@ -140,7 +127,6 @@
   },
   "characters_9d897d1c": { "message": "Znaki" },
   "characters_no_spaces_485e5367": { "message": "Znaki (bez spacji)" },
->>>>>>> 0889f4aa
   "check_accessibility_3c78211c": { "message": "Sprawdź dostępność" },
   "checking_for_accessibility_issues_fac18c6d": {
     "message": "Sprawdź problemy z dostępnością"
@@ -149,12 +135,9 @@
   "choose_caption_file_9c45bc4e": { "message": "Wybierz plik z napisami" },
   "choose_usage_rights_33683854": { "message": "Wybierz prawa użytkowania..." },
   "circle_484abe63": { "message": "Okrąg" },
-<<<<<<< HEAD
-=======
   "circle_unordered_list_9e3a0763": {
     "message": "oznacz nieuporządkowaną listę"
   },
->>>>>>> 0889f4aa
   "clear_2084585f": { "message": "Wyczyść" },
   "clear_image_3213fe62": { "message": "Wyczyść obraz" },
   "clear_selected_file_82388e50": { "message": "Usuń wybrany plik" },
@@ -210,13 +193,10 @@
   "content_type_2cf90d95": { "message": "Typ zawartości" },
   "coproduct_e7838082": { "message": "Suma" },
   "copyright_holder_66ee111": { "message": "Właściciel praw autorskich:" },
-<<<<<<< HEAD
-=======
   "could_not_insert_content_itemtype_items_are_not_cu_638dfecd": {
     "message": "Nie można wstawić zawartości: Elementy obecnie nieobsługiwane w Canvas: \"{ itemType }\"."
   },
   "count_40eced3b": { "message": "Liczba" },
->>>>>>> 0889f4aa
   "count_plural_0_0_words_one_1_word_other_words_acf32eca": {
     "message": "{ count, plural,\n     =0 {0 słów}\n    one {1 słowo}\n  other {# słowa}\n}"
   },
@@ -227,18 +207,12 @@
   "course_files_62deb8f8": { "message": "Pliki kursu" },
   "course_files_a31f97fc": { "message": "Pliki kursu" },
   "course_images_f8511d04": { "message": "Obrazy kursu" },
-<<<<<<< HEAD
-=======
   "course_link_b369426": { "message": "Łącze kursu" },
->>>>>>> 0889f4aa
   "course_links_b56959b9": { "message": "Łącza kursu" },
   "course_media_ec759ad": { "message": "Multimedia kursu" },
   "course_navigation_dd035109": { "message": "Nawigowanie po kursie" },
   "create_icon_110d6463": { "message": "Utwórz ikonę" },
-<<<<<<< HEAD
-=======
   "create_icon_maker_icon_c716bffe": { "message": "Utwórz ikonę Icon Maker" },
->>>>>>> 0889f4aa
   "creative_commons_license_725584ae": {
     "message": "Licencja Creative Commons:"
   },
@@ -254,9 +228,6 @@
   "decorative_icon_9a7f3fc3": { "message": "Ikona dekoracyjna" },
   "decorative_image_fde98579": { "message": "Obraz dekoracyjny" },
   "decorative_type_upper_f2c95e3": { "message": "Dekoracyjny { TYPE_UPPER }" },
-<<<<<<< HEAD
-  "deep_purple_bb3e2907": { "message": "Głęboki fiolet" },
-=======
   "decrease_indent_d9cf469d": { "message": "Zmniejsz wcięcie" },
   "deep_purple_bb3e2907": { "message": "Głęboki fiolet" },
   "default_bulleted_unordered_list_47079da8": {
@@ -265,7 +236,6 @@
   "default_numerical_ordered_list_48dd3548": {
     "message": "domyślna uporządkowana lista numeryczna"
   },
->>>>>>> 0889f4aa
   "definite_integral_fe7ffed1": { "message": "Całka oznaczona" },
   "degree_symbol_4a823d5f": { "message": "Symbol stopnia" },
   "delimiters_4db4840d": { "message": "Ograniczniki" },
@@ -292,17 +262,11 @@
     "message": "Wyświetl łącze tekstowe (otwiera się w nowej karcie)"
   },
   "division_sign_72190870": { "message": "Znak dzielenia" },
-<<<<<<< HEAD
-  "documents_81393201": { "message": "Dokumenty" },
-  "done_54e3d4b6": { "message": "Gotowe" },
-  "double_dagger_faf78681": { "message": "Podwójny krzyż" },
-=======
   "document_678cd7bf": { "message": "Dokument" },
   "documents_81393201": { "message": "Dokumenty" },
   "done_54e3d4b6": { "message": "Gotowe" },
   "double_dagger_faf78681": { "message": "Podwójny krzyż" },
   "down_5831a426": { "message": "W dół" },
->>>>>>> 0889f4aa
   "down_and_left_diagonal_arrow_40ef602c": {
     "message": "Strzałka po przekątnej w dół i w lewo"
   },
@@ -328,10 +292,7 @@
   },
   "edit_c5fbea07": { "message": "Edytuj" },
   "edit_course_link_5a5c3c59": { "message": "Edytuj łącze do kursu" },
-<<<<<<< HEAD
-=======
   "edit_equation_f5279959": { "message": "Edytuj równanie" },
->>>>>>> 0889f4aa
   "edit_existing_icon_maker_icon_5d0ebb3f": {
     "message": "Edytuj istniejącą ikonę Icon Maker"
   },
@@ -343,12 +304,9 @@
   },
   "embed_828fac4a": { "message": "Osadź" },
   "embed_code_314f1bd5": { "message": "Osadź kod" },
-<<<<<<< HEAD
-=======
   "embed_content_from_external_tool_3397ad2d": {
     "message": "Osadź zawartość z zewnętrznego narzędzia"
   },
->>>>>>> 0889f4aa
   "embed_image_1080badc": { "message": "Osadź obraz" },
   "embed_video_a97a64af": { "message": "Osadź wideo" },
   "embedded_content_aaeb4d3d": { "message": "osadzona zawartość" },
@@ -365,13 +323,9 @@
   "epsilon_54bb8afa": { "message": "Epsilon" },
   "epsilon_variant_d31f1e77": { "message": "Epsilon (wariant)" },
   "equals_sign_c51bdc58": { "message": "Znak równości" },
-<<<<<<< HEAD
-  "equation_editor_39fbc3f1": { "message": "Edytor równań" },
-=======
   "equation_1c5ac93c": { "message": "Równanie" },
   "equation_editor_39fbc3f1": { "message": "Edytor równań" },
   "equilibrium_6ff3040b": { "message": "Równowaga" },
->>>>>>> 0889f4aa
   "equivalence_class_7b0f11c0": { "message": "Klasa równoważności" },
   "equivalent_identity_654b3ce5": { "message": "Równoważność (identyczność)" },
   "eta_b8828f99": { "message": "ETA" },
@@ -383,11 +337,8 @@
   "expand_to_see_types_f5d29352": {
     "message": "Rozszerz, aby zobaczyć { types }"
   },
-<<<<<<< HEAD
-=======
   "external_link_d3f9e62a": { "message": "Łącze zewnętrzne" },
   "external_tool_frame_70b32473": { "message": "Ramy narzędzia zewnętrznego" },
->>>>>>> 0889f4aa
   "external_tools_6e77821": { "message": "Narzędzia zewnętrzne" },
   "extra_large_b6cdf1ff": { "message": "Wyjątkowo duże" },
   "extra_small_9ae33252": { "message": "Bardzo małe" },
@@ -396,12 +347,9 @@
   "failed_getting_file_contents_e9ea19f4": {
     "message": "Nie udało się pobrać zawartości pliku"
   },
-<<<<<<< HEAD
-=======
   "failed_to_retrieve_content_from_external_tool_5899c213": {
     "message": "Nie udało się pobrać zawartości z zewnętrznego narzędzia"
   },
->>>>>>> 0889f4aa
   "file_name_8fd421ff": { "message": "Nazwa pliku" },
   "file_storage_quota_exceeded_b7846cd1": {
     "message": "Przekroczono przydział magazynowania plików"
@@ -460,10 +408,7 @@
   "group_files_82e5dcdb": { "message": "Pliki grupy" },
   "group_images_98e0ac17": { "message": "Grupuj zdjęcia" },
   "group_isomorphism_45b1458c": { "message": "Izomorfizm grup" },
-<<<<<<< HEAD
-=======
   "group_link_63e626b3": { "message": "Łącze grupowe" },
->>>>>>> 0889f4aa
   "group_links_9493129e": { "message": "Łącza grupowe" },
   "group_media_2f3d128a": { "message": "Grupuj multimedia" },
   "group_navigation_99f191a": { "message": "Nawigowanie po grupach" },
@@ -495,10 +440,7 @@
   },
   "home_351838cd": { "message": "Strona główna" },
   "html_code_editor_fd967a44": { "message": "edytor kodu html" },
-<<<<<<< HEAD
-=======
   "html_editor_fb2ab713": { "message": "Edytor HTML" },
->>>>>>> 0889f4aa
   "i_have_obtained_permission_to_use_this_file_6386f087": {
     "message": "Mam uprawnienie do korzystania z tego pliku."
   },
@@ -540,20 +482,14 @@
     "message": "Część urojona (liczby zespolonej)"
   },
   "in_element_of_19ca2f33": { "message": "W (element)" },
-<<<<<<< HEAD
-=======
   "increase_indent_6af90f7c": { "message": "Zwiększ wcięcie" },
->>>>>>> 0889f4aa
   "indefinite_integral_6623307e": { "message": "Całka nieoznaczona" },
   "indigo_2035fc55": { "message": "Indygo" },
   "inference_fed5c960": { "message": "Wniosek" },
   "infinity_7a10f206": { "message": "Nieskończoność" },
   "insert_593145ef": { "message": "Wstaw" },
   "insert_link_6dc23cae": { "message": "Umieść Łącze" },
-<<<<<<< HEAD
-=======
   "insert_math_equation_57c6e767": { "message": "Wpisz równanie matematyczne" },
->>>>>>> 0889f4aa
   "integers_336344e1": { "message": "Liczby całkowite" },
   "intersection_cd4590e4": { "message": "Część wspólna" },
   "invalid_entry_f7d2a0f5": { "message": "Nieprawidłowy wpis." },
@@ -603,11 +539,8 @@
     "message": "Uzyskaj więcej informacji na temat atrybutów zakresu i tabel"
   },
   "leave_as_is_4facfe55": { "message": "Pozostaw jako" },
-<<<<<<< HEAD
-=======
   "left_3ea9d375": { "message": "Lewa" },
   "left_align_43d95491": { "message": "Wyrównaj do lewej" },
->>>>>>> 0889f4aa
   "left_angle_bracket_c87a6d07": { "message": "Lewy nawias ostrokątny" },
   "left_arrow_4fde1a64": { "message": "Strzałka w lewo" },
   "left_arrow_with_hook_5bfcad93": { "message": "Strzałka w lewo zawinięta" },
@@ -647,11 +580,6 @@
   "loading_closed_captions_subtitles_failed_95ceef47": {
     "message": "Nie udało się wczytać napisów (dla niesłyszących)."
   },
-<<<<<<< HEAD
-  "loading_failed_b3524381": { "message": "Niepowodzenie wczytywania..." },
-  "loading_failed_e6a9d8ef": { "message": "Niepowodzenie wczytywania." },
-  "loading_folders_d8b5869e": { "message": "Wczytywanie folderów" },
-=======
   "loading_external_tool_d839042c": {
     "message": "Wczytywanie narzędzia zewnętrznego"
   },
@@ -661,7 +589,6 @@
   "loading_placeholder_for_filename_792ef5e8": {
     "message": "Wczytywanie elementu zastępczego dla { fileName }"
   },
->>>>>>> 0889f4aa
   "loading_please_wait_d276220a": { "message": "Ładowanie, proszę czekać" },
   "loading_preview_9f077aa1": { "message": "Wczytywanie podglądu" },
   "locked_762f138b": { "message": "Zablokowany" },
@@ -695,12 +622,9 @@
   "misc_3b692ea7": { "message": "Różne" },
   "miscellaneous_e9818229": { "message": "Różne" },
   "modules_c4325335": { "message": "Moduły" },
-<<<<<<< HEAD
-=======
   "moving_image_to_crop_directionword_6f66cde2": {
     "message": "Przenoszenie obrazu do przycięcia { directionWord }"
   },
->>>>>>> 0889f4aa
   "mu_37223b8b": { "message": "Mu" },
   "multi_color_image_63d7372f": { "message": "Obraz wielokolorowy" },
   "multiplication_sign_15f95c22": { "message": "Znak mnożenia" },
@@ -769,12 +693,9 @@
   "operators_a2ef9a93": { "message": "Operatory" },
   "or_9b70ccaa": { "message": "Lub" },
   "orange_81386a62": { "message": "Pomarańczowy" },
-<<<<<<< HEAD
-=======
   "ordered_and_unordered_lists_cfadfc38": {
     "message": "Listy uporządkowane i nieuporządkowane"
   },
->>>>>>> 0889f4aa
   "other_editor_shortcuts_may_be_found_at_404aba4a": {
     "message": "Skróty do innych edytorów można znaleźć na"
   },
@@ -851,21 +772,15 @@
     "message": "Część rzeczywista (liczby zespolonej)"
   },
   "record_7c9448b": { "message": "Nagraj" },
-<<<<<<< HEAD
-=======
   "record_upload_media_5fdce166": {
     "message": "Utwórz/prześlij pliki multimedialne"
   },
->>>>>>> 0889f4aa
   "recording_98da6bda": { "message": "Nagranie" },
   "red_8258edf3": { "message": "Czerwony" },
   "relationships_6602af70": { "message": "Powiązania" },
   "religion_icon_246e0be1": { "message": "Ikona religii" },
   "remove_heading_style_5fdc8855": { "message": "Usuń styl nagłówka" },
-<<<<<<< HEAD
-=======
   "remove_link_d1f2f4d0": { "message": "Usuń łącze" },
->>>>>>> 0889f4aa
   "replace_e61834a7": { "message": "Zastąp" },
   "reset_95a81614": { "message": "Resetuj" },
   "resize_ec83d538": { "message": "Zmień rozmiar" },
@@ -883,11 +798,8 @@
   "rich_text_area_press_oskey_f8_for_rich_content_edi_c2f651d": {
     "message": "Obszar tekstu sformatowanego Naciśnij { OSKey }+F8, aby wyświetlić skróty edytora tekstu sformatowanego."
   },
-<<<<<<< HEAD
-=======
   "right_71ffdc4d": { "message": "Prawa" },
   "right_align_39e7a32a": { "message": "Wyrównaj do prawej" },
->>>>>>> 0889f4aa
   "right_angle_bracket_d704e2d6": { "message": "Prawy nawias ostrokątny" },
   "right_arrow_35e0eddf": { "message": "Strzałka w prawo" },
   "right_arrow_with_hook_29d92d31": { "message": "Strzałka w prawo zawinięta" },
@@ -916,10 +828,7 @@
   "save_11a80ec3": { "message": "Zapisz" },
   "save_copy_ca63944e": { "message": "Zapisz kopię" },
   "save_media_cb9e786e": { "message": "Zapisz multimedia" },
-<<<<<<< HEAD
-=======
   "saved_icon_maker_icons_df86e2a1": { "message": "Zapisane ikony Icon Maker" },
->>>>>>> 0889f4aa
   "screen_readers_cannot_determine_what_is_displayed__6a5842ab": {
     "message": "Czytniki ekranu nie mogą określić, co jest wyświetlone na obrazie bez alternatywnego tekstu, a nazwy plików są często pozbawionymi znaczenia ciągami cyfr i liter, które nie opisują kontekstu."
   },
@@ -945,10 +854,7 @@
   "select_language_7c93a900": { "message": "Wybierz język" },
   "select_video_source_1b5c9dbe": { "message": "Wybierz źródło wideo" },
   "selected_linkfilename_c093b1f2": { "message": "Wybrano { linkFileName }" },
-<<<<<<< HEAD
-=======
   "selection_b52c4c5e": { "message": "Wybór" },
->>>>>>> 0889f4aa
   "set_header_scope_8c548f40": { "message": "Ustaw zakres nagłówka" },
   "set_minus_b46e9b88": { "message": "Różnica zbiorów" },
   "set_table_header_cfab13a0": { "message": "Ustaw nagłówek tabeli" },
@@ -958,8 +864,6 @@
     "message": "Naciśnij Shift-O, aby otworzyć ulepszony edytor HTML."
   },
   "shortcut_911d6255": { "message": "Skrót" },
-<<<<<<< HEAD
-=======
   "show_audio_options_b489926b": { "message": "Pokaż opcje audio" },
   "show_image_options_1e2ecc6b": { "message": "Pokaż opcje obrazów" },
   "show_link_options_545338fd": { "message": "Pokaż opcje łącza" },
@@ -967,7 +871,6 @@
     "message": "Pokaż opcje multimediów Studio"
   },
   "show_video_options_6ed3721a": { "message": "Pokaż opcje wideo" },
->>>>>>> 0889f4aa
   "sighted_users_browse_web_pages_quickly_looking_for_1d4db0c1": {
     "message": "Użytkownicy z dobrym wzrokiem szybciej przeglądają strony internetowe, odszukując duże lub zapisane pogrubioną czcionką nagłówki. Użytkownicy czytników ekranu polegają na nagłówkach dla zrozumienia kontekstu. Nagłówki muszą wykorzystywać odpowiednią strukturę."
   },
@@ -1000,12 +903,9 @@
   "something_went_wrong_while_sharing_your_screen_8de579e5": {
     "message": "Wystąpił błąd podczas udostępniania ekranu."
   },
-<<<<<<< HEAD
-=======
   "sorry_we_don_t_support_multiple_files_fb9478b0": {
     "message": "Niestety, ta funkcja nie obsługuje wielu plików."
   },
->>>>>>> 0889f4aa
   "sort_by_e75f9e3e": { "message": "Sortuj wg" },
   "spades_suit_b37020c2": { "message": "Piki (kolor)" },
   "square_511eb3b3": { "message": "Kwadrat" },
@@ -1023,20 +923,14 @@
   "square_superset_strict_fa4262e4": {
     "message": "Nadzbiór kwadratowy (ścisły)"
   },
-<<<<<<< HEAD
-=======
   "square_unordered_list_b15ce93b": {
     "message": "prostokątna nieuporządkowana lista"
   },
->>>>>>> 0889f4aa
   "star_8d156e09": { "message": "Gwiazdka" },
   "start_over_f7552aa9": { "message": "Rozpocznij ponownie" },
   "start_recording_9a65141a": { "message": "Rozpocznij nagrywanie" },
   "steel_blue_14296f08": { "message": "Stalowy niebieski" },
-<<<<<<< HEAD
-=======
   "studio_media_options_ee504361": { "message": "Opcje multimediów Studio" },
->>>>>>> 0889f4aa
   "styles_2aa721ef": { "message": "Style" },
   "submit_a3cc6859": { "message": "Prześlij" },
   "subscript_59744f96": { "message": "Indeks dolny" },
@@ -1046,10 +940,7 @@
   "succeeds_equal_158e8c3a": { "message": "Następuje po lub równa się" },
   "sum_b0842d31": { "message": "Suma" },
   "superscript_8cb349a2": { "message": "Indeks górny" },
-<<<<<<< HEAD
-=======
   "superscript_and_subscript_37f94a50": { "message": "Indeks górny i dolny" },
->>>>>>> 0889f4aa
   "superset_c4db8a7a": { "message": "Nadzbiór" },
   "superset_strict_c77dd6d2": { "message": "Nadzbiór (ścisły)" },
   "supported_file_types_srt_or_webvtt_7d827ed": {
@@ -1109,12 +1000,9 @@
   "the_first_heading_on_a_page_should_be_an_h2_859089f2": {
     "message": "Pierwszym nagłówkiem na stronie powinien być H2."
   },
-<<<<<<< HEAD
-=======
   "the_following_content_is_partner_provided_ed1da756": {
     "message": "Następującą zawartość dostarcza partner"
   },
->>>>>>> 0889f4aa
   "the_material_is_in_the_public_domain_279c39a3": {
     "message": "Materiał znajduje się w domenie publicznej"
   },
@@ -1175,12 +1063,9 @@
   "type_control_f9_to_access_table_options_text_92141329": {
     "message": "Wpisz Control F9, aby uzyskać dostęp do opcji tabeli. { text }"
   },
-<<<<<<< HEAD
-=======
   "unable_to_determine_resource_selection_url_7867e060": {
     "message": "Nie udało się określić adresu URL wyboru zasobów"
   },
->>>>>>> 0889f4aa
   "union_e6b57a53": { "message": "Suma zbiorów" },
   "unpublished_dfd8801": { "message": "nieopublikowane" },
   "untitled_16aa4f2b": { "message": "Bez tytułu" },
@@ -1191,12 +1076,6 @@
   "up_and_right_diagonal_arrow_935b902e": {
     "message": "Strzałka po przekątnej do góry i w prawo"
   },
-<<<<<<< HEAD
-  "upload_file_fd2361b8": { "message": "Prześlij plik" },
-  "upload_image_6120b609": { "message": "Prześlij obraz" },
-  "upload_media_ce31135a": { "message": "Przekaż pliki multimedialne" },
-  "uploading_19e8a4e7": { "message": "Przekazywanie" },
-=======
   "up_c553575d": { "message": "Do góry" },
   "upload_document_253f0478": { "message": "Prześlij dokument" },
   "upload_file_fd2361b8": { "message": "Prześlij plik" },
@@ -1209,7 +1088,6 @@
   "uppercase_alphabetic_ordered_list_3f5aa6b2": {
     "message": "uporządkowana lista alfabetyczna, duże litery"
   },
->>>>>>> 0889f4aa
   "uppercase_delta_d4f4bc41": { "message": "Duża delta" },
   "uppercase_gamma_86f492e9": { "message": "Duża gamma" },
   "uppercase_lambda_c78d8ed4": { "message": "Duża lambda" },
@@ -1217,12 +1095,9 @@
   "uppercase_phi_caa36724": { "message": "Duże fi" },
   "uppercase_pi_fcc70f5e": { "message": "Duże pi" },
   "uppercase_psi_6395acbe": { "message": "Duże psi" },
-<<<<<<< HEAD
-=======
   "uppercase_roman_numeral_ordered_list_853f292b": {
     "message": "uporządkowania lista numeryczna, duże cyfry rzymskie"
   },
->>>>>>> 0889f4aa
   "uppercase_sigma_dbb70e92": { "message": "Duża sigma" },
   "uppercase_theta_49afc891": { "message": "Duża theta " },
   "uppercase_upsilon_8c1e623e": { "message": "Duży ipsylon" },
@@ -1286,10 +1161,7 @@
   "video_player_for_title_ffd9fbc4": {
     "message": "Odtwarzacz wideo dla { title }"
   },
-<<<<<<< HEAD
-=======
   "view_all_e13bf0a6": { "message": "Wyświetl wszystkie" },
->>>>>>> 0889f4aa
   "view_ba339f93": { "message": "Wyświetl" },
   "view_description_30446afc": { "message": "Wyświetl opis" },
   "view_keyboard_shortcuts_34d1be0b": {
@@ -1324,11 +1196,8 @@
   },
   "width_x_height_px_ff3ccb93": { "message": "{ width } x { height }px" },
   "wiki_home_9cd54d0": { "message": "Wiki — Strona główna" },
-<<<<<<< HEAD
-=======
   "word_count_c77fe3a6": { "message": "Liczba słów" },
   "words_b448b7d5": { "message": "Słowa" },
->>>>>>> 0889f4aa
   "wreath_product_200b38ef": { "message": "Produkt splotowy" },
   "xi_149681d0": { "message": "Ksi" },
   "yes_dde87d5": { "message": "Tak" },
