--- conflicted
+++ resolved
@@ -49,6 +49,9 @@
   "announcement_list_da155734": { "message": "Elenco annuncio" },
   "announcements_a4b8ed4a": { "message": "Annunci" },
   "apply_781a2546": { "message": "Applica" },
+  "apply_changes_to_all_instances_of_this_button_and__3a3bea34": {
+    "message": "Applica modifiche a tutte le istanze di questo pulsante e questa icona nel corso"
+  },
   "apps_54d24a47": { "message": "App" },
   "aspect_ratio_will_be_preserved_cb5fdfb8": {
     "message": "Le proporzioni verranno mantenute"
@@ -63,9 +66,6 @@
   },
   "auto_saved_content_exists_would_you_like_to_load_t_fee528f2": {
     "message": "Contenuto salvataggio automatico esistente. Caricare al suo posto il contenuto salvato automaticamente?"
-  },
-  "automatically_open_an_in_line_preview_preview_disp_ed784ffe": {
-    "message": "Aprire automaticamente un’anteprima in linea. (L’anteprima viene visualizzata solo dopo il salvataggio)"
   },
   "available_folders_694d0436": { "message": "Cartelle disponibili" },
   "below_81d4dceb": { "message": "Sotto" },
@@ -166,9 +166,6 @@
   "details_98a31b68": { "message": "Dettagli" },
   "dimensions_45ddb7b7": { "message": "Dimensioni" },
   "directionality_26ae9e08": { "message": "Direzionalità" },
-  "disable_in_line_preview_2a675175": {
-    "message": "Disattivare l’anteprima in linea."
-  },
   "discussions_a5f96392": { "message": "Discussioni" },
   "discussions_index_6c36ced": { "message": "Indice discussioni" },
   "display_options_315aba85": { "message": "Visualizza opzioni" },
@@ -315,7 +312,6 @@
     "message": "Deve essere almeno { width } x { height }px"
   },
   "my_files_2f621040": { "message": "I miei file" },
-  "my_images_427f9b0c": { "message": "Le mi immagini" },
   "name_1aed4a1b": { "message": "Nome" },
   "navigate_through_the_menu_or_toolbar_415a4e50": {
     "message": "Naviga attraverso il menu o la barra degli strumenti"
@@ -397,13 +393,8 @@
   "show_video_options_6ed3721a": { "message": "Mostra opzioni video" },
   "single_color_image_4e5d4dbc": { "message": "Immagine monocolore" },
   "size_b30e1077": { "message": "Dimensioni" },
-<<<<<<< HEAD
-  "size_of_file_is_greater_than_the_maximum_max_mb_al_6eb3fa9a": {
-    "message": "La dimensione del file { file } è maggiore della dimensione massima consentita di { max } MB."
-=======
   "size_of_caption_file_is_greater_than_the_maximum_m_bff5f86e": {
     "message": "La dimensione del file dei sottotitoli è superiore alla dimensione massima consentita di { max } kb."
->>>>>>> 784a3dfe
   },
   "small_b070434a": { "message": "Piccolo" },
   "something_went_wrong_89195131": { "message": "Si è verificato un errore." },
