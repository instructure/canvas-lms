/*
 * Copyright (C) 2021 - present Instructure, Inc.
 *
 * This file is part of Canvas.
 *
 * Canvas is free software: you can redistribute it and/or modify it under
 * the terms of the GNU Affero General Public License as published by the Free
 * Software Foundation, version 3 of the License.
 *
 * Canvas is distributed in the hope that it will be useful, but WITHOUT ANY
 * WARRANTY; without even the implied warranty of MERCHANTABILITY or FITNESS FOR
 * A PARTICULAR PURPOSE. See the GNU Affero General Public License for more
 * details.
 *
 * You should have received a copy of the GNU Affero General Public License along
 * with this program. If not, see <http://www.gnu.org/licenses/>.
 */

import formatMessage from '../../format-message'
import '../tinymce/it'

const locale = {
  "access_the_pretty_html_editor_37168efe": {
    "message": "Accedi a Editor HTML sicuro"
  },
  "accessibility_checker_b3af1f6c": { "message": "Verifica accessibilità" },
  "action_to_take_b626a99a": { "message": "Azione da intraprendere:" },
  "add_8523c19b": { "message": "Aggiungi" },
  "add_a_caption_2a915239": { "message": "Aggiungi una didascalia" },
  "add_alt_text_for_the_image_48cd88aa": {
    "message": "Aggiungi testo alternativo per l''immagine"
  },
  "add_another_f4e50d57": { "message": "Aggiungi un altro" },
  "add_cc_subtitles_55f0394e": { "message": "Aggiungi CC/Sottotitoli" },
  "add_image_60b2de07": { "message": "Aggiungi Immagine" },
  "additional_considerations_f3801683": {
    "message": "Ulteriori considerazioni"
  },
  "adjacent_links_with_the_same_url_should_be_a_singl_7a1f7f6c": {
    "message": "I link adiacenti con lo stesso URL devono essere un singolo link."
  },
  "aleph_f4ffd155": { "message": "Aleph" },
<<<<<<< HEAD
=======
  "align_11050992": { "message": "Allinea" },
>>>>>>> 0889f4aa
  "alignment_and_lists_5cebcb69": { "message": "Allineamento ed elenchi" },
  "all_4321c3a1": { "message": "Tutto" },
  "all_apps_a50dea49": { "message": "Tutte le app" },
  "alpha_15d59033": { "message": "Alfa" },
  "alphabetical_55b5b4e0": { "message": "Alfabetico" },
  "alt_attribute_text_should_not_contain_more_than_12_e21d4040": {
    "message": "Il testo alternativo degli attributi non deve contenere più di 120 caratteri."
  },
  "alt_text_611fb322": { "message": "Testo alternativo" },
  "amalg_coproduct_c589fb12": { "message": "Amalg (Coprodotto)" },
  "an_error_occured_reading_the_file_ff48558b": {
    "message": "Si è verificato un errore durante la lettura del file"
  },
  "an_error_occurred_making_a_network_request_d1bda348": {
    "message": "Si è verificato un errore durante la creazione di una richiesta di rete"
  },
  "an_error_occurred_uploading_your_media_71f1444d": {
    "message": "Si è verificato un errore durante il caricamento dei file multimediali."
  },
  "and_7fcc2911": { "message": "E" },
  "angle_c5b4ec50": { "message": "Angolo" },
  "announcement_list_da155734": { "message": "Elenco annuncio" },
  "announcements_a4b8ed4a": { "message": "Annunci" },
  "apply_781a2546": { "message": "Applica" },
  "apply_changes_to_all_instances_of_this_icon_maker__2642f466": {
    "message": "Applica modifiche a tutte le istanze di questo produttore icone nel corso"
  },
  "approaches_the_limit_893aeec9": { "message": "Si avvicina al limite" },
  "approximately_e7965800": { "message": "Circa" },
  "apps_54d24a47": { "message": "App" },
<<<<<<< HEAD
=======
  "are_you_sure_you_want_to_cancel_changes_you_made_m_c5210496": {
    "message": "Vuoi annullare? Le modifiche effettuate potrebbero non essere salvate."
  },
>>>>>>> 0889f4aa
  "arrows_464a3e54": { "message": "Frecce" },
  "art_icon_8e1daad": { "message": "Icona art" },
  "aspect_ratio_will_be_preserved_cb5fdfb8": {
    "message": "Le proporzioni verranno mantenute"
  },
  "assignments_1e02582c": { "message": "Compiti" },
  "asterisk_82255584": { "message": "Asterisco" },
  "attributes_963ba262": { "message": "Attributi" },
  "audio_and_video_recording_not_supported_please_use_5ce3f0d7": {
    "message": "Registrazione audio e video non supportata; usa un altro browser."
  },
  "audio_options_feb58e2c": { "message": "Opzioni audio" },
  "audio_options_tray_33a90711": {
    "message": "Area di notifica opzioni audio"
  },
  "audio_player_for_title_20cc70d": {
    "message": "Riproduttore audio di { title }"
  },
  "auto_saved_content_exists_would_you_like_to_load_t_fee528f2": {
    "message": "Contenuto salvataggio automatico esistente. Caricare al suo posto il contenuto salvato automaticamente?"
  },
  "available_folders_694d0436": { "message": "Cartelle disponibili" },
  "backslash_b2d5442d": { "message": "Barra rovesciata" },
  "bar_ec63ed6": { "message": "Barra" },
  "basic_554cdc0a": { "message": "Base" },
  "because_501841b": { "message": "Perché" },
  "below_81d4dceb": { "message": "Sotto" },
  "beta_cb5f307e": { "message": "Beta" },
  "big_circle_16b2e604": { "message": "Cerchio grande" },
  "binomial_coefficient_ea5b9bb7": { "message": "Coefficiente binomiale" },
  "black_4cb01371": { "message": "Nero" },
  "blue_daf8fea9": { "message": "Blu" },
  "bottom_15a2a9be": { "message": "In fondo" },
  "bottom_third_5f5fec1d": { "message": "Terzo inferiore" },
  "bowtie_5f9629e4": { "message": "Farfallino" },
  "brick_f2656265": { "message": "Mattone" },
  "c_2001_acme_inc_283f7f80": { "message": "(c) 2001 Acme Inc." },
  "cancel_caeb1e68": { "message": "Annulla" },
  "cap_product_3a5265a6": { "message": "Cap-prodotto" },
<<<<<<< HEAD
=======
  "center_align_e68d9997": { "message": "Allineamento al centro" },
>>>>>>> 0889f4aa
  "centered_dot_64d5e378": { "message": "Punto centrato" },
  "centered_horizontal_dots_451c5815": {
    "message": "Punti orizzontali centrati"
  },
  "change_alt_text_92654906": { "message": "Cambia testo alternativo" },
  "change_heading_tag_to_paragraph_a61e3113": {
    "message": "Cambia tag di intestazione in paragrafo"
  },
  "change_only_this_heading_s_level_903cc956": {
    "message": "Cambia solo il livello di questa intestazione"
<<<<<<< HEAD
  },
  "change_text_color_1aecb912": { "message": "Cambia colore del testo" },
=======
  },
  "change_text_color_1aecb912": { "message": "Cambia colore del testo" },
  "changes_you_made_may_not_be_saved_4e8db973": {
    "message": "Le modifiche effettuate potrebbero non essere salvate."
  },
  "characters_9d897d1c": { "message": "Caratteri" },
  "characters_no_spaces_485e5367": { "message": "Caratteri (senza spazi)" },
>>>>>>> 0889f4aa
  "check_accessibility_3c78211c": { "message": "Verifica l''accessibilità" },
  "checking_for_accessibility_issues_fac18c6d": {
    "message": "Verifica i problemi di accessibilità"
  },
  "chi_54a32644": { "message": "Chi" },
  "choose_caption_file_9c45bc4e": {
    "message": "Scegli un file di sottotitoli"
  },
  "choose_usage_rights_33683854": {
    "message": "Scegli diritti di utilizzo..."
  },
  "circle_484abe63": { "message": "Cerchio" },
<<<<<<< HEAD
=======
  "circle_unordered_list_9e3a0763": {
    "message": "cerchia elenco non ordinato"
  },
>>>>>>> 0889f4aa
  "clear_2084585f": { "message": "Cancella" },
  "clear_image_3213fe62": { "message": "Cancella immagine" },
  "clear_selected_file_82388e50": { "message": "Cancella file selezionato" },
  "clear_selected_file_filename_2fe8a58e": {
    "message": "Cancella file selezionato: { filename }"
  },
  "click_or_shift_click_for_the_html_editor_25d70bb4": {
    "message": "Fai clic o Maiusc+clic per l’editor html."
  },
  "click_to_embed_imagename_c41ea8df": {
    "message": "Clicca  per incorporare { imageName }"
  },
  "click_to_hide_preview_3c707763": {
    "message": "Fai clic per nascondere anteprima"
  },
  "click_to_insert_a_link_into_the_editor_c19613aa": {
    "message": "Fai clic per inserire un link nell''editor."
  },
  "click_to_show_preview_faa27051": {
    "message": "Fai clic per mostrare anteprima"
  },
  "close_a_menu_or_dialog_also_returns_you_to_the_edi_739079e6": {
    "message": "Chiudere un menu o una finestra di dialogo. Consente anche di tornare all’area dell’editor"
  },
  "close_accessibility_checker_29d1c51e": {
    "message": "Chiudi verifica accessibilità"
  },
  "close_d634289d": { "message": "Chiudi" },
  "closed_caption_file_must_be_less_than_maxkb_kb_5880f752": {
    "message": "Il file dei sottotitoli chiusi deve essere inferiore a { maxKb } kb"
  },
  "closed_captions_subtitles_e6aaa016": {
    "message": "Didascalie/Sottotitoli chiusi"
  },
  "clubs_suit_c1ffedff": { "message": "Fiori (seme)" },
  "collaborations_5c56c15f": { "message": "Collaborazioni" },
  "collapse_to_hide_types_1ab46d2e": {
    "message": "Riduci per nascondere { types }"
  },
  "color_picker_6b359edf": { "message": "Selettore colori" },
  "color_picker_colorname_selected_ad4cf400": {
    "message": "Selettore colori ({ colorName } selezionato/i)"
  },
  "column_e1ae5c64": { "message": "Colonna" },
  "column_group_1c062368": { "message": "Gruppo di colonne" },
  "complex_numbers_a543d004": { "message": "Numeri complessi" },
  "computer_1d7dfa6f": { "message": "Computer" },
  "congruent_5a244acd": { "message": "Congruente" },
  "contains_311f37b7": { "message": "Contiene" },
  "content_1440204b": { "message": "Contenuto" },
  "content_is_still_being_uploaded_if_you_continue_it_8f06d0cb": {
    "message": "Il contenuto è ancora in fase di caricamento, se continui non sarà incorporato correttamente."
  },
  "content_subtype_5ce35e88": { "message": "Sottocategoria di contenuto" },
  "content_type_2cf90d95": { "message": "Tipo di contenuto" },
  "coproduct_e7838082": { "message": "Coprodotto" },
  "copyright_holder_66ee111": { "message": "Titolare del copyright:" },
<<<<<<< HEAD
=======
  "could_not_insert_content_itemtype_items_are_not_cu_638dfecd": {
    "message": "Impossibile inserire il contenuto: Gli elementi \"{ itemType }\" non sono attualmente supportati in Canvas."
  },
  "count_40eced3b": { "message": "Conteggio" },
>>>>>>> 0889f4aa
  "count_plural_0_0_words_one_1_word_other_words_acf32eca": {
    "message": "{ count, plural,\n     =0 {0 parole}\n    one {1 parola}\n  other {# parole}\n}"
  },
  "count_plural_one_item_loaded_other_items_loaded_857023b7": {
    "message": "{ count, plural,\n    one {# elemento caricato}\n  other {# elementi caricati}\n}"
  },
  "course_documents_104d76e0": { "message": "Documenti del corso" },
  "course_files_62deb8f8": { "message": "File del corso" },
  "course_files_a31f97fc": { "message": "File corso" },
  "course_images_f8511d04": { "message": "Immagini del corso" },
<<<<<<< HEAD
=======
  "course_link_b369426": { "message": "Link corso" },
>>>>>>> 0889f4aa
  "course_links_b56959b9": { "message": "Link al corso" },
  "course_media_ec759ad": { "message": "File multimediali del corso" },
  "course_navigation_dd035109": { "message": "Esplorazione corso" },
  "create_icon_110d6463": { "message": "Crea icona" },
<<<<<<< HEAD
=======
  "create_icon_maker_icon_c716bffe": {
    "message": "Crea icona produttore icone"
  },
>>>>>>> 0889f4aa
  "creative_commons_license_725584ae": {
    "message": "Licenza Creative Commons:"
  },
  "crop_image_41bf940c": { "message": "Ritaglia immagine" },
  "crop_image_807ebb08": { "message": "Ritaglia immagine" },
  "cup_product_14174434": { "message": "Cup-prodotto" },
  "current_image_f16c249c": { "message": "Immagine attuale" },
  "current_volume_level_c55ab825": { "message": "Livello di volume corrente" },
  "custom_6979cd81": { "message": "Personalizzato" },
  "cyan_c1d5f68a": { "message": "Ciano" },
  "dagger_57e0f4e5": { "message": "Spada" },
  "date_added_ed5ad465": { "message": "Data aggiunta" },
  "decorative_icon_9a7f3fc3": { "message": "Icona decorativa" },
  "decorative_image_fde98579": { "message": "Immagine decorativa" },
  "decorative_type_upper_f2c95e3": { "message": "{ TYPE_UPPER } decorativo" },
<<<<<<< HEAD
  "deep_purple_bb3e2907": { "message": "Viola scuro" },
=======
  "decrease_indent_d9cf469d": { "message": "Riduci rientro" },
  "deep_purple_bb3e2907": { "message": "Viola scuro" },
  "default_bulleted_unordered_list_47079da8": {
    "message": "elenco non ordinato puntato predefinito"
  },
  "default_numerical_ordered_list_48dd3548": {
    "message": "elenco ordinato numericamente predefinito"
  },
>>>>>>> 0889f4aa
  "definite_integral_fe7ffed1": { "message": "Integrale definito" },
  "degree_symbol_4a823d5f": { "message": "Simbolo dei gradi" },
  "delimiters_4db4840d": { "message": "Delimitatori" },
  "delta_53765780": { "message": "Delta" },
  "describe_the_icon_f6a18823": { "message": "(Descrivi l’icona)" },
  "describe_the_type_ff448da5": { "message": "(Descrivi { TYPE })" },
  "describe_the_video_2fe8f46a": { "message": "(Descrivi il video)" },
  "description_436c48d7": { "message": "Descrizione" },
  "details_98a31b68": { "message": "Dettagli" },
  "diagonal_dots_7d71b57e": { "message": "Punti diagonali" },
  "diamond_b8dfe7ae": { "message": "Rombo" },
  "diamonds_suit_526abaaf": { "message": "Quadri (seme)" },
  "digamma_258ade94": { "message": "Digamma" },
  "dimension_type_f5fa9170": { "message": "Tipo di dimensione" },
  "dimensions_45ddb7b7": { "message": "Dimensioni" },
  "directionality_26ae9e08": { "message": "Direzionalità" },
  "directly_edit_latex_b7e9235b": { "message": "Modifica direttamente LaTeX" },
  "disable_preview_222bdf72": { "message": "Disabilita anteprima" },
  "discussions_a5f96392": { "message": "Discussioni" },
  "discussions_index_6c36ced": { "message": "Indice discussioni" },
  "disjoint_union_e74351a8": { "message": "Unione non contigua" },
  "display_options_315aba85": { "message": "Visualizza opzioni" },
  "display_text_link_opens_in_a_new_tab_75e9afc9": {
    "message": "Visualizza collegamento testuale (Si apre in una nuova scheda)"
  },
  "division_sign_72190870": { "message": "Segno della divisione" },
<<<<<<< HEAD
  "documents_81393201": { "message": "Documenti" },
  "done_54e3d4b6": { "message": "Fatto" },
  "double_dagger_faf78681": { "message": "Spada doppia" },
=======
  "document_678cd7bf": { "message": "Documento" },
  "documents_81393201": { "message": "Documenti" },
  "done_54e3d4b6": { "message": "Fatto" },
  "double_dagger_faf78681": { "message": "Spada doppia" },
  "down_5831a426": { "message": "Giù" },
>>>>>>> 0889f4aa
  "down_and_left_diagonal_arrow_40ef602c": {
    "message": "Freccia diagonale giù e sinistra"
  },
  "down_and_right_diagonal_arrow_6ea0f460": {
    "message": "Freccia diagonale giù e destra"
  },
  "download_filename_2baae924": { "message": "Scarica { filename }" },
  "downward_arrow_cca52012": { "message": "Freccia giù" },
  "downward_pointing_triangle_2a12a601": {
    "message": "Triangolo che punta verso il basso"
  },
  "drag_a_file_here_1bf656d5": { "message": "Trascina qui un file" },
  "drag_and_drop_or_click_to_browse_your_computer_60772d6d": {
    "message": "Trascina la selezione o fai clic per cercare nel tuo computer"
  },
  "drag_handle_use_up_and_down_arrows_to_resize_e29eae5c": {
    "message": "Trascinare la maniglia. Usa frecce su e giù per ridimensionare"
  },
  "due_multiple_dates_cc0ee3f5": { "message": "Scadenza: Più date" },
  "due_when_7eed10c6": { "message": "Scadenza: { when }" },
  "edit_alt_text_for_this_icon_instance_9c6fc5fd": {
    "message": "Modifica il testo alternativo per questa istanza di icona"
  },
  "edit_c5fbea07": { "message": "Modifica" },
  "edit_course_link_5a5c3c59": { "message": "Modifica collegamento al corso" },
<<<<<<< HEAD
=======
  "edit_equation_f5279959": { "message": "Modifica equazione" },
>>>>>>> 0889f4aa
  "edit_existing_icon_maker_icon_5d0ebb3f": {
    "message": "Modifica icona produttore icone esistente"
  },
  "edit_icon_2c6b0e91": { "message": "Icona di modifica" },
  "edit_link_7f53bebb": { "message": "Modifica collegamento" },
  "editor_statusbar_26ac81fc": { "message": "Barra di stato dell’editor" },
  "element_starting_with_start_91bf4c3b": {
    "message": "Elemento che inizia con { start }"
  },
  "embed_828fac4a": { "message": "Incorpora" },
  "embed_code_314f1bd5": { "message": "Incorpora codice" },
<<<<<<< HEAD
=======
  "embed_content_from_external_tool_3397ad2d": {
    "message": "Nidifica contenuto da strumento esterno"
  },
>>>>>>> 0889f4aa
  "embed_image_1080badc": { "message": "Incorpora immagine" },
  "embed_video_a97a64af": { "message": "Incorpora il video" },
  "embedded_content_aaeb4d3d": { "message": "contenuto incorporato" },
  "empty_set_91a92df4": { "message": "Serie vuota" },
  "encircled_dot_8f5e51c": { "message": "Punto inscritto" },
  "encircled_minus_72745096": { "message": "Meno inscritto" },
  "encircled_plus_36d8d104": { "message": "Più inscritto" },
  "encircled_times_5700096d": { "message": "Tempi inscritti" },
  "engineering_icon_f8f3cf43": { "message": "Icona Progettazione" },
  "english_icon_25bfe845": { "message": "Icona Inglese" },
  "enter_at_least_3_characters_to_search_4f037ee0": {
    "message": "Inserisci almeno 3 caratteri per la ricerca"
  },
  "epsilon_54bb8afa": { "message": "Epsilon" },
  "epsilon_variant_d31f1e77": { "message": "Epsilon (variante)" },
  "equals_sign_c51bdc58": { "message": "Segno uguale" },
<<<<<<< HEAD
  "equation_editor_39fbc3f1": { "message": "Editor equazione" },
=======
  "equation_1c5ac93c": { "message": "Equazione" },
  "equation_editor_39fbc3f1": { "message": "Editor equazione" },
  "equilibrium_6ff3040b": { "message": "Equilibrio" },
>>>>>>> 0889f4aa
  "equivalence_class_7b0f11c0": { "message": "Classe di equivalenza" },
  "equivalent_identity_654b3ce5": { "message": "Equivalente (identità)" },
  "eta_b8828f99": { "message": "Eta" },
  "exists_2e62bdaa": { "message": "Esiste" },
  "exit_fullscreen_b7eb0aa4": { "message": "Esci da modalità schermo intero" },
  "expand_preview_by_default_2abbf9f8": {
    "message": "Espandi anteprima per impostazione predefinita"
  },
  "expand_to_see_types_f5d29352": { "message": "Espandi per vedere { types }" },
<<<<<<< HEAD
=======
  "external_link_d3f9e62a": { "message": "Link esterno" },
  "external_tool_frame_70b32473": { "message": "Frame strumento esterno" },
>>>>>>> 0889f4aa
  "external_tools_6e77821": { "message": "Strumenti esterni" },
  "extra_large_b6cdf1ff": { "message": "Extra Large" },
  "extra_small_9ae33252": { "message": "Extra piccola" },
  "extracurricular_icon_67c8ca42": { "message": "Icona Extracurricolare" },
  "f_function_fe422d65": { "message": "F (funzione)" },
  "failed_getting_file_contents_e9ea19f4": {
    "message": "Impossibile ottenere contenuto file"
  },
<<<<<<< HEAD
=======
  "failed_to_retrieve_content_from_external_tool_5899c213": {
    "message": "Impossibile recuperare il contenuto dallo strumento esterno"
  },
>>>>>>> 0889f4aa
  "file_name_8fd421ff": { "message": "Nome file" },
  "file_storage_quota_exceeded_b7846cd1": {
    "message": "Quota spazio di archiviazione file superata"
  },
  "file_url_c12b64be": { "message": "URL file" },
  "filename_file_icon_602eb5de": { "message": "Icona file { filename }" },
  "filename_image_preview_6cef8f26": {
    "message": "Anteprima immagine { filename }"
  },
  "filename_text_preview_e41ca2d8": {
    "message": "Anteprima testo { filename }"
  },
  "files_c300e900": { "message": "File" },
  "files_index_af7c662b": { "message": "Indice file" },
  "finish_bc343002": { "message": "Termina" },
  "fix_heading_hierarchy_f60884c4": {
    "message": "Correggi gerarchia intestazioni"
  },
  "flat_music_76d5a5c3": { "message": "Bemolle (musica)" },
  "focus_element_options_toolbar_18d993e": {
    "message": "Barra degli strumenti delle opzioni degli elementi di messa a fuoco"
  },
  "folder_tree_fbab0726": { "message": "Struttura ad albero delle cartelle" },
  "for_all_b919f972": { "message": "Per tutti" },
  "format_4247a9c5": { "message": "Formato" },
  "format_as_a_list_142210c3": { "message": "Formatta come elenco" },
  "formatting_5b143aa8": { "message": "Formattazione in corso" },
  "forward_slash_3f90f35e": { "message": "Barra" },
  "found_auto_saved_content_3f6e4ca5": {
    "message": "Trovato contenuto salvato automaticamente"
  },
  "found_count_plural_0_results_one_result_other_resu_46aeaa01": {
    "message": "Trovati { count, plural,\n     =0 {# risultati}\n    one {# risultato}\n  other {# risultati}\n}"
  },
  "fraction_41bac7af": { "message": "Frazione" },
  "fullscreen_873bf53f": { "message": "Tutto schermo" },
  "gamma_1767928": { "message": "Gamma" },
  "generating_preview_45b53be0": {
    "message": "Generazione anteprima in corso..."
  },
  "gif_png_format_images_larger_than_size_kb_are_not__7af3bdbd": {
    "message": "Al momento le immagini in formato GIF/PNG più grandi di { size } KB non sono supportate.."
  },
  "go_to_the_editor_s_menubar_e6674c81": {
    "message": "Vai alla barra dei menu dell''editor"
  },
  "go_to_the_editor_s_toolbar_a5cb875f": {
    "message": "Vai alla barra degli strumenti dell''editor"
  },
  "grades_a61eba0a": { "message": "Voti" },
  "greater_than_e98af662": { "message": "Maggiore di" },
  "greater_than_or_equal_b911949a": { "message": "Maggiore di o uguale a" },
  "greek_65c5b3f7": { "message": "Greco" },
  "green_15af4778": { "message": "Verde" },
  "grey_a55dceff": { "message": "Grigio" },
  "group_documents_8bfd6ae6": { "message": "Documenti di gruppo" },
  "group_files_4324f3df": { "message": "File di gruppo" },
  "group_files_82e5dcdb": { "message": "File gruppo" },
  "group_images_98e0ac17": { "message": "Immagini di gruppo" },
  "group_isomorphism_45b1458c": { "message": "Isomorfismo di gruppo" },
<<<<<<< HEAD
=======
  "group_link_63e626b3": { "message": "Link gruppo" },
>>>>>>> 0889f4aa
  "group_links_9493129e": { "message": "Gruppo link" },
  "group_media_2f3d128a": { "message": "Supporto multimediale di gruppo" },
  "group_navigation_99f191a": { "message": "Esplorazione gruppo" },
  "h_bar_bb94deae": { "message": "Barra H" },
  "hat_ea321e35": { "message": "Hat" },
  "header_column_f27433cb": { "message": "Colonna intestazione" },
  "header_row_and_column_ec5b9ec": {
    "message": "Riga e colonna di intestazione"
  },
  "header_row_f33eb169": { "message": "Riga di intestazione" },
  "heading_2_5b84eed2": { "message": "Intestazione 2" },
  "heading_3_2c83de44": { "message": "Intestazione 3" },
  "heading_4_b2e74be7": { "message": "Intestazione 4" },
  "heading_levels_should_not_be_skipped_3947c0e0": {
    "message": "I livelli di intestazione non devono essere ignorati."
  },
  "heading_starting_with_start_42a3e7f9": {
    "message": "Intestazione che inizia con { start }"
  },
  "headings_should_not_contain_more_than_120_characte_3c0e0cb3": {
    "message": "Le intestazioni non devono contenere più di 120 caratteri."
  },
  "health_icon_8d292eb5": { "message": "Icona Salute" },
  "hearts_suit_e50e04ca": { "message": "Cuori (seme)" },
  "height_69b03e15": { "message": "Altezza" },
  "hexagon_d8468e0d": { "message": "Esagono" },
  "hide_description_bfb5502e": { "message": "Nascondi descrizione" },
  "hide_title_description_caf092ef": {
    "message": "Nascondi descrizione { title }"
  },
  "highlight_an_element_to_activate_the_element_optio_60e1e56b": {
    "message": "Evidenzia un elemento per attivare la barra degli strumenti delle opzioni elemento"
  },
  "home_351838cd": { "message": "Home" },
  "html_code_editor_fd967a44": { "message": "editor codice html" },
<<<<<<< HEAD
=======
  "html_editor_fb2ab713": { "message": "Editor HTML" },
>>>>>>> 0889f4aa
  "i_have_obtained_permission_to_use_this_file_6386f087": {
    "message": "Ho ottenuto l''autorizzazione a utilizzare questo file."
  },
  "i_hold_the_copyright_71ee91b1": {
    "message": "Sono il proprietario del copyright"
  },
  "icon_215a1dc6": { "message": "Icona" },
  "icon_8168b2f8": { "message": "icona" },
  "icon_color_b86dd6d6": { "message": "Icona Colore" },
  "icon_maker_icons_cc560f7e": { "message": "Icone produttore icone" },
  "icon_options_7e32746e": { "message": "Opzioni icona" },
  "icon_options_tray_2b407977": { "message": "Barra delle opzioni icona" },
  "icon_preview_1782a1d9": { "message": "Anteprima icone" },
  "icon_shape_30b61e7": { "message": "Forma icona" },
  "icon_size_9353edea": { "message": "Dimensione icona" },
  "if_left_empty_link_text_will_display_as_course_lin_61087540": {
    "message": "Se il link viene lasciato vuoto, il testo verrà visualizzato come nome del link del corso"
  },
  "if_usage_rights_are_required_the_file_will_not_pub_841e276e": {
    "message": "Se sono necessari i Diritti di utilizzo, il file non sarà pubblicato finché abilitato nella pagina File."
  },
  "if_you_do_not_select_usage_rights_now_this_file_wi_14e07ab5": {
    "message": "Se non selezioni i diritti di utilizzo ora, questo file sarà in stato \"non pubblicato\" dopo il caricamento."
  },
  "image_8ad06": { "message": "Immagine" },
  "image_c1c98202": { "message": "immagine" },
  "image_filenames_should_not_be_used_as_the_alt_attr_bcfd7780": {
    "message": "I nomi dei file immagine non devono essere utilizzati come attributo alternativo che descrive il contenuto dell''immagine."
  },
  "image_options_5412d02c": { "message": "Opzioni immagine" },
  "image_options_tray_90a46006": { "message": "Barra opzioni immagine" },
  "image_to_crop_3a34487d": { "message": "Immagine da ritagliare" },
  "image_with_filename_file_aacd7180": {
    "message": "Immagine con nome file { file }"
  },
  "images_7ce26570": { "message": "Immagini" },
  "images_should_include_an_alt_attribute_describing__b86d6a86": {
    "message": "Le immagini devono includere un attributo alternativo che descrive il contenuto dell''immagine."
  },
  "imaginary_portion_of_complex_number_2c733ffa": {
    "message": "Porzione immaginaria (di numero complesso)"
  },
  "in_element_of_19ca2f33": { "message": "In (elemento di)" },
<<<<<<< HEAD
=======
  "increase_indent_6af90f7c": { "message": "Aumenta rientro" },
>>>>>>> 0889f4aa
  "indefinite_integral_6623307e": { "message": "Integrale indefinito" },
  "indigo_2035fc55": { "message": "Indaco" },
  "inference_fed5c960": { "message": "Inferenza" },
  "infinity_7a10f206": { "message": "Infinità" },
  "insert_593145ef": { "message": "Inserisci" },
  "insert_link_6dc23cae": { "message": "Inserisci link" },
<<<<<<< HEAD
=======
  "insert_math_equation_57c6e767": {
    "message": "Inserisci equazione matematica"
  },
>>>>>>> 0889f4aa
  "integers_336344e1": { "message": "Numeri interi" },
  "intersection_cd4590e4": { "message": "Intersezione" },
  "invalid_entry_f7d2a0f5": { "message": "Voce non valida." },
  "invalid_file_c11ba11": { "message": "File non valido" },
  "invalid_file_type_881cc9b2": { "message": "Tipo file non valido" },
  "invalid_url_cbde79f": { "message": "URL non valido" },
  "iota_11c932a9": { "message": "Iota" },
  "issue_num_total_f94536cf": { "message": "Problema { num }/{ total }" },
  "kappa_2f14c816": { "message": "Kappa" },
  "kappa_variant_eb64574b": { "message": "Kappa (variante)" },
  "keyboard_shortcuts_ed1844bd": { "message": "Scelte rapide da tastiera" },
  "keyboards_navigate_to_links_using_the_tab_key_two__5fab8c82": {
    "message": "Le tastiere indirizzano ai link utilizzando il tasto TAB. Due link adiacenti che indirizzando alla stessa destinazione possono confondere gli utenti della tastiera."
  },
  "lambda_4f602498": { "message": "Lambda" },
  "language_arts_icon_a798b0f8": { "message": "Icona Studio della lingua" },
  "languages_icon_9d20539": { "message": "Icona Lingue" },
  "large_9c5e80e7": { "message": "Grande" },
  "learn_more_about_adjacent_links_2cb9762c": {
    "message": "Per saperne di più sui link adiacenti"
  },
  "learn_more_about_color_contrast_c019dfb9": {
    "message": "Per saperne di più sul contrasto di colore"
  },
  "learn_more_about_organizing_page_headings_8a7caa2e": {
    "message": "Per saperne di più sull''organizzazione delle intestazioni di pagina"
  },
  "learn_more_about_proper_page_heading_structure_d2959f2d": {
    "message": "Per saperne di più sulla struttura di intestazione pagina appropriata"
  },
  "learn_more_about_table_headers_5f5ee13": {
    "message": "Per saperne di più sulle intestazioni delle tabelle"
  },
  "learn_more_about_using_alt_text_for_images_5698df9a": {
    "message": "Per saperne di più sull''utilizzo di testo alternativo per le immagini"
  },
  "learn_more_about_using_captions_with_tables_36fe496f": {
    "message": "Per saperne di più sull''uso delle didascalie con tabelle"
  },
  "learn_more_about_using_filenames_as_alt_text_264286af": {
    "message": "Per saperne di più sull''utilizzo dei nomi dei file come testo alternativo"
  },
  "learn_more_about_using_lists_4e6eb860": {
    "message": "Per saperne di più sull''uso degli elenchi"
  },
  "learn_more_about_using_scope_attributes_with_table_20df49aa": {
    "message": "Per saperne di più sull''uso degli attributi dell''ambito con le tabelle"
  },
  "leave_as_is_4facfe55": { "message": "Lascia così" },
<<<<<<< HEAD
=======
  "left_3ea9d375": { "message": "Sinistra" },
  "left_align_43d95491": { "message": "Allineamento a sinistra" },
>>>>>>> 0889f4aa
  "left_angle_bracket_c87a6d07": { "message": "Parentesi uncinata aperta" },
  "left_arrow_4fde1a64": { "message": "Freccia sinistra" },
  "left_arrow_with_hook_5bfcad93": { "message": "Freccia sinistra con gancio" },
  "left_ceiling_ee9dd88a": { "message": "Limite massimo sinistro" },
  "left_curly_brace_1726fb4": { "message": "Parentesi graffa aperta" },
  "left_downard_harpoon_arrow_1d7b3d2e": {
    "message": "Mezza freccia sinistra in basso"
  },
  "left_floor_29ac2274": { "message": "Basso sinistro" },
  "left_to_right_e9b4fd06": { "message": "Da sinistra a destra" },
  "left_upward_harpoon_arrow_3a562a96": {
    "message": "Mezza freccia sinistra in alto"
  },
  "leftward_arrow_1e4765de": { "message": "Freccia sinistra" },
  "leftward_pointing_triangle_d14532ce": {
    "message": "Triangolo che punta verso sinistra"
  },
  "less_than_a26c0641": { "message": "Minore di" },
  "less_than_or_equal_be5216cb": { "message": "Minore di o uguale a" },
  "library_icon_ae1e54cf": { "message": "Icona Libreria" },
  "light_blue_5374f600": { "message": "Blu chiaro" },
  "link_7262adec": { "message": "Link" },
  "link_options_a16b758b": { "message": "Opzioni link" },
  "link_with_text_starting_with_start_b3fcbe71": {
    "message": "Link al testo che inizia con { start }"
  },
  "links_14b70841": { "message": "Link" },
  "links_to_an_external_site_de74145d": {
    "message": "Collega a un sito esterno."
  },
  "lists_should_be_formatted_as_lists_f862de8d": {
    "message": "Gli elenchi devono essere formattati come elenchi."
  },
  "load_more_35d33c7": { "message": "Carica altro" },
  "loading_25990131": { "message": "Caricamento in corso..." },
  "loading_bde52856": { "message": "Caricamento" },
  "loading_closed_captions_subtitles_failed_95ceef47": {
    "message": "caricamento didascalie/sottotitoli chiusi non riuscito."
  },
<<<<<<< HEAD
  "loading_failed_b3524381": { "message": "Caricamento non riuscito..." },
  "loading_failed_e6a9d8ef": { "message": "Caricamento non riuscito." },
  "loading_folders_d8b5869e": { "message": "Caricamento cartelle" },
=======
  "loading_external_tool_d839042c": {
    "message": "Caricamento strumento esterno"
  },
  "loading_failed_b3524381": { "message": "Caricamento non riuscito..." },
  "loading_failed_e6a9d8ef": { "message": "Caricamento non riuscito." },
  "loading_folders_d8b5869e": { "message": "Caricamento cartelle" },
  "loading_placeholder_for_filename_792ef5e8": {
    "message": "Caricamento segnaposto per { fileName }"
  },
>>>>>>> 0889f4aa
  "loading_please_wait_d276220a": {
    "message": "Caricamento in corso, attendere"
  },
  "loading_preview_9f077aa1": { "message": "Caricamento dell’anteprima" },
  "locked_762f138b": { "message": "Bloccato" },
  "logical_equivalence_76fca396": { "message": "Equivalenza logica" },
  "logical_equivalence_short_8efd7b4f": {
    "message": "Equivalenza logica (breve)"
  },
  "logical_equivalence_short_and_thick_1e1f654d": {
    "message": "Equivalenza logica (breve e spessa)"
  },
  "logical_equivalence_thick_662dd3f2": {
    "message": "Equivalenza logica (spessa)"
  },
  "low_horizontal_dots_cc08498e": { "message": "Punti orizzontali bassi" },
  "magenta_4a65993c": { "message": "Magenta" },
  "maps_to_e5ef7382": { "message": "Mappe a" },
  "math_icon_ad4e9d03": { "message": "Icona Matematica" },
  "media_af190855": { "message": "Elementi multimediali" },
  "media_file_is_processing_please_try_again_later_58a6d49": {
    "message": "File multimediale in elaborazione. Riprova in seguito."
  },
  "medium_5a8e9ead": { "message": "Medio" },
  "merge_links_2478df96": { "message": "Unisci link" },
  "mic_a7f3d311": { "message": "Microfono" },
  "microphone_disabled_15c83130": { "message": "Microfono disattivato" },
  "middle_27dc1d5": { "message": "Centro" },
  "minimize_file_preview_da911944": {
    "message": "Riduci a icona anteprima file"
  },
  "minimize_video_20aa554b": { "message": "Riduci a icona video" },
  "minus_fd961e2e": { "message": "Meno" },
  "minus_plus_3461f637": { "message": "Meno/Più" },
  "misc_3b692ea7": { "message": "Varie" },
  "miscellaneous_e9818229": { "message": "Varie" },
  "modules_c4325335": { "message": "Moduli" },
<<<<<<< HEAD
=======
  "moving_image_to_crop_directionword_6f66cde2": {
    "message": "Spostamento immagine per ritagliare { directionWord }"
  },
>>>>>>> 0889f4aa
  "mu_37223b8b": { "message": "Mu" },
  "multi_color_image_63d7372f": { "message": "Immagine multicolore" },
  "multiplication_sign_15f95c22": { "message": "Segno della moltiplicazione" },
  "music_icon_4db5c972": { "message": "Icona Musica" },
  "must_be_at_least_percentage_22e373b6": {
    "message": "Deve essere almeno { percentage }%"
  },
  "must_be_at_least_width_x_height_px_41dc825e": {
    "message": "Deve essere almeno { width } x { height }px"
  },
  "my_files_2f621040": { "message": "I miei file" },
  "n_th_root_9991a6e4": { "message": "Radice N" },
  "nabla_1e216d25": { "message": "Nabla" },
  "name_1aed4a1b": { "message": "Nome" },
  "name_color_ceec76ff": { "message": "{ name } ({ color })" },
  "natural_music_54a70258": { "message": "Bequadro (musica)" },
  "natural_numbers_3da07060": { "message": "Numeri naturali" },
  "navigate_through_the_menu_or_toolbar_415a4e50": {
    "message": "Naviga attraverso il menu o la barra degli strumenti"
  },
  "nested_greater_than_d852e60d": { "message": "Nidificato maggiore di" },
  "nested_less_than_27d17e58": { "message": "Nidificato minore di" },
  "next_40e12421": { "message": "Successivo" },
  "no_accessibility_issues_were_detected_f8d3c875": {
    "message": "Nessun problema di accessibilità rilevato."
  },
  "no_changes_to_save_d29f6e91": { "message": "Nessuna modifica da salvare." },
  "no_e16d9132": { "message": "No" },
  "no_file_chosen_9a880793": { "message": "Nessun file scelto" },
  "no_headers_9bc7dc7f": { "message": "Nessuna intestazione" },
  "no_preview_is_available_for_this_file_f940114a": {
    "message": "Nessuna anteprima disponibile per questo file."
  },
  "no_results_940393cf": { "message": "Nessun risultato." },
  "no_results_found_for_filterterm_ad1b04c8": {
    "message": "Nessun risultato trovato per { filterTerm }"
  },
  "no_video_1ed00b26": { "message": "Nessun video" },
  "none_3b5e34d2": { "message": "Nessuno" },
  "none_selected_b93d56d2": { "message": "Nessuna selezionata" },
  "not_equal_6e2980e6": { "message": "Non uguale" },
  "not_in_not_an_element_of_fb1ffb54": {
    "message": "Non in (non un elemento di)"
  },
  "not_negation_1418ebb8": { "message": "Non (negazione)" },
  "not_subset_dc2b5e84": { "message": "Non sottoinsieme" },
  "not_subset_strict_23d282bf": { "message": "Non sottoinsieme (rigido)" },
  "not_superset_5556b913": { "message": "Non sovrainsieme" },
  "not_superset_strict_24e06f36": { "message": "Non sovrainsieme (rigido)" },
  "nu_1c0f6848": { "message": "Nu" },
  "octagon_e48be9f": { "message": "Ottagono" },
  "olive_6a3e4d6b": { "message": "Oliva" },
  "omega_8f2c3463": { "message": "Omega" },
  "one_of_the_following_styles_must_be_added_to_save__1de769aa": {
    "message": "Per salvare un’icona è necessario aggiungere uno dei seguenti stili: Colore icona, Dimensione struttura, Testo icona o Immagine"
  },
  "open_circle_e9bd069": { "message": "Cerchio aperto" },
  "open_this_keyboard_shortcuts_dialog_9658b83a": {
    "message": "Apri questa finestra di dialogo delle scelte rapide da tastiera"
  },
  "open_title_application_fd624fc5": {
    "message": "Apri applicazione { title }"
  },
  "operators_a2ef9a93": { "message": "Operatori" },
  "or_9b70ccaa": { "message": "Oppure" },
  "orange_81386a62": { "message": "Arancione" },
<<<<<<< HEAD
=======
  "ordered_and_unordered_lists_cfadfc38": {
    "message": "Elenchi ordinati e non ordinati"
  },
>>>>>>> 0889f4aa
  "other_editor_shortcuts_may_be_found_at_404aba4a": {
    "message": "Altre scorciatoie dell’editor possono essere trovate in"
  },
  "outline_color_3ef2cea7": { "message": "Colore struttura" },
  "outline_size_a6059a21": { "message": "Dimensione struttura" },
  "p_is_not_a_valid_protocol_which_must_be_ftp_http_h_adf13fc2": {
    "message": "{ p } Non è un protocollo valido che deve essere ftp, http, https, mailto, skype, tel oppure può essere omesso"
  },
  "pages_e5414c2c": { "message": "Pagine" },
  "paragraph_5e5ad8eb": { "message": "Paragrafo" },
  "paragraph_starting_with_start_a59923f8": {
    "message": "Paragrafo che inizia con { start }"
  },
  "parallel_d55d6e38": { "message": "Parallelo" },
  "partial_derivative_4a9159df": { "message": "Parziale (derivato)" },
  "paste_5963d1c1": { "message": "Incolla" },
  "pause_12af3bb4": { "message": "Pausa" },
  "pentagon_17d82ea3": { "message": "Pentagono" },
  "people_b4ebb13c": { "message": "Persone" },
  "percentage_34ab7c2c": { "message": "Percentuale" },
  "percentage_must_be_a_number_8033c341": {
    "message": "La percentuale dev’essere un numero"
  },
  "performing_arts_icon_f3497486": { "message": "Icona Arti dello spettacolo" },
  "perpendicular_7c48ede4": { "message": "Perpendicolare" },
  "phi_4ac33b6d": { "message": "Phi" },
  "phi_variant_c9bb3ac5": { "message": "Phi (variante)" },
  "physical_education_icon_d7dffd3e": { "message": "Icona Educazione fisica" },
  "pi_dc4f0bd8": { "message": "Pi" },
  "pi_variant_10f5f520": { "message": "Pi (variante)" },
  "pink_68ad45cb": { "message": "Rosa" },
  "pixels_52ece7d1": { "message": "Pixel" },
  "play_1a47eaa7": { "message": "Riproduci" },
  "play_media_comment_35257210": {
    "message": "Commento sulla riproduzione del contenuto multimediale."
  },
  "play_media_comment_by_name_from_createdat_c230123d": {
    "message": "Commento sulla riproduzione del contenuto multimediale da parte di { name } da { createdAt }."
  },
  "please_allow_canvas_to_access_your_microphone_and__dc2c3079": {
    "message": "Consenti a Canvas di accedere al tuo microfono e alla tua webcam."
  },
  "plus_d43cd4ec": { "message": "Più" },
  "plus_minus_f8be2e83": { "message": "Più/Meno" },
  "posted_when_a578f5ab": { "message": "Postato: { when }" },
  "power_set_4f26f316": { "message": "Insieme delle parti" },
  "precedes_196b9aef": { "message": "Precede" },
  "precedes_equal_20701e84": { "message": "Precede uguale" },
  "preformatted_d0670862": { "message": "Preformattato" },
  "prev_f82cbc48": { "message": "Precedente" },
  "preview_53003fd2": { "message": "Anteprima" },
  "preview_a3f8f854": { "message": "ANTEPRIMA" },
  "preview_in_overlay_ed772c46": { "message": "Anteprima in sovrapposizione" },
  "preview_inline_9787330": { "message": "Anteprima inline" },
  "prime_917ea60e": { "message": "Primo" },
  "prime_numbers_13464f61": { "message": "Numeri primi" },
  "product_39cf144f": { "message": "Prodotto" },
  "proportional_f02800cc": { "message": "Proporzionale" },
  "protocol_must_be_ftp_http_https_mailto_skype_tel_o_73beb4f8": {
    "message": "Il protocollo deve essere ftp, http, https, mailto, skype, tel oppure può essere omesso"
  },
  "psi_e3f5f0f7": { "message": "Psi" },
  "published_c944a23d": { "message": "pubblicato" },
  "published_when_302d8e23": { "message": "Pubblicato: { when }" },
  "pumpkin_904428d5": { "message": "Zucca" },
  "purple_7678a9fc": { "message": "Viola" },
  "quaternions_877024e0": { "message": "Quaternioni" },
  "quizzes_7e598f57": { "message": "Quiz" },
  "rational_numbers_80ddaa4a": { "message": "Numeri razionali" },
  "real_numbers_7c99df94": { "message": "Numeri reali" },
  "real_portion_of_complex_number_7dad33b5": {
    "message": "Porzione reale (di numero complesso)"
  },
  "record_7c9448b": { "message": "Registra" },
<<<<<<< HEAD
=======
  "record_upload_media_5fdce166": {
    "message": "Registra/Carica file multimediali"
  },
>>>>>>> 0889f4aa
  "recording_98da6bda": { "message": "Registrazione" },
  "red_8258edf3": { "message": "Rosso" },
  "relationships_6602af70": { "message": "Relazioni" },
  "religion_icon_246e0be1": { "message": "Icona Religione" },
  "remove_heading_style_5fdc8855": { "message": "Rimuovi stile intestazione" },
<<<<<<< HEAD
=======
  "remove_link_d1f2f4d0": { "message": "Rimuovi link" },
>>>>>>> 0889f4aa
  "replace_e61834a7": { "message": "Sostituisci" },
  "reset_95a81614": { "message": "Reimposta" },
  "resize_ec83d538": { "message": "Ridimensiona" },
  "restore_auto_save_deccd84b": {
    "message": "Ripristinare salvataggio automatico?"
  },
  "reverse_turnstile_does_not_yield_7558be06": {
    "message": "Barra verticale con barra orizzontale inversa (non si piega)"
  },
  "rho_a0244a36": { "message": "Rho" },
  "rho_variant_415245cd": { "message": "Rho (variante)" },
  "rich_content_editor_2708ef21": { "message": "Editor di contenuti avanzati" },
  "rich_text_area_press_oskey_f8_for_rich_content_edi_c2f651d": {
    "message": "Area di testo RTF. Premere { OSKey }+F8 per scorciatoie di Editor di contenuti avanzati."
  },
<<<<<<< HEAD
=======
  "right_71ffdc4d": { "message": "Destra" },
  "right_align_39e7a32a": { "message": "Allineamento a destra" },
>>>>>>> 0889f4aa
  "right_angle_bracket_d704e2d6": { "message": "Parentesi uncinata chiusa" },
  "right_arrow_35e0eddf": { "message": "Freccia destra" },
  "right_arrow_with_hook_29d92d31": { "message": "Freccia destra con gancio" },
  "right_ceiling_839dc744": { "message": "Limite massimo destro" },
  "right_curly_brace_5159d5cd": { "message": "Parentesi graffa chiusa" },
  "right_downward_harpoon_arrow_d71b114f": {
    "message": "Mezza freccia destra in basso"
  },
  "right_floor_5392d5cf": { "message": "Base destra" },
  "right_to_left_9cfb092a": { "message": "Da destra a sinistra" },
  "right_upward_harpoon_arrow_f5a34c73": {
    "message": "Mezza freccia destra in alto"
  },
  "rightward_arrow_32932107": { "message": "Freccia destra" },
  "rightward_pointing_triangle_60330f5c": {
    "message": "Triangolo che punta verso destra"
  },
  "rotate_image_90_degrees_2ab77c05": {
    "message": "Ruota immagine di -90 gradi"
  },
  "rotate_image_90_degrees_6c92cd42": {
    "message": "Ruota immagine di 90 gradi"
  },
  "rotation_9699c538": { "message": "Rotazione" },
  "row_fc0944a7": { "message": "Riga" },
  "row_group_979f5528": { "message": "Gruppo di righe" },
  "sadly_the_pretty_html_editor_is_not_keyboard_acces_50da7665": {
    "message": "Purtroppo l’editor HTML sicuro non è accessibile dalla tastiera. Accedi qui a editor HTML non elaborato."
  },
  "save_11a80ec3": { "message": "Salva" },
  "save_copy_ca63944e": { "message": "Salva copia" },
  "save_media_cb9e786e": { "message": "Salva file multimediale" },
<<<<<<< HEAD
=======
  "saved_icon_maker_icons_df86e2a1": {
    "message": "Icone produttore icone salvate"
  },
>>>>>>> 0889f4aa
  "screen_readers_cannot_determine_what_is_displayed__6a5842ab": {
    "message": "Gli screen reader non possono determinare cosa viene visualizzato in un''immagine senza testo alternativo e i nomi file sono spesso stringhe di numeri e lettere senza senso che non descrivono il contesto o il significato."
  },
  "screen_readers_cannot_determine_what_is_displayed__6f1ea667": {
    "message": "Gli screen reader non possono determinare cosa viene visualizzato in un''immagine senza testo alternativo, che descrive il contenuto e il significato dell''immagine. Il testo alternativo deve essere semplice e conciso."
  },
  "screen_readers_cannot_determine_what_is_displayed__a57e6723": {
    "message": "Gli screen reader non possono determinare cosa viene visualizzato in un''immagine senza testo alternativo, che descrive il contenuto e il significato dell''immagine."
  },
  "screen_readers_cannot_interpret_tables_without_the_bd861652": {
    "message": "Gli screen reader non possono interpretare le tabelle senza la struttura corretta. Le intestazioni della tabella fornisco indicazioni e ambito del contenuto."
  },
  "screen_readers_cannot_interpret_tables_without_the_e62912d5": {
    "message": "Gli screen reader non possono interpretare le tabelle senza la struttura corretta. Le didascalie della tabella descrivono il contesto e le informazioni generali della tabella."
  },
  "screen_readers_cannot_interpret_tables_without_the_f0bdec0f": {
    "message": "Gli screen reader non possono interpretare le tabelle senza la struttura corretta. Le intestazioni della tabella forniscono indicazioni e panoramica del contenuto."
  },
  "script_l_42a7b254": { "message": "Script L" },
  "search_280d00bd": { "message": "Cerca" },
  "select_audio_source_21043cd5": { "message": "Seleziona sorgente audio" },
  "select_crop_shape_d441feeb": { "message": "Seleziona forma di ritaglio" },
  "select_language_7c93a900": { "message": "Selezionare la lingua" },
  "select_video_source_1b5c9dbe": { "message": "Seleziona sorgente video" },
  "selected_linkfilename_c093b1f2": {
    "message": "{ linkFileName } selezionato"
  },
<<<<<<< HEAD
=======
  "selection_b52c4c5e": { "message": "Selezione" },
>>>>>>> 0889f4aa
  "set_header_scope_8c548f40": { "message": "Imposta ambito di intestazione" },
  "set_minus_b46e9b88": { "message": "Barra inversa" },
  "set_table_header_cfab13a0": { "message": "Imposta intestazione tabella" },
  "sharp_music_ab956814": { "message": "Diesis (musica)" },
  "shift_arrows_4d5785fe": { "message": "MAIUSC+Frecce" },
  "shift_o_to_open_the_pretty_html_editor_55ff5a31": {
    "message": "Maiusc+O per aprire l’editor html sicuro."
  },
  "shortcut_911d6255": { "message": "Scorciatoia" },
<<<<<<< HEAD
=======
  "show_audio_options_b489926b": { "message": "Mostra opzioni audio" },
  "show_image_options_1e2ecc6b": { "message": "Mostra opzioni immagine" },
  "show_link_options_545338fd": { "message": "Mostra opzioni link" },
  "show_studio_media_options_a0c748c6": {
    "message": "Mostra opzioni supporti multimediali Studio"
  },
  "show_video_options_6ed3721a": { "message": "Mostra opzioni video" },
>>>>>>> 0889f4aa
  "sighted_users_browse_web_pages_quickly_looking_for_1d4db0c1": {
    "message": "Gli utenti senza problemi di vista esplorano le pagine web velocemente, cercando intestazioni in grassetto o di grandi dimensioni. Gli utenti di screen reader si affidano alle intestazioni per la comprensione contestuale. Le intestazioni devono utilizzare la struttura appropriata."
  },
  "sighted_users_browse_web_pages_quickly_looking_for_ade806f5": {
    "message": "Gli utenti senza problemi di vista esplorano le pagine web velocemente, cercando intestazioni in grassetto o di grandi dimensioni. Gli utenti di screen reader si affidano alle intestazioni per la comprensione contestuale. Le intestazioni devono essere concise nella struttura appropriata."
  },
  "sigma_5c35e553": { "message": "Sigma" },
  "sigma_variant_8155625": { "message": "Sigma (variante)" },
  "single_color_image_4e5d4dbc": { "message": "Immagine monocolore" },
  "single_color_image_color_95fa9a87": {
    "message": "Colore immagine monocolore"
  },
  "size_b30e1077": { "message": "Dimensioni" },
  "size_of_caption_file_is_greater_than_the_maximum_m_bff5f86e": {
    "message": "La dimensione del file dei sottotitoli è superiore alla dimensione massima consentita di { max } kb."
  },
  "small_b070434a": { "message": "Piccolo" },
  "solid_circle_9f061dfc": { "message": "Cerchio compatto" },
  "something_went_wrong_89195131": { "message": "Si è verificato un errore." },
  "something_went_wrong_accessing_your_webcam_6643b87e": {
    "message": "Si è verificato un errore durante l''accesso alla webcam."
  },
  "something_went_wrong_and_i_don_t_know_what_to_show_e0c54ec8": {
    "message": "Qualcosa è andato storto e non so cosa mostrarti."
  },
  "something_went_wrong_check_your_connection_reload__c7868286": {
    "message": "Si è verificato un errore. Controlla la connessione, ricarica la pagina e riprova."
  },
  "something_went_wrong_d238c551": { "message": "Si è verificato un problema" },
  "something_went_wrong_while_sharing_your_screen_8de579e5": {
    "message": "Si è verificato un problema durante la condivisione della tua schermata."
  },
<<<<<<< HEAD
=======
  "sorry_we_don_t_support_multiple_files_fb9478b0": {
    "message": "Spiacenti, non supportiamo più file."
  },
>>>>>>> 0889f4aa
  "sort_by_e75f9e3e": { "message": "Ordina per" },
  "spades_suit_b37020c2": { "message": "Picche (seme)" },
  "square_511eb3b3": { "message": "Quadrato" },
  "square_cap_9ec88646": { "message": "Intersezione quadra" },
  "square_cup_b0665113": { "message": "Unione quadra" },
  "square_root_e8bcbc60": { "message": "Radice quadrata" },
  "square_root_symbol_d0898a53": { "message": "Simbolo radice quadrata" },
  "square_subset_17be67cb": { "message": "Sottoinsieme quadra" },
  "square_subset_strict_7044e84f": {
    "message": "Sottoinsieme quadra (rigido)"
  },
  "square_superset_3be8dae1": { "message": "Sovrainsieme quadra" },
  "square_superset_strict_fa4262e4": {
    "message": "Sovrainsieme quadra (rigido)"
  },
<<<<<<< HEAD
=======
  "square_unordered_list_b15ce93b": {
    "message": "incornicia elenco non ordinato"
  },
>>>>>>> 0889f4aa
  "star_8d156e09": { "message": "Aggiungi a Speciali" },
  "start_over_f7552aa9": { "message": "Inizia di nuovo" },
  "start_recording_9a65141a": { "message": "Avvia registrazione" },
  "steel_blue_14296f08": { "message": "Blu acciaio" },
<<<<<<< HEAD
=======
  "studio_media_options_ee504361": {
    "message": "Opzioni supporti multimediali Studio"
  },
>>>>>>> 0889f4aa
  "styles_2aa721ef": { "message": "Stili" },
  "submit_a3cc6859": { "message": "Invia" },
  "subscript_59744f96": { "message": "Pedice" },
  "subset_19c1a92f": { "message": "Sottoinsieme" },
  "subset_strict_8d8948d6": { "message": "Sottoinsieme (rigido)" },
  "succeeds_9cc31be9": { "message": "Segue" },
  "succeeds_equal_158e8c3a": { "message": "Segue uguale" },
  "sum_b0842d31": { "message": "Somma" },
  "superscript_8cb349a2": { "message": "Apice" },
<<<<<<< HEAD
=======
  "superscript_and_subscript_37f94a50": { "message": "Apice e pedice" },
>>>>>>> 0889f4aa
  "superset_c4db8a7a": { "message": "Sovrainsieme" },
  "superset_strict_c77dd6d2": { "message": "Sovrainsieme (rigido)" },
  "supported_file_types_srt_or_webvtt_7d827ed": {
    "message": "Tipi di file supportati: SRT o WebVTT"
  },
  "switch_to_pretty_html_editor_a3cee15f": {
    "message": "Passa a editor HTML sicuro"
  },
  "switch_to_raw_html_editor_f970ae1a": {
    "message": "Passa a editor HTML non elaborato"
  },
  "switch_to_the_html_editor_146dfffd": { "message": "Passa a editor html" },
  "switch_to_the_rich_text_editor_63c1ecf6": {
    "message": "Passa a editor di testo RTF"
  },
  "syllabus_f191f65b": { "message": "Syllabus" },
  "system_audio_allowed_b2508f8c": { "message": "Audio di sistema consentito" },
  "system_audio_disabled_c177bd13": {
    "message": "Audio di sistema disabilitato"
  },
  "tab_arrows_4cf5abfc": { "message": "TAB/Frecce" },
  "table_header_starting_with_start_ffcabba6": {
    "message": "Intestazione tabella che inizia con { start }"
  },
  "table_starting_with_start_e7232848": {
    "message": "Tabella che inizia con { start }"
  },
  "tables_headers_should_specify_scope_5abf3a8e": {
    "message": "Le intestazioni delle tabelle devono specificare l''ambito."
  },
  "tables_should_include_a_caption_describing_the_con_e91e78fc": {
    "message": "Le tabelle devono includere una didascalia che descrive i contenuti della tabella."
  },
  "tables_should_include_at_least_one_header_48779eac": {
    "message": "Le tabelle devono includere almeno un''intestazione."
  },
  "tau_880974b7": { "message": "Tau" },
  "teal_f729a294": { "message": "Verde acqua" },
  "text_7f4593da": { "message": "Testo" },
  "text_background_color_16e61c3f": { "message": "Colore sfondo testo" },
  "text_color_acf75eb6": { "message": "Colore testo" },
  "text_is_difficult_to_read_without_sufficient_contr_69e62bd6": {
    "message": "Il testo è difficile da leggere senza un contrasto sufficiente tra il testo e lo sfondo, specialmente per gli ipovedenti."
  },
  "text_larger_than_18pt_or_bold_14pt_should_display__5c364db6": {
    "message": "Il testo con dimensioni maggiori di 18 pt (o in grassetto 14 pt) deve visualizzare un rapporto di contrasto minimo pari a 3:1."
  },
  "text_optional_384f94f7": { "message": "Testo (opzionale)" },
  "text_position_8df8c162": { "message": "Posizione testo" },
  "text_size_887c2f6": { "message": "Dimensione testo" },
  "text_smaller_than_18pt_or_bold_14pt_should_display_aaffb22b": {
    "message": "Il testo con dimensioni minori di 18 pt (o in grassetto 14 pt) deve visualizzare un rapporto di contrasto minimo pari a 4,5:1."
  },
  "the_document_preview_is_currently_being_processed__7d9ea135": {
    "message": "L''anteprima del documento è attualmente in elaborazione. Riprova in seguito."
  },
  "the_first_heading_on_a_page_should_be_an_h2_859089f2": {
    "message": "La prima intestazione su una pagina deve essere H2."
  },
<<<<<<< HEAD
=======
  "the_following_content_is_partner_provided_ed1da756": {
    "message": "I contenuti seguenti sono forniti dal partner"
  },
>>>>>>> 0889f4aa
  "the_material_is_in_the_public_domain_279c39a3": {
    "message": "Il materiale è nel dominio pubblico"
  },
  "the_material_is_licensed_under_creative_commons_3242cb5e": {
    "message": "Il materiale è concesso in licenza da Creative Commons"
  },
  "the_material_is_subject_to_an_exception_e_g_fair_u_a39c8ca2": {
    "message": "Il materiale è soggetto a eccezioni, per es. l’uso equo, il diritto di citare o altre in base alle leggi applicabili sul diritto d’autore"
  },
  "the_preceding_content_is_partner_provided_d753928c": {
    "message": "I contenuti precedenti sono forniti dal partner"
  },
  "the_pretty_html_editor_is_not_keyboard_accessible__d6d5d2b": {
    "message": "L’editor html sicuro non è accessibile dalla tastiera. Premere Maiusc+O per aprire l’editor html non elaborato."
  },
  "therefore_d860e024": { "message": "Perciò" },
  "theta_ce2d2350": { "message": "Theta" },
  "theta_variant_fff6da6f": { "message": "Theta (variante)" },
  "thick_downward_arrow_b85add4c": { "message": "Freccia giù spessa" },
  "thick_left_arrow_d5f3e925": { "message": "Freccia sinistra spessa" },
  "thick_leftward_arrow_6ab89880": { "message": "Freccia sinistra spessa" },
  "thick_right_arrow_3ed5e8f7": { "message": "Freccia destra spessa" },
  "thick_rightward_arrow_a2e1839e": { "message": "Freccia destra spessa" },
  "thick_upward_arrow_acd20328": { "message": "Freccia su spessa" },
  "this_document_cannot_be_displayed_within_canvas_7aba77be": {
    "message": "Questo documento non può essere visualizzato in Canvas."
  },
  "this_equation_cannot_be_rendered_in_basic_view_9b6c07ae": {
    "message": "Impossibile eseguire il rendering di questa equazione nella visualizzazione base."
  },
  "this_image_is_currently_unavailable_25c68857": {
    "message": "Questa immagine non è attualmente disponibile"
  },
  "though_your_video_will_have_the_correct_title_in_t_90e427f3": {
    "message": "Anche se il tuo video avrà il titolo corretto nel browser, non siamo riusciti ad aggiornarlo nel database."
  },
  "timebar_a4d18443": { "message": "Barra del tempo" },
  "title_ee03d132": { "message": "Titolo" },
  "to_be_posted_when_d24bf7dc": { "message": "Da postare: { when }" },
  "to_do_when_2783d78f": { "message": "Elenco attività: { when }" },
  "toggle_summary_group_413df9ac": {
    "message": "Attiva/Disattiva gruppo { summary }"
  },
  "toggle_tooltip_d3b7cb86": { "message": "Alterna tooltip" },
  "tools_2fcf772e": { "message": "Strumenti" },
  "top_66e0adb6": { "message": "Superiore" },
  "tray_839df38a": { "message": "Barra delle applicazioni" },
  "triangle_6072304e": { "message": "Triangolo" },
  "turnstile_yields_f9e76df1": {
    "message": "Barra verticale con barra orizzontale (si piega)"
  },
  "type_control_f9_to_access_image_options_text_a47e319f": {
    "message": "digita Control F9 per accedere alle opzioni immagine. { text }"
  },
  "type_control_f9_to_access_link_options_text_4ead9682": {
    "message": "digita Control F9 per accedere alle opzioni di collegamento. { text }"
  },
  "type_control_f9_to_access_table_options_text_92141329": {
    "message": "digita Control F9 per accedere alle opzioni di tabella. { text }"
  },
<<<<<<< HEAD
=======
  "unable_to_determine_resource_selection_url_7867e060": {
    "message": "Impossibile determinare l’URL di selezione risorsa"
  },
>>>>>>> 0889f4aa
  "union_e6b57a53": { "message": "Unione" },
  "unpublished_dfd8801": { "message": "non pubblicato" },
  "untitled_16aa4f2b": { "message": "Senza titolo" },
  "untitled_efdc2d7d": { "message": "senza titolo" },
  "up_and_left_diagonal_arrow_e4a74a23": {
    "message": "Freccia diagonale su e sinistra"
  },
  "up_and_right_diagonal_arrow_935b902e": {
    "message": "Freccia diagonale su e destra"
  },
<<<<<<< HEAD
  "upload_file_fd2361b8": { "message": "Carica File" },
  "upload_image_6120b609": { "message": "Carica immagine" },
  "upload_media_ce31135a": { "message": "Carica file multimediali" },
  "uploading_19e8a4e7": { "message": "Caricamento" },
=======
  "up_c553575d": { "message": "Su" },
  "upload_document_253f0478": { "message": "Carica documento" },
  "upload_file_fd2361b8": { "message": "Carica File" },
  "upload_image_6120b609": { "message": "Carica immagine" },
  "upload_media_ce31135a": { "message": "Carica file multimediali" },
  "upload_record_media_e4207d72": {
    "message": "Carica/Registra file multimediali"
  },
  "uploading_19e8a4e7": { "message": "Caricamento" },
  "uppercase_alphabetic_ordered_list_3f5aa6b2": {
    "message": "elenco ordinato per lettera maiuscola"
  },
>>>>>>> 0889f4aa
  "uppercase_delta_d4f4bc41": { "message": "Delta maiuscolo" },
  "uppercase_gamma_86f492e9": { "message": "Gamma maiuscolo" },
  "uppercase_lambda_c78d8ed4": { "message": "Lambda maiuscolo" },
  "uppercase_omega_8aedfa2": { "message": "Omega maiuscolo" },
  "uppercase_phi_caa36724": { "message": "Phi maiuscolo" },
  "uppercase_pi_fcc70f5e": { "message": "Pi maiuscolo" },
  "uppercase_psi_6395acbe": { "message": "Psi maiuscolo" },
<<<<<<< HEAD
=======
  "uppercase_roman_numeral_ordered_list_853f292b": {
    "message": "elenco ordinato per cifra romana maiuscola"
  },
>>>>>>> 0889f4aa
  "uppercase_sigma_dbb70e92": { "message": "Sigma maiuscolo" },
  "uppercase_theta_49afc891": { "message": "Theta maiuscolo" },
  "uppercase_upsilon_8c1e623e": { "message": "Ipsilon maiuscolo" },
  "uppercase_xi_341e8556": { "message": "Xi maiuscolo" },
  "upsilon_33651634": { "message": "Ipsilon" },
  "upward_and_downward_pointing_arrow_fa90a918": {
    "message": "Freccia su e giù"
  },
  "upward_and_downward_pointing_arrow_thick_d420fdef": {
    "message": "Freccia su e giù (spessa)"
  },
  "upward_arrow_9992cb2d": { "message": "Freccia su" },
  "upward_pointing_triangle_d078d7cb": {
    "message": "Triangolo che punta verso l’alto"
  },
  "url_22a5f3b8": { "message": "URL" },
  "usage_right_ff96f3e2": { "message": "Diritto di utilizzo:" },
  "usage_rights_required_5fe4dd68": {
    "message": "Diritti di utilizzo (obbligatori)"
  },
  "use_arrow_keys_to_navigate_options_2021cc50": {
    "message": "Utilizza i tasti freccia per spostarti tra le opzioni."
  },
  "use_arrow_keys_to_select_a_shape_c8eb57ed": {
    "message": "Usa i tasti freccia per selezionare una forma."
  },
  "use_arrow_keys_to_select_a_size_699a19f4": {
    "message": "Usa i tasti freccia per selezionare una dimensione."
  },
  "use_arrow_keys_to_select_a_text_position_72f9137c": {
    "message": "Usa i tasti freccia per selezionare una posizione testo."
  },
  "use_arrow_keys_to_select_a_text_size_65e89336": {
    "message": "Usa i tasti freccia per selezionare una dimensione testo."
  },
  "use_arrow_keys_to_select_an_outline_size_e009d6b0": {
    "message": "Usa i tasti freccia per selezionare una dimensione struttura."
  },
  "used_by_screen_readers_to_describe_the_content_of__4f14b4e4": {
    "message": "Usato dai screen reader per descrivere il contenuto di un { TYPE }"
  },
  "used_by_screen_readers_to_describe_the_content_of__b1e76d9e": {
    "message": "Usato da screen reader per descrivere il contenuto di un’immagine"
  },
  "used_by_screen_readers_to_describe_the_video_37ebad25": {
    "message": "Usato dagli screen reader per descrivere il video"
  },
  "user_documents_c206e61f": { "message": "Documenti utente" },
  "user_files_78e21703": { "message": "File utente" },
  "user_images_b6490852": { "message": "Immagini utente" },
  "user_media_14fbf656": { "message": "Elementi multimediali utente" },
  "vector_notation_cf6086ab": { "message": "Vettore (notazione)" },
  "vertical_bar_set_builder_notation_4300495f": {
    "message": "Barra verticale (notazione set-builder)"
  },
  "vertical_dots_bfb21f14": { "message": "Punti verticali" },
  "video_options_24ef6e5d": { "message": "Opzioni video" },
  "video_options_tray_3b9809a5": { "message": "Barra delle opzioni video" },
  "video_player_b371005": { "message": "Lettore video" },
  "video_player_for_9e7d373b": { "message": "Riproduttore video per " },
  "video_player_for_title_ffd9fbc4": {
    "message": "Riproduttore video per { title }"
  },
<<<<<<< HEAD
=======
  "view_all_e13bf0a6": { "message": "Visualizza tutto" },
>>>>>>> 0889f4aa
  "view_ba339f93": { "message": "Visualizza" },
  "view_description_30446afc": { "message": "Visualizza descrizione" },
  "view_keyboard_shortcuts_34d1be0b": {
    "message": "Visualizza scelte rapide da tastiera"
  },
  "view_title_description_67940918": {
    "message": "Visualizza descrizione { title }"
  },
  "view_word_and_character_counts_a743dd0c": {
    "message": "Visualizza conteggio parole e caratteri"
  },
  "we_couldn_t_detect_a_working_microphone_connected__ceb71c40": {
    "message": "Impossibile rilevare un microfono funzionante collegato al tuo dispositivo."
  },
  "we_couldn_t_detect_a_working_webcam_connected_to_y_6715cc4": {
    "message": "Impossibile rilevare una webcam funzionante collegata al tuo dispositivo."
  },
  "we_couldn_t_detect_a_working_webcam_or_microphone__263b6674": {
    "message": "Impossibile rilevare un microfono o una webcam funzionanti collegati al tuo dispositivo."
  },
  "webcam_disabled_30c66986": { "message": "Webcam disabilitata" },
  "webcam_fe91b20f": { "message": "Webcam" },
  "webpages_should_only_have_a_single_h1_which_is_aut_dc99189e": {
    "message": "Le pagine web devono avere solo un’unica H1, che viene utilizzata automaticamente dal titolo della pagina. La prima intestazione dei contenuti deve essere H2."
  },
  "when_markup_is_used_that_visually_formats_items_as_f941fc1b": {
    "message": "Quando viene utilizzato il markup che formatta visivamente gli elementi come elenco ma non indica la relazione tra gli elenchi, gli utenti potrebbero avere difficoltà a spostarsi tra le informazioni."
  },
  "white_87fa64fd": { "message": "Bianco" },
  "why_523b3d8c": { "message": "Perché" },
  "width_492fec76": { "message": "Larghezza" },
  "width_and_height_must_be_numbers_110ab2e3": {
    "message": "La larghezza e l''altezza devono essere numerici"
  },
  "width_x_height_px_ff3ccb93": { "message": "{ width } x { height }px" },
  "wiki_home_9cd54d0": { "message": "Home page wiki" },
<<<<<<< HEAD
=======
  "word_count_c77fe3a6": { "message": "Conteggio parole" },
  "words_b448b7d5": { "message": "Parole" },
>>>>>>> 0889f4aa
  "wreath_product_200b38ef": { "message": "Tilde verticale" },
  "xi_149681d0": { "message": "Xi" },
  "yes_dde87d5": { "message": "Sì" },
  "you_have_unsaved_changes_in_the_icon_maker_tray_do_e8cf5f1b": {
    "message": "Hai delle modifiche non salvate nella barra del produttore icone. Vuoi continuare senza salvare queste modifiche?"
  },
  "you_may_need_to_adjust_additional_headings_to_main_975f0eee": {
    "message": "Potrebbe essere necessario regolare ulteriori intestazioni per mantenere la gerarchia delle pagine."
  },
  "you_may_not_upload_an_empty_file_11c31eb2": {
    "message": "Non si possono caricare file vuoti"
  },
  "your_image_has_been_compressed_for_icon_maker_imag_2e45cd91": {
    "message": "L''immagine è stata compressa per Icon Maker. Le immagini inferiori a { size } KB non vengono compresse."
  },
  "your_microphone_is_blocked_in_the_browser_settings_42af0ddc": {
    "message": "Il tuo microfono è bloccato nelle impostazioni del browser."
  },
  "your_webcam_and_microphone_are_blocked_in_the_brow_73357dc6": {
    "message": "La tua webcam e il tuo microfono sono bloccati nelle impostazioni del browser."
  },
  "your_webcam_is_blocked_in_the_browser_settings_7f638128": {
    "message": "La tua webcam è bloccata nelle impostazioni del browser."
  },
  "your_webcam_may_already_be_in_use_6cd64c25": {
    "message": "La tua webcam potrebbe già essere in uso."
  },
  "zeta_5ef24f0e": { "message": "Zeta" },
  "zoom_f3e54d69": { "message": "Zoom" },
  "zoom_in_image_bb97d4f": { "message": "Ingrandisci immagine" },
  "zoom_out_image_d0a0a2ec": { "message": "Riduci immagine" }
}


formatMessage.addLocale({it: locale})<|MERGE_RESOLUTION|>--- conflicted
+++ resolved
@@ -40,10 +40,7 @@
     "message": "I link adiacenti con lo stesso URL devono essere un singolo link."
   },
   "aleph_f4ffd155": { "message": "Aleph" },
-<<<<<<< HEAD
-=======
   "align_11050992": { "message": "Allinea" },
->>>>>>> 0889f4aa
   "alignment_and_lists_5cebcb69": { "message": "Allineamento ed elenchi" },
   "all_4321c3a1": { "message": "Tutto" },
   "all_apps_a50dea49": { "message": "Tutte le app" },
@@ -74,12 +71,9 @@
   "approaches_the_limit_893aeec9": { "message": "Si avvicina al limite" },
   "approximately_e7965800": { "message": "Circa" },
   "apps_54d24a47": { "message": "App" },
-<<<<<<< HEAD
-=======
   "are_you_sure_you_want_to_cancel_changes_you_made_m_c5210496": {
     "message": "Vuoi annullare? Le modifiche effettuate potrebbero non essere salvate."
   },
->>>>>>> 0889f4aa
   "arrows_464a3e54": { "message": "Frecce" },
   "art_icon_8e1daad": { "message": "Icona art" },
   "aspect_ratio_will_be_preserved_cb5fdfb8": {
@@ -119,10 +113,7 @@
   "c_2001_acme_inc_283f7f80": { "message": "(c) 2001 Acme Inc." },
   "cancel_caeb1e68": { "message": "Annulla" },
   "cap_product_3a5265a6": { "message": "Cap-prodotto" },
-<<<<<<< HEAD
-=======
   "center_align_e68d9997": { "message": "Allineamento al centro" },
->>>>>>> 0889f4aa
   "centered_dot_64d5e378": { "message": "Punto centrato" },
   "centered_horizontal_dots_451c5815": {
     "message": "Punti orizzontali centrati"
@@ -133,10 +124,6 @@
   },
   "change_only_this_heading_s_level_903cc956": {
     "message": "Cambia solo il livello di questa intestazione"
-<<<<<<< HEAD
-  },
-  "change_text_color_1aecb912": { "message": "Cambia colore del testo" },
-=======
   },
   "change_text_color_1aecb912": { "message": "Cambia colore del testo" },
   "changes_you_made_may_not_be_saved_4e8db973": {
@@ -144,7 +131,6 @@
   },
   "characters_9d897d1c": { "message": "Caratteri" },
   "characters_no_spaces_485e5367": { "message": "Caratteri (senza spazi)" },
->>>>>>> 0889f4aa
   "check_accessibility_3c78211c": { "message": "Verifica l''accessibilità" },
   "checking_for_accessibility_issues_fac18c6d": {
     "message": "Verifica i problemi di accessibilità"
@@ -157,12 +143,9 @@
     "message": "Scegli diritti di utilizzo..."
   },
   "circle_484abe63": { "message": "Cerchio" },
-<<<<<<< HEAD
-=======
   "circle_unordered_list_9e3a0763": {
     "message": "cerchia elenco non ordinato"
   },
->>>>>>> 0889f4aa
   "clear_2084585f": { "message": "Cancella" },
   "clear_image_3213fe62": { "message": "Cancella immagine" },
   "clear_selected_file_82388e50": { "message": "Cancella file selezionato" },
@@ -220,13 +203,10 @@
   "content_type_2cf90d95": { "message": "Tipo di contenuto" },
   "coproduct_e7838082": { "message": "Coprodotto" },
   "copyright_holder_66ee111": { "message": "Titolare del copyright:" },
-<<<<<<< HEAD
-=======
   "could_not_insert_content_itemtype_items_are_not_cu_638dfecd": {
     "message": "Impossibile inserire il contenuto: Gli elementi \"{ itemType }\" non sono attualmente supportati in Canvas."
   },
   "count_40eced3b": { "message": "Conteggio" },
->>>>>>> 0889f4aa
   "count_plural_0_0_words_one_1_word_other_words_acf32eca": {
     "message": "{ count, plural,\n     =0 {0 parole}\n    one {1 parola}\n  other {# parole}\n}"
   },
@@ -237,20 +217,14 @@
   "course_files_62deb8f8": { "message": "File del corso" },
   "course_files_a31f97fc": { "message": "File corso" },
   "course_images_f8511d04": { "message": "Immagini del corso" },
-<<<<<<< HEAD
-=======
   "course_link_b369426": { "message": "Link corso" },
->>>>>>> 0889f4aa
   "course_links_b56959b9": { "message": "Link al corso" },
   "course_media_ec759ad": { "message": "File multimediali del corso" },
   "course_navigation_dd035109": { "message": "Esplorazione corso" },
   "create_icon_110d6463": { "message": "Crea icona" },
-<<<<<<< HEAD
-=======
   "create_icon_maker_icon_c716bffe": {
     "message": "Crea icona produttore icone"
   },
->>>>>>> 0889f4aa
   "creative_commons_license_725584ae": {
     "message": "Licenza Creative Commons:"
   },
@@ -266,9 +240,6 @@
   "decorative_icon_9a7f3fc3": { "message": "Icona decorativa" },
   "decorative_image_fde98579": { "message": "Immagine decorativa" },
   "decorative_type_upper_f2c95e3": { "message": "{ TYPE_UPPER } decorativo" },
-<<<<<<< HEAD
-  "deep_purple_bb3e2907": { "message": "Viola scuro" },
-=======
   "decrease_indent_d9cf469d": { "message": "Riduci rientro" },
   "deep_purple_bb3e2907": { "message": "Viola scuro" },
   "default_bulleted_unordered_list_47079da8": {
@@ -277,7 +248,6 @@
   "default_numerical_ordered_list_48dd3548": {
     "message": "elenco ordinato numericamente predefinito"
   },
->>>>>>> 0889f4aa
   "definite_integral_fe7ffed1": { "message": "Integrale definito" },
   "degree_symbol_4a823d5f": { "message": "Simbolo dei gradi" },
   "delimiters_4db4840d": { "message": "Delimitatori" },
@@ -304,17 +274,11 @@
     "message": "Visualizza collegamento testuale (Si apre in una nuova scheda)"
   },
   "division_sign_72190870": { "message": "Segno della divisione" },
-<<<<<<< HEAD
-  "documents_81393201": { "message": "Documenti" },
-  "done_54e3d4b6": { "message": "Fatto" },
-  "double_dagger_faf78681": { "message": "Spada doppia" },
-=======
   "document_678cd7bf": { "message": "Documento" },
   "documents_81393201": { "message": "Documenti" },
   "done_54e3d4b6": { "message": "Fatto" },
   "double_dagger_faf78681": { "message": "Spada doppia" },
   "down_5831a426": { "message": "Giù" },
->>>>>>> 0889f4aa
   "down_and_left_diagonal_arrow_40ef602c": {
     "message": "Freccia diagonale giù e sinistra"
   },
@@ -340,10 +304,7 @@
   },
   "edit_c5fbea07": { "message": "Modifica" },
   "edit_course_link_5a5c3c59": { "message": "Modifica collegamento al corso" },
-<<<<<<< HEAD
-=======
   "edit_equation_f5279959": { "message": "Modifica equazione" },
->>>>>>> 0889f4aa
   "edit_existing_icon_maker_icon_5d0ebb3f": {
     "message": "Modifica icona produttore icone esistente"
   },
@@ -355,12 +316,9 @@
   },
   "embed_828fac4a": { "message": "Incorpora" },
   "embed_code_314f1bd5": { "message": "Incorpora codice" },
-<<<<<<< HEAD
-=======
   "embed_content_from_external_tool_3397ad2d": {
     "message": "Nidifica contenuto da strumento esterno"
   },
->>>>>>> 0889f4aa
   "embed_image_1080badc": { "message": "Incorpora immagine" },
   "embed_video_a97a64af": { "message": "Incorpora il video" },
   "embedded_content_aaeb4d3d": { "message": "contenuto incorporato" },
@@ -377,13 +335,9 @@
   "epsilon_54bb8afa": { "message": "Epsilon" },
   "epsilon_variant_d31f1e77": { "message": "Epsilon (variante)" },
   "equals_sign_c51bdc58": { "message": "Segno uguale" },
-<<<<<<< HEAD
-  "equation_editor_39fbc3f1": { "message": "Editor equazione" },
-=======
   "equation_1c5ac93c": { "message": "Equazione" },
   "equation_editor_39fbc3f1": { "message": "Editor equazione" },
   "equilibrium_6ff3040b": { "message": "Equilibrio" },
->>>>>>> 0889f4aa
   "equivalence_class_7b0f11c0": { "message": "Classe di equivalenza" },
   "equivalent_identity_654b3ce5": { "message": "Equivalente (identità)" },
   "eta_b8828f99": { "message": "Eta" },
@@ -393,11 +347,8 @@
     "message": "Espandi anteprima per impostazione predefinita"
   },
   "expand_to_see_types_f5d29352": { "message": "Espandi per vedere { types }" },
-<<<<<<< HEAD
-=======
   "external_link_d3f9e62a": { "message": "Link esterno" },
   "external_tool_frame_70b32473": { "message": "Frame strumento esterno" },
->>>>>>> 0889f4aa
   "external_tools_6e77821": { "message": "Strumenti esterni" },
   "extra_large_b6cdf1ff": { "message": "Extra Large" },
   "extra_small_9ae33252": { "message": "Extra piccola" },
@@ -406,12 +357,9 @@
   "failed_getting_file_contents_e9ea19f4": {
     "message": "Impossibile ottenere contenuto file"
   },
-<<<<<<< HEAD
-=======
   "failed_to_retrieve_content_from_external_tool_5899c213": {
     "message": "Impossibile recuperare il contenuto dallo strumento esterno"
   },
->>>>>>> 0889f4aa
   "file_name_8fd421ff": { "message": "Nome file" },
   "file_storage_quota_exceeded_b7846cd1": {
     "message": "Quota spazio di archiviazione file superata"
@@ -472,10 +420,7 @@
   "group_files_82e5dcdb": { "message": "File gruppo" },
   "group_images_98e0ac17": { "message": "Immagini di gruppo" },
   "group_isomorphism_45b1458c": { "message": "Isomorfismo di gruppo" },
-<<<<<<< HEAD
-=======
   "group_link_63e626b3": { "message": "Link gruppo" },
->>>>>>> 0889f4aa
   "group_links_9493129e": { "message": "Gruppo link" },
   "group_media_2f3d128a": { "message": "Supporto multimediale di gruppo" },
   "group_navigation_99f191a": { "message": "Esplorazione gruppo" },
@@ -511,10 +456,7 @@
   },
   "home_351838cd": { "message": "Home" },
   "html_code_editor_fd967a44": { "message": "editor codice html" },
-<<<<<<< HEAD
-=======
   "html_editor_fb2ab713": { "message": "Editor HTML" },
->>>>>>> 0889f4aa
   "i_have_obtained_permission_to_use_this_file_6386f087": {
     "message": "Ho ottenuto l''autorizzazione a utilizzare questo file."
   },
@@ -558,22 +500,16 @@
     "message": "Porzione immaginaria (di numero complesso)"
   },
   "in_element_of_19ca2f33": { "message": "In (elemento di)" },
-<<<<<<< HEAD
-=======
   "increase_indent_6af90f7c": { "message": "Aumenta rientro" },
->>>>>>> 0889f4aa
   "indefinite_integral_6623307e": { "message": "Integrale indefinito" },
   "indigo_2035fc55": { "message": "Indaco" },
   "inference_fed5c960": { "message": "Inferenza" },
   "infinity_7a10f206": { "message": "Infinità" },
   "insert_593145ef": { "message": "Inserisci" },
   "insert_link_6dc23cae": { "message": "Inserisci link" },
-<<<<<<< HEAD
-=======
   "insert_math_equation_57c6e767": {
     "message": "Inserisci equazione matematica"
   },
->>>>>>> 0889f4aa
   "integers_336344e1": { "message": "Numeri interi" },
   "intersection_cd4590e4": { "message": "Intersezione" },
   "invalid_entry_f7d2a0f5": { "message": "Voce non valida." },
@@ -623,11 +559,8 @@
     "message": "Per saperne di più sull''uso degli attributi dell''ambito con le tabelle"
   },
   "leave_as_is_4facfe55": { "message": "Lascia così" },
-<<<<<<< HEAD
-=======
   "left_3ea9d375": { "message": "Sinistra" },
   "left_align_43d95491": { "message": "Allineamento a sinistra" },
->>>>>>> 0889f4aa
   "left_angle_bracket_c87a6d07": { "message": "Parentesi uncinata aperta" },
   "left_arrow_4fde1a64": { "message": "Freccia sinistra" },
   "left_arrow_with_hook_5bfcad93": { "message": "Freccia sinistra con gancio" },
@@ -667,11 +600,6 @@
   "loading_closed_captions_subtitles_failed_95ceef47": {
     "message": "caricamento didascalie/sottotitoli chiusi non riuscito."
   },
-<<<<<<< HEAD
-  "loading_failed_b3524381": { "message": "Caricamento non riuscito..." },
-  "loading_failed_e6a9d8ef": { "message": "Caricamento non riuscito." },
-  "loading_folders_d8b5869e": { "message": "Caricamento cartelle" },
-=======
   "loading_external_tool_d839042c": {
     "message": "Caricamento strumento esterno"
   },
@@ -681,7 +609,6 @@
   "loading_placeholder_for_filename_792ef5e8": {
     "message": "Caricamento segnaposto per { fileName }"
   },
->>>>>>> 0889f4aa
   "loading_please_wait_d276220a": {
     "message": "Caricamento in corso, attendere"
   },
@@ -719,12 +646,9 @@
   "misc_3b692ea7": { "message": "Varie" },
   "miscellaneous_e9818229": { "message": "Varie" },
   "modules_c4325335": { "message": "Moduli" },
-<<<<<<< HEAD
-=======
   "moving_image_to_crop_directionword_6f66cde2": {
     "message": "Spostamento immagine per ritagliare { directionWord }"
   },
->>>>>>> 0889f4aa
   "mu_37223b8b": { "message": "Mu" },
   "multi_color_image_63d7372f": { "message": "Immagine multicolore" },
   "multiplication_sign_15f95c22": { "message": "Segno della moltiplicazione" },
@@ -791,12 +715,9 @@
   "operators_a2ef9a93": { "message": "Operatori" },
   "or_9b70ccaa": { "message": "Oppure" },
   "orange_81386a62": { "message": "Arancione" },
-<<<<<<< HEAD
-=======
   "ordered_and_unordered_lists_cfadfc38": {
     "message": "Elenchi ordinati e non ordinati"
   },
->>>>>>> 0889f4aa
   "other_editor_shortcuts_may_be_found_at_404aba4a": {
     "message": "Altre scorciatoie dell’editor possono essere trovate in"
   },
@@ -871,21 +792,15 @@
     "message": "Porzione reale (di numero complesso)"
   },
   "record_7c9448b": { "message": "Registra" },
-<<<<<<< HEAD
-=======
   "record_upload_media_5fdce166": {
     "message": "Registra/Carica file multimediali"
   },
->>>>>>> 0889f4aa
   "recording_98da6bda": { "message": "Registrazione" },
   "red_8258edf3": { "message": "Rosso" },
   "relationships_6602af70": { "message": "Relazioni" },
   "religion_icon_246e0be1": { "message": "Icona Religione" },
   "remove_heading_style_5fdc8855": { "message": "Rimuovi stile intestazione" },
-<<<<<<< HEAD
-=======
   "remove_link_d1f2f4d0": { "message": "Rimuovi link" },
->>>>>>> 0889f4aa
   "replace_e61834a7": { "message": "Sostituisci" },
   "reset_95a81614": { "message": "Reimposta" },
   "resize_ec83d538": { "message": "Ridimensiona" },
@@ -901,11 +816,8 @@
   "rich_text_area_press_oskey_f8_for_rich_content_edi_c2f651d": {
     "message": "Area di testo RTF. Premere { OSKey }+F8 per scorciatoie di Editor di contenuti avanzati."
   },
-<<<<<<< HEAD
-=======
   "right_71ffdc4d": { "message": "Destra" },
   "right_align_39e7a32a": { "message": "Allineamento a destra" },
->>>>>>> 0889f4aa
   "right_angle_bracket_d704e2d6": { "message": "Parentesi uncinata chiusa" },
   "right_arrow_35e0eddf": { "message": "Freccia destra" },
   "right_arrow_with_hook_29d92d31": { "message": "Freccia destra con gancio" },
@@ -938,12 +850,9 @@
   "save_11a80ec3": { "message": "Salva" },
   "save_copy_ca63944e": { "message": "Salva copia" },
   "save_media_cb9e786e": { "message": "Salva file multimediale" },
-<<<<<<< HEAD
-=======
   "saved_icon_maker_icons_df86e2a1": {
     "message": "Icone produttore icone salvate"
   },
->>>>>>> 0889f4aa
   "screen_readers_cannot_determine_what_is_displayed__6a5842ab": {
     "message": "Gli screen reader non possono determinare cosa viene visualizzato in un''immagine senza testo alternativo e i nomi file sono spesso stringhe di numeri e lettere senza senso che non descrivono il contesto o il significato."
   },
@@ -971,10 +880,7 @@
   "selected_linkfilename_c093b1f2": {
     "message": "{ linkFileName } selezionato"
   },
-<<<<<<< HEAD
-=======
   "selection_b52c4c5e": { "message": "Selezione" },
->>>>>>> 0889f4aa
   "set_header_scope_8c548f40": { "message": "Imposta ambito di intestazione" },
   "set_minus_b46e9b88": { "message": "Barra inversa" },
   "set_table_header_cfab13a0": { "message": "Imposta intestazione tabella" },
@@ -984,8 +890,6 @@
     "message": "Maiusc+O per aprire l’editor html sicuro."
   },
   "shortcut_911d6255": { "message": "Scorciatoia" },
-<<<<<<< HEAD
-=======
   "show_audio_options_b489926b": { "message": "Mostra opzioni audio" },
   "show_image_options_1e2ecc6b": { "message": "Mostra opzioni immagine" },
   "show_link_options_545338fd": { "message": "Mostra opzioni link" },
@@ -993,7 +897,6 @@
     "message": "Mostra opzioni supporti multimediali Studio"
   },
   "show_video_options_6ed3721a": { "message": "Mostra opzioni video" },
->>>>>>> 0889f4aa
   "sighted_users_browse_web_pages_quickly_looking_for_1d4db0c1": {
     "message": "Gli utenti senza problemi di vista esplorano le pagine web velocemente, cercando intestazioni in grassetto o di grandi dimensioni. Gli utenti di screen reader si affidano alle intestazioni per la comprensione contestuale. Le intestazioni devono utilizzare la struttura appropriata."
   },
@@ -1026,12 +929,9 @@
   "something_went_wrong_while_sharing_your_screen_8de579e5": {
     "message": "Si è verificato un problema durante la condivisione della tua schermata."
   },
-<<<<<<< HEAD
-=======
   "sorry_we_don_t_support_multiple_files_fb9478b0": {
     "message": "Spiacenti, non supportiamo più file."
   },
->>>>>>> 0889f4aa
   "sort_by_e75f9e3e": { "message": "Ordina per" },
   "spades_suit_b37020c2": { "message": "Picche (seme)" },
   "square_511eb3b3": { "message": "Quadrato" },
@@ -1047,22 +947,16 @@
   "square_superset_strict_fa4262e4": {
     "message": "Sovrainsieme quadra (rigido)"
   },
-<<<<<<< HEAD
-=======
   "square_unordered_list_b15ce93b": {
     "message": "incornicia elenco non ordinato"
   },
->>>>>>> 0889f4aa
   "star_8d156e09": { "message": "Aggiungi a Speciali" },
   "start_over_f7552aa9": { "message": "Inizia di nuovo" },
   "start_recording_9a65141a": { "message": "Avvia registrazione" },
   "steel_blue_14296f08": { "message": "Blu acciaio" },
-<<<<<<< HEAD
-=======
   "studio_media_options_ee504361": {
     "message": "Opzioni supporti multimediali Studio"
   },
->>>>>>> 0889f4aa
   "styles_2aa721ef": { "message": "Stili" },
   "submit_a3cc6859": { "message": "Invia" },
   "subscript_59744f96": { "message": "Pedice" },
@@ -1072,10 +966,7 @@
   "succeeds_equal_158e8c3a": { "message": "Segue uguale" },
   "sum_b0842d31": { "message": "Somma" },
   "superscript_8cb349a2": { "message": "Apice" },
-<<<<<<< HEAD
-=======
   "superscript_and_subscript_37f94a50": { "message": "Apice e pedice" },
->>>>>>> 0889f4aa
   "superset_c4db8a7a": { "message": "Sovrainsieme" },
   "superset_strict_c77dd6d2": { "message": "Sovrainsieme (rigido)" },
   "supported_file_types_srt_or_webvtt_7d827ed": {
@@ -1135,12 +1026,9 @@
   "the_first_heading_on_a_page_should_be_an_h2_859089f2": {
     "message": "La prima intestazione su una pagina deve essere H2."
   },
-<<<<<<< HEAD
-=======
   "the_following_content_is_partner_provided_ed1da756": {
     "message": "I contenuti seguenti sono forniti dal partner"
   },
->>>>>>> 0889f4aa
   "the_material_is_in_the_public_domain_279c39a3": {
     "message": "Il materiale è nel dominio pubblico"
   },
@@ -1201,12 +1089,9 @@
   "type_control_f9_to_access_table_options_text_92141329": {
     "message": "digita Control F9 per accedere alle opzioni di tabella. { text }"
   },
-<<<<<<< HEAD
-=======
   "unable_to_determine_resource_selection_url_7867e060": {
     "message": "Impossibile determinare l’URL di selezione risorsa"
   },
->>>>>>> 0889f4aa
   "union_e6b57a53": { "message": "Unione" },
   "unpublished_dfd8801": { "message": "non pubblicato" },
   "untitled_16aa4f2b": { "message": "Senza titolo" },
@@ -1217,12 +1102,6 @@
   "up_and_right_diagonal_arrow_935b902e": {
     "message": "Freccia diagonale su e destra"
   },
-<<<<<<< HEAD
-  "upload_file_fd2361b8": { "message": "Carica File" },
-  "upload_image_6120b609": { "message": "Carica immagine" },
-  "upload_media_ce31135a": { "message": "Carica file multimediali" },
-  "uploading_19e8a4e7": { "message": "Caricamento" },
-=======
   "up_c553575d": { "message": "Su" },
   "upload_document_253f0478": { "message": "Carica documento" },
   "upload_file_fd2361b8": { "message": "Carica File" },
@@ -1235,7 +1114,6 @@
   "uppercase_alphabetic_ordered_list_3f5aa6b2": {
     "message": "elenco ordinato per lettera maiuscola"
   },
->>>>>>> 0889f4aa
   "uppercase_delta_d4f4bc41": { "message": "Delta maiuscolo" },
   "uppercase_gamma_86f492e9": { "message": "Gamma maiuscolo" },
   "uppercase_lambda_c78d8ed4": { "message": "Lambda maiuscolo" },
@@ -1243,12 +1121,9 @@
   "uppercase_phi_caa36724": { "message": "Phi maiuscolo" },
   "uppercase_pi_fcc70f5e": { "message": "Pi maiuscolo" },
   "uppercase_psi_6395acbe": { "message": "Psi maiuscolo" },
-<<<<<<< HEAD
-=======
   "uppercase_roman_numeral_ordered_list_853f292b": {
     "message": "elenco ordinato per cifra romana maiuscola"
   },
->>>>>>> 0889f4aa
   "uppercase_sigma_dbb70e92": { "message": "Sigma maiuscolo" },
   "uppercase_theta_49afc891": { "message": "Theta maiuscolo" },
   "uppercase_upsilon_8c1e623e": { "message": "Ipsilon maiuscolo" },
@@ -1312,10 +1187,7 @@
   "video_player_for_title_ffd9fbc4": {
     "message": "Riproduttore video per { title }"
   },
-<<<<<<< HEAD
-=======
   "view_all_e13bf0a6": { "message": "Visualizza tutto" },
->>>>>>> 0889f4aa
   "view_ba339f93": { "message": "Visualizza" },
   "view_description_30446afc": { "message": "Visualizza descrizione" },
   "view_keyboard_shortcuts_34d1be0b": {
@@ -1352,11 +1224,8 @@
   },
   "width_x_height_px_ff3ccb93": { "message": "{ width } x { height }px" },
   "wiki_home_9cd54d0": { "message": "Home page wiki" },
-<<<<<<< HEAD
-=======
   "word_count_c77fe3a6": { "message": "Conteggio parole" },
   "words_b448b7d5": { "message": "Parole" },
->>>>>>> 0889f4aa
   "wreath_product_200b38ef": { "message": "Tilde verticale" },
   "xi_149681d0": { "message": "Xi" },
   "yes_dde87d5": { "message": "Sì" },
