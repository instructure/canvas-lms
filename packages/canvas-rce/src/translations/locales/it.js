/*
 * Copyright (C) 2021 - present Instructure, Inc.
 *
 * This file is part of Canvas.
 *
 * Canvas is free software: you can redistribute it and/or modify it under
 * the terms of the GNU Affero General Public License as published by the Free
 * Software Foundation, version 3 of the License.
 *
 * Canvas is distributed in the hope that it will be useful, but WITHOUT ANY
 * WARRANTY; without even the implied warranty of MERCHANTABILITY or FITNESS FOR
 * A PARTICULAR PURPOSE. See the GNU Affero General Public License for more
 * details.
 *
 * You should have received a copy of the GNU Affero General Public License along
 * with this program. If not, see <http://www.gnu.org/licenses/>.
 */

import formatMessage from '../../format-message'
import '../tinymce/it'

const locale = {
  "access_the_pretty_html_editor_37168efe": {
    "message": "Accedi a Editor HTML sicuro"
  },
  "accessibility_checker_b3af1f6c": { "message": "Verifica accessibilità" },
  "action_to_take_b626a99a": { "message": "Azione da intraprendere:" },
  "add_8523c19b": { "message": "Aggiungi" },
  "add_a_caption_2a915239": { "message": "Aggiungi una didascalia" },
  "add_alt_text_for_the_image_48cd88aa": {
    "message": "Aggiungi testo alternativo per l''immagine"
  },
  "add_another_f4e50d57": { "message": "Aggiungi un altro" },
  "add_cc_subtitles_55f0394e": { "message": "Aggiungi CC/Sottotitoli" },
  "add_image_60b2de07": { "message": "Aggiungi Immagine" },
  "add_one_9e34a6f8": { "message": "Aggiungine uno." },
  "additional_considerations_f3801683": {
    "message": "Ulteriori considerazioni"
  },
  "adjacent_links_with_the_same_url_should_be_a_singl_7a1f7f6c": {
    "message": "I link adiacenti con lo stesso URL devono essere un singolo link."
  },
  "ai_response_9624e8e8": { "message": "Risposta IA" },
  "ai_tools_fda01177": { "message": "Strumenti IA" },
  "aleph_f4ffd155": { "message": "Aleph" },
  "align_11050992": { "message": "Allinea" },
  "alignment_and_lists_5cebcb69": { "message": "Allineamento ed elenchi" },
  "all_4321c3a1": { "message": "Tutto" },
  "all_apps_a50dea49": { "message": "Tutte le app" },
  "alpha_15d59033": { "message": "Alfa" },
  "alphabetical_55b5b4e0": { "message": "Alfabetico" },
  "alt_attribute_text_should_not_contain_more_than_12_e21d4040": {
    "message": "Il testo alternativo degli attributi non deve contenere più di 120 caratteri."
  },
  "alt_text_611fb322": { "message": "Testo alternativo" },
  "amalg_coproduct_c589fb12": { "message": "Amalg (Coprodotto)" },
  "an_error_occured_reading_the_file_ff48558b": {
    "message": "Si è verificato un errore durante la lettura del file"
  },
  "an_error_occurred_making_a_network_request_d1bda348": {
    "message": "Si è verificato un errore durante la creazione di una richiesta di rete"
  },
  "an_error_occurred_processing_your_request_a3a38d84": {
    "message": "Si è verificato un errore durante l’elaborazione della richiesta"
  },
  "an_error_occurred_uploading_your_media_71f1444d": {
    "message": "Si è verificato un errore durante il caricamento dei file multimediali."
  },
  "and_7fcc2911": { "message": "E" },
  "angle_c5b4ec50": { "message": "Angolo" },
  "announcement_fb4cb645": { "message": "Annuncio" },
  "announcement_list_da155734": { "message": "Elenco annuncio" },
  "announcements_a4b8ed4a": { "message": "Annunci" },
  "apply_781a2546": { "message": "Applica" },
  "apply_changes_to_all_instances_of_this_icon_maker__2642f466": {
    "message": "Applica modifiche a tutte le istanze di questo produttore icone nel corso"
  },
  "approaches_the_limit_893aeec9": { "message": "Si avvicina al limite" },
  "approximately_e7965800": { "message": "Circa" },
  "apps_54d24a47": { "message": "App" },
  "are_you_sure_you_want_to_cancel_changes_you_made_m_c5210496": {
    "message": "Vuoi annullare? Le modifiche effettuate potrebbero non essere salvate."
  },
  "arrows_464a3e54": { "message": "Frecce" },
  "art_icon_8e1daad": { "message": "Icona art" },
  "aspect_ratio_will_be_preserved_cb5fdfb8": {
    "message": "Le proporzioni verranno mantenute"
  },
  "assignment_976578a8": { "message": "Compito" },
  "assignments_1e02582c": { "message": "Compiti" },
  "asterisk_82255584": { "message": "Asterisco" },
  "attributes_963ba262": { "message": "Attributi" },
  "audio_and_video_recording_not_supported_please_use_5ce3f0d7": {
    "message": "Registrazione audio e video non supportata; usa un altro browser."
  },
  "audio_options_feb58e2c": { "message": "Opzioni audio" },
  "audio_options_tray_33a90711": {
    "message": "Area di notifica opzioni audio"
  },
  "audio_player_for_title_20cc70d": {
    "message": "Riproduttore audio di { title }"
  },
  "auto_saved_content_exists_would_you_like_to_load_t_fee528f2": {
    "message": "Contenuto salvataggio automatico esistente. Caricare al suo posto il contenuto salvato automaticamente?"
  },
  "available_folders_694d0436": { "message": "Cartelle disponibili" },
  "backslash_b2d5442d": { "message": "Barra rovesciata" },
  "bar_ec63ed6": { "message": "Barra" },
  "basic_554cdc0a": { "message": "Base" },
  "because_501841b": { "message": "Perché" },
  "below_81d4dceb": { "message": "Sotto" },
  "beta_cb5f307e": { "message": "Beta" },
  "big_circle_16b2e604": { "message": "Cerchio grande" },
  "binomial_coefficient_ea5b9bb7": { "message": "Coefficiente binomiale" },
  "black_4cb01371": { "message": "Nero" },
  "blue_daf8fea9": { "message": "Blu" },
  "bottom_15a2a9be": { "message": "In fondo" },
  "bottom_third_5f5fec1d": { "message": "Terzo inferiore" },
  "bowtie_5f9629e4": { "message": "Farfallino" },
  "brick_f2656265": { "message": "Mattone" },
  "c_2001_acme_inc_283f7f80": { "message": "(c) 2001 Acme Inc." },
  "cancel_caeb1e68": { "message": "Annulla" },
  "cap_product_3a5265a6": { "message": "Cap-prodotto" },
  "center_align_e68d9997": { "message": "Allineamento al centro" },
  "centered_dot_64d5e378": { "message": "Punto centrato" },
  "centered_horizontal_dots_451c5815": {
    "message": "Punti orizzontali centrati"
  },
  "change_alt_text_92654906": { "message": "Cambia testo alternativo" },
  "change_heading_tag_to_paragraph_a61e3113": {
    "message": "Cambia tag di intestazione in paragrafo"
  },
  "change_only_this_heading_s_level_903cc956": {
    "message": "Cambia solo il livello di questa intestazione"
  },
  "change_text_color_1aecb912": { "message": "Cambia colore del testo" },
  "changes_you_made_may_not_be_saved_4e8db973": {
    "message": "Le modifiche effettuate potrebbero non essere salvate."
  },
  "characters_9d897d1c": { "message": "Caratteri" },
  "characters_no_spaces_485e5367": { "message": "Caratteri (senza spazi)" },
  "check_accessibility_3c78211c": { "message": "Verifica l''accessibilità" },
  "checking_for_accessibility_issues_fac18c6d": {
    "message": "Verifica i problemi di accessibilità"
  },
  "chi_54a32644": { "message": "Chi" },
  "choose_caption_file_9c45bc4e": {
    "message": "Scegli un file di sottotitoli"
  },
  "choose_usage_rights_33683854": {
    "message": "Scegli diritti di utilizzo..."
  },
  "circle_484abe63": { "message": "Cerchio" },
  "circle_unordered_list_9e3a0763": {
    "message": "cerchia elenco non ordinato"
  },
  "clear_2084585f": { "message": "Cancella" },
  "clear_image_3213fe62": { "message": "Cancella immagine" },
  "clear_selected_file_82388e50": { "message": "Cancella file selezionato" },
  "clear_selected_file_filename_2fe8a58e": {
    "message": "Cancella file selezionato: { filename }"
  },
  "click_or_shift_click_for_the_html_editor_25d70bb4": {
    "message": "Fai clic o Maiusc+clic per l’editor html."
  },
  "click_to_embed_imagename_c41ea8df": {
    "message": "Clicca  per incorporare { imageName }"
  },
  "click_to_hide_preview_3c707763": {
    "message": "Fai clic per nascondere anteprima"
  },
  "click_to_insert_a_link_into_the_editor_c19613aa": {
    "message": "Fai clic per inserire un link nell''editor."
  },
  "click_to_show_preview_faa27051": {
    "message": "Fai clic per mostrare anteprima"
  },
  "close_a_menu_or_dialog_also_returns_you_to_the_edi_739079e6": {
    "message": "Chiudere un menu o una finestra di dialogo. Consente anche di tornare all’area dell’editor"
  },
  "close_accessibility_checker_29d1c51e": {
    "message": "Chiudi verifica accessibilità"
  },
  "close_d634289d": { "message": "Chiudi" },
  "closed_caption_file_must_be_less_than_maxkb_kb_5880f752": {
    "message": "Il file dei sottotitoli chiusi deve essere inferiore a { maxKb } kb"
  },
  "closed_captions_subtitles_e6aaa016": {
    "message": "Didascalie/Sottotitoli chiusi"
  },
  "clubs_suit_c1ffedff": { "message": "Fiori (seme)" },
  "collaborations_5c56c15f": { "message": "Collaborazioni" },
  "collapse_to_hide_types_1ab46d2e": {
    "message": "Riduci per nascondere { types }"
  },
  "color_picker_6b359edf": { "message": "Selettore colori" },
  "color_picker_colorname_selected_ad4cf400": {
    "message": "Selettore colori ({ colorName } selezionato/i)"
  },
  "column_e1ae5c64": { "message": "Colonna" },
  "column_group_1c062368": { "message": "Gruppo di colonne" },
  "complex_numbers_a543d004": { "message": "Numeri complessi" },
  "compose_44c904f4": { "message": "Componi" },
  "computer_1d7dfa6f": { "message": "Computer" },
  "congruent_5a244acd": { "message": "Congruente" },
  "contains_311f37b7": { "message": "Contiene" },
  "content_1440204b": { "message": "Contenuto" },
  "content_in_the_editor_will_be_changed_press_cancel_d5bf3357": {
    "message": "Il contenuto nell’editor sarà modificato. Per mantenere il contenuto originale, premere Annulla."
  },
  "content_is_still_being_uploaded_if_you_continue_it_8f06d0cb": {
    "message": "Il contenuto è ancora in fase di caricamento, se continui non sarà incorporato correttamente."
  },
  "content_subtype_5ce35e88": { "message": "Sottocategoria di contenuto" },
  "content_type_2cf90d95": { "message": "Tipo di contenuto" },
  "coproduct_e7838082": { "message": "Coprodotto" },
  "copy_9748f9f": { "message": "Copia" },
  "copyright_holder_66ee111": { "message": "Titolare del copyright:" },
  "could_not_insert_content_itemtype_items_are_not_cu_638dfecd": {
    "message": "Impossibile inserire il contenuto: Gli elementi \"{ itemType }\" non sono attualmente supportati in Canvas."
  },
  "count_40eced3b": { "message": "Conteggio" },
  "count_plural_0_0_words_one_1_word_other_words_acf32eca": {
    "message": "{ count, plural,\n     =0 {0 parole}\n    one {1 parola}\n  other {# parole}\n}"
  },
  "count_plural_one_item_loaded_other_items_loaded_857023b7": {
    "message": "{ count, plural,\n    one {# elemento caricato}\n  other {# elementi caricati}\n}"
  },
  "course_documents_104d76e0": { "message": "Documenti del corso" },
  "course_files_62deb8f8": { "message": "File del corso" },
  "course_files_a31f97fc": { "message": "File corso" },
  "course_images_f8511d04": { "message": "Immagini del corso" },
  "course_link_b369426": { "message": "Link corso" },
  "course_links_b56959b9": { "message": "Link al corso" },
  "course_media_ec759ad": { "message": "File multimediali del corso" },
  "course_navigation_dd035109": { "message": "Esplorazione corso" },
  "create_icon_110d6463": { "message": "Crea icona" },
  "create_icon_maker_icon_c716bffe": {
    "message": "Crea icona produttore icone"
  },
  "creative_commons_license_725584ae": {
    "message": "Licenza Creative Commons:"
  },
  "crop_image_41bf940c": { "message": "Ritaglia immagine" },
  "crop_image_807ebb08": { "message": "Ritaglia immagine" },
  "cup_product_14174434": { "message": "Cup-prodotto" },
  "current_image_f16c249c": { "message": "Immagine attuale" },
  "current_link_945a47ee": { "message": "Link attuale" },
  "current_volume_level_c55ab825": { "message": "Livello di volume corrente" },
  "custom_6979cd81": { "message": "Personalizzato" },
  "custom_width_and_height_pixels_946eea7c": {
    "message": "Larghezza e altezza personalizzate (Pixel)"
  },
  "cyan_c1d5f68a": { "message": "Ciano" },
  "dagger_57e0f4e5": { "message": "Spada" },
  "date_added_ed5ad465": { "message": "Data aggiunta" },
  "decorative_icon_9a7f3fc3": { "message": "Icona decorativa" },
  "decorative_image_fde98579": { "message": "Immagine decorativa" },
  "decorative_type_upper_f2c95e3": { "message": "{ TYPE_UPPER } decorativo" },
  "decrease_indent_d9cf469d": { "message": "Riduci rientro" },
  "deep_purple_bb3e2907": { "message": "Viola scuro" },
  "default_bulleted_unordered_list_47079da8": {
    "message": "elenco non ordinato puntato predefinito"
  },
  "default_numerical_ordered_list_48dd3548": {
    "message": "elenco ordinato numericamente predefinito"
  },
  "definite_integral_fe7ffed1": { "message": "Integrale definito" },
  "degree_symbol_4a823d5f": { "message": "Simbolo dei gradi" },
  "delimiters_4db4840d": { "message": "Delimitatori" },
  "delta_53765780": { "message": "Delta" },
  "describe_the_icon_f6a18823": { "message": "(Descrivi l’icona)" },
  "describe_the_type_ff448da5": { "message": "(Descrivi { TYPE })" },
  "describe_the_video_2fe8f46a": { "message": "(Descrivi il video)" },
  "description_436c48d7": { "message": "Descrizione" },
  "details_98a31b68": { "message": "Dettagli" },
  "diagonal_dots_7d71b57e": { "message": "Punti diagonali" },
  "diamond_b8dfe7ae": { "message": "Rombo" },
  "diamonds_suit_526abaaf": { "message": "Quadri (seme)" },
  "digamma_258ade94": { "message": "Digamma" },
  "dimension_type_f5fa9170": { "message": "Tipo di dimensione" },
  "dimensions_45ddb7b7": { "message": "Dimensioni" },
  "directionality_26ae9e08": { "message": "Direzionalità" },
  "directly_edit_latex_b7e9235b": { "message": "Modifica direttamente LaTeX" },
  "disable_preview_222bdf72": { "message": "Disabilita anteprima" },
  "discussion_6719c51d": { "message": "Discussione" },
  "discussions_a5f96392": { "message": "Discussioni" },
  "discussions_index_6c36ced": { "message": "Indice discussioni" },
  "disjoint_union_e74351a8": { "message": "Unione non contigua" },
  "dislike_14befc48": { "message": "Non mi piace" },
  "display_options_315aba85": { "message": "Visualizza opzioni" },
  "display_text_link_opens_in_a_new_tab_75e9afc9": {
    "message": "Visualizza collegamento testuale (Si apre in una nuova scheda)"
  },
  "division_sign_72190870": { "message": "Segno della divisione" },
  "document_678cd7bf": { "message": "Documento" },
  "documents_81393201": { "message": "Documenti" },
  "done_54e3d4b6": { "message": "Fatto" },
  "double_dagger_faf78681": { "message": "Spada doppia" },
  "down_5831a426": { "message": "Giù" },
  "down_and_left_diagonal_arrow_40ef602c": {
    "message": "Freccia diagonale giù e sinistra"
  },
  "down_and_right_diagonal_arrow_6ea0f460": {
    "message": "Freccia diagonale giù e destra"
  },
  "download_filename_2baae924": { "message": "Scarica { filename }" },
  "downward_arrow_cca52012": { "message": "Freccia giù" },
  "downward_pointing_triangle_2a12a601": {
    "message": "Triangolo che punta verso il basso"
  },
  "drag_a_file_here_1bf656d5": { "message": "Trascina qui un file" },
  "drag_and_drop_or_click_to_browse_your_computer_60772d6d": {
    "message": "Trascina la selezione o fai clic per cercare nel tuo computer"
  },
  "drag_handle_use_up_and_down_arrows_to_resize_e29eae5c": {
    "message": "Trascinare la maniglia. Usa frecce su e giù per ridimensionare"
  },
  "due_multiple_dates_cc0ee3f5": { "message": "Scadenza: Più date" },
  "due_when_7eed10c6": { "message": "Scadenza: { when }" },
  "edit_alt_text_for_this_icon_instance_9c6fc5fd": {
    "message": "Modifica il testo alternativo per questa istanza di icona"
  },
  "edit_c5fbea07": { "message": "Modifica" },
  "edit_course_link_5a5c3c59": { "message": "Modifica collegamento al corso" },
  "edit_equation_f5279959": { "message": "Modifica equazione" },
  "edit_existing_icon_maker_icon_5d0ebb3f": {
    "message": "Modifica icona produttore icone esistente"
  },
  "edit_icon_2c6b0e91": { "message": "Icona di modifica" },
  "edit_link_7f53bebb": { "message": "Modifica collegamento" },
<<<<<<< HEAD
=======
  "editor_status_bar_653f44ee": { "message": "Editor barra di stato" },
>>>>>>> 37d6122c
  "element_starting_with_start_91bf4c3b": {
    "message": "Elemento che inizia con { start }"
  },
  "embed_828fac4a": { "message": "Incorpora" },
  "embed_code_314f1bd5": { "message": "Incorpora codice" },
  "embed_content_from_external_tool_3397ad2d": {
    "message": "Nidifica contenuto da strumento esterno"
  },
  "embed_image_1080badc": { "message": "Incorpora immagine" },
  "embed_video_a97a64af": { "message": "Incorpora il video" },
  "embedded_content_aaeb4d3d": { "message": "contenuto incorporato" },
  "empty_set_91a92df4": { "message": "Serie vuota" },
  "encircled_dot_8f5e51c": { "message": "Punto inscritto" },
  "encircled_minus_72745096": { "message": "Meno inscritto" },
  "encircled_plus_36d8d104": { "message": "Più inscritto" },
  "encircled_times_5700096d": { "message": "Tempi inscritti" },
  "engineering_icon_f8f3cf43": { "message": "Icona Progettazione" },
  "english_icon_25bfe845": { "message": "Icona Inglese" },
  "enter_at_least_3_characters_to_search_4f037ee0": {
    "message": "Inserisci almeno 3 caratteri per la ricerca"
  },
  "enter_replacement_text_17631bbc": {
    "message": "inserisci testo di sostituzione"
  },
  "enter_search_text_26cb4459": { "message": "inserisci testo di ricerca" },
  "enter_text_8b35c65b": { "message": "Inserisci testo" },
  "epsilon_54bb8afa": { "message": "Epsilon" },
  "epsilon_variant_d31f1e77": { "message": "Epsilon (variante)" },
  "equals_sign_c51bdc58": { "message": "Segno uguale" },
  "equation_1c5ac93c": { "message": "Equazione" },
  "equation_editor_39fbc3f1": { "message": "Editor equazione" },
  "equilibrium_6ff3040b": { "message": "Equilibrio" },
  "equivalence_class_7b0f11c0": { "message": "Classe di equivalenza" },
  "equivalent_identity_654b3ce5": { "message": "Equivalente (identità)" },
  "eta_b8828f99": { "message": "Eta" },
  "exists_2e62bdaa": { "message": "Esiste" },
  "exit_fullscreen_b7eb0aa4": { "message": "Esci da modalità schermo intero" },
  "expand_preview_by_default_2abbf9f8": {
    "message": "Espandi anteprima per impostazione predefinita"
  },
  "expand_to_see_types_f5d29352": { "message": "Espandi per vedere { types }" },
  "external_link_d3f9e62a": { "message": "Link esterno" },
  "external_tool_frame_70b32473": { "message": "Frame strumento esterno" },
  "external_tools_6e77821": { "message": "Strumenti esterni" },
  "extra_large_b6cdf1ff": { "message": "Extra Large" },
  "extra_small_9ae33252": { "message": "Extra piccola" },
  "extracurricular_icon_67c8ca42": { "message": "Icona Extracurricolare" },
  "f_function_fe422d65": { "message": "F (funzione)" },
  "failed_getting_file_contents_e9ea19f4": {
    "message": "Impossibile ottenere contenuto file"
  },
  "failed_to_copy_response_d3def551": {
    "message": "Impossibile copiare risposta"
  },
  "failed_to_retrieve_content_from_external_tool_5899c213": {
    "message": "Impossibile recuperare il contenuto dallo strumento esterno"
  },
  "file_name_8fd421ff": { "message": "Nome file" },
  "file_storage_quota_exceeded_b7846cd1": {
    "message": "Quota spazio di archiviazione file superata"
  },
  "file_url_c12b64be": { "message": "URL file" },
  "filename_file_icon_602eb5de": { "message": "Icona file { filename }" },
  "filename_image_preview_6cef8f26": {
    "message": "Anteprima immagine { filename }"
  },
  "filename_text_preview_e41ca2d8": {
    "message": "Anteprima testo { filename }"
  },
  "files_c300e900": { "message": "File" },
  "files_index_af7c662b": { "message": "Indice file" },
  "find_8d605019": { "message": "Trova" },
  "find_and_replace_6e345933": { "message": "Trova e sostituisci" },
  "finish_bc343002": { "message": "Termina" },
  "fix_heading_hierarchy_f60884c4": {
    "message": "Correggi gerarchia intestazioni"
  },
  "flat_music_76d5a5c3": { "message": "Bemolle (musica)" },
  "focus_element_options_toolbar_18d993e": {
    "message": "Barra degli strumenti delle opzioni degli elementi di messa a fuoco"
  },
  "folder_tree_fbab0726": { "message": "Struttura ad albero delle cartelle" },
  "for_all_b919f972": { "message": "Per tutti" },
  "format_4247a9c5": { "message": "Formato" },
  "format_as_a_list_142210c3": { "message": "Formatta come elenco" },
  "formatting_5b143aa8": { "message": "Formattazione in corso" },
  "forward_slash_3f90f35e": { "message": "Barra" },
  "found_auto_saved_content_3f6e4ca5": {
    "message": "Trovato contenuto salvato automaticamente"
  },
  "found_count_plural_0_results_one_result_other_resu_46aeaa01": {
    "message": "Trovati { count, plural,\n     =0 {# risultati}\n    one {# risultato}\n  other {# risultati}\n}"
  },
  "fraction_41bac7af": { "message": "Frazione" },
  "fullscreen_873bf53f": { "message": "Tutto schermo" },
  "gamma_1767928": { "message": "Gamma" },
  "generating_preview_45b53be0": {
    "message": "Generazione anteprima in corso..."
  },
  "gif_png_format_images_larger_than_size_kb_are_not__7af3bdbd": {
    "message": "Al momento le immagini in formato GIF/PNG più grandi di { size } KB non sono supportate.."
  },
  "go_to_the_editor_s_menubar_e6674c81": {
    "message": "Vai alla barra dei menu dell''editor"
  },
  "go_to_the_editor_s_toolbar_a5cb875f": {
    "message": "Vai alla barra degli strumenti dell''editor"
  },
  "grades_a61eba0a": { "message": "Voti" },
  "greater_than_e98af662": { "message": "Maggiore di" },
  "greater_than_or_equal_b911949a": { "message": "Maggiore di o uguale a" },
  "greek_65c5b3f7": { "message": "Greco" },
  "green_15af4778": { "message": "Verde" },
  "grey_a55dceff": { "message": "Grigio" },
  "group_documents_8bfd6ae6": { "message": "Documenti di gruppo" },
  "group_files_4324f3df": { "message": "File di gruppo" },
  "group_files_82e5dcdb": { "message": "File gruppo" },
  "group_images_98e0ac17": { "message": "Immagini di gruppo" },
  "group_isomorphism_45b1458c": { "message": "Isomorfismo di gruppo" },
  "group_link_63e626b3": { "message": "Link gruppo" },
  "group_links_9493129e": { "message": "Gruppo link" },
  "group_media_2f3d128a": { "message": "Supporto multimediale di gruppo" },
  "group_navigation_99f191a": { "message": "Esplorazione gruppo" },
  "h_bar_bb94deae": { "message": "Barra H" },
  "hat_ea321e35": { "message": "Hat" },
  "header_column_f27433cb": { "message": "Colonna intestazione" },
  "header_row_and_column_ec5b9ec": {
    "message": "Riga e colonna di intestazione"
  },
  "header_row_f33eb169": { "message": "Riga di intestazione" },
  "heading_2_5b84eed2": { "message": "Intestazione 2" },
  "heading_3_2c83de44": { "message": "Intestazione 3" },
  "heading_4_b2e74be7": { "message": "Intestazione 4" },
  "heading_levels_should_not_be_skipped_3947c0e0": {
    "message": "I livelli di intestazione non devono essere ignorati."
  },
  "heading_starting_with_start_42a3e7f9": {
    "message": "Intestazione che inizia con { start }"
  },
  "headings_should_not_contain_more_than_120_characte_3c0e0cb3": {
    "message": "Le intestazioni non devono contenere più di 120 caratteri."
  },
  "health_icon_8d292eb5": { "message": "Icona Salute" },
  "hearts_suit_e50e04ca": { "message": "Cuori (seme)" },
  "height_69b03e15": { "message": "Altezza" },
  "hello_please_describe_the_modifications_you_would__49b19837": {
    "message": "Ciao. Descrivi le modifiche che vuoi apportare al tuo testo."
  },
  "hello_please_describe_the_modifications_you_would__600dbbf0": {
    "message": "Ciao. Descrivi le modifiche che vuoi apportare alla tua selezione."
  },
  "hexagon_d8468e0d": { "message": "Esagono" },
  "hide_description_bfb5502e": { "message": "Nascondi descrizione" },
  "hide_title_description_caf092ef": {
    "message": "Nascondi descrizione { title }"
  },
  "highlight_an_element_to_activate_the_element_optio_60e1e56b": {
    "message": "Evidenzia un elemento per attivare la barra degli strumenti delle opzioni elemento"
  },
  "home_351838cd": { "message": "Home" },
  "html_code_editor_fd967a44": { "message": "editor codice html" },
  "html_editor_fb2ab713": { "message": "Editor HTML" },
  "i_have_obtained_permission_to_use_this_file_6386f087": {
    "message": "Ho ottenuto l''autorizzazione a utilizzare questo file."
  },
  "i_hold_the_copyright_71ee91b1": {
    "message": "Sono il proprietario del copyright"
  },
  "i_m_sorry_but_i_cannot_find_the_ai_s_answer_67569d19": {
    "message": "Spiacente, impossibile trovare la risposta dell’IA"
  },
  "icon_215a1dc6": { "message": "Icona" },
  "icon_8168b2f8": { "message": "icona" },
  "icon_color_b86dd6d6": { "message": "Icona Colore" },
  "icon_maker_icons_cc560f7e": { "message": "Icone produttore icone" },
  "icon_options_7e32746e": { "message": "Opzioni icona" },
  "icon_options_tray_2b407977": { "message": "Barra delle opzioni icona" },
  "icon_preview_1782a1d9": { "message": "Anteprima icone" },
  "icon_shape_30b61e7": { "message": "Forma icona" },
  "icon_size_9353edea": { "message": "Dimensione icona" },
  "if_left_empty_link_text_will_display_as_course_lin_2a34eedb": {
    "message": "Se lasciato vuoto, il testo del link sarà visualizzato come nome del link del corso"
  },
  "if_usage_rights_are_required_the_file_will_not_pub_841e276e": {
    "message": "Se sono necessari i Diritti di utilizzo, il file non sarà pubblicato finché abilitato nella pagina File."
  },
  "if_you_do_not_select_usage_rights_now_this_file_wi_14e07ab5": {
    "message": "Se non selezioni i diritti di utilizzo ora, questo file sarà in stato \"non pubblicato\" dopo il caricamento."
  },
  "image_8ad06": { "message": "Immagine" },
  "image_c1c98202": { "message": "immagine" },
  "image_filenames_should_not_be_used_as_the_alt_attr_bcfd7780": {
    "message": "I nomi dei file immagine non devono essere utilizzati come attributo alternativo che descrive il contenuto dell''immagine."
  },
  "image_options_5412d02c": { "message": "Opzioni immagine" },
  "image_options_tray_90a46006": { "message": "Barra opzioni immagine" },
  "image_to_crop_3a34487d": { "message": "Immagine da ritagliare" },
  "image_with_filename_file_aacd7180": {
    "message": "Immagine con nome file { file }"
  },
  "images_7ce26570": { "message": "Immagini" },
  "images_should_include_an_alt_attribute_describing__b86d6a86": {
    "message": "Le immagini devono includere un attributo alternativo che descrive il contenuto dell''immagine."
  },
  "imaginary_portion_of_complex_number_2c733ffa": {
    "message": "Porzione immaginaria (di numero complesso)"
  },
  "in_element_of_19ca2f33": { "message": "In (elemento di)" },
  "increase_indent_6af90f7c": { "message": "Aumenta rientro" },
  "indefinite_integral_6623307e": { "message": "Integrale indefinito" },
  "index_of_max_80dcf7a5": { "message": "{ index } di { max }" },
  "indigo_2035fc55": { "message": "Indaco" },
  "inference_fed5c960": { "message": "Inferenza" },
  "infinity_7a10f206": { "message": "Infinità" },
  "insert_593145ef": { "message": "Inserisci" },
  "insert_link_6dc23cae": { "message": "Inserisci link" },
  "insert_math_equation_57c6e767": {
    "message": "Inserisci equazione matematica"
  },
  "integers_336344e1": { "message": "Numeri interi" },
  "intersection_cd4590e4": { "message": "Intersezione" },
  "invalid_entry_f7d2a0f5": { "message": "Voce non valida." },
  "invalid_file_c11ba11": { "message": "File non valido" },
  "invalid_file_type_881cc9b2": { "message": "Tipo file non valido" },
  "invalid_url_cbde79f": { "message": "URL non valido" },
  "iota_11c932a9": { "message": "Iota" },
  "issue_num_total_f94536cf": { "message": "Problema { num }/{ total }" },
  "kappa_2f14c816": { "message": "Kappa" },
  "kappa_variant_eb64574b": { "message": "Kappa (variante)" },
  "keyboard_shortcuts_ed1844bd": { "message": "Scelte rapide da tastiera" },
  "keyboards_navigate_to_links_using_the_tab_key_two__5fab8c82": {
    "message": "Le tastiere indirizzano ai link utilizzando il tasto TAB. Due link adiacenti che indirizzando alla stessa destinazione possono confondere gli utenti della tastiera."
  },
  "lambda_4f602498": { "message": "Lambda" },
  "language_arts_icon_a798b0f8": { "message": "Icona Studio della lingua" },
  "languages_icon_9d20539": { "message": "Icona Lingue" },
  "large_9c5e80e7": { "message": "Grande" },
  "learn_more_about_adjacent_links_2cb9762c": {
    "message": "Per saperne di più sui link adiacenti"
  },
  "learn_more_about_color_contrast_c019dfb9": {
    "message": "Per saperne di più sul contrasto di colore"
  },
  "learn_more_about_organizing_page_headings_8a7caa2e": {
    "message": "Per saperne di più sull''organizzazione delle intestazioni di pagina"
  },
  "learn_more_about_proper_page_heading_structure_d2959f2d": {
    "message": "Per saperne di più sulla struttura di intestazione pagina appropriata"
  },
  "learn_more_about_table_headers_5f5ee13": {
    "message": "Per saperne di più sulle intestazioni delle tabelle"
  },
  "learn_more_about_using_alt_text_for_images_5698df9a": {
    "message": "Per saperne di più sull''utilizzo di testo alternativo per le immagini"
  },
  "learn_more_about_using_captions_with_tables_36fe496f": {
    "message": "Per saperne di più sull''uso delle didascalie con tabelle"
  },
  "learn_more_about_using_filenames_as_alt_text_264286af": {
    "message": "Per saperne di più sull''utilizzo dei nomi dei file come testo alternativo"
  },
  "learn_more_about_using_lists_4e6eb860": {
    "message": "Per saperne di più sull''uso degli elenchi"
  },
  "learn_more_about_using_scope_attributes_with_table_20df49aa": {
    "message": "Per saperne di più sull''uso degli attributi dell''ambito con le tabelle"
  },
  "leave_as_is_4facfe55": { "message": "Lascia così" },
  "left_3ea9d375": { "message": "Sinistra" },
  "left_align_43d95491": { "message": "Allineamento a sinistra" },
  "left_angle_bracket_c87a6d07": { "message": "Parentesi uncinata aperta" },
  "left_arrow_4fde1a64": { "message": "Freccia sinistra" },
  "left_arrow_with_hook_5bfcad93": { "message": "Freccia sinistra con gancio" },
  "left_ceiling_ee9dd88a": { "message": "Limite massimo sinistro" },
  "left_curly_brace_1726fb4": { "message": "Parentesi graffa aperta" },
  "left_downard_harpoon_arrow_1d7b3d2e": {
    "message": "Mezza freccia sinistra in basso"
  },
  "left_floor_29ac2274": { "message": "Basso sinistro" },
  "left_to_right_e9b4fd06": { "message": "Da sinistra a destra" },
  "left_upward_harpoon_arrow_3a562a96": {
    "message": "Mezza freccia sinistra in alto"
  },
  "leftward_arrow_1e4765de": { "message": "Freccia sinistra" },
  "leftward_pointing_triangle_d14532ce": {
    "message": "Triangolo che punta verso sinistra"
  },
  "less_than_a26c0641": { "message": "Minore di" },
  "less_than_or_equal_be5216cb": { "message": "Minore di o uguale a" },
  "library_icon_ae1e54cf": { "message": "Icona Libreria" },
  "light_blue_5374f600": { "message": "Blu chiaro" },
  "link_7262adec": { "message": "Link" },
  "link_options_a16b758b": { "message": "Opzioni link" },
  "link_type_linktypemessage_c6d26815": {
    "message": "tipo di link: { linkTypeMessage }"
  },
  "link_with_text_starting_with_start_b3fcbe71": {
    "message": "Link al testo che inizia con { start }"
  },
  "links_14b70841": { "message": "Link" },
  "links_to_an_external_site_de74145d": {
    "message": "Collega a un sito esterno."
  },
  "lists_cd1336fc": { "message": "Elenchi" },
  "lists_should_be_formatted_as_lists_f862de8d": {
    "message": "Gli elenchi devono essere formattati come elenchi."
  },
  "load_more_35d33c7": { "message": "Carica altro" },
  "loading_25990131": { "message": "Caricamento in corso..." },
  "loading_bde52856": { "message": "Caricamento" },
  "loading_closed_captions_subtitles_failed_95ceef47": {
    "message": "caricamento didascalie/sottotitoli chiusi non riuscito."
  },
  "loading_external_tool_d839042c": {
    "message": "Caricamento strumento esterno"
  },
  "loading_failed_b3524381": { "message": "Caricamento non riuscito..." },
  "loading_failed_e6a9d8ef": { "message": "Caricamento non riuscito." },
  "loading_folders_d8b5869e": { "message": "Caricamento cartelle" },
  "loading_placeholder_for_filename_792ef5e8": {
    "message": "Caricamento segnaposto per { fileName }"
  },
  "loading_please_wait_d276220a": {
    "message": "Caricamento in corso, attendere"
  },
  "loading_preview_9f077aa1": { "message": "Caricamento dell’anteprima" },
  "locked_762f138b": { "message": "Bloccato" },
  "logical_equivalence_76fca396": { "message": "Equivalenza logica" },
  "logical_equivalence_short_8efd7b4f": {
    "message": "Equivalenza logica (breve)"
  },
  "logical_equivalence_short_and_thick_1e1f654d": {
    "message": "Equivalenza logica (breve e spessa)"
  },
  "logical_equivalence_thick_662dd3f2": {
    "message": "Equivalenza logica (spessa)"
  },
  "low_horizontal_dots_cc08498e": { "message": "Punti orizzontali bassi" },
  "magenta_4a65993c": { "message": "Magenta" },
  "maps_to_e5ef7382": { "message": "Mappe a" },
  "math_icon_ad4e9d03": { "message": "Icona Matematica" },
  "media_af190855": { "message": "Elementi multimediali" },
  "media_file_is_processing_please_try_again_later_58a6d49": {
    "message": "File multimediale in elaborazione. Riprova in seguito."
  },
  "media_title_2112243b": { "message": "Titolo multimediale" },
  "medium_5a8e9ead": { "message": "Medio" },
  "merge_links_2478df96": { "message": "Unisci link" },
  "mic_a7f3d311": { "message": "Microfono" },
  "microphone_disabled_15c83130": { "message": "Microfono disattivato" },
  "middle_27dc1d5": { "message": "Centro" },
  "minimize_file_preview_da911944": {
    "message": "Riduci a icona anteprima file"
  },
  "minimize_video_20aa554b": { "message": "Riduci a icona video" },
  "minus_fd961e2e": { "message": "Meno" },
  "minus_plus_3461f637": { "message": "Meno/Più" },
  "misc_3b692ea7": { "message": "Varie" },
  "miscellaneous_e9818229": { "message": "Varie" },
  "modify_6b0b13e3": { "message": "Modifica" },
  "module_90d9fd32": { "message": "Modulo" },
  "modules_c4325335": { "message": "Moduli" },
  "moving_image_to_crop_directionword_6f66cde2": {
    "message": "Spostamento immagine per ritagliare { directionWord }"
  },
  "mu_37223b8b": { "message": "Mu" },
  "multi_color_image_63d7372f": { "message": "Immagine multicolore" },
  "multiplication_sign_15f95c22": { "message": "Segno della moltiplicazione" },
  "music_icon_4db5c972": { "message": "Icona Musica" },
  "must_be_at_least_percentage_22e373b6": {
    "message": "Deve essere almeno { percentage }%"
  },
  "must_be_at_least_width_x_height_px_41dc825e": {
    "message": "Deve essere almeno { width } x { height }px"
  },
  "my_files_2f621040": { "message": "I miei file" },
  "n_th_root_9991a6e4": { "message": "Radice N" },
  "nabla_1e216d25": { "message": "Nabla" },
  "name_1aed4a1b": { "message": "Nome" },
  "name_color_ceec76ff": { "message": "{ name } ({ color })" },
  "natural_music_54a70258": { "message": "Bequadro (musica)" },
  "natural_numbers_3da07060": { "message": "Numeri naturali" },
  "navigate_through_the_menu_or_toolbar_415a4e50": {
    "message": "Naviga attraverso il menu o la barra degli strumenti"
  },
  "navigation_ee9af92d": { "message": "Navigazione" },
  "nested_greater_than_d852e60d": { "message": "Nidificato maggiore di" },
  "nested_less_than_27d17e58": { "message": "Nidificato minore di" },
  "new_quiz_34aacba6": { "message": "Nuovo quiz" },
  "next_40e12421": { "message": "Successivo" },
  "next_findtext_9d69f0fe": { "message": "Successivo { findText }" },
  "no_accessibility_issues_were_detected_f8d3c875": {
    "message": "Nessun problema di accessibilità rilevato."
  },
  "no_announcements_created_yet_c44a94f4": {
    "message": "Nessun annuncio ancora creato."
  },
  "no_announcements_found_20185afc": { "message": "Nessun annuncio trovato." },
  "no_assignments_created_yet_1b236d87": {
    "message": "Nessun compito ancora creato."
  },
  "no_assignments_found_79e46d7f": { "message": "Nessun compito trovato." },
  "no_changes_to_save_d29f6e91": { "message": "Nessuna modifica da salvare." },
  "no_discussions_created_yet_ff99abe3": {
    "message": "Nessuna discussione ancora creata."
  },
  "no_discussions_found_9284063b": {
    "message": "Nessuna discussione trovata."
  },
  "no_e16d9132": { "message": "No" },
  "no_file_chosen_9a880793": { "message": "Nessun file scelto" },
  "no_headers_9bc7dc7f": { "message": "Nessuna intestazione" },
  "no_modules_created_yet_c71b6d4d": {
    "message": "Nessun modulo ancora creato."
  },
  "no_modules_found_2df43a40": { "message": "Nessun modulo trovato." },
  "no_pages_created_yet_c379fa6e": {
    "message": "Nessuna pagina ancora creata."
  },
  "no_pages_found_6799350": { "message": "Nessuna pagina trovata." },
  "no_preview_is_available_for_this_file_f940114a": {
    "message": "Nessuna anteprima disponibile per questo file."
  },
  "no_quizzes_created_yet_1a2370b9": {
    "message": "Nessun quiz ancora creato."
  },
  "no_quizzes_found_c80c537a": { "message": "Nessun quiz trovato." },
  "no_results_940393cf": { "message": "Nessun risultato." },
  "no_results_found_58717065": { "message": "Nessun risultato trovato" },
  "no_results_found_for_filterterm_ad1b04c8": {
    "message": "Nessun risultato trovato per { filterTerm }"
  },
  "no_video_1ed00b26": { "message": "Nessun video" },
  "none_3b5e34d2": { "message": "Nessuno" },
  "none_selected_b93d56d2": { "message": "Nessuna selezionata" },
  "not_equal_6e2980e6": { "message": "Non uguale" },
  "not_in_not_an_element_of_fb1ffb54": {
    "message": "Non in (non un elemento di)"
  },
  "not_negation_1418ebb8": { "message": "Non (negazione)" },
  "not_subset_dc2b5e84": { "message": "Non sottoinsieme" },
  "not_subset_strict_23d282bf": { "message": "Non sottoinsieme (rigido)" },
  "not_superset_5556b913": { "message": "Non sovrainsieme" },
  "not_superset_strict_24e06f36": { "message": "Non sovrainsieme (rigido)" },
  "nu_1c0f6848": { "message": "Nu" },
  "octagon_e48be9f": { "message": "Ottagono" },
  "olive_6a3e4d6b": { "message": "Oliva" },
  "omega_8f2c3463": { "message": "Omega" },
  "one_of_the_following_styles_must_be_added_to_save__1de769aa": {
    "message": "Per salvare un’icona è necessario aggiungere uno dei seguenti stili: Colore icona, Dimensione struttura, Testo icona o Immagine"
  },
  "one_or_more_files_failed_to_paste_please_try_uploa_7fa39dd3": {
    "message": "Impossibile incollare uno o più file. Provare a caricare o a selezionare e trascinare i file."
  },
  "open_circle_e9bd069": { "message": "Cerchio aperto" },
  "open_this_keyboard_shortcuts_dialog_9658b83a": {
    "message": "Apri questa finestra di dialogo delle scelte rapide da tastiera"
  },
  "open_title_application_fd624fc5": {
    "message": "Apri applicazione { title }"
  },
  "operators_a2ef9a93": { "message": "Operatori" },
  "or_9b70ccaa": { "message": "Oppure" },
  "orange_81386a62": { "message": "Arancione" },
  "ordered_and_unordered_lists_cfadfc38": {
    "message": "Elenchi ordinati e non ordinati"
  },
  "other_editor_shortcuts_may_be_found_at_404aba4a": {
    "message": "Altre scorciatoie dell’editor possono essere trovate in"
  },
  "outline_color_3ef2cea7": { "message": "Colore struttura" },
  "outline_size_a6059a21": { "message": "Dimensione struttura" },
  "p_is_not_a_valid_protocol_which_must_be_ftp_http_h_adf13fc2": {
    "message": "{ p } Non è un protocollo valido che deve essere ftp, http, https, mailto, skype, tel oppure può essere omesso"
  },
  "page_50c4823d": { "message": "Pagina" },
  "pages_e5414c2c": { "message": "Pagine" },
  "paragraph_5e5ad8eb": { "message": "Paragrafo" },
  "paragraph_starting_with_start_a59923f8": {
    "message": "Paragrafo che inizia con { start }"
  },
  "parallel_d55d6e38": { "message": "Parallelo" },
  "partial_derivative_4a9159df": { "message": "Parziale (derivato)" },
  "paste_5963d1c1": { "message": "Incolla" },
  "pause_12af3bb4": { "message": "Pausa" },
  "pentagon_17d82ea3": { "message": "Pentagono" },
  "people_b4ebb13c": { "message": "Persone" },
  "percentage_34ab7c2c": { "message": "Percentuale" },
  "percentage_must_be_a_number_8033c341": {
    "message": "La percentuale dev’essere un numero"
  },
  "performing_arts_icon_f3497486": { "message": "Icona Arti dello spettacolo" },
  "perpendicular_7c48ede4": { "message": "Perpendicolare" },
  "phi_4ac33b6d": { "message": "Phi" },
  "phi_variant_c9bb3ac5": { "message": "Phi (variante)" },
  "physical_education_icon_d7dffd3e": { "message": "Icona Educazione fisica" },
  "pi_dc4f0bd8": { "message": "Pi" },
  "pi_variant_10f5f520": { "message": "Pi (variante)" },
  "pink_68ad45cb": { "message": "Rosa" },
  "pixels_52ece7d1": { "message": "Pixel" },
  "play_1a47eaa7": { "message": "Riproduci" },
  "play_media_comment_35257210": {
    "message": "Commento sulla riproduzione del contenuto multimediale."
  },
  "play_media_comment_by_name_from_createdat_c230123d": {
    "message": "Commento sulla riproduzione del contenuto multimediale da parte di { name } da { createdAt }."
  },
  "please_allow_canvas_to_access_your_microphone_and__dc2c3079": {
    "message": "Consenti a Canvas di accedere al tuo microfono e alla tua webcam."
  },
  "please_decribe_what_you_would_like_to_compose_27a51be5": {
    "message": "Descrivi cosa vorresti scrivere."
  },
  "plus_d43cd4ec": { "message": "Più" },
  "plus_minus_f8be2e83": { "message": "Più/Meno" },
  "posted_when_a578f5ab": { "message": "Postato: { when }" },
  "power_set_4f26f316": { "message": "Insieme delle parti" },
  "precedes_196b9aef": { "message": "Precede" },
  "precedes_equal_20701e84": { "message": "Precede uguale" },
  "preformatted_d0670862": { "message": "Preformattato" },
  "prepend_findtext_append_8e0e769a": {
    "message": "{ prepend }{ findText }{ append }"
  },
  "prev_f82cbc48": { "message": "Precedente" },
  "preview_53003fd2": { "message": "Anteprima" },
  "preview_a3f8f854": { "message": "ANTEPRIMA" },
  "preview_in_overlay_ed772c46": { "message": "Anteprima in sovrapposizione" },
  "preview_inline_9787330": { "message": "Anteprima inline" },
  "previous_bd2ac015": { "message": "Precedente" },
  "previous_findtext_8dfbfd30": { "message": "Precedente { findText }" },
  "prime_917ea60e": { "message": "Primo" },
  "prime_numbers_13464f61": { "message": "Numeri primi" },
  "product_39cf144f": { "message": "Prodotto" },
  "proportional_f02800cc": { "message": "Proporzionale" },
  "protocol_must_be_ftp_http_https_mailto_skype_tel_o_73beb4f8": {
    "message": "Il protocollo deve essere ftp, http, https, mailto, skype, tel oppure può essere omesso"
  },
  "psi_e3f5f0f7": { "message": "Psi" },
  "published_c944a23d": { "message": "pubblicato" },
  "published_when_302d8e23": { "message": "Pubblicato: { when }" },
  "pumpkin_904428d5": { "message": "Zucca" },
  "purple_7678a9fc": { "message": "Viola" },
  "quaternions_877024e0": { "message": "Quaternioni" },
  "quiz_e0dcce8f": { "message": "Quiz" },
  "quizzes_7e598f57": { "message": "Quiz" },
  "rational_numbers_80ddaa4a": { "message": "Numeri razionali" },
  "real_numbers_7c99df94": { "message": "Numeri reali" },
  "real_portion_of_complex_number_7dad33b5": {
    "message": "Porzione reale (di numero complesso)"
  },
  "record_7c9448b": { "message": "Registra" },
  "record_upload_media_5fdce166": {
    "message": "Registra/Carica file multimediali"
  },
  "recording_98da6bda": { "message": "Registrazione" },
  "red_8258edf3": { "message": "Rosso" },
  "relationships_6602af70": { "message": "Relazioni" },
  "religion_icon_246e0be1": { "message": "Icona Religione" },
  "remove_heading_style_5fdc8855": { "message": "Rimuovi stile intestazione" },
  "remove_link_d1f2f4d0": { "message": "Rimuovi link" },
  "replace_all_d3d68b3": { "message": "Sostituisci tutto" },
  "replace_all_findtext_with_replacetext_da574b32": {
    "message": "Sostituisci tutto { findText } con { replaceText }"
  },
  "replace_e61834a7": { "message": "Sostituisci" },
  "replace_findtext_with_replacetext_7b5c7fb3": {
    "message": "Sostituisci { findText } con { replaceText }"
  },
  "replace_with_eeff01ad": { "message": "Sostituisci con" },
  "replaced_alertfindtext_with_alertreplacetext_de5c1795": {
    "message": "{ alertFindText } sostituito con { alertReplaceText }"
  },
  "replaced_all_alertfindtext_with_alertreplacetext_83fdfe59": {
    "message": "Tutto { alertFindText } sostituito con { alertReplaceText }"
  },
  "reset_95a81614": { "message": "Reimposta" },
  "resize_ec83d538": { "message": "Ridimensiona" },
  "response_copied_to_clipboard_130d66cd": {
    "message": "Risposta copiata negli appunti"
  },
  "restore_auto_save_deccd84b": {
    "message": "Ripristinare salvataggio automatico?"
  },
  "result_index_of_max_7db5ad8b": {
    "message": "Risultato { index } di { max }."
  },
  "retry_ebd5f8ba": { "message": "Riprova" },
  "reverse_turnstile_does_not_yield_7558be06": {
    "message": "Barra verticale con barra orizzontale inversa (non si piega)"
  },
  "rho_a0244a36": { "message": "Rho" },
  "rho_variant_415245cd": { "message": "Rho (variante)" },
  "rich_content_editor_2708ef21": { "message": "Editor di contenuti avanzati" },
  "rich_text_area_press_oskey_f8_for_rich_content_edi_c2f651d": {
    "message": "Area di testo RTF. Premere { OSKey }+F8 per scorciatoie di Editor di contenuti avanzati."
  },
  "right_71ffdc4d": { "message": "Destra" },
  "right_align_39e7a32a": { "message": "Allineamento a destra" },
  "right_angle_bracket_d704e2d6": { "message": "Parentesi uncinata chiusa" },
  "right_arrow_35e0eddf": { "message": "Freccia destra" },
  "right_arrow_with_hook_29d92d31": { "message": "Freccia destra con gancio" },
  "right_ceiling_839dc744": { "message": "Limite massimo destro" },
  "right_curly_brace_5159d5cd": { "message": "Parentesi graffa chiusa" },
  "right_downward_harpoon_arrow_d71b114f": {
    "message": "Mezza freccia destra in basso"
  },
  "right_floor_5392d5cf": { "message": "Base destra" },
  "right_to_left_9cfb092a": { "message": "Da destra a sinistra" },
  "right_upward_harpoon_arrow_f5a34c73": {
    "message": "Mezza freccia destra in alto"
  },
  "rightward_arrow_32932107": { "message": "Freccia destra" },
  "rightward_pointing_triangle_60330f5c": {
    "message": "Triangolo che punta verso destra"
  },
  "rotate_image_90_degrees_2ab77c05": {
    "message": "Ruota immagine di -90 gradi"
  },
  "rotate_image_90_degrees_6c92cd42": {
    "message": "Ruota immagine di 90 gradi"
  },
  "rotation_9699c538": { "message": "Rotazione" },
  "row_fc0944a7": { "message": "Riga" },
  "row_group_979f5528": { "message": "Gruppo di righe" },
  "sadly_the_pretty_html_editor_is_not_keyboard_acces_50da7665": {
    "message": "Purtroppo l’editor HTML sicuro non è accessibile dalla tastiera. Accedi qui a editor HTML non elaborato."
  },
  "save_11a80ec3": { "message": "Salva" },
  "save_copy_ca63944e": { "message": "Salva copia" },
  "save_media_cb9e786e": { "message": "Salva file multimediale" },
  "saved_icon_maker_icons_df86e2a1": {
    "message": "Icone produttore icone salvate"
  },
  "screen_readers_cannot_determine_what_is_displayed__6a5842ab": {
    "message": "Gli screen reader non possono determinare cosa viene visualizzato in un''immagine senza testo alternativo e i nomi file sono spesso stringhe di numeri e lettere senza senso che non descrivono il contesto o il significato."
  },
  "screen_readers_cannot_determine_what_is_displayed__6f1ea667": {
    "message": "Gli screen reader non possono determinare cosa viene visualizzato in un''immagine senza testo alternativo, che descrive il contenuto e il significato dell''immagine. Il testo alternativo deve essere semplice e conciso."
  },
  "screen_readers_cannot_determine_what_is_displayed__a57e6723": {
    "message": "Gli screen reader non possono determinare cosa viene visualizzato in un''immagine senza testo alternativo, che descrive il contenuto e il significato dell''immagine."
  },
  "screen_readers_cannot_interpret_tables_without_the_bd861652": {
    "message": "Gli screen reader non possono interpretare le tabelle senza la struttura corretta. Le intestazioni della tabella fornisco indicazioni e ambito del contenuto."
  },
  "screen_readers_cannot_interpret_tables_without_the_e62912d5": {
    "message": "Gli screen reader non possono interpretare le tabelle senza la struttura corretta. Le didascalie della tabella descrivono il contesto e le informazioni generali della tabella."
  },
  "screen_readers_cannot_interpret_tables_without_the_f0bdec0f": {
    "message": "Gli screen reader non possono interpretare le tabelle senza la struttura corretta. Le intestazioni della tabella forniscono indicazioni e panoramica del contenuto."
  },
  "script_l_42a7b254": { "message": "Script L" },
  "search_280d00bd": { "message": "Cerca" },
  "select_audio_source_21043cd5": { "message": "Seleziona sorgente audio" },
  "select_crop_shape_d441feeb": { "message": "Seleziona forma di ritaglio" },
  "select_language_7c93a900": { "message": "Selezionare la lingua" },
  "select_video_source_1b5c9dbe": { "message": "Seleziona sorgente video" },
  "selected_274ce24f": { "message": "Selezionato" },
  "selected_linkfilename_c093b1f2": {
    "message": "{ linkFileName } selezionato"
  },
  "selection_b52c4c5e": { "message": "Selezione" },
  "set_header_scope_8c548f40": { "message": "Imposta ambito di intestazione" },
  "set_minus_b46e9b88": { "message": "Barra inversa" },
  "set_table_header_cfab13a0": { "message": "Imposta intestazione tabella" },
  "sharp_music_ab956814": { "message": "Diesis (musica)" },
  "shift_arrows_4d5785fe": { "message": "MAIUSC+Frecce" },
  "shift_o_to_open_the_pretty_html_editor_55ff5a31": {
    "message": "Maiusc+O per aprire l’editor html sicuro."
  },
  "shortcut_911d6255": { "message": "Scorciatoia" },
  "show_all_967a90f0": { "message": "Mostra tutto" },
  "show_audio_options_b489926b": { "message": "Mostra opzioni audio" },
  "show_image_options_1e2ecc6b": { "message": "Mostra opzioni immagine" },
  "show_link_options_545338fd": { "message": "Mostra opzioni link" },
  "show_studio_media_options_a0c748c6": {
    "message": "Mostra opzioni supporti multimediali Studio"
  },
  "show_video_options_6ed3721a": { "message": "Mostra opzioni video" },
  "sighted_users_browse_web_pages_quickly_looking_for_1d4db0c1": {
    "message": "Gli utenti senza problemi di vista esplorano le pagine web velocemente, cercando intestazioni in grassetto o di grandi dimensioni. Gli utenti di screen reader si affidano alle intestazioni per la comprensione contestuale. Le intestazioni devono utilizzare la struttura appropriata."
  },
  "sighted_users_browse_web_pages_quickly_looking_for_ade806f5": {
    "message": "Gli utenti senza problemi di vista esplorano le pagine web velocemente, cercando intestazioni in grassetto o di grandi dimensioni. Gli utenti di screen reader si affidano alle intestazioni per la comprensione contestuale. Le intestazioni devono essere concise nella struttura appropriata."
  },
  "sigma_5c35e553": { "message": "Sigma" },
  "sigma_variant_8155625": { "message": "Sigma (variante)" },
  "single_color_image_4e5d4dbc": { "message": "Immagine monocolore" },
  "single_color_image_color_95fa9a87": {
    "message": "Colore immagine monocolore"
  },
  "size_b30e1077": { "message": "Dimensioni" },
  "size_of_caption_file_is_greater_than_the_maximum_m_bff5f86e": {
    "message": "La dimensione del file dei sottotitoli è superiore alla dimensione massima consentita di { max } kb."
  },
  "small_b070434a": { "message": "Piccolo" },
  "solid_circle_9f061dfc": { "message": "Cerchio compatto" },
  "something_went_wrong_89195131": { "message": "Si è verificato un errore." },
  "something_went_wrong_accessing_your_webcam_6643b87e": {
    "message": "Si è verificato un errore durante l''accesso alla webcam."
  },
  "something_went_wrong_and_i_don_t_know_what_to_show_e0c54ec8": {
    "message": "Qualcosa è andato storto e non so cosa mostrarti."
  },
  "something_went_wrong_check_your_connection_reload__c7868286": {
    "message": "Si è verificato un errore. Controlla la connessione, ricarica la pagina e riprova."
  },
  "something_went_wrong_d238c551": { "message": "Si è verificato un problema" },
  "something_went_wrong_while_sharing_your_screen_8de579e5": {
    "message": "Si è verificato un problema durante la condivisione della tua schermata."
  },
  "sort_by_e75f9e3e": { "message": "Ordina per" },
  "spades_suit_b37020c2": { "message": "Picche (seme)" },
  "square_511eb3b3": { "message": "Quadrato" },
  "square_cap_9ec88646": { "message": "Intersezione quadra" },
  "square_cup_b0665113": { "message": "Unione quadra" },
  "square_root_e8bcbc60": { "message": "Radice quadrata" },
  "square_root_symbol_d0898a53": { "message": "Simbolo radice quadrata" },
  "square_subset_17be67cb": { "message": "Sottoinsieme quadra" },
  "square_subset_strict_7044e84f": {
    "message": "Sottoinsieme quadra (rigido)"
  },
  "square_superset_3be8dae1": { "message": "Sovrainsieme quadra" },
  "square_superset_strict_fa4262e4": {
    "message": "Sovrainsieme quadra (rigido)"
  },
  "square_unordered_list_b15ce93b": {
    "message": "incornicia elenco non ordinato"
  },
  "star_8d156e09": { "message": "Aggiungi a Speciali" },
  "start_over_f7552aa9": { "message": "Inizia di nuovo" },
  "start_recording_9a65141a": { "message": "Avvia registrazione" },
  "steel_blue_14296f08": { "message": "Blu acciaio" },
  "studio_media_options_ee504361": {
    "message": "Opzioni supporti multimediali Studio"
  },
  "studio_media_options_tray_cfb94654": {
    "message": "Barra delle opzioni supporti multimediali Studio"
  },
  "styles_2aa721ef": { "message": "Stili" },
  "submit_a3cc6859": { "message": "Invia" },
  "subscript_59744f96": { "message": "Pedice" },
  "subset_19c1a92f": { "message": "Sottoinsieme" },
  "subset_strict_8d8948d6": { "message": "Sottoinsieme (rigido)" },
  "succeeds_9cc31be9": { "message": "Segue" },
  "succeeds_equal_158e8c3a": { "message": "Segue uguale" },
  "sum_b0842d31": { "message": "Somma" },
  "superscript_8cb349a2": { "message": "Apice" },
  "superscript_and_subscript_37f94a50": { "message": "Apice e pedice" },
  "superset_c4db8a7a": { "message": "Sovrainsieme" },
  "superset_strict_c77dd6d2": { "message": "Sovrainsieme (rigido)" },
  "supported_file_types_srt_or_webvtt_7d827ed": {
    "message": "Tipi di file supportati: SRT o WebVTT"
  },
  "switch_to_pretty_html_editor_a3cee15f": {
    "message": "Passa a editor HTML sicuro"
  },
  "switch_to_raw_html_editor_f970ae1a": {
    "message": "Passa a editor HTML non elaborato"
  },
  "switch_to_the_html_editor_146dfffd": { "message": "Passa a editor html" },
  "switch_to_the_rich_text_editor_63c1ecf6": {
    "message": "Passa a editor di testo RTF"
  },
  "syllabus_f191f65b": { "message": "Syllabus" },
  "system_audio_allowed_b2508f8c": { "message": "Audio di sistema consentito" },
  "system_audio_disabled_c177bd13": {
    "message": "Audio di sistema disabilitato"
  },
  "tab_arrows_4cf5abfc": { "message": "TAB/Frecce" },
  "table_header_starting_with_start_ffcabba6": {
    "message": "Intestazione tabella che inizia con { start }"
  },
  "table_starting_with_start_e7232848": {
    "message": "Tabella che inizia con { start }"
  },
  "tables_headers_should_specify_scope_5abf3a8e": {
    "message": "Le intestazioni delle tabelle devono specificare l''ambito."
  },
  "tables_should_include_a_caption_describing_the_con_e91e78fc": {
    "message": "Le tabelle devono includere una didascalia che descrive i contenuti della tabella."
  },
  "tables_should_include_at_least_one_header_48779eac": {
    "message": "Le tabelle devono includere almeno un''intestazione."
  },
  "tau_880974b7": { "message": "Tau" },
  "teal_f729a294": { "message": "Verde acqua" },
  "text_7f4593da": { "message": "Testo" },
  "text_background_color_16e61c3f": { "message": "Colore sfondo testo" },
  "text_color_acf75eb6": { "message": "Colore testo" },
  "text_is_difficult_to_read_without_sufficient_contr_69e62bd6": {
    "message": "Il testo è difficile da leggere senza un contrasto sufficiente tra il testo e lo sfondo, specialmente per gli ipovedenti."
  },
  "text_larger_than_18pt_or_bold_14pt_should_display__5c364db6": {
    "message": "Il testo con dimensioni maggiori di 18 pt (o in grassetto 14 pt) deve visualizzare un rapporto di contrasto minimo pari a 3:1."
  },
  "text_optional_384f94f7": { "message": "Testo (opzionale)" },
  "text_position_8df8c162": { "message": "Posizione testo" },
  "text_size_887c2f6": { "message": "Dimensione testo" },
  "text_smaller_than_18pt_or_bold_14pt_should_display_aaffb22b": {
    "message": "Il testo con dimensioni minori di 18 pt (o in grassetto 14 pt) deve visualizzare un rapporto di contrasto minimo pari a 4,5:1."
  },
  "the_document_preview_is_currently_being_processed__7d9ea135": {
    "message": "L''anteprima del documento è attualmente in elaborazione. Riprova in seguito."
  },
  "the_first_heading_on_a_page_should_be_an_h2_859089f2": {
    "message": "La prima intestazione su una pagina deve essere H2."
  },
  "the_following_content_is_partner_provided_ed1da756": {
    "message": "I contenuti seguenti sono forniti dal partner"
  },
  "the_material_is_in_the_public_domain_279c39a3": {
    "message": "Il materiale è nel dominio pubblico"
  },
  "the_material_is_licensed_under_creative_commons_3242cb5e": {
    "message": "Il materiale è concesso in licenza da Creative Commons"
  },
  "the_material_is_subject_to_an_exception_e_g_fair_u_a39c8ca2": {
    "message": "Il materiale è soggetto a eccezioni, per es. l’uso equo, il diritto di citare o altre in base alle leggi applicabili sul diritto d’autore"
  },
  "the_preceding_content_is_partner_provided_d753928c": {
    "message": "I contenuti precedenti sono forniti dal partner"
  },
  "the_pretty_html_editor_is_not_keyboard_accessible__d6d5d2b": {
    "message": "L’editor html sicuro non è accessibile dalla tastiera. Premere Maiusc+O per aprire l’editor html non elaborato."
  },
  "therefore_d860e024": { "message": "Perciò" },
  "theta_ce2d2350": { "message": "Theta" },
  "theta_variant_fff6da6f": { "message": "Theta (variante)" },
  "thick_downward_arrow_b85add4c": { "message": "Freccia giù spessa" },
  "thick_left_arrow_d5f3e925": { "message": "Freccia sinistra spessa" },
  "thick_leftward_arrow_6ab89880": { "message": "Freccia sinistra spessa" },
  "thick_right_arrow_3ed5e8f7": { "message": "Freccia destra spessa" },
  "thick_rightward_arrow_a2e1839e": { "message": "Freccia destra spessa" },
  "thick_upward_arrow_acd20328": { "message": "Freccia su spessa" },
  "this_document_cannot_be_displayed_within_canvas_7aba77be": {
    "message": "Questo documento non può essere visualizzato in Canvas."
  },
  "this_equation_cannot_be_rendered_in_basic_view_9b6c07ae": {
    "message": "Impossibile eseguire il rendering di questa equazione nella visualizzazione base."
  },
  "this_image_is_currently_unavailable_25c68857": {
    "message": "Questa immagine non è attualmente disponibile"
  },
  "though_your_video_will_have_the_correct_title_in_t_90e427f3": {
    "message": "Anche se il tuo video avrà il titolo corretto nel browser, non siamo riusciti ad aggiornarlo nel database."
  },
  "timebar_a4d18443": { "message": "Barra del tempo" },
  "title_ee03d132": { "message": "Titolo" },
  "to_be_posted_when_d24bf7dc": { "message": "Da postare: { when }" },
  "to_do_when_2783d78f": { "message": "Elenco attività: { when }" },
  "toggle_summary_group_413df9ac": {
    "message": "Attiva/Disattiva gruppo { summary }"
  },
  "toggle_tooltip_d3b7cb86": { "message": "Alterna tooltip" },
  "tools_2fcf772e": { "message": "Strumenti" },
  "top_66e0adb6": { "message": "Superiore" },
  "tray_839df38a": { "message": "Barra delle applicazioni" },
  "triangle_6072304e": { "message": "Triangolo" },
  "turnstile_yields_f9e76df1": {
    "message": "Barra verticale con barra orizzontale (si piega)"
  },
  "type_control_f9_to_access_image_options_text_a47e319f": {
    "message": "digita Control F9 per accedere alle opzioni immagine. { text }"
  },
  "type_control_f9_to_access_link_options_text_4ead9682": {
    "message": "digita Control F9 per accedere alle opzioni di collegamento. { text }"
  },
  "type_control_f9_to_access_table_options_text_92141329": {
    "message": "digita Control F9 per accedere alle opzioni di tabella. { text }"
  },
  "unable_to_determine_resource_selection_url_7867e060": {
    "message": "Impossibile determinare l’URL di selezione risorsa"
  },
  "union_e6b57a53": { "message": "Unione" },
  "unpublished_dfd8801": { "message": "non pubblicato" },
  "untitled_16aa4f2b": { "message": "Senza titolo" },
  "untitled_efdc2d7d": { "message": "senza titolo" },
  "up_and_left_diagonal_arrow_e4a74a23": {
    "message": "Freccia diagonale su e sinistra"
  },
  "up_and_right_diagonal_arrow_935b902e": {
    "message": "Freccia diagonale su e destra"
  },
  "up_c553575d": { "message": "Su" },
  "updated_link_a827e441": { "message": "Link aggiornato" },
  "upload_document_253f0478": { "message": "Carica documento" },
  "upload_file_fd2361b8": { "message": "Carica File" },
  "upload_image_6120b609": { "message": "Carica immagine" },
  "upload_media_ce31135a": { "message": "Carica file multimediali" },
  "upload_record_media_e4207d72": {
    "message": "Carica/Registra file multimediali"
  },
  "uploading_19e8a4e7": { "message": "Caricamento" },
  "uppercase_alphabetic_ordered_list_3f5aa6b2": {
    "message": "elenco ordinato per lettera maiuscola"
  },
  "uppercase_delta_d4f4bc41": { "message": "Delta maiuscolo" },
  "uppercase_gamma_86f492e9": { "message": "Gamma maiuscolo" },
  "uppercase_lambda_c78d8ed4": { "message": "Lambda maiuscolo" },
  "uppercase_omega_8aedfa2": { "message": "Omega maiuscolo" },
  "uppercase_phi_caa36724": { "message": "Phi maiuscolo" },
  "uppercase_pi_fcc70f5e": { "message": "Pi maiuscolo" },
  "uppercase_psi_6395acbe": { "message": "Psi maiuscolo" },
  "uppercase_roman_numeral_ordered_list_853f292b": {
    "message": "elenco ordinato per cifra romana maiuscola"
  },
  "uppercase_sigma_dbb70e92": { "message": "Sigma maiuscolo" },
  "uppercase_theta_49afc891": { "message": "Theta maiuscolo" },
  "uppercase_upsilon_8c1e623e": { "message": "Ipsilon maiuscolo" },
  "uppercase_xi_341e8556": { "message": "Xi maiuscolo" },
  "upsilon_33651634": { "message": "Ipsilon" },
  "upward_and_downward_pointing_arrow_fa90a918": {
    "message": "Freccia su e giù"
  },
  "upward_and_downward_pointing_arrow_thick_d420fdef": {
    "message": "Freccia su e giù (spessa)"
  },
  "upward_arrow_9992cb2d": { "message": "Freccia su" },
  "upward_pointing_triangle_d078d7cb": {
    "message": "Triangolo che punta verso l’alto"
  },
  "url_22a5f3b8": { "message": "URL" },
  "usage_right_ff96f3e2": { "message": "Diritto di utilizzo:" },
  "usage_rights_required_5fe4dd68": {
    "message": "Diritti di utilizzo (obbligatori)"
  },
  "use_arrow_keys_to_navigate_options_2021cc50": {
    "message": "Utilizza i tasti freccia per spostarti tra le opzioni."
  },
  "use_arrow_keys_to_select_a_shape_c8eb57ed": {
    "message": "Usa i tasti freccia per selezionare una forma."
  },
  "use_arrow_keys_to_select_a_size_699a19f4": {
    "message": "Usa i tasti freccia per selezionare una dimensione."
  },
  "use_arrow_keys_to_select_a_text_position_72f9137c": {
    "message": "Usa i tasti freccia per selezionare una posizione testo."
  },
  "use_arrow_keys_to_select_a_text_size_65e89336": {
    "message": "Usa i tasti freccia per selezionare una dimensione testo."
  },
  "use_arrow_keys_to_select_an_outline_size_e009d6b0": {
    "message": "Usa i tasti freccia per selezionare una dimensione struttura."
  },
  "used_by_screen_readers_to_describe_the_content_of__4f14b4e4": {
    "message": "Usato dai screen reader per descrivere il contenuto di un { TYPE }"
  },
  "used_by_screen_readers_to_describe_the_content_of__b1e76d9e": {
    "message": "Usato da screen reader per descrivere il contenuto di un’immagine"
  },
  "used_by_screen_readers_to_describe_the_video_37ebad25": {
    "message": "Usato dagli screen reader per descrivere il video"
  },
  "user_documents_c206e61f": { "message": "Documenti utente" },
  "user_files_78e21703": { "message": "File utente" },
  "user_images_b6490852": { "message": "Immagini utente" },
  "user_media_14fbf656": { "message": "Elementi multimediali utente" },
  "vector_notation_cf6086ab": { "message": "Vettore (notazione)" },
  "vertical_bar_set_builder_notation_4300495f": {
    "message": "Barra verticale (notazione set-builder)"
  },
  "vertical_dots_bfb21f14": { "message": "Punti verticali" },
  "video_options_24ef6e5d": { "message": "Opzioni video" },
  "video_options_tray_3b9809a5": { "message": "Barra delle opzioni video" },
  "video_player_b371005": { "message": "Lettore video" },
  "video_player_for_9e7d373b": { "message": "Riproduttore video per " },
  "video_player_for_title_ffd9fbc4": {
    "message": "Riproduttore video per { title }"
  },
  "view_all_e13bf0a6": { "message": "Visualizza tutto" },
  "view_ba339f93": { "message": "Visualizza" },
  "view_description_30446afc": { "message": "Visualizza descrizione" },
  "view_keyboard_shortcuts_34d1be0b": {
    "message": "Visualizza scelte rapide da tastiera"
  },
  "view_title_description_67940918": {
    "message": "Visualizza descrizione { title }"
  },
  "view_word_and_character_counts_a743dd0c": {
    "message": "Visualizza conteggio parole e caratteri"
  },
  "waiting_for_response_1efd0c50": { "message": "In attesa di risposta" },
  "we_couldn_t_detect_a_working_microphone_connected__ceb71c40": {
    "message": "Impossibile rilevare un microfono funzionante collegato al tuo dispositivo."
  },
  "we_couldn_t_detect_a_working_webcam_connected_to_y_6715cc4": {
    "message": "Impossibile rilevare una webcam funzionante collegata al tuo dispositivo."
  },
  "we_couldn_t_detect_a_working_webcam_or_microphone__263b6674": {
    "message": "Impossibile rilevare un microfono o una webcam funzionanti collegati al tuo dispositivo."
  },
  "webcam_disabled_30c66986": { "message": "Webcam disabilitata" },
  "webcam_fe91b20f": { "message": "Webcam" },
  "webpages_should_only_have_a_single_h1_which_is_aut_dc99189e": {
    "message": "Le pagine web devono avere solo un’unica H1, che viene utilizzata automaticamente dal titolo della pagina. La prima intestazione dei contenuti deve essere H2."
  },
  "what_would_you_like_to_do_6dc0d541": { "message": "Cosa vorresti fare?" },
  "when_markup_is_used_that_visually_formats_items_as_f941fc1b": {
    "message": "Quando viene utilizzato il markup che formatta visivamente gli elementi come elenco ma non indica la relazione tra gli elenchi, gli utenti potrebbero avere difficoltà a spostarsi tra le informazioni."
  },
  "white_87fa64fd": { "message": "Bianco" },
  "why_523b3d8c": { "message": "Perché" },
  "width_492fec76": { "message": "Larghezza" },
  "width_and_height_must_be_numbers_110ab2e3": {
    "message": "La larghezza e l''altezza devono essere numerici"
  },
  "width_x_height_px_ff3ccb93": { "message": "{ width } x { height }px" },
  "wiki_home_9cd54d0": { "message": "Home page wiki" },
  "word_count_c77fe3a6": { "message": "Conteggio parole" },
  "words_b448b7d5": { "message": "Parole" },
  "wreath_product_200b38ef": { "message": "Tilde verticale" },
  "writing_assistant_a30ac16a": { "message": "Assistente scrittura" },
  "xi_149681d0": { "message": "Xi" },
  "yes_dde87d5": { "message": "Sì" },
  "you_have_unsaved_changes_in_the_icon_maker_tray_do_e8cf5f1b": {
    "message": "Hai delle modifiche non salvate nella barra del produttore icone. Vuoi continuare senza salvare queste modifiche?"
  },
  "you_may_need_to_adjust_additional_headings_to_main_975f0eee": {
    "message": "Potrebbe essere necessario regolare ulteriori intestazioni per mantenere la gerarchia delle pagine."
  },
  "you_may_not_upload_an_empty_file_11c31eb2": {
    "message": "Non si possono caricare file vuoti"
  },
  "your_image_has_been_compressed_for_icon_maker_imag_2e45cd91": {
    "message": "L''immagine è stata compressa per Icon Maker. Le immagini inferiori a { size } KB non vengono compresse."
  },
  "your_microphone_is_blocked_in_the_browser_settings_42af0ddc": {
    "message": "Il tuo microfono è bloccato nelle impostazioni del browser."
  },
  "your_webcam_and_microphone_are_blocked_in_the_brow_73357dc6": {
    "message": "La tua webcam e il tuo microfono sono bloccati nelle impostazioni del browser."
  },
  "your_webcam_is_blocked_in_the_browser_settings_7f638128": {
    "message": "La tua webcam è bloccata nelle impostazioni del browser."
  },
  "your_webcam_may_already_be_in_use_6cd64c25": {
    "message": "La tua webcam potrebbe già essere in uso."
  },
  "zeta_5ef24f0e": { "message": "Zeta" },
  "zoom_f3e54d69": { "message": "Zoom" },
  "zoom_in_image_bb97d4f": { "message": "Ingrandisci immagine" },
  "zoom_out_image_d0a0a2ec": { "message": "Riduci immagine" }
}


formatMessage.addLocale({it: locale})<|MERGE_RESOLUTION|>--- conflicted
+++ resolved
@@ -329,10 +329,7 @@
   },
   "edit_icon_2c6b0e91": { "message": "Icona di modifica" },
   "edit_link_7f53bebb": { "message": "Modifica collegamento" },
-<<<<<<< HEAD
-=======
   "editor_status_bar_653f44ee": { "message": "Editor barra di stato" },
->>>>>>> 37d6122c
   "element_starting_with_start_91bf4c3b": {
     "message": "Elemento che inizia con { start }"
   },
