--- conflicted
+++ resolved
@@ -323,10 +323,7 @@
   "files_c300e900": { "message": "Fail" },
   "files_index_af7c662b": { "message": "Indeks Fail" },
   "finish_bc343002": { "message": "Selesai" },
-<<<<<<< HEAD
-=======
   "fix_heading_hierarchy_f60884c4": { "message": "Pulihkan hierarki tajuk" },
->>>>>>> 147b3201
   "flat_music_76d5a5c3": { "message": "Flat (Muzik)" },
   "focus_element_options_toolbar_18d993e": {
     "message": "Bar alat pilihan elemen fokus"
@@ -559,10 +556,7 @@
     "message": "Fail media sedang diproses. Sila cuba semula kemudian."
   },
   "medium_5a8e9ead": { "message": "Medium" },
-<<<<<<< HEAD
-=======
   "merge_links_2478df96": { "message": "Gabung pautan" },
->>>>>>> 147b3201
   "mic_a7f3d311": { "message": "Mikrofon" },
   "microphone_disabled_15c83130": { "message": "Mikrofon Dinyahdayakan" },
   "middle_27dc1d5": { "message": "Tengah" },
@@ -726,12 +720,9 @@
   "rho_a0244a36": { "message": "Rho" },
   "rho_variant_415245cd": { "message": "Rho (Varian)" },
   "rich_content_editor_2708ef21": { "message": "Editor Kandungan Beraneka" },
-<<<<<<< HEAD
-=======
   "rich_text_area_press_oskey_f8_for_rich_content_edi_c2f651d": {
     "message": "Kawasan Teks Beraneka. Tekan { OSKey }+F8 untuk pintasan Editor Kandungan Beraneka"
   },
->>>>>>> 147b3201
   "right_angle_bracket_d704e2d6": { "message": "Tanda Kurung Sudut Kiri" },
   "right_arrow_35e0eddf": { "message": "Anak Panah ke Kanan" },
   "right_arrow_with_hook_29d92d31": { "message": "Panah Cangkuk Kanan" },
@@ -758,9 +749,6 @@
     "message": "Sayangnya, editor HTML rapi tidak dapat diakses dengan papan kekunci. Dapatkan akses kepada editor HTML mentah di sini."
   },
   "save_11a80ec3": { "message": "Simpan" },
-<<<<<<< HEAD
-  "save_media_cb9e786e": { "message": "Simpan Media" },
-=======
   "save_copy_ca63944e": { "message": "Simpan Salinan" },
   "save_media_cb9e786e": { "message": "Simpan Media" },
   "screen_readers_cannot_determine_what_is_displayed__6a5842ab": {
@@ -781,7 +769,6 @@
   "screen_readers_cannot_interpret_tables_without_the_f0bdec0f": {
     "message": "Pembaca skrin tidak boleh menterjemahkan jadual tanpa struktur yang betul. Pengepala jadual memberikan arah tuju dan gambaran keseluruhan kandungan."
   },
->>>>>>> 147b3201
   "script_l_42a7b254": { "message": "Skrip L" },
   "search_280d00bd": { "message": "Cari" },
   "select_audio_source_21043cd5": { "message": "Pilih sumber audio" },
@@ -1066,15 +1053,12 @@
   },
   "webcam_disabled_30c66986": { "message": "Kamera Web Dinyahdayakan" },
   "webcam_fe91b20f": { "message": "Kamera Web" },
-<<<<<<< HEAD
-=======
   "webpages_should_only_have_a_single_h1_which_is_aut_dc99189e": {
     "message": "Halaman web sepatutnya hanya mempunyai satu H1 yang digunakan oleh Tajuk halaman secara automatik. Pengepala pertama dalam kandungan anda sepatutnya H2."
   },
   "when_markup_is_used_that_visually_formats_items_as_f941fc1b": {
     "message": "Apabila tanda digunakan untuk memformat item secara visual sebagai senarai tetapi petunjuk tidak diberikan tentang hubungan senarai, pengguna mungkin mengalami kesukaran dalam menavigasi maklumat."
   },
->>>>>>> 147b3201
   "white_87fa64fd": { "message": "Putih" },
   "why_523b3d8c": { "message": "Kenapa" },
   "width_492fec76": { "message": "Lebar" },
