/*
 * Copyright (C) 2021 - present Instructure, Inc.
 *
 * This file is part of Canvas.
 *
 * Canvas is free software: you can redistribute it and/or modify it under
 * the terms of the GNU Affero General Public License as published by the Free
 * Software Foundation, version 3 of the License.
 *
 * Canvas is distributed in the hope that it will be useful, but WITHOUT ANY
 * WARRANTY; without even the implied warranty of MERCHANTABILITY or FITNESS FOR
 * A PARTICULAR PURPOSE. See the GNU Affero General Public License for more
 * details.
 *
 * You should have received a copy of the GNU Affero General Public License along
 * with this program. If not, see <http://www.gnu.org/licenses/>.
 */

import formatMessage from '../../format-message'

const locale = {
  "access_the_pretty_html_editor_37168efe": {
    "message": "Dapatkan akses kepada editor HTML yang menarik"
  },
  "accessibility_checker_b3af1f6c": { "message": "Penyemak Kebolehcapaian" },
  "add_8523c19b": { "message": "Tambah" },
  "add_another_f4e50d57": { "message": "Tambah yang lain" },
  "add_cc_subtitles_55f0394e": { "message": "Tambah CC/Sari Kata" },
  "add_image_60b2de07": { "message": "Tambah Imej" },
  "aleph_f4ffd155": { "message": "Aleph" },
  "alignment_and_lists_5cebcb69": { "message": "Penjajaran dan Senarai" },
  "all_4321c3a1": { "message": "Semua" },
  "all_apps_a50dea49": { "message": "Semua Apl" },
  "alpha_15d59033": { "message": "Alfa" },
  "alphabetical_55b5b4e0": { "message": "Mengikut abjad" },
  "alt_text_611fb322": { "message": "Teks Alt" },
  "amalg_coproduct_c589fb12": { "message": "Amalg (Produk Bersama)" },
  "an_error_occured_reading_the_file_ff48558b": {
    "message": "Ralat berlaku semasa membaca fail"
  },
  "an_error_occurred_making_a_network_request_d1bda348": {
    "message": "Ralat berlaku semasa membuat permintaan rangkaian"
  },
  "an_error_occurred_uploading_your_media_71f1444d": {
    "message": "Ralat berlaku semasa memuat naik media anda."
  },
  "and_7fcc2911": { "message": "Dan" },
  "angle_c5b4ec50": { "message": "Sudut" },
  "announcement_list_da155734": { "message": "Senarai Pengumuman" },
  "announcements_a4b8ed4a": { "message": "Pengumuman" },
  "apply_781a2546": { "message": "Gunakan" },
  "apply_changes_to_all_instances_of_this_icon_maker__2642f466": {
    "message": "Gunakan perubahan pada semua tika Ikon Pembuat Ikon ini dalam Kursus"
  },
  "approaches_the_limit_893aeec9": { "message": "Hampir Mencapai Had" },
  "approximately_e7965800": { "message": "Anggaran" },
  "apps_54d24a47": { "message": "Aplikasi" },
  "arrows_464a3e54": { "message": "Anak panah" },
  "art_icon_8e1daad": { "message": "Ikon Seni" },
  "aspect_ratio_will_be_preserved_cb5fdfb8": {
    "message": "Nisbah aspek akan dikekalkan"
  },
  "assignments_1e02582c": { "message": "Tugasan" },
  "asterisk_82255584": { "message": "Simbol berbentuk bintang" },
  "attributes_963ba262": { "message": "Atribut" },
  "audio_and_video_recording_not_supported_please_use_5ce3f0d7": {
    "message": "Rakaman audio dan video tidak disokong; sila gunakan pelayar lain."
  },
  "audio_options_feb58e2c": { "message": "Pilihan Audio" },
  "audio_options_tray_33a90711": { "message": "Dulang Pilihan Audio" },
  "audio_player_for_title_20cc70d": {
    "message": "Pemain audio untuk { title }"
  },
  "auto_saved_content_exists_would_you_like_to_load_t_fee528f2": {
    "message": "Kandungan yang disimpan secara automatik wujud. Adakah anda ingin memuat naik kandungan yang disimpan secara automatik sebagai ganti?"
  },
  "available_folders_694d0436": { "message": "Folder tersedia" },
  "backslash_b2d5442d": { "message": "Garis miring balik" },
  "bar_ec63ed6": { "message": "Bar" },
  "basic_554cdc0a": { "message": "Asas" },
  "because_501841b": { "message": "Sebab" },
  "below_81d4dceb": { "message": "Di bawah" },
  "beta_cb5f307e": { "message": "Beta" },
  "big_circle_16b2e604": { "message": "Bulatan Besar" },
  "binomial_coefficient_ea5b9bb7": { "message": "Pekali Binomial" },
  "black_4cb01371": { "message": "Hitam" },
  "blue_daf8fea9": { "message": "Biru" },
  "bottom_15a2a9be": { "message": "Bawah" },
  "bottom_third_5f5fec1d": { "message": "Bawah Ketiga" },
  "bowtie_5f9629e4": { "message": "Tali leher kupu-kupu" },
  "brick_f2656265": { "message": "Batu bata" },
  "c_2001_acme_inc_283f7f80": { "message": "(c) 2001 Acme Inc." },
  "cancel_caeb1e68": { "message": "Batal" },
  "cap_product_3a5265a6": { "message": "Hadkan Produk" },
  "centered_dot_64d5e378": { "message": "Titik di Tengah" },
  "centered_horizontal_dots_451c5815": {
    "message": "Titik Mendatar di Tengah"
  },
  "chi_54a32644": { "message": "Chi" },
  "choose_caption_file_9c45bc4e": { "message": "Pilih fail kapsyen " },
  "choose_usage_rights_33683854": { "message": "Pilih hak penggunaan..." },
  "circle_484abe63": { "message": "Bulatan" },
  "clear_2084585f": { "message": "Kosongkan" },
  "clear_image_3213fe62": { "message": "Kosongkan imej" },
  "clear_selected_file_82388e50": { "message": "Kosongkan fail yang dipilih" },
  "clear_selected_file_filename_2fe8a58e": {
    "message": "Kosongkan fail yang dipilih: { filename }"
  },
  "click_or_shift_click_for_the_html_editor_25d70bb4": {
    "message": "Klik atau Shift+klik untuk mendapatkan editor html."
  },
  "click_to_embed_imagename_c41ea8df": {
    "message": "Klik untuk membenam { imageName }"
  },
  "click_to_hide_preview_3c707763": {
    "message": "Klik untuk menyembunyikan pratonton"
  },
  "click_to_insert_a_link_into_the_editor_c19613aa": {
    "message": "Klik untuk memasukkan pautan ke dalam editor."
  },
  "click_to_show_preview_faa27051": {
    "message": "Klik untuk menunjukkan pratonton"
  },
  "close_a_menu_or_dialog_also_returns_you_to_the_edi_739079e6": {
    "message": "Tutup menu atau dialog. Juga mengembalikan anda ke kawasan editor"
  },
  "close_d634289d": { "message": "Tutup" },
  "closed_caption_file_must_be_less_than_maxkb_kb_5880f752": {
    "message": "Fail kapsyen tertutup mestilah kurang daripada { maxKb } kb"
  },
  "closed_captions_subtitles_e6aaa016": {
    "message": "Kapsyen/Sari Kata Tertutup"
  },
  "clubs_suit_c1ffedff": { "message": "Kelab (Sut)" },
  "collaborations_5c56c15f": { "message": "Kolaborasi" },
  "collapse_to_hide_types_1ab46d2e": {
    "message": "Kuncupkan untuk menyembunyikan { types }"
  },
  "color_picker_6b359edf": { "message": "Pemilih Warna" },
  "color_picker_colorname_selected_ad4cf400": {
    "message": "Pemilih Warna ({ colorName } dipilih)"
  },
  "complex_numbers_a543d004": { "message": "Nombor Kompleks" },
  "computer_1d7dfa6f": { "message": "Komputer" },
  "congruent_5a244acd": { "message": "Kongruen" },
  "contains_311f37b7": { "message": "Mengandungi" },
  "content_1440204b": { "message": "Kandungan" },
  "content_is_still_being_uploaded_if_you_continue_it_8f06d0cb": {
    "message": "Kandungan masih lagi sedang dimuat naik, sekiranya anda meneruskan kandungan tidak akan terbenam dengan betul."
  },
  "content_subtype_5ce35e88": { "message": "Sub-jenis Kandungan" },
  "content_type_2cf90d95": { "message": "Jenis Kandungan" },
  "coproduct_e7838082": { "message": "Produk Bersama" },
  "copyright_holder_66ee111": { "message": "Pemegang Hak Cipta:" },
  "count_plural_0_0_words_one_1_word_other_words_acf32eca": {
    "message": "{ count, plural,\n     =0 {0 perkataan}\n    one {1 perkataan}\n  other {# perkataan}\n}"
  },
  "count_plural_one_item_loaded_other_items_loaded_857023b7": {
    "message": "{ count, plural,\n    one {# item dimuat naik}\n  other {# item dimuat naik}\n}"
  },
  "course_documents_104d76e0": { "message": "Dokumen Kursus" },
  "course_files_62deb8f8": { "message": "Fail Kursus" },
  "course_files_a31f97fc": { "message": "Fail kursus" },
  "course_images_f8511d04": { "message": "Imej Kursus" },
  "course_links_b56959b9": { "message": "Pautan Kursus" },
  "course_media_ec759ad": { "message": "Media Kursus" },
  "course_navigation_dd035109": { "message": "Navigasi Kursus" },
  "create_icon_110d6463": { "message": "Cipta Ikon" },
  "creative_commons_license_725584ae": { "message": "Lesen Creative Commons:" },
  "crop_image_41bf940c": { "message": "Pangkas imej" },
  "crop_image_807ebb08": { "message": "Pangkas Imej" },
  "cup_product_14174434": { "message": "Produk Cawan" },
  "current_image_f16c249c": { "message": "Imej Semasa" },
  "custom_6979cd81": { "message": "Tersuai" },
  "cyan_c1d5f68a": { "message": "Sian" },
  "dagger_57e0f4e5": { "message": "Pisau Belati" },
  "date_added_ed5ad465": { "message": "Tarikh Ditambah" },
  "decorative_icon_9a7f3fc3": { "message": "Ikon Hiasan" },
  "decorative_type_upper_f2c95e3": { "message": "{ TYPE_UPPER } Hiasan" },
  "deep_purple_bb3e2907": { "message": "Ungu Gelap" },
  "definite_integral_fe7ffed1": { "message": "Kamiran Tentu" },
  "degree_symbol_4a823d5f": { "message": "Simbol Darjah" },
  "delimiters_4db4840d": { "message": "Pembatas" },
  "delta_53765780": { "message": "Delta" },
  "describe_the_icon_f6a18823": { "message": "(Keterangan ikon)" },
  "describe_the_type_ff448da5": { "message": "(Terangkan { TYPE })" },
  "describe_the_video_2fe8f46a": { "message": "(Keterangan video)" },
  "details_98a31b68": { "message": "Butiran" },
  "diagonal_dots_7d71b57e": { "message": "Titik Pepenjuru" },
  "diamond_b8dfe7ae": { "message": "Berlian" },
  "diamonds_suit_526abaaf": { "message": "Berlian (Sut)" },
  "digamma_258ade94": { "message": "Digamma" },
  "dimension_type_f5fa9170": { "message": "Jenis Dimensi" },
  "dimensions_45ddb7b7": { "message": "Dimensi" },
  "directionality_26ae9e08": { "message": "Kearahan" },
  "directly_edit_latex_b7e9235b": { "message": "Edit LaTeX secara terus" },
  "disable_preview_222bdf72": { "message": "Nyahdayakan Pratonton" },
  "discussions_a5f96392": { "message": "Perbincangan" },
  "discussions_index_6c36ced": { "message": "Indeks Perbincangan" },
  "disjoint_union_e74351a8": { "message": "Buka Cantuman Penyambung" },
  "display_options_315aba85": { "message": "Paparkan Pilihan" },
  "display_text_link_opens_in_a_new_tab_75e9afc9": {
    "message": "Paparkan Pautan Teks (Dibuka dalam tab baharu)"
  },
  "division_sign_72190870": { "message": "Papan Tanda Bahagian" },
  "documents_81393201": { "message": "Dokumen" },
  "done_54e3d4b6": { "message": "Siap" },
  "double_dagger_faf78681": { "message": "Simbol Anotasi" },
  "down_and_left_diagonal_arrow_40ef602c": { "message": "Panah Barat Daya" },
  "down_and_right_diagonal_arrow_6ea0f460": { "message": "Panah Tenggara" },
  "download_filename_2baae924": { "message": "Muat turun { filename }" },
  "downward_arrow_cca52012": { "message": "Panah Tegak Bawah" },
  "downward_pointing_triangle_2a12a601": {
    "message": "Segi Tiga Tunjuk Bawah"
  },
  "drag_a_file_here_1bf656d5": { "message": "Seret fail di sini" },
  "drag_and_drop_or_click_to_browse_your_computer_60772d6d": {
    "message": "Seret dan lepas, atau klik untuk melayari komputer anda"
  },
  "drag_handle_use_up_and_down_arrows_to_resize_e29eae5c": {
    "message": "Seret kendali. Gunakan anak panah ke atas dan ke bawah untuk menukar saiz."
  },
  "due_multiple_dates_cc0ee3f5": {
    "message": "Cukup tempoh: Berbilang Tarikh"
  },
  "due_when_7eed10c6": { "message": "Cukup tempoh: { when }" },
  "edit_alt_text_for_this_icon_instance_9c6fc5fd": {
    "message": "Edit teks alt untuk tika ikon ini"
  },
  "edit_c5fbea07": { "message": "Edit" },
  "edit_course_link_5a5c3c59": { "message": "Edit Pautan Kursus" },
  "edit_existing_icon_maker_icon_5d0ebb3f": {
    "message": "Edit Ikon Pembuat Ikon Sedia Ada"
  },
  "edit_icon_2c6b0e91": { "message": "Edit Ikon" },
  "edit_link_7f53bebb": { "message": "Edit Pautan" },
  "editor_statusbar_26ac81fc": { "message": "Bar Status Editor" },
  "embed_828fac4a": { "message": "Benamkan" },
  "embed_code_314f1bd5": { "message": "Benamkan Kod" },
  "embed_image_1080badc": { "message": "Imej Terbenam" },
  "embed_video_a97a64af": { "message": "Video Terbenam" },
  "embedded_content_aaeb4d3d": { "message": "kandungan terbenam" },
  "empty_set_91a92df4": { "message": "Set Kosong" },
  "encircled_dot_8f5e51c": { "message": "Dot Dilingkari Bulatan" },
  "encircled_minus_72745096": { "message": "Simbol Tolak Dilingkari Bulatan" },
  "encircled_plus_36d8d104": { "message": "Simbol Tambah Dilingkari Bulatan" },
  "encircled_times_5700096d": { "message": "Masa Dilingkari Bulatan" },
  "engineering_icon_f8f3cf43": { "message": "Ikon Kejuruteraan" },
  "english_icon_25bfe845": { "message": "Ikon Bahasa Inggeris" },
  "enter_at_least_3_characters_to_search_4f037ee0": {
    "message": "Masukkan sekurang-kurangnya 3 aksara untuk mencari"
  },
  "epsilon_54bb8afa": { "message": "Epsilon" },
  "epsilon_variant_d31f1e77": { "message": "Epsilon (Varian)" },
  "equals_sign_c51bdc58": { "message": "Tanda Sama Dengan" },
  "equation_editor_39fbc3f1": { "message": "Editor Persamaan" },
  "equivalence_class_7b0f11c0": { "message": "Kelas Kesetaraan" },
  "equivalent_identity_654b3ce5": { "message": "Kesetaraan (Identiti)" },
  "eta_b8828f99": { "message": "Eta" },
  "exists_2e62bdaa": { "message": "Wujud" },
  "exit_fullscreen_b7eb0aa4": { "message": "Keluar dari Skrin Penuh" },
  "expand_preview_by_default_2abbf9f8": {
    "message": "Kembangkan pratonton secara Lalai"
  },
  "expand_to_see_types_f5d29352": {
    "message": "Kembangkan untuk melihat { types }"
  },
  "external_tools_6e77821": { "message": "Alat Luar" },
  "extra_large_b6cdf1ff": { "message": "Amat Besar" },
  "extra_small_9ae33252": { "message": "Amat Kecil" },
  "extracurricular_icon_67c8ca42": { "message": "Ikon Kurikulum Tambahan" },
  "f_function_fe422d65": { "message": "F (fungsi)" },
  "failed_getting_file_contents_e9ea19f4": {
    "message": "Gagal mendapatkan kandungan fail"
  },
  "file_storage_quota_exceeded_b7846cd1": {
    "message": "Melebihi kuota storan fail"
  },
  "file_url_c12b64be": { "message": "URL Fail" },
  "filename_file_icon_602eb5de": { "message": "Ikon fail { filename }" },
  "filename_image_preview_6cef8f26": {
    "message": "Pratonton imej { filename }"
  },
  "filename_text_preview_e41ca2d8": {
    "message": "Pratonton teks { filename }"
  },
  "files_c300e900": { "message": "Fail" },
  "files_index_af7c662b": { "message": "Indeks Fail" },
  "flat_music_76d5a5c3": { "message": "Flat (Muzik)" },
  "focus_element_options_toolbar_18d993e": {
    "message": "Bar alat pilihan elemen fokus"
  },
  "folder_tree_fbab0726": { "message": "Pepohon Folder" },
  "for_all_b919f972": { "message": "Untuk Semua" },
  "format_4247a9c5": { "message": "Format" },
  "formatting_5b143aa8": { "message": "Pemformatan" },
  "forward_slash_3f90f35e": { "message": "Garis Miring" },
  "found_auto_saved_content_3f6e4ca5": {
    "message": "Kandungan yang disimpan secara automatik ditemui"
  },
  "found_count_plural_0_results_one_result_other_resu_46aeaa01": {
    "message": "{ count, plural,\n     =0 {# hasil}\n    one {# hasil}\n  other {# hasil}\n} ditemui"
  },
  "fraction_41bac7af": { "message": "Pecahan" },
  "fullscreen_873bf53f": { "message": "Skrin penuh" },
  "gamma_1767928": { "message": "Gama" },
  "generating_preview_45b53be0": { "message": "Menjana pratonton..." },
  "gif_png_format_images_larger_than_size_kb_are_not__7af3bdbd": {
    "message": "Imej format GIF/PNG lebih besar daripada { size } KB tidak disokong pada masa ini."
  },
  "go_to_the_editor_s_menubar_e6674c81": {
    "message": "Terus ke bar menu editor"
  },
  "go_to_the_editor_s_toolbar_a5cb875f": {
    "message": "Terus ke bar alat editor"
  },
  "grades_a61eba0a": { "message": "Gred" },
  "greater_than_e98af662": { "message": "Lebih Besar Daripada" },
  "greater_than_or_equal_b911949a": {
    "message": "Lebih Besar Daripada atau Sama Dengan"
  },
  "greek_65c5b3f7": { "message": "Bahasa Greek" },
  "green_15af4778": { "message": "Hijau" },
  "grey_a55dceff": { "message": "Kelabu" },
  "group_documents_8bfd6ae6": { "message": "Dokumen Kumpulan" },
  "group_files_4324f3df": { "message": "Fail Kumpulan" },
  "group_files_82e5dcdb": { "message": "Fail Kumpulan" },
  "group_images_98e0ac17": { "message": "Imej Kumpulan" },
  "group_isomorphism_45b1458c": { "message": "Isomorfisme Kumpulan" },
  "group_links_9493129e": { "message": "Pautan Kumpulan" },
  "group_media_2f3d128a": { "message": "Media Kumpulan" },
  "group_navigation_99f191a": { "message": "Navigasi Kumpulan" },
  "h_bar_bb94deae": { "message": "Bar H" },
  "hat_ea321e35": { "message": "Topi" },
  "heading_2_5b84eed2": { "message": "Pengepala 2" },
  "heading_3_2c83de44": { "message": "Pengepala 3" },
  "heading_4_b2e74be7": { "message": "Pengepala 4" },
  "health_icon_8d292eb5": { "message": "Ikon Kesihatan" },
  "hearts_suit_e50e04ca": { "message": "Hati (Sut)" },
  "height_69b03e15": { "message": "Ketinggian" },
  "hexagon_d8468e0d": { "message": "Heksagon" },
  "hide_description_bfb5502e": { "message": "Sembunyikan penerangan" },
  "hide_title_description_caf092ef": {
    "message": "Sembunyikan penerangan { title }"
  },
  "home_351838cd": { "message": "Laman Utama" },
  "html_code_editor_fd967a44": { "message": "editor kod html" },
  "i_have_obtained_permission_to_use_this_file_6386f087": {
    "message": "Saya telah mendapatkan keizinan untuk menggunakan fail ini."
  },
  "i_hold_the_copyright_71ee91b1": { "message": "Saya memegang hak cipta" },
  "icon_215a1dc6": { "message": "Ikon" },
  "icon_8168b2f8": { "message": "ikon" },
  "icon_color_b86dd6d6": { "message": "Warna Ikon" },
  "icon_maker_icons_cc560f7e": { "message": "Ikon Pembuat Ikon" },
  "icon_options_7e32746e": { "message": "Pilihan Ikon" },
  "icon_options_tray_2b407977": { "message": "Dulang Pilihan Ikon" },
  "icon_preview_1782a1d9": { "message": "Pratonton Ikon" },
  "icon_shape_30b61e7": { "message": "Bentuk Ikon" },
  "icon_size_9353edea": { "message": "Saiz Ikon" },
  "if_left_empty_link_text_will_display_as_course_lin_61087540": {
    "message": "Jika pautan ditinggalkan kosong, teks akan dipaparkan sebagai nama pautan kursus"
  },
  "if_you_do_not_select_usage_rights_now_this_file_wi_14e07ab5": {
    "message": "Jika anda tidak memilih hak penggunaan sekarang, fail ini tidak akan diterbitkan selepas ia dimuat naik."
  },
  "image_8ad06": { "message": "Imej" },
  "image_c1c98202": { "message": "imej" },
  "image_options_5412d02c": { "message": "Pilihan Imej" },
  "image_options_tray_90a46006": { "message": "Dulang Pilihan Imej" },
  "image_to_crop_3a34487d": { "message": "Imej untuk dipangkas" },
  "images_7ce26570": { "message": "Imej" },
  "imaginary_portion_of_complex_number_2c733ffa": {
    "message": "Bahagian Khayalan (Nombor Kompleks)"
  },
  "in_element_of_19ca2f33": { "message": "Dalam (Element untuk)" },
  "indefinite_integral_6623307e": { "message": "Kamiran Tidak Tentu" },
  "indigo_2035fc55": { "message": "Biru Nila" },
  "inference_fed5c960": { "message": "Inferens" },
  "infinity_7a10f206": { "message": "Infiniti" },
  "insert_593145ef": { "message": "Sisipkan" },
  "insert_link_6dc23cae": { "message": "Sisipkan Pautan" },
  "integers_336344e1": { "message": "Integer" },
  "intersection_cd4590e4": { "message": "Persilangan" },
  "invalid_entry_f7d2a0f5": { "message": "Masukan tidak sah." },
  "invalid_file_c11ba11": { "message": "Fail Tidak Sah" },
  "invalid_file_type_881cc9b2": { "message": "Jenis fail tidak sah" },
  "invalid_url_cbde79f": { "message": "URL tidak sah" },
  "iota_11c932a9": { "message": "Iota" },
  "kappa_2f14c816": { "message": "Kappa" },
  "kappa_variant_eb64574b": { "message": "Kappa (Varian)" },
  "keyboard_shortcuts_ed1844bd": { "message": "Pintasan Papan Kekunci" },
  "lambda_4f602498": { "message": "Lambda" },
  "language_arts_icon_a798b0f8": { "message": "Ikon Seni Bahasa" },
  "languages_icon_9d20539": { "message": "Ikon Bahasa" },
  "large_9c5e80e7": { "message": "Besar" },
  "left_angle_bracket_c87a6d07": { "message": "Tanda Kurung Sudut Kiri" },
  "left_arrow_4fde1a64": { "message": "Panah Kiri" },
  "left_arrow_with_hook_5bfcad93": { "message": "Panah Cangkuk Kiri" },
  "left_ceiling_ee9dd88a": { "message": "Siling Kiri" },
  "left_curly_brace_1726fb4": { "message": "Tanda Kurung Dakap Kiri" },
  "left_downard_harpoon_arrow_1d7b3d2e": {
    "message": "Panah Tempuling Tegak Bawah Kiri"
  },
  "left_floor_29ac2274": { "message": "Lantai Kiri" },
  "left_to_right_e9b4fd06": { "message": "Kiri ke Kanan" },
  "left_upward_harpoon_arrow_3a562a96": {
    "message": "Panah Tempuling Tegak Atas Kiri"
  },
  "leftward_arrow_1e4765de": { "message": "Panah Tunjuk Kiri" },
  "leftward_pointing_triangle_d14532ce": { "message": "Segi Tiga Tunjuk Kiri" },
  "less_than_a26c0641": { "message": "Kurang Daripada" },
  "less_than_or_equal_be5216cb": {
    "message": "Kurang Daripada atau Sama Dengan"
  },
  "library_icon_ae1e54cf": { "message": "Ikon Pustaka" },
  "light_blue_5374f600": { "message": "Biru Muda" },
  "link_7262adec": { "message": "Pautan" },
  "link_options_a16b758b": { "message": "Pilihan Pautan" },
  "links_14b70841": { "message": "Pautan" },
  "links_to_an_external_site_de74145d": { "message": "Pautan ke laman luar." },
  "load_more_35d33c7": { "message": "Muatkan Lebih Banyak" },
  "loading_25990131": { "message": "Memuatkan..." },
  "loading_bde52856": { "message": "Memuatkan" },
  "loading_closed_captions_subtitles_failed_95ceef47": {
    "message": "memuatkan kapsyen/sari kata tertutup gagal."
  },
  "loading_failed_b3524381": { "message": "Pemuatan gagal..." },
  "loading_failed_e6a9d8ef": { "message": "Pemuatan gagal." },
  "loading_folders_d8b5869e": { "message": "Memuatkan folder" },
  "loading_please_wait_d276220a": {
    "message": "Sedang memuatkan, sila tunggu"
  },
  "loading_preview_9f077aa1": { "message": "Memuatkan pratonton" },
  "locked_762f138b": { "message": "Berkunci" },
  "logical_equivalence_76fca396": { "message": "Kesetaraan Logik" },
  "logical_equivalence_short_8efd7b4f": {
    "message": "Kesetaraan Logik (Pendek)"
  },
  "logical_equivalence_short_and_thick_1e1f654d": {
    "message": "Kesetaraan Logik (Pendek dan Tebal)"
  },
  "logical_equivalence_thick_662dd3f2": {
    "message": "Kesetaraan Logik (Tebal)"
  },
  "low_horizontal_dots_cc08498e": { "message": "Titik Melintang Rendah" },
  "magenta_4a65993c": { "message": "Magenta" },
  "maps_to_e5ef7382": { "message": "Peta Untuk" },
  "math_icon_ad4e9d03": { "message": "Ikon Matematik" },
  "media_af190855": { "message": "Media" },
  "media_file_is_processing_please_try_again_later_58a6d49": {
    "message": "Fail media sedang diproses. Sila cuba semula kemudian."
  },
  "medium_5a8e9ead": { "message": "Medium" },
  "middle_27dc1d5": { "message": "Tengah" },
  "minimize_file_preview_da911944": { "message": "Kecilkan Pratonton Fail" },
  "minimize_video_20aa554b": { "message": "Kecilkan Video" },
  "minus_fd961e2e": { "message": "Tolak" },
  "minus_plus_3461f637": { "message": "Tolak/Tambah" },
  "misc_3b692ea7": { "message": "Lain-lain" },
  "miscellaneous_e9818229": { "message": "Lain-lain" },
  "modules_c4325335": { "message": "Modul" },
  "mu_37223b8b": { "message": "Mu" },
  "multi_color_image_63d7372f": { "message": "Imej Pelbagai Warna" },
  "multiplication_sign_15f95c22": { "message": "Tanda Darab" },
  "music_icon_4db5c972": { "message": "Ikon Muzik" },
  "must_be_at_least_percentage_22e373b6": {
    "message": "Mesti sekurang-kurangnya { percentage }%"
  },
  "must_be_at_least_width_x_height_px_41dc825e": {
    "message": "Mesti sekurang-kurangnya { width } x { height } piksel."
  },
  "my_files_2f621040": { "message": "Fail saya" },
  "n_th_root_9991a6e4": { "message": "Akar ke-n" },
  "nabla_1e216d25": { "message": "Nabla" },
  "name_1aed4a1b": { "message": "Nama" },
  "name_color_ceec76ff": { "message": "{ name } ({ color })" },
  "natural_music_54a70258": { "message": "Semula Jadi (Muzik)" },
  "natural_numbers_3da07060": { "message": "Nombor Semula Jadi" },
  "navigate_through_the_menu_or_toolbar_415a4e50": {
    "message": "Navigasi melalui menu atau bar alat"
  },
  "nested_greater_than_d852e60d": { "message": "Lebih Daripada Tersarang" },
  "nested_less_than_27d17e58": { "message": "Kurang Daripada Tersarang" },
<<<<<<< HEAD
  "next_page_d2a39853": { "message": "Halaman Seterusnya" },
=======
>>>>>>> f901dbab
  "no_changes_to_save_d29f6e91": { "message": "Tiada perubahan disimpan." },
  "no_e16d9132": { "message": "Tidak" },
  "no_file_chosen_9a880793": { "message": "Tiada fail dipilih" },
  "no_preview_is_available_for_this_file_f940114a": {
    "message": "Tiada pratonton tersedia untuk fail ini."
  },
  "no_results_940393cf": { "message": "Tiada hasil." },
  "no_results_found_for_filterterm_ad1b04c8": {
    "message": "Tiada hasil ditemui untuk { filterTerm }"
  },
  "none_3b5e34d2": { "message": "Tiada" },
  "none_selected_b93d56d2": { "message": "Tiada Yang Dipilih" },
  "not_equal_6e2980e6": { "message": "Tidak Sama Dengan" },
  "not_in_not_an_element_of_fb1ffb54": {
    "message": "Bukan Dalam (Bukan Unsur Dalam)"
  },
  "not_negation_1418ebb8": { "message": "Bukan (Penafian)" },
  "not_subset_dc2b5e84": { "message": "Bukan Subset" },
  "not_subset_strict_23d282bf": { "message": "Bukan Subset (Wajar)" },
  "not_superset_5556b913": { "message": "Bukan Superset" },
  "not_superset_strict_24e06f36": { "message": "Bukan Superset (Wajar)" },
  "nu_1c0f6848": { "message": "Nu" },
  "octagon_e48be9f": { "message": "Oktagon" },
  "olive_6a3e4d6b": { "message": "Zaitun" },
  "omega_8f2c3463": { "message": "Omega" },
  "one_of_the_following_styles_must_be_added_to_save__1de769aa": {
    "message": "Salah satu daripada gaya berikut mesti ditambah untuk menyimpan ikon: Warna Ikon, Saiz Garis Luar, Teks Ikon atau Imej"
  },
  "open_circle_e9bd069": { "message": "Bulatan Terbuka" },
  "open_this_keyboard_shortcuts_dialog_9658b83a": {
    "message": "Buka dialog pintasan papan kekunci ini"
  },
  "open_title_application_fd624fc5": { "message": "Buka aplikasi { title }" },
  "operators_a2ef9a93": { "message": "Operator" },
  "or_9b70ccaa": { "message": "Atau" },
  "orange_81386a62": { "message": "Oren" },
  "other_editor_shortcuts_may_be_found_at_404aba4a": {
    "message": "Pintasan editor lain boleh ditemui di"
  },
  "outline_color_3ef2cea7": { "message": "Warna Garis Luar" },
  "outline_size_a6059a21": { "message": "Saiz Garis Luar" },
  "p_is_not_a_valid_protocol_which_must_be_ftp_http_h_adf13fc2": {
    "message": "{ p } bukan protokol sah yang mesti terdiri daripada ftp, http, mailto, skype, tel atau boleh ditinggalkan."
  },
  "pages_e5414c2c": { "message": "Halaman" },
  "paragraph_5e5ad8eb": { "message": "Perenggan" },
  "parallel_d55d6e38": { "message": "Selari" },
  "partial_derivative_4a9159df": { "message": "Separa (Terbitan)" },
  "paste_5963d1c1": { "message": "Tampal" },
  "pentagon_17d82ea3": { "message": "Pentagon" },
  "people_b4ebb13c": { "message": "Orang" },
  "percentage_34ab7c2c": { "message": "Peratusan" },
  "percentage_must_be_a_number_8033c341": {
    "message": "Peratusan mesti suatu nombor"
  },
  "performing_arts_icon_f3497486": { "message": "Ikon Seni Persembahan" },
  "perpendicular_7c48ede4": { "message": "Serenjang" },
  "phi_4ac33b6d": { "message": "Fi" },
  "phi_variant_c9bb3ac5": { "message": "Fi (Varian)" },
  "physical_education_icon_d7dffd3e": { "message": "Ikon Pendidikan Jasmani" },
  "pi_dc4f0bd8": { "message": "Pi" },
  "pi_variant_10f5f520": { "message": "Pi (Varian)" },
  "pink_68ad45cb": { "message": "Merah jambu" },
  "pixels_52ece7d1": { "message": "Piksel" },
  "play_media_comment_35257210": { "message": "Mainkan komen main." },
  "play_media_comment_by_name_from_createdat_c230123d": {
    "message": "Mainkan komen media oleh { name } dari { createdAt }."
  },
  "plus_d43cd4ec": { "message": "Tambah" },
  "plus_minus_f8be2e83": { "message": "Tambah/Tolak" },
  "posted_when_a578f5ab": { "message": "Disiarkan: { when }" },
  "power_set_4f26f316": { "message": "Set Kuasa" },
  "precedes_196b9aef": { "message": "Mendahului" },
  "precedes_equal_20701e84": { "message": "Mendahului Sama Dengan" },
  "preformatted_d0670862": { "message": "Sedia Terformat" },
  "preview_53003fd2": { "message": "Pratonton" },
  "preview_in_overlay_ed772c46": { "message": "Pratonton dalam tindihan" },
  "preview_inline_9787330": { "message": "Pratonton dalam sebaris" },
  "prime_917ea60e": { "message": "Perdana" },
  "prime_numbers_13464f61": { "message": "Nombor Perdana" },
  "product_39cf144f": { "message": "Produk" },
  "proportional_f02800cc": { "message": "Berkadaran" },
  "protocol_must_be_ftp_http_https_mailto_skype_tel_o_73beb4f8": {
    "message": "Protokol mestilah terdiri daripada ftp, http, mailto, skype, tel atau boleh ditinggalkan."
  },
  "psi_e3f5f0f7": { "message": "Psi" },
  "published_c944a23d": { "message": "telah diterbitkan" },
  "published_when_302d8e23": { "message": "Diterbitkan: { when }" },
  "pumpkin_904428d5": { "message": "Labu" },
  "purple_7678a9fc": { "message": "Ungu" },
  "quaternions_877024e0": { "message": "Kuarternion" },
  "quizzes_7e598f57": { "message": "Kuiz" },
  "rational_numbers_80ddaa4a": { "message": "Nombor Rasional" },
  "real_numbers_7c99df94": { "message": "Nombor Sebenar" },
  "real_portion_of_complex_number_7dad33b5": {
    "message": "Bahagian Sebenar (Nombor Kompleks)"
  },
  "record_7c9448b": { "message": "Rakam" },
  "red_8258edf3": { "message": "Merah" },
  "relationships_6602af70": { "message": "Hubungan" },
  "religion_icon_246e0be1": { "message": "Ikon Agama" },
  "replace_e61834a7": { "message": "Gantikan" },
  "reset_95a81614": { "message": "Tetap Semula" },
  "resize_ec83d538": { "message": "Saiz Semula" },
  "restore_auto_save_deccd84b": {
    "message": "Pulihkan penyimpanan automatik?"
  },
  "reverse_turnstile_does_not_yield_7558be06": {
    "message": "Paku Kiri (Tiada Keluaran)"
  },
  "rho_a0244a36": { "message": "Rho" },
  "rho_variant_415245cd": { "message": "Rho (Varian)" },
  "rich_content_editor_2708ef21": { "message": "Editor Kandungan Beraneka" },
  "rich_text_area_press_alt_0_for_rich_content_editor_9d23437f": {
    "message": "Kawasan Teks Beraneka. Tekan ALT+0 untuk pintasan ke Editor Kandungan Beraneka."
  },
  "right_angle_bracket_d704e2d6": { "message": "Tanda Kurung Sudut Kiri" },
  "right_arrow_35e0eddf": { "message": "Anak Panah ke Kanan" },
  "right_arrow_with_hook_29d92d31": { "message": "Panah Cangkuk Kanan" },
  "right_ceiling_839dc744": { "message": "Siling Kanan" },
  "right_curly_brace_5159d5cd": { "message": "Tanda Kurung Dakap Kanan" },
  "right_downward_harpoon_arrow_d71b114f": {
    "message": "Panah Tempuling Tegak Bawah Kanan"
  },
  "right_floor_5392d5cf": { "message": "Lantai Kanan" },
  "right_to_left_9cfb092a": { "message": "Kanan ke Kiri" },
  "right_upward_harpoon_arrow_f5a34c73": {
    "message": "Panah Tempuling Tegak Atas Kanan"
  },
  "rightward_arrow_32932107": { "message": "Panah Tunjuk Kanan" },
  "rightward_pointing_triangle_60330f5c": {
    "message": "Segi Tiga Tunjuk Kanan"
  },
  "rotate_image_90_degrees_2ab77c05": { "message": "Putar imej -90 darjah" },
  "rotate_image_90_degrees_6c92cd42": { "message": "Putar imej 90 darjah" },
  "rotation_9699c538": { "message": "Putaran" },
  "sadly_the_pretty_html_editor_is_not_keyboard_acces_50da7665": {
    "message": "Sayangnya, editor HTML rapi tidak dapat diakses dengan papan kekunci. Dapatkan akses kepada editor HTML mentah di sini."
  },
  "save_11a80ec3": { "message": "Simpan" },
  "script_l_42a7b254": { "message": "Skrip L" },
  "search_280d00bd": { "message": "Cari" },
  "select_crop_shape_d441feeb": { "message": "Pilih bentuk pangkasan" },
  "select_language_7c93a900": { "message": "Pilih Bahasa" },
<<<<<<< HEAD
  "selected_274ce24f": { "message": "Dipilih" },
=======
>>>>>>> f901dbab
  "selected_linkfilename_c093b1f2": { "message": "{ linkFileName } dipilih" },
  "set_minus_b46e9b88": { "message": "Tetapkan Tolak" },
  "sharp_music_ab956814": { "message": "Tajam (Muzik)" },
  "shift_o_to_open_the_pretty_html_editor_55ff5a31": {
    "message": "Shift+O untuk membuka editor HTML rapi."
  },
  "sigma_5c35e553": { "message": "Sigma" },
  "sigma_variant_8155625": { "message": "Sigma (Varian)" },
  "single_color_image_4e5d4dbc": { "message": "Imej Warna Tunggal" },
  "single_color_image_color_95fa9a87": {
    "message": "Warna Imej Warna Tunggal"
  },
  "size_b30e1077": { "message": "Saiz" },
  "size_of_caption_file_is_greater_than_the_maximum_m_bff5f86e": {
    "message": "Saiz fail kapsyen lebih besar daripada saiz maksimum { max } kb yang dibenarkan."
  },
  "small_b070434a": { "message": "Kecil" },
  "solid_circle_9f061dfc": { "message": "Bulatan Satu Warna" },
  "something_went_wrong_89195131": { "message": "Sesuatu tidak kena." },
  "something_went_wrong_and_i_don_t_know_what_to_show_e0c54ec8": {
    "message": "Sesuatu tidak kena dan saya tidak pasti perkara yang patut ditunjukkan."
  },
  "something_went_wrong_check_your_connection_reload__c7868286": {
    "message": "Sesuatu tidak kena. Semak sambungan anda, muatkan semula halaman dan cuba semula."
  },
  "something_went_wrong_d238c551": { "message": "Sesuatu tidak kena" },
  "sort_by_e75f9e3e": { "message": "Isih Mengikut" },
  "spades_suit_b37020c2": { "message": "Penyodok (Sut)" },
  "square_511eb3b3": { "message": "Segi empat" },
  "square_cap_9ec88646": { "message": "Topi Segi Empat" },
  "square_cup_b0665113": { "message": "Cawan Segi Empat" },
  "square_root_e8bcbc60": { "message": "Punca Kuasa Dua" },
  "square_root_symbol_d0898a53": { "message": "Simbol Punca Kuasa Dua" },
  "square_subset_17be67cb": { "message": "Subset Kuasa Dua" },
  "square_subset_strict_7044e84f": { "message": "Subset Kuasa Dua (Wajar)" },
  "square_superset_3be8dae1": { "message": "Superset Kuasa Dua" },
  "square_superset_strict_fa4262e4": { "message": "Subset Kuasa Dua (Wajar)" },
  "star_8d156e09": { "message": "Bintangkan" },
  "steel_blue_14296f08": { "message": "Biru Keluli" },
  "styles_2aa721ef": { "message": "Gaya" },
  "submit_a3cc6859": { "message": "Serahkan" },
  "subscript_59744f96": { "message": "Subskrip" },
  "subset_19c1a92f": { "message": "Subset" },
  "subset_strict_8d8948d6": { "message": "Subset (Wajar)" },
  "succeeds_9cc31be9": { "message": "Berjaya" },
  "succeeds_equal_158e8c3a": { "message": "Berjaya Sama Dengan" },
  "sum_b0842d31": { "message": "Jumlah" },
  "superscript_8cb349a2": { "message": "Superskrip" },
  "superset_c4db8a7a": { "message": "Superset" },
  "superset_strict_c77dd6d2": { "message": "Superset (Wajar)" },
  "supported_file_types_srt_or_webvtt_7d827ed": {
    "message": "Jenis fail yang disokong: SRT atau WebVTT"
  },
  "switch_to_pretty_html_editor_a3cee15f": {
    "message": "Tukar kepada Editor HTML rapi"
  },
  "switch_to_raw_html_editor_f970ae1a": {
    "message": "Tukar kepada Editor HTML mentah"
  },
  "switch_to_the_html_editor_146dfffd": {
    "message": "Tukar kepada editor HTML"
  },
  "switch_to_the_rich_text_editor_63c1ecf6": {
    "message": "Tukar kepada editor teks beraneka"
  },
  "syllabus_f191f65b": { "message": "Silibus" },
  "tab_arrows_4cf5abfc": { "message": "TAB/Panah" },
  "tau_880974b7": { "message": "Tau" },
  "teal_f729a294": { "message": "Teal" },
  "text_7f4593da": { "message": "Teks" },
  "text_background_color_16e61c3f": { "message": "Warna Latar Belakang Teks" },
  "text_color_acf75eb6": { "message": "Warna Teks" },
  "text_optional_384f94f7": { "message": "Teks (pilihan)" },
  "text_position_8df8c162": { "message": "Kedudukan Teks" },
  "text_size_887c2f6": { "message": "Saiz Teks" },
  "the_document_preview_is_currently_being_processed__7d9ea135": {
    "message": "Pratonton dokumen sedang diproses pada masa ini. Sila cuba semula kemudian."
  },
  "the_material_is_in_the_public_domain_279c39a3": {
    "message": "Bahan berada dalam domain awam"
  },
  "the_material_is_licensed_under_creative_commons_3242cb5e": {
    "message": "Bahan dilesenkan di bawah Creative Commons"
  },
  "the_material_is_subject_to_an_exception_e_g_fair_u_a39c8ca2": {
    "message": "Bahan ini tertakluk pada pengecualian - cth. penggunaan adil, hak untuk kuota atau lain-lain hak bawah undang-undang hak cipta yang terpakai"
  },
  "the_pretty_html_editor_is_not_keyboard_accessible__d6d5d2b": {
    "message": "Editor HTML rapi tidak dapat diakses dengan papan kekunci. Tekan Shift+O untuk membuka editor HTML rapm"
  },
  "therefore_d860e024": { "message": "Oleh itu" },
  "theta_ce2d2350": { "message": "Teta" },
  "theta_variant_fff6da6f": { "message": "Teta (Varian)" },
  "thick_downward_arrow_b85add4c": { "message": "Panah Tegak Bawah Tebal" },
  "thick_left_arrow_d5f3e925": { "message": "Panah Kiri Tebal" },
  "thick_leftward_arrow_6ab89880": { "message": "Panah ke Kiri Tebal" },
  "thick_right_arrow_3ed5e8f7": { "message": "Panah Kanan Tebal" },
  "thick_rightward_arrow_a2e1839e": { "message": "Panah ke Kanan Tebal" },
  "thick_upward_arrow_acd20328": { "message": "Panah Tegak Atas Tebal" },
  "this_document_cannot_be_displayed_within_canvas_7aba77be": {
    "message": "Dokumen ini tidak boleh dipaparkan dalam Canvas."
  },
  "this_equation_cannot_be_rendered_in_basic_view_9b6c07ae": {
    "message": "Persamaan ini tidak boleh dipaparkan dalam Paparan Asas"
  },
  "this_image_is_currently_unavailable_25c68857": {
    "message": "Imej ini tidak tersedia pada masa ini."
  },
  "though_your_video_will_have_the_correct_title_in_t_90e427f3": {
    "message": "Walaupun video anda akan mempunyai tajuk yang betul dalam pelayar, kami gagal membuat kemas kini dalam pangkalan data."
  },
  "title_ee03d132": { "message": "Tajuk" },
  "to_be_posted_when_d24bf7dc": { "message": "Untuk Disiarkan: { when }" },
  "to_do_when_2783d78f": { "message": "Untuk Dilakukan: { when }" },
  "toggle_summary_group_413df9ac": { "message": "Togol { summary } kumpulan" },
  "toggle_tooltip_d3b7cb86": { "message": "Togol petua alat" },
  "tools_2fcf772e": { "message": "Alat" },
  "top_66e0adb6": { "message": "Atas" },
  "tray_839df38a": { "message": "Dulang " },
  "triangle_6072304e": { "message": "Segi Tiga" },
  "turnstile_yields_f9e76df1": { "message": "Paku (Keluaran)" },
  "type_control_f9_to_access_image_options_text_a47e319f": {
    "message": "taip Control 9 untuk mengakses pilihan imej. { text }"
  },
  "type_control_f9_to_access_link_options_text_4ead9682": {
    "message": "taip Control 9 untuk mengakses pilihan pautan. { text }"
  },
  "type_control_f9_to_access_table_options_text_92141329": {
    "message": "taip Control 9 untuk mengakses pilihan jadual. { text }"
  },
  "union_e6b57a53": { "message": "Kesatuan" },
  "unpublished_dfd8801": { "message": "dinyahterbitkan" },
  "untitled_efdc2d7d": { "message": "tidak bertajuk" },
  "up_and_left_diagonal_arrow_e4a74a23": { "message": "Panah Barat Laut" },
  "up_and_right_diagonal_arrow_935b902e": { "message": "Panah Timur Laut" },
  "upload_file_fd2361b8": { "message": "Muat Naik Fail" },
  "upload_image_6120b609": { "message": "Muat Naik Imej" },
  "upload_media_ce31135a": { "message": "Muat Naik Media" },
  "uploading_19e8a4e7": { "message": "Sedang memuat naik" },
  "uppercase_delta_d4f4bc41": { "message": "Delta Huruf Besar" },
  "uppercase_gamma_86f492e9": { "message": "Gama Huruf Besar" },
  "uppercase_lambda_c78d8ed4": { "message": "Lambda Huruf Besar" },
  "uppercase_omega_8aedfa2": { "message": "Omega Huruf Besar" },
  "uppercase_phi_caa36724": { "message": "Fi Huruf Besar" },
  "uppercase_pi_fcc70f5e": { "message": "Pi Huruf Besar" },
  "uppercase_psi_6395acbe": { "message": "Psi Huruf Besar" },
  "uppercase_sigma_dbb70e92": { "message": "Sigma Huruf Besar" },
  "uppercase_theta_49afc891": { "message": "Teta Huruf Besar" },
  "uppercase_upsilon_8c1e623e": { "message": "Upsilon Huruf Besar" },
  "uppercase_xi_341e8556": { "message": "Xi Huruf Besar" },
  "upsilon_33651634": { "message": "Upsilon" },
  "upward_and_downward_pointing_arrow_fa90a918": {
    "message": "Panah Tunjuk Bawah dan Atas"
  },
  "upward_and_downward_pointing_arrow_thick_d420fdef": {
    "message": "Panah Tunjuk Bawah dan Atas (Tebal)"
  },
  "upward_arrow_9992cb2d": { "message": "Panah Tegak Atas" },
  "upward_pointing_triangle_d078d7cb": { "message": "Segi Tiga Tunjuk Atas" },
  "url_22a5f3b8": { "message": "URL" },
  "usage_right_ff96f3e2": { "message": "Hak Penggunaan:" },
  "usage_rights_required_5fe4dd68": {
    "message": "Hak Penggunaan (diperlukan)"
  },
  "use_arrow_keys_to_navigate_options_2021cc50": {
    "message": "Gunakan kekunci anak panah untuk menavigasi pilihan."
  },
  "use_arrow_keys_to_select_a_shape_c8eb57ed": {
    "message": "Gunakan kekunci anak panah untuk memilih bentuk."
  },
  "use_arrow_keys_to_select_a_size_699a19f4": {
    "message": "Gunakan kekunci anak panah untuk memilih saiz."
  },
  "use_arrow_keys_to_select_a_text_position_72f9137c": {
    "message": "Gunakan kekunci anak panah untuk memilih kedudukan teks."
  },
  "use_arrow_keys_to_select_a_text_size_65e89336": {
    "message": "Gunakan kekunci anak panah untuk memilih saiz teks."
  },
  "use_arrow_keys_to_select_an_outline_size_e009d6b0": {
    "message": "Gunakan kekunci anak panah untuk memilih saiz garis luar."
  },
  "used_by_screen_readers_to_describe_the_content_of__4f14b4e4": {
    "message": "Digunakan oleh pembaca skrin untuk menerangkan kandungan { TYPE }"
  },
  "used_by_screen_readers_to_describe_the_content_of__b1e76d9e": {
    "message": "Digunakan oleh pembaca skrin untuk menerangkan kandungan imej"
  },
  "used_by_screen_readers_to_describe_the_video_37ebad25": {
    "message": "Digunakan oleh pembaca skrin untuk menerangkan video"
  },
  "user_documents_c206e61f": { "message": "Dokumen Pengguna" },
  "user_files_78e21703": { "message": "Fail Pengguna" },
  "user_images_b6490852": { "message": "Imej Pengguna" },
  "user_media_14fbf656": { "message": "Media Pengguna" },
  "vector_notation_cf6086ab": { "message": "Vektor (Notasi)" },
  "vertical_bar_set_builder_notation_4300495f": {
    "message": "Bar Menegak (Notasi Set Pembina)"
  },
  "vertical_dots_bfb21f14": { "message": "Titik Menegak" },
  "video_options_24ef6e5d": { "message": "Pilihan Video" },
  "video_options_tray_3b9809a5": { "message": "Dulang Pilihan Video" },
  "video_player_for_9e7d373b": { "message": "Pemain video untuk  " },
  "video_player_for_title_ffd9fbc4": {
    "message": "Pemain video untuk { title }"
  },
  "view_ba339f93": { "message": "Lihat" },
  "view_description_30446afc": { "message": "Lihat penerangan" },
  "view_keyboard_shortcuts_34d1be0b": {
    "message": "Lihat pintasan papan kekunci"
  },
  "view_title_description_67940918": {
    "message": "Lihat penerangan { title }"
  },
  "view_word_and_character_counts_a743dd0c": {
    "message": "Lihat bilangan perkataan dan aksara"
  },
  "white_87fa64fd": { "message": "Putih" },
  "width_492fec76": { "message": "Lebar" },
  "width_and_height_must_be_numbers_110ab2e3": {
    "message": "Lebar dan tinggi mestilah dalam bentuk nombor"
  },
  "width_x_height_px_ff3ccb93": { "message": "{ width } x { height } piksel" },
  "wiki_home_9cd54d0": { "message": "Laman Utama Wiki" },
  "wreath_product_200b38ef": { "message": "Produk Lingkaran Bunga" },
  "xi_149681d0": { "message": "Xi" },
  "yes_dde87d5": { "message": "Ya" },
  "you_have_unsaved_changes_in_the_icon_maker_tray_do_e8cf5f1b": {
    "message": "Anda mempunyai perubahan tidak disimpan dalam dulang Pembuat Ikon. Adakah anda ingin menerukan tanpa menyimpan perubahan ini?"
  },
  "you_may_not_upload_an_empty_file_11c31eb2": {
    "message": "Anda tidak boleh memuatkan fail kosong."
  },
  "your_image_has_been_compressed_for_icon_maker_imag_2e45cd91": {
    "message": "Imej anda telah dimampatkan untuk Pembuat Ikon. Imej yang kurang daripada { size } KB tidak akan dimampatkan."
  },
  "zeta_5ef24f0e": { "message": "Zeta" },
  "zoom_f3e54d69": { "message": "Zum" },
  "zoom_in_image_bb97d4f": { "message": "Zum masuk imej" },
  "zoom_out_image_d0a0a2ec": { "message": "Zum keluar imej" }
}


formatMessage.addLocale({ms: locale})<|MERGE_RESOLUTION|>--- conflicted
+++ resolved
@@ -482,10 +482,6 @@
   },
   "nested_greater_than_d852e60d": { "message": "Lebih Daripada Tersarang" },
   "nested_less_than_27d17e58": { "message": "Kurang Daripada Tersarang" },
-<<<<<<< HEAD
-  "next_page_d2a39853": { "message": "Halaman Seterusnya" },
-=======
->>>>>>> f901dbab
   "no_changes_to_save_d29f6e91": { "message": "Tiada perubahan disimpan." },
   "no_e16d9132": { "message": "Tidak" },
   "no_file_chosen_9a880793": { "message": "Tiada fail dipilih" },
@@ -630,10 +626,6 @@
   "search_280d00bd": { "message": "Cari" },
   "select_crop_shape_d441feeb": { "message": "Pilih bentuk pangkasan" },
   "select_language_7c93a900": { "message": "Pilih Bahasa" },
-<<<<<<< HEAD
-  "selected_274ce24f": { "message": "Dipilih" },
-=======
->>>>>>> f901dbab
   "selected_linkfilename_c093b1f2": { "message": "{ linkFileName } dipilih" },
   "set_minus_b46e9b88": { "message": "Tetapkan Tolak" },
   "sharp_music_ab956814": { "message": "Tajam (Muzik)" },
