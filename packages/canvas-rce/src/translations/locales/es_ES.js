/*
 * Copyright (C) 2021 - present Instructure, Inc.
 *
 * This file is part of Canvas.
 *
 * Canvas is free software: you can redistribute it and/or modify it under
 * the terms of the GNU Affero General Public License as published by the Free
 * Software Foundation, version 3 of the License.
 *
 * Canvas is distributed in the hope that it will be useful, but WITHOUT ANY
 * WARRANTY; without even the implied warranty of MERCHANTABILITY or FITNESS FOR
 * A PARTICULAR PURPOSE. See the GNU Affero General Public License for more
 * details.
 *
 * You should have received a copy of the GNU Affero General Public License along
 * with this program. If not, see <http://www.gnu.org/licenses/>.
 */

import formatMessage from '../../format-message'
import '../tinymce/es'

const locale = {
  "access_the_pretty_html_editor_37168efe": {
    "message": "Acceder al Editor HTML agradable"
  },
  "accessibility_checker_b3af1f6c": {
    "message": "Verificador de accesibilidad"
  },
  "action_to_take_b626a99a": { "message": "Acción a realizar:" },
  "add_8523c19b": { "message": "Añadir" },
  "add_a_caption_2a915239": { "message": "Añadir subtítulo" },
  "add_alt_text_for_the_image_48cd88aa": {
    "message": "Añadir texto alternativo para la imagen"
  },
  "add_another_f4e50d57": { "message": "Añadir otro" },
  "add_cc_subtitles_55f0394e": { "message": "Añadir CC/subtítulos" },
  "add_image_60b2de07": { "message": "Añadir imagen" },
  "additional_considerations_f3801683": {
    "message": "Consideraciones adicionales"
  },
  "adjacent_links_with_the_same_url_should_be_a_singl_7a1f7f6c": {
    "message": "Los enlaces adyacentes con la misma URL deben ser un solo enlace."
  },
  "aleph_f4ffd155": { "message": "Aleph" },
  "align_11050992": { "message": "Alinear" },
  "alignment_and_lists_5cebcb69": { "message": "Alineación y listas" },
  "all_4321c3a1": { "message": "Todo" },
  "all_apps_a50dea49": { "message": "Todas las aplicaciones" },
  "alpha_15d59033": { "message": "Alfa" },
  "alphabetical_55b5b4e0": { "message": "Alfabético" },
  "alt_attribute_text_should_not_contain_more_than_12_e21d4040": {
    "message": "El texto del atributo alt no debe tener más de 120 caracteres."
  },
  "alt_text_611fb322": { "message": "Texto alternativo" },
  "amalg_coproduct_c589fb12": { "message": "Amalg (Coproducto)" },
  "an_error_occured_reading_the_file_ff48558b": {
    "message": "Ha habido un error al leer el archivo"
  },
  "an_error_occurred_making_a_network_request_d1bda348": {
    "message": "Ha habido un error al realizar una solicitud de red"
  },
  "an_error_occurred_uploading_your_media_71f1444d": {
    "message": "Ha habido un error al cargar tu contenido multimedia."
  },
  "and_7fcc2911": { "message": "Y" },
  "angle_c5b4ec50": { "message": "Ángulo" },
  "announcement_list_da155734": { "message": "Lista de anuncios" },
  "announcements_a4b8ed4a": { "message": "Anuncios" },
  "apply_781a2546": { "message": "Aplicar" },
  "apply_changes_to_all_instances_of_this_icon_maker__2642f466": {
    "message": "Aplicar cambios a todas las instancias de este creador de iconos en la asignatura"
  },
  "approaches_the_limit_893aeec9": { "message": "Cerca del límite" },
  "approximately_e7965800": { "message": "Aproximadamente" },
  "apps_54d24a47": { "message": "Aplicaciones" },
  "are_you_sure_you_want_to_cancel_changes_you_made_m_c5210496": {
    "message": "¿Estás seguro de que quieres cancelar la operación? Los cambios que hayas realizado no se guardarán."
  },
  "arrows_464a3e54": { "message": "Flechas" },
  "art_icon_8e1daad": { "message": "Icono plástica" },
  "aspect_ratio_will_be_preserved_cb5fdfb8": {
    "message": "Se conservará la relación de aspecto"
  },
  "assignments_1e02582c": { "message": "Actividades" },
  "asterisk_82255584": { "message": "Asterisco" },
  "attributes_963ba262": { "message": "Atributos" },
  "audio_and_video_recording_not_supported_please_use_5ce3f0d7": {
    "message": "No se admite la grabación de audio y vídeo; utiliza otro navegador."
  },
  "audio_options_feb58e2c": { "message": "Opciones de audio" },
  "audio_options_tray_33a90711": { "message": "Bandeja de opciones de audio" },
  "audio_player_for_title_20cc70d": {
    "message": "Reproductor de audio para { title }"
  },
  "auto_saved_content_exists_would_you_like_to_load_t_fee528f2": {
    "message": "Hay contenido guardado automáticamente. ¿Quieres cargar el contenido guardado automáticamente?"
  },
  "available_folders_694d0436": { "message": "Carpetas disponibles" },
  "backslash_b2d5442d": { "message": "Barra invertida" },
  "bar_ec63ed6": { "message": "Barra" },
  "basic_554cdc0a": { "message": "Básico" },
  "because_501841b": { "message": "Porque" },
  "below_81d4dceb": { "message": "Debajo" },
  "beta_cb5f307e": { "message": "Beta" },
  "big_circle_16b2e604": { "message": "Círculo grande" },
  "binomial_coefficient_ea5b9bb7": { "message": "Coeficiente binomial" },
  "black_4cb01371": { "message": "Negro" },
  "blue_daf8fea9": { "message": "Azul" },
  "bottom_15a2a9be": { "message": "Botón" },
  "bottom_third_5f5fec1d": { "message": "Tercero desde abajo" },
  "bowtie_5f9629e4": { "message": "Lacito" },
  "brick_f2656265": { "message": "Ladrillo" },
  "c_2001_acme_inc_283f7f80": { "message": "(c) 2001 Acme Inc." },
  "cancel_caeb1e68": { "message": "Cancelar" },
  "cap_product_3a5265a6": { "message": "Producto cap" },
  "center_align_e68d9997": { "message": "Centrar" },
  "centered_dot_64d5e378": { "message": "Punto centrado" },
  "centered_horizontal_dots_451c5815": {
    "message": "Puntos horizontales centrados"
  },
  "change_alt_text_92654906": {
    "message": "Cambiar texto alternativo de la imagen"
  },
  "change_heading_tag_to_paragraph_a61e3113": {
    "message": "Cambiar etiqueta del título a párrafo"
  },
  "change_only_this_heading_s_level_903cc956": {
    "message": "Cambiar solo este nivel de encabezado"
  },
  "change_text_color_1aecb912": { "message": "Cambiar color del texto" },
  "changes_you_made_may_not_be_saved_4e8db973": {
    "message": "Los cambios que hayas realizado no se guardarán."
  },
  "characters_9d897d1c": { "message": "Caracteres" },
  "characters_no_spaces_485e5367": { "message": "Caracteres (sin espacios)" },
  "check_accessibility_3c78211c": { "message": "Cambiar accesibilidad" },
  "checking_for_accessibility_issues_fac18c6d": {
    "message": "Comprobando problemas de accesibilidad"
  },
  "chi_54a32644": { "message": "Chi" },
  "choose_caption_file_9c45bc4e": {
    "message": "Seleccionar el archivo de subtítulos"
  },
  "choose_usage_rights_33683854": {
    "message": "Seleccionar los derechos de uso..."
  },
  "circle_484abe63": { "message": "Círculo" },
  "circle_unordered_list_9e3a0763": {
    "message": "marca con un círculo la lista no ordenada"
  },
  "clear_2084585f": { "message": "Borrar" },
  "clear_image_3213fe62": { "message": "Eliminar imagen" },
  "clear_selected_file_82388e50": { "message": "Borrar archivo seleccionado" },
  "clear_selected_file_filename_2fe8a58e": {
    "message": "Borrar archivo seleccionado: { filename }"
  },
  "click_or_shift_click_for_the_html_editor_25d70bb4": {
    "message": "Haz clic o pulsa Mayús y haz clic para acceder al editor html."
  },
  "click_to_embed_imagename_c41ea8df": {
    "message": "Haz clic para incluir { imageName }"
  },
  "click_to_hide_preview_3c707763": {
    "message": "Haz clic para ocultar la vista previa"
  },
  "click_to_insert_a_link_into_the_editor_c19613aa": {
    "message": "Haz clic para insertar un enlace en el editor."
  },
  "click_to_show_preview_faa27051": {
    "message": "Haz clic para mostrar la vista previa"
  },
  "close_a_menu_or_dialog_also_returns_you_to_the_edi_739079e6": {
    "message": "Cerrar un menú o diálogo. También te vuelve a llevar al área de editor"
  },
  "close_accessibility_checker_29d1c51e": {
    "message": "Cerrar verificador de accesibilidad"
  },
  "close_d634289d": { "message": "Cerrar" },
  "closed_caption_file_must_be_less_than_maxkb_kb_5880f752": {
    "message": "El archivo de transcripción de audio debe tener menos de { maxKb } kb"
  },
  "closed_captions_subtitles_e6aaa016": {
    "message": "Subtítulos/subtítulos ocultos"
  },
  "clubs_suit_c1ffedff": { "message": "Tréboles (naipes)" },
  "collaborations_5c56c15f": { "message": "Colaboraciones" },
  "collapse_to_hide_types_1ab46d2e": {
    "message": "Colapsar para ocultar { types }"
  },
  "color_picker_6b359edf": { "message": "Selector de color" },
  "color_picker_colorname_selected_ad4cf400": {
    "message": "Selector de color ({ colorName } seleccionado)"
  },
  "column_e1ae5c64": { "message": "Columna" },
  "column_group_1c062368": { "message": "Grupo de columnas" },
  "complex_numbers_a543d004": { "message": "Números complejos" },
  "computer_1d7dfa6f": { "message": "Ordenador" },
  "congruent_5a244acd": { "message": "Congruente" },
  "contains_311f37b7": { "message": "Contiene" },
  "content_1440204b": { "message": "Contenido" },
  "content_is_still_being_uploaded_if_you_continue_it_8f06d0cb": {
    "message": "Todavía se está cargando el contenido; si continúas, no se incrustará correctamente."
  },
  "content_subtype_5ce35e88": { "message": "Subtipo de contenido" },
  "content_type_2cf90d95": { "message": "Tipo de contenido" },
  "coproduct_e7838082": { "message": "Coproducto" },
  "copyright_holder_66ee111": {
    "message": "Titular de los derechos de autor:"
  },
  "could_not_insert_content_itemtype_items_are_not_cu_638dfecd": {
    "message": "No se ha podido insertar contenido: \"{ itemType }\" ítems no son compatibles con Canvas."
  },
  "count_40eced3b": { "message": "Recuento" },
  "count_plural_0_0_words_one_1_word_other_words_acf32eca": {
    "message": "{ count, plural,\n     =0 {0 palabras}\n    one {1 palabra}\n  other {# palabras}\n}"
  },
  "count_plural_one_item_loaded_other_items_loaded_857023b7": {
    "message": "{ count, plural,\n    one {# ítem cargado}\n  other {# ítems cargados}\n}"
  },
  "course_documents_104d76e0": { "message": "Documentos de la asignatura" },
  "course_files_62deb8f8": { "message": "Archivos de la asignatura" },
  "course_files_a31f97fc": { "message": "Archivos de la asignatura" },
  "course_images_f8511d04": { "message": "Imágenes de la asignatura" },
  "course_link_b369426": { "message": "Enlace de la asignatura" },
  "course_links_b56959b9": { "message": "Enlaces de la asignatura" },
  "course_media_ec759ad": { "message": "Multimedia de la asignatura" },
  "course_navigation_dd035109": { "message": "Navegación de la asignatura" },
  "create_icon_110d6463": { "message": "Crear icono" },
  "create_icon_maker_icon_c716bffe": {
    "message": "Crear iconos del creador de iconos"
  },
  "creative_commons_license_725584ae": {
    "message": "Licencia Creative Commons:"
  },
  "crop_image_41bf940c": { "message": "Recortar imagen" },
  "crop_image_807ebb08": { "message": "Ajustar la imagen" },
  "cup_product_14174434": { "message": "Producto cup" },
  "current_image_f16c249c": { "message": "Imagen actual" },
  "current_volume_level_c55ab825": { "message": "Nivel de volumen actual" },
  "custom_6979cd81": { "message": "Personalizar" },
  "cyan_c1d5f68a": { "message": "Turquesa" },
  "dagger_57e0f4e5": { "message": "Involución" },
  "date_added_ed5ad465": { "message": "Fecha en la que se añadió" },
  "decorative_icon_9a7f3fc3": { "message": "Icono decorativo" },
  "decorative_image_fde98579": { "message": "Imagen decorativa" },
  "decorative_type_upper_f2c95e3": { "message": "Decorativo { TYPE_UPPER }" },
  "decrease_indent_d9cf469d": { "message": "Reducir sangría" },
  "deep_purple_bb3e2907": { "message": "Morado oscuro" },
  "default_bulleted_unordered_list_47079da8": {
    "message": "lista no ordenada con viñetas predeterminada"
  },
  "default_numerical_ordered_list_48dd3548": {
    "message": "lista numérica ordenada predeterminada"
  },
  "definite_integral_fe7ffed1": { "message": "Integral definida" },
  "degree_symbol_4a823d5f": { "message": "Símbolo de grados" },
  "delimiters_4db4840d": { "message": "Delimitadores" },
  "delta_53765780": { "message": "Delta" },
  "describe_the_icon_f6a18823": { "message": "(Describe el icono)" },
  "describe_the_type_ff448da5": { "message": "(Describir el { TYPE })" },
  "describe_the_video_2fe8f46a": { "message": "(Describir el vídeo)" },
  "description_436c48d7": { "message": "Descripción" },
  "details_98a31b68": { "message": "Detalles" },
  "diagonal_dots_7d71b57e": { "message": "Puntos diagonales" },
  "diamond_b8dfe7ae": { "message": "Diamond" },
  "diamonds_suit_526abaaf": { "message": "Diamantes (naipes)" },
  "digamma_258ade94": { "message": "Digamma" },
  "dimension_type_f5fa9170": { "message": "Tipo de dimensión" },
  "dimensions_45ddb7b7": { "message": "Dimensiones" },
  "directionality_26ae9e08": { "message": "Direccionalidad" },
  "directly_edit_latex_b7e9235b": { "message": "Editar directamente LaTeX" },
  "disable_preview_222bdf72": { "message": "Deshabilitar vista previa" },
  "discussions_a5f96392": { "message": "Foros de discusión" },
  "discussions_index_6c36ced": { "message": "Índice de foros de discusión" },
  "disjoint_union_e74351a8": { "message": "Unión disjunta" },
  "display_options_315aba85": { "message": "Mostrar opciones" },
  "display_text_link_opens_in_a_new_tab_75e9afc9": {
    "message": "Mostrar enlace de texto (se abre en una nueva pestaña)"
  },
  "division_sign_72190870": { "message": "Signo de división" },
  "document_678cd7bf": { "message": "Documento" },
  "documents_81393201": { "message": "Documentos" },
  "done_54e3d4b6": { "message": "Hecho" },
  "double_dagger_faf78681": { "message": "Doble involución" },
  "down_5831a426": { "message": "Abajo" },
  "down_and_left_diagonal_arrow_40ef602c": {
    "message": "Flecha diagonal hacia abajo y hacia la izquierda"
  },
  "down_and_right_diagonal_arrow_6ea0f460": {
    "message": "Flecha diagonal hacia abajo y hacia la derecha"
  },
  "download_filename_2baae924": { "message": "Descargar { filename }" },
  "downward_arrow_cca52012": { "message": "Flecha hacia abajo" },
  "downward_pointing_triangle_2a12a601": { "message": "Triángulo hacia abajo" },
  "drag_a_file_here_1bf656d5": { "message": "Arrastrar un archivo aquí" },
  "drag_and_drop_or_click_to_browse_your_computer_60772d6d": {
    "message": "Arrastra y suelta, o haz clic para examinar tu equipo"
  },
  "drag_handle_use_up_and_down_arrows_to_resize_e29eae5c": {
    "message": "Icono de arrastre. Usa las flechas arriba y abajo para cambiar el tamaño"
  },
  "due_multiple_dates_cc0ee3f5": {
    "message": "Fecha de entrega: Varias fechas"
  },
  "due_when_7eed10c6": { "message": "Fecha de entrega: { when }" },
  "edit_alt_text_for_this_icon_instance_9c6fc5fd": {
    "message": "Editar todo el texto para esta instancia de icono"
  },
  "edit_c5fbea07": { "message": "Editar" },
  "edit_course_link_5a5c3c59": { "message": "Editar enlace de la asignatura" },
  "edit_equation_f5279959": { "message": "Editar ecuación" },
  "edit_existing_icon_maker_icon_5d0ebb3f": {
    "message": "Editar icono actual del creador de iconos"
  },
  "edit_icon_2c6b0e91": { "message": "Icono de editar" },
  "edit_link_7f53bebb": { "message": "Editar enlace" },
  "editor_statusbar_26ac81fc": { "message": "Barra de estado del editor" },
  "element_starting_with_start_91bf4c3b": {
    "message": "Elemento que comienza con { start }"
  },
  "embed_828fac4a": { "message": "Insertado" },
  "embed_code_314f1bd5": { "message": "Código de inserción" },
  "embed_content_from_external_tool_3397ad2d": {
    "message": "Incorporar contenido de herramienta externa"
  },
  "embed_image_1080badc": { "message": "Insertar imagen" },
  "embed_video_a97a64af": { "message": "Insertar vídeo" },
  "embedded_content_aaeb4d3d": { "message": "contenido insertado" },
  "empty_set_91a92df4": { "message": "Conjunto vacío" },
  "encircled_dot_8f5e51c": { "message": "Punto en un círculo" },
  "encircled_minus_72745096": { "message": "Signo de menos en un círculo" },
  "encircled_plus_36d8d104": { "message": "Signo de más en un círculo" },
  "encircled_times_5700096d": {
    "message": "Signo de multiplicación en un círculo"
  },
  "engineering_icon_f8f3cf43": { "message": "Icono tecnología" },
  "english_icon_25bfe845": { "message": "Icono inglés" },
  "enter_at_least_3_characters_to_search_4f037ee0": {
    "message": "Introduce al menos 3 caracteres para buscar"
  },
  "epsilon_54bb8afa": { "message": "Épsilon" },
  "epsilon_variant_d31f1e77": { "message": "Épsilon (Variante)" },
  "equals_sign_c51bdc58": { "message": "Signo igual" },
  "equation_1c5ac93c": { "message": "Ecuación" },
  "equation_editor_39fbc3f1": { "message": "Editor de ecuaciones" },
  "equilibrium_6ff3040b": { "message": "Equilibrio" },
  "equivalence_class_7b0f11c0": { "message": "Clase de equivalencia" },
  "equivalent_identity_654b3ce5": { "message": "Equivalente (identidad)" },
  "eta_b8828f99": { "message": "Eta" },
  "exists_2e62bdaa": { "message": "Existe" },
  "exit_fullscreen_b7eb0aa4": { "message": "Salir de pantalla completa" },
  "expand_preview_by_default_2abbf9f8": {
    "message": "Expandir vista previa de forma predeterminada"
  },
  "expand_to_see_types_f5d29352": { "message": "Expandir para ver { types }" },
  "external_link_d3f9e62a": { "message": "Enlace externo" },
  "external_tool_frame_70b32473": {
    "message": "Marco de herramientas externas"
  },
  "external_tools_6e77821": { "message": "Herramientas externas" },
  "extra_large_b6cdf1ff": { "message": "Extra grande" },
  "extra_small_9ae33252": { "message": "Extra pequeño" },
  "extracurricular_icon_67c8ca42": { "message": "Icono extracurricular" },
  "f_function_fe422d65": { "message": "F (función)" },
  "failed_getting_file_contents_e9ea19f4": {
    "message": "Ha habido un error al obtener el contenido"
  },
  "failed_to_retrieve_content_from_external_tool_5899c213": {
    "message": "Imposible encontrar el contenido de la herramienta externa"
  },
  "file_name_8fd421ff": { "message": "Nombre del archivo" },
  "file_storage_quota_exceeded_b7846cd1": {
    "message": "La capacidad de almacenamiento del archivo se ha superado"
  },
  "file_url_c12b64be": { "message": "URL del archivo" },
  "filename_file_icon_602eb5de": { "message": "Icono de archivo { filename }" },
  "filename_image_preview_6cef8f26": {
    "message": "Vista previa de la imagen { filename }"
  },
  "filename_text_preview_e41ca2d8": {
    "message": "Vista previa del texto { filename }"
  },
  "files_c300e900": { "message": "Archivos" },
  "files_index_af7c662b": { "message": "Índice de archivos" },
  "finish_bc343002": { "message": "Terminar" },
  "fix_heading_hierarchy_f60884c4": { "message": "Fijar jerarquía de títulos" },
  "flat_music_76d5a5c3": { "message": "Bemol (Música)" },
  "focus_element_options_toolbar_18d993e": {
    "message": "Barra de herramientas de opciones para centrarse en un ítem"
  },
  "folder_tree_fbab0726": { "message": "Árbol de carpetas" },
  "for_all_b919f972": { "message": "Para todo" },
  "format_4247a9c5": { "message": "Formato" },
  "format_as_a_list_142210c3": { "message": "Formato de lista" },
  "formatting_5b143aa8": { "message": "Formato" },
  "forward_slash_3f90f35e": { "message": "Barra oblicua" },
  "found_auto_saved_content_3f6e4ca5": {
    "message": "Se ha encontrado contenido guardado automáticamente"
  },
  "found_count_plural_0_results_one_result_other_resu_46aeaa01": {
    "message": "Se han encontrado { count, plural,\n     =0 {# resultados}\n    one {# resultado}\n  other {# resultados}\n}"
  },
  "fraction_41bac7af": { "message": "Fracción" },
  "fullscreen_873bf53f": { "message": "Pantalla completa" },
  "gamma_1767928": { "message": "Gama" },
  "generating_preview_45b53be0": { "message": "Generando la vista previa..." },
  "gif_png_format_images_larger_than_size_kb_are_not__7af3bdbd": {
    "message": "Las imágenes en formato GIF/PNG mayores de { size } KB no son compatibles en estos momentos."
  },
  "go_to_the_editor_s_menubar_e6674c81": {
    "message": "Ir a la barra de menú del editor"
  },
  "go_to_the_editor_s_toolbar_a5cb875f": {
    "message": "Ir a la barra de herramientas del editor"
  },
  "grades_a61eba0a": { "message": "Notas" },
  "greater_than_e98af662": { "message": "Mayor que " },
  "greater_than_or_equal_b911949a": { "message": "Mayor o igual que" },
  "greek_65c5b3f7": { "message": "Griego" },
  "green_15af4778": { "message": "Verde" },
  "grey_a55dceff": { "message": "Gris" },
  "group_documents_8bfd6ae6": { "message": "Documentos del grupo" },
  "group_files_4324f3df": { "message": "Archivos del grupo" },
  "group_files_82e5dcdb": { "message": "Archivos del grupo" },
  "group_images_98e0ac17": { "message": "Imágenes del grupo" },
  "group_isomorphism_45b1458c": { "message": "Isomorfismo de grupos" },
  "group_link_63e626b3": { "message": "Enlace del grupo" },
  "group_links_9493129e": { "message": "Enlaces del grupo" },
  "group_media_2f3d128a": { "message": "Ítems multimedia del grupo" },
  "group_navigation_99f191a": { "message": "Navegación del grupo" },
  "h_bar_bb94deae": { "message": "Constante de Planck" },
  "hat_ea321e35": { "message": "Sombrero" },
  "header_column_f27433cb": { "message": "Columna de encabezado" },
  "header_row_and_column_ec5b9ec": {
    "message": "Fila y columna de encabezado"
  },
  "header_row_f33eb169": { "message": "Fila de encabezado" },
  "heading_2_5b84eed2": { "message": "Encabezado 2" },
  "heading_3_2c83de44": { "message": "Encabezado 3" },
  "heading_4_b2e74be7": { "message": "Encabezado 4" },
  "heading_levels_should_not_be_skipped_3947c0e0": {
    "message": "Los niveles de los títulos no deben omitirse."
  },
  "heading_starting_with_start_42a3e7f9": {
    "message": "Título que comienza con { start }"
  },
  "headings_should_not_contain_more_than_120_characte_3c0e0cb3": {
    "message": "Los títulos no deben tener más de 120 caracteres."
  },
  "health_icon_8d292eb5": { "message": "Icono ciencias" },
  "hearts_suit_e50e04ca": { "message": "Corazones (naipes)" },
  "height_69b03e15": { "message": "Altura" },
  "hexagon_d8468e0d": { "message": "Hexágono" },
  "hide_description_bfb5502e": { "message": "Ocultar descripción" },
  "hide_title_description_caf092ef": {
    "message": "Ocultar descripción { title }"
  },
  "highlight_an_element_to_activate_the_element_optio_60e1e56b": {
    "message": "Marcar un elemento para activar la barra de herramientas de opciones del elemento"
  },
  "home_351838cd": { "message": "Página de inicio" },
  "html_code_editor_fd967a44": { "message": "editor de código html" },
  "html_editor_fb2ab713": { "message": "Editor HTML" },
  "i_have_obtained_permission_to_use_this_file_6386f087": {
    "message": "He obtenido permiso para utilizar este archivo."
  },
  "i_hold_the_copyright_71ee91b1": {
    "message": "Soy el titular de los derechos de autor"
  },
  "icon_215a1dc6": { "message": "Icono" },
  "icon_8168b2f8": { "message": "icono" },
  "icon_color_b86dd6d6": { "message": "Icono color" },
  "icon_maker_icons_cc560f7e": { "message": "Iconos del creador de iconos" },
  "icon_options_7e32746e": { "message": "Opciones de icono" },
  "icon_options_tray_2b407977": { "message": "Bandeja de opciones de icono" },
  "icon_preview_1782a1d9": { "message": "Icono vista previa" },
  "icon_shape_30b61e7": { "message": "Forma del icono" },
  "icon_size_9353edea": { "message": "Tamaño del icono" },
<<<<<<< HEAD
=======
  "if_left_empty_link_text_will_display_as_course_lin_2a34eedb": {
    "message": "Si el enlace se deja vacío, el texto mostrará el nombre del enlace del curso."
  },
>>>>>>> a9d918a9
  "if_usage_rights_are_required_the_file_will_not_pub_841e276e": {
    "message": "Si son necesarios los derechos de uso, el archivo no se publicará hasta que se habilite en la página Archivos."
  },
  "if_you_do_not_select_usage_rights_now_this_file_wi_14e07ab5": {
    "message": "Si no seleccionas los derechos de uso en este momento, se cancelará la publicación de este archivo después de cargarlo."
  },
  "image_8ad06": { "message": "Imagen" },
  "image_c1c98202": { "message": "imagen" },
  "image_filenames_should_not_be_used_as_the_alt_attr_bcfd7780": {
    "message": "Los nombres de archivo de las imágenes no deben usarse como el atributo alt que describe el contenido de la imagen."
  },
  "image_options_5412d02c": { "message": "Opciones de imagen" },
  "image_options_tray_90a46006": { "message": "Bandeja de opciones de imagen" },
  "image_to_crop_3a34487d": { "message": "Imagen para recortar" },
  "image_with_filename_file_aacd7180": {
    "message": "Imagen con nombre de archivo { file }"
  },
  "images_7ce26570": { "message": "Imágenes" },
  "images_should_include_an_alt_attribute_describing__b86d6a86": {
    "message": "Las imágenes deben incluir un atributo alt que describa el contenido de la imagen."
  },
  "imaginary_portion_of_complex_number_2c733ffa": {
    "message": "Porción imaginaria (de un número complejo)"
  },
  "in_element_of_19ca2f33": { "message": "En (Elemento de)" },
  "increase_indent_6af90f7c": { "message": "Aumentar sangría" },
  "indefinite_integral_6623307e": { "message": "Integral indefinida" },
  "indigo_2035fc55": { "message": "Índigo" },
  "inference_fed5c960": { "message": "Inferencia" },
  "infinity_7a10f206": { "message": "Infinito" },
  "insert_593145ef": { "message": "Insertar" },
  "insert_link_6dc23cae": { "message": "Insertar enlace" },
  "insert_math_equation_57c6e767": {
    "message": "Insertar la ecuación matemática"
  },
  "integers_336344e1": { "message": "Enteros" },
  "intersection_cd4590e4": { "message": "Intersección" },
  "invalid_entry_f7d2a0f5": { "message": "Entrada incorrecta" },
  "invalid_file_c11ba11": { "message": "Archivo incorrecto" },
  "invalid_file_type_881cc9b2": { "message": "Tipo de archivo incorrecto" },
  "invalid_url_cbde79f": { "message": "URL incorrecta" },
  "iota_11c932a9": { "message": "Iota" },
  "issue_num_total_f94536cf": { "message": "Problema { num }/{ total }" },
  "kappa_2f14c816": { "message": "Kappa" },
  "kappa_variant_eb64574b": { "message": "Kappa (Variante)" },
  "keyboard_shortcuts_ed1844bd": { "message": "Métodos abreviados de teclado" },
  "keyboards_navigate_to_links_using_the_tab_key_two__5fab8c82": {
    "message": "Los teclados se desplazan por los enlaces mediante la tecla Tab. Dos enlaces adyacentes que dirigen al mismo destino pueden ser confusos para los usuarios con teclado."
  },
  "lambda_4f602498": { "message": "Lambda" },
  "language_arts_icon_a798b0f8": { "message": "Icono plástica e idiomas" },
  "languages_icon_9d20539": { "message": "Icono idiomas" },
  "large_9c5e80e7": { "message": "Grande" },
  "learn_more_about_adjacent_links_2cb9762c": {
    "message": "Más información sobre enlaces adyacentes"
  },
  "learn_more_about_color_contrast_c019dfb9": {
    "message": "Más información sobre el contraste de color"
  },
  "learn_more_about_organizing_page_headings_8a7caa2e": {
    "message": "Más información sobre cómo organizar encabezados de página"
  },
  "learn_more_about_proper_page_heading_structure_d2959f2d": {
    "message": "Más información sobre la página de la estructura del encabezado"
  },
  "learn_more_about_table_headers_5f5ee13": {
    "message": "Más información sobre encabezados de tabla"
  },
  "learn_more_about_using_alt_text_for_images_5698df9a": {
    "message": "Más información sobre cómo utilizar el texto para las imágenes"
  },
  "learn_more_about_using_captions_with_tables_36fe496f": {
    "message": "Más información sobre cómo utilizar los subtítulos con tablas"
  },
  "learn_more_about_using_filenames_as_alt_text_264286af": {
    "message": "Más información sobre cómo utilizar nombres de archivo como texto alternativo"
  },
  "learn_more_about_using_lists_4e6eb860": {
    "message": "Más información sobre cómo utilizar listas"
  },
  "learn_more_about_using_scope_attributes_with_table_20df49aa": {
    "message": "Más información sobre cómo utilizar atributos de alcance con tablas"
  },
  "leave_as_is_4facfe55": { "message": "Dejar sin cambios" },
  "left_3ea9d375": { "message": "Izquierda" },
  "left_align_43d95491": { "message": "Alineación a la izquierda" },
  "left_angle_bracket_c87a6d07": { "message": "Paréntesis angular izquierdo" },
  "left_arrow_4fde1a64": { "message": "Flecha hacia la izquierda" },
  "left_arrow_with_hook_5bfcad93": {
    "message": "Flecha hacia la izquierda con gancho"
  },
  "left_ceiling_ee9dd88a": { "message": "Techo izquierdo" },
  "left_curly_brace_1726fb4": { "message": "Llave izquierda" },
  "left_downard_harpoon_arrow_1d7b3d2e": {
    "message": "Flecha hacia abajo y hacia la izquierda"
  },
  "left_floor_29ac2274": { "message": "Piso izquierdo" },
  "left_to_right_e9b4fd06": { "message": "De izquierda a derecha" },
  "left_upward_harpoon_arrow_3a562a96": {
    "message": "Flecha hacia arriba y hacia la izquierda"
  },
  "leftward_arrow_1e4765de": { "message": "Flecha hacia la izquierda" },
  "leftward_pointing_triangle_d14532ce": {
    "message": "Triángulo hacia la izquierda"
  },
  "less_than_a26c0641": { "message": "Menor que" },
  "less_than_or_equal_be5216cb": { "message": "Menor o igual que" },
  "library_icon_ae1e54cf": { "message": "Icono biblioteca" },
  "light_blue_5374f600": { "message": "Azul claro" },
  "link_7262adec": { "message": "Enlace" },
  "link_options_a16b758b": { "message": "Opciones de enlace" },
  "link_with_text_starting_with_start_b3fcbe71": {
    "message": "Vincular con texto que comienza con { start }"
  },
  "links_14b70841": { "message": "Enlaces" },
  "links_to_an_external_site_de74145d": {
    "message": "Enlaces a un sitio externo."
  },
  "lists_should_be_formatted_as_lists_f862de8d": {
    "message": "Las listas deben tener formato de listas."
  },
  "load_more_35d33c7": { "message": "Cargar más" },
  "loading_25990131": { "message": "Cargando..." },
  "loading_bde52856": { "message": "Cargando" },
  "loading_closed_captions_subtitles_failed_95ceef47": {
    "message": "Error al cargar los subtítulos/subtítulos ocultos."
  },
  "loading_external_tool_d839042c": {
    "message": "Cargando herramienta externa"
  },
  "loading_failed_b3524381": { "message": "Ha habido un error al cargar..." },
  "loading_failed_e6a9d8ef": { "message": "Ha habido un error al cargar." },
  "loading_folders_d8b5869e": { "message": "Cargando carpetas" },
  "loading_placeholder_for_filename_792ef5e8": {
    "message": "Cargando marcador de posición para { fileName }"
  },
  "loading_please_wait_d276220a": { "message": "Cargando, espera" },
  "loading_preview_9f077aa1": { "message": "Cargando vista" },
  "locked_762f138b": { "message": "Bloqueado" },
  "logical_equivalence_76fca396": { "message": "Equivalencia lógica" },
  "logical_equivalence_short_8efd7b4f": {
    "message": "Equivalencia lógica (corto)"
  },
  "logical_equivalence_short_and_thick_1e1f654d": {
    "message": "Equivalencia lógica (corto y grueso)"
  },
  "logical_equivalence_thick_662dd3f2": {
    "message": "Equivalencia lógica (grueso)"
  },
  "low_horizontal_dots_cc08498e": {
    "message": "Puntos horizontales inferiores"
  },
  "magenta_4a65993c": { "message": "Magenta" },
  "maps_to_e5ef7382": { "message": "Se aplica a" },
  "math_icon_ad4e9d03": { "message": "Icono matemáticas" },
  "media_af190855": { "message": "Contenido multimedia" },
  "media_file_is_processing_please_try_again_later_58a6d49": {
    "message": "Archivo multimedia en proceso. Inténtalo de nuevo más tarde."
  },
  "media_title_2112243b": { "message": "Título del contenido multimedia" },
  "medium_5a8e9ead": { "message": "Regular" },
  "merge_links_2478df96": { "message": "Fusionar enlaces" },
  "mic_a7f3d311": { "message": "Micrófono" },
  "microphone_disabled_15c83130": { "message": "Micrófono desactivado" },
  "middle_27dc1d5": { "message": "El medio" },
  "minimize_file_preview_da911944": {
    "message": "Minimizar la vista previa del archivo"
  },
  "minimize_video_20aa554b": { "message": "Minimizar el vídeo" },
  "minus_fd961e2e": { "message": "Menos" },
  "minus_plus_3461f637": { "message": "Menos/Más" },
  "misc_3b692ea7": { "message": "Varios" },
  "miscellaneous_e9818229": { "message": "Misceláneo" },
  "modules_c4325335": { "message": "Contenidos" },
  "moving_image_to_crop_directionword_6f66cde2": {
    "message": "Moviendo imagen para recortar { directionWord }"
  },
  "mu_37223b8b": { "message": "Mu" },
  "multi_color_image_63d7372f": { "message": "Imagen multicolor" },
  "multiplication_sign_15f95c22": { "message": "Signo de multiplicación" },
  "music_icon_4db5c972": { "message": "Icono música" },
  "must_be_at_least_percentage_22e373b6": {
    "message": "Debe ser al menos { percentage }%"
  },
  "must_be_at_least_width_x_height_px_41dc825e": {
    "message": "Debe ser al menos { width } x { height } px"
  },
  "my_files_2f621040": { "message": "Mis archivos" },
  "n_th_root_9991a6e4": { "message": "Raíz enésima" },
  "nabla_1e216d25": { "message": "Nabla" },
  "name_1aed4a1b": { "message": "Nombre" },
  "name_color_ceec76ff": { "message": "{ name } ({ color })" },
  "natural_music_54a70258": { "message": "Natural (Música)" },
  "natural_numbers_3da07060": { "message": "Números naturales" },
  "navigate_through_the_menu_or_toolbar_415a4e50": {
    "message": "Navegar por el menú o la barra de herramientas"
  },
  "nested_greater_than_d852e60d": { "message": "Agrupado mayor que" },
  "nested_less_than_27d17e58": { "message": "Agrupado menor que" },
  "next_40e12421": { "message": "Siguiente" },
  "no_accessibility_issues_were_detected_f8d3c875": {
    "message": "No se han detectado problemas de accesibilidad."
  },
  "no_changes_to_save_d29f6e91": {
    "message": "No se han guardado los cambios."
  },
  "no_e16d9132": { "message": "No" },
  "no_file_chosen_9a880793": {
    "message": "No se ha seleccionado ningún archivo"
  },
  "no_headers_9bc7dc7f": { "message": "Sin encabezados" },
  "no_preview_is_available_for_this_file_f940114a": {
    "message": "La vista previa de este archivo no está disponible."
  },
  "no_results_940393cf": { "message": "No hay resultados." },
  "no_results_found_for_filterterm_ad1b04c8": {
    "message": "No se han encontrado resultados para { filterTerm }"
  },
  "no_video_1ed00b26": { "message": "No hay vídeo" },
  "none_3b5e34d2": { "message": "Ninguno" },
  "none_selected_b93d56d2": { "message": "Ninguna seleccionada" },
  "not_equal_6e2980e6": { "message": "No es igual" },
  "not_in_not_an_element_of_fb1ffb54": {
    "message": "No en (No un elemento de)"
  },
  "not_negation_1418ebb8": { "message": "No (Negación)" },
  "not_subset_dc2b5e84": { "message": "No es subconjunto" },
  "not_subset_strict_23d282bf": { "message": "No es subconjunto (Estricto)" },
  "not_superset_5556b913": { "message": "No es superconjunto" },
  "not_superset_strict_24e06f36": {
    "message": "No es superconjunto (Estricto)"
  },
  "nu_1c0f6848": { "message": "Nu" },
  "octagon_e48be9f": { "message": "Octágono" },
  "olive_6a3e4d6b": { "message": "Verde oliva" },
  "omega_8f2c3463": { "message": "Omega" },
  "one_of_the_following_styles_must_be_added_to_save__1de769aa": {
    "message": "Debes añadir uno de los siguientes estilos para guardar un icono: color del icono, tamaño del contorno, texto del icono o imagen"
  },
  "open_circle_e9bd069": { "message": "Círculo abierto" },
  "open_this_keyboard_shortcuts_dialog_9658b83a": {
    "message": "Abrir esta ventana de diálogo de método abreviado de teclado"
  },
  "open_title_application_fd624fc5": {
    "message": "Abrir aplicación { title }"
  },
  "operators_a2ef9a93": { "message": "Operadores" },
  "or_9b70ccaa": { "message": "O" },
  "orange_81386a62": { "message": "Naranja" },
  "ordered_and_unordered_lists_cfadfc38": {
    "message": "Listas ordenadas y no ordenadas"
  },
  "other_editor_shortcuts_may_be_found_at_404aba4a": {
    "message": "Puedes encontrar otros métodos abreviados del editor en"
  },
  "outline_color_3ef2cea7": { "message": "Color de contorno" },
  "outline_size_a6059a21": { "message": "Tamaño de contorno" },
  "p_is_not_a_valid_protocol_which_must_be_ftp_http_h_adf13fc2": {
    "message": "{ p } no es un protocolo válido, que debe ser ftp, http, https, mailto, skype, tel, o puede omitirse"
  },
  "pages_e5414c2c": { "message": "Páginas" },
  "paragraph_5e5ad8eb": { "message": "Párrafo" },
  "paragraph_starting_with_start_a59923f8": {
    "message": "Párrafo que comienza con { start }"
  },
  "parallel_d55d6e38": { "message": "Paralelo" },
  "partial_derivative_4a9159df": { "message": "Parcial (Derivado)" },
  "paste_5963d1c1": { "message": "Pegar" },
  "pause_12af3bb4": { "message": "Pausar" },
  "pentagon_17d82ea3": { "message": "Pentagon" },
  "people_b4ebb13c": { "message": "Personas" },
  "percentage_34ab7c2c": { "message": "Porcentaje" },
  "percentage_must_be_a_number_8033c341": {
    "message": "El porcentaje debe ser un número"
  },
  "performing_arts_icon_f3497486": { "message": "Icono plástica" },
  "perpendicular_7c48ede4": { "message": "Perpendicular" },
  "phi_4ac33b6d": { "message": "Fi" },
  "phi_variant_c9bb3ac5": { "message": "Fi (Variante)" },
  "physical_education_icon_d7dffd3e": { "message": "Icono educación física" },
  "pi_dc4f0bd8": { "message": "Pi" },
  "pi_variant_10f5f520": { "message": "Pi (Variante)" },
  "pink_68ad45cb": { "message": "Rosa" },
  "pixels_52ece7d1": { "message": "Píxeles" },
  "play_1a47eaa7": { "message": "Reproducir" },
  "play_media_comment_35257210": {
    "message": "Reproducir comentario multimedia."
  },
  "play_media_comment_by_name_from_createdat_c230123d": {
    "message": "Reproducir comentario multimedia de { name } desde { createdAt }."
  },
  "please_allow_canvas_to_access_your_microphone_and__dc2c3079": {
    "message": "Permite que Canvas acceda a tu micrófono y cámara web."
  },
  "plus_d43cd4ec": { "message": "Más" },
  "plus_minus_f8be2e83": { "message": "Más/Menos" },
  "posted_when_a578f5ab": { "message": "Publicado: { when }" },
  "power_set_4f26f316": { "message": "Conjunto potencia" },
  "precedes_196b9aef": { "message": "Precede" },
  "precedes_equal_20701e84": { "message": "Precede o es igual a" },
  "preformatted_d0670862": { "message": "Previamente formateado" },
  "prev_f82cbc48": { "message": "Previo" },
  "preview_53003fd2": { "message": "Vista previa" },
  "preview_a3f8f854": { "message": "VISTA PREVIA" },
  "preview_in_overlay_ed772c46": { "message": "Vista previa en superposición" },
  "preview_inline_9787330": { "message": "Vista previa online" },
  "prime_917ea60e": { "message": "Primo" },
  "prime_numbers_13464f61": { "message": "Números primo" },
  "product_39cf144f": { "message": "Producto" },
  "proportional_f02800cc": { "message": "Proporcional" },
  "protocol_must_be_ftp_http_https_mailto_skype_tel_o_73beb4f8": {
    "message": "El protocolo debe ser ftp, http, https, mailto, skype, tel, o puede omitirse"
  },
  "psi_e3f5f0f7": { "message": "Psi" },
  "published_c944a23d": { "message": "publicado" },
  "published_when_302d8e23": { "message": "Publicado: { when }" },
  "pumpkin_904428d5": { "message": "Calabaza" },
  "purple_7678a9fc": { "message": "Morado" },
  "quaternions_877024e0": { "message": "Cuaterniones" },
  "quizzes_7e598f57": { "message": "Pruebas" },
  "rational_numbers_80ddaa4a": { "message": "Números racionales" },
  "real_numbers_7c99df94": { "message": "Números reales" },
  "real_portion_of_complex_number_7dad33b5": {
    "message": "Porción real (de un número complejo)"
  },
  "record_7c9448b": { "message": "Grabar" },
  "record_upload_media_5fdce166": { "message": "Grabar/cargar multimedia" },
  "recording_98da6bda": { "message": "Grabación" },
  "red_8258edf3": { "message": "Rojo" },
  "relationships_6602af70": { "message": "Relaciones" },
  "religion_icon_246e0be1": { "message": "Icono religión" },
  "remove_heading_style_5fdc8855": { "message": "Eliminar estilo del título" },
  "remove_link_d1f2f4d0": { "message": "Eliminar enlace" },
  "replace_e61834a7": { "message": "Sustituir" },
  "reset_95a81614": { "message": "Restablecer" },
  "resize_ec83d538": { "message": "Redimensionar" },
  "restore_auto_save_deccd84b": {
    "message": "¿Quieres restablecer el guardado automático?"
  },
  "reverse_turnstile_does_not_yield_7558be06": {
    "message": "Trinquete invertido (no satisface)"
  },
  "rho_a0244a36": { "message": "Ro" },
  "rho_variant_415245cd": { "message": "Ro (Variante)" },
  "rich_content_editor_2708ef21": {
    "message": "Editor de contenido enriquecido"
  },
  "rich_text_area_press_oskey_f8_for_rich_content_edi_c2f651d": {
    "message": "Área del texto enriquecido. Pulsa { OSKey }+F8 para ver los atajos del teclado del editor de contenido enriquecido."
  },
  "right_71ffdc4d": { "message": "Derecha" },
  "right_align_39e7a32a": { "message": "Alineación a la derecha" },
  "right_angle_bracket_d704e2d6": { "message": "Paréntesis angular derecho" },
  "right_arrow_35e0eddf": { "message": "Flecha hacia la derecha" },
  "right_arrow_with_hook_29d92d31": {
    "message": "Flecha hacia la derecha con gancho"
  },
  "right_ceiling_839dc744": { "message": "Techo derecho" },
  "right_curly_brace_5159d5cd": { "message": "Llave derecha" },
  "right_downward_harpoon_arrow_d71b114f": {
    "message": "Flecha hacia abajo y hacia la derecha"
  },
  "right_floor_5392d5cf": { "message": "Piso derecho" },
  "right_to_left_9cfb092a": { "message": "De derecha a izquierda" },
  "right_upward_harpoon_arrow_f5a34c73": {
    "message": "Flecha hacia arriba y hacia la derecha"
  },
  "rightward_arrow_32932107": { "message": "Flecha hacia la derecha" },
  "rightward_pointing_triangle_60330f5c": {
    "message": "Triángulo hacia la derecha"
  },
  "rotate_image_90_degrees_2ab77c05": { "message": "Girar imagen -90 grados" },
  "rotate_image_90_degrees_6c92cd42": { "message": "Girar imagen 90 grados" },
  "rotation_9699c538": { "message": "Rotación" },
  "row_fc0944a7": { "message": "Fila" },
  "row_group_979f5528": { "message": "Grupo de filas" },
  "sadly_the_pretty_html_editor_is_not_keyboard_acces_50da7665": {
    "message": "Lamentablemente, no se puede acceder al Editor HTML agradable desde el teclado. Accede al Editor de HTML sin formato aquí."
  },
  "save_11a80ec3": { "message": "Guardar" },
  "save_copy_ca63944e": { "message": "Guardar copia" },
  "save_media_cb9e786e": { "message": "Guardar contenido multimedia" },
  "saved_icon_maker_icons_df86e2a1": {
    "message": "Guardar iconos del creador de iconos"
  },
  "screen_readers_cannot_determine_what_is_displayed__6a5842ab": {
    "message": "Los lectores de pantalla no pueden determinar lo que se muestra en una imagen sin texto alternativo, y los nombres de archivo con frecuencia son secuencias de números y letras sin sentido que no describen el contexto o significado."
  },
  "screen_readers_cannot_determine_what_is_displayed__6f1ea667": {
    "message": "Los lectores de pantalla no pueden determinar lo que se muestra en una imagen sin texto alternativo, el cual describe el contexto y el significado de la imagen. El texto alternativo debe ser simple y conciso."
  },
  "screen_readers_cannot_determine_what_is_displayed__a57e6723": {
    "message": "Los lectores de pantalla no pueden determinar lo que se muestra en una imagen sin texto alternativo, el cual describe el contexto y el significado de la imagen."
  },
  "screen_readers_cannot_interpret_tables_without_the_bd861652": {
    "message": "Los lectores de pantalla no pueden interpretar tablas sin la estructura apropiada. Los encabezados de tablas brindan orientación y el alcance del contenido."
  },
  "screen_readers_cannot_interpret_tables_without_the_e62912d5": {
    "message": "Los lectores de pantalla no pueden interpretar tablas sin la estructura apropiada. Los subtítulos de las tablas describen el contexto y la comprensión general de la tabla."
  },
  "screen_readers_cannot_interpret_tables_without_the_f0bdec0f": {
    "message": "Los lectores de pantalla no pueden interpretar tablas sin la estructura apropiada. Los encabezados de tablas brindan orientación y una descripción del contenido."
  },
  "script_l_42a7b254": { "message": "L cursiva" },
  "search_280d00bd": { "message": "Buscar" },
  "select_audio_source_21043cd5": { "message": "Seleccionar fuente de audio" },
  "select_crop_shape_d441feeb": {
    "message": "Seleccionar la forma de recorte"
  },
  "select_language_7c93a900": { "message": "Seleccionar idioma" },
  "select_video_source_1b5c9dbe": { "message": "Seleccionar fuente de vídeo" },
  "selected_linkfilename_c093b1f2": {
    "message": "{ linkFileName } seleccionado"
  },
  "selection_b52c4c5e": { "message": "Selección" },
  "set_header_scope_8c548f40": {
    "message": "Establecer alcance del encabezado"
  },
  "set_minus_b46e9b88": { "message": "Conjunto resta" },
  "set_table_header_cfab13a0": {
    "message": "Establecer encabezado de la tabla"
  },
  "sharp_music_ab956814": { "message": "Sostenido (Música)" },
  "shift_arrows_4d5785fe": { "message": "SHIFT+Flechas" },
  "shift_o_to_open_the_pretty_html_editor_55ff5a31": {
    "message": "Mayús-O para abrir el editor html agradable."
  },
  "shortcut_911d6255": { "message": "Atajo" },
  "show_audio_options_b489926b": { "message": "Mostrar opciones de audio" },
  "show_image_options_1e2ecc6b": { "message": "Mostrar opciones de imágenes" },
  "show_link_options_545338fd": { "message": "Mostrar opciones de enlace" },
  "show_studio_media_options_a0c748c6": {
    "message": "Mostrar opciones de archivos multimedia"
  },
  "show_video_options_6ed3721a": { "message": "Mostrar opciones de vídeo" },
  "sighted_users_browse_web_pages_quickly_looking_for_1d4db0c1": {
    "message": "Los usuarios detectados navegan rápido por las páginas web, buscando títulos grandes o en negrita. Los usuarios del lector de pantalla solo utilizan los encabezados para una comprensión contextual. Los encabezados deben tener la estructura apropiada."
  },
  "sighted_users_browse_web_pages_quickly_looking_for_ade806f5": {
    "message": "Los usuarios detectados navegan rápido por las páginas web, buscando títulos grandes o en negrita. Los usuarios del lector de pantalla solo utilizan los encabezados para una comprensión contextual. Los encabezados deben tener la estructura apropiada."
  },
  "sigma_5c35e553": { "message": "Sigma" },
  "sigma_variant_8155625": { "message": "Sigma (Variante)" },
  "single_color_image_4e5d4dbc": { "message": "Imagen unicolor" },
  "single_color_image_color_95fa9a87": { "message": "Imagen unicolor" },
  "size_b30e1077": { "message": "Tamaño" },
  "size_of_caption_file_is_greater_than_the_maximum_m_bff5f86e": {
    "message": "El tamaño del archivo es superior al máximo permitido para archivos, que es de { max } kb."
  },
  "small_b070434a": { "message": "Pequeño" },
  "solid_circle_9f061dfc": { "message": "Círculo negro" },
  "something_went_wrong_89195131": { "message": "Ha habido un error." },
  "something_went_wrong_accessing_your_webcam_6643b87e": {
    "message": "Ha habido un error al intentar acceder a tu cámara web."
  },
  "something_went_wrong_and_i_don_t_know_what_to_show_e0c54ec8": {
    "message": "Algo ha salido mal y no sé qué mostrar."
  },
  "something_went_wrong_check_your_connection_reload__c7868286": {
    "message": "Ha habido un error. Comprueba tu conexión, vuelve a cargar la página e inténtalo de nuevo."
  },
  "something_went_wrong_d238c551": { "message": "Ha habido un error." },
  "something_went_wrong_while_sharing_your_screen_8de579e5": {
    "message": "Ha habido un error al compartir tu pantalla."
  },
  "sort_by_e75f9e3e": { "message": "Ordenar por" },
  "spades_suit_b37020c2": { "message": "Picas (Naipes)" },
  "square_511eb3b3": { "message": "Cuadrado" },
  "square_cap_9ec88646": { "message": "Cap cuadrado" },
  "square_cup_b0665113": { "message": "Cup cuadrado" },
  "square_root_e8bcbc60": { "message": "Raíz cuadrada" },
  "square_root_symbol_d0898a53": { "message": "Símbolo de raíz cuadrada" },
  "square_subset_17be67cb": { "message": "Subconjunto cuadrado" },
  "square_subset_strict_7044e84f": {
    "message": "Subconjunto cuadrado (Estricto)"
  },
  "square_superset_3be8dae1": { "message": "Superconjunto cuadrado" },
  "square_superset_strict_fa4262e4": {
    "message": "Superconjunto cuadrado (Estricto)"
  },
  "square_unordered_list_b15ce93b": { "message": "lista cuadrada no ordenada" },
  "star_8d156e09": { "message": "Destacar" },
  "start_over_f7552aa9": { "message": "Volver a empezar" },
  "start_recording_9a65141a": { "message": "Comenzar grabación" },
  "steel_blue_14296f08": { "message": "Azul acero" },
  "studio_media_options_ee504361": {
    "message": "Opciones de archivos multimedia"
  },
  "studio_media_options_tray_cfb94654": {
    "message": "Bandeja de las opciones de archivos multimedia"
  },
  "styles_2aa721ef": { "message": "Estilos" },
  "submit_a3cc6859": { "message": "Entregar" },
  "subscript_59744f96": { "message": "Subíndice" },
  "subset_19c1a92f": { "message": "Subconjunto" },
  "subset_strict_8d8948d6": { "message": "Subconjunto (Estricto)" },
  "succeeds_9cc31be9": { "message": "Sucede" },
  "succeeds_equal_158e8c3a": { "message": "Sucede o es igual a" },
  "sum_b0842d31": { "message": "Suma" },
  "superscript_8cb349a2": { "message": "Superíndice" },
  "superscript_and_subscript_37f94a50": {
    "message": "Superíndice y subíndice"
  },
  "superset_c4db8a7a": { "message": "Superconjunto" },
  "superset_strict_c77dd6d2": { "message": "Superconjunto (Estricto)" },
  "supported_file_types_srt_or_webvtt_7d827ed": {
    "message": "Tipos de archivos admitidos: SRT o WebVTT"
  },
  "switch_to_pretty_html_editor_a3cee15f": {
    "message": "Cambiar a editor HTML descriptivo"
  },
  "switch_to_raw_html_editor_f970ae1a": {
    "message": "Cambiar a editor de HTML sin procesar"
  },
  "switch_to_the_html_editor_146dfffd": { "message": "Cambiar al editor html" },
  "switch_to_the_rich_text_editor_63c1ecf6": {
    "message": "Cambiar al editor de texto enriquecido"
  },
  "syllabus_f191f65b": { "message": "Programa de la asignatura" },
  "system_audio_allowed_b2508f8c": { "message": "Audio del sistema activado" },
  "system_audio_disabled_c177bd13": {
    "message": "Audio del sistema desactivado"
  },
  "tab_arrows_4cf5abfc": { "message": "Tabulador/flechas" },
  "table_header_starting_with_start_ffcabba6": {
    "message": "Encabezado de tabla que comienza con { start }"
  },
  "table_starting_with_start_e7232848": {
    "message": "Tabla que comienza con { start }"
  },
  "tables_headers_should_specify_scope_5abf3a8e": {
    "message": "Los encabezados de las tablas deben especificar el alcance."
  },
  "tables_should_include_a_caption_describing_the_con_e91e78fc": {
    "message": "Las tablas deben incluir un subtítulo que describa el contenido de la tabla."
  },
  "tables_should_include_at_least_one_header_48779eac": {
    "message": "Las tablas deben incluir al menos un encabezado."
  },
  "tau_880974b7": { "message": "Tau" },
  "teal_f729a294": { "message": "Verde azulado" },
  "text_7f4593da": { "message": "Texto" },
  "text_background_color_16e61c3f": { "message": "Color del fondo del texto" },
  "text_color_acf75eb6": { "message": "Color del texto" },
  "text_is_difficult_to_read_without_sufficient_contr_69e62bd6": {
    "message": "El texto es difícil de leer sin un contraste suficiente entre el texto y el fondo, especialmente para las personas con visión reducida."
  },
  "text_larger_than_18pt_or_bold_14pt_should_display__5c364db6": {
    "message": "El texto de tamaño mayor de 18pt (o 14pt en negrita) debe mostrar una relación de contraste mínima de 3:1."
  },
  "text_optional_384f94f7": { "message": "Texto (opcional)" },
  "text_position_8df8c162": { "message": "Posición del texto" },
  "text_size_887c2f6": { "message": "Tamaño del texto" },
  "text_smaller_than_18pt_or_bold_14pt_should_display_aaffb22b": {
    "message": "El texto de tamaño menor de 18pt (o 14pt en negrita) debe mostrar una relación de contraste mínima de 4,5:1."
  },
  "the_document_preview_is_currently_being_processed__7d9ea135": {
    "message": "Todavía se está procesando la vista previa del documento. Inténtalo de nuevo más tarde."
  },
  "the_first_heading_on_a_page_should_be_an_h2_859089f2": {
    "message": "El primer encabezado de una página debe ser un H2."
  },
  "the_following_content_is_partner_provided_ed1da756": {
    "message": "El siguiente contenido lo proporciona un socio"
  },
  "the_material_is_in_the_public_domain_279c39a3": {
    "message": "El material es de dominio público"
  },
  "the_material_is_licensed_under_creative_commons_3242cb5e": {
    "message": "El material tiene licencia Creative Commons"
  },
  "the_material_is_subject_to_an_exception_e_g_fair_u_a39c8ca2": {
    "message": "El material está sujeto a una excepción, como el uso legítimo, el derecho de cita u otros en virtud de las leyes aplicables de derechos de autor."
  },
  "the_preceding_content_is_partner_provided_d753928c": {
    "message": "El contenido anterior está proporcionado por un socio"
  },
  "the_pretty_html_editor_is_not_keyboard_accessible__d6d5d2b": {
    "message": "No se puede acceder al editor html agradable desde el teclado. Pulsa Mayús O para abrir el editor HTML sin formato."
  },
  "therefore_d860e024": { "message": "Por lo tanto" },
  "theta_ce2d2350": { "message": "Zeta" },
  "theta_variant_fff6da6f": { "message": "Zeta (Variante)" },
  "thick_downward_arrow_b85add4c": { "message": "Flecha gruesa hacia abajo" },
  "thick_left_arrow_d5f3e925": {
    "message": "Flecha gruesa hacia la izquierda"
  },
  "thick_leftward_arrow_6ab89880": {
    "message": "Flecha gruesa hacia la izquierda"
  },
  "thick_right_arrow_3ed5e8f7": { "message": "Flecha gruesa hacia la derecha" },
  "thick_rightward_arrow_a2e1839e": {
    "message": "Flecha gruesa hacia la derecha"
  },
  "thick_upward_arrow_acd20328": { "message": "Flecha gruesa hacia arriba" },
  "this_document_cannot_be_displayed_within_canvas_7aba77be": {
    "message": "Este documento no se puede mostrar en Canvas."
  },
  "this_equation_cannot_be_rendered_in_basic_view_9b6c07ae": {
    "message": "Esta ecuación no se puede representar en vista básica."
  },
  "this_image_is_currently_unavailable_25c68857": {
    "message": "Esta imagen no está disponible actualmente"
  },
  "though_your_video_will_have_the_correct_title_in_t_90e427f3": {
    "message": "Aunque tu vídeo tendrá el título correcto en el navegador, no pudimos actualizarlo en la base de datos."
  },
  "timebar_a4d18443": { "message": "Barra de tiempo" },
  "title_ee03d132": { "message": "Título" },
  "to_be_posted_when_d24bf7dc": { "message": "Para publicar: { when }" },
  "to_do_when_2783d78f": { "message": "Tareas pendientes: { when }" },
  "toggle_summary_group_413df9ac": { "message": "Alternar { summary } grupo" },
  "toggle_tooltip_d3b7cb86": {
    "message": "Activar/Desactivar descripción emergente"
  },
  "tools_2fcf772e": { "message": "Herramientas" },
  "top_66e0adb6": { "message": "Arriba" },
  "tray_839df38a": { "message": "Bandeja" },
  "triangle_6072304e": { "message": "Triángulo" },
  "turnstile_yields_f9e76df1": { "message": "Trinquete (Satisface)" },
  "type_control_f9_to_access_image_options_text_a47e319f": {
    "message": "pulsa Control F9 para acceder a las opciones de imagen. { text }"
  },
  "type_control_f9_to_access_link_options_text_4ead9682": {
    "message": "pulsa Control F9 para acceder a las opciones de enlace. { text }"
  },
  "type_control_f9_to_access_table_options_text_92141329": {
    "message": "pulsa Control F9 para acceder a las opciones de tabla. { text }"
  },
  "unable_to_determine_resource_selection_url_7867e060": {
    "message": "Imposible determinar la url de selección del recurso"
  },
  "union_e6b57a53": { "message": "Unión" },
  "unpublished_dfd8801": { "message": "no publicado" },
  "untitled_16aa4f2b": { "message": "Sin título" },
  "untitled_efdc2d7d": { "message": "sin título" },
  "up_and_left_diagonal_arrow_e4a74a23": {
    "message": "Flecha diagonal hacia arriba y hacia la izquierda"
  },
  "up_and_right_diagonal_arrow_935b902e": {
    "message": "Flecha diagonal hacia arriba y hacia la derecha"
  },
  "up_c553575d": { "message": "Arriba" },
  "upload_document_253f0478": { "message": "Cargar documento" },
  "upload_file_fd2361b8": { "message": "Cargar archivo" },
  "upload_image_6120b609": { "message": "Cargar imagen" },
  "upload_media_ce31135a": { "message": "Cargar multimedia" },
  "upload_record_media_e4207d72": { "message": "Cargar/grabar multimedia" },
  "uploading_19e8a4e7": { "message": "Cargando" },
  "uppercase_alphabetic_ordered_list_3f5aa6b2": {
    "message": "lista ordenada alfabéticamente en mayúsculas"
  },
  "uppercase_delta_d4f4bc41": { "message": "Delta mayúscula" },
  "uppercase_gamma_86f492e9": { "message": "Gama mayúscula" },
  "uppercase_lambda_c78d8ed4": { "message": "Lambda mayúscula" },
  "uppercase_omega_8aedfa2": { "message": "Omega mayúscula" },
  "uppercase_phi_caa36724": { "message": "Fi mayúscula" },
  "uppercase_pi_fcc70f5e": { "message": "Pi mayúscula" },
  "uppercase_psi_6395acbe": { "message": "Psi mayúscula" },
  "uppercase_roman_numeral_ordered_list_853f292b": {
    "message": "lista ordenada de números romanos en mayúsculas"
  },
  "uppercase_sigma_dbb70e92": { "message": "Sigma mayúscula" },
  "uppercase_theta_49afc891": { "message": "Zeta mayúscula" },
  "uppercase_upsilon_8c1e623e": { "message": "Ípsilon mayúscula" },
  "uppercase_xi_341e8556": { "message": "Xi mayúscula" },
  "upsilon_33651634": { "message": "Ípsilon" },
  "upward_and_downward_pointing_arrow_fa90a918": {
    "message": "Flecha hacia arriba y hacia abajo"
  },
  "upward_and_downward_pointing_arrow_thick_d420fdef": {
    "message": "Flecha hacia arriba y hacia abajo (gruesa)"
  },
  "upward_arrow_9992cb2d": { "message": "Flecha hacia arriba" },
  "upward_pointing_triangle_d078d7cb": { "message": "Triángulo hacia arriba" },
  "url_22a5f3b8": { "message": "URL" },
  "usage_right_ff96f3e2": { "message": "Derecho de uso:" },
  "usage_rights_required_5fe4dd68": {
    "message": "Derechos de uso (obligatorio)"
  },
  "use_arrow_keys_to_navigate_options_2021cc50": {
    "message": "Usa las flechas de dirección para desplazarte entre las opciones."
  },
  "use_arrow_keys_to_select_a_shape_c8eb57ed": {
    "message": "Utiliza las flechas de dirección para seleccionar una forma."
  },
  "use_arrow_keys_to_select_a_size_699a19f4": {
    "message": "Utiliza las flechas de dirección para seleccionar un tamaño."
  },
  "use_arrow_keys_to_select_a_text_position_72f9137c": {
    "message": "Usa las flechas de dirección para seleccionar la posición del texto."
  },
  "use_arrow_keys_to_select_a_text_size_65e89336": {
    "message": "Usa las flechas de dirección para seleccionar el tamaño del texto."
  },
  "use_arrow_keys_to_select_an_outline_size_e009d6b0": {
    "message": "Utiliza las flechas de dirección para seleccionar un tamaño de contorno."
  },
  "used_by_screen_readers_to_describe_the_content_of__4f14b4e4": {
    "message": "Utilizado por los lectores de pantalla para describir el contenido de un { TYPE }"
  },
  "used_by_screen_readers_to_describe_the_content_of__b1e76d9e": {
    "message": "Utilizado por los lectores de pantalla para describir el contenido de una imagen"
  },
  "used_by_screen_readers_to_describe_the_video_37ebad25": {
    "message": "Usado por lectores de pantalla para describir el vídeo"
  },
  "user_documents_c206e61f": { "message": "Documentos del usuario" },
  "user_files_78e21703": { "message": "Archivos del usuario" },
  "user_images_b6490852": { "message": "Imágenes del usuario" },
  "user_media_14fbf656": { "message": "Multimedia del usuario" },
  "vector_notation_cf6086ab": { "message": "Vector (notación)" },
  "vertical_bar_set_builder_notation_4300495f": {
    "message": "Barra vertical (Notación de conjuntos)"
  },
  "vertical_dots_bfb21f14": { "message": "Puntos verticales" },
  "video_options_24ef6e5d": { "message": "Opciones de vídeo" },
  "video_options_tray_3b9809a5": { "message": "Bandeja de opciones de vídeo" },
  "video_player_b371005": { "message": "Reproductor de vídeo" },
  "video_player_for_9e7d373b": { "message": "Reproductor de vídeo para " },
  "video_player_for_title_ffd9fbc4": {
    "message": "Reproductor de vídeo para { title }"
  },
  "view_all_e13bf0a6": { "message": "Ver todos" },
  "view_ba339f93": { "message": "Ver" },
  "view_description_30446afc": { "message": "Ver descripción" },
  "view_keyboard_shortcuts_34d1be0b": {
    "message": "Ver los accesos directos de teclado"
  },
  "view_title_description_67940918": { "message": "Ver descripción { title }" },
  "view_word_and_character_counts_a743dd0c": {
    "message": "Ver el recuento de palabras y caracteres"
  },
  "we_couldn_t_detect_a_working_microphone_connected__ceb71c40": {
    "message": "No hemos podido detectar un micrófono que funcione conectado a tu dispositivo."
  },
  "we_couldn_t_detect_a_working_webcam_connected_to_y_6715cc4": {
    "message": "No hemos podido detectar una cámara web que funcione conectada a tu dispositivo."
  },
  "we_couldn_t_detect_a_working_webcam_or_microphone__263b6674": {
    "message": "No hemos podido detectar una cámara web o un micrófono que funcionen conectados a tu dispositivo."
  },
  "webcam_disabled_30c66986": { "message": "Cámara web desactivada" },
  "webcam_fe91b20f": { "message": "Cámara web" },
  "webpages_should_only_have_a_single_h1_which_is_aut_dc99189e": {
    "message": "Las páginas web deberían tener solo un H1 que será automáticamente el título de la página. El primer encabezado del contenido debe ser un H2."
  },
  "when_markup_is_used_that_visually_formats_items_as_f941fc1b": {
    "message": "Cuando se usa el marcado que formatea visualmente los ítems como una lista pero no indica la relación de la lista, los usuarios pueden tener dificultades para navegar por la información."
  },
  "white_87fa64fd": { "message": "Blanco" },
  "why_523b3d8c": { "message": "Por qué" },
  "width_492fec76": { "message": "Ancho" },
  "width_and_height_must_be_numbers_110ab2e3": {
    "message": "El ancho y la altura deben ser números"
  },
  "width_x_height_px_ff3ccb93": { "message": "{ width } x { height } px" },
  "wiki_home_9cd54d0": { "message": "Página de Inicio de Wiki" },
  "word_count_c77fe3a6": { "message": "Recuento de palabras" },
  "words_b448b7d5": { "message": "Palabras" },
  "wreath_product_200b38ef": { "message": "Producto corona" },
  "xi_149681d0": { "message": "Xi" },
  "yes_dde87d5": { "message": "Sí" },
  "you_have_unsaved_changes_in_the_icon_maker_tray_do_e8cf5f1b": {
    "message": "Tienes cambios sin guardar en la bandeja del creador de iconos. ¿Quieres continuar sin guardar esos cambios?"
  },
  "you_may_need_to_adjust_additional_headings_to_main_975f0eee": {
    "message": "Es posible que tengas que ajustar más encabezados para que se mantenga la jerarquía de la página."
  },
  "you_may_not_upload_an_empty_file_11c31eb2": {
    "message": "No puedes cargar un archivo vacío."
  },
  "your_image_has_been_compressed_for_icon_maker_imag_2e45cd91": {
    "message": "Se ha comprimido la imagen para Icon Maker. Las imágenes menores de { size } KB no se comprimirán."
  },
  "your_microphone_is_blocked_in_the_browser_settings_42af0ddc": {
    "message": "Tu micrófono está bloqueado en la configuración del navegador."
  },
  "your_webcam_and_microphone_are_blocked_in_the_brow_73357dc6": {
    "message": "Tu cámara web y micrófono están bloqueados en la configuración del navegador."
  },
  "your_webcam_is_blocked_in_the_browser_settings_7f638128": {
    "message": "Tu cámara web está bloqueada en la configuración del navegador."
  },
  "your_webcam_may_already_be_in_use_6cd64c25": {
    "message": "Es posible que tu cámara web ya esté en uso."
  },
  "zeta_5ef24f0e": { "message": "Zeta" },
  "zoom_f3e54d69": { "message": "Zoom" },
  "zoom_in_image_bb97d4f": { "message": "Imagen con zoom" },
  "zoom_out_image_d0a0a2ec": { "message": "Imagen sin zoom" }
}


formatMessage.addLocale({'es-ES': locale})<|MERGE_RESOLUTION|>--- conflicted
+++ resolved
@@ -476,12 +476,9 @@
   "icon_preview_1782a1d9": { "message": "Icono vista previa" },
   "icon_shape_30b61e7": { "message": "Forma del icono" },
   "icon_size_9353edea": { "message": "Tamaño del icono" },
-<<<<<<< HEAD
-=======
   "if_left_empty_link_text_will_display_as_course_lin_2a34eedb": {
     "message": "Si el enlace se deja vacío, el texto mostrará el nombre del enlace del curso."
   },
->>>>>>> a9d918a9
   "if_usage_rights_are_required_the_file_will_not_pub_841e276e": {
     "message": "Si son necesarios los derechos de uso, el archivo no se publicará hasta que se habilite en la página Archivos."
   },
