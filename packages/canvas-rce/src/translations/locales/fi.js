/*
 * Copyright (C) 2021 - present Instructure, Inc.
 *
 * This file is part of Canvas.
 *
 * Canvas is free software: you can redistribute it and/or modify it under
 * the terms of the GNU Affero General Public License as published by the Free
 * Software Foundation, version 3 of the License.
 *
 * Canvas is distributed in the hope that it will be useful, but WITHOUT ANY
 * WARRANTY; without even the implied warranty of MERCHANTABILITY or FITNESS FOR
 * A PARTICULAR PURPOSE. See the GNU Affero General Public License for more
 * details.
 *
 * You should have received a copy of the GNU Affero General Public License along
 * with this program. If not, see <http://www.gnu.org/licenses/>.
 */

import formatMessage from '../../format-message'
import '../tinymce/fi'

const locale = {
  "access_the_pretty_html_editor_37168efe": {
    "message": "Käytä Pretty-tekstieditoria"
  },
  "accessibility_checker_b3af1f6c": {
    "message": "Helppokäyttöisyyden tarkistus"
  },
  "add_8523c19b": { "message": "Lisää" },
  "add_another_f4e50d57": { "message": "Lisää toinen" },
  "add_cc_subtitles_55f0394e": { "message": "Lisää CC/alaotsikko" },
  "add_image_60b2de07": { "message": "Lisää kuva" },
  "align_11050992": { "message": "Tasaa" },
  "align_center_ca078feb": { "message": "Tasaa keskelle" },
  "align_left_e9f1f93b": { "message": "Tasaa vasemmalle" },
  "align_right_9bad3ac1": { "message": "Tasaa oikealle" },
  "alignment_and_lists_5cebcb69": { "message": "Kohdistukset ja luettelot" },
  "all_4321c3a1": { "message": "Kaikki" },
  "all_apps_a50dea49": { "message": "Kaikki sovellukset" },
  "alphabetical_55b5b4e0": { "message": "Aakkosjärjestys" },
  "alt_text_611fb322": { "message": "Alt Text" },
  "an_error_occured_reading_the_file_ff48558b": {
    "message": "Virhe luettaessa tiedostoa"
  },
  "an_error_occurred_making_a_network_request_d1bda348": {
    "message": "Ilmeni virhe tehtäessä verkkopyyntöä"
  },
  "an_error_occurred_uploading_your_media_71f1444d": {
    "message": "Ilmeni virhe mediaasi ladatessa."
  },
  "announcement_list_da155734": { "message": "Ilmoitusluettelo" },
  "announcements_a4b8ed4a": { "message": "Ilmoitukset" },
  "apply_781a2546": { "message": "Käytä" },
  "apps_54d24a47": { "message": "Sovellukset" },
  "aspect_ratio_will_be_preserved_cb5fdfb8": {
    "message": "Kuvasuhde säilytetään"
  },
  "assignments_1e02582c": { "message": "Tehtävät" },
  "attributes_963ba262": { "message": "Määritteet" },
  "audio_and_video_recording_not_supported_please_use_5ce3f0d7": {
    "message": "Ääni- ja videonauhoituksia ei tueta, valitse eri selain."
  },
  "audio_player_for_title_20cc70d": {
    "message": "Äänisoitin kohteelle { title }"
  },
  "auto_saved_content_exists_would_you_like_to_load_t_fee528f2": {
    "message": "Automaattisesti tallennettua sisältöä on olemassa. Haluaisitko ladata automaattisesti tallennetun sisällön tämän sijasta?"
  },
  "automatically_open_an_in_line_preview_preview_disp_ed784ffe": {
    "message": "Avaa automaattisesti tekstiin sidottu esikatselu. (Esikatselu näkyy vain tallentamisen jälkeen)"
  },
  "available_folders_694d0436": { "message": "Saatavissa olevat kansiot" },
  "below_81d4dceb": { "message": "Alle" },
  "bottom_third_5f5fec1d": { "message": "Alakolmannes" },
  "button_color_608a0242": { "message": "Painikkeen väri" },
  "button_outline_cf14f071": { "message": "Painikkeen ääriviiva" },
  "button_outline_size_cc1d1df7": { "message": "Painikkeen ääriviivan koko" },
  "button_shape_dbecb573": { "message": "Painikkeen muoto" },
  "button_size_20f5fce1": { "message": "Painikkeen koko" },
  "buttons_and_icons_e66ee12c": { "message": "Painikkeet ja kuvakkeet" },
  "c_2001_acme_inc_283f7f80": { "message": "(c) 2001 Acme Inc." },
  "cancel_caeb1e68": { "message": "Peruuta" },
  "choose_caption_file_9c45bc4e": { "message": "Muokkaa tekstitystiedostoa" },
  "choose_usage_rights_33683854": { "message": "Valitse käyttöoikeudet..." },
  "circle_484abe63": { "message": "Ympyrä" },
  "circle_unordered_list_9e3a0763": {
    "message": "rengasta järjestämätön luettelo"
  },
  "clear_2084585f": { "message": "Tyhjennä" },
  "clear_selected_file_82388e50": { "message": "Tyhjennä valittu tiedosto" },
  "clear_selected_file_filename_2fe8a58e": {
    "message": "Tyhjennä valittu tiedosto: { filename }"
  },
  "click_or_shift_click_for_the_html_editor_25d70bb4": {
    "message": "Napsauta ja valitse shift ja napsautus, niin saat html-editorin esiin."
  },
  "click_to_embed_imagename_c41ea8df": {
    "message": "Upota { imageName } napsauttamalla"
  },
  "click_to_hide_preview_3c707763": {
    "message": "Piilota esikatselu napsauttamalla"
  },
  "click_to_insert_a_link_into_the_editor_c19613aa": {
    "message": "Lisää linkki editoriin napsauttamalla."
  },
  "click_to_show_preview_faa27051": {
    "message": "Näytä esikatselu napsauttamalla"
  },
  "close_a_menu_or_dialog_also_returns_you_to_the_edi_739079e6": {
    "message": "Sulje valikko tai valintaikkuna Palauttaa sinut myös editorialueelle"
  },
  "close_d634289d": { "message": "Sulje" },
  "closed_caption_file_must_be_less_than_maxkb_kb_5880f752": {
    "message": "Suljetun tekstitystiedoston täytyy olla alle { maxKb } kb"
  },
  "closed_captions_subtitles_e6aaa016": {
    "message": "Suljetut kuvatekstit/Tekstitykset"
  },
  "collaborations_5c56c15f": { "message": "Yhteistyöt" },
  "collapse_to_hide_types_1ab46d2e": {
    "message": "Piilota kutistamalla { types }"
  },
  "color_color_eb64b08": { "message": "Väri { color }" },
  "computer_1d7dfa6f": { "message": "Tietokone" },
  "content_1440204b": { "message": "Sisältö" },
  "content_is_still_being_uploaded_if_you_continue_it_8f06d0cb": {
    "message": "Sisältöä ladataan yhä, jos jatkat, sitä ei upoteta kunnolla."
  },
  "content_subtype_5ce35e88": { "message": "Sisällön alityyppi" },
  "content_type_2cf90d95": { "message": "Sisältötyyppi" },
  "copyright_holder_66ee111": { "message": "Tekijänoikeuden haltija:" },
  "count_plural_0_0_words_one_1_word_other_words_acf32eca": {
    "message": "{ count, plural,\n     =0 {0 sanaa}\n    one {1 sana}\n  other {# sanaa}\n}"
  },
  "count_plural_one_item_loaded_other_items_loaded_857023b7": {
    "message": "{ count, plural,\n    one {# kohdetta ladattu}\n  other {# kohteita ladattu}\n}"
  },
  "course_documents_104d76e0": { "message": "Kurssiasiakirjat" },
  "course_files_62deb8f8": { "message": "Kurssitiedostot" },
  "course_files_a31f97fc": { "message": "Kurssitiedostot" },
  "course_images_f8511d04": { "message": "Kurssin kuvat" },
  "course_links_b56959b9": { "message": "Kurssin linkit" },
  "course_media_ec759ad": { "message": "Kurssimedia" },
  "course_navigation_dd035109": { "message": "Kurssin navigointi" },
  "create_button_and_icon_5c089934": { "message": "Luo painike ja kuvake" },
  "creative_commons_license_725584ae": {
    "message": "Creative Commons -lisenssi:"
  },
  "current_image_f16c249c": { "message": "Nykyinen kuva" },
  "custom_6979cd81": { "message": "Mukauta" },
  "date_added_ed5ad465": { "message": "Lisäyspäivämäärä" },
  "decorative_image_3c28aa7d": { "message": "Koristeellinen kuva" },
  "decrease_indent_de6343ab": { "message": "Pienennä sisennystä" },
  "default_bulleted_unordered_list_47079da8": {
    "message": "luetelmakohdista koostuva järjestämätön oletuslista"
  },
  "default_numerical_ordered_list_48dd3548": {
    "message": "numeerinen järjestetty oletuslista"
  },
  "describe_the_image_e65d2e32": { "message": "(Kuvaa kuva)" },
  "describe_the_video_2fe8f46a": { "message": "(Kuvaa video)" },
  "details_98a31b68": { "message": "Lisätiedot" },
  "dimensions_45ddb7b7": { "message": "Mitat" },
  "directionality_26ae9e08": { "message": "Suuntaisuus" },
  "disable_in_line_preview_2a675175": {
    "message": "Poista tekstiin sidottu esikatselu."
  },
  "discussions_a5f96392": { "message": "Keskustelut" },
  "discussions_index_6c36ced": { "message": "Keskustelujen indeksi" },
  "display_options_315aba85": { "message": "Näytä vaihtoehdot" },
  "display_text_link_opens_in_a_new_tab_75e9afc9": {
    "message": "Näytä tekstilinkki (avautuu uudessa välilehdessä)"
  },
  "document_678cd7bf": { "message": "Asiakirja" },
  "documents_81393201": { "message": "Asiakirjat" },
  "done_54e3d4b6": { "message": "Valmis" },
  "drag_a_file_here_1bf656d5": { "message": "Vedä tiedosto tähän" },
  "drag_and_drop_or_click_to_browse_your_computer_60772d6d": {
    "message": "Vedä ja pudota tai napsauta selataksesi tietokoneellasi"
  },
  "drag_handle_use_up_and_down_arrows_to_resize_e29eae5c": {
    "message": "Vedä kahva. Muuta kokoa ylä- ja alanuolilla"
  },
  "due_multiple_dates_cc0ee3f5": {
    "message": "Määräpäivä: Useita päivämääriä"
  },
  "due_when_7eed10c6": { "message": "Määräpäivä: { when }" },
  "edit_c5fbea07": { "message": "Muokkaa" },
  "edit_equation_f5279959": { "message": "Muokkaa kaavaa" },
  "edit_existing_button_icon_3d0277bd": {
    "message": "Muokkaa olemassa olevaa painiketta/kuvaketta"
  },
  "edit_link_7f53bebb": { "message": "Muokkaa linkkiä" },
  "editor_statusbar_26ac81fc": { "message": "Editorin tilapalkki" },
  "embed_828fac4a": { "message": "Upota" },
  "embed_code_314f1bd5": { "message": "Upota koodi" },
  "embed_image_1080badc": { "message": "Upota kuva" },
  "embed_options_tray_901cfd19": { "message": "Upota asetusten ilmoitusalue" },
  "embed_preview_2d741e1f": { "message": "Upota esikatselu" },
  "embed_video_a97a64af": { "message": "Upota video" },
  "embedded_content_aaeb4d3d": { "message": "upotettu sisältö" },
  "enter_at_least_3_characters_to_search_4f037ee0": {
    "message": "Kirjoita vähintään 3 merkkiä ja tee haku"
  },
  "equation_1c5ac93c": { "message": "Yhtälö" },
  "expand_preview_by_default_2abbf9f8": {
    "message": "Laajenna esikatselu oletuksena"
  },
  "expand_to_see_types_f5d29352": {
    "message": "Laajenna nähdäksesi { types }"
  },
  "external_links_3d9f074e": { "message": "Ulkoiset linkit" },
  "external_tools_6e77821": { "message": "Ulkoiset työkalut" },
  "extra_large_b6cdf1ff": { "message": "Erittäin suuri" },
  "extra_small_9ae33252": { "message": "Erittäin pieni" },
  "file_url_c12b64be": { "message": "Tiedoston URL" },
  "filename_file_icon_602eb5de": { "message": "{ filename } tiedostokuvake" },
  "filename_image_preview_6cef8f26": {
    "message": "{ filename } kuvan esikatselu"
  },
  "filename_text_preview_e41ca2d8": {
    "message": "{ filename } tekstin esikatselu"
  },
  "files_c300e900": { "message": "Tiedostot" },
  "files_index_af7c662b": { "message": "Tiedostojen indeksi" },
  "focus_element_options_toolbar_18d993e": {
    "message": "Tarkanne elementtien asetusten työkalupalkki"
  },
  "folder_tree_fbab0726": { "message": "Kansiopuu" },
  "format_4247a9c5": { "message": "Muotoile" },
  "formatting_5b143aa8": { "message": "Muotoillaan" },
  "found_auto_saved_content_3f6e4ca5": {
    "message": "Löytyi automaattisesti tallennettua sisältöä"
  },
  "found_count_plural_0_results_one_result_other_resu_46aeaa01": {
    "message": "Löytyi { count, plural,\n     =0 {# tulosta}\n    one {# tulos}\n  other {# tulosta}\n}"
  },
  "fullscreen_873bf53f": { "message": "Koko näyttö" },
  "generating_preview_45b53be0": { "message": "Luodaan esikatselua..." },
  "go_to_the_editor_s_menubar_e6674c81": {
    "message": "Siirry editorin valikkopalkkiin"
  },
  "go_to_the_editor_s_toolbar_a5cb875f": {
    "message": "Siirry editorin työkalupalkkiin"
  },
  "grades_a61eba0a": { "message": "Arvosanat" },
  "group_documents_8bfd6ae6": { "message": "Ryhmän asiakirjat" },
  "group_files_4324f3df": { "message": "Ryhmän tiedostot" },
  "group_files_82e5dcdb": { "message": "Ryhmän tiedostot" },
  "group_images_98e0ac17": { "message": "Ryhmän kuvat" },
  "group_links_9493129e": { "message": "Ryhmälinkit" },
  "group_media_2f3d128a": { "message": "Ryhmän media" },
  "group_navigation_99f191a": { "message": "Ryhmän navigointi" },
  "heading_2_5b84eed2": { "message": "Otsikko 2" },
  "heading_3_2c83de44": { "message": "Otsikko 3" },
  "heading_4_b2e74be7": { "message": "Otsikko 4" },
  "height_69b03e15": { "message": "Korkeus" },
  "hexagon_d8468e0d": { "message": "Kuusikulmio" },
  "hide_description_bfb5502e": { "message": "Piilota kuvaus" },
  "hide_title_description_caf092ef": {
    "message": "Piilota kohteen { title } kuvaus"
  },
  "home_351838cd": { "message": "Aloitussivu" },
  "html_code_editor_fd967a44": { "message": "html-koodieditori" },
  "html_editor_fb2ab713": { "message": "HTML-editori" },
  "i_have_obtained_permission_to_use_this_file_6386f087": {
    "message": "Olen hankkinut luvan käyttää tätä tiedostoa."
  },
  "i_hold_the_copyright_71ee91b1": { "message": "Minulla on tekijäoikeus" },
  "if_you_do_not_select_usage_rights_now_this_file_wi_14e07ab5": {
    "message": "Jos et valitse käyttöoikeuksia nyt, tiedoston julkaisu peruutetaan latauksen jälkeen."
  },
  "image_8ad06": { "message": "Kuva" },
  "image_options_5412d02c": { "message": "Kuva-asetukset" },
  "image_options_tray_90a46006": { "message": "Kuva-asetusten ilmoitusalue" },
  "images_7ce26570": { "message": "Kuvat" },
  "increase_indent_6d550a4a": { "message": "Suurenna sisennystä" },
  "insert_593145ef": { "message": "Aseta" },
  "insert_equella_links_49a8dacd": { "message": "Lisää Equella-linkit" },
  "insert_link_6dc23cae": { "message": "Lisää linkki" },
  "insert_math_equation_57c6e767": { "message": "Lisää matemaattinen kaava" },
  "invalid_file_c11ba11": { "message": "Virheellinen tiedosto" },
  "invalid_file_type_881cc9b2": { "message": "Virheellinen tiedostotyyppi" },
  "invalid_url_cbde79f": { "message": "Virheellinen URL" },
  "keyboard_shortcuts_ed1844bd": { "message": "Pikanäppäimet" },
  "large_9c5e80e7": { "message": "Suuri" },
  "left_to_right_e9b4fd06": { "message": "Vasemmalta-Oikealle" },
  "link_7262adec": { "message": "Linkki" },
  "link_options_a16b758b": { "message": "Linkin asetukset" },
  "links_14b70841": { "message": "Linkit" },
  "load_more_35d33c7": { "message": "Lataa lisää" },
  "load_more_results_460f49a9": { "message": "Lataa lisää tuloksia" },
  "loading_25990131": { "message": "Ladataan..." },
  "loading_bde52856": { "message": "Ladataan" },
  "loading_failed_b3524381": { "message": "Lataus epäonnistui..." },
  "loading_failed_e6a9d8ef": { "message": "Lataus epäonnistui." },
  "loading_folders_d8b5869e": { "message": "Ladataan kansioita" },
  "loading_please_wait_d276220a": { "message": "Ladataan, odota" },
  "locked_762f138b": { "message": "Lukittu" },
  "media_af190855": { "message": "Tietoväline" },
  "medium_5a8e9ead": { "message": "Tietoväline" },
  "middle_27dc1d5": { "message": "Kohtalainen" },
  "miscellaneous_e9818229": { "message": "Muut asiat" },
  "modules_c4325335": { "message": "Moduulit" },
  "multi_color_image_63d7372f": { "message": "Monivärinen kuva" },
  "must_be_at_least_width_x_height_px_41dc825e": {
    "message": "Täytyy olla vähintään { width } x { height }px."
  },
  "my_files_2f621040": { "message": "Omat tiedostot" },
  "my_images_427f9b0c": { "message": "Omat kuvat" },
  "name_1aed4a1b": { "message": "Nimi" },
  "navigate_through_the_menu_or_toolbar_415a4e50": {
    "message": "Siirry valikon tai työkalupalkin läpi"
  },
  "next_page_d2a39853": { "message": "Seuraava sivu" },
  "no_e16d9132": { "message": "Ei" },
  "no_file_chosen_9a880793": { "message": "Ei valittua tiedostoa" },
  "no_preview_is_available_for_this_file_f940114a": {
    "message": "Tälle tiedostolle ei ole saatavissa esikatselua."
  },
  "no_results_940393cf": { "message": "Ei tuloksia." },
  "no_results_found_for_filterterm_ad1b04c8": {
    "message": "Tuloksia ei löytynyt kohteelle { filterTerm }"
  },
  "no_results_found_for_term_1564c08e": {
    "message": "Tuloksia ei löytynyt kohteelle { term }."
  },
  "none_3b5e34d2": { "message": "Ei mitään" },
  "octagon_e48be9f": { "message": "Kahdeksankulmio" },
  "open_this_keyboard_shortcuts_dialog_9658b83a": {
    "message": "Avaa tämä näppäimistön pikakuvakkeiden valintaruutu"
  },
  "open_title_application_fd624fc5": { "message": "Avoin { title }-sovellus" },
  "options_3ab0ea65": { "message": "Asetukset" },
  "ordered_and_unordered_lists_cfadfc38": {
    "message": "Järjestetyt ja järjestämättömät listat"
  },
  "other_editor_shortcuts_may_be_found_at_404aba4a": {
    "message": "Muu editorin pikakuvakkeet löytyvät"
  },
  "p_is_not_a_valid_protocol_which_must_be_ftp_http_h_adf13fc2": {
    "message": "{ p } ei ole voimassa oleva protokolla. Sen täytyy olla ftp, http, https, mailto, skype, tel tai se saatetaan poistaa"
  },
  "pages_e5414c2c": { "message": "Sivut" },
  "paragraph_5e5ad8eb": { "message": "Kappale" },
  "people_b4ebb13c": { "message": "Henkilöt" },
  "posted_when_a578f5ab": { "message": "Lähetetty: { when }" },
  "preformatted_d0670862": { "message": "Esimuotoiltu" },
  "pretty_html_editor_28748756": { "message": "Pretty-tekstieditori" },
  "preview_53003fd2": { "message": "Esikatsele" },
  "preview_in_overlay_ed772c46": { "message": "Esikatselu asettelussa" },
  "preview_inline_9787330": { "message": "Esikatselu inline-tilassa" },
  "previous_page_928fc112": { "message": "Edellinen sivu" },
  "protocol_must_be_ftp_http_https_mailto_skype_tel_o_73beb4f8": {
    "message": "Protokollan täytyy olla ftp, http, https, mailto, skype, tel tai se saatetaan poistaa"
  },
  "published_c944a23d": { "message": "julkaistu" },
  "published_when_302d8e23": { "message": "Julkaistu: { when }" },
  "quizzes_7e598f57": { "message": "Tietovisat" },
  "raw_html_editor_e3993e41": { "message": "Raaka HTML-muokkausohjelma" },
  "record_7c9448b": { "message": "Nauhoita" },
  "record_upload_media_5fdce166": { "message": "Nauhoita/lataa mediaa" },
  "remove_link_d1f2f4d0": { "message": "Poista linkki" },
  "resize_ec83d538": { "message": "Muuta kokoa" },
  "restore_auto_save_deccd84b": {
    "message": "Palautetetaanko automaattinen tallennus?"
  },
  "rich_content_editor_2708ef21": { "message": "Rikas sisältöeditori" },
  "right_to_left_9cfb092a": { "message": "Oikealta-Vasemmalle" },
  "sadly_the_pretty_html_editor_is_not_keyboard_acces_50da7665": {
    "message": "Harmi, mutta Pretty-tekstieditoria ei voi käyttää näppäimistöltä. Käytä HTML-tekstieditoria täällä."
  },
  "save_11a80ec3": { "message": "Tallenna" },
  "saved_buttons_and_icons_8278eed2": {
    "message": "Tallennetut painikkeet ja kuvakkeet"
  },
  "search_280d00bd": { "message": "Hae" },
  "search_term_b2d2235": { "message": "Hakutermi" },
  "select_language_7c93a900": { "message": "Valitse kieli" },
  "selected_274ce24f": { "message": "Valittu" },
  "shift_o_to_open_the_pretty_html_editor_55ff5a31": {
    "message": "Shift-O avaa Pretty-tekstieditorin."
  },
  "show_embed_options_ef8d7ef": { "message": "Näytä upotusasetukset" },
  "show_image_options_1e2ecc6b": { "message": "Näytä kuva-asetukset" },
  "show_link_options_545338fd": { "message": "Näytä linkin asetukset" },
  "show_video_options_6ed3721a": { "message": "Näytä videoasetukset" },
  "single_color_image_4e5d4dbc": { "message": "Yksivärinen kuva" },
  "size_b30e1077": { "message": "Koko" },
<<<<<<< HEAD
  "size_of_file_is_greater_than_the_maximum_max_mb_al_6eb3fa9a": {
    "message": "{ file } on kooltaan suurempi kuin suurin sallittu tiedostokoko { max } MB."
=======
  "size_of_caption_file_is_greater_than_the_maximum_m_bff5f86e": {
    "message": "Tekstitystiedosto on kooltaan suurempi kuin suurin sallittu tiedostokoko { max } kb."
>>>>>>> 784a3dfe
  },
  "small_b070434a": { "message": "Pieni" },
  "something_went_wrong_89195131": { "message": "Jotakin meni pieleen." },
  "something_went_wrong_and_i_don_t_know_what_to_show_e0c54ec8": {
    "message": "Jotakin meni pieleen enkä tiedä, mitä näyttää sinulle,"
  },
  "something_went_wrong_check_your_connection_and_try_2a7b2d13": {
    "message": "Jotakin meni pieleen, tarkista yhteytesi ja yritä uudelleen."
  },
  "something_went_wrong_d238c551": { "message": "Jotakin meni pieleen." },
  "something_went_wrong_try_again_after_refreshing_th_e094eb8d": {
    "message": "Jotakin meni pieleen, yritä uudelleen sivun päivittämisen jälkeen"
  },
  "something_went_wrong_uploading_check_your_connecti_aa201f15": {
    "message": "Jotakin meni pieleen latauksen suhteen, tarkista yhteytesi ja yritä uudelleen."
  },
  "sort_by_e75f9e3e": { "message": "Lajitteluperuste" },
  "square_511eb3b3": { "message": "Neliö" },
  "square_unordered_list_b15ce93b": {
    "message": "järjestä järjestämätön luettelo"
  },
  "star_8d156e09": { "message": "Tähti" },
  "styles_2aa721ef": { "message": "Tyylit" },
  "submit_a3cc6859": { "message": "Lähetä" },
  "subscript_59744f96": { "message": "Alaindeksi" },
  "superscript_8cb349a2": { "message": "Yläindeksi" },
  "supported_file_types_srt_or_webvtt_7d827ed": {
    "message": "Tuetut tiedostotyypit: SRT tai WebVTT"
  },
  "switch_to_the_html_editor_146dfffd": { "message": "Vaihda tekstieditoriin" },
  "switch_to_the_rich_text_editor_63c1ecf6": {
    "message": "Vaihda tekstimuotoilueditoriin"
  },
  "syllabus_f191f65b": { "message": "Opinto-ohjelma" },
  "tab_arrows_4cf5abfc": { "message": "TAB/Nuolet" },
  "text_7f4593da": { "message": "Teksti" },
  "text_background_color_16e61c3f": { "message": "Tekstin taustaväri" },
  "text_color_acf75eb6": { "message": "Tekstiväri" },
  "text_position_8df8c162": { "message": "Tekstin paikka" },
  "text_size_887c2f6": { "message": "Tekstikoko" },
  "the_material_is_in_the_public_domain_279c39a3": {
    "message": "Materiaali on vapaasti käytössä (public domain)."
  },
  "the_material_is_licensed_under_creative_commons_3242cb5e": {
    "message": "Materiaali on lisensoitu Creative Commons -lisenssillä"
  },
  "the_material_is_subject_to_an_exception_e_g_fair_u_a39c8ca2": {
    "message": "Materiaali on poikkeuksen (esim. Fair Use, oikeus lainata tai muiden sovellettavien tekijänoikeuslakien) alainen"
  },
  "the_pretty_html_editor_is_not_keyboard_accessible__d6d5d2b": {
    "message": "Harmi, mutta Pretty-tekstieditoria ei voi käyttää näppäimistöltä. Kun painat Shift-O, tekstieditori avautuu."
  },
  "though_your_video_will_have_the_correct_title_in_t_90e427f3": {
    "message": "Vaikka videollasi on oikea otsikko selaimessa, sen päivitys tietokannassa epäonnistui."
  },
  "title_ee03d132": { "message": "Otsikko" },
  "to_be_posted_when_d24bf7dc": { "message": "Lähetetään: { when }" },
  "to_do_when_2783d78f": { "message": "Tehtävä: { when }" },
  "toggle_summary_group_413df9ac": { "message": "Vaihda { summary } ryhmää" },
  "tools_2fcf772e": { "message": "Työkalut" },
  "totalresults_results_found_numdisplayed_results_cu_a0a44975": {
    "message": "{ totalResults } Tulosta löytyi, { numDisplayed } tulosta näkyy parhaillaan"
  },
  "tray_839df38a": { "message": "Alusta" },
  "triangle_6072304e": { "message": "Kolmio" },
  "type_control_f9_to_access_image_options_text_a47e319f": {
    "message": "käytä kuvan asetuksia kirjoittamalla Control F9. { text }"
  },
  "type_control_f9_to_access_link_options_text_4ead9682": {
    "message": "käytä musteen asetuksia kirjoittamalla Control F9. { text }"
  },
  "type_control_f9_to_access_table_options_text_92141329": {
    "message": "käytä taulukon asetuksia kirjoittamalla Control F9. { text }"
  },
  "unpublished_dfd8801": { "message": "julkaisematon" },
  "untitled_efdc2d7d": { "message": "Nimetön" },
  "upload_document_253f0478": { "message": "Lataa asiakirja" },
  "upload_file_fd2361b8": { "message": "Lataa tiedosto" },
  "upload_image_6120b609": { "message": "Lisää kuva" },
  "upload_media_ce31135a": { "message": "Lataa mediaa" },
  "upload_record_media_e4207d72": { "message": "Lataa/Tallennusväline" },
  "uploading_19e8a4e7": { "message": "Ladataan" },
  "uploading_closed_captions_subtitles_failed_bc093f3": {
    "message": "Suljettujen tekstitysten lataus epäonnistui."
  },
  "uppercase_alphabetic_ordered_list_3f5aa6b2": {
    "message": "aakkosellinen järjestetty isojen kirjainten lista"
  },
  "uppercase_roman_numeral_ordered_list_853f292b": {
    "message": "järjestetty roomalaisten numeroiden lista"
  },
  "url_22a5f3b8": { "message": "URL-osoite" },
  "usage_right_ff96f3e2": { "message": "Käyttöoikeus:" },
  "usage_rights_required_5fe4dd68": { "message": "Käyttöoikeudet (vaaditaan)" },
  "use_arrow_keys_to_navigate_options_2021cc50": {
    "message": "Siirry vaihtoehdoissa nuolinäppäinten avulla."
  },
  "use_arrow_keys_to_select_a_shape_c8eb57ed": {
    "message": "Valitse nuolipainikkeet valitaksesi muodon."
  },
  "use_arrow_keys_to_select_a_size_699a19f4": {
    "message": "Valitse nuolipainikkeet valitaksesi koon."
  },
  "use_arrow_keys_to_select_a_text_position_72f9137c": {
    "message": "Valitse nuolipainikkeet valitaksesi tekstin paikan."
  },
  "use_arrow_keys_to_select_a_text_size_65e89336": {
    "message": "Valitse nuolipainikkeet valitaksesi tekstin koon."
  },
  "use_arrow_keys_to_select_an_outline_size_e009d6b0": {
    "message": "Valitse nuolipainikkeet ääriviivan koon."
  },
  "used_by_screen_readers_to_describe_the_content_of__b1e76d9e": {
    "message": "Näytönlukijat käyttävät kuvaamaan kuvan sisältöä"
  },
  "used_by_screen_readers_to_describe_the_video_37ebad25": {
    "message": "Näytönlukijat käyttävät kuvaamaan videota"
  },
  "user_documents_c206e61f": { "message": "Käyttäjän asiakirjat" },
  "user_files_78e21703": { "message": "Käyttäjätiedostot" },
  "user_images_b6490852": { "message": "Käyttäjän kuvat" },
  "user_media_14fbf656": { "message": "Käyttäjän tietoväline" },
  "video_options_24ef6e5d": { "message": "Videoasetukset" },
  "video_options_tray_3b9809a5": { "message": "Videoasetusten ilmoitusalue" },
  "video_player_for_9e7d373b": { "message": "Videonauhuri kohteelle " },
  "video_player_for_title_ffd9fbc4": {
    "message": "Videonauhuri kohteelle { title }"
  },
  "view_ba339f93": { "message": "Tarkastele" },
  "view_description_30446afc": { "message": "Näytä kuvaus" },
  "view_keyboard_shortcuts_34d1be0b": {
    "message": "Näytä näppäimistön pikakuvakkeet"
  },
  "view_predefined_colors_92f5db39": {
    "message": "Näytä ennalta määritetyt värit"
  },
  "view_title_description_67940918": {
    "message": "Näytä kohteen { title } kuvaus"
  },
  "width_492fec76": { "message": "Leveys" },
  "width_and_height_must_be_numbers_110ab2e3": {
    "message": "Leveyden ja korkeuden täytyy olla numeroita"
  },
  "width_x_height_px_ff3ccb93": { "message": "{ width } x { height }px" },
  "wiki_home_9cd54d0": { "message": "Wiki Home" },
  "yes_dde87d5": { "message": "Kyllä" },
  "you_may_not_upload_an_empty_file_11c31eb2": {
    "message": "Et voi ladata tyhjää tiedostoa."
  }
}


formatMessage.addLocale({fi: locale})<|MERGE_RESOLUTION|>--- conflicted
+++ resolved
@@ -51,6 +51,9 @@
   "announcement_list_da155734": { "message": "Ilmoitusluettelo" },
   "announcements_a4b8ed4a": { "message": "Ilmoitukset" },
   "apply_781a2546": { "message": "Käytä" },
+  "apply_changes_to_all_instances_of_this_button_and__3a3bea34": {
+    "message": "Käytä muutoksia kaikkiin tämän kurssipainikkeen esiintymiin ja kuvakkeeseen kurssilla"
+  },
   "apps_54d24a47": { "message": "Sovellukset" },
   "aspect_ratio_will_be_preserved_cb5fdfb8": {
     "message": "Kuvasuhde säilytetään"
@@ -65,9 +68,6 @@
   },
   "auto_saved_content_exists_would_you_like_to_load_t_fee528f2": {
     "message": "Automaattisesti tallennettua sisältöä on olemassa. Haluaisitko ladata automaattisesti tallennetun sisällön tämän sijasta?"
-  },
-  "automatically_open_an_in_line_preview_preview_disp_ed784ffe": {
-    "message": "Avaa automaattisesti tekstiin sidottu esikatselu. (Esikatselu näkyy vain tallentamisen jälkeen)"
   },
   "available_folders_694d0436": { "message": "Saatavissa olevat kansiot" },
   "below_81d4dceb": { "message": "Alle" },
@@ -162,9 +162,6 @@
   "details_98a31b68": { "message": "Lisätiedot" },
   "dimensions_45ddb7b7": { "message": "Mitat" },
   "directionality_26ae9e08": { "message": "Suuntaisuus" },
-  "disable_in_line_preview_2a675175": {
-    "message": "Poista tekstiin sidottu esikatselu."
-  },
   "discussions_a5f96392": { "message": "Keskustelut" },
   "discussions_index_6c36ced": { "message": "Keskustelujen indeksi" },
   "display_options_315aba85": { "message": "Näytä vaihtoehdot" },
@@ -307,7 +304,6 @@
     "message": "Täytyy olla vähintään { width } x { height }px."
   },
   "my_files_2f621040": { "message": "Omat tiedostot" },
-  "my_images_427f9b0c": { "message": "Omat kuvat" },
   "name_1aed4a1b": { "message": "Nimi" },
   "navigate_through_the_menu_or_toolbar_415a4e50": {
     "message": "Siirry valikon tai työkalupalkin läpi"
@@ -387,13 +383,8 @@
   "show_video_options_6ed3721a": { "message": "Näytä videoasetukset" },
   "single_color_image_4e5d4dbc": { "message": "Yksivärinen kuva" },
   "size_b30e1077": { "message": "Koko" },
-<<<<<<< HEAD
-  "size_of_file_is_greater_than_the_maximum_max_mb_al_6eb3fa9a": {
-    "message": "{ file } on kooltaan suurempi kuin suurin sallittu tiedostokoko { max } MB."
-=======
   "size_of_caption_file_is_greater_than_the_maximum_m_bff5f86e": {
     "message": "Tekstitystiedosto on kooltaan suurempi kuin suurin sallittu tiedostokoko { max } kb."
->>>>>>> 784a3dfe
   },
   "small_b070434a": { "message": "Pieni" },
   "something_went_wrong_89195131": { "message": "Jotakin meni pieleen." },
