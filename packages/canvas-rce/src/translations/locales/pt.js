/*
 * Copyright (C) 2021 - present Instructure, Inc.
 *
 * This file is part of Canvas.
 *
 * Canvas is free software: you can redistribute it and/or modify it under
 * the terms of the GNU Affero General Public License as published by the Free
 * Software Foundation, version 3 of the License.
 *
 * Canvas is distributed in the hope that it will be useful, but WITHOUT ANY
 * WARRANTY; without even the implied warranty of MERCHANTABILITY or FITNESS FOR
 * A PARTICULAR PURPOSE. See the GNU Affero General Public License for more
 * details.
 *
 * You should have received a copy of the GNU Affero General Public License along
 * with this program. If not, see <http://www.gnu.org/licenses/>.
 */

import formatMessage from '../../format-message'
import '../tinymce/pt_PT'

const locale = {
  "access_the_pretty_html_editor_37168efe": {
    "message": "Aceder ao bonito editor HTML"
  },
  "accessibility_checker_b3af1f6c": {
    "message": "Verificador de acessibilidade"
  },
  "action_to_take_b626a99a": { "message": "Ação a tomar:" },
  "add_8523c19b": { "message": "Adicionar" },
  "add_a_caption_2a915239": { "message": "Adicionar uma legenda" },
  "add_alt_text_for_the_image_48cd88aa": {
    "message": "Adicionar texto alternativo para a imagem"
  },
  "add_another_f4e50d57": { "message": "Adicionar outro" },
  "add_cc_subtitles_55f0394e": { "message": "Adicionar Legenda/Legendas" },
  "add_image_60b2de07": { "message": "Adicionar imagem" },
  "additional_considerations_f3801683": {
    "message": "Considerações adicionais"
  },
  "adjacent_links_with_the_same_url_should_be_a_singl_7a1f7f6c": {
    "message": "Ligações adjacentes com o mesmo URL devem ser uma única ligação."
  },
  "aleph_f4ffd155": { "message": "Alef" },
  "alignment_and_lists_5cebcb69": { "message": "Alinhamento e Listas" },
  "all_4321c3a1": { "message": "Todos" },
  "all_apps_a50dea49": { "message": "Todas as aplicações" },
  "alpha_15d59033": { "message": "Alfa" },
  "alphabetical_55b5b4e0": { "message": "Alfabético" },
  "alt_attribute_text_should_not_contain_more_than_12_e21d4040": {
    "message": "O texto do atributo Alt não deve conter mais de 120 caracteres."
  },
  "alt_text_611fb322": { "message": "Texto Alt" },
  "amalg_coproduct_c589fb12": { "message": "Amálgama (Co-produto)" },
  "an_error_occured_reading_the_file_ff48558b": {
    "message": "Ocorreu um erro ao ler o ficheiro"
  },
  "an_error_occurred_making_a_network_request_d1bda348": {
    "message": "Ocorreu um erro ao fazer uma solicitação de rede"
  },
  "an_error_occurred_uploading_your_media_71f1444d": {
    "message": "Ocorreu um erro ao carregar seu multimédia."
  },
  "and_7fcc2911": {
    "message": "E"
  },
  "angle_c5b4ec50": {
    "message": "Ângulo"
  },
  "announcement_list_da155734": {
    "message": "Lista de anúncio"
  },
  "announcements_a4b8ed4a": {
    "message": "Anúncios"
  },
  "apply_781a2546": {
    "message": "Aplicar"
  },
  "apply_changes_to_all_instances_of_this_icon_maker__2642f466": {
    "message": "Aplicar alterações a todas as instâncias deste Ícone de Criador de Ícones na Disciplina"
  },
  "approaches_the_limit_893aeec9": {
    "message": "Aproxima-se do limite"
  },
  "approximately_e7965800": {
    "message": "Aproximadamente"
  },
  "apps_54d24a47": {
    "message": "Aplicativos"
  },
  "arrows_464a3e54": {
    "message": "Setas"
  },
  "art_icon_8e1daad": {
    "message": "Ícone da Arte"
  },
  "aspect_ratio_will_be_preserved_cb5fdfb8": {
    "message": "A relação de aspeto será preservada"
  },
  "assignments_1e02582c": {
    "message": "Tarefas"
  },
  "asterisk_82255584": {
    "message": "Asterisco"
  },
  "attributes_963ba262": {
    "message": "Atributos"
  },
  "audio_and_video_recording_not_supported_please_use_5ce3f0d7": {
    "message": "Gravação de áudio e vídeo não suportada; por favor use um navegador diferente."
  },
  "audio_options_feb58e2c": {
    "message": "Opções áudio"
  },
  "audio_options_tray_33a90711": {
    "message": "Bandeja de opções áudio"
  },
  "audio_player_for_title_20cc70d": {
    "message": "Leitor de áudio para { title }"
  },
  "auto_saved_content_exists_would_you_like_to_load_t_fee528f2": {
    "message": "O conteúdo auto-salvamento existe. Você gostaria de carregar o conteúdo auto-salvamento em seu lugar?"
  },
  "available_folders_694d0436": {
    "message": "Pastas disponíveis"
  },
  "backslash_b2d5442d": {
    "message": "Barra invertida"
  },
  "bar_ec63ed6": {
    "message": "Bar"
  },
  "basic_554cdc0a": {
    "message": "Básico"
  },
  "because_501841b": {
    "message": "Porque"
  },
  "below_81d4dceb": {
    "message": "Abaixo"
  },
  "beta_cb5f307e": {
    "message": "Beta"
  },
  "big_circle_16b2e604": {
    "message": "Grande Círculo"
  },
  "binomial_coefficient_ea5b9bb7": {
    "message": "Coeficiente Binomial"
  },
  "black_4cb01371": {
    "message": "Preto"
  },
  "blue_daf8fea9": {
    "message": "Azul"
  },
  "bottom_15a2a9be": {
    "message": "Inferior"
  },
  "bottom_third_5f5fec1d": {
    "message": "Terço inferior"
  },
  "bowtie_5f9629e4": {
    "message": "Bowtie"
  },
  "brick_f2656265": {
    "message": "Construir"
  },
  "c_2001_acme_inc_283f7f80": {
    "message": "(c) 2001 Acme Inc."
  },
  "cancel_caeb1e68": {
    "message": "Cancelar"
  },
  "cap_product_3a5265a6": {
    "message": "Tampa Produto"
  },
  "centered_dot_64d5e378": {
    "message": "Ponto centrado"
  },
  "centered_horizontal_dots_451c5815": {
    "message": "Pontos Horizontais Centrados"
  },
  "change_alt_text_92654906": { "message": "Alterar texto alternativo" },
  "change_heading_tag_to_paragraph_a61e3113": {
    "message": "Alterar a etiqueta de título para o parágrafo"
  },
  "change_only_this_heading_s_level_903cc956": {
    "message": "Alterar apenas o nível desta rubrica"
  },
  "change_text_color_1aecb912": { "message": "Mudar a cor do texto" },
  "check_accessibility_3c78211c": { "message": "Verificar Acessibilidade" },
  "checking_for_accessibility_issues_fac18c6d": {
    "message": "Verificar problemas de acessibilidade"
  },
  "chi_54a32644": { "message": "Chi" },
  "choose_caption_file_9c45bc4e": { "message": "Ficheiro de legenda" },
  "choose_usage_rights_33683854": {
    "message": "Escolher direitos de utilização..."
  },
  "circle_484abe63": {
    "message": "Círculo"
  },
  "clear_2084585f": {
    "message": "Limpar"
  },
  "clear_image_3213fe62": {
    "message": "Limpar imagem"
  },
  "clear_selected_file_82388e50": {
    "message": "Apagar o ficheiro selecionado"
  },
  "clear_selected_file_filename_2fe8a58e": {
    "message": "Apagar o ficheiro selecionado: { filename }"
  },
  "click_or_shift_click_for_the_html_editor_25d70bb4": {
    "message": "Clicar ou clicar com o shift para o editor html."
  },
  "click_to_embed_imagename_c41ea8df": {
    "message": "Clique para incorporar { imageName }"
  },
  "click_to_hide_preview_3c707763": {
    "message": "Clique para ocultar a pré-visualização"
  },
  "click_to_insert_a_link_into_the_editor_c19613aa": {
    "message": "Clique para inserir uma ligação no editor."
  },
  "click_to_show_preview_faa27051": {
    "message": "Clique para mostrar a pré-visualização"
  },
  "close_a_menu_or_dialog_also_returns_you_to_the_edi_739079e6": {
    "message": "Feche um menu ou diálogo. Também retorna para a área do editor"
  },
  "close_accessibility_checker_29d1c51e": {
    "message": "Fechar Verificador de acessibilidade"
  },
  "close_d634289d": { "message": "Fechar" },
  "closed_caption_file_must_be_less_than_maxkb_kb_5880f752": {
    "message": "O ficheiro de legendagem deve ser inferior a { maxKb } kb"
  },
  "closed_captions_subtitles_e6aaa016": {
    "message": "Legendas/subtítulos"
  },
  "clubs_suit_c1ffedff": {
    "message": "Clubes (Fato)"
  },
  "collaborations_5c56c15f": {
    "message": "Colaborações"
  },
  "collapse_to_hide_types_1ab46d2e": {
    "message": "Recolher para ocultar { types }"
  },
  "color_picker_6b359edf": {
    "message": "Seletor de cores"
  },
  "color_picker_colorname_selected_ad4cf400": {
    "message": "Seletor de Cores ({ colorName } selecionado)"
  },
  "column_e1ae5c64": { "message": "Coluna" },
  "column_group_1c062368": { "message": "Grupo de coluna" },
  "complex_numbers_a543d004": { "message": "Números complexos" },
  "computer_1d7dfa6f": { "message": "Computador" },
  "congruent_5a244acd": { "message": "Congruente" },
  "contains_311f37b7": { "message": "Contém" },
  "content_1440204b": { "message": "Conteúdo" },
  "content_is_still_being_uploaded_if_you_continue_it_8f06d0cb": {
    "message": "Conteúdo ainda está a ser carregado, se você continuar, o mesmo não será incorporado corretamente."
  },
  "content_subtype_5ce35e88": {
    "message": "Subtipo de conteúdo"
  },
  "content_type_2cf90d95": {
    "message": "Tipo de conteúdo"
  },
  "coproduct_e7838082": {
    "message": "Co-produto"
  },
  "copyright_holder_66ee111": {
    "message": "Titular dos direitos de autor:"
  },
  "count_plural_0_0_words_one_1_word_other_words_acf32eca": {
    "message": "{ count, plural,\n     =0 {0 palavras}\n    one {1 palavras}\n  other {# palavras}\n}"
  },
  "count_plural_one_item_loaded_other_items_loaded_857023b7": {
    "message": "{ count, plural,\n    one {# itens carregados}\n  other {# itens carregados}\n}"
  },
  "course_documents_104d76e0": {
    "message": "Documentos da disciplina"
  },
  "course_files_62deb8f8": {
    "message": "Ficheiros de disciplinas"
  },
  "course_files_a31f97fc": {
    "message": "Ficheiros de disciplina"
  },
  "course_images_f8511d04": {
    "message": "Imagens da disciplina"
  },
  "course_links_b56959b9": {
    "message": "Ligações da disciplina"
  },
  "course_media_ec759ad": {
    "message": "Mídia da disciplina"
  },
  "course_navigation_dd035109": {
    "message": "Navegação da disciplina"
  },
  "create_icon_110d6463": {
    "message": "Criar Ícone"
  },
  "creative_commons_license_725584ae": {
    "message": "Licença Creative Commons:"
  },
  "crop_image_41bf940c": { "message": "Cortar imagem" },
  "crop_image_807ebb08": { "message": "Cortar Imagem" },
  "cup_product_14174434": { "message": "Taça Produto" },
  "current_image_f16c249c": { "message": "Imagem atual" },
  "current_volume_level_c55ab825": { "message": "Nível volume corrente" },
  "custom_6979cd81": { "message": "Personalizadas" },
  "cyan_c1d5f68a": { "message": "Ciano" },
  "dagger_57e0f4e5": { "message": "Adaga" },
  "date_added_ed5ad465": { "message": "Data adicionada" },
  "decorative_icon_9a7f3fc3": { "message": "Ícone decorativo" },
  "decorative_image_fde98579": { "message": "Imagem decorativa" },
  "decorative_type_upper_f2c95e3": { "message": "Decorativo { TYPE_UPPER }" },
  "deep_purple_bb3e2907": { "message": "Roxo Escuro" },
  "definite_integral_fe7ffed1": { "message": "Integral Definitivo" },
  "degree_symbol_4a823d5f": { "message": "Símbolo de Grau" },
  "delimiters_4db4840d": { "message": "Delimitadores" },
  "delta_53765780": { "message": "Delta" },
  "describe_the_icon_f6a18823": { "message": "(Descrever o ícone)" },
  "describe_the_type_ff448da5": { "message": "(Descrever o { TYPE })" },
  "describe_the_video_2fe8f46a": { "message": "(Descreva o vídeo)" },
  "description_436c48d7": { "message": "Descrição" },
  "details_98a31b68": { "message": "Detalhes" },
  "diagonal_dots_7d71b57e": { "message": "Pontos diagonais" },
  "diamond_b8dfe7ae": { "message": "Diamante" },
  "diamonds_suit_526abaaf": { "message": "Diamantes (Fato)" },
  "digamma_258ade94": { "message": "Digamma" },
  "dimension_type_f5fa9170": { "message": "Tipo de dimensão" },
  "dimensions_45ddb7b7": { "message": "Dimensões" },
  "directionality_26ae9e08": { "message": "Direcionalidade" },
  "directly_edit_latex_b7e9235b": { "message": "Editar diretamente LaTeX" },
  "disable_preview_222bdf72": {
    "message": "Pré-visualização de incapacitação"
  },
  "discussions_a5f96392": {
    "message": "Discussões"
  },
  "discussions_index_6c36ced": {
    "message": "Índice de discussões"
  },
  "disjoint_union_e74351a8": {
    "message": "União Desjunta"
  },
  "display_options_315aba85": {
    "message": "Opções de exibição"
  },
  "display_text_link_opens_in_a_new_tab_75e9afc9": {
    "message": "Exibir ligação de texto (abre em uma nova guia)"
  },
  "division_sign_72190870": {
    "message": "Sinal de divisão"
  },
  "documents_81393201": {
    "message": "Documentos"
  },
  "done_54e3d4b6": {
    "message": "Feito"
  },
  "double_dagger_faf78681": {
    "message": "Adaga dupla"
  },
  "down_and_left_diagonal_arrow_40ef602c": {
    "message": "Seta diagonal para baixo e esquerda"
  },
  "down_and_right_diagonal_arrow_6ea0f460": {
    "message": "Seta diagonal para baixo e direita"
  },
  "download_filename_2baae924": {
    "message": "Descarregar { filename }"
  },
  "downward_arrow_cca52012": {
    "message": "Seta para baixo"
  },
  "downward_pointing_triangle_2a12a601": {
    "message": "Triângulo de Apontamento Descendente"
  },
  "drag_a_file_here_1bf656d5": {
    "message": "Arraste um ficheiro aqui"
  },
  "drag_and_drop_or_click_to_browse_your_computer_60772d6d": {
    "message": "Arraste e solte ou clique para navegar no seu computador"
  },
  "drag_handle_use_up_and_down_arrows_to_resize_e29eae5c": {
    "message": "Arraste a alça. Use as setas para cima e para baixo para redimensionar"
  },
  "due_multiple_dates_cc0ee3f5": {
    "message": "Data limite: Várias datas"
  },
  "due_when_7eed10c6": {
    "message": "Data limite: { when }"
  },
  "edit_alt_text_for_this_icon_instance_9c6fc5fd": {
    "message": "Editar texto alt para este ícone, por exemplo"
  },
  "edit_c5fbea07": {
    "message": "Editar"
  },
  "edit_course_link_5a5c3c59": {
    "message": "Editar ligação da disciplina"
  },
  "edit_existing_icon_maker_icon_5d0ebb3f": {
    "message": "Editar Ícone do Criador de Ícones Existente"
  },
  "edit_icon_2c6b0e91": { "message": "Editar Ícone" },
  "edit_link_7f53bebb": { "message": "Editar ligação" },
  "editor_statusbar_26ac81fc": { "message": "Barra de estado do editor" },
  "element_starting_with_start_91bf4c3b": {
    "message": "Elemento a começar com { start }"
  },
  "embed_828fac4a": { "message": "Incluído" },
  "embed_code_314f1bd5": { "message": "Incorporar Código" },
  "embed_image_1080badc": { "message": "Incorporar imagem" },
  "embed_video_a97a64af": { "message": "Incorporar Vídeo" },
  "embedded_content_aaeb4d3d": { "message": "conteúdo incorporado" },
  "empty_set_91a92df4": { "message": "Conjunto Vazio" },
  "encircled_dot_8f5e51c": { "message": "Ponto Cercado" },
  "encircled_minus_72745096": { "message": "Cercado Menos" },
  "encircled_plus_36d8d104": { "message": "Cercado Mais" },
  "encircled_times_5700096d": { "message": "Tempos Cercados" },
  "engineering_icon_f8f3cf43": { "message": "Ícone de engenharia" },
  "english_icon_25bfe845": { "message": "Ícone inglês" },
  "enter_at_least_3_characters_to_search_4f037ee0": {
    "message": "Digite pelo menos 3 caracteres para pesquisar"
  },
  "epsilon_54bb8afa": {
    "message": "Epsilon"
  },
  "epsilon_variant_d31f1e77": {
    "message": "Epsilon (Variante)"
  },
  "equals_sign_c51bdc58": {
    "message": "Sinal de igualdade"
  },
  "equation_editor_39fbc3f1": {
    "message": "Editor de equações"
  },
  "equivalence_class_7b0f11c0": {
    "message": "Classe de Equivalência"
  },
  "equivalent_identity_654b3ce5": {
    "message": "Equivalente (Identidade)"
  },
  "eta_b8828f99": {
    "message": "Eta"
  },
  "exists_2e62bdaa": {
    "message": "Existe"
  },
  "exit_fullscreen_b7eb0aa4": {
    "message": "Sair em ecrã inteiro"
  },
  "expand_preview_by_default_2abbf9f8": {
    "message": "Expandir pré-visualização por defeito"
  },
  "expand_to_see_types_f5d29352": {
    "message": "Expandir para ver { types }"
  },
  "external_tools_6e77821": {
    "message": "Ferramentas externas"
  },
  "extra_large_b6cdf1ff": {
    "message": "Extra grande"
  },
  "extra_small_9ae33252": {
    "message": "Extra Pequeno"
  },
  "extracurricular_icon_67c8ca42": {
    "message": "Ícone extracurricular"
  },
  "f_function_fe422d65": {
    "message": "F (função)"
  },
  "failed_getting_file_contents_e9ea19f4": {
    "message": "Falha na obtenção do conteúdo do ficheiro"
  },
  "file_name_8fd421ff": {
    "message": "Nome do ficheiro"
  },
  "file_storage_quota_exceeded_b7846cd1": {
    "message": "Quota de armazenamento de ficheiros excedida"
  },
  "file_url_c12b64be": {
    "message": "URL do ficheiro"
  },
  "filename_file_icon_602eb5de": {
    "message": "{ filename } ícone do ficheiro"
  },
  "filename_image_preview_6cef8f26": {
    "message": "{ filename } visualização de imagem"
  },
  "filename_text_preview_e41ca2d8": {
    "message": "{ filename } visualização de texto"
  },
  "files_c300e900": { "message": "Ficheiros" },
  "files_index_af7c662b": { "message": "Índice de arquivos" },
  "finish_bc343002": { "message": "Terminar" },
  "fix_heading_hierarchy_f60884c4": { "message": "Fixar hierarquia" },
  "flat_music_76d5a5c3": { "message": "Plano (Música)" },
  "focus_element_options_toolbar_18d993e": {
    "message": "Barra de ferramentas de opções de elementos de foco"
  },
  "folder_tree_fbab0726": { "message": "Árvore de pastas" },
  "for_all_b919f972": { "message": "Para todos" },
  "format_4247a9c5": { "message": "Formato" },
  "format_as_a_list_142210c3": { "message": "Formatar como uma lista" },
  "formatting_5b143aa8": { "message": "Formatação" },
  "forward_slash_3f90f35e": { "message": "Cortar para a frente" },
  "found_auto_saved_content_3f6e4ca5": {
    "message": "Encontrado conteúdo auto-salvamento"
  },
  "found_count_plural_0_results_one_result_other_resu_46aeaa01": {
    "message": "Foram encontrados { count, plural,\n     =0 {# resultados}\n    one {# resultado}\n  other {# resultados}\n}"
  },
  "fraction_41bac7af": {
    "message": "Fração"
  },
  "fullscreen_873bf53f": {
    "message": "Ecrã completo"
  },
  "gamma_1767928": {
    "message": "Gama"
  },
  "generating_preview_45b53be0": {
    "message": "A gerar visualização..."
  },
  "gif_png_format_images_larger_than_size_kb_are_not__7af3bdbd": {
    "message": "As imagens em formato GIF/PNG maiores do que { size } KB não são atualmente suportadas."
  },
  "go_to_the_editor_s_menubar_e6674c81": {
    "message": "Ir para a barra de menu do editor"
  },
  "go_to_the_editor_s_toolbar_a5cb875f": {
    "message": "Ir para a barra de ferramenta do editor"
  },
  "grades_a61eba0a": { "message": "Classificações" },
  "greater_than_e98af662": { "message": "Maior do que" },
  "greater_than_or_equal_b911949a": { "message": "Maior do que ou igual" },
  "greek_65c5b3f7": { "message": "Grego" },
  "green_15af4778": { "message": "Verde" },
  "grey_a55dceff": { "message": "Cinzento" },
  "group_documents_8bfd6ae6": { "message": "Agrupar Documentos" },
  "group_files_4324f3df": { "message": "Arquivos de grupo" },
  "group_files_82e5dcdb": { "message": "Ficheiros de grupo" },
  "group_images_98e0ac17": { "message": "Agrupar Imagens" },
  "group_isomorphism_45b1458c": { "message": "Isomorfismo de grupo" },
  "group_links_9493129e": { "message": "Ligações do grupo" },
  "group_media_2f3d128a": { "message": "Agrupar Meios de comunicação" },
  "group_navigation_99f191a": { "message": "Navegação do grupo" },
  "h_bar_bb94deae": { "message": "Bar H" },
  "hat_ea321e35": { "message": "Chapéu" },
  "header_column_f27433cb": { "message": "Coluna de cabeçalho" },
  "header_row_and_column_ec5b9ec": { "message": "Cabeçalho linha e coluna" },
  "header_row_f33eb169": { "message": "Linha de cabeçalho" },
  "heading_2_5b84eed2": { "message": "Cabeçalho 2" },
  "heading_3_2c83de44": { "message": "Cabeçalho 3" },
  "heading_4_b2e74be7": { "message": "Cabeçalho 4" },
  "heading_levels_should_not_be_skipped_3947c0e0": {
    "message": "Os níveis de título não devem ser ignorados."
  },
  "heading_starting_with_start_42a3e7f9": {
    "message": "Título começando com { start }"
  },
  "headings_should_not_contain_more_than_120_characte_3c0e0cb3": {
    "message": "Os títulos não devem conter mais de 120 caracteres."
  },
  "health_icon_8d292eb5": { "message": "Ícone de saúde" },
  "hearts_suit_e50e04ca": { "message": "Corações (Fato)" },
  "height_69b03e15": { "message": "Altura" },
  "hexagon_d8468e0d": { "message": "Hexágono" },
  "hide_description_bfb5502e": { "message": "Ocultar descrição" },
  "hide_title_description_caf092ef": {
    "message": "Ocultar descrição { title }"
  },
  "highlight_an_element_to_activate_the_element_optio_60e1e56b": {
    "message": "Realçar um elemento para ativar a barra de ferramentas de opções de elementos"
  },
  "home_351838cd": { "message": "Início" },
  "html_code_editor_fd967a44": { "message": "editor de código html" },
  "i_have_obtained_permission_to_use_this_file_6386f087": {
    "message": "Obtive permissão para utilizar este ficheiro."
  },
  "i_hold_the_copyright_71ee91b1": {
    "message": "Sou o titular dos direitos de autor"
  },
  "icon_215a1dc6": {
    "message": "Ícone"
  },
  "icon_8168b2f8": {
    "message": "Ícone"
  },
  "icon_color_b86dd6d6": {
    "message": "Cor do Ícone"
  },
  "icon_maker_icons_cc560f7e": {
    "message": "Ícones do fabricante de ícones"
  },
  "icon_options_7e32746e": {
    "message": "Opções de Ícones"
  },
  "icon_options_tray_2b407977": {
    "message": "Bandeja de Opções de Ícones"
  },
  "icon_preview_1782a1d9": {
    "message": "Pré-visualização de Ícones"
  },
  "icon_shape_30b61e7": {
    "message": "Forma de Ícone"
  },
  "icon_size_9353edea": {
    "message": "Tamanho do Ícone"
  },
  "if_left_empty_link_text_will_display_as_course_lin_61087540": {
    "message": "Se for deixada uma ligação vazia, o texto será exibido como nome da ligação da disciplina"
  },
  "if_you_do_not_select_usage_rights_now_this_file_wi_14e07ab5": {
    "message": "Se você não selecionar os direitos de utilização agora, este ficheiro não será publicado apor seu carregamento."
  },
  "image_8ad06": { "message": "Imagem" },
  "image_c1c98202": { "message": "imagem" },
  "image_filenames_should_not_be_used_as_the_alt_attr_bcfd7780": {
    "message": "Os nomes dos arquivos de imagem não devem ser usados como o atributo alt descrevendo o conteúdo da imagem."
  },
  "image_options_5412d02c": { "message": "Opções de imagem" },
  "image_options_tray_90a46006": { "message": "Bandeja de Opções de Imagem" },
  "image_to_crop_3a34487d": { "message": "Imagem a cortar" },
  "image_with_filename_file_aacd7180": {
    "message": "Imagem com nome de ficheiro { file }"
  },
  "images_7ce26570": { "message": "Imagens" },
  "images_should_include_an_alt_attribute_describing__b86d6a86": {
    "message": "As imagens devem incluir um atributo alt descrevendo o conteúdo da imagem."
  },
  "imaginary_portion_of_complex_number_2c733ffa": {
    "message": "Porção imaginária (de número complexo)"
  },
  "in_element_of_19ca2f33": { "message": "Em (Elemento De)" },
  "indefinite_integral_6623307e": { "message": "Integral Indefinido" },
  "indigo_2035fc55": { "message": "Indigo" },
  "inference_fed5c960": { "message": "Inferência" },
  "infinity_7a10f206": { "message": "Infinito" },
  "insert_593145ef": { "message": "Inserir" },
  "insert_link_6dc23cae": { "message": "Inserir ligação" },
  "integers_336344e1": { "message": "Inteiros" },
  "intersection_cd4590e4": { "message": "Intersecção" },
  "invalid_entry_f7d2a0f5": { "message": "Entrada inválida." },
  "invalid_file_c11ba11": { "message": "Ficheiro inválido" },
  "invalid_file_type_881cc9b2": { "message": "Tipo de ficheiro inválido" },
  "invalid_url_cbde79f": { "message": "URL inválido" },
  "iota_11c932a9": { "message": "Iota" },
  "issue_num_total_f94536cf": { "message": "Questão { num }/{ total }" },
  "kappa_2f14c816": { "message": "Kappa" },
  "kappa_variant_eb64574b": { "message": "Kappa (Variante)" },
  "keyboard_shortcuts_ed1844bd": { "message": "Atalhos de teclado" },
  "keyboards_navigate_to_links_using_the_tab_key_two__5fab8c82": {
    "message": "Os teclados navegam para ligações usando a tecla Tab. Dois links adjacentes que direcionam para o mesmo destino podem confundir os utilizadores de teclado."
  },
  "lambda_4f602498": { "message": "Lambda" },
  "language_arts_icon_a798b0f8": { "message": "Ícone das Artes Linguísticas" },
  "languages_icon_9d20539": { "message": "Ícone de Idiomas" },
  "large_9c5e80e7": { "message": "Ampla" },
  "learn_more_about_adjacent_links_2cb9762c": {
    "message": "Saiba mais sobre ligações adjacentes"
  },
  "learn_more_about_color_contrast_c019dfb9": {
    "message": "Saiba mais sobre o contraste de cores"
  },
  "learn_more_about_organizing_page_headings_8a7caa2e": {
    "message": "Saiba mais sobre como organizar títulos de página"
  },
  "learn_more_about_proper_page_heading_structure_d2959f2d": {
    "message": "Saiba mais sobre a estrutura apropriada do cabeçalho da página"
  },
  "learn_more_about_table_headers_5f5ee13": {
    "message": "Saiba mais sobre cabeçalhos de tabelas"
  },
  "learn_more_about_using_alt_text_for_images_5698df9a": {
    "message": "Saiba mais sobre como usar o texto alternativo para imagens"
  },
  "learn_more_about_using_captions_with_tables_36fe496f": {
    "message": "Saiba mais sobre como usar legendas com tabelas"
  },
  "learn_more_about_using_filenames_as_alt_text_264286af": {
    "message": "Saiba mais sobre como usar nomes de ficheiros como texto alternativo"
  },
  "learn_more_about_using_lists_4e6eb860": {
    "message": "Saiba mais sobre como usar listas"
  },
  "learn_more_about_using_scope_attributes_with_table_20df49aa": {
    "message": "Saiba mais sobre como usar atributos de escopo com tabelas"
  },
  "leave_as_is_4facfe55": { "message": "Deixe como está" },
  "left_angle_bracket_c87a6d07": { "message": "Suporte de ângulo esquerdo" },
  "left_arrow_4fde1a64": { "message": "Seta à esquerda" },
  "left_arrow_with_hook_5bfcad93": { "message": "Seta à esquerda com gancho" },
  "left_ceiling_ee9dd88a": { "message": "Teto esquerdo" },
  "left_curly_brace_1726fb4": { "message": "Braço encaracolado à esquerda" },
  "left_downard_harpoon_arrow_1d7b3d2e": {
    "message": "Seta Arpão para baixo à esquerda"
  },
  "left_floor_29ac2274": {
    "message": "Piso esquerdo"
  },
  "left_to_right_e9b4fd06": {
    "message": "Da esquerda para a direita"
  },
  "left_upward_harpoon_arrow_3a562a96": {
    "message": "Seta Arpão para cima à esquerda"
  },
  "leftward_arrow_1e4765de": {
    "message": "Seta à esquerda"
  },
  "leftward_pointing_triangle_d14532ce": {
    "message": "Triângulo Apontador à esquerda"
  },
  "less_than_a26c0641": { "message": "Menos do que" },
  "less_than_or_equal_be5216cb": { "message": "Menos que ou Igual" },
  "library_icon_ae1e54cf": { "message": "Ícone da biblioteca" },
  "light_blue_5374f600": { "message": "Azul claro" },
  "link_7262adec": { "message": "Ligação" },
  "link_options_a16b758b": { "message": "Opções de Ligação" },
  "link_with_text_starting_with_start_b3fcbe71": {
    "message": "Ligação com texto a começar com { start }"
  },
  "links_14b70841": { "message": "Links" },
  "links_to_an_external_site_de74145d": {
    "message": "Ligações para um sitio externo"
  },
  "lists_should_be_formatted_as_lists_f862de8d": {
    "message": "As listas devem ser formatadas como listas."
  },
  "load_more_35d33c7": { "message": "Carregar mais" },
  "loading_25990131": { "message": "A carregar..." },
  "loading_bde52856": { "message": "A carregar" },
  "loading_closed_captions_subtitles_failed_95ceef47": {
    "message": "carregamento de legendas/subtítulos fechados falhou."
  },
  "loading_failed_b3524381": {
    "message": "A carregar falhou..."
  },
  "loading_failed_e6a9d8ef": {
    "message": "O carregamento falhou."
  },
  "loading_folders_d8b5869e": {
    "message": "A carregar pastas"
  },
  "loading_please_wait_d276220a": {
    "message": "A carregar, por favor aguarde"
  },
  "loading_preview_9f077aa1": {
    "message": "Pré-visualização do carregamento"
  },
  "locked_762f138b": {
    "message": "Bloqueado"
  },
  "logical_equivalence_76fca396": {
    "message": "Equivalência Lógica"
  },
  "logical_equivalence_short_8efd7b4f": {
    "message": "Equivalência Lógica (Curta)"
  },
  "logical_equivalence_short_and_thick_1e1f654d": {
    "message": "Equivalência Lógica (curta e espessa)"
  },
  "logical_equivalence_thick_662dd3f2": {
    "message": "Equivalência Lógica (Espessa)"
  },
  "low_horizontal_dots_cc08498e": {
    "message": "Pontos Horizontais Baixos"
  },
  "magenta_4a65993c": {
    "message": "Magenta"
  },
  "maps_to_e5ef7382": {
    "message": "Mapas para"
  },
  "math_icon_ad4e9d03": {
    "message": "Ícone Matemática"
  },
  "media_af190855": {
    "message": "Mídia"
  },
  "media_file_is_processing_please_try_again_later_58a6d49": {
    "message": "O ficheiro multimédia está a ser processado. É favor, tentar novamente mais tarde."
  },
  "medium_5a8e9ead": { "message": "Médio" },
  "merge_links_2478df96": { "message": "Criar ligações" },
  "mic_a7f3d311": { "message": "Mic" },
  "microphone_disabled_15c83130": { "message": "Microfone desabilitado" },
  "middle_27dc1d5": { "message": "Médio" },
  "minimize_file_preview_da911944": {
    "message": "Minimizar visualização de arquivo"
  },
  "minimize_video_20aa554b": {
    "message": "Minimizar vídeo"
  },
  "minus_fd961e2e": {
    "message": "Menos"
  },
  "minus_plus_3461f637": {
    "message": "Menos/Menos"
  },
  "misc_3b692ea7": {
    "message": "Diversos"
  },
  "miscellaneous_e9818229": {
    "message": "Diversos"
  },
  "modules_c4325335": {
    "message": "Módulos"
  },
  "mu_37223b8b": {
    "message": "Mu"
  },
  "multi_color_image_63d7372f": {
    "message": "Imagem Multi-Cor"
  },
  "multiplication_sign_15f95c22": {
    "message": "Sinal de Multiplicação"
  },
  "music_icon_4db5c972": {
    "message": "Ícone de música"
  },
  "must_be_at_least_percentage_22e373b6": {
    "message": "Deve ser pelo menos { percentage }%"
  },
  "must_be_at_least_width_x_height_px_41dc825e": {
    "message": "Deve ter pelo menos { width } x { height }px"
  },
  "my_files_2f621040": {
    "message": "Os meus ficheiros"
  },
  "n_th_root_9991a6e4": {
    "message": "Raiz N-th"
  },
  "nabla_1e216d25": {
    "message": "Nabla"
  },
  "name_1aed4a1b": {
    "message": "Nome"
  },
  "name_color_ceec76ff": {
    "message": "{ name } ({ color })"
  },
  "natural_music_54a70258": {
    "message": "Natural (Música)"
  },
  "natural_numbers_3da07060": {
    "message": "Números Naturais"
  },
  "navigate_through_the_menu_or_toolbar_415a4e50": {
    "message": "Navegue pelo menu ou barra de ferramentas"
  },
  "nested_greater_than_d852e60d": { "message": "Aninhado Maior do que" },
  "nested_less_than_27d17e58": { "message": "Aninhado Menos do que" },
  "next_40e12421": { "message": "Próximo" },
  "no_accessibility_issues_were_detected_f8d3c875": {
    "message": "Não foram detectados problemas de acessibilidade."
  },
  "no_changes_to_save_d29f6e91": { "message": "Nenhuma alteração a guardar." },
  "no_e16d9132": { "message": "Não" },
  "no_file_chosen_9a880793": { "message": "Nenhum ficheiro escolhido" },
  "no_headers_9bc7dc7f": { "message": "Sem cabeçalho" },
  "no_preview_is_available_for_this_file_f940114a": {
    "message": "Não está disponível uma pré-visualização para este ficheiro."
  },
  "no_results_940393cf": {
    "message": "Nenhum resultado."
  },
  "no_results_found_for_filterterm_ad1b04c8": {
    "message": "Nenhum resultado encontrado para { filterTerm }"
  },
<<<<<<< HEAD
  "no_video_1ed00b26": {
    "message": "Nenhum vídeo"
  },
  "none_3b5e34d2": {
    "message": "Nenhum"
  },
  "none_selected_b93d56d2": {
    "message": "Nenhuma Selecionada"
  },
  "not_equal_6e2980e6": {
    "message": "Não Igual"
  },
=======
  "no_video_1ed00b26": { "message": "Nenhum vídeo" },
  "none_3b5e34d2": { "message": "Nenhum" },
  "none_selected_b93d56d2": { "message": "Nenhuma Selecionada" },
  "not_equal_6e2980e6": { "message": "Não Igual" },
>>>>>>> 8e93bf79
  "not_in_not_an_element_of_fb1ffb54": {
    "message": "Não Em (Não Um Elemento De)"
  },
  "not_negation_1418ebb8": {
    "message": "Não (Negação)"
  },
  "not_subset_dc2b5e84": {
    "message": "Não Subconjunto"
  },
  "not_subset_strict_23d282bf": {
    "message": "Não Subconjunto (Estrito)"
  },
  "not_superset_5556b913": {
    "message": "Não Superconjunto"
  },
  "not_superset_strict_24e06f36": {
    "message": "Não Superconjunto (Estrito)"
  },
  "nu_1c0f6848": {
    "message": "Nu"
  },
  "octagon_e48be9f": {
    "message": "Octógono"
  },
  "olive_6a3e4d6b": {
    "message": "Oliva"
  },
  "omega_8f2c3463": {
    "message": "Ómega"
  },
  "one_of_the_following_styles_must_be_added_to_save__1de769aa": {
    "message": "Um dos seguintes estilos deve ser adicionado para guardar um ícone: Cor do Ícone, Tamanho do esboço, Texto do Ícone, ou Imagem"
  },
  "open_circle_e9bd069": {
    "message": "Círculo Aberto"
  },
  "open_this_keyboard_shortcuts_dialog_9658b83a": {
    "message": "Abrir esta caixa de diálogo de atalhos do teclado"
  },
  "open_title_application_fd624fc5": {
    "message": "Abrir aplicação { title }"
  },
  "operators_a2ef9a93": {
    "message": "Operadores"
  },
  "or_9b70ccaa": {
    "message": "Ou"
  },
  "orange_81386a62": {
    "message": "Laranja"
  },
  "other_editor_shortcuts_may_be_found_at_404aba4a": {
    "message": "Outros atalhos de editor podem ser encontrados em"
  },
  "outline_color_3ef2cea7": {
    "message": "Cor do esboço"
  },
  "outline_size_a6059a21": {
    "message": "Tamanho do esboço"
  },
  "p_is_not_a_valid_protocol_which_must_be_ftp_http_h_adf13fc2": {
    "message": "{ p } não é um protocolo válido que deve ser ftp, http, https, mailto, skype, tel ou pode ser omitido"
  },
  "pages_e5414c2c": { "message": "Páginas" },
  "paragraph_5e5ad8eb": { "message": "Parágrafo" },
  "paragraph_starting_with_start_a59923f8": {
    "message": "Parágrafo começando com { start }"
  },
  "parallel_d55d6e38": { "message": "Paralelo" },
  "partial_derivative_4a9159df": { "message": "Parcial (Derivado)" },
  "paste_5963d1c1": { "message": "Colar" },
  "pause_12af3bb4": { "message": "Pausa" },
  "pentagon_17d82ea3": { "message": "Pentágono" },
  "people_b4ebb13c": { "message": "Pessoas" },
  "percentage_34ab7c2c": { "message": "Porcentagem" },
  "percentage_must_be_a_number_8033c341": {
    "message": "A percentagem deve ser um número"
  },
  "performing_arts_icon_f3497486": {
    "message": "Ícone das Artes Performativas"
  },
<<<<<<< HEAD
  "perpendicular_7c48ede4": {
    "message": "Perpendicular"
  },
  "phi_4ac33b6d": {
    "message": "Phi"
  },
  "phi_variant_c9bb3ac5": {
    "message": "Phi (Variante)"
  },
  "physical_education_icon_d7dffd3e": {
    "message": "Ícone de Educação Física"
  },
  "pi_dc4f0bd8": {
    "message": "Pi"
  },
  "pi_variant_10f5f520": {
    "message": "Pi (Variante)"
  },
  "pink_68ad45cb": {
    "message": "Rosa"
  },
  "pixels_52ece7d1": {
    "message": "Pixels"
  },
  "play_1a47eaa7": {
    "message": "Reproduzir"
  },
=======
  "perpendicular_7c48ede4": { "message": "Perpendicular" },
  "phi_4ac33b6d": { "message": "Phi" },
  "phi_variant_c9bb3ac5": { "message": "Phi (Variante)" },
  "physical_education_icon_d7dffd3e": { "message": "Ícone de Educação Física" },
  "pi_dc4f0bd8": { "message": "Pi" },
  "pi_variant_10f5f520": { "message": "Pi (Variante)" },
  "pink_68ad45cb": { "message": "Rosa" },
  "pixels_52ece7d1": { "message": "Pixels" },
  "play_1a47eaa7": { "message": "Reproduzir" },
>>>>>>> 8e93bf79
  "play_media_comment_35257210": {
    "message": "Reproduzir comentário de mídia."
  },
  "play_media_comment_by_name_from_createdat_c230123d": {
    "message": "Reproduzir comentários de mídia { name } de { createdAt }."
  },
  "please_allow_canvas_to_access_your_microphone_and__dc2c3079": {
    "message": "Por favor, permita que o Canvas aceda ao seu microfone e webcam."
  },
  "plus_d43cd4ec": { "message": "Mais" },
  "plus_minus_f8be2e83": { "message": "Mais/Menos" },
  "posted_when_a578f5ab": { "message": "Publicado: { when }" },
  "power_set_4f26f316": { "message": "Conjunto de energia" },
  "precedes_196b9aef": { "message": "Precede" },
  "precedes_equal_20701e84": { "message": "Precede Igual" },
  "preformatted_d0670862": { "message": "Pré-formatado" },
  "prev_f82cbc48": { "message": "Voltar" },
  "preview_53003fd2": { "message": "Visualização" },
  "preview_a3f8f854": { "message": "VISUALIZAÇÃO" },
  "preview_in_overlay_ed772c46": {
    "message": "Pré-visualização em sobreposição"
  },
  "preview_inline_9787330": {
    "message": "Pré-visualização em linha"
  },
  "prime_917ea60e": {
    "message": "Primo"
  },
  "prime_numbers_13464f61": {
    "message": "Números primos"
  },
  "product_39cf144f": {
    "message": "Produto"
  },
  "proportional_f02800cc": {
    "message": "Proporcional"
  },
  "protocol_must_be_ftp_http_https_mailto_skype_tel_o_73beb4f8": {
    "message": "O protocolo deve ser ftp, http, https, mailto, skype, tel ou pode ser omitido"
  },
  "psi_e3f5f0f7": {
    "message": "Psi"
  },
  "published_c944a23d": {
    "message": "Publicado"
  },
  "published_when_302d8e23": {
    "message": "Publicado: { when }"
  },
  "pumpkin_904428d5": {
    "message": "Abóbora"
  },
  "purple_7678a9fc": {
    "message": "Violeta"
  },
  "quaternions_877024e0": {
    "message": "Quaternions"
  },
  "quizzes_7e598f57": {
    "message": "Testes"
  },
  "rational_numbers_80ddaa4a": {
    "message": "Números Racionais"
  },
  "real_numbers_7c99df94": {
    "message": "Números reais"
  },
  "real_portion_of_complex_number_7dad33b5": {
    "message": "Porção real (de número complexo)"
  },
  "record_7c9448b": { "message": "Gravar" },
  "recording_98da6bda": { "message": "Gravação" },
  "red_8258edf3": { "message": "Encarnado" },
  "relationships_6602af70": { "message": "Relacionamentos" },
  "religion_icon_246e0be1": { "message": "Ícone Religião" },
  "remove_heading_style_5fdc8855": { "message": "Remova estilo de cabeçalho" },
  "replace_e61834a7": { "message": "Substituir" },
  "reset_95a81614": { "message": "Redefinir" },
  "resize_ec83d538": { "message": "Redimensionar" },
  "restore_auto_save_deccd84b": { "message": "Restaurar o auto-salvamento?" },
  "reverse_turnstile_does_not_yield_7558be06": {
    "message": "Torniquete reverso (Não Rende)"
  },
  "rho_a0244a36": { "message": "Rho" },
  "rho_variant_415245cd": { "message": "Rho (Variante)" },
  "rich_content_editor_2708ef21": { "message": "Editor de conteúdo avançado" },
  "rich_text_area_press_oskey_f8_for_rich_content_edi_c2f651d": {
    "message": "Área de Rich Text. Prima { OSKey } +F8 para obter atalhos do Editor de Conteúdo Rico."
  },
  "right_angle_bracket_d704e2d6": { "message": "Suporte de ângulo reto" },
  "right_arrow_35e0eddf": { "message": "Seta à direita" },
  "right_arrow_with_hook_29d92d31": { "message": "Seta à direita com gancho" },
  "right_ceiling_839dc744": { "message": "Teto direito" },
  "right_curly_brace_5159d5cd": { "message": "Braço encaracolado direito" },
  "right_downward_harpoon_arrow_d71b114f": {
    "message": "Seta Arpão para a Direita Inferior"
  },
  "right_floor_5392d5cf": {
    "message": "Andar Direito"
  },
  "right_to_left_9cfb092a": {
    "message": "Direita para a esquerda"
  },
  "right_upward_harpoon_arrow_f5a34c73": {
    "message": "Seta Arpão Direito para cima"
  },
  "rightward_arrow_32932107": {
    "message": "Seta à direita"
  },
  "rightward_pointing_triangle_60330f5c": {
    "message": "Triângulo de Apontamento à Direita"
  },
  "rotate_image_90_degrees_2ab77c05": { "message": "Rodar imagem -90 graus" },
  "rotate_image_90_degrees_6c92cd42": { "message": "Rodar a imagem 90 graus" },
  "rotation_9699c538": { "message": "Rotação" },
  "row_fc0944a7": { "message": "Linha" },
  "row_group_979f5528": { "message": "Grupo de linhas" },
  "sadly_the_pretty_html_editor_is_not_keyboard_acces_50da7665": {
    "message": "Infelizmente, o editor de HTML bonito não está acessível através do teclado. Aceda aqui ao editor de HTML em bruto."
  },
  "save_11a80ec3": { "message": "Guardar" },
  "save_copy_ca63944e": { "message": "Guardar cópia" },
  "save_media_cb9e786e": { "message": "Guardar Mídia" },
  "screen_readers_cannot_determine_what_is_displayed__6a5842ab": {
    "message": "Os leitores de ecrã não podem determinar o que é exibido numa imagem sem texto alternativo, e os nomes dos ficheiros geralmente são sem sentido de sequências de números e letras que não descrevem o contexto ou o significado."
  },
  "screen_readers_cannot_determine_what_is_displayed__6f1ea667": {
    "message": "Os leitores de ecrã não podem determinar o que é exibido numa imagem sem texto alternativo, que descreve o conteúdo e o significado da imagem. O texto alternativo deve ser simples e conciso."
  },
  "screen_readers_cannot_determine_what_is_displayed__a57e6723": {
    "message": "Os leitores de ecrã não podem determinar o que é exibido numa imagem sem texto alternativo, que descreve o conteúdo e o significado da imagem."
  },
  "screen_readers_cannot_interpret_tables_without_the_bd861652": {
    "message": "Os leitores de ecrã não podem interpretar tabelas sem a estrutura adequada. Os cabeçalhos de tabela fornecem escopo de direção e conteúdo."
  },
  "screen_readers_cannot_interpret_tables_without_the_e62912d5": {
    "message": "Os leitores de ecrã não podem interpretar tabelas sem a estrutura adequada. As legendas da tabela descrevem o contexto e a compreensão geral da tabela."
  },
  "screen_readers_cannot_interpret_tables_without_the_f0bdec0f": {
    "message": "Os leitores de ecrã não podem interpretar tabelas sem a estrutura adequada. Cabeçalhos de tabela fornecem orientação e visão geral do conteúdo."
  },
  "script_l_42a7b254": { "message": "Roteiro L" },
  "search_280d00bd": { "message": "Pesquisar" },
  "select_audio_source_21043cd5": { "message": "Selecionar fonte de áudio" },
  "select_crop_shape_d441feeb": { "message": "Seleccionar cortar forma" },
  "select_language_7c93a900": { "message": "Selecione o idioma" },
  "select_video_source_1b5c9dbe": { "message": "Selecionar fonte de vídeo" },
  "selected_linkfilename_c093b1f2": {
    "message": "Selecionado { linkFileName }"
  },
  "set_header_scope_8c548f40": { "message": "Definir o alcance do cabeçalho" },
  "set_minus_b46e9b88": { "message": "Definir Menos" },
  "set_table_header_cfab13a0": { "message": "Definir cabeçalho da tabela" },
  "sharp_music_ab956814": { "message": "Afiada (Música)" },
  "shift_arrows_4d5785fe": { "message": "SHIFT+Setas" },
  "shift_o_to_open_the_pretty_html_editor_55ff5a31": {
    "message": "Shift-O para abrir o editor de html bonito."
  },
  "shortcut_911d6255": { "message": "Atalho" },
  "sighted_users_browse_web_pages_quickly_looking_for_1d4db0c1": {
    "message": "Utilizadores vistos navegam nas páginas da Web rapidamente, procurando títulos em grande ou em negrito. Os utilizadores do leitor de ecrã dependem de cabeçalhos para a compreensão contextual. Os cabeçalhos devem usar a estrutura adequada."
  },
  "sighted_users_browse_web_pages_quickly_looking_for_ade806f5": {
    "message": "Utilizadores vistos navegam nas páginas da Web rapidamente, procurando títulos em grande ou em negrito. Os utilizadores do leitor de ecrã dependem de cabeçalhos para a compreensão contextual. Os cabeçalhos devem ser concisos dentro da estrutura adequada."
  },
  "sigma_5c35e553": { "message": "Sigma" },
  "sigma_variant_8155625": { "message": "Sigma (Variante)" },
  "single_color_image_4e5d4dbc": { "message": "Imagem a uma cor" },
  "single_color_image_color_95fa9a87": { "message": "Cor da imagem a uma cor" },
  "size_b30e1077": { "message": "Tamanho" },
  "size_of_caption_file_is_greater_than_the_maximum_m_bff5f86e": {
    "message": "O tamanho do ficheiro de legendagem é maior do que o tamanho máximo de ficheiro { max } kb permitido."
  },
<<<<<<< HEAD
  "small_b070434a": {
    "message": "Pequeno"
  },
  "solid_circle_9f061dfc": {
    "message": "Círculo Sólido"
  },
  "something_went_wrong_89195131": {
    "message": "Algo deu errado."
  },
=======
  "small_b070434a": { "message": "Pequeno" },
  "solid_circle_9f061dfc": { "message": "Círculo Sólido" },
  "something_went_wrong_89195131": { "message": "Algo deu errado." },
>>>>>>> 8e93bf79
  "something_went_wrong_accessing_your_webcam_6643b87e": {
    "message": "Algo deu errado ao aceder sua webcam."
  },
  "something_went_wrong_and_i_don_t_know_what_to_show_e0c54ec8": {
    "message": "Algo deu errado e eu não sei o que mostrar."
  },
  "something_went_wrong_check_your_connection_reload__c7868286": {
    "message": "Algo deu errado. Verifique a sua ligação, recarregue a página, e tente novamente."
  },
<<<<<<< HEAD
  "something_went_wrong_d238c551": {
    "message": "Algo deu errado"
  },
  "something_went_wrong_while_sharing_your_screen_8de579e5": {
    "message": "Algo correu mal ao partilhar seu ecrã."
  },
  "sort_by_e75f9e3e": {
    "message": "Classificar por"
  },
  "spades_suit_b37020c2": {
    "message": "Espadas (Fato)"
  },
  "square_511eb3b3": {
    "message": "Quadrado"
  },
  "square_cap_9ec88646": {
    "message": "Boné quadrado"
  },
  "square_cup_b0665113": {
    "message": "Taça quadrada"
  },
  "square_root_e8bcbc60": {
    "message": "Raiz quadrada"
  },
  "square_root_symbol_d0898a53": {
    "message": "Símbolo Raiz quadrada"
  },
  "square_subset_17be67cb": {
    "message": "Subconjunto quadrado"
  },
=======
  "something_went_wrong_d238c551": { "message": "Algo deu errado" },
  "something_went_wrong_while_sharing_your_screen_8de579e5": {
    "message": "Algo correu mal ao partilhar seu ecrã."
  },
  "sort_by_e75f9e3e": { "message": "Classificar por" },
  "spades_suit_b37020c2": { "message": "Espadas (Fato)" },
  "square_511eb3b3": { "message": "Quadrado" },
  "square_cap_9ec88646": { "message": "Boné quadrado" },
  "square_cup_b0665113": { "message": "Taça quadrada" },
  "square_root_e8bcbc60": { "message": "Raiz quadrada" },
  "square_root_symbol_d0898a53": { "message": "Símbolo Raiz quadrada" },
  "square_subset_17be67cb": { "message": "Subconjunto quadrado" },
>>>>>>> 8e93bf79
  "square_subset_strict_7044e84f": {
    "message": "Subconjunto quadrado (Estrito)"
  },
  "square_superset_3be8dae1": {
    "message": "Subconjunto quadrado"
  },
  "square_superset_strict_fa4262e4": {
    "message": "Subconjunto quadrado (Rigoroso)"
  },
<<<<<<< HEAD
  "star_8d156e09": {
    "message": "Marcar"
  },
  "start_over_f7552aa9": {
    "message": "Reiniciar"
  },
  "start_recording_9a65141a": {
    "message": "Iniciar gravação"
  },
  "steel_blue_14296f08": {
    "message": "Azul Aço"
  },
  "styles_2aa721ef": {
    "message": "Estilos"
  },
  "submit_a3cc6859": {
    "message": "Submeter"
  },
  "subscript_59744f96": {
    "message": "Assinatura"
  },
  "subset_19c1a92f": {
    "message": "Subconjunto"
  },
  "subset_strict_8d8948d6": {
    "message": "Subconjunto (Estrito)"
  },
  "succeeds_9cc31be9": {
    "message": "Sucesso"
  },
  "succeeds_equal_158e8c3a": {
    "message": "Sucesso igual"
  },
  "sum_b0842d31": {
    "message": "Soma"
  },
  "superscript_8cb349a2": {
    "message": "Superescrito"
  },
  "superset_c4db8a7a": {
    "message": "Superconjunto"
  },
  "superset_strict_c77dd6d2": {
    "message": "Superconjunto (Estrito)"
  },
=======
  "star_8d156e09": { "message": "Marcar" },
  "start_over_f7552aa9": { "message": "Reiniciar" },
  "start_recording_9a65141a": { "message": "Iniciar gravação" },
  "steel_blue_14296f08": { "message": "Azul Aço" },
  "styles_2aa721ef": { "message": "Estilos" },
  "submit_a3cc6859": { "message": "Submeter" },
  "subscript_59744f96": { "message": "Assinatura" },
  "subset_19c1a92f": { "message": "Subconjunto" },
  "subset_strict_8d8948d6": { "message": "Subconjunto (Estrito)" },
  "succeeds_9cc31be9": { "message": "Sucesso" },
  "succeeds_equal_158e8c3a": { "message": "Sucesso igual" },
  "sum_b0842d31": { "message": "Soma" },
  "superscript_8cb349a2": { "message": "Superescrito" },
  "superset_c4db8a7a": { "message": "Superconjunto" },
  "superset_strict_c77dd6d2": { "message": "Superconjunto (Estrito)" },
>>>>>>> 8e93bf79
  "supported_file_types_srt_or_webvtt_7d827ed": {
    "message": "Tipos de ficheiros suportados: SRT ou WebVTT"
  },
  "switch_to_pretty_html_editor_a3cee15f": {
    "message": "Mudar para o Editor HTML bonito"
  },
  "switch_to_raw_html_editor_f970ae1a": {
    "message": "Mudar para o Editor HTML bruto"
  },
  "switch_to_the_html_editor_146dfffd": {
    "message": "Mudar para o editor html"
  },
  "switch_to_the_rich_text_editor_63c1ecf6": {
    "message": "Mudar para o editor de texto rico"
  },
<<<<<<< HEAD
  "syllabus_f191f65b": {
    "message": "Programa"
  },
  "system_audio_allowed_b2508f8c": {
    "message": "Sistema de Áudio Permitido"
  },
=======
  "syllabus_f191f65b": { "message": "Programa" },
  "system_audio_allowed_b2508f8c": { "message": "Sistema de Áudio Permitido" },
>>>>>>> 8e93bf79
  "system_audio_disabled_c177bd13": {
    "message": "Sistema de Áudio desabilitado"
  },
  "tab_arrows_4cf5abfc": { "message": "TAB/Setas" },
  "table_header_starting_with_start_ffcabba6": {
    "message": "Cabeçalho da tabela começando com { start }"
  },
  "table_starting_with_start_e7232848": {
    "message": "Tabela começando com { start }"
  },
  "tables_headers_should_specify_scope_5abf3a8e": {
    "message": "Os cabeçalhos das tabelas devem especificar o escopo."
  },
  "tables_should_include_a_caption_describing_the_con_e91e78fc": {
    "message": "As tabelas devem incluir uma legenda descrevendo o conteúdo da tabela."
  },
  "tables_should_include_at_least_one_header_48779eac": {
    "message": "As tabelas devem incluir pelo menos um cabeçalho."
  },
  "tau_880974b7": { "message": "Tau" },
  "teal_f729a294": { "message": "Palete" },
  "text_7f4593da": { "message": "Texto" },
  "text_background_color_16e61c3f": { "message": "Cor de fundo do texto" },
  "text_color_acf75eb6": { "message": "Cor do texto" },
  "text_is_difficult_to_read_without_sufficient_contr_69e62bd6": {
    "message": "O texto é difícil de ler sem contraste suficiente entre o texto e o fundo, especialmente para aqueles com baixa visão."
  },
  "text_larger_than_18pt_or_bold_14pt_should_display__5c364db6": {
    "message": "O texto maior que 18pt (ou em negrito 14pt) deve exibir uma relação mínima de contraste de 3:1."
  },
  "text_optional_384f94f7": { "message": "Texto (opcional)" },
  "text_position_8df8c162": { "message": "Posição do texto" },
  "text_size_887c2f6": { "message": "Tamanho do texto" },
  "text_smaller_than_18pt_or_bold_14pt_should_display_aaffb22b": {
    "message": "O texto menor que 18pt (ou em negrito 14pt) deve exibir uma relação de contraste mínima de 4.5:1."
  },
  "the_document_preview_is_currently_being_processed__7d9ea135": {
    "message": "A pré-visualização do documento está a ser processada. É favor, tentar novamente mais tarde."
  },
  "the_first_heading_on_a_page_should_be_an_h2_859089f2": {
    "message": "O primeiro título de uma página deve ser um H2."
  },
  "the_material_is_in_the_public_domain_279c39a3": {
    "message": "O material é de domínio público"
  },
  "the_material_is_licensed_under_creative_commons_3242cb5e": {
    "message": "O material está sujeito a licença Creative Commons"
  },
  "the_material_is_subject_to_an_exception_e_g_fair_u_a39c8ca2": {
    "message": "O material está sujeito a uma exceção - por exemplo, uso justo, direito de cotação ou outros de acordo com as leis de direitos de autor aplicáveis"
  },
  "the_pretty_html_editor_is_not_keyboard_accessible__d6d5d2b": {
    "message": "O editor de html bonito não é acessível por teclado. Prima Shift O para abrir o editor de html em bruto."
  },
  "therefore_d860e024": {
    "message": "Portanto"
  },
  "theta_ce2d2350": {
    "message": "Theta"
  },
  "theta_variant_fff6da6f": {
    "message": "Theta (Variante)"
  },
  "thick_downward_arrow_b85add4c": {
    "message": "Seta espessa para baixo"
  },
  "thick_left_arrow_d5f3e925": {
    "message": "Seta à Esquerda Espessa"
  },
  "thick_leftward_arrow_6ab89880": {
    "message": "Seta à Esquerda Espessa"
  },
  "thick_right_arrow_3ed5e8f7": {
    "message": "Seta à Direita espessa"
  },
  "thick_rightward_arrow_a2e1839e": {
    "message": "Seta à Direita Espessa"
  },
  "thick_upward_arrow_acd20328": {
    "message": "Seta grossa para cima"
  },
  "this_document_cannot_be_displayed_within_canvas_7aba77be": {
    "message": "Não é possível visualizar este documento dentro do Canvas."
  },
  "this_equation_cannot_be_rendered_in_basic_view_9b6c07ae": {
    "message": "Não é possível reproduzir esta equação em Vista Básica."
  },
  "this_image_is_currently_unavailable_25c68857": {
    "message": "Esta imagem está actualmente indisponível"
  },
  "though_your_video_will_have_the_correct_title_in_t_90e427f3": {
    "message": "Embora o seu vídeo tenha o título correto no navegador, não o atualizámos na base de dados."
  },
<<<<<<< HEAD
  "timebar_a4d18443": {
    "message": "Barra de tempo"
  },
  "title_ee03d132": {
    "message": "Título"
  },
  "to_be_posted_when_d24bf7dc": {
    "message": "Para ser postado: { when }"
  },
  "to_do_when_2783d78f": {
    "message": "Tarefa: { when }"
  },
  "toggle_summary_group_413df9ac": {
    "message": "Alternar grupo { summary }"
  },
  "toggle_tooltip_d3b7cb86": {
    "message": "Alternar dica de ferramenta"
  },
  "tools_2fcf772e": {
    "message": "Ferramentas"
  },
  "top_66e0adb6": {
    "message": "Topo"
  },
  "tray_839df38a": {
    "message": "Bandeja"
  },
  "triangle_6072304e": {
    "message": "Triângulo"
  },
  "turnstile_yields_f9e76df1": {
    "message": "Torniquete (Rendimentos)"
  },
=======
  "timebar_a4d18443": { "message": "Barra de tempo" },
  "title_ee03d132": { "message": "Título" },
  "to_be_posted_when_d24bf7dc": { "message": "Para ser postado: { when }" },
  "to_do_when_2783d78f": { "message": "Tarefa: { when }" },
  "toggle_summary_group_413df9ac": { "message": "Alternar grupo { summary }" },
  "toggle_tooltip_d3b7cb86": { "message": "Alternar dica de ferramenta" },
  "tools_2fcf772e": { "message": "Ferramentas" },
  "top_66e0adb6": { "message": "Topo" },
  "tray_839df38a": { "message": "Bandeja" },
  "triangle_6072304e": { "message": "Triângulo" },
  "turnstile_yields_f9e76df1": { "message": "Torniquete (Rendimentos)" },
>>>>>>> 8e93bf79
  "type_control_f9_to_access_image_options_text_a47e319f": {
    "message": "digite Control F9 para acessar as opções de imagem. { text }"
  },
  "type_control_f9_to_access_link_options_text_4ead9682": {
    "message": "digite Control F9 para acessar as opções de ligação. { text }"
  },
  "type_control_f9_to_access_table_options_text_92141329": {
    "message": "digite Control F9 para acessar as opções da tabela. { text }"
  },
<<<<<<< HEAD
  "union_e6b57a53": {
    "message": "União"
  },
  "unpublished_dfd8801": {
    "message": "Não publicado"
  },
  "untitled_16aa4f2b": {
    "message": "Sem título"
  },
  "untitled_efdc2d7d": {
    "message": "sem título"
  },
=======
  "union_e6b57a53": { "message": "União" },
  "unpublished_dfd8801": { "message": "Não publicado" },
  "untitled_16aa4f2b": { "message": "Sem título" },
  "untitled_efdc2d7d": { "message": "sem título" },
>>>>>>> 8e93bf79
  "up_and_left_diagonal_arrow_e4a74a23": {
    "message": "Seta diagonal para cima e esquerda"
  },
  "up_and_right_diagonal_arrow_935b902e": {
    "message": "Seta diagonal para cima e direita"
  },
  "upload_file_fd2361b8": {
    "message": "Carregar ficheiro"
  },
  "upload_image_6120b609": {
    "message": "Carregar imagem"
  },
  "upload_media_ce31135a": {
    "message": "Carregar Multimédia"
  },
  "uploading_19e8a4e7": {
    "message": "A realizar carregamento"
  },
  "uppercase_delta_d4f4bc41": {
    "message": "Delta em maiúsculas"
  },
  "uppercase_gamma_86f492e9": {
    "message": "Gama em maiúsculas"
  },
  "uppercase_lambda_c78d8ed4": {
    "message": "Lambda em maiúsculas"
  },
  "uppercase_omega_8aedfa2": {
    "message": "Omega em maiúsculas"
  },
  "uppercase_phi_caa36724": {
    "message": "Phi em maiúsculas"
  },
  "uppercase_pi_fcc70f5e": {
    "message": "Pi em maiúsculas"
  },
  "uppercase_psi_6395acbe": {
    "message": "Psi em maiúsculas"
  },
  "uppercase_sigma_dbb70e92": {
    "message": "Sigma em maiúsculas"
  },
  "uppercase_theta_49afc891": {
    "message": "Teta em maiúsculas"
  },
  "uppercase_upsilon_8c1e623e": {
    "message": "Upsilon em maiúsculas"
  },
  "uppercase_xi_341e8556": {
    "message": "Xi em maiúsculas"
  },
  "upsilon_33651634": {
    "message": "Upsilon"
  },
  "upward_and_downward_pointing_arrow_fa90a918": {
    "message": "Seta Apontada para cima e para baixo"
  },
  "upward_and_downward_pointing_arrow_thick_d420fdef": {
    "message": "Seta Apontada para cima e para baixo (espessa)"
  },
  "upward_arrow_9992cb2d": {
    "message": "Seta para cima"
  },
  "upward_pointing_triangle_d078d7cb": {
    "message": "Triângulo Apontado para cima"
  },
  "url_22a5f3b8": {
    "message": "URL"
  },
  "usage_right_ff96f3e2": {
    "message": "Direito de utilização:"
  },
  "usage_rights_required_5fe4dd68": {
    "message": "Direito de utilização: (requerido)"
  },
  "use_arrow_keys_to_navigate_options_2021cc50": {
    "message": "Use as teclas de seta para navegar pelas opções."
  },
  "use_arrow_keys_to_select_a_shape_c8eb57ed": {
    "message": "Utilizar as teclas de setas para selecionar uma forma."
  },
  "use_arrow_keys_to_select_a_size_699a19f4": {
    "message": "Utilizar as teclas de setas para selecionar um tamanho."
  },
  "use_arrow_keys_to_select_a_text_position_72f9137c": {
    "message": "Utilizar as teclas de setas para selecionar uma posição de texto."
  },
  "use_arrow_keys_to_select_a_text_size_65e89336": {
    "message": "Utilizar as teclas de setas para selecionar um tamanho de texto."
  },
  "use_arrow_keys_to_select_an_outline_size_e009d6b0": {
    "message": "Usar as teclas de setas para selecionar um tamanho de contorno."
  },
  "used_by_screen_readers_to_describe_the_content_of__4f14b4e4": {
    "message": "Utilizado por leitores de ecrã para descrever o conteúdo de um { TYPE }"
  },
  "used_by_screen_readers_to_describe_the_content_of__b1e76d9e": {
    "message": "Usado por leitores de tela para descrever o conteúdo de uma imagem"
  },
  "used_by_screen_readers_to_describe_the_video_37ebad25": {
    "message": "Usado por leitores de tela para descrever o vídeo"
  },
  "user_documents_c206e61f": {
    "message": "Documentos do utilizador"
  },
  "user_files_78e21703": {
    "message": "Ficheiros do utilizador"
  },
  "user_images_b6490852": {
    "message": "Imagens do utilizador"
  },
  "user_media_14fbf656": {
    "message": "Mídia do utilizador"
  },
  "vector_notation_cf6086ab": {
    "message": "Vetor (Notação)"
  },
  "vertical_bar_set_builder_notation_4300495f": {
    "message": "Barra Vertical (Definir Notação do Construtor)"
  },
<<<<<<< HEAD
  "vertical_dots_bfb21f14": {
    "message": "Pontos Verticais"
  },
  "video_options_24ef6e5d": {
    "message": "Opções de Vídeo"
  },
  "video_options_tray_3b9809a5": {
    "message": "Bandeja de Opções de Vídeo"
  },
  "video_player_b371005": {
    "message": "Reprodutor de vídeo"
  },
  "video_player_for_9e7d373b": {
    "message": "Leitor de vídeo para "
  },
=======
  "vertical_dots_bfb21f14": { "message": "Pontos Verticais" },
  "video_options_24ef6e5d": { "message": "Opções de Vídeo" },
  "video_options_tray_3b9809a5": { "message": "Bandeja de Opções de Vídeo" },
  "video_player_b371005": { "message": "Reprodutor de vídeo" },
  "video_player_for_9e7d373b": { "message": "Leitor de vídeo para " },
>>>>>>> 8e93bf79
  "video_player_for_title_ffd9fbc4": {
    "message": "Leitor de vídeo para { title }"
  },
  "view_ba339f93": {
    "message": "Ver"
  },
  "view_description_30446afc": {
    "message": "Ver descrição"
  },
  "view_keyboard_shortcuts_34d1be0b": {
    "message": "Ver atalhos de teclado"
  },
  "view_title_description_67940918": {
    "message": "Ver descrição { title }"
  },
  "view_word_and_character_counts_a743dd0c": {
    "message": "Ver contagem de palavras e caracteres"
  },
  "we_couldn_t_detect_a_working_microphone_connected__ceb71c40": {
    "message": "Não conseguimos detectar um microfone a funcionar ligado ao seu dispositivo."
  },
  "we_couldn_t_detect_a_working_webcam_connected_to_y_6715cc4": {
    "message": "Não conseguimos detectar uma webcam que funcionasse ligada ao seu dispositivo."
  },
  "we_couldn_t_detect_a_working_webcam_or_microphone__263b6674": {
    "message": "Não conseguimos detectar uma webcam ou microfone a funcionar ligado ao seu dispositivo."
  },
  "webcam_disabled_30c66986": { "message": "Cámara de vídeo desabilitada" },
  "webcam_fe91b20f": { "message": "Webcam" },
  "webpages_should_only_have_a_single_h1_which_is_aut_dc99189e": {
    "message": "As páginas web devem ter apenas um único H1, que é automaticamente utilizado pelo título da página. O primeiro título do seu conteúdo deve ser um H2."
  },
  "when_markup_is_used_that_visually_formats_items_as_f941fc1b": {
    "message": "Quando a marcação é usada para formatar itens visualmente como uma lista, mas não indica o relacionamento da lista, os utilizadores podem ter dificuldade em navegar pelas informações."
  },
  "white_87fa64fd": { "message": "Branco" },
  "why_523b3d8c": { "message": "Por quê" },
  "width_492fec76": { "message": "Largura" },
  "width_and_height_must_be_numbers_110ab2e3": {
    "message": "Largura e altura devem ser números"
  },
  "width_x_height_px_ff3ccb93": {
    "message": "{ width } x { height }px"
  },
  "wiki_home_9cd54d0": {
    "message": "Página inicial do wiki"
  },
  "wreath_product_200b38ef": {
    "message": "Produto da coroa de flores"
  },
  "xi_149681d0": {
    "message": "Xi"
  },
  "yes_dde87d5": {
    "message": "Sim"
  },
  "you_have_unsaved_changes_in_the_icon_maker_tray_do_e8cf5f1b": {
    "message": "Tem alterações não guardadas na bandeja do Criador de Ícones. Quer continuar sem guardar estas alterações?"
  },
  "you_may_need_to_adjust_additional_headings_to_main_975f0eee": {
    "message": "Poderá ser necessário ajustar títulos adicionais para manter a hierarquia das páginas."
  },
  "you_may_not_upload_an_empty_file_11c31eb2": {
    "message": "Não é possível carregar um ficheiro vazio."
  },
  "your_image_has_been_compressed_for_icon_maker_imag_2e45cd91": {
    "message": "A sua imagem foi comprimida para Criador de Ícones. Imagens inferiores a { size } KB não serão comprimidas."
  },
  "your_microphone_is_blocked_in_the_browser_settings_42af0ddc": {
    "message": "O seu microfone está bloqueado nas definições do navegador."
  },
  "your_webcam_and_microphone_are_blocked_in_the_brow_73357dc6": {
    "message": "A sua webcam e microfone estão bloqueados nas definições do navegador."
  },
  "your_webcam_is_blocked_in_the_browser_settings_7f638128": {
    "message": "A sua webcam está bloqueada nas definições do navegador."
  },
  "your_webcam_may_already_be_in_use_6cd64c25": {
    "message": "Sua webcam já pode estar em uso."
  },
<<<<<<< HEAD
  "zeta_5ef24f0e": {
    "message": "Zeta"
  },
  "zoom_f3e54d69": {
    "message": "Zoom"
  },
  "zoom_in_image_bb97d4f": {
    "message": "Ampliar a imagem"
  },
  "zoom_out_image_d0a0a2ec": {
    "message": "Reduzir a imagem"
  }
=======
  "zeta_5ef24f0e": { "message": "Zeta" },
  "zoom_f3e54d69": { "message": "Zoom" },
  "zoom_in_image_bb97d4f": { "message": "Ampliar a imagem" },
  "zoom_out_image_d0a0a2ec": { "message": "Reduzir a imagem" }
>>>>>>> 8e93bf79
}


formatMessage.addLocale({pt: locale})<|MERGE_RESOLUTION|>--- conflicted
+++ resolved
@@ -61,123 +61,55 @@
   "an_error_occurred_uploading_your_media_71f1444d": {
     "message": "Ocorreu um erro ao carregar seu multimédia."
   },
-  "and_7fcc2911": {
-    "message": "E"
-  },
-  "angle_c5b4ec50": {
-    "message": "Ângulo"
-  },
-  "announcement_list_da155734": {
-    "message": "Lista de anúncio"
-  },
-  "announcements_a4b8ed4a": {
-    "message": "Anúncios"
-  },
-  "apply_781a2546": {
-    "message": "Aplicar"
-  },
+  "and_7fcc2911": { "message": "E" },
+  "angle_c5b4ec50": { "message": "Ângulo" },
+  "announcement_list_da155734": { "message": "Lista de anúncio" },
+  "announcements_a4b8ed4a": { "message": "Anúncios" },
+  "apply_781a2546": { "message": "Aplicar" },
   "apply_changes_to_all_instances_of_this_icon_maker__2642f466": {
     "message": "Aplicar alterações a todas as instâncias deste Ícone de Criador de Ícones na Disciplina"
   },
-  "approaches_the_limit_893aeec9": {
-    "message": "Aproxima-se do limite"
-  },
-  "approximately_e7965800": {
-    "message": "Aproximadamente"
-  },
-  "apps_54d24a47": {
-    "message": "Aplicativos"
-  },
-  "arrows_464a3e54": {
-    "message": "Setas"
-  },
-  "art_icon_8e1daad": {
-    "message": "Ícone da Arte"
-  },
+  "approaches_the_limit_893aeec9": { "message": "Aproxima-se do limite" },
+  "approximately_e7965800": { "message": "Aproximadamente" },
+  "apps_54d24a47": { "message": "Aplicativos" },
+  "arrows_464a3e54": { "message": "Setas" },
+  "art_icon_8e1daad": { "message": "Ícone da Arte" },
   "aspect_ratio_will_be_preserved_cb5fdfb8": {
     "message": "A relação de aspeto será preservada"
   },
-  "assignments_1e02582c": {
-    "message": "Tarefas"
-  },
-  "asterisk_82255584": {
-    "message": "Asterisco"
-  },
-  "attributes_963ba262": {
-    "message": "Atributos"
-  },
+  "assignments_1e02582c": { "message": "Tarefas" },
+  "asterisk_82255584": { "message": "Asterisco" },
+  "attributes_963ba262": { "message": "Atributos" },
   "audio_and_video_recording_not_supported_please_use_5ce3f0d7": {
     "message": "Gravação de áudio e vídeo não suportada; por favor use um navegador diferente."
   },
-  "audio_options_feb58e2c": {
-    "message": "Opções áudio"
-  },
-  "audio_options_tray_33a90711": {
-    "message": "Bandeja de opções áudio"
-  },
+  "audio_options_feb58e2c": { "message": "Opções áudio" },
+  "audio_options_tray_33a90711": { "message": "Bandeja de opções áudio" },
   "audio_player_for_title_20cc70d": {
     "message": "Leitor de áudio para { title }"
   },
   "auto_saved_content_exists_would_you_like_to_load_t_fee528f2": {
     "message": "O conteúdo auto-salvamento existe. Você gostaria de carregar o conteúdo auto-salvamento em seu lugar?"
   },
-  "available_folders_694d0436": {
-    "message": "Pastas disponíveis"
-  },
-  "backslash_b2d5442d": {
-    "message": "Barra invertida"
-  },
-  "bar_ec63ed6": {
-    "message": "Bar"
-  },
-  "basic_554cdc0a": {
-    "message": "Básico"
-  },
-  "because_501841b": {
-    "message": "Porque"
-  },
-  "below_81d4dceb": {
-    "message": "Abaixo"
-  },
-  "beta_cb5f307e": {
-    "message": "Beta"
-  },
-  "big_circle_16b2e604": {
-    "message": "Grande Círculo"
-  },
-  "binomial_coefficient_ea5b9bb7": {
-    "message": "Coeficiente Binomial"
-  },
-  "black_4cb01371": {
-    "message": "Preto"
-  },
-  "blue_daf8fea9": {
-    "message": "Azul"
-  },
-  "bottom_15a2a9be": {
-    "message": "Inferior"
-  },
-  "bottom_third_5f5fec1d": {
-    "message": "Terço inferior"
-  },
-  "bowtie_5f9629e4": {
-    "message": "Bowtie"
-  },
-  "brick_f2656265": {
-    "message": "Construir"
-  },
-  "c_2001_acme_inc_283f7f80": {
-    "message": "(c) 2001 Acme Inc."
-  },
-  "cancel_caeb1e68": {
-    "message": "Cancelar"
-  },
-  "cap_product_3a5265a6": {
-    "message": "Tampa Produto"
-  },
-  "centered_dot_64d5e378": {
-    "message": "Ponto centrado"
-  },
+  "available_folders_694d0436": { "message": "Pastas disponíveis" },
+  "backslash_b2d5442d": { "message": "Barra invertida" },
+  "bar_ec63ed6": { "message": "Bar" },
+  "basic_554cdc0a": { "message": "Básico" },
+  "because_501841b": { "message": "Porque" },
+  "below_81d4dceb": { "message": "Abaixo" },
+  "beta_cb5f307e": { "message": "Beta" },
+  "big_circle_16b2e604": { "message": "Grande Círculo" },
+  "binomial_coefficient_ea5b9bb7": { "message": "Coeficiente Binomial" },
+  "black_4cb01371": { "message": "Preto" },
+  "blue_daf8fea9": { "message": "Azul" },
+  "bottom_15a2a9be": { "message": "Inferior" },
+  "bottom_third_5f5fec1d": { "message": "Terço inferior" },
+  "bowtie_5f9629e4": { "message": "Bowtie" },
+  "brick_f2656265": { "message": "Construir" },
+  "c_2001_acme_inc_283f7f80": { "message": "(c) 2001 Acme Inc." },
+  "cancel_caeb1e68": { "message": "Cancelar" },
+  "cap_product_3a5265a6": { "message": "Tampa Produto" },
+  "centered_dot_64d5e378": { "message": "Ponto centrado" },
   "centered_horizontal_dots_451c5815": {
     "message": "Pontos Horizontais Centrados"
   },
@@ -198,15 +130,9 @@
   "choose_usage_rights_33683854": {
     "message": "Escolher direitos de utilização..."
   },
-  "circle_484abe63": {
-    "message": "Círculo"
-  },
-  "clear_2084585f": {
-    "message": "Limpar"
-  },
-  "clear_image_3213fe62": {
-    "message": "Limpar imagem"
-  },
+  "circle_484abe63": { "message": "Círculo" },
+  "clear_2084585f": { "message": "Limpar" },
+  "clear_image_3213fe62": { "message": "Limpar imagem" },
   "clear_selected_file_82388e50": {
     "message": "Apagar o ficheiro selecionado"
   },
@@ -238,21 +164,13 @@
   "closed_caption_file_must_be_less_than_maxkb_kb_5880f752": {
     "message": "O ficheiro de legendagem deve ser inferior a { maxKb } kb"
   },
-  "closed_captions_subtitles_e6aaa016": {
-    "message": "Legendas/subtítulos"
-  },
-  "clubs_suit_c1ffedff": {
-    "message": "Clubes (Fato)"
-  },
-  "collaborations_5c56c15f": {
-    "message": "Colaborações"
-  },
+  "closed_captions_subtitles_e6aaa016": { "message": "Legendas/subtítulos" },
+  "clubs_suit_c1ffedff": { "message": "Clubes (Fato)" },
+  "collaborations_5c56c15f": { "message": "Colaborações" },
   "collapse_to_hide_types_1ab46d2e": {
     "message": "Recolher para ocultar { types }"
   },
-  "color_picker_6b359edf": {
-    "message": "Seletor de cores"
-  },
+  "color_picker_6b359edf": { "message": "Seletor de cores" },
   "color_picker_colorname_selected_ad4cf400": {
     "message": "Seletor de Cores ({ colorName } selecionado)"
   },
@@ -266,48 +184,24 @@
   "content_is_still_being_uploaded_if_you_continue_it_8f06d0cb": {
     "message": "Conteúdo ainda está a ser carregado, se você continuar, o mesmo não será incorporado corretamente."
   },
-  "content_subtype_5ce35e88": {
-    "message": "Subtipo de conteúdo"
-  },
-  "content_type_2cf90d95": {
-    "message": "Tipo de conteúdo"
-  },
-  "coproduct_e7838082": {
-    "message": "Co-produto"
-  },
-  "copyright_holder_66ee111": {
-    "message": "Titular dos direitos de autor:"
-  },
+  "content_subtype_5ce35e88": { "message": "Subtipo de conteúdo" },
+  "content_type_2cf90d95": { "message": "Tipo de conteúdo" },
+  "coproduct_e7838082": { "message": "Co-produto" },
+  "copyright_holder_66ee111": { "message": "Titular dos direitos de autor:" },
   "count_plural_0_0_words_one_1_word_other_words_acf32eca": {
     "message": "{ count, plural,\n     =0 {0 palavras}\n    one {1 palavras}\n  other {# palavras}\n}"
   },
   "count_plural_one_item_loaded_other_items_loaded_857023b7": {
     "message": "{ count, plural,\n    one {# itens carregados}\n  other {# itens carregados}\n}"
   },
-  "course_documents_104d76e0": {
-    "message": "Documentos da disciplina"
-  },
-  "course_files_62deb8f8": {
-    "message": "Ficheiros de disciplinas"
-  },
-  "course_files_a31f97fc": {
-    "message": "Ficheiros de disciplina"
-  },
-  "course_images_f8511d04": {
-    "message": "Imagens da disciplina"
-  },
-  "course_links_b56959b9": {
-    "message": "Ligações da disciplina"
-  },
-  "course_media_ec759ad": {
-    "message": "Mídia da disciplina"
-  },
-  "course_navigation_dd035109": {
-    "message": "Navegação da disciplina"
-  },
-  "create_icon_110d6463": {
-    "message": "Criar Ícone"
-  },
+  "course_documents_104d76e0": { "message": "Documentos da disciplina" },
+  "course_files_62deb8f8": { "message": "Ficheiros de disciplinas" },
+  "course_files_a31f97fc": { "message": "Ficheiros de disciplina" },
+  "course_images_f8511d04": { "message": "Imagens da disciplina" },
+  "course_links_b56959b9": { "message": "Ligações da disciplina" },
+  "course_media_ec759ad": { "message": "Mídia da disciplina" },
+  "course_navigation_dd035109": { "message": "Navegação da disciplina" },
+  "create_icon_110d6463": { "message": "Criar Ícone" },
   "creative_commons_license_725584ae": {
     "message": "Licença Creative Commons:"
   },
@@ -344,72 +238,42 @@
   "disable_preview_222bdf72": {
     "message": "Pré-visualização de incapacitação"
   },
-  "discussions_a5f96392": {
-    "message": "Discussões"
-  },
-  "discussions_index_6c36ced": {
-    "message": "Índice de discussões"
-  },
-  "disjoint_union_e74351a8": {
-    "message": "União Desjunta"
-  },
-  "display_options_315aba85": {
-    "message": "Opções de exibição"
-  },
+  "discussions_a5f96392": { "message": "Discussões" },
+  "discussions_index_6c36ced": { "message": "Índice de discussões" },
+  "disjoint_union_e74351a8": { "message": "União Desjunta" },
+  "display_options_315aba85": { "message": "Opções de exibição" },
   "display_text_link_opens_in_a_new_tab_75e9afc9": {
     "message": "Exibir ligação de texto (abre em uma nova guia)"
   },
-  "division_sign_72190870": {
-    "message": "Sinal de divisão"
-  },
-  "documents_81393201": {
-    "message": "Documentos"
-  },
-  "done_54e3d4b6": {
-    "message": "Feito"
-  },
-  "double_dagger_faf78681": {
-    "message": "Adaga dupla"
-  },
+  "division_sign_72190870": { "message": "Sinal de divisão" },
+  "documents_81393201": { "message": "Documentos" },
+  "done_54e3d4b6": { "message": "Feito" },
+  "double_dagger_faf78681": { "message": "Adaga dupla" },
   "down_and_left_diagonal_arrow_40ef602c": {
     "message": "Seta diagonal para baixo e esquerda"
   },
   "down_and_right_diagonal_arrow_6ea0f460": {
     "message": "Seta diagonal para baixo e direita"
   },
-  "download_filename_2baae924": {
-    "message": "Descarregar { filename }"
-  },
-  "downward_arrow_cca52012": {
-    "message": "Seta para baixo"
-  },
+  "download_filename_2baae924": { "message": "Descarregar { filename }" },
+  "downward_arrow_cca52012": { "message": "Seta para baixo" },
   "downward_pointing_triangle_2a12a601": {
     "message": "Triângulo de Apontamento Descendente"
   },
-  "drag_a_file_here_1bf656d5": {
-    "message": "Arraste um ficheiro aqui"
-  },
+  "drag_a_file_here_1bf656d5": { "message": "Arraste um ficheiro aqui" },
   "drag_and_drop_or_click_to_browse_your_computer_60772d6d": {
     "message": "Arraste e solte ou clique para navegar no seu computador"
   },
   "drag_handle_use_up_and_down_arrows_to_resize_e29eae5c": {
     "message": "Arraste a alça. Use as setas para cima e para baixo para redimensionar"
   },
-  "due_multiple_dates_cc0ee3f5": {
-    "message": "Data limite: Várias datas"
-  },
-  "due_when_7eed10c6": {
-    "message": "Data limite: { when }"
-  },
+  "due_multiple_dates_cc0ee3f5": { "message": "Data limite: Várias datas" },
+  "due_when_7eed10c6": { "message": "Data limite: { when }" },
   "edit_alt_text_for_this_icon_instance_9c6fc5fd": {
     "message": "Editar texto alt para este ícone, por exemplo"
   },
-  "edit_c5fbea07": {
-    "message": "Editar"
-  },
-  "edit_course_link_5a5c3c59": {
-    "message": "Editar ligação da disciplina"
-  },
+  "edit_c5fbea07": { "message": "Editar" },
+  "edit_course_link_5a5c3c59": { "message": "Editar ligação da disciplina" },
   "edit_existing_icon_maker_icon_5d0ebb3f": {
     "message": "Editar Ícone do Criador de Ícones Existente"
   },
@@ -434,66 +298,32 @@
   "enter_at_least_3_characters_to_search_4f037ee0": {
     "message": "Digite pelo menos 3 caracteres para pesquisar"
   },
-  "epsilon_54bb8afa": {
-    "message": "Epsilon"
-  },
-  "epsilon_variant_d31f1e77": {
-    "message": "Epsilon (Variante)"
-  },
-  "equals_sign_c51bdc58": {
-    "message": "Sinal de igualdade"
-  },
-  "equation_editor_39fbc3f1": {
-    "message": "Editor de equações"
-  },
-  "equivalence_class_7b0f11c0": {
-    "message": "Classe de Equivalência"
-  },
-  "equivalent_identity_654b3ce5": {
-    "message": "Equivalente (Identidade)"
-  },
-  "eta_b8828f99": {
-    "message": "Eta"
-  },
-  "exists_2e62bdaa": {
-    "message": "Existe"
-  },
-  "exit_fullscreen_b7eb0aa4": {
-    "message": "Sair em ecrã inteiro"
-  },
+  "epsilon_54bb8afa": { "message": "Epsilon" },
+  "epsilon_variant_d31f1e77": { "message": "Epsilon (Variante)" },
+  "equals_sign_c51bdc58": { "message": "Sinal de igualdade" },
+  "equation_editor_39fbc3f1": { "message": "Editor de equações" },
+  "equivalence_class_7b0f11c0": { "message": "Classe de Equivalência" },
+  "equivalent_identity_654b3ce5": { "message": "Equivalente (Identidade)" },
+  "eta_b8828f99": { "message": "Eta" },
+  "exists_2e62bdaa": { "message": "Existe" },
+  "exit_fullscreen_b7eb0aa4": { "message": "Sair em ecrã inteiro" },
   "expand_preview_by_default_2abbf9f8": {
     "message": "Expandir pré-visualização por defeito"
   },
-  "expand_to_see_types_f5d29352": {
-    "message": "Expandir para ver { types }"
-  },
-  "external_tools_6e77821": {
-    "message": "Ferramentas externas"
-  },
-  "extra_large_b6cdf1ff": {
-    "message": "Extra grande"
-  },
-  "extra_small_9ae33252": {
-    "message": "Extra Pequeno"
-  },
-  "extracurricular_icon_67c8ca42": {
-    "message": "Ícone extracurricular"
-  },
-  "f_function_fe422d65": {
-    "message": "F (função)"
-  },
+  "expand_to_see_types_f5d29352": { "message": "Expandir para ver { types }" },
+  "external_tools_6e77821": { "message": "Ferramentas externas" },
+  "extra_large_b6cdf1ff": { "message": "Extra grande" },
+  "extra_small_9ae33252": { "message": "Extra Pequeno" },
+  "extracurricular_icon_67c8ca42": { "message": "Ícone extracurricular" },
+  "f_function_fe422d65": { "message": "F (função)" },
   "failed_getting_file_contents_e9ea19f4": {
     "message": "Falha na obtenção do conteúdo do ficheiro"
   },
-  "file_name_8fd421ff": {
-    "message": "Nome do ficheiro"
-  },
+  "file_name_8fd421ff": { "message": "Nome do ficheiro" },
   "file_storage_quota_exceeded_b7846cd1": {
     "message": "Quota de armazenamento de ficheiros excedida"
   },
-  "file_url_c12b64be": {
-    "message": "URL do ficheiro"
-  },
+  "file_url_c12b64be": { "message": "URL do ficheiro" },
   "filename_file_icon_602eb5de": {
     "message": "{ filename } ícone do ficheiro"
   },
@@ -523,18 +353,10 @@
   "found_count_plural_0_results_one_result_other_resu_46aeaa01": {
     "message": "Foram encontrados { count, plural,\n     =0 {# resultados}\n    one {# resultado}\n  other {# resultados}\n}"
   },
-  "fraction_41bac7af": {
-    "message": "Fração"
-  },
-  "fullscreen_873bf53f": {
-    "message": "Ecrã completo"
-  },
-  "gamma_1767928": {
-    "message": "Gama"
-  },
-  "generating_preview_45b53be0": {
-    "message": "A gerar visualização..."
-  },
+  "fraction_41bac7af": { "message": "Fração" },
+  "fullscreen_873bf53f": { "message": "Ecrã completo" },
+  "gamma_1767928": { "message": "Gama" },
+  "generating_preview_45b53be0": { "message": "A gerar visualização..." },
   "gif_png_format_images_larger_than_size_kb_are_not__7af3bdbd": {
     "message": "As imagens em formato GIF/PNG maiores do que { size } KB não são atualmente suportadas."
   },
@@ -594,33 +416,15 @@
   "i_hold_the_copyright_71ee91b1": {
     "message": "Sou o titular dos direitos de autor"
   },
-  "icon_215a1dc6": {
-    "message": "Ícone"
-  },
-  "icon_8168b2f8": {
-    "message": "Ícone"
-  },
-  "icon_color_b86dd6d6": {
-    "message": "Cor do Ícone"
-  },
-  "icon_maker_icons_cc560f7e": {
-    "message": "Ícones do fabricante de ícones"
-  },
-  "icon_options_7e32746e": {
-    "message": "Opções de Ícones"
-  },
-  "icon_options_tray_2b407977": {
-    "message": "Bandeja de Opções de Ícones"
-  },
-  "icon_preview_1782a1d9": {
-    "message": "Pré-visualização de Ícones"
-  },
-  "icon_shape_30b61e7": {
-    "message": "Forma de Ícone"
-  },
-  "icon_size_9353edea": {
-    "message": "Tamanho do Ícone"
-  },
+  "icon_215a1dc6": { "message": "Ícone" },
+  "icon_8168b2f8": { "message": "Ícone" },
+  "icon_color_b86dd6d6": { "message": "Cor do Ícone" },
+  "icon_maker_icons_cc560f7e": { "message": "Ícones do fabricante de ícones" },
+  "icon_options_7e32746e": { "message": "Opções de Ícones" },
+  "icon_options_tray_2b407977": { "message": "Bandeja de Opções de Ícones" },
+  "icon_preview_1782a1d9": { "message": "Pré-visualização de Ícones" },
+  "icon_shape_30b61e7": { "message": "Forma de Ícone" },
+  "icon_size_9353edea": { "message": "Tamanho do Ícone" },
   "if_left_empty_link_text_will_display_as_course_lin_61087540": {
     "message": "Se for deixada uma ligação vazia, o texto será exibido como nome da ligação da disciplina"
   },
@@ -709,18 +513,12 @@
   "left_downard_harpoon_arrow_1d7b3d2e": {
     "message": "Seta Arpão para baixo à esquerda"
   },
-  "left_floor_29ac2274": {
-    "message": "Piso esquerdo"
-  },
-  "left_to_right_e9b4fd06": {
-    "message": "Da esquerda para a direita"
-  },
+  "left_floor_29ac2274": { "message": "Piso esquerdo" },
+  "left_to_right_e9b4fd06": { "message": "Da esquerda para a direita" },
   "left_upward_harpoon_arrow_3a562a96": {
     "message": "Seta Arpão para cima à esquerda"
   },
-  "leftward_arrow_1e4765de": {
-    "message": "Seta à esquerda"
-  },
+  "leftward_arrow_1e4765de": { "message": "Seta à esquerda" },
   "leftward_pointing_triangle_d14532ce": {
     "message": "Triângulo Apontador à esquerda"
   },
@@ -746,27 +544,15 @@
   "loading_closed_captions_subtitles_failed_95ceef47": {
     "message": "carregamento de legendas/subtítulos fechados falhou."
   },
-  "loading_failed_b3524381": {
-    "message": "A carregar falhou..."
-  },
-  "loading_failed_e6a9d8ef": {
-    "message": "O carregamento falhou."
-  },
-  "loading_folders_d8b5869e": {
-    "message": "A carregar pastas"
-  },
+  "loading_failed_b3524381": { "message": "A carregar falhou..." },
+  "loading_failed_e6a9d8ef": { "message": "O carregamento falhou." },
+  "loading_folders_d8b5869e": { "message": "A carregar pastas" },
   "loading_please_wait_d276220a": {
     "message": "A carregar, por favor aguarde"
   },
-  "loading_preview_9f077aa1": {
-    "message": "Pré-visualização do carregamento"
-  },
-  "locked_762f138b": {
-    "message": "Bloqueado"
-  },
-  "logical_equivalence_76fca396": {
-    "message": "Equivalência Lógica"
-  },
+  "loading_preview_9f077aa1": { "message": "Pré-visualização do carregamento" },
+  "locked_762f138b": { "message": "Bloqueado" },
+  "logical_equivalence_76fca396": { "message": "Equivalência Lógica" },
   "logical_equivalence_short_8efd7b4f": {
     "message": "Equivalência Lógica (Curta)"
   },
@@ -776,21 +562,11 @@
   "logical_equivalence_thick_662dd3f2": {
     "message": "Equivalência Lógica (Espessa)"
   },
-  "low_horizontal_dots_cc08498e": {
-    "message": "Pontos Horizontais Baixos"
-  },
-  "magenta_4a65993c": {
-    "message": "Magenta"
-  },
-  "maps_to_e5ef7382": {
-    "message": "Mapas para"
-  },
-  "math_icon_ad4e9d03": {
-    "message": "Ícone Matemática"
-  },
-  "media_af190855": {
-    "message": "Mídia"
-  },
+  "low_horizontal_dots_cc08498e": { "message": "Pontos Horizontais Baixos" },
+  "magenta_4a65993c": { "message": "Magenta" },
+  "maps_to_e5ef7382": { "message": "Mapas para" },
+  "math_icon_ad4e9d03": { "message": "Ícone Matemática" },
+  "media_af190855": { "message": "Mídia" },
   "media_file_is_processing_please_try_again_later_58a6d49": {
     "message": "O ficheiro multimédia está a ser processado. É favor, tentar novamente mais tarde."
   },
@@ -802,63 +578,29 @@
   "minimize_file_preview_da911944": {
     "message": "Minimizar visualização de arquivo"
   },
-  "minimize_video_20aa554b": {
-    "message": "Minimizar vídeo"
-  },
-  "minus_fd961e2e": {
-    "message": "Menos"
-  },
-  "minus_plus_3461f637": {
-    "message": "Menos/Menos"
-  },
-  "misc_3b692ea7": {
-    "message": "Diversos"
-  },
-  "miscellaneous_e9818229": {
-    "message": "Diversos"
-  },
-  "modules_c4325335": {
-    "message": "Módulos"
-  },
-  "mu_37223b8b": {
-    "message": "Mu"
-  },
-  "multi_color_image_63d7372f": {
-    "message": "Imagem Multi-Cor"
-  },
-  "multiplication_sign_15f95c22": {
-    "message": "Sinal de Multiplicação"
-  },
-  "music_icon_4db5c972": {
-    "message": "Ícone de música"
-  },
+  "minimize_video_20aa554b": { "message": "Minimizar vídeo" },
+  "minus_fd961e2e": { "message": "Menos" },
+  "minus_plus_3461f637": { "message": "Menos/Menos" },
+  "misc_3b692ea7": { "message": "Diversos" },
+  "miscellaneous_e9818229": { "message": "Diversos" },
+  "modules_c4325335": { "message": "Módulos" },
+  "mu_37223b8b": { "message": "Mu" },
+  "multi_color_image_63d7372f": { "message": "Imagem Multi-Cor" },
+  "multiplication_sign_15f95c22": { "message": "Sinal de Multiplicação" },
+  "music_icon_4db5c972": { "message": "Ícone de música" },
   "must_be_at_least_percentage_22e373b6": {
     "message": "Deve ser pelo menos { percentage }%"
   },
   "must_be_at_least_width_x_height_px_41dc825e": {
     "message": "Deve ter pelo menos { width } x { height }px"
   },
-  "my_files_2f621040": {
-    "message": "Os meus ficheiros"
-  },
-  "n_th_root_9991a6e4": {
-    "message": "Raiz N-th"
-  },
-  "nabla_1e216d25": {
-    "message": "Nabla"
-  },
-  "name_1aed4a1b": {
-    "message": "Nome"
-  },
-  "name_color_ceec76ff": {
-    "message": "{ name } ({ color })"
-  },
-  "natural_music_54a70258": {
-    "message": "Natural (Música)"
-  },
-  "natural_numbers_3da07060": {
-    "message": "Números Naturais"
-  },
+  "my_files_2f621040": { "message": "Os meus ficheiros" },
+  "n_th_root_9991a6e4": { "message": "Raiz N-th" },
+  "nabla_1e216d25": { "message": "Nabla" },
+  "name_1aed4a1b": { "message": "Nome" },
+  "name_color_ceec76ff": { "message": "{ name } ({ color })" },
+  "natural_music_54a70258": { "message": "Natural (Música)" },
+  "natural_numbers_3da07060": { "message": "Números Naturais" },
   "navigate_through_the_menu_or_toolbar_415a4e50": {
     "message": "Navegue pelo menu ou barra de ferramentas"
   },
@@ -875,91 +617,42 @@
   "no_preview_is_available_for_this_file_f940114a": {
     "message": "Não está disponível uma pré-visualização para este ficheiro."
   },
-  "no_results_940393cf": {
-    "message": "Nenhum resultado."
-  },
+  "no_results_940393cf": { "message": "Nenhum resultado." },
   "no_results_found_for_filterterm_ad1b04c8": {
     "message": "Nenhum resultado encontrado para { filterTerm }"
   },
-<<<<<<< HEAD
-  "no_video_1ed00b26": {
-    "message": "Nenhum vídeo"
-  },
-  "none_3b5e34d2": {
-    "message": "Nenhum"
-  },
-  "none_selected_b93d56d2": {
-    "message": "Nenhuma Selecionada"
-  },
-  "not_equal_6e2980e6": {
-    "message": "Não Igual"
-  },
-=======
   "no_video_1ed00b26": { "message": "Nenhum vídeo" },
   "none_3b5e34d2": { "message": "Nenhum" },
   "none_selected_b93d56d2": { "message": "Nenhuma Selecionada" },
   "not_equal_6e2980e6": { "message": "Não Igual" },
->>>>>>> 8e93bf79
   "not_in_not_an_element_of_fb1ffb54": {
     "message": "Não Em (Não Um Elemento De)"
   },
-  "not_negation_1418ebb8": {
-    "message": "Não (Negação)"
-  },
-  "not_subset_dc2b5e84": {
-    "message": "Não Subconjunto"
-  },
-  "not_subset_strict_23d282bf": {
-    "message": "Não Subconjunto (Estrito)"
-  },
-  "not_superset_5556b913": {
-    "message": "Não Superconjunto"
-  },
-  "not_superset_strict_24e06f36": {
-    "message": "Não Superconjunto (Estrito)"
-  },
-  "nu_1c0f6848": {
-    "message": "Nu"
-  },
-  "octagon_e48be9f": {
-    "message": "Octógono"
-  },
-  "olive_6a3e4d6b": {
-    "message": "Oliva"
-  },
-  "omega_8f2c3463": {
-    "message": "Ómega"
-  },
+  "not_negation_1418ebb8": { "message": "Não (Negação)" },
+  "not_subset_dc2b5e84": { "message": "Não Subconjunto" },
+  "not_subset_strict_23d282bf": { "message": "Não Subconjunto (Estrito)" },
+  "not_superset_5556b913": { "message": "Não Superconjunto" },
+  "not_superset_strict_24e06f36": { "message": "Não Superconjunto (Estrito)" },
+  "nu_1c0f6848": { "message": "Nu" },
+  "octagon_e48be9f": { "message": "Octógono" },
+  "olive_6a3e4d6b": { "message": "Oliva" },
+  "omega_8f2c3463": { "message": "Ómega" },
   "one_of_the_following_styles_must_be_added_to_save__1de769aa": {
     "message": "Um dos seguintes estilos deve ser adicionado para guardar um ícone: Cor do Ícone, Tamanho do esboço, Texto do Ícone, ou Imagem"
   },
-  "open_circle_e9bd069": {
-    "message": "Círculo Aberto"
-  },
+  "open_circle_e9bd069": { "message": "Círculo Aberto" },
   "open_this_keyboard_shortcuts_dialog_9658b83a": {
     "message": "Abrir esta caixa de diálogo de atalhos do teclado"
   },
-  "open_title_application_fd624fc5": {
-    "message": "Abrir aplicação { title }"
-  },
-  "operators_a2ef9a93": {
-    "message": "Operadores"
-  },
-  "or_9b70ccaa": {
-    "message": "Ou"
-  },
-  "orange_81386a62": {
-    "message": "Laranja"
-  },
+  "open_title_application_fd624fc5": { "message": "Abrir aplicação { title }" },
+  "operators_a2ef9a93": { "message": "Operadores" },
+  "or_9b70ccaa": { "message": "Ou" },
+  "orange_81386a62": { "message": "Laranja" },
   "other_editor_shortcuts_may_be_found_at_404aba4a": {
     "message": "Outros atalhos de editor podem ser encontrados em"
   },
-  "outline_color_3ef2cea7": {
-    "message": "Cor do esboço"
-  },
-  "outline_size_a6059a21": {
-    "message": "Tamanho do esboço"
-  },
+  "outline_color_3ef2cea7": { "message": "Cor do esboço" },
+  "outline_size_a6059a21": { "message": "Tamanho do esboço" },
   "p_is_not_a_valid_protocol_which_must_be_ftp_http_h_adf13fc2": {
     "message": "{ p } não é um protocolo válido que deve ser ftp, http, https, mailto, skype, tel ou pode ser omitido"
   },
@@ -981,35 +674,6 @@
   "performing_arts_icon_f3497486": {
     "message": "Ícone das Artes Performativas"
   },
-<<<<<<< HEAD
-  "perpendicular_7c48ede4": {
-    "message": "Perpendicular"
-  },
-  "phi_4ac33b6d": {
-    "message": "Phi"
-  },
-  "phi_variant_c9bb3ac5": {
-    "message": "Phi (Variante)"
-  },
-  "physical_education_icon_d7dffd3e": {
-    "message": "Ícone de Educação Física"
-  },
-  "pi_dc4f0bd8": {
-    "message": "Pi"
-  },
-  "pi_variant_10f5f520": {
-    "message": "Pi (Variante)"
-  },
-  "pink_68ad45cb": {
-    "message": "Rosa"
-  },
-  "pixels_52ece7d1": {
-    "message": "Pixels"
-  },
-  "play_1a47eaa7": {
-    "message": "Reproduzir"
-  },
-=======
   "perpendicular_7c48ede4": { "message": "Perpendicular" },
   "phi_4ac33b6d": { "message": "Phi" },
   "phi_variant_c9bb3ac5": { "message": "Phi (Variante)" },
@@ -1019,7 +683,6 @@
   "pink_68ad45cb": { "message": "Rosa" },
   "pixels_52ece7d1": { "message": "Pixels" },
   "play_1a47eaa7": { "message": "Reproduzir" },
->>>>>>> 8e93bf79
   "play_media_comment_35257210": {
     "message": "Reproduzir comentário de mídia."
   },
@@ -1042,51 +705,23 @@
   "preview_in_overlay_ed772c46": {
     "message": "Pré-visualização em sobreposição"
   },
-  "preview_inline_9787330": {
-    "message": "Pré-visualização em linha"
-  },
-  "prime_917ea60e": {
-    "message": "Primo"
-  },
-  "prime_numbers_13464f61": {
-    "message": "Números primos"
-  },
-  "product_39cf144f": {
-    "message": "Produto"
-  },
-  "proportional_f02800cc": {
-    "message": "Proporcional"
-  },
+  "preview_inline_9787330": { "message": "Pré-visualização em linha" },
+  "prime_917ea60e": { "message": "Primo" },
+  "prime_numbers_13464f61": { "message": "Números primos" },
+  "product_39cf144f": { "message": "Produto" },
+  "proportional_f02800cc": { "message": "Proporcional" },
   "protocol_must_be_ftp_http_https_mailto_skype_tel_o_73beb4f8": {
     "message": "O protocolo deve ser ftp, http, https, mailto, skype, tel ou pode ser omitido"
   },
-  "psi_e3f5f0f7": {
-    "message": "Psi"
-  },
-  "published_c944a23d": {
-    "message": "Publicado"
-  },
-  "published_when_302d8e23": {
-    "message": "Publicado: { when }"
-  },
-  "pumpkin_904428d5": {
-    "message": "Abóbora"
-  },
-  "purple_7678a9fc": {
-    "message": "Violeta"
-  },
-  "quaternions_877024e0": {
-    "message": "Quaternions"
-  },
-  "quizzes_7e598f57": {
-    "message": "Testes"
-  },
-  "rational_numbers_80ddaa4a": {
-    "message": "Números Racionais"
-  },
-  "real_numbers_7c99df94": {
-    "message": "Números reais"
-  },
+  "psi_e3f5f0f7": { "message": "Psi" },
+  "published_c944a23d": { "message": "Publicado" },
+  "published_when_302d8e23": { "message": "Publicado: { when }" },
+  "pumpkin_904428d5": { "message": "Abóbora" },
+  "purple_7678a9fc": { "message": "Violeta" },
+  "quaternions_877024e0": { "message": "Quaternions" },
+  "quizzes_7e598f57": { "message": "Testes" },
+  "rational_numbers_80ddaa4a": { "message": "Números Racionais" },
+  "real_numbers_7c99df94": { "message": "Números reais" },
   "real_portion_of_complex_number_7dad33b5": {
     "message": "Porção real (de número complexo)"
   },
@@ -1117,18 +752,12 @@
   "right_downward_harpoon_arrow_d71b114f": {
     "message": "Seta Arpão para a Direita Inferior"
   },
-  "right_floor_5392d5cf": {
-    "message": "Andar Direito"
-  },
-  "right_to_left_9cfb092a": {
-    "message": "Direita para a esquerda"
-  },
+  "right_floor_5392d5cf": { "message": "Andar Direito" },
+  "right_to_left_9cfb092a": { "message": "Direita para a esquerda" },
   "right_upward_harpoon_arrow_f5a34c73": {
     "message": "Seta Arpão Direito para cima"
   },
-  "rightward_arrow_32932107": {
-    "message": "Seta à direita"
-  },
+  "rightward_arrow_32932107": { "message": "Seta à direita" },
   "rightward_pointing_triangle_60330f5c": {
     "message": "Triângulo de Apontamento à Direita"
   },
@@ -1193,21 +822,9 @@
   "size_of_caption_file_is_greater_than_the_maximum_m_bff5f86e": {
     "message": "O tamanho do ficheiro de legendagem é maior do que o tamanho máximo de ficheiro { max } kb permitido."
   },
-<<<<<<< HEAD
-  "small_b070434a": {
-    "message": "Pequeno"
-  },
-  "solid_circle_9f061dfc": {
-    "message": "Círculo Sólido"
-  },
-  "something_went_wrong_89195131": {
-    "message": "Algo deu errado."
-  },
-=======
   "small_b070434a": { "message": "Pequeno" },
   "solid_circle_9f061dfc": { "message": "Círculo Sólido" },
   "something_went_wrong_89195131": { "message": "Algo deu errado." },
->>>>>>> 8e93bf79
   "something_went_wrong_accessing_your_webcam_6643b87e": {
     "message": "Algo deu errado ao aceder sua webcam."
   },
@@ -1217,38 +834,6 @@
   "something_went_wrong_check_your_connection_reload__c7868286": {
     "message": "Algo deu errado. Verifique a sua ligação, recarregue a página, e tente novamente."
   },
-<<<<<<< HEAD
-  "something_went_wrong_d238c551": {
-    "message": "Algo deu errado"
-  },
-  "something_went_wrong_while_sharing_your_screen_8de579e5": {
-    "message": "Algo correu mal ao partilhar seu ecrã."
-  },
-  "sort_by_e75f9e3e": {
-    "message": "Classificar por"
-  },
-  "spades_suit_b37020c2": {
-    "message": "Espadas (Fato)"
-  },
-  "square_511eb3b3": {
-    "message": "Quadrado"
-  },
-  "square_cap_9ec88646": {
-    "message": "Boné quadrado"
-  },
-  "square_cup_b0665113": {
-    "message": "Taça quadrada"
-  },
-  "square_root_e8bcbc60": {
-    "message": "Raiz quadrada"
-  },
-  "square_root_symbol_d0898a53": {
-    "message": "Símbolo Raiz quadrada"
-  },
-  "square_subset_17be67cb": {
-    "message": "Subconjunto quadrado"
-  },
-=======
   "something_went_wrong_d238c551": { "message": "Algo deu errado" },
   "something_went_wrong_while_sharing_your_screen_8de579e5": {
     "message": "Algo correu mal ao partilhar seu ecrã."
@@ -1261,63 +846,13 @@
   "square_root_e8bcbc60": { "message": "Raiz quadrada" },
   "square_root_symbol_d0898a53": { "message": "Símbolo Raiz quadrada" },
   "square_subset_17be67cb": { "message": "Subconjunto quadrado" },
->>>>>>> 8e93bf79
   "square_subset_strict_7044e84f": {
     "message": "Subconjunto quadrado (Estrito)"
   },
-  "square_superset_3be8dae1": {
-    "message": "Subconjunto quadrado"
-  },
+  "square_superset_3be8dae1": { "message": "Subconjunto quadrado" },
   "square_superset_strict_fa4262e4": {
     "message": "Subconjunto quadrado (Rigoroso)"
   },
-<<<<<<< HEAD
-  "star_8d156e09": {
-    "message": "Marcar"
-  },
-  "start_over_f7552aa9": {
-    "message": "Reiniciar"
-  },
-  "start_recording_9a65141a": {
-    "message": "Iniciar gravação"
-  },
-  "steel_blue_14296f08": {
-    "message": "Azul Aço"
-  },
-  "styles_2aa721ef": {
-    "message": "Estilos"
-  },
-  "submit_a3cc6859": {
-    "message": "Submeter"
-  },
-  "subscript_59744f96": {
-    "message": "Assinatura"
-  },
-  "subset_19c1a92f": {
-    "message": "Subconjunto"
-  },
-  "subset_strict_8d8948d6": {
-    "message": "Subconjunto (Estrito)"
-  },
-  "succeeds_9cc31be9": {
-    "message": "Sucesso"
-  },
-  "succeeds_equal_158e8c3a": {
-    "message": "Sucesso igual"
-  },
-  "sum_b0842d31": {
-    "message": "Soma"
-  },
-  "superscript_8cb349a2": {
-    "message": "Superescrito"
-  },
-  "superset_c4db8a7a": {
-    "message": "Superconjunto"
-  },
-  "superset_strict_c77dd6d2": {
-    "message": "Superconjunto (Estrito)"
-  },
-=======
   "star_8d156e09": { "message": "Marcar" },
   "start_over_f7552aa9": { "message": "Reiniciar" },
   "start_recording_9a65141a": { "message": "Iniciar gravação" },
@@ -1333,7 +868,6 @@
   "superscript_8cb349a2": { "message": "Superescrito" },
   "superset_c4db8a7a": { "message": "Superconjunto" },
   "superset_strict_c77dd6d2": { "message": "Superconjunto (Estrito)" },
->>>>>>> 8e93bf79
   "supported_file_types_srt_or_webvtt_7d827ed": {
     "message": "Tipos de ficheiros suportados: SRT ou WebVTT"
   },
@@ -1349,17 +883,8 @@
   "switch_to_the_rich_text_editor_63c1ecf6": {
     "message": "Mudar para o editor de texto rico"
   },
-<<<<<<< HEAD
-  "syllabus_f191f65b": {
-    "message": "Programa"
-  },
-  "system_audio_allowed_b2508f8c": {
-    "message": "Sistema de Áudio Permitido"
-  },
-=======
   "syllabus_f191f65b": { "message": "Programa" },
   "system_audio_allowed_b2508f8c": { "message": "Sistema de Áudio Permitido" },
->>>>>>> 8e93bf79
   "system_audio_disabled_c177bd13": {
     "message": "Sistema de Áudio desabilitado"
   },
@@ -1414,33 +939,15 @@
   "the_pretty_html_editor_is_not_keyboard_accessible__d6d5d2b": {
     "message": "O editor de html bonito não é acessível por teclado. Prima Shift O para abrir o editor de html em bruto."
   },
-  "therefore_d860e024": {
-    "message": "Portanto"
-  },
-  "theta_ce2d2350": {
-    "message": "Theta"
-  },
-  "theta_variant_fff6da6f": {
-    "message": "Theta (Variante)"
-  },
-  "thick_downward_arrow_b85add4c": {
-    "message": "Seta espessa para baixo"
-  },
-  "thick_left_arrow_d5f3e925": {
-    "message": "Seta à Esquerda Espessa"
-  },
-  "thick_leftward_arrow_6ab89880": {
-    "message": "Seta à Esquerda Espessa"
-  },
-  "thick_right_arrow_3ed5e8f7": {
-    "message": "Seta à Direita espessa"
-  },
-  "thick_rightward_arrow_a2e1839e": {
-    "message": "Seta à Direita Espessa"
-  },
-  "thick_upward_arrow_acd20328": {
-    "message": "Seta grossa para cima"
-  },
+  "therefore_d860e024": { "message": "Portanto" },
+  "theta_ce2d2350": { "message": "Theta" },
+  "theta_variant_fff6da6f": { "message": "Theta (Variante)" },
+  "thick_downward_arrow_b85add4c": { "message": "Seta espessa para baixo" },
+  "thick_left_arrow_d5f3e925": { "message": "Seta à Esquerda Espessa" },
+  "thick_leftward_arrow_6ab89880": { "message": "Seta à Esquerda Espessa" },
+  "thick_right_arrow_3ed5e8f7": { "message": "Seta à Direita espessa" },
+  "thick_rightward_arrow_a2e1839e": { "message": "Seta à Direita Espessa" },
+  "thick_upward_arrow_acd20328": { "message": "Seta grossa para cima" },
   "this_document_cannot_be_displayed_within_canvas_7aba77be": {
     "message": "Não é possível visualizar este documento dentro do Canvas."
   },
@@ -1453,41 +960,6 @@
   "though_your_video_will_have_the_correct_title_in_t_90e427f3": {
     "message": "Embora o seu vídeo tenha o título correto no navegador, não o atualizámos na base de dados."
   },
-<<<<<<< HEAD
-  "timebar_a4d18443": {
-    "message": "Barra de tempo"
-  },
-  "title_ee03d132": {
-    "message": "Título"
-  },
-  "to_be_posted_when_d24bf7dc": {
-    "message": "Para ser postado: { when }"
-  },
-  "to_do_when_2783d78f": {
-    "message": "Tarefa: { when }"
-  },
-  "toggle_summary_group_413df9ac": {
-    "message": "Alternar grupo { summary }"
-  },
-  "toggle_tooltip_d3b7cb86": {
-    "message": "Alternar dica de ferramenta"
-  },
-  "tools_2fcf772e": {
-    "message": "Ferramentas"
-  },
-  "top_66e0adb6": {
-    "message": "Topo"
-  },
-  "tray_839df38a": {
-    "message": "Bandeja"
-  },
-  "triangle_6072304e": {
-    "message": "Triângulo"
-  },
-  "turnstile_yields_f9e76df1": {
-    "message": "Torniquete (Rendimentos)"
-  },
-=======
   "timebar_a4d18443": { "message": "Barra de tempo" },
   "title_ee03d132": { "message": "Título" },
   "to_be_posted_when_d24bf7dc": { "message": "Para ser postado: { when }" },
@@ -1499,7 +971,6 @@
   "tray_839df38a": { "message": "Bandeja" },
   "triangle_6072304e": { "message": "Triângulo" },
   "turnstile_yields_f9e76df1": { "message": "Torniquete (Rendimentos)" },
->>>>>>> 8e93bf79
   "type_control_f9_to_access_image_options_text_a47e319f": {
     "message": "digite Control F9 para acessar as opções de imagem. { text }"
   },
@@ -1509,97 +980,44 @@
   "type_control_f9_to_access_table_options_text_92141329": {
     "message": "digite Control F9 para acessar as opções da tabela. { text }"
   },
-<<<<<<< HEAD
-  "union_e6b57a53": {
-    "message": "União"
-  },
-  "unpublished_dfd8801": {
-    "message": "Não publicado"
-  },
-  "untitled_16aa4f2b": {
-    "message": "Sem título"
-  },
-  "untitled_efdc2d7d": {
-    "message": "sem título"
-  },
-=======
   "union_e6b57a53": { "message": "União" },
   "unpublished_dfd8801": { "message": "Não publicado" },
   "untitled_16aa4f2b": { "message": "Sem título" },
   "untitled_efdc2d7d": { "message": "sem título" },
->>>>>>> 8e93bf79
   "up_and_left_diagonal_arrow_e4a74a23": {
     "message": "Seta diagonal para cima e esquerda"
   },
   "up_and_right_diagonal_arrow_935b902e": {
     "message": "Seta diagonal para cima e direita"
   },
-  "upload_file_fd2361b8": {
-    "message": "Carregar ficheiro"
-  },
-  "upload_image_6120b609": {
-    "message": "Carregar imagem"
-  },
-  "upload_media_ce31135a": {
-    "message": "Carregar Multimédia"
-  },
-  "uploading_19e8a4e7": {
-    "message": "A realizar carregamento"
-  },
-  "uppercase_delta_d4f4bc41": {
-    "message": "Delta em maiúsculas"
-  },
-  "uppercase_gamma_86f492e9": {
-    "message": "Gama em maiúsculas"
-  },
-  "uppercase_lambda_c78d8ed4": {
-    "message": "Lambda em maiúsculas"
-  },
-  "uppercase_omega_8aedfa2": {
-    "message": "Omega em maiúsculas"
-  },
-  "uppercase_phi_caa36724": {
-    "message": "Phi em maiúsculas"
-  },
-  "uppercase_pi_fcc70f5e": {
-    "message": "Pi em maiúsculas"
-  },
-  "uppercase_psi_6395acbe": {
-    "message": "Psi em maiúsculas"
-  },
-  "uppercase_sigma_dbb70e92": {
-    "message": "Sigma em maiúsculas"
-  },
-  "uppercase_theta_49afc891": {
-    "message": "Teta em maiúsculas"
-  },
-  "uppercase_upsilon_8c1e623e": {
-    "message": "Upsilon em maiúsculas"
-  },
-  "uppercase_xi_341e8556": {
-    "message": "Xi em maiúsculas"
-  },
-  "upsilon_33651634": {
-    "message": "Upsilon"
-  },
+  "upload_file_fd2361b8": { "message": "Carregar ficheiro" },
+  "upload_image_6120b609": { "message": "Carregar imagem" },
+  "upload_media_ce31135a": { "message": "Carregar Multimédia" },
+  "uploading_19e8a4e7": { "message": "A realizar carregamento" },
+  "uppercase_delta_d4f4bc41": { "message": "Delta em maiúsculas" },
+  "uppercase_gamma_86f492e9": { "message": "Gama em maiúsculas" },
+  "uppercase_lambda_c78d8ed4": { "message": "Lambda em maiúsculas" },
+  "uppercase_omega_8aedfa2": { "message": "Omega em maiúsculas" },
+  "uppercase_phi_caa36724": { "message": "Phi em maiúsculas" },
+  "uppercase_pi_fcc70f5e": { "message": "Pi em maiúsculas" },
+  "uppercase_psi_6395acbe": { "message": "Psi em maiúsculas" },
+  "uppercase_sigma_dbb70e92": { "message": "Sigma em maiúsculas" },
+  "uppercase_theta_49afc891": { "message": "Teta em maiúsculas" },
+  "uppercase_upsilon_8c1e623e": { "message": "Upsilon em maiúsculas" },
+  "uppercase_xi_341e8556": { "message": "Xi em maiúsculas" },
+  "upsilon_33651634": { "message": "Upsilon" },
   "upward_and_downward_pointing_arrow_fa90a918": {
     "message": "Seta Apontada para cima e para baixo"
   },
   "upward_and_downward_pointing_arrow_thick_d420fdef": {
     "message": "Seta Apontada para cima e para baixo (espessa)"
   },
-  "upward_arrow_9992cb2d": {
-    "message": "Seta para cima"
-  },
+  "upward_arrow_9992cb2d": { "message": "Seta para cima" },
   "upward_pointing_triangle_d078d7cb": {
     "message": "Triângulo Apontado para cima"
   },
-  "url_22a5f3b8": {
-    "message": "URL"
-  },
-  "usage_right_ff96f3e2": {
-    "message": "Direito de utilização:"
-  },
+  "url_22a5f3b8": { "message": "URL" },
+  "usage_right_ff96f3e2": { "message": "Direito de utilização:" },
   "usage_rights_required_5fe4dd68": {
     "message": "Direito de utilização: (requerido)"
   },
@@ -1630,62 +1048,26 @@
   "used_by_screen_readers_to_describe_the_video_37ebad25": {
     "message": "Usado por leitores de tela para descrever o vídeo"
   },
-  "user_documents_c206e61f": {
-    "message": "Documentos do utilizador"
-  },
-  "user_files_78e21703": {
-    "message": "Ficheiros do utilizador"
-  },
-  "user_images_b6490852": {
-    "message": "Imagens do utilizador"
-  },
-  "user_media_14fbf656": {
-    "message": "Mídia do utilizador"
-  },
-  "vector_notation_cf6086ab": {
-    "message": "Vetor (Notação)"
-  },
+  "user_documents_c206e61f": { "message": "Documentos do utilizador" },
+  "user_files_78e21703": { "message": "Ficheiros do utilizador" },
+  "user_images_b6490852": { "message": "Imagens do utilizador" },
+  "user_media_14fbf656": { "message": "Mídia do utilizador" },
+  "vector_notation_cf6086ab": { "message": "Vetor (Notação)" },
   "vertical_bar_set_builder_notation_4300495f": {
     "message": "Barra Vertical (Definir Notação do Construtor)"
   },
-<<<<<<< HEAD
-  "vertical_dots_bfb21f14": {
-    "message": "Pontos Verticais"
-  },
-  "video_options_24ef6e5d": {
-    "message": "Opções de Vídeo"
-  },
-  "video_options_tray_3b9809a5": {
-    "message": "Bandeja de Opções de Vídeo"
-  },
-  "video_player_b371005": {
-    "message": "Reprodutor de vídeo"
-  },
-  "video_player_for_9e7d373b": {
-    "message": "Leitor de vídeo para "
-  },
-=======
   "vertical_dots_bfb21f14": { "message": "Pontos Verticais" },
   "video_options_24ef6e5d": { "message": "Opções de Vídeo" },
   "video_options_tray_3b9809a5": { "message": "Bandeja de Opções de Vídeo" },
   "video_player_b371005": { "message": "Reprodutor de vídeo" },
   "video_player_for_9e7d373b": { "message": "Leitor de vídeo para " },
->>>>>>> 8e93bf79
   "video_player_for_title_ffd9fbc4": {
     "message": "Leitor de vídeo para { title }"
   },
-  "view_ba339f93": {
-    "message": "Ver"
-  },
-  "view_description_30446afc": {
-    "message": "Ver descrição"
-  },
-  "view_keyboard_shortcuts_34d1be0b": {
-    "message": "Ver atalhos de teclado"
-  },
-  "view_title_description_67940918": {
-    "message": "Ver descrição { title }"
-  },
+  "view_ba339f93": { "message": "Ver" },
+  "view_description_30446afc": { "message": "Ver descrição" },
+  "view_keyboard_shortcuts_34d1be0b": { "message": "Ver atalhos de teclado" },
+  "view_title_description_67940918": { "message": "Ver descrição { title }" },
   "view_word_and_character_counts_a743dd0c": {
     "message": "Ver contagem de palavras e caracteres"
   },
@@ -1712,21 +1094,11 @@
   "width_and_height_must_be_numbers_110ab2e3": {
     "message": "Largura e altura devem ser números"
   },
-  "width_x_height_px_ff3ccb93": {
-    "message": "{ width } x { height }px"
-  },
-  "wiki_home_9cd54d0": {
-    "message": "Página inicial do wiki"
-  },
-  "wreath_product_200b38ef": {
-    "message": "Produto da coroa de flores"
-  },
-  "xi_149681d0": {
-    "message": "Xi"
-  },
-  "yes_dde87d5": {
-    "message": "Sim"
-  },
+  "width_x_height_px_ff3ccb93": { "message": "{ width } x { height }px" },
+  "wiki_home_9cd54d0": { "message": "Página inicial do wiki" },
+  "wreath_product_200b38ef": { "message": "Produto da coroa de flores" },
+  "xi_149681d0": { "message": "Xi" },
+  "yes_dde87d5": { "message": "Sim" },
   "you_have_unsaved_changes_in_the_icon_maker_tray_do_e8cf5f1b": {
     "message": "Tem alterações não guardadas na bandeja do Criador de Ícones. Quer continuar sem guardar estas alterações?"
   },
@@ -1751,25 +1123,10 @@
   "your_webcam_may_already_be_in_use_6cd64c25": {
     "message": "Sua webcam já pode estar em uso."
   },
-<<<<<<< HEAD
-  "zeta_5ef24f0e": {
-    "message": "Zeta"
-  },
-  "zoom_f3e54d69": {
-    "message": "Zoom"
-  },
-  "zoom_in_image_bb97d4f": {
-    "message": "Ampliar a imagem"
-  },
-  "zoom_out_image_d0a0a2ec": {
-    "message": "Reduzir a imagem"
-  }
-=======
   "zeta_5ef24f0e": { "message": "Zeta" },
   "zoom_f3e54d69": { "message": "Zoom" },
   "zoom_in_image_bb97d4f": { "message": "Ampliar a imagem" },
   "zoom_out_image_d0a0a2ec": { "message": "Reduzir a imagem" }
->>>>>>> 8e93bf79
 }
 
 
