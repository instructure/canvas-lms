--- conflicted
+++ resolved
@@ -323,10 +323,7 @@
   },
   "edit_icon_2c6b0e91": { "message": "Editar ícone" },
   "edit_link_7f53bebb": { "message": "Editar link" },
-<<<<<<< HEAD
-=======
   "editor_status_bar_653f44ee": { "message": "Barra de status do editor" },
->>>>>>> 37d6122c
   "element_starting_with_start_91bf4c3b": {
     "message": "Elemento começando com { start }"
   },
