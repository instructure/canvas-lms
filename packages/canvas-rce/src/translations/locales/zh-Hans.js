/*
 * Copyright (C) 2021 - present Instructure, Inc.
 *
 * This file is part of Canvas.
 *
 * Canvas is free software: you can redistribute it and/or modify it under
 * the terms of the GNU Affero General Public License as published by the Free
 * Software Foundation, version 3 of the License.
 *
 * Canvas is distributed in the hope that it will be useful, but WITHOUT ANY
 * WARRANTY; without even the implied warranty of MERCHANTABILITY or FITNESS FOR
 * A PARTICULAR PURPOSE. See the GNU Affero General Public License for more
 * details.
 *
 * You should have received a copy of the GNU Affero General Public License along
 * with this program. If not, see <http://www.gnu.org/licenses/>.
 */

import formatMessage from '../../format-message'
import '../tinymce/zh_CN'

const locale = {
  "access_the_pretty_html_editor_37168efe": {
    "message": "访问精美 HTML 编辑器"
  },
  "accessibility_checker_b3af1f6c": { "message": "辅助功能检查器" },
  "action_to_take_b626a99a": { "message": "要执行的操作：" },
  "add_8523c19b": { "message": "添加" },
  "add_a_caption_2a915239": { "message": "添加说明" },
  "add_alt_text_for_the_image_48cd88aa": { "message": "为图像添加替换文本" },
  "add_another_f4e50d57": { "message": "新增" },
  "add_cc_subtitles_55f0394e": { "message": "添加抄送/副标题" },
  "add_image_60b2de07": { "message": "添加图像" },
  "additional_considerations_f3801683": { "message": "其他考虑事项" },
  "adjacent_links_with_the_same_url_should_be_a_singl_7a1f7f6c": {
    "message": "具有相同 URL 的相邻链接应该为一个单链接。"
  },
  "aleph_f4ffd155": { "message": "Aleph" },
  "align_11050992": { "message": "协调" },
  "alignment_and_lists_5cebcb69": { "message": "对齐和列表" },
  "all_4321c3a1": { "message": "全部" },
  "all_apps_a50dea49": { "message": "所有应用" },
  "alpha_15d59033": { "message": "Alpha" },
  "alphabetical_55b5b4e0": { "message": "按字母顺序" },
  "alt_attribute_text_should_not_contain_more_than_12_e21d4040": {
    "message": "替换属性文本不得超过 120 个字符。"
  },
  "alt_text_611fb322": { "message": "Alt 文本" },
  "amalg_coproduct_c589fb12": { "message": "Amalg（余积）" },
  "an_error_occured_reading_the_file_ff48558b": {
    "message": "读取文件时发生错误"
  },
  "an_error_occurred_making_a_network_request_d1bda348": {
    "message": "发出网络请求时出错"
  },
  "an_error_occurred_uploading_your_media_71f1444d": {
    "message": "上传媒体时出错。"
  },
  "and_7fcc2911": { "message": "和" },
  "angle_c5b4ec50": { "message": "角度" },
  "announcement_list_da155734": { "message": "公告列表" },
  "announcements_a4b8ed4a": { "message": "公告" },
  "apply_781a2546": { "message": "申请" },
  "apply_changes_to_all_instances_of_this_icon_maker__2642f466": {
    "message": "将更改应用于课程中的该图标编辑器图标的所有实例"
  },
  "approaches_the_limit_893aeec9": { "message": "接近限值" },
  "approximately_e7965800": { "message": "大约" },
  "apps_54d24a47": { "message": "应用程序" },
  "are_you_sure_you_want_to_cancel_changes_you_made_m_c5210496": {
    "message": "确定要取消吗？您做出的变更可能无法保存。"
  },
  "arrows_464a3e54": { "message": "箭头" },
  "art_icon_8e1daad": { "message": "艺术图标" },
  "aspect_ratio_will_be_preserved_cb5fdfb8": { "message": "保留长宽比" },
  "assignments_1e02582c": { "message": "作业" },
  "asterisk_82255584": { "message": "星号" },
  "attributes_963ba262": { "message": "属性" },
  "audio_and_video_recording_not_supported_please_use_5ce3f0d7": {
    "message": "不支持音频和视频录制；请使用其他浏览器。"
  },
  "audio_options_feb58e2c": { "message": "音频选项" },
  "audio_options_tray_33a90711": { "message": "音频选项托盘" },
  "audio_player_for_title_20cc70d": { "message": "{ title }的音频播放器" },
  "auto_saved_content_exists_would_you_like_to_load_t_fee528f2": {
    "message": "存在自动保存的内容。是否要改为加载自动保存的内容？"
  },
  "available_folders_694d0436": { "message": "可用文件夹" },
  "backslash_b2d5442d": { "message": "反斜线" },
  "bar_ec63ed6": { "message": "横线" },
  "basic_554cdc0a": { "message": "基本" },
  "because_501841b": { "message": "因为" },
  "below_81d4dceb": { "message": "下方" },
  "beta_cb5f307e": { "message": "Beta" },
  "big_circle_16b2e604": { "message": "大圆圈" },
  "binomial_coefficient_ea5b9bb7": { "message": "二项式系数" },
  "black_4cb01371": { "message": "黑色" },
  "blue_daf8fea9": { "message": "蓝色" },
  "bottom_15a2a9be": { "message": "底部" },
  "bottom_third_5f5fec1d": { "message": "倒数第三" },
  "bowtie_5f9629e4": { "message": "领结" },
  "brick_f2656265": { "message": "砖块" },
  "c_2001_acme_inc_283f7f80": { "message": "(c) 2001 Acme Inc." },
  "cancel_caeb1e68": { "message": "取消" },
  "cap_product_3a5265a6": { "message": "卡积" },
  "center_align_e68d9997": { "message": "居中对齐" },
  "centered_dot_64d5e378": { "message": "居中点" },
  "centered_horizontal_dots_451c5815": { "message": "居中横点" },
  "change_alt_text_92654906": { "message": "更改替换文本" },
  "change_heading_tag_to_paragraph_a61e3113": {
    "message": "更改段落的标题标签"
  },
  "change_only_this_heading_s_level_903cc956": {
    "message": "仅更改此标题级别"
  },
  "change_text_color_1aecb912": { "message": "更改文本颜色" },
  "changes_you_made_may_not_be_saved_4e8db973": {
    "message": "您做出的变更可能无法保存。"
  },
  "characters_9d897d1c": { "message": "字符" },
  "characters_no_spaces_485e5367": { "message": "字符（无空格）" },
  "check_accessibility_3c78211c": { "message": "检查辅助功能" },
  "checking_for_accessibility_issues_fac18c6d": {
    "message": "正在检查辅助功能问题"
  },
  "chi_54a32644": { "message": "Chi" },
  "choose_caption_file_9c45bc4e": { "message": "选择标题文件" },
  "choose_usage_rights_33683854": { "message": "选择使用权限..." },
  "circle_484abe63": { "message": "圆圈" },
  "circle_unordered_list_9e3a0763": { "message": "圆形无序列表" },
  "clear_2084585f": { "message": "清除" },
  "clear_image_3213fe62": { "message": "清除图片" },
  "clear_selected_file_82388e50": { "message": "清除所选文件" },
  "clear_selected_file_filename_2fe8a58e": {
    "message": "清除所选文件：{ filename }"
  },
  "click_or_shift_click_for_the_html_editor_25d70bb4": {
    "message": "单击或按住 shift 并单击 html 编辑器。"
  },
  "click_to_embed_imagename_c41ea8df": { "message": "单击以嵌入{ imageName }" },
  "click_to_hide_preview_3c707763": { "message": "单击以隐藏预览" },
  "click_to_insert_a_link_into_the_editor_c19613aa": {
    "message": "单击以插入指向编辑器的链接。"
  },
  "click_to_show_preview_faa27051": { "message": "单击以显示预览" },
  "close_a_menu_or_dialog_also_returns_you_to_the_edi_739079e6": {
    "message": "关闭菜单或对话框。并带您返回至编辑器区域"
  },
  "close_accessibility_checker_29d1c51e": { "message": "关闭辅助功能检查器" },
  "close_d634289d": { "message": "关闭" },
  "closed_caption_file_must_be_less_than_maxkb_kb_5880f752": {
    "message": "关闭字幕的文件必须小于 { maxKb } kb"
  },
  "closed_captions_subtitles_e6aaa016": { "message": "关闭了字幕/说明" },
  "clubs_suit_c1ffedff": { "message": "梅花（花色）" },
  "collaborations_5c56c15f": { "message": "协作" },
  "collapse_to_hide_types_1ab46d2e": { "message": "折叠以隐藏 { types }" },
  "color_picker_6b359edf": { "message": "颜色选取器" },
  "color_picker_colorname_selected_ad4cf400": {
    "message": "颜色选取器（已选择 { colorName }）"
  },
  "column_e1ae5c64": { "message": "列" },
  "column_group_1c062368": { "message": "列组" },
  "complex_numbers_a543d004": { "message": "复数" },
  "computer_1d7dfa6f": { "message": "计算机" },
  "congruent_5a244acd": { "message": "全等" },
  "contains_311f37b7": { "message": "包含" },
  "content_1440204b": { "message": "内容" },
  "content_is_still_being_uploaded_if_you_continue_it_8f06d0cb": {
    "message": "内容仍在上传中，如果您继续，该内容将不会正确嵌入。"
  },
  "content_subtype_5ce35e88": { "message": "内容子类型" },
  "content_type_2cf90d95": { "message": "内容类型" },
  "coproduct_e7838082": { "message": "余积" },
  "copyright_holder_66ee111": { "message": "版权持有者：" },
  "could_not_insert_content_itemtype_items_are_not_cu_638dfecd": {
    "message": "无法插入内容：Canvas 目前不支持“{ itemType }”项目。"
  },
  "count_40eced3b": { "message": "计数" },
  "count_plural_0_0_words_one_1_word_other_words_acf32eca": {
    "message": "{ count, plural,\n     =0 {0 个字}\n    one {1 个字}\n  other {# 个字}\n}"
  },
  "count_plural_one_item_loaded_other_items_loaded_857023b7": {
    "message": "{ count, plural,\n    one {已上传 # 项}\n  other {已上传 # 项}\n}"
  },
  "course_documents_104d76e0": { "message": "课程文件" },
  "course_files_62deb8f8": { "message": "课程文件" },
  "course_files_a31f97fc": { "message": "课程文件" },
  "course_images_f8511d04": { "message": "课程图像" },
  "course_link_b369426": { "message": "课程链接" },
  "course_links_b56959b9": { "message": "课程链接" },
  "course_media_ec759ad": { "message": "课程媒体" },
  "course_navigation_dd035109": { "message": "课程导航" },
  "create_icon_110d6463": { "message": "创建图标" },
  "create_icon_maker_icon_c716bffe": { "message": "创建图标编辑器图标" },
  "creative_commons_license_725584ae": {
    "message": "Creative Commons 许可证："
  },
  "crop_image_41bf940c": { "message": "裁剪图片" },
  "crop_image_807ebb08": { "message": "裁剪图像" },
  "cup_product_14174434": { "message": "上积" },
  "current_image_f16c249c": { "message": "当前图像" },
  "current_volume_level_c55ab825": { "message": "当前音量" },
  "custom_6979cd81": { "message": "自定义" },
  "cyan_c1d5f68a": { "message": "青色" },
  "dagger_57e0f4e5": { "message": "剑号" },
  "date_added_ed5ad465": { "message": "按添加日期排序" },
  "decorative_icon_9a7f3fc3": { "message": "装饰性图标" },
  "decorative_image_fde98579": { "message": "装饰图片" },
  "decorative_type_upper_f2c95e3": { "message": "装饰{ TYPE_UPPER }" },
  "decrease_indent_d9cf469d": { "message": "减少缩进" },
  "deep_purple_bb3e2907": { "message": "深紫色" },
  "default_bulleted_unordered_list_47079da8": {
    "message": "默认项目符号无序列表"
  },
  "default_numerical_ordered_list_48dd3548": { "message": "默认数字有序列表" },
  "definite_integral_fe7ffed1": { "message": "定积分" },
  "degree_symbol_4a823d5f": { "message": "度数符号" },
  "delimiters_4db4840d": { "message": "分隔符" },
  "delta_53765780": { "message": "Delta" },
  "describe_the_icon_f6a18823": { "message": "（描述图标）" },
  "describe_the_type_ff448da5": { "message": "（描述{ TYPE }）" },
  "describe_the_video_2fe8f46a": { "message": "（视频说明）" },
  "description_436c48d7": { "message": "说明" },
  "details_98a31b68": { "message": "详情" },
  "diagonal_dots_7d71b57e": { "message": "斜点" },
  "diamond_b8dfe7ae": { "message": "菱形" },
  "diamonds_suit_526abaaf": { "message": "方块（花色）" },
  "digamma_258ade94": { "message": "Digamma" },
  "dimension_type_f5fa9170": { "message": "维度类型" },
  "dimensions_45ddb7b7": { "message": "尺寸" },
  "directionality_26ae9e08": { "message": "方向" },
  "directly_edit_latex_b7e9235b": { "message": "直接编辑 LaTeX" },
  "disable_preview_222bdf72": { "message": "禁用预览" },
  "discussions_a5f96392": { "message": "讨论" },
  "discussions_index_6c36ced": { "message": "讨论索引" },
  "disjoint_union_e74351a8": { "message": "不交并" },
  "display_options_315aba85": { "message": "显示选项" },
  "display_text_link_opens_in_a_new_tab_75e9afc9": {
    "message": "显示文本链接（在新标签页中打开）"
  },
  "division_sign_72190870": { "message": "除号" },
  "document_678cd7bf": { "message": "文档" },
  "documents_81393201": { "message": "文档" },
  "done_54e3d4b6": { "message": "完成" },
  "double_dagger_faf78681": { "message": "双剑号" },
  "down_5831a426": { "message": "下" },
  "down_and_left_diagonal_arrow_40ef602c": { "message": "左下斜箭头" },
  "down_and_right_diagonal_arrow_6ea0f460": { "message": "右下斜箭头" },
  "download_filename_2baae924": { "message": "下载 { filename }" },
  "downward_arrow_cca52012": { "message": "向下箭头" },
  "downward_pointing_triangle_2a12a601": { "message": "倒三角" },
  "drag_a_file_here_1bf656d5": { "message": "把文件拖动到此处" },
  "drag_and_drop_or_click_to_browse_your_computer_60772d6d": {
    "message": "拖放或点击以浏览计算机"
  },
  "drag_handle_use_up_and_down_arrows_to_resize_e29eae5c": {
    "message": "拖动手柄。使用上下箭头调整大小"
  },
  "due_multiple_dates_cc0ee3f5": { "message": "到期：多个日期" },
  "due_when_7eed10c6": { "message": "到期：{ when }" },
  "edit_alt_text_for_this_icon_instance_9c6fc5fd": {
    "message": "编辑此图标实例的替换文本"
  },
  "edit_c5fbea07": { "message": "编辑" },
  "edit_course_link_5a5c3c59": { "message": "编辑课程链接" },
  "edit_equation_f5279959": { "message": "编辑等式" },
  "edit_existing_icon_maker_icon_5d0ebb3f": {
    "message": "编辑现有图标制作者图标"
  },
  "edit_icon_2c6b0e91": { "message": "编辑图标" },
  "edit_link_7f53bebb": { "message": "编辑链接" },
  "editor_statusbar_26ac81fc": { "message": "编辑器状态栏" },
  "element_starting_with_start_91bf4c3b": {
    "message": "以{ start }开始的元素"
  },
  "embed_828fac4a": { "message": "嵌入" },
  "embed_code_314f1bd5": { "message": "嵌入代码" },
  "embed_content_from_external_tool_3397ad2d": {
    "message": "从外部工具嵌入内容"
  },
  "embed_image_1080badc": { "message": "嵌入图片" },
  "embed_video_a97a64af": { "message": "嵌入视频" },
  "embedded_content_aaeb4d3d": { "message": "嵌入内容" },
  "empty_set_91a92df4": { "message": "空集" },
  "encircled_dot_8f5e51c": { "message": "带圆圈点" },
  "encircled_minus_72745096": { "message": "带圆圈负号" },
  "encircled_plus_36d8d104": { "message": "带圆圈正号" },
  "encircled_times_5700096d": { "message": "带圆圈次数" },
  "engineering_icon_f8f3cf43": { "message": "工程设计图标" },
  "english_icon_25bfe845": { "message": "英语图标" },
  "enter_at_least_3_characters_to_search_4f037ee0": {
    "message": "输入至少 3 个字符以进行搜索"
  },
  "epsilon_54bb8afa": { "message": "Epsilon" },
  "epsilon_variant_d31f1e77": { "message": "Epsilon（变体）" },
  "equals_sign_c51bdc58": { "message": "等号" },
  "equation_1c5ac93c": { "message": "等式" },
  "equation_editor_39fbc3f1": { "message": "方程式编辑器" },
  "equilibrium_6ff3040b": { "message": "平衡点" },
  "equivalence_class_7b0f11c0": { "message": "等价类" },
  "equivalent_identity_654b3ce5": { "message": "等效标识" },
  "eta_b8828f99": { "message": "Eta" },
  "exists_2e62bdaa": { "message": "存在" },
  "exit_fullscreen_b7eb0aa4": { "message": "退出全屏" },
  "expand_preview_by_default_2abbf9f8": { "message": "默认展开预览" },
  "expand_to_see_types_f5d29352": { "message": "展开以查看 { types }" },
  "external_link_d3f9e62a": { "message": "外部链接" },
  "external_tool_frame_70b32473": { "message": "外部工具框架" },
  "external_tools_6e77821": { "message": "外部工具" },
  "extra_large_b6cdf1ff": { "message": "超大" },
  "extra_small_9ae33252": { "message": "特小" },
  "extracurricular_icon_67c8ca42": { "message": "课外图标" },
  "f_function_fe422d65": { "message": "F（函数）" },
  "failed_getting_file_contents_e9ea19f4": { "message": "文件内容获取失败" },
  "failed_to_retrieve_content_from_external_tool_5899c213": {
    "message": "无法从外部工具检索内容"
  },
  "file_name_8fd421ff": { "message": "文件名称" },
  "file_storage_quota_exceeded_b7846cd1": { "message": "超出文件存储大小限制" },
  "file_url_c12b64be": { "message": "文件URL" },
  "filename_file_icon_602eb5de": { "message": "{ filename }文件图标" },
  "filename_image_preview_6cef8f26": { "message": "{ filename }图像预览" },
  "filename_text_preview_e41ca2d8": { "message": "{ filename }文本预览" },
  "files_c300e900": { "message": "文件" },
  "files_index_af7c662b": { "message": "文件索引" },
  "finish_bc343002": { "message": "完成" },
  "fix_heading_hierarchy_f60884c4": { "message": "置顶标题层次结构" },
  "flat_music_76d5a5c3": { "message": "降调（音乐）" },
  "focus_element_options_toolbar_18d993e": { "message": "焦点元素选项工具栏" },
  "folder_tree_fbab0726": { "message": "文件夹树" },
  "for_all_b919f972": { "message": "全部" },
  "format_4247a9c5": { "message": "格式" },
  "format_as_a_list_142210c3": { "message": "使用列表格式" },
  "formatting_5b143aa8": { "message": "格式化" },
  "forward_slash_3f90f35e": { "message": "斜杠" },
  "found_auto_saved_content_3f6e4ca5": { "message": "找到自动保存的内容" },
  "found_count_plural_0_results_one_result_other_resu_46aeaa01": {
    "message": "查找 { count, plural,\n     =0 {# 结果}\n    one {# 结果}\n  other {# 结果}\n}"
  },
  "fraction_41bac7af": { "message": "分数" },
  "fullscreen_873bf53f": { "message": "全屏" },
  "gamma_1767928": { "message": "Gamma" },
  "generating_preview_45b53be0": { "message": "生成预览..." },
  "gif_png_format_images_larger_than_size_kb_are_not__7af3bdbd": {
    "message": "当前不支持大于 { size } KB 的 GIF/PNG 格式图像。"
  },
  "go_to_the_editor_s_menubar_e6674c81": { "message": "前往编辑器的菜单栏" },
  "go_to_the_editor_s_toolbar_a5cb875f": { "message": "前往编辑器的工具栏" },
  "grades_a61eba0a": { "message": "评分" },
  "greater_than_e98af662": { "message": "大于" },
  "greater_than_or_equal_b911949a": { "message": "大于等于" },
  "greek_65c5b3f7": { "message": "希腊语" },
  "green_15af4778": { "message": "绿色" },
  "grey_a55dceff": { "message": "灰色" },
  "group_documents_8bfd6ae6": { "message": "组文档" },
  "group_files_4324f3df": { "message": "小组文件" },
  "group_files_82e5dcdb": { "message": "组文件" },
  "group_images_98e0ac17": { "message": "组图像" },
  "group_isomorphism_45b1458c": { "message": "群同构" },
  "group_link_63e626b3": { "message": "组链接" },
  "group_links_9493129e": { "message": "小组链接" },
  "group_media_2f3d128a": { "message": "组媒体" },
  "group_navigation_99f191a": { "message": "小组导航" },
  "h_bar_bb94deae": { "message": "H 斜杠" },
  "hat_ea321e35": { "message": "帽" },
  "header_column_f27433cb": { "message": "标题列" },
  "header_row_and_column_ec5b9ec": { "message": "标题行和列" },
  "header_row_f33eb169": { "message": "标题行" },
  "heading_2_5b84eed2": { "message": "标题 2" },
  "heading_3_2c83de44": { "message": "标题 3" },
  "heading_4_b2e74be7": { "message": "标题 4" },
  "heading_levels_should_not_be_skipped_3947c0e0": {
    "message": "不得跳过标题级别。"
  },
  "heading_starting_with_start_42a3e7f9": {
    "message": "以{ start }开始的标题"
  },
  "headings_should_not_contain_more_than_120_characte_3c0e0cb3": {
    "message": "标题不得超过 120 个字符。"
  },
  "health_icon_8d292eb5": { "message": "健康图标" },
  "hearts_suit_e50e04ca": { "message": "红桃（花色）" },
  "height_69b03e15": { "message": "高度" },
  "hexagon_d8468e0d": { "message": "六边形" },
  "hide_description_bfb5502e": { "message": "隐藏说明" },
  "hide_title_description_caf092ef": { "message": "隐藏{ title }说明" },
  "highlight_an_element_to_activate_the_element_optio_60e1e56b": {
    "message": "高亮显示一个元素以激活元素选项工具栏"
  },
  "home_351838cd": { "message": "首页" },
  "html_code_editor_fd967a44": { "message": "HTML 代码编辑器" },
  "html_editor_fb2ab713": { "message": "HTML 编辑器" },
  "i_have_obtained_permission_to_use_this_file_6386f087": {
    "message": "我已获得使用此文件的权限。"
  },
  "i_hold_the_copyright_71ee91b1": { "message": "我持有版权" },
  "icon_215a1dc6": { "message": "图标" },
  "icon_8168b2f8": { "message": "图标" },
  "icon_color_b86dd6d6": { "message": "图标颜色" },
  "icon_maker_icons_cc560f7e": { "message": "图标编辑器图标" },
  "icon_options_7e32746e": { "message": "图标选项" },
  "icon_options_tray_2b407977": { "message": "图标选项托盘" },
  "icon_preview_1782a1d9": { "message": "图标预览" },
  "icon_shape_30b61e7": { "message": "图标形状" },
  "icon_size_9353edea": { "message": "图标大小" },
  "if_left_empty_link_text_will_display_as_course_lin_61087540": {
    "message": "如果链接为空，文本将显示为课程链接名称"
  },
  "if_usage_rights_are_required_the_file_will_not_pub_841e276e": {
    "message": "如需使用权限，则在“文件”页面中启用文件之前，不会发布文件。"
  },
  "if_you_do_not_select_usage_rights_now_this_file_wi_14e07ab5": {
    "message": "如果您现在不选择使用权限，该文件在上传后不会被发布。"
  },
  "image_8ad06": { "message": "图片" },
  "image_c1c98202": { "message": "图像" },
  "image_filenames_should_not_be_used_as_the_alt_attr_bcfd7780": {
    "message": "不得使用图像文件名作为描述图像内容的替换属性。"
  },
  "image_options_5412d02c": { "message": "图像选项" },
  "image_options_tray_90a46006": { "message": "图像选项托盘" },
  "image_to_crop_3a34487d": { "message": "剪裁图像" },
  "image_with_filename_file_aacd7180": { "message": "文件名为{ file }的图像" },
  "images_7ce26570": { "message": "图像" },
  "images_should_include_an_alt_attribute_describing__b86d6a86": {
    "message": "图像应包括一个描述图像内容的替换属性。"
  },
  "imaginary_portion_of_complex_number_2c733ffa": { "message": "虚部（复数）" },
  "in_element_of_19ca2f33": { "message": "包含（元素）" },
  "increase_indent_6af90f7c": { "message": "增加缩进" },
  "indefinite_integral_6623307e": { "message": "不定积分" },
  "indigo_2035fc55": { "message": "靛蓝色" },
  "inference_fed5c960": { "message": "推断" },
  "infinity_7a10f206": { "message": "无穷" },
  "insert_593145ef": { "message": "插入" },
  "insert_link_6dc23cae": { "message": "插入链接" },
  "insert_math_equation_57c6e767": { "message": "插入数学公式" },
  "integers_336344e1": { "message": "整数" },
  "intersection_cd4590e4": { "message": "相交" },
  "invalid_entry_f7d2a0f5": { "message": "无效的输入。" },
  "invalid_file_c11ba11": { "message": "无效的文件" },
  "invalid_file_type_881cc9b2": { "message": "无效的文件类型" },
  "invalid_url_cbde79f": { "message": "URL 无效" },
  "iota_11c932a9": { "message": "Iota" },
  "issue_num_total_f94536cf": { "message": "问题{ num }/{ total }" },
  "kappa_2f14c816": { "message": "Kappa" },
  "kappa_variant_eb64574b": { "message": "Kappa（变体）" },
  "keyboard_shortcuts_ed1844bd": { "message": "键盘捷径" },
  "keyboards_navigate_to_links_using_the_tab_key_two__5fab8c82": {
    "message": "键盘使用 Tab 键导航至链接。转至相同目的地的两个相邻链接可以对键盘用户造成混淆。"
  },
  "lambda_4f602498": { "message": "Lambda" },
  "language_arts_icon_a798b0f8": { "message": "语言艺术图标" },
  "languages_icon_9d20539": { "message": "语言图标" },
  "large_9c5e80e7": { "message": "大" },
  "learn_more_about_adjacent_links_2cb9762c": { "message": "详细了解相邻链接" },
  "learn_more_about_color_contrast_c019dfb9": {
    "message": "详细了解色彩对比度"
  },
  "learn_more_about_organizing_page_headings_8a7caa2e": {
    "message": "详细了解组织页面标题"
  },
  "learn_more_about_proper_page_heading_structure_d2959f2d": {
    "message": "详细了解适当的页面标题结构"
  },
  "learn_more_about_table_headers_5f5ee13": { "message": "详细了解表标题" },
  "learn_more_about_using_alt_text_for_images_5698df9a": {
    "message": "详细了解为使用图片替换文本"
  },
  "learn_more_about_using_captions_with_tables_36fe496f": {
    "message": "详细了解将标题与表格一起使用"
  },
  "learn_more_about_using_filenames_as_alt_text_264286af": {
    "message": "详细了解使用文件名作为替换文本"
  },
  "learn_more_about_using_lists_4e6eb860": { "message": "详细了解使用列表" },
  "learn_more_about_using_scope_attributes_with_table_20df49aa": {
    "message": "详细了解将范围属性与表格一起使用"
  },
  "leave_as_is_4facfe55": { "message": "保持原状" },
  "left_3ea9d375": { "message": "左侧" },
  "left_align_43d95491": { "message": "左对齐" },
  "left_angle_bracket_c87a6d07": { "message": "左角括弧" },
  "left_arrow_4fde1a64": { "message": "左箭头" },
  "left_arrow_with_hook_5bfcad93": { "message": "左转弯箭头" },
  "left_ceiling_ee9dd88a": { "message": "左向上取整符号" },
  "left_curly_brace_1726fb4": { "message": "左大括号" },
  "left_downard_harpoon_arrow_1d7b3d2e": { "message": "左下鱼叉箭头" },
  "left_floor_29ac2274": { "message": "左向下取整符号" },
  "left_to_right_e9b4fd06": { "message": "从左至右" },
  "left_upward_harpoon_arrow_3a562a96": { "message": "左上鱼叉箭头" },
  "leftward_arrow_1e4765de": { "message": "左箭头" },
  "leftward_pointing_triangle_d14532ce": { "message": "左指三角形" },
  "less_than_a26c0641": { "message": "小于" },
  "less_than_or_equal_be5216cb": { "message": "小于等于" },
  "library_icon_ae1e54cf": { "message": "图书馆图标" },
  "light_blue_5374f600": { "message": "浅蓝色" },
  "link_7262adec": { "message": "链接" },
  "link_options_a16b758b": { "message": "链接选项" },
  "link_with_text_starting_with_start_b3fcbe71": {
    "message": "具有以{ start }开始的文本的链接"
  },
  "links_14b70841": { "message": "链接" },
  "links_to_an_external_site_de74145d": { "message": "链接到外部网站。" },
  "lists_should_be_formatted_as_lists_f862de8d": {
    "message": "列表应使用列表格式。"
  },
  "load_more_35d33c7": { "message": "加载更多" },
  "loading_25990131": { "message": "加载中……" },
  "loading_bde52856": { "message": "正在加载" },
  "loading_closed_captions_subtitles_failed_95ceef47": {
    "message": "加载关闭的字幕/副标题失败。"
  },
  "loading_external_tool_d839042c": { "message": "正在加载外部工具" },
  "loading_failed_b3524381": { "message": "加载失败……" },
  "loading_failed_e6a9d8ef": { "message": "加载失败。" },
  "loading_folders_d8b5869e": { "message": "正在加载文件夹" },
  "loading_placeholder_for_filename_792ef5e8": {
    "message": "正在加载{ fileName }的占位符"
  },
  "loading_please_wait_d276220a": { "message": "正在加载，请稍候" },
  "loading_preview_9f077aa1": { "message": "加载预览" },
  "locked_762f138b": { "message": "已锁定" },
  "logical_equivalence_76fca396": { "message": "逻辑等价" },
  "logical_equivalence_short_8efd7b4f": { "message": "逻辑等价（短）" },
  "logical_equivalence_short_and_thick_1e1f654d": {
    "message": "逻辑等价（短厚）"
  },
  "logical_equivalence_thick_662dd3f2": { "message": "逻辑等价（厚）" },
  "low_horizontal_dots_cc08498e": { "message": "下横点" },
  "magenta_4a65993c": { "message": "品红色" },
  "maps_to_e5ef7382": { "message": "映射到" },
  "math_icon_ad4e9d03": { "message": "数学图标" },
  "media_af190855": { "message": "媒体" },
  "media_file_is_processing_please_try_again_later_58a6d49": {
    "message": "媒体文件正在处理中。请稍后再试。"
  },
  "media_title_2112243b": { "message": "媒体标题" },
  "medium_5a8e9ead": { "message": "中等" },
  "merge_links_2478df96": { "message": "合并链接" },
  "mic_a7f3d311": { "message": "麦克风" },
  "microphone_disabled_15c83130": { "message": "麦克风已禁用" },
  "middle_27dc1d5": { "message": "中间" },
  "minimize_file_preview_da911944": { "message": "最小化文件预览" },
  "minimize_video_20aa554b": { "message": "最小化视频" },
  "minus_fd961e2e": { "message": "减号" },
  "minus_plus_3461f637": { "message": "减号/加号" },
  "misc_3b692ea7": { "message": "其他" },
  "miscellaneous_e9818229": { "message": "其他" },
  "modules_c4325335": { "message": "单元" },
  "moving_image_to_crop_directionword_6f66cde2": {
    "message": "正在移动图片以剪裁 { directionWord }"
  },
  "mu_37223b8b": { "message": "Mu" },
  "multi_color_image_63d7372f": { "message": "彩色图像" },
  "multiplication_sign_15f95c22": { "message": "乘号" },
  "music_icon_4db5c972": { "message": "音乐图标" },
  "must_be_at_least_percentage_22e373b6": {
    "message": "必须至少达到 { percentage }%"
  },
  "must_be_at_least_width_x_height_px_41dc825e": {
    "message": "必须至少为 { width } x { height }px"
  },
  "my_files_2f621040": { "message": "我的文件" },
  "n_th_root_9991a6e4": { "message": "N 次方根" },
  "nabla_1e216d25": { "message": "微分算符" },
  "name_1aed4a1b": { "message": "名称" },
  "name_color_ceec76ff": { "message": "{ name } ({ color })" },
  "natural_music_54a70258": { "message": "还原记号（音乐）" },
  "natural_numbers_3da07060": { "message": "自然数" },
  "navigate_through_the_menu_or_toolbar_415a4e50": {
    "message": "导航菜单或工具栏"
  },
  "nested_greater_than_d852e60d": { "message": "嵌套大于" },
  "nested_less_than_27d17e58": { "message": "嵌套小于" },
  "next_40e12421": { "message": "下一步" },
  "no_accessibility_issues_were_detected_f8d3c875": {
    "message": "没有发现辅助功能问题。"
  },
  "no_changes_to_save_d29f6e91": { "message": "没有更改要保存。" },
  "no_e16d9132": { "message": "否" },
  "no_file_chosen_9a880793": { "message": "没有选择文件" },
  "no_headers_9bc7dc7f": { "message": "无标题" },
  "no_preview_is_available_for_this_file_f940114a": {
    "message": "没有预览可用于此文件。"
  },
  "no_results_940393cf": { "message": "无结果。" },
  "no_results_found_for_filterterm_ad1b04c8": {
    "message": "未找到{ filterTerm }的结果"
  },
  "no_video_1ed00b26": { "message": "无视频" },
  "none_3b5e34d2": { "message": "无" },
  "none_selected_b93d56d2": { "message": "未选中任何项" },
  "not_equal_6e2980e6": { "message": "不相等" },
  "not_in_not_an_element_of_fb1ffb54": { "message": "不包含（不是元素）" },
  "not_negation_1418ebb8": { "message": "非（否定）" },
  "not_subset_dc2b5e84": { "message": "非子集" },
  "not_subset_strict_23d282bf": { "message": "非子集（严格）" },
  "not_superset_5556b913": { "message": "非超集" },
  "not_superset_strict_24e06f36": { "message": "非超集（严格）" },
  "nu_1c0f6848": { "message": "Nu" },
  "octagon_e48be9f": { "message": "八边形" },
  "olive_6a3e4d6b": { "message": "橄榄" },
  "omega_8f2c3463": { "message": "Omega" },
  "one_of_the_following_styles_must_be_added_to_save__1de769aa": {
    "message": "必须添加以下其中一个样式以保存图标：图标颜色、轮廓大小、图标文本或图像"
  },
  "open_circle_e9bd069": { "message": "开圆" },
  "open_this_keyboard_shortcuts_dialog_9658b83a": {
    "message": "打开此键盘快捷方式对话框"
  },
  "open_title_application_fd624fc5": { "message": "打开{ title }应用程序" },
  "operators_a2ef9a93": { "message": "运算符" },
  "or_9b70ccaa": { "message": "或" },
  "orange_81386a62": { "message": "橙色" },
  "ordered_and_unordered_lists_cfadfc38": { "message": "有序列表和无序列表" },
  "other_editor_shortcuts_may_be_found_at_404aba4a": {
    "message": "其他编辑器快捷方式可见于"
  },
  "outline_color_3ef2cea7": { "message": "轮廓颜色" },
  "outline_size_a6059a21": { "message": "轮廓大小" },
  "p_is_not_a_valid_protocol_which_must_be_ftp_http_h_adf13fc2": {
    "message": "{ p } 不是有效的协议，必须是 ftp、http、https、mailto、skype、tel 或可以忽略"
  },
  "pages_e5414c2c": { "message": "页面" },
  "paragraph_5e5ad8eb": { "message": "段落" },
  "paragraph_starting_with_start_a59923f8": {
    "message": "以{ start }开始的段落"
  },
  "parallel_d55d6e38": { "message": "平行" },
  "partial_derivative_4a9159df": { "message": "偏（导数）" },
  "paste_5963d1c1": { "message": "粘贴" },
  "pause_12af3bb4": { "message": "暂停" },
  "pentagon_17d82ea3": { "message": "五角形" },
  "people_b4ebb13c": { "message": "人员" },
  "percentage_34ab7c2c": { "message": "百分数" },
  "percentage_must_be_a_number_8033c341": { "message": "百分比必须是数字" },
  "performing_arts_icon_f3497486": { "message": "表演艺术图标" },
  "perpendicular_7c48ede4": { "message": "正交" },
  "phi_4ac33b6d": { "message": "Phi" },
  "phi_variant_c9bb3ac5": { "message": "Phi（变体）" },
  "physical_education_icon_d7dffd3e": { "message": "体育图标" },
  "pi_dc4f0bd8": { "message": "Pi" },
  "pi_variant_10f5f520": { "message": "Pi（变体）" },
  "pink_68ad45cb": { "message": "粉红色" },
  "pixels_52ece7d1": { "message": "像素" },
  "play_1a47eaa7": { "message": "播放" },
  "play_media_comment_35257210": { "message": "播放媒体评论。" },
  "play_media_comment_by_name_from_createdat_c230123d": {
    "message": "播放{ name }的来自{ createdAt }的媒体评论。"
  },
  "please_allow_canvas_to_access_your_microphone_and__dc2c3079": {
    "message": "请允许 Canvas 访问您的麦克风和网络摄像头。"
  },
  "plus_d43cd4ec": { "message": "加号" },
  "plus_minus_f8be2e83": { "message": "加号/减号" },
  "posted_when_a578f5ab": { "message": "发布日期：{ when }" },
  "power_set_4f26f316": { "message": "幂集" },
  "precedes_196b9aef": { "message": "先于" },
  "precedes_equal_20701e84": { "message": "先于等于" },
  "preformatted_d0670862": { "message": "预定义格式" },
  "prev_f82cbc48": { "message": "上一个" },
  "preview_53003fd2": { "message": "预览" },
  "preview_a3f8f854": { "message": "预览" },
  "preview_in_overlay_ed772c46": { "message": "在图层中预览" },
  "preview_inline_9787330": { "message": "嵌入式预览" },
  "prime_917ea60e": { "message": "质" },
  "prime_numbers_13464f61": { "message": "质数" },
  "product_39cf144f": { "message": "乘积" },
  "proportional_f02800cc": { "message": "比例项" },
  "protocol_must_be_ftp_http_https_mailto_skype_tel_o_73beb4f8": {
    "message": "协议必须是 ftp、http、https、mailto、skype、tel 或可以忽略"
  },
  "psi_e3f5f0f7": { "message": "Psi" },
  "published_c944a23d": { "message": "已发布" },
  "published_when_302d8e23": { "message": "已发布：{ when }" },
  "pumpkin_904428d5": { "message": "南瓜" },
  "purple_7678a9fc": { "message": "紫色" },
  "quaternions_877024e0": { "message": "四元数" },
  "quizzes_7e598f57": { "message": "测验" },
  "rational_numbers_80ddaa4a": { "message": "有理数" },
  "real_numbers_7c99df94": { "message": "实数" },
  "real_portion_of_complex_number_7dad33b5": { "message": "实部（复数）" },
  "record_7c9448b": { "message": "记录" },
  "record_upload_media_5fdce166": { "message": "记录/上传媒体" },
  "recording_98da6bda": { "message": "录制" },
  "red_8258edf3": { "message": "红色" },
  "relationships_6602af70": { "message": "关系" },
  "religion_icon_246e0be1": { "message": "宗教图标" },
  "remove_heading_style_5fdc8855": { "message": "删除标题样式" },
  "remove_link_d1f2f4d0": { "message": "删除链接" },
  "replace_e61834a7": { "message": "替换" },
  "reset_95a81614": { "message": "重置" },
  "resize_ec83d538": { "message": "调整大小" },
  "restore_auto_save_deccd84b": { "message": "是否恢复自动保存？" },
  "reverse_turnstile_does_not_yield_7558be06": {
    "message": "反十字转门（不产生）"
  },
  "rho_a0244a36": { "message": "Rho" },
  "rho_variant_415245cd": { "message": "Rho（变体）" },
  "rich_content_editor_2708ef21": { "message": "富内容编辑器" },
  "rich_text_area_press_oskey_f8_for_rich_content_edi_c2f651d": {
    "message": "富文本区域。按{ OSKey }+F8设置富内容编辑器快捷方式。"
  },
  "right_71ffdc4d": { "message": "右侧" },
  "right_align_39e7a32a": { "message": "右对齐" },
  "right_angle_bracket_d704e2d6": { "message": "右角括弧" },
  "right_arrow_35e0eddf": { "message": "右箭头" },
  "right_arrow_with_hook_29d92d31": { "message": "右转弯箭头" },
  "right_ceiling_839dc744": { "message": "右向上取整符号" },
  "right_curly_brace_5159d5cd": { "message": "右大括号" },
  "right_downward_harpoon_arrow_d71b114f": { "message": "右下鱼叉箭头" },
  "right_floor_5392d5cf": { "message": "右向下取整符号" },
  "right_to_left_9cfb092a": { "message": "从右至左" },
  "right_upward_harpoon_arrow_f5a34c73": { "message": "右上鱼叉箭头" },
  "rightward_arrow_32932107": { "message": "右箭头" },
  "rightward_pointing_triangle_60330f5c": { "message": "右指三角形" },
  "rotate_image_90_degrees_2ab77c05": { "message": "-90 度旋转图像" },
  "rotate_image_90_degrees_6c92cd42": { "message": "90 度旋转图像" },
  "rotation_9699c538": { "message": "旋转" },
  "row_fc0944a7": { "message": "行" },
  "row_group_979f5528": { "message": "行组" },
  "sadly_the_pretty_html_editor_is_not_keyboard_acces_50da7665": {
    "message": "很抱歉，无法通过键盘访问精美 HTML 编辑器。在此处访问原始 HTML 编辑器"
  },
  "save_11a80ec3": { "message": "保存" },
  "save_copy_ca63944e": { "message": "保存副本" },
  "save_media_cb9e786e": { "message": "保存媒体" },
  "saved_icon_maker_icons_df86e2a1": { "message": "保存的图标编辑器图标" },
  "screen_readers_cannot_determine_what_is_displayed__6a5842ab": {
    "message": "如果没有替换文本，且文件名通常是不描述上下文或意义的无意义的数字和字母字符串，则屏幕读取器无法确定图像显示的内容。"
  },
  "screen_readers_cannot_determine_what_is_displayed__6f1ea667": {
    "message": "如果没有描述图像内容和意义的替换文本，则屏幕读取器无法确定图像显示的内容。替换文本应简单明了。"
  },
  "screen_readers_cannot_determine_what_is_displayed__a57e6723": {
    "message": "如果没有描述图像内容和意义的替换文本，则屏幕读取器无法确定图像显示的内容。"
  },
  "screen_readers_cannot_interpret_tables_without_the_bd861652": {
    "message": "屏幕读取器无法解读不具有正确结构的表格。表格标题提供说明和内容范围。"
  },
  "screen_readers_cannot_interpret_tables_without_the_e62912d5": {
    "message": "屏幕读取器无法解读不具有正确结构的表格。表格说明描述表格的上下文和对表格的一般理解。"
  },
  "screen_readers_cannot_interpret_tables_without_the_f0bdec0f": {
    "message": "屏幕读取器无法解读不具有正确结构的表格。表格标题提供说明和内容概述。"
  },
  "script_l_42a7b254": { "message": "花体 L" },
  "search_280d00bd": { "message": "搜索" },
  "select_audio_source_21043cd5": { "message": "选择音频来源" },
  "select_crop_shape_d441feeb": { "message": "选择裁剪形状" },
  "select_language_7c93a900": { "message": "选择语言" },
  "select_video_source_1b5c9dbe": { "message": "选择视频来源" },
  "selected_linkfilename_c093b1f2": { "message": "已选择 { linkFileName }" },
  "selection_b52c4c5e": { "message": "选择" },
  "set_header_scope_8c548f40": { "message": "设置标题范围" },
  "set_minus_b46e9b88": { "message": "设置负" },
  "set_table_header_cfab13a0": { "message": "设置表格标题" },
  "sharp_music_ab956814": { "message": "升调（音乐）" },
  "shift_arrows_4d5785fe": { "message": "SHIFT+箭头键" },
  "shift_o_to_open_the_pretty_html_editor_55ff5a31": {
    "message": "按 Shift-O 打开精美 HTML 编辑器。"
  },
  "shortcut_911d6255": { "message": "快捷方式" },
  "show_audio_options_b489926b": { "message": "显示音频选项" },
  "show_image_options_1e2ecc6b": { "message": "显示图像选项" },
  "show_link_options_545338fd": { "message": "显示链接选项" },
  "show_studio_media_options_a0c748c6": { "message": "显示 Studio 媒体选项" },
  "show_video_options_6ed3721a": { "message": "显示视频选项" },
  "sighted_users_browse_web_pages_quickly_looking_for_1d4db0c1": {
    "message": "视力好的用户快速浏览网页，查找大号字体或粗体标题。屏幕读取器用户依赖于标题了解上下文。标题应使用正确的结构。"
  },
  "sighted_users_browse_web_pages_quickly_looking_for_ade806f5": {
    "message": "视力好的用户快速浏览网页，查找大号字体或粗体标题。屏幕读取器用户依赖于标题了解上下文。标题应在正确的结构内保持简洁。"
  },
  "sigma_5c35e553": { "message": "Sigma" },
  "sigma_variant_8155625": { "message": "Sigma（变体）" },
  "single_color_image_4e5d4dbc": { "message": "单色图像" },
  "single_color_image_color_95fa9a87": { "message": "单色图像颜色" },
  "size_b30e1077": { "message": "大小" },
  "size_of_caption_file_is_greater_than_the_maximum_m_bff5f86e": {
    "message": "字幕文件的大小必须大于允许的文件大小最大值 { max } kb。"
  },
  "small_b070434a": { "message": "小" },
  "solid_circle_9f061dfc": { "message": "实心圆" },
  "something_went_wrong_89195131": { "message": "出了些问题。" },
  "something_went_wrong_accessing_your_webcam_6643b87e": {
    "message": "访问您的网络摄像头时出现问题。"
  },
  "something_went_wrong_and_i_don_t_know_what_to_show_e0c54ec8": {
    "message": "出错了，我不知道该给您看些什么。"
  },
  "something_went_wrong_check_your_connection_reload__c7868286": {
    "message": "出了些问题。检查您的网络连接，重新加载页面并重试。"
  },
  "something_went_wrong_d238c551": { "message": "出了些问题" },
  "something_went_wrong_while_sharing_your_screen_8de579e5": {
    "message": "共享屏幕时遇到问题。"
  },
  "sorry_we_don_t_support_multiple_files_fb9478b0": {
    "message": "抱歉，不支持多个文件。"
  },
  "sort_by_e75f9e3e": { "message": "排序" },
  "spades_suit_b37020c2": { "message": "黑桃（花色）" },
  "square_511eb3b3": { "message": "方形" },
  "square_cap_9ec88646": { "message": "方头" },
  "square_cup_b0665113": { "message": "方杯" },
  "square_root_e8bcbc60": { "message": "平方根" },
  "square_root_symbol_d0898a53": { "message": "平方根符号" },
  "square_subset_17be67cb": { "message": "平方子集" },
  "square_subset_strict_7044e84f": { "message": "平方子集（严格）" },
  "square_superset_3be8dae1": { "message": "平方超集" },
  "square_superset_strict_fa4262e4": { "message": "平方超集（严格）" },
  "square_unordered_list_b15ce93b": { "message": "方形无序列表" },
  "star_8d156e09": { "message": "星形标记" },
  "start_over_f7552aa9": { "message": "重新开始" },
  "start_recording_9a65141a": { "message": "开始录制" },
  "steel_blue_14296f08": { "message": "钢青色" },
  "studio_media_options_ee504361": { "message": "Studio 媒体选项" },
<<<<<<< HEAD
=======
  "studio_media_options_tray_cfb94654": { "message": "Studio 媒体选项任务栏" },
>>>>>>> 8f19c253
  "styles_2aa721ef": { "message": "样式" },
  "submit_a3cc6859": { "message": "提交" },
  "subscript_59744f96": { "message": "下标" },
  "subset_19c1a92f": { "message": "子集" },
  "subset_strict_8d8948d6": { "message": "子集（严格）" },
  "succeeds_9cc31be9": { "message": "后于" },
  "succeeds_equal_158e8c3a": { "message": "后于等于" },
  "sum_b0842d31": { "message": "总和" },
  "superscript_8cb349a2": { "message": "上标" },
  "superscript_and_subscript_37f94a50": { "message": "上标和下标" },
  "superset_c4db8a7a": { "message": "超集" },
  "superset_strict_c77dd6d2": { "message": "超集（严格）" },
  "supported_file_types_srt_or_webvtt_7d827ed": {
    "message": "支持的文件类型：SRT或WebVTT"
  },
  "switch_to_pretty_html_editor_a3cee15f": {
    "message": "切换到优质 HTML 编辑器"
  },
  "switch_to_raw_html_editor_f970ae1a": { "message": "切换到原始 HTML 编辑器" },
  "switch_to_the_html_editor_146dfffd": { "message": "切换到 HTML 编辑器" },
  "switch_to_the_rich_text_editor_63c1ecf6": {
    "message": "切换到富文本编辑器"
  },
  "syllabus_f191f65b": { "message": "教学大纲" },
  "system_audio_allowed_b2508f8c": { "message": "系统音频已启用" },
  "system_audio_disabled_c177bd13": { "message": "系统音频已禁用" },
  "tab_arrows_4cf5abfc": { "message": "TAB/箭头" },
  "table_header_starting_with_start_ffcabba6": {
    "message": "以{ start }开始的表格标题"
  },
  "table_starting_with_start_e7232848": { "message": "以{ start }开始的表格" },
  "tables_headers_should_specify_scope_5abf3a8e": {
    "message": "表格标题应确定范围。"
  },
  "tables_should_include_a_caption_describing_the_con_e91e78fc": {
    "message": "表格应包括描述表格内容的说明。"
  },
  "tables_should_include_at_least_one_header_48779eac": {
    "message": "表格应包括至少一个标题。"
  },
  "tau_880974b7": { "message": "Tau" },
  "teal_f729a294": { "message": "青色" },
  "text_7f4593da": { "message": "文本" },
  "text_background_color_16e61c3f": { "message": "文字背景颜色" },
  "text_color_acf75eb6": { "message": "文本颜色" },
  "text_is_difficult_to_read_without_sufficient_contr_69e62bd6": {
    "message": "文字和背景之间的对比度不足，因此文字阅读困难，尤其是对于视力较弱的人员而言。"
  },
  "text_larger_than_18pt_or_bold_14pt_should_display__5c364db6": {
    "message": "文字大于 18 磅（或粗体 14 磅）时显示的对比度应至少为 3:1。"
  },
  "text_optional_384f94f7": { "message": "文本（可选）" },
  "text_position_8df8c162": { "message": "文字位置" },
  "text_size_887c2f6": { "message": "文字大小" },
  "text_smaller_than_18pt_or_bold_14pt_should_display_aaffb22b": {
    "message": "文字小于 18 磅（或粗体 14 磅）时显示的对比度应至少为 4.5:1。"
  },
  "the_document_preview_is_currently_being_processed__7d9ea135": {
    "message": "目前正在处理文档预览。请稍后再试。"
  },
  "the_first_heading_on_a_page_should_be_an_h2_859089f2": {
    "message": "页面上的第一个标题应该是H2。"
  },
  "the_following_content_is_partner_provided_ed1da756": {
    "message": "以下内容由合作伙伴提供"
  },
  "the_material_is_in_the_public_domain_279c39a3": {
    "message": "材料在公开域中"
  },
  "the_material_is_licensed_under_creative_commons_3242cb5e": {
    "message": "材料已根据 Creative Commons 许可"
  },
  "the_material_is_subject_to_an_exception_e_g_fair_u_a39c8ca2": {
    "message": "材料有例外情况——例如，合理使用、引用权，或版权法规定的其他适用的情况"
  },
  "the_preceding_content_is_partner_provided_d753928c": {
    "message": "以上内容由合作伙伴提供"
  },
  "the_pretty_html_editor_is_not_keyboard_accessible__d6d5d2b": {
    "message": "无法通过键盘访问精美 HTML 编辑器。按 Shift O 打开原始 HTML 编辑器。"
  },
  "therefore_d860e024": { "message": "因此" },
  "theta_ce2d2350": { "message": "Theta" },
  "theta_variant_fff6da6f": { "message": "Theta（变体）" },
  "thick_downward_arrow_b85add4c": { "message": "厚向下箭头" },
  "thick_left_arrow_d5f3e925": { "message": "厚左箭头" },
  "thick_leftward_arrow_6ab89880": { "message": "厚向左箭头" },
  "thick_right_arrow_3ed5e8f7": { "message": "厚右箭头" },
  "thick_rightward_arrow_a2e1839e": { "message": "厚向右箭头" },
  "thick_upward_arrow_acd20328": { "message": "厚向上箭头" },
  "this_document_cannot_be_displayed_within_canvas_7aba77be": {
    "message": "无法在 Canvas 中显示此文档。"
  },
  "this_equation_cannot_be_rendered_in_basic_view_9b6c07ae": {
    "message": "无法在基本视图中呈现此公式。"
  },
  "this_image_is_currently_unavailable_25c68857": {
    "message": "该图像目前不可用"
  },
  "though_your_video_will_have_the_correct_title_in_t_90e427f3": {
    "message": "虽然您的视频在浏览器里会有正确标题，但我们无法在数据库里更新。"
  },
  "timebar_a4d18443": { "message": "进度条" },
  "title_ee03d132": { "message": "标题" },
  "to_be_posted_when_d24bf7dc": { "message": "待发布：{ when }" },
  "to_do_when_2783d78f": { "message": "待办事项：{ when }" },
  "toggle_summary_group_413df9ac": { "message": "切换{ summary }组" },
  "toggle_tooltip_d3b7cb86": { "message": "切换工具提示" },
  "tools_2fcf772e": { "message": "工具" },
  "top_66e0adb6": { "message": "顶部" },
  "tray_839df38a": { "message": "托盘" },
  "triangle_6072304e": { "message": "三角形" },
  "turnstile_yields_f9e76df1": { "message": "十字转门（产生）" },
  "type_control_f9_to_access_image_options_text_a47e319f": {
    "message": "键入 Control F9 以访问图像选项。{ text }"
  },
  "type_control_f9_to_access_link_options_text_4ead9682": {
    "message": "键入 Control F9 以访问链接选项。{ text }"
  },
  "type_control_f9_to_access_table_options_text_92141329": {
    "message": "键入 Control F9 以访问表格选项。{ text }"
  },
  "unable_to_determine_resource_selection_url_7867e060": {
    "message": "无法确定资源选择 url"
  },
  "union_e6b57a53": { "message": "并集" },
  "unpublished_dfd8801": { "message": "取消发布" },
  "untitled_16aa4f2b": { "message": "无标题" },
  "untitled_efdc2d7d": { "message": "无标题" },
  "up_and_left_diagonal_arrow_e4a74a23": { "message": "左上斜箭头" },
  "up_and_right_diagonal_arrow_935b902e": { "message": "右上斜箭头" },
  "up_c553575d": { "message": "上" },
  "upload_document_253f0478": { "message": "上传文档" },
  "upload_file_fd2361b8": { "message": "上传文件" },
  "upload_image_6120b609": { "message": "上传图像" },
  "upload_media_ce31135a": { "message": "上传媒体" },
  "upload_record_media_e4207d72": { "message": "上传/录制媒体" },
  "uploading_19e8a4e7": { "message": "正在上传" },
  "uppercase_alphabetic_ordered_list_3f5aa6b2": {
    "message": "大写字母有序列表"
  },
  "uppercase_delta_d4f4bc41": { "message": "大写 Delta" },
  "uppercase_gamma_86f492e9": { "message": "大写 Gamma" },
  "uppercase_lambda_c78d8ed4": { "message": "大写 Lambda" },
  "uppercase_omega_8aedfa2": { "message": "大写 Omega" },
  "uppercase_phi_caa36724": { "message": "大写 Phi" },
  "uppercase_pi_fcc70f5e": { "message": "大写 Pi" },
  "uppercase_psi_6395acbe": { "message": "大写 Psi" },
  "uppercase_roman_numeral_ordered_list_853f292b": {
    "message": "大写罗马数字有序列表"
  },
  "uppercase_sigma_dbb70e92": { "message": "大写 Sigma" },
  "uppercase_theta_49afc891": { "message": "大写 Theta" },
  "uppercase_upsilon_8c1e623e": { "message": "大写 Upsilon" },
  "uppercase_xi_341e8556": { "message": "大写 Xi" },
  "upsilon_33651634": { "message": "Upsilon" },
  "upward_and_downward_pointing_arrow_fa90a918": {
    "message": "上指和下指箭头"
  },
  "upward_and_downward_pointing_arrow_thick_d420fdef": {
    "message": "上指和下指箭头（厚）"
  },
  "upward_arrow_9992cb2d": { "message": "向上箭头" },
  "upward_pointing_triangle_d078d7cb": { "message": "上指三角形" },
  "url_22a5f3b8": { "message": "URL" },
  "usage_right_ff96f3e2": { "message": "使用权限：" },
  "usage_rights_required_5fe4dd68": { "message": "使用权限（必填）" },
  "use_arrow_keys_to_navigate_options_2021cc50": {
    "message": "使用方向键来导航各选项。"
  },
  "use_arrow_keys_to_select_a_shape_c8eb57ed": {
    "message": "使用箭头键选择形状。"
  },
  "use_arrow_keys_to_select_a_size_699a19f4": {
    "message": "使用箭头键选择大小。"
  },
  "use_arrow_keys_to_select_a_text_position_72f9137c": {
    "message": "使用箭头键选择文字位置。"
  },
  "use_arrow_keys_to_select_a_text_size_65e89336": {
    "message": "使用箭头键选择文字大小。"
  },
  "use_arrow_keys_to_select_an_outline_size_e009d6b0": {
    "message": "使用箭头键选择轮廓大小。"
  },
  "used_by_screen_readers_to_describe_the_content_of__4f14b4e4": {
    "message": "屏幕朗读器用来描述{ TYPE }的内容"
  },
  "used_by_screen_readers_to_describe_the_content_of__b1e76d9e": {
    "message": "屏幕阅读器用它来描述图像内容"
  },
  "used_by_screen_readers_to_describe_the_video_37ebad25": {
    "message": "被屏幕阅读器用来描述视频"
  },
  "user_documents_c206e61f": { "message": "用户文档" },
  "user_files_78e21703": { "message": "用户文档" },
  "user_images_b6490852": { "message": "用户图像" },
  "user_media_14fbf656": { "message": "用户媒体" },
  "vector_notation_cf6086ab": { "message": "矢量（符号）" },
  "vertical_bar_set_builder_notation_4300495f": {
    "message": "竖线（集合生成器符号）"
  },
  "vertical_dots_bfb21f14": { "message": "竖点" },
  "video_options_24ef6e5d": { "message": "视频选项" },
  "video_options_tray_3b9809a5": { "message": "视频选项托盘" },
  "video_player_b371005": { "message": "视频播放器" },
  "video_player_for_9e7d373b": { "message": "的视频播放器 " },
  "video_player_for_title_ffd9fbc4": { "message": "{ title }的视频播放器" },
  "view_all_e13bf0a6": { "message": "查看全部" },
  "view_ba339f93": { "message": "查看" },
  "view_description_30446afc": { "message": "查看说明" },
  "view_keyboard_shortcuts_34d1be0b": { "message": "查看键盘快捷键" },
  "view_title_description_67940918": { "message": "查看{ title }说明" },
  "view_word_and_character_counts_a743dd0c": { "message": "查看字数和字符数" },
  "we_couldn_t_detect_a_working_microphone_connected__ceb71c40": {
    "message": "我们未发现正常工作的麦克风连接到设备。"
  },
  "we_couldn_t_detect_a_working_webcam_connected_to_y_6715cc4": {
    "message": "我们未发现正常工作的网络摄像头连接到设备。"
  },
  "we_couldn_t_detect_a_working_webcam_or_microphone__263b6674": {
    "message": "我们未发现正常工作的网络摄像头或麦克风连接到设备。"
  },
  "webcam_disabled_30c66986": { "message": "网络摄像头已禁用" },
  "webcam_fe91b20f": { "message": "网络摄像头" },
  "webpages_should_only_have_a_single_h1_which_is_aut_dc99189e": {
    "message": "网页应仅具有一个H1，自动供页面标题使用。内容中的第一个标题应该是H2。"
  },
  "when_markup_is_used_that_visually_formats_items_as_f941fc1b": {
    "message": "如果对使用列表格式显示的项目使用标记，但不指示列表关系，用户可能在浏览信息时会遇到困难。"
  },
  "white_87fa64fd": { "message": "白色" },
  "why_523b3d8c": { "message": "原因" },
  "width_492fec76": { "message": "宽度" },
  "width_and_height_must_be_numbers_110ab2e3": {
    "message": "宽度和高度必须为数字"
  },
  "width_x_height_px_ff3ccb93": { "message": "{ width } x { height }px" },
  "wiki_home_9cd54d0": { "message": "维基主页" },
  "word_count_c77fe3a6": { "message": "字数统计" },
  "words_b448b7d5": { "message": "字" },
  "wreath_product_200b38ef": { "message": "圈积" },
  "xi_149681d0": { "message": "Xi" },
  "yes_dde87d5": { "message": "是" },
  "you_have_unsaved_changes_in_the_icon_maker_tray_do_e8cf5f1b": {
    "message": "“图标编辑器”托盘中有未保存的更改。是否要继续操作而不保存这些更改？"
  },
  "you_may_need_to_adjust_additional_headings_to_main_975f0eee": {
    "message": "您可能需要调整其他标题以保持页面层次结构。"
  },
  "you_may_not_upload_an_empty_file_11c31eb2": {
    "message": "无法上传空文件。"
  },
  "your_image_has_been_compressed_for_icon_maker_imag_2e45cd91": {
    "message": "您的图像已被压缩以用于 Icon Maker。小于 { size } KB 的图像将不会被压缩。"
  },
  "your_microphone_is_blocked_in_the_browser_settings_42af0ddc": {
    "message": "您的麦克风在浏览器设置中被拦截。"
  },
  "your_webcam_and_microphone_are_blocked_in_the_brow_73357dc6": {
    "message": "您的网络摄像头和麦克风在浏览器设置中被拦截。"
  },
  "your_webcam_is_blocked_in_the_browser_settings_7f638128": {
    "message": "您的网络摄像头在浏览器设置中被拦截。"
  },
  "your_webcam_may_already_be_in_use_6cd64c25": {
    "message": "您的网络摄像头可能正在使用中。"
  },
  "zeta_5ef24f0e": { "message": "Zeta" },
  "zoom_f3e54d69": { "message": "缩放" },
  "zoom_in_image_bb97d4f": { "message": "放大图片" },
  "zoom_out_image_d0a0a2ec": { "message": "缩小图片" }
}


formatMessage.addLocale({'zh-Hans': locale})<|MERGE_RESOLUTION|>--- conflicted
+++ resolved
@@ -798,9 +798,6 @@
   "something_went_wrong_while_sharing_your_screen_8de579e5": {
     "message": "共享屏幕时遇到问题。"
   },
-  "sorry_we_don_t_support_multiple_files_fb9478b0": {
-    "message": "抱歉，不支持多个文件。"
-  },
   "sort_by_e75f9e3e": { "message": "排序" },
   "spades_suit_b37020c2": { "message": "黑桃（花色）" },
   "square_511eb3b3": { "message": "方形" },
@@ -818,10 +815,7 @@
   "start_recording_9a65141a": { "message": "开始录制" },
   "steel_blue_14296f08": { "message": "钢青色" },
   "studio_media_options_ee504361": { "message": "Studio 媒体选项" },
-<<<<<<< HEAD
-=======
   "studio_media_options_tray_cfb94654": { "message": "Studio 媒体选项任务栏" },
->>>>>>> 8f19c253
   "styles_2aa721ef": { "message": "样式" },
   "submit_a3cc6859": { "message": "提交" },
   "subscript_59744f96": { "message": "下标" },
