/*
 * Copyright (C) 2021 - present Instructure, Inc.
 *
 * This file is part of Canvas.
 *
 * Canvas is free software: you can redistribute it and/or modify it under
 * the terms of the GNU Affero General Public License as published by the Free
 * Software Foundation, version 3 of the License.
 *
 * Canvas is distributed in the hope that it will be useful, but WITHOUT ANY
 * WARRANTY; without even the implied warranty of MERCHANTABILITY or FITNESS FOR
 * A PARTICULAR PURPOSE. See the GNU Affero General Public License for more
 * details.
 *
 * You should have received a copy of the GNU Affero General Public License along
 * with this program. If not, see <http://www.gnu.org/licenses/>.
 */

import formatMessage from '../../format-message'
import '../tinymce/zh_CN'

const locale = {
  "access_the_pretty_html_editor_37168efe": {
    "message": "访问精美 HTML 编辑器"
  },
  "accessibility_checker_b3af1f6c": { "message": "辅助功能检查器" },
  "action_to_take_b626a99a": { "message": "要执行的操作：" },
  "add_8523c19b": { "message": "添加" },
  "add_a_caption_2a915239": { "message": "添加说明" },
  "add_alt_text_for_the_image_48cd88aa": { "message": "为图像添加替换文本" },
  "add_another_f4e50d57": { "message": "新增" },
  "add_cc_subtitles_55f0394e": { "message": "添加抄送/副标题" },
  "add_image_60b2de07": { "message": "添加图像" },
  "additional_considerations_f3801683": { "message": "其他考虑事项" },
  "adjacent_links_with_the_same_url_should_be_a_singl_7a1f7f6c": {
    "message": "具有相同 URL 的相邻链接应该为一个单链接。"
  },
  "aleph_f4ffd155": { "message": "Aleph" },
  "align_11050992": { "message": "协调" },
  "alignment_and_lists_5cebcb69": { "message": "对齐和列表" },
  "all_4321c3a1": { "message": "全部" },
  "all_apps_a50dea49": { "message": "所有应用" },
  "alpha_15d59033": { "message": "Alpha" },
  "alphabetical_55b5b4e0": { "message": "按字母顺序" },
  "alt_attribute_text_should_not_contain_more_than_12_e21d4040": {
    "message": "替换属性文本不得超过 120 个字符。"
  },
  "alt_text_611fb322": { "message": "Alt 文本" },
  "amalg_coproduct_c589fb12": { "message": "Amalg（余积）" },
  "an_error_occured_reading_the_file_ff48558b": {
    "message": "读取文件时发生错误"
  },
  "an_error_occurred_making_a_network_request_d1bda348": {
    "message": "发出网络请求时出错"
  },
  "an_error_occurred_uploading_your_media_71f1444d": {
    "message": "上传媒体时出错。"
  },
  "and_7fcc2911": { "message": "和" },
  "angle_c5b4ec50": { "message": "角度" },
  "announcement_list_da155734": { "message": "公告列表" },
  "announcements_a4b8ed4a": { "message": "公告" },
  "apply_781a2546": { "message": "申请" },
  "apply_changes_to_all_instances_of_this_icon_maker__2642f466": {
    "message": "将更改应用于课程中的该图标编辑器图标的所有实例"
  },
  "approaches_the_limit_893aeec9": { "message": "接近限值" },
  "approximately_e7965800": { "message": "大约" },
  "apps_54d24a47": { "message": "应用程序" },
  "are_you_sure_you_want_to_cancel_changes_you_made_m_c5210496": {
    "message": "确定要取消吗？您做出的变更可能无法保存。"
  },
  "arrows_464a3e54": { "message": "箭头" },
  "art_icon_8e1daad": { "message": "艺术图标" },
  "aspect_ratio_will_be_preserved_cb5fdfb8": { "message": "保留长宽比" },
  "assignments_1e02582c": { "message": "作业" },
  "asterisk_82255584": { "message": "星号" },
  "attributes_963ba262": { "message": "属性" },
  "audio_and_video_recording_not_supported_please_use_5ce3f0d7": {
    "message": "不支持音频和视频录制；请使用其他浏览器。"
  },
  "audio_options_feb58e2c": { "message": "音频选项" },
  "audio_options_tray_33a90711": { "message": "音频选项托盘" },
  "audio_player_for_title_20cc70d": { "message": "{ title }的音频播放器" },
  "auto_saved_content_exists_would_you_like_to_load_t_fee528f2": {
    "message": "存在自动保存的内容。是否要改为加载自动保存的内容？"
  },
  "available_folders_694d0436": { "message": "可用文件夹" },
  "backslash_b2d5442d": { "message": "反斜线" },
  "bar_ec63ed6": { "message": "横线" },
  "basic_554cdc0a": { "message": "基本" },
  "because_501841b": { "message": "因为" },
  "below_81d4dceb": { "message": "下方" },
  "beta_cb5f307e": { "message": "Beta" },
  "big_circle_16b2e604": { "message": "大圆圈" },
  "binomial_coefficient_ea5b9bb7": { "message": "二项式系数" },
  "black_4cb01371": { "message": "黑色" },
  "blue_daf8fea9": { "message": "蓝色" },
  "bottom_15a2a9be": { "message": "底部" },
  "bottom_third_5f5fec1d": { "message": "倒数第三" },
  "bowtie_5f9629e4": { "message": "领结" },
  "brick_f2656265": { "message": "砖块" },
  "c_2001_acme_inc_283f7f80": { "message": "(c) 2001 Acme Inc." },
  "cancel_caeb1e68": { "message": "取消" },
  "cap_product_3a5265a6": { "message": "卡积" },
  "center_align_e68d9997": { "message": "居中对齐" },
  "centered_dot_64d5e378": { "message": "居中点" },
  "centered_horizontal_dots_451c5815": { "message": "居中横点" },
  "change_alt_text_92654906": { "message": "更改替换文本" },
  "change_heading_tag_to_paragraph_a61e3113": {
    "message": "更改段落的标题标签"
  },
  "change_only_this_heading_s_level_903cc956": {
    "message": "仅更改此标题级别"
  },
  "change_text_color_1aecb912": { "message": "更改文本颜色" },
  "changes_you_made_may_not_be_saved_4e8db973": {
    "message": "您做出的变更可能无法保存。"
  },
  "characters_9d897d1c": { "message": "字符" },
  "characters_no_spaces_485e5367": { "message": "字符（无空格）" },
  "check_accessibility_3c78211c": { "message": "检查辅助功能" },
  "checking_for_accessibility_issues_fac18c6d": {
    "message": "正在检查辅助功能问题"
  },
  "chi_54a32644": { "message": "Chi" },
  "choose_caption_file_9c45bc4e": { "message": "选择标题文件" },
  "choose_usage_rights_33683854": { "message": "选择使用权限..." },
  "circle_484abe63": { "message": "圆圈" },
  "circle_unordered_list_9e3a0763": { "message": "圆形无序列表" },
  "clear_2084585f": { "message": "清除" },
  "clear_image_3213fe62": { "message": "清除图片" },
  "clear_selected_file_82388e50": { "message": "清除所选文件" },
  "clear_selected_file_filename_2fe8a58e": {
    "message": "清除所选文件：{ filename }"
  },
  "click_or_shift_click_for_the_html_editor_25d70bb4": {
    "message": "单击或按住 shift 并单击 html 编辑器。"
  },
  "click_to_embed_imagename_c41ea8df": { "message": "单击以嵌入{ imageName }" },
  "click_to_hide_preview_3c707763": { "message": "单击以隐藏预览" },
  "click_to_insert_a_link_into_the_editor_c19613aa": {
    "message": "单击以插入指向编辑器的链接。"
  },
  "click_to_show_preview_faa27051": { "message": "单击以显示预览" },
  "close_a_menu_or_dialog_also_returns_you_to_the_edi_739079e6": {
    "message": "关闭菜单或对话框。并带您返回至编辑器区域"
  },
  "close_accessibility_checker_29d1c51e": { "message": "关闭辅助功能检查器" },
  "close_d634289d": { "message": "关闭" },
  "closed_caption_file_must_be_less_than_maxkb_kb_5880f752": {
    "message": "关闭字幕的文件必须小于 { maxKb } kb"
  },
  "closed_captions_subtitles_e6aaa016": { "message": "关闭了字幕/说明" },
  "clubs_suit_c1ffedff": { "message": "梅花（花色）" },
  "collaborations_5c56c15f": { "message": "协作" },
  "collapse_to_hide_types_1ab46d2e": { "message": "折叠以隐藏 { types }" },
  "color_picker_6b359edf": { "message": "颜色选取器" },
  "color_picker_colorname_selected_ad4cf400": {
    "message": "颜色选取器（已选择 { colorName }）"
  },
  "column_e1ae5c64": { "message": "列" },
  "column_group_1c062368": { "message": "列组" },
  "complex_numbers_a543d004": { "message": "复数" },
  "computer_1d7dfa6f": { "message": "计算机" },
  "congruent_5a244acd": { "message": "全等" },
  "contains_311f37b7": { "message": "包含" },
  "content_1440204b": { "message": "内容" },
  "content_is_still_being_uploaded_if_you_continue_it_8f06d0cb": {
    "message": "内容仍在上传中，如果您继续，该内容将不会正确嵌入。"
  },
  "content_subtype_5ce35e88": { "message": "内容子类型" },
  "content_type_2cf90d95": { "message": "内容类型" },
  "coproduct_e7838082": { "message": "余积" },
  "copyright_holder_66ee111": { "message": "版权持有者：" },
  "could_not_insert_content_itemtype_items_are_not_cu_638dfecd": {
    "message": "无法插入内容：Canvas 目前不支持“{ itemType }”项目。"
  },
  "count_40eced3b": { "message": "计数" },
  "count_plural_0_0_words_one_1_word_other_words_acf32eca": {
    "message": "{ count, plural,\n     =0 {0 个字}\n    one {1 个字}\n  other {# 个字}\n}"
  },
  "count_plural_one_item_loaded_other_items_loaded_857023b7": {
    "message": "{ count, plural,\n    one {已上传 # 项}\n  other {已上传 # 项}\n}"
  },
  "course_documents_104d76e0": { "message": "课程文件" },
  "course_files_62deb8f8": { "message": "课程文件" },
  "course_files_a31f97fc": { "message": "课程文件" },
  "course_images_f8511d04": { "message": "课程图像" },
  "course_link_b369426": { "message": "课程链接" },
  "course_links_b56959b9": { "message": "课程链接" },
  "course_media_ec759ad": { "message": "课程媒体" },
  "course_navigation_dd035109": { "message": "课程导航" },
  "create_icon_110d6463": { "message": "创建图标" },
  "create_icon_maker_icon_c716bffe": { "message": "创建图标编辑器图标" },
  "creative_commons_license_725584ae": {
    "message": "Creative Commons 许可证："
  },
  "crop_image_41bf940c": { "message": "裁剪图片" },
  "crop_image_807ebb08": { "message": "裁剪图像" },
  "cup_product_14174434": { "message": "上积" },
  "current_image_f16c249c": { "message": "当前图像" },
  "current_volume_level_c55ab825": { "message": "当前音量" },
  "custom_6979cd81": { "message": "自定义" },
  "cyan_c1d5f68a": { "message": "青色" },
  "dagger_57e0f4e5": { "message": "剑号" },
  "date_added_ed5ad465": { "message": "按添加日期排序" },
  "decorative_icon_9a7f3fc3": { "message": "装饰性图标" },
  "decorative_image_fde98579": { "message": "装饰图片" },
  "decorative_type_upper_f2c95e3": { "message": "装饰{ TYPE_UPPER }" },
  "decrease_indent_d9cf469d": { "message": "减少缩进" },
  "deep_purple_bb3e2907": { "message": "深紫色" },
  "default_bulleted_unordered_list_47079da8": {
    "message": "默认项目符号无序列表"
  },
  "default_numerical_ordered_list_48dd3548": { "message": "默认数字有序列表" },
  "definite_integral_fe7ffed1": { "message": "定积分" },
  "degree_symbol_4a823d5f": { "message": "度数符号" },
  "delimiters_4db4840d": { "message": "分隔符" },
  "delta_53765780": { "message": "Delta" },
  "describe_the_icon_f6a18823": { "message": "（描述图标）" },
  "describe_the_type_ff448da5": { "message": "（描述{ TYPE }）" },
  "describe_the_video_2fe8f46a": { "message": "（视频说明）" },
  "description_436c48d7": { "message": "说明" },
  "details_98a31b68": { "message": "详情" },
  "diagonal_dots_7d71b57e": { "message": "斜点" },
  "diamond_b8dfe7ae": { "message": "菱形" },
  "diamonds_suit_526abaaf": { "message": "方块（花色）" },
  "digamma_258ade94": { "message": "Digamma" },
  "dimension_type_f5fa9170": { "message": "维度类型" },
  "dimensions_45ddb7b7": { "message": "尺寸" },
  "directionality_26ae9e08": { "message": "方向" },
  "directly_edit_latex_b7e9235b": { "message": "直接编辑 LaTeX" },
  "disable_preview_222bdf72": { "message": "禁用预览" },
  "discussions_a5f96392": { "message": "讨论" },
  "discussions_index_6c36ced": { "message": "讨论索引" },
  "disjoint_union_e74351a8": { "message": "不交并" },
  "display_options_315aba85": { "message": "显示选项" },
  "display_text_link_opens_in_a_new_tab_75e9afc9": {
    "message": "显示文本链接（在新标签页中打开）"
  },
  "division_sign_72190870": { "message": "除号" },
  "document_678cd7bf": { "message": "文档" },
  "documents_81393201": { "message": "文档" },
  "done_54e3d4b6": { "message": "完成" },
  "double_dagger_faf78681": { "message": "双剑号" },
  "down_5831a426": { "message": "下" },
  "down_and_left_diagonal_arrow_40ef602c": { "message": "左下斜箭头" },
  "down_and_right_diagonal_arrow_6ea0f460": { "message": "右下斜箭头" },
  "download_filename_2baae924": { "message": "下载 { filename }" },
  "downward_arrow_cca52012": { "message": "向下箭头" },
  "downward_pointing_triangle_2a12a601": { "message": "倒三角" },
  "drag_a_file_here_1bf656d5": { "message": "把文件拖动到此处" },
  "drag_and_drop_or_click_to_browse_your_computer_60772d6d": {
    "message": "拖放或点击以浏览计算机"
  },
  "drag_handle_use_up_and_down_arrows_to_resize_e29eae5c": {
    "message": "拖动手柄。使用上下箭头调整大小"
  },
  "due_multiple_dates_cc0ee3f5": { "message": "到期：多个日期" },
  "due_when_7eed10c6": { "message": "到期：{ when }" },
  "edit_alt_text_for_this_icon_instance_9c6fc5fd": {
    "message": "编辑此图标实例的替换文本"
  },
  "edit_c5fbea07": { "message": "编辑" },
  "edit_course_link_5a5c3c59": { "message": "编辑课程链接" },
  "edit_equation_f5279959": { "message": "编辑等式" },
  "edit_existing_icon_maker_icon_5d0ebb3f": {
    "message": "编辑现有图标制作者图标"
  },
  "edit_icon_2c6b0e91": { "message": "编辑图标" },
  "edit_link_7f53bebb": { "message": "编辑链接" },
  "editor_statusbar_26ac81fc": { "message": "编辑器状态栏" },
  "element_starting_with_start_91bf4c3b": {
    "message": "以{ start }开始的元素"
  },
  "embed_828fac4a": { "message": "嵌入" },
  "embed_code_314f1bd5": { "message": "嵌入代码" },
  "embed_content_from_external_tool_3397ad2d": {
    "message": "从外部工具嵌入内容"
  },
  "embed_image_1080badc": { "message": "嵌入图片" },
  "embed_video_a97a64af": { "message": "嵌入视频" },
  "embedded_content_aaeb4d3d": { "message": "嵌入内容" },
  "empty_set_91a92df4": { "message": "空集" },
  "encircled_dot_8f5e51c": { "message": "带圆圈点" },
  "encircled_minus_72745096": { "message": "带圆圈负号" },
  "encircled_plus_36d8d104": { "message": "带圆圈正号" },
  "encircled_times_5700096d": { "message": "带圆圈次数" },
  "engineering_icon_f8f3cf43": { "message": "工程设计图标" },
  "english_icon_25bfe845": { "message": "英语图标" },
  "enter_at_least_3_characters_to_search_4f037ee0": {
    "message": "输入至少 3 个字符以进行搜索"
  },
  "epsilon_54bb8afa": { "message": "Epsilon" },
  "epsilon_variant_d31f1e77": { "message": "Epsilon（变体）" },
  "equals_sign_c51bdc58": { "message": "等号" },
  "equation_1c5ac93c": { "message": "等式" },
  "equation_editor_39fbc3f1": { "message": "方程式编辑器" },
  "equilibrium_6ff3040b": { "message": "平衡点" },
  "equivalence_class_7b0f11c0": { "message": "等价类" },
  "equivalent_identity_654b3ce5": { "message": "等效标识" },
  "eta_b8828f99": { "message": "Eta" },
  "exists_2e62bdaa": { "message": "存在" },
  "exit_fullscreen_b7eb0aa4": { "message": "退出全屏" },
  "expand_preview_by_default_2abbf9f8": { "message": "默认展开预览" },
  "expand_to_see_types_f5d29352": { "message": "展开以查看 { types }" },
  "external_link_d3f9e62a": { "message": "外部链接" },
  "external_tool_frame_70b32473": { "message": "外部工具框架" },
  "external_tools_6e77821": { "message": "外部工具" },
  "extra_large_b6cdf1ff": { "message": "超大" },
  "extra_small_9ae33252": { "message": "特小" },
  "extracurricular_icon_67c8ca42": { "message": "课外图标" },
  "f_function_fe422d65": { "message": "F（函数）" },
  "failed_getting_file_contents_e9ea19f4": { "message": "文件内容获取失败" },
  "failed_to_retrieve_content_from_external_tool_5899c213": {
    "message": "无法从外部工具检索内容"
  },
  "file_name_8fd421ff": { "message": "文件名称" },
  "file_storage_quota_exceeded_b7846cd1": { "message": "超出文件存储大小限制" },
  "file_url_c12b64be": { "message": "文件URL" },
  "filename_file_icon_602eb5de": { "message": "{ filename }文件图标" },
  "filename_image_preview_6cef8f26": { "message": "{ filename }图像预览" },
  "filename_text_preview_e41ca2d8": { "message": "{ filename }文本预览" },
  "files_c300e900": { "message": "文件" },
  "files_index_af7c662b": { "message": "文件索引" },
  "finish_bc343002": { "message": "完成" },
  "fix_heading_hierarchy_f60884c4": { "message": "置顶标题层次结构" },
  "flat_music_76d5a5c3": { "message": "降调（音乐）" },
  "focus_element_options_toolbar_18d993e": { "message": "焦点元素选项工具栏" },
  "folder_tree_fbab0726": { "message": "文件夹树" },
  "for_all_b919f972": { "message": "全部" },
  "format_4247a9c5": { "message": "格式" },
  "format_as_a_list_142210c3": { "message": "使用列表格式" },
  "formatting_5b143aa8": { "message": "格式化" },
  "forward_slash_3f90f35e": { "message": "斜杠" },
  "found_auto_saved_content_3f6e4ca5": { "message": "找到自动保存的内容" },
  "found_count_plural_0_results_one_result_other_resu_46aeaa01": {
    "message": "查找 { count, plural,\n     =0 {# 结果}\n    one {# 结果}\n  other {# 结果}\n}"
  },
  "fraction_41bac7af": { "message": "分数" },
  "fullscreen_873bf53f": { "message": "全屏" },
  "gamma_1767928": { "message": "Gamma" },
  "generating_preview_45b53be0": { "message": "生成预览..." },
  "gif_png_format_images_larger_than_size_kb_are_not__7af3bdbd": {
    "message": "当前不支持大于 { size } KB 的 GIF/PNG 格式图像。"
  },
  "go_to_the_editor_s_menubar_e6674c81": { "message": "前往编辑器的菜单栏" },
  "go_to_the_editor_s_toolbar_a5cb875f": { "message": "前往编辑器的工具栏" },
  "grades_a61eba0a": { "message": "评分" },
  "greater_than_e98af662": { "message": "大于" },
  "greater_than_or_equal_b911949a": { "message": "大于等于" },
  "greek_65c5b3f7": { "message": "希腊语" },
  "green_15af4778": { "message": "绿色" },
  "grey_a55dceff": { "message": "灰色" },
  "group_documents_8bfd6ae6": { "message": "组文档" },
  "group_files_4324f3df": { "message": "小组文件" },
  "group_files_82e5dcdb": { "message": "组文件" },
  "group_images_98e0ac17": { "message": "组图像" },
  "group_isomorphism_45b1458c": { "message": "群同构" },
  "group_link_63e626b3": { "message": "组链接" },
  "group_links_9493129e": { "message": "小组链接" },
  "group_media_2f3d128a": { "message": "组媒体" },
  "group_navigation_99f191a": { "message": "小组导航" },
  "h_bar_bb94deae": { "message": "H 斜杠" },
  "hat_ea321e35": { "message": "帽" },
  "header_column_f27433cb": { "message": "标题列" },
  "header_row_and_column_ec5b9ec": { "message": "标题行和列" },
  "header_row_f33eb169": { "message": "标题行" },
  "heading_2_5b84eed2": { "message": "标题 2" },
  "heading_3_2c83de44": { "message": "标题 3" },
  "heading_4_b2e74be7": { "message": "标题 4" },
  "heading_levels_should_not_be_skipped_3947c0e0": {
    "message": "不得跳过标题级别。"
  },
  "heading_starting_with_start_42a3e7f9": {
    "message": "以{ start }开始的标题"
  },
  "headings_should_not_contain_more_than_120_characte_3c0e0cb3": {
    "message": "标题不得超过 120 个字符。"
  },
  "health_icon_8d292eb5": { "message": "健康图标" },
  "hearts_suit_e50e04ca": { "message": "红桃（花色）" },
  "height_69b03e15": { "message": "高度" },
  "hexagon_d8468e0d": { "message": "六边形" },
  "hide_description_bfb5502e": { "message": "隐藏说明" },
  "hide_title_description_caf092ef": { "message": "隐藏{ title }说明" },
  "highlight_an_element_to_activate_the_element_optio_60e1e56b": {
    "message": "高亮显示一个元素以激活元素选项工具栏"
  },
  "home_351838cd": { "message": "首页" },
  "html_code_editor_fd967a44": { "message": "HTML 代码编辑器" },
  "html_editor_fb2ab713": { "message": "HTML 编辑器" },
  "i_have_obtained_permission_to_use_this_file_6386f087": {
    "message": "我已获得使用此文件的权限。"
  },
  "i_hold_the_copyright_71ee91b1": { "message": "我持有版权" },
  "icon_215a1dc6": { "message": "图标" },
  "icon_8168b2f8": { "message": "图标" },
  "icon_color_b86dd6d6": { "message": "图标颜色" },
  "icon_maker_icons_cc560f7e": { "message": "图标编辑器图标" },
  "icon_options_7e32746e": { "message": "图标选项" },
  "icon_options_tray_2b407977": { "message": "图标选项托盘" },
  "icon_preview_1782a1d9": { "message": "图标预览" },
  "icon_shape_30b61e7": { "message": "图标形状" },
  "icon_size_9353edea": { "message": "图标大小" },
<<<<<<< HEAD
=======
  "if_left_empty_link_text_will_display_as_course_lin_2a34eedb": {
    "message": "如果不填，链接文本将显示为课程链接名称"
  },
>>>>>>> b3b750c9
  "if_usage_rights_are_required_the_file_will_not_pub_841e276e": {
    "message": "如需使用权限，则在“文件”页面中启用文件之前，不会发布文件。"
  },
  "if_you_do_not_select_usage_rights_now_this_file_wi_14e07ab5": {
    "message": "如果您现在不选择使用权限，该文件在上传后不会被发布。"
  },
  "image_8ad06": { "message": "图片" },
  "image_c1c98202": { "message": "图像" },
  "image_filenames_should_not_be_used_as_the_alt_attr_bcfd7780": {
    "message": "不得使用图像文件名作为描述图像内容的替换属性。"
  },
  "image_options_5412d02c": { "message": "图像选项" },
  "image_options_tray_90a46006": { "message": "图像选项托盘" },
  "image_to_crop_3a34487d": { "message": "剪裁图像" },
  "image_with_filename_file_aacd7180": { "message": "文件名为{ file }的图像" },
  "images_7ce26570": { "message": "图像" },
  "images_should_include_an_alt_attribute_describing__b86d6a86": {
    "message": "图像应包括一个描述图像内容的替换属性。"
  },
  "imaginary_portion_of_complex_number_2c733ffa": { "message": "虚部（复数）" },
  "in_element_of_19ca2f33": { "message": "包含（元素）" },
  "increase_indent_6af90f7c": { "message": "增加缩进" },
  "indefinite_integral_6623307e": { "message": "不定积分" },
  "indigo_2035fc55": { "message": "靛蓝色" },
  "inference_fed5c960": { "message": "推断" },
  "infinity_7a10f206": { "message": "无穷" },
  "insert_593145ef": { "message": "插入" },
  "insert_link_6dc23cae": { "message": "插入链接" },
  "insert_math_equation_57c6e767": { "message": "插入数学公式" },
  "integers_336344e1": { "message": "整数" },
  "intersection_cd4590e4": { "message": "相交" },
  "invalid_entry_f7d2a0f5": { "message": "无效的输入。" },
  "invalid_file_c11ba11": { "message": "无效的文件" },
  "invalid_file_type_881cc9b2": { "message": "无效的文件类型" },
  "invalid_url_cbde79f": { "message": "URL 无效" },
  "iota_11c932a9": { "message": "Iota" },
  "issue_num_total_f94536cf": { "message": "问题{ num }/{ total }" },
  "kappa_2f14c816": { "message": "Kappa" },
  "kappa_variant_eb64574b": { "message": "Kappa（变体）" },
  "keyboard_shortcuts_ed1844bd": { "message": "键盘捷径" },
  "keyboards_navigate_to_links_using_the_tab_key_two__5fab8c82": {
    "message": "键盘使用 Tab 键导航至链接。转至相同目的地的两个相邻链接可以对键盘用户造成混淆。"
  },
  "lambda_4f602498": { "message": "Lambda" },
  "language_arts_icon_a798b0f8": { "message": "语言艺术图标" },
  "languages_icon_9d20539": { "message": "语言图标" },
  "large_9c5e80e7": { "message": "大" },
  "learn_more_about_adjacent_links_2cb9762c": { "message": "详细了解相邻链接" },
  "learn_more_about_color_contrast_c019dfb9": {
    "message": "详细了解色彩对比度"
  },
  "learn_more_about_organizing_page_headings_8a7caa2e": {
    "message": "详细了解组织页面标题"
  },
  "learn_more_about_proper_page_heading_structure_d2959f2d": {
    "message": "详细了解适当的页面标题结构"
  },
  "learn_more_about_table_headers_5f5ee13": { "message": "详细了解表标题" },
  "learn_more_about_using_alt_text_for_images_5698df9a": {
    "message": "详细了解为使用图片替换文本"
  },
  "learn_more_about_using_captions_with_tables_36fe496f": {
    "message": "详细了解将标题与表格一起使用"
  },
  "learn_more_about_using_filenames_as_alt_text_264286af": {
    "message": "详细了解使用文件名作为替换文本"
  },
  "learn_more_about_using_lists_4e6eb860": { "message": "详细了解使用列表" },
  "learn_more_about_using_scope_attributes_with_table_20df49aa": {
    "message": "详细了解将范围属性与表格一起使用"
  },
  "leave_as_is_4facfe55": { "message": "保持原状" },
  "left_3ea9d375": { "message": "左侧" },
  "left_align_43d95491": { "message": "左对齐" },
  "left_angle_bracket_c87a6d07": { "message": "左角括弧" },
  "left_arrow_4fde1a64": { "message": "左箭头" },
  "left_arrow_with_hook_5bfcad93": { "message": "左转弯箭头" },
  "left_ceiling_ee9dd88a": { "message": "左向上取整符号" },
  "left_curly_brace_1726fb4": { "message": "左大括号" },
  "left_downard_harpoon_arrow_1d7b3d2e": { "message": "左下鱼叉箭头" },
  "left_floor_29ac2274": { "message": "左向下取整符号" },
  "left_to_right_e9b4fd06": { "message": "从左至右" },
  "left_upward_harpoon_arrow_3a562a96": { "message": "左上鱼叉箭头" },
  "leftward_arrow_1e4765de": { "message": "左箭头" },
  "leftward_pointing_triangle_d14532ce": { "message": "左指三角形" },
  "less_than_a26c0641": { "message": "小于" },
  "less_than_or_equal_be5216cb": { "message": "小于等于" },
  "library_icon_ae1e54cf": { "message": "图书馆图标" },
  "light_blue_5374f600": { "message": "浅蓝色" },
  "link_7262adec": { "message": "链接" },
  "link_options_a16b758b": { "message": "链接选项" },
  "link_with_text_starting_with_start_b3fcbe71": {
    "message": "具有以{ start }开始的文本的链接"
  },
  "links_14b70841": { "message": "链接" },
  "links_to_an_external_site_de74145d": { "message": "链接到外部网站。" },
  "lists_should_be_formatted_as_lists_f862de8d": {
    "message": "列表应使用列表格式。"
  },
  "load_more_35d33c7": { "message": "加载更多" },
  "loading_25990131": { "message": "加载中……" },
  "loading_bde52856": { "message": "正在加载" },
  "loading_closed_captions_subtitles_failed_95ceef47": {
    "message": "加载关闭的字幕/副标题失败。"
  },
  "loading_external_tool_d839042c": { "message": "正在加载外部工具" },
  "loading_failed_b3524381": { "message": "加载失败……" },
  "loading_failed_e6a9d8ef": { "message": "加载失败。" },
  "loading_folders_d8b5869e": { "message": "正在加载文件夹" },
  "loading_placeholder_for_filename_792ef5e8": {
    "message": "正在加载{ fileName }的占位符"
  },
  "loading_please_wait_d276220a": { "message": "正在加载，请稍候" },
  "loading_preview_9f077aa1": { "message": "加载预览" },
  "locked_762f138b": { "message": "已锁定" },
  "logical_equivalence_76fca396": { "message": "逻辑等价" },
  "logical_equivalence_short_8efd7b4f": { "message": "逻辑等价（短）" },
  "logical_equivalence_short_and_thick_1e1f654d": {
    "message": "逻辑等价（短厚）"
  },
  "logical_equivalence_thick_662dd3f2": { "message": "逻辑等价（厚）" },
  "low_horizontal_dots_cc08498e": { "message": "下横点" },
  "magenta_4a65993c": { "message": "品红色" },
  "maps_to_e5ef7382": { "message": "映射到" },
  "math_icon_ad4e9d03": { "message": "数学图标" },
  "media_af190855": { "message": "媒体" },
  "media_file_is_processing_please_try_again_later_58a6d49": {
    "message": "媒体文件正在处理中。请稍后再试。"
  },
  "media_title_2112243b": { "message": "媒体标题" },
  "medium_5a8e9ead": { "message": "中等" },
  "merge_links_2478df96": { "message": "合并链接" },
  "mic_a7f3d311": { "message": "麦克风" },
  "microphone_disabled_15c83130": { "message": "麦克风已禁用" },
  "middle_27dc1d5": { "message": "中间" },
  "minimize_file_preview_da911944": { "message": "最小化文件预览" },
  "minimize_video_20aa554b": { "message": "最小化视频" },
  "minus_fd961e2e": { "message": "减号" },
  "minus_plus_3461f637": { "message": "减号/加号" },
  "misc_3b692ea7": { "message": "其他" },
  "miscellaneous_e9818229": { "message": "其他" },
  "modules_c4325335": { "message": "单元" },
  "moving_image_to_crop_directionword_6f66cde2": {
    "message": "正在移动图片以剪裁 { directionWord }"
  },
  "mu_37223b8b": { "message": "Mu" },
  "multi_color_image_63d7372f": { "message": "彩色图像" },
  "multiplication_sign_15f95c22": { "message": "乘号" },
  "music_icon_4db5c972": { "message": "音乐图标" },
  "must_be_at_least_percentage_22e373b6": {
    "message": "必须至少达到 { percentage }%"
  },
  "must_be_at_least_width_x_height_px_41dc825e": {
    "message": "必须至少为 { width } x { height }px"
  },
  "my_files_2f621040": { "message": "我的文件" },
  "n_th_root_9991a6e4": { "message": "N 次方根" },
  "nabla_1e216d25": { "message": "微分算符" },
  "name_1aed4a1b": { "message": "名称" },
  "name_color_ceec76ff": { "message": "{ name } ({ color })" },
  "natural_music_54a70258": { "message": "还原记号（音乐）" },
  "natural_numbers_3da07060": { "message": "自然数" },
  "navigate_through_the_menu_or_toolbar_415a4e50": {
    "message": "导航菜单或工具栏"
  },
  "nested_greater_than_d852e60d": { "message": "嵌套大于" },
  "nested_less_than_27d17e58": { "message": "嵌套小于" },
  "next_40e12421": { "message": "下一步" },
  "no_accessibility_issues_were_detected_f8d3c875": {
    "message": "没有发现辅助功能问题。"
  },
  "no_changes_to_save_d29f6e91": { "message": "没有更改要保存。" },
  "no_e16d9132": { "message": "否" },
  "no_file_chosen_9a880793": { "message": "没有选择文件" },
  "no_headers_9bc7dc7f": { "message": "无标题" },
  "no_preview_is_available_for_this_file_f940114a": {
    "message": "没有预览可用于此文件。"
  },
  "no_results_940393cf": { "message": "无结果。" },
  "no_results_found_for_filterterm_ad1b04c8": {
    "message": "未找到{ filterTerm }的结果"
  },
  "no_video_1ed00b26": { "message": "无视频" },
  "none_3b5e34d2": { "message": "无" },
  "none_selected_b93d56d2": { "message": "未选中任何项" },
  "not_equal_6e2980e6": { "message": "不相等" },
  "not_in_not_an_element_of_fb1ffb54": { "message": "不包含（不是元素）" },
  "not_negation_1418ebb8": { "message": "非（否定）" },
  "not_subset_dc2b5e84": { "message": "非子集" },
  "not_subset_strict_23d282bf": { "message": "非子集（严格）" },
  "not_superset_5556b913": { "message": "非超集" },
  "not_superset_strict_24e06f36": { "message": "非超集（严格）" },
  "nu_1c0f6848": { "message": "Nu" },
  "octagon_e48be9f": { "message": "八边形" },
  "olive_6a3e4d6b": { "message": "橄榄" },
  "omega_8f2c3463": { "message": "Omega" },
  "one_of_the_following_styles_must_be_added_to_save__1de769aa": {
    "message": "必须添加以下其中一个样式以保存图标：图标颜色、轮廓大小、图标文本或图像"
  },
  "open_circle_e9bd069": { "message": "开圆" },
  "open_this_keyboard_shortcuts_dialog_9658b83a": {
    "message": "打开此键盘快捷方式对话框"
  },
  "open_title_application_fd624fc5": { "message": "打开{ title }应用程序" },
  "operators_a2ef9a93": { "message": "运算符" },
  "or_9b70ccaa": { "message": "或" },
  "orange_81386a62": { "message": "橙色" },
  "ordered_and_unordered_lists_cfadfc38": { "message": "有序列表和无序列表" },
  "other_editor_shortcuts_may_be_found_at_404aba4a": {
    "message": "其他编辑器快捷方式可见于"
  },
  "outline_color_3ef2cea7": { "message": "轮廓颜色" },
  "outline_size_a6059a21": { "message": "轮廓大小" },
  "p_is_not_a_valid_protocol_which_must_be_ftp_http_h_adf13fc2": {
    "message": "{ p } 不是有效的协议，必须是 ftp、http、https、mailto、skype、tel 或可以忽略"
  },
  "pages_e5414c2c": { "message": "页面" },
  "paragraph_5e5ad8eb": { "message": "段落" },
  "paragraph_starting_with_start_a59923f8": {
    "message": "以{ start }开始的段落"
  },
  "parallel_d55d6e38": { "message": "平行" },
  "partial_derivative_4a9159df": { "message": "偏（导数）" },
  "paste_5963d1c1": { "message": "粘贴" },
  "pause_12af3bb4": { "message": "暂停" },
  "pentagon_17d82ea3": { "message": "五角形" },
  "people_b4ebb13c": { "message": "人员" },
  "percentage_34ab7c2c": { "message": "百分数" },
  "percentage_must_be_a_number_8033c341": { "message": "百分比必须是数字" },
  "performing_arts_icon_f3497486": { "message": "表演艺术图标" },
  "perpendicular_7c48ede4": { "message": "正交" },
  "phi_4ac33b6d": { "message": "Phi" },
  "phi_variant_c9bb3ac5": { "message": "Phi（变体）" },
  "physical_education_icon_d7dffd3e": { "message": "体育图标" },
  "pi_dc4f0bd8": { "message": "Pi" },
  "pi_variant_10f5f520": { "message": "Pi（变体）" },
  "pink_68ad45cb": { "message": "粉红色" },
  "pixels_52ece7d1": { "message": "像素" },
  "play_1a47eaa7": { "message": "播放" },
  "play_media_comment_35257210": { "message": "播放媒体评论。" },
  "play_media_comment_by_name_from_createdat_c230123d": {
    "message": "播放{ name }的来自{ createdAt }的媒体评论。"
  },
  "please_allow_canvas_to_access_your_microphone_and__dc2c3079": {
    "message": "请允许 Canvas 访问您的麦克风和网络摄像头。"
  },
  "plus_d43cd4ec": { "message": "加号" },
  "plus_minus_f8be2e83": { "message": "加号/减号" },
  "posted_when_a578f5ab": { "message": "发布日期：{ when }" },
  "power_set_4f26f316": { "message": "幂集" },
  "precedes_196b9aef": { "message": "先于" },
  "precedes_equal_20701e84": { "message": "先于等于" },
  "preformatted_d0670862": { "message": "预定义格式" },
  "prev_f82cbc48": { "message": "上一个" },
  "preview_53003fd2": { "message": "预览" },
  "preview_a3f8f854": { "message": "预览" },
  "preview_in_overlay_ed772c46": { "message": "在图层中预览" },
  "preview_inline_9787330": { "message": "嵌入式预览" },
  "prime_917ea60e": { "message": "质" },
  "prime_numbers_13464f61": { "message": "质数" },
  "product_39cf144f": { "message": "乘积" },
  "proportional_f02800cc": { "message": "比例项" },
  "protocol_must_be_ftp_http_https_mailto_skype_tel_o_73beb4f8": {
    "message": "协议必须是 ftp、http、https、mailto、skype、tel 或可以忽略"
  },
  "psi_e3f5f0f7": { "message": "Psi" },
  "published_c944a23d": { "message": "已发布" },
  "published_when_302d8e23": { "message": "已发布：{ when }" },
  "pumpkin_904428d5": { "message": "南瓜" },
  "purple_7678a9fc": { "message": "紫色" },
  "quaternions_877024e0": { "message": "四元数" },
  "quizzes_7e598f57": { "message": "测验" },
  "rational_numbers_80ddaa4a": { "message": "有理数" },
  "real_numbers_7c99df94": { "message": "实数" },
  "real_portion_of_complex_number_7dad33b5": { "message": "实部（复数）" },
  "record_7c9448b": { "message": "记录" },
  "record_upload_media_5fdce166": { "message": "记录/上传媒体" },
  "recording_98da6bda": { "message": "录制" },
  "red_8258edf3": { "message": "红色" },
  "relationships_6602af70": { "message": "关系" },
  "religion_icon_246e0be1": { "message": "宗教图标" },
  "remove_heading_style_5fdc8855": { "message": "删除标题样式" },
  "remove_link_d1f2f4d0": { "message": "删除链接" },
  "replace_e61834a7": { "message": "替换" },
  "reset_95a81614": { "message": "重置" },
  "resize_ec83d538": { "message": "调整大小" },
  "restore_auto_save_deccd84b": { "message": "是否恢复自动保存？" },
  "reverse_turnstile_does_not_yield_7558be06": {
    "message": "反十字转门（不产生）"
  },
  "rho_a0244a36": { "message": "Rho" },
  "rho_variant_415245cd": { "message": "Rho（变体）" },
  "rich_content_editor_2708ef21": { "message": "富内容编辑器" },
  "rich_text_area_press_oskey_f8_for_rich_content_edi_c2f651d": {
    "message": "富文本区域。按{ OSKey }+F8设置富内容编辑器快捷方式。"
  },
  "right_71ffdc4d": { "message": "右侧" },
  "right_align_39e7a32a": { "message": "右对齐" },
  "right_angle_bracket_d704e2d6": { "message": "右角括弧" },
  "right_arrow_35e0eddf": { "message": "右箭头" },
  "right_arrow_with_hook_29d92d31": { "message": "右转弯箭头" },
  "right_ceiling_839dc744": { "message": "右向上取整符号" },
  "right_curly_brace_5159d5cd": { "message": "右大括号" },
  "right_downward_harpoon_arrow_d71b114f": { "message": "右下鱼叉箭头" },
  "right_floor_5392d5cf": { "message": "右向下取整符号" },
  "right_to_left_9cfb092a": { "message": "从右至左" },
  "right_upward_harpoon_arrow_f5a34c73": { "message": "右上鱼叉箭头" },
  "rightward_arrow_32932107": { "message": "右箭头" },
  "rightward_pointing_triangle_60330f5c": { "message": "右指三角形" },
  "rotate_image_90_degrees_2ab77c05": { "message": "-90 度旋转图像" },
  "rotate_image_90_degrees_6c92cd42": { "message": "90 度旋转图像" },
  "rotation_9699c538": { "message": "旋转" },
  "row_fc0944a7": { "message": "行" },
  "row_group_979f5528": { "message": "行组" },
  "sadly_the_pretty_html_editor_is_not_keyboard_acces_50da7665": {
    "message": "很抱歉，无法通过键盘访问精美 HTML 编辑器。在此处访问原始 HTML 编辑器"
  },
  "save_11a80ec3": { "message": "保存" },
  "save_copy_ca63944e": { "message": "保存副本" },
  "save_media_cb9e786e": { "message": "保存媒体" },
  "saved_icon_maker_icons_df86e2a1": { "message": "保存的图标编辑器图标" },
  "screen_readers_cannot_determine_what_is_displayed__6a5842ab": {
    "message": "如果没有替换文本，且文件名通常是不描述上下文或意义的无意义的数字和字母字符串，则屏幕读取器无法确定图像显示的内容。"
  },
  "screen_readers_cannot_determine_what_is_displayed__6f1ea667": {
    "message": "如果没有描述图像内容和意义的替换文本，则屏幕读取器无法确定图像显示的内容。替换文本应简单明了。"
  },
  "screen_readers_cannot_determine_what_is_displayed__a57e6723": {
    "message": "如果没有描述图像内容和意义的替换文本，则屏幕读取器无法确定图像显示的内容。"
  },
  "screen_readers_cannot_interpret_tables_without_the_bd861652": {
    "message": "屏幕读取器无法解读不具有正确结构的表格。表格标题提供说明和内容范围。"
  },
  "screen_readers_cannot_interpret_tables_without_the_e62912d5": {
    "message": "屏幕读取器无法解读不具有正确结构的表格。表格说明描述表格的上下文和对表格的一般理解。"
  },
  "screen_readers_cannot_interpret_tables_without_the_f0bdec0f": {
    "message": "屏幕读取器无法解读不具有正确结构的表格。表格标题提供说明和内容概述。"
  },
  "script_l_42a7b254": { "message": "花体 L" },
  "search_280d00bd": { "message": "搜索" },
  "select_audio_source_21043cd5": { "message": "选择音频来源" },
  "select_crop_shape_d441feeb": { "message": "选择裁剪形状" },
  "select_language_7c93a900": { "message": "选择语言" },
  "select_video_source_1b5c9dbe": { "message": "选择视频来源" },
  "selected_linkfilename_c093b1f2": { "message": "已选择 { linkFileName }" },
  "selection_b52c4c5e": { "message": "选择" },
  "set_header_scope_8c548f40": { "message": "设置标题范围" },
  "set_minus_b46e9b88": { "message": "设置负" },
  "set_table_header_cfab13a0": { "message": "设置表格标题" },
  "sharp_music_ab956814": { "message": "升调（音乐）" },
  "shift_arrows_4d5785fe": { "message": "SHIFT+箭头键" },
  "shift_o_to_open_the_pretty_html_editor_55ff5a31": {
    "message": "按 Shift-O 打开精美 HTML 编辑器。"
  },
  "shortcut_911d6255": { "message": "快捷方式" },
  "show_audio_options_b489926b": { "message": "显示音频选项" },
  "show_image_options_1e2ecc6b": { "message": "显示图像选项" },
  "show_link_options_545338fd": { "message": "显示链接选项" },
  "show_studio_media_options_a0c748c6": { "message": "显示 Studio 媒体选项" },
  "show_video_options_6ed3721a": { "message": "显示视频选项" },
  "sighted_users_browse_web_pages_quickly_looking_for_1d4db0c1": {
    "message": "视力好的用户快速浏览网页，查找大号字体或粗体标题。屏幕读取器用户依赖于标题了解上下文。标题应使用正确的结构。"
  },
  "sighted_users_browse_web_pages_quickly_looking_for_ade806f5": {
    "message": "视力好的用户快速浏览网页，查找大号字体或粗体标题。屏幕读取器用户依赖于标题了解上下文。标题应在正确的结构内保持简洁。"
  },
  "sigma_5c35e553": { "message": "Sigma" },
  "sigma_variant_8155625": { "message": "Sigma（变体）" },
  "single_color_image_4e5d4dbc": { "message": "单色图像" },
  "single_color_image_color_95fa9a87": { "message": "单色图像颜色" },
  "size_b30e1077": { "message": "大小" },
  "size_of_caption_file_is_greater_than_the_maximum_m_bff5f86e": {
    "message": "字幕文件的大小必须大于允许的文件大小最大值 { max } kb。"
  },
  "small_b070434a": { "message": "小" },
  "solid_circle_9f061dfc": { "message": "实心圆" },
  "something_went_wrong_89195131": { "message": "出了些问题。" },
  "something_went_wrong_accessing_your_webcam_6643b87e": {
    "message": "访问您的网络摄像头时出现问题。"
  },
  "something_went_wrong_and_i_don_t_know_what_to_show_e0c54ec8": {
    "message": "出错了，我不知道该给您看些什么。"
  },
  "something_went_wrong_check_your_connection_reload__c7868286": {
    "message": "出了些问题。检查您的网络连接，重新加载页面并重试。"
  },
  "something_went_wrong_d238c551": { "message": "出了些问题" },
  "something_went_wrong_while_sharing_your_screen_8de579e5": {
    "message": "共享屏幕时遇到问题。"
  },
  "sort_by_e75f9e3e": { "message": "排序" },
  "spades_suit_b37020c2": { "message": "黑桃（花色）" },
  "square_511eb3b3": { "message": "方形" },
  "square_cap_9ec88646": { "message": "方头" },
  "square_cup_b0665113": { "message": "方杯" },
  "square_root_e8bcbc60": { "message": "平方根" },
  "square_root_symbol_d0898a53": { "message": "平方根符号" },
  "square_subset_17be67cb": { "message": "平方子集" },
  "square_subset_strict_7044e84f": { "message": "平方子集（严格）" },
  "square_superset_3be8dae1": { "message": "平方超集" },
  "square_superset_strict_fa4262e4": { "message": "平方超集（严格）" },
  "square_unordered_list_b15ce93b": { "message": "方形无序列表" },
  "star_8d156e09": { "message": "星形标记" },
  "start_over_f7552aa9": { "message": "重新开始" },
  "start_recording_9a65141a": { "message": "开始录制" },
  "steel_blue_14296f08": { "message": "钢青色" },
  "studio_media_options_ee504361": { "message": "Studio 媒体选项" },
  "studio_media_options_tray_cfb94654": { "message": "Studio 媒体选项任务栏" },
  "styles_2aa721ef": { "message": "样式" },
  "submit_a3cc6859": { "message": "提交" },
  "subscript_59744f96": { "message": "下标" },
  "subset_19c1a92f": { "message": "子集" },
  "subset_strict_8d8948d6": { "message": "子集（严格）" },
  "succeeds_9cc31be9": { "message": "后于" },
  "succeeds_equal_158e8c3a": { "message": "后于等于" },
  "sum_b0842d31": { "message": "总和" },
  "superscript_8cb349a2": { "message": "上标" },
  "superscript_and_subscript_37f94a50": { "message": "上标和下标" },
  "superset_c4db8a7a": { "message": "超集" },
  "superset_strict_c77dd6d2": { "message": "超集（严格）" },
  "supported_file_types_srt_or_webvtt_7d827ed": {
    "message": "支持的文件类型：SRT或WebVTT"
  },
  "switch_to_pretty_html_editor_a3cee15f": {
    "message": "切换到优质 HTML 编辑器"
  },
  "switch_to_raw_html_editor_f970ae1a": { "message": "切换到原始 HTML 编辑器" },
  "switch_to_the_html_editor_146dfffd": { "message": "切换到 HTML 编辑器" },
  "switch_to_the_rich_text_editor_63c1ecf6": {
    "message": "切换到富文本编辑器"
  },
  "syllabus_f191f65b": { "message": "教学大纲" },
  "system_audio_allowed_b2508f8c": { "message": "系统音频已启用" },
  "system_audio_disabled_c177bd13": { "message": "系统音频已禁用" },
  "tab_arrows_4cf5abfc": { "message": "TAB/箭头" },
  "table_header_starting_with_start_ffcabba6": {
    "message": "以{ start }开始的表格标题"
  },
  "table_starting_with_start_e7232848": { "message": "以{ start }开始的表格" },
  "tables_headers_should_specify_scope_5abf3a8e": {
    "message": "表格标题应确定范围。"
  },
  "tables_should_include_a_caption_describing_the_con_e91e78fc": {
    "message": "表格应包括描述表格内容的说明。"
  },
  "tables_should_include_at_least_one_header_48779eac": {
    "message": "表格应包括至少一个标题。"
  },
  "tau_880974b7": { "message": "Tau" },
  "teal_f729a294": { "message": "青色" },
  "text_7f4593da": { "message": "文本" },
  "text_background_color_16e61c3f": { "message": "文字背景颜色" },
  "text_color_acf75eb6": { "message": "文本颜色" },
  "text_is_difficult_to_read_without_sufficient_contr_69e62bd6": {
    "message": "文字和背景之间的对比度不足，因此文字阅读困难，尤其是对于视力较弱的人员而言。"
  },
  "text_larger_than_18pt_or_bold_14pt_should_display__5c364db6": {
    "message": "文字大于 18 磅（或粗体 14 磅）时显示的对比度应至少为 3:1。"
  },
  "text_optional_384f94f7": { "message": "文本（可选）" },
  "text_position_8df8c162": { "message": "文字位置" },
  "text_size_887c2f6": { "message": "文字大小" },
  "text_smaller_than_18pt_or_bold_14pt_should_display_aaffb22b": {
    "message": "文字小于 18 磅（或粗体 14 磅）时显示的对比度应至少为 4.5:1。"
  },
  "the_document_preview_is_currently_being_processed__7d9ea135": {
    "message": "目前正在处理文档预览。请稍后再试。"
  },
  "the_first_heading_on_a_page_should_be_an_h2_859089f2": {
    "message": "页面上的第一个标题应该是H2。"
  },
  "the_following_content_is_partner_provided_ed1da756": {
    "message": "以下内容由合作伙伴提供"
  },
  "the_material_is_in_the_public_domain_279c39a3": {
    "message": "材料在公开域中"
  },
  "the_material_is_licensed_under_creative_commons_3242cb5e": {
    "message": "材料已根据 Creative Commons 许可"
  },
  "the_material_is_subject_to_an_exception_e_g_fair_u_a39c8ca2": {
    "message": "材料有例外情况——例如，合理使用、引用权，或版权法规定的其他适用的情况"
  },
  "the_preceding_content_is_partner_provided_d753928c": {
    "message": "以上内容由合作伙伴提供"
  },
  "the_pretty_html_editor_is_not_keyboard_accessible__d6d5d2b": {
    "message": "无法通过键盘访问精美 HTML 编辑器。按 Shift O 打开原始 HTML 编辑器。"
  },
  "therefore_d860e024": { "message": "因此" },
  "theta_ce2d2350": { "message": "Theta" },
  "theta_variant_fff6da6f": { "message": "Theta（变体）" },
  "thick_downward_arrow_b85add4c": { "message": "厚向下箭头" },
  "thick_left_arrow_d5f3e925": { "message": "厚左箭头" },
  "thick_leftward_arrow_6ab89880": { "message": "厚向左箭头" },
  "thick_right_arrow_3ed5e8f7": { "message": "厚右箭头" },
  "thick_rightward_arrow_a2e1839e": { "message": "厚向右箭头" },
  "thick_upward_arrow_acd20328": { "message": "厚向上箭头" },
  "this_document_cannot_be_displayed_within_canvas_7aba77be": {
    "message": "无法在 Canvas 中显示此文档。"
  },
  "this_equation_cannot_be_rendered_in_basic_view_9b6c07ae": {
    "message": "无法在基本视图中呈现此公式。"
  },
  "this_image_is_currently_unavailable_25c68857": {
    "message": "该图像目前不可用"
  },
  "though_your_video_will_have_the_correct_title_in_t_90e427f3": {
    "message": "虽然您的视频在浏览器里会有正确标题，但我们无法在数据库里更新。"
  },
  "timebar_a4d18443": { "message": "进度条" },
  "title_ee03d132": { "message": "标题" },
  "to_be_posted_when_d24bf7dc": { "message": "待发布：{ when }" },
  "to_do_when_2783d78f": { "message": "待办事项：{ when }" },
  "toggle_summary_group_413df9ac": { "message": "切换{ summary }组" },
  "toggle_tooltip_d3b7cb86": { "message": "切换工具提示" },
  "tools_2fcf772e": { "message": "工具" },
  "top_66e0adb6": { "message": "顶部" },
  "tray_839df38a": { "message": "托盘" },
  "triangle_6072304e": { "message": "三角形" },
  "turnstile_yields_f9e76df1": { "message": "十字转门（产生）" },
  "type_control_f9_to_access_image_options_text_a47e319f": {
    "message": "键入 Control F9 以访问图像选项。{ text }"
  },
  "type_control_f9_to_access_link_options_text_4ead9682": {
    "message": "键入 Control F9 以访问链接选项。{ text }"
  },
  "type_control_f9_to_access_table_options_text_92141329": {
    "message": "键入 Control F9 以访问表格选项。{ text }"
  },
  "unable_to_determine_resource_selection_url_7867e060": {
    "message": "无法确定资源选择 url"
  },
  "union_e6b57a53": { "message": "并集" },
  "unpublished_dfd8801": { "message": "取消发布" },
  "untitled_16aa4f2b": { "message": "无标题" },
  "untitled_efdc2d7d": { "message": "无标题" },
  "up_and_left_diagonal_arrow_e4a74a23": { "message": "左上斜箭头" },
  "up_and_right_diagonal_arrow_935b902e": { "message": "右上斜箭头" },
  "up_c553575d": { "message": "上" },
  "upload_document_253f0478": { "message": "上传文档" },
  "upload_file_fd2361b8": { "message": "上传文件" },
  "upload_image_6120b609": { "message": "上传图像" },
  "upload_media_ce31135a": { "message": "上传媒体" },
  "upload_record_media_e4207d72": { "message": "上传/录制媒体" },
  "uploading_19e8a4e7": { "message": "正在上传" },
  "uppercase_alphabetic_ordered_list_3f5aa6b2": {
    "message": "大写字母有序列表"
  },
  "uppercase_delta_d4f4bc41": { "message": "大写 Delta" },
  "uppercase_gamma_86f492e9": { "message": "大写 Gamma" },
  "uppercase_lambda_c78d8ed4": { "message": "大写 Lambda" },
  "uppercase_omega_8aedfa2": { "message": "大写 Omega" },
  "uppercase_phi_caa36724": { "message": "大写 Phi" },
  "uppercase_pi_fcc70f5e": { "message": "大写 Pi" },
  "uppercase_psi_6395acbe": { "message": "大写 Psi" },
  "uppercase_roman_numeral_ordered_list_853f292b": {
    "message": "大写罗马数字有序列表"
  },
  "uppercase_sigma_dbb70e92": { "message": "大写 Sigma" },
  "uppercase_theta_49afc891": { "message": "大写 Theta" },
  "uppercase_upsilon_8c1e623e": { "message": "大写 Upsilon" },
  "uppercase_xi_341e8556": { "message": "大写 Xi" },
  "upsilon_33651634": { "message": "Upsilon" },
  "upward_and_downward_pointing_arrow_fa90a918": {
    "message": "上指和下指箭头"
  },
  "upward_and_downward_pointing_arrow_thick_d420fdef": {
    "message": "上指和下指箭头（厚）"
  },
  "upward_arrow_9992cb2d": { "message": "向上箭头" },
  "upward_pointing_triangle_d078d7cb": { "message": "上指三角形" },
  "url_22a5f3b8": { "message": "URL" },
  "usage_right_ff96f3e2": { "message": "使用权限：" },
  "usage_rights_required_5fe4dd68": { "message": "使用权限（必填）" },
  "use_arrow_keys_to_navigate_options_2021cc50": {
    "message": "使用方向键来导航各选项。"
  },
  "use_arrow_keys_to_select_a_shape_c8eb57ed": {
    "message": "使用箭头键选择形状。"
  },
  "use_arrow_keys_to_select_a_size_699a19f4": {
    "message": "使用箭头键选择大小。"
  },
  "use_arrow_keys_to_select_a_text_position_72f9137c": {
    "message": "使用箭头键选择文字位置。"
  },
  "use_arrow_keys_to_select_a_text_size_65e89336": {
    "message": "使用箭头键选择文字大小。"
  },
  "use_arrow_keys_to_select_an_outline_size_e009d6b0": {
    "message": "使用箭头键选择轮廓大小。"
  },
  "used_by_screen_readers_to_describe_the_content_of__4f14b4e4": {
    "message": "屏幕朗读器用来描述{ TYPE }的内容"
  },
  "used_by_screen_readers_to_describe_the_content_of__b1e76d9e": {
    "message": "屏幕阅读器用它来描述图像内容"
  },
  "used_by_screen_readers_to_describe_the_video_37ebad25": {
    "message": "被屏幕阅读器用来描述视频"
  },
  "user_documents_c206e61f": { "message": "用户文档" },
  "user_files_78e21703": { "message": "用户文档" },
  "user_images_b6490852": { "message": "用户图像" },
  "user_media_14fbf656": { "message": "用户媒体" },
  "vector_notation_cf6086ab": { "message": "矢量（符号）" },
  "vertical_bar_set_builder_notation_4300495f": {
    "message": "竖线（集合生成器符号）"
  },
  "vertical_dots_bfb21f14": { "message": "竖点" },
  "video_options_24ef6e5d": { "message": "视频选项" },
  "video_options_tray_3b9809a5": { "message": "视频选项托盘" },
  "video_player_b371005": { "message": "视频播放器" },
  "video_player_for_9e7d373b": { "message": "的视频播放器 " },
  "video_player_for_title_ffd9fbc4": { "message": "{ title }的视频播放器" },
  "view_all_e13bf0a6": { "message": "查看全部" },
  "view_ba339f93": { "message": "查看" },
  "view_description_30446afc": { "message": "查看说明" },
  "view_keyboard_shortcuts_34d1be0b": { "message": "查看键盘快捷键" },
  "view_title_description_67940918": { "message": "查看{ title }说明" },
  "view_word_and_character_counts_a743dd0c": { "message": "查看字数和字符数" },
  "we_couldn_t_detect_a_working_microphone_connected__ceb71c40": {
    "message": "我们未发现正常工作的麦克风连接到设备。"
  },
  "we_couldn_t_detect_a_working_webcam_connected_to_y_6715cc4": {
    "message": "我们未发现正常工作的网络摄像头连接到设备。"
  },
  "we_couldn_t_detect_a_working_webcam_or_microphone__263b6674": {
    "message": "我们未发现正常工作的网络摄像头或麦克风连接到设备。"
  },
  "webcam_disabled_30c66986": { "message": "网络摄像头已禁用" },
  "webcam_fe91b20f": { "message": "网络摄像头" },
  "webpages_should_only_have_a_single_h1_which_is_aut_dc99189e": {
    "message": "网页应仅具有一个H1，自动供页面标题使用。内容中的第一个标题应该是H2。"
  },
  "when_markup_is_used_that_visually_formats_items_as_f941fc1b": {
    "message": "如果对使用列表格式显示的项目使用标记，但不指示列表关系，用户可能在浏览信息时会遇到困难。"
  },
  "white_87fa64fd": { "message": "白色" },
  "why_523b3d8c": { "message": "原因" },
  "width_492fec76": { "message": "宽度" },
  "width_and_height_must_be_numbers_110ab2e3": {
    "message": "宽度和高度必须为数字"
  },
  "width_x_height_px_ff3ccb93": { "message": "{ width } x { height }px" },
  "wiki_home_9cd54d0": { "message": "维基主页" },
  "word_count_c77fe3a6": { "message": "字数统计" },
  "words_b448b7d5": { "message": "字" },
  "wreath_product_200b38ef": { "message": "圈积" },
  "xi_149681d0": { "message": "Xi" },
  "yes_dde87d5": { "message": "是" },
  "you_have_unsaved_changes_in_the_icon_maker_tray_do_e8cf5f1b": {
    "message": "“图标编辑器”托盘中有未保存的更改。是否要继续操作而不保存这些更改？"
  },
  "you_may_need_to_adjust_additional_headings_to_main_975f0eee": {
    "message": "您可能需要调整其他标题以保持页面层次结构。"
  },
  "you_may_not_upload_an_empty_file_11c31eb2": {
    "message": "无法上传空文件。"
  },
  "your_image_has_been_compressed_for_icon_maker_imag_2e45cd91": {
    "message": "您的图像已被压缩以用于 Icon Maker。小于 { size } KB 的图像将不会被压缩。"
  },
  "your_microphone_is_blocked_in_the_browser_settings_42af0ddc": {
    "message": "您的麦克风在浏览器设置中被拦截。"
  },
  "your_webcam_and_microphone_are_blocked_in_the_brow_73357dc6": {
    "message": "您的网络摄像头和麦克风在浏览器设置中被拦截。"
  },
  "your_webcam_is_blocked_in_the_browser_settings_7f638128": {
    "message": "您的网络摄像头在浏览器设置中被拦截。"
  },
  "your_webcam_may_already_be_in_use_6cd64c25": {
    "message": "您的网络摄像头可能正在使用中。"
  },
  "zeta_5ef24f0e": { "message": "Zeta" },
  "zoom_f3e54d69": { "message": "缩放" },
  "zoom_in_image_bb97d4f": { "message": "放大图片" },
  "zoom_out_image_d0a0a2ec": { "message": "缩小图片" }
}


formatMessage.addLocale({'zh-Hans': locale})<|MERGE_RESOLUTION|>--- conflicted
+++ resolved
@@ -404,12 +404,9 @@
   "icon_preview_1782a1d9": { "message": "图标预览" },
   "icon_shape_30b61e7": { "message": "图标形状" },
   "icon_size_9353edea": { "message": "图标大小" },
-<<<<<<< HEAD
-=======
   "if_left_empty_link_text_will_display_as_course_lin_2a34eedb": {
     "message": "如果不填，链接文本将显示为课程链接名称"
   },
->>>>>>> b3b750c9
   "if_usage_rights_are_required_the_file_will_not_pub_841e276e": {
     "message": "如需使用权限，则在“文件”页面中启用文件之前，不会发布文件。"
   },
