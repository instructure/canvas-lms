/*
 * Copyright (C) 2021 - present Instructure, Inc.
 *
 * This file is part of Canvas.
 *
 * Canvas is free software: you can redistribute it and/or modify it under
 * the terms of the GNU Affero General Public License as published by the Free
 * Software Foundation, version 3 of the License.
 *
 * Canvas is distributed in the hope that it will be useful, but WITHOUT ANY
 * WARRANTY; without even the implied warranty of MERCHANTABILITY or FITNESS FOR
 * A PARTICULAR PURPOSE. See the GNU Affero General Public License for more
 * details.
 *
 * You should have received a copy of the GNU Affero General Public License along
 * with this program. If not, see <http://www.gnu.org/licenses/>.
 */

import formatMessage from '../../format-message'
import '../tinymce/zh_CN'

const locale = {
  "access_the_pretty_html_editor_37168efe": {
    "message": "访问精美 HTML 编辑器"
  },
  "accessibility_checker_b3af1f6c": { "message": "辅助功能检查器" },
  "action_to_take_b626a99a": { "message": "要执行的操作：" },
  "add_8523c19b": { "message": "添加" },
  "add_a_caption_2a915239": { "message": "添加说明" },
  "add_alt_text_for_the_image_48cd88aa": { "message": "为图像添加替换文本" },
  "add_another_f4e50d57": { "message": "新增" },
  "add_cc_subtitles_55f0394e": { "message": "添加抄送/副标题" },
  "add_image_60b2de07": { "message": "添加图像" },
  "additional_considerations_f3801683": { "message": "其他考虑事项" },
  "adjacent_links_with_the_same_url_should_be_a_singl_7a1f7f6c": {
    "message": "具有相同 URL 的相邻链接应该为一个单链接。"
  },
  "aleph_f4ffd155": { "message": "Aleph" },
  "alignment_and_lists_5cebcb69": { "message": "对齐和列表" },
  "all_4321c3a1": { "message": "全部" },
  "all_apps_a50dea49": { "message": "所有应用" },
  "alpha_15d59033": { "message": "Alpha" },
  "alphabetical_55b5b4e0": { "message": "按字母顺序" },
  "alt_attribute_text_should_not_contain_more_than_12_e21d4040": {
    "message": "替换属性文本不得超过 120 个字符。"
  },
  "alt_text_611fb322": { "message": "Alt 文本" },
  "amalg_coproduct_c589fb12": { "message": "Amalg（余积）" },
  "an_error_occured_reading_the_file_ff48558b": {
    "message": "读取文件时发生错误"
  },
  "an_error_occurred_making_a_network_request_d1bda348": {
    "message": "发出网络请求时出错"
  },
  "an_error_occurred_uploading_your_media_71f1444d": {
    "message": "上传媒体时出错。"
  },
  "and_7fcc2911": { "message": "和" },
  "angle_c5b4ec50": { "message": "角度" },
  "announcement_list_da155734": { "message": "公告列表" },
  "announcements_a4b8ed4a": { "message": "公告" },
  "apply_781a2546": { "message": "申请" },
  "apply_changes_to_all_instances_of_this_icon_maker__2642f466": {
    "message": "将更改应用于课程中的该图标编辑器图标的所有实例"
  },
  "approaches_the_limit_893aeec9": { "message": "接近限值" },
  "approximately_e7965800": { "message": "大约" },
  "apps_54d24a47": { "message": "应用程序" },
  "arrows_464a3e54": { "message": "箭头" },
  "art_icon_8e1daad": { "message": "艺术图标" },
  "aspect_ratio_will_be_preserved_cb5fdfb8": { "message": "保留长宽比" },
  "assignments_1e02582c": { "message": "作业" },
  "asterisk_82255584": { "message": "星号" },
  "attributes_963ba262": { "message": "属性" },
  "audio_and_video_recording_not_supported_please_use_5ce3f0d7": {
    "message": "不支持音频和视频录制；请使用其他浏览器。"
  },
  "audio_options_feb58e2c": { "message": "音频选项" },
  "audio_options_tray_33a90711": { "message": "音频选项托盘" },
  "audio_player_for_title_20cc70d": { "message": "{ title }的音频播放器" },
  "auto_saved_content_exists_would_you_like_to_load_t_fee528f2": {
    "message": "存在自动保存的内容。是否要改为加载自动保存的内容？"
  },
  "available_folders_694d0436": { "message": "可用文件夹" },
  "backslash_b2d5442d": { "message": "反斜线" },
  "bar_ec63ed6": { "message": "横线" },
  "basic_554cdc0a": { "message": "基本" },
  "because_501841b": { "message": "因为" },
  "below_81d4dceb": { "message": "下方" },
  "beta_cb5f307e": { "message": "Beta" },
  "big_circle_16b2e604": { "message": "大圆圈" },
  "binomial_coefficient_ea5b9bb7": { "message": "二项式系数" },
  "black_4cb01371": { "message": "黑色" },
  "blue_daf8fea9": { "message": "蓝色" },
  "bottom_15a2a9be": { "message": "底部" },
  "bottom_third_5f5fec1d": { "message": "倒数第三" },
  "bowtie_5f9629e4": { "message": "领结" },
  "brick_f2656265": { "message": "砖块" },
  "c_2001_acme_inc_283f7f80": { "message": "(c) 2001 Acme Inc." },
  "cancel_caeb1e68": { "message": "取消" },
  "cap_product_3a5265a6": { "message": "卡积" },
  "centered_dot_64d5e378": { "message": "居中点" },
  "centered_horizontal_dots_451c5815": { "message": "居中横点" },
  "change_alt_text_92654906": { "message": "更改替换文本" },
  "change_heading_tag_to_paragraph_a61e3113": {
    "message": "更改段落的标题标签"
  },
  "change_only_this_heading_s_level_903cc956": {
    "message": "仅更改此标题级别"
  },
  "change_text_color_1aecb912": { "message": "更改文本颜色" },
  "check_accessibility_3c78211c": { "message": "检查辅助功能" },
  "checking_for_accessibility_issues_fac18c6d": {
    "message": "正在检查辅助功能问题"
  },
  "chi_54a32644": { "message": "Chi" },
  "choose_caption_file_9c45bc4e": { "message": "选择标题文件" },
  "choose_usage_rights_33683854": { "message": "选择使用权限..." },
  "circle_484abe63": { "message": "圆圈" },
  "clear_2084585f": { "message": "清除" },
  "clear_image_3213fe62": { "message": "清除图片" },
  "clear_selected_file_82388e50": { "message": "清除所选文件" },
  "clear_selected_file_filename_2fe8a58e": {
    "message": "清除所选文件：{ filename }"
  },
  "click_or_shift_click_for_the_html_editor_25d70bb4": {
    "message": "单击或按住 shift 并单击 html 编辑器。"
  },
  "click_to_embed_imagename_c41ea8df": { "message": "单击以嵌入{ imageName }" },
  "click_to_hide_preview_3c707763": { "message": "单击以隐藏预览" },
  "click_to_insert_a_link_into_the_editor_c19613aa": {
    "message": "单击以插入指向编辑器的链接。"
  },
  "click_to_show_preview_faa27051": { "message": "单击以显示预览" },
  "close_a_menu_or_dialog_also_returns_you_to_the_edi_739079e6": {
    "message": "关闭菜单或对话框。并带您返回至编辑器区域"
  },
  "close_accessibility_checker_29d1c51e": { "message": "关闭辅助功能检查器" },
  "close_d634289d": { "message": "关闭" },
  "closed_caption_file_must_be_less_than_maxkb_kb_5880f752": {
    "message": "关闭字幕的文件必须小于 { maxKb } kb"
  },
  "closed_captions_subtitles_e6aaa016": { "message": "关闭了字幕/说明" },
  "clubs_suit_c1ffedff": { "message": "梅花（花色）" },
  "collaborations_5c56c15f": { "message": "协作" },
  "collapse_to_hide_types_1ab46d2e": { "message": "折叠以隐藏 { types }" },
  "color_picker_6b359edf": { "message": "颜色选取器" },
  "color_picker_colorname_selected_ad4cf400": {
    "message": "颜色选取器（已选择 { colorName }）"
  },
  "column_e1ae5c64": { "message": "列" },
  "column_group_1c062368": { "message": "列组" },
  "complex_numbers_a543d004": { "message": "复数" },
  "computer_1d7dfa6f": { "message": "计算机" },
  "congruent_5a244acd": { "message": "全等" },
  "contains_311f37b7": { "message": "包含" },
  "content_1440204b": { "message": "内容" },
  "content_is_still_being_uploaded_if_you_continue_it_8f06d0cb": {
    "message": "内容仍在上传中，如果您继续，该内容将不会正确嵌入。"
  },
  "content_subtype_5ce35e88": { "message": "内容子类型" },
  "content_type_2cf90d95": { "message": "内容类型" },
  "coproduct_e7838082": { "message": "余积" },
  "copyright_holder_66ee111": { "message": "版权持有者：" },
  "count_plural_0_0_words_one_1_word_other_words_acf32eca": {
    "message": "{ count, plural,\n     =0 {0 个字}\n    one {1 个字}\n  other {# 个字}\n}"
  },
  "count_plural_one_item_loaded_other_items_loaded_857023b7": {
    "message": "{ count, plural,\n    one {已上传 # 项}\n  other {已上传 # 项}\n}"
  },
  "course_documents_104d76e0": { "message": "课程文件" },
  "course_files_62deb8f8": { "message": "课程文件" },
  "course_files_a31f97fc": { "message": "课程文件" },
  "course_images_f8511d04": { "message": "课程图像" },
  "course_links_b56959b9": { "message": "课程链接" },
  "course_media_ec759ad": { "message": "课程媒体" },
  "course_navigation_dd035109": { "message": "课程导航" },
  "create_icon_110d6463": { "message": "创建图标" },
  "creative_commons_license_725584ae": {
    "message": "Creative Commons 许可证："
  },
  "crop_image_41bf940c": { "message": "裁剪图片" },
  "crop_image_807ebb08": { "message": "裁剪图像" },
  "cup_product_14174434": { "message": "上积" },
  "current_image_f16c249c": { "message": "当前图像" },
  "current_volume_level_c55ab825": { "message": "当前音量" },
  "custom_6979cd81": { "message": "自定义" },
  "cyan_c1d5f68a": { "message": "青色" },
  "dagger_57e0f4e5": { "message": "剑号" },
  "date_added_ed5ad465": { "message": "按添加日期排序" },
  "decorative_icon_9a7f3fc3": { "message": "装饰性图标" },
  "decorative_image_fde98579": { "message": "装饰图片" },
  "decorative_type_upper_f2c95e3": { "message": "装饰{ TYPE_UPPER }" },
  "deep_purple_bb3e2907": { "message": "深紫色" },
  "definite_integral_fe7ffed1": { "message": "定积分" },
  "degree_symbol_4a823d5f": { "message": "度数符号" },
  "delimiters_4db4840d": { "message": "分隔符" },
  "delta_53765780": { "message": "Delta" },
  "describe_the_icon_f6a18823": { "message": "（描述图标）" },
  "describe_the_type_ff448da5": { "message": "（描述{ TYPE }）" },
  "describe_the_video_2fe8f46a": { "message": "（视频说明）" },
  "description_436c48d7": { "message": "说明" },
  "details_98a31b68": { "message": "详情" },
  "diagonal_dots_7d71b57e": { "message": "斜点" },
  "diamond_b8dfe7ae": { "message": "菱形" },
  "diamonds_suit_526abaaf": { "message": "方块（花色）" },
  "digamma_258ade94": { "message": "Digamma" },
  "dimension_type_f5fa9170": { "message": "维度类型" },
  "dimensions_45ddb7b7": { "message": "尺寸" },
  "directionality_26ae9e08": { "message": "方向" },
  "directly_edit_latex_b7e9235b": { "message": "直接编辑 LaTeX" },
  "disable_preview_222bdf72": { "message": "禁用预览" },
  "discussions_a5f96392": { "message": "讨论" },
  "discussions_index_6c36ced": { "message": "讨论索引" },
  "disjoint_union_e74351a8": { "message": "不交并" },
  "display_options_315aba85": { "message": "显示选项" },
  "display_text_link_opens_in_a_new_tab_75e9afc9": {
    "message": "显示文本链接（在新标签页中打开）"
  },
  "division_sign_72190870": { "message": "除号" },
  "documents_81393201": { "message": "文档" },
  "done_54e3d4b6": { "message": "完成" },
  "double_dagger_faf78681": { "message": "双剑号" },
  "down_and_left_diagonal_arrow_40ef602c": { "message": "左下斜箭头" },
  "down_and_right_diagonal_arrow_6ea0f460": { "message": "右下斜箭头" },
  "download_filename_2baae924": { "message": "下载 { filename }" },
  "downward_arrow_cca52012": { "message": "向下箭头" },
  "downward_pointing_triangle_2a12a601": { "message": "倒三角" },
  "drag_a_file_here_1bf656d5": { "message": "把文件拖动到此处" },
  "drag_and_drop_or_click_to_browse_your_computer_60772d6d": {
    "message": "拖放或点击以浏览计算机"
  },
  "drag_handle_use_up_and_down_arrows_to_resize_e29eae5c": {
    "message": "拖动手柄。使用上下箭头调整大小"
  },
  "due_multiple_dates_cc0ee3f5": { "message": "到期：多个日期" },
  "due_when_7eed10c6": { "message": "到期：{ when }" },
  "edit_alt_text_for_this_icon_instance_9c6fc5fd": {
    "message": "编辑此图标实例的替换文本"
  },
  "edit_c5fbea07": { "message": "编辑" },
  "edit_course_link_5a5c3c59": { "message": "编辑课程链接" },
  "edit_existing_icon_maker_icon_5d0ebb3f": {
    "message": "编辑现有图标制作者图标"
  },
  "edit_icon_2c6b0e91": { "message": "编辑图标" },
  "edit_link_7f53bebb": { "message": "编辑链接" },
  "editor_statusbar_26ac81fc": { "message": "编辑器状态栏" },
  "element_starting_with_start_91bf4c3b": {
    "message": "以{ start }开始的元素"
  },
  "embed_828fac4a": { "message": "嵌入" },
  "embed_code_314f1bd5": { "message": "嵌入代码" },
  "embed_image_1080badc": { "message": "嵌入图片" },
  "embed_video_a97a64af": { "message": "嵌入视频" },
  "embedded_content_aaeb4d3d": { "message": "嵌入内容" },
  "empty_set_91a92df4": { "message": "空集" },
  "encircled_dot_8f5e51c": { "message": "带圆圈点" },
  "encircled_minus_72745096": { "message": "带圆圈负号" },
  "encircled_plus_36d8d104": { "message": "带圆圈正号" },
  "encircled_times_5700096d": { "message": "带圆圈次数" },
  "engineering_icon_f8f3cf43": { "message": "工程设计图标" },
  "english_icon_25bfe845": { "message": "英语图标" },
  "enter_at_least_3_characters_to_search_4f037ee0": {
    "message": "输入至少 3 个字符以进行搜索"
  },
  "epsilon_54bb8afa": { "message": "Epsilon" },
  "epsilon_variant_d31f1e77": { "message": "Epsilon（变体）" },
  "equals_sign_c51bdc58": { "message": "等号" },
  "equation_editor_39fbc3f1": { "message": "方程式编辑器" },
  "equivalence_class_7b0f11c0": { "message": "等价类" },
  "equivalent_identity_654b3ce5": { "message": "等效标识" },
  "eta_b8828f99": { "message": "Eta" },
  "exists_2e62bdaa": { "message": "存在" },
  "exit_fullscreen_b7eb0aa4": { "message": "退出全屏" },
  "expand_preview_by_default_2abbf9f8": { "message": "默认展开预览" },
  "expand_to_see_types_f5d29352": { "message": "展开以查看 { types }" },
  "external_tools_6e77821": { "message": "外部工具" },
  "extra_large_b6cdf1ff": { "message": "超大" },
  "extra_small_9ae33252": { "message": "特小" },
  "extracurricular_icon_67c8ca42": { "message": "课外图标" },
  "f_function_fe422d65": { "message": "F（函数）" },
  "failed_getting_file_contents_e9ea19f4": { "message": "文件内容获取失败" },
  "file_name_8fd421ff": { "message": "文件名称" },
  "file_storage_quota_exceeded_b7846cd1": { "message": "超出文件存储大小限制" },
  "file_url_c12b64be": { "message": "文件URL" },
  "filename_file_icon_602eb5de": { "message": "{ filename }文件图标" },
  "filename_image_preview_6cef8f26": { "message": "{ filename }图像预览" },
  "filename_text_preview_e41ca2d8": { "message": "{ filename }文本预览" },
  "files_c300e900": { "message": "文件" },
  "files_index_af7c662b": { "message": "文件索引" },
  "finish_bc343002": { "message": "完成" },
<<<<<<< HEAD
=======
  "fix_heading_hierarchy_f60884c4": { "message": "置顶标题层次结构" },
>>>>>>> 147b3201
  "flat_music_76d5a5c3": { "message": "降调（音乐）" },
  "focus_element_options_toolbar_18d993e": { "message": "焦点元素选项工具栏" },
  "folder_tree_fbab0726": { "message": "文件夹树" },
  "for_all_b919f972": { "message": "全部" },
  "format_4247a9c5": { "message": "格式" },
  "format_as_a_list_142210c3": { "message": "使用列表格式" },
  "formatting_5b143aa8": { "message": "格式化" },
  "forward_slash_3f90f35e": { "message": "斜杠" },
  "found_auto_saved_content_3f6e4ca5": { "message": "找到自动保存的内容" },
  "found_count_plural_0_results_one_result_other_resu_46aeaa01": {
    "message": "查找 { count, plural,\n     =0 {# 结果}\n    one {# 结果}\n  other {# 结果}\n}"
  },
  "fraction_41bac7af": { "message": "分数" },
  "fullscreen_873bf53f": { "message": "全屏" },
  "gamma_1767928": { "message": "Gamma" },
  "generating_preview_45b53be0": { "message": "生成预览..." },
  "gif_png_format_images_larger_than_size_kb_are_not__7af3bdbd": {
    "message": "当前不支持大于 { size } KB 的 GIF/PNG 格式图像。"
  },
  "go_to_the_editor_s_menubar_e6674c81": { "message": "前往编辑器的菜单栏" },
  "go_to_the_editor_s_toolbar_a5cb875f": { "message": "前往编辑器的工具栏" },
  "grades_a61eba0a": { "message": "评分" },
  "greater_than_e98af662": { "message": "大于" },
  "greater_than_or_equal_b911949a": { "message": "大于等于" },
  "greek_65c5b3f7": { "message": "希腊语" },
  "green_15af4778": { "message": "绿色" },
  "grey_a55dceff": { "message": "灰色" },
  "group_documents_8bfd6ae6": { "message": "组文档" },
  "group_files_4324f3df": { "message": "小组文件" },
  "group_files_82e5dcdb": { "message": "组文件" },
  "group_images_98e0ac17": { "message": "组图像" },
  "group_isomorphism_45b1458c": { "message": "群同构" },
  "group_links_9493129e": { "message": "小组链接" },
  "group_media_2f3d128a": { "message": "组媒体" },
  "group_navigation_99f191a": { "message": "小组导航" },
  "h_bar_bb94deae": { "message": "H 斜杠" },
  "hat_ea321e35": { "message": "帽" },
  "header_column_f27433cb": { "message": "标题列" },
  "header_row_and_column_ec5b9ec": { "message": "标题行和列" },
  "header_row_f33eb169": { "message": "标题行" },
  "heading_2_5b84eed2": { "message": "标题 2" },
  "heading_3_2c83de44": { "message": "标题 3" },
  "heading_4_b2e74be7": { "message": "标题 4" },
  "heading_levels_should_not_be_skipped_3947c0e0": {
    "message": "不得跳过标题级别。"
  },
  "heading_starting_with_start_42a3e7f9": {
    "message": "以{ start }开始的标题"
  },
  "headings_should_not_contain_more_than_120_characte_3c0e0cb3": {
    "message": "标题不得超过 120 个字符。"
  },
  "health_icon_8d292eb5": { "message": "健康图标" },
  "hearts_suit_e50e04ca": { "message": "红桃（花色）" },
  "height_69b03e15": { "message": "高度" },
  "hexagon_d8468e0d": { "message": "六边形" },
  "hide_description_bfb5502e": { "message": "隐藏说明" },
  "hide_title_description_caf092ef": { "message": "隐藏{ title }说明" },
  "highlight_an_element_to_activate_the_element_optio_60e1e56b": {
    "message": "高亮显示一个元素以激活元素选项工具栏"
  },
  "home_351838cd": { "message": "首页" },
  "html_code_editor_fd967a44": { "message": "HTML 代码编辑器" },
  "i_have_obtained_permission_to_use_this_file_6386f087": {
    "message": "我已获得使用此文件的权限。"
  },
  "i_hold_the_copyright_71ee91b1": { "message": "我持有版权" },
  "icon_215a1dc6": { "message": "图标" },
  "icon_8168b2f8": { "message": "图标" },
  "icon_color_b86dd6d6": { "message": "图标颜色" },
  "icon_maker_icons_cc560f7e": { "message": "图标编辑器图标" },
  "icon_options_7e32746e": { "message": "图标选项" },
  "icon_options_tray_2b407977": { "message": "图标选项托盘" },
  "icon_preview_1782a1d9": { "message": "图标预览" },
  "icon_shape_30b61e7": { "message": "图标形状" },
  "icon_size_9353edea": { "message": "图标大小" },
  "if_left_empty_link_text_will_display_as_course_lin_61087540": {
    "message": "如果链接为空，文本将显示为课程链接名称"
  },
  "if_you_do_not_select_usage_rights_now_this_file_wi_14e07ab5": {
    "message": "如果您现在不选择使用权限，该文件在上传后不会被发布。"
  },
  "image_8ad06": { "message": "图片" },
  "image_c1c98202": { "message": "图像" },
  "image_filenames_should_not_be_used_as_the_alt_attr_bcfd7780": {
    "message": "不得使用图像文件名作为描述图像内容的替换属性。"
  },
  "image_options_5412d02c": { "message": "图像选项" },
  "image_options_tray_90a46006": { "message": "图像选项托盘" },
  "image_to_crop_3a34487d": { "message": "剪裁图像" },
  "image_with_filename_file_aacd7180": { "message": "文件名为{ file }的图像" },
  "images_7ce26570": { "message": "图像" },
  "images_should_include_an_alt_attribute_describing__b86d6a86": {
    "message": "图像应包括一个描述图像内容的替换属性。"
  },
  "imaginary_portion_of_complex_number_2c733ffa": { "message": "虚部（复数）" },
  "in_element_of_19ca2f33": { "message": "包含（元素）" },
  "indefinite_integral_6623307e": { "message": "不定积分" },
  "indigo_2035fc55": { "message": "靛蓝色" },
  "inference_fed5c960": { "message": "推断" },
  "infinity_7a10f206": { "message": "无穷" },
  "insert_593145ef": { "message": "插入" },
  "insert_link_6dc23cae": { "message": "插入链接" },
  "integers_336344e1": { "message": "整数" },
  "intersection_cd4590e4": { "message": "相交" },
  "invalid_entry_f7d2a0f5": { "message": "无效的输入。" },
  "invalid_file_c11ba11": { "message": "无效的文件" },
  "invalid_file_type_881cc9b2": { "message": "无效的文件类型" },
  "invalid_url_cbde79f": { "message": "URL 无效" },
  "iota_11c932a9": { "message": "Iota" },
  "issue_num_total_f94536cf": { "message": "问题{ num }/{ total }" },
  "kappa_2f14c816": { "message": "Kappa" },
  "kappa_variant_eb64574b": { "message": "Kappa（变体）" },
  "keyboard_shortcuts_ed1844bd": { "message": "键盘捷径" },
  "keyboards_navigate_to_links_using_the_tab_key_two__5fab8c82": {
    "message": "键盘使用 Tab 键导航至链接。转至相同目的地的两个相邻链接可以对键盘用户造成混淆。"
  },
  "lambda_4f602498": { "message": "Lambda" },
  "language_arts_icon_a798b0f8": { "message": "语言艺术图标" },
  "languages_icon_9d20539": { "message": "语言图标" },
  "large_9c5e80e7": { "message": "大" },
  "learn_more_about_adjacent_links_2cb9762c": { "message": "详细了解相邻链接" },
  "learn_more_about_color_contrast_c019dfb9": {
    "message": "详细了解色彩对比度"
  },
  "learn_more_about_organizing_page_headings_8a7caa2e": {
    "message": "详细了解组织页面标题"
  },
  "learn_more_about_proper_page_heading_structure_d2959f2d": {
    "message": "详细了解适当的页面标题结构"
  },
  "learn_more_about_table_headers_5f5ee13": { "message": "详细了解表标题" },
  "learn_more_about_using_alt_text_for_images_5698df9a": {
    "message": "详细了解为使用图片替换文本"
  },
  "learn_more_about_using_captions_with_tables_36fe496f": {
    "message": "详细了解将标题与表格一起使用"
  },
  "learn_more_about_using_filenames_as_alt_text_264286af": {
    "message": "详细了解使用文件名作为替换文本"
  },
  "learn_more_about_using_lists_4e6eb860": { "message": "详细了解使用列表" },
  "learn_more_about_using_scope_attributes_with_table_20df49aa": {
    "message": "详细了解将范围属性与表格一起使用"
  },
  "leave_as_is_4facfe55": { "message": "保持原状" },
  "left_angle_bracket_c87a6d07": { "message": "左角括弧" },
  "left_arrow_4fde1a64": { "message": "左箭头" },
  "left_arrow_with_hook_5bfcad93": { "message": "左转弯箭头" },
  "left_ceiling_ee9dd88a": { "message": "左向上取整符号" },
  "left_curly_brace_1726fb4": { "message": "左大括号" },
  "left_downard_harpoon_arrow_1d7b3d2e": { "message": "左下鱼叉箭头" },
  "left_floor_29ac2274": { "message": "左向下取整符号" },
  "left_to_right_e9b4fd06": { "message": "从左至右" },
  "left_upward_harpoon_arrow_3a562a96": { "message": "左上鱼叉箭头" },
  "leftward_arrow_1e4765de": { "message": "左箭头" },
  "leftward_pointing_triangle_d14532ce": { "message": "左指三角形" },
  "less_than_a26c0641": { "message": "小于" },
  "less_than_or_equal_be5216cb": { "message": "小于等于" },
  "library_icon_ae1e54cf": { "message": "图书馆图标" },
  "light_blue_5374f600": { "message": "浅蓝色" },
  "link_7262adec": { "message": "链接" },
  "link_options_a16b758b": { "message": "链接选项" },
  "link_with_text_starting_with_start_b3fcbe71": {
    "message": "具有以{ start }开始的文本的链接"
  },
  "links_14b70841": { "message": "链接" },
  "links_to_an_external_site_de74145d": { "message": "链接到外部网站。" },
  "lists_should_be_formatted_as_lists_f862de8d": {
    "message": "列表应使用列表格式。"
  },
  "load_more_35d33c7": { "message": "加载更多" },
  "loading_25990131": { "message": "加载中……" },
  "loading_bde52856": { "message": "正在加载" },
  "loading_closed_captions_subtitles_failed_95ceef47": {
    "message": "加载关闭的字幕/副标题失败。"
  },
  "loading_failed_b3524381": { "message": "加载失败……" },
  "loading_failed_e6a9d8ef": { "message": "加载失败。" },
  "loading_folders_d8b5869e": { "message": "正在加载文件夹" },
  "loading_please_wait_d276220a": { "message": "正在加载，请稍候" },
  "loading_preview_9f077aa1": { "message": "加载预览" },
  "locked_762f138b": { "message": "已锁定" },
  "logical_equivalence_76fca396": { "message": "逻辑等价" },
  "logical_equivalence_short_8efd7b4f": { "message": "逻辑等价（短）" },
  "logical_equivalence_short_and_thick_1e1f654d": {
    "message": "逻辑等价（短厚）"
  },
  "logical_equivalence_thick_662dd3f2": { "message": "逻辑等价（厚）" },
  "low_horizontal_dots_cc08498e": { "message": "下横点" },
  "magenta_4a65993c": { "message": "品红色" },
  "maps_to_e5ef7382": { "message": "映射到" },
  "math_icon_ad4e9d03": { "message": "数学图标" },
  "media_af190855": { "message": "媒体" },
  "media_file_is_processing_please_try_again_later_58a6d49": {
    "message": "媒体文件正在处理中。请稍后再试。"
  },
  "medium_5a8e9ead": { "message": "中等" },
<<<<<<< HEAD
=======
  "merge_links_2478df96": { "message": "合并链接" },
>>>>>>> 147b3201
  "mic_a7f3d311": { "message": "麦克风" },
  "microphone_disabled_15c83130": { "message": "麦克风已禁用" },
  "middle_27dc1d5": { "message": "中间" },
  "minimize_file_preview_da911944": { "message": "最小化文件预览" },
  "minimize_video_20aa554b": { "message": "最小化视频" },
  "minus_fd961e2e": { "message": "减号" },
  "minus_plus_3461f637": { "message": "减号/加号" },
  "misc_3b692ea7": { "message": "其他" },
  "miscellaneous_e9818229": { "message": "其他" },
  "modules_c4325335": { "message": "单元" },
  "mu_37223b8b": { "message": "Mu" },
  "multi_color_image_63d7372f": { "message": "彩色图像" },
  "multiplication_sign_15f95c22": { "message": "乘号" },
  "music_icon_4db5c972": { "message": "音乐图标" },
  "must_be_at_least_percentage_22e373b6": {
    "message": "必须至少达到 { percentage }%"
  },
  "must_be_at_least_width_x_height_px_41dc825e": {
    "message": "必须至少为 { width } x { height }px"
  },
  "my_files_2f621040": { "message": "我的文件" },
  "n_th_root_9991a6e4": { "message": "N 次方根" },
  "nabla_1e216d25": { "message": "微分算符" },
  "name_1aed4a1b": { "message": "名称" },
  "name_color_ceec76ff": { "message": "{ name } ({ color })" },
  "natural_music_54a70258": { "message": "还原记号（音乐）" },
  "natural_numbers_3da07060": { "message": "自然数" },
  "navigate_through_the_menu_or_toolbar_415a4e50": {
    "message": "导航菜单或工具栏"
  },
  "nested_greater_than_d852e60d": { "message": "嵌套大于" },
  "nested_less_than_27d17e58": { "message": "嵌套小于" },
  "next_40e12421": { "message": "下一步" },
  "no_accessibility_issues_were_detected_f8d3c875": {
    "message": "没有发现辅助功能问题。"
  },
  "no_changes_to_save_d29f6e91": { "message": "没有更改要保存。" },
  "no_e16d9132": { "message": "否" },
  "no_file_chosen_9a880793": { "message": "没有选择文件" },
  "no_headers_9bc7dc7f": { "message": "无标题" },
  "no_preview_is_available_for_this_file_f940114a": {
    "message": "没有预览可用于此文件。"
  },
  "no_results_940393cf": { "message": "无结果。" },
  "no_results_found_for_filterterm_ad1b04c8": {
    "message": "未找到{ filterTerm }的结果"
  },
  "no_video_1ed00b26": { "message": "无视频" },
  "none_3b5e34d2": { "message": "无" },
  "none_selected_b93d56d2": { "message": "未选中任何项" },
  "not_equal_6e2980e6": { "message": "不相等" },
  "not_in_not_an_element_of_fb1ffb54": { "message": "不包含（不是元素）" },
  "not_negation_1418ebb8": { "message": "非（否定）" },
  "not_subset_dc2b5e84": { "message": "非子集" },
  "not_subset_strict_23d282bf": { "message": "非子集（严格）" },
  "not_superset_5556b913": { "message": "非超集" },
  "not_superset_strict_24e06f36": { "message": "非超集（严格）" },
  "nu_1c0f6848": { "message": "Nu" },
  "octagon_e48be9f": { "message": "八边形" },
  "olive_6a3e4d6b": { "message": "橄榄" },
  "omega_8f2c3463": { "message": "Omega" },
  "one_of_the_following_styles_must_be_added_to_save__1de769aa": {
    "message": "必须添加以下其中一个样式以保存图标：图标颜色、轮廓大小、图标文本或图像"
  },
  "open_circle_e9bd069": { "message": "开圆" },
  "open_this_keyboard_shortcuts_dialog_9658b83a": {
    "message": "打开此键盘快捷方式对话框"
  },
  "open_title_application_fd624fc5": { "message": "打开{ title }应用程序" },
  "operators_a2ef9a93": { "message": "运算符" },
  "or_9b70ccaa": { "message": "或" },
  "orange_81386a62": { "message": "橙色" },
  "other_editor_shortcuts_may_be_found_at_404aba4a": {
    "message": "其他编辑器快捷方式可见于"
  },
  "outline_color_3ef2cea7": { "message": "轮廓颜色" },
  "outline_size_a6059a21": { "message": "轮廓大小" },
  "p_is_not_a_valid_protocol_which_must_be_ftp_http_h_adf13fc2": {
    "message": "{ p } 不是有效的协议，必须是 ftp、http、https、mailto、skype、tel 或可以忽略"
  },
  "pages_e5414c2c": { "message": "页面" },
  "paragraph_5e5ad8eb": { "message": "段落" },
  "paragraph_starting_with_start_a59923f8": {
    "message": "以{ start }开始的段落"
  },
  "parallel_d55d6e38": { "message": "平行" },
  "partial_derivative_4a9159df": { "message": "偏（导数）" },
  "paste_5963d1c1": { "message": "粘贴" },
  "pause_12af3bb4": { "message": "暂停" },
  "pentagon_17d82ea3": { "message": "五角形" },
  "people_b4ebb13c": { "message": "人员" },
  "percentage_34ab7c2c": { "message": "百分数" },
  "percentage_must_be_a_number_8033c341": { "message": "百分比必须是数字" },
  "performing_arts_icon_f3497486": { "message": "表演艺术图标" },
  "perpendicular_7c48ede4": { "message": "正交" },
  "phi_4ac33b6d": { "message": "Phi" },
  "phi_variant_c9bb3ac5": { "message": "Phi（变体）" },
  "physical_education_icon_d7dffd3e": { "message": "体育图标" },
  "pi_dc4f0bd8": { "message": "Pi" },
  "pi_variant_10f5f520": { "message": "Pi（变体）" },
  "pink_68ad45cb": { "message": "粉红色" },
  "pixels_52ece7d1": { "message": "像素" },
  "play_1a47eaa7": { "message": "播放" },
  "play_media_comment_35257210": { "message": "播放媒体评论。" },
  "play_media_comment_by_name_from_createdat_c230123d": {
    "message": "播放{ name }的来自{ createdAt }的媒体评论。"
  },
  "please_allow_canvas_to_access_your_microphone_and__dc2c3079": {
    "message": "请允许 Canvas 访问您的麦克风和网络摄像头。"
  },
  "plus_d43cd4ec": { "message": "加号" },
  "plus_minus_f8be2e83": { "message": "加号/减号" },
  "posted_when_a578f5ab": { "message": "发布日期：{ when }" },
  "power_set_4f26f316": { "message": "幂集" },
  "precedes_196b9aef": { "message": "先于" },
  "precedes_equal_20701e84": { "message": "先于等于" },
  "preformatted_d0670862": { "message": "预定义格式" },
  "prev_f82cbc48": { "message": "上一个" },
  "preview_53003fd2": { "message": "预览" },
  "preview_a3f8f854": { "message": "预览" },
  "preview_in_overlay_ed772c46": { "message": "在图层中预览" },
  "preview_inline_9787330": { "message": "嵌入式预览" },
  "prime_917ea60e": { "message": "质" },
  "prime_numbers_13464f61": { "message": "质数" },
  "product_39cf144f": { "message": "乘积" },
  "proportional_f02800cc": { "message": "比例项" },
  "protocol_must_be_ftp_http_https_mailto_skype_tel_o_73beb4f8": {
    "message": "协议必须是 ftp、http、https、mailto、skype、tel 或可以忽略"
  },
  "psi_e3f5f0f7": { "message": "Psi" },
  "published_c944a23d": { "message": "已发布" },
  "published_when_302d8e23": { "message": "已发布：{ when }" },
  "pumpkin_904428d5": { "message": "南瓜" },
  "purple_7678a9fc": { "message": "紫色" },
  "quaternions_877024e0": { "message": "四元数" },
  "quizzes_7e598f57": { "message": "测验" },
  "rational_numbers_80ddaa4a": { "message": "有理数" },
  "real_numbers_7c99df94": { "message": "实数" },
  "real_portion_of_complex_number_7dad33b5": { "message": "实部（复数）" },
  "record_7c9448b": { "message": "记录" },
  "recording_98da6bda": { "message": "录制" },
  "red_8258edf3": { "message": "红色" },
  "relationships_6602af70": { "message": "关系" },
  "religion_icon_246e0be1": { "message": "宗教图标" },
  "remove_heading_style_5fdc8855": { "message": "删除标题样式" },
  "replace_e61834a7": { "message": "替换" },
  "reset_95a81614": { "message": "重置" },
  "resize_ec83d538": { "message": "调整大小" },
  "restore_auto_save_deccd84b": { "message": "是否恢复自动保存？" },
  "reverse_turnstile_does_not_yield_7558be06": {
    "message": "反十字转门（不产生）"
  },
  "rho_a0244a36": { "message": "Rho" },
  "rho_variant_415245cd": { "message": "Rho（变体）" },
  "rich_content_editor_2708ef21": { "message": "富内容编辑器" },
<<<<<<< HEAD
=======
  "rich_text_area_press_oskey_f8_for_rich_content_edi_c2f651d": {
    "message": "富文本区域。按{ OSKey }+F8设置富内容编辑器快捷方式。"
  },
>>>>>>> 147b3201
  "right_angle_bracket_d704e2d6": { "message": "右角括弧" },
  "right_arrow_35e0eddf": { "message": "右箭头" },
  "right_arrow_with_hook_29d92d31": { "message": "右转弯箭头" },
  "right_ceiling_839dc744": { "message": "右向上取整符号" },
  "right_curly_brace_5159d5cd": { "message": "右大括号" },
  "right_downward_harpoon_arrow_d71b114f": { "message": "右下鱼叉箭头" },
  "right_floor_5392d5cf": { "message": "右向下取整符号" },
  "right_to_left_9cfb092a": { "message": "从右至左" },
  "right_upward_harpoon_arrow_f5a34c73": { "message": "右上鱼叉箭头" },
  "rightward_arrow_32932107": { "message": "右箭头" },
  "rightward_pointing_triangle_60330f5c": { "message": "右指三角形" },
  "rotate_image_90_degrees_2ab77c05": { "message": "-90 度旋转图像" },
  "rotate_image_90_degrees_6c92cd42": { "message": "90 度旋转图像" },
  "rotation_9699c538": { "message": "旋转" },
  "row_fc0944a7": { "message": "行" },
  "row_group_979f5528": { "message": "行组" },
  "sadly_the_pretty_html_editor_is_not_keyboard_acces_50da7665": {
    "message": "很抱歉，无法通过键盘访问精美 HTML 编辑器。在此处访问原始 HTML 编辑器"
  },
  "save_11a80ec3": { "message": "保存" },
<<<<<<< HEAD
  "save_media_cb9e786e": { "message": "保存媒体" },
=======
  "save_copy_ca63944e": { "message": "保存副本" },
  "save_media_cb9e786e": { "message": "保存媒体" },
  "screen_readers_cannot_determine_what_is_displayed__6a5842ab": {
    "message": "如果没有替换文本，且文件名通常是不描述上下文或意义的无意义的数字和字母字符串，则屏幕读取器无法确定图像显示的内容。"
  },
  "screen_readers_cannot_determine_what_is_displayed__6f1ea667": {
    "message": "如果没有描述图像内容和意义的替换文本，则屏幕读取器无法确定图像显示的内容。替换文本应简单明了。"
  },
  "screen_readers_cannot_determine_what_is_displayed__a57e6723": {
    "message": "如果没有描述图像内容和意义的替换文本，则屏幕读取器无法确定图像显示的内容。"
  },
  "screen_readers_cannot_interpret_tables_without_the_bd861652": {
    "message": "屏幕读取器无法解读不具有正确结构的表格。表格标题提供说明和内容范围。"
  },
  "screen_readers_cannot_interpret_tables_without_the_e62912d5": {
    "message": "屏幕读取器无法解读不具有正确结构的表格。表格说明描述表格的上下文和对表格的一般理解。"
  },
  "screen_readers_cannot_interpret_tables_without_the_f0bdec0f": {
    "message": "屏幕读取器无法解读不具有正确结构的表格。表格标题提供说明和内容概述。"
  },
>>>>>>> 147b3201
  "script_l_42a7b254": { "message": "花体 L" },
  "search_280d00bd": { "message": "搜索" },
  "select_audio_source_21043cd5": { "message": "选择音频来源" },
  "select_crop_shape_d441feeb": { "message": "选择裁剪形状" },
  "select_language_7c93a900": { "message": "选择语言" },
  "select_video_source_1b5c9dbe": { "message": "选择视频来源" },
  "selected_linkfilename_c093b1f2": { "message": "已选择 { linkFileName }" },
  "set_header_scope_8c548f40": { "message": "设置标题范围" },
  "set_minus_b46e9b88": { "message": "设置负" },
  "set_table_header_cfab13a0": { "message": "设置表格标题" },
  "sharp_music_ab956814": { "message": "升调（音乐）" },
  "shift_arrows_4d5785fe": { "message": "SHIFT+箭头键" },
  "shift_o_to_open_the_pretty_html_editor_55ff5a31": {
    "message": "按 Shift-O 打开精美 HTML 编辑器。"
  },
  "shortcut_911d6255": { "message": "快捷方式" },
  "sighted_users_browse_web_pages_quickly_looking_for_1d4db0c1": {
    "message": "视力好的用户快速浏览网页，查找大号字体或粗体标题。屏幕读取器用户依赖于标题了解上下文。标题应使用正确的结构。"
  },
  "sighted_users_browse_web_pages_quickly_looking_for_ade806f5": {
    "message": "视力好的用户快速浏览网页，查找大号字体或粗体标题。屏幕读取器用户依赖于标题了解上下文。标题应在正确的结构内保持简洁。"
  },
  "sigma_5c35e553": { "message": "Sigma" },
  "sigma_variant_8155625": { "message": "Sigma（变体）" },
  "single_color_image_4e5d4dbc": { "message": "单色图像" },
  "single_color_image_color_95fa9a87": { "message": "单色图像颜色" },
  "size_b30e1077": { "message": "大小" },
  "size_of_caption_file_is_greater_than_the_maximum_m_bff5f86e": {
    "message": "字幕文件的大小必须大于允许的文件大小最大值 { max } kb。"
  },
  "small_b070434a": { "message": "小" },
  "solid_circle_9f061dfc": { "message": "实心圆" },
  "something_went_wrong_89195131": { "message": "出了些问题。" },
  "something_went_wrong_accessing_your_webcam_6643b87e": {
    "message": "访问您的网络摄像头时出现问题。"
  },
  "something_went_wrong_and_i_don_t_know_what_to_show_e0c54ec8": {
    "message": "出错了，我不知道该给您看些什么。"
  },
  "something_went_wrong_check_your_connection_reload__c7868286": {
    "message": "出了些问题。检查您的网络连接，重新加载页面并重试。"
  },
  "something_went_wrong_d238c551": { "message": "出了些问题" },
  "something_went_wrong_while_sharing_your_screen_8de579e5": {
    "message": "共享屏幕时遇到问题。"
  },
  "sort_by_e75f9e3e": { "message": "排序" },
  "spades_suit_b37020c2": { "message": "黑桃（花色）" },
  "square_511eb3b3": { "message": "方形" },
  "square_cap_9ec88646": { "message": "方头" },
  "square_cup_b0665113": { "message": "方杯" },
  "square_root_e8bcbc60": { "message": "平方根" },
  "square_root_symbol_d0898a53": { "message": "平方根符号" },
  "square_subset_17be67cb": { "message": "平方子集" },
  "square_subset_strict_7044e84f": { "message": "平方子集（严格）" },
  "square_superset_3be8dae1": { "message": "平方超集" },
  "square_superset_strict_fa4262e4": { "message": "平方超集（严格）" },
  "star_8d156e09": { "message": "星形标记" },
  "start_over_f7552aa9": { "message": "重新开始" },
  "start_recording_9a65141a": { "message": "开始录制" },
  "steel_blue_14296f08": { "message": "钢青色" },
  "styles_2aa721ef": { "message": "样式" },
  "submit_a3cc6859": { "message": "提交" },
  "subscript_59744f96": { "message": "下标" },
  "subset_19c1a92f": { "message": "子集" },
  "subset_strict_8d8948d6": { "message": "子集（严格）" },
  "succeeds_9cc31be9": { "message": "后于" },
  "succeeds_equal_158e8c3a": { "message": "后于等于" },
  "sum_b0842d31": { "message": "总和" },
  "superscript_8cb349a2": { "message": "上标" },
  "superset_c4db8a7a": { "message": "超集" },
  "superset_strict_c77dd6d2": { "message": "超集（严格）" },
  "supported_file_types_srt_or_webvtt_7d827ed": {
    "message": "支持的文件类型：SRT或WebVTT"
  },
  "switch_to_pretty_html_editor_a3cee15f": {
    "message": "切换到优质 HTML 编辑器"
  },
  "switch_to_raw_html_editor_f970ae1a": { "message": "切换到原始 HTML 编辑器" },
  "switch_to_the_html_editor_146dfffd": { "message": "切换到 HTML 编辑器" },
  "switch_to_the_rich_text_editor_63c1ecf6": {
    "message": "切换到富文本编辑器"
  },
  "syllabus_f191f65b": { "message": "教学大纲" },
  "system_audio_allowed_b2508f8c": { "message": "系统音频已启用" },
  "system_audio_disabled_c177bd13": { "message": "系统音频已禁用" },
  "tab_arrows_4cf5abfc": { "message": "TAB/箭头" },
  "table_header_starting_with_start_ffcabba6": {
    "message": "以{ start }开始的表格标题"
  },
  "table_starting_with_start_e7232848": { "message": "以{ start }开始的表格" },
  "tables_headers_should_specify_scope_5abf3a8e": {
    "message": "表格标题应确定范围。"
  },
  "tables_should_include_a_caption_describing_the_con_e91e78fc": {
    "message": "表格应包括描述表格内容的说明。"
  },
  "tables_should_include_at_least_one_header_48779eac": {
    "message": "表格应包括至少一个标题。"
  },
  "tau_880974b7": { "message": "Tau" },
  "teal_f729a294": { "message": "青色" },
  "text_7f4593da": { "message": "文本" },
  "text_background_color_16e61c3f": { "message": "文字背景颜色" },
  "text_color_acf75eb6": { "message": "文本颜色" },
  "text_is_difficult_to_read_without_sufficient_contr_69e62bd6": {
    "message": "文字和背景之间的对比度不足，因此文字阅读困难，尤其是对于视力较弱的人员而言。"
  },
  "text_larger_than_18pt_or_bold_14pt_should_display__5c364db6": {
    "message": "文字大于 18 磅（或粗体 14 磅）时显示的对比度应至少为 3:1。"
  },
  "text_optional_384f94f7": { "message": "文本（可选）" },
  "text_position_8df8c162": { "message": "文字位置" },
  "text_size_887c2f6": { "message": "文字大小" },
  "text_smaller_than_18pt_or_bold_14pt_should_display_aaffb22b": {
    "message": "文字小于 18 磅（或粗体 14 磅）时显示的对比度应至少为 4.5:1。"
  },
  "the_document_preview_is_currently_being_processed__7d9ea135": {
    "message": "目前正在处理文档预览。请稍后再试。"
  },
  "the_first_heading_on_a_page_should_be_an_h2_859089f2": {
    "message": "页面上的第一个标题应该是H2。"
  },
  "the_material_is_in_the_public_domain_279c39a3": {
    "message": "材料在公开域中"
  },
  "the_material_is_licensed_under_creative_commons_3242cb5e": {
    "message": "材料已根据 Creative Commons 许可"
  },
  "the_material_is_subject_to_an_exception_e_g_fair_u_a39c8ca2": {
    "message": "材料有例外情况——例如，合理使用、引用权，或版权法规定的其他适用的情况"
  },
  "the_pretty_html_editor_is_not_keyboard_accessible__d6d5d2b": {
    "message": "无法通过键盘访问精美 HTML 编辑器。按 Shift O 打开原始 HTML 编辑器。"
  },
  "therefore_d860e024": { "message": "因此" },
  "theta_ce2d2350": { "message": "Theta" },
  "theta_variant_fff6da6f": { "message": "Theta（变体）" },
  "thick_downward_arrow_b85add4c": { "message": "厚向下箭头" },
  "thick_left_arrow_d5f3e925": { "message": "厚左箭头" },
  "thick_leftward_arrow_6ab89880": { "message": "厚向左箭头" },
  "thick_right_arrow_3ed5e8f7": { "message": "厚右箭头" },
  "thick_rightward_arrow_a2e1839e": { "message": "厚向右箭头" },
  "thick_upward_arrow_acd20328": { "message": "厚向上箭头" },
  "this_document_cannot_be_displayed_within_canvas_7aba77be": {
    "message": "无法在 Canvas 中显示此文档。"
  },
  "this_equation_cannot_be_rendered_in_basic_view_9b6c07ae": {
    "message": "无法在基本视图中呈现此公式。"
  },
  "this_image_is_currently_unavailable_25c68857": {
    "message": "该图像目前不可用"
  },
  "though_your_video_will_have_the_correct_title_in_t_90e427f3": {
    "message": "虽然您的视频在浏览器里会有正确标题，但我们无法在数据库里更新。"
  },
  "timebar_a4d18443": { "message": "进度条" },
  "title_ee03d132": { "message": "标题" },
  "to_be_posted_when_d24bf7dc": { "message": "待发布：{ when }" },
  "to_do_when_2783d78f": { "message": "待办事项：{ when }" },
  "toggle_summary_group_413df9ac": { "message": "切换{ summary }组" },
  "toggle_tooltip_d3b7cb86": { "message": "切换工具提示" },
  "tools_2fcf772e": { "message": "工具" },
  "top_66e0adb6": { "message": "顶部" },
  "tray_839df38a": { "message": "托盘" },
  "triangle_6072304e": { "message": "三角形" },
  "turnstile_yields_f9e76df1": { "message": "十字转门（产生）" },
  "type_control_f9_to_access_image_options_text_a47e319f": {
    "message": "键入 Control F9 以访问图像选项。{ text }"
  },
  "type_control_f9_to_access_link_options_text_4ead9682": {
    "message": "键入 Control F9 以访问链接选项。{ text }"
  },
  "type_control_f9_to_access_table_options_text_92141329": {
    "message": "键入 Control F9 以访问表格选项。{ text }"
  },
  "union_e6b57a53": { "message": "并集" },
  "unpublished_dfd8801": { "message": "取消发布" },
  "untitled_16aa4f2b": { "message": "无标题" },
  "untitled_efdc2d7d": { "message": "无标题" },
  "up_and_left_diagonal_arrow_e4a74a23": { "message": "左上斜箭头" },
  "up_and_right_diagonal_arrow_935b902e": { "message": "右上斜箭头" },
  "upload_file_fd2361b8": { "message": "上传文件" },
  "upload_image_6120b609": { "message": "上传图像" },
  "upload_media_ce31135a": { "message": "上传媒体" },
  "uploading_19e8a4e7": { "message": "正在上传" },
  "uppercase_delta_d4f4bc41": { "message": "大写 Delta" },
  "uppercase_gamma_86f492e9": { "message": "大写 Gamma" },
  "uppercase_lambda_c78d8ed4": { "message": "大写 Lambda" },
  "uppercase_omega_8aedfa2": { "message": "大写 Omega" },
  "uppercase_phi_caa36724": { "message": "大写 Phi" },
  "uppercase_pi_fcc70f5e": { "message": "大写 Pi" },
  "uppercase_psi_6395acbe": { "message": "大写 Psi" },
  "uppercase_sigma_dbb70e92": { "message": "大写 Sigma" },
  "uppercase_theta_49afc891": { "message": "大写 Theta" },
  "uppercase_upsilon_8c1e623e": { "message": "大写 Upsilon" },
  "uppercase_xi_341e8556": { "message": "大写 Xi" },
  "upsilon_33651634": { "message": "Upsilon" },
  "upward_and_downward_pointing_arrow_fa90a918": {
    "message": "上指和下指箭头"
  },
  "upward_and_downward_pointing_arrow_thick_d420fdef": {
    "message": "上指和下指箭头（厚）"
  },
  "upward_arrow_9992cb2d": { "message": "向上箭头" },
  "upward_pointing_triangle_d078d7cb": { "message": "上指三角形" },
  "url_22a5f3b8": { "message": "URL" },
  "usage_right_ff96f3e2": { "message": "使用权限：" },
  "usage_rights_required_5fe4dd68": { "message": "使用权限（必填）" },
  "use_arrow_keys_to_navigate_options_2021cc50": {
    "message": "使用方向键来导航各选项。"
  },
  "use_arrow_keys_to_select_a_shape_c8eb57ed": {
    "message": "使用箭头键选择形状。"
  },
  "use_arrow_keys_to_select_a_size_699a19f4": {
    "message": "使用箭头键选择大小。"
  },
  "use_arrow_keys_to_select_a_text_position_72f9137c": {
    "message": "使用箭头键选择文字位置。"
  },
  "use_arrow_keys_to_select_a_text_size_65e89336": {
    "message": "使用箭头键选择文字大小。"
  },
  "use_arrow_keys_to_select_an_outline_size_e009d6b0": {
    "message": "使用箭头键选择轮廓大小。"
  },
  "used_by_screen_readers_to_describe_the_content_of__4f14b4e4": {
    "message": "屏幕朗读器用来描述{ TYPE }的内容"
  },
  "used_by_screen_readers_to_describe_the_content_of__b1e76d9e": {
    "message": "屏幕阅读器用它来描述图像内容"
  },
  "used_by_screen_readers_to_describe_the_video_37ebad25": {
    "message": "被屏幕阅读器用来描述视频"
  },
  "user_documents_c206e61f": { "message": "用户文档" },
  "user_files_78e21703": { "message": "用户文档" },
  "user_images_b6490852": { "message": "用户图像" },
  "user_media_14fbf656": { "message": "用户媒体" },
  "vector_notation_cf6086ab": { "message": "矢量（符号）" },
  "vertical_bar_set_builder_notation_4300495f": {
    "message": "竖线（集合生成器符号）"
  },
  "vertical_dots_bfb21f14": { "message": "竖点" },
  "video_options_24ef6e5d": { "message": "视频选项" },
  "video_options_tray_3b9809a5": { "message": "视频选项托盘" },
  "video_player_b371005": { "message": "视频播放器" },
  "video_player_for_9e7d373b": { "message": "的视频播放器 " },
  "video_player_for_title_ffd9fbc4": { "message": "{ title }的视频播放器" },
  "view_ba339f93": { "message": "查看" },
  "view_description_30446afc": { "message": "查看说明" },
  "view_keyboard_shortcuts_34d1be0b": { "message": "查看键盘快捷键" },
  "view_title_description_67940918": { "message": "查看{ title }说明" },
  "view_word_and_character_counts_a743dd0c": { "message": "查看字数和字符数" },
  "we_couldn_t_detect_a_working_microphone_connected__ceb71c40": {
    "message": "我们未发现正常工作的麦克风连接到设备。"
  },
  "we_couldn_t_detect_a_working_webcam_connected_to_y_6715cc4": {
    "message": "我们未发现正常工作的网络摄像头连接到设备。"
  },
  "we_couldn_t_detect_a_working_webcam_or_microphone__263b6674": {
    "message": "我们未发现正常工作的网络摄像头或麦克风连接到设备。"
  },
  "webcam_disabled_30c66986": { "message": "网络摄像头已禁用" },
  "webcam_fe91b20f": { "message": "网络摄像头" },
<<<<<<< HEAD
=======
  "webpages_should_only_have_a_single_h1_which_is_aut_dc99189e": {
    "message": "网页应仅具有一个H1，自动供页面标题使用。内容中的第一个标题应该是H2。"
  },
  "when_markup_is_used_that_visually_formats_items_as_f941fc1b": {
    "message": "如果对使用列表格式显示的项目使用标记，但不指示列表关系，用户可能在浏览信息时会遇到困难。"
  },
>>>>>>> 147b3201
  "white_87fa64fd": { "message": "白色" },
  "why_523b3d8c": { "message": "原因" },
  "width_492fec76": { "message": "宽度" },
  "width_and_height_must_be_numbers_110ab2e3": {
    "message": "宽度和高度必须为数字"
  },
  "width_x_height_px_ff3ccb93": { "message": "{ width } x { height }px" },
  "wiki_home_9cd54d0": { "message": "维基主页" },
  "wreath_product_200b38ef": { "message": "圈积" },
  "xi_149681d0": { "message": "Xi" },
  "yes_dde87d5": { "message": "是" },
  "you_have_unsaved_changes_in_the_icon_maker_tray_do_e8cf5f1b": {
    "message": "“图标编辑器”托盘中有未保存的更改。是否要继续操作而不保存这些更改？"
  },
  "you_may_need_to_adjust_additional_headings_to_main_975f0eee": {
    "message": "您可能需要调整其他标题以保持页面层次结构。"
  },
  "you_may_not_upload_an_empty_file_11c31eb2": {
    "message": "无法上传空文件。"
  },
  "your_image_has_been_compressed_for_icon_maker_imag_2e45cd91": {
    "message": "您的图像已被压缩以用于 Icon Maker。小于 { size } KB 的图像将不会被压缩。"
  },
  "your_microphone_is_blocked_in_the_browser_settings_42af0ddc": {
    "message": "您的麦克风在浏览器设置中被拦截。"
  },
  "your_webcam_and_microphone_are_blocked_in_the_brow_73357dc6": {
    "message": "您的网络摄像头和麦克风在浏览器设置中被拦截。"
  },
  "your_webcam_is_blocked_in_the_browser_settings_7f638128": {
    "message": "您的网络摄像头在浏览器设置中被拦截。"
  },
  "your_webcam_may_already_be_in_use_6cd64c25": {
    "message": "您的网络摄像头可能正在使用中。"
  },
  "zeta_5ef24f0e": { "message": "Zeta" },
  "zoom_f3e54d69": { "message": "缩放" },
  "zoom_in_image_bb97d4f": { "message": "放大图片" },
  "zoom_out_image_d0a0a2ec": { "message": "缩小图片" }
}


formatMessage.addLocale({'zh-Hans': locale})<|MERGE_RESOLUTION|>--- conflicted
+++ resolved
@@ -290,10 +290,7 @@
   "files_c300e900": { "message": "文件" },
   "files_index_af7c662b": { "message": "文件索引" },
   "finish_bc343002": { "message": "完成" },
-<<<<<<< HEAD
-=======
   "fix_heading_hierarchy_f60884c4": { "message": "置顶标题层次结构" },
->>>>>>> 147b3201
   "flat_music_76d5a5c3": { "message": "降调（音乐）" },
   "focus_element_options_toolbar_18d993e": { "message": "焦点元素选项工具栏" },
   "folder_tree_fbab0726": { "message": "文件夹树" },
@@ -492,10 +489,7 @@
     "message": "媒体文件正在处理中。请稍后再试。"
   },
   "medium_5a8e9ead": { "message": "中等" },
-<<<<<<< HEAD
-=======
   "merge_links_2478df96": { "message": "合并链接" },
->>>>>>> 147b3201
   "mic_a7f3d311": { "message": "麦克风" },
   "microphone_disabled_15c83130": { "message": "麦克风已禁用" },
   "middle_27dc1d5": { "message": "中间" },
@@ -651,12 +645,9 @@
   "rho_a0244a36": { "message": "Rho" },
   "rho_variant_415245cd": { "message": "Rho（变体）" },
   "rich_content_editor_2708ef21": { "message": "富内容编辑器" },
-<<<<<<< HEAD
-=======
   "rich_text_area_press_oskey_f8_for_rich_content_edi_c2f651d": {
     "message": "富文本区域。按{ OSKey }+F8设置富内容编辑器快捷方式。"
   },
->>>>>>> 147b3201
   "right_angle_bracket_d704e2d6": { "message": "右角括弧" },
   "right_arrow_35e0eddf": { "message": "右箭头" },
   "right_arrow_with_hook_29d92d31": { "message": "右转弯箭头" },
@@ -677,9 +668,6 @@
     "message": "很抱歉，无法通过键盘访问精美 HTML 编辑器。在此处访问原始 HTML 编辑器"
   },
   "save_11a80ec3": { "message": "保存" },
-<<<<<<< HEAD
-  "save_media_cb9e786e": { "message": "保存媒体" },
-=======
   "save_copy_ca63944e": { "message": "保存副本" },
   "save_media_cb9e786e": { "message": "保存媒体" },
   "screen_readers_cannot_determine_what_is_displayed__6a5842ab": {
@@ -700,7 +688,6 @@
   "screen_readers_cannot_interpret_tables_without_the_f0bdec0f": {
     "message": "屏幕读取器无法解读不具有正确结构的表格。表格标题提供说明和内容概述。"
   },
->>>>>>> 147b3201
   "script_l_42a7b254": { "message": "花体 L" },
   "search_280d00bd": { "message": "搜索" },
   "select_audio_source_21043cd5": { "message": "选择音频来源" },
@@ -967,15 +954,12 @@
   },
   "webcam_disabled_30c66986": { "message": "网络摄像头已禁用" },
   "webcam_fe91b20f": { "message": "网络摄像头" },
-<<<<<<< HEAD
-=======
   "webpages_should_only_have_a_single_h1_which_is_aut_dc99189e": {
     "message": "网页应仅具有一个H1，自动供页面标题使用。内容中的第一个标题应该是H2。"
   },
   "when_markup_is_used_that_visually_formats_items_as_f941fc1b": {
     "message": "如果对使用列表格式显示的项目使用标记，但不指示列表关系，用户可能在浏览信息时会遇到困难。"
   },
->>>>>>> 147b3201
   "white_87fa64fd": { "message": "白色" },
   "why_523b3d8c": { "message": "原因" },
   "width_492fec76": { "message": "宽度" },
