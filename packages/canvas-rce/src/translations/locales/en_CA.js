--- conflicted
+++ resolved
@@ -319,10 +319,7 @@
   "files_c300e900": { "message": "Files" },
   "files_index_af7c662b": { "message": "Files Index" },
   "finish_bc343002": { "message": "Finish" },
-<<<<<<< HEAD
-=======
   "fix_heading_hierarchy_f60884c4": { "message": "Fix heading hierarchy" },
->>>>>>> 147b3201
   "flat_music_76d5a5c3": { "message": "Flat (Music)" },
   "focus_element_options_toolbar_18d993e": {
     "message": "Focus element options toolbar"
@@ -553,10 +550,7 @@
     "message": "Media file is processing. Please try again later."
   },
   "medium_5a8e9ead": { "message": "Medium" },
-<<<<<<< HEAD
-=======
   "merge_links_2478df96": { "message": "Merge links" },
->>>>>>> 147b3201
   "mic_a7f3d311": { "message": "Mic" },
   "microphone_disabled_15c83130": { "message": "Microphone Disabled" },
   "middle_27dc1d5": { "message": "Middle" },
@@ -720,12 +714,9 @@
   "rho_a0244a36": { "message": "Rho" },
   "rho_variant_415245cd": { "message": "Rho (Variant)" },
   "rich_content_editor_2708ef21": { "message": "Rich Content Editor" },
-<<<<<<< HEAD
-=======
   "rich_text_area_press_oskey_f8_for_rich_content_edi_c2f651d": {
     "message": "Rich Text Area. Press { OSKey }+F8 for Rich Content Editor shortcuts."
   },
->>>>>>> 147b3201
   "right_angle_bracket_d704e2d6": { "message": "Right Angle Bracket" },
   "right_arrow_35e0eddf": { "message": "Right Arrow" },
   "right_arrow_with_hook_29d92d31": { "message": "Right Arrow With Hook" },
@@ -752,9 +743,6 @@
     "message": "Sadly, the pretty HTML editor is not keyboard accessible. Access the raw HTML editor here."
   },
   "save_11a80ec3": { "message": "Save" },
-<<<<<<< HEAD
-  "save_media_cb9e786e": { "message": "Save Media" },
-=======
   "save_copy_ca63944e": { "message": "Save Copy" },
   "save_media_cb9e786e": { "message": "Save Media" },
   "screen_readers_cannot_determine_what_is_displayed__6a5842ab": {
@@ -775,7 +763,6 @@
   "screen_readers_cannot_interpret_tables_without_the_f0bdec0f": {
     "message": "Screen readers cannot interpret tables without the proper structure. Table headers provide direction and overview of the content."
   },
->>>>>>> 147b3201
   "script_l_42a7b254": { "message": "Script L" },
   "search_280d00bd": { "message": "Search" },
   "select_audio_source_21043cd5": { "message": "Select audio source" },
@@ -1062,15 +1049,12 @@
   },
   "webcam_disabled_30c66986": { "message": "Webcam Disabled" },
   "webcam_fe91b20f": { "message": "Webcam" },
-<<<<<<< HEAD
-=======
   "webpages_should_only_have_a_single_h1_which_is_aut_dc99189e": {
     "message": "Webpages should only have a single H1, which is automatically used by the page''s Title. The first heading in your content should be an H2."
   },
   "when_markup_is_used_that_visually_formats_items_as_f941fc1b": {
     "message": "When markup is used that visually formats items as a list but does not indicate the list relationship, users may have difficulty in navigating the information."
   },
->>>>>>> 147b3201
   "white_87fa64fd": { "message": "White" },
   "why_523b3d8c": { "message": "Why" },
   "width_492fec76": { "message": "Width" },
