--- conflicted
+++ resolved
@@ -107,10 +107,7 @@
   "light_blue_5374f600": { "message": "כחול בהיר" },
   "link_7262adec": { "message": "קישור" },
   "links_14b70841": { "message": "קישורים" },
-<<<<<<< HEAD
-=======
   "links_to_an_external_site_de74145d": { "message": "קישורים לאתר חיצוני" },
->>>>>>> 16101d78
   "loading_25990131": { "message": "בטעינה... " },
   "loading_bde52856": { "message": "טוען" },
   "loading_failed_b3524381": { "message": "טעינה נכשלה..." },
