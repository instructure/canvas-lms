--- conflicted
+++ resolved
@@ -48,6 +48,9 @@
   "announcement_list_da155734": { "message": "Lis Anons" },
   "announcements_a4b8ed4a": { "message": "Anons" },
   "apply_781a2546": { "message": "Aplike" },
+  "apply_changes_to_all_instances_of_this_button_and__3a3bea34": {
+    "message": "Aplike chanjman yo a tout reprezantasyon Bouton sa a ak Ikòn sa a nan Kou a"
+  },
   "apps_54d24a47": { "message": "Apps" },
   "aspect_ratio_will_be_preserved_cb5fdfb8": { "message": "Fòma ap konsève" },
   "assignments_1e02582c": { "message": "Sesyon" },
@@ -58,9 +61,6 @@
   "audio_player_for_title_20cc70d": { "message": "Lektè odyo pou { title }" },
   "auto_saved_content_exists_would_you_like_to_load_t_fee528f2": {
     "message": "Anrejistreman otomatik kontni egziste. Èske w t ap pefere chaje kontni ki te anrejistre otomatikman yo pito?"
-  },
-  "automatically_open_an_in_line_preview_preview_disp_ed784ffe": {
-    "message": "Ovri otomatikman nan apèsi an liy. (Apèsi a ap afiche sèlman aprè anrejistreman an)"
   },
   "available_folders_694d0436": { "message": "Dosye disponib" },
   "below_81d4dceb": { "message": "Anba" },
@@ -145,7 +145,6 @@
   "details_98a31b68": { "message": "Detay" },
   "dimensions_45ddb7b7": { "message": "Dimansyon" },
   "directionality_26ae9e08": { "message": "Direksyonalite" },
-  "disable_in_line_preview_2a675175": { "message": "Dezaktive apèsi an liy." },
   "discussions_a5f96392": { "message": "Diskisyon" },
   "discussions_index_6c36ced": { "message": "Endis Diskisyon" },
   "display_options_315aba85": { "message": "Opsyon Afichaj" },
@@ -278,7 +277,6 @@
     "message": "Dwe omwen { width } x { height }px"
   },
   "my_files_2f621040": { "message": "Fichye Mwen" },
-  "my_images_427f9b0c": { "message": "Imaj Mwen" },
   "name_1aed4a1b": { "message": "Non" },
   "navigate_through_the_menu_or_toolbar_415a4e50": {
     "message": "Navige atravè meni oswa ba zouti a"
@@ -360,13 +358,8 @@
   "show_video_options_6ed3721a": { "message": "Afiche opsyon videyo" },
   "single_color_image_4e5d4dbc": { "message": "Imaj Yon sèl Koulè" },
   "size_b30e1077": { "message": "Dimansyon" },
-<<<<<<< HEAD
-  "size_of_file_is_greater_than_the_maximum_max_mb_al_6eb3fa9a": {
-    "message": "Dimansyon { file } siperyè a maksimòm fichye { max } MB yo otorize a."
-=======
   "size_of_caption_file_is_greater_than_the_maximum_m_bff5f86e": {
     "message": "Fichye soutit la depase kantite maksimòm { max } kb yo otorize a."
->>>>>>> 784a3dfe
   },
   "small_b070434a": { "message": "Piti" },
   "something_went_wrong_89195131": { "message": "Gen yon bagay ki mal fèt." },
