/*
 * Copyright (C) 2021 - present Instructure, Inc.
 *
 * This file is part of Canvas.
 *
 * Canvas is free software: you can redistribute it and/or modify it under
 * the terms of the GNU Affero General Public License as published by the Free
 * Software Foundation, version 3 of the License.
 *
 * Canvas is distributed in the hope that it will be useful, but WITHOUT ANY
 * WARRANTY; without even the implied warranty of MERCHANTABILITY or FITNESS FOR
 * A PARTICULAR PURPOSE. See the GNU Affero General Public License for more
 * details.
 *
 * You should have received a copy of the GNU Affero General Public License along
 * with this program. If not, see <http://www.gnu.org/licenses/>.
 */

import formatMessage from '../../format-message'

const locale = {
  "access_the_pretty_html_editor_37168efe": {
    "message": "Gen aksè a bèl editè HTML la"
  },
  "accessibility_checker_b3af1f6c": { "message": "Verifikatè Aksesibilite" },
  "add_8523c19b": { "message": "Ajoute" },
  "add_another_f4e50d57": { "message": "Ajoute yon lòt" },
  "add_cc_subtitles_55f0394e": { "message": "Ajoute CC/Soutit" },
  "add_image_60b2de07": { "message": "Ajoute Imaj" },
  "aleph_f4ffd155": { "message": "Aleph" },
  "align_11050992": { "message": "Aliyen" },
  "alignment_and_lists_5cebcb69": { "message": "Aliyman ak Lis" },
  "all_4321c3a1": { "message": "Tout" },
  "all_apps_a50dea49": { "message": "Tout App yo" },
  "alpha_15d59033": { "message": "Αlpha" },
  "alphabetical_55b5b4e0": { "message": "Alfabetik" },
  "alt_text_611fb322": { "message": "Tèks Altèn" },
  "amalg_coproduct_c589fb12": { "message": "Amalg (Kopwodui)" },
  "an_error_occured_reading_the_file_ff48558b": {
    "message": "Gen yon erè ki fèt pandan lekti fichye a"
  },
  "an_error_occurred_making_a_network_request_d1bda348": {
    "message": "Gen yon erè ki fèt pandan demann rezo a"
  },
  "an_error_occurred_uploading_your_media_71f1444d": {
    "message": "Gen yon erè ki pase pandan chajman medya ou a."
  },
  "and_7fcc2911": { "message": "Ak" },
  "angle_c5b4ec50": { "message": "Ang" },
  "announcement_list_da155734": { "message": "Lis Anons" },
  "announcements_a4b8ed4a": { "message": "Anons" },
  "apply_781a2546": { "message": "Aplike" },
  "apply_changes_to_all_instances_of_this_icon_maker__2642f466": {
    "message": "Aplike tout chanjman Ikòn Kreyatè Ikòn sa a nan Kou a"
  },
  "approaches_the_limit_893aeec9": { "message": "Apwoche Limit lan" },
  "approximately_e7965800": { "message": "Apeprè" },
  "apps_54d24a47": { "message": "Apps" },
  "arrows_464a3e54": { "message": "Flèch" },
  "art_icon_8e1daad": { "message": "Ikòn la" },
  "aspect_ratio_will_be_preserved_cb5fdfb8": { "message": "Fòma ap konsève" },
  "assignments_1e02582c": { "message": "Sesyon" },
  "asterisk_82255584": { "message": "Asterisk" },
  "attributes_963ba262": { "message": "Atribi" },
  "audio_and_video_recording_not_supported_please_use_5ce3f0d7": {
    "message": "Anrejistreman odyo ak videyo a pa konpatib, tanpri, itilize lòt navigatè."
  },
  "audio_options_feb58e2c": { "message": "Opsyon Odyo" },
  "audio_options_tray_33a90711": { "message": "Plato Opsyon Odyo" },
  "audio_player_for_title_20cc70d": { "message": "Lektè odyo pou { title }" },
  "auto_saved_content_exists_would_you_like_to_load_t_fee528f2": {
    "message": "Anrejistreman otomatik kontni egziste. Èske w t ap pefere chaje kontni ki te anrejistre otomatikman yo pito?"
  },
  "available_folders_694d0436": { "message": "Dosye disponib" },
  "backslash_b2d5442d": { "message": "Backslash" },
  "bar_ec63ed6": { "message": "Ba" },
  "basic_554cdc0a": { "message": "Bazik" },
  "because_501841b": { "message": "Paske" },
  "below_81d4dceb": { "message": "Anba" },
  "beta_cb5f307e": { "message": "Beta" },
  "big_circle_16b2e604": { "message": "Gwo Sèk" },
  "binomial_coefficient_ea5b9bb7": { "message": "Kowefisyan Binè" },
  "black_4cb01371": { "message": "Nwa" },
  "blue_daf8fea9": { "message": "Ble" },
  "bottom_15a2a9be": { "message": "Anba" },
  "bottom_third_5f5fec1d": { "message": "Tyè Enferyè" },
  "bowtie_5f9629e4": { "message": "Bowtie" },
  "brick_f2656265": { "message": "Brik" },
  "c_2001_acme_inc_283f7f80": { "message": "(c) 2001 Acme Inc." },
  "cancel_caeb1e68": { "message": "Anile" },
  "cap_product_3a5265a6": { "message": "Kaskèt Pwodui" },
  "center_align_e68d9997": { "message": "Aliyen nan Sant" },
  "centered_dot_64d5e378": { "message": "Pwen Santre" },
  "centered_horizontal_dots_451c5815": { "message": "Pwen Santre Orizontal" },
  "chi_54a32644": { "message": "Chi" },
  "choose_caption_file_9c45bc4e": { "message": "Chwazi fichye soutit" },
  "choose_usage_rights_33683854": {
    "message": "Itilizasyon dwa itilizasyon..."
  },
  "circle_484abe63": { "message": "Sèk" },
  "circle_unordered_list_9e3a0763": { "message": "Antoure lis ki pa òdone" },
  "clear_2084585f": { "message": "Efase" },
  "clear_image_3213fe62": { "message": "Imaj klè" },
  "clear_selected_file_82388e50": { "message": "Efase fichye seleksyone" },
  "clear_selected_file_filename_2fe8a58e": {
    "message": "Efase fichye seleksyone: { filename }"
  },
  "click_or_shift_click_for_the_html_editor_25d70bb4": {
    "message": "Klike oswa klike epi peze touch majiskil la pou w ka gen aksè a editè html la."
  },
  "click_to_embed_imagename_c41ea8df": {
    "message": "Klike pou entegre { imageName }"
  },
  "click_to_hide_preview_3c707763": { "message": "Klike pou kache apèsi" },
  "click_to_insert_a_link_into_the_editor_c19613aa": {
    "message": "Klike pou ensere yon lyen nan editè a"
  },
  "click_to_show_preview_faa27051": { "message": "Klike pou afiche apèsi" },
  "close_a_menu_or_dialog_also_returns_you_to_the_edi_739079e6": {
    "message": "Fèmen yon meni oswa yon dyalòg. L ap retounen w tou nan espas editè a"
  },
  "close_d634289d": { "message": "Fèmen" },
  "closed_caption_file_must_be_less_than_maxkb_kb_5880f752": {
    "message": "Fichye soutit la dwe mwens pase { maxKb } kb"
  },
  "closed_captions_subtitles_e6aaa016": { "message": "CC/Soutit" },
  "clubs_suit_c1ffedff": { "message": "Klèb (Konbinezon)" },
  "collaborations_5c56c15f": { "message": "Kolaborasyon" },
  "collapse_to_hide_types_1ab46d2e": { "message": "Fèmen pou kache { types }" },
  "color_picker_6b359edf": { "message": "Seleksyonè Koulè" },
  "color_picker_colorname_selected_ad4cf400": {
    "message": "Seleksyonè Koulè ({ colorName } seleksyone)"
  },
  "complex_numbers_a543d004": { "message": "Nonm Konplèks" },
  "computer_1d7dfa6f": { "message": "Òdinatè" },
  "congruent_5a244acd": { "message": "Kongriyan" },
  "contains_311f37b7": { "message": "Kontni" },
  "content_1440204b": { "message": "Kontni" },
  "content_is_still_being_uploaded_if_you_continue_it_8f06d0cb": {
    "message": "Kontni an ap transfere toujou, si w kontinye li pa p entegre jan li ta dwe a."
  },
  "content_subtype_5ce35e88": { "message": "Kontni Subtype" },
  "content_type_2cf90d95": { "message": "Tip Kontni" },
  "coproduct_e7838082": { "message": "Kopwodui" },
  "copyright_holder_66ee111": { "message": "Titilè Dwa Otè:" },
  "count_plural_0_0_words_one_1_word_other_words_acf32eca": {
    "message": "{ count, plural,\n     =0 {0 mo}\n    one {1 mo}\n  other {# mo}\n}"
  },
  "count_plural_one_item_loaded_other_items_loaded_857023b7": {
    "message": "{ count, plural,\n    one {# eleman transfere}\n  other {# eleman transfere}\n}"
  },
  "course_documents_104d76e0": { "message": "Dokiman Kou" },
  "course_files_62deb8f8": { "message": "Fichye Kou" },
  "course_files_a31f97fc": { "message": "Fichye kou" },
  "course_images_f8511d04": { "message": "Imaj Kou" },
  "course_link_b369426": { "message": "Lyen Kou" },
  "course_links_b56959b9": { "message": "Lyen Kou" },
  "course_media_ec759ad": { "message": "Medya Kou" },
  "course_navigation_dd035109": { "message": "Navigasyon Kou" },
  "create_icon_110d6463": { "message": "Kreye ikòn" },
  "create_icon_maker_icon_c716bffe": { "message": "Kreye Ikòn Kreyatè Ikòn" },
  "creative_commons_license_725584ae": { "message": "Lisans Creative Commons" },
  "crop_image_41bf940c": { "message": "Koupe imaj" },
  "crop_image_807ebb08": { "message": "Koupe Imaj" },
  "cup_product_14174434": { "message": "Tèt Pwodui" },
  "current_image_f16c249c": { "message": "Imaj Aktyèl" },
  "custom_6979cd81": { "message": "Pèsonalize" },
  "cyan_c1d5f68a": { "message": "Blesyèl" },
  "dagger_57e0f4e5": { "message": "Ponya" },
  "date_added_ed5ad465": { "message": "Dat Ajoute" },
  "decorative_icon_9a7f3fc3": { "message": "Ikòn Dekoratif" },
  "decorative_type_upper_f2c95e3": { "message": "Dekorasyon { TYPE_UPPER }" },
  "decrease_indent_d9cf469d": { "message": "Diminye Endantasyon" },
  "deep_purple_bb3e2907": { "message": "Mov Fonse" },
  "default_bulleted_unordered_list_47079da8": {
    "message": "lis non òdone a pis pa defo"
  },
  "default_numerical_ordered_list_48dd3548": {
    "message": "lis nimerik pa defo"
  },
  "definite_integral_fe7ffed1": { "message": "Entegral Defini" },
  "degree_symbol_4a823d5f": { "message": "Senbòl Degre" },
  "delimiters_4db4840d": { "message": "Delimitè" },
  "delta_53765780": { "message": "Delta" },
  "describe_the_icon_f6a18823": { "message": "(Dekri Ikòn nan)" },
  "describe_the_type_ff448da5": { "message": "(Dekri { TYPE })" },
  "describe_the_video_2fe8f46a": { "message": "(Dekri videyo a)" },
  "details_98a31b68": { "message": "Detay" },
  "diagonal_dots_7d71b57e": { "message": "Pwen Dagonal" },
  "diamond_b8dfe7ae": { "message": "Dyaman" },
  "diamonds_suit_526abaaf": { "message": "Dyaman (Konbinezon)" },
  "digamma_258ade94": { "message": "Digamma" },
  "dimension_type_f5fa9170": { "message": "Tip Dimansyon" },
  "dimensions_45ddb7b7": { "message": "Dimansyon" },
  "directionality_26ae9e08": { "message": "Direksyonalite" },
  "directly_edit_latex_b7e9235b": { "message": "Chanje LaTex Dirèkteman" },
  "disable_preview_222bdf72": { "message": "Dezaktive Apèsi" },
  "discussions_a5f96392": { "message": "Diskisyon" },
  "discussions_index_6c36ced": { "message": "Endis Diskisyon" },
  "disjoint_union_e74351a8": { "message": "Inyon Disosye" },
  "display_options_315aba85": { "message": "Opsyon Afichaj" },
  "display_text_link_opens_in_a_new_tab_75e9afc9": {
    "message": "Lyen Afichaj Tèks (Ouvri nan yon nouvo onglè)"
  },
  "division_sign_72190870": { "message": "Siy Divizyon" },
  "document_678cd7bf": { "message": "Dokiman" },
  "documents_81393201": { "message": "Dokiman" },
  "done_54e3d4b6": { "message": "Fini" },
  "double_dagger_faf78681": { "message": "Doub Ponya" },
  "down_and_left_diagonal_arrow_40ef602c": {
    "message": "Flèch Dyagonal Anba e Agoch"
  },
  "down_and_right_diagonal_arrow_6ea0f460": {
    "message": "Flèch Dyagonal Anba e Adwat"
  },
  "downward_arrow_cca52012": { "message": "Flèch Desann" },
  "downward_pointing_triangle_2a12a601": {
    "message": "Triyabg ki Bay sou Anba"
  },
  "drag_a_file_here_1bf656d5": { "message": "Deplase yon fichye la a" },
  "drag_and_drop_or_click_to_browse_your_computer_60772d6d": {
    "message": "Deplase oswa klike pou ka navige sou òdinatè w la."
  },
  "drag_handle_use_up_and_down_arrows_to_resize_e29eae5c": {
    "message": "Trennen. Itilize flèch anwo ak anba pou chanje dimansyon"
  },
  "due_multiple_dates_cc0ee3f5": { "message": "Delè: Plizyè Dat" },
  "due_when_7eed10c6": { "message": "Delè: { when }" },
  "edit_alt_text_for_this_icon_instance_9c6fc5fd": {
    "message": "Modifye tèks alt la pou enstans ikpon s a"
  },
  "edit_course_link_5a5c3c59": { "message": "Modifye Lyen Kou" },
  "edit_equation_f5279959": { "message": "Modifye Ekwasyon" },
  "edit_existing_icon_maker_icon_5d0ebb3f": {
    "message": "Modifye Ikòn Kreyatè Ikòn ki Egziste"
  },
  "edit_icon_2c6b0e91": { "message": "Chanje Ikòn" },
  "edit_link_7f53bebb": { "message": "Chanje Lyen" },
  "editor_statusbar_26ac81fc": { "message": "Editè Ba Estati" },
  "embed_828fac4a": { "message": "Entegre" },
  "embed_code_314f1bd5": { "message": "Kòd Entegre" },
  "embed_image_1080badc": { "message": "Entegre Imaj" },
  "embed_video_a97a64af": { "message": "Entegre Videyo a" },
  "embedded_content_aaeb4d3d": { "message": "Entegre kontni" },
  "empty_set_91a92df4": { "message": "Ansanm Vid" },
  "encircled_dot_8f5e51c": { "message": "pwen Ansèkle" },
  "encircled_minus_72745096": { "message": "Siy Mwen Ansèkle" },
  "encircled_plus_36d8d104": { "message": "Siy Plis Ansèkle" },
  "encircled_times_5700096d": { "message": "Siy Miltiplikasyon Ansèkle" },
  "engineering_icon_f8f3cf43": { "message": "Ikòn Jeni" },
  "english_icon_25bfe845": { "message": "Ikòn Anglè" },
  "enter_at_least_3_characters_to_search_4f037ee0": {
    "message": "Antre omwen 3 karaktè pou ka chèche"
  },
  "epsilon_54bb8afa": { "message": "Epsilon" },
  "epsilon_variant_d31f1e77": { "message": "Epsilon (Varyan)" },
  "equals_sign_c51bdc58": { "message": "Siy Egal" },
  "equation_1c5ac93c": { "message": "Ekwasyon" },
  "equation_editor_39fbc3f1": { "message": "Editè Ekwasyon" },
  "equivalence_class_7b0f11c0": { "message": "Klas Ekivalans" },
  "equivalent_identity_654b3ce5": { "message": "Ekivalan (Idantite)" },
  "eta_b8828f99": { "message": "Eta" },
  "exists_2e62bdaa": { "message": "Egziste" },
  "expand_preview_by_default_2abbf9f8": { "message": "Elaji apèsi pa Defo" },
  "expand_to_see_types_f5d29352": { "message": "Elaji pou w wè { types }" },
  "external_link_d3f9e62a": { "message": "Lyen Ekstèn" },
  "external_tools_6e77821": { "message": "Zouti Ekstèn" },
  "extra_large_b6cdf1ff": { "message": "Ekxtra Laj" },
  "extra_small_9ae33252": { "message": "Piti Anpil" },
  "extracurricular_icon_67c8ca42": { "message": "Ikòn Paraskolè" },
  "f_function_fe422d65": { "message": "F (fonksyon)" },
  "file_storage_quota_exceeded_b7846cd1": {
    "message": "Quota estokaj fichye a depase"
  },
  "file_url_c12b64be": { "message": "URL Fichye" },
  "filename_file_icon_602eb5de": { "message": "{ filename } ikòn fichye" },
  "filename_image_preview_6cef8f26": { "message": "{ filename } apèsi imaj" },
  "filename_text_preview_e41ca2d8": { "message": "{ filename } apèsi tèks" },
  "files_c300e900": { "message": "Fichye" },
  "files_index_af7c662b": { "message": "Endis Fichye" },
  "flat_music_76d5a5c3": { "message": "Plat (Mizik)" },
  "focus_element_options_toolbar_18d993e": {
    "message": "Ba zouti opsyon eleman fokalizasyon"
  },
  "folder_tree_fbab0726": { "message": "Yerachi Dosye" },
  "for_all_b919f972": { "message": "Pou Tout" },
  "format_4247a9c5": { "message": "Fòma" },
  "formatting_5b143aa8": { "message": "Fòmataj" },
  "forward_slash_3f90f35e": { "message": "Slash anvan" },
  "found_auto_saved_content_3f6e4ca5": {
    "message": "Jwenn kontni ki anrejistre otimatikman yo"
  },
  "found_count_plural_0_results_one_result_other_resu_46aeaa01": {
    "message": "Jwenn { count, plural,\n     =0 {# rezilta}\n    one {# rezilta}\n  other {# rezilta}\n}"
  },
  "fraction_41bac7af": { "message": "Fraksyon" },
  "fullscreen_873bf53f": { "message": "Plen Ekran" },
  "gamma_1767928": { "message": "Gamma" },
  "generating_preview_45b53be0": { "message": "Jenerasyon apèsi..." },
  "gif_png_format_images_larger_than_size_kb_are_not__7af3bdbd": {
    "message": "Imaj nan fòma GIF/PNG ki depase { size } KB yo pa konpatib pou kounye a."
  },
  "go_to_the_editor_s_menubar_e6674c81": {
    "message": "Ale sou ba meni editè a"
  },
  "go_to_the_editor_s_toolbar_a5cb875f": {
    "message": "Ale sou ba zouti editè a"
  },
  "grades_a61eba0a": { "message": "Nòt" },
  "greater_than_e98af662": { "message": "Siperyè A" },
  "greater_than_or_equal_b911949a": { "message": "Siperyè ou Egal A" },
  "greek_65c5b3f7": { "message": "Grèk" },
  "green_15af4778": { "message": "Vèt" },
  "grey_a55dceff": { "message": "Gri" },
  "group_documents_8bfd6ae6": { "message": "Gwoupe Dokiman" },
  "group_files_4324f3df": { "message": "Gwoup Fichye" },
  "group_files_82e5dcdb": { "message": "Gwoup fichye" },
  "group_images_98e0ac17": { "message": "Gwoupe Imaj" },
  "group_isomorphism_45b1458c": { "message": "Gwoup Izomòfis" },
  "group_link_63e626b3": { "message": "Lyen Gwoup" },
  "group_links_9493129e": { "message": "Lyen Gwoup" },
  "group_media_2f3d128a": { "message": "Gwoupe Medya" },
  "group_navigation_99f191a": { "message": "Navigasyon Gwoup" },
  "h_bar_bb94deae": { "message": "Ba H" },
  "hat_ea321e35": { "message": "Chapo" },
  "heading_2_5b84eed2": { "message": "Antèt 2" },
  "heading_3_2c83de44": { "message": "Antèt 3" },
  "heading_4_b2e74be7": { "message": "Antèt 4" },
  "health_icon_8d292eb5": { "message": "Ikòn Sante" },
  "hearts_suit_e50e04ca": { "message": "Kè (Konbinezon)" },
  "height_69b03e15": { "message": "Wotè" },
  "hexagon_d8468e0d": { "message": "Egzagòn" },
  "hide_description_bfb5502e": { "message": "Kache deskripsyon" },
  "hide_title_description_caf092ef": {
    "message": "Kache { title } deskripsyon"
  },
  "home_351838cd": { "message": "Akèy" },
  "html_code_editor_fd967a44": { "message": "editè kòd html" },
  "html_editor_fb2ab713": { "message": "Editè HTML" },
  "i_have_obtained_permission_to_use_this_file_6386f087": {
    "message": "Mwen gen otorizasyon pou itilize fichye sa a."
  },
  "i_hold_the_copyright_71ee91b1": { "message": "Mwen gen dwa dotè a" },
  "icon_215a1dc6": { "message": "Ikòn" },
  "icon_8168b2f8": { "message": "ikòn" },
  "icon_color_b86dd6d6": { "message": "Ikòn Koulè" },
  "icon_maker_icons_cc560f7e": { "message": "Ikòn Kreyatè Ikòn" },
  "icon_options_7e32746e": { "message": "Opsyon Ikòn" },
  "icon_options_tray_2b407977": { "message": "Plato Opsyon Ikòn" },
  "icon_shape_30b61e7": { "message": "Fòm Ikòn" },
  "icon_size_9353edea": { "message": "Gwosè Ikòn" },
  "if_left_empty_link_text_will_display_as_course_lin_61087540": {
    "message": "Si w kite lyen an vid, tèks la ap parèt tankou non lyen kou a"
  },
  "if_you_do_not_select_usage_rights_now_this_file_wi_14e07ab5": {
    "message": "Si w pa chwazi dwa itilizasyon yo kounye a, fichye sa a pa p pibliye aprè w fin transfere li."
  },
  "image_8ad06": { "message": "Imaj" },
  "image_c1c98202": { "message": "imaj" },
  "image_options_5412d02c": { "message": "Opsyon Imaj" },
  "image_options_tray_90a46006": { "message": "Plato Opsyon Imaj" },
  "image_to_crop_3a34487d": { "message": "Imaj pou koupe" },
  "images_7ce26570": { "message": "Imaj" },
  "imaginary_portion_of_complex_number_2c733ffa": {
    "message": "Pòsyon Imajinè (Nonm Konplèks)"
  },
  "in_element_of_19ca2f33": { "message": "Nan (Eleman de)" },
  "increase_indent_6af90f7c": { "message": "Ogmante Endantasyon" },
  "indefinite_integral_6623307e": { "message": "Entegral Endefini" },
  "indigo_2035fc55": { "message": "Indigo" },
  "inference_fed5c960": { "message": "Enferans" },
  "infinity_7a10f206": { "message": "Enfinite" },
  "insert_593145ef": { "message": "Ensere" },
  "insert_equella_links_49a8dacd": { "message": "Ensere lyen Equella" },
  "insert_link_6dc23cae": { "message": "Ensere Lyen" },
  "insert_math_equation_57c6e767": { "message": "Ensere Ekwasyon Matematik" },
  "integers_336344e1": { "message": "Antye" },
  "intersection_cd4590e4": { "message": "Entèseksyon" },
  "invalid_entry_f7d2a0f5": { "message": "Antre Envalid." },
  "invalid_file_c11ba11": { "message": "Fichye Envalid" },
  "invalid_file_type_881cc9b2": { "message": "Tip fichye envalid" },
  "invalid_url_cbde79f": { "message": "URL envalid" },
  "iota_11c932a9": { "message": "Iota" },
  "kappa_2f14c816": { "message": "Kappa" },
  "kappa_variant_eb64574b": { "message": "Kappa (Varyan)" },
  "keyboard_shortcuts_ed1844bd": { "message": "Rakousi Klavye" },
  "lambda_4f602498": { "message": "Lambda" },
  "language_arts_icon_a798b0f8": { "message": "Ikòn Langaj Da" },
  "languages_icon_9d20539": { "message": "Ikòn Langaj" },
  "large_9c5e80e7": { "message": "Laj" },
  "left_align_43d95491": { "message": "Aliyen Agoch" },
  "left_angle_bracket_c87a6d07": { "message": "Sipò Ang Goch" },
  "left_arrow_4fde1a64": { "message": "Flèch Agoch" },
  "left_arrow_with_hook_5bfcad93": { "message": "Flèch Agoch avèk Kwochè" },
  "left_ceiling_ee9dd88a": { "message": "Plafon Goch" },
  "left_curly_brace_1726fb4": { "message": "Akolad Agoch" },
  "left_downard_harpoon_arrow_1d7b3d2e": {
    "message": "Flèch yon Bò Desann Agoch"
  },
  "left_floor_29ac2274": { "message": "Etaj Agoch" },
  "left_to_right_e9b4fd06": { "message": "De Goch a Dwat" },
  "left_upward_harpoon_arrow_3a562a96": {
    "message": "Flèch yon Bò Monte Agoch"
  },
  "leftward_arrow_1e4765de": { "message": "Flèch Agoch" },
  "leftward_pointing_triangle_d14532ce": { "message": "Triyabg ki Bay Adwat" },
  "less_than_a26c0641": { "message": "Enferyè A" },
  "less_than_or_equal_be5216cb": { "message": "Enferyè ou Egal A" },
  "library_icon_ae1e54cf": { "message": "Ikòn Bibliyotèk" },
  "light_blue_5374f600": { "message": "Limyè Ble" },
  "link_7262adec": { "message": "Lyen" },
  "link_options_a16b758b": { "message": "Opsyon Lyen" },
  "links_14b70841": { "message": "Lyen" },
  "load_more_35d33c7": { "message": "Chaje Plis" },
  "loading_25990131": { "message": "Chajman..." },
  "loading_bde52856": { "message": "Chajman" },
  "loading_closed_captions_subtitles_failed_95ceef47": {
    "message": "chajman soutit lan echwe"
  },
  "loading_failed_b3524381": { "message": "Chajman echwe..." },
  "loading_failed_e6a9d8ef": { "message": "Chajman echwe." },
  "loading_folders_d8b5869e": { "message": "Chajman dosye" },
  "loading_please_wait_d276220a": { "message": "Chajman, tanpri tann" },
  "loading_preview_9f077aa1": { "message": "Chajman apèsi" },
  "locked_762f138b": { "message": "Bloke" },
  "logical_equivalence_76fca396": { "message": "Ekivalans Lojik" },
  "logical_equivalence_short_8efd7b4f": { "message": "Ekivalans Lojik (Kout)" },
  "logical_equivalence_short_and_thick_1e1f654d": {
    "message": "Ekivalans Lojik (Kout e Gwo)"
  },
  "logical_equivalence_thick_662dd3f2": { "message": "Ekivalans Lojik (Gwo" },
  "low_horizontal_dots_cc08498e": { "message": "Pwen Orizontal Ba" },
  "magenta_4a65993c": { "message": "Magenta" },
  "maps_to_e5ef7382": { "message": "Kat Pou" },
  "math_icon_ad4e9d03": { "message": "Ikòn Matematik" },
  "media_af190855": { "message": "Medya" },
  "media_file_is_processing_please_try_again_later_58a6d49": {
    "message": "Fichye miltimedya an tretman. Tanpri eseye ankò."
  },
  "medium_5a8e9ead": { "message": "Mwayen" },
  "middle_27dc1d5": { "message": "Mitan" },
  "minus_fd961e2e": { "message": "Mwens" },
  "minus_plus_3461f637": { "message": "Mwens/Plis" },
  "misc_3b692ea7": { "message": "Divès" },
  "miscellaneous_e9818229": { "message": "Divès" },
  "modules_c4325335": { "message": "Modil" },
  "mu_37223b8b": { "message": "Mu" },
  "multi_color_image_63d7372f": { "message": "Imaj Miltikolò" },
  "multiplication_sign_15f95c22": { "message": "Siy Miltiplikasyon" },
  "music_icon_4db5c972": { "message": "Ikòn Mizik" },
  "must_be_at_least_percentage_22e373b6": {
    "message": "Dwe omwen { percentage }%"
  },
  "must_be_at_least_width_x_height_px_41dc825e": {
    "message": "Dwe omwen { width } x { height }px"
  },
  "my_files_2f621040": { "message": "Fichye Mwen" },
  "n_th_root_9991a6e4": { "message": "Enyèm Rasin" },
  "nabla_1e216d25": { "message": "Nabla" },
  "name_1aed4a1b": { "message": "Non" },
  "name_color_ceec76ff": { "message": "{ name } ({ color })" },
  "natural_music_54a70258": { "message": "Natirèl (Mizik)" },
  "natural_numbers_3da07060": { "message": "Nonm Natirèl" },
  "navigate_through_the_menu_or_toolbar_415a4e50": {
    "message": "Navige atravè meni oswa ba zouti a"
  },
  "nested_greater_than_d852e60d": { "message": "Siperyè Enbrike" },
  "nested_less_than_27d17e58": { "message": "Enferyè Enbrike" },
  "next_page_d2a39853": { "message": "Pwochen Paj" },
  "no_changes_to_save_d29f6e91": { "message": "Pa gen chanjman pou sovgade." },
  "no_e16d9132": { "message": "Non" },
  "no_file_chosen_9a880793": { "message": "Pa gen fichye chwazi" },
  "no_preview_is_available_for_this_file_f940114a": {
    "message": "Pa gen apèsi disponib pou fichye sa a."
  },
  "no_results_940393cf": { "message": "Okenn rezilta." },
  "no_results_found_for_filterterm_ad1b04c8": {
    "message": "Nou pa jwenn rezilta pou { filterTerm }"
  },
  "no_results_found_for_term_1564c08e": {
    "message": "Nou pa jwenn rezilta pou { term }."
  },
  "none_3b5e34d2": { "message": "Okenn" },
  "none_selected_b93d56d2": { "message": "Anyen Seleksyone" },
  "not_equal_6e2980e6": { "message": "Pa Egal" },
  "not_in_not_an_element_of_fb1ffb54": {
    "message": "Pa Nan (Pa Yon Eleman De)"
  },
  "not_negation_1418ebb8": { "message": "Pa (Negasyon)" },
  "not_subset_dc2b5e84": { "message": "Pa gen Sou Ansanm" },
  "not_subset_strict_23d282bf": { "message": "Pa gen Sou Ansanm (Estrik)" },
  "not_superset_5556b913": { "message": "Pa gen Superset" },
  "not_superset_strict_24e06f36": { "message": "Pa gen Superset (Estrik)" },
  "nu_1c0f6848": { "message": "Nu" },
  "octagon_e48be9f": { "message": "Oktagòn" },
  "olive_6a3e4d6b": { "message": "Oliv" },
  "omega_8f2c3463": { "message": "Omega" },
  "one_of_the_following_styles_must_be_added_to_save__1de769aa": {
    "message": "Yonn nan stil annapre yo dwe ajoute pou anrejistre yon ikòn: Koulè Ikòn nan, Gwosè Kontou li, Tèks Ikòn nan oswa Imaj"
  },
  "open_circle_e9bd069": { "message": "Sèk Ouvè" },
  "open_this_keyboard_shortcuts_dialog_9658b83a": {
    "message": "Ouvri dyalòg rakousi klavye sa a"
  },
  "open_title_application_fd624fc5": {
    "message": "Ouvri { title } aplikasyon"
  },
  "operators_a2ef9a93": { "message": "Operatè" },
  "or_9b70ccaa": { "message": "Oswa" },
  "orange_81386a62": { "message": "Zoranj" },
  "ordered_and_unordered_lists_cfadfc38": {
    "message": "Lis Òdone e non Òdone"
  },
  "other_editor_shortcuts_may_be_found_at_404aba4a": {
    "message": "Ou ka jwenn lòt rakousi editè nan"
  },
  "outline_color_3ef2cea7": { "message": "Koulè Kontou" },
  "outline_size_a6059a21": { "message": "Gwosè Kontou" },
  "p_is_not_a_valid_protocol_which_must_be_ftp_http_h_adf13fc2": {
    "message": "{ p }  pa yon pwotokòl valid ki ta dwe ftp, http, https, mailto, skype, tel oswa sote li"
  },
  "pages_e5414c2c": { "message": "Paj" },
  "paragraph_5e5ad8eb": { "message": "Paragraf" },
  "parallel_d55d6e38": { "message": "Paralèl" },
  "partial_derivative_4a9159df": { "message": "Pasyèl (Derive)" },
  "pentagon_17d82ea3": { "message": "Pentagòn" },
  "people_b4ebb13c": { "message": "Moun" },
  "percentage_34ab7c2c": { "message": "Pousantaj" },
  "percentage_must_be_a_number_8033c341": {
    "message": "Pousantaj la dwe se yon chif"
  },
  "performing_arts_icon_f3497486": { "message": "Ikòn Pèfòmans Da" },
  "perpendicular_7c48ede4": { "message": "Pèpandikilè" },
  "phi_4ac33b6d": { "message": "Phi" },
  "phi_variant_c9bb3ac5": { "message": "Phi (Varyan)" },
  "physical_education_icon_d7dffd3e": { "message": "Ikòn Edikasyon Fizik" },
  "pi_dc4f0bd8": { "message": "Pi" },
  "pi_variant_10f5f520": { "message": "Pi (Varyan)" },
  "pink_68ad45cb": { "message": "Woz" },
  "pixels_52ece7d1": { "message": "Piksèl" },
  "plus_d43cd4ec": { "message": "Plis" },
  "plus_minus_f8be2e83": { "message": "Plis/Mwens" },
  "posted_when_a578f5ab": { "message": "Poste: { when }" },
  "power_set_4f26f316": { "message": "Ansanm Puisans" },
  "precedes_196b9aef": { "message": "Presedan" },
  "precedes_equal_20701e84": { "message": "Presedan Egalite" },
  "preformatted_d0670862": { "message": "Prefòmate" },
  "preview_53003fd2": { "message": "Apèsi" },
  "preview_in_overlay_ed772c46": { "message": "Apèsi an sipèpozisyon" },
  "preview_inline_9787330": { "message": "Apèsi an liy" },
  "previous_page_928fc112": { "message": "Paj Anvan" },
  "prime_917ea60e": { "message": "Premye" },
  "prime_numbers_13464f61": { "message": "Nonm Premye" },
  "product_39cf144f": { "message": "Pwodwi" },
  "proportional_f02800cc": { "message": "Pwopòsyonèl" },
  "protocol_must_be_ftp_http_https_mailto_skype_tel_o_73beb4f8": {
    "message": "Pwotokòl la dwe ftp, http, https, mailto, skype, tel oswa sote li"
  },
  "psi_e3f5f0f7": { "message": "Psi" },
  "published_c944a23d": { "message": "pibliye" },
  "published_when_302d8e23": { "message": "pibliye: { when }" },
  "pumpkin_904428d5": { "message": "Pumpkin" },
  "purple_7678a9fc": { "message": "Mov" },
  "quaternions_877024e0": { "message": "Kwatènè" },
  "quizzes_7e598f57": { "message": "Quiz" },
  "rational_numbers_80ddaa4a": { "message": "Nonm Rasyonèl" },
<<<<<<< HEAD
  "raw_html_editor_e3993e41": { "message": "Editè HTML Brit" },
=======
>>>>>>> 31fbffe1
  "real_numbers_7c99df94": { "message": "Nonm Reyèl" },
  "real_portion_of_complex_number_7dad33b5": {
    "message": "Pòsyon Reyèl (yon Nonm Konplèks)"
  },
  "record_7c9448b": { "message": "Anrejistre" },
  "record_upload_media_5fdce166": { "message": "Anrejistre/Chaje Medya" },
  "red_8258edf3": { "message": "Wouj" },
  "relationships_6602af70": { "message": "Relasyon" },
  "religion_icon_246e0be1": { "message": "Ikòn Relijyon" },
  "remove_link_d1f2f4d0": { "message": "Elimine Lyen" },
  "replace_e61834a7": { "message": "Ranplase" },
  "reset_95a81614": { "message": "Reinisyalize" },
  "resize_ec83d538": { "message": "Redimansyone" },
  "restore_auto_save_deccd84b": {
    "message": "Restore anrejistreman otomatik?"
  },
  "reverse_turnstile_does_not_yield_7558be06": {
    "message": "Tounikè Envèse (pa sede)"
  },
  "rho_a0244a36": { "message": "Rho" },
  "rho_variant_415245cd": { "message": "Rho (Varyan)" },
  "rich_content_editor_2708ef21": { "message": "Editè Kontni Rich" },
  "rich_text_area_press_alt_0_for_rich_content_editor_9d23437f": {
    "message": "Zòn Teks Rich Peze  ALT+0 pou rakousi Editè Kontni Rich."
  },
  "right_align_39e7a32a": { "message": "Aliyen Adwat" },
  "right_angle_bracket_d704e2d6": { "message": "Sipò Ang Dwat" },
  "right_arrow_35e0eddf": { "message": "Flèch Adwat" },
  "right_arrow_with_hook_29d92d31": { "message": "Flèch Adwat avèk Kwochè" },
  "right_ceiling_839dc744": { "message": "Plafon Dwat" },
  "right_curly_brace_5159d5cd": { "message": "Akolad Agoch" },
  "right_downward_harpoon_arrow_d71b114f": {
    "message": "Flèch yon Bò Desann Adwat"
  },
  "right_floor_5392d5cf": { "message": "Etaj Adwat" },
  "right_to_left_9cfb092a": { "message": "De Dwat a Goch" },
  "right_upward_harpoon_arrow_f5a34c73": {
    "message": "Flèch yon Bò Monte Adwat"
  },
  "rightward_arrow_32932107": { "message": "Flèch Adwat" },
  "rightward_pointing_triangle_60330f5c": { "message": "Triyang ki Bay Adwat" },
  "rotate_image_90_degrees_2ab77c05": { "message": "Pivote Imaj de -90 degre" },
  "rotate_image_90_degrees_6c92cd42": { "message": "Pivote Imaj de 90 degre" },
  "rotation_9699c538": { "message": "Wotasyon" },
  "sadly_the_pretty_html_editor_is_not_keyboard_acces_50da7665": {
    "message": "Malerezman, bèl editè HTML la pa aksesib sou klavye. Gen aksè a bèl editè HTML la la a."
  },
  "save_11a80ec3": { "message": "Anrejistre" },
  "saved_icon_maker_icons_df86e2a1": { "message": "Sovgade Ikòn Kreyatè Ikòn" },
  "script_l_42a7b254": { "message": "Script L" },
  "search_280d00bd": { "message": "Chèche" },
  "search_term_b2d2235": { "message": "Tèm Rechèch" },
  "select_crop_shape_d441feeb": { "message": "Seleksyone koupe fòm" },
  "select_language_7c93a900": { "message": "Seleksyone Lang" },
  "selected_274ce24f": { "message": "Chwazi" },
  "selected_linkfilename_c093b1f2": {
    "message": "Seleksyone { linkFileName }"
  },
  "set_minus_b46e9b88": { "message": "Ansanm Mwens" },
  "sharp_music_ab956814": { "message": "Pweti (Mizik)" },
  "shift_o_to_open_the_pretty_html_editor_55ff5a31": {
    "message": "Shift-O pou ka ouvri bèl editè html la."
  },
  "show_audio_options_b489926b": { "message": "Afiche opsyon odyo" },
  "show_image_options_1e2ecc6b": { "message": "Afiche opsyon imaj" },
  "show_link_options_545338fd": { "message": "Afiche opsyon lyen" },
  "show_video_options_6ed3721a": { "message": "Afiche opsyon videyo" },
  "sigma_5c35e553": { "message": "Sigma" },
  "sigma_variant_8155625": { "message": "Sigma (Varyan)" },
  "single_color_image_4e5d4dbc": { "message": "Imaj Yon sèl Koulè" },
  "single_color_image_color_95fa9a87": { "message": "Koulè Inik Imaj la" },
  "size_b30e1077": { "message": "Dimansyon" },
  "size_of_caption_file_is_greater_than_the_maximum_m_bff5f86e": {
    "message": "Fichye soutit la depase kantite maksimòm { max } kb yo otorize a."
  },
  "small_b070434a": { "message": "Piti" },
  "solid_circle_9f061dfc": { "message": "Sèk Solid" },
  "something_went_wrong_89195131": { "message": "Gen yon bagay ki mal fèt." },
  "something_went_wrong_and_i_don_t_know_what_to_show_e0c54ec8": {
    "message": "Gen yon bagay ki pase mal ni mwen pa konnen kisa pou m montre w."
  },
  "something_went_wrong_check_your_connection_reload__c7868286": {
    "message": "Gen yon bagay ki mal fèt. Verifye koneksyon ou, relanse paj la epi eseye ankò."
  },
  "something_went_wrong_d238c551": { "message": "Gen yon bagay ki pase mal" },
  "sort_by_e75f9e3e": { "message": "Triye Pa" },
  "spades_suit_b37020c2": { "message": "Pik (Konbinezon)" },
  "square_511eb3b3": { "message": "Kare" },
  "square_cap_9ec88646": { "message": "Bouchon Kare" },
  "square_cup_b0665113": { "message": "Tas Kare" },
  "square_root_e8bcbc60": { "message": "Rasin Kare" },
  "square_root_symbol_d0898a53": { "message": "Senbòl Rasin Kare" },
  "square_subset_17be67cb": { "message": "Sou Ansanm Kare" },
  "square_subset_strict_7044e84f": { "message": "Sou Ansanm Kare (Estrik)" },
  "square_superset_3be8dae1": { "message": "Superset Kare" },
  "square_superset_strict_fa4262e4": { "message": "Superset Kare (Estrik)" },
  "square_unordered_list_b15ce93b": { "message": "lis kare non òdone" },
  "star_8d156e09": { "message": "Etwal" },
  "steel_blue_14296f08": { "message": "Ble Gri" },
  "styles_2aa721ef": { "message": "Stil" },
  "submit_a3cc6859": { "message": "Soumèt" },
  "subscript_59744f96": { "message": "Endis" },
  "subset_19c1a92f": { "message": "Sou Ansanm" },
  "subset_strict_8d8948d6": { "message": "Sou ansanm (Estrik)" },
  "succeeds_9cc31be9": { "message": "Siksè" },
  "succeeds_equal_158e8c3a": { "message": "Siksè Egal" },
  "sum_b0842d31": { "message": "Sòm" },
  "superscript_8cb349a2": { "message": "An Ekspozan" },
  "superscript_and_subscript_37f94a50": {
    "message": "Superscript ak Subscript"
  },
  "superset_c4db8a7a": { "message": "Superset" },
  "superset_strict_c77dd6d2": { "message": "Superset (Estrik)" },
  "supported_file_types_srt_or_webvtt_7d827ed": {
    "message": "Tip fichye ki aksepte: SRT oswa WebVTT"
  },
  "switch_to_the_html_editor_146dfffd": { "message": "Chanje a editè html la" },
  "switch_to_the_rich_text_editor_63c1ecf6": {
    "message": "Chanje a editè tèks anrichi a"
  },
  "syllabus_f191f65b": { "message": "Pwogram" },
  "tab_arrows_4cf5abfc": { "message": "TAB/Flèch" },
  "tau_880974b7": { "message": "Tau" },
  "teal_f729a294": { "message": "Ble vèt" },
  "text_7f4593da": { "message": "Tèks" },
  "text_background_color_16e61c3f": { "message": "Koulè Fon Tèks" },
  "text_color_acf75eb6": { "message": "Koulè Tèks" },
  "text_optional_384f94f7": { "message": "Tèks (opsyonèl)" },
  "text_position_8df8c162": { "message": "Pozisyon Tèks" },
  "text_size_887c2f6": { "message": "Gwosè Tèks" },
  "the_material_is_in_the_public_domain_279c39a3": {
    "message": "Materyèl la nan domèn piblik la"
  },
  "the_material_is_licensed_under_creative_commons_3242cb5e": {
    "message": "Materyèl la distribye sou lisans Creative Commons"
  },
  "the_material_is_subject_to_an_exception_e_g_fair_u_a39c8ca2": {
    "message": "Materyèl la fè objè de yon ekseksyon - pa egzanp itilizasyon ekitab, dwa pou site oswa lòt dwa daprè lwa sou dwa dotè ki aplikab yo."
  },
  "the_pretty_html_editor_is_not_keyboard_accessible__d6d5d2b": {
    "message": "Bèl editè html la pa aksesib sou klavye. Peze Shift-O pou ka ouvri editè html la an mòd brit l."
  },
  "therefore_d860e024": { "message": "Kidonk" },
  "theta_ce2d2350": { "message": "Tèta" },
  "theta_variant_fff6da6f": { "message": "Tèta (Varyan)" },
  "thick_downward_arrow_b85add4c": { "message": "Flèch Epè Desann" },
  "thick_left_arrow_d5f3e925": { "message": "Flèch Epè Agoch" },
  "thick_leftward_arrow_6ab89880": { "message": "Flèch Epè Agoch" },
  "thick_right_arrow_3ed5e8f7": { "message": "Flèch Epè Adwat" },
  "thick_rightward_arrow_a2e1839e": { "message": "Flèch Epè Adwat" },
  "thick_upward_arrow_acd20328": { "message": "Flèch Epè Anwo" },
  "this_equation_cannot_be_rendered_in_basic_view_9b6c07ae": {
    "message": "Ekwasyon sa a paka rann nan Afichaj Bazik la."
  },
  "though_your_video_will_have_the_correct_title_in_t_90e427f3": {
    "message": "Menm si videyo ou a gen yon bèl tit nan navigatè a, nou pa rive kapab aktyalize li nan baz de done a."
  },
  "title_ee03d132": { "message": "Tit" },
  "to_be_posted_when_d24bf7dc": { "message": "Pou Poste: { when }" },
  "to_do_when_2783d78f": { "message": "Tach: { when }" },
  "toggle_summary_group_413df9ac": { "message": "Chanje { summary } gwoup" },
  "toggle_tooltip_d3b7cb86": { "message": "Deplase ti boul enffòmasyon an" },
  "tools_2fcf772e": { "message": "Zouti" },
  "top_66e0adb6": { "message": "Anlè" },
  "totalresults_results_found_numdisplayed_results_cu_a0a44975": {
    "message": "Nou jwenn{ totalResults } rezilta, { numDisplayed } rezilta ki afiche kounye a"
  },
  "tray_839df38a": { "message": "Plato" },
  "triangle_6072304e": { "message": "Triyang" },
  "turnstile_yields_f9e76df1": { "message": "Tounikè (Rannman)" },
  "type_control_f9_to_access_image_options_text_a47e319f": {
    "message": "tape Control F9 pouw gen aksè a opsyon imaj yo. { text }"
  },
  "type_control_f9_to_access_link_options_text_4ead9682": {
    "message": "tape Control F9 pouw gen aksè a opsyon lyen yo. { text }"
  },
  "type_control_f9_to_access_table_options_text_92141329": {
    "message": "tape Control F9 pouw gen aksè a opsyon tablo yo. { text }"
  },
  "union_e6b57a53": { "message": "Inyon" },
  "unpublished_dfd8801": { "message": "pa pibliye" },
  "untitled_efdc2d7d": { "message": "san tit" },
  "up_and_left_diagonal_arrow_e4a74a23": {
    "message": "Flèch Dyagonal Anwo e Agoch"
  },
  "up_and_right_diagonal_arrow_935b902e": {
    "message": "Flèch Dyagonal Anwo e Adwat"
  },
  "upload_document_253f0478": { "message": "Chaje Dokiman" },
  "upload_file_fd2361b8": { "message": "Transfere Fichye" },
  "upload_image_6120b609": { "message": "Transfere Imaj" },
  "upload_media_ce31135a": { "message": "Transfè Medya" },
  "upload_record_media_e4207d72": { "message": "Transfè/Anrejistre Medya" },
  "uploading_19e8a4e7": { "message": "Chajman" },
  "uppercase_alphabetic_ordered_list_3f5aa6b2": {
    "message": "lis alfabetik an majiskil"
  },
  "uppercase_delta_d4f4bc41": { "message": "Delta an Majiskil" },
  "uppercase_gamma_86f492e9": { "message": "Gamma an Majiskil" },
  "uppercase_lambda_c78d8ed4": { "message": "Lambda an Majiskil" },
  "uppercase_omega_8aedfa2": { "message": "Omega an Majiskil" },
  "uppercase_phi_caa36724": { "message": "Phi an Majiskil" },
  "uppercase_pi_fcc70f5e": { "message": "Pi an Majiskil" },
  "uppercase_psi_6395acbe": { "message": "Psi an Majiskil" },
  "uppercase_roman_numeral_ordered_list_853f292b": {
    "message": "lis òdone chif Women an majiskil"
  },
  "uppercase_sigma_dbb70e92": { "message": "Sigma an Majiskil" },
  "uppercase_theta_49afc891": { "message": "Tèta an Majiskil" },
  "uppercase_upsilon_8c1e623e": { "message": "Epsilon an Majiskil" },
  "uppercase_xi_341e8556": { "message": "Xi an Majiskil" },
  "upsilon_33651634": { "message": "Epsilon" },
  "upward_and_downward_pointing_arrow_fa90a918": {
    "message": "Flèch ki bay sou Anwo e Anba"
  },
  "upward_and_downward_pointing_arrow_thick_d420fdef": {
    "message": "Flèch ki bay sou Anwo e Anba (Epè)"
  },
  "upward_arrow_9992cb2d": { "message": "Flèch Anwo" },
  "upward_pointing_triangle_d078d7cb": { "message": "Triyang ki Bay sou Anwo" },
  "url_22a5f3b8": { "message": "URL" },
  "usage_right_ff96f3e2": { "message": "Dwa Itilizasyon:" },
  "usage_rights_required_5fe4dd68": {
    "message": "Dwa Itilizasyon (obligatwa)"
  },
  "use_arrow_keys_to_navigate_options_2021cc50": {
    "message": "Itilize tout fllèch yo pou ka navige nan opsyon yo."
  },
  "use_arrow_keys_to_select_a_shape_c8eb57ed": {
    "message": "Itilize touch flèch yo pou seleksyone yon fòm."
  },
  "use_arrow_keys_to_select_a_size_699a19f4": {
    "message": "Itilize touch flèch yo pou seleksyone yon dimansyon."
  },
  "use_arrow_keys_to_select_a_text_position_72f9137c": {
    "message": "Itilize tout flèch yo pou ka seleksyone yon pozisyon tèks."
  },
  "use_arrow_keys_to_select_a_text_size_65e89336": {
    "message": "Itilize tout flèch yo pou ka seleksyone yon dimansyon tèks"
  },
  "use_arrow_keys_to_select_an_outline_size_e009d6b0": {
    "message": "Itilize touch flèch yo pou seleksyone dimansyon kontou."
  },
  "used_by_screen_readers_to_describe_the_content_of__4f14b4e4": {
    "message": "Itilize lektè ekran sa yo pou dekri kontni yon { TYPE }"
  },
  "used_by_screen_readers_to_describe_the_content_of__b1e76d9e": {
    "message": "Itilize pa lektè ekran yo pou dekri kontni yon imaj"
  },
  "used_by_screen_readers_to_describe_the_video_37ebad25": {
    "message": "Itilize pa lektè ekran pou dekri videyo a"
  },
  "user_documents_c206e61f": { "message": "Dokiman Itilizatè" },
  "user_files_78e21703": { "message": "Fichye Itilizatè" },
  "user_images_b6490852": { "message": "Imaj Itilizatè" },
  "user_media_14fbf656": { "message": "Medya Itilizatè" },
  "vector_notation_cf6086ab": { "message": "Vektè (Notasyon)" },
  "vertical_bar_set_builder_notation_4300495f": {
    "message": "Ba Vètikal (Notasyon Konstriktè Ansanm)"
  },
  "vertical_dots_bfb21f14": { "message": "Pwen Vètikal" },
  "video_options_24ef6e5d": { "message": "Opsyon Videyo" },
  "video_options_tray_3b9809a5": { "message": "Plato Opsyon Videyo" },
  "video_player_for_9e7d373b": { "message": "Lektè videyo pou " },
  "video_player_for_title_ffd9fbc4": {
    "message": "Lektè videyo pou { title }"
  },
  "view_ba339f93": { "message": "Afiche" },
  "view_description_30446afc": { "message": "Afiche deskripsyon" },
  "view_keyboard_shortcuts_34d1be0b": { "message": "Afiche rakousi klavye" },
  "view_title_description_67940918": {
    "message": "Afiche { title } deskripsyon"
  },
  "white_87fa64fd": { "message": "Blan" },
  "width_492fec76": { "message": "Lajè" },
  "width_and_height_must_be_numbers_110ab2e3": {
    "message": "Lajè a wotè a dwe se chif"
  },
  "width_x_height_px_ff3ccb93": { "message": "{ width } x { height }px" },
  "wiki_home_9cd54d0": { "message": "Akèy Wiki" },
  "wreath_product_200b38ef": { "message": "Pwodui Kouwòn" },
  "xi_149681d0": { "message": "Xi" },
  "yes_dde87d5": { "message": "Wi" },
  "you_have_unsaved_changes_in_the_icon_maker_tray_do_e8cf5f1b": {
    "message": "Ou gen chanjman ki pa anrejistre nan plato Kreyatè Ikòn nan. Êske w vle kontinye san w pa sovgade chanjman sa yo?"
  },
  "you_may_not_upload_an_empty_file_11c31eb2": {
    "message": "Ou pa dwe soumèt yon fichye vid."
  },
  "your_image_has_been_compressed_for_icon_maker_imag_2e45cd91": {
    "message": "Imaj ou a konprese pou Icon Maker a. Imaj ki enferyè a { size } KB yo pa p konprese."
  },
  "zeta_5ef24f0e": { "message": "Zeta" },
  "zoom_f3e54d69": { "message": "Zoom" },
  "zoom_in_image_bb97d4f": { "message": "Ikòn Rale Imaj" },
  "zoom_out_image_d0a0a2ec": { "message": "Ikòn Puse Imaj" }
}


formatMessage.addLocale({ht: locale})<|MERGE_RESOLUTION|>--- conflicted
+++ resolved
@@ -564,10 +564,6 @@
   "quaternions_877024e0": { "message": "Kwatènè" },
   "quizzes_7e598f57": { "message": "Quiz" },
   "rational_numbers_80ddaa4a": { "message": "Nonm Rasyonèl" },
-<<<<<<< HEAD
-  "raw_html_editor_e3993e41": { "message": "Editè HTML Brit" },
-=======
->>>>>>> 31fbffe1
   "real_numbers_7c99df94": { "message": "Nonm Reyèl" },
   "real_portion_of_complex_number_7dad33b5": {
     "message": "Pòsyon Reyèl (yon Nonm Konplèks)"
