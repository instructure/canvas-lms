/*
 * Copyright (C) 2021 - present Instructure, Inc.
 *
 * This file is part of Canvas.
 *
 * Canvas is free software: you can redistribute it and/or modify it under
 * the terms of the GNU Affero General Public License as published by the Free
 * Software Foundation, version 3 of the License.
 *
 * Canvas is distributed in the hope that it will be useful, but WITHOUT ANY
 * WARRANTY; without even the implied warranty of MERCHANTABILITY or FITNESS FOR
 * A PARTICULAR PURPOSE. See the GNU Affero General Public License for more
 * details.
 *
 * You should have received a copy of the GNU Affero General Public License along
 * with this program. If not, see <http://www.gnu.org/licenses/>.
 */

import formatMessage from '../../format-message'
import '../tinymce/hu_HU'

const locale = {
  "access_the_pretty_html_editor_37168efe": {
    "message": "Hozzáférés a remek HTML-szerkesztőhöz"
  },
  "accessibility_checker_b3af1f6c": { "message": "Akadálymentesség ellenőrző" },
  "action_to_take_b626a99a": { "message": "Teendő:" },
  "add_8523c19b": { "message": "Hozzáadás" },
  "add_a_caption_2a915239": { "message": "Adjon hozzá egy feliratot" },
  "add_alt_text_for_the_image_48cd88aa": {
    "message": "Adjon hozzá alternatív szöveget a képhez"
  },
  "add_another_f4e50d57": { "message": "Másik hozzáadása" },
  "add_cc_subtitles_55f0394e": { "message": "Felirat hozzáadása" },
  "add_image_60b2de07": { "message": "Kép hozzáadása" },
  "add_one_9e34a6f8": { "message": "Adjon hozzá egyet!" },
  "additional_considerations_f3801683": { "message": "További szempontok" },
  "adjacent_links_with_the_same_url_should_be_a_singl_7a1f7f6c": {
    "message": "Az azonos URL-lel rendelkező szomszédos linkeknek egyetlen hivatkozásnak kell lenniük."
  },
  "aleph_f4ffd155": { "message": "Aleph" },
  "align_11050992": { "message": "Igazítás" },
  "alignment_and_lists_5cebcb69": { "message": "Igazítások és listák" },
  "all_4321c3a1": { "message": "Összes" },
  "all_apps_a50dea49": { "message": "Minden alkalmazás" },
  "alpha_15d59033": { "message": "Alfa" },
  "alphabetical_55b5b4e0": { "message": "Betűrendben" },
  "alt_attribute_text_should_not_contain_more_than_12_e21d4040": {
    "message": "Az Alt attribútum szövege nem tartalmazhat 120 karakternél többet."
  },
  "alt_text_611fb322": { "message": "Alternatív szöveg" },
  "amalg_coproduct_c589fb12": { "message": "Amalg (társtermék)" },
  "an_error_occured_reading_the_file_ff48558b": {
    "message": "Hiba történt a fájl olvasásakor"
  },
  "an_error_occurred_making_a_network_request_d1bda348": {
    "message": "Hiba történt egy hálózati kérelem létrehozásakor"
  },
  "an_error_occurred_uploading_your_media_71f1444d": {
    "message": "Hiba történt a médiád feltöltése során."
  },
  "and_7fcc2911": { "message": "És" },
  "angle_c5b4ec50": { "message": "Szög" },
  "announcement_fb4cb645": { "message": "Hirdetmény" },
  "announcement_list_da155734": { "message": "Hirdetménylista" },
  "announcements_a4b8ed4a": { "message": "Hirdetmények" },
  "apply_781a2546": { "message": "Alkalmazás" },
  "apply_changes_to_all_instances_of_this_icon_maker__2642f466": {
    "message": "Alkalmazza a módosításokat az Ikonkészítő Ikon minden példányára a tanfolyamon"
  },
  "approaches_the_limit_893aeec9": { "message": "Közeledik a Határhoz" },
  "approximately_e7965800": { "message": "Körülbelül" },
  "apps_54d24a47": { "message": "Alkalmazások" },
  "are_you_sure_you_want_to_cancel_changes_you_made_m_c5210496": {
    "message": "Biztos benne, hogy mégsem? A változtatásai talán nincsenek elmentve."
  },
  "arrows_464a3e54": { "message": "Nyilak" },
  "art_icon_8e1daad": { "message": "Művészet ikon" },
  "aspect_ratio_will_be_preserved_cb5fdfb8": {
    "message": "Képarány megtartása"
  },
  "assignment_976578a8": { "message": "Feladat" },
  "assignments_1e02582c": { "message": "Feladatok" },
  "asterisk_82255584": { "message": "Csillag" },
  "attributes_963ba262": { "message": "Attribútumok" },
  "audio_and_video_recording_not_supported_please_use_5ce3f0d7": {
    "message": "A hang- és videofelvétel nem támogatott; kérjük, használjon másik böngészőt."
  },
  "audio_options_feb58e2c": { "message": "Hangbeállítások" },
  "audio_options_tray_33a90711": { "message": "Hangbeállítások tálca" },
  "audio_player_for_title_20cc70d": {
    "message": "Audio lejátszó ehhez: { title }"
  },
  "auto_saved_content_exists_would_you_like_to_load_t_fee528f2": {
    "message": "Van automatikusan mentett tartalom. Szeretné inkább azt betölteni?"
  },
  "available_folders_694d0436": { "message": "Elérhető mappák" },
  "backslash_b2d5442d": { "message": "Visszafele perjel" },
  "bar_ec63ed6": { "message": "Bar" },
  "basic_554cdc0a": { "message": "Alap" },
  "because_501841b": { "message": "Mert" },
  "below_81d4dceb": { "message": "Lent" },
  "beta_cb5f307e": { "message": "Béta" },
  "big_circle_16b2e604": { "message": "Nagy Kör" },
  "binomial_coefficient_ea5b9bb7": { "message": "Binomiális együttható" },
  "black_4cb01371": { "message": "Fekete" },
  "blue_daf8fea9": { "message": "Kék" },
  "bottom_15a2a9be": { "message": "Alsó" },
  "bottom_third_5f5fec1d": { "message": "Alsó harmad" },
  "bowtie_5f9629e4": { "message": "Csokornyakkendő" },
  "brick_f2656265": { "message": "Tégla" },
  "c_2001_acme_inc_283f7f80": { "message": "(c) 2001 Acme Inc." },
  "cancel_caeb1e68": { "message": "Mégse" },
  "cap_product_3a5265a6": { "message": "Kupak termék" },
  "center_align_e68d9997": { "message": "Középre igazítás" },
  "centered_dot_64d5e378": { "message": "Középre helyezett pont" },
  "centered_horizontal_dots_451c5815": {
    "message": "Középre helyezett vízszintes pontok"
  },
  "change_alt_text_92654906": { "message": "Az alternatív szöveg módosítása" },
  "change_heading_tag_to_paragraph_a61e3113": {
    "message": "Címsor címke módosítása bekezdésre"
  },
  "change_only_this_heading_s_level_903cc956": {
    "message": "Csak ennek a címsornak a szintjét módosítsa"
  },
  "change_text_color_1aecb912": { "message": "Módosítsa a szöveg színét" },
  "changes_you_made_may_not_be_saved_4e8db973": {
    "message": "Előfordulhat, hogy a végrehajtott módosítások nem menthetők."
  },
  "characters_9d897d1c": { "message": "Karakterek" },
  "characters_no_spaces_485e5367": {
    "message": "Karakterek (szóközök nélkül)"
  },
  "check_accessibility_3c78211c": {
    "message": "Ellenőrizze a Kisegítő lehetőségeket"
  },
  "checking_for_accessibility_issues_fac18c6d": {
    "message": "Kisegítő lehetőségek keresése"
  },
  "chi_54a32644": { "message": "Chi" },
  "choose_caption_file_9c45bc4e": { "message": "Feliratfájl választása" },
  "choose_usage_rights_33683854": {
    "message": "Válasszon a felhasználói jogokból..."
  },
  "circle_484abe63": { "message": "Kör" },
  "circle_unordered_list_9e3a0763": { "message": "rendezetlen lista körökkel" },
  "clear_2084585f": { "message": "Törlés" },
  "clear_image_3213fe62": { "message": "Üres kép" },
  "clear_selected_file_82388e50": { "message": "Kiválasztott fájl törlése" },
  "clear_selected_file_filename_2fe8a58e": {
    "message": "Kiválasztott fájl törlése: { filename }"
  },
  "click_or_shift_click_for_the_html_editor_25d70bb4": {
    "message": "Kattintson vagy a Shift billentyűt lenyomva tartva kattintson a html-szerkesztőhöz."
  },
  "click_to_embed_imagename_c41ea8df": {
    "message": "Kattintson a { imageName } kép beágyazásához."
  },
  "click_to_hide_preview_3c707763": {
    "message": "Kattintson az előnézet elrejtéséhez!"
  },
  "click_to_insert_a_link_into_the_editor_c19613aa": {
    "message": "Link beszúrásához kattintson ide."
  },
  "click_to_show_preview_faa27051": { "message": "Kattintson az előnézethez!" },
  "close_a_menu_or_dialog_also_returns_you_to_the_edi_739079e6": {
    "message": "Menü vagy párbeszéd bezárása. Ez visszavisz a szerkesztő területre."
  },
  "close_accessibility_checker_29d1c51e": {
    "message": "Zárja be a Kisegítő lehetőségek ellenőrzőjét"
  },
  "close_d634289d": { "message": "Bezár" },
  "closed_caption_file_must_be_less_than_maxkb_kb_5880f752": {
    "message": "A feliratfájlnak kisebbnek kell lennie, mint { maxKb } kb"
  },
  "closed_captions_subtitles_e6aaa016": { "message": "Zárt feliratok" },
  "clubs_suit_c1ffedff": { "message": "Treff (kártyaszín)" },
  "collaborations_5c56c15f": { "message": "Együttműködés" },
  "collapse_to_hide_types_1ab46d2e": {
    "message": "Összecsukás az elrejtéshez { types }"
  },
  "color_picker_6b359edf": { "message": "Színválasztó" },
  "color_picker_colorname_selected_ad4cf400": {
    "message": "Színválasztó ({ colorName } kiválasztva)"
  },
  "column_e1ae5c64": { "message": "Oszlop" },
  "column_group_1c062368": { "message": "Oszlopcsoport" },
  "complex_numbers_a543d004": { "message": "Komplex számok" },
  "computer_1d7dfa6f": { "message": "Számítógép" },
  "congruent_5a244acd": { "message": "Egybevágó" },
  "contains_311f37b7": { "message": "Tartalmaz" },
  "content_1440204b": { "message": "Tartalom" },
  "content_in_the_editor_will_be_changed_press_cancel_d5bf3357": {
    "message": "A szerkesztő tartalma megváltozik. Nyomja meg a Mégse gombot az eredeti tartalom megtartásához."
  },
  "content_is_still_being_uploaded_if_you_continue_it_8f06d0cb": {
    "message": "A tartalom feltöltése még folyamatban van. Ha folytatja, akkor nem lesz rendesen beágyazva."
  },
  "content_subtype_5ce35e88": { "message": "Tartalom altípusa" },
  "content_type_2cf90d95": { "message": "Tartalom típusa " },
  "coproduct_e7838082": { "message": "Társtermék" },
  "copyright_holder_66ee111": { "message": "Jog tulajdonosa:" },
  "could_not_insert_content_itemtype_items_are_not_cu_638dfecd": {
    "message": "Nem sikerült beszúrni a tartalmat: \"{ itemType }\" elemek jelenleg nem támogatottak a Canvasban."
  },
  "count_40eced3b": { "message": "Számol" },
  "count_plural_0_0_words_one_1_word_other_words_acf32eca": {
    "message": "{ count, plural,\n     =0 {0 szó}\n    one {1 szó}\n  other {# szó}\n}"
  },
  "count_plural_one_item_loaded_other_items_loaded_857023b7": {
    "message": "{ count, plural,\n    one {# elem betöltve}\n  other {# elem betöltve}\n}"
  },
  "course_documents_104d76e0": { "message": "Kurzus dokumentumai" },
  "course_files_62deb8f8": { "message": "Kurzusfájlok" },
  "course_files_a31f97fc": { "message": "Tanfolyam fájlok" },
  "course_images_f8511d04": { "message": "Kurzus képei" },
  "course_link_b369426": { "message": "Kurzus link" },
  "course_links_b56959b9": { "message": "Kurzus linkjei" },
  "course_media_ec759ad": { "message": "Kurzus média" },
  "course_navigation_dd035109": { "message": "Kurzusnavigáció" },
  "create_icon_110d6463": { "message": "Ikon létrehozása" },
  "create_icon_maker_icon_c716bffe": {
    "message": "Hozzon létre Icon Maker ikont"
  },
  "creative_commons_license_725584ae": {
    "message": "Creative Commons licenc:"
  },
  "crop_image_41bf940c": { "message": "Kép körbevágása" },
  "crop_image_807ebb08": { "message": "Kép kivágása" },
  "cup_product_14174434": { "message": "Kupa termék" },
  "current_image_f16c249c": { "message": "Aktuális kép" },
  "current_link_945a47ee": { "message": "Aktuális link" },
  "current_volume_level_c55ab825": { "message": "Aktuális hangerőszint" },
  "custom_6979cd81": { "message": "Egyéni" },
  "custom_width_and_height_pixels_946eea7c": {
    "message": "Egyéni szélesség és magasság (képpont)"
  },
  "cyan_c1d5f68a": { "message": "Cián" },
  "dagger_57e0f4e5": { "message": "Tőr" },
  "date_added_ed5ad465": { "message": "Dátum hozzáadva" },
  "decorative_icon_9a7f3fc3": { "message": "Dekoratív ikon" },
  "decorative_image_fde98579": { "message": "Dekorációs célú kép" },
  "decorative_type_upper_f2c95e3": { "message": "Dekoratív { TYPE_UPPER }" },
  "decrease_indent_d9cf469d": { "message": "Behúzás csökkentése" },
  "deep_purple_bb3e2907": { "message": "Sötétlila" },
  "default_bulleted_unordered_list_47079da8": {
    "message": "alapértelmezett nem rendezett lista"
  },
  "default_numerical_ordered_list_48dd3548": {
    "message": "alapértelmezett sorszámozott lista"
  },
  "definite_integral_fe7ffed1": { "message": "Határozott integrál" },
  "degree_symbol_4a823d5f": { "message": "Fokozat szimbólum" },
  "delimiters_4db4840d": { "message": "Elválasztó jelek" },
  "delta_53765780": { "message": "Delta" },
  "describe_the_icon_f6a18823": { "message": "(Írja le az ikont)" },
  "describe_the_video_2fe8f46a": { "message": "(A videó leírása)" },
  "description_436c48d7": { "message": "Leírás" },
  "details_98a31b68": { "message": "Részletek" },
  "diagonal_dots_7d71b57e": { "message": "Átlós pontok" },
  "diamond_b8dfe7ae": { "message": "Gyémánt" },
  "diamonds_suit_526abaaf": { "message": "Káró (kártyaszín)" },
  "digamma_258ade94": { "message": "Digamma" },
  "dimension_type_f5fa9170": { "message": "Méret típusa" },
  "dimensions_45ddb7b7": { "message": "Méretek" },
  "directionality_26ae9e08": { "message": "Irányítottság" },
  "directly_edit_latex_b7e9235b": {
    "message": "Közvetlenül szerkesztheti a LaTeX-et"
  },
  "disable_preview_222bdf72": { "message": "Előnézet letiltása" },
  "discussion_6719c51d": { "message": "Fórum" },
  "discussions_a5f96392": { "message": "Fórumok" },
  "discussions_index_6c36ced": { "message": "Fórumok indexe" },
  "disjoint_union_e74351a8": { "message": "Diszjunkt únió" },
  "display_options_315aba85": { "message": "Megjelenítési beállítások" },
  "display_text_link_opens_in_a_new_tab_75e9afc9": {
    "message": "Szöveges link megjelenítése (új lapfülön jelenik meg)"
  },
  "division_sign_72190870": { "message": "Osztás jele" },
  "document_678cd7bf": { "message": "Dokumentum" },
  "documents_81393201": { "message": "Dokumentumok" },
  "done_54e3d4b6": { "message": "Kész" },
  "double_dagger_faf78681": { "message": "Dupla Tőr" },
  "down_5831a426": { "message": "Le" },
  "down_and_left_diagonal_arrow_40ef602c": {
    "message": "Le és Balra Átlós Nyíl"
  },
  "down_and_right_diagonal_arrow_6ea0f460": {
    "message": "Lefelé és Jobbra Átlós Nyíl"
  },
  "downward_arrow_cca52012": { "message": "Lefelé mutató nyíl" },
  "downward_pointing_triangle_2a12a601": {
    "message": "Lefelé mutató háromszög"
  },
  "drag_a_file_here_1bf656d5": { "message": "Húzzon ide egy fájlt" },
  "drag_and_drop_or_click_to_browse_your_computer_60772d6d": {
    "message": "Húzza ide a fájlt vagy tallózza ki a számítógépen"
  },
  "drag_handle_use_up_and_down_arrows_to_resize_e29eae5c": {
    "message": "Húzza a fogantyút. Átméretezéshez használja a fel és le nyilakat."
  },
  "due_multiple_dates_cc0ee3f5": {
    "message": "Határidő: Több határidő van érvényben"
  },
  "due_when_7eed10c6": { "message": "Határidő: { when }" },
  "edit_alt_text_for_this_icon_instance_9c6fc5fd": {
    "message": "Az ikonpéldány alternatív szövegének szerkesztése"
  },
  "edit_c5fbea07": { "message": "Szerkesztés" },
  "edit_course_link_5a5c3c59": { "message": "Kurzus hivatkozás szerkesztése" },
  "edit_equation_f5279959": { "message": "Egyenlet szerkesztése" },
  "edit_existing_icon_maker_icon_5d0ebb3f": {
    "message": "Meglévő Ikonkészítő Ikon szerkesztése"
  },
  "edit_icon_2c6b0e91": { "message": "Szerkesztés ikon" },
  "edit_link_7f53bebb": { "message": "Link szerkesztése" },
  "editor_statusbar_26ac81fc": { "message": "Szerkesztő állapotsor" },
  "element_starting_with_start_91bf4c3b": {
    "message": "{ start } karakterrel kezdődő elem"
  },
  "embed_828fac4a": { "message": "Beágyaz" },
  "embed_code_314f1bd5": { "message": "Kód beágyazása" },
  "embed_content_from_external_tool_3397ad2d": {
    "message": "Tartalom beágyazása külső eszközről"
  },
  "embed_image_1080badc": { "message": "Beágyazott kép" },
  "embed_video_a97a64af": { "message": "Videó beágyazása" },
  "embedded_content_aaeb4d3d": { "message": "beágyazott tartalom" },
  "empty_set_91a92df4": { "message": "Üres készlet" },
  "encircled_dot_8f5e51c": { "message": "Bekerített pont" },
  "encircled_minus_72745096": { "message": "Bekerített mínusz" },
  "encircled_plus_36d8d104": { "message": "Bekerített Plusz" },
  "encircled_times_5700096d": { "message": "Bekerített idők" },
  "engineering_icon_f8f3cf43": { "message": "Mérnöki ikon" },
  "english_icon_25bfe845": { "message": "Angol ikon" },
  "enter_at_least_3_characters_to_search_4f037ee0": {
    "message": "Legalább 3 karaktert be kell írni a kereséshez"
  },
  "enter_replacement_text_17631bbc": {
    "message": "írja be a helyettesítő szöveget"
  },
  "enter_search_text_26cb4459": { "message": "írja be a keresett szöveget" },
  "epsilon_54bb8afa": { "message": "Epsilon" },
  "epsilon_variant_d31f1e77": { "message": "Epsilon (változat)" },
  "equals_sign_c51bdc58": { "message": "Egyenlő jel" },
  "equation_1c5ac93c": { "message": "Egyenlet" },
  "equation_editor_39fbc3f1": { "message": "Egyenletszerkesztő" },
  "equilibrium_6ff3040b": { "message": "Equilibrium" },
  "equivalence_class_7b0f11c0": { "message": "Egyenértékűségi osztály" },
  "equivalent_identity_654b3ce5": { "message": "Egyenértékű (identitás)" },
  "eta_b8828f99": { "message": "Eta" },
  "exists_2e62bdaa": { "message": "Létezik" },
  "exit_fullscreen_b7eb0aa4": { "message": "Lépjen ki a teljes képernyőről" },
  "expand_preview_by_default_2abbf9f8": {
    "message": "Az előnézet kibontása alapértelmezés szerint"
  },
  "expand_to_see_types_f5d29352": {
    "message": "Kiterjesztés a(z) { types } megtekintéséhez"
  },
  "external_link_d3f9e62a": { "message": "külső hivatkozás" },
  "external_tool_frame_70b32473": { "message": "External tool frame" },
  "external_tools_6e77821": { "message": "Külső eszközök" },
  "extra_large_b6cdf1ff": { "message": "Extra nagy" },
  "extra_small_9ae33252": { "message": "Extra kicsi" },
  "extracurricular_icon_67c8ca42": { "message": "Tanórán kívüli ikon" },
  "f_function_fe422d65": { "message": "F (függvény)" },
  "failed_getting_file_contents_e9ea19f4": {
    "message": "Nem sikerült beolvasni a fájl tartalmát"
  },
  "failed_to_retrieve_content_from_external_tool_5899c213": {
    "message": "Nem sikerült lekérni a tartalmat a külső eszközről"
  },
  "file_name_8fd421ff": { "message": "Fájlnév" },
  "file_storage_quota_exceeded_b7846cd1": {
    "message": "Túllépte a fájltárolási kvótát"
  },
  "file_url_c12b64be": { "message": "Fájl URL" },
  "filename_file_icon_602eb5de": { "message": "{ filename } fájl ikon" },
  "filename_image_preview_6cef8f26": { "message": "{ filename } kép előnézet" },
  "filename_text_preview_e41ca2d8": {
    "message": "{ filename } szöveg előnézet"
  },
  "files_c300e900": { "message": "Fájlok" },
  "files_index_af7c662b": { "message": "Fájlok indexe" },
  "find_8d605019": { "message": "Keresés" },
  "find_and_replace_6e345933": { "message": "Keresés és csere" },
  "finish_bc343002": { "message": "Befejezés" },
  "fix_heading_hierarchy_f60884c4": {
    "message": "Javítsa ki a címsor hierarchiáját"
  },
  "flat_music_76d5a5c3": { "message": "Lapos (zene)" },
  "focus_element_options_toolbar_18d993e": {
    "message": "Az elem opciók eszköztár fókuszba helyezése"
  },
  "folder_tree_fbab0726": { "message": "Könyvtárfa" },
  "for_all_b919f972": { "message": "Mindenkinek" },
  "format_4247a9c5": { "message": "Formátum" },
  "format_as_a_list_142210c3": { "message": "Formázás listaként" },
  "formatting_5b143aa8": { "message": "Formázás" },
  "forward_slash_3f90f35e": { "message": "Perjel" },
  "found_auto_saved_content_3f6e4ca5": {
    "message": "Automatikusan mentett tartalmat találtunk"
  },
  "found_count_plural_0_results_one_result_other_resu_46aeaa01": {
    "message": "{ count, plural,\n     =0 {# eredmény}\n    one {# eredmény}\n  other {# eredmény}\n} található"
  },
  "fraction_41bac7af": { "message": "Tört" },
  "fullscreen_873bf53f": { "message": "Teljes képernyő" },
  "gamma_1767928": { "message": "Gamma" },
  "generating_preview_45b53be0": { "message": "Előnézet generálása... " },
  "gif_png_format_images_larger_than_size_kb_are_not__7af3bdbd": {
    "message": "A(z) { size } KB-nál nagyobb GIF/PNG formátumú képek jelenleg nem támogatottak."
  },
  "go_to_the_editor_s_menubar_e6674c81": {
    "message": "Ugrás a szerkesztő menüsorhoz"
  },
  "go_to_the_editor_s_toolbar_a5cb875f": {
    "message": "Ugrás a szerkesztő eszköztárhoz"
  },
  "grades_a61eba0a": { "message": "Értékelések" },
  "greater_than_e98af662": { "message": "Nagyobb, mint" },
  "greater_than_or_equal_b911949a": { "message": "Nagyobb, mint vagy egyenlő" },
  "greek_65c5b3f7": { "message": "Görög" },
  "green_15af4778": { "message": "Zöld" },
  "grey_a55dceff": { "message": "Szürke" },
  "group_documents_8bfd6ae6": { "message": "Csoport dokumentumok" },
  "group_files_4324f3df": { "message": "Csoportfájlok" },
  "group_files_82e5dcdb": { "message": "Csoportfájlok" },
  "group_images_98e0ac17": { "message": "Csoport képek" },
  "group_isomorphism_45b1458c": { "message": "Csoport izomorfizmus" },
  "group_link_63e626b3": { "message": "Csoport hivatkozás" },
  "group_links_9493129e": { "message": "Csoport hivatkozások" },
  "group_media_2f3d128a": { "message": "Csoport média" },
  "group_navigation_99f191a": { "message": "Csoportnavigáció" },
  "h_bar_bb94deae": { "message": "H Bár" },
  "hat_ea321e35": { "message": "Kalap" },
  "header_column_f27433cb": { "message": "Fejléc oszlop" },
  "header_row_and_column_ec5b9ec": { "message": "Fejléc sor és oszlop" },
  "header_row_f33eb169": { "message": "Fejléc sor" },
  "heading_2_5b84eed2": { "message": "Címsor 2" },
  "heading_3_2c83de44": { "message": "Címsor 3" },
  "heading_4_b2e74be7": { "message": "Címsor 4" },
  "heading_levels_should_not_be_skipped_3947c0e0": {
    "message": "A címsorszinteket nem szabad kihagyni."
  },
  "heading_starting_with_start_42a3e7f9": {
    "message": "Címsor a következővel kezdődően: { start }"
  },
  "headings_should_not_contain_more_than_120_characte_3c0e0cb3": {
    "message": "A címsorok nem tartalmazhatnak 120 karakternél többet."
  },
  "health_icon_8d292eb5": { "message": "Egészségügyi ikon" },
  "hearts_suit_e50e04ca": { "message": "Kőr (kártyaszín)" },
  "height_69b03e15": { "message": "Magasság" },
  "hexagon_d8468e0d": { "message": "Hatszög" },
  "hide_description_bfb5502e": { "message": "Leírás elrejtése" },
  "hide_title_description_caf092ef": {
    "message": "A { title } leírásának elrejtése"
  },
  "highlight_an_element_to_activate_the_element_optio_60e1e56b": {
    "message": "Jelöljön ki egy elemet az elembeállítások eszköztárának aktiválásához"
  },
  "home_351838cd": { "message": "Kezdőlap" },
  "html_code_editor_fd967a44": { "message": "html kódszerkesztő" },
  "html_editor_fb2ab713": { "message": "HTML szerkesztő" },
  "i_have_obtained_permission_to_use_this_file_6386f087": {
    "message": "Szereztem jogosultságot ennek a fájlnak a használatához."
  },
  "i_hold_the_copyright_71ee91b1": { "message": "Megtartom a szerzői jogot" },
  "icon_215a1dc6": { "message": "Ikon" },
  "icon_8168b2f8": { "message": "ikon" },
  "icon_color_b86dd6d6": { "message": "Ikon színe" },
  "icon_maker_icons_cc560f7e": { "message": "Ikon készítő ikonok" },
  "icon_options_7e32746e": { "message": "Ikon Opciók" },
  "icon_options_tray_2b407977": { "message": "Ikon Lehetőségek tálca" },
  "icon_preview_1782a1d9": { "message": "Ikon előnézet" },
  "icon_shape_30b61e7": { "message": "Ikon alakja" },
  "icon_size_9353edea": { "message": "Ikon mérete" },
  "if_left_empty_link_text_will_display_as_course_lin_2a34eedb": {
    "message": "Ha üresen hagyja, a link szövege kurzushivatkozás neveként jelenik meg"
  },
  "if_usage_rights_are_required_the_file_will_not_pub_841e276e": {
    "message": "Ha használati jogok szükségesek, a fájl nem kerül közzétételre, amíg a Fájlok oldalon nem engedélyezi."
  },
  "if_you_do_not_select_usage_rights_now_this_file_wi_14e07ab5": {
    "message": "Ha nem választja ki most a felhasználási jogokat, a fájl nem lesz publikálva a feltöltés után."
  },
  "image_8ad06": { "message": "Kép" },
  "image_c1c98202": { "message": "kép" },
  "image_filenames_should_not_be_used_as_the_alt_attr_bcfd7780": {
    "message": "A képfájlnevek nem használhatók a kép tartalmát leíró alt attribútumként."
  },
  "image_options_5412d02c": { "message": "Képbeállítások" },
  "image_options_tray_90a46006": { "message": "Képbeállítások tálca" },
  "image_to_crop_3a34487d": { "message": "Kép kivágása" },
  "images_7ce26570": { "message": "Képek" },
  "images_should_include_an_alt_attribute_describing__b86d6a86": {
    "message": "A képeknek tartalmazniuk kell egy alt attribútumot, amely leírja a kép tartalmát."
  },
  "imaginary_portion_of_complex_number_2c733ffa": {
    "message": "Képzelt rész (komplex szám)"
  },
  "in_element_of_19ca2f33": { "message": "Ebben" },
  "increase_indent_6af90f7c": { "message": "Behúzás növelése" },
  "indefinite_integral_6623307e": { "message": "Határozatlan Integrál" },
  "index_of_max_80dcf7a5": { "message": "{ index } / { max }" },
  "indigo_2035fc55": { "message": "Indigókék" },
  "inference_fed5c960": { "message": "Következtetés" },
  "infinity_7a10f206": { "message": "Végtelen" },
  "insert_593145ef": { "message": "Beszúrás" },
  "insert_link_6dc23cae": { "message": "Link beszúrása" },
  "insert_math_equation_57c6e767": {
    "message": "Matematikai képlet beszúrása"
  },
  "integers_336344e1": { "message": "Egész számok" },
  "intersection_cd4590e4": { "message": "Metszet" },
  "invalid_entry_f7d2a0f5": { "message": "Érvénytelen bejegyzés." },
  "invalid_file_c11ba11": { "message": "Érvénytelen fájl." },
  "invalid_file_type_881cc9b2": { "message": "Érvénytelen fájltípus" },
  "invalid_url_cbde79f": { "message": "Helytelen webcím" },
  "iota_11c932a9": { "message": "Iota" },
  "issue_num_total_f94536cf": { "message": "Probléma { num }/{ total }" },
  "kappa_2f14c816": { "message": "Kappa" },
  "kappa_variant_eb64574b": { "message": "Kappa (változat)" },
  "keyboard_shortcuts_ed1844bd": { "message": "Billentyűparancsok" },
  "keyboards_navigate_to_links_using_the_tab_key_two__5fab8c82": {
    "message": "A billentyűzetek a Tab billentyűvel navigálhatnak a hivatkozásokhoz. Két szomszédos hivatkozás, amelyek ugyanahhoz a célhoz vezetnek, megzavarhatja a billentyűzetet használókat."
  },
  "lambda_4f602498": { "message": "Lambda" },
  "language_arts_icon_a798b0f8": { "message": "Nyelv Művészetek Ikon" },
  "languages_icon_9d20539": { "message": "Nyelvek ikon" },
  "large_9c5e80e7": { "message": "Nagy" },
  "learn_more_about_adjacent_links_2cb9762c": {
    "message": "További információ a szomszédos hivatkozásokról"
  },
  "learn_more_about_color_contrast_c019dfb9": {
    "message": "Tudjon meg többet a színkontrasztról"
  },
  "learn_more_about_organizing_page_headings_8a7caa2e": {
    "message": "További információ az oldalcímsorok rendezéséről"
  },
  "learn_more_about_proper_page_heading_structure_d2959f2d": {
    "message": "Tudjon meg többet a megfelelő címsor-struktúráról"
  },
  "learn_more_about_table_headers_5f5ee13": {
    "message": "További információ a táblázat fejléceiről"
  },
  "learn_more_about_using_alt_text_for_images_5698df9a": {
    "message": "További információ az alternatív szövegek képekhez való használatáról"
  },
  "learn_more_about_using_captions_with_tables_36fe496f": {
    "message": "További információ a feliratok táblázatokkal való használatáról"
  },
  "learn_more_about_using_filenames_as_alt_text_264286af": {
    "message": "További információ a fájlnevek alternatív szövegként való használatáról"
  },
  "learn_more_about_using_lists_4e6eb860": {
    "message": "További információ a listák használatáról"
  },
  "learn_more_about_using_scope_attributes_with_table_20df49aa": {
    "message": "További információ a hatókör-attribútumok táblázatokkal való használatáról"
  },
  "leave_as_is_4facfe55": { "message": "Hagyja úgy, ahogy van" },
  "left_3ea9d375": { "message": "Bal" },
  "left_align_43d95491": { "message": "Balra igazítás" },
  "left_angle_bracket_c87a6d07": { "message": "Bal csúcsos zárójel" },
  "left_arrow_4fde1a64": { "message": "Bal nyíl" },
  "left_arrow_with_hook_5bfcad93": { "message": "Balra nyíl Horoggal" },
  "left_ceiling_ee9dd88a": { "message": "Bal kerekítés (felső)" },
  "left_curly_brace_1726fb4": { "message": "Bal kapcsos zárójel" },
  "left_downard_harpoon_arrow_1d7b3d2e": {
    "message": "Bal lefelé mutató szigonynyíl"
  },
  "left_floor_29ac2274": { "message": "Bal kerekítés (alsó)" },
  "left_to_right_e9b4fd06": { "message": "Balról jobbra" },
  "left_upward_harpoon_arrow_3a562a96": {
    "message": "Bal felfelé mutató szigonynyíl"
  },
  "leftward_arrow_1e4765de": { "message": "Balra mutató nyíl" },
  "leftward_pointing_triangle_d14532ce": {
    "message": "Balra mutató háromszög"
  },
  "less_than_a26c0641": { "message": "Kevesebb, mint" },
  "less_than_or_equal_be5216cb": { "message": "Kevesebb, mint vagy egyenlő" },
  "library_icon_ae1e54cf": { "message": "Könyvtár ikon" },
  "light_blue_5374f600": { "message": "Világoskék" },
  "link_7262adec": { "message": "Hivatkozás" },
  "link_options_a16b758b": { "message": "Link beállításai" },
  "link_type_linktypemessage_c6d26815": {
    "message": "link típus: { linkTypeMessage }"
  },
  "link_with_text_starting_with_start_b3fcbe71": {
    "message": "Link { start } kezdetű szöveggel"
  },
  "links_14b70841": { "message": "Linkek" },
  "links_to_an_external_site_de74145d": {
    "message": "Linkek egy külső oldalra"
  },
  "lists_should_be_formatted_as_lists_f862de8d": {
    "message": "A listákat listákként kell formázni."
  },
  "load_more_35d33c7": { "message": "Továbbiak betöltése" },
  "loading_25990131": { "message": "Betöltés..." },
  "loading_bde52856": { "message": "Töltődik" },
  "loading_closed_captions_subtitles_failed_95ceef47": {
    "message": "a feliratok betöltése nem sikerült."
  },
  "loading_external_tool_d839042c": { "message": "Külső eszköz betöltése" },
  "loading_failed_b3524381": { "message": "Sikertelen betöltés..." },
  "loading_failed_e6a9d8ef": { "message": "Sikertelen betöltés." },
  "loading_folders_d8b5869e": { "message": "Mappák betöltése" },
  "loading_please_wait_d276220a": { "message": "Betöltés, kérjük, várjon" },
  "loading_preview_9f077aa1": { "message": "Előnézet betöltése" },
  "locked_762f138b": { "message": "Zárolva" },
  "logical_equivalence_76fca396": { "message": "Logikai ekvivalencia" },
  "logical_equivalence_short_8efd7b4f": {
    "message": "Logikai ekvivalencia (rövid)"
  },
  "logical_equivalence_short_and_thick_1e1f654d": {
    "message": "Logikai ekvivalencia (rövid és vastag)"
  },
  "logical_equivalence_thick_662dd3f2": {
    "message": "Logikai ekvivalencia (vastag)"
  },
  "low_horizontal_dots_cc08498e": { "message": "Alacsony vízszintes pontok" },
  "magenta_4a65993c": { "message": "Magenta" },
  "maps_to_e5ef7382": { "message": "Térképek ide" },
  "math_icon_ad4e9d03": { "message": "Matek ikon" },
  "media_af190855": { "message": "Média" },
  "media_file_is_processing_please_try_again_later_58a6d49": {
    "message": "A médiafájl feldolgozás alatt áll. Kérlek, próbáld újra később."
  },
  "media_title_2112243b": { "message": "Média címe" },
  "medium_5a8e9ead": { "message": "Közepes" },
  "merge_links_2478df96": { "message": "Hivatkozások egyesítése" },
  "mic_a7f3d311": { "message": "Mikrofon" },
  "microphone_disabled_15c83130": { "message": "Mikrofon letiltva" },
  "middle_27dc1d5": { "message": "Középső" },
  "minimize_file_preview_da911944": {
    "message": "Fájl előnézet méretének csökkentése"
  },
  "minimize_video_20aa554b": { "message": "Videó méretének csökkentése" },
  "minus_fd961e2e": { "message": "Mínusz" },
  "minus_plus_3461f637": { "message": "Mínusz/Plusz" },
  "misc_3b692ea7": { "message": "Egyéb" },
  "miscellaneous_e9818229": { "message": "Egyéb" },
  "module_90d9fd32": { "message": "Modul" },
  "modules_c4325335": { "message": "Modulok" },
  "moving_image_to_crop_directionword_6f66cde2": {
    "message": "Kép mozgatása a kivágáshoz { directionWord }"
  },
  "mu_37223b8b": { "message": "Mu" },
  "multi_color_image_63d7372f": { "message": "Többszínű kép" },
  "multiplication_sign_15f95c22": { "message": "Szorzás jele" },
  "music_icon_4db5c972": { "message": "Zene Ikon" },
  "must_be_at_least_width_x_height_px_41dc825e": {
    "message": "Legalább { width } x { height } pixel szükséges"
  },
  "my_files_2f621040": { "message": "Fájljaim" },
  "n_th_root_9991a6e4": { "message": "N-edik gyök" },
  "nabla_1e216d25": { "message": "Nabla" },
  "name_1aed4a1b": { "message": "Név" },
  "natural_music_54a70258": { "message": "Természetes (zene)" },
  "natural_numbers_3da07060": { "message": "Természetes számok" },
  "navigate_through_the_menu_or_toolbar_415a4e50": {
    "message": "Navigáljon a menün vagy eszköztáron át"
  },
  "navigation_ee9af92d": { "message": "Navigáció" },
  "nested_greater_than_d852e60d": { "message": "Beágyazott nagyobb, mint" },
  "nested_less_than_27d17e58": { "message": "Beágyazott kevesebb, mint" },
  "new_quiz_34aacba6": { "message": "Új kvíz" },
  "next_40e12421": { "message": "Következő" },
  "no_accessibility_issues_were_detected_f8d3c875": {
    "message": "Nem észleltünk akadálymentességi problémákat."
  },
  "no_announcements_created_yet_c44a94f4": {
    "message": "Még nincsenek hirdetmények."
  },
  "no_announcements_found_20185afc": { "message": "Nem található hirdetmény." },
  "no_assignments_created_yet_1b236d87": {
    "message": "Még nincsenek hozzárendelések létrehozva."
  },
  "no_assignments_found_79e46d7f": { "message": "Nem találhatók feladatok." },
  "no_changes_to_save_d29f6e91": { "message": "Nincs mentendő módosítás." },
  "no_discussions_created_yet_ff99abe3": {
    "message": "Még nem jött létre beszélgetés."
  },
  "no_discussions_found_9284063b": { "message": "Nem található megbeszélés." },
  "no_e16d9132": { "message": "Nem" },
  "no_file_chosen_9a880793": { "message": "Nincs fájl kiválasztva" },
  "no_headers_9bc7dc7f": { "message": "Nincsenek fejlécek" },
  "no_modules_created_yet_c71b6d4d": {
    "message": "Még nincsenek modulok létrehozva."
  },
  "no_modules_found_2df43a40": { "message": "Nem található modul." },
  "no_pages_created_yet_c379fa6e": {
    "message": "Még nincsenek oldalak létrehozva."
  },
  "no_pages_found_6799350": { "message": "Nem található oldal." },
  "no_preview_is_available_for_this_file_f940114a": {
    "message": "Ehhez a fájlhoz nincs előnézet."
  },
  "no_quizzes_created_yet_1a2370b9": { "message": "Még nincsenek kvízek." },
  "no_quizzes_found_c80c537a": { "message": "Nem található kvíz." },
  "no_results_940393cf": { "message": "Nincs eredmény." },
  "no_results_found_58717065": { "message": "Nincs találat" },
  "no_results_found_for_filterterm_ad1b04c8": {
    "message": "Nincs találat a követezőre: { filterTerm }"
  },
  "no_video_1ed00b26": { "message": "Nincs videó" },
  "none_3b5e34d2": { "message": "Nincs" },
  "none_selected_b93d56d2": { "message": "Egy sincs kiválasztva" },
  "not_equal_6e2980e6": { "message": "Nem egyenlő" },
  "not_in_not_an_element_of_fb1ffb54": {
    "message": "Nincs benne (nem egy eleme)"
  },
  "not_negation_1418ebb8": { "message": "Nem (tagadás)" },
  "not_subset_dc2b5e84": { "message": "Nem részhalmaz" },
  "not_subset_strict_23d282bf": { "message": "Nem részhalmaz (szigorú)" },
  "not_superset_5556b913": { "message": "Nem Superset" },
  "not_superset_strict_24e06f36": { "message": "Nem szuperkészlet (szigorú)" },
  "nu_1c0f6848": { "message": "Nu" },
  "octagon_e48be9f": { "message": "Nyolcszög" },
  "olive_6a3e4d6b": { "message": "Olajbogyó" },
  "omega_8f2c3463": { "message": "Omega" },
  "one_of_the_following_styles_must_be_added_to_save__1de769aa": {
    "message": "Az ikonok mentéséhez a következő stílusok egyikét kell hozzáadni: Ikon színe, Körvonal mérete, Ikon szövege vagy Kép"
  },
  "one_or_more_files_failed_to_paste_please_try_uploa_7fa39dd3": {
    "message": "Egy vagy több fájl beillesztése nem sikerült. Kérjük, próbálja meg feltölteni vagy húzza át a fájlokat."
  },
  "open_circle_e9bd069": { "message": "Nyitott kör" },
  "open_this_keyboard_shortcuts_dialog_9658b83a": {
    "message": "Nyissa meg a billentyűkombinációk párbeszédablakot"
  },
  "open_title_application_fd624fc5": {
    "message": "Nyissa meg a { title } alkalmazást"
  },
  "operators_a2ef9a93": { "message": "Műveletek" },
  "or_9b70ccaa": { "message": "Vagy" },
  "orange_81386a62": { "message": "Narancs" },
  "ordered_and_unordered_lists_cfadfc38": {
    "message": "Rendezett és Rendezetlen Listák"
  },
  "other_editor_shortcuts_may_be_found_at_404aba4a": {
    "message": "További szerkesztési billentyűparancsokat találhat a következő helyen"
  },
  "outline_color_3ef2cea7": { "message": "Vázlat színe" },
  "outline_size_a6059a21": { "message": "Vázlat mérete" },
  "p_is_not_a_valid_protocol_which_must_be_ftp_http_h_adf13fc2": {
    "message": "{ p } nem egy érvényes protokoll; lehet ftp, http, https, mailto, skype, tel, vagy esetleg elhagyható"
  },
  "page_50c4823d": { "message": "Oldal" },
  "pages_e5414c2c": { "message": "Oldalak" },
  "paragraph_5e5ad8eb": { "message": "Bekezdés" },
  "paragraph_starting_with_start_a59923f8": {
    "message": "{ start } karakterrel kezdődő bekezdés"
  },
  "parallel_d55d6e38": { "message": "Párhuzamos" },
  "partial_derivative_4a9159df": { "message": "Részleges (származék)" },
  "paste_5963d1c1": { "message": "Beillesztés" },
  "pause_12af3bb4": { "message": "Szünet" },
  "pentagon_17d82ea3": { "message": "Pentagon" },
  "people_b4ebb13c": { "message": "Résztvevők" },
  "percentage_34ab7c2c": { "message": "Százalék" },
  "percentage_must_be_a_number_8033c341": {
    "message": "A százaléknak számnak kell lennie"
  },
  "performing_arts_icon_f3497486": { "message": "Előadóművészeti ikon" },
  "perpendicular_7c48ede4": { "message": "Merőleges" },
  "phi_4ac33b6d": { "message": "Phi" },
  "phi_variant_c9bb3ac5": { "message": "Phi (változat)" },
  "physical_education_icon_d7dffd3e": { "message": "Testnevelés ikon" },
  "pi_dc4f0bd8": { "message": "Pi" },
  "pi_variant_10f5f520": { "message": "Pi (változat)" },
  "pink_68ad45cb": { "message": "Rózsaszín" },
  "pixels_52ece7d1": { "message": "Pixelek" },
  "play_1a47eaa7": { "message": "Lejátszás" },
  "play_media_comment_35257210": { "message": "Média megjegyzés lejátszása." },
  "please_allow_canvas_to_access_your_microphone_and__dc2c3079": {
    "message": "Kérjük, engedélyezze, hogy a Canvas hozzáférhessen a mikrofonhoz és a webkamerához!"
  },
  "plus_d43cd4ec": { "message": "Plusz" },
  "plus_minus_f8be2e83": { "message": "Plusz minusz" },
  "posted_when_a578f5ab": { "message": "Közzétéve: { when }" },
  "power_set_4f26f316": { "message": "Hatványhalmaz" },
  "precedes_196b9aef": { "message": "Megelőzi" },
  "precedes_equal_20701e84": { "message": "Megelőzi az egyenlőt" },
  "preformatted_d0670862": { "message": "Előre formázott" },
  "prepend_findtext_append_8e0e769a": {
    "message": "{ prepend }{ findText }{ append }"
  },
  "prev_f82cbc48": { "message": "Előző" },
  "preview_53003fd2": { "message": "Előnézet" },
  "preview_a3f8f854": { "message": "ELŐNÉZET" },
  "preview_in_overlay_ed772c46": { "message": "Előnézet a fedvényben" },
  "preview_inline_9787330": { "message": "Soron belüli előnézet" },
  "previous_bd2ac015": { "message": "Előző" },
  "previous_findtext_8dfbfd30": { "message": "Előző { findText }" },
  "prime_917ea60e": { "message": "Prím" },
  "prime_numbers_13464f61": { "message": "Prímszámok" },
  "product_39cf144f": { "message": "Szorzat" },
  "proportional_f02800cc": { "message": "Arányos" },
  "protocol_must_be_ftp_http_https_mailto_skype_tel_o_73beb4f8": {
    "message": "A protokoll lehet ftp, http, https, mailto, skype, tel, vagy esetleg elhagyható "
  },
  "psi_e3f5f0f7": { "message": "Psi" },
  "published_c944a23d": { "message": "publikált" },
  "published_when_302d8e23": { "message": "Publikálva: { when }" },
  "pumpkin_904428d5": { "message": "Sütőtök" },
  "purple_7678a9fc": { "message": "Lila" },
  "quaternions_877024e0": { "message": "Kvaterniók" },
  "quiz_e0dcce8f": { "message": "Kvíz" },
  "quizzes_7e598f57": { "message": "Kvízek" },
  "rational_numbers_80ddaa4a": { "message": "Racionális számok" },
  "real_numbers_7c99df94": { "message": "Valós számok" },
  "real_portion_of_complex_number_7dad33b5": {
    "message": "Valódi rész (a komplex számból)"
  },
  "record_7c9448b": { "message": "Felvétel" },
  "record_upload_media_5fdce166": {
    "message": "Médiafájl rögzítése/feltöltése"
  },
  "recording_98da6bda": { "message": "Felvétel" },
  "red_8258edf3": { "message": "Vörös" },
  "relationships_6602af70": { "message": "Kapcsolatok" },
  "religion_icon_246e0be1": { "message": "Vallás ikon" },
  "remove_heading_style_5fdc8855": { "message": "Címsorstílus eltávolítása" },
  "remove_link_d1f2f4d0": { "message": "Link eltávolítása" },
  "replace_all_d3d68b3": { "message": "Összes kicserélése" },
  "replace_all_findtext_with_replacetext_da574b32": {
    "message": "Cserélje le az összes { findText } szöveget a következőre: { replaceText }"
  },
  "replace_e61834a7": { "message": "Csere" },
  "replace_findtext_with_replacetext_7b5c7fb3": {
    "message": "Cserélje le az { findText } szöveget a következőre: { replaceText }"
  },
  "replace_with_eeff01ad": { "message": "Csere erre" },
  "replaced_alertfindtext_with_alertreplacetext_de5c1795": {
    "message": "Az { alertFindText } lecserélve erre: { alertReplaceText }"
  },
  "replaced_all_alertfindtext_with_alertreplacetext_83fdfe59": {
    "message": "Az összes { alertFindText } lecserélve erre: { alertReplaceText }"
  },
  "reset_95a81614": { "message": "Visszaállítás" },
  "resize_ec83d538": { "message": "Átméretezés" },
  "restore_auto_save_deccd84b": {
    "message": "Visszaállítás automatikus mentésből?"
  },
  "result_index_of_max_7db5ad8b": {
    "message": "Eredmény: { index } / { max }."
  },
  "reverse_turnstile_does_not_yield_7558be06": {
    "message": "Reverse Turnstile (Does Not Yield)"
  },
  "rho_a0244a36": { "message": "Rho" },
  "rho_variant_415245cd": { "message": "Rho (változat)" },
  "rich_content_editor_2708ef21": { "message": "Vizuális szövegszerkesztő" },
  "rich_text_area_press_oskey_f8_for_rich_content_edi_c2f651d": {
    "message": "Rich Text terület. Nyomja meg az { OSKey }+F8 billentyűkombinációt a Rich Content Editor parancsikonjaihoz."
  },
  "right_71ffdc4d": { "message": "Jobb" },
  "right_align_39e7a32a": { "message": "Jobbra igazítás" },
  "right_angle_bracket_d704e2d6": { "message": "Jobb csúcsos zárójel" },
  "right_arrow_35e0eddf": { "message": "Jobb nyíl" },
  "right_arrow_with_hook_29d92d31": { "message": "Jobbra Nyíl Horoggal" },
  "right_ceiling_839dc744": { "message": "Jobb kerekítés (felső)" },
  "right_curly_brace_5159d5cd": { "message": "Jobb kapcsos zárójel" },
  "right_downward_harpoon_arrow_d71b114f": {
    "message": "Jobbra lefelé mutató szigonynyíl"
  },
  "right_floor_5392d5cf": { "message": "Jobb kerekítés (alsó)" },
  "right_to_left_9cfb092a": { "message": "Jobbról balra" },
  "right_upward_harpoon_arrow_f5a34c73": {
    "message": "Jobb felfelé szigony nyíl"
  },
  "rightward_arrow_32932107": { "message": "Jobbra nyíl" },
  "rightward_pointing_triangle_60330f5c": {
    "message": "Jobbra mutató háromszög"
  },
  "rotate_image_90_degrees_2ab77c05": {
    "message": "Kép elforgatása -90 fokkal"
  },
  "rotate_image_90_degrees_6c92cd42": {
    "message": "Kép elforgatása 90 fokkal"
  },
  "rotation_9699c538": { "message": "Forgatás" },
  "row_fc0944a7": { "message": "Sor" },
  "row_group_979f5528": { "message": "Sorcsoport" },
  "sadly_the_pretty_html_editor_is_not_keyboard_acces_50da7665": {
    "message": "Sajnos a szép HTML-szerkesztő nem érhető el billentyűzettel. Itt érheti el a nyers HTML-szerkesztőt."
  },
  "save_11a80ec3": { "message": "Mentés" },
  "save_copy_ca63944e": { "message": "Másolat mentése" },
  "save_media_cb9e786e": { "message": "Média mentése" },
  "saved_icon_maker_icons_df86e2a1": { "message": "Mentett Icon Maker ikonok" },
  "screen_readers_cannot_determine_what_is_displayed__6a5842ab": {
    "message": "A képernyőolvasók nem tudják meghatározni, hogy mi jelenjen meg a képen alternatív szöveg nélkül, és a fájlnevek gyakran értelmetlen szám- és betűsorok, amelyek nem írják le a kontextust vagy a jelentést."
  },
  "screen_readers_cannot_determine_what_is_displayed__6f1ea667": {
    "message": "A képernyőolvasók nem tudják meghatározni, hogy mi jelenik meg a képen az alternatív szöveg nélkül, amely leírja a kép tartalmát és jelentését. Az alternatív szövegnek egyszerűnek és tömörnek kell lennie."
  },
  "screen_readers_cannot_determine_what_is_displayed__a57e6723": {
    "message": "A képernyőolvasók nem tudják meghatározni, hogy mi jelenik meg a képen az alternatív szöveg nélkül, amely leírja a kép tartalmát és jelentését."
  },
  "screen_readers_cannot_interpret_tables_without_the_bd861652": {
    "message": "A képernyőolvasók nem tudják értelmezni a táblázatokat megfelelő szerkezet nélkül. A táblázatfejlécek irányvonalat és tartalmi hatókört biztosítanak."
  },
  "screen_readers_cannot_interpret_tables_without_the_e62912d5": {
    "message": "A képernyőolvasók nem tudják értelmezni a táblázatokat megfelelő szerkezet nélkül. A táblázat feliratai leírják a táblázat kontextusát és általános értelmezését."
  },
  "screen_readers_cannot_interpret_tables_without_the_f0bdec0f": {
    "message": "A képernyőolvasók nem tudják értelmezni a táblázatokat megfelelő szerkezet nélkül. A táblázat fejlécei irányt és áttekintést adnak a tartalomról."
  },
  "script_l_42a7b254": { "message": "Script L" },
  "search_280d00bd": { "message": "Keresés" },
  "select_audio_source_21043cd5": { "message": "Audió forrás kijelölése" },
  "select_crop_shape_d441feeb": { "message": "Válassza ki a kivágás alakját" },
  "select_language_7c93a900": { "message": "Válasszon nyelvet" },
  "select_video_source_1b5c9dbe": { "message": "Videó forrás kijelölése" },
  "selected_274ce24f": { "message": "Kiválasztva" },
  "selected_linkfilename_c093b1f2": {
    "message": "Kijelölve: { linkFileName }"
  },
  "selection_b52c4c5e": { "message": "Kijelölés" },
  "set_header_scope_8c548f40": { "message": "Fejléc hatókör beállítása" },
  "set_minus_b46e9b88": { "message": "Mínusz beállítása" },
  "set_table_header_cfab13a0": { "message": "Táblázat fejléc beállítása" },
  "sharp_music_ab956814": { "message": "Kettőskereszt (zene)" },
  "shift_arrows_4d5785fe": { "message": "SHIFT+nyilak" },
  "shift_o_to_open_the_pretty_html_editor_55ff5a31": {
    "message": "Shift-O a szép html-szerkesztő megnyitásához."
  },
  "shortcut_911d6255": { "message": "Parancsikon" },
  "show_audio_options_b489926b": { "message": "Hangbeállítások megjelenítése" },
  "show_image_options_1e2ecc6b": { "message": "Képbeállítások mutatása" },
  "show_link_options_545338fd": { "message": "Linkbeállítások mutatása" },
  "show_studio_media_options_a0c748c6": {
    "message": "A Studio médiabeállításainak megjelenítése"
  },
  "show_video_options_6ed3721a": { "message": "Videóbeállítások mutatása" },
  "sighted_users_browse_web_pages_quickly_looking_for_1d4db0c1": {
    "message": "A látó felhasználók gyorsan böngésznek a weboldalakon, nagy vagy félkövér fejléceket keresve. A képernyőolvasó felhasználói a fejlécekre hagyatkoznak a kontextus megértéséhez. A fejléceknek a megfelelő szerkezetet kell használniuk."
  },
  "sighted_users_browse_web_pages_quickly_looking_for_ade806f5": {
    "message": "A látó felhasználók gyorsan böngésznek a weboldalakon, nagy vagy félkövér fejléceket keresve. A képernyőolvasó felhasználói a fejlécekre hagyatkoznak a kontextus megértéséhez. A fejléceknek tömörnek kell lenniük a megfelelő szerkezeten belül."
  },
  "sigma_5c35e553": { "message": "Sigma" },
  "sigma_variant_8155625": { "message": "Sigma (változat)" },
  "single_color_image_4e5d4dbc": { "message": "Egyszínű kép" },
  "single_color_image_color_95fa9a87": { "message": "Egyszínű kép színe" },
  "size_b30e1077": { "message": "Méret" },
  "small_b070434a": { "message": "Kicsi" },
  "solid_circle_9f061dfc": { "message": "Kitöltött kör" },
  "something_went_wrong_89195131": { "message": "Hiba történt!" },
  "something_went_wrong_accessing_your_webcam_6643b87e": {
    "message": "Hiba történt a webkamera elérésekor."
  },
  "something_went_wrong_and_i_don_t_know_what_to_show_e0c54ec8": {
    "message": "Hiba történt! Nem tudom, mit mutassak."
  },
  "something_went_wrong_check_your_connection_reload__c7868286": {
    "message": "Valami elromlott. Ellenőrizze a kapcsolatot, töltse be újra az oldalt, és próbálja újra."
  },
  "something_went_wrong_d238c551": { "message": "Hiba történt!" },
  "something_went_wrong_while_sharing_your_screen_8de579e5": {
    "message": "Hiba történt a képernyő megosztása közben."
  },
  "sort_by_e75f9e3e": { "message": "Rendezés alapja" },
  "spades_suit_b37020c2": { "message": "Treff (kártyszín)" },
  "square_511eb3b3": { "message": "Négyzet" },
  "square_cap_9ec88646": { "message": "Négyzet alakú sapka" },
  "square_cup_b0665113": { "message": "Négyzetes kupa" },
  "square_root_e8bcbc60": { "message": "Négyzetgyök" },
  "square_root_symbol_d0898a53": { "message": "Négyzetgyök szimbólum" },
  "square_subset_17be67cb": { "message": "Négyzetes részhalmaz (szigorú)" },
  "square_subset_strict_7044e84f": {
    "message": "Négyzetes részhalmaz (szigorú)"
  },
  "square_superset_3be8dae1": { "message": "Négyzetes csoporthalmaz" },
  "square_superset_strict_fa4262e4": {
    "message": "Négyzetes csoporthalmaz (szigorú)"
  },
  "square_unordered_list_b15ce93b": {
    "message": "rendezetlen lista négyzetekkel"
  },
  "star_8d156e09": { "message": "Csillagozás" },
  "start_over_f7552aa9": { "message": "Újrakezdés" },
  "start_recording_9a65141a": { "message": "Felvétel elkezdése" },
  "steel_blue_14296f08": { "message": "Acélkék" },
  "studio_media_options_ee504361": { "message": "Studio médiabeállítások" },
  "studio_media_options_tray_cfb94654": {
    "message": "Studio médiabeállítások tálca"
  },
  "styles_2aa721ef": { "message": "Stílusok" },
  "submit_a3cc6859": { "message": "Beküldés" },
  "subscript_59744f96": { "message": "alsó index" },
  "subset_19c1a92f": { "message": "Részhalmaz" },
  "subset_strict_8d8948d6": { "message": "részhalmaz (szigorú)" },
  "succeeds_9cc31be9": { "message": "Sikerül" },
  "succeeds_equal_158e8c3a": { "message": "Siker egyenlő" },
  "sum_b0842d31": { "message": "Összeg" },
  "superscript_8cb349a2": { "message": "felső index" },
  "superscript_and_subscript_37f94a50": {
    "message": "Felső index és alsó index"
  },
  "superset_c4db8a7a": { "message": "Csoporthalmaz" },
  "superset_strict_c77dd6d2": { "message": "Csoporthalmaz (szigorú)" },
  "supported_file_types_srt_or_webvtt_7d827ed": {
    "message": "Támogatott fájltípusok: SRT vagy WebVTT"
  },
  "switch_to_pretty_html_editor_a3cee15f": {
    "message": "Váltson a szép HTML-szerkesztőre"
  },
  "switch_to_raw_html_editor_f970ae1a": {
    "message": "Váltson a nyers HTML-szerkesztőre"
  },
  "switch_to_the_html_editor_146dfffd": {
    "message": "Váltson át a html szerkesztőre"
  },
  "switch_to_the_rich_text_editor_63c1ecf6": {
    "message": "Váltson a rich text szerkesztőre"
  },
  "syllabus_f191f65b": { "message": "Tematika" },
  "system_audio_allowed_b2508f8c": { "message": "Rendszerhangok engedélyezve" },
  "system_audio_disabled_c177bd13": { "message": "Rendszerhangok letiltva" },
  "tab_arrows_4cf5abfc": { "message": "Tab/Nyilak" },
  "table_header_starting_with_start_ffcabba6": {
    "message": "A táblázat fejléce a következővel kezdődik: { start }"
  },
  "table_starting_with_start_e7232848": {
    "message": "A táblázat a következővel kezdődik: { start }"
  },
  "tables_headers_should_specify_scope_5abf3a8e": {
    "message": "A táblázatok fejléceinek meg kell határozniuk a hatókört."
  },
  "tables_should_include_a_caption_describing_the_con_e91e78fc": {
    "message": "A táblázatoknak tartalmazniuk kell egy feliratot, amely leírja a táblázat tartalmát."
  },
  "tables_should_include_at_least_one_header_48779eac": {
    "message": "A táblázatoknak legalább egy fejlécet kell tartalmazniuk."
  },
  "tau_880974b7": { "message": "Tau" },
  "teal_f729a294": { "message": "Kékeszöld" },
  "text_7f4593da": { "message": "Szöveg" },
  "text_background_color_16e61c3f": { "message": "Szöveg háttérszíne" },
  "text_color_acf75eb6": { "message": "Szöveg szín" },
  "text_is_difficult_to_read_without_sufficient_contr_69e62bd6": {
    "message": "A szöveg nehezen olvasható, ha nincs elegendő kontraszt a szöveg és a háttér között, különösen a gyengénlátók számára."
  },
  "text_larger_than_18pt_or_bold_14pt_should_display__5c364db6": {
    "message": "A 18 pt-nél nagyobb (vagy félkövér 14 pt-nél nagyobb) szövegnek legalább 3:1 kontrasztarányt kell megjelenítenie."
  },
  "text_optional_384f94f7": { "message": "Szöveg (nem kötelező)" },
  "text_position_8df8c162": { "message": "Szöveg pozíciója" },
  "text_size_887c2f6": { "message": "Szövegméret" },
  "text_smaller_than_18pt_or_bold_14pt_should_display_aaffb22b": {
    "message": "A 18 pt-nél kisebb (vagy félkövér 14 pt-nél) szövegek kontrasztaránya legalább 4,5:1 legyen."
  },
  "the_document_preview_is_currently_being_processed__7d9ea135": {
    "message": "A dokumentum előnézete feldolgozás alatt. Kérjük, próbálja újra később."
  },
  "the_first_heading_on_a_page_should_be_an_h2_859089f2": {
    "message": "Az oldal első címsorának H2-esnek kell lennie."
  },
  "the_following_content_is_partner_provided_ed1da756": {
    "message": "A következő tartalmat partner biztosítja"
  },
  "the_material_is_in_the_public_domain_279c39a3": {
    "message": "Az anyag a közkincs kategóriába tartozik"
  },
  "the_material_is_licensed_under_creative_commons_3242cb5e": {
    "message": "Ezt az anyagot Creative Commons licenc alatt tették közzé."
  },
  "the_material_is_subject_to_an_exception_e_g_fair_u_a39c8ca2": {
    "message": "Az anyag kivételt képez- pl. tisztességes felhasználás, árajánlási jog vagy mások a vonatkozó szerzői jogi törvények alapján"
  },
  "the_preceding_content_is_partner_provided_d753928c": {
    "message": "Az előző tartalmat partner biztosítja"
  },
  "the_pretty_html_editor_is_not_keyboard_accessible__d6d5d2b": {
    "message": "A szép html-szerkesztő nem érhető el billentyűzettel. Nyomja meg a Shift O billentyűt a nyers html szerkesztő megnyitásához."
  },
  "therefore_d860e024": { "message": "Ezért" },
  "theta_ce2d2350": { "message": "Theta" },
  "theta_variant_fff6da6f": { "message": "Theta (változat)" },
  "thick_downward_arrow_b85add4c": { "message": "Vastag Lefelé nyíl" },
  "thick_left_arrow_d5f3e925": { "message": "Vastag bal nyíl" },
  "thick_leftward_arrow_6ab89880": { "message": "Vastag balra nyíl" },
  "thick_right_arrow_3ed5e8f7": { "message": "Vastag jobbra nyíl" },
  "thick_rightward_arrow_a2e1839e": { "message": "Vastag jobbra nyíl" },
  "thick_upward_arrow_acd20328": { "message": "Vastag Felfelé nyíl" },
  "this_document_cannot_be_displayed_within_canvas_7aba77be": {
    "message": "Ezt a dokumentumot nem lehet megtekinteni a Canvasban. "
  },
  "this_equation_cannot_be_rendered_in_basic_view_9b6c07ae": {
    "message": "Ezt az egyenletet nem lehet megjeleníteni alapnézetben."
  },
  "this_image_is_currently_unavailable_25c68857": {
    "message": "Ez a kép jelenleg nem érhető el"
  },
  "though_your_video_will_have_the_correct_title_in_t_90e427f3": {
    "message": "Bár a videója a megfelelő címmel jelenik majd meg a böngészőben, az adatbázisban nem sikerült frissíteni."
  },
  "timebar_a4d18443": { "message": "Idősáv" },
  "title_ee03d132": { "message": "Cím" },
  "to_be_posted_when_d24bf7dc": { "message": "Időzített közzététel: { when }" },
  "to_do_when_2783d78f": { "message": "Teendő : { when }" },
  "toggle_tooltip_d3b7cb86": { "message": "Eszköztipp váltása" },
  "tools_2fcf772e": { "message": "Eszközök" },
  "top_66e0adb6": { "message": "Top" },
  "tray_839df38a": { "message": "Tálca" },
  "triangle_6072304e": { "message": "Háromszög" },
  "turnstile_yields_f9e76df1": { "message": "Forgóajtó (hozamok)" },
  "type_control_f9_to_access_image_options_text_a47e319f": {
    "message": "Nyomjon Control F9-et a kép opciók eléréséhez { text }"
  },
  "type_control_f9_to_access_link_options_text_4ead9682": {
    "message": "Nyomjon Control F9-et a link opciók eléréséhez { text }"
  },
  "type_control_f9_to_access_table_options_text_92141329": {
    "message": "Nyomjon Control F9-et a táblázat opciók eléréséhez { text }"
  },
  "unable_to_determine_resource_selection_url_7867e060": {
    "message": "Nem lehet meghatározni az erőforrás-kiválasztási URL-t"
  },
  "union_e6b57a53": { "message": "Unió" },
  "unpublished_dfd8801": { "message": "nem publikált" },
  "untitled_16aa4f2b": { "message": "Cím nélküli" },
  "untitled_efdc2d7d": { "message": "névtelen" },
  "up_and_left_diagonal_arrow_e4a74a23": {
    "message": "Fel és Balra Átlós Nyíl"
  },
  "up_and_right_diagonal_arrow_935b902e": {
    "message": "Felfelé és Jobbra Átlós Nyíl"
  },
  "up_c553575d": { "message": "Fel" },
  "updated_link_a827e441": { "message": "Frissített link" },
  "upload_document_253f0478": { "message": "Dokumentum feltöltése" },
  "upload_file_fd2361b8": { "message": "Fájl feltöltése" },
  "upload_image_6120b609": { "message": "Kép feltöltése" },
  "upload_media_ce31135a": { "message": "Médiafájl feltöltése" },
  "upload_record_media_e4207d72": { "message": "Média feltöltés/rögzítés" },
  "uploading_19e8a4e7": { "message": "Feltöltés" },
  "uppercase_alphabetic_ordered_list_3f5aa6b2": {
    "message": "nagybetűs lista abc sorrendbe rendezve"
  },
  "uppercase_delta_d4f4bc41": { "message": "Delta nagybetűvel" },
  "uppercase_gamma_86f492e9": { "message": "Gamma nagybetűvel" },
  "uppercase_lambda_c78d8ed4": { "message": "Nagybetűs Lambda" },
  "uppercase_omega_8aedfa2": { "message": "Nagy Omega" },
  "uppercase_phi_caa36724": { "message": "nagybetűs Phi" },
  "uppercase_pi_fcc70f5e": { "message": "Nagy Pi" },
  "uppercase_psi_6395acbe": { "message": "Nagy Psi" },
  "uppercase_roman_numeral_ordered_list_853f292b": {
    "message": "nagybetűs lista római számok szerint rendezve"
  },
  "uppercase_sigma_dbb70e92": { "message": "Nagy Sigma" },
  "uppercase_theta_49afc891": { "message": "Theta nagybetűvel" },
  "uppercase_upsilon_8c1e623e": { "message": "Upsilon nagybetűvel" },
  "uppercase_xi_341e8556": { "message": "Xi nagybetűvel" },
  "upsilon_33651634": { "message": "Upsilon" },
  "upward_and_downward_pointing_arrow_fa90a918": {
    "message": "Felfelé és Lefelé mutató nyíl"
  },
  "upward_and_downward_pointing_arrow_thick_d420fdef": {
    "message": "Felfelé és lefelé mutató nyíl (vastag)"
  },
  "upward_arrow_9992cb2d": { "message": "Felfelé mutató nyíl" },
  "upward_pointing_triangle_d078d7cb": {
    "message": "Felfelé mutató háromszög"
  },
  "url_22a5f3b8": { "message": "URL" },
  "usage_right_ff96f3e2": { "message": "Felhasználási jog:" },
  "usage_rights_required_5fe4dd68": {
    "message": "Felhasználási jogok (kötelező)"
  },
  "use_arrow_keys_to_navigate_options_2021cc50": {
    "message": "Használja a nyíl billentyűket az opció kiválasztására!"
  },
  "use_arrow_keys_to_select_a_shape_c8eb57ed": {
    "message": "A nyílbillentyűkkel válasszon ki egy alakzatot."
  },
  "use_arrow_keys_to_select_a_size_699a19f4": {
    "message": "Használja a nyílbillentyűket a méret kiválasztásához."
  },
  "use_arrow_keys_to_select_a_text_position_72f9137c": {
    "message": "A nyílbillentyűkkel válassza ki a szöveg pozícióját."
  },
  "use_arrow_keys_to_select_a_text_size_65e89336": {
    "message": "A nyílbillentyűkkel válassza ki a szöveg méretét."
  },
  "use_arrow_keys_to_select_an_outline_size_e009d6b0": {
    "message": "A nyílbillentyűkkel válassza ki a körvonal méretét."
  },
  "used_by_screen_readers_to_describe_the_content_of__4f14b4e4": {
    "message": "A képernyőolvasók egy { TYPE } tartalmának leírására használják"
  },
  "used_by_screen_readers_to_describe_the_content_of__b1e76d9e": {
    "message": "Képernyőolvasók által egy kép tartalmának leírásához használt szöveg"
  },
  "used_by_screen_readers_to_describe_the_video_37ebad25": {
    "message": "Képernyőolvasók által a videó leírásához használt szöveg"
  },
  "user_documents_c206e61f": { "message": "A felhasználó dokumentumai" },
  "user_files_78e21703": { "message": "A felhasználó fájlai" },
  "user_images_b6490852": { "message": "A felhsználó képei" },
  "user_media_14fbf656": { "message": "A felhasználó médiafájljai" },
  "vector_notation_cf6086ab": { "message": "Vektor (jelölés)" },
  "vertical_bar_set_builder_notation_4300495f": {
    "message": "Függőleges sáv (Set Builder Notation)"
  },
  "vertical_dots_bfb21f14": { "message": "Függőleges pontok" },
  "video_options_24ef6e5d": { "message": "Videóbeállítások" },
  "video_options_tray_3b9809a5": { "message": "Videóbeállítások tálca" },
  "video_player_b371005": { "message": "Videólejátszó" },
  "video_player_for_9e7d373b": { "message": "Audio lejátszó ehhez" },
  "video_player_for_title_ffd9fbc4": {
    "message": "Videólejátszó ehhez: { title }"
  },
  "view_all_e13bf0a6": { "message": "Összes megtekintése" },
  "view_ba339f93": { "message": "Megtekintés" },
  "view_description_30446afc": { "message": "Leírás megtekintése" },
  "view_keyboard_shortcuts_34d1be0b": {
    "message": "A gyors elérés billentyűkombinációk megtekintése"
  },
  "view_title_description_67940918": {
    "message": "Tekintse meg a { title } leírását"
  },
  "view_word_and_character_counts_a743dd0c": {
    "message": "Szavak és karakterek számának megtekintése"
  },
  "we_couldn_t_detect_a_working_microphone_connected__ceb71c40": {
    "message": "Nem találtunk működő mikrofont az eszközéhez csatlakoztatva."
  },
  "we_couldn_t_detect_a_working_webcam_connected_to_y_6715cc4": {
    "message": "Nem találtunk működő webkamerát az eszközéhez csatlakoztatva."
  },
  "we_couldn_t_detect_a_working_webcam_or_microphone__263b6674": {
    "message": "Nem találtunk működő webkamerát vagy mikrofont az eszközéhez csatlakoztatva."
  },
  "webcam_disabled_30c66986": { "message": "Webkamera letiltva" },
  "webcam_fe91b20f": { "message": "Webkamera" },
  "webpages_should_only_have_a_single_h1_which_is_aut_dc99189e": {
    "message": "A weboldalaknak csak egyetlen H1-je lehet, amelyet automatikusan az oldal címe használ. A tartalom első címsorának H2-nek kell lennie."
  },
  "when_markup_is_used_that_visually_formats_items_as_f941fc1b": {
    "message": "Ha olyan jelölést használnak, amely vizuálisan formázza az elemeket listaként, de nem jelzi a lista kapcsolatát, akkor a felhasználók nehézségekbe ütközhetnek az információk közötti navigáció során."
  },
  "white_87fa64fd": { "message": "fehér" },
  "why_523b3d8c": { "message": "Miért" },
  "width_492fec76": { "message": "Szélesség" },
  "width_and_height_must_be_numbers_110ab2e3": {
    "message": "A szélességnek és a magasságnak számnak kell lenni"
  },
  "width_x_height_px_ff3ccb93": { "message": "{ width } x { height } pixel" },
  "wiki_home_9cd54d0": { "message": "Wiki kezdőlap" },
  "word_count_c77fe3a6": { "message": "Word Count" },
<<<<<<< HEAD
=======
  "words_b448b7d5": { "message": "Szavak" },
>>>>>>> 6d644d6a
  "wreath_product_200b38ef": { "message": "Koszorú termék" },
  "xi_149681d0": { "message": "Xi" },
  "yes_dde87d5": { "message": "Igen" },
  "you_have_unsaved_changes_in_the_icon_maker_tray_do_e8cf5f1b": {
    "message": "Nem mentett módosítások vannak az Ikonkészítő tálcán. Folytatja a változtatások mentése nélkül?"
  },
  "you_may_need_to_adjust_additional_headings_to_main_975f0eee": {
    "message": "Előfordulhat, hogy további fejléceket kell módosítania az oldalhierarchia fenntartásához."
  },
  "you_may_not_upload_an_empty_file_11c31eb2": {
    "message": "Nem tölthet fel egy üres fájlt."
  },
  "your_microphone_is_blocked_in_the_browser_settings_42af0ddc": {
    "message": "A mikrofon le van tiltva a böngésző beállításaiban."
  },
  "your_webcam_and_microphone_are_blocked_in_the_brow_73357dc6": {
    "message": "A webkamerája és a mikrofonja le van tiltva a böngésző beállításaiban."
  },
  "your_webcam_is_blocked_in_the_browser_settings_7f638128": {
    "message": "A webkamerája le van tiltva a böngésző beállításaiban."
  },
  "your_webcam_may_already_be_in_use_6cd64c25": {
    "message": "Úgy tűnik a webkamera már használatban van."
  },
  "zeta_5ef24f0e": { "message": "Zeta" },
  "zoom_f3e54d69": { "message": "Zoomolás" },
  "zoom_in_image_bb97d4f": { "message": "Kép nagyítása" },
  "zoom_out_image_d0a0a2ec": { "message": "Kép kicsinyítése" }
}


formatMessage.addLocale({hu: locale})<|MERGE_RESOLUTION|>--- conflicted
+++ resolved
@@ -1257,10 +1257,7 @@
   "width_x_height_px_ff3ccb93": { "message": "{ width } x { height } pixel" },
   "wiki_home_9cd54d0": { "message": "Wiki kezdőlap" },
   "word_count_c77fe3a6": { "message": "Word Count" },
-<<<<<<< HEAD
-=======
   "words_b448b7d5": { "message": "Szavak" },
->>>>>>> 6d644d6a
   "wreath_product_200b38ef": { "message": "Koszorú termék" },
   "xi_149681d0": { "message": "Xi" },
   "yes_dde87d5": { "message": "Igen" },
