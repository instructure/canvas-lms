/*
 * Copyright (C) 2021 - present Instructure, Inc.
 *
 * This file is part of Canvas.
 *
 * Canvas is free software: you can redistribute it and/or modify it under
 * the terms of the GNU Affero General Public License as published by the Free
 * Software Foundation, version 3 of the License.
 *
 * Canvas is distributed in the hope that it will be useful, but WITHOUT ANY
 * WARRANTY; without even the implied warranty of MERCHANTABILITY or FITNESS FOR
 * A PARTICULAR PURPOSE. See the GNU Affero General Public License for more
 * details.
 *
 * You should have received a copy of the GNU Affero General Public License along
 * with this program. If not, see <http://www.gnu.org/licenses/>.
 */

import formatMessage from '../../format-message'
import '../tinymce/ja'

const locale = {
  "access_the_pretty_html_editor_37168efe": {
    "message": "きれいなpretty HTMLエディタにアクセス"
  },
  "accessibility_checker_b3af1f6c": { "message": "アクセシビリティチェッカー" },
  "action_to_take_b626a99a": { "message": "実行するアクション：" },
  "add_8523c19b": { "message": "追加" },
  "add_a_caption_2a915239": { "message": "キャプションを追加" },
  "add_alt_text_for_the_image_48cd88aa": {
    "message": "画像の代替テキストを追加する"
  },
  "add_another_f4e50d57": { "message": "もう 1 つ追加" },
  "add_cc_subtitles_55f0394e": { "message": "CC /字幕を追加" },
  "add_image_60b2de07": { "message": "画像を追加" },
  "additional_considerations_f3801683": { "message": "さらなる考慮事項" },
  "adjacent_links_with_the_same_url_should_be_a_singl_7a1f7f6c": {
    "message": "同じURLを持つ隣接リンクは1つのリンクでなければなりません。"
  },
  "aleph_f4ffd155": { "message": "アレフ" },
  "alignment_and_lists_5cebcb69": { "message": "配置とリスト" },
  "all_4321c3a1": { "message": "すべて" },
  "all_apps_a50dea49": { "message": "すべてのアプリ" },
  "alpha_15d59033": { "message": "アルファ" },
  "alphabetical_55b5b4e0": { "message": "アルファベットで" },
  "alt_attribute_text_should_not_contain_more_than_12_e21d4040": {
    "message": "代替属性テキストは120文字を超えてはなりません。"
  },
  "alt_text_611fb322": { "message": "Alt テキスト" },
  "amalg_coproduct_c589fb12": { "message": "アマルグ（共製品）" },
  "an_error_occured_reading_the_file_ff48558b": {
    "message": "ファイルを読み取る際にエラーが発生しました"
  },
  "an_error_occurred_making_a_network_request_d1bda348": {
    "message": "ネットワーク要求の作成中にエラーが発生しました"
  },
  "an_error_occurred_uploading_your_media_71f1444d": {
    "message": "あなたのメディアをアップロードする際にエラーが発生しました。"
  },
  "and_7fcc2911": {
    "message": "および"
  },
  "angle_c5b4ec50": {
    "message": "角度"
  },
  "announcement_list_da155734": {
    "message": "アナウンス リスト"
  },
  "announcements_a4b8ed4a": {
    "message": "発表"
  },
  "apply_781a2546": {
    "message": "適用"
  },
  "apply_changes_to_all_instances_of_this_icon_maker__2642f466": {
    "message": "コース内のこのアイコンメーカーのアイコンのすべてのインスタンスに変更を適用する"
  },
  "approaches_the_limit_893aeec9": {
    "message": "限界に近づく"
  },
  "approximately_e7965800": {
    "message": "だいたい"
  },
  "apps_54d24a47": {
    "message": "アプリ"
  },
  "arrows_464a3e54": {
    "message": "矢印"
  },
  "art_icon_8e1daad": {
    "message": "アートのアイコン"
  },
  "aspect_ratio_will_be_preserved_cb5fdfb8": {
    "message": "アスペクト比は維持されます"
  },
  "assignments_1e02582c": {
    "message": "課題"
  },
  "asterisk_82255584": {
    "message": "アスタリスク"
  },
  "attributes_963ba262": {
    "message": "属性"
  },
  "audio_and_video_recording_not_supported_please_use_5ce3f0d7": {
    "message": "音声および動画の記録はサポートされていません。他のブラウザを使用してください。"
  },
  "audio_options_feb58e2c": {
    "message": "オーディオオプション"
  },
  "audio_options_tray_33a90711": {
    "message": "オーディオオプショントレイ"
  },
  "audio_player_for_title_20cc70d": {
    "message": "{ title }のオーディオプレーヤー"
  },
  "auto_saved_content_exists_would_you_like_to_load_t_fee528f2": {
    "message": "自動保存されたコンテンツが存在します。自動保存されたコンテンツを代わりにロードしますか？"
  },
  "available_folders_694d0436": { "message": "使用可能なフォルダ" },
  "backslash_b2d5442d": { "message": "バックスラッシュ" },
  "bar_ec63ed6": { "message": "バー" },
  "basic_554cdc0a": { "message": "ベーシック" },
  "because_501841b": { "message": "理由は" },
  "below_81d4dceb": { "message": "下の" },
  "beta_cb5f307e": { "message": "バータ" },
  "big_circle_16b2e604": { "message": "大きな丸" },
  "binomial_coefficient_ea5b9bb7": { "message": "二項係数" },
  "black_4cb01371": { "message": "黒" },
  "blue_daf8fea9": { "message": "ブルー" },
  "bottom_15a2a9be": { "message": "下" },
  "bottom_third_5f5fec1d": { "message": "下から3番目" },
  "bowtie_5f9629e4": { "message": "ボウタイ" },
  "brick_f2656265": { "message": "ブロック" },
  "c_2001_acme_inc_283f7f80": { "message": "(c) 2001 Acme Inc." },
  "cancel_caeb1e68": { "message": "キャンセル" },
  "cap_product_3a5265a6": { "message": "キャップ製品" },
  "centered_dot_64d5e378": { "message": "中央の点" },
  "centered_horizontal_dots_451c5815": { "message": "中央の水平ドット" },
  "change_alt_text_92654906": { "message": "代替テキストを変更" },
  "change_heading_tag_to_paragraph_a61e3113": {
    "message": "見出しタグを段落に変更する"
  },
  "change_only_this_heading_s_level_903cc956": {
    "message": "ヘッダーのレベルのみ変更する"
  },
  "change_text_color_1aecb912": { "message": "テキストの色を変更する" },
  "check_accessibility_3c78211c": {
    "message": "アクセシビリティをチェックする"
  },
  "checking_for_accessibility_issues_fac18c6d": {
    "message": "アクセシビリティ問題をチェック"
  },
  "chi_54a32644": { "message": "チ" },
  "choose_caption_file_9c45bc4e": {
    "message": "キャプションファイルを選択する"
  },
  "choose_usage_rights_33683854": {
    "message": "使用権を選択..."
  },
  "circle_484abe63": {
    "message": "円"
  },
  "clear_2084585f": {
    "message": "クリア"
  },
  "clear_image_3213fe62": {
    "message": "画像を消す"
  },
  "clear_selected_file_82388e50": {
    "message": "選択したファイルを消去する"
  },
  "clear_selected_file_filename_2fe8a58e": {
    "message": "選択されたファイルを削除：{ filename }"
  },
  "click_or_shift_click_for_the_html_editor_25d70bb4": {
    "message": "クリックまたはシフトクリックでHTMLエディタに移動します。"
  },
  "click_to_embed_imagename_c41ea8df": {
    "message": "クリックして{ imageName }を埋め込みます"
  },
  "click_to_hide_preview_3c707763": {
    "message": "クリックしてプレビューを非表示にする"
  },
  "click_to_insert_a_link_into_the_editor_c19613aa": {
    "message": "クリックすると、エディタにリンクが挿入されます。"
  },
  "click_to_show_preview_faa27051": {
    "message": "クリックしてプレビューを表示する"
  },
  "close_a_menu_or_dialog_also_returns_you_to_the_edi_739079e6": {
    "message": "メニューまたはダイアログを閉じます。またエディタエリアに戻ります"
  },
  "close_accessibility_checker_29d1c51e": {
    "message": "アクセシビリティチェッカーを閉じる"
  },
  "close_d634289d": { "message": "閉じる" },
  "closed_caption_file_must_be_less_than_maxkb_kb_5880f752": {
    "message": "クローズドキャプションファイルは { maxKb } kb未満であること"
  },
  "closed_captions_subtitles_e6aaa016": {
    "message": "クローズドキャプション/字幕"
  },
  "clubs_suit_c1ffedff": {
    "message": "クラブ(1組)"
  },
  "collaborations_5c56c15f": {
    "message": "コラボレーション"
  },
  "collapse_to_hide_types_1ab46d2e": {
    "message": "{ types } を非表示にするには破損する"
  },
  "color_picker_6b359edf": {
    "message": "色を選択"
  },
  "color_picker_colorname_selected_ad4cf400": {
    "message": "色を選択（{ colorName }が現在選択されている）"
  },
  "column_e1ae5c64": { "message": "列" },
  "column_group_1c062368": { "message": "列グループ" },
  "complex_numbers_a543d004": { "message": "複素数" },
  "computer_1d7dfa6f": { "message": "コンピュータ" },
  "congruent_5a244acd": { "message": "合同" },
  "contains_311f37b7": { "message": "含有" },
  "content_1440204b": { "message": "コンテンツ" },
  "content_is_still_being_uploaded_if_you_continue_it_8f06d0cb": {
    "message": "コンテンツはまだアップロード中です。続行すると適切に埋め込まれません。"
  },
  "content_subtype_5ce35e88": {
    "message": "コンテンツのサブタイプ"
  },
  "content_type_2cf90d95": {
    "message": "コンテンツ タイプ"
  },
  "coproduct_e7838082": {
    "message": "共製品"
  },
  "copyright_holder_66ee111": {
    "message": "著作権保有者:"
  },
  "count_plural_0_0_words_one_1_word_other_words_acf32eca": {
    "message": "{ count, plural,\n     =0 {0 語}\n    one {1 語}\n  other {# 語}\n}"
  },
  "count_plural_one_item_loaded_other_items_loaded_857023b7": {
    "message": "{ count, plural,\n    one {# アイテムを読込みました}\n  other {# アイテムを読込みました}\n}"
  },
  "course_documents_104d76e0": {
    "message": "コースドキュメント"
  },
  "course_files_62deb8f8": {
    "message": "コースファイル"
  },
  "course_files_a31f97fc": {
    "message": "コース ファイル"
  },
  "course_images_f8511d04": {
    "message": "コース画像"
  },
  "course_links_b56959b9": {
    "message": "コースリンク"
  },
  "course_media_ec759ad": {
    "message": "コースメディア"
  },
  "course_navigation_dd035109": {
    "message": "コース ナビゲーション"
  },
  "create_icon_110d6463": {
    "message": "アイコンを作成する"
  },
  "creative_commons_license_725584ae": {
    "message": "クリエイティブ コモンズ ライセンス:"
  },
  "crop_image_41bf940c": { "message": "画像を切り取る" },
  "crop_image_807ebb08": { "message": "画像の切り取り" },
  "cup_product_14174434": { "message": "カップ製品" },
  "current_image_f16c249c": { "message": "現在の画像" },
  "current_volume_level_c55ab825": { "message": "現在の音量のレベル" },
  "custom_6979cd81": { "message": "カスタム" },
  "cyan_c1d5f68a": { "message": "シアン" },
  "dagger_57e0f4e5": { "message": "短剣" },
  "date_added_ed5ad465": { "message": "追加された日付" },
  "decorative_icon_9a7f3fc3": { "message": "装飾アイコン" },
  "decorative_image_fde98579": { "message": "装飾の画像" },
  "decorative_type_upper_f2c95e3": { "message": "装飾的{ TYPE_UPPER }" },
  "deep_purple_bb3e2907": { "message": "ディープパープル" },
  "definite_integral_fe7ffed1": { "message": "定積分" },
  "degree_symbol_4a823d5f": { "message": "度数記号" },
  "delimiters_4db4840d": { "message": "デリミタ" },
  "delta_53765780": { "message": "デルタ" },
  "describe_the_icon_f6a18823": { "message": "(アイコンの説明)" },
  "describe_the_type_ff448da5": { "message": "({ TYPE }を説明する)" },
  "describe_the_video_2fe8f46a": { "message": "（ビデオを説明する）" },
  "description_436c48d7": { "message": "説明" },
  "details_98a31b68": { "message": "詳細" },
  "diagonal_dots_7d71b57e": { "message": "対角線上の点" },
  "diamond_b8dfe7ae": { "message": "ダイヤモンド" },
  "diamonds_suit_526abaaf": { "message": "ダイヤ(1組)" },
  "digamma_258ade94": { "message": "ディガンマ" },
  "dimension_type_f5fa9170": { "message": "サイズタイプ" },
  "dimensions_45ddb7b7": { "message": "寸法" },
  "directionality_26ae9e08": { "message": "方向性" },
  "directly_edit_latex_b7e9235b": { "message": "ディレクトリ編集 LaTeX" },
  "disable_preview_222bdf72": { "message": "プレビューを無効にする" },
  "discussions_a5f96392": { "message": "ディスカッション" },
  "discussions_index_6c36ced": { "message": "ディスカッションのインデックス" },
  "disjoint_union_e74351a8": { "message": "不連続ユニオン" },
  "display_options_315aba85": { "message": "オプションを表示する" },
  "display_text_link_opens_in_a_new_tab_75e9afc9": {
    "message": "テキストリンクを表示する (新しいタブが開きます)"
  },
  "division_sign_72190870": {
    "message": "分割サイン"
  },
  "documents_81393201": {
    "message": "ドキュメント"
  },
  "done_54e3d4b6": {
    "message": "完了"
  },
  "double_dagger_faf78681": {
    "message": "ダブルの短剣"
  },
  "down_and_left_diagonal_arrow_40ef602c": {
    "message": "下・左の対角線矢印"
  },
  "down_and_right_diagonal_arrow_6ea0f460": {
    "message": "下・右の対角線矢印"
  },
  "download_filename_2baae924": {
    "message": "{ filename }をダウンロードする"
  },
  "downward_arrow_cca52012": {
    "message": "下向きの矢印"
  },
  "downward_pointing_triangle_2a12a601": {
    "message": "逆三角形"
  },
  "drag_a_file_here_1bf656d5": {
    "message": "ファイルをここにドラッグする"
  },
  "drag_and_drop_or_click_to_browse_your_computer_60772d6d": {
    "message": "ドラッグアンドドロップまたはクリックしてコンピュータを参照"
  },
  "drag_handle_use_up_and_down_arrows_to_resize_e29eae5c": {
    "message": "ハンドルをドラッグします。上下矢印を使用してサイズを変更する"
  },
  "due_multiple_dates_cc0ee3f5": {
    "message": "期限：複数の日付"
  },
  "due_when_7eed10c6": {
    "message": "期限：{ when }"
  },
  "edit_alt_text_for_this_icon_instance_9c6fc5fd": {
    "message": "このアイコンインスタンスのaltテキストを編集する"
  },
  "edit_c5fbea07": {
    "message": "編集"
  },
  "edit_course_link_5a5c3c59": {
    "message": "コースリンクを編集"
  },
  "edit_existing_icon_maker_icon_5d0ebb3f": {
    "message": "既存のアイコンメーカーのアイコンを編集する"
  },
  "edit_icon_2c6b0e91": { "message": "アイコンを編集する" },
  "edit_link_7f53bebb": { "message": "リンクの編集" },
  "editor_statusbar_26ac81fc": { "message": "エディタ ステータスバー" },
  "element_starting_with_start_91bf4c3b": {
    "message": "{ start } で始まる要素"
  },
  "embed_828fac4a": { "message": "埋め込み" },
  "embed_code_314f1bd5": { "message": "埋め込みコード" },
  "embed_image_1080badc": { "message": "画像の埋め込み" },
  "embed_video_a97a64af": { "message": "ビデオを埋め込む" },
  "embedded_content_aaeb4d3d": { "message": "埋め込まれたコンテンツ" },
  "empty_set_91a92df4": { "message": "空のセット" },
  "encircled_dot_8f5e51c": { "message": "囲みドット" },
  "encircled_minus_72745096": { "message": "囲みマイナス" },
  "encircled_plus_36d8d104": { "message": "囲みプラス" },
  "encircled_times_5700096d": { "message": "囲みの時代" },
  "engineering_icon_f8f3cf43": { "message": "エンジニアリングのアイコン" },
  "english_icon_25bfe845": { "message": "英語のアイコン" },
  "enter_at_least_3_characters_to_search_4f037ee0": {
    "message": "検索する語を3文字以上入力してください"
  },
  "epsilon_54bb8afa": {
    "message": "エプシロン"
  },
  "epsilon_variant_d31f1e77": {
    "message": "イプシロン(変形)"
  },
  "equals_sign_c51bdc58": {
    "message": "等記号"
  },
  "equation_editor_39fbc3f1": {
    "message": "方程式エディタ"
  },
  "equivalence_class_7b0f11c0": {
    "message": "等価クラス"
  },
  "equivalent_identity_654b3ce5": {
    "message": "等価 (同一性)"
  },
  "eta_b8828f99": {
    "message": "イータ"
  },
  "exists_2e62bdaa": {
    "message": "存在する"
  },
  "exit_fullscreen_b7eb0aa4": {
    "message": "全画面表示終了"
  },
  "expand_preview_by_default_2abbf9f8": {
    "message": "デフォルトによるプレビューの拡大"
  },
  "expand_to_see_types_f5d29352": {
    "message": "{ types } を拡張して表示"
  },
  "external_tools_6e77821": {
    "message": "外部ツール"
  },
  "extra_large_b6cdf1ff": {
    "message": "特大"
  },
  "extra_small_9ae33252": {
    "message": "超小型"
  },
  "extracurricular_icon_67c8ca42": {
    "message": "課外活動のアイコン"
  },
  "f_function_fe422d65": {
    "message": "F (関数)"
  },
  "failed_getting_file_contents_e9ea19f4": {
    "message": "ファイルのコンテンツ取得に失敗しました"
  },
  "file_name_8fd421ff": {
    "message": "ファイル名"
  },
  "file_storage_quota_exceeded_b7846cd1": {
    "message": "ファイル保存のサイズを超過"
  },
  "file_url_c12b64be": {
    "message": "ファイル URL"
  },
  "filename_file_icon_602eb5de": {
    "message": "{ filename } ファイルアイコン"
  },
  "filename_image_preview_6cef8f26": {
    "message": "{ filename } 画像プレビュー"
  },
  "filename_text_preview_e41ca2d8": {
    "message": "{ filename } テキストプレビュー"
  },
  "files_c300e900": { "message": "ファイル" },
  "files_index_af7c662b": { "message": "ファイルのインデックス" },
  "finish_bc343002": { "message": "フィニッシュ" },
  "fix_heading_hierarchy_f60884c4": {
    "message": "見出しヒエアルキーを修正する"
  },
  "flat_music_76d5a5c3": { "message": "フラット(音楽)" },
  "focus_element_options_toolbar_18d993e": {
    "message": "フォーカス要素オプションツールバー"
  },
  "folder_tree_fbab0726": { "message": "フォルダツリー" },
  "for_all_b919f972": { "message": "全員に" },
  "format_4247a9c5": { "message": "形式" },
  "format_as_a_list_142210c3": { "message": "リスト形式" },
  "formatting_5b143aa8": { "message": "フォーマット" },
  "forward_slash_3f90f35e": { "message": "前向きのスラッシュ" },
  "found_auto_saved_content_3f6e4ca5": {
    "message": "自動保存されたコンテンツが見つかりました"
  },
  "found_count_plural_0_results_one_result_other_resu_46aeaa01": {
    "message": "{ count, plural,\n     =0 {# 結果}\n    one {# 1つの結果}\n  other {# 結果}\n}が見つかりました"
  },
  "fraction_41bac7af": {
    "message": "分数・分画"
  },
  "fullscreen_873bf53f": {
    "message": "全画面"
  },
  "gamma_1767928": {
    "message": "ガンマ"
  },
  "generating_preview_45b53be0": {
    "message": "プレビュー中..."
  },
  "gif_png_format_images_larger_than_size_kb_are_not__7af3bdbd": {
    "message": "{ size }KBを超えるGIF/PNG形式の画像は現在サポートされていません。"
  },
  "go_to_the_editor_s_menubar_e6674c81": {
    "message": "エディタのメニューバーに移動する"
  },
  "go_to_the_editor_s_toolbar_a5cb875f": {
    "message": "エディタのツールバーに移動する"
  },
  "grades_a61eba0a": { "message": "評定" },
  "greater_than_e98af662": { "message": "＞" },
  "greater_than_or_equal_b911949a": { "message": "≧" },
  "greek_65c5b3f7": { "message": "ギリシャ文字" },
  "green_15af4778": { "message": "グリーン" },
  "grey_a55dceff": { "message": "グレー" },
  "group_documents_8bfd6ae6": { "message": "グループドキュメント" },
  "group_files_4324f3df": { "message": "グループファイル" },
  "group_files_82e5dcdb": { "message": "グループ ファイル" },
  "group_images_98e0ac17": { "message": "グループ画像" },
  "group_isomorphism_45b1458c": { "message": "グループ同型" },
  "group_links_9493129e": { "message": "グループリンク" },
  "group_media_2f3d128a": { "message": "グループメディア" },
  "group_navigation_99f191a": { "message": "グループ ナビゲーション" },
  "h_bar_bb94deae": { "message": "Hバー" },
  "hat_ea321e35": { "message": "帽子" },
  "header_column_f27433cb": { "message": "ヘッダー列" },
  "header_row_and_column_ec5b9ec": { "message": "ヘッダーの行と列" },
  "header_row_f33eb169": { "message": "ヘッダー行" },
  "heading_2_5b84eed2": { "message": "見出し2" },
  "heading_3_2c83de44": { "message": "見出し3" },
  "heading_4_b2e74be7": { "message": "見出し4" },
  "heading_levels_should_not_be_skipped_3947c0e0": {
    "message": "見出しレベルはスキップしないでください。"
  },
  "heading_starting_with_start_42a3e7f9": {
    "message": "{ start } で始まる見出し"
  },
  "headings_should_not_contain_more_than_120_characte_3c0e0cb3": {
    "message": "見出しテキストは120文字を超えてはなりません。"
  },
  "health_icon_8d292eb5": { "message": "健康のアイコン" },
  "hearts_suit_e50e04ca": { "message": "ハート（1組）" },
  "height_69b03e15": { "message": "高さ" },
  "hexagon_d8468e0d": { "message": "六角形" },
  "hide_description_bfb5502e": { "message": "説明を非表示にする" },
  "hide_title_description_caf092ef": {
    "message": "{ title }説明を非表示にする"
  },
  "highlight_an_element_to_activate_the_element_optio_60e1e56b": {
    "message": "エレメントをハイライトして、エレメントオプションツールバーを起動する"
  },
  "home_351838cd": { "message": "ホーム" },
  "html_code_editor_fd967a44": { "message": "Html コードエディタ" },
  "i_have_obtained_permission_to_use_this_file_6386f087": {
    "message": "このファイルを使用する権限を取得しています。"
  },
  "i_hold_the_copyright_71ee91b1": {
    "message": "著作権を保有しています"
  },
  "icon_215a1dc6": {
    "message": "アイコン"
  },
  "icon_8168b2f8": {
    "message": "アイコン"
  },
  "icon_color_b86dd6d6": {
    "message": "アイコンカラー"
  },
  "icon_maker_icons_cc560f7e": {
    "message": "アイコンメーカーのアイコン"
  },
  "icon_options_7e32746e": {
    "message": "アイコンオプション"
  },
  "icon_options_tray_2b407977": {
    "message": "アイコンオプショントレイ"
  },
  "icon_preview_1782a1d9": {
    "message": "アイコンプレビュー"
  },
  "icon_shape_30b61e7": {
    "message": "アイコンの形状"
  },
  "icon_size_9353edea": {
    "message": "アイコンのサイズ"
  },
  "if_left_empty_link_text_will_display_as_course_lin_61087540": {
    "message": "空のリンクのままの場合、テキストがコースリンク名として表示されます。"
  },
  "if_you_do_not_select_usage_rights_now_this_file_wi_14e07ab5": {
    "message": "今すぐ使用権を選択しないと、このファイルはアップロード後に公開されません。"
  },
  "image_8ad06": { "message": "画像" },
  "image_c1c98202": { "message": "画像" },
  "image_filenames_should_not_be_used_as_the_alt_attr_bcfd7780": {
    "message": "画像ファイル名は、画像コンテンツを記述する alt 属性として使用しないでください。"
  },
  "image_options_5412d02c": { "message": "画像オプション" },
  "image_options_tray_90a46006": { "message": "画像オプショントレイ" },
  "image_to_crop_3a34487d": { "message": "クロップする画像" },
  "image_with_filename_file_aacd7180": {
    "message": "ファイル名 { file } の画像"
  },
  "images_7ce26570": { "message": "画像" },
  "images_should_include_an_alt_attribute_describing__b86d6a86": {
    "message": "画像には、画像の内容を記述する alt 属性が含まれていなければなりません。"
  },
  "imaginary_portion_of_complex_number_2c733ffa": {
    "message": "複素数の虚数部分"
  },
  "in_element_of_19ca2f33": { "message": "（）内（の要素）" },
  "indefinite_integral_6623307e": { "message": "不定積分" },
  "indigo_2035fc55": { "message": "インディゴ" },
  "inference_fed5c960": { "message": "推論" },
  "infinity_7a10f206": { "message": "無限" },
  "insert_593145ef": { "message": "挿入" },
  "insert_link_6dc23cae": { "message": "リンクの挿入" },
  "integers_336344e1": { "message": "整数" },
  "intersection_cd4590e4": { "message": "交差点" },
  "invalid_entry_f7d2a0f5": { "message": "無効な入力。" },
  "invalid_file_c11ba11": { "message": "無効なファイル" },
  "invalid_file_type_881cc9b2": { "message": "無効なファイル タイプです" },
  "invalid_url_cbde79f": { "message": "無効な URL" },
  "iota_11c932a9": { "message": "イオタ" },
  "issue_num_total_f94536cf": { "message": "問題 { num }/{ total }" },
  "kappa_2f14c816": { "message": "カッパ" },
  "kappa_variant_eb64574b": { "message": "カッパ (変種)" },
  "keyboard_shortcuts_ed1844bd": { "message": "キーボード ショートカット" },
  "keyboards_navigate_to_links_using_the_tab_key_two__5fab8c82": {
    "message": "キーボードは Tab キーを使用してリンクにナビゲートします。同じ宛先に向かう2つの隣接リンクがあると、キーボードユーザーに混乱を招く可能性があります。"
  },
  "lambda_4f602498": { "message": "ラムダ" },
  "language_arts_icon_a798b0f8": { "message": "語学のアイコン" },
  "languages_icon_9d20539": { "message": "言語のアイコン" },
  "large_9c5e80e7": { "message": "大" },
  "learn_more_about_adjacent_links_2cb9762c": { "message": "隣接リンクの詳細" },
  "learn_more_about_color_contrast_c019dfb9": {
    "message": "カラーコントラストの詳細"
  },
  "learn_more_about_organizing_page_headings_8a7caa2e": {
    "message": "ページヘッダーの整理の詳細"
  },
  "learn_more_about_proper_page_heading_structure_d2959f2d": {
    "message": "適切なページヘッダー構成についての詳細"
  },
  "learn_more_about_table_headers_5f5ee13": { "message": "表ヘッダーの詳細" },
  "learn_more_about_using_alt_text_for_images_5698df9a": {
    "message": "代替テキストを画像に使用する方法の詳細"
  },
  "learn_more_about_using_captions_with_tables_36fe496f": {
    "message": "表でキャプションを使用する方法の詳細"
  },
  "learn_more_about_using_filenames_as_alt_text_264286af": {
    "message": "ファイル名を代替テキストに使用する方法の詳細"
  },
  "learn_more_about_using_lists_4e6eb860": { "message": "リスト使用の詳細" },
  "learn_more_about_using_scope_attributes_with_table_20df49aa": {
    "message": "表でスコープ属性を使用する方法の詳細"
  },
  "leave_as_is_4facfe55": { "message": "そのままにする" },
  "left_angle_bracket_c87a6d07": { "message": "左傾きブラケット" },
  "left_arrow_4fde1a64": { "message": "左の矢印" },
  "left_arrow_with_hook_5bfcad93": { "message": "左矢印フック付き" },
  "left_ceiling_ee9dd88a": { "message": "左シーリング" },
  "left_curly_brace_1726fb4": { "message": "左波括弧" },
  "left_downard_harpoon_arrow_1d7b3d2e": { "message": "左下向き銛型矢印" },
  "left_floor_29ac2274": { "message": "左床" },
  "left_to_right_e9b4fd06": { "message": "左から右" },
  "left_upward_harpoon_arrow_3a562a96": { "message": "左下向き銛型矢印" },
  "leftward_arrow_1e4765de": { "message": "左向き矢印" },
  "leftward_pointing_triangle_d14532ce": { "message": "左が尖った三角形" },
  "less_than_a26c0641": { "message": "＜" },
  "less_than_or_equal_be5216cb": { "message": "≦" },
  "library_icon_ae1e54cf": { "message": "ライブラリーのアイコン" },
  "light_blue_5374f600": { "message": "ライトブルー" },
  "link_7262adec": { "message": "リンク" },
  "link_options_a16b758b": { "message": "リンクオプション" },
  "link_with_text_starting_with_start_b3fcbe71": {
    "message": "{ start } で始まるテキストとのリンク"
  },
  "links_14b70841": { "message": "リンク" },
  "links_to_an_external_site_de74145d": {
    "message": "外部サイトにリンクしています。"
  },
  "lists_should_be_formatted_as_lists_f862de8d": {
    "message": "リストはリスト形式にしなければなりません。"
  },
  "load_more_35d33c7": { "message": "もっと読み込む" },
  "loading_25990131": { "message": "読み込み中・・・" },
  "loading_bde52856": { "message": "読み込み中" },
  "loading_closed_captions_subtitles_failed_95ceef47": {
    "message": "クローズドキャプション/サブタイトルの読み込みに失敗しました。"
  },
  "loading_failed_b3524381": {
    "message": "読み込みに失敗しました..."
  },
  "loading_failed_e6a9d8ef": {
    "message": "読込みに失敗しました。"
  },
  "loading_folders_d8b5869e": {
    "message": "フォルダを読み込み中..."
  },
  "loading_please_wait_d276220a": {
    "message": "読み込み中 - しばらくお待ちください"
  },
  "loading_preview_9f077aa1": {
    "message": "プレビュー読み込み中"
  },
  "locked_762f138b": {
    "message": "ロックされています"
  },
  "logical_equivalence_76fca396": {
    "message": "論理的等価性"
  },
  "logical_equivalence_short_8efd7b4f": {
    "message": "論理的等価性 (短い)"
  },
  "logical_equivalence_short_and_thick_1e1f654d": {
    "message": "論理的等価性 (短・太)"
  },
  "logical_equivalence_thick_662dd3f2": {
    "message": "論理的等価（厚み）"
  },
  "low_horizontal_dots_cc08498e": {
    "message": "低い水平ドット"
  },
  "magenta_4a65993c": {
    "message": "マジェンタ"
  },
  "maps_to_e5ef7382": {
    "message": "マッピング先："
  },
  "math_icon_ad4e9d03": {
    "message": "数学のアイコン"
  },
  "media_af190855": {
    "message": "メディア"
  },
  "media_file_is_processing_please_try_again_later_58a6d49": {
    "message": "メディアファイルは処理中です。後ほどもう一度やり直してください。"
  },
  "medium_5a8e9ead": { "message": "中" },
  "merge_links_2478df96": { "message": "リンクをマージする" },
  "mic_a7f3d311": { "message": "マイク" },
  "microphone_disabled_15c83130": { "message": "マイク無効" },
  "middle_27dc1d5": { "message": "中位" },
  "minimize_file_preview_da911944": {
    "message": "ファイル プレビューを最小化"
  },
  "minimize_video_20aa554b": {
    "message": "ビデオを最小化"
  },
  "minus_fd961e2e": {
    "message": "マイナス"
  },
  "minus_plus_3461f637": {
    "message": "マイナス/プラス"
  },
  "misc_3b692ea7": {
    "message": "その他"
  },
  "miscellaneous_e9818229": {
    "message": "その他"
  },
  "modules_c4325335": {
    "message": "モジュール"
  },
  "mu_37223b8b": {
    "message": "ミュー"
  },
  "multi_color_image_63d7372f": {
    "message": "マルチカラー画像"
  },
  "multiplication_sign_15f95c22": {
    "message": "乗算記号"
  },
  "music_icon_4db5c972": {
    "message": "音楽のアイコン"
  },
  "must_be_at_least_percentage_22e373b6": {
    "message": "{ percentage }%以上でなければなりません"
  },
  "must_be_at_least_width_x_height_px_41dc825e": {
    "message": "少なくとも { width } x { height }px でなければなりません"
  },
  "my_files_2f621040": {
    "message": "マイ ファイル"
  },
  "n_th_root_9991a6e4": {
    "message": "N番目のルート"
  },
  "nabla_1e216d25": {
    "message": "ナブラ"
  },
  "name_1aed4a1b": {
    "message": "名前"
  },
  "name_color_ceec76ff": {
    "message": "{ name } ({ color })"
  },
  "natural_music_54a70258": {
    "message": "ナチュラル (音楽)"
  },
  "natural_numbers_3da07060": {
    "message": "自然数"
  },
  "navigate_through_the_menu_or_toolbar_415a4e50": {
    "message": "メニューまたはツールバーを移動する"
  },
  "nested_greater_than_d852e60d": { "message": "ネストされた＞" },
  "nested_less_than_27d17e58": { "message": "ネストされた＜" },
  "next_40e12421": { "message": "次へ" },
  "no_accessibility_issues_were_detected_f8d3c875": {
    "message": "アクセシビリティの問題は検出されませんでした。"
  },
  "no_changes_to_save_d29f6e91": { "message": "保存する変更はありません。" },
  "no_e16d9132": { "message": "いいえ" },
  "no_file_chosen_9a880793": { "message": "ファイルが選択されていません" },
  "no_headers_9bc7dc7f": { "message": "ヘッダーなし" },
  "no_preview_is_available_for_this_file_f940114a": {
    "message": "このファイルでは、プレビューは利用できません。"
  },
  "no_results_940393cf": {
    "message": "結果がありません。"
  },
  "no_results_found_for_filterterm_ad1b04c8": {
    "message": "{ filterTerm }の結果が見つかりませんでした"
  },
<<<<<<< HEAD
  "no_video_1ed00b26": {
    "message": "ビデオなし"
  },
  "none_3b5e34d2": {
    "message": "なし"
  },
  "none_selected_b93d56d2": {
    "message": "選択されたものなし"
  },
  "not_equal_6e2980e6": {
    "message": "≠"
  },
=======
  "no_video_1ed00b26": { "message": "ビデオなし" },
  "none_3b5e34d2": { "message": "なし" },
  "none_selected_b93d56d2": { "message": "選択されたものなし" },
  "not_equal_6e2980e6": { "message": "≠" },
>>>>>>> 8e93bf79
  "not_in_not_an_element_of_fb1ffb54": {
    "message": "（）にはない（の要素ではない）"
  },
  "not_negation_1418ebb8": {
    "message": "ない (否定)"
  },
  "not_subset_dc2b5e84": {
    "message": "部分集合ではない"
  },
  "not_subset_strict_23d282bf": {
    "message": "部分集合ではない（厳格）"
  },
  "not_superset_5556b913": {
    "message": "上位集合ではない"
  },
  "not_superset_strict_24e06f36": {
    "message": "上位集合ではない（厳格）"
  },
  "nu_1c0f6848": {
    "message": "ニュー"
  },
  "octagon_e48be9f": {
    "message": "八角形"
  },
  "olive_6a3e4d6b": {
    "message": "オリーブ"
  },
  "omega_8f2c3463": {
    "message": "オメガ"
  },
  "one_of_the_following_styles_must_be_added_to_save__1de769aa": {
    "message": "アイコンを保存するには、以下のいずれかのスタイルを追加する必要があります：アイコンの色、輪郭サイズ、アイコンのテキスト、画像"
  },
  "open_circle_e9bd069": {
    "message": "オープンサークル"
  },
  "open_this_keyboard_shortcuts_dialog_9658b83a": {
    "message": "このキーボードショートカットダイアログを開く"
  },
  "open_title_application_fd624fc5": {
    "message": "{ title }アプリケーションを開く"
  },
  "operators_a2ef9a93": {
    "message": "演算子"
  },
  "or_9b70ccaa": {
    "message": "または"
  },
  "orange_81386a62": {
    "message": "オレンジ"
  },
  "other_editor_shortcuts_may_be_found_at_404aba4a": {
    "message": "他のエディタショートカットは下記をご覧ください"
  },
  "outline_color_3ef2cea7": {
    "message": "輪郭の色"
  },
  "outline_size_a6059a21": {
    "message": "外形寸法"
  },
  "p_is_not_a_valid_protocol_which_must_be_ftp_http_h_adf13fc2": {
    "message": "{ p }は、ftp, http, https, mailto, skype, telであるか、省略可能である有効なプロトコルではありません。"
  },
  "pages_e5414c2c": { "message": "ページ" },
  "paragraph_5e5ad8eb": { "message": "段落" },
  "paragraph_starting_with_start_a59923f8": {
    "message": "{ start } で始まる段落"
  },
  "parallel_d55d6e38": { "message": "並列" },
  "partial_derivative_4a9159df": { "message": "部分(微分)" },
  "paste_5963d1c1": { "message": "貼り付け" },
  "pause_12af3bb4": { "message": "一時停止" },
  "pentagon_17d82ea3": { "message": "ペンタゴン" },
  "people_b4ebb13c": { "message": "メンバー" },
  "percentage_34ab7c2c": { "message": "割合" },
  "percentage_must_be_a_number_8033c341": {
    "message": "パーセンテージは数字でなければなりません"
  },
  "performing_arts_icon_f3497486": {
    "message": "パフォーミングアーツのアイコン"
  },
<<<<<<< HEAD
  "perpendicular_7c48ede4": {
    "message": "垂直"
  },
  "phi_4ac33b6d": {
    "message": "ファイ"
  },
  "phi_variant_c9bb3ac5": {
    "message": "ファイ(変形)"
  },
  "physical_education_icon_d7dffd3e": {
    "message": "体育のアイコン"
  },
  "pi_dc4f0bd8": {
    "message": "パイ"
  },
  "pi_variant_10f5f520": {
    "message": "パイ(変形)"
  },
  "pink_68ad45cb": {
    "message": "ピンク"
  },
  "pixels_52ece7d1": {
    "message": "ピクセル"
  },
  "play_1a47eaa7": {
    "message": "再生"
  },
  "play_media_comment_35257210": {
    "message": "メディア コメントの再生。"
  },
=======
  "perpendicular_7c48ede4": { "message": "垂直" },
  "phi_4ac33b6d": { "message": "ファイ" },
  "phi_variant_c9bb3ac5": { "message": "ファイ(変形)" },
  "physical_education_icon_d7dffd3e": { "message": "体育のアイコン" },
  "pi_dc4f0bd8": { "message": "パイ" },
  "pi_variant_10f5f520": { "message": "パイ(変形)" },
  "pink_68ad45cb": { "message": "ピンク" },
  "pixels_52ece7d1": { "message": "ピクセル" },
  "play_1a47eaa7": { "message": "再生" },
  "play_media_comment_35257210": { "message": "メディア コメントの再生。" },
>>>>>>> 8e93bf79
  "play_media_comment_by_name_from_createdat_c230123d": {
    "message": "{ name }まで{ createdAt }からのメディアのコメントを再生します。"
  },
  "please_allow_canvas_to_access_your_microphone_and__dc2c3079": {
    "message": "Canvas があなたのマイクとウェブカメラにアクセスできるようにしてください。"
  },
  "plus_d43cd4ec": { "message": "プラス" },
  "plus_minus_f8be2e83": { "message": "プラス/マイナス" },
  "posted_when_a578f5ab": { "message": "投稿済み:{ when }" },
  "power_set_4f26f316": { "message": "パワーセット" },
  "precedes_196b9aef": { "message": "優先・先導する" },
  "precedes_equal_20701e84": { "message": "優先・同等" },
  "preformatted_d0670862": { "message": "フォーマット済み" },
  "prev_f82cbc48": { "message": "前へ" },
  "preview_53003fd2": { "message": "プレビュー" },
  "preview_a3f8f854": { "message": "プレビュー" },
  "preview_in_overlay_ed772c46": { "message": "オーバーレイでのプレビュー" },
  "preview_inline_9787330": { "message": "インラインでのプレビュー" },
  "prime_917ea60e": { "message": "素数" },
  "prime_numbers_13464f61": { "message": "素数" },
  "product_39cf144f": { "message": "積" },
  "proportional_f02800cc": { "message": "比例" },
  "protocol_must_be_ftp_http_https_mailto_skype_tel_o_73beb4f8": {
    "message": "プロトコルは、ftp、http、https、mailto、skype、telであるか、省略可能です"
  },
  "psi_e3f5f0f7": {
    "message": "プシー"
  },
  "published_c944a23d": {
    "message": "公開済み"
  },
  "published_when_302d8e23": {
    "message": "公開済み:{ when }"
  },
  "pumpkin_904428d5": {
    "message": "かぼちゃ"
  },
  "purple_7678a9fc": {
    "message": "パープル"
  },
  "quaternions_877024e0": {
    "message": "四元数"
  },
  "quizzes_7e598f57": {
    "message": "小テスト"
  },
  "rational_numbers_80ddaa4a": {
    "message": "有理数"
  },
  "real_numbers_7c99df94": {
    "message": "実数"
  },
  "real_portion_of_complex_number_7dad33b5": {
    "message": "（複素数の）実数部分"
  },
  "record_7c9448b": { "message": "記録" },
  "recording_98da6bda": { "message": "記録" },
  "red_8258edf3": { "message": "レッド" },
  "relationships_6602af70": { "message": "関係" },
  "religion_icon_246e0be1": { "message": "宗教学のアイコン" },
  "remove_heading_style_5fdc8855": { "message": "見出しスタイルを削除する" },
  "replace_e61834a7": { "message": "置換" },
  "reset_95a81614": { "message": "リセット" },
  "resize_ec83d538": { "message": "サイズ変更" },
  "restore_auto_save_deccd84b": {
    "message": "自動保存したものを復元しますか？"
  },
  "reverse_turnstile_does_not_yield_7558be06": {
    "message": "逆向きの回転式改札(イールドなし)"
  },
  "rho_a0244a36": { "message": "ロー" },
  "rho_variant_415245cd": { "message": "ロー (変種)" },
  "rich_content_editor_2708ef21": { "message": "リッチ コンテンツ エディタ" },
  "rich_text_area_press_oskey_f8_for_rich_content_edi_c2f651d": {
    "message": "リッチテキストエリア{ OSKey }+F8 を押すとリッチコンテンツエディタにショートカットできます。"
  },
  "right_angle_bracket_d704e2d6": { "message": "直角ブラケット" },
  "right_arrow_35e0eddf": { "message": "右の矢印" },
  "right_arrow_with_hook_29d92d31": { "message": "右矢印フック付き" },
  "right_ceiling_839dc744": { "message": "右シーリング" },
  "right_curly_brace_5159d5cd": { "message": "右波括弧" },
  "right_downward_harpoon_arrow_d71b114f": { "message": "右下向き銛型矢印" },
  "right_floor_5392d5cf": { "message": "右床" },
  "right_to_left_9cfb092a": { "message": "右から左" },
  "right_upward_harpoon_arrow_f5a34c73": { "message": "右上向き銛型矢印" },
  "rightward_arrow_32932107": { "message": "右向き矢印" },
  "rightward_pointing_triangle_60330f5c": { "message": "右が尖った三角形" },
  "rotate_image_90_degrees_2ab77c05": { "message": "画像を90度回転させる" },
  "rotate_image_90_degrees_6c92cd42": { "message": "画像を90度回転させる" },
  "rotation_9699c538": { "message": "回転" },
  "row_fc0944a7": { "message": "列" },
  "row_group_979f5528": { "message": "列グループ" },
  "sadly_the_pretty_html_editor_is_not_keyboard_acces_50da7665": {
    "message": "残念ながら、pretty HTMLエディタはキーボードからはアクセスできません。生のHTMLエディタにはこちらからアクセスできます。"
  },
  "save_11a80ec3": { "message": "保存" },
  "save_copy_ca63944e": { "message": "コピーを保存する" },
  "save_media_cb9e786e": { "message": "メディアを保存する" },
  "screen_readers_cannot_determine_what_is_displayed__6a5842ab": {
    "message": "スクリーンリーダーは、代替テキストなしでは画像に表示される内容を判別することはできません。また、ファイル名は、しばいば文脈や意味を記述しない無意味な数字や文字列であることがあります。"
  },
  "screen_readers_cannot_determine_what_is_displayed__6f1ea667": {
    "message": "スクリーンリーダーは、画像の内容と意味を説明する代替テキストなしでは画像に表示される内容を判別することはできません。代替テキストは簡潔かつ簡潔でなければなりません。"
  },
  "screen_readers_cannot_determine_what_is_displayed__a57e6723": {
    "message": "スクリーンリーダーは、画像の内容と意味を説明する代替テキストなしでは画像に表示される内容を判別することはできません。"
  },
  "screen_readers_cannot_interpret_tables_without_the_bd861652": {
    "message": "スクリーンリーダーは、適切な構造なしでは表を解釈できません。表のヘッダーは、方向と内容の範囲を提供します。"
  },
  "screen_readers_cannot_interpret_tables_without_the_e62912d5": {
    "message": "スクリーンリーダーは、適切な構造なしでは表を解釈できません。表のキャプションは、表の文脈と一般的な理解を記述するものです。"
  },
  "screen_readers_cannot_interpret_tables_without_the_f0bdec0f": {
    "message": "スクリーンリーダーは、適切な構造なしでは表を解釈できません。表のヘッダーは、コンテンツの方向と概要を提供します。"
  },
  "script_l_42a7b254": { "message": "スクリプト L" },
  "search_280d00bd": { "message": "検索" },
  "select_audio_source_21043cd5": { "message": "音声源を選択" },
  "select_crop_shape_d441feeb": { "message": "クロップ形状の選択" },
  "select_language_7c93a900": { "message": "言語を選択する" },
  "select_video_source_1b5c9dbe": { "message": "ビデオ源を選択" },
  "selected_linkfilename_c093b1f2": { "message": "選択された{ linkFileName }" },
  "set_header_scope_8c548f40": { "message": "ヘッダースコープを設定する" },
  "set_minus_b46e9b88": { "message": "マイナス設定" },
  "set_table_header_cfab13a0": { "message": "表のヘッダーを設定する" },
  "sharp_music_ab956814": { "message": "シャープ (音楽)" },
  "shift_arrows_4d5785fe": { "message": "SHIFT+矢印" },
  "shift_o_to_open_the_pretty_html_editor_55ff5a31": {
    "message": "Shift-Oでpretty HTMLエディタを開きます。"
  },
  "shortcut_911d6255": { "message": "ショートカット" },
  "sighted_users_browse_web_pages_quickly_looking_for_1d4db0c1": {
    "message": "視認ユーザーは大きく太字の見出しを探し、Webページをすばやく参照します。スクリーンリーダーのユーザーは、文脈に基づいた理解を行う際にヘッダーに依存しています。ヘッダーは適切な構造を使用しなければなりません。"
  },
  "sighted_users_browse_web_pages_quickly_looking_for_ade806f5": {
    "message": "視認ユーザーは大きく太字の見出しを探し、Webページをすばやく参照します。スクリーンリーダーのユーザーは、文脈に基づいた理解を行う際にヘッダーに依存しています。ヘッダーは適切な構造内で簡潔でなければなりません。"
  },
  "sigma_5c35e553": { "message": "シグマ" },
  "sigma_variant_8155625": { "message": "シグマ (バリエーション)" },
  "single_color_image_4e5d4dbc": { "message": "単色画像" },
  "single_color_image_color_95fa9a87": { "message": "単色画像の色" },
  "size_b30e1077": { "message": "サイズ" },
  "size_of_caption_file_is_greater_than_the_maximum_m_bff5f86e": {
    "message": "キャプションファイルのサイズが最大 { max } kb の許容ファイルサイズを超えている。"
  },
<<<<<<< HEAD
  "small_b070434a": {
    "message": "小"
  },
  "solid_circle_9f061dfc": {
    "message": "一色の円"
  },
  "something_went_wrong_89195131": {
    "message": "問題が発生しました。"
  },
=======
  "small_b070434a": { "message": "小" },
  "solid_circle_9f061dfc": { "message": "一色の円" },
  "something_went_wrong_89195131": { "message": "問題が発生しました。" },
>>>>>>> 8e93bf79
  "something_went_wrong_accessing_your_webcam_6643b87e": {
    "message": "ウェブカムにアクセス中にエラーが生じました。"
  },
  "something_went_wrong_and_i_don_t_know_what_to_show_e0c54ec8": {
    "message": "何かがうまくいきませんでした。何を見せればいいのかわかりません。"
  },
  "something_went_wrong_check_your_connection_reload__c7868286": {
    "message": "問題が発生しました。接続を確認し、ページを再読み込みして、もう一度やり直してください。"
  },
<<<<<<< HEAD
  "something_went_wrong_d238c551": {
    "message": "なにかが失敗しました"
  },
  "something_went_wrong_while_sharing_your_screen_8de579e5": {
    "message": "画面の共有中に問題が発生しました。"
  },
  "sort_by_e75f9e3e": {
    "message": "分類する"
  },
  "spades_suit_b37020c2": {
    "message": "スペード (1組)"
  },
  "square_511eb3b3": {
    "message": "四角"
  },
  "square_cap_9ec88646": {
    "message": "四角い帽子"
  },
  "square_cup_b0665113": {
    "message": "四角い帽子"
  },
  "square_root_e8bcbc60": {
    "message": "平方根"
  },
  "square_root_symbol_d0898a53": {
    "message": "平方根記号"
  },
  "square_subset_17be67cb": {
    "message": "正方形部分集合"
  },
  "square_subset_strict_7044e84f": {
    "message": "正方形部分集合 (厳密)"
  },
  "square_superset_3be8dae1": {
    "message": "正方形上位集合"
  },
  "square_superset_strict_fa4262e4": {
    "message": "正方形部分集合 (厳密)"
  },
  "star_8d156e09": {
    "message": "スター"
  },
  "start_over_f7552aa9": {
    "message": "最初からやり直し"
  },
  "start_recording_9a65141a": {
    "message": "録画開始"
  },
  "steel_blue_14296f08": {
    "message": "スチールブルー"
  },
  "styles_2aa721ef": {
    "message": "スタイル"
  },
  "submit_a3cc6859": {
    "message": "提出"
  },
  "subscript_59744f96": {
    "message": "下付き"
  },
  "subset_19c1a92f": {
    "message": "部分集合"
  },
  "subset_strict_8d8948d6": {
    "message": "部分集合 (厳密)"
  },
  "succeeds_9cc31be9": {
    "message": "成功"
  },
  "succeeds_equal_158e8c3a": {
    "message": "成功イコール"
  },
  "sum_b0842d31": {
    "message": "合計"
  },
  "superscript_8cb349a2": {
    "message": "上付き"
  },
  "superset_c4db8a7a": {
    "message": "部分集合"
  },
  "superset_strict_c77dd6d2": {
    "message": "部分集合 (厳密)"
  },
=======
  "something_went_wrong_d238c551": { "message": "なにかが失敗しました" },
  "something_went_wrong_while_sharing_your_screen_8de579e5": {
    "message": "画面の共有中に問題が発生しました。"
  },
  "sort_by_e75f9e3e": { "message": "分類する" },
  "spades_suit_b37020c2": { "message": "スペード (1組)" },
  "square_511eb3b3": { "message": "四角" },
  "square_cap_9ec88646": { "message": "四角い帽子" },
  "square_cup_b0665113": { "message": "四角い帽子" },
  "square_root_e8bcbc60": { "message": "平方根" },
  "square_root_symbol_d0898a53": { "message": "平方根記号" },
  "square_subset_17be67cb": { "message": "正方形部分集合" },
  "square_subset_strict_7044e84f": { "message": "正方形部分集合 (厳密)" },
  "square_superset_3be8dae1": { "message": "正方形上位集合" },
  "square_superset_strict_fa4262e4": { "message": "正方形部分集合 (厳密)" },
  "star_8d156e09": { "message": "スター" },
  "start_over_f7552aa9": { "message": "最初からやり直し" },
  "start_recording_9a65141a": { "message": "録画開始" },
  "steel_blue_14296f08": { "message": "スチールブルー" },
  "styles_2aa721ef": { "message": "スタイル" },
  "submit_a3cc6859": { "message": "提出" },
  "subscript_59744f96": { "message": "下付き" },
  "subset_19c1a92f": { "message": "部分集合" },
  "subset_strict_8d8948d6": { "message": "部分集合 (厳密)" },
  "succeeds_9cc31be9": { "message": "成功" },
  "succeeds_equal_158e8c3a": { "message": "成功イコール" },
  "sum_b0842d31": { "message": "合計" },
  "superscript_8cb349a2": { "message": "上付き" },
  "superset_c4db8a7a": { "message": "部分集合" },
  "superset_strict_c77dd6d2": { "message": "部分集合 (厳密)" },
>>>>>>> 8e93bf79
  "supported_file_types_srt_or_webvtt_7d827ed": {
    "message": "サポートされるファイルタイプ：SRT または WebVTT"
  },
  "switch_to_pretty_html_editor_a3cee15f": {
    "message": "「可愛い」htmlエディタに切り替える"
  },
  "switch_to_raw_html_editor_f970ae1a": {
    "message": "「生の」htmlエディタに切り替える"
  },
  "switch_to_the_html_editor_146dfffd": {
    "message": "htmlエディタに切り替える"
  },
  "switch_to_the_rich_text_editor_63c1ecf6": {
    "message": "リッチテキストエディタに切り替える"
  },
  "syllabus_f191f65b": { "message": "シラバス" },
  "system_audio_allowed_b2508f8c": { "message": "システムオーディオを許可" },
  "system_audio_disabled_c177bd13": { "message": "システムオーディオが無効" },
  "tab_arrows_4cf5abfc": { "message": "TAB/矢印" },
  "table_header_starting_with_start_ffcabba6": {
    "message": "{ start } で始まる表ヘッダー"
  },
  "table_starting_with_start_e7232848": { "message": "{ start } で始まる表" },
  "tables_headers_should_specify_scope_5abf3a8e": {
    "message": "表のヘッダーは範囲を指定しなければなりません。"
  },
  "tables_should_include_a_caption_describing_the_con_e91e78fc": {
    "message": "表には、表の内容を説明するキャプションが含まれていなければなりません。"
  },
  "tables_should_include_at_least_one_header_48779eac": {
    "message": "表には、少なくとも1つのヘッダーが含まれていなければなりません。"
  },
  "tau_880974b7": { "message": "タウ" },
  "teal_f729a294": { "message": "ティール" },
  "text_7f4593da": { "message": "テキスト" },
  "text_background_color_16e61c3f": { "message": "テキスト背景の色" },
  "text_color_acf75eb6": { "message": "テキストカラー" },
  "text_is_difficult_to_read_without_sufficient_contr_69e62bd6": {
    "message": "テキストは、テキストと背景との間に十分なコントラストがなければ、特に視力の弱い人にとっては読みにくくなります。"
  },
  "text_larger_than_18pt_or_bold_14pt_should_display__5c364db6": {
    "message": "18pt（または太字14pt）より大きいテキストは、3：1の最小コントラスト比で表示しなければなりません。"
  },
  "text_optional_384f94f7": { "message": "テキスト (オプション)" },
  "text_position_8df8c162": { "message": "テキストの位置" },
  "text_size_887c2f6": { "message": "テキストのサイズ" },
  "text_smaller_than_18pt_or_bold_14pt_should_display_aaffb22b": {
    "message": "18pt（または太字14pt）より小きいテキストは、4.5：1の最小コントラスト比で表示しなければなりません。"
  },
  "the_document_preview_is_currently_being_processed__7d9ea135": {
    "message": "文書のプレビューは現在処理中です。後ほどもう一度やり直してください。"
  },
  "the_first_heading_on_a_page_should_be_an_h2_859089f2": {
    "message": "ページの最初のヘッダーはH2であるべきです。"
  },
  "the_material_is_in_the_public_domain_279c39a3": {
    "message": "この資料はパブリック ドメインです"
  },
  "the_material_is_licensed_under_creative_commons_3242cb5e": {
    "message": "この資料はクリエイティブ コモンズ ライセンスの対象となります"
  },
  "the_material_is_subject_to_an_exception_e_g_fair_u_a39c8ca2": {
    "message": "素材には例外があります。例：公正使用、引用権、または適用される著作権法に基づくその他"
  },
  "the_pretty_html_editor_is_not_keyboard_accessible__d6d5d2b": {
    "message": "pretty HTMLエディタはキーボードからはアクセスできません。ShiftOを押してpretty HTMLエディタを開きます。"
  },
  "therefore_d860e024": {
    "message": "したがって"
  },
  "theta_ce2d2350": {
    "message": "シータ"
  },
  "theta_variant_fff6da6f": {
    "message": "シータ （厳格）"
  },
  "thick_downward_arrow_b85add4c": {
    "message": "下向きの太い矢印"
  },
  "thick_left_arrow_d5f3e925": {
    "message": "左の太い矢印"
  },
  "thick_leftward_arrow_6ab89880": {
    "message": "左向きの太い矢印"
  },
  "thick_right_arrow_3ed5e8f7": {
    "message": "下向きの太い矢印"
  },
  "thick_rightward_arrow_a2e1839e": {
    "message": "右向きの太い矢印"
  },
  "thick_upward_arrow_acd20328": {
    "message": "上向きの太い矢印"
  },
  "this_document_cannot_be_displayed_within_canvas_7aba77be": {
    "message": "この文書は Canvas 内で表示できません。"
  },
  "this_equation_cannot_be_rendered_in_basic_view_9b6c07ae": {
    "message": "この方程式は基本ビューでは描画できません。"
  },
  "this_image_is_currently_unavailable_25c68857": {
    "message": "この画像は現在利用できません"
  },
  "though_your_video_will_have_the_correct_title_in_t_90e427f3": {
    "message": "あなたのビデオのブラウザ内のタイトルは正しいものですが、データベース内でそれを更新できませんでした。"
  },
<<<<<<< HEAD
  "timebar_a4d18443": {
    "message": "タイムバー"
  },
  "title_ee03d132": {
    "message": "タイトル"
  },
  "to_be_posted_when_d24bf7dc": {
    "message": "投稿するには:{ when }"
  },
  "to_do_when_2783d78f": {
    "message": "タスク：{ when }"
  },
=======
  "timebar_a4d18443": { "message": "タイムバー" },
  "title_ee03d132": { "message": "タイトル" },
  "to_be_posted_when_d24bf7dc": { "message": "投稿するには:{ when }" },
  "to_do_when_2783d78f": { "message": "タスク：{ when }" },
>>>>>>> 8e93bf79
  "toggle_summary_group_413df9ac": {
    "message": "{ summary }グループを切り替える"
  },
  "toggle_tooltip_d3b7cb86": {
    "message": "ツールチップを切り替える"
  },
  "tools_2fcf772e": {
    "message": "ツール"
  },
  "top_66e0adb6": {
    "message": "上"
  },
  "tray_839df38a": {
    "message": "トレイ"
  },
  "triangle_6072304e": {
    "message": "三角形"
  },
  "turnstile_yields_f9e76df1": {
    "message": "回転式改札(イールド)"
  },
  "type_control_f9_to_access_image_options_text_a47e319f": {
    "message": "Ctrl F9 と入力して、画像オプションにアクセスします。{ text }"
  },
  "type_control_f9_to_access_link_options_text_4ead9682": {
    "message": "Ctrl F9 と入力して、リンクオプションにアクセスします。{ text }"
  },
  "type_control_f9_to_access_table_options_text_92141329": {
    "message": "Ctrl F9 と入力して、テーブルオプションにアクセスします。{ text }"
  },
<<<<<<< HEAD
  "union_e6b57a53": {
    "message": "ユニオン"
  },
  "unpublished_dfd8801": {
    "message": "未公開"
  },
  "untitled_16aa4f2b": {
    "message": "無題"
  },
  "untitled_efdc2d7d": {
    "message": "無題"
  },
  "up_and_left_diagonal_arrow_e4a74a23": {
    "message": "上・左斜め矢印"
  },
  "up_and_right_diagonal_arrow_935b902e": {
    "message": "上・右の対角線矢印"
  },
  "upload_file_fd2361b8": {
    "message": "ファイルアップロード"
  },
  "upload_image_6120b609": {
    "message": "イメージのアップロード"
  },
  "upload_media_ce31135a": {
    "message": "メディアを読み込む"
  },
  "uploading_19e8a4e7": {
    "message": "アップロードしています"
  },
  "uppercase_delta_d4f4bc41": {
    "message": "大文字のデルタ"
  },
  "uppercase_gamma_86f492e9": {
    "message": "大文字のガンマ"
  },
  "uppercase_lambda_c78d8ed4": {
    "message": "大文字のラムダ"
  },
  "uppercase_omega_8aedfa2": {
    "message": "大文字のオメガ"
  },
  "uppercase_phi_caa36724": {
    "message": "大文字のファイ"
  },
  "uppercase_pi_fcc70f5e": {
    "message": "大文字のパイ"
  },
  "uppercase_psi_6395acbe": {
    "message": "大文字のプシー"
  },
  "uppercase_sigma_dbb70e92": {
    "message": "大文字のシグマ"
  },
  "uppercase_theta_49afc891": {
    "message": "大文字のシータ"
  },
  "uppercase_upsilon_8c1e623e": {
    "message": "大文字のユプシロン"
  },
  "uppercase_xi_341e8556": {
    "message": "大文字のクシー"
  },
  "upsilon_33651634": {
    "message": "ユプシロン"
  },
=======
  "union_e6b57a53": { "message": "ユニオン" },
  "unpublished_dfd8801": { "message": "未公開" },
  "untitled_16aa4f2b": { "message": "無題" },
  "untitled_efdc2d7d": { "message": "無題" },
  "up_and_left_diagonal_arrow_e4a74a23": { "message": "上・左斜め矢印" },
  "up_and_right_diagonal_arrow_935b902e": { "message": "上・右の対角線矢印" },
  "upload_file_fd2361b8": { "message": "ファイルアップロード" },
  "upload_image_6120b609": { "message": "イメージのアップロード" },
  "upload_media_ce31135a": { "message": "メディアを読み込む" },
  "uploading_19e8a4e7": { "message": "アップロードしています" },
  "uppercase_delta_d4f4bc41": { "message": "大文字のデルタ" },
  "uppercase_gamma_86f492e9": { "message": "大文字のガンマ" },
  "uppercase_lambda_c78d8ed4": { "message": "大文字のラムダ" },
  "uppercase_omega_8aedfa2": { "message": "大文字のオメガ" },
  "uppercase_phi_caa36724": { "message": "大文字のファイ" },
  "uppercase_pi_fcc70f5e": { "message": "大文字のパイ" },
  "uppercase_psi_6395acbe": { "message": "大文字のプシー" },
  "uppercase_sigma_dbb70e92": { "message": "大文字のシグマ" },
  "uppercase_theta_49afc891": { "message": "大文字のシータ" },
  "uppercase_upsilon_8c1e623e": { "message": "大文字のユプシロン" },
  "uppercase_xi_341e8556": { "message": "大文字のクシー" },
  "upsilon_33651634": { "message": "ユプシロン" },
>>>>>>> 8e93bf79
  "upward_and_downward_pointing_arrow_fa90a918": {
    "message": "上と下を指す尖った矢印"
  },
  "upward_and_downward_pointing_arrow_thick_d420fdef": {
    "message": "上と下を指す尖った矢印(太い)"
  },
  "upward_arrow_9992cb2d": {
    "message": "上向き矢印"
  },
  "upward_pointing_triangle_d078d7cb": {
    "message": "上が尖った三角形"
  },
  "url_22a5f3b8": {
    "message": "URL"
  },
  "usage_right_ff96f3e2": {
    "message": "使用権:"
  },
  "usage_rights_required_5fe4dd68": {
    "message": "使用権:（必須）"
  },
  "use_arrow_keys_to_navigate_options_2021cc50": {
    "message": "矢印キーを使用してオプションを移動します。"
  },
  "use_arrow_keys_to_select_a_shape_c8eb57ed": {
    "message": "矢印キーで図形を選択します。"
  },
  "use_arrow_keys_to_select_a_size_699a19f4": {
    "message": "矢印キーを使ってサイズを選択します。"
  },
  "use_arrow_keys_to_select_a_text_position_72f9137c": {
    "message": "矢印キーを使ってテキストの位置を選択します。"
  },
  "use_arrow_keys_to_select_a_text_size_65e89336": {
    "message": "矢印キーを使ってテキストのサイズを選択します。"
  },
  "use_arrow_keys_to_select_an_outline_size_e009d6b0": {
    "message": "矢印キーを使ってアウトラインサイズを選択します。"
  },
  "used_by_screen_readers_to_describe_the_content_of__4f14b4e4": {
    "message": "スクリーンリーダーで使用される{ TYPE }"
  },
  "used_by_screen_readers_to_describe_the_content_of__b1e76d9e": {
    "message": "スクリーンリーダーが画像のコンテンツを説明するのに使用します"
  },
  "used_by_screen_readers_to_describe_the_video_37ebad25": {
    "message": "ビデオを説明する際にスクリーンリーダーが使用"
  },
  "user_documents_c206e61f": {
    "message": "ユーザードキュメント"
  },
  "user_files_78e21703": {
    "message": "ユーザーファイル"
  },
  "user_images_b6490852": {
    "message": "ユーザー画像"
  },
  "user_media_14fbf656": {
    "message": "ユーザーメディア"
  },
  "vector_notation_cf6086ab": {
    "message": "ベクトル (表記法)"
  },
  "vertical_bar_set_builder_notation_4300495f": {
    "message": "垂直のバー（ビルダー表記法を設定）"
  },
<<<<<<< HEAD
  "vertical_dots_bfb21f14": {
    "message": "垂直の点"
  },
  "video_options_24ef6e5d": {
    "message": "ビデオオプション"
  },
  "video_options_tray_3b9809a5": {
    "message": "ビデオオプショントレイ"
  },
  "video_player_b371005": {
    "message": "ビデオプレーヤー"
  },
  "video_player_for_9e7d373b": {
    "message": "（）のビデオプレーヤー "
  },
=======
  "vertical_dots_bfb21f14": { "message": "垂直の点" },
  "video_options_24ef6e5d": { "message": "ビデオオプション" },
  "video_options_tray_3b9809a5": { "message": "ビデオオプショントレイ" },
  "video_player_b371005": { "message": "ビデオプレーヤー" },
  "video_player_for_9e7d373b": { "message": "（）のビデオプレーヤー " },
>>>>>>> 8e93bf79
  "video_player_for_title_ffd9fbc4": {
    "message": "{ title }のビデオプレーヤー"
  },
  "view_ba339f93": {
    "message": "表示"
  },
  "view_description_30446afc": {
    "message": "説明の表示"
  },
  "view_keyboard_shortcuts_34d1be0b": {
    "message": "キーボードのショートカットを見る"
  },
  "view_title_description_67940918": {
    "message": "{ title }説明の表示"
  },
  "view_word_and_character_counts_a743dd0c": {
    "message": "語数・文字数を表示"
  },
  "we_couldn_t_detect_a_working_microphone_connected__ceb71c40": {
    "message": "デバイスに接続されているオンになっているマイクを検出できませんでした。"
  },
  "we_couldn_t_detect_a_working_webcam_connected_to_y_6715cc4": {
    "message": "デバイスに接続されているオンになっているウェブカメラを検出できませんでした。"
  },
  "we_couldn_t_detect_a_working_webcam_or_microphone__263b6674": {
    "message": "デバイスに接続されているオンになっているウェブカメラやマイクを検出できませんでした。"
  },
  "webcam_disabled_30c66986": { "message": "ウェブカメラが無効" },
  "webcam_fe91b20f": { "message": "ウェブカム" },
  "webpages_should_only_have_a_single_h1_which_is_aut_dc99189e": {
    "message": "ウェブページのH1は1つだけであるべきで、これはページのタイトルに自動的に使用されます。コンテンツの最初のヘッダーはH2であるべきです。"
  },
  "when_markup_is_used_that_visually_formats_items_as_f941fc1b": {
    "message": "アイテムをリスト形式に視覚的にフォーマットするマークアップが使用されますが、リストの関係を示唆するものではなく、ユーザが情報をナビゲートするのは難しいかもしれません。"
  },
  "white_87fa64fd": { "message": "ホワイト" },
  "why_523b3d8c": { "message": "理由" },
  "width_492fec76": { "message": "幅" },
  "width_and_height_must_be_numbers_110ab2e3": {
    "message": "幅と高さは数字でなければなりません"
  },
  "width_x_height_px_ff3ccb93": {
    "message": "{ width } x { height }px"
  },
  "wiki_home_9cd54d0": {
    "message": "Wiki ホーム"
  },
  "wreath_product_200b38ef": {
    "message": "花輪製品"
  },
  "xi_149681d0": {
    "message": "クシー"
  },
  "yes_dde87d5": {
    "message": "はい"
  },
  "you_have_unsaved_changes_in_the_icon_maker_tray_do_e8cf5f1b": {
    "message": "Icon Makerトレイに未保存の変更があります。これらの変更を保存せずに続行しますか？"
  },
  "you_may_need_to_adjust_additional_headings_to_main_975f0eee": {
    "message": "ページの階層を維持するために、追加のヘッダーを調整する必要がある場合があります。"
  },
  "you_may_not_upload_an_empty_file_11c31eb2": {
    "message": "空のファイルをアップロードすることはできません。"
  },
  "your_image_has_been_compressed_for_icon_maker_imag_2e45cd91": {
    "message": "あなたの画像はIcon Maker用に圧縮されています。{ size }KB未満の画像は圧縮されません。"
  },
  "your_microphone_is_blocked_in_the_browser_settings_42af0ddc": {
    "message": "ブラウザの設定でマイクがブロックされています。"
  },
  "your_webcam_and_microphone_are_blocked_in_the_brow_73357dc6": {
    "message": "ブラウザの設定でウェブカメラとマイクがブロックされています。"
  },
  "your_webcam_is_blocked_in_the_browser_settings_7f638128": {
    "message": "ブラウザの設定でウェブカメラがブロックされています。"
  },
  "your_webcam_may_already_be_in_use_6cd64c25": {
    "message": "あなたのウェブカメラは既に使用中かもしれません。"
  },
<<<<<<< HEAD
  "zeta_5ef24f0e": {
    "message": "ゼータ"
  },
  "zoom_f3e54d69": {
    "message": "Zoom"
  },
  "zoom_in_image_bb97d4f": {
    "message": "画像を拡大する"
  },
  "zoom_out_image_d0a0a2ec": {
    "message": "画像を縮小する"
  }
=======
  "zeta_5ef24f0e": { "message": "ゼータ" },
  "zoom_f3e54d69": { "message": "Zoom" },
  "zoom_in_image_bb97d4f": { "message": "画像を拡大する" },
  "zoom_out_image_d0a0a2ec": { "message": "画像を縮小する" }
>>>>>>> 8e93bf79
}


formatMessage.addLocale({ja: locale})<|MERGE_RESOLUTION|>--- conflicted
+++ resolved
@@ -57,60 +57,30 @@
   "an_error_occurred_uploading_your_media_71f1444d": {
     "message": "あなたのメディアをアップロードする際にエラーが発生しました。"
   },
-  "and_7fcc2911": {
-    "message": "および"
-  },
-  "angle_c5b4ec50": {
-    "message": "角度"
-  },
-  "announcement_list_da155734": {
-    "message": "アナウンス リスト"
-  },
-  "announcements_a4b8ed4a": {
-    "message": "発表"
-  },
-  "apply_781a2546": {
-    "message": "適用"
-  },
+  "and_7fcc2911": { "message": "および" },
+  "angle_c5b4ec50": { "message": "角度" },
+  "announcement_list_da155734": { "message": "アナウンス リスト" },
+  "announcements_a4b8ed4a": { "message": "発表" },
+  "apply_781a2546": { "message": "適用" },
   "apply_changes_to_all_instances_of_this_icon_maker__2642f466": {
     "message": "コース内のこのアイコンメーカーのアイコンのすべてのインスタンスに変更を適用する"
   },
-  "approaches_the_limit_893aeec9": {
-    "message": "限界に近づく"
-  },
-  "approximately_e7965800": {
-    "message": "だいたい"
-  },
-  "apps_54d24a47": {
-    "message": "アプリ"
-  },
-  "arrows_464a3e54": {
-    "message": "矢印"
-  },
-  "art_icon_8e1daad": {
-    "message": "アートのアイコン"
-  },
+  "approaches_the_limit_893aeec9": { "message": "限界に近づく" },
+  "approximately_e7965800": { "message": "だいたい" },
+  "apps_54d24a47": { "message": "アプリ" },
+  "arrows_464a3e54": { "message": "矢印" },
+  "art_icon_8e1daad": { "message": "アートのアイコン" },
   "aspect_ratio_will_be_preserved_cb5fdfb8": {
     "message": "アスペクト比は維持されます"
   },
-  "assignments_1e02582c": {
-    "message": "課題"
-  },
-  "asterisk_82255584": {
-    "message": "アスタリスク"
-  },
-  "attributes_963ba262": {
-    "message": "属性"
-  },
+  "assignments_1e02582c": { "message": "課題" },
+  "asterisk_82255584": { "message": "アスタリスク" },
+  "attributes_963ba262": { "message": "属性" },
   "audio_and_video_recording_not_supported_please_use_5ce3f0d7": {
     "message": "音声および動画の記録はサポートされていません。他のブラウザを使用してください。"
   },
-  "audio_options_feb58e2c": {
-    "message": "オーディオオプション"
-  },
-  "audio_options_tray_33a90711": {
-    "message": "オーディオオプショントレイ"
-  },
+  "audio_options_feb58e2c": { "message": "オーディオオプション" },
+  "audio_options_tray_33a90711": { "message": "オーディオオプショントレイ" },
   "audio_player_for_title_20cc70d": {
     "message": "{ title }のオーディオプレーヤー"
   },
@@ -155,21 +125,11 @@
   "choose_caption_file_9c45bc4e": {
     "message": "キャプションファイルを選択する"
   },
-  "choose_usage_rights_33683854": {
-    "message": "使用権を選択..."
-  },
-  "circle_484abe63": {
-    "message": "円"
-  },
-  "clear_2084585f": {
-    "message": "クリア"
-  },
-  "clear_image_3213fe62": {
-    "message": "画像を消す"
-  },
-  "clear_selected_file_82388e50": {
-    "message": "選択したファイルを消去する"
-  },
+  "choose_usage_rights_33683854": { "message": "使用権を選択..." },
+  "circle_484abe63": { "message": "円" },
+  "clear_2084585f": { "message": "クリア" },
+  "clear_image_3213fe62": { "message": "画像を消す" },
+  "clear_selected_file_82388e50": { "message": "選択したファイルを消去する" },
   "clear_selected_file_filename_2fe8a58e": {
     "message": "選択されたファイルを削除：{ filename }"
   },
@@ -201,18 +161,12 @@
   "closed_captions_subtitles_e6aaa016": {
     "message": "クローズドキャプション/字幕"
   },
-  "clubs_suit_c1ffedff": {
-    "message": "クラブ(1組)"
-  },
-  "collaborations_5c56c15f": {
-    "message": "コラボレーション"
-  },
+  "clubs_suit_c1ffedff": { "message": "クラブ(1組)" },
+  "collaborations_5c56c15f": { "message": "コラボレーション" },
   "collapse_to_hide_types_1ab46d2e": {
     "message": "{ types } を非表示にするには破損する"
   },
-  "color_picker_6b359edf": {
-    "message": "色を選択"
-  },
+  "color_picker_6b359edf": { "message": "色を選択" },
   "color_picker_colorname_selected_ad4cf400": {
     "message": "色を選択（{ colorName }が現在選択されている）"
   },
@@ -226,48 +180,24 @@
   "content_is_still_being_uploaded_if_you_continue_it_8f06d0cb": {
     "message": "コンテンツはまだアップロード中です。続行すると適切に埋め込まれません。"
   },
-  "content_subtype_5ce35e88": {
-    "message": "コンテンツのサブタイプ"
-  },
-  "content_type_2cf90d95": {
-    "message": "コンテンツ タイプ"
-  },
-  "coproduct_e7838082": {
-    "message": "共製品"
-  },
-  "copyright_holder_66ee111": {
-    "message": "著作権保有者:"
-  },
+  "content_subtype_5ce35e88": { "message": "コンテンツのサブタイプ" },
+  "content_type_2cf90d95": { "message": "コンテンツ タイプ" },
+  "coproduct_e7838082": { "message": "共製品" },
+  "copyright_holder_66ee111": { "message": "著作権保有者:" },
   "count_plural_0_0_words_one_1_word_other_words_acf32eca": {
     "message": "{ count, plural,\n     =0 {0 語}\n    one {1 語}\n  other {# 語}\n}"
   },
   "count_plural_one_item_loaded_other_items_loaded_857023b7": {
     "message": "{ count, plural,\n    one {# アイテムを読込みました}\n  other {# アイテムを読込みました}\n}"
   },
-  "course_documents_104d76e0": {
-    "message": "コースドキュメント"
-  },
-  "course_files_62deb8f8": {
-    "message": "コースファイル"
-  },
-  "course_files_a31f97fc": {
-    "message": "コース ファイル"
-  },
-  "course_images_f8511d04": {
-    "message": "コース画像"
-  },
-  "course_links_b56959b9": {
-    "message": "コースリンク"
-  },
-  "course_media_ec759ad": {
-    "message": "コースメディア"
-  },
-  "course_navigation_dd035109": {
-    "message": "コース ナビゲーション"
-  },
-  "create_icon_110d6463": {
-    "message": "アイコンを作成する"
-  },
+  "course_documents_104d76e0": { "message": "コースドキュメント" },
+  "course_files_62deb8f8": { "message": "コースファイル" },
+  "course_files_a31f97fc": { "message": "コース ファイル" },
+  "course_images_f8511d04": { "message": "コース画像" },
+  "course_links_b56959b9": { "message": "コースリンク" },
+  "course_media_ec759ad": { "message": "コースメディア" },
+  "course_navigation_dd035109": { "message": "コース ナビゲーション" },
+  "create_icon_110d6463": { "message": "アイコンを作成する" },
   "creative_commons_license_725584ae": {
     "message": "クリエイティブ コモンズ ライセンス:"
   },
@@ -309,57 +239,29 @@
   "display_text_link_opens_in_a_new_tab_75e9afc9": {
     "message": "テキストリンクを表示する (新しいタブが開きます)"
   },
-  "division_sign_72190870": {
-    "message": "分割サイン"
-  },
-  "documents_81393201": {
-    "message": "ドキュメント"
-  },
-  "done_54e3d4b6": {
-    "message": "完了"
-  },
-  "double_dagger_faf78681": {
-    "message": "ダブルの短剣"
-  },
-  "down_and_left_diagonal_arrow_40ef602c": {
-    "message": "下・左の対角線矢印"
-  },
-  "down_and_right_diagonal_arrow_6ea0f460": {
-    "message": "下・右の対角線矢印"
-  },
-  "download_filename_2baae924": {
-    "message": "{ filename }をダウンロードする"
-  },
-  "downward_arrow_cca52012": {
-    "message": "下向きの矢印"
-  },
-  "downward_pointing_triangle_2a12a601": {
-    "message": "逆三角形"
-  },
-  "drag_a_file_here_1bf656d5": {
-    "message": "ファイルをここにドラッグする"
-  },
+  "division_sign_72190870": { "message": "分割サイン" },
+  "documents_81393201": { "message": "ドキュメント" },
+  "done_54e3d4b6": { "message": "完了" },
+  "double_dagger_faf78681": { "message": "ダブルの短剣" },
+  "down_and_left_diagonal_arrow_40ef602c": { "message": "下・左の対角線矢印" },
+  "down_and_right_diagonal_arrow_6ea0f460": { "message": "下・右の対角線矢印" },
+  "download_filename_2baae924": { "message": "{ filename }をダウンロードする" },
+  "downward_arrow_cca52012": { "message": "下向きの矢印" },
+  "downward_pointing_triangle_2a12a601": { "message": "逆三角形" },
+  "drag_a_file_here_1bf656d5": { "message": "ファイルをここにドラッグする" },
   "drag_and_drop_or_click_to_browse_your_computer_60772d6d": {
     "message": "ドラッグアンドドロップまたはクリックしてコンピュータを参照"
   },
   "drag_handle_use_up_and_down_arrows_to_resize_e29eae5c": {
     "message": "ハンドルをドラッグします。上下矢印を使用してサイズを変更する"
   },
-  "due_multiple_dates_cc0ee3f5": {
-    "message": "期限：複数の日付"
-  },
-  "due_when_7eed10c6": {
-    "message": "期限：{ when }"
-  },
+  "due_multiple_dates_cc0ee3f5": { "message": "期限：複数の日付" },
+  "due_when_7eed10c6": { "message": "期限：{ when }" },
   "edit_alt_text_for_this_icon_instance_9c6fc5fd": {
     "message": "このアイコンインスタンスのaltテキストを編集する"
   },
-  "edit_c5fbea07": {
-    "message": "編集"
-  },
-  "edit_course_link_5a5c3c59": {
-    "message": "コースリンクを編集"
-  },
+  "edit_c5fbea07": { "message": "編集" },
+  "edit_course_link_5a5c3c59": { "message": "コースリンクを編集" },
   "edit_existing_icon_maker_icon_5d0ebb3f": {
     "message": "既存のアイコンメーカーのアイコンを編集する"
   },
@@ -384,69 +286,33 @@
   "enter_at_least_3_characters_to_search_4f037ee0": {
     "message": "検索する語を3文字以上入力してください"
   },
-  "epsilon_54bb8afa": {
-    "message": "エプシロン"
-  },
-  "epsilon_variant_d31f1e77": {
-    "message": "イプシロン(変形)"
-  },
-  "equals_sign_c51bdc58": {
-    "message": "等記号"
-  },
-  "equation_editor_39fbc3f1": {
-    "message": "方程式エディタ"
-  },
-  "equivalence_class_7b0f11c0": {
-    "message": "等価クラス"
-  },
-  "equivalent_identity_654b3ce5": {
-    "message": "等価 (同一性)"
-  },
-  "eta_b8828f99": {
-    "message": "イータ"
-  },
-  "exists_2e62bdaa": {
-    "message": "存在する"
-  },
-  "exit_fullscreen_b7eb0aa4": {
-    "message": "全画面表示終了"
-  },
+  "epsilon_54bb8afa": { "message": "エプシロン" },
+  "epsilon_variant_d31f1e77": { "message": "イプシロン(変形)" },
+  "equals_sign_c51bdc58": { "message": "等記号" },
+  "equation_editor_39fbc3f1": { "message": "方程式エディタ" },
+  "equivalence_class_7b0f11c0": { "message": "等価クラス" },
+  "equivalent_identity_654b3ce5": { "message": "等価 (同一性)" },
+  "eta_b8828f99": { "message": "イータ" },
+  "exists_2e62bdaa": { "message": "存在する" },
+  "exit_fullscreen_b7eb0aa4": { "message": "全画面表示終了" },
   "expand_preview_by_default_2abbf9f8": {
     "message": "デフォルトによるプレビューの拡大"
   },
-  "expand_to_see_types_f5d29352": {
-    "message": "{ types } を拡張して表示"
-  },
-  "external_tools_6e77821": {
-    "message": "外部ツール"
-  },
-  "extra_large_b6cdf1ff": {
-    "message": "特大"
-  },
-  "extra_small_9ae33252": {
-    "message": "超小型"
-  },
-  "extracurricular_icon_67c8ca42": {
-    "message": "課外活動のアイコン"
-  },
-  "f_function_fe422d65": {
-    "message": "F (関数)"
-  },
+  "expand_to_see_types_f5d29352": { "message": "{ types } を拡張して表示" },
+  "external_tools_6e77821": { "message": "外部ツール" },
+  "extra_large_b6cdf1ff": { "message": "特大" },
+  "extra_small_9ae33252": { "message": "超小型" },
+  "extracurricular_icon_67c8ca42": { "message": "課外活動のアイコン" },
+  "f_function_fe422d65": { "message": "F (関数)" },
   "failed_getting_file_contents_e9ea19f4": {
     "message": "ファイルのコンテンツ取得に失敗しました"
   },
-  "file_name_8fd421ff": {
-    "message": "ファイル名"
-  },
+  "file_name_8fd421ff": { "message": "ファイル名" },
   "file_storage_quota_exceeded_b7846cd1": {
     "message": "ファイル保存のサイズを超過"
   },
-  "file_url_c12b64be": {
-    "message": "ファイル URL"
-  },
-  "filename_file_icon_602eb5de": {
-    "message": "{ filename } ファイルアイコン"
-  },
+  "file_url_c12b64be": { "message": "ファイル URL" },
+  "filename_file_icon_602eb5de": { "message": "{ filename } ファイルアイコン" },
   "filename_image_preview_6cef8f26": {
     "message": "{ filename } 画像プレビュー"
   },
@@ -475,18 +341,10 @@
   "found_count_plural_0_results_one_result_other_resu_46aeaa01": {
     "message": "{ count, plural,\n     =0 {# 結果}\n    one {# 1つの結果}\n  other {# 結果}\n}が見つかりました"
   },
-  "fraction_41bac7af": {
-    "message": "分数・分画"
-  },
-  "fullscreen_873bf53f": {
-    "message": "全画面"
-  },
-  "gamma_1767928": {
-    "message": "ガンマ"
-  },
-  "generating_preview_45b53be0": {
-    "message": "プレビュー中..."
-  },
+  "fraction_41bac7af": { "message": "分数・分画" },
+  "fullscreen_873bf53f": { "message": "全画面" },
+  "gamma_1767928": { "message": "ガンマ" },
+  "generating_preview_45b53be0": { "message": "プレビュー中..." },
   "gif_png_format_images_larger_than_size_kb_are_not__7af3bdbd": {
     "message": "{ size }KBを超えるGIF/PNG形式の画像は現在サポートされていません。"
   },
@@ -543,36 +401,16 @@
   "i_have_obtained_permission_to_use_this_file_6386f087": {
     "message": "このファイルを使用する権限を取得しています。"
   },
-  "i_hold_the_copyright_71ee91b1": {
-    "message": "著作権を保有しています"
-  },
-  "icon_215a1dc6": {
-    "message": "アイコン"
-  },
-  "icon_8168b2f8": {
-    "message": "アイコン"
-  },
-  "icon_color_b86dd6d6": {
-    "message": "アイコンカラー"
-  },
-  "icon_maker_icons_cc560f7e": {
-    "message": "アイコンメーカーのアイコン"
-  },
-  "icon_options_7e32746e": {
-    "message": "アイコンオプション"
-  },
-  "icon_options_tray_2b407977": {
-    "message": "アイコンオプショントレイ"
-  },
-  "icon_preview_1782a1d9": {
-    "message": "アイコンプレビュー"
-  },
-  "icon_shape_30b61e7": {
-    "message": "アイコンの形状"
-  },
-  "icon_size_9353edea": {
-    "message": "アイコンのサイズ"
-  },
+  "i_hold_the_copyright_71ee91b1": { "message": "著作権を保有しています" },
+  "icon_215a1dc6": { "message": "アイコン" },
+  "icon_8168b2f8": { "message": "アイコン" },
+  "icon_color_b86dd6d6": { "message": "アイコンカラー" },
+  "icon_maker_icons_cc560f7e": { "message": "アイコンメーカーのアイコン" },
+  "icon_options_7e32746e": { "message": "アイコンオプション" },
+  "icon_options_tray_2b407977": { "message": "アイコンオプショントレイ" },
+  "icon_preview_1782a1d9": { "message": "アイコンプレビュー" },
+  "icon_shape_30b61e7": { "message": "アイコンの形状" },
+  "icon_size_9353edea": { "message": "アイコンのサイズ" },
   "if_left_empty_link_text_will_display_as_course_lin_61087540": {
     "message": "空のリンクのままの場合、テキストがコースリンク名として表示されます。"
   },
@@ -680,51 +518,25 @@
   "loading_closed_captions_subtitles_failed_95ceef47": {
     "message": "クローズドキャプション/サブタイトルの読み込みに失敗しました。"
   },
-  "loading_failed_b3524381": {
-    "message": "読み込みに失敗しました..."
-  },
-  "loading_failed_e6a9d8ef": {
-    "message": "読込みに失敗しました。"
-  },
-  "loading_folders_d8b5869e": {
-    "message": "フォルダを読み込み中..."
-  },
+  "loading_failed_b3524381": { "message": "読み込みに失敗しました..." },
+  "loading_failed_e6a9d8ef": { "message": "読込みに失敗しました。" },
+  "loading_folders_d8b5869e": { "message": "フォルダを読み込み中..." },
   "loading_please_wait_d276220a": {
     "message": "読み込み中 - しばらくお待ちください"
   },
-  "loading_preview_9f077aa1": {
-    "message": "プレビュー読み込み中"
-  },
-  "locked_762f138b": {
-    "message": "ロックされています"
-  },
-  "logical_equivalence_76fca396": {
-    "message": "論理的等価性"
-  },
-  "logical_equivalence_short_8efd7b4f": {
-    "message": "論理的等価性 (短い)"
-  },
+  "loading_preview_9f077aa1": { "message": "プレビュー読み込み中" },
+  "locked_762f138b": { "message": "ロックされています" },
+  "logical_equivalence_76fca396": { "message": "論理的等価性" },
+  "logical_equivalence_short_8efd7b4f": { "message": "論理的等価性 (短い)" },
   "logical_equivalence_short_and_thick_1e1f654d": {
     "message": "論理的等価性 (短・太)"
   },
-  "logical_equivalence_thick_662dd3f2": {
-    "message": "論理的等価（厚み）"
-  },
-  "low_horizontal_dots_cc08498e": {
-    "message": "低い水平ドット"
-  },
-  "magenta_4a65993c": {
-    "message": "マジェンタ"
-  },
-  "maps_to_e5ef7382": {
-    "message": "マッピング先："
-  },
-  "math_icon_ad4e9d03": {
-    "message": "数学のアイコン"
-  },
-  "media_af190855": {
-    "message": "メディア"
-  },
+  "logical_equivalence_thick_662dd3f2": { "message": "論理的等価（厚み）" },
+  "low_horizontal_dots_cc08498e": { "message": "低い水平ドット" },
+  "magenta_4a65993c": { "message": "マジェンタ" },
+  "maps_to_e5ef7382": { "message": "マッピング先：" },
+  "math_icon_ad4e9d03": { "message": "数学のアイコン" },
+  "media_af190855": { "message": "メディア" },
   "media_file_is_processing_please_try_again_later_58a6d49": {
     "message": "メディアファイルは処理中です。後ほどもう一度やり直してください。"
   },
@@ -736,63 +548,29 @@
   "minimize_file_preview_da911944": {
     "message": "ファイル プレビューを最小化"
   },
-  "minimize_video_20aa554b": {
-    "message": "ビデオを最小化"
-  },
-  "minus_fd961e2e": {
-    "message": "マイナス"
-  },
-  "minus_plus_3461f637": {
-    "message": "マイナス/プラス"
-  },
-  "misc_3b692ea7": {
-    "message": "その他"
-  },
-  "miscellaneous_e9818229": {
-    "message": "その他"
-  },
-  "modules_c4325335": {
-    "message": "モジュール"
-  },
-  "mu_37223b8b": {
-    "message": "ミュー"
-  },
-  "multi_color_image_63d7372f": {
-    "message": "マルチカラー画像"
-  },
-  "multiplication_sign_15f95c22": {
-    "message": "乗算記号"
-  },
-  "music_icon_4db5c972": {
-    "message": "音楽のアイコン"
-  },
+  "minimize_video_20aa554b": { "message": "ビデオを最小化" },
+  "minus_fd961e2e": { "message": "マイナス" },
+  "minus_plus_3461f637": { "message": "マイナス/プラス" },
+  "misc_3b692ea7": { "message": "その他" },
+  "miscellaneous_e9818229": { "message": "その他" },
+  "modules_c4325335": { "message": "モジュール" },
+  "mu_37223b8b": { "message": "ミュー" },
+  "multi_color_image_63d7372f": { "message": "マルチカラー画像" },
+  "multiplication_sign_15f95c22": { "message": "乗算記号" },
+  "music_icon_4db5c972": { "message": "音楽のアイコン" },
   "must_be_at_least_percentage_22e373b6": {
     "message": "{ percentage }%以上でなければなりません"
   },
   "must_be_at_least_width_x_height_px_41dc825e": {
     "message": "少なくとも { width } x { height }px でなければなりません"
   },
-  "my_files_2f621040": {
-    "message": "マイ ファイル"
-  },
-  "n_th_root_9991a6e4": {
-    "message": "N番目のルート"
-  },
-  "nabla_1e216d25": {
-    "message": "ナブラ"
-  },
-  "name_1aed4a1b": {
-    "message": "名前"
-  },
-  "name_color_ceec76ff": {
-    "message": "{ name } ({ color })"
-  },
-  "natural_music_54a70258": {
-    "message": "ナチュラル (音楽)"
-  },
-  "natural_numbers_3da07060": {
-    "message": "自然数"
-  },
+  "my_files_2f621040": { "message": "マイ ファイル" },
+  "n_th_root_9991a6e4": { "message": "N番目のルート" },
+  "nabla_1e216d25": { "message": "ナブラ" },
+  "name_1aed4a1b": { "message": "名前" },
+  "name_color_ceec76ff": { "message": "{ name } ({ color })" },
+  "natural_music_54a70258": { "message": "ナチュラル (音楽)" },
+  "natural_numbers_3da07060": { "message": "自然数" },
   "navigate_through_the_menu_or_toolbar_415a4e50": {
     "message": "メニューまたはツールバーを移動する"
   },
@@ -809,91 +587,44 @@
   "no_preview_is_available_for_this_file_f940114a": {
     "message": "このファイルでは、プレビューは利用できません。"
   },
-  "no_results_940393cf": {
-    "message": "結果がありません。"
-  },
+  "no_results_940393cf": { "message": "結果がありません。" },
   "no_results_found_for_filterterm_ad1b04c8": {
     "message": "{ filterTerm }の結果が見つかりませんでした"
   },
-<<<<<<< HEAD
-  "no_video_1ed00b26": {
-    "message": "ビデオなし"
-  },
-  "none_3b5e34d2": {
-    "message": "なし"
-  },
-  "none_selected_b93d56d2": {
-    "message": "選択されたものなし"
-  },
-  "not_equal_6e2980e6": {
-    "message": "≠"
-  },
-=======
   "no_video_1ed00b26": { "message": "ビデオなし" },
   "none_3b5e34d2": { "message": "なし" },
   "none_selected_b93d56d2": { "message": "選択されたものなし" },
   "not_equal_6e2980e6": { "message": "≠" },
->>>>>>> 8e93bf79
   "not_in_not_an_element_of_fb1ffb54": {
     "message": "（）にはない（の要素ではない）"
   },
-  "not_negation_1418ebb8": {
-    "message": "ない (否定)"
-  },
-  "not_subset_dc2b5e84": {
-    "message": "部分集合ではない"
-  },
-  "not_subset_strict_23d282bf": {
-    "message": "部分集合ではない（厳格）"
-  },
-  "not_superset_5556b913": {
-    "message": "上位集合ではない"
-  },
-  "not_superset_strict_24e06f36": {
-    "message": "上位集合ではない（厳格）"
-  },
-  "nu_1c0f6848": {
-    "message": "ニュー"
-  },
-  "octagon_e48be9f": {
-    "message": "八角形"
-  },
-  "olive_6a3e4d6b": {
-    "message": "オリーブ"
-  },
-  "omega_8f2c3463": {
-    "message": "オメガ"
-  },
+  "not_negation_1418ebb8": { "message": "ない (否定)" },
+  "not_subset_dc2b5e84": { "message": "部分集合ではない" },
+  "not_subset_strict_23d282bf": { "message": "部分集合ではない（厳格）" },
+  "not_superset_5556b913": { "message": "上位集合ではない" },
+  "not_superset_strict_24e06f36": { "message": "上位集合ではない（厳格）" },
+  "nu_1c0f6848": { "message": "ニュー" },
+  "octagon_e48be9f": { "message": "八角形" },
+  "olive_6a3e4d6b": { "message": "オリーブ" },
+  "omega_8f2c3463": { "message": "オメガ" },
   "one_of_the_following_styles_must_be_added_to_save__1de769aa": {
     "message": "アイコンを保存するには、以下のいずれかのスタイルを追加する必要があります：アイコンの色、輪郭サイズ、アイコンのテキスト、画像"
   },
-  "open_circle_e9bd069": {
-    "message": "オープンサークル"
-  },
+  "open_circle_e9bd069": { "message": "オープンサークル" },
   "open_this_keyboard_shortcuts_dialog_9658b83a": {
     "message": "このキーボードショートカットダイアログを開く"
   },
   "open_title_application_fd624fc5": {
     "message": "{ title }アプリケーションを開く"
   },
-  "operators_a2ef9a93": {
-    "message": "演算子"
-  },
-  "or_9b70ccaa": {
-    "message": "または"
-  },
-  "orange_81386a62": {
-    "message": "オレンジ"
-  },
+  "operators_a2ef9a93": { "message": "演算子" },
+  "or_9b70ccaa": { "message": "または" },
+  "orange_81386a62": { "message": "オレンジ" },
   "other_editor_shortcuts_may_be_found_at_404aba4a": {
     "message": "他のエディタショートカットは下記をご覧ください"
   },
-  "outline_color_3ef2cea7": {
-    "message": "輪郭の色"
-  },
-  "outline_size_a6059a21": {
-    "message": "外形寸法"
-  },
+  "outline_color_3ef2cea7": { "message": "輪郭の色" },
+  "outline_size_a6059a21": { "message": "外形寸法" },
   "p_is_not_a_valid_protocol_which_must_be_ftp_http_h_adf13fc2": {
     "message": "{ p }は、ftp, http, https, mailto, skype, telであるか、省略可能である有効なプロトコルではありません。"
   },
@@ -915,38 +646,6 @@
   "performing_arts_icon_f3497486": {
     "message": "パフォーミングアーツのアイコン"
   },
-<<<<<<< HEAD
-  "perpendicular_7c48ede4": {
-    "message": "垂直"
-  },
-  "phi_4ac33b6d": {
-    "message": "ファイ"
-  },
-  "phi_variant_c9bb3ac5": {
-    "message": "ファイ(変形)"
-  },
-  "physical_education_icon_d7dffd3e": {
-    "message": "体育のアイコン"
-  },
-  "pi_dc4f0bd8": {
-    "message": "パイ"
-  },
-  "pi_variant_10f5f520": {
-    "message": "パイ(変形)"
-  },
-  "pink_68ad45cb": {
-    "message": "ピンク"
-  },
-  "pixels_52ece7d1": {
-    "message": "ピクセル"
-  },
-  "play_1a47eaa7": {
-    "message": "再生"
-  },
-  "play_media_comment_35257210": {
-    "message": "メディア コメントの再生。"
-  },
-=======
   "perpendicular_7c48ede4": { "message": "垂直" },
   "phi_4ac33b6d": { "message": "ファイ" },
   "phi_variant_c9bb3ac5": { "message": "ファイ(変形)" },
@@ -957,7 +656,6 @@
   "pixels_52ece7d1": { "message": "ピクセル" },
   "play_1a47eaa7": { "message": "再生" },
   "play_media_comment_35257210": { "message": "メディア コメントの再生。" },
->>>>>>> 8e93bf79
   "play_media_comment_by_name_from_createdat_c230123d": {
     "message": "{ name }まで{ createdAt }からのメディアのコメントを再生します。"
   },
@@ -983,33 +681,15 @@
   "protocol_must_be_ftp_http_https_mailto_skype_tel_o_73beb4f8": {
     "message": "プロトコルは、ftp、http、https、mailto、skype、telであるか、省略可能です"
   },
-  "psi_e3f5f0f7": {
-    "message": "プシー"
-  },
-  "published_c944a23d": {
-    "message": "公開済み"
-  },
-  "published_when_302d8e23": {
-    "message": "公開済み:{ when }"
-  },
-  "pumpkin_904428d5": {
-    "message": "かぼちゃ"
-  },
-  "purple_7678a9fc": {
-    "message": "パープル"
-  },
-  "quaternions_877024e0": {
-    "message": "四元数"
-  },
-  "quizzes_7e598f57": {
-    "message": "小テスト"
-  },
-  "rational_numbers_80ddaa4a": {
-    "message": "有理数"
-  },
-  "real_numbers_7c99df94": {
-    "message": "実数"
-  },
+  "psi_e3f5f0f7": { "message": "プシー" },
+  "published_c944a23d": { "message": "公開済み" },
+  "published_when_302d8e23": { "message": "公開済み:{ when }" },
+  "pumpkin_904428d5": { "message": "かぼちゃ" },
+  "purple_7678a9fc": { "message": "パープル" },
+  "quaternions_877024e0": { "message": "四元数" },
+  "quizzes_7e598f57": { "message": "小テスト" },
+  "rational_numbers_80ddaa4a": { "message": "有理数" },
+  "real_numbers_7c99df94": { "message": "実数" },
   "real_portion_of_complex_number_7dad33b5": {
     "message": "（複素数の）実数部分"
   },
@@ -1104,21 +784,9 @@
   "size_of_caption_file_is_greater_than_the_maximum_m_bff5f86e": {
     "message": "キャプションファイルのサイズが最大 { max } kb の許容ファイルサイズを超えている。"
   },
-<<<<<<< HEAD
-  "small_b070434a": {
-    "message": "小"
-  },
-  "solid_circle_9f061dfc": {
-    "message": "一色の円"
-  },
-  "something_went_wrong_89195131": {
-    "message": "問題が発生しました。"
-  },
-=======
   "small_b070434a": { "message": "小" },
   "solid_circle_9f061dfc": { "message": "一色の円" },
   "something_went_wrong_89195131": { "message": "問題が発生しました。" },
->>>>>>> 8e93bf79
   "something_went_wrong_accessing_your_webcam_6643b87e": {
     "message": "ウェブカムにアクセス中にエラーが生じました。"
   },
@@ -1128,92 +796,6 @@
   "something_went_wrong_check_your_connection_reload__c7868286": {
     "message": "問題が発生しました。接続を確認し、ページを再読み込みして、もう一度やり直してください。"
   },
-<<<<<<< HEAD
-  "something_went_wrong_d238c551": {
-    "message": "なにかが失敗しました"
-  },
-  "something_went_wrong_while_sharing_your_screen_8de579e5": {
-    "message": "画面の共有中に問題が発生しました。"
-  },
-  "sort_by_e75f9e3e": {
-    "message": "分類する"
-  },
-  "spades_suit_b37020c2": {
-    "message": "スペード (1組)"
-  },
-  "square_511eb3b3": {
-    "message": "四角"
-  },
-  "square_cap_9ec88646": {
-    "message": "四角い帽子"
-  },
-  "square_cup_b0665113": {
-    "message": "四角い帽子"
-  },
-  "square_root_e8bcbc60": {
-    "message": "平方根"
-  },
-  "square_root_symbol_d0898a53": {
-    "message": "平方根記号"
-  },
-  "square_subset_17be67cb": {
-    "message": "正方形部分集合"
-  },
-  "square_subset_strict_7044e84f": {
-    "message": "正方形部分集合 (厳密)"
-  },
-  "square_superset_3be8dae1": {
-    "message": "正方形上位集合"
-  },
-  "square_superset_strict_fa4262e4": {
-    "message": "正方形部分集合 (厳密)"
-  },
-  "star_8d156e09": {
-    "message": "スター"
-  },
-  "start_over_f7552aa9": {
-    "message": "最初からやり直し"
-  },
-  "start_recording_9a65141a": {
-    "message": "録画開始"
-  },
-  "steel_blue_14296f08": {
-    "message": "スチールブルー"
-  },
-  "styles_2aa721ef": {
-    "message": "スタイル"
-  },
-  "submit_a3cc6859": {
-    "message": "提出"
-  },
-  "subscript_59744f96": {
-    "message": "下付き"
-  },
-  "subset_19c1a92f": {
-    "message": "部分集合"
-  },
-  "subset_strict_8d8948d6": {
-    "message": "部分集合 (厳密)"
-  },
-  "succeeds_9cc31be9": {
-    "message": "成功"
-  },
-  "succeeds_equal_158e8c3a": {
-    "message": "成功イコール"
-  },
-  "sum_b0842d31": {
-    "message": "合計"
-  },
-  "superscript_8cb349a2": {
-    "message": "上付き"
-  },
-  "superset_c4db8a7a": {
-    "message": "部分集合"
-  },
-  "superset_strict_c77dd6d2": {
-    "message": "部分集合 (厳密)"
-  },
-=======
   "something_went_wrong_d238c551": { "message": "なにかが失敗しました" },
   "something_went_wrong_while_sharing_your_screen_8de579e5": {
     "message": "画面の共有中に問題が発生しました。"
@@ -1244,7 +826,6 @@
   "superscript_8cb349a2": { "message": "上付き" },
   "superset_c4db8a7a": { "message": "部分集合" },
   "superset_strict_c77dd6d2": { "message": "部分集合 (厳密)" },
->>>>>>> 8e93bf79
   "supported_file_types_srt_or_webvtt_7d827ed": {
     "message": "サポートされるファイルタイプ：SRT または WebVTT"
   },
@@ -1312,33 +893,15 @@
   "the_pretty_html_editor_is_not_keyboard_accessible__d6d5d2b": {
     "message": "pretty HTMLエディタはキーボードからはアクセスできません。ShiftOを押してpretty HTMLエディタを開きます。"
   },
-  "therefore_d860e024": {
-    "message": "したがって"
-  },
-  "theta_ce2d2350": {
-    "message": "シータ"
-  },
-  "theta_variant_fff6da6f": {
-    "message": "シータ （厳格）"
-  },
-  "thick_downward_arrow_b85add4c": {
-    "message": "下向きの太い矢印"
-  },
-  "thick_left_arrow_d5f3e925": {
-    "message": "左の太い矢印"
-  },
-  "thick_leftward_arrow_6ab89880": {
-    "message": "左向きの太い矢印"
-  },
-  "thick_right_arrow_3ed5e8f7": {
-    "message": "下向きの太い矢印"
-  },
-  "thick_rightward_arrow_a2e1839e": {
-    "message": "右向きの太い矢印"
-  },
-  "thick_upward_arrow_acd20328": {
-    "message": "上向きの太い矢印"
-  },
+  "therefore_d860e024": { "message": "したがって" },
+  "theta_ce2d2350": { "message": "シータ" },
+  "theta_variant_fff6da6f": { "message": "シータ （厳格）" },
+  "thick_downward_arrow_b85add4c": { "message": "下向きの太い矢印" },
+  "thick_left_arrow_d5f3e925": { "message": "左の太い矢印" },
+  "thick_leftward_arrow_6ab89880": { "message": "左向きの太い矢印" },
+  "thick_right_arrow_3ed5e8f7": { "message": "下向きの太い矢印" },
+  "thick_rightward_arrow_a2e1839e": { "message": "右向きの太い矢印" },
+  "thick_upward_arrow_acd20328": { "message": "上向きの太い矢印" },
   "this_document_cannot_be_displayed_within_canvas_7aba77be": {
     "message": "この文書は Canvas 内で表示できません。"
   },
@@ -1351,46 +914,19 @@
   "though_your_video_will_have_the_correct_title_in_t_90e427f3": {
     "message": "あなたのビデオのブラウザ内のタイトルは正しいものですが、データベース内でそれを更新できませんでした。"
   },
-<<<<<<< HEAD
-  "timebar_a4d18443": {
-    "message": "タイムバー"
-  },
-  "title_ee03d132": {
-    "message": "タイトル"
-  },
-  "to_be_posted_when_d24bf7dc": {
-    "message": "投稿するには:{ when }"
-  },
-  "to_do_when_2783d78f": {
-    "message": "タスク：{ when }"
-  },
-=======
   "timebar_a4d18443": { "message": "タイムバー" },
   "title_ee03d132": { "message": "タイトル" },
   "to_be_posted_when_d24bf7dc": { "message": "投稿するには:{ when }" },
   "to_do_when_2783d78f": { "message": "タスク：{ when }" },
->>>>>>> 8e93bf79
   "toggle_summary_group_413df9ac": {
     "message": "{ summary }グループを切り替える"
   },
-  "toggle_tooltip_d3b7cb86": {
-    "message": "ツールチップを切り替える"
-  },
-  "tools_2fcf772e": {
-    "message": "ツール"
-  },
-  "top_66e0adb6": {
-    "message": "上"
-  },
-  "tray_839df38a": {
-    "message": "トレイ"
-  },
-  "triangle_6072304e": {
-    "message": "三角形"
-  },
-  "turnstile_yields_f9e76df1": {
-    "message": "回転式改札(イールド)"
-  },
+  "toggle_tooltip_d3b7cb86": { "message": "ツールチップを切り替える" },
+  "tools_2fcf772e": { "message": "ツール" },
+  "top_66e0adb6": { "message": "上" },
+  "tray_839df38a": { "message": "トレイ" },
+  "triangle_6072304e": { "message": "三角形" },
+  "turnstile_yields_f9e76df1": { "message": "回転式改札(イールド)" },
   "type_control_f9_to_access_image_options_text_a47e319f": {
     "message": "Ctrl F9 と入力して、画像オプションにアクセスします。{ text }"
   },
@@ -1400,74 +936,6 @@
   "type_control_f9_to_access_table_options_text_92141329": {
     "message": "Ctrl F9 と入力して、テーブルオプションにアクセスします。{ text }"
   },
-<<<<<<< HEAD
-  "union_e6b57a53": {
-    "message": "ユニオン"
-  },
-  "unpublished_dfd8801": {
-    "message": "未公開"
-  },
-  "untitled_16aa4f2b": {
-    "message": "無題"
-  },
-  "untitled_efdc2d7d": {
-    "message": "無題"
-  },
-  "up_and_left_diagonal_arrow_e4a74a23": {
-    "message": "上・左斜め矢印"
-  },
-  "up_and_right_diagonal_arrow_935b902e": {
-    "message": "上・右の対角線矢印"
-  },
-  "upload_file_fd2361b8": {
-    "message": "ファイルアップロード"
-  },
-  "upload_image_6120b609": {
-    "message": "イメージのアップロード"
-  },
-  "upload_media_ce31135a": {
-    "message": "メディアを読み込む"
-  },
-  "uploading_19e8a4e7": {
-    "message": "アップロードしています"
-  },
-  "uppercase_delta_d4f4bc41": {
-    "message": "大文字のデルタ"
-  },
-  "uppercase_gamma_86f492e9": {
-    "message": "大文字のガンマ"
-  },
-  "uppercase_lambda_c78d8ed4": {
-    "message": "大文字のラムダ"
-  },
-  "uppercase_omega_8aedfa2": {
-    "message": "大文字のオメガ"
-  },
-  "uppercase_phi_caa36724": {
-    "message": "大文字のファイ"
-  },
-  "uppercase_pi_fcc70f5e": {
-    "message": "大文字のパイ"
-  },
-  "uppercase_psi_6395acbe": {
-    "message": "大文字のプシー"
-  },
-  "uppercase_sigma_dbb70e92": {
-    "message": "大文字のシグマ"
-  },
-  "uppercase_theta_49afc891": {
-    "message": "大文字のシータ"
-  },
-  "uppercase_upsilon_8c1e623e": {
-    "message": "大文字のユプシロン"
-  },
-  "uppercase_xi_341e8556": {
-    "message": "大文字のクシー"
-  },
-  "upsilon_33651634": {
-    "message": "ユプシロン"
-  },
-=======
   "union_e6b57a53": { "message": "ユニオン" },
   "unpublished_dfd8801": { "message": "未公開" },
   "untitled_16aa4f2b": { "message": "無題" },
@@ -1490,28 +958,17 @@
   "uppercase_upsilon_8c1e623e": { "message": "大文字のユプシロン" },
   "uppercase_xi_341e8556": { "message": "大文字のクシー" },
   "upsilon_33651634": { "message": "ユプシロン" },
->>>>>>> 8e93bf79
   "upward_and_downward_pointing_arrow_fa90a918": {
     "message": "上と下を指す尖った矢印"
   },
   "upward_and_downward_pointing_arrow_thick_d420fdef": {
     "message": "上と下を指す尖った矢印(太い)"
   },
-  "upward_arrow_9992cb2d": {
-    "message": "上向き矢印"
-  },
-  "upward_pointing_triangle_d078d7cb": {
-    "message": "上が尖った三角形"
-  },
-  "url_22a5f3b8": {
-    "message": "URL"
-  },
-  "usage_right_ff96f3e2": {
-    "message": "使用権:"
-  },
-  "usage_rights_required_5fe4dd68": {
-    "message": "使用権:（必須）"
-  },
+  "upward_arrow_9992cb2d": { "message": "上向き矢印" },
+  "upward_pointing_triangle_d078d7cb": { "message": "上が尖った三角形" },
+  "url_22a5f3b8": { "message": "URL" },
+  "usage_right_ff96f3e2": { "message": "使用権:" },
+  "usage_rights_required_5fe4dd68": { "message": "使用権:（必須）" },
   "use_arrow_keys_to_navigate_options_2021cc50": {
     "message": "矢印キーを使用してオプションを移動します。"
   },
@@ -1539,62 +996,28 @@
   "used_by_screen_readers_to_describe_the_video_37ebad25": {
     "message": "ビデオを説明する際にスクリーンリーダーが使用"
   },
-  "user_documents_c206e61f": {
-    "message": "ユーザードキュメント"
-  },
-  "user_files_78e21703": {
-    "message": "ユーザーファイル"
-  },
-  "user_images_b6490852": {
-    "message": "ユーザー画像"
-  },
-  "user_media_14fbf656": {
-    "message": "ユーザーメディア"
-  },
-  "vector_notation_cf6086ab": {
-    "message": "ベクトル (表記法)"
-  },
+  "user_documents_c206e61f": { "message": "ユーザードキュメント" },
+  "user_files_78e21703": { "message": "ユーザーファイル" },
+  "user_images_b6490852": { "message": "ユーザー画像" },
+  "user_media_14fbf656": { "message": "ユーザーメディア" },
+  "vector_notation_cf6086ab": { "message": "ベクトル (表記法)" },
   "vertical_bar_set_builder_notation_4300495f": {
     "message": "垂直のバー（ビルダー表記法を設定）"
   },
-<<<<<<< HEAD
-  "vertical_dots_bfb21f14": {
-    "message": "垂直の点"
-  },
-  "video_options_24ef6e5d": {
-    "message": "ビデオオプション"
-  },
-  "video_options_tray_3b9809a5": {
-    "message": "ビデオオプショントレイ"
-  },
-  "video_player_b371005": {
-    "message": "ビデオプレーヤー"
-  },
-  "video_player_for_9e7d373b": {
-    "message": "（）のビデオプレーヤー "
-  },
-=======
   "vertical_dots_bfb21f14": { "message": "垂直の点" },
   "video_options_24ef6e5d": { "message": "ビデオオプション" },
   "video_options_tray_3b9809a5": { "message": "ビデオオプショントレイ" },
   "video_player_b371005": { "message": "ビデオプレーヤー" },
   "video_player_for_9e7d373b": { "message": "（）のビデオプレーヤー " },
->>>>>>> 8e93bf79
   "video_player_for_title_ffd9fbc4": {
     "message": "{ title }のビデオプレーヤー"
   },
-  "view_ba339f93": {
-    "message": "表示"
-  },
-  "view_description_30446afc": {
-    "message": "説明の表示"
-  },
+  "view_ba339f93": { "message": "表示" },
+  "view_description_30446afc": { "message": "説明の表示" },
   "view_keyboard_shortcuts_34d1be0b": {
     "message": "キーボードのショートカットを見る"
   },
-  "view_title_description_67940918": {
-    "message": "{ title }説明の表示"
-  },
+  "view_title_description_67940918": { "message": "{ title }説明の表示" },
   "view_word_and_character_counts_a743dd0c": {
     "message": "語数・文字数を表示"
   },
@@ -1621,21 +1044,11 @@
   "width_and_height_must_be_numbers_110ab2e3": {
     "message": "幅と高さは数字でなければなりません"
   },
-  "width_x_height_px_ff3ccb93": {
-    "message": "{ width } x { height }px"
-  },
-  "wiki_home_9cd54d0": {
-    "message": "Wiki ホーム"
-  },
-  "wreath_product_200b38ef": {
-    "message": "花輪製品"
-  },
-  "xi_149681d0": {
-    "message": "クシー"
-  },
-  "yes_dde87d5": {
-    "message": "はい"
-  },
+  "width_x_height_px_ff3ccb93": { "message": "{ width } x { height }px" },
+  "wiki_home_9cd54d0": { "message": "Wiki ホーム" },
+  "wreath_product_200b38ef": { "message": "花輪製品" },
+  "xi_149681d0": { "message": "クシー" },
+  "yes_dde87d5": { "message": "はい" },
   "you_have_unsaved_changes_in_the_icon_maker_tray_do_e8cf5f1b": {
     "message": "Icon Makerトレイに未保存の変更があります。これらの変更を保存せずに続行しますか？"
   },
@@ -1660,25 +1073,10 @@
   "your_webcam_may_already_be_in_use_6cd64c25": {
     "message": "あなたのウェブカメラは既に使用中かもしれません。"
   },
-<<<<<<< HEAD
-  "zeta_5ef24f0e": {
-    "message": "ゼータ"
-  },
-  "zoom_f3e54d69": {
-    "message": "Zoom"
-  },
-  "zoom_in_image_bb97d4f": {
-    "message": "画像を拡大する"
-  },
-  "zoom_out_image_d0a0a2ec": {
-    "message": "画像を縮小する"
-  }
-=======
   "zeta_5ef24f0e": { "message": "ゼータ" },
   "zoom_f3e54d69": { "message": "Zoom" },
   "zoom_in_image_bb97d4f": { "message": "画像を拡大する" },
   "zoom_out_image_d0a0a2ec": { "message": "画像を縮小する" }
->>>>>>> 8e93bf79
 }
 
 
