/*
 * Copyright (C) 2021 - present Instructure, Inc.
 *
 * This file is part of Canvas.
 *
 * Canvas is free software: you can redistribute it and/or modify it under
 * the terms of the GNU Affero General Public License as published by the Free
 * Software Foundation, version 3 of the License.
 *
 * Canvas is distributed in the hope that it will be useful, but WITHOUT ANY
 * WARRANTY; without even the implied warranty of MERCHANTABILITY or FITNESS FOR
 * A PARTICULAR PURPOSE. See the GNU Affero General Public License for more
 * details.
 *
 * You should have received a copy of the GNU Affero General Public License along
 * with this program. If not, see <http://www.gnu.org/licenses/>.
 */

import formatMessage from '../../format-message'
import '../tinymce/ja'

const locale = {
  "access_the_pretty_html_editor_37168efe": {
    "message": "きれいなpretty HTMLエディタにアクセス"
  },
  "accessibility_checker_b3af1f6c": { "message": "アクセシビリティチェッカー" },
  "add_8523c19b": { "message": "追加" },
  "add_another_f4e50d57": { "message": "もう 1 つ追加" },
  "add_cc_subtitles_55f0394e": { "message": "CC /字幕を追加" },
  "add_image_60b2de07": { "message": "画像を追加" },
  "align_11050992": { "message": "位置調整" },
  "align_center_ca078feb": { "message": "中央揃え" },
  "align_left_e9f1f93b": { "message": "左揃え" },
  "align_right_9bad3ac1": { "message": "右揃え" },
  "alignment_and_lists_5cebcb69": { "message": "配置とリスト" },
  "all_4321c3a1": { "message": "すべて" },
  "all_apps_a50dea49": { "message": "すべてのアプリ" },
  "alphabetical_55b5b4e0": { "message": "アルファベットで" },
  "alt_text_611fb322": { "message": "Alt テキスト" },
  "an_error_occured_reading_the_file_ff48558b": {
    "message": "ファイルを読み取る際にエラーが発生しました"
  },
  "an_error_occurred_making_a_network_request_d1bda348": {
    "message": "ネットワーク要求の作成中にエラーが発生しました"
  },
  "an_error_occurred_uploading_your_media_71f1444d": {
    "message": "あなたのメディアをアップロードする際にエラーが発生しました。"
  },
  "announcement_list_da155734": { "message": "アナウンス リスト" },
  "announcements_a4b8ed4a": { "message": "発表" },
  "apply_781a2546": { "message": "適用" },
  "apps_54d24a47": { "message": "アプリ" },
  "aspect_ratio_will_be_preserved_cb5fdfb8": {
    "message": "アスペクト比は維持されます"
  },
  "assignments_1e02582c": { "message": "課題" },
  "attributes_963ba262": { "message": "属性" },
  "audio_and_video_recording_not_supported_please_use_5ce3f0d7": {
    "message": "音声および動画の記録はサポートされていません。他のブラウザを使用してください。"
  },
  "audio_player_for_title_20cc70d": {
    "message": "{ title }のオーディオプレーヤー"
  },
  "auto_saved_content_exists_would_you_like_to_load_t_fee528f2": {
    "message": "自動保存されたコンテンツが存在します。自動保存されたコンテンツを代わりにロードしますか？"
  },
  "automatically_open_an_in_line_preview_preview_disp_ed784ffe": {
    "message": "インラインプレビューが自動的に開きます。(プレビューが表示されるのは保存後のみです)"
  },
  "available_folders_694d0436": { "message": "使用可能なフォルダ" },
  "below_81d4dceb": { "message": "下の" },
  "bottom_third_5f5fec1d": { "message": "下から3番目" },
  "button_color_608a0242": { "message": "ボタンの色" },
  "button_outline_cf14f071": { "message": "ボタンの輪郭" },
  "button_outline_size_cc1d1df7": { "message": "ボタンの輪郭サイズ" },
  "button_shape_dbecb573": { "message": "ボタンの形状" },
  "button_size_20f5fce1": { "message": "ボタンのサイズ" },
  "buttons_and_icons_e66ee12c": { "message": "ボタンとアイコン" },
  "c_2001_acme_inc_283f7f80": { "message": "(c) 2001 Acme Inc." },
  "cancel_caeb1e68": { "message": "キャンセル" },
  "choose_caption_file_9c45bc4e": {
    "message": "キャプションファイルを選択する"
  },
  "choose_usage_rights_33683854": { "message": "使用権を選択..." },
  "circle_484abe63": { "message": "円" },
  "circle_unordered_list_9e3a0763": { "message": "丸い番号無しリスト" },
  "clear_2084585f": { "message": "クリア" },
  "clear_selected_file_82388e50": { "message": "選択したファイルを消去する" },
  "clear_selected_file_filename_2fe8a58e": {
    "message": "選択されたファイルを削除：{ filename }"
  },
  "click_or_shift_click_for_the_html_editor_25d70bb4": {
    "message": "クリックまたはシフトクリックでHTMLエディタに移動します。"
  },
  "click_to_embed_imagename_c41ea8df": {
    "message": "クリックして{ imageName }を埋め込みます"
  },
  "click_to_hide_preview_3c707763": {
    "message": "クリックしてプレビューを非表示にする"
  },
  "click_to_insert_a_link_into_the_editor_c19613aa": {
    "message": "クリックすると、エディタにリンクが挿入されます。"
  },
  "click_to_show_preview_faa27051": {
    "message": "クリックしてプレビューを表示する"
  },
  "close_a_menu_or_dialog_also_returns_you_to_the_edi_739079e6": {
    "message": "メニューまたはダイアログを閉じます。またエディタエリアに戻ります"
  },
  "close_d634289d": { "message": "閉じる" },
  "closed_caption_file_must_be_less_than_maxkb_kb_5880f752": {
    "message": "クローズドキャプションファイルは { maxKb } kb未満であること"
  },
  "closed_captions_subtitles_e6aaa016": {
    "message": "クローズドキャプション/字幕"
  },
  "collaborations_5c56c15f": { "message": "コラボレーション" },
  "collapse_to_hide_types_1ab46d2e": {
    "message": "{ types } を非表示にするには破損する"
  },
  "color_color_eb64b08": { "message": "カラー{ color }" },
  "computer_1d7dfa6f": { "message": "コンピュータ" },
  "content_1440204b": { "message": "コンテンツ" },
  "content_is_still_being_uploaded_if_you_continue_it_8f06d0cb": {
    "message": "コンテンツはまだアップロード中です。続行すると適切に埋め込まれません。"
  },
  "content_subtype_5ce35e88": { "message": "コンテンツのサブタイプ" },
  "content_type_2cf90d95": { "message": "コンテンツ タイプ" },
  "copyright_holder_66ee111": { "message": "著作権保有者:" },
  "count_plural_0_0_words_one_1_word_other_words_acf32eca": {
    "message": "{ count, plural,\n     =0 {0 語}\n    one {1 語}\n  other {# 語}\n}"
  },
  "count_plural_one_item_loaded_other_items_loaded_857023b7": {
    "message": "{ count, plural,\n    one {# アイテムを読込みました}\n  other {# アイテムを読込みました}\n}"
  },
  "course_documents_104d76e0": { "message": "コースドキュメント" },
  "course_files_62deb8f8": { "message": "コースファイル" },
  "course_files_a31f97fc": { "message": "コース ファイル" },
  "course_images_f8511d04": { "message": "コース画像" },
  "course_links_b56959b9": { "message": "コースリンク" },
  "course_media_ec759ad": { "message": "コースメディア" },
  "course_navigation_dd035109": { "message": "コース ナビゲーション" },
  "create_button_and_icon_5c089934": { "message": "ボタンとアイコンを作成" },
  "creative_commons_license_725584ae": {
    "message": "クリエイティブ コモンズ ライセンス:"
  },
  "current_image_f16c249c": { "message": "現在の画像" },
  "custom_6979cd81": { "message": "カスタム" },
  "date_added_ed5ad465": { "message": "追加された日付" },
  "decorative_image_3c28aa7d": { "message": "装飾的なイメージ" },
  "decrease_indent_de6343ab": { "message": "インデントを戻す" },
  "default_bulleted_unordered_list_47079da8": {
    "message": "デフォルトの箇条書きの番号無しリスト"
  },
  "default_numerical_ordered_list_48dd3548": {
    "message": "デフォルトの番号順リスト"
  },
  "describe_the_image_e65d2e32": { "message": "(画像の説明)" },
  "describe_the_video_2fe8f46a": { "message": "（ビデオを説明する）" },
  "details_98a31b68": { "message": "詳細" },
  "dimensions_45ddb7b7": { "message": "寸法" },
  "directionality_26ae9e08": { "message": "方向性" },
  "disable_in_line_preview_2a675175": {
    "message": "インラインプレビューを無効にします。"
  },
  "discussions_a5f96392": { "message": "ディスカッション" },
  "discussions_index_6c36ced": { "message": "ディスカッションのインデックス" },
  "display_options_315aba85": { "message": "オプションを表示する" },
  "display_text_link_opens_in_a_new_tab_75e9afc9": {
    "message": "テキストリンクを表示する (新しいタブが開きます)"
  },
  "document_678cd7bf": { "message": "ドキュメント" },
  "documents_81393201": { "message": "ドキュメント" },
  "done_54e3d4b6": { "message": "完了" },
  "drag_a_file_here_1bf656d5": { "message": "ファイルをここにドラッグする" },
  "drag_and_drop_or_click_to_browse_your_computer_60772d6d": {
    "message": "ドラッグアンドドロップまたはクリックしてコンピュータを参照"
  },
  "drag_handle_use_up_and_down_arrows_to_resize_e29eae5c": {
    "message": "ハンドルをドラッグします。上下矢印を使用してサイズを変更する"
  },
  "due_multiple_dates_cc0ee3f5": { "message": "期限：複数の日付" },
  "due_when_7eed10c6": { "message": "期限：{ when }" },
  "edit_c5fbea07": { "message": "編集" },
  "edit_equation_f5279959": { "message": "方程式を編集する" },
  "edit_existing_button_icon_3d0277bd": {
    "message": "既存のボタン/アイコンの編集"
  },
  "edit_link_7f53bebb": { "message": "リンクの編集" },
  "editor_statusbar_26ac81fc": { "message": "エディタ ステータスバー" },
  "embed_828fac4a": { "message": "埋め込み" },
  "embed_code_314f1bd5": { "message": "埋め込みコード" },
  "embed_image_1080badc": { "message": "画像の埋め込み" },
  "embed_options_tray_901cfd19": { "message": "オプショントレイの埋め込み" },
  "embed_preview_2d741e1f": { "message": "プレビューの埋め込み" },
  "embed_video_a97a64af": { "message": "ビデオを埋め込む" },
  "embedded_content_aaeb4d3d": { "message": "埋め込まれたコンテンツ" },
  "enter_at_least_3_characters_to_search_4f037ee0": {
    "message": "検索する語を3文字以上入力してください"
  },
  "equation_1c5ac93c": { "message": "方程式" },
  "expand_preview_by_default_2abbf9f8": {
    "message": "デフォルトによるプレビューの拡大"
  },
  "expand_to_see_types_f5d29352": { "message": "{ types } を拡張して表示" },
  "external_links_3d9f074e": { "message": "外部リンク" },
  "external_tools_6e77821": { "message": "外部ツール" },
  "extra_large_b6cdf1ff": { "message": "特大" },
  "extra_small_9ae33252": { "message": "超小型" },
  "file_url_c12b64be": { "message": "ファイル URL" },
  "filename_file_icon_602eb5de": { "message": "{ filename } ファイルアイコン" },
  "filename_image_preview_6cef8f26": {
    "message": "{ filename } 画像プレビュー"
  },
  "filename_text_preview_e41ca2d8": {
    "message": "{ filename } テキストプレビュー"
  },
  "files_c300e900": { "message": "ファイル" },
  "files_index_af7c662b": { "message": "ファイルのインデックス" },
  "focus_element_options_toolbar_18d993e": {
    "message": "フォーカス要素オプションツールバー"
  },
  "folder_tree_fbab0726": { "message": "フォルダツリー" },
  "format_4247a9c5": { "message": "形式" },
  "formatting_5b143aa8": { "message": "フォーマット" },
  "found_auto_saved_content_3f6e4ca5": {
    "message": "自動保存されたコンテンツが見つかりました"
  },
  "found_count_plural_0_results_one_result_other_resu_46aeaa01": {
    "message": "{ count, plural,\n     =0 {# 結果}\n    one {# 1つの結果}\n  other {# 結果}\n}が見つかりました"
  },
  "fullscreen_873bf53f": { "message": "全画面" },
  "generating_preview_45b53be0": { "message": "プレビュー中..." },
  "go_to_the_editor_s_menubar_e6674c81": {
    "message": "エディタのメニューバーに移動する"
  },
  "go_to_the_editor_s_toolbar_a5cb875f": {
    "message": "エディタのツールバーに移動する"
  },
  "grades_a61eba0a": { "message": "成績" },
  "group_documents_8bfd6ae6": { "message": "グループドキュメント" },
  "group_files_4324f3df": { "message": "グループファイル" },
  "group_files_82e5dcdb": { "message": "グループ ファイル" },
  "group_images_98e0ac17": { "message": "グループ画像" },
  "group_links_9493129e": { "message": "グループリンク" },
  "group_media_2f3d128a": { "message": "グループメディア" },
  "group_navigation_99f191a": { "message": "グループ ナビゲーション" },
  "heading_2_5b84eed2": { "message": "見出し2" },
  "heading_3_2c83de44": { "message": "見出し3" },
  "heading_4_b2e74be7": { "message": "見出し4" },
  "height_69b03e15": { "message": "高さ" },
  "hexagon_d8468e0d": { "message": "六角形" },
  "hide_description_bfb5502e": { "message": "説明を非表示にする" },
  "hide_title_description_caf092ef": {
    "message": "{ title }説明を非表示にする"
  },
  "home_351838cd": { "message": "ホーム" },
  "html_code_editor_fd967a44": { "message": "Html コードエディタ" },
  "html_editor_fb2ab713": { "message": "HTML エディタ" },
  "i_have_obtained_permission_to_use_this_file_6386f087": {
    "message": "このファイルを使用する権限を取得しています。"
  },
  "i_hold_the_copyright_71ee91b1": { "message": "著作権を保有しています" },
  "if_you_do_not_select_usage_rights_now_this_file_wi_14e07ab5": {
    "message": "今すぐ使用権を選択しないと、このファイルはアップロード後に公開されません。"
  },
  "image_8ad06": { "message": "画像" },
  "image_options_5412d02c": { "message": "画像オプション" },
  "image_options_tray_90a46006": { "message": "画像オプショントレイ" },
  "images_7ce26570": { "message": "画像" },
  "increase_indent_6d550a4a": { "message": "インデント" },
  "insert_593145ef": { "message": "挿入" },
  "insert_equella_links_49a8dacd": {
    "message": "Equella リンクを挿入してください"
  },
  "insert_link_6dc23cae": { "message": "リンクの挿入" },
  "insert_math_equation_57c6e767": { "message": "数学数式を挿入" },
  "invalid_file_c11ba11": { "message": "無効なファイル" },
  "invalid_file_type_881cc9b2": { "message": "無効なファイル タイプです" },
  "invalid_url_cbde79f": { "message": "無効な URL" },
  "keyboard_shortcuts_ed1844bd": { "message": "キーボード ショートカット" },
  "large_9c5e80e7": { "message": "大" },
  "left_to_right_e9b4fd06": { "message": "左から右" },
  "link_7262adec": { "message": "リンク" },
  "link_options_a16b758b": { "message": "リンクオプション" },
  "links_14b70841": { "message": "リンク" },
  "load_more_35d33c7": { "message": "もっと読み込む" },
  "load_more_results_460f49a9": { "message": "さらに成果をロード" },
  "loading_25990131": { "message": "読み込み中・・・" },
  "loading_bde52856": { "message": "読み込み中" },
  "loading_failed_b3524381": { "message": "読み込みに失敗しました..." },
  "loading_failed_e6a9d8ef": { "message": "読込みに失敗しました。" },
  "loading_folders_d8b5869e": { "message": "フォルダを読み込み中..." },
  "loading_please_wait_d276220a": {
    "message": "読み込み中 - しばらくお待ちください"
  },
  "locked_762f138b": { "message": "ロックされています" },
  "media_af190855": { "message": "メディア" },
  "medium_5a8e9ead": { "message": "中" },
  "middle_27dc1d5": { "message": "中位" },
  "miscellaneous_e9818229": { "message": "その他" },
  "modules_c4325335": { "message": "モジュール" },
  "multi_color_image_63d7372f": { "message": "マルチカラー画像" },
  "must_be_at_least_width_x_height_px_41dc825e": {
    "message": "少なくとも { width } x { height }px でなければなりません"
  },
  "my_files_2f621040": { "message": "マイ ファイル" },
  "my_images_427f9b0c": { "message": "マイ画像" },
  "name_1aed4a1b": { "message": "名前" },
  "navigate_through_the_menu_or_toolbar_415a4e50": {
    "message": "メニューまたはツールバーを移動する"
  },
  "next_page_d2a39853": { "message": "次のページ" },
  "no_e16d9132": { "message": "いいえ" },
  "no_file_chosen_9a880793": { "message": "ファイルが選択されていません" },
  "no_preview_is_available_for_this_file_f940114a": {
    "message": "このファイルでは、プレビューは利用できません。"
  },
  "no_results_940393cf": { "message": "結果がありません。" },
  "no_results_found_for_filterterm_ad1b04c8": {
    "message": "{ filterTerm }の結果が見つかりませんでした"
  },
  "no_results_found_for_term_1564c08e": {
    "message": "{ term }の結果は見つかりませんでした。"
  },
  "none_3b5e34d2": { "message": "なし" },
  "octagon_e48be9f": { "message": "八角形" },
  "open_this_keyboard_shortcuts_dialog_9658b83a": {
    "message": "このキーボードショートカットダイアログを開く"
  },
  "open_title_application_fd624fc5": {
    "message": "{ title }アプリケーションを開く"
  },
  "options_3ab0ea65": { "message": "オプション" },
  "ordered_and_unordered_lists_cfadfc38": {
    "message": "番号付きリストと番号無しリスト"
  },
  "other_editor_shortcuts_may_be_found_at_404aba4a": {
    "message": "他のエディタショートカットは下記をご覧ください"
  },
  "p_is_not_a_valid_protocol_which_must_be_ftp_http_h_adf13fc2": {
    "message": "{ p }は、ftp, http, https, mailto, skype, telであるか、省略可能である有効なプロトコルではありません。"
  },
  "pages_e5414c2c": { "message": "ページ" },
  "paragraph_5e5ad8eb": { "message": "段落" },
  "people_b4ebb13c": { "message": "メンバー" },
  "posted_when_a578f5ab": { "message": "投稿済み:{ when }" },
  "preformatted_d0670862": { "message": "フォーマット済み" },
  "pretty_html_editor_28748756": { "message": "Pretty HTML エディタ" },
  "preview_53003fd2": { "message": "プレビュー" },
  "preview_in_overlay_ed772c46": { "message": "オーバーレイでのプレビュー" },
  "preview_inline_9787330": { "message": "インラインでのプレビュー" },
  "previous_page_928fc112": { "message": "前のページ" },
  "protocol_must_be_ftp_http_https_mailto_skype_tel_o_73beb4f8": {
    "message": "プロトコルは、ftp、http、https、mailto、skype、telであるか、省略可能です"
  },
  "published_c944a23d": { "message": "公開済み" },
  "published_when_302d8e23": { "message": "公開済み:{ when }" },
  "quizzes_7e598f57": { "message": "クイズ" },
  "raw_html_editor_e3993e41": { "message": "無変換の HTML エディタ" },
  "record_7c9448b": { "message": "記録" },
  "record_upload_media_5fdce166": { "message": "メディアの記録/アップロード" },
  "remove_link_d1f2f4d0": { "message": "リンクの削除" },
  "resize_ec83d538": { "message": "サイズ変更" },
  "restore_auto_save_deccd84b": {
    "message": "自動保存したものを復元しますか？"
  },
  "rich_content_editor_2708ef21": { "message": "リッチ コンテンツ エディタ" },
  "right_to_left_9cfb092a": { "message": "右から左" },
  "sadly_the_pretty_html_editor_is_not_keyboard_acces_50da7665": {
    "message": "残念ながら、pretty HTMLエディタはキーボードからはアクセスできません。生のHTMLエディタにはこちらからアクセスできます。"
  },
  "save_11a80ec3": { "message": "保存" },
  "saved_buttons_and_icons_8278eed2": {
    "message": "保存されたボタンとアイコン"
  },
  "search_280d00bd": { "message": "検索" },
  "search_term_b2d2235": { "message": "検索用語" },
  "select_language_7c93a900": { "message": "言語を選択する" },
  "selected_274ce24f": { "message": "選択されました" },
  "shift_o_to_open_the_pretty_html_editor_55ff5a31": {
    "message": "Shift-Oでpretty HTMLエディタを開きます。"
  },
  "show_embed_options_ef8d7ef": { "message": "埋め込みオプションを表示する" },
  "show_image_options_1e2ecc6b": { "message": "画像オプションを表示" },
  "show_link_options_545338fd": { "message": "リンクオプションを表示する" },
  "show_video_options_6ed3721a": { "message": "ビデオオプションを表示する" },
  "single_color_image_4e5d4dbc": { "message": "単色画像" },
  "size_b30e1077": { "message": "サイズ" },
<<<<<<< HEAD
  "size_of_file_is_greater_than_the_maximum_max_mb_al_6eb3fa9a": {
    "message": "{ file } のサイズが、最大許容ファイルサイズ { max } MB を超えています。"
=======
  "size_of_caption_file_is_greater_than_the_maximum_m_bff5f86e": {
    "message": "キャプションファイルのサイズが最大 { max } kb の許容ファイルサイズを超えている。"
>>>>>>> 784a3dfe
  },
  "small_b070434a": { "message": "小" },
  "something_went_wrong_89195131": { "message": "問題が発生しました。" },
  "something_went_wrong_and_i_don_t_know_what_to_show_e0c54ec8": {
    "message": "何かがうまくいきませんでした。何を見せればいいのかわかりません。"
  },
  "something_went_wrong_check_your_connection_and_try_2a7b2d13": {
    "message": "エラーが発生しました。接続を確認して、もう一度お試しください。"
  },
  "something_went_wrong_d238c551": { "message": "なにかが失敗しました" },
  "something_went_wrong_try_again_after_refreshing_th_e094eb8d": {
    "message": "問題が発生しました。ページを最新に更新してからもう一度お試しください"
  },
  "something_went_wrong_uploading_check_your_connecti_aa201f15": {
    "message": "アップロード中に問題が発生しました。接続をチェックして、もう一度お試しください。"
  },
  "sort_by_e75f9e3e": { "message": "分類する" },
  "square_511eb3b3": { "message": "四角" },
  "square_unordered_list_b15ce93b": { "message": "四角い番号無しリスト" },
  "star_8d156e09": { "message": "スター" },
  "styles_2aa721ef": { "message": "スタイル" },
  "submit_a3cc6859": { "message": "提出" },
  "subscript_59744f96": { "message": "下付き" },
  "superscript_8cb349a2": { "message": "上付き" },
  "supported_file_types_srt_or_webvtt_7d827ed": {
    "message": "サポートされるファイルタイプ：SRT または WebVTT"
  },
  "switch_to_the_html_editor_146dfffd": {
    "message": "htmlエディタに切り替える"
  },
  "switch_to_the_rich_text_editor_63c1ecf6": {
    "message": "リッチテキストエディタに切り替える"
  },
  "syllabus_f191f65b": { "message": "シラバス" },
  "tab_arrows_4cf5abfc": { "message": "TAB/矢印" },
  "text_7f4593da": { "message": "テキスト" },
  "text_background_color_16e61c3f": { "message": "テキスト背景の色" },
  "text_color_acf75eb6": { "message": "テキストカラー" },
  "text_position_8df8c162": { "message": "テキストの位置" },
  "text_size_887c2f6": { "message": "テキストのサイズ" },
  "the_material_is_in_the_public_domain_279c39a3": {
    "message": "この資料はパブリック ドメインです"
  },
  "the_material_is_licensed_under_creative_commons_3242cb5e": {
    "message": "この資料はクリエイティブ コモンズ ライセンスの対象となります"
  },
  "the_material_is_subject_to_an_exception_e_g_fair_u_a39c8ca2": {
    "message": "素材には例外があります。例：公正使用、引用権、または適用される著作権法に基づくその他"
  },
  "the_pretty_html_editor_is_not_keyboard_accessible__d6d5d2b": {
    "message": "pretty HTMLエディタはキーボードからはアクセスできません。ShiftOを押してpretty HTMLエディタを開きます。"
  },
  "though_your_video_will_have_the_correct_title_in_t_90e427f3": {
    "message": "あなたのビデオのブラウザ内のタイトルは正しいものですが、データベース内でそれを更新できませんでした。"
  },
  "title_ee03d132": { "message": "タイトル" },
  "to_be_posted_when_d24bf7dc": { "message": "投稿するには:{ when }" },
  "to_do_when_2783d78f": { "message": "タスク：{ when }" },
  "toggle_summary_group_413df9ac": {
    "message": "{ summary }グループを切り替える"
  },
  "tools_2fcf772e": { "message": "ツール" },
  "totalresults_results_found_numdisplayed_results_cu_a0a44975": {
    "message": "{ totalResults }結果が見つかりました。{ numDisplayed }結果が現在表示されています"
  },
  "tray_839df38a": { "message": "トレイ" },
  "triangle_6072304e": { "message": "三角形" },
  "type_control_f9_to_access_image_options_text_a47e319f": {
    "message": "Ctrl F9 と入力して、画像オプションにアクセスします。{ text }"
  },
  "type_control_f9_to_access_link_options_text_4ead9682": {
    "message": "Ctrl F9 と入力して、リンクオプションにアクセスします。{ text }"
  },
  "type_control_f9_to_access_table_options_text_92141329": {
    "message": "Ctrl F9 と入力して、テーブルオプションにアクセスします。{ text }"
  },
  "unpublished_dfd8801": { "message": "未公開" },
  "untitled_efdc2d7d": { "message": "無題" },
  "upload_document_253f0478": { "message": "ドキュメントをアップロードする" },
  "upload_file_fd2361b8": { "message": "ファイルアップロード" },
  "upload_image_6120b609": { "message": "イメージのアップロード" },
  "upload_media_ce31135a": { "message": "メディアを読み込む" },
  "upload_record_media_e4207d72": {
    "message": "メディアをアップロード/記録する"
  },
  "uploading_19e8a4e7": { "message": "アップロードしています" },
  "uploading_closed_captions_subtitles_failed_bc093f3": {
    "message": "クローズドキャプション/サブタイトルのアップロードに失敗。"
  },
  "uppercase_alphabetic_ordered_list_3f5aa6b2": {
    "message": "大文字のアルファベット順リスト"
  },
  "uppercase_roman_numeral_ordered_list_853f292b": {
    "message": "大文字のローマ数字順リスト"
  },
  "url_22a5f3b8": { "message": "URL" },
  "usage_right_ff96f3e2": { "message": "使用権:" },
  "usage_rights_required_5fe4dd68": { "message": "使用権:（必須）" },
  "use_arrow_keys_to_navigate_options_2021cc50": {
    "message": "矢印キーを使用してオプションを移動します。"
  },
  "use_arrow_keys_to_select_a_shape_c8eb57ed": {
    "message": "矢印キーで図形を選択します。"
  },
  "use_arrow_keys_to_select_a_size_699a19f4": {
    "message": "矢印キーを使ってサイズを選択します。"
  },
  "use_arrow_keys_to_select_a_text_position_72f9137c": {
    "message": "矢印キーを使ってテキストの位置を選択します。"
  },
  "use_arrow_keys_to_select_a_text_size_65e89336": {
    "message": "矢印キーを使ってテキストのサイズを選択します。"
  },
  "use_arrow_keys_to_select_an_outline_size_e009d6b0": {
    "message": "矢印キーを使ってアウトラインサイズを選択します。"
  },
  "used_by_screen_readers_to_describe_the_content_of__b1e76d9e": {
    "message": "スクリーンリーダーが画像のコンテンツを説明するのに使用します"
  },
  "used_by_screen_readers_to_describe_the_video_37ebad25": {
    "message": "ビデオを説明する際にスクリーンリーダーが使用"
  },
  "user_documents_c206e61f": { "message": "ユーザードキュメント" },
  "user_files_78e21703": { "message": "ユーザーファイル" },
  "user_images_b6490852": { "message": "ユーザー画像" },
  "user_media_14fbf656": { "message": "ユーザーメディア" },
  "video_options_24ef6e5d": { "message": "ビデオオプション" },
  "video_options_tray_3b9809a5": { "message": "ビデオオプショントレイ" },
  "video_player_for_9e7d373b": { "message": "（）のビデオプレーヤー " },
  "video_player_for_title_ffd9fbc4": {
    "message": "{ title }のビデオプレーヤー"
  },
  "view_ba339f93": { "message": "表示" },
  "view_description_30446afc": { "message": "説明の表示" },
  "view_keyboard_shortcuts_34d1be0b": {
    "message": "キーボードのショートカットを見る"
  },
  "view_predefined_colors_92f5db39": { "message": "定義済みカラーの表示" },
  "view_title_description_67940918": { "message": "{ title }説明の表示" },
  "width_492fec76": { "message": "幅" },
  "width_and_height_must_be_numbers_110ab2e3": {
    "message": "幅と高さは数字でなければなりません"
  },
  "width_x_height_px_ff3ccb93": { "message": "{ width } x { height }px" },
  "wiki_home_9cd54d0": { "message": "Wiki ホーム" },
  "yes_dde87d5": { "message": "はい" },
  "you_may_not_upload_an_empty_file_11c31eb2": {
    "message": "空のファイルをアップロードすることはできません。"
  }
}


formatMessage.addLocale({ja: locale})<|MERGE_RESOLUTION|>--- conflicted
+++ resolved
@@ -49,6 +49,9 @@
   "announcement_list_da155734": { "message": "アナウンス リスト" },
   "announcements_a4b8ed4a": { "message": "発表" },
   "apply_781a2546": { "message": "適用" },
+  "apply_changes_to_all_instances_of_this_button_and__3a3bea34": {
+    "message": "コース内のこのボタンとアイコンのすべてのインスタンスに変更を適用する"
+  },
   "apps_54d24a47": { "message": "アプリ" },
   "aspect_ratio_will_be_preserved_cb5fdfb8": {
     "message": "アスペクト比は維持されます"
@@ -63,9 +66,6 @@
   },
   "auto_saved_content_exists_would_you_like_to_load_t_fee528f2": {
     "message": "自動保存されたコンテンツが存在します。自動保存されたコンテンツを代わりにロードしますか？"
-  },
-  "automatically_open_an_in_line_preview_preview_disp_ed784ffe": {
-    "message": "インラインプレビューが自動的に開きます。(プレビューが表示されるのは保存後のみです)"
   },
   "available_folders_694d0436": { "message": "使用可能なフォルダ" },
   "below_81d4dceb": { "message": "下の" },
@@ -160,9 +160,6 @@
   "details_98a31b68": { "message": "詳細" },
   "dimensions_45ddb7b7": { "message": "寸法" },
   "directionality_26ae9e08": { "message": "方向性" },
-  "disable_in_line_preview_2a675175": {
-    "message": "インラインプレビューを無効にします。"
-  },
   "discussions_a5f96392": { "message": "ディスカッション" },
   "discussions_index_6c36ced": { "message": "ディスカッションのインデックス" },
   "display_options_315aba85": { "message": "オプションを表示する" },
@@ -305,7 +302,6 @@
     "message": "少なくとも { width } x { height }px でなければなりません"
   },
   "my_files_2f621040": { "message": "マイ ファイル" },
-  "my_images_427f9b0c": { "message": "マイ画像" },
   "name_1aed4a1b": { "message": "名前" },
   "navigate_through_the_menu_or_toolbar_415a4e50": {
     "message": "メニューまたはツールバーを移動する"
@@ -387,13 +383,8 @@
   "show_video_options_6ed3721a": { "message": "ビデオオプションを表示する" },
   "single_color_image_4e5d4dbc": { "message": "単色画像" },
   "size_b30e1077": { "message": "サイズ" },
-<<<<<<< HEAD
-  "size_of_file_is_greater_than_the_maximum_max_mb_al_6eb3fa9a": {
-    "message": "{ file } のサイズが、最大許容ファイルサイズ { max } MB を超えています。"
-=======
   "size_of_caption_file_is_greater_than_the_maximum_m_bff5f86e": {
     "message": "キャプションファイルのサイズが最大 { max } kb の許容ファイルサイズを超えている。"
->>>>>>> 784a3dfe
   },
   "small_b070434a": { "message": "小" },
   "something_went_wrong_89195131": { "message": "問題が発生しました。" },
