--- conflicted
+++ resolved
@@ -23,62 +23,6 @@
   "access_the_pretty_html_editor_37168efe": {
     "message": "きれいなpretty HTMLエディタにアクセス"
   },
-<<<<<<< HEAD
-  "accessibility_checker_b3af1f6c": {
-    "message": "アクセシビリティチェッカー"
-  },
-  "action_to_take_b626a99a": {
-    "message": "実行するアクション："
-  },
-  "add_8523c19b": {
-    "message": "追加"
-  },
-  "add_a_caption_2a915239": {
-    "message": "キャプションを追加"
-  },
-  "add_alt_text_for_the_image_48cd88aa": {
-    "message": "画像の代替テキストを追加する"
-  },
-  "add_another_f4e50d57": {
-    "message": "もう 1 つ追加"
-  },
-  "add_cc_subtitles_55f0394e": {
-    "message": "CC /字幕を追加"
-  },
-  "add_image_60b2de07": {
-    "message": "画像を追加"
-  },
-  "adjacent_links_with_the_same_url_should_be_a_singl_7a1f7f6c": {
-    "message": "同じURLを持つ隣接リンクは1つのリンクでなければなりません。"
-  },
-  "aleph_f4ffd155": {
-    "message": "アレフ"
-  },
-  "alignment_and_lists_5cebcb69": {
-    "message": "配置とリスト"
-  },
-  "all_4321c3a1": {
-    "message": "すべて"
-  },
-  "all_apps_a50dea49": {
-    "message": "すべてのアプリ"
-  },
-  "alpha_15d59033": {
-    "message": "アルファ"
-  },
-  "alphabetical_55b5b4e0": {
-    "message": "アルファベットで"
-  },
-  "alt_attribute_text_should_not_contain_more_than_12_e21d4040": {
-    "message": "代替属性テキストは120文字を超えてはなりません。"
-  },
-  "alt_text_611fb322": {
-    "message": "Alt テキスト"
-  },
-  "amalg_coproduct_c589fb12": {
-    "message": "アマルグ（共製品）"
-  },
-=======
   "accessibility_checker_b3af1f6c": { "message": "アクセシビリティチェッカー" },
   "action_to_take_b626a99a": { "message": "実行するアクション：" },
   "add_8523c19b": { "message": "追加" },
@@ -104,7 +48,6 @@
   },
   "alt_text_611fb322": { "message": "Alt テキスト" },
   "amalg_coproduct_c589fb12": { "message": "アマルグ（共製品）" },
->>>>>>> 147b3201
   "an_error_occured_reading_the_file_ff48558b": {
     "message": "ファイルを読み取る際にエラーが発生しました"
   },
@@ -114,1438 +57,36 @@
   "an_error_occurred_uploading_your_media_71f1444d": {
     "message": "あなたのメディアをアップロードする際にエラーが発生しました。"
   },
-  "and_7fcc2911": {
-    "message": "および"
-  },
-  "angle_c5b4ec50": {
-    "message": "角度"
-  },
-  "announcement_list_da155734": {
-    "message": "アナウンス リスト"
-  },
-  "announcements_a4b8ed4a": {
-    "message": "発表"
-  },
-  "apply_781a2546": {
-    "message": "適用"
-  },
+  "and_7fcc2911": { "message": "および" },
+  "angle_c5b4ec50": { "message": "角度" },
+  "announcement_list_da155734": { "message": "アナウンス リスト" },
+  "announcements_a4b8ed4a": { "message": "発表" },
+  "apply_781a2546": { "message": "適用" },
   "apply_changes_to_all_instances_of_this_icon_maker__2642f466": {
     "message": "コース内のこのアイコンメーカーのアイコンのすべてのインスタンスに変更を適用する"
   },
-  "approaches_the_limit_893aeec9": {
-    "message": "限界に近づく"
-  },
-  "approximately_e7965800": {
-    "message": "だいたい"
-  },
-  "apps_54d24a47": {
-    "message": "アプリ"
-  },
-  "arrows_464a3e54": {
-    "message": "矢印"
-  },
-  "art_icon_8e1daad": {
-    "message": "アートのアイコン"
-  },
+  "approaches_the_limit_893aeec9": { "message": "限界に近づく" },
+  "approximately_e7965800": { "message": "だいたい" },
+  "apps_54d24a47": { "message": "アプリ" },
+  "arrows_464a3e54": { "message": "矢印" },
+  "art_icon_8e1daad": { "message": "アートのアイコン" },
   "aspect_ratio_will_be_preserved_cb5fdfb8": {
     "message": "アスペクト比は維持されます"
   },
-  "assignments_1e02582c": {
-    "message": "課題"
-  },
-  "asterisk_82255584": {
-    "message": "アスタリスク"
-  },
-  "attributes_963ba262": {
-    "message": "属性"
-  },
+  "assignments_1e02582c": { "message": "課題" },
+  "asterisk_82255584": { "message": "アスタリスク" },
+  "attributes_963ba262": { "message": "属性" },
   "audio_and_video_recording_not_supported_please_use_5ce3f0d7": {
     "message": "音声および動画の記録はサポートされていません。他のブラウザを使用してください。"
   },
-  "audio_options_feb58e2c": {
-    "message": "オーディオオプション"
-  },
-  "audio_options_tray_33a90711": {
-    "message": "オーディオオプショントレイ"
-  },
+  "audio_options_feb58e2c": { "message": "オーディオオプション" },
+  "audio_options_tray_33a90711": { "message": "オーディオオプショントレイ" },
   "audio_player_for_title_20cc70d": {
     "message": "{ title }のオーディオプレーヤー"
   },
   "auto_saved_content_exists_would_you_like_to_load_t_fee528f2": {
     "message": "自動保存されたコンテンツが存在します。自動保存されたコンテンツを代わりにロードしますか？"
   },
-  "available_folders_694d0436": {
-    "message": "使用可能なフォルダ"
-  },
-  "backslash_b2d5442d": {
-    "message": "バックスラッシュ"
-  },
-  "bar_ec63ed6": {
-    "message": "バー"
-  },
-  "basic_554cdc0a": {
-    "message": "ベーシック"
-  },
-  "because_501841b": {
-    "message": "理由は"
-  },
-  "below_81d4dceb": {
-    "message": "下の"
-  },
-  "beta_cb5f307e": {
-    "message": "バータ"
-  },
-  "big_circle_16b2e604": {
-    "message": "大きな丸"
-  },
-  "binomial_coefficient_ea5b9bb7": {
-    "message": "二項係数"
-  },
-  "black_4cb01371": {
-    "message": "黒"
-  },
-  "blue_daf8fea9": {
-    "message": "ブルー"
-  },
-  "bottom_15a2a9be": {
-    "message": "下"
-  },
-  "bottom_third_5f5fec1d": {
-    "message": "下から3番目"
-  },
-  "bowtie_5f9629e4": {
-    "message": "ボウタイ"
-  },
-  "brick_f2656265": {
-    "message": "ブロック"
-  },
-  "c_2001_acme_inc_283f7f80": {
-    "message": "(c) 2001 Acme Inc."
-  },
-  "cancel_caeb1e68": {
-    "message": "キャンセル"
-  },
-  "cap_product_3a5265a6": {
-    "message": "キャップ製品"
-  },
-  "centered_dot_64d5e378": {
-    "message": "中央の点"
-  },
-  "centered_horizontal_dots_451c5815": {
-    "message": "中央の水平ドット"
-  },
-  "change_alt_text_92654906": {
-    "message": "代替テキストを変更"
-  },
-  "change_heading_tag_to_paragraph_a61e3113": {
-    "message": "見出しタグを段落に変更する"
-  },
-  "change_text_color_1aecb912": {
-    "message": "テキストの色を変更する"
-  },
-  "check_accessibility_3c78211c": {
-    "message": "アクセシビリティをチェックする"
-  },
-  "checking_for_accessibility_issues_fac18c6d": {
-    "message": "アクセシビリティ問題をチェック"
-  },
-  "chi_54a32644": {
-    "message": "チ"
-  },
-  "choose_caption_file_9c45bc4e": {
-    "message": "キャプションファイルを選択する"
-  },
-  "choose_usage_rights_33683854": {
-    "message": "使用権を選択..."
-  },
-  "circle_484abe63": {
-    "message": "円"
-  },
-  "clear_2084585f": {
-    "message": "クリア"
-  },
-  "clear_image_3213fe62": {
-    "message": "画像を消す"
-  },
-  "clear_selected_file_82388e50": {
-    "message": "選択したファイルを消去する"
-  },
-  "clear_selected_file_filename_2fe8a58e": {
-    "message": "選択されたファイルを削除：{ filename }"
-  },
-  "click_or_shift_click_for_the_html_editor_25d70bb4": {
-    "message": "クリックまたはシフトクリックでHTMLエディタに移動します。"
-  },
-  "click_to_embed_imagename_c41ea8df": {
-    "message": "クリックして{ imageName }を埋め込みます"
-  },
-  "click_to_hide_preview_3c707763": {
-    "message": "クリックしてプレビューを非表示にする"
-  },
-  "click_to_insert_a_link_into_the_editor_c19613aa": {
-    "message": "クリックすると、エディタにリンクが挿入されます。"
-  },
-  "click_to_show_preview_faa27051": {
-    "message": "クリックしてプレビューを表示する"
-  },
-  "close_a_menu_or_dialog_also_returns_you_to_the_edi_739079e6": {
-    "message": "メニューまたはダイアログを閉じます。またエディタエリアに戻ります"
-  },
-  "close_accessibility_checker_29d1c51e": {
-    "message": "アクセシビリティチェッカーを閉じる"
-  },
-  "close_d634289d": {
-    "message": "閉じる"
-  },
-  "closed_caption_file_must_be_less_than_maxkb_kb_5880f752": {
-    "message": "クローズドキャプションファイルは { maxKb } kb未満であること"
-  },
-  "closed_captions_subtitles_e6aaa016": {
-    "message": "クローズドキャプション/字幕"
-  },
-  "clubs_suit_c1ffedff": {
-    "message": "クラブ(1組)"
-  },
-  "collaborations_5c56c15f": {
-    "message": "コラボレーション"
-  },
-  "collapse_to_hide_types_1ab46d2e": {
-    "message": "{ types } を非表示にするには破損する"
-  },
-  "color_picker_6b359edf": {
-    "message": "色を選択"
-  },
-  "color_picker_colorname_selected_ad4cf400": {
-    "message": "色を選択（{ colorName }が現在選択されている）"
-  },
-  "column_e1ae5c64": {
-    "message": "列"
-  },
-  "column_group_1c062368": {
-    "message": "列グループ"
-  },
-  "complex_numbers_a543d004": {
-    "message": "複素数"
-  },
-  "computer_1d7dfa6f": {
-    "message": "コンピュータ"
-  },
-  "congruent_5a244acd": {
-    "message": "合同"
-  },
-  "contains_311f37b7": {
-    "message": "含有"
-  },
-  "content_1440204b": {
-    "message": "コンテンツ"
-  },
-  "content_is_still_being_uploaded_if_you_continue_it_8f06d0cb": {
-    "message": "コンテンツはまだアップロード中です。続行すると適切に埋め込まれません。"
-  },
-  "content_subtype_5ce35e88": {
-    "message": "コンテンツのサブタイプ"
-  },
-  "content_type_2cf90d95": {
-    "message": "コンテンツ タイプ"
-  },
-  "coproduct_e7838082": {
-    "message": "共製品"
-  },
-  "copyright_holder_66ee111": {
-    "message": "著作権保有者:"
-  },
-  "count_plural_0_0_words_one_1_word_other_words_acf32eca": {
-    "message": "{ count, plural,\n     =0 {0 語}\n    one {1 語}\n  other {# 語}\n}"
-  },
-  "count_plural_one_item_loaded_other_items_loaded_857023b7": {
-    "message": "{ count, plural,\n    one {# アイテムを読込みました}\n  other {# アイテムを読込みました}\n}"
-  },
-  "course_documents_104d76e0": {
-    "message": "コースドキュメント"
-  },
-  "course_files_62deb8f8": {
-    "message": "コースファイル"
-  },
-  "course_files_a31f97fc": {
-    "message": "コース ファイル"
-  },
-  "course_images_f8511d04": {
-    "message": "コース画像"
-  },
-  "course_links_b56959b9": {
-    "message": "コースリンク"
-  },
-  "course_media_ec759ad": {
-    "message": "コースメディア"
-  },
-  "course_navigation_dd035109": {
-    "message": "コース ナビゲーション"
-  },
-  "create_icon_110d6463": {
-    "message": "アイコンを作成する"
-  },
-  "creative_commons_license_725584ae": {
-    "message": "クリエイティブ コモンズ ライセンス:"
-  },
-  "crop_image_41bf940c": {
-    "message": "画像を切り取る"
-  },
-  "crop_image_807ebb08": {
-    "message": "画像の切り取り"
-  },
-  "cup_product_14174434": {
-    "message": "カップ製品"
-  },
-  "current_image_f16c249c": {
-    "message": "現在の画像"
-  },
-  "current_volume_level_c55ab825": {
-    "message": "現在の音量のレベル"
-  },
-  "custom_6979cd81": {
-    "message": "カスタム"
-  },
-  "cyan_c1d5f68a": {
-    "message": "シアン"
-  },
-  "dagger_57e0f4e5": {
-    "message": "短剣"
-  },
-  "date_added_ed5ad465": {
-    "message": "追加された日付"
-  },
-  "decorative_icon_9a7f3fc3": {
-    "message": "装飾アイコン"
-  },
-  "decorative_image_fde98579": {
-    "message": "装飾の画像"
-  },
-  "decorative_type_upper_f2c95e3": {
-    "message": "装飾的{ TYPE_UPPER }"
-  },
-  "deep_purple_bb3e2907": {
-    "message": "ディープパープル"
-  },
-  "definite_integral_fe7ffed1": {
-    "message": "定積分"
-  },
-  "degree_symbol_4a823d5f": {
-    "message": "度数記号"
-  },
-  "delimiters_4db4840d": {
-    "message": "デリミタ"
-  },
-  "delta_53765780": {
-    "message": "デルタ"
-  },
-  "describe_the_icon_f6a18823": {
-    "message": "(アイコンの説明)"
-  },
-  "describe_the_type_ff448da5": {
-    "message": "({ TYPE }を説明する)"
-  },
-  "describe_the_video_2fe8f46a": {
-    "message": "（ビデオを説明する）"
-  },
-  "description_436c48d7": {
-    "message": "説明"
-  },
-  "details_98a31b68": {
-    "message": "詳細"
-  },
-  "diagonal_dots_7d71b57e": {
-    "message": "対角線上の点"
-  },
-  "diamond_b8dfe7ae": {
-    "message": "ダイヤモンド"
-  },
-  "diamonds_suit_526abaaf": {
-    "message": "ダイヤ(1組)"
-  },
-  "digamma_258ade94": {
-    "message": "ディガンマ"
-  },
-  "dimension_type_f5fa9170": {
-    "message": "サイズタイプ"
-  },
-  "dimensions_45ddb7b7": {
-    "message": "寸法"
-  },
-  "directionality_26ae9e08": {
-    "message": "方向性"
-  },
-  "directly_edit_latex_b7e9235b": {
-    "message": "ディレクトリ編集 LaTeX"
-  },
-  "disable_preview_222bdf72": {
-    "message": "プレビューを無効にする"
-  },
-  "discussions_a5f96392": {
-    "message": "ディスカッション"
-  },
-  "discussions_index_6c36ced": {
-    "message": "ディスカッションのインデックス"
-  },
-  "disjoint_union_e74351a8": {
-    "message": "不連続ユニオン"
-  },
-  "display_options_315aba85": {
-    "message": "オプションを表示する"
-  },
-  "display_text_link_opens_in_a_new_tab_75e9afc9": {
-    "message": "テキストリンクを表示する (新しいタブが開きます)"
-  },
-  "division_sign_72190870": {
-    "message": "分割サイン"
-  },
-  "documents_81393201": {
-    "message": "ドキュメント"
-  },
-  "done_54e3d4b6": {
-    "message": "完了"
-  },
-  "double_dagger_faf78681": {
-    "message": "ダブルの短剣"
-  },
-  "down_and_left_diagonal_arrow_40ef602c": {
-    "message": "下・左の対角線矢印"
-  },
-  "down_and_right_diagonal_arrow_6ea0f460": {
-    "message": "下・右の対角線矢印"
-  },
-  "download_filename_2baae924": {
-    "message": "{ filename }をダウンロードする"
-  },
-  "downward_arrow_cca52012": {
-    "message": "下向きの矢印"
-  },
-  "downward_pointing_triangle_2a12a601": {
-    "message": "逆三角形"
-  },
-  "drag_a_file_here_1bf656d5": {
-    "message": "ファイルをここにドラッグする"
-  },
-  "drag_and_drop_or_click_to_browse_your_computer_60772d6d": {
-    "message": "ドラッグアンドドロップまたはクリックしてコンピュータを参照"
-  },
-  "drag_handle_use_up_and_down_arrows_to_resize_e29eae5c": {
-    "message": "ハンドルをドラッグします。上下矢印を使用してサイズを変更する"
-  },
-  "due_multiple_dates_cc0ee3f5": {
-    "message": "期限：複数の日付"
-  },
-  "due_when_7eed10c6": {
-    "message": "期限：{ when }"
-  },
-  "edit_alt_text_for_this_icon_instance_9c6fc5fd": {
-    "message": "このアイコンインスタンスのaltテキストを編集する"
-  },
-  "edit_c5fbea07": {
-    "message": "編集"
-  },
-  "edit_course_link_5a5c3c59": {
-    "message": "コースリンクを編集"
-  },
-  "edit_existing_icon_maker_icon_5d0ebb3f": {
-    "message": "既存のアイコンメーカーのアイコンを編集する"
-  },
-  "edit_icon_2c6b0e91": {
-    "message": "アイコンを編集する"
-  },
-  "edit_link_7f53bebb": {
-    "message": "リンクの編集"
-  },
-  "editor_statusbar_26ac81fc": {
-    "message": "エディタ ステータスバー"
-  },
-  "element_starting_with_start_91bf4c3b": {
-    "message": "{ start } で始まる要素"
-  },
-  "embed_828fac4a": {
-    "message": "埋め込み"
-  },
-  "embed_code_314f1bd5": {
-    "message": "埋め込みコード"
-  },
-  "embed_image_1080badc": {
-    "message": "画像の埋め込み"
-  },
-  "embed_video_a97a64af": {
-    "message": "ビデオを埋め込む"
-  },
-  "embedded_content_aaeb4d3d": {
-    "message": "埋め込まれたコンテンツ"
-  },
-  "empty_set_91a92df4": {
-    "message": "空のセット"
-  },
-  "encircled_dot_8f5e51c": {
-    "message": "囲みドット"
-  },
-  "encircled_minus_72745096": {
-    "message": "囲みマイナス"
-  },
-  "encircled_plus_36d8d104": {
-    "message": "囲みプラス"
-  },
-  "encircled_times_5700096d": {
-    "message": "囲みの時代"
-  },
-  "engineering_icon_f8f3cf43": {
-    "message": "エンジニアリングのアイコン"
-  },
-  "english_icon_25bfe845": {
-    "message": "英語のアイコン"
-  },
-  "enter_at_least_3_characters_to_search_4f037ee0": {
-    "message": "検索する語を3文字以上入力してください"
-  },
-  "epsilon_54bb8afa": {
-    "message": "エプシロン"
-  },
-  "epsilon_variant_d31f1e77": {
-    "message": "イプシロン(変形)"
-  },
-  "equals_sign_c51bdc58": {
-    "message": "等記号"
-  },
-  "equation_editor_39fbc3f1": {
-    "message": "方程式エディタ"
-  },
-  "equivalence_class_7b0f11c0": {
-    "message": "等価クラス"
-  },
-  "equivalent_identity_654b3ce5": {
-    "message": "等価 (同一性)"
-  },
-  "eta_b8828f99": {
-    "message": "イータ"
-  },
-  "exists_2e62bdaa": {
-    "message": "存在する"
-  },
-  "exit_fullscreen_b7eb0aa4": {
-    "message": "全画面表示終了"
-  },
-  "expand_preview_by_default_2abbf9f8": {
-    "message": "デフォルトによるプレビューの拡大"
-  },
-  "expand_to_see_types_f5d29352": {
-    "message": "{ types } を拡張して表示"
-  },
-  "external_tools_6e77821": {
-    "message": "外部ツール"
-  },
-  "extra_large_b6cdf1ff": {
-    "message": "特大"
-  },
-  "extra_small_9ae33252": {
-    "message": "超小型"
-  },
-  "extracurricular_icon_67c8ca42": {
-    "message": "課外活動のアイコン"
-  },
-  "f_function_fe422d65": {
-    "message": "F (関数)"
-  },
-  "failed_getting_file_contents_e9ea19f4": {
-    "message": "ファイルのコンテンツ取得に失敗しました"
-  },
-  "file_name_8fd421ff": {
-    "message": "ファイル名"
-  },
-  "file_storage_quota_exceeded_b7846cd1": {
-    "message": "ファイル保存のサイズを超過"
-  },
-  "file_url_c12b64be": {
-    "message": "ファイル URL"
-  },
-  "filename_file_icon_602eb5de": {
-    "message": "{ filename } ファイルアイコン"
-  },
-  "filename_image_preview_6cef8f26": {
-    "message": "{ filename } 画像プレビュー"
-  },
-  "filename_text_preview_e41ca2d8": {
-    "message": "{ filename } テキストプレビュー"
-  },
-  "files_c300e900": {
-    "message": "ファイル"
-  },
-  "files_index_af7c662b": {
-    "message": "ファイルのインデックス"
-  },
-  "finish_bc343002": {
-    "message": "フィニッシュ"
-  },
-  "fix_heading_hierarchy_f60884c4": {
-    "message": "見出しヒエアルキーを修正する"
-  },
-  "flat_music_76d5a5c3": {
-    "message": "フラット(音楽)"
-  },
-  "focus_element_options_toolbar_18d993e": {
-    "message": "フォーカス要素オプションツールバー"
-  },
-  "folder_tree_fbab0726": {
-    "message": "フォルダツリー"
-  },
-  "for_all_b919f972": {
-    "message": "全員に"
-  },
-  "format_4247a9c5": {
-    "message": "形式"
-  },
-  "format_as_a_list_142210c3": {
-    "message": "リスト形式"
-  },
-  "formatting_5b143aa8": {
-    "message": "フォーマット"
-  },
-  "forward_slash_3f90f35e": {
-    "message": "前向きのスラッシュ"
-  },
-  "found_auto_saved_content_3f6e4ca5": {
-    "message": "自動保存されたコンテンツが見つかりました"
-  },
-  "found_count_plural_0_results_one_result_other_resu_46aeaa01": {
-    "message": "{ count, plural,\n     =0 {# 結果}\n    one {# 1つの結果}\n  other {# 結果}\n}が見つかりました"
-  },
-  "fraction_41bac7af": {
-    "message": "分数・分画"
-  },
-  "fullscreen_873bf53f": {
-    "message": "全画面"
-  },
-  "gamma_1767928": {
-    "message": "ガンマ"
-  },
-  "generating_preview_45b53be0": {
-    "message": "プレビュー中..."
-  },
-  "gif_png_format_images_larger_than_size_kb_are_not__7af3bdbd": {
-    "message": "{ size }KBを超えるGIF/PNG形式の画像は現在サポートされていません。"
-  },
-  "go_to_the_editor_s_menubar_e6674c81": {
-    "message": "エディタのメニューバーに移動する"
-  },
-  "go_to_the_editor_s_toolbar_a5cb875f": {
-    "message": "エディタのツールバーに移動する"
-  },
-  "grades_a61eba0a": {
-    "message": "評定"
-  },
-  "greater_than_e98af662": {
-    "message": "＞"
-  },
-  "greater_than_or_equal_b911949a": {
-    "message": "≧"
-  },
-  "greek_65c5b3f7": {
-    "message": "ギリシャ文字"
-  },
-  "green_15af4778": {
-    "message": "グリーン"
-  },
-  "grey_a55dceff": {
-    "message": "グレー"
-  },
-  "group_documents_8bfd6ae6": {
-    "message": "グループドキュメント"
-  },
-  "group_files_4324f3df": {
-    "message": "グループファイル"
-  },
-  "group_files_82e5dcdb": {
-    "message": "グループ ファイル"
-  },
-  "group_images_98e0ac17": {
-    "message": "グループ画像"
-  },
-  "group_isomorphism_45b1458c": {
-    "message": "グループ同型"
-  },
-  "group_links_9493129e": {
-    "message": "グループリンク"
-  },
-  "group_media_2f3d128a": {
-    "message": "グループメディア"
-  },
-  "group_navigation_99f191a": {
-    "message": "グループ ナビゲーション"
-  },
-  "h_bar_bb94deae": {
-    "message": "Hバー"
-  },
-  "hat_ea321e35": {
-    "message": "帽子"
-  },
-  "header_column_f27433cb": {
-    "message": "ヘッダー列"
-  },
-  "header_row_and_column_ec5b9ec": {
-    "message": "ヘッダーの行と列"
-  },
-  "header_row_f33eb169": {
-    "message": "ヘッダー行"
-  },
-  "heading_2_5b84eed2": {
-    "message": "見出し2"
-  },
-  "heading_3_2c83de44": {
-    "message": "見出し3"
-  },
-  "heading_4_b2e74be7": {
-    "message": "見出し4"
-  },
-  "heading_levels_should_not_be_skipped_3947c0e0": {
-    "message": "見出しレベルはスキップしないでください。"
-  },
-  "heading_starting_with_start_42a3e7f9": {
-    "message": "{ start } で始まる見出し"
-  },
-  "headings_should_not_contain_more_than_120_characte_3c0e0cb3": {
-    "message": "見出しテキストは120文字を超えてはなりません。"
-  },
-  "health_icon_8d292eb5": {
-    "message": "健康のアイコン"
-  },
-  "hearts_suit_e50e04ca": {
-    "message": "ハート（1組）"
-  },
-  "height_69b03e15": {
-    "message": "高さ"
-  },
-  "hexagon_d8468e0d": {
-    "message": "六角形"
-  },
-  "hide_description_bfb5502e": {
-    "message": "説明を非表示にする"
-  },
-  "hide_title_description_caf092ef": {
-    "message": "{ title }説明を非表示にする"
-  },
-  "home_351838cd": {
-    "message": "ホーム"
-  },
-  "html_code_editor_fd967a44": {
-    "message": "Html コードエディタ"
-  },
-  "i_have_obtained_permission_to_use_this_file_6386f087": {
-    "message": "このファイルを使用する権限を取得しています。"
-  },
-  "i_hold_the_copyright_71ee91b1": {
-    "message": "著作権を保有しています"
-  },
-  "icon_215a1dc6": {
-    "message": "アイコン"
-  },
-  "icon_8168b2f8": {
-    "message": "アイコン"
-  },
-  "icon_color_b86dd6d6": {
-    "message": "アイコンカラー"
-  },
-  "icon_maker_icons_cc560f7e": {
-    "message": "アイコンメーカーのアイコン"
-  },
-  "icon_options_7e32746e": {
-    "message": "アイコンオプション"
-  },
-  "icon_options_tray_2b407977": {
-    "message": "アイコンオプショントレイ"
-  },
-  "icon_preview_1782a1d9": {
-    "message": "アイコンプレビュー"
-  },
-  "icon_shape_30b61e7": {
-    "message": "アイコンの形状"
-  },
-  "icon_size_9353edea": {
-    "message": "アイコンのサイズ"
-  },
-  "if_left_empty_link_text_will_display_as_course_lin_61087540": {
-    "message": "空のリンクのままの場合、テキストがコースリンク名として表示されます。"
-  },
-  "if_you_do_not_select_usage_rights_now_this_file_wi_14e07ab5": {
-    "message": "今すぐ使用権を選択しないと、このファイルはアップロード後に公開されません。"
-  },
-  "image_8ad06": {
-    "message": "画像"
-  },
-  "image_c1c98202": {
-    "message": "画像"
-  },
-  "image_filenames_should_not_be_used_as_the_alt_attr_bcfd7780": {
-    "message": "画像ファイル名は、画像コンテンツを記述する alt 属性として使用しないでください。"
-  },
-  "image_options_5412d02c": {
-    "message": "画像オプション"
-  },
-  "image_options_tray_90a46006": {
-    "message": "画像オプショントレイ"
-  },
-  "image_to_crop_3a34487d": {
-    "message": "クロップする画像"
-  },
-  "image_with_filename_file_aacd7180": {
-    "message": "ファイル名 { file } の画像"
-  },
-  "images_7ce26570": {
-    "message": "画像"
-  },
-  "images_should_include_an_alt_attribute_describing__b86d6a86": {
-    "message": "画像には、画像の内容を記述する alt 属性が含まれていなければなりません。"
-  },
-  "imaginary_portion_of_complex_number_2c733ffa": {
-    "message": "複素数の虚数部分"
-  },
-  "in_element_of_19ca2f33": {
-    "message": "（）内（の要素）"
-  },
-  "indefinite_integral_6623307e": {
-    "message": "不定積分"
-  },
-  "indigo_2035fc55": {
-    "message": "インディゴ"
-  },
-  "inference_fed5c960": {
-    "message": "推論"
-  },
-  "infinity_7a10f206": {
-    "message": "無限"
-  },
-  "insert_593145ef": {
-    "message": "挿入"
-  },
-  "insert_link_6dc23cae": {
-    "message": "リンクの挿入"
-  },
-  "integers_336344e1": {
-    "message": "整数"
-  },
-  "intersection_cd4590e4": {
-    "message": "交差点"
-  },
-  "invalid_entry_f7d2a0f5": {
-    "message": "無効な入力。"
-  },
-  "invalid_file_c11ba11": {
-    "message": "無効なファイル"
-  },
-  "invalid_file_type_881cc9b2": {
-    "message": "無効なファイル タイプです"
-  },
-  "invalid_url_cbde79f": {
-    "message": "無効な URL"
-  },
-  "iota_11c932a9": {
-    "message": "イオタ"
-  },
-  "issue_num_total_f94536cf": {
-    "message": "問題 { num }/{ total }"
-  },
-  "kappa_2f14c816": {
-    "message": "カッパ"
-  },
-  "kappa_variant_eb64574b": {
-    "message": "カッパ (変種)"
-  },
-  "keyboard_shortcuts_ed1844bd": {
-    "message": "キーボード ショートカット"
-  },
-  "keyboards_navigate_to_links_using_the_tab_key_two__5fab8c82": {
-    "message": "キーボードは Tab キーを使用してリンクにナビゲートします。同じ宛先に向かう2つの隣接リンクがあると、キーボードユーザーに混乱を招く可能性があります。"
-  },
-  "lambda_4f602498": {
-    "message": "ラムダ"
-  },
-  "language_arts_icon_a798b0f8": {
-    "message": "語学のアイコン"
-  },
-  "languages_icon_9d20539": {
-    "message": "言語のアイコン"
-  },
-  "large_9c5e80e7": {
-    "message": "大"
-  },
-  "learn_more_about_adjacent_links_2cb9762c": {
-    "message": "隣接リンクの詳細"
-  },
-  "learn_more_about_color_contrast_c019dfb9": {
-    "message": "カラーコントラストの詳細"
-  },
-  "learn_more_about_organizing_page_headings_8a7caa2e": {
-    "message": "ページヘッダーの整理の詳細"
-  },
-  "learn_more_about_table_headers_5f5ee13": {
-    "message": "表ヘッダーの詳細"
-  },
-  "learn_more_about_using_alt_text_for_images_5698df9a": {
-    "message": "代替テキストを画像に使用する方法の詳細"
-  },
-  "learn_more_about_using_captions_with_tables_36fe496f": {
-    "message": "表でキャプションを使用する方法の詳細"
-  },
-  "learn_more_about_using_filenames_as_alt_text_264286af": {
-    "message": "ファイル名を代替テキストに使用する方法の詳細"
-  },
-  "learn_more_about_using_lists_4e6eb860": {
-    "message": "リスト使用の詳細"
-  },
-  "learn_more_about_using_scope_attributes_with_table_20df49aa": {
-    "message": "表でスコープ属性を使用する方法の詳細"
-  },
-  "leave_as_is_4facfe55": {
-    "message": "そのままにする"
-  },
-  "left_angle_bracket_c87a6d07": {
-    "message": "左傾きブラケット"
-  },
-  "left_arrow_4fde1a64": {
-    "message": "左の矢印"
-  },
-  "left_arrow_with_hook_5bfcad93": {
-    "message": "左矢印フック付き"
-  },
-  "left_ceiling_ee9dd88a": {
-    "message": "左シーリング"
-  },
-  "left_curly_brace_1726fb4": {
-    "message": "左波括弧"
-  },
-  "left_downard_harpoon_arrow_1d7b3d2e": {
-    "message": "左下向き銛型矢印"
-  },
-  "left_floor_29ac2274": {
-    "message": "左床"
-  },
-  "left_to_right_e9b4fd06": {
-    "message": "左から右"
-  },
-  "left_upward_harpoon_arrow_3a562a96": {
-    "message": "左下向き銛型矢印"
-  },
-  "leftward_arrow_1e4765de": {
-    "message": "左向き矢印"
-  },
-  "leftward_pointing_triangle_d14532ce": {
-    "message": "左が尖った三角形"
-  },
-  "less_than_a26c0641": {
-    "message": "＜"
-  },
-  "less_than_or_equal_be5216cb": {
-    "message": "≦"
-  },
-  "library_icon_ae1e54cf": {
-    "message": "ライブラリーのアイコン"
-  },
-  "light_blue_5374f600": {
-    "message": "ライトブルー"
-  },
-  "link_7262adec": {
-    "message": "リンク"
-  },
-  "link_options_a16b758b": {
-    "message": "リンクオプション"
-  },
-  "link_with_text_starting_with_start_b3fcbe71": {
-    "message": "{ start } で始まるテキストとのリンク"
-  },
-  "links_14b70841": {
-    "message": "リンク"
-  },
-  "links_to_an_external_site_de74145d": {
-    "message": "外部サイトにリンクしています。"
-  },
-  "lists_should_be_formatted_as_lists_f862de8d": {
-    "message": "リストはリスト形式にしなければなりません。"
-  },
-  "load_more_35d33c7": {
-    "message": "もっと読み込む"
-  },
-  "loading_25990131": {
-    "message": "読み込み中・・・"
-  },
-  "loading_bde52856": {
-    "message": "読み込み中"
-  },
-  "loading_closed_captions_subtitles_failed_95ceef47": {
-    "message": "クローズドキャプション/サブタイトルの読み込みに失敗しました。"
-  },
-  "loading_failed_b3524381": {
-    "message": "読み込みに失敗しました..."
-  },
-  "loading_failed_e6a9d8ef": {
-    "message": "読込みに失敗しました。"
-  },
-  "loading_folders_d8b5869e": {
-    "message": "フォルダを読み込み中..."
-  },
-  "loading_please_wait_d276220a": {
-    "message": "読み込み中 - しばらくお待ちください"
-  },
-  "loading_preview_9f077aa1": {
-    "message": "プレビュー読み込み中"
-  },
-  "locked_762f138b": {
-    "message": "ロックされています"
-  },
-  "logical_equivalence_76fca396": {
-    "message": "論理的等価性"
-  },
-  "logical_equivalence_short_8efd7b4f": {
-    "message": "論理的等価性 (短い)"
-  },
-  "logical_equivalence_short_and_thick_1e1f654d": {
-    "message": "論理的等価性 (短・太)"
-  },
-  "logical_equivalence_thick_662dd3f2": {
-    "message": "論理的等価（厚み）"
-  },
-  "low_horizontal_dots_cc08498e": {
-    "message": "低い水平ドット"
-  },
-  "magenta_4a65993c": {
-    "message": "マジェンタ"
-  },
-  "maps_to_e5ef7382": {
-    "message": "マッピング先："
-  },
-  "math_icon_ad4e9d03": {
-    "message": "数学のアイコン"
-  },
-  "media_af190855": {
-    "message": "メディア"
-  },
-  "media_file_is_processing_please_try_again_later_58a6d49": {
-    "message": "メディアファイルは処理中です。後ほどもう一度やり直してください。"
-  },
-  "medium_5a8e9ead": {
-    "message": "中"
-  },
-  "merge_links_2478df96": {
-    "message": "リンクをマージする"
-  },
-  "mic_a7f3d311": {
-    "message": "マイク"
-  },
-  "microphone_disabled_15c83130": {
-    "message": "マイク無効"
-  },
-  "middle_27dc1d5": {
-    "message": "中位"
-  },
-  "minimize_file_preview_da911944": {
-    "message": "ファイル プレビューを最小化"
-  },
-  "minimize_video_20aa554b": {
-    "message": "ビデオを最小化"
-  },
-  "minus_fd961e2e": {
-    "message": "マイナス"
-  },
-  "minus_plus_3461f637": {
-    "message": "マイナス/プラス"
-  },
-  "misc_3b692ea7": {
-    "message": "その他"
-  },
-  "miscellaneous_e9818229": {
-    "message": "その他"
-  },
-  "modules_c4325335": {
-    "message": "モジュール"
-  },
-  "mu_37223b8b": {
-    "message": "ミュー"
-  },
-  "multi_color_image_63d7372f": {
-    "message": "マルチカラー画像"
-  },
-  "multiplication_sign_15f95c22": {
-    "message": "乗算記号"
-  },
-  "music_icon_4db5c972": {
-    "message": "音楽のアイコン"
-  },
-  "must_be_at_least_percentage_22e373b6": {
-    "message": "{ percentage }%以上でなければなりません"
-  },
-  "must_be_at_least_width_x_height_px_41dc825e": {
-    "message": "少なくとも { width } x { height }px でなければなりません"
-  },
-  "my_files_2f621040": {
-    "message": "マイ ファイル"
-  },
-  "n_th_root_9991a6e4": {
-    "message": "N番目のルート"
-  },
-  "nabla_1e216d25": {
-    "message": "ナブラ"
-  },
-  "name_1aed4a1b": {
-    "message": "名前"
-  },
-  "name_color_ceec76ff": {
-    "message": "{ name } ({ color })"
-  },
-  "natural_music_54a70258": {
-    "message": "ナチュラル (音楽)"
-  },
-  "natural_numbers_3da07060": {
-    "message": "自然数"
-  },
-  "navigate_through_the_menu_or_toolbar_415a4e50": {
-    "message": "メニューまたはツールバーを移動する"
-  },
-  "nested_greater_than_d852e60d": {
-    "message": "ネストされた＞"
-  },
-  "nested_less_than_27d17e58": {
-    "message": "ネストされた＜"
-  },
-  "next_40e12421": {
-    "message": "次"
-  },
-  "no_accessibility_issues_were_detected_f8d3c875": {
-    "message": "アクセシビリティの問題は検出されませんでした。"
-  },
-  "no_changes_to_save_d29f6e91": {
-    "message": "保存する変更はありません。"
-  },
-  "no_e16d9132": {
-    "message": "いいえ"
-  },
-  "no_file_chosen_9a880793": {
-    "message": "ファイルが選択されていません"
-  },
-  "no_headers_9bc7dc7f": {
-    "message": "ヘッダーなし"
-  },
-  "no_preview_is_available_for_this_file_f940114a": {
-    "message": "このファイルでは、プレビューは利用できません。"
-  },
-  "no_results_940393cf": {
-    "message": "結果がありません。"
-  },
-  "no_results_found_for_filterterm_ad1b04c8": {
-    "message": "{ filterTerm }の結果が見つかりませんでした"
-  },
-  "no_video_1ed00b26": {
-    "message": "ビデオなし"
-  },
-  "none_3b5e34d2": {
-    "message": "なし"
-  },
-  "none_selected_b93d56d2": {
-    "message": "選択されたものなし"
-  },
-  "not_equal_6e2980e6": {
-    "message": "≠"
-  },
-  "not_in_not_an_element_of_fb1ffb54": {
-    "message": "（）にはない（の要素ではない）"
-  },
-  "not_negation_1418ebb8": {
-    "message": "ない (否定)"
-  },
-  "not_subset_dc2b5e84": {
-    "message": "部分集合ではない"
-  },
-  "not_subset_strict_23d282bf": {
-    "message": "部分集合ではない（厳格）"
-  },
-  "not_superset_5556b913": {
-    "message": "上位集合ではない"
-  },
-  "not_superset_strict_24e06f36": {
-    "message": "上位集合ではない（厳格）"
-  },
-  "nu_1c0f6848": {
-    "message": "ニュー"
-  },
-  "octagon_e48be9f": {
-    "message": "八角形"
-  },
-  "olive_6a3e4d6b": {
-    "message": "オリーブ"
-  },
-  "omega_8f2c3463": {
-    "message": "オメガ"
-  },
-  "one_of_the_following_styles_must_be_added_to_save__1de769aa": {
-    "message": "アイコンを保存するには、以下のいずれかのスタイルを追加する必要があります：アイコンの色、輪郭サイズ、アイコンのテキスト、画像"
-  },
-  "open_circle_e9bd069": {
-    "message": "オープンサークル"
-  },
-  "open_this_keyboard_shortcuts_dialog_9658b83a": {
-    "message": "このキーボードショートカットダイアログを開く"
-  },
-  "open_title_application_fd624fc5": {
-    "message": "{ title }アプリケーションを開く"
-  },
-  "operators_a2ef9a93": {
-    "message": "演算子"
-  },
-  "or_9b70ccaa": {
-    "message": "または"
-  },
-  "orange_81386a62": {
-    "message": "オレンジ"
-  },
-  "other_editor_shortcuts_may_be_found_at_404aba4a": {
-    "message": "他のエディタショートカットは下記をご覧ください"
-  },
-  "outline_color_3ef2cea7": {
-    "message": "輪郭の色"
-  },
-  "outline_size_a6059a21": {
-    "message": "外形寸法"
-  },
-  "p_is_not_a_valid_protocol_which_must_be_ftp_http_h_adf13fc2": {
-    "message": "{ p }は、ftp, http, https, mailto, skype, telであるか、省略可能である有効なプロトコルではありません。"
-  },
-  "pages_e5414c2c": {
-    "message": "ページ"
-  },
-  "paragraph_5e5ad8eb": {
-    "message": "段落"
-  },
-  "paragraph_starting_with_start_a59923f8": {
-    "message": "{ start } で始まる段落"
-  },
-  "parallel_d55d6e38": {
-    "message": "並列"
-  },
-  "partial_derivative_4a9159df": {
-    "message": "部分(微分)"
-  },
-  "paste_5963d1c1": {
-    "message": "貼り付け"
-  },
-  "pause_12af3bb4": {
-    "message": "一時停止"
-  },
-  "pentagon_17d82ea3": {
-    "message": "ペンタゴン"
-  },
-  "people_b4ebb13c": {
-    "message": "メンバー"
-  },
-  "percentage_34ab7c2c": {
-    "message": "割合"
-  },
-  "percentage_must_be_a_number_8033c341": {
-    "message": "パーセンテージは数字でなければなりません"
-  },
-  "performing_arts_icon_f3497486": {
-    "message": "パフォーミングアーツのアイコン"
-  },
-  "perpendicular_7c48ede4": {
-    "message": "垂直"
-  },
-  "phi_4ac33b6d": {
-    "message": "ファイ"
-  },
-  "phi_variant_c9bb3ac5": {
-    "message": "ファイ(変形)"
-  },
-  "physical_education_icon_d7dffd3e": {
-    "message": "体育のアイコン"
-  },
-  "pi_dc4f0bd8": {
-    "message": "パイ"
-  },
-  "pi_variant_10f5f520": {
-    "message": "パイ(変形)"
-  },
-  "pink_68ad45cb": {
-    "message": "ピンク"
-  },
-  "pixels_52ece7d1": {
-    "message": "ピクセル"
-  },
-  "play_1a47eaa7": {
-    "message": "再生"
-  },
-  "play_media_comment_35257210": {
-    "message": "メディア コメントの再生。"
-  },
-  "play_media_comment_by_name_from_createdat_c230123d": {
-    "message": "{ name }まで{ createdAt }からのメディアのコメントを再生します。"
-  },
-  "please_allow_canvas_to_access_your_microphone_and__dc2c3079": {
-    "message": "Canvas があなたのマイクとウェブカメラにアクセスできるようにしてください。"
-  },
-  "plus_d43cd4ec": {
-    "message": "プラス"
-  },
-  "plus_minus_f8be2e83": {
-    "message": "プラス/マイナス"
-  },
-  "posted_when_a578f5ab": {
-    "message": "投稿済み:{ when }"
-  },
-  "power_set_4f26f316": {
-    "message": "パワーセット"
-  },
-  "precedes_196b9aef": {
-    "message": "優先・先導する"
-  },
-  "precedes_equal_20701e84": {
-    "message": "優先・同等"
-  },
-  "preformatted_d0670862": {
-    "message": "フォーマット済み"
-  },
-  "prev_f82cbc48": {
-    "message": "前へ"
-  },
-  "preview_53003fd2": {
-    "message": "プレビュー"
-  },
-  "preview_a3f8f854": {
-    "message": "プレビュー"
-  },
-  "preview_in_overlay_ed772c46": {
-    "message": "オーバーレイでのプレビュー"
-  },
-  "preview_inline_9787330": {
-    "message": "インラインでのプレビュー"
-  },
-  "prime_917ea60e": {
-    "message": "素数"
-  },
-  "prime_numbers_13464f61": {
-    "message": "素数"
-  },
-  "product_39cf144f": {
-    "message": "積"
-  },
-  "proportional_f02800cc": {
-    "message": "比例"
-  },
-  "protocol_must_be_ftp_http_https_mailto_skype_tel_o_73beb4f8": {
-    "message": "プロトコルは、ftp、http、https、mailto、skype、telであるか、省略可能です"
-  },
-  "psi_e3f5f0f7": {
-    "message": "プシー"
-  },
-  "published_c944a23d": {
-    "message": "公開済み"
-  },
-  "published_when_302d8e23": {
-    "message": "公開済み:{ when }"
-  },
-  "pumpkin_904428d5": {
-    "message": "かぼちゃ"
-  },
-  "purple_7678a9fc": {
-    "message": "パープル"
-  },
-  "quaternions_877024e0": {
-    "message": "四元数"
-  },
-  "quizzes_7e598f57": {
-    "message": "小テスト"
-  },
-  "rational_numbers_80ddaa4a": {
-    "message": "有理数"
-  },
-  "real_numbers_7c99df94": {
-    "message": "実数"
-  },
-  "real_portion_of_complex_number_7dad33b5": {
-    "message": "（複素数の）実数部分"
-  },
-  "record_7c9448b": {
-    "message": "記録"
-  },
-  "recording_98da6bda": {
-    "message": "記録"
-  },
-  "red_8258edf3": {
-    "message": "レッド"
-  },
-  "relationships_6602af70": {
-    "message": "関係"
-  },
-  "religion_icon_246e0be1": {
-    "message": "宗教学のアイコン"
-  },
-  "remove_heading_style_5fdc8855": {
-    "message": "見出しスタイルを削除する"
-  },
-  "replace_e61834a7": {
-    "message": "置換"
-  },
-  "reset_95a81614": {
-    "message": "リセット"
-  },
-  "resize_ec83d538": {
-    "message": "サイズ変更"
-  },
-  "restore_auto_save_deccd84b": {
-    "message": "自動保存したものを復元しますか？"
-  },
-  "reverse_turnstile_does_not_yield_7558be06": {
-    "message": "逆向きの回転式改札(イールドなし)"
-  },
-  "rho_a0244a36": {
-    "message": "ロー"
-  },
-  "rho_variant_415245cd": {
-    "message": "ロー (変種)"
-  },
-  "rich_content_editor_2708ef21": {
-    "message": "リッチ コンテンツ エディタ"
-  },
-  "right_angle_bracket_d704e2d6": {
-    "message": "直角ブラケット"
-  },
-  "right_arrow_35e0eddf": {
-    "message": "右の矢印"
-  },
-  "right_arrow_with_hook_29d92d31": {
-    "message": "右矢印フック付き"
-  },
-  "right_ceiling_839dc744": {
-    "message": "右シーリング"
-  },
-  "right_curly_brace_5159d5cd": {
-    "message": "右波括弧"
-  },
-  "right_downward_harpoon_arrow_d71b114f": {
-    "message": "右下向き銛型矢印"
-  },
-  "right_floor_5392d5cf": {
-    "message": "右床"
-  },
-  "right_to_left_9cfb092a": {
-    "message": "右から左"
-  },
-  "right_upward_harpoon_arrow_f5a34c73": {
-    "message": "右上向き銛型矢印"
-  },
-  "rightward_arrow_32932107": {
-    "message": "右向き矢印"
-  },
-  "rightward_pointing_triangle_60330f5c": {
-    "message": "右が尖った三角形"
-  },
-  "rotate_image_90_degrees_2ab77c05": {
-    "message": "画像を90度回転させる"
-  },
-  "rotate_image_90_degrees_6c92cd42": {
-    "message": "画像を90度回転させる"
-  },
-<<<<<<< HEAD
-  "rotation_9699c538": {
-    "message": "回転"
-=======
   "available_folders_694d0436": { "message": "使用可能なフォルダ" },
   "backslash_b2d5442d": { "message": "バックスラッシュ" },
   "bar_ec63ed6": { "message": "バー" },
@@ -1583,54 +124,52 @@
   "chi_54a32644": { "message": "チ" },
   "choose_caption_file_9c45bc4e": {
     "message": "キャプションファイルを選択する"
->>>>>>> 147b3201
-  },
-  "row_fc0944a7": {
-    "message": "列"
-  },
-  "row_group_979f5528": {
-    "message": "列グループ"
-  },
-  "sadly_the_pretty_html_editor_is_not_keyboard_acces_50da7665": {
-    "message": "残念ながら、pretty HTMLエディタはキーボードからはアクセスできません。生のHTMLエディタにはこちらからアクセスできます。"
-  },
-  "save_11a80ec3": {
-    "message": "保存"
-  },
-  "save_media_cb9e786e": {
-    "message": "メディアを保存する"
-  },
-  "screen_readers_cannot_determine_what_is_displayed__6a5842ab": {
-    "message": "スクリーンリーダーは、代替テキストなしでは画像に表示される内容を判別することはできません。また、ファイル名は、しばいば文脈や意味を記述しない無意味な数字や文字列であることがあります。"
-  },
-  "screen_readers_cannot_determine_what_is_displayed__6f1ea667": {
-    "message": "スクリーンリーダーは、画像の内容と意味を説明する代替テキストなしでは画像に表示される内容を判別することはできません。代替テキストは簡潔かつ簡潔でなければなりません。"
-  },
-<<<<<<< HEAD
-  "screen_readers_cannot_determine_what_is_displayed__a57e6723": {
-    "message": "スクリーンリーダーは、画像の内容と意味を説明する代替テキストなしでは画像に表示される内容を判別することはできません。"
-=======
+  },
+  "choose_usage_rights_33683854": { "message": "使用権を選択..." },
+  "circle_484abe63": { "message": "円" },
+  "clear_2084585f": { "message": "クリア" },
+  "clear_image_3213fe62": { "message": "画像を消す" },
+  "clear_selected_file_82388e50": { "message": "選択したファイルを消去する" },
+  "clear_selected_file_filename_2fe8a58e": {
+    "message": "選択されたファイルを削除：{ filename }"
+  },
+  "click_or_shift_click_for_the_html_editor_25d70bb4": {
+    "message": "クリックまたはシフトクリックでHTMLエディタに移動します。"
+  },
+  "click_to_embed_imagename_c41ea8df": {
+    "message": "クリックして{ imageName }を埋め込みます"
+  },
+  "click_to_hide_preview_3c707763": {
+    "message": "クリックしてプレビューを非表示にする"
+  },
+  "click_to_insert_a_link_into_the_editor_c19613aa": {
+    "message": "クリックすると、エディタにリンクが挿入されます。"
+  },
+  "click_to_show_preview_faa27051": {
+    "message": "クリックしてプレビューを表示する"
+  },
+  "close_a_menu_or_dialog_also_returns_you_to_the_edi_739079e6": {
+    "message": "メニューまたはダイアログを閉じます。またエディタエリアに戻ります"
+  },
   "close_accessibility_checker_29d1c51e": {
     "message": "アクセシビリティチェッカーを閉じる"
   },
   "close_d634289d": { "message": "閉じる" },
   "closed_caption_file_must_be_less_than_maxkb_kb_5880f752": {
     "message": "クローズドキャプションファイルは { maxKb } kb未満であること"
->>>>>>> 147b3201
-  },
-  "screen_readers_cannot_interpret_tables_without_the_bd861652": {
-    "message": "スクリーンリーダーは、適切な構造なしでは表を解釈できません。表のヘッダーは、方向と内容の範囲を提供します。"
-  },
-  "screen_readers_cannot_interpret_tables_without_the_e62912d5": {
-    "message": "スクリーンリーダーは、適切な構造なしでは表を解釈できません。表のキャプションは、表の文脈と一般的な理解を記述するものです。"
-  },
-  "screen_readers_cannot_interpret_tables_without_the_f0bdec0f": {
-    "message": "スクリーンリーダーは、適切な構造なしでは表を解釈できません。表のヘッダーは、コンテンツの方向と概要を提供します。"
-  },
-<<<<<<< HEAD
-  "script_l_42a7b254": {
-    "message": "スクリプト L"
-=======
+  },
+  "closed_captions_subtitles_e6aaa016": {
+    "message": "クローズドキャプション/字幕"
+  },
+  "clubs_suit_c1ffedff": { "message": "クラブ(1組)" },
+  "collaborations_5c56c15f": { "message": "コラボレーション" },
+  "collapse_to_hide_types_1ab46d2e": {
+    "message": "{ types } を非表示にするには破損する"
+  },
+  "color_picker_6b359edf": { "message": "色を選択" },
+  "color_picker_colorname_selected_ad4cf400": {
+    "message": "色を選択（{ colorName }が現在選択されている）"
+  },
   "column_e1ae5c64": { "message": "列" },
   "column_group_1c062368": { "message": "列グループ" },
   "complex_numbers_a543d004": { "message": "複素数" },
@@ -1640,21 +179,28 @@
   "content_1440204b": { "message": "コンテンツ" },
   "content_is_still_being_uploaded_if_you_continue_it_8f06d0cb": {
     "message": "コンテンツはまだアップロード中です。続行すると適切に埋め込まれません。"
->>>>>>> 147b3201
-  },
-  "search_280d00bd": {
-    "message": "検索"
-  },
-  "select_audio_source_21043cd5": {
-    "message": "音声源を選択"
-  },
-  "select_crop_shape_d441feeb": {
-    "message": "クロップ形状の選択"
-  },
-<<<<<<< HEAD
-  "select_language_7c93a900": {
-    "message": "言語を選択する"
-=======
+  },
+  "content_subtype_5ce35e88": { "message": "コンテンツのサブタイプ" },
+  "content_type_2cf90d95": { "message": "コンテンツ タイプ" },
+  "coproduct_e7838082": { "message": "共製品" },
+  "copyright_holder_66ee111": { "message": "著作権保有者:" },
+  "count_plural_0_0_words_one_1_word_other_words_acf32eca": {
+    "message": "{ count, plural,\n     =0 {0 語}\n    one {1 語}\n  other {# 語}\n}"
+  },
+  "count_plural_one_item_loaded_other_items_loaded_857023b7": {
+    "message": "{ count, plural,\n    one {# アイテムを読込みました}\n  other {# アイテムを読込みました}\n}"
+  },
+  "course_documents_104d76e0": { "message": "コースドキュメント" },
+  "course_files_62deb8f8": { "message": "コースファイル" },
+  "course_files_a31f97fc": { "message": "コース ファイル" },
+  "course_images_f8511d04": { "message": "コース画像" },
+  "course_links_b56959b9": { "message": "コースリンク" },
+  "course_media_ec759ad": { "message": "コースメディア" },
+  "course_navigation_dd035109": { "message": "コース ナビゲーション" },
+  "create_icon_110d6463": { "message": "アイコンを作成する" },
+  "creative_commons_license_725584ae": {
+    "message": "クリエイティブ コモンズ ライセンス:"
+  },
   "crop_image_41bf940c": { "message": "画像を切り取る" },
   "crop_image_807ebb08": { "message": "画像の切り取り" },
   "cup_product_14174434": { "message": "カップ製品" },
@@ -1692,24 +238,33 @@
   "display_options_315aba85": { "message": "オプションを表示する" },
   "display_text_link_opens_in_a_new_tab_75e9afc9": {
     "message": "テキストリンクを表示する (新しいタブが開きます)"
->>>>>>> 147b3201
-  },
-  "select_video_source_1b5c9dbe": {
-    "message": "ビデオ源を選択"
-  },
-  "selected_linkfilename_c093b1f2": {
-    "message": "選択された{ linkFileName }"
-  },
-  "set_header_scope_8c548f40": {
-    "message": "ヘッダースコープを設定する"
-  },
-  "set_minus_b46e9b88": {
-    "message": "マイナス設定"
-  },
-<<<<<<< HEAD
-  "set_table_header_cfab13a0": {
-    "message": "表のヘッダーを設定する"
-=======
+  },
+  "division_sign_72190870": { "message": "分割サイン" },
+  "documents_81393201": { "message": "ドキュメント" },
+  "done_54e3d4b6": { "message": "完了" },
+  "double_dagger_faf78681": { "message": "ダブルの短剣" },
+  "down_and_left_diagonal_arrow_40ef602c": { "message": "下・左の対角線矢印" },
+  "down_and_right_diagonal_arrow_6ea0f460": { "message": "下・右の対角線矢印" },
+  "download_filename_2baae924": { "message": "{ filename }をダウンロードする" },
+  "downward_arrow_cca52012": { "message": "下向きの矢印" },
+  "downward_pointing_triangle_2a12a601": { "message": "逆三角形" },
+  "drag_a_file_here_1bf656d5": { "message": "ファイルをここにドラッグする" },
+  "drag_and_drop_or_click_to_browse_your_computer_60772d6d": {
+    "message": "ドラッグアンドドロップまたはクリックしてコンピュータを参照"
+  },
+  "drag_handle_use_up_and_down_arrows_to_resize_e29eae5c": {
+    "message": "ハンドルをドラッグします。上下矢印を使用してサイズを変更する"
+  },
+  "due_multiple_dates_cc0ee3f5": { "message": "期限：複数の日付" },
+  "due_when_7eed10c6": { "message": "期限：{ when }" },
+  "edit_alt_text_for_this_icon_instance_9c6fc5fd": {
+    "message": "このアイコンインスタンスのaltテキストを編集する"
+  },
+  "edit_c5fbea07": { "message": "編集" },
+  "edit_course_link_5a5c3c59": { "message": "コースリンクを編集" },
+  "edit_existing_icon_maker_icon_5d0ebb3f": {
+    "message": "既存のアイコンメーカーのアイコンを編集する"
+  },
   "edit_icon_2c6b0e91": { "message": "アイコンを編集する" },
   "edit_link_7f53bebb": { "message": "リンクの編集" },
   "editor_statusbar_26ac81fc": { "message": "エディタ ステータスバー" },
@@ -1730,30 +285,40 @@
   "english_icon_25bfe845": { "message": "英語のアイコン" },
   "enter_at_least_3_characters_to_search_4f037ee0": {
     "message": "検索する語を3文字以上入力してください"
->>>>>>> 147b3201
-  },
-  "sharp_music_ab956814": {
-    "message": "シャープ (音楽)"
-  },
-  "shift_o_to_open_the_pretty_html_editor_55ff5a31": {
-    "message": "Shift-Oでpretty HTMLエディタを開きます。"
-  },
-  "shortcut_911d6255": {
-    "message": "ショートカット"
-  },
-  "sighted_users_browse_web_pages_quickly_looking_for_1d4db0c1": {
-    "message": "視認ユーザーは大きく太字の見出しを探し、Webページをすばやく参照します。スクリーンリーダーのユーザーは、文脈に基づいた理解を行う際にヘッダーに依存しています。ヘッダーは適切な構造を使用しなければなりません。"
-  },
-  "sighted_users_browse_web_pages_quickly_looking_for_ade806f5": {
-    "message": "視認ユーザーは大きく太字の見出しを探し、Webページをすばやく参照します。スクリーンリーダーのユーザーは、文脈に基づいた理解を行う際にヘッダーに依存しています。ヘッダーは適切な構造内で簡潔でなければなりません。"
-  },
-<<<<<<< HEAD
-  "sigma_5c35e553": {
-    "message": "シグマ"
-  },
-  "sigma_variant_8155625": {
-    "message": "シグマ (バリエーション)"
-=======
+  },
+  "epsilon_54bb8afa": { "message": "エプシロン" },
+  "epsilon_variant_d31f1e77": { "message": "イプシロン(変形)" },
+  "equals_sign_c51bdc58": { "message": "等記号" },
+  "equation_editor_39fbc3f1": { "message": "方程式エディタ" },
+  "equivalence_class_7b0f11c0": { "message": "等価クラス" },
+  "equivalent_identity_654b3ce5": { "message": "等価 (同一性)" },
+  "eta_b8828f99": { "message": "イータ" },
+  "exists_2e62bdaa": { "message": "存在する" },
+  "exit_fullscreen_b7eb0aa4": { "message": "全画面表示終了" },
+  "expand_preview_by_default_2abbf9f8": {
+    "message": "デフォルトによるプレビューの拡大"
+  },
+  "expand_to_see_types_f5d29352": { "message": "{ types } を拡張して表示" },
+  "external_tools_6e77821": { "message": "外部ツール" },
+  "extra_large_b6cdf1ff": { "message": "特大" },
+  "extra_small_9ae33252": { "message": "超小型" },
+  "extracurricular_icon_67c8ca42": { "message": "課外活動のアイコン" },
+  "f_function_fe422d65": { "message": "F (関数)" },
+  "failed_getting_file_contents_e9ea19f4": {
+    "message": "ファイルのコンテンツ取得に失敗しました"
+  },
+  "file_name_8fd421ff": { "message": "ファイル名" },
+  "file_storage_quota_exceeded_b7846cd1": {
+    "message": "ファイル保存のサイズを超過"
+  },
+  "file_url_c12b64be": { "message": "ファイル URL" },
+  "filename_file_icon_602eb5de": { "message": "{ filename } ファイルアイコン" },
+  "filename_image_preview_6cef8f26": {
+    "message": "{ filename } 画像プレビュー"
+  },
+  "filename_text_preview_e41ca2d8": {
+    "message": "{ filename } テキストプレビュー"
+  },
   "files_c300e900": { "message": "ファイル" },
   "files_index_af7c662b": { "message": "ファイルのインデックス" },
   "finish_bc343002": { "message": "フィニッシュ" },
@@ -1772,27 +337,23 @@
   "forward_slash_3f90f35e": { "message": "前向きのスラッシュ" },
   "found_auto_saved_content_3f6e4ca5": {
     "message": "自動保存されたコンテンツが見つかりました"
->>>>>>> 147b3201
-  },
-  "single_color_image_4e5d4dbc": {
-    "message": "単色画像"
-  },
-  "single_color_image_color_95fa9a87": {
-    "message": "単色画像の色"
-  },
-  "size_b30e1077": {
-    "message": "サイズ"
-  },
-  "size_of_caption_file_is_greater_than_the_maximum_m_bff5f86e": {
-    "message": "キャプションファイルのサイズが最大 { max } kb の許容ファイルサイズを超えている。"
-  },
-<<<<<<< HEAD
-  "small_b070434a": {
-    "message": "小"
-  },
-  "solid_circle_9f061dfc": {
-    "message": "一色の円"
-=======
+  },
+  "found_count_plural_0_results_one_result_other_resu_46aeaa01": {
+    "message": "{ count, plural,\n     =0 {# 結果}\n    one {# 1つの結果}\n  other {# 結果}\n}が見つかりました"
+  },
+  "fraction_41bac7af": { "message": "分数・分画" },
+  "fullscreen_873bf53f": { "message": "全画面" },
+  "gamma_1767928": { "message": "ガンマ" },
+  "generating_preview_45b53be0": { "message": "プレビュー中..." },
+  "gif_png_format_images_larger_than_size_kb_are_not__7af3bdbd": {
+    "message": "{ size }KBを超えるGIF/PNG形式の画像は現在サポートされていません。"
+  },
+  "go_to_the_editor_s_menubar_e6674c81": {
+    "message": "エディタのメニューバーに移動する"
+  },
+  "go_to_the_editor_s_toolbar_a5cb875f": {
+    "message": "エディタのツールバーに移動する"
+  },
   "grades_a61eba0a": { "message": "評定" },
   "greater_than_e98af662": { "message": "＞" },
   "greater_than_or_equal_b911949a": { "message": "≧" },
@@ -1839,24 +400,23 @@
   "html_code_editor_fd967a44": { "message": "Html コードエディタ" },
   "i_have_obtained_permission_to_use_this_file_6386f087": {
     "message": "このファイルを使用する権限を取得しています。"
->>>>>>> 147b3201
-  },
-  "something_went_wrong_89195131": {
-    "message": "問題が発生しました。"
-  },
-  "something_went_wrong_accessing_your_webcam_6643b87e": {
-    "message": "ウェブカムにアクセス中にエラーが生じました。"
-  },
-<<<<<<< HEAD
-  "something_went_wrong_and_i_don_t_know_what_to_show_e0c54ec8": {
-    "message": "何かがうまくいきませんでした。何を見せればいいのかわかりません。"
-  },
-  "something_went_wrong_check_your_connection_reload__c7868286": {
-    "message": "問題が発生しました。接続を確認し、ページを再読み込みして、もう一度やり直してください。"
-  },
-  "something_went_wrong_d238c551": {
-    "message": "なにかが失敗しました"
-=======
+  },
+  "i_hold_the_copyright_71ee91b1": { "message": "著作権を保有しています" },
+  "icon_215a1dc6": { "message": "アイコン" },
+  "icon_8168b2f8": { "message": "アイコン" },
+  "icon_color_b86dd6d6": { "message": "アイコンカラー" },
+  "icon_maker_icons_cc560f7e": { "message": "アイコンメーカーのアイコン" },
+  "icon_options_7e32746e": { "message": "アイコンオプション" },
+  "icon_options_tray_2b407977": { "message": "アイコンオプショントレイ" },
+  "icon_preview_1782a1d9": { "message": "アイコンプレビュー" },
+  "icon_shape_30b61e7": { "message": "アイコンの形状" },
+  "icon_size_9353edea": { "message": "アイコンのサイズ" },
+  "if_left_empty_link_text_will_display_as_course_lin_61087540": {
+    "message": "空のリンクのままの場合、テキストがコースリンク名として表示されます。"
+  },
+  "if_you_do_not_select_usage_rights_now_this_file_wi_14e07ab5": {
+    "message": "今すぐ使用権を選択しないと、このファイルはアップロード後に公開されません。"
+  },
   "image_8ad06": { "message": "画像" },
   "image_c1c98202": { "message": "画像" },
   "image_filenames_should_not_be_used_as_the_alt_attr_bcfd7780": {
@@ -1957,21 +517,29 @@
   "loading_bde52856": { "message": "読み込み中" },
   "loading_closed_captions_subtitles_failed_95ceef47": {
     "message": "クローズドキャプション/サブタイトルの読み込みに失敗しました。"
->>>>>>> 147b3201
-  },
-  "something_went_wrong_while_sharing_your_screen_8de579e5": {
-    "message": "画面の共有中に問題が発生しました。"
-  },
-  "sort_by_e75f9e3e": {
-    "message": "分類する"
-  },
-  "spades_suit_b37020c2": {
-    "message": "スペード (1組)"
-  },
-<<<<<<< HEAD
-  "square_511eb3b3": {
-    "message": "四角"
-=======
+  },
+  "loading_failed_b3524381": { "message": "読み込みに失敗しました..." },
+  "loading_failed_e6a9d8ef": { "message": "読込みに失敗しました。" },
+  "loading_folders_d8b5869e": { "message": "フォルダを読み込み中..." },
+  "loading_please_wait_d276220a": {
+    "message": "読み込み中 - しばらくお待ちください"
+  },
+  "loading_preview_9f077aa1": { "message": "プレビュー読み込み中" },
+  "locked_762f138b": { "message": "ロックされています" },
+  "logical_equivalence_76fca396": { "message": "論理的等価性" },
+  "logical_equivalence_short_8efd7b4f": { "message": "論理的等価性 (短い)" },
+  "logical_equivalence_short_and_thick_1e1f654d": {
+    "message": "論理的等価性 (短・太)"
+  },
+  "logical_equivalence_thick_662dd3f2": { "message": "論理的等価（厚み）" },
+  "low_horizontal_dots_cc08498e": { "message": "低い水平ドット" },
+  "magenta_4a65993c": { "message": "マジェンタ" },
+  "maps_to_e5ef7382": { "message": "マッピング先：" },
+  "math_icon_ad4e9d03": { "message": "数学のアイコン" },
+  "media_af190855": { "message": "メディア" },
+  "media_file_is_processing_please_try_again_later_58a6d49": {
+    "message": "メディアファイルは処理中です。後ほどもう一度やり直してください。"
+  },
   "medium_5a8e9ead": { "message": "中" },
   "merge_links_2478df96": { "message": "リンクをマージする" },
   "mic_a7f3d311": { "message": "マイク" },
@@ -1979,21 +547,33 @@
   "middle_27dc1d5": { "message": "中位" },
   "minimize_file_preview_da911944": {
     "message": "ファイル プレビューを最小化"
->>>>>>> 147b3201
-  },
-  "square_cap_9ec88646": {
-    "message": "四角い帽子"
-  },
-  "square_cup_b0665113": {
-    "message": "四角い帽子"
-  },
-  "square_root_e8bcbc60": {
-    "message": "平方根"
-  },
-<<<<<<< HEAD
-  "square_root_symbol_d0898a53": {
-    "message": "平方根記号"
-=======
+  },
+  "minimize_video_20aa554b": { "message": "ビデオを最小化" },
+  "minus_fd961e2e": { "message": "マイナス" },
+  "minus_plus_3461f637": { "message": "マイナス/プラス" },
+  "misc_3b692ea7": { "message": "その他" },
+  "miscellaneous_e9818229": { "message": "その他" },
+  "modules_c4325335": { "message": "モジュール" },
+  "mu_37223b8b": { "message": "ミュー" },
+  "multi_color_image_63d7372f": { "message": "マルチカラー画像" },
+  "multiplication_sign_15f95c22": { "message": "乗算記号" },
+  "music_icon_4db5c972": { "message": "音楽のアイコン" },
+  "must_be_at_least_percentage_22e373b6": {
+    "message": "{ percentage }%以上でなければなりません"
+  },
+  "must_be_at_least_width_x_height_px_41dc825e": {
+    "message": "少なくとも { width } x { height }px でなければなりません"
+  },
+  "my_files_2f621040": { "message": "マイ ファイル" },
+  "n_th_root_9991a6e4": { "message": "N番目のルート" },
+  "nabla_1e216d25": { "message": "ナブラ" },
+  "name_1aed4a1b": { "message": "名前" },
+  "name_color_ceec76ff": { "message": "{ name } ({ color })" },
+  "natural_music_54a70258": { "message": "ナチュラル (音楽)" },
+  "natural_numbers_3da07060": { "message": "自然数" },
+  "navigate_through_the_menu_or_toolbar_415a4e50": {
+    "message": "メニューまたはツールバーを移動する"
+  },
   "nested_greater_than_d852e60d": { "message": "ネストされた＞" },
   "nested_less_than_27d17e58": { "message": "ネストされた＜" },
   "next_40e12421": { "message": "次へ" },
@@ -2006,42 +586,48 @@
   "no_headers_9bc7dc7f": { "message": "ヘッダーなし" },
   "no_preview_is_available_for_this_file_f940114a": {
     "message": "このファイルでは、プレビューは利用できません。"
->>>>>>> 147b3201
-  },
-  "square_subset_17be67cb": {
-    "message": "正方形部分集合"
-  },
-<<<<<<< HEAD
-  "square_subset_strict_7044e84f": {
-    "message": "正方形部分集合 (厳密)"
-=======
+  },
+  "no_results_940393cf": { "message": "結果がありません。" },
+  "no_results_found_for_filterterm_ad1b04c8": {
+    "message": "{ filterTerm }の結果が見つかりませんでした"
+  },
   "no_video_1ed00b26": { "message": "ビデオなし" },
   "none_3b5e34d2": { "message": "なし" },
   "none_selected_b93d56d2": { "message": "選択されたものなし" },
   "not_equal_6e2980e6": { "message": "≠" },
   "not_in_not_an_element_of_fb1ffb54": {
     "message": "（）にはない（の要素ではない）"
->>>>>>> 147b3201
-  },
-  "square_superset_3be8dae1": {
-    "message": "正方形上位集合"
-  },
-  "square_superset_strict_fa4262e4": {
-    "message": "正方形部分集合 (厳密)"
-  },
-  "star_8d156e09": {
-    "message": "スター"
-  },
-  "start_over_f7552aa9": {
-    "message": "最初からやり直し"
-  },
-  "start_recording_9a65141a": {
-    "message": "録画開始"
-  },
-<<<<<<< HEAD
-  "steel_blue_14296f08": {
-    "message": "スチールブルー"
-=======
+  },
+  "not_negation_1418ebb8": { "message": "ない (否定)" },
+  "not_subset_dc2b5e84": { "message": "部分集合ではない" },
+  "not_subset_strict_23d282bf": { "message": "部分集合ではない（厳格）" },
+  "not_superset_5556b913": { "message": "上位集合ではない" },
+  "not_superset_strict_24e06f36": { "message": "上位集合ではない（厳格）" },
+  "nu_1c0f6848": { "message": "ニュー" },
+  "octagon_e48be9f": { "message": "八角形" },
+  "olive_6a3e4d6b": { "message": "オリーブ" },
+  "omega_8f2c3463": { "message": "オメガ" },
+  "one_of_the_following_styles_must_be_added_to_save__1de769aa": {
+    "message": "アイコンを保存するには、以下のいずれかのスタイルを追加する必要があります：アイコンの色、輪郭サイズ、アイコンのテキスト、画像"
+  },
+  "open_circle_e9bd069": { "message": "オープンサークル" },
+  "open_this_keyboard_shortcuts_dialog_9658b83a": {
+    "message": "このキーボードショートカットダイアログを開く"
+  },
+  "open_title_application_fd624fc5": {
+    "message": "{ title }アプリケーションを開く"
+  },
+  "operators_a2ef9a93": { "message": "演算子" },
+  "or_9b70ccaa": { "message": "または" },
+  "orange_81386a62": { "message": "オレンジ" },
+  "other_editor_shortcuts_may_be_found_at_404aba4a": {
+    "message": "他のエディタショートカットは下記をご覧ください"
+  },
+  "outline_color_3ef2cea7": { "message": "輪郭の色" },
+  "outline_size_a6059a21": { "message": "外形寸法" },
+  "p_is_not_a_valid_protocol_which_must_be_ftp_http_h_adf13fc2": {
+    "message": "{ p }は、ftp, http, https, mailto, skype, telであるか、省略可能である有効なプロトコルではありません。"
+  },
   "pages_e5414c2c": { "message": "ページ" },
   "paragraph_5e5ad8eb": { "message": "段落" },
   "paragraph_starting_with_start_a59923f8": {
@@ -2056,18 +642,10 @@
   "percentage_34ab7c2c": { "message": "割合" },
   "percentage_must_be_a_number_8033c341": {
     "message": "パーセンテージは数字でなければなりません"
->>>>>>> 147b3201
-  },
-  "styles_2aa721ef": {
-    "message": "スタイル"
-  },
-<<<<<<< HEAD
-  "submit_a3cc6859": {
-    "message": "提出"
-  },
-  "subscript_59744f96": {
-    "message": "下付き"
-=======
+  },
+  "performing_arts_icon_f3497486": {
+    "message": "パフォーミングアーツのアイコン"
+  },
   "perpendicular_7c48ede4": { "message": "垂直" },
   "phi_4ac33b6d": { "message": "ファイ" },
   "phi_variant_c9bb3ac5": { "message": "ファイ(変形)" },
@@ -2102,15 +680,19 @@
   "proportional_f02800cc": { "message": "比例" },
   "protocol_must_be_ftp_http_https_mailto_skype_tel_o_73beb4f8": {
     "message": "プロトコルは、ftp、http、https、mailto、skype、telであるか、省略可能です"
->>>>>>> 147b3201
-  },
-  "subset_19c1a92f": {
-    "message": "部分集合"
-  },
-<<<<<<< HEAD
-  "subset_strict_8d8948d6": {
-    "message": "部分集合 (厳密)"
-=======
+  },
+  "psi_e3f5f0f7": { "message": "プシー" },
+  "published_c944a23d": { "message": "公開済み" },
+  "published_when_302d8e23": { "message": "公開済み:{ when }" },
+  "pumpkin_904428d5": { "message": "かぼちゃ" },
+  "purple_7678a9fc": { "message": "パープル" },
+  "quaternions_877024e0": { "message": "四元数" },
+  "quizzes_7e598f57": { "message": "小テスト" },
+  "rational_numbers_80ddaa4a": { "message": "有理数" },
+  "real_numbers_7c99df94": { "message": "実数" },
+  "real_portion_of_complex_number_7dad33b5": {
+    "message": "（複素数の）実数部分"
+  },
   "record_7c9448b": { "message": "記録" },
   "recording_98da6bda": { "message": "記録" },
   "red_8258edf3": { "message": "レッド" },
@@ -2122,24 +704,10 @@
   "resize_ec83d538": { "message": "サイズ変更" },
   "restore_auto_save_deccd84b": {
     "message": "自動保存したものを復元しますか？"
->>>>>>> 147b3201
-  },
-  "succeeds_9cc31be9": {
-    "message": "成功"
-  },
-<<<<<<< HEAD
-  "succeeds_equal_158e8c3a": {
-    "message": "成功イコール"
-  },
-  "sum_b0842d31": {
-    "message": "合計"
-  },
-  "superscript_8cb349a2": {
-    "message": "上付き"
-  },
-  "superset_c4db8a7a": {
-    "message": "部分集合"
-=======
+  },
+  "reverse_turnstile_does_not_yield_7558be06": {
+    "message": "逆向きの回転式改札(イールドなし)"
+  },
   "rho_a0244a36": { "message": "ロー" },
   "rho_variant_415245cd": { "message": "ロー (変種)" },
   "rich_content_editor_2708ef21": { "message": "リッチ コンテンツ エディタ" },
@@ -2224,13 +792,10 @@
   },
   "something_went_wrong_and_i_don_t_know_what_to_show_e0c54ec8": {
     "message": "何かがうまくいきませんでした。何を見せればいいのかわかりません。"
->>>>>>> 147b3201
-  },
-  "superset_strict_c77dd6d2": {
-    "message": "部分集合 (厳密)"
-  },
-<<<<<<< HEAD
-=======
+  },
+  "something_went_wrong_check_your_connection_reload__c7868286": {
+    "message": "問題が発生しました。接続を確認し、ページを再読み込みして、もう一度やり直してください。"
+  },
   "something_went_wrong_d238c551": { "message": "なにかが失敗しました" },
   "something_went_wrong_while_sharing_your_screen_8de579e5": {
     "message": "画面の共有中に問題が発生しました。"
@@ -2261,7 +826,6 @@
   "superscript_8cb349a2": { "message": "上付き" },
   "superset_c4db8a7a": { "message": "部分集合" },
   "superset_strict_c77dd6d2": { "message": "部分集合 (厳密)" },
->>>>>>> 147b3201
   "supported_file_types_srt_or_webvtt_7d827ed": {
     "message": "サポートされるファイルタイプ：SRT または WebVTT"
   },
@@ -2277,26 +841,6 @@
   "switch_to_the_rich_text_editor_63c1ecf6": {
     "message": "リッチテキストエディタに切り替える"
   },
-<<<<<<< HEAD
-  "syllabus_f191f65b": {
-    "message": "シラバス"
-  },
-  "system_audio_allowed_b2508f8c": {
-    "message": "システムオーディオを許可"
-  },
-  "system_audio_disabled_c177bd13": {
-    "message": "システムオーディオが無効"
-  },
-  "tab_arrows_4cf5abfc": {
-    "message": "TAB/矢印"
-  },
-  "table_header_starting_with_start_ffcabba6": {
-    "message": "{ start } で始まる表ヘッダー"
-  },
-  "table_starting_with_start_e7232848": {
-    "message": "{ start } で始まる表"
-  },
-=======
   "syllabus_f191f65b": { "message": "シラバス" },
   "system_audio_allowed_b2508f8c": { "message": "システムオーディオを許可" },
   "system_audio_disabled_c177bd13": { "message": "システムオーディオが無効" },
@@ -2305,7 +849,6 @@
     "message": "{ start } で始まる表ヘッダー"
   },
   "table_starting_with_start_e7232848": { "message": "{ start } で始まる表" },
->>>>>>> 147b3201
   "tables_headers_should_specify_scope_5abf3a8e": {
     "message": "表のヘッダーは範囲を指定しなければなりません。"
   },
@@ -2315,50 +858,20 @@
   "tables_should_include_at_least_one_header_48779eac": {
     "message": "表には、少なくとも1つのヘッダーが含まれていなければなりません。"
   },
-<<<<<<< HEAD
-  "tau_880974b7": {
-    "message": "タウ"
-  },
-  "teal_f729a294": {
-    "message": "ティール"
-  },
-  "text_7f4593da": {
-    "message": "テキスト"
-  },
-  "text_background_color_16e61c3f": {
-    "message": "テキスト背景の色"
-  },
-  "text_color_acf75eb6": {
-    "message": "テキストカラー"
-  },
-=======
   "tau_880974b7": { "message": "タウ" },
   "teal_f729a294": { "message": "ティール" },
   "text_7f4593da": { "message": "テキスト" },
   "text_background_color_16e61c3f": { "message": "テキスト背景の色" },
   "text_color_acf75eb6": { "message": "テキストカラー" },
->>>>>>> 147b3201
   "text_is_difficult_to_read_without_sufficient_contr_69e62bd6": {
     "message": "テキストは、テキストと背景との間に十分なコントラストがなければ、特に視力の弱い人にとっては読みにくくなります。"
   },
   "text_larger_than_18pt_or_bold_14pt_should_display__5c364db6": {
     "message": "18pt（または太字14pt）より大きいテキストは、3：1の最小コントラスト比で表示しなければなりません。"
   },
-<<<<<<< HEAD
-  "text_optional_384f94f7": {
-    "message": "テキスト (オプション)"
-  },
-  "text_position_8df8c162": {
-    "message": "テキストの位置"
-  },
-  "text_size_887c2f6": {
-    "message": "テキストのサイズ"
-  },
-=======
   "text_optional_384f94f7": { "message": "テキスト (オプション)" },
   "text_position_8df8c162": { "message": "テキストの位置" },
   "text_size_887c2f6": { "message": "テキストのサイズ" },
->>>>>>> 147b3201
   "text_smaller_than_18pt_or_bold_14pt_should_display_aaffb22b": {
     "message": "18pt（または太字14pt）より小きいテキストは、4.5：1の最小コントラスト比で表示しなければなりません。"
   },
@@ -2380,33 +893,15 @@
   "the_pretty_html_editor_is_not_keyboard_accessible__d6d5d2b": {
     "message": "pretty HTMLエディタはキーボードからはアクセスできません。ShiftOを押してpretty HTMLエディタを開きます。"
   },
-  "therefore_d860e024": {
-    "message": "したがって"
-  },
-  "theta_ce2d2350": {
-    "message": "シータ"
-  },
-  "theta_variant_fff6da6f": {
-    "message": "シータ （厳格）"
-  },
-  "thick_downward_arrow_b85add4c": {
-    "message": "下向きの太い矢印"
-  },
-  "thick_left_arrow_d5f3e925": {
-    "message": "左の太い矢印"
-  },
-  "thick_leftward_arrow_6ab89880": {
-    "message": "左向きの太い矢印"
-  },
-  "thick_right_arrow_3ed5e8f7": {
-    "message": "下向きの太い矢印"
-  },
-  "thick_rightward_arrow_a2e1839e": {
-    "message": "右向きの太い矢印"
-  },
-  "thick_upward_arrow_acd20328": {
-    "message": "上向きの太い矢印"
-  },
+  "therefore_d860e024": { "message": "したがって" },
+  "theta_ce2d2350": { "message": "シータ" },
+  "theta_variant_fff6da6f": { "message": "シータ （厳格）" },
+  "thick_downward_arrow_b85add4c": { "message": "下向きの太い矢印" },
+  "thick_left_arrow_d5f3e925": { "message": "左の太い矢印" },
+  "thick_leftward_arrow_6ab89880": { "message": "左向きの太い矢印" },
+  "thick_right_arrow_3ed5e8f7": { "message": "下向きの太い矢印" },
+  "thick_rightward_arrow_a2e1839e": { "message": "右向きの太い矢印" },
+  "thick_upward_arrow_acd20328": { "message": "上向きの太い矢印" },
   "this_document_cannot_be_displayed_within_canvas_7aba77be": {
     "message": "この文書は Canvas 内で表示できません。"
   },
@@ -2419,46 +914,19 @@
   "though_your_video_will_have_the_correct_title_in_t_90e427f3": {
     "message": "あなたのビデオのブラウザ内のタイトルは正しいものですが、データベース内でそれを更新できませんでした。"
   },
-<<<<<<< HEAD
-  "timebar_a4d18443": {
-    "message": "タイムバー"
-  },
-  "title_ee03d132": {
-    "message": "タイトル"
-  },
-  "to_be_posted_when_d24bf7dc": {
-    "message": "投稿するには:{ when }"
-  },
-  "to_do_when_2783d78f": {
-    "message": "タスク：{ when }"
-  },
-=======
   "timebar_a4d18443": { "message": "タイムバー" },
   "title_ee03d132": { "message": "タイトル" },
   "to_be_posted_when_d24bf7dc": { "message": "投稿するには:{ when }" },
   "to_do_when_2783d78f": { "message": "タスク：{ when }" },
->>>>>>> 147b3201
   "toggle_summary_group_413df9ac": {
     "message": "{ summary }グループを切り替える"
   },
-  "toggle_tooltip_d3b7cb86": {
-    "message": "ツールチップを切り替える"
-  },
-  "tools_2fcf772e": {
-    "message": "ツール"
-  },
-  "top_66e0adb6": {
-    "message": "上"
-  },
-  "tray_839df38a": {
-    "message": "トレイ"
-  },
-  "triangle_6072304e": {
-    "message": "三角形"
-  },
-  "turnstile_yields_f9e76df1": {
-    "message": "回転式改札(イールド)"
-  },
+  "toggle_tooltip_d3b7cb86": { "message": "ツールチップを切り替える" },
+  "tools_2fcf772e": { "message": "ツール" },
+  "top_66e0adb6": { "message": "上" },
+  "tray_839df38a": { "message": "トレイ" },
+  "triangle_6072304e": { "message": "三角形" },
+  "turnstile_yields_f9e76df1": { "message": "回転式改札(イールド)" },
   "type_control_f9_to_access_image_options_text_a47e319f": {
     "message": "Ctrl F9 と入力して、画像オプションにアクセスします。{ text }"
   },
@@ -2468,74 +936,6 @@
   "type_control_f9_to_access_table_options_text_92141329": {
     "message": "Ctrl F9 と入力して、テーブルオプションにアクセスします。{ text }"
   },
-<<<<<<< HEAD
-  "union_e6b57a53": {
-    "message": "ユニオン"
-  },
-  "unpublished_dfd8801": {
-    "message": "未公開"
-  },
-  "untitled_16aa4f2b": {
-    "message": "無題"
-  },
-  "untitled_efdc2d7d": {
-    "message": "無題"
-  },
-  "up_and_left_diagonal_arrow_e4a74a23": {
-    "message": "上・左斜め矢印"
-  },
-  "up_and_right_diagonal_arrow_935b902e": {
-    "message": "上・右の対角線矢印"
-  },
-  "upload_file_fd2361b8": {
-    "message": "ファイルアップロード"
-  },
-  "upload_image_6120b609": {
-    "message": "イメージのアップロード"
-  },
-  "upload_media_ce31135a": {
-    "message": "メディアを読み込む"
-  },
-  "uploading_19e8a4e7": {
-    "message": "アップロードしています"
-  },
-  "uppercase_delta_d4f4bc41": {
-    "message": "大文字のデルタ"
-  },
-  "uppercase_gamma_86f492e9": {
-    "message": "大文字のガンマ"
-  },
-  "uppercase_lambda_c78d8ed4": {
-    "message": "大文字のラムダ"
-  },
-  "uppercase_omega_8aedfa2": {
-    "message": "大文字のオメガ"
-  },
-  "uppercase_phi_caa36724": {
-    "message": "大文字のファイ"
-  },
-  "uppercase_pi_fcc70f5e": {
-    "message": "大文字のパイ"
-  },
-  "uppercase_psi_6395acbe": {
-    "message": "大文字のプシー"
-  },
-  "uppercase_sigma_dbb70e92": {
-    "message": "大文字のシグマ"
-  },
-  "uppercase_theta_49afc891": {
-    "message": "大文字のシータ"
-  },
-  "uppercase_upsilon_8c1e623e": {
-    "message": "大文字のユプシロン"
-  },
-  "uppercase_xi_341e8556": {
-    "message": "大文字のクシー"
-  },
-  "upsilon_33651634": {
-    "message": "ユプシロン"
-  },
-=======
   "union_e6b57a53": { "message": "ユニオン" },
   "unpublished_dfd8801": { "message": "未公開" },
   "untitled_16aa4f2b": { "message": "無題" },
@@ -2558,28 +958,17 @@
   "uppercase_upsilon_8c1e623e": { "message": "大文字のユプシロン" },
   "uppercase_xi_341e8556": { "message": "大文字のクシー" },
   "upsilon_33651634": { "message": "ユプシロン" },
->>>>>>> 147b3201
   "upward_and_downward_pointing_arrow_fa90a918": {
     "message": "上と下を指す尖った矢印"
   },
   "upward_and_downward_pointing_arrow_thick_d420fdef": {
     "message": "上と下を指す尖った矢印(太い)"
   },
-  "upward_arrow_9992cb2d": {
-    "message": "上向き矢印"
-  },
-  "upward_pointing_triangle_d078d7cb": {
-    "message": "上が尖った三角形"
-  },
-  "url_22a5f3b8": {
-    "message": "URL"
-  },
-  "usage_right_ff96f3e2": {
-    "message": "使用権:"
-  },
-  "usage_rights_required_5fe4dd68": {
-    "message": "使用権:（必須）"
-  },
+  "upward_arrow_9992cb2d": { "message": "上向き矢印" },
+  "upward_pointing_triangle_d078d7cb": { "message": "上が尖った三角形" },
+  "url_22a5f3b8": { "message": "URL" },
+  "usage_right_ff96f3e2": { "message": "使用権:" },
+  "usage_rights_required_5fe4dd68": { "message": "使用権:（必須）" },
   "use_arrow_keys_to_navigate_options_2021cc50": {
     "message": "矢印キーを使用してオプションを移動します。"
   },
@@ -2607,62 +996,28 @@
   "used_by_screen_readers_to_describe_the_video_37ebad25": {
     "message": "ビデオを説明する際にスクリーンリーダーが使用"
   },
-  "user_documents_c206e61f": {
-    "message": "ユーザードキュメント"
-  },
-  "user_files_78e21703": {
-    "message": "ユーザーファイル"
-  },
-  "user_images_b6490852": {
-    "message": "ユーザー画像"
-  },
-  "user_media_14fbf656": {
-    "message": "ユーザーメディア"
-  },
-  "vector_notation_cf6086ab": {
-    "message": "ベクトル (表記法)"
-  },
+  "user_documents_c206e61f": { "message": "ユーザードキュメント" },
+  "user_files_78e21703": { "message": "ユーザーファイル" },
+  "user_images_b6490852": { "message": "ユーザー画像" },
+  "user_media_14fbf656": { "message": "ユーザーメディア" },
+  "vector_notation_cf6086ab": { "message": "ベクトル (表記法)" },
   "vertical_bar_set_builder_notation_4300495f": {
     "message": "垂直のバー（ビルダー表記法を設定）"
   },
-<<<<<<< HEAD
-  "vertical_dots_bfb21f14": {
-    "message": "垂直の点"
-  },
-  "video_options_24ef6e5d": {
-    "message": "ビデオオプション"
-  },
-  "video_options_tray_3b9809a5": {
-    "message": "ビデオオプショントレイ"
-  },
-  "video_player_b371005": {
-    "message": "ビデオプレーヤー"
-  },
-  "video_player_for_9e7d373b": {
-    "message": "（）のビデオプレーヤー "
-  },
-=======
   "vertical_dots_bfb21f14": { "message": "垂直の点" },
   "video_options_24ef6e5d": { "message": "ビデオオプション" },
   "video_options_tray_3b9809a5": { "message": "ビデオオプショントレイ" },
   "video_player_b371005": { "message": "ビデオプレーヤー" },
   "video_player_for_9e7d373b": { "message": "（）のビデオプレーヤー " },
->>>>>>> 147b3201
   "video_player_for_title_ffd9fbc4": {
     "message": "{ title }のビデオプレーヤー"
   },
-  "view_ba339f93": {
-    "message": "表示"
-  },
-  "view_description_30446afc": {
-    "message": "説明の表示"
-  },
+  "view_ba339f93": { "message": "表示" },
+  "view_description_30446afc": { "message": "説明の表示" },
   "view_keyboard_shortcuts_34d1be0b": {
     "message": "キーボードのショートカットを見る"
   },
-  "view_title_description_67940918": {
-    "message": "{ title }説明の表示"
-  },
+  "view_title_description_67940918": { "message": "{ title }説明の表示" },
   "view_word_and_character_counts_a743dd0c": {
     "message": "語数・文字数を表示"
   },
@@ -2675,55 +1030,25 @@
   "we_couldn_t_detect_a_working_webcam_or_microphone__263b6674": {
     "message": "デバイスに接続されているオンになっているウェブカメラやマイクを検出できませんでした。"
   },
-<<<<<<< HEAD
-  "webcam_disabled_30c66986": {
-    "message": "ウェブカメラが無効"
-  },
-  "webcam_fe91b20f": {
-    "message": "ウェブカム"
-=======
   "webcam_disabled_30c66986": { "message": "ウェブカメラが無効" },
   "webcam_fe91b20f": { "message": "ウェブカム" },
   "webpages_should_only_have_a_single_h1_which_is_aut_dc99189e": {
     "message": "ウェブページのH1は1つだけであるべきで、これはページのタイトルに自動的に使用されます。コンテンツの最初のヘッダーはH2であるべきです。"
->>>>>>> 147b3201
   },
   "when_markup_is_used_that_visually_formats_items_as_f941fc1b": {
     "message": "アイテムをリスト形式に視覚的にフォーマットするマークアップが使用されますが、リストの関係を示唆するものではなく、ユーザが情報をナビゲートするのは難しいかもしれません。"
   },
-<<<<<<< HEAD
-  "white_87fa64fd": {
-    "message": "ホワイト"
-  },
-  "why_523b3d8c": {
-    "message": "理由"
-  },
-  "width_492fec76": {
-    "message": "幅"
-  },
-=======
   "white_87fa64fd": { "message": "ホワイト" },
   "why_523b3d8c": { "message": "理由" },
   "width_492fec76": { "message": "幅" },
->>>>>>> 147b3201
   "width_and_height_must_be_numbers_110ab2e3": {
     "message": "幅と高さは数字でなければなりません"
   },
-  "width_x_height_px_ff3ccb93": {
-    "message": "{ width } x { height }px"
-  },
-  "wiki_home_9cd54d0": {
-    "message": "Wiki ホーム"
-  },
-  "wreath_product_200b38ef": {
-    "message": "花輪製品"
-  },
-  "xi_149681d0": {
-    "message": "クシー"
-  },
-  "yes_dde87d5": {
-    "message": "はい"
-  },
+  "width_x_height_px_ff3ccb93": { "message": "{ width } x { height }px" },
+  "wiki_home_9cd54d0": { "message": "Wiki ホーム" },
+  "wreath_product_200b38ef": { "message": "花輪製品" },
+  "xi_149681d0": { "message": "クシー" },
+  "yes_dde87d5": { "message": "はい" },
   "you_have_unsaved_changes_in_the_icon_maker_tray_do_e8cf5f1b": {
     "message": "Icon Makerトレイに未保存の変更があります。これらの変更を保存せずに続行しますか？"
   },
@@ -2748,25 +1073,10 @@
   "your_webcam_may_already_be_in_use_6cd64c25": {
     "message": "あなたのウェブカメラは既に使用中かもしれません。"
   },
-<<<<<<< HEAD
-  "zeta_5ef24f0e": {
-    "message": "ゼータ"
-  },
-  "zoom_f3e54d69": {
-    "message": "Zoom"
-  },
-  "zoom_in_image_bb97d4f": {
-    "message": "画像を拡大する"
-  },
-  "zoom_out_image_d0a0a2ec": {
-    "message": "画像を縮小する"
-  }
-=======
   "zeta_5ef24f0e": { "message": "ゼータ" },
   "zoom_f3e54d69": { "message": "Zoom" },
   "zoom_in_image_bb97d4f": { "message": "画像を拡大する" },
   "zoom_out_image_d0a0a2ec": { "message": "画像を縮小する" }
->>>>>>> 147b3201
 }
 
 
