/*
 * Copyright (C) 2021 - present Instructure, Inc.
 *
 * This file is part of Canvas.
 *
 * Canvas is free software: you can redistribute it and/or modify it under
 * the terms of the GNU Affero General Public License as published by the Free
 * Software Foundation, version 3 of the License.
 *
 * Canvas is distributed in the hope that it will be useful, but WITHOUT ANY
 * WARRANTY; without even the implied warranty of MERCHANTABILITY or FITNESS FOR
 * A PARTICULAR PURPOSE. See the GNU Affero General Public License for more
 * details.
 *
 * You should have received a copy of the GNU Affero General Public License along
 * with this program. If not, see <http://www.gnu.org/licenses/>.
 */

import formatMessage from '../../format-message'
import '../tinymce/ja'

const locale = {
  "access_the_pretty_html_editor_37168efe": {
    "message": "きれいなpretty HTMLエディタにアクセス"
  },
  "accessibility_checker_b3af1f6c": { "message": "アクセシビリティチェッカー" },
  "action_to_take_b626a99a": { "message": "実行するアクション：" },
  "add_8523c19b": { "message": "追加" },
  "add_a_caption_2a915239": { "message": "キャプションを追加" },
  "add_alt_text_for_the_image_48cd88aa": {
    "message": "画像の代替テキストを追加する"
  },
  "add_another_f4e50d57": { "message": "もう 1 つ追加" },
  "add_cc_subtitles_55f0394e": { "message": "CC /字幕を追加" },
  "add_image_60b2de07": { "message": "画像を追加" },
  "additional_considerations_f3801683": { "message": "さらなる考慮事項" },
  "adjacent_links_with_the_same_url_should_be_a_singl_7a1f7f6c": {
    "message": "同じURLを持つ隣接リンクは1つのリンクでなければなりません。"
  },
  "aleph_f4ffd155": { "message": "アレフ" },
<<<<<<< HEAD
=======
  "align_11050992": { "message": "位置調整" },
>>>>>>> 8936177e
  "alignment_and_lists_5cebcb69": { "message": "配置とリスト" },
  "all_4321c3a1": { "message": "すべて" },
  "all_apps_a50dea49": { "message": "すべてのアプリ" },
  "alpha_15d59033": { "message": "アルファ" },
  "alphabetical_55b5b4e0": { "message": "アルファベットで" },
  "alt_attribute_text_should_not_contain_more_than_12_e21d4040": {
    "message": "代替属性テキストは120文字を超えてはなりません。"
  },
  "alt_text_611fb322": { "message": "Alt テキスト" },
  "amalg_coproduct_c589fb12": { "message": "アマルグ（共製品）" },
  "an_error_occured_reading_the_file_ff48558b": {
    "message": "ファイルを読み取る際にエラーが発生しました"
  },
  "an_error_occurred_making_a_network_request_d1bda348": {
    "message": "ネットワーク要求の作成中にエラーが発生しました"
  },
  "an_error_occurred_uploading_your_media_71f1444d": {
    "message": "あなたのメディアをアップロードする際にエラーが発生しました。"
  },
  "and_7fcc2911": { "message": "および" },
  "angle_c5b4ec50": { "message": "角度" },
  "announcement_list_da155734": { "message": "アナウンス リスト" },
  "announcements_a4b8ed4a": { "message": "発表" },
  "apply_781a2546": { "message": "適用" },
  "apply_changes_to_all_instances_of_this_icon_maker__2642f466": {
    "message": "コース内のこのアイコンメーカーのアイコンのすべてのインスタンスに変更を適用する"
  },
  "approaches_the_limit_893aeec9": { "message": "限界に近づく" },
  "approximately_e7965800": { "message": "だいたい" },
  "apps_54d24a47": { "message": "アプリ" },
<<<<<<< HEAD
=======
  "are_you_sure_you_want_to_cancel_changes_you_made_m_c5210496": {
    "message": "ほんとうにキャンセルしますか?行われた変更は保存されません。"
  },
>>>>>>> 8936177e
  "arrows_464a3e54": { "message": "矢印" },
  "art_icon_8e1daad": { "message": "アートのアイコン" },
  "aspect_ratio_will_be_preserved_cb5fdfb8": {
    "message": "アスペクト比は維持されます"
  },
  "assignments_1e02582c": { "message": "課題" },
  "asterisk_82255584": { "message": "アスタリスク" },
  "attributes_963ba262": { "message": "属性" },
  "audio_and_video_recording_not_supported_please_use_5ce3f0d7": {
    "message": "音声および動画の記録はサポートされていません。他のブラウザを使用してください。"
  },
  "audio_options_feb58e2c": { "message": "オーディオオプション" },
  "audio_options_tray_33a90711": { "message": "オーディオオプショントレイ" },
  "audio_player_for_title_20cc70d": {
    "message": "{ title }のオーディオプレーヤー"
  },
  "auto_saved_content_exists_would_you_like_to_load_t_fee528f2": {
    "message": "自動保存されたコンテンツが存在します。自動保存されたコンテンツを代わりにロードしますか？"
  },
  "available_folders_694d0436": { "message": "使用可能なフォルダ" },
  "backslash_b2d5442d": { "message": "バックスラッシュ" },
  "bar_ec63ed6": { "message": "バー" },
  "basic_554cdc0a": { "message": "ベーシック" },
  "because_501841b": { "message": "理由は" },
  "below_81d4dceb": { "message": "下の" },
  "beta_cb5f307e": { "message": "バータ" },
  "big_circle_16b2e604": { "message": "大きな丸" },
  "binomial_coefficient_ea5b9bb7": { "message": "二項係数" },
  "black_4cb01371": { "message": "黒" },
  "blue_daf8fea9": { "message": "ブルー" },
  "bottom_15a2a9be": { "message": "下" },
  "bottom_third_5f5fec1d": { "message": "下から3番目" },
  "bowtie_5f9629e4": { "message": "ボウタイ" },
  "brick_f2656265": { "message": "ブロック" },
  "c_2001_acme_inc_283f7f80": { "message": "(c) 2001 Acme Inc." },
  "cancel_caeb1e68": { "message": "キャンセル" },
  "cap_product_3a5265a6": { "message": "キャップ製品" },
<<<<<<< HEAD
=======
  "center_align_e68d9997": { "message": "センターアライン" },
>>>>>>> 8936177e
  "centered_dot_64d5e378": { "message": "中央の点" },
  "centered_horizontal_dots_451c5815": { "message": "中央の水平ドット" },
  "change_alt_text_92654906": { "message": "代替テキストを変更" },
  "change_heading_tag_to_paragraph_a61e3113": {
    "message": "見出しタグを段落に変更する"
  },
  "change_only_this_heading_s_level_903cc956": {
    "message": "ヘッダーのレベルのみ変更する"
<<<<<<< HEAD
  },
  "change_text_color_1aecb912": { "message": "テキストの色を変更する" },
=======
  },
  "change_text_color_1aecb912": { "message": "テキストの色を変更する" },
  "changes_you_made_may_not_be_saved_4e8db973": {
    "message": "行われた変更は保存されません。"
  },
  "characters_9d897d1c": { "message": "文字" },
  "characters_no_spaces_485e5367": { "message": "文字（スペースなしで）" },
>>>>>>> 8936177e
  "check_accessibility_3c78211c": {
    "message": "アクセシビリティをチェックする"
  },
  "checking_for_accessibility_issues_fac18c6d": {
    "message": "アクセシビリティ問題をチェック"
  },
  "chi_54a32644": { "message": "チ" },
  "choose_caption_file_9c45bc4e": {
    "message": "キャプションファイルを選択する"
  },
  "choose_usage_rights_33683854": { "message": "使用権を選択..." },
  "circle_484abe63": { "message": "円" },
<<<<<<< HEAD
=======
  "circle_unordered_list_9e3a0763": { "message": "丸い番号無しリスト" },
>>>>>>> 8936177e
  "clear_2084585f": { "message": "クリア" },
  "clear_image_3213fe62": { "message": "画像を消す" },
  "clear_selected_file_82388e50": { "message": "選択したファイルを消去する" },
  "clear_selected_file_filename_2fe8a58e": {
    "message": "選択されたファイルを削除：{ filename }"
  },
  "click_or_shift_click_for_the_html_editor_25d70bb4": {
    "message": "クリックまたはシフトクリックでHTMLエディタに移動します。"
  },
  "click_to_embed_imagename_c41ea8df": {
    "message": "クリックして{ imageName }を埋め込みます"
  },
  "click_to_hide_preview_3c707763": {
    "message": "クリックしてプレビューを非表示にする"
  },
  "click_to_insert_a_link_into_the_editor_c19613aa": {
    "message": "クリックすると、エディタにリンクが挿入されます。"
  },
  "click_to_show_preview_faa27051": {
    "message": "クリックしてプレビューを表示する"
  },
  "close_a_menu_or_dialog_also_returns_you_to_the_edi_739079e6": {
    "message": "メニューまたはダイアログを閉じます。またエディタエリアに戻ります"
  },
  "close_accessibility_checker_29d1c51e": {
    "message": "アクセシビリティチェッカーを閉じる"
  },
  "close_d634289d": { "message": "閉じる" },
  "closed_caption_file_must_be_less_than_maxkb_kb_5880f752": {
    "message": "クローズドキャプションファイルは { maxKb } kb未満であること"
  },
  "closed_captions_subtitles_e6aaa016": {
    "message": "クローズドキャプション/字幕"
  },
  "clubs_suit_c1ffedff": { "message": "クラブ(1組)" },
  "collaborations_5c56c15f": { "message": "コラボレーション" },
  "collapse_to_hide_types_1ab46d2e": {
    "message": "{ types } を非表示にするには破損する"
  },
  "color_picker_6b359edf": { "message": "色を選択" },
  "color_picker_colorname_selected_ad4cf400": {
    "message": "色を選択（{ colorName }が現在選択されている）"
  },
  "column_e1ae5c64": { "message": "列" },
  "column_group_1c062368": { "message": "列グループ" },
  "complex_numbers_a543d004": { "message": "複素数" },
  "computer_1d7dfa6f": { "message": "コンピュータ" },
  "congruent_5a244acd": { "message": "合同" },
  "contains_311f37b7": { "message": "含有" },
  "content_1440204b": { "message": "コンテンツ" },
  "content_is_still_being_uploaded_if_you_continue_it_8f06d0cb": {
    "message": "コンテンツはまだアップロード中です。続行すると適切に埋め込まれません。"
  },
  "content_subtype_5ce35e88": { "message": "コンテンツのサブタイプ" },
  "content_type_2cf90d95": { "message": "コンテンツ タイプ" },
  "coproduct_e7838082": { "message": "共製品" },
  "copyright_holder_66ee111": { "message": "著作権保有者:" },
<<<<<<< HEAD
=======
  "could_not_insert_content_itemtype_items_are_not_cu_638dfecd": {
    "message": "コンテンツを挿入できません：\"{ itemType }\" アイテムは、現在Canvasにサポートされていません。"
  },
  "count_40eced3b": { "message": "数" },
>>>>>>> 8936177e
  "count_plural_0_0_words_one_1_word_other_words_acf32eca": {
    "message": "{ count, plural,\n     =0 {0 語}\n    one {1 語}\n  other {# 語}\n}"
  },
  "count_plural_one_item_loaded_other_items_loaded_857023b7": {
    "message": "{ count, plural,\n    one {# アイテムを読込みました}\n  other {# アイテムを読込みました}\n}"
  },
  "course_documents_104d76e0": { "message": "コースドキュメント" },
  "course_files_62deb8f8": { "message": "コースファイル" },
  "course_files_a31f97fc": { "message": "コース ファイル" },
  "course_images_f8511d04": { "message": "コース画像" },
<<<<<<< HEAD
=======
  "course_link_b369426": { "message": "コースリンク" },
>>>>>>> 8936177e
  "course_links_b56959b9": { "message": "コースリンク" },
  "course_media_ec759ad": { "message": "コースメディア" },
  "course_navigation_dd035109": { "message": "コース ナビゲーション" },
  "create_icon_110d6463": { "message": "アイコンを作成する" },
<<<<<<< HEAD
=======
  "create_icon_maker_icon_c716bffe": {
    "message": "アイコンメーカーのアイコンを作成する"
  },
>>>>>>> 8936177e
  "creative_commons_license_725584ae": {
    "message": "クリエイティブ コモンズ ライセンス:"
  },
  "crop_image_41bf940c": { "message": "画像を切り取る" },
  "crop_image_807ebb08": { "message": "画像の切り取り" },
  "cup_product_14174434": { "message": "カップ製品" },
  "current_image_f16c249c": { "message": "現在の画像" },
  "current_volume_level_c55ab825": { "message": "現在の音量のレベル" },
  "custom_6979cd81": { "message": "カスタム" },
  "cyan_c1d5f68a": { "message": "シアン" },
  "dagger_57e0f4e5": { "message": "短剣" },
  "date_added_ed5ad465": { "message": "追加された日付" },
  "decorative_icon_9a7f3fc3": { "message": "装飾アイコン" },
  "decorative_image_fde98579": { "message": "装飾の画像" },
  "decorative_type_upper_f2c95e3": { "message": "装飾的{ TYPE_UPPER }" },
<<<<<<< HEAD
  "deep_purple_bb3e2907": { "message": "ディープパープル" },
=======
  "decrease_indent_d9cf469d": { "message": "インデントを減らす" },
  "deep_purple_bb3e2907": { "message": "ディープパープル" },
  "default_bulleted_unordered_list_47079da8": {
    "message": "デフォルトの箇条書きの番号無しリスト"
  },
  "default_numerical_ordered_list_48dd3548": {
    "message": "デフォルトの番号順リスト"
  },
>>>>>>> 8936177e
  "definite_integral_fe7ffed1": { "message": "定積分" },
  "degree_symbol_4a823d5f": { "message": "度数記号" },
  "delimiters_4db4840d": { "message": "デリミタ" },
  "delta_53765780": { "message": "デルタ" },
  "describe_the_icon_f6a18823": { "message": "(アイコンの説明)" },
  "describe_the_type_ff448da5": { "message": "({ TYPE }を説明する)" },
  "describe_the_video_2fe8f46a": { "message": "（ビデオを説明する）" },
  "description_436c48d7": { "message": "説明" },
  "details_98a31b68": { "message": "詳細" },
  "diagonal_dots_7d71b57e": { "message": "対角線上の点" },
  "diamond_b8dfe7ae": { "message": "ダイヤモンド" },
  "diamonds_suit_526abaaf": { "message": "ダイヤ(1組)" },
  "digamma_258ade94": { "message": "ディガンマ" },
  "dimension_type_f5fa9170": { "message": "サイズタイプ" },
  "dimensions_45ddb7b7": { "message": "寸法" },
  "directionality_26ae9e08": { "message": "方向性" },
  "directly_edit_latex_b7e9235b": { "message": "ディレクトリ編集 LaTeX" },
  "disable_preview_222bdf72": { "message": "プレビューを無効にする" },
  "discussions_a5f96392": { "message": "ディスカッション" },
  "discussions_index_6c36ced": { "message": "ディスカッションのインデックス" },
  "disjoint_union_e74351a8": { "message": "不連続ユニオン" },
  "display_options_315aba85": { "message": "オプションを表示する" },
  "display_text_link_opens_in_a_new_tab_75e9afc9": {
    "message": "テキストリンクを表示する (新しいタブが開きます)"
  },
  "division_sign_72190870": { "message": "分割サイン" },
<<<<<<< HEAD
  "documents_81393201": { "message": "ドキュメント" },
  "done_54e3d4b6": { "message": "完了" },
  "double_dagger_faf78681": { "message": "ダブルの短剣" },
=======
  "document_678cd7bf": { "message": "ドキュメント" },
  "documents_81393201": { "message": "ドキュメント" },
  "done_54e3d4b6": { "message": "完了" },
  "double_dagger_faf78681": { "message": "ダブルの短剣" },
  "down_5831a426": { "message": "下" },
>>>>>>> 8936177e
  "down_and_left_diagonal_arrow_40ef602c": { "message": "下・左の対角線矢印" },
  "down_and_right_diagonal_arrow_6ea0f460": { "message": "下・右の対角線矢印" },
  "download_filename_2baae924": { "message": "{ filename }をダウンロードする" },
  "downward_arrow_cca52012": { "message": "下向きの矢印" },
  "downward_pointing_triangle_2a12a601": { "message": "逆三角形" },
  "drag_a_file_here_1bf656d5": { "message": "ファイルをここにドラッグする" },
  "drag_and_drop_or_click_to_browse_your_computer_60772d6d": {
    "message": "ドラッグアンドドロップまたはクリックしてコンピュータを参照"
  },
  "drag_handle_use_up_and_down_arrows_to_resize_e29eae5c": {
    "message": "ハンドルをドラッグします。上下矢印を使用してサイズを変更する"
  },
  "due_multiple_dates_cc0ee3f5": { "message": "期限：複数の日付" },
  "due_when_7eed10c6": { "message": "期限：{ when }" },
  "edit_alt_text_for_this_icon_instance_9c6fc5fd": {
    "message": "このアイコンインスタンスのaltテキストを編集する"
  },
  "edit_c5fbea07": { "message": "編集" },
  "edit_course_link_5a5c3c59": { "message": "コースリンクを編集" },
<<<<<<< HEAD
=======
  "edit_equation_f5279959": { "message": "方程式を編集する" },
>>>>>>> 8936177e
  "edit_existing_icon_maker_icon_5d0ebb3f": {
    "message": "既存のアイコンメーカーのアイコンを編集する"
  },
  "edit_icon_2c6b0e91": { "message": "アイコンを編集する" },
  "edit_link_7f53bebb": { "message": "リンクの編集" },
  "editor_statusbar_26ac81fc": { "message": "エディタ ステータスバー" },
  "element_starting_with_start_91bf4c3b": {
    "message": "{ start } で始まる要素"
  },
  "embed_828fac4a": { "message": "埋め込み" },
  "embed_code_314f1bd5": { "message": "埋め込みコード" },
<<<<<<< HEAD
=======
  "embed_content_from_external_tool_3397ad2d": {
    "message": "外部ツールからの埋込コンテンツ"
  },
>>>>>>> 8936177e
  "embed_image_1080badc": { "message": "画像の埋め込み" },
  "embed_video_a97a64af": { "message": "ビデオを埋め込む" },
  "embedded_content_aaeb4d3d": { "message": "埋め込まれたコンテンツ" },
  "empty_set_91a92df4": { "message": "空のセット" },
  "encircled_dot_8f5e51c": { "message": "囲みドット" },
  "encircled_minus_72745096": { "message": "囲みマイナス" },
  "encircled_plus_36d8d104": { "message": "囲みプラス" },
  "encircled_times_5700096d": { "message": "囲みの時代" },
  "engineering_icon_f8f3cf43": { "message": "エンジニアリングのアイコン" },
  "english_icon_25bfe845": { "message": "英語のアイコン" },
  "enter_at_least_3_characters_to_search_4f037ee0": {
    "message": "検索する語を3文字以上入力してください"
  },
  "epsilon_54bb8afa": { "message": "エプシロン" },
  "epsilon_variant_d31f1e77": { "message": "イプシロン(変形)" },
  "equals_sign_c51bdc58": { "message": "等記号" },
<<<<<<< HEAD
  "equation_editor_39fbc3f1": { "message": "方程式エディタ" },
=======
  "equation_1c5ac93c": { "message": "方程式" },
  "equation_editor_39fbc3f1": { "message": "方程式エディタ" },
  "equilibrium_6ff3040b": { "message": "均衡" },
>>>>>>> 8936177e
  "equivalence_class_7b0f11c0": { "message": "等価クラス" },
  "equivalent_identity_654b3ce5": { "message": "等価 (同一性)" },
  "eta_b8828f99": { "message": "イータ" },
  "exists_2e62bdaa": { "message": "存在する" },
  "exit_fullscreen_b7eb0aa4": { "message": "全画面表示終了" },
  "expand_preview_by_default_2abbf9f8": {
    "message": "デフォルトによるプレビューの拡大"
  },
  "expand_to_see_types_f5d29352": { "message": "{ types } を拡張して表示" },
<<<<<<< HEAD
=======
  "external_link_d3f9e62a": { "message": "外部リンク" },
  "external_tool_frame_70b32473": { "message": "外部ツールフレーム" },
>>>>>>> 8936177e
  "external_tools_6e77821": { "message": "外部ツール" },
  "extra_large_b6cdf1ff": { "message": "特大" },
  "extra_small_9ae33252": { "message": "超小型" },
  "extracurricular_icon_67c8ca42": { "message": "課外活動のアイコン" },
  "f_function_fe422d65": { "message": "F (関数)" },
  "failed_getting_file_contents_e9ea19f4": {
    "message": "ファイルのコンテンツ取得に失敗しました"
  },
<<<<<<< HEAD
=======
  "failed_to_retrieve_content_from_external_tool_5899c213": {
    "message": "外部ツールからのコンテンツ取得に失敗しました"
  },
>>>>>>> 8936177e
  "file_name_8fd421ff": { "message": "ファイル名" },
  "file_storage_quota_exceeded_b7846cd1": {
    "message": "ファイル保存のサイズを超過"
  },
  "file_url_c12b64be": { "message": "ファイル URL" },
  "filename_file_icon_602eb5de": { "message": "{ filename } ファイルアイコン" },
  "filename_image_preview_6cef8f26": {
    "message": "{ filename } 画像プレビュー"
  },
  "filename_text_preview_e41ca2d8": {
    "message": "{ filename } テキストプレビュー"
  },
  "files_c300e900": { "message": "ファイル" },
  "files_index_af7c662b": { "message": "ファイルのインデックス" },
  "finish_bc343002": { "message": "フィニッシュ" },
  "fix_heading_hierarchy_f60884c4": {
    "message": "見出しヒエアルキーを修正する"
  },
  "flat_music_76d5a5c3": { "message": "フラット(音楽)" },
  "focus_element_options_toolbar_18d993e": {
    "message": "フォーカス要素オプションツールバー"
  },
  "folder_tree_fbab0726": { "message": "フォルダツリー" },
  "for_all_b919f972": { "message": "全員に" },
  "format_4247a9c5": { "message": "形式" },
  "format_as_a_list_142210c3": { "message": "リスト形式" },
  "formatting_5b143aa8": { "message": "フォーマット" },
  "forward_slash_3f90f35e": { "message": "前向きのスラッシュ" },
  "found_auto_saved_content_3f6e4ca5": {
    "message": "自動保存されたコンテンツが見つかりました"
  },
  "found_count_plural_0_results_one_result_other_resu_46aeaa01": {
    "message": "{ count, plural,\n     =0 {# 結果}\n    one {# 1つの結果}\n  other {# 結果}\n}が見つかりました"
  },
  "fraction_41bac7af": { "message": "分数・分画" },
  "fullscreen_873bf53f": { "message": "全画面" },
  "gamma_1767928": { "message": "ガンマ" },
  "generating_preview_45b53be0": { "message": "プレビュー中..." },
  "gif_png_format_images_larger_than_size_kb_are_not__7af3bdbd": {
    "message": "{ size }KBを超えるGIF/PNG形式の画像は現在サポートされていません。"
  },
  "go_to_the_editor_s_menubar_e6674c81": {
    "message": "エディタのメニューバーに移動する"
  },
  "go_to_the_editor_s_toolbar_a5cb875f": {
    "message": "エディタのツールバーに移動する"
  },
  "grades_a61eba0a": { "message": "評定" },
  "greater_than_e98af662": { "message": "＞" },
  "greater_than_or_equal_b911949a": { "message": "≧" },
  "greek_65c5b3f7": { "message": "ギリシャ文字" },
  "green_15af4778": { "message": "グリーン" },
  "grey_a55dceff": { "message": "グレー" },
  "group_documents_8bfd6ae6": { "message": "グループドキュメント" },
  "group_files_4324f3df": { "message": "グループファイル" },
  "group_files_82e5dcdb": { "message": "グループ ファイル" },
  "group_images_98e0ac17": { "message": "グループ画像" },
  "group_isomorphism_45b1458c": { "message": "グループ同型" },
<<<<<<< HEAD
=======
  "group_link_63e626b3": { "message": "グループリンク" },
>>>>>>> 8936177e
  "group_links_9493129e": { "message": "グループリンク" },
  "group_media_2f3d128a": { "message": "グループメディア" },
  "group_navigation_99f191a": { "message": "グループ ナビゲーション" },
  "h_bar_bb94deae": { "message": "Hバー" },
  "hat_ea321e35": { "message": "帽子" },
  "header_column_f27433cb": { "message": "ヘッダー列" },
  "header_row_and_column_ec5b9ec": { "message": "ヘッダーの行と列" },
  "header_row_f33eb169": { "message": "ヘッダー行" },
  "heading_2_5b84eed2": { "message": "見出し2" },
  "heading_3_2c83de44": { "message": "見出し3" },
  "heading_4_b2e74be7": { "message": "見出し4" },
  "heading_levels_should_not_be_skipped_3947c0e0": {
    "message": "見出しレベルはスキップしないでください。"
  },
  "heading_starting_with_start_42a3e7f9": {
    "message": "{ start } で始まる見出し"
  },
  "headings_should_not_contain_more_than_120_characte_3c0e0cb3": {
    "message": "見出しテキストは120文字を超えてはなりません。"
  },
  "health_icon_8d292eb5": { "message": "健康のアイコン" },
  "hearts_suit_e50e04ca": { "message": "ハート（1組）" },
  "height_69b03e15": { "message": "高さ" },
  "hexagon_d8468e0d": { "message": "六角形" },
  "hide_description_bfb5502e": { "message": "説明を非表示にする" },
  "hide_title_description_caf092ef": {
    "message": "{ title }説明を非表示にする"
  },
  "highlight_an_element_to_activate_the_element_optio_60e1e56b": {
    "message": "エレメントをハイライトして、エレメントオプションツールバーを起動する"
  },
  "home_351838cd": { "message": "ホーム" },
  "html_code_editor_fd967a44": { "message": "Html コードエディタ" },
<<<<<<< HEAD
=======
  "html_editor_fb2ab713": { "message": "HTML エディタ" },
>>>>>>> 8936177e
  "i_have_obtained_permission_to_use_this_file_6386f087": {
    "message": "このファイルを使用する権限を取得しています。"
  },
  "i_hold_the_copyright_71ee91b1": { "message": "著作権を保有しています" },
  "icon_215a1dc6": { "message": "アイコン" },
  "icon_8168b2f8": { "message": "アイコン" },
  "icon_color_b86dd6d6": { "message": "アイコンカラー" },
  "icon_maker_icons_cc560f7e": { "message": "アイコンメーカーのアイコン" },
  "icon_options_7e32746e": { "message": "アイコンオプション" },
  "icon_options_tray_2b407977": { "message": "アイコンオプショントレイ" },
  "icon_preview_1782a1d9": { "message": "アイコンプレビュー" },
  "icon_shape_30b61e7": { "message": "アイコンの形状" },
  "icon_size_9353edea": { "message": "アイコンのサイズ" },
  "if_left_empty_link_text_will_display_as_course_lin_61087540": {
    "message": "空のリンクのままの場合、テキストがコースリンク名として表示されます。"
  },
  "if_usage_rights_are_required_the_file_will_not_pub_841e276e": {
    "message": "利用権が必要な場合は、「ファイル」ページで利用権を有効にするまでファイルは公開されません。"
  },
  "if_you_do_not_select_usage_rights_now_this_file_wi_14e07ab5": {
    "message": "今すぐ使用権を選択しないと、このファイルはアップロード後に公開されません。"
  },
  "image_8ad06": { "message": "画像" },
  "image_c1c98202": { "message": "画像" },
  "image_filenames_should_not_be_used_as_the_alt_attr_bcfd7780": {
    "message": "画像ファイル名は、画像コンテンツを記述する alt 属性として使用しないでください。"
  },
  "image_options_5412d02c": { "message": "画像オプション" },
  "image_options_tray_90a46006": { "message": "画像オプショントレイ" },
  "image_to_crop_3a34487d": { "message": "クロップする画像" },
  "image_with_filename_file_aacd7180": {
    "message": "ファイル名 { file } の画像"
  },
  "images_7ce26570": { "message": "画像" },
  "images_should_include_an_alt_attribute_describing__b86d6a86": {
    "message": "画像には、画像の内容を記述する alt 属性が含まれていなければなりません。"
  },
  "imaginary_portion_of_complex_number_2c733ffa": {
    "message": "複素数の虚数部分"
  },
  "in_element_of_19ca2f33": { "message": "（）内（の要素）" },
<<<<<<< HEAD
=======
  "increase_indent_6af90f7c": { "message": "インデントを増やす" },
>>>>>>> 8936177e
  "indefinite_integral_6623307e": { "message": "不定積分" },
  "indigo_2035fc55": { "message": "インディゴ" },
  "inference_fed5c960": { "message": "推論" },
  "infinity_7a10f206": { "message": "無限" },
  "insert_593145ef": { "message": "挿入" },
  "insert_link_6dc23cae": { "message": "リンクの挿入" },
<<<<<<< HEAD
=======
  "insert_math_equation_57c6e767": { "message": "数学数式を挿入" },
>>>>>>> 8936177e
  "integers_336344e1": { "message": "整数" },
  "intersection_cd4590e4": { "message": "交差点" },
  "invalid_entry_f7d2a0f5": { "message": "無効な入力。" },
  "invalid_file_c11ba11": { "message": "無効なファイル" },
  "invalid_file_type_881cc9b2": { "message": "無効なファイル タイプです" },
  "invalid_url_cbde79f": { "message": "無効な URL" },
  "iota_11c932a9": { "message": "イオタ" },
  "issue_num_total_f94536cf": { "message": "問題 { num }/{ total }" },
  "kappa_2f14c816": { "message": "カッパ" },
  "kappa_variant_eb64574b": { "message": "カッパ (変種)" },
  "keyboard_shortcuts_ed1844bd": { "message": "キーボード ショートカット" },
  "keyboards_navigate_to_links_using_the_tab_key_two__5fab8c82": {
    "message": "キーボードは Tab キーを使用してリンクにナビゲートします。同じ宛先に向かう2つの隣接リンクがあると、キーボードユーザーに混乱を招く可能性があります。"
  },
  "lambda_4f602498": { "message": "ラムダ" },
  "language_arts_icon_a798b0f8": { "message": "語学のアイコン" },
  "languages_icon_9d20539": { "message": "言語のアイコン" },
  "large_9c5e80e7": { "message": "大" },
  "learn_more_about_adjacent_links_2cb9762c": { "message": "隣接リンクの詳細" },
  "learn_more_about_color_contrast_c019dfb9": {
    "message": "カラーコントラストの詳細"
  },
  "learn_more_about_organizing_page_headings_8a7caa2e": {
    "message": "ページヘッダーの整理の詳細"
  },
  "learn_more_about_proper_page_heading_structure_d2959f2d": {
    "message": "適切なページヘッダー構成についての詳細"
  },
  "learn_more_about_table_headers_5f5ee13": { "message": "表ヘッダーの詳細" },
  "learn_more_about_using_alt_text_for_images_5698df9a": {
    "message": "代替テキストを画像に使用する方法の詳細"
  },
  "learn_more_about_using_captions_with_tables_36fe496f": {
    "message": "表でキャプションを使用する方法の詳細"
  },
  "learn_more_about_using_filenames_as_alt_text_264286af": {
    "message": "ファイル名を代替テキストに使用する方法の詳細"
  },
  "learn_more_about_using_lists_4e6eb860": { "message": "リスト使用の詳細" },
  "learn_more_about_using_scope_attributes_with_table_20df49aa": {
    "message": "表でスコープ属性を使用する方法の詳細"
  },
  "leave_as_is_4facfe55": { "message": "そのままにする" },
<<<<<<< HEAD
=======
  "left_3ea9d375": { "message": "左" },
  "left_align_43d95491": { "message": "左揃え" },
>>>>>>> 8936177e
  "left_angle_bracket_c87a6d07": { "message": "左傾きブラケット" },
  "left_arrow_4fde1a64": { "message": "左の矢印" },
  "left_arrow_with_hook_5bfcad93": { "message": "左矢印フック付き" },
  "left_ceiling_ee9dd88a": { "message": "左シーリング" },
  "left_curly_brace_1726fb4": { "message": "左波括弧" },
  "left_downard_harpoon_arrow_1d7b3d2e": { "message": "左下向き銛型矢印" },
  "left_floor_29ac2274": { "message": "左床" },
  "left_to_right_e9b4fd06": { "message": "左から右" },
  "left_upward_harpoon_arrow_3a562a96": { "message": "左下向き銛型矢印" },
  "leftward_arrow_1e4765de": { "message": "左向き矢印" },
  "leftward_pointing_triangle_d14532ce": { "message": "左が尖った三角形" },
  "less_than_a26c0641": { "message": "＜" },
  "less_than_or_equal_be5216cb": { "message": "≦" },
  "library_icon_ae1e54cf": { "message": "ライブラリーのアイコン" },
  "light_blue_5374f600": { "message": "ライトブルー" },
  "link_7262adec": { "message": "リンク" },
  "link_options_a16b758b": { "message": "リンクオプション" },
  "link_with_text_starting_with_start_b3fcbe71": {
    "message": "{ start } で始まるテキストとのリンク"
<<<<<<< HEAD
  },
  "links_14b70841": { "message": "リンク" },
  "links_to_an_external_site_de74145d": {
    "message": "外部サイトにリンクしています。"
  },
  "lists_should_be_formatted_as_lists_f862de8d": {
    "message": "リストはリスト形式にしなければなりません。"
  },
  "load_more_35d33c7": { "message": "もっと読み込む" },
  "loading_25990131": { "message": "読み込み中・・・" },
  "loading_bde52856": { "message": "読み込み中" },
  "loading_closed_captions_subtitles_failed_95ceef47": {
    "message": "クローズドキャプション/サブタイトルの読み込みに失敗しました。"
  },
  "loading_failed_b3524381": { "message": "読み込みに失敗しました..." },
  "loading_failed_e6a9d8ef": { "message": "読込みに失敗しました。" },
  "loading_folders_d8b5869e": { "message": "フォルダを読み込み中..." },
=======
  },
  "links_14b70841": { "message": "リンク" },
  "links_to_an_external_site_de74145d": {
    "message": "外部サイトにリンクしています。"
  },
  "lists_should_be_formatted_as_lists_f862de8d": {
    "message": "リストはリスト形式にしなければなりません。"
  },
  "load_more_35d33c7": { "message": "もっと読み込む" },
  "loading_25990131": { "message": "読み込み中・・・" },
  "loading_bde52856": { "message": "読み込み中" },
  "loading_closed_captions_subtitles_failed_95ceef47": {
    "message": "クローズドキャプション/サブタイトルの読み込みに失敗しました。"
  },
  "loading_external_tool_d839042c": { "message": "外部ツールを読み込み中" },
  "loading_failed_b3524381": { "message": "読み込みに失敗しました..." },
  "loading_failed_e6a9d8ef": { "message": "読込みに失敗しました。" },
  "loading_folders_d8b5869e": { "message": "フォルダを読み込み中..." },
  "loading_placeholder_for_filename_792ef5e8": {
    "message": "{ fileName }のプレースホルダを読み込み中。"
  },
>>>>>>> 8936177e
  "loading_please_wait_d276220a": {
    "message": "読み込み中 - しばらくお待ちください"
  },
  "loading_preview_9f077aa1": { "message": "プレビュー読み込み中" },
  "locked_762f138b": { "message": "ロックされています" },
  "logical_equivalence_76fca396": { "message": "論理的等価性" },
  "logical_equivalence_short_8efd7b4f": { "message": "論理的等価性 (短い)" },
  "logical_equivalence_short_and_thick_1e1f654d": {
    "message": "論理的等価性 (短・太)"
  },
  "logical_equivalence_thick_662dd3f2": { "message": "論理的等価（厚み）" },
  "low_horizontal_dots_cc08498e": { "message": "低い水平ドット" },
  "magenta_4a65993c": { "message": "マジェンタ" },
  "maps_to_e5ef7382": { "message": "マッピング先：" },
  "math_icon_ad4e9d03": { "message": "数学のアイコン" },
  "media_af190855": { "message": "メディア" },
  "media_file_is_processing_please_try_again_later_58a6d49": {
    "message": "メディアファイルは処理中です。後ほどもう一度やり直してください。"
  },
  "medium_5a8e9ead": { "message": "中" },
  "merge_links_2478df96": { "message": "リンクをマージする" },
  "mic_a7f3d311": { "message": "マイク" },
  "microphone_disabled_15c83130": { "message": "マイク無効" },
  "middle_27dc1d5": { "message": "中位" },
  "minimize_file_preview_da911944": {
    "message": "ファイル プレビューを最小化"
  },
  "minimize_video_20aa554b": { "message": "ビデオを最小化" },
  "minus_fd961e2e": { "message": "マイナス" },
  "minus_plus_3461f637": { "message": "マイナス/プラス" },
  "misc_3b692ea7": { "message": "その他" },
  "miscellaneous_e9818229": { "message": "その他" },
  "modules_c4325335": { "message": "モジュール" },
<<<<<<< HEAD
=======
  "moving_image_to_crop_directionword_6f66cde2": {
    "message": "{ directionWord }トリミングに画像を移動中。"
  },
>>>>>>> 8936177e
  "mu_37223b8b": { "message": "ミュー" },
  "multi_color_image_63d7372f": { "message": "マルチカラー画像" },
  "multiplication_sign_15f95c22": { "message": "乗算記号" },
  "music_icon_4db5c972": { "message": "音楽のアイコン" },
  "must_be_at_least_percentage_22e373b6": {
    "message": "{ percentage }%以上でなければなりません"
  },
  "must_be_at_least_width_x_height_px_41dc825e": {
    "message": "少なくとも { width } x { height }px でなければなりません"
  },
  "my_files_2f621040": { "message": "マイ ファイル" },
  "n_th_root_9991a6e4": { "message": "N番目のルート" },
  "nabla_1e216d25": { "message": "ナブラ" },
  "name_1aed4a1b": { "message": "名前" },
  "name_color_ceec76ff": { "message": "{ name } ({ color })" },
  "natural_music_54a70258": { "message": "ナチュラル (音楽)" },
  "natural_numbers_3da07060": { "message": "自然数" },
  "navigate_through_the_menu_or_toolbar_415a4e50": {
    "message": "メニューまたはツールバーを移動する"
  },
  "nested_greater_than_d852e60d": { "message": "ネストされた＞" },
  "nested_less_than_27d17e58": { "message": "ネストされた＜" },
  "next_40e12421": { "message": "次へ" },
  "no_accessibility_issues_were_detected_f8d3c875": {
    "message": "アクセシビリティの問題は検出されませんでした。"
  },
  "no_changes_to_save_d29f6e91": { "message": "保存する変更はありません。" },
  "no_e16d9132": { "message": "いいえ" },
  "no_file_chosen_9a880793": { "message": "ファイルが選択されていません" },
  "no_headers_9bc7dc7f": { "message": "ヘッダーなし" },
  "no_preview_is_available_for_this_file_f940114a": {
    "message": "このファイルでは、プレビューは利用できません。"
  },
  "no_results_940393cf": { "message": "結果がありません。" },
  "no_results_found_for_filterterm_ad1b04c8": {
    "message": "{ filterTerm }の結果が見つかりませんでした"
  },
  "no_video_1ed00b26": { "message": "ビデオなし" },
  "none_3b5e34d2": { "message": "なし" },
  "none_selected_b93d56d2": { "message": "選択されたものなし" },
  "not_equal_6e2980e6": { "message": "≠" },
  "not_in_not_an_element_of_fb1ffb54": {
    "message": "（）にはない（の要素ではない）"
  },
  "not_negation_1418ebb8": { "message": "ない (否定)" },
  "not_subset_dc2b5e84": { "message": "部分集合ではない" },
  "not_subset_strict_23d282bf": { "message": "部分集合ではない（厳格）" },
  "not_superset_5556b913": { "message": "上位集合ではない" },
  "not_superset_strict_24e06f36": { "message": "上位集合ではない（厳格）" },
  "nu_1c0f6848": { "message": "ニュー" },
  "octagon_e48be9f": { "message": "八角形" },
  "olive_6a3e4d6b": { "message": "オリーブ" },
  "omega_8f2c3463": { "message": "オメガ" },
  "one_of_the_following_styles_must_be_added_to_save__1de769aa": {
    "message": "アイコンを保存するには、以下のいずれかのスタイルを追加する必要があります：アイコンの色、輪郭サイズ、アイコンのテキスト、画像"
  },
  "open_circle_e9bd069": { "message": "オープンサークル" },
  "open_this_keyboard_shortcuts_dialog_9658b83a": {
    "message": "このキーボードショートカットダイアログを開く"
  },
  "open_title_application_fd624fc5": {
    "message": "{ title }アプリケーションを開く"
  },
  "operators_a2ef9a93": { "message": "演算子" },
  "or_9b70ccaa": { "message": "または" },
  "orange_81386a62": { "message": "オレンジ" },
<<<<<<< HEAD
=======
  "ordered_and_unordered_lists_cfadfc38": {
    "message": "番号付きリストと番号無しリスト"
  },
>>>>>>> 8936177e
  "other_editor_shortcuts_may_be_found_at_404aba4a": {
    "message": "他のエディタショートカットは下記をご覧ください"
  },
  "outline_color_3ef2cea7": { "message": "輪郭の色" },
  "outline_size_a6059a21": { "message": "外形寸法" },
  "p_is_not_a_valid_protocol_which_must_be_ftp_http_h_adf13fc2": {
    "message": "{ p }は、ftp, http, https, mailto, skype, telであるか、省略可能である有効なプロトコルではありません。"
  },
  "pages_e5414c2c": { "message": "ページ" },
  "paragraph_5e5ad8eb": { "message": "段落" },
  "paragraph_starting_with_start_a59923f8": {
    "message": "{ start } で始まる段落"
  },
  "parallel_d55d6e38": { "message": "並列" },
  "partial_derivative_4a9159df": { "message": "部分(微分)" },
  "paste_5963d1c1": { "message": "貼り付け" },
  "pause_12af3bb4": { "message": "一時停止" },
  "pentagon_17d82ea3": { "message": "ペンタゴン" },
  "people_b4ebb13c": { "message": "メンバー" },
  "percentage_34ab7c2c": { "message": "割合" },
  "percentage_must_be_a_number_8033c341": {
    "message": "パーセンテージは数字でなければなりません"
  },
  "performing_arts_icon_f3497486": {
    "message": "パフォーミングアーツのアイコン"
  },
  "perpendicular_7c48ede4": { "message": "垂直" },
  "phi_4ac33b6d": { "message": "ファイ" },
  "phi_variant_c9bb3ac5": { "message": "ファイ(変形)" },
  "physical_education_icon_d7dffd3e": { "message": "体育のアイコン" },
  "pi_dc4f0bd8": { "message": "パイ" },
  "pi_variant_10f5f520": { "message": "パイ(変形)" },
  "pink_68ad45cb": { "message": "ピンク" },
  "pixels_52ece7d1": { "message": "ピクセル" },
  "play_1a47eaa7": { "message": "再生" },
  "play_media_comment_35257210": { "message": "メディア コメントの再生。" },
  "play_media_comment_by_name_from_createdat_c230123d": {
    "message": "{ name }まで{ createdAt }からのメディアのコメントを再生します。"
  },
  "please_allow_canvas_to_access_your_microphone_and__dc2c3079": {
    "message": "Canvas があなたのマイクとウェブカメラにアクセスできるようにしてください。"
  },
  "plus_d43cd4ec": { "message": "プラス" },
  "plus_minus_f8be2e83": { "message": "プラス/マイナス" },
  "posted_when_a578f5ab": { "message": "投稿済み:{ when }" },
  "power_set_4f26f316": { "message": "パワーセット" },
  "precedes_196b9aef": { "message": "優先・先導する" },
  "precedes_equal_20701e84": { "message": "優先・同等" },
  "preformatted_d0670862": { "message": "フォーマット済み" },
  "prev_f82cbc48": { "message": "前へ" },
  "preview_53003fd2": { "message": "プレビュー" },
  "preview_a3f8f854": { "message": "プレビュー" },
  "preview_in_overlay_ed772c46": { "message": "オーバーレイでのプレビュー" },
  "preview_inline_9787330": { "message": "インラインでのプレビュー" },
  "prime_917ea60e": { "message": "素数" },
  "prime_numbers_13464f61": { "message": "素数" },
  "product_39cf144f": { "message": "積" },
  "proportional_f02800cc": { "message": "比例" },
  "protocol_must_be_ftp_http_https_mailto_skype_tel_o_73beb4f8": {
    "message": "プロトコルは、ftp、http、https、mailto、skype、telであるか、省略可能です"
  },
  "psi_e3f5f0f7": { "message": "プシー" },
  "published_c944a23d": { "message": "公開済み" },
  "published_when_302d8e23": { "message": "公開済み:{ when }" },
  "pumpkin_904428d5": { "message": "かぼちゃ" },
  "purple_7678a9fc": { "message": "パープル" },
  "quaternions_877024e0": { "message": "四元数" },
  "quizzes_7e598f57": { "message": "小テスト" },
  "rational_numbers_80ddaa4a": { "message": "有理数" },
  "real_numbers_7c99df94": { "message": "実数" },
  "real_portion_of_complex_number_7dad33b5": {
    "message": "（複素数の）実数部分"
  },
  "record_7c9448b": { "message": "記録" },
<<<<<<< HEAD
=======
  "record_upload_media_5fdce166": { "message": "メディアの記録/アップロード" },
>>>>>>> 8936177e
  "recording_98da6bda": { "message": "記録" },
  "red_8258edf3": { "message": "レッド" },
  "relationships_6602af70": { "message": "関係" },
  "religion_icon_246e0be1": { "message": "宗教学のアイコン" },
  "remove_heading_style_5fdc8855": { "message": "見出しスタイルを削除する" },
<<<<<<< HEAD
=======
  "remove_link_d1f2f4d0": { "message": "リンクの削除" },
>>>>>>> 8936177e
  "replace_e61834a7": { "message": "置換" },
  "reset_95a81614": { "message": "リセット" },
  "resize_ec83d538": { "message": "サイズ変更" },
  "restore_auto_save_deccd84b": {
    "message": "自動保存したものを復元しますか？"
  },
  "reverse_turnstile_does_not_yield_7558be06": {
    "message": "逆向きの回転式改札(イールドなし)"
  },
  "rho_a0244a36": { "message": "ロー" },
  "rho_variant_415245cd": { "message": "ロー (変種)" },
  "rich_content_editor_2708ef21": { "message": "リッチ コンテンツ エディタ" },
  "rich_text_area_press_oskey_f8_for_rich_content_edi_c2f651d": {
    "message": "リッチテキストエリア{ OSKey }+F8 を押すとリッチコンテンツエディタにショートカットできます。"
  },
<<<<<<< HEAD
=======
  "right_71ffdc4d": { "message": "右" },
  "right_align_39e7a32a": { "message": "右揃え" },
>>>>>>> 8936177e
  "right_angle_bracket_d704e2d6": { "message": "直角ブラケット" },
  "right_arrow_35e0eddf": { "message": "右の矢印" },
  "right_arrow_with_hook_29d92d31": { "message": "右矢印フック付き" },
  "right_ceiling_839dc744": { "message": "右シーリング" },
  "right_curly_brace_5159d5cd": { "message": "右波括弧" },
  "right_downward_harpoon_arrow_d71b114f": { "message": "右下向き銛型矢印" },
  "right_floor_5392d5cf": { "message": "右床" },
  "right_to_left_9cfb092a": { "message": "右から左" },
  "right_upward_harpoon_arrow_f5a34c73": { "message": "右上向き銛型矢印" },
  "rightward_arrow_32932107": { "message": "右向き矢印" },
  "rightward_pointing_triangle_60330f5c": { "message": "右が尖った三角形" },
  "rotate_image_90_degrees_2ab77c05": { "message": "画像を90度回転させる" },
  "rotate_image_90_degrees_6c92cd42": { "message": "画像を90度回転させる" },
  "rotation_9699c538": { "message": "回転" },
  "row_fc0944a7": { "message": "列" },
  "row_group_979f5528": { "message": "列グループ" },
  "sadly_the_pretty_html_editor_is_not_keyboard_acces_50da7665": {
    "message": "残念ながら、pretty HTMLエディタはキーボードからはアクセスできません。生のHTMLエディタにはこちらからアクセスできます。"
  },
  "save_11a80ec3": { "message": "保存" },
  "save_copy_ca63944e": { "message": "コピーを保存する" },
  "save_media_cb9e786e": { "message": "メディアを保存する" },
<<<<<<< HEAD
=======
  "saved_icon_maker_icons_df86e2a1": {
    "message": "保存したアイコンメーカーのアイコン"
  },
>>>>>>> 8936177e
  "screen_readers_cannot_determine_what_is_displayed__6a5842ab": {
    "message": "スクリーンリーダーは、代替テキストなしでは画像に表示される内容を判別することはできません。また、ファイル名は、しばいば文脈や意味を記述しない無意味な数字や文字列であることがあります。"
  },
  "screen_readers_cannot_determine_what_is_displayed__6f1ea667": {
    "message": "スクリーンリーダーは、画像の内容と意味を説明する代替テキストなしでは画像に表示される内容を判別することはできません。代替テキストは簡潔かつ簡潔でなければなりません。"
  },
  "screen_readers_cannot_determine_what_is_displayed__a57e6723": {
    "message": "スクリーンリーダーは、画像の内容と意味を説明する代替テキストなしでは画像に表示される内容を判別することはできません。"
  },
  "screen_readers_cannot_interpret_tables_without_the_bd861652": {
    "message": "スクリーンリーダーは、適切な構造なしでは表を解釈できません。表のヘッダーは、方向と内容の範囲を提供します。"
  },
  "screen_readers_cannot_interpret_tables_without_the_e62912d5": {
    "message": "スクリーンリーダーは、適切な構造なしでは表を解釈できません。表のキャプションは、表の文脈と一般的な理解を記述するものです。"
  },
  "screen_readers_cannot_interpret_tables_without_the_f0bdec0f": {
    "message": "スクリーンリーダーは、適切な構造なしでは表を解釈できません。表のヘッダーは、コンテンツの方向と概要を提供します。"
  },
  "script_l_42a7b254": { "message": "スクリプト L" },
  "search_280d00bd": { "message": "検索" },
  "select_audio_source_21043cd5": { "message": "音声源を選択" },
  "select_crop_shape_d441feeb": { "message": "クロップ形状の選択" },
  "select_language_7c93a900": { "message": "言語を選択する" },
  "select_video_source_1b5c9dbe": { "message": "ビデオ源を選択" },
  "selected_linkfilename_c093b1f2": { "message": "選択された{ linkFileName }" },
<<<<<<< HEAD
=======
  "selection_b52c4c5e": { "message": "選択" },
>>>>>>> 8936177e
  "set_header_scope_8c548f40": { "message": "ヘッダースコープを設定する" },
  "set_minus_b46e9b88": { "message": "マイナス設定" },
  "set_table_header_cfab13a0": { "message": "表のヘッダーを設定する" },
  "sharp_music_ab956814": { "message": "シャープ (音楽)" },
  "shift_arrows_4d5785fe": { "message": "SHIFT+矢印" },
  "shift_o_to_open_the_pretty_html_editor_55ff5a31": {
    "message": "Shift-Oでpretty HTMLエディタを開きます。"
  },
  "shortcut_911d6255": { "message": "ショートカット" },
<<<<<<< HEAD
=======
  "show_audio_options_b489926b": {
    "message": "オーディオオプションを表示する"
  },
  "show_image_options_1e2ecc6b": { "message": "画像オプションを表示" },
  "show_link_options_545338fd": { "message": "リンクオプションを表示する" },
  "show_studio_media_options_a0c748c6": {
    "message": "スタジオメディアオプションを表示する"
  },
  "show_video_options_6ed3721a": { "message": "ビデオオプションを表示する" },
>>>>>>> 8936177e
  "sighted_users_browse_web_pages_quickly_looking_for_1d4db0c1": {
    "message": "視認ユーザーは大きく太字の見出しを探し、Webページをすばやく参照します。スクリーンリーダーのユーザーは、文脈に基づいた理解を行う際にヘッダーに依存しています。ヘッダーは適切な構造を使用しなければなりません。"
  },
  "sighted_users_browse_web_pages_quickly_looking_for_ade806f5": {
    "message": "視認ユーザーは大きく太字の見出しを探し、Webページをすばやく参照します。スクリーンリーダーのユーザーは、文脈に基づいた理解を行う際にヘッダーに依存しています。ヘッダーは適切な構造内で簡潔でなければなりません。"
  },
  "sigma_5c35e553": { "message": "シグマ" },
  "sigma_variant_8155625": { "message": "シグマ (バリエーション)" },
  "single_color_image_4e5d4dbc": { "message": "単色画像" },
  "single_color_image_color_95fa9a87": { "message": "単色画像の色" },
  "size_b30e1077": { "message": "サイズ" },
  "size_of_caption_file_is_greater_than_the_maximum_m_bff5f86e": {
    "message": "キャプションファイルのサイズが最大 { max } kb の許容ファイルサイズを超えている。"
  },
  "small_b070434a": { "message": "小" },
  "solid_circle_9f061dfc": { "message": "一色の円" },
  "something_went_wrong_89195131": { "message": "問題が発生しました。" },
  "something_went_wrong_accessing_your_webcam_6643b87e": {
    "message": "ウェブカムにアクセス中にエラーが生じました。"
  },
  "something_went_wrong_and_i_don_t_know_what_to_show_e0c54ec8": {
    "message": "何かがうまくいきませんでした。何を見せればいいのかわかりません。"
  },
  "something_went_wrong_check_your_connection_reload__c7868286": {
    "message": "問題が発生しました。接続を確認し、ページを再読み込みして、もう一度やり直してください。"
  },
  "something_went_wrong_d238c551": { "message": "なにかが失敗しました" },
  "something_went_wrong_while_sharing_your_screen_8de579e5": {
    "message": "画面の共有中に問題が発生しました。"
  },
<<<<<<< HEAD
=======
  "sorry_we_don_t_support_multiple_files_fb9478b0": {
    "message": "申し訳ありませんが、複数ファイルの貼り付けには対応していません。"
  },
>>>>>>> 8936177e
  "sort_by_e75f9e3e": { "message": "分類する" },
  "spades_suit_b37020c2": { "message": "スペード (1組)" },
  "square_511eb3b3": { "message": "四角" },
  "square_cap_9ec88646": { "message": "四角い帽子" },
  "square_cup_b0665113": { "message": "四角い帽子" },
  "square_root_e8bcbc60": { "message": "平方根" },
  "square_root_symbol_d0898a53": { "message": "平方根記号" },
  "square_subset_17be67cb": { "message": "正方形部分集合" },
  "square_subset_strict_7044e84f": { "message": "正方形部分集合 (厳密)" },
  "square_superset_3be8dae1": { "message": "正方形上位集合" },
  "square_superset_strict_fa4262e4": { "message": "正方形部分集合 (厳密)" },
<<<<<<< HEAD
=======
  "square_unordered_list_b15ce93b": { "message": "四角い番号無しリスト" },
>>>>>>> 8936177e
  "star_8d156e09": { "message": "スター" },
  "start_over_f7552aa9": { "message": "最初からやり直し" },
  "start_recording_9a65141a": { "message": "録画開始" },
  "steel_blue_14296f08": { "message": "スチールブルー" },
<<<<<<< HEAD
=======
  "studio_media_options_ee504361": { "message": "スタジオメディアオプション" },
>>>>>>> 8936177e
  "styles_2aa721ef": { "message": "スタイル" },
  "submit_a3cc6859": { "message": "提出" },
  "subscript_59744f96": { "message": "下付き" },
  "subset_19c1a92f": { "message": "部分集合" },
  "subset_strict_8d8948d6": { "message": "部分集合 (厳密)" },
  "succeeds_9cc31be9": { "message": "成功" },
  "succeeds_equal_158e8c3a": { "message": "成功イコール" },
  "sum_b0842d31": { "message": "合計" },
  "superscript_8cb349a2": { "message": "上付き" },
<<<<<<< HEAD
=======
  "superscript_and_subscript_37f94a50": { "message": "上付き文字と下付き文字" },
>>>>>>> 8936177e
  "superset_c4db8a7a": { "message": "部分集合" },
  "superset_strict_c77dd6d2": { "message": "部分集合 (厳密)" },
  "supported_file_types_srt_or_webvtt_7d827ed": {
    "message": "サポートされるファイルタイプ：SRT または WebVTT"
  },
  "switch_to_pretty_html_editor_a3cee15f": {
    "message": "「可愛い」htmlエディタに切り替える"
  },
  "switch_to_raw_html_editor_f970ae1a": {
    "message": "「生の」htmlエディタに切り替える"
  },
  "switch_to_the_html_editor_146dfffd": {
    "message": "htmlエディタに切り替える"
  },
  "switch_to_the_rich_text_editor_63c1ecf6": {
    "message": "リッチテキストエディタに切り替える"
  },
  "syllabus_f191f65b": { "message": "シラバス" },
  "system_audio_allowed_b2508f8c": { "message": "システムオーディオを許可" },
  "system_audio_disabled_c177bd13": { "message": "システムオーディオが無効" },
  "tab_arrows_4cf5abfc": { "message": "TAB/矢印" },
  "table_header_starting_with_start_ffcabba6": {
    "message": "{ start } で始まる表ヘッダー"
  },
  "table_starting_with_start_e7232848": { "message": "{ start } で始まる表" },
  "tables_headers_should_specify_scope_5abf3a8e": {
    "message": "表のヘッダーは範囲を指定しなければなりません。"
  },
  "tables_should_include_a_caption_describing_the_con_e91e78fc": {
    "message": "表には、表の内容を説明するキャプションが含まれていなければなりません。"
  },
  "tables_should_include_at_least_one_header_48779eac": {
    "message": "表には、少なくとも1つのヘッダーが含まれていなければなりません。"
  },
  "tau_880974b7": { "message": "タウ" },
  "teal_f729a294": { "message": "ティール" },
  "text_7f4593da": { "message": "テキスト" },
  "text_background_color_16e61c3f": { "message": "テキスト背景の色" },
  "text_color_acf75eb6": { "message": "テキストカラー" },
  "text_is_difficult_to_read_without_sufficient_contr_69e62bd6": {
    "message": "テキストは、テキストと背景との間に十分なコントラストがなければ、特に視力の弱い人にとっては読みにくくなります。"
  },
  "text_larger_than_18pt_or_bold_14pt_should_display__5c364db6": {
    "message": "18pt（または太字14pt）より大きいテキストは、3：1の最小コントラスト比で表示しなければなりません。"
  },
  "text_optional_384f94f7": { "message": "テキスト (オプション)" },
  "text_position_8df8c162": { "message": "テキストの位置" },
  "text_size_887c2f6": { "message": "テキストのサイズ" },
  "text_smaller_than_18pt_or_bold_14pt_should_display_aaffb22b": {
    "message": "18pt（または太字14pt）より小きいテキストは、4.5：1の最小コントラスト比で表示しなければなりません。"
  },
  "the_document_preview_is_currently_being_processed__7d9ea135": {
    "message": "文書のプレビューは現在処理中です。後ほどもう一度やり直してください。"
  },
  "the_first_heading_on_a_page_should_be_an_h2_859089f2": {
    "message": "ページの最初のヘッダーはH2であるべきです。"
  },
<<<<<<< HEAD
=======
  "the_following_content_is_partner_provided_ed1da756": {
    "message": "以下のコンテンツはパートナーが提供しています"
  },
>>>>>>> 8936177e
  "the_material_is_in_the_public_domain_279c39a3": {
    "message": "この資料はパブリック ドメインです"
  },
  "the_material_is_licensed_under_creative_commons_3242cb5e": {
    "message": "この資料はクリエイティブ コモンズ ライセンスの対象となります"
  },
  "the_material_is_subject_to_an_exception_e_g_fair_u_a39c8ca2": {
    "message": "素材には例外があります。例：公正使用、引用権、または適用される著作権法に基づくその他"
  },
  "the_preceding_content_is_partner_provided_d753928c": {
    "message": "上記のコンテンツはパートナーが提供しています"
  },
  "the_pretty_html_editor_is_not_keyboard_accessible__d6d5d2b": {
    "message": "pretty HTMLエディタはキーボードからはアクセスできません。ShiftOを押してpretty HTMLエディタを開きます。"
  },
  "therefore_d860e024": { "message": "したがって" },
  "theta_ce2d2350": { "message": "シータ" },
  "theta_variant_fff6da6f": { "message": "シータ （厳格）" },
  "thick_downward_arrow_b85add4c": { "message": "下向きの太い矢印" },
  "thick_left_arrow_d5f3e925": { "message": "左の太い矢印" },
  "thick_leftward_arrow_6ab89880": { "message": "左向きの太い矢印" },
  "thick_right_arrow_3ed5e8f7": { "message": "下向きの太い矢印" },
  "thick_rightward_arrow_a2e1839e": { "message": "右向きの太い矢印" },
  "thick_upward_arrow_acd20328": { "message": "上向きの太い矢印" },
  "this_document_cannot_be_displayed_within_canvas_7aba77be": {
    "message": "この文書は Canvas 内で表示できません。"
  },
  "this_equation_cannot_be_rendered_in_basic_view_9b6c07ae": {
    "message": "この方程式は基本ビューでは描画できません。"
  },
  "this_image_is_currently_unavailable_25c68857": {
    "message": "この画像は現在利用できません"
  },
  "though_your_video_will_have_the_correct_title_in_t_90e427f3": {
    "message": "あなたのビデオのブラウザ内のタイトルは正しいものですが、データベース内でそれを更新できませんでした。"
  },
  "timebar_a4d18443": { "message": "タイムバー" },
  "title_ee03d132": { "message": "タイトル" },
  "to_be_posted_when_d24bf7dc": { "message": "投稿するには:{ when }" },
  "to_do_when_2783d78f": { "message": "タスク：{ when }" },
  "toggle_summary_group_413df9ac": {
    "message": "{ summary }グループを切り替える"
  },
  "toggle_tooltip_d3b7cb86": { "message": "ツールチップを切り替える" },
  "tools_2fcf772e": { "message": "ツール" },
  "top_66e0adb6": { "message": "上" },
  "tray_839df38a": { "message": "トレイ" },
  "triangle_6072304e": { "message": "三角形" },
  "turnstile_yields_f9e76df1": { "message": "回転式改札(イールド)" },
  "type_control_f9_to_access_image_options_text_a47e319f": {
    "message": "Ctrl F9 と入力して、画像オプションにアクセスします。{ text }"
  },
  "type_control_f9_to_access_link_options_text_4ead9682": {
    "message": "Ctrl F9 と入力して、リンクオプションにアクセスします。{ text }"
  },
  "type_control_f9_to_access_table_options_text_92141329": {
    "message": "Ctrl F9 と入力して、テーブルオプションにアクセスします。{ text }"
  },
<<<<<<< HEAD
=======
  "unable_to_determine_resource_selection_url_7867e060": {
    "message": "リソースURL選択を決定するために利用可能"
  },
>>>>>>> 8936177e
  "union_e6b57a53": { "message": "ユニオン" },
  "unpublished_dfd8801": { "message": "未公開" },
  "untitled_16aa4f2b": { "message": "無題" },
  "untitled_efdc2d7d": { "message": "無題" },
  "up_and_left_diagonal_arrow_e4a74a23": { "message": "上・左斜め矢印" },
  "up_and_right_diagonal_arrow_935b902e": { "message": "上・右の対角線矢印" },
<<<<<<< HEAD
  "upload_file_fd2361b8": { "message": "ファイルアップロード" },
  "upload_image_6120b609": { "message": "イメージのアップロード" },
  "upload_media_ce31135a": { "message": "メディアを読み込む" },
  "uploading_19e8a4e7": { "message": "アップロードしています" },
=======
  "up_c553575d": { "message": "上" },
  "upload_document_253f0478": { "message": "ドキュメントをアップロードする" },
  "upload_file_fd2361b8": { "message": "ファイルアップロード" },
  "upload_image_6120b609": { "message": "イメージのアップロード" },
  "upload_media_ce31135a": { "message": "メディアを読み込む" },
  "upload_record_media_e4207d72": {
    "message": "メディアをアップロード/記録する"
  },
  "uploading_19e8a4e7": { "message": "アップロードしています" },
  "uppercase_alphabetic_ordered_list_3f5aa6b2": {
    "message": "大文字のアルファベット順リスト"
  },
>>>>>>> 8936177e
  "uppercase_delta_d4f4bc41": { "message": "大文字のデルタ" },
  "uppercase_gamma_86f492e9": { "message": "大文字のガンマ" },
  "uppercase_lambda_c78d8ed4": { "message": "大文字のラムダ" },
  "uppercase_omega_8aedfa2": { "message": "大文字のオメガ" },
  "uppercase_phi_caa36724": { "message": "大文字のファイ" },
  "uppercase_pi_fcc70f5e": { "message": "大文字のパイ" },
  "uppercase_psi_6395acbe": { "message": "大文字のプシー" },
<<<<<<< HEAD
=======
  "uppercase_roman_numeral_ordered_list_853f292b": {
    "message": "大文字のローマ数字順リスト"
  },
>>>>>>> 8936177e
  "uppercase_sigma_dbb70e92": { "message": "大文字のシグマ" },
  "uppercase_theta_49afc891": { "message": "大文字のシータ" },
  "uppercase_upsilon_8c1e623e": { "message": "大文字のユプシロン" },
  "uppercase_xi_341e8556": { "message": "大文字のクシー" },
  "upsilon_33651634": { "message": "ユプシロン" },
  "upward_and_downward_pointing_arrow_fa90a918": {
    "message": "上と下を指す尖った矢印"
  },
  "upward_and_downward_pointing_arrow_thick_d420fdef": {
    "message": "上と下を指す尖った矢印(太い)"
  },
  "upward_arrow_9992cb2d": { "message": "上向き矢印" },
  "upward_pointing_triangle_d078d7cb": { "message": "上が尖った三角形" },
  "url_22a5f3b8": { "message": "URL" },
  "usage_right_ff96f3e2": { "message": "使用権:" },
  "usage_rights_required_5fe4dd68": { "message": "使用権:（必須）" },
  "use_arrow_keys_to_navigate_options_2021cc50": {
    "message": "矢印キーを使用してオプションを移動します。"
  },
  "use_arrow_keys_to_select_a_shape_c8eb57ed": {
    "message": "矢印キーで図形を選択します。"
  },
  "use_arrow_keys_to_select_a_size_699a19f4": {
    "message": "矢印キーを使ってサイズを選択します。"
  },
  "use_arrow_keys_to_select_a_text_position_72f9137c": {
    "message": "矢印キーを使ってテキストの位置を選択します。"
  },
  "use_arrow_keys_to_select_a_text_size_65e89336": {
    "message": "矢印キーを使ってテキストのサイズを選択します。"
  },
  "use_arrow_keys_to_select_an_outline_size_e009d6b0": {
    "message": "矢印キーを使ってアウトラインサイズを選択します。"
  },
  "used_by_screen_readers_to_describe_the_content_of__4f14b4e4": {
    "message": "スクリーンリーダーで使用される{ TYPE }"
  },
  "used_by_screen_readers_to_describe_the_content_of__b1e76d9e": {
    "message": "スクリーンリーダーが画像のコンテンツを説明するのに使用します"
  },
  "used_by_screen_readers_to_describe_the_video_37ebad25": {
    "message": "ビデオを説明する際にスクリーンリーダーが使用"
  },
  "user_documents_c206e61f": { "message": "ユーザードキュメント" },
  "user_files_78e21703": { "message": "ユーザーファイル" },
  "user_images_b6490852": { "message": "ユーザー画像" },
  "user_media_14fbf656": { "message": "ユーザーメディア" },
  "vector_notation_cf6086ab": { "message": "ベクトル (表記法)" },
  "vertical_bar_set_builder_notation_4300495f": {
    "message": "垂直のバー（ビルダー表記法を設定）"
  },
  "vertical_dots_bfb21f14": { "message": "垂直の点" },
  "video_options_24ef6e5d": { "message": "ビデオオプション" },
  "video_options_tray_3b9809a5": { "message": "ビデオオプショントレイ" },
  "video_player_b371005": { "message": "ビデオプレーヤー" },
  "video_player_for_9e7d373b": { "message": "（）のビデオプレーヤー " },
  "video_player_for_title_ffd9fbc4": {
    "message": "{ title }のビデオプレーヤー"
  },
<<<<<<< HEAD
=======
  "view_all_e13bf0a6": { "message": "すべてを表示する" },
>>>>>>> 8936177e
  "view_ba339f93": { "message": "表示" },
  "view_description_30446afc": { "message": "説明の表示" },
  "view_keyboard_shortcuts_34d1be0b": {
    "message": "キーボードのショートカットを見る"
  },
  "view_title_description_67940918": { "message": "{ title }説明の表示" },
  "view_word_and_character_counts_a743dd0c": {
    "message": "語数・文字数を表示"
  },
  "we_couldn_t_detect_a_working_microphone_connected__ceb71c40": {
    "message": "デバイスに接続されているオンになっているマイクを検出できませんでした。"
  },
  "we_couldn_t_detect_a_working_webcam_connected_to_y_6715cc4": {
    "message": "デバイスに接続されているオンになっているウェブカメラを検出できませんでした。"
  },
  "we_couldn_t_detect_a_working_webcam_or_microphone__263b6674": {
    "message": "デバイスに接続されているオンになっているウェブカメラやマイクを検出できませんでした。"
  },
  "webcam_disabled_30c66986": { "message": "ウェブカメラが無効" },
  "webcam_fe91b20f": { "message": "ウェブカム" },
  "webpages_should_only_have_a_single_h1_which_is_aut_dc99189e": {
    "message": "ウェブページのH1は1つだけであるべきで、これはページのタイトルに自動的に使用されます。コンテンツの最初のヘッダーはH2であるべきです。"
  },
  "when_markup_is_used_that_visually_formats_items_as_f941fc1b": {
    "message": "アイテムをリスト形式に視覚的にフォーマットするマークアップが使用されますが、リストの関係を示唆するものではなく、ユーザが情報をナビゲートするのは難しいかもしれません。"
  },
  "white_87fa64fd": { "message": "ホワイト" },
  "why_523b3d8c": { "message": "理由" },
  "width_492fec76": { "message": "幅" },
  "width_and_height_must_be_numbers_110ab2e3": {
    "message": "幅と高さは数字でなければなりません"
  },
  "width_x_height_px_ff3ccb93": { "message": "{ width } x { height }px" },
  "wiki_home_9cd54d0": { "message": "Wiki ホーム" },
<<<<<<< HEAD
=======
  "word_count_c77fe3a6": { "message": "語数" },
  "words_b448b7d5": { "message": "語" },
>>>>>>> 8936177e
  "wreath_product_200b38ef": { "message": "花輪製品" },
  "xi_149681d0": { "message": "クシー" },
  "yes_dde87d5": { "message": "はい" },
  "you_have_unsaved_changes_in_the_icon_maker_tray_do_e8cf5f1b": {
    "message": "Icon Makerトレイに未保存の変更があります。これらの変更を保存せずに続行しますか？"
  },
  "you_may_need_to_adjust_additional_headings_to_main_975f0eee": {
    "message": "ページの階層を維持するために、追加のヘッダーを調整する必要がある場合があります。"
  },
  "you_may_not_upload_an_empty_file_11c31eb2": {
    "message": "空のファイルをアップロードすることはできません。"
  },
  "your_image_has_been_compressed_for_icon_maker_imag_2e45cd91": {
    "message": "あなたの画像はIcon Maker用に圧縮されています。{ size }KB未満の画像は圧縮されません。"
  },
  "your_microphone_is_blocked_in_the_browser_settings_42af0ddc": {
    "message": "ブラウザの設定でマイクがブロックされています。"
  },
  "your_webcam_and_microphone_are_blocked_in_the_brow_73357dc6": {
    "message": "ブラウザの設定でウェブカメラとマイクがブロックされています。"
  },
  "your_webcam_is_blocked_in_the_browser_settings_7f638128": {
    "message": "ブラウザの設定でウェブカメラがブロックされています。"
  },
  "your_webcam_may_already_be_in_use_6cd64c25": {
    "message": "あなたのウェブカメラは既に使用中かもしれません。"
  },
  "zeta_5ef24f0e": { "message": "ゼータ" },
  "zoom_f3e54d69": { "message": "Zoom" },
  "zoom_in_image_bb97d4f": { "message": "画像を拡大する" },
  "zoom_out_image_d0a0a2ec": { "message": "画像を縮小する" }
}


formatMessage.addLocale({ja: locale})<|MERGE_RESOLUTION|>--- conflicted
+++ resolved
@@ -38,10 +38,7 @@
     "message": "同じURLを持つ隣接リンクは1つのリンクでなければなりません。"
   },
   "aleph_f4ffd155": { "message": "アレフ" },
-<<<<<<< HEAD
-=======
   "align_11050992": { "message": "位置調整" },
->>>>>>> 8936177e
   "alignment_and_lists_5cebcb69": { "message": "配置とリスト" },
   "all_4321c3a1": { "message": "すべて" },
   "all_apps_a50dea49": { "message": "すべてのアプリ" },
@@ -72,12 +69,9 @@
   "approaches_the_limit_893aeec9": { "message": "限界に近づく" },
   "approximately_e7965800": { "message": "だいたい" },
   "apps_54d24a47": { "message": "アプリ" },
-<<<<<<< HEAD
-=======
   "are_you_sure_you_want_to_cancel_changes_you_made_m_c5210496": {
     "message": "ほんとうにキャンセルしますか?行われた変更は保存されません。"
   },
->>>>>>> 8936177e
   "arrows_464a3e54": { "message": "矢印" },
   "art_icon_8e1daad": { "message": "アートのアイコン" },
   "aspect_ratio_will_be_preserved_cb5fdfb8": {
@@ -115,10 +109,7 @@
   "c_2001_acme_inc_283f7f80": { "message": "(c) 2001 Acme Inc." },
   "cancel_caeb1e68": { "message": "キャンセル" },
   "cap_product_3a5265a6": { "message": "キャップ製品" },
-<<<<<<< HEAD
-=======
   "center_align_e68d9997": { "message": "センターアライン" },
->>>>>>> 8936177e
   "centered_dot_64d5e378": { "message": "中央の点" },
   "centered_horizontal_dots_451c5815": { "message": "中央の水平ドット" },
   "change_alt_text_92654906": { "message": "代替テキストを変更" },
@@ -127,10 +118,6 @@
   },
   "change_only_this_heading_s_level_903cc956": {
     "message": "ヘッダーのレベルのみ変更する"
-<<<<<<< HEAD
-  },
-  "change_text_color_1aecb912": { "message": "テキストの色を変更する" },
-=======
   },
   "change_text_color_1aecb912": { "message": "テキストの色を変更する" },
   "changes_you_made_may_not_be_saved_4e8db973": {
@@ -138,7 +125,6 @@
   },
   "characters_9d897d1c": { "message": "文字" },
   "characters_no_spaces_485e5367": { "message": "文字（スペースなしで）" },
->>>>>>> 8936177e
   "check_accessibility_3c78211c": {
     "message": "アクセシビリティをチェックする"
   },
@@ -151,10 +137,7 @@
   },
   "choose_usage_rights_33683854": { "message": "使用権を選択..." },
   "circle_484abe63": { "message": "円" },
-<<<<<<< HEAD
-=======
   "circle_unordered_list_9e3a0763": { "message": "丸い番号無しリスト" },
->>>>>>> 8936177e
   "clear_2084585f": { "message": "クリア" },
   "clear_image_3213fe62": { "message": "画像を消す" },
   "clear_selected_file_82388e50": { "message": "選択したファイルを消去する" },
@@ -212,13 +195,10 @@
   "content_type_2cf90d95": { "message": "コンテンツ タイプ" },
   "coproduct_e7838082": { "message": "共製品" },
   "copyright_holder_66ee111": { "message": "著作権保有者:" },
-<<<<<<< HEAD
-=======
   "could_not_insert_content_itemtype_items_are_not_cu_638dfecd": {
     "message": "コンテンツを挿入できません：\"{ itemType }\" アイテムは、現在Canvasにサポートされていません。"
   },
   "count_40eced3b": { "message": "数" },
->>>>>>> 8936177e
   "count_plural_0_0_words_one_1_word_other_words_acf32eca": {
     "message": "{ count, plural,\n     =0 {0 語}\n    one {1 語}\n  other {# 語}\n}"
   },
@@ -229,20 +209,14 @@
   "course_files_62deb8f8": { "message": "コースファイル" },
   "course_files_a31f97fc": { "message": "コース ファイル" },
   "course_images_f8511d04": { "message": "コース画像" },
-<<<<<<< HEAD
-=======
   "course_link_b369426": { "message": "コースリンク" },
->>>>>>> 8936177e
   "course_links_b56959b9": { "message": "コースリンク" },
   "course_media_ec759ad": { "message": "コースメディア" },
   "course_navigation_dd035109": { "message": "コース ナビゲーション" },
   "create_icon_110d6463": { "message": "アイコンを作成する" },
-<<<<<<< HEAD
-=======
   "create_icon_maker_icon_c716bffe": {
     "message": "アイコンメーカーのアイコンを作成する"
   },
->>>>>>> 8936177e
   "creative_commons_license_725584ae": {
     "message": "クリエイティブ コモンズ ライセンス:"
   },
@@ -258,9 +232,6 @@
   "decorative_icon_9a7f3fc3": { "message": "装飾アイコン" },
   "decorative_image_fde98579": { "message": "装飾の画像" },
   "decorative_type_upper_f2c95e3": { "message": "装飾的{ TYPE_UPPER }" },
-<<<<<<< HEAD
-  "deep_purple_bb3e2907": { "message": "ディープパープル" },
-=======
   "decrease_indent_d9cf469d": { "message": "インデントを減らす" },
   "deep_purple_bb3e2907": { "message": "ディープパープル" },
   "default_bulleted_unordered_list_47079da8": {
@@ -269,7 +240,6 @@
   "default_numerical_ordered_list_48dd3548": {
     "message": "デフォルトの番号順リスト"
   },
->>>>>>> 8936177e
   "definite_integral_fe7ffed1": { "message": "定積分" },
   "degree_symbol_4a823d5f": { "message": "度数記号" },
   "delimiters_4db4840d": { "message": "デリミタ" },
@@ -296,17 +266,11 @@
     "message": "テキストリンクを表示する (新しいタブが開きます)"
   },
   "division_sign_72190870": { "message": "分割サイン" },
-<<<<<<< HEAD
-  "documents_81393201": { "message": "ドキュメント" },
-  "done_54e3d4b6": { "message": "完了" },
-  "double_dagger_faf78681": { "message": "ダブルの短剣" },
-=======
   "document_678cd7bf": { "message": "ドキュメント" },
   "documents_81393201": { "message": "ドキュメント" },
   "done_54e3d4b6": { "message": "完了" },
   "double_dagger_faf78681": { "message": "ダブルの短剣" },
   "down_5831a426": { "message": "下" },
->>>>>>> 8936177e
   "down_and_left_diagonal_arrow_40ef602c": { "message": "下・左の対角線矢印" },
   "down_and_right_diagonal_arrow_6ea0f460": { "message": "下・右の対角線矢印" },
   "download_filename_2baae924": { "message": "{ filename }をダウンロードする" },
@@ -326,10 +290,7 @@
   },
   "edit_c5fbea07": { "message": "編集" },
   "edit_course_link_5a5c3c59": { "message": "コースリンクを編集" },
-<<<<<<< HEAD
-=======
   "edit_equation_f5279959": { "message": "方程式を編集する" },
->>>>>>> 8936177e
   "edit_existing_icon_maker_icon_5d0ebb3f": {
     "message": "既存のアイコンメーカーのアイコンを編集する"
   },
@@ -341,12 +302,9 @@
   },
   "embed_828fac4a": { "message": "埋め込み" },
   "embed_code_314f1bd5": { "message": "埋め込みコード" },
-<<<<<<< HEAD
-=======
   "embed_content_from_external_tool_3397ad2d": {
     "message": "外部ツールからの埋込コンテンツ"
   },
->>>>>>> 8936177e
   "embed_image_1080badc": { "message": "画像の埋め込み" },
   "embed_video_a97a64af": { "message": "ビデオを埋め込む" },
   "embedded_content_aaeb4d3d": { "message": "埋め込まれたコンテンツ" },
@@ -363,13 +321,9 @@
   "epsilon_54bb8afa": { "message": "エプシロン" },
   "epsilon_variant_d31f1e77": { "message": "イプシロン(変形)" },
   "equals_sign_c51bdc58": { "message": "等記号" },
-<<<<<<< HEAD
-  "equation_editor_39fbc3f1": { "message": "方程式エディタ" },
-=======
   "equation_1c5ac93c": { "message": "方程式" },
   "equation_editor_39fbc3f1": { "message": "方程式エディタ" },
   "equilibrium_6ff3040b": { "message": "均衡" },
->>>>>>> 8936177e
   "equivalence_class_7b0f11c0": { "message": "等価クラス" },
   "equivalent_identity_654b3ce5": { "message": "等価 (同一性)" },
   "eta_b8828f99": { "message": "イータ" },
@@ -379,11 +333,8 @@
     "message": "デフォルトによるプレビューの拡大"
   },
   "expand_to_see_types_f5d29352": { "message": "{ types } を拡張して表示" },
-<<<<<<< HEAD
-=======
   "external_link_d3f9e62a": { "message": "外部リンク" },
   "external_tool_frame_70b32473": { "message": "外部ツールフレーム" },
->>>>>>> 8936177e
   "external_tools_6e77821": { "message": "外部ツール" },
   "extra_large_b6cdf1ff": { "message": "特大" },
   "extra_small_9ae33252": { "message": "超小型" },
@@ -392,12 +343,9 @@
   "failed_getting_file_contents_e9ea19f4": {
     "message": "ファイルのコンテンツ取得に失敗しました"
   },
-<<<<<<< HEAD
-=======
   "failed_to_retrieve_content_from_external_tool_5899c213": {
     "message": "外部ツールからのコンテンツ取得に失敗しました"
   },
->>>>>>> 8936177e
   "file_name_8fd421ff": { "message": "ファイル名" },
   "file_storage_quota_exceeded_b7846cd1": {
     "message": "ファイル保存のサイズを超過"
@@ -456,10 +404,7 @@
   "group_files_82e5dcdb": { "message": "グループ ファイル" },
   "group_images_98e0ac17": { "message": "グループ画像" },
   "group_isomorphism_45b1458c": { "message": "グループ同型" },
-<<<<<<< HEAD
-=======
   "group_link_63e626b3": { "message": "グループリンク" },
->>>>>>> 8936177e
   "group_links_9493129e": { "message": "グループリンク" },
   "group_media_2f3d128a": { "message": "グループメディア" },
   "group_navigation_99f191a": { "message": "グループ ナビゲーション" },
@@ -493,10 +438,7 @@
   },
   "home_351838cd": { "message": "ホーム" },
   "html_code_editor_fd967a44": { "message": "Html コードエディタ" },
-<<<<<<< HEAD
-=======
   "html_editor_fb2ab713": { "message": "HTML エディタ" },
->>>>>>> 8936177e
   "i_have_obtained_permission_to_use_this_file_6386f087": {
     "message": "このファイルを使用する権限を取得しています。"
   },
@@ -538,20 +480,14 @@
     "message": "複素数の虚数部分"
   },
   "in_element_of_19ca2f33": { "message": "（）内（の要素）" },
-<<<<<<< HEAD
-=======
   "increase_indent_6af90f7c": { "message": "インデントを増やす" },
->>>>>>> 8936177e
   "indefinite_integral_6623307e": { "message": "不定積分" },
   "indigo_2035fc55": { "message": "インディゴ" },
   "inference_fed5c960": { "message": "推論" },
   "infinity_7a10f206": { "message": "無限" },
   "insert_593145ef": { "message": "挿入" },
   "insert_link_6dc23cae": { "message": "リンクの挿入" },
-<<<<<<< HEAD
-=======
   "insert_math_equation_57c6e767": { "message": "数学数式を挿入" },
->>>>>>> 8936177e
   "integers_336344e1": { "message": "整数" },
   "intersection_cd4590e4": { "message": "交差点" },
   "invalid_entry_f7d2a0f5": { "message": "無効な入力。" },
@@ -595,11 +531,8 @@
     "message": "表でスコープ属性を使用する方法の詳細"
   },
   "leave_as_is_4facfe55": { "message": "そのままにする" },
-<<<<<<< HEAD
-=======
   "left_3ea9d375": { "message": "左" },
   "left_align_43d95491": { "message": "左揃え" },
->>>>>>> 8936177e
   "left_angle_bracket_c87a6d07": { "message": "左傾きブラケット" },
   "left_arrow_4fde1a64": { "message": "左の矢印" },
   "left_arrow_with_hook_5bfcad93": { "message": "左矢印フック付き" },
@@ -619,25 +552,6 @@
   "link_options_a16b758b": { "message": "リンクオプション" },
   "link_with_text_starting_with_start_b3fcbe71": {
     "message": "{ start } で始まるテキストとのリンク"
-<<<<<<< HEAD
-  },
-  "links_14b70841": { "message": "リンク" },
-  "links_to_an_external_site_de74145d": {
-    "message": "外部サイトにリンクしています。"
-  },
-  "lists_should_be_formatted_as_lists_f862de8d": {
-    "message": "リストはリスト形式にしなければなりません。"
-  },
-  "load_more_35d33c7": { "message": "もっと読み込む" },
-  "loading_25990131": { "message": "読み込み中・・・" },
-  "loading_bde52856": { "message": "読み込み中" },
-  "loading_closed_captions_subtitles_failed_95ceef47": {
-    "message": "クローズドキャプション/サブタイトルの読み込みに失敗しました。"
-  },
-  "loading_failed_b3524381": { "message": "読み込みに失敗しました..." },
-  "loading_failed_e6a9d8ef": { "message": "読込みに失敗しました。" },
-  "loading_folders_d8b5869e": { "message": "フォルダを読み込み中..." },
-=======
   },
   "links_14b70841": { "message": "リンク" },
   "links_to_an_external_site_de74145d": {
@@ -659,7 +573,6 @@
   "loading_placeholder_for_filename_792ef5e8": {
     "message": "{ fileName }のプレースホルダを読み込み中。"
   },
->>>>>>> 8936177e
   "loading_please_wait_d276220a": {
     "message": "読み込み中 - しばらくお待ちください"
   },
@@ -693,12 +606,9 @@
   "misc_3b692ea7": { "message": "その他" },
   "miscellaneous_e9818229": { "message": "その他" },
   "modules_c4325335": { "message": "モジュール" },
-<<<<<<< HEAD
-=======
   "moving_image_to_crop_directionword_6f66cde2": {
     "message": "{ directionWord }トリミングに画像を移動中。"
   },
->>>>>>> 8936177e
   "mu_37223b8b": { "message": "ミュー" },
   "multi_color_image_63d7372f": { "message": "マルチカラー画像" },
   "multiplication_sign_15f95c22": { "message": "乗算記号" },
@@ -765,12 +675,9 @@
   "operators_a2ef9a93": { "message": "演算子" },
   "or_9b70ccaa": { "message": "または" },
   "orange_81386a62": { "message": "オレンジ" },
-<<<<<<< HEAD
-=======
   "ordered_and_unordered_lists_cfadfc38": {
     "message": "番号付きリストと番号無しリスト"
   },
->>>>>>> 8936177e
   "other_editor_shortcuts_may_be_found_at_404aba4a": {
     "message": "他のエディタショートカットは下記をご覧ください"
   },
@@ -845,19 +752,13 @@
     "message": "（複素数の）実数部分"
   },
   "record_7c9448b": { "message": "記録" },
-<<<<<<< HEAD
-=======
   "record_upload_media_5fdce166": { "message": "メディアの記録/アップロード" },
->>>>>>> 8936177e
   "recording_98da6bda": { "message": "記録" },
   "red_8258edf3": { "message": "レッド" },
   "relationships_6602af70": { "message": "関係" },
   "religion_icon_246e0be1": { "message": "宗教学のアイコン" },
   "remove_heading_style_5fdc8855": { "message": "見出しスタイルを削除する" },
-<<<<<<< HEAD
-=======
   "remove_link_d1f2f4d0": { "message": "リンクの削除" },
->>>>>>> 8936177e
   "replace_e61834a7": { "message": "置換" },
   "reset_95a81614": { "message": "リセット" },
   "resize_ec83d538": { "message": "サイズ変更" },
@@ -873,11 +774,8 @@
   "rich_text_area_press_oskey_f8_for_rich_content_edi_c2f651d": {
     "message": "リッチテキストエリア{ OSKey }+F8 を押すとリッチコンテンツエディタにショートカットできます。"
   },
-<<<<<<< HEAD
-=======
   "right_71ffdc4d": { "message": "右" },
   "right_align_39e7a32a": { "message": "右揃え" },
->>>>>>> 8936177e
   "right_angle_bracket_d704e2d6": { "message": "直角ブラケット" },
   "right_arrow_35e0eddf": { "message": "右の矢印" },
   "right_arrow_with_hook_29d92d31": { "message": "右矢印フック付き" },
@@ -900,12 +798,9 @@
   "save_11a80ec3": { "message": "保存" },
   "save_copy_ca63944e": { "message": "コピーを保存する" },
   "save_media_cb9e786e": { "message": "メディアを保存する" },
-<<<<<<< HEAD
-=======
   "saved_icon_maker_icons_df86e2a1": {
     "message": "保存したアイコンメーカーのアイコン"
   },
->>>>>>> 8936177e
   "screen_readers_cannot_determine_what_is_displayed__6a5842ab": {
     "message": "スクリーンリーダーは、代替テキストなしでは画像に表示される内容を判別することはできません。また、ファイル名は、しばいば文脈や意味を記述しない無意味な数字や文字列であることがあります。"
   },
@@ -931,10 +826,7 @@
   "select_language_7c93a900": { "message": "言語を選択する" },
   "select_video_source_1b5c9dbe": { "message": "ビデオ源を選択" },
   "selected_linkfilename_c093b1f2": { "message": "選択された{ linkFileName }" },
-<<<<<<< HEAD
-=======
   "selection_b52c4c5e": { "message": "選択" },
->>>>>>> 8936177e
   "set_header_scope_8c548f40": { "message": "ヘッダースコープを設定する" },
   "set_minus_b46e9b88": { "message": "マイナス設定" },
   "set_table_header_cfab13a0": { "message": "表のヘッダーを設定する" },
@@ -944,8 +836,6 @@
     "message": "Shift-Oでpretty HTMLエディタを開きます。"
   },
   "shortcut_911d6255": { "message": "ショートカット" },
-<<<<<<< HEAD
-=======
   "show_audio_options_b489926b": {
     "message": "オーディオオプションを表示する"
   },
@@ -955,7 +845,6 @@
     "message": "スタジオメディアオプションを表示する"
   },
   "show_video_options_6ed3721a": { "message": "ビデオオプションを表示する" },
->>>>>>> 8936177e
   "sighted_users_browse_web_pages_quickly_looking_for_1d4db0c1": {
     "message": "視認ユーザーは大きく太字の見出しを探し、Webページをすばやく参照します。スクリーンリーダーのユーザーは、文脈に基づいた理解を行う際にヘッダーに依存しています。ヘッダーは適切な構造を使用しなければなりません。"
   },
@@ -986,12 +875,9 @@
   "something_went_wrong_while_sharing_your_screen_8de579e5": {
     "message": "画面の共有中に問題が発生しました。"
   },
-<<<<<<< HEAD
-=======
   "sorry_we_don_t_support_multiple_files_fb9478b0": {
     "message": "申し訳ありませんが、複数ファイルの貼り付けには対応していません。"
   },
->>>>>>> 8936177e
   "sort_by_e75f9e3e": { "message": "分類する" },
   "spades_suit_b37020c2": { "message": "スペード (1組)" },
   "square_511eb3b3": { "message": "四角" },
@@ -1003,18 +889,12 @@
   "square_subset_strict_7044e84f": { "message": "正方形部分集合 (厳密)" },
   "square_superset_3be8dae1": { "message": "正方形上位集合" },
   "square_superset_strict_fa4262e4": { "message": "正方形部分集合 (厳密)" },
-<<<<<<< HEAD
-=======
   "square_unordered_list_b15ce93b": { "message": "四角い番号無しリスト" },
->>>>>>> 8936177e
   "star_8d156e09": { "message": "スター" },
   "start_over_f7552aa9": { "message": "最初からやり直し" },
   "start_recording_9a65141a": { "message": "録画開始" },
   "steel_blue_14296f08": { "message": "スチールブルー" },
-<<<<<<< HEAD
-=======
   "studio_media_options_ee504361": { "message": "スタジオメディアオプション" },
->>>>>>> 8936177e
   "styles_2aa721ef": { "message": "スタイル" },
   "submit_a3cc6859": { "message": "提出" },
   "subscript_59744f96": { "message": "下付き" },
@@ -1024,10 +904,7 @@
   "succeeds_equal_158e8c3a": { "message": "成功イコール" },
   "sum_b0842d31": { "message": "合計" },
   "superscript_8cb349a2": { "message": "上付き" },
-<<<<<<< HEAD
-=======
   "superscript_and_subscript_37f94a50": { "message": "上付き文字と下付き文字" },
->>>>>>> 8936177e
   "superset_c4db8a7a": { "message": "部分集合" },
   "superset_strict_c77dd6d2": { "message": "部分集合 (厳密)" },
   "supported_file_types_srt_or_webvtt_7d827ed": {
@@ -1085,12 +962,9 @@
   "the_first_heading_on_a_page_should_be_an_h2_859089f2": {
     "message": "ページの最初のヘッダーはH2であるべきです。"
   },
-<<<<<<< HEAD
-=======
   "the_following_content_is_partner_provided_ed1da756": {
     "message": "以下のコンテンツはパートナーが提供しています"
   },
->>>>>>> 8936177e
   "the_material_is_in_the_public_domain_279c39a3": {
     "message": "この資料はパブリック ドメインです"
   },
@@ -1149,24 +1023,15 @@
   "type_control_f9_to_access_table_options_text_92141329": {
     "message": "Ctrl F9 と入力して、テーブルオプションにアクセスします。{ text }"
   },
-<<<<<<< HEAD
-=======
   "unable_to_determine_resource_selection_url_7867e060": {
     "message": "リソースURL選択を決定するために利用可能"
   },
->>>>>>> 8936177e
   "union_e6b57a53": { "message": "ユニオン" },
   "unpublished_dfd8801": { "message": "未公開" },
   "untitled_16aa4f2b": { "message": "無題" },
   "untitled_efdc2d7d": { "message": "無題" },
   "up_and_left_diagonal_arrow_e4a74a23": { "message": "上・左斜め矢印" },
   "up_and_right_diagonal_arrow_935b902e": { "message": "上・右の対角線矢印" },
-<<<<<<< HEAD
-  "upload_file_fd2361b8": { "message": "ファイルアップロード" },
-  "upload_image_6120b609": { "message": "イメージのアップロード" },
-  "upload_media_ce31135a": { "message": "メディアを読み込む" },
-  "uploading_19e8a4e7": { "message": "アップロードしています" },
-=======
   "up_c553575d": { "message": "上" },
   "upload_document_253f0478": { "message": "ドキュメントをアップロードする" },
   "upload_file_fd2361b8": { "message": "ファイルアップロード" },
@@ -1179,7 +1044,6 @@
   "uppercase_alphabetic_ordered_list_3f5aa6b2": {
     "message": "大文字のアルファベット順リスト"
   },
->>>>>>> 8936177e
   "uppercase_delta_d4f4bc41": { "message": "大文字のデルタ" },
   "uppercase_gamma_86f492e9": { "message": "大文字のガンマ" },
   "uppercase_lambda_c78d8ed4": { "message": "大文字のラムダ" },
@@ -1187,12 +1051,9 @@
   "uppercase_phi_caa36724": { "message": "大文字のファイ" },
   "uppercase_pi_fcc70f5e": { "message": "大文字のパイ" },
   "uppercase_psi_6395acbe": { "message": "大文字のプシー" },
-<<<<<<< HEAD
-=======
   "uppercase_roman_numeral_ordered_list_853f292b": {
     "message": "大文字のローマ数字順リスト"
   },
->>>>>>> 8936177e
   "uppercase_sigma_dbb70e92": { "message": "大文字のシグマ" },
   "uppercase_theta_49afc891": { "message": "大文字のシータ" },
   "uppercase_upsilon_8c1e623e": { "message": "大文字のユプシロン" },
@@ -1252,10 +1113,7 @@
   "video_player_for_title_ffd9fbc4": {
     "message": "{ title }のビデオプレーヤー"
   },
-<<<<<<< HEAD
-=======
   "view_all_e13bf0a6": { "message": "すべてを表示する" },
->>>>>>> 8936177e
   "view_ba339f93": { "message": "表示" },
   "view_description_30446afc": { "message": "説明の表示" },
   "view_keyboard_shortcuts_34d1be0b": {
@@ -1290,11 +1148,8 @@
   },
   "width_x_height_px_ff3ccb93": { "message": "{ width } x { height }px" },
   "wiki_home_9cd54d0": { "message": "Wiki ホーム" },
-<<<<<<< HEAD
-=======
   "word_count_c77fe3a6": { "message": "語数" },
   "words_b448b7d5": { "message": "語" },
->>>>>>> 8936177e
   "wreath_product_200b38ef": { "message": "花輪製品" },
   "xi_149681d0": { "message": "クシー" },
   "yes_dde87d5": { "message": "はい" },
