/*
 * Copyright (C) 2021 - present Instructure, Inc.
 *
 * This file is part of Canvas.
 *
 * Canvas is free software: you can redistribute it and/or modify it under
 * the terms of the GNU Affero General Public License as published by the Free
 * Software Foundation, version 3 of the License.
 *
 * Canvas is distributed in the hope that it will be useful, but WITHOUT ANY
 * WARRANTY; without even the implied warranty of MERCHANTABILITY or FITNESS FOR
 * A PARTICULAR PURPOSE. See the GNU Affero General Public License for more
 * details.
 *
 * You should have received a copy of the GNU Affero General Public License along
 * with this program. If not, see <http://www.gnu.org/licenses/>.
 */

import formatMessage from '../../format-message'
import '../tinymce/zh_TW'

const locale = {
  "access_the_pretty_html_editor_37168efe": {
    "message": "存取美觀 HTML 編輯器"
  },
  "accessibility_checker_b3af1f6c": { "message": "可訪問性檢查器" },
  "action_to_take_b626a99a": { "message": "執行的動作：" },
  "add_8523c19b": { "message": "添加" },
  "add_a_caption_2a915239": { "message": "添加字幕" },
  "add_alt_text_for_the_image_48cd88aa": { "message": "為圖像添加替代文字" },
  "add_another_f4e50d57": { "message": "添加其他" },
  "add_cc_subtitles_55f0394e": { "message": "添加副本/字幕" },
  "add_image_60b2de07": { "message": "添加影像" },
  "additional_considerations_f3801683": { "message": "其他考慮因素" },
  "adjacent_links_with_the_same_url_should_be_a_singl_7a1f7f6c": {
    "message": "URL 相同的相鄰連結應為單一連結。"
  },
  "aleph_f4ffd155": { "message": "Aleph" },
  "alignment_and_lists_5cebcb69": { "message": "對齊及清單" },
  "all_4321c3a1": { "message": "全部" },
  "all_apps_a50dea49": { "message": "所有應用程式" },
  "alpha_15d59033": { "message": "α" },
  "alphabetical_55b5b4e0": { "message": "字母" },
  "alt_attribute_text_should_not_contain_more_than_12_e21d4040": {
    "message": "替代屬性文字不應包含多於 120 個字元。"
  },
  "alt_text_611fb322": { "message": "替代文字" },
  "amalg_coproduct_c589fb12": { "message": "Amalg（副產品）" },
  "an_error_occured_reading_the_file_ff48558b": {
    "message": "讀取作業時發生錯誤"
  },
  "an_error_occurred_making_a_network_request_d1bda348": {
    "message": "發出連線請求時發生錯誤"
  },
  "an_error_occurred_uploading_your_media_71f1444d": {
    "message": "上載媒體時發生錯誤。"
  },
  "and_7fcc2911": {
    "message": "以及"
  },
  "angle_c5b4ec50": {
    "message": "角度"
  },
  "announcement_list_da155734": {
    "message": "通告清單"
  },
  "announcements_a4b8ed4a": {
    "message": "通告"
  },
  "apply_781a2546": {
    "message": "應用"
  },
  "apply_changes_to_all_instances_of_this_icon_maker__2642f466": {
    "message": "在課程中套用變更到此圖示製作者圖示的所有執行個體"
  },
  "approaches_the_limit_893aeec9": {
    "message": "接近限制"
  },
  "approximately_e7965800": {
    "message": "大約"
  },
  "apps_54d24a47": {
    "message": "應用程式"
  },
  "arrows_464a3e54": {
    "message": "箭號"
  },
  "art_icon_8e1daad": {
    "message": "藝術圖示"
  },
  "aspect_ratio_will_be_preserved_cb5fdfb8": {
    "message": "外觀比例將被保留"
  },
  "assignments_1e02582c": {
    "message": "作業列表"
  },
  "asterisk_82255584": {
    "message": "*"
  },
  "attributes_963ba262": {
    "message": "屬性"
  },
  "audio_and_video_recording_not_supported_please_use_5ce3f0d7": {
    "message": "不支援音訊和視訊錄製；請使用不同的瀏覽器。"
  },
  "audio_options_feb58e2c": {
    "message": "音訊選項"
  },
  "audio_options_tray_33a90711": {
    "message": "音訊選項收集箱"
  },
  "audio_player_for_title_20cc70d": {
    "message": "{ title } 的音訊播放器"
  },
  "auto_saved_content_exists_would_you_like_to_load_t_fee528f2": {
    "message": "自動儲存內容已存在。是否要改為載入自動儲存的內容？"
  },
  "available_folders_694d0436": { "message": "可用資料夾" },
  "backslash_b2d5442d": { "message": "反斜线" },
  "bar_ec63ed6": { "message": "橫線" },
  "basic_554cdc0a": { "message": "基本" },
  "because_501841b": { "message": "因為" },
  "below_81d4dceb": { "message": "以下" },
  "beta_cb5f307e": { "message": "β" },
  "big_circle_16b2e604": { "message": "大圓圈" },
  "binomial_coefficient_ea5b9bb7": { "message": "二項式係數" },
  "black_4cb01371": { "message": "黑色" },
  "blue_daf8fea9": { "message": "藍色" },
  "bottom_15a2a9be": { "message": "底部" },
  "bottom_third_5f5fec1d": { "message": "底部第三個" },
  "bowtie_5f9629e4": { "message": "領結" },
  "brick_f2656265": { "message": "磚頭" },
  "c_2001_acme_inc_283f7f80": { "message": "(c) 2001 Acme Inc." },
  "cancel_caeb1e68": { "message": "取消" },
  "cap_product_3a5265a6": { "message": "便帽產品" },
  "centered_dot_64d5e378": { "message": "中心點" },
  "centered_horizontal_dots_451c5815": { "message": "中心水平點" },
  "change_alt_text_92654906": { "message": "變更替代文字" },
  "change_heading_tag_to_paragraph_a61e3113": {
    "message": "變更標題標籤為段落"
  },
  "change_only_this_heading_s_level_903cc956": {
    "message": "僅變更此標題的級別"
  },
  "change_text_color_1aecb912": { "message": "變更文字顏色" },
  "check_accessibility_3c78211c": { "message": "檢查可訪問性" },
  "checking_for_accessibility_issues_fac18c6d": {
    "message": "檢查可訪問性問題"
  },
  "chi_54a32644": { "message": "χ" },
  "choose_caption_file_9c45bc4e": { "message": "選擇字幕檔案" },
  "choose_usage_rights_33683854": { "message": "選擇使用權限…" },
  "circle_484abe63": { "message": "圓形" },
  "clear_2084585f": { "message": "清除" },
  "clear_image_3213fe62": { "message": "清除影像" },
  "clear_selected_file_82388e50": { "message": "清除所選擇的檔案" },
  "clear_selected_file_filename_2fe8a58e": {
    "message": "清除所選擇的檔案：{ filename }"
  },
  "click_or_shift_click_for_the_html_editor_25d70bb4": {
    "message": "點擊或按住 Shift 點擊調出 html 編輯器。"
  },
  "click_to_embed_imagename_c41ea8df": {
    "message": "按一下以嵌入 { imageName }"
  },
  "click_to_hide_preview_3c707763": {
    "message": "按一下以隱藏預覽"
  },
  "click_to_insert_a_link_into_the_editor_c19613aa": {
    "message": "按一下以插入一個連結至編輯。"
  },
  "click_to_show_preview_faa27051": {
    "message": "按一下以顯示預覽"
  },
  "close_a_menu_or_dialog_also_returns_you_to_the_edi_739079e6": {
    "message": "關閉選單或對話方塊。另外請返回編輯器區域"
  },
  "close_accessibility_checker_29d1c51e": { "message": "關閉可訪問性檢查器" },
  "close_d634289d": { "message": "關閉" },
  "closed_caption_file_must_be_less_than_maxkb_kb_5880f752": {
    "message": "關閉的字幕檔案必須小於 { maxKb } kb"
  },
  "closed_captions_subtitles_e6aaa016": {
    "message": "隱藏圖片說明/字幕"
  },
  "clubs_suit_c1ffedff": {
    "message": "梅花（花色）"
  },
  "collaborations_5c56c15f": {
    "message": "協作"
  },
  "collapse_to_hide_types_1ab46d2e": {
    "message": "收起以隱藏 { types }"
  },
  "color_picker_6b359edf": {
    "message": "顏色選擇器"
  },
  "color_picker_colorname_selected_ad4cf400": {
    "message": "顏色選擇器（已選擇 { colorName } 色）"
  },
  "column_e1ae5c64": { "message": "欄" },
  "column_group_1c062368": { "message": "欄組" },
  "complex_numbers_a543d004": { "message": "複數" },
  "computer_1d7dfa6f": { "message": "電腦" },
  "congruent_5a244acd": { "message": "全等" },
  "contains_311f37b7": { "message": "含有" },
  "content_1440204b": { "message": "內容" },
  "content_is_still_being_uploaded_if_you_continue_it_8f06d0cb": {
    "message": "內容仍在上傳中，如果您繼續將無法正確嵌入內容。"
  },
  "content_subtype_5ce35e88": {
    "message": "內容子類型"
  },
  "content_type_2cf90d95": {
    "message": "內容類型"
  },
  "coproduct_e7838082": {
    "message": "副產品"
  },
  "copyright_holder_66ee111": {
    "message": "版權持有人："
  },
  "count_plural_0_0_words_one_1_word_other_words_acf32eca": {
    "message": "{ count, plural,\n     =0 {0 個字}\n    one {1 個字}\n  other {# 個字}\n}"
  },
  "count_plural_one_item_loaded_other_items_loaded_857023b7": {
    "message": "{ count, plural,\n    one {# 個項目已載入}\n  other {# 個項目已載入}\n}"
  },
  "course_documents_104d76e0": { "message": "課程文件" },
  "course_files_62deb8f8": { "message": "課程檔案" },
  "course_files_a31f97fc": { "message": "課程檔案" },
  "course_images_f8511d04": { "message": "課程影像" },
  "course_links_b56959b9": { "message": "課程連結" },
  "course_media_ec759ad": { "message": "課程媒體" },
  "course_navigation_dd035109": { "message": "課程導航" },
  "create_icon_110d6463": { "message": "建立圖示" },
  "creative_commons_license_725584ae": { "message": "創意共享授權：" },
  "crop_image_41bf940c": { "message": "裁剪影像" },
  "crop_image_807ebb08": { "message": "裁剪影像" },
  "cup_product_14174434": { "message": "杯子產品" },
  "current_image_f16c249c": { "message": "目前的圖像" },
  "current_volume_level_c55ab825": { "message": "目前音量" },
  "custom_6979cd81": { "message": "自訂" },
  "cyan_c1d5f68a": { "message": "青色" },
  "dagger_57e0f4e5": { "message": "劍號" },
  "date_added_ed5ad465": { "message": "添加的日期" },
  "decorative_icon_9a7f3fc3": { "message": "裝飾圖示" },
  "decorative_image_fde98579": { "message": "裝飾圖像" },
  "decorative_type_upper_f2c95e3": { "message": "裝飾 { TYPE_UPPER }" },
  "deep_purple_bb3e2907": { "message": "深紫色" },
  "definite_integral_fe7ffed1": { "message": "有限積分" },
  "degree_symbol_4a823d5f": { "message": "度數符號" },
  "delimiters_4db4840d": { "message": "分隔符號" },
  "delta_53765780": { "message": "δ" },
  "describe_the_icon_f6a18823": { "message": "（描述圖示）" },
  "describe_the_type_ff448da5": { "message": "（描述 { TYPE }）" },
  "describe_the_video_2fe8f46a": { "message": "（描述影片）" },
  "description_436c48d7": { "message": "描述" },
  "details_98a31b68": { "message": "詳細資料" },
  "diagonal_dots_7d71b57e": { "message": "對角點" },
  "diamond_b8dfe7ae": { "message": "鑽石形" },
  "diamonds_suit_526abaaf": { "message": "方塊（花色）" },
  "digamma_258ade94": { "message": "雙伽瑪" },
  "dimension_type_f5fa9170": { "message": "尺寸類型" },
  "dimensions_45ddb7b7": { "message": "尺寸" },
  "directionality_26ae9e08": { "message": "方向" },
  "directly_edit_latex_b7e9235b": { "message": "直接編輯 LaTeX" },
  "disable_preview_222bdf72": { "message": "停用預覽" },
  "discussions_a5f96392": { "message": "討論區" },
  "discussions_index_6c36ced": { "message": "討論索引" },
  "disjoint_union_e74351a8": { "message": "互斥聯集" },
  "display_options_315aba85": { "message": "顯示選項" },
  "display_text_link_opens_in_a_new_tab_75e9afc9": {
    "message": "顯示文字連結（在新標籤中開啟）"
  },
  "division_sign_72190870": {
    "message": "除號"
  },
  "documents_81393201": {
    "message": "文件"
  },
  "done_54e3d4b6": {
    "message": "已完成"
  },
  "double_dagger_faf78681": {
    "message": "雙劍號"
  },
  "down_and_left_diagonal_arrow_40ef602c": {
    "message": "向下和向左對角箭頭"
  },
  "down_and_right_diagonal_arrow_6ea0f460": {
    "message": "向下和向右對角箭頭"
  },
  "download_filename_2baae924": {
    "message": "下載 { filename }"
  },
  "downward_arrow_cca52012": {
    "message": "向下箭頭"
  },
  "downward_pointing_triangle_2a12a601": {
    "message": "向下指向三角形"
  },
  "drag_a_file_here_1bf656d5": {
    "message": "拖曳檔案到此處。"
  },
  "drag_and_drop_or_click_to_browse_your_computer_60772d6d": {
    "message": "拖放或按一下以瀏覽您的電腦"
  },
  "drag_handle_use_up_and_down_arrows_to_resize_e29eae5c": {
    "message": "拖曳控點。使用上下箭頭重新調整大小"
  },
  "due_multiple_dates_cc0ee3f5": {
    "message": "截止日期：多個日期"
  },
  "due_when_7eed10c6": {
    "message": "截止日期：{ when }"
  },
  "edit_alt_text_for_this_icon_instance_9c6fc5fd": {
    "message": "編輯此圖示實例的 alt 文字"
  },
  "edit_c5fbea07": {
    "message": "編輯"
  },
  "edit_course_link_5a5c3c59": {
    "message": "編輯課程連結"
  },
  "edit_existing_icon_maker_icon_5d0ebb3f": {
    "message": "編輯現有的圖示製作者圖示"
  },
  "edit_icon_2c6b0e91": { "message": "編輯圖示" },
  "edit_link_7f53bebb": { "message": "編輯連結" },
  "editor_statusbar_26ac81fc": { "message": "編輯器狀態欄" },
  "element_starting_with_start_91bf4c3b": {
    "message": "以 { start } 開始的元素"
  },
  "embed_828fac4a": { "message": "嵌入" },
  "embed_code_314f1bd5": { "message": "嵌入代碼" },
  "embed_image_1080badc": { "message": "嵌入影像" },
  "embed_video_a97a64af": { "message": "嵌入影片" },
  "embedded_content_aaeb4d3d": { "message": "嵌入內容" },
  "empty_set_91a92df4": { "message": "空集合" },
  "encircled_dot_8f5e51c": { "message": "圓圈點" },
  "encircled_minus_72745096": { "message": "⊖ " },
  "encircled_plus_36d8d104": { "message": "⊕" },
  "encircled_times_5700096d": { "message": "⊗" },
  "engineering_icon_f8f3cf43": { "message": "工程圖示" },
  "english_icon_25bfe845": { "message": "英文圖示" },
  "enter_at_least_3_characters_to_search_4f037ee0": {
    "message": "請輸入最少 3 個字元以開始搜尋"
  },
  "epsilon_54bb8afa": { "message": "ɛ" },
  "epsilon_variant_d31f1e77": { "message": "ɛ（變量）" },
  "equals_sign_c51bdc58": { "message": "等號" },
  "equation_editor_39fbc3f1": { "message": "方程式編輯器" },
  "equivalence_class_7b0f11c0": { "message": "等價類" },
  "equivalent_identity_654b3ce5": { "message": "等價（單位）" },
  "eta_b8828f99": { "message": "η" },
  "exists_2e62bdaa": { "message": "存在" },
  "exit_fullscreen_b7eb0aa4": { "message": "退出全螢幕" },
  "expand_preview_by_default_2abbf9f8": { "message": "預設為展開預覽" },
  "expand_to_see_types_f5d29352": { "message": "展開以查看 { types }" },
  "external_tools_6e77821": { "message": "外部工具" },
  "extra_large_b6cdf1ff": { "message": "超大" },
  "extra_small_9ae33252": { "message": "超小" },
  "extracurricular_icon_67c8ca42": { "message": "課外活動圖示" },
  "f_function_fe422d65": { "message": "F（函數）" },
  "failed_getting_file_contents_e9ea19f4": { "message": "無法取得檔案內容" },
  "file_name_8fd421ff": { "message": "檔案名稱" },
  "file_storage_quota_exceeded_b7846cd1": { "message": "已超過檔案儲存配額" },
  "file_url_c12b64be": { "message": "檔案 URL" },
  "filename_file_icon_602eb5de": { "message": "{ filename } 檔案圖示" },
  "filename_image_preview_6cef8f26": { "message": "{ filename } 影像預覽" },
  "filename_text_preview_e41ca2d8": { "message": "{ filename } 文字預覽" },
  "files_c300e900": { "message": "檔案" },
  "files_index_af7c662b": { "message": "檔案索引" },
  "finish_bc343002": { "message": "完成" },
  "fix_heading_hierarchy_f60884c4": { "message": "固定標題階層" },
  "flat_music_76d5a5c3": { "message": "♭（音樂）" },
  "focus_element_options_toolbar_18d993e": { "message": "聚焦元素選項工具欄" },
  "folder_tree_fbab0726": { "message": "樹狀資件夾" },
  "for_all_b919f972": { "message": "適用全部" },
  "format_4247a9c5": { "message": "格式" },
  "format_as_a_list_142210c3": { "message": "使用清單格式" },
  "formatting_5b143aa8": { "message": "格式" },
  "forward_slash_3f90f35e": { "message": "/" },
  "found_auto_saved_content_3f6e4ca5": { "message": "找到自動儲存的內容" },
  "found_count_plural_0_results_one_result_other_resu_46aeaa01": {
    "message": "找到 { count, plural,\n     =0 {# 個結果 }\n    one {# 個結果 }\n  other {# 個結果 }\n}"
  },
  "fraction_41bac7af": {
    "message": "分數"
  },
  "fullscreen_873bf53f": {
    "message": "全螢幕"
  },
  "gamma_1767928": {
    "message": "γ"
  },
  "generating_preview_45b53be0": {
    "message": "產生預覽中..."
  },
  "gif_png_format_images_larger_than_size_kb_are_not__7af3bdbd": {
    "message": "GIF/PNG 格式影像大於目前不支援的 { size } KB。"
  },
  "go_to_the_editor_s_menubar_e6674c81": { "message": "前往編輯器的選單欄" },
  "go_to_the_editor_s_toolbar_a5cb875f": { "message": "前往編輯器的工具欄" },
  "grades_a61eba0a": { "message": "成績" },
  "greater_than_e98af662": { "message": ">" },
  "greater_than_or_equal_b911949a": { "message": "> 或 =" },
  "greek_65c5b3f7": { "message": "希臘語" },
  "green_15af4778": { "message": "綠色" },
  "grey_a55dceff": { "message": "灰色" },
  "group_documents_8bfd6ae6": { "message": "群組文件" },
  "group_files_4324f3df": { "message": "群組檔案" },
  "group_files_82e5dcdb": { "message": "群組檔案" },
  "group_images_98e0ac17": { "message": "群組圖像" },
  "group_isomorphism_45b1458c": { "message": "揚抑符號" },
  "group_links_9493129e": { "message": "群組連結" },
  "group_media_2f3d128a": { "message": "群組媒體" },
  "group_navigation_99f191a": { "message": "群組導航" },
  "h_bar_bb94deae": { "message": "H 列" },
  "hat_ea321e35": { "message": "揚抑符號" },
  "header_column_f27433cb": { "message": "標題欄" },
  "header_row_and_column_ec5b9ec": { "message": "標題行與欄" },
  "header_row_f33eb169": { "message": "標題行" },
  "heading_2_5b84eed2": { "message": "標題 2" },
  "heading_3_2c83de44": { "message": "標題 3" },
  "heading_4_b2e74be7": { "message": "標題 4" },
  "heading_levels_should_not_be_skipped_3947c0e0": {
    "message": "不應跳過標題層。"
  },
  "heading_starting_with_start_42a3e7f9": {
    "message": "以 { start } 開始的標題"
  },
  "headings_should_not_contain_more_than_120_characte_3c0e0cb3": {
    "message": "標題不應包含多於 120 個字元。"
  },
  "health_icon_8d292eb5": { "message": "健康圖示" },
  "hearts_suit_e50e04ca": { "message": "紅心（花色）" },
  "height_69b03e15": { "message": "高度" },
  "hexagon_d8468e0d": { "message": "六邊形" },
  "hide_description_bfb5502e": { "message": "隱藏描述" },
  "hide_title_description_caf092ef": { "message": "隱藏 { title } 描述" },
  "highlight_an_element_to_activate_the_element_optio_60e1e56b": {
    "message": "反白顯示元素以啟用元素選項工具欄"
  },
  "home_351838cd": { "message": "首頁" },
  "html_code_editor_fd967a44": { "message": "Html 代碼編輯器" },
  "i_have_obtained_permission_to_use_this_file_6386f087": {
    "message": "我已經獲得了該文檔的使用權限。"
  },
  "i_hold_the_copyright_71ee91b1": {
    "message": "我持有該版權"
  },
  "icon_215a1dc6": {
    "message": "圖示"
  },
  "icon_8168b2f8": {
    "message": "圖示"
  },
  "icon_color_b86dd6d6": {
    "message": "圖示色彩"
  },
  "icon_maker_icons_cc560f7e": {
    "message": "圖示製作者圖示"
  },
  "icon_options_7e32746e": {
    "message": "圖示選項"
  },
  "icon_options_tray_2b407977": {
    "message": "圖示選項收集箱"
  },
  "icon_preview_1782a1d9": {
    "message": "圖示預覽"
  },
  "icon_shape_30b61e7": {
    "message": "圖示形狀"
  },
  "icon_size_9353edea": {
    "message": "圖示大小"
  },
  "if_left_empty_link_text_will_display_as_course_lin_61087540": {
    "message": "在左側空白連結中，文字將顯示為課程連結名稱"
  },
  "if_you_do_not_select_usage_rights_now_this_file_wi_14e07ab5": {
    "message": "如果您現在不選擇使用權，那麼該文檔在其上傳之後將會撤銷發佈。"
  },
  "image_8ad06": { "message": "影像" },
  "image_c1c98202": { "message": "影像" },
  "image_filenames_should_not_be_used_as_the_alt_attr_bcfd7780": {
    "message": "圖像檔案名稱不應用作說明圖像內容的替代屬性。"
  },
  "image_options_5412d02c": { "message": "影像選項" },
  "image_options_tray_90a46006": { "message": "影像選項收集箱" },
  "image_to_crop_3a34487d": { "message": "要裁剪的圖像" },
  "image_with_filename_file_aacd7180": {
    "message": "檔案名稱為 { file } 的圖像"
  },
  "images_7ce26570": { "message": "影像" },
  "images_should_include_an_alt_attribute_describing__b86d6a86": {
    "message": "圖像應包括說明圖像內容的替代屬性。"
  },
  "imaginary_portion_of_complex_number_2c733ffa": {
    "message": "虛數部份（複數的）"
  },
  "in_element_of_19ca2f33": { "message": "在（某個元素）" },
  "indefinite_integral_6623307e": { "message": "無限積分" },
  "indigo_2035fc55": { "message": "靛藍色" },
  "inference_fed5c960": { "message": "推論" },
  "infinity_7a10f206": { "message": "無限" },
  "insert_593145ef": { "message": "插入" },
  "insert_link_6dc23cae": { "message": "插入連結" },
  "integers_336344e1": { "message": "整數" },
  "intersection_cd4590e4": { "message": "交集" },
  "invalid_entry_f7d2a0f5": { "message": "無效的輸入項目。" },
  "invalid_file_c11ba11": { "message": "無效的檔案" },
  "invalid_file_type_881cc9b2": { "message": "無效的檔案類型" },
  "invalid_url_cbde79f": { "message": "無效的 URL" },
  "iota_11c932a9": { "message": "ι" },
  "issue_num_total_f94536cf": { "message": "問題 { num }/{ total }" },
  "kappa_2f14c816": { "message": "κ" },
  "kappa_variant_eb64574b": { "message": "κ（變量）" },
  "keyboard_shortcuts_ed1844bd": { "message": "鍵盤快速鍵" },
  "keyboards_navigate_to_links_using_the_tab_key_two__5fab8c82": {
    "message": "使用 Tab 鍵以鍵盤導航至連結。目的地相同的兩個相連連結可能對鍵盤使用者造成混亂。"
  },
  "lambda_4f602498": { "message": "λ" },
  "language_arts_icon_a798b0f8": { "message": "語言文學圖示" },
  "languages_icon_9d20539": { "message": "語言圖示" },
  "large_9c5e80e7": { "message": "大" },
  "learn_more_about_adjacent_links_2cb9762c": {
    "message": "了解更多有關相鄰連結"
  },
  "learn_more_about_color_contrast_c019dfb9": {
    "message": "了解更多有關顏色對比"
  },
  "learn_more_about_organizing_page_headings_8a7caa2e": {
    "message": "了解更多有關組織頁面標題"
  },
  "learn_more_about_proper_page_heading_structure_d2959f2d": {
    "message": "了解更多有關適當的頁面標題結構"
  },
  "learn_more_about_table_headers_5f5ee13": {
    "message": "了解更多有關表格標題"
  },
  "learn_more_about_using_alt_text_for_images_5698df9a": {
    "message": "了解更多有關使用圖像的 alt 文字"
  },
  "learn_more_about_using_captions_with_tables_36fe496f": {
    "message": "了解更多有關使用表格的字幕"
  },
  "learn_more_about_using_filenames_as_alt_text_264286af": {
    "message": "了解更多有關使用檔案名稱作為 alt 文字"
  },
  "learn_more_about_using_lists_4e6eb860": {
    "message": "了解更多有關使用清單"
  },
  "learn_more_about_using_scope_attributes_with_table_20df49aa": {
    "message": "了解更多有關使用有表格的範圍屬性"
  },
  "leave_as_is_4facfe55": { "message": "不需變更" },
  "left_angle_bracket_c87a6d07": { "message": "左角括號" },
  "left_arrow_4fde1a64": { "message": "左箭頭" },
  "left_arrow_with_hook_5bfcad93": { "message": "左箭頭與鉤號" },
  "left_ceiling_ee9dd88a": { "message": "左上限" },
  "left_curly_brace_1726fb4": { "message": "左大括號" },
  "left_downard_harpoon_arrow_1d7b3d2e": { "message": "左向下魚叉箭頭" },
  "left_floor_29ac2274": { "message": "左下限" },
  "left_to_right_e9b4fd06": { "message": "左至右" },
  "left_upward_harpoon_arrow_3a562a96": { "message": "左向上魚叉箭頭" },
  "leftward_arrow_1e4765de": { "message": "向左箭頭" },
  "leftward_pointing_triangle_d14532ce": { "message": "向左指向三角形" },
  "less_than_a26c0641": { "message": "小於" },
  "less_than_or_equal_be5216cb": { "message": "小於或等於" },
  "library_icon_ae1e54cf": { "message": "圖書館圖示" },
  "light_blue_5374f600": { "message": "淺藍色" },
  "link_7262adec": { "message": "連結" },
  "link_options_a16b758b": { "message": "連結選項" },
  "link_with_text_starting_with_start_b3fcbe71": {
    "message": "文字以 { start } 開始的連結"
  },
  "links_14b70841": { "message": "連結" },
  "links_to_an_external_site_de74145d": { "message": "連結到外部網站。" },
  "lists_should_be_formatted_as_lists_f862de8d": {
    "message": "列表應使用清單格式。"
  },
  "load_more_35d33c7": { "message": "載入更多" },
  "loading_25990131": { "message": "正在載入……" },
  "loading_bde52856": { "message": "正在載入" },
  "loading_closed_captions_subtitles_failed_95ceef47": {
    "message": "載入關閉的說明/字幕失敗。"
  },
  "loading_failed_b3524381": {
    "message": "載入失敗……"
  },
  "loading_failed_e6a9d8ef": {
    "message": "載入失敗。"
  },
  "loading_folders_d8b5869e": {
    "message": "正在載入資料夾"
  },
  "loading_please_wait_d276220a": {
    "message": "正在載入，請稍候"
  },
  "loading_preview_9f077aa1": {
    "message": "載入預覽"
  },
  "locked_762f138b": {
    "message": "已鎖定"
  },
  "logical_equivalence_76fca396": {
    "message": "邏輯對等"
  },
  "logical_equivalence_short_8efd7b4f": {
    "message": "邏輯對等（短）"
  },
  "logical_equivalence_short_and_thick_1e1f654d": {
    "message": "邏輯對等（短和粗）"
  },
  "logical_equivalence_thick_662dd3f2": {
    "message": "邏輯對等（粗）"
  },
  "low_horizontal_dots_cc08498e": {
    "message": "下水平點"
  },
  "magenta_4a65993c": {
    "message": "品紅"
  },
  "maps_to_e5ef7382": {
    "message": "對應"
  },
  "math_icon_ad4e9d03": {
    "message": "數學圖示"
  },
  "media_af190855": {
    "message": "媒體"
  },
  "media_file_is_processing_please_try_again_later_58a6d49": {
    "message": "正在處理媒體檔案中。請稍後重試。"
  },
  "medium_5a8e9ead": { "message": "中" },
  "merge_links_2478df96": { "message": "合併連結" },
  "mic_a7f3d311": { "message": "麥克風" },
  "microphone_disabled_15c83130": { "message": "停用麥克風" },
  "middle_27dc1d5": { "message": "中間" },
  "minimize_file_preview_da911944": { "message": "最小化文檔預覽" },
  "minimize_video_20aa554b": { "message": "最小化視訊" },
  "minus_fd961e2e": { "message": "-" },
  "minus_plus_3461f637": { "message": "+/-" },
  "misc_3b692ea7": { "message": "雜項" },
  "miscellaneous_e9818229": { "message": "雜項" },
  "modules_c4325335": { "message": "單元" },
  "mu_37223b8b": { "message": "x" },
  "multi_color_image_63d7372f": { "message": "多色圖像" },
  "multiplication_sign_15f95c22": { "message": "x 號" },
  "music_icon_4db5c972": { "message": "音樂圖示" },
  "must_be_at_least_percentage_22e373b6": {
    "message": "必須至少 { percentage }%"
  },
  "must_be_at_least_width_x_height_px_41dc825e": {
    "message": "必須至少為 { width } x { height } px"
  },
  "my_files_2f621040": {
    "message": "我的檔案"
  },
  "n_th_root_9991a6e4": {
    "message": "N 次方根"
  },
  "nabla_1e216d25": {
    "message": "▽"
  },
  "name_1aed4a1b": {
    "message": "名稱"
  },
  "name_color_ceec76ff": {
    "message": "{ name } ({ color })"
  },
  "natural_music_54a70258": {
    "message": "♮（音樂）"
  },
  "natural_numbers_3da07060": {
    "message": "自然數"
  },
  "navigate_through_the_menu_or_toolbar_415a4e50": {
    "message": "導航整個選單或工具欄"
  },
  "nested_greater_than_d852e60d": { "message": "巢式大於" },
  "nested_less_than_27d17e58": { "message": "巢式小於" },
  "next_40e12421": { "message": "下一個" },
  "no_accessibility_issues_were_detected_f8d3c875": {
    "message": "並無偵察任何可訪問性問題。"
  },
  "no_changes_to_save_d29f6e91": { "message": "沒有要儲存的變更。" },
  "no_e16d9132": { "message": "否" },
  "no_file_chosen_9a880793": { "message": "未選擇檔案" },
  "no_headers_9bc7dc7f": { "message": "無標題" },
  "no_preview_is_available_for_this_file_f940114a": {
    "message": "本檔案不支援預覽。"
  },
  "no_results_940393cf": {
    "message": "無結果。"
  },
  "no_results_found_for_filterterm_ad1b04c8": {
    "message": "找不到 { filterTerm } 的結果"
  },
<<<<<<< HEAD
  "no_video_1ed00b26": {
    "message": "無影片"
  },
  "none_3b5e34d2": {
    "message": "無"
  },
  "none_selected_b93d56d2": {
    "message": "未選擇任何項目"
  },
  "not_equal_6e2980e6": {
    "message": "不等於"
  },
  "not_in_not_an_element_of_fb1ffb54": {
    "message": "不在（不是某個元素）"
  },
  "not_negation_1418ebb8": {
    "message": "非（否定）"
  },
  "not_subset_dc2b5e84": {
    "message": "非子集合"
  },
  "not_subset_strict_23d282bf": {
    "message": "非子集合（嚴格）"
  },
  "not_superset_5556b913": {
    "message": "非母集合"
  },
  "not_superset_strict_24e06f36": {
    "message": "非母集合（嚴格）"
  },
  "nu_1c0f6848": {
    "message": "ν"
  },
  "octagon_e48be9f": {
    "message": "八邊形"
  },
  "olive_6a3e4d6b": {
    "message": "橄欖色"
  },
  "omega_8f2c3463": {
    "message": "ω"
  },
=======
  "no_video_1ed00b26": { "message": "無影片" },
  "none_3b5e34d2": { "message": "無" },
  "none_selected_b93d56d2": { "message": "未選擇任何項目" },
  "not_equal_6e2980e6": { "message": "不等於" },
  "not_in_not_an_element_of_fb1ffb54": { "message": "不在（不是某個元素）" },
  "not_negation_1418ebb8": { "message": "非（否定）" },
  "not_subset_dc2b5e84": { "message": "非子集合" },
  "not_subset_strict_23d282bf": { "message": "非子集合（嚴格）" },
  "not_superset_5556b913": { "message": "非母集合" },
  "not_superset_strict_24e06f36": { "message": "非母集合（嚴格）" },
  "nu_1c0f6848": { "message": "ν" },
  "octagon_e48be9f": { "message": "八邊形" },
  "olive_6a3e4d6b": { "message": "橄欖色" },
  "omega_8f2c3463": { "message": "ω" },
>>>>>>> 8e93bf79
  "one_of_the_following_styles_must_be_added_to_save__1de769aa": {
    "message": "必須添加以下其中一個樣式以儲存圖示：圖示色彩、輪廓大小、圖示文字或影像"
  },
  "open_circle_e9bd069": {
    "message": "開圓"
  },
  "open_this_keyboard_shortcuts_dialog_9658b83a": {
    "message": "開啟此鍵盤快速鍵對話方塊"
  },
  "open_title_application_fd624fc5": {
    "message": "開啟 { title } 應用程式"
  },
  "operators_a2ef9a93": {
    "message": "操作員"
  },
  "or_9b70ccaa": {
    "message": "或者"
  },
  "orange_81386a62": {
    "message": "橙色"
  },
  "other_editor_shortcuts_may_be_found_at_404aba4a": {
    "message": "其他編輯器快速鍵位於"
  },
  "outline_color_3ef2cea7": {
    "message": "輪廓顏色"
  },
  "outline_size_a6059a21": {
    "message": "輪廓大小"
  },
  "p_is_not_a_valid_protocol_which_must_be_ftp_http_h_adf13fc2": {
    "message": "{ p }並非有效協議，必須使用 ftp、http、https、mailto、skype、tel 或忽略此項"
  },
  "pages_e5414c2c": { "message": "頁面" },
  "paragraph_5e5ad8eb": { "message": "段落" },
  "paragraph_starting_with_start_a59923f8": {
    "message": "以 { start } 開始的段落"
  },
  "parallel_d55d6e38": { "message": "平行" },
  "partial_derivative_4a9159df": { "message": "部份（導數）" },
  "paste_5963d1c1": { "message": "貼上" },
  "pause_12af3bb4": { "message": "暫停" },
  "pentagon_17d82ea3": { "message": "五角形" },
  "people_b4ebb13c": { "message": "成員" },
  "percentage_34ab7c2c": { "message": "百分比" },
  "percentage_must_be_a_number_8033c341": { "message": "百分比必須是數字" },
  "performing_arts_icon_f3497486": { "message": "表演藝術圖示" },
  "perpendicular_7c48ede4": { "message": "垂直" },
  "phi_4ac33b6d": { "message": "φ" },
  "phi_variant_c9bb3ac5": { "message": "φ（變量）" },
  "physical_education_icon_d7dffd3e": { "message": "體育圖示" },
  "pi_dc4f0bd8": { "message": "π" },
  "pi_variant_10f5f520": { "message": "π（變量）" },
  "pink_68ad45cb": { "message": "粉紅色" },
  "pixels_52ece7d1": { "message": "像素" },
  "play_1a47eaa7": { "message": "播放" },
  "play_media_comment_35257210": { "message": "播放媒體評論。" },
  "play_media_comment_by_name_from_createdat_c230123d": {
    "message": "播放{ name }於{ createdAt }創建的媒體評論。"
  },
  "please_allow_canvas_to_access_your_microphone_and__dc2c3079": {
    "message": "請允許 Canvas 存取您的麥克風和網路攝影機。"
  },
  "plus_d43cd4ec": { "message": "+" },
  "plus_minus_f8be2e83": { "message": "+/-" },
  "posted_when_a578f5ab": { "message": "已公佈：{ when }" },
  "power_set_4f26f316": { "message": "冪集" },
  "precedes_196b9aef": { "message": "之前" },
  "precedes_equal_20701e84": { "message": "等於之前" },
  "preformatted_d0670862": { "message": "已預先格式化" },
  "prev_f82cbc48": { "message": "預覽" },
  "preview_53003fd2": { "message": "預覽" },
  "preview_a3f8f854": { "message": "預覽" },
  "preview_in_overlay_ed772c46": { "message": "覆蓋預覽" },
  "preview_inline_9787330": { "message": "預覽內嵌" },
  "prime_917ea60e": { "message": "質數" },
  "prime_numbers_13464f61": { "message": "質數" },
  "product_39cf144f": { "message": "產品" },
  "proportional_f02800cc": { "message": "成比例" },
  "protocol_must_be_ftp_http_https_mailto_skype_tel_o_73beb4f8": {
    "message": "協議必須為 ftp、http、https、mailto、skype、tel 或忽略此項"
  },
  "psi_e3f5f0f7": {
    "message": "ψ"
  },
  "published_c944a23d": {
    "message": "已發佈"
  },
  "published_when_302d8e23": {
    "message": "已發佈：{ when }"
  },
  "pumpkin_904428d5": {
    "message": "南瓜色"
  },
  "purple_7678a9fc": {
    "message": "紫色"
  },
  "quaternions_877024e0": {
    "message": "四合數"
  },
  "quizzes_7e598f57": {
    "message": "測驗"
  },
  "rational_numbers_80ddaa4a": {
    "message": "有理數"
  },
  "real_numbers_7c99df94": {
    "message": "實數"
  },
  "real_portion_of_complex_number_7dad33b5": {
    "message": "實數部份（複數的）"
  },
  "record_7c9448b": { "message": "錄製" },
  "recording_98da6bda": { "message": "正在錄製" },
  "red_8258edf3": { "message": "紅色" },
  "relationships_6602af70": { "message": "關聯" },
  "religion_icon_246e0be1": { "message": "宗教圖示" },
  "remove_heading_style_5fdc8855": { "message": "移除標題樣式" },
  "replace_e61834a7": { "message": "替換" },
  "reset_95a81614": { "message": "重設" },
  "resize_ec83d538": { "message": "調校大小" },
  "restore_auto_save_deccd84b": { "message": "還原自動儲存？" },
  "reverse_turnstile_does_not_yield_7558be06": {
    "message": "反向 T 形符號（不產生）"
  },
  "rho_a0244a36": { "message": "ρ" },
  "rho_variant_415245cd": { "message": "ρ（變量）" },
  "rich_content_editor_2708ef21": { "message": "多種格式的內容編輯器" },
  "rich_text_area_press_oskey_f8_for_rich_content_edi_c2f651d": {
    "message": "多種格式的文字區。按下用於多種格式的內容編輯器快速鍵的 { OSKey }+F8。"
  },
  "right_angle_bracket_d704e2d6": { "message": "右角括號" },
  "right_arrow_35e0eddf": { "message": "右箭頭" },
  "right_arrow_with_hook_29d92d31": { "message": "右箭頭與鉤號" },
  "right_ceiling_839dc744": { "message": "右上限" },
  "right_curly_brace_5159d5cd": { "message": "右大括號" },
  "right_downward_harpoon_arrow_d71b114f": { "message": "右向下魚叉箭頭" },
  "right_floor_5392d5cf": { "message": "右下限" },
  "right_to_left_9cfb092a": { "message": "右至左" },
  "right_upward_harpoon_arrow_f5a34c73": { "message": "右向上魚叉箭頭" },
  "rightward_arrow_32932107": { "message": "向右箭頭" },
  "rightward_pointing_triangle_60330f5c": { "message": "向右指向三角形" },
  "rotate_image_90_degrees_2ab77c05": { "message": "逆時針旋轉影像 90 度" },
  "rotate_image_90_degrees_6c92cd42": { "message": "順時針旋轉影像 90 度" },
  "rotation_9699c538": { "message": "旋轉" },
  "row_fc0944a7": { "message": "行" },
  "row_group_979f5528": { "message": "行組" },
  "sadly_the_pretty_html_editor_is_not_keyboard_acces_50da7665": {
    "message": "很遺憾，美觀 HTML 編輯器無法用鍵盤存取。在這裡存取原始 HTML 編輯器。"
  },
  "save_11a80ec3": { "message": "儲存" },
  "save_copy_ca63944e": { "message": "儲存複本" },
  "save_media_cb9e786e": { "message": "儲存媒體" },
  "screen_readers_cannot_determine_what_is_displayed__6a5842ab": {
    "message": "沒有替代文字，屏幕閱讀器不能判斷圖像所顯示的是什麼，而檔案名稱一般都是無意義的數字與字母串，並不能說明內容或意義。"
  },
  "screen_readers_cannot_determine_what_is_displayed__6f1ea667": {
    "message": "沒有說明圖像內容與意義的替代文字，屏幕閱讀器不能判斷圖像所顯示的是什麼。替代文字應為精簡。"
  },
  "screen_readers_cannot_determine_what_is_displayed__a57e6723": {
    "message": "沒有說明圖像內容與意義的替代文字，屏幕閱讀器不能判斷圖像所顯示的是什麼。"
  },
  "screen_readers_cannot_interpret_tables_without_the_bd861652": {
    "message": "沒有適當的結構，屏幕閱讀器不能解讀表格。表格標題能提供方向與內容範圍。"
  },
  "screen_readers_cannot_interpret_tables_without_the_e62912d5": {
    "message": "沒有適當的結構，屏幕閱讀器不能解讀表格。表格字幕說明表格的內容與一般理解。"
  },
  "screen_readers_cannot_interpret_tables_without_the_f0bdec0f": {
    "message": "沒有適當的結構，屏幕閱讀器不能解讀表格。表格標題能提供方向與內容概要。"
  },
  "script_l_42a7b254": { "message": "指令集 L" },
  "search_280d00bd": { "message": "搜尋" },
  "select_audio_source_21043cd5": { "message": "選擇音訊資源" },
  "select_crop_shape_d441feeb": { "message": "選擇裁剪形狀" },
  "select_language_7c93a900": { "message": "選擇語言" },
  "select_video_source_1b5c9dbe": { "message": "選擇視訊資源" },
  "selected_linkfilename_c093b1f2": { "message": "已選定 { linkFileName }" },
  "set_header_scope_8c548f40": { "message": "設定標題範圍" },
  "set_minus_b46e9b88": { "message": "設定 -" },
  "set_table_header_cfab13a0": { "message": "設定表格標題" },
  "sharp_music_ab956814": { "message": "#（音樂）" },
  "shift_arrows_4d5785fe": { "message": "SHIFT+箭頭" },
  "shift_o_to_open_the_pretty_html_editor_55ff5a31": {
    "message": "按 Shift-O 開啟美觀 HTML 編輯器。"
  },
  "shortcut_911d6255": { "message": "快速鍵" },
  "sighted_users_browse_web_pages_quickly_looking_for_1d4db0c1": {
    "message": "有視力的使用者能迅速瀏覽網頁，尋找大型或粗體標題。屏幕閱讀器使用者依靠標題理解內容背景。標題應使用適當的結構。"
  },
  "sighted_users_browse_web_pages_quickly_looking_for_ade806f5": {
    "message": "有視力的使用者能迅速瀏覽網頁，尋找大型或粗體標題。屏幕閱讀器使用者依靠標題理解內容背景。標題應使用適當的結構，並保持精簡。"
  },
  "sigma_5c35e553": { "message": "σ" },
  "sigma_variant_8155625": { "message": "σ（變量）" },
  "single_color_image_4e5d4dbc": { "message": "單色圖像" },
  "single_color_image_color_95fa9a87": { "message": "單色 圖像顏色" },
  "size_b30e1077": { "message": "大小" },
  "size_of_caption_file_is_greater_than_the_maximum_m_bff5f86e": {
    "message": "字幕檔案大小大於最大 { max } kb 允許的檔案大小。"
  },
<<<<<<< HEAD
  "small_b070434a": {
    "message": "小"
  },
  "solid_circle_9f061dfc": {
    "message": "實心圓圈"
  },
  "something_went_wrong_89195131": {
    "message": "出現問題。"
  },
=======
  "small_b070434a": { "message": "小" },
  "solid_circle_9f061dfc": { "message": "實心圓圈" },
  "something_went_wrong_89195131": { "message": "出現問題。" },
>>>>>>> 8e93bf79
  "something_went_wrong_accessing_your_webcam_6643b87e": {
    "message": "存取網路攝影機出現問題。"
  },
  "something_went_wrong_and_i_don_t_know_what_to_show_e0c54ec8": {
    "message": "出現問題；我不知道應該展示什麼內容。"
  },
  "something_went_wrong_check_your_connection_reload__c7868286": {
    "message": "出現問題。請檢查您的連線，重新載入頁面，然後再試一次。"
  },
<<<<<<< HEAD
  "something_went_wrong_d238c551": {
    "message": "似乎出問題了"
  },
  "something_went_wrong_while_sharing_your_screen_8de579e5": {
    "message": "分享您的畫面時發生錯誤。"
  },
  "sort_by_e75f9e3e": {
    "message": "排序依據"
  },
  "spades_suit_b37020c2": {
    "message": "黑桃（花色）"
  },
  "square_511eb3b3": {
    "message": "正方形"
  },
  "square_cap_9ec88646": {
    "message": "方帽"
  },
  "square_cup_b0665113": {
    "message": "方杯"
  },
  "square_root_e8bcbc60": {
    "message": "平方根"
  },
  "square_root_symbol_d0898a53": {
    "message": "平方根符號"
  },
  "square_subset_17be67cb": {
    "message": "平方子集合"
  },
  "square_subset_strict_7044e84f": {
    "message": "平方子集合（嚴格）"
  },
  "square_superset_3be8dae1": {
    "message": "平方母集合"
  },
  "square_superset_strict_fa4262e4": {
    "message": "平方母集合（嚴格）"
  },
  "star_8d156e09": {
    "message": "星形"
  },
  "start_over_f7552aa9": {
    "message": "重新開始"
  },
  "start_recording_9a65141a": {
    "message": "開始錄製"
  },
  "steel_blue_14296f08": {
    "message": "鋼鐵藍"
  },
  "styles_2aa721ef": {
    "message": "樣式"
  },
  "submit_a3cc6859": {
    "message": "提交"
  },
  "subscript_59744f96": {
    "message": "下標"
  },
  "subset_19c1a92f": {
    "message": "子集合"
  },
  "subset_strict_8d8948d6": {
    "message": "子集合（嚴格）"
  },
  "succeeds_9cc31be9": {
    "message": "之後"
  },
  "succeeds_equal_158e8c3a": {
    "message": "之後等於"
  },
  "sum_b0842d31": {
    "message": "總和"
  },
  "superscript_8cb349a2": {
    "message": "上標"
  },
  "superset_c4db8a7a": {
    "message": "母集合"
  },
  "superset_strict_c77dd6d2": {
    "message": "母集合（嚴格）"
  },
=======
  "something_went_wrong_d238c551": { "message": "似乎出問題了" },
  "something_went_wrong_while_sharing_your_screen_8de579e5": {
    "message": "分享您的畫面時發生錯誤。"
  },
  "sort_by_e75f9e3e": { "message": "排序依據" },
  "spades_suit_b37020c2": { "message": "黑桃（花色）" },
  "square_511eb3b3": { "message": "正方形" },
  "square_cap_9ec88646": { "message": "方帽" },
  "square_cup_b0665113": { "message": "方杯" },
  "square_root_e8bcbc60": { "message": "平方根" },
  "square_root_symbol_d0898a53": { "message": "平方根符號" },
  "square_subset_17be67cb": { "message": "平方子集合" },
  "square_subset_strict_7044e84f": { "message": "平方子集合（嚴格）" },
  "square_superset_3be8dae1": { "message": "平方母集合" },
  "square_superset_strict_fa4262e4": { "message": "平方母集合（嚴格）" },
  "star_8d156e09": { "message": "星形" },
  "start_over_f7552aa9": { "message": "重新開始" },
  "start_recording_9a65141a": { "message": "開始錄製" },
  "steel_blue_14296f08": { "message": "鋼鐵藍" },
  "styles_2aa721ef": { "message": "樣式" },
  "submit_a3cc6859": { "message": "提交" },
  "subscript_59744f96": { "message": "下標" },
  "subset_19c1a92f": { "message": "子集合" },
  "subset_strict_8d8948d6": { "message": "子集合（嚴格）" },
  "succeeds_9cc31be9": { "message": "之後" },
  "succeeds_equal_158e8c3a": { "message": "之後等於" },
  "sum_b0842d31": { "message": "總和" },
  "superscript_8cb349a2": { "message": "上標" },
  "superset_c4db8a7a": { "message": "母集合" },
  "superset_strict_c77dd6d2": { "message": "母集合（嚴格）" },
>>>>>>> 8e93bf79
  "supported_file_types_srt_or_webvtt_7d827ed": {
    "message": "支援的檔案類型：SRT 或 WebVTT"
  },
  "switch_to_pretty_html_editor_a3cee15f": {
    "message": "切換到美觀的 HTML 編輯器"
  },
  "switch_to_raw_html_editor_f970ae1a": {
    "message": "切換到原始 HTML 編輯器"
  },
  "switch_to_the_html_editor_146dfffd": {
    "message": "切換到 html 編輯器"
  },
  "switch_to_the_rich_text_editor_63c1ecf6": {
    "message": "切換到多種格式的文字編輯器"
  },
  "syllabus_f191f65b": { "message": "課程大綱" },
  "system_audio_allowed_b2508f8c": { "message": "允許系統音訊" },
  "system_audio_disabled_c177bd13": { "message": "停用系統音訊" },
  "tab_arrows_4cf5abfc": { "message": "TAB/箭頭" },
  "table_header_starting_with_start_ffcabba6": {
    "message": "以 { start } 開始的表格標題"
  },
  "table_starting_with_start_e7232848": {
    "message": "以 { start } 開始的表格"
  },
  "tables_headers_should_specify_scope_5abf3a8e": {
    "message": "表格標題應指定範圍。"
  },
  "tables_should_include_a_caption_describing_the_con_e91e78fc": {
    "message": "表格應包括字幕說明表格內容。"
  },
  "tables_should_include_at_least_one_header_48779eac": {
    "message": "表格應包括最少一個標題。"
  },
  "tau_880974b7": { "message": "τ" },
  "teal_f729a294": { "message": "深青色" },
  "text_7f4593da": { "message": "文字" },
  "text_background_color_16e61c3f": { "message": "文字背景顏色" },
  "text_color_acf75eb6": { "message": "文字顏色" },
  "text_is_difficult_to_read_without_sufficient_contr_69e62bd6": {
    "message": "文字與背景之間對比不足，難以閱讀文字，對於視力較差的人尤其如是。"
  },
  "text_larger_than_18pt_or_bold_14pt_should_display__5c364db6": {
    "message": "大小為 18pt（或粗體 14pt）以上的文字的色彩比最少應達到 3:1。"
  },
  "text_optional_384f94f7": { "message": "文字（選用）" },
  "text_position_8df8c162": { "message": "文字位置" },
  "text_size_887c2f6": { "message": "文字大小" },
  "text_smaller_than_18pt_or_bold_14pt_should_display_aaffb22b": {
    "message": "大小為 18pt（或粗體 14pt）以下的文字的色彩比最少應達到 4.5:1。"
  },
  "the_document_preview_is_currently_being_processed__7d9ea135": {
    "message": "文件預覽目前正在處理中。請稍後重試。"
  },
  "the_first_heading_on_a_page_should_be_an_h2_859089f2": {
    "message": "頁面的第一個標題應該是 H2。"
  },
  "the_material_is_in_the_public_domain_279c39a3": {
    "message": "該材料位於公用網域中。"
  },
  "the_material_is_licensed_under_creative_commons_3242cb5e": {
    "message": "該材料在創意共享項下獲得授權"
  },
  "the_material_is_subject_to_an_exception_e_g_fair_u_a39c8ca2": {
    "message": "可能有適用於此資料的例外情況 - 如：合理使用、引用權，或適用版權法下的其他情況"
  },
  "the_pretty_html_editor_is_not_keyboard_accessible__d6d5d2b": {
    "message": "美觀 HTML 編輯器無法用鍵盤存取。按 ShiftO 開啟原始 HTML 編輯器。"
  },
  "therefore_d860e024": {
    "message": "因此"
  },
  "theta_ce2d2350": {
    "message": "θ"
  },
  "theta_variant_fff6da6f": {
    "message": "θ（變體）"
  },
  "thick_downward_arrow_b85add4c": {
    "message": "粗向下箭頭"
  },
  "thick_left_arrow_d5f3e925": {
    "message": "粗左箭頭"
  },
  "thick_leftward_arrow_6ab89880": {
    "message": "粗向左箭頭"
  },
  "thick_right_arrow_3ed5e8f7": {
    "message": "粗右箭頭"
  },
  "thick_rightward_arrow_a2e1839e": {
    "message": "粗向右箭頭"
  },
  "thick_upward_arrow_acd20328": {
    "message": "粗向上箭頭"
  },
  "this_document_cannot_be_displayed_within_canvas_7aba77be": {
    "message": "在 Canvas 中無法顯示此文件。"
  },
  "this_equation_cannot_be_rendered_in_basic_view_9b6c07ae": {
    "message": "此方程式不能在基本視圖中呈現。"
  },
  "this_image_is_currently_unavailable_25c68857": {
    "message": "此圖像目前不可用"
  },
  "though_your_video_will_have_the_correct_title_in_t_90e427f3": {
    "message": "雖然您的影片在瀏覽器中有正確的標題，但我們無法在資料庫中將其更新。"
  },
<<<<<<< HEAD
  "timebar_a4d18443": {
    "message": "時間欄"
  },
  "title_ee03d132": {
    "message": "標題"
  },
  "to_be_posted_when_d24bf7dc": {
    "message": "待公佈：{ when }"
  },
  "to_do_when_2783d78f": {
    "message": "待辦事項：{ when }"
  },
  "toggle_summary_group_413df9ac": {
    "message": "切換 { summary } 群組"
  },
  "toggle_tooltip_d3b7cb86": {
    "message": "切換工具提示"
  },
  "tools_2fcf772e": {
    "message": "工具"
  },
  "top_66e0adb6": {
    "message": "頂部"
  },
  "tray_839df38a": {
    "message": "收集箱"
  },
  "triangle_6072304e": {
    "message": "三角形"
  },
  "turnstile_yields_f9e76df1": {
    "message": "T 形符號（產生）"
  },
=======
  "timebar_a4d18443": { "message": "時間欄" },
  "title_ee03d132": { "message": "標題" },
  "to_be_posted_when_d24bf7dc": { "message": "待公佈：{ when }" },
  "to_do_when_2783d78f": { "message": "待辦事項：{ when }" },
  "toggle_summary_group_413df9ac": { "message": "切換 { summary } 群組" },
  "toggle_tooltip_d3b7cb86": { "message": "切換工具提示" },
  "tools_2fcf772e": { "message": "工具" },
  "top_66e0adb6": { "message": "頂部" },
  "tray_839df38a": { "message": "收集箱" },
  "triangle_6072304e": { "message": "三角形" },
  "turnstile_yields_f9e76df1": { "message": "T 形符號（產生）" },
>>>>>>> 8e93bf79
  "type_control_f9_to_access_image_options_text_a47e319f": {
    "message": "輸入 Control F9 以存取影像選項。{ text }"
  },
  "type_control_f9_to_access_link_options_text_4ead9682": {
    "message": "輸入 Control F9 以存取連結選項。{ text }"
  },
  "type_control_f9_to_access_table_options_text_92141329": {
    "message": "輸入 Control F9 以存取表格選項。{ text }"
  },
<<<<<<< HEAD
  "union_e6b57a53": {
    "message": "聯集"
  },
  "unpublished_dfd8801": {
    "message": "未發佈"
  },
  "untitled_16aa4f2b": {
    "message": "無標題"
  },
  "untitled_efdc2d7d": {
    "message": "無標題"
  },
  "up_and_left_diagonal_arrow_e4a74a23": {
    "message": "向上和向左對角箭頭"
  },
  "up_and_right_diagonal_arrow_935b902e": {
    "message": "向上和向右對角箭頭"
  },
  "upload_file_fd2361b8": {
    "message": "上傳檔案"
  },
  "upload_image_6120b609": {
    "message": "上載影像"
  },
  "upload_media_ce31135a": {
    "message": "上傳媒體"
  },
  "uploading_19e8a4e7": {
    "message": "正在上傳"
  },
  "uppercase_delta_d4f4bc41": {
    "message": "大寫 Δ"
  },
  "uppercase_gamma_86f492e9": {
    "message": "大寫 Γ"
  },
  "uppercase_lambda_c78d8ed4": {
    "message": "大寫 Λ"
  },
  "uppercase_omega_8aedfa2": {
    "message": "大寫 Ω"
  },
  "uppercase_phi_caa36724": {
    "message": "大寫 Φ"
  },
  "uppercase_pi_fcc70f5e": {
    "message": "大寫 Π"
  },
  "uppercase_psi_6395acbe": {
    "message": "大寫 Ψ"
  },
  "uppercase_sigma_dbb70e92": {
    "message": "大寫 Σ"
  },
  "uppercase_theta_49afc891": {
    "message": "大寫 Θ"
  },
  "uppercase_upsilon_8c1e623e": {
    "message": "大寫 Υ"
  },
  "uppercase_xi_341e8556": {
    "message": "大寫 Ξ"
  },
  "upsilon_33651634": {
    "message": "υ"
  },
=======
  "union_e6b57a53": { "message": "聯集" },
  "unpublished_dfd8801": { "message": "未發佈" },
  "untitled_16aa4f2b": { "message": "無標題" },
  "untitled_efdc2d7d": { "message": "無標題" },
  "up_and_left_diagonal_arrow_e4a74a23": { "message": "向上和向左對角箭頭" },
  "up_and_right_diagonal_arrow_935b902e": { "message": "向上和向右對角箭頭" },
  "upload_file_fd2361b8": { "message": "上傳檔案" },
  "upload_image_6120b609": { "message": "上載影像" },
  "upload_media_ce31135a": { "message": "上傳媒體" },
  "uploading_19e8a4e7": { "message": "正在上傳" },
  "uppercase_delta_d4f4bc41": { "message": "大寫 Δ" },
  "uppercase_gamma_86f492e9": { "message": "大寫 Γ" },
  "uppercase_lambda_c78d8ed4": { "message": "大寫 Λ" },
  "uppercase_omega_8aedfa2": { "message": "大寫 Ω" },
  "uppercase_phi_caa36724": { "message": "大寫 Φ" },
  "uppercase_pi_fcc70f5e": { "message": "大寫 Π" },
  "uppercase_psi_6395acbe": { "message": "大寫 Ψ" },
  "uppercase_sigma_dbb70e92": { "message": "大寫 Σ" },
  "uppercase_theta_49afc891": { "message": "大寫 Θ" },
  "uppercase_upsilon_8c1e623e": { "message": "大寫 Υ" },
  "uppercase_xi_341e8556": { "message": "大寫 Ξ" },
  "upsilon_33651634": { "message": "υ" },
>>>>>>> 8e93bf79
  "upward_and_downward_pointing_arrow_fa90a918": {
    "message": "向上和向下指向箭頭"
  },
  "upward_and_downward_pointing_arrow_thick_d420fdef": {
    "message": "向上和向下指向箭頭（粗）"
  },
  "upward_arrow_9992cb2d": {
    "message": "向上箭頭"
  },
  "upward_pointing_triangle_d078d7cb": {
    "message": "向上指向三角形"
  },
  "url_22a5f3b8": {
    "message": "URL"
  },
  "usage_right_ff96f3e2": {
    "message": "使用權："
  },
  "usage_rights_required_5fe4dd68": {
    "message": "使用權限（需要）"
  },
  "use_arrow_keys_to_navigate_options_2021cc50": {
    "message": "使用箭頭鍵導航選項。"
  },
  "use_arrow_keys_to_select_a_shape_c8eb57ed": {
    "message": "使用箭頭鍵選擇形狀。"
  },
  "use_arrow_keys_to_select_a_size_699a19f4": {
    "message": "使用箭頭鍵選擇大小。"
  },
  "use_arrow_keys_to_select_a_text_position_72f9137c": {
    "message": "使用箭頭鍵選擇文字位置。"
  },
  "use_arrow_keys_to_select_a_text_size_65e89336": {
    "message": "使用箭頭鍵選擇文字大小。"
  },
  "use_arrow_keys_to_select_an_outline_size_e009d6b0": {
    "message": "使用箭頭鍵選擇提綱大小。"
  },
  "used_by_screen_readers_to_describe_the_content_of__4f14b4e4": {
    "message": "由螢幕讀取器使用以描述 { TYPE } 的內容"
  },
  "used_by_screen_readers_to_describe_the_content_of__b1e76d9e": {
    "message": "由螢幕讀取器使用以描述影像的內容"
  },
  "used_by_screen_readers_to_describe_the_video_37ebad25": {
    "message": "由螢幕讀取器使用以描述影片"
  },
  "user_documents_c206e61f": {
    "message": "使用者文件"
  },
  "user_files_78e21703": {
    "message": "使用者檔案"
  },
  "user_images_b6490852": {
    "message": "使用者影像"
  },
  "user_media_14fbf656": {
    "message": "使用者媒體"
  },
  "vector_notation_cf6086ab": {
    "message": "向量（記數法）"
  },
  "vertical_bar_set_builder_notation_4300495f": {
    "message": "垂列（設定建議符號）"
  },
<<<<<<< HEAD
  "vertical_dots_bfb21f14": {
    "message": "垂直點"
  },
  "video_options_24ef6e5d": {
    "message": "影片選項"
  },
  "video_options_tray_3b9809a5": {
    "message": "影片選項收集箱"
  },
  "video_player_b371005": {
    "message": "影片播放器"
  },
  "video_player_for_9e7d373b": {
    "message": "影片播放器，標題為 "
  },
  "video_player_for_title_ffd9fbc4": {
    "message": "{ title } 的影片播放器"
  },
  "view_ba339f93": {
    "message": "檢視"
  },
  "view_description_30446afc": {
    "message": "檢視描述"
  },
  "view_keyboard_shortcuts_34d1be0b": {
    "message": "檢視鍵盤快速鍵"
  },
  "view_title_description_67940918": {
    "message": "檢視 { title } 描述"
  },
=======
  "vertical_dots_bfb21f14": { "message": "垂直點" },
  "video_options_24ef6e5d": { "message": "影片選項" },
  "video_options_tray_3b9809a5": { "message": "影片選項收集箱" },
  "video_player_b371005": { "message": "影片播放器" },
  "video_player_for_9e7d373b": { "message": "影片播放器，標題為 " },
  "video_player_for_title_ffd9fbc4": { "message": "{ title } 的影片播放器" },
  "view_ba339f93": { "message": "檢視" },
  "view_description_30446afc": { "message": "檢視描述" },
  "view_keyboard_shortcuts_34d1be0b": { "message": "檢視鍵盤快速鍵" },
  "view_title_description_67940918": { "message": "檢視 { title } 描述" },
>>>>>>> 8e93bf79
  "view_word_and_character_counts_a743dd0c": {
    "message": "檢視文字和字元計數"
  },
  "we_couldn_t_detect_a_working_microphone_connected__ceb71c40": {
    "message": "我們偵測不到與您的裝置連線的工作中麥克風。"
  },
  "we_couldn_t_detect_a_working_webcam_connected_to_y_6715cc4": {
    "message": "我們偵測不到與您的裝置連線的工作中攝影機。"
  },
  "we_couldn_t_detect_a_working_webcam_or_microphone__263b6674": {
    "message": "我們偵測不到與您的裝置連線的工作中攝影機或麥克風。"
  },
  "webcam_disabled_30c66986": { "message": "停用網路攝影機" },
  "webcam_fe91b20f": { "message": "網路攝影機" },
  "webpages_should_only_have_a_single_h1_which_is_aut_dc99189e": {
    "message": "網頁應該僅有一個 H1，由頁面的標題自動使用。您的內容中的第一個標題應該是 H2。"
  },
  "when_markup_is_used_that_visually_formats_items_as_f941fc1b": {
    "message": "如果使用標記使項目看起來像清單，但並未標示其清單關係，使用者瀏覽資訊時或會有困難。"
  },
  "white_87fa64fd": { "message": "白色" },
  "why_523b3d8c": { "message": "為什麼" },
  "width_492fec76": { "message": "寬度" },
  "width_and_height_must_be_numbers_110ab2e3": {
    "message": "寬度和高度必須是數字"
  },
  "width_x_height_px_ff3ccb93": {
    "message": "{ width } x { height }px"
  },
  "wiki_home_9cd54d0": {
    "message": "Wiki 首頁"
  },
  "wreath_product_200b38ef": {
    "message": "花環產品"
  },
  "xi_149681d0": {
    "message": "ξ"
  },
  "yes_dde87d5": {
    "message": "是"
  },
  "you_have_unsaved_changes_in_the_icon_maker_tray_do_e8cf5f1b": {
    "message": "您在圖示製作者收集箱中有未儲存的變更。是否要繼續，但不儲存這些變更？"
  },
  "you_may_need_to_adjust_additional_headings_to_main_975f0eee": {
    "message": "您可能需要調整其他標題以保持頁面階層。"
  },
  "you_may_not_upload_an_empty_file_11c31eb2": {
    "message": "不可上傳空白檔案。"
  },
  "your_image_has_been_compressed_for_icon_maker_imag_2e45cd91": {
    "message": "您的影像已壓縮用於圖示製作者。將不壓縮小於 { size } KB 的影像。"
  },
  "your_microphone_is_blocked_in_the_browser_settings_42af0ddc": {
    "message": "您的麥克風在瀏覽器設定中遭到封鎖。"
  },
  "your_webcam_and_microphone_are_blocked_in_the_brow_73357dc6": {
    "message": "您的攝影機麥克風在瀏覽器設定中遭到封鎖。"
  },
  "your_webcam_is_blocked_in_the_browser_settings_7f638128": {
    "message": "您的攝影機在瀏覽器設定中遭到封鎖。"
  },
  "your_webcam_may_already_be_in_use_6cd64c25": {
    "message": "您的網路攝影機可能已在使用中。"
  },
<<<<<<< HEAD
  "zeta_5ef24f0e": {
    "message": "θ"
  },
  "zoom_f3e54d69": {
    "message": "縮放"
  },
  "zoom_in_image_bb97d4f": {
    "message": "放大影像"
  },
  "zoom_out_image_d0a0a2ec": {
    "message": "縮小影像"
  }
=======
  "zeta_5ef24f0e": { "message": "θ" },
  "zoom_f3e54d69": { "message": "縮放" },
  "zoom_in_image_bb97d4f": { "message": "放大影像" },
  "zoom_out_image_d0a0a2ec": { "message": "縮小影像" }
>>>>>>> 8e93bf79
}


formatMessage.addLocale({'zh-HK': locale})<|MERGE_RESOLUTION|>--- conflicted
+++ resolved
@@ -55,63 +55,29 @@
   "an_error_occurred_uploading_your_media_71f1444d": {
     "message": "上載媒體時發生錯誤。"
   },
-  "and_7fcc2911": {
-    "message": "以及"
-  },
-  "angle_c5b4ec50": {
-    "message": "角度"
-  },
-  "announcement_list_da155734": {
-    "message": "通告清單"
-  },
-  "announcements_a4b8ed4a": {
-    "message": "通告"
-  },
-  "apply_781a2546": {
-    "message": "應用"
-  },
+  "and_7fcc2911": { "message": "以及" },
+  "angle_c5b4ec50": { "message": "角度" },
+  "announcement_list_da155734": { "message": "通告清單" },
+  "announcements_a4b8ed4a": { "message": "通告" },
+  "apply_781a2546": { "message": "應用" },
   "apply_changes_to_all_instances_of_this_icon_maker__2642f466": {
     "message": "在課程中套用變更到此圖示製作者圖示的所有執行個體"
   },
-  "approaches_the_limit_893aeec9": {
-    "message": "接近限制"
-  },
-  "approximately_e7965800": {
-    "message": "大約"
-  },
-  "apps_54d24a47": {
-    "message": "應用程式"
-  },
-  "arrows_464a3e54": {
-    "message": "箭號"
-  },
-  "art_icon_8e1daad": {
-    "message": "藝術圖示"
-  },
-  "aspect_ratio_will_be_preserved_cb5fdfb8": {
-    "message": "外觀比例將被保留"
-  },
-  "assignments_1e02582c": {
-    "message": "作業列表"
-  },
-  "asterisk_82255584": {
-    "message": "*"
-  },
-  "attributes_963ba262": {
-    "message": "屬性"
-  },
+  "approaches_the_limit_893aeec9": { "message": "接近限制" },
+  "approximately_e7965800": { "message": "大約" },
+  "apps_54d24a47": { "message": "應用程式" },
+  "arrows_464a3e54": { "message": "箭號" },
+  "art_icon_8e1daad": { "message": "藝術圖示" },
+  "aspect_ratio_will_be_preserved_cb5fdfb8": { "message": "外觀比例將被保留" },
+  "assignments_1e02582c": { "message": "作業列表" },
+  "asterisk_82255584": { "message": "*" },
+  "attributes_963ba262": { "message": "屬性" },
   "audio_and_video_recording_not_supported_please_use_5ce3f0d7": {
     "message": "不支援音訊和視訊錄製；請使用不同的瀏覽器。"
   },
-  "audio_options_feb58e2c": {
-    "message": "音訊選項"
-  },
-  "audio_options_tray_33a90711": {
-    "message": "音訊選項收集箱"
-  },
-  "audio_player_for_title_20cc70d": {
-    "message": "{ title } 的音訊播放器"
-  },
+  "audio_options_feb58e2c": { "message": "音訊選項" },
+  "audio_options_tray_33a90711": { "message": "音訊選項收集箱" },
+  "audio_player_for_title_20cc70d": { "message": "{ title } 的音訊播放器" },
   "auto_saved_content_exists_would_you_like_to_load_t_fee528f2": {
     "message": "自動儲存內容已存在。是否要改為載入自動儲存的內容？"
   },
@@ -163,15 +129,11 @@
   "click_to_embed_imagename_c41ea8df": {
     "message": "按一下以嵌入 { imageName }"
   },
-  "click_to_hide_preview_3c707763": {
-    "message": "按一下以隱藏預覽"
-  },
+  "click_to_hide_preview_3c707763": { "message": "按一下以隱藏預覽" },
   "click_to_insert_a_link_into_the_editor_c19613aa": {
     "message": "按一下以插入一個連結至編輯。"
   },
-  "click_to_show_preview_faa27051": {
-    "message": "按一下以顯示預覽"
-  },
+  "click_to_show_preview_faa27051": { "message": "按一下以顯示預覽" },
   "close_a_menu_or_dialog_also_returns_you_to_the_edi_739079e6": {
     "message": "關閉選單或對話方塊。另外請返回編輯器區域"
   },
@@ -180,21 +142,11 @@
   "closed_caption_file_must_be_less_than_maxkb_kb_5880f752": {
     "message": "關閉的字幕檔案必須小於 { maxKb } kb"
   },
-  "closed_captions_subtitles_e6aaa016": {
-    "message": "隱藏圖片說明/字幕"
-  },
-  "clubs_suit_c1ffedff": {
-    "message": "梅花（花色）"
-  },
-  "collaborations_5c56c15f": {
-    "message": "協作"
-  },
-  "collapse_to_hide_types_1ab46d2e": {
-    "message": "收起以隱藏 { types }"
-  },
-  "color_picker_6b359edf": {
-    "message": "顏色選擇器"
-  },
+  "closed_captions_subtitles_e6aaa016": { "message": "隱藏圖片說明/字幕" },
+  "clubs_suit_c1ffedff": { "message": "梅花（花色）" },
+  "collaborations_5c56c15f": { "message": "協作" },
+  "collapse_to_hide_types_1ab46d2e": { "message": "收起以隱藏 { types }" },
+  "color_picker_6b359edf": { "message": "顏色選擇器" },
   "color_picker_colorname_selected_ad4cf400": {
     "message": "顏色選擇器（已選擇 { colorName } 色）"
   },
@@ -208,18 +160,10 @@
   "content_is_still_being_uploaded_if_you_continue_it_8f06d0cb": {
     "message": "內容仍在上傳中，如果您繼續將無法正確嵌入內容。"
   },
-  "content_subtype_5ce35e88": {
-    "message": "內容子類型"
-  },
-  "content_type_2cf90d95": {
-    "message": "內容類型"
-  },
-  "coproduct_e7838082": {
-    "message": "副產品"
-  },
-  "copyright_holder_66ee111": {
-    "message": "版權持有人："
-  },
+  "content_subtype_5ce35e88": { "message": "內容子類型" },
+  "content_type_2cf90d95": { "message": "內容類型" },
+  "coproduct_e7838082": { "message": "副產品" },
+  "copyright_holder_66ee111": { "message": "版權持有人：" },
   "count_plural_0_0_words_one_1_word_other_words_acf32eca": {
     "message": "{ count, plural,\n     =0 {0 個字}\n    one {1 個字}\n  other {# 個字}\n}"
   },
@@ -273,57 +217,29 @@
   "display_text_link_opens_in_a_new_tab_75e9afc9": {
     "message": "顯示文字連結（在新標籤中開啟）"
   },
-  "division_sign_72190870": {
-    "message": "除號"
-  },
-  "documents_81393201": {
-    "message": "文件"
-  },
-  "done_54e3d4b6": {
-    "message": "已完成"
-  },
-  "double_dagger_faf78681": {
-    "message": "雙劍號"
-  },
-  "down_and_left_diagonal_arrow_40ef602c": {
-    "message": "向下和向左對角箭頭"
-  },
-  "down_and_right_diagonal_arrow_6ea0f460": {
-    "message": "向下和向右對角箭頭"
-  },
-  "download_filename_2baae924": {
-    "message": "下載 { filename }"
-  },
-  "downward_arrow_cca52012": {
-    "message": "向下箭頭"
-  },
-  "downward_pointing_triangle_2a12a601": {
-    "message": "向下指向三角形"
-  },
-  "drag_a_file_here_1bf656d5": {
-    "message": "拖曳檔案到此處。"
-  },
+  "division_sign_72190870": { "message": "除號" },
+  "documents_81393201": { "message": "文件" },
+  "done_54e3d4b6": { "message": "已完成" },
+  "double_dagger_faf78681": { "message": "雙劍號" },
+  "down_and_left_diagonal_arrow_40ef602c": { "message": "向下和向左對角箭頭" },
+  "down_and_right_diagonal_arrow_6ea0f460": { "message": "向下和向右對角箭頭" },
+  "download_filename_2baae924": { "message": "下載 { filename }" },
+  "downward_arrow_cca52012": { "message": "向下箭頭" },
+  "downward_pointing_triangle_2a12a601": { "message": "向下指向三角形" },
+  "drag_a_file_here_1bf656d5": { "message": "拖曳檔案到此處。" },
   "drag_and_drop_or_click_to_browse_your_computer_60772d6d": {
     "message": "拖放或按一下以瀏覽您的電腦"
   },
   "drag_handle_use_up_and_down_arrows_to_resize_e29eae5c": {
     "message": "拖曳控點。使用上下箭頭重新調整大小"
   },
-  "due_multiple_dates_cc0ee3f5": {
-    "message": "截止日期：多個日期"
-  },
-  "due_when_7eed10c6": {
-    "message": "截止日期：{ when }"
-  },
+  "due_multiple_dates_cc0ee3f5": { "message": "截止日期：多個日期" },
+  "due_when_7eed10c6": { "message": "截止日期：{ when }" },
   "edit_alt_text_for_this_icon_instance_9c6fc5fd": {
     "message": "編輯此圖示實例的 alt 文字"
   },
-  "edit_c5fbea07": {
-    "message": "編輯"
-  },
-  "edit_course_link_5a5c3c59": {
-    "message": "編輯課程連結"
-  },
+  "edit_c5fbea07": { "message": "編輯" },
+  "edit_course_link_5a5c3c59": { "message": "編輯課程連結" },
   "edit_existing_icon_maker_icon_5d0ebb3f": {
     "message": "編輯現有的圖示製作者圖示"
   },
@@ -387,18 +303,10 @@
   "found_count_plural_0_results_one_result_other_resu_46aeaa01": {
     "message": "找到 { count, plural,\n     =0 {# 個結果 }\n    one {# 個結果 }\n  other {# 個結果 }\n}"
   },
-  "fraction_41bac7af": {
-    "message": "分數"
-  },
-  "fullscreen_873bf53f": {
-    "message": "全螢幕"
-  },
-  "gamma_1767928": {
-    "message": "γ"
-  },
-  "generating_preview_45b53be0": {
-    "message": "產生預覽中..."
-  },
+  "fraction_41bac7af": { "message": "分數" },
+  "fullscreen_873bf53f": { "message": "全螢幕" },
+  "gamma_1767928": { "message": "γ" },
+  "generating_preview_45b53be0": { "message": "產生預覽中..." },
   "gif_png_format_images_larger_than_size_kb_are_not__7af3bdbd": {
     "message": "GIF/PNG 格式影像大於目前不支援的 { size } KB。"
   },
@@ -449,36 +357,16 @@
   "i_have_obtained_permission_to_use_this_file_6386f087": {
     "message": "我已經獲得了該文檔的使用權限。"
   },
-  "i_hold_the_copyright_71ee91b1": {
-    "message": "我持有該版權"
-  },
-  "icon_215a1dc6": {
-    "message": "圖示"
-  },
-  "icon_8168b2f8": {
-    "message": "圖示"
-  },
-  "icon_color_b86dd6d6": {
-    "message": "圖示色彩"
-  },
-  "icon_maker_icons_cc560f7e": {
-    "message": "圖示製作者圖示"
-  },
-  "icon_options_7e32746e": {
-    "message": "圖示選項"
-  },
-  "icon_options_tray_2b407977": {
-    "message": "圖示選項收集箱"
-  },
-  "icon_preview_1782a1d9": {
-    "message": "圖示預覽"
-  },
-  "icon_shape_30b61e7": {
-    "message": "圖示形狀"
-  },
-  "icon_size_9353edea": {
-    "message": "圖示大小"
-  },
+  "i_hold_the_copyright_71ee91b1": { "message": "我持有該版權" },
+  "icon_215a1dc6": { "message": "圖示" },
+  "icon_8168b2f8": { "message": "圖示" },
+  "icon_color_b86dd6d6": { "message": "圖示色彩" },
+  "icon_maker_icons_cc560f7e": { "message": "圖示製作者圖示" },
+  "icon_options_7e32746e": { "message": "圖示選項" },
+  "icon_options_tray_2b407977": { "message": "圖示選項收集箱" },
+  "icon_preview_1782a1d9": { "message": "圖示預覽" },
+  "icon_shape_30b61e7": { "message": "圖示形狀" },
+  "icon_size_9353edea": { "message": "圖示大小" },
   "if_left_empty_link_text_will_display_as_course_lin_61087540": {
     "message": "在左側空白連結中，文字將顯示為課程連結名稱"
   },
@@ -590,51 +478,23 @@
   "loading_closed_captions_subtitles_failed_95ceef47": {
     "message": "載入關閉的說明/字幕失敗。"
   },
-  "loading_failed_b3524381": {
-    "message": "載入失敗……"
-  },
-  "loading_failed_e6a9d8ef": {
-    "message": "載入失敗。"
-  },
-  "loading_folders_d8b5869e": {
-    "message": "正在載入資料夾"
-  },
-  "loading_please_wait_d276220a": {
-    "message": "正在載入，請稍候"
-  },
-  "loading_preview_9f077aa1": {
-    "message": "載入預覽"
-  },
-  "locked_762f138b": {
-    "message": "已鎖定"
-  },
-  "logical_equivalence_76fca396": {
-    "message": "邏輯對等"
-  },
-  "logical_equivalence_short_8efd7b4f": {
-    "message": "邏輯對等（短）"
-  },
+  "loading_failed_b3524381": { "message": "載入失敗……" },
+  "loading_failed_e6a9d8ef": { "message": "載入失敗。" },
+  "loading_folders_d8b5869e": { "message": "正在載入資料夾" },
+  "loading_please_wait_d276220a": { "message": "正在載入，請稍候" },
+  "loading_preview_9f077aa1": { "message": "載入預覽" },
+  "locked_762f138b": { "message": "已鎖定" },
+  "logical_equivalence_76fca396": { "message": "邏輯對等" },
+  "logical_equivalence_short_8efd7b4f": { "message": "邏輯對等（短）" },
   "logical_equivalence_short_and_thick_1e1f654d": {
     "message": "邏輯對等（短和粗）"
   },
-  "logical_equivalence_thick_662dd3f2": {
-    "message": "邏輯對等（粗）"
-  },
-  "low_horizontal_dots_cc08498e": {
-    "message": "下水平點"
-  },
-  "magenta_4a65993c": {
-    "message": "品紅"
-  },
-  "maps_to_e5ef7382": {
-    "message": "對應"
-  },
-  "math_icon_ad4e9d03": {
-    "message": "數學圖示"
-  },
-  "media_af190855": {
-    "message": "媒體"
-  },
+  "logical_equivalence_thick_662dd3f2": { "message": "邏輯對等（粗）" },
+  "low_horizontal_dots_cc08498e": { "message": "下水平點" },
+  "magenta_4a65993c": { "message": "品紅" },
+  "maps_to_e5ef7382": { "message": "對應" },
+  "math_icon_ad4e9d03": { "message": "數學圖示" },
+  "media_af190855": { "message": "媒體" },
   "media_file_is_processing_please_try_again_later_58a6d49": {
     "message": "正在處理媒體檔案中。請稍後重試。"
   },
@@ -660,27 +520,13 @@
   "must_be_at_least_width_x_height_px_41dc825e": {
     "message": "必須至少為 { width } x { height } px"
   },
-  "my_files_2f621040": {
-    "message": "我的檔案"
-  },
-  "n_th_root_9991a6e4": {
-    "message": "N 次方根"
-  },
-  "nabla_1e216d25": {
-    "message": "▽"
-  },
-  "name_1aed4a1b": {
-    "message": "名稱"
-  },
-  "name_color_ceec76ff": {
-    "message": "{ name } ({ color })"
-  },
-  "natural_music_54a70258": {
-    "message": "♮（音樂）"
-  },
-  "natural_numbers_3da07060": {
-    "message": "自然數"
-  },
+  "my_files_2f621040": { "message": "我的檔案" },
+  "n_th_root_9991a6e4": { "message": "N 次方根" },
+  "nabla_1e216d25": { "message": "▽" },
+  "name_1aed4a1b": { "message": "名稱" },
+  "name_color_ceec76ff": { "message": "{ name } ({ color })" },
+  "natural_music_54a70258": { "message": "♮（音樂）" },
+  "natural_numbers_3da07060": { "message": "自然數" },
   "navigate_through_the_menu_or_toolbar_415a4e50": {
     "message": "導航整個選單或工具欄"
   },
@@ -697,56 +543,10 @@
   "no_preview_is_available_for_this_file_f940114a": {
     "message": "本檔案不支援預覽。"
   },
-  "no_results_940393cf": {
-    "message": "無結果。"
-  },
+  "no_results_940393cf": { "message": "無結果。" },
   "no_results_found_for_filterterm_ad1b04c8": {
     "message": "找不到 { filterTerm } 的結果"
   },
-<<<<<<< HEAD
-  "no_video_1ed00b26": {
-    "message": "無影片"
-  },
-  "none_3b5e34d2": {
-    "message": "無"
-  },
-  "none_selected_b93d56d2": {
-    "message": "未選擇任何項目"
-  },
-  "not_equal_6e2980e6": {
-    "message": "不等於"
-  },
-  "not_in_not_an_element_of_fb1ffb54": {
-    "message": "不在（不是某個元素）"
-  },
-  "not_negation_1418ebb8": {
-    "message": "非（否定）"
-  },
-  "not_subset_dc2b5e84": {
-    "message": "非子集合"
-  },
-  "not_subset_strict_23d282bf": {
-    "message": "非子集合（嚴格）"
-  },
-  "not_superset_5556b913": {
-    "message": "非母集合"
-  },
-  "not_superset_strict_24e06f36": {
-    "message": "非母集合（嚴格）"
-  },
-  "nu_1c0f6848": {
-    "message": "ν"
-  },
-  "octagon_e48be9f": {
-    "message": "八邊形"
-  },
-  "olive_6a3e4d6b": {
-    "message": "橄欖色"
-  },
-  "omega_8f2c3463": {
-    "message": "ω"
-  },
-=======
   "no_video_1ed00b26": { "message": "無影片" },
   "none_3b5e34d2": { "message": "無" },
   "none_selected_b93d56d2": { "message": "未選擇任何項目" },
@@ -761,37 +561,22 @@
   "octagon_e48be9f": { "message": "八邊形" },
   "olive_6a3e4d6b": { "message": "橄欖色" },
   "omega_8f2c3463": { "message": "ω" },
->>>>>>> 8e93bf79
   "one_of_the_following_styles_must_be_added_to_save__1de769aa": {
     "message": "必須添加以下其中一個樣式以儲存圖示：圖示色彩、輪廓大小、圖示文字或影像"
   },
-  "open_circle_e9bd069": {
-    "message": "開圓"
-  },
+  "open_circle_e9bd069": { "message": "開圓" },
   "open_this_keyboard_shortcuts_dialog_9658b83a": {
     "message": "開啟此鍵盤快速鍵對話方塊"
   },
-  "open_title_application_fd624fc5": {
-    "message": "開啟 { title } 應用程式"
-  },
-  "operators_a2ef9a93": {
-    "message": "操作員"
-  },
-  "or_9b70ccaa": {
-    "message": "或者"
-  },
-  "orange_81386a62": {
-    "message": "橙色"
-  },
+  "open_title_application_fd624fc5": { "message": "開啟 { title } 應用程式" },
+  "operators_a2ef9a93": { "message": "操作員" },
+  "or_9b70ccaa": { "message": "或者" },
+  "orange_81386a62": { "message": "橙色" },
   "other_editor_shortcuts_may_be_found_at_404aba4a": {
     "message": "其他編輯器快速鍵位於"
   },
-  "outline_color_3ef2cea7": {
-    "message": "輪廓顏色"
-  },
-  "outline_size_a6059a21": {
-    "message": "輪廓大小"
-  },
+  "outline_color_3ef2cea7": { "message": "輪廓顏色" },
+  "outline_size_a6059a21": { "message": "輪廓大小" },
   "p_is_not_a_valid_protocol_which_must_be_ftp_http_h_adf13fc2": {
     "message": "{ p }並非有效協議，必須使用 ftp、http、https、mailto、skype、tel 或忽略此項"
   },
@@ -844,33 +629,15 @@
   "protocol_must_be_ftp_http_https_mailto_skype_tel_o_73beb4f8": {
     "message": "協議必須為 ftp、http、https、mailto、skype、tel 或忽略此項"
   },
-  "psi_e3f5f0f7": {
-    "message": "ψ"
-  },
-  "published_c944a23d": {
-    "message": "已發佈"
-  },
-  "published_when_302d8e23": {
-    "message": "已發佈：{ when }"
-  },
-  "pumpkin_904428d5": {
-    "message": "南瓜色"
-  },
-  "purple_7678a9fc": {
-    "message": "紫色"
-  },
-  "quaternions_877024e0": {
-    "message": "四合數"
-  },
-  "quizzes_7e598f57": {
-    "message": "測驗"
-  },
-  "rational_numbers_80ddaa4a": {
-    "message": "有理數"
-  },
-  "real_numbers_7c99df94": {
-    "message": "實數"
-  },
+  "psi_e3f5f0f7": { "message": "ψ" },
+  "published_c944a23d": { "message": "已發佈" },
+  "published_when_302d8e23": { "message": "已發佈：{ when }" },
+  "pumpkin_904428d5": { "message": "南瓜色" },
+  "purple_7678a9fc": { "message": "紫色" },
+  "quaternions_877024e0": { "message": "四合數" },
+  "quizzes_7e598f57": { "message": "測驗" },
+  "rational_numbers_80ddaa4a": { "message": "有理數" },
+  "real_numbers_7c99df94": { "message": "實數" },
   "real_portion_of_complex_number_7dad33b5": {
     "message": "實數部份（複數的）"
   },
@@ -963,21 +730,9 @@
   "size_of_caption_file_is_greater_than_the_maximum_m_bff5f86e": {
     "message": "字幕檔案大小大於最大 { max } kb 允許的檔案大小。"
   },
-<<<<<<< HEAD
-  "small_b070434a": {
-    "message": "小"
-  },
-  "solid_circle_9f061dfc": {
-    "message": "實心圓圈"
-  },
-  "something_went_wrong_89195131": {
-    "message": "出現問題。"
-  },
-=======
   "small_b070434a": { "message": "小" },
   "solid_circle_9f061dfc": { "message": "實心圓圈" },
   "something_went_wrong_89195131": { "message": "出現問題。" },
->>>>>>> 8e93bf79
   "something_went_wrong_accessing_your_webcam_6643b87e": {
     "message": "存取網路攝影機出現問題。"
   },
@@ -987,92 +742,6 @@
   "something_went_wrong_check_your_connection_reload__c7868286": {
     "message": "出現問題。請檢查您的連線，重新載入頁面，然後再試一次。"
   },
-<<<<<<< HEAD
-  "something_went_wrong_d238c551": {
-    "message": "似乎出問題了"
-  },
-  "something_went_wrong_while_sharing_your_screen_8de579e5": {
-    "message": "分享您的畫面時發生錯誤。"
-  },
-  "sort_by_e75f9e3e": {
-    "message": "排序依據"
-  },
-  "spades_suit_b37020c2": {
-    "message": "黑桃（花色）"
-  },
-  "square_511eb3b3": {
-    "message": "正方形"
-  },
-  "square_cap_9ec88646": {
-    "message": "方帽"
-  },
-  "square_cup_b0665113": {
-    "message": "方杯"
-  },
-  "square_root_e8bcbc60": {
-    "message": "平方根"
-  },
-  "square_root_symbol_d0898a53": {
-    "message": "平方根符號"
-  },
-  "square_subset_17be67cb": {
-    "message": "平方子集合"
-  },
-  "square_subset_strict_7044e84f": {
-    "message": "平方子集合（嚴格）"
-  },
-  "square_superset_3be8dae1": {
-    "message": "平方母集合"
-  },
-  "square_superset_strict_fa4262e4": {
-    "message": "平方母集合（嚴格）"
-  },
-  "star_8d156e09": {
-    "message": "星形"
-  },
-  "start_over_f7552aa9": {
-    "message": "重新開始"
-  },
-  "start_recording_9a65141a": {
-    "message": "開始錄製"
-  },
-  "steel_blue_14296f08": {
-    "message": "鋼鐵藍"
-  },
-  "styles_2aa721ef": {
-    "message": "樣式"
-  },
-  "submit_a3cc6859": {
-    "message": "提交"
-  },
-  "subscript_59744f96": {
-    "message": "下標"
-  },
-  "subset_19c1a92f": {
-    "message": "子集合"
-  },
-  "subset_strict_8d8948d6": {
-    "message": "子集合（嚴格）"
-  },
-  "succeeds_9cc31be9": {
-    "message": "之後"
-  },
-  "succeeds_equal_158e8c3a": {
-    "message": "之後等於"
-  },
-  "sum_b0842d31": {
-    "message": "總和"
-  },
-  "superscript_8cb349a2": {
-    "message": "上標"
-  },
-  "superset_c4db8a7a": {
-    "message": "母集合"
-  },
-  "superset_strict_c77dd6d2": {
-    "message": "母集合（嚴格）"
-  },
-=======
   "something_went_wrong_d238c551": { "message": "似乎出問題了" },
   "something_went_wrong_while_sharing_your_screen_8de579e5": {
     "message": "分享您的畫面時發生錯誤。"
@@ -1103,19 +772,14 @@
   "superscript_8cb349a2": { "message": "上標" },
   "superset_c4db8a7a": { "message": "母集合" },
   "superset_strict_c77dd6d2": { "message": "母集合（嚴格）" },
->>>>>>> 8e93bf79
   "supported_file_types_srt_or_webvtt_7d827ed": {
     "message": "支援的檔案類型：SRT 或 WebVTT"
   },
   "switch_to_pretty_html_editor_a3cee15f": {
     "message": "切換到美觀的 HTML 編輯器"
   },
-  "switch_to_raw_html_editor_f970ae1a": {
-    "message": "切換到原始 HTML 編輯器"
-  },
-  "switch_to_the_html_editor_146dfffd": {
-    "message": "切換到 html 編輯器"
-  },
+  "switch_to_raw_html_editor_f970ae1a": { "message": "切換到原始 HTML 編輯器" },
+  "switch_to_the_html_editor_146dfffd": { "message": "切換到 html 編輯器" },
   "switch_to_the_rich_text_editor_63c1ecf6": {
     "message": "切換到多種格式的文字編輯器"
   },
@@ -1173,33 +837,15 @@
   "the_pretty_html_editor_is_not_keyboard_accessible__d6d5d2b": {
     "message": "美觀 HTML 編輯器無法用鍵盤存取。按 ShiftO 開啟原始 HTML 編輯器。"
   },
-  "therefore_d860e024": {
-    "message": "因此"
-  },
-  "theta_ce2d2350": {
-    "message": "θ"
-  },
-  "theta_variant_fff6da6f": {
-    "message": "θ（變體）"
-  },
-  "thick_downward_arrow_b85add4c": {
-    "message": "粗向下箭頭"
-  },
-  "thick_left_arrow_d5f3e925": {
-    "message": "粗左箭頭"
-  },
-  "thick_leftward_arrow_6ab89880": {
-    "message": "粗向左箭頭"
-  },
-  "thick_right_arrow_3ed5e8f7": {
-    "message": "粗右箭頭"
-  },
-  "thick_rightward_arrow_a2e1839e": {
-    "message": "粗向右箭頭"
-  },
-  "thick_upward_arrow_acd20328": {
-    "message": "粗向上箭頭"
-  },
+  "therefore_d860e024": { "message": "因此" },
+  "theta_ce2d2350": { "message": "θ" },
+  "theta_variant_fff6da6f": { "message": "θ（變體）" },
+  "thick_downward_arrow_b85add4c": { "message": "粗向下箭頭" },
+  "thick_left_arrow_d5f3e925": { "message": "粗左箭頭" },
+  "thick_leftward_arrow_6ab89880": { "message": "粗向左箭頭" },
+  "thick_right_arrow_3ed5e8f7": { "message": "粗右箭頭" },
+  "thick_rightward_arrow_a2e1839e": { "message": "粗向右箭頭" },
+  "thick_upward_arrow_acd20328": { "message": "粗向上箭頭" },
   "this_document_cannot_be_displayed_within_canvas_7aba77be": {
     "message": "在 Canvas 中無法顯示此文件。"
   },
@@ -1212,41 +858,6 @@
   "though_your_video_will_have_the_correct_title_in_t_90e427f3": {
     "message": "雖然您的影片在瀏覽器中有正確的標題，但我們無法在資料庫中將其更新。"
   },
-<<<<<<< HEAD
-  "timebar_a4d18443": {
-    "message": "時間欄"
-  },
-  "title_ee03d132": {
-    "message": "標題"
-  },
-  "to_be_posted_when_d24bf7dc": {
-    "message": "待公佈：{ when }"
-  },
-  "to_do_when_2783d78f": {
-    "message": "待辦事項：{ when }"
-  },
-  "toggle_summary_group_413df9ac": {
-    "message": "切換 { summary } 群組"
-  },
-  "toggle_tooltip_d3b7cb86": {
-    "message": "切換工具提示"
-  },
-  "tools_2fcf772e": {
-    "message": "工具"
-  },
-  "top_66e0adb6": {
-    "message": "頂部"
-  },
-  "tray_839df38a": {
-    "message": "收集箱"
-  },
-  "triangle_6072304e": {
-    "message": "三角形"
-  },
-  "turnstile_yields_f9e76df1": {
-    "message": "T 形符號（產生）"
-  },
-=======
   "timebar_a4d18443": { "message": "時間欄" },
   "title_ee03d132": { "message": "標題" },
   "to_be_posted_when_d24bf7dc": { "message": "待公佈：{ when }" },
@@ -1258,7 +869,6 @@
   "tray_839df38a": { "message": "收集箱" },
   "triangle_6072304e": { "message": "三角形" },
   "turnstile_yields_f9e76df1": { "message": "T 形符號（產生）" },
->>>>>>> 8e93bf79
   "type_control_f9_to_access_image_options_text_a47e319f": {
     "message": "輸入 Control F9 以存取影像選項。{ text }"
   },
@@ -1268,74 +878,6 @@
   "type_control_f9_to_access_table_options_text_92141329": {
     "message": "輸入 Control F9 以存取表格選項。{ text }"
   },
-<<<<<<< HEAD
-  "union_e6b57a53": {
-    "message": "聯集"
-  },
-  "unpublished_dfd8801": {
-    "message": "未發佈"
-  },
-  "untitled_16aa4f2b": {
-    "message": "無標題"
-  },
-  "untitled_efdc2d7d": {
-    "message": "無標題"
-  },
-  "up_and_left_diagonal_arrow_e4a74a23": {
-    "message": "向上和向左對角箭頭"
-  },
-  "up_and_right_diagonal_arrow_935b902e": {
-    "message": "向上和向右對角箭頭"
-  },
-  "upload_file_fd2361b8": {
-    "message": "上傳檔案"
-  },
-  "upload_image_6120b609": {
-    "message": "上載影像"
-  },
-  "upload_media_ce31135a": {
-    "message": "上傳媒體"
-  },
-  "uploading_19e8a4e7": {
-    "message": "正在上傳"
-  },
-  "uppercase_delta_d4f4bc41": {
-    "message": "大寫 Δ"
-  },
-  "uppercase_gamma_86f492e9": {
-    "message": "大寫 Γ"
-  },
-  "uppercase_lambda_c78d8ed4": {
-    "message": "大寫 Λ"
-  },
-  "uppercase_omega_8aedfa2": {
-    "message": "大寫 Ω"
-  },
-  "uppercase_phi_caa36724": {
-    "message": "大寫 Φ"
-  },
-  "uppercase_pi_fcc70f5e": {
-    "message": "大寫 Π"
-  },
-  "uppercase_psi_6395acbe": {
-    "message": "大寫 Ψ"
-  },
-  "uppercase_sigma_dbb70e92": {
-    "message": "大寫 Σ"
-  },
-  "uppercase_theta_49afc891": {
-    "message": "大寫 Θ"
-  },
-  "uppercase_upsilon_8c1e623e": {
-    "message": "大寫 Υ"
-  },
-  "uppercase_xi_341e8556": {
-    "message": "大寫 Ξ"
-  },
-  "upsilon_33651634": {
-    "message": "υ"
-  },
-=======
   "union_e6b57a53": { "message": "聯集" },
   "unpublished_dfd8801": { "message": "未發佈" },
   "untitled_16aa4f2b": { "message": "無標題" },
@@ -1358,28 +900,17 @@
   "uppercase_upsilon_8c1e623e": { "message": "大寫 Υ" },
   "uppercase_xi_341e8556": { "message": "大寫 Ξ" },
   "upsilon_33651634": { "message": "υ" },
->>>>>>> 8e93bf79
   "upward_and_downward_pointing_arrow_fa90a918": {
     "message": "向上和向下指向箭頭"
   },
   "upward_and_downward_pointing_arrow_thick_d420fdef": {
     "message": "向上和向下指向箭頭（粗）"
   },
-  "upward_arrow_9992cb2d": {
-    "message": "向上箭頭"
-  },
-  "upward_pointing_triangle_d078d7cb": {
-    "message": "向上指向三角形"
-  },
-  "url_22a5f3b8": {
-    "message": "URL"
-  },
-  "usage_right_ff96f3e2": {
-    "message": "使用權："
-  },
-  "usage_rights_required_5fe4dd68": {
-    "message": "使用權限（需要）"
-  },
+  "upward_arrow_9992cb2d": { "message": "向上箭頭" },
+  "upward_pointing_triangle_d078d7cb": { "message": "向上指向三角形" },
+  "url_22a5f3b8": { "message": "URL" },
+  "usage_right_ff96f3e2": { "message": "使用權：" },
+  "usage_rights_required_5fe4dd68": { "message": "使用權限（需要）" },
   "use_arrow_keys_to_navigate_options_2021cc50": {
     "message": "使用箭頭鍵導航選項。"
   },
@@ -1407,56 +938,14 @@
   "used_by_screen_readers_to_describe_the_video_37ebad25": {
     "message": "由螢幕讀取器使用以描述影片"
   },
-  "user_documents_c206e61f": {
-    "message": "使用者文件"
-  },
-  "user_files_78e21703": {
-    "message": "使用者檔案"
-  },
-  "user_images_b6490852": {
-    "message": "使用者影像"
-  },
-  "user_media_14fbf656": {
-    "message": "使用者媒體"
-  },
-  "vector_notation_cf6086ab": {
-    "message": "向量（記數法）"
-  },
+  "user_documents_c206e61f": { "message": "使用者文件" },
+  "user_files_78e21703": { "message": "使用者檔案" },
+  "user_images_b6490852": { "message": "使用者影像" },
+  "user_media_14fbf656": { "message": "使用者媒體" },
+  "vector_notation_cf6086ab": { "message": "向量（記數法）" },
   "vertical_bar_set_builder_notation_4300495f": {
     "message": "垂列（設定建議符號）"
   },
-<<<<<<< HEAD
-  "vertical_dots_bfb21f14": {
-    "message": "垂直點"
-  },
-  "video_options_24ef6e5d": {
-    "message": "影片選項"
-  },
-  "video_options_tray_3b9809a5": {
-    "message": "影片選項收集箱"
-  },
-  "video_player_b371005": {
-    "message": "影片播放器"
-  },
-  "video_player_for_9e7d373b": {
-    "message": "影片播放器，標題為 "
-  },
-  "video_player_for_title_ffd9fbc4": {
-    "message": "{ title } 的影片播放器"
-  },
-  "view_ba339f93": {
-    "message": "檢視"
-  },
-  "view_description_30446afc": {
-    "message": "檢視描述"
-  },
-  "view_keyboard_shortcuts_34d1be0b": {
-    "message": "檢視鍵盤快速鍵"
-  },
-  "view_title_description_67940918": {
-    "message": "檢視 { title } 描述"
-  },
-=======
   "vertical_dots_bfb21f14": { "message": "垂直點" },
   "video_options_24ef6e5d": { "message": "影片選項" },
   "video_options_tray_3b9809a5": { "message": "影片選項收集箱" },
@@ -1467,7 +956,6 @@
   "view_description_30446afc": { "message": "檢視描述" },
   "view_keyboard_shortcuts_34d1be0b": { "message": "檢視鍵盤快速鍵" },
   "view_title_description_67940918": { "message": "檢視 { title } 描述" },
->>>>>>> 8e93bf79
   "view_word_and_character_counts_a743dd0c": {
     "message": "檢視文字和字元計數"
   },
@@ -1494,21 +982,11 @@
   "width_and_height_must_be_numbers_110ab2e3": {
     "message": "寬度和高度必須是數字"
   },
-  "width_x_height_px_ff3ccb93": {
-    "message": "{ width } x { height }px"
-  },
-  "wiki_home_9cd54d0": {
-    "message": "Wiki 首頁"
-  },
-  "wreath_product_200b38ef": {
-    "message": "花環產品"
-  },
-  "xi_149681d0": {
-    "message": "ξ"
-  },
-  "yes_dde87d5": {
-    "message": "是"
-  },
+  "width_x_height_px_ff3ccb93": { "message": "{ width } x { height }px" },
+  "wiki_home_9cd54d0": { "message": "Wiki 首頁" },
+  "wreath_product_200b38ef": { "message": "花環產品" },
+  "xi_149681d0": { "message": "ξ" },
+  "yes_dde87d5": { "message": "是" },
   "you_have_unsaved_changes_in_the_icon_maker_tray_do_e8cf5f1b": {
     "message": "您在圖示製作者收集箱中有未儲存的變更。是否要繼續，但不儲存這些變更？"
   },
@@ -1533,25 +1011,10 @@
   "your_webcam_may_already_be_in_use_6cd64c25": {
     "message": "您的網路攝影機可能已在使用中。"
   },
-<<<<<<< HEAD
-  "zeta_5ef24f0e": {
-    "message": "θ"
-  },
-  "zoom_f3e54d69": {
-    "message": "縮放"
-  },
-  "zoom_in_image_bb97d4f": {
-    "message": "放大影像"
-  },
-  "zoom_out_image_d0a0a2ec": {
-    "message": "縮小影像"
-  }
-=======
   "zeta_5ef24f0e": { "message": "θ" },
   "zoom_f3e54d69": { "message": "縮放" },
   "zoom_in_image_bb97d4f": { "message": "放大影像" },
   "zoom_out_image_d0a0a2ec": { "message": "縮小影像" }
->>>>>>> 8e93bf79
 }
 
 
