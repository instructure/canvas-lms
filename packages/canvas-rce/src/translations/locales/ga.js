--- conflicted
+++ resolved
@@ -355,10 +355,7 @@
     "message": "cuir isteach téacs athsholáthair"
   },
   "enter_search_text_26cb4459": { "message": "cuir isteach téacs cuardaigh" },
-<<<<<<< HEAD
-=======
   "enter_text_8b35c65b": { "message": "Cuir isteach téacs" },
->>>>>>> 2099f615
   "epsilon_54bb8afa": { "message": "Eipsealón" },
   "epsilon_variant_d31f1e77": { "message": "Eipsealón (Athraithe)" },
   "equals_sign_c51bdc58": { "message": "Comhartha Comhionann" },
@@ -908,10 +905,7 @@
     "message": "Athchóirigh sábháil uathoibríoch?"
   },
   "result_index_of_max_7db5ad8b": { "message": "Toradh { index } de { max }." },
-<<<<<<< HEAD
-=======
   "retry_ebd5f8ba": { "message": "Bain triail eile as" },
->>>>>>> 2099f615
   "reverse_turnstile_does_not_yield_7558be06": {
     "message": "Cas an Geata Droim ar Ais (Ní Ghéilltear)"
   },
