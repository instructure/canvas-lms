--- conflicted
+++ resolved
@@ -61,123 +61,55 @@
   "an_error_occurred_uploading_your_media_71f1444d": {
     "message": "Une erreur est survenue lors de l’envoi de votre média."
   },
-  "and_7fcc2911": {
-    "message": "Et"
-  },
-  "angle_c5b4ec50": {
-    "message": "Angle"
-  },
-  "announcement_list_da155734": {
-    "message": "Liste des annonces"
-  },
-  "announcements_a4b8ed4a": {
-    "message": "Annonces"
-  },
-  "apply_781a2546": {
-    "message": "Appliquer"
-  },
+  "and_7fcc2911": { "message": "Et" },
+  "angle_c5b4ec50": { "message": "Angle" },
+  "announcement_list_da155734": { "message": "Liste des annonces" },
+  "announcements_a4b8ed4a": { "message": "Annonces" },
+  "apply_781a2546": { "message": "Appliquer" },
   "apply_changes_to_all_instances_of_this_icon_maker__2642f466": {
     "message": "Appliquer les modifications à toutes les instances de cette icône Icon Maker dans le cours"
   },
-  "approaches_the_limit_893aeec9": {
-    "message": "Approche de la limite"
-  },
-  "approximately_e7965800": {
-    "message": "Approximativement égal à"
-  },
-  "apps_54d24a47": {
-    "message": "Applications"
-  },
-  "arrows_464a3e54": {
-    "message": "Flèches"
-  },
-  "art_icon_8e1daad": {
-    "message": "Icône art"
-  },
+  "approaches_the_limit_893aeec9": { "message": "Approche de la limite" },
+  "approximately_e7965800": { "message": "Approximativement égal à" },
+  "apps_54d24a47": { "message": "Applications" },
+  "arrows_464a3e54": { "message": "Flèches" },
+  "art_icon_8e1daad": { "message": "Icône art" },
   "aspect_ratio_will_be_preserved_cb5fdfb8": {
     "message": "Les proportions seront préservées."
   },
-  "assignments_1e02582c": {
-    "message": "Travaux"
-  },
-  "asterisk_82255584": {
-    "message": "Astérisque"
-  },
-  "attributes_963ba262": {
-    "message": "Attributs"
-  },
+  "assignments_1e02582c": { "message": "Travaux" },
+  "asterisk_82255584": { "message": "Astérisque" },
+  "attributes_963ba262": { "message": "Attributs" },
   "audio_and_video_recording_not_supported_please_use_5ce3f0d7": {
     "message": "Enregistrement audio et vidéo non pris en charge, veuillez utiliser un autre navigateur."
   },
-  "audio_options_feb58e2c": {
-    "message": "Options audio"
-  },
-  "audio_options_tray_33a90711": {
-    "message": "Tiroir des options audio"
-  },
+  "audio_options_feb58e2c": { "message": "Options audio" },
+  "audio_options_tray_33a90711": { "message": "Tiroir des options audio" },
   "audio_player_for_title_20cc70d": {
     "message": "Lecteur audio pour { title }"
   },
   "auto_saved_content_exists_would_you_like_to_load_t_fee528f2": {
     "message": "Du contenu enregistré automatiquement existe. Souhaitez-vous charger le contenu enregistré automatiquement à la place ?"
   },
-  "available_folders_694d0436": {
-    "message": "Dossiers disponibles"
-  },
-  "backslash_b2d5442d": {
-    "message": "Barre oblique inverse"
-  },
-  "bar_ec63ed6": {
-    "message": "Barre"
-  },
-  "basic_554cdc0a": {
-    "message": "Basique"
-  },
-  "because_501841b": {
-    "message": "Car"
-  },
-  "below_81d4dceb": {
-    "message": "En-dessous"
-  },
-  "beta_cb5f307e": {
-    "message": "Bêta"
-  },
-  "big_circle_16b2e604": {
-    "message": "Cercle englobant"
-  },
-  "binomial_coefficient_ea5b9bb7": {
-    "message": "Coefficient binomial"
-  },
-  "black_4cb01371": {
-    "message": "Noir"
-  },
-  "blue_daf8fea9": {
-    "message": "Bleu"
-  },
-  "bottom_15a2a9be": {
-    "message": "Bas"
-  },
-  "bottom_third_5f5fec1d": {
-    "message": "Tiers inférieur"
-  },
-  "bowtie_5f9629e4": {
-    "message": "Nœud papillon"
-  },
-  "brick_f2656265": {
-    "message": "Brique"
-  },
-  "c_2001_acme_inc_283f7f80": {
-    "message": "(c) 2001 Acme Inc."
-  },
-  "cancel_caeb1e68": {
-    "message": "Annuler"
-  },
-  "cap_product_3a5265a6": {
-    "message": "Produit de la famille"
-  },
-  "centered_dot_64d5e378": {
-    "message": "Point médian"
-  },
+  "available_folders_694d0436": { "message": "Dossiers disponibles" },
+  "backslash_b2d5442d": { "message": "Barre oblique inverse" },
+  "bar_ec63ed6": { "message": "Barre" },
+  "basic_554cdc0a": { "message": "Basique" },
+  "because_501841b": { "message": "Car" },
+  "below_81d4dceb": { "message": "En-dessous" },
+  "beta_cb5f307e": { "message": "Bêta" },
+  "big_circle_16b2e604": { "message": "Cercle englobant" },
+  "binomial_coefficient_ea5b9bb7": { "message": "Coefficient binomial" },
+  "black_4cb01371": { "message": "Noir" },
+  "blue_daf8fea9": { "message": "Bleu" },
+  "bottom_15a2a9be": { "message": "Bas" },
+  "bottom_third_5f5fec1d": { "message": "Tiers inférieur" },
+  "bowtie_5f9629e4": { "message": "Nœud papillon" },
+  "brick_f2656265": { "message": "Brique" },
+  "c_2001_acme_inc_283f7f80": { "message": "(c) 2001 Acme Inc." },
+  "cancel_caeb1e68": { "message": "Annuler" },
+  "cap_product_3a5265a6": { "message": "Produit de la famille" },
+  "centered_dot_64d5e378": { "message": "Point médian" },
   "centered_horizontal_dots_451c5815": {
     "message": "Points médians horizontaux"
   },
@@ -200,15 +132,9 @@
   "choose_usage_rights_33683854": {
     "message": "Choisir les droits d’utilisation..."
   },
-  "circle_484abe63": {
-    "message": "Cercle"
-  },
-  "clear_2084585f": {
-    "message": "Effacer"
-  },
-  "clear_image_3213fe62": {
-    "message": "Effacer image"
-  },
+  "circle_484abe63": { "message": "Cercle" },
+  "clear_2084585f": { "message": "Effacer" },
+  "clear_image_3213fe62": { "message": "Effacer image" },
   "clear_selected_file_82388e50": {
     "message": "Effacer le fichier sélectionné"
   },
@@ -240,21 +166,13 @@
   "closed_caption_file_must_be_less_than_maxkb_kb_5880f752": {
     "message": "Le fichier de sous-titres doit faire moins de { maxKb } Ko."
   },
-  "closed_captions_subtitles_e6aaa016": {
-    "message": "Sous-titres"
-  },
-  "clubs_suit_c1ffedff": {
-    "message": "Trèfle (cartes à jouer)"
-  },
-  "collaborations_5c56c15f": {
-    "message": "Collaborations"
-  },
+  "closed_captions_subtitles_e6aaa016": { "message": "Sous-titres" },
+  "clubs_suit_c1ffedff": { "message": "Trèfle (cartes à jouer)" },
+  "collaborations_5c56c15f": { "message": "Collaborations" },
   "collapse_to_hide_types_1ab46d2e": {
     "message": "Réduisez pour masquer { types }"
   },
-  "color_picker_6b359edf": {
-    "message": "Nuancier"
-  },
+  "color_picker_6b359edf": { "message": "Nuancier" },
   "color_picker_colorname_selected_ad4cf400": {
     "message": "Nuancier ({ colorName } sélectionné)"
   },
@@ -268,48 +186,24 @@
   "content_is_still_being_uploaded_if_you_continue_it_8f06d0cb": {
     "message": "Le contenu est toujours en cours de téléchargement, si vous continuez, il ne sera pas intégré correctement."
   },
-  "content_subtype_5ce35e88": {
-    "message": "Sous-type de contenu"
-  },
-  "content_type_2cf90d95": {
-    "message": "Type de contenu"
-  },
-  "coproduct_e7838082": {
-    "message": "Coproduit"
-  },
-  "copyright_holder_66ee111": {
-    "message": "Détenteur des droits d’auteur :"
-  },
+  "content_subtype_5ce35e88": { "message": "Sous-type de contenu" },
+  "content_type_2cf90d95": { "message": "Type de contenu" },
+  "coproduct_e7838082": { "message": "Coproduit" },
+  "copyright_holder_66ee111": { "message": "Détenteur des droits d’auteur :" },
   "count_plural_0_0_words_one_1_word_other_words_acf32eca": {
     "message": "{ count, plural,\n     =0 {0 mot}\n    one {1 mot}\n  other {# mots}\n}"
   },
   "count_plural_one_item_loaded_other_items_loaded_857023b7": {
     "message": "{ count, plural,\n    one {# élément chargé}\n  other {# éléments chargés}\n}"
   },
-  "course_documents_104d76e0": {
-    "message": "Documents du cours"
-  },
-  "course_files_62deb8f8": {
-    "message": "Fichiers du cours"
-  },
-  "course_files_a31f97fc": {
-    "message": "Fichiers du cours"
-  },
-  "course_images_f8511d04": {
-    "message": "Images du cours"
-  },
-  "course_links_b56959b9": {
-    "message": "Liens du cours"
-  },
-  "course_media_ec759ad": {
-    "message": "Médias du cours"
-  },
-  "course_navigation_dd035109": {
-    "message": "Barre de navigation des cours"
-  },
-  "create_icon_110d6463": {
-    "message": "Créer une icône"
-  },
+  "course_documents_104d76e0": { "message": "Documents du cours" },
+  "course_files_62deb8f8": { "message": "Fichiers du cours" },
+  "course_files_a31f97fc": { "message": "Fichiers du cours" },
+  "course_images_f8511d04": { "message": "Images du cours" },
+  "course_links_b56959b9": { "message": "Liens du cours" },
+  "course_media_ec759ad": { "message": "Médias du cours" },
+  "course_navigation_dd035109": { "message": "Barre de navigation des cours" },
+  "create_icon_110d6463": { "message": "Créer une icône" },
   "creative_commons_license_725584ae": {
     "message": "Licence Creative Commons :"
   },
@@ -345,75 +239,43 @@
   "directly_edit_latex_b7e9235b": {
     "message": "Modifier directement le LaTeX"
   },
-  "disable_preview_222bdf72": {
-    "message": "Désactiver l’aperçu"
-  },
-  "discussions_a5f96392": {
-    "message": "Discussions"
-  },
-  "discussions_index_6c36ced": {
-    "message": "Index des discussions"
-  },
-  "disjoint_union_e74351a8": {
-    "message": "Union disjointe"
-  },
-  "display_options_315aba85": {
-    "message": "Afficher les options"
-  },
+  "disable_preview_222bdf72": { "message": "Désactiver l’aperçu" },
+  "discussions_a5f96392": { "message": "Discussions" },
+  "discussions_index_6c36ced": { "message": "Index des discussions" },
+  "disjoint_union_e74351a8": { "message": "Union disjointe" },
+  "display_options_315aba85": { "message": "Afficher les options" },
   "display_text_link_opens_in_a_new_tab_75e9afc9": {
     "message": "Afficher le lien textuel (s’ouvre dans un nouvel onglet)"
   },
-  "division_sign_72190870": {
-    "message": "Signe Division"
-  },
-  "documents_81393201": {
-    "message": "Documents"
-  },
-  "done_54e3d4b6": {
-    "message": "Terminé"
-  },
-  "double_dagger_faf78681": {
-    "message": "Double obèle"
-  },
+  "division_sign_72190870": { "message": "Signe Division" },
+  "documents_81393201": { "message": "Documents" },
+  "done_54e3d4b6": { "message": "Terminé" },
+  "double_dagger_faf78681": { "message": "Double obèle" },
   "down_and_left_diagonal_arrow_40ef602c": {
     "message": "Flèche diagonale bas gauche"
   },
   "down_and_right_diagonal_arrow_6ea0f460": {
     "message": "Flèche diagonale bas droit"
   },
-  "download_filename_2baae924": {
-    "message": "Télécharger { filename }"
-  },
-  "downward_arrow_cca52012": {
-    "message": "Flèche pointant vers le bas"
-  },
+  "download_filename_2baae924": { "message": "Télécharger { filename }" },
+  "downward_arrow_cca52012": { "message": "Flèche pointant vers le bas" },
   "downward_pointing_triangle_2a12a601": {
     "message": "Triangle pointant vers le bas"
   },
-  "drag_a_file_here_1bf656d5": {
-    "message": "Glisser un fichier ici"
-  },
+  "drag_a_file_here_1bf656d5": { "message": "Glisser un fichier ici" },
   "drag_and_drop_or_click_to_browse_your_computer_60772d6d": {
     "message": "Glissez et déposez ou cliquez pour rechercher sur votre ordinateur"
   },
   "drag_handle_use_up_and_down_arrows_to_resize_e29eae5c": {
     "message": "Glisser-déposer. Utiliser les flèches vers le haut et vers le bas pour redimensionner"
   },
-  "due_multiple_dates_cc0ee3f5": {
-    "message": "À rendre le : Plusieurs dates"
-  },
-  "due_when_7eed10c6": {
-    "message": "À rendre le : { when }"
-  },
+  "due_multiple_dates_cc0ee3f5": { "message": "À rendre le : Plusieurs dates" },
+  "due_when_7eed10c6": { "message": "À rendre le : { when }" },
   "edit_alt_text_for_this_icon_instance_9c6fc5fd": {
     "message": "Modifier le texte alternatif pour cette instance d''icône"
   },
-  "edit_c5fbea07": {
-    "message": "Modifier"
-  },
-  "edit_course_link_5a5c3c59": {
-    "message": "Modifier le lien du cours"
-  },
+  "edit_c5fbea07": { "message": "Modifier" },
+  "edit_course_link_5a5c3c59": { "message": "Modifier le lien du cours" },
   "edit_existing_icon_maker_icon_5d0ebb3f": {
     "message": "Modifier l''icône Icon Maker existante"
   },
@@ -438,69 +300,35 @@
   "enter_at_least_3_characters_to_search_4f037ee0": {
     "message": "Saisissez au moins 3 caractères pour lancer une recherche."
   },
-  "epsilon_54bb8afa": {
-    "message": "Epsilon"
-  },
-  "epsilon_variant_d31f1e77": {
-    "message": "Epsilon (variante)"
-  },
-  "equals_sign_c51bdc58": {
-    "message": "Signe Égal"
-  },
-  "equation_editor_39fbc3f1": {
-    "message": "Éditeur d''équations"
-  },
-  "equivalence_class_7b0f11c0": {
-    "message": "Classe d''équivalence"
-  },
-  "equivalent_identity_654b3ce5": {
-    "message": "Équivalent (identité)"
-  },
-  "eta_b8828f99": {
-    "message": "Êta"
-  },
-  "exists_2e62bdaa": {
-    "message": "Existe"
-  },
-  "exit_fullscreen_b7eb0aa4": {
-    "message": "Quitter le mode plein écran"
-  },
+  "epsilon_54bb8afa": { "message": "Epsilon" },
+  "epsilon_variant_d31f1e77": { "message": "Epsilon (variante)" },
+  "equals_sign_c51bdc58": { "message": "Signe Égal" },
+  "equation_editor_39fbc3f1": { "message": "Éditeur d''équations" },
+  "equivalence_class_7b0f11c0": { "message": "Classe d''équivalence" },
+  "equivalent_identity_654b3ce5": { "message": "Équivalent (identité)" },
+  "eta_b8828f99": { "message": "Êta" },
+  "exists_2e62bdaa": { "message": "Existe" },
+  "exit_fullscreen_b7eb0aa4": { "message": "Quitter le mode plein écran" },
   "expand_preview_by_default_2abbf9f8": {
     "message": "Étendre l’aperçu par défaut"
   },
   "expand_to_see_types_f5d29352": {
     "message": "Étendez pour afficher { types }"
   },
-  "external_tools_6e77821": {
-    "message": "Outils externes"
-  },
-  "extra_large_b6cdf1ff": {
-    "message": "Extra Large"
-  },
-  "extra_small_9ae33252": {
-    "message": "Très petit"
-  },
-  "extracurricular_icon_67c8ca42": {
-    "message": "Icône extrascolaire"
-  },
-  "f_function_fe422d65": {
-    "message": "F (fonction)"
-  },
+  "external_tools_6e77821": { "message": "Outils externes" },
+  "extra_large_b6cdf1ff": { "message": "Extra Large" },
+  "extra_small_9ae33252": { "message": "Très petit" },
+  "extracurricular_icon_67c8ca42": { "message": "Icône extrascolaire" },
+  "f_function_fe422d65": { "message": "F (fonction)" },
   "failed_getting_file_contents_e9ea19f4": {
     "message": "Échec de la récupération des contenus de fichiers"
   },
-  "file_name_8fd421ff": {
-    "message": "Nom du fichier"
-  },
+  "file_name_8fd421ff": { "message": "Nom du fichier" },
   "file_storage_quota_exceeded_b7846cd1": {
     "message": "Quota de stockage de fichiers dépassé"
   },
-  "file_url_c12b64be": {
-    "message": "URL du fichier"
-  },
-  "filename_file_icon_602eb5de": {
-    "message": "{ filename } icône de fichier"
-  },
+  "file_url_c12b64be": { "message": "URL du fichier" },
+  "filename_file_icon_602eb5de": { "message": "{ filename } icône de fichier" },
   "filename_image_preview_6cef8f26": {
     "message": "{ filename } prévisualisation des images"
   },
@@ -529,15 +357,9 @@
   "found_count_plural_0_results_one_result_other_resu_46aeaa01": {
     "message": "{ count, plural,\n     =0 {# résultats}\n    one {# résultat}\n  other {# résultats}\n} trouvé(s)"
   },
-  "fraction_41bac7af": {
-    "message": "Fraction"
-  },
-  "fullscreen_873bf53f": {
-    "message": "Plein écran"
-  },
-  "gamma_1767928": {
-    "message": "Gamma"
-  },
+  "fraction_41bac7af": { "message": "Fraction" },
+  "fullscreen_873bf53f": { "message": "Plein écran" },
+  "gamma_1767928": { "message": "Gamma" },
   "generating_preview_45b53be0": {
     "message": "Création de l''aperçu en cours..."
   },
@@ -600,33 +422,15 @@
   "i_hold_the_copyright_71ee91b1": {
     "message": "Je détiens les droits d’auteur"
   },
-  "icon_215a1dc6": {
-    "message": "Icône"
-  },
-  "icon_8168b2f8": {
-    "message": "icône"
-  },
-  "icon_color_b86dd6d6": {
-    "message": "Icône couleur"
-  },
-  "icon_maker_icons_cc560f7e": {
-    "message": "Icônes Icon Maker"
-  },
-  "icon_options_7e32746e": {
-    "message": "Options d’icône"
-  },
-  "icon_options_tray_2b407977": {
-    "message": "Bac des options d''icône"
-  },
-  "icon_preview_1782a1d9": {
-    "message": "Aperçu de l’icône"
-  },
-  "icon_shape_30b61e7": {
-    "message": "Forme de l’icône"
-  },
-  "icon_size_9353edea": {
-    "message": "Taille de l’icône"
-  },
+  "icon_215a1dc6": { "message": "Icône" },
+  "icon_8168b2f8": { "message": "icône" },
+  "icon_color_b86dd6d6": { "message": "Icône couleur" },
+  "icon_maker_icons_cc560f7e": { "message": "Icônes Icon Maker" },
+  "icon_options_7e32746e": { "message": "Options d’icône" },
+  "icon_options_tray_2b407977": { "message": "Bac des options d''icône" },
+  "icon_preview_1782a1d9": { "message": "Aperçu de l’icône" },
+  "icon_shape_30b61e7": { "message": "Forme de l’icône" },
+  "icon_size_9353edea": { "message": "Taille de l’icône" },
   "if_left_empty_link_text_will_display_as_course_lin_61087540": {
     "message": "Si le lien est laissé vide, le texte sera affiché sous forme de nom du lien du cours."
   },
@@ -715,18 +519,12 @@
   "left_downard_harpoon_arrow_1d7b3d2e": {
     "message": "Flèche harpon gauche pointant vers le bas"
   },
-  "left_floor_29ac2274": {
-    "message": "Plancher en bas"
-  },
-  "left_to_right_e9b4fd06": {
-    "message": "De gauche à droite"
-  },
+  "left_floor_29ac2274": { "message": "Plancher en bas" },
+  "left_to_right_e9b4fd06": { "message": "De gauche à droite" },
   "left_upward_harpoon_arrow_3a562a96": {
     "message": "Flèche harpon gauche pointant vers le haut"
   },
-  "leftward_arrow_1e4765de": {
-    "message": "Flèche vers la gauche"
-  },
+  "leftward_arrow_1e4765de": { "message": "Flèche vers la gauche" },
   "leftward_pointing_triangle_d14532ce": {
     "message": "Triangle pointant vers la gauche"
   },
@@ -752,27 +550,15 @@
   "loading_closed_captions_subtitles_failed_95ceef47": {
     "message": "échec du chargement des sous-titres/sous-titres codés"
   },
-  "loading_failed_b3524381": {
-    "message": "Échec du chargement..."
-  },
-  "loading_failed_e6a9d8ef": {
-    "message": "Le chargement a échoué."
-  },
-  "loading_folders_d8b5869e": {
-    "message": "Chargement des dossiers"
-  },
+  "loading_failed_b3524381": { "message": "Échec du chargement..." },
+  "loading_failed_e6a9d8ef": { "message": "Le chargement a échoué." },
+  "loading_folders_d8b5869e": { "message": "Chargement des dossiers" },
   "loading_please_wait_d276220a": {
     "message": "Chargement en cours, veuillez patienter"
   },
-  "loading_preview_9f077aa1": {
-    "message": "Chargement de l’aperçu"
-  },
-  "locked_762f138b": {
-    "message": "Verrouillé"
-  },
-  "logical_equivalence_76fca396": {
-    "message": "Équivalence logique"
-  },
+  "loading_preview_9f077aa1": { "message": "Chargement de l’aperçu" },
+  "locked_762f138b": { "message": "Verrouillé" },
+  "logical_equivalence_76fca396": { "message": "Équivalence logique" },
   "logical_equivalence_short_8efd7b4f": {
     "message": "Équivalence logique (court)"
   },
@@ -782,21 +568,11 @@
   "logical_equivalence_thick_662dd3f2": {
     "message": "Équivalence logique (épais)"
   },
-  "low_horizontal_dots_cc08498e": {
-    "message": "Points horizontaux bas"
-  },
-  "magenta_4a65993c": {
-    "message": "Magenta"
-  },
-  "maps_to_e5ef7382": {
-    "message": "Correspond à"
-  },
-  "math_icon_ad4e9d03": {
-    "message": "Icône maths"
-  },
-  "media_af190855": {
-    "message": "Média"
-  },
+  "low_horizontal_dots_cc08498e": { "message": "Points horizontaux bas" },
+  "magenta_4a65993c": { "message": "Magenta" },
+  "maps_to_e5ef7382": { "message": "Correspond à" },
+  "math_icon_ad4e9d03": { "message": "Icône maths" },
+  "media_af190855": { "message": "Média" },
   "media_file_is_processing_please_try_again_later_58a6d49": {
     "message": "Le fichier multimédia est en cours de traitement. Veuillez réessayer plus tard."
   },
@@ -808,63 +584,29 @@
   "minimize_file_preview_da911944": {
     "message": "Réduire l’aperçu du fichier"
   },
-  "minimize_video_20aa554b": {
-    "message": "Réduire la vidéo"
-  },
-  "minus_fd961e2e": {
-    "message": "Signe moins"
-  },
-  "minus_plus_3461f637": {
-    "message": "Signe moins ou plus"
-  },
-  "misc_3b692ea7": {
-    "message": "Divers"
-  },
-  "miscellaneous_e9818229": {
-    "message": "Divers"
-  },
-  "modules_c4325335": {
-    "message": "Modules"
-  },
-  "mu_37223b8b": {
-    "message": "Mu"
-  },
-  "multi_color_image_63d7372f": {
-    "message": "Image multicolore"
-  },
-  "multiplication_sign_15f95c22": {
-    "message": "Signe multiplication"
-  },
-  "music_icon_4db5c972": {
-    "message": "Icône musique"
-  },
+  "minimize_video_20aa554b": { "message": "Réduire la vidéo" },
+  "minus_fd961e2e": { "message": "Signe moins" },
+  "minus_plus_3461f637": { "message": "Signe moins ou plus" },
+  "misc_3b692ea7": { "message": "Divers" },
+  "miscellaneous_e9818229": { "message": "Divers" },
+  "modules_c4325335": { "message": "Modules" },
+  "mu_37223b8b": { "message": "Mu" },
+  "multi_color_image_63d7372f": { "message": "Image multicolore" },
+  "multiplication_sign_15f95c22": { "message": "Signe multiplication" },
+  "music_icon_4db5c972": { "message": "Icône musique" },
   "must_be_at_least_percentage_22e373b6": {
     "message": "Doit être au moins égal à { percentage }%"
   },
   "must_be_at_least_width_x_height_px_41dc825e": {
     "message": "Doit faire au moins { width } x { height } px"
   },
-  "my_files_2f621040": {
-    "message": "Mes fichiers"
-  },
-  "n_th_root_9991a6e4": {
-    "message": "Racine n-ième"
-  },
-  "nabla_1e216d25": {
-    "message": "Nabla"
-  },
-  "name_1aed4a1b": {
-    "message": "Nom"
-  },
-  "name_color_ceec76ff": {
-    "message": "{ name } ({ color })"
-  },
-  "natural_music_54a70258": {
-    "message": "Bécarre (musique)"
-  },
-  "natural_numbers_3da07060": {
-    "message": "Nombres naturels"
-  },
+  "my_files_2f621040": { "message": "Mes fichiers" },
+  "n_th_root_9991a6e4": { "message": "Racine n-ième" },
+  "nabla_1e216d25": { "message": "Nabla" },
+  "name_1aed4a1b": { "message": "Nom" },
+  "name_color_ceec76ff": { "message": "{ name } ({ color })" },
+  "natural_music_54a70258": { "message": "Bécarre (musique)" },
+  "natural_numbers_3da07060": { "message": "Nombres naturels" },
   "navigate_through_the_menu_or_toolbar_415a4e50": {
     "message": "Naviguer dans le menu ou la barre d''outils"
   },
@@ -883,91 +625,48 @@
   "no_preview_is_available_for_this_file_f940114a": {
     "message": "Aucun aperçu n’est disponible pour ce fichier."
   },
-  "no_results_940393cf": {
-    "message": "Aucun résultat."
-  },
+  "no_results_940393cf": { "message": "Aucun résultat." },
   "no_results_found_for_filterterm_ad1b04c8": {
     "message": "Aucun résultat trouvé pour { filterTerm }"
   },
-<<<<<<< HEAD
-  "no_video_1ed00b26": {
-    "message": "Pas de vidéo"
-  },
-  "none_3b5e34d2": {
-    "message": "Aucun"
-  },
-  "none_selected_b93d56d2": {
-    "message": "Aucun sélectionné"
-  },
-  "not_equal_6e2980e6": {
-    "message": "Non égal"
-  },
-=======
   "no_video_1ed00b26": { "message": "Pas de vidéo" },
   "none_3b5e34d2": { "message": "Aucun" },
   "none_selected_b93d56d2": { "message": "Aucun sélectionné" },
   "not_equal_6e2980e6": { "message": "Non égal" },
->>>>>>> 8e93bf79
   "not_in_not_an_element_of_fb1ffb54": {
     "message": "N''appartient pas à (n’est pas un élément de)"
   },
-  "not_negation_1418ebb8": {
-    "message": "Non (négation)"
-  },
-  "not_subset_dc2b5e84": {
-    "message": "Pas un sous-ensemble de"
-  },
+  "not_negation_1418ebb8": { "message": "Non (négation)" },
+  "not_subset_dc2b5e84": { "message": "Pas un sous-ensemble de" },
   "not_subset_strict_23d282bf": {
     "message": "Pas un sous-ensemble de (strict)"
   },
-  "not_superset_5556b913": {
-    "message": "Pas un sur-ensemble de"
-  },
+  "not_superset_5556b913": { "message": "Pas un sur-ensemble de" },
   "not_superset_strict_24e06f36": {
     "message": "Pas un sur-ensemble de (strict)"
   },
-  "nu_1c0f6848": {
-    "message": "Nu"
-  },
-  "octagon_e48be9f": {
-    "message": "Octogone"
-  },
-  "olive_6a3e4d6b": {
-    "message": "Olive"
-  },
-  "omega_8f2c3463": {
-    "message": "Oméga"
-  },
+  "nu_1c0f6848": { "message": "Nu" },
+  "octagon_e48be9f": { "message": "Octogone" },
+  "olive_6a3e4d6b": { "message": "Olive" },
+  "omega_8f2c3463": { "message": "Oméga" },
   "one_of_the_following_styles_must_be_added_to_save__1de769aa": {
     "message": "L''un des styles suivants doit être ajouté pour enregistrer une icône : Couleur de l’icône, taille du contour, Texte d’icône ou Image"
   },
-  "open_circle_e9bd069": {
-    "message": "Cercle ouvert"
-  },
+  "open_circle_e9bd069": { "message": "Cercle ouvert" },
   "open_this_keyboard_shortcuts_dialog_9658b83a": {
     "message": "Ouvrir cette boîte de dialogues des raccourcis clavier"
   },
   "open_title_application_fd624fc5": {
     "message": "Ouvrir l’application { title }"
   },
-  "operators_a2ef9a93": {
-    "message": "Opérateurs"
-  },
-  "or_9b70ccaa": {
-    "message": "Ou"
-  },
-  "orange_81386a62": {
-    "message": "Orange"
-  },
+  "operators_a2ef9a93": { "message": "Opérateurs" },
+  "or_9b70ccaa": { "message": "Ou" },
+  "orange_81386a62": { "message": "Orange" },
   "other_editor_shortcuts_may_be_found_at_404aba4a": {
     "message": "D''autres raccourcis de l''éditeur peuvent être trouvés à l''adresse suivante"
   },
-  "outline_color_3ef2cea7": {
-    "message": "Couleur du contour"
-  },
-  "outline_size_a6059a21": {
-    "message": "Taille du contour"
-  },
+  "outline_color_3ef2cea7": { "message": "Couleur du contour" },
+  "outline_size_a6059a21": { "message": "Taille du contour" },
   "p_is_not_a_valid_protocol_which_must_be_ftp_http_h_adf13fc2": {
     "message": "{ p } n''est pas un protocole valable qui doit être ftp, http, https, mailto, skype, tel ou peut être omis"
   },
@@ -986,38 +685,6 @@
   "percentage_must_be_a_number_8033c341": {
     "message": "Le pourcentage doit être un nombre"
   },
-<<<<<<< HEAD
-  "performing_arts_icon_f3497486": {
-    "message": "Icône arts du spectacle"
-  },
-  "perpendicular_7c48ede4": {
-    "message": "Perpendiculaire"
-  },
-  "phi_4ac33b6d": {
-    "message": "Phi"
-  },
-  "phi_variant_c9bb3ac5": {
-    "message": "Phi (variante)"
-  },
-  "physical_education_icon_d7dffd3e": {
-    "message": "Icône éducation physique"
-  },
-  "pi_dc4f0bd8": {
-    "message": "Pi"
-  },
-  "pi_variant_10f5f520": {
-    "message": "Pi (variante)"
-  },
-  "pink_68ad45cb": {
-    "message": "Rose"
-  },
-  "pixels_52ece7d1": {
-    "message": "Pixels"
-  },
-  "play_1a47eaa7": {
-    "message": "Lecture"
-  },
-=======
   "performing_arts_icon_f3497486": { "message": "Icône arts du spectacle" },
   "perpendicular_7c48ede4": { "message": "Perpendiculaire" },
   "phi_4ac33b6d": { "message": "Phi" },
@@ -1028,7 +695,6 @@
   "pink_68ad45cb": { "message": "Rose" },
   "pixels_52ece7d1": { "message": "Pixels" },
   "play_1a47eaa7": { "message": "Lecture" },
->>>>>>> 8e93bf79
   "play_media_comment_35257210": {
     "message": "Lancer le commentaire sur média."
   },
@@ -1057,33 +723,15 @@
   "protocol_must_be_ftp_http_https_mailto_skype_tel_o_73beb4f8": {
     "message": "Le protocole doit être ftp, http, https, mailto, skype, tel ou peut être omis"
   },
-  "psi_e3f5f0f7": {
-    "message": "Psi"
-  },
-  "published_c944a23d": {
-    "message": "publié"
-  },
-  "published_when_302d8e23": {
-    "message": "Publié : { when }"
-  },
-  "pumpkin_904428d5": {
-    "message": "Citrouille"
-  },
-  "purple_7678a9fc": {
-    "message": "Violet"
-  },
-  "quaternions_877024e0": {
-    "message": "Quaternions"
-  },
-  "quizzes_7e598f57": {
-    "message": "Questionnaires"
-  },
-  "rational_numbers_80ddaa4a": {
-    "message": "Nombres rationnels"
-  },
-  "real_numbers_7c99df94": {
-    "message": "Nombres réels"
-  },
+  "psi_e3f5f0f7": { "message": "Psi" },
+  "published_c944a23d": { "message": "publié" },
+  "published_when_302d8e23": { "message": "Publié : { when }" },
+  "pumpkin_904428d5": { "message": "Citrouille" },
+  "purple_7678a9fc": { "message": "Violet" },
+  "quaternions_877024e0": { "message": "Quaternions" },
+  "quizzes_7e598f57": { "message": "Questionnaires" },
+  "rational_numbers_80ddaa4a": { "message": "Nombres rationnels" },
+  "real_numbers_7c99df94": { "message": "Nombres réels" },
   "real_portion_of_complex_number_7dad33b5": {
     "message": "Portion réelle (d''un nombre complexe)"
   },
@@ -1118,18 +766,12 @@
   "right_downward_harpoon_arrow_d71b114f": {
     "message": "Flèche harpon droite pointant vers le bas"
   },
-  "right_floor_5392d5cf": {
-    "message": "Plancher droite"
-  },
-  "right_to_left_9cfb092a": {
-    "message": "De droite à gauche"
-  },
+  "right_floor_5392d5cf": { "message": "Plancher droite" },
+  "right_to_left_9cfb092a": { "message": "De droite à gauche" },
   "right_upward_harpoon_arrow_f5a34c73": {
     "message": "Flèche harpon droite pointant vers le haut"
   },
-  "rightward_arrow_32932107": {
-    "message": "Flèche pointant vers la droite"
-  },
+  "rightward_arrow_32932107": { "message": "Flèche pointant vers la droite" },
   "rightward_pointing_triangle_60330f5c": {
     "message": "Triangle pointant vers la droite"
   },
@@ -1174,13 +816,7 @@
   "select_crop_shape_d441feeb": {
     "message": "Sélectionnez la forme du rognage"
   },
-<<<<<<< HEAD
-  "select_language_7c93a900": {
-    "message": "Sélectionner la langue"
-  },
-=======
   "select_language_7c93a900": { "message": "Sélectionner la langue" },
->>>>>>> 8e93bf79
   "select_video_source_1b5c9dbe": {
     "message": "Sélectionnez une source vidéo"
   },
@@ -1208,27 +844,13 @@
   "single_color_image_color_95fa9a87": {
     "message": "Couleur de l’image monochrome"
   },
-  "size_b30e1077": {
-    "message": "Taille"
-  },
+  "size_b30e1077": { "message": "Taille" },
   "size_of_caption_file_is_greater_than_the_maximum_m_bff5f86e": {
     "message": "La taille du fichier de sous-titres est supérieur au maximum de { max } Ko autorisés."
   },
-<<<<<<< HEAD
-  "small_b070434a": {
-    "message": "Petit"
-  },
-  "solid_circle_9f061dfc": {
-    "message": "Cercle rempli"
-  },
-  "something_went_wrong_89195131": {
-    "message": "Un problème est survenu."
-  },
-=======
   "small_b070434a": { "message": "Petit" },
   "solid_circle_9f061dfc": { "message": "Cercle rempli" },
   "something_went_wrong_89195131": { "message": "Un problème est survenu." },
->>>>>>> 8e93bf79
   "something_went_wrong_accessing_your_webcam_6643b87e": {
     "message": "Un problème est survenu lors de l’accès à votre webcam."
   },
@@ -1238,92 +860,6 @@
   "something_went_wrong_check_your_connection_reload__c7868286": {
     "message": "Un problème est survenu. Vérifiez votre connexion, rechargez la page, puis réessayez."
   },
-<<<<<<< HEAD
-  "something_went_wrong_d238c551": {
-    "message": "Un problème est survenu"
-  },
-  "something_went_wrong_while_sharing_your_screen_8de579e5": {
-    "message": "Un problème est survenu lors du partage de votre écran."
-  },
-  "sort_by_e75f9e3e": {
-    "message": "Trier par"
-  },
-  "spades_suit_b37020c2": {
-    "message": "Pique (cartes)"
-  },
-  "square_511eb3b3": {
-    "message": "Carré"
-  },
-  "square_cap_9ec88646": {
-    "message": "Chapeau carré"
-  },
-  "square_cup_b0665113": {
-    "message": "Coupe carrée"
-  },
-  "square_root_e8bcbc60": {
-    "message": "Racine carrée"
-  },
-  "square_root_symbol_d0898a53": {
-    "message": "Symbole racine carrée"
-  },
-  "square_subset_17be67cb": {
-    "message": "Image carrée de"
-  },
-  "square_subset_strict_7044e84f": {
-    "message": "Image carrée de (strict)"
-  },
-  "square_superset_3be8dae1": {
-    "message": "Original carré de"
-  },
-  "square_superset_strict_fa4262e4": {
-    "message": "Original carré de (strict)"
-  },
-  "star_8d156e09": {
-    "message": "Marquer d’un astérisque"
-  },
-  "start_over_f7552aa9": {
-    "message": "Recommencer"
-  },
-  "start_recording_9a65141a": {
-    "message": "Démarrer l''enregistrement"
-  },
-  "steel_blue_14296f08": {
-    "message": "Bleu métallisé"
-  },
-  "styles_2aa721ef": {
-    "message": "Styles"
-  },
-  "submit_a3cc6859": {
-    "message": "Soumettre"
-  },
-  "subscript_59744f96": {
-    "message": "En indice"
-  },
-  "subset_19c1a92f": {
-    "message": "Sous-ensemble"
-  },
-  "subset_strict_8d8948d6": {
-    "message": "Sous-ensemble (strict)"
-  },
-  "succeeds_9cc31be9": {
-    "message": "Suit"
-  },
-  "succeeds_equal_158e8c3a": {
-    "message": "Suit par-dessus signe égal"
-  },
-  "sum_b0842d31": {
-    "message": "Somme"
-  },
-  "superscript_8cb349a2": {
-    "message": "En exposant"
-  },
-  "superset_c4db8a7a": {
-    "message": "Sur-ensemble"
-  },
-  "superset_strict_c77dd6d2": {
-    "message": "Sur-ensemble (strict)"
-  },
-=======
   "something_went_wrong_d238c551": { "message": "Un problème est survenu" },
   "something_went_wrong_while_sharing_your_screen_8de579e5": {
     "message": "Un problème est survenu lors du partage de votre écran."
@@ -1356,7 +892,6 @@
   "superscript_8cb349a2": { "message": "En exposant" },
   "superset_c4db8a7a": { "message": "Sur-ensemble" },
   "superset_strict_c77dd6d2": { "message": "Sur-ensemble (strict)" },
->>>>>>> 8e93bf79
   "supported_file_types_srt_or_webvtt_7d827ed": {
     "message": "Types de fichiers pris en charge : SRT ou WebVTT"
   },
@@ -1426,27 +961,17 @@
   "the_pretty_html_editor_is_not_keyboard_accessible__d6d5d2b": {
     "message": "L''éditeur HTML embelli n’est pas accessible au clavier. Appuyez sur Maj+O pour ouvrir l’éditeur HTML brut"
   },
-  "therefore_d860e024": {
-    "message": "Donc"
-  },
-  "theta_ce2d2350": {
-    "message": "Thêta"
-  },
-  "theta_variant_fff6da6f": {
-    "message": "Thêta (variante)"
-  },
+  "therefore_d860e024": { "message": "Donc" },
+  "theta_ce2d2350": { "message": "Thêta" },
+  "theta_variant_fff6da6f": { "message": "Thêta (variante)" },
   "thick_downward_arrow_b85add4c": {
     "message": "Flèche épaisse pointant vers le bas"
   },
-  "thick_left_arrow_d5f3e925": {
-    "message": "Flèche gauche épaisse"
-  },
+  "thick_left_arrow_d5f3e925": { "message": "Flèche gauche épaisse" },
   "thick_leftward_arrow_6ab89880": {
     "message": "Flèche épaisse pointant vers la gauche"
   },
-  "thick_right_arrow_3ed5e8f7": {
-    "message": "Flèche droite épaisse"
-  },
+  "thick_right_arrow_3ed5e8f7": { "message": "Flèche droite épaisse" },
   "thick_rightward_arrow_a2e1839e": {
     "message": "Flèche épaisse pointant vers la droite"
   },
@@ -1465,46 +990,19 @@
   "though_your_video_will_have_the_correct_title_in_t_90e427f3": {
     "message": "Bien que votre vidéo aura le bon titre dans le navigateur, nous n''avons pas pu mettre ce dernier à jour dans la base de données."
   },
-<<<<<<< HEAD
-  "timebar_a4d18443": {
-    "message": "Barre de temps"
-  },
-  "title_ee03d132": {
-    "message": "Titre"
-  },
-  "to_be_posted_when_d24bf7dc": {
-    "message": "À poster : { when }"
-  },
-  "to_do_when_2783d78f": {
-    "message": "À faire : { when }"
-  },
-=======
   "timebar_a4d18443": { "message": "Barre de temps" },
   "title_ee03d132": { "message": "Titre" },
   "to_be_posted_when_d24bf7dc": { "message": "À poster : { when }" },
   "to_do_when_2783d78f": { "message": "À faire : { when }" },
->>>>>>> 8e93bf79
   "toggle_summary_group_413df9ac": {
     "message": "Activer/Désactiver groupe { summary }"
   },
-  "toggle_tooltip_d3b7cb86": {
-    "message": "Basculer l’info-bulle"
-  },
-  "tools_2fcf772e": {
-    "message": "Outils"
-  },
-  "top_66e0adb6": {
-    "message": "Haut"
-  },
-  "tray_839df38a": {
-    "message": "Tiroir"
-  },
-  "triangle_6072304e": {
-    "message": "Triangle"
-  },
-  "turnstile_yields_f9e76df1": {
-    "message": "Taquet droit (fournit)"
-  },
+  "toggle_tooltip_d3b7cb86": { "message": "Basculer l’info-bulle" },
+  "tools_2fcf772e": { "message": "Outils" },
+  "top_66e0adb6": { "message": "Haut" },
+  "tray_839df38a": { "message": "Tiroir" },
+  "triangle_6072304e": { "message": "Triangle" },
+  "turnstile_yields_f9e76df1": { "message": "Taquet droit (fournit)" },
   "type_control_f9_to_access_image_options_text_a47e319f": {
     "message": "appuyez sur Control + F9 pour accéder aux options d''image. { text }"
   },
@@ -1514,97 +1012,44 @@
   "type_control_f9_to_access_table_options_text_92141329": {
     "message": "appuyez sur Control + F9 pour accéder aux options de tableau. { text }"
   },
-<<<<<<< HEAD
-  "union_e6b57a53": {
-    "message": "Union"
-  },
-  "unpublished_dfd8801": {
-    "message": "non publié(e)(s)"
-  },
-  "untitled_16aa4f2b": {
-    "message": "Sans titre"
-  },
-  "untitled_efdc2d7d": {
-    "message": "sans titre"
-  },
-=======
   "union_e6b57a53": { "message": "Union" },
   "unpublished_dfd8801": { "message": "non publié(e)(s)" },
   "untitled_16aa4f2b": { "message": "Sans titre" },
   "untitled_efdc2d7d": { "message": "sans titre" },
->>>>>>> 8e93bf79
   "up_and_left_diagonal_arrow_e4a74a23": {
     "message": "Flèche diagonale haut gauche"
   },
   "up_and_right_diagonal_arrow_935b902e": {
     "message": "Flèche diagonale haut droit"
   },
-  "upload_file_fd2361b8": {
-    "message": "Envoyer fichier"
-  },
-  "upload_image_6120b609": {
-    "message": "Télécharger l’image"
-  },
-  "upload_media_ce31135a": {
-    "message": "Télécharger un fichier multimédia"
-  },
-  "uploading_19e8a4e7": {
-    "message": "En cours d’importation"
-  },
-  "uppercase_delta_d4f4bc41": {
-    "message": "Delta majuscule"
-  },
-  "uppercase_gamma_86f492e9": {
-    "message": "Gamma majuscule"
-  },
-  "uppercase_lambda_c78d8ed4": {
-    "message": "Lambda majuscule"
-  },
-  "uppercase_omega_8aedfa2": {
-    "message": "Oméga majuscule"
-  },
-  "uppercase_phi_caa36724": {
-    "message": "Phi majuscule"
-  },
-  "uppercase_pi_fcc70f5e": {
-    "message": "Pi majuscule"
-  },
-  "uppercase_psi_6395acbe": {
-    "message": "Psi majuscule"
-  },
-  "uppercase_sigma_dbb70e92": {
-    "message": "Sigma majuscule"
-  },
-  "uppercase_theta_49afc891": {
-    "message": "Thêta majuscule"
-  },
-  "uppercase_upsilon_8c1e623e": {
-    "message": "Upsilon majuscule"
-  },
-  "uppercase_xi_341e8556": {
-    "message": "Xi majuscule"
-  },
-  "upsilon_33651634": {
-    "message": "Upsilon"
-  },
+  "upload_file_fd2361b8": { "message": "Envoyer fichier" },
+  "upload_image_6120b609": { "message": "Télécharger l’image" },
+  "upload_media_ce31135a": { "message": "Télécharger un fichier multimédia" },
+  "uploading_19e8a4e7": { "message": "En cours d’importation" },
+  "uppercase_delta_d4f4bc41": { "message": "Delta majuscule" },
+  "uppercase_gamma_86f492e9": { "message": "Gamma majuscule" },
+  "uppercase_lambda_c78d8ed4": { "message": "Lambda majuscule" },
+  "uppercase_omega_8aedfa2": { "message": "Oméga majuscule" },
+  "uppercase_phi_caa36724": { "message": "Phi majuscule" },
+  "uppercase_pi_fcc70f5e": { "message": "Pi majuscule" },
+  "uppercase_psi_6395acbe": { "message": "Psi majuscule" },
+  "uppercase_sigma_dbb70e92": { "message": "Sigma majuscule" },
+  "uppercase_theta_49afc891": { "message": "Thêta majuscule" },
+  "uppercase_upsilon_8c1e623e": { "message": "Upsilon majuscule" },
+  "uppercase_xi_341e8556": { "message": "Xi majuscule" },
+  "upsilon_33651634": { "message": "Upsilon" },
   "upward_and_downward_pointing_arrow_fa90a918": {
     "message": "Flèche pointant vers le haut et le bas"
   },
   "upward_and_downward_pointing_arrow_thick_d420fdef": {
     "message": "Flèche pointant vers le haut et le bas (épaisse)"
   },
-  "upward_arrow_9992cb2d": {
-    "message": "Flèche pointant vers le haut"
-  },
+  "upward_arrow_9992cb2d": { "message": "Flèche pointant vers le haut" },
   "upward_pointing_triangle_d078d7cb": {
     "message": "Triangle pointant vers le haut"
   },
-  "url_22a5f3b8": {
-    "message": "URL"
-  },
-  "usage_right_ff96f3e2": {
-    "message": "Droit d’utilisation :"
-  },
+  "url_22a5f3b8": { "message": "URL" },
+  "usage_right_ff96f3e2": { "message": "Droit d’utilisation :" },
   "usage_rights_required_5fe4dd68": {
     "message": "Droit d’utilisation (obligatoire)"
   },
@@ -1635,56 +1080,24 @@
   "used_by_screen_readers_to_describe_the_video_37ebad25": {
     "message": "Utilisé par les lecteurs d''écran pour décrire la vidéo"
   },
-  "user_documents_c206e61f": {
-    "message": "Documents de l’utilisateur"
-  },
-  "user_files_78e21703": {
-    "message": "Fichiers utilisateur"
-  },
-  "user_images_b6490852": {
-    "message": "Images utilisateur"
-  },
-  "user_media_14fbf656": {
-    "message": "Utilisateurs Médias"
-  },
-  "vector_notation_cf6086ab": {
-    "message": "Vecteur (notation)"
-  },
+  "user_documents_c206e61f": { "message": "Documents de l’utilisateur" },
+  "user_files_78e21703": { "message": "Fichiers utilisateur" },
+  "user_images_b6490852": { "message": "Images utilisateur" },
+  "user_media_14fbf656": { "message": "Utilisateurs Médias" },
+  "vector_notation_cf6086ab": { "message": "Vecteur (notation)" },
   "vertical_bar_set_builder_notation_4300495f": {
     "message": "Barre verticale (notation set-builder)"
   },
-<<<<<<< HEAD
-  "vertical_dots_bfb21f14": {
-    "message": "Points verticaux"
-  },
-  "video_options_24ef6e5d": {
-    "message": "Options vidéo"
-  },
-  "video_options_tray_3b9809a5": {
-    "message": "Menu Options vidéo"
-  },
-  "video_player_b371005": {
-    "message": "Lecteur vidéo"
-  },
-  "video_player_for_9e7d373b": {
-    "message": "Lecteur vidéo pour "
-  },
-=======
   "vertical_dots_bfb21f14": { "message": "Points verticaux" },
   "video_options_24ef6e5d": { "message": "Options vidéo" },
   "video_options_tray_3b9809a5": { "message": "Menu Options vidéo" },
   "video_player_b371005": { "message": "Lecteur vidéo" },
   "video_player_for_9e7d373b": { "message": "Lecteur vidéo pour " },
->>>>>>> 8e93bf79
   "video_player_for_title_ffd9fbc4": {
     "message": "Lecteur vidéo pour { title }"
   },
-  "view_ba339f93": {
-    "message": "Afficher"
-  },
-  "view_description_30446afc": {
-    "message": "Afficher la description"
-  },
+  "view_ba339f93": { "message": "Afficher" },
+  "view_description_30446afc": { "message": "Afficher la description" },
   "view_keyboard_shortcuts_34d1be0b": {
     "message": "Afficher les raccourcis clavier"
   },
@@ -1717,21 +1130,11 @@
   "width_and_height_must_be_numbers_110ab2e3": {
     "message": "La largeur et la hauteur doivent être des nombres"
   },
-  "width_x_height_px_ff3ccb93": {
-    "message": "{ width } x { height } px"
-  },
-  "wiki_home_9cd54d0": {
-    "message": "Page d’accueil de Wiki"
-  },
-  "wreath_product_200b38ef": {
-    "message": "Produit couronne"
-  },
-  "xi_149681d0": {
-    "message": "Xi"
-  },
-  "yes_dde87d5": {
-    "message": "Oui"
-  },
+  "width_x_height_px_ff3ccb93": { "message": "{ width } x { height } px" },
+  "wiki_home_9cd54d0": { "message": "Page d’accueil de Wiki" },
+  "wreath_product_200b38ef": { "message": "Produit couronne" },
+  "xi_149681d0": { "message": "Xi" },
+  "yes_dde87d5": { "message": "Oui" },
   "you_have_unsaved_changes_in_the_icon_maker_tray_do_e8cf5f1b": {
     "message": "Il y a des changements non enregistrés dans le bac Icon Maker Souhaitez-vous continuer sans enregistrer ces changements ?"
   },
@@ -1756,25 +1159,10 @@
   "your_webcam_may_already_be_in_use_6cd64c25": {
     "message": "Votre caméra peut être déjà en cours d’utilisation."
   },
-<<<<<<< HEAD
-  "zeta_5ef24f0e": {
-    "message": "Zêta"
-  },
-  "zoom_f3e54d69": {
-    "message": "Zoom"
-  },
-  "zoom_in_image_bb97d4f": {
-    "message": "Image zoom"
-  },
-  "zoom_out_image_d0a0a2ec": {
-    "message": "Image dézoom"
-  }
-=======
   "zeta_5ef24f0e": { "message": "Zêta" },
   "zoom_f3e54d69": { "message": "Zoom" },
   "zoom_in_image_bb97d4f": { "message": "Image zoom" },
   "zoom_out_image_d0a0a2ec": { "message": "Image dézoom" }
->>>>>>> 8e93bf79
 }
 
 
