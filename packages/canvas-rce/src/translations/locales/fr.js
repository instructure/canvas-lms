/*
 * Copyright (C) 2021 - present Instructure, Inc.
 *
 * This file is part of Canvas.
 *
 * Canvas is free software: you can redistribute it and/or modify it under
 * the terms of the GNU Affero General Public License as published by the Free
 * Software Foundation, version 3 of the License.
 *
 * Canvas is distributed in the hope that it will be useful, but WITHOUT ANY
 * WARRANTY; without even the implied warranty of MERCHANTABILITY or FITNESS FOR
 * A PARTICULAR PURPOSE. See the GNU Affero General Public License for more
 * details.
 *
 * You should have received a copy of the GNU Affero General Public License along
 * with this program. If not, see <http://www.gnu.org/licenses/>.
 */

import formatMessage from '../../format-message'
import '../tinymce/fr_FR'

const locale = {
  "access_the_pretty_html_editor_37168efe": {
    "message": "Accéder à l’éditeur HTML embelli"
  },
  "accessibility_checker_b3af1f6c": {
    "message": "Vérificateur d’accessibilité"
  },
  "action_to_take_b626a99a": { "message": "Action à effectuer :" },
  "add_8523c19b": { "message": "Ajouter" },
  "add_a_caption_2a915239": { "message": "Ajouter une légende" },
  "add_alt_text_for_the_image_48cd88aa": {
    "message": "Ajouter un texte alternatif à l’image"
  },
  "add_another_f4e50d57": { "message": "Ajouter un autre" },
  "add_cc_subtitles_55f0394e": { "message": "Ajouter CC/Sous-titres" },
  "add_image_60b2de07": { "message": "Ajouter une image" },
  "additional_considerations_f3801683": {
    "message": "Considérations supplémentaires"
  },
  "adjacent_links_with_the_same_url_should_be_a_singl_7a1f7f6c": {
    "message": "Les liens adjacents vers une même URL ne devraient former qu''un seul lien."
  },
  "aleph_f4ffd155": { "message": "Aleph" },
<<<<<<< HEAD
=======
  "align_11050992": { "message": "Aligner" },
>>>>>>> 0889f4aa
  "alignment_and_lists_5cebcb69": { "message": "Alignement et listes" },
  "all_4321c3a1": { "message": "Tous" },
  "all_apps_a50dea49": { "message": "Toutes les applications" },
  "alpha_15d59033": { "message": "Alpha" },
  "alphabetical_55b5b4e0": { "message": "Alphabétique" },
  "alt_attribute_text_should_not_contain_more_than_12_e21d4040": {
    "message": "Le texte de l’attribut alt ne devrait pas dépasser 140 caractères."
  },
  "alt_text_611fb322": { "message": "Texte alternatif" },
  "amalg_coproduct_c589fb12": { "message": "Amalg (coproduit)" },
  "an_error_occured_reading_the_file_ff48558b": {
    "message": "Une erreur est survenue pendant la lecture du fichier."
  },
  "an_error_occurred_making_a_network_request_d1bda348": {
    "message": "Une erreur est survenue lors de la réalisation d''une requête réseau"
  },
  "an_error_occurred_uploading_your_media_71f1444d": {
    "message": "Une erreur est survenue lors de l’envoi de votre média."
  },
  "and_7fcc2911": { "message": "Et" },
  "angle_c5b4ec50": { "message": "Angle" },
  "announcement_list_da155734": { "message": "Liste des annonces" },
  "announcements_a4b8ed4a": { "message": "Annonces" },
  "apply_781a2546": { "message": "Appliquer" },
  "apply_changes_to_all_instances_of_this_icon_maker__2642f466": {
    "message": "Appliquer les modifications à toutes les instances de cette icône Icon Maker dans le cours"
  },
  "approaches_the_limit_893aeec9": { "message": "Approche de la limite" },
  "approximately_e7965800": { "message": "Approximativement égal à" },
  "apps_54d24a47": { "message": "Applications" },
<<<<<<< HEAD
=======
  "are_you_sure_you_want_to_cancel_changes_you_made_m_c5210496": {
    "message": "Êtes-vous sûr de vouloir annuler ? Les changements effectués ne seront peut-être pas sauvegardés."
  },
>>>>>>> 0889f4aa
  "arrows_464a3e54": { "message": "Flèches" },
  "art_icon_8e1daad": { "message": "Icône art" },
  "aspect_ratio_will_be_preserved_cb5fdfb8": {
    "message": "Les proportions seront préservées."
  },
  "assignments_1e02582c": { "message": "Travaux" },
  "asterisk_82255584": { "message": "Astérisque" },
  "attributes_963ba262": { "message": "Attributs" },
  "audio_and_video_recording_not_supported_please_use_5ce3f0d7": {
    "message": "Enregistrement audio et vidéo non pris en charge, veuillez utiliser un autre navigateur."
  },
  "audio_options_feb58e2c": { "message": "Options audio" },
  "audio_options_tray_33a90711": { "message": "Tiroir des options audio" },
  "audio_player_for_title_20cc70d": {
    "message": "Lecteur audio pour { title }"
  },
  "auto_saved_content_exists_would_you_like_to_load_t_fee528f2": {
    "message": "Du contenu enregistré automatiquement existe. Souhaitez-vous charger le contenu enregistré automatiquement à la place ?"
  },
  "available_folders_694d0436": { "message": "Dossiers disponibles" },
  "backslash_b2d5442d": { "message": "Barre oblique inverse" },
  "bar_ec63ed6": { "message": "Barre" },
  "basic_554cdc0a": { "message": "Basique" },
  "because_501841b": { "message": "Car" },
  "below_81d4dceb": { "message": "En-dessous" },
  "beta_cb5f307e": { "message": "Bêta" },
  "big_circle_16b2e604": { "message": "Cercle englobant" },
  "binomial_coefficient_ea5b9bb7": { "message": "Coefficient binomial" },
  "black_4cb01371": { "message": "Noir" },
  "blue_daf8fea9": { "message": "Bleu" },
  "bottom_15a2a9be": { "message": "Bas" },
  "bottom_third_5f5fec1d": { "message": "Tiers inférieur" },
  "bowtie_5f9629e4": { "message": "Nœud papillon" },
  "brick_f2656265": { "message": "Brique" },
  "c_2001_acme_inc_283f7f80": { "message": "(c) 2001 Acme Inc." },
  "cancel_caeb1e68": { "message": "Annuler" },
  "cap_product_3a5265a6": { "message": "Produit de la famille" },
<<<<<<< HEAD
=======
  "center_align_e68d9997": { "message": "Alignement central" },
>>>>>>> 0889f4aa
  "centered_dot_64d5e378": { "message": "Point médian" },
  "centered_horizontal_dots_451c5815": {
    "message": "Points médians horizontaux"
  },
  "change_alt_text_92654906": { "message": "Modifier le texte alternatif" },
  "change_heading_tag_to_paragraph_a61e3113": {
    "message": "Changer la balise d’en-tête en balise paragraphe"
  },
  "change_only_this_heading_s_level_903cc956": {
    "message": "Changer uniquement ce niveau d’en-tête"
<<<<<<< HEAD
  },
  "change_text_color_1aecb912": { "message": "Changer la couleur du texte" },
=======
  },
  "change_text_color_1aecb912": { "message": "Changer la couleur du texte" },
  "changes_you_made_may_not_be_saved_4e8db973": {
    "message": "Les changements effectués ne seront peut-être pas sauvegardés."
  },
  "characters_9d897d1c": { "message": "Caractères" },
  "characters_no_spaces_485e5367": { "message": "Caractères (sans espaces)" },
>>>>>>> 0889f4aa
  "check_accessibility_3c78211c": { "message": "Vérifier l’accessibilité" },
  "checking_for_accessibility_issues_fac18c6d": {
    "message": "Recherche de problèmes d’accessibilité en cours"
  },
  "chi_54a32644": { "message": "Chi" },
  "choose_caption_file_9c45bc4e": {
    "message": "Choisir le fichier de légende"
  },
  "choose_usage_rights_33683854": {
    "message": "Choisir les droits d’utilisation..."
  },
  "circle_484abe63": { "message": "Cercle" },
<<<<<<< HEAD
=======
  "circle_unordered_list_9e3a0763": {
    "message": "liste non ordonnée à puces rondes"
  },
>>>>>>> 0889f4aa
  "clear_2084585f": { "message": "Effacer" },
  "clear_image_3213fe62": { "message": "Effacer image" },
  "clear_selected_file_82388e50": {
    "message": "Effacer le fichier sélectionné"
  },
  "clear_selected_file_filename_2fe8a58e": {
    "message": "Effacer le fichier sélectionné : { filename }"
  },
  "click_or_shift_click_for_the_html_editor_25d70bb4": {
    "message": "Cliquez ou faites Maj+clic pour accéder à l''éditeur HTML."
  },
  "click_to_embed_imagename_c41ea8df": {
    "message": "Cliquez pour intégrer { imageName }"
  },
  "click_to_hide_preview_3c707763": {
    "message": "Cliquez pour masquer l’aperçu"
  },
  "click_to_insert_a_link_into_the_editor_c19613aa": {
    "message": "Cliquez pour insérer un lien dans l''éditeur."
  },
  "click_to_show_preview_faa27051": {
    "message": "Cliquez pour afficher l’aperçu"
  },
  "close_a_menu_or_dialog_also_returns_you_to_the_edi_739079e6": {
    "message": "Fermer un menu ou une boîte de dialogue. Permet également de revenir à la zone d''édition."
  },
  "close_accessibility_checker_29d1c51e": {
    "message": "Fermer le vérificateur d''accessibilité"
  },
  "close_d634289d": { "message": "Fermer" },
  "closed_caption_file_must_be_less_than_maxkb_kb_5880f752": {
    "message": "Le fichier de sous-titres doit faire moins de { maxKb } Ko."
  },
  "closed_captions_subtitles_e6aaa016": { "message": "Sous-titres" },
  "clubs_suit_c1ffedff": { "message": "Trèfle (cartes à jouer)" },
  "collaborations_5c56c15f": { "message": "Collaborations" },
  "collapse_to_hide_types_1ab46d2e": {
    "message": "Réduisez pour masquer { types }"
  },
  "color_picker_6b359edf": { "message": "Nuancier" },
  "color_picker_colorname_selected_ad4cf400": {
    "message": "Nuancier ({ colorName } sélectionné)"
  },
  "column_e1ae5c64": { "message": "Colonne" },
  "column_group_1c062368": { "message": "Groupe de colonnes" },
  "complex_numbers_a543d004": { "message": "Nombres complexes" },
  "computer_1d7dfa6f": { "message": "Ordinateur" },
  "congruent_5a244acd": { "message": "Congruent" },
  "contains_311f37b7": { "message": "Contient" },
  "content_1440204b": { "message": "Contenu" },
  "content_is_still_being_uploaded_if_you_continue_it_8f06d0cb": {
    "message": "Le contenu est toujours en cours de téléchargement, si vous continuez, il ne sera pas intégré correctement."
  },
  "content_subtype_5ce35e88": { "message": "Sous-type de contenu" },
  "content_type_2cf90d95": { "message": "Type de contenu" },
  "coproduct_e7838082": { "message": "Coproduit" },
  "copyright_holder_66ee111": { "message": "Détenteur des droits d’auteur :" },
<<<<<<< HEAD
=======
  "could_not_insert_content_itemtype_items_are_not_cu_638dfecd": {
    "message": "Impossible d''insérer le contenu : Les éléments « { itemType } » ne sont pas pris en charge par Canvas pour le moment."
  },
  "count_40eced3b": { "message": "Compter" },
>>>>>>> 0889f4aa
  "count_plural_0_0_words_one_1_word_other_words_acf32eca": {
    "message": "{ count, plural,\n     =0 {0 mot}\n    one {1 mot}\n  other {# mots}\n}"
  },
  "count_plural_one_item_loaded_other_items_loaded_857023b7": {
    "message": "{ count, plural,\n    one {# élément chargé}\n  other {# éléments chargés}\n}"
  },
  "course_documents_104d76e0": { "message": "Documents du cours" },
  "course_files_62deb8f8": { "message": "Fichiers du cours" },
  "course_files_a31f97fc": { "message": "Fichiers du cours" },
  "course_images_f8511d04": { "message": "Images du cours" },
<<<<<<< HEAD
=======
  "course_link_b369426": { "message": "Lien de cours" },
>>>>>>> 0889f4aa
  "course_links_b56959b9": { "message": "Liens du cours" },
  "course_media_ec759ad": { "message": "Médias du cours" },
  "course_navigation_dd035109": { "message": "Barre de navigation des cours" },
  "create_icon_110d6463": { "message": "Créer une icône" },
<<<<<<< HEAD
=======
  "create_icon_maker_icon_c716bffe": {
    "message": "Créer une icône Icon Maker"
  },
>>>>>>> 0889f4aa
  "creative_commons_license_725584ae": {
    "message": "Licence Creative Commons :"
  },
  "crop_image_41bf940c": { "message": "Rogner image" },
  "crop_image_807ebb08": { "message": "Rogner l’image" },
  "cup_product_14174434": { "message": "Cup-produit" },
  "current_image_f16c249c": { "message": "Image actuelle" },
  "current_volume_level_c55ab825": { "message": "Niveau de volume actuel" },
  "custom_6979cd81": { "message": "Personnalisé" },
  "cyan_c1d5f68a": { "message": "Cyan" },
  "dagger_57e0f4e5": { "message": "Obèle" },
  "date_added_ed5ad465": { "message": "Date ajoutée" },
  "decorative_icon_9a7f3fc3": { "message": "Icône décorative" },
  "decorative_image_fde98579": { "message": "Image décorative" },
  "decorative_type_upper_f2c95e3": { "message": "{ TYPE_UPPER } décoratif" },
<<<<<<< HEAD
  "deep_purple_bb3e2907": { "message": "Violet foncé" },
=======
  "decrease_indent_d9cf469d": { "message": "Diminuer le retrait" },
  "deep_purple_bb3e2907": { "message": "Violet foncé" },
  "default_bulleted_unordered_list_47079da8": {
    "message": "liste à puce non ordonnée par défaut"
  },
  "default_numerical_ordered_list_48dd3548": {
    "message": "liste à puce ordonnée par défaut"
  },
>>>>>>> 0889f4aa
  "definite_integral_fe7ffed1": { "message": "Intégrale définie" },
  "degree_symbol_4a823d5f": { "message": "Symbole degré" },
  "delimiters_4db4840d": { "message": "Délimiteurs" },
  "delta_53765780": { "message": "Delta" },
  "describe_the_icon_f6a18823": { "message": "(Décrire l’icône)" },
  "describe_the_type_ff448da5": { "message": "(Décrire le { TYPE })" },
  "describe_the_video_2fe8f46a": { "message": "(Décrivez la vidéo)" },
  "description_436c48d7": { "message": "Description" },
  "details_98a31b68": { "message": "Détails" },
  "diagonal_dots_7d71b57e": { "message": "Points en diagonale" },
  "diamond_b8dfe7ae": { "message": "Diamant" },
  "diamonds_suit_526abaaf": { "message": "Carreau (cartes)" },
  "digamma_258ade94": { "message": "Digamma" },
  "dimension_type_f5fa9170": { "message": "Type de dimension" },
  "dimensions_45ddb7b7": { "message": "Dimensions" },
  "directionality_26ae9e08": { "message": "Direction" },
  "directly_edit_latex_b7e9235b": {
    "message": "Modifier directement le LaTeX"
  },
  "disable_preview_222bdf72": { "message": "Désactiver l’aperçu" },
  "discussions_a5f96392": { "message": "Discussions" },
  "discussions_index_6c36ced": { "message": "Index des discussions" },
  "disjoint_union_e74351a8": { "message": "Union disjointe" },
  "display_options_315aba85": { "message": "Afficher les options" },
  "display_text_link_opens_in_a_new_tab_75e9afc9": {
    "message": "Afficher le lien textuel (s’ouvre dans un nouvel onglet)"
  },
  "division_sign_72190870": { "message": "Signe Division" },
<<<<<<< HEAD
  "documents_81393201": { "message": "Documents" },
  "done_54e3d4b6": { "message": "Terminé" },
  "double_dagger_faf78681": { "message": "Double obèle" },
=======
  "document_678cd7bf": { "message": "Document" },
  "documents_81393201": { "message": "Documents" },
  "done_54e3d4b6": { "message": "Terminé" },
  "double_dagger_faf78681": { "message": "Double obèle" },
  "down_5831a426": { "message": "Vers le bas" },
>>>>>>> 0889f4aa
  "down_and_left_diagonal_arrow_40ef602c": {
    "message": "Flèche diagonale bas gauche"
  },
  "down_and_right_diagonal_arrow_6ea0f460": {
    "message": "Flèche diagonale bas droit"
  },
  "download_filename_2baae924": { "message": "Télécharger { filename }" },
  "downward_arrow_cca52012": { "message": "Flèche pointant vers le bas" },
  "downward_pointing_triangle_2a12a601": {
    "message": "Triangle pointant vers le bas"
  },
  "drag_a_file_here_1bf656d5": { "message": "Glisser un fichier ici" },
  "drag_and_drop_or_click_to_browse_your_computer_60772d6d": {
    "message": "Glissez et déposez ou cliquez pour rechercher sur votre ordinateur"
  },
  "drag_handle_use_up_and_down_arrows_to_resize_e29eae5c": {
    "message": "Glisser-déposer. Utiliser les flèches vers le haut et vers le bas pour redimensionner"
  },
  "due_multiple_dates_cc0ee3f5": { "message": "À rendre le : Plusieurs dates" },
  "due_when_7eed10c6": { "message": "À rendre le : { when }" },
  "edit_alt_text_for_this_icon_instance_9c6fc5fd": {
    "message": "Modifier le texte alternatif pour cette instance d''icône"
  },
  "edit_c5fbea07": { "message": "Modifier" },
  "edit_course_link_5a5c3c59": { "message": "Modifier le lien du cours" },
<<<<<<< HEAD
=======
  "edit_equation_f5279959": { "message": "Modifier l''équation" },
>>>>>>> 0889f4aa
  "edit_existing_icon_maker_icon_5d0ebb3f": {
    "message": "Modifier l''icône Icon Maker existante"
  },
  "edit_icon_2c6b0e91": { "message": "Icône d''édition" },
  "edit_link_7f53bebb": { "message": "Modifier lien" },
  "editor_statusbar_26ac81fc": { "message": "Barre d''état de l''éditeur" },
  "element_starting_with_start_91bf4c3b": {
    "message": "Élément commençant par { start }"
  },
  "embed_828fac4a": { "message": "Intégrer" },
  "embed_code_314f1bd5": { "message": "Embarquer du code" },
<<<<<<< HEAD
=======
  "embed_content_from_external_tool_3397ad2d": {
    "message": "Intégrez des contenus provenant d''outils externes"
  },
>>>>>>> 0889f4aa
  "embed_image_1080badc": { "message": "Incorporer l’image" },
  "embed_video_a97a64af": { "message": "Intégrer la vidéo" },
  "embedded_content_aaeb4d3d": { "message": "contenu intégré" },
  "empty_set_91a92df4": { "message": "Ensemble vide" },
  "encircled_dot_8f5e51c": { "message": "Point encerclé" },
  "encircled_minus_72745096": { "message": "Signe moins encerclé" },
  "encircled_plus_36d8d104": { "message": "Signe plus encerclé" },
  "encircled_times_5700096d": { "message": "Signe multiplication encerclé" },
  "engineering_icon_f8f3cf43": { "message": "Icône ingénierie" },
  "english_icon_25bfe845": { "message": "Icône anglais" },
  "enter_at_least_3_characters_to_search_4f037ee0": {
    "message": "Saisissez au moins 3 caractères pour lancer une recherche."
  },
  "epsilon_54bb8afa": { "message": "Epsilon" },
  "epsilon_variant_d31f1e77": { "message": "Epsilon (variante)" },
  "equals_sign_c51bdc58": { "message": "Signe Égal" },
<<<<<<< HEAD
  "equation_editor_39fbc3f1": { "message": "Éditeur d''équations" },
=======
  "equation_1c5ac93c": { "message": "Équation" },
  "equation_editor_39fbc3f1": { "message": "Éditeur d''équations" },
  "equilibrium_6ff3040b": { "message": "Equilibrium" },
>>>>>>> 0889f4aa
  "equivalence_class_7b0f11c0": { "message": "Classe d''équivalence" },
  "equivalent_identity_654b3ce5": { "message": "Équivalent (identité)" },
  "eta_b8828f99": { "message": "Êta" },
  "exists_2e62bdaa": { "message": "Existe" },
  "exit_fullscreen_b7eb0aa4": { "message": "Quitter le mode plein écran" },
  "expand_preview_by_default_2abbf9f8": {
    "message": "Étendre l’aperçu par défaut"
  },
  "expand_to_see_types_f5d29352": {
    "message": "Étendez pour afficher { types }"
  },
<<<<<<< HEAD
=======
  "external_link_d3f9e62a": { "message": "Lien externe" },
  "external_tool_frame_70b32473": { "message": "Cadre d''outil externe" },
>>>>>>> 0889f4aa
  "external_tools_6e77821": { "message": "Outils externes" },
  "extra_large_b6cdf1ff": { "message": "Extra Large" },
  "extra_small_9ae33252": { "message": "Très petit" },
  "extracurricular_icon_67c8ca42": { "message": "Icône extrascolaire" },
  "f_function_fe422d65": { "message": "F (fonction)" },
  "failed_getting_file_contents_e9ea19f4": {
    "message": "Échec de la récupération des contenus de fichiers"
  },
<<<<<<< HEAD
=======
  "failed_to_retrieve_content_from_external_tool_5899c213": {
    "message": "Impossible de récupérer le contenu de l’outil externe"
  },
>>>>>>> 0889f4aa
  "file_name_8fd421ff": { "message": "Nom du fichier" },
  "file_storage_quota_exceeded_b7846cd1": {
    "message": "Quota de stockage de fichiers dépassé"
  },
  "file_url_c12b64be": { "message": "URL du fichier" },
  "filename_file_icon_602eb5de": { "message": "{ filename } icône de fichier" },
  "filename_image_preview_6cef8f26": {
    "message": "{ filename } prévisualisation des images"
  },
  "filename_text_preview_e41ca2d8": {
    "message": "{ filename } prévisualisation de texte"
  },
  "files_c300e900": { "message": "Fichiers" },
  "files_index_af7c662b": { "message": "Index des fichiers" },
  "finish_bc343002": { "message": "Terminer" },
  "fix_heading_hierarchy_f60884c4": {
    "message": "Corriger la hiérarchie des en-têtes"
  },
  "flat_music_76d5a5c3": { "message": "Bémol (musique)" },
  "focus_element_options_toolbar_18d993e": {
    "message": "Barre d''outils d''éléments de focus"
  },
  "folder_tree_fbab0726": { "message": "Arborescence" },
  "for_all_b919f972": { "message": "Pour tous" },
  "format_4247a9c5": { "message": "Format" },
  "format_as_a_list_142210c3": { "message": "Présenter sous forme de liste" },
  "formatting_5b143aa8": { "message": "Formatage" },
  "forward_slash_3f90f35e": { "message": "Barre oblique" },
  "found_auto_saved_content_3f6e4ca5": {
    "message": "Contenu d’enregistrement auto trouvé"
  },
  "found_count_plural_0_results_one_result_other_resu_46aeaa01": {
    "message": "{ count, plural,\n     =0 {# résultats}\n    one {# résultat}\n  other {# résultats}\n} trouvé(s)"
  },
  "fraction_41bac7af": { "message": "Fraction" },
  "fullscreen_873bf53f": { "message": "Plein écran" },
  "gamma_1767928": { "message": "Gamma" },
  "generating_preview_45b53be0": {
    "message": "Création de l''aperçu en cours..."
  },
  "gif_png_format_images_larger_than_size_kb_are_not__7af3bdbd": {
    "message": "Les format d''images GIF/PNG d''une taille supérieure à { size } Ko ne sont pas pris en charge pour le moment."
  },
  "go_to_the_editor_s_menubar_e6674c81": {
    "message": "Aller à la barre de menu de l''éditeur"
  },
  "go_to_the_editor_s_toolbar_a5cb875f": {
    "message": "Aller à la barre d''outils de l''éditeur"
  },
  "grades_a61eba0a": { "message": "Notes" },
  "greater_than_e98af662": { "message": "Supérieur à" },
  "greater_than_or_equal_b911949a": { "message": "Supérieur ou égal à" },
  "greek_65c5b3f7": { "message": "Grec" },
  "green_15af4778": { "message": "Vert" },
  "grey_a55dceff": { "message": "Gris" },
  "group_documents_8bfd6ae6": { "message": "Documents du groupe" },
  "group_files_4324f3df": { "message": "Fichiers de groupe" },
  "group_files_82e5dcdb": { "message": "Fichiers du groupe" },
  "group_images_98e0ac17": { "message": "Images du groupe" },
  "group_isomorphism_45b1458c": { "message": "Isomorphisme de groupe" },
<<<<<<< HEAD
=======
  "group_link_63e626b3": { "message": "Lien de groupe" },
>>>>>>> 0889f4aa
  "group_links_9493129e": { "message": "Liens du groupe" },
  "group_media_2f3d128a": { "message": "Fichier multimédia du groupe" },
  "group_navigation_99f191a": { "message": "Barre de navigation des groupes" },
  "h_bar_bb94deae": { "message": "Barre H" },
  "hat_ea321e35": { "message": "Chapeau" },
  "header_column_f27433cb": { "message": "Colonne d’en-tête" },
  "header_row_and_column_ec5b9ec": { "message": "Ligne et colonne d’en-têtes" },
  "header_row_f33eb169": { "message": "Ligne d’en-tête" },
  "heading_2_5b84eed2": { "message": "En-tête 2" },
  "heading_3_2c83de44": { "message": "En-tête 3" },
  "heading_4_b2e74be7": { "message": "En-tête 4" },
  "heading_levels_should_not_be_skipped_3947c0e0": {
    "message": "Les niveaux d’en-têtes ne doivent pas être passés."
  },
  "heading_starting_with_start_42a3e7f9": {
    "message": "En-tête commençant par { start }"
  },
  "headings_should_not_contain_more_than_120_characte_3c0e0cb3": {
    "message": "Les en-têtes ne devraient pas dépasser 120 caractères."
  },
  "health_icon_8d292eb5": { "message": "Icône santé" },
  "hearts_suit_e50e04ca": { "message": "Cœur (cartes)" },
  "height_69b03e15": { "message": "Hauteur" },
  "hexagon_d8468e0d": { "message": "Hexagone" },
  "hide_description_bfb5502e": { "message": "Masquer la description" },
  "hide_title_description_caf092ef": {
    "message": "Masquer la description { title }"
  },
  "highlight_an_element_to_activate_the_element_optio_60e1e56b": {
    "message": "Surlignez un élément pour activer la barre d''outils des options de cet élément"
  },
  "home_351838cd": { "message": "Accueil" },
  "html_code_editor_fd967a44": { "message": "éditeur de code html" },
<<<<<<< HEAD
=======
  "html_editor_fb2ab713": { "message": "Éditeur HTML" },
>>>>>>> 0889f4aa
  "i_have_obtained_permission_to_use_this_file_6386f087": {
    "message": "J’ai obtenu l’autorisation d’utiliser ce fichier."
  },
  "i_hold_the_copyright_71ee91b1": {
    "message": "Je détiens les droits d’auteur"
  },
  "icon_215a1dc6": { "message": "Icône" },
  "icon_8168b2f8": { "message": "icône" },
  "icon_color_b86dd6d6": { "message": "Icône couleur" },
  "icon_maker_icons_cc560f7e": { "message": "Icônes Icon Maker" },
  "icon_options_7e32746e": { "message": "Options d’icône" },
  "icon_options_tray_2b407977": { "message": "Bac des options d''icône" },
  "icon_preview_1782a1d9": { "message": "Aperçu de l’icône" },
  "icon_shape_30b61e7": { "message": "Forme de l’icône" },
  "icon_size_9353edea": { "message": "Taille de l’icône" },
  "if_left_empty_link_text_will_display_as_course_lin_61087540": {
    "message": "Si le lien est laissé vide, le texte sera affiché sous forme de nom du lien du cours."
  },
  "if_usage_rights_are_required_the_file_will_not_pub_841e276e": {
    "message": "Si les Droits d’utilisation sont requis, le fichier ne sera pas publié tant qu’il n’aura pas été activé sur la page des Fichiers."
  },
  "if_you_do_not_select_usage_rights_now_this_file_wi_14e07ab5": {
    "message": "Si vous ne sélectionnez pas de droits d''utilisation maintenant, ce fichier sera envoyé mais non publié."
  },
  "image_8ad06": { "message": "Image" },
  "image_c1c98202": { "message": "image" },
  "image_filenames_should_not_be_used_as_the_alt_attr_bcfd7780": {
    "message": "Les noms de fichiers des images ne doivent pas être utilisés comme attributs alt décrivant le contenu de l''image"
  },
  "image_options_5412d02c": { "message": "Options d''image" },
  "image_options_tray_90a46006": { "message": "Bac des options d''image" },
  "image_to_crop_3a34487d": { "message": "Image à rogner" },
  "image_with_filename_file_aacd7180": {
    "message": "Image ayant pour nom de fichier { file }"
  },
  "images_7ce26570": { "message": "Images" },
  "images_should_include_an_alt_attribute_describing__b86d6a86": {
    "message": "Les images doivent inclure un attribut alt qui décrit le contenu de l''image."
  },
  "imaginary_portion_of_complex_number_2c733ffa": {
    "message": "Portion imaginaire (d''un nombre complexe)"
  },
  "in_element_of_19ca2f33": { "message": "Appartient à (élément de)" },
<<<<<<< HEAD
=======
  "increase_indent_6af90f7c": { "message": "Augmenter le retrait" },
>>>>>>> 0889f4aa
  "indefinite_integral_6623307e": { "message": "Intégrale indéfinie" },
  "indigo_2035fc55": { "message": "Indigo" },
  "inference_fed5c960": { "message": "Inférence" },
  "infinity_7a10f206": { "message": "Infini" },
  "insert_593145ef": { "message": "Insérer" },
  "insert_link_6dc23cae": { "message": "Insérer un lien" },
<<<<<<< HEAD
=======
  "insert_math_equation_57c6e767": {
    "message": "Insérer une équation mathématique"
  },
>>>>>>> 0889f4aa
  "integers_336344e1": { "message": "Entiers" },
  "intersection_cd4590e4": { "message": "Intersection" },
  "invalid_entry_f7d2a0f5": { "message": "Entrée non valide" },
  "invalid_file_c11ba11": { "message": "Fichier non valide" },
  "invalid_file_type_881cc9b2": { "message": "Type de fichier non valide" },
  "invalid_url_cbde79f": { "message": "URL non valide" },
  "iota_11c932a9": { "message": "Iota" },
  "issue_num_total_f94536cf": { "message": "Problème { num }/{ total }" },
  "kappa_2f14c816": { "message": "Kappa" },
  "kappa_variant_eb64574b": { "message": "Kappa (variante)" },
  "keyboard_shortcuts_ed1844bd": { "message": "Raccourcis clavier" },
  "keyboards_navigate_to_links_using_the_tab_key_two__5fab8c82": {
    "message": "Les utilisateurs au clavier passent de lien en lien avec la touche tab. Lorsque deux liens vers une même destination sont directement côte à côte, cela peut perturber les utilisateurs navigant au clavier."
  },
  "lambda_4f602498": { "message": "Lambda" },
  "language_arts_icon_a798b0f8": { "message": "Icône Arts de la langue" },
  "languages_icon_9d20539": { "message": "Icône langues" },
  "large_9c5e80e7": { "message": "Grand" },
  "learn_more_about_adjacent_links_2cb9762c": {
    "message": "Apprenez-en davantage sur les liens adjacents"
  },
  "learn_more_about_color_contrast_c019dfb9": {
    "message": "Apprenez-en davantage sur le contraste couleur"
  },
  "learn_more_about_organizing_page_headings_8a7caa2e": {
    "message": "Apprenez-en davantage sur la façon d’organiser les en-têtes de page"
  },
  "learn_more_about_proper_page_heading_structure_d2959f2d": {
    "message": "Apprenez-en davantage sur la bonne structure des en-têtes de page"
  },
  "learn_more_about_table_headers_5f5ee13": {
    "message": "Apprenez-en davantage sur les en-têtes de tableaux"
  },
  "learn_more_about_using_alt_text_for_images_5698df9a": {
    "message": "Apprenez-en davantage sur l’utilisation de texte dans les images"
  },
  "learn_more_about_using_captions_with_tables_36fe496f": {
    "message": "Apprenez-en davantage sur l’utilisation de légendes dans les tableaux"
  },
  "learn_more_about_using_filenames_as_alt_text_264286af": {
    "message": "Apprenez-en davantage sur l’utilisation de noms de fichiers comme texte alternatif"
  },
  "learn_more_about_using_lists_4e6eb860": {
    "message": "Apprenez-en davantage sur l’utilisation des listes"
  },
  "learn_more_about_using_scope_attributes_with_table_20df49aa": {
    "message": "Apprenez-en davantage sur l’utilisation de l''attribut Scope dans les tableaux"
  },
  "leave_as_is_4facfe55": { "message": "Laisser tel quel" },
<<<<<<< HEAD
=======
  "left_3ea9d375": { "message": "Gauche" },
  "left_align_43d95491": { "message": "Alignement à gauche" },
>>>>>>> 0889f4aa
  "left_angle_bracket_c87a6d07": { "message": "Crochet angulaire à gauche" },
  "left_arrow_4fde1a64": { "message": "Flèche gauche" },
  "left_arrow_with_hook_5bfcad93": { "message": "Flèche gauche avec crochet" },
  "left_ceiling_ee9dd88a": { "message": "Plafond à gauche" },
  "left_curly_brace_1726fb4": { "message": "Accolade gauche" },
  "left_downard_harpoon_arrow_1d7b3d2e": {
    "message": "Flèche harpon gauche pointant vers le bas"
  },
  "left_floor_29ac2274": { "message": "Plancher en bas" },
  "left_to_right_e9b4fd06": { "message": "De gauche à droite" },
  "left_upward_harpoon_arrow_3a562a96": {
    "message": "Flèche harpon gauche pointant vers le haut"
  },
  "leftward_arrow_1e4765de": { "message": "Flèche vers la gauche" },
  "leftward_pointing_triangle_d14532ce": {
    "message": "Triangle pointant vers la gauche"
  },
  "less_than_a26c0641": { "message": "Inférieur à" },
  "less_than_or_equal_be5216cb": { "message": "Inférieur ou égal à" },
  "library_icon_ae1e54cf": { "message": "Icône bibliothèque" },
  "light_blue_5374f600": { "message": "Bleu clair" },
  "link_7262adec": { "message": "Lien" },
  "link_options_a16b758b": { "message": "Options de lien" },
  "link_with_text_starting_with_start_b3fcbe71": {
    "message": "Lien dont le texte commence par { start }"
  },
  "links_14b70841": { "message": "Liens" },
  "links_to_an_external_site_de74145d": {
    "message": "Connexions vers un site externe."
  },
  "lists_should_be_formatted_as_lists_f862de8d": {
    "message": "Les listes doivent être présentées sous forme de listes."
  },
  "load_more_35d33c7": { "message": "En charger plus" },
  "loading_25990131": { "message": "Chargement..." },
  "loading_bde52856": { "message": "Chargement" },
  "loading_closed_captions_subtitles_failed_95ceef47": {
    "message": "échec du chargement des sous-titres/sous-titres codés"
  },
<<<<<<< HEAD
  "loading_failed_b3524381": { "message": "Échec du chargement..." },
  "loading_failed_e6a9d8ef": { "message": "Le chargement a échoué." },
  "loading_folders_d8b5869e": { "message": "Chargement des dossiers" },
=======
  "loading_external_tool_d839042c": {
    "message": "Chargement de l''Outil externe"
  },
  "loading_failed_b3524381": { "message": "Échec du chargement..." },
  "loading_failed_e6a9d8ef": { "message": "Le chargement a échoué." },
  "loading_folders_d8b5869e": { "message": "Chargement des dossiers" },
  "loading_placeholder_for_filename_792ef5e8": {
    "message": "Chargement de l’élément de substitution pour { fileName }"
  },
>>>>>>> 0889f4aa
  "loading_please_wait_d276220a": {
    "message": "Chargement en cours, veuillez patienter"
  },
  "loading_preview_9f077aa1": { "message": "Chargement de l’aperçu" },
  "locked_762f138b": { "message": "Verrouillé" },
  "logical_equivalence_76fca396": { "message": "Équivalence logique" },
  "logical_equivalence_short_8efd7b4f": {
    "message": "Équivalence logique (court)"
  },
  "logical_equivalence_short_and_thick_1e1f654d": {
    "message": "Équivalence logique (court et épais)"
  },
  "logical_equivalence_thick_662dd3f2": {
    "message": "Équivalence logique (épais)"
  },
  "low_horizontal_dots_cc08498e": { "message": "Points horizontaux bas" },
  "magenta_4a65993c": { "message": "Magenta" },
  "maps_to_e5ef7382": { "message": "Correspond à" },
  "math_icon_ad4e9d03": { "message": "Icône maths" },
  "media_af190855": { "message": "Média" },
  "media_file_is_processing_please_try_again_later_58a6d49": {
    "message": "Le fichier multimédia est en cours de traitement. Veuillez réessayer plus tard."
  },
  "medium_5a8e9ead": { "message": "Moyen" },
  "merge_links_2478df96": { "message": "Fusionner les liens" },
  "mic_a7f3d311": { "message": "Micro" },
  "microphone_disabled_15c83130": { "message": "Microphone désactivé" },
  "middle_27dc1d5": { "message": "Milieu" },
  "minimize_file_preview_da911944": {
    "message": "Réduire l’aperçu du fichier"
  },
  "minimize_video_20aa554b": { "message": "Réduire la vidéo" },
  "minus_fd961e2e": { "message": "Signe moins" },
  "minus_plus_3461f637": { "message": "Signe moins ou plus" },
  "misc_3b692ea7": { "message": "Divers" },
  "miscellaneous_e9818229": { "message": "Divers" },
  "modules_c4325335": { "message": "Modules" },
<<<<<<< HEAD
=======
  "moving_image_to_crop_directionword_6f66cde2": {
    "message": "Déplacement de l''image pour recadrer { directionWord }"
  },
>>>>>>> 0889f4aa
  "mu_37223b8b": { "message": "Mu" },
  "multi_color_image_63d7372f": { "message": "Image multicolore" },
  "multiplication_sign_15f95c22": { "message": "Signe multiplication" },
  "music_icon_4db5c972": { "message": "Icône musique" },
  "must_be_at_least_percentage_22e373b6": {
    "message": "Doit être au moins égal à { percentage }%"
  },
  "must_be_at_least_width_x_height_px_41dc825e": {
    "message": "Doit faire au moins { width } x { height } px"
  },
  "my_files_2f621040": { "message": "Mes fichiers" },
  "n_th_root_9991a6e4": { "message": "Racine n-ième" },
  "nabla_1e216d25": { "message": "Nabla" },
  "name_1aed4a1b": { "message": "Nom" },
  "name_color_ceec76ff": { "message": "{ name } ({ color })" },
  "natural_music_54a70258": { "message": "Bécarre (musique)" },
  "natural_numbers_3da07060": { "message": "Nombres naturels" },
  "navigate_through_the_menu_or_toolbar_415a4e50": {
    "message": "Naviguer dans le menu ou la barre d''outils"
  },
  "nested_greater_than_d852e60d": { "message": "Signé supérieur imbriqué" },
  "nested_less_than_27d17e58": { "message": "Signe inférieur imbriqué" },
  "next_40e12421": { "message": "Suivant" },
  "no_accessibility_issues_were_detected_f8d3c875": {
    "message": "Aucun problème d''accessibilité n’a été détecté."
  },
  "no_changes_to_save_d29f6e91": {
    "message": "Aucune modification à enregistrer."
  },
  "no_e16d9132": { "message": "Non" },
  "no_file_chosen_9a880793": { "message": "Aucun fichier sélectionné" },
  "no_headers_9bc7dc7f": { "message": "Absence d’en-têtes" },
  "no_preview_is_available_for_this_file_f940114a": {
    "message": "Aucun aperçu n’est disponible pour ce fichier."
  },
  "no_results_940393cf": { "message": "Aucun résultat." },
  "no_results_found_for_filterterm_ad1b04c8": {
    "message": "Aucun résultat trouvé pour { filterTerm }"
  },
  "no_video_1ed00b26": { "message": "Pas de vidéo" },
  "none_3b5e34d2": { "message": "Aucun" },
  "none_selected_b93d56d2": { "message": "Aucun sélectionné" },
  "not_equal_6e2980e6": { "message": "Non égal" },
  "not_in_not_an_element_of_fb1ffb54": {
    "message": "N''appartient pas à (n’est pas un élément de)"
  },
  "not_negation_1418ebb8": { "message": "Non (négation)" },
  "not_subset_dc2b5e84": { "message": "Pas un sous-ensemble de" },
  "not_subset_strict_23d282bf": {
    "message": "Pas un sous-ensemble de (strict)"
  },
  "not_superset_5556b913": { "message": "Pas un sur-ensemble de" },
  "not_superset_strict_24e06f36": {
    "message": "Pas un sur-ensemble de (strict)"
  },
  "nu_1c0f6848": { "message": "Nu" },
  "octagon_e48be9f": { "message": "Octogone" },
  "olive_6a3e4d6b": { "message": "Olive" },
  "omega_8f2c3463": { "message": "Oméga" },
  "one_of_the_following_styles_must_be_added_to_save__1de769aa": {
    "message": "L''un des styles suivants doit être ajouté pour enregistrer une icône : Couleur de l’icône, taille du contour, Texte d’icône ou Image"
  },
  "open_circle_e9bd069": { "message": "Cercle ouvert" },
  "open_this_keyboard_shortcuts_dialog_9658b83a": {
    "message": "Ouvrir cette boîte de dialogues des raccourcis clavier"
  },
  "open_title_application_fd624fc5": {
    "message": "Ouvrir l’application { title }"
  },
  "operators_a2ef9a93": { "message": "Opérateurs" },
  "or_9b70ccaa": { "message": "Ou" },
  "orange_81386a62": { "message": "Orange" },
<<<<<<< HEAD
=======
  "ordered_and_unordered_lists_cfadfc38": {
    "message": "Listes ordonnées et non ordonnées"
  },
>>>>>>> 0889f4aa
  "other_editor_shortcuts_may_be_found_at_404aba4a": {
    "message": "D''autres raccourcis de l''éditeur peuvent être trouvés à l''adresse suivante"
  },
  "outline_color_3ef2cea7": { "message": "Couleur du contour" },
  "outline_size_a6059a21": { "message": "Taille du contour" },
  "p_is_not_a_valid_protocol_which_must_be_ftp_http_h_adf13fc2": {
    "message": "{ p } n''est pas un protocole valable qui doit être ftp, http, https, mailto, skype, tel ou peut être omis"
  },
  "pages_e5414c2c": { "message": "Pages" },
  "paragraph_5e5ad8eb": { "message": "Paragraphe" },
  "paragraph_starting_with_start_a59923f8": {
    "message": "Paragraphe commençant par { start }"
  },
  "parallel_d55d6e38": { "message": "Parallèle" },
  "partial_derivative_4a9159df": { "message": "Dérivée partielle" },
  "paste_5963d1c1": { "message": "Coller" },
  "pause_12af3bb4": { "message": "Mettre en pause" },
  "pentagon_17d82ea3": { "message": "Pentagone" },
  "people_b4ebb13c": { "message": "Personnes" },
  "percentage_34ab7c2c": { "message": "Pourcentage" },
  "percentage_must_be_a_number_8033c341": {
    "message": "Le pourcentage doit être un nombre"
  },
  "performing_arts_icon_f3497486": { "message": "Icône arts du spectacle" },
  "perpendicular_7c48ede4": { "message": "Perpendiculaire" },
  "phi_4ac33b6d": { "message": "Phi" },
  "phi_variant_c9bb3ac5": { "message": "Phi (variante)" },
  "physical_education_icon_d7dffd3e": { "message": "Icône éducation physique" },
  "pi_dc4f0bd8": { "message": "Pi" },
  "pi_variant_10f5f520": { "message": "Pi (variante)" },
  "pink_68ad45cb": { "message": "Rose" },
  "pixels_52ece7d1": { "message": "Pixels" },
  "play_1a47eaa7": { "message": "Lecture" },
  "play_media_comment_35257210": {
    "message": "Lancer le commentaire sur média."
  },
  "play_media_comment_by_name_from_createdat_c230123d": {
    "message": "Lancer le commentaire sur média par { name } à partir de { createdAt }."
  },
  "please_allow_canvas_to_access_your_microphone_and__dc2c3079": {
    "message": "Veuillez autoriser Canvas à accéder à votre microphone et à votre webcam."
  },
  "plus_d43cd4ec": { "message": "Plus" },
  "plus_minus_f8be2e83": { "message": "Signe Plus ou moins" },
  "posted_when_a578f5ab": { "message": "Posté : { when }" },
  "power_set_4f26f316": { "message": "Ensemble des parties d''un ensemble" },
  "precedes_196b9aef": { "message": "Précède" },
  "precedes_equal_20701e84": { "message": "Précède ou est égal" },
  "preformatted_d0670862": { "message": "Préformaté" },
  "prev_f82cbc48": { "message": "Précédent" },
  "preview_53003fd2": { "message": "Aperçu" },
  "preview_a3f8f854": { "message": "PRÉVISUALISATION" },
  "preview_in_overlay_ed772c46": { "message": "Aperçu en superposition" },
  "preview_inline_9787330": { "message": "Aperçu incorporé" },
  "prime_917ea60e": { "message": "Prime" },
  "prime_numbers_13464f61": { "message": "Nombres premiers" },
  "product_39cf144f": { "message": "Produit" },
  "proportional_f02800cc": { "message": "Proportionnel" },
  "protocol_must_be_ftp_http_https_mailto_skype_tel_o_73beb4f8": {
    "message": "Le protocole doit être ftp, http, https, mailto, skype, tel ou peut être omis"
  },
  "psi_e3f5f0f7": { "message": "Psi" },
  "published_c944a23d": { "message": "publié" },
  "published_when_302d8e23": { "message": "Publié : { when }" },
  "pumpkin_904428d5": { "message": "Citrouille" },
  "purple_7678a9fc": { "message": "Violet" },
  "quaternions_877024e0": { "message": "Quaternions" },
  "quizzes_7e598f57": { "message": "Questionnaires" },
  "rational_numbers_80ddaa4a": { "message": "Nombres rationnels" },
  "real_numbers_7c99df94": { "message": "Nombres réels" },
  "real_portion_of_complex_number_7dad33b5": {
    "message": "Portion réelle (d''un nombre complexe)"
  },
  "record_7c9448b": { "message": "Enregistrer" },
<<<<<<< HEAD
=======
  "record_upload_media_5fdce166": {
    "message": "Enregistrement / Téléchargement de média"
  },
>>>>>>> 0889f4aa
  "recording_98da6bda": { "message": "Enregistrement" },
  "red_8258edf3": { "message": "Rouge" },
  "relationships_6602af70": { "message": "Relations" },
  "religion_icon_246e0be1": { "message": "Icône religion" },
  "remove_heading_style_5fdc8855": {
    "message": "Supprimer le style d’en-tête"
  },
<<<<<<< HEAD
=======
  "remove_link_d1f2f4d0": { "message": "Supprimer lien" },
>>>>>>> 0889f4aa
  "replace_e61834a7": { "message": "Remplacer" },
  "reset_95a81614": { "message": "Réinitialiser" },
  "resize_ec83d538": { "message": "Redimensionner" },
  "restore_auto_save_deccd84b": {
    "message": "Restaurer l’enregistrement auto ?"
  },
  "reverse_turnstile_does_not_yield_7558be06": {
    "message": "Taquet gauche (ne fournit pas)"
  },
  "rho_a0244a36": { "message": "Rho" },
  "rho_variant_415245cd": { "message": "Rho (variante)" },
  "rich_content_editor_2708ef21": { "message": "Éditeur de texte enrichi" },
  "rich_text_area_press_oskey_f8_for_rich_content_edi_c2f651d": {
    "message": "Zone de texte enrichi Appuyez sur { OSKey }+F8 pour les raccourcis de l’Éditeur de contenu enrichi"
  },
<<<<<<< HEAD
=======
  "right_71ffdc4d": { "message": "Droite" },
  "right_align_39e7a32a": { "message": "Alignement à droite" },
>>>>>>> 0889f4aa
  "right_angle_bracket_d704e2d6": { "message": "Chevron vers la droite" },
  "right_arrow_35e0eddf": { "message": "Flèche droite" },
  "right_arrow_with_hook_29d92d31": { "message": "Flèche droite avec crochet" },
  "right_ceiling_839dc744": { "message": "Plafond droit" },
  "right_curly_brace_5159d5cd": { "message": "Accolade droite" },
  "right_downward_harpoon_arrow_d71b114f": {
    "message": "Flèche harpon droite pointant vers le bas"
  },
  "right_floor_5392d5cf": { "message": "Plancher droite" },
  "right_to_left_9cfb092a": { "message": "De droite à gauche" },
  "right_upward_harpoon_arrow_f5a34c73": {
    "message": "Flèche harpon droite pointant vers le haut"
  },
  "rightward_arrow_32932107": { "message": "Flèche pointant vers la droite" },
  "rightward_pointing_triangle_60330f5c": {
    "message": "Triangle pointant vers la droite"
  },
  "rotate_image_90_degrees_2ab77c05": {
    "message": "Faire pivoter l’image de -90 degrés"
  },
  "rotate_image_90_degrees_6c92cd42": {
    "message": "Faire pivoter l’image de 90 degrés"
  },
  "rotation_9699c538": { "message": "Rotation" },
  "row_fc0944a7": { "message": "Ligne" },
  "row_group_979f5528": { "message": "Groupe de lignes" },
  "sadly_the_pretty_html_editor_is_not_keyboard_acces_50da7665": {
    "message": "L’éditeur HTML embelli n’est malheureusement pas accessible au clavier. Accédez à l’éditeur HTML brut ici."
  },
  "save_11a80ec3": { "message": "Enregistrer" },
  "save_copy_ca63944e": { "message": "Enregistrer une copie" },
  "save_media_cb9e786e": { "message": "Enregistrer le fichier multimédia" },
<<<<<<< HEAD
=======
  "saved_icon_maker_icons_df86e2a1": {
    "message": "Icônes Icon Maker enregistrées"
  },
>>>>>>> 0889f4aa
  "screen_readers_cannot_determine_what_is_displayed__6a5842ab": {
    "message": "Les lecteurs d''écran sont incapables d’identifier ce qui est affiché sur une image si celles-ci n’ont pas de texte alternatif, et les fichiers sont souvent constitués d’une chaîne de caractères sans signification particulière."
  },
  "screen_readers_cannot_determine_what_is_displayed__6f1ea667": {
    "message": "Les lecteurs d''écran sont incapables d’identifier ce qui est affiché sur une image si celles-ci n’ont pas de texte alternatif qui décrit le contenu et la signification de l’image. Le texte alternatif doit être simple et concis."
  },
  "screen_readers_cannot_determine_what_is_displayed__a57e6723": {
    "message": "Les lecteurs d''écran sont incapables d’identifier ce qui est affiché sur une image si celles-ci n’ont pas de texte alternatif qui décrit le contenu et la signification de l’image."
  },
  "screen_readers_cannot_interpret_tables_without_the_bd861652": {
    "message": "Les lecteurs d''écran ne peuvent pas interpréter les tableaux sans la structure appropriée. Les en-têtes de tableaux doivent indiquer la direction ainsi que la portée du contenu."
  },
  "screen_readers_cannot_interpret_tables_without_the_e62912d5": {
    "message": "Les lecteurs d''écran ne peuvent pas interpréter les tableaux sans la structure appropriée. Les légendes de tableaux décrivent le contexte et le sens général du tableau."
  },
  "screen_readers_cannot_interpret_tables_without_the_f0bdec0f": {
    "message": "Les lecteurs d''écran ne peuvent pas interpréter les tableaux sans la structure appropriée. Les en-têtes de tableaux indiquent la direction ainsi qu''une vue d’ensemble du contenu."
  },
  "script_l_42a7b254": { "message": "Script L" },
  "search_280d00bd": { "message": "Rechercher" },
  "select_audio_source_21043cd5": {
    "message": "Sélectionnez une source audio"
  },
  "select_crop_shape_d441feeb": {
    "message": "Sélectionnez la forme du rognage"
  },
  "select_language_7c93a900": { "message": "Sélectionner la langue" },
  "select_video_source_1b5c9dbe": {
    "message": "Sélectionnez une source vidéo"
  },
  "selected_linkfilename_c093b1f2": {
    "message": "{ linkFileName } sélectionné"
  },
<<<<<<< HEAD
=======
  "selection_b52c4c5e": { "message": "Sélection" },
>>>>>>> 0889f4aa
  "set_header_scope_8c548f40": { "message": "Définir la portée de l’en-tête" },
  "set_minus_b46e9b88": { "message": "Différence d’ensembles" },
  "set_table_header_cfab13a0": { "message": "Définir un en-tête de tableau" },
  "sharp_music_ab956814": { "message": "Dièse (musique)" },
  "shift_arrows_4d5785fe": { "message": "MAJ+Flèches" },
  "shift_o_to_open_the_pretty_html_editor_55ff5a31": {
    "message": "Maj+O pour ouvrir l''éditeur HTML embelli"
  },
  "shortcut_911d6255": { "message": "Raccourci" },
<<<<<<< HEAD
=======
  "show_audio_options_b489926b": { "message": "Afficher les options audio" },
  "show_image_options_1e2ecc6b": {
    "message": "Afficher les options d''images"
  },
  "show_link_options_545338fd": { "message": "Afficher les options de lien" },
  "show_studio_media_options_a0c748c6": {
    "message": "Afficher les options de média Studio"
  },
  "show_video_options_6ed3721a": { "message": "Afficher les options vidéo" },
>>>>>>> 0889f4aa
  "sighted_users_browse_web_pages_quickly_looking_for_1d4db0c1": {
    "message": "Les utilisateurs voyants naviguent rapidement sur les pages web, en recherchant des en-têtes en gras ou en grands caractères. Les lecteurs d''écrans s''appuient sur les en-têtes pour en déduire une compréhension contextuelle. Les en-têtes doivent toujours respecter la bonne structure."
  },
  "sighted_users_browse_web_pages_quickly_looking_for_ade806f5": {
    "message": "Les utilisateurs voyants naviguent rapidement sur les pages web, en recherchant des en-têtes en gras ou en grands caractères. Les lecteurs d''écrans s''appuient sur les en-têtes pour en déduire une compréhension contextuelle. Les en-têtes doivent être concis tout en respectant la bonne structure."
  },
  "sigma_5c35e553": { "message": "Sigma" },
  "sigma_variant_8155625": { "message": "Sigma (variante)" },
  "single_color_image_4e5d4dbc": { "message": "Image monocolore" },
  "single_color_image_color_95fa9a87": {
    "message": "Couleur de l’image monochrome"
  },
  "size_b30e1077": { "message": "Taille" },
  "size_of_caption_file_is_greater_than_the_maximum_m_bff5f86e": {
    "message": "La taille du fichier de sous-titres est supérieur au maximum de { max } Ko autorisés."
  },
  "small_b070434a": { "message": "Petit" },
  "solid_circle_9f061dfc": { "message": "Cercle rempli" },
  "something_went_wrong_89195131": { "message": "Un problème est survenu." },
  "something_went_wrong_accessing_your_webcam_6643b87e": {
    "message": "Un problème est survenu lors de l’accès à votre webcam."
  },
  "something_went_wrong_and_i_don_t_know_what_to_show_e0c54ec8": {
    "message": "Un problème est survenu et je n''ai rien à vous montrer."
  },
  "something_went_wrong_check_your_connection_reload__c7868286": {
    "message": "Un problème est survenu. Vérifiez votre connexion, rechargez la page, puis réessayez."
  },
  "something_went_wrong_d238c551": { "message": "Un problème est survenu" },
  "something_went_wrong_while_sharing_your_screen_8de579e5": {
    "message": "Un problème est survenu lors du partage de votre écran."
  },
<<<<<<< HEAD
=======
  "sorry_we_don_t_support_multiple_files_fb9478b0": {
    "message": "Désolé, nous ne prenons en charge qu''un seul fichier à la fois."
  },
>>>>>>> 0889f4aa
  "sort_by_e75f9e3e": { "message": "Trier par" },
  "spades_suit_b37020c2": { "message": "Pique (cartes)" },
  "square_511eb3b3": { "message": "Carré" },
  "square_cap_9ec88646": { "message": "Chapeau carré" },
  "square_cup_b0665113": { "message": "Coupe carrée" },
  "square_root_e8bcbc60": { "message": "Racine carrée" },
  "square_root_symbol_d0898a53": { "message": "Symbole racine carrée" },
  "square_subset_17be67cb": { "message": "Image carrée de" },
  "square_subset_strict_7044e84f": { "message": "Image carrée de (strict)" },
  "square_superset_3be8dae1": { "message": "Original carré de" },
  "square_superset_strict_fa4262e4": {
    "message": "Original carré de (strict)"
  },
<<<<<<< HEAD
=======
  "square_unordered_list_b15ce93b": {
    "message": "liste non ordonnée à puces carrées"
  },
>>>>>>> 0889f4aa
  "star_8d156e09": { "message": "Marquer d’un astérisque" },
  "start_over_f7552aa9": { "message": "Recommencer" },
  "start_recording_9a65141a": { "message": "Démarrer l''enregistrement" },
  "steel_blue_14296f08": { "message": "Bleu métallisé" },
<<<<<<< HEAD
=======
  "studio_media_options_ee504361": { "message": "Options de média Studio" },
>>>>>>> 0889f4aa
  "styles_2aa721ef": { "message": "Styles" },
  "submit_a3cc6859": { "message": "Soumettre" },
  "subscript_59744f96": { "message": "En indice" },
  "subset_19c1a92f": { "message": "Sous-ensemble" },
  "subset_strict_8d8948d6": { "message": "Sous-ensemble (strict)" },
  "succeeds_9cc31be9": { "message": "Suit" },
  "succeeds_equal_158e8c3a": { "message": "Suit par-dessus signe égal" },
  "sum_b0842d31": { "message": "Somme" },
  "superscript_8cb349a2": { "message": "En exposant" },
<<<<<<< HEAD
=======
  "superscript_and_subscript_37f94a50": { "message": "Indice et exposant" },
>>>>>>> 0889f4aa
  "superset_c4db8a7a": { "message": "Sur-ensemble" },
  "superset_strict_c77dd6d2": { "message": "Sur-ensemble (strict)" },
  "supported_file_types_srt_or_webvtt_7d827ed": {
    "message": "Types de fichiers pris en charge : SRT ou WebVTT"
  },
  "switch_to_pretty_html_editor_a3cee15f": {
    "message": "Basculer vers l''éditeur HTML amélioré"
  },
  "switch_to_raw_html_editor_f970ae1a": {
    "message": "Basculer vers l''éditeur HTML brut"
  },
  "switch_to_the_html_editor_146dfffd": {
    "message": "Passer à l''éditeur html"
  },
  "switch_to_the_rich_text_editor_63c1ecf6": {
    "message": "Passer à l’éditeur de texte enrichi"
  },
  "syllabus_f191f65b": { "message": "Programme" },
  "system_audio_allowed_b2508f8c": { "message": "Audio système autorisé" },
  "system_audio_disabled_c177bd13": { "message": "Audio système désactivé" },
  "tab_arrows_4cf5abfc": { "message": "TAB/Flèches" },
  "table_header_starting_with_start_ffcabba6": {
    "message": "En-tête de tableau commençant par { start }"
  },
  "table_starting_with_start_e7232848": {
    "message": "Tableau commençant par { start }"
  },
  "tables_headers_should_specify_scope_5abf3a8e": {
    "message": "Les en-têtes des tableaux devraient indiquer une portée."
  },
  "tables_should_include_a_caption_describing_the_con_e91e78fc": {
    "message": "Les tableaux devraient inclure une légende qui décrit le contenu de ce dernier."
  },
  "tables_should_include_at_least_one_header_48779eac": {
    "message": "Les tableaux devraient inclure au moins un en-tête."
  },
  "tau_880974b7": { "message": "Tau" },
  "teal_f729a294": { "message": "Sarcelle" },
  "text_7f4593da": { "message": "Texte" },
  "text_background_color_16e61c3f": { "message": "Couleur de fond du texte" },
  "text_color_acf75eb6": { "message": "Couleur de texte" },
  "text_is_difficult_to_read_without_sufficient_contr_69e62bd6": {
    "message": "Le texte est difficile à lire sans un contraste suffisant entre le texte et l''arrière-plan, surtout pour ceux qui ont une vue faible."
  },
  "text_larger_than_18pt_or_bold_14pt_should_display__5c364db6": {
    "message": "Les textes dont la taille est supérieure à 18 pts (ou 14 pts gras) doivent afficher un contraste d''au moins 3:1."
  },
  "text_optional_384f94f7": { "message": "Texte (facultatif)" },
  "text_position_8df8c162": { "message": "Position du texte" },
  "text_size_887c2f6": { "message": "Taille du texte" },
  "text_smaller_than_18pt_or_bold_14pt_should_display_aaffb22b": {
    "message": "Les textes dont la taille est inférieure à 18 pts (ou 14 pts gras) doivent afficher un contraste d''au moins 4,5:1."
  },
  "the_document_preview_is_currently_being_processed__7d9ea135": {
    "message": "Traitement en cours de l’aperçu du document. Veuillez réessayer plus tard."
  },
  "the_first_heading_on_a_page_should_be_an_h2_859089f2": {
    "message": "Le premier en-tête d''une page devrait être de niveau H2."
  },
<<<<<<< HEAD
=======
  "the_following_content_is_partner_provided_ed1da756": {
    "message": "Le contenu suivant est fourni par un partenaire"
  },
>>>>>>> 0889f4aa
  "the_material_is_in_the_public_domain_279c39a3": {
    "message": "Ce contenu appartient au domaine public"
  },
  "the_material_is_licensed_under_creative_commons_3242cb5e": {
    "message": "Ce contenu est couvert par une licence Creative Commons"
  },
  "the_material_is_subject_to_an_exception_e_g_fair_u_a39c8ca2": {
    "message": "Le matériel fait l''objet d''une exception - par exemple, l''utilisation équitable, le droit de citer ou d''autres droits en vertu des lois sur le droit d''auteur applicables."
  },
  "the_preceding_content_is_partner_provided_d753928c": {
    "message": "Le contenu qui précède était fourni par un partenaire"
  },
  "the_pretty_html_editor_is_not_keyboard_accessible__d6d5d2b": {
    "message": "L''éditeur HTML embelli n’est pas accessible au clavier. Appuyez sur Maj+O pour ouvrir l’éditeur HTML brut"
  },
  "therefore_d860e024": { "message": "Donc" },
  "theta_ce2d2350": { "message": "Thêta" },
  "theta_variant_fff6da6f": { "message": "Thêta (variante)" },
  "thick_downward_arrow_b85add4c": {
    "message": "Flèche épaisse pointant vers le bas"
  },
  "thick_left_arrow_d5f3e925": { "message": "Flèche gauche épaisse" },
  "thick_leftward_arrow_6ab89880": {
    "message": "Flèche épaisse pointant vers la gauche"
  },
  "thick_right_arrow_3ed5e8f7": { "message": "Flèche droite épaisse" },
  "thick_rightward_arrow_a2e1839e": {
    "message": "Flèche épaisse pointant vers la droite"
  },
  "thick_upward_arrow_acd20328": {
    "message": "Flèche épaisse pointant vers le haut"
  },
  "this_document_cannot_be_displayed_within_canvas_7aba77be": {
    "message": "Ce document ne peut pas être affiché dans Canvas."
  },
  "this_equation_cannot_be_rendered_in_basic_view_9b6c07ae": {
    "message": "Cette équation ne peut pas être affichée en mode simple."
  },
  "this_image_is_currently_unavailable_25c68857": {
    "message": "Cette image n’est pas disponible pour le moment."
  },
  "though_your_video_will_have_the_correct_title_in_t_90e427f3": {
    "message": "Bien que votre vidéo aura le bon titre dans le navigateur, nous n''avons pas pu mettre ce dernier à jour dans la base de données."
  },
  "timebar_a4d18443": { "message": "Barre de temps" },
  "title_ee03d132": { "message": "Titre" },
  "to_be_posted_when_d24bf7dc": { "message": "À poster : { when }" },
  "to_do_when_2783d78f": { "message": "À faire : { when }" },
  "toggle_summary_group_413df9ac": {
    "message": "Activer/Désactiver groupe { summary }"
  },
  "toggle_tooltip_d3b7cb86": { "message": "Basculer l’info-bulle" },
  "tools_2fcf772e": { "message": "Outils" },
  "top_66e0adb6": { "message": "Haut" },
  "tray_839df38a": { "message": "Tiroir" },
  "triangle_6072304e": { "message": "Triangle" },
  "turnstile_yields_f9e76df1": { "message": "Taquet droit (fournit)" },
  "type_control_f9_to_access_image_options_text_a47e319f": {
    "message": "appuyez sur Control + F9 pour accéder aux options d''image. { text }"
  },
  "type_control_f9_to_access_link_options_text_4ead9682": {
    "message": "appuyez sur Control + F9 pour accéder aux options de liens. { text }"
  },
  "type_control_f9_to_access_table_options_text_92141329": {
    "message": "appuyez sur Control + F9 pour accéder aux options de tableau. { text }"
  },
<<<<<<< HEAD
=======
  "unable_to_determine_resource_selection_url_7867e060": {
    "message": "Impossible de déterminer l’url de sélection de la ressource"
  },
>>>>>>> 0889f4aa
  "union_e6b57a53": { "message": "Union" },
  "unpublished_dfd8801": { "message": "non publié(e)(s)" },
  "untitled_16aa4f2b": { "message": "Sans titre" },
  "untitled_efdc2d7d": { "message": "sans titre" },
  "up_and_left_diagonal_arrow_e4a74a23": {
    "message": "Flèche diagonale haut gauche"
  },
  "up_and_right_diagonal_arrow_935b902e": {
    "message": "Flèche diagonale haut droit"
  },
<<<<<<< HEAD
  "upload_file_fd2361b8": { "message": "Envoyer fichier" },
  "upload_image_6120b609": { "message": "Télécharger l’image" },
  "upload_media_ce31135a": { "message": "Télécharger un fichier multimédia" },
  "uploading_19e8a4e7": { "message": "En cours d’importation" },
=======
  "up_c553575d": { "message": "Vers le haut" },
  "upload_document_253f0478": { "message": "Télécharger le document" },
  "upload_file_fd2361b8": { "message": "Envoyer fichier" },
  "upload_image_6120b609": { "message": "Télécharger l’image" },
  "upload_media_ce31135a": { "message": "Télécharger un fichier multimédia" },
  "upload_record_media_e4207d72": {
    "message": "Envoyer/enregistrer un fichier multimédia"
  },
  "uploading_19e8a4e7": { "message": "En cours d’importation" },
  "uppercase_alphabetic_ordered_list_3f5aa6b2": {
    "message": "liste alphabétique ordonnée en majuscules"
  },
>>>>>>> 0889f4aa
  "uppercase_delta_d4f4bc41": { "message": "Delta majuscule" },
  "uppercase_gamma_86f492e9": { "message": "Gamma majuscule" },
  "uppercase_lambda_c78d8ed4": { "message": "Lambda majuscule" },
  "uppercase_omega_8aedfa2": { "message": "Oméga majuscule" },
  "uppercase_phi_caa36724": { "message": "Phi majuscule" },
  "uppercase_pi_fcc70f5e": { "message": "Pi majuscule" },
  "uppercase_psi_6395acbe": { "message": "Psi majuscule" },
<<<<<<< HEAD
=======
  "uppercase_roman_numeral_ordered_list_853f292b": {
    "message": "liste numérique ordonnée en chiffres romains majuscules"
  },
>>>>>>> 0889f4aa
  "uppercase_sigma_dbb70e92": { "message": "Sigma majuscule" },
  "uppercase_theta_49afc891": { "message": "Thêta majuscule" },
  "uppercase_upsilon_8c1e623e": { "message": "Upsilon majuscule" },
  "uppercase_xi_341e8556": { "message": "Xi majuscule" },
  "upsilon_33651634": { "message": "Upsilon" },
  "upward_and_downward_pointing_arrow_fa90a918": {
    "message": "Flèche pointant vers le haut et le bas"
  },
  "upward_and_downward_pointing_arrow_thick_d420fdef": {
    "message": "Flèche pointant vers le haut et le bas (épaisse)"
  },
  "upward_arrow_9992cb2d": { "message": "Flèche pointant vers le haut" },
  "upward_pointing_triangle_d078d7cb": {
    "message": "Triangle pointant vers le haut"
  },
  "url_22a5f3b8": { "message": "URL" },
  "usage_right_ff96f3e2": { "message": "Droit d’utilisation :" },
  "usage_rights_required_5fe4dd68": {
    "message": "Droit d’utilisation (obligatoire)"
  },
  "use_arrow_keys_to_navigate_options_2021cc50": {
    "message": "Utilisez les touches fléchées pour naviguer dans les options."
  },
  "use_arrow_keys_to_select_a_shape_c8eb57ed": {
    "message": "Utilisez les flèches du clavier pour sélectionner une forme"
  },
  "use_arrow_keys_to_select_a_size_699a19f4": {
    "message": "Utilisez les flèches du clavier pour sélectionner une taille"
  },
  "use_arrow_keys_to_select_a_text_position_72f9137c": {
    "message": "Utilisez les flèches pour sélectionner une position de texte."
  },
  "use_arrow_keys_to_select_a_text_size_65e89336": {
    "message": "Utilisez les flèches pour sélectionner une taille de texte."
  },
  "use_arrow_keys_to_select_an_outline_size_e009d6b0": {
    "message": "Utilisez les flèches du clavier pour sélectionner une taille de pourtour."
  },
  "used_by_screen_readers_to_describe_the_content_of__4f14b4e4": {
    "message": "Utilisé par les lecteurs d''écran pour décrire le contenu d''un { TYPE }"
  },
  "used_by_screen_readers_to_describe_the_content_of__b1e76d9e": {
    "message": "Utilisé par les lecteurs d''écran pour décrire le contenu d''une image"
  },
  "used_by_screen_readers_to_describe_the_video_37ebad25": {
    "message": "Utilisé par les lecteurs d''écran pour décrire la vidéo"
  },
  "user_documents_c206e61f": { "message": "Documents de l’utilisateur" },
  "user_files_78e21703": { "message": "Fichiers utilisateur" },
  "user_images_b6490852": { "message": "Images utilisateur" },
  "user_media_14fbf656": { "message": "Utilisateurs Médias" },
  "vector_notation_cf6086ab": { "message": "Vecteur (notation)" },
  "vertical_bar_set_builder_notation_4300495f": {
    "message": "Barre verticale (notation set-builder)"
  },
  "vertical_dots_bfb21f14": { "message": "Points verticaux" },
  "video_options_24ef6e5d": { "message": "Options vidéo" },
  "video_options_tray_3b9809a5": { "message": "Menu Options vidéo" },
  "video_player_b371005": { "message": "Lecteur vidéo" },
  "video_player_for_9e7d373b": { "message": "Lecteur vidéo pour " },
  "video_player_for_title_ffd9fbc4": {
    "message": "Lecteur vidéo pour { title }"
  },
<<<<<<< HEAD
=======
  "view_all_e13bf0a6": { "message": "Tout afficher" },
>>>>>>> 0889f4aa
  "view_ba339f93": { "message": "Afficher" },
  "view_description_30446afc": { "message": "Afficher la description" },
  "view_keyboard_shortcuts_34d1be0b": {
    "message": "Afficher les raccourcis clavier"
  },
  "view_title_description_67940918": {
    "message": "Afficher la description de { title }"
  },
  "view_word_and_character_counts_a743dd0c": {
    "message": "Voir le nombre de mots et de caractères"
  },
  "we_couldn_t_detect_a_working_microphone_connected__ceb71c40": {
    "message": "Nous n''avons pas pu détecter un microphone fonctionnel connecté à votre appareil."
  },
  "we_couldn_t_detect_a_working_webcam_connected_to_y_6715cc4": {
    "message": "Nous n''avons pas pu détecter une webcam fonctionnelle connectée à votre appareil."
  },
  "we_couldn_t_detect_a_working_webcam_or_microphone__263b6674": {
    "message": "Nous n''avons pas pu détecter une webcam ou un microphone fonctionnel connecté à votre appareil."
  },
  "webcam_disabled_30c66986": { "message": "Webcam désactivé" },
  "webcam_fe91b20f": { "message": "Webcam" },
  "webpages_should_only_have_a_single_h1_which_is_aut_dc99189e": {
    "message": "Les pages Web ne doivent contenir qu''une seule balise H1, et celle-ci est utilisée automatiquement pour le titre de la page. Le premier en-tête de votre contenu devrait être de niveau H2."
  },
  "when_markup_is_used_that_visually_formats_items_as_f941fc1b": {
    "message": "Lorsqu''on utilise des balises qui formatent visuellement les éléments sous forme de liste, mais qui n''indiquent pas la relation entre les listes, les utilisateurs peuvent avoir de la difficulté à naviguer dans l''information."
  },
  "white_87fa64fd": { "message": "Blanc" },
  "why_523b3d8c": { "message": "Pourquoi" },
  "width_492fec76": { "message": "Largeur" },
  "width_and_height_must_be_numbers_110ab2e3": {
    "message": "La largeur et la hauteur doivent être des nombres"
  },
  "width_x_height_px_ff3ccb93": { "message": "{ width } x { height } px" },
  "wiki_home_9cd54d0": { "message": "Page d’accueil de Wiki" },
<<<<<<< HEAD
=======
  "word_count_c77fe3a6": { "message": "Nombre de mots" },
  "words_b448b7d5": { "message": "Mots" },
>>>>>>> 0889f4aa
  "wreath_product_200b38ef": { "message": "Produit couronne" },
  "xi_149681d0": { "message": "Xi" },
  "yes_dde87d5": { "message": "Oui" },
  "you_have_unsaved_changes_in_the_icon_maker_tray_do_e8cf5f1b": {
    "message": "Il y a des changements non enregistrés dans le bac Icon Maker Souhaitez-vous continuer sans enregistrer ces changements ?"
  },
  "you_may_need_to_adjust_additional_headings_to_main_975f0eee": {
    "message": "Vous pouvez ajuster les en-têtes supplémentaires pour entretenir une certaine hiérarchie sur votre page."
  },
  "you_may_not_upload_an_empty_file_11c31eb2": {
    "message": "Vous ne pouvez pas envoyer un fichier vide."
  },
  "your_image_has_been_compressed_for_icon_maker_imag_2e45cd91": {
    "message": "Votre image a été compressée par Icon Maker. Les images d''une taille inférieure à { size } Ko ne seront pas compressées."
  },
  "your_microphone_is_blocked_in_the_browser_settings_42af0ddc": {
    "message": "Votre microphone est bloqué dans les paramètres du navigateur."
  },
  "your_webcam_and_microphone_are_blocked_in_the_brow_73357dc6": {
    "message": "Votre webcam et votre microphone sont bloqués dans les paramètres du navigateur."
  },
  "your_webcam_is_blocked_in_the_browser_settings_7f638128": {
    "message": "Votre webcam est bloquée dans les paramètres du navigateur."
  },
  "your_webcam_may_already_be_in_use_6cd64c25": {
    "message": "Votre caméra peut être déjà en cours d’utilisation."
  },
  "zeta_5ef24f0e": { "message": "Zêta" },
  "zoom_f3e54d69": { "message": "Zoom" },
  "zoom_in_image_bb97d4f": { "message": "Image zoom" },
  "zoom_out_image_d0a0a2ec": { "message": "Image dézoom" }
}


formatMessage.addLocale({fr: locale})<|MERGE_RESOLUTION|>--- conflicted
+++ resolved
@@ -42,10 +42,7 @@
     "message": "Les liens adjacents vers une même URL ne devraient former qu''un seul lien."
   },
   "aleph_f4ffd155": { "message": "Aleph" },
-<<<<<<< HEAD
-=======
   "align_11050992": { "message": "Aligner" },
->>>>>>> 0889f4aa
   "alignment_and_lists_5cebcb69": { "message": "Alignement et listes" },
   "all_4321c3a1": { "message": "Tous" },
   "all_apps_a50dea49": { "message": "Toutes les applications" },
@@ -76,12 +73,9 @@
   "approaches_the_limit_893aeec9": { "message": "Approche de la limite" },
   "approximately_e7965800": { "message": "Approximativement égal à" },
   "apps_54d24a47": { "message": "Applications" },
-<<<<<<< HEAD
-=======
   "are_you_sure_you_want_to_cancel_changes_you_made_m_c5210496": {
     "message": "Êtes-vous sûr de vouloir annuler ? Les changements effectués ne seront peut-être pas sauvegardés."
   },
->>>>>>> 0889f4aa
   "arrows_464a3e54": { "message": "Flèches" },
   "art_icon_8e1daad": { "message": "Icône art" },
   "aspect_ratio_will_be_preserved_cb5fdfb8": {
@@ -119,10 +113,7 @@
   "c_2001_acme_inc_283f7f80": { "message": "(c) 2001 Acme Inc." },
   "cancel_caeb1e68": { "message": "Annuler" },
   "cap_product_3a5265a6": { "message": "Produit de la famille" },
-<<<<<<< HEAD
-=======
   "center_align_e68d9997": { "message": "Alignement central" },
->>>>>>> 0889f4aa
   "centered_dot_64d5e378": { "message": "Point médian" },
   "centered_horizontal_dots_451c5815": {
     "message": "Points médians horizontaux"
@@ -133,10 +124,6 @@
   },
   "change_only_this_heading_s_level_903cc956": {
     "message": "Changer uniquement ce niveau d’en-tête"
-<<<<<<< HEAD
-  },
-  "change_text_color_1aecb912": { "message": "Changer la couleur du texte" },
-=======
   },
   "change_text_color_1aecb912": { "message": "Changer la couleur du texte" },
   "changes_you_made_may_not_be_saved_4e8db973": {
@@ -144,7 +131,6 @@
   },
   "characters_9d897d1c": { "message": "Caractères" },
   "characters_no_spaces_485e5367": { "message": "Caractères (sans espaces)" },
->>>>>>> 0889f4aa
   "check_accessibility_3c78211c": { "message": "Vérifier l’accessibilité" },
   "checking_for_accessibility_issues_fac18c6d": {
     "message": "Recherche de problèmes d’accessibilité en cours"
@@ -157,12 +143,9 @@
     "message": "Choisir les droits d’utilisation..."
   },
   "circle_484abe63": { "message": "Cercle" },
-<<<<<<< HEAD
-=======
   "circle_unordered_list_9e3a0763": {
     "message": "liste non ordonnée à puces rondes"
   },
->>>>>>> 0889f4aa
   "clear_2084585f": { "message": "Effacer" },
   "clear_image_3213fe62": { "message": "Effacer image" },
   "clear_selected_file_82388e50": {
@@ -220,13 +203,10 @@
   "content_type_2cf90d95": { "message": "Type de contenu" },
   "coproduct_e7838082": { "message": "Coproduit" },
   "copyright_holder_66ee111": { "message": "Détenteur des droits d’auteur :" },
-<<<<<<< HEAD
-=======
   "could_not_insert_content_itemtype_items_are_not_cu_638dfecd": {
     "message": "Impossible d''insérer le contenu : Les éléments « { itemType } » ne sont pas pris en charge par Canvas pour le moment."
   },
   "count_40eced3b": { "message": "Compter" },
->>>>>>> 0889f4aa
   "count_plural_0_0_words_one_1_word_other_words_acf32eca": {
     "message": "{ count, plural,\n     =0 {0 mot}\n    one {1 mot}\n  other {# mots}\n}"
   },
@@ -237,20 +217,14 @@
   "course_files_62deb8f8": { "message": "Fichiers du cours" },
   "course_files_a31f97fc": { "message": "Fichiers du cours" },
   "course_images_f8511d04": { "message": "Images du cours" },
-<<<<<<< HEAD
-=======
   "course_link_b369426": { "message": "Lien de cours" },
->>>>>>> 0889f4aa
   "course_links_b56959b9": { "message": "Liens du cours" },
   "course_media_ec759ad": { "message": "Médias du cours" },
   "course_navigation_dd035109": { "message": "Barre de navigation des cours" },
   "create_icon_110d6463": { "message": "Créer une icône" },
-<<<<<<< HEAD
-=======
   "create_icon_maker_icon_c716bffe": {
     "message": "Créer une icône Icon Maker"
   },
->>>>>>> 0889f4aa
   "creative_commons_license_725584ae": {
     "message": "Licence Creative Commons :"
   },
@@ -266,9 +240,6 @@
   "decorative_icon_9a7f3fc3": { "message": "Icône décorative" },
   "decorative_image_fde98579": { "message": "Image décorative" },
   "decorative_type_upper_f2c95e3": { "message": "{ TYPE_UPPER } décoratif" },
-<<<<<<< HEAD
-  "deep_purple_bb3e2907": { "message": "Violet foncé" },
-=======
   "decrease_indent_d9cf469d": { "message": "Diminuer le retrait" },
   "deep_purple_bb3e2907": { "message": "Violet foncé" },
   "default_bulleted_unordered_list_47079da8": {
@@ -277,7 +248,6 @@
   "default_numerical_ordered_list_48dd3548": {
     "message": "liste à puce ordonnée par défaut"
   },
->>>>>>> 0889f4aa
   "definite_integral_fe7ffed1": { "message": "Intégrale définie" },
   "degree_symbol_4a823d5f": { "message": "Symbole degré" },
   "delimiters_4db4840d": { "message": "Délimiteurs" },
@@ -306,17 +276,11 @@
     "message": "Afficher le lien textuel (s’ouvre dans un nouvel onglet)"
   },
   "division_sign_72190870": { "message": "Signe Division" },
-<<<<<<< HEAD
-  "documents_81393201": { "message": "Documents" },
-  "done_54e3d4b6": { "message": "Terminé" },
-  "double_dagger_faf78681": { "message": "Double obèle" },
-=======
   "document_678cd7bf": { "message": "Document" },
   "documents_81393201": { "message": "Documents" },
   "done_54e3d4b6": { "message": "Terminé" },
   "double_dagger_faf78681": { "message": "Double obèle" },
   "down_5831a426": { "message": "Vers le bas" },
->>>>>>> 0889f4aa
   "down_and_left_diagonal_arrow_40ef602c": {
     "message": "Flèche diagonale bas gauche"
   },
@@ -342,10 +306,7 @@
   },
   "edit_c5fbea07": { "message": "Modifier" },
   "edit_course_link_5a5c3c59": { "message": "Modifier le lien du cours" },
-<<<<<<< HEAD
-=======
   "edit_equation_f5279959": { "message": "Modifier l''équation" },
->>>>>>> 0889f4aa
   "edit_existing_icon_maker_icon_5d0ebb3f": {
     "message": "Modifier l''icône Icon Maker existante"
   },
@@ -357,12 +318,9 @@
   },
   "embed_828fac4a": { "message": "Intégrer" },
   "embed_code_314f1bd5": { "message": "Embarquer du code" },
-<<<<<<< HEAD
-=======
   "embed_content_from_external_tool_3397ad2d": {
     "message": "Intégrez des contenus provenant d''outils externes"
   },
->>>>>>> 0889f4aa
   "embed_image_1080badc": { "message": "Incorporer l’image" },
   "embed_video_a97a64af": { "message": "Intégrer la vidéo" },
   "embedded_content_aaeb4d3d": { "message": "contenu intégré" },
@@ -379,13 +337,9 @@
   "epsilon_54bb8afa": { "message": "Epsilon" },
   "epsilon_variant_d31f1e77": { "message": "Epsilon (variante)" },
   "equals_sign_c51bdc58": { "message": "Signe Égal" },
-<<<<<<< HEAD
-  "equation_editor_39fbc3f1": { "message": "Éditeur d''équations" },
-=======
   "equation_1c5ac93c": { "message": "Équation" },
   "equation_editor_39fbc3f1": { "message": "Éditeur d''équations" },
   "equilibrium_6ff3040b": { "message": "Equilibrium" },
->>>>>>> 0889f4aa
   "equivalence_class_7b0f11c0": { "message": "Classe d''équivalence" },
   "equivalent_identity_654b3ce5": { "message": "Équivalent (identité)" },
   "eta_b8828f99": { "message": "Êta" },
@@ -397,11 +351,8 @@
   "expand_to_see_types_f5d29352": {
     "message": "Étendez pour afficher { types }"
   },
-<<<<<<< HEAD
-=======
   "external_link_d3f9e62a": { "message": "Lien externe" },
   "external_tool_frame_70b32473": { "message": "Cadre d''outil externe" },
->>>>>>> 0889f4aa
   "external_tools_6e77821": { "message": "Outils externes" },
   "extra_large_b6cdf1ff": { "message": "Extra Large" },
   "extra_small_9ae33252": { "message": "Très petit" },
@@ -410,12 +361,9 @@
   "failed_getting_file_contents_e9ea19f4": {
     "message": "Échec de la récupération des contenus de fichiers"
   },
-<<<<<<< HEAD
-=======
   "failed_to_retrieve_content_from_external_tool_5899c213": {
     "message": "Impossible de récupérer le contenu de l’outil externe"
   },
->>>>>>> 0889f4aa
   "file_name_8fd421ff": { "message": "Nom du fichier" },
   "file_storage_quota_exceeded_b7846cd1": {
     "message": "Quota de stockage de fichiers dépassé"
@@ -476,10 +424,7 @@
   "group_files_82e5dcdb": { "message": "Fichiers du groupe" },
   "group_images_98e0ac17": { "message": "Images du groupe" },
   "group_isomorphism_45b1458c": { "message": "Isomorphisme de groupe" },
-<<<<<<< HEAD
-=======
   "group_link_63e626b3": { "message": "Lien de groupe" },
->>>>>>> 0889f4aa
   "group_links_9493129e": { "message": "Liens du groupe" },
   "group_media_2f3d128a": { "message": "Fichier multimédia du groupe" },
   "group_navigation_99f191a": { "message": "Barre de navigation des groupes" },
@@ -513,10 +458,7 @@
   },
   "home_351838cd": { "message": "Accueil" },
   "html_code_editor_fd967a44": { "message": "éditeur de code html" },
-<<<<<<< HEAD
-=======
   "html_editor_fb2ab713": { "message": "Éditeur HTML" },
->>>>>>> 0889f4aa
   "i_have_obtained_permission_to_use_this_file_6386f087": {
     "message": "J’ai obtenu l’autorisation d’utiliser ce fichier."
   },
@@ -560,22 +502,16 @@
     "message": "Portion imaginaire (d''un nombre complexe)"
   },
   "in_element_of_19ca2f33": { "message": "Appartient à (élément de)" },
-<<<<<<< HEAD
-=======
   "increase_indent_6af90f7c": { "message": "Augmenter le retrait" },
->>>>>>> 0889f4aa
   "indefinite_integral_6623307e": { "message": "Intégrale indéfinie" },
   "indigo_2035fc55": { "message": "Indigo" },
   "inference_fed5c960": { "message": "Inférence" },
   "infinity_7a10f206": { "message": "Infini" },
   "insert_593145ef": { "message": "Insérer" },
   "insert_link_6dc23cae": { "message": "Insérer un lien" },
-<<<<<<< HEAD
-=======
   "insert_math_equation_57c6e767": {
     "message": "Insérer une équation mathématique"
   },
->>>>>>> 0889f4aa
   "integers_336344e1": { "message": "Entiers" },
   "intersection_cd4590e4": { "message": "Intersection" },
   "invalid_entry_f7d2a0f5": { "message": "Entrée non valide" },
@@ -625,11 +561,8 @@
     "message": "Apprenez-en davantage sur l’utilisation de l''attribut Scope dans les tableaux"
   },
   "leave_as_is_4facfe55": { "message": "Laisser tel quel" },
-<<<<<<< HEAD
-=======
   "left_3ea9d375": { "message": "Gauche" },
   "left_align_43d95491": { "message": "Alignement à gauche" },
->>>>>>> 0889f4aa
   "left_angle_bracket_c87a6d07": { "message": "Crochet angulaire à gauche" },
   "left_arrow_4fde1a64": { "message": "Flèche gauche" },
   "left_arrow_with_hook_5bfcad93": { "message": "Flèche gauche avec crochet" },
@@ -669,11 +602,6 @@
   "loading_closed_captions_subtitles_failed_95ceef47": {
     "message": "échec du chargement des sous-titres/sous-titres codés"
   },
-<<<<<<< HEAD
-  "loading_failed_b3524381": { "message": "Échec du chargement..." },
-  "loading_failed_e6a9d8ef": { "message": "Le chargement a échoué." },
-  "loading_folders_d8b5869e": { "message": "Chargement des dossiers" },
-=======
   "loading_external_tool_d839042c": {
     "message": "Chargement de l''Outil externe"
   },
@@ -683,7 +611,6 @@
   "loading_placeholder_for_filename_792ef5e8": {
     "message": "Chargement de l’élément de substitution pour { fileName }"
   },
->>>>>>> 0889f4aa
   "loading_please_wait_d276220a": {
     "message": "Chargement en cours, veuillez patienter"
   },
@@ -721,12 +648,9 @@
   "misc_3b692ea7": { "message": "Divers" },
   "miscellaneous_e9818229": { "message": "Divers" },
   "modules_c4325335": { "message": "Modules" },
-<<<<<<< HEAD
-=======
   "moving_image_to_crop_directionword_6f66cde2": {
     "message": "Déplacement de l''image pour recadrer { directionWord }"
   },
->>>>>>> 0889f4aa
   "mu_37223b8b": { "message": "Mu" },
   "multi_color_image_63d7372f": { "message": "Image multicolore" },
   "multiplication_sign_15f95c22": { "message": "Signe multiplication" },
@@ -799,12 +723,9 @@
   "operators_a2ef9a93": { "message": "Opérateurs" },
   "or_9b70ccaa": { "message": "Ou" },
   "orange_81386a62": { "message": "Orange" },
-<<<<<<< HEAD
-=======
   "ordered_and_unordered_lists_cfadfc38": {
     "message": "Listes ordonnées et non ordonnées"
   },
->>>>>>> 0889f4aa
   "other_editor_shortcuts_may_be_found_at_404aba4a": {
     "message": "D''autres raccourcis de l''éditeur peuvent être trouvés à l''adresse suivante"
   },
@@ -879,12 +800,9 @@
     "message": "Portion réelle (d''un nombre complexe)"
   },
   "record_7c9448b": { "message": "Enregistrer" },
-<<<<<<< HEAD
-=======
   "record_upload_media_5fdce166": {
     "message": "Enregistrement / Téléchargement de média"
   },
->>>>>>> 0889f4aa
   "recording_98da6bda": { "message": "Enregistrement" },
   "red_8258edf3": { "message": "Rouge" },
   "relationships_6602af70": { "message": "Relations" },
@@ -892,10 +810,7 @@
   "remove_heading_style_5fdc8855": {
     "message": "Supprimer le style d’en-tête"
   },
-<<<<<<< HEAD
-=======
   "remove_link_d1f2f4d0": { "message": "Supprimer lien" },
->>>>>>> 0889f4aa
   "replace_e61834a7": { "message": "Remplacer" },
   "reset_95a81614": { "message": "Réinitialiser" },
   "resize_ec83d538": { "message": "Redimensionner" },
@@ -911,11 +826,8 @@
   "rich_text_area_press_oskey_f8_for_rich_content_edi_c2f651d": {
     "message": "Zone de texte enrichi Appuyez sur { OSKey }+F8 pour les raccourcis de l’Éditeur de contenu enrichi"
   },
-<<<<<<< HEAD
-=======
   "right_71ffdc4d": { "message": "Droite" },
   "right_align_39e7a32a": { "message": "Alignement à droite" },
->>>>>>> 0889f4aa
   "right_angle_bracket_d704e2d6": { "message": "Chevron vers la droite" },
   "right_arrow_35e0eddf": { "message": "Flèche droite" },
   "right_arrow_with_hook_29d92d31": { "message": "Flèche droite avec crochet" },
@@ -948,12 +860,9 @@
   "save_11a80ec3": { "message": "Enregistrer" },
   "save_copy_ca63944e": { "message": "Enregistrer une copie" },
   "save_media_cb9e786e": { "message": "Enregistrer le fichier multimédia" },
-<<<<<<< HEAD
-=======
   "saved_icon_maker_icons_df86e2a1": {
     "message": "Icônes Icon Maker enregistrées"
   },
->>>>>>> 0889f4aa
   "screen_readers_cannot_determine_what_is_displayed__6a5842ab": {
     "message": "Les lecteurs d''écran sont incapables d’identifier ce qui est affiché sur une image si celles-ci n’ont pas de texte alternatif, et les fichiers sont souvent constitués d’une chaîne de caractères sans signification particulière."
   },
@@ -987,10 +896,7 @@
   "selected_linkfilename_c093b1f2": {
     "message": "{ linkFileName } sélectionné"
   },
-<<<<<<< HEAD
-=======
   "selection_b52c4c5e": { "message": "Sélection" },
->>>>>>> 0889f4aa
   "set_header_scope_8c548f40": { "message": "Définir la portée de l’en-tête" },
   "set_minus_b46e9b88": { "message": "Différence d’ensembles" },
   "set_table_header_cfab13a0": { "message": "Définir un en-tête de tableau" },
@@ -1000,8 +906,6 @@
     "message": "Maj+O pour ouvrir l''éditeur HTML embelli"
   },
   "shortcut_911d6255": { "message": "Raccourci" },
-<<<<<<< HEAD
-=======
   "show_audio_options_b489926b": { "message": "Afficher les options audio" },
   "show_image_options_1e2ecc6b": {
     "message": "Afficher les options d''images"
@@ -1011,7 +915,6 @@
     "message": "Afficher les options de média Studio"
   },
   "show_video_options_6ed3721a": { "message": "Afficher les options vidéo" },
->>>>>>> 0889f4aa
   "sighted_users_browse_web_pages_quickly_looking_for_1d4db0c1": {
     "message": "Les utilisateurs voyants naviguent rapidement sur les pages web, en recherchant des en-têtes en gras ou en grands caractères. Les lecteurs d''écrans s''appuient sur les en-têtes pour en déduire une compréhension contextuelle. Les en-têtes doivent toujours respecter la bonne structure."
   },
@@ -1044,12 +947,9 @@
   "something_went_wrong_while_sharing_your_screen_8de579e5": {
     "message": "Un problème est survenu lors du partage de votre écran."
   },
-<<<<<<< HEAD
-=======
   "sorry_we_don_t_support_multiple_files_fb9478b0": {
     "message": "Désolé, nous ne prenons en charge qu''un seul fichier à la fois."
   },
->>>>>>> 0889f4aa
   "sort_by_e75f9e3e": { "message": "Trier par" },
   "spades_suit_b37020c2": { "message": "Pique (cartes)" },
   "square_511eb3b3": { "message": "Carré" },
@@ -1063,20 +963,14 @@
   "square_superset_strict_fa4262e4": {
     "message": "Original carré de (strict)"
   },
-<<<<<<< HEAD
-=======
   "square_unordered_list_b15ce93b": {
     "message": "liste non ordonnée à puces carrées"
   },
->>>>>>> 0889f4aa
   "star_8d156e09": { "message": "Marquer d’un astérisque" },
   "start_over_f7552aa9": { "message": "Recommencer" },
   "start_recording_9a65141a": { "message": "Démarrer l''enregistrement" },
   "steel_blue_14296f08": { "message": "Bleu métallisé" },
-<<<<<<< HEAD
-=======
   "studio_media_options_ee504361": { "message": "Options de média Studio" },
->>>>>>> 0889f4aa
   "styles_2aa721ef": { "message": "Styles" },
   "submit_a3cc6859": { "message": "Soumettre" },
   "subscript_59744f96": { "message": "En indice" },
@@ -1086,10 +980,7 @@
   "succeeds_equal_158e8c3a": { "message": "Suit par-dessus signe égal" },
   "sum_b0842d31": { "message": "Somme" },
   "superscript_8cb349a2": { "message": "En exposant" },
-<<<<<<< HEAD
-=======
   "superscript_and_subscript_37f94a50": { "message": "Indice et exposant" },
->>>>>>> 0889f4aa
   "superset_c4db8a7a": { "message": "Sur-ensemble" },
   "superset_strict_c77dd6d2": { "message": "Sur-ensemble (strict)" },
   "supported_file_types_srt_or_webvtt_7d827ed": {
@@ -1149,12 +1040,9 @@
   "the_first_heading_on_a_page_should_be_an_h2_859089f2": {
     "message": "Le premier en-tête d''une page devrait être de niveau H2."
   },
-<<<<<<< HEAD
-=======
   "the_following_content_is_partner_provided_ed1da756": {
     "message": "Le contenu suivant est fourni par un partenaire"
   },
->>>>>>> 0889f4aa
   "the_material_is_in_the_public_domain_279c39a3": {
     "message": "Ce contenu appartient au domaine public"
   },
@@ -1221,12 +1109,9 @@
   "type_control_f9_to_access_table_options_text_92141329": {
     "message": "appuyez sur Control + F9 pour accéder aux options de tableau. { text }"
   },
-<<<<<<< HEAD
-=======
   "unable_to_determine_resource_selection_url_7867e060": {
     "message": "Impossible de déterminer l’url de sélection de la ressource"
   },
->>>>>>> 0889f4aa
   "union_e6b57a53": { "message": "Union" },
   "unpublished_dfd8801": { "message": "non publié(e)(s)" },
   "untitled_16aa4f2b": { "message": "Sans titre" },
@@ -1237,12 +1122,6 @@
   "up_and_right_diagonal_arrow_935b902e": {
     "message": "Flèche diagonale haut droit"
   },
-<<<<<<< HEAD
-  "upload_file_fd2361b8": { "message": "Envoyer fichier" },
-  "upload_image_6120b609": { "message": "Télécharger l’image" },
-  "upload_media_ce31135a": { "message": "Télécharger un fichier multimédia" },
-  "uploading_19e8a4e7": { "message": "En cours d’importation" },
-=======
   "up_c553575d": { "message": "Vers le haut" },
   "upload_document_253f0478": { "message": "Télécharger le document" },
   "upload_file_fd2361b8": { "message": "Envoyer fichier" },
@@ -1255,7 +1134,6 @@
   "uppercase_alphabetic_ordered_list_3f5aa6b2": {
     "message": "liste alphabétique ordonnée en majuscules"
   },
->>>>>>> 0889f4aa
   "uppercase_delta_d4f4bc41": { "message": "Delta majuscule" },
   "uppercase_gamma_86f492e9": { "message": "Gamma majuscule" },
   "uppercase_lambda_c78d8ed4": { "message": "Lambda majuscule" },
@@ -1263,12 +1141,9 @@
   "uppercase_phi_caa36724": { "message": "Phi majuscule" },
   "uppercase_pi_fcc70f5e": { "message": "Pi majuscule" },
   "uppercase_psi_6395acbe": { "message": "Psi majuscule" },
-<<<<<<< HEAD
-=======
   "uppercase_roman_numeral_ordered_list_853f292b": {
     "message": "liste numérique ordonnée en chiffres romains majuscules"
   },
->>>>>>> 0889f4aa
   "uppercase_sigma_dbb70e92": { "message": "Sigma majuscule" },
   "uppercase_theta_49afc891": { "message": "Thêta majuscule" },
   "uppercase_upsilon_8c1e623e": { "message": "Upsilon majuscule" },
@@ -1332,10 +1207,7 @@
   "video_player_for_title_ffd9fbc4": {
     "message": "Lecteur vidéo pour { title }"
   },
-<<<<<<< HEAD
-=======
   "view_all_e13bf0a6": { "message": "Tout afficher" },
->>>>>>> 0889f4aa
   "view_ba339f93": { "message": "Afficher" },
   "view_description_30446afc": { "message": "Afficher la description" },
   "view_keyboard_shortcuts_34d1be0b": {
@@ -1372,11 +1244,8 @@
   },
   "width_x_height_px_ff3ccb93": { "message": "{ width } x { height } px" },
   "wiki_home_9cd54d0": { "message": "Page d’accueil de Wiki" },
-<<<<<<< HEAD
-=======
   "word_count_c77fe3a6": { "message": "Nombre de mots" },
   "words_b448b7d5": { "message": "Mots" },
->>>>>>> 0889f4aa
   "wreath_product_200b38ef": { "message": "Produit couronne" },
   "xi_149681d0": { "message": "Xi" },
   "yes_dde87d5": { "message": "Oui" },
