--- conflicted
+++ resolved
@@ -23,62 +23,6 @@
   "access_the_pretty_html_editor_37168efe": {
     "message": "Open de pretty HTML-editor"
   },
-<<<<<<< HEAD
-  "accessibility_checker_b3af1f6c": {
-    "message": "Toegankelijkheidscontrole"
-  },
-  "action_to_take_b626a99a": {
-    "message": "Te ondernemen actie:"
-  },
-  "add_8523c19b": {
-    "message": "Toevoegen"
-  },
-  "add_a_caption_2a915239": {
-    "message": "Ondertiteling toevoegen"
-  },
-  "add_alt_text_for_the_image_48cd88aa": {
-    "message": "Alt-tekst toevoegen voor de afbeelding"
-  },
-  "add_another_f4e50d57": {
-    "message": "Nog een toevoegen"
-  },
-  "add_cc_subtitles_55f0394e": {
-    "message": "CC/ondertiteling toevoegen"
-  },
-  "add_image_60b2de07": {
-    "message": "Afbeelding toevoegen"
-  },
-  "adjacent_links_with_the_same_url_should_be_a_singl_7a1f7f6c": {
-    "message": "Aangrenzende koppelingen met dezelfde URL moeten één koppeling zijn."
-  },
-  "aleph_f4ffd155": {
-    "message": "Alef"
-  },
-  "alignment_and_lists_5cebcb69": {
-    "message": "Koppeling en lijsten"
-  },
-  "all_4321c3a1": {
-    "message": "Alle"
-  },
-  "all_apps_a50dea49": {
-    "message": "Alle apps"
-  },
-  "alpha_15d59033": {
-    "message": "Alfa"
-  },
-  "alphabetical_55b5b4e0": {
-    "message": "Alfabetische volgorde"
-  },
-  "alt_attribute_text_should_not_contain_more_than_12_e21d4040": {
-    "message": "Alt-tekst mag niet meer dan 120 tekens bevatten."
-  },
-  "alt_text_611fb322": {
-    "message": "Alt tekst"
-  },
-  "amalg_coproduct_c589fb12": {
-    "message": "Amalg (coproduct)"
-  },
-=======
   "accessibility_checker_b3af1f6c": { "message": "Toegankelijkheidscontrole" },
   "action_to_take_b626a99a": { "message": "Te ondernemen actie:" },
   "add_8523c19b": { "message": "Toevoegen" },
@@ -104,7 +48,6 @@
   },
   "alt_text_611fb322": { "message": "Alt tekst" },
   "amalg_coproduct_c589fb12": { "message": "Amalg (coproduct)" },
->>>>>>> 147b3201
   "an_error_occured_reading_the_file_ff48558b": {
     "message": "Er is een fout opgetreden bij het lezen van het bestand"
   },
@@ -114,161 +57,58 @@
   "an_error_occurred_uploading_your_media_71f1444d": {
     "message": "Er is een fout opgetreden bij het uploaden van je media."
   },
-  "and_7fcc2911": {
-    "message": "En"
-  },
-  "angle_c5b4ec50": {
-    "message": "Hoek"
-  },
-  "announcement_list_da155734": {
-    "message": "Lijst met aankondiging"
-  },
-  "announcements_a4b8ed4a": {
-    "message": "Aankondigingen"
-  },
-  "apply_781a2546": {
-    "message": "Toepassen"
-  },
+  "and_7fcc2911": { "message": "En" },
+  "angle_c5b4ec50": { "message": "Hoek" },
+  "announcement_list_da155734": { "message": "Lijst met aankondiging" },
+  "announcements_a4b8ed4a": { "message": "Aankondigingen" },
+  "apply_781a2546": { "message": "Toepassen" },
   "apply_changes_to_all_instances_of_this_icon_maker__2642f466": {
     "message": "Wijzigingen toepassen op alle exemplaren van dit pictogrammaker-pictogram in de cursus"
   },
-  "approaches_the_limit_893aeec9": {
-    "message": "Benadert de limiet"
-  },
-  "approximately_e7965800": {
-    "message": "Ongeveer"
-  },
-  "apps_54d24a47": {
-    "message": "Apps"
-  },
-  "arrows_464a3e54": {
-    "message": "Pijlen"
-  },
-  "art_icon_8e1daad": {
-    "message": "Kunstpictogram"
-  },
+  "approaches_the_limit_893aeec9": { "message": "Benadert de limiet" },
+  "approximately_e7965800": { "message": "Ongeveer" },
+  "apps_54d24a47": { "message": "Apps" },
+  "arrows_464a3e54": { "message": "Pijlen" },
+  "art_icon_8e1daad": { "message": "Kunstpictogram" },
   "aspect_ratio_will_be_preserved_cb5fdfb8": {
     "message": "Beeldverhouding blijft behouden"
   },
-  "assignments_1e02582c": {
-    "message": "Opdrachten"
-  },
-  "asterisk_82255584": {
-    "message": "Asterisk"
-  },
-  "attributes_963ba262": {
-    "message": "Kenmerken"
-  },
+  "assignments_1e02582c": { "message": "Opdrachten" },
+  "asterisk_82255584": { "message": "Asterisk" },
+  "attributes_963ba262": { "message": "Kenmerken" },
   "audio_and_video_recording_not_supported_please_use_5ce3f0d7": {
     "message": "Audio- en video-opname wordt niet ondersteund; gebruik een andere browser."
   },
-  "audio_options_feb58e2c": {
-    "message": "Audio-opties"
-  },
-  "audio_options_tray_33a90711": {
-    "message": "Gebied met audio-opties"
-  },
+  "audio_options_feb58e2c": { "message": "Audio-opties" },
+  "audio_options_tray_33a90711": { "message": "Gebied met audio-opties" },
   "audio_player_for_title_20cc70d": {
     "message": "Audio-speler voor { title }"
   },
   "auto_saved_content_exists_would_you_like_to_load_t_fee528f2": {
     "message": "Er is automatisch opgeslagen inhoud aanwezig. Wil je liever  de automatisch opgeslagen inhoud laden?"
   },
-  "available_folders_694d0436": {
-    "message": "Beschikbare mappen"
-  },
-  "backslash_b2d5442d": {
-    "message": "Backslash"
-  },
-  "bar_ec63ed6": {
-    "message": "Balk"
-  },
-  "basic_554cdc0a": {
-    "message": "Basis"
-  },
-  "because_501841b": {
-    "message": "Omdat"
-  },
-  "below_81d4dceb": {
-    "message": "Hieronder"
-  },
-  "beta_cb5f307e": {
-    "message": "Bèta"
-  },
-  "big_circle_16b2e604": {
-    "message": "Grote cirkel"
-  },
-  "binomial_coefficient_ea5b9bb7": {
-    "message": "Binomiaal coëfficiënt"
-  },
-  "black_4cb01371": {
-    "message": "Zwart"
-  },
-  "blue_daf8fea9": {
-    "message": "Blauw"
-  },
-  "bottom_15a2a9be": {
-    "message": "Onder"
-  },
-  "bottom_third_5f5fec1d": {
-    "message": "Derde van beneden"
-  },
-  "bowtie_5f9629e4": {
-    "message": "Bowtie"
-  },
-  "brick_f2656265": {
-    "message": "Steenrood"
-  },
-  "c_2001_acme_inc_283f7f80": {
-    "message": "(c) 2001 Acme Inc."
-  },
-  "cancel_caeb1e68": {
-    "message": "Annuleren"
-  },
-  "cap_product_3a5265a6": {
-    "message": "Cap-product"
-  },
-  "centered_dot_64d5e378": {
-    "message": "Gecentreerde punt"
-  },
+  "available_folders_694d0436": { "message": "Beschikbare mappen" },
+  "backslash_b2d5442d": { "message": "Backslash" },
+  "bar_ec63ed6": { "message": "Balk" },
+  "basic_554cdc0a": { "message": "Basis" },
+  "because_501841b": { "message": "Omdat" },
+  "below_81d4dceb": { "message": "Hieronder" },
+  "beta_cb5f307e": { "message": "Bèta" },
+  "big_circle_16b2e604": { "message": "Grote cirkel" },
+  "binomial_coefficient_ea5b9bb7": { "message": "Binomiaal coëfficiënt" },
+  "black_4cb01371": { "message": "Zwart" },
+  "blue_daf8fea9": { "message": "Blauw" },
+  "bottom_15a2a9be": { "message": "Onder" },
+  "bottom_third_5f5fec1d": { "message": "Derde van beneden" },
+  "bowtie_5f9629e4": { "message": "Bowtie" },
+  "brick_f2656265": { "message": "Steenrood" },
+  "c_2001_acme_inc_283f7f80": { "message": "(c) 2001 Acme Inc." },
+  "cancel_caeb1e68": { "message": "Annuleren" },
+  "cap_product_3a5265a6": { "message": "Cap-product" },
+  "centered_dot_64d5e378": { "message": "Gecentreerde punt" },
   "centered_horizontal_dots_451c5815": {
     "message": "Gecentreerde horizontale punten"
   },
-<<<<<<< HEAD
-  "change_alt_text_92654906": {
-    "message": "Alt-tekst wijzigen"
-  },
-  "change_heading_tag_to_paragraph_a61e3113": {
-    "message": "Koptekstlabel bij alinea"
-  },
-  "change_text_color_1aecb912": {
-    "message": "Tekstkleur wijzigen"
-  },
-  "check_accessibility_3c78211c": {
-    "message": "Toegankelijkheid controleren"
-  },
-  "checking_for_accessibility_issues_fac18c6d": {
-    "message": "Controleren op toegankelijkheidsproblemen"
-  },
-  "chi_54a32644": {
-    "message": "Chi"
-  },
-  "choose_caption_file_9c45bc4e": {
-    "message": "Ondertitelingsbestand kiezen"
-  },
-  "choose_usage_rights_33683854": {
-    "message": "Gebruiksrechten kiezen..."
-  },
-  "circle_484abe63": {
-    "message": "Cirkel"
-  },
-  "clear_2084585f": {
-    "message": "Wissen"
-  },
-  "clear_image_3213fe62": {
-    "message": "Afbeelding wissen"
-  },
-=======
   "change_alt_text_92654906": { "message": "Alt-tekst wijzigen" },
   "change_heading_tag_to_paragraph_a61e3113": {
     "message": "Koptekstlabel bij alinea"
@@ -287,7 +127,6 @@
   "circle_484abe63": { "message": "Cirkel" },
   "clear_2084585f": { "message": "Wissen" },
   "clear_image_3213fe62": { "message": "Afbeelding wissen" },
->>>>>>> 147b3201
   "clear_selected_file_82388e50": {
     "message": "Verwijder geselecteerd bestand"
   },
@@ -306,66 +145,29 @@
   "click_to_insert_a_link_into_the_editor_c19613aa": {
     "message": "Klik om een koppeling in te voegen in de editor."
   },
-  "click_to_show_preview_faa27051": {
-    "message": "Klik om voorbeeld te tonen"
-  },
+  "click_to_show_preview_faa27051": { "message": "Klik om voorbeeld te tonen" },
   "close_a_menu_or_dialog_also_returns_you_to_the_edi_739079e6": {
     "message": "Sluit een menu of dialoogvenster. Hierdoor keert u bovendien terug naar het editorgebied"
   },
   "close_accessibility_checker_29d1c51e": {
     "message": "Toegankelijkheidscontrole sluiten"
   },
-<<<<<<< HEAD
-  "close_d634289d": {
-    "message": "Sluiten"
-  },
-=======
   "close_d634289d": { "message": "Sluiten" },
->>>>>>> 147b3201
   "closed_caption_file_must_be_less_than_maxkb_kb_5880f752": {
     "message": "Ondertitelingsbestand moet kleiner zijn dan { maxKb } kb"
   },
   "closed_captions_subtitles_e6aaa016": {
     "message": "Bijschriften/ondertiteling"
   },
-  "clubs_suit_c1ffedff": {
-    "message": "Klaveren (speelkaart)"
-  },
-  "collaborations_5c56c15f": {
-    "message": "Samenwerkingen"
-  },
+  "clubs_suit_c1ffedff": { "message": "Klaveren (speelkaart)" },
+  "collaborations_5c56c15f": { "message": "Samenwerkingen" },
   "collapse_to_hide_types_1ab46d2e": {
     "message": "Inklappen om te verbergen { types }"
   },
-  "color_picker_6b359edf": {
-    "message": "Kleurenkiezer"
-  },
+  "color_picker_6b359edf": { "message": "Kleurenkiezer" },
   "color_picker_colorname_selected_ad4cf400": {
     "message": "Kleurenkiezer ({ colorName } geselecteerd)"
   },
-<<<<<<< HEAD
-  "column_e1ae5c64": {
-    "message": "Kolom"
-  },
-  "column_group_1c062368": {
-    "message": "Kolomgroep"
-  },
-  "complex_numbers_a543d004": {
-    "message": "Complexe getallen"
-  },
-  "computer_1d7dfa6f": {
-    "message": "Computer"
-  },
-  "congruent_5a244acd": {
-    "message": "Congruent"
-  },
-  "contains_311f37b7": {
-    "message": "Bevat"
-  },
-  "content_1440204b": {
-    "message": "Inhoud"
-  },
-=======
   "column_e1ae5c64": { "message": "Kolom" },
   "column_group_1c062368": { "message": "Kolomgroep" },
   "complex_numbers_a543d004": { "message": "Complexe getallen" },
@@ -373,162 +175,30 @@
   "congruent_5a244acd": { "message": "Congruent" },
   "contains_311f37b7": { "message": "Bevat" },
   "content_1440204b": { "message": "Inhoud" },
->>>>>>> 147b3201
   "content_is_still_being_uploaded_if_you_continue_it_8f06d0cb": {
     "message": "Inhoud wordt nog steeds gedownload. Als je doorgaat, wordt deze niet goed ingesloten."
   },
-  "content_subtype_5ce35e88": {
-    "message": "Inhoud-subtype"
-  },
-  "content_type_2cf90d95": {
-    "message": "Inhoudtype"
-  },
-  "coproduct_e7838082": {
-    "message": "Coproduct"
-  },
-  "copyright_holder_66ee111": {
-    "message": "Houder van auteursrecht:"
-  },
+  "content_subtype_5ce35e88": { "message": "Inhoud-subtype" },
+  "content_type_2cf90d95": { "message": "Inhoudtype" },
+  "coproduct_e7838082": { "message": "Coproduct" },
+  "copyright_holder_66ee111": { "message": "Houder van auteursrecht:" },
   "count_plural_0_0_words_one_1_word_other_words_acf32eca": {
     "message": "{ count, plural,\n     =0 {0 woorden}\n    one {1 woord}\n  other {# woorden}\n}"
   },
   "count_plural_one_item_loaded_other_items_loaded_857023b7": {
     "message": "{ count, plural,\n    one {# item geladen}\n  other {# items geladen}\n}"
   },
-  "course_documents_104d76e0": {
-    "message": "Cursusdocumenten"
-  },
-  "course_files_62deb8f8": {
-    "message": "Cursusbestanden"
-  },
-  "course_files_a31f97fc": {
-    "message": "Cursusbestanden"
-  },
-  "course_images_f8511d04": {
-    "message": "Cursusafbeeldingen"
-  },
-  "course_links_b56959b9": {
-    "message": "Cursuslinks"
-  },
-  "course_media_ec759ad": {
-    "message": "Cursusmedia"
-  },
-  "course_navigation_dd035109": {
-    "message": "Cursusnavigatie"
-  },
-  "create_icon_110d6463": {
-    "message": "Pictogram maken"
-  },
+  "course_documents_104d76e0": { "message": "Cursusdocumenten" },
+  "course_files_62deb8f8": { "message": "Cursusbestanden" },
+  "course_files_a31f97fc": { "message": "Cursusbestanden" },
+  "course_images_f8511d04": { "message": "Cursusafbeeldingen" },
+  "course_links_b56959b9": { "message": "Cursuslinks" },
+  "course_media_ec759ad": { "message": "Cursusmedia" },
+  "course_navigation_dd035109": { "message": "Cursusnavigatie" },
+  "create_icon_110d6463": { "message": "Pictogram maken" },
   "creative_commons_license_725584ae": {
     "message": "Creative Commons-licentie:"
   },
-<<<<<<< HEAD
-  "crop_image_41bf940c": {
-    "message": "Afbeelding bijsnijden"
-  },
-  "crop_image_807ebb08": {
-    "message": "Afbeelding bijsnijden"
-  },
-  "cup_product_14174434": {
-    "message": "Cup-product"
-  },
-  "current_image_f16c249c": {
-    "message": "Huidige afbeelding"
-  },
-  "current_volume_level_c55ab825": {
-    "message": "Huidig volumeniveau"
-  },
-  "custom_6979cd81": {
-    "message": "Aangepast"
-  },
-  "cyan_c1d5f68a": {
-    "message": "Cyaan"
-  },
-  "dagger_57e0f4e5": {
-    "message": "Dolk"
-  },
-  "date_added_ed5ad465": {
-    "message": "Datum toegevoegd"
-  },
-  "decorative_icon_9a7f3fc3": {
-    "message": "Decoratief pictogram"
-  },
-  "decorative_image_fde98579": {
-    "message": "Decoratieve afbeelding"
-  },
-  "decorative_type_upper_f2c95e3": {
-    "message": "Decoratief { TYPE_UPPER }"
-  },
-  "deep_purple_bb3e2907": {
-    "message": "Diep paars"
-  },
-  "definite_integral_fe7ffed1": {
-    "message": "Bepaalde integraal"
-  },
-  "degree_symbol_4a823d5f": {
-    "message": "Gradensymbool"
-  },
-  "delimiters_4db4840d": {
-    "message": "Scheidingstekens"
-  },
-  "delta_53765780": {
-    "message": "Delta"
-  },
-  "describe_the_icon_f6a18823": {
-    "message": "(Beschrijf het pictogram)"
-  },
-  "describe_the_type_ff448da5": {
-    "message": "(Beschrijf het { TYPE })"
-  },
-  "describe_the_video_2fe8f46a": {
-    "message": "(beschrijf de video)"
-  },
-  "description_436c48d7": {
-    "message": "Beschrijving"
-  },
-  "details_98a31b68": {
-    "message": "Details"
-  },
-  "diagonal_dots_7d71b57e": {
-    "message": "Diagonale punten"
-  },
-  "diamond_b8dfe7ae": {
-    "message": "Diamant"
-  },
-  "diamonds_suit_526abaaf": {
-    "message": "Ruiten (speelkaart)"
-  },
-  "digamma_258ade94": {
-    "message": "Digamma"
-  },
-  "dimension_type_f5fa9170": {
-    "message": "Afmetingstype"
-  },
-  "dimensions_45ddb7b7": {
-    "message": "Afmetingen"
-  },
-  "directionality_26ae9e08": {
-    "message": "richting"
-  },
-  "directly_edit_latex_b7e9235b": {
-    "message": "LaTeX rechtstreeks bewerken"
-  },
-  "disable_preview_222bdf72": {
-    "message": "Voorbeeld uitschakelen"
-  },
-  "discussions_a5f96392": {
-    "message": "Discussies"
-  },
-  "discussions_index_6c36ced": {
-    "message": "Discussieoverzicht"
-  },
-  "disjoint_union_e74351a8": {
-    "message": "Disjuncte verbinding"
-  },
-  "display_options_315aba85": {
-    "message": "Weergaveopties"
-  },
-=======
   "crop_image_41bf940c": { "message": "Afbeelding bijsnijden" },
   "crop_image_807ebb08": { "message": "Afbeelding bijsnijden" },
   "cup_product_14174434": { "message": "Cup-product" },
@@ -564,114 +234,41 @@
   "discussions_index_6c36ced": { "message": "Discussieoverzicht" },
   "disjoint_union_e74351a8": { "message": "Disjuncte verbinding" },
   "display_options_315aba85": { "message": "Weergaveopties" },
->>>>>>> 147b3201
   "display_text_link_opens_in_a_new_tab_75e9afc9": {
     "message": "Tekstkoppeling weergeven (Opent in een nieuw tabblad)"
   },
-  "division_sign_72190870": {
-    "message": "Deelteken"
-  },
-  "documents_81393201": {
-    "message": "Documenten"
-  },
-  "done_54e3d4b6": {
-    "message": "Gereed"
-  },
-  "double_dagger_faf78681": {
-    "message": "Double Dagger"
-  },
+  "division_sign_72190870": { "message": "Deelteken" },
+  "documents_81393201": { "message": "Documenten" },
+  "done_54e3d4b6": { "message": "Gereed" },
+  "double_dagger_faf78681": { "message": "Double Dagger" },
   "down_and_left_diagonal_arrow_40ef602c": {
     "message": "Pijl omlaag en links diagonaal"
   },
   "down_and_right_diagonal_arrow_6ea0f460": {
     "message": "Pijl omlaag en rechts diagonaal"
   },
-  "download_filename_2baae924": {
-    "message": "{ filename } downloaden"
-  },
-  "downward_arrow_cca52012": {
-    "message": "Pijl met punt omlaag"
-  },
+  "download_filename_2baae924": { "message": "{ filename } downloaden" },
+  "downward_arrow_cca52012": { "message": "Pijl met punt omlaag" },
   "downward_pointing_triangle_2a12a601": {
     "message": "Driehoek met punt omlaag"
   },
-  "drag_a_file_here_1bf656d5": {
-    "message": "Sleep een bestand hierheen"
-  },
+  "drag_a_file_here_1bf656d5": { "message": "Sleep een bestand hierheen" },
   "drag_and_drop_or_click_to_browse_your_computer_60772d6d": {
     "message": "Slepen en neerzetten of klikken om je computer te doorzoeken"
   },
   "drag_handle_use_up_and_down_arrows_to_resize_e29eae5c": {
     "message": "Sleep de handgreep. Gebruik de pijltoetsen-omhoog en -omlaag om de grootte te wijzigen"
   },
-  "due_multiple_dates_cc0ee3f5": {
-    "message": "Inleverdatum: Meerdere datums"
-  },
-  "due_when_7eed10c6": {
-    "message": "Inleverdatum: { when }"
-  },
+  "due_multiple_dates_cc0ee3f5": { "message": "Inleverdatum: Meerdere datums" },
+  "due_when_7eed10c6": { "message": "Inleverdatum: { when }" },
   "edit_alt_text_for_this_icon_instance_9c6fc5fd": {
     "message": "Bewerk de alt-tekst voor deze pictograminstantie"
   },
-  "edit_c5fbea07": {
-    "message": "Bewerken"
-  },
-  "edit_course_link_5a5c3c59": {
-    "message": "Cursuslink bewerken"
-  },
+  "edit_c5fbea07": { "message": "Bewerken" },
+  "edit_course_link_5a5c3c59": { "message": "Cursuslink bewerken" },
   "edit_existing_icon_maker_icon_5d0ebb3f": {
     "message": "Bestaand Icon Maker-pictogram bewerken"
   },
-<<<<<<< HEAD
-  "edit_icon_2c6b0e91": {
-    "message": "Pictogram Bewerken"
-  },
-  "edit_link_7f53bebb": {
-    "message": "Link bewerken"
-  },
-  "editor_statusbar_26ac81fc": {
-    "message": "Statusbalk van editor"
-  },
-  "element_starting_with_start_91bf4c3b": {
-    "message": "Element dat begint met { start }"
-  },
-  "embed_828fac4a": {
-    "message": "Insluiten"
-  },
-  "embed_code_314f1bd5": {
-    "message": "Code insluiten"
-  },
-  "embed_image_1080badc": {
-    "message": "Afbeelding insluiten"
-  },
-  "embed_video_a97a64af": {
-    "message": "Video insluiten"
-  },
-  "embedded_content_aaeb4d3d": {
-    "message": "ingesloten inhoud"
-  },
-  "empty_set_91a92df4": {
-    "message": "Lege set"
-  },
-  "encircled_dot_8f5e51c": {
-    "message": "Omcirkelde punt"
-  },
-  "encircled_minus_72745096": {
-    "message": "Omcirkeld minteken"
-  },
-  "encircled_plus_36d8d104": {
-    "message": "Omcirkeld plusteken"
-  },
-  "encircled_times_5700096d": {
-    "message": "Omcirkelde tijden"
-  },
-  "engineering_icon_f8f3cf43": {
-    "message": "Engineering-pictogram"
-  },
-  "english_icon_25bfe845": {
-    "message": "Engels-pictogram"
-  },
-=======
   "edit_icon_2c6b0e91": { "message": "Pictogram Bewerken" },
   "edit_link_7f53bebb": { "message": "Link bewerken" },
   "editor_statusbar_26ac81fc": { "message": "Statusbalk van editor" },
@@ -690,70 +287,37 @@
   "encircled_times_5700096d": { "message": "Omcirkelde tijden" },
   "engineering_icon_f8f3cf43": { "message": "Engineering-pictogram" },
   "english_icon_25bfe845": { "message": "Engels-pictogram" },
->>>>>>> 147b3201
   "enter_at_least_3_characters_to_search_4f037ee0": {
     "message": "Voer minimaal 3 tekens in om te gaan zoeken"
   },
-  "epsilon_54bb8afa": {
-    "message": "Epsilon"
-  },
-  "epsilon_variant_d31f1e77": {
-    "message": "Epsilon (variant)"
-  },
-  "equals_sign_c51bdc58": {
-    "message": "Gelijkteken"
-  },
-  "equation_editor_39fbc3f1": {
-    "message": "Vergelijkingseditor"
-  },
-  "equivalence_class_7b0f11c0": {
-    "message": "Equivalentieklasse"
-  },
-  "equivalent_identity_654b3ce5": {
-    "message": "Equivalent (identiteit)"
-  },
-  "eta_b8828f99": {
-    "message": "Eta"
-  },
-  "exists_2e62bdaa": {
-    "message": "Bestaat"
-  },
-  "exit_fullscreen_b7eb0aa4": {
-    "message": "Volledig scherm sluiten"
-  },
+  "epsilon_54bb8afa": { "message": "Epsilon" },
+  "epsilon_variant_d31f1e77": { "message": "Epsilon (variant)" },
+  "equals_sign_c51bdc58": { "message": "Gelijkteken" },
+  "equation_editor_39fbc3f1": { "message": "Vergelijkingseditor" },
+  "equivalence_class_7b0f11c0": { "message": "Equivalentieklasse" },
+  "equivalent_identity_654b3ce5": { "message": "Equivalent (identiteit)" },
+  "eta_b8828f99": { "message": "Eta" },
+  "exists_2e62bdaa": { "message": "Bestaat" },
+  "exit_fullscreen_b7eb0aa4": { "message": "Volledig scherm sluiten" },
   "expand_preview_by_default_2abbf9f8": {
     "message": "Uitvouwvoorbeeld is standaard"
   },
   "expand_to_see_types_f5d29352": {
     "message": "Uitklappen om te bekijken { types }"
   },
-  "external_tools_6e77821": {
-    "message": "Externe tools"
-  },
-  "extra_large_b6cdf1ff": {
-    "message": "Extra groot"
-  },
-  "extra_small_9ae33252": {
-    "message": "Extra klein"
-  },
-  "extracurricular_icon_67c8ca42": {
-    "message": "Extracurriculair-pictogram"
-  },
-  "f_function_fe422d65": {
-    "message": "F (functie)"
-  },
+  "external_tools_6e77821": { "message": "Externe tools" },
+  "extra_large_b6cdf1ff": { "message": "Extra groot" },
+  "extra_small_9ae33252": { "message": "Extra klein" },
+  "extracurricular_icon_67c8ca42": { "message": "Extracurriculair-pictogram" },
+  "f_function_fe422d65": { "message": "F (functie)" },
   "failed_getting_file_contents_e9ea19f4": {
     "message": "Kan geen bestandsinhoud ophalen"
   },
-  "file_name_8fd421ff": {
-    "message": "Bestandsnaam"
-  },
+  "file_name_8fd421ff": { "message": "Bestandsnaam" },
   "file_storage_quota_exceeded_b7846cd1": {
     "message": "Opslagquota voor bestanden overschreden"
   },
-  "file_url_c12b64be": {
-    "message": "Bestands-URL"
-  },
+  "file_url_c12b64be": { "message": "Bestands-URL" },
   "filename_file_icon_602eb5de": {
     "message": "{ filename } bestandspictogram"
   },
@@ -763,44 +327,6 @@
   "filename_text_preview_e41ca2d8": {
     "message": "{ filename } tekstvoorbeeld"
   },
-<<<<<<< HEAD
-  "files_c300e900": {
-    "message": "Bestanden"
-  },
-  "files_index_af7c662b": {
-    "message": "Bestandsoverzicht"
-  },
-  "finish_bc343002": {
-    "message": "Voltooien"
-  },
-  "fix_heading_hierarchy_f60884c4": {
-    "message": "Hiërarchie van kopteksten corrigeren"
-  },
-  "flat_music_76d5a5c3": {
-    "message": "Mol (muziek)"
-  },
-  "focus_element_options_toolbar_18d993e": {
-    "message": "Werkbalk met focus-elementopties"
-  },
-  "folder_tree_fbab0726": {
-    "message": "Mappenstructuur"
-  },
-  "for_all_b919f972": {
-    "message": "Voor iedereen"
-  },
-  "format_4247a9c5": {
-    "message": "Opmaak"
-  },
-  "format_as_a_list_142210c3": {
-    "message": "Opmaken als lijst"
-  },
-  "formatting_5b143aa8": {
-    "message": "Opmaak"
-  },
-  "forward_slash_3f90f35e": {
-    "message": "Slash"
-  },
-=======
   "files_c300e900": { "message": "Bestanden" },
   "files_index_af7c662b": { "message": "Bestandsoverzicht" },
   "finish_bc343002": { "message": "Voltooien" },
@@ -817,22 +343,15 @@
   "format_as_a_list_142210c3": { "message": "Opmaken als lijst" },
   "formatting_5b143aa8": { "message": "Opmaak" },
   "forward_slash_3f90f35e": { "message": "Slash" },
->>>>>>> 147b3201
   "found_auto_saved_content_3f6e4ca5": {
     "message": "Automatisch opgeslagen inhoud gevonden"
   },
   "found_count_plural_0_results_one_result_other_resu_46aeaa01": {
     "message": "{ count, plural,\n     =0 {# resultaten}\n    one {# resultaat}\n  other {# resultaten}\n} gevonden"
   },
-  "fraction_41bac7af": {
-    "message": "Fractie"
-  },
-  "fullscreen_873bf53f": {
-    "message": "Volledig scherm"
-  },
-  "gamma_1767928": {
-    "message": "Gamma"
-  },
+  "fraction_41bac7af": { "message": "Fractie" },
+  "fullscreen_873bf53f": { "message": "Volledig scherm" },
+  "gamma_1767928": { "message": "Gamma" },
   "generating_preview_45b53be0": {
     "message": "Bezig met genereren van voorbeeld..."
   },
@@ -845,74 +364,6 @@
   "go_to_the_editor_s_toolbar_a5cb875f": {
     "message": "Ga naar de werkbalk van de editor"
   },
-<<<<<<< HEAD
-  "grades_a61eba0a": {
-    "message": "Cijfers"
-  },
-  "greater_than_e98af662": {
-    "message": "Groter dan"
-  },
-  "greater_than_or_equal_b911949a": {
-    "message": "Groter dan of gelijk"
-  },
-  "greek_65c5b3f7": {
-    "message": "Grieks"
-  },
-  "green_15af4778": {
-    "message": "Groen"
-  },
-  "grey_a55dceff": {
-    "message": "Grijs"
-  },
-  "group_documents_8bfd6ae6": {
-    "message": "Documenten groeperen"
-  },
-  "group_files_4324f3df": {
-    "message": "Groepsbestanden"
-  },
-  "group_files_82e5dcdb": {
-    "message": "Groepsbestanden"
-  },
-  "group_images_98e0ac17": {
-    "message": "Afbeeldingen groeperen"
-  },
-  "group_isomorphism_45b1458c": {
-    "message": "Groepsisomorfie"
-  },
-  "group_links_9493129e": {
-    "message": "Groeplinks"
-  },
-  "group_media_2f3d128a": {
-    "message": "Media groeperen"
-  },
-  "group_navigation_99f191a": {
-    "message": "Groepsnavigatie"
-  },
-  "h_bar_bb94deae": {
-    "message": "H-balk"
-  },
-  "hat_ea321e35": {
-    "message": "Hoed"
-  },
-  "header_column_f27433cb": {
-    "message": "Koptekstkolom"
-  },
-  "header_row_and_column_ec5b9ec": {
-    "message": "Koptekstrij en -kolom"
-  },
-  "header_row_f33eb169": {
-    "message": "Koptekstrij"
-  },
-  "heading_2_5b84eed2": {
-    "message": "Koptekst 2"
-  },
-  "heading_3_2c83de44": {
-    "message": "Koptekst 3"
-  },
-  "heading_4_b2e74be7": {
-    "message": "Koptekst 4"
-  },
-=======
   "grades_a61eba0a": { "message": "Cijfers" },
   "greater_than_e98af662": { "message": "Groter dan" },
   "greater_than_or_equal_b911949a": { "message": "Groter dan of gelijk" },
@@ -935,7 +386,6 @@
   "heading_2_5b84eed2": { "message": "Koptekst 2" },
   "heading_3_2c83de44": { "message": "Koptekst 3" },
   "heading_4_b2e74be7": { "message": "Koptekst 4" },
->>>>>>> 147b3201
   "heading_levels_should_not_be_skipped_3947c0e0": {
     "message": "Koptekstniveaus mogen niet worden overgeslagen."
   },
@@ -945,32 +395,6 @@
   "headings_should_not_contain_more_than_120_characte_3c0e0cb3": {
     "message": "Kopteksten mogen niet meer dan 120 tekens bevatten."
   },
-<<<<<<< HEAD
-  "health_icon_8d292eb5": {
-    "message": "Gezondheidpictogram"
-  },
-  "hearts_suit_e50e04ca": {
-    "message": "Harten (speelkaart)"
-  },
-  "height_69b03e15": {
-    "message": "Hoogte"
-  },
-  "hexagon_d8468e0d": {
-    "message": "Zeshoek"
-  },
-  "hide_description_bfb5502e": {
-    "message": "Beschrijving verbergen"
-  },
-  "hide_title_description_caf092ef": {
-    "message": "Beschrijving van { title } verbergen"
-  },
-  "home_351838cd": {
-    "message": "Startpagina"
-  },
-  "html_code_editor_fd967a44": {
-    "message": "HTML-code-editor"
-  },
-=======
   "health_icon_8d292eb5": { "message": "Gezondheidpictogram" },
   "hearts_suit_e50e04ca": { "message": "Harten (speelkaart)" },
   "height_69b03e15": { "message": "Hoogte" },
@@ -984,72 +408,25 @@
   },
   "home_351838cd": { "message": "Startpagina" },
   "html_code_editor_fd967a44": { "message": "HTML-code-editor" },
->>>>>>> 147b3201
   "i_have_obtained_permission_to_use_this_file_6386f087": {
     "message": "Ik heb toestemming gekregen om dit bestand te gebruiken."
   },
-  "i_hold_the_copyright_71ee91b1": {
-    "message": "Ik heb het auteursrecht"
-  },
-  "icon_215a1dc6": {
-    "message": "Pictogram"
-  },
-  "icon_8168b2f8": {
-    "message": "pictogram"
-  },
-  "icon_color_b86dd6d6": {
-    "message": "Pictogramkleur"
-  },
-  "icon_maker_icons_cc560f7e": {
-    "message": "Pictogrammaker-pictogrammen"
-  },
-  "icon_options_7e32746e": {
-    "message": "Pictogramopties"
-  },
-  "icon_options_tray_2b407977": {
-    "message": "Houder met pictogramopties"
-  },
-  "icon_preview_1782a1d9": {
-    "message": "Pictogramvoorbeeld"
-  },
-  "icon_shape_30b61e7": {
-    "message": "Pictogramvorm"
-  },
-  "icon_size_9353edea": {
-    "message": "Pictogramgrootte"
-  },
+  "i_hold_the_copyright_71ee91b1": { "message": "Ik heb het auteursrecht" },
+  "icon_215a1dc6": { "message": "Pictogram" },
+  "icon_8168b2f8": { "message": "pictogram" },
+  "icon_color_b86dd6d6": { "message": "Pictogramkleur" },
+  "icon_maker_icons_cc560f7e": { "message": "Pictogrammaker-pictogrammen" },
+  "icon_options_7e32746e": { "message": "Pictogramopties" },
+  "icon_options_tray_2b407977": { "message": "Houder met pictogramopties" },
+  "icon_preview_1782a1d9": { "message": "Pictogramvoorbeeld" },
+  "icon_shape_30b61e7": { "message": "Pictogramvorm" },
+  "icon_size_9353edea": { "message": "Pictogramgrootte" },
   "if_left_empty_link_text_will_display_as_course_lin_61087540": {
     "message": "Als de link leeg wordt gelaten, wordt de naam van de cursuslink als tekst weergegeven"
   },
   "if_you_do_not_select_usage_rights_now_this_file_wi_14e07ab5": {
     "message": "Als je nu geen gebruiksrechten selecteert, wordt de publicatie van dit bestand ongedaan gemaakt nadat het is geüpload."
   },
-<<<<<<< HEAD
-  "image_8ad06": {
-    "message": "Afbeelding"
-  },
-  "image_c1c98202": {
-    "message": "afbeelding"
-  },
-  "image_filenames_should_not_be_used_as_the_alt_attr_bcfd7780": {
-    "message": "Namen van afbeeldingsbestanden mogen niet worden gebruikt als alt-kenmerk voor beschrijving van de inhoud van de afbeelding."
-  },
-  "image_options_5412d02c": {
-    "message": "Beeldopties"
-  },
-  "image_options_tray_90a46006": {
-    "message": "Beeldoptiescel"
-  },
-  "image_to_crop_3a34487d": {
-    "message": "Afbeelding voor bijsnijden"
-  },
-  "image_with_filename_file_aacd7180": {
-    "message": "Afbeelding met bestandsnaam { file }"
-  },
-  "images_7ce26570": {
-    "message": "Afbeeldingen"
-  },
-=======
   "image_8ad06": { "message": "Afbeelding" },
   "image_c1c98202": { "message": "afbeelding" },
   "image_filenames_should_not_be_used_as_the_alt_attr_bcfd7780": {
@@ -1062,84 +439,12 @@
     "message": "Afbeelding met bestandsnaam { file }"
   },
   "images_7ce26570": { "message": "Afbeeldingen" },
->>>>>>> 147b3201
   "images_should_include_an_alt_attribute_describing__b86d6a86": {
     "message": "Afbeeldingen moeten een alt-kenmerk hebben dat de inhoud van de afbeelding beschrijft."
   },
   "imaginary_portion_of_complex_number_2c733ffa": {
     "message": "Denkbeeldig deel (van complex getal)"
   },
-<<<<<<< HEAD
-  "in_element_of_19ca2f33": {
-    "message": "In (element van)"
-  },
-  "indefinite_integral_6623307e": {
-    "message": "Onbepaalde integraal"
-  },
-  "indigo_2035fc55": {
-    "message": "Indigo"
-  },
-  "inference_fed5c960": {
-    "message": "gevolgtrekking"
-  },
-  "infinity_7a10f206": {
-    "message": "Oneindigheid"
-  },
-  "insert_593145ef": {
-    "message": "Invoegen"
-  },
-  "insert_link_6dc23cae": {
-    "message": "Koppeling invoegen"
-  },
-  "integers_336344e1": {
-    "message": "Gehele getallen"
-  },
-  "intersection_cd4590e4": {
-    "message": "Snijpunt"
-  },
-  "invalid_entry_f7d2a0f5": {
-    "message": "Ongeldige invoer."
-  },
-  "invalid_file_c11ba11": {
-    "message": "Ongeldig bestand"
-  },
-  "invalid_file_type_881cc9b2": {
-    "message": "Ongeldig bestandstype"
-  },
-  "invalid_url_cbde79f": {
-    "message": "Ongeldige URL"
-  },
-  "iota_11c932a9": {
-    "message": "Jota"
-  },
-  "issue_num_total_f94536cf": {
-    "message": "Probleem { num }/{ total }"
-  },
-  "kappa_2f14c816": {
-    "message": "Kappa"
-  },
-  "kappa_variant_eb64574b": {
-    "message": "Kappa (variant)"
-  },
-  "keyboard_shortcuts_ed1844bd": {
-    "message": "Sneltoetsen"
-  },
-  "keyboards_navigate_to_links_using_the_tab_key_two__5fab8c82": {
-    "message": "Gebruik de Tab-toets op het toetsenbord om te navigeren naar koppelingen. Twee aangrenzende koppelingen die naar dezelfde bestemming leiden, kunnen verwarrend werken bij gebruik van het toetsenbord."
-  },
-  "lambda_4f602498": {
-    "message": "Lambda"
-  },
-  "language_arts_icon_a798b0f8": {
-    "message": "Linguïstiekpictogram"
-  },
-  "languages_icon_9d20539": {
-    "message": "Talenpictogram"
-  },
-  "large_9c5e80e7": {
-    "message": "Groot"
-  },
-=======
   "in_element_of_19ca2f33": { "message": "In (element van)" },
   "indefinite_integral_6623307e": { "message": "Onbepaalde integraal" },
   "indigo_2035fc55": { "message": "Indigo" },
@@ -1165,7 +470,6 @@
   "language_arts_icon_a798b0f8": { "message": "Linguïstiekpictogram" },
   "languages_icon_9d20539": { "message": "Talenpictogram" },
   "large_9c5e80e7": { "message": "Groot" },
->>>>>>> 147b3201
   "learn_more_about_adjacent_links_2cb9762c": {
     "message": "Meer informatie over aangrenzende links"
   },
@@ -1175,12 +479,9 @@
   "learn_more_about_organizing_page_headings_8a7caa2e": {
     "message": "Meer informatie over ordenen van paginakopteksten"
   },
-<<<<<<< HEAD
-=======
   "learn_more_about_proper_page_heading_structure_d2959f2d": {
     "message": "Meer informatie over een geschikte structuur voor paginakopteksten"
   },
->>>>>>> 147b3201
   "learn_more_about_table_headers_5f5ee13": {
     "message": "Meer informatie over tabelkopteksten"
   },
@@ -1197,28 +498,6 @@
     "message": "Meer informatie over gebruik van lijsten"
   },
   "learn_more_about_using_scope_attributes_with_table_20df49aa": {
-<<<<<<< HEAD
-    "message": "Meer informatie over gebruik van bereikattributen met tabellen"
-  },
-  "leave_as_is_4facfe55": {
-    "message": "Ongewijzigd laten"
-  },
-  "left_angle_bracket_c87a6d07": {
-    "message": "Recht haakje links"
-  },
-  "left_arrow_4fde1a64": {
-    "message": "Pijl-links"
-  },
-  "left_arrow_with_hook_5bfcad93": {
-    "message": "Pijl-links met hoek"
-  },
-  "left_ceiling_ee9dd88a": {
-    "message": "Bovengrens links"
-  },
-  "left_curly_brace_1726fb4": {
-    "message": "Gekrulde accolade links"
-  },
-=======
     "message": "Meer informatie over gebruik van bereikkenmerken met tabellen"
   },
   "leave_as_is_4facfe55": { "message": "Ongewijzigd laten" },
@@ -1227,51 +506,18 @@
   "left_arrow_with_hook_5bfcad93": { "message": "Pijl-links met hoek" },
   "left_ceiling_ee9dd88a": { "message": "Bovengrens links" },
   "left_curly_brace_1726fb4": { "message": "Gekrulde accolade links" },
->>>>>>> 147b3201
   "left_downard_harpoon_arrow_1d7b3d2e": {
     "message": "Harpoenpijl links omlaag wijzend"
   },
-  "left_floor_29ac2274": {
-    "message": "Linker ondergrens"
-  },
-  "left_to_right_e9b4fd06": {
-    "message": "Links-rechts"
-  },
+  "left_floor_29ac2274": { "message": "Linker ondergrens" },
+  "left_to_right_e9b4fd06": { "message": "Links-rechts" },
   "left_upward_harpoon_arrow_3a562a96": {
     "message": "Harpoenpijl links omhoog wijzend"
   },
-  "leftward_arrow_1e4765de": {
-    "message": "Pijl wijzend naar links"
-  },
+  "leftward_arrow_1e4765de": { "message": "Pijl wijzend naar links" },
   "leftward_pointing_triangle_d14532ce": {
     "message": "Driehoek met punt naar links"
   },
-<<<<<<< HEAD
-  "less_than_a26c0641": {
-    "message": "Kleiner dan"
-  },
-  "less_than_or_equal_be5216cb": {
-    "message": "Kleiner dan of gelijk"
-  },
-  "library_icon_ae1e54cf": {
-    "message": "Bibliotheekpictogram"
-  },
-  "light_blue_5374f600": {
-    "message": "Lichtblauw"
-  },
-  "link_7262adec": {
-    "message": "Link"
-  },
-  "link_options_a16b758b": {
-    "message": "Linkopties"
-  },
-  "link_with_text_starting_with_start_b3fcbe71": {
-    "message": "Koppeling maken naar tekst die begint met { start }"
-  },
-  "links_14b70841": {
-    "message": "Koppelingen"
-  },
-=======
   "less_than_a26c0641": { "message": "Kleiner dan" },
   "less_than_or_equal_be5216cb": { "message": "Kleiner dan of gelijk" },
   "library_icon_ae1e54cf": { "message": "Bibliotheekpictogram" },
@@ -1282,52 +528,27 @@
     "message": "Koppeling maken naar tekst die begint met { start }"
   },
   "links_14b70841": { "message": "Koppelingen" },
->>>>>>> 147b3201
   "links_to_an_external_site_de74145d": {
     "message": "Koppelingen naar een externe site."
   },
   "lists_should_be_formatted_as_lists_f862de8d": {
     "message": "Lijsten moeten als lijst worden opgemaakt."
   },
-<<<<<<< HEAD
-  "load_more_35d33c7": {
-    "message": "Meer laden"
-  },
-  "loading_25990131": {
-    "message": "Bezig met laden..."
-  },
-  "loading_bde52856": {
-    "message": "Bezig met laden"
-  },
-=======
   "load_more_35d33c7": { "message": "Meer laden" },
   "loading_25990131": { "message": "Bezig met laden..." },
   "loading_bde52856": { "message": "Bezig met laden" },
->>>>>>> 147b3201
   "loading_closed_captions_subtitles_failed_95ceef47": {
     "message": "laden van bijschriften/ondertiteling is mislukt."
   },
-  "loading_failed_b3524381": {
-    "message": "Laden mislukt..."
-  },
-  "loading_failed_e6a9d8ef": {
-    "message": "Laden mislukt."
-  },
-  "loading_folders_d8b5869e": {
-    "message": "Mappen worden geladen"
-  },
+  "loading_failed_b3524381": { "message": "Laden mislukt..." },
+  "loading_failed_e6a9d8ef": { "message": "Laden mislukt." },
+  "loading_folders_d8b5869e": { "message": "Mappen worden geladen" },
   "loading_please_wait_d276220a": {
     "message": "Bezig met laden, even wachten"
   },
-  "loading_preview_9f077aa1": {
-    "message": "Voorbeeld laden"
-  },
-  "locked_762f138b": {
-    "message": "Vergrendeld"
-  },
-  "logical_equivalence_76fca396": {
-    "message": "Logische equivalentie"
-  },
+  "loading_preview_9f077aa1": { "message": "Voorbeeld laden" },
+  "locked_762f138b": { "message": "Vergrendeld" },
+  "logical_equivalence_76fca396": { "message": "Logische equivalentie" },
   "logical_equivalence_short_8efd7b4f": {
     "message": "Logische equivalentie (kort)"
   },
@@ -1337,73 +558,14 @@
   "logical_equivalence_thick_662dd3f2": {
     "message": "Logische equivalentie (dik)"
   },
-  "low_horizontal_dots_cc08498e": {
-    "message": "Lage horizontale punten"
-  },
-  "magenta_4a65993c": {
-    "message": "Magenta"
-  },
-  "maps_to_e5ef7382": {
-    "message": "Wijst toe aan"
-  },
-  "math_icon_ad4e9d03": {
-    "message": "Wiskundepictogram"
-  },
-  "media_af190855": {
-    "message": "Media"
-  },
+  "low_horizontal_dots_cc08498e": { "message": "Lage horizontale punten" },
+  "magenta_4a65993c": { "message": "Magenta" },
+  "maps_to_e5ef7382": { "message": "Wijst toe aan" },
+  "math_icon_ad4e9d03": { "message": "Wiskundepictogram" },
+  "media_af190855": { "message": "Media" },
   "media_file_is_processing_please_try_again_later_58a6d49": {
     "message": "Verwerken van mediabestand. Probeer het later opnieuw."
   },
-<<<<<<< HEAD
-  "medium_5a8e9ead": {
-    "message": "Medium"
-  },
-  "merge_links_2478df96": {
-    "message": "Koppelingen samenvoegen"
-  },
-  "mic_a7f3d311": {
-    "message": "Mic"
-  },
-  "microphone_disabled_15c83130": {
-    "message": "Microfoon uitgeschakeld"
-  },
-  "middle_27dc1d5": {
-    "message": "Midden"
-  },
-  "minimize_file_preview_da911944": {
-    "message": "Voorbeeld van bestand minimaliseren"
-  },
-  "minimize_video_20aa554b": {
-    "message": "Video minimaliseren"
-  },
-  "minus_fd961e2e": {
-    "message": "Min"
-  },
-  "minus_plus_3461f637": {
-    "message": "Min/Plus"
-  },
-  "misc_3b692ea7": {
-    "message": "Diversen"
-  },
-  "miscellaneous_e9818229": {
-    "message": "Diversen"
-  },
-  "modules_c4325335": {
-    "message": "Modules"
-  },
-  "mu_37223b8b": {
-    "message": "Mu"
-  },
-  "multi_color_image_63d7372f": {
-    "message": "Veelkleurige afbeelding"
-  },
-  "multiplication_sign_15f95c22": {
-    "message": "Vermenigvuldigingsteken"
-  },
-  "music_icon_4db5c972": {
-    "message": "Muziekpictogram"
-=======
   "medium_5a8e9ead": { "message": "Medium" },
   "merge_links_2478df96": { "message": "Koppelingen samenvoegen" },
   "mic_a7f3d311": { "message": "Mic" },
@@ -1411,197 +573,89 @@
   "middle_27dc1d5": { "message": "Midden" },
   "minimize_file_preview_da911944": {
     "message": "Voorbeeld van bestand minimaliseren"
->>>>>>> 147b3201
-  },
+  },
+  "minimize_video_20aa554b": { "message": "Video minimaliseren" },
+  "minus_fd961e2e": { "message": "Min" },
+  "minus_plus_3461f637": { "message": "Min/Plus" },
+  "misc_3b692ea7": { "message": "Diversen" },
+  "miscellaneous_e9818229": { "message": "Diversen" },
+  "modules_c4325335": { "message": "Modules" },
+  "mu_37223b8b": { "message": "Mu" },
+  "multi_color_image_63d7372f": { "message": "Veelkleurige afbeelding" },
+  "multiplication_sign_15f95c22": { "message": "Vermenigvuldigingsteken" },
+  "music_icon_4db5c972": { "message": "Muziekpictogram" },
   "must_be_at_least_percentage_22e373b6": {
     "message": "Moet ten minste { percentage }% zijn"
   },
   "must_be_at_least_width_x_height_px_41dc825e": {
     "message": "Moet minstens { width } x { height }px zijn"
   },
-  "my_files_2f621040": {
-    "message": "Mijn bestanden"
-  },
-  "n_th_root_9991a6e4": {
-    "message": "N-de wortel"
-  },
-  "nabla_1e216d25": {
-    "message": "Nabla"
-  },
-  "name_1aed4a1b": {
-    "message": "Naam"
-  },
-  "name_color_ceec76ff": {
-    "message": "{ name } ({ color })"
-  },
-  "natural_music_54a70258": {
-    "message": "Natuurlijk (muziek)"
-  },
-  "natural_numbers_3da07060": {
-    "message": "Natuurlijke getallen"
-  },
+  "my_files_2f621040": { "message": "Mijn bestanden" },
+  "n_th_root_9991a6e4": { "message": "N-de wortel" },
+  "nabla_1e216d25": { "message": "Nabla" },
+  "name_1aed4a1b": { "message": "Naam" },
+  "name_color_ceec76ff": { "message": "{ name } ({ color })" },
+  "natural_music_54a70258": { "message": "Natuurlijk (muziek)" },
+  "natural_numbers_3da07060": { "message": "Natuurlijke getallen" },
   "navigate_through_the_menu_or_toolbar_415a4e50": {
     "message": "Navigeer door het menu of de werkbalk"
   },
-<<<<<<< HEAD
-  "nested_greater_than_d852e60d": {
-    "message": "Genest groter dan"
-  },
-  "nested_less_than_27d17e58": {
-    "message": "Genest kleiner dan"
-  },
-  "next_40e12421": {
-    "message": "Volgende"
-  },
-=======
   "nested_greater_than_d852e60d": { "message": "Genest groter dan" },
   "nested_less_than_27d17e58": { "message": "Genest kleiner dan" },
   "next_40e12421": { "message": "Volgende" },
->>>>>>> 147b3201
   "no_accessibility_issues_were_detected_f8d3c875": {
     "message": "Geen toegankelijkheidsproblemen gevonden."
   },
   "no_changes_to_save_d29f6e91": {
     "message": "Geen wijzigingen om op te slaan."
   },
-<<<<<<< HEAD
-  "no_e16d9132": {
-    "message": "Nee"
-  },
-  "no_file_chosen_9a880793": {
-    "message": "Geen bestand gekozen"
-  },
-  "no_headers_9bc7dc7f": {
-    "message": "Geen kopteksten"
-  },
-=======
   "no_e16d9132": { "message": "Nee" },
   "no_file_chosen_9a880793": { "message": "Geen bestand gekozen" },
   "no_headers_9bc7dc7f": { "message": "Geen kopteksten" },
->>>>>>> 147b3201
   "no_preview_is_available_for_this_file_f940114a": {
     "message": "Er is geen voorbeeld voor dit bestand beschikbaar."
   },
-  "no_results_940393cf": {
-    "message": "Geen resultaten."
-  },
+  "no_results_940393cf": { "message": "Geen resultaten." },
   "no_results_found_for_filterterm_ad1b04c8": {
     "message": "Geen resultaten gevonden voor { filterTerm }"
   },
-<<<<<<< HEAD
-  "no_video_1ed00b26": {
-    "message": "Geen video"
-  },
-  "none_3b5e34d2": {
-    "message": "Geen"
-  },
-  "none_selected_b93d56d2": {
-    "message": "Geen geselecteerd"
-  },
-  "not_equal_6e2980e6": {
-    "message": "Niet gelijk"
-  },
-=======
   "no_video_1ed00b26": { "message": "Geen video" },
   "none_3b5e34d2": { "message": "Geen" },
   "none_selected_b93d56d2": { "message": "Geen geselecteerd" },
   "not_equal_6e2980e6": { "message": "Niet gelijk" },
->>>>>>> 147b3201
   "not_in_not_an_element_of_fb1ffb54": {
     "message": "Niet in (geen element van)"
   },
-  "not_negation_1418ebb8": {
-    "message": "Niet (ontkenning)"
-  },
-  "not_subset_dc2b5e84": {
-    "message": "Geen subset"
-  },
-  "not_subset_strict_23d282bf": {
-    "message": "Geen subset (strikt)"
-  },
-  "not_superset_5556b913": {
-    "message": "Geen superset"
-  },
-  "not_superset_strict_24e06f36": {
-    "message": "Geen superset (strikt)"
-  },
-  "nu_1c0f6848": {
-    "message": "Nu"
-  },
-  "octagon_e48be9f": {
-    "message": "Achthoek"
-  },
-  "olive_6a3e4d6b": {
-    "message": "Olijfkleurig"
-  },
-  "omega_8f2c3463": {
-    "message": "Omega"
-  },
+  "not_negation_1418ebb8": { "message": "Niet (ontkenning)" },
+  "not_subset_dc2b5e84": { "message": "Geen subset" },
+  "not_subset_strict_23d282bf": { "message": "Geen subset (strikt)" },
+  "not_superset_5556b913": { "message": "Geen superset" },
+  "not_superset_strict_24e06f36": { "message": "Geen superset (strikt)" },
+  "nu_1c0f6848": { "message": "Nu" },
+  "octagon_e48be9f": { "message": "Achthoek" },
+  "olive_6a3e4d6b": { "message": "Olijfkleurig" },
+  "omega_8f2c3463": { "message": "Omega" },
   "one_of_the_following_styles_must_be_added_to_save__1de769aa": {
     "message": "Een van de volgende stijlen moet worden toegevoegd om een pictogram op te slaan: Pictogramkleur, omtrekgrootte, pictogramtekst of afbeelding"
   },
-  "open_circle_e9bd069": {
-    "message": "Open cirkel"
-  },
+  "open_circle_e9bd069": { "message": "Open cirkel" },
   "open_this_keyboard_shortcuts_dialog_9658b83a": {
     "message": "Open dit dialoogvenster met sneltoetsen"
   },
   "open_title_application_fd624fc5": {
     "message": "{ title } applicatie openen"
   },
-  "operators_a2ef9a93": {
-    "message": "Operators"
-  },
-  "or_9b70ccaa": {
-    "message": "Of"
-  },
-  "orange_81386a62": {
-    "message": "Oranje"
-  },
+  "operators_a2ef9a93": { "message": "Operators" },
+  "or_9b70ccaa": { "message": "Of" },
+  "orange_81386a62": { "message": "Oranje" },
   "other_editor_shortcuts_may_be_found_at_404aba4a": {
     "message": "Andere editorsnelkoppelingen zijn te vinden op"
   },
-  "outline_color_3ef2cea7": {
-    "message": "Omtrekkleur"
-  },
-  "outline_size_a6059a21": {
-    "message": "Omtrtekgrootte"
-  },
+  "outline_color_3ef2cea7": { "message": "Omtrekkleur" },
+  "outline_size_a6059a21": { "message": "Omtrtekgrootte" },
   "p_is_not_a_valid_protocol_which_must_be_ftp_http_h_adf13fc2": {
     "message": "{ p } is geen geldig protocol; dat moet ftp, http, https, mailto, skype of tel zijn, of het kan worden weggelaten"
   },
-<<<<<<< HEAD
-  "pages_e5414c2c": {
-    "message": "Pagina''s"
-  },
-  "paragraph_5e5ad8eb": {
-    "message": "Alinea"
-  },
-  "paragraph_starting_with_start_a59923f8": {
-    "message": "Alinea die begint met { start }"
-  },
-  "parallel_d55d6e38": {
-    "message": "Parallel"
-  },
-  "partial_derivative_4a9159df": {
-    "message": "Partiële afgeleide"
-  },
-  "paste_5963d1c1": {
-    "message": "Plakken"
-  },
-  "pause_12af3bb4": {
-    "message": "Onderbreken"
-  },
-  "pentagon_17d82ea3": {
-    "message": "Vijfhoek"
-  },
-  "people_b4ebb13c": {
-    "message": "Personen"
-  },
-  "percentage_34ab7c2c": {
-    "message": "Percentage"
-  },
-=======
   "pages_e5414c2c": { "message": "Pagina''s" },
   "paragraph_5e5ad8eb": { "message": "Alinea" },
   "paragraph_starting_with_start_a59923f8": {
@@ -1614,108 +668,30 @@
   "pentagon_17d82ea3": { "message": "Vijfhoek" },
   "people_b4ebb13c": { "message": "Personen" },
   "percentage_34ab7c2c": { "message": "Percentage" },
->>>>>>> 147b3201
   "percentage_must_be_a_number_8033c341": {
     "message": "Percentage moet een getal zijn"
   },
   "performing_arts_icon_f3497486": {
     "message": "Pictogram voor uitvoerende kunsten"
   },
-  "perpendicular_7c48ede4": {
-    "message": "Loodlijn"
-  },
-  "phi_4ac33b6d": {
-    "message": "Phi"
-  },
-  "phi_variant_c9bb3ac5": {
-    "message": "Phi (variant)"
-  },
+  "perpendicular_7c48ede4": { "message": "Loodlijn" },
+  "phi_4ac33b6d": { "message": "Phi" },
+  "phi_variant_c9bb3ac5": { "message": "Phi (variant)" },
   "physical_education_icon_d7dffd3e": {
     "message": "Pictogram voor lichamelijke opvoeding"
   },
-<<<<<<< HEAD
-  "pi_dc4f0bd8": {
-    "message": "Pi"
-  },
-  "pi_variant_10f5f520": {
-    "message": "Pi (variant)"
-  },
-  "pink_68ad45cb": {
-    "message": "Roze"
-  },
-  "pixels_52ece7d1": {
-    "message": "Pixels"
-  },
-  "play_1a47eaa7": {
-    "message": "Afspelen"
-  },
-  "play_media_comment_35257210": {
-    "message": "Media-opmerking afspelen."
-  },
-=======
   "pi_dc4f0bd8": { "message": "Pi" },
   "pi_variant_10f5f520": { "message": "Pi (variant)" },
   "pink_68ad45cb": { "message": "Roze" },
   "pixels_52ece7d1": { "message": "Pixels" },
   "play_1a47eaa7": { "message": "Afspelen" },
   "play_media_comment_35257210": { "message": "Media-opmerking afspelen." },
->>>>>>> 147b3201
   "play_media_comment_by_name_from_createdat_c230123d": {
     "message": "Media-opmerking van { name } afspelen die gemaakt is op { createdAt }."
   },
   "please_allow_canvas_to_access_your_microphone_and__dc2c3079": {
     "message": "Geef Canvas toegang tot je microfoon en webcam."
   },
-<<<<<<< HEAD
-  "plus_d43cd4ec": {
-    "message": "Plus"
-  },
-  "plus_minus_f8be2e83": {
-    "message": "Plusminus"
-  },
-  "posted_when_a578f5ab": {
-    "message": "Geplaatst: { when }"
-  },
-  "power_set_4f26f316": {
-    "message": "Machtsverzameling"
-  },
-  "precedes_196b9aef": {
-    "message": "Gaat vooraf aan"
-  },
-  "precedes_equal_20701e84": {
-    "message": "Gaat vooraf aan gelijk"
-  },
-  "preformatted_d0670862": {
-    "message": "Voorgeformatteerd"
-  },
-  "prev_f82cbc48": {
-    "message": "Vorige"
-  },
-  "preview_53003fd2": {
-    "message": "Voorbeeld"
-  },
-  "preview_a3f8f854": {
-    "message": "VOORBEELD"
-  },
-  "preview_in_overlay_ed772c46": {
-    "message": "Voorbeeld in overlay"
-  },
-  "preview_inline_9787330": {
-    "message": "Voorbeeld inline"
-  },
-  "prime_917ea60e": {
-    "message": "Priem"
-  },
-  "prime_numbers_13464f61": {
-    "message": "Priemgetallen"
-  },
-  "product_39cf144f": {
-    "message": "Product"
-  },
-  "proportional_f02800cc": {
-    "message": "Proportioneel"
-  },
-=======
   "plus_d43cd4ec": { "message": "Plus" },
   "plus_minus_f8be2e83": { "message": "Plusminus" },
   "posted_when_a578f5ab": { "message": "Geplaatst: { when }" },
@@ -1732,69 +708,21 @@
   "prime_numbers_13464f61": { "message": "Priemgetallen" },
   "product_39cf144f": { "message": "Product" },
   "proportional_f02800cc": { "message": "Proportioneel" },
->>>>>>> 147b3201
   "protocol_must_be_ftp_http_https_mailto_skype_tel_o_73beb4f8": {
     "message": "Protocol moet ftp, http, https, mailto, skype of tel zijn, of het kan worden weggelaten"
   },
-  "psi_e3f5f0f7": {
-    "message": "Psi"
-  },
-  "published_c944a23d": {
-    "message": "gepubliceerd"
-  },
-  "published_when_302d8e23": {
-    "message": "Gepubliceerd: { when }"
-  },
-  "pumpkin_904428d5": {
-    "message": "Pompoen"
-  },
-  "purple_7678a9fc": {
-    "message": "Paars"
-  },
-  "quaternions_877024e0": {
-    "message": "Quaternionen"
-  },
-  "quizzes_7e598f57": {
-    "message": "Toetsen"
-  },
-  "rational_numbers_80ddaa4a": {
-    "message": "Rationele getallen"
-  },
-  "real_numbers_7c99df94": {
-    "message": "Reële getallen"
-  },
+  "psi_e3f5f0f7": { "message": "Psi" },
+  "published_c944a23d": { "message": "gepubliceerd" },
+  "published_when_302d8e23": { "message": "Gepubliceerd: { when }" },
+  "pumpkin_904428d5": { "message": "Pompoen" },
+  "purple_7678a9fc": { "message": "Paars" },
+  "quaternions_877024e0": { "message": "Quaternionen" },
+  "quizzes_7e598f57": { "message": "Toetsen" },
+  "rational_numbers_80ddaa4a": { "message": "Rationele getallen" },
+  "real_numbers_7c99df94": { "message": "Reële getallen" },
   "real_portion_of_complex_number_7dad33b5": {
     "message": "Reëel deel (van complex getal)"
   },
-<<<<<<< HEAD
-  "record_7c9448b": {
-    "message": "Opnemen"
-  },
-  "recording_98da6bda": {
-    "message": "Bezig met opnemen"
-  },
-  "red_8258edf3": {
-    "message": "Rood"
-  },
-  "relationships_6602af70": {
-    "message": "Relaties"
-  },
-  "religion_icon_246e0be1": {
-    "message": "Religiepictogram"
-  },
-  "remove_heading_style_5fdc8855": {
-    "message": "Koptekststijl verwijderen"
-  },
-  "replace_e61834a7": {
-    "message": "Vervangen"
-  },
-  "reset_95a81614": {
-    "message": "Opnieuw instellen"
-  },
-  "resize_ec83d538": {
-    "message": "Grootte wijzigen"
-  },
-=======
   "record_7c9448b": { "message": "Opnemen" },
   "recording_98da6bda": { "message": "Bezig met opnemen" },
   "red_8258edf3": { "message": "Rood" },
@@ -1804,39 +732,12 @@
   "replace_e61834a7": { "message": "Vervangen" },
   "reset_95a81614": { "message": "Opnieuw instellen" },
   "resize_ec83d538": { "message": "Grootte wijzigen" },
->>>>>>> 147b3201
   "restore_auto_save_deccd84b": {
     "message": "Automatisch opslaan herstellen?"
   },
   "reverse_turnstile_does_not_yield_7558be06": {
     "message": "Inverse tourniquet (conclusie volgt)"
   },
-<<<<<<< HEAD
-  "rho_a0244a36": {
-    "message": "Rho"
-  },
-  "rho_variant_415245cd": {
-    "message": "Rho (variant)"
-  },
-  "rich_content_editor_2708ef21": {
-    "message": "Rich Content Editor"
-  },
-  "right_angle_bracket_d704e2d6": {
-    "message": "Recht haakje rechts"
-  },
-  "right_arrow_35e0eddf": {
-    "message": "Pijl-rechts"
-  },
-  "right_arrow_with_hook_29d92d31": {
-    "message": "Pijl-rechts met hoek"
-  },
-  "right_ceiling_839dc744": {
-    "message": "Bovengrens rechts"
-  },
-  "right_curly_brace_5159d5cd": {
-    "message": "Gekrulde accolade rechts"
-  },
-=======
   "rho_a0244a36": { "message": "Rho" },
   "rho_variant_415245cd": { "message": "Rho (variant)" },
   "rich_content_editor_2708ef21": { "message": "Rich Content Editor" },
@@ -1848,51 +749,18 @@
   "right_arrow_with_hook_29d92d31": { "message": "Pijl-rechts met hoek" },
   "right_ceiling_839dc744": { "message": "Bovengrens rechts" },
   "right_curly_brace_5159d5cd": { "message": "Gekrulde accolade rechts" },
->>>>>>> 147b3201
   "right_downward_harpoon_arrow_d71b114f": {
     "message": "Harpoenpijl rechts omlaag wijzend"
   },
-  "right_floor_5392d5cf": {
-    "message": "Ondergrens rechts"
-  },
-  "right_to_left_9cfb092a": {
-    "message": "Rechts-links"
-  },
+  "right_floor_5392d5cf": { "message": "Ondergrens rechts" },
+  "right_to_left_9cfb092a": { "message": "Rechts-links" },
   "right_upward_harpoon_arrow_f5a34c73": {
     "message": "Harpoenpijl rechts omhoog wijzend"
   },
-  "rightward_arrow_32932107": {
-    "message": "Pijl wijzend naar rechts"
-  },
+  "rightward_arrow_32932107": { "message": "Pijl wijzend naar rechts" },
   "rightward_pointing_triangle_60330f5c": {
     "message": "Driehoek met punt naar rechts"
   },
-<<<<<<< HEAD
-  "rotate_image_90_degrees_2ab77c05": {
-    "message": "Beeld draaien -90 graden"
-  },
-  "rotate_image_90_degrees_6c92cd42": {
-    "message": "Beeld draaien 90 graden"
-  },
-  "rotation_9699c538": {
-    "message": "Rotatie"
-  },
-  "row_fc0944a7": {
-    "message": "Rij"
-  },
-  "row_group_979f5528": {
-    "message": "Rijgroep"
-  },
-  "sadly_the_pretty_html_editor_is_not_keyboard_acces_50da7665": {
-    "message": "Jammer genoeg is de pretty HTML-editor niet toetsenbordtoegankelijk. Open de raw HTML-editor hier."
-  },
-  "save_11a80ec3": {
-    "message": "Opslaan"
-  },
-  "save_media_cb9e786e": {
-    "message": "Media opslaan"
-  },
-=======
   "rotate_image_90_degrees_2ab77c05": { "message": "Beeld draaien -90 graden" },
   "rotate_image_90_degrees_6c92cd42": { "message": "Beeld draaien 90 graden" },
   "rotation_9699c538": { "message": "Rotatie" },
@@ -1904,7 +772,6 @@
   "save_11a80ec3": { "message": "Opslaan" },
   "save_copy_ca63944e": { "message": "Kopie opslaan" },
   "save_media_cb9e786e": { "message": "Media opslaan" },
->>>>>>> 147b3201
   "screen_readers_cannot_determine_what_is_displayed__6a5842ab": {
     "message": "Schermlezers kunnen niet bepalen wat er wordt weergegeven in een afbeelding zonder alt-tekst en bestandsnamen zijn vaak betekenisloze tekenreeksen van cijfers en letters die niets over de inhoud of betekenis prijsgeven."
   },
@@ -1923,47 +790,6 @@
   "screen_readers_cannot_interpret_tables_without_the_f0bdec0f": {
     "message": "Schermlezers kunnen geen tabellen zonder de juiste structuur interpreteren. Tabelkoppen geven een aanduiding van de inhoud."
   },
-<<<<<<< HEAD
-  "script_l_42a7b254": {
-    "message": "Script L"
-  },
-  "search_280d00bd": {
-    "message": "Zoeken"
-  },
-  "select_audio_source_21043cd5": {
-    "message": "Audiobron selecteren"
-  },
-  "select_crop_shape_d441feeb": {
-    "message": "Bijsnijvorm selecteren"
-  },
-  "select_language_7c93a900": {
-    "message": "Taal selecteren"
-  },
-  "select_video_source_1b5c9dbe": {
-    "message": "Videobron selecteren"
-  },
-  "selected_linkfilename_c093b1f2": {
-    "message": "Geselecteerd { linkFileName }"
-  },
-  "set_header_scope_8c548f40": {
-    "message": "Kopbeschrijving instellen"
-  },
-  "set_minus_b46e9b88": {
-    "message": "Setminus"
-  },
-  "set_table_header_cfab13a0": {
-    "message": "Tablekop instellen"
-  },
-  "sharp_music_ab956814": {
-    "message": "Kruis (muziek)"
-  },
-  "shift_o_to_open_the_pretty_html_editor_55ff5a31": {
-    "message": "Shift-O om de pretty HTML-editor te openen."
-  },
-  "shortcut_911d6255": {
-    "message": "Snelkoppeling"
-  },
-=======
   "script_l_42a7b254": { "message": "Script L" },
   "search_280d00bd": { "message": "Zoeken" },
   "select_audio_source_21043cd5": { "message": "Audiobron selecteren" },
@@ -1982,52 +808,25 @@
     "message": "Shift-O om de pretty HTML-editor te openen."
   },
   "shortcut_911d6255": { "message": "Snelkoppeling" },
->>>>>>> 147b3201
   "sighted_users_browse_web_pages_quickly_looking_for_1d4db0c1": {
     "message": "Slechtzienden bladeren snel door webpagina''s, op zoek naar grote of vette koppen. Gebruikers van schermlezers zijn afhankelijk van koppen om een idee van de context te krijgen. Koppen moeten de juiste structuur hebben."
   },
   "sighted_users_browse_web_pages_quickly_looking_for_ade806f5": {
     "message": "Slechtzienden bladeren snel door webpagina''s, op zoek naar grote of vette koppen. Gebruikers van schermlezers zijn afhankelijk van koppen om een idee van de context te krijgen. Koppen moeten beknopt zijn en de juiste structuur hebben."
   },
-<<<<<<< HEAD
-  "sigma_5c35e553": {
-    "message": "Sigma"
-  },
-  "sigma_variant_8155625": {
-    "message": "Sigma (variant)"
-  },
-  "single_color_image_4e5d4dbc": {
-    "message": "Enkelkleurige afbeelding"
-  },
-=======
   "sigma_5c35e553": { "message": "Sigma" },
   "sigma_variant_8155625": { "message": "Sigma (variant)" },
   "single_color_image_4e5d4dbc": { "message": "Enkelkleurige afbeelding" },
->>>>>>> 147b3201
   "single_color_image_color_95fa9a87": {
     "message": "Enkelkleurige afbeeldingskleur"
   },
-  "size_b30e1077": {
-    "message": "Grootte"
-  },
+  "size_b30e1077": { "message": "Grootte" },
   "size_of_caption_file_is_greater_than_the_maximum_m_bff5f86e": {
     "message": "Ondertitelingsbestand is groter dan de maximaal toegestane { max } kb bestandsgrootte."
   },
-<<<<<<< HEAD
-  "small_b070434a": {
-    "message": "Klein"
-  },
-  "solid_circle_9f061dfc": {
-    "message": "Dichte cirkel"
-  },
-  "something_went_wrong_89195131": {
-    "message": "Er is iets misgegaan."
-  },
-=======
   "small_b070434a": { "message": "Klein" },
   "solid_circle_9f061dfc": { "message": "Dichte cirkel" },
   "something_went_wrong_89195131": { "message": "Er is iets misgegaan." },
->>>>>>> 147b3201
   "something_went_wrong_accessing_your_webcam_6643b87e": {
     "message": "Er is iets misgegaan met de toegang tot je webcam."
   },
@@ -2037,38 +836,6 @@
   "something_went_wrong_check_your_connection_reload__c7868286": {
     "message": "Er is iets misgegaan. Controleer je verbinding, laad de pagina opnieuw en probeer het nog eens."
   },
-<<<<<<< HEAD
-  "something_went_wrong_d238c551": {
-    "message": "Er is iets misgegaan"
-  },
-  "something_went_wrong_while_sharing_your_screen_8de579e5": {
-    "message": "Er is iets fout gegaan bij het delen van je scherm."
-  },
-  "sort_by_e75f9e3e": {
-    "message": "Sorteren op"
-  },
-  "spades_suit_b37020c2": {
-    "message": "Schoppen (speelkaart)"
-  },
-  "square_511eb3b3": {
-    "message": "Vierkant"
-  },
-  "square_cap_9ec88646": {
-    "message": "Doorsnede"
-  },
-  "square_cup_b0665113": {
-    "message": "Vereniging"
-  },
-  "square_root_e8bcbc60": {
-    "message": "Vierkantswortel"
-  },
-  "square_root_symbol_d0898a53": {
-    "message": "Symbool van vierkantswortel"
-  },
-  "square_subset_17be67cb": {
-    "message": "Subset van vierkantswortel"
-  },
-=======
   "something_went_wrong_d238c551": { "message": "Er is iets misgegaan" },
   "something_went_wrong_while_sharing_your_screen_8de579e5": {
     "message": "Er is iets fout gegaan bij het delen van je scherm."
@@ -2081,63 +848,13 @@
   "square_root_e8bcbc60": { "message": "Vierkantswortel" },
   "square_root_symbol_d0898a53": { "message": "Symbool van vierkantswortel" },
   "square_subset_17be67cb": { "message": "Subset van vierkantswortel" },
->>>>>>> 147b3201
   "square_subset_strict_7044e84f": {
     "message": "Subset van vierkantswortel (strikt)"
   },
-  "square_superset_3be8dae1": {
-    "message": "Superset van vierkantswortel"
-  },
+  "square_superset_3be8dae1": { "message": "Superset van vierkantswortel" },
   "square_superset_strict_fa4262e4": {
     "message": "Superset van vierkantswortel (strikt)"
   },
-<<<<<<< HEAD
-  "star_8d156e09": {
-    "message": "Ster"
-  },
-  "start_over_f7552aa9": {
-    "message": "Opnieuw starten"
-  },
-  "start_recording_9a65141a": {
-    "message": "Opname starten"
-  },
-  "steel_blue_14296f08": {
-    "message": "Staalblauw"
-  },
-  "styles_2aa721ef": {
-    "message": "Stijlen"
-  },
-  "submit_a3cc6859": {
-    "message": "Inleveren"
-  },
-  "subscript_59744f96": {
-    "message": "Subscript"
-  },
-  "subset_19c1a92f": {
-    "message": "Subset"
-  },
-  "subset_strict_8d8948d6": {
-    "message": "Subset (strikt)"
-  },
-  "succeeds_9cc31be9": {
-    "message": "Volgt op"
-  },
-  "succeeds_equal_158e8c3a": {
-    "message": "Volgt op gelijk"
-  },
-  "sum_b0842d31": {
-    "message": "Som"
-  },
-  "superscript_8cb349a2": {
-    "message": "Superscript"
-  },
-  "superset_c4db8a7a": {
-    "message": "Superset"
-  },
-  "superset_strict_c77dd6d2": {
-    "message": "Superset (strikt)"
-  },
-=======
   "star_8d156e09": { "message": "Ster" },
   "start_over_f7552aa9": { "message": "Opnieuw starten" },
   "start_recording_9a65141a": { "message": "Opname starten" },
@@ -2153,7 +870,6 @@
   "superscript_8cb349a2": { "message": "Superscript" },
   "superset_c4db8a7a": { "message": "Superset" },
   "superset_strict_c77dd6d2": { "message": "Superset (strikt)" },
->>>>>>> 147b3201
   "supported_file_types_srt_or_webvtt_7d827ed": {
     "message": "Ondersteunde bestandstypen: SRT of WebVTT"
   },
@@ -2169,25 +885,10 @@
   "switch_to_the_rich_text_editor_63c1ecf6": {
     "message": "Overschakelen naar de Rich Text Editor"
   },
-<<<<<<< HEAD
-  "syllabus_f191f65b": {
-    "message": "Syllabus"
-  },
-  "system_audio_allowed_b2508f8c": {
-    "message": "Systeemaudio toegestaan"
-  },
-  "system_audio_disabled_c177bd13": {
-    "message": "Systeemaudio uitgeschakeld"
-  },
-  "tab_arrows_4cf5abfc": {
-    "message": "TAB/pijlen"
-  },
-=======
   "syllabus_f191f65b": { "message": "Syllabus" },
   "system_audio_allowed_b2508f8c": { "message": "Systeemaudio toegestaan" },
   "system_audio_disabled_c177bd13": { "message": "Systeemaudio uitgeschakeld" },
   "tab_arrows_4cf5abfc": { "message": "TAB/pijlen" },
->>>>>>> 147b3201
   "table_header_starting_with_start_ffcabba6": {
     "message": "Tabelkop die begint met { start }"
   },
@@ -2203,48 +904,15 @@
   "tables_should_include_at_least_one_header_48779eac": {
     "message": "Tabellen moeten minstens één kop hebben."
   },
-<<<<<<< HEAD
-  "tau_880974b7": {
-    "message": "Tau"
-  },
-  "teal_f729a294": {
-    "message": "Groenblauw"
-  },
-  "text_7f4593da": {
-    "message": "Tekst"
-  },
-  "text_background_color_16e61c3f": {
-    "message": "Achtergrondkleur van tekst"
-  },
-  "text_color_acf75eb6": {
-    "message": "Tekstkleur"
-  },
-=======
   "tau_880974b7": { "message": "Tau" },
   "teal_f729a294": { "message": "Groenblauw" },
   "text_7f4593da": { "message": "Tekst" },
   "text_background_color_16e61c3f": { "message": "Achtergrondkleur van tekst" },
   "text_color_acf75eb6": { "message": "Tekstkleur" },
->>>>>>> 147b3201
   "text_is_difficult_to_read_without_sufficient_contr_69e62bd6": {
     "message": "Tekst is moeilijk te lezen zonder voldoende contrast tussen de tekst en de achtergrond, met name voor slechtzienden."
   },
   "text_larger_than_18pt_or_bold_14pt_should_display__5c364db6": {
-<<<<<<< HEAD
-    "message": "Voor tekst groter dan 18pt (of vet 14pt) geldt een miinimum contrastverhouding van 3:1."
-  },
-  "text_optional_384f94f7": {
-    "message": "Tekst (optioneel)"
-  },
-  "text_position_8df8c162": {
-    "message": "Tekstpositie"
-  },
-  "text_size_887c2f6": {
-    "message": "Tekstgrootte"
-  },
-  "text_smaller_than_18pt_or_bold_14pt_should_display_aaffb22b": {
-    "message": "Voor tekst kleiner dan 18pt (of vet 14pt) geldt een miinimum contrastverhouding van 4,5:1."
-=======
     "message": "Voor tekst groter dan 18pt (of vet 14pt) geldt een minimum contrastverhouding van 3:1."
   },
   "text_optional_384f94f7": { "message": "Tekst (optioneel)" },
@@ -2252,7 +920,6 @@
   "text_size_887c2f6": { "message": "Tekstgrootte" },
   "text_smaller_than_18pt_or_bold_14pt_should_display_aaffb22b": {
     "message": "Voor tekst kleiner dan 18pt (of vet 14pt) geldt een minimum contrastverhouding van 4,5:1."
->>>>>>> 147b3201
   },
   "the_document_preview_is_currently_being_processed__7d9ea135": {
     "message": "Het voorbeeld van het document wordt momenteel verwerkt. Probeer het later opnieuw."
@@ -2272,33 +939,19 @@
   "the_pretty_html_editor_is_not_keyboard_accessible__d6d5d2b": {
     "message": "De pretty HTML-editor is niet toetsenbordtoegankelijk. Druk op Shift O om de raw HTML-editor te openen."
   },
-  "therefore_d860e024": {
-    "message": "Ergo"
-  },
-  "theta_ce2d2350": {
-    "message": "Theta"
-  },
-  "theta_variant_fff6da6f": {
-    "message": "Theta (variant)"
-  },
-  "thick_downward_arrow_b85add4c": {
-    "message": "Dikke pijl met punt omlaag"
-  },
-  "thick_left_arrow_d5f3e925": {
-    "message": "Dikke pijl-links"
-  },
+  "therefore_d860e024": { "message": "Ergo" },
+  "theta_ce2d2350": { "message": "Theta" },
+  "theta_variant_fff6da6f": { "message": "Theta (variant)" },
+  "thick_downward_arrow_b85add4c": { "message": "Dikke pijl met punt omlaag" },
+  "thick_left_arrow_d5f3e925": { "message": "Dikke pijl-links" },
   "thick_leftward_arrow_6ab89880": {
     "message": "Dikke pijl wijzend naar links"
   },
-  "thick_right_arrow_3ed5e8f7": {
-    "message": "Dikke pijl-rechts"
-  },
+  "thick_right_arrow_3ed5e8f7": { "message": "Dikke pijl-rechts" },
   "thick_rightward_arrow_a2e1839e": {
     "message": "Dikke pijl wijzend naar rechts"
   },
-  "thick_upward_arrow_acd20328": {
-    "message": "Dikke pijl met punt omhoog"
-  },
+  "thick_upward_arrow_acd20328": { "message": "Dikke pijl met punt omhoog" },
   "this_document_cannot_be_displayed_within_canvas_7aba77be": {
     "message": "Dit document kan niet in Canvas weergegeven worden."
   },
@@ -2311,46 +964,19 @@
   "though_your_video_will_have_the_correct_title_in_t_90e427f3": {
     "message": "Ook al krijgt je video de juiste titel in de browser, de video kon niet worden bijgewerkt in de database."
   },
-<<<<<<< HEAD
-  "timebar_a4d18443": {
-    "message": "Tijdbalk"
-  },
-  "title_ee03d132": {
-    "message": "Titel"
-  },
-  "to_be_posted_when_d24bf7dc": {
-    "message": "Nog te plaatsen: { when }"
-  },
-  "to_do_when_2783d78f": {
-    "message": "To-do: { when }"
-  },
-=======
   "timebar_a4d18443": { "message": "Tijdbalk" },
   "title_ee03d132": { "message": "Titel" },
   "to_be_posted_when_d24bf7dc": { "message": "Nog te plaatsen: { when }" },
   "to_do_when_2783d78f": { "message": "To-do: { when }" },
->>>>>>> 147b3201
   "toggle_summary_group_413df9ac": {
     "message": "{ summary } groep omschakelen"
   },
-  "toggle_tooltip_d3b7cb86": {
-    "message": "ToolTip wisselen"
-  },
-  "tools_2fcf772e": {
-    "message": "Tools"
-  },
-  "top_66e0adb6": {
-    "message": "Boven"
-  },
-  "tray_839df38a": {
-    "message": "Houder"
-  },
-  "triangle_6072304e": {
-    "message": "Driehoek"
-  },
-  "turnstile_yields_f9e76df1": {
-    "message": "Tourniquet (conclusie volgt)"
-  },
+  "toggle_tooltip_d3b7cb86": { "message": "ToolTip wisselen" },
+  "tools_2fcf772e": { "message": "Tools" },
+  "top_66e0adb6": { "message": "Boven" },
+  "tray_839df38a": { "message": "Houder" },
+  "triangle_6072304e": { "message": "Driehoek" },
+  "turnstile_yields_f9e76df1": { "message": "Tourniquet (conclusie volgt)" },
   "type_control_f9_to_access_image_options_text_a47e319f": {
     "message": "typ Ctrl+F9 om opties voor afbeeldingen te openen. { text }"
   },
@@ -2360,100 +986,45 @@
   "type_control_f9_to_access_table_options_text_92141329": {
     "message": "typ Ctrl+F9 om opties voor tabellen te openen. { text }"
   },
-<<<<<<< HEAD
-  "union_e6b57a53": {
-    "message": "Vereniging"
-  },
-  "unpublished_dfd8801": {
-    "message": "niet-gepubliceerd"
-  },
-  "untitled_16aa4f2b": {
-    "message": "Zonder titel"
-  },
-  "untitled_efdc2d7d": {
-    "message": "zonder titel"
-  },
-=======
   "union_e6b57a53": { "message": "Vereniging" },
   "unpublished_dfd8801": { "message": "niet-gepubliceerd" },
   "untitled_16aa4f2b": { "message": "Zonder titel" },
   "untitled_efdc2d7d": { "message": "zonder titel" },
->>>>>>> 147b3201
   "up_and_left_diagonal_arrow_e4a74a23": {
     "message": "Pijl omhoog en links diagonaal"
   },
   "up_and_right_diagonal_arrow_935b902e": {
     "message": "Pijl omhoog en rechts diagonaal"
   },
-  "upload_file_fd2361b8": {
-    "message": "Bestand uploaden"
-  },
-  "upload_image_6120b609": {
-    "message": "Afbeelding uploaden"
-  },
-  "upload_media_ce31135a": {
-    "message": "Media uploaden"
-  },
-  "uploading_19e8a4e7": {
-    "message": "Bezig met uploaden"
-  },
-  "uppercase_delta_d4f4bc41": {
-    "message": "Delta in kapitalen"
-  },
-  "uppercase_gamma_86f492e9": {
-    "message": "Gamma in kapitalen"
-  },
-  "uppercase_lambda_c78d8ed4": {
-    "message": "Lambda in kapitalen"
-  },
-  "uppercase_omega_8aedfa2": {
-    "message": "Omega in kapitalen"
-  },
-  "uppercase_phi_caa36724": {
-    "message": "Phi in kapitalen"
-  },
-  "uppercase_pi_fcc70f5e": {
-    "message": "Pi in kapitalen"
-  },
-  "uppercase_psi_6395acbe": {
-    "message": "Psi in kapitalen"
-  },
-  "uppercase_sigma_dbb70e92": {
-    "message": "Sigma in kapitalen"
-  },
-  "uppercase_theta_49afc891": {
-    "message": "Theta in kapitalen"
-  },
-  "uppercase_upsilon_8c1e623e": {
-    "message": "Ypsilon in kapitalen"
-  },
-  "uppercase_xi_341e8556": {
-    "message": "Xi in kapitalen"
-  },
-  "upsilon_33651634": {
-    "message": "Ypsilon"
-  },
+  "upload_file_fd2361b8": { "message": "Bestand uploaden" },
+  "upload_image_6120b609": { "message": "Afbeelding uploaden" },
+  "upload_media_ce31135a": { "message": "Media uploaden" },
+  "uploading_19e8a4e7": { "message": "Bezig met uploaden" },
+  "uppercase_delta_d4f4bc41": { "message": "Delta in kapitalen" },
+  "uppercase_gamma_86f492e9": { "message": "Gamma in kapitalen" },
+  "uppercase_lambda_c78d8ed4": { "message": "Lambda in kapitalen" },
+  "uppercase_omega_8aedfa2": { "message": "Omega in kapitalen" },
+  "uppercase_phi_caa36724": { "message": "Phi in kapitalen" },
+  "uppercase_pi_fcc70f5e": { "message": "Pi in kapitalen" },
+  "uppercase_psi_6395acbe": { "message": "Psi in kapitalen" },
+  "uppercase_sigma_dbb70e92": { "message": "Sigma in kapitalen" },
+  "uppercase_theta_49afc891": { "message": "Theta in kapitalen" },
+  "uppercase_upsilon_8c1e623e": { "message": "Ypsilon in kapitalen" },
+  "uppercase_xi_341e8556": { "message": "Xi in kapitalen" },
+  "upsilon_33651634": { "message": "Ypsilon" },
   "upward_and_downward_pointing_arrow_fa90a918": {
     "message": "Pijl met punt omhoog en omlaag"
   },
   "upward_and_downward_pointing_arrow_thick_d420fdef": {
     "message": "Pijl met punt omhoog en omlaag (dik)"
   },
-  "upward_arrow_9992cb2d": {
-    "message": "Omhoog wijzende pijl"
-  },
+  "upward_arrow_9992cb2d": { "message": "Omhoog wijzende pijl" },
   "upward_pointing_triangle_d078d7cb": {
     "message": "Driehoek met punt omhoog"
   },
-  "url_22a5f3b8": {
-    "message": "URL"
-  },
-  "usage_right_ff96f3e2": {
-    "message": "Gebruiksrecht:"
-  },
-  "usage_rights_required_5fe4dd68": {
-    "message": "Gebruiksrechten (vereist)"
-  },
+  "url_22a5f3b8": { "message": "URL" },
+  "usage_right_ff96f3e2": { "message": "Gebruiksrecht:" },
+  "usage_rights_required_5fe4dd68": { "message": "Gebruiksrechten (vereist)" },
   "use_arrow_keys_to_navigate_options_2021cc50": {
     "message": "Gebruik de pijltoetsen om door opties te navigeren."
   },
@@ -2481,59 +1052,25 @@
   "used_by_screen_readers_to_describe_the_video_37ebad25": {
     "message": "Gebruikt door schermlezers om de video te beschrijven"
   },
-  "user_documents_c206e61f": {
-    "message": "Gebruikersdocumenten"
-  },
-  "user_files_78e21703": {
-    "message": "Gebruikersbestanden"
-  },
-  "user_images_b6490852": {
-    "message": "Gebruikersafbeeldingen"
-  },
-  "user_media_14fbf656": {
-    "message": "Gebruikersmedia"
-  },
-  "vector_notation_cf6086ab": {
-    "message": "Vector (notatie)"
-  },
+  "user_documents_c206e61f": { "message": "Gebruikersdocumenten" },
+  "user_files_78e21703": { "message": "Gebruikersbestanden" },
+  "user_images_b6490852": { "message": "Gebruikersafbeeldingen" },
+  "user_media_14fbf656": { "message": "Gebruikersmedia" },
+  "vector_notation_cf6086ab": { "message": "Vector (notatie)" },
   "vertical_bar_set_builder_notation_4300495f": {
     "message": "Verticale streep (kardinaliteit)"
   },
-<<<<<<< HEAD
-  "vertical_dots_bfb21f14": {
-    "message": "Verticale punten"
-  },
-  "video_options_24ef6e5d": {
-    "message": "Video-opties"
-  },
-  "video_options_tray_3b9809a5": {
-    "message": "Gebied met video-opties"
-  },
-  "video_player_b371005": {
-    "message": "Videospeler"
-  },
-  "video_player_for_9e7d373b": {
-    "message": "Videospeler voor "
-  },
-=======
   "vertical_dots_bfb21f14": { "message": "Verticale punten" },
   "video_options_24ef6e5d": { "message": "Video-opties" },
   "video_options_tray_3b9809a5": { "message": "Gebied met video-opties" },
   "video_player_b371005": { "message": "Videospeler" },
   "video_player_for_9e7d373b": { "message": "Videospeler voor " },
->>>>>>> 147b3201
   "video_player_for_title_ffd9fbc4": {
     "message": "Videospeler voor { title }"
   },
-  "view_ba339f93": {
-    "message": "Bekijken"
-  },
-  "view_description_30446afc": {
-    "message": "Beschrijving bekijken"
-  },
-  "view_keyboard_shortcuts_34d1be0b": {
-    "message": "Sneltoetsen bekijken"
-  },
+  "view_ba339f93": { "message": "Bekijken" },
+  "view_description_30446afc": { "message": "Beschrijving bekijken" },
+  "view_keyboard_shortcuts_34d1be0b": { "message": "Sneltoetsen bekijken" },
   "view_title_description_67940918": {
     "message": "{ title } beschrijving bekijken"
   },
@@ -2549,55 +1086,25 @@
   "we_couldn_t_detect_a_working_webcam_or_microphone__263b6674": {
     "message": "We kunnen geen werkende webcam of microfoon detecteren die op je apparaat is aangesloten."
   },
-<<<<<<< HEAD
-  "webcam_disabled_30c66986": {
-    "message": "Webcam uitgeschakeld"
-  },
-  "webcam_fe91b20f": {
-    "message": "Webcam"
-=======
   "webcam_disabled_30c66986": { "message": "Webcam uitgeschakeld" },
   "webcam_fe91b20f": { "message": "Webcam" },
   "webpages_should_only_have_a_single_h1_which_is_aut_dc99189e": {
     "message": "Webpagina''s moeten maar één H1 hebben, die automatisch wordt gebruikt als titel van de pagina. De eerste koptekst van je inhoud moet een H2 zijn."
->>>>>>> 147b3201
   },
   "when_markup_is_used_that_visually_formats_items_as_f941fc1b": {
     "message": "Wanneer een markering is gebruikt die items visueel opmaakt als een lijst maar de lijstrelatie niet aangeeft, kan het voor gebruikers moeilijk zijn om door de informatie te navigeren."
   },
-<<<<<<< HEAD
-  "white_87fa64fd": {
-    "message": "Wit"
-  },
-  "why_523b3d8c": {
-    "message": "Waarom"
-  },
-  "width_492fec76": {
-    "message": "Breedte"
-  },
-=======
   "white_87fa64fd": { "message": "Wit" },
   "why_523b3d8c": { "message": "Waarom" },
   "width_492fec76": { "message": "Breedte" },
->>>>>>> 147b3201
   "width_and_height_must_be_numbers_110ab2e3": {
     "message": "Breedte en hoogte moeten getallen zijn"
   },
-  "width_x_height_px_ff3ccb93": {
-    "message": "{ width } x { height }px"
-  },
-  "wiki_home_9cd54d0": {
-    "message": "Wiki Home"
-  },
-  "wreath_product_200b38ef": {
-    "message": "Kransproduct"
-  },
-  "xi_149681d0": {
-    "message": "Xi"
-  },
-  "yes_dde87d5": {
-    "message": "Ja"
-  },
+  "width_x_height_px_ff3ccb93": { "message": "{ width } x { height }px" },
+  "wiki_home_9cd54d0": { "message": "Wiki Home" },
+  "wreath_product_200b38ef": { "message": "Kransproduct" },
+  "xi_149681d0": { "message": "Xi" },
+  "yes_dde87d5": { "message": "Ja" },
   "you_have_unsaved_changes_in_the_icon_maker_tray_do_e8cf5f1b": {
     "message": "Je hebt niet-opgeslagen wijzigingen in het menu Pictogrammenmaker. Wil je doorgaan zonder deze wijzigingen op te slaan?"
   },
@@ -2622,25 +1129,10 @@
   "your_webcam_may_already_be_in_use_6cd64c25": {
     "message": "Mogelijk is je webcam al in gebruik."
   },
-<<<<<<< HEAD
-  "zeta_5ef24f0e": {
-    "message": "Zeta"
-  },
-  "zoom_f3e54d69": {
-    "message": "Zoom"
-  },
-  "zoom_in_image_bb97d4f": {
-    "message": "Afbeelding inzoomen"
-  },
-  "zoom_out_image_d0a0a2ec": {
-    "message": "Afbeelding uitzoomen"
-  }
-=======
   "zeta_5ef24f0e": { "message": "Zeta" },
   "zoom_f3e54d69": { "message": "Zoom" },
   "zoom_in_image_bb97d4f": { "message": "Afbeelding inzoomen" },
   "zoom_out_image_d0a0a2ec": { "message": "Afbeelding uitzoomen" }
->>>>>>> 147b3201
 }
 
 
