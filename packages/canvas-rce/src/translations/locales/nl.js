/*
 * Copyright (C) 2021 - present Instructure, Inc.
 *
 * This file is part of Canvas.
 *
 * Canvas is free software: you can redistribute it and/or modify it under
 * the terms of the GNU Affero General Public License as published by the Free
 * Software Foundation, version 3 of the License.
 *
 * Canvas is distributed in the hope that it will be useful, but WITHOUT ANY
 * WARRANTY; without even the implied warranty of MERCHANTABILITY or FITNESS FOR
 * A PARTICULAR PURPOSE. See the GNU Affero General Public License for more
 * details.
 *
 * You should have received a copy of the GNU Affero General Public License along
 * with this program. If not, see <http://www.gnu.org/licenses/>.
 */

import formatMessage from '../../format-message'
import '../tinymce/nl'

const locale = {
  "access_the_pretty_html_editor_37168efe": {
    "message": "Open de pretty HTML-editor"
  },
  "accessibility_checker_b3af1f6c": { "message": "Toegankelijkheidscontrole" },
  "add_8523c19b": { "message": "Toevoegen" },
  "add_another_f4e50d57": { "message": "Nog een toevoegen" },
  "add_cc_subtitles_55f0394e": { "message": "CC/ondertiteling toevoegen" },
  "add_image_60b2de07": { "message": "Afbeelding toevoegen" },
  "align_11050992": { "message": "Uitlijnen" },
  "align_center_ca078feb": { "message": "Centreren" },
  "align_left_e9f1f93b": { "message": "Links uitlijnen" },
  "align_right_9bad3ac1": { "message": "Rechts uitlijnen" },
  "alignment_and_lists_5cebcb69": { "message": "Koppeling en lijsten" },
  "all_4321c3a1": { "message": "Alle" },
  "all_apps_a50dea49": { "message": "Alle apps" },
  "alphabetical_55b5b4e0": { "message": "Alfabetische volgorde" },
  "alt_text_611fb322": { "message": "Alt tekst" },
  "an_error_occured_reading_the_file_ff48558b": {
    "message": "Er is een fout opgetreden bij het lezen van het bestand"
  },
  "an_error_occurred_making_a_network_request_d1bda348": {
    "message": "Er is een fout opgetreden bij het maken van een netwerkaanvraag"
  },
  "an_error_occurred_uploading_your_media_71f1444d": {
    "message": "Er is een fout opgetreden bij het uploaden van je media."
  },
  "announcement_list_da155734": { "message": "Lijst met aankondiging" },
  "announcements_a4b8ed4a": { "message": "Aankondigingen" },
  "apply_781a2546": { "message": "Toepassen" },
  "apps_54d24a47": { "message": "Apps" },
  "aspect_ratio_will_be_preserved_cb5fdfb8": {
    "message": "Beeldverhouding blijft behouden"
  },
  "assignments_1e02582c": { "message": "Opdrachten" },
  "attributes_963ba262": { "message": "Kenmerken" },
  "audio_and_video_recording_not_supported_please_use_5ce3f0d7": {
    "message": "Audio- en video-opname wordt niet ondersteund; gebruik een andere browser."
  },
  "audio_player_for_title_20cc70d": {
    "message": "Audio-speler voor { title }"
  },
  "auto_saved_content_exists_would_you_like_to_load_t_fee528f2": {
    "message": "Er is automatisch opgeslagen inhoud aanwezig. Wil je liever  de automatisch opgeslagen inhoud laden?"
  },
  "automatically_open_an_in_line_preview_preview_disp_ed784ffe": {
    "message": "Wordt automatisch geopend in een in-line voorbeeld. (Voorbeeld wordt pas na het opslaan weergegeven)"
  },
  "available_folders_694d0436": { "message": "Beschikbare mappen" },
  "below_81d4dceb": { "message": "Hieronder" },
  "bottom_third_5f5fec1d": { "message": "Derde van beneden" },
  "button_color_608a0242": { "message": "Knopkleur" },
  "button_outline_cf14f071": { "message": "Knopomtrek" },
  "button_outline_size_cc1d1df7": { "message": "Knopomtrekgrootte" },
  "button_shape_dbecb573": { "message": "Knopvorm" },
  "button_size_20f5fce1": { "message": "Knopgrootte" },
  "buttons_and_icons_e66ee12c": { "message": "Knoppen en pictogrammen" },
  "c_2001_acme_inc_283f7f80": { "message": "(c) 2001 Acme Inc." },
  "cancel_caeb1e68": { "message": "Annuleren" },
  "choose_caption_file_9c45bc4e": { "message": "Ondertitelingsbestand kiezen" },
  "choose_usage_rights_33683854": { "message": "Gebruiksrechten kiezen..." },
  "circle_484abe63": { "message": "Cirkel" },
  "circle_unordered_list_9e3a0763": {
    "message": "ongeordende lijst omcirkelen"
  },
  "clear_2084585f": { "message": "Wissen" },
  "clear_selected_file_82388e50": {
    "message": "Verwijder geselecteerd bestand"
  },
  "clear_selected_file_filename_2fe8a58e": {
    "message": "Verwijder geselecteerd bestand: { filename }"
  },
  "click_or_shift_click_for_the_html_editor_25d70bb4": {
    "message": "Klik of schuif-klik voor de HTML-editor."
  },
  "click_to_embed_imagename_c41ea8df": {
    "message": "Klikken om { imageName } in te sluiten"
  },
  "click_to_hide_preview_3c707763": {
    "message": "Klik om voorbeeld te verbergen"
  },
  "click_to_insert_a_link_into_the_editor_c19613aa": {
    "message": "Klik om een koppeling in te voegen in de editor."
  },
  "click_to_show_preview_faa27051": { "message": "Klik om voorbeeld te tonen" },
  "close_a_menu_or_dialog_also_returns_you_to_the_edi_739079e6": {
    "message": "Sluit een menu of dialoogvenster. Hierdoor keert u bovendien terug naar het editorgebied"
  },
  "close_d634289d": { "message": "Sluiten" },
  "closed_caption_file_must_be_less_than_maxkb_kb_5880f752": {
    "message": "Ondertitelingsbestand moet kleiner zijn dan { maxKb } kb"
  },
  "closed_captions_subtitles_e6aaa016": {
    "message": "Bijschriften/ondertiteling"
  },
  "collaborations_5c56c15f": { "message": "Samenwerkingen" },
  "collapse_to_hide_types_1ab46d2e": {
    "message": "Inklappen om te verbergen { types }"
  },
  "color_color_eb64b08": { "message": "Kleur { color }" },
  "computer_1d7dfa6f": { "message": "Computer" },
  "content_1440204b": { "message": "Inhoud" },
  "content_is_still_being_uploaded_if_you_continue_it_8f06d0cb": {
    "message": "Inhoud wordt nog steeds gedownload. Als je doorgaat, wordt deze niet goed ingesloten."
  },
  "content_subtype_5ce35e88": { "message": "Inhoud-subtype" },
  "content_type_2cf90d95": { "message": "Inhoudtype" },
  "copyright_holder_66ee111": { "message": "Houder van auteursrecht:" },
  "count_plural_0_0_words_one_1_word_other_words_acf32eca": {
    "message": "{ count, plural,\n     =0 {0 woorden}\n    one {1 woord}\n  other {# woorden}\n}"
  },
  "count_plural_one_item_loaded_other_items_loaded_857023b7": {
    "message": "{ count, plural,\n    one {# item geladen}\n  other {# items geladen}\n}"
  },
  "course_documents_104d76e0": { "message": "Cursusdocumenten" },
  "course_files_62deb8f8": { "message": "Cursusbestanden" },
  "course_files_a31f97fc": { "message": "Cursusbestanden" },
  "course_images_f8511d04": { "message": "Cursusafbeeldingen" },
  "course_links_b56959b9": { "message": "Cursuslinks" },
  "course_media_ec759ad": { "message": "Cursusmedia" },
  "course_navigation_dd035109": { "message": "Cursusnavigatie" },
  "create_button_and_icon_5c089934": { "message": "Knop en pictogram maken" },
  "creative_commons_license_725584ae": {
    "message": "Creative Commons-licentie:"
  },
  "current_image_f16c249c": { "message": "Huidige afbeelding" },
  "custom_6979cd81": { "message": "Aangepast" },
  "date_added_ed5ad465": { "message": "Datum toegevoegd" },
  "decorative_image_3c28aa7d": { "message": "Decoratieve afbeelding" },
  "decrease_indent_de6343ab": { "message": "Inspringen verkleinen" },
  "default_bulleted_unordered_list_47079da8": {
    "message": "standaard ongeordende opsommingslijst"
  },
  "default_numerical_ordered_list_48dd3548": {
    "message": "standaard geordende numerieke lijst"
  },
  "describe_the_image_e65d2e32": { "message": "(Beschrijf de afbeelding)" },
  "describe_the_video_2fe8f46a": { "message": "(beschrijf de video)" },
  "details_98a31b68": { "message": "Details" },
  "dimensions_45ddb7b7": { "message": "Afmetingen" },
  "directionality_26ae9e08": { "message": "richting" },
  "disable_in_line_preview_2a675175": {
    "message": "In-line voorbeeld uitschakelen."
  },
  "discussions_a5f96392": { "message": "Discussies" },
  "discussions_index_6c36ced": { "message": "Discussieoverzicht" },
  "display_options_315aba85": { "message": "Weergaveopties" },
  "display_text_link_opens_in_a_new_tab_75e9afc9": {
    "message": "Tekstkoppeling weergeven (Opent in een nieuw tabblad)"
  },
  "document_678cd7bf": { "message": "Document" },
  "documents_81393201": { "message": "Documenten" },
  "done_54e3d4b6": { "message": "Gereed" },
  "drag_a_file_here_1bf656d5": { "message": "Sleep een bestand hierheen" },
  "drag_and_drop_or_click_to_browse_your_computer_60772d6d": {
    "message": "Slepen en neerzetten of klikken om je computer te doorzoeken"
  },
  "drag_handle_use_up_and_down_arrows_to_resize_e29eae5c": {
    "message": "Sleep de handgreep. Gebruik de pijltoetsen-omhoog en -omlaag om de grootte te wijzigen"
  },
  "due_multiple_dates_cc0ee3f5": { "message": "Inleverdatum: Meerdere datums" },
  "due_when_7eed10c6": { "message": "Inleverdatum: { when }" },
  "edit_c5fbea07": { "message": "Bewerken" },
  "edit_equation_f5279959": { "message": "Vergelijking bewerken" },
  "edit_existing_button_icon_3d0277bd": {
    "message": "Bestaande knop/pictogram bewerken"
  },
  "edit_link_7f53bebb": { "message": "Link bewerken" },
  "editor_statusbar_26ac81fc": { "message": "Statusbalk van editor" },
  "embed_828fac4a": { "message": "Insluiten" },
  "embed_code_314f1bd5": { "message": "Code insluiten" },
  "embed_image_1080badc": { "message": "Afbeelding insluiten" },
  "embed_options_tray_901cfd19": { "message": "Optiegebied insluiten" },
  "embed_preview_2d741e1f": { "message": "Voorbeeld insluiten" },
  "embed_video_a97a64af": { "message": "Video insluiten" },
  "embedded_content_aaeb4d3d": { "message": "ingesloten inhoud" },
  "enter_at_least_3_characters_to_search_4f037ee0": {
    "message": "Voer minimaal 3 tekens in om te gaan zoeken"
  },
  "equation_1c5ac93c": { "message": "Vergelijking" },
  "expand_preview_by_default_2abbf9f8": {
    "message": "Uitvouwvoorbeeld is standaard"
  },
  "expand_to_see_types_f5d29352": {
    "message": "Uitklappen om te bekijken { types }"
  },
  "external_links_3d9f074e": { "message": "Externe links" },
  "external_tools_6e77821": { "message": "Externe tools" },
  "extra_large_b6cdf1ff": { "message": "Extra groot" },
  "extra_small_9ae33252": { "message": "Extra klein" },
  "file_url_c12b64be": { "message": "Bestands-URL" },
  "filename_file_icon_602eb5de": {
    "message": "{ filename } bestandspictogram"
  },
  "filename_image_preview_6cef8f26": {
    "message": "{ filename } afbeeldingsvoorbeeld"
  },
  "filename_text_preview_e41ca2d8": {
    "message": "{ filename } tekstvoorbeeld"
  },
  "files_c300e900": { "message": "Bestanden" },
  "files_index_af7c662b": { "message": "Bestandsoverzicht" },
  "focus_element_options_toolbar_18d993e": {
    "message": "Werkbalk met focus-elementopties"
  },
  "folder_tree_fbab0726": { "message": "Mappenstructuur" },
  "format_4247a9c5": { "message": "Formaat" },
  "formatting_5b143aa8": { "message": "Opmaak" },
  "found_auto_saved_content_3f6e4ca5": {
    "message": "Automatisch opgeslagen inhoud gevonden"
  },
  "found_count_plural_0_results_one_result_other_resu_46aeaa01": {
    "message": "{ count, plural,\n     =0 {# resultaten}\n    one {# resultaat}\n  other {# resultaten}\n} gevonden"
  },
  "fullscreen_873bf53f": { "message": "Volledig scherm" },
  "generating_preview_45b53be0": {
    "message": "Bezig met genereren van voorbeeld..."
  },
  "go_to_the_editor_s_menubar_e6674c81": {
    "message": "Ga naar de werkbalk van de editor"
  },
  "go_to_the_editor_s_toolbar_a5cb875f": {
    "message": "Ga naar de werkbalk van de editor"
  },
  "grades_a61eba0a": { "message": "Cijfers" },
  "group_documents_8bfd6ae6": { "message": "Documenten groeperen" },
  "group_files_4324f3df": { "message": "Groepsbestanden" },
  "group_files_82e5dcdb": { "message": "Groepsbestanden" },
  "group_images_98e0ac17": { "message": "Afbeeldingen groeperen" },
  "group_links_9493129e": { "message": "Groeplinks" },
  "group_media_2f3d128a": { "message": "Media groeperen" },
  "group_navigation_99f191a": { "message": "Groepsnavigatie" },
  "heading_2_5b84eed2": { "message": "Koptekst 2" },
  "heading_3_2c83de44": { "message": "Koptekst 3" },
  "heading_4_b2e74be7": { "message": "Koptekst 4" },
  "height_69b03e15": { "message": "Hoogte" },
  "hexagon_d8468e0d": { "message": "Zeshoek" },
  "hide_description_bfb5502e": { "message": "Beschrijving verbergen" },
  "hide_title_description_caf092ef": {
    "message": "Beschrijving van { title } verbergen"
  },
  "home_351838cd": { "message": "Startpagina" },
  "html_code_editor_fd967a44": { "message": "HTML-code-editor" },
  "html_editor_fb2ab713": { "message": "HTML-editor" },
  "i_have_obtained_permission_to_use_this_file_6386f087": {
    "message": "Ik heb toestemming gekregen om dit bestand te gebruiken."
  },
  "i_hold_the_copyright_71ee91b1": { "message": "Ik heb het auteursrecht" },
  "if_you_do_not_select_usage_rights_now_this_file_wi_14e07ab5": {
    "message": "Als je nu geen gebruiksrechten selecteert, wordt de publicatie van dit bestand ongedaan gemaakt nadat het is geüpload."
  },
  "image_8ad06": { "message": "Afbeelding" },
  "image_options_5412d02c": { "message": "Beeldopties" },
  "image_options_tray_90a46006": { "message": "Beeldoptiescel" },
  "images_7ce26570": { "message": "Afbeeldingen" },
  "increase_indent_6d550a4a": { "message": "Inspringen vergroten" },
  "insert_593145ef": { "message": "Invoegen" },
  "insert_equella_links_49a8dacd": {
    "message": "Equella-koppelingen invoegen"
  },
  "insert_link_6dc23cae": { "message": "Koppeling invoegen" },
  "insert_math_equation_57c6e767": {
    "message": "Wiskundige vergelijking invoeren"
  },
  "invalid_file_c11ba11": { "message": "Ongeldig bestand" },
  "invalid_file_type_881cc9b2": { "message": "Ongeldig bestandstype" },
  "invalid_url_cbde79f": { "message": "Ongeldige URL" },
  "keyboard_shortcuts_ed1844bd": { "message": "Sneltoetsen" },
  "large_9c5e80e7": { "message": "Groot" },
  "left_to_right_e9b4fd06": { "message": "Links-rechts" },
  "link_7262adec": { "message": "Link" },
  "link_options_a16b758b": { "message": "Linkopties" },
  "links_14b70841": { "message": "Koppelingen" },
  "load_more_35d33c7": { "message": "Meer laden" },
  "load_more_results_460f49a9": { "message": "Meer resultaten laden" },
  "loading_25990131": { "message": "Bezig met laden..." },
  "loading_bde52856": { "message": "Bezig met laden" },
  "loading_failed_b3524381": { "message": "Laden mislukt..." },
  "loading_failed_e6a9d8ef": { "message": "Laden mislukt." },
  "loading_folders_d8b5869e": { "message": "Mappen worden geladen" },
  "loading_please_wait_d276220a": {
    "message": "Bezig met laden, even wachten"
  },
  "locked_762f138b": { "message": "Vergrendeld" },
  "media_af190855": { "message": "Media" },
  "medium_5a8e9ead": { "message": "Medium" },
  "middle_27dc1d5": { "message": "Midden" },
  "miscellaneous_e9818229": { "message": "Diversen" },
  "modules_c4325335": { "message": "Modules" },
  "multi_color_image_63d7372f": { "message": "Veelkleurige afbeelding" },
  "must_be_at_least_width_x_height_px_41dc825e": {
    "message": "Moet minstens { width } x { height }px zijn"
  },
  "my_files_2f621040": { "message": "Mijn bestanden" },
  "my_images_427f9b0c": { "message": "Mijn afbeeldingen" },
  "name_1aed4a1b": { "message": "Naam" },
  "navigate_through_the_menu_or_toolbar_415a4e50": {
    "message": "Navigeer door het menu of de werkbalk"
  },
  "next_page_d2a39853": { "message": "Volgende pagina" },
  "no_e16d9132": { "message": "Nee" },
  "no_file_chosen_9a880793": { "message": "Geen bestand gekozen" },
  "no_preview_is_available_for_this_file_f940114a": {
    "message": "Er is geen voorbeeld voor dit bestand beschikbaar."
  },
  "no_results_940393cf": { "message": "Geen resultaten." },
  "no_results_found_for_filterterm_ad1b04c8": {
    "message": "Geen resultaten gevonden voor { filterTerm }"
  },
  "no_results_found_for_term_1564c08e": {
    "message": "Geen resultaten gevonden voor { term }."
  },
  "none_3b5e34d2": { "message": "Geen" },
  "octagon_e48be9f": { "message": "Achthoek" },
  "open_this_keyboard_shortcuts_dialog_9658b83a": {
    "message": "Open dit dialoogvenster met sneltoetsen"
  },
  "open_title_application_fd624fc5": {
    "message": "{ title } applicatie openen"
  },
  "options_3ab0ea65": { "message": "Opties" },
  "ordered_and_unordered_lists_cfadfc38": {
    "message": "Geordende en ongeordende lijsten"
  },
  "other_editor_shortcuts_may_be_found_at_404aba4a": {
    "message": "Andere editorsnelkoppelingen zijn te vinden op"
  },
  "p_is_not_a_valid_protocol_which_must_be_ftp_http_h_adf13fc2": {
    "message": "{ p } is geen geldig protocol; dat moet ftp, http, https, mailto, skype of tel zijn, of het kan worden weggelaten"
  },
  "pages_e5414c2c": { "message": "Pagina''s" },
  "paragraph_5e5ad8eb": { "message": "Alinea" },
  "people_b4ebb13c": { "message": "Personen" },
  "posted_when_a578f5ab": { "message": "Geplaatst: { when }" },
  "preformatted_d0670862": { "message": "Voorgeformatteerd" },
  "pretty_html_editor_28748756": { "message": "Pretty HTML-editor" },
  "preview_53003fd2": { "message": "Voorbeeld" },
  "preview_in_overlay_ed772c46": { "message": "Voorbeeld in overlay" },
  "preview_inline_9787330": { "message": "Voorbeeld inline" },
  "previous_page_928fc112": { "message": "Vorige pagina" },
  "protocol_must_be_ftp_http_https_mailto_skype_tel_o_73beb4f8": {
    "message": "Protocol moet ftp, http, https, mailto, skype of tel zijn, of het kan worden weggelaten"
  },
  "published_c944a23d": { "message": "gepubliceerd" },
  "published_when_302d8e23": { "message": "Gepubliceerd: { when }" },
  "quizzes_7e598f57": { "message": "Toetsen" },
  "raw_html_editor_e3993e41": { "message": "Editor voor onbewerkte HTML" },
  "record_7c9448b": { "message": "Opnemen" },
  "record_upload_media_5fdce166": { "message": "Media opnemen/uploaden" },
  "remove_link_d1f2f4d0": { "message": "Link verwijderen" },
  "resize_ec83d538": { "message": "Grootte wijzigen" },
  "restore_auto_save_deccd84b": {
    "message": "Automatisch opslaan herstellen?"
  },
  "rich_content_editor_2708ef21": { "message": "Rich Content Editor" },
  "right_to_left_9cfb092a": { "message": "Rechts-links" },
  "sadly_the_pretty_html_editor_is_not_keyboard_acces_50da7665": {
    "message": "Jammer genoeg is de pretty HTML-editor niet toetsenbordtoegankelijk. Open de raw HTML-editor hier."
  },
  "save_11a80ec3": { "message": "Opslaan" },
  "saved_buttons_and_icons_8278eed2": {
    "message": "Opgeslagen knoppen en pictogrammen"
  },
  "search_280d00bd": { "message": "Zoeken" },
  "search_term_b2d2235": { "message": "Zoekterm" },
  "select_language_7c93a900": { "message": "Taal selecteren" },
  "selected_274ce24f": { "message": "Geselecteerd" },
  "shift_o_to_open_the_pretty_html_editor_55ff5a31": {
    "message": "Shift-O om de pretty HTML-editor te openen."
  },
  "show_embed_options_ef8d7ef": { "message": "Ingesloten opties weergeven" },
  "show_image_options_1e2ecc6b": { "message": "Afbeeldingsopties weergeven" },
  "show_link_options_545338fd": { "message": "Linkopties weergeven" },
  "show_video_options_6ed3721a": { "message": "Video-opties weergeven" },
  "single_color_image_4e5d4dbc": { "message": "Enkelkleurige afbeelding" },
  "size_b30e1077": { "message": "Grootte" },
<<<<<<< HEAD
  "size_of_file_is_greater_than_the_maximum_max_mb_al_6eb3fa9a": {
    "message": "{ file } is groter dan de maximaal toegestane bestandsgrootte van { max } MB."
=======
  "size_of_caption_file_is_greater_than_the_maximum_m_bff5f86e": {
    "message": "Ondertitelingsbestand is groter dan de maximaal toegestane { max } kb bestandsgrootte."
>>>>>>> 784a3dfe
  },
  "small_b070434a": { "message": "Klein" },
  "something_went_wrong_89195131": { "message": "Er is iets misgegaan." },
  "something_went_wrong_and_i_don_t_know_what_to_show_e0c54ec8": {
    "message": "Er is iets misgegaan en ik weet niet wat ik je moet laten zien."
  },
  "something_went_wrong_check_your_connection_and_try_2a7b2d13": {
    "message": "Er is iets misgegaan. Controleer je verbinding en probeer het opnieuw."
  },
  "something_went_wrong_d238c551": { "message": "Er is iets misgegaan" },
  "something_went_wrong_try_again_after_refreshing_th_e094eb8d": {
    "message": "Er is iets misgegaan. Vernieuw de pagina en probeer het opnieuw."
  },
  "something_went_wrong_uploading_check_your_connecti_aa201f15": {
    "message": "Er is iets misgegaan met uploaden. Controleer je verbinding en probeer het opnieuw."
  },
  "sort_by_e75f9e3e": { "message": "Sorteren op" },
  "square_511eb3b3": { "message": "Vierkant" },
  "square_unordered_list_b15ce93b": {
    "message": "vierkante ongeordende lijst"
  },
  "star_8d156e09": { "message": "Ster" },
  "styles_2aa721ef": { "message": "Stijlen" },
  "submit_a3cc6859": { "message": "Inleveren" },
  "subscript_59744f96": { "message": "Subscript" },
  "superscript_8cb349a2": { "message": "Superscript" },
  "supported_file_types_srt_or_webvtt_7d827ed": {
    "message": "Ondersteunde bestandstypen: SRT of WebVTT"
  },
  "switch_to_the_html_editor_146dfffd": {
    "message": "Overschakelen naar de HTML-editor"
  },
  "switch_to_the_rich_text_editor_63c1ecf6": {
    "message": "Overschakelen naar de Rich Text Editor"
  },
  "syllabus_f191f65b": { "message": "Syllabus" },
  "tab_arrows_4cf5abfc": { "message": "TAB/pijlen" },
  "text_7f4593da": { "message": "Tekst" },
  "text_background_color_16e61c3f": { "message": "Achtergrondkleur van tekst" },
  "text_color_acf75eb6": { "message": "Tekstkleur" },
  "text_position_8df8c162": { "message": "Tekstpositie" },
  "text_size_887c2f6": { "message": "Tekstgrootte" },
  "the_material_is_in_the_public_domain_279c39a3": {
    "message": "Het materiaal bevindt zich in het openbaar domein"
  },
  "the_material_is_licensed_under_creative_commons_3242cb5e": {
    "message": "Het materiaal is onder Creative Commons gelicentieerd"
  },
  "the_material_is_subject_to_an_exception_e_g_fair_u_a39c8ca2": {
    "message": "Op het materiaal is een uitzondering van toepassing, bijvoorbeeld redelijk gebruik, het recht om te citeren of andere toepasselijke wetgeving op het auteursrecht"
  },
  "the_pretty_html_editor_is_not_keyboard_accessible__d6d5d2b": {
    "message": "De pretty HTML-editor is niet toetsenbordtoegankelijk. Druk op Shift O om de raw HTML-editor te openen."
  },
  "though_your_video_will_have_the_correct_title_in_t_90e427f3": {
    "message": "Ook al krijgt je video de juiste titel in de browser, de video kon niet worden bijgewerkt in de database."
  },
  "title_ee03d132": { "message": "Titel" },
  "to_be_posted_when_d24bf7dc": { "message": "Nog te plaatsen: { when }" },
  "to_do_when_2783d78f": { "message": "To-do: { when }" },
  "toggle_summary_group_413df9ac": {
    "message": "{ summary } groep omschakelen"
  },
  "tools_2fcf772e": { "message": "Tools" },
  "totalresults_results_found_numdisplayed_results_cu_a0a44975": {
    "message": "{ totalResults } resultaten gevonden, { numDisplayed } resultaten momenteel weergegeven"
  },
  "tray_839df38a": { "message": "Houder" },
  "triangle_6072304e": { "message": "Driehoek" },
  "type_control_f9_to_access_image_options_text_a47e319f": {
    "message": "typ Ctrl+F9 om opties voor afbeeldingen te openen. { text }"
  },
  "type_control_f9_to_access_link_options_text_4ead9682": {
    "message": "typ Ctrl+F9 om opties voor koppelen te openen. { text }"
  },
  "type_control_f9_to_access_table_options_text_92141329": {
    "message": "typ Ctrl+F9 om opties voor tabellen te openen. { text }"
  },
  "unpublished_dfd8801": { "message": "niet-gepubliceerd" },
  "untitled_efdc2d7d": { "message": "zonder titel" },
  "upload_document_253f0478": { "message": "Document uploaden" },
  "upload_file_fd2361b8": { "message": "Bestand uploaden" },
  "upload_image_6120b609": { "message": "Afbeelding uploaden" },
  "upload_media_ce31135a": { "message": "Media uploaden" },
  "upload_record_media_e4207d72": { "message": "Media uploaden/opnemen" },
  "uploading_19e8a4e7": { "message": "Bezig met uploaden" },
  "uploading_closed_captions_subtitles_failed_bc093f3": {
    "message": "Uploaden van bijschriften/ondertiteling is mislukt."
  },
  "uppercase_alphabetic_ordered_list_3f5aa6b2": {
    "message": "geordende lijst op hoofdletters alfabet"
  },
  "uppercase_roman_numeral_ordered_list_853f292b": {
    "message": "geordende lijst op Romeinse cijfers in hoofdletters"
  },
  "url_22a5f3b8": { "message": "URL" },
  "usage_right_ff96f3e2": { "message": "Gebruiksrecht:" },
  "usage_rights_required_5fe4dd68": { "message": "Gebruiksrechten (vereist)" },
  "use_arrow_keys_to_navigate_options_2021cc50": {
    "message": "Gebruik de pijltoetsen om door opties te navigeren."
  },
  "use_arrow_keys_to_select_a_shape_c8eb57ed": {
    "message": "Gebruik pijltoetsen om een vorm te selecteren."
  },
  "use_arrow_keys_to_select_a_size_699a19f4": {
    "message": "Gebruik pijltoetsen om een grootte te selecteren."
  },
  "use_arrow_keys_to_select_a_text_position_72f9137c": {
    "message": "Gebruik pijltoetsen om een tekstpositie te selecteren."
  },
  "use_arrow_keys_to_select_a_text_size_65e89336": {
    "message": "Gebruik pijltoetsen om een tekstgrootte te selecteren."
  },
  "use_arrow_keys_to_select_an_outline_size_e009d6b0": {
    "message": "Gebruik pijltoetsen om een omtrekgrootte te selecteren."
  },
  "used_by_screen_readers_to_describe_the_content_of__b1e76d9e": {
    "message": "Gebruikt door schermlezers om de inhoud van een afbeelding te beschrijven"
  },
  "used_by_screen_readers_to_describe_the_video_37ebad25": {
    "message": "Gebruikt door schermlezers om de video te beschrijven"
  },
  "user_documents_c206e61f": { "message": "Gebruikersdocumenten" },
  "user_files_78e21703": { "message": "Gebruikersbestanden" },
  "user_images_b6490852": { "message": "Gebruikersafbeeldingen" },
  "user_media_14fbf656": { "message": "Gebruikersmedia" },
  "video_options_24ef6e5d": { "message": "Video-opties" },
  "video_options_tray_3b9809a5": { "message": "Gebied met video-opties" },
  "video_player_for_9e7d373b": { "message": "Videospeler voor " },
  "video_player_for_title_ffd9fbc4": {
    "message": "Videospeler voor { title }"
  },
  "view_ba339f93": { "message": "Bekijken" },
  "view_description_30446afc": { "message": "Beschrijving bekijken" },
  "view_keyboard_shortcuts_34d1be0b": { "message": "Sneltoetsen bekijken" },
  "view_predefined_colors_92f5db39": {
    "message": "Voorgedefinieerde kleuren bekijken"
  },
  "view_title_description_67940918": {
    "message": "{ title } beschrijving bekijken"
  },
  "width_492fec76": { "message": "Breedte" },
  "width_and_height_must_be_numbers_110ab2e3": {
    "message": "Breedte en hoogte moeten getallen zijn"
  },
  "width_x_height_px_ff3ccb93": { "message": "{ width } x { height }px" },
  "wiki_home_9cd54d0": { "message": "Wiki Home" },
  "yes_dde87d5": { "message": "Ja" },
  "you_may_not_upload_an_empty_file_11c31eb2": {
    "message": "Je kunt geen leeg bestand uploaden."
  }
}


formatMessage.addLocale({nl: locale})<|MERGE_RESOLUTION|>--- conflicted
+++ resolved
@@ -49,6 +49,9 @@
   "announcement_list_da155734": { "message": "Lijst met aankondiging" },
   "announcements_a4b8ed4a": { "message": "Aankondigingen" },
   "apply_781a2546": { "message": "Toepassen" },
+  "apply_changes_to_all_instances_of_this_button_and__3a3bea34": {
+    "message": "Wijzigingen toepassen bij alle gevallen van deze knop en pictogram in de cursus"
+  },
   "apps_54d24a47": { "message": "Apps" },
   "aspect_ratio_will_be_preserved_cb5fdfb8": {
     "message": "Beeldverhouding blijft behouden"
@@ -63,9 +66,6 @@
   },
   "auto_saved_content_exists_would_you_like_to_load_t_fee528f2": {
     "message": "Er is automatisch opgeslagen inhoud aanwezig. Wil je liever  de automatisch opgeslagen inhoud laden?"
-  },
-  "automatically_open_an_in_line_preview_preview_disp_ed784ffe": {
-    "message": "Wordt automatisch geopend in een in-line voorbeeld. (Voorbeeld wordt pas na het opslaan weergegeven)"
   },
   "available_folders_694d0436": { "message": "Beschikbare mappen" },
   "below_81d4dceb": { "message": "Hieronder" },
@@ -160,9 +160,6 @@
   "details_98a31b68": { "message": "Details" },
   "dimensions_45ddb7b7": { "message": "Afmetingen" },
   "directionality_26ae9e08": { "message": "richting" },
-  "disable_in_line_preview_2a675175": {
-    "message": "In-line voorbeeld uitschakelen."
-  },
   "discussions_a5f96392": { "message": "Discussies" },
   "discussions_index_6c36ced": { "message": "Discussieoverzicht" },
   "display_options_315aba85": { "message": "Weergaveopties" },
@@ -313,7 +310,6 @@
     "message": "Moet minstens { width } x { height }px zijn"
   },
   "my_files_2f621040": { "message": "Mijn bestanden" },
-  "my_images_427f9b0c": { "message": "Mijn afbeeldingen" },
   "name_1aed4a1b": { "message": "Naam" },
   "navigate_through_the_menu_or_toolbar_415a4e50": {
     "message": "Navigeer door het menu of de werkbalk"
@@ -395,13 +391,8 @@
   "show_video_options_6ed3721a": { "message": "Video-opties weergeven" },
   "single_color_image_4e5d4dbc": { "message": "Enkelkleurige afbeelding" },
   "size_b30e1077": { "message": "Grootte" },
-<<<<<<< HEAD
-  "size_of_file_is_greater_than_the_maximum_max_mb_al_6eb3fa9a": {
-    "message": "{ file } is groter dan de maximaal toegestane bestandsgrootte van { max } MB."
-=======
   "size_of_caption_file_is_greater_than_the_maximum_m_bff5f86e": {
     "message": "Ondertitelingsbestand is groter dan de maximaal toegestane { max } kb bestandsgrootte."
->>>>>>> 784a3dfe
   },
   "small_b070434a": { "message": "Klein" },
   "something_went_wrong_89195131": { "message": "Er is iets misgegaan." },
