/*
 * Copyright (C) 2021 - present Instructure, Inc.
 *
 * This file is part of Canvas.
 *
 * Canvas is free software: you can redistribute it and/or modify it under
 * the terms of the GNU Affero General Public License as published by the Free
 * Software Foundation, version 3 of the License.
 *
 * Canvas is distributed in the hope that it will be useful, but WITHOUT ANY
 * WARRANTY; without even the implied warranty of MERCHANTABILITY or FITNESS FOR
 * A PARTICULAR PURPOSE. See the GNU Affero General Public License for more
 * details.
 *
 * You should have received a copy of the GNU Affero General Public License along
 * with this program. If not, see <http://www.gnu.org/licenses/>.
 */

import formatMessage from '../../format-message'
import '../tinymce/nl'

const locale = {
  "access_the_pretty_html_editor_37168efe": {
    "message": "Open de pretty HTML-editor"
  },
  "accessibility_checker_b3af1f6c": { "message": "Toegankelijkheidscontrole" },
  "action_to_take_b626a99a": { "message": "Te ondernemen actie:" },
  "add_8523c19b": { "message": "Toevoegen" },
  "add_a_caption_2a915239": { "message": "Ondertiteling toevoegen" },
  "add_alt_text_for_the_image_48cd88aa": {
    "message": "Alt-tekst toevoegen voor de afbeelding"
  },
  "add_another_f4e50d57": { "message": "Nog een toevoegen" },
  "add_cc_subtitles_55f0394e": { "message": "CC/ondertiteling toevoegen" },
  "add_image_60b2de07": { "message": "Afbeelding toevoegen" },
  "additional_considerations_f3801683": { "message": "Extra overwegingen" },
  "adjacent_links_with_the_same_url_should_be_a_singl_7a1f7f6c": {
    "message": "Aangrenzende koppelingen met dezelfde URL moeten één koppeling zijn."
  },
  "aleph_f4ffd155": { "message": "Alef" },
<<<<<<< HEAD
=======
  "align_11050992": { "message": "Uitlijnen" },
>>>>>>> 8936177e
  "alignment_and_lists_5cebcb69": { "message": "Koppeling en lijsten" },
  "all_4321c3a1": { "message": "Alle" },
  "all_apps_a50dea49": { "message": "Alle apps" },
  "alpha_15d59033": { "message": "Alfa" },
  "alphabetical_55b5b4e0": { "message": "Alfabetische volgorde" },
  "alt_attribute_text_should_not_contain_more_than_12_e21d4040": {
    "message": "Alt-tekst mag niet meer dan 120 tekens bevatten."
  },
  "alt_text_611fb322": { "message": "Alt tekst" },
  "amalg_coproduct_c589fb12": { "message": "Amalg (coproduct)" },
  "an_error_occured_reading_the_file_ff48558b": {
    "message": "Er is een fout opgetreden bij het lezen van het bestand"
  },
  "an_error_occurred_making_a_network_request_d1bda348": {
    "message": "Er is een fout opgetreden bij het maken van een netwerkaanvraag"
  },
  "an_error_occurred_uploading_your_media_71f1444d": {
    "message": "Er is een fout opgetreden bij het uploaden van je media."
  },
  "and_7fcc2911": { "message": "En" },
  "angle_c5b4ec50": { "message": "Hoek" },
  "announcement_list_da155734": { "message": "Lijst met aankondiging" },
  "announcements_a4b8ed4a": { "message": "Aankondigingen" },
  "apply_781a2546": { "message": "Toepassen" },
  "apply_changes_to_all_instances_of_this_icon_maker__2642f466": {
    "message": "Wijzigingen toepassen op alle exemplaren van dit pictogrammaker-pictogram in de cursus"
  },
  "approaches_the_limit_893aeec9": { "message": "Benadert de limiet" },
  "approximately_e7965800": { "message": "Ongeveer" },
  "apps_54d24a47": { "message": "Apps" },
<<<<<<< HEAD
=======
  "are_you_sure_you_want_to_cancel_changes_you_made_m_c5210496": {
    "message": "Weet je zeker dat je wilt annuleren? Je wijzigingen worden niet opgeslagen."
  },
>>>>>>> 8936177e
  "arrows_464a3e54": { "message": "Pijlen" },
  "art_icon_8e1daad": { "message": "Kunstpictogram" },
  "aspect_ratio_will_be_preserved_cb5fdfb8": {
    "message": "Beeldverhouding blijft behouden"
  },
  "assignments_1e02582c": { "message": "Opdrachten" },
  "asterisk_82255584": { "message": "Asterisk" },
  "attributes_963ba262": { "message": "Kenmerken" },
  "audio_and_video_recording_not_supported_please_use_5ce3f0d7": {
    "message": "Audio- en video-opname wordt niet ondersteund; gebruik een andere browser."
  },
  "audio_options_feb58e2c": { "message": "Audio-opties" },
  "audio_options_tray_33a90711": { "message": "Gebied met audio-opties" },
  "audio_player_for_title_20cc70d": {
    "message": "Audio-speler voor { title }"
  },
  "auto_saved_content_exists_would_you_like_to_load_t_fee528f2": {
    "message": "Er is automatisch opgeslagen inhoud aanwezig. Wil je liever  de automatisch opgeslagen inhoud laden?"
  },
  "available_folders_694d0436": { "message": "Beschikbare mappen" },
  "backslash_b2d5442d": { "message": "Backslash" },
  "bar_ec63ed6": { "message": "Balk" },
  "basic_554cdc0a": { "message": "Basis" },
  "because_501841b": { "message": "Omdat" },
  "below_81d4dceb": { "message": "Hieronder" },
  "beta_cb5f307e": { "message": "Bèta" },
  "big_circle_16b2e604": { "message": "Grote cirkel" },
  "binomial_coefficient_ea5b9bb7": { "message": "Binomiaal coëfficiënt" },
  "black_4cb01371": { "message": "Zwart" },
  "blue_daf8fea9": { "message": "Blauw" },
  "bottom_15a2a9be": { "message": "Onder" },
  "bottom_third_5f5fec1d": { "message": "Derde van beneden" },
  "bowtie_5f9629e4": { "message": "Bowtie" },
  "brick_f2656265": { "message": "Steenrood" },
  "c_2001_acme_inc_283f7f80": { "message": "(c) 2001 Acme Inc." },
  "cancel_caeb1e68": { "message": "Annuleren" },
  "cap_product_3a5265a6": { "message": "Cap-product" },
<<<<<<< HEAD
=======
  "center_align_e68d9997": { "message": "Gecentreerd uitlijnen" },
>>>>>>> 8936177e
  "centered_dot_64d5e378": { "message": "Gecentreerde punt" },
  "centered_horizontal_dots_451c5815": {
    "message": "Gecentreerde horizontale punten"
  },
  "change_alt_text_92654906": { "message": "Alt-tekst wijzigen" },
  "change_heading_tag_to_paragraph_a61e3113": {
    "message": "Koptekstlabel bij alinea"
  },
  "change_only_this_heading_s_level_903cc956": {
    "message": "Alleen het niveau van deze kop wijzigen"
<<<<<<< HEAD
  },
  "change_text_color_1aecb912": { "message": "Tekstkleur wijzigen" },
=======
  },
  "change_text_color_1aecb912": { "message": "Tekstkleur wijzigen" },
  "changes_you_made_may_not_be_saved_4e8db973": {
    "message": "Je wijzigingen worden niet opgeslagen."
  },
  "characters_9d897d1c": { "message": "Tekens" },
  "characters_no_spaces_485e5367": { "message": "Tekens (geen spaties)" },
>>>>>>> 8936177e
  "check_accessibility_3c78211c": { "message": "Toegankelijkheid controleren" },
  "checking_for_accessibility_issues_fac18c6d": {
    "message": "Controleren op toegankelijkheidsproblemen"
  },
  "chi_54a32644": { "message": "Chi" },
  "choose_caption_file_9c45bc4e": { "message": "Ondertitelingsbestand kiezen" },
  "choose_usage_rights_33683854": { "message": "Gebruiksrechten kiezen..." },
  "circle_484abe63": { "message": "Cirkel" },
<<<<<<< HEAD
=======
  "circle_unordered_list_9e3a0763": {
    "message": "ongeordende lijst omcirkelen"
  },
>>>>>>> 8936177e
  "clear_2084585f": { "message": "Wissen" },
  "clear_image_3213fe62": { "message": "Afbeelding wissen" },
  "clear_selected_file_82388e50": {
    "message": "Verwijder geselecteerd bestand"
  },
  "clear_selected_file_filename_2fe8a58e": {
    "message": "Verwijder geselecteerd bestand: { filename }"
  },
  "click_or_shift_click_for_the_html_editor_25d70bb4": {
    "message": "Klik of schuif-klik voor de HTML-editor."
  },
  "click_to_embed_imagename_c41ea8df": {
    "message": "Klikken om { imageName } in te sluiten"
  },
  "click_to_hide_preview_3c707763": {
    "message": "Klik om voorbeeld te verbergen"
  },
  "click_to_insert_a_link_into_the_editor_c19613aa": {
    "message": "Klik om een koppeling in te voegen in de editor."
  },
  "click_to_show_preview_faa27051": { "message": "Klik om voorbeeld te tonen" },
  "close_a_menu_or_dialog_also_returns_you_to_the_edi_739079e6": {
    "message": "Sluit een menu of dialoogvenster. Hierdoor keert u bovendien terug naar het editorgebied"
  },
  "close_accessibility_checker_29d1c51e": {
    "message": "Toegankelijkheidscontrole sluiten"
  },
  "close_d634289d": { "message": "Sluiten" },
  "closed_caption_file_must_be_less_than_maxkb_kb_5880f752": {
    "message": "Ondertitelingsbestand moet kleiner zijn dan { maxKb } kb"
  },
  "closed_captions_subtitles_e6aaa016": {
    "message": "Bijschriften/ondertiteling"
  },
  "clubs_suit_c1ffedff": { "message": "Klaveren (speelkaart)" },
  "collaborations_5c56c15f": { "message": "Samenwerkingen" },
  "collapse_to_hide_types_1ab46d2e": {
    "message": "Inklappen om te verbergen { types }"
  },
  "color_picker_6b359edf": { "message": "Kleurenkiezer" },
  "color_picker_colorname_selected_ad4cf400": {
    "message": "Kleurenkiezer ({ colorName } geselecteerd)"
  },
  "column_e1ae5c64": { "message": "Kolom" },
  "column_group_1c062368": { "message": "Kolomgroep" },
  "complex_numbers_a543d004": { "message": "Complexe getallen" },
  "computer_1d7dfa6f": { "message": "Computer" },
  "congruent_5a244acd": { "message": "Congruent" },
  "contains_311f37b7": { "message": "Bevat" },
  "content_1440204b": { "message": "Inhoud" },
  "content_is_still_being_uploaded_if_you_continue_it_8f06d0cb": {
    "message": "Inhoud wordt nog steeds gedownload. Als je doorgaat, wordt deze niet goed ingesloten."
  },
  "content_subtype_5ce35e88": { "message": "Inhoud-subtype" },
  "content_type_2cf90d95": { "message": "Inhoudtype" },
  "coproduct_e7838082": { "message": "Coproduct" },
  "copyright_holder_66ee111": { "message": "Houder van auteursrecht:" },
<<<<<<< HEAD
=======
  "could_not_insert_content_itemtype_items_are_not_cu_638dfecd": {
    "message": "Kan deze inhoud niet invoegen: \"{ itemType }\" items worden momenteel niet ondersteund in Canvas."
  },
  "count_40eced3b": { "message": "Telling" },
>>>>>>> 8936177e
  "count_plural_0_0_words_one_1_word_other_words_acf32eca": {
    "message": "{ count, plural,\n     =0 {0 woorden}\n    one {1 woord}\n  other {# woorden}\n}"
  },
  "count_plural_one_item_loaded_other_items_loaded_857023b7": {
    "message": "{ count, plural,\n    one {# item geladen}\n  other {# items geladen}\n}"
  },
  "course_documents_104d76e0": { "message": "Cursusdocumenten" },
  "course_files_62deb8f8": { "message": "Cursusbestanden" },
  "course_files_a31f97fc": { "message": "Cursusbestanden" },
  "course_images_f8511d04": { "message": "Cursusafbeeldingen" },
<<<<<<< HEAD
=======
  "course_link_b369426": { "message": "Cursuslink" },
>>>>>>> 8936177e
  "course_links_b56959b9": { "message": "Cursuslinks" },
  "course_media_ec759ad": { "message": "Cursusmedia" },
  "course_navigation_dd035109": { "message": "Cursusnavigatie" },
  "create_icon_110d6463": { "message": "Pictogram maken" },
<<<<<<< HEAD
=======
  "create_icon_maker_icon_c716bffe": {
    "message": "Pictogrammaker-pictogram maken"
  },
>>>>>>> 8936177e
  "creative_commons_license_725584ae": {
    "message": "Creative Commons-licentie:"
  },
  "crop_image_41bf940c": { "message": "Afbeelding bijsnijden" },
  "crop_image_807ebb08": { "message": "Afbeelding bijsnijden" },
  "cup_product_14174434": { "message": "Cup-product" },
  "current_image_f16c249c": { "message": "Huidige afbeelding" },
  "current_volume_level_c55ab825": { "message": "Huidig volumeniveau" },
  "custom_6979cd81": { "message": "Aangepast" },
  "cyan_c1d5f68a": { "message": "Cyaan" },
  "dagger_57e0f4e5": { "message": "Dolk" },
  "date_added_ed5ad465": { "message": "Datum toegevoegd" },
  "decorative_icon_9a7f3fc3": { "message": "Decoratief pictogram" },
  "decorative_image_fde98579": { "message": "Decoratieve afbeelding" },
  "decorative_type_upper_f2c95e3": { "message": "Decoratief { TYPE_UPPER }" },
<<<<<<< HEAD
  "deep_purple_bb3e2907": { "message": "Diep paars" },
=======
  "decrease_indent_d9cf469d": { "message": "Inspringen verkleinen" },
  "deep_purple_bb3e2907": { "message": "Diep paars" },
  "default_bulleted_unordered_list_47079da8": {
    "message": "standaard ongeordende opsommingslijst"
  },
  "default_numerical_ordered_list_48dd3548": {
    "message": "standaard geordende numerieke lijst"
  },
>>>>>>> 8936177e
  "definite_integral_fe7ffed1": { "message": "Bepaalde integraal" },
  "degree_symbol_4a823d5f": { "message": "Gradensymbool" },
  "delimiters_4db4840d": { "message": "Scheidingstekens" },
  "delta_53765780": { "message": "Delta" },
  "describe_the_icon_f6a18823": { "message": "(Beschrijf het pictogram)" },
  "describe_the_type_ff448da5": { "message": "(Beschrijf het { TYPE })" },
  "describe_the_video_2fe8f46a": { "message": "(beschrijf de video)" },
  "description_436c48d7": { "message": "Beschrijving" },
  "details_98a31b68": { "message": "Details" },
  "diagonal_dots_7d71b57e": { "message": "Diagonale punten" },
  "diamond_b8dfe7ae": { "message": "Diamant" },
  "diamonds_suit_526abaaf": { "message": "Ruiten (speelkaart)" },
  "digamma_258ade94": { "message": "Digamma" },
  "dimension_type_f5fa9170": { "message": "Afmetingstype" },
  "dimensions_45ddb7b7": { "message": "Afmetingen" },
  "directionality_26ae9e08": { "message": "richting" },
  "directly_edit_latex_b7e9235b": { "message": "LaTeX rechtstreeks bewerken" },
  "disable_preview_222bdf72": { "message": "Voorbeeld uitschakelen" },
  "discussions_a5f96392": { "message": "Discussies" },
  "discussions_index_6c36ced": { "message": "Discussieoverzicht" },
  "disjoint_union_e74351a8": { "message": "Disjuncte verbinding" },
  "display_options_315aba85": { "message": "Weergaveopties" },
  "display_text_link_opens_in_a_new_tab_75e9afc9": {
    "message": "Tekstkoppeling weergeven (Opent in een nieuw tabblad)"
  },
  "division_sign_72190870": { "message": "Deelteken" },
<<<<<<< HEAD
  "documents_81393201": { "message": "Documenten" },
  "done_54e3d4b6": { "message": "Gereed" },
  "double_dagger_faf78681": { "message": "Double Dagger" },
=======
  "document_678cd7bf": { "message": "Document" },
  "documents_81393201": { "message": "Documenten" },
  "done_54e3d4b6": { "message": "Gereed" },
  "double_dagger_faf78681": { "message": "Double Dagger" },
  "down_5831a426": { "message": "Omlaag" },
>>>>>>> 8936177e
  "down_and_left_diagonal_arrow_40ef602c": {
    "message": "Pijl omlaag en links diagonaal"
  },
  "down_and_right_diagonal_arrow_6ea0f460": {
    "message": "Pijl omlaag en rechts diagonaal"
  },
  "download_filename_2baae924": { "message": "{ filename } downloaden" },
  "downward_arrow_cca52012": { "message": "Pijl met punt omlaag" },
  "downward_pointing_triangle_2a12a601": {
    "message": "Driehoek met punt omlaag"
  },
  "drag_a_file_here_1bf656d5": { "message": "Sleep een bestand hierheen" },
  "drag_and_drop_or_click_to_browse_your_computer_60772d6d": {
    "message": "Slepen en neerzetten of klikken om je computer te doorzoeken"
  },
  "drag_handle_use_up_and_down_arrows_to_resize_e29eae5c": {
    "message": "Sleep de handgreep. Gebruik de pijltoetsen-omhoog en -omlaag om de grootte te wijzigen"
  },
  "due_multiple_dates_cc0ee3f5": { "message": "Inleverdatum: Meerdere datums" },
  "due_when_7eed10c6": { "message": "Inleverdatum: { when }" },
  "edit_alt_text_for_this_icon_instance_9c6fc5fd": {
    "message": "Bewerk de alt-tekst voor deze pictograminstantie"
  },
  "edit_c5fbea07": { "message": "Bewerken" },
  "edit_course_link_5a5c3c59": { "message": "Cursuslink bewerken" },
<<<<<<< HEAD
=======
  "edit_equation_f5279959": { "message": "Vergelijking bewerken" },
>>>>>>> 8936177e
  "edit_existing_icon_maker_icon_5d0ebb3f": {
    "message": "Bestaand Icon Maker-pictogram bewerken"
  },
  "edit_icon_2c6b0e91": { "message": "Pictogram Bewerken" },
  "edit_link_7f53bebb": { "message": "Link bewerken" },
  "editor_statusbar_26ac81fc": { "message": "Statusbalk van editor" },
  "element_starting_with_start_91bf4c3b": {
    "message": "Element dat begint met { start }"
  },
  "embed_828fac4a": { "message": "Insluiten" },
  "embed_code_314f1bd5": { "message": "Code insluiten" },
<<<<<<< HEAD
=======
  "embed_content_from_external_tool_3397ad2d": {
    "message": "Inhoud insluiten vanuit extern tool"
  },
>>>>>>> 8936177e
  "embed_image_1080badc": { "message": "Afbeelding insluiten" },
  "embed_video_a97a64af": { "message": "Video insluiten" },
  "embedded_content_aaeb4d3d": { "message": "ingesloten inhoud" },
  "empty_set_91a92df4": { "message": "Lege set" },
  "encircled_dot_8f5e51c": { "message": "Omcirkelde punt" },
  "encircled_minus_72745096": { "message": "Omcirkeld minteken" },
  "encircled_plus_36d8d104": { "message": "Omcirkeld plusteken" },
  "encircled_times_5700096d": { "message": "Omcirkelde tijden" },
  "engineering_icon_f8f3cf43": { "message": "Engineering-pictogram" },
  "english_icon_25bfe845": { "message": "Engels-pictogram" },
  "enter_at_least_3_characters_to_search_4f037ee0": {
    "message": "Voer minimaal 3 tekens in om te gaan zoeken"
  },
  "epsilon_54bb8afa": { "message": "Epsilon" },
  "epsilon_variant_d31f1e77": { "message": "Epsilon (variant)" },
  "equals_sign_c51bdc58": { "message": "Gelijkteken" },
<<<<<<< HEAD
  "equation_editor_39fbc3f1": { "message": "Vergelijkingseditor" },
=======
  "equation_1c5ac93c": { "message": "Vergelijking" },
  "equation_editor_39fbc3f1": { "message": "Vergelijkingseditor" },
  "equilibrium_6ff3040b": { "message": "In evenwicht" },
>>>>>>> 8936177e
  "equivalence_class_7b0f11c0": { "message": "Equivalentieklasse" },
  "equivalent_identity_654b3ce5": { "message": "Equivalent (identiteit)" },
  "eta_b8828f99": { "message": "Eta" },
  "exists_2e62bdaa": { "message": "Bestaat" },
  "exit_fullscreen_b7eb0aa4": { "message": "Volledig scherm sluiten" },
  "expand_preview_by_default_2abbf9f8": {
    "message": "Uitvouwvoorbeeld is standaard"
  },
  "expand_to_see_types_f5d29352": {
    "message": "Uitklappen om te bekijken { types }"
  },
<<<<<<< HEAD
=======
  "external_link_d3f9e62a": { "message": "Externe link" },
  "external_tool_frame_70b32473": { "message": "Frame externe tool" },
>>>>>>> 8936177e
  "external_tools_6e77821": { "message": "Externe tools" },
  "extra_large_b6cdf1ff": { "message": "Extra groot" },
  "extra_small_9ae33252": { "message": "Extra klein" },
  "extracurricular_icon_67c8ca42": { "message": "Extracurriculair-pictogram" },
  "f_function_fe422d65": { "message": "F (functie)" },
  "failed_getting_file_contents_e9ea19f4": {
    "message": "Kan geen bestandsinhoud ophalen"
  },
<<<<<<< HEAD
=======
  "failed_to_retrieve_content_from_external_tool_5899c213": {
    "message": "Kan geen inhoud ophalen uit externe tool"
  },
>>>>>>> 8936177e
  "file_name_8fd421ff": { "message": "Bestandsnaam" },
  "file_storage_quota_exceeded_b7846cd1": {
    "message": "Opslagquota voor bestanden overschreden"
  },
  "file_url_c12b64be": { "message": "Bestands-URL" },
  "filename_file_icon_602eb5de": {
    "message": "{ filename } bestandspictogram"
  },
  "filename_image_preview_6cef8f26": {
    "message": "{ filename } afbeeldingsvoorbeeld"
  },
  "filename_text_preview_e41ca2d8": {
    "message": "{ filename } tekstvoorbeeld"
  },
  "files_c300e900": { "message": "Bestanden" },
  "files_index_af7c662b": { "message": "Bestandsoverzicht" },
  "finish_bc343002": { "message": "Voltooien" },
  "fix_heading_hierarchy_f60884c4": {
    "message": "Hiërarchie van kopteksten corrigeren"
  },
  "flat_music_76d5a5c3": { "message": "Mol (muziek)" },
  "focus_element_options_toolbar_18d993e": {
    "message": "Werkbalk met focus-elementopties"
  },
  "folder_tree_fbab0726": { "message": "Mappenstructuur" },
  "for_all_b919f972": { "message": "Voor iedereen" },
  "format_4247a9c5": { "message": "Opmaak" },
  "format_as_a_list_142210c3": { "message": "Opmaken als lijst" },
  "formatting_5b143aa8": { "message": "Opmaak" },
  "forward_slash_3f90f35e": { "message": "Slash" },
  "found_auto_saved_content_3f6e4ca5": {
    "message": "Automatisch opgeslagen inhoud gevonden"
  },
  "found_count_plural_0_results_one_result_other_resu_46aeaa01": {
    "message": "{ count, plural,\n     =0 {# resultaten}\n    one {# resultaat}\n  other {# resultaten}\n} gevonden"
  },
  "fraction_41bac7af": { "message": "Fractie" },
  "fullscreen_873bf53f": { "message": "Volledig scherm" },
  "gamma_1767928": { "message": "Gamma" },
  "generating_preview_45b53be0": {
    "message": "Bezig met genereren van voorbeeld..."
  },
  "gif_png_format_images_larger_than_size_kb_are_not__7af3bdbd": {
    "message": "GIF/PNG-afbeeldingen groter dan { size } KB worden momenteel niet ondersteund."
  },
  "go_to_the_editor_s_menubar_e6674c81": {
    "message": "Ga naar de werkbalk van de editor"
  },
  "go_to_the_editor_s_toolbar_a5cb875f": {
    "message": "Ga naar de werkbalk van de editor"
  },
  "grades_a61eba0a": { "message": "Cijfers" },
  "greater_than_e98af662": { "message": "Groter dan" },
  "greater_than_or_equal_b911949a": { "message": "Groter dan of gelijk" },
  "greek_65c5b3f7": { "message": "Grieks" },
  "green_15af4778": { "message": "Groen" },
  "grey_a55dceff": { "message": "Grijs" },
  "group_documents_8bfd6ae6": { "message": "Documenten groeperen" },
  "group_files_4324f3df": { "message": "Groepsbestanden" },
  "group_files_82e5dcdb": { "message": "Groepsbestanden" },
  "group_images_98e0ac17": { "message": "Afbeeldingen groeperen" },
  "group_isomorphism_45b1458c": { "message": "Groepsisomorfie" },
<<<<<<< HEAD
=======
  "group_link_63e626b3": { "message": "Groepslink" },
>>>>>>> 8936177e
  "group_links_9493129e": { "message": "Groeplinks" },
  "group_media_2f3d128a": { "message": "Media groeperen" },
  "group_navigation_99f191a": { "message": "Groepsnavigatie" },
  "h_bar_bb94deae": { "message": "H-balk" },
  "hat_ea321e35": { "message": "Hoed" },
  "header_column_f27433cb": { "message": "Koptekstkolom" },
  "header_row_and_column_ec5b9ec": { "message": "Koptekstrij en -kolom" },
  "header_row_f33eb169": { "message": "Koptekstrij" },
  "heading_2_5b84eed2": { "message": "Koptekst 2" },
  "heading_3_2c83de44": { "message": "Koptekst 3" },
  "heading_4_b2e74be7": { "message": "Koptekst 4" },
  "heading_levels_should_not_be_skipped_3947c0e0": {
    "message": "Koptekstniveaus mogen niet worden overgeslagen."
  },
  "heading_starting_with_start_42a3e7f9": {
    "message": "Koptekst die begint met { start }"
  },
  "headings_should_not_contain_more_than_120_characte_3c0e0cb3": {
    "message": "Kopteksten mogen niet meer dan 120 tekens bevatten."
  },
  "health_icon_8d292eb5": { "message": "Gezondheidpictogram" },
  "hearts_suit_e50e04ca": { "message": "Harten (speelkaart)" },
  "height_69b03e15": { "message": "Hoogte" },
  "hexagon_d8468e0d": { "message": "Zeshoek" },
  "hide_description_bfb5502e": { "message": "Beschrijving verbergen" },
  "hide_title_description_caf092ef": {
    "message": "Beschrijving van { title } verbergen"
  },
  "highlight_an_element_to_activate_the_element_optio_60e1e56b": {
    "message": "Markeer een element om de werkbalk met elementopties te activeren"
  },
  "home_351838cd": { "message": "Startpagina" },
  "html_code_editor_fd967a44": { "message": "HTML-code-editor" },
<<<<<<< HEAD
=======
  "html_editor_fb2ab713": { "message": "HTML-editor" },
>>>>>>> 8936177e
  "i_have_obtained_permission_to_use_this_file_6386f087": {
    "message": "Ik heb toestemming gekregen om dit bestand te gebruiken."
  },
  "i_hold_the_copyright_71ee91b1": { "message": "Ik heb het auteursrecht" },
  "icon_215a1dc6": { "message": "Pictogram" },
  "icon_8168b2f8": { "message": "pictogram" },
  "icon_color_b86dd6d6": { "message": "Pictogramkleur" },
  "icon_maker_icons_cc560f7e": { "message": "Pictogrammaker-pictogrammen" },
  "icon_options_7e32746e": { "message": "Pictogramopties" },
  "icon_options_tray_2b407977": { "message": "Houder met pictogramopties" },
  "icon_preview_1782a1d9": { "message": "Pictogramvoorbeeld" },
  "icon_shape_30b61e7": { "message": "Pictogramvorm" },
  "icon_size_9353edea": { "message": "Pictogramgrootte" },
  "if_left_empty_link_text_will_display_as_course_lin_61087540": {
    "message": "Als de link leeg wordt gelaten, wordt de naam van de cursuslink als tekst weergegeven"
  },
  "if_usage_rights_are_required_the_file_will_not_pub_841e276e": {
    "message": "Als er Gebruiksrechten vereist zijn, wordt het bestand pas gepubliceerd nadat dit op de pagina Bestanden is ingeschakeld."
  },
  "if_you_do_not_select_usage_rights_now_this_file_wi_14e07ab5": {
    "message": "Als je nu geen gebruiksrechten selecteert, wordt de publicatie van dit bestand ongedaan gemaakt nadat het is geüpload."
  },
  "image_8ad06": { "message": "Afbeelding" },
  "image_c1c98202": { "message": "afbeelding" },
  "image_filenames_should_not_be_used_as_the_alt_attr_bcfd7780": {
    "message": "Namen van afbeeldingsbestanden mogen niet worden gebruikt als alt-kenmerk voor beschrijving van de inhoud van de afbeelding."
  },
  "image_options_5412d02c": { "message": "Beeldopties" },
  "image_options_tray_90a46006": { "message": "Beeldoptiescel" },
  "image_to_crop_3a34487d": { "message": "Afbeelding voor bijsnijden" },
  "image_with_filename_file_aacd7180": {
    "message": "Afbeelding met bestandsnaam { file }"
  },
  "images_7ce26570": { "message": "Afbeeldingen" },
  "images_should_include_an_alt_attribute_describing__b86d6a86": {
    "message": "Afbeeldingen moeten een alt-kenmerk hebben dat de inhoud van de afbeelding beschrijft."
  },
  "imaginary_portion_of_complex_number_2c733ffa": {
    "message": "Denkbeeldig deel (van complex getal)"
  },
  "in_element_of_19ca2f33": { "message": "In (element van)" },
<<<<<<< HEAD
=======
  "increase_indent_6af90f7c": { "message": "Inspringen vergroten" },
>>>>>>> 8936177e
  "indefinite_integral_6623307e": { "message": "Onbepaalde integraal" },
  "indigo_2035fc55": { "message": "Indigo" },
  "inference_fed5c960": { "message": "gevolgtrekking" },
  "infinity_7a10f206": { "message": "Oneindigheid" },
  "insert_593145ef": { "message": "Invoegen" },
  "insert_link_6dc23cae": { "message": "Koppeling invoegen" },
<<<<<<< HEAD
=======
  "insert_math_equation_57c6e767": {
    "message": "Wiskundige vergelijking invoeren"
  },
>>>>>>> 8936177e
  "integers_336344e1": { "message": "Gehele getallen" },
  "intersection_cd4590e4": { "message": "Snijpunt" },
  "invalid_entry_f7d2a0f5": { "message": "Ongeldige invoer." },
  "invalid_file_c11ba11": { "message": "Ongeldig bestand" },
  "invalid_file_type_881cc9b2": { "message": "Ongeldig bestandstype" },
  "invalid_url_cbde79f": { "message": "Ongeldige URL" },
  "iota_11c932a9": { "message": "Jota" },
  "issue_num_total_f94536cf": { "message": "Probleem { num }/{ total }" },
  "kappa_2f14c816": { "message": "Kappa" },
  "kappa_variant_eb64574b": { "message": "Kappa (variant)" },
  "keyboard_shortcuts_ed1844bd": { "message": "Sneltoetsen" },
  "keyboards_navigate_to_links_using_the_tab_key_two__5fab8c82": {
    "message": "Gebruik de Tab-toets op het toetsenbord om te navigeren naar koppelingen. Twee aangrenzende koppelingen die naar dezelfde bestemming leiden, kunnen verwarrend werken bij gebruik van het toetsenbord."
  },
  "lambda_4f602498": { "message": "Lambda" },
  "language_arts_icon_a798b0f8": { "message": "Linguïstiekpictogram" },
  "languages_icon_9d20539": { "message": "Talenpictogram" },
  "large_9c5e80e7": { "message": "Groot" },
  "learn_more_about_adjacent_links_2cb9762c": {
    "message": "Meer informatie over aangrenzende links"
  },
  "learn_more_about_color_contrast_c019dfb9": {
    "message": "Meer informatie over kleurcontrast"
  },
  "learn_more_about_organizing_page_headings_8a7caa2e": {
    "message": "Meer informatie over ordenen van paginakopteksten"
  },
  "learn_more_about_proper_page_heading_structure_d2959f2d": {
    "message": "Meer informatie over een geschikte structuur voor paginakopteksten"
  },
  "learn_more_about_table_headers_5f5ee13": {
    "message": "Meer informatie over tabelkopteksten"
  },
  "learn_more_about_using_alt_text_for_images_5698df9a": {
    "message": "Meer informatie over gebruik van alt-tekst voor afbeeldingen"
  },
  "learn_more_about_using_captions_with_tables_36fe496f": {
    "message": "Meer informatie over gebruik van ondertiteling met tabellen"
  },
  "learn_more_about_using_filenames_as_alt_text_264286af": {
    "message": "Meer informatie over gebruik van bestandsnamen als alt-tekst"
  },
  "learn_more_about_using_lists_4e6eb860": {
    "message": "Meer informatie over gebruik van lijsten"
  },
  "learn_more_about_using_scope_attributes_with_table_20df49aa": {
    "message": "Meer informatie over gebruik van bereikkenmerken met tabellen"
  },
  "leave_as_is_4facfe55": { "message": "Ongewijzigd laten" },
<<<<<<< HEAD
=======
  "left_3ea9d375": { "message": "Links" },
  "left_align_43d95491": { "message": "Links uitlijnen" },
>>>>>>> 8936177e
  "left_angle_bracket_c87a6d07": { "message": "Recht haakje links" },
  "left_arrow_4fde1a64": { "message": "Pijl-links" },
  "left_arrow_with_hook_5bfcad93": { "message": "Pijl-links met hoek" },
  "left_ceiling_ee9dd88a": { "message": "Bovengrens links" },
  "left_curly_brace_1726fb4": { "message": "Gekrulde accolade links" },
  "left_downard_harpoon_arrow_1d7b3d2e": {
    "message": "Harpoenpijl links omlaag wijzend"
  },
  "left_floor_29ac2274": { "message": "Linker ondergrens" },
  "left_to_right_e9b4fd06": { "message": "Links-rechts" },
  "left_upward_harpoon_arrow_3a562a96": {
    "message": "Harpoenpijl links omhoog wijzend"
  },
  "leftward_arrow_1e4765de": { "message": "Pijl wijzend naar links" },
  "leftward_pointing_triangle_d14532ce": {
    "message": "Driehoek met punt naar links"
  },
  "less_than_a26c0641": { "message": "Kleiner dan" },
  "less_than_or_equal_be5216cb": { "message": "Kleiner dan of gelijk" },
  "library_icon_ae1e54cf": { "message": "Bibliotheekpictogram" },
  "light_blue_5374f600": { "message": "Lichtblauw" },
  "link_7262adec": { "message": "Link" },
  "link_options_a16b758b": { "message": "Linkopties" },
  "link_with_text_starting_with_start_b3fcbe71": {
    "message": "Koppeling maken naar tekst die begint met { start }"
  },
  "links_14b70841": { "message": "Koppelingen" },
  "links_to_an_external_site_de74145d": {
    "message": "Koppelingen naar een externe site."
  },
  "lists_should_be_formatted_as_lists_f862de8d": {
    "message": "Lijsten moeten als lijst worden opgemaakt."
  },
  "load_more_35d33c7": { "message": "Meer laden" },
  "loading_25990131": { "message": "Bezig met laden..." },
  "loading_bde52856": { "message": "Bezig met laden" },
  "loading_closed_captions_subtitles_failed_95ceef47": {
    "message": "laden van bijschriften/ondertiteling is mislukt."
  },
<<<<<<< HEAD
  "loading_failed_b3524381": { "message": "Laden mislukt..." },
  "loading_failed_e6a9d8ef": { "message": "Laden mislukt." },
  "loading_folders_d8b5869e": { "message": "Mappen worden geladen" },
=======
  "loading_external_tool_d839042c": { "message": "Externe tool laden" },
  "loading_failed_b3524381": { "message": "Laden mislukt..." },
  "loading_failed_e6a9d8ef": { "message": "Laden mislukt." },
  "loading_folders_d8b5869e": { "message": "Mappen worden geladen" },
  "loading_placeholder_for_filename_792ef5e8": {
    "message": "Tijdelijke aanduiding laden voor { fileName }"
  },
>>>>>>> 8936177e
  "loading_please_wait_d276220a": {
    "message": "Bezig met laden, even wachten"
  },
  "loading_preview_9f077aa1": { "message": "Voorbeeld laden" },
  "locked_762f138b": { "message": "Vergrendeld" },
  "logical_equivalence_76fca396": { "message": "Logische equivalentie" },
  "logical_equivalence_short_8efd7b4f": {
    "message": "Logische equivalentie (kort)"
  },
  "logical_equivalence_short_and_thick_1e1f654d": {
    "message": "Logische equivalentie (kort en dik)"
  },
  "logical_equivalence_thick_662dd3f2": {
    "message": "Logische equivalentie (dik)"
  },
  "low_horizontal_dots_cc08498e": { "message": "Lage horizontale punten" },
  "magenta_4a65993c": { "message": "Magenta" },
  "maps_to_e5ef7382": { "message": "Wijst toe aan" },
  "math_icon_ad4e9d03": { "message": "Wiskundepictogram" },
  "media_af190855": { "message": "Media" },
  "media_file_is_processing_please_try_again_later_58a6d49": {
    "message": "Verwerken van mediabestand. Probeer het later opnieuw."
  },
  "medium_5a8e9ead": { "message": "Medium" },
  "merge_links_2478df96": { "message": "Koppelingen samenvoegen" },
  "mic_a7f3d311": { "message": "Mic" },
  "microphone_disabled_15c83130": { "message": "Microfoon uitgeschakeld" },
  "middle_27dc1d5": { "message": "Midden" },
  "minimize_file_preview_da911944": {
    "message": "Voorbeeld van bestand minimaliseren"
  },
  "minimize_video_20aa554b": { "message": "Video minimaliseren" },
  "minus_fd961e2e": { "message": "Min" },
  "minus_plus_3461f637": { "message": "Min/Plus" },
  "misc_3b692ea7": { "message": "Diversen" },
  "miscellaneous_e9818229": { "message": "Diversen" },
  "modules_c4325335": { "message": "Modules" },
<<<<<<< HEAD
=======
  "moving_image_to_crop_directionword_6f66cde2": {
    "message": "Afbeelding verplaatsen om naar { directionWord } bij te snijden"
  },
>>>>>>> 8936177e
  "mu_37223b8b": { "message": "Mu" },
  "multi_color_image_63d7372f": { "message": "Veelkleurige afbeelding" },
  "multiplication_sign_15f95c22": { "message": "Vermenigvuldigingsteken" },
  "music_icon_4db5c972": { "message": "Muziekpictogram" },
  "must_be_at_least_percentage_22e373b6": {
    "message": "Moet ten minste { percentage }% zijn"
  },
  "must_be_at_least_width_x_height_px_41dc825e": {
    "message": "Moet minstens { width } x { height }px zijn"
  },
  "my_files_2f621040": { "message": "Mijn bestanden" },
  "n_th_root_9991a6e4": { "message": "N-de wortel" },
  "nabla_1e216d25": { "message": "Nabla" },
  "name_1aed4a1b": { "message": "Naam" },
  "name_color_ceec76ff": { "message": "{ name } ({ color })" },
  "natural_music_54a70258": { "message": "Natuurlijk (muziek)" },
  "natural_numbers_3da07060": { "message": "Natuurlijke getallen" },
  "navigate_through_the_menu_or_toolbar_415a4e50": {
    "message": "Navigeer door het menu of de werkbalk"
  },
  "nested_greater_than_d852e60d": { "message": "Genest groter dan" },
  "nested_less_than_27d17e58": { "message": "Genest kleiner dan" },
  "next_40e12421": { "message": "Volgende" },
  "no_accessibility_issues_were_detected_f8d3c875": {
    "message": "Geen toegankelijkheidsproblemen gevonden."
  },
  "no_changes_to_save_d29f6e91": {
    "message": "Geen wijzigingen om op te slaan."
  },
  "no_e16d9132": { "message": "Nee" },
  "no_file_chosen_9a880793": { "message": "Geen bestand gekozen" },
  "no_headers_9bc7dc7f": { "message": "Geen kopteksten" },
  "no_preview_is_available_for_this_file_f940114a": {
    "message": "Er is geen voorbeeld voor dit bestand beschikbaar."
  },
  "no_results_940393cf": { "message": "Geen resultaten." },
  "no_results_found_for_filterterm_ad1b04c8": {
    "message": "Geen resultaten gevonden voor { filterTerm }"
  },
  "no_video_1ed00b26": { "message": "Geen video" },
  "none_3b5e34d2": { "message": "Geen" },
  "none_selected_b93d56d2": { "message": "Geen geselecteerd" },
  "not_equal_6e2980e6": { "message": "Niet gelijk" },
  "not_in_not_an_element_of_fb1ffb54": {
    "message": "Niet in (geen element van)"
  },
  "not_negation_1418ebb8": { "message": "Niet (ontkenning)" },
  "not_subset_dc2b5e84": { "message": "Geen subset" },
  "not_subset_strict_23d282bf": { "message": "Geen subset (strikt)" },
  "not_superset_5556b913": { "message": "Geen superset" },
  "not_superset_strict_24e06f36": { "message": "Geen superset (strikt)" },
  "nu_1c0f6848": { "message": "Nu" },
  "octagon_e48be9f": { "message": "Achthoek" },
  "olive_6a3e4d6b": { "message": "Olijfkleurig" },
  "omega_8f2c3463": { "message": "Omega" },
  "one_of_the_following_styles_must_be_added_to_save__1de769aa": {
    "message": "Een van de volgende stijlen moet worden toegevoegd om een pictogram op te slaan: Pictogramkleur, omtrekgrootte, pictogramtekst of afbeelding"
  },
  "open_circle_e9bd069": { "message": "Open cirkel" },
  "open_this_keyboard_shortcuts_dialog_9658b83a": {
    "message": "Open dit dialoogvenster met sneltoetsen"
  },
  "open_title_application_fd624fc5": {
    "message": "{ title } applicatie openen"
  },
  "operators_a2ef9a93": { "message": "Operators" },
  "or_9b70ccaa": { "message": "Of" },
  "orange_81386a62": { "message": "Oranje" },
<<<<<<< HEAD
=======
  "ordered_and_unordered_lists_cfadfc38": {
    "message": "Geordende en ongeordende lijsten"
  },
>>>>>>> 8936177e
  "other_editor_shortcuts_may_be_found_at_404aba4a": {
    "message": "Andere editorsnelkoppelingen zijn te vinden op"
  },
  "outline_color_3ef2cea7": { "message": "Omtrekkleur" },
  "outline_size_a6059a21": { "message": "Omtrtekgrootte" },
  "p_is_not_a_valid_protocol_which_must_be_ftp_http_h_adf13fc2": {
    "message": "{ p } is geen geldig protocol; dat moet ftp, http, https, mailto, skype of tel zijn, of het kan worden weggelaten"
  },
  "pages_e5414c2c": { "message": "Pagina''s" },
  "paragraph_5e5ad8eb": { "message": "Alinea" },
  "paragraph_starting_with_start_a59923f8": {
    "message": "Alinea die begint met { start }"
  },
  "parallel_d55d6e38": { "message": "Parallel" },
  "partial_derivative_4a9159df": { "message": "Partiële afgeleide" },
  "paste_5963d1c1": { "message": "Plakken" },
  "pause_12af3bb4": { "message": "Onderbreken" },
  "pentagon_17d82ea3": { "message": "Vijfhoek" },
  "people_b4ebb13c": { "message": "Personen" },
  "percentage_34ab7c2c": { "message": "Percentage" },
  "percentage_must_be_a_number_8033c341": {
    "message": "Percentage moet een getal zijn"
  },
  "performing_arts_icon_f3497486": {
    "message": "Pictogram voor uitvoerende kunsten"
  },
  "perpendicular_7c48ede4": { "message": "Loodlijn" },
  "phi_4ac33b6d": { "message": "Phi" },
  "phi_variant_c9bb3ac5": { "message": "Phi (variant)" },
  "physical_education_icon_d7dffd3e": {
    "message": "Pictogram voor lichamelijke opvoeding"
  },
  "pi_dc4f0bd8": { "message": "Pi" },
  "pi_variant_10f5f520": { "message": "Pi (variant)" },
  "pink_68ad45cb": { "message": "Roze" },
  "pixels_52ece7d1": { "message": "Pixels" },
  "play_1a47eaa7": { "message": "Afspelen" },
  "play_media_comment_35257210": { "message": "Media-opmerking afspelen." },
  "play_media_comment_by_name_from_createdat_c230123d": {
    "message": "Media-opmerking van { name } afspelen die gemaakt is op { createdAt }."
  },
  "please_allow_canvas_to_access_your_microphone_and__dc2c3079": {
    "message": "Geef Canvas toegang tot je microfoon en webcam."
  },
  "plus_d43cd4ec": { "message": "Plus" },
  "plus_minus_f8be2e83": { "message": "Plusminus" },
  "posted_when_a578f5ab": { "message": "Geplaatst: { when }" },
  "power_set_4f26f316": { "message": "Machtsverzameling" },
  "precedes_196b9aef": { "message": "Gaat vooraf aan" },
  "precedes_equal_20701e84": { "message": "Gaat vooraf aan gelijk" },
  "preformatted_d0670862": { "message": "Voorgeformatteerd" },
  "prev_f82cbc48": { "message": "Vorige" },
  "preview_53003fd2": { "message": "Voorbeeld" },
  "preview_a3f8f854": { "message": "VOORBEELD" },
  "preview_in_overlay_ed772c46": { "message": "Voorbeeld in overlay" },
  "preview_inline_9787330": { "message": "Voorbeeld inline" },
  "prime_917ea60e": { "message": "Priem" },
  "prime_numbers_13464f61": { "message": "Priemgetallen" },
  "product_39cf144f": { "message": "Product" },
  "proportional_f02800cc": { "message": "Proportioneel" },
  "protocol_must_be_ftp_http_https_mailto_skype_tel_o_73beb4f8": {
    "message": "Protocol moet ftp, http, https, mailto, skype of tel zijn, of het kan worden weggelaten"
  },
  "psi_e3f5f0f7": { "message": "Psi" },
  "published_c944a23d": { "message": "gepubliceerd" },
  "published_when_302d8e23": { "message": "Gepubliceerd: { when }" },
  "pumpkin_904428d5": { "message": "Pompoen" },
  "purple_7678a9fc": { "message": "Paars" },
  "quaternions_877024e0": { "message": "Quaternionen" },
  "quizzes_7e598f57": { "message": "Toetsen" },
  "rational_numbers_80ddaa4a": { "message": "Rationele getallen" },
  "real_numbers_7c99df94": { "message": "Reële getallen" },
  "real_portion_of_complex_number_7dad33b5": {
    "message": "Reëel deel (van complex getal)"
  },
  "record_7c9448b": { "message": "Opnemen" },
<<<<<<< HEAD
=======
  "record_upload_media_5fdce166": { "message": "Media opnemen/uploaden" },
>>>>>>> 8936177e
  "recording_98da6bda": { "message": "Bezig met opnemen" },
  "red_8258edf3": { "message": "Rood" },
  "relationships_6602af70": { "message": "Relaties" },
  "religion_icon_246e0be1": { "message": "Religiepictogram" },
  "remove_heading_style_5fdc8855": { "message": "Koptekststijl verwijderen" },
<<<<<<< HEAD
=======
  "remove_link_d1f2f4d0": { "message": "Link verwijderen" },
>>>>>>> 8936177e
  "replace_e61834a7": { "message": "Vervangen" },
  "reset_95a81614": { "message": "Opnieuw instellen" },
  "resize_ec83d538": { "message": "Grootte wijzigen" },
  "restore_auto_save_deccd84b": {
    "message": "Automatisch opslaan herstellen?"
  },
  "reverse_turnstile_does_not_yield_7558be06": {
    "message": "Inverse tourniquet (conclusie volgt)"
  },
  "rho_a0244a36": { "message": "Rho" },
  "rho_variant_415245cd": { "message": "Rho (variant)" },
  "rich_content_editor_2708ef21": { "message": "Rich Content Editor" },
  "rich_text_area_press_oskey_f8_for_rich_content_edi_c2f651d": {
    "message": "Rich Text-gebied. Druk op { OSKey }+F8 voor snelkoppelingen van Rich Content Editor."
  },
<<<<<<< HEAD
=======
  "right_71ffdc4d": { "message": "Rechts" },
  "right_align_39e7a32a": { "message": "Rechts uitlijnen" },
>>>>>>> 8936177e
  "right_angle_bracket_d704e2d6": { "message": "Recht haakje rechts" },
  "right_arrow_35e0eddf": { "message": "Pijl-rechts" },
  "right_arrow_with_hook_29d92d31": { "message": "Pijl-rechts met hoek" },
  "right_ceiling_839dc744": { "message": "Bovengrens rechts" },
  "right_curly_brace_5159d5cd": { "message": "Gekrulde accolade rechts" },
  "right_downward_harpoon_arrow_d71b114f": {
    "message": "Harpoenpijl rechts omlaag wijzend"
  },
  "right_floor_5392d5cf": { "message": "Ondergrens rechts" },
  "right_to_left_9cfb092a": { "message": "Rechts-links" },
  "right_upward_harpoon_arrow_f5a34c73": {
    "message": "Harpoenpijl rechts omhoog wijzend"
  },
  "rightward_arrow_32932107": { "message": "Pijl wijzend naar rechts" },
  "rightward_pointing_triangle_60330f5c": {
    "message": "Driehoek met punt naar rechts"
  },
  "rotate_image_90_degrees_2ab77c05": { "message": "Beeld draaien -90 graden" },
  "rotate_image_90_degrees_6c92cd42": { "message": "Beeld draaien 90 graden" },
  "rotation_9699c538": { "message": "Rotatie" },
  "row_fc0944a7": { "message": "Rij" },
  "row_group_979f5528": { "message": "Rijgroep" },
  "sadly_the_pretty_html_editor_is_not_keyboard_acces_50da7665": {
    "message": "Jammer genoeg is de pretty HTML-editor niet toetsenbordtoegankelijk. Open de raw HTML-editor hier."
  },
  "save_11a80ec3": { "message": "Opslaan" },
  "save_copy_ca63944e": { "message": "Kopie opslaan" },
  "save_media_cb9e786e": { "message": "Media opslaan" },
<<<<<<< HEAD
=======
  "saved_icon_maker_icons_df86e2a1": {
    "message": "Opgeslagen pictogrammaker-pictogrammen"
  },
>>>>>>> 8936177e
  "screen_readers_cannot_determine_what_is_displayed__6a5842ab": {
    "message": "Schermlezers kunnen niet bepalen wat er wordt weergegeven in een afbeelding zonder alt-tekst en bestandsnamen zijn vaak betekenisloze tekenreeksen van cijfers en letters die niets over de inhoud of betekenis prijsgeven."
  },
  "screen_readers_cannot_determine_what_is_displayed__6f1ea667": {
    "message": "Schermlezers kunnen niet bepalen wat er wordt weergegeven in een afbeelding zonder alt-tekst, die de inhoud en betekenis van de afbeelding beschrijft. Alt-tekst moet eenvoudig en beknopt zijn."
  },
  "screen_readers_cannot_determine_what_is_displayed__a57e6723": {
    "message": "Schermlezers kunnen niet bepalen wat er wordt weergegeven in een afbeelding zonder alt-tekst, die de inhoud en betekenis van de afbeelding beschrijft."
  },
  "screen_readers_cannot_interpret_tables_without_the_bd861652": {
    "message": "Schermlezers kunnen geen tabellen zonder de juiste structuur interpreteren. Tabelkoppen geven een aanduiding van de inhoud."
  },
  "screen_readers_cannot_interpret_tables_without_the_e62912d5": {
    "message": "Schermlezers kunnen geen tabellen zonder de juiste structuur interpreteren. Tabelbijschriften geven de context en een algemeen beeld van de tabel."
  },
  "screen_readers_cannot_interpret_tables_without_the_f0bdec0f": {
    "message": "Schermlezers kunnen geen tabellen zonder de juiste structuur interpreteren. Tabelkoppen geven een aanduiding van de inhoud."
  },
  "script_l_42a7b254": { "message": "Script L" },
  "search_280d00bd": { "message": "Zoeken" },
  "select_audio_source_21043cd5": { "message": "Audiobron selecteren" },
  "select_crop_shape_d441feeb": { "message": "Bijsnijvorm selecteren" },
  "select_language_7c93a900": { "message": "Taal selecteren" },
  "select_video_source_1b5c9dbe": { "message": "Videobron selecteren" },
  "selected_linkfilename_c093b1f2": {
    "message": "Geselecteerd { linkFileName }"
  },
<<<<<<< HEAD
=======
  "selection_b52c4c5e": { "message": "Selectie" },
>>>>>>> 8936177e
  "set_header_scope_8c548f40": { "message": "Kopbeschrijving instellen" },
  "set_minus_b46e9b88": { "message": "Setminus" },
  "set_table_header_cfab13a0": { "message": "Tabelkop instellen" },
  "sharp_music_ab956814": { "message": "Kruis (muziek)" },
  "shift_arrows_4d5785fe": { "message": "SHIFT+pijlen" },
  "shift_o_to_open_the_pretty_html_editor_55ff5a31": {
    "message": "Shift-O om de pretty HTML-editor te openen."
  },
  "shortcut_911d6255": { "message": "Snelkoppeling" },
<<<<<<< HEAD
=======
  "show_audio_options_b489926b": { "message": "Audio-opties weergeven" },
  "show_image_options_1e2ecc6b": { "message": "Afbeeldingsopties weergeven" },
  "show_link_options_545338fd": { "message": "Linkopties weergeven" },
  "show_studio_media_options_a0c748c6": {
    "message": "Studio Media-opties weergeven"
  },
  "show_video_options_6ed3721a": { "message": "Video-opties weergeven" },
>>>>>>> 8936177e
  "sighted_users_browse_web_pages_quickly_looking_for_1d4db0c1": {
    "message": "Slechtzienden bladeren snel door webpagina''s, op zoek naar grote of vette koppen. Gebruikers van schermlezers zijn afhankelijk van koppen om een idee van de context te krijgen. Koppen moeten de juiste structuur hebben."
  },
  "sighted_users_browse_web_pages_quickly_looking_for_ade806f5": {
    "message": "Slechtzienden bladeren snel door webpagina''s, op zoek naar grote of vette koppen. Gebruikers van schermlezers zijn afhankelijk van koppen om een idee van de context te krijgen. Koppen moeten beknopt zijn en de juiste structuur hebben."
  },
  "sigma_5c35e553": { "message": "Sigma" },
  "sigma_variant_8155625": { "message": "Sigma (variant)" },
  "single_color_image_4e5d4dbc": { "message": "Enkelkleurige afbeelding" },
  "single_color_image_color_95fa9a87": {
    "message": "Enkelkleurige afbeeldingskleur"
  },
  "size_b30e1077": { "message": "Grootte" },
  "size_of_caption_file_is_greater_than_the_maximum_m_bff5f86e": {
    "message": "Ondertitelingsbestand is groter dan de maximaal toegestane { max } kb bestandsgrootte."
  },
  "small_b070434a": { "message": "Klein" },
  "solid_circle_9f061dfc": { "message": "Dichte cirkel" },
  "something_went_wrong_89195131": { "message": "Er is iets misgegaan." },
  "something_went_wrong_accessing_your_webcam_6643b87e": {
    "message": "Er is iets misgegaan met de toegang tot je webcam."
  },
  "something_went_wrong_and_i_don_t_know_what_to_show_e0c54ec8": {
    "message": "Er is iets misgegaan en ik weet niet wat ik je moet laten zien."
  },
  "something_went_wrong_check_your_connection_reload__c7868286": {
    "message": "Er is iets misgegaan. Controleer je verbinding, laad de pagina opnieuw en probeer het nog eens."
  },
  "something_went_wrong_d238c551": { "message": "Er is iets misgegaan" },
  "something_went_wrong_while_sharing_your_screen_8de579e5": {
    "message": "Er is iets fout gegaan bij het delen van je scherm."
  },
<<<<<<< HEAD
=======
  "sorry_we_don_t_support_multiple_files_fb9478b0": {
    "message": "Helaas, we bieden geen ondersteuning voor meerdere bestanden."
  },
>>>>>>> 8936177e
  "sort_by_e75f9e3e": { "message": "Sorteren op" },
  "spades_suit_b37020c2": { "message": "Schoppen (speelkaart)" },
  "square_511eb3b3": { "message": "Vierkant" },
  "square_cap_9ec88646": { "message": "Doorsnede" },
  "square_cup_b0665113": { "message": "Vereniging" },
  "square_root_e8bcbc60": { "message": "Vierkantswortel" },
  "square_root_symbol_d0898a53": { "message": "Symbool van vierkantswortel" },
  "square_subset_17be67cb": { "message": "Subset van vierkantswortel" },
  "square_subset_strict_7044e84f": {
    "message": "Subset van vierkantswortel (strikt)"
  },
  "square_superset_3be8dae1": { "message": "Superset van vierkantswortel" },
  "square_superset_strict_fa4262e4": {
    "message": "Superset van vierkantswortel (strikt)"
  },
<<<<<<< HEAD
=======
  "square_unordered_list_b15ce93b": {
    "message": "vierkante ongeordende lijst"
  },
>>>>>>> 8936177e
  "star_8d156e09": { "message": "Ster" },
  "start_over_f7552aa9": { "message": "Opnieuw starten" },
  "start_recording_9a65141a": { "message": "Opname starten" },
  "steel_blue_14296f08": { "message": "Staalblauw" },
<<<<<<< HEAD
=======
  "studio_media_options_ee504361": { "message": "Studio Media-opties" },
>>>>>>> 8936177e
  "styles_2aa721ef": { "message": "Stijlen" },
  "submit_a3cc6859": { "message": "Inleveren" },
  "subscript_59744f96": { "message": "Subscript" },
  "subset_19c1a92f": { "message": "Subset" },
  "subset_strict_8d8948d6": { "message": "Subset (strikt)" },
  "succeeds_9cc31be9": { "message": "Volgt op" },
  "succeeds_equal_158e8c3a": { "message": "Volgt op gelijk" },
  "sum_b0842d31": { "message": "Som" },
  "superscript_8cb349a2": { "message": "Superscript" },
<<<<<<< HEAD
=======
  "superscript_and_subscript_37f94a50": {
    "message": "Superscript en subscript"
  },
>>>>>>> 8936177e
  "superset_c4db8a7a": { "message": "Superset" },
  "superset_strict_c77dd6d2": { "message": "Superset (strikt)" },
  "supported_file_types_srt_or_webvtt_7d827ed": {
    "message": "Ondersteunde bestandstypen: SRT of WebVTT"
  },
  "switch_to_pretty_html_editor_a3cee15f": {
    "message": "Overschakelen geavanceerde HTML-editor"
  },
  "switch_to_raw_html_editor_f970ae1a": {
    "message": "Overschakelen naar basis HTML-editor"
  },
  "switch_to_the_html_editor_146dfffd": {
    "message": "Overschakelen naar de HTML-editor"
  },
  "switch_to_the_rich_text_editor_63c1ecf6": {
    "message": "Overschakelen naar de Rich Text Editor"
  },
  "syllabus_f191f65b": { "message": "Syllabus" },
  "system_audio_allowed_b2508f8c": { "message": "Systeemaudio toegestaan" },
  "system_audio_disabled_c177bd13": { "message": "Systeemaudio uitgeschakeld" },
  "tab_arrows_4cf5abfc": { "message": "TAB/pijlen" },
  "table_header_starting_with_start_ffcabba6": {
    "message": "Tabelkop die begint met { start }"
  },
  "table_starting_with_start_e7232848": {
    "message": "Tabel die begint met { start }"
  },
  "tables_headers_should_specify_scope_5abf3a8e": {
    "message": "Tabelkoppen moeten de context aangeven."
  },
  "tables_should_include_a_caption_describing_the_con_e91e78fc": {
    "message": "Tabellen moeten een bijschrift bevatten dat de inhoud van de tabel aangeeft."
  },
  "tables_should_include_at_least_one_header_48779eac": {
    "message": "Tabellen moeten minstens één kop hebben."
  },
  "tau_880974b7": { "message": "Tau" },
  "teal_f729a294": { "message": "Groenblauw" },
  "text_7f4593da": { "message": "Tekst" },
  "text_background_color_16e61c3f": { "message": "Achtergrondkleur van tekst" },
  "text_color_acf75eb6": { "message": "Tekstkleur" },
  "text_is_difficult_to_read_without_sufficient_contr_69e62bd6": {
    "message": "Tekst is moeilijk te lezen zonder voldoende contrast tussen de tekst en de achtergrond, met name voor slechtzienden."
  },
  "text_larger_than_18pt_or_bold_14pt_should_display__5c364db6": {
    "message": "Voor tekst groter dan 18pt (of vet 14pt) geldt een minimum contrastverhouding van 3:1."
  },
  "text_optional_384f94f7": { "message": "Tekst (optioneel)" },
  "text_position_8df8c162": { "message": "Tekstpositie" },
  "text_size_887c2f6": { "message": "Tekstgrootte" },
  "text_smaller_than_18pt_or_bold_14pt_should_display_aaffb22b": {
    "message": "Voor tekst kleiner dan 18pt (of vet 14pt) geldt een minimum contrastverhouding van 4,5:1."
  },
  "the_document_preview_is_currently_being_processed__7d9ea135": {
    "message": "Het voorbeeld van het document wordt momenteel verwerkt. Probeer het later opnieuw."
  },
  "the_first_heading_on_a_page_should_be_an_h2_859089f2": {
    "message": "De eerste koptekst op een pagina moet een H2 zijn."
  },
<<<<<<< HEAD
=======
  "the_following_content_is_partner_provided_ed1da756": {
    "message": "De volgende inhoud is door een partner geleverd"
  },
>>>>>>> 8936177e
  "the_material_is_in_the_public_domain_279c39a3": {
    "message": "Het materiaal bevindt zich in het openbaar domein"
  },
  "the_material_is_licensed_under_creative_commons_3242cb5e": {
    "message": "Het materiaal is onder Creative Commons gelicentieerd"
  },
  "the_material_is_subject_to_an_exception_e_g_fair_u_a39c8ca2": {
    "message": "Op het materiaal is een uitzondering van toepassing, bijvoorbeeld redelijk gebruik, het recht om te citeren of andere toepasselijke wetgeving op het auteursrecht"
  },
  "the_preceding_content_is_partner_provided_d753928c": {
    "message": "De voorgaande inhoud is door een partner geleverd"
  },
  "the_pretty_html_editor_is_not_keyboard_accessible__d6d5d2b": {
    "message": "De pretty HTML-editor is niet toetsenbordtoegankelijk. Druk op Shift O om de raw HTML-editor te openen."
  },
  "therefore_d860e024": { "message": "Ergo" },
  "theta_ce2d2350": { "message": "Theta" },
  "theta_variant_fff6da6f": { "message": "Theta (variant)" },
  "thick_downward_arrow_b85add4c": { "message": "Dikke pijl met punt omlaag" },
  "thick_left_arrow_d5f3e925": { "message": "Dikke pijl-links" },
  "thick_leftward_arrow_6ab89880": {
    "message": "Dikke pijl wijzend naar links"
  },
  "thick_right_arrow_3ed5e8f7": { "message": "Dikke pijl-rechts" },
  "thick_rightward_arrow_a2e1839e": {
    "message": "Dikke pijl wijzend naar rechts"
  },
  "thick_upward_arrow_acd20328": { "message": "Dikke pijl met punt omhoog" },
  "this_document_cannot_be_displayed_within_canvas_7aba77be": {
    "message": "Dit document kan niet in Canvas weergegeven worden."
  },
  "this_equation_cannot_be_rendered_in_basic_view_9b6c07ae": {
    "message": "Deze vergelijking kan niet in basisweergave worden getoond."
  },
  "this_image_is_currently_unavailable_25c68857": {
    "message": "Deze afbeelding is momenteel niet beschikbaar"
  },
  "though_your_video_will_have_the_correct_title_in_t_90e427f3": {
    "message": "Ook al krijgt je video de juiste titel in de browser, de video kon niet worden bijgewerkt in de database."
  },
  "timebar_a4d18443": { "message": "Tijdbalk" },
  "title_ee03d132": { "message": "Titel" },
  "to_be_posted_when_d24bf7dc": { "message": "Nog te plaatsen: { when }" },
  "to_do_when_2783d78f": { "message": "To-do: { when }" },
  "toggle_summary_group_413df9ac": {
    "message": "{ summary } groep omschakelen"
  },
  "toggle_tooltip_d3b7cb86": { "message": "ToolTip wisselen" },
  "tools_2fcf772e": { "message": "Tools" },
  "top_66e0adb6": { "message": "Boven" },
  "tray_839df38a": { "message": "Houder" },
  "triangle_6072304e": { "message": "Driehoek" },
  "turnstile_yields_f9e76df1": { "message": "Tourniquet (conclusie volgt)" },
  "type_control_f9_to_access_image_options_text_a47e319f": {
    "message": "typ Ctrl+F9 om opties voor afbeeldingen te openen. { text }"
  },
  "type_control_f9_to_access_link_options_text_4ead9682": {
    "message": "typ Ctrl+F9 om opties voor koppelen te openen. { text }"
  },
  "type_control_f9_to_access_table_options_text_92141329": {
    "message": "typ Ctrl+F9 om opties voor tabellen te openen. { text }"
  },
<<<<<<< HEAD
=======
  "unable_to_determine_resource_selection_url_7867e060": {
    "message": "Kan geen bronselectie-URL vaststellen"
  },
>>>>>>> 8936177e
  "union_e6b57a53": { "message": "Vereniging" },
  "unpublished_dfd8801": { "message": "niet-gepubliceerd" },
  "untitled_16aa4f2b": { "message": "Zonder titel" },
  "untitled_efdc2d7d": { "message": "zonder titel" },
  "up_and_left_diagonal_arrow_e4a74a23": {
    "message": "Pijl omhoog en links diagonaal"
  },
  "up_and_right_diagonal_arrow_935b902e": {
    "message": "Pijl omhoog en rechts diagonaal"
  },
<<<<<<< HEAD
  "upload_file_fd2361b8": { "message": "Bestand uploaden" },
  "upload_image_6120b609": { "message": "Afbeelding uploaden" },
  "upload_media_ce31135a": { "message": "Media uploaden" },
  "uploading_19e8a4e7": { "message": "Bezig met uploaden" },
=======
  "up_c553575d": { "message": "Omhoog" },
  "upload_document_253f0478": { "message": "Document uploaden" },
  "upload_file_fd2361b8": { "message": "Bestand uploaden" },
  "upload_image_6120b609": { "message": "Afbeelding uploaden" },
  "upload_media_ce31135a": { "message": "Media uploaden" },
  "upload_record_media_e4207d72": { "message": "Media uploaden/opnemen" },
  "uploading_19e8a4e7": { "message": "Bezig met uploaden" },
  "uppercase_alphabetic_ordered_list_3f5aa6b2": {
    "message": "geordende lijst op hoofdletters alfabet"
  },
>>>>>>> 8936177e
  "uppercase_delta_d4f4bc41": { "message": "Delta in kapitalen" },
  "uppercase_gamma_86f492e9": { "message": "Gamma in kapitalen" },
  "uppercase_lambda_c78d8ed4": { "message": "Lambda in kapitalen" },
  "uppercase_omega_8aedfa2": { "message": "Omega in kapitalen" },
  "uppercase_phi_caa36724": { "message": "Phi in kapitalen" },
  "uppercase_pi_fcc70f5e": { "message": "Pi in kapitalen" },
  "uppercase_psi_6395acbe": { "message": "Psi in kapitalen" },
<<<<<<< HEAD
=======
  "uppercase_roman_numeral_ordered_list_853f292b": {
    "message": "geordende lijst op Romeinse cijfers in hoofdletters"
  },
>>>>>>> 8936177e
  "uppercase_sigma_dbb70e92": { "message": "Sigma in kapitalen" },
  "uppercase_theta_49afc891": { "message": "Theta in kapitalen" },
  "uppercase_upsilon_8c1e623e": { "message": "Ypsilon in kapitalen" },
  "uppercase_xi_341e8556": { "message": "Xi in kapitalen" },
  "upsilon_33651634": { "message": "Ypsilon" },
  "upward_and_downward_pointing_arrow_fa90a918": {
    "message": "Pijl met punt omhoog en omlaag"
  },
  "upward_and_downward_pointing_arrow_thick_d420fdef": {
    "message": "Pijl met punt omhoog en omlaag (dik)"
  },
  "upward_arrow_9992cb2d": { "message": "Omhoog wijzende pijl" },
  "upward_pointing_triangle_d078d7cb": {
    "message": "Driehoek met punt omhoog"
  },
  "url_22a5f3b8": { "message": "URL" },
  "usage_right_ff96f3e2": { "message": "Gebruiksrecht:" },
  "usage_rights_required_5fe4dd68": { "message": "Gebruiksrechten (vereist)" },
  "use_arrow_keys_to_navigate_options_2021cc50": {
    "message": "Gebruik de pijltoetsen om door opties te navigeren."
  },
  "use_arrow_keys_to_select_a_shape_c8eb57ed": {
    "message": "Gebruik pijltoetsen om een vorm te selecteren."
  },
  "use_arrow_keys_to_select_a_size_699a19f4": {
    "message": "Gebruik pijltoetsen om een grootte te selecteren."
  },
  "use_arrow_keys_to_select_a_text_position_72f9137c": {
    "message": "Gebruik pijltoetsen om een tekstpositie te selecteren."
  },
  "use_arrow_keys_to_select_a_text_size_65e89336": {
    "message": "Gebruik pijltoetsen om een tekstgrootte te selecteren."
  },
  "use_arrow_keys_to_select_an_outline_size_e009d6b0": {
    "message": "Gebruik pijltoetsen om een omtrekgrootte te selecteren."
  },
  "used_by_screen_readers_to_describe_the_content_of__4f14b4e4": {
    "message": "Gebruikt door schermlezers om de inhoud van een { TYPE } te beschrijven"
  },
  "used_by_screen_readers_to_describe_the_content_of__b1e76d9e": {
    "message": "Gebruikt door schermlezers om de inhoud van een afbeelding te beschrijven"
  },
  "used_by_screen_readers_to_describe_the_video_37ebad25": {
    "message": "Gebruikt door schermlezers om de video te beschrijven"
  },
  "user_documents_c206e61f": { "message": "Gebruikersdocumenten" },
  "user_files_78e21703": { "message": "Gebruikersbestanden" },
  "user_images_b6490852": { "message": "Gebruikersafbeeldingen" },
  "user_media_14fbf656": { "message": "Gebruikersmedia" },
  "vector_notation_cf6086ab": { "message": "Vector (notatie)" },
  "vertical_bar_set_builder_notation_4300495f": {
    "message": "Verticale streep (kardinaliteit)"
  },
  "vertical_dots_bfb21f14": { "message": "Verticale punten" },
  "video_options_24ef6e5d": { "message": "Video-opties" },
  "video_options_tray_3b9809a5": { "message": "Gebied met video-opties" },
  "video_player_b371005": { "message": "Videospeler" },
  "video_player_for_9e7d373b": { "message": "Videospeler voor " },
  "video_player_for_title_ffd9fbc4": {
    "message": "Videospeler voor { title }"
  },
<<<<<<< HEAD
=======
  "view_all_e13bf0a6": { "message": "Alles weergeven" },
>>>>>>> 8936177e
  "view_ba339f93": { "message": "Bekijken" },
  "view_description_30446afc": { "message": "Beschrijving bekijken" },
  "view_keyboard_shortcuts_34d1be0b": { "message": "Sneltoetsen bekijken" },
  "view_title_description_67940918": {
    "message": "{ title } beschrijving bekijken"
  },
  "view_word_and_character_counts_a743dd0c": {
    "message": "Aantal woorden en tekens bekijken"
  },
  "we_couldn_t_detect_a_working_microphone_connected__ceb71c40": {
    "message": "We kunnen geen werkende microfoon detecteren die op je apparaat is aangesloten."
  },
  "we_couldn_t_detect_a_working_webcam_connected_to_y_6715cc4": {
    "message": "We kunnen geen werkende webcam detecteren die op je apparaat is aangesloten."
  },
  "we_couldn_t_detect_a_working_webcam_or_microphone__263b6674": {
    "message": "We kunnen geen werkende webcam of microfoon detecteren die op je apparaat is aangesloten."
  },
  "webcam_disabled_30c66986": { "message": "Webcam uitgeschakeld" },
  "webcam_fe91b20f": { "message": "Webcam" },
  "webpages_should_only_have_a_single_h1_which_is_aut_dc99189e": {
    "message": "Webpagina''s moeten maar één H1 hebben, die automatisch wordt gebruikt als titel van de pagina. De eerste koptekst van je inhoud moet een H2 zijn."
  },
  "when_markup_is_used_that_visually_formats_items_as_f941fc1b": {
    "message": "Wanneer een markering is gebruikt die items visueel opmaakt als een lijst maar de lijstrelatie niet aangeeft, kan het voor gebruikers moeilijk zijn om door de informatie te navigeren."
  },
  "white_87fa64fd": { "message": "Wit" },
  "why_523b3d8c": { "message": "Waarom" },
  "width_492fec76": { "message": "Breedte" },
  "width_and_height_must_be_numbers_110ab2e3": {
    "message": "Breedte en hoogte moeten getallen zijn"
  },
  "width_x_height_px_ff3ccb93": { "message": "{ width } x { height }px" },
  "wiki_home_9cd54d0": { "message": "Wiki Home" },
<<<<<<< HEAD
=======
  "word_count_c77fe3a6": { "message": "Woordtelling" },
  "words_b448b7d5": { "message": "Woorden" },
>>>>>>> 8936177e
  "wreath_product_200b38ef": { "message": "Kransproduct" },
  "xi_149681d0": { "message": "Xi" },
  "yes_dde87d5": { "message": "Ja" },
  "you_have_unsaved_changes_in_the_icon_maker_tray_do_e8cf5f1b": {
    "message": "Je hebt niet-opgeslagen wijzigingen in het menu Pictogrammenmaker. Wil je doorgaan zonder deze wijzigingen op te slaan?"
  },
  "you_may_need_to_adjust_additional_headings_to_main_975f0eee": {
    "message": "Misschien moet je extra kopteksten aanpassen om de paginahiërarchie te behouden."
  },
  "you_may_not_upload_an_empty_file_11c31eb2": {
    "message": "Je kunt geen leeg bestand uploaden."
  },
  "your_image_has_been_compressed_for_icon_maker_imag_2e45cd91": {
    "message": "Je afbeelding is gecomprimeerd voor Icon Maker. Afbeeldingen kleiner dan { size } KB worden niet gecomprimeerd."
  },
  "your_microphone_is_blocked_in_the_browser_settings_42af0ddc": {
    "message": "Je microfoon is geblokkeerd in de browserinstellingen."
  },
  "your_webcam_and_microphone_are_blocked_in_the_brow_73357dc6": {
    "message": "Je webcam en microfoon zijn geblokkeerd in de browserinstellingen."
  },
  "your_webcam_is_blocked_in_the_browser_settings_7f638128": {
    "message": "Je webcam is geblokkeerd in de browserinstellingen."
  },
  "your_webcam_may_already_be_in_use_6cd64c25": {
    "message": "Mogelijk is je webcam al in gebruik."
  },
  "zeta_5ef24f0e": { "message": "Zeta" },
  "zoom_f3e54d69": { "message": "Zoom" },
  "zoom_in_image_bb97d4f": { "message": "Afbeelding inzoomen" },
  "zoom_out_image_d0a0a2ec": { "message": "Afbeelding uitzoomen" }
}


formatMessage.addLocale({nl: locale})<|MERGE_RESOLUTION|>--- conflicted
+++ resolved
@@ -38,10 +38,7 @@
     "message": "Aangrenzende koppelingen met dezelfde URL moeten één koppeling zijn."
   },
   "aleph_f4ffd155": { "message": "Alef" },
-<<<<<<< HEAD
-=======
   "align_11050992": { "message": "Uitlijnen" },
->>>>>>> 8936177e
   "alignment_and_lists_5cebcb69": { "message": "Koppeling en lijsten" },
   "all_4321c3a1": { "message": "Alle" },
   "all_apps_a50dea49": { "message": "Alle apps" },
@@ -72,12 +69,9 @@
   "approaches_the_limit_893aeec9": { "message": "Benadert de limiet" },
   "approximately_e7965800": { "message": "Ongeveer" },
   "apps_54d24a47": { "message": "Apps" },
-<<<<<<< HEAD
-=======
   "are_you_sure_you_want_to_cancel_changes_you_made_m_c5210496": {
     "message": "Weet je zeker dat je wilt annuleren? Je wijzigingen worden niet opgeslagen."
   },
->>>>>>> 8936177e
   "arrows_464a3e54": { "message": "Pijlen" },
   "art_icon_8e1daad": { "message": "Kunstpictogram" },
   "aspect_ratio_will_be_preserved_cb5fdfb8": {
@@ -115,10 +109,7 @@
   "c_2001_acme_inc_283f7f80": { "message": "(c) 2001 Acme Inc." },
   "cancel_caeb1e68": { "message": "Annuleren" },
   "cap_product_3a5265a6": { "message": "Cap-product" },
-<<<<<<< HEAD
-=======
   "center_align_e68d9997": { "message": "Gecentreerd uitlijnen" },
->>>>>>> 8936177e
   "centered_dot_64d5e378": { "message": "Gecentreerde punt" },
   "centered_horizontal_dots_451c5815": {
     "message": "Gecentreerde horizontale punten"
@@ -129,10 +120,6 @@
   },
   "change_only_this_heading_s_level_903cc956": {
     "message": "Alleen het niveau van deze kop wijzigen"
-<<<<<<< HEAD
-  },
-  "change_text_color_1aecb912": { "message": "Tekstkleur wijzigen" },
-=======
   },
   "change_text_color_1aecb912": { "message": "Tekstkleur wijzigen" },
   "changes_you_made_may_not_be_saved_4e8db973": {
@@ -140,7 +127,6 @@
   },
   "characters_9d897d1c": { "message": "Tekens" },
   "characters_no_spaces_485e5367": { "message": "Tekens (geen spaties)" },
->>>>>>> 8936177e
   "check_accessibility_3c78211c": { "message": "Toegankelijkheid controleren" },
   "checking_for_accessibility_issues_fac18c6d": {
     "message": "Controleren op toegankelijkheidsproblemen"
@@ -149,12 +135,9 @@
   "choose_caption_file_9c45bc4e": { "message": "Ondertitelingsbestand kiezen" },
   "choose_usage_rights_33683854": { "message": "Gebruiksrechten kiezen..." },
   "circle_484abe63": { "message": "Cirkel" },
-<<<<<<< HEAD
-=======
   "circle_unordered_list_9e3a0763": {
     "message": "ongeordende lijst omcirkelen"
   },
->>>>>>> 8936177e
   "clear_2084585f": { "message": "Wissen" },
   "clear_image_3213fe62": { "message": "Afbeelding wissen" },
   "clear_selected_file_82388e50": {
@@ -212,13 +195,10 @@
   "content_type_2cf90d95": { "message": "Inhoudtype" },
   "coproduct_e7838082": { "message": "Coproduct" },
   "copyright_holder_66ee111": { "message": "Houder van auteursrecht:" },
-<<<<<<< HEAD
-=======
   "could_not_insert_content_itemtype_items_are_not_cu_638dfecd": {
     "message": "Kan deze inhoud niet invoegen: \"{ itemType }\" items worden momenteel niet ondersteund in Canvas."
   },
   "count_40eced3b": { "message": "Telling" },
->>>>>>> 8936177e
   "count_plural_0_0_words_one_1_word_other_words_acf32eca": {
     "message": "{ count, plural,\n     =0 {0 woorden}\n    one {1 woord}\n  other {# woorden}\n}"
   },
@@ -229,20 +209,14 @@
   "course_files_62deb8f8": { "message": "Cursusbestanden" },
   "course_files_a31f97fc": { "message": "Cursusbestanden" },
   "course_images_f8511d04": { "message": "Cursusafbeeldingen" },
-<<<<<<< HEAD
-=======
   "course_link_b369426": { "message": "Cursuslink" },
->>>>>>> 8936177e
   "course_links_b56959b9": { "message": "Cursuslinks" },
   "course_media_ec759ad": { "message": "Cursusmedia" },
   "course_navigation_dd035109": { "message": "Cursusnavigatie" },
   "create_icon_110d6463": { "message": "Pictogram maken" },
-<<<<<<< HEAD
-=======
   "create_icon_maker_icon_c716bffe": {
     "message": "Pictogrammaker-pictogram maken"
   },
->>>>>>> 8936177e
   "creative_commons_license_725584ae": {
     "message": "Creative Commons-licentie:"
   },
@@ -258,9 +232,6 @@
   "decorative_icon_9a7f3fc3": { "message": "Decoratief pictogram" },
   "decorative_image_fde98579": { "message": "Decoratieve afbeelding" },
   "decorative_type_upper_f2c95e3": { "message": "Decoratief { TYPE_UPPER }" },
-<<<<<<< HEAD
-  "deep_purple_bb3e2907": { "message": "Diep paars" },
-=======
   "decrease_indent_d9cf469d": { "message": "Inspringen verkleinen" },
   "deep_purple_bb3e2907": { "message": "Diep paars" },
   "default_bulleted_unordered_list_47079da8": {
@@ -269,7 +240,6 @@
   "default_numerical_ordered_list_48dd3548": {
     "message": "standaard geordende numerieke lijst"
   },
->>>>>>> 8936177e
   "definite_integral_fe7ffed1": { "message": "Bepaalde integraal" },
   "degree_symbol_4a823d5f": { "message": "Gradensymbool" },
   "delimiters_4db4840d": { "message": "Scheidingstekens" },
@@ -296,17 +266,11 @@
     "message": "Tekstkoppeling weergeven (Opent in een nieuw tabblad)"
   },
   "division_sign_72190870": { "message": "Deelteken" },
-<<<<<<< HEAD
-  "documents_81393201": { "message": "Documenten" },
-  "done_54e3d4b6": { "message": "Gereed" },
-  "double_dagger_faf78681": { "message": "Double Dagger" },
-=======
   "document_678cd7bf": { "message": "Document" },
   "documents_81393201": { "message": "Documenten" },
   "done_54e3d4b6": { "message": "Gereed" },
   "double_dagger_faf78681": { "message": "Double Dagger" },
   "down_5831a426": { "message": "Omlaag" },
->>>>>>> 8936177e
   "down_and_left_diagonal_arrow_40ef602c": {
     "message": "Pijl omlaag en links diagonaal"
   },
@@ -332,10 +296,7 @@
   },
   "edit_c5fbea07": { "message": "Bewerken" },
   "edit_course_link_5a5c3c59": { "message": "Cursuslink bewerken" },
-<<<<<<< HEAD
-=======
   "edit_equation_f5279959": { "message": "Vergelijking bewerken" },
->>>>>>> 8936177e
   "edit_existing_icon_maker_icon_5d0ebb3f": {
     "message": "Bestaand Icon Maker-pictogram bewerken"
   },
@@ -347,12 +308,9 @@
   },
   "embed_828fac4a": { "message": "Insluiten" },
   "embed_code_314f1bd5": { "message": "Code insluiten" },
-<<<<<<< HEAD
-=======
   "embed_content_from_external_tool_3397ad2d": {
     "message": "Inhoud insluiten vanuit extern tool"
   },
->>>>>>> 8936177e
   "embed_image_1080badc": { "message": "Afbeelding insluiten" },
   "embed_video_a97a64af": { "message": "Video insluiten" },
   "embedded_content_aaeb4d3d": { "message": "ingesloten inhoud" },
@@ -369,13 +327,9 @@
   "epsilon_54bb8afa": { "message": "Epsilon" },
   "epsilon_variant_d31f1e77": { "message": "Epsilon (variant)" },
   "equals_sign_c51bdc58": { "message": "Gelijkteken" },
-<<<<<<< HEAD
-  "equation_editor_39fbc3f1": { "message": "Vergelijkingseditor" },
-=======
   "equation_1c5ac93c": { "message": "Vergelijking" },
   "equation_editor_39fbc3f1": { "message": "Vergelijkingseditor" },
   "equilibrium_6ff3040b": { "message": "In evenwicht" },
->>>>>>> 8936177e
   "equivalence_class_7b0f11c0": { "message": "Equivalentieklasse" },
   "equivalent_identity_654b3ce5": { "message": "Equivalent (identiteit)" },
   "eta_b8828f99": { "message": "Eta" },
@@ -387,11 +341,8 @@
   "expand_to_see_types_f5d29352": {
     "message": "Uitklappen om te bekijken { types }"
   },
-<<<<<<< HEAD
-=======
   "external_link_d3f9e62a": { "message": "Externe link" },
   "external_tool_frame_70b32473": { "message": "Frame externe tool" },
->>>>>>> 8936177e
   "external_tools_6e77821": { "message": "Externe tools" },
   "extra_large_b6cdf1ff": { "message": "Extra groot" },
   "extra_small_9ae33252": { "message": "Extra klein" },
@@ -400,12 +351,9 @@
   "failed_getting_file_contents_e9ea19f4": {
     "message": "Kan geen bestandsinhoud ophalen"
   },
-<<<<<<< HEAD
-=======
   "failed_to_retrieve_content_from_external_tool_5899c213": {
     "message": "Kan geen inhoud ophalen uit externe tool"
   },
->>>>>>> 8936177e
   "file_name_8fd421ff": { "message": "Bestandsnaam" },
   "file_storage_quota_exceeded_b7846cd1": {
     "message": "Opslagquota voor bestanden overschreden"
@@ -468,10 +416,7 @@
   "group_files_82e5dcdb": { "message": "Groepsbestanden" },
   "group_images_98e0ac17": { "message": "Afbeeldingen groeperen" },
   "group_isomorphism_45b1458c": { "message": "Groepsisomorfie" },
-<<<<<<< HEAD
-=======
   "group_link_63e626b3": { "message": "Groepslink" },
->>>>>>> 8936177e
   "group_links_9493129e": { "message": "Groeplinks" },
   "group_media_2f3d128a": { "message": "Media groeperen" },
   "group_navigation_99f191a": { "message": "Groepsnavigatie" },
@@ -505,10 +450,7 @@
   },
   "home_351838cd": { "message": "Startpagina" },
   "html_code_editor_fd967a44": { "message": "HTML-code-editor" },
-<<<<<<< HEAD
-=======
   "html_editor_fb2ab713": { "message": "HTML-editor" },
->>>>>>> 8936177e
   "i_have_obtained_permission_to_use_this_file_6386f087": {
     "message": "Ik heb toestemming gekregen om dit bestand te gebruiken."
   },
@@ -550,22 +492,16 @@
     "message": "Denkbeeldig deel (van complex getal)"
   },
   "in_element_of_19ca2f33": { "message": "In (element van)" },
-<<<<<<< HEAD
-=======
   "increase_indent_6af90f7c": { "message": "Inspringen vergroten" },
->>>>>>> 8936177e
   "indefinite_integral_6623307e": { "message": "Onbepaalde integraal" },
   "indigo_2035fc55": { "message": "Indigo" },
   "inference_fed5c960": { "message": "gevolgtrekking" },
   "infinity_7a10f206": { "message": "Oneindigheid" },
   "insert_593145ef": { "message": "Invoegen" },
   "insert_link_6dc23cae": { "message": "Koppeling invoegen" },
-<<<<<<< HEAD
-=======
   "insert_math_equation_57c6e767": {
     "message": "Wiskundige vergelijking invoeren"
   },
->>>>>>> 8936177e
   "integers_336344e1": { "message": "Gehele getallen" },
   "intersection_cd4590e4": { "message": "Snijpunt" },
   "invalid_entry_f7d2a0f5": { "message": "Ongeldige invoer." },
@@ -615,11 +551,8 @@
     "message": "Meer informatie over gebruik van bereikkenmerken met tabellen"
   },
   "leave_as_is_4facfe55": { "message": "Ongewijzigd laten" },
-<<<<<<< HEAD
-=======
   "left_3ea9d375": { "message": "Links" },
   "left_align_43d95491": { "message": "Links uitlijnen" },
->>>>>>> 8936177e
   "left_angle_bracket_c87a6d07": { "message": "Recht haakje links" },
   "left_arrow_4fde1a64": { "message": "Pijl-links" },
   "left_arrow_with_hook_5bfcad93": { "message": "Pijl-links met hoek" },
@@ -659,11 +592,6 @@
   "loading_closed_captions_subtitles_failed_95ceef47": {
     "message": "laden van bijschriften/ondertiteling is mislukt."
   },
-<<<<<<< HEAD
-  "loading_failed_b3524381": { "message": "Laden mislukt..." },
-  "loading_failed_e6a9d8ef": { "message": "Laden mislukt." },
-  "loading_folders_d8b5869e": { "message": "Mappen worden geladen" },
-=======
   "loading_external_tool_d839042c": { "message": "Externe tool laden" },
   "loading_failed_b3524381": { "message": "Laden mislukt..." },
   "loading_failed_e6a9d8ef": { "message": "Laden mislukt." },
@@ -671,7 +599,6 @@
   "loading_placeholder_for_filename_792ef5e8": {
     "message": "Tijdelijke aanduiding laden voor { fileName }"
   },
->>>>>>> 8936177e
   "loading_please_wait_d276220a": {
     "message": "Bezig met laden, even wachten"
   },
@@ -709,12 +636,9 @@
   "misc_3b692ea7": { "message": "Diversen" },
   "miscellaneous_e9818229": { "message": "Diversen" },
   "modules_c4325335": { "message": "Modules" },
-<<<<<<< HEAD
-=======
   "moving_image_to_crop_directionword_6f66cde2": {
     "message": "Afbeelding verplaatsen om naar { directionWord } bij te snijden"
   },
->>>>>>> 8936177e
   "mu_37223b8b": { "message": "Mu" },
   "multi_color_image_63d7372f": { "message": "Veelkleurige afbeelding" },
   "multiplication_sign_15f95c22": { "message": "Vermenigvuldigingsteken" },
@@ -783,12 +707,9 @@
   "operators_a2ef9a93": { "message": "Operators" },
   "or_9b70ccaa": { "message": "Of" },
   "orange_81386a62": { "message": "Oranje" },
-<<<<<<< HEAD
-=======
   "ordered_and_unordered_lists_cfadfc38": {
     "message": "Geordende en ongeordende lijsten"
   },
->>>>>>> 8936177e
   "other_editor_shortcuts_may_be_found_at_404aba4a": {
     "message": "Andere editorsnelkoppelingen zijn te vinden op"
   },
@@ -865,19 +786,13 @@
     "message": "Reëel deel (van complex getal)"
   },
   "record_7c9448b": { "message": "Opnemen" },
-<<<<<<< HEAD
-=======
   "record_upload_media_5fdce166": { "message": "Media opnemen/uploaden" },
->>>>>>> 8936177e
   "recording_98da6bda": { "message": "Bezig met opnemen" },
   "red_8258edf3": { "message": "Rood" },
   "relationships_6602af70": { "message": "Relaties" },
   "religion_icon_246e0be1": { "message": "Religiepictogram" },
   "remove_heading_style_5fdc8855": { "message": "Koptekststijl verwijderen" },
-<<<<<<< HEAD
-=======
   "remove_link_d1f2f4d0": { "message": "Link verwijderen" },
->>>>>>> 8936177e
   "replace_e61834a7": { "message": "Vervangen" },
   "reset_95a81614": { "message": "Opnieuw instellen" },
   "resize_ec83d538": { "message": "Grootte wijzigen" },
@@ -893,11 +808,8 @@
   "rich_text_area_press_oskey_f8_for_rich_content_edi_c2f651d": {
     "message": "Rich Text-gebied. Druk op { OSKey }+F8 voor snelkoppelingen van Rich Content Editor."
   },
-<<<<<<< HEAD
-=======
   "right_71ffdc4d": { "message": "Rechts" },
   "right_align_39e7a32a": { "message": "Rechts uitlijnen" },
->>>>>>> 8936177e
   "right_angle_bracket_d704e2d6": { "message": "Recht haakje rechts" },
   "right_arrow_35e0eddf": { "message": "Pijl-rechts" },
   "right_arrow_with_hook_29d92d31": { "message": "Pijl-rechts met hoek" },
@@ -926,12 +838,9 @@
   "save_11a80ec3": { "message": "Opslaan" },
   "save_copy_ca63944e": { "message": "Kopie opslaan" },
   "save_media_cb9e786e": { "message": "Media opslaan" },
-<<<<<<< HEAD
-=======
   "saved_icon_maker_icons_df86e2a1": {
     "message": "Opgeslagen pictogrammaker-pictogrammen"
   },
->>>>>>> 8936177e
   "screen_readers_cannot_determine_what_is_displayed__6a5842ab": {
     "message": "Schermlezers kunnen niet bepalen wat er wordt weergegeven in een afbeelding zonder alt-tekst en bestandsnamen zijn vaak betekenisloze tekenreeksen van cijfers en letters die niets over de inhoud of betekenis prijsgeven."
   },
@@ -959,10 +868,7 @@
   "selected_linkfilename_c093b1f2": {
     "message": "Geselecteerd { linkFileName }"
   },
-<<<<<<< HEAD
-=======
   "selection_b52c4c5e": { "message": "Selectie" },
->>>>>>> 8936177e
   "set_header_scope_8c548f40": { "message": "Kopbeschrijving instellen" },
   "set_minus_b46e9b88": { "message": "Setminus" },
   "set_table_header_cfab13a0": { "message": "Tabelkop instellen" },
@@ -972,8 +878,6 @@
     "message": "Shift-O om de pretty HTML-editor te openen."
   },
   "shortcut_911d6255": { "message": "Snelkoppeling" },
-<<<<<<< HEAD
-=======
   "show_audio_options_b489926b": { "message": "Audio-opties weergeven" },
   "show_image_options_1e2ecc6b": { "message": "Afbeeldingsopties weergeven" },
   "show_link_options_545338fd": { "message": "Linkopties weergeven" },
@@ -981,7 +885,6 @@
     "message": "Studio Media-opties weergeven"
   },
   "show_video_options_6ed3721a": { "message": "Video-opties weergeven" },
->>>>>>> 8936177e
   "sighted_users_browse_web_pages_quickly_looking_for_1d4db0c1": {
     "message": "Slechtzienden bladeren snel door webpagina''s, op zoek naar grote of vette koppen. Gebruikers van schermlezers zijn afhankelijk van koppen om een idee van de context te krijgen. Koppen moeten de juiste structuur hebben."
   },
@@ -1014,12 +917,9 @@
   "something_went_wrong_while_sharing_your_screen_8de579e5": {
     "message": "Er is iets fout gegaan bij het delen van je scherm."
   },
-<<<<<<< HEAD
-=======
   "sorry_we_don_t_support_multiple_files_fb9478b0": {
     "message": "Helaas, we bieden geen ondersteuning voor meerdere bestanden."
   },
->>>>>>> 8936177e
   "sort_by_e75f9e3e": { "message": "Sorteren op" },
   "spades_suit_b37020c2": { "message": "Schoppen (speelkaart)" },
   "square_511eb3b3": { "message": "Vierkant" },
@@ -1035,20 +935,14 @@
   "square_superset_strict_fa4262e4": {
     "message": "Superset van vierkantswortel (strikt)"
   },
-<<<<<<< HEAD
-=======
   "square_unordered_list_b15ce93b": {
     "message": "vierkante ongeordende lijst"
   },
->>>>>>> 8936177e
   "star_8d156e09": { "message": "Ster" },
   "start_over_f7552aa9": { "message": "Opnieuw starten" },
   "start_recording_9a65141a": { "message": "Opname starten" },
   "steel_blue_14296f08": { "message": "Staalblauw" },
-<<<<<<< HEAD
-=======
   "studio_media_options_ee504361": { "message": "Studio Media-opties" },
->>>>>>> 8936177e
   "styles_2aa721ef": { "message": "Stijlen" },
   "submit_a3cc6859": { "message": "Inleveren" },
   "subscript_59744f96": { "message": "Subscript" },
@@ -1058,12 +952,9 @@
   "succeeds_equal_158e8c3a": { "message": "Volgt op gelijk" },
   "sum_b0842d31": { "message": "Som" },
   "superscript_8cb349a2": { "message": "Superscript" },
-<<<<<<< HEAD
-=======
   "superscript_and_subscript_37f94a50": {
     "message": "Superscript en subscript"
   },
->>>>>>> 8936177e
   "superset_c4db8a7a": { "message": "Superset" },
   "superset_strict_c77dd6d2": { "message": "Superset (strikt)" },
   "supported_file_types_srt_or_webvtt_7d827ed": {
@@ -1123,12 +1014,9 @@
   "the_first_heading_on_a_page_should_be_an_h2_859089f2": {
     "message": "De eerste koptekst op een pagina moet een H2 zijn."
   },
-<<<<<<< HEAD
-=======
   "the_following_content_is_partner_provided_ed1da756": {
     "message": "De volgende inhoud is door een partner geleverd"
   },
->>>>>>> 8936177e
   "the_material_is_in_the_public_domain_279c39a3": {
     "message": "Het materiaal bevindt zich in het openbaar domein"
   },
@@ -1191,12 +1079,9 @@
   "type_control_f9_to_access_table_options_text_92141329": {
     "message": "typ Ctrl+F9 om opties voor tabellen te openen. { text }"
   },
-<<<<<<< HEAD
-=======
   "unable_to_determine_resource_selection_url_7867e060": {
     "message": "Kan geen bronselectie-URL vaststellen"
   },
->>>>>>> 8936177e
   "union_e6b57a53": { "message": "Vereniging" },
   "unpublished_dfd8801": { "message": "niet-gepubliceerd" },
   "untitled_16aa4f2b": { "message": "Zonder titel" },
@@ -1207,12 +1092,6 @@
   "up_and_right_diagonal_arrow_935b902e": {
     "message": "Pijl omhoog en rechts diagonaal"
   },
-<<<<<<< HEAD
-  "upload_file_fd2361b8": { "message": "Bestand uploaden" },
-  "upload_image_6120b609": { "message": "Afbeelding uploaden" },
-  "upload_media_ce31135a": { "message": "Media uploaden" },
-  "uploading_19e8a4e7": { "message": "Bezig met uploaden" },
-=======
   "up_c553575d": { "message": "Omhoog" },
   "upload_document_253f0478": { "message": "Document uploaden" },
   "upload_file_fd2361b8": { "message": "Bestand uploaden" },
@@ -1223,7 +1102,6 @@
   "uppercase_alphabetic_ordered_list_3f5aa6b2": {
     "message": "geordende lijst op hoofdletters alfabet"
   },
->>>>>>> 8936177e
   "uppercase_delta_d4f4bc41": { "message": "Delta in kapitalen" },
   "uppercase_gamma_86f492e9": { "message": "Gamma in kapitalen" },
   "uppercase_lambda_c78d8ed4": { "message": "Lambda in kapitalen" },
@@ -1231,12 +1109,9 @@
   "uppercase_phi_caa36724": { "message": "Phi in kapitalen" },
   "uppercase_pi_fcc70f5e": { "message": "Pi in kapitalen" },
   "uppercase_psi_6395acbe": { "message": "Psi in kapitalen" },
-<<<<<<< HEAD
-=======
   "uppercase_roman_numeral_ordered_list_853f292b": {
     "message": "geordende lijst op Romeinse cijfers in hoofdletters"
   },
->>>>>>> 8936177e
   "uppercase_sigma_dbb70e92": { "message": "Sigma in kapitalen" },
   "uppercase_theta_49afc891": { "message": "Theta in kapitalen" },
   "uppercase_upsilon_8c1e623e": { "message": "Ypsilon in kapitalen" },
@@ -1298,10 +1173,7 @@
   "video_player_for_title_ffd9fbc4": {
     "message": "Videospeler voor { title }"
   },
-<<<<<<< HEAD
-=======
   "view_all_e13bf0a6": { "message": "Alles weergeven" },
->>>>>>> 8936177e
   "view_ba339f93": { "message": "Bekijken" },
   "view_description_30446afc": { "message": "Beschrijving bekijken" },
   "view_keyboard_shortcuts_34d1be0b": { "message": "Sneltoetsen bekijken" },
@@ -1336,11 +1208,8 @@
   },
   "width_x_height_px_ff3ccb93": { "message": "{ width } x { height }px" },
   "wiki_home_9cd54d0": { "message": "Wiki Home" },
-<<<<<<< HEAD
-=======
   "word_count_c77fe3a6": { "message": "Woordtelling" },
   "words_b448b7d5": { "message": "Woorden" },
->>>>>>> 8936177e
   "wreath_product_200b38ef": { "message": "Kransproduct" },
   "xi_149681d0": { "message": "Xi" },
   "yes_dde87d5": { "message": "Ja" },
