--- conflicted
+++ resolved
@@ -918,9 +918,6 @@
   "something_went_wrong_while_sharing_your_screen_8de579e5": {
     "message": "Er is iets fout gegaan bij het delen van je scherm."
   },
-  "sorry_we_don_t_support_multiple_files_fb9478b0": {
-    "message": "Helaas, we bieden geen ondersteuning voor meerdere bestanden."
-  },
   "sort_by_e75f9e3e": { "message": "Sorteren op" },
   "spades_suit_b37020c2": { "message": "Schoppen (speelkaart)" },
   "square_511eb3b3": { "message": "Vierkant" },
@@ -944,12 +941,9 @@
   "start_recording_9a65141a": { "message": "Opname starten" },
   "steel_blue_14296f08": { "message": "Staalblauw" },
   "studio_media_options_ee504361": { "message": "Studio Media-opties" },
-<<<<<<< HEAD
-=======
   "studio_media_options_tray_cfb94654": {
     "message": "Menu Studio media-opties"
   },
->>>>>>> 8f19c253
   "styles_2aa721ef": { "message": "Stijlen" },
   "submit_a3cc6859": { "message": "Inleveren" },
   "subscript_59744f96": { "message": "Subscript" },
