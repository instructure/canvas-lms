/*
 * Copyright (C) 2021 - present Instructure, Inc.
 *
 * This file is part of Canvas.
 *
 * Canvas is free software: you can redistribute it and/or modify it under
 * the terms of the GNU Affero General Public License as published by the Free
 * Software Foundation, version 3 of the License.
 *
 * Canvas is distributed in the hope that it will be useful, but WITHOUT ANY
 * WARRANTY; without even the implied warranty of MERCHANTABILITY or FITNESS FOR
 * A PARTICULAR PURPOSE. See the GNU Affero General Public License for more
 * details.
 *
 * You should have received a copy of the GNU Affero General Public License along
 * with this program. If not, see <http://www.gnu.org/licenses/>.
 */

import formatMessage from '../../format-message'
import '../tinymce/vi_VN'

const locale = {
  "accessibility_checker_b3af1f6c": {
    "message": "Trình Kiểm Tra Khả Năng Truy Cập"
  },
  "action_to_take_b626a99a": {
    "message": "Thao tác sẽ thực hiện:"
  },
  "add_a_caption_2a915239": {
    "message": "Thêm phụ đề"
  },
  "add_alt_text_for_the_image_48cd88aa": {
    "message": "Thêm văn bản thay thế cho hình ảnh"
  },
  "adjacent_links_with_the_same_url_should_be_a_singl_7a1f7f6c": {
    "message": "Liên kết đối diện có cùng URL phải là liên kết đơn."
  },
  "alt_attribute_text_should_not_contain_more_than_12_e21d4040": {
    "message": "Văn bản thuộc tính thay thế không được chứa quá 120 ký tự."
  },
  "apply_781a2546": {
    "message": "Áp Dụng"
  },
  "change_alt_text_92654906": {
    "message": "Thay đổi văn bản thay thế"
  },
  "change_heading_tag_to_paragraph_a61e3113": {
    "message": "Thay đổi thẻ đầu đề cho đoạn"
  },
  "change_text_color_1aecb912": {
    "message": "Thay đổi màu văn bản"
  },
  "check_accessibility_3c78211c": {
    "message": "Kiểm Tra Khả Năng Tiếp Cận"
  },
  "checking_for_accessibility_issues_fac18c6d": {
    "message": "Kiểm tra các vấn đề khả năng tiếp cận"
  },
  "close_accessibility_checker_29d1c51e": {
    "message": "Đóng Trình Kiểm Tra Khả Năng Truy Cập"
  },
  "close_d634289d": {
    "message": "Đóng"
  },
  "column_e1ae5c64": {
    "message": "Cột"
  },
  "column_group_1c062368": {
    "message": "Nhóm cột"
  },
  "count_plural_one_item_loaded_other_items_loaded_857023b7": {
    "message": "{ count, plural,\n  other {}\n}"
  },
<<<<<<< HEAD
  "decorative_image_fde98579": {
    "message": "Hình ảnh trang trí"
  },
  "description_436c48d7": {
    "message": "Mô tả"
  },
  "element_starting_with_start_91bf4c3b": {
    "message": "Yếu tố bắt đầu bằng { start }"
  },
  "fix_heading_hierarchy_f60884c4": {
    "message": "Sửa hệ phân cấp đầu đề"
  },
  "format_as_a_list_142210c3": {
    "message": "Định dạng dưới dạng danh sách"
  },
  "header_column_f27433cb": {
    "message": "Cột đầu đề"
  },
  "header_row_and_column_ec5b9ec": {
    "message": "Hàng và cột đầu đề"
  },
  "header_row_f33eb169": {
    "message": "Hàng đầu đề"
  },
  "heading_levels_should_not_be_skipped_3947c0e0": {
    "message": "Không được bỏ qua cấp đầu đề."
  },
  "heading_starting_with_start_42a3e7f9": {
    "message": "Đầu đề bắt đầu bằng { start }"
  },
  "headings_should_not_contain_more_than_120_characte_3c0e0cb3": {
    "message": "Đầu đề không được chứa quá 120 ký tự."
  },
  "icon_215a1dc6": {
    "message": "Biểu tượng"
  },
  "image_filenames_should_not_be_used_as_the_alt_attr_bcfd7780": {
    "message": "Không được sử dụng tên tập tin của hình ảnh làm thuộc tính thay thế mô tả nội dung hình ảnh."
  },
  "image_with_filename_file_aacd7180": {
    "message": "Hình ảnh có tên tập tin { file }"
  },
  "images_should_include_an_alt_attribute_describing__b86d6a86": {
    "message": "Hình ảnh phải chứa một thuộc tính thay thế mô tả nội dung hình ảnh đó."
  },
  "issue_num_total_f94536cf": {
    "message": "Vấn đề { num }/{ total }"
  },
  "keyboards_navigate_to_links_using_the_tab_key_two__5fab8c82": {
    "message": "Bàn phím điều hướng đến liên kết bằng cách sử dụng phím Tab. Hai liên kết đối diện có chức năng chuyển hướng đến cùng điểm đích có thể gây khó hiểu cho người dùng bàn phím."
  },
  "learn_more_about_adjacent_links_2cb9762c": {
    "message": "Tìm hiểu thêm về các liên kết liền kề"
  },
  "learn_more_about_color_contrast_c019dfb9": {
    "message": "Tìm hiểu thêm về độ tương phản màu sắc"
  },
  "learn_more_about_organizing_page_headings_8a7caa2e": {
    "message": "Tìm hiểu thêm về sắp xếp các tiêu đề trang"
  },
  "learn_more_about_table_headers_5f5ee13": {
    "message": "Tìm hiểu thêm về các tiêu đề bảng"
  },
  "learn_more_about_using_alt_text_for_images_5698df9a": {
    "message": "Tìm hiểu thêm về sử dụng văn bản thay thế cho hình ảnh"
  },
  "learn_more_about_using_captions_with_tables_36fe496f": {
    "message": "Tìm hiểu thêm về sử dụng chú thích với bảng"
  },
  "learn_more_about_using_filenames_as_alt_text_264286af": {
    "message": "Tìm hiểu thêm về sử dụng tên tập tin làm văn bản thay thế"
  },
  "learn_more_about_using_lists_4e6eb860": {
    "message": "Tìm hiểu thêm về sử dụng danh sách"
  },
  "learn_more_about_using_scope_attributes_with_table_20df49aa": {
    "message": "Tìm hiểu thêm về sử dụng thuộc tính phạm vi với bảng"
  },
  "leave_as_is_4facfe55": {
    "message": "Để nguyên"
  },
  "link_with_text_starting_with_start_b3fcbe71": {
    "message": "Liên kết có văn bản bắt đầu bằng { start }"
  },
  "lists_should_be_formatted_as_lists_f862de8d": {
    "message": "Các danh sách phải được định dạng dưới dạng danh sách."
  },
  "merge_links_2478df96": {
    "message": "Gộp liên kết"
  },
  "next_40e12421": {
    "message": "Tiếp"
  },
  "no_accessibility_issues_were_detected_f8d3c875": {
    "message": "Không phát hiện vấn đề khả năng tiếp cận."
  },
  "no_headers_9bc7dc7f": {
    "message": "Không có đầu đề"
  },
  "none_3b5e34d2": {
    "message": "Không Có"
  },
  "paragraph_starting_with_start_a59923f8": {
    "message": "Đoạn bắt đầu bằng { start }"
  },
  "prev_f82cbc48": {
    "message": "Trước"
  },
  "remove_heading_style_5fdc8855": {
    "message": "Gỡ kiểu đầu đề"
  },
  "row_fc0944a7": {
    "message": "Hàng"
  },
  "row_group_979f5528": {
    "message": "Nhóm hàng"
  },
  "screen_readers_cannot_determine_what_is_displayed__6a5842ab": {
    "message": "Trình đọc màn hình không thể xác định nội dụng được hiển thị trong hình ảnh mà không có văn bản thay thế và tên tập tin thường là chuỗi số và chữ cái vô nghĩa không mô tả ngữ cảnh hoặc ý nghĩa."
  },
  "screen_readers_cannot_determine_what_is_displayed__6f1ea667": {
    "message": "Trình đọc màn hình không thể xác định nội dụng được hiển thị trong hình ảnh mà không có văn bản thay thế, vốn có chức năng mô tả nội dung và ý nghĩa của hình ảnh. Văn bản thay thế phải đơn giản và súc tích."
  },
  "screen_readers_cannot_determine_what_is_displayed__a57e6723": {
    "message": "Trình đọc màn hình không thể xác định nội dụng được hiển thị trong hình ảnh mà không có văn bản thay thế, vốn có chức năng mô tả nội dung và ý nghĩa của hình ảnh."
  },
  "screen_readers_cannot_interpret_tables_without_the_bd861652": {
    "message": "Trình đọc màn hình không thể diễn giải bảng không có cấu trúc hoàn chỉnh. Đầu đề bảng là thứ cung cấp phương hướng và phạm vi nội dung."
  },
  "screen_readers_cannot_interpret_tables_without_the_e62912d5": {
    "message": "Trình đọc màn hình không thể diễn giải bảng không có cấu trúc hoàn chỉnh. Phụ đề bảng là thứ mô tả ngữ cảnh và thông tin nắm bắt chung về bảng."
  },
  "screen_readers_cannot_interpret_tables_without_the_f0bdec0f": {
    "message": "Trình đọc màn hình không thể diễn giải bảng không có cấu trúc hoàn chỉnh. Đầu đề bảng là thứ cung cấp phương hướng và giới thiệu tổng quan về nội dung."
  },
  "set_header_scope_8c548f40": {
    "message": "Cài đặt phạm vi đầu đề"
  },
  "set_table_header_cfab13a0": {
    "message": "Cài đặt đầu đề bảng"
  },
  "sighted_users_browse_web_pages_quickly_looking_for_1d4db0c1": {
    "message": "Người dùng không bị khiếm thị duyệt nhanh trang web, tìm các đầu đề cỡ lớn hoặc được in đậm. Người dùng trình đọc màn hình phụ thuộc vào đầu đề để nắm bắt ngữ cảnh. Đầu đề phải sử dụng cấu trúc hoàn chỉnh."
  },
  "sighted_users_browse_web_pages_quickly_looking_for_ade806f5": {
    "message": "Người dùng không bị khiếm thị duyệt nhanh trang web, tìm các đầu đề cỡ lớn hoặc được in đậm. Người dùng trình đọc màn hình phụ thuộc vào đầu đề để nắm bắt ngữ cảnh. Đầu đề phải súc tích trong phạm vi cấu trúc hoàn chỉnh."
  },
  "table_header_starting_with_start_ffcabba6": {
    "message": "Đầu đề bảng bắt đầu bằng { start }"
  },
  "table_starting_with_start_e7232848": {
    "message": "Bảng bắt đầu bằng { start }"
  },
  "tables_headers_should_specify_scope_5abf3a8e": {
    "message": "Đầu đề bảng phải xác định phạm vi."
  },
  "tables_should_include_a_caption_describing_the_con_e91e78fc": {
    "message": "Bảng phải có phụ đề mô tả nội dung của bảng đó."
  },
  "tables_should_include_at_least_one_header_48779eac": {
    "message": "Bảng phải có ít nhất một đầu đề."
  },
  "text_is_difficult_to_read_without_sufficient_contr_69e62bd6": {
    "message": "Văn bản khó đọc, không đủ độ tương phản giữa văn bản và nền, đặc biệt là đối với những người có thị lực kém."
  },
  "text_larger_than_18pt_or_bold_14pt_should_display__5c364db6": {
    "message": "Văn bản có cỡ chữ lớn hơn 18 pt (hoặc in đậm 14 pt) phải hiển thị tỷ lệ tương phản tối thiểu là 3:1."
  },
  "text_smaller_than_18pt_or_bold_14pt_should_display_aaffb22b": {
    "message": "Văn bản có cỡ nhỏ hơn 18 pt (hoặc in đậm 14 pt) phải hiển thị tỷ lệ tương phản tối thiểu là 4,5:1."
  },
  "when_markup_is_used_that_visually_formats_items_as_f941fc1b": {
    "message": "Khi sử dụng đánh dấu mà định dạng trực quan các mục dưới dạng danh sách nhưng không cho biết mối quan hệ danh sách, người dùng có thể gặp khó khăn trong việc điều hướng thông tin."
  },
  "why_523b3d8c": {
    "message": "Vì Sao"
  }
=======
  "description_436c48d7": { "message": "Mô tả" },
  "icon_215a1dc6": { "message": "Biểu tượng" },
  "insert_math_equation_57c6e767": { "message": "Insert Math Equation" },
  "next_40e12421": { "message": "Kế tiếp" }
>>>>>>> 8e93bf79
}


formatMessage.addLocale({vi: locale})<|MERGE_RESOLUTION|>--- conflicted
+++ resolved
@@ -20,241 +20,13 @@
 import '../tinymce/vi_VN'
 
 const locale = {
-  "accessibility_checker_b3af1f6c": {
-    "message": "Trình Kiểm Tra Khả Năng Truy Cập"
-  },
-  "action_to_take_b626a99a": {
-    "message": "Thao tác sẽ thực hiện:"
-  },
-  "add_a_caption_2a915239": {
-    "message": "Thêm phụ đề"
-  },
-  "add_alt_text_for_the_image_48cd88aa": {
-    "message": "Thêm văn bản thay thế cho hình ảnh"
-  },
-  "adjacent_links_with_the_same_url_should_be_a_singl_7a1f7f6c": {
-    "message": "Liên kết đối diện có cùng URL phải là liên kết đơn."
-  },
-  "alt_attribute_text_should_not_contain_more_than_12_e21d4040": {
-    "message": "Văn bản thuộc tính thay thế không được chứa quá 120 ký tự."
-  },
-  "apply_781a2546": {
-    "message": "Áp Dụng"
-  },
-  "change_alt_text_92654906": {
-    "message": "Thay đổi văn bản thay thế"
-  },
-  "change_heading_tag_to_paragraph_a61e3113": {
-    "message": "Thay đổi thẻ đầu đề cho đoạn"
-  },
-  "change_text_color_1aecb912": {
-    "message": "Thay đổi màu văn bản"
-  },
-  "check_accessibility_3c78211c": {
-    "message": "Kiểm Tra Khả Năng Tiếp Cận"
-  },
-  "checking_for_accessibility_issues_fac18c6d": {
-    "message": "Kiểm tra các vấn đề khả năng tiếp cận"
-  },
-  "close_accessibility_checker_29d1c51e": {
-    "message": "Đóng Trình Kiểm Tra Khả Năng Truy Cập"
-  },
-  "close_d634289d": {
-    "message": "Đóng"
-  },
-  "column_e1ae5c64": {
-    "message": "Cột"
-  },
-  "column_group_1c062368": {
-    "message": "Nhóm cột"
-  },
   "count_plural_one_item_loaded_other_items_loaded_857023b7": {
     "message": "{ count, plural,\n  other {}\n}"
   },
-<<<<<<< HEAD
-  "decorative_image_fde98579": {
-    "message": "Hình ảnh trang trí"
-  },
-  "description_436c48d7": {
-    "message": "Mô tả"
-  },
-  "element_starting_with_start_91bf4c3b": {
-    "message": "Yếu tố bắt đầu bằng { start }"
-  },
-  "fix_heading_hierarchy_f60884c4": {
-    "message": "Sửa hệ phân cấp đầu đề"
-  },
-  "format_as_a_list_142210c3": {
-    "message": "Định dạng dưới dạng danh sách"
-  },
-  "header_column_f27433cb": {
-    "message": "Cột đầu đề"
-  },
-  "header_row_and_column_ec5b9ec": {
-    "message": "Hàng và cột đầu đề"
-  },
-  "header_row_f33eb169": {
-    "message": "Hàng đầu đề"
-  },
-  "heading_levels_should_not_be_skipped_3947c0e0": {
-    "message": "Không được bỏ qua cấp đầu đề."
-  },
-  "heading_starting_with_start_42a3e7f9": {
-    "message": "Đầu đề bắt đầu bằng { start }"
-  },
-  "headings_should_not_contain_more_than_120_characte_3c0e0cb3": {
-    "message": "Đầu đề không được chứa quá 120 ký tự."
-  },
-  "icon_215a1dc6": {
-    "message": "Biểu tượng"
-  },
-  "image_filenames_should_not_be_used_as_the_alt_attr_bcfd7780": {
-    "message": "Không được sử dụng tên tập tin của hình ảnh làm thuộc tính thay thế mô tả nội dung hình ảnh."
-  },
-  "image_with_filename_file_aacd7180": {
-    "message": "Hình ảnh có tên tập tin { file }"
-  },
-  "images_should_include_an_alt_attribute_describing__b86d6a86": {
-    "message": "Hình ảnh phải chứa một thuộc tính thay thế mô tả nội dung hình ảnh đó."
-  },
-  "issue_num_total_f94536cf": {
-    "message": "Vấn đề { num }/{ total }"
-  },
-  "keyboards_navigate_to_links_using_the_tab_key_two__5fab8c82": {
-    "message": "Bàn phím điều hướng đến liên kết bằng cách sử dụng phím Tab. Hai liên kết đối diện có chức năng chuyển hướng đến cùng điểm đích có thể gây khó hiểu cho người dùng bàn phím."
-  },
-  "learn_more_about_adjacent_links_2cb9762c": {
-    "message": "Tìm hiểu thêm về các liên kết liền kề"
-  },
-  "learn_more_about_color_contrast_c019dfb9": {
-    "message": "Tìm hiểu thêm về độ tương phản màu sắc"
-  },
-  "learn_more_about_organizing_page_headings_8a7caa2e": {
-    "message": "Tìm hiểu thêm về sắp xếp các tiêu đề trang"
-  },
-  "learn_more_about_table_headers_5f5ee13": {
-    "message": "Tìm hiểu thêm về các tiêu đề bảng"
-  },
-  "learn_more_about_using_alt_text_for_images_5698df9a": {
-    "message": "Tìm hiểu thêm về sử dụng văn bản thay thế cho hình ảnh"
-  },
-  "learn_more_about_using_captions_with_tables_36fe496f": {
-    "message": "Tìm hiểu thêm về sử dụng chú thích với bảng"
-  },
-  "learn_more_about_using_filenames_as_alt_text_264286af": {
-    "message": "Tìm hiểu thêm về sử dụng tên tập tin làm văn bản thay thế"
-  },
-  "learn_more_about_using_lists_4e6eb860": {
-    "message": "Tìm hiểu thêm về sử dụng danh sách"
-  },
-  "learn_more_about_using_scope_attributes_with_table_20df49aa": {
-    "message": "Tìm hiểu thêm về sử dụng thuộc tính phạm vi với bảng"
-  },
-  "leave_as_is_4facfe55": {
-    "message": "Để nguyên"
-  },
-  "link_with_text_starting_with_start_b3fcbe71": {
-    "message": "Liên kết có văn bản bắt đầu bằng { start }"
-  },
-  "lists_should_be_formatted_as_lists_f862de8d": {
-    "message": "Các danh sách phải được định dạng dưới dạng danh sách."
-  },
-  "merge_links_2478df96": {
-    "message": "Gộp liên kết"
-  },
-  "next_40e12421": {
-    "message": "Tiếp"
-  },
-  "no_accessibility_issues_were_detected_f8d3c875": {
-    "message": "Không phát hiện vấn đề khả năng tiếp cận."
-  },
-  "no_headers_9bc7dc7f": {
-    "message": "Không có đầu đề"
-  },
-  "none_3b5e34d2": {
-    "message": "Không Có"
-  },
-  "paragraph_starting_with_start_a59923f8": {
-    "message": "Đoạn bắt đầu bằng { start }"
-  },
-  "prev_f82cbc48": {
-    "message": "Trước"
-  },
-  "remove_heading_style_5fdc8855": {
-    "message": "Gỡ kiểu đầu đề"
-  },
-  "row_fc0944a7": {
-    "message": "Hàng"
-  },
-  "row_group_979f5528": {
-    "message": "Nhóm hàng"
-  },
-  "screen_readers_cannot_determine_what_is_displayed__6a5842ab": {
-    "message": "Trình đọc màn hình không thể xác định nội dụng được hiển thị trong hình ảnh mà không có văn bản thay thế và tên tập tin thường là chuỗi số và chữ cái vô nghĩa không mô tả ngữ cảnh hoặc ý nghĩa."
-  },
-  "screen_readers_cannot_determine_what_is_displayed__6f1ea667": {
-    "message": "Trình đọc màn hình không thể xác định nội dụng được hiển thị trong hình ảnh mà không có văn bản thay thế, vốn có chức năng mô tả nội dung và ý nghĩa của hình ảnh. Văn bản thay thế phải đơn giản và súc tích."
-  },
-  "screen_readers_cannot_determine_what_is_displayed__a57e6723": {
-    "message": "Trình đọc màn hình không thể xác định nội dụng được hiển thị trong hình ảnh mà không có văn bản thay thế, vốn có chức năng mô tả nội dung và ý nghĩa của hình ảnh."
-  },
-  "screen_readers_cannot_interpret_tables_without_the_bd861652": {
-    "message": "Trình đọc màn hình không thể diễn giải bảng không có cấu trúc hoàn chỉnh. Đầu đề bảng là thứ cung cấp phương hướng và phạm vi nội dung."
-  },
-  "screen_readers_cannot_interpret_tables_without_the_e62912d5": {
-    "message": "Trình đọc màn hình không thể diễn giải bảng không có cấu trúc hoàn chỉnh. Phụ đề bảng là thứ mô tả ngữ cảnh và thông tin nắm bắt chung về bảng."
-  },
-  "screen_readers_cannot_interpret_tables_without_the_f0bdec0f": {
-    "message": "Trình đọc màn hình không thể diễn giải bảng không có cấu trúc hoàn chỉnh. Đầu đề bảng là thứ cung cấp phương hướng và giới thiệu tổng quan về nội dung."
-  },
-  "set_header_scope_8c548f40": {
-    "message": "Cài đặt phạm vi đầu đề"
-  },
-  "set_table_header_cfab13a0": {
-    "message": "Cài đặt đầu đề bảng"
-  },
-  "sighted_users_browse_web_pages_quickly_looking_for_1d4db0c1": {
-    "message": "Người dùng không bị khiếm thị duyệt nhanh trang web, tìm các đầu đề cỡ lớn hoặc được in đậm. Người dùng trình đọc màn hình phụ thuộc vào đầu đề để nắm bắt ngữ cảnh. Đầu đề phải sử dụng cấu trúc hoàn chỉnh."
-  },
-  "sighted_users_browse_web_pages_quickly_looking_for_ade806f5": {
-    "message": "Người dùng không bị khiếm thị duyệt nhanh trang web, tìm các đầu đề cỡ lớn hoặc được in đậm. Người dùng trình đọc màn hình phụ thuộc vào đầu đề để nắm bắt ngữ cảnh. Đầu đề phải súc tích trong phạm vi cấu trúc hoàn chỉnh."
-  },
-  "table_header_starting_with_start_ffcabba6": {
-    "message": "Đầu đề bảng bắt đầu bằng { start }"
-  },
-  "table_starting_with_start_e7232848": {
-    "message": "Bảng bắt đầu bằng { start }"
-  },
-  "tables_headers_should_specify_scope_5abf3a8e": {
-    "message": "Đầu đề bảng phải xác định phạm vi."
-  },
-  "tables_should_include_a_caption_describing_the_con_e91e78fc": {
-    "message": "Bảng phải có phụ đề mô tả nội dung của bảng đó."
-  },
-  "tables_should_include_at_least_one_header_48779eac": {
-    "message": "Bảng phải có ít nhất một đầu đề."
-  },
-  "text_is_difficult_to_read_without_sufficient_contr_69e62bd6": {
-    "message": "Văn bản khó đọc, không đủ độ tương phản giữa văn bản và nền, đặc biệt là đối với những người có thị lực kém."
-  },
-  "text_larger_than_18pt_or_bold_14pt_should_display__5c364db6": {
-    "message": "Văn bản có cỡ chữ lớn hơn 18 pt (hoặc in đậm 14 pt) phải hiển thị tỷ lệ tương phản tối thiểu là 3:1."
-  },
-  "text_smaller_than_18pt_or_bold_14pt_should_display_aaffb22b": {
-    "message": "Văn bản có cỡ nhỏ hơn 18 pt (hoặc in đậm 14 pt) phải hiển thị tỷ lệ tương phản tối thiểu là 4,5:1."
-  },
-  "when_markup_is_used_that_visually_formats_items_as_f941fc1b": {
-    "message": "Khi sử dụng đánh dấu mà định dạng trực quan các mục dưới dạng danh sách nhưng không cho biết mối quan hệ danh sách, người dùng có thể gặp khó khăn trong việc điều hướng thông tin."
-  },
-  "why_523b3d8c": {
-    "message": "Vì Sao"
-  }
-=======
   "description_436c48d7": { "message": "Mô tả" },
   "icon_215a1dc6": { "message": "Biểu tượng" },
   "insert_math_equation_57c6e767": { "message": "Insert Math Equation" },
   "next_40e12421": { "message": "Kế tiếp" }
->>>>>>> 8e93bf79
 }
 
 
