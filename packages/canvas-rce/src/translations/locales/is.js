--- conflicted
+++ resolved
@@ -48,6 +48,9 @@
   "announcement_list_da155734": { "message": "Tilkynningaskrá" },
   "announcements_a4b8ed4a": { "message": "Tilkynningar" },
   "apply_781a2546": { "message": "Virkja" },
+  "apply_changes_to_all_instances_of_this_button_and__3a3bea34": {
+    "message": "Notaðu breytingar á öll tilvik þessa hnapps og tákns í námskeiðinu"
+  },
   "apps_54d24a47": { "message": "Smáforrit" },
   "aspect_ratio_will_be_preserved_cb5fdfb8": {
     "message": "Útlitshlutfall verður varðveitt"
@@ -62,9 +65,6 @@
   },
   "auto_saved_content_exists_would_you_like_to_load_t_fee528f2": {
     "message": "Sjálfvirkt vistað efni er til. Viltu hlaða inn sjálfvirkt vistuðu efni í staðinn?"
-  },
-  "automatically_open_an_in_line_preview_preview_disp_ed784ffe": {
-    "message": "Opna sjálfkrafa forskoðun í línu. (Forskoðun sést ekki fyrr en búið er að vista)"
   },
   "available_folders_694d0436": { "message": "Tiltækar möppur" },
   "below_81d4dceb": { "message": "Undir" },
@@ -155,9 +155,6 @@
   "details_98a31b68": { "message": "Upplýsingar" },
   "dimensions_45ddb7b7": { "message": "Mál" },
   "directionality_26ae9e08": { "message": "Lestrarátt" },
-  "disable_in_line_preview_2a675175": {
-    "message": "Afvirkja forskoðun í línu."
-  },
   "discussions_a5f96392": { "message": "Umræður" },
   "discussions_index_6c36ced": { "message": "Umræðuskrá" },
   "display_options_315aba85": { "message": "Sýningar valkostir" },
@@ -294,7 +291,6 @@
     "message": "Verður að vera að minnsta kosti { width } x { height }pt"
   },
   "my_files_2f621040": { "message": "Mínar skrár" },
-  "my_images_427f9b0c": { "message": "Mínar myndir" },
   "name_1aed4a1b": { "message": "Nafn" },
   "navigate_through_the_menu_or_toolbar_415a4e50": {
     "message": "Notaðu valmyndina eða verkfæraslánna til að komast á réttan stað"
@@ -372,13 +368,8 @@
   "show_video_options_6ed3721a": { "message": "Sýna myndbandsvalkosti" },
   "single_color_image_4e5d4dbc": { "message": "Einlita mynd" },
   "size_b30e1077": { "message": "Stærð" },
-<<<<<<< HEAD
-  "size_of_file_is_greater_than_the_maximum_max_mb_al_6eb3fa9a": {
-    "message": "Stærð { file } er meiri en hámarkið { max } MB fyrir skráastærð"
-=======
   "size_of_caption_file_is_greater_than_the_maximum_m_bff5f86e": {
     "message": "Stærð skjátextaskrár er stærri en { max } kb leyfileg mesta skráarstærð."
->>>>>>> 784a3dfe
   },
   "small_b070434a": { "message": "Lítil" },
   "something_went_wrong_89195131": { "message": "Eitthvað fór úrskeiðis." },
