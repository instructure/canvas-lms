/*
 * Copyright (C) 2021 - present Instructure, Inc.
 *
 * This file is part of Canvas.
 *
 * Canvas is free software: you can redistribute it and/or modify it under
 * the terms of the GNU Affero General Public License as published by the Free
 * Software Foundation, version 3 of the License.
 *
 * Canvas is distributed in the hope that it will be useful, but WITHOUT ANY
 * WARRANTY; without even the implied warranty of MERCHANTABILITY or FITNESS FOR
 * A PARTICULAR PURPOSE. See the GNU Affero General Public License for more
 * details.
 *
 * You should have received a copy of the GNU Affero General Public License along
 * with this program. If not, see <http://www.gnu.org/licenses/>.
 */

import formatMessage from '../../format-message'

const locale = {
  "access_the_pretty_html_editor_37168efe": {
    "message": "Fáðu aðgang að Pretty HTML ritlinum"
  },
  "accessibility_checker_b3af1f6c": { "message": "Athugun á aðgangi" },
  "add_8523c19b": { "message": "Bæta við" },
  "add_another_f4e50d57": { "message": "Bæta við öðrum" },
  "add_cc_subtitles_55f0394e": { "message": "Bæta við skjátexta" },
  "add_image_60b2de07": { "message": "Bæta við mynd" },
  "aleph_f4ffd155": { "message": "Aleph" },
  "align_11050992": { "message": "Jafna" },
  "alignment_and_lists_5cebcb69": { "message": "Stillingar og listar" },
  "all_4321c3a1": { "message": "Allt" },
  "all_apps_a50dea49": { "message": "Öll forrit" },
  "alpha_15d59033": { "message": "Alfa" },
  "alphabetical_55b5b4e0": { "message": "Í stafrófsröð" },
  "alt_text_611fb322": { "message": "Annar texti" },
  "amalg_coproduct_c589fb12": { "message": "Amalg (hjámargfeldi)" },
  "an_error_occured_reading_the_file_ff48558b": {
    "message": "Villa kom upp þegar skráin var lesin"
  },
  "an_error_occurred_making_a_network_request_d1bda348": {
    "message": "Villa kom upp við netbeiðni"
  },
  "an_error_occurred_uploading_your_media_71f1444d": {
    "message": "Villa kom upp við að hlaða upp margmiðlunarefninu."
  },
  "and_7fcc2911": { "message": "Og" },
  "angle_c5b4ec50": { "message": "Horn" },
  "announcement_list_da155734": { "message": "Tilkynningaskrá" },
  "announcements_a4b8ed4a": { "message": "Tilkynningar" },
  "apply_781a2546": { "message": "Virkja" },
  "apply_changes_to_all_instances_of_this_icon_maker__2642f466": {
    "message": "Notaðu breytingar á öll tilvik þessa tákngerðartákns í námskeiðinu"
  },
  "approaches_the_limit_893aeec9": { "message": "Nálgast mörkin" },
  "approximately_e7965800": { "message": "Um það bil" },
  "apps_54d24a47": { "message": "Smáforrit" },
  "arrows_464a3e54": { "message": "Örvar" },
  "art_icon_8e1daad": { "message": "Lista tákn" },
  "aspect_ratio_will_be_preserved_cb5fdfb8": {
    "message": "Útlitshlutfall verður varðveitt"
  },
  "assignments_1e02582c": { "message": "Verkefni" },
  "asterisk_82255584": { "message": "Stjarna" },
  "attributes_963ba262": { "message": "Eiginleikar" },
  "audio_and_video_recording_not_supported_please_use_5ce3f0d7": {
    "message": "Hljóð- og myndupptaka ekki studd; vinsamlegast notaðu annan vafra."
  },
  "audio_options_feb58e2c": { "message": "Hljóðvalkostir" },
  "audio_options_tray_33a90711": { "message": "Hljóðvalkostabakki" },
  "audio_player_for_title_20cc70d": {
    "message": "Hljóðspilari fyrir { title }"
  },
  "auto_saved_content_exists_would_you_like_to_load_t_fee528f2": {
    "message": "Sjálfvirkt vistað efni er til. Viltu hlaða inn sjálfvirkt vistuðu efni í staðinn?"
  },
  "available_folders_694d0436": { "message": "Tiltækar möppur" },
  "backslash_b2d5442d": { "message": "Öfugt skástrik" },
  "bar_ec63ed6": { "message": "Stika" },
  "basic_554cdc0a": { "message": "Grunnur" },
  "because_501841b": { "message": "Vegna" },
  "below_81d4dceb": { "message": "Undir" },
  "beta_cb5f307e": { "message": "Beta" },
  "big_circle_16b2e604": { "message": "Stór hringur" },
  "binomial_coefficient_ea5b9bb7": { "message": "Tvíliða stuðull" },
  "black_4cb01371": { "message": "Svartur" },
  "blue_daf8fea9": { "message": "Blár" },
  "bottom_15a2a9be": { "message": "Neðst" },
  "bottom_third_5f5fec1d": { "message": "Neðsti þriðjungur" },
  "bowtie_5f9629e4": { "message": "Slaufa" },
  "brick_f2656265": { "message": "Kubbur" },
  "c_2001_acme_inc_283f7f80": { "message": "(c) 2001 Acme Inc." },
  "cancel_caeb1e68": { "message": "Hætta við" },
  "cap_product_3a5265a6": { "message": "Stafafeldi" },
  "center_align_e68d9997": { "message": "Miðjujafna" },
  "centered_dot_64d5e378": { "message": "Miðjupunktur" },
  "centered_horizontal_dots_451c5815": { "message": "Láréttir miðjupunktar" },
  "chi_54a32644": { "message": "Khí" },
  "choose_caption_file_9c45bc4e": { "message": "Veldu skjátextaskrá" },
  "choose_usage_rights_33683854": { "message": "Velja notkunarréttindi..." },
  "circle_484abe63": { "message": "Hringur" },
  "circle_unordered_list_9e3a0763": {
    "message": "gera hring utan um óraðaðan lista"
  },
  "clear_2084585f": { "message": "Hreinsa" },
  "clear_image_3213fe62": { "message": "Hreinsa mynd" },
  "clear_selected_file_82388e50": { "message": "Hreinsa valda skrá" },
  "clear_selected_file_filename_2fe8a58e": {
    "message": "Hreinsa valda skrá: { filename }"
  },
  "click_or_shift_click_for_the_html_editor_25d70bb4": {
    "message": "Smelltu eða shift-smelltu fyrir html ritilinn."
  },
  "click_to_embed_imagename_c41ea8df": {
    "message": "Smella til að fella inn { imageName }"
  },
  "click_to_hide_preview_3c707763": {
    "message": "Smelltu til að fela forskoðun"
  },
  "click_to_insert_a_link_into_the_editor_c19613aa": {
    "message": "Smellið til að setja tengil inn í ritilinn."
  },
  "click_to_show_preview_faa27051": {
    "message": "Smelltu til að sýna forskoðun"
  },
  "close_a_menu_or_dialog_also_returns_you_to_the_edi_739079e6": {
    "message": "Loka valmynd eða svarglugga. Fer líka með þig aftur í ritilssvæðið"
  },
  "close_d634289d": { "message": "Loka" },
  "closed_caption_file_must_be_less_than_maxkb_kb_5880f752": {
    "message": "Skjátextaskrá verður að vera minni en { maxKb } kb"
  },
  "closed_captions_subtitles_e6aaa016": { "message": "Skjátextar" },
  "clubs_suit_c1ffedff": { "message": "Kylfur (búningur)" },
  "collaborations_5c56c15f": { "message": "Samvinnutól" },
  "collapse_to_hide_types_1ab46d2e": {
    "message": "Fella saman til að fela { types }"
  },
  "color_picker_6b359edf": { "message": "Litaval" },
  "color_picker_colorname_selected_ad4cf400": {
    "message": "Litaval ({ colorName } valið)"
  },
  "complex_numbers_a543d004": { "message": "Tvinntölur" },
  "computer_1d7dfa6f": { "message": "Tölva" },
  "congruent_5a244acd": { "message": "Samræmt" },
  "contains_311f37b7": { "message": "Inniheldur" },
  "content_1440204b": { "message": "Efni" },
  "content_is_still_being_uploaded_if_you_continue_it_8f06d0cb": {
    "message": "Enn er verið að hlaða upp efninu, ef þú heldur áfram verður það ekki innfellt á réttan hátt."
  },
  "content_subtype_5ce35e88": { "message": "Undirtegund efnis" },
  "content_type_2cf90d95": { "message": "Efnistegund" },
  "coproduct_e7838082": { "message": "Hjámargfeldi" },
  "copyright_holder_66ee111": { "message": "Handhafi útgáfuréttar:" },
  "count_plural_0_0_words_one_1_word_other_words_acf32eca": {
    "message": "{ count, plural,\n     =0 {0 orð}\n    one {1 orð}\n  other {# orð}\n}"
  },
  "count_plural_one_item_loaded_other_items_loaded_857023b7": {
    "message": "{ count, plural,\n    one {# atriði hlaðið inn}\n  other {# atriðum hlaðið inn}\n}"
  },
  "course_documents_104d76e0": { "message": "Skjöl námskeiðs" },
  "course_files_62deb8f8": { "message": "Námskeiðsskrár" },
  "course_files_a31f97fc": { "message": "Námskeiðsskrár" },
  "course_images_f8511d04": { "message": "Myndir námskeiðs" },
  "course_link_b369426": { "message": "Námskeiðstengill" },
  "course_links_b56959b9": { "message": "Tenglar námskeiðs" },
  "course_media_ec759ad": { "message": "Margmiðlunarefni námskeiðs" },
  "course_navigation_dd035109": { "message": "Leiðarnet námskeiðs" },
  "create_icon_110d6463": { "message": "Búa til tákn" },
  "create_icon_maker_icon_c716bffe": { "message": "Búa til tákngerðartákn" },
  "creative_commons_license_725584ae": { "message": "Creative Commons leyfi:" },
  "crop_image_41bf940c": { "message": "Sníða mynd" },
  "crop_image_807ebb08": { "message": "Klippa mynd" },
  "cup_product_14174434": { "message": "Stafafeldi (Cup Product)" },
  "current_image_f16c249c": { "message": "Núverandi mynd" },
  "custom_6979cd81": { "message": "Sérsníða" },
  "cyan_c1d5f68a": { "message": "Blágrænn" },
  "dagger_57e0f4e5": { "message": "Tvíkross" },
  "date_added_ed5ad465": { "message": "Dagsetning bætt við" },
  "decorative_icon_9a7f3fc3": { "message": "Tákn til skreytingar" },
  "decorative_type_upper_f2c95e3": { "message": "Skrautlegt { TYPE_UPPER }" },
  "decrease_indent_d9cf469d": { "message": "Minnka inndrag" },
  "deep_purple_bb3e2907": { "message": "Dökkfjólublár" },
  "default_bulleted_unordered_list_47079da8": {
    "message": "sjálfvalið áherslumerktur óraðaður listi"
  },
  "default_numerical_ordered_list_48dd3548": {
    "message": "sjálfvalið áherslumerktur raðaður listi"
  },
  "definite_integral_fe7ffed1": { "message": "Ákveðin heild" },
  "degree_symbol_4a823d5f": { "message": "Gráðutákn" },
  "delimiters_4db4840d": { "message": "Afmarkarar" },
  "delta_53765780": { "message": "Delta" },
  "describe_the_icon_f6a18823": { "message": "(Lýstu tákninu)" },
  "describe_the_type_ff448da5": { "message": "(Lýsa { TYPE })" },
  "describe_the_video_2fe8f46a": { "message": "(Lýsa myndbandinu)" },
  "details_98a31b68": { "message": "Upplýsingar" },
  "diagonal_dots_7d71b57e": { "message": "Skápunktar" },
  "diamond_b8dfe7ae": { "message": "Demantur" },
  "diamonds_suit_526abaaf": { "message": "Demantar (búningur)" },
  "digamma_258ade94": { "message": "Dígamma" },
  "dimension_type_f5fa9170": { "message": "Máltegund" },
  "dimensions_45ddb7b7": { "message": "Mál" },
  "directionality_26ae9e08": { "message": "Lestrarátt" },
  "directly_edit_latex_b7e9235b": { "message": "Breyta LaTeX beint" },
  "disable_preview_222bdf72": { "message": "Afvirkja forskoðun" },
  "discussions_a5f96392": { "message": "Umræður" },
  "discussions_index_6c36ced": { "message": "Umræðuskrá" },
  "disjoint_union_e74351a8": { "message": "Ósamræmt samband" },
  "display_options_315aba85": { "message": "Sýningar valkostir" },
  "display_text_link_opens_in_a_new_tab_75e9afc9": {
    "message": "Sýna textatengil (opnast í nýjum flipa)"
  },
  "division_sign_72190870": { "message": "Deilingartákn" },
  "document_678cd7bf": { "message": "Skjal" },
  "documents_81393201": { "message": "Skjöl" },
  "done_54e3d4b6": { "message": "Lokið" },
  "double_dagger_faf78681": { "message": "Tvöfaldur tvíkross" },
  "down_and_left_diagonal_arrow_40ef602c": {
    "message": "Skáör niður og til vinstri"
  },
  "down_and_right_diagonal_arrow_6ea0f460": {
    "message": "Skáör niður og til hægri"
  },
  "downward_arrow_cca52012": { "message": "Ör niður á við" },
  "downward_pointing_triangle_2a12a601": {
    "message": "Þríhyrningur sem bendir niður"
  },
  "drag_a_file_here_1bf656d5": { "message": "Draga skrá hingað" },
  "drag_and_drop_or_click_to_browse_your_computer_60772d6d": {
    "message": "Dragðu og slepptu, eða smelltu til að vafra í tölvunni"
  },
  "drag_handle_use_up_and_down_arrows_to_resize_e29eae5c": {
    "message": "Drag handfang. Nota upp og niður örvarnar til að breyta stærð"
  },
  "due_multiple_dates_cc0ee3f5": { "message": "Skil: Margar dagsetningar" },
  "due_when_7eed10c6": { "message": "Skil: { when }" },
  "edit_alt_text_for_this_icon_instance_9c6fc5fd": {
    "message": "Breyta öðrum texta fyrir þetta tákndæmi"
  },
  "edit_course_link_5a5c3c59": { "message": "Breyta námskeiðstengli" },
  "edit_equation_f5279959": { "message": "Breyta jöfnu" },
  "edit_existing_icon_maker_icon_5d0ebb3f": {
    "message": "Breyta núverandi tákngerðartákni"
  },
  "edit_icon_2c6b0e91": { "message": "Breyta tákni" },
  "edit_link_7f53bebb": { "message": "Breyta tengli" },
  "editor_statusbar_26ac81fc": { "message": "Stöðuslá ritils" },
  "embed_828fac4a": { "message": "Fella inn" },
  "embed_code_314f1bd5": { "message": "Fella inn kóða" },
  "embed_image_1080badc": { "message": "Fella inn mynd" },
  "embed_video_a97a64af": { "message": "Fella inn myndband" },
  "embedded_content_aaeb4d3d": { "message": "innfellt efni" },
  "empty_set_91a92df4": { "message": "Autt mengi" },
  "encircled_dot_8f5e51c": { "message": "Punktur inni í hring" },
  "encircled_minus_72745096": { "message": "Mínus inni í hring" },
  "encircled_plus_36d8d104": { "message": "Plús inni í hring" },
  "encircled_times_5700096d": { "message": "Tímar inni í hring" },
  "engineering_icon_f8f3cf43": { "message": "Verkfræði tákn" },
  "english_icon_25bfe845": { "message": "Ensku tákn" },
  "enter_at_least_3_characters_to_search_4f037ee0": {
    "message": "Sláðu inn minnst 3 stafi til að leita"
  },
  "epsilon_54bb8afa": { "message": "Epsílon" },
  "epsilon_variant_d31f1e77": { "message": "Epsílon (afbrigði)" },
  "equals_sign_c51bdc58": { "message": "Samasemmerki" },
  "equation_1c5ac93c": { "message": "Jafna" },
  "equation_editor_39fbc3f1": { "message": "Jöfnuritstjóri" },
  "equivalence_class_7b0f11c0": { "message": "Jafngildisflokkur" },
  "equivalent_identity_654b3ce5": { "message": "Jafngildi (auðkenni)" },
  "eta_b8828f99": { "message": "Eta" },
  "exists_2e62bdaa": { "message": "Er til" },
  "expand_preview_by_default_2abbf9f8": {
    "message": "Víkka forskoðun sjálfgefið"
  },
  "expand_to_see_types_f5d29352": { "message": "Útvíkka til að sjá { types }" },
  "external_link_d3f9e62a": { "message": "Ytri tengill" },
  "external_tools_6e77821": { "message": "Ytri tæki" },
  "extra_large_b6cdf1ff": { "message": "Sérstaklega stórar" },
  "extra_small_9ae33252": { "message": "Sérstaklega smátt" },
  "extracurricular_icon_67c8ca42": { "message": "Utanskóla tákn" },
  "f_function_fe422d65": { "message": "F (virkni)" },
  "file_storage_quota_exceeded_b7846cd1": {
    "message": "Farið yfir skráageymslukvóta"
  },
  "file_url_c12b64be": { "message": "Skráar-URL" },
  "filename_file_icon_602eb5de": { "message": "{ filename } skráartákn" },
  "filename_image_preview_6cef8f26": {
    "message": "{ filename } forskoðun myndar"
  },
  "filename_text_preview_e41ca2d8": {
    "message": "{ filename } forskoðun texta"
  },
  "files_c300e900": { "message": "Skrár" },
  "files_index_af7c662b": { "message": "Skráalisti" },
  "flat_music_76d5a5c3": { "message": "Flat (tónlist)" },
  "focus_element_options_toolbar_18d993e": {
    "message": "Valkostir tækjastiku fyrir fókuseiningu"
  },
  "folder_tree_fbab0726": { "message": "Möpputré" },
  "for_all_b919f972": { "message": "Fyrir alla" },
  "format_4247a9c5": { "message": "Snið" },
  "formatting_5b143aa8": { "message": "Forsníð" },
  "forward_slash_3f90f35e": { "message": "Skástrik" },
  "found_auto_saved_content_3f6e4ca5": {
    "message": "Sjálfvirkt vistað efni fannst"
  },
  "found_count_plural_0_results_one_result_other_resu_46aeaa01": {
    "message": "Fann { count, plural,\n     =0 {# niðurstöður}\n    one {# niðurstaða}\n  other {# niðurstöður}\n}"
  },
  "fraction_41bac7af": { "message": "Brot" },
  "fullscreen_873bf53f": { "message": "Allur skjárinn" },
  "gamma_1767928": { "message": "Gamma" },
  "generating_preview_45b53be0": { "message": "Býr til forskoðun..." },
  "gif_png_format_images_larger_than_size_kb_are_not__7af3bdbd": {
    "message": "Myndir á GIF/PNG sniði sem eru stærri en { size } KB eru ekki studdar eins og er."
  },
  "go_to_the_editor_s_menubar_e6674c81": {
    "message": "Fara í valmyndarslá ritilsins"
  },
  "go_to_the_editor_s_toolbar_a5cb875f": {
    "message": "Fara í verkfæraslá ritilsins"
  },
  "grades_a61eba0a": { "message": "Einkunnir" },
  "greater_than_e98af662": { "message": "Stærra en" },
  "greater_than_or_equal_b911949a": { "message": "Stærra en eða jafnt og" },
  "greek_65c5b3f7": { "message": "Gríska" },
  "green_15af4778": { "message": "Grænn" },
  "grey_a55dceff": { "message": "Grár" },
  "group_documents_8bfd6ae6": { "message": "Skjöl hóps" },
  "group_files_4324f3df": { "message": "Hópskrár" },
  "group_files_82e5dcdb": { "message": "Hópskrár" },
  "group_images_98e0ac17": { "message": "Myndir hóps" },
  "group_isomorphism_45b1458c": { "message": "Hópeinslögun" },
  "group_link_63e626b3": { "message": "Hóptengill" },
  "group_links_9493129e": { "message": "Hóptenglar" },
  "group_media_2f3d128a": { "message": "Miðlar hóps" },
  "group_navigation_99f191a": { "message": "Leiðarstýring hóps" },
  "h_bar_bb94deae": { "message": "H-stika" },
  "hat_ea321e35": { "message": "Hat" },
  "heading_2_5b84eed2": { "message": "Fyrirsögn 2" },
  "heading_3_2c83de44": { "message": "Fyrirsögn 3" },
  "heading_4_b2e74be7": { "message": "Fyrirsögn 4" },
  "health_icon_8d292eb5": { "message": "Heilsu tákn" },
  "hearts_suit_e50e04ca": { "message": "Hjörtu (búningur)" },
  "height_69b03e15": { "message": "Hæð" },
  "hexagon_d8468e0d": { "message": "Sexhyrningur" },
  "hide_description_bfb5502e": { "message": "Fela lýsingu" },
  "hide_title_description_caf092ef": { "message": "Fela { title } lýsingu" },
  "home_351838cd": { "message": "Heim" },
  "html_code_editor_fd967a44": { "message": "html kóðaritill" },
  "html_editor_fb2ab713": { "message": "HTML ritill" },
  "i_have_obtained_permission_to_use_this_file_6386f087": {
    "message": "Ég hef heimild til að nota þessa skrá."
  },
  "i_hold_the_copyright_71ee91b1": { "message": "Ég hef höfundarréttinn" },
  "icon_215a1dc6": { "message": "Tákn" },
  "icon_8168b2f8": { "message": "tákn" },
  "icon_color_b86dd6d6": { "message": "Litur tákns" },
  "icon_maker_icons_cc560f7e": { "message": "Tákngerðartákn" },
  "icon_options_7e32746e": { "message": "Valkostir tákns" },
  "icon_options_tray_2b407977": { "message": "Valkostabakki tákns" },
  "icon_shape_30b61e7": { "message": "Form tákns" },
  "icon_size_9353edea": { "message": "Stærð tákns" },
  "if_left_empty_link_text_will_display_as_course_lin_61087540": {
    "message": "Ef tengillinn er skilinn eftir tómur birtist texti sem heiti námskeiðstengils"
  },
  "if_you_do_not_select_usage_rights_now_this_file_wi_14e07ab5": {
    "message": "Ef þú velur ekki notkunarréttindi núna verður þessi skrá óbirt eftir að henni hefur verið hlaðið upp."
  },
  "image_8ad06": { "message": "Mynd" },
  "image_c1c98202": { "message": "mynd" },
  "image_options_5412d02c": { "message": "Valkostir myndar" },
  "image_options_tray_90a46006": { "message": "Valkostir myndar bakki" },
  "image_to_crop_3a34487d": { "message": "Mynd til að klippa" },
  "images_7ce26570": { "message": "Myndir" },
  "imaginary_portion_of_complex_number_2c733ffa": {
    "message": "Ímyndaður hluti (af flókinni tölu)"
  },
  "in_element_of_19ca2f33": { "message": "Í (hluti af)" },
  "increase_indent_6af90f7c": { "message": "Auka inndrag" },
  "indefinite_integral_6623307e": { "message": "Óákveðin heild" },
  "indigo_2035fc55": { "message": "Dimmfjólublár" },
  "inference_fed5c960": { "message": "Ályktun" },
  "infinity_7a10f206": { "message": "Óendanleiki" },
  "insert_593145ef": { "message": "Setja inn" },
  "insert_equella_links_49a8dacd": { "message": "Setja inn Equella tengla" },
  "insert_link_6dc23cae": { "message": "Setja inn tengil" },
  "insert_math_equation_57c6e767": { "message": "Setja inn stærðfræðijöfnu" },
  "integers_336344e1": { "message": "Heilar tölur" },
  "intersection_cd4590e4": { "message": "Sniðmengi" },
  "invalid_entry_f7d2a0f5": { "message": "Ógild færsla." },
  "invalid_file_c11ba11": { "message": "Ógild skrá" },
  "invalid_file_type_881cc9b2": { "message": "Ógild skráartegund" },
  "invalid_url_cbde79f": { "message": "Ógild vefslóð" },
  "iota_11c932a9": { "message": "jóta" },
  "kappa_2f14c816": { "message": "Kappa" },
  "kappa_variant_eb64574b": { "message": "Kappa (afbrigði)" },
  "keyboard_shortcuts_ed1844bd": { "message": "Flýtilyklar" },
  "lambda_4f602498": { "message": "Lambda" },
  "language_arts_icon_a798b0f8": { "message": "Tungumálalistar tákn" },
  "languages_icon_9d20539": { "message": "Tungumála tákn" },
  "large_9c5e80e7": { "message": "Stór" },
  "left_align_43d95491": { "message": "Vinstri jafna" },
  "left_angle_bracket_c87a6d07": { "message": "Vinstri hornsvigi" },
  "left_arrow_4fde1a64": { "message": "Vinstri ör" },
  "left_arrow_with_hook_5bfcad93": { "message": "Vinstri ör með krók" },
  "left_ceiling_ee9dd88a": { "message": "Vinstra þak" },
  "left_curly_brace_1726fb4": { "message": "Vinstri slaufusvigi" },
  "left_downard_harpoon_arrow_1d7b3d2e": {
    "message": "Vinstri ör niður á við með skutli"
  },
  "left_floor_29ac2274": { "message": "Vinstra gólf" },
  "left_to_right_e9b4fd06": { "message": "Vinstri til hægri" },
  "left_upward_harpoon_arrow_3a562a96": {
    "message": "Vinstri ör upp á við með skutli"
  },
  "leftward_arrow_1e4765de": { "message": "Ör til vinstri" },
  "leftward_pointing_triangle_d14532ce": {
    "message": "Þríhyrningur sem bendir til vinstri"
  },
  "less_than_a26c0641": { "message": "Minna en" },
  "less_than_or_equal_be5216cb": { "message": "Minna eða jafnt og" },
  "library_icon_ae1e54cf": { "message": "Bóksafns tákn" },
  "light_blue_5374f600": { "message": "Ljósblár" },
  "link_7262adec": { "message": "Tengill" },
  "link_options_a16b758b": { "message": "Valkostir tengils" },
  "links_14b70841": { "message": "Tenglar" },
  "load_more_35d33c7": { "message": "Hlaða meira" },
  "loading_25990131": { "message": "Hleð inn..." },
  "loading_bde52856": { "message": "Sæki" },
  "loading_closed_captions_subtitles_failed_95ceef47": {
    "message": "Mistókst að hlaða skjátexta/texta."
  },
  "loading_failed_b3524381": { "message": "Mistókst að hlaða..." },
  "loading_failed_e6a9d8ef": { "message": "Hleðsla mistókst." },
  "loading_folders_d8b5869e": { "message": "Hleð möppum" },
  "loading_please_wait_d276220a": { "message": "Hleður, augnablik" },
  "loading_preview_9f077aa1": { "message": "Hlaða forskoðun" },
  "locked_762f138b": { "message": "Læst" },
  "logical_equivalence_76fca396": { "message": "Rökrétt jafngildi" },
  "logical_equivalence_short_8efd7b4f": {
    "message": "Rökrétt jafngildi (stutt)"
  },
  "logical_equivalence_short_and_thick_1e1f654d": {
    "message": "Rökrétt jafngildi (stutt og breitt)"
  },
  "logical_equivalence_thick_662dd3f2": {
    "message": "Rökrétt jafngildi (breitt)"
  },
  "low_horizontal_dots_cc08498e": { "message": "Lágir láréttir miðjupunktar" },
  "magenta_4a65993c": { "message": "Blárauður" },
  "maps_to_e5ef7382": { "message": "Varpanir til" },
  "math_icon_ad4e9d03": { "message": "Stærðfræði tákn" },
  "media_af190855": { "message": "Miðill" },
  "media_file_is_processing_please_try_again_later_58a6d49": {
    "message": "Miðilsskrá er í vinnslu. Vinsamlegast reyndu aftur seinna."
  },
  "medium_5a8e9ead": { "message": "Meðal" },
  "middle_27dc1d5": { "message": "Miðja" },
  "minus_fd961e2e": { "message": "Mínus" },
  "minus_plus_3461f637": { "message": "Mínus/Plús" },
  "misc_3b692ea7": { "message": "Ýmislegt" },
  "miscellaneous_e9818229": { "message": "Ýmislegt" },
  "modules_c4325335": { "message": "Námsefni" },
  "mu_37223b8b": { "message": "Mu" },
  "multi_color_image_63d7372f": { "message": "Fjöllita mynd" },
  "multiplication_sign_15f95c22": { "message": "Margföldunarmerki" },
  "music_icon_4db5c972": { "message": "Tónlistar tákn" },
  "must_be_at_least_percentage_22e373b6": {
    "message": "Verður að vera að minnsta kosti { percentage }%"
  },
  "must_be_at_least_width_x_height_px_41dc825e": {
    "message": "Verður að vera að minnsta kosti { width } x { height }pt"
  },
  "my_files_2f621040": { "message": "Mínar skrár" },
  "n_th_root_9991a6e4": { "message": "N-ta rót" },
  "nabla_1e216d25": { "message": "Nabla" },
  "name_1aed4a1b": { "message": "Nafn" },
  "name_color_ceec76ff": { "message": "{ name } ({ color })" },
  "natural_music_54a70258": { "message": "Náttúruleg (tónlist)" },
  "natural_numbers_3da07060": { "message": "Náttúruleg tala" },
  "navigate_through_the_menu_or_toolbar_415a4e50": {
    "message": "Notaðu valmyndina eða verkfæraslánna til að komast á réttan stað"
  },
  "nested_greater_than_d852e60d": { "message": "Faldað stærra en" },
  "nested_less_than_27d17e58": { "message": "Faldað minna en" },
  "next_page_d2a39853": { "message": "Næsta síða" },
  "no_changes_to_save_d29f6e91": {
    "message": "Engar breytingar til að vista."
  },
  "no_e16d9132": { "message": "Nei" },
  "no_file_chosen_9a880793": { "message": "Engin skrá valin" },
  "no_preview_is_available_for_this_file_f940114a": {
    "message": "Engin forskoðun tiltæk fyrir þessa skrá."
  },
  "no_results_940393cf": { "message": "Engar niðurstöður." },
  "no_results_found_for_filterterm_ad1b04c8": {
    "message": "Engar niðurstöður fundust fyrir { filterTerm }"
  },
  "no_results_found_for_term_1564c08e": {
    "message": "Engar niðurstöður fundust fyrir { term }."
  },
  "none_3b5e34d2": { "message": "Ekkert" },
  "none_selected_b93d56d2": { "message": "Ekkert valið" },
  "not_equal_6e2980e6": { "message": "Ekki jafnt" },
  "not_in_not_an_element_of_fb1ffb54": { "message": "Ekki í (ekki hluti af)" },
  "not_negation_1418ebb8": { "message": "Ekki (neitun)" },
  "not_subset_dc2b5e84": { "message": "Ekki hlutmengi" },
  "not_subset_strict_23d282bf": { "message": "Ekki hlutmengi (strangt)" },
  "not_superset_5556b913": { "message": "Ekki yfirmengi" },
  "not_superset_strict_24e06f36": { "message": "Ekki yfirmengi (strangt)" },
  "nu_1c0f6848": { "message": "Ní" },
  "octagon_e48be9f": { "message": "Átthyrningur" },
  "olive_6a3e4d6b": { "message": "Ólífa" },
  "omega_8f2c3463": { "message": "Omega" },
  "one_of_the_following_styles_must_be_added_to_save__1de769aa": {
    "message": "Einum af eftirfarandi stílum verður að bæta við til að vista tákn: Táknlitur, útlínustærð, tákntexti eða mynd"
  },
  "open_circle_e9bd069": { "message": "Opinn hringur" },
  "open_this_keyboard_shortcuts_dialog_9658b83a": {
    "message": "Opna svarglugga flýtilykla"
  },
  "open_title_application_fd624fc5": { "message": "Opna { title } forrit" },
  "operators_a2ef9a93": { "message": "Stjórnendur" },
  "or_9b70ccaa": { "message": "Eða" },
  "orange_81386a62": { "message": "Appelsínugulur" },
  "ordered_and_unordered_lists_cfadfc38": {
    "message": "Raðaðir og óraðaðir listar"
  },
  "other_editor_shortcuts_may_be_found_at_404aba4a": {
    "message": "Aðra flýtivísa ritils má finna á"
  },
  "outline_color_3ef2cea7": { "message": "Útlínulitur" },
  "outline_size_a6059a21": { "message": "Útlínustærð" },
  "p_is_not_a_valid_protocol_which_must_be_ftp_http_h_adf13fc2": {
    "message": "{ p } er ekki gild samskiptaregla, hún verður að vera ftp, http, https, mailto, skype, tel eða henni verður sleppt. "
  },
  "pages_e5414c2c": { "message": "Síður" },
  "paragraph_5e5ad8eb": { "message": "Málsgrein" },
  "parallel_d55d6e38": { "message": "Samsíða" },
  "partial_derivative_4a9159df": { "message": "Hluti (afleitt)" },
  "pentagon_17d82ea3": { "message": "fimmhyrningur" },
  "people_b4ebb13c": { "message": "Fólk" },
  "percentage_34ab7c2c": { "message": "Hlutfall" },
  "percentage_must_be_a_number_8033c341": {
    "message": "Prósenta verður að vera tala"
  },
  "performing_arts_icon_f3497486": { "message": "Sviðslista tákn" },
  "perpendicular_7c48ede4": { "message": "Hornréttur" },
  "phi_4ac33b6d": { "message": "Fí" },
  "phi_variant_c9bb3ac5": { "message": "Fí (afbrigði)" },
  "physical_education_icon_d7dffd3e": { "message": "Íþrótta tákn" },
  "pi_dc4f0bd8": { "message": "Pí" },
  "pi_variant_10f5f520": { "message": "Pí (afbrigði)" },
  "pink_68ad45cb": { "message": "Bleikur" },
  "pixels_52ece7d1": { "message": "Punktar" },
  "plus_d43cd4ec": { "message": "Plús" },
  "plus_minus_f8be2e83": { "message": "Plús/Mínus" },
  "posted_when_a578f5ab": { "message": "Birt: { when }" },
  "power_set_4f26f316": { "message": "Aflmengi" },
  "precedes_196b9aef": { "message": "Kemur á undan" },
  "precedes_equal_20701e84": { "message": "Kemur á undan jafnt" },
  "preformatted_d0670862": { "message": "Forsniðnir" },
  "preview_53003fd2": { "message": "Forskoðun" },
  "preview_in_overlay_ed772c46": { "message": "Forskoðun með yfirlagningu" },
  "preview_inline_9787330": { "message": "Forskoðun í línu" },
  "previous_page_928fc112": { "message": "Fyrri síða" },
  "prime_917ea60e": { "message": "Frum" },
  "prime_numbers_13464f61": { "message": "Frumtölur" },
  "product_39cf144f": { "message": "Feldi" },
  "proportional_f02800cc": { "message": "Hlutfallslegt" },
  "protocol_must_be_ftp_http_https_mailto_skype_tel_o_73beb4f8": {
    "message": "Samskiptaregla verður að vera ftp, http, https, mailto, skype, tel eða henni verður sleppt."
  },
  "psi_e3f5f0f7": { "message": "Psí" },
  "published_c944a23d": { "message": "birt" },
  "published_when_302d8e23": { "message": "Birt: { when }" },
  "pumpkin_904428d5": { "message": "Grasker" },
  "purple_7678a9fc": { "message": "Fjólublár" },
  "quaternions_877024e0": { "message": "Fertölur" },
  "quizzes_7e598f57": { "message": "Próf" },
  "rational_numbers_80ddaa4a": { "message": "Rökréttar tölur" },
<<<<<<< HEAD
  "raw_html_editor_e3993e41": { "message": "Óunninn HTML-ritill" },
=======
>>>>>>> 31fbffe1
  "real_numbers_7c99df94": { "message": "Raunverulegar tölur" },
  "real_portion_of_complex_number_7dad33b5": {
    "message": "Raunverulegur hluti (af flókinni tölu)"
  },
  "record_7c9448b": { "message": "Upptaka" },
  "record_upload_media_5fdce166": {
    "message": "Taka/hlaða upp margmiðlunarefni"
  },
  "red_8258edf3": { "message": "Rauður" },
  "relationships_6602af70": { "message": "Sambönd" },
  "religion_icon_246e0be1": { "message": "Trúar tákn" },
  "remove_link_d1f2f4d0": { "message": "Fjarlægja tengil" },
  "replace_e61834a7": { "message": "Skipta út" },
  "reset_95a81614": { "message": "Endurstilla" },
  "resize_ec83d538": { "message": "Breyta stærð" },
  "restore_auto_save_deccd84b": { "message": "Endurheimta sjálfvirka vistun?" },
  "reverse_turnstile_does_not_yield_7558be06": {
    "message": "Afturkross (gefur ekki af sér)"
  },
  "rho_a0244a36": { "message": "Rho" },
  "rho_variant_415245cd": { "message": "Hró (afbrigði)" },
  "rich_content_editor_2708ef21": { "message": "Rich Content ritill" },
  "rich_text_area_press_alt_0_for_rich_content_editor_9d23437f": {
    "message": "Svæði með miklum texta. Ýttu á ALT+0 fyrir flýtilykla Rich Content ritils."
  },
  "right_align_39e7a32a": { "message": "Hægri jafna" },
  "right_angle_bracket_d704e2d6": { "message": "Hægri hornsvigi" },
  "right_arrow_35e0eddf": { "message": "Hægri ör" },
  "right_arrow_with_hook_29d92d31": { "message": "Hægri ör með krók" },
  "right_ceiling_839dc744": { "message": "Hægra þak" },
  "right_curly_brace_5159d5cd": { "message": "Hægri slaufusvigi" },
  "right_downward_harpoon_arrow_d71b114f": {
    "message": "Hægri ör niður á við með skutli"
  },
  "right_floor_5392d5cf": { "message": "Hægra gólf" },
  "right_to_left_9cfb092a": { "message": "Hægri til vinstri" },
  "right_upward_harpoon_arrow_f5a34c73": {
    "message": "Hægri ör upp á við með skutli"
  },
  "rightward_arrow_32932107": { "message": "Ör til hægri" },
  "rightward_pointing_triangle_60330f5c": {
    "message": "Þríhyrningur sem bendir til hægri"
  },
  "rotate_image_90_degrees_2ab77c05": { "message": "Snúa mynd -90 gráður" },
  "rotate_image_90_degrees_6c92cd42": { "message": "Snúa mynd 90 gráður" },
  "rotation_9699c538": { "message": "Snúningur" },
  "sadly_the_pretty_html_editor_is_not_keyboard_acces_50da7665": {
    "message": "Því miður er ekki hægt að nota lyklaborð með pretty HTML ritlinum. Aðgangur að hráa HTML ritlinum hér."
  },
  "save_11a80ec3": { "message": "Vista" },
  "saved_icon_maker_icons_df86e2a1": { "message": "Vistað Tákngerðartákn" },
  "script_l_42a7b254": { "message": "Forskrift L" },
  "search_280d00bd": { "message": "Leita" },
  "search_term_b2d2235": { "message": "Leitarhugtak" },
  "select_crop_shape_d441feeb": { "message": "Veldu klippiform" },
  "select_language_7c93a900": { "message": "Velja tungumál" },
  "selected_274ce24f": { "message": "Valið" },
  "selected_linkfilename_c093b1f2": { "message": "Valið { linkFileName }" },
  "set_minus_b46e9b88": { "message": "Mínusmengi" },
  "sharp_music_ab956814": { "message": "Skarpt (tónlist)" },
  "shift_o_to_open_the_pretty_html_editor_55ff5a31": {
    "message": "Shift-O til að opna pretty html ritilinn."
  },
  "show_audio_options_b489926b": { "message": "Sýna hljóðvalkosti" },
  "show_image_options_1e2ecc6b": { "message": "Sýna valkosti myndar" },
  "show_link_options_545338fd": { "message": "Sýna tengla valkosti" },
  "show_video_options_6ed3721a": { "message": "Sýna myndbandsvalkosti" },
  "sigma_5c35e553": { "message": "Sigma" },
  "sigma_variant_8155625": { "message": "Sigma (afbrigði)" },
  "single_color_image_4e5d4dbc": { "message": "Einlita mynd" },
  "single_color_image_color_95fa9a87": { "message": "Einlita myndlitur" },
  "size_b30e1077": { "message": "Stærð" },
  "size_of_caption_file_is_greater_than_the_maximum_m_bff5f86e": {
    "message": "Stærð skjátextaskrár er stærri en { max } kb leyfileg mesta skráarstærð."
  },
  "small_b070434a": { "message": "Lítil" },
  "solid_circle_9f061dfc": { "message": "Heill hringur" },
  "something_went_wrong_89195131": { "message": "Eitthvað fór úrskeiðis." },
  "something_went_wrong_and_i_don_t_know_what_to_show_e0c54ec8": {
    "message": "Eitthvað mistókst og ég veit ekki hvað ég á að sýna þér."
  },
  "something_went_wrong_check_your_connection_reload__c7868286": {
    "message": "Eitthvað fór úrskeiðis. Athugaðu tenginguna þína, endurhlaða síðuna og reyndu aftur."
  },
  "something_went_wrong_d238c551": { "message": "Eitthvað mistókst" },
  "sort_by_e75f9e3e": { "message": "Raða eftir" },
  "spades_suit_b37020c2": { "message": "Spaðar (búningur)" },
  "square_511eb3b3": { "message": "Ferningur" },
  "square_cap_9ec88646": { "message": "Ferstafur" },
  "square_cup_b0665113": { "message": "Ferfeldi (Square Cup)" },
  "square_root_e8bcbc60": { "message": "Kvaðratrót" },
  "square_root_symbol_d0898a53": { "message": "Kvaðratrótarmerki" },
  "square_subset_17be67cb": { "message": "Ferningshlutmengi" },
  "square_subset_strict_7044e84f": { "message": "Ferningshlutmengi (strangt)" },
  "square_superset_3be8dae1": { "message": "Ferningsyfirmengi" },
  "square_superset_strict_fa4262e4": {
    "message": "Ferningsyfirmengi (strangt)"
  },
  "square_unordered_list_b15ce93b": {
    "message": "gera ferning utan um óraðaðan lista"
  },
  "star_8d156e09": { "message": "Stjarna" },
  "steel_blue_14296f08": { "message": "Stálblár" },
  "styles_2aa721ef": { "message": "Stílar" },
  "submit_a3cc6859": { "message": "Leggja fram" },
  "subscript_59744f96": { "message": "Undirskrift" },
  "subset_19c1a92f": { "message": "Hlutmengi" },
  "subset_strict_8d8948d6": { "message": "Hlutmengi (strangt)" },
  "succeeds_9cc31be9": { "message": "Kemur á eftir" },
  "succeeds_equal_158e8c3a": { "message": "Kemur á eftir og jafnt" },
  "sum_b0842d31": { "message": "Summa" },
  "superscript_8cb349a2": { "message": "Yfirskrift" },
  "superscript_and_subscript_37f94a50": {
    "message": "Yfirskrift og undirskrift"
  },
  "superset_c4db8a7a": { "message": "Yfirmengi" },
  "superset_strict_c77dd6d2": { "message": "Yfirmengi (strangt)" },
  "supported_file_types_srt_or_webvtt_7d827ed": {
    "message": "Studdar skráagerðir: SRT eða WebVTT"
  },
  "switch_to_the_html_editor_146dfffd": { "message": "Skipta í html ritilinn" },
  "switch_to_the_rich_text_editor_63c1ecf6": {
    "message": "Skipta í ríka textaritilinn"
  },
  "syllabus_f191f65b": { "message": "Kennsluáætlun" },
  "tab_arrows_4cf5abfc": { "message": "TAB/örvar" },
  "tau_880974b7": { "message": "Tau" },
  "teal_f729a294": { "message": "Grænblár" },
  "text_7f4593da": { "message": "Texti" },
  "text_background_color_16e61c3f": { "message": "Baklitur texta" },
  "text_color_acf75eb6": { "message": "Textalitur" },
  "text_optional_384f94f7": { "message": "Texti (valfrjálst)" },
  "text_position_8df8c162": { "message": "Staðsetning texta" },
  "text_size_887c2f6": { "message": "Textastærð" },
  "the_material_is_in_the_public_domain_279c39a3": {
    "message": "Efnið er öllum heimilt"
  },
  "the_material_is_licensed_under_creative_commons_3242cb5e": {
    "message": "Efnið er með leyfisskylt undir Creative Commons"
  },
  "the_material_is_subject_to_an_exception_e_g_fair_u_a39c8ca2": {
    "message": "Efnið er háð undantekningum - t.d. lögleg notkun, tilvitnunarréttur eða annað undir viðeigandi höfundarréttarlögum"
  },
  "the_pretty_html_editor_is_not_keyboard_accessible__d6d5d2b": {
    "message": "Ekki hægt að nota lyklaborð með pretty HTML ritlinum. Ýttu á Shift O til að opna hráa html ritilinn."
  },
  "therefore_d860e024": { "message": "Þess vegna" },
  "theta_ce2d2350": { "message": "Theta" },
  "theta_variant_fff6da6f": { "message": "Þeta (afbrigði)" },
  "thick_downward_arrow_b85add4c": { "message": "Breið ör niður á við" },
  "thick_left_arrow_d5f3e925": { "message": "Breið vinstri ör" },
  "thick_leftward_arrow_6ab89880": { "message": "Breið ör til vinstri" },
  "thick_right_arrow_3ed5e8f7": { "message": "Breið hægri ör" },
  "thick_rightward_arrow_a2e1839e": { "message": "Breið ör til hægri" },
  "thick_upward_arrow_acd20328": { "message": "Breið ör upp á við" },
  "this_equation_cannot_be_rendered_in_basic_view_9b6c07ae": {
    "message": "Þessi jafna getur ekki birst í grunnsýn."
  },
  "though_your_video_will_have_the_correct_title_in_t_90e427f3": {
    "message": "Þó að myndbandið sé með réttan titil í vafranum, uppfærðum við það ekki í gagnagrunninum."
  },
  "title_ee03d132": { "message": "Titill" },
  "to_be_posted_when_d24bf7dc": { "message": "Verður birt: { when }" },
  "to_do_when_2783d78f": { "message": "Verkefni: { when }" },
  "toggle_summary_group_413df9ac": { "message": "Víxla { summary } hóp" },
  "toggle_tooltip_d3b7cb86": { "message": "Víxla verkfæraábendingu" },
  "tools_2fcf772e": { "message": "Verkfæri" },
  "top_66e0adb6": { "message": "Efst" },
  "totalresults_results_found_numdisplayed_results_cu_a0a44975": {
    "message": "{ totalResults } niðurstöður fundust, { numDisplayed } niðurstöður sýndar"
  },
  "tray_839df38a": { "message": "Bakki" },
  "triangle_6072304e": { "message": "Þríhyrningur" },
  "turnstile_yields_f9e76df1": { "message": "Kross (afrakstur)" },
  "type_control_f9_to_access_image_options_text_a47e319f": {
    "message": "sláðu inn Ctrl F9 til að fá aðgang að myndavalkostum. { text }"
  },
  "type_control_f9_to_access_link_options_text_4ead9682": {
    "message": "sláðu inn Ctrl F9 til að fá aðgang að tenglavalkostum. { text }"
  },
  "type_control_f9_to_access_table_options_text_92141329": {
    "message": "sláðu inn Ctrl F9 til að fá aðgang að töfluvalkostum. { text }"
  },
  "union_e6b57a53": { "message": "Samtök" },
  "unpublished_dfd8801": { "message": "óbirt" },
  "untitled_efdc2d7d": { "message": "ónefnt" },
  "up_and_left_diagonal_arrow_e4a74a23": { "message": "Upp og vinstri skáör" },
  "up_and_right_diagonal_arrow_935b902e": { "message": "Upp og hægri skáör" },
  "upload_document_253f0478": { "message": "Hlaða upp skjali" },
  "upload_file_fd2361b8": { "message": "Hlaða upp skrá" },
  "upload_image_6120b609": { "message": "Hleð upp mynd" },
  "upload_media_ce31135a": { "message": "Hlaða upp miðli" },
  "upload_record_media_e4207d72": {
    "message": "Hlaða/taka upp margmiðlunarefni"
  },
  "uploading_19e8a4e7": { "message": "Hleður upp" },
  "uppercase_alphabetic_ordered_list_3f5aa6b2": {
    "message": "hástafa bókstafa raðaður listi"
  },
  "uppercase_delta_d4f4bc41": { "message": "Delta með stórum staf" },
  "uppercase_gamma_86f492e9": { "message": "Gamma með stórum staf" },
  "uppercase_lambda_c78d8ed4": { "message": "Lambda með stórum staf" },
  "uppercase_omega_8aedfa2": { "message": "Omega með stórum staf" },
  "uppercase_phi_caa36724": { "message": "Phi með stórum staf" },
  "uppercase_pi_fcc70f5e": { "message": "Pi með stórum staf" },
  "uppercase_psi_6395acbe": { "message": "Phi með stórum staf" },
  "uppercase_roman_numeral_ordered_list_853f292b": {
    "message": "hástafa rómverskar tölur raðaður listi"
  },
  "uppercase_sigma_dbb70e92": { "message": "Sigma með stórum staf" },
  "uppercase_theta_49afc891": { "message": "Theta með stórum staf" },
  "uppercase_upsilon_8c1e623e": { "message": "Upsilon með stórum staf" },
  "uppercase_xi_341e8556": { "message": "Xi með stórum staf" },
  "upsilon_33651634": { "message": "Ypsilon" },
  "upward_and_downward_pointing_arrow_fa90a918": {
    "message": "Ör sem bendir upp og niður"
  },
  "upward_and_downward_pointing_arrow_thick_d420fdef": {
    "message": "Ör sem bendir upp og niður (breið)"
  },
  "upward_arrow_9992cb2d": { "message": "Ör upp á við" },
  "upward_pointing_triangle_d078d7cb": {
    "message": "Þríhyrningur sem bendir upp á við"
  },
  "url_22a5f3b8": { "message": "Vefslóð" },
  "usage_right_ff96f3e2": { "message": "Notkunarréttindi:" },
  "usage_rights_required_5fe4dd68": { "message": "Notkunarréttindi (áskilið)" },
  "use_arrow_keys_to_navigate_options_2021cc50": {
    "message": "Notaðu örvalyklana til að fara á milli valmöguleika."
  },
  "use_arrow_keys_to_select_a_shape_c8eb57ed": {
    "message": "Notaðu örvahnappana til að velja form."
  },
  "use_arrow_keys_to_select_a_size_699a19f4": {
    "message": "Notaðu örvahnappana til að velja stærð."
  },
  "use_arrow_keys_to_select_a_text_position_72f9137c": {
    "message": "Notið örvalykla til að velja staðsetningu texta."
  },
  "use_arrow_keys_to_select_a_text_size_65e89336": {
    "message": "Notið örvalykla til að velja stærð texta."
  },
  "use_arrow_keys_to_select_an_outline_size_e009d6b0": {
    "message": "Notaðu örvahnappana til að velja stærð útlínu."
  },
  "used_by_screen_readers_to_describe_the_content_of__4f14b4e4": {
    "message": "Notað af skjálesurum til að lýsa efni { TYPE }"
  },
  "used_by_screen_readers_to_describe_the_content_of__b1e76d9e": {
    "message": "Notað af skjálesurum til að lýsa efni myndar"
  },
  "used_by_screen_readers_to_describe_the_video_37ebad25": {
    "message": "Notað af skjálesurum til að lýsa myndbandinu"
  },
  "user_documents_c206e61f": { "message": "Notandaskjöl" },
  "user_files_78e21703": { "message": "Notandaskrár" },
  "user_images_b6490852": { "message": "Myndir notanda" },
  "user_media_14fbf656": { "message": "Margmiðlunarefni notanda" },
  "vector_notation_cf6086ab": { "message": "Vigur (tákn)" },
  "vertical_bar_set_builder_notation_4300495f": {
    "message": "Lóðrétt stika (byggingarlíkan hluta)"
  },
  "vertical_dots_bfb21f14": { "message": "Lóðréttir punktar" },
  "video_options_24ef6e5d": { "message": "Myndbandsvalkostir" },
  "video_options_tray_3b9809a5": { "message": "Myndbandsvalkostabakki" },
  "video_player_for_9e7d373b": { "message": "Myndbandsspilari fyrir " },
  "video_player_for_title_ffd9fbc4": {
    "message": "Myndbandsspilari fyrir { title }"
  },
  "view_ba339f93": { "message": "Skoða" },
  "view_description_30446afc": { "message": "Skoða lýsingu" },
  "view_keyboard_shortcuts_34d1be0b": {
    "message": "Skoða flýtileiðir lyklaborð"
  },
  "view_title_description_67940918": { "message": "Skoða { title } lýsingu" },
  "white_87fa64fd": { "message": "Hvítur" },
  "width_492fec76": { "message": "Breidd" },
  "width_and_height_must_be_numbers_110ab2e3": {
    "message": "Breidd og hæð verða að vera tölur"
  },
  "width_x_height_px_ff3ccb93": { "message": "{ width } x { height }pt" },
  "wiki_home_9cd54d0": { "message": "Wiki-heima" },
  "wreath_product_200b38ef": { "message": "Sveigfeldi" },
  "xi_149681d0": { "message": "Xi" },
  "yes_dde87d5": { "message": "Já" },
  "you_have_unsaved_changes_in_the_icon_maker_tray_do_e8cf5f1b": {
    "message": "Þú ert með óvistaðar breytingar í Tákngerðar bakkanum. Viltu halda áfram án þess að vista þessar breytingar?"
  },
  "you_may_not_upload_an_empty_file_11c31eb2": {
    "message": "Þú getur ekki hlaðið upp tómri skrá."
  },
  "your_image_has_been_compressed_for_icon_maker_imag_2e45cd91": {
    "message": "Myndinni þinni hefur verið þjappað saman fyrir Icon Maker. Myndir sem eru minni en { size } KB verða ekki þjappaðar."
  },
  "zeta_5ef24f0e": { "message": "Zeta" },
  "zoom_f3e54d69": { "message": "Zoom" },
  "zoom_in_image_bb97d4f": { "message": "Draga inn mynd" },
  "zoom_out_image_d0a0a2ec": { "message": "Draga út mynd" }
}


formatMessage.addLocale({is: locale})<|MERGE_RESOLUTION|>--- conflicted
+++ resolved
@@ -582,10 +582,6 @@
   "quaternions_877024e0": { "message": "Fertölur" },
   "quizzes_7e598f57": { "message": "Próf" },
   "rational_numbers_80ddaa4a": { "message": "Rökréttar tölur" },
-<<<<<<< HEAD
-  "raw_html_editor_e3993e41": { "message": "Óunninn HTML-ritill" },
-=======
->>>>>>> 31fbffe1
   "real_numbers_7c99df94": { "message": "Raunverulegar tölur" },
   "real_portion_of_complex_number_7dad33b5": {
     "message": "Raunverulegur hluti (af flókinni tölu)"
