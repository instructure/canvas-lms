--- conflicted
+++ resolved
@@ -37,10 +37,7 @@
     "message": "Samliggjandi tenglar með sömu vefslóð eiga að vera stakur tengill."
   },
   "aleph_f4ffd155": { "message": "Aleph" },
-<<<<<<< HEAD
-=======
   "align_11050992": { "message": "Jafna" },
->>>>>>> 8936177e
   "alignment_and_lists_5cebcb69": { "message": "Stillingar og listar" },
   "all_4321c3a1": { "message": "Allt" },
   "all_apps_a50dea49": { "message": "Öll forrit" },
@@ -71,12 +68,9 @@
   "approaches_the_limit_893aeec9": { "message": "Nálgast mörkin" },
   "approximately_e7965800": { "message": "Um það bil" },
   "apps_54d24a47": { "message": "Smáforrit" },
-<<<<<<< HEAD
-=======
   "are_you_sure_you_want_to_cancel_changes_you_made_m_c5210496": {
     "message": "Viltu örugglega hætta við? Breytingar verða hugsanlega ekki vistaðar."
   },
->>>>>>> 8936177e
   "arrows_464a3e54": { "message": "Örvar" },
   "art_icon_8e1daad": { "message": "Lista tákn" },
   "aspect_ratio_will_be_preserved_cb5fdfb8": {
@@ -114,10 +108,7 @@
   "c_2001_acme_inc_283f7f80": { "message": "(c) 2001 Acme Inc." },
   "cancel_caeb1e68": { "message": "Hætta við" },
   "cap_product_3a5265a6": { "message": "Stafafeldi" },
-<<<<<<< HEAD
-=======
   "center_align_e68d9997": { "message": "Miðjujafna" },
->>>>>>> 8936177e
   "centered_dot_64d5e378": { "message": "Miðjupunktur" },
   "centered_horizontal_dots_451c5815": { "message": "Láréttir miðjupunktar" },
   "change_alt_text_92654906": { "message": "Breyta öðrum texta" },
@@ -126,10 +117,6 @@
   },
   "change_only_this_heading_s_level_903cc956": {
     "message": "Breyta aðeins stigi þessa hauss"
-<<<<<<< HEAD
-  },
-  "change_text_color_1aecb912": { "message": "Breyta lit á texta" },
-=======
   },
   "change_text_color_1aecb912": { "message": "Breyta lit á texta" },
   "changes_you_made_may_not_be_saved_4e8db973": {
@@ -137,7 +124,6 @@
   },
   "characters_9d897d1c": { "message": "Stafir" },
   "characters_no_spaces_485e5367": { "message": "Stafir (engin stafabil)" },
->>>>>>> 8936177e
   "check_accessibility_3c78211c": { "message": "Kanna aðgengileika" },
   "checking_for_accessibility_issues_fac18c6d": {
     "message": "Er að kanna vandamál varðandi aðgengileika"
@@ -146,12 +132,9 @@
   "choose_caption_file_9c45bc4e": { "message": "Veldu skjátextaskrá" },
   "choose_usage_rights_33683854": { "message": "Velja notkunarréttindi..." },
   "circle_484abe63": { "message": "Hringur" },
-<<<<<<< HEAD
-=======
   "circle_unordered_list_9e3a0763": {
     "message": "gera hring utan um óraðaðan lista"
   },
->>>>>>> 8936177e
   "clear_2084585f": { "message": "Hreinsa" },
   "clear_image_3213fe62": { "message": "Hreinsa mynd" },
   "clear_selected_file_82388e50": { "message": "Hreinsa valda skrá" },
@@ -207,13 +190,10 @@
   "content_type_2cf90d95": { "message": "Efnistegund" },
   "coproduct_e7838082": { "message": "Hjámargfeldi" },
   "copyright_holder_66ee111": { "message": "Handhafi útgáfuréttar:" },
-<<<<<<< HEAD
-=======
   "could_not_insert_content_itemtype_items_are_not_cu_638dfecd": {
     "message": "Gat ekki sett inn efni: „{ itemType }“ atriði eru ekki studd eins og er í Canvas."
   },
   "count_40eced3b": { "message": "Fjöldi" },
->>>>>>> 8936177e
   "count_plural_0_0_words_one_1_word_other_words_acf32eca": {
     "message": "{ count, plural,\n     =0 {0 orð}\n    one {1 orð}\n  other {# orð}\n}"
   },
@@ -224,18 +204,12 @@
   "course_files_62deb8f8": { "message": "Námskeiðsskrár" },
   "course_files_a31f97fc": { "message": "Námskeiðsskrár" },
   "course_images_f8511d04": { "message": "Myndir námskeiðs" },
-<<<<<<< HEAD
-=======
   "course_link_b369426": { "message": "Námskeiðstengill" },
->>>>>>> 8936177e
   "course_links_b56959b9": { "message": "Tenglar námskeiðs" },
   "course_media_ec759ad": { "message": "Margmiðlunarefni námskeiðs" },
   "course_navigation_dd035109": { "message": "Leiðarnet námskeiðs" },
   "create_icon_110d6463": { "message": "Búa til tákn" },
-<<<<<<< HEAD
-=======
   "create_icon_maker_icon_c716bffe": { "message": "Búa til tákngerðartákn" },
->>>>>>> 8936177e
   "creative_commons_license_725584ae": { "message": "Creative Commons leyfi:" },
   "crop_image_41bf940c": { "message": "Sníða mynd" },
   "crop_image_807ebb08": { "message": "Klippa mynd" },
@@ -249,9 +223,6 @@
   "decorative_icon_9a7f3fc3": { "message": "Tákn til skreytingar" },
   "decorative_image_fde98579": { "message": "Skreytingarmynd" },
   "decorative_type_upper_f2c95e3": { "message": "Skrautlegt { TYPE_UPPER }" },
-<<<<<<< HEAD
-  "deep_purple_bb3e2907": { "message": "Dökkfjólublár" },
-=======
   "decrease_indent_d9cf469d": { "message": "Minnka inndrátt" },
   "deep_purple_bb3e2907": { "message": "Dökkfjólublár" },
   "default_bulleted_unordered_list_47079da8": {
@@ -260,7 +231,6 @@
   "default_numerical_ordered_list_48dd3548": {
     "message": "sjálfvalinn tölumerktur raðaður listi"
   },
->>>>>>> 8936177e
   "definite_integral_fe7ffed1": { "message": "Ákveðin heild" },
   "degree_symbol_4a823d5f": { "message": "Gráðutákn" },
   "delimiters_4db4840d": { "message": "Afmarkarar" },
@@ -287,17 +257,11 @@
     "message": "Sýna textatengil (opnast í nýjum flipa)"
   },
   "division_sign_72190870": { "message": "Deilingartákn" },
-<<<<<<< HEAD
-  "documents_81393201": { "message": "Skjöl" },
-  "done_54e3d4b6": { "message": "Lokið" },
-  "double_dagger_faf78681": { "message": "Tvöfaldur tvíkross" },
-=======
   "document_678cd7bf": { "message": "Skjal" },
   "documents_81393201": { "message": "Skjöl" },
   "done_54e3d4b6": { "message": "Lokið" },
   "double_dagger_faf78681": { "message": "Tvöfaldur tvíkross" },
   "down_5831a426": { "message": "Niður" },
->>>>>>> 8936177e
   "down_and_left_diagonal_arrow_40ef602c": {
     "message": "Skáör niður og til vinstri"
   },
@@ -323,10 +287,7 @@
   },
   "edit_c5fbea07": { "message": "Breyta" },
   "edit_course_link_5a5c3c59": { "message": "Breyta námskeiðstengli" },
-<<<<<<< HEAD
-=======
   "edit_equation_f5279959": { "message": "Breyta jöfnu" },
->>>>>>> 8936177e
   "edit_existing_icon_maker_icon_5d0ebb3f": {
     "message": "Breyta núverandi tákngerðartákni"
   },
@@ -338,12 +299,9 @@
   },
   "embed_828fac4a": { "message": "Fella inn" },
   "embed_code_314f1bd5": { "message": "Fella inn kóða" },
-<<<<<<< HEAD
-=======
   "embed_content_from_external_tool_3397ad2d": {
     "message": "Fella inn efni frá ytra verkfæri"
   },
->>>>>>> 8936177e
   "embed_image_1080badc": { "message": "Fella inn mynd" },
   "embed_video_a97a64af": { "message": "Fella inn myndband" },
   "embedded_content_aaeb4d3d": { "message": "innfellt efni" },
@@ -360,13 +318,9 @@
   "epsilon_54bb8afa": { "message": "Epsílon" },
   "epsilon_variant_d31f1e77": { "message": "Epsílon (afbrigði)" },
   "equals_sign_c51bdc58": { "message": "Samasemmerki" },
-<<<<<<< HEAD
-  "equation_editor_39fbc3f1": { "message": "Jöfnuritstjóri" },
-=======
   "equation_1c5ac93c": { "message": "Jafna" },
   "equation_editor_39fbc3f1": { "message": "Jöfnuritstjóri" },
   "equilibrium_6ff3040b": { "message": "Jafnvægi" },
->>>>>>> 8936177e
   "equivalence_class_7b0f11c0": { "message": "Jafngildisflokkur" },
   "equivalent_identity_654b3ce5": { "message": "Jafngildi (auðkenni)" },
   "eta_b8828f99": { "message": "Eta" },
@@ -376,11 +330,8 @@
     "message": "Víkka forskoðun sjálfgefið"
   },
   "expand_to_see_types_f5d29352": { "message": "Útvíkka til að sjá { types }" },
-<<<<<<< HEAD
-=======
   "external_link_d3f9e62a": { "message": "Ytri tengill" },
   "external_tool_frame_70b32473": { "message": "Ytri verkfærisrammi" },
->>>>>>> 8936177e
   "external_tools_6e77821": { "message": "Ytri tæki" },
   "extra_large_b6cdf1ff": { "message": "Sérstaklega stórar" },
   "extra_small_9ae33252": { "message": "Sérstaklega smátt" },
@@ -389,12 +340,9 @@
   "failed_getting_file_contents_e9ea19f4": {
     "message": "Gat ekki sótt skráarinnihald"
   },
-<<<<<<< HEAD
-=======
   "failed_to_retrieve_content_from_external_tool_5899c213": {
     "message": "Mistókst að sækja efni frá ytra verkfæri"
   },
->>>>>>> 8936177e
   "file_name_8fd421ff": { "message": "Skráarheiti" },
   "file_storage_quota_exceeded_b7846cd1": {
     "message": "Farið yfir skráageymslukvóta"
@@ -451,10 +399,7 @@
   "group_files_82e5dcdb": { "message": "Hópskrár" },
   "group_images_98e0ac17": { "message": "Myndir hóps" },
   "group_isomorphism_45b1458c": { "message": "Hópeinslögun" },
-<<<<<<< HEAD
-=======
   "group_link_63e626b3": { "message": "Hóptengill" },
->>>>>>> 8936177e
   "group_links_9493129e": { "message": "Hóptenglar" },
   "group_media_2f3d128a": { "message": "Miðlar hóps" },
   "group_navigation_99f191a": { "message": "Leiðarstýring hóps" },
@@ -486,10 +431,7 @@
   },
   "home_351838cd": { "message": "Heim" },
   "html_code_editor_fd967a44": { "message": "html kóðaritill" },
-<<<<<<< HEAD
-=======
   "html_editor_fb2ab713": { "message": "HTML ritill" },
->>>>>>> 8936177e
   "i_have_obtained_permission_to_use_this_file_6386f087": {
     "message": "Ég hef heimild til að nota þessa skrá."
   },
@@ -531,20 +473,14 @@
     "message": "Ímyndaður hluti (af flókinni tölu)"
   },
   "in_element_of_19ca2f33": { "message": "Í (hluti af)" },
-<<<<<<< HEAD
-=======
   "increase_indent_6af90f7c": { "message": "Auka inndrátt" },
->>>>>>> 8936177e
   "indefinite_integral_6623307e": { "message": "Óákveðin heild" },
   "indigo_2035fc55": { "message": "Dimmfjólublár" },
   "inference_fed5c960": { "message": "Ályktun" },
   "infinity_7a10f206": { "message": "Óendanleiki" },
   "insert_593145ef": { "message": "Setja inn" },
   "insert_link_6dc23cae": { "message": "Setja inn tengil" },
-<<<<<<< HEAD
-=======
   "insert_math_equation_57c6e767": { "message": "Setja inn stærðfræðijöfnu" },
->>>>>>> 8936177e
   "integers_336344e1": { "message": "Heilar tölur" },
   "intersection_cd4590e4": { "message": "Sniðmengi" },
   "invalid_entry_f7d2a0f5": { "message": "Ógild færsla." },
@@ -594,11 +530,8 @@
     "message": "Fá að vita meira um notkun umfangseiginda með töflum"
   },
   "leave_as_is_4facfe55": { "message": "Halda óbreyttu" },
-<<<<<<< HEAD
-=======
   "left_3ea9d375": { "message": "Vinstri" },
   "left_align_43d95491": { "message": "Vinstri jafna" },
->>>>>>> 8936177e
   "left_angle_bracket_c87a6d07": { "message": "Vinstri hornsvigi" },
   "left_arrow_4fde1a64": { "message": "Vinstri ör" },
   "left_arrow_with_hook_5bfcad93": { "message": "Vinstri ör með krók" },
@@ -636,11 +569,6 @@
   "loading_closed_captions_subtitles_failed_95ceef47": {
     "message": "Mistókst að hlaða skjátexta/texta."
   },
-<<<<<<< HEAD
-  "loading_failed_b3524381": { "message": "Mistókst að hlaða..." },
-  "loading_failed_e6a9d8ef": { "message": "Hleðsla mistókst." },
-  "loading_folders_d8b5869e": { "message": "Hleð möppum" },
-=======
   "loading_external_tool_d839042c": { "message": "Hleður ytra verkfæri" },
   "loading_failed_b3524381": { "message": "Mistókst að hlaða..." },
   "loading_failed_e6a9d8ef": { "message": "Hleðsla mistókst." },
@@ -648,7 +576,6 @@
   "loading_placeholder_for_filename_792ef5e8": {
     "message": "Hleður staðgengli fyrir { fileName }"
   },
->>>>>>> 8936177e
   "loading_please_wait_d276220a": { "message": "Hleður, augnablik" },
   "loading_preview_9f077aa1": { "message": "Hlaða forskoðun" },
   "locked_762f138b": { "message": "Læst" },
@@ -682,12 +609,9 @@
   "misc_3b692ea7": { "message": "Ýmislegt" },
   "miscellaneous_e9818229": { "message": "Ýmislegt" },
   "modules_c4325335": { "message": "Námsefni" },
-<<<<<<< HEAD
-=======
   "moving_image_to_crop_directionword_6f66cde2": {
     "message": "Flytja mynd til að klippa { directionWord }"
   },
->>>>>>> 8936177e
   "mu_37223b8b": { "message": "Mu" },
   "multi_color_image_63d7372f": { "message": "Fjöllita mynd" },
   "multiplication_sign_15f95c22": { "message": "Margföldunarmerki" },
@@ -752,12 +676,9 @@
   "operators_a2ef9a93": { "message": "Stjórnendur" },
   "or_9b70ccaa": { "message": "Eða" },
   "orange_81386a62": { "message": "Appelsínugulur" },
-<<<<<<< HEAD
-=======
   "ordered_and_unordered_lists_cfadfc38": {
     "message": "Raðaðir og óraðaðir listar"
   },
->>>>>>> 8936177e
   "other_editor_shortcuts_may_be_found_at_404aba4a": {
     "message": "Aðra flýtivísa ritils má finna á"
   },
@@ -830,21 +751,15 @@
     "message": "Raunverulegur hluti (af flókinni tölu)"
   },
   "record_7c9448b": { "message": "Upptaka" },
-<<<<<<< HEAD
-=======
   "record_upload_media_5fdce166": {
     "message": "Taka/hlaða upp margmiðlunarefni"
   },
->>>>>>> 8936177e
   "recording_98da6bda": { "message": "Upptaka" },
   "red_8258edf3": { "message": "Rauður" },
   "relationships_6602af70": { "message": "Sambönd" },
   "religion_icon_246e0be1": { "message": "Trúar tákn" },
   "remove_heading_style_5fdc8855": { "message": "Fjarlægja stíl hauss" },
-<<<<<<< HEAD
-=======
   "remove_link_d1f2f4d0": { "message": "Fjarlægja tengil" },
->>>>>>> 8936177e
   "replace_e61834a7": { "message": "Skipta út" },
   "reset_95a81614": { "message": "Endurstilla" },
   "resize_ec83d538": { "message": "Breyta stærð" },
@@ -858,11 +773,8 @@
   "rich_text_area_press_oskey_f8_for_rich_content_edi_c2f651d": {
     "message": "Svæði með mótuðum texta. Ýttu á { OSKey }+F8 fyrir flýtilykla Rich Content ritils."
   },
-<<<<<<< HEAD
-=======
   "right_71ffdc4d": { "message": "Hægri" },
   "right_align_39e7a32a": { "message": "Hægri jafna" },
->>>>>>> 8936177e
   "right_angle_bracket_d704e2d6": { "message": "Hægri hornsvigi" },
   "right_arrow_35e0eddf": { "message": "Hægri ör" },
   "right_arrow_with_hook_29d92d31": { "message": "Hægri ör með krók" },
@@ -891,10 +803,7 @@
   "save_11a80ec3": { "message": "Vista" },
   "save_copy_ca63944e": { "message": "Vista afrit" },
   "save_media_cb9e786e": { "message": "Vista miðil" },
-<<<<<<< HEAD
-=======
   "saved_icon_maker_icons_df86e2a1": { "message": "Vistað tákngerðartákn" },
->>>>>>> 8936177e
   "screen_readers_cannot_determine_what_is_displayed__6a5842ab": {
     "message": "Skjálesarar geta ekki ákvarðað efni myndar án annars texta, og skrárheiti eru oft merkingarlausir strengir með tölustöfum og bókstöfum sem lýsa ekki innhaldinu eða merkingunni."
   },
@@ -920,10 +829,7 @@
   "select_language_7c93a900": { "message": "Velja tungumál" },
   "select_video_source_1b5c9dbe": { "message": "Veldu myndband" },
   "selected_linkfilename_c093b1f2": { "message": "Valið { linkFileName }" },
-<<<<<<< HEAD
-=======
   "selection_b52c4c5e": { "message": "Val" },
->>>>>>> 8936177e
   "set_header_scope_8c548f40": { "message": "Stilla gildissvið hauss" },
   "set_minus_b46e9b88": { "message": "Mínusmengi" },
   "set_table_header_cfab13a0": { "message": "Stilla töfluhaus" },
@@ -933,8 +839,6 @@
     "message": "Shift-O til að opna pretty html ritilinn."
   },
   "shortcut_911d6255": { "message": "Flýtileið" },
-<<<<<<< HEAD
-=======
   "show_audio_options_b489926b": { "message": "Sýna valkosti hljóðs" },
   "show_image_options_1e2ecc6b": { "message": "Sýna valkosti myndar" },
   "show_link_options_545338fd": { "message": "Sýna valkosti tengla" },
@@ -942,7 +846,6 @@
     "message": "Sýna valkosti fyrir margmiðlunarefni í Studio"
   },
   "show_video_options_6ed3721a": { "message": "Sýna valkosti myndbands" },
->>>>>>> 8936177e
   "sighted_users_browse_web_pages_quickly_looking_for_1d4db0c1": {
     "message": "Notendur sem sjá fara hratt í gegnum vefsíður og leita að stórum eða feitletruðum hausum. Skjálesarar nýta sér hausa til að skilja samhengi. Hausar ættu að vera uppbyggðir á réttan hátt."
   },
@@ -973,12 +876,9 @@
   "something_went_wrong_while_sharing_your_screen_8de579e5": {
     "message": "Eitthvað fór úrskeiðis við að deila skjánum þínum."
   },
-<<<<<<< HEAD
-=======
   "sorry_we_don_t_support_multiple_files_fb9478b0": {
     "message": "Því miður styðjum við ekki margar skrár."
   },
->>>>>>> 8936177e
   "sort_by_e75f9e3e": { "message": "Raða eftir" },
   "spades_suit_b37020c2": { "message": "Spaðar (búningur)" },
   "square_511eb3b3": { "message": "Ferningur" },
@@ -992,20 +892,14 @@
   "square_superset_strict_fa4262e4": {
     "message": "Ferningsyfirmengi (strangt)"
   },
-<<<<<<< HEAD
-=======
   "square_unordered_list_b15ce93b": {
     "message": "gera ferning utan um óraðaðan lista"
   },
->>>>>>> 8936177e
   "star_8d156e09": { "message": "Stjarna" },
   "start_over_f7552aa9": { "message": "Byrja aftur frá byrjun" },
   "start_recording_9a65141a": { "message": "Hefja upptöku" },
   "steel_blue_14296f08": { "message": "Stálblár" },
-<<<<<<< HEAD
-=======
   "studio_media_options_ee504361": { "message": "Valkostir Studio Media" },
->>>>>>> 8936177e
   "styles_2aa721ef": { "message": "Stílar" },
   "submit_a3cc6859": { "message": "Leggja fram" },
   "subscript_59744f96": { "message": "Undirskrift" },
@@ -1015,12 +909,9 @@
   "succeeds_equal_158e8c3a": { "message": "Kemur á eftir og jafnt" },
   "sum_b0842d31": { "message": "Summa" },
   "superscript_8cb349a2": { "message": "Yfirskrift" },
-<<<<<<< HEAD
-=======
   "superscript_and_subscript_37f94a50": {
     "message": "Brjóstvísir og hnévísir"
   },
->>>>>>> 8936177e
   "superset_c4db8a7a": { "message": "Yfirmengi" },
   "superset_strict_c77dd6d2": { "message": "Yfirmengi (strangt)" },
   "supported_file_types_srt_or_webvtt_7d827ed": {
@@ -1078,12 +969,9 @@
   "the_first_heading_on_a_page_should_be_an_h2_859089f2": {
     "message": "Fyrsti haus á síðu ætti að vera H2."
   },
-<<<<<<< HEAD
-=======
   "the_following_content_is_partner_provided_ed1da756": {
     "message": "Eftirfarandi efni er gefið upp af samstarfsaðila"
   },
->>>>>>> 8936177e
   "the_material_is_in_the_public_domain_279c39a3": {
     "message": "Efnið er öllum heimilt"
   },
@@ -1140,24 +1028,15 @@
   "type_control_f9_to_access_table_options_text_92141329": {
     "message": "sláðu inn Ctrl F9 til að fá aðgang að töfluvalkostum. { text }"
   },
-<<<<<<< HEAD
-=======
   "unable_to_determine_resource_selection_url_7867e060": {
     "message": "Ekki er hægt að ákvarða url tilfangsvals"
   },
->>>>>>> 8936177e
   "union_e6b57a53": { "message": "Samtök" },
   "unpublished_dfd8801": { "message": "óbirt" },
   "untitled_16aa4f2b": { "message": "Án titils" },
   "untitled_efdc2d7d": { "message": "ónefnt" },
   "up_and_left_diagonal_arrow_e4a74a23": { "message": "Upp og vinstri skáör" },
   "up_and_right_diagonal_arrow_935b902e": { "message": "Upp og hægri skáör" },
-<<<<<<< HEAD
-  "upload_file_fd2361b8": { "message": "Hlaða upp skrá" },
-  "upload_image_6120b609": { "message": "Hleð upp mynd" },
-  "upload_media_ce31135a": { "message": "Hlaða upp miðli" },
-  "uploading_19e8a4e7": { "message": "Hleður upp" },
-=======
   "up_c553575d": { "message": "Upp" },
   "upload_document_253f0478": { "message": "Hlaða upp skjali" },
   "upload_file_fd2361b8": { "message": "Hlaða upp skrá" },
@@ -1170,7 +1049,6 @@
   "uppercase_alphabetic_ordered_list_3f5aa6b2": {
     "message": "hástafa bókstafa raðaður listi"
   },
->>>>>>> 8936177e
   "uppercase_delta_d4f4bc41": { "message": "Delta með stórum staf" },
   "uppercase_gamma_86f492e9": { "message": "Gamma með stórum staf" },
   "uppercase_lambda_c78d8ed4": { "message": "Lambda með stórum staf" },
@@ -1178,12 +1056,9 @@
   "uppercase_phi_caa36724": { "message": "Phi með stórum staf" },
   "uppercase_pi_fcc70f5e": { "message": "Pi með stórum staf" },
   "uppercase_psi_6395acbe": { "message": "Phi með stórum staf" },
-<<<<<<< HEAD
-=======
   "uppercase_roman_numeral_ordered_list_853f292b": {
     "message": "hástafa rómverskt tölu raðaður listi"
   },
->>>>>>> 8936177e
   "uppercase_sigma_dbb70e92": { "message": "Sigma með stórum staf" },
   "uppercase_theta_49afc891": { "message": "Theta með stórum staf" },
   "uppercase_upsilon_8c1e623e": { "message": "Upsilon með stórum staf" },
@@ -1245,10 +1120,7 @@
   "video_player_for_title_ffd9fbc4": {
     "message": "Myndbandsspilari fyrir { title }"
   },
-<<<<<<< HEAD
-=======
   "view_all_e13bf0a6": { "message": "Sjá allt" },
->>>>>>> 8936177e
   "view_ba339f93": { "message": "Skoða" },
   "view_description_30446afc": { "message": "Skoða lýsingu" },
   "view_keyboard_shortcuts_34d1be0b": {
@@ -1283,11 +1155,8 @@
   },
   "width_x_height_px_ff3ccb93": { "message": "{ width } x { height }pt" },
   "wiki_home_9cd54d0": { "message": "Wiki-heima" },
-<<<<<<< HEAD
-=======
   "word_count_c77fe3a6": { "message": "Orðafjöldi" },
   "words_b448b7d5": { "message": "Orð" },
->>>>>>> 8936177e
   "wreath_product_200b38ef": { "message": "Sveigfeldi" },
   "xi_149681d0": { "message": "Xi" },
   "yes_dde87d5": { "message": "Já" },
