/*
 * Copyright (C) 2021 - present Instructure, Inc.
 *
 * This file is part of Canvas.
 *
 * Canvas is free software: you can redistribute it and/or modify it under
 * the terms of the GNU Affero General Public License as published by the Free
 * Software Foundation, version 3 of the License.
 *
 * Canvas is distributed in the hope that it will be useful, but WITHOUT ANY
 * WARRANTY; without even the implied warranty of MERCHANTABILITY or FITNESS FOR
 * A PARTICULAR PURPOSE. See the GNU Affero General Public License for more
 * details.
 *
 * You should have received a copy of the GNU Affero General Public License along
 * with this program. If not, see <http://www.gnu.org/licenses/>.
 */

import formatMessage from '../../format-message'

const locale = {
  "access_the_pretty_html_editor_37168efe": {
    "message": "Fáðu aðgang að Pretty HTML ritlinum"
  },
  "accessibility_checker_b3af1f6c": { "message": "Athugun á aðgangi" },
  "action_to_take_b626a99a": { "message": "Aðgerð sem grípa á til:" },
  "add_8523c19b": { "message": "Bæta við" },
  "add_a_caption_2a915239": { "message": "Bæta við yfirskrift" },
  "add_alt_text_for_the_image_48cd88aa": {
    "message": "Bæta við öðrum texta fyrir myndina"
  },
  "add_another_f4e50d57": { "message": "Bæta við öðrum" },
  "add_cc_subtitles_55f0394e": { "message": "Bæta við skjátexta" },
  "add_image_60b2de07": { "message": "Bæta við mynd" },
  "additional_considerations_f3801683": { "message": "Auka umhugsunarefni" },
  "adjacent_links_with_the_same_url_should_be_a_singl_7a1f7f6c": {
    "message": "Samliggjandi tenglar með sömu vefslóð eiga að vera stakur tengill."
  },
  "aleph_f4ffd155": { "message": "Aleph" },
  "alignment_and_lists_5cebcb69": { "message": "Stillingar og listar" },
  "all_4321c3a1": { "message": "Allt" },
  "all_apps_a50dea49": { "message": "Öll forrit" },
  "alpha_15d59033": { "message": "Alfa" },
  "alphabetical_55b5b4e0": { "message": "Í stafrófsröð" },
  "alt_attribute_text_should_not_contain_more_than_12_e21d4040": {
    "message": "Annar texti ætti ekki að vera lengri en 120 stafir."
  },
  "alt_text_611fb322": { "message": "Annar texti" },
  "amalg_coproduct_c589fb12": { "message": "Amalg (hjámargfeldi)" },
  "an_error_occured_reading_the_file_ff48558b": {
    "message": "Villa kom upp þegar skráin var lesin"
  },
  "an_error_occurred_making_a_network_request_d1bda348": {
    "message": "Villa kom upp við netbeiðni"
  },
  "an_error_occurred_uploading_your_media_71f1444d": {
    "message": "Villa kom upp við að hlaða upp margmiðlunarefninu."
  },
  "and_7fcc2911": {
    "message": "Og"
  },
  "angle_c5b4ec50": {
    "message": "Horn"
  },
  "announcement_list_da155734": {
    "message": "Tilkynningaskrá"
  },
  "announcements_a4b8ed4a": {
    "message": "Tilkynningar"
  },
  "apply_781a2546": {
    "message": "Virkja"
  },
  "apply_changes_to_all_instances_of_this_icon_maker__2642f466": {
    "message": "Notaðu breytingar á öll tilvik þessa tákngerðartákns í námskeiðinu"
  },
  "approaches_the_limit_893aeec9": {
    "message": "Nálgast mörkin"
  },
  "approximately_e7965800": {
    "message": "Um það bil"
  },
  "apps_54d24a47": {
    "message": "Smáforrit"
  },
  "arrows_464a3e54": {
    "message": "Örvar"
  },
  "art_icon_8e1daad": {
    "message": "Lista tákn"
  },
  "aspect_ratio_will_be_preserved_cb5fdfb8": {
    "message": "Útlitshlutfall verður varðveitt"
  },
  "assignments_1e02582c": {
    "message": "Verkefni"
  },
  "asterisk_82255584": {
    "message": "Stjarna"
  },
  "attributes_963ba262": {
    "message": "Eiginleikar"
  },
  "audio_and_video_recording_not_supported_please_use_5ce3f0d7": {
    "message": "Hljóð- og myndupptaka ekki studd; vinsamlegast notaðu annan vafra."
  },
  "audio_options_feb58e2c": {
    "message": "Hljóðvalkostir"
  },
  "audio_options_tray_33a90711": {
    "message": "Hljóðvalkostabakki"
  },
  "audio_player_for_title_20cc70d": {
    "message": "Hljóðspilari fyrir { title }"
  },
  "auto_saved_content_exists_would_you_like_to_load_t_fee528f2": {
    "message": "Sjálfvirkt vistað efni er til. Viltu hlaða inn sjálfvirkt vistuðu efni í staðinn?"
  },
  "available_folders_694d0436": { "message": "Tiltækar möppur" },
  "backslash_b2d5442d": { "message": "Öfugt skástrik" },
  "bar_ec63ed6": { "message": "Stika" },
  "basic_554cdc0a": { "message": "Grunnur" },
  "because_501841b": { "message": "Vegna" },
  "below_81d4dceb": { "message": "Undir" },
  "beta_cb5f307e": { "message": "Beta" },
  "big_circle_16b2e604": { "message": "Stór hringur" },
  "binomial_coefficient_ea5b9bb7": { "message": "Tvíliða stuðull" },
  "black_4cb01371": { "message": "Svartur" },
  "blue_daf8fea9": { "message": "Blár" },
  "bottom_15a2a9be": { "message": "Neðst" },
  "bottom_third_5f5fec1d": { "message": "Neðsti þriðjungur" },
  "bowtie_5f9629e4": { "message": "Slaufa" },
  "brick_f2656265": { "message": "Kubbur" },
  "c_2001_acme_inc_283f7f80": { "message": "(c) 2001 Acme Inc." },
  "cancel_caeb1e68": { "message": "Hætta við" },
  "cap_product_3a5265a6": { "message": "Stafafeldi" },
  "centered_dot_64d5e378": { "message": "Miðjupunktur" },
  "centered_horizontal_dots_451c5815": { "message": "Láréttir miðjupunktar" },
  "change_alt_text_92654906": { "message": "Breyta öðrum texta" },
  "change_heading_tag_to_paragraph_a61e3113": {
    "message": "Breyta tagi hauss í málsgrein"
  },
  "change_only_this_heading_s_level_903cc956": {
    "message": "Breyta aðeins stigi þessa hauss"
  },
  "change_text_color_1aecb912": { "message": "Breyta lit á texta" },
  "check_accessibility_3c78211c": { "message": "Kanna aðgengileika" },
  "checking_for_accessibility_issues_fac18c6d": {
    "message": "Er að kanna vandamál varðandi aðgengileika"
  },
  "chi_54a32644": { "message": "Khí" },
  "choose_caption_file_9c45bc4e": { "message": "Veldu skjátextaskrá" },
  "choose_usage_rights_33683854": { "message": "Velja notkunarréttindi..." },
  "circle_484abe63": { "message": "Hringur" },
  "clear_2084585f": { "message": "Hreinsa" },
  "clear_image_3213fe62": { "message": "Hreinsa mynd" },
  "clear_selected_file_82388e50": { "message": "Hreinsa valda skrá" },
  "clear_selected_file_filename_2fe8a58e": {
    "message": "Hreinsa valda skrá: { filename }"
  },
  "click_or_shift_click_for_the_html_editor_25d70bb4": {
    "message": "Smelltu eða shift-smelltu fyrir html ritilinn."
  },
  "click_to_embed_imagename_c41ea8df": {
    "message": "Smella til að fella inn { imageName }"
  },
  "click_to_hide_preview_3c707763": {
    "message": "Smelltu til að fela forskoðun"
  },
  "click_to_insert_a_link_into_the_editor_c19613aa": {
    "message": "Smellið til að setja tengil inn í ritilinn."
  },
  "click_to_show_preview_faa27051": {
    "message": "Smelltu til að sýna forskoðun"
  },
  "close_a_menu_or_dialog_also_returns_you_to_the_edi_739079e6": {
    "message": "Loka valmynd eða svarglugga. Fer líka með þig aftur í ritilssvæðið"
  },
  "close_accessibility_checker_29d1c51e": {
    "message": "Loka athugun á aðgengileika"
  },
  "close_d634289d": { "message": "Loka" },
  "closed_caption_file_must_be_less_than_maxkb_kb_5880f752": {
    "message": "Skjátextaskrá verður að vera minni en { maxKb } kb"
  },
  "closed_captions_subtitles_e6aaa016": {
    "message": "Skjátextar"
  },
  "clubs_suit_c1ffedff": {
    "message": "Kylfur (búningur)"
  },
  "collaborations_5c56c15f": {
    "message": "Samvinnutól"
  },
  "collapse_to_hide_types_1ab46d2e": {
    "message": "Fella saman til að fela { types }"
  },
  "color_picker_6b359edf": {
    "message": "Litaval"
  },
  "color_picker_colorname_selected_ad4cf400": {
    "message": "Litaval ({ colorName } valið)"
  },
  "column_e1ae5c64": { "message": "Dálkur" },
  "column_group_1c062368": { "message": "Dálkahópur" },
  "complex_numbers_a543d004": { "message": "Tvinntölur" },
  "computer_1d7dfa6f": { "message": "Tölva" },
  "congruent_5a244acd": { "message": "Samræmt" },
  "contains_311f37b7": { "message": "Inniheldur" },
  "content_1440204b": { "message": "Efni" },
  "content_is_still_being_uploaded_if_you_continue_it_8f06d0cb": {
    "message": "Enn er verið að hlaða upp efninu, ef þú heldur áfram verður það ekki innfellt á réttan hátt."
  },
  "content_subtype_5ce35e88": {
    "message": "Undirtegund efnis"
  },
  "content_type_2cf90d95": {
    "message": "Efnistegund"
  },
  "coproduct_e7838082": {
    "message": "Hjámargfeldi"
  },
  "copyright_holder_66ee111": {
    "message": "Handhafi útgáfuréttar:"
  },
  "count_plural_0_0_words_one_1_word_other_words_acf32eca": {
    "message": "{ count, plural,\n     =0 {0 orð}\n    one {1 orð}\n  other {# orð}\n}"
  },
  "count_plural_one_item_loaded_other_items_loaded_857023b7": {
    "message": "{ count, plural,\n    one {# atriði hlaðið inn}\n  other {# atriðum hlaðið inn}\n}"
  },
  "course_documents_104d76e0": { "message": "Skjöl námskeiðs" },
  "course_files_62deb8f8": { "message": "Námskeiðsskrár" },
  "course_files_a31f97fc": { "message": "Námskeiðsskrár" },
  "course_images_f8511d04": { "message": "Myndir námskeiðs" },
  "course_links_b56959b9": { "message": "Tenglar námskeiðs" },
  "course_media_ec759ad": { "message": "Margmiðlunarefni námskeiðs" },
  "course_navigation_dd035109": { "message": "Leiðarnet námskeiðs" },
  "create_icon_110d6463": { "message": "Búa til tákn" },
  "creative_commons_license_725584ae": { "message": "Creative Commons leyfi:" },
  "crop_image_41bf940c": { "message": "Sníða mynd" },
  "crop_image_807ebb08": { "message": "Klippa mynd" },
  "cup_product_14174434": { "message": "Stafafeldi (Cup Product)" },
  "current_image_f16c249c": { "message": "Núverandi mynd" },
  "current_volume_level_c55ab825": { "message": "Núverandi stig hljóðstyrks" },
  "custom_6979cd81": { "message": "Sérsníða" },
  "cyan_c1d5f68a": { "message": "Blágrænn" },
  "dagger_57e0f4e5": { "message": "Tvíkross" },
  "date_added_ed5ad465": { "message": "Dagsetning bætt við" },
  "decorative_icon_9a7f3fc3": { "message": "Tákn til skreytingar" },
  "decorative_image_fde98579": { "message": "Skreytingarmynd" },
  "decorative_type_upper_f2c95e3": { "message": "Skrautlegt { TYPE_UPPER }" },
  "deep_purple_bb3e2907": { "message": "Dökkfjólublár" },
  "definite_integral_fe7ffed1": { "message": "Ákveðin heild" },
  "degree_symbol_4a823d5f": { "message": "Gráðutákn" },
  "delimiters_4db4840d": { "message": "Afmarkarar" },
  "delta_53765780": { "message": "Delta" },
  "describe_the_icon_f6a18823": { "message": "(Lýstu tákninu)" },
  "describe_the_type_ff448da5": { "message": "(Lýsa { TYPE })" },
  "describe_the_video_2fe8f46a": { "message": "(Lýsa myndbandinu)" },
  "description_436c48d7": { "message": "Lýsing" },
  "details_98a31b68": { "message": "Upplýsingar" },
  "diagonal_dots_7d71b57e": { "message": "Skápunktar" },
  "diamond_b8dfe7ae": { "message": "Demantur" },
  "diamonds_suit_526abaaf": { "message": "Demantar (búningur)" },
  "digamma_258ade94": { "message": "Dígamma" },
  "dimension_type_f5fa9170": { "message": "Máltegund" },
  "dimensions_45ddb7b7": { "message": "Mál" },
  "directionality_26ae9e08": { "message": "Lestrarátt" },
  "directly_edit_latex_b7e9235b": { "message": "Breyta LaTeX beint" },
  "disable_preview_222bdf72": { "message": "Afvirkja forskoðun" },
  "discussions_a5f96392": { "message": "Umræður" },
  "discussions_index_6c36ced": { "message": "Umræðuskrá" },
  "disjoint_union_e74351a8": { "message": "Ósamræmt samband" },
  "display_options_315aba85": { "message": "Sýningar valkostir" },
  "display_text_link_opens_in_a_new_tab_75e9afc9": {
    "message": "Sýna textatengil (opnast í nýjum flipa)"
  },
  "division_sign_72190870": {
    "message": "Deilingartákn"
  },
  "documents_81393201": {
    "message": "Skjöl"
  },
  "done_54e3d4b6": {
    "message": "Lokið"
  },
  "double_dagger_faf78681": {
    "message": "Tvöfaldur tvíkross"
  },
  "down_and_left_diagonal_arrow_40ef602c": {
    "message": "Skáör niður og til vinstri"
  },
  "down_and_right_diagonal_arrow_6ea0f460": {
    "message": "Skáör niður og til hægri"
  },
  "download_filename_2baae924": {
    "message": "Hlaða niður { filename }"
  },
  "downward_arrow_cca52012": {
    "message": "Ör niður á við"
  },
  "downward_pointing_triangle_2a12a601": {
    "message": "Þríhyrningur sem bendir niður"
  },
  "drag_a_file_here_1bf656d5": {
    "message": "Draga skrá hingað"
  },
  "drag_and_drop_or_click_to_browse_your_computer_60772d6d": {
    "message": "Dragðu og slepptu, eða smelltu til að vafra í tölvunni"
  },
  "drag_handle_use_up_and_down_arrows_to_resize_e29eae5c": {
    "message": "Drag handfang. Nota upp og niður örvarnar til að breyta stærð"
  },
  "due_multiple_dates_cc0ee3f5": {
    "message": "Skil: Margar dagsetningar"
  },
  "due_when_7eed10c6": {
    "message": "Skil: { when }"
  },
  "edit_alt_text_for_this_icon_instance_9c6fc5fd": {
    "message": "Breyta öðrum texta fyrir þetta tákndæmi"
  },
  "edit_c5fbea07": {
    "message": "Breyta"
  },
  "edit_course_link_5a5c3c59": {
    "message": "Breyta námskeiðstengli"
  },
  "edit_existing_icon_maker_icon_5d0ebb3f": {
    "message": "Breyta núverandi tákngerðartákni"
  },
  "edit_icon_2c6b0e91": { "message": "Breyta tákni" },
  "edit_link_7f53bebb": { "message": "Breyta tengli" },
  "editor_statusbar_26ac81fc": { "message": "Stöðuslá ritils" },
  "element_starting_with_start_91bf4c3b": {
    "message": "Eining byrjar á { start }"
  },
  "embed_828fac4a": { "message": "Fella inn" },
  "embed_code_314f1bd5": { "message": "Fella inn kóða" },
  "embed_image_1080badc": { "message": "Fella inn mynd" },
  "embed_video_a97a64af": { "message": "Fella inn myndband" },
  "embedded_content_aaeb4d3d": { "message": "innfellt efni" },
  "empty_set_91a92df4": { "message": "Autt mengi" },
  "encircled_dot_8f5e51c": { "message": "Punktur inni í hring" },
  "encircled_minus_72745096": { "message": "Mínus inni í hring" },
  "encircled_plus_36d8d104": { "message": "Plús inni í hring" },
  "encircled_times_5700096d": { "message": "Tímar inni í hring" },
  "engineering_icon_f8f3cf43": { "message": "Verkfræði tákn" },
  "english_icon_25bfe845": { "message": "Ensku tákn" },
  "enter_at_least_3_characters_to_search_4f037ee0": {
    "message": "Sláðu inn minnst 3 stafi til að leita"
  },
  "epsilon_54bb8afa": {
    "message": "Epsílon"
  },
  "epsilon_variant_d31f1e77": {
    "message": "Epsílon (afbrigði)"
  },
  "equals_sign_c51bdc58": {
    "message": "Samasemmerki"
  },
  "equation_editor_39fbc3f1": {
    "message": "Jöfnuritstjóri"
  },
  "equivalence_class_7b0f11c0": {
    "message": "Jafngildisflokkur"
  },
  "equivalent_identity_654b3ce5": {
    "message": "Jafngildi (auðkenni)"
  },
  "eta_b8828f99": {
    "message": "Eta"
  },
  "exists_2e62bdaa": {
    "message": "Er til"
  },
  "exit_fullscreen_b7eb0aa4": {
    "message": "Fara úr heilskjá"
  },
  "expand_preview_by_default_2abbf9f8": {
    "message": "Víkka forskoðun sjálfgefið"
  },
  "expand_to_see_types_f5d29352": {
    "message": "Útvíkka til að sjá { types }"
  },
  "external_tools_6e77821": {
    "message": "Ytri tæki"
  },
  "extra_large_b6cdf1ff": {
    "message": "Sérstaklega stórar"
  },
  "extra_small_9ae33252": {
    "message": "Sérstaklega smátt"
  },
  "extracurricular_icon_67c8ca42": {
    "message": "Utanskóla tákn"
  },
  "f_function_fe422d65": {
    "message": "F (virkni)"
  },
  "failed_getting_file_contents_e9ea19f4": {
    "message": "Gat ekki sótt skráarinnihald"
  },
  "file_name_8fd421ff": {
    "message": "Skráarheiti"
  },
  "file_storage_quota_exceeded_b7846cd1": {
    "message": "Farið yfir skráageymslukvóta"
  },
  "file_url_c12b64be": {
    "message": "Skráar-URL"
  },
  "filename_file_icon_602eb5de": {
    "message": "{ filename } skráartákn"
  },
  "filename_image_preview_6cef8f26": {
    "message": "{ filename } forskoðun myndar"
  },
  "filename_text_preview_e41ca2d8": {
    "message": "{ filename } forskoðun texta"
  },
  "files_c300e900": { "message": "Skrár" },
  "files_index_af7c662b": { "message": "Skráalisti" },
  "finish_bc343002": { "message": "Ljúka" },
  "fix_heading_hierarchy_f60884c4": { "message": "Lagfæra stigveldi hauss" },
  "flat_music_76d5a5c3": { "message": "Flat (tónlist)" },
  "focus_element_options_toolbar_18d993e": {
    "message": "Valkostir tækjastiku fyrir fókuseiningu"
  },
  "folder_tree_fbab0726": { "message": "Möpputré" },
  "for_all_b919f972": { "message": "Fyrir alla" },
  "format_4247a9c5": { "message": "Snið" },
  "format_as_a_list_142210c3": { "message": "Sníða sem lista" },
  "formatting_5b143aa8": { "message": "Forsníð" },
  "forward_slash_3f90f35e": { "message": "Skástrik" },
  "found_auto_saved_content_3f6e4ca5": {
    "message": "Sjálfvirkt vistað efni fannst"
  },
  "found_count_plural_0_results_one_result_other_resu_46aeaa01": {
    "message": "Fann { count, plural,\n     =0 {# niðurstöður}\n    one {# niðurstaða}\n  other {# niðurstöður}\n}"
  },
  "fraction_41bac7af": {
    "message": "Brot"
  },
  "fullscreen_873bf53f": {
    "message": "Allur skjárinn"
  },
  "gamma_1767928": {
    "message": "Gamma"
  },
  "generating_preview_45b53be0": {
    "message": "Býr til forskoðun..."
  },
  "gif_png_format_images_larger_than_size_kb_are_not__7af3bdbd": {
    "message": "Myndir á GIF/PNG sniði sem eru stærri en { size } KB eru ekki studdar eins og er."
  },
  "go_to_the_editor_s_menubar_e6674c81": {
    "message": "Fara í valmyndarslá ritilsins"
  },
  "go_to_the_editor_s_toolbar_a5cb875f": {
    "message": "Fara í verkfæraslá ritilsins"
  },
  "grades_a61eba0a": { "message": "Einkunnir" },
  "greater_than_e98af662": { "message": "Stærra en" },
  "greater_than_or_equal_b911949a": { "message": "Stærra en eða jafnt og" },
  "greek_65c5b3f7": { "message": "Gríska" },
  "green_15af4778": { "message": "Grænn" },
  "grey_a55dceff": { "message": "Grár" },
  "group_documents_8bfd6ae6": { "message": "Skjöl hóps" },
  "group_files_4324f3df": { "message": "Hópskrár" },
  "group_files_82e5dcdb": { "message": "Hópskrár" },
  "group_images_98e0ac17": { "message": "Myndir hóps" },
  "group_isomorphism_45b1458c": { "message": "Hópeinslögun" },
  "group_links_9493129e": { "message": "Hóptenglar" },
  "group_media_2f3d128a": { "message": "Miðlar hóps" },
  "group_navigation_99f191a": { "message": "Leiðarstýring hóps" },
  "h_bar_bb94deae": { "message": "H-stika" },
  "hat_ea321e35": { "message": "Hat" },
  "header_column_f27433cb": { "message": "Dálkur fyrir haus" },
  "header_row_and_column_ec5b9ec": { "message": "Röð og dálkur fyrir haus" },
  "header_row_f33eb169": { "message": "Röð fyrir haus" },
  "heading_2_5b84eed2": { "message": "Fyrirsögn 2" },
  "heading_3_2c83de44": { "message": "Fyrirsögn 3" },
  "heading_4_b2e74be7": { "message": "Fyrirsögn 4" },
  "heading_levels_should_not_be_skipped_3947c0e0": {
    "message": "Ekki ætti að sleppa stigi hauss."
  },
  "heading_starting_with_start_42a3e7f9": {
    "message": "Haus byrjar á { start }"
  },
  "headings_should_not_contain_more_than_120_characte_3c0e0cb3": {
    "message": "Haus ætti ekki að innihalda fleiri en 120 stafi."
  },
  "health_icon_8d292eb5": { "message": "Heilsu tákn" },
  "hearts_suit_e50e04ca": { "message": "Hjörtu (búningur)" },
  "height_69b03e15": { "message": "Hæð" },
  "hexagon_d8468e0d": { "message": "Sexhyrningur" },
  "hide_description_bfb5502e": { "message": "Fela lýsingu" },
  "hide_title_description_caf092ef": { "message": "Fela { title } lýsingu" },
  "highlight_an_element_to_activate_the_element_optio_60e1e56b": {
    "message": "Auðkenndu einingu til að virkja tækjastikuna fyrir einingarvalkosti"
  },
  "home_351838cd": { "message": "Heim" },
  "html_code_editor_fd967a44": { "message": "html kóðaritill" },
  "i_have_obtained_permission_to_use_this_file_6386f087": {
    "message": "Ég hef heimild til að nota þessa skrá."
  },
  "i_hold_the_copyright_71ee91b1": {
    "message": "Ég hef höfundarréttinn"
  },
  "icon_215a1dc6": {
    "message": "Tákn"
  },
  "icon_8168b2f8": {
    "message": "tákn"
  },
  "icon_color_b86dd6d6": {
    "message": "Litur tákns"
  },
  "icon_maker_icons_cc560f7e": {
    "message": "Tákngerðartákn"
  },
  "icon_options_7e32746e": {
    "message": "Valkostir tákns"
  },
  "icon_options_tray_2b407977": {
    "message": "Valkostabakki tákns"
  },
  "icon_preview_1782a1d9": {
    "message": "Forskoðun tákns"
  },
  "icon_shape_30b61e7": {
    "message": "Form tákns"
  },
  "icon_size_9353edea": {
    "message": "Stærð tákns"
  },
  "if_left_empty_link_text_will_display_as_course_lin_61087540": {
    "message": "Ef tengillinn er skilinn eftir tómur birtist texti sem heiti námskeiðstengils"
  },
  "if_you_do_not_select_usage_rights_now_this_file_wi_14e07ab5": {
    "message": "Ef þú velur ekki notkunarréttindi núna verður þessi skrá óbirt eftir að henni hefur verið hlaðið upp."
  },
  "image_8ad06": { "message": "Mynd" },
  "image_c1c98202": { "message": "mynd" },
  "image_filenames_should_not_be_used_as_the_alt_attr_bcfd7780": {
    "message": "Ekki ætti að nota skrárheiti myndar sem annan texta til að lýsa innihaldi myndar."
  },
  "image_options_5412d02c": { "message": "Valkostir myndar" },
  "image_options_tray_90a46006": { "message": "Valkostir myndar bakki" },
  "image_to_crop_3a34487d": { "message": "Mynd til að klippa" },
  "image_with_filename_file_aacd7180": {
    "message": "Mynd með skrárheitinu { file }"
  },
  "images_7ce26570": { "message": "Myndir" },
  "images_should_include_an_alt_attribute_describing__b86d6a86": {
    "message": "Myndir ættu að fela í sér annan texta sem lýsir innihaldi myndarinnar."
  },
  "imaginary_portion_of_complex_number_2c733ffa": {
    "message": "Ímyndaður hluti (af flókinni tölu)"
  },
  "in_element_of_19ca2f33": { "message": "Í (hluti af)" },
  "indefinite_integral_6623307e": { "message": "Óákveðin heild" },
  "indigo_2035fc55": { "message": "Dimmfjólublár" },
  "inference_fed5c960": { "message": "Ályktun" },
  "infinity_7a10f206": { "message": "Óendanleiki" },
  "insert_593145ef": { "message": "Setja inn" },
  "insert_link_6dc23cae": { "message": "Setja inn tengil" },
  "integers_336344e1": { "message": "Heilar tölur" },
  "intersection_cd4590e4": { "message": "Sniðmengi" },
  "invalid_entry_f7d2a0f5": { "message": "Ógild færsla." },
  "invalid_file_c11ba11": { "message": "Ógild skrá" },
  "invalid_file_type_881cc9b2": { "message": "Ógild skráartegund" },
  "invalid_url_cbde79f": { "message": "Ógild vefslóð" },
  "iota_11c932a9": { "message": "jóta" },
  "issue_num_total_f94536cf": { "message": "Vandamál { num }/{ total }" },
  "kappa_2f14c816": { "message": "Kappa" },
  "kappa_variant_eb64574b": { "message": "Kappa (afbrigði)" },
  "keyboard_shortcuts_ed1844bd": { "message": "Flýtilyklar" },
  "keyboards_navigate_to_links_using_the_tab_key_two__5fab8c82": {
    "message": "Nota dálklykil til að fara á tengla. Tveir samliggjandi tenglar sem vísa á sama ákvörðunarstað geta valdið ruglingi hjá þeim sem nota lyklaborð."
  },
  "lambda_4f602498": { "message": "Lambda" },
  "language_arts_icon_a798b0f8": { "message": "Tungumálalistar tákn" },
  "languages_icon_9d20539": { "message": "Tungumála tákn" },
  "large_9c5e80e7": { "message": "Stór" },
  "learn_more_about_adjacent_links_2cb9762c": {
    "message": "Fá að vita meira um samliggjandi tengla"
  },
  "learn_more_about_color_contrast_c019dfb9": {
    "message": "Fá að vita meira um litaandstæður"
  },
  "learn_more_about_organizing_page_headings_8a7caa2e": {
    "message": "Fá að vita meira um skipulag á síðuhausum"
  },
  "learn_more_about_proper_page_heading_structure_d2959f2d": {
    "message": "Fá að vita meira um rétta uppbyggingu síðuhausa"
  },
  "learn_more_about_table_headers_5f5ee13": {
    "message": "Fá að vita meira um töfluhausa"
  },
  "learn_more_about_using_alt_text_for_images_5698df9a": {
    "message": "Fá að vita meira um notkun annars texta fyrir myndir"
  },
  "learn_more_about_using_captions_with_tables_36fe496f": {
    "message": "Fá að vita meira um notkun yfirskriftar með töflum"
  },
  "learn_more_about_using_filenames_as_alt_text_264286af": {
    "message": "Fá að vita meira um notkun skráaheita sem annan texta"
  },
  "learn_more_about_using_lists_4e6eb860": {
    "message": "Fá að vita meira um notkun lista"
  },
  "learn_more_about_using_scope_attributes_with_table_20df49aa": {
    "message": "Fá að vita meira um notkun umfangseiginda með töflum"
  },
  "leave_as_is_4facfe55": { "message": "Halda óbreyttu" },
  "left_angle_bracket_c87a6d07": { "message": "Vinstri hornsvigi" },
  "left_arrow_4fde1a64": { "message": "Vinstri ör" },
  "left_arrow_with_hook_5bfcad93": { "message": "Vinstri ör með krók" },
  "left_ceiling_ee9dd88a": { "message": "Vinstra þak" },
  "left_curly_brace_1726fb4": { "message": "Vinstri slaufusvigi" },
  "left_downard_harpoon_arrow_1d7b3d2e": {
    "message": "Vinstri ör niður á við með skutli"
  },
  "left_floor_29ac2274": {
    "message": "Vinstra gólf"
  },
  "left_to_right_e9b4fd06": {
    "message": "Vinstri til hægri"
  },
  "left_upward_harpoon_arrow_3a562a96": {
    "message": "Vinstri ör upp á við með skutli"
  },
  "leftward_arrow_1e4765de": {
    "message": "Ör til vinstri"
  },
  "leftward_pointing_triangle_d14532ce": {
    "message": "Þríhyrningur sem bendir til vinstri"
  },
  "less_than_a26c0641": { "message": "Minna en" },
  "less_than_or_equal_be5216cb": { "message": "Minna eða jafnt og" },
  "library_icon_ae1e54cf": { "message": "Bóksafns tákn" },
  "light_blue_5374f600": { "message": "Ljósblár" },
  "link_7262adec": { "message": "Tengill" },
  "link_options_a16b758b": { "message": "Valkostir tengils" },
  "link_with_text_starting_with_start_b3fcbe71": {
    "message": "Tengill með texta byrjar á { start }"
  },
  "links_14b70841": { "message": "Tenglar" },
  "links_to_an_external_site_de74145d": { "message": "Tenglar á ytra svæði." },
  "lists_should_be_formatted_as_lists_f862de8d": {
    "message": "Lista ætti að sníða sem lista."
  },
  "load_more_35d33c7": { "message": "Hlaða meira" },
  "loading_25990131": { "message": "Hleð inn..." },
  "loading_bde52856": { "message": "Sæki" },
  "loading_closed_captions_subtitles_failed_95ceef47": {
    "message": "Mistókst að hlaða skjátexta/texta."
  },
  "loading_failed_b3524381": {
    "message": "Mistókst að hlaða..."
  },
  "loading_failed_e6a9d8ef": {
    "message": "Hleðsla mistókst."
  },
  "loading_folders_d8b5869e": {
    "message": "Hleð möppum"
  },
  "loading_please_wait_d276220a": {
    "message": "Hleður, augnablik"
  },
  "loading_preview_9f077aa1": {
    "message": "Hlaða forskoðun"
  },
  "locked_762f138b": {
    "message": "Læst"
  },
  "logical_equivalence_76fca396": {
    "message": "Rökrétt jafngildi"
  },
  "logical_equivalence_short_8efd7b4f": {
    "message": "Rökrétt jafngildi (stutt)"
  },
  "logical_equivalence_short_and_thick_1e1f654d": {
    "message": "Rökrétt jafngildi (stutt og breitt)"
  },
  "logical_equivalence_thick_662dd3f2": {
    "message": "Rökrétt jafngildi (breitt)"
  },
  "low_horizontal_dots_cc08498e": {
    "message": "Lágir láréttir miðjupunktar"
  },
  "magenta_4a65993c": {
    "message": "Blárauður"
  },
  "maps_to_e5ef7382": {
    "message": "Varpanir til"
  },
  "math_icon_ad4e9d03": {
    "message": "Stærðfræði tákn"
  },
  "media_af190855": {
    "message": "Miðill"
  },
  "media_file_is_processing_please_try_again_later_58a6d49": {
    "message": "Miðilsskrá er í vinnslu. Vinsamlegast reyndu aftur seinna."
  },
  "medium_5a8e9ead": { "message": "Meðal" },
  "merge_links_2478df96": { "message": "Fella tengla saman" },
  "mic_a7f3d311": { "message": "Hljóðnemi" },
  "microphone_disabled_15c83130": { "message": "Slökkt á hljóðnema" },
  "middle_27dc1d5": { "message": "Miðja" },
  "minimize_file_preview_da911944": { "message": "Lágmarka forskoðun skrár" },
  "minimize_video_20aa554b": { "message": "Minnka myndband" },
  "minus_fd961e2e": { "message": "Mínus" },
  "minus_plus_3461f637": { "message": "Mínus/Plús" },
  "misc_3b692ea7": { "message": "Ýmislegt" },
  "miscellaneous_e9818229": { "message": "Ýmislegt" },
  "modules_c4325335": { "message": "Námsefni" },
  "mu_37223b8b": { "message": "Mu" },
  "multi_color_image_63d7372f": { "message": "Fjöllita mynd" },
  "multiplication_sign_15f95c22": { "message": "Margföldunarmerki" },
  "music_icon_4db5c972": { "message": "Tónlistar tákn" },
  "must_be_at_least_percentage_22e373b6": {
    "message": "Verður að vera að minnsta kosti { percentage }%"
  },
  "must_be_at_least_width_x_height_px_41dc825e": {
    "message": "Verður að vera að minnsta kosti { width } x { height }pt"
  },
  "my_files_2f621040": {
    "message": "Mínar skrár"
  },
  "n_th_root_9991a6e4": {
    "message": "N-ta rót"
  },
  "nabla_1e216d25": {
    "message": "Nabla"
  },
  "name_1aed4a1b": {
    "message": "Nafn"
  },
  "name_color_ceec76ff": {
    "message": "{ name } ({ color })"
  },
  "natural_music_54a70258": {
    "message": "Náttúruleg (tónlist)"
  },
  "natural_numbers_3da07060": {
    "message": "Náttúruleg tala"
  },
  "navigate_through_the_menu_or_toolbar_415a4e50": {
    "message": "Notaðu valmyndina eða verkfæraslánna til að komast á réttan stað"
  },
  "nested_greater_than_d852e60d": { "message": "Faldað stærra en" },
  "nested_less_than_27d17e58": { "message": "Faldað minna en" },
  "next_40e12421": { "message": "Næsti" },
  "no_accessibility_issues_were_detected_f8d3c875": {
    "message": "Engin vandamál fundust varðandi aðgengileika."
  },
  "no_changes_to_save_d29f6e91": {
    "message": "Engar breytingar til að vista."
  },
  "no_e16d9132": { "message": "Nei" },
  "no_file_chosen_9a880793": { "message": "Engin skrá valin" },
  "no_headers_9bc7dc7f": { "message": "Engir hausar" },
  "no_preview_is_available_for_this_file_f940114a": {
    "message": "Engin forskoðun tiltæk fyrir þessa skrá."
  },
  "no_results_940393cf": {
    "message": "Engar niðurstöður."
  },
  "no_results_found_for_filterterm_ad1b04c8": {
    "message": "Engar niðurstöður fundust fyrir { filterTerm }"
  },
<<<<<<< HEAD
  "no_video_1ed00b26": {
    "message": "Ekkert myndband"
  },
  "none_3b5e34d2": {
    "message": "Enginn"
  },
  "none_selected_b93d56d2": {
    "message": "Ekkert valið"
  },
  "not_equal_6e2980e6": {
    "message": "Ekki jafnt"
  },
  "not_in_not_an_element_of_fb1ffb54": {
    "message": "Ekki í (ekki hluti af)"
  },
  "not_negation_1418ebb8": {
    "message": "Ekki (neitun)"
  },
  "not_subset_dc2b5e84": {
    "message": "Ekki hlutmengi"
  },
  "not_subset_strict_23d282bf": {
    "message": "Ekki hlutmengi (strangt)"
  },
  "not_superset_5556b913": {
    "message": "Ekki yfirmengi"
  },
  "not_superset_strict_24e06f36": {
    "message": "Ekki yfirmengi (strangt)"
  },
  "nu_1c0f6848": {
    "message": "Ní"
  },
  "octagon_e48be9f": {
    "message": "Átthyrningur"
  },
  "olive_6a3e4d6b": {
    "message": "Ólífa"
  },
  "omega_8f2c3463": {
    "message": "Omega"
  },
=======
  "no_video_1ed00b26": { "message": "Ekkert myndband" },
  "none_3b5e34d2": { "message": "Ekkert" },
  "none_selected_b93d56d2": { "message": "Ekkert valið" },
  "not_equal_6e2980e6": { "message": "Ekki jafnt" },
  "not_in_not_an_element_of_fb1ffb54": { "message": "Ekki í (ekki hluti af)" },
  "not_negation_1418ebb8": { "message": "Ekki (neitun)" },
  "not_subset_dc2b5e84": { "message": "Ekki hlutmengi" },
  "not_subset_strict_23d282bf": { "message": "Ekki hlutmengi (strangt)" },
  "not_superset_5556b913": { "message": "Ekki yfirmengi" },
  "not_superset_strict_24e06f36": { "message": "Ekki yfirmengi (strangt)" },
  "nu_1c0f6848": { "message": "Ní" },
  "octagon_e48be9f": { "message": "Átthyrningur" },
  "olive_6a3e4d6b": { "message": "Ólífa" },
  "omega_8f2c3463": { "message": "Omega" },
>>>>>>> 8e93bf79
  "one_of_the_following_styles_must_be_added_to_save__1de769aa": {
    "message": "Einum af eftirfarandi stílum verður að bæta við til að vista tákn: Táknlitur, útlínustærð, tákntexti eða mynd"
  },
  "open_circle_e9bd069": {
    "message": "Opinn hringur"
  },
  "open_this_keyboard_shortcuts_dialog_9658b83a": {
    "message": "Opna svarglugga flýtilykla"
  },
  "open_title_application_fd624fc5": {
    "message": "Opna { title } forrit"
  },
  "operators_a2ef9a93": {
    "message": "Stjórnendur"
  },
  "or_9b70ccaa": {
    "message": "Eða"
  },
  "orange_81386a62": {
    "message": "Appelsínugulur"
  },
  "other_editor_shortcuts_may_be_found_at_404aba4a": {
    "message": "Aðra flýtivísa ritils má finna á"
  },
  "outline_color_3ef2cea7": {
    "message": "Útlínulitur"
  },
  "outline_size_a6059a21": {
    "message": "Útlínustærð"
  },
  "p_is_not_a_valid_protocol_which_must_be_ftp_http_h_adf13fc2": {
    "message": "{ p } er ekki gild samskiptaregla, hún verður að vera ftp, http, https, mailto, skype, tel eða henni verður sleppt. "
  },
  "pages_e5414c2c": { "message": "Síður" },
  "paragraph_5e5ad8eb": { "message": "Málsgrein" },
  "paragraph_starting_with_start_a59923f8": {
    "message": "Málsgrein byrjar á { start }"
  },
  "parallel_d55d6e38": { "message": "Samsíða" },
  "partial_derivative_4a9159df": { "message": "Hluti (afleitt)" },
  "paste_5963d1c1": { "message": "Líma" },
  "pause_12af3bb4": { "message": "Gera hlé" },
  "pentagon_17d82ea3": { "message": "fimmhyrningur" },
  "people_b4ebb13c": { "message": "Fólk" },
  "percentage_34ab7c2c": { "message": "Hlutfall" },
  "percentage_must_be_a_number_8033c341": {
    "message": "Prósenta verður að vera tala"
  },
<<<<<<< HEAD
  "performing_arts_icon_f3497486": {
    "message": "Sviðslista tákn"
  },
  "perpendicular_7c48ede4": {
    "message": "Hornréttur"
  },
  "phi_4ac33b6d": {
    "message": "Fí"
  },
  "phi_variant_c9bb3ac5": {
    "message": "Fí (afbrigði)"
  },
  "physical_education_icon_d7dffd3e": {
    "message": "Íþrótta tákn"
  },
  "pi_dc4f0bd8": {
    "message": "Pí"
  },
  "pi_variant_10f5f520": {
    "message": "Pí (afbrigði)"
  },
  "pink_68ad45cb": {
    "message": "Bleikur"
  },
  "pixels_52ece7d1": {
    "message": "Punktar"
  },
  "play_1a47eaa7": {
    "message": "Spila"
  },
  "play_media_comment_35257210": {
    "message": "Spila miðilsathugasemd."
  },
=======
  "performing_arts_icon_f3497486": { "message": "Sviðslista tákn" },
  "perpendicular_7c48ede4": { "message": "Hornréttur" },
  "phi_4ac33b6d": { "message": "Fí" },
  "phi_variant_c9bb3ac5": { "message": "Fí (afbrigði)" },
  "physical_education_icon_d7dffd3e": { "message": "Íþrótta tákn" },
  "pi_dc4f0bd8": { "message": "Pí" },
  "pi_variant_10f5f520": { "message": "Pí (afbrigði)" },
  "pink_68ad45cb": { "message": "Bleikur" },
  "pixels_52ece7d1": { "message": "Punktar" },
  "play_1a47eaa7": { "message": "Spila" },
  "play_media_comment_35257210": { "message": "Spila miðilsathugasemd." },
>>>>>>> 8e93bf79
  "play_media_comment_by_name_from_createdat_c230123d": {
    "message": "Spila miðilsathugasemd eftir { name } frá { createdAt }."
  },
  "please_allow_canvas_to_access_your_microphone_and__dc2c3079": {
    "message": "Leyfðu Canvas að fá aðgang að hljóðnemanum og vefmyndavélinni."
  },
  "plus_d43cd4ec": { "message": "Plús" },
  "plus_minus_f8be2e83": { "message": "Plús/Mínus" },
  "posted_when_a578f5ab": { "message": "Birt: { when }" },
  "power_set_4f26f316": { "message": "Aflmengi" },
  "precedes_196b9aef": { "message": "Kemur á undan" },
  "precedes_equal_20701e84": { "message": "Kemur á undan jafnt" },
  "preformatted_d0670862": { "message": "Forsniðnir" },
  "prev_f82cbc48": { "message": "Fyrri" },
  "preview_53003fd2": { "message": "Forskoðun" },
  "preview_a3f8f854": { "message": "FORSKOÐA" },
  "preview_in_overlay_ed772c46": { "message": "Forskoðun með yfirlagningu" },
  "preview_inline_9787330": { "message": "Forskoðun í línu" },
  "prime_917ea60e": { "message": "Frum" },
  "prime_numbers_13464f61": { "message": "Frumtölur" },
  "product_39cf144f": { "message": "Feldi" },
  "proportional_f02800cc": { "message": "Hlutfallslegt" },
  "protocol_must_be_ftp_http_https_mailto_skype_tel_o_73beb4f8": {
    "message": "Samskiptaregla verður að vera ftp, http, https, mailto, skype, tel eða henni verður sleppt."
  },
  "psi_e3f5f0f7": {
    "message": "Psí"
  },
  "published_c944a23d": {
    "message": "birt"
  },
  "published_when_302d8e23": {
    "message": "Birt: { when }"
  },
  "pumpkin_904428d5": {
    "message": "Grasker"
  },
  "purple_7678a9fc": {
    "message": "Fjólublár"
  },
  "quaternions_877024e0": {
    "message": "Fertölur"
  },
  "quizzes_7e598f57": {
    "message": "Próf"
  },
  "rational_numbers_80ddaa4a": {
    "message": "Rökréttar tölur"
  },
  "real_numbers_7c99df94": {
    "message": "Raunverulegar tölur"
  },
  "real_portion_of_complex_number_7dad33b5": {
    "message": "Raunverulegur hluti (af flókinni tölu)"
  },
  "record_7c9448b": { "message": "Upptaka" },
  "recording_98da6bda": { "message": "Upptaka" },
  "red_8258edf3": { "message": "Rauður" },
  "relationships_6602af70": { "message": "Sambönd" },
  "religion_icon_246e0be1": { "message": "Trúar tákn" },
  "remove_heading_style_5fdc8855": { "message": "Fjarlægja stíl hauss" },
  "replace_e61834a7": { "message": "Skipta út" },
  "reset_95a81614": { "message": "Endurstilla" },
  "resize_ec83d538": { "message": "Breyta stærð" },
  "restore_auto_save_deccd84b": { "message": "Endurheimta sjálfvirka vistun?" },
  "reverse_turnstile_does_not_yield_7558be06": {
    "message": "Afturkross (gefur ekki af sér)"
  },
  "rho_a0244a36": { "message": "Rho" },
  "rho_variant_415245cd": { "message": "Hró (afbrigði)" },
  "rich_content_editor_2708ef21": { "message": "Rich Content ritill" },
  "rich_text_area_press_oskey_f8_for_rich_content_edi_c2f651d": {
    "message": "Svæði með mótuðum texta. Ýttu á { OSKey }+F8 fyrir flýtilykla Rich Content ritils."
  },
  "right_angle_bracket_d704e2d6": { "message": "Hægri hornsvigi" },
  "right_arrow_35e0eddf": { "message": "Hægri ör" },
  "right_arrow_with_hook_29d92d31": { "message": "Hægri ör með krók" },
  "right_ceiling_839dc744": { "message": "Hægra þak" },
  "right_curly_brace_5159d5cd": { "message": "Hægri slaufusvigi" },
  "right_downward_harpoon_arrow_d71b114f": {
    "message": "Hægri ör niður á við með skutli"
  },
  "right_floor_5392d5cf": {
    "message": "Hægra gólf"
  },
  "right_to_left_9cfb092a": {
    "message": "Hægri til vinstri"
  },
  "right_upward_harpoon_arrow_f5a34c73": {
    "message": "Hægri ör upp á við með skutli"
  },
  "rightward_arrow_32932107": {
    "message": "Ör til hægri"
  },
  "rightward_pointing_triangle_60330f5c": {
    "message": "Þríhyrningur sem bendir til hægri"
  },
  "rotate_image_90_degrees_2ab77c05": { "message": "Snúa mynd -90 gráður" },
  "rotate_image_90_degrees_6c92cd42": { "message": "Snúa mynd 90 gráður" },
  "rotation_9699c538": { "message": "Snúningur" },
  "row_fc0944a7": { "message": "Röð" },
  "row_group_979f5528": { "message": "Raðahópur" },
  "sadly_the_pretty_html_editor_is_not_keyboard_acces_50da7665": {
    "message": "Því miður er ekki hægt að nota lyklaborð með pretty HTML ritlinum. Aðgangur að hráa HTML ritlinum hér."
  },
  "save_11a80ec3": { "message": "Vista" },
  "save_copy_ca63944e": { "message": "Vista afrit" },
  "save_media_cb9e786e": { "message": "Vista miðil" },
  "screen_readers_cannot_determine_what_is_displayed__6a5842ab": {
    "message": "Skjálesarar geta ekki ákvarðað efni myndar án annars texta, og skrárheiti eru oft merkingarlausir strengir með tölustöfum og bókstöfum sem lýsa ekki innhaldinu eða merkingunni."
  },
  "screen_readers_cannot_determine_what_is_displayed__6f1ea667": {
    "message": "Skjálesarar geta ekki ákvarðað efni myndar án annars texta sem lýsir innihaldi og merkingu myndarinnar. Annar texti ætti að vera einfaldur og hnitmiðaður."
  },
  "screen_readers_cannot_determine_what_is_displayed__a57e6723": {
    "message": "Skjálesarar geta ekki ákvarðað efni myndar án annars texta sem lýsir innihaldi og merkingu myndarinnar."
  },
  "screen_readers_cannot_interpret_tables_without_the_bd861652": {
    "message": "Skjálesarar geta ekki túlkað töflur nema þær séu á réttu formi. Töfluhausar gefa upplýsingar um efni og innihald."
  },
  "screen_readers_cannot_interpret_tables_without_the_e62912d5": {
    "message": "Skjálesarar geta ekki túlkað töflur nema þær séu á réttu formi. Yfirskrift töflu lýsir innihaldi hennar og gefur almennar upplýsingar um töfluna."
  },
  "screen_readers_cannot_interpret_tables_without_the_f0bdec0f": {
    "message": "Skjálesarar geta ekki túlkað töflur nema þær séu á réttu formi. Töfluhausar gefa upplýsingar um efni og yfirlit yfir það sem fram kemur í töflunni."
  },
  "script_l_42a7b254": { "message": "Forskrift L" },
  "search_280d00bd": { "message": "Leita" },
  "select_audio_source_21043cd5": { "message": "Velja hljóðskrá" },
  "select_crop_shape_d441feeb": { "message": "Veldu klippiform" },
  "select_language_7c93a900": { "message": "Velja tungumál" },
  "select_video_source_1b5c9dbe": { "message": "Veldu myndband" },
  "selected_linkfilename_c093b1f2": { "message": "Valið { linkFileName }" },
  "set_header_scope_8c548f40": { "message": "Stilla gildissvið hauss" },
  "set_minus_b46e9b88": { "message": "Mínusmengi" },
  "set_table_header_cfab13a0": { "message": "Stilla töfluhaus" },
  "sharp_music_ab956814": { "message": "Skarpt (tónlist)" },
  "shift_arrows_4d5785fe": { "message": "SHIFT + örvar" },
  "shift_o_to_open_the_pretty_html_editor_55ff5a31": {
    "message": "Shift-O til að opna pretty html ritilinn."
  },
  "shortcut_911d6255": { "message": "Flýtileið" },
  "sighted_users_browse_web_pages_quickly_looking_for_1d4db0c1": {
    "message": "Notendur sem sjá fara hratt í gegnum vefsíður og leita að stórum eða feitletruðum hausum. Skjálesarar nýta sér hausa til að skilja samhengi. Hausar ættu að vera uppbyggðir á réttan hátt."
  },
  "sighted_users_browse_web_pages_quickly_looking_for_ade806f5": {
    "message": "Notendur sem sjá fara hratt í gegnum vefsíður og leita að stórum eða feitletruðum hausum. Skjálesarar nýta sér hausa til að skilja samhengi. Hausar ættu að vera hnitmiðaðir og uppbyggðir á réttan hátt."
  },
  "sigma_5c35e553": { "message": "Sigma" },
  "sigma_variant_8155625": { "message": "Sigma (afbrigði)" },
  "single_color_image_4e5d4dbc": { "message": "Einlita mynd" },
  "single_color_image_color_95fa9a87": { "message": "Einlita myndlitur" },
  "size_b30e1077": { "message": "Stærð" },
  "size_of_caption_file_is_greater_than_the_maximum_m_bff5f86e": {
    "message": "Stærð skjátextaskrár er stærri en { max } kb leyfileg mesta skráarstærð."
  },
<<<<<<< HEAD
  "small_b070434a": {
    "message": "Lítil"
  },
  "solid_circle_9f061dfc": {
    "message": "Heill hringur"
  },
  "something_went_wrong_89195131": {
    "message": "Eitthvað fór úrskeiðis."
  },
=======
  "small_b070434a": { "message": "Lítil" },
  "solid_circle_9f061dfc": { "message": "Heill hringur" },
  "something_went_wrong_89195131": { "message": "Eitthvað fór úrskeiðis." },
>>>>>>> 8e93bf79
  "something_went_wrong_accessing_your_webcam_6643b87e": {
    "message": "Eitthvað misfórst við aðgang að vefmyndavélinni."
  },
  "something_went_wrong_and_i_don_t_know_what_to_show_e0c54ec8": {
    "message": "Eitthvað mistókst og ég veit ekki hvað ég á að sýna þér."
  },
  "something_went_wrong_check_your_connection_reload__c7868286": {
    "message": "Eitthvað fór úrskeiðis. Athugaðu tenginguna þína, endurhlaða síðuna og reyndu aftur."
  },
<<<<<<< HEAD
  "something_went_wrong_d238c551": {
    "message": "Eitthvað mistókst"
  },
  "something_went_wrong_while_sharing_your_screen_8de579e5": {
    "message": "Eitthvað fór úrskeiðis við að deila skjánum þínum."
  },
  "sort_by_e75f9e3e": {
    "message": "Raða eftir"
  },
  "spades_suit_b37020c2": {
    "message": "Spaðar (búningur)"
  },
  "square_511eb3b3": {
    "message": "Ferningur"
  },
  "square_cap_9ec88646": {
    "message": "Ferstafur"
  },
  "square_cup_b0665113": {
    "message": "Ferfeldi (Square Cup)"
  },
  "square_root_e8bcbc60": {
    "message": "Kvaðratrót"
  },
  "square_root_symbol_d0898a53": {
    "message": "Kvaðratrótarmerki"
  },
  "square_subset_17be67cb": {
    "message": "Ferningshlutmengi"
  },
  "square_subset_strict_7044e84f": {
    "message": "Ferningshlutmengi (strangt)"
  },
  "square_superset_3be8dae1": {
    "message": "Ferningsyfirmengi"
  },
  "square_superset_strict_fa4262e4": {
    "message": "Ferningsyfirmengi (strangt)"
  },
  "star_8d156e09": {
    "message": "Stjarna"
  },
  "start_over_f7552aa9": {
    "message": "Byrja aftur frá byrjun"
  },
  "start_recording_9a65141a": {
    "message": "Hefja upptöku"
  },
  "steel_blue_14296f08": {
    "message": "Stálblár"
  },
  "styles_2aa721ef": {
    "message": "Stílar"
  },
  "submit_a3cc6859": {
    "message": "Leggja fram"
  },
  "subscript_59744f96": {
    "message": "Undirskrift"
  },
  "subset_19c1a92f": {
    "message": "Hlutmengi"
  },
  "subset_strict_8d8948d6": {
    "message": "Hlutmengi (strangt)"
  },
  "succeeds_9cc31be9": {
    "message": "Kemur á eftir"
  },
  "succeeds_equal_158e8c3a": {
    "message": "Kemur á eftir og jafnt"
  },
  "sum_b0842d31": {
    "message": "Summa"
  },
  "superscript_8cb349a2": {
    "message": "Yfirskrift"
  },
  "superset_c4db8a7a": {
    "message": "Yfirmengi"
  },
  "superset_strict_c77dd6d2": {
    "message": "Yfirmengi (strangt)"
  },
=======
  "something_went_wrong_d238c551": { "message": "Eitthvað mistókst" },
  "something_went_wrong_while_sharing_your_screen_8de579e5": {
    "message": "Eitthvað fór úrskeiðis við að deila skjánum þínum."
  },
  "sort_by_e75f9e3e": { "message": "Raða eftir" },
  "spades_suit_b37020c2": { "message": "Spaðar (búningur)" },
  "square_511eb3b3": { "message": "Ferningur" },
  "square_cap_9ec88646": { "message": "Ferstafur" },
  "square_cup_b0665113": { "message": "Ferfeldi (Square Cup)" },
  "square_root_e8bcbc60": { "message": "Kvaðratrót" },
  "square_root_symbol_d0898a53": { "message": "Kvaðratrótarmerki" },
  "square_subset_17be67cb": { "message": "Ferningshlutmengi" },
  "square_subset_strict_7044e84f": { "message": "Ferningshlutmengi (strangt)" },
  "square_superset_3be8dae1": { "message": "Ferningsyfirmengi" },
  "square_superset_strict_fa4262e4": {
    "message": "Ferningsyfirmengi (strangt)"
  },
  "star_8d156e09": { "message": "Stjarna" },
  "start_over_f7552aa9": { "message": "Byrja aftur frá byrjun" },
  "start_recording_9a65141a": { "message": "Hefja upptöku" },
  "steel_blue_14296f08": { "message": "Stálblár" },
  "styles_2aa721ef": { "message": "Stílar" },
  "submit_a3cc6859": { "message": "Leggja fram" },
  "subscript_59744f96": { "message": "Undirskrift" },
  "subset_19c1a92f": { "message": "Hlutmengi" },
  "subset_strict_8d8948d6": { "message": "Hlutmengi (strangt)" },
  "succeeds_9cc31be9": { "message": "Kemur á eftir" },
  "succeeds_equal_158e8c3a": { "message": "Kemur á eftir og jafnt" },
  "sum_b0842d31": { "message": "Summa" },
  "superscript_8cb349a2": { "message": "Yfirskrift" },
  "superset_c4db8a7a": { "message": "Yfirmengi" },
  "superset_strict_c77dd6d2": { "message": "Yfirmengi (strangt)" },
>>>>>>> 8e93bf79
  "supported_file_types_srt_or_webvtt_7d827ed": {
    "message": "Studdar skráagerðir: SRT eða WebVTT"
  },
  "switch_to_pretty_html_editor_a3cee15f": {
    "message": "Skipta yfir í pretty HTML-ritil"
  },
  "switch_to_raw_html_editor_f970ae1a": {
    "message": "Skipta yfir í hráan HTML-ritil"
  },
  "switch_to_the_html_editor_146dfffd": {
    "message": "Skipta í html ritilinn"
  },
  "switch_to_the_rich_text_editor_63c1ecf6": {
    "message": "Skipta í ríka textaritilinn"
  },
  "syllabus_f191f65b": { "message": "Kennsluáætlun" },
  "system_audio_allowed_b2508f8c": { "message": "Kerfishljóð leyft" },
  "system_audio_disabled_c177bd13": { "message": "Slökkt á kerfishljóði" },
  "tab_arrows_4cf5abfc": { "message": "TAB/örvar" },
  "table_header_starting_with_start_ffcabba6": {
    "message": "Haus töflu byrjar á { start }"
  },
  "table_starting_with_start_e7232848": {
    "message": "Tafla byrjar á { start }"
  },
  "tables_headers_should_specify_scope_5abf3a8e": {
    "message": "Töfluhausar ættu að tiltaka gildissvið."
  },
  "tables_should_include_a_caption_describing_the_con_e91e78fc": {
    "message": "Töflur ættu að hafa yfirskrift sem lýsir innihaldi töflunnar."
  },
  "tables_should_include_at_least_one_header_48779eac": {
    "message": "Töflur ættu að hafa að minnsta kosti einn haus."
  },
  "tau_880974b7": { "message": "Tau" },
  "teal_f729a294": { "message": "Grænblár" },
  "text_7f4593da": { "message": "Texti" },
  "text_background_color_16e61c3f": { "message": "Baklitur texta" },
  "text_color_acf75eb6": { "message": "Textalitur" },
  "text_is_difficult_to_read_without_sufficient_contr_69e62bd6": {
    "message": "Ef ekki eru nægileg birtuskil milli leturs og bakgrunns er erfitt að lesa texta, sérstaklega ef um er að ræða einstakling sem sér illa."
  },
  "text_larger_than_18pt_or_bold_14pt_should_display__5c364db6": {
    "message": "Hlutfall birtuskila fyrir letur sem er stærra en 18 punkta (14 punkta ef feitletrað) ætti að vera að lágmarki 3:1."
  },
  "text_optional_384f94f7": { "message": "Texti (valfrjálst)" },
  "text_position_8df8c162": { "message": "Staðsetning texta" },
  "text_size_887c2f6": { "message": "Textastærð" },
  "text_smaller_than_18pt_or_bold_14pt_should_display_aaffb22b": {
    "message": "Hlutfall birtuskila fyrir letur sem er minna en 18 punkta (14 punkta ef feitletrað) ætti að vera að lágmarki 4,5:1."
  },
  "the_document_preview_is_currently_being_processed__7d9ea135": {
    "message": "Forskoðun skjala er í vinnslu. Vinsamlegast reyndu aftur seinna."
  },
  "the_first_heading_on_a_page_should_be_an_h2_859089f2": {
    "message": "Fyrsti haus á síðu ætti að vera H2."
  },
  "the_material_is_in_the_public_domain_279c39a3": {
    "message": "Efnið er öllum heimilt"
  },
  "the_material_is_licensed_under_creative_commons_3242cb5e": {
    "message": "Efnið er með leyfisskylt undir Creative Commons"
  },
  "the_material_is_subject_to_an_exception_e_g_fair_u_a39c8ca2": {
    "message": "Efnið er háð undantekningum - t.d. lögleg notkun, tilvitnunarréttur eða annað undir viðeigandi höfundarréttarlögum"
  },
  "the_pretty_html_editor_is_not_keyboard_accessible__d6d5d2b": {
    "message": "Ekki hægt að nota lyklaborð með pretty HTML ritlinum. Ýttu á Shift O til að opna hráa html ritilinn."
  },
  "therefore_d860e024": {
    "message": "Þess vegna"
  },
  "theta_ce2d2350": {
    "message": "Theta"
  },
  "theta_variant_fff6da6f": {
    "message": "Þeta (afbrigði)"
  },
  "thick_downward_arrow_b85add4c": {
    "message": "Breið ör niður á við"
  },
  "thick_left_arrow_d5f3e925": {
    "message": "Breið vinstri ör"
  },
  "thick_leftward_arrow_6ab89880": {
    "message": "Breið ör til vinstri"
  },
  "thick_right_arrow_3ed5e8f7": {
    "message": "Breið hægri ör"
  },
  "thick_rightward_arrow_a2e1839e": {
    "message": "Breið ör til hægri"
  },
  "thick_upward_arrow_acd20328": {
    "message": "Breið ör upp á við"
  },
  "this_document_cannot_be_displayed_within_canvas_7aba77be": {
    "message": "Ekki hægt að sýna þetta skjal í Canvas."
  },
  "this_equation_cannot_be_rendered_in_basic_view_9b6c07ae": {
    "message": "Þessi jafna getur ekki birst í grunnsýn."
  },
  "this_image_is_currently_unavailable_25c68857": {
    "message": "Þessi mynd er ótiltæk eins og er"
  },
  "though_your_video_will_have_the_correct_title_in_t_90e427f3": {
    "message": "Þó að myndbandið sé með réttan titil í vafranum, uppfærðum við það ekki í gagnagrunninum."
  },
<<<<<<< HEAD
  "timebar_a4d18443": {
    "message": "Tímaslá"
  },
  "title_ee03d132": {
    "message": "Titill"
  },
  "to_be_posted_when_d24bf7dc": {
    "message": "Verður birt: { when }"
  },
  "to_do_when_2783d78f": {
    "message": "Verkefni: { when }"
  },
  "toggle_summary_group_413df9ac": {
    "message": "Víxla { summary } hóp"
  },
  "toggle_tooltip_d3b7cb86": {
    "message": "Víxla verkfæraábendingu"
  },
  "tools_2fcf772e": {
    "message": "Verkfæri"
  },
  "top_66e0adb6": {
    "message": "Efst"
  },
  "tray_839df38a": {
    "message": "Bakki"
  },
  "triangle_6072304e": {
    "message": "Þríhyrningur"
  },
  "turnstile_yields_f9e76df1": {
    "message": "Kross (afrakstur)"
  },
=======
  "timebar_a4d18443": { "message": "Tímaslá" },
  "title_ee03d132": { "message": "Titill" },
  "to_be_posted_when_d24bf7dc": { "message": "Verður birt: { when }" },
  "to_do_when_2783d78f": { "message": "Verkefni: { when }" },
  "toggle_summary_group_413df9ac": { "message": "Víxla { summary } hóp" },
  "toggle_tooltip_d3b7cb86": { "message": "Víxla verkfæraábendingu" },
  "tools_2fcf772e": { "message": "Verkfæri" },
  "top_66e0adb6": { "message": "Efst" },
  "tray_839df38a": { "message": "Bakki" },
  "triangle_6072304e": { "message": "Þríhyrningur" },
  "turnstile_yields_f9e76df1": { "message": "Kross (afrakstur)" },
>>>>>>> 8e93bf79
  "type_control_f9_to_access_image_options_text_a47e319f": {
    "message": "sláðu inn Ctrl F9 til að fá aðgang að myndavalkostum. { text }"
  },
  "type_control_f9_to_access_link_options_text_4ead9682": {
    "message": "sláðu inn Ctrl F9 til að fá aðgang að tenglavalkostum. { text }"
  },
  "type_control_f9_to_access_table_options_text_92141329": {
    "message": "sláðu inn Ctrl F9 til að fá aðgang að töfluvalkostum. { text }"
  },
<<<<<<< HEAD
  "union_e6b57a53": {
    "message": "Samtök"
  },
  "unpublished_dfd8801": {
    "message": "óbirt"
  },
  "untitled_16aa4f2b": {
    "message": "Án titils"
  },
  "untitled_efdc2d7d": {
    "message": "ónefnt"
  },
  "up_and_left_diagonal_arrow_e4a74a23": {
    "message": "Upp og vinstri skáör"
  },
  "up_and_right_diagonal_arrow_935b902e": {
    "message": "Upp og hægri skáör"
  },
  "upload_file_fd2361b8": {
    "message": "Hlaða upp skrá"
  },
  "upload_image_6120b609": {
    "message": "Hleð upp mynd"
  },
  "upload_media_ce31135a": {
    "message": "Hlaða upp miðli"
  },
  "uploading_19e8a4e7": {
    "message": "Hleður upp"
  },
  "uppercase_delta_d4f4bc41": {
    "message": "Delta með stórum staf"
  },
  "uppercase_gamma_86f492e9": {
    "message": "Gamma með stórum staf"
  },
  "uppercase_lambda_c78d8ed4": {
    "message": "Lambda með stórum staf"
  },
  "uppercase_omega_8aedfa2": {
    "message": "Omega með stórum staf"
  },
  "uppercase_phi_caa36724": {
    "message": "Phi með stórum staf"
  },
  "uppercase_pi_fcc70f5e": {
    "message": "Pi með stórum staf"
  },
  "uppercase_psi_6395acbe": {
    "message": "Phi með stórum staf"
  },
  "uppercase_sigma_dbb70e92": {
    "message": "Sigma með stórum staf"
  },
  "uppercase_theta_49afc891": {
    "message": "Theta með stórum staf"
  },
  "uppercase_upsilon_8c1e623e": {
    "message": "Upsilon með stórum staf"
  },
  "uppercase_xi_341e8556": {
    "message": "Xi með stórum staf"
  },
  "upsilon_33651634": {
    "message": "Ypsilon"
  },
=======
  "union_e6b57a53": { "message": "Samtök" },
  "unpublished_dfd8801": { "message": "óbirt" },
  "untitled_16aa4f2b": { "message": "Án titils" },
  "untitled_efdc2d7d": { "message": "ónefnt" },
  "up_and_left_diagonal_arrow_e4a74a23": { "message": "Upp og vinstri skáör" },
  "up_and_right_diagonal_arrow_935b902e": { "message": "Upp og hægri skáör" },
  "upload_file_fd2361b8": { "message": "Hlaða upp skrá" },
  "upload_image_6120b609": { "message": "Hleð upp mynd" },
  "upload_media_ce31135a": { "message": "Hlaða upp miðli" },
  "uploading_19e8a4e7": { "message": "Hleður upp" },
  "uppercase_delta_d4f4bc41": { "message": "Delta með stórum staf" },
  "uppercase_gamma_86f492e9": { "message": "Gamma með stórum staf" },
  "uppercase_lambda_c78d8ed4": { "message": "Lambda með stórum staf" },
  "uppercase_omega_8aedfa2": { "message": "Omega með stórum staf" },
  "uppercase_phi_caa36724": { "message": "Phi með stórum staf" },
  "uppercase_pi_fcc70f5e": { "message": "Pi með stórum staf" },
  "uppercase_psi_6395acbe": { "message": "Phi með stórum staf" },
  "uppercase_sigma_dbb70e92": { "message": "Sigma með stórum staf" },
  "uppercase_theta_49afc891": { "message": "Theta með stórum staf" },
  "uppercase_upsilon_8c1e623e": { "message": "Upsilon með stórum staf" },
  "uppercase_xi_341e8556": { "message": "Xi með stórum staf" },
  "upsilon_33651634": { "message": "Ypsilon" },
>>>>>>> 8e93bf79
  "upward_and_downward_pointing_arrow_fa90a918": {
    "message": "Ör sem bendir upp og niður"
  },
  "upward_and_downward_pointing_arrow_thick_d420fdef": {
    "message": "Ör sem bendir upp og niður (breið)"
  },
  "upward_arrow_9992cb2d": {
    "message": "Ör upp á við"
  },
  "upward_pointing_triangle_d078d7cb": {
    "message": "Þríhyrningur sem bendir upp á við"
  },
  "url_22a5f3b8": {
    "message": "Vefslóð"
  },
  "usage_right_ff96f3e2": {
    "message": "Notkunarréttindi:"
  },
  "usage_rights_required_5fe4dd68": {
    "message": "Notkunarréttindi (áskilið)"
  },
  "use_arrow_keys_to_navigate_options_2021cc50": {
    "message": "Notaðu örvalyklana til að fara á milli valmöguleika."
  },
  "use_arrow_keys_to_select_a_shape_c8eb57ed": {
    "message": "Notaðu örvahnappana til að velja form."
  },
  "use_arrow_keys_to_select_a_size_699a19f4": {
    "message": "Notaðu örvahnappana til að velja stærð."
  },
  "use_arrow_keys_to_select_a_text_position_72f9137c": {
    "message": "Notið örvalykla til að velja staðsetningu texta."
  },
  "use_arrow_keys_to_select_a_text_size_65e89336": {
    "message": "Notið örvalykla til að velja stærð texta."
  },
  "use_arrow_keys_to_select_an_outline_size_e009d6b0": {
    "message": "Notaðu örvahnappana til að velja stærð útlínu."
  },
  "used_by_screen_readers_to_describe_the_content_of__4f14b4e4": {
    "message": "Notað af skjálesurum til að lýsa efni { TYPE }"
  },
  "used_by_screen_readers_to_describe_the_content_of__b1e76d9e": {
    "message": "Notað af skjálesurum til að lýsa efni myndar"
  },
  "used_by_screen_readers_to_describe_the_video_37ebad25": {
    "message": "Notað af skjálesurum til að lýsa myndbandinu"
  },
  "user_documents_c206e61f": {
    "message": "Notandaskjöl"
  },
  "user_files_78e21703": {
    "message": "Notandaskrár"
  },
  "user_images_b6490852": {
    "message": "Myndir notanda"
  },
  "user_media_14fbf656": {
    "message": "Margmiðlunarefni notanda"
  },
  "vector_notation_cf6086ab": {
    "message": "Vigur (tákn)"
  },
  "vertical_bar_set_builder_notation_4300495f": {
    "message": "Lóðrétt stika (byggingarlíkan hluta)"
  },
<<<<<<< HEAD
  "vertical_dots_bfb21f14": {
    "message": "Lóðréttir punktar"
  },
  "video_options_24ef6e5d": {
    "message": "Myndbandsvalkostir"
  },
  "video_options_tray_3b9809a5": {
    "message": "Myndbandsvalkostabakki"
  },
  "video_player_b371005": {
    "message": "Myndspilari"
  },
  "video_player_for_9e7d373b": {
    "message": "Myndbandsspilari fyrir "
  },
=======
  "vertical_dots_bfb21f14": { "message": "Lóðréttir punktar" },
  "video_options_24ef6e5d": { "message": "Myndbandsvalkostir" },
  "video_options_tray_3b9809a5": { "message": "Myndbandsvalkostabakki" },
  "video_player_b371005": { "message": "Myndspilari" },
  "video_player_for_9e7d373b": { "message": "Myndbandsspilari fyrir " },
>>>>>>> 8e93bf79
  "video_player_for_title_ffd9fbc4": {
    "message": "Myndbandsspilari fyrir { title }"
  },
  "view_ba339f93": {
    "message": "Skoða"
  },
  "view_description_30446afc": {
    "message": "Skoða lýsingu"
  },
  "view_keyboard_shortcuts_34d1be0b": {
    "message": "Skoða flýtileiðir lyklaborð"
  },
  "view_title_description_67940918": {
    "message": "Skoða { title } lýsingu"
  },
  "view_word_and_character_counts_a743dd0c": {
    "message": "Skoða orða- og stafatalingu"
  },
  "we_couldn_t_detect_a_working_microphone_connected__ceb71c40": {
    "message": "Ekki greindist tengdur og virkur hljóðnemi í tækinu þínu."
  },
  "we_couldn_t_detect_a_working_webcam_connected_to_y_6715cc4": {
    "message": "Ekki greindist tengd og virk vefmyndavél í tækinu þínu."
  },
  "we_couldn_t_detect_a_working_webcam_or_microphone__263b6674": {
    "message": "Ekki greindist tengd og virk vefmyndavél eða hljóðnemi í tækinu þínu."
  },
  "webcam_disabled_30c66986": { "message": "Slökkt á vefmyndavél" },
  "webcam_fe91b20f": { "message": "Vefmyndavél" },
  "webpages_should_only_have_a_single_h1_which_is_aut_dc99189e": {
    "message": "Vefsíður ættu aðeins að hafa einn H1, sem er sjálfkrafa notaður sem titill síðunnar. Fyrsti hausinn í efninu þínu ætti að vera H2."
  },
  "when_markup_is_used_that_visually_formats_items_as_f941fc1b": {
    "message": "Þegar merkingar eru notaðar sem sníða atriði sjónrænt sem lista en sýna ekki lista-sambandið, gætu notendur átt í erfiðleikum við að átta sig á upplýsingunum."
  },
  "white_87fa64fd": { "message": "Hvítur" },
  "why_523b3d8c": { "message": "Hvers vegna" },
  "width_492fec76": { "message": "Breidd" },
  "width_and_height_must_be_numbers_110ab2e3": {
    "message": "Breidd og hæð verða að vera tölur"
  },
  "width_x_height_px_ff3ccb93": {
    "message": "{ width } x { height }pt"
  },
  "wiki_home_9cd54d0": {
    "message": "Wiki-heima"
  },
  "wreath_product_200b38ef": {
    "message": "Sveigfeldi"
  },
  "xi_149681d0": {
    "message": "Xi"
  },
  "yes_dde87d5": {
    "message": "Já"
  },
  "you_have_unsaved_changes_in_the_icon_maker_tray_do_e8cf5f1b": {
    "message": "Þú ert með óvistaðar breytingar í Tákngerðar bakkanum. Viltu halda áfram án þess að vista þessar breytingar?"
  },
  "you_may_need_to_adjust_additional_headings_to_main_975f0eee": {
    "message": "Þú gætir þurft að breyta viðbótarhausum til að viðhalda síðustigveldi."
  },
  "you_may_not_upload_an_empty_file_11c31eb2": {
    "message": "Þú getur ekki hlaðið upp tómri skrá."
  },
  "your_image_has_been_compressed_for_icon_maker_imag_2e45cd91": {
    "message": "Myndinni þinni hefur verið þjappað saman fyrir Icon Maker. Myndir sem eru minni en { size } KB verða ekki þjappaðar."
  },
  "your_microphone_is_blocked_in_the_browser_settings_42af0ddc": {
    "message": "Vafrastillingarnar útiloka hljóðnemann."
  },
  "your_webcam_and_microphone_are_blocked_in_the_brow_73357dc6": {
    "message": "Vafrastillingarnar útiloka vefmyndavélina og hljóðnemann."
  },
  "your_webcam_is_blocked_in_the_browser_settings_7f638128": {
    "message": "Vafrastillingarnar útiloka vefmyndavélina."
  },
  "your_webcam_may_already_be_in_use_6cd64c25": {
    "message": "Verið getur að vefmyndavélin sé þegar í notkun."
  },
<<<<<<< HEAD
  "zeta_5ef24f0e": {
    "message": "Zeta"
  },
  "zoom_f3e54d69": {
    "message": "Zoom"
  },
  "zoom_in_image_bb97d4f": {
    "message": "Draga inn mynd"
  },
  "zoom_out_image_d0a0a2ec": {
    "message": "Draga út mynd"
  }
=======
  "zeta_5ef24f0e": { "message": "Zeta" },
  "zoom_f3e54d69": { "message": "Zoom" },
  "zoom_in_image_bb97d4f": { "message": "Draga inn mynd" },
  "zoom_out_image_d0a0a2ec": { "message": "Draga út mynd" }
>>>>>>> 8e93bf79
}


formatMessage.addLocale({is: locale})<|MERGE_RESOLUTION|>--- conflicted
+++ resolved
@@ -56,60 +56,30 @@
   "an_error_occurred_uploading_your_media_71f1444d": {
     "message": "Villa kom upp við að hlaða upp margmiðlunarefninu."
   },
-  "and_7fcc2911": {
-    "message": "Og"
-  },
-  "angle_c5b4ec50": {
-    "message": "Horn"
-  },
-  "announcement_list_da155734": {
-    "message": "Tilkynningaskrá"
-  },
-  "announcements_a4b8ed4a": {
-    "message": "Tilkynningar"
-  },
-  "apply_781a2546": {
-    "message": "Virkja"
-  },
+  "and_7fcc2911": { "message": "Og" },
+  "angle_c5b4ec50": { "message": "Horn" },
+  "announcement_list_da155734": { "message": "Tilkynningaskrá" },
+  "announcements_a4b8ed4a": { "message": "Tilkynningar" },
+  "apply_781a2546": { "message": "Virkja" },
   "apply_changes_to_all_instances_of_this_icon_maker__2642f466": {
     "message": "Notaðu breytingar á öll tilvik þessa tákngerðartákns í námskeiðinu"
   },
-  "approaches_the_limit_893aeec9": {
-    "message": "Nálgast mörkin"
-  },
-  "approximately_e7965800": {
-    "message": "Um það bil"
-  },
-  "apps_54d24a47": {
-    "message": "Smáforrit"
-  },
-  "arrows_464a3e54": {
-    "message": "Örvar"
-  },
-  "art_icon_8e1daad": {
-    "message": "Lista tákn"
-  },
+  "approaches_the_limit_893aeec9": { "message": "Nálgast mörkin" },
+  "approximately_e7965800": { "message": "Um það bil" },
+  "apps_54d24a47": { "message": "Smáforrit" },
+  "arrows_464a3e54": { "message": "Örvar" },
+  "art_icon_8e1daad": { "message": "Lista tákn" },
   "aspect_ratio_will_be_preserved_cb5fdfb8": {
     "message": "Útlitshlutfall verður varðveitt"
   },
-  "assignments_1e02582c": {
-    "message": "Verkefni"
-  },
-  "asterisk_82255584": {
-    "message": "Stjarna"
-  },
-  "attributes_963ba262": {
-    "message": "Eiginleikar"
-  },
+  "assignments_1e02582c": { "message": "Verkefni" },
+  "asterisk_82255584": { "message": "Stjarna" },
+  "attributes_963ba262": { "message": "Eiginleikar" },
   "audio_and_video_recording_not_supported_please_use_5ce3f0d7": {
     "message": "Hljóð- og myndupptaka ekki studd; vinsamlegast notaðu annan vafra."
   },
-  "audio_options_feb58e2c": {
-    "message": "Hljóðvalkostir"
-  },
-  "audio_options_tray_33a90711": {
-    "message": "Hljóðvalkostabakki"
-  },
+  "audio_options_feb58e2c": { "message": "Hljóðvalkostir" },
+  "audio_options_tray_33a90711": { "message": "Hljóðvalkostabakki" },
   "audio_player_for_title_20cc70d": {
     "message": "Hljóðspilari fyrir { title }"
   },
@@ -183,21 +153,13 @@
   "closed_caption_file_must_be_less_than_maxkb_kb_5880f752": {
     "message": "Skjátextaskrá verður að vera minni en { maxKb } kb"
   },
-  "closed_captions_subtitles_e6aaa016": {
-    "message": "Skjátextar"
-  },
-  "clubs_suit_c1ffedff": {
-    "message": "Kylfur (búningur)"
-  },
-  "collaborations_5c56c15f": {
-    "message": "Samvinnutól"
-  },
+  "closed_captions_subtitles_e6aaa016": { "message": "Skjátextar" },
+  "clubs_suit_c1ffedff": { "message": "Kylfur (búningur)" },
+  "collaborations_5c56c15f": { "message": "Samvinnutól" },
   "collapse_to_hide_types_1ab46d2e": {
     "message": "Fella saman til að fela { types }"
   },
-  "color_picker_6b359edf": {
-    "message": "Litaval"
-  },
+  "color_picker_6b359edf": { "message": "Litaval" },
   "color_picker_colorname_selected_ad4cf400": {
     "message": "Litaval ({ colorName } valið)"
   },
@@ -211,18 +173,10 @@
   "content_is_still_being_uploaded_if_you_continue_it_8f06d0cb": {
     "message": "Enn er verið að hlaða upp efninu, ef þú heldur áfram verður það ekki innfellt á réttan hátt."
   },
-  "content_subtype_5ce35e88": {
-    "message": "Undirtegund efnis"
-  },
-  "content_type_2cf90d95": {
-    "message": "Efnistegund"
-  },
-  "coproduct_e7838082": {
-    "message": "Hjámargfeldi"
-  },
-  "copyright_holder_66ee111": {
-    "message": "Handhafi útgáfuréttar:"
-  },
+  "content_subtype_5ce35e88": { "message": "Undirtegund efnis" },
+  "content_type_2cf90d95": { "message": "Efnistegund" },
+  "coproduct_e7838082": { "message": "Hjámargfeldi" },
+  "copyright_holder_66ee111": { "message": "Handhafi útgáfuréttar:" },
   "count_plural_0_0_words_one_1_word_other_words_acf32eca": {
     "message": "{ count, plural,\n     =0 {0 orð}\n    one {1 orð}\n  other {# orð}\n}"
   },
@@ -276,57 +230,35 @@
   "display_text_link_opens_in_a_new_tab_75e9afc9": {
     "message": "Sýna textatengil (opnast í nýjum flipa)"
   },
-  "division_sign_72190870": {
-    "message": "Deilingartákn"
-  },
-  "documents_81393201": {
-    "message": "Skjöl"
-  },
-  "done_54e3d4b6": {
-    "message": "Lokið"
-  },
-  "double_dagger_faf78681": {
-    "message": "Tvöfaldur tvíkross"
-  },
+  "division_sign_72190870": { "message": "Deilingartákn" },
+  "documents_81393201": { "message": "Skjöl" },
+  "done_54e3d4b6": { "message": "Lokið" },
+  "double_dagger_faf78681": { "message": "Tvöfaldur tvíkross" },
   "down_and_left_diagonal_arrow_40ef602c": {
     "message": "Skáör niður og til vinstri"
   },
   "down_and_right_diagonal_arrow_6ea0f460": {
     "message": "Skáör niður og til hægri"
   },
-  "download_filename_2baae924": {
-    "message": "Hlaða niður { filename }"
-  },
-  "downward_arrow_cca52012": {
-    "message": "Ör niður á við"
-  },
+  "download_filename_2baae924": { "message": "Hlaða niður { filename }" },
+  "downward_arrow_cca52012": { "message": "Ör niður á við" },
   "downward_pointing_triangle_2a12a601": {
     "message": "Þríhyrningur sem bendir niður"
   },
-  "drag_a_file_here_1bf656d5": {
-    "message": "Draga skrá hingað"
-  },
+  "drag_a_file_here_1bf656d5": { "message": "Draga skrá hingað" },
   "drag_and_drop_or_click_to_browse_your_computer_60772d6d": {
     "message": "Dragðu og slepptu, eða smelltu til að vafra í tölvunni"
   },
   "drag_handle_use_up_and_down_arrows_to_resize_e29eae5c": {
     "message": "Drag handfang. Nota upp og niður örvarnar til að breyta stærð"
   },
-  "due_multiple_dates_cc0ee3f5": {
-    "message": "Skil: Margar dagsetningar"
-  },
-  "due_when_7eed10c6": {
-    "message": "Skil: { when }"
-  },
+  "due_multiple_dates_cc0ee3f5": { "message": "Skil: Margar dagsetningar" },
+  "due_when_7eed10c6": { "message": "Skil: { when }" },
   "edit_alt_text_for_this_icon_instance_9c6fc5fd": {
     "message": "Breyta öðrum texta fyrir þetta tákndæmi"
   },
-  "edit_c5fbea07": {
-    "message": "Breyta"
-  },
-  "edit_course_link_5a5c3c59": {
-    "message": "Breyta námskeiðstengli"
-  },
+  "edit_c5fbea07": { "message": "Breyta" },
+  "edit_course_link_5a5c3c59": { "message": "Breyta námskeiðstengli" },
   "edit_existing_icon_maker_icon_5d0ebb3f": {
     "message": "Breyta núverandi tákngerðartákni"
   },
@@ -351,69 +283,33 @@
   "enter_at_least_3_characters_to_search_4f037ee0": {
     "message": "Sláðu inn minnst 3 stafi til að leita"
   },
-  "epsilon_54bb8afa": {
-    "message": "Epsílon"
-  },
-  "epsilon_variant_d31f1e77": {
-    "message": "Epsílon (afbrigði)"
-  },
-  "equals_sign_c51bdc58": {
-    "message": "Samasemmerki"
-  },
-  "equation_editor_39fbc3f1": {
-    "message": "Jöfnuritstjóri"
-  },
-  "equivalence_class_7b0f11c0": {
-    "message": "Jafngildisflokkur"
-  },
-  "equivalent_identity_654b3ce5": {
-    "message": "Jafngildi (auðkenni)"
-  },
-  "eta_b8828f99": {
-    "message": "Eta"
-  },
-  "exists_2e62bdaa": {
-    "message": "Er til"
-  },
-  "exit_fullscreen_b7eb0aa4": {
-    "message": "Fara úr heilskjá"
-  },
+  "epsilon_54bb8afa": { "message": "Epsílon" },
+  "epsilon_variant_d31f1e77": { "message": "Epsílon (afbrigði)" },
+  "equals_sign_c51bdc58": { "message": "Samasemmerki" },
+  "equation_editor_39fbc3f1": { "message": "Jöfnuritstjóri" },
+  "equivalence_class_7b0f11c0": { "message": "Jafngildisflokkur" },
+  "equivalent_identity_654b3ce5": { "message": "Jafngildi (auðkenni)" },
+  "eta_b8828f99": { "message": "Eta" },
+  "exists_2e62bdaa": { "message": "Er til" },
+  "exit_fullscreen_b7eb0aa4": { "message": "Fara úr heilskjá" },
   "expand_preview_by_default_2abbf9f8": {
     "message": "Víkka forskoðun sjálfgefið"
   },
-  "expand_to_see_types_f5d29352": {
-    "message": "Útvíkka til að sjá { types }"
-  },
-  "external_tools_6e77821": {
-    "message": "Ytri tæki"
-  },
-  "extra_large_b6cdf1ff": {
-    "message": "Sérstaklega stórar"
-  },
-  "extra_small_9ae33252": {
-    "message": "Sérstaklega smátt"
-  },
-  "extracurricular_icon_67c8ca42": {
-    "message": "Utanskóla tákn"
-  },
-  "f_function_fe422d65": {
-    "message": "F (virkni)"
-  },
+  "expand_to_see_types_f5d29352": { "message": "Útvíkka til að sjá { types }" },
+  "external_tools_6e77821": { "message": "Ytri tæki" },
+  "extra_large_b6cdf1ff": { "message": "Sérstaklega stórar" },
+  "extra_small_9ae33252": { "message": "Sérstaklega smátt" },
+  "extracurricular_icon_67c8ca42": { "message": "Utanskóla tákn" },
+  "f_function_fe422d65": { "message": "F (virkni)" },
   "failed_getting_file_contents_e9ea19f4": {
     "message": "Gat ekki sótt skráarinnihald"
   },
-  "file_name_8fd421ff": {
-    "message": "Skráarheiti"
-  },
+  "file_name_8fd421ff": { "message": "Skráarheiti" },
   "file_storage_quota_exceeded_b7846cd1": {
     "message": "Farið yfir skráageymslukvóta"
   },
-  "file_url_c12b64be": {
-    "message": "Skráar-URL"
-  },
-  "filename_file_icon_602eb5de": {
-    "message": "{ filename } skráartákn"
-  },
+  "file_url_c12b64be": { "message": "Skráar-URL" },
+  "filename_file_icon_602eb5de": { "message": "{ filename } skráartákn" },
   "filename_image_preview_6cef8f26": {
     "message": "{ filename } forskoðun myndar"
   },
@@ -440,18 +336,10 @@
   "found_count_plural_0_results_one_result_other_resu_46aeaa01": {
     "message": "Fann { count, plural,\n     =0 {# niðurstöður}\n    one {# niðurstaða}\n  other {# niðurstöður}\n}"
   },
-  "fraction_41bac7af": {
-    "message": "Brot"
-  },
-  "fullscreen_873bf53f": {
-    "message": "Allur skjárinn"
-  },
-  "gamma_1767928": {
-    "message": "Gamma"
-  },
-  "generating_preview_45b53be0": {
-    "message": "Býr til forskoðun..."
-  },
+  "fraction_41bac7af": { "message": "Brot" },
+  "fullscreen_873bf53f": { "message": "Allur skjárinn" },
+  "gamma_1767928": { "message": "Gamma" },
+  "generating_preview_45b53be0": { "message": "Býr til forskoðun..." },
   "gif_png_format_images_larger_than_size_kb_are_not__7af3bdbd": {
     "message": "Myndir á GIF/PNG sniði sem eru stærri en { size } KB eru ekki studdar eins og er."
   },
@@ -506,36 +394,16 @@
   "i_have_obtained_permission_to_use_this_file_6386f087": {
     "message": "Ég hef heimild til að nota þessa skrá."
   },
-  "i_hold_the_copyright_71ee91b1": {
-    "message": "Ég hef höfundarréttinn"
-  },
-  "icon_215a1dc6": {
-    "message": "Tákn"
-  },
-  "icon_8168b2f8": {
-    "message": "tákn"
-  },
-  "icon_color_b86dd6d6": {
-    "message": "Litur tákns"
-  },
-  "icon_maker_icons_cc560f7e": {
-    "message": "Tákngerðartákn"
-  },
-  "icon_options_7e32746e": {
-    "message": "Valkostir tákns"
-  },
-  "icon_options_tray_2b407977": {
-    "message": "Valkostabakki tákns"
-  },
-  "icon_preview_1782a1d9": {
-    "message": "Forskoðun tákns"
-  },
-  "icon_shape_30b61e7": {
-    "message": "Form tákns"
-  },
-  "icon_size_9353edea": {
-    "message": "Stærð tákns"
-  },
+  "i_hold_the_copyright_71ee91b1": { "message": "Ég hef höfundarréttinn" },
+  "icon_215a1dc6": { "message": "Tákn" },
+  "icon_8168b2f8": { "message": "tákn" },
+  "icon_color_b86dd6d6": { "message": "Litur tákns" },
+  "icon_maker_icons_cc560f7e": { "message": "Tákngerðartákn" },
+  "icon_options_7e32746e": { "message": "Valkostir tákns" },
+  "icon_options_tray_2b407977": { "message": "Valkostabakki tákns" },
+  "icon_preview_1782a1d9": { "message": "Forskoðun tákns" },
+  "icon_shape_30b61e7": { "message": "Form tákns" },
+  "icon_size_9353edea": { "message": "Stærð tákns" },
   "if_left_empty_link_text_will_display_as_course_lin_61087540": {
     "message": "Ef tengillinn er skilinn eftir tómur birtist texti sem heiti námskeiðstengils"
   },
@@ -624,18 +492,12 @@
   "left_downard_harpoon_arrow_1d7b3d2e": {
     "message": "Vinstri ör niður á við með skutli"
   },
-  "left_floor_29ac2274": {
-    "message": "Vinstra gólf"
-  },
-  "left_to_right_e9b4fd06": {
-    "message": "Vinstri til hægri"
-  },
+  "left_floor_29ac2274": { "message": "Vinstra gólf" },
+  "left_to_right_e9b4fd06": { "message": "Vinstri til hægri" },
   "left_upward_harpoon_arrow_3a562a96": {
     "message": "Vinstri ör upp á við með skutli"
   },
-  "leftward_arrow_1e4765de": {
-    "message": "Ör til vinstri"
-  },
+  "leftward_arrow_1e4765de": { "message": "Ör til vinstri" },
   "leftward_pointing_triangle_d14532ce": {
     "message": "Þríhyrningur sem bendir til vinstri"
   },
@@ -659,27 +521,13 @@
   "loading_closed_captions_subtitles_failed_95ceef47": {
     "message": "Mistókst að hlaða skjátexta/texta."
   },
-  "loading_failed_b3524381": {
-    "message": "Mistókst að hlaða..."
-  },
-  "loading_failed_e6a9d8ef": {
-    "message": "Hleðsla mistókst."
-  },
-  "loading_folders_d8b5869e": {
-    "message": "Hleð möppum"
-  },
-  "loading_please_wait_d276220a": {
-    "message": "Hleður, augnablik"
-  },
-  "loading_preview_9f077aa1": {
-    "message": "Hlaða forskoðun"
-  },
-  "locked_762f138b": {
-    "message": "Læst"
-  },
-  "logical_equivalence_76fca396": {
-    "message": "Rökrétt jafngildi"
-  },
+  "loading_failed_b3524381": { "message": "Mistókst að hlaða..." },
+  "loading_failed_e6a9d8ef": { "message": "Hleðsla mistókst." },
+  "loading_folders_d8b5869e": { "message": "Hleð möppum" },
+  "loading_please_wait_d276220a": { "message": "Hleður, augnablik" },
+  "loading_preview_9f077aa1": { "message": "Hlaða forskoðun" },
+  "locked_762f138b": { "message": "Læst" },
+  "logical_equivalence_76fca396": { "message": "Rökrétt jafngildi" },
   "logical_equivalence_short_8efd7b4f": {
     "message": "Rökrétt jafngildi (stutt)"
   },
@@ -689,21 +537,11 @@
   "logical_equivalence_thick_662dd3f2": {
     "message": "Rökrétt jafngildi (breitt)"
   },
-  "low_horizontal_dots_cc08498e": {
-    "message": "Lágir láréttir miðjupunktar"
-  },
-  "magenta_4a65993c": {
-    "message": "Blárauður"
-  },
-  "maps_to_e5ef7382": {
-    "message": "Varpanir til"
-  },
-  "math_icon_ad4e9d03": {
-    "message": "Stærðfræði tákn"
-  },
-  "media_af190855": {
-    "message": "Miðill"
-  },
+  "low_horizontal_dots_cc08498e": { "message": "Lágir láréttir miðjupunktar" },
+  "magenta_4a65993c": { "message": "Blárauður" },
+  "maps_to_e5ef7382": { "message": "Varpanir til" },
+  "math_icon_ad4e9d03": { "message": "Stærðfræði tákn" },
+  "media_af190855": { "message": "Miðill" },
   "media_file_is_processing_please_try_again_later_58a6d49": {
     "message": "Miðilsskrá er í vinnslu. Vinsamlegast reyndu aftur seinna."
   },
@@ -729,27 +567,13 @@
   "must_be_at_least_width_x_height_px_41dc825e": {
     "message": "Verður að vera að minnsta kosti { width } x { height }pt"
   },
-  "my_files_2f621040": {
-    "message": "Mínar skrár"
-  },
-  "n_th_root_9991a6e4": {
-    "message": "N-ta rót"
-  },
-  "nabla_1e216d25": {
-    "message": "Nabla"
-  },
-  "name_1aed4a1b": {
-    "message": "Nafn"
-  },
-  "name_color_ceec76ff": {
-    "message": "{ name } ({ color })"
-  },
-  "natural_music_54a70258": {
-    "message": "Náttúruleg (tónlist)"
-  },
-  "natural_numbers_3da07060": {
-    "message": "Náttúruleg tala"
-  },
+  "my_files_2f621040": { "message": "Mínar skrár" },
+  "n_th_root_9991a6e4": { "message": "N-ta rót" },
+  "nabla_1e216d25": { "message": "Nabla" },
+  "name_1aed4a1b": { "message": "Nafn" },
+  "name_color_ceec76ff": { "message": "{ name } ({ color })" },
+  "natural_music_54a70258": { "message": "Náttúruleg (tónlist)" },
+  "natural_numbers_3da07060": { "message": "Náttúruleg tala" },
   "navigate_through_the_menu_or_toolbar_415a4e50": {
     "message": "Notaðu valmyndina eða verkfæraslánna til að komast á réttan stað"
   },
@@ -768,56 +592,10 @@
   "no_preview_is_available_for_this_file_f940114a": {
     "message": "Engin forskoðun tiltæk fyrir þessa skrá."
   },
-  "no_results_940393cf": {
-    "message": "Engar niðurstöður."
-  },
+  "no_results_940393cf": { "message": "Engar niðurstöður." },
   "no_results_found_for_filterterm_ad1b04c8": {
     "message": "Engar niðurstöður fundust fyrir { filterTerm }"
   },
-<<<<<<< HEAD
-  "no_video_1ed00b26": {
-    "message": "Ekkert myndband"
-  },
-  "none_3b5e34d2": {
-    "message": "Enginn"
-  },
-  "none_selected_b93d56d2": {
-    "message": "Ekkert valið"
-  },
-  "not_equal_6e2980e6": {
-    "message": "Ekki jafnt"
-  },
-  "not_in_not_an_element_of_fb1ffb54": {
-    "message": "Ekki í (ekki hluti af)"
-  },
-  "not_negation_1418ebb8": {
-    "message": "Ekki (neitun)"
-  },
-  "not_subset_dc2b5e84": {
-    "message": "Ekki hlutmengi"
-  },
-  "not_subset_strict_23d282bf": {
-    "message": "Ekki hlutmengi (strangt)"
-  },
-  "not_superset_5556b913": {
-    "message": "Ekki yfirmengi"
-  },
-  "not_superset_strict_24e06f36": {
-    "message": "Ekki yfirmengi (strangt)"
-  },
-  "nu_1c0f6848": {
-    "message": "Ní"
-  },
-  "octagon_e48be9f": {
-    "message": "Átthyrningur"
-  },
-  "olive_6a3e4d6b": {
-    "message": "Ólífa"
-  },
-  "omega_8f2c3463": {
-    "message": "Omega"
-  },
-=======
   "no_video_1ed00b26": { "message": "Ekkert myndband" },
   "none_3b5e34d2": { "message": "Ekkert" },
   "none_selected_b93d56d2": { "message": "Ekkert valið" },
@@ -832,37 +610,22 @@
   "octagon_e48be9f": { "message": "Átthyrningur" },
   "olive_6a3e4d6b": { "message": "Ólífa" },
   "omega_8f2c3463": { "message": "Omega" },
->>>>>>> 8e93bf79
   "one_of_the_following_styles_must_be_added_to_save__1de769aa": {
     "message": "Einum af eftirfarandi stílum verður að bæta við til að vista tákn: Táknlitur, útlínustærð, tákntexti eða mynd"
   },
-  "open_circle_e9bd069": {
-    "message": "Opinn hringur"
-  },
+  "open_circle_e9bd069": { "message": "Opinn hringur" },
   "open_this_keyboard_shortcuts_dialog_9658b83a": {
     "message": "Opna svarglugga flýtilykla"
   },
-  "open_title_application_fd624fc5": {
-    "message": "Opna { title } forrit"
-  },
-  "operators_a2ef9a93": {
-    "message": "Stjórnendur"
-  },
-  "or_9b70ccaa": {
-    "message": "Eða"
-  },
-  "orange_81386a62": {
-    "message": "Appelsínugulur"
-  },
+  "open_title_application_fd624fc5": { "message": "Opna { title } forrit" },
+  "operators_a2ef9a93": { "message": "Stjórnendur" },
+  "or_9b70ccaa": { "message": "Eða" },
+  "orange_81386a62": { "message": "Appelsínugulur" },
   "other_editor_shortcuts_may_be_found_at_404aba4a": {
     "message": "Aðra flýtivísa ritils má finna á"
   },
-  "outline_color_3ef2cea7": {
-    "message": "Útlínulitur"
-  },
-  "outline_size_a6059a21": {
-    "message": "Útlínustærð"
-  },
+  "outline_color_3ef2cea7": { "message": "Útlínulitur" },
+  "outline_size_a6059a21": { "message": "Útlínustærð" },
   "p_is_not_a_valid_protocol_which_must_be_ftp_http_h_adf13fc2": {
     "message": "{ p } er ekki gild samskiptaregla, hún verður að vera ftp, http, https, mailto, skype, tel eða henni verður sleppt. "
   },
@@ -881,41 +644,6 @@
   "percentage_must_be_a_number_8033c341": {
     "message": "Prósenta verður að vera tala"
   },
-<<<<<<< HEAD
-  "performing_arts_icon_f3497486": {
-    "message": "Sviðslista tákn"
-  },
-  "perpendicular_7c48ede4": {
-    "message": "Hornréttur"
-  },
-  "phi_4ac33b6d": {
-    "message": "Fí"
-  },
-  "phi_variant_c9bb3ac5": {
-    "message": "Fí (afbrigði)"
-  },
-  "physical_education_icon_d7dffd3e": {
-    "message": "Íþrótta tákn"
-  },
-  "pi_dc4f0bd8": {
-    "message": "Pí"
-  },
-  "pi_variant_10f5f520": {
-    "message": "Pí (afbrigði)"
-  },
-  "pink_68ad45cb": {
-    "message": "Bleikur"
-  },
-  "pixels_52ece7d1": {
-    "message": "Punktar"
-  },
-  "play_1a47eaa7": {
-    "message": "Spila"
-  },
-  "play_media_comment_35257210": {
-    "message": "Spila miðilsathugasemd."
-  },
-=======
   "performing_arts_icon_f3497486": { "message": "Sviðslista tákn" },
   "perpendicular_7c48ede4": { "message": "Hornréttur" },
   "phi_4ac33b6d": { "message": "Fí" },
@@ -927,7 +655,6 @@
   "pixels_52ece7d1": { "message": "Punktar" },
   "play_1a47eaa7": { "message": "Spila" },
   "play_media_comment_35257210": { "message": "Spila miðilsathugasemd." },
->>>>>>> 8e93bf79
   "play_media_comment_by_name_from_createdat_c230123d": {
     "message": "Spila miðilsathugasemd eftir { name } frá { createdAt }."
   },
@@ -953,33 +680,15 @@
   "protocol_must_be_ftp_http_https_mailto_skype_tel_o_73beb4f8": {
     "message": "Samskiptaregla verður að vera ftp, http, https, mailto, skype, tel eða henni verður sleppt."
   },
-  "psi_e3f5f0f7": {
-    "message": "Psí"
-  },
-  "published_c944a23d": {
-    "message": "birt"
-  },
-  "published_when_302d8e23": {
-    "message": "Birt: { when }"
-  },
-  "pumpkin_904428d5": {
-    "message": "Grasker"
-  },
-  "purple_7678a9fc": {
-    "message": "Fjólublár"
-  },
-  "quaternions_877024e0": {
-    "message": "Fertölur"
-  },
-  "quizzes_7e598f57": {
-    "message": "Próf"
-  },
-  "rational_numbers_80ddaa4a": {
-    "message": "Rökréttar tölur"
-  },
-  "real_numbers_7c99df94": {
-    "message": "Raunverulegar tölur"
-  },
+  "psi_e3f5f0f7": { "message": "Psí" },
+  "published_c944a23d": { "message": "birt" },
+  "published_when_302d8e23": { "message": "Birt: { when }" },
+  "pumpkin_904428d5": { "message": "Grasker" },
+  "purple_7678a9fc": { "message": "Fjólublár" },
+  "quaternions_877024e0": { "message": "Fertölur" },
+  "quizzes_7e598f57": { "message": "Próf" },
+  "rational_numbers_80ddaa4a": { "message": "Rökréttar tölur" },
+  "real_numbers_7c99df94": { "message": "Raunverulegar tölur" },
   "real_portion_of_complex_number_7dad33b5": {
     "message": "Raunverulegur hluti (af flókinni tölu)"
   },
@@ -1010,18 +719,12 @@
   "right_downward_harpoon_arrow_d71b114f": {
     "message": "Hægri ör niður á við með skutli"
   },
-  "right_floor_5392d5cf": {
-    "message": "Hægra gólf"
-  },
-  "right_to_left_9cfb092a": {
-    "message": "Hægri til vinstri"
-  },
+  "right_floor_5392d5cf": { "message": "Hægra gólf" },
+  "right_to_left_9cfb092a": { "message": "Hægri til vinstri" },
   "right_upward_harpoon_arrow_f5a34c73": {
     "message": "Hægri ör upp á við með skutli"
   },
-  "rightward_arrow_32932107": {
-    "message": "Ör til hægri"
-  },
+  "rightward_arrow_32932107": { "message": "Ör til hægri" },
   "rightward_pointing_triangle_60330f5c": {
     "message": "Þríhyrningur sem bendir til hægri"
   },
@@ -1084,21 +787,9 @@
   "size_of_caption_file_is_greater_than_the_maximum_m_bff5f86e": {
     "message": "Stærð skjátextaskrár er stærri en { max } kb leyfileg mesta skráarstærð."
   },
-<<<<<<< HEAD
-  "small_b070434a": {
-    "message": "Lítil"
-  },
-  "solid_circle_9f061dfc": {
-    "message": "Heill hringur"
-  },
-  "something_went_wrong_89195131": {
-    "message": "Eitthvað fór úrskeiðis."
-  },
-=======
   "small_b070434a": { "message": "Lítil" },
   "solid_circle_9f061dfc": { "message": "Heill hringur" },
   "something_went_wrong_89195131": { "message": "Eitthvað fór úrskeiðis." },
->>>>>>> 8e93bf79
   "something_went_wrong_accessing_your_webcam_6643b87e": {
     "message": "Eitthvað misfórst við aðgang að vefmyndavélinni."
   },
@@ -1108,92 +799,6 @@
   "something_went_wrong_check_your_connection_reload__c7868286": {
     "message": "Eitthvað fór úrskeiðis. Athugaðu tenginguna þína, endurhlaða síðuna og reyndu aftur."
   },
-<<<<<<< HEAD
-  "something_went_wrong_d238c551": {
-    "message": "Eitthvað mistókst"
-  },
-  "something_went_wrong_while_sharing_your_screen_8de579e5": {
-    "message": "Eitthvað fór úrskeiðis við að deila skjánum þínum."
-  },
-  "sort_by_e75f9e3e": {
-    "message": "Raða eftir"
-  },
-  "spades_suit_b37020c2": {
-    "message": "Spaðar (búningur)"
-  },
-  "square_511eb3b3": {
-    "message": "Ferningur"
-  },
-  "square_cap_9ec88646": {
-    "message": "Ferstafur"
-  },
-  "square_cup_b0665113": {
-    "message": "Ferfeldi (Square Cup)"
-  },
-  "square_root_e8bcbc60": {
-    "message": "Kvaðratrót"
-  },
-  "square_root_symbol_d0898a53": {
-    "message": "Kvaðratrótarmerki"
-  },
-  "square_subset_17be67cb": {
-    "message": "Ferningshlutmengi"
-  },
-  "square_subset_strict_7044e84f": {
-    "message": "Ferningshlutmengi (strangt)"
-  },
-  "square_superset_3be8dae1": {
-    "message": "Ferningsyfirmengi"
-  },
-  "square_superset_strict_fa4262e4": {
-    "message": "Ferningsyfirmengi (strangt)"
-  },
-  "star_8d156e09": {
-    "message": "Stjarna"
-  },
-  "start_over_f7552aa9": {
-    "message": "Byrja aftur frá byrjun"
-  },
-  "start_recording_9a65141a": {
-    "message": "Hefja upptöku"
-  },
-  "steel_blue_14296f08": {
-    "message": "Stálblár"
-  },
-  "styles_2aa721ef": {
-    "message": "Stílar"
-  },
-  "submit_a3cc6859": {
-    "message": "Leggja fram"
-  },
-  "subscript_59744f96": {
-    "message": "Undirskrift"
-  },
-  "subset_19c1a92f": {
-    "message": "Hlutmengi"
-  },
-  "subset_strict_8d8948d6": {
-    "message": "Hlutmengi (strangt)"
-  },
-  "succeeds_9cc31be9": {
-    "message": "Kemur á eftir"
-  },
-  "succeeds_equal_158e8c3a": {
-    "message": "Kemur á eftir og jafnt"
-  },
-  "sum_b0842d31": {
-    "message": "Summa"
-  },
-  "superscript_8cb349a2": {
-    "message": "Yfirskrift"
-  },
-  "superset_c4db8a7a": {
-    "message": "Yfirmengi"
-  },
-  "superset_strict_c77dd6d2": {
-    "message": "Yfirmengi (strangt)"
-  },
-=======
   "something_went_wrong_d238c551": { "message": "Eitthvað mistókst" },
   "something_went_wrong_while_sharing_your_screen_8de579e5": {
     "message": "Eitthvað fór úrskeiðis við að deila skjánum þínum."
@@ -1226,7 +831,6 @@
   "superscript_8cb349a2": { "message": "Yfirskrift" },
   "superset_c4db8a7a": { "message": "Yfirmengi" },
   "superset_strict_c77dd6d2": { "message": "Yfirmengi (strangt)" },
->>>>>>> 8e93bf79
   "supported_file_types_srt_or_webvtt_7d827ed": {
     "message": "Studdar skráagerðir: SRT eða WebVTT"
   },
@@ -1236,9 +840,7 @@
   "switch_to_raw_html_editor_f970ae1a": {
     "message": "Skipta yfir í hráan HTML-ritil"
   },
-  "switch_to_the_html_editor_146dfffd": {
-    "message": "Skipta í html ritilinn"
-  },
+  "switch_to_the_html_editor_146dfffd": { "message": "Skipta í html ritilinn" },
   "switch_to_the_rich_text_editor_63c1ecf6": {
     "message": "Skipta í ríka textaritilinn"
   },
@@ -1296,33 +898,15 @@
   "the_pretty_html_editor_is_not_keyboard_accessible__d6d5d2b": {
     "message": "Ekki hægt að nota lyklaborð með pretty HTML ritlinum. Ýttu á Shift O til að opna hráa html ritilinn."
   },
-  "therefore_d860e024": {
-    "message": "Þess vegna"
-  },
-  "theta_ce2d2350": {
-    "message": "Theta"
-  },
-  "theta_variant_fff6da6f": {
-    "message": "Þeta (afbrigði)"
-  },
-  "thick_downward_arrow_b85add4c": {
-    "message": "Breið ör niður á við"
-  },
-  "thick_left_arrow_d5f3e925": {
-    "message": "Breið vinstri ör"
-  },
-  "thick_leftward_arrow_6ab89880": {
-    "message": "Breið ör til vinstri"
-  },
-  "thick_right_arrow_3ed5e8f7": {
-    "message": "Breið hægri ör"
-  },
-  "thick_rightward_arrow_a2e1839e": {
-    "message": "Breið ör til hægri"
-  },
-  "thick_upward_arrow_acd20328": {
-    "message": "Breið ör upp á við"
-  },
+  "therefore_d860e024": { "message": "Þess vegna" },
+  "theta_ce2d2350": { "message": "Theta" },
+  "theta_variant_fff6da6f": { "message": "Þeta (afbrigði)" },
+  "thick_downward_arrow_b85add4c": { "message": "Breið ör niður á við" },
+  "thick_left_arrow_d5f3e925": { "message": "Breið vinstri ör" },
+  "thick_leftward_arrow_6ab89880": { "message": "Breið ör til vinstri" },
+  "thick_right_arrow_3ed5e8f7": { "message": "Breið hægri ör" },
+  "thick_rightward_arrow_a2e1839e": { "message": "Breið ör til hægri" },
+  "thick_upward_arrow_acd20328": { "message": "Breið ör upp á við" },
   "this_document_cannot_be_displayed_within_canvas_7aba77be": {
     "message": "Ekki hægt að sýna þetta skjal í Canvas."
   },
@@ -1335,41 +919,6 @@
   "though_your_video_will_have_the_correct_title_in_t_90e427f3": {
     "message": "Þó að myndbandið sé með réttan titil í vafranum, uppfærðum við það ekki í gagnagrunninum."
   },
-<<<<<<< HEAD
-  "timebar_a4d18443": {
-    "message": "Tímaslá"
-  },
-  "title_ee03d132": {
-    "message": "Titill"
-  },
-  "to_be_posted_when_d24bf7dc": {
-    "message": "Verður birt: { when }"
-  },
-  "to_do_when_2783d78f": {
-    "message": "Verkefni: { when }"
-  },
-  "toggle_summary_group_413df9ac": {
-    "message": "Víxla { summary } hóp"
-  },
-  "toggle_tooltip_d3b7cb86": {
-    "message": "Víxla verkfæraábendingu"
-  },
-  "tools_2fcf772e": {
-    "message": "Verkfæri"
-  },
-  "top_66e0adb6": {
-    "message": "Efst"
-  },
-  "tray_839df38a": {
-    "message": "Bakki"
-  },
-  "triangle_6072304e": {
-    "message": "Þríhyrningur"
-  },
-  "turnstile_yields_f9e76df1": {
-    "message": "Kross (afrakstur)"
-  },
-=======
   "timebar_a4d18443": { "message": "Tímaslá" },
   "title_ee03d132": { "message": "Titill" },
   "to_be_posted_when_d24bf7dc": { "message": "Verður birt: { when }" },
@@ -1381,7 +930,6 @@
   "tray_839df38a": { "message": "Bakki" },
   "triangle_6072304e": { "message": "Þríhyrningur" },
   "turnstile_yields_f9e76df1": { "message": "Kross (afrakstur)" },
->>>>>>> 8e93bf79
   "type_control_f9_to_access_image_options_text_a47e319f": {
     "message": "sláðu inn Ctrl F9 til að fá aðgang að myndavalkostum. { text }"
   },
@@ -1391,74 +939,6 @@
   "type_control_f9_to_access_table_options_text_92141329": {
     "message": "sláðu inn Ctrl F9 til að fá aðgang að töfluvalkostum. { text }"
   },
-<<<<<<< HEAD
-  "union_e6b57a53": {
-    "message": "Samtök"
-  },
-  "unpublished_dfd8801": {
-    "message": "óbirt"
-  },
-  "untitled_16aa4f2b": {
-    "message": "Án titils"
-  },
-  "untitled_efdc2d7d": {
-    "message": "ónefnt"
-  },
-  "up_and_left_diagonal_arrow_e4a74a23": {
-    "message": "Upp og vinstri skáör"
-  },
-  "up_and_right_diagonal_arrow_935b902e": {
-    "message": "Upp og hægri skáör"
-  },
-  "upload_file_fd2361b8": {
-    "message": "Hlaða upp skrá"
-  },
-  "upload_image_6120b609": {
-    "message": "Hleð upp mynd"
-  },
-  "upload_media_ce31135a": {
-    "message": "Hlaða upp miðli"
-  },
-  "uploading_19e8a4e7": {
-    "message": "Hleður upp"
-  },
-  "uppercase_delta_d4f4bc41": {
-    "message": "Delta með stórum staf"
-  },
-  "uppercase_gamma_86f492e9": {
-    "message": "Gamma með stórum staf"
-  },
-  "uppercase_lambda_c78d8ed4": {
-    "message": "Lambda með stórum staf"
-  },
-  "uppercase_omega_8aedfa2": {
-    "message": "Omega með stórum staf"
-  },
-  "uppercase_phi_caa36724": {
-    "message": "Phi með stórum staf"
-  },
-  "uppercase_pi_fcc70f5e": {
-    "message": "Pi með stórum staf"
-  },
-  "uppercase_psi_6395acbe": {
-    "message": "Phi með stórum staf"
-  },
-  "uppercase_sigma_dbb70e92": {
-    "message": "Sigma með stórum staf"
-  },
-  "uppercase_theta_49afc891": {
-    "message": "Theta með stórum staf"
-  },
-  "uppercase_upsilon_8c1e623e": {
-    "message": "Upsilon með stórum staf"
-  },
-  "uppercase_xi_341e8556": {
-    "message": "Xi með stórum staf"
-  },
-  "upsilon_33651634": {
-    "message": "Ypsilon"
-  },
-=======
   "union_e6b57a53": { "message": "Samtök" },
   "unpublished_dfd8801": { "message": "óbirt" },
   "untitled_16aa4f2b": { "message": "Án titils" },
@@ -1481,28 +961,19 @@
   "uppercase_upsilon_8c1e623e": { "message": "Upsilon með stórum staf" },
   "uppercase_xi_341e8556": { "message": "Xi með stórum staf" },
   "upsilon_33651634": { "message": "Ypsilon" },
->>>>>>> 8e93bf79
   "upward_and_downward_pointing_arrow_fa90a918": {
     "message": "Ör sem bendir upp og niður"
   },
   "upward_and_downward_pointing_arrow_thick_d420fdef": {
     "message": "Ör sem bendir upp og niður (breið)"
   },
-  "upward_arrow_9992cb2d": {
-    "message": "Ör upp á við"
-  },
+  "upward_arrow_9992cb2d": { "message": "Ör upp á við" },
   "upward_pointing_triangle_d078d7cb": {
     "message": "Þríhyrningur sem bendir upp á við"
   },
-  "url_22a5f3b8": {
-    "message": "Vefslóð"
-  },
-  "usage_right_ff96f3e2": {
-    "message": "Notkunarréttindi:"
-  },
-  "usage_rights_required_5fe4dd68": {
-    "message": "Notkunarréttindi (áskilið)"
-  },
+  "url_22a5f3b8": { "message": "Vefslóð" },
+  "usage_right_ff96f3e2": { "message": "Notkunarréttindi:" },
+  "usage_rights_required_5fe4dd68": { "message": "Notkunarréttindi (áskilið)" },
   "use_arrow_keys_to_navigate_options_2021cc50": {
     "message": "Notaðu örvalyklana til að fara á milli valmöguleika."
   },
@@ -1530,62 +1001,28 @@
   "used_by_screen_readers_to_describe_the_video_37ebad25": {
     "message": "Notað af skjálesurum til að lýsa myndbandinu"
   },
-  "user_documents_c206e61f": {
-    "message": "Notandaskjöl"
-  },
-  "user_files_78e21703": {
-    "message": "Notandaskrár"
-  },
-  "user_images_b6490852": {
-    "message": "Myndir notanda"
-  },
-  "user_media_14fbf656": {
-    "message": "Margmiðlunarefni notanda"
-  },
-  "vector_notation_cf6086ab": {
-    "message": "Vigur (tákn)"
-  },
+  "user_documents_c206e61f": { "message": "Notandaskjöl" },
+  "user_files_78e21703": { "message": "Notandaskrár" },
+  "user_images_b6490852": { "message": "Myndir notanda" },
+  "user_media_14fbf656": { "message": "Margmiðlunarefni notanda" },
+  "vector_notation_cf6086ab": { "message": "Vigur (tákn)" },
   "vertical_bar_set_builder_notation_4300495f": {
     "message": "Lóðrétt stika (byggingarlíkan hluta)"
   },
-<<<<<<< HEAD
-  "vertical_dots_bfb21f14": {
-    "message": "Lóðréttir punktar"
-  },
-  "video_options_24ef6e5d": {
-    "message": "Myndbandsvalkostir"
-  },
-  "video_options_tray_3b9809a5": {
-    "message": "Myndbandsvalkostabakki"
-  },
-  "video_player_b371005": {
-    "message": "Myndspilari"
-  },
-  "video_player_for_9e7d373b": {
-    "message": "Myndbandsspilari fyrir "
-  },
-=======
   "vertical_dots_bfb21f14": { "message": "Lóðréttir punktar" },
   "video_options_24ef6e5d": { "message": "Myndbandsvalkostir" },
   "video_options_tray_3b9809a5": { "message": "Myndbandsvalkostabakki" },
   "video_player_b371005": { "message": "Myndspilari" },
   "video_player_for_9e7d373b": { "message": "Myndbandsspilari fyrir " },
->>>>>>> 8e93bf79
   "video_player_for_title_ffd9fbc4": {
     "message": "Myndbandsspilari fyrir { title }"
   },
-  "view_ba339f93": {
-    "message": "Skoða"
-  },
-  "view_description_30446afc": {
-    "message": "Skoða lýsingu"
-  },
+  "view_ba339f93": { "message": "Skoða" },
+  "view_description_30446afc": { "message": "Skoða lýsingu" },
   "view_keyboard_shortcuts_34d1be0b": {
     "message": "Skoða flýtileiðir lyklaborð"
   },
-  "view_title_description_67940918": {
-    "message": "Skoða { title } lýsingu"
-  },
+  "view_title_description_67940918": { "message": "Skoða { title } lýsingu" },
   "view_word_and_character_counts_a743dd0c": {
     "message": "Skoða orða- og stafatalingu"
   },
@@ -1612,21 +1049,11 @@
   "width_and_height_must_be_numbers_110ab2e3": {
     "message": "Breidd og hæð verða að vera tölur"
   },
-  "width_x_height_px_ff3ccb93": {
-    "message": "{ width } x { height }pt"
-  },
-  "wiki_home_9cd54d0": {
-    "message": "Wiki-heima"
-  },
-  "wreath_product_200b38ef": {
-    "message": "Sveigfeldi"
-  },
-  "xi_149681d0": {
-    "message": "Xi"
-  },
-  "yes_dde87d5": {
-    "message": "Já"
-  },
+  "width_x_height_px_ff3ccb93": { "message": "{ width } x { height }pt" },
+  "wiki_home_9cd54d0": { "message": "Wiki-heima" },
+  "wreath_product_200b38ef": { "message": "Sveigfeldi" },
+  "xi_149681d0": { "message": "Xi" },
+  "yes_dde87d5": { "message": "Já" },
   "you_have_unsaved_changes_in_the_icon_maker_tray_do_e8cf5f1b": {
     "message": "Þú ert með óvistaðar breytingar í Tákngerðar bakkanum. Viltu halda áfram án þess að vista þessar breytingar?"
   },
@@ -1651,25 +1078,10 @@
   "your_webcam_may_already_be_in_use_6cd64c25": {
     "message": "Verið getur að vefmyndavélin sé þegar í notkun."
   },
-<<<<<<< HEAD
-  "zeta_5ef24f0e": {
-    "message": "Zeta"
-  },
-  "zoom_f3e54d69": {
-    "message": "Zoom"
-  },
-  "zoom_in_image_bb97d4f": {
-    "message": "Draga inn mynd"
-  },
-  "zoom_out_image_d0a0a2ec": {
-    "message": "Draga út mynd"
-  }
-=======
   "zeta_5ef24f0e": { "message": "Zeta" },
   "zoom_f3e54d69": { "message": "Zoom" },
   "zoom_in_image_bb97d4f": { "message": "Draga inn mynd" },
   "zoom_out_image_d0a0a2ec": { "message": "Draga út mynd" }
->>>>>>> 8e93bf79
 }
 
 
