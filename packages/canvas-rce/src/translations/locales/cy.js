--- conflicted
+++ resolved
@@ -323,10 +323,7 @@
   },
   "edit_icon_2c6b0e91": { "message": "Golygu Eicon" },
   "edit_link_7f53bebb": { "message": "Golygu Dolen" },
-<<<<<<< HEAD
-=======
   "editor_status_bar_653f44ee": { "message": "Bar Statws Golygydd" },
->>>>>>> 09faeb4f
   "element_starting_with_start_91bf4c3b": {
     "message": "Elfen yn dechrau gyda { start }"
   },
