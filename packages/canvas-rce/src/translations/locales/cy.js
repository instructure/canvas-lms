/*
 * Copyright (C) 2021 - present Instructure, Inc.
 *
 * This file is part of Canvas.
 *
 * Canvas is free software: you can redistribute it and/or modify it under
 * the terms of the GNU Affero General Public License as published by the Free
 * Software Foundation, version 3 of the License.
 *
 * Canvas is distributed in the hope that it will be useful, but WITHOUT ANY
 * WARRANTY; without even the implied warranty of MERCHANTABILITY or FITNESS FOR
 * A PARTICULAR PURPOSE. See the GNU Affero General Public License for more
 * details.
 *
 * You should have received a copy of the GNU Affero General Public License along
 * with this program. If not, see <http://www.gnu.org/licenses/>.
 */

import formatMessage from '../../format-message'
import '../tinymce/cy'

const locale = {
  "access_the_pretty_html_editor_37168efe": {
    "message": "Cael mynediad at y golygydd HTML hardd"
  },
  "accessibility_checker_b3af1f6c": { "message": "Gwiriwr Hygyrchedd" },
  "action_to_take_b626a99a": { "message": "Cam gweithredu i''w gymryd:" },
  "add_8523c19b": { "message": "Ychwanegu" },
  "add_a_caption_2a915239": { "message": "Ychwanegu capsiwn" },
  "add_alt_text_for_the_image_48cd88aa": {
    "message": "Ychwanegu testun amgen ar gyfer y ddelwedd"
  },
  "add_another_f4e50d57": { "message": "Ychwanegu un arall" },
  "add_cc_subtitles_55f0394e": { "message": "Ychwanegu CC/Is-deitlau" },
  "add_image_60b2de07": { "message": "Ychwanegu Delwedd" },
  "additional_considerations_f3801683": {
    "message": "Ystyriaethau ychwanegol"
  },
  "adjacent_links_with_the_same_url_should_be_a_singl_7a1f7f6c": {
    "message": "Dylai dolenni cyfagos â’r un URL fod yn un ddolen."
  },
  "aleph_f4ffd155": { "message": "Aleph" },
<<<<<<< HEAD
=======
  "align_11050992": { "message": "Alinio" },
>>>>>>> 0889f4aa
  "alignment_and_lists_5cebcb69": { "message": "Aliniad a Rhestrau" },
  "all_4321c3a1": { "message": "Y cyfan" },
  "all_apps_a50dea49": { "message": "Pob Ap" },
  "alpha_15d59033": { "message": "Alpha" },
  "alphabetical_55b5b4e0": { "message": "Yn nhrefn yr wyddor" },
  "alt_attribute_text_should_not_contain_more_than_12_e21d4040": {
    "message": "Ni ddylai testun priodoli gynnwys mwy na 120 nod."
  },
  "alt_text_611fb322": { "message": "Testun Amgen" },
  "amalg_coproduct_c589fb12": { "message": "Amalg (Cyd-gynnyrch)" },
  "an_error_occured_reading_the_file_ff48558b": {
    "message": "Gwall wrth ddarllen y ffeil"
  },
  "an_error_occurred_making_a_network_request_d1bda348": {
    "message": "Gwall wrth wneud cais ar gyfer y rhwydwaith"
  },
  "an_error_occurred_uploading_your_media_71f1444d": {
    "message": "Gwall wrth lwytho eich cyfryngau i fyny."
  },
  "and_7fcc2911": { "message": "A" },
  "angle_c5b4ec50": { "message": "Ongl" },
  "announcement_list_da155734": { "message": "Rhestr Cyhoeddiadau" },
  "announcements_a4b8ed4a": { "message": "Cyhoeddiadau" },
  "apply_781a2546": { "message": "Rhoi ar waith" },
  "apply_changes_to_all_instances_of_this_icon_maker__2642f466": {
    "message": "Defnyddio''r newidiadau ar bob enghraifft o’r Eicon Gwneuthurwr Eiconau hwn yn y Cwrs."
  },
  "approaches_the_limit_893aeec9": { "message": "Yn cyrraedd y terfyn" },
  "approximately_e7965800": { "message": "Tua" },
  "apps_54d24a47": { "message": "Apiau" },
<<<<<<< HEAD
=======
  "are_you_sure_you_want_to_cancel_changes_you_made_m_c5210496": {
    "message": "Ydych chi’n siŵr eich bod am ganslo? Mae’n bosib na fydd y newidiadau rydych wedi’u gwneud yn cael eu cadw."
  },
>>>>>>> 0889f4aa
  "arrows_464a3e54": { "message": "Saethau" },
  "art_icon_8e1daad": { "message": "Eicon Celf" },
  "aspect_ratio_will_be_preserved_cb5fdfb8": {
    "message": "Bydd y gymhareb agwedd yn cael ei chadw"
  },
  "assignments_1e02582c": { "message": "Aseiniadau" },
  "asterisk_82255584": { "message": "Seren" },
  "attributes_963ba262": { "message": "Priodoleddau" },
  "audio_and_video_recording_not_supported_please_use_5ce3f0d7": {
    "message": "Does dim modd delio â recordio fideo a sain; defnyddiwch borwr gwahanol."
  },
  "audio_options_feb58e2c": { "message": "Opsiynau Sain" },
  "audio_options_tray_33a90711": { "message": "Ardal Opsiynau Sain" },
  "audio_player_for_title_20cc70d": {
    "message": "Chwaraewr sain ar gyfer { title }"
  },
  "auto_saved_content_exists_would_you_like_to_load_t_fee528f2": {
    "message": "Mae cynnwys sydd wedi’i gadw’n awtomatig yn bodoli. Hoffech chi lwytho’r cynnwys sydd wedi’i gadw’n awtomatig?"
  },
  "available_folders_694d0436": { "message": "Ffolderi sydd ar gael" },
  "backslash_b2d5442d": { "message": "Ôl-slaes" },
  "bar_ec63ed6": { "message": "Bar" },
  "basic_554cdc0a": { "message": "Sylfaenol" },
  "because_501841b": { "message": "Oherwydd" },
  "below_81d4dceb": { "message": "O dan" },
  "beta_cb5f307e": { "message": "Beta" },
  "big_circle_16b2e604": { "message": "Cylch Mawr" },
  "binomial_coefficient_ea5b9bb7": { "message": "Cyfernod Binomaidd" },
  "black_4cb01371": { "message": "Black" },
  "blue_daf8fea9": { "message": "Glas" },
  "bottom_15a2a9be": { "message": "Gwaelod" },
  "bottom_third_5f5fec1d": { "message": "Traean Isaf" },
  "bowtie_5f9629e4": { "message": "Tei bo" },
  "brick_f2656265": { "message": "Bric" },
  "c_2001_acme_inc_283f7f80": { "message": "(c) 2001 Acme Inc." },
  "cancel_caeb1e68": { "message": "Canslo" },
  "cap_product_3a5265a6": { "message": "Cynnyrch Cap" },
<<<<<<< HEAD
=======
  "center_align_e68d9997": { "message": "Alinio i’r Canol" },
>>>>>>> 0889f4aa
  "centered_dot_64d5e378": { "message": "Dot Canolog" },
  "centered_horizontal_dots_451c5815": {
    "message": "Dotiau Llorweddol Canolog"
  },
  "change_alt_text_92654906": { "message": "Newid testun amgen" },
  "change_heading_tag_to_paragraph_a61e3113": {
    "message": "Newid tag y pennawd yn baragraff"
  },
  "change_only_this_heading_s_level_903cc956": {
    "message": "Newid lefel y pennawd hwn yn unig"
<<<<<<< HEAD
  },
  "change_text_color_1aecb912": { "message": "Newid lliw''r testun" },
=======
  },
  "change_text_color_1aecb912": { "message": "Newid lliw''r testun" },
  "changes_you_made_may_not_be_saved_4e8db973": {
    "message": "Mae’n bosib na fydd y newidiadau rydych wedi’u gwneud yn cael eu cadw."
  },
  "characters_9d897d1c": { "message": "Nodau" },
  "characters_no_spaces_485e5367": { "message": "Nodau (dim bylchau)" },
>>>>>>> 0889f4aa
  "check_accessibility_3c78211c": { "message": "Gwirio Hygyrchedd" },
  "checking_for_accessibility_issues_fac18c6d": {
    "message": "Wrthi’n chwilio am broblemau o ran hygyrchedd"
  },
  "chi_54a32644": { "message": "Chi" },
  "choose_caption_file_9c45bc4e": { "message": "Dewiswch ffeil gapsiwn" },
  "choose_usage_rights_33683854": {
    "message": "Dewiswch hawliau defnyddio..."
  },
  "circle_484abe63": { "message": "Cylch" },
<<<<<<< HEAD
=======
  "circle_unordered_list_9e3a0763": {
    "message": "rhestr cylchoedd sydd ddim mewn trefn"
  },
>>>>>>> 0889f4aa
  "clear_2084585f": { "message": "Clirio" },
  "clear_image_3213fe62": { "message": "Clirio’r ddelwedd" },
  "clear_selected_file_82388e50": { "message": "Clirio''r ffeil dan sylw" },
  "clear_selected_file_filename_2fe8a58e": {
    "message": "Clirio''r ffeil dan sylw: { filename }"
  },
  "click_or_shift_click_for_the_html_editor_25d70bb4": {
    "message": "Cliciwch neu pwyswch shifft a chlicio ar gyfer y golygydd html."
  },
  "click_to_embed_imagename_c41ea8df": {
    "message": "Cliciwch i blannu { imageName }"
  },
  "click_to_hide_preview_3c707763": { "message": "Cliciwch i guddio rhagolwg" },
  "click_to_insert_a_link_into_the_editor_c19613aa": {
    "message": "Cliciwch i fewnosod dolen i’r nodwedd golygu."
  },
  "click_to_show_preview_faa27051": {
    "message": "Cliciwch i ddangos rhagolwg"
  },
  "close_a_menu_or_dialog_also_returns_you_to_the_edi_739079e6": {
    "message": "Cau dewislen neu ddeialog. Hefyd yn mynd a chi''n ôl i''r ardal olygu"
  },
  "close_accessibility_checker_29d1c51e": {
    "message": "Cau''r Gwiriwr Hygyrchedd"
  },
  "close_d634289d": { "message": "Cau" },
  "closed_caption_file_must_be_less_than_maxkb_kb_5880f752": {
    "message": "Rhaid i ffeiliau capsiynau caeedig fod yn llai na { maxKb } kb"
  },
  "closed_captions_subtitles_e6aaa016": {
    "message": "Capsiynau Caeedig/Isdeitlau"
  },
  "clubs_suit_c1ffedff": { "message": "Clubs (Suit)" },
  "collaborations_5c56c15f": { "message": "Cydweithrediadau" },
  "collapse_to_hide_types_1ab46d2e": {
    "message": "Crebachu i guddio { types }"
  },
  "color_picker_6b359edf": { "message": "Dewisydd Lliw" },
  "color_picker_colorname_selected_ad4cf400": {
    "message": "Dewisydd Lliw ({ colorName } wedi’i ddewis)"
  },
  "column_e1ae5c64": { "message": "Colofn" },
  "column_group_1c062368": { "message": "Grŵp y golofn" },
  "complex_numbers_a543d004": { "message": "Rhifau Cymhleth" },
  "computer_1d7dfa6f": { "message": "Cyfrifiadur" },
  "congruent_5a244acd": { "message": "Cyfath" },
  "contains_311f37b7": { "message": "Yn cynnwys" },
  "content_1440204b": { "message": "Cynnwys" },
  "content_is_still_being_uploaded_if_you_continue_it_8f06d0cb": {
    "message": "Mae cynnwys wrthi''n cael ei llwytho i fyny, os byddwch chi''n parhau ni fydd yn cael ei blannu''n gywir."
  },
  "content_subtype_5ce35e88": { "message": "Is-fath o Gynnwys" },
  "content_type_2cf90d95": { "message": "Math o Gynnwys" },
  "coproduct_e7838082": { "message": "Cyd-gynnyrch" },
  "copyright_holder_66ee111": { "message": "Perchennog yr Hawlfraint:" },
<<<<<<< HEAD
=======
  "could_not_insert_content_itemtype_items_are_not_cu_638dfecd": {
    "message": "Doedd dim modd mewnosod y cynnwys: Nid yw Canvas yn gallu delio â \"{ itemType }\" eitem ar hyn o bryd."
  },
  "count_40eced3b": { "message": "Nifer" },
>>>>>>> 0889f4aa
  "count_plural_0_0_words_one_1_word_other_words_acf32eca": {
    "message": "{ count, plural,\n     =0 {0 gair}\n    one {1 gair}\n  other {# gair}\n}"
  },
  "count_plural_one_item_loaded_other_items_loaded_857023b7": {
    "message": "{ count, plural,\n    one {# eitem wedi''i lwytho}\n  other {# eitem wedi''i lwytho}\n}"
  },
  "course_documents_104d76e0": { "message": "Dogfennau Cwrs" },
  "course_files_62deb8f8": { "message": "Ffeiliau Cwrs" },
  "course_files_a31f97fc": { "message": "Ffeiliau cwrs" },
  "course_images_f8511d04": { "message": "Delweddau Cwrs" },
<<<<<<< HEAD
=======
  "course_link_b369426": { "message": "Dolen Cwrs" },
>>>>>>> 0889f4aa
  "course_links_b56959b9": { "message": "Dolenni Cwrs" },
  "course_media_ec759ad": { "message": "Cyfryngau Cwrs" },
  "course_navigation_dd035109": { "message": "Dewislen Crwydro’r Cwrs" },
  "create_icon_110d6463": { "message": "Creu Eicon" },
<<<<<<< HEAD
=======
  "create_icon_maker_icon_c716bffe": {
    "message": "Creu Eicon Gwneuthurwr Eiconau"
  },
>>>>>>> 0889f4aa
  "creative_commons_license_725584ae": {
    "message": "Trwydded Creative Commons:"
  },
  "crop_image_41bf940c": { "message": "Tocio’r ddelwedd" },
  "crop_image_807ebb08": { "message": "Tocio Delwedd" },
  "cup_product_14174434": { "message": "Cynnyrch Cwpan" },
  "current_image_f16c249c": { "message": "Delwedd Bresennol" },
  "current_volume_level_c55ab825": { "message": "Lefel Sain Bresennol" },
  "custom_6979cd81": { "message": "Personol" },
  "cyan_c1d5f68a": { "message": "Cyan" },
  "dagger_57e0f4e5": { "message": "Cyllell" },
  "date_added_ed5ad465": { "message": "Dyddiad Ychwanegu" },
  "decorative_icon_9a7f3fc3": { "message": "Eicon Addurniadol" },
  "decorative_image_fde98579": { "message": "Delwedd addurniadol" },
  "decorative_type_upper_f2c95e3": { "message": "Addurniadol { TYPE_UPPER }" },
<<<<<<< HEAD
  "deep_purple_bb3e2907": { "message": "Porffor Tywyll" },
=======
  "decrease_indent_d9cf469d": { "message": "Lleihau Mewnoliad" },
  "deep_purple_bb3e2907": { "message": "Porffor Tywyll" },
  "default_bulleted_unordered_list_47079da8": {
    "message": "rhestr ddiofyn o bwyntiau bwled sydd ddim mewn trefn"
  },
  "default_numerical_ordered_list_48dd3548": {
    "message": "rhestr ddiofyn o rifau sydd mewn trefn"
  },
>>>>>>> 0889f4aa
  "definite_integral_fe7ffed1": { "message": "Integryn Pendant" },
  "degree_symbol_4a823d5f": { "message": "Symbol Gradd" },
  "delimiters_4db4840d": { "message": "Amffinyddion" },
  "delta_53765780": { "message": "Delta" },
  "describe_the_icon_f6a18823": { "message": "(Disgrifiwch yr eicon)" },
  "describe_the_type_ff448da5": { "message": "(Disgrifiwch y { TYPE })" },
  "describe_the_video_2fe8f46a": { "message": "(Disgrifiwch y fideo)" },
  "description_436c48d7": { "message": "Disgrifiad" },
  "details_98a31b68": { "message": "Manylion" },
  "diagonal_dots_7d71b57e": { "message": "Dotiau Croeslinol" },
  "diamond_b8dfe7ae": { "message": "Diemwnt" },
  "diamonds_suit_526abaaf": { "message": "Diamonds (Suit)" },
  "digamma_258ade94": { "message": "Digamma" },
  "dimension_type_f5fa9170": { "message": "Math o Ddimensiwn" },
  "dimensions_45ddb7b7": { "message": "Dimensiynau" },
  "directionality_26ae9e08": { "message": "Cyfeirioldeb" },
  "directly_edit_latex_b7e9235b": { "message": "Golygu LaTeX yn Uniongyrchol" },
  "disable_preview_222bdf72": { "message": "Analluogi Rhagolwg" },
  "discussions_a5f96392": { "message": "Trafodaethau" },
  "discussions_index_6c36ced": { "message": "Mynegai Trafodaethau" },
  "disjoint_union_e74351a8": { "message": "Uniad Arwahan" },
  "display_options_315aba85": { "message": "Dangos Opsiynau" },
  "display_text_link_opens_in_a_new_tab_75e9afc9": {
    "message": "Dangos Dolen Testun (Yn agor mewn tab newydd)"
  },
  "division_sign_72190870": { "message": "Arwydd Rhannu" },
<<<<<<< HEAD
  "documents_81393201": { "message": "Dogfennau" },
  "done_54e3d4b6": { "message": "Wedi gorffen" },
  "double_dagger_faf78681": { "message": "Cyllell Ddwbl" },
=======
  "document_678cd7bf": { "message": "Dogfen" },
  "documents_81393201": { "message": "Dogfennau" },
  "done_54e3d4b6": { "message": "Wedi gorffen" },
  "double_dagger_faf78681": { "message": "Cyllell Ddwbl" },
  "down_5831a426": { "message": "I Lawr" },
>>>>>>> 0889f4aa
  "down_and_left_diagonal_arrow_40ef602c": {
    "message": "Saeth Croeslinol i lawr ac i’r chwith"
  },
  "down_and_right_diagonal_arrow_6ea0f460": {
    "message": "Saeth Croeslinol i lawr ac i’r dde"
  },
  "download_filename_2baae924": { "message": "Llwytho { filename } i Lawr" },
  "downward_arrow_cca52012": { "message": "Saeth i lawr" },
  "downward_pointing_triangle_2a12a601": {
    "message": "Triongl yn pwyntio i lawr"
  },
  "drag_a_file_here_1bf656d5": { "message": "Llusgwch ffeil yma" },
  "drag_and_drop_or_click_to_browse_your_computer_60772d6d": {
    "message": "Gallwch lusgo a gollwng, neu glicio i bori drwy’ch cyfrifiadur"
  },
  "drag_handle_use_up_and_down_arrows_to_resize_e29eae5c": {
    "message": "Dolen lusgo. Defnyddiwch y saethau i fyny ac i lawr i newid maint"
  },
  "due_multiple_dates_cc0ee3f5": { "message": "Erbyn: Mwy nag un dyddiad" },
  "due_when_7eed10c6": { "message": "Erbyn: { when }" },
  "edit_alt_text_for_this_icon_instance_9c6fc5fd": {
    "message": "Golygu’r testun amgen ar gyfer y fersiwn hwn o’r eicon"
  },
  "edit_c5fbea07": { "message": "Golygu" },
  "edit_course_link_5a5c3c59": { "message": "Golygu Dolen Cwrs" },
<<<<<<< HEAD
=======
  "edit_equation_f5279959": { "message": "Golygu Hafaliad" },
>>>>>>> 0889f4aa
  "edit_existing_icon_maker_icon_5d0ebb3f": {
    "message": "Golygu’r Eicon Gwneuthurwr Eiconau Presennol"
  },
  "edit_icon_2c6b0e91": { "message": "Golygu Eicon" },
  "edit_link_7f53bebb": { "message": "Golygu Dolen" },
  "editor_statusbar_26ac81fc": { "message": "Bar Statws Golygydd" },
  "element_starting_with_start_91bf4c3b": {
    "message": "Elfen yn dechrau gyda { start }"
  },
  "embed_828fac4a": { "message": "Plannu" },
  "embed_code_314f1bd5": { "message": "Plannu Cod" },
<<<<<<< HEAD
=======
  "embed_content_from_external_tool_3397ad2d": {
    "message": "Plannu cynnwys o Adnodd Allanol"
  },
>>>>>>> 0889f4aa
  "embed_image_1080badc": { "message": "Plannu Delwedd" },
  "embed_video_a97a64af": { "message": "Plannu Fideo" },
  "embedded_content_aaeb4d3d": { "message": "cynnwys wedi''i blannu" },
  "empty_set_91a92df4": { "message": "Set Gwag" },
  "encircled_dot_8f5e51c": { "message": "Dot mewn cylch" },
  "encircled_minus_72745096": { "message": "Minws mewn cylch" },
  "encircled_plus_36d8d104": { "message": "Plws mewn cylch" },
  "encircled_times_5700096d": { "message": "Amser mewn cylch" },
  "engineering_icon_f8f3cf43": { "message": "Eicon Peirianeg" },
  "english_icon_25bfe845": { "message": "Eicon Saesneg" },
  "enter_at_least_3_characters_to_search_4f037ee0": {
    "message": "Rhowch o leiaf 3 nod i chwilio"
  },
  "epsilon_54bb8afa": { "message": "Epsilon" },
  "epsilon_variant_d31f1e77": { "message": "Epsilon (Amrywiad)" },
  "equals_sign_c51bdc58": { "message": "Hafalnod" },
<<<<<<< HEAD
  "equation_editor_39fbc3f1": { "message": "Golygydd Hafaliadau" },
=======
  "equation_1c5ac93c": { "message": "Hafaliad" },
  "equation_editor_39fbc3f1": { "message": "Golygydd Hafaliadau" },
  "equilibrium_6ff3040b": { "message": "Cydbwysedd" },
>>>>>>> 0889f4aa
  "equivalence_class_7b0f11c0": { "message": "Dosbarth Cydwerthedd" },
  "equivalent_identity_654b3ce5": { "message": "Cywerth (Hunaniaeth)" },
  "eta_b8828f99": { "message": "Eta" },
  "exists_2e62bdaa": { "message": "Yn bodoli" },
  "exit_fullscreen_b7eb0aa4": { "message": "Gadael y Sgrin Lawn" },
  "expand_preview_by_default_2abbf9f8": {
    "message": "Ehangu rhagolwg yn ddiofyn"
  },
  "expand_to_see_types_f5d29352": { "message": "Ehangu i weld { types }" },
<<<<<<< HEAD
=======
  "external_link_d3f9e62a": { "message": "Dolen Allanol" },
  "external_tool_frame_70b32473": { "message": "Ffrâm adnodd allanol" },
>>>>>>> 0889f4aa
  "external_tools_6e77821": { "message": "Adnoddau Allanol" },
  "extra_large_b6cdf1ff": { "message": "Mawr Iawn" },
  "extra_small_9ae33252": { "message": "Bach Iawn" },
  "extracurricular_icon_67c8ca42": { "message": "Eicon Allgwricwlar" },
  "f_function_fe422d65": { "message": "F (nodwedd)" },
  "failed_getting_file_contents_e9ea19f4": {
    "message": "Wedi methu cael cynnwys ffeil"
  },
<<<<<<< HEAD
=======
  "failed_to_retrieve_content_from_external_tool_5899c213": {
    "message": "Wedi methu nôl cynnwys o adnodd allanol"
  },
>>>>>>> 0889f4aa
  "file_name_8fd421ff": { "message": "Enw’r Ffeil" },
  "file_storage_quota_exceeded_b7846cd1": {
    "message": "Wedi cyrraedd cwota storio ffeil"
  },
  "file_url_c12b64be": { "message": "URL Ffeil" },
  "filename_file_icon_602eb5de": { "message": "{ filename } eicon ffeil" },
  "filename_image_preview_6cef8f26": {
    "message": "{ filename } rhagolwg o ddelwedd"
  },
  "filename_text_preview_e41ca2d8": {
    "message": "{ filename } rhagolwg o destun"
  },
  "files_c300e900": { "message": "Ffeiliau" },
  "files_index_af7c662b": { "message": "Mynegai Ffeiliau" },
  "finish_bc343002": { "message": "Gorffen" },
  "fix_heading_hierarchy_f60884c4": {
    "message": "Pennu hierarchaeth penawdau"
  },
  "flat_music_76d5a5c3": { "message": "Fflat (Cerddoriaeth)" },
  "focus_element_options_toolbar_18d993e": {
    "message": "Canolbwyntio bar offer opsiynau elfen"
  },
  "folder_tree_fbab0726": { "message": "Coeden ffolderi" },
  "for_all_b919f972": { "message": "I Bawb" },
  "format_4247a9c5": { "message": "Fformat" },
  "format_as_a_list_142210c3": { "message": "Fformatio ar ffurf rhestr" },
  "formatting_5b143aa8": { "message": "Fformatio" },
  "forward_slash_3f90f35e": { "message": "Blaen Slaes" },
  "found_auto_saved_content_3f6e4ca5": {
    "message": "Wedi dod o hyd i gynnwys sydd wedi’i gadw’n awtomatig"
  },
  "found_count_plural_0_results_one_result_other_resu_46aeaa01": {
    "message": "Wedi canfod { count, plural,\n     =0 {# canlyniad}\n    one {# canlyniad}\n  other {# canlyniad}\n}"
  },
  "fraction_41bac7af": { "message": "Ffracsiwn" },
  "fullscreen_873bf53f": { "message": "Sgrin Lawn" },
  "gamma_1767928": { "message": "Gamma" },
  "generating_preview_45b53be0": { "message": "Wrthi’n creu rhagolwg..." },
  "gif_png_format_images_larger_than_size_kb_are_not__7af3bdbd": {
    "message": "Ar hyn o bryd, does dim modd delio â delweddau ar fformat GIF/PNG sy’n fwy na { size } KB."
  },
  "go_to_the_editor_s_menubar_e6674c81": {
    "message": "Ewch i far dewislen y golygydd"
  },
  "go_to_the_editor_s_toolbar_a5cb875f": {
    "message": "Ewch i far offer y golygydd"
  },
  "grades_a61eba0a": { "message": "Graddau" },
  "greater_than_e98af662": { "message": "Yn fwy na" },
  "greater_than_or_equal_b911949a": { "message": "Yn fwy na neu’n hafal i" },
  "greek_65c5b3f7": { "message": "Groeg" },
  "green_15af4778": { "message": "Gwyrdd" },
  "grey_a55dceff": { "message": "Llwyd" },
  "group_documents_8bfd6ae6": { "message": "Dogfennau Grŵp" },
  "group_files_4324f3df": { "message": "Ffeiliau Grŵp" },
  "group_files_82e5dcdb": { "message": "Ffeiliau grŵp" },
  "group_images_98e0ac17": { "message": "Delweddau Grŵp" },
  "group_isomorphism_45b1458c": { "message": "Isomorthffedd Grŵp" },
<<<<<<< HEAD
=======
  "group_link_63e626b3": { "message": "Dolen Grŵp" },
>>>>>>> 0889f4aa
  "group_links_9493129e": { "message": "Dolenni Grwpiau" },
  "group_media_2f3d128a": { "message": "Cyfryngau Grŵp" },
  "group_navigation_99f191a": { "message": "Dewislen Crwydro Grwpiau" },
  "h_bar_bb94deae": { "message": "Bar H" },
  "hat_ea321e35": { "message": "Het" },
  "header_column_f27433cb": { "message": "Colofn y pennawd" },
  "header_row_and_column_ec5b9ec": { "message": "Colofn a rhes y pennawd" },
  "header_row_f33eb169": { "message": "Rhes y pennawd" },
  "heading_2_5b84eed2": { "message": "Pennawd 2" },
  "heading_3_2c83de44": { "message": "Pennawd 3" },
  "heading_4_b2e74be7": { "message": "Pennawd 4" },
  "heading_levels_should_not_be_skipped_3947c0e0": {
    "message": "Ni ddylid anwybyddu lefelau penawdau."
  },
  "heading_starting_with_start_42a3e7f9": {
    "message": "Pennawd yn dechrau gyda { start }"
  },
  "headings_should_not_contain_more_than_120_characte_3c0e0cb3": {
    "message": "Ni ddylai penawdau gynnwys mwy na 120 nod."
  },
  "health_icon_8d292eb5": { "message": "Eicon Iechyd" },
  "hearts_suit_e50e04ca": { "message": "Hearts (Suit)" },
  "height_69b03e15": { "message": "Uchder" },
  "hexagon_d8468e0d": { "message": "Hecsagon" },
  "hide_description_bfb5502e": { "message": "Cuddio disgrifiad" },
  "hide_title_description_caf092ef": {
    "message": "Cuddio disgrifiad { title }"
  },
  "highlight_an_element_to_activate_the_element_optio_60e1e56b": {
    "message": "Amlygwch elfen i roi’r bar offer opsiynau elfen ar waith"
  },
  "home_351838cd": { "message": "Hafan" },
  "html_code_editor_fd967a44": { "message": "golygydd cod html" },
<<<<<<< HEAD
=======
  "html_editor_fb2ab713": { "message": "Golygydd HTML" },
>>>>>>> 0889f4aa
  "i_have_obtained_permission_to_use_this_file_6386f087": {
    "message": "Rydw i wedi cael caniatâd i ddefnyddio’r ffeil hon."
  },
  "i_hold_the_copyright_71ee91b1": { "message": "Fi sydd biau’r hawlfraint" },
  "icon_215a1dc6": { "message": "Eicon" },
  "icon_8168b2f8": { "message": "eicon" },
  "icon_color_b86dd6d6": { "message": "Lliw Eicon" },
  "icon_maker_icons_cc560f7e": { "message": "Eiconau’r Gwneuthurwr Eiconau" },
  "icon_options_7e32746e": { "message": "Opsiynau Eicon" },
  "icon_options_tray_2b407977": { "message": "Ardal Opsiynau Eicon" },
  "icon_preview_1782a1d9": { "message": "Rhagolwg o’r Eicon" },
  "icon_shape_30b61e7": { "message": "Siâp yr Eicon" },
  "icon_size_9353edea": { "message": "Maint yr Eicon" },
  "if_left_empty_link_text_will_display_as_course_lin_61087540": {
    "message": "Os bydd yn wag, bydd testun dolen yn ymddangos fel enw dolen cwrs"
  },
  "if_usage_rights_are_required_the_file_will_not_pub_841e276e": {
    "message": "Os oes angen Hawliau Defnyddio ni fydd y ffeil yn cael ei chyhoeddi nes ei bod wedi’i galluogi ar y dudalen Ffeiliau."
  },
  "if_you_do_not_select_usage_rights_now_this_file_wi_14e07ab5": {
    "message": "Os na fyddwch chi’n dewis hawliau defnyddio yn awr, bydd y ffeil hon yn cael ei dad-gyhoeddi ar ôl iddi gael ei llwytho i fyny."
  },
  "image_8ad06": { "message": "Delwedd" },
  "image_c1c98202": { "message": "delwedd" },
  "image_filenames_should_not_be_used_as_the_alt_attr_bcfd7780": {
    "message": "Ni ddylid defnyddio enwau ffeiliau delweddau fel y nodwedd amgen wrth ddisgrifio cynnwys delweddau."
  },
  "image_options_5412d02c": { "message": "Opsiynau Delwedd" },
  "image_options_tray_90a46006": { "message": "Ardal Opsiynau Delwedd" },
  "image_to_crop_3a34487d": { "message": "Delwedd i''w thocio" },
  "image_with_filename_file_aacd7180": {
    "message": "Delwedd â’r enw ffeil { file }"
  },
  "images_7ce26570": { "message": "Delweddau" },
  "images_should_include_an_alt_attribute_describing__b86d6a86": {
    "message": "Dylai delweddau gynnwys nodwedd amgen sy’n disgrifio cynnwys y ddelwedd."
  },
  "imaginary_portion_of_complex_number_2c733ffa": {
    "message": "Cyfran Ddychmygol (o Rif Cymhleth)"
  },
  "in_element_of_19ca2f33": { "message": "Yn (Elfen O)" },
<<<<<<< HEAD
=======
  "increase_indent_6af90f7c": { "message": "Cynyddu Mewnoliad" },
>>>>>>> 0889f4aa
  "indefinite_integral_6623307e": { "message": "Integryn Amhendant" },
  "indigo_2035fc55": { "message": "Indigo" },
  "inference_fed5c960": { "message": "Casgliad" },
  "infinity_7a10f206": { "message": "Anfeidredd" },
  "insert_593145ef": { "message": "Mewnosod" },
  "insert_link_6dc23cae": { "message": "Mewnosod Dolen" },
<<<<<<< HEAD
=======
  "insert_math_equation_57c6e767": {
    "message": "Mewnosod hafaliad mathemategol"
  },
>>>>>>> 0889f4aa
  "integers_336344e1": { "message": "Cyfanrif" },
  "intersection_cd4590e4": { "message": "Croestoriad" },
  "invalid_entry_f7d2a0f5": { "message": "Cofnod annilys." },
  "invalid_file_c11ba11": { "message": "Ffeil Annilys" },
  "invalid_file_type_881cc9b2": { "message": "Math o ffeil annilys" },
  "invalid_url_cbde79f": { "message": "URL annilys" },
  "iota_11c932a9": { "message": "Iota" },
  "issue_num_total_f94536cf": { "message": "Problem { num }/{ total }" },
  "kappa_2f14c816": { "message": "Kappa" },
  "kappa_variant_eb64574b": { "message": "Kappa (Amrywiad)" },
  "keyboard_shortcuts_ed1844bd": { "message": "Bysellau Hwylus" },
  "keyboards_navigate_to_links_using_the_tab_key_two__5fab8c82": {
    "message": "Mae bysellfyrddau’n symud i ddolenni drwy ddefnyddio’r fysell ‘Tab’. Gall dwy ddolen gyfagos â''r un gyrchfan fod yn ddryslyd i ddefnyddwyr bysellfyrddau."
  },
  "lambda_4f602498": { "message": "Lambda" },
  "language_arts_icon_a798b0f8": { "message": "Eicon Celfyddydau Iaith" },
  "languages_icon_9d20539": { "message": "Eicon Ieithoedd" },
  "large_9c5e80e7": { "message": "Mawr" },
  "learn_more_about_adjacent_links_2cb9762c": {
    "message": "Dysgu mwy am ddolenni cyfagos"
  },
  "learn_more_about_color_contrast_c019dfb9": {
    "message": "Dysgu mwy am gyferbynnedd lliw"
  },
  "learn_more_about_organizing_page_headings_8a7caa2e": {
    "message": "Dysgu mwy am drefnu penawdau tudalennau"
  },
  "learn_more_about_proper_page_heading_structure_d2959f2d": {
    "message": "Dysgu mwy am strwythur penawdau tudalennau cywir"
  },
  "learn_more_about_table_headers_5f5ee13": {
    "message": "Dysgu mwy am benawdau tablau"
  },
  "learn_more_about_using_alt_text_for_images_5698df9a": {
    "message": "Dysgu mwy am ddefnyddio testun amgen ar gyfer delweddau"
  },
  "learn_more_about_using_captions_with_tables_36fe496f": {
    "message": "Dysgu mwy am ddefnyddio capsiynau gyda thablau"
  },
  "learn_more_about_using_filenames_as_alt_text_264286af": {
    "message": "Dysgu mwy am ddefnyddio enwau ffeiliau fel testun amgen"
  },
  "learn_more_about_using_lists_4e6eb860": {
    "message": "Dysgu mwy am ddefnyddio rhestrau"
  },
  "learn_more_about_using_scope_attributes_with_table_20df49aa": {
    "message": "Dysgu mwy am ddefnyddio priodoleddau cwmpas gyda thablau"
  },
  "leave_as_is_4facfe55": { "message": "Gadael fel y mae" },
<<<<<<< HEAD
=======
  "left_3ea9d375": { "message": "Chwith" },
  "left_align_43d95491": { "message": "Alinio i’r Chwith" },
>>>>>>> 0889f4aa
  "left_angle_bracket_c87a6d07": { "message": "Braced Ongl Chwith" },
  "left_arrow_4fde1a64": { "message": "Saeth i’r Chwith" },
  "left_arrow_with_hook_5bfcad93": {
    "message": "Saeth i’r Chwith gyda Bachyn"
  },
  "left_ceiling_ee9dd88a": { "message": "Nenfwd Chwith" },
  "left_curly_brace_1726fb4": { "message": "Cyplysydd Cyrliog Chwith" },
  "left_downard_harpoon_arrow_1d7b3d2e": {
    "message": "Saeth Tryfer i Lawr i’r Chwith"
  },
  "left_floor_29ac2274": { "message": "Llawr Chwith" },
  "left_to_right_e9b4fd06": { "message": "Chwith i’r Dde" },
  "left_upward_harpoon_arrow_3a562a96": {
    "message": "Saeth Tryfer i Fyny i’r Chwith"
  },
  "leftward_arrow_1e4765de": { "message": "Saeth i’r Chwith" },
  "leftward_pointing_triangle_d14532ce": {
    "message": "Triongl yn pwyntio i’r chwith"
  },
  "less_than_a26c0641": { "message": "Yn llai na" },
  "less_than_or_equal_be5216cb": { "message": "Yn llai na neu’n hafal i" },
  "library_icon_ae1e54cf": { "message": "Eicon Llyfrgell" },
  "light_blue_5374f600": { "message": "Glas golau" },
  "link_7262adec": { "message": "Dolen" },
  "link_options_a16b758b": { "message": "Opsiynau Dolen" },
  "link_with_text_starting_with_start_b3fcbe71": {
    "message": "Dolen â thestun yn dechrau gyda { start }"
  },
  "links_14b70841": { "message": "Dolenni" },
  "links_to_an_external_site_de74145d": {
    "message": "Dolenni at safle allanol."
  },
  "lists_should_be_formatted_as_lists_f862de8d": {
    "message": "Dylai rhestrau gael eu fformatio fel rhestrau."
  },
  "load_more_35d33c7": { "message": "Llwytho Mwy" },
  "loading_25990131": { "message": "Wrthi’n llwytho..." },
  "loading_bde52856": { "message": "Wrthi’n llwytho" },
  "loading_closed_captions_subtitles_failed_95ceef47": {
    "message": "Wedi methu llwytho capsiynau caeedig/isdeitlau."
  },
<<<<<<< HEAD
  "loading_failed_b3524381": { "message": "Wedi methu llwytho..." },
  "loading_failed_e6a9d8ef": { "message": "Wedi methu llwytho." },
  "loading_folders_d8b5869e": { "message": "Wrthi’n llwytho ffolderi" },
=======
  "loading_external_tool_d839042c": {
    "message": "Wrthi’n Llwytho Adnodd Allanol"
  },
  "loading_failed_b3524381": { "message": "Wedi methu llwytho..." },
  "loading_failed_e6a9d8ef": { "message": "Wedi methu llwytho." },
  "loading_folders_d8b5869e": { "message": "Wrthi’n llwytho ffolderi" },
  "loading_placeholder_for_filename_792ef5e8": {
    "message": "Wrthi’n llwytho dalfan ar gyfer { fileName }"
  },
>>>>>>> 0889f4aa
  "loading_please_wait_d276220a": {
    "message": "Wrthi’n llwytho, arhoswch funud"
  },
  "loading_preview_9f077aa1": { "message": "Wrthi’n llwytho rhagolwg" },
  "locked_762f138b": { "message": "Wedi Cloi" },
  "logical_equivalence_76fca396": { "message": "Cydwerthedd Rhesymegol" },
  "logical_equivalence_short_8efd7b4f": {
    "message": "Cydwerthedd Rhesymegol (Byr)"
  },
  "logical_equivalence_short_and_thick_1e1f654d": {
    "message": "Cydwerthedd Rhesymegol (Byr a Thrwchus)"
  },
  "logical_equivalence_thick_662dd3f2": {
    "message": "Cydwerthedd Rhesymegol (Trwchus)"
  },
  "low_horizontal_dots_cc08498e": { "message": "Dotiau Llorweddol Isel" },
  "magenta_4a65993c": { "message": "Magenta" },
  "maps_to_e5ef7382": { "message": "Mapiau I" },
  "math_icon_ad4e9d03": { "message": "Eicon Mathemateg" },
  "media_af190855": { "message": "Cyfryngau" },
  "media_file_is_processing_please_try_again_later_58a6d49": {
    "message": "Ffeil cyfryngau’n cael ei phrosesu Rhowch gynnig arall arni rywbryd eto."
  },
  "medium_5a8e9ead": { "message": "Cyfrwng" },
  "merge_links_2478df96": { "message": "Cyfuno dolenni" },
  "mic_a7f3d311": { "message": "Meicroffon" },
  "microphone_disabled_15c83130": { "message": "Microffon wedi’i Analluogi" },
  "middle_27dc1d5": { "message": "Canol" },
  "minimize_file_preview_da911944": {
    "message": "Lleihau’r Rhagolwg o’r Ffeil"
  },
  "minimize_video_20aa554b": { "message": "Lleihau Fideo" },
  "minus_fd961e2e": { "message": "Minws" },
  "minus_plus_3461f637": { "message": "Minws/Plws" },
  "misc_3b692ea7": { "message": "Amrywiol" },
  "miscellaneous_e9818229": { "message": "Amrywiol" },
  "modules_c4325335": { "message": "Modiwlau" },
<<<<<<< HEAD
=======
  "moving_image_to_crop_directionword_6f66cde2": {
    "message": "Wrthi’n symud delwedd i docio { directionWord }"
  },
>>>>>>> 0889f4aa
  "mu_37223b8b": { "message": "Mu" },
  "multi_color_image_63d7372f": { "message": "Delwedd mwy nag un lliw" },
  "multiplication_sign_15f95c22": { "message": "Arwydd Lluosi" },
  "music_icon_4db5c972": { "message": "Eicon Cerddoriaeth" },
  "must_be_at_least_percentage_22e373b6": {
    "message": "Yn gorfod bod yn { percentage }% o leiaf"
  },
  "must_be_at_least_width_x_height_px_41dc825e": {
    "message": "Yn gorfod bod o leiaf { width } x { height }px"
  },
  "my_files_2f621040": { "message": "Fy ffeiliau" },
  "n_th_root_9991a6e4": { "message": "N-th Root" },
  "nabla_1e216d25": { "message": "Nabla" },
  "name_1aed4a1b": { "message": "Enw" },
  "name_color_ceec76ff": { "message": "{ name } ({ color })" },
  "natural_music_54a70258": { "message": "Naturiol (Cerddoriaeth)" },
  "natural_numbers_3da07060": { "message": "Rhifau Naturiol" },
  "navigate_through_the_menu_or_toolbar_415a4e50": {
    "message": "Llywiwch trwy''r ddewislen neu''r bar offer"
  },
  "nested_greater_than_d852e60d": { "message": "Nythu’n Fwy Na" },
  "nested_less_than_27d17e58": { "message": "Nythu’n Llai Na" },
  "next_40e12421": { "message": "Nesaf" },
  "no_accessibility_issues_were_detected_f8d3c875": {
    "message": "Heb ganfod problemau o ran hygyrchedd."
  },
  "no_changes_to_save_d29f6e91": { "message": "Dim newidiadau i’w cadw." },
  "no_e16d9132": { "message": "Na" },
  "no_file_chosen_9a880793": { "message": "Dim ffeil wedi’i dewis" },
  "no_headers_9bc7dc7f": { "message": "Dim pennawd" },
  "no_preview_is_available_for_this_file_f940114a": {
    "message": "Does dim rhagolwg ar gael ar gyfer y ffeil hon."
  },
  "no_results_940393cf": { "message": "Dim canlyniadau." },
  "no_results_found_for_filterterm_ad1b04c8": {
    "message": "Heb ddod o hyd i ganlyniadau ar gyfer { filterTerm }"
  },
  "no_video_1ed00b26": { "message": "Dim Fideo" },
  "none_3b5e34d2": { "message": "Dim" },
  "none_selected_b93d56d2": { "message": "Dim un wedi’i ddewis" },
  "not_equal_6e2980e6": { "message": "Ddim yn Hafal" },
  "not_in_not_an_element_of_fb1ffb54": {
    "message": "Ddim yn (Ddim yn Elfen o)"
  },
  "not_negation_1418ebb8": { "message": "Ddim (Negyddu)" },
  "not_subset_dc2b5e84": { "message": "Ddim yn Is-set" },
  "not_subset_strict_23d282bf": { "message": "Ddim yn Is-set (Strict)" },
  "not_superset_5556b913": { "message": "Ddim yn Uwch-set" },
  "not_superset_strict_24e06f36": { "message": "Ddim yn Uwch-set (Strict)" },
  "nu_1c0f6848": { "message": "Nu" },
  "octagon_e48be9f": { "message": "Octagon" },
  "olive_6a3e4d6b": { "message": "Olive" },
  "omega_8f2c3463": { "message": "Omega" },
  "one_of_the_following_styles_must_be_added_to_save__1de769aa": {
    "message": "Rhaid ychwanegu un o’r arddulliau canlynol i gadw eicon: Lliw Eicon, Maint Amlinell, Testun Eicon, neu Ddelwedd"
  },
  "open_circle_e9bd069": { "message": "Cylch Agored" },
  "open_this_keyboard_shortcuts_dialog_9658b83a": {
    "message": "Agor y ddeialog bysellau hwylus"
  },
  "open_title_application_fd624fc5": { "message": "Agor rhaglen { title }" },
  "operators_a2ef9a93": { "message": "Gweithredyddion" },
  "or_9b70ccaa": { "message": "Neu" },
  "orange_81386a62": { "message": "Oren" },
<<<<<<< HEAD
=======
  "ordered_and_unordered_lists_cfadfc38": {
    "message": "Rhestrau Mewn Trefn a Rhestrau Ddim Mewn Trefn"
  },
>>>>>>> 0889f4aa
  "other_editor_shortcuts_may_be_found_at_404aba4a": {
    "message": "Mae bysellau hwylus golygu eraill i''w cael yn"
  },
  "outline_color_3ef2cea7": { "message": "Lliw Amlinell" },
  "outline_size_a6059a21": { "message": "Maint Amlinell" },
  "p_is_not_a_valid_protocol_which_must_be_ftp_http_h_adf13fc2": {
    "message": "Dydy { p } ddim yn brotocol dilys, rhaid iddo fod yn ftp, http, https, mailto, skype, tel neu gellir ei hepgor"
  },
  "pages_e5414c2c": { "message": "Tudalennau" },
  "paragraph_5e5ad8eb": { "message": "Paragraff" },
  "paragraph_starting_with_start_a59923f8": {
    "message": "Paragraff yn dechrau gyda { start }"
  },
  "parallel_d55d6e38": { "message": "Paralel" },
  "partial_derivative_4a9159df": { "message": "Rhannol (Deilliadol)" },
  "paste_5963d1c1": { "message": "Gludo" },
  "pause_12af3bb4": { "message": "Rhewi" },
  "pentagon_17d82ea3": { "message": "Pentagon" },
  "people_b4ebb13c": { "message": "Pobl" },
  "percentage_34ab7c2c": { "message": "Canran" },
  "percentage_must_be_a_number_8033c341": {
    "message": "Mae canran yn gorfod bod yn rhif"
  },
  "performing_arts_icon_f3497486": {
    "message": "Eicon Celfyddydau Perfformio"
  },
  "perpendicular_7c48ede4": { "message": "Perpendicwlar" },
  "phi_4ac33b6d": { "message": "Phi" },
  "phi_variant_c9bb3ac5": { "message": "Phi (Amrywiad)" },
  "physical_education_icon_d7dffd3e": { "message": "Eicon Addysg Gorfforol" },
  "pi_dc4f0bd8": { "message": "Pi" },
  "pi_variant_10f5f520": { "message": "Pi (Amrywiad)" },
  "pink_68ad45cb": { "message": "Pinc" },
  "pixels_52ece7d1": { "message": "Picseli" },
  "play_1a47eaa7": { "message": "Chwarae" },
  "play_media_comment_35257210": { "message": "Chwarae sylw ar gyfryngau." },
  "play_media_comment_by_name_from_createdat_c230123d": {
    "message": "Chwarae sylw ar gyfryngau gan { name } o { createdAt }."
  },
  "please_allow_canvas_to_access_your_microphone_and__dc2c3079": {
    "message": "Gadewch i Canvas gael mynediad at eich microffon a gwe-gamera."
  },
  "plus_d43cd4ec": { "message": "Plws" },
  "plus_minus_f8be2e83": { "message": "Plws/Minws" },
  "posted_when_a578f5ab": { "message": "Wedi postio: { when }" },
  "power_set_4f26f316": { "message": "Set Pŵer" },
  "precedes_196b9aef": { "message": "Cyn" },
  "precedes_equal_20701e84": { "message": "Cyn Hafalnod" },
  "preformatted_d0670862": { "message": "Wedi''i fformatio’n barod" },
  "prev_f82cbc48": { "message": "Blaenorol" },
  "preview_53003fd2": { "message": "Rhagolwg" },
  "preview_a3f8f854": { "message": "RHAGOLWG" },
  "preview_in_overlay_ed772c46": { "message": "Rhagolwg mewn troshaen" },
  "preview_inline_9787330": { "message": "Rhagolwg mewn llinell" },
  "prime_917ea60e": { "message": "Cysefin" },
  "prime_numbers_13464f61": { "message": "Rhifau Cysefin" },
  "product_39cf144f": { "message": "Cynnyrch" },
  "proportional_f02800cc": { "message": "Cyfraneddol" },
  "protocol_must_be_ftp_http_https_mailto_skype_tel_o_73beb4f8": {
    "message": "Rhaid i’r protocol fod yn ftp, http, https, mailto, skype, tel neu gellir ei hepgor"
  },
  "psi_e3f5f0f7": { "message": "Psi" },
  "published_c944a23d": { "message": "wedi cyhoeddi" },
  "published_when_302d8e23": { "message": "Wedi cyhoeddi: { when }" },
  "pumpkin_904428d5": { "message": "Pumpkin" },
  "purple_7678a9fc": { "message": "Porffor" },
  "quaternions_877024e0": { "message": "Cwaternion" },
  "quizzes_7e598f57": { "message": "Cwisiau" },
  "rational_numbers_80ddaa4a": { "message": "Rhifau Rhesymegol" },
  "real_numbers_7c99df94": { "message": "Rhifau Go Iawn" },
  "real_portion_of_complex_number_7dad33b5": {
    "message": "Cyfran Go Iawn (o Rif Cymhleth)"
  },
  "record_7c9448b": { "message": "Recordio" },
<<<<<<< HEAD
=======
  "record_upload_media_5fdce166": {
    "message": "Recordio Cyfryngau/Llwytho Cyfryngau i Fyny"
  },
>>>>>>> 0889f4aa
  "recording_98da6bda": { "message": "Recordiad" },
  "red_8258edf3": { "message": "Coch" },
  "relationships_6602af70": { "message": "Perthynas" },
  "religion_icon_246e0be1": { "message": "Eicon Crefydd" },
  "remove_heading_style_5fdc8855": { "message": "Tynnu arddull y pennawd" },
<<<<<<< HEAD
=======
  "remove_link_d1f2f4d0": { "message": "Tynnu Dolen" },
>>>>>>> 0889f4aa
  "replace_e61834a7": { "message": "Disodli" },
  "reset_95a81614": { "message": "Ailosod" },
  "resize_ec83d538": { "message": "Ailfeintio" },
  "restore_auto_save_deccd84b": { "message": "Adfer cadw’n awtomatig?" },
  "reverse_turnstile_does_not_yield_7558be06": {
    "message": "Giât Dro yn ôl (Ddim yn rhoi)"
  },
  "rho_a0244a36": { "message": "Rho" },
  "rho_variant_415245cd": { "message": "Rho (Amrywiad)" },
  "rich_content_editor_2708ef21": { "message": "Golygydd Cynnwys Cyfoethog" },
  "rich_text_area_press_oskey_f8_for_rich_content_edi_c2f651d": {
    "message": "Ardal Testun Cyfoethog. Pwyswch { OSKey }+F8 ar gyfer bysellau cyflym y Golygydd Cynnwys Cyfoethog."
  },
<<<<<<< HEAD
=======
  "right_71ffdc4d": { "message": "De" },
  "right_align_39e7a32a": { "message": "Alinio i’r Dde" },
>>>>>>> 0889f4aa
  "right_angle_bracket_d704e2d6": { "message": "Braced Ongl Dde" },
  "right_arrow_35e0eddf": { "message": "Saeth i’r Dde" },
  "right_arrow_with_hook_29d92d31": { "message": "Saeth i’r Dde gyda Bachyn" },
  "right_ceiling_839dc744": { "message": "Nenfwd De" },
  "right_curly_brace_5159d5cd": { "message": "Cyplysydd Cyrliog De" },
  "right_downward_harpoon_arrow_d71b114f": {
    "message": "Saeth Tryfer i Lawr i’r Dde"
  },
  "right_floor_5392d5cf": { "message": "Llawr De" },
  "right_to_left_9cfb092a": { "message": "De i’r Chwith" },
  "right_upward_harpoon_arrow_f5a34c73": {
    "message": "Saeth Tryfer i Fyny i’r Dde"
  },
  "rightward_arrow_32932107": { "message": "Saeth i''r Dde" },
  "rightward_pointing_triangle_60330f5c": {
    "message": "Triongl yn pwyntio i’r dde"
  },
  "rotate_image_90_degrees_2ab77c05": { "message": "Troi delwedd - 90 gradd" },
  "rotate_image_90_degrees_6c92cd42": { "message": "Troi delwedd - 90 gradd" },
  "rotation_9699c538": { "message": "Troi" },
  "row_fc0944a7": { "message": "Rhes" },
  "row_group_979f5528": { "message": "Grŵp y rhes" },
  "sadly_the_pretty_html_editor_is_not_keyboard_acces_50da7665": {
    "message": "Yn anffodus, dydy’r golygydd HTML hardd ddim ar gael drwy fysellfwrdd.  Cael mynediad at y golygydd HTML crai yma."
  },
  "save_11a80ec3": { "message": "Cadw" },
  "save_copy_ca63944e": { "message": "Cadw Copi" },
  "save_media_cb9e786e": { "message": "Cadw Cyfryngau" },
<<<<<<< HEAD
=======
  "saved_icon_maker_icons_df86e2a1": {
    "message": "Eiconau’r Gwneuthurwr Eiconau a Gadwyd"
  },
>>>>>>> 0889f4aa
  "screen_readers_cannot_determine_what_is_displayed__6a5842ab": {
    "message": "Does dim modd defnyddio darllenwyr sgrin i bennu beth sy’n cael ei ddangos mewn delwedd heb destun amgen, dim ond rhesi o rifau a llythrennau diystyr yw enwau ffeiliau yn aml, ac nid ydynt yn disgrifio''r cyd-destun na’r ystyr."
  },
  "screen_readers_cannot_determine_what_is_displayed__6f1ea667": {
    "message": "Does dim modd i ddarllenwyr sgrin bennu beth sy’n cael ei ddangos mewn delwedd heb destun amgen, sy’n disgrifio cynnwys ac ystyr y ddelwedd. Dylai’r testun amgen fod ym syml ac yn gryno."
  },
  "screen_readers_cannot_determine_what_is_displayed__a57e6723": {
    "message": "Does dim modd i ddarllenwyr sgrin bennu beth sy’n cael ei ddangos mewn delwedd heb destun amgen, sy’n disgrifio cynnwys ac ystyr y ddelwedd."
  },
  "screen_readers_cannot_interpret_tables_without_the_bd861652": {
    "message": "Ni all darllenwyr sgrin ddehongli tablau heb y strwythur priodol. Mae penawdau tablau yn nodi cyfeiriad ac ystod y cynnwys."
  },
  "screen_readers_cannot_interpret_tables_without_the_e62912d5": {
    "message": "Ni all darllenwyr sgrin ddehongli tablau heb y strwythur priodol. Mae capsiynau tablau’n disgrifio cyd-destun y tabl ac yn rhoi dealltwriaeth gyffredinol ohono."
  },
  "screen_readers_cannot_interpret_tables_without_the_f0bdec0f": {
    "message": "Ni all darllenwyr sgrin ddehongli tablau heb y strwythur priodol. Mae penawdau tablau yn rhoi trosolwg o’r cynnwys a’i gyfeiriad."
  },
  "script_l_42a7b254": { "message": "Sgript L" },
  "search_280d00bd": { "message": "Chwilio" },
  "select_audio_source_21043cd5": { "message": "Dewiswch ffynonellau sain" },
  "select_crop_shape_d441feeb": { "message": "Dewis siâp tocio" },
  "select_language_7c93a900": { "message": "Dewis Iaith" },
  "select_video_source_1b5c9dbe": { "message": "Dewiswch ffynonellau fideo" },
  "selected_linkfilename_c093b1f2": {
    "message": "Wedi dewis { linkFileName }"
  },
<<<<<<< HEAD
=======
  "selection_b52c4c5e": { "message": "Dewis" },
>>>>>>> 0889f4aa
  "set_header_scope_8c548f40": { "message": "Pennu ystod y pennawd" },
  "set_minus_b46e9b88": { "message": "Gosod Minws" },
  "set_table_header_cfab13a0": { "message": "Pennu pennawd y tabl" },
  "sharp_music_ab956814": { "message": "Sharp (Cerddoriaeth)" },
  "shift_arrows_4d5785fe": { "message": "SHIFT+Saethau" },
  "shift_o_to_open_the_pretty_html_editor_55ff5a31": {
    "message": "Shift-O i agor y golygydd html hardd."
  },
  "shortcut_911d6255": { "message": "Llwybr byr" },
<<<<<<< HEAD
=======
  "show_audio_options_b489926b": { "message": "Dangos opsiynau sain" },
  "show_image_options_1e2ecc6b": { "message": "Dangos opsiynau delwedd" },
  "show_link_options_545338fd": { "message": "Dangos opsiynau dolen" },
  "show_studio_media_options_a0c748c6": {
    "message": "Dangos opsiynau cyfryngau Studio"
  },
  "show_video_options_6ed3721a": { "message": "Dangos opsiynau fideo" },
>>>>>>> 0889f4aa
  "sighted_users_browse_web_pages_quickly_looking_for_1d4db0c1": {
    "message": "Mae defnyddwyr sy''n gweld yn dda yn pori drwy dudalennau gwe yn gyflym, gan chwilio am benawdau mawr neu drwm. Mae defnyddwyr darllenydd sgrin yn dibynnu ar benawdau i ddeall y cyd-destun. Dylai penawdau ddefnyddio''r strwythur priodol."
  },
  "sighted_users_browse_web_pages_quickly_looking_for_ade806f5": {
    "message": "Mae defnyddwyr sy''n gweld yn dda yn pori drwy dudalennau gwe yn gyflym, gan chwilio am benawdau mawr neu drwm. Mae defnyddwyr darllenydd sgrin yn dibynnu ar benawdau i ddeall y cyd-destun. Dylai penawdau fod yn gryno yn unol â''r strwythur priodol."
  },
  "sigma_5c35e553": { "message": "Sigma" },
  "sigma_variant_8155625": { "message": "Sigma (Amrywiad)" },
  "single_color_image_4e5d4dbc": { "message": "Delwedd un lliw" },
  "single_color_image_color_95fa9a87": { "message": "Lliw Delwedd Un Lliw" },
  "size_b30e1077": { "message": "Maint" },
  "size_of_caption_file_is_greater_than_the_maximum_m_bff5f86e": {
    "message": "Mae maint y ffeil capsiynau’n fwy na’r { max } kb a ganiateir ar gyfer maint y ffeil."
  },
  "small_b070434a": { "message": "Bach" },
  "solid_circle_9f061dfc": { "message": "Cylch Solid" },
  "something_went_wrong_89195131": { "message": "Aeth rhywbeth o’i le." },
  "something_went_wrong_accessing_your_webcam_6643b87e": {
    "message": "Aeth rhywbeth o’i le wrth gael mynediad at eich gwe-gamera."
  },
  "something_went_wrong_and_i_don_t_know_what_to_show_e0c54ec8": {
    "message": "Aeth rhywbeth o''i le a dydw i ddim yn gwybod beth i''w ddangos i chi."
  },
  "something_went_wrong_check_your_connection_reload__c7868286": {
    "message": "Aeth rhywbeth o’i le. Gwiriwch eich cysylltiad, ail-lwythwch y dudalen a rhoi cynnig arall arni."
  },
  "something_went_wrong_d238c551": { "message": "Aeth rhywbeth o’i le" },
  "something_went_wrong_while_sharing_your_screen_8de579e5": {
    "message": "Aeth rhywbeth o’i le wrth rannu eich sgrin."
  },
<<<<<<< HEAD
=======
  "sorry_we_don_t_support_multiple_files_fb9478b0": {
    "message": "Yn anffodus, nid ydym ni’n gallu delio â mwy nag un ffeil."
  },
>>>>>>> 0889f4aa
  "sort_by_e75f9e3e": { "message": "Trefnu yn ôl" },
  "spades_suit_b37020c2": { "message": "Spades (Suit)" },
  "square_511eb3b3": { "message": "Sgwâr" },
  "square_cap_9ec88646": { "message": "Cap Sgwâr" },
  "square_cup_b0665113": { "message": "Cwpan Sgwâr" },
  "square_root_e8bcbc60": { "message": "Ail Isradd" },
  "square_root_symbol_d0898a53": { "message": "Symbol Ail Isradd" },
  "square_subset_17be67cb": { "message": "Is-set Sgwâr" },
  "square_subset_strict_7044e84f": { "message": "Is-set Sgwâr (Strict)" },
  "square_superset_3be8dae1": { "message": "Uwch-set Sgwâr" },
  "square_superset_strict_fa4262e4": { "message": "Uwch-set Sgwâr (Strict)" },
<<<<<<< HEAD
=======
  "square_unordered_list_b15ce93b": {
    "message": "rhestr sgwariau sydd ddim mewn trefn"
  },
>>>>>>> 0889f4aa
  "star_8d156e09": { "message": "Seren" },
  "start_over_f7552aa9": { "message": "Dechrau eto" },
  "start_recording_9a65141a": { "message": "Dechrau’r Recordiad" },
  "steel_blue_14296f08": { "message": "Durlas" },
<<<<<<< HEAD
=======
  "studio_media_options_ee504361": { "message": "Opsiynau Cyfryngau Studio" },
>>>>>>> 0889f4aa
  "styles_2aa721ef": { "message": "Arddulliau" },
  "submit_a3cc6859": { "message": "Cyflwyno" },
  "subscript_59744f96": { "message": "Isysgrif" },
  "subset_19c1a92f": { "message": "Is-set" },
  "subset_strict_8d8948d6": { "message": "Is-set (Strict)" },
  "succeeds_9cc31be9": { "message": "Ar ôl" },
  "succeeds_equal_158e8c3a": { "message": "Ar ôl Hafalnod" },
  "sum_b0842d31": { "message": "Swm" },
  "superscript_8cb349a2": { "message": "Uwchysgrif" },
<<<<<<< HEAD
=======
  "superscript_and_subscript_37f94a50": {
    "message": "Uwch-ysgrif ac Is-ysgrif"
  },
>>>>>>> 0889f4aa
  "superset_c4db8a7a": { "message": "Uwch-set" },
  "superset_strict_c77dd6d2": { "message": "Uwch-set (Strict)" },
  "supported_file_types_srt_or_webvtt_7d827ed": {
    "message": "Mathau o ffeiliau y mae modd delio â nhw: SRT neu WebVTT"
  },
  "switch_to_pretty_html_editor_a3cee15f": {
    "message": "Newid i’r golygydd HTML hardd"
  },
  "switch_to_raw_html_editor_f970ae1a": {
    "message": "Newid i’r golygydd HTML crai"
  },
  "switch_to_the_html_editor_146dfffd": {
    "message": "Newid i’r golygydd html "
  },
  "switch_to_the_rich_text_editor_63c1ecf6": {
    "message": "Newid i’r golygydd testun cyfoethog"
  },
  "syllabus_f191f65b": { "message": "Maes Llafur" },
  "system_audio_allowed_b2508f8c": { "message": "Sain System wedi’i Ganiatáu" },
  "system_audio_disabled_c177bd13": {
    "message": "Sain System wedi’i Analluogi"
  },
  "tab_arrows_4cf5abfc": { "message": "TAB/Saethau" },
  "table_header_starting_with_start_ffcabba6": {
    "message": "Pennawd tabl yn dechrau gyda { start }"
  },
  "table_starting_with_start_e7232848": {
    "message": "Tabl yn dechrau gyda { start }"
  },
  "tables_headers_should_specify_scope_5abf3a8e": {
    "message": "Dylai penawdau tablau bennu’r ystod."
  },
  "tables_should_include_a_caption_describing_the_con_e91e78fc": {
    "message": "Dylai tablau gynnwys capsiwn sy’n disgrifio cynnwys y tabl."
  },
  "tables_should_include_at_least_one_header_48779eac": {
    "message": "Dylai tablau gynnwys o leiaf un pennawd."
  },
  "tau_880974b7": { "message": "Tau" },
  "teal_f729a294": { "message": "Glaswyrdd" },
  "text_7f4593da": { "message": "Testun" },
  "text_background_color_16e61c3f": { "message": "Lliw Cefndir yTestun" },
  "text_color_acf75eb6": { "message": "Lliw''r Testun" },
  "text_is_difficult_to_read_without_sufficient_contr_69e62bd6": {
    "message": "Mae’r testun yn anodd ei ddarllen heb gyferbynnedd digonol rhwng y testun a’r cefndir, yn enwedig i bobl sydd â golwg sâl."
  },
  "text_larger_than_18pt_or_bold_14pt_should_display__5c364db6": {
    "message": "Dylai testun mwy na 18pt (neu 14pt trwm) fod â chyferbyniad 3:1 o leiaf."
  },
  "text_optional_384f94f7": { "message": "Testun (dewisol)" },
  "text_position_8df8c162": { "message": "Lleoliad y Testun" },
  "text_size_887c2f6": { "message": "Maint y Testun" },
  "text_smaller_than_18pt_or_bold_14pt_should_display_aaffb22b": {
    "message": "Dylai testun llai na 18pt (neu 14pt trwm) fod â chyferbyniad 4.5:1 o leiaf."
  },
  "the_document_preview_is_currently_being_processed__7d9ea135": {
    "message": "Mae’r rhagolwg o’r ddogfen wrthi’n cael ei brosesu ar hyn o bryd. Rhowch gynnig arall arni rywbryd eto."
  },
  "the_first_heading_on_a_page_should_be_an_h2_859089f2": {
    "message": "Dylai’r pennawd cyntaf ar dudalen fod yn H2."
  },
<<<<<<< HEAD
=======
  "the_following_content_is_partner_provided_ed1da756": {
    "message": "Mae’r cynnwys canlynol yn cael ei ddarparu gan bartner"
  },
>>>>>>> 0889f4aa
  "the_material_is_in_the_public_domain_279c39a3": {
    "message": "Mae’r deunydd yn y parth cyhoeddus"
  },
  "the_material_is_licensed_under_creative_commons_3242cb5e": {
    "message": "Mae’r deunydd wedi''i drwyddedu o dan Creative Commons"
  },
  "the_material_is_subject_to_an_exception_e_g_fair_u_a39c8ca2": {
    "message": "Mae eithriad yn berthnasol i’r deunydd - e.e. defnydd teg, yr hawl i ddyfynnu, neu eraill o dan gyfreithiau hawlfraint perthnasol"
  },
  "the_preceding_content_is_partner_provided_d753928c": {
    "message": "Mae’r cynnwys blaenorol yn cael ei ddarparu gan bartner"
  },
  "the_pretty_html_editor_is_not_keyboard_accessible__d6d5d2b": {
    "message": "Dydy’r golygydd html hardd ddim ar gael drwy fysellfwrdd. Pwyswch Shift-O i agor y golygydd html crai."
  },
  "therefore_d860e024": { "message": "Felly" },
  "theta_ce2d2350": { "message": "Theta" },
  "theta_variant_fff6da6f": { "message": "Theta (Amrywiad)" },
  "thick_downward_arrow_b85add4c": { "message": "Saeth Trwchus i Lawr" },
  "thick_left_arrow_d5f3e925": { "message": "Saeth Trwchus i’r Chwith" },
  "thick_leftward_arrow_6ab89880": { "message": "Saeth Trwchus i’r Chwith" },
  "thick_right_arrow_3ed5e8f7": { "message": "Saeth Trwchus i’r Dde" },
  "thick_rightward_arrow_a2e1839e": { "message": "Saeth Trwchus i’r Dde" },
  "thick_upward_arrow_acd20328": { "message": "Saeth Trwchus i Fyny" },
  "this_document_cannot_be_displayed_within_canvas_7aba77be": {
    "message": "Does dim modd dangos y ddogfen hon yn Canvas."
  },
  "this_equation_cannot_be_rendered_in_basic_view_9b6c07ae": {
    "message": "Does dim modd rendro’r hafaliad hwn yn y Wedd Syml."
  },
  "this_image_is_currently_unavailable_25c68857": {
    "message": "Dydy''r ddelwedd hon ddim ar gael ar hyn o bryd."
  },
  "though_your_video_will_have_the_correct_title_in_t_90e427f3": {
    "message": "Er y bydd gan eich fideo y teitl cywir yn y porwr, nid ydym ni wedi gallu ei ddiweddaru yn y gronfa ddata."
  },
  "timebar_a4d18443": { "message": "Bar amser" },
  "title_ee03d132": { "message": "Teitl" },
  "to_be_posted_when_d24bf7dc": { "message": "I''w Bostio: { when }" },
  "to_do_when_2783d78f": { "message": "Tasgau i’w Gwneud: { when }" },
  "toggle_summary_group_413df9ac": { "message": "Toglo grŵp { summary } " },
  "toggle_tooltip_d3b7cb86": { "message": "Toglo tooltip" },
  "tools_2fcf772e": { "message": "Adnoddau" },
  "top_66e0adb6": { "message": "Y Brig" },
  "tray_839df38a": { "message": "Ardal" },
  "triangle_6072304e": { "message": "Triongl" },
  "turnstile_yields_f9e76df1": { "message": "Giât Dro (Yn Rhoi)" },
  "type_control_f9_to_access_image_options_text_a47e319f": {
    "message": "teipiwch Control F9 i gael mynediad at yr opsiynau delwedd. { text }"
  },
  "type_control_f9_to_access_link_options_text_4ead9682": {
    "message": "teipiwch Control F9 i gael mynediad at yr opsiynau dolen. { text }"
  },
  "type_control_f9_to_access_table_options_text_92141329": {
    "message": "teipiwch Control F9 i gael mynediad at yr opsiynau tabl. { text }"
  },
<<<<<<< HEAD
=======
  "unable_to_determine_resource_selection_url_7867e060": {
    "message": "Does dim modd pennu url dewis adnodd"
  },
>>>>>>> 0889f4aa
  "union_e6b57a53": { "message": "Uniad" },
  "unpublished_dfd8801": { "message": "heb gyhoeddi" },
  "untitled_16aa4f2b": { "message": "Dideitl" },
  "untitled_efdc2d7d": { "message": "dideitl" },
  "up_and_left_diagonal_arrow_e4a74a23": {
    "message": "Saeth Croeslinol i fyny ac i’r chwith"
  },
  "up_and_right_diagonal_arrow_935b902e": {
    "message": "Saeth Croeslinol i fyny ac i’r dde"
  },
<<<<<<< HEAD
  "upload_file_fd2361b8": { "message": "Llwytho Ffeil i Fyny" },
  "upload_image_6120b609": { "message": "Llwytho Delwedd i Fyny" },
  "upload_media_ce31135a": { "message": "Llwytho Cyfryngau i fyny" },
  "uploading_19e8a4e7": { "message": "Llwytho i fyny" },
=======
  "up_c553575d": { "message": "I Fyny" },
  "upload_document_253f0478": { "message": "Llwytho Dogfen i fyny" },
  "upload_file_fd2361b8": { "message": "Llwytho Ffeil i Fyny" },
  "upload_image_6120b609": { "message": "Llwytho Delwedd i Fyny" },
  "upload_media_ce31135a": { "message": "Llwytho Cyfryngau i fyny" },
  "upload_record_media_e4207d72": {
    "message": "Llwytho i Fyny/Recordio Cyfryngau"
  },
  "uploading_19e8a4e7": { "message": "Llwytho i fyny" },
  "uppercase_alphabetic_ordered_list_3f5aa6b2": {
    "message": "rhestr mewn trefn, mewn priflythrennau, yn nhrefn yr wyddor"
  },
>>>>>>> 0889f4aa
  "uppercase_delta_d4f4bc41": { "message": "Delta Fawr" },
  "uppercase_gamma_86f492e9": { "message": "Gamma Fawr" },
  "uppercase_lambda_c78d8ed4": { "message": "Lambda Fawr" },
  "uppercase_omega_8aedfa2": { "message": "Omega Fawr" },
  "uppercase_phi_caa36724": { "message": "Phi Fawr" },
  "uppercase_pi_fcc70f5e": { "message": "Pi Fawr" },
  "uppercase_psi_6395acbe": { "message": "Psi Fawr" },
<<<<<<< HEAD
=======
  "uppercase_roman_numeral_ordered_list_853f292b": {
    "message": "rhestr mewn trefn o rifolion Rhufeinig mewn priflythrennau"
  },
>>>>>>> 0889f4aa
  "uppercase_sigma_dbb70e92": { "message": "Sigma Fawr" },
  "uppercase_theta_49afc891": { "message": "Theta Fawr" },
  "uppercase_upsilon_8c1e623e": { "message": "Upsilon Fawr" },
  "uppercase_xi_341e8556": { "message": "Xi Fawr" },
  "upsilon_33651634": { "message": "Upsilon" },
  "upward_and_downward_pointing_arrow_fa90a918": {
    "message": "Saeth yn pwyntio i fyny ac i lawr"
  },
  "upward_and_downward_pointing_arrow_thick_d420fdef": {
    "message": "Saeth yn pwyntio i fyny ac i lawr (trwchus)"
  },
  "upward_arrow_9992cb2d": { "message": "Saeth i Fyny" },
  "upward_pointing_triangle_d078d7cb": {
    "message": "Triongl yn pwyntio i fyny"
  },
  "url_22a5f3b8": { "message": "URL" },
  "usage_right_ff96f3e2": { "message": "Hawl Defnyddio:" },
  "usage_rights_required_5fe4dd68": {
    "message": "Hawliau Defnyddio (gofynnol)"
  },
  "use_arrow_keys_to_navigate_options_2021cc50": {
    "message": "Defnyddiwch fysellau saeth i symud drwy''r opsiynau."
  },
  "use_arrow_keys_to_select_a_shape_c8eb57ed": {
    "message": "Defnyddiwch y saethau i ddewis siâp."
  },
  "use_arrow_keys_to_select_a_size_699a19f4": {
    "message": "Defnyddiwch y saethau i ddewis maint."
  },
  "use_arrow_keys_to_select_a_text_position_72f9137c": {
    "message": "Defnyddiwch y saethau i ddewis lleoliad y testun."
  },
  "use_arrow_keys_to_select_a_text_size_65e89336": {
    "message": "Defnyddiwch y saethau i ddewis maint y testun."
  },
  "use_arrow_keys_to_select_an_outline_size_e009d6b0": {
    "message": "Defnyddiwch y saethau i ddewis maint amlinelliad."
  },
  "used_by_screen_readers_to_describe_the_content_of__4f14b4e4": {
    "message": "{ TYPE } yn cael ei ddefnyddio gan ddarllenwyr sgrin i ddisgrifio cynnwys delwedd"
  },
  "used_by_screen_readers_to_describe_the_content_of__b1e76d9e": {
    "message": "Yn cael ei ddefnyddio gan ddarllenwyr sgrin i ddisgrifio cynnwys delwedd"
  },
  "used_by_screen_readers_to_describe_the_video_37ebad25": {
    "message": "Yn cael ei ddefnyddio gan ddarllenwyr sgrin i ddisgrifio’r fideo"
  },
  "user_documents_c206e61f": { "message": "Dogfennau Defnyddiwr" },
  "user_files_78e21703": { "message": "Ffeiliau Defnyddwyr" },
  "user_images_b6490852": { "message": "Delweddau Defnyddiwr" },
  "user_media_14fbf656": { "message": "Cyfryngau Defnyddiwr" },
  "vector_notation_cf6086ab": { "message": "Fector (nodiant)" },
  "vertical_bar_set_builder_notation_4300495f": {
    "message": "Bar Fertigol (Gosod Nodiant Adeiladwr)"
  },
  "vertical_dots_bfb21f14": { "message": "Dotiau Fertigol" },
  "video_options_24ef6e5d": { "message": "Opsiynau Fideo" },
  "video_options_tray_3b9809a5": { "message": "Ardal Opsiynau Fideo" },
  "video_player_b371005": { "message": "Chwaraewr Fideo" },
  "video_player_for_9e7d373b": { "message": "Chwaraewr fideo ar gyfer " },
  "video_player_for_title_ffd9fbc4": {
    "message": "Chwaraewr fideo ar gyfer { title }"
  },
<<<<<<< HEAD
=======
  "view_all_e13bf0a6": { "message": "Gweld Pob Un" },
>>>>>>> 0889f4aa
  "view_ba339f93": { "message": "Gweld" },
  "view_description_30446afc": { "message": "Gweld disgrifiad" },
  "view_keyboard_shortcuts_34d1be0b": { "message": "Gweld bysellau hwylus" },
  "view_title_description_67940918": {
    "message": "Gweld disgrifiad { title }"
  },
  "view_word_and_character_counts_a743dd0c": {
    "message": "Gweld y cyfrif geiriau a’r cyfrif nodau"
  },
  "we_couldn_t_detect_a_working_microphone_connected__ceb71c40": {
    "message": "Does dim microffon sy’n gweithio’n gysylltiedig â’ch dyfais."
  },
  "we_couldn_t_detect_a_working_webcam_connected_to_y_6715cc4": {
    "message": "Does dim gwe-gamera sy’n gweithio’n gysylltiedig â’ch dyfais."
  },
  "we_couldn_t_detect_a_working_webcam_or_microphone__263b6674": {
    "message": "Does dim microffon na gwe-gamera sy’n gweithio’n gysylltiedig â’ch dyfais."
  },
  "webcam_disabled_30c66986": { "message": "Gwe-gamera wedi’i Analluogi" },
  "webcam_fe91b20f": { "message": "Gwe-gamera" },
  "webpages_should_only_have_a_single_h1_which_is_aut_dc99189e": {
    "message": "Dim ond un H1 ddylai tudalennau gwe eu cael, sy’n cael ei ddefnyddion awtomatig gan Deitl y dudalen. Dylai’r pennawd cyntaf yn eich cynnwys fod yn H2."
  },
  "when_markup_is_used_that_visually_formats_items_as_f941fc1b": {
    "message": "Pan fydd marcio’n cael ei ddefnyddio, sy’n fformatio eitemau’n weledol ar ffurf rhestr ond sydd ddim yn nodi perthynas y rhestr, mae’n bosib y bydd defnyddwyr yn cael trafferth i ddod o hyd i’r wybodaeth."
  },
  "white_87fa64fd": { "message": "Gwyn" },
  "why_523b3d8c": { "message": "Pam" },
  "width_492fec76": { "message": "Lled" },
  "width_and_height_must_be_numbers_110ab2e3": {
    "message": "Rhaid i''r lled a''r uchder fod yn rhifau"
  },
  "width_x_height_px_ff3ccb93": { "message": "{ width } x { height }px" },
  "wiki_home_9cd54d0": { "message": "Hafan Wici" },
<<<<<<< HEAD
=======
  "word_count_c77fe3a6": { "message": "Cyfrif Geiriau" },
  "words_b448b7d5": { "message": "Geiriau" },
>>>>>>> 0889f4aa
  "wreath_product_200b38ef": { "message": "Lluoswm Torch" },
  "xi_149681d0": { "message": "Xi" },
  "yes_dde87d5": { "message": "Iawn" },
  "you_have_unsaved_changes_in_the_icon_maker_tray_do_e8cf5f1b": {
    "message": "Mae gennych chi newidiadau heb eu cadw yn yr ardal Gwneuthurwr Eiconau. Ydych chi am fwrw ymlaen heb gadw’r newidiadau hyn?"
  },
  "you_may_need_to_adjust_additional_headings_to_main_975f0eee": {
    "message": "Efallai y bydd angen i chi addasu penawdau ychwanegol i gynnal hierarchaeth y dudalen."
  },
  "you_may_not_upload_an_empty_file_11c31eb2": {
    "message": "Chewch chi ddim llwytho ffeil wag i fyny."
  },
  "your_image_has_been_compressed_for_icon_maker_imag_2e45cd91": {
    "message": "Mae eich delwedd wedi''i chywasgu ar gyfer Gwneuthurwr Eiconau. Fydd delweddau sy’n llai na { size } ddim yn cael eu cywasgu."
  },
  "your_microphone_is_blocked_in_the_browser_settings_42af0ddc": {
    "message": "Mae eich microffon wedi’i flocio yng ngosodiadau’r porwr."
  },
  "your_webcam_and_microphone_are_blocked_in_the_brow_73357dc6": {
    "message": "Mae eich microffon a’ch gwe-gamera wedi’u blocio yng ngosodiadau’r porwr."
  },
  "your_webcam_is_blocked_in_the_browser_settings_7f638128": {
    "message": "Mae eich gwe-gamera wedi’i flocio yng ngosodiadau’r porwr."
  },
  "your_webcam_may_already_be_in_use_6cd64c25": {
    "message": "Efallai bod eich gwe-gamera yn cael ei ddefnyddio’n barod."
  },
  "zeta_5ef24f0e": { "message": "Zeta" },
  "zoom_f3e54d69": { "message": "Zoom" },
  "zoom_in_image_bb97d4f": { "message": "Nesáu at y ddelwedd" },
  "zoom_out_image_d0a0a2ec": { "message": "Pellhau o’r ddelwedd" }
}


formatMessage.addLocale({cy: locale})<|MERGE_RESOLUTION|>--- conflicted
+++ resolved
@@ -40,10 +40,7 @@
     "message": "Dylai dolenni cyfagos â’r un URL fod yn un ddolen."
   },
   "aleph_f4ffd155": { "message": "Aleph" },
-<<<<<<< HEAD
-=======
   "align_11050992": { "message": "Alinio" },
->>>>>>> 0889f4aa
   "alignment_and_lists_5cebcb69": { "message": "Aliniad a Rhestrau" },
   "all_4321c3a1": { "message": "Y cyfan" },
   "all_apps_a50dea49": { "message": "Pob Ap" },
@@ -74,12 +71,9 @@
   "approaches_the_limit_893aeec9": { "message": "Yn cyrraedd y terfyn" },
   "approximately_e7965800": { "message": "Tua" },
   "apps_54d24a47": { "message": "Apiau" },
-<<<<<<< HEAD
-=======
   "are_you_sure_you_want_to_cancel_changes_you_made_m_c5210496": {
     "message": "Ydych chi’n siŵr eich bod am ganslo? Mae’n bosib na fydd y newidiadau rydych wedi’u gwneud yn cael eu cadw."
   },
->>>>>>> 0889f4aa
   "arrows_464a3e54": { "message": "Saethau" },
   "art_icon_8e1daad": { "message": "Eicon Celf" },
   "aspect_ratio_will_be_preserved_cb5fdfb8": {
@@ -117,10 +111,7 @@
   "c_2001_acme_inc_283f7f80": { "message": "(c) 2001 Acme Inc." },
   "cancel_caeb1e68": { "message": "Canslo" },
   "cap_product_3a5265a6": { "message": "Cynnyrch Cap" },
-<<<<<<< HEAD
-=======
   "center_align_e68d9997": { "message": "Alinio i’r Canol" },
->>>>>>> 0889f4aa
   "centered_dot_64d5e378": { "message": "Dot Canolog" },
   "centered_horizontal_dots_451c5815": {
     "message": "Dotiau Llorweddol Canolog"
@@ -131,10 +122,6 @@
   },
   "change_only_this_heading_s_level_903cc956": {
     "message": "Newid lefel y pennawd hwn yn unig"
-<<<<<<< HEAD
-  },
-  "change_text_color_1aecb912": { "message": "Newid lliw''r testun" },
-=======
   },
   "change_text_color_1aecb912": { "message": "Newid lliw''r testun" },
   "changes_you_made_may_not_be_saved_4e8db973": {
@@ -142,7 +129,6 @@
   },
   "characters_9d897d1c": { "message": "Nodau" },
   "characters_no_spaces_485e5367": { "message": "Nodau (dim bylchau)" },
->>>>>>> 0889f4aa
   "check_accessibility_3c78211c": { "message": "Gwirio Hygyrchedd" },
   "checking_for_accessibility_issues_fac18c6d": {
     "message": "Wrthi’n chwilio am broblemau o ran hygyrchedd"
@@ -153,12 +139,9 @@
     "message": "Dewiswch hawliau defnyddio..."
   },
   "circle_484abe63": { "message": "Cylch" },
-<<<<<<< HEAD
-=======
   "circle_unordered_list_9e3a0763": {
     "message": "rhestr cylchoedd sydd ddim mewn trefn"
   },
->>>>>>> 0889f4aa
   "clear_2084585f": { "message": "Clirio" },
   "clear_image_3213fe62": { "message": "Clirio’r ddelwedd" },
   "clear_selected_file_82388e50": { "message": "Clirio''r ffeil dan sylw" },
@@ -214,13 +197,10 @@
   "content_type_2cf90d95": { "message": "Math o Gynnwys" },
   "coproduct_e7838082": { "message": "Cyd-gynnyrch" },
   "copyright_holder_66ee111": { "message": "Perchennog yr Hawlfraint:" },
-<<<<<<< HEAD
-=======
   "could_not_insert_content_itemtype_items_are_not_cu_638dfecd": {
     "message": "Doedd dim modd mewnosod y cynnwys: Nid yw Canvas yn gallu delio â \"{ itemType }\" eitem ar hyn o bryd."
   },
   "count_40eced3b": { "message": "Nifer" },
->>>>>>> 0889f4aa
   "count_plural_0_0_words_one_1_word_other_words_acf32eca": {
     "message": "{ count, plural,\n     =0 {0 gair}\n    one {1 gair}\n  other {# gair}\n}"
   },
@@ -231,20 +211,14 @@
   "course_files_62deb8f8": { "message": "Ffeiliau Cwrs" },
   "course_files_a31f97fc": { "message": "Ffeiliau cwrs" },
   "course_images_f8511d04": { "message": "Delweddau Cwrs" },
-<<<<<<< HEAD
-=======
   "course_link_b369426": { "message": "Dolen Cwrs" },
->>>>>>> 0889f4aa
   "course_links_b56959b9": { "message": "Dolenni Cwrs" },
   "course_media_ec759ad": { "message": "Cyfryngau Cwrs" },
   "course_navigation_dd035109": { "message": "Dewislen Crwydro’r Cwrs" },
   "create_icon_110d6463": { "message": "Creu Eicon" },
-<<<<<<< HEAD
-=======
   "create_icon_maker_icon_c716bffe": {
     "message": "Creu Eicon Gwneuthurwr Eiconau"
   },
->>>>>>> 0889f4aa
   "creative_commons_license_725584ae": {
     "message": "Trwydded Creative Commons:"
   },
@@ -260,9 +234,6 @@
   "decorative_icon_9a7f3fc3": { "message": "Eicon Addurniadol" },
   "decorative_image_fde98579": { "message": "Delwedd addurniadol" },
   "decorative_type_upper_f2c95e3": { "message": "Addurniadol { TYPE_UPPER }" },
-<<<<<<< HEAD
-  "deep_purple_bb3e2907": { "message": "Porffor Tywyll" },
-=======
   "decrease_indent_d9cf469d": { "message": "Lleihau Mewnoliad" },
   "deep_purple_bb3e2907": { "message": "Porffor Tywyll" },
   "default_bulleted_unordered_list_47079da8": {
@@ -271,7 +242,6 @@
   "default_numerical_ordered_list_48dd3548": {
     "message": "rhestr ddiofyn o rifau sydd mewn trefn"
   },
->>>>>>> 0889f4aa
   "definite_integral_fe7ffed1": { "message": "Integryn Pendant" },
   "degree_symbol_4a823d5f": { "message": "Symbol Gradd" },
   "delimiters_4db4840d": { "message": "Amffinyddion" },
@@ -298,17 +268,11 @@
     "message": "Dangos Dolen Testun (Yn agor mewn tab newydd)"
   },
   "division_sign_72190870": { "message": "Arwydd Rhannu" },
-<<<<<<< HEAD
-  "documents_81393201": { "message": "Dogfennau" },
-  "done_54e3d4b6": { "message": "Wedi gorffen" },
-  "double_dagger_faf78681": { "message": "Cyllell Ddwbl" },
-=======
   "document_678cd7bf": { "message": "Dogfen" },
   "documents_81393201": { "message": "Dogfennau" },
   "done_54e3d4b6": { "message": "Wedi gorffen" },
   "double_dagger_faf78681": { "message": "Cyllell Ddwbl" },
   "down_5831a426": { "message": "I Lawr" },
->>>>>>> 0889f4aa
   "down_and_left_diagonal_arrow_40ef602c": {
     "message": "Saeth Croeslinol i lawr ac i’r chwith"
   },
@@ -334,10 +298,7 @@
   },
   "edit_c5fbea07": { "message": "Golygu" },
   "edit_course_link_5a5c3c59": { "message": "Golygu Dolen Cwrs" },
-<<<<<<< HEAD
-=======
   "edit_equation_f5279959": { "message": "Golygu Hafaliad" },
->>>>>>> 0889f4aa
   "edit_existing_icon_maker_icon_5d0ebb3f": {
     "message": "Golygu’r Eicon Gwneuthurwr Eiconau Presennol"
   },
@@ -349,12 +310,9 @@
   },
   "embed_828fac4a": { "message": "Plannu" },
   "embed_code_314f1bd5": { "message": "Plannu Cod" },
-<<<<<<< HEAD
-=======
   "embed_content_from_external_tool_3397ad2d": {
     "message": "Plannu cynnwys o Adnodd Allanol"
   },
->>>>>>> 0889f4aa
   "embed_image_1080badc": { "message": "Plannu Delwedd" },
   "embed_video_a97a64af": { "message": "Plannu Fideo" },
   "embedded_content_aaeb4d3d": { "message": "cynnwys wedi''i blannu" },
@@ -371,13 +329,9 @@
   "epsilon_54bb8afa": { "message": "Epsilon" },
   "epsilon_variant_d31f1e77": { "message": "Epsilon (Amrywiad)" },
   "equals_sign_c51bdc58": { "message": "Hafalnod" },
-<<<<<<< HEAD
-  "equation_editor_39fbc3f1": { "message": "Golygydd Hafaliadau" },
-=======
   "equation_1c5ac93c": { "message": "Hafaliad" },
   "equation_editor_39fbc3f1": { "message": "Golygydd Hafaliadau" },
   "equilibrium_6ff3040b": { "message": "Cydbwysedd" },
->>>>>>> 0889f4aa
   "equivalence_class_7b0f11c0": { "message": "Dosbarth Cydwerthedd" },
   "equivalent_identity_654b3ce5": { "message": "Cywerth (Hunaniaeth)" },
   "eta_b8828f99": { "message": "Eta" },
@@ -387,11 +341,8 @@
     "message": "Ehangu rhagolwg yn ddiofyn"
   },
   "expand_to_see_types_f5d29352": { "message": "Ehangu i weld { types }" },
-<<<<<<< HEAD
-=======
   "external_link_d3f9e62a": { "message": "Dolen Allanol" },
   "external_tool_frame_70b32473": { "message": "Ffrâm adnodd allanol" },
->>>>>>> 0889f4aa
   "external_tools_6e77821": { "message": "Adnoddau Allanol" },
   "extra_large_b6cdf1ff": { "message": "Mawr Iawn" },
   "extra_small_9ae33252": { "message": "Bach Iawn" },
@@ -400,12 +351,9 @@
   "failed_getting_file_contents_e9ea19f4": {
     "message": "Wedi methu cael cynnwys ffeil"
   },
-<<<<<<< HEAD
-=======
   "failed_to_retrieve_content_from_external_tool_5899c213": {
     "message": "Wedi methu nôl cynnwys o adnodd allanol"
   },
->>>>>>> 0889f4aa
   "file_name_8fd421ff": { "message": "Enw’r Ffeil" },
   "file_storage_quota_exceeded_b7846cd1": {
     "message": "Wedi cyrraedd cwota storio ffeil"
@@ -464,10 +412,7 @@
   "group_files_82e5dcdb": { "message": "Ffeiliau grŵp" },
   "group_images_98e0ac17": { "message": "Delweddau Grŵp" },
   "group_isomorphism_45b1458c": { "message": "Isomorthffedd Grŵp" },
-<<<<<<< HEAD
-=======
   "group_link_63e626b3": { "message": "Dolen Grŵp" },
->>>>>>> 0889f4aa
   "group_links_9493129e": { "message": "Dolenni Grwpiau" },
   "group_media_2f3d128a": { "message": "Cyfryngau Grŵp" },
   "group_navigation_99f191a": { "message": "Dewislen Crwydro Grwpiau" },
@@ -501,10 +446,7 @@
   },
   "home_351838cd": { "message": "Hafan" },
   "html_code_editor_fd967a44": { "message": "golygydd cod html" },
-<<<<<<< HEAD
-=======
   "html_editor_fb2ab713": { "message": "Golygydd HTML" },
->>>>>>> 0889f4aa
   "i_have_obtained_permission_to_use_this_file_6386f087": {
     "message": "Rydw i wedi cael caniatâd i ddefnyddio’r ffeil hon."
   },
@@ -546,22 +488,16 @@
     "message": "Cyfran Ddychmygol (o Rif Cymhleth)"
   },
   "in_element_of_19ca2f33": { "message": "Yn (Elfen O)" },
-<<<<<<< HEAD
-=======
   "increase_indent_6af90f7c": { "message": "Cynyddu Mewnoliad" },
->>>>>>> 0889f4aa
   "indefinite_integral_6623307e": { "message": "Integryn Amhendant" },
   "indigo_2035fc55": { "message": "Indigo" },
   "inference_fed5c960": { "message": "Casgliad" },
   "infinity_7a10f206": { "message": "Anfeidredd" },
   "insert_593145ef": { "message": "Mewnosod" },
   "insert_link_6dc23cae": { "message": "Mewnosod Dolen" },
-<<<<<<< HEAD
-=======
   "insert_math_equation_57c6e767": {
     "message": "Mewnosod hafaliad mathemategol"
   },
->>>>>>> 0889f4aa
   "integers_336344e1": { "message": "Cyfanrif" },
   "intersection_cd4590e4": { "message": "Croestoriad" },
   "invalid_entry_f7d2a0f5": { "message": "Cofnod annilys." },
@@ -611,11 +547,8 @@
     "message": "Dysgu mwy am ddefnyddio priodoleddau cwmpas gyda thablau"
   },
   "leave_as_is_4facfe55": { "message": "Gadael fel y mae" },
-<<<<<<< HEAD
-=======
   "left_3ea9d375": { "message": "Chwith" },
   "left_align_43d95491": { "message": "Alinio i’r Chwith" },
->>>>>>> 0889f4aa
   "left_angle_bracket_c87a6d07": { "message": "Braced Ongl Chwith" },
   "left_arrow_4fde1a64": { "message": "Saeth i’r Chwith" },
   "left_arrow_with_hook_5bfcad93": {
@@ -657,11 +590,6 @@
   "loading_closed_captions_subtitles_failed_95ceef47": {
     "message": "Wedi methu llwytho capsiynau caeedig/isdeitlau."
   },
-<<<<<<< HEAD
-  "loading_failed_b3524381": { "message": "Wedi methu llwytho..." },
-  "loading_failed_e6a9d8ef": { "message": "Wedi methu llwytho." },
-  "loading_folders_d8b5869e": { "message": "Wrthi’n llwytho ffolderi" },
-=======
   "loading_external_tool_d839042c": {
     "message": "Wrthi’n Llwytho Adnodd Allanol"
   },
@@ -671,7 +599,6 @@
   "loading_placeholder_for_filename_792ef5e8": {
     "message": "Wrthi’n llwytho dalfan ar gyfer { fileName }"
   },
->>>>>>> 0889f4aa
   "loading_please_wait_d276220a": {
     "message": "Wrthi’n llwytho, arhoswch funud"
   },
@@ -709,12 +636,9 @@
   "misc_3b692ea7": { "message": "Amrywiol" },
   "miscellaneous_e9818229": { "message": "Amrywiol" },
   "modules_c4325335": { "message": "Modiwlau" },
-<<<<<<< HEAD
-=======
   "moving_image_to_crop_directionword_6f66cde2": {
     "message": "Wrthi’n symud delwedd i docio { directionWord }"
   },
->>>>>>> 0889f4aa
   "mu_37223b8b": { "message": "Mu" },
   "multi_color_image_63d7372f": { "message": "Delwedd mwy nag un lliw" },
   "multiplication_sign_15f95c22": { "message": "Arwydd Lluosi" },
@@ -779,12 +703,9 @@
   "operators_a2ef9a93": { "message": "Gweithredyddion" },
   "or_9b70ccaa": { "message": "Neu" },
   "orange_81386a62": { "message": "Oren" },
-<<<<<<< HEAD
-=======
   "ordered_and_unordered_lists_cfadfc38": {
     "message": "Rhestrau Mewn Trefn a Rhestrau Ddim Mewn Trefn"
   },
->>>>>>> 0889f4aa
   "other_editor_shortcuts_may_be_found_at_404aba4a": {
     "message": "Mae bysellau hwylus golygu eraill i''w cael yn"
   },
@@ -859,21 +780,15 @@
     "message": "Cyfran Go Iawn (o Rif Cymhleth)"
   },
   "record_7c9448b": { "message": "Recordio" },
-<<<<<<< HEAD
-=======
   "record_upload_media_5fdce166": {
     "message": "Recordio Cyfryngau/Llwytho Cyfryngau i Fyny"
   },
->>>>>>> 0889f4aa
   "recording_98da6bda": { "message": "Recordiad" },
   "red_8258edf3": { "message": "Coch" },
   "relationships_6602af70": { "message": "Perthynas" },
   "religion_icon_246e0be1": { "message": "Eicon Crefydd" },
   "remove_heading_style_5fdc8855": { "message": "Tynnu arddull y pennawd" },
-<<<<<<< HEAD
-=======
   "remove_link_d1f2f4d0": { "message": "Tynnu Dolen" },
->>>>>>> 0889f4aa
   "replace_e61834a7": { "message": "Disodli" },
   "reset_95a81614": { "message": "Ailosod" },
   "resize_ec83d538": { "message": "Ailfeintio" },
@@ -887,11 +802,8 @@
   "rich_text_area_press_oskey_f8_for_rich_content_edi_c2f651d": {
     "message": "Ardal Testun Cyfoethog. Pwyswch { OSKey }+F8 ar gyfer bysellau cyflym y Golygydd Cynnwys Cyfoethog."
   },
-<<<<<<< HEAD
-=======
   "right_71ffdc4d": { "message": "De" },
   "right_align_39e7a32a": { "message": "Alinio i’r Dde" },
->>>>>>> 0889f4aa
   "right_angle_bracket_d704e2d6": { "message": "Braced Ongl Dde" },
   "right_arrow_35e0eddf": { "message": "Saeth i’r Dde" },
   "right_arrow_with_hook_29d92d31": { "message": "Saeth i’r Dde gyda Bachyn" },
@@ -920,12 +832,9 @@
   "save_11a80ec3": { "message": "Cadw" },
   "save_copy_ca63944e": { "message": "Cadw Copi" },
   "save_media_cb9e786e": { "message": "Cadw Cyfryngau" },
-<<<<<<< HEAD
-=======
   "saved_icon_maker_icons_df86e2a1": {
     "message": "Eiconau’r Gwneuthurwr Eiconau a Gadwyd"
   },
->>>>>>> 0889f4aa
   "screen_readers_cannot_determine_what_is_displayed__6a5842ab": {
     "message": "Does dim modd defnyddio darllenwyr sgrin i bennu beth sy’n cael ei ddangos mewn delwedd heb destun amgen, dim ond rhesi o rifau a llythrennau diystyr yw enwau ffeiliau yn aml, ac nid ydynt yn disgrifio''r cyd-destun na’r ystyr."
   },
@@ -953,10 +862,7 @@
   "selected_linkfilename_c093b1f2": {
     "message": "Wedi dewis { linkFileName }"
   },
-<<<<<<< HEAD
-=======
   "selection_b52c4c5e": { "message": "Dewis" },
->>>>>>> 0889f4aa
   "set_header_scope_8c548f40": { "message": "Pennu ystod y pennawd" },
   "set_minus_b46e9b88": { "message": "Gosod Minws" },
   "set_table_header_cfab13a0": { "message": "Pennu pennawd y tabl" },
@@ -966,8 +872,6 @@
     "message": "Shift-O i agor y golygydd html hardd."
   },
   "shortcut_911d6255": { "message": "Llwybr byr" },
-<<<<<<< HEAD
-=======
   "show_audio_options_b489926b": { "message": "Dangos opsiynau sain" },
   "show_image_options_1e2ecc6b": { "message": "Dangos opsiynau delwedd" },
   "show_link_options_545338fd": { "message": "Dangos opsiynau dolen" },
@@ -975,7 +879,6 @@
     "message": "Dangos opsiynau cyfryngau Studio"
   },
   "show_video_options_6ed3721a": { "message": "Dangos opsiynau fideo" },
->>>>>>> 0889f4aa
   "sighted_users_browse_web_pages_quickly_looking_for_1d4db0c1": {
     "message": "Mae defnyddwyr sy''n gweld yn dda yn pori drwy dudalennau gwe yn gyflym, gan chwilio am benawdau mawr neu drwm. Mae defnyddwyr darllenydd sgrin yn dibynnu ar benawdau i ddeall y cyd-destun. Dylai penawdau ddefnyddio''r strwythur priodol."
   },
@@ -1006,12 +909,9 @@
   "something_went_wrong_while_sharing_your_screen_8de579e5": {
     "message": "Aeth rhywbeth o’i le wrth rannu eich sgrin."
   },
-<<<<<<< HEAD
-=======
   "sorry_we_don_t_support_multiple_files_fb9478b0": {
     "message": "Yn anffodus, nid ydym ni’n gallu delio â mwy nag un ffeil."
   },
->>>>>>> 0889f4aa
   "sort_by_e75f9e3e": { "message": "Trefnu yn ôl" },
   "spades_suit_b37020c2": { "message": "Spades (Suit)" },
   "square_511eb3b3": { "message": "Sgwâr" },
@@ -1023,20 +923,14 @@
   "square_subset_strict_7044e84f": { "message": "Is-set Sgwâr (Strict)" },
   "square_superset_3be8dae1": { "message": "Uwch-set Sgwâr" },
   "square_superset_strict_fa4262e4": { "message": "Uwch-set Sgwâr (Strict)" },
-<<<<<<< HEAD
-=======
   "square_unordered_list_b15ce93b": {
     "message": "rhestr sgwariau sydd ddim mewn trefn"
   },
->>>>>>> 0889f4aa
   "star_8d156e09": { "message": "Seren" },
   "start_over_f7552aa9": { "message": "Dechrau eto" },
   "start_recording_9a65141a": { "message": "Dechrau’r Recordiad" },
   "steel_blue_14296f08": { "message": "Durlas" },
-<<<<<<< HEAD
-=======
   "studio_media_options_ee504361": { "message": "Opsiynau Cyfryngau Studio" },
->>>>>>> 0889f4aa
   "styles_2aa721ef": { "message": "Arddulliau" },
   "submit_a3cc6859": { "message": "Cyflwyno" },
   "subscript_59744f96": { "message": "Isysgrif" },
@@ -1046,12 +940,9 @@
   "succeeds_equal_158e8c3a": { "message": "Ar ôl Hafalnod" },
   "sum_b0842d31": { "message": "Swm" },
   "superscript_8cb349a2": { "message": "Uwchysgrif" },
-<<<<<<< HEAD
-=======
   "superscript_and_subscript_37f94a50": {
     "message": "Uwch-ysgrif ac Is-ysgrif"
   },
->>>>>>> 0889f4aa
   "superset_c4db8a7a": { "message": "Uwch-set" },
   "superset_strict_c77dd6d2": { "message": "Uwch-set (Strict)" },
   "supported_file_types_srt_or_webvtt_7d827ed": {
@@ -1113,12 +1004,9 @@
   "the_first_heading_on_a_page_should_be_an_h2_859089f2": {
     "message": "Dylai’r pennawd cyntaf ar dudalen fod yn H2."
   },
-<<<<<<< HEAD
-=======
   "the_following_content_is_partner_provided_ed1da756": {
     "message": "Mae’r cynnwys canlynol yn cael ei ddarparu gan bartner"
   },
->>>>>>> 0889f4aa
   "the_material_is_in_the_public_domain_279c39a3": {
     "message": "Mae’r deunydd yn y parth cyhoeddus"
   },
@@ -1175,12 +1063,9 @@
   "type_control_f9_to_access_table_options_text_92141329": {
     "message": "teipiwch Control F9 i gael mynediad at yr opsiynau tabl. { text }"
   },
-<<<<<<< HEAD
-=======
   "unable_to_determine_resource_selection_url_7867e060": {
     "message": "Does dim modd pennu url dewis adnodd"
   },
->>>>>>> 0889f4aa
   "union_e6b57a53": { "message": "Uniad" },
   "unpublished_dfd8801": { "message": "heb gyhoeddi" },
   "untitled_16aa4f2b": { "message": "Dideitl" },
@@ -1191,12 +1076,6 @@
   "up_and_right_diagonal_arrow_935b902e": {
     "message": "Saeth Croeslinol i fyny ac i’r dde"
   },
-<<<<<<< HEAD
-  "upload_file_fd2361b8": { "message": "Llwytho Ffeil i Fyny" },
-  "upload_image_6120b609": { "message": "Llwytho Delwedd i Fyny" },
-  "upload_media_ce31135a": { "message": "Llwytho Cyfryngau i fyny" },
-  "uploading_19e8a4e7": { "message": "Llwytho i fyny" },
-=======
   "up_c553575d": { "message": "I Fyny" },
   "upload_document_253f0478": { "message": "Llwytho Dogfen i fyny" },
   "upload_file_fd2361b8": { "message": "Llwytho Ffeil i Fyny" },
@@ -1209,7 +1088,6 @@
   "uppercase_alphabetic_ordered_list_3f5aa6b2": {
     "message": "rhestr mewn trefn, mewn priflythrennau, yn nhrefn yr wyddor"
   },
->>>>>>> 0889f4aa
   "uppercase_delta_d4f4bc41": { "message": "Delta Fawr" },
   "uppercase_gamma_86f492e9": { "message": "Gamma Fawr" },
   "uppercase_lambda_c78d8ed4": { "message": "Lambda Fawr" },
@@ -1217,12 +1095,9 @@
   "uppercase_phi_caa36724": { "message": "Phi Fawr" },
   "uppercase_pi_fcc70f5e": { "message": "Pi Fawr" },
   "uppercase_psi_6395acbe": { "message": "Psi Fawr" },
-<<<<<<< HEAD
-=======
   "uppercase_roman_numeral_ordered_list_853f292b": {
     "message": "rhestr mewn trefn o rifolion Rhufeinig mewn priflythrennau"
   },
->>>>>>> 0889f4aa
   "uppercase_sigma_dbb70e92": { "message": "Sigma Fawr" },
   "uppercase_theta_49afc891": { "message": "Theta Fawr" },
   "uppercase_upsilon_8c1e623e": { "message": "Upsilon Fawr" },
@@ -1286,10 +1161,7 @@
   "video_player_for_title_ffd9fbc4": {
     "message": "Chwaraewr fideo ar gyfer { title }"
   },
-<<<<<<< HEAD
-=======
   "view_all_e13bf0a6": { "message": "Gweld Pob Un" },
->>>>>>> 0889f4aa
   "view_ba339f93": { "message": "Gweld" },
   "view_description_30446afc": { "message": "Gweld disgrifiad" },
   "view_keyboard_shortcuts_34d1be0b": { "message": "Gweld bysellau hwylus" },
@@ -1324,11 +1196,8 @@
   },
   "width_x_height_px_ff3ccb93": { "message": "{ width } x { height }px" },
   "wiki_home_9cd54d0": { "message": "Hafan Wici" },
-<<<<<<< HEAD
-=======
   "word_count_c77fe3a6": { "message": "Cyfrif Geiriau" },
   "words_b448b7d5": { "message": "Geiriau" },
->>>>>>> 0889f4aa
   "wreath_product_200b38ef": { "message": "Lluoswm Torch" },
   "xi_149681d0": { "message": "Xi" },
   "yes_dde87d5": { "message": "Iawn" },
