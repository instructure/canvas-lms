--- conflicted
+++ resolved
@@ -460,12 +460,9 @@
   "icon_preview_1782a1d9": { "message": "Rhagolwg o’r Eicon" },
   "icon_shape_30b61e7": { "message": "Siâp yr Eicon" },
   "icon_size_9353edea": { "message": "Maint yr Eicon" },
-<<<<<<< HEAD
-=======
   "if_left_empty_link_text_will_display_as_course_lin_2a34eedb": {
     "message": "Os bydd yn wag, bydd testun dolen yn ymddangos fel enw dolen cwrs"
   },
->>>>>>> b3b750c9
   "if_usage_rights_are_required_the_file_will_not_pub_841e276e": {
     "message": "Os oes angen Hawliau Defnyddio ni fydd y ffeil yn cael ei chyhoeddi nes ei bod wedi’i galluogi ar y dudalen Ffeiliau."
   },
