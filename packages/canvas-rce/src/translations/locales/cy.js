/*
 * Copyright (C) 2021 - present Instructure, Inc.
 *
 * This file is part of Canvas.
 *
 * Canvas is free software: you can redistribute it and/or modify it under
 * the terms of the GNU Affero General Public License as published by the Free
 * Software Foundation, version 3 of the License.
 *
 * Canvas is distributed in the hope that it will be useful, but WITHOUT ANY
 * WARRANTY; without even the implied warranty of MERCHANTABILITY or FITNESS FOR
 * A PARTICULAR PURPOSE. See the GNU Affero General Public License for more
 * details.
 *
 * You should have received a copy of the GNU Affero General Public License along
 * with this program. If not, see <http://www.gnu.org/licenses/>.
 */

import formatMessage from '../../format-message'
import '../tinymce/cy'

const locale = {
  "access_the_pretty_html_editor_37168efe": {
    "message": "Cael mynediad at y golygydd HTML hardd"
  },
  "accessibility_checker_b3af1f6c": { "message": "Gwiriwr Hygyrchedd" },
  "add_8523c19b": { "message": "Ychwanegu" },
  "add_another_f4e50d57": { "message": "Ychwanegu un arall" },
  "add_cc_subtitles_55f0394e": { "message": "Ychwanegu CC/Is-deitlau" },
  "add_image_60b2de07": { "message": "Ychwanegu Delwedd" },
  "align_11050992": { "message": "Alinio" },
  "align_center_ca078feb": { "message": "Alinio i’r canol" },
  "align_left_e9f1f93b": { "message": "Alinio i’r chwith" },
  "align_right_9bad3ac1": { "message": "Alinio i’r dde" },
  "alignment_and_lists_5cebcb69": { "message": "Aliniad a Rhestrau" },
  "all_4321c3a1": { "message": "Y cyfan" },
  "all_apps_a50dea49": { "message": "Pob Ap" },
  "alphabetical_55b5b4e0": { "message": "Yn nhrefn yr wyddor" },
  "alt_text_611fb322": { "message": "Testun Amgen" },
  "an_error_occured_reading_the_file_ff48558b": {
    "message": "Gwall wrth ddarllen y ffeil"
  },
  "an_error_occurred_making_a_network_request_d1bda348": {
    "message": "Gwall wrth wneud cais ar gyfer y rhwydwaith"
  },
  "an_error_occurred_uploading_your_media_71f1444d": {
    "message": "Gwall wrth lwytho eich cyfryngau i fyny."
  },
  "announcement_list_da155734": { "message": "Rhestr Cyhoeddiadau" },
  "announcements_a4b8ed4a": { "message": "Cyhoeddiadau" },
  "apply_781a2546": { "message": "Rhoi ar waith" },
  "apps_54d24a47": { "message": "Apiau" },
  "aspect_ratio_will_be_preserved_cb5fdfb8": {
    "message": "Bydd y gymhareb agwedd yn cael ei chadw"
  },
  "assignments_1e02582c": { "message": "Aseiniadau" },
  "attributes_963ba262": { "message": "Priodoleddau" },
  "audio_and_video_recording_not_supported_please_use_5ce3f0d7": {
    "message": "Does dim modd delio â recordio fideo a sain; defnyddiwch borwr gwahanol."
  },
  "audio_player_for_title_20cc70d": {
    "message": "Chwaraewr sain ar gyfer { title }"
  },
  "auto_saved_content_exists_would_you_like_to_load_t_fee528f2": {
    "message": "Mae cynnwys sydd wedi’i gadw’n awtomatig yn bodoli. Hoffech chi lwytho’r cynnwys sydd wedi’i gadw’n awtomatig?"
  },
  "automatically_open_an_in_line_preview_preview_disp_ed784ffe": {
    "message": "Agor rhagolwg mewn-llinell yn awtomatig. (Dim ond ar ôl cadw mae''r rhagolwg i''w weld)"
  },
  "available_folders_694d0436": { "message": "Ffolderi sydd ar gael" },
  "below_81d4dceb": { "message": "O dan" },
  "bottom_third_5f5fec1d": { "message": "Traean Isaf" },
  "button_color_608a0242": { "message": "Lliw’r Botwm" },
  "button_outline_cf14f071": { "message": "Amlinell o’r Botwm" },
  "button_outline_size_cc1d1df7": { "message": "Maint yr Amlinell o’r Botwm" },
  "button_shape_dbecb573": { "message": "Siâp y Botwm" },
  "button_size_20f5fce1": { "message": "Maint y Botwm" },
  "buttons_and_icons_e66ee12c": { "message": "Botymau ac Eiconau" },
  "c_2001_acme_inc_283f7f80": { "message": "(c) 2001 Acme Inc." },
  "cancel_caeb1e68": { "message": "Canslo" },
  "choose_caption_file_9c45bc4e": { "message": "Dewiswch ffeil gapsiwn" },
  "choose_usage_rights_33683854": {
    "message": "Dewiswch hawliau defnyddio..."
  },
  "circle_484abe63": { "message": "Cylch" },
  "circle_unordered_list_9e3a0763": {
    "message": "rhestr cylchoedd sydd ddim mewn trefn"
  },
  "clear_2084585f": { "message": "Clirio" },
  "clear_selected_file_82388e50": { "message": "Clirio''r ffeil dan sylw" },
  "clear_selected_file_filename_2fe8a58e": {
    "message": "Clirio''r ffeil dan sylw: { filename }"
  },
  "click_or_shift_click_for_the_html_editor_25d70bb4": {
    "message": "Cliciwch neu pwyswch shifft a chlicio ar gyfer y golygydd html."
  },
  "click_to_embed_imagename_c41ea8df": {
    "message": "Cliciwch i blannu { imageName }"
  },
  "click_to_hide_preview_3c707763": { "message": "Cliciwch i guddio rhagolwg" },
  "click_to_insert_a_link_into_the_editor_c19613aa": {
    "message": "Cliciwch i fewnosod dolen i’r nodwedd golygu."
  },
  "click_to_show_preview_faa27051": {
    "message": "Cliciwch i ddangos rhagolwg"
  },
  "close_a_menu_or_dialog_also_returns_you_to_the_edi_739079e6": {
    "message": "Cau dewislen neu ddeialog. Hefyd yn mynd a chi''n ôl i''r ardal olygu"
  },
  "close_d634289d": { "message": "Cau" },
  "closed_caption_file_must_be_less_than_maxkb_kb_5880f752": {
    "message": "Rhaid i ffeiliau capsiynau caeedig fod yn llai na { maxKb } kb"
  },
  "closed_captions_subtitles_e6aaa016": {
    "message": "Capsiynau Caeedig/Isdeitlau"
  },
  "collaborations_5c56c15f": { "message": "Cydweithrediadau" },
  "collapse_to_hide_types_1ab46d2e": {
    "message": "Crebachu i guddio { types }"
  },
  "color_color_eb64b08": { "message": "Lliw { color }" },
  "computer_1d7dfa6f": { "message": "Cyfrifiadur" },
  "content_1440204b": { "message": "Cynnwys" },
  "content_is_still_being_uploaded_if_you_continue_it_8f06d0cb": {
    "message": "Mae cynnwys wrthi''n cael ei llwytho i fyny, os byddwch chi''n parhau ni fydd yn cael ei blannu''n gywir."
  },
  "content_subtype_5ce35e88": { "message": "Is-fath o Gynnwys" },
  "content_type_2cf90d95": { "message": "Math o Gynnwys" },
  "copyright_holder_66ee111": { "message": "Perchennog yr Hawlfraint:" },
  "count_plural_0_0_words_one_1_word_other_words_acf32eca": {
    "message": "{ count, plural,\n     =0 {0 gair}\n    one {1 gair}\n  other {# gair}\n}"
  },
  "count_plural_one_item_loaded_other_items_loaded_857023b7": {
    "message": "{ count, plural,\n    one {# eitem wedi''i lwytho}\n  other {# eitem wedi''i lwytho}\n}"
  },
  "course_documents_104d76e0": { "message": "Dogfennau Cwrs" },
  "course_files_62deb8f8": { "message": "Ffeiliau Cwrs" },
  "course_files_a31f97fc": { "message": "Ffeiliau cwrs" },
  "course_images_f8511d04": { "message": "Delweddau Cwrs" },
  "course_links_b56959b9": { "message": "Dolenni Cwrs" },
  "course_media_ec759ad": { "message": "Cyfryngau Cwrs" },
  "course_navigation_dd035109": { "message": "Dewislen Crwydro’r Cwrs" },
  "create_button_and_icon_5c089934": { "message": "Eicon a Botwm Creu" },
  "creative_commons_license_725584ae": {
    "message": "Trwydded Creative Commons:"
  },
  "current_image_f16c249c": { "message": "Delwedd Bresennol" },
  "custom_6979cd81": { "message": "Personol" },
  "date_added_ed5ad465": { "message": "Dyddiad Ychwanegu" },
  "decorative_image_3c28aa7d": { "message": "Delwedd addurniadol" },
  "decrease_indent_de6343ab": { "message": "Lleihau mewnoliad" },
  "default_bulleted_unordered_list_47079da8": {
    "message": "rhestr ddiofyn o bwyntiau bwled sydd ddim mewn trefn"
  },
  "default_numerical_ordered_list_48dd3548": {
    "message": "rhestr ddiofyn o rifau sydd mewn trefn"
  },
  "describe_the_image_e65d2e32": { "message": "(Disgrifio''r ddelwedd)" },
  "describe_the_video_2fe8f46a": { "message": "(Disgrifiwch y fideo)" },
  "details_98a31b68": { "message": "Manylion" },
  "dimensions_45ddb7b7": { "message": "Dimensiynau" },
  "directionality_26ae9e08": { "message": "Cyfeirioldeb" },
  "disable_in_line_preview_2a675175": {
    "message": "Analluogi''r rhagolwg mewn-llinell."
  },
  "discussions_a5f96392": { "message": "Trafodaethau" },
  "discussions_index_6c36ced": { "message": "Mynegai Trafodaethau" },
  "display_options_315aba85": { "message": "Dangos Opsiynau" },
  "display_text_link_opens_in_a_new_tab_75e9afc9": {
    "message": "Dangos Dolen Testun (Yn agor mewn tab newydd)"
  },
  "document_678cd7bf": { "message": "Dogfen" },
  "documents_81393201": { "message": "Dogfennau" },
  "done_54e3d4b6": { "message": "Wedi gorffen" },
  "drag_a_file_here_1bf656d5": { "message": "Llusgwch ffeil yma" },
  "drag_and_drop_or_click_to_browse_your_computer_60772d6d": {
    "message": "Gallwch lusgo a gollwng, neu glicio i bori drwy’ch cyfrifiadur"
  },
  "drag_handle_use_up_and_down_arrows_to_resize_e29eae5c": {
    "message": "Dolen lusgo. Defnyddiwch y saethau i fyny ac i lawr i newid maint"
  },
  "due_multiple_dates_cc0ee3f5": { "message": "Erbyn: Mwy nag un dyddiad" },
  "due_when_7eed10c6": { "message": "Erbyn: { when }" },
  "edit_c5fbea07": { "message": "Golygu" },
  "edit_equation_f5279959": { "message": "Golygu Hafaliad" },
  "edit_existing_button_icon_3d0277bd": {
    "message": "Golygu Botwm / Eicon Cyfredol"
  },
  "edit_link_7f53bebb": { "message": "Golygu Dolen" },
  "editor_statusbar_26ac81fc": { "message": "Bar Statws Golygydd" },
  "embed_828fac4a": { "message": "Plannu" },
  "embed_code_314f1bd5": { "message": "Plannu Cod" },
  "embed_image_1080badc": { "message": "Plannu Delwedd" },
  "embed_options_tray_901cfd19": { "message": "Ardal Opsiynau Plannu" },
  "embed_preview_2d741e1f": { "message": "Plannu Rhagolwg" },
  "embed_video_a97a64af": { "message": "Plannu Fideo" },
  "embedded_content_aaeb4d3d": { "message": "cynnwys wedi''i blannu" },
  "enter_at_least_3_characters_to_search_4f037ee0": {
    "message": "Rhowch o leiaf 3 nod i chwilio"
  },
  "equation_1c5ac93c": { "message": "Hafaliad" },
  "expand_preview_by_default_2abbf9f8": {
    "message": "Ehangu rhagolwg yn ddiofyn"
  },
  "expand_to_see_types_f5d29352": { "message": "Ehangu i weld { types }" },
  "external_links_3d9f074e": { "message": "Dolenni Allanol" },
  "external_tools_6e77821": { "message": "Adnoddau Allanol" },
  "extra_large_b6cdf1ff": { "message": "Mawr Iawn" },
  "extra_small_9ae33252": { "message": "Bach Iawn" },
  "file_url_c12b64be": { "message": "URL Ffeil" },
  "filename_file_icon_602eb5de": { "message": "{ filename } eicon ffeil" },
  "filename_image_preview_6cef8f26": {
    "message": "{ filename } rhagolwg o ddelwedd"
  },
  "filename_text_preview_e41ca2d8": {
    "message": "{ filename } rhagolwg o destun"
  },
  "files_c300e900": { "message": "Ffeiliau" },
  "files_index_af7c662b": { "message": "Mynegai Ffeiliau" },
  "focus_element_options_toolbar_18d993e": {
    "message": "Canolbwyntio bar offer opsiynau elfen"
  },
  "folder_tree_fbab0726": { "message": "Coeden ffolderi" },
  "format_4247a9c5": { "message": "Fformat" },
  "formatting_5b143aa8": { "message": "Fformatio" },
  "found_auto_saved_content_3f6e4ca5": {
    "message": "Wedi dod o hyd i gynnwys sydd wedi’i gadw’n awtomatig"
  },
  "found_count_plural_0_results_one_result_other_resu_46aeaa01": {
    "message": "Wedi canfod { count, plural,\n     =0 {# canlyniad}\n    one {# canlyniad}\n  other {# canlyniad}\n}"
  },
  "fullscreen_873bf53f": { "message": "Sgrin Lawn" },
  "generating_preview_45b53be0": { "message": "Wrthi’n creu rhagolwg..." },
  "go_to_the_editor_s_menubar_e6674c81": {
    "message": "Ewch i far dewislen y golygydd"
  },
  "go_to_the_editor_s_toolbar_a5cb875f": {
    "message": "Ewch i far offer y golygydd"
  },
  "grades_a61eba0a": { "message": "Graddau" },
  "group_documents_8bfd6ae6": { "message": "Dogfennau Grŵp" },
  "group_files_4324f3df": { "message": "Ffeiliau Grŵp" },
  "group_files_82e5dcdb": { "message": "Ffeiliau grŵp" },
  "group_images_98e0ac17": { "message": "Delweddau Grŵp" },
  "group_links_9493129e": { "message": "Dolenni Grwpiau" },
  "group_media_2f3d128a": { "message": "Cyfryngau Grŵp" },
  "group_navigation_99f191a": { "message": "Dewislen Crwydro Grwpiau" },
  "heading_2_5b84eed2": { "message": "Pennawd 2" },
  "heading_3_2c83de44": { "message": "Pennawd 3" },
  "heading_4_b2e74be7": { "message": "Pennawd 4" },
  "height_69b03e15": { "message": "Uchder" },
  "hexagon_d8468e0d": { "message": "Hecsagon" },
  "hide_description_bfb5502e": { "message": "Cuddio disgrifiad" },
  "hide_title_description_caf092ef": {
    "message": "Cuddio disgrifiad { title }"
  },
  "home_351838cd": { "message": "Hafan" },
  "html_code_editor_fd967a44": { "message": "golygydd cod html" },
  "html_editor_fb2ab713": { "message": "Golygydd HTML" },
  "i_have_obtained_permission_to_use_this_file_6386f087": {
    "message": "Rydw i wedi cael caniatâd i ddefnyddio’r ffeil hon."
  },
  "i_hold_the_copyright_71ee91b1": { "message": "Fi sydd biau’r hawlfraint" },
  "if_you_do_not_select_usage_rights_now_this_file_wi_14e07ab5": {
    "message": "Os na fyddwch chi’n dewis hawliau defnyddio yn awr, bydd y ffeil hon yn cael ei dad-gyhoeddi ar ôl iddi gael ei llwytho i fyny."
  },
  "image_8ad06": { "message": "Delwedd" },
  "image_options_5412d02c": { "message": "Opsiynau Delwedd" },
  "image_options_tray_90a46006": { "message": "Ardal Opsiynau Delwedd" },
  "images_7ce26570": { "message": "Delweddau" },
  "increase_indent_6d550a4a": { "message": "Cynyddu mewnoliad" },
  "insert_593145ef": { "message": "Mewnosod" },
  "insert_equella_links_49a8dacd": { "message": "Mewnosod Dolenni Equella" },
  "insert_link_6dc23cae": { "message": "Mewnosod Dolen" },
  "insert_math_equation_57c6e767": {
    "message": "Mewnosod hafaliad mathemategol"
  },
  "invalid_file_c11ba11": { "message": "Ffeil Annilys" },
  "invalid_file_type_881cc9b2": { "message": "Math o ffeil annilys" },
  "invalid_url_cbde79f": { "message": "URL annilys" },
  "keyboard_shortcuts_ed1844bd": { "message": "Bysellau Hwylus" },
  "large_9c5e80e7": { "message": "Mawr" },
  "left_to_right_e9b4fd06": { "message": "Chwith i’r Dde" },
  "link_7262adec": { "message": "Dolen" },
  "link_options_a16b758b": { "message": "Opsiynau Dolen" },
  "links_14b70841": { "message": "Dolenni" },
  "load_more_35d33c7": { "message": "Llwytho Mwy" },
  "load_more_results_460f49a9": { "message": "Llwytho mwy o ganlyniadau" },
  "loading_25990131": { "message": "Wrthi’n llwytho..." },
  "loading_bde52856": { "message": "Wrthi’n llwytho" },
  "loading_failed_b3524381": { "message": "Wedi methu llwytho..." },
  "loading_failed_e6a9d8ef": { "message": "Wedi methu llwytho." },
  "loading_folders_d8b5869e": { "message": "Wrthi’n llwytho ffolderi" },
  "loading_please_wait_d276220a": {
    "message": "Wrthi’n llwytho, arhoswch funud"
  },
  "locked_762f138b": { "message": "Wedi Cloi" },
  "media_af190855": { "message": "Cyfryngau" },
  "medium_5a8e9ead": { "message": "Cyfrwng" },
  "middle_27dc1d5": { "message": "Canol" },
  "miscellaneous_e9818229": { "message": "Amrywiol" },
  "modules_c4325335": { "message": "Modiwlau" },
  "multi_color_image_63d7372f": { "message": "Delwedd mwy nag un lliw" },
  "must_be_at_least_width_x_height_px_41dc825e": {
    "message": "Yn gorfod bod o leiaf { width } x { height }px"
  },
  "my_files_2f621040": { "message": "Fy ffeiliau" },
  "my_images_427f9b0c": { "message": "Fy Nelweddau" },
  "name_1aed4a1b": { "message": "Enw" },
  "navigate_through_the_menu_or_toolbar_415a4e50": {
    "message": "Llywiwch trwy''r ddewislen neu''r bar offer"
  },
  "next_page_d2a39853": { "message": "Tudalen Nesaf" },
  "no_e16d9132": { "message": "Na" },
  "no_file_chosen_9a880793": { "message": "Dim ffeil wedi’i dewis" },
  "no_preview_is_available_for_this_file_f940114a": {
    "message": "Does dim rhagolwg ar gael ar gyfer y ffeil hon."
  },
  "no_results_940393cf": { "message": "Dim canlyniadau." },
  "no_results_found_for_filterterm_ad1b04c8": {
    "message": "Heb ddod o hyd i ganlyniadau ar gyfer { filterTerm }"
  },
  "no_results_found_for_term_1564c08e": {
    "message": "Heb ddod o hyd i ganlyniadau ar gyfer { term }."
  },
  "none_3b5e34d2": { "message": "Dim" },
  "octagon_e48be9f": { "message": "Octagon" },
  "open_this_keyboard_shortcuts_dialog_9658b83a": {
    "message": "Agor y ddeialog bysellau hwylus"
  },
  "open_title_application_fd624fc5": { "message": "Agor rhaglen { title }" },
  "options_3ab0ea65": { "message": "Opsiynau" },
  "ordered_and_unordered_lists_cfadfc38": {
    "message": "Rhestrau Mewn Trefn a Rhestrau Ddim Mewn Trefn"
  },
  "other_editor_shortcuts_may_be_found_at_404aba4a": {
    "message": "Mae bysellau hwylus golygu eraill i''w cael yn"
  },
  "p_is_not_a_valid_protocol_which_must_be_ftp_http_h_adf13fc2": {
    "message": "Dydy { p } ddim yn brotocol dilys, rhaid iddo fod yn ftp, http, https, mailto, skype, tel neu gellir ei hepgor"
  },
  "pages_e5414c2c": { "message": "Tudalennau" },
  "paragraph_5e5ad8eb": { "message": "Paragraff" },
  "people_b4ebb13c": { "message": "Pobl" },
  "posted_when_a578f5ab": { "message": "Wedi postio: { when }" },
  "preformatted_d0670862": { "message": "Wedi''i fformatio’n barod" },
  "pretty_html_editor_28748756": { "message": "Golygydd HTML Hardd" },
  "preview_53003fd2": { "message": "Rhagolwg" },
  "preview_in_overlay_ed772c46": { "message": "Rhagolwg mewn troshaen" },
  "preview_inline_9787330": { "message": "Rhagolwg mewn llinell" },
  "previous_page_928fc112": { "message": "Tudalen Flaenorol" },
  "protocol_must_be_ftp_http_https_mailto_skype_tel_o_73beb4f8": {
    "message": "Rhaid i’r protocol fod yn ftp, http, https, mailto, skype, tel neu gellir ei hepgor"
  },
  "published_c944a23d": { "message": "wedi cyhoeddi" },
  "published_when_302d8e23": { "message": "Wedi cyhoeddi: { when }" },
  "quizzes_7e598f57": { "message": "Cwisiau" },
  "raw_html_editor_e3993e41": { "message": "Golygydd HTML Crai" },
  "record_7c9448b": { "message": "Recordio" },
  "record_upload_media_5fdce166": {
    "message": "Recordio Cyfryngau/Llwytho Cyfryngau i Fyny"
  },
  "remove_link_d1f2f4d0": { "message": "Tynnu Dolen" },
  "resize_ec83d538": { "message": "Ailfeintio" },
  "restore_auto_save_deccd84b": { "message": "Adfer cadw’n awtomatig?" },
  "rich_content_editor_2708ef21": { "message": "Golygydd Cynnwys Cyfoethog" },
  "right_to_left_9cfb092a": { "message": "De i’r Chwith" },
  "sadly_the_pretty_html_editor_is_not_keyboard_acces_50da7665": {
    "message": "Yn anffodus, dydy’r golygydd HTML hardd ddim ar gael drwy fysellfwrdd.  Cael mynediad at y golygydd HTML crai yma."
  },
  "save_11a80ec3": { "message": "Cadw" },
  "saved_buttons_and_icons_8278eed2": {
    "message": "Botymau ac Eiconau Wedi’u Cadw"
  },
  "search_280d00bd": { "message": "Chwilio" },
  "search_term_b2d2235": { "message": "Term Chwilio" },
  "select_language_7c93a900": { "message": "Dewis Iaith" },
  "selected_274ce24f": { "message": "Wedi dewis" },
  "shift_o_to_open_the_pretty_html_editor_55ff5a31": {
    "message": "Shift-O i agor y golygydd html hardd."
  },
  "show_embed_options_ef8d7ef": { "message": "Dangos opsiynau plannu" },
  "show_image_options_1e2ecc6b": { "message": "Dangos opsiynau delwedd" },
  "show_link_options_545338fd": { "message": "Dangos opsiynau dolen" },
  "show_video_options_6ed3721a": { "message": "Dangos opsiynau fideo" },
  "single_color_image_4e5d4dbc": { "message": "Delwedd un lliw" },
  "size_b30e1077": { "message": "Maint" },
<<<<<<< HEAD
  "size_of_file_is_greater_than_the_maximum_max_mb_al_6eb3fa9a": {
    "message": "Mae maint { file } yn fwy na’r { max } MB a ganiateir ar gyfer maint y ffeil."
=======
  "size_of_caption_file_is_greater_than_the_maximum_m_bff5f86e": {
    "message": "Mae maint y ffeil capsiynau’n fwy na’r { max } kb a ganiateir ar gyfer maint y ffeil."
>>>>>>> 784a3dfe
  },
  "small_b070434a": { "message": "Bach" },
  "something_went_wrong_89195131": { "message": "Aeth rhywbeth o’i le." },
  "something_went_wrong_and_i_don_t_know_what_to_show_e0c54ec8": {
    "message": "Aeth rhywbeth o''i le a dydw i ddim yn gwybod beth i''w ddangos i chi."
  },
  "something_went_wrong_check_your_connection_and_try_2a7b2d13": {
    "message": "Aeth rhywbeth o''i le, edrychwch ar eich cysylltiad â''r a rhoi cynnig arall arni."
  },
  "something_went_wrong_d238c551": { "message": "Aeth rhywbeth o’i le" },
  "something_went_wrong_try_again_after_refreshing_th_e094eb8d": {
    "message": "Aeth rhywbeth o’i le, rhowch gynnig arall arni ar ôl adnewyddu''r dudalen"
  },
  "something_went_wrong_uploading_check_your_connecti_aa201f15": {
    "message": "Aeth rhywbeth o’i le wrth lwytho i fyny, gwiriwch eich cysylltiad a rhowch gynnig arall arni."
  },
  "sort_by_e75f9e3e": { "message": "Trefnu yn ôl" },
  "square_511eb3b3": { "message": "Sgwâr" },
  "square_unordered_list_b15ce93b": {
    "message": "rhestr sgwariau sydd ddim mewn trefn"
  },
  "star_8d156e09": { "message": "Seren" },
  "styles_2aa721ef": { "message": "Arddulliau" },
  "submit_a3cc6859": { "message": "Cyflwyno" },
  "subscript_59744f96": { "message": "Isysgrif" },
  "superscript_8cb349a2": { "message": "Uwchysgrif" },
  "supported_file_types_srt_or_webvtt_7d827ed": {
    "message": "Mathau o ffeiliau y mae modd delio â nhw: SRT neu WebVTT"
  },
  "switch_to_the_html_editor_146dfffd": {
    "message": "Newid i’r golygydd html "
  },
  "switch_to_the_rich_text_editor_63c1ecf6": {
    "message": "Newid i’r golygydd testun cyfoethog"
  },
  "syllabus_f191f65b": { "message": "Maes Llafur" },
  "tab_arrows_4cf5abfc": { "message": "TAB/Saethau" },
  "text_7f4593da": { "message": "Testun" },
  "text_background_color_16e61c3f": { "message": "Lliw Cefndir yTestun" },
  "text_color_acf75eb6": { "message": "Lliw''r Testun" },
  "text_position_8df8c162": { "message": "Lleoliad y Testun" },
  "text_size_887c2f6": { "message": "Maint y Testun" },
  "the_material_is_in_the_public_domain_279c39a3": {
    "message": "Mae’r deunydd yn y parth cyhoeddus"
  },
  "the_material_is_licensed_under_creative_commons_3242cb5e": {
    "message": "Mae’r deunydd wedi''i drwyddedu o dan Creative Commons"
  },
  "the_material_is_subject_to_an_exception_e_g_fair_u_a39c8ca2": {
    "message": "Mae eithriad yn berthnasol i’r deunydd - e.e. defnydd teg, yr hawl i ddyfynnu, neu eraill o dan gyfreithiau hawlfraint perthnasol"
  },
  "the_pretty_html_editor_is_not_keyboard_accessible__d6d5d2b": {
    "message": "Dydy’r golygydd html hardd ddim ar gael drwy fysellfwrdd. Pwyswch Shift-O i agor y golygydd html crai."
  },
  "though_your_video_will_have_the_correct_title_in_t_90e427f3": {
    "message": "Er y bydd gan eich fideo y teitl cywir yn y porwr, nid ydym ni wedi gallu ei ddiweddaru yn y gronfa ddata."
  },
  "title_ee03d132": { "message": "Teitl" },
  "to_be_posted_when_d24bf7dc": { "message": "I''w Bostio: { when }" },
  "to_do_when_2783d78f": { "message": "Tasgau i’w Gwneud: { when }" },
  "toggle_summary_group_413df9ac": { "message": "Toglo grŵp { summary } " },
  "tools_2fcf772e": { "message": "Adnoddau" },
  "totalresults_results_found_numdisplayed_results_cu_a0a44975": {
    "message": "Wedi dod o hyd i { totalResults } canlyniad, { numDisplayed } canlyniad yn cael ei arddangos ar hyn o bryd"
  },
  "tray_839df38a": { "message": "Ardal" },
  "triangle_6072304e": { "message": "Triongl" },
  "type_control_f9_to_access_image_options_text_a47e319f": {
    "message": "teipiwch Control F9 i gael mynediad at yr opsiynau delwedd. { text }"
  },
  "type_control_f9_to_access_link_options_text_4ead9682": {
    "message": "teipiwch Control F9 i gael mynediad at yr opsiynau dolen. { text }"
  },
  "type_control_f9_to_access_table_options_text_92141329": {
    "message": "teipiwch Control F9 i gael mynediad at yr opsiynau tabl. { text }"
  },
  "unpublished_dfd8801": { "message": "heb gyhoeddi" },
  "untitled_efdc2d7d": { "message": "dideitl" },
  "upload_document_253f0478": { "message": "Llwytho Dogfen i fyny" },
  "upload_file_fd2361b8": { "message": "Llwytho Ffeil i Fyny" },
  "upload_image_6120b609": { "message": "Llwytho Delwedd i Fyny" },
  "upload_media_ce31135a": { "message": "Llwytho Cyfryngau i fyny" },
  "upload_record_media_e4207d72": {
    "message": "Llwytho i Fyny/Recordio Cyfryngau"
  },
  "uploading_19e8a4e7": { "message": "Llwytho i fyny" },
  "uploading_closed_captions_subtitles_failed_bc093f3": {
    "message": "Llwytho capsiynau caeedig/isdeitlau i fyny wedi methu."
  },
  "uppercase_alphabetic_ordered_list_3f5aa6b2": {
    "message": "rhestr mewn trefn, mewn priflythrennau, yn nhrefn yr wyddor"
  },
  "uppercase_roman_numeral_ordered_list_853f292b": {
    "message": "rhestr mewn trefn o rifolion Rhufeinig mewn priflythrennau"
  },
  "url_22a5f3b8": { "message": "URL" },
  "usage_right_ff96f3e2": { "message": "Hawl Defnyddio:" },
  "usage_rights_required_5fe4dd68": {
    "message": "Hawliau Defnyddio (gofynnol)"
  },
  "use_arrow_keys_to_navigate_options_2021cc50": {
    "message": "Defnyddiwch fysellau saeth i symud drwy''r opsiynau."
  },
  "use_arrow_keys_to_select_a_shape_c8eb57ed": {
    "message": "Defnyddiwch y saethau i ddewis siâp."
  },
  "use_arrow_keys_to_select_a_size_699a19f4": {
    "message": "Defnyddiwch y saethau i ddewis maint."
  },
  "use_arrow_keys_to_select_a_text_position_72f9137c": {
    "message": "Defnyddiwch y saethau i ddewis lleoliad y testun."
  },
  "use_arrow_keys_to_select_a_text_size_65e89336": {
    "message": "Defnyddiwch y saethau i ddewis maint y testun."
  },
  "use_arrow_keys_to_select_an_outline_size_e009d6b0": {
    "message": "Defnyddiwch y saethau i ddewis maint amlinelliad."
  },
  "used_by_screen_readers_to_describe_the_content_of__b1e76d9e": {
    "message": "Yn cael ei ddefnyddio gan ddarllenwyr sgrin i ddisgrifio cynnwys delwedd"
  },
  "used_by_screen_readers_to_describe_the_video_37ebad25": {
    "message": "Yn cael ei ddefnyddio gan ddarllenwyr sgrin i ddisgrifio’r fideo"
  },
  "user_documents_c206e61f": { "message": "Dogfennau Defnyddiwr" },
  "user_files_78e21703": { "message": "Ffeiliau Defnyddwyr" },
  "user_images_b6490852": { "message": "Delweddau Defnyddiwr" },
  "user_media_14fbf656": { "message": "Cyfryngau Defnyddiwr" },
  "video_options_24ef6e5d": { "message": "Opsiynau Fideo" },
  "video_options_tray_3b9809a5": { "message": "Ardal Opsiynau Fideo" },
  "video_player_for_9e7d373b": { "message": "Chwaraewr fideo ar gyfer " },
  "video_player_for_title_ffd9fbc4": {
    "message": "Chwaraewr fideo ar gyfer { title }"
  },
  "view_ba339f93": { "message": "Gweld" },
  "view_description_30446afc": { "message": "Gweld disgrifiad" },
  "view_keyboard_shortcuts_34d1be0b": { "message": "Gweld bysellau hwylus" },
  "view_predefined_colors_92f5db39": {
    "message": "Gweld lliwiau wedi’u diffinio ymlaen llaw"
  },
  "view_title_description_67940918": {
    "message": "Gweld disgrifiad { title }"
  },
  "width_492fec76": { "message": "Lled" },
  "width_and_height_must_be_numbers_110ab2e3": {
    "message": "Rhaid i''r lled a''r uchder fod yn rhifau"
  },
  "width_x_height_px_ff3ccb93": { "message": "{ width } x { height }px" },
  "wiki_home_9cd54d0": { "message": "Hafan Wici" },
  "yes_dde87d5": { "message": "Iawn" },
  "you_may_not_upload_an_empty_file_11c31eb2": {
    "message": "Chewch chi ddim llwytho ffeil wag i fyny."
  }
}


formatMessage.addLocale({cy: locale})<|MERGE_RESOLUTION|>--- conflicted
+++ resolved
@@ -49,6 +49,9 @@
   "announcement_list_da155734": { "message": "Rhestr Cyhoeddiadau" },
   "announcements_a4b8ed4a": { "message": "Cyhoeddiadau" },
   "apply_781a2546": { "message": "Rhoi ar waith" },
+  "apply_changes_to_all_instances_of_this_button_and__3a3bea34": {
+    "message": "Gosod newidiadau i bob achos o’r Botymau a’r Eiconau hyn yn y Cwrs."
+  },
   "apps_54d24a47": { "message": "Apiau" },
   "aspect_ratio_will_be_preserved_cb5fdfb8": {
     "message": "Bydd y gymhareb agwedd yn cael ei chadw"
@@ -63,9 +66,6 @@
   },
   "auto_saved_content_exists_would_you_like_to_load_t_fee528f2": {
     "message": "Mae cynnwys sydd wedi’i gadw’n awtomatig yn bodoli. Hoffech chi lwytho’r cynnwys sydd wedi’i gadw’n awtomatig?"
-  },
-  "automatically_open_an_in_line_preview_preview_disp_ed784ffe": {
-    "message": "Agor rhagolwg mewn-llinell yn awtomatig. (Dim ond ar ôl cadw mae''r rhagolwg i''w weld)"
   },
   "available_folders_694d0436": { "message": "Ffolderi sydd ar gael" },
   "below_81d4dceb": { "message": "O dan" },
@@ -160,9 +160,6 @@
   "details_98a31b68": { "message": "Manylion" },
   "dimensions_45ddb7b7": { "message": "Dimensiynau" },
   "directionality_26ae9e08": { "message": "Cyfeirioldeb" },
-  "disable_in_line_preview_2a675175": {
-    "message": "Analluogi''r rhagolwg mewn-llinell."
-  },
   "discussions_a5f96392": { "message": "Trafodaethau" },
   "discussions_index_6c36ced": { "message": "Mynegai Trafodaethau" },
   "display_options_315aba85": { "message": "Dangos Opsiynau" },
@@ -305,7 +302,6 @@
     "message": "Yn gorfod bod o leiaf { width } x { height }px"
   },
   "my_files_2f621040": { "message": "Fy ffeiliau" },
-  "my_images_427f9b0c": { "message": "Fy Nelweddau" },
   "name_1aed4a1b": { "message": "Enw" },
   "navigate_through_the_menu_or_toolbar_415a4e50": {
     "message": "Llywiwch trwy''r ddewislen neu''r bar offer"
@@ -385,13 +381,8 @@
   "show_video_options_6ed3721a": { "message": "Dangos opsiynau fideo" },
   "single_color_image_4e5d4dbc": { "message": "Delwedd un lliw" },
   "size_b30e1077": { "message": "Maint" },
-<<<<<<< HEAD
-  "size_of_file_is_greater_than_the_maximum_max_mb_al_6eb3fa9a": {
-    "message": "Mae maint { file } yn fwy na’r { max } MB a ganiateir ar gyfer maint y ffeil."
-=======
   "size_of_caption_file_is_greater_than_the_maximum_m_bff5f86e": {
     "message": "Mae maint y ffeil capsiynau’n fwy na’r { max } kb a ganiateir ar gyfer maint y ffeil."
->>>>>>> 784a3dfe
   },
   "small_b070434a": { "message": "Bach" },
   "something_went_wrong_89195131": { "message": "Aeth rhywbeth o’i le." },
