--- conflicted
+++ resolved
@@ -23,31 +23,6 @@
   "access_the_pretty_html_editor_37168efe": {
     "message": "Cael mynediad at y golygydd HTML hardd"
   },
-<<<<<<< HEAD
-  "accessibility_checker_b3af1f6c": {
-    "message": "Gwiriwr Hygyrchedd"
-  },
-  "action_to_take_b626a99a": {
-    "message": "Cam gweithredu i''w gymryd:"
-  },
-  "add_8523c19b": {
-    "message": "Ychwanegu"
-  },
-  "add_a_caption_2a915239": {
-    "message": "Ychwanegu capsiwn"
-  },
-  "add_alt_text_for_the_image_48cd88aa": {
-    "message": "Ychwanegu testun amgen ar gyfer y ddelwedd"
-  },
-  "add_another_f4e50d57": {
-    "message": "Ychwanegu un arall"
-  },
-  "add_cc_subtitles_55f0394e": {
-    "message": "Ychwanegu CC/Is-deitlau"
-  },
-  "add_image_60b2de07": {
-    "message": "Ychwanegu Delwedd"
-=======
   "accessibility_checker_b3af1f6c": { "message": "Gwiriwr Hygyrchedd" },
   "action_to_take_b626a99a": { "message": "Cam gweithredu i''w gymryd:" },
   "add_8523c19b": { "message": "Ychwanegu" },
@@ -60,40 +35,10 @@
   "add_image_60b2de07": { "message": "Ychwanegu Delwedd" },
   "additional_considerations_f3801683": {
     "message": "Ystyriaethau ychwanegol"
->>>>>>> 147b3201
   },
   "adjacent_links_with_the_same_url_should_be_a_singl_7a1f7f6c": {
     "message": "Dylai dolenni cyfagos â’r un URL fod yn un ddolen."
   },
-<<<<<<< HEAD
-  "aleph_f4ffd155": {
-    "message": "Aleph"
-  },
-  "alignment_and_lists_5cebcb69": {
-    "message": "Aliniad a Rhestrau"
-  },
-  "all_4321c3a1": {
-    "message": "Y cyfan"
-  },
-  "all_apps_a50dea49": {
-    "message": "Pob Ap"
-  },
-  "alpha_15d59033": {
-    "message": "Alpha"
-  },
-  "alphabetical_55b5b4e0": {
-    "message": "Yn nhrefn yr wyddor"
-  },
-  "alt_attribute_text_should_not_contain_more_than_12_e21d4040": {
-    "message": "Ni ddylai testun priodoli gynnwys mwy na 120 nod."
-  },
-  "alt_text_611fb322": {
-    "message": "Testun Amgen"
-  },
-  "amalg_coproduct_c589fb12": {
-    "message": "Amalg (Cyd-gynnyrch)"
-  },
-=======
   "aleph_f4ffd155": { "message": "Aleph" },
   "alignment_and_lists_5cebcb69": { "message": "Aliniad a Rhestrau" },
   "all_4321c3a1": { "message": "Y cyfan" },
@@ -105,7 +50,6 @@
   },
   "alt_text_611fb322": { "message": "Testun Amgen" },
   "amalg_coproduct_c589fb12": { "message": "Amalg (Cyd-gynnyrch)" },
->>>>>>> 147b3201
   "an_error_occured_reading_the_file_ff48558b": {
     "message": "Gwall wrth ddarllen y ffeil"
   },
@@ -115,149 +59,58 @@
   "an_error_occurred_uploading_your_media_71f1444d": {
     "message": "Gwall wrth lwytho eich cyfryngau i fyny."
   },
-  "and_7fcc2911": {
-    "message": "A"
-  },
-  "angle_c5b4ec50": {
-    "message": "Ongl"
-  },
-  "announcement_list_da155734": {
-    "message": "Rhestr Cyhoeddiadau"
-  },
-  "announcements_a4b8ed4a": {
-    "message": "Cyhoeddiadau"
-  },
-  "apply_781a2546": {
-    "message": "Rhoi ar waith"
-  },
+  "and_7fcc2911": { "message": "A" },
+  "angle_c5b4ec50": { "message": "Ongl" },
+  "announcement_list_da155734": { "message": "Rhestr Cyhoeddiadau" },
+  "announcements_a4b8ed4a": { "message": "Cyhoeddiadau" },
+  "apply_781a2546": { "message": "Rhoi ar waith" },
   "apply_changes_to_all_instances_of_this_icon_maker__2642f466": {
     "message": "Defnyddio''r newidiadau ar bob enghraifft o’r Eicon Gwneuthurwr Eiconau hwn yn y Cwrs."
   },
-  "approaches_the_limit_893aeec9": {
-    "message": "Yn cyrraedd y terfyn"
-  },
-  "approximately_e7965800": {
-    "message": "Tua"
-  },
-  "apps_54d24a47": {
-    "message": "Apiau"
-  },
-  "arrows_464a3e54": {
-    "message": "Saethau"
-  },
-  "art_icon_8e1daad": {
-    "message": "Eicon Celf"
-  },
+  "approaches_the_limit_893aeec9": { "message": "Yn cyrraedd y terfyn" },
+  "approximately_e7965800": { "message": "Tua" },
+  "apps_54d24a47": { "message": "Apiau" },
+  "arrows_464a3e54": { "message": "Saethau" },
+  "art_icon_8e1daad": { "message": "Eicon Celf" },
   "aspect_ratio_will_be_preserved_cb5fdfb8": {
     "message": "Bydd y gymhareb agwedd yn cael ei chadw"
   },
-  "assignments_1e02582c": {
-    "message": "Aseiniadau"
-  },
-  "asterisk_82255584": {
-    "message": "Seren"
-  },
-  "attributes_963ba262": {
-    "message": "Priodoleddau"
-  },
+  "assignments_1e02582c": { "message": "Aseiniadau" },
+  "asterisk_82255584": { "message": "Seren" },
+  "attributes_963ba262": { "message": "Priodoleddau" },
   "audio_and_video_recording_not_supported_please_use_5ce3f0d7": {
     "message": "Does dim modd delio â recordio fideo a sain; defnyddiwch borwr gwahanol."
   },
-  "audio_options_feb58e2c": {
-    "message": "Opsiynau Sain"
-  },
-  "audio_options_tray_33a90711": {
-    "message": "Ardal Opsiynau Sain"
-  },
+  "audio_options_feb58e2c": { "message": "Opsiynau Sain" },
+  "audio_options_tray_33a90711": { "message": "Ardal Opsiynau Sain" },
   "audio_player_for_title_20cc70d": {
     "message": "Chwaraewr sain ar gyfer { title }"
   },
   "auto_saved_content_exists_would_you_like_to_load_t_fee528f2": {
     "message": "Mae cynnwys sydd wedi’i gadw’n awtomatig yn bodoli. Hoffech chi lwytho’r cynnwys sydd wedi’i gadw’n awtomatig?"
   },
-  "available_folders_694d0436": {
-    "message": "Ffolderi sydd ar gael"
-  },
-  "backslash_b2d5442d": {
-    "message": "Ôl-slaes"
-  },
-  "bar_ec63ed6": {
-    "message": "Bar"
-  },
-  "basic_554cdc0a": {
-    "message": "Sylfaenol"
-  },
-  "because_501841b": {
-    "message": "Oherwydd"
-  },
-  "below_81d4dceb": {
-    "message": "O dan"
-  },
-  "beta_cb5f307e": {
-    "message": "Beta"
-  },
-  "big_circle_16b2e604": {
-    "message": "Cylch Mawr"
-  },
-  "binomial_coefficient_ea5b9bb7": {
-    "message": "Cyfernod Binomaidd"
-  },
-  "black_4cb01371": {
-    "message": "Black"
-  },
-  "blue_daf8fea9": {
-    "message": "Glas"
-  },
-  "bottom_15a2a9be": {
-    "message": "Gwaelod"
-  },
-  "bottom_third_5f5fec1d": {
-    "message": "Traean Isaf"
-  },
-  "bowtie_5f9629e4": {
-    "message": "Tei bo"
-  },
-  "brick_f2656265": {
-    "message": "Bric"
-  },
-  "c_2001_acme_inc_283f7f80": {
-    "message": "(c) 2001 Acme Inc."
-  },
-  "cancel_caeb1e68": {
-    "message": "Canslo"
-  },
-  "cap_product_3a5265a6": {
-    "message": "Cynnyrch Cap"
-  },
-  "centered_dot_64d5e378": {
-    "message": "Dot Canolog"
-  },
+  "available_folders_694d0436": { "message": "Ffolderi sydd ar gael" },
+  "backslash_b2d5442d": { "message": "Ôl-slaes" },
+  "bar_ec63ed6": { "message": "Bar" },
+  "basic_554cdc0a": { "message": "Sylfaenol" },
+  "because_501841b": { "message": "Oherwydd" },
+  "below_81d4dceb": { "message": "O dan" },
+  "beta_cb5f307e": { "message": "Beta" },
+  "big_circle_16b2e604": { "message": "Cylch Mawr" },
+  "binomial_coefficient_ea5b9bb7": { "message": "Cyfernod Binomaidd" },
+  "black_4cb01371": { "message": "Black" },
+  "blue_daf8fea9": { "message": "Glas" },
+  "bottom_15a2a9be": { "message": "Gwaelod" },
+  "bottom_third_5f5fec1d": { "message": "Traean Isaf" },
+  "bowtie_5f9629e4": { "message": "Tei bo" },
+  "brick_f2656265": { "message": "Bric" },
+  "c_2001_acme_inc_283f7f80": { "message": "(c) 2001 Acme Inc." },
+  "cancel_caeb1e68": { "message": "Canslo" },
+  "cap_product_3a5265a6": { "message": "Cynnyrch Cap" },
+  "centered_dot_64d5e378": { "message": "Dot Canolog" },
   "centered_horizontal_dots_451c5815": {
     "message": "Dotiau Llorweddol Canolog"
   },
-<<<<<<< HEAD
-  "change_alt_text_92654906": {
-    "message": "Newid testun amgen"
-  },
-  "change_heading_tag_to_paragraph_a61e3113": {
-    "message": "Newid tag y pennawd yn baragraff"
-  },
-  "change_text_color_1aecb912": {
-    "message": "Newid lliw''r testun"
-  },
-  "check_accessibility_3c78211c": {
-    "message": "Gwirio Hygyrchedd"
-  },
-  "checking_for_accessibility_issues_fac18c6d": {
-    "message": "Wrthi’n chwilio am broblemau o ran hygyrchedd"
-  },
-  "chi_54a32644": {
-    "message": "Chi"
-  },
-  "choose_caption_file_9c45bc4e": {
-    "message": "Dewiswch ffeil gapsiwn"
-  },
-=======
   "change_alt_text_92654906": { "message": "Newid testun amgen" },
   "change_heading_tag_to_paragraph_a61e3113": {
     "message": "Newid tag y pennawd yn baragraff"
@@ -272,22 +125,13 @@
   },
   "chi_54a32644": { "message": "Chi" },
   "choose_caption_file_9c45bc4e": { "message": "Dewiswch ffeil gapsiwn" },
->>>>>>> 147b3201
   "choose_usage_rights_33683854": {
     "message": "Dewiswch hawliau defnyddio..."
   },
-  "circle_484abe63": {
-    "message": "Cylch"
-  },
-  "clear_2084585f": {
-    "message": "Clirio"
-  },
-  "clear_image_3213fe62": {
-    "message": "Clirio’r ddelwedd"
-  },
-  "clear_selected_file_82388e50": {
-    "message": "Clirio''r ffeil dan sylw"
-  },
+  "circle_484abe63": { "message": "Cylch" },
+  "clear_2084585f": { "message": "Clirio" },
+  "clear_image_3213fe62": { "message": "Clirio’r ddelwedd" },
+  "clear_selected_file_82388e50": { "message": "Clirio''r ffeil dan sylw" },
   "clear_selected_file_filename_2fe8a58e": {
     "message": "Clirio''r ffeil dan sylw: { filename }"
   },
@@ -297,9 +141,7 @@
   "click_to_embed_imagename_c41ea8df": {
     "message": "Cliciwch i blannu { imageName }"
   },
-  "click_to_hide_preview_3c707763": {
-    "message": "Cliciwch i guddio rhagolwg"
-  },
+  "click_to_hide_preview_3c707763": { "message": "Cliciwch i guddio rhagolwg" },
   "click_to_insert_a_link_into_the_editor_c19613aa": {
     "message": "Cliciwch i fewnosod dolen i’r nodwedd golygu."
   },
@@ -309,1270 +151,25 @@
   "close_a_menu_or_dialog_also_returns_you_to_the_edi_739079e6": {
     "message": "Cau dewislen neu ddeialog. Hefyd yn mynd a chi''n ôl i''r ardal olygu"
   },
-  "close_accessibility_checker_29d1c51e": {
-    "message": "Cau''r Gwiriwr Hygyrchedd"
-  },
-  "close_d634289d": {
-    "message": "Cau"
-  },
-  "closed_caption_file_must_be_less_than_maxkb_kb_5880f752": {
-    "message": "Rhaid i ffeiliau capsiynau caeedig fod yn llai na { maxKb } kb"
-  },
-  "closed_captions_subtitles_e6aaa016": {
-    "message": "Capsiynau Caeedig/Isdeitlau"
-  },
-  "clubs_suit_c1ffedff": {
-    "message": "Clubs (Suit)"
-  },
-  "collaborations_5c56c15f": {
-    "message": "Cydweithrediadau"
-  },
-  "collapse_to_hide_types_1ab46d2e": {
-    "message": "Crebachu i guddio { types }"
-  },
-  "color_picker_6b359edf": {
-    "message": "Dewisydd Lliw"
-  },
-  "color_picker_colorname_selected_ad4cf400": {
-    "message": "Dewisydd Lliw ({ colorName } wedi’i ddewis)"
-  },
-  "column_e1ae5c64": {
-    "message": "Colofn"
-  },
-  "column_group_1c062368": {
-    "message": "Grŵp y golofn"
-  },
-  "complex_numbers_a543d004": {
-    "message": "Rhifau Cymhleth"
-  },
-  "computer_1d7dfa6f": {
-    "message": "Cyfrifiadur"
-  },
-  "congruent_5a244acd": {
-    "message": "Cyfath"
-  },
-  "contains_311f37b7": {
-    "message": "Yn cynnwys"
-  },
-  "content_1440204b": {
-    "message": "Cynnwys"
-  },
-  "content_is_still_being_uploaded_if_you_continue_it_8f06d0cb": {
-    "message": "Mae cynnwys wrthi''n cael ei llwytho i fyny, os byddwch chi''n parhau ni fydd yn cael ei blannu''n gywir."
-  },
-  "content_subtype_5ce35e88": {
-    "message": "Is-fath o Gynnwys"
-  },
-  "content_type_2cf90d95": {
-    "message": "Math o Gynnwys"
-  },
-  "coproduct_e7838082": {
-    "message": "Cyd-gynnyrch"
-  },
-  "copyright_holder_66ee111": {
-    "message": "Perchennog yr Hawlfraint:"
-  },
-  "count_plural_0_0_words_one_1_word_other_words_acf32eca": {
-    "message": "{ count, plural,\n     =0 {0 gair}\n    one {1 gair}\n  other {# gair}\n}"
-  },
-  "count_plural_one_item_loaded_other_items_loaded_857023b7": {
-    "message": "{ count, plural,\n    one {# eitem wedi''i lwytho}\n  other {# eitem wedi''i lwytho}\n}"
-  },
-  "course_documents_104d76e0": {
-    "message": "Dogfennau Cwrs"
-  },
-  "course_files_62deb8f8": {
-    "message": "Ffeiliau Cwrs"
-  },
-  "course_files_a31f97fc": {
-    "message": "Ffeiliau cwrs"
-  },
-  "course_images_f8511d04": {
-    "message": "Delweddau Cwrs"
-  },
-  "course_links_b56959b9": {
-    "message": "Dolenni Cwrs"
-  },
-  "course_media_ec759ad": {
-    "message": "Cyfryngau Cwrs"
-  },
-  "course_navigation_dd035109": {
-    "message": "Dewislen Crwydro’r Cwrs"
-  },
-  "create_icon_110d6463": {
-    "message": "Creu Eicon"
-  },
-  "creative_commons_license_725584ae": {
-    "message": "Trwydded Creative Commons:"
-  },
-  "crop_image_41bf940c": {
-    "message": "Tocio’r ddelwedd"
-  },
-  "crop_image_807ebb08": {
-    "message": "Tocio Delwedd"
-  },
-  "cup_product_14174434": {
-    "message": "Cynnyrch Cwpan"
-  },
-  "current_image_f16c249c": {
-    "message": "Delwedd Bresennol"
-  },
-  "current_volume_level_c55ab825": {
-    "message": "Lefel Sain Bresennol"
-  },
-  "custom_6979cd81": {
-    "message": "Personol"
-  },
-  "cyan_c1d5f68a": {
-    "message": "Cyan"
-  },
-  "dagger_57e0f4e5": {
-    "message": "Cyllell"
-  },
-  "date_added_ed5ad465": {
-    "message": "Dyddiad Ychwanegu"
-  },
-  "decorative_icon_9a7f3fc3": {
-    "message": "Eicon Addurniadol"
-  },
-  "decorative_image_fde98579": {
-    "message": "Delwedd addurniadol"
-  },
-  "decorative_type_upper_f2c95e3": {
-    "message": "Addurniadol { TYPE_UPPER }"
-  },
-  "deep_purple_bb3e2907": {
-    "message": "Porffor Tywyll"
-  },
-  "definite_integral_fe7ffed1": {
-    "message": "Integryn Pendant"
-  },
-  "degree_symbol_4a823d5f": {
-    "message": "Symbol Gradd"
-  },
-  "delimiters_4db4840d": {
-    "message": "Amffinyddion"
-  },
-  "delta_53765780": {
-    "message": "Delta"
-  },
-  "describe_the_icon_f6a18823": {
-    "message": "(Disgrifiwch yr eicon)"
-  },
-  "describe_the_type_ff448da5": {
-    "message": "(Disgrifiwch y { TYPE })"
-  },
-  "describe_the_video_2fe8f46a": {
-    "message": "(Disgrifiwch y fideo)"
-  },
-  "description_436c48d7": {
-    "message": "Disgrifiad"
-  },
-  "details_98a31b68": {
-    "message": "Manylion"
-  },
-  "diagonal_dots_7d71b57e": {
-    "message": "Dotiau Croeslinol"
-  },
-  "diamond_b8dfe7ae": {
-    "message": "Diemwnt"
-  },
-  "diamonds_suit_526abaaf": {
-    "message": "Diamonds (Suit)"
-  },
-  "digamma_258ade94": {
-    "message": "Digamma"
-  },
-  "dimension_type_f5fa9170": {
-    "message": "Math o Ddimensiwn"
-  },
-  "dimensions_45ddb7b7": {
-    "message": "Dimensiynau"
-  },
-  "directionality_26ae9e08": {
-    "message": "Cyfeirioldeb"
-  },
-  "directly_edit_latex_b7e9235b": {
-    "message": "Golygu LaTeX yn Uniongyrchol"
-  },
-  "disable_preview_222bdf72": {
-    "message": "Analluogi Rhagolwg"
-  },
-  "discussions_a5f96392": {
-    "message": "Trafodaethau"
-  },
-  "discussions_index_6c36ced": {
-    "message": "Mynegai Trafodaethau"
-  },
-  "disjoint_union_e74351a8": {
-    "message": "Uniad Arwahan"
-  },
-  "display_options_315aba85": {
-    "message": "Dangos Opsiynau"
-  },
-  "display_text_link_opens_in_a_new_tab_75e9afc9": {
-    "message": "Dangos Dolen Testun (Yn agor mewn tab newydd)"
-  },
-  "division_sign_72190870": {
-    "message": "Arwydd Rhannu"
-  },
-  "documents_81393201": {
-    "message": "Dogfennau"
-  },
-  "done_54e3d4b6": {
-    "message": "Wedi gorffen"
-  },
-  "double_dagger_faf78681": {
-    "message": "Cyllell Ddwbl"
-  },
-  "down_and_left_diagonal_arrow_40ef602c": {
-    "message": "Saeth Croeslinol i lawr ac i’r chwith"
-  },
-  "down_and_right_diagonal_arrow_6ea0f460": {
-    "message": "Saeth Croeslinol i lawr ac i’r dde"
-  },
-  "download_filename_2baae924": {
-    "message": "Llwytho { filename } i Lawr"
-  },
-  "downward_arrow_cca52012": {
-    "message": "Saeth i lawr"
-  },
-  "downward_pointing_triangle_2a12a601": {
-    "message": "Triongl yn pwyntio i lawr"
-  },
-  "drag_a_file_here_1bf656d5": {
-    "message": "Llusgwch ffeil yma"
-  },
-  "drag_and_drop_or_click_to_browse_your_computer_60772d6d": {
-    "message": "Gallwch lusgo a gollwng, neu glicio i bori drwy’ch cyfrifiadur"
-  },
-  "drag_handle_use_up_and_down_arrows_to_resize_e29eae5c": {
-    "message": "Dolen lusgo. Defnyddiwch y saethau i fyny ac i lawr i newid maint"
-  },
-  "due_multiple_dates_cc0ee3f5": {
-    "message": "Erbyn: Mwy nag un dyddiad"
-  },
-  "due_when_7eed10c6": {
-    "message": "Erbyn: { when }"
-  },
-  "edit_alt_text_for_this_icon_instance_9c6fc5fd": {
-    "message": "Golygu’r testun amgen ar gyfer y fersiwn hwn o’r eicon"
-  },
-  "edit_c5fbea07": {
-    "message": "Golygu"
-  },
-  "edit_course_link_5a5c3c59": {
-    "message": "Golygu Dolen Cwrs"
-  },
-  "edit_existing_icon_maker_icon_5d0ebb3f": {
-    "message": "Golygu’r Eicon Gwneuthurwr Eiconau Presennol"
-  },
-  "edit_icon_2c6b0e91": {
-    "message": "Golygu Eicon"
-  },
-  "edit_link_7f53bebb": {
-    "message": "Golygu Dolen"
-  },
-  "editor_statusbar_26ac81fc": {
-    "message": "Bar Statws Golygydd"
-  },
-  "element_starting_with_start_91bf4c3b": {
-    "message": "Elfen yn dechrau gyda { start }"
-  },
-  "embed_828fac4a": {
-    "message": "Plannu"
-  },
-  "embed_code_314f1bd5": {
-    "message": "Plannu Cod"
-  },
-  "embed_image_1080badc": {
-    "message": "Plannu Delwedd"
-  },
-  "embed_video_a97a64af": {
-    "message": "Plannu Fideo"
-  },
-  "embedded_content_aaeb4d3d": {
-    "message": "cynnwys wedi''i blannu"
-  },
-  "empty_set_91a92df4": {
-    "message": "Set Gwag"
-  },
-  "encircled_dot_8f5e51c": {
-    "message": "Dot mewn cylch"
-  },
-  "encircled_minus_72745096": {
-    "message": "Minws mewn cylch"
-  },
-  "encircled_plus_36d8d104": {
-    "message": "Plws mewn cylch"
-  },
-  "encircled_times_5700096d": {
-    "message": "Amser mewn cylch"
-  },
-  "engineering_icon_f8f3cf43": {
-    "message": "Eicon Peirianeg"
-  },
-  "english_icon_25bfe845": {
-    "message": "Eicon Saesneg"
-  },
-  "enter_at_least_3_characters_to_search_4f037ee0": {
-    "message": "Rhowch o leiaf 3 nod i chwilio"
-  },
-  "epsilon_54bb8afa": {
-    "message": "Epsilon"
-  },
-  "epsilon_variant_d31f1e77": {
-    "message": "Epsilon (Amrywiad)"
-  },
-  "equals_sign_c51bdc58": {
-    "message": "Hafalnod"
-  },
-  "equation_editor_39fbc3f1": {
-    "message": "Golygydd Hafaliadau"
-  },
-  "equivalence_class_7b0f11c0": {
-    "message": "Dosbarth Cydwerthedd"
-  },
-  "equivalent_identity_654b3ce5": {
-    "message": "Cywerth (Hunaniaeth)"
-  },
-  "eta_b8828f99": {
-    "message": "Eta"
-  },
-  "exists_2e62bdaa": {
-    "message": "Yn bodoli"
-  },
-  "exit_fullscreen_b7eb0aa4": {
-    "message": "Gadael y Sgrin Lawn"
-  },
-  "expand_preview_by_default_2abbf9f8": {
-    "message": "Ehangu rhagolwg yn ddiofyn"
-  },
-  "expand_to_see_types_f5d29352": {
-    "message": "Ehangu i weld { types }"
-  },
-  "external_tools_6e77821": {
-    "message": "Adnoddau Allanol"
-  },
-  "extra_large_b6cdf1ff": {
-    "message": "Mawr Iawn"
-  },
-  "extra_small_9ae33252": {
-    "message": "Bach Iawn"
-  },
-  "extracurricular_icon_67c8ca42": {
-    "message": "Eicon Allgwricwlar"
-  },
-  "f_function_fe422d65": {
-    "message": "F (nodwedd)"
-  },
-  "failed_getting_file_contents_e9ea19f4": {
-    "message": "Wedi methu cael cynnwys ffeil"
-  },
-  "file_name_8fd421ff": {
-    "message": "Enw’r Ffeil"
-  },
-  "file_storage_quota_exceeded_b7846cd1": {
-    "message": "Wedi cyrraedd cwota storio ffeil"
-  },
-  "file_url_c12b64be": {
-    "message": "URL Ffeil"
-  },
-  "filename_file_icon_602eb5de": {
-    "message": "{ filename } eicon ffeil"
-  },
-  "filename_image_preview_6cef8f26": {
-    "message": "{ filename } rhagolwg o ddelwedd"
-  },
-  "filename_text_preview_e41ca2d8": {
-    "message": "{ filename } rhagolwg o destun"
-  },
-  "files_c300e900": {
-    "message": "Ffeiliau"
-  },
-  "files_index_af7c662b": {
-    "message": "Mynegai Ffeiliau"
-  },
-  "finish_bc343002": {
-    "message": "Gorffen"
-  },
-  "fix_heading_hierarchy_f60884c4": {
-    "message": "Pennu hierarchaeth penawdau"
-  },
-  "flat_music_76d5a5c3": {
-    "message": "Fflat (Cerddoriaeth)"
-  },
-  "focus_element_options_toolbar_18d993e": {
-    "message": "Canolbwyntio bar offer opsiynau elfen"
-  },
-  "folder_tree_fbab0726": {
-    "message": "Coeden ffolderi"
-  },
-  "for_all_b919f972": {
-    "message": "I Bawb"
-  },
-  "format_4247a9c5": {
-    "message": "Fformat"
-  },
-  "format_as_a_list_142210c3": {
-    "message": "Fformatio ar ffurf rhestr"
-  },
-  "formatting_5b143aa8": {
-    "message": "Fformatio"
-  },
-  "forward_slash_3f90f35e": {
-    "message": "Blaen Slaes"
-  },
-  "found_auto_saved_content_3f6e4ca5": {
-    "message": "Wedi dod o hyd i gynnwys sydd wedi’i gadw’n awtomatig"
-  },
-  "found_count_plural_0_results_one_result_other_resu_46aeaa01": {
-    "message": "Wedi canfod { count, plural,\n     =0 {# canlyniad}\n    one {# canlyniad}\n  other {# canlyniad}\n}"
-  },
-  "fraction_41bac7af": {
-    "message": "Ffracsiwn"
-  },
-  "fullscreen_873bf53f": {
-    "message": "Sgrin Lawn"
-  },
-  "gamma_1767928": {
-    "message": "Gamma"
-  },
-  "generating_preview_45b53be0": {
-    "message": "Wrthi’n creu rhagolwg..."
-  },
-  "gif_png_format_images_larger_than_size_kb_are_not__7af3bdbd": {
-    "message": "Ar hyn o bryd, does dim modd delio â delweddau ar fformat GIF/PNG sy’n fwy na { size } KB."
-  },
-  "go_to_the_editor_s_menubar_e6674c81": {
-    "message": "Ewch i far dewislen y golygydd"
-  },
-  "go_to_the_editor_s_toolbar_a5cb875f": {
-    "message": "Ewch i far offer y golygydd"
-  },
-  "grades_a61eba0a": {
-    "message": "Graddau"
-  },
-  "greater_than_e98af662": {
-    "message": "Yn fwy na"
-  },
-  "greater_than_or_equal_b911949a": {
-    "message": "Yn fwy na neu’n hafal i"
-  },
-  "greek_65c5b3f7": {
-    "message": "Groeg"
-  },
-  "green_15af4778": {
-    "message": "Gwyrdd"
-  },
-  "grey_a55dceff": {
-    "message": "Llwyd"
-  },
-  "group_documents_8bfd6ae6": {
-    "message": "Dogfennau Grŵp"
-  },
-  "group_files_4324f3df": {
-    "message": "Ffeiliau Grŵp"
-  },
-  "group_files_82e5dcdb": {
-    "message": "Ffeiliau grŵp"
-  },
-  "group_images_98e0ac17": {
-    "message": "Delweddau Grŵp"
-  },
-  "group_isomorphism_45b1458c": {
-    "message": "Isomorthffedd Grŵp"
-  },
-  "group_links_9493129e": {
-    "message": "Dolenni Grwpiau"
-  },
-  "group_media_2f3d128a": {
-    "message": "Cyfryngau Grŵp"
-  },
-  "group_navigation_99f191a": {
-    "message": "Dewislen Crwydro Grwpiau"
-  },
-  "h_bar_bb94deae": {
-    "message": "Bar H"
-  },
-  "hat_ea321e35": {
-    "message": "Het"
-  },
-  "header_column_f27433cb": {
-    "message": "Colofn y pennawd"
-  },
-  "header_row_and_column_ec5b9ec": {
-    "message": "Colofn a rhes y pennawd"
-  },
-  "header_row_f33eb169": {
-    "message": "Rhes y pennawd"
-  },
-  "heading_2_5b84eed2": {
-    "message": "Pennawd 2"
-  },
-  "heading_3_2c83de44": {
-    "message": "Pennawd 3"
-  },
-  "heading_4_b2e74be7": {
-    "message": "Pennawd 4"
-  },
-  "heading_levels_should_not_be_skipped_3947c0e0": {
-    "message": "Ni ddylid anwybyddu lefelau penawdau."
-  },
-  "heading_starting_with_start_42a3e7f9": {
-    "message": "Pennawd yn dechrau gyda { start }"
-  },
-  "headings_should_not_contain_more_than_120_characte_3c0e0cb3": {
-    "message": "Ni ddylai penawdau gynnwys mwy na 120 nod."
-  },
-  "health_icon_8d292eb5": {
-    "message": "Eicon Iechyd"
-  },
-  "hearts_suit_e50e04ca": {
-    "message": "Hearts (Suit)"
-  },
-  "height_69b03e15": {
-    "message": "Uchder"
-  },
-  "hexagon_d8468e0d": {
-    "message": "Hecsagon"
-  },
-  "hide_description_bfb5502e": {
-    "message": "Cuddio disgrifiad"
-  },
-  "hide_title_description_caf092ef": {
-    "message": "Cuddio disgrifiad { title }"
-  },
-  "home_351838cd": {
-    "message": "Hafan"
-  },
-  "html_code_editor_fd967a44": {
-    "message": "golygydd cod html"
-  },
-  "i_have_obtained_permission_to_use_this_file_6386f087": {
-    "message": "Rydw i wedi cael caniatâd i ddefnyddio’r ffeil hon."
-  },
-  "i_hold_the_copyright_71ee91b1": {
-    "message": "Fi sydd biau’r hawlfraint"
-  },
-  "icon_215a1dc6": {
-    "message": "Eicon"
-  },
-  "icon_8168b2f8": {
-    "message": "eicon"
-  },
-  "icon_color_b86dd6d6": {
-    "message": "Lliw Eicon"
-  },
-  "icon_maker_icons_cc560f7e": {
-    "message": "Eiconau’r Gwneuthurwr Eiconau"
-  },
-  "icon_options_7e32746e": {
-    "message": "Opsiynau Eicon"
-  },
-  "icon_options_tray_2b407977": {
-    "message": "Ardal Opsiynau Eicon"
-  },
-  "icon_preview_1782a1d9": {
-    "message": "Rhagolwg o’r Eicon"
-  },
-  "icon_shape_30b61e7": {
-    "message": "Siâp yr Eicon"
-  },
-  "icon_size_9353edea": {
-    "message": "Maint yr Eicon"
-  },
-  "if_left_empty_link_text_will_display_as_course_lin_61087540": {
-    "message": "Os bydd yn wag, bydd testun dolen yn ymddangos fel enw dolen cwrs"
-  },
-  "if_you_do_not_select_usage_rights_now_this_file_wi_14e07ab5": {
-    "message": "Os na fyddwch chi’n dewis hawliau defnyddio yn awr, bydd y ffeil hon yn cael ei dad-gyhoeddi ar ôl iddi gael ei llwytho i fyny."
-  },
-  "image_8ad06": {
-    "message": "Delwedd"
-  },
-  "image_c1c98202": {
-    "message": "delwedd"
-  },
-  "image_filenames_should_not_be_used_as_the_alt_attr_bcfd7780": {
-    "message": "Ni ddylid defnyddio enwau ffeiliau delweddau fel y nodwedd amgen wrth ddisgrifio cynnwys delweddau."
-  },
-  "image_options_5412d02c": {
-    "message": "Opsiynau Delwedd"
-  },
-  "image_options_tray_90a46006": {
-    "message": "Ardal Opsiynau Delwedd"
-  },
-  "image_to_crop_3a34487d": {
-    "message": "Delwedd i''w thocio"
-  },
-  "image_with_filename_file_aacd7180": {
-    "message": "Delwedd â’r enw ffeil { file }"
-  },
-  "images_7ce26570": {
-    "message": "Delweddau"
-  },
-  "images_should_include_an_alt_attribute_describing__b86d6a86": {
-    "message": "Dylai delweddau gynnwys nodwedd amgen sy’n disgrifio cynnwys y ddelwedd."
-  },
-  "imaginary_portion_of_complex_number_2c733ffa": {
-    "message": "Cyfran Ddychmygol (o Rif Cymhleth)"
-  },
-  "in_element_of_19ca2f33": {
-    "message": "Yn (Elfen O)"
-  },
-  "indefinite_integral_6623307e": {
-    "message": "Integryn Amhendant"
-  },
-  "indigo_2035fc55": {
-    "message": "Indigo"
-  },
-  "inference_fed5c960": {
-    "message": "Casgliad"
-  },
-  "infinity_7a10f206": {
-    "message": "Anfeidredd"
-  },
-  "insert_593145ef": {
-    "message": "Mewnosod"
-  },
-  "insert_link_6dc23cae": {
-    "message": "Mewnosod Dolen"
-  },
-  "integers_336344e1": {
-    "message": "Cyfanrif"
-  },
-  "intersection_cd4590e4": {
-    "message": "Croestoriad"
-  },
-  "invalid_entry_f7d2a0f5": {
-    "message": "Cofnod annilys."
-  },
-  "invalid_file_c11ba11": {
-    "message": "Ffeil Annilys"
-  },
-  "invalid_file_type_881cc9b2": {
-    "message": "Math o ffeil annilys"
-  },
-  "invalid_url_cbde79f": {
-    "message": "URL annilys"
-  },
-  "iota_11c932a9": {
-    "message": "Iota"
-  },
-  "issue_num_total_f94536cf": {
-    "message": "Problem { num }/{ total }"
-  },
-  "kappa_2f14c816": {
-    "message": "Kappa"
-  },
-  "kappa_variant_eb64574b": {
-    "message": "Kappa (Amrywiad)"
-  },
-  "keyboard_shortcuts_ed1844bd": {
-    "message": "Bysellau Hwylus"
-  },
-  "keyboards_navigate_to_links_using_the_tab_key_two__5fab8c82": {
-    "message": "Mae bysellfyrddau’n symud i ddolenni drwy ddefnyddio’r fysell ‘Tab’. Gall dwy ddolen gyfagos â''r un gyrchfan fod yn ddryslyd i ddefnyddwyr bysellfyrddau."
-  },
-  "lambda_4f602498": {
-    "message": "Lambda"
-  },
-  "language_arts_icon_a798b0f8": {
-    "message": "Eicon Celfyddydau Iaith"
-  },
-  "languages_icon_9d20539": {
-    "message": "Eicon Ieithoedd"
-  },
-  "large_9c5e80e7": {
-    "message": "Mawr"
-  },
-  "learn_more_about_adjacent_links_2cb9762c": {
-    "message": "Dysgu mwy am ddolenni cyfagos"
-  },
-  "learn_more_about_color_contrast_c019dfb9": {
-    "message": "Dysgu mwy am gyferbynnedd lliw"
-  },
-  "learn_more_about_organizing_page_headings_8a7caa2e": {
-    "message": "Dysgu mwy am drefnu penawdau tudalennau"
-  },
-  "learn_more_about_table_headers_5f5ee13": {
-    "message": "Dysgu mwy am benawdau tablau"
-  },
-  "learn_more_about_using_alt_text_for_images_5698df9a": {
-    "message": "Dysgu mwy am ddefnyddio testun amgen ar gyfer delweddau"
-  },
-  "learn_more_about_using_captions_with_tables_36fe496f": {
-    "message": "Dysgu mwy am ddefnyddio capsiynau gyda thablau"
-  },
-  "learn_more_about_using_filenames_as_alt_text_264286af": {
-    "message": "Dysgu mwy am ddefnyddio enwau ffeiliau fel testun amgen"
-  },
-  "learn_more_about_using_lists_4e6eb860": {
-    "message": "Dysgu mwy am ddefnyddio rhestrau"
-  },
-  "learn_more_about_using_scope_attributes_with_table_20df49aa": {
-    "message": "Dysgu mwy am ddefnyddio priodoleddau cwmpas gyda thablau"
-  },
-  "leave_as_is_4facfe55": {
-    "message": "Gadael fel y mae"
-  },
-  "left_angle_bracket_c87a6d07": {
-    "message": "Braced Ongl Chwith"
-  },
-  "left_arrow_4fde1a64": {
-    "message": "Saeth i’r Chwith"
-  },
-  "left_arrow_with_hook_5bfcad93": {
-    "message": "Saeth i’r Chwith gyda Bachyn"
-  },
-  "left_ceiling_ee9dd88a": {
-    "message": "Nenfwd Chwith"
-  },
-  "left_curly_brace_1726fb4": {
-    "message": "Cyplysydd Cyrliog Chwith"
-  },
-  "left_downard_harpoon_arrow_1d7b3d2e": {
-    "message": "Saeth Tryfer i Lawr i’r Chwith"
-  },
-  "left_floor_29ac2274": {
-    "message": "Llawr Chwith"
-  },
-  "left_to_right_e9b4fd06": {
-    "message": "Chwith i’r Dde"
-  },
-  "left_upward_harpoon_arrow_3a562a96": {
-    "message": "Saeth Tryfer i Fyny i’r Chwith"
-  },
-  "leftward_arrow_1e4765de": {
-    "message": "Saeth i’r Chwith"
-  },
-  "leftward_pointing_triangle_d14532ce": {
-    "message": "Triongl yn pwyntio i’r chwith"
-  },
-  "less_than_a26c0641": {
-    "message": "Yn llai na"
-  },
-  "less_than_or_equal_be5216cb": {
-    "message": "Yn llai na neu’n hafal i"
-  },
-  "library_icon_ae1e54cf": {
-    "message": "Eicon Llyfrgell"
-  },
-  "light_blue_5374f600": {
-    "message": "Glas golau"
-  },
-  "link_7262adec": {
-    "message": "Dolen"
-  },
-  "link_options_a16b758b": {
-    "message": "Opsiynau Dolen"
-  },
-  "link_with_text_starting_with_start_b3fcbe71": {
-    "message": "Dolen â thestun yn dechrau gyda { start }"
-  },
-  "links_14b70841": {
-    "message": "Dolenni"
-  },
-  "links_to_an_external_site_de74145d": {
-    "message": "Dolenni at safle allanol."
-  },
-  "lists_should_be_formatted_as_lists_f862de8d": {
-    "message": "Dylai rhestrau gael eu fformatio ar ffurf rhestrau."
-  },
-  "load_more_35d33c7": {
-    "message": "Llwytho Mwy"
-  },
-  "loading_25990131": {
-    "message": "Wrthi’n llwytho..."
-  },
-  "loading_bde52856": {
-    "message": "Wrthi’n llwytho"
-  },
-  "loading_closed_captions_subtitles_failed_95ceef47": {
-    "message": "Wedi methu llwytho capsiynau caeedig/isdeitlau."
-  },
-  "loading_failed_b3524381": {
-    "message": "Wedi methu llwytho..."
-  },
-  "loading_failed_e6a9d8ef": {
-    "message": "Wedi methu llwytho."
-  },
-  "loading_folders_d8b5869e": {
-    "message": "Wrthi’n llwytho ffolderi"
-  },
-  "loading_please_wait_d276220a": {
-    "message": "Wrthi’n llwytho, arhoswch funud"
-  },
-  "loading_preview_9f077aa1": {
-    "message": "Wrthi’n llwytho rhagolwg"
-  },
-  "locked_762f138b": {
-    "message": "Wedi Cloi"
-  },
-  "logical_equivalence_76fca396": {
-    "message": "Cydwerthedd Rhesymegol"
-  },
-  "logical_equivalence_short_8efd7b4f": {
-    "message": "Cydwerthedd Rhesymegol (Byr)"
-  },
-  "logical_equivalence_short_and_thick_1e1f654d": {
-    "message": "Cydwerthedd Rhesymegol (Byr a Thrwchus)"
-  },
-  "logical_equivalence_thick_662dd3f2": {
-    "message": "Cydwerthedd Rhesymegol (Trwchus)"
-  },
-  "low_horizontal_dots_cc08498e": {
-    "message": "Dotiau Llorweddol Isel"
-  },
-  "magenta_4a65993c": {
-    "message": "Magenta"
-  },
-  "maps_to_e5ef7382": {
-    "message": "Mapiau I"
-  },
-  "math_icon_ad4e9d03": {
-    "message": "Eicon Mathemateg"
-  },
-  "media_af190855": {
-    "message": "Cyfryngau"
-  },
-  "media_file_is_processing_please_try_again_later_58a6d49": {
-    "message": "Ffeil cyfryngau’n cael ei phrosesu Rhowch gynnig arall arni rywbryd eto."
-  },
-  "medium_5a8e9ead": {
-    "message": "Cyfrwng"
-  },
-  "merge_links_2478df96": {
-    "message": "Cyfuno dolenni"
-  },
-  "mic_a7f3d311": {
-    "message": "Meicroffon"
-  },
-  "microphone_disabled_15c83130": {
-    "message": "Microffon wedi’i Analluogi"
-  },
-  "middle_27dc1d5": {
-    "message": "Canol"
-  },
-  "minimize_file_preview_da911944": {
-    "message": "Lleihau’r Rhagolwg o’r Ffeil"
-  },
-  "minimize_video_20aa554b": {
-    "message": "Lleihau Fideo"
-  },
-  "minus_fd961e2e": {
-    "message": "Minws"
-  },
-  "minus_plus_3461f637": {
-    "message": "Minws/Plws"
-  },
-  "misc_3b692ea7": {
-    "message": "Amrywiol"
-  },
-  "miscellaneous_e9818229": {
-    "message": "Amrywiol"
-  },
-  "modules_c4325335": {
-    "message": "Modiwlau"
-  },
-  "mu_37223b8b": {
-    "message": "Mu"
-  },
-  "multi_color_image_63d7372f": {
-    "message": "Delwedd mwy nag un lliw"
-  },
-  "multiplication_sign_15f95c22": {
-    "message": "Arwydd Lluosi"
-  },
-  "music_icon_4db5c972": {
-    "message": "Eicon Cerddoriaeth"
-  },
-  "must_be_at_least_percentage_22e373b6": {
-    "message": "Yn gorfod bod yn { percentage }% o leiaf"
-  },
-  "must_be_at_least_width_x_height_px_41dc825e": {
-    "message": "Yn gorfod bod o leiaf { width } x { height }px"
-  },
-  "my_files_2f621040": {
-    "message": "Fy ffeiliau"
-  },
-  "n_th_root_9991a6e4": {
-    "message": "N-th Root"
-  },
-  "nabla_1e216d25": {
-    "message": "Nabla"
-  },
-  "name_1aed4a1b": {
-    "message": "Enw"
-  },
-  "name_color_ceec76ff": {
-    "message": "{ name } ({ color })"
-  },
-  "natural_music_54a70258": {
-    "message": "Naturiol (Cerddoriaeth)"
-  },
-  "natural_numbers_3da07060": {
-    "message": "Rhifau Naturiol"
-  },
-  "navigate_through_the_menu_or_toolbar_415a4e50": {
-    "message": "Llywiwch trwy''r ddewislen neu''r bar offer"
-  },
-  "nested_greater_than_d852e60d": {
-    "message": "Nythu’n Fwy Na"
-  },
-  "nested_less_than_27d17e58": {
-    "message": "Nythu’n Llai Na"
-  },
-  "next_40e12421": {
-    "message": "Nesaf"
-  },
-  "no_accessibility_issues_were_detected_f8d3c875": {
-    "message": "Heb ganfod problemau o ran hygyrchedd."
-  },
-  "no_changes_to_save_d29f6e91": {
-    "message": "Dim newidiadau i’w cadw."
-  },
-  "no_e16d9132": {
-    "message": "Na"
-  },
-  "no_file_chosen_9a880793": {
-    "message": "Dim ffeil wedi’i dewis"
-  },
-  "no_headers_9bc7dc7f": {
-    "message": "Dim pennawd"
-  },
-  "no_preview_is_available_for_this_file_f940114a": {
-    "message": "Does dim rhagolwg ar gael ar gyfer y ffeil hon."
-  },
-  "no_results_940393cf": {
-    "message": "Dim canlyniadau."
-  },
-  "no_results_found_for_filterterm_ad1b04c8": {
-    "message": "Heb ddod o hyd i ganlyniadau ar gyfer { filterTerm }"
-  },
-  "no_video_1ed00b26": {
-    "message": "Dim Fideo"
-  },
-  "none_3b5e34d2": {
-    "message": "Dim"
-  },
-  "none_selected_b93d56d2": {
-    "message": "Dim un wedi’i ddewis"
-  },
-  "not_equal_6e2980e6": {
-    "message": "Ddim yn Hafal"
-  },
-  "not_in_not_an_element_of_fb1ffb54": {
-    "message": "Ddim yn (Ddim yn Elfen o)"
-  },
-  "not_negation_1418ebb8": {
-    "message": "Ddim (Negyddu)"
-  },
-  "not_subset_dc2b5e84": {
-    "message": "Ddim yn Is-set"
-  },
-  "not_subset_strict_23d282bf": {
-    "message": "Ddim yn Is-set (Strict)"
-  },
-  "not_superset_5556b913": {
-    "message": "Ddim yn Uwch-set"
-  },
-  "not_superset_strict_24e06f36": {
-    "message": "Ddim yn Uwch-set (Strict)"
-  },
-  "nu_1c0f6848": {
-    "message": "Nu"
-  },
-  "octagon_e48be9f": {
-    "message": "Octagon"
-  },
-  "olive_6a3e4d6b": {
-    "message": "Olive"
-  },
-  "omega_8f2c3463": {
-    "message": "Omega"
-  },
-  "one_of_the_following_styles_must_be_added_to_save__1de769aa": {
-    "message": "Rhaid ychwanegu un o’r arddulliau canlynol i gadw eicon: Lliw Eicon, Maint Amlinell, Testun Eicon, neu Ddelwedd"
-  },
-  "open_circle_e9bd069": {
-    "message": "Cylch Agored"
-  },
-  "open_this_keyboard_shortcuts_dialog_9658b83a": {
-    "message": "Agor y ddeialog bysellau hwylus"
-  },
-  "open_title_application_fd624fc5": {
-    "message": "Agor rhaglen { title }"
-  },
-  "operators_a2ef9a93": {
-    "message": "Gweithredyddion"
-  },
-  "or_9b70ccaa": {
-    "message": "Neu"
-  },
-  "orange_81386a62": {
-    "message": "Oren"
-  },
-  "other_editor_shortcuts_may_be_found_at_404aba4a": {
-    "message": "Mae bysellau hwylus golygu eraill i''w cael yn"
-  },
-  "outline_color_3ef2cea7": {
-    "message": "Lliw Amlinell"
-  },
-  "outline_size_a6059a21": {
-    "message": "Maint Amlinell"
-  },
-  "p_is_not_a_valid_protocol_which_must_be_ftp_http_h_adf13fc2": {
-    "message": "Dydy { p } ddim yn brotocol dilys, rhaid iddo fod yn ftp, http, https, mailto, skype, tel neu gellir ei hepgor"
-  },
-  "pages_e5414c2c": {
-    "message": "Tudalennau"
-  },
-  "paragraph_5e5ad8eb": {
-    "message": "Paragraff"
-  },
-  "paragraph_starting_with_start_a59923f8": {
-    "message": "Paragraff yn dechrau gyda { start }"
-  },
-  "parallel_d55d6e38": {
-    "message": "Paralel"
-  },
-  "partial_derivative_4a9159df": {
-    "message": "Rhannol (Deilliadol)"
-  },
-  "paste_5963d1c1": {
-    "message": "Gludo"
-  },
-  "pause_12af3bb4": {
-    "message": "Rhewi"
-  },
-  "pentagon_17d82ea3": {
-    "message": "Pentagon"
-  },
-  "people_b4ebb13c": {
-    "message": "Pobl"
-  },
-  "percentage_34ab7c2c": {
-    "message": "Canran"
-  },
-  "percentage_must_be_a_number_8033c341": {
-    "message": "Mae canran yn gorfod bod yn rhif"
-  },
-  "performing_arts_icon_f3497486": {
-    "message": "Eicon Celfyddydau Perfformio"
-  },
-  "perpendicular_7c48ede4": {
-    "message": "Perpendicwlar"
-  },
-  "phi_4ac33b6d": {
-    "message": "Phi"
-  },
-  "phi_variant_c9bb3ac5": {
-    "message": "Phi (Amrywiad)"
-  },
-  "physical_education_icon_d7dffd3e": {
-    "message": "Eicon Addysg Gorfforol"
-  },
-  "pi_dc4f0bd8": {
-    "message": "Pi"
-  },
-  "pi_variant_10f5f520": {
-    "message": "Pi (Amrywiad)"
-  },
-  "pink_68ad45cb": {
-    "message": "Pinc"
-  },
-  "pixels_52ece7d1": {
-    "message": "Picseli"
-  },
-  "play_1a47eaa7": {
-    "message": "Chwarae"
-  },
-  "play_media_comment_35257210": {
-    "message": "Chwarae sylw ar gyfryngau."
-  },
-  "play_media_comment_by_name_from_createdat_c230123d": {
-    "message": "Chwarae sylw ar gyfryngau gan { name } o { createdAt }."
-  },
-  "please_allow_canvas_to_access_your_microphone_and__dc2c3079": {
-    "message": "Gadewch i Canvas gael mynediad at eich microffon a gwe-gamera."
-  },
-  "plus_d43cd4ec": {
-    "message": "Plws"
-  },
-  "plus_minus_f8be2e83": {
-    "message": "Plws/Minws"
-  },
-  "posted_when_a578f5ab": {
-    "message": "Wedi postio: { when }"
-  },
-  "power_set_4f26f316": {
-    "message": "Set Pŵer"
-  },
-  "precedes_196b9aef": {
-    "message": "Cyn"
-  },
-  "precedes_equal_20701e84": {
-    "message": "Cyn Hafalnod"
-  },
-  "preformatted_d0670862": {
-    "message": "Wedi''i fformatio’n barod"
-  },
-  "prev_f82cbc48": {
-    "message": "Blaenorol"
-  },
-  "preview_53003fd2": {
-    "message": "Rhagolwg"
-  },
-  "preview_a3f8f854": {
-    "message": "RHAGOLWG"
-  },
-  "preview_in_overlay_ed772c46": {
-    "message": "Rhagolwg mewn troshaen"
-  },
-  "preview_inline_9787330": {
-    "message": "Rhagolwg mewn llinell"
-  },
-  "prime_917ea60e": {
-    "message": "Cysefin"
-  },
-  "prime_numbers_13464f61": {
-    "message": "Rhifau Cysefin"
-  },
-  "product_39cf144f": {
-    "message": "Cynnyrch"
-  },
-  "proportional_f02800cc": {
-    "message": "Cyfraneddol"
-  },
-  "protocol_must_be_ftp_http_https_mailto_skype_tel_o_73beb4f8": {
-    "message": "Rhaid i’r protocol fod yn ftp, http, https, mailto, skype, tel neu gellir ei hepgor"
-  },
-  "psi_e3f5f0f7": {
-    "message": "Psi"
-  },
-  "published_c944a23d": {
-    "message": "wedi cyhoeddi"
-  },
-  "published_when_302d8e23": {
-    "message": "Wedi cyhoeddi: { when }"
-  },
-  "pumpkin_904428d5": {
-    "message": "Pumpkin"
-  },
-  "purple_7678a9fc": {
-    "message": "Porffor"
-  },
-  "quaternions_877024e0": {
-    "message": "Cwaternion"
-  },
-  "quizzes_7e598f57": {
-    "message": "Cwisiau"
-  },
-  "rational_numbers_80ddaa4a": {
-    "message": "Rhifau Rhesymegol"
-  },
-  "real_numbers_7c99df94": {
-    "message": "Rhifau Go Iawn"
-  },
-  "real_portion_of_complex_number_7dad33b5": {
-    "message": "Cyfran Go Iawn (o Rif Cymhleth)"
-  },
-  "record_7c9448b": {
-    "message": "Recordio"
-  },
-  "recording_98da6bda": {
-    "message": "Recordiad"
-  },
-  "red_8258edf3": {
-    "message": "Coch"
-  },
-  "relationships_6602af70": {
-    "message": "Perthynas"
-  },
-  "religion_icon_246e0be1": {
-    "message": "Eicon Crefydd"
-  },
-  "remove_heading_style_5fdc8855": {
-    "message": "Tynnu arddull y pennawd"
-  },
-  "replace_e61834a7": {
-    "message": "Disodli"
-  },
-  "reset_95a81614": {
-    "message": "Ailosod"
-  },
-  "resize_ec83d538": {
-    "message": "Ailfeintio"
-  },
-  "restore_auto_save_deccd84b": {
-    "message": "Adfer cadw’n awtomatig?"
-  },
-  "reverse_turnstile_does_not_yield_7558be06": {
-    "message": "Giât Dro yn ôl (Ddim yn rhoi)"
-  },
-  "rho_a0244a36": {
-    "message": "Rho"
-  },
-  "rho_variant_415245cd": {
-    "message": "Rho (Amrywiad)"
-  },
-  "rich_content_editor_2708ef21": {
-    "message": "Golygydd Cynnwys Cyfoethog"
-  },
-  "right_angle_bracket_d704e2d6": {
-    "message": "Braced Ongl Dde"
-  },
-  "right_arrow_35e0eddf": {
-    "message": "Saeth i’r Dde"
-  },
-  "right_arrow_with_hook_29d92d31": {
-    "message": "Saeth i’r Dde gyda Bachyn"
-  },
-  "right_ceiling_839dc744": {
-    "message": "Nenfwd De"
-  },
-  "right_curly_brace_5159d5cd": {
-    "message": "Cyplysydd Cyrliog De"
-  },
-  "right_downward_harpoon_arrow_d71b114f": {
-    "message": "Saeth Tryfer i Lawr i’r Dde"
-  },
-  "right_floor_5392d5cf": {
-    "message": "Llawr De"
-  },
-  "right_to_left_9cfb092a": {
-    "message": "De i’r Chwith"
-  },
-  "right_upward_harpoon_arrow_f5a34c73": {
-    "message": "Saeth Tryfer i Fyny i’r Dde"
-  },
-<<<<<<< HEAD
-  "rightward_arrow_32932107": {
-    "message": "Saeth i''r Dde"
-=======
   "close_accessibility_checker_29d1c51e": {
     "message": "Cau''r Gwiriwr Hygyrchedd"
   },
   "close_d634289d": { "message": "Cau" },
   "closed_caption_file_must_be_less_than_maxkb_kb_5880f752": {
     "message": "Rhaid i ffeiliau capsiynau caeedig fod yn llai na { maxKb } kb"
->>>>>>> 147b3201
-  },
-  "rightward_pointing_triangle_60330f5c": {
-    "message": "Triongl yn pwyntio i’r dde"
-  },
-  "rotate_image_90_degrees_2ab77c05": {
-    "message": "Troi delwedd - 90 gradd"
-  },
-  "rotate_image_90_degrees_6c92cd42": {
-    "message": "Troi delwedd - 90 gradd"
-  },
-<<<<<<< HEAD
-  "rotation_9699c538": {
-    "message": "Troi"
-=======
+  },
+  "closed_captions_subtitles_e6aaa016": {
+    "message": "Capsiynau Caeedig/Isdeitlau"
+  },
+  "clubs_suit_c1ffedff": { "message": "Clubs (Suit)" },
+  "collaborations_5c56c15f": { "message": "Cydweithrediadau" },
+  "collapse_to_hide_types_1ab46d2e": {
+    "message": "Crebachu i guddio { types }"
+  },
+  "color_picker_6b359edf": { "message": "Dewisydd Lliw" },
+  "color_picker_colorname_selected_ad4cf400": {
+    "message": "Dewisydd Lliw ({ colorName } wedi’i ddewis)"
+  },
   "column_e1ae5c64": { "message": "Colofn" },
   "column_group_1c062368": { "message": "Grŵp y golofn" },
   "complex_numbers_a543d004": { "message": "Rhifau Cymhleth" },
@@ -1582,21 +179,28 @@
   "content_1440204b": { "message": "Cynnwys" },
   "content_is_still_being_uploaded_if_you_continue_it_8f06d0cb": {
     "message": "Mae cynnwys wrthi''n cael ei llwytho i fyny, os byddwch chi''n parhau ni fydd yn cael ei blannu''n gywir."
->>>>>>> 147b3201
-  },
-  "row_fc0944a7": {
-    "message": "Rhes"
-  },
-  "row_group_979f5528": {
-    "message": "Grŵp y rhes"
-  },
-  "sadly_the_pretty_html_editor_is_not_keyboard_acces_50da7665": {
-    "message": "Yn anffodus, dydy’r golygydd HTML hardd ddim ar gael drwy fysellfwrdd.  Cael mynediad at y golygydd HTML crai yma."
-  },
-<<<<<<< HEAD
-  "save_11a80ec3": {
-    "message": "Cadw"
-=======
+  },
+  "content_subtype_5ce35e88": { "message": "Is-fath o Gynnwys" },
+  "content_type_2cf90d95": { "message": "Math o Gynnwys" },
+  "coproduct_e7838082": { "message": "Cyd-gynnyrch" },
+  "copyright_holder_66ee111": { "message": "Perchennog yr Hawlfraint:" },
+  "count_plural_0_0_words_one_1_word_other_words_acf32eca": {
+    "message": "{ count, plural,\n     =0 {0 gair}\n    one {1 gair}\n  other {# gair}\n}"
+  },
+  "count_plural_one_item_loaded_other_items_loaded_857023b7": {
+    "message": "{ count, plural,\n    one {# eitem wedi''i lwytho}\n  other {# eitem wedi''i lwytho}\n}"
+  },
+  "course_documents_104d76e0": { "message": "Dogfennau Cwrs" },
+  "course_files_62deb8f8": { "message": "Ffeiliau Cwrs" },
+  "course_files_a31f97fc": { "message": "Ffeiliau cwrs" },
+  "course_images_f8511d04": { "message": "Delweddau Cwrs" },
+  "course_links_b56959b9": { "message": "Dolenni Cwrs" },
+  "course_media_ec759ad": { "message": "Cyfryngau Cwrs" },
+  "course_navigation_dd035109": { "message": "Dewislen Crwydro’r Cwrs" },
+  "create_icon_110d6463": { "message": "Creu Eicon" },
+  "creative_commons_license_725584ae": {
+    "message": "Trwydded Creative Commons:"
+  },
   "crop_image_41bf940c": { "message": "Tocio’r ddelwedd" },
   "crop_image_807ebb08": { "message": "Tocio Delwedd" },
   "cup_product_14174434": { "message": "Cynnyrch Cwpan" },
@@ -1634,33 +238,39 @@
   "display_options_315aba85": { "message": "Dangos Opsiynau" },
   "display_text_link_opens_in_a_new_tab_75e9afc9": {
     "message": "Dangos Dolen Testun (Yn agor mewn tab newydd)"
->>>>>>> 147b3201
-  },
-  "save_media_cb9e786e": {
-    "message": "Cadw Cyfryngau"
-  },
-  "screen_readers_cannot_determine_what_is_displayed__6a5842ab": {
-    "message": "Does dim modd defnyddio darllenwyr sgrin i bennu beth sy’n cael ei ddangos mewn delwedd heb destun amgen, dim ond rhesi o rifau a llythrennau diystyr yw enwau ffeiliau yn aml, ac nid ydynt yn disgrifio''r cyd-destun na’r ystyr."
-  },
-  "screen_readers_cannot_determine_what_is_displayed__6f1ea667": {
-    "message": "Does dim modd i ddarllenwyr sgrin bennu beth sy’n cael ei ddangos mewn delwedd heb destun amgen, sy’n disgrifio cynnwys ac ystyr y ddelwedd. Dylai’r testun amgen fod ym syml ac yn gryno."
-  },
-  "screen_readers_cannot_determine_what_is_displayed__a57e6723": {
-    "message": "Does dim modd i ddarllenwyr sgrin bennu beth sy’n cael ei ddangos mewn delwedd heb destun amgen, sy’n disgrifio cynnwys ac ystyr y ddelwedd."
-  },
-  "screen_readers_cannot_interpret_tables_without_the_bd861652": {
-    "message": "Ni all darllenwyr sgrin ddehongli tablau heb y strwythur priodol. Mae penawdau tablau yn nodi cyfeiriad ac ystod y cynnwys."
-  },
-  "screen_readers_cannot_interpret_tables_without_the_e62912d5": {
-    "message": "Ni all darllenwyr sgrin ddehongli tablau heb y strwythur priodol. Mae capsiynau tablau’n disgrifio cyd-destun y tabl ac yn rhoi dealltwriaeth gyffredinol ohono."
-  },
-  "screen_readers_cannot_interpret_tables_without_the_f0bdec0f": {
-    "message": "Ni all darllenwyr sgrin ddehongli tablau heb y strwythur priodol. Mae penawdau tablau yn rhoi trosolwg o’r cynnwys a’i gyfeiriad."
-  },
-<<<<<<< HEAD
-  "script_l_42a7b254": {
-    "message": "Sgript L"
-=======
+  },
+  "division_sign_72190870": { "message": "Arwydd Rhannu" },
+  "documents_81393201": { "message": "Dogfennau" },
+  "done_54e3d4b6": { "message": "Wedi gorffen" },
+  "double_dagger_faf78681": { "message": "Cyllell Ddwbl" },
+  "down_and_left_diagonal_arrow_40ef602c": {
+    "message": "Saeth Croeslinol i lawr ac i’r chwith"
+  },
+  "down_and_right_diagonal_arrow_6ea0f460": {
+    "message": "Saeth Croeslinol i lawr ac i’r dde"
+  },
+  "download_filename_2baae924": { "message": "Llwytho { filename } i Lawr" },
+  "downward_arrow_cca52012": { "message": "Saeth i lawr" },
+  "downward_pointing_triangle_2a12a601": {
+    "message": "Triongl yn pwyntio i lawr"
+  },
+  "drag_a_file_here_1bf656d5": { "message": "Llusgwch ffeil yma" },
+  "drag_and_drop_or_click_to_browse_your_computer_60772d6d": {
+    "message": "Gallwch lusgo a gollwng, neu glicio i bori drwy’ch cyfrifiadur"
+  },
+  "drag_handle_use_up_and_down_arrows_to_resize_e29eae5c": {
+    "message": "Dolen lusgo. Defnyddiwch y saethau i fyny ac i lawr i newid maint"
+  },
+  "due_multiple_dates_cc0ee3f5": { "message": "Erbyn: Mwy nag un dyddiad" },
+  "due_when_7eed10c6": { "message": "Erbyn: { when }" },
+  "edit_alt_text_for_this_icon_instance_9c6fc5fd": {
+    "message": "Golygu’r testun amgen ar gyfer y fersiwn hwn o’r eicon"
+  },
+  "edit_c5fbea07": { "message": "Golygu" },
+  "edit_course_link_5a5c3c59": { "message": "Golygu Dolen Cwrs" },
+  "edit_existing_icon_maker_icon_5d0ebb3f": {
+    "message": "Golygu’r Eicon Gwneuthurwr Eiconau Presennol"
+  },
   "edit_icon_2c6b0e91": { "message": "Golygu Eicon" },
   "edit_link_7f53bebb": { "message": "Golygu Dolen" },
   "editor_statusbar_26ac81fc": { "message": "Bar Statws Golygydd" },
@@ -1681,30 +291,40 @@
   "english_icon_25bfe845": { "message": "Eicon Saesneg" },
   "enter_at_least_3_characters_to_search_4f037ee0": {
     "message": "Rhowch o leiaf 3 nod i chwilio"
->>>>>>> 147b3201
-  },
-  "search_280d00bd": {
-    "message": "Chwilio"
-  },
-  "select_audio_source_21043cd5": {
-    "message": "Dewiswch ffynonellau sain"
-  },
-  "select_crop_shape_d441feeb": {
-    "message": "Dewis siâp tocio"
-  },
-  "select_language_7c93a900": {
-    "message": "Dewis Iaith"
-  },
-  "select_video_source_1b5c9dbe": {
-    "message": "Dewiswch ffynonellau fideo"
-  },
-<<<<<<< HEAD
-  "selected_linkfilename_c093b1f2": {
-    "message": "Wedi dewis { linkFileName }"
-  },
-  "set_header_scope_8c548f40": {
-    "message": "Pennu ystod y pennawd"
-=======
+  },
+  "epsilon_54bb8afa": { "message": "Epsilon" },
+  "epsilon_variant_d31f1e77": { "message": "Epsilon (Amrywiad)" },
+  "equals_sign_c51bdc58": { "message": "Hafalnod" },
+  "equation_editor_39fbc3f1": { "message": "Golygydd Hafaliadau" },
+  "equivalence_class_7b0f11c0": { "message": "Dosbarth Cydwerthedd" },
+  "equivalent_identity_654b3ce5": { "message": "Cywerth (Hunaniaeth)" },
+  "eta_b8828f99": { "message": "Eta" },
+  "exists_2e62bdaa": { "message": "Yn bodoli" },
+  "exit_fullscreen_b7eb0aa4": { "message": "Gadael y Sgrin Lawn" },
+  "expand_preview_by_default_2abbf9f8": {
+    "message": "Ehangu rhagolwg yn ddiofyn"
+  },
+  "expand_to_see_types_f5d29352": { "message": "Ehangu i weld { types }" },
+  "external_tools_6e77821": { "message": "Adnoddau Allanol" },
+  "extra_large_b6cdf1ff": { "message": "Mawr Iawn" },
+  "extra_small_9ae33252": { "message": "Bach Iawn" },
+  "extracurricular_icon_67c8ca42": { "message": "Eicon Allgwricwlar" },
+  "f_function_fe422d65": { "message": "F (nodwedd)" },
+  "failed_getting_file_contents_e9ea19f4": {
+    "message": "Wedi methu cael cynnwys ffeil"
+  },
+  "file_name_8fd421ff": { "message": "Enw’r Ffeil" },
+  "file_storage_quota_exceeded_b7846cd1": {
+    "message": "Wedi cyrraedd cwota storio ffeil"
+  },
+  "file_url_c12b64be": { "message": "URL Ffeil" },
+  "filename_file_icon_602eb5de": { "message": "{ filename } eicon ffeil" },
+  "filename_image_preview_6cef8f26": {
+    "message": "{ filename } rhagolwg o ddelwedd"
+  },
+  "filename_text_preview_e41ca2d8": {
+    "message": "{ filename } rhagolwg o destun"
+  },
   "files_c300e900": { "message": "Ffeiliau" },
   "files_index_af7c662b": { "message": "Mynegai Ffeiliau" },
   "finish_bc343002": { "message": "Gorffen" },
@@ -1723,27 +343,23 @@
   "forward_slash_3f90f35e": { "message": "Blaen Slaes" },
   "found_auto_saved_content_3f6e4ca5": {
     "message": "Wedi dod o hyd i gynnwys sydd wedi’i gadw’n awtomatig"
->>>>>>> 147b3201
-  },
-  "set_minus_b46e9b88": {
-    "message": "Gosod Minws"
-  },
-  "set_table_header_cfab13a0": {
-    "message": "Pennu pennawd y tabl"
-  },
-  "sharp_music_ab956814": {
-    "message": "Sharp (Cerddoriaeth)"
-  },
-  "shift_o_to_open_the_pretty_html_editor_55ff5a31": {
-    "message": "Shift-O i agor y golygydd html hardd."
-  },
-<<<<<<< HEAD
-  "shortcut_911d6255": {
-    "message": "Llwybr byr"
-  },
-  "sighted_users_browse_web_pages_quickly_looking_for_1d4db0c1": {
-    "message": "Mae defnyddwyr sy''n gweld yn dda yn pori drwy dudalennau gwe yn gyflym, gan chwilio am benawdau mawr neu drwm. Mae defnyddwyr darllenwyr sgrin yn dibynnu ar benawdau i ddeall y cyd-destun. Dylai penawdau ddefnyddio''r strwythur priodol."
-=======
+  },
+  "found_count_plural_0_results_one_result_other_resu_46aeaa01": {
+    "message": "Wedi canfod { count, plural,\n     =0 {# canlyniad}\n    one {# canlyniad}\n  other {# canlyniad}\n}"
+  },
+  "fraction_41bac7af": { "message": "Ffracsiwn" },
+  "fullscreen_873bf53f": { "message": "Sgrin Lawn" },
+  "gamma_1767928": { "message": "Gamma" },
+  "generating_preview_45b53be0": { "message": "Wrthi’n creu rhagolwg..." },
+  "gif_png_format_images_larger_than_size_kb_are_not__7af3bdbd": {
+    "message": "Ar hyn o bryd, does dim modd delio â delweddau ar fformat GIF/PNG sy’n fwy na { size } KB."
+  },
+  "go_to_the_editor_s_menubar_e6674c81": {
+    "message": "Ewch i far dewislen y golygydd"
+  },
+  "go_to_the_editor_s_toolbar_a5cb875f": {
+    "message": "Ewch i far offer y golygydd"
+  },
   "grades_a61eba0a": { "message": "Graddau" },
   "greater_than_e98af662": { "message": "Yn fwy na" },
   "greater_than_or_equal_b911949a": { "message": "Yn fwy na neu’n hafal i" },
@@ -1790,21 +406,23 @@
   "html_code_editor_fd967a44": { "message": "golygydd cod html" },
   "i_have_obtained_permission_to_use_this_file_6386f087": {
     "message": "Rydw i wedi cael caniatâd i ddefnyddio’r ffeil hon."
->>>>>>> 147b3201
-  },
-  "sighted_users_browse_web_pages_quickly_looking_for_ade806f5": {
-    "message": "Mae defnyddwyr sy''n gweld yn dda yn pori drwy dudalennau gwe yn gyflym, gan chwilio am benawdau mawr neu drwm. Mae defnyddwyr darllenydd sgrin yn dibynnu ar benawdau i ddeall y cyd-destun. Dylai penawdau fod yn gryno yn unol â''r strwythur priodol."
-  },
-  "sigma_5c35e553": {
-    "message": "Sigma"
-  },
-<<<<<<< HEAD
-  "sigma_variant_8155625": {
-    "message": "Sigma (Amrywiad)"
-  },
-  "single_color_image_4e5d4dbc": {
-    "message": "Delwedd un lliw"
-=======
+  },
+  "i_hold_the_copyright_71ee91b1": { "message": "Fi sydd biau’r hawlfraint" },
+  "icon_215a1dc6": { "message": "Eicon" },
+  "icon_8168b2f8": { "message": "eicon" },
+  "icon_color_b86dd6d6": { "message": "Lliw Eicon" },
+  "icon_maker_icons_cc560f7e": { "message": "Eiconau’r Gwneuthurwr Eiconau" },
+  "icon_options_7e32746e": { "message": "Opsiynau Eicon" },
+  "icon_options_tray_2b407977": { "message": "Ardal Opsiynau Eicon" },
+  "icon_preview_1782a1d9": { "message": "Rhagolwg o’r Eicon" },
+  "icon_shape_30b61e7": { "message": "Siâp yr Eicon" },
+  "icon_size_9353edea": { "message": "Maint yr Eicon" },
+  "if_left_empty_link_text_will_display_as_course_lin_61087540": {
+    "message": "Os bydd yn wag, bydd testun dolen yn ymddangos fel enw dolen cwrs"
+  },
+  "if_you_do_not_select_usage_rights_now_this_file_wi_14e07ab5": {
+    "message": "Os na fyddwch chi’n dewis hawliau defnyddio yn awr, bydd y ffeil hon yn cael ei dad-gyhoeddi ar ôl iddi gael ei llwytho i fyny."
+  },
   "image_8ad06": { "message": "Delwedd" },
   "image_c1c98202": { "message": "delwedd" },
   "image_filenames_should_not_be_used_as_the_alt_attr_bcfd7780": {
@@ -1883,24 +501,21 @@
   "left_arrow_4fde1a64": { "message": "Saeth i’r Chwith" },
   "left_arrow_with_hook_5bfcad93": {
     "message": "Saeth i’r Chwith gyda Bachyn"
->>>>>>> 147b3201
-  },
-  "single_color_image_color_95fa9a87": {
-    "message": "Lliw Delwedd Un Lliw"
-  },
-  "size_b30e1077": {
-    "message": "Maint"
-  },
-  "size_of_caption_file_is_greater_than_the_maximum_m_bff5f86e": {
-    "message": "Mae maint y ffeil capsiynau’n fwy na’r { max } kb a ganiateir ar gyfer maint y ffeil."
-  },
-<<<<<<< HEAD
-  "small_b070434a": {
-    "message": "Bach"
-  },
-  "solid_circle_9f061dfc": {
-    "message": "Cylch Solid"
-=======
+  },
+  "left_ceiling_ee9dd88a": { "message": "Nenfwd Chwith" },
+  "left_curly_brace_1726fb4": { "message": "Cyplysydd Cyrliog Chwith" },
+  "left_downard_harpoon_arrow_1d7b3d2e": {
+    "message": "Saeth Tryfer i Lawr i’r Chwith"
+  },
+  "left_floor_29ac2274": { "message": "Llawr Chwith" },
+  "left_to_right_e9b4fd06": { "message": "Chwith i’r Dde" },
+  "left_upward_harpoon_arrow_3a562a96": {
+    "message": "Saeth Tryfer i Fyny i’r Chwith"
+  },
+  "leftward_arrow_1e4765de": { "message": "Saeth i’r Chwith" },
+  "leftward_pointing_triangle_d14532ce": {
+    "message": "Triongl yn pwyntio i’r chwith"
+  },
   "less_than_a26c0641": { "message": "Yn llai na" },
   "less_than_or_equal_be5216cb": { "message": "Yn llai na neu’n hafal i" },
   "library_icon_ae1e54cf": { "message": "Eicon Llyfrgell" },
@@ -1922,27 +537,33 @@
   "loading_bde52856": { "message": "Wrthi’n llwytho" },
   "loading_closed_captions_subtitles_failed_95ceef47": {
     "message": "Wedi methu llwytho capsiynau caeedig/isdeitlau."
->>>>>>> 147b3201
-  },
-  "something_went_wrong_89195131": {
-    "message": "Aeth rhywbeth o’i le."
-  },
-  "something_went_wrong_accessing_your_webcam_6643b87e": {
-    "message": "Aeth rhywbeth o’i le wrth gael mynediad at eich gwe-gamera."
-  },
-  "something_went_wrong_and_i_don_t_know_what_to_show_e0c54ec8": {
-    "message": "Aeth rhywbeth o''i le a dydw i ddim yn gwybod beth i''w ddangos i chi."
-  },
-  "something_went_wrong_check_your_connection_reload__c7868286": {
-    "message": "Aeth rhywbeth o’i le. Gwiriwch eich cysylltiad, ail-lwythwch y dudalen a rhoi cynnig arall arni."
-  },
-  "something_went_wrong_d238c551": {
-    "message": "Aeth rhywbeth o’i le"
-  },
-<<<<<<< HEAD
-  "something_went_wrong_while_sharing_your_screen_8de579e5": {
-    "message": "Aeth rhywbeth o’i le wrth rannu eich sgrin."
-=======
+  },
+  "loading_failed_b3524381": { "message": "Wedi methu llwytho..." },
+  "loading_failed_e6a9d8ef": { "message": "Wedi methu llwytho." },
+  "loading_folders_d8b5869e": { "message": "Wrthi’n llwytho ffolderi" },
+  "loading_please_wait_d276220a": {
+    "message": "Wrthi’n llwytho, arhoswch funud"
+  },
+  "loading_preview_9f077aa1": { "message": "Wrthi’n llwytho rhagolwg" },
+  "locked_762f138b": { "message": "Wedi Cloi" },
+  "logical_equivalence_76fca396": { "message": "Cydwerthedd Rhesymegol" },
+  "logical_equivalence_short_8efd7b4f": {
+    "message": "Cydwerthedd Rhesymegol (Byr)"
+  },
+  "logical_equivalence_short_and_thick_1e1f654d": {
+    "message": "Cydwerthedd Rhesymegol (Byr a Thrwchus)"
+  },
+  "logical_equivalence_thick_662dd3f2": {
+    "message": "Cydwerthedd Rhesymegol (Trwchus)"
+  },
+  "low_horizontal_dots_cc08498e": { "message": "Dotiau Llorweddol Isel" },
+  "magenta_4a65993c": { "message": "Magenta" },
+  "maps_to_e5ef7382": { "message": "Mapiau I" },
+  "math_icon_ad4e9d03": { "message": "Eicon Mathemateg" },
+  "media_af190855": { "message": "Cyfryngau" },
+  "media_file_is_processing_please_try_again_later_58a6d49": {
+    "message": "Ffeil cyfryngau’n cael ei phrosesu Rhowch gynnig arall arni rywbryd eto."
+  },
   "medium_5a8e9ead": { "message": "Cyfrwng" },
   "merge_links_2478df96": { "message": "Cyfuno dolenni" },
   "mic_a7f3d311": { "message": "Meicroffon" },
@@ -1950,21 +571,33 @@
   "middle_27dc1d5": { "message": "Canol" },
   "minimize_file_preview_da911944": {
     "message": "Lleihau’r Rhagolwg o’r Ffeil"
->>>>>>> 147b3201
-  },
-  "sort_by_e75f9e3e": {
-    "message": "Trefnu yn ôl"
-  },
-  "spades_suit_b37020c2": {
-    "message": "Spades (Suit)"
-  },
-  "square_511eb3b3": {
-    "message": "Sgwâr"
-  },
-<<<<<<< HEAD
-  "square_cap_9ec88646": {
-    "message": "Cap Sgwâr"
-=======
+  },
+  "minimize_video_20aa554b": { "message": "Lleihau Fideo" },
+  "minus_fd961e2e": { "message": "Minws" },
+  "minus_plus_3461f637": { "message": "Minws/Plws" },
+  "misc_3b692ea7": { "message": "Amrywiol" },
+  "miscellaneous_e9818229": { "message": "Amrywiol" },
+  "modules_c4325335": { "message": "Modiwlau" },
+  "mu_37223b8b": { "message": "Mu" },
+  "multi_color_image_63d7372f": { "message": "Delwedd mwy nag un lliw" },
+  "multiplication_sign_15f95c22": { "message": "Arwydd Lluosi" },
+  "music_icon_4db5c972": { "message": "Eicon Cerddoriaeth" },
+  "must_be_at_least_percentage_22e373b6": {
+    "message": "Yn gorfod bod yn { percentage }% o leiaf"
+  },
+  "must_be_at_least_width_x_height_px_41dc825e": {
+    "message": "Yn gorfod bod o leiaf { width } x { height }px"
+  },
+  "my_files_2f621040": { "message": "Fy ffeiliau" },
+  "n_th_root_9991a6e4": { "message": "N-th Root" },
+  "nabla_1e216d25": { "message": "Nabla" },
+  "name_1aed4a1b": { "message": "Enw" },
+  "name_color_ceec76ff": { "message": "{ name } ({ color })" },
+  "natural_music_54a70258": { "message": "Naturiol (Cerddoriaeth)" },
+  "natural_numbers_3da07060": { "message": "Rhifau Naturiol" },
+  "navigate_through_the_menu_or_toolbar_415a4e50": {
+    "message": "Llywiwch trwy''r ddewislen neu''r bar offer"
+  },
   "nested_greater_than_d852e60d": { "message": "Nythu’n Fwy Na" },
   "nested_less_than_27d17e58": { "message": "Nythu’n Llai Na" },
   "next_40e12421": { "message": "Nesaf" },
@@ -1977,39 +610,46 @@
   "no_headers_9bc7dc7f": { "message": "Dim pennawd" },
   "no_preview_is_available_for_this_file_f940114a": {
     "message": "Does dim rhagolwg ar gael ar gyfer y ffeil hon."
->>>>>>> 147b3201
-  },
-  "square_cup_b0665113": {
-    "message": "Cwpan Sgwâr"
-  },
-<<<<<<< HEAD
-  "square_root_e8bcbc60": {
-    "message": "Ail Isradd"
-=======
+  },
+  "no_results_940393cf": { "message": "Dim canlyniadau." },
+  "no_results_found_for_filterterm_ad1b04c8": {
+    "message": "Heb ddod o hyd i ganlyniadau ar gyfer { filterTerm }"
+  },
   "no_video_1ed00b26": { "message": "Dim Fideo" },
   "none_3b5e34d2": { "message": "Dim" },
   "none_selected_b93d56d2": { "message": "Dim un wedi’i ddewis" },
   "not_equal_6e2980e6": { "message": "Ddim yn Hafal" },
   "not_in_not_an_element_of_fb1ffb54": {
     "message": "Ddim yn (Ddim yn Elfen o)"
->>>>>>> 147b3201
-  },
-  "square_root_symbol_d0898a53": {
-    "message": "Symbol Ail Isradd"
-  },
-  "square_subset_17be67cb": {
-    "message": "Is-set Sgwâr"
-  },
-  "square_subset_strict_7044e84f": {
-    "message": "Is-set Sgwâr (Strict)"
-  },
-  "square_superset_3be8dae1": {
-    "message": "Uwch-set Sgwâr"
-  },
-<<<<<<< HEAD
-  "square_superset_strict_fa4262e4": {
-    "message": "Uwch-set Sgwâr (Strict)"
-=======
+  },
+  "not_negation_1418ebb8": { "message": "Ddim (Negyddu)" },
+  "not_subset_dc2b5e84": { "message": "Ddim yn Is-set" },
+  "not_subset_strict_23d282bf": { "message": "Ddim yn Is-set (Strict)" },
+  "not_superset_5556b913": { "message": "Ddim yn Uwch-set" },
+  "not_superset_strict_24e06f36": { "message": "Ddim yn Uwch-set (Strict)" },
+  "nu_1c0f6848": { "message": "Nu" },
+  "octagon_e48be9f": { "message": "Octagon" },
+  "olive_6a3e4d6b": { "message": "Olive" },
+  "omega_8f2c3463": { "message": "Omega" },
+  "one_of_the_following_styles_must_be_added_to_save__1de769aa": {
+    "message": "Rhaid ychwanegu un o’r arddulliau canlynol i gadw eicon: Lliw Eicon, Maint Amlinell, Testun Eicon, neu Ddelwedd"
+  },
+  "open_circle_e9bd069": { "message": "Cylch Agored" },
+  "open_this_keyboard_shortcuts_dialog_9658b83a": {
+    "message": "Agor y ddeialog bysellau hwylus"
+  },
+  "open_title_application_fd624fc5": { "message": "Agor rhaglen { title }" },
+  "operators_a2ef9a93": { "message": "Gweithredyddion" },
+  "or_9b70ccaa": { "message": "Neu" },
+  "orange_81386a62": { "message": "Oren" },
+  "other_editor_shortcuts_may_be_found_at_404aba4a": {
+    "message": "Mae bysellau hwylus golygu eraill i''w cael yn"
+  },
+  "outline_color_3ef2cea7": { "message": "Lliw Amlinell" },
+  "outline_size_a6059a21": { "message": "Maint Amlinell" },
+  "p_is_not_a_valid_protocol_which_must_be_ftp_http_h_adf13fc2": {
+    "message": "Dydy { p } ddim yn brotocol dilys, rhaid iddo fod yn ftp, http, https, mailto, skype, tel neu gellir ei hepgor"
+  },
   "pages_e5414c2c": { "message": "Tudalennau" },
   "paragraph_5e5ad8eb": { "message": "Paragraff" },
   "paragraph_starting_with_start_a59923f8": {
@@ -2024,18 +664,10 @@
   "percentage_34ab7c2c": { "message": "Canran" },
   "percentage_must_be_a_number_8033c341": {
     "message": "Mae canran yn gorfod bod yn rhif"
->>>>>>> 147b3201
-  },
-  "star_8d156e09": {
-    "message": "Seren"
-  },
-<<<<<<< HEAD
-  "start_over_f7552aa9": {
-    "message": "Dechrau eto"
-  },
-  "start_recording_9a65141a": {
-    "message": "Dechrau’r Recordiad"
-=======
+  },
+  "performing_arts_icon_f3497486": {
+    "message": "Eicon Celfyddydau Perfformio"
+  },
   "perpendicular_7c48ede4": { "message": "Perpendicwlar" },
   "phi_4ac33b6d": { "message": "Phi" },
   "phi_variant_c9bb3ac5": { "message": "Phi (Amrywiad)" },
@@ -2070,18 +702,19 @@
   "proportional_f02800cc": { "message": "Cyfraneddol" },
   "protocol_must_be_ftp_http_https_mailto_skype_tel_o_73beb4f8": {
     "message": "Rhaid i’r protocol fod yn ftp, http, https, mailto, skype, tel neu gellir ei hepgor"
->>>>>>> 147b3201
-  },
-  "steel_blue_14296f08": {
-    "message": "Durlas"
-  },
-<<<<<<< HEAD
-  "styles_2aa721ef": {
-    "message": "Arddulliau"
-  },
-  "submit_a3cc6859": {
-    "message": "Cyflwyno"
-=======
+  },
+  "psi_e3f5f0f7": { "message": "Psi" },
+  "published_c944a23d": { "message": "wedi cyhoeddi" },
+  "published_when_302d8e23": { "message": "Wedi cyhoeddi: { when }" },
+  "pumpkin_904428d5": { "message": "Pumpkin" },
+  "purple_7678a9fc": { "message": "Porffor" },
+  "quaternions_877024e0": { "message": "Cwaternion" },
+  "quizzes_7e598f57": { "message": "Cwisiau" },
+  "rational_numbers_80ddaa4a": { "message": "Rhifau Rhesymegol" },
+  "real_numbers_7c99df94": { "message": "Rhifau Go Iawn" },
+  "real_portion_of_complex_number_7dad33b5": {
+    "message": "Cyfran Go Iawn (o Rif Cymhleth)"
+  },
   "record_7c9448b": { "message": "Recordio" },
   "recording_98da6bda": { "message": "Recordiad" },
   "red_8258edf3": { "message": "Coch" },
@@ -2108,30 +741,16 @@
   "right_curly_brace_5159d5cd": { "message": "Cyplysydd Cyrliog De" },
   "right_downward_harpoon_arrow_d71b114f": {
     "message": "Saeth Tryfer i Lawr i’r Dde"
->>>>>>> 147b3201
-  },
-  "subscript_59744f96": {
-    "message": "Isysgrif"
-  },
-  "subset_19c1a92f": {
-    "message": "Is-set"
-  },
-<<<<<<< HEAD
-  "subset_strict_8d8948d6": {
-    "message": "Is-set (Strict)"
-  },
-  "succeeds_9cc31be9": {
-    "message": "Ar ôl"
-  },
-  "succeeds_equal_158e8c3a": {
-    "message": "Ar ôl Hafalnod"
-  },
-  "sum_b0842d31": {
-    "message": "Swm"
-  },
-  "superscript_8cb349a2": {
-    "message": "Uwchysgrif"
-=======
+  },
+  "right_floor_5392d5cf": { "message": "Llawr De" },
+  "right_to_left_9cfb092a": { "message": "De i’r Chwith" },
+  "right_upward_harpoon_arrow_f5a34c73": {
+    "message": "Saeth Tryfer i Fyny i’r Dde"
+  },
+  "rightward_arrow_32932107": { "message": "Saeth i''r Dde" },
+  "rightward_pointing_triangle_60330f5c": {
+    "message": "Triongl yn pwyntio i’r dde"
+  },
   "rotate_image_90_degrees_2ab77c05": { "message": "Troi delwedd - 90 gradd" },
   "rotate_image_90_degrees_6c92cd42": { "message": "Troi delwedd - 90 gradd" },
   "rotation_9699c538": { "message": "Troi" },
@@ -2201,16 +820,10 @@
   },
   "something_went_wrong_and_i_don_t_know_what_to_show_e0c54ec8": {
     "message": "Aeth rhywbeth o''i le a dydw i ddim yn gwybod beth i''w ddangos i chi."
->>>>>>> 147b3201
-  },
-  "superset_c4db8a7a": {
-    "message": "Uwch-set"
-  },
-  "superset_strict_c77dd6d2": {
-    "message": "Uwch-set (Strict)"
-  },
-<<<<<<< HEAD
-=======
+  },
+  "something_went_wrong_check_your_connection_reload__c7868286": {
+    "message": "Aeth rhywbeth o’i le. Gwiriwch eich cysylltiad, ail-lwythwch y dudalen a rhoi cynnig arall arni."
+  },
   "something_went_wrong_d238c551": { "message": "Aeth rhywbeth o’i le" },
   "something_went_wrong_while_sharing_your_screen_8de579e5": {
     "message": "Aeth rhywbeth o’i le wrth rannu eich sgrin."
@@ -2241,7 +854,6 @@
   "superscript_8cb349a2": { "message": "Uwchysgrif" },
   "superset_c4db8a7a": { "message": "Uwch-set" },
   "superset_strict_c77dd6d2": { "message": "Uwch-set (Strict)" },
->>>>>>> 147b3201
   "supported_file_types_srt_or_webvtt_7d827ed": {
     "message": "Mathau o ffeiliau y mae modd delio â nhw: SRT neu WebVTT"
   },
@@ -2257,27 +869,12 @@
   "switch_to_the_rich_text_editor_63c1ecf6": {
     "message": "Newid i’r golygydd testun cyfoethog"
   },
-<<<<<<< HEAD
-  "syllabus_f191f65b": {
-    "message": "Maes Llafur"
-  },
-  "system_audio_allowed_b2508f8c": {
-    "message": "Sain System wedi’i Ganiatáu"
-  },
-  "system_audio_disabled_c177bd13": {
-    "message": "Sain System wedi’i Analluogi"
-  },
-  "tab_arrows_4cf5abfc": {
-    "message": "TAB/Saethau"
-  },
-=======
   "syllabus_f191f65b": { "message": "Maes Llafur" },
   "system_audio_allowed_b2508f8c": { "message": "Sain System wedi’i Ganiatáu" },
   "system_audio_disabled_c177bd13": {
     "message": "Sain System wedi’i Analluogi"
   },
   "tab_arrows_4cf5abfc": { "message": "TAB/Saethau" },
->>>>>>> 147b3201
   "table_header_starting_with_start_ffcabba6": {
     "message": "Pennawd tabl yn dechrau gyda { start }"
   },
@@ -2293,50 +890,20 @@
   "tables_should_include_at_least_one_header_48779eac": {
     "message": "Dylai tablau gynnwys o leiaf un pennawd."
   },
-<<<<<<< HEAD
-  "tau_880974b7": {
-    "message": "Tau"
-  },
-  "teal_f729a294": {
-    "message": "Glaswyrdd"
-  },
-  "text_7f4593da": {
-    "message": "Testun"
-  },
-  "text_background_color_16e61c3f": {
-    "message": "Lliw Cefndir yTestun"
-  },
-  "text_color_acf75eb6": {
-    "message": "Lliw''r Testun"
-  },
-=======
   "tau_880974b7": { "message": "Tau" },
   "teal_f729a294": { "message": "Glaswyrdd" },
   "text_7f4593da": { "message": "Testun" },
   "text_background_color_16e61c3f": { "message": "Lliw Cefndir yTestun" },
   "text_color_acf75eb6": { "message": "Lliw''r Testun" },
->>>>>>> 147b3201
   "text_is_difficult_to_read_without_sufficient_contr_69e62bd6": {
     "message": "Mae’r testun yn anodd ei ddarllen heb gyferbynnedd digonol rhwng y testun a’r cefndir, yn enwedig i bobl sydd â golwg sâl."
   },
   "text_larger_than_18pt_or_bold_14pt_should_display__5c364db6": {
     "message": "Dylai testun mwy na 18pt (neu 14pt trwm) fod â chyferbyniad 3:1 o leiaf."
   },
-<<<<<<< HEAD
-  "text_optional_384f94f7": {
-    "message": "Testun (dewisol)"
-  },
-  "text_position_8df8c162": {
-    "message": "Lleoliad y Testun"
-  },
-  "text_size_887c2f6": {
-    "message": "Maint y Testun"
-  },
-=======
   "text_optional_384f94f7": { "message": "Testun (dewisol)" },
   "text_position_8df8c162": { "message": "Lleoliad y Testun" },
   "text_size_887c2f6": { "message": "Maint y Testun" },
->>>>>>> 147b3201
   "text_smaller_than_18pt_or_bold_14pt_should_display_aaffb22b": {
     "message": "Dylai testun llai na 18pt (neu 14pt trwm) fod â chyferbyniad 4.5:1 o leiaf."
   },
@@ -2358,33 +925,15 @@
   "the_pretty_html_editor_is_not_keyboard_accessible__d6d5d2b": {
     "message": "Dydy’r golygydd html hardd ddim ar gael drwy fysellfwrdd. Pwyswch Shift-O i agor y golygydd html crai."
   },
-  "therefore_d860e024": {
-    "message": "Felly"
-  },
-  "theta_ce2d2350": {
-    "message": "Theta"
-  },
-  "theta_variant_fff6da6f": {
-    "message": "Theta (Amrywiad)"
-  },
-  "thick_downward_arrow_b85add4c": {
-    "message": "Saeth Trwchus i Lawr"
-  },
-  "thick_left_arrow_d5f3e925": {
-    "message": "Saeth Trwchus i’r Chwith"
-  },
-  "thick_leftward_arrow_6ab89880": {
-    "message": "Saeth Trwchus i’r Chwith"
-  },
-  "thick_right_arrow_3ed5e8f7": {
-    "message": "Saeth Trwchus i’r Dde"
-  },
-  "thick_rightward_arrow_a2e1839e": {
-    "message": "Saeth Trwchus i’r Dde"
-  },
-  "thick_upward_arrow_acd20328": {
-    "message": "Saeth Trwchus i Fyny"
-  },
+  "therefore_d860e024": { "message": "Felly" },
+  "theta_ce2d2350": { "message": "Theta" },
+  "theta_variant_fff6da6f": { "message": "Theta (Amrywiad)" },
+  "thick_downward_arrow_b85add4c": { "message": "Saeth Trwchus i Lawr" },
+  "thick_left_arrow_d5f3e925": { "message": "Saeth Trwchus i’r Chwith" },
+  "thick_leftward_arrow_6ab89880": { "message": "Saeth Trwchus i’r Chwith" },
+  "thick_right_arrow_3ed5e8f7": { "message": "Saeth Trwchus i’r Dde" },
+  "thick_rightward_arrow_a2e1839e": { "message": "Saeth Trwchus i’r Dde" },
+  "thick_upward_arrow_acd20328": { "message": "Saeth Trwchus i Fyny" },
   "this_document_cannot_be_displayed_within_canvas_7aba77be": {
     "message": "Does dim modd dangos y ddogfen hon yn Canvas."
   },
@@ -2397,41 +946,6 @@
   "though_your_video_will_have_the_correct_title_in_t_90e427f3": {
     "message": "Er y bydd gan eich fideo y teitl cywir yn y porwr, nid ydym ni wedi gallu ei ddiweddaru yn y gronfa ddata."
   },
-<<<<<<< HEAD
-  "timebar_a4d18443": {
-    "message": "Bar amser"
-  },
-  "title_ee03d132": {
-    "message": "Teitl"
-  },
-  "to_be_posted_when_d24bf7dc": {
-    "message": "I''w Bostio: { when }"
-  },
-  "to_do_when_2783d78f": {
-    "message": "Tasgau i’w Gwneud: { when }"
-  },
-  "toggle_summary_group_413df9ac": {
-    "message": "Toglo grŵp { summary } "
-  },
-  "toggle_tooltip_d3b7cb86": {
-    "message": "Toglo tooltip"
-  },
-  "tools_2fcf772e": {
-    "message": "Adnoddau"
-  },
-  "top_66e0adb6": {
-    "message": "Y Brig"
-  },
-  "tray_839df38a": {
-    "message": "Ardal"
-  },
-  "triangle_6072304e": {
-    "message": "Triongl"
-  },
-  "turnstile_yields_f9e76df1": {
-    "message": "Giât Dro (Yn Rhoi)"
-  },
-=======
   "timebar_a4d18443": { "message": "Bar amser" },
   "title_ee03d132": { "message": "Teitl" },
   "to_be_posted_when_d24bf7dc": { "message": "I''w Bostio: { when }" },
@@ -2443,7 +957,6 @@
   "tray_839df38a": { "message": "Ardal" },
   "triangle_6072304e": { "message": "Triongl" },
   "turnstile_yields_f9e76df1": { "message": "Giât Dro (Yn Rhoi)" },
->>>>>>> 147b3201
   "type_control_f9_to_access_image_options_text_a47e319f": {
     "message": "teipiwch Control F9 i gael mynediad at yr opsiynau delwedd. { text }"
   },
@@ -2453,97 +966,44 @@
   "type_control_f9_to_access_table_options_text_92141329": {
     "message": "teipiwch Control F9 i gael mynediad at yr opsiynau tabl. { text }"
   },
-<<<<<<< HEAD
-  "union_e6b57a53": {
-    "message": "Uniad"
-  },
-  "unpublished_dfd8801": {
-    "message": "heb gyhoeddi"
-  },
-  "untitled_16aa4f2b": {
-    "message": "Dideitl"
-  },
-  "untitled_efdc2d7d": {
-    "message": "dideitl"
-  },
-=======
   "union_e6b57a53": { "message": "Uniad" },
   "unpublished_dfd8801": { "message": "heb gyhoeddi" },
   "untitled_16aa4f2b": { "message": "Dideitl" },
   "untitled_efdc2d7d": { "message": "dideitl" },
->>>>>>> 147b3201
   "up_and_left_diagonal_arrow_e4a74a23": {
     "message": "Saeth Croeslinol i fyny ac i’r chwith"
   },
   "up_and_right_diagonal_arrow_935b902e": {
     "message": "Saeth Croeslinol i fyny ac i’r dde"
   },
-  "upload_file_fd2361b8": {
-    "message": "Llwytho Ffeil i Fyny"
-  },
-  "upload_image_6120b609": {
-    "message": "Llwytho Delwedd i Fyny"
-  },
-  "upload_media_ce31135a": {
-    "message": "Llwytho Cyfryngau i fyny"
-  },
-  "uploading_19e8a4e7": {
-    "message": "Llwytho i fyny"
-  },
-  "uppercase_delta_d4f4bc41": {
-    "message": "Delta Fawr"
-  },
-  "uppercase_gamma_86f492e9": {
-    "message": "Gamma Fawr"
-  },
-  "uppercase_lambda_c78d8ed4": {
-    "message": "Lambda Fawr"
-  },
-  "uppercase_omega_8aedfa2": {
-    "message": "Omega Fawr"
-  },
-  "uppercase_phi_caa36724": {
-    "message": "Phi Fawr"
-  },
-  "uppercase_pi_fcc70f5e": {
-    "message": "Pi Fawr"
-  },
-  "uppercase_psi_6395acbe": {
-    "message": "Psi Fawr"
-  },
-  "uppercase_sigma_dbb70e92": {
-    "message": "Sigma Fawr"
-  },
-  "uppercase_theta_49afc891": {
-    "message": "Theta Fawr"
-  },
-  "uppercase_upsilon_8c1e623e": {
-    "message": "Upsilon Fawr"
-  },
-  "uppercase_xi_341e8556": {
-    "message": "Xi Fawr"
-  },
-  "upsilon_33651634": {
-    "message": "Upsilon"
-  },
+  "upload_file_fd2361b8": { "message": "Llwytho Ffeil i Fyny" },
+  "upload_image_6120b609": { "message": "Llwytho Delwedd i Fyny" },
+  "upload_media_ce31135a": { "message": "Llwytho Cyfryngau i fyny" },
+  "uploading_19e8a4e7": { "message": "Llwytho i fyny" },
+  "uppercase_delta_d4f4bc41": { "message": "Delta Fawr" },
+  "uppercase_gamma_86f492e9": { "message": "Gamma Fawr" },
+  "uppercase_lambda_c78d8ed4": { "message": "Lambda Fawr" },
+  "uppercase_omega_8aedfa2": { "message": "Omega Fawr" },
+  "uppercase_phi_caa36724": { "message": "Phi Fawr" },
+  "uppercase_pi_fcc70f5e": { "message": "Pi Fawr" },
+  "uppercase_psi_6395acbe": { "message": "Psi Fawr" },
+  "uppercase_sigma_dbb70e92": { "message": "Sigma Fawr" },
+  "uppercase_theta_49afc891": { "message": "Theta Fawr" },
+  "uppercase_upsilon_8c1e623e": { "message": "Upsilon Fawr" },
+  "uppercase_xi_341e8556": { "message": "Xi Fawr" },
+  "upsilon_33651634": { "message": "Upsilon" },
   "upward_and_downward_pointing_arrow_fa90a918": {
     "message": "Saeth yn pwyntio i fyny ac i lawr"
   },
   "upward_and_downward_pointing_arrow_thick_d420fdef": {
     "message": "Saeth yn pwyntio i fyny ac i lawr (trwchus)"
   },
-  "upward_arrow_9992cb2d": {
-    "message": "Saeth i Fyny"
-  },
+  "upward_arrow_9992cb2d": { "message": "Saeth i Fyny" },
   "upward_pointing_triangle_d078d7cb": {
     "message": "Triongl yn pwyntio i fyny"
   },
-  "url_22a5f3b8": {
-    "message": "URL"
-  },
-  "usage_right_ff96f3e2": {
-    "message": "Hawl Defnyddio:"
-  },
+  "url_22a5f3b8": { "message": "URL" },
+  "usage_right_ff96f3e2": { "message": "Hawl Defnyddio:" },
   "usage_rights_required_5fe4dd68": {
     "message": "Hawliau Defnyddio (gofynnol)"
   },
@@ -2574,59 +1034,25 @@
   "used_by_screen_readers_to_describe_the_video_37ebad25": {
     "message": "Yn cael ei ddefnyddio gan ddarllenwyr sgrin i ddisgrifio’r fideo"
   },
-  "user_documents_c206e61f": {
-    "message": "Dogfennau Defnyddiwr"
-  },
-  "user_files_78e21703": {
-    "message": "Ffeiliau Defnyddwyr"
-  },
-  "user_images_b6490852": {
-    "message": "Delweddau Defnyddiwr"
-  },
-  "user_media_14fbf656": {
-    "message": "Cyfryngau Defnyddiwr"
-  },
-  "vector_notation_cf6086ab": {
-    "message": "Fector (nodiant)"
-  },
+  "user_documents_c206e61f": { "message": "Dogfennau Defnyddiwr" },
+  "user_files_78e21703": { "message": "Ffeiliau Defnyddwyr" },
+  "user_images_b6490852": { "message": "Delweddau Defnyddiwr" },
+  "user_media_14fbf656": { "message": "Cyfryngau Defnyddiwr" },
+  "vector_notation_cf6086ab": { "message": "Fector (nodiant)" },
   "vertical_bar_set_builder_notation_4300495f": {
     "message": "Bar Fertigol (Gosod Nodiant Adeiladwr)"
   },
-<<<<<<< HEAD
-  "vertical_dots_bfb21f14": {
-    "message": "Dotiau Fertigol"
-  },
-  "video_options_24ef6e5d": {
-    "message": "Opsiynau Fideo"
-  },
-  "video_options_tray_3b9809a5": {
-    "message": "Ardal Opsiynau Fideo"
-  },
-  "video_player_b371005": {
-    "message": "Chwaraewr Fideo"
-  },
-  "video_player_for_9e7d373b": {
-    "message": "Chwaraewr fideo ar gyfer "
-  },
-=======
   "vertical_dots_bfb21f14": { "message": "Dotiau Fertigol" },
   "video_options_24ef6e5d": { "message": "Opsiynau Fideo" },
   "video_options_tray_3b9809a5": { "message": "Ardal Opsiynau Fideo" },
   "video_player_b371005": { "message": "Chwaraewr Fideo" },
   "video_player_for_9e7d373b": { "message": "Chwaraewr fideo ar gyfer " },
->>>>>>> 147b3201
   "video_player_for_title_ffd9fbc4": {
     "message": "Chwaraewr fideo ar gyfer { title }"
   },
-  "view_ba339f93": {
-    "message": "Gweld"
-  },
-  "view_description_30446afc": {
-    "message": "Gweld disgrifiad"
-  },
-  "view_keyboard_shortcuts_34d1be0b": {
-    "message": "Gweld bysellau hwylus"
-  },
+  "view_ba339f93": { "message": "Gweld" },
+  "view_description_30446afc": { "message": "Gweld disgrifiad" },
+  "view_keyboard_shortcuts_34d1be0b": { "message": "Gweld bysellau hwylus" },
   "view_title_description_67940918": {
     "message": "Gweld disgrifiad { title }"
   },
@@ -2642,55 +1068,25 @@
   "we_couldn_t_detect_a_working_webcam_or_microphone__263b6674": {
     "message": "Does dim microffon na gwe-gamera sy’n gweithio’n gysylltiedig â’ch dyfais."
   },
-<<<<<<< HEAD
-  "webcam_disabled_30c66986": {
-    "message": "Gwe-gamera wedi’i Analluogi"
-  },
-  "webcam_fe91b20f": {
-    "message": "Gwe-gamera"
-=======
   "webcam_disabled_30c66986": { "message": "Gwe-gamera wedi’i Analluogi" },
   "webcam_fe91b20f": { "message": "Gwe-gamera" },
   "webpages_should_only_have_a_single_h1_which_is_aut_dc99189e": {
     "message": "Dim ond un H1 ddylai tudalennau gwe eu cael, sy’n cael ei ddefnyddion awtomatig gan Deitl y dudalen. Dylai’r pennawd cyntaf yn eich cynnwys fod yn H2."
->>>>>>> 147b3201
   },
   "when_markup_is_used_that_visually_formats_items_as_f941fc1b": {
     "message": "Pan fydd marcio’n cael ei ddefnyddio, sy’n fformatio eitemau’n weledol ar ffurf rhestr ond sydd ddim yn nodi perthynas y rhestr, mae’n bosib y bydd defnyddwyr yn cael trafferth i ddod o hyd i’r wybodaeth."
   },
-<<<<<<< HEAD
-  "white_87fa64fd": {
-    "message": "Gwyn"
-  },
-  "why_523b3d8c": {
-    "message": "Pam"
-  },
-  "width_492fec76": {
-    "message": "Lled"
-  },
-=======
   "white_87fa64fd": { "message": "Gwyn" },
   "why_523b3d8c": { "message": "Pam" },
   "width_492fec76": { "message": "Lled" },
->>>>>>> 147b3201
   "width_and_height_must_be_numbers_110ab2e3": {
     "message": "Rhaid i''r lled a''r uchder fod yn rhifau"
   },
-  "width_x_height_px_ff3ccb93": {
-    "message": "{ width } x { height }px"
-  },
-  "wiki_home_9cd54d0": {
-    "message": "Hafan Wici"
-  },
-  "wreath_product_200b38ef": {
-    "message": "Lluoswm Torch"
-  },
-  "xi_149681d0": {
-    "message": "Xi"
-  },
-  "yes_dde87d5": {
-    "message": "Iawn"
-  },
+  "width_x_height_px_ff3ccb93": { "message": "{ width } x { height }px" },
+  "wiki_home_9cd54d0": { "message": "Hafan Wici" },
+  "wreath_product_200b38ef": { "message": "Lluoswm Torch" },
+  "xi_149681d0": { "message": "Xi" },
+  "yes_dde87d5": { "message": "Iawn" },
   "you_have_unsaved_changes_in_the_icon_maker_tray_do_e8cf5f1b": {
     "message": "Mae gennych chi newidiadau heb eu cadw yn yr ardal Gwneuthurwr Eiconau. Ydych chi am fwrw ymlaen heb gadw’r newidiadau hyn?"
   },
@@ -2715,25 +1111,10 @@
   "your_webcam_may_already_be_in_use_6cd64c25": {
     "message": "Efallai bod eich gwe-gamera yn cael ei ddefnyddio’n barod."
   },
-<<<<<<< HEAD
-  "zeta_5ef24f0e": {
-    "message": "Zeta"
-  },
-  "zoom_f3e54d69": {
-    "message": "Zoom"
-  },
-  "zoom_in_image_bb97d4f": {
-    "message": "Nesáu at y ddelwedd"
-  },
-  "zoom_out_image_d0a0a2ec": {
-    "message": "Pellhau o’r ddelwedd"
-  }
-=======
   "zeta_5ef24f0e": { "message": "Zeta" },
   "zoom_f3e54d69": { "message": "Zoom" },
   "zoom_in_image_bb97d4f": { "message": "Nesáu at y ddelwedd" },
   "zoom_out_image_d0a0a2ec": { "message": "Pellhau o’r ddelwedd" }
->>>>>>> 147b3201
 }
 
 
