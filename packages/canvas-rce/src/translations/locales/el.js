/*
 * Copyright (C) 2021 - present Instructure, Inc.
 *
 * This file is part of Canvas.
 *
 * Canvas is free software: you can redistribute it and/or modify it under
 * the terms of the GNU Affero General Public License as published by the Free
 * Software Foundation, version 3 of the License.
 *
 * Canvas is distributed in the hope that it will be useful, but WITHOUT ANY
 * WARRANTY; without even the implied warranty of MERCHANTABILITY or FITNESS FOR
 * A PARTICULAR PURPOSE. See the GNU Affero General Public License for more
 * details.
 *
 * You should have received a copy of the GNU Affero General Public License along
 * with this program. If not, see <http://www.gnu.org/licenses/>.
 */

import formatMessage from '../../format-message'
import '../tinymce/el'

const locale = {
  "add_8523c19b": { "message": "Πρόσθεση" },
  "all_4321c3a1": { "message": "Όλα" },
  "alpha_15d59033": { "message": "Alpha" },
  "announcement_list_da155734": { "message": "Λίστα Ανακοινώσεων" },
  "announcements_a4b8ed4a": { "message": "Ανακοινώσεις" },
  "apply_781a2546": { "message": "Εφαρμογή" },
  "apps_54d24a47": { "message": "Εφαρμογές" },
  "arrows_464a3e54": { "message": "Βέλη" },
  "aspect_ratio_will_be_preserved_cb5fdfb8": {
    "message": "Ο λόγος του μήκους της εικόνας προς το ύψος της θα διατηρηθεί"
  },
  "assignments_1e02582c": { "message": "Εργασίες" },
  "attributes_963ba262": { "message": "Πεδία" },
  "basic_554cdc0a": { "message": "Βασική" },
  "blue_daf8fea9": { "message": "Μπλε" },
  "c_2001_acme_inc_283f7f80": { "message": "(c) 2001 Acme Inc." },
  "cancel_caeb1e68": { "message": "Ακύρωση" },
  "choose_usage_rights_33683854": {
    "message": "Επιλέξτε δικαιώματα χρήσης..."
  },
  "clear_2084585f": { "message": "Καθαρισμός" },
  "click_to_embed_imagename_c41ea8df": {
    "message": "Κάντε κλικ για να ενσωματώσετε την εικόνα { imageName }"
  },
  "click_to_insert_a_link_into_the_editor_c19613aa": {
    "message": "Κάντε κλικ για να εισάγετε σύνδεσμο μέσα στον επεξεργαστή"
  },
  "close_d634289d": { "message": "Κλείσιμο" },
  "collaborations_5c56c15f": { "message": "Συνεργασίες" },
  "content_1440204b": { "message": "Περιεχόμενο" },
  "content_type_2cf90d95": { "message": "Τύπος Περιεχομένου" },
  "copyright_holder_66ee111": { "message": "Κάτοχος Πνευματικών Δικαιωμάτων:" },
  "count_plural_one_item_loaded_other_items_loaded_857023b7": {
    "message": "{ count, plural,\n    one {}\n  other {}\n}"
  },
  "course_files_62deb8f8": { "message": "Αρχεία Μαθήματος" },
  "course_files_a31f97fc": { "message": "Αρχεία μαθήματος" },
  "course_navigation_dd035109": { "message": "Πλοήγηση στο μάθημα" },
  "creative_commons_license_725584ae": { "message": "Άδεια Creative Commons:" },
  "cyan_c1d5f68a": { "message": "Κυανό" },
  "decrease_indent_d9cf469d": { "message": "Μείωση Εσοχής Κειμένου" },
  "deep_purple_bb3e2907": { "message": "Βαθύ μοβ" },
  "delimiters_4db4840d": { "message": "Οριοθέτες" },
  "details_98a31b68": { "message": "Λεπτομέρειες" },
  "dimensions_45ddb7b7": { "message": "Διαστάσεις" },
  "discussions_a5f96392": { "message": "Συζητήσεις" },
  "discussions_index_6c36ced": { "message": "Ευρετήριο Συζητήσεων" },
  "done_54e3d4b6": { "message": "Ολοκληρώθηκε" },
  "due_multiple_dates_cc0ee3f5": {
    "message": "<mrk mid=\"4290\" mtype=\"seg\">Καταληκτική Ημερ/νία:</mrk> <mrk mid=\"4291\" mtype=\"seg\">Πολλαπλές Ημερομηνίες</mrk>"
  },
  "embed_image_1080badc": { "message": "Ενσωμάτωση εικόνας" },
  "external_tools_6e77821": { "message": "Εξωτερικά Εργαλεία" },
  "files_c300e900": { "message": "Αρχεία" },
  "files_index_af7c662b": { "message": "Ευρετήριο Αρχείων" },
  "format_4247a9c5": { "message": "Τύπος" },
  "generating_preview_45b53be0": { "message": "Δημιουργία προεπισκόπησης..." },
  "grades_a61eba0a": { "message": "Βαθμοί" },
  "greek_65c5b3f7": { "message": "Ελληνικά" },
  "green_15af4778": { "message": "Πράσινο" },
  "group_files_82e5dcdb": { "message": "Αρχεία ομάδας" },
  "group_navigation_99f191a": { "message": "Πλοήγηση στην Ομάδα" },
  "home_351838cd": { "message": "Αρχική Σελίδα" },
  "html_editor_fb2ab713": { "message": "Επεξεργαστής HTML" },
  "i_have_obtained_permission_to_use_this_file_6386f087": {
    "message": "Πήρα άδεια για να χρησιμοποιήσω αυτό το αρχείο."
  },
  "i_hold_the_copyright_71ee91b1": {
    "message": "Έχω τα πνευματικά δικαιώματα"
  },
  "icon_215a1dc6": { "message": "Εικονίδιο" },
  "image_8ad06": { "message": "Εικόνα" },
  "images_7ce26570": { "message": "Εικόνες" },
  "increase_indent_6af90f7c": { "message": "Αύξηση Εσοχής Κειμένου" },
  "indigo_2035fc55": { "message": "Λουλακί" },
  "insert_593145ef": { "message": "Εισαγωγή" },
  "insert_equella_links_49a8dacd": {
    "message": "Εισαγωγή Συνδέσμων τύπου Equella"
  },
  "insert_link_6dc23cae": { "message": "Εισαγωγή Συνδέσμου" },
  "insert_math_equation_57c6e767": {
    "message": "Εισαγωγή Μαθηματικής Εξίσωσης"
  },
  "invalid_file_type_881cc9b2": { "message": "Μη έγκυρος τύπος αρχείου" },
  "invalid_url_cbde79f": { "message": "Μη έγκυρο URL" },
  "keyboard_shortcuts_ed1844bd": { "message": "Συντομεύσεις πληκτρολογίου" },
  "light_blue_5374f600": { "message": "Μπλε Ανοιχτό" },
  "link_7262adec": { "message": "Σύνδεσμος" },
  "links_14b70841": { "message": "Σύνδεσμοι" },
<<<<<<< HEAD
=======
  "links_to_an_external_site_de74145d": {
    "message": "Σύνδεσμοι σε εξωτερική ιστοσελίδα."
  },
>>>>>>> 31fbffe1
  "loading_25990131": { "message": "Φόρτωση..." },
  "loading_bde52856": { "message": "Φόρτωση" },
  "loading_failed_b3524381": { "message": "Η Φόρτωση Απέτυχε" },
  "locked_762f138b": { "message": "Κλειδωμένο" },
  "media_af190855": { "message": "Δεδομένα" },
  "minimize_file_preview_da911944": {
    "message": "Ελαχιστοποίηση Προεπισκόπησης Αρχείου"
  },
  "minimize_video_20aa554b": { "message": "Ελαχιστοποίηση Βίντεο" },
  "misc_3b692ea7": { "message": "Διάφορα" },
  "modules_c4325335": { "message": "Ενότητες" },
  "my_files_2f621040": { "message": "Τα αρχεία μου" },
  "name_1aed4a1b": { "message": "Όνομα" },
  "no_e16d9132": { "message": "μη δημοσιευμένο" },
  "no_preview_is_available_for_this_file_f940114a": {
    "message": "Δεν υπάρχει διαθέσιμη προεπισκόπηση για αυτό το αρχείο."
  },
  "no_results_940393cf": { "message": "Δεν υπάρχουν Αποτελέσματα" },
  "none_3b5e34d2": { "message": "Κανένα" },
  "operators_a2ef9a93": { "message": "Χειριστές" },
  "orange_81386a62": { "message": "Πορτοκαλί" },
  "pages_e5414c2c": { "message": "Σελίδες" },
  "people_b4ebb13c": { "message": "Κοινό" },
  "percentage_34ab7c2c": { "message": "Εκατοστιαία αναλογία" },
  "pink_68ad45cb": { "message": "Ροζ" },
  "preview_53003fd2": { "message": "Προεπισκόπηση" },
  "published_c944a23d": { "message": "δημοσιευμένο/α" },
  "purple_7678a9fc": { "message": "Μοβ" },
  "quizzes_7e598f57": { "message": "Κουίζ" },
  "record_7c9448b": { "message": "Ηχογράφηση" },
  "red_8258edf3": { "message": "Κόκκινο" },
  "relationships_6602af70": { "message": "Σχέσεις" },
  "replace_e61834a7": { "message": "Αντικατάσταση" },
  "reset_95a81614": { "message": "Επαναφορά" },
  "rich_content_editor_2708ef21": {
    "message": "Επεξεργαστής Πλούσιου Περιεχομένου-rich content"
  },
  "save_11a80ec3": { "message": "Αποθήκευση" },
  "search_280d00bd": { "message": "Αναζήτηση" },
  "size_b30e1077": { "message": "Μέγεθος" },
  "star_8d156e09": { "message": " " },
  "submit_a3cc6859": { "message": "Υποβολή" },
  "syllabus_f191f65b": { "message": "Αναλυτικό Πρόγραμμα" },
  "teal_f729a294": { "message": "Γαλαζοπράσινο" },
  "the_document_preview_is_currently_being_processed__7d9ea135": {
    "message": "<mrk mid=\"5994\" mtype=\"seg\">Η προεπισκόπηση του εγγράφου δημιουργείται αυτή τη στιγμή.</mrk> <mrk mid=\"5995\" mtype=\"seg\">Παρακαλώ δοκιμάστε ξανά αργότερα.</mrk>"
  },
  "the_material_is_in_the_public_domain_279c39a3": {
    "message": "Το υλικό βρίσκεται στο δημόσιο domain"
  },
  "the_material_is_licensed_under_creative_commons_3242cb5e": {
    "message": "Το υλικό φέρει άδεια Creative Commons"
  },
  "this_document_cannot_be_displayed_within_canvas_7aba77be": {
    "message": "Αυτό το έγγραφο δεν μπορεί να εμφανιστεί μέσα στο Canvas."
  },
  "this_equation_cannot_be_rendered_in_basic_view_9b6c07ae": {
    "message": "Αυτή η εξίσωση δεν είναι δυνατό να αναπαραχθεί στην Βασική Μορφή"
  },
  "title_ee03d132": { "message": "Τίτλος" },
  "unpublished_dfd8801": { "message": "μη δημοσιευμένο" },
  "upload_file_fd2361b8": { "message": "Φόρτωση Αρχείου" },
  "upload_media_ce31135a": { "message": "Μεταφόρτωση Αρχείου Πολυμέσων" },
  "uploading_19e8a4e7": { "message": "Γίνεται φόρτωση..." },
  "url_22a5f3b8": { "message": "URL" },
  "usage_right_ff96f3e2": { "message": "Δικαίωμα Χρήσης:" },
  "view_ba339f93": { "message": "Προβολή" },
  "white_87fa64fd": { "message": "Λευκό" },
  "wiki_home_9cd54d0": { "message": "Αρχική Σελίδα Wiki" },
  "yes_dde87d5": { "message": "Ναι" },
  "zoom_f3e54d69": { "message": "Μεγένθυνση" }
}


formatMessage.addLocale({el: locale})<|MERGE_RESOLUTION|>--- conflicted
+++ resolved
@@ -109,12 +109,9 @@
   "light_blue_5374f600": { "message": "Μπλε Ανοιχτό" },
   "link_7262adec": { "message": "Σύνδεσμος" },
   "links_14b70841": { "message": "Σύνδεσμοι" },
-<<<<<<< HEAD
-=======
   "links_to_an_external_site_de74145d": {
     "message": "Σύνδεσμοι σε εξωτερική ιστοσελίδα."
   },
->>>>>>> 31fbffe1
   "loading_25990131": { "message": "Φόρτωση..." },
   "loading_bde52856": { "message": "Φόρτωση" },
   "loading_failed_b3524381": { "message": "Η Φόρτωση Απέτυχε" },
