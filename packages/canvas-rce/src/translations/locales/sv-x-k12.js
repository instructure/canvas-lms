/*
 * Copyright (C) 2021 - present Instructure, Inc.
 *
 * This file is part of Canvas.
 *
 * Canvas is free software: you can redistribute it and/or modify it under
 * the terms of the GNU Affero General Public License as published by the Free
 * Software Foundation, version 3 of the License.
 *
 * Canvas is distributed in the hope that it will be useful, but WITHOUT ANY
 * WARRANTY; without even the implied warranty of MERCHANTABILITY or FITNESS FOR
 * A PARTICULAR PURPOSE. See the GNU Affero General Public License for more
 * details.
 *
 * You should have received a copy of the GNU Affero General Public License along
 * with this program. If not, see <http://www.gnu.org/licenses/>.
 */

import formatMessage from '../../format-message'
import '../tinymce/sv_SE'

const locale = {
  "access_the_pretty_html_editor_37168efe": {
    "message": "Öppna den nätta versionen av HTML-redigeraren"
  },
<<<<<<< HEAD
  "accessibility_checker_b3af1f6c": {
    "message": "Tillgänglighetskontrollör"
  },
  "action_to_take_b626a99a": {
    "message": "Åtgärd att vidta:"
  },
  "add_8523c19b": {
    "message": "Lägg till"
  },
  "add_a_caption_2a915239": {
    "message": "Lägg till en bildtext"
  },
  "add_alt_text_for_the_image_48cd88aa": {
    "message": "Lägg till alt text för bilden"
  },
  "add_another_f4e50d57": {
    "message": "Lägg till en till"
  },
  "add_cc_subtitles_55f0394e": {
    "message": "Lägg till CC/undertext"
  },
  "add_image_60b2de07": {
    "message": "Lägg till bild"
=======
  "accessibility_checker_b3af1f6c": { "message": "Tillgänglighetskontroll" },
  "action_to_take_b626a99a": { "message": "Åtgärd att vidta:" },
  "add_8523c19b": { "message": "Lägg till" },
  "add_a_caption_2a915239": { "message": "Lägg till bildtext" },
  "add_alt_text_for_the_image_48cd88aa": {
    "message": "Lägg till alternativtext för bilden"
  },
  "add_another_f4e50d57": { "message": "Lägg till en till" },
  "add_cc_subtitles_55f0394e": { "message": "Lägg till CC/undertext" },
  "add_image_60b2de07": { "message": "Lägg till bild" },
  "additional_considerations_f3801683": {
    "message": "Ytterliggare hänsynstaganden"
>>>>>>> 147b3201
  },
  "adjacent_links_with_the_same_url_should_be_a_singl_7a1f7f6c": {
    "message": "Intilliggande länkar med samma webbadress ska vara en enda länk."
  },
<<<<<<< HEAD
  "aleph_f4ffd155": {
    "message": "Aleph"
  },
  "alignment_and_lists_5cebcb69": {
    "message": "Justering och listor"
  },
  "all_4321c3a1": {
    "message": "Alla"
  },
  "all_apps_a50dea49": {
    "message": "Alla appar"
  },
  "alpha_15d59033": {
    "message": "Alfa"
  },
  "alphabetical_55b5b4e0": {
    "message": "Alfabetisk"
  },
  "alt_attribute_text_should_not_contain_more_than_12_e21d4040": {
    "message": "Alt attributtext ska inte innehålla mer än 120 tecken."
  },
  "alt_text_611fb322": {
    "message": "Alternativ text"
  },
  "amalg_coproduct_c589fb12": {
    "message": "Amalg (samprod)"
  },
=======
  "aleph_f4ffd155": { "message": "Aleph" },
  "alignment_and_lists_5cebcb69": { "message": "Justering och listor" },
  "all_4321c3a1": { "message": "Alla" },
  "all_apps_a50dea49": { "message": "Alla appar" },
  "alpha_15d59033": { "message": "Alfa" },
  "alphabetical_55b5b4e0": { "message": "Alfabetisk" },
  "alt_attribute_text_should_not_contain_more_than_12_e21d4040": {
    "message": "Alternativ attributtext får inte innehålla mer än 120 tecken."
  },
  "alt_text_611fb322": { "message": "Alternativ text" },
  "amalg_coproduct_c589fb12": { "message": "Amalg (samprod)" },
>>>>>>> 147b3201
  "an_error_occured_reading_the_file_ff48558b": {
    "message": "Ett fel inträffade vid inläsning av filen"
  },
  "an_error_occurred_making_a_network_request_d1bda348": {
    "message": "Ett fel uppstod vid försök att göra en nätverksförfrågan"
  },
  "an_error_occurred_uploading_your_media_71f1444d": {
    "message": "Ett fel uppstod när dina mediefiler laddades upp."
  },
  "and_7fcc2911": {
    "message": "Och"
  },
  "angle_c5b4ec50": {
    "message": "Vinkel"
  },
  "announcement_list_da155734": {
    "message": "Anslagslista"
  },
  "announcements_a4b8ed4a": {
    "message": "Anslag"
  },
  "apply_781a2546": {
    "message": "Tillämpa"
  },
  "apply_changes_to_all_instances_of_this_icon_maker__2642f466": {
    "message": "Tillämpa ändringar på alla instanser för den här ikonen för ikonverktyget i kursen"
  },
  "approaches_the_limit_893aeec9": {
    "message": "Närmar sig gränsen"
  },
  "approximately_e7965800": {
    "message": "Ungefär"
  },
  "apps_54d24a47": {
    "message": "Appar"
  },
  "arrows_464a3e54": {
    "message": "Pilar"
  },
  "art_icon_8e1daad": {
    "message": "Konstikon"
  },
  "aspect_ratio_will_be_preserved_cb5fdfb8": {
    "message": "Bildförhållande kommer att behållas"
  },
  "assignments_1e02582c": {
    "message": "Uppgifter"
  },
  "asterisk_82255584": {
    "message": "Asterisk"
  },
  "attributes_963ba262": {
    "message": "Attribut"
  },
  "audio_and_video_recording_not_supported_please_use_5ce3f0d7": {
    "message": "Ljud- och videoinspelning stöds inte. Använd en annan webbläsare."
  },
  "audio_options_feb58e2c": {
    "message": "Ljudalternativ"
  },
  "audio_options_tray_33a90711": {
    "message": "Fack för ljudalternativ"
  },
  "audio_player_for_title_20cc70d": {
    "message": "Ljudspelare för { title }"
  },
  "auto_saved_content_exists_would_you_like_to_load_t_fee528f2": {
    "message": "Automatiskt sparat innehåll finns. Vill du läsa in det automatiskt sparade innehållet istället?"
  },
  "available_folders_694d0436": {
    "message": "Tillgängliga mappar"
  },
  "backslash_b2d5442d": {
    "message": "Omvänt snedstreck"
  },
  "bar_ec63ed6": {
    "message": "Fält"
  },
  "basic_554cdc0a": {
    "message": "Grundläggande"
  },
  "because_501841b": {
    "message": "Eftersom"
  },
  "below_81d4dceb": {
    "message": "Nedan"
  },
  "beta_cb5f307e": {
    "message": "Beta"
  },
  "big_circle_16b2e604": {
    "message": "Stor cirkel"
  },
  "binomial_coefficient_ea5b9bb7": {
    "message": "Binomialkoefficient"
  },
  "black_4cb01371": {
    "message": "Svart"
  },
  "blue_daf8fea9": {
    "message": "Blå"
  },
  "bottom_15a2a9be": {
    "message": "Nederst"
  },
  "bottom_third_5f5fec1d": {
    "message": "Tredje nerifrån"
  },
  "bowtie_5f9629e4": {
    "message": "Rosett"
  },
  "brick_f2656265": {
    "message": "Tegelsten"
  },
  "c_2001_acme_inc_283f7f80": {
    "message": "(c) 2001 Acme Inc."
  },
  "cancel_caeb1e68": {
    "message": "Avbryt"
  },
  "cap_product_3a5265a6": {
    "message": "Takprodukt"
  },
  "centered_dot_64d5e378": {
    "message": "Centrerad punkt"
  },
  "centered_horizontal_dots_451c5815": {
    "message": "Centrerade horisontella punkter"
  },
<<<<<<< HEAD
  "change_alt_text_92654906": {
    "message": "Ändra alt text"
  },
  "change_heading_tag_to_paragraph_a61e3113": {
    "message": "Ändra rubrikmärkning till stycke"
  },
  "change_text_color_1aecb912": {
    "message": "Ändra textfärg"
  },
  "check_accessibility_3c78211c": {
    "message": "Kontrollera tillgänglighet"
  },
  "checking_for_accessibility_issues_fac18c6d": {
    "message": "Kontrollerar tillgänglighetsproblem"
  },
  "chi_54a32644": {
    "message": "Chi"
  },
  "choose_caption_file_9c45bc4e": {
    "message": "Välj undertextfil"
  },
=======
  "change_alt_text_92654906": { "message": "Ändra alternativtext" },
  "change_heading_tag_to_paragraph_a61e3113": {
    "message": "Ändra rubriktagg till stycket"
  },
  "change_only_this_heading_s_level_903cc956": {
    "message": "Ändra bara nivån för den här rubriken"
  },
  "change_text_color_1aecb912": { "message": "Ändra textfärg" },
  "check_accessibility_3c78211c": { "message": "Kontrollera tillgänglighet" },
  "checking_for_accessibility_issues_fac18c6d": {
    "message": "Kontrollerar tillgänglighetsproblem"
  },
  "chi_54a32644": { "message": "Chi" },
  "choose_caption_file_9c45bc4e": { "message": "Välj undertextfil" },
>>>>>>> 147b3201
  "choose_usage_rights_33683854": {
    "message": "Välj användningsrättigheter ..."
  },
  "circle_484abe63": {
    "message": "Cirkel"
  },
  "clear_2084585f": {
    "message": "Rensa"
  },
  "clear_image_3213fe62": {
    "message": "Rensa bild"
  },
  "clear_selected_file_82388e50": {
    "message": "Rensa vald fil"
  },
  "clear_selected_file_filename_2fe8a58e": {
    "message": "Rensa vald fil: { filename }"
  },
  "click_or_shift_click_for_the_html_editor_25d70bb4": {
    "message": "Klicka eller håll Skift nedtryck och klicka för att öppna HTML-redigeraren."
  },
  "click_to_embed_imagename_c41ea8df": {
    "message": "Klicka för att bädda in { imageName }"
  },
  "click_to_hide_preview_3c707763": {
    "message": "Klicka för att dölja förhandsgranskning"
  },
  "click_to_insert_a_link_into_the_editor_c19613aa": {
    "message": "Klicka för att infoga en länk i redigeraren."
  },
  "click_to_show_preview_faa27051": {
    "message": "Klicka för att visa förhandsgranskning"
  },
  "close_a_menu_or_dialog_also_returns_you_to_the_edi_739079e6": {
    "message": "Stäng en meny eller dialogruta Tar dig också tillbaka till redigerarområdet"
  },
  "close_accessibility_checker_29d1c51e": {
    "message": "Stäng tillgänglighetskontrollen"
  },
<<<<<<< HEAD
  "close_d634289d": {
    "message": "Stäng"
  },
=======
  "close_d634289d": { "message": "Stäng" },
>>>>>>> 147b3201
  "closed_caption_file_must_be_less_than_maxkb_kb_5880f752": {
    "message": "Undertextfilen får inte vara större än { maxKb } kb"
  },
  "closed_captions_subtitles_e6aaa016": {
    "message": "Undertexter"
  },
  "clubs_suit_c1ffedff": {
    "message": "Klöver (kortlek)"
  },
  "collaborations_5c56c15f": {
    "message": "Samarbeten"
  },
  "collapse_to_hide_types_1ab46d2e": {
    "message": "Minimera för att dölja { types }"
  },
  "color_picker_6b359edf": {
    "message": "Färgväljaren"
  },
  "color_picker_colorname_selected_ad4cf400": {
    "message": "Färgväljaren ({ colorName } valda)"
  },
<<<<<<< HEAD
  "column_e1ae5c64": {
    "message": "Kolumn"
  },
  "column_group_1c062368": {
    "message": "Kolumngrupp"
  },
  "complex_numbers_a543d004": {
    "message": "Komplexa nummer"
  },
  "computer_1d7dfa6f": {
    "message": "Dator"
  },
  "congruent_5a244acd": {
    "message": "Kongruent"
  },
  "contains_311f37b7": {
    "message": "Innehåller"
  },
  "content_1440204b": {
    "message": "Innehåll"
  },
=======
  "column_e1ae5c64": { "message": "Kolumn" },
  "column_group_1c062368": { "message": "Kolumngrupp" },
  "complex_numbers_a543d004": { "message": "Komplexa nummer" },
  "computer_1d7dfa6f": { "message": "Dator" },
  "congruent_5a244acd": { "message": "Kongruent" },
  "contains_311f37b7": { "message": "Innehåller" },
  "content_1440204b": { "message": "Innehåll" },
>>>>>>> 147b3201
  "content_is_still_being_uploaded_if_you_continue_it_8f06d0cb": {
    "message": "Innehåll laddas fortfarande upp, om du fortsätter kommer det inte att bäddas in korrekt."
  },
  "content_subtype_5ce35e88": {
    "message": "Underordnad innehållstyp"
  },
  "content_type_2cf90d95": {
    "message": "Innehållstyp"
  },
  "coproduct_e7838082": {
    "message": "Samproduktion"
  },
  "copyright_holder_66ee111": {
    "message": "Upphovsrättsinnehavare:"
  },
  "count_plural_0_0_words_one_1_word_other_words_acf32eca": {
    "message": "{ count, plural,\n     =0 {0 ord}\n    one {1 ord}\n  other {# ord}\n}"
  },
  "count_plural_one_item_loaded_other_items_loaded_857023b7": {
    "message": "{ count, plural,\n    one {# objekt laddat}\n  other {# objekt laddade}\n}"
  },
  "course_documents_104d76e0": {
    "message": "Kursdokument"
  },
  "course_files_62deb8f8": {
    "message": "Kursfiler"
  },
  "course_files_a31f97fc": {
    "message": "Kursfiler"
  },
  "course_images_f8511d04": {
    "message": "Kursbilder"
  },
  "course_links_b56959b9": {
    "message": "Kurslänkar"
  },
  "course_media_ec759ad": {
    "message": "Kursmedia"
  },
  "course_navigation_dd035109": {
    "message": "Kursnavigering"
  },
  "create_icon_110d6463": {
    "message": "Skapa ikon"
  },
  "creative_commons_license_725584ae": {
    "message": "Creative Commons-licens:"
  },
<<<<<<< HEAD
  "crop_image_41bf940c": {
    "message": "Beskär bild"
  },
  "crop_image_807ebb08": {
    "message": "Beskär bilden"
  },
  "cup_product_14174434": {
    "message": "Kopprodukt"
  },
  "current_image_f16c249c": {
    "message": "Aktuell bild"
  },
  "current_volume_level_c55ab825": {
    "message": "Aktuell volymnivå"
  },
  "custom_6979cd81": {
    "message": "Anpassa"
  },
  "cyan_c1d5f68a": {
    "message": "Cyan"
  },
  "dagger_57e0f4e5": {
    "message": "Dolk"
  },
  "date_added_ed5ad465": {
    "message": "Tillagt datum"
  },
  "decorative_icon_9a7f3fc3": {
    "message": "Dekorativ ikon"
  },
  "decorative_image_fde98579": {
    "message": "Dekorativ-bild"
  },
  "decorative_type_upper_f2c95e3": {
    "message": "Dekorativ { TYPE_UPPER }"
  },
  "deep_purple_bb3e2907": {
    "message": "Mörklila"
  },
  "definite_integral_fe7ffed1": {
    "message": "Bestämd integral"
  },
  "degree_symbol_4a823d5f": {
    "message": "Gradersymbol"
  },
  "delimiters_4db4840d": {
    "message": "Avgränsare"
  },
  "delta_53765780": {
    "message": "Delta"
  },
  "describe_the_icon_f6a18823": {
    "message": "(beskriv ikonen)"
  },
  "describe_the_type_ff448da5": {
    "message": "(Beskriv { TYPE })"
  },
  "describe_the_video_2fe8f46a": {
    "message": "(Beskriv videon)"
  },
  "description_436c48d7": {
    "message": "Beskrivning"
  },
  "details_98a31b68": {
    "message": "Detaljer"
  },
  "diagonal_dots_7d71b57e": {
    "message": "Diagonala punkter"
  },
  "diamond_b8dfe7ae": {
    "message": "Diamant"
  },
  "diamonds_suit_526abaaf": {
    "message": "Ruter (kortspel)"
  },
  "digamma_258ade94": {
    "message": "Digamma"
  },
  "dimension_type_f5fa9170": {
    "message": "Dimensionstyp"
  },
  "dimensions_45ddb7b7": {
    "message": "Dimensioner"
  },
  "directionality_26ae9e08": {
    "message": "Textens riktning"
  },
  "directly_edit_latex_b7e9235b": {
    "message": "Direktredigera LaTeX"
  },
  "disable_preview_222bdf72": {
    "message": "Inaktivera förhandsvisning"
  },
  "discussions_a5f96392": {
    "message": "Diskussioner"
  },
  "discussions_index_6c36ced": {
    "message": "Diskussionsindex"
  },
  "disjoint_union_e74351a8": {
    "message": "Upplöst union"
  },
  "display_options_315aba85": {
    "message": "Visa alternativ"
  },
=======
  "crop_image_41bf940c": { "message": "Beskär bild" },
  "crop_image_807ebb08": { "message": "Beskär bilden" },
  "cup_product_14174434": { "message": "Kopprodukt" },
  "current_image_f16c249c": { "message": "Aktuell bild" },
  "current_volume_level_c55ab825": { "message": "Aktuell volymnivå" },
  "custom_6979cd81": { "message": "Anpassa" },
  "cyan_c1d5f68a": { "message": "Cyan" },
  "dagger_57e0f4e5": { "message": "Dolk" },
  "date_added_ed5ad465": { "message": "Tillagt datum" },
  "decorative_icon_9a7f3fc3": { "message": "Dekorativ ikon" },
  "decorative_image_fde98579": { "message": "Dekorativ bild" },
  "decorative_type_upper_f2c95e3": { "message": "Dekorativ { TYPE_UPPER }" },
  "deep_purple_bb3e2907": { "message": "Mörklila" },
  "definite_integral_fe7ffed1": { "message": "Bestämd integral" },
  "degree_symbol_4a823d5f": { "message": "Gradersymbol" },
  "delimiters_4db4840d": { "message": "Avgränsare" },
  "delta_53765780": { "message": "Delta" },
  "describe_the_icon_f6a18823": { "message": "(beskriv ikonen)" },
  "describe_the_type_ff448da5": { "message": "(Beskriv { TYPE })" },
  "describe_the_video_2fe8f46a": { "message": "(Beskriv videon)" },
  "description_436c48d7": { "message": "Beskrivning" },
  "details_98a31b68": { "message": "Detaljer" },
  "diagonal_dots_7d71b57e": { "message": "Diagonala punkter" },
  "diamond_b8dfe7ae": { "message": "Diamant" },
  "diamonds_suit_526abaaf": { "message": "Ruter (kortspel)" },
  "digamma_258ade94": { "message": "Digamma" },
  "dimension_type_f5fa9170": { "message": "Dimensionstyp" },
  "dimensions_45ddb7b7": { "message": "Dimensioner" },
  "directionality_26ae9e08": { "message": "Textens riktning" },
  "directly_edit_latex_b7e9235b": { "message": "Direktredigera LaTeX" },
  "disable_preview_222bdf72": { "message": "Inaktivera förhandsvisning" },
  "discussions_a5f96392": { "message": "Diskussioner" },
  "discussions_index_6c36ced": { "message": "Diskussionsindex" },
  "disjoint_union_e74351a8": { "message": "Upplöst union" },
  "display_options_315aba85": { "message": "Visa alternativ" },
>>>>>>> 147b3201
  "display_text_link_opens_in_a_new_tab_75e9afc9": {
    "message": "Visa textlänk (öppnas i en ny flik)"
  },
  "division_sign_72190870": {
    "message": "Divisionstecken"
  },
  "documents_81393201": {
    "message": "Dokument"
  },
  "done_54e3d4b6": {
    "message": "Klar"
  },
  "double_dagger_faf78681": {
    "message": "Dubbeldolk"
  },
  "down_and_left_diagonal_arrow_40ef602c": {
    "message": "Diagonal pil, nedåt och till vänster"
  },
  "down_and_right_diagonal_arrow_6ea0f460": {
    "message": "Diagonal pil, nedåt och till höger"
  },
  "download_filename_2baae924": {
    "message": "Ladda ner { filename }"
  },
  "downward_arrow_cca52012": {
    "message": "Nedåtpil"
  },
  "downward_pointing_triangle_2a12a601": {
    "message": "Nedåtpekande triangel"
  },
  "drag_a_file_here_1bf656d5": {
    "message": "Dra en fil hit"
  },
  "drag_and_drop_or_click_to_browse_your_computer_60772d6d": {
    "message": "Dra och släpp, eller klicka för att söka i din dator"
  },
  "drag_handle_use_up_and_down_arrows_to_resize_e29eae5c": {
    "message": "Dra handtag. Använd upp- och nedpilarna för att ändra storlek"
  },
  "due_multiple_dates_cc0ee3f5": {
    "message": "Inlämningsdatum: Flera datum"
  },
  "due_when_7eed10c6": {
    "message": "Inlämningsdatum: { when }"
  },
  "edit_alt_text_for_this_icon_instance_9c6fc5fd": {
    "message": "Redigera alternativ text för den här ikoninstansen"
  },
  "edit_c5fbea07": {
    "message": "Redigera"
  },
  "edit_course_link_5a5c3c59": {
    "message": "Redigera kurslänk"
  },
  "edit_existing_icon_maker_icon_5d0ebb3f": {
    "message": "Redigera befintlig ikon för Ikonbyggaren"
  },
<<<<<<< HEAD
  "edit_icon_2c6b0e91": {
    "message": "Redigera ikon"
  },
  "edit_link_7f53bebb": {
    "message": "Redigera länk"
  },
  "editor_statusbar_26ac81fc": {
    "message": "Statusfält för redigeraren"
  },
  "element_starting_with_start_91bf4c3b": {
    "message": "Element som börjar med { start }"
  },
  "embed_828fac4a": {
    "message": "Bädda in"
  },
  "embed_code_314f1bd5": {
    "message": "Inbäddad kod"
  },
  "embed_image_1080badc": {
    "message": "Bädda in bild"
  },
  "embed_video_a97a64af": {
    "message": "Bädda in videon"
  },
  "embedded_content_aaeb4d3d": {
    "message": "inbäddat innehåll"
  },
  "empty_set_91a92df4": {
    "message": "Tom uppsättning"
  },
  "encircled_dot_8f5e51c": {
    "message": "Inringad punkt"
  },
  "encircled_minus_72745096": {
    "message": "Inringat minus"
  },
  "encircled_plus_36d8d104": {
    "message": "Inringat plus"
  },
  "encircled_times_5700096d": {
    "message": "Inringade tider"
  },
  "engineering_icon_f8f3cf43": {
    "message": "Ingenjörsikon"
  },
  "english_icon_25bfe845": {
    "message": "Engelsk ikon"
  },
=======
  "edit_icon_2c6b0e91": { "message": "Redigera ikon" },
  "edit_link_7f53bebb": { "message": "Redigera länk" },
  "editor_statusbar_26ac81fc": { "message": "Statusfält för redigeraren" },
  "element_starting_with_start_91bf4c3b": {
    "message": "Element som börjar med { start }"
  },
  "embed_828fac4a": { "message": "Bädda in" },
  "embed_code_314f1bd5": { "message": "Inbäddad kod" },
  "embed_image_1080badc": { "message": "Bädda in bild" },
  "embed_video_a97a64af": { "message": "Bädda in videon" },
  "embedded_content_aaeb4d3d": { "message": "inbäddat innehåll" },
  "empty_set_91a92df4": { "message": "Tom uppsättning" },
  "encircled_dot_8f5e51c": { "message": "Inringad punkt" },
  "encircled_minus_72745096": { "message": "Inringat minus" },
  "encircled_plus_36d8d104": { "message": "Inringat plus" },
  "encircled_times_5700096d": { "message": "Inringade tider" },
  "engineering_icon_f8f3cf43": { "message": "Ingenjörsikon" },
  "english_icon_25bfe845": { "message": "Engelsk ikon" },
>>>>>>> 147b3201
  "enter_at_least_3_characters_to_search_4f037ee0": {
    "message": "Skriv in minst 3 tecken för att söka"
  },
  "epsilon_54bb8afa": {
    "message": "Epsilon"
  },
  "epsilon_variant_d31f1e77": {
    "message": "Epsilon (variant)"
  },
  "equals_sign_c51bdc58": {
    "message": "Lika med-tecken"
  },
  "equation_editor_39fbc3f1": {
    "message": "Ekvationsredigeraren"
  },
  "equivalence_class_7b0f11c0": {
    "message": "Ekvivalensklass"
  },
  "equivalent_identity_654b3ce5": {
    "message": "Ekvivalent (identitet)"
  },
  "eta_b8828f99": {
    "message": "Eta"
  },
  "exists_2e62bdaa": {
    "message": "Existerar"
  },
  "exit_fullscreen_b7eb0aa4": {
    "message": "Avsluta helskärm"
  },
  "expand_preview_by_default_2abbf9f8": {
    "message": "Visa förhandsgranskning som standard"
  },
  "expand_to_see_types_f5d29352": {
    "message": "Expandera för att visa { types }"
  },
  "external_tools_6e77821": {
    "message": "Externa verktyg"
  },
  "extra_large_b6cdf1ff": {
    "message": "Extra stor"
  },
  "extra_small_9ae33252": {
    "message": "Extra liten"
  },
  "extracurricular_icon_67c8ca42": {
    "message": "Fritidsikon"
  },
  "f_function_fe422d65": {
    "message": "F (funktion)"
  },
  "failed_getting_file_contents_e9ea19f4": {
    "message": "Det gick inte att hämta filinnehåll"
  },
  "file_name_8fd421ff": {
    "message": "Filnamn"
  },
  "file_storage_quota_exceeded_b7846cd1": {
    "message": "Kvoten för fillagring har överskridits"
  },
  "file_url_c12b64be": {
    "message": "Filens URL"
  },
  "filename_file_icon_602eb5de": {
    "message": "{ filename } filikon"
  },
  "filename_image_preview_6cef8f26": {
    "message": "{ filename } förhandsvisning av bild"
  },
  "filename_text_preview_e41ca2d8": {
    "message": "{ filename } förhandsvisning av text"
  },
<<<<<<< HEAD
  "files_c300e900": {
    "message": "Filer"
  },
  "files_index_af7c662b": {
    "message": "Filindex"
  },
  "finish_bc343002": {
    "message": "Avsluta"
  },
  "fix_heading_hierarchy_f60884c4": {
    "message": "Fast rubrik hierarki"
  },
  "flat_music_76d5a5c3": {
    "message": "Platt (Musik)"
  },
  "focus_element_options_toolbar_18d993e": {
    "message": "Verktygsfält för alternativ till fokuselement"
  },
  "folder_tree_fbab0726": {
    "message": "Mappträd"
  },
  "for_all_b919f972": {
    "message": "För alla"
  },
  "format_4247a9c5": {
    "message": "Format"
  },
  "format_as_a_list_142210c3": {
    "message": "Formatera som lista"
  },
  "formatting_5b143aa8": {
    "message": "Formaterar"
  },
  "forward_slash_3f90f35e": {
    "message": "Snedstreck"
  },
=======
  "files_c300e900": { "message": "Filer" },
  "files_index_af7c662b": { "message": "Filindex" },
  "finish_bc343002": { "message": "Avsluta" },
  "fix_heading_hierarchy_f60884c4": { "message": "Fast rubrikhierarki" },
  "flat_music_76d5a5c3": { "message": "Platt (Musik)" },
  "focus_element_options_toolbar_18d993e": {
    "message": "Verktygsfält för alternativ till fokuselement"
  },
  "folder_tree_fbab0726": { "message": "Mappträd" },
  "for_all_b919f972": { "message": "För alla" },
  "format_4247a9c5": { "message": "Format" },
  "format_as_a_list_142210c3": { "message": "Formatera som lista" },
  "formatting_5b143aa8": { "message": "Formaterar" },
  "forward_slash_3f90f35e": { "message": "Snedstreck" },
>>>>>>> 147b3201
  "found_auto_saved_content_3f6e4ca5": {
    "message": "Hittade automatiskt sparat innehåll"
  },
  "found_count_plural_0_results_one_result_other_resu_46aeaa01": {
    "message": "Hittade { count, plural,\n     =0 {# resultat}\n    one {# resultat}\n  other {# resultat}\n}"
  },
  "fraction_41bac7af": {
    "message": "Bråkdel"
  },
  "fullscreen_873bf53f": {
    "message": "Helskärm"
  },
  "gamma_1767928": {
    "message": "Gamma"
  },
  "generating_preview_45b53be0": {
    "message": "Genererar förhandsvisning ..."
  },
  "gif_png_format_images_larger_than_size_kb_are_not__7af3bdbd": {
    "message": "GIF-/PNG-bildformat som är större än { size } kB stöds inte."
  },
  "go_to_the_editor_s_menubar_e6674c81": {
    "message": "Gå till redigerarens menyfält"
  },
  "go_to_the_editor_s_toolbar_a5cb875f": {
    "message": "Gå till redigerarens verktygsfält"
  },
<<<<<<< HEAD
  "grades_a61eba0a": {
    "message": "Omdömen"
  },
  "greater_than_e98af662": {
    "message": "Större än"
  },
  "greater_than_or_equal_b911949a": {
    "message": "Större än eller lika med"
  },
  "greek_65c5b3f7": {
    "message": "Grekiska"
  },
  "green_15af4778": {
    "message": "Grön"
  },
  "grey_a55dceff": {
    "message": "Grå"
  },
  "group_documents_8bfd6ae6": {
    "message": "Gruppera dokument"
  },
  "group_files_4324f3df": {
    "message": "Gruppfiler"
  },
  "group_files_82e5dcdb": {
    "message": "Gruppfiler"
  },
  "group_images_98e0ac17": {
    "message": "Gruppera bilder"
  },
  "group_isomorphism_45b1458c": {
    "message": "Gruppautomorfi"
  },
  "group_links_9493129e": {
    "message": "Grupplänkar"
  },
  "group_media_2f3d128a": {
    "message": "Gruppera mediefiler"
  },
  "group_navigation_99f191a": {
    "message": "Gruppnavigering"
  },
  "h_bar_bb94deae": {
    "message": "H-streck"
  },
  "hat_ea321e35": {
    "message": "Keps"
  },
  "header_column_f27433cb": {
    "message": "Rubrikkolumn"
  },
  "header_row_and_column_ec5b9ec": {
    "message": "Rubrikrad och kolumn"
  },
  "header_row_f33eb169": {
    "message": "Rubrikrad"
  },
  "heading_2_5b84eed2": {
    "message": "Rubrik 2"
  },
  "heading_3_2c83de44": {
    "message": "Rubrik 3"
  },
  "heading_4_b2e74be7": {
    "message": "Rubrik 4"
  },
=======
  "grades_a61eba0a": { "message": "Omdömen" },
  "greater_than_e98af662": { "message": "Större än" },
  "greater_than_or_equal_b911949a": { "message": "Större än eller lika med" },
  "greek_65c5b3f7": { "message": "Grekiska" },
  "green_15af4778": { "message": "Grön" },
  "grey_a55dceff": { "message": "Grå" },
  "group_documents_8bfd6ae6": { "message": "Gruppera dokument" },
  "group_files_4324f3df": { "message": "Gruppfiler" },
  "group_files_82e5dcdb": { "message": "Gruppfiler" },
  "group_images_98e0ac17": { "message": "Gruppera bilder" },
  "group_isomorphism_45b1458c": { "message": "Gruppautomorfi" },
  "group_links_9493129e": { "message": "Grupplänkar" },
  "group_media_2f3d128a": { "message": "Gruppera mediefiler" },
  "group_navigation_99f191a": { "message": "Gruppnavigering" },
  "h_bar_bb94deae": { "message": "H-streck" },
  "hat_ea321e35": { "message": "Keps" },
  "header_column_f27433cb": { "message": "Rubrikkolumn" },
  "header_row_and_column_ec5b9ec": { "message": "Rubrikrad och kolumn" },
  "header_row_f33eb169": { "message": "Rubrikrad" },
  "heading_2_5b84eed2": { "message": "Rubrik 2" },
  "heading_3_2c83de44": { "message": "Rubrik 3" },
  "heading_4_b2e74be7": { "message": "Rubrik 4" },
>>>>>>> 147b3201
  "heading_levels_should_not_be_skipped_3947c0e0": {
    "message": "Rubriknivåer bör inte hoppas över."
  },
  "heading_starting_with_start_42a3e7f9": {
<<<<<<< HEAD
    "message": "Rubriker börjar med { start }"
=======
    "message": "Rubriker som börjar med { start }"
>>>>>>> 147b3201
  },
  "headings_should_not_contain_more_than_120_characte_3c0e0cb3": {
    "message": "Rubrikerna får inte innehålla mer än 120 tecken."
  },
<<<<<<< HEAD
  "health_icon_8d292eb5": {
    "message": "Hälsoikon"
  },
  "hearts_suit_e50e04ca": {
    "message": "Hjärter (kortspel)"
  },
  "height_69b03e15": {
    "message": "Höjd"
  },
  "hexagon_d8468e0d": {
    "message": "Hexagon"
  },
  "hide_description_bfb5502e": {
    "message": "Dölj beskrivning"
  },
  "hide_title_description_caf092ef": {
    "message": "Dölj { title } beskrivning"
  },
  "home_351838cd": {
    "message": "Startsida"
  },
  "html_code_editor_fd967a44": {
    "message": "Redigerare för HTML-kod"
  },
=======
  "health_icon_8d292eb5": { "message": "Hälsoikon" },
  "hearts_suit_e50e04ca": { "message": "Hjärter (kortspel)" },
  "height_69b03e15": { "message": "Höjd" },
  "hexagon_d8468e0d": { "message": "Hexagon" },
  "hide_description_bfb5502e": { "message": "Dölj beskrivning" },
  "hide_title_description_caf092ef": {
    "message": "Dölj { title } beskrivning"
  },
  "highlight_an_element_to_activate_the_element_optio_60e1e56b": {
    "message": "Markera ett element för att aktivera verktygsfältet för elementalternativ"
  },
  "home_351838cd": { "message": "Startsida" },
  "html_code_editor_fd967a44": { "message": "Redigerare för HTML-kod" },
>>>>>>> 147b3201
  "i_have_obtained_permission_to_use_this_file_6386f087": {
    "message": "Jag har fått tillåtelse att använda den här filen."
  },
  "i_hold_the_copyright_71ee91b1": {
    "message": "Jag är upphovsrättsinnehavare"
  },
  "icon_215a1dc6": {
    "message": "Ikon"
  },
  "icon_8168b2f8": {
    "message": "ikon"
  },
  "icon_color_b86dd6d6": {
    "message": "Ikonfärg"
  },
  "icon_maker_icons_cc560f7e": {
    "message": "Ikoner för ikonverktyget"
  },
  "icon_options_7e32746e": {
    "message": "Ikonalternativ"
  },
  "icon_options_tray_2b407977": {
    "message": "Fack för ikonalternativ"
  },
  "icon_preview_1782a1d9": {
    "message": "Förhandvisning av ikon"
  },
  "icon_shape_30b61e7": {
    "message": "Ikonform"
  },
  "icon_size_9353edea": {
    "message": "Ikonstorlek"
  },
  "if_left_empty_link_text_will_display_as_course_lin_61087540": {
    "message": "Om länken lämnas tom visas texten som ett kurslänknamn"
  },
  "if_you_do_not_select_usage_rights_now_this_file_wi_14e07ab5": {
    "message": "Om du inte väljer användningsrättigheter nu kommer den här filen att publiceras efter att den har laddats upp."
  },
<<<<<<< HEAD
  "image_8ad06": {
    "message": "Bild"
  },
  "image_c1c98202": {
    "message": "bild"
  },
  "image_filenames_should_not_be_used_as_the_alt_attr_bcfd7780": {
    "message": "Bildfilnamn ska inte användas som alt attribut som beskriver bildinnehållet."
  },
  "image_options_5412d02c": {
    "message": "Bildalternativ"
  },
  "image_options_tray_90a46006": {
    "message": "Alternativfält för bilder"
  },
  "image_to_crop_3a34487d": {
    "message": "Bild till beskärning"
  },
  "image_with_filename_file_aacd7180": {
    "message": "Bild med filnamn { file }"
  },
  "images_7ce26570": {
    "message": "bilder"
  },
=======
  "image_8ad06": { "message": "Bild" },
  "image_c1c98202": { "message": "bild" },
  "image_filenames_should_not_be_used_as_the_alt_attr_bcfd7780": {
    "message": "Bildfilnamn ska inte användas som alt attribut som beskriver bildinnehållet."
  },
  "image_options_5412d02c": { "message": "Bildalternativ" },
  "image_options_tray_90a46006": { "message": "Alternativfält för bilder" },
  "image_to_crop_3a34487d": { "message": "Bild till beskärning" },
  "image_with_filename_file_aacd7180": {
    "message": "Bild med filnamn { file }"
  },
  "images_7ce26570": { "message": "bilder" },
>>>>>>> 147b3201
  "images_should_include_an_alt_attribute_describing__b86d6a86": {
    "message": "Bilder ska innehålla ett alt attribut som beskriver bildinnehållet."
  },
  "imaginary_portion_of_complex_number_2c733ffa": {
    "message": "Imaginärdel (av komplexa nummer)"
  },
<<<<<<< HEAD
  "in_element_of_19ca2f33": {
    "message": "I (element av)"
  },
  "indefinite_integral_6623307e": {
    "message": "Obestämd integral"
  },
  "indigo_2035fc55": {
    "message": "Indigo"
  },
  "inference_fed5c960": {
    "message": "Slutsats"
  },
  "infinity_7a10f206": {
    "message": "Oändlighet"
  },
  "insert_593145ef": {
    "message": "Infoga"
  },
  "insert_link_6dc23cae": {
    "message": "Infoga länk"
  },
  "integers_336344e1": {
    "message": "Heltal"
  },
  "intersection_cd4590e4": {
    "message": "Genomskärning"
  },
  "invalid_entry_f7d2a0f5": {
    "message": "Ogiltig inmatning."
  },
  "invalid_file_c11ba11": {
    "message": "Ogiltig fil"
  },
  "invalid_file_type_881cc9b2": {
    "message": "Ogiltig filtyp"
  },
  "invalid_url_cbde79f": {
    "message": "Ogiltig URL"
  },
  "iota_11c932a9": {
    "message": "Iota"
  },
  "issue_num_total_f94536cf": {
    "message": "Problem { num }/{ total }"
  },
  "kappa_2f14c816": {
    "message": "Kappa"
  },
  "kappa_variant_eb64574b": {
    "message": "Kappa (variant)"
  },
  "keyboard_shortcuts_ed1844bd": {
    "message": "Kortkommandon"
  },
  "keyboards_navigate_to_links_using_the_tab_key_two__5fab8c82": {
    "message": "Tangentbord navigerar till länkar via Tab-tangenten. Två intilliggande länkar som leder till samma destination kan vara förvirrande för användare av tangentbord."
  },
  "lambda_4f602498": {
    "message": "Lambda"
  },
  "language_arts_icon_a798b0f8": {
    "message": "Språkvetenskapsikon"
  },
  "languages_icon_9d20539": {
    "message": "Språkikon"
  },
  "large_9c5e80e7": {
    "message": "Stor"
  },
  "learn_more_about_adjacent_links_2cb9762c": {
    "message": "Läs mer om närliggande länkar"
  },
  "learn_more_about_color_contrast_c019dfb9": {
    "message": "Läs mer om färgkontras"
  },
  "learn_more_about_organizing_page_headings_8a7caa2e": {
    "message": "Läs mer om att ordna sidhuvuden"
=======
  "in_element_of_19ca2f33": { "message": "I (element av)" },
  "indefinite_integral_6623307e": { "message": "Obestämd integral" },
  "indigo_2035fc55": { "message": "Indigo" },
  "inference_fed5c960": { "message": "Slutsats" },
  "infinity_7a10f206": { "message": "Oändlighet" },
  "insert_593145ef": { "message": "Infoga" },
  "insert_link_6dc23cae": { "message": "Infoga länk" },
  "integers_336344e1": { "message": "Heltal" },
  "intersection_cd4590e4": { "message": "Genomskärning" },
  "invalid_entry_f7d2a0f5": { "message": "Ogiltig inmatning." },
  "invalid_file_c11ba11": { "message": "Ogiltig fil" },
  "invalid_file_type_881cc9b2": { "message": "Ogiltig filtyp" },
  "invalid_url_cbde79f": { "message": "Ogiltig URL" },
  "iota_11c932a9": { "message": "Iota" },
  "issue_num_total_f94536cf": { "message": "Problem { num }/{ total }" },
  "kappa_2f14c816": { "message": "Kappa" },
  "kappa_variant_eb64574b": { "message": "Kappa (variant)" },
  "keyboard_shortcuts_ed1844bd": { "message": "Kortkommandon" },
  "keyboards_navigate_to_links_using_the_tab_key_two__5fab8c82": {
    "message": "Tangentbord navigerar till länkar via Tab-tangenten. Två intilliggande länkar som leder till samma destination kan vara förvirrande för användare av tangentbord."
  },
  "lambda_4f602498": { "message": "Lambda" },
  "language_arts_icon_a798b0f8": { "message": "Språkvetenskapsikon" },
  "languages_icon_9d20539": { "message": "Språkikon" },
  "large_9c5e80e7": { "message": "Stor" },
  "learn_more_about_adjacent_links_2cb9762c": {
    "message": "Läs mer om intilliggande länkar"
  },
  "learn_more_about_color_contrast_c019dfb9": {
    "message": "Läs mer om färgkontrast"
  },
  "learn_more_about_organizing_page_headings_8a7caa2e": {
    "message": "Läs mer om att ordna sidrubriker"
  },
  "learn_more_about_proper_page_heading_structure_d2959f2d": {
    "message": "Läs mer om korrekt struktur för sidrubrik"
>>>>>>> 147b3201
  },
  "learn_more_about_table_headers_5f5ee13": {
    "message": "Läs mer om tabellrubriker"
  },
  "learn_more_about_using_alt_text_for_images_5698df9a": {
<<<<<<< HEAD
    "message": "Läs mer om att använda alternativtexter för bilder"
=======
    "message": "Läs mer om att använda alternativtext för bilder"
>>>>>>> 147b3201
  },
  "learn_more_about_using_captions_with_tables_36fe496f": {
    "message": "Läs mer om att använda rubriker med tabeller"
  },
  "learn_more_about_using_filenames_as_alt_text_264286af": {
    "message": "Läs mer om att använda filnamn som alternativtext"
  },
  "learn_more_about_using_lists_4e6eb860": {
    "message": "Läs mer om att använda listor"
  },
  "learn_more_about_using_scope_attributes_with_table_20df49aa": {
    "message": "Läs mer om att använda omfångsattribut med tabeller"
  },
<<<<<<< HEAD
  "leave_as_is_4facfe55": {
    "message": "Lämna som det är"
  },
  "left_angle_bracket_c87a6d07": {
    "message": "Vänster hakparentes"
  },
  "left_arrow_4fde1a64": {
    "message": "Vänster pil"
  },
  "left_arrow_with_hook_5bfcad93": {
    "message": "Vänsterpil med krok"
  },
  "left_ceiling_ee9dd88a": {
    "message": "Vänster övre avgränsare"
  },
  "left_curly_brace_1726fb4": {
    "message": "Vänster klammerparentes"
  },
=======
  "leave_as_is_4facfe55": { "message": "Lämna som det är" },
  "left_angle_bracket_c87a6d07": { "message": "Vänster hakparentes" },
  "left_arrow_4fde1a64": { "message": "Vänster pil" },
  "left_arrow_with_hook_5bfcad93": { "message": "Vänsterpil med krok" },
  "left_ceiling_ee9dd88a": { "message": "Vänster övre avgränsare" },
  "left_curly_brace_1726fb4": { "message": "Vänster klammerparentes" },
>>>>>>> 147b3201
  "left_downard_harpoon_arrow_1d7b3d2e": {
    "message": "Harpunpil, nedåt till vänster"
  },
  "left_floor_29ac2274": {
    "message": "Vänster nedre avgränsare"
  },
  "left_to_right_e9b4fd06": {
    "message": "Vänster-till-höger"
  },
  "left_upward_harpoon_arrow_3a562a96": {
    "message": "Harpunpil, uppåt till vänster"
  },
  "leftward_arrow_1e4765de": {
    "message": "Vänsterpekande pil"
  },
  "leftward_pointing_triangle_d14532ce": {
    "message": "Vänsterpekande triangel"
  },
<<<<<<< HEAD
  "less_than_a26c0641": {
    "message": "Mindre än"
  },
  "less_than_or_equal_be5216cb": {
    "message": "Mindre än eller lika med"
  },
  "library_icon_ae1e54cf": {
    "message": "Biblioteksikon"
  },
  "light_blue_5374f600": {
    "message": "Ljusblå"
  },
  "link_7262adec": {
    "message": "Länk"
  },
  "link_options_a16b758b": {
    "message": "Länkalternativ"
  },
  "link_with_text_starting_with_start_b3fcbe71": {
    "message": "Länk med text som börjar med { start }"
  },
  "links_14b70841": {
    "message": "Länkar"
  },
=======
  "less_than_a26c0641": { "message": "Mindre än" },
  "less_than_or_equal_be5216cb": { "message": "Mindre än eller lika med" },
  "library_icon_ae1e54cf": { "message": "Biblioteksikon" },
  "light_blue_5374f600": { "message": "Ljusblå" },
  "link_7262adec": { "message": "Länk" },
  "link_options_a16b758b": { "message": "Länkalternativ" },
  "link_with_text_starting_with_start_b3fcbe71": {
    "message": "Länk med text som börjar med { start }"
  },
  "links_14b70841": { "message": "Länkar" },
>>>>>>> 147b3201
  "links_to_an_external_site_de74145d": {
    "message": "Länkar till en extern sida."
  },
  "lists_should_be_formatted_as_lists_f862de8d": {
    "message": "Listor ska formateras som listor."
  },
<<<<<<< HEAD
  "load_more_35d33c7": {
    "message": "Läs in mer"
  },
  "loading_25990131": {
    "message": "Läser in ..."
  },
  "loading_bde52856": {
    "message": "Läser in"
  },
=======
  "load_more_35d33c7": { "message": "Läs in mer" },
  "loading_25990131": { "message": "Läser in ..." },
  "loading_bde52856": { "message": "Läser in" },
>>>>>>> 147b3201
  "loading_closed_captions_subtitles_failed_95ceef47": {
    "message": "det gick inte att läsa in undertexter."
  },
  "loading_failed_b3524381": {
    "message": "Det gick inte att läsa in ..."
  },
  "loading_failed_e6a9d8ef": {
    "message": "Det gick inte att läsa in."
  },
  "loading_folders_d8b5869e": {
    "message": "Läser in mappar"
  },
  "loading_please_wait_d276220a": {
    "message": "Läser in, vänta"
  },
  "loading_preview_9f077aa1": {
    "message": "Läser in förhandsgranskning"
  },
  "locked_762f138b": {
    "message": "Låst"
  },
  "logical_equivalence_76fca396": {
    "message": "Logisk ekvivalens"
  },
  "logical_equivalence_short_8efd7b4f": {
    "message": "Logisk ekvivalens (kort)"
  },
  "logical_equivalence_short_and_thick_1e1f654d": {
    "message": "Logisk ekvivalens (kort och tjock)"
  },
  "logical_equivalence_thick_662dd3f2": {
    "message": "Logisk ekvivalens (tjock)"
  },
  "low_horizontal_dots_cc08498e": {
    "message": "Låga horisontella punkter"
  },
  "magenta_4a65993c": {
    "message": "Magenta"
  },
  "maps_to_e5ef7382": {
    "message": "Mappar till"
  },
  "math_icon_ad4e9d03": {
    "message": "Matteikon"
  },
  "media_af190855": {
    "message": "Media"
  },
  "media_file_is_processing_please_try_again_later_58a6d49": {
    "message": "Mediefilen behandlas. Försök igen senare."
  },
  "medium_5a8e9ead": {
    "message": "Medium"
  },
  "merge_links_2478df96": {
    "message": "Sammanfoga länkar"
  },
  "mic_a7f3d311": {
    "message": "Mikrofon"
  },
  "microphone_disabled_15c83130": {
    "message": "Mikrofonen är inaktiverad"
  },
  "middle_27dc1d5": {
    "message": "Mitten"
  },
  "minimize_file_preview_da911944": {
    "message": "Minimera förhandsvisning av fil"
  },
  "minimize_video_20aa554b": {
    "message": "Minimera video"
  },
  "minus_fd961e2e": {
    "message": "Minus"
  },
  "minus_plus_3461f637": {
    "message": "Minus/plus"
  },
  "misc_3b692ea7": {
    "message": "Diverse"
  },
  "miscellaneous_e9818229": {
    "message": "Blandat"
  },
  "modules_c4325335": {
    "message": "Moduler"
  },
  "mu_37223b8b": {
    "message": "Mu"
  },
  "multi_color_image_63d7372f": {
    "message": "Flerfärgsbild"
  },
  "multiplication_sign_15f95c22": {
    "message": "Multipliceringstecken"
  },
  "music_icon_4db5c972": {
    "message": "Musikikon"
  },
  "must_be_at_least_percentage_22e373b6": {
    "message": "Måste vara minst { percentage }%"
  },
  "must_be_at_least_width_x_height_px_41dc825e": {
    "message": "Måste vara minst { width } x { height }pixlar"
  },
  "my_files_2f621040": {
    "message": "Mina filer"
  },
  "n_th_root_9991a6e4": {
    "message": "N:te rot"
  },
  "nabla_1e216d25": {
    "message": "Nabla"
  },
  "name_1aed4a1b": {
    "message": "Namn"
  },
  "name_color_ceec76ff": {
    "message": "{ name } ({ color })"
  },
  "natural_music_54a70258": {
    "message": "Naturlig (musik)"
  },
  "natural_numbers_3da07060": {
    "message": "Naturliga tal"
  },
  "navigate_through_the_menu_or_toolbar_415a4e50": {
    "message": "Navigera via menyn eller verktygsfältet"
  },
  "nested_greater_than_d852e60d": {
    "message": "Kapslade större än"
  },
  "nested_less_than_27d17e58": {
    "message": "Kapslad mindre än"
  },
  "next_40e12421": {
    "message": "Nästa"
  },
<<<<<<< HEAD
  "no_accessibility_issues_were_detected_f8d3c875": {
    "message": "Inga tillgänglighetsproblem upptäcktes."
=======
  "medium_5a8e9ead": { "message": "Medium" },
  "merge_links_2478df96": { "message": "Sammanfoga länkar" },
  "mic_a7f3d311": { "message": "Mikrofon" },
  "microphone_disabled_15c83130": { "message": "Mikrofonen är inaktiverad" },
  "middle_27dc1d5": { "message": "Mitten" },
  "minimize_file_preview_da911944": {
    "message": "Minimera förhandsvisning av fil"
>>>>>>> 147b3201
  },
  "no_changes_to_save_d29f6e91": {
    "message": "Inga ändringar att spara."
  },
  "no_e16d9132": {
    "message": "Nej"
  },
  "no_file_chosen_9a880793": {
    "message": "Ingen fil har valts"
  },
  "no_headers_9bc7dc7f": {
    "message": "Inga rubriker"
  },
<<<<<<< HEAD
=======
  "nested_greater_than_d852e60d": { "message": "Kapslade större än" },
  "nested_less_than_27d17e58": { "message": "Kapslad mindre än" },
  "next_40e12421": { "message": "Nästa" },
  "no_accessibility_issues_were_detected_f8d3c875": {
    "message": "Inga tillgänglighetsproblem upptäcktes."
  },
  "no_changes_to_save_d29f6e91": { "message": "Inga ändringar att spara." },
  "no_e16d9132": { "message": "Nej" },
  "no_file_chosen_9a880793": { "message": "Ingen fil har valts" },
  "no_headers_9bc7dc7f": { "message": "Inga rubriker" },
>>>>>>> 147b3201
  "no_preview_is_available_for_this_file_f940114a": {
    "message": "Förhandsvisning är inte tillgänglig för den här filen."
  },
  "no_results_940393cf": {
    "message": "Inga resultat."
  },
  "no_results_found_for_filterterm_ad1b04c8": {
    "message": "Inga resultat hittades för { filterTerm }"
  },
<<<<<<< HEAD
  "no_video_1ed00b26": {
    "message": "Ingen video"
  },
  "none_3b5e34d2": {
    "message": "Ingen"
  },
  "none_selected_b93d56d2": {
    "message": "Inga valda"
  },
  "not_equal_6e2980e6": {
    "message": "Är inte lika med"
  },
=======
  "no_video_1ed00b26": { "message": "Ingen video" },
  "none_3b5e34d2": { "message": "Inga" },
  "none_selected_b93d56d2": { "message": "Inga valda" },
  "not_equal_6e2980e6": { "message": "Är inte lika med" },
>>>>>>> 147b3201
  "not_in_not_an_element_of_fb1ffb54": {
    "message": "Inte i (inte ett element av)"
  },
  "not_negation_1418ebb8": {
    "message": "Inte (negation)"
  },
  "not_subset_dc2b5e84": {
    "message": "Inte delmängd"
  },
  "not_subset_strict_23d282bf": {
    "message": "Inte delmängd (strikt)"
  },
  "not_superset_5556b913": {
    "message": "Inte superset"
  },
  "not_superset_strict_24e06f36": {
    "message": "Inte superset (strikt)"
  },
  "nu_1c0f6848": {
    "message": "Nu"
  },
  "octagon_e48be9f": {
    "message": "Oktogon"
  },
  "olive_6a3e4d6b": {
    "message": "Oliv"
  },
  "omega_8f2c3463": {
    "message": "Omega"
  },
  "one_of_the_following_styles_must_be_added_to_save__1de769aa": {
    "message": "En av följande stilar måste läggas till för att spara en ikon: Ikonfärg, konturstorlek, ikontext eller bild"
  },
  "open_circle_e9bd069": {
    "message": "Öppen cirkel"
  },
  "open_this_keyboard_shortcuts_dialog_9658b83a": {
    "message": "Öppna dialogrutan för detta kortkommando"
  },
  "open_title_application_fd624fc5": {
    "message": "Öppna programmet { title }"
  },
  "operators_a2ef9a93": {
    "message": "Operatörer"
  },
  "or_9b70ccaa": {
    "message": "Eller"
  },
  "orange_81386a62": {
    "message": "Orange"
  },
  "other_editor_shortcuts_may_be_found_at_404aba4a": {
    "message": "Andra genvägar till redigeraren kan hittas på"
  },
  "outline_color_3ef2cea7": {
    "message": "Konturfärg"
  },
  "outline_size_a6059a21": {
    "message": "Konturstorlek"
  },
  "p_is_not_a_valid_protocol_which_must_be_ftp_http_h_adf13fc2": {
    "message": "{ p } är inte ett giltigt protokoll. Protokollet måste vara ftp, http, https, mailto, skype, tel eller så kan det utelämnas"
  },
<<<<<<< HEAD
  "pages_e5414c2c": {
    "message": "Sidor"
  },
  "paragraph_5e5ad8eb": {
    "message": "Paragraf"
  },
  "paragraph_starting_with_start_a59923f8": {
    "message": "Stycke som börjar med { start }"
  },
  "parallel_d55d6e38": {
    "message": "Parallel"
  },
  "partial_derivative_4a9159df": {
    "message": "Partiell (derivat)"
  },
  "paste_5963d1c1": {
    "message": "Klistra in"
  },
  "pause_12af3bb4": {
    "message": "Pausa"
  },
  "pentagon_17d82ea3": {
    "message": "Pentagon"
  },
  "people_b4ebb13c": {
    "message": "Personer"
  },
  "percentage_34ab7c2c": {
    "message": "Procent"
  },
=======
  "pages_e5414c2c": { "message": "Sidor" },
  "paragraph_5e5ad8eb": { "message": "Paragraf" },
  "paragraph_starting_with_start_a59923f8": {
    "message": "Stycke som börjar med { start }"
  },
  "parallel_d55d6e38": { "message": "Parallel" },
  "partial_derivative_4a9159df": { "message": "Partiell (derivat)" },
  "paste_5963d1c1": { "message": "Klistra in" },
  "pause_12af3bb4": { "message": "Pausa" },
  "pentagon_17d82ea3": { "message": "Pentagon" },
  "people_b4ebb13c": { "message": "Personer" },
  "percentage_34ab7c2c": { "message": "Procent" },
>>>>>>> 147b3201
  "percentage_must_be_a_number_8033c341": {
    "message": "Procenttalet måste vara ett tal"
  },
  "performing_arts_icon_f3497486": {
    "message": "Underhållningsikon"
  },
  "perpendicular_7c48ede4": {
    "message": "Lodrät"
  },
  "phi_4ac33b6d": {
    "message": "Phi"
  },
  "phi_variant_c9bb3ac5": {
    "message": "Phi (variant)"
  },
  "physical_education_icon_d7dffd3e": {
    "message": "Ikon för idrott och hälsa"
  },
<<<<<<< HEAD
  "pi_dc4f0bd8": {
    "message": "Pi"
  },
  "pi_variant_10f5f520": {
    "message": "Pi (variant)"
  },
  "pink_68ad45cb": {
    "message": "Rosa"
  },
  "pixels_52ece7d1": {
    "message": "Pixlar"
  },
  "play_1a47eaa7": {
    "message": "Spela upp"
  },
  "play_media_comment_35257210": {
    "message": "Spela upp mediekommentar."
  },
=======
  "pi_dc4f0bd8": { "message": "Pi" },
  "pi_variant_10f5f520": { "message": "Pi (variant)" },
  "pink_68ad45cb": { "message": "Rosa" },
  "pixels_52ece7d1": { "message": "Pixlar" },
  "play_1a47eaa7": { "message": "Spela upp" },
  "play_media_comment_35257210": { "message": "Spela upp mediekommentar." },
>>>>>>> 147b3201
  "play_media_comment_by_name_from_createdat_c230123d": {
    "message": "Spela upp mediekommentar av { name } från { createdAt }."
  },
  "please_allow_canvas_to_access_your_microphone_and__dc2c3079": {
    "message": "Ge Canvas åtkomst till din mikrofon och webbkamera."
  },
<<<<<<< HEAD
  "plus_d43cd4ec": {
    "message": "Plus"
  },
  "plus_minus_f8be2e83": {
    "message": "Plus/minus"
  },
  "posted_when_a578f5ab": {
    "message": "Publicerad: { when }"
  },
  "power_set_4f26f316": {
    "message": "Potensmängd"
  },
  "precedes_196b9aef": {
    "message": "Föregår"
  },
  "precedes_equal_20701e84": {
    "message": "Föregår lika med"
  },
  "preformatted_d0670862": {
    "message": "Förformaterad"
  },
  "prev_f82cbc48": {
    "message": "Föregående"
  },
  "preview_53003fd2": {
    "message": "Förhandsgranska"
  },
  "preview_a3f8f854": {
    "message": "FÖRHANDSGRANSKA"
  },
  "preview_in_overlay_ed772c46": {
    "message": "Förhandsgranskning i överlägg"
  },
  "preview_inline_9787330": {
    "message": "Inbäddad förhandsgranskning"
  },
  "prime_917ea60e": {
    "message": "Prim"
  },
  "prime_numbers_13464f61": {
    "message": "Primtal"
  },
  "product_39cf144f": {
    "message": "Produkt"
  },
  "proportional_f02800cc": {
    "message": "Proportionell"
  },
=======
  "plus_d43cd4ec": { "message": "Plus" },
  "plus_minus_f8be2e83": { "message": "Plus/minus" },
  "posted_when_a578f5ab": { "message": "Publicerad: { when }" },
  "power_set_4f26f316": { "message": "Potensmängd" },
  "precedes_196b9aef": { "message": "Föregår" },
  "precedes_equal_20701e84": { "message": "Föregår lika med" },
  "preformatted_d0670862": { "message": "Förformaterad" },
  "prev_f82cbc48": { "message": "Föregående" },
  "preview_53003fd2": { "message": "Förhandsgranska" },
  "preview_a3f8f854": { "message": "FÖRHANDSGRANSKA" },
  "preview_in_overlay_ed772c46": { "message": "Förhandsgranskning i överlägg" },
  "preview_inline_9787330": { "message": "Inbäddad förhandsgranskning" },
  "prime_917ea60e": { "message": "Prim" },
  "prime_numbers_13464f61": { "message": "Primtal" },
  "product_39cf144f": { "message": "Produkt" },
  "proportional_f02800cc": { "message": "Proportionell" },
>>>>>>> 147b3201
  "protocol_must_be_ftp_http_https_mailto_skype_tel_o_73beb4f8": {
    "message": "Protokollet måste vara ftp, http, https, mailto, skype, tel eller så kan det utelämnas"
  },
  "psi_e3f5f0f7": {
    "message": "Psi"
  },
  "published_c944a23d": {
    "message": "publicerad"
  },
  "published_when_302d8e23": {
    "message": "Publicerad: { when }"
  },
  "pumpkin_904428d5": {
    "message": "Pumpa"
  },
  "purple_7678a9fc": {
    "message": "Lila"
  },
  "quaternions_877024e0": {
    "message": "Kvarternion"
  },
  "quizzes_7e598f57": {
    "message": "Quiz"
  },
  "rational_numbers_80ddaa4a": {
    "message": "Rationellt tal"
  },
  "real_numbers_7c99df94": {
    "message": "Reella tal"
  },
  "real_portion_of_complex_number_7dad33b5": {
    "message": "Imaginärdel (av komplexa nummer)"
  },
<<<<<<< HEAD
  "record_7c9448b": {
    "message": "Spela in"
  },
  "recording_98da6bda": {
    "message": "Inspelning"
  },
  "red_8258edf3": {
    "message": "Röd"
  },
  "relationships_6602af70": {
    "message": "Relationer"
  },
  "religion_icon_246e0be1": {
    "message": "Religiös ikon"
  },
  "remove_heading_style_5fdc8855": {
    "message": "Ta bort rubrikstil"
  },
  "replace_e61834a7": {
    "message": "Ersätt"
  },
  "reset_95a81614": {
    "message": "Återställ"
  },
  "resize_ec83d538": {
    "message": "Ändra storlek"
  },
=======
  "record_7c9448b": { "message": "Spela in" },
  "recording_98da6bda": { "message": "Inspelning" },
  "red_8258edf3": { "message": "Röd" },
  "relationships_6602af70": { "message": "Relationer" },
  "religion_icon_246e0be1": { "message": "Religiös ikon" },
  "remove_heading_style_5fdc8855": { "message": "Ta bort rubrikstil" },
  "replace_e61834a7": { "message": "Ersätt" },
  "reset_95a81614": { "message": "Återställ" },
  "resize_ec83d538": { "message": "Ändra storlek" },
>>>>>>> 147b3201
  "restore_auto_save_deccd84b": {
    "message": "Vill du återställa funktionen Spara automatiskt?"
  },
  "reverse_turnstile_does_not_yield_7558be06": {
    "message": "Vändkors"
  },
  "rho_a0244a36": {
    "message": "Rho"
  },
  "rho_variant_415245cd": {
    "message": "Rho (variant)"
  },
  "rich_content_editor_2708ef21": {
    "message": "Redigerare för formaterat innehåll"
  },
<<<<<<< HEAD
  "right_angle_bracket_d704e2d6": {
    "message": "Höger hakparentes"
  },
  "right_arrow_35e0eddf": {
    "message": "Högerpil"
  },
  "right_arrow_with_hook_29d92d31": {
    "message": "Högerpil med krok"
  },
  "right_ceiling_839dc744": {
    "message": "Höger övre avgränsare"
  },
  "right_curly_brace_5159d5cd": {
    "message": "Höger klammerparentes"
=======
  "rich_text_area_press_oskey_f8_for_rich_content_edi_c2f651d": {
    "message": "RTF-område. Tryck på { OSKey }+F8 för genvägar till innehållsredigeraren."
>>>>>>> 147b3201
  },
  "right_downward_harpoon_arrow_d71b114f": {
    "message": "Harpunpil, nedåt till höger"
  },
  "right_floor_5392d5cf": {
    "message": "Höger nedre avgränsare"
  },
  "right_to_left_9cfb092a": {
    "message": "Höger-till-vänster"
  },
  "right_upward_harpoon_arrow_f5a34c73": {
    "message": "Harpunpil, uppåt till höger"
  },
  "rightward_arrow_32932107": {
    "message": "Högerpil"
  },
  "rightward_pointing_triangle_60330f5c": {
    "message": "Högerpekande triangel"
  },
<<<<<<< HEAD
  "rotate_image_90_degrees_2ab77c05": {
    "message": "Rotera bild -90 grader"
  },
  "rotate_image_90_degrees_6c92cd42": {
    "message": "Rotera bild 90 grader"
  },
  "rotation_9699c538": {
    "message": "Rotation"
  },
  "row_fc0944a7": {
    "message": "Rad"
  },
  "row_group_979f5528": {
    "message": "Radgrupp"
  },
  "sadly_the_pretty_html_editor_is_not_keyboard_acces_50da7665": {
    "message": "Tyvärr fungerar inte tangentbordet i den nätta HTML-redigeraren. Öppna den råa HTML-redigeraren här."
  },
  "save_11a80ec3": {
    "message": "Spara"
  },
  "save_media_cb9e786e": {
    "message": "Spara mediefiler"
  },
  "screen_readers_cannot_determine_what_is_displayed__6a5842ab": {
    "message": "Skärmläsare kan inte bestämma vad som visas i en bild utan alternativ text, och filnamn är ofta meningslösa strängar av siffror och bokstäver som inte beskriver sammanhanget eller betydelsen."
  },
  "screen_readers_cannot_determine_what_is_displayed__6f1ea667": {
    "message": "Skärmläsare kan inte bestämma vad som visas i en bild utan alternativ text, som beskriver innehållet och innebörden av bilden. Alternativ text ska vara enkel och koncis."
  },
  "screen_readers_cannot_determine_what_is_displayed__a57e6723": {
    "message": "Skärmläsare kan inte bestämma vad som visas i en bild utan alternativ text, som beskriver innehållet och innebörden av bilden."
  },
  "screen_readers_cannot_interpret_tables_without_the_bd861652": {
    "message": "Skärmläsare kan inte tolka tabeller utan rätt struktur. Tabellrubriker ger riktning och innehållsomfattning."
  },
  "screen_readers_cannot_interpret_tables_without_the_e62912d5": {
    "message": "Skärmläsare kan inte tolka tabeller utan rätt struktur. Tabelltexter beskriver sammanhanget och den allmänna förståelsen av tabellen."
  },
  "screen_readers_cannot_interpret_tables_without_the_f0bdec0f": {
    "message": "Skärmläsare kan inte tolka tabeller utan rätt struktur. Tabellrubriker tillhandahåller riktning och överblick över innehållet."
  },
  "script_l_42a7b254": {
    "message": "Skript-L"
  },
  "search_280d00bd": {
    "message": "Sök"
  },
  "select_audio_source_21043cd5": {
    "message": "Välj ljudkälla"
  },
  "select_crop_shape_d441feeb": {
    "message": "Välj beskärningsform"
  },
  "select_language_7c93a900": {
    "message": "Välj språk"
  },
  "select_video_source_1b5c9dbe": {
    "message": "Välj videokälla"
  },
  "selected_linkfilename_c093b1f2": {
    "message": "Markerade { linkFileName }"
  },
  "set_header_scope_8c548f40": {
    "message": "Ange huvudomfattning"
  },
  "set_minus_b46e9b88": {
    "message": "Uppsättning av minus"
  },
  "set_table_header_cfab13a0": {
    "message": "Ange tabellrubrik"
  },
  "sharp_music_ab956814": {
    "message": "Korsförtecken (musik)"
  },
  "shift_o_to_open_the_pretty_html_editor_55ff5a31": {
    "message": "Tryck på Skift+O för att öppna den nätta HTML-redigeraren."
  },
  "shortcut_911d6255": {
    "message": "Genväg"
  },
  "sighted_users_browse_web_pages_quickly_looking_for_1d4db0c1": {
    "message": "Visade användare bläddrar snabbt på webbsidor och letar efter stora eller fetstil rubriker. Användare av skärmläsare använder sig av rubriker för kontextuell förståelse. Rubriker ska använda rätt struktur."
  },
  "sighted_users_browse_web_pages_quickly_looking_for_ade806f5": {
    "message": "Visade användare bläddrar snabbt på webbsidor och letar efter stora eller fetstil rubriker. Användare av skärmläsare använder sig av rubriker för kontextuell förståelse. Rubriker ska vara koncisa inom den korrekta strukturen."
  },
  "sigma_5c35e553": {
    "message": "Sigma"
  },
  "sigma_variant_8155625": {
    "message": "Sigma (variant)"
  },
  "single_color_image_4e5d4dbc": {
    "message": "Enfärgsbild"
  },
  "single_color_image_color_95fa9a87": {
    "message": "Enfärgad bildfärg"
  },
  "size_b30e1077": {
    "message": "Storlek"
  },
  "size_of_caption_file_is_greater_than_the_maximum_m_bff5f86e": {
    "message": "Storleken på undertextfilen överstiger maxstorleken på { max } kb."
  },
  "small_b070434a": {
    "message": "Liten"
  },
  "solid_circle_9f061dfc": {
    "message": "Solid cirkel"
  },
  "something_went_wrong_89195131": {
    "message": "Någonting gick fel."
  },
=======
  "rotate_image_90_degrees_2ab77c05": { "message": "Rotera bild -90 grader" },
  "rotate_image_90_degrees_6c92cd42": { "message": "Rotera bild 90 grader" },
  "rotation_9699c538": { "message": "Rotation" },
  "row_fc0944a7": { "message": "Rad" },
  "row_group_979f5528": { "message": "Radgrupp" },
  "sadly_the_pretty_html_editor_is_not_keyboard_acces_50da7665": {
    "message": "Tyvärr fungerar inte tangentbordet i den nätta HTML-redigeraren. Öppna den råa HTML-redigeraren här."
  },
  "save_11a80ec3": { "message": "Spara" },
  "save_copy_ca63944e": { "message": "Spara kopia" },
  "save_media_cb9e786e": { "message": "Spara mediefiler" },
  "screen_readers_cannot_determine_what_is_displayed__6a5842ab": {
    "message": "Skärmläsare kan inte avgöra vad som visas i en bild utan alternativtext, och filnamn är ofta meningslösa strängar av siffror och bokstäver som inte beskriver sammanhanget eller betydelsen."
  },
  "screen_readers_cannot_determine_what_is_displayed__6f1ea667": {
    "message": "Skärmläsare kan inte avgöra vad som visas i en bild utan alternativtext, som beskriver innehållet och innebörden av bilden. Alternativtext ska vara enkel och koncis."
  },
  "screen_readers_cannot_determine_what_is_displayed__a57e6723": {
    "message": "Skärmläsare kan inte avgöra vad som visas i en bild utan alternativtext, som beskriver innehållet och innebörden av bilden."
  },
  "screen_readers_cannot_interpret_tables_without_the_bd861652": {
    "message": "Skärmläsare kan inte tolka tabeller utan rätt struktur. Tabellrubriker tillhandahåller riktning och innehållsomfattning."
  },
  "screen_readers_cannot_interpret_tables_without_the_e62912d5": {
    "message": "Skärmläsare kan inte tolka tabeller utan rätt struktur. Tabellrubriker beskriver sammanhanget och den allmänna förståelsen av tabellen."
  },
  "screen_readers_cannot_interpret_tables_without_the_f0bdec0f": {
    "message": "Skärmläsare kan inte tolka tabeller utan rätt struktur. Tabellrubriker tillhandahåller riktning och en överblick över innehållet."
  },
  "script_l_42a7b254": { "message": "Skript-L" },
  "search_280d00bd": { "message": "Sök" },
  "select_audio_source_21043cd5": { "message": "Välj ljudkälla" },
  "select_crop_shape_d441feeb": { "message": "Välj beskärningsform" },
  "select_language_7c93a900": { "message": "Välj språk" },
  "select_video_source_1b5c9dbe": { "message": "Välj videokälla" },
  "selected_linkfilename_c093b1f2": { "message": "Markerade { linkFileName }" },
  "set_header_scope_8c548f40": { "message": "Ange rubrikens omfattning" },
  "set_minus_b46e9b88": { "message": "Uppsättning av minus" },
  "set_table_header_cfab13a0": { "message": "Ange tabellrubrik" },
  "sharp_music_ab956814": { "message": "Korsförtecken (musik)" },
  "shift_arrows_4d5785fe": { "message": "SKIFT + pilar" },
  "shift_o_to_open_the_pretty_html_editor_55ff5a31": {
    "message": "Tryck på Skift+O för att öppna den nätta HTML-redigeraren."
  },
  "shortcut_911d6255": { "message": "Genväg" },
  "sighted_users_browse_web_pages_quickly_looking_for_1d4db0c1": {
    "message": "Seende användare bläddrar snabbt bland webbsidor och letar efter stora rubriker eller rubriker i fetstil. Användare av skärmläsare använder sig av rubriker för kontextuell förståelse. Rubriker ska använda rätt struktur."
  },
  "sighted_users_browse_web_pages_quickly_looking_for_ade806f5": {
    "message": "Seende användare bläddrar snabbt bland webbsidor och letar efter stora rubriker eller rubriker i fetstil. Användare av skärmläsare använder sig av rubriker för kontextuell förståelse. Rubriker ska vara koncisa inom den korrekta strukturen."
  },
  "sigma_5c35e553": { "message": "Sigma" },
  "sigma_variant_8155625": { "message": "Sigma (variant)" },
  "single_color_image_4e5d4dbc": { "message": "Enfärgsbild" },
  "single_color_image_color_95fa9a87": { "message": "Enfärgad bildfärg" },
  "size_b30e1077": { "message": "Storlek" },
  "size_of_caption_file_is_greater_than_the_maximum_m_bff5f86e": {
    "message": "Storleken på undertextfilen överstiger maxstorleken på { max } kb."
  },
  "small_b070434a": { "message": "Liten" },
  "solid_circle_9f061dfc": { "message": "Solid cirkel" },
  "something_went_wrong_89195131": { "message": "Någonting gick fel." },
>>>>>>> 147b3201
  "something_went_wrong_accessing_your_webcam_6643b87e": {
    "message": "Något gick fel vid försök att komma åt din webbkamera."
  },
  "something_went_wrong_and_i_don_t_know_what_to_show_e0c54ec8": {
    "message": "Något gick fel och jag vet inte vad jag ska visa dig."
  },
  "something_went_wrong_check_your_connection_reload__c7868286": {
    "message": "Någonting gick fel. Kontrollera din anslutning, läs in sidan igen och försök igen."
  },
<<<<<<< HEAD
  "something_went_wrong_d238c551": {
    "message": "Något gick fel"
  },
  "something_went_wrong_while_sharing_your_screen_8de579e5": {
    "message": "Något gick fel vid delning av skärmen."
  },
  "sort_by_e75f9e3e": {
    "message": "Sortera efter"
  },
  "spades_suit_b37020c2": {
    "message": "Spader (kortlek)"
  },
  "square_511eb3b3": {
    "message": "Kvadrat"
  },
  "square_cap_9ec88646": {
    "message": "Kvadratiskt snitt"
  },
  "square_cup_b0665113": {
    "message": "Kvadratisk union"
  },
  "square_root_e8bcbc60": {
    "message": "Kvadratrot"
  },
  "square_root_symbol_d0898a53": {
    "message": "Kvadratrotsymbol"
  },
  "square_subset_17be67cb": {
    "message": "Kvadratisk delmängd"
  },
=======
  "something_went_wrong_d238c551": { "message": "Något gick fel" },
  "something_went_wrong_while_sharing_your_screen_8de579e5": {
    "message": "Något gick fel vid delning av skärmen."
  },
  "sort_by_e75f9e3e": { "message": "Sortera efter" },
  "spades_suit_b37020c2": { "message": "Spader (kortlek)" },
  "square_511eb3b3": { "message": "Kvadrat" },
  "square_cap_9ec88646": { "message": "Kvadratiskt snitt" },
  "square_cup_b0665113": { "message": "Kvadratisk union" },
  "square_root_e8bcbc60": { "message": "Kvadratrot" },
  "square_root_symbol_d0898a53": { "message": "Kvadratrotsymbol" },
  "square_subset_17be67cb": { "message": "Kvadratisk delmängd" },
>>>>>>> 147b3201
  "square_subset_strict_7044e84f": {
    "message": "Kvadratisk delmängd (strikt)"
  },
  "square_superset_3be8dae1": {
    "message": "Kvadratisk delmängd"
  },
  "square_superset_strict_fa4262e4": {
    "message": "Kvadratisk super set (strikt)"
  },
<<<<<<< HEAD
  "star_8d156e09": {
    "message": "Favoritmarkera"
  },
  "start_over_f7552aa9": {
    "message": "Börja om"
  },
  "start_recording_9a65141a": {
    "message": "Starta inspelning"
  },
  "steel_blue_14296f08": {
    "message": "Stålblå"
  },
  "styles_2aa721ef": {
    "message": "Stilar"
  },
  "submit_a3cc6859": {
    "message": "Spara"
  },
  "subscript_59744f96": {
    "message": "Nedsänkt"
  },
  "subset_19c1a92f": {
    "message": "Delmängd"
  },
  "subset_strict_8d8948d6": {
    "message": "Delmängd (strikt)"
  },
  "succeeds_9cc31be9": {
    "message": "Efterräder"
  },
  "succeeds_equal_158e8c3a": {
    "message": "Efterträder lika med"
  },
  "sum_b0842d31": {
    "message": "Summa"
  },
  "superscript_8cb349a2": {
    "message": "Upphöjd"
  },
  "superset_c4db8a7a": {
    "message": "Superset"
  },
  "superset_strict_c77dd6d2": {
    "message": "Superset (strikt)"
  },
=======
  "star_8d156e09": { "message": "Favoritmarkera" },
  "start_over_f7552aa9": { "message": "Börja om" },
  "start_recording_9a65141a": { "message": "Starta inspelning" },
  "steel_blue_14296f08": { "message": "Stålblå" },
  "styles_2aa721ef": { "message": "Stilar" },
  "submit_a3cc6859": { "message": "Spara" },
  "subscript_59744f96": { "message": "Nedsänkt" },
  "subset_19c1a92f": { "message": "Delmängd" },
  "subset_strict_8d8948d6": { "message": "Delmängd (strikt)" },
  "succeeds_9cc31be9": { "message": "Efterräder" },
  "succeeds_equal_158e8c3a": { "message": "Efterträder lika med" },
  "sum_b0842d31": { "message": "Summa" },
  "superscript_8cb349a2": { "message": "Upphöjd" },
  "superset_c4db8a7a": { "message": "Superset" },
  "superset_strict_c77dd6d2": { "message": "Superset (strikt)" },
>>>>>>> 147b3201
  "supported_file_types_srt_or_webvtt_7d827ed": {
    "message": "Filtyper som stöds: SRT eller WebVTT"
  },
  "switch_to_pretty_html_editor_a3cee15f": {
    "message": "Växla till den nätta HTML-redigeraren"
  },
  "switch_to_raw_html_editor_f970ae1a": {
    "message": "Växla till den råa HTML-redigeraren"
  },
  "switch_to_the_html_editor_146dfffd": {
    "message": "Växla till HTML-redigeraren"
  },
  "switch_to_the_rich_text_editor_63c1ecf6": {
    "message": "Växla till innehållsredigeraren"
  },
<<<<<<< HEAD
  "syllabus_f191f65b": {
    "message": "Kursöversikt"
  },
  "system_audio_allowed_b2508f8c": {
    "message": "Systemljud tillåts"
  },
  "system_audio_disabled_c177bd13": {
    "message": "Systemljud inaktiverat"
  },
  "tab_arrows_4cf5abfc": {
    "message": "FLIK/Pilar"
  },
  "table_header_starting_with_start_ffcabba6": {
    "message": "Tabellrubriker börjar med { start }"
  },
  "table_starting_with_start_e7232848": {
    "message": "Tabell börjar med { start }"
  },
  "tables_headers_should_specify_scope_5abf3a8e": {
    "message": "Tabellrubriker ska ange omfattning."
=======
  "syllabus_f191f65b": { "message": "Kursöversikt" },
  "system_audio_allowed_b2508f8c": { "message": "Systemljud tillåts" },
  "system_audio_disabled_c177bd13": { "message": "Systemljud inaktiverat" },
  "tab_arrows_4cf5abfc": { "message": "FLIK/Pilar" },
  "table_header_starting_with_start_ffcabba6": {
    "message": "Tabellrubrik som börjar med { start }"
  },
  "table_starting_with_start_e7232848": {
    "message": "Tabell som börjar med { start }"
  },
  "tables_headers_should_specify_scope_5abf3a8e": {
    "message": "Tabellrubriker ska specificera omfattning."
>>>>>>> 147b3201
  },
  "tables_should_include_a_caption_describing_the_con_e91e78fc": {
    "message": "Tabeller ska innehålla en bildtext som beskriver innehållet i tabellen."
  },
  "tables_should_include_at_least_one_header_48779eac": {
    "message": "Tabeller ska innehålla minst en rubrik."
  },
<<<<<<< HEAD
  "tau_880974b7": {
    "message": "Tau"
  },
  "teal_f729a294": {
    "message": "Teal"
  },
  "text_7f4593da": {
    "message": "Text"
  },
  "text_background_color_16e61c3f": {
    "message": "Bakgrundsfärg för text"
  },
  "text_color_acf75eb6": {
    "message": "Textfärg"
  },
=======
  "tau_880974b7": { "message": "Tau" },
  "teal_f729a294": { "message": "Teal" },
  "text_7f4593da": { "message": "Text" },
  "text_background_color_16e61c3f": { "message": "Bakgrundsfärg för text" },
  "text_color_acf75eb6": { "message": "Textfärg" },
>>>>>>> 147b3201
  "text_is_difficult_to_read_without_sufficient_contr_69e62bd6": {
    "message": "Texten är svår att läsa utan tillräcklig kontrast mellan text och bakgrund, speciellt för de med nedsatt syn."
  },
  "text_larger_than_18pt_or_bold_14pt_should_display__5c364db6": {
<<<<<<< HEAD
    "message": "Text som är större än 18pt (eller fetstil 14pt) ska visa ett minimum-kontrastförhållande på 3:1."
  },
  "text_optional_384f94f7": {
    "message": "Text (valfritt)"
  },
  "text_position_8df8c162": {
    "message": "Textposition"
  },
  "text_size_887c2f6": {
    "message": "Textstorlek"
  },
  "text_smaller_than_18pt_or_bold_14pt_should_display_aaffb22b": {
    "message": "Text som är mindre än 18pt (eller fet 14pt) ska visa ett lägsta kontrastförhållande på 4,5:1."
=======
    "message": "Text som är större än 18pt (eller fetstil 14pt) bör ha ett kontrastförhållande på minst 3:1."
  },
  "text_optional_384f94f7": { "message": "Text (valfritt)" },
  "text_position_8df8c162": { "message": "Textposition" },
  "text_size_887c2f6": { "message": "Textstorlek" },
  "text_smaller_than_18pt_or_bold_14pt_should_display_aaffb22b": {
    "message": "Text som är mindre än 18pt (eller fet 14pt) bör ha ett kontrastförhållande på minst 4,5:1."
>>>>>>> 147b3201
  },
  "the_document_preview_is_currently_being_processed__7d9ea135": {
    "message": "Förhandsvisningen av dokumentet bearbetas. Försök igen senare."
  },
  "the_first_heading_on_a_page_should_be_an_h2_859089f2": {
    "message": "Den första rubriken på en sida ska vara i H2."
  },
  "the_material_is_in_the_public_domain_279c39a3": {
    "message": "Materialet är i den offentliga domänen"
  },
  "the_material_is_licensed_under_creative_commons_3242cb5e": {
    "message": "Materialet är licensierat enligt Creative Commons"
  },
  "the_material_is_subject_to_an_exception_e_g_fair_u_a39c8ca2": {
    "message": "Undantag finns för materialet – t.ex. rättvis användning, rätt att citera, eller andra gällande copyright-lagar."
  },
  "the_pretty_html_editor_is_not_keyboard_accessible__d6d5d2b": {
    "message": "Tangentbordet fungerar inte i den nätta HTML-redigeraren. Tryck på Skift+O för att öppna den råa HTML-redigeraren."
  },
  "therefore_d860e024": {
    "message": "Därför"
  },
  "theta_ce2d2350": {
    "message": "Theta"
  },
  "theta_variant_fff6da6f": {
    "message": "Theta (variant)"
  },
  "thick_downward_arrow_b85add4c": {
    "message": "Tjock nedåtpil"
  },
  "thick_left_arrow_d5f3e925": {
    "message": "Tjock vänsterpil"
  },
  "thick_leftward_arrow_6ab89880": {
    "message": "Tjock vänsterpekande pil"
  },
  "thick_right_arrow_3ed5e8f7": {
    "message": "Tjock vänsterpil"
  },
  "thick_rightward_arrow_a2e1839e": {
    "message": "Tjock högerpekande pil"
  },
  "thick_upward_arrow_acd20328": {
    "message": "Tjock högerpil"
  },
  "this_document_cannot_be_displayed_within_canvas_7aba77be": {
    "message": "Det här dokumentet kan inte visas i Canvas."
  },
  "this_equation_cannot_be_rendered_in_basic_view_9b6c07ae": {
    "message": "Den här ekvationen kan inte tolkas i enkel vy."
  },
  "this_image_is_currently_unavailable_25c68857": {
    "message": "Den här bilden är för närvarande inte tillgänglig"
  },
  "though_your_video_will_have_the_correct_title_in_t_90e427f3": {
    "message": "Din video har korrekt titel i webbläsaren, men den uppdaterades inte i databasen."
  },
<<<<<<< HEAD
  "timebar_a4d18443": {
    "message": "Tidsfält"
  },
  "title_ee03d132": {
    "message": "Titel"
  },
  "to_be_posted_when_d24bf7dc": {
    "message": "För publicering: { when }"
  },
  "to_do_when_2783d78f": {
    "message": "Att göra: { when }"
  },
  "toggle_summary_group_413df9ac": {
    "message": "Växla { summary }-grupp"
  },
  "toggle_tooltip_d3b7cb86": {
    "message": "Växla verktygstips"
  },
  "tools_2fcf772e": {
    "message": "Verktyg"
  },
  "top_66e0adb6": {
    "message": "Överst"
  },
  "tray_839df38a": {
    "message": "Fack"
  },
  "triangle_6072304e": {
    "message": "Triangel"
  },
  "turnstile_yields_f9e76df1": {
    "message": "Vändkors (Släpper igenom)"
  },
=======
  "timebar_a4d18443": { "message": "Tidsfält" },
  "title_ee03d132": { "message": "Titel" },
  "to_be_posted_when_d24bf7dc": { "message": "För publicering: { when }" },
  "to_do_when_2783d78f": { "message": "Att göra: { when }" },
  "toggle_summary_group_413df9ac": { "message": "Växla { summary }-grupp" },
  "toggle_tooltip_d3b7cb86": { "message": "Växla verktygstips" },
  "tools_2fcf772e": { "message": "Verktyg" },
  "top_66e0adb6": { "message": "Överst" },
  "tray_839df38a": { "message": "Fack" },
  "triangle_6072304e": { "message": "Triangel" },
  "turnstile_yields_f9e76df1": { "message": "Vändkors (Släpper igenom)" },
>>>>>>> 147b3201
  "type_control_f9_to_access_image_options_text_a47e319f": {
    "message": "Skriv Control F9 för åtkomst till bildalternativ. { text }"
  },
  "type_control_f9_to_access_link_options_text_4ead9682": {
    "message": "Skriv Control F9 för åtkomst till länkalternativ. { text }"
  },
  "type_control_f9_to_access_table_options_text_92141329": {
    "message": "Skriv Control F9 för åtkomst till tabellalternativ. { text }"
  },
<<<<<<< HEAD
  "union_e6b57a53": {
    "message": "Union"
  },
  "unpublished_dfd8801": {
    "message": "avpublicerad"
  },
  "untitled_16aa4f2b": {
    "message": "Namnlös"
  },
  "untitled_efdc2d7d": {
    "message": "namnlös"
  },
=======
  "union_e6b57a53": { "message": "Union" },
  "unpublished_dfd8801": { "message": "avpublicerad" },
  "untitled_16aa4f2b": { "message": "Namnlös" },
  "untitled_efdc2d7d": { "message": "namnlös" },
>>>>>>> 147b3201
  "up_and_left_diagonal_arrow_e4a74a23": {
    "message": "Diagonal pil, uppåt och till vänster"
  },
  "up_and_right_diagonal_arrow_935b902e": {
    "message": "Diagonal pil, uppåt och till höger"
  },
  "upload_file_fd2361b8": {
    "message": "Ladda upp fil"
  },
  "upload_image_6120b609": {
    "message": "Ladda upp bild"
  },
  "upload_media_ce31135a": {
    "message": "Ladda upp media"
  },
  "uploading_19e8a4e7": {
    "message": "Laddar upp"
  },
  "uppercase_delta_d4f4bc41": {
    "message": "Versal Delta"
  },
  "uppercase_gamma_86f492e9": {
    "message": "Versal Gamma"
  },
  "uppercase_lambda_c78d8ed4": {
    "message": "Versal Lambda"
  },
  "uppercase_omega_8aedfa2": {
    "message": "Versal Omega"
  },
  "uppercase_phi_caa36724": {
    "message": "Versal Phi"
  },
  "uppercase_pi_fcc70f5e": {
    "message": "Versal Pi"
  },
  "uppercase_psi_6395acbe": {
    "message": "Versal Psi"
  },
  "uppercase_sigma_dbb70e92": {
    "message": "Versal Sigma"
  },
  "uppercase_theta_49afc891": {
    "message": "Versal Theta"
  },
  "uppercase_upsilon_8c1e623e": {
    "message": "Versal Ypsilon"
  },
  "uppercase_xi_341e8556": {
    "message": "Versal Xi"
  },
  "upsilon_33651634": {
    "message": "Ypsilon"
  },
  "upward_and_downward_pointing_arrow_fa90a918": {
    "message": "Upp- och nedåtpekande pil"
  },
  "upward_and_downward_pointing_arrow_thick_d420fdef": {
    "message": "Upp- och nedåtpekande pil (tjock)"
  },
  "upward_arrow_9992cb2d": {
    "message": "Upppil"
  },
  "upward_pointing_triangle_d078d7cb": {
    "message": "Uppåtpekande triangel"
  },
  "url_22a5f3b8": {
    "message": "URL"
  },
  "usage_right_ff96f3e2": {
    "message": "Användningsrättigheter:"
  },
  "usage_rights_required_5fe4dd68": {
    "message": "Användningsrättigheter (krävs)"
  },
  "use_arrow_keys_to_navigate_options_2021cc50": {
    "message": "Använd piltangenterna för att navigera bland alternativen."
  },
  "use_arrow_keys_to_select_a_shape_c8eb57ed": {
    "message": "Använd pilknapparna för att välja en form."
  },
  "use_arrow_keys_to_select_a_size_699a19f4": {
    "message": "Använd pilknapparna för att välja en storlek."
  },
  "use_arrow_keys_to_select_a_text_position_72f9137c": {
    "message": "Använd pilknapparna för att välja en textposition."
  },
  "use_arrow_keys_to_select_a_text_size_65e89336": {
    "message": "Använd pilknapparna för att välja en textstorlek."
  },
  "use_arrow_keys_to_select_an_outline_size_e009d6b0": {
    "message": "Använd pilknapparna för att välja en konturstorlek."
  },
  "used_by_screen_readers_to_describe_the_content_of__4f14b4e4": {
    "message": "Används av skärmläsare för att beskriva innehållet i en { TYPE }"
  },
  "used_by_screen_readers_to_describe_the_content_of__b1e76d9e": {
    "message": "Används av skärmläsare för att beskriva en bilds innehåll"
  },
  "used_by_screen_readers_to_describe_the_video_37ebad25": {
    "message": "Används av skärmläsare för att beskriva videon"
  },
  "user_documents_c206e61f": {
    "message": "Användardokument"
  },
  "user_files_78e21703": {
    "message": "Användarfiler"
  },
  "user_images_b6490852": {
    "message": "Användarbilder"
  },
  "user_media_14fbf656": {
    "message": "Användarmedia"
  },
  "vector_notation_cf6086ab": {
    "message": "Vektor (notation)"
  },
  "vertical_bar_set_builder_notation_4300495f": {
    "message": "Vertikalt fält (ange byggnotering)"
  },
<<<<<<< HEAD
  "vertical_dots_bfb21f14": {
    "message": "Vertikala punkter"
  },
  "video_options_24ef6e5d": {
    "message": "Videoalternativ"
  },
  "video_options_tray_3b9809a5": {
    "message": "Alternativfält för videor"
  },
  "video_player_b371005": {
    "message": "Videospelare"
  },
  "video_player_for_9e7d373b": {
    "message": "Videospelare för "
  },
=======
  "vertical_dots_bfb21f14": { "message": "Vertikala punkter" },
  "video_options_24ef6e5d": { "message": "Videoalternativ" },
  "video_options_tray_3b9809a5": { "message": "Alternativfält för videor" },
  "video_player_b371005": { "message": "Videospelare" },
  "video_player_for_9e7d373b": { "message": "Videospelare för " },
>>>>>>> 147b3201
  "video_player_for_title_ffd9fbc4": {
    "message": "Videospelare för { title }"
  },
  "view_ba339f93": {
    "message": "Visa"
  },
  "view_description_30446afc": {
    "message": "Visa beskrivning"
  },
  "view_keyboard_shortcuts_34d1be0b": {
    "message": "Visa kortkommandon"
  },
  "view_title_description_67940918": {
    "message": "Visa beskrivning för { title }"
  },
  "view_word_and_character_counts_a743dd0c": {
    "message": "Visa ord- och teckenräkning"
  },
  "we_couldn_t_detect_a_working_microphone_connected__ceb71c40": {
    "message": "Det gick inte att identifiera en fungerande mikrofon kopplad till din enhet."
  },
  "we_couldn_t_detect_a_working_webcam_connected_to_y_6715cc4": {
    "message": "Det gick inte att identifiera en fungerande mikrofon kopplad till din enhet."
  },
  "we_couldn_t_detect_a_working_webcam_or_microphone__263b6674": {
    "message": "Det gick inte att identifiera en fungerande webbkamera eller mikrofon kopplad till din enhet."
  },
<<<<<<< HEAD
  "webcam_disabled_30c66986": {
    "message": "Webbkamera inaktiverad"
  },
  "webcam_fe91b20f": {
    "message": "Webbkamera"
  },
  "when_markup_is_used_that_visually_formats_items_as_f941fc1b": {
    "message": "Om kodningen visuellt formaterar objekt som listor men inte visar listans relation kan användare få svårt att navigera i informationen."
  },
  "white_87fa64fd": {
    "message": "Vit"
  },
  "why_523b3d8c": {
    "message": "Varför"
  },
  "width_492fec76": {
    "message": "Bredd"
  },
=======
  "webcam_disabled_30c66986": { "message": "Webbkamera inaktiverad" },
  "webcam_fe91b20f": { "message": "Webbkamera" },
  "webpages_should_only_have_a_single_h1_which_is_aut_dc99189e": {
    "message": "Webbsidor ska bara ha en enkel H1, som automatiskt används för sidans titel. Den första rubriken i ditt innehåll ska vara i H2."
  },
  "when_markup_is_used_that_visually_formats_items_as_f941fc1b": {
    "message": "Om markeringar används som visuellt formaterar objekt som listor men inte visar listans relation kan användare få svårt att navigera informationen."
  },
  "white_87fa64fd": { "message": "Vit" },
  "why_523b3d8c": { "message": "Varför" },
  "width_492fec76": { "message": "Bredd" },
>>>>>>> 147b3201
  "width_and_height_must_be_numbers_110ab2e3": {
    "message": "Bredd och höjd måste anges med siffror"
  },
  "width_x_height_px_ff3ccb93": {
    "message": "{ width } x { height }pixlar"
  },
  "wiki_home_9cd54d0": {
    "message": "Startsida Wiki"
  },
  "wreath_product_200b38ef": {
    "message": "Kransprodukt"
  },
  "xi_149681d0": {
    "message": "Xi"
  },
  "yes_dde87d5": {
    "message": "Ja"
  },
  "you_have_unsaved_changes_in_the_icon_maker_tray_do_e8cf5f1b": {
    "message": "Du har ändringar som inte har sparats i facket för ikonverktyget. Vill du fortsätta utan att spara dessa ändringar?"
  },
  "you_may_need_to_adjust_additional_headings_to_main_975f0eee": {
    "message": "Du måste eventuellt justera fler rubriker för att underhålla sidhierarkin."
  },
  "you_may_not_upload_an_empty_file_11c31eb2": {
    "message": "Du får inte ladda upp en tom fil"
  },
  "your_image_has_been_compressed_for_icon_maker_imag_2e45cd91": {
    "message": "Din bild har komprimerats för ikonbyggaren. Bilder som är mindre än { size } kB komprimeras inte."
  },
  "your_microphone_is_blocked_in_the_browser_settings_42af0ddc": {
    "message": "Din mikrofon är blockerad i webbläsarens inställningar."
  },
  "your_webcam_and_microphone_are_blocked_in_the_brow_73357dc6": {
    "message": "Din webbkamera och mikrofon är blockerade i webbläsarens inställningar."
  },
  "your_webcam_is_blocked_in_the_browser_settings_7f638128": {
    "message": "Din webbkamera är blockerad i webbläsarens inställningar."
  },
  "your_webcam_may_already_be_in_use_6cd64c25": {
    "message": "Din webbkamera kanske redan används."
  },
<<<<<<< HEAD
  "zeta_5ef24f0e": {
    "message": "Zeta"
  },
  "zoom_f3e54d69": {
    "message": "Zooma"
  },
  "zoom_in_image_bb97d4f": {
    "message": "Zooma in bilden"
  },
  "zoom_out_image_d0a0a2ec": {
    "message": "Zooma ut bilden"
  }
=======
  "zeta_5ef24f0e": { "message": "Zeta" },
  "zoom_f3e54d69": { "message": "Zooma" },
  "zoom_in_image_bb97d4f": { "message": "Zooma in bilden" },
  "zoom_out_image_d0a0a2ec": { "message": "Zooma ut bilden" }
>>>>>>> 147b3201
}


formatMessage.addLocale({'sv-x-k12': locale})<|MERGE_RESOLUTION|>--- conflicted
+++ resolved
@@ -23,31 +23,6 @@
   "access_the_pretty_html_editor_37168efe": {
     "message": "Öppna den nätta versionen av HTML-redigeraren"
   },
-<<<<<<< HEAD
-  "accessibility_checker_b3af1f6c": {
-    "message": "Tillgänglighetskontrollör"
-  },
-  "action_to_take_b626a99a": {
-    "message": "Åtgärd att vidta:"
-  },
-  "add_8523c19b": {
-    "message": "Lägg till"
-  },
-  "add_a_caption_2a915239": {
-    "message": "Lägg till en bildtext"
-  },
-  "add_alt_text_for_the_image_48cd88aa": {
-    "message": "Lägg till alt text för bilden"
-  },
-  "add_another_f4e50d57": {
-    "message": "Lägg till en till"
-  },
-  "add_cc_subtitles_55f0394e": {
-    "message": "Lägg till CC/undertext"
-  },
-  "add_image_60b2de07": {
-    "message": "Lägg till bild"
-=======
   "accessibility_checker_b3af1f6c": { "message": "Tillgänglighetskontroll" },
   "action_to_take_b626a99a": { "message": "Åtgärd att vidta:" },
   "add_8523c19b": { "message": "Lägg till" },
@@ -60,40 +35,10 @@
   "add_image_60b2de07": { "message": "Lägg till bild" },
   "additional_considerations_f3801683": {
     "message": "Ytterliggare hänsynstaganden"
->>>>>>> 147b3201
   },
   "adjacent_links_with_the_same_url_should_be_a_singl_7a1f7f6c": {
     "message": "Intilliggande länkar med samma webbadress ska vara en enda länk."
   },
-<<<<<<< HEAD
-  "aleph_f4ffd155": {
-    "message": "Aleph"
-  },
-  "alignment_and_lists_5cebcb69": {
-    "message": "Justering och listor"
-  },
-  "all_4321c3a1": {
-    "message": "Alla"
-  },
-  "all_apps_a50dea49": {
-    "message": "Alla appar"
-  },
-  "alpha_15d59033": {
-    "message": "Alfa"
-  },
-  "alphabetical_55b5b4e0": {
-    "message": "Alfabetisk"
-  },
-  "alt_attribute_text_should_not_contain_more_than_12_e21d4040": {
-    "message": "Alt attributtext ska inte innehålla mer än 120 tecken."
-  },
-  "alt_text_611fb322": {
-    "message": "Alternativ text"
-  },
-  "amalg_coproduct_c589fb12": {
-    "message": "Amalg (samprod)"
-  },
-=======
   "aleph_f4ffd155": { "message": "Aleph" },
   "alignment_and_lists_5cebcb69": { "message": "Justering och listor" },
   "all_4321c3a1": { "message": "Alla" },
@@ -105,7 +50,6 @@
   },
   "alt_text_611fb322": { "message": "Alternativ text" },
   "amalg_coproduct_c589fb12": { "message": "Amalg (samprod)" },
->>>>>>> 147b3201
   "an_error_occured_reading_the_file_ff48558b": {
     "message": "Ett fel inträffade vid inläsning av filen"
   },
@@ -115,149 +59,56 @@
   "an_error_occurred_uploading_your_media_71f1444d": {
     "message": "Ett fel uppstod när dina mediefiler laddades upp."
   },
-  "and_7fcc2911": {
-    "message": "Och"
-  },
-  "angle_c5b4ec50": {
-    "message": "Vinkel"
-  },
-  "announcement_list_da155734": {
-    "message": "Anslagslista"
-  },
-  "announcements_a4b8ed4a": {
-    "message": "Anslag"
-  },
-  "apply_781a2546": {
-    "message": "Tillämpa"
-  },
+  "and_7fcc2911": { "message": "Och" },
+  "angle_c5b4ec50": { "message": "Vinkel" },
+  "announcement_list_da155734": { "message": "Anslagslista" },
+  "announcements_a4b8ed4a": { "message": "Anslag" },
+  "apply_781a2546": { "message": "Tillämpa" },
   "apply_changes_to_all_instances_of_this_icon_maker__2642f466": {
     "message": "Tillämpa ändringar på alla instanser för den här ikonen för ikonverktyget i kursen"
   },
-  "approaches_the_limit_893aeec9": {
-    "message": "Närmar sig gränsen"
-  },
-  "approximately_e7965800": {
-    "message": "Ungefär"
-  },
-  "apps_54d24a47": {
-    "message": "Appar"
-  },
-  "arrows_464a3e54": {
-    "message": "Pilar"
-  },
-  "art_icon_8e1daad": {
-    "message": "Konstikon"
-  },
+  "approaches_the_limit_893aeec9": { "message": "Närmar sig gränsen" },
+  "approximately_e7965800": { "message": "Ungefär" },
+  "apps_54d24a47": { "message": "Appar" },
+  "arrows_464a3e54": { "message": "Pilar" },
+  "art_icon_8e1daad": { "message": "Konstikon" },
   "aspect_ratio_will_be_preserved_cb5fdfb8": {
     "message": "Bildförhållande kommer att behållas"
   },
-  "assignments_1e02582c": {
-    "message": "Uppgifter"
-  },
-  "asterisk_82255584": {
-    "message": "Asterisk"
-  },
-  "attributes_963ba262": {
-    "message": "Attribut"
-  },
+  "assignments_1e02582c": { "message": "Uppgifter" },
+  "asterisk_82255584": { "message": "Asterisk" },
+  "attributes_963ba262": { "message": "Attribut" },
   "audio_and_video_recording_not_supported_please_use_5ce3f0d7": {
     "message": "Ljud- och videoinspelning stöds inte. Använd en annan webbläsare."
   },
-  "audio_options_feb58e2c": {
-    "message": "Ljudalternativ"
-  },
-  "audio_options_tray_33a90711": {
-    "message": "Fack för ljudalternativ"
-  },
-  "audio_player_for_title_20cc70d": {
-    "message": "Ljudspelare för { title }"
-  },
+  "audio_options_feb58e2c": { "message": "Ljudalternativ" },
+  "audio_options_tray_33a90711": { "message": "Fack för ljudalternativ" },
+  "audio_player_for_title_20cc70d": { "message": "Ljudspelare för { title }" },
   "auto_saved_content_exists_would_you_like_to_load_t_fee528f2": {
     "message": "Automatiskt sparat innehåll finns. Vill du läsa in det automatiskt sparade innehållet istället?"
   },
-  "available_folders_694d0436": {
-    "message": "Tillgängliga mappar"
-  },
-  "backslash_b2d5442d": {
-    "message": "Omvänt snedstreck"
-  },
-  "bar_ec63ed6": {
-    "message": "Fält"
-  },
-  "basic_554cdc0a": {
-    "message": "Grundläggande"
-  },
-  "because_501841b": {
-    "message": "Eftersom"
-  },
-  "below_81d4dceb": {
-    "message": "Nedan"
-  },
-  "beta_cb5f307e": {
-    "message": "Beta"
-  },
-  "big_circle_16b2e604": {
-    "message": "Stor cirkel"
-  },
-  "binomial_coefficient_ea5b9bb7": {
-    "message": "Binomialkoefficient"
-  },
-  "black_4cb01371": {
-    "message": "Svart"
-  },
-  "blue_daf8fea9": {
-    "message": "Blå"
-  },
-  "bottom_15a2a9be": {
-    "message": "Nederst"
-  },
-  "bottom_third_5f5fec1d": {
-    "message": "Tredje nerifrån"
-  },
-  "bowtie_5f9629e4": {
-    "message": "Rosett"
-  },
-  "brick_f2656265": {
-    "message": "Tegelsten"
-  },
-  "c_2001_acme_inc_283f7f80": {
-    "message": "(c) 2001 Acme Inc."
-  },
-  "cancel_caeb1e68": {
-    "message": "Avbryt"
-  },
-  "cap_product_3a5265a6": {
-    "message": "Takprodukt"
-  },
-  "centered_dot_64d5e378": {
-    "message": "Centrerad punkt"
-  },
+  "available_folders_694d0436": { "message": "Tillgängliga mappar" },
+  "backslash_b2d5442d": { "message": "Omvänt snedstreck" },
+  "bar_ec63ed6": { "message": "Fält" },
+  "basic_554cdc0a": { "message": "Grundläggande" },
+  "because_501841b": { "message": "Eftersom" },
+  "below_81d4dceb": { "message": "Nedan" },
+  "beta_cb5f307e": { "message": "Beta" },
+  "big_circle_16b2e604": { "message": "Stor cirkel" },
+  "binomial_coefficient_ea5b9bb7": { "message": "Binomialkoefficient" },
+  "black_4cb01371": { "message": "Svart" },
+  "blue_daf8fea9": { "message": "Blå" },
+  "bottom_15a2a9be": { "message": "Nederst" },
+  "bottom_third_5f5fec1d": { "message": "Tredje nerifrån" },
+  "bowtie_5f9629e4": { "message": "Rosett" },
+  "brick_f2656265": { "message": "Tegelsten" },
+  "c_2001_acme_inc_283f7f80": { "message": "(c) 2001 Acme Inc." },
+  "cancel_caeb1e68": { "message": "Avbryt" },
+  "cap_product_3a5265a6": { "message": "Takprodukt" },
+  "centered_dot_64d5e378": { "message": "Centrerad punkt" },
   "centered_horizontal_dots_451c5815": {
     "message": "Centrerade horisontella punkter"
   },
-<<<<<<< HEAD
-  "change_alt_text_92654906": {
-    "message": "Ändra alt text"
-  },
-  "change_heading_tag_to_paragraph_a61e3113": {
-    "message": "Ändra rubrikmärkning till stycke"
-  },
-  "change_text_color_1aecb912": {
-    "message": "Ändra textfärg"
-  },
-  "check_accessibility_3c78211c": {
-    "message": "Kontrollera tillgänglighet"
-  },
-  "checking_for_accessibility_issues_fac18c6d": {
-    "message": "Kontrollerar tillgänglighetsproblem"
-  },
-  "chi_54a32644": {
-    "message": "Chi"
-  },
-  "choose_caption_file_9c45bc4e": {
-    "message": "Välj undertextfil"
-  },
-=======
   "change_alt_text_92654906": { "message": "Ändra alternativtext" },
   "change_heading_tag_to_paragraph_a61e3113": {
     "message": "Ändra rubriktagg till stycket"
@@ -272,22 +123,13 @@
   },
   "chi_54a32644": { "message": "Chi" },
   "choose_caption_file_9c45bc4e": { "message": "Välj undertextfil" },
->>>>>>> 147b3201
   "choose_usage_rights_33683854": {
     "message": "Välj användningsrättigheter ..."
   },
-  "circle_484abe63": {
-    "message": "Cirkel"
-  },
-  "clear_2084585f": {
-    "message": "Rensa"
-  },
-  "clear_image_3213fe62": {
-    "message": "Rensa bild"
-  },
-  "clear_selected_file_82388e50": {
-    "message": "Rensa vald fil"
-  },
+  "circle_484abe63": { "message": "Cirkel" },
+  "clear_2084585f": { "message": "Rensa" },
+  "clear_image_3213fe62": { "message": "Rensa bild" },
+  "clear_selected_file_82388e50": { "message": "Rensa vald fil" },
   "clear_selected_file_filename_2fe8a58e": {
     "message": "Rensa vald fil: { filename }"
   },
@@ -312,57 +154,20 @@
   "close_accessibility_checker_29d1c51e": {
     "message": "Stäng tillgänglighetskontrollen"
   },
-<<<<<<< HEAD
-  "close_d634289d": {
-    "message": "Stäng"
-  },
-=======
   "close_d634289d": { "message": "Stäng" },
->>>>>>> 147b3201
   "closed_caption_file_must_be_less_than_maxkb_kb_5880f752": {
     "message": "Undertextfilen får inte vara större än { maxKb } kb"
   },
-  "closed_captions_subtitles_e6aaa016": {
-    "message": "Undertexter"
-  },
-  "clubs_suit_c1ffedff": {
-    "message": "Klöver (kortlek)"
-  },
-  "collaborations_5c56c15f": {
-    "message": "Samarbeten"
-  },
+  "closed_captions_subtitles_e6aaa016": { "message": "Undertexter" },
+  "clubs_suit_c1ffedff": { "message": "Klöver (kortlek)" },
+  "collaborations_5c56c15f": { "message": "Samarbeten" },
   "collapse_to_hide_types_1ab46d2e": {
     "message": "Minimera för att dölja { types }"
   },
-  "color_picker_6b359edf": {
-    "message": "Färgväljaren"
-  },
+  "color_picker_6b359edf": { "message": "Färgväljaren" },
   "color_picker_colorname_selected_ad4cf400": {
     "message": "Färgväljaren ({ colorName } valda)"
   },
-<<<<<<< HEAD
-  "column_e1ae5c64": {
-    "message": "Kolumn"
-  },
-  "column_group_1c062368": {
-    "message": "Kolumngrupp"
-  },
-  "complex_numbers_a543d004": {
-    "message": "Komplexa nummer"
-  },
-  "computer_1d7dfa6f": {
-    "message": "Dator"
-  },
-  "congruent_5a244acd": {
-    "message": "Kongruent"
-  },
-  "contains_311f37b7": {
-    "message": "Innehåller"
-  },
-  "content_1440204b": {
-    "message": "Innehåll"
-  },
-=======
   "column_e1ae5c64": { "message": "Kolumn" },
   "column_group_1c062368": { "message": "Kolumngrupp" },
   "complex_numbers_a543d004": { "message": "Komplexa nummer" },
@@ -370,162 +175,30 @@
   "congruent_5a244acd": { "message": "Kongruent" },
   "contains_311f37b7": { "message": "Innehåller" },
   "content_1440204b": { "message": "Innehåll" },
->>>>>>> 147b3201
   "content_is_still_being_uploaded_if_you_continue_it_8f06d0cb": {
     "message": "Innehåll laddas fortfarande upp, om du fortsätter kommer det inte att bäddas in korrekt."
   },
-  "content_subtype_5ce35e88": {
-    "message": "Underordnad innehållstyp"
-  },
-  "content_type_2cf90d95": {
-    "message": "Innehållstyp"
-  },
-  "coproduct_e7838082": {
-    "message": "Samproduktion"
-  },
-  "copyright_holder_66ee111": {
-    "message": "Upphovsrättsinnehavare:"
-  },
+  "content_subtype_5ce35e88": { "message": "Underordnad innehållstyp" },
+  "content_type_2cf90d95": { "message": "Innehållstyp" },
+  "coproduct_e7838082": { "message": "Samproduktion" },
+  "copyright_holder_66ee111": { "message": "Upphovsrättsinnehavare:" },
   "count_plural_0_0_words_one_1_word_other_words_acf32eca": {
     "message": "{ count, plural,\n     =0 {0 ord}\n    one {1 ord}\n  other {# ord}\n}"
   },
   "count_plural_one_item_loaded_other_items_loaded_857023b7": {
     "message": "{ count, plural,\n    one {# objekt laddat}\n  other {# objekt laddade}\n}"
   },
-  "course_documents_104d76e0": {
-    "message": "Kursdokument"
-  },
-  "course_files_62deb8f8": {
-    "message": "Kursfiler"
-  },
-  "course_files_a31f97fc": {
-    "message": "Kursfiler"
-  },
-  "course_images_f8511d04": {
-    "message": "Kursbilder"
-  },
-  "course_links_b56959b9": {
-    "message": "Kurslänkar"
-  },
-  "course_media_ec759ad": {
-    "message": "Kursmedia"
-  },
-  "course_navigation_dd035109": {
-    "message": "Kursnavigering"
-  },
-  "create_icon_110d6463": {
-    "message": "Skapa ikon"
-  },
+  "course_documents_104d76e0": { "message": "Kursdokument" },
+  "course_files_62deb8f8": { "message": "Kursfiler" },
+  "course_files_a31f97fc": { "message": "Kursfiler" },
+  "course_images_f8511d04": { "message": "Kursbilder" },
+  "course_links_b56959b9": { "message": "Kurslänkar" },
+  "course_media_ec759ad": { "message": "Kursmedia" },
+  "course_navigation_dd035109": { "message": "Kursnavigering" },
+  "create_icon_110d6463": { "message": "Skapa ikon" },
   "creative_commons_license_725584ae": {
     "message": "Creative Commons-licens:"
   },
-<<<<<<< HEAD
-  "crop_image_41bf940c": {
-    "message": "Beskär bild"
-  },
-  "crop_image_807ebb08": {
-    "message": "Beskär bilden"
-  },
-  "cup_product_14174434": {
-    "message": "Kopprodukt"
-  },
-  "current_image_f16c249c": {
-    "message": "Aktuell bild"
-  },
-  "current_volume_level_c55ab825": {
-    "message": "Aktuell volymnivå"
-  },
-  "custom_6979cd81": {
-    "message": "Anpassa"
-  },
-  "cyan_c1d5f68a": {
-    "message": "Cyan"
-  },
-  "dagger_57e0f4e5": {
-    "message": "Dolk"
-  },
-  "date_added_ed5ad465": {
-    "message": "Tillagt datum"
-  },
-  "decorative_icon_9a7f3fc3": {
-    "message": "Dekorativ ikon"
-  },
-  "decorative_image_fde98579": {
-    "message": "Dekorativ-bild"
-  },
-  "decorative_type_upper_f2c95e3": {
-    "message": "Dekorativ { TYPE_UPPER }"
-  },
-  "deep_purple_bb3e2907": {
-    "message": "Mörklila"
-  },
-  "definite_integral_fe7ffed1": {
-    "message": "Bestämd integral"
-  },
-  "degree_symbol_4a823d5f": {
-    "message": "Gradersymbol"
-  },
-  "delimiters_4db4840d": {
-    "message": "Avgränsare"
-  },
-  "delta_53765780": {
-    "message": "Delta"
-  },
-  "describe_the_icon_f6a18823": {
-    "message": "(beskriv ikonen)"
-  },
-  "describe_the_type_ff448da5": {
-    "message": "(Beskriv { TYPE })"
-  },
-  "describe_the_video_2fe8f46a": {
-    "message": "(Beskriv videon)"
-  },
-  "description_436c48d7": {
-    "message": "Beskrivning"
-  },
-  "details_98a31b68": {
-    "message": "Detaljer"
-  },
-  "diagonal_dots_7d71b57e": {
-    "message": "Diagonala punkter"
-  },
-  "diamond_b8dfe7ae": {
-    "message": "Diamant"
-  },
-  "diamonds_suit_526abaaf": {
-    "message": "Ruter (kortspel)"
-  },
-  "digamma_258ade94": {
-    "message": "Digamma"
-  },
-  "dimension_type_f5fa9170": {
-    "message": "Dimensionstyp"
-  },
-  "dimensions_45ddb7b7": {
-    "message": "Dimensioner"
-  },
-  "directionality_26ae9e08": {
-    "message": "Textens riktning"
-  },
-  "directly_edit_latex_b7e9235b": {
-    "message": "Direktredigera LaTeX"
-  },
-  "disable_preview_222bdf72": {
-    "message": "Inaktivera förhandsvisning"
-  },
-  "discussions_a5f96392": {
-    "message": "Diskussioner"
-  },
-  "discussions_index_6c36ced": {
-    "message": "Diskussionsindex"
-  },
-  "disjoint_union_e74351a8": {
-    "message": "Upplöst union"
-  },
-  "display_options_315aba85": {
-    "message": "Visa alternativ"
-  },
-=======
   "crop_image_41bf940c": { "message": "Beskär bild" },
   "crop_image_807ebb08": { "message": "Beskär bilden" },
   "cup_product_14174434": { "message": "Kopprodukt" },
@@ -561,114 +234,39 @@
   "discussions_index_6c36ced": { "message": "Diskussionsindex" },
   "disjoint_union_e74351a8": { "message": "Upplöst union" },
   "display_options_315aba85": { "message": "Visa alternativ" },
->>>>>>> 147b3201
   "display_text_link_opens_in_a_new_tab_75e9afc9": {
     "message": "Visa textlänk (öppnas i en ny flik)"
   },
-  "division_sign_72190870": {
-    "message": "Divisionstecken"
-  },
-  "documents_81393201": {
-    "message": "Dokument"
-  },
-  "done_54e3d4b6": {
-    "message": "Klar"
-  },
-  "double_dagger_faf78681": {
-    "message": "Dubbeldolk"
-  },
+  "division_sign_72190870": { "message": "Divisionstecken" },
+  "documents_81393201": { "message": "Dokument" },
+  "done_54e3d4b6": { "message": "Klar" },
+  "double_dagger_faf78681": { "message": "Dubbeldolk" },
   "down_and_left_diagonal_arrow_40ef602c": {
     "message": "Diagonal pil, nedåt och till vänster"
   },
   "down_and_right_diagonal_arrow_6ea0f460": {
     "message": "Diagonal pil, nedåt och till höger"
   },
-  "download_filename_2baae924": {
-    "message": "Ladda ner { filename }"
-  },
-  "downward_arrow_cca52012": {
-    "message": "Nedåtpil"
-  },
-  "downward_pointing_triangle_2a12a601": {
-    "message": "Nedåtpekande triangel"
-  },
-  "drag_a_file_here_1bf656d5": {
-    "message": "Dra en fil hit"
-  },
+  "download_filename_2baae924": { "message": "Ladda ner { filename }" },
+  "downward_arrow_cca52012": { "message": "Nedåtpil" },
+  "downward_pointing_triangle_2a12a601": { "message": "Nedåtpekande triangel" },
+  "drag_a_file_here_1bf656d5": { "message": "Dra en fil hit" },
   "drag_and_drop_or_click_to_browse_your_computer_60772d6d": {
     "message": "Dra och släpp, eller klicka för att söka i din dator"
   },
   "drag_handle_use_up_and_down_arrows_to_resize_e29eae5c": {
     "message": "Dra handtag. Använd upp- och nedpilarna för att ändra storlek"
   },
-  "due_multiple_dates_cc0ee3f5": {
-    "message": "Inlämningsdatum: Flera datum"
-  },
-  "due_when_7eed10c6": {
-    "message": "Inlämningsdatum: { when }"
-  },
+  "due_multiple_dates_cc0ee3f5": { "message": "Inlämningsdatum: Flera datum" },
+  "due_when_7eed10c6": { "message": "Inlämningsdatum: { when }" },
   "edit_alt_text_for_this_icon_instance_9c6fc5fd": {
     "message": "Redigera alternativ text för den här ikoninstansen"
   },
-  "edit_c5fbea07": {
-    "message": "Redigera"
-  },
-  "edit_course_link_5a5c3c59": {
-    "message": "Redigera kurslänk"
-  },
+  "edit_c5fbea07": { "message": "Redigera" },
+  "edit_course_link_5a5c3c59": { "message": "Redigera kurslänk" },
   "edit_existing_icon_maker_icon_5d0ebb3f": {
     "message": "Redigera befintlig ikon för Ikonbyggaren"
   },
-<<<<<<< HEAD
-  "edit_icon_2c6b0e91": {
-    "message": "Redigera ikon"
-  },
-  "edit_link_7f53bebb": {
-    "message": "Redigera länk"
-  },
-  "editor_statusbar_26ac81fc": {
-    "message": "Statusfält för redigeraren"
-  },
-  "element_starting_with_start_91bf4c3b": {
-    "message": "Element som börjar med { start }"
-  },
-  "embed_828fac4a": {
-    "message": "Bädda in"
-  },
-  "embed_code_314f1bd5": {
-    "message": "Inbäddad kod"
-  },
-  "embed_image_1080badc": {
-    "message": "Bädda in bild"
-  },
-  "embed_video_a97a64af": {
-    "message": "Bädda in videon"
-  },
-  "embedded_content_aaeb4d3d": {
-    "message": "inbäddat innehåll"
-  },
-  "empty_set_91a92df4": {
-    "message": "Tom uppsättning"
-  },
-  "encircled_dot_8f5e51c": {
-    "message": "Inringad punkt"
-  },
-  "encircled_minus_72745096": {
-    "message": "Inringat minus"
-  },
-  "encircled_plus_36d8d104": {
-    "message": "Inringat plus"
-  },
-  "encircled_times_5700096d": {
-    "message": "Inringade tider"
-  },
-  "engineering_icon_f8f3cf43": {
-    "message": "Ingenjörsikon"
-  },
-  "english_icon_25bfe845": {
-    "message": "Engelsk ikon"
-  },
-=======
   "edit_icon_2c6b0e91": { "message": "Redigera ikon" },
   "edit_link_7f53bebb": { "message": "Redigera länk" },
   "editor_statusbar_26ac81fc": { "message": "Statusfält för redigeraren" },
@@ -687,117 +285,44 @@
   "encircled_times_5700096d": { "message": "Inringade tider" },
   "engineering_icon_f8f3cf43": { "message": "Ingenjörsikon" },
   "english_icon_25bfe845": { "message": "Engelsk ikon" },
->>>>>>> 147b3201
   "enter_at_least_3_characters_to_search_4f037ee0": {
     "message": "Skriv in minst 3 tecken för att söka"
   },
-  "epsilon_54bb8afa": {
-    "message": "Epsilon"
-  },
-  "epsilon_variant_d31f1e77": {
-    "message": "Epsilon (variant)"
-  },
-  "equals_sign_c51bdc58": {
-    "message": "Lika med-tecken"
-  },
-  "equation_editor_39fbc3f1": {
-    "message": "Ekvationsredigeraren"
-  },
-  "equivalence_class_7b0f11c0": {
-    "message": "Ekvivalensklass"
-  },
-  "equivalent_identity_654b3ce5": {
-    "message": "Ekvivalent (identitet)"
-  },
-  "eta_b8828f99": {
-    "message": "Eta"
-  },
-  "exists_2e62bdaa": {
-    "message": "Existerar"
-  },
-  "exit_fullscreen_b7eb0aa4": {
-    "message": "Avsluta helskärm"
-  },
+  "epsilon_54bb8afa": { "message": "Epsilon" },
+  "epsilon_variant_d31f1e77": { "message": "Epsilon (variant)" },
+  "equals_sign_c51bdc58": { "message": "Lika med-tecken" },
+  "equation_editor_39fbc3f1": { "message": "Ekvationsredigeraren" },
+  "equivalence_class_7b0f11c0": { "message": "Ekvivalensklass" },
+  "equivalent_identity_654b3ce5": { "message": "Ekvivalent (identitet)" },
+  "eta_b8828f99": { "message": "Eta" },
+  "exists_2e62bdaa": { "message": "Existerar" },
+  "exit_fullscreen_b7eb0aa4": { "message": "Avsluta helskärm" },
   "expand_preview_by_default_2abbf9f8": {
     "message": "Visa förhandsgranskning som standard"
   },
   "expand_to_see_types_f5d29352": {
     "message": "Expandera för att visa { types }"
   },
-  "external_tools_6e77821": {
-    "message": "Externa verktyg"
-  },
-  "extra_large_b6cdf1ff": {
-    "message": "Extra stor"
-  },
-  "extra_small_9ae33252": {
-    "message": "Extra liten"
-  },
-  "extracurricular_icon_67c8ca42": {
-    "message": "Fritidsikon"
-  },
-  "f_function_fe422d65": {
-    "message": "F (funktion)"
-  },
+  "external_tools_6e77821": { "message": "Externa verktyg" },
+  "extra_large_b6cdf1ff": { "message": "Extra stor" },
+  "extra_small_9ae33252": { "message": "Extra liten" },
+  "extracurricular_icon_67c8ca42": { "message": "Fritidsikon" },
+  "f_function_fe422d65": { "message": "F (funktion)" },
   "failed_getting_file_contents_e9ea19f4": {
     "message": "Det gick inte att hämta filinnehåll"
   },
-  "file_name_8fd421ff": {
-    "message": "Filnamn"
-  },
+  "file_name_8fd421ff": { "message": "Filnamn" },
   "file_storage_quota_exceeded_b7846cd1": {
     "message": "Kvoten för fillagring har överskridits"
   },
-  "file_url_c12b64be": {
-    "message": "Filens URL"
-  },
-  "filename_file_icon_602eb5de": {
-    "message": "{ filename } filikon"
-  },
+  "file_url_c12b64be": { "message": "Filens URL" },
+  "filename_file_icon_602eb5de": { "message": "{ filename } filikon" },
   "filename_image_preview_6cef8f26": {
     "message": "{ filename } förhandsvisning av bild"
   },
   "filename_text_preview_e41ca2d8": {
     "message": "{ filename } förhandsvisning av text"
   },
-<<<<<<< HEAD
-  "files_c300e900": {
-    "message": "Filer"
-  },
-  "files_index_af7c662b": {
-    "message": "Filindex"
-  },
-  "finish_bc343002": {
-    "message": "Avsluta"
-  },
-  "fix_heading_hierarchy_f60884c4": {
-    "message": "Fast rubrik hierarki"
-  },
-  "flat_music_76d5a5c3": {
-    "message": "Platt (Musik)"
-  },
-  "focus_element_options_toolbar_18d993e": {
-    "message": "Verktygsfält för alternativ till fokuselement"
-  },
-  "folder_tree_fbab0726": {
-    "message": "Mappträd"
-  },
-  "for_all_b919f972": {
-    "message": "För alla"
-  },
-  "format_4247a9c5": {
-    "message": "Format"
-  },
-  "format_as_a_list_142210c3": {
-    "message": "Formatera som lista"
-  },
-  "formatting_5b143aa8": {
-    "message": "Formaterar"
-  },
-  "forward_slash_3f90f35e": {
-    "message": "Snedstreck"
-  },
-=======
   "files_c300e900": { "message": "Filer" },
   "files_index_af7c662b": { "message": "Filindex" },
   "finish_bc343002": { "message": "Avsluta" },
@@ -812,25 +337,16 @@
   "format_as_a_list_142210c3": { "message": "Formatera som lista" },
   "formatting_5b143aa8": { "message": "Formaterar" },
   "forward_slash_3f90f35e": { "message": "Snedstreck" },
->>>>>>> 147b3201
   "found_auto_saved_content_3f6e4ca5": {
     "message": "Hittade automatiskt sparat innehåll"
   },
   "found_count_plural_0_results_one_result_other_resu_46aeaa01": {
     "message": "Hittade { count, plural,\n     =0 {# resultat}\n    one {# resultat}\n  other {# resultat}\n}"
   },
-  "fraction_41bac7af": {
-    "message": "Bråkdel"
-  },
-  "fullscreen_873bf53f": {
-    "message": "Helskärm"
-  },
-  "gamma_1767928": {
-    "message": "Gamma"
-  },
-  "generating_preview_45b53be0": {
-    "message": "Genererar förhandsvisning ..."
-  },
+  "fraction_41bac7af": { "message": "Bråkdel" },
+  "fullscreen_873bf53f": { "message": "Helskärm" },
+  "gamma_1767928": { "message": "Gamma" },
+  "generating_preview_45b53be0": { "message": "Genererar förhandsvisning ..." },
   "gif_png_format_images_larger_than_size_kb_are_not__7af3bdbd": {
     "message": "GIF-/PNG-bildformat som är större än { size } kB stöds inte."
   },
@@ -840,74 +356,6 @@
   "go_to_the_editor_s_toolbar_a5cb875f": {
     "message": "Gå till redigerarens verktygsfält"
   },
-<<<<<<< HEAD
-  "grades_a61eba0a": {
-    "message": "Omdömen"
-  },
-  "greater_than_e98af662": {
-    "message": "Större än"
-  },
-  "greater_than_or_equal_b911949a": {
-    "message": "Större än eller lika med"
-  },
-  "greek_65c5b3f7": {
-    "message": "Grekiska"
-  },
-  "green_15af4778": {
-    "message": "Grön"
-  },
-  "grey_a55dceff": {
-    "message": "Grå"
-  },
-  "group_documents_8bfd6ae6": {
-    "message": "Gruppera dokument"
-  },
-  "group_files_4324f3df": {
-    "message": "Gruppfiler"
-  },
-  "group_files_82e5dcdb": {
-    "message": "Gruppfiler"
-  },
-  "group_images_98e0ac17": {
-    "message": "Gruppera bilder"
-  },
-  "group_isomorphism_45b1458c": {
-    "message": "Gruppautomorfi"
-  },
-  "group_links_9493129e": {
-    "message": "Grupplänkar"
-  },
-  "group_media_2f3d128a": {
-    "message": "Gruppera mediefiler"
-  },
-  "group_navigation_99f191a": {
-    "message": "Gruppnavigering"
-  },
-  "h_bar_bb94deae": {
-    "message": "H-streck"
-  },
-  "hat_ea321e35": {
-    "message": "Keps"
-  },
-  "header_column_f27433cb": {
-    "message": "Rubrikkolumn"
-  },
-  "header_row_and_column_ec5b9ec": {
-    "message": "Rubrikrad och kolumn"
-  },
-  "header_row_f33eb169": {
-    "message": "Rubrikrad"
-  },
-  "heading_2_5b84eed2": {
-    "message": "Rubrik 2"
-  },
-  "heading_3_2c83de44": {
-    "message": "Rubrik 3"
-  },
-  "heading_4_b2e74be7": {
-    "message": "Rubrik 4"
-  },
-=======
   "grades_a61eba0a": { "message": "Omdömen" },
   "greater_than_e98af662": { "message": "Större än" },
   "greater_than_or_equal_b911949a": { "message": "Större än eller lika med" },
@@ -930,46 +378,15 @@
   "heading_2_5b84eed2": { "message": "Rubrik 2" },
   "heading_3_2c83de44": { "message": "Rubrik 3" },
   "heading_4_b2e74be7": { "message": "Rubrik 4" },
->>>>>>> 147b3201
   "heading_levels_should_not_be_skipped_3947c0e0": {
     "message": "Rubriknivåer bör inte hoppas över."
   },
   "heading_starting_with_start_42a3e7f9": {
-<<<<<<< HEAD
-    "message": "Rubriker börjar med { start }"
-=======
     "message": "Rubriker som börjar med { start }"
->>>>>>> 147b3201
   },
   "headings_should_not_contain_more_than_120_characte_3c0e0cb3": {
     "message": "Rubrikerna får inte innehålla mer än 120 tecken."
   },
-<<<<<<< HEAD
-  "health_icon_8d292eb5": {
-    "message": "Hälsoikon"
-  },
-  "hearts_suit_e50e04ca": {
-    "message": "Hjärter (kortspel)"
-  },
-  "height_69b03e15": {
-    "message": "Höjd"
-  },
-  "hexagon_d8468e0d": {
-    "message": "Hexagon"
-  },
-  "hide_description_bfb5502e": {
-    "message": "Dölj beskrivning"
-  },
-  "hide_title_description_caf092ef": {
-    "message": "Dölj { title } beskrivning"
-  },
-  "home_351838cd": {
-    "message": "Startsida"
-  },
-  "html_code_editor_fd967a44": {
-    "message": "Redigerare för HTML-kod"
-  },
-=======
   "health_icon_8d292eb5": { "message": "Hälsoikon" },
   "hearts_suit_e50e04ca": { "message": "Hjärter (kortspel)" },
   "height_69b03e15": { "message": "Höjd" },
@@ -983,72 +400,27 @@
   },
   "home_351838cd": { "message": "Startsida" },
   "html_code_editor_fd967a44": { "message": "Redigerare för HTML-kod" },
->>>>>>> 147b3201
   "i_have_obtained_permission_to_use_this_file_6386f087": {
     "message": "Jag har fått tillåtelse att använda den här filen."
   },
   "i_hold_the_copyright_71ee91b1": {
     "message": "Jag är upphovsrättsinnehavare"
   },
-  "icon_215a1dc6": {
-    "message": "Ikon"
-  },
-  "icon_8168b2f8": {
-    "message": "ikon"
-  },
-  "icon_color_b86dd6d6": {
-    "message": "Ikonfärg"
-  },
-  "icon_maker_icons_cc560f7e": {
-    "message": "Ikoner för ikonverktyget"
-  },
-  "icon_options_7e32746e": {
-    "message": "Ikonalternativ"
-  },
-  "icon_options_tray_2b407977": {
-    "message": "Fack för ikonalternativ"
-  },
-  "icon_preview_1782a1d9": {
-    "message": "Förhandvisning av ikon"
-  },
-  "icon_shape_30b61e7": {
-    "message": "Ikonform"
-  },
-  "icon_size_9353edea": {
-    "message": "Ikonstorlek"
-  },
+  "icon_215a1dc6": { "message": "Ikon" },
+  "icon_8168b2f8": { "message": "ikon" },
+  "icon_color_b86dd6d6": { "message": "Ikonfärg" },
+  "icon_maker_icons_cc560f7e": { "message": "Ikoner för ikonverktyget" },
+  "icon_options_7e32746e": { "message": "Ikonalternativ" },
+  "icon_options_tray_2b407977": { "message": "Fack för ikonalternativ" },
+  "icon_preview_1782a1d9": { "message": "Förhandvisning av ikon" },
+  "icon_shape_30b61e7": { "message": "Ikonform" },
+  "icon_size_9353edea": { "message": "Ikonstorlek" },
   "if_left_empty_link_text_will_display_as_course_lin_61087540": {
     "message": "Om länken lämnas tom visas texten som ett kurslänknamn"
   },
   "if_you_do_not_select_usage_rights_now_this_file_wi_14e07ab5": {
     "message": "Om du inte väljer användningsrättigheter nu kommer den här filen att publiceras efter att den har laddats upp."
   },
-<<<<<<< HEAD
-  "image_8ad06": {
-    "message": "Bild"
-  },
-  "image_c1c98202": {
-    "message": "bild"
-  },
-  "image_filenames_should_not_be_used_as_the_alt_attr_bcfd7780": {
-    "message": "Bildfilnamn ska inte användas som alt attribut som beskriver bildinnehållet."
-  },
-  "image_options_5412d02c": {
-    "message": "Bildalternativ"
-  },
-  "image_options_tray_90a46006": {
-    "message": "Alternativfält för bilder"
-  },
-  "image_to_crop_3a34487d": {
-    "message": "Bild till beskärning"
-  },
-  "image_with_filename_file_aacd7180": {
-    "message": "Bild med filnamn { file }"
-  },
-  "images_7ce26570": {
-    "message": "bilder"
-  },
-=======
   "image_8ad06": { "message": "Bild" },
   "image_c1c98202": { "message": "bild" },
   "image_filenames_should_not_be_used_as_the_alt_attr_bcfd7780": {
@@ -1061,92 +433,12 @@
     "message": "Bild med filnamn { file }"
   },
   "images_7ce26570": { "message": "bilder" },
->>>>>>> 147b3201
   "images_should_include_an_alt_attribute_describing__b86d6a86": {
     "message": "Bilder ska innehålla ett alt attribut som beskriver bildinnehållet."
   },
   "imaginary_portion_of_complex_number_2c733ffa": {
     "message": "Imaginärdel (av komplexa nummer)"
   },
-<<<<<<< HEAD
-  "in_element_of_19ca2f33": {
-    "message": "I (element av)"
-  },
-  "indefinite_integral_6623307e": {
-    "message": "Obestämd integral"
-  },
-  "indigo_2035fc55": {
-    "message": "Indigo"
-  },
-  "inference_fed5c960": {
-    "message": "Slutsats"
-  },
-  "infinity_7a10f206": {
-    "message": "Oändlighet"
-  },
-  "insert_593145ef": {
-    "message": "Infoga"
-  },
-  "insert_link_6dc23cae": {
-    "message": "Infoga länk"
-  },
-  "integers_336344e1": {
-    "message": "Heltal"
-  },
-  "intersection_cd4590e4": {
-    "message": "Genomskärning"
-  },
-  "invalid_entry_f7d2a0f5": {
-    "message": "Ogiltig inmatning."
-  },
-  "invalid_file_c11ba11": {
-    "message": "Ogiltig fil"
-  },
-  "invalid_file_type_881cc9b2": {
-    "message": "Ogiltig filtyp"
-  },
-  "invalid_url_cbde79f": {
-    "message": "Ogiltig URL"
-  },
-  "iota_11c932a9": {
-    "message": "Iota"
-  },
-  "issue_num_total_f94536cf": {
-    "message": "Problem { num }/{ total }"
-  },
-  "kappa_2f14c816": {
-    "message": "Kappa"
-  },
-  "kappa_variant_eb64574b": {
-    "message": "Kappa (variant)"
-  },
-  "keyboard_shortcuts_ed1844bd": {
-    "message": "Kortkommandon"
-  },
-  "keyboards_navigate_to_links_using_the_tab_key_two__5fab8c82": {
-    "message": "Tangentbord navigerar till länkar via Tab-tangenten. Två intilliggande länkar som leder till samma destination kan vara förvirrande för användare av tangentbord."
-  },
-  "lambda_4f602498": {
-    "message": "Lambda"
-  },
-  "language_arts_icon_a798b0f8": {
-    "message": "Språkvetenskapsikon"
-  },
-  "languages_icon_9d20539": {
-    "message": "Språkikon"
-  },
-  "large_9c5e80e7": {
-    "message": "Stor"
-  },
-  "learn_more_about_adjacent_links_2cb9762c": {
-    "message": "Läs mer om närliggande länkar"
-  },
-  "learn_more_about_color_contrast_c019dfb9": {
-    "message": "Läs mer om färgkontras"
-  },
-  "learn_more_about_organizing_page_headings_8a7caa2e": {
-    "message": "Läs mer om att ordna sidhuvuden"
-=======
   "in_element_of_19ca2f33": { "message": "I (element av)" },
   "indefinite_integral_6623307e": { "message": "Obestämd integral" },
   "indigo_2035fc55": { "message": "Indigo" },
@@ -1183,17 +475,12 @@
   },
   "learn_more_about_proper_page_heading_structure_d2959f2d": {
     "message": "Läs mer om korrekt struktur för sidrubrik"
->>>>>>> 147b3201
   },
   "learn_more_about_table_headers_5f5ee13": {
     "message": "Läs mer om tabellrubriker"
   },
   "learn_more_about_using_alt_text_for_images_5698df9a": {
-<<<<<<< HEAD
-    "message": "Läs mer om att använda alternativtexter för bilder"
-=======
     "message": "Läs mer om att använda alternativtext för bilder"
->>>>>>> 147b3201
   },
   "learn_more_about_using_captions_with_tables_36fe496f": {
     "message": "Läs mer om att använda rubriker med tabeller"
@@ -1207,77 +494,24 @@
   "learn_more_about_using_scope_attributes_with_table_20df49aa": {
     "message": "Läs mer om att använda omfångsattribut med tabeller"
   },
-<<<<<<< HEAD
-  "leave_as_is_4facfe55": {
-    "message": "Lämna som det är"
-  },
-  "left_angle_bracket_c87a6d07": {
-    "message": "Vänster hakparentes"
-  },
-  "left_arrow_4fde1a64": {
-    "message": "Vänster pil"
-  },
-  "left_arrow_with_hook_5bfcad93": {
-    "message": "Vänsterpil med krok"
-  },
-  "left_ceiling_ee9dd88a": {
-    "message": "Vänster övre avgränsare"
-  },
-  "left_curly_brace_1726fb4": {
-    "message": "Vänster klammerparentes"
-  },
-=======
   "leave_as_is_4facfe55": { "message": "Lämna som det är" },
   "left_angle_bracket_c87a6d07": { "message": "Vänster hakparentes" },
   "left_arrow_4fde1a64": { "message": "Vänster pil" },
   "left_arrow_with_hook_5bfcad93": { "message": "Vänsterpil med krok" },
   "left_ceiling_ee9dd88a": { "message": "Vänster övre avgränsare" },
   "left_curly_brace_1726fb4": { "message": "Vänster klammerparentes" },
->>>>>>> 147b3201
   "left_downard_harpoon_arrow_1d7b3d2e": {
     "message": "Harpunpil, nedåt till vänster"
   },
-  "left_floor_29ac2274": {
-    "message": "Vänster nedre avgränsare"
-  },
-  "left_to_right_e9b4fd06": {
-    "message": "Vänster-till-höger"
-  },
+  "left_floor_29ac2274": { "message": "Vänster nedre avgränsare" },
+  "left_to_right_e9b4fd06": { "message": "Vänster-till-höger" },
   "left_upward_harpoon_arrow_3a562a96": {
     "message": "Harpunpil, uppåt till vänster"
   },
-  "leftward_arrow_1e4765de": {
-    "message": "Vänsterpekande pil"
-  },
+  "leftward_arrow_1e4765de": { "message": "Vänsterpekande pil" },
   "leftward_pointing_triangle_d14532ce": {
     "message": "Vänsterpekande triangel"
   },
-<<<<<<< HEAD
-  "less_than_a26c0641": {
-    "message": "Mindre än"
-  },
-  "less_than_or_equal_be5216cb": {
-    "message": "Mindre än eller lika med"
-  },
-  "library_icon_ae1e54cf": {
-    "message": "Biblioteksikon"
-  },
-  "light_blue_5374f600": {
-    "message": "Ljusblå"
-  },
-  "link_7262adec": {
-    "message": "Länk"
-  },
-  "link_options_a16b758b": {
-    "message": "Länkalternativ"
-  },
-  "link_with_text_starting_with_start_b3fcbe71": {
-    "message": "Länk med text som börjar med { start }"
-  },
-  "links_14b70841": {
-    "message": "Länkar"
-  },
-=======
   "less_than_a26c0641": { "message": "Mindre än" },
   "less_than_or_equal_be5216cb": { "message": "Mindre än eller lika med" },
   "library_icon_ae1e54cf": { "message": "Biblioteksikon" },
@@ -1288,52 +522,25 @@
     "message": "Länk med text som börjar med { start }"
   },
   "links_14b70841": { "message": "Länkar" },
->>>>>>> 147b3201
   "links_to_an_external_site_de74145d": {
     "message": "Länkar till en extern sida."
   },
   "lists_should_be_formatted_as_lists_f862de8d": {
     "message": "Listor ska formateras som listor."
   },
-<<<<<<< HEAD
-  "load_more_35d33c7": {
-    "message": "Läs in mer"
-  },
-  "loading_25990131": {
-    "message": "Läser in ..."
-  },
-  "loading_bde52856": {
-    "message": "Läser in"
-  },
-=======
   "load_more_35d33c7": { "message": "Läs in mer" },
   "loading_25990131": { "message": "Läser in ..." },
   "loading_bde52856": { "message": "Läser in" },
->>>>>>> 147b3201
   "loading_closed_captions_subtitles_failed_95ceef47": {
     "message": "det gick inte att läsa in undertexter."
   },
-  "loading_failed_b3524381": {
-    "message": "Det gick inte att läsa in ..."
-  },
-  "loading_failed_e6a9d8ef": {
-    "message": "Det gick inte att läsa in."
-  },
-  "loading_folders_d8b5869e": {
-    "message": "Läser in mappar"
-  },
-  "loading_please_wait_d276220a": {
-    "message": "Läser in, vänta"
-  },
-  "loading_preview_9f077aa1": {
-    "message": "Läser in förhandsgranskning"
-  },
-  "locked_762f138b": {
-    "message": "Låst"
-  },
-  "logical_equivalence_76fca396": {
-    "message": "Logisk ekvivalens"
-  },
+  "loading_failed_b3524381": { "message": "Det gick inte att läsa in ..." },
+  "loading_failed_e6a9d8ef": { "message": "Det gick inte att läsa in." },
+  "loading_folders_d8b5869e": { "message": "Läser in mappar" },
+  "loading_please_wait_d276220a": { "message": "Läser in, vänta" },
+  "loading_preview_9f077aa1": { "message": "Läser in förhandsgranskning" },
+  "locked_762f138b": { "message": "Låst" },
+  "logical_equivalence_76fca396": { "message": "Logisk ekvivalens" },
   "logical_equivalence_short_8efd7b4f": {
     "message": "Logisk ekvivalens (kort)"
   },
@@ -1343,115 +550,14 @@
   "logical_equivalence_thick_662dd3f2": {
     "message": "Logisk ekvivalens (tjock)"
   },
-  "low_horizontal_dots_cc08498e": {
-    "message": "Låga horisontella punkter"
-  },
-  "magenta_4a65993c": {
-    "message": "Magenta"
-  },
-  "maps_to_e5ef7382": {
-    "message": "Mappar till"
-  },
-  "math_icon_ad4e9d03": {
-    "message": "Matteikon"
-  },
-  "media_af190855": {
-    "message": "Media"
-  },
+  "low_horizontal_dots_cc08498e": { "message": "Låga horisontella punkter" },
+  "magenta_4a65993c": { "message": "Magenta" },
+  "maps_to_e5ef7382": { "message": "Mappar till" },
+  "math_icon_ad4e9d03": { "message": "Matteikon" },
+  "media_af190855": { "message": "Media" },
   "media_file_is_processing_please_try_again_later_58a6d49": {
     "message": "Mediefilen behandlas. Försök igen senare."
   },
-  "medium_5a8e9ead": {
-    "message": "Medium"
-  },
-  "merge_links_2478df96": {
-    "message": "Sammanfoga länkar"
-  },
-  "mic_a7f3d311": {
-    "message": "Mikrofon"
-  },
-  "microphone_disabled_15c83130": {
-    "message": "Mikrofonen är inaktiverad"
-  },
-  "middle_27dc1d5": {
-    "message": "Mitten"
-  },
-  "minimize_file_preview_da911944": {
-    "message": "Minimera förhandsvisning av fil"
-  },
-  "minimize_video_20aa554b": {
-    "message": "Minimera video"
-  },
-  "minus_fd961e2e": {
-    "message": "Minus"
-  },
-  "minus_plus_3461f637": {
-    "message": "Minus/plus"
-  },
-  "misc_3b692ea7": {
-    "message": "Diverse"
-  },
-  "miscellaneous_e9818229": {
-    "message": "Blandat"
-  },
-  "modules_c4325335": {
-    "message": "Moduler"
-  },
-  "mu_37223b8b": {
-    "message": "Mu"
-  },
-  "multi_color_image_63d7372f": {
-    "message": "Flerfärgsbild"
-  },
-  "multiplication_sign_15f95c22": {
-    "message": "Multipliceringstecken"
-  },
-  "music_icon_4db5c972": {
-    "message": "Musikikon"
-  },
-  "must_be_at_least_percentage_22e373b6": {
-    "message": "Måste vara minst { percentage }%"
-  },
-  "must_be_at_least_width_x_height_px_41dc825e": {
-    "message": "Måste vara minst { width } x { height }pixlar"
-  },
-  "my_files_2f621040": {
-    "message": "Mina filer"
-  },
-  "n_th_root_9991a6e4": {
-    "message": "N:te rot"
-  },
-  "nabla_1e216d25": {
-    "message": "Nabla"
-  },
-  "name_1aed4a1b": {
-    "message": "Namn"
-  },
-  "name_color_ceec76ff": {
-    "message": "{ name } ({ color })"
-  },
-  "natural_music_54a70258": {
-    "message": "Naturlig (musik)"
-  },
-  "natural_numbers_3da07060": {
-    "message": "Naturliga tal"
-  },
-  "navigate_through_the_menu_or_toolbar_415a4e50": {
-    "message": "Navigera via menyn eller verktygsfältet"
-  },
-  "nested_greater_than_d852e60d": {
-    "message": "Kapslade större än"
-  },
-  "nested_less_than_27d17e58": {
-    "message": "Kapslad mindre än"
-  },
-  "next_40e12421": {
-    "message": "Nästa"
-  },
-<<<<<<< HEAD
-  "no_accessibility_issues_were_detected_f8d3c875": {
-    "message": "Inga tillgänglighetsproblem upptäcktes."
-=======
   "medium_5a8e9ead": { "message": "Medium" },
   "merge_links_2478df96": { "message": "Sammanfoga länkar" },
   "mic_a7f3d311": { "message": "Mikrofon" },
@@ -1459,22 +565,33 @@
   "middle_27dc1d5": { "message": "Mitten" },
   "minimize_file_preview_da911944": {
     "message": "Minimera förhandsvisning av fil"
->>>>>>> 147b3201
-  },
-  "no_changes_to_save_d29f6e91": {
-    "message": "Inga ändringar att spara."
-  },
-  "no_e16d9132": {
-    "message": "Nej"
-  },
-  "no_file_chosen_9a880793": {
-    "message": "Ingen fil har valts"
-  },
-  "no_headers_9bc7dc7f": {
-    "message": "Inga rubriker"
-  },
-<<<<<<< HEAD
-=======
+  },
+  "minimize_video_20aa554b": { "message": "Minimera video" },
+  "minus_fd961e2e": { "message": "Minus" },
+  "minus_plus_3461f637": { "message": "Minus/plus" },
+  "misc_3b692ea7": { "message": "Diverse" },
+  "miscellaneous_e9818229": { "message": "Blandat" },
+  "modules_c4325335": { "message": "Moduler" },
+  "mu_37223b8b": { "message": "Mu" },
+  "multi_color_image_63d7372f": { "message": "Flerfärgsbild" },
+  "multiplication_sign_15f95c22": { "message": "Multipliceringstecken" },
+  "music_icon_4db5c972": { "message": "Musikikon" },
+  "must_be_at_least_percentage_22e373b6": {
+    "message": "Måste vara minst { percentage }%"
+  },
+  "must_be_at_least_width_x_height_px_41dc825e": {
+    "message": "Måste vara minst { width } x { height }pixlar"
+  },
+  "my_files_2f621040": { "message": "Mina filer" },
+  "n_th_root_9991a6e4": { "message": "N:te rot" },
+  "nabla_1e216d25": { "message": "Nabla" },
+  "name_1aed4a1b": { "message": "Namn" },
+  "name_color_ceec76ff": { "message": "{ name } ({ color })" },
+  "natural_music_54a70258": { "message": "Naturlig (musik)" },
+  "natural_numbers_3da07060": { "message": "Naturliga tal" },
+  "navigate_through_the_menu_or_toolbar_415a4e50": {
+    "message": "Navigera via menyn eller verktygsfältet"
+  },
   "nested_greater_than_d852e60d": { "message": "Kapslade större än" },
   "nested_less_than_27d17e58": { "message": "Kapslad mindre än" },
   "next_40e12421": { "message": "Nästa" },
@@ -1485,130 +602,50 @@
   "no_e16d9132": { "message": "Nej" },
   "no_file_chosen_9a880793": { "message": "Ingen fil har valts" },
   "no_headers_9bc7dc7f": { "message": "Inga rubriker" },
->>>>>>> 147b3201
   "no_preview_is_available_for_this_file_f940114a": {
     "message": "Förhandsvisning är inte tillgänglig för den här filen."
   },
-  "no_results_940393cf": {
-    "message": "Inga resultat."
-  },
+  "no_results_940393cf": { "message": "Inga resultat." },
   "no_results_found_for_filterterm_ad1b04c8": {
     "message": "Inga resultat hittades för { filterTerm }"
   },
-<<<<<<< HEAD
-  "no_video_1ed00b26": {
-    "message": "Ingen video"
-  },
-  "none_3b5e34d2": {
-    "message": "Ingen"
-  },
-  "none_selected_b93d56d2": {
-    "message": "Inga valda"
-  },
-  "not_equal_6e2980e6": {
-    "message": "Är inte lika med"
-  },
-=======
   "no_video_1ed00b26": { "message": "Ingen video" },
   "none_3b5e34d2": { "message": "Inga" },
   "none_selected_b93d56d2": { "message": "Inga valda" },
   "not_equal_6e2980e6": { "message": "Är inte lika med" },
->>>>>>> 147b3201
   "not_in_not_an_element_of_fb1ffb54": {
     "message": "Inte i (inte ett element av)"
   },
-  "not_negation_1418ebb8": {
-    "message": "Inte (negation)"
-  },
-  "not_subset_dc2b5e84": {
-    "message": "Inte delmängd"
-  },
-  "not_subset_strict_23d282bf": {
-    "message": "Inte delmängd (strikt)"
-  },
-  "not_superset_5556b913": {
-    "message": "Inte superset"
-  },
-  "not_superset_strict_24e06f36": {
-    "message": "Inte superset (strikt)"
-  },
-  "nu_1c0f6848": {
-    "message": "Nu"
-  },
-  "octagon_e48be9f": {
-    "message": "Oktogon"
-  },
-  "olive_6a3e4d6b": {
-    "message": "Oliv"
-  },
-  "omega_8f2c3463": {
-    "message": "Omega"
-  },
+  "not_negation_1418ebb8": { "message": "Inte (negation)" },
+  "not_subset_dc2b5e84": { "message": "Inte delmängd" },
+  "not_subset_strict_23d282bf": { "message": "Inte delmängd (strikt)" },
+  "not_superset_5556b913": { "message": "Inte superset" },
+  "not_superset_strict_24e06f36": { "message": "Inte superset (strikt)" },
+  "nu_1c0f6848": { "message": "Nu" },
+  "octagon_e48be9f": { "message": "Oktogon" },
+  "olive_6a3e4d6b": { "message": "Oliv" },
+  "omega_8f2c3463": { "message": "Omega" },
   "one_of_the_following_styles_must_be_added_to_save__1de769aa": {
     "message": "En av följande stilar måste läggas till för att spara en ikon: Ikonfärg, konturstorlek, ikontext eller bild"
   },
-  "open_circle_e9bd069": {
-    "message": "Öppen cirkel"
-  },
+  "open_circle_e9bd069": { "message": "Öppen cirkel" },
   "open_this_keyboard_shortcuts_dialog_9658b83a": {
     "message": "Öppna dialogrutan för detta kortkommando"
   },
   "open_title_application_fd624fc5": {
     "message": "Öppna programmet { title }"
   },
-  "operators_a2ef9a93": {
-    "message": "Operatörer"
-  },
-  "or_9b70ccaa": {
-    "message": "Eller"
-  },
-  "orange_81386a62": {
-    "message": "Orange"
-  },
+  "operators_a2ef9a93": { "message": "Operatörer" },
+  "or_9b70ccaa": { "message": "Eller" },
+  "orange_81386a62": { "message": "Orange" },
   "other_editor_shortcuts_may_be_found_at_404aba4a": {
     "message": "Andra genvägar till redigeraren kan hittas på"
   },
-  "outline_color_3ef2cea7": {
-    "message": "Konturfärg"
-  },
-  "outline_size_a6059a21": {
-    "message": "Konturstorlek"
-  },
+  "outline_color_3ef2cea7": { "message": "Konturfärg" },
+  "outline_size_a6059a21": { "message": "Konturstorlek" },
   "p_is_not_a_valid_protocol_which_must_be_ftp_http_h_adf13fc2": {
     "message": "{ p } är inte ett giltigt protokoll. Protokollet måste vara ftp, http, https, mailto, skype, tel eller så kan det utelämnas"
   },
-<<<<<<< HEAD
-  "pages_e5414c2c": {
-    "message": "Sidor"
-  },
-  "paragraph_5e5ad8eb": {
-    "message": "Paragraf"
-  },
-  "paragraph_starting_with_start_a59923f8": {
-    "message": "Stycke som börjar med { start }"
-  },
-  "parallel_d55d6e38": {
-    "message": "Parallel"
-  },
-  "partial_derivative_4a9159df": {
-    "message": "Partiell (derivat)"
-  },
-  "paste_5963d1c1": {
-    "message": "Klistra in"
-  },
-  "pause_12af3bb4": {
-    "message": "Pausa"
-  },
-  "pentagon_17d82ea3": {
-    "message": "Pentagon"
-  },
-  "people_b4ebb13c": {
-    "message": "Personer"
-  },
-  "percentage_34ab7c2c": {
-    "message": "Procent"
-  },
-=======
   "pages_e5414c2c": { "message": "Sidor" },
   "paragraph_5e5ad8eb": { "message": "Paragraf" },
   "paragraph_starting_with_start_a59923f8": {
@@ -1621,108 +658,28 @@
   "pentagon_17d82ea3": { "message": "Pentagon" },
   "people_b4ebb13c": { "message": "Personer" },
   "percentage_34ab7c2c": { "message": "Procent" },
->>>>>>> 147b3201
   "percentage_must_be_a_number_8033c341": {
     "message": "Procenttalet måste vara ett tal"
   },
-  "performing_arts_icon_f3497486": {
-    "message": "Underhållningsikon"
-  },
-  "perpendicular_7c48ede4": {
-    "message": "Lodrät"
-  },
-  "phi_4ac33b6d": {
-    "message": "Phi"
-  },
-  "phi_variant_c9bb3ac5": {
-    "message": "Phi (variant)"
-  },
+  "performing_arts_icon_f3497486": { "message": "Underhållningsikon" },
+  "perpendicular_7c48ede4": { "message": "Lodrät" },
+  "phi_4ac33b6d": { "message": "Phi" },
+  "phi_variant_c9bb3ac5": { "message": "Phi (variant)" },
   "physical_education_icon_d7dffd3e": {
     "message": "Ikon för idrott och hälsa"
   },
-<<<<<<< HEAD
-  "pi_dc4f0bd8": {
-    "message": "Pi"
-  },
-  "pi_variant_10f5f520": {
-    "message": "Pi (variant)"
-  },
-  "pink_68ad45cb": {
-    "message": "Rosa"
-  },
-  "pixels_52ece7d1": {
-    "message": "Pixlar"
-  },
-  "play_1a47eaa7": {
-    "message": "Spela upp"
-  },
-  "play_media_comment_35257210": {
-    "message": "Spela upp mediekommentar."
-  },
-=======
   "pi_dc4f0bd8": { "message": "Pi" },
   "pi_variant_10f5f520": { "message": "Pi (variant)" },
   "pink_68ad45cb": { "message": "Rosa" },
   "pixels_52ece7d1": { "message": "Pixlar" },
   "play_1a47eaa7": { "message": "Spela upp" },
   "play_media_comment_35257210": { "message": "Spela upp mediekommentar." },
->>>>>>> 147b3201
   "play_media_comment_by_name_from_createdat_c230123d": {
     "message": "Spela upp mediekommentar av { name } från { createdAt }."
   },
   "please_allow_canvas_to_access_your_microphone_and__dc2c3079": {
     "message": "Ge Canvas åtkomst till din mikrofon och webbkamera."
   },
-<<<<<<< HEAD
-  "plus_d43cd4ec": {
-    "message": "Plus"
-  },
-  "plus_minus_f8be2e83": {
-    "message": "Plus/minus"
-  },
-  "posted_when_a578f5ab": {
-    "message": "Publicerad: { when }"
-  },
-  "power_set_4f26f316": {
-    "message": "Potensmängd"
-  },
-  "precedes_196b9aef": {
-    "message": "Föregår"
-  },
-  "precedes_equal_20701e84": {
-    "message": "Föregår lika med"
-  },
-  "preformatted_d0670862": {
-    "message": "Förformaterad"
-  },
-  "prev_f82cbc48": {
-    "message": "Föregående"
-  },
-  "preview_53003fd2": {
-    "message": "Förhandsgranska"
-  },
-  "preview_a3f8f854": {
-    "message": "FÖRHANDSGRANSKA"
-  },
-  "preview_in_overlay_ed772c46": {
-    "message": "Förhandsgranskning i överlägg"
-  },
-  "preview_inline_9787330": {
-    "message": "Inbäddad förhandsgranskning"
-  },
-  "prime_917ea60e": {
-    "message": "Prim"
-  },
-  "prime_numbers_13464f61": {
-    "message": "Primtal"
-  },
-  "product_39cf144f": {
-    "message": "Produkt"
-  },
-  "proportional_f02800cc": {
-    "message": "Proportionell"
-  },
-=======
   "plus_d43cd4ec": { "message": "Plus" },
   "plus_minus_f8be2e83": { "message": "Plus/minus" },
   "posted_when_a578f5ab": { "message": "Publicerad: { when }" },
@@ -1739,69 +696,21 @@
   "prime_numbers_13464f61": { "message": "Primtal" },
   "product_39cf144f": { "message": "Produkt" },
   "proportional_f02800cc": { "message": "Proportionell" },
->>>>>>> 147b3201
   "protocol_must_be_ftp_http_https_mailto_skype_tel_o_73beb4f8": {
     "message": "Protokollet måste vara ftp, http, https, mailto, skype, tel eller så kan det utelämnas"
   },
-  "psi_e3f5f0f7": {
-    "message": "Psi"
-  },
-  "published_c944a23d": {
-    "message": "publicerad"
-  },
-  "published_when_302d8e23": {
-    "message": "Publicerad: { when }"
-  },
-  "pumpkin_904428d5": {
-    "message": "Pumpa"
-  },
-  "purple_7678a9fc": {
-    "message": "Lila"
-  },
-  "quaternions_877024e0": {
-    "message": "Kvarternion"
-  },
-  "quizzes_7e598f57": {
-    "message": "Quiz"
-  },
-  "rational_numbers_80ddaa4a": {
-    "message": "Rationellt tal"
-  },
-  "real_numbers_7c99df94": {
-    "message": "Reella tal"
-  },
+  "psi_e3f5f0f7": { "message": "Psi" },
+  "published_c944a23d": { "message": "publicerad" },
+  "published_when_302d8e23": { "message": "Publicerad: { when }" },
+  "pumpkin_904428d5": { "message": "Pumpa" },
+  "purple_7678a9fc": { "message": "Lila" },
+  "quaternions_877024e0": { "message": "Kvarternion" },
+  "quizzes_7e598f57": { "message": "Quiz" },
+  "rational_numbers_80ddaa4a": { "message": "Rationellt tal" },
+  "real_numbers_7c99df94": { "message": "Reella tal" },
   "real_portion_of_complex_number_7dad33b5": {
     "message": "Imaginärdel (av komplexa nummer)"
   },
-<<<<<<< HEAD
-  "record_7c9448b": {
-    "message": "Spela in"
-  },
-  "recording_98da6bda": {
-    "message": "Inspelning"
-  },
-  "red_8258edf3": {
-    "message": "Röd"
-  },
-  "relationships_6602af70": {
-    "message": "Relationer"
-  },
-  "religion_icon_246e0be1": {
-    "message": "Religiös ikon"
-  },
-  "remove_heading_style_5fdc8855": {
-    "message": "Ta bort rubrikstil"
-  },
-  "replace_e61834a7": {
-    "message": "Ersätt"
-  },
-  "reset_95a81614": {
-    "message": "Återställ"
-  },
-  "resize_ec83d538": {
-    "message": "Ändra storlek"
-  },
-=======
   "record_7c9448b": { "message": "Spela in" },
   "recording_98da6bda": { "message": "Inspelning" },
   "red_8258edf3": { "message": "Röd" },
@@ -1811,176 +720,35 @@
   "replace_e61834a7": { "message": "Ersätt" },
   "reset_95a81614": { "message": "Återställ" },
   "resize_ec83d538": { "message": "Ändra storlek" },
->>>>>>> 147b3201
   "restore_auto_save_deccd84b": {
     "message": "Vill du återställa funktionen Spara automatiskt?"
   },
-  "reverse_turnstile_does_not_yield_7558be06": {
-    "message": "Vändkors"
-  },
-  "rho_a0244a36": {
-    "message": "Rho"
-  },
-  "rho_variant_415245cd": {
-    "message": "Rho (variant)"
-  },
+  "reverse_turnstile_does_not_yield_7558be06": { "message": "Vändkors" },
+  "rho_a0244a36": { "message": "Rho" },
+  "rho_variant_415245cd": { "message": "Rho (variant)" },
   "rich_content_editor_2708ef21": {
     "message": "Redigerare för formaterat innehåll"
   },
-<<<<<<< HEAD
-  "right_angle_bracket_d704e2d6": {
-    "message": "Höger hakparentes"
-  },
-  "right_arrow_35e0eddf": {
-    "message": "Högerpil"
-  },
-  "right_arrow_with_hook_29d92d31": {
-    "message": "Högerpil med krok"
-  },
-  "right_ceiling_839dc744": {
-    "message": "Höger övre avgränsare"
-  },
-  "right_curly_brace_5159d5cd": {
-    "message": "Höger klammerparentes"
-=======
   "rich_text_area_press_oskey_f8_for_rich_content_edi_c2f651d": {
     "message": "RTF-område. Tryck på { OSKey }+F8 för genvägar till innehållsredigeraren."
->>>>>>> 147b3201
-  },
+  },
+  "right_angle_bracket_d704e2d6": { "message": "Höger hakparentes" },
+  "right_arrow_35e0eddf": { "message": "Högerpil" },
+  "right_arrow_with_hook_29d92d31": { "message": "Högerpil med krok" },
+  "right_ceiling_839dc744": { "message": "Höger övre avgränsare" },
+  "right_curly_brace_5159d5cd": { "message": "Höger klammerparentes" },
   "right_downward_harpoon_arrow_d71b114f": {
     "message": "Harpunpil, nedåt till höger"
   },
-  "right_floor_5392d5cf": {
-    "message": "Höger nedre avgränsare"
-  },
-  "right_to_left_9cfb092a": {
-    "message": "Höger-till-vänster"
-  },
+  "right_floor_5392d5cf": { "message": "Höger nedre avgränsare" },
+  "right_to_left_9cfb092a": { "message": "Höger-till-vänster" },
   "right_upward_harpoon_arrow_f5a34c73": {
     "message": "Harpunpil, uppåt till höger"
   },
-  "rightward_arrow_32932107": {
-    "message": "Högerpil"
-  },
+  "rightward_arrow_32932107": { "message": "Högerpil" },
   "rightward_pointing_triangle_60330f5c": {
     "message": "Högerpekande triangel"
   },
-<<<<<<< HEAD
-  "rotate_image_90_degrees_2ab77c05": {
-    "message": "Rotera bild -90 grader"
-  },
-  "rotate_image_90_degrees_6c92cd42": {
-    "message": "Rotera bild 90 grader"
-  },
-  "rotation_9699c538": {
-    "message": "Rotation"
-  },
-  "row_fc0944a7": {
-    "message": "Rad"
-  },
-  "row_group_979f5528": {
-    "message": "Radgrupp"
-  },
-  "sadly_the_pretty_html_editor_is_not_keyboard_acces_50da7665": {
-    "message": "Tyvärr fungerar inte tangentbordet i den nätta HTML-redigeraren. Öppna den råa HTML-redigeraren här."
-  },
-  "save_11a80ec3": {
-    "message": "Spara"
-  },
-  "save_media_cb9e786e": {
-    "message": "Spara mediefiler"
-  },
-  "screen_readers_cannot_determine_what_is_displayed__6a5842ab": {
-    "message": "Skärmläsare kan inte bestämma vad som visas i en bild utan alternativ text, och filnamn är ofta meningslösa strängar av siffror och bokstäver som inte beskriver sammanhanget eller betydelsen."
-  },
-  "screen_readers_cannot_determine_what_is_displayed__6f1ea667": {
-    "message": "Skärmläsare kan inte bestämma vad som visas i en bild utan alternativ text, som beskriver innehållet och innebörden av bilden. Alternativ text ska vara enkel och koncis."
-  },
-  "screen_readers_cannot_determine_what_is_displayed__a57e6723": {
-    "message": "Skärmläsare kan inte bestämma vad som visas i en bild utan alternativ text, som beskriver innehållet och innebörden av bilden."
-  },
-  "screen_readers_cannot_interpret_tables_without_the_bd861652": {
-    "message": "Skärmläsare kan inte tolka tabeller utan rätt struktur. Tabellrubriker ger riktning och innehållsomfattning."
-  },
-  "screen_readers_cannot_interpret_tables_without_the_e62912d5": {
-    "message": "Skärmläsare kan inte tolka tabeller utan rätt struktur. Tabelltexter beskriver sammanhanget och den allmänna förståelsen av tabellen."
-  },
-  "screen_readers_cannot_interpret_tables_without_the_f0bdec0f": {
-    "message": "Skärmläsare kan inte tolka tabeller utan rätt struktur. Tabellrubriker tillhandahåller riktning och överblick över innehållet."
-  },
-  "script_l_42a7b254": {
-    "message": "Skript-L"
-  },
-  "search_280d00bd": {
-    "message": "Sök"
-  },
-  "select_audio_source_21043cd5": {
-    "message": "Välj ljudkälla"
-  },
-  "select_crop_shape_d441feeb": {
-    "message": "Välj beskärningsform"
-  },
-  "select_language_7c93a900": {
-    "message": "Välj språk"
-  },
-  "select_video_source_1b5c9dbe": {
-    "message": "Välj videokälla"
-  },
-  "selected_linkfilename_c093b1f2": {
-    "message": "Markerade { linkFileName }"
-  },
-  "set_header_scope_8c548f40": {
-    "message": "Ange huvudomfattning"
-  },
-  "set_minus_b46e9b88": {
-    "message": "Uppsättning av minus"
-  },
-  "set_table_header_cfab13a0": {
-    "message": "Ange tabellrubrik"
-  },
-  "sharp_music_ab956814": {
-    "message": "Korsförtecken (musik)"
-  },
-  "shift_o_to_open_the_pretty_html_editor_55ff5a31": {
-    "message": "Tryck på Skift+O för att öppna den nätta HTML-redigeraren."
-  },
-  "shortcut_911d6255": {
-    "message": "Genväg"
-  },
-  "sighted_users_browse_web_pages_quickly_looking_for_1d4db0c1": {
-    "message": "Visade användare bläddrar snabbt på webbsidor och letar efter stora eller fetstil rubriker. Användare av skärmläsare använder sig av rubriker för kontextuell förståelse. Rubriker ska använda rätt struktur."
-  },
-  "sighted_users_browse_web_pages_quickly_looking_for_ade806f5": {
-    "message": "Visade användare bläddrar snabbt på webbsidor och letar efter stora eller fetstil rubriker. Användare av skärmläsare använder sig av rubriker för kontextuell förståelse. Rubriker ska vara koncisa inom den korrekta strukturen."
-  },
-  "sigma_5c35e553": {
-    "message": "Sigma"
-  },
-  "sigma_variant_8155625": {
-    "message": "Sigma (variant)"
-  },
-  "single_color_image_4e5d4dbc": {
-    "message": "Enfärgsbild"
-  },
-  "single_color_image_color_95fa9a87": {
-    "message": "Enfärgad bildfärg"
-  },
-  "size_b30e1077": {
-    "message": "Storlek"
-  },
-  "size_of_caption_file_is_greater_than_the_maximum_m_bff5f86e": {
-    "message": "Storleken på undertextfilen överstiger maxstorleken på { max } kb."
-  },
-  "small_b070434a": {
-    "message": "Liten"
-  },
-  "solid_circle_9f061dfc": {
-    "message": "Solid cirkel"
-  },
-  "something_went_wrong_89195131": {
-    "message": "Någonting gick fel."
-  },
-=======
   "rotate_image_90_degrees_2ab77c05": { "message": "Rotera bild -90 grader" },
   "rotate_image_90_degrees_6c92cd42": { "message": "Rotera bild 90 grader" },
   "rotation_9699c538": { "message": "Rotation" },
@@ -2043,7 +811,6 @@
   "small_b070434a": { "message": "Liten" },
   "solid_circle_9f061dfc": { "message": "Solid cirkel" },
   "something_went_wrong_89195131": { "message": "Någonting gick fel." },
->>>>>>> 147b3201
   "something_went_wrong_accessing_your_webcam_6643b87e": {
     "message": "Något gick fel vid försök att komma åt din webbkamera."
   },
@@ -2053,38 +820,6 @@
   "something_went_wrong_check_your_connection_reload__c7868286": {
     "message": "Någonting gick fel. Kontrollera din anslutning, läs in sidan igen och försök igen."
   },
-<<<<<<< HEAD
-  "something_went_wrong_d238c551": {
-    "message": "Något gick fel"
-  },
-  "something_went_wrong_while_sharing_your_screen_8de579e5": {
-    "message": "Något gick fel vid delning av skärmen."
-  },
-  "sort_by_e75f9e3e": {
-    "message": "Sortera efter"
-  },
-  "spades_suit_b37020c2": {
-    "message": "Spader (kortlek)"
-  },
-  "square_511eb3b3": {
-    "message": "Kvadrat"
-  },
-  "square_cap_9ec88646": {
-    "message": "Kvadratiskt snitt"
-  },
-  "square_cup_b0665113": {
-    "message": "Kvadratisk union"
-  },
-  "square_root_e8bcbc60": {
-    "message": "Kvadratrot"
-  },
-  "square_root_symbol_d0898a53": {
-    "message": "Kvadratrotsymbol"
-  },
-  "square_subset_17be67cb": {
-    "message": "Kvadratisk delmängd"
-  },
-=======
   "something_went_wrong_d238c551": { "message": "Något gick fel" },
   "something_went_wrong_while_sharing_your_screen_8de579e5": {
     "message": "Något gick fel vid delning av skärmen."
@@ -2097,63 +832,13 @@
   "square_root_e8bcbc60": { "message": "Kvadratrot" },
   "square_root_symbol_d0898a53": { "message": "Kvadratrotsymbol" },
   "square_subset_17be67cb": { "message": "Kvadratisk delmängd" },
->>>>>>> 147b3201
   "square_subset_strict_7044e84f": {
     "message": "Kvadratisk delmängd (strikt)"
   },
-  "square_superset_3be8dae1": {
-    "message": "Kvadratisk delmängd"
-  },
+  "square_superset_3be8dae1": { "message": "Kvadratisk delmängd" },
   "square_superset_strict_fa4262e4": {
     "message": "Kvadratisk super set (strikt)"
   },
-<<<<<<< HEAD
-  "star_8d156e09": {
-    "message": "Favoritmarkera"
-  },
-  "start_over_f7552aa9": {
-    "message": "Börja om"
-  },
-  "start_recording_9a65141a": {
-    "message": "Starta inspelning"
-  },
-  "steel_blue_14296f08": {
-    "message": "Stålblå"
-  },
-  "styles_2aa721ef": {
-    "message": "Stilar"
-  },
-  "submit_a3cc6859": {
-    "message": "Spara"
-  },
-  "subscript_59744f96": {
-    "message": "Nedsänkt"
-  },
-  "subset_19c1a92f": {
-    "message": "Delmängd"
-  },
-  "subset_strict_8d8948d6": {
-    "message": "Delmängd (strikt)"
-  },
-  "succeeds_9cc31be9": {
-    "message": "Efterräder"
-  },
-  "succeeds_equal_158e8c3a": {
-    "message": "Efterträder lika med"
-  },
-  "sum_b0842d31": {
-    "message": "Summa"
-  },
-  "superscript_8cb349a2": {
-    "message": "Upphöjd"
-  },
-  "superset_c4db8a7a": {
-    "message": "Superset"
-  },
-  "superset_strict_c77dd6d2": {
-    "message": "Superset (strikt)"
-  },
-=======
   "star_8d156e09": { "message": "Favoritmarkera" },
   "start_over_f7552aa9": { "message": "Börja om" },
   "start_recording_9a65141a": { "message": "Starta inspelning" },
@@ -2169,7 +854,6 @@
   "superscript_8cb349a2": { "message": "Upphöjd" },
   "superset_c4db8a7a": { "message": "Superset" },
   "superset_strict_c77dd6d2": { "message": "Superset (strikt)" },
->>>>>>> 147b3201
   "supported_file_types_srt_or_webvtt_7d827ed": {
     "message": "Filtyper som stöds: SRT eller WebVTT"
   },
@@ -2185,28 +869,6 @@
   "switch_to_the_rich_text_editor_63c1ecf6": {
     "message": "Växla till innehållsredigeraren"
   },
-<<<<<<< HEAD
-  "syllabus_f191f65b": {
-    "message": "Kursöversikt"
-  },
-  "system_audio_allowed_b2508f8c": {
-    "message": "Systemljud tillåts"
-  },
-  "system_audio_disabled_c177bd13": {
-    "message": "Systemljud inaktiverat"
-  },
-  "tab_arrows_4cf5abfc": {
-    "message": "FLIK/Pilar"
-  },
-  "table_header_starting_with_start_ffcabba6": {
-    "message": "Tabellrubriker börjar med { start }"
-  },
-  "table_starting_with_start_e7232848": {
-    "message": "Tabell börjar med { start }"
-  },
-  "tables_headers_should_specify_scope_5abf3a8e": {
-    "message": "Tabellrubriker ska ange omfattning."
-=======
   "syllabus_f191f65b": { "message": "Kursöversikt" },
   "system_audio_allowed_b2508f8c": { "message": "Systemljud tillåts" },
   "system_audio_disabled_c177bd13": { "message": "Systemljud inaktiverat" },
@@ -2219,7 +881,6 @@
   },
   "tables_headers_should_specify_scope_5abf3a8e": {
     "message": "Tabellrubriker ska specificera omfattning."
->>>>>>> 147b3201
   },
   "tables_should_include_a_caption_describing_the_con_e91e78fc": {
     "message": "Tabeller ska innehålla en bildtext som beskriver innehållet i tabellen."
@@ -2227,48 +888,15 @@
   "tables_should_include_at_least_one_header_48779eac": {
     "message": "Tabeller ska innehålla minst en rubrik."
   },
-<<<<<<< HEAD
-  "tau_880974b7": {
-    "message": "Tau"
-  },
-  "teal_f729a294": {
-    "message": "Teal"
-  },
-  "text_7f4593da": {
-    "message": "Text"
-  },
-  "text_background_color_16e61c3f": {
-    "message": "Bakgrundsfärg för text"
-  },
-  "text_color_acf75eb6": {
-    "message": "Textfärg"
-  },
-=======
   "tau_880974b7": { "message": "Tau" },
   "teal_f729a294": { "message": "Teal" },
   "text_7f4593da": { "message": "Text" },
   "text_background_color_16e61c3f": { "message": "Bakgrundsfärg för text" },
   "text_color_acf75eb6": { "message": "Textfärg" },
->>>>>>> 147b3201
   "text_is_difficult_to_read_without_sufficient_contr_69e62bd6": {
     "message": "Texten är svår att läsa utan tillräcklig kontrast mellan text och bakgrund, speciellt för de med nedsatt syn."
   },
   "text_larger_than_18pt_or_bold_14pt_should_display__5c364db6": {
-<<<<<<< HEAD
-    "message": "Text som är större än 18pt (eller fetstil 14pt) ska visa ett minimum-kontrastförhållande på 3:1."
-  },
-  "text_optional_384f94f7": {
-    "message": "Text (valfritt)"
-  },
-  "text_position_8df8c162": {
-    "message": "Textposition"
-  },
-  "text_size_887c2f6": {
-    "message": "Textstorlek"
-  },
-  "text_smaller_than_18pt_or_bold_14pt_should_display_aaffb22b": {
-    "message": "Text som är mindre än 18pt (eller fet 14pt) ska visa ett lägsta kontrastförhållande på 4,5:1."
-=======
     "message": "Text som är större än 18pt (eller fetstil 14pt) bör ha ett kontrastförhållande på minst 3:1."
   },
   "text_optional_384f94f7": { "message": "Text (valfritt)" },
@@ -2276,7 +904,6 @@
   "text_size_887c2f6": { "message": "Textstorlek" },
   "text_smaller_than_18pt_or_bold_14pt_should_display_aaffb22b": {
     "message": "Text som är mindre än 18pt (eller fet 14pt) bör ha ett kontrastförhållande på minst 4,5:1."
->>>>>>> 147b3201
   },
   "the_document_preview_is_currently_being_processed__7d9ea135": {
     "message": "Förhandsvisningen av dokumentet bearbetas. Försök igen senare."
@@ -2296,33 +923,15 @@
   "the_pretty_html_editor_is_not_keyboard_accessible__d6d5d2b": {
     "message": "Tangentbordet fungerar inte i den nätta HTML-redigeraren. Tryck på Skift+O för att öppna den råa HTML-redigeraren."
   },
-  "therefore_d860e024": {
-    "message": "Därför"
-  },
-  "theta_ce2d2350": {
-    "message": "Theta"
-  },
-  "theta_variant_fff6da6f": {
-    "message": "Theta (variant)"
-  },
-  "thick_downward_arrow_b85add4c": {
-    "message": "Tjock nedåtpil"
-  },
-  "thick_left_arrow_d5f3e925": {
-    "message": "Tjock vänsterpil"
-  },
-  "thick_leftward_arrow_6ab89880": {
-    "message": "Tjock vänsterpekande pil"
-  },
-  "thick_right_arrow_3ed5e8f7": {
-    "message": "Tjock vänsterpil"
-  },
-  "thick_rightward_arrow_a2e1839e": {
-    "message": "Tjock högerpekande pil"
-  },
-  "thick_upward_arrow_acd20328": {
-    "message": "Tjock högerpil"
-  },
+  "therefore_d860e024": { "message": "Därför" },
+  "theta_ce2d2350": { "message": "Theta" },
+  "theta_variant_fff6da6f": { "message": "Theta (variant)" },
+  "thick_downward_arrow_b85add4c": { "message": "Tjock nedåtpil" },
+  "thick_left_arrow_d5f3e925": { "message": "Tjock vänsterpil" },
+  "thick_leftward_arrow_6ab89880": { "message": "Tjock vänsterpekande pil" },
+  "thick_right_arrow_3ed5e8f7": { "message": "Tjock vänsterpil" },
+  "thick_rightward_arrow_a2e1839e": { "message": "Tjock högerpekande pil" },
+  "thick_upward_arrow_acd20328": { "message": "Tjock högerpil" },
   "this_document_cannot_be_displayed_within_canvas_7aba77be": {
     "message": "Det här dokumentet kan inte visas i Canvas."
   },
@@ -2335,41 +944,6 @@
   "though_your_video_will_have_the_correct_title_in_t_90e427f3": {
     "message": "Din video har korrekt titel i webbläsaren, men den uppdaterades inte i databasen."
   },
-<<<<<<< HEAD
-  "timebar_a4d18443": {
-    "message": "Tidsfält"
-  },
-  "title_ee03d132": {
-    "message": "Titel"
-  },
-  "to_be_posted_when_d24bf7dc": {
-    "message": "För publicering: { when }"
-  },
-  "to_do_when_2783d78f": {
-    "message": "Att göra: { when }"
-  },
-  "toggle_summary_group_413df9ac": {
-    "message": "Växla { summary }-grupp"
-  },
-  "toggle_tooltip_d3b7cb86": {
-    "message": "Växla verktygstips"
-  },
-  "tools_2fcf772e": {
-    "message": "Verktyg"
-  },
-  "top_66e0adb6": {
-    "message": "Överst"
-  },
-  "tray_839df38a": {
-    "message": "Fack"
-  },
-  "triangle_6072304e": {
-    "message": "Triangel"
-  },
-  "turnstile_yields_f9e76df1": {
-    "message": "Vändkors (Släpper igenom)"
-  },
-=======
   "timebar_a4d18443": { "message": "Tidsfält" },
   "title_ee03d132": { "message": "Titel" },
   "to_be_posted_when_d24bf7dc": { "message": "För publicering: { when }" },
@@ -2381,7 +955,6 @@
   "tray_839df38a": { "message": "Fack" },
   "triangle_6072304e": { "message": "Triangel" },
   "turnstile_yields_f9e76df1": { "message": "Vändkors (Släpper igenom)" },
->>>>>>> 147b3201
   "type_control_f9_to_access_image_options_text_a47e319f": {
     "message": "Skriv Control F9 för åtkomst till bildalternativ. { text }"
   },
@@ -2391,97 +964,42 @@
   "type_control_f9_to_access_table_options_text_92141329": {
     "message": "Skriv Control F9 för åtkomst till tabellalternativ. { text }"
   },
-<<<<<<< HEAD
-  "union_e6b57a53": {
-    "message": "Union"
-  },
-  "unpublished_dfd8801": {
-    "message": "avpublicerad"
-  },
-  "untitled_16aa4f2b": {
-    "message": "Namnlös"
-  },
-  "untitled_efdc2d7d": {
-    "message": "namnlös"
-  },
-=======
   "union_e6b57a53": { "message": "Union" },
   "unpublished_dfd8801": { "message": "avpublicerad" },
   "untitled_16aa4f2b": { "message": "Namnlös" },
   "untitled_efdc2d7d": { "message": "namnlös" },
->>>>>>> 147b3201
   "up_and_left_diagonal_arrow_e4a74a23": {
     "message": "Diagonal pil, uppåt och till vänster"
   },
   "up_and_right_diagonal_arrow_935b902e": {
     "message": "Diagonal pil, uppåt och till höger"
   },
-  "upload_file_fd2361b8": {
-    "message": "Ladda upp fil"
-  },
-  "upload_image_6120b609": {
-    "message": "Ladda upp bild"
-  },
-  "upload_media_ce31135a": {
-    "message": "Ladda upp media"
-  },
-  "uploading_19e8a4e7": {
-    "message": "Laddar upp"
-  },
-  "uppercase_delta_d4f4bc41": {
-    "message": "Versal Delta"
-  },
-  "uppercase_gamma_86f492e9": {
-    "message": "Versal Gamma"
-  },
-  "uppercase_lambda_c78d8ed4": {
-    "message": "Versal Lambda"
-  },
-  "uppercase_omega_8aedfa2": {
-    "message": "Versal Omega"
-  },
-  "uppercase_phi_caa36724": {
-    "message": "Versal Phi"
-  },
-  "uppercase_pi_fcc70f5e": {
-    "message": "Versal Pi"
-  },
-  "uppercase_psi_6395acbe": {
-    "message": "Versal Psi"
-  },
-  "uppercase_sigma_dbb70e92": {
-    "message": "Versal Sigma"
-  },
-  "uppercase_theta_49afc891": {
-    "message": "Versal Theta"
-  },
-  "uppercase_upsilon_8c1e623e": {
-    "message": "Versal Ypsilon"
-  },
-  "uppercase_xi_341e8556": {
-    "message": "Versal Xi"
-  },
-  "upsilon_33651634": {
-    "message": "Ypsilon"
-  },
+  "upload_file_fd2361b8": { "message": "Ladda upp fil" },
+  "upload_image_6120b609": { "message": "Ladda upp bild" },
+  "upload_media_ce31135a": { "message": "Ladda upp media" },
+  "uploading_19e8a4e7": { "message": "Laddar upp" },
+  "uppercase_delta_d4f4bc41": { "message": "Versal Delta" },
+  "uppercase_gamma_86f492e9": { "message": "Versal Gamma" },
+  "uppercase_lambda_c78d8ed4": { "message": "Versal Lambda" },
+  "uppercase_omega_8aedfa2": { "message": "Versal Omega" },
+  "uppercase_phi_caa36724": { "message": "Versal Phi" },
+  "uppercase_pi_fcc70f5e": { "message": "Versal Pi" },
+  "uppercase_psi_6395acbe": { "message": "Versal Psi" },
+  "uppercase_sigma_dbb70e92": { "message": "Versal Sigma" },
+  "uppercase_theta_49afc891": { "message": "Versal Theta" },
+  "uppercase_upsilon_8c1e623e": { "message": "Versal Ypsilon" },
+  "uppercase_xi_341e8556": { "message": "Versal Xi" },
+  "upsilon_33651634": { "message": "Ypsilon" },
   "upward_and_downward_pointing_arrow_fa90a918": {
     "message": "Upp- och nedåtpekande pil"
   },
   "upward_and_downward_pointing_arrow_thick_d420fdef": {
     "message": "Upp- och nedåtpekande pil (tjock)"
   },
-  "upward_arrow_9992cb2d": {
-    "message": "Upppil"
-  },
-  "upward_pointing_triangle_d078d7cb": {
-    "message": "Uppåtpekande triangel"
-  },
-  "url_22a5f3b8": {
-    "message": "URL"
-  },
-  "usage_right_ff96f3e2": {
-    "message": "Användningsrättigheter:"
-  },
+  "upward_arrow_9992cb2d": { "message": "Upppil" },
+  "upward_pointing_triangle_d078d7cb": { "message": "Uppåtpekande triangel" },
+  "url_22a5f3b8": { "message": "URL" },
+  "usage_right_ff96f3e2": { "message": "Användningsrättigheter:" },
   "usage_rights_required_5fe4dd68": {
     "message": "Användningsrättigheter (krävs)"
   },
@@ -2512,59 +1030,25 @@
   "used_by_screen_readers_to_describe_the_video_37ebad25": {
     "message": "Används av skärmläsare för att beskriva videon"
   },
-  "user_documents_c206e61f": {
-    "message": "Användardokument"
-  },
-  "user_files_78e21703": {
-    "message": "Användarfiler"
-  },
-  "user_images_b6490852": {
-    "message": "Användarbilder"
-  },
-  "user_media_14fbf656": {
-    "message": "Användarmedia"
-  },
-  "vector_notation_cf6086ab": {
-    "message": "Vektor (notation)"
-  },
+  "user_documents_c206e61f": { "message": "Användardokument" },
+  "user_files_78e21703": { "message": "Användarfiler" },
+  "user_images_b6490852": { "message": "Användarbilder" },
+  "user_media_14fbf656": { "message": "Användarmedia" },
+  "vector_notation_cf6086ab": { "message": "Vektor (notation)" },
   "vertical_bar_set_builder_notation_4300495f": {
     "message": "Vertikalt fält (ange byggnotering)"
   },
-<<<<<<< HEAD
-  "vertical_dots_bfb21f14": {
-    "message": "Vertikala punkter"
-  },
-  "video_options_24ef6e5d": {
-    "message": "Videoalternativ"
-  },
-  "video_options_tray_3b9809a5": {
-    "message": "Alternativfält för videor"
-  },
-  "video_player_b371005": {
-    "message": "Videospelare"
-  },
-  "video_player_for_9e7d373b": {
-    "message": "Videospelare för "
-  },
-=======
   "vertical_dots_bfb21f14": { "message": "Vertikala punkter" },
   "video_options_24ef6e5d": { "message": "Videoalternativ" },
   "video_options_tray_3b9809a5": { "message": "Alternativfält för videor" },
   "video_player_b371005": { "message": "Videospelare" },
   "video_player_for_9e7d373b": { "message": "Videospelare för " },
->>>>>>> 147b3201
   "video_player_for_title_ffd9fbc4": {
     "message": "Videospelare för { title }"
   },
-  "view_ba339f93": {
-    "message": "Visa"
-  },
-  "view_description_30446afc": {
-    "message": "Visa beskrivning"
-  },
-  "view_keyboard_shortcuts_34d1be0b": {
-    "message": "Visa kortkommandon"
-  },
+  "view_ba339f93": { "message": "Visa" },
+  "view_description_30446afc": { "message": "Visa beskrivning" },
+  "view_keyboard_shortcuts_34d1be0b": { "message": "Visa kortkommandon" },
   "view_title_description_67940918": {
     "message": "Visa beskrivning för { title }"
   },
@@ -2580,26 +1064,6 @@
   "we_couldn_t_detect_a_working_webcam_or_microphone__263b6674": {
     "message": "Det gick inte att identifiera en fungerande webbkamera eller mikrofon kopplad till din enhet."
   },
-<<<<<<< HEAD
-  "webcam_disabled_30c66986": {
-    "message": "Webbkamera inaktiverad"
-  },
-  "webcam_fe91b20f": {
-    "message": "Webbkamera"
-  },
-  "when_markup_is_used_that_visually_formats_items_as_f941fc1b": {
-    "message": "Om kodningen visuellt formaterar objekt som listor men inte visar listans relation kan användare få svårt att navigera i informationen."
-  },
-  "white_87fa64fd": {
-    "message": "Vit"
-  },
-  "why_523b3d8c": {
-    "message": "Varför"
-  },
-  "width_492fec76": {
-    "message": "Bredd"
-  },
-=======
   "webcam_disabled_30c66986": { "message": "Webbkamera inaktiverad" },
   "webcam_fe91b20f": { "message": "Webbkamera" },
   "webpages_should_only_have_a_single_h1_which_is_aut_dc99189e": {
@@ -2611,25 +1075,14 @@
   "white_87fa64fd": { "message": "Vit" },
   "why_523b3d8c": { "message": "Varför" },
   "width_492fec76": { "message": "Bredd" },
->>>>>>> 147b3201
   "width_and_height_must_be_numbers_110ab2e3": {
     "message": "Bredd och höjd måste anges med siffror"
   },
-  "width_x_height_px_ff3ccb93": {
-    "message": "{ width } x { height }pixlar"
-  },
-  "wiki_home_9cd54d0": {
-    "message": "Startsida Wiki"
-  },
-  "wreath_product_200b38ef": {
-    "message": "Kransprodukt"
-  },
-  "xi_149681d0": {
-    "message": "Xi"
-  },
-  "yes_dde87d5": {
-    "message": "Ja"
-  },
+  "width_x_height_px_ff3ccb93": { "message": "{ width } x { height }pixlar" },
+  "wiki_home_9cd54d0": { "message": "Startsida Wiki" },
+  "wreath_product_200b38ef": { "message": "Kransprodukt" },
+  "xi_149681d0": { "message": "Xi" },
+  "yes_dde87d5": { "message": "Ja" },
   "you_have_unsaved_changes_in_the_icon_maker_tray_do_e8cf5f1b": {
     "message": "Du har ändringar som inte har sparats i facket för ikonverktyget. Vill du fortsätta utan att spara dessa ändringar?"
   },
@@ -2654,25 +1107,10 @@
   "your_webcam_may_already_be_in_use_6cd64c25": {
     "message": "Din webbkamera kanske redan används."
   },
-<<<<<<< HEAD
-  "zeta_5ef24f0e": {
-    "message": "Zeta"
-  },
-  "zoom_f3e54d69": {
-    "message": "Zooma"
-  },
-  "zoom_in_image_bb97d4f": {
-    "message": "Zooma in bilden"
-  },
-  "zoom_out_image_d0a0a2ec": {
-    "message": "Zooma ut bilden"
-  }
-=======
   "zeta_5ef24f0e": { "message": "Zeta" },
   "zoom_f3e54d69": { "message": "Zooma" },
   "zoom_in_image_bb97d4f": { "message": "Zooma in bilden" },
   "zoom_out_image_d0a0a2ec": { "message": "Zooma ut bilden" }
->>>>>>> 147b3201
 }
 
 
