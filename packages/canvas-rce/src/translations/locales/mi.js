--- conflicted
+++ resolved
@@ -285,14 +285,11 @@
   },
   "i_hold_the_copyright_71ee91b1": { "message": "Mau ahau te manatārua" },
   "icon_color_b86dd6d6": { "message": "Tohu Tae" },
-<<<<<<< HEAD
-=======
   "icon_maker_icons_cc560f7e": { "message": "Tohu Kaihanga Ata" },
   "icon_outline_e978dc0c": { "message": "Tohu Whakahuahua" },
   "icon_outline_size_33f39b86": { "message": "Tohu Rahi Whakahuahua" },
   "icon_shape_30b61e7": { "message": "Tohu Hanga" },
   "icon_size_9353edea": { "message": "Tohu Rahi" },
->>>>>>> b7feed5f
   "if_you_do_not_select_usage_rights_now_this_file_wi_14e07ab5": {
     "message": "Ki te kore koe e tīpako ngā mōtika whakamahi ināianei, kaore e whakaputaina tēnei kōnae i muri o ''te tukuake."
   },
@@ -320,10 +317,7 @@
   "large_9c5e80e7": { "message": "Nui" },
   "left_to_right_e9b4fd06": { "message": "Māui - ki te -Matau" },
   "library_icon_ae1e54cf": { "message": "Whare Pukapuka Tohu" },
-<<<<<<< HEAD
-=======
   "light_blue_5374f600": { "message": "Puru marama" },
->>>>>>> b7feed5f
   "link_7262adec": { "message": "Hono" },
   "link_options_a16b758b": { "message": "Hono Kōwhiringa" },
   "links_14b70841": { "message": "Hononga" },
@@ -337,10 +331,7 @@
   "loading_please_wait_d276220a": { "message": "E Uta ana, tēnā koa tatari" },
   "loading_preview_9f077aa1": { "message": "Uta ana arokite" },
   "locked_762f138b": { "message": "Kua rakaina" },
-<<<<<<< HEAD
-=======
   "magenta_4a65993c": { "message": "Āhua waiporoporo" },
->>>>>>> b7feed5f
   "math_icon_ad4e9d03": { "message": "Math Tohu" },
   "media_af190855": { "message": "Pāpāho" },
   "media_file_is_processing_please_try_again_later_58a6d49": {
@@ -407,10 +398,7 @@
   },
   "performing_arts_icon_f3497486": { "message": "Performing Arts Tohu" },
   "physical_education_icon_d7dffd3e": { "message": "Tinana Mātauranga Tohu" },
-<<<<<<< HEAD
-=======
   "pink_68ad45cb": { "message": "Māwhero" },
->>>>>>> b7feed5f
   "pixels_52ece7d1": { "message": "Ngā Pika" },
   "posted_when_a578f5ab": { "message": "I Whakairia: { when }" },
   "preformatted_d0670862": { "message": "Tuhinga o mua" },
