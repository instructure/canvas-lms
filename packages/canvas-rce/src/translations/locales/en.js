--- conflicted
+++ resolved
@@ -490,10 +490,7 @@
   "no_results_found_for_filterterm_ad1b04c8": {
     "message": "No results found for { filterTerm }"
   },
-<<<<<<< HEAD
-=======
   "no_video_1ed00b26": { "message": "No Video" },
->>>>>>> cb79c465
   "none_3b5e34d2": { "message": "None" },
   "none_selected_b93d56d2": { "message": "None Selected" },
   "not_equal_6e2980e6": { "message": "Not Equal" },
@@ -634,15 +631,10 @@
   "save_media_cb9e786e": { "message": "Save Media" },
   "script_l_42a7b254": { "message": "Script L" },
   "search_280d00bd": { "message": "Search" },
-<<<<<<< HEAD
-  "select_crop_shape_d441feeb": { "message": "Select crop shape" },
-  "select_language_7c93a900": { "message": "Select Language" },
-=======
   "select_audio_source_21043cd5": { "message": "Select audio source" },
   "select_crop_shape_d441feeb": { "message": "Select crop shape" },
   "select_language_7c93a900": { "message": "Select Language" },
   "select_video_source_1b5c9dbe": { "message": "Select video source" },
->>>>>>> cb79c465
   "selected_linkfilename_c093b1f2": { "message": "Selected { linkFileName }" },
   "set_minus_b46e9b88": { "message": "Set Minus" },
   "sharp_music_ab956814": { "message": "Sharp (Music)" },
