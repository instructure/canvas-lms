/*
 * Copyright (C) 2021 - present Instructure, Inc.
 *
 * This file is part of Canvas.
 *
 * Canvas is free software: you can redistribute it and/or modify it under
 * the terms of the GNU Affero General Public License as published by the Free
 * Software Foundation, version 3 of the License.
 *
 * Canvas is distributed in the hope that it will be useful, but WITHOUT ANY
 * WARRANTY; without even the implied warranty of MERCHANTABILITY or FITNESS FOR
 * A PARTICULAR PURPOSE. See the GNU Affero General Public License for more
 * details.
 *
 * You should have received a copy of the GNU Affero General Public License along
 * with this program. If not, see <http://www.gnu.org/licenses/>.
 */

import formatMessage from '../../format-message'
import '../tinymce/ca'

const locale = {
  "access_the_pretty_html_editor_37168efe": {
    "message": "Accediu a l’editor de dades HTML processades"
  },
  "accessibility_checker_b3af1f6c": {
    "message": "Verificador d''accessibilitat"
  },
  "add_8523c19b": { "message": "Afegeix" },
  "add_another_f4e50d57": { "message": "Afegeix-ne un altre" },
  "add_cc_subtitles_55f0394e": { "message": "Afegeix CC/subtítols" },
  "add_image_60b2de07": { "message": "Afegeix la imatge" },
  "align_11050992": { "message": "Alinea" },
  "align_center_ca078feb": { "message": "Alineació centrada" },
  "align_left_e9f1f93b": { "message": "Alineació esquerra" },
  "align_right_9bad3ac1": { "message": "Alineació dreta" },
  "alignment_and_lists_5cebcb69": { "message": "Alineació i llistes" },
  "all_4321c3a1": { "message": "Tot" },
  "all_apps_a50dea49": { "message": "Totes les aplicacions" },
  "alphabetical_55b5b4e0": { "message": "Alfabètic" },
  "alt_text_611fb322": { "message": "Text alternatiu" },
  "an_error_occured_reading_the_file_ff48558b": {
    "message": "S''ha produït un error en llegir el fitxer"
  },
  "an_error_occurred_making_a_network_request_d1bda348": {
    "message": "S''ha produït un error en realitzar una sol·licitud de xarxa"
  },
  "an_error_occurred_uploading_your_media_71f1444d": {
    "message": "S''ha produït un error en carregar l''element multimèdia."
  },
  "announcement_list_da155734": { "message": "Llista d''anuncis" },
  "announcements_a4b8ed4a": { "message": "Anuncis" },
  "apply_781a2546": { "message": "Aplica" },
  "apps_54d24a47": { "message": "Aplicacions" },
  "aspect_ratio_will_be_preserved_cb5fdfb8": {
    "message": "La relació d''aspecte es mantindrà"
  },
  "assignments_1e02582c": { "message": "Tasques" },
  "attributes_963ba262": { "message": "Atributs" },
  "audio_and_video_recording_not_supported_please_use_5ce3f0d7": {
    "message": "La funció d’enregistrament d’àudio i vídeo no és compatible; utilitzeu un altre navegador."
  },
  "audio_player_for_title_20cc70d": {
    "message": "Reproductor de so per a { title }"
  },
  "auto_saved_content_exists_would_you_like_to_load_t_fee528f2": {
    "message": "Existeix contingut desat automàticament. Voleu carregar el contingut desat automàticament al seu lloc?"
  },
  "automatically_open_an_in_line_preview_preview_disp_ed784ffe": {
    "message": "Obre automàticament una visualització prèvia en línia. (La visualització prèvia només es mostra després de desar)"
  },
  "available_folders_694d0436": { "message": "Carpetes disponibles" },
  "below_81d4dceb": { "message": "A sota de" },
  "bottom_third_5f5fec1d": { "message": "Terç inferior" },
  "button_color_608a0242": { "message": "Color del botó" },
  "button_outline_cf14f071": { "message": "Contorn del botó" },
  "button_outline_size_cc1d1df7": { "message": "Mida del contorn del botó" },
  "button_shape_dbecb573": { "message": "Forma del botó" },
  "button_size_20f5fce1": { "message": "Mida del botó" },
  "buttons_and_icons_e66ee12c": { "message": "Botons i icones" },
  "c_2001_acme_inc_283f7f80": { "message": "(c) 2001 Acme Inc." },
  "cancel_caeb1e68": { "message": "Cancel·la" },
  "choose_caption_file_9c45bc4e": { "message": "Tria un fitxer de subtítols" },
  "choose_usage_rights_33683854": { "message": "Tria els drets d''ús..." },
  "circle_484abe63": { "message": "Cercle" },
  "circle_unordered_list_9e3a0763": {
    "message": "marca amb un cercle la llista desordenada"
  },
  "clear_2084585f": { "message": "Suprimeix" },
  "clear_selected_file_82388e50": {
    "message": "Esborra el fitxer seleccionat"
  },
  "clear_selected_file_filename_2fe8a58e": {
    "message": "Esborra el fitxer seleccionat: { filename }"
  },
  "click_or_shift_click_for_the_html_editor_25d70bb4": {
    "message": "Feu clic aquí o feu-hi clic mentre premeu la tecla Maj per obrir l’editor d’HTML."
  },
  "click_to_embed_imagename_c41ea8df": {
    "message": "Feu clic per integrar { imageName }"
  },
  "click_to_hide_preview_3c707763": {
    "message": "Feu clic per amagar la visualització prèvia"
  },
  "click_to_insert_a_link_into_the_editor_c19613aa": {
    "message": "Feu clic per inserir un enllaç en l''editor."
  },
  "click_to_show_preview_faa27051": {
    "message": "Feu clic per mostrar la visualització prèvia"
  },
  "close_a_menu_or_dialog_also_returns_you_to_the_edi_739079e6": {
    "message": "Tanca un menú o un quadre de diàleg També us torna a l''àrea d''editor"
  },
  "close_d634289d": { "message": "Tanca" },
  "closed_caption_file_must_be_less_than_maxkb_kb_5880f752": {
    "message": "El fitxer de subtítols tancats ha de tenir menys de { maxKb } kB"
  },
  "closed_captions_subtitles_e6aaa016": {
    "message": "Llegendes/subtítols tancats"
  },
  "collaborations_5c56c15f": { "message": "Col·laboracions" },
  "collapse_to_hide_types_1ab46d2e": {
    "message": "Contrau per amagar { types }"
  },
  "color_color_eb64b08": { "message": "Color { color }" },
  "computer_1d7dfa6f": { "message": "Ordinador" },
  "content_1440204b": { "message": "Contingut" },
  "content_is_still_being_uploaded_if_you_continue_it_8f06d0cb": {
    "message": "Encara s''està penjant el contingut. Si continueu, no s''integrarà adequadament."
  },
  "content_subtype_5ce35e88": { "message": "Subtipus de contingut" },
  "content_type_2cf90d95": { "message": "Tipus de contingut" },
  "copyright_holder_66ee111": { "message": "Titular del copyright:" },
  "count_plural_0_0_words_one_1_word_other_words_acf32eca": {
    "message": "{ count, plural,\n     =0 {0 paraules}\n    one {1 paraula}\n  other {# paraules}\n}"
  },
  "count_plural_one_item_loaded_other_items_loaded_857023b7": {
    "message": "{ count, plural,\n    one {# element carregat}\n  other {# elements carregats}\n}"
  },
  "course_documents_104d76e0": { "message": "Documents del curs" },
  "course_files_62deb8f8": { "message": "Fitxers del curs" },
  "course_files_a31f97fc": { "message": "Fitxers del curs" },
  "course_images_f8511d04": { "message": "Imatges del curs" },
  "course_links_b56959b9": { "message": "Enllaços del curs" },
  "course_media_ec759ad": { "message": "Elements multimèdia del curs" },
  "course_navigation_dd035109": { "message": "Navegació del curs" },
  "create_button_and_icon_5c089934": { "message": "Botó i icona Crea" },
  "creative_commons_license_725584ae": {
    "message": "Llicència de Creative Commons:"
  },
  "current_image_f16c249c": { "message": "Imatge actual" },
  "custom_6979cd81": { "message": "Personalitzat" },
  "date_added_ed5ad465": { "message": "Data afegida" },
  "decorative_image_3c28aa7d": { "message": "Imatge decorativa" },
  "decrease_indent_de6343ab": { "message": "Redueix la sagnia" },
  "default_bulleted_unordered_list_47079da8": {
    "message": "llista desordenada amb pics predeterminada"
  },
  "default_numerical_ordered_list_48dd3548": {
    "message": "llista ordenada enumerada predeterminada"
  },
  "describe_the_image_e65d2e32": { "message": "(Descriu la imatge)" },
  "describe_the_video_2fe8f46a": { "message": "(Descriu el vídeo)" },
  "details_98a31b68": { "message": "Detalls" },
  "dimensions_45ddb7b7": { "message": "Mides" },
  "directionality_26ae9e08": { "message": "Direccionalitat" },
  "disable_in_line_preview_2a675175": {
    "message": "Desactiveu la visualització prèvia en línia."
  },
  "discussions_a5f96392": { "message": "Debats" },
  "discussions_index_6c36ced": { "message": "Índex dels debats" },
  "display_options_315aba85": { "message": "Mostra les opcions" },
  "display_text_link_opens_in_a_new_tab_75e9afc9": {
    "message": "Mostra l''enllaç al text (s''obre en una pestanya nova)"
  },
  "document_678cd7bf": { "message": "Document" },
  "documents_81393201": { "message": "Documents" },
  "done_54e3d4b6": { "message": "Fet" },
  "drag_a_file_here_1bf656d5": { "message": "Arrossega un fitxer aquí" },
  "drag_and_drop_or_click_to_browse_your_computer_60772d6d": {
    "message": "Arrossegueu i deixeu anar o feu clic per explorar l''ordinador"
  },
  "drag_handle_use_up_and_down_arrows_to_resize_e29eae5c": {
    "message": "Arrossegueu el controlador. Utilitzeu les fletxes cap a dalt i cap a baix per canviar la mida"
  },
  "due_multiple_dates_cc0ee3f5": { "message": "Venciment: Dates múltiples" },
  "due_when_7eed10c6": { "message": "Venciment: { when }" },
  "edit_c5fbea07": { "message": "Edita" },
  "edit_equation_f5279959": { "message": "Edita l''equació" },
  "edit_existing_button_icon_3d0277bd": {
    "message": "Edita el botó i la icona actuals"
  },
  "edit_link_7f53bebb": { "message": "Edita l''enllaç" },
  "editor_statusbar_26ac81fc": { "message": "Editor de la barra d''estat" },
  "embed_828fac4a": { "message": "Integra" },
  "embed_code_314f1bd5": { "message": "Integra el codi" },
  "embed_image_1080badc": { "message": "Integra la imatge" },
  "embed_options_tray_901cfd19": {
    "message": "Safata d''opcions d''integració"
  },
  "embed_preview_2d741e1f": { "message": "Integra la visualització prèvia" },
  "embed_video_a97a64af": { "message": "Integra el vídeo" },
  "embedded_content_aaeb4d3d": { "message": "contingut incrustat" },
  "enter_at_least_3_characters_to_search_4f037ee0": {
    "message": "Introduïu com a mínim 3 caràcters per cercar"
  },
  "equation_1c5ac93c": { "message": "Equació" },
  "expand_preview_by_default_2abbf9f8": {
    "message": "Desplega la visualització prèvia per defecte"
  },
  "expand_to_see_types_f5d29352": { "message": "Desplega per veure { types }" },
  "external_links_3d9f074e": { "message": "Enllaços externs" },
  "external_tools_6e77821": { "message": "Eines externes" },
  "extra_large_b6cdf1ff": { "message": "Extragran" },
  "extra_small_9ae33252": { "message": "Molt petit" },
  "file_url_c12b64be": { "message": "URL del fitxer" },
  "filename_file_icon_602eb5de": { "message": "Icona del fitxer { filename }" },
  "filename_image_preview_6cef8f26": {
    "message": "Visualització prèvia de la imatge { filename }"
  },
  "filename_text_preview_e41ca2d8": {
    "message": "Visualització prèvia del text { filename }"
  },
  "files_c300e900": { "message": "Fitxers" },
  "files_index_af7c662b": { "message": "Índex de fitxers" },
  "focus_element_options_toolbar_18d993e": {
    "message": "Barra d''eines d''opcions de focus d''element"
  },
  "folder_tree_fbab0726": { "message": "Arbre de carpetes" },
  "format_4247a9c5": { "message": "Format" },
  "formatting_5b143aa8": { "message": "S''està formatant" },
  "found_auto_saved_content_3f6e4ca5": {
    "message": "S''ha trobat contingut desat automàticament"
  },
  "found_count_plural_0_results_one_result_other_resu_46aeaa01": {
    "message": "S''han trobat { count, plural,\n     =0 {# resultats}\n    one {# resultat}\n  other {# resultats}\n}"
  },
  "fullscreen_873bf53f": { "message": "Pantalla completa" },
  "generating_preview_45b53be0": {
    "message": "S''està generant la visualització prèvia…"
  },
  "go_to_the_editor_s_menubar_e6674c81": {
    "message": "Ves a la barra de menús de l''editor"
  },
  "go_to_the_editor_s_toolbar_a5cb875f": {
    "message": "Ves a la barra d''eines de l''editor"
  },
  "grades_a61eba0a": { "message": "Qualificacions" },
  "group_documents_8bfd6ae6": { "message": "Agrupa els documents" },
  "group_files_4324f3df": { "message": "Fitxers del grup" },
  "group_files_82e5dcdb": { "message": "Fitxers del grup" },
  "group_images_98e0ac17": { "message": "Agrupa les imatges" },
  "group_links_9493129e": { "message": "Enllaços de grup" },
  "group_media_2f3d128a": { "message": "Agrupa els elements multimèdia" },
  "group_navigation_99f191a": { "message": "Navegació del grup" },
  "heading_2_5b84eed2": { "message": "Capçalera 2" },
  "heading_3_2c83de44": { "message": "Capçalera 3" },
  "heading_4_b2e74be7": { "message": "Capçalera 4" },
  "height_69b03e15": { "message": "Altura" },
  "hexagon_d8468e0d": { "message": "Hexàgon" },
  "hide_description_bfb5502e": { "message": "Amaga la descripció" },
  "hide_title_description_caf092ef": {
    "message": "Amaga la descripció de { title }"
  },
  "home_351838cd": { "message": "Inici" },
  "html_code_editor_fd967a44": { "message": "Editor de codi HTML" },
  "html_editor_fb2ab713": { "message": "Editor d''HTML" },
  "i_have_obtained_permission_to_use_this_file_6386f087": {
    "message": "He obtingut permís per utilitzar aquest fitxer."
  },
  "i_hold_the_copyright_71ee91b1": {
    "message": "Soc el titular dels drets d''autor"
  },
  "if_you_do_not_select_usage_rights_now_this_file_wi_14e07ab5": {
    "message": "Si no seleccioneu els drets d''ús ara, s''anul·larà la publicació d''aquest fitxer un cop s''hagi carregat."
  },
  "image_8ad06": { "message": "Imatge" },
  "image_options_5412d02c": { "message": "Opcions d''imatge" },
  "image_options_tray_90a46006": { "message": "Safata d''opcions d''imatge" },
  "images_7ce26570": { "message": "Imatges" },
  "increase_indent_6d550a4a": { "message": "Augmenta la sagnia" },
  "insert_593145ef": { "message": "Insereix" },
  "insert_equella_links_49a8dacd": { "message": "Insereix enllaços a Equella" },
  "insert_link_6dc23cae": { "message": "Insereix un enllaç" },
  "insert_math_equation_57c6e767": {
    "message": "Insereix una equació matemàtica"
  },
  "invalid_file_c11ba11": { "message": "Fitxer no vàlid" },
  "invalid_file_type_881cc9b2": { "message": "Tipus de fitxer no vàlid" },
  "invalid_url_cbde79f": { "message": "URL no vàlida" },
  "keyboard_shortcuts_ed1844bd": { "message": "Dreceres del teclat" },
  "large_9c5e80e7": { "message": "Gran" },
  "left_to_right_e9b4fd06": { "message": "Esquerra a dreta" },
  "link_7262adec": { "message": "Enllaç" },
  "link_options_a16b758b": { "message": "Opcions d''enllaç" },
  "links_14b70841": { "message": "Enllaços" },
  "load_more_35d33c7": { "message": "Carrega''n més" },
  "load_more_results_460f49a9": { "message": "Carrega més resultats" },
  "loading_25990131": { "message": "S''està carregant…" },
  "loading_bde52856": { "message": "S''està carregant" },
  "loading_failed_b3524381": { "message": "No s''ha pogut carregar…" },
  "loading_failed_e6a9d8ef": { "message": "No s''ha pogut carregar." },
  "loading_folders_d8b5869e": { "message": "S''estan carregant les carpetes" },
  "loading_please_wait_d276220a": { "message": "S''està carregant, espereu" },
  "locked_762f138b": { "message": "Bloquejat" },
  "media_af190855": { "message": "Element multimèdia" },
  "medium_5a8e9ead": { "message": "Mitjà" },
  "middle_27dc1d5": { "message": "Centre" },
  "miscellaneous_e9818229": { "message": "Diversos" },
  "modules_c4325335": { "message": "Mòduls" },
  "multi_color_image_63d7372f": { "message": "Imatge multicolor" },
  "must_be_at_least_width_x_height_px_41dc825e": {
    "message": "Ha de ser de { width } × { height }píxels com a mínim"
  },
  "my_files_2f621040": { "message": "Els meus fitxers" },
  "my_images_427f9b0c": { "message": "Les meves imatges" },
  "name_1aed4a1b": { "message": "Nom" },
  "navigate_through_the_menu_or_toolbar_415a4e50": {
    "message": "Navegueu pel menú o per la barra d''eines"
  },
  "next_page_d2a39853": { "message": "Pàgina següent" },
  "no_e16d9132": { "message": "No" },
  "no_file_chosen_9a880793": { "message": "No s''ha triat cap fitxer" },
  "no_preview_is_available_for_this_file_f940114a": {
    "message": "No hi ha cap visualització prèvia disponible per a aquest fitxer."
  },
  "no_results_940393cf": { "message": "Sense resultats." },
  "no_results_found_for_filterterm_ad1b04c8": {
    "message": "No s''ha trobat cap resultat per a { filterTerm }"
  },
  "no_results_found_for_term_1564c08e": {
    "message": "No s''ha trobat cap resultat per a { term }."
  },
  "none_3b5e34d2": { "message": "Cap" },
  "octagon_e48be9f": { "message": "Octàgon" },
  "open_this_keyboard_shortcuts_dialog_9658b83a": {
    "message": "Obre aquest quadre de diàleg de dreceres del teclat"
  },
  "open_title_application_fd624fc5": {
    "message": "Obre l’aplicació { title }"
  },
  "options_3ab0ea65": { "message": "Opcions" },
  "ordered_and_unordered_lists_cfadfc38": {
    "message": "Llistes ordenades i desordenades"
  },
  "other_editor_shortcuts_may_be_found_at_404aba4a": {
    "message": "Podeu trobar altres dreceres d''editor a"
  },
  "p_is_not_a_valid_protocol_which_must_be_ftp_http_h_adf13fc2": {
    "message": "{ p } no és un protocol vàlid, que ha de ser ftp, http, https, mailto, skype, tel o es pot ometre."
  },
  "pages_e5414c2c": { "message": "Pàgines" },
  "paragraph_5e5ad8eb": { "message": "Paràgraf" },
  "people_b4ebb13c": { "message": "Persones" },
  "posted_when_a578f5ab": { "message": "Publicat: { when }" },
  "preformatted_d0670862": { "message": "Amb format previ" },
  "pretty_html_editor_28748756": {
    "message": "Editor de dades HTML processades"
  },
  "preview_53003fd2": { "message": "Visualització prèvia" },
  "preview_in_overlay_ed772c46": {
    "message": "Visualització prèvia en superposició"
  },
  "preview_inline_9787330": { "message": "Visualització prèvia en línia" },
  "previous_page_928fc112": { "message": "Pàgina anterior" },
  "protocol_must_be_ftp_http_https_mailto_skype_tel_o_73beb4f8": {
    "message": "El protocol ha de ser ftp, http, https, mailto, skype, tel o es pot ometre."
  },
  "published_c944a23d": { "message": "publicat" },
  "published_when_302d8e23": { "message": "Publicat: { when }" },
  "quizzes_7e598f57": { "message": "Qüestionaris" },
  "raw_html_editor_e3993e41": {
    "message": "Editor de dades HTML sense processar"
  },
  "record_7c9448b": { "message": "Enregistra" },
  "record_upload_media_5fdce166": {
    "message": "Enregistra o penja l''element multimèdia"
  },
  "remove_link_d1f2f4d0": { "message": "Elimina l''enllaç" },
  "resize_ec83d538": { "message": "Canvia la mida" },
  "restore_auto_save_deccd84b": {
    "message": "Voleu restaurar el contingut desat automàticament?"
  },
  "rich_content_editor_2708ef21": { "message": "Editor de contingut enriquit" },
  "right_to_left_9cfb092a": { "message": "Dreta a esquerra" },
  "sadly_the_pretty_html_editor_is_not_keyboard_acces_50da7665": {
    "message": "Malauradament, no es pot accedir a l’editor de dades HTML processades amb el teclat. Accediu a l’editor de dades HTML sense processar aquí."
  },
  "save_11a80ec3": { "message": "Desa" },
  "saved_buttons_and_icons_8278eed2": { "message": "Botons i icones desats" },
  "search_280d00bd": { "message": "Cerca" },
  "search_term_b2d2235": { "message": "Terme de cerca" },
  "select_language_7c93a900": { "message": "Selecciona l''idioma" },
  "selected_274ce24f": { "message": "Seleccionat" },
  "shift_o_to_open_the_pretty_html_editor_55ff5a31": {
    "message": "Premeu Maj+O per obrir l''editor de dades HTML processades."
  },
  "show_embed_options_ef8d7ef": { "message": "Mostra les opcions integrades" },
  "show_image_options_1e2ecc6b": { "message": "Mostra les opcions d''imatge" },
  "show_link_options_545338fd": { "message": "Mostra les opcions d''enllaç" },
  "show_video_options_6ed3721a": { "message": "Mostra les opcions de vídeo" },
  "single_color_image_4e5d4dbc": { "message": "Imatge d’un sol color" },
  "size_b30e1077": { "message": "Mida" },
<<<<<<< HEAD
  "size_of_file_is_greater_than_the_maximum_max_mb_al_6eb3fa9a": {
    "message": "La mida de { file } és superior a la mida màxima de { max } MB permesa pels fitxers."
=======
  "size_of_caption_file_is_greater_than_the_maximum_m_bff5f86e": {
    "message": "La mida del fitxer de subtítols és superior a la mida màxima de { max } kB permesa per als fitxers."
>>>>>>> 784a3dfe
  },
  "small_b070434a": { "message": "Petita" },
  "something_went_wrong_89195131": { "message": "Alguna cosa no ha anat bé." },
  "something_went_wrong_and_i_don_t_know_what_to_show_e0c54ec8": {
    "message": "Alguna cosa no ha anat bé i no sé què puc mostrar-te."
  },
  "something_went_wrong_check_your_connection_and_try_2a7b2d13": {
    "message": "Alguna cosa no ha anat bé; reviseu la connexió i torneu-ho a provar."
  },
  "something_went_wrong_d238c551": { "message": "Alguna cosa no ha anat bé" },
  "something_went_wrong_try_again_after_refreshing_th_e094eb8d": {
    "message": "Alguna cosa no ha anat bé; torneu a provar-ho després d''actualitzar la pàgina"
  },
  "something_went_wrong_uploading_check_your_connecti_aa201f15": {
    "message": "Alguna cosa no ha anat bé en fer la penjada; reviseu la connexió i torneu a provar-ho."
  },
  "sort_by_e75f9e3e": { "message": "Ordena per" },
  "square_511eb3b3": { "message": "Quadrat" },
  "square_unordered_list_b15ce93b": {
    "message": "marca amb un quadrat la llista desordenada"
  },
  "star_8d156e09": { "message": "Marca amb una estrella" },
  "styles_2aa721ef": { "message": "Estils" },
  "submit_a3cc6859": { "message": "Entrega" },
  "subscript_59744f96": { "message": "Subíndex" },
  "superscript_8cb349a2": { "message": "Superíndex" },
  "supported_file_types_srt_or_webvtt_7d827ed": {
    "message": "Tipus de fitxer admesos: SRT o WebVTT"
  },
  "switch_to_the_html_editor_146dfffd": {
    "message": "Canvia a l’editor d’HTML"
  },
  "switch_to_the_rich_text_editor_63c1ecf6": {
    "message": "Canvia a l’editor de text enriquit"
  },
  "syllabus_f191f65b": { "message": "Temari" },
  "tab_arrows_4cf5abfc": { "message": "TAB/fletxes" },
  "text_7f4593da": { "message": "Text" },
  "text_background_color_16e61c3f": { "message": "Color de fons del text" },
  "text_color_acf75eb6": { "message": "Color del text" },
  "text_position_8df8c162": { "message": "Posició del text" },
  "text_size_887c2f6": { "message": "Mida del text" },
  "the_material_is_in_the_public_domain_279c39a3": {
    "message": "El material és de domini públic"
  },
  "the_material_is_licensed_under_creative_commons_3242cb5e": {
    "message": "El material té una llicència de Creative Commons"
  },
  "the_material_is_subject_to_an_exception_e_g_fair_u_a39c8ca2": {
    "message": "El material està subjecte una excepció: p. ex. ús raonable, dret a quota o d''altres sota les lleis de copyright aplicables"
  },
  "the_pretty_html_editor_is_not_keyboard_accessible__d6d5d2b": {
    "message": "No es pot accedir a l’editor de dades HTML processades amb el teclat. Premeu Maj+O per obrir l''editor de dades HTML sense processar."
  },
  "though_your_video_will_have_the_correct_title_in_t_90e427f3": {
    "message": "Tot i que el títol del vídeo que es mostra al explorador és el correcte, no hem pogut actualitzar-lo a la base de dades."
  },
  "title_ee03d132": { "message": "Títol" },
  "to_be_posted_when_d24bf7dc": { "message": "S''ha de publicar: { when }" },
  "to_do_when_2783d78f": { "message": "Tasques pendents: { when }" },
  "toggle_summary_group_413df9ac": { "message": "Commuta el grup { summary }" },
  "tools_2fcf772e": { "message": "Eines" },
  "totalresults_results_found_numdisplayed_results_cu_a0a44975": {
    "message": "S''han trobat { totalResults } resultats; en aquest moment, es mostren { numDisplayed } resultats"
  },
  "tray_839df38a": { "message": "Safata" },
  "triangle_6072304e": { "message": "Triangle" },
  "type_control_f9_to_access_image_options_text_a47e319f": {
    "message": "premeu les tecles Control+F9 per accedir a les opcions d''imatge. { text }"
  },
  "type_control_f9_to_access_link_options_text_4ead9682": {
    "message": "premeu les tecles Control+F9 per accedir a les opcions d''enllaç. { text }"
  },
  "type_control_f9_to_access_table_options_text_92141329": {
    "message": "premeu les tecles Control+F9 per accedir a les opcions de taula. { text }"
  },
  "unpublished_dfd8801": { "message": "no publicat" },
  "untitled_efdc2d7d": { "message": "sense títol" },
  "upload_document_253f0478": { "message": "Penja un document" },
  "upload_file_fd2361b8": { "message": "Penja el fitxer" },
  "upload_image_6120b609": { "message": "Penja una imatge" },
  "upload_media_ce31135a": { "message": "Penja l''element multimèdia" },
  "upload_record_media_e4207d72": {
    "message": "Penja o enregistra l''element multimèdia"
  },
  "uploading_19e8a4e7": { "message": "S''està penjant" },
  "uploading_closed_captions_subtitles_failed_bc093f3": {
    "message": "No s’han pogut penjar les llegendes ni els subtítols tancats."
  },
  "uppercase_alphabetic_ordered_list_3f5aa6b2": {
    "message": "llista ordenada alfabèticament en majúscules"
  },
  "uppercase_roman_numeral_ordered_list_853f292b": {
    "message": "llista ordenada amb numeració romana en majúscules"
  },
  "url_22a5f3b8": { "message": "URL" },
  "usage_right_ff96f3e2": { "message": "Dret d''ús:" },
  "usage_rights_required_5fe4dd68": { "message": "Drets d''ús (obligatori)" },
  "use_arrow_keys_to_navigate_options_2021cc50": {
    "message": "Utilitzeu les tecles de fletxes per navegar per les opcions."
  },
  "use_arrow_keys_to_select_a_shape_c8eb57ed": {
    "message": "Feu servir les tecles de fletxes per seleccionar una forma."
  },
  "use_arrow_keys_to_select_a_size_699a19f4": {
    "message": "Feu servir les tecles de fletxes per seleccionar una mida."
  },
  "use_arrow_keys_to_select_a_text_position_72f9137c": {
    "message": "Feu servir les tecles de fletxes per seleccionar una posició del text."
  },
  "use_arrow_keys_to_select_a_text_size_65e89336": {
    "message": "Feu servir les tecles de fletxes per seleccionar una mida del text."
  },
  "use_arrow_keys_to_select_an_outline_size_e009d6b0": {
    "message": "Feu servir les tecles de fletxes per seleccionar la mida d’un contorn."
  },
  "used_by_screen_readers_to_describe_the_content_of__b1e76d9e": {
    "message": "Els lectors de pantalla l''utilitzen per descriure el contingut d''una imatge"
  },
  "used_by_screen_readers_to_describe_the_video_37ebad25": {
    "message": "Els lectors de pantalla l''utilitzen per descriure el vídeo"
  },
  "user_documents_c206e61f": { "message": "Documents de l''usuari" },
  "user_files_78e21703": { "message": "Fitxers de l''usuari" },
  "user_images_b6490852": { "message": "Imatges de l''usuari" },
  "user_media_14fbf656": { "message": "Elements multimèdia de l''usuari" },
  "video_options_24ef6e5d": { "message": "Opcions de vídeo" },
  "video_options_tray_3b9809a5": { "message": "Safata d''opcions de vídeo" },
  "video_player_for_9e7d373b": { "message": "Reproductor de vídeo per a " },
  "video_player_for_title_ffd9fbc4": {
    "message": "Reproductor de vídeo per a { title }"
  },
  "view_ba339f93": { "message": "Mostra" },
  "view_description_30446afc": { "message": "Mostra la descripció" },
  "view_keyboard_shortcuts_34d1be0b": {
    "message": "Mostra les dreceres del teclat"
  },
  "view_predefined_colors_92f5db39": {
    "message": "Mostra els colors predefinits"
  },
  "view_title_description_67940918": {
    "message": "Mostra la descripció de { title }"
  },
  "width_492fec76": { "message": "Amplada" },
  "width_and_height_must_be_numbers_110ab2e3": {
    "message": "L''amplada i l''altura han de ser números"
  },
  "width_x_height_px_ff3ccb93": { "message": "{ width } × { height }píxels" },
  "wiki_home_9cd54d0": { "message": "Pàgina d''inici de Wiki" },
  "yes_dde87d5": { "message": "Sí" },
  "you_may_not_upload_an_empty_file_11c31eb2": {
    "message": "No podeu penjar cap fitxer buit."
  }
}


formatMessage.addLocale({ca: locale})<|MERGE_RESOLUTION|>--- conflicted
+++ resolved
@@ -51,6 +51,9 @@
   "announcement_list_da155734": { "message": "Llista d''anuncis" },
   "announcements_a4b8ed4a": { "message": "Anuncis" },
   "apply_781a2546": { "message": "Aplica" },
+  "apply_changes_to_all_instances_of_this_button_and__3a3bea34": {
+    "message": "Aplica els canvis a totes les instàncies d’aquest botó i d’aquesta icona al curs"
+  },
   "apps_54d24a47": { "message": "Aplicacions" },
   "aspect_ratio_will_be_preserved_cb5fdfb8": {
     "message": "La relació d''aspecte es mantindrà"
@@ -65,9 +68,6 @@
   },
   "auto_saved_content_exists_would_you_like_to_load_t_fee528f2": {
     "message": "Existeix contingut desat automàticament. Voleu carregar el contingut desat automàticament al seu lloc?"
-  },
-  "automatically_open_an_in_line_preview_preview_disp_ed784ffe": {
-    "message": "Obre automàticament una visualització prèvia en línia. (La visualització prèvia només es mostra després de desar)"
   },
   "available_folders_694d0436": { "message": "Carpetes disponibles" },
   "below_81d4dceb": { "message": "A sota de" },
@@ -164,9 +164,6 @@
   "details_98a31b68": { "message": "Detalls" },
   "dimensions_45ddb7b7": { "message": "Mides" },
   "directionality_26ae9e08": { "message": "Direccionalitat" },
-  "disable_in_line_preview_2a675175": {
-    "message": "Desactiveu la visualització prèvia en línia."
-  },
   "discussions_a5f96392": { "message": "Debats" },
   "discussions_index_6c36ced": { "message": "Índex dels debats" },
   "display_options_315aba85": { "message": "Mostra les opcions" },
@@ -313,7 +310,6 @@
     "message": "Ha de ser de { width } × { height }píxels com a mínim"
   },
   "my_files_2f621040": { "message": "Els meus fitxers" },
-  "my_images_427f9b0c": { "message": "Les meves imatges" },
   "name_1aed4a1b": { "message": "Nom" },
   "navigate_through_the_menu_or_toolbar_415a4e50": {
     "message": "Navegueu pel menú o per la barra d''eines"
@@ -401,13 +397,8 @@
   "show_video_options_6ed3721a": { "message": "Mostra les opcions de vídeo" },
   "single_color_image_4e5d4dbc": { "message": "Imatge d’un sol color" },
   "size_b30e1077": { "message": "Mida" },
-<<<<<<< HEAD
-  "size_of_file_is_greater_than_the_maximum_max_mb_al_6eb3fa9a": {
-    "message": "La mida de { file } és superior a la mida màxima de { max } MB permesa pels fitxers."
-=======
   "size_of_caption_file_is_greater_than_the_maximum_m_bff5f86e": {
     "message": "La mida del fitxer de subtítols és superior a la mida màxima de { max } kB permesa per als fitxers."
->>>>>>> 784a3dfe
   },
   "small_b070434a": { "message": "Petita" },
   "something_went_wrong_89195131": { "message": "Alguna cosa no ha anat bé." },
