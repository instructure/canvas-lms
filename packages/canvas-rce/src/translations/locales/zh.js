/*
 * Copyright (C) 2021 - present Instructure, Inc.
 *
 * This file is part of Canvas.
 *
 * Canvas is free software: you can redistribute it and/or modify it under
 * the terms of the GNU Affero General Public License as published by the Free
 * Software Foundation, version 3 of the License.
 *
 * Canvas is distributed in the hope that it will be useful, but WITHOUT ANY
 * WARRANTY; without even the implied warranty of MERCHANTABILITY or FITNESS FOR
 * A PARTICULAR PURPOSE. See the GNU Affero General Public License for more
 * details.
 *
 * You should have received a copy of the GNU Affero General Public License along
 * with this program. If not, see <http://www.gnu.org/licenses/>.
 */

import formatMessage from '../../format-message'
import '../tinymce/zh_CN'

const locale = {
  "access_the_pretty_html_editor_37168efe": {
    "message": "访问精美 HTML 编辑器"
  },
<<<<<<< HEAD
  "accessibility_checker_b3af1f6c": {
    "message": "辅助功能检查器"
  },
  "action_to_take_b626a99a": {
    "message": "要执行的操作："
  },
  "add_8523c19b": {
    "message": "添加"
  },
  "add_a_caption_2a915239": {
    "message": "添加说明"
  },
  "add_alt_text_for_the_image_48cd88aa": {
    "message": "为图像添加替换文本"
  },
  "add_another_f4e50d57": {
    "message": "新增"
  },
  "add_cc_subtitles_55f0394e": {
    "message": "添加抄送/副标题"
  },
  "add_image_60b2de07": {
    "message": "添加图像"
  },
  "adjacent_links_with_the_same_url_should_be_a_singl_7a1f7f6c": {
    "message": "具有相同 URL 的相邻链接应该为一个单链接。"
  },
  "aleph_f4ffd155": {
    "message": "Aleph"
  },
  "alignment_and_lists_5cebcb69": {
    "message": "对齐和列表"
  },
  "all_4321c3a1": {
    "message": "全部"
  },
  "all_apps_a50dea49": {
    "message": "所有应用"
  },
  "alpha_15d59033": {
    "message": "Alpha"
  },
  "alphabetical_55b5b4e0": {
    "message": "按字母顺序"
  },
  "alt_attribute_text_should_not_contain_more_than_12_e21d4040": {
    "message": "替换属性文本不得超过 120 个字符。"
  },
  "alt_text_611fb322": {
    "message": "Alt 文本"
  },
  "amalg_coproduct_c589fb12": {
    "message": "Amalg（余积）"
  },
=======
  "accessibility_checker_b3af1f6c": { "message": "辅助功能检查器" },
  "action_to_take_b626a99a": { "message": "要执行的操作：" },
  "add_8523c19b": { "message": "添加" },
  "add_a_caption_2a915239": { "message": "添加说明" },
  "add_alt_text_for_the_image_48cd88aa": { "message": "为图像添加替换文本" },
  "add_another_f4e50d57": { "message": "新增" },
  "add_cc_subtitles_55f0394e": { "message": "添加抄送/副标题" },
  "add_image_60b2de07": { "message": "添加图像" },
  "additional_considerations_f3801683": { "message": "其他考虑事项" },
  "adjacent_links_with_the_same_url_should_be_a_singl_7a1f7f6c": {
    "message": "具有相同 URL 的相邻链接应该为一个单链接。"
  },
  "aleph_f4ffd155": { "message": "Aleph" },
  "alignment_and_lists_5cebcb69": { "message": "对齐和列表" },
  "all_4321c3a1": { "message": "全部" },
  "all_apps_a50dea49": { "message": "所有应用" },
  "alpha_15d59033": { "message": "Alpha" },
  "alphabetical_55b5b4e0": { "message": "按字母顺序" },
  "alt_attribute_text_should_not_contain_more_than_12_e21d4040": {
    "message": "替换属性文本不得超过 120 个字符。"
  },
  "alt_text_611fb322": { "message": "Alt 文本" },
  "amalg_coproduct_c589fb12": { "message": "Amalg（余积）" },
>>>>>>> 147b3201
  "an_error_occured_reading_the_file_ff48558b": {
    "message": "读取文件时发生错误"
  },
  "an_error_occurred_making_a_network_request_d1bda348": {
    "message": "发出网络请求时出错"
  },
  "an_error_occurred_uploading_your_media_71f1444d": {
    "message": "上传媒体时出错。"
  },
  "and_7fcc2911": {
    "message": "和"
  },
  "angle_c5b4ec50": {
    "message": "角度"
  },
  "announcement_list_da155734": {
    "message": "公告列表"
  },
  "announcements_a4b8ed4a": {
    "message": "公告"
  },
  "apply_781a2546": {
    "message": "申请"
  },
  "apply_changes_to_all_instances_of_this_icon_maker__2642f466": {
    "message": "将更改应用于课程中的该图标编辑器图标的所有实例"
  },
  "approaches_the_limit_893aeec9": {
    "message": "接近限值"
  },
  "approximately_e7965800": {
    "message": "大约"
  },
  "apps_54d24a47": {
    "message": "应用程序"
  },
  "arrows_464a3e54": {
    "message": "箭头"
  },
  "art_icon_8e1daad": {
    "message": "艺术图标"
  },
  "aspect_ratio_will_be_preserved_cb5fdfb8": {
    "message": "保留长宽比"
  },
  "assignments_1e02582c": {
    "message": "作业"
  },
  "asterisk_82255584": {
    "message": "星号"
  },
  "attributes_963ba262": {
    "message": "属性"
  },
  "audio_and_video_recording_not_supported_please_use_5ce3f0d7": {
    "message": "不支持音频和视频录制；请使用其他浏览器。"
  },
  "audio_options_feb58e2c": {
    "message": "音频选项"
  },
  "audio_options_tray_33a90711": {
    "message": "音频选项托盘"
  },
  "audio_player_for_title_20cc70d": {
    "message": "{ title }的音频播放器"
  },
  "auto_saved_content_exists_would_you_like_to_load_t_fee528f2": {
    "message": "存在自动保存的内容。是否要改为加载自动保存的内容？"
  },
  "available_folders_694d0436": {
    "message": "可用文件夹"
  },
  "backslash_b2d5442d": {
    "message": "反斜线"
  },
  "bar_ec63ed6": {
    "message": "横线"
  },
  "basic_554cdc0a": {
    "message": "基本"
  },
  "because_501841b": {
    "message": "因为"
  },
  "below_81d4dceb": {
    "message": "下方"
  },
  "beta_cb5f307e": {
    "message": "Beta"
  },
  "big_circle_16b2e604": {
    "message": "大圆圈"
  },
  "binomial_coefficient_ea5b9bb7": {
    "message": "二项式系数"
  },
  "black_4cb01371": {
    "message": "黑色"
  },
  "blue_daf8fea9": {
    "message": "蓝色"
  },
  "bottom_15a2a9be": {
    "message": "底部"
  },
  "bottom_third_5f5fec1d": {
    "message": "倒数第三"
  },
  "bowtie_5f9629e4": {
    "message": "领结"
  },
  "brick_f2656265": {
    "message": "砖块"
  },
  "c_2001_acme_inc_283f7f80": {
    "message": "(c) 2001 Acme Inc."
  },
  "cancel_caeb1e68": {
    "message": "取消"
  },
  "cap_product_3a5265a6": {
    "message": "卡积"
  },
  "centered_dot_64d5e378": {
    "message": "居中点"
  },
  "centered_horizontal_dots_451c5815": {
    "message": "居中横点"
  },
  "change_alt_text_92654906": {
    "message": "更改替换文本"
  },
  "change_heading_tag_to_paragraph_a61e3113": {
    "message": "更改段落的标题标签"
  },
  "change_text_color_1aecb912": {
    "message": "更改文本颜色"
  },
  "check_accessibility_3c78211c": {
    "message": "检查辅助功能"
  },
  "checking_for_accessibility_issues_fac18c6d": {
    "message": "正在检查辅助功能问题"
  },
  "chi_54a32644": {
    "message": "Chi"
  },
  "choose_caption_file_9c45bc4e": {
    "message": "选择标题文件"
  },
  "choose_usage_rights_33683854": {
    "message": "选择使用权限..."
  },
  "circle_484abe63": {
    "message": "圆圈"
  },
  "clear_2084585f": {
    "message": "清除"
  },
  "clear_image_3213fe62": {
    "message": "清除图片"
  },
  "clear_selected_file_82388e50": {
    "message": "清除所选文件"
  },
  "clear_selected_file_filename_2fe8a58e": {
    "message": "清除所选文件：{ filename }"
  },
  "click_or_shift_click_for_the_html_editor_25d70bb4": {
    "message": "单击或按住 shift 并单击 html 编辑器。"
  },
  "click_to_embed_imagename_c41ea8df": {
    "message": "单击以嵌入{ imageName }"
  },
  "click_to_hide_preview_3c707763": {
    "message": "单击以隐藏预览"
  },
  "click_to_insert_a_link_into_the_editor_c19613aa": {
    "message": "单击以插入指向编辑器的链接。"
  },
  "click_to_show_preview_faa27051": {
    "message": "单击以显示预览"
  },
  "close_a_menu_or_dialog_also_returns_you_to_the_edi_739079e6": {
    "message": "关闭菜单或对话框。并带您返回至编辑器区域"
  },
  "close_accessibility_checker_29d1c51e": {
    "message": "关闭辅助功能检查器"
  },
  "close_d634289d": {
    "message": "关闭"
  },
  "closed_caption_file_must_be_less_than_maxkb_kb_5880f752": {
    "message": "关闭字幕的文件必须小于 { maxKb } kb"
  },
  "closed_captions_subtitles_e6aaa016": {
    "message": "关闭了字幕/说明"
  },
  "clubs_suit_c1ffedff": {
    "message": "梅花（花色）"
  },
  "collaborations_5c56c15f": {
    "message": "协作"
  },
  "collapse_to_hide_types_1ab46d2e": {
    "message": "折叠以隐藏 { types }"
  },
  "color_picker_6b359edf": {
    "message": "颜色选取器"
  },
  "color_picker_colorname_selected_ad4cf400": {
    "message": "颜色选取器（已选择 { colorName }）"
  },
  "column_e1ae5c64": {
    "message": "列"
  },
  "column_group_1c062368": {
    "message": "列组"
  },
  "complex_numbers_a543d004": {
    "message": "复数"
  },
  "computer_1d7dfa6f": {
    "message": "计算机"
  },
  "congruent_5a244acd": {
    "message": "全等"
  },
  "contains_311f37b7": {
    "message": "包含"
  },
  "content_1440204b": {
    "message": "内容"
  },
  "content_is_still_being_uploaded_if_you_continue_it_8f06d0cb": {
    "message": "内容仍在上传中，如果您继续，该内容将不会正确嵌入。"
  },
  "content_subtype_5ce35e88": {
    "message": "内容子类型"
  },
  "content_type_2cf90d95": {
    "message": "内容类型"
  },
  "coproduct_e7838082": {
    "message": "余积"
  },
  "copyright_holder_66ee111": {
    "message": "版权持有者："
  },
  "count_plural_0_0_words_one_1_word_other_words_acf32eca": {
    "message": "{ count, plural,\n     =0 {0 个字}\n    one {1 个字}\n  other {# 个字}\n}"
  },
  "count_plural_one_item_loaded_other_items_loaded_857023b7": {
    "message": "{ count, plural,\n    one {已上传 # 项}\n  other {已上传 # 项}\n}"
  },
  "course_documents_104d76e0": {
    "message": "课程文件"
  },
  "course_files_62deb8f8": {
    "message": "课程文件"
  },
  "course_files_a31f97fc": {
    "message": "课程文件"
  },
  "course_images_f8511d04": {
    "message": "课程图像"
  },
  "course_links_b56959b9": {
    "message": "课程链接"
  },
  "course_media_ec759ad": {
    "message": "课程媒体"
  },
  "course_navigation_dd035109": {
    "message": "课程导航"
  },
  "create_icon_110d6463": {
    "message": "创建图标"
  },
  "creative_commons_license_725584ae": {
    "message": "Creative Commons 许可证："
  },
  "crop_image_41bf940c": {
    "message": "裁剪图片"
  },
  "crop_image_807ebb08": {
    "message": "裁剪图像"
  },
  "cup_product_14174434": {
    "message": "上积"
  },
  "current_image_f16c249c": {
    "message": "当前图像"
  },
  "current_volume_level_c55ab825": {
    "message": "当前音量"
  },
  "custom_6979cd81": {
    "message": "自定义"
  },
  "cyan_c1d5f68a": {
    "message": "青色"
  },
  "dagger_57e0f4e5": {
    "message": "剑号"
  },
  "date_added_ed5ad465": {
    "message": "按添加日期排序"
  },
  "decorative_icon_9a7f3fc3": {
    "message": "装饰性图标"
  },
  "decorative_image_fde98579": {
    "message": "装饰图片"
  },
  "decorative_type_upper_f2c95e3": {
    "message": "装饰{ TYPE_UPPER }"
  },
  "deep_purple_bb3e2907": {
    "message": "深紫色"
  },
  "definite_integral_fe7ffed1": {
    "message": "定积分"
  },
  "degree_symbol_4a823d5f": {
    "message": "度数符号"
  },
  "delimiters_4db4840d": {
    "message": "分隔符"
  },
  "delta_53765780": {
    "message": "Delta"
  },
  "describe_the_icon_f6a18823": {
    "message": "（描述图标）"
  },
  "describe_the_type_ff448da5": {
    "message": "（描述{ TYPE }）"
  },
  "describe_the_video_2fe8f46a": {
    "message": "（视频说明）"
  },
  "description_436c48d7": {
    "message": "说明"
  },
  "details_98a31b68": {
    "message": "详情"
  },
  "diagonal_dots_7d71b57e": {
    "message": "斜点"
  },
  "diamond_b8dfe7ae": {
    "message": "菱形"
  },
  "diamonds_suit_526abaaf": {
    "message": "方块（花色）"
  },
  "digamma_258ade94": {
    "message": "Digamma"
  },
  "dimension_type_f5fa9170": {
    "message": "维度类型"
  },
  "dimensions_45ddb7b7": {
    "message": "尺寸"
  },
  "directionality_26ae9e08": {
    "message": "方向"
  },
  "directly_edit_latex_b7e9235b": {
    "message": "直接编辑 LaTeX"
  },
  "disable_preview_222bdf72": {
    "message": "禁用预览"
  },
  "discussions_a5f96392": {
    "message": "讨论"
  },
  "discussions_index_6c36ced": {
    "message": "讨论索引"
  },
  "disjoint_union_e74351a8": {
    "message": "不交并"
  },
  "display_options_315aba85": {
    "message": "显示选项"
  },
  "display_text_link_opens_in_a_new_tab_75e9afc9": {
    "message": "显示文本链接（在新标签页中打开）"
  },
  "division_sign_72190870": {
    "message": "除号"
  },
  "documents_81393201": {
    "message": "文档"
  },
  "done_54e3d4b6": {
    "message": "完成"
  },
  "double_dagger_faf78681": {
    "message": "双剑号"
  },
  "down_and_left_diagonal_arrow_40ef602c": {
    "message": "左下斜箭头"
  },
  "down_and_right_diagonal_arrow_6ea0f460": {
    "message": "右下斜箭头"
  },
  "download_filename_2baae924": {
    "message": "下载 { filename }"
  },
  "downward_arrow_cca52012": {
    "message": "向下箭头"
  },
  "downward_pointing_triangle_2a12a601": {
    "message": "倒三角"
  },
  "drag_a_file_here_1bf656d5": {
    "message": "把文件拖动到此处"
  },
  "drag_and_drop_or_click_to_browse_your_computer_60772d6d": {
    "message": "拖放或点击以浏览计算机"
  },
  "drag_handle_use_up_and_down_arrows_to_resize_e29eae5c": {
    "message": "拖动手柄。使用上下箭头调整大小"
  },
  "due_multiple_dates_cc0ee3f5": {
    "message": "到期：多个日期"
  },
  "due_when_7eed10c6": {
    "message": "到期：{ when }"
  },
  "edit_alt_text_for_this_icon_instance_9c6fc5fd": {
    "message": "编辑此图标实例的替换文本"
  },
  "edit_c5fbea07": {
    "message": "编辑"
  },
  "edit_course_link_5a5c3c59": {
    "message": "编辑课程链接"
  },
  "edit_existing_icon_maker_icon_5d0ebb3f": {
    "message": "编辑现有图标制作者图标"
  },
  "edit_icon_2c6b0e91": {
    "message": "编辑图标"
  },
  "edit_link_7f53bebb": {
    "message": "编辑链接"
  },
  "editor_statusbar_26ac81fc": {
    "message": "编辑器状态栏"
  },
  "element_starting_with_start_91bf4c3b": {
    "message": "以{ start }开始的元素"
  },
  "embed_828fac4a": {
    "message": "嵌入"
  },
  "embed_code_314f1bd5": {
    "message": "嵌入代码"
  },
  "embed_image_1080badc": {
    "message": "嵌入图片"
  },
  "embed_video_a97a64af": {
    "message": "嵌入视频"
  },
  "embedded_content_aaeb4d3d": {
    "message": "嵌入内容"
  },
  "empty_set_91a92df4": {
    "message": "空集"
  },
  "encircled_dot_8f5e51c": {
    "message": "带圆圈点"
  },
  "encircled_minus_72745096": {
    "message": "带圆圈负号"
  },
  "encircled_plus_36d8d104": {
    "message": "带圆圈正号"
  },
  "encircled_times_5700096d": {
    "message": "带圆圈次数"
  },
  "engineering_icon_f8f3cf43": {
    "message": "工程设计图标"
  },
  "english_icon_25bfe845": {
    "message": "英语图标"
  },
  "enter_at_least_3_characters_to_search_4f037ee0": {
    "message": "输入至少 3 个字符以进行搜索"
  },
  "epsilon_54bb8afa": {
    "message": "Epsilon"
  },
  "epsilon_variant_d31f1e77": {
    "message": "Epsilon（变体）"
  },
  "equals_sign_c51bdc58": {
    "message": "等号"
  },
  "equation_editor_39fbc3f1": {
    "message": "方程式编辑器"
  },
  "equivalence_class_7b0f11c0": {
    "message": "等价类"
  },
  "equivalent_identity_654b3ce5": {
    "message": "等效标识"
  },
  "eta_b8828f99": {
    "message": "Eta"
  },
  "exists_2e62bdaa": {
    "message": "存在"
  },
  "exit_fullscreen_b7eb0aa4": {
    "message": "退出全屏"
  },
  "expand_preview_by_default_2abbf9f8": {
    "message": "默认展开预览"
  },
  "expand_to_see_types_f5d29352": {
    "message": "展开以查看 { types }"
  },
  "external_tools_6e77821": {
    "message": "外部工具"
  },
  "extra_large_b6cdf1ff": {
    "message": "超大"
  },
  "extra_small_9ae33252": {
    "message": "特小"
  },
  "extracurricular_icon_67c8ca42": {
    "message": "课外图标"
  },
  "f_function_fe422d65": {
    "message": "F（函数）"
  },
  "failed_getting_file_contents_e9ea19f4": {
    "message": "文件内容获取失败"
  },
  "file_name_8fd421ff": {
    "message": "文件名称"
  },
  "file_storage_quota_exceeded_b7846cd1": {
    "message": "超出文件存储大小限制"
  },
  "file_url_c12b64be": {
    "message": "文件URL"
  },
  "filename_file_icon_602eb5de": {
    "message": "{ filename }文件图标"
  },
  "filename_image_preview_6cef8f26": {
    "message": "{ filename }图像预览"
  },
  "filename_text_preview_e41ca2d8": {
    "message": "{ filename }文本预览"
  },
  "files_c300e900": {
    "message": "文件"
  },
  "files_index_af7c662b": {
    "message": "文件索引"
  },
  "finish_bc343002": {
    "message": "完成"
  },
  "fix_heading_hierarchy_f60884c4": {
    "message": "固定标题层次结构"
  },
  "flat_music_76d5a5c3": {
    "message": "降调（音乐）"
  },
  "focus_element_options_toolbar_18d993e": {
    "message": "焦点元素选项工具栏"
  },
  "folder_tree_fbab0726": {
    "message": "文件夹树"
  },
  "for_all_b919f972": {
    "message": "全部"
  },
  "format_4247a9c5": {
    "message": "格式"
  },
  "format_as_a_list_142210c3": {
    "message": "使用列表格式"
  },
  "formatting_5b143aa8": {
    "message": "格式化"
  },
  "forward_slash_3f90f35e": {
    "message": "斜杠"
  },
  "found_auto_saved_content_3f6e4ca5": {
    "message": "找到自动保存的内容"
  },
  "found_count_plural_0_results_one_result_other_resu_46aeaa01": {
    "message": "查找 { count, plural,\n     =0 {# 结果}\n    one {# 结果}\n  other {# 结果}\n}"
  },
  "fraction_41bac7af": {
    "message": "分数"
  },
  "fullscreen_873bf53f": {
    "message": "全屏"
  },
  "gamma_1767928": {
    "message": "Gamma"
  },
  "generating_preview_45b53be0": {
    "message": "生成预览..."
  },
  "gif_png_format_images_larger_than_size_kb_are_not__7af3bdbd": {
    "message": "当前不支持大于 { size } KB 的 GIF/PNG 格式图像。"
  },
  "go_to_the_editor_s_menubar_e6674c81": {
    "message": "前往编辑器的菜单栏"
  },
  "go_to_the_editor_s_toolbar_a5cb875f": {
    "message": "前往编辑器的工具栏"
  },
  "grades_a61eba0a": {
    "message": "评分"
  },
  "greater_than_e98af662": {
    "message": "大于"
  },
  "greater_than_or_equal_b911949a": {
    "message": "大于等于"
  },
  "greek_65c5b3f7": {
    "message": "希腊语"
  },
  "green_15af4778": {
    "message": "绿色"
  },
  "grey_a55dceff": {
    "message": "灰色"
  },
  "group_documents_8bfd6ae6": {
    "message": "组文档"
  },
  "group_files_4324f3df": {
    "message": "小组文件"
  },
  "group_files_82e5dcdb": {
    "message": "组文件"
  },
  "group_images_98e0ac17": {
    "message": "组图像"
  },
  "group_isomorphism_45b1458c": {
    "message": "群同构"
  },
  "group_links_9493129e": {
    "message": "小组链接"
  },
  "group_media_2f3d128a": {
    "message": "组媒体"
  },
  "group_navigation_99f191a": {
    "message": "小组导航"
  },
  "h_bar_bb94deae": {
    "message": "H 斜杠"
  },
  "hat_ea321e35": {
    "message": "帽"
  },
  "header_column_f27433cb": {
    "message": "标题列"
  },
  "header_row_and_column_ec5b9ec": {
    "message": "标题行和列"
  },
  "header_row_f33eb169": {
    "message": "标题行"
  },
  "heading_2_5b84eed2": {
    "message": "标题 2"
  },
  "heading_3_2c83de44": {
    "message": "标题 3"
  },
  "heading_4_b2e74be7": {
    "message": "标题 4"
  },
  "heading_levels_should_not_be_skipped_3947c0e0": {
    "message": "不得跳过标题级别。"
  },
  "heading_starting_with_start_42a3e7f9": {
    "message": "以{ start }开始的标题"
  },
  "headings_should_not_contain_more_than_120_characte_3c0e0cb3": {
    "message": "标题不得超过 120 个字符。"
  },
  "health_icon_8d292eb5": {
    "message": "健康图标"
  },
  "hearts_suit_e50e04ca": {
    "message": "红桃（花色）"
  },
  "height_69b03e15": {
    "message": "高度"
  },
  "hexagon_d8468e0d": {
    "message": "六边形"
  },
  "hide_description_bfb5502e": {
    "message": "隐藏说明"
  },
  "hide_title_description_caf092ef": {
    "message": "隐藏{ title }说明"
  },
  "home_351838cd": {
    "message": "首页"
  },
  "html_code_editor_fd967a44": {
    "message": "HTML 代码编辑器"
  },
  "i_have_obtained_permission_to_use_this_file_6386f087": {
    "message": "我已获得使用此文件的权限。"
  },
  "i_hold_the_copyright_71ee91b1": {
    "message": "我持有版权"
  },
  "icon_215a1dc6": {
    "message": "图标"
  },
  "icon_8168b2f8": {
    "message": "图标"
  },
  "icon_color_b86dd6d6": {
    "message": "图标颜色"
  },
  "icon_maker_icons_cc560f7e": {
    "message": "图标编辑器图标"
  },
  "icon_options_7e32746e": {
    "message": "图标选项"
  },
  "icon_options_tray_2b407977": {
    "message": "图标选项托盘"
  },
  "icon_preview_1782a1d9": {
    "message": "图标预览"
  },
  "icon_shape_30b61e7": {
    "message": "图标形状"
  },
  "icon_size_9353edea": {
    "message": "图标大小"
  },
  "if_left_empty_link_text_will_display_as_course_lin_61087540": {
    "message": "如果链接为空，文本将显示为课程链接名称"
  },
  "if_you_do_not_select_usage_rights_now_this_file_wi_14e07ab5": {
    "message": "如果您现在不选择使用权限，该文件在上传后不会被发布。"
  },
  "image_8ad06": {
    "message": "图片"
  },
  "image_c1c98202": {
    "message": "图像"
  },
  "image_filenames_should_not_be_used_as_the_alt_attr_bcfd7780": {
    "message": "不得使用图像文件名作为描述图像内容的替换属性。"
  },
  "image_options_5412d02c": {
    "message": "图像选项"
  },
  "image_options_tray_90a46006": {
    "message": "图像选项托盘"
  },
  "image_to_crop_3a34487d": {
    "message": "剪裁图像"
  },
  "image_with_filename_file_aacd7180": {
    "message": "文件名为{ file }的图像"
  },
  "images_7ce26570": {
    "message": "图像"
  },
  "images_should_include_an_alt_attribute_describing__b86d6a86": {
    "message": "图像应包括一个描述图像内容的替换属性。"
  },
  "imaginary_portion_of_complex_number_2c733ffa": {
    "message": "虚部（复数）"
  },
  "in_element_of_19ca2f33": {
    "message": "包含（元素）"
  },
  "indefinite_integral_6623307e": {
    "message": "不定积分"
  },
  "indigo_2035fc55": {
    "message": "靛蓝色"
  },
  "inference_fed5c960": {
    "message": "推断"
  },
  "infinity_7a10f206": {
    "message": "无穷"
  },
  "insert_593145ef": {
    "message": "插入"
  },
  "insert_link_6dc23cae": {
    "message": "插入链接"
  },
  "integers_336344e1": {
    "message": "整数"
  },
  "intersection_cd4590e4": {
    "message": "相交"
  },
  "invalid_entry_f7d2a0f5": {
    "message": "无效的输入。"
  },
  "invalid_file_c11ba11": {
    "message": "无效的文件"
  },
  "invalid_file_type_881cc9b2": {
    "message": "无效的文件类型"
  },
  "invalid_url_cbde79f": {
    "message": "URL 无效"
  },
  "iota_11c932a9": {
    "message": "Iota"
  },
  "issue_num_total_f94536cf": {
    "message": "问题{ num }/{ total }"
  },
  "kappa_2f14c816": {
    "message": "Kappa"
  },
  "kappa_variant_eb64574b": {
    "message": "Kappa（变体）"
  },
  "keyboard_shortcuts_ed1844bd": {
    "message": "键盘捷径"
  },
  "keyboards_navigate_to_links_using_the_tab_key_two__5fab8c82": {
    "message": "键盘使用 Tab 键导航至链接。转至相同目的地的两个相邻链接可以对键盘用户造成混淆。"
  },
  "lambda_4f602498": {
    "message": "Lambda"
  },
  "language_arts_icon_a798b0f8": {
    "message": "语言艺术图标"
  },
  "languages_icon_9d20539": {
    "message": "语言图标"
  },
  "large_9c5e80e7": {
    "message": "大"
  },
  "learn_more_about_adjacent_links_2cb9762c": {
    "message": "详细了解相邻链接"
  },
  "learn_more_about_color_contrast_c019dfb9": {
    "message": "详细了解色彩对比度"
  },
  "learn_more_about_organizing_page_headings_8a7caa2e": {
    "message": "详细了解组织页面标题"
  },
  "learn_more_about_table_headers_5f5ee13": {
    "message": "详细了解表标题"
  },
  "learn_more_about_using_alt_text_for_images_5698df9a": {
    "message": "详细了解为使用图片替换文本"
  },
  "learn_more_about_using_captions_with_tables_36fe496f": {
    "message": "详细了解将标题与表格一起使用"
  },
  "learn_more_about_using_filenames_as_alt_text_264286af": {
    "message": "详细了解使用文件名作为替换文本"
  },
  "learn_more_about_using_lists_4e6eb860": {
    "message": "详细了解使用列表"
  },
  "learn_more_about_using_scope_attributes_with_table_20df49aa": {
    "message": "详细了解将范围属性与表格一起使用"
  },
  "leave_as_is_4facfe55": {
    "message": "保持原状"
  },
  "left_angle_bracket_c87a6d07": {
    "message": "左角括弧"
  },
  "left_arrow_4fde1a64": {
    "message": "左箭头"
  },
  "left_arrow_with_hook_5bfcad93": {
    "message": "左转弯箭头"
  },
  "left_ceiling_ee9dd88a": {
    "message": "左向上取整符号"
  },
  "left_curly_brace_1726fb4": {
    "message": "左大括号"
  },
  "left_downard_harpoon_arrow_1d7b3d2e": {
    "message": "左下鱼叉箭头"
  },
  "left_floor_29ac2274": {
    "message": "左向下取整符号"
  },
  "left_to_right_e9b4fd06": {
    "message": "从左至右"
  },
  "left_upward_harpoon_arrow_3a562a96": {
    "message": "左上鱼叉箭头"
  },
  "leftward_arrow_1e4765de": {
    "message": "左箭头"
  },
  "leftward_pointing_triangle_d14532ce": {
    "message": "左指三角形"
  },
  "less_than_a26c0641": {
    "message": "小于"
  },
  "less_than_or_equal_be5216cb": {
    "message": "小于等于"
  },
  "library_icon_ae1e54cf": {
    "message": "图书馆图标"
  },
  "light_blue_5374f600": {
    "message": "浅蓝色"
  },
  "link_7262adec": {
    "message": "链接"
  },
  "link_options_a16b758b": {
    "message": "链接选项"
  },
  "link_with_text_starting_with_start_b3fcbe71": {
    "message": "具有以{ start }开始的文本的链接"
  },
  "links_14b70841": {
    "message": "链接"
  },
  "links_to_an_external_site_de74145d": {
    "message": "链接到外部网站。"
  },
  "lists_should_be_formatted_as_lists_f862de8d": {
    "message": "列表应使用列表格式。"
  },
  "load_more_35d33c7": {
    "message": "加载更多"
  },
  "loading_25990131": {
    "message": "加载中……"
  },
  "loading_bde52856": {
    "message": "正在加载"
  },
  "loading_closed_captions_subtitles_failed_95ceef47": {
    "message": "加载关闭的字幕/副标题失败。"
  },
  "loading_failed_b3524381": {
    "message": "加载失败……"
  },
  "loading_failed_e6a9d8ef": {
    "message": "加载失败。"
  },
  "loading_folders_d8b5869e": {
    "message": "正在加载文件夹"
  },
  "loading_please_wait_d276220a": {
    "message": "正在加载，请稍候"
  },
  "loading_preview_9f077aa1": {
    "message": "加载预览"
  },
  "locked_762f138b": {
    "message": "已锁定"
  },
  "logical_equivalence_76fca396": {
    "message": "逻辑等价"
  },
  "logical_equivalence_short_8efd7b4f": {
    "message": "逻辑等价（短）"
  },
  "logical_equivalence_short_and_thick_1e1f654d": {
    "message": "逻辑等价（短厚）"
  },
  "logical_equivalence_thick_662dd3f2": {
    "message": "逻辑等价（厚）"
  },
  "low_horizontal_dots_cc08498e": {
    "message": "下横点"
  },
  "magenta_4a65993c": {
    "message": "品红色"
  },
  "maps_to_e5ef7382": {
    "message": "映射到"
  },
  "math_icon_ad4e9d03": {
    "message": "数学图标"
  },
  "media_af190855": {
    "message": "媒体"
  },
  "media_file_is_processing_please_try_again_later_58a6d49": {
    "message": "媒体文件正在处理中。请稍后再试。"
  },
  "medium_5a8e9ead": {
    "message": "中等"
  },
  "merge_links_2478df96": {
    "message": "合并链接"
  },
  "mic_a7f3d311": {
    "message": "麦克风"
  },
  "microphone_disabled_15c83130": {
    "message": "麦克风已禁用"
  },
  "middle_27dc1d5": {
    "message": "中间"
  },
  "minimize_file_preview_da911944": {
    "message": "最小化文件预览"
  },
  "minimize_video_20aa554b": {
    "message": "最小化视频"
  },
  "minus_fd961e2e": {
    "message": "减号"
  },
  "minus_plus_3461f637": {
    "message": "减号/加号"
  },
  "misc_3b692ea7": {
    "message": "其他"
  },
  "miscellaneous_e9818229": {
    "message": "其他"
  },
  "modules_c4325335": {
    "message": "单元"
  },
  "mu_37223b8b": {
    "message": "Mu"
  },
  "multi_color_image_63d7372f": {
    "message": "彩色图像"
  },
  "multiplication_sign_15f95c22": {
    "message": "乘号"
  },
  "music_icon_4db5c972": {
    "message": "音乐图标"
  },
  "must_be_at_least_percentage_22e373b6": {
    "message": "必须至少达到 { percentage }%"
  },
  "must_be_at_least_width_x_height_px_41dc825e": {
    "message": "必须至少为 { width } x { height }px"
  },
  "my_files_2f621040": {
    "message": "我的文件"
  },
  "n_th_root_9991a6e4": {
    "message": "N 次方根"
  },
  "nabla_1e216d25": {
    "message": "微分算符"
  },
  "name_1aed4a1b": {
    "message": "名称"
  },
  "name_color_ceec76ff": {
    "message": "{ name } ({ color })"
  },
  "natural_music_54a70258": {
    "message": "还原记号（音乐）"
  },
  "natural_numbers_3da07060": {
    "message": "自然数"
  },
  "navigate_through_the_menu_or_toolbar_415a4e50": {
    "message": "导航菜单或工具栏"
  },
  "nested_greater_than_d852e60d": {
    "message": "嵌套大于"
  },
  "nested_less_than_27d17e58": {
    "message": "嵌套小于"
  },
  "next_40e12421": {
    "message": "下一步"
  },
  "no_accessibility_issues_were_detected_f8d3c875": {
    "message": "没有发现辅助功能问题。"
  },
  "no_changes_to_save_d29f6e91": {
    "message": "没有更改要保存。"
  },
  "no_e16d9132": {
    "message": "否"
  },
  "no_file_chosen_9a880793": {
    "message": "没有选择文件"
  },
  "no_headers_9bc7dc7f": {
    "message": "无标题"
  },
  "no_preview_is_available_for_this_file_f940114a": {
    "message": "没有预览可用于此文件。"
  },
  "no_results_940393cf": {
    "message": "无结果。"
  },
  "no_results_found_for_filterterm_ad1b04c8": {
    "message": "未找到{ filterTerm }的结果"
  },
  "no_video_1ed00b26": {
    "message": "无视频"
  },
  "none_3b5e34d2": {
    "message": "无"
  },
  "none_selected_b93d56d2": {
    "message": "未选中任何项"
  },
  "not_equal_6e2980e6": {
    "message": "不相等"
  },
  "not_in_not_an_element_of_fb1ffb54": {
    "message": "不包含（不是元素）"
  },
  "not_negation_1418ebb8": {
    "message": "非（否定）"
  },
  "not_subset_dc2b5e84": {
    "message": "非子集"
  },
  "not_subset_strict_23d282bf": {
    "message": "非子集（严格）"
  },
  "not_superset_5556b913": {
    "message": "非超集"
  },
  "not_superset_strict_24e06f36": {
    "message": "非超集（严格）"
  },
  "nu_1c0f6848": {
    "message": "Nu"
  },
  "octagon_e48be9f": {
    "message": "八边形"
  },
  "olive_6a3e4d6b": {
    "message": "橄榄"
  },
  "omega_8f2c3463": {
    "message": "Omega"
  },
  "one_of_the_following_styles_must_be_added_to_save__1de769aa": {
    "message": "必须添加以下其中一个样式以保存图标：图标颜色、轮廓大小、图标文本或图像"
  },
  "open_circle_e9bd069": {
    "message": "开圆"
  },
  "open_this_keyboard_shortcuts_dialog_9658b83a": {
    "message": "打开此键盘快捷方式对话框"
  },
  "open_title_application_fd624fc5": {
    "message": "打开{ title }应用程序"
  },
  "operators_a2ef9a93": {
    "message": "运算符"
  },
  "or_9b70ccaa": {
    "message": "或"
  },
  "orange_81386a62": {
    "message": "橙色"
  },
  "other_editor_shortcuts_may_be_found_at_404aba4a": {
    "message": "其他编辑器快捷方式可见于"
  },
  "outline_color_3ef2cea7": {
    "message": "轮廓颜色"
  },
  "outline_size_a6059a21": {
    "message": "轮廓大小"
  },
  "p_is_not_a_valid_protocol_which_must_be_ftp_http_h_adf13fc2": {
    "message": "{ p } 不是有效的协议，必须是 ftp、http、https、mailto、skype、tel 或可以忽略"
  },
  "pages_e5414c2c": {
    "message": "页面"
  },
  "paragraph_5e5ad8eb": {
    "message": "段落"
  },
  "paragraph_starting_with_start_a59923f8": {
    "message": "以{ start }开始的段落"
  },
  "parallel_d55d6e38": {
    "message": "平行"
  },
  "partial_derivative_4a9159df": {
    "message": "偏（导数）"
  },
  "paste_5963d1c1": {
    "message": "粘贴"
  },
  "pause_12af3bb4": {
    "message": "暂停"
  },
  "pentagon_17d82ea3": {
    "message": "五角形"
  },
  "people_b4ebb13c": {
    "message": "人员"
  },
  "percentage_34ab7c2c": {
    "message": "百分数"
  },
  "percentage_must_be_a_number_8033c341": {
    "message": "百分比必须是数字"
  },
  "performing_arts_icon_f3497486": {
    "message": "表演艺术图标"
  },
  "perpendicular_7c48ede4": {
    "message": "正交"
  },
  "phi_4ac33b6d": {
    "message": "Phi"
  },
  "phi_variant_c9bb3ac5": {
    "message": "Phi（变体）"
  },
  "physical_education_icon_d7dffd3e": {
    "message": "体育图标"
  },
  "pi_dc4f0bd8": {
    "message": "Pi"
  },
  "pi_variant_10f5f520": {
    "message": "Pi（变体）"
  },
  "pink_68ad45cb": {
    "message": "粉红色"
  },
  "pixels_52ece7d1": {
    "message": "像素"
  },
  "play_1a47eaa7": {
    "message": "播放"
  },
  "play_media_comment_35257210": {
    "message": "播放媒体评论。"
  },
  "play_media_comment_by_name_from_createdat_c230123d": {
    "message": "播放{ name }的来自{ createdAt }的媒体评论。"
  },
  "please_allow_canvas_to_access_your_microphone_and__dc2c3079": {
    "message": "请允许 Canvas 访问您的麦克风和网络摄像头。"
  },
  "plus_d43cd4ec": {
    "message": "加号"
  },
  "plus_minus_f8be2e83": {
    "message": "加号/减号"
  },
  "posted_when_a578f5ab": {
    "message": "发布日期：{ when }"
  },
  "power_set_4f26f316": {
    "message": "幂集"
  },
  "precedes_196b9aef": {
    "message": "先于"
  },
  "precedes_equal_20701e84": {
    "message": "先于等于"
  },
  "preformatted_d0670862": {
    "message": "预定义格式"
  },
  "prev_f82cbc48": {
    "message": "上一个"
  },
  "preview_53003fd2": {
    "message": "预览"
  },
  "preview_a3f8f854": {
    "message": "预览"
  },
  "preview_in_overlay_ed772c46": {
    "message": "在图层中预览"
  },
  "preview_inline_9787330": {
    "message": "嵌入式预览"
  },
  "prime_917ea60e": {
    "message": "质"
  },
  "prime_numbers_13464f61": {
    "message": "质数"
  },
  "product_39cf144f": {
    "message": "乘积"
  },
  "proportional_f02800cc": {
    "message": "比例项"
  },
<<<<<<< HEAD
  "protocol_must_be_ftp_http_https_mailto_skype_tel_o_73beb4f8": {
    "message": "协议必须是 ftp、http、https、mailto、skype、tel 或可以忽略"
=======
  "available_folders_694d0436": { "message": "可用文件夹" },
  "backslash_b2d5442d": { "message": "反斜线" },
  "bar_ec63ed6": { "message": "横线" },
  "basic_554cdc0a": { "message": "基本" },
  "because_501841b": { "message": "因为" },
  "below_81d4dceb": { "message": "下方" },
  "beta_cb5f307e": { "message": "Beta" },
  "big_circle_16b2e604": { "message": "大圆圈" },
  "binomial_coefficient_ea5b9bb7": { "message": "二项式系数" },
  "black_4cb01371": { "message": "黑色" },
  "blue_daf8fea9": { "message": "蓝色" },
  "bottom_15a2a9be": { "message": "底部" },
  "bottom_third_5f5fec1d": { "message": "倒数第三" },
  "bowtie_5f9629e4": { "message": "领结" },
  "brick_f2656265": { "message": "砖块" },
  "c_2001_acme_inc_283f7f80": { "message": "(c) 2001 Acme Inc." },
  "cancel_caeb1e68": { "message": "取消" },
  "cap_product_3a5265a6": { "message": "卡积" },
  "centered_dot_64d5e378": { "message": "居中点" },
  "centered_horizontal_dots_451c5815": { "message": "居中横点" },
  "change_alt_text_92654906": { "message": "更改替换文本" },
  "change_heading_tag_to_paragraph_a61e3113": {
    "message": "更改段落的标题标签"
  },
  "change_only_this_heading_s_level_903cc956": {
    "message": "仅更改此标题级别"
  },
  "change_text_color_1aecb912": { "message": "更改文本颜色" },
  "check_accessibility_3c78211c": { "message": "检查辅助功能" },
  "checking_for_accessibility_issues_fac18c6d": {
    "message": "正在检查辅助功能问题"
  },
  "chi_54a32644": { "message": "Chi" },
  "choose_caption_file_9c45bc4e": { "message": "选择标题文件" },
  "choose_usage_rights_33683854": { "message": "选择使用权限..." },
  "circle_484abe63": { "message": "圆圈" },
  "clear_2084585f": { "message": "清除" },
  "clear_image_3213fe62": { "message": "清除图片" },
  "clear_selected_file_82388e50": { "message": "清除所选文件" },
  "clear_selected_file_filename_2fe8a58e": {
    "message": "清除所选文件：{ filename }"
>>>>>>> 147b3201
  },
  "psi_e3f5f0f7": {
    "message": "Psi"
  },
  "published_c944a23d": {
    "message": "已发布"
  },
  "published_when_302d8e23": {
    "message": "已发布：{ when }"
  },
<<<<<<< HEAD
  "pumpkin_904428d5": {
    "message": "南瓜"
=======
  "close_accessibility_checker_29d1c51e": { "message": "关闭辅助功能检查器" },
  "close_d634289d": { "message": "关闭" },
  "closed_caption_file_must_be_less_than_maxkb_kb_5880f752": {
    "message": "关闭字幕的文件必须小于 { maxKb } kb"
>>>>>>> 147b3201
  },
  "purple_7678a9fc": {
    "message": "紫色"
  },
<<<<<<< HEAD
  "quaternions_877024e0": {
    "message": "四元数"
=======
  "column_e1ae5c64": { "message": "列" },
  "column_group_1c062368": { "message": "列组" },
  "complex_numbers_a543d004": { "message": "复数" },
  "computer_1d7dfa6f": { "message": "计算机" },
  "congruent_5a244acd": { "message": "全等" },
  "contains_311f37b7": { "message": "包含" },
  "content_1440204b": { "message": "内容" },
  "content_is_still_being_uploaded_if_you_continue_it_8f06d0cb": {
    "message": "内容仍在上传中，如果您继续，该内容将不会正确嵌入。"
>>>>>>> 147b3201
  },
  "quizzes_7e598f57": {
    "message": "测验"
  },
  "rational_numbers_80ddaa4a": {
    "message": "有理数"
  },
  "real_numbers_7c99df94": {
    "message": "实数"
  },
<<<<<<< HEAD
  "real_portion_of_complex_number_7dad33b5": {
    "message": "实部（复数）"
=======
  "crop_image_41bf940c": { "message": "裁剪图片" },
  "crop_image_807ebb08": { "message": "裁剪图像" },
  "cup_product_14174434": { "message": "上积" },
  "current_image_f16c249c": { "message": "当前图像" },
  "current_volume_level_c55ab825": { "message": "当前音量" },
  "custom_6979cd81": { "message": "自定义" },
  "cyan_c1d5f68a": { "message": "青色" },
  "dagger_57e0f4e5": { "message": "剑号" },
  "date_added_ed5ad465": { "message": "按添加日期排序" },
  "decorative_icon_9a7f3fc3": { "message": "装饰性图标" },
  "decorative_image_fde98579": { "message": "装饰图片" },
  "decorative_type_upper_f2c95e3": { "message": "装饰{ TYPE_UPPER }" },
  "deep_purple_bb3e2907": { "message": "深紫色" },
  "definite_integral_fe7ffed1": { "message": "定积分" },
  "degree_symbol_4a823d5f": { "message": "度数符号" },
  "delimiters_4db4840d": { "message": "分隔符" },
  "delta_53765780": { "message": "Delta" },
  "describe_the_icon_f6a18823": { "message": "（描述图标）" },
  "describe_the_type_ff448da5": { "message": "（描述{ TYPE }）" },
  "describe_the_video_2fe8f46a": { "message": "（视频说明）" },
  "description_436c48d7": { "message": "说明" },
  "details_98a31b68": { "message": "详情" },
  "diagonal_dots_7d71b57e": { "message": "斜点" },
  "diamond_b8dfe7ae": { "message": "菱形" },
  "diamonds_suit_526abaaf": { "message": "方块（花色）" },
  "digamma_258ade94": { "message": "Digamma" },
  "dimension_type_f5fa9170": { "message": "维度类型" },
  "dimensions_45ddb7b7": { "message": "尺寸" },
  "directionality_26ae9e08": { "message": "方向" },
  "directly_edit_latex_b7e9235b": { "message": "直接编辑 LaTeX" },
  "disable_preview_222bdf72": { "message": "禁用预览" },
  "discussions_a5f96392": { "message": "讨论" },
  "discussions_index_6c36ced": { "message": "讨论索引" },
  "disjoint_union_e74351a8": { "message": "不交并" },
  "display_options_315aba85": { "message": "显示选项" },
  "display_text_link_opens_in_a_new_tab_75e9afc9": {
    "message": "显示文本链接（在新标签页中打开）"
>>>>>>> 147b3201
  },
  "record_7c9448b": {
    "message": "记录"
  },
  "recording_98da6bda": {
    "message": "录制"
  },
  "red_8258edf3": {
    "message": "红色"
  },
  "relationships_6602af70": {
    "message": "关系"
  },
<<<<<<< HEAD
  "religion_icon_246e0be1": {
    "message": "宗教图标"
  },
  "remove_heading_style_5fdc8855": {
    "message": "删除标题样式"
=======
  "edit_icon_2c6b0e91": { "message": "编辑图标" },
  "edit_link_7f53bebb": { "message": "编辑链接" },
  "editor_statusbar_26ac81fc": { "message": "编辑器状态栏" },
  "element_starting_with_start_91bf4c3b": {
    "message": "以{ start }开始的元素"
  },
  "embed_828fac4a": { "message": "嵌入" },
  "embed_code_314f1bd5": { "message": "嵌入代码" },
  "embed_image_1080badc": { "message": "嵌入图片" },
  "embed_video_a97a64af": { "message": "嵌入视频" },
  "embedded_content_aaeb4d3d": { "message": "嵌入内容" },
  "empty_set_91a92df4": { "message": "空集" },
  "encircled_dot_8f5e51c": { "message": "带圆圈点" },
  "encircled_minus_72745096": { "message": "带圆圈负号" },
  "encircled_plus_36d8d104": { "message": "带圆圈正号" },
  "encircled_times_5700096d": { "message": "带圆圈次数" },
  "engineering_icon_f8f3cf43": { "message": "工程设计图标" },
  "english_icon_25bfe845": { "message": "英语图标" },
  "enter_at_least_3_characters_to_search_4f037ee0": {
    "message": "输入至少 3 个字符以进行搜索"
  },
  "epsilon_54bb8afa": { "message": "Epsilon" },
  "epsilon_variant_d31f1e77": { "message": "Epsilon（变体）" },
  "equals_sign_c51bdc58": { "message": "等号" },
  "equation_editor_39fbc3f1": { "message": "方程式编辑器" },
  "equivalence_class_7b0f11c0": { "message": "等价类" },
  "equivalent_identity_654b3ce5": { "message": "等效标识" },
  "eta_b8828f99": { "message": "Eta" },
  "exists_2e62bdaa": { "message": "存在" },
  "exit_fullscreen_b7eb0aa4": { "message": "退出全屏" },
  "expand_preview_by_default_2abbf9f8": { "message": "默认展开预览" },
  "expand_to_see_types_f5d29352": { "message": "展开以查看 { types }" },
  "external_tools_6e77821": { "message": "外部工具" },
  "extra_large_b6cdf1ff": { "message": "超大" },
  "extra_small_9ae33252": { "message": "特小" },
  "extracurricular_icon_67c8ca42": { "message": "课外图标" },
  "f_function_fe422d65": { "message": "F（函数）" },
  "failed_getting_file_contents_e9ea19f4": { "message": "文件内容获取失败" },
  "file_name_8fd421ff": { "message": "文件名称" },
  "file_storage_quota_exceeded_b7846cd1": { "message": "超出文件存储大小限制" },
  "file_url_c12b64be": { "message": "文件URL" },
  "filename_file_icon_602eb5de": { "message": "{ filename }文件图标" },
  "filename_image_preview_6cef8f26": { "message": "{ filename }图像预览" },
  "filename_text_preview_e41ca2d8": { "message": "{ filename }文本预览" },
  "files_c300e900": { "message": "文件" },
  "files_index_af7c662b": { "message": "文件索引" },
  "finish_bc343002": { "message": "完成" },
  "fix_heading_hierarchy_f60884c4": { "message": "置顶标题层次结构" },
  "flat_music_76d5a5c3": { "message": "降调（音乐）" },
  "focus_element_options_toolbar_18d993e": { "message": "焦点元素选项工具栏" },
  "folder_tree_fbab0726": { "message": "文件夹树" },
  "for_all_b919f972": { "message": "全部" },
  "format_4247a9c5": { "message": "格式" },
  "format_as_a_list_142210c3": { "message": "使用列表格式" },
  "formatting_5b143aa8": { "message": "格式化" },
  "forward_slash_3f90f35e": { "message": "斜杠" },
  "found_auto_saved_content_3f6e4ca5": { "message": "找到自动保存的内容" },
  "found_count_plural_0_results_one_result_other_resu_46aeaa01": {
    "message": "查找 { count, plural,\n     =0 {# 结果}\n    one {# 结果}\n  other {# 结果}\n}"
>>>>>>> 147b3201
  },
  "replace_e61834a7": {
    "message": "替换"
  },
<<<<<<< HEAD
  "reset_95a81614": {
    "message": "重置"
=======
  "go_to_the_editor_s_menubar_e6674c81": { "message": "前往编辑器的菜单栏" },
  "go_to_the_editor_s_toolbar_a5cb875f": { "message": "前往编辑器的工具栏" },
  "grades_a61eba0a": { "message": "评分" },
  "greater_than_e98af662": { "message": "大于" },
  "greater_than_or_equal_b911949a": { "message": "大于等于" },
  "greek_65c5b3f7": { "message": "希腊语" },
  "green_15af4778": { "message": "绿色" },
  "grey_a55dceff": { "message": "灰色" },
  "group_documents_8bfd6ae6": { "message": "组文档" },
  "group_files_4324f3df": { "message": "小组文件" },
  "group_files_82e5dcdb": { "message": "组文件" },
  "group_images_98e0ac17": { "message": "组图像" },
  "group_isomorphism_45b1458c": { "message": "群同构" },
  "group_links_9493129e": { "message": "小组链接" },
  "group_media_2f3d128a": { "message": "组媒体" },
  "group_navigation_99f191a": { "message": "小组导航" },
  "h_bar_bb94deae": { "message": "H 斜杠" },
  "hat_ea321e35": { "message": "帽" },
  "header_column_f27433cb": { "message": "标题列" },
  "header_row_and_column_ec5b9ec": { "message": "标题行和列" },
  "header_row_f33eb169": { "message": "标题行" },
  "heading_2_5b84eed2": { "message": "标题 2" },
  "heading_3_2c83de44": { "message": "标题 3" },
  "heading_4_b2e74be7": { "message": "标题 4" },
  "heading_levels_should_not_be_skipped_3947c0e0": {
    "message": "不得跳过标题级别。"
  },
  "heading_starting_with_start_42a3e7f9": {
    "message": "以{ start }开始的标题"
  },
  "headings_should_not_contain_more_than_120_characte_3c0e0cb3": {
    "message": "标题不得超过 120 个字符。"
  },
  "health_icon_8d292eb5": { "message": "健康图标" },
  "hearts_suit_e50e04ca": { "message": "红桃（花色）" },
  "height_69b03e15": { "message": "高度" },
  "hexagon_d8468e0d": { "message": "六边形" },
  "hide_description_bfb5502e": { "message": "隐藏说明" },
  "hide_title_description_caf092ef": { "message": "隐藏{ title }说明" },
  "highlight_an_element_to_activate_the_element_optio_60e1e56b": {
    "message": "高亮显示一个元素以激活元素选项工具栏"
  },
  "home_351838cd": { "message": "首页" },
  "html_code_editor_fd967a44": { "message": "HTML 代码编辑器" },
  "i_have_obtained_permission_to_use_this_file_6386f087": {
    "message": "我已获得使用此文件的权限。"
>>>>>>> 147b3201
  },
  "resize_ec83d538": {
    "message": "调整大小"
  },
  "restore_auto_save_deccd84b": {
    "message": "是否恢复自动保存？"
  },
<<<<<<< HEAD
  "reverse_turnstile_does_not_yield_7558be06": {
    "message": "反十字转门（不产生）"
=======
  "image_8ad06": { "message": "图片" },
  "image_c1c98202": { "message": "图像" },
  "image_filenames_should_not_be_used_as_the_alt_attr_bcfd7780": {
    "message": "不得使用图像文件名作为描述图像内容的替换属性。"
  },
  "image_options_5412d02c": { "message": "图像选项" },
  "image_options_tray_90a46006": { "message": "图像选项托盘" },
  "image_to_crop_3a34487d": { "message": "剪裁图像" },
  "image_with_filename_file_aacd7180": { "message": "文件名为{ file }的图像" },
  "images_7ce26570": { "message": "图像" },
  "images_should_include_an_alt_attribute_describing__b86d6a86": {
    "message": "图像应包括一个描述图像内容的替换属性。"
  },
  "imaginary_portion_of_complex_number_2c733ffa": { "message": "虚部（复数）" },
  "in_element_of_19ca2f33": { "message": "包含（元素）" },
  "indefinite_integral_6623307e": { "message": "不定积分" },
  "indigo_2035fc55": { "message": "靛蓝色" },
  "inference_fed5c960": { "message": "推断" },
  "infinity_7a10f206": { "message": "无穷" },
  "insert_593145ef": { "message": "插入" },
  "insert_link_6dc23cae": { "message": "插入链接" },
  "integers_336344e1": { "message": "整数" },
  "intersection_cd4590e4": { "message": "相交" },
  "invalid_entry_f7d2a0f5": { "message": "无效的输入。" },
  "invalid_file_c11ba11": { "message": "无效的文件" },
  "invalid_file_type_881cc9b2": { "message": "无效的文件类型" },
  "invalid_url_cbde79f": { "message": "URL 无效" },
  "iota_11c932a9": { "message": "Iota" },
  "issue_num_total_f94536cf": { "message": "问题{ num }/{ total }" },
  "kappa_2f14c816": { "message": "Kappa" },
  "kappa_variant_eb64574b": { "message": "Kappa（变体）" },
  "keyboard_shortcuts_ed1844bd": { "message": "键盘捷径" },
  "keyboards_navigate_to_links_using_the_tab_key_two__5fab8c82": {
    "message": "键盘使用 Tab 键导航至链接。转至相同目的地的两个相邻链接可以对键盘用户造成混淆。"
  },
  "lambda_4f602498": { "message": "Lambda" },
  "language_arts_icon_a798b0f8": { "message": "语言艺术图标" },
  "languages_icon_9d20539": { "message": "语言图标" },
  "large_9c5e80e7": { "message": "大" },
  "learn_more_about_adjacent_links_2cb9762c": { "message": "详细了解相邻链接" },
  "learn_more_about_color_contrast_c019dfb9": {
    "message": "详细了解色彩对比度"
  },
  "learn_more_about_organizing_page_headings_8a7caa2e": {
    "message": "详细了解组织页面标题"
  },
  "learn_more_about_proper_page_heading_structure_d2959f2d": {
    "message": "详细了解适当的页面标题结构"
  },
  "learn_more_about_table_headers_5f5ee13": { "message": "详细了解表标题" },
  "learn_more_about_using_alt_text_for_images_5698df9a": {
    "message": "详细了解为使用图片替换文本"
  },
  "learn_more_about_using_captions_with_tables_36fe496f": {
    "message": "详细了解将标题与表格一起使用"
  },
  "learn_more_about_using_filenames_as_alt_text_264286af": {
    "message": "详细了解使用文件名作为替换文本"
  },
  "learn_more_about_using_lists_4e6eb860": { "message": "详细了解使用列表" },
  "learn_more_about_using_scope_attributes_with_table_20df49aa": {
    "message": "详细了解将范围属性与表格一起使用"
  },
  "leave_as_is_4facfe55": { "message": "保持原状" },
  "left_angle_bracket_c87a6d07": { "message": "左角括弧" },
  "left_arrow_4fde1a64": { "message": "左箭头" },
  "left_arrow_with_hook_5bfcad93": { "message": "左转弯箭头" },
  "left_ceiling_ee9dd88a": { "message": "左向上取整符号" },
  "left_curly_brace_1726fb4": { "message": "左大括号" },
  "left_downard_harpoon_arrow_1d7b3d2e": { "message": "左下鱼叉箭头" },
  "left_floor_29ac2274": { "message": "左向下取整符号" },
  "left_to_right_e9b4fd06": { "message": "从左至右" },
  "left_upward_harpoon_arrow_3a562a96": { "message": "左上鱼叉箭头" },
  "leftward_arrow_1e4765de": { "message": "左箭头" },
  "leftward_pointing_triangle_d14532ce": { "message": "左指三角形" },
  "less_than_a26c0641": { "message": "小于" },
  "less_than_or_equal_be5216cb": { "message": "小于等于" },
  "library_icon_ae1e54cf": { "message": "图书馆图标" },
  "light_blue_5374f600": { "message": "浅蓝色" },
  "link_7262adec": { "message": "链接" },
  "link_options_a16b758b": { "message": "链接选项" },
  "link_with_text_starting_with_start_b3fcbe71": {
    "message": "具有以{ start }开始的文本的链接"
  },
  "links_14b70841": { "message": "链接" },
  "links_to_an_external_site_de74145d": { "message": "链接到外部网站。" },
  "lists_should_be_formatted_as_lists_f862de8d": {
    "message": "列表应使用列表格式。"
  },
  "load_more_35d33c7": { "message": "加载更多" },
  "loading_25990131": { "message": "加载中……" },
  "loading_bde52856": { "message": "正在加载" },
  "loading_closed_captions_subtitles_failed_95ceef47": {
    "message": "加载关闭的字幕/副标题失败。"
>>>>>>> 147b3201
  },
  "rho_a0244a36": {
    "message": "Rho"
  },
  "rho_variant_415245cd": {
    "message": "Rho（变体）"
  },
<<<<<<< HEAD
  "rich_content_editor_2708ef21": {
    "message": "富内容编辑器"
=======
  "medium_5a8e9ead": { "message": "中等" },
  "merge_links_2478df96": { "message": "合并链接" },
  "mic_a7f3d311": { "message": "麦克风" },
  "microphone_disabled_15c83130": { "message": "麦克风已禁用" },
  "middle_27dc1d5": { "message": "中间" },
  "minimize_file_preview_da911944": { "message": "最小化文件预览" },
  "minimize_video_20aa554b": { "message": "最小化视频" },
  "minus_fd961e2e": { "message": "减号" },
  "minus_plus_3461f637": { "message": "减号/加号" },
  "misc_3b692ea7": { "message": "其他" },
  "miscellaneous_e9818229": { "message": "其他" },
  "modules_c4325335": { "message": "单元" },
  "mu_37223b8b": { "message": "Mu" },
  "multi_color_image_63d7372f": { "message": "彩色图像" },
  "multiplication_sign_15f95c22": { "message": "乘号" },
  "music_icon_4db5c972": { "message": "音乐图标" },
  "must_be_at_least_percentage_22e373b6": {
    "message": "必须至少达到 { percentage }%"
>>>>>>> 147b3201
  },
  "right_angle_bracket_d704e2d6": {
    "message": "右角括弧"
  },
  "right_arrow_35e0eddf": {
    "message": "右箭头"
  },
<<<<<<< HEAD
  "right_arrow_with_hook_29d92d31": {
    "message": "右转弯箭头"
=======
  "nested_greater_than_d852e60d": { "message": "嵌套大于" },
  "nested_less_than_27d17e58": { "message": "嵌套小于" },
  "next_40e12421": { "message": "下一步" },
  "no_accessibility_issues_were_detected_f8d3c875": {
    "message": "没有发现辅助功能问题。"
  },
  "no_changes_to_save_d29f6e91": { "message": "没有更改要保存。" },
  "no_e16d9132": { "message": "否" },
  "no_file_chosen_9a880793": { "message": "没有选择文件" },
  "no_headers_9bc7dc7f": { "message": "无标题" },
  "no_preview_is_available_for_this_file_f940114a": {
    "message": "没有预览可用于此文件。"
>>>>>>> 147b3201
  },
  "right_ceiling_839dc744": {
    "message": "右向上取整符号"
  },
<<<<<<< HEAD
  "right_curly_brace_5159d5cd": {
    "message": "右大括号"
=======
  "no_video_1ed00b26": { "message": "无视频" },
  "none_3b5e34d2": { "message": "无" },
  "none_selected_b93d56d2": { "message": "未选中任何项" },
  "not_equal_6e2980e6": { "message": "不相等" },
  "not_in_not_an_element_of_fb1ffb54": { "message": "不包含（不是元素）" },
  "not_negation_1418ebb8": { "message": "非（否定）" },
  "not_subset_dc2b5e84": { "message": "非子集" },
  "not_subset_strict_23d282bf": { "message": "非子集（严格）" },
  "not_superset_5556b913": { "message": "非超集" },
  "not_superset_strict_24e06f36": { "message": "非超集（严格）" },
  "nu_1c0f6848": { "message": "Nu" },
  "octagon_e48be9f": { "message": "八边形" },
  "olive_6a3e4d6b": { "message": "橄榄" },
  "omega_8f2c3463": { "message": "Omega" },
  "one_of_the_following_styles_must_be_added_to_save__1de769aa": {
    "message": "必须添加以下其中一个样式以保存图标：图标颜色、轮廓大小、图标文本或图像"
>>>>>>> 147b3201
  },
  "right_downward_harpoon_arrow_d71b114f": {
    "message": "右下鱼叉箭头"
  },
  "right_floor_5392d5cf": {
    "message": "右向下取整符号"
  },
  "right_to_left_9cfb092a": {
    "message": "从右至左"
  },
<<<<<<< HEAD
  "right_upward_harpoon_arrow_f5a34c73": {
    "message": "右上鱼叉箭头"
  },
  "rightward_arrow_32932107": {
    "message": "右箭头"
  },
  "rightward_pointing_triangle_60330f5c": {
    "message": "右指三角形"
  },
  "rotate_image_90_degrees_2ab77c05": {
    "message": "-90 度旋转图像"
  },
  "rotate_image_90_degrees_6c92cd42": {
    "message": "90 度旋转图像"
  },
  "rotation_9699c538": {
    "message": "旋转"
  },
  "row_fc0944a7": {
    "message": "行"
  },
  "row_group_979f5528": {
    "message": "行组"
  },
  "sadly_the_pretty_html_editor_is_not_keyboard_acces_50da7665": {
    "message": "很抱歉，无法通过键盘访问精美 HTML 编辑器。在此处访问原始 HTML 编辑器"
  },
  "save_11a80ec3": {
    "message": "保存"
  },
  "save_media_cb9e786e": {
    "message": "保存媒体"
  },
=======
  "pages_e5414c2c": { "message": "页面" },
  "paragraph_5e5ad8eb": { "message": "段落" },
  "paragraph_starting_with_start_a59923f8": {
    "message": "以{ start }开始的段落"
  },
  "parallel_d55d6e38": { "message": "平行" },
  "partial_derivative_4a9159df": { "message": "偏（导数）" },
  "paste_5963d1c1": { "message": "粘贴" },
  "pause_12af3bb4": { "message": "暂停" },
  "pentagon_17d82ea3": { "message": "五角形" },
  "people_b4ebb13c": { "message": "人员" },
  "percentage_34ab7c2c": { "message": "百分数" },
  "percentage_must_be_a_number_8033c341": { "message": "百分比必须是数字" },
  "performing_arts_icon_f3497486": { "message": "表演艺术图标" },
  "perpendicular_7c48ede4": { "message": "正交" },
  "phi_4ac33b6d": { "message": "Phi" },
  "phi_variant_c9bb3ac5": { "message": "Phi（变体）" },
  "physical_education_icon_d7dffd3e": { "message": "体育图标" },
  "pi_dc4f0bd8": { "message": "Pi" },
  "pi_variant_10f5f520": { "message": "Pi（变体）" },
  "pink_68ad45cb": { "message": "粉红色" },
  "pixels_52ece7d1": { "message": "像素" },
  "play_1a47eaa7": { "message": "播放" },
  "play_media_comment_35257210": { "message": "播放媒体评论。" },
  "play_media_comment_by_name_from_createdat_c230123d": {
    "message": "播放{ name }的来自{ createdAt }的媒体评论。"
  },
  "please_allow_canvas_to_access_your_microphone_and__dc2c3079": {
    "message": "请允许 Canvas 访问您的麦克风和网络摄像头。"
  },
  "plus_d43cd4ec": { "message": "加号" },
  "plus_minus_f8be2e83": { "message": "加号/减号" },
  "posted_when_a578f5ab": { "message": "发布日期：{ when }" },
  "power_set_4f26f316": { "message": "幂集" },
  "precedes_196b9aef": { "message": "先于" },
  "precedes_equal_20701e84": { "message": "先于等于" },
  "preformatted_d0670862": { "message": "预定义格式" },
  "prev_f82cbc48": { "message": "上一个" },
  "preview_53003fd2": { "message": "预览" },
  "preview_a3f8f854": { "message": "预览" },
  "preview_in_overlay_ed772c46": { "message": "在图层中预览" },
  "preview_inline_9787330": { "message": "嵌入式预览" },
  "prime_917ea60e": { "message": "质" },
  "prime_numbers_13464f61": { "message": "质数" },
  "product_39cf144f": { "message": "乘积" },
  "proportional_f02800cc": { "message": "比例项" },
  "protocol_must_be_ftp_http_https_mailto_skype_tel_o_73beb4f8": {
    "message": "协议必须是 ftp、http、https、mailto、skype、tel 或可以忽略"
  },
  "psi_e3f5f0f7": { "message": "Psi" },
  "published_c944a23d": { "message": "已发布" },
  "published_when_302d8e23": { "message": "已发布：{ when }" },
  "pumpkin_904428d5": { "message": "南瓜" },
  "purple_7678a9fc": { "message": "紫色" },
  "quaternions_877024e0": { "message": "四元数" },
  "quizzes_7e598f57": { "message": "测验" },
  "rational_numbers_80ddaa4a": { "message": "有理数" },
  "real_numbers_7c99df94": { "message": "实数" },
  "real_portion_of_complex_number_7dad33b5": { "message": "实部（复数）" },
  "record_7c9448b": { "message": "记录" },
  "recording_98da6bda": { "message": "录制" },
  "red_8258edf3": { "message": "红色" },
  "relationships_6602af70": { "message": "关系" },
  "religion_icon_246e0be1": { "message": "宗教图标" },
  "remove_heading_style_5fdc8855": { "message": "删除标题样式" },
  "replace_e61834a7": { "message": "替换" },
  "reset_95a81614": { "message": "重置" },
  "resize_ec83d538": { "message": "调整大小" },
  "restore_auto_save_deccd84b": { "message": "是否恢复自动保存？" },
  "reverse_turnstile_does_not_yield_7558be06": {
    "message": "反十字转门（不产生）"
  },
  "rho_a0244a36": { "message": "Rho" },
  "rho_variant_415245cd": { "message": "Rho（变体）" },
  "rich_content_editor_2708ef21": { "message": "富内容编辑器" },
  "rich_text_area_press_oskey_f8_for_rich_content_edi_c2f651d": {
    "message": "富文本区域。按{ OSKey }+F8设置富内容编辑器快捷方式。"
  },
  "right_angle_bracket_d704e2d6": { "message": "右角括弧" },
  "right_arrow_35e0eddf": { "message": "右箭头" },
  "right_arrow_with_hook_29d92d31": { "message": "右转弯箭头" },
  "right_ceiling_839dc744": { "message": "右向上取整符号" },
  "right_curly_brace_5159d5cd": { "message": "右大括号" },
  "right_downward_harpoon_arrow_d71b114f": { "message": "右下鱼叉箭头" },
  "right_floor_5392d5cf": { "message": "右向下取整符号" },
  "right_to_left_9cfb092a": { "message": "从右至左" },
  "right_upward_harpoon_arrow_f5a34c73": { "message": "右上鱼叉箭头" },
  "rightward_arrow_32932107": { "message": "右箭头" },
  "rightward_pointing_triangle_60330f5c": { "message": "右指三角形" },
  "rotate_image_90_degrees_2ab77c05": { "message": "-90 度旋转图像" },
  "rotate_image_90_degrees_6c92cd42": { "message": "90 度旋转图像" },
  "rotation_9699c538": { "message": "旋转" },
  "row_fc0944a7": { "message": "行" },
  "row_group_979f5528": { "message": "行组" },
  "sadly_the_pretty_html_editor_is_not_keyboard_acces_50da7665": {
    "message": "很抱歉，无法通过键盘访问精美 HTML 编辑器。在此处访问原始 HTML 编辑器"
  },
  "save_11a80ec3": { "message": "保存" },
  "save_copy_ca63944e": { "message": "保存副本" },
  "save_media_cb9e786e": { "message": "保存媒体" },
>>>>>>> 147b3201
  "screen_readers_cannot_determine_what_is_displayed__6a5842ab": {
    "message": "如果没有替换文本，且文件名通常是不描述上下文或意义的无意义的数字和字母字符串，则屏幕读取器无法确定图像显示的内容。"
  },
  "screen_readers_cannot_determine_what_is_displayed__6f1ea667": {
    "message": "如果没有描述图像内容和意义的替换文本，则屏幕读取器无法确定图像显示的内容。替换文本应简单明了。"
  },
  "screen_readers_cannot_determine_what_is_displayed__a57e6723": {
    "message": "如果没有描述图像内容和意义的替换文本，则屏幕读取器无法确定图像显示的内容。"
  },
  "screen_readers_cannot_interpret_tables_without_the_bd861652": {
    "message": "屏幕读取器无法解读不具有正确结构的表格。表格标题提供说明和内容范围。"
  },
  "screen_readers_cannot_interpret_tables_without_the_e62912d5": {
    "message": "屏幕读取器无法解读不具有正确结构的表格。表格说明描述表格的上下文和对表格的一般理解。"
  },
  "screen_readers_cannot_interpret_tables_without_the_f0bdec0f": {
    "message": "屏幕读取器无法解读不具有正确结构的表格。表格标题提供说明和内容概述。"
  },
<<<<<<< HEAD
  "script_l_42a7b254": {
    "message": "花体 L"
  },
  "search_280d00bd": {
    "message": "搜索"
  },
  "select_audio_source_21043cd5": {
    "message": "选择音频来源"
  },
  "select_crop_shape_d441feeb": {
    "message": "选择裁剪形状"
  },
  "select_language_7c93a900": {
    "message": "选择语言"
  },
  "select_video_source_1b5c9dbe": {
    "message": "选择视频来源"
  },
  "selected_linkfilename_c093b1f2": {
    "message": "已选择 { linkFileName }"
  },
  "set_header_scope_8c548f40": {
    "message": "设置标题范围"
  },
  "set_minus_b46e9b88": {
    "message": "设置负"
  },
  "set_table_header_cfab13a0": {
    "message": "设置表格标题"
  },
  "sharp_music_ab956814": {
    "message": "升调（音乐）"
  },
  "shift_o_to_open_the_pretty_html_editor_55ff5a31": {
    "message": "按 Shift-O 打开精美 HTML 编辑器。"
  },
  "shortcut_911d6255": {
    "message": "快捷方式"
  },
=======
  "script_l_42a7b254": { "message": "花体 L" },
  "search_280d00bd": { "message": "搜索" },
  "select_audio_source_21043cd5": { "message": "选择音频来源" },
  "select_crop_shape_d441feeb": { "message": "选择裁剪形状" },
  "select_language_7c93a900": { "message": "选择语言" },
  "select_video_source_1b5c9dbe": { "message": "选择视频来源" },
  "selected_linkfilename_c093b1f2": { "message": "已选择 { linkFileName }" },
  "set_header_scope_8c548f40": { "message": "设置标题范围" },
  "set_minus_b46e9b88": { "message": "设置负" },
  "set_table_header_cfab13a0": { "message": "设置表格标题" },
  "sharp_music_ab956814": { "message": "升调（音乐）" },
  "shift_arrows_4d5785fe": { "message": "SHIFT+箭头键" },
  "shift_o_to_open_the_pretty_html_editor_55ff5a31": {
    "message": "按 Shift-O 打开精美 HTML 编辑器。"
  },
  "shortcut_911d6255": { "message": "快捷方式" },
>>>>>>> 147b3201
  "sighted_users_browse_web_pages_quickly_looking_for_1d4db0c1": {
    "message": "视力好的用户快速浏览网页，查找大号字体或粗体标题。屏幕读取器用户依赖于标题了解上下文。标题应使用正确的结构。"
  },
  "sighted_users_browse_web_pages_quickly_looking_for_ade806f5": {
    "message": "视力好的用户快速浏览网页，查找大号字体或粗体标题。屏幕读取器用户依赖于标题了解上下文。标题应在正确的结构内保持简洁。"
  },
<<<<<<< HEAD
  "sigma_5c35e553": {
    "message": "Sigma"
  },
  "sigma_variant_8155625": {
    "message": "Sigma（变体）"
  },
  "single_color_image_4e5d4dbc": {
    "message": "单色图像"
  },
  "single_color_image_color_95fa9a87": {
    "message": "单色图像颜色"
  },
  "size_b30e1077": {
    "message": "大小"
  },
  "size_of_caption_file_is_greater_than_the_maximum_m_bff5f86e": {
    "message": "字幕文件的大小必须大于允许的文件大小最大值 { max } kb。"
  },
  "small_b070434a": {
    "message": "小"
  },
  "solid_circle_9f061dfc": {
    "message": "实心圆"
  },
  "something_went_wrong_89195131": {
    "message": "出了些问题。"
  },
=======
  "sigma_5c35e553": { "message": "Sigma" },
  "sigma_variant_8155625": { "message": "Sigma（变体）" },
  "single_color_image_4e5d4dbc": { "message": "单色图像" },
  "single_color_image_color_95fa9a87": { "message": "单色图像颜色" },
  "size_b30e1077": { "message": "大小" },
  "size_of_caption_file_is_greater_than_the_maximum_m_bff5f86e": {
    "message": "字幕文件的大小必须大于允许的文件大小最大值 { max } kb。"
  },
  "small_b070434a": { "message": "小" },
  "solid_circle_9f061dfc": { "message": "实心圆" },
  "something_went_wrong_89195131": { "message": "出了些问题。" },
>>>>>>> 147b3201
  "something_went_wrong_accessing_your_webcam_6643b87e": {
    "message": "访问您的网络摄像头时出现问题。"
  },
  "something_went_wrong_and_i_don_t_know_what_to_show_e0c54ec8": {
    "message": "出错了，我不知道该给您看些什么。"
  },
  "something_went_wrong_check_your_connection_reload__c7868286": {
    "message": "出了些问题。检查您的网络连接，重新加载页面并重试。"
  },
<<<<<<< HEAD
  "something_went_wrong_d238c551": {
    "message": "出了些问题"
  },
  "something_went_wrong_while_sharing_your_screen_8de579e5": {
    "message": "共享屏幕时遇到问题。"
  },
  "sort_by_e75f9e3e": {
    "message": "排序"
  },
  "spades_suit_b37020c2": {
    "message": "黑桃（花色）"
  },
  "square_511eb3b3": {
    "message": "方形"
  },
  "square_cap_9ec88646": {
    "message": "方头"
  },
  "square_cup_b0665113": {
    "message": "方杯"
  },
  "square_root_e8bcbc60": {
    "message": "平方根"
  },
  "square_root_symbol_d0898a53": {
    "message": "平方根符号"
  },
  "square_subset_17be67cb": {
    "message": "平方子集"
  },
  "square_subset_strict_7044e84f": {
    "message": "平方子集（严格）"
  },
  "square_superset_3be8dae1": {
    "message": "平方超集"
  },
  "square_superset_strict_fa4262e4": {
    "message": "平方超集（严格）"
  },
  "star_8d156e09": {
    "message": "星形标记"
  },
  "start_over_f7552aa9": {
    "message": "重新开始"
  },
  "start_recording_9a65141a": {
    "message": "开始录制"
  },
  "steel_blue_14296f08": {
    "message": "钢青色"
  },
  "styles_2aa721ef": {
    "message": "样式"
  },
  "submit_a3cc6859": {
    "message": "提交"
  },
  "subscript_59744f96": {
    "message": "下标"
  },
  "subset_19c1a92f": {
    "message": "子集"
  },
  "subset_strict_8d8948d6": {
    "message": "子集（严格）"
  },
  "succeeds_9cc31be9": {
    "message": "后于"
  },
  "succeeds_equal_158e8c3a": {
    "message": "后于等于"
  },
  "sum_b0842d31": {
    "message": "总和"
  },
  "superscript_8cb349a2": {
    "message": "上标"
  },
  "superset_c4db8a7a": {
    "message": "超集"
  },
  "superset_strict_c77dd6d2": {
    "message": "超集（严格）"
  },
=======
  "something_went_wrong_d238c551": { "message": "出了些问题" },
  "something_went_wrong_while_sharing_your_screen_8de579e5": {
    "message": "共享屏幕时遇到问题。"
  },
  "sort_by_e75f9e3e": { "message": "排序" },
  "spades_suit_b37020c2": { "message": "黑桃（花色）" },
  "square_511eb3b3": { "message": "方形" },
  "square_cap_9ec88646": { "message": "方头" },
  "square_cup_b0665113": { "message": "方杯" },
  "square_root_e8bcbc60": { "message": "平方根" },
  "square_root_symbol_d0898a53": { "message": "平方根符号" },
  "square_subset_17be67cb": { "message": "平方子集" },
  "square_subset_strict_7044e84f": { "message": "平方子集（严格）" },
  "square_superset_3be8dae1": { "message": "平方超集" },
  "square_superset_strict_fa4262e4": { "message": "平方超集（严格）" },
  "star_8d156e09": { "message": "星形标记" },
  "start_over_f7552aa9": { "message": "重新开始" },
  "start_recording_9a65141a": { "message": "开始录制" },
  "steel_blue_14296f08": { "message": "钢青色" },
  "styles_2aa721ef": { "message": "样式" },
  "submit_a3cc6859": { "message": "提交" },
  "subscript_59744f96": { "message": "下标" },
  "subset_19c1a92f": { "message": "子集" },
  "subset_strict_8d8948d6": { "message": "子集（严格）" },
  "succeeds_9cc31be9": { "message": "后于" },
  "succeeds_equal_158e8c3a": { "message": "后于等于" },
  "sum_b0842d31": { "message": "总和" },
  "superscript_8cb349a2": { "message": "上标" },
  "superset_c4db8a7a": { "message": "超集" },
  "superset_strict_c77dd6d2": { "message": "超集（严格）" },
>>>>>>> 147b3201
  "supported_file_types_srt_or_webvtt_7d827ed": {
    "message": "支持的文件类型：SRT或WebVTT"
  },
  "switch_to_pretty_html_editor_a3cee15f": {
    "message": "切换到优质 HTML 编辑器"
  },
  "switch_to_raw_html_editor_f970ae1a": {
    "message": "切换到原始 HTML 编辑器"
  },
  "switch_to_the_html_editor_146dfffd": {
    "message": "切换到 HTML 编辑器"
  },
  "switch_to_the_rich_text_editor_63c1ecf6": {
    "message": "切换到富文本编辑器"
  },
<<<<<<< HEAD
  "syllabus_f191f65b": {
    "message": "教学大纲"
  },
  "system_audio_allowed_b2508f8c": {
    "message": "系统音频已启用"
  },
  "system_audio_disabled_c177bd13": {
    "message": "系统音频已禁用"
  },
  "tab_arrows_4cf5abfc": {
    "message": "TAB/箭头"
  },
  "table_header_starting_with_start_ffcabba6": {
    "message": "以{ start }开始的表格标题"
  },
  "table_starting_with_start_e7232848": {
    "message": "以{ start }开始的表格"
  },
=======
  "syllabus_f191f65b": { "message": "教学大纲" },
  "system_audio_allowed_b2508f8c": { "message": "系统音频已启用" },
  "system_audio_disabled_c177bd13": { "message": "系统音频已禁用" },
  "tab_arrows_4cf5abfc": { "message": "TAB/箭头" },
  "table_header_starting_with_start_ffcabba6": {
    "message": "以{ start }开始的表格标题"
  },
  "table_starting_with_start_e7232848": { "message": "以{ start }开始的表格" },
>>>>>>> 147b3201
  "tables_headers_should_specify_scope_5abf3a8e": {
    "message": "表格标题应确定范围。"
  },
  "tables_should_include_a_caption_describing_the_con_e91e78fc": {
    "message": "表格应包括描述表格内容的说明。"
  },
  "tables_should_include_at_least_one_header_48779eac": {
    "message": "表格应包括至少一个标题。"
  },
<<<<<<< HEAD
  "tau_880974b7": {
    "message": "Tau"
  },
  "teal_f729a294": {
    "message": "青色"
  },
  "text_7f4593da": {
    "message": "文本"
  },
  "text_background_color_16e61c3f": {
    "message": "文字背景颜色"
  },
  "text_color_acf75eb6": {
    "message": "文本颜色"
  },
=======
  "tau_880974b7": { "message": "Tau" },
  "teal_f729a294": { "message": "青色" },
  "text_7f4593da": { "message": "文本" },
  "text_background_color_16e61c3f": { "message": "文字背景颜色" },
  "text_color_acf75eb6": { "message": "文本颜色" },
>>>>>>> 147b3201
  "text_is_difficult_to_read_without_sufficient_contr_69e62bd6": {
    "message": "文字和背景之间的对比度不足，因此文字阅读困难，尤其是对于视力较弱的人员而言。"
  },
  "text_larger_than_18pt_or_bold_14pt_should_display__5c364db6": {
    "message": "文字大于 18 磅（或粗体 14 磅）时显示的对比度应至少为 3:1。"
  },
<<<<<<< HEAD
  "text_optional_384f94f7": {
    "message": "文本（可选）"
  },
  "text_position_8df8c162": {
    "message": "文字位置"
  },
  "text_size_887c2f6": {
    "message": "文字大小"
  },
=======
  "text_optional_384f94f7": { "message": "文本（可选）" },
  "text_position_8df8c162": { "message": "文字位置" },
  "text_size_887c2f6": { "message": "文字大小" },
>>>>>>> 147b3201
  "text_smaller_than_18pt_or_bold_14pt_should_display_aaffb22b": {
    "message": "文字小于 18 磅（或粗体 14 磅）时显示的对比度应至少为 4.5:1。"
  },
  "the_document_preview_is_currently_being_processed__7d9ea135": {
    "message": "目前正在处理文档预览。请稍后再试。"
  },
  "the_first_heading_on_a_page_should_be_an_h2_859089f2": {
    "message": "页面上的第一个标题应该是H2。"
  },
  "the_material_is_in_the_public_domain_279c39a3": {
    "message": "材料在公开域中"
  },
  "the_material_is_licensed_under_creative_commons_3242cb5e": {
    "message": "材料已根据 Creative Commons 许可"
  },
  "the_material_is_subject_to_an_exception_e_g_fair_u_a39c8ca2": {
    "message": "材料有例外情况——例如，合理使用、引用权，或版权法规定的其他适用的情况"
  },
  "the_pretty_html_editor_is_not_keyboard_accessible__d6d5d2b": {
    "message": "无法通过键盘访问精美 HTML 编辑器。按 Shift O 打开原始 HTML 编辑器。"
  },
  "therefore_d860e024": {
    "message": "因此"
  },
  "theta_ce2d2350": {
    "message": "Theta"
  },
  "theta_variant_fff6da6f": {
    "message": "Theta（变体）"
  },
  "thick_downward_arrow_b85add4c": {
    "message": "厚向下箭头"
  },
  "thick_left_arrow_d5f3e925": {
    "message": "厚左箭头"
  },
  "thick_leftward_arrow_6ab89880": {
    "message": "厚向左箭头"
  },
  "thick_right_arrow_3ed5e8f7": {
    "message": "厚右箭头"
  },
  "thick_rightward_arrow_a2e1839e": {
    "message": "厚向右箭头"
  },
  "thick_upward_arrow_acd20328": {
    "message": "厚向上箭头"
  },
  "this_document_cannot_be_displayed_within_canvas_7aba77be": {
    "message": "无法在 Canvas 中显示此文档。"
  },
  "this_equation_cannot_be_rendered_in_basic_view_9b6c07ae": {
    "message": "无法在基本视图中呈现此公式。"
  },
  "this_image_is_currently_unavailable_25c68857": {
    "message": "该图像目前不可用"
  },
  "though_your_video_will_have_the_correct_title_in_t_90e427f3": {
    "message": "虽然您的视频在浏览器里会有正确标题，但我们无法在数据库里更新。"
  },
<<<<<<< HEAD
  "timebar_a4d18443": {
    "message": "进度条"
  },
  "title_ee03d132": {
    "message": "标题"
  },
  "to_be_posted_when_d24bf7dc": {
    "message": "待发布：{ when }"
  },
  "to_do_when_2783d78f": {
    "message": "待办事项：{ when }"
  },
  "toggle_summary_group_413df9ac": {
    "message": "切换{ summary }组"
  },
  "toggle_tooltip_d3b7cb86": {
    "message": "切换工具提示"
  },
  "tools_2fcf772e": {
    "message": "工具"
  },
  "top_66e0adb6": {
    "message": "顶部"
  },
  "tray_839df38a": {
    "message": "托盘"
  },
  "triangle_6072304e": {
    "message": "三角形"
  },
  "turnstile_yields_f9e76df1": {
    "message": "十字转门（产生）"
  },
=======
  "timebar_a4d18443": { "message": "进度条" },
  "title_ee03d132": { "message": "标题" },
  "to_be_posted_when_d24bf7dc": { "message": "待发布：{ when }" },
  "to_do_when_2783d78f": { "message": "待办事项：{ when }" },
  "toggle_summary_group_413df9ac": { "message": "切换{ summary }组" },
  "toggle_tooltip_d3b7cb86": { "message": "切换工具提示" },
  "tools_2fcf772e": { "message": "工具" },
  "top_66e0adb6": { "message": "顶部" },
  "tray_839df38a": { "message": "托盘" },
  "triangle_6072304e": { "message": "三角形" },
  "turnstile_yields_f9e76df1": { "message": "十字转门（产生）" },
>>>>>>> 147b3201
  "type_control_f9_to_access_image_options_text_a47e319f": {
    "message": "键入 Control F9 以访问图像选项。{ text }"
  },
  "type_control_f9_to_access_link_options_text_4ead9682": {
    "message": "键入 Control F9 以访问链接选项。{ text }"
  },
  "type_control_f9_to_access_table_options_text_92141329": {
    "message": "键入 Control F9 以访问表格选项。{ text }"
  },
<<<<<<< HEAD
  "union_e6b57a53": {
    "message": "并集"
  },
  "unpublished_dfd8801": {
    "message": "取消发布"
  },
  "untitled_16aa4f2b": {
    "message": "无标题"
  },
  "untitled_efdc2d7d": {
    "message": "无标题"
  },
  "up_and_left_diagonal_arrow_e4a74a23": {
    "message": "左上斜箭头"
  },
  "up_and_right_diagonal_arrow_935b902e": {
    "message": "右上斜箭头"
  },
  "upload_file_fd2361b8": {
    "message": "上传文件"
  },
  "upload_image_6120b609": {
    "message": "上传图像"
  },
  "upload_media_ce31135a": {
    "message": "上传媒体"
  },
  "uploading_19e8a4e7": {
    "message": "正在上传"
  },
  "uppercase_delta_d4f4bc41": {
    "message": "大写 Delta"
  },
  "uppercase_gamma_86f492e9": {
    "message": "大写 Gamma"
  },
  "uppercase_lambda_c78d8ed4": {
    "message": "大写 Lambda"
  },
  "uppercase_omega_8aedfa2": {
    "message": "大写 Omega"
  },
  "uppercase_phi_caa36724": {
    "message": "大写 Phi"
  },
  "uppercase_pi_fcc70f5e": {
    "message": "大写 Pi"
  },
  "uppercase_psi_6395acbe": {
    "message": "大写 Psi"
  },
  "uppercase_sigma_dbb70e92": {
    "message": "大写 Sigma"
  },
  "uppercase_theta_49afc891": {
    "message": "大写 Theta"
  },
  "uppercase_upsilon_8c1e623e": {
    "message": "大写 Upsilon"
  },
  "uppercase_xi_341e8556": {
    "message": "大写 Xi"
  },
  "upsilon_33651634": {
    "message": "Upsilon"
  },
=======
  "union_e6b57a53": { "message": "并集" },
  "unpublished_dfd8801": { "message": "取消发布" },
  "untitled_16aa4f2b": { "message": "无标题" },
  "untitled_efdc2d7d": { "message": "无标题" },
  "up_and_left_diagonal_arrow_e4a74a23": { "message": "左上斜箭头" },
  "up_and_right_diagonal_arrow_935b902e": { "message": "右上斜箭头" },
  "upload_file_fd2361b8": { "message": "上传文件" },
  "upload_image_6120b609": { "message": "上传图像" },
  "upload_media_ce31135a": { "message": "上传媒体" },
  "uploading_19e8a4e7": { "message": "正在上传" },
  "uppercase_delta_d4f4bc41": { "message": "大写 Delta" },
  "uppercase_gamma_86f492e9": { "message": "大写 Gamma" },
  "uppercase_lambda_c78d8ed4": { "message": "大写 Lambda" },
  "uppercase_omega_8aedfa2": { "message": "大写 Omega" },
  "uppercase_phi_caa36724": { "message": "大写 Phi" },
  "uppercase_pi_fcc70f5e": { "message": "大写 Pi" },
  "uppercase_psi_6395acbe": { "message": "大写 Psi" },
  "uppercase_sigma_dbb70e92": { "message": "大写 Sigma" },
  "uppercase_theta_49afc891": { "message": "大写 Theta" },
  "uppercase_upsilon_8c1e623e": { "message": "大写 Upsilon" },
  "uppercase_xi_341e8556": { "message": "大写 Xi" },
  "upsilon_33651634": { "message": "Upsilon" },
>>>>>>> 147b3201
  "upward_and_downward_pointing_arrow_fa90a918": {
    "message": "上指和下指箭头"
  },
  "upward_and_downward_pointing_arrow_thick_d420fdef": {
    "message": "上指和下指箭头（厚）"
  },
  "upward_arrow_9992cb2d": {
    "message": "向上箭头"
  },
  "upward_pointing_triangle_d078d7cb": {
    "message": "上指三角形"
  },
  "url_22a5f3b8": {
    "message": "URL"
  },
  "usage_right_ff96f3e2": {
    "message": "使用权限："
  },
  "usage_rights_required_5fe4dd68": {
    "message": "使用权限（必填）"
  },
  "use_arrow_keys_to_navigate_options_2021cc50": {
    "message": "使用方向键来导航各选项。"
  },
  "use_arrow_keys_to_select_a_shape_c8eb57ed": {
    "message": "使用箭头键选择形状。"
  },
  "use_arrow_keys_to_select_a_size_699a19f4": {
    "message": "使用箭头键选择大小。"
  },
  "use_arrow_keys_to_select_a_text_position_72f9137c": {
    "message": "使用箭头键选择文字位置。"
  },
  "use_arrow_keys_to_select_a_text_size_65e89336": {
    "message": "使用箭头键选择文字大小。"
  },
  "use_arrow_keys_to_select_an_outline_size_e009d6b0": {
    "message": "使用箭头键选择轮廓大小。"
  },
  "used_by_screen_readers_to_describe_the_content_of__4f14b4e4": {
    "message": "屏幕朗读器用来描述{ TYPE }的内容"
  },
  "used_by_screen_readers_to_describe_the_content_of__b1e76d9e": {
    "message": "屏幕阅读器用它来描述图像内容"
  },
  "used_by_screen_readers_to_describe_the_video_37ebad25": {
    "message": "被屏幕阅读器用来描述视频"
  },
  "user_documents_c206e61f": {
    "message": "用户文档"
  },
  "user_files_78e21703": {
    "message": "用户文档"
  },
  "user_images_b6490852": {
    "message": "用户图像"
  },
  "user_media_14fbf656": {
    "message": "用户媒体"
  },
  "vector_notation_cf6086ab": {
    "message": "矢量（符号）"
  },
  "vertical_bar_set_builder_notation_4300495f": {
    "message": "竖线（集合生成器符号）"
  },
<<<<<<< HEAD
  "vertical_dots_bfb21f14": {
    "message": "竖点"
  },
  "video_options_24ef6e5d": {
    "message": "视频选项"
  },
  "video_options_tray_3b9809a5": {
    "message": "视频选项托盘"
  },
  "video_player_b371005": {
    "message": "视频播放器"
  },
  "video_player_for_9e7d373b": {
    "message": "的视频播放器 "
  },
  "video_player_for_title_ffd9fbc4": {
    "message": "{ title }的视频播放器"
  },
  "view_ba339f93": {
    "message": "查看"
  },
  "view_description_30446afc": {
    "message": "查看说明"
  },
  "view_keyboard_shortcuts_34d1be0b": {
    "message": "查看键盘快捷键"
  },
  "view_title_description_67940918": {
    "message": "查看{ title }说明"
  },
  "view_word_and_character_counts_a743dd0c": {
    "message": "查看字数和字符数"
  },
=======
  "vertical_dots_bfb21f14": { "message": "竖点" },
  "video_options_24ef6e5d": { "message": "视频选项" },
  "video_options_tray_3b9809a5": { "message": "视频选项托盘" },
  "video_player_b371005": { "message": "视频播放器" },
  "video_player_for_9e7d373b": { "message": "的视频播放器 " },
  "video_player_for_title_ffd9fbc4": { "message": "{ title }的视频播放器" },
  "view_ba339f93": { "message": "查看" },
  "view_description_30446afc": { "message": "查看说明" },
  "view_keyboard_shortcuts_34d1be0b": { "message": "查看键盘快捷键" },
  "view_title_description_67940918": { "message": "查看{ title }说明" },
  "view_word_and_character_counts_a743dd0c": { "message": "查看字数和字符数" },
>>>>>>> 147b3201
  "we_couldn_t_detect_a_working_microphone_connected__ceb71c40": {
    "message": "我们未发现正常工作的麦克风连接到设备。"
  },
  "we_couldn_t_detect_a_working_webcam_connected_to_y_6715cc4": {
    "message": "我们未发现正常工作的网络摄像头连接到设备。"
  },
  "we_couldn_t_detect_a_working_webcam_or_microphone__263b6674": {
    "message": "我们未发现正常工作的网络摄像头或麦克风连接到设备。"
  },
<<<<<<< HEAD
  "webcam_disabled_30c66986": {
    "message": "网络摄像头已禁用"
  },
  "webcam_fe91b20f": {
    "message": "网络摄像头"
=======
  "webcam_disabled_30c66986": { "message": "网络摄像头已禁用" },
  "webcam_fe91b20f": { "message": "网络摄像头" },
  "webpages_should_only_have_a_single_h1_which_is_aut_dc99189e": {
    "message": "网页应仅具有一个H1，自动供页面标题使用。内容中的第一个标题应该是H2。"
>>>>>>> 147b3201
  },
  "when_markup_is_used_that_visually_formats_items_as_f941fc1b": {
    "message": "如果对使用列表格式显示的项目使用标记，但不指示列表关系，用户可能在浏览信息时会遇到困难。"
  },
<<<<<<< HEAD
  "white_87fa64fd": {
    "message": "白色"
  },
  "why_523b3d8c": {
    "message": "原因"
  },
  "width_492fec76": {
    "message": "宽度"
  },
=======
  "white_87fa64fd": { "message": "白色" },
  "why_523b3d8c": { "message": "原因" },
  "width_492fec76": { "message": "宽度" },
>>>>>>> 147b3201
  "width_and_height_must_be_numbers_110ab2e3": {
    "message": "宽度和高度必须为数字"
  },
  "width_x_height_px_ff3ccb93": {
    "message": "{ width } x { height }px"
  },
  "wiki_home_9cd54d0": {
    "message": "维基主页"
  },
  "wreath_product_200b38ef": {
    "message": "圈积"
  },
  "xi_149681d0": {
    "message": "Xi"
  },
  "yes_dde87d5": {
    "message": "是"
  },
  "you_have_unsaved_changes_in_the_icon_maker_tray_do_e8cf5f1b": {
    "message": "“图标编辑器”托盘中有未保存的更改。是否要继续操作而不保存这些更改？"
  },
  "you_may_need_to_adjust_additional_headings_to_main_975f0eee": {
    "message": "您可能需要调整其他标题以保持页面层次结构。"
  },
  "you_may_not_upload_an_empty_file_11c31eb2": {
    "message": "无法上传空文件。"
  },
  "your_image_has_been_compressed_for_icon_maker_imag_2e45cd91": {
    "message": "您的图像已被压缩以用于 Icon Maker。小于 { size } KB 的图像将不会被压缩。"
  },
  "your_microphone_is_blocked_in_the_browser_settings_42af0ddc": {
    "message": "您的麦克风在浏览器设置中被拦截。"
  },
  "your_webcam_and_microphone_are_blocked_in_the_brow_73357dc6": {
    "message": "您的网络摄像头和麦克风在浏览器设置中被拦截。"
  },
  "your_webcam_is_blocked_in_the_browser_settings_7f638128": {
    "message": "您的网络摄像头在浏览器设置中被拦截。"
  },
  "your_webcam_may_already_be_in_use_6cd64c25": {
    "message": "您的网络摄像头可能正在使用中。"
  },
<<<<<<< HEAD
  "zeta_5ef24f0e": {
    "message": "Zeta"
  },
  "zoom_f3e54d69": {
    "message": "缩放"
  },
  "zoom_in_image_bb97d4f": {
    "message": "放大图片"
  },
  "zoom_out_image_d0a0a2ec": {
    "message": "缩小图片"
  }
=======
  "zeta_5ef24f0e": { "message": "Zeta" },
  "zoom_f3e54d69": { "message": "缩放" },
  "zoom_in_image_bb97d4f": { "message": "放大图片" },
  "zoom_out_image_d0a0a2ec": { "message": "缩小图片" }
>>>>>>> 147b3201
}


formatMessage.addLocale({zh: locale})<|MERGE_RESOLUTION|>--- conflicted
+++ resolved
@@ -23,62 +23,6 @@
   "access_the_pretty_html_editor_37168efe": {
     "message": "访问精美 HTML 编辑器"
   },
-<<<<<<< HEAD
-  "accessibility_checker_b3af1f6c": {
-    "message": "辅助功能检查器"
-  },
-  "action_to_take_b626a99a": {
-    "message": "要执行的操作："
-  },
-  "add_8523c19b": {
-    "message": "添加"
-  },
-  "add_a_caption_2a915239": {
-    "message": "添加说明"
-  },
-  "add_alt_text_for_the_image_48cd88aa": {
-    "message": "为图像添加替换文本"
-  },
-  "add_another_f4e50d57": {
-    "message": "新增"
-  },
-  "add_cc_subtitles_55f0394e": {
-    "message": "添加抄送/副标题"
-  },
-  "add_image_60b2de07": {
-    "message": "添加图像"
-  },
-  "adjacent_links_with_the_same_url_should_be_a_singl_7a1f7f6c": {
-    "message": "具有相同 URL 的相邻链接应该为一个单链接。"
-  },
-  "aleph_f4ffd155": {
-    "message": "Aleph"
-  },
-  "alignment_and_lists_5cebcb69": {
-    "message": "对齐和列表"
-  },
-  "all_4321c3a1": {
-    "message": "全部"
-  },
-  "all_apps_a50dea49": {
-    "message": "所有应用"
-  },
-  "alpha_15d59033": {
-    "message": "Alpha"
-  },
-  "alphabetical_55b5b4e0": {
-    "message": "按字母顺序"
-  },
-  "alt_attribute_text_should_not_contain_more_than_12_e21d4040": {
-    "message": "替换属性文本不得超过 120 个字符。"
-  },
-  "alt_text_611fb322": {
-    "message": "Alt 文本"
-  },
-  "amalg_coproduct_c589fb12": {
-    "message": "Amalg（余积）"
-  },
-=======
   "accessibility_checker_b3af1f6c": { "message": "辅助功能检查器" },
   "action_to_take_b626a99a": { "message": "要执行的操作：" },
   "add_8523c19b": { "message": "添加" },
@@ -102,7 +46,6 @@
   },
   "alt_text_611fb322": { "message": "Alt 文本" },
   "amalg_coproduct_c589fb12": { "message": "Amalg（余积）" },
->>>>>>> 147b3201
   "an_error_occured_reading_the_file_ff48558b": {
     "message": "读取文件时发生错误"
   },
@@ -112,1324 +55,32 @@
   "an_error_occurred_uploading_your_media_71f1444d": {
     "message": "上传媒体时出错。"
   },
-  "and_7fcc2911": {
-    "message": "和"
-  },
-  "angle_c5b4ec50": {
-    "message": "角度"
-  },
-  "announcement_list_da155734": {
-    "message": "公告列表"
-  },
-  "announcements_a4b8ed4a": {
-    "message": "公告"
-  },
-  "apply_781a2546": {
-    "message": "申请"
-  },
+  "and_7fcc2911": { "message": "和" },
+  "angle_c5b4ec50": { "message": "角度" },
+  "announcement_list_da155734": { "message": "公告列表" },
+  "announcements_a4b8ed4a": { "message": "公告" },
+  "apply_781a2546": { "message": "申请" },
   "apply_changes_to_all_instances_of_this_icon_maker__2642f466": {
     "message": "将更改应用于课程中的该图标编辑器图标的所有实例"
   },
-  "approaches_the_limit_893aeec9": {
-    "message": "接近限值"
-  },
-  "approximately_e7965800": {
-    "message": "大约"
-  },
-  "apps_54d24a47": {
-    "message": "应用程序"
-  },
-  "arrows_464a3e54": {
-    "message": "箭头"
-  },
-  "art_icon_8e1daad": {
-    "message": "艺术图标"
-  },
-  "aspect_ratio_will_be_preserved_cb5fdfb8": {
-    "message": "保留长宽比"
-  },
-  "assignments_1e02582c": {
-    "message": "作业"
-  },
-  "asterisk_82255584": {
-    "message": "星号"
-  },
-  "attributes_963ba262": {
-    "message": "属性"
-  },
+  "approaches_the_limit_893aeec9": { "message": "接近限值" },
+  "approximately_e7965800": { "message": "大约" },
+  "apps_54d24a47": { "message": "应用程序" },
+  "arrows_464a3e54": { "message": "箭头" },
+  "art_icon_8e1daad": { "message": "艺术图标" },
+  "aspect_ratio_will_be_preserved_cb5fdfb8": { "message": "保留长宽比" },
+  "assignments_1e02582c": { "message": "作业" },
+  "asterisk_82255584": { "message": "星号" },
+  "attributes_963ba262": { "message": "属性" },
   "audio_and_video_recording_not_supported_please_use_5ce3f0d7": {
     "message": "不支持音频和视频录制；请使用其他浏览器。"
   },
-  "audio_options_feb58e2c": {
-    "message": "音频选项"
-  },
-  "audio_options_tray_33a90711": {
-    "message": "音频选项托盘"
-  },
-  "audio_player_for_title_20cc70d": {
-    "message": "{ title }的音频播放器"
-  },
+  "audio_options_feb58e2c": { "message": "音频选项" },
+  "audio_options_tray_33a90711": { "message": "音频选项托盘" },
+  "audio_player_for_title_20cc70d": { "message": "{ title }的音频播放器" },
   "auto_saved_content_exists_would_you_like_to_load_t_fee528f2": {
     "message": "存在自动保存的内容。是否要改为加载自动保存的内容？"
   },
-  "available_folders_694d0436": {
-    "message": "可用文件夹"
-  },
-  "backslash_b2d5442d": {
-    "message": "反斜线"
-  },
-  "bar_ec63ed6": {
-    "message": "横线"
-  },
-  "basic_554cdc0a": {
-    "message": "基本"
-  },
-  "because_501841b": {
-    "message": "因为"
-  },
-  "below_81d4dceb": {
-    "message": "下方"
-  },
-  "beta_cb5f307e": {
-    "message": "Beta"
-  },
-  "big_circle_16b2e604": {
-    "message": "大圆圈"
-  },
-  "binomial_coefficient_ea5b9bb7": {
-    "message": "二项式系数"
-  },
-  "black_4cb01371": {
-    "message": "黑色"
-  },
-  "blue_daf8fea9": {
-    "message": "蓝色"
-  },
-  "bottom_15a2a9be": {
-    "message": "底部"
-  },
-  "bottom_third_5f5fec1d": {
-    "message": "倒数第三"
-  },
-  "bowtie_5f9629e4": {
-    "message": "领结"
-  },
-  "brick_f2656265": {
-    "message": "砖块"
-  },
-  "c_2001_acme_inc_283f7f80": {
-    "message": "(c) 2001 Acme Inc."
-  },
-  "cancel_caeb1e68": {
-    "message": "取消"
-  },
-  "cap_product_3a5265a6": {
-    "message": "卡积"
-  },
-  "centered_dot_64d5e378": {
-    "message": "居中点"
-  },
-  "centered_horizontal_dots_451c5815": {
-    "message": "居中横点"
-  },
-  "change_alt_text_92654906": {
-    "message": "更改替换文本"
-  },
-  "change_heading_tag_to_paragraph_a61e3113": {
-    "message": "更改段落的标题标签"
-  },
-  "change_text_color_1aecb912": {
-    "message": "更改文本颜色"
-  },
-  "check_accessibility_3c78211c": {
-    "message": "检查辅助功能"
-  },
-  "checking_for_accessibility_issues_fac18c6d": {
-    "message": "正在检查辅助功能问题"
-  },
-  "chi_54a32644": {
-    "message": "Chi"
-  },
-  "choose_caption_file_9c45bc4e": {
-    "message": "选择标题文件"
-  },
-  "choose_usage_rights_33683854": {
-    "message": "选择使用权限..."
-  },
-  "circle_484abe63": {
-    "message": "圆圈"
-  },
-  "clear_2084585f": {
-    "message": "清除"
-  },
-  "clear_image_3213fe62": {
-    "message": "清除图片"
-  },
-  "clear_selected_file_82388e50": {
-    "message": "清除所选文件"
-  },
-  "clear_selected_file_filename_2fe8a58e": {
-    "message": "清除所选文件：{ filename }"
-  },
-  "click_or_shift_click_for_the_html_editor_25d70bb4": {
-    "message": "单击或按住 shift 并单击 html 编辑器。"
-  },
-  "click_to_embed_imagename_c41ea8df": {
-    "message": "单击以嵌入{ imageName }"
-  },
-  "click_to_hide_preview_3c707763": {
-    "message": "单击以隐藏预览"
-  },
-  "click_to_insert_a_link_into_the_editor_c19613aa": {
-    "message": "单击以插入指向编辑器的链接。"
-  },
-  "click_to_show_preview_faa27051": {
-    "message": "单击以显示预览"
-  },
-  "close_a_menu_or_dialog_also_returns_you_to_the_edi_739079e6": {
-    "message": "关闭菜单或对话框。并带您返回至编辑器区域"
-  },
-  "close_accessibility_checker_29d1c51e": {
-    "message": "关闭辅助功能检查器"
-  },
-  "close_d634289d": {
-    "message": "关闭"
-  },
-  "closed_caption_file_must_be_less_than_maxkb_kb_5880f752": {
-    "message": "关闭字幕的文件必须小于 { maxKb } kb"
-  },
-  "closed_captions_subtitles_e6aaa016": {
-    "message": "关闭了字幕/说明"
-  },
-  "clubs_suit_c1ffedff": {
-    "message": "梅花（花色）"
-  },
-  "collaborations_5c56c15f": {
-    "message": "协作"
-  },
-  "collapse_to_hide_types_1ab46d2e": {
-    "message": "折叠以隐藏 { types }"
-  },
-  "color_picker_6b359edf": {
-    "message": "颜色选取器"
-  },
-  "color_picker_colorname_selected_ad4cf400": {
-    "message": "颜色选取器（已选择 { colorName }）"
-  },
-  "column_e1ae5c64": {
-    "message": "列"
-  },
-  "column_group_1c062368": {
-    "message": "列组"
-  },
-  "complex_numbers_a543d004": {
-    "message": "复数"
-  },
-  "computer_1d7dfa6f": {
-    "message": "计算机"
-  },
-  "congruent_5a244acd": {
-    "message": "全等"
-  },
-  "contains_311f37b7": {
-    "message": "包含"
-  },
-  "content_1440204b": {
-    "message": "内容"
-  },
-  "content_is_still_being_uploaded_if_you_continue_it_8f06d0cb": {
-    "message": "内容仍在上传中，如果您继续，该内容将不会正确嵌入。"
-  },
-  "content_subtype_5ce35e88": {
-    "message": "内容子类型"
-  },
-  "content_type_2cf90d95": {
-    "message": "内容类型"
-  },
-  "coproduct_e7838082": {
-    "message": "余积"
-  },
-  "copyright_holder_66ee111": {
-    "message": "版权持有者："
-  },
-  "count_plural_0_0_words_one_1_word_other_words_acf32eca": {
-    "message": "{ count, plural,\n     =0 {0 个字}\n    one {1 个字}\n  other {# 个字}\n}"
-  },
-  "count_plural_one_item_loaded_other_items_loaded_857023b7": {
-    "message": "{ count, plural,\n    one {已上传 # 项}\n  other {已上传 # 项}\n}"
-  },
-  "course_documents_104d76e0": {
-    "message": "课程文件"
-  },
-  "course_files_62deb8f8": {
-    "message": "课程文件"
-  },
-  "course_files_a31f97fc": {
-    "message": "课程文件"
-  },
-  "course_images_f8511d04": {
-    "message": "课程图像"
-  },
-  "course_links_b56959b9": {
-    "message": "课程链接"
-  },
-  "course_media_ec759ad": {
-    "message": "课程媒体"
-  },
-  "course_navigation_dd035109": {
-    "message": "课程导航"
-  },
-  "create_icon_110d6463": {
-    "message": "创建图标"
-  },
-  "creative_commons_license_725584ae": {
-    "message": "Creative Commons 许可证："
-  },
-  "crop_image_41bf940c": {
-    "message": "裁剪图片"
-  },
-  "crop_image_807ebb08": {
-    "message": "裁剪图像"
-  },
-  "cup_product_14174434": {
-    "message": "上积"
-  },
-  "current_image_f16c249c": {
-    "message": "当前图像"
-  },
-  "current_volume_level_c55ab825": {
-    "message": "当前音量"
-  },
-  "custom_6979cd81": {
-    "message": "自定义"
-  },
-  "cyan_c1d5f68a": {
-    "message": "青色"
-  },
-  "dagger_57e0f4e5": {
-    "message": "剑号"
-  },
-  "date_added_ed5ad465": {
-    "message": "按添加日期排序"
-  },
-  "decorative_icon_9a7f3fc3": {
-    "message": "装饰性图标"
-  },
-  "decorative_image_fde98579": {
-    "message": "装饰图片"
-  },
-  "decorative_type_upper_f2c95e3": {
-    "message": "装饰{ TYPE_UPPER }"
-  },
-  "deep_purple_bb3e2907": {
-    "message": "深紫色"
-  },
-  "definite_integral_fe7ffed1": {
-    "message": "定积分"
-  },
-  "degree_symbol_4a823d5f": {
-    "message": "度数符号"
-  },
-  "delimiters_4db4840d": {
-    "message": "分隔符"
-  },
-  "delta_53765780": {
-    "message": "Delta"
-  },
-  "describe_the_icon_f6a18823": {
-    "message": "（描述图标）"
-  },
-  "describe_the_type_ff448da5": {
-    "message": "（描述{ TYPE }）"
-  },
-  "describe_the_video_2fe8f46a": {
-    "message": "（视频说明）"
-  },
-  "description_436c48d7": {
-    "message": "说明"
-  },
-  "details_98a31b68": {
-    "message": "详情"
-  },
-  "diagonal_dots_7d71b57e": {
-    "message": "斜点"
-  },
-  "diamond_b8dfe7ae": {
-    "message": "菱形"
-  },
-  "diamonds_suit_526abaaf": {
-    "message": "方块（花色）"
-  },
-  "digamma_258ade94": {
-    "message": "Digamma"
-  },
-  "dimension_type_f5fa9170": {
-    "message": "维度类型"
-  },
-  "dimensions_45ddb7b7": {
-    "message": "尺寸"
-  },
-  "directionality_26ae9e08": {
-    "message": "方向"
-  },
-  "directly_edit_latex_b7e9235b": {
-    "message": "直接编辑 LaTeX"
-  },
-  "disable_preview_222bdf72": {
-    "message": "禁用预览"
-  },
-  "discussions_a5f96392": {
-    "message": "讨论"
-  },
-  "discussions_index_6c36ced": {
-    "message": "讨论索引"
-  },
-  "disjoint_union_e74351a8": {
-    "message": "不交并"
-  },
-  "display_options_315aba85": {
-    "message": "显示选项"
-  },
-  "display_text_link_opens_in_a_new_tab_75e9afc9": {
-    "message": "显示文本链接（在新标签页中打开）"
-  },
-  "division_sign_72190870": {
-    "message": "除号"
-  },
-  "documents_81393201": {
-    "message": "文档"
-  },
-  "done_54e3d4b6": {
-    "message": "完成"
-  },
-  "double_dagger_faf78681": {
-    "message": "双剑号"
-  },
-  "down_and_left_diagonal_arrow_40ef602c": {
-    "message": "左下斜箭头"
-  },
-  "down_and_right_diagonal_arrow_6ea0f460": {
-    "message": "右下斜箭头"
-  },
-  "download_filename_2baae924": {
-    "message": "下载 { filename }"
-  },
-  "downward_arrow_cca52012": {
-    "message": "向下箭头"
-  },
-  "downward_pointing_triangle_2a12a601": {
-    "message": "倒三角"
-  },
-  "drag_a_file_here_1bf656d5": {
-    "message": "把文件拖动到此处"
-  },
-  "drag_and_drop_or_click_to_browse_your_computer_60772d6d": {
-    "message": "拖放或点击以浏览计算机"
-  },
-  "drag_handle_use_up_and_down_arrows_to_resize_e29eae5c": {
-    "message": "拖动手柄。使用上下箭头调整大小"
-  },
-  "due_multiple_dates_cc0ee3f5": {
-    "message": "到期：多个日期"
-  },
-  "due_when_7eed10c6": {
-    "message": "到期：{ when }"
-  },
-  "edit_alt_text_for_this_icon_instance_9c6fc5fd": {
-    "message": "编辑此图标实例的替换文本"
-  },
-  "edit_c5fbea07": {
-    "message": "编辑"
-  },
-  "edit_course_link_5a5c3c59": {
-    "message": "编辑课程链接"
-  },
-  "edit_existing_icon_maker_icon_5d0ebb3f": {
-    "message": "编辑现有图标制作者图标"
-  },
-  "edit_icon_2c6b0e91": {
-    "message": "编辑图标"
-  },
-  "edit_link_7f53bebb": {
-    "message": "编辑链接"
-  },
-  "editor_statusbar_26ac81fc": {
-    "message": "编辑器状态栏"
-  },
-  "element_starting_with_start_91bf4c3b": {
-    "message": "以{ start }开始的元素"
-  },
-  "embed_828fac4a": {
-    "message": "嵌入"
-  },
-  "embed_code_314f1bd5": {
-    "message": "嵌入代码"
-  },
-  "embed_image_1080badc": {
-    "message": "嵌入图片"
-  },
-  "embed_video_a97a64af": {
-    "message": "嵌入视频"
-  },
-  "embedded_content_aaeb4d3d": {
-    "message": "嵌入内容"
-  },
-  "empty_set_91a92df4": {
-    "message": "空集"
-  },
-  "encircled_dot_8f5e51c": {
-    "message": "带圆圈点"
-  },
-  "encircled_minus_72745096": {
-    "message": "带圆圈负号"
-  },
-  "encircled_plus_36d8d104": {
-    "message": "带圆圈正号"
-  },
-  "encircled_times_5700096d": {
-    "message": "带圆圈次数"
-  },
-  "engineering_icon_f8f3cf43": {
-    "message": "工程设计图标"
-  },
-  "english_icon_25bfe845": {
-    "message": "英语图标"
-  },
-  "enter_at_least_3_characters_to_search_4f037ee0": {
-    "message": "输入至少 3 个字符以进行搜索"
-  },
-  "epsilon_54bb8afa": {
-    "message": "Epsilon"
-  },
-  "epsilon_variant_d31f1e77": {
-    "message": "Epsilon（变体）"
-  },
-  "equals_sign_c51bdc58": {
-    "message": "等号"
-  },
-  "equation_editor_39fbc3f1": {
-    "message": "方程式编辑器"
-  },
-  "equivalence_class_7b0f11c0": {
-    "message": "等价类"
-  },
-  "equivalent_identity_654b3ce5": {
-    "message": "等效标识"
-  },
-  "eta_b8828f99": {
-    "message": "Eta"
-  },
-  "exists_2e62bdaa": {
-    "message": "存在"
-  },
-  "exit_fullscreen_b7eb0aa4": {
-    "message": "退出全屏"
-  },
-  "expand_preview_by_default_2abbf9f8": {
-    "message": "默认展开预览"
-  },
-  "expand_to_see_types_f5d29352": {
-    "message": "展开以查看 { types }"
-  },
-  "external_tools_6e77821": {
-    "message": "外部工具"
-  },
-  "extra_large_b6cdf1ff": {
-    "message": "超大"
-  },
-  "extra_small_9ae33252": {
-    "message": "特小"
-  },
-  "extracurricular_icon_67c8ca42": {
-    "message": "课外图标"
-  },
-  "f_function_fe422d65": {
-    "message": "F（函数）"
-  },
-  "failed_getting_file_contents_e9ea19f4": {
-    "message": "文件内容获取失败"
-  },
-  "file_name_8fd421ff": {
-    "message": "文件名称"
-  },
-  "file_storage_quota_exceeded_b7846cd1": {
-    "message": "超出文件存储大小限制"
-  },
-  "file_url_c12b64be": {
-    "message": "文件URL"
-  },
-  "filename_file_icon_602eb5de": {
-    "message": "{ filename }文件图标"
-  },
-  "filename_image_preview_6cef8f26": {
-    "message": "{ filename }图像预览"
-  },
-  "filename_text_preview_e41ca2d8": {
-    "message": "{ filename }文本预览"
-  },
-  "files_c300e900": {
-    "message": "文件"
-  },
-  "files_index_af7c662b": {
-    "message": "文件索引"
-  },
-  "finish_bc343002": {
-    "message": "完成"
-  },
-  "fix_heading_hierarchy_f60884c4": {
-    "message": "固定标题层次结构"
-  },
-  "flat_music_76d5a5c3": {
-    "message": "降调（音乐）"
-  },
-  "focus_element_options_toolbar_18d993e": {
-    "message": "焦点元素选项工具栏"
-  },
-  "folder_tree_fbab0726": {
-    "message": "文件夹树"
-  },
-  "for_all_b919f972": {
-    "message": "全部"
-  },
-  "format_4247a9c5": {
-    "message": "格式"
-  },
-  "format_as_a_list_142210c3": {
-    "message": "使用列表格式"
-  },
-  "formatting_5b143aa8": {
-    "message": "格式化"
-  },
-  "forward_slash_3f90f35e": {
-    "message": "斜杠"
-  },
-  "found_auto_saved_content_3f6e4ca5": {
-    "message": "找到自动保存的内容"
-  },
-  "found_count_plural_0_results_one_result_other_resu_46aeaa01": {
-    "message": "查找 { count, plural,\n     =0 {# 结果}\n    one {# 结果}\n  other {# 结果}\n}"
-  },
-  "fraction_41bac7af": {
-    "message": "分数"
-  },
-  "fullscreen_873bf53f": {
-    "message": "全屏"
-  },
-  "gamma_1767928": {
-    "message": "Gamma"
-  },
-  "generating_preview_45b53be0": {
-    "message": "生成预览..."
-  },
-  "gif_png_format_images_larger_than_size_kb_are_not__7af3bdbd": {
-    "message": "当前不支持大于 { size } KB 的 GIF/PNG 格式图像。"
-  },
-  "go_to_the_editor_s_menubar_e6674c81": {
-    "message": "前往编辑器的菜单栏"
-  },
-  "go_to_the_editor_s_toolbar_a5cb875f": {
-    "message": "前往编辑器的工具栏"
-  },
-  "grades_a61eba0a": {
-    "message": "评分"
-  },
-  "greater_than_e98af662": {
-    "message": "大于"
-  },
-  "greater_than_or_equal_b911949a": {
-    "message": "大于等于"
-  },
-  "greek_65c5b3f7": {
-    "message": "希腊语"
-  },
-  "green_15af4778": {
-    "message": "绿色"
-  },
-  "grey_a55dceff": {
-    "message": "灰色"
-  },
-  "group_documents_8bfd6ae6": {
-    "message": "组文档"
-  },
-  "group_files_4324f3df": {
-    "message": "小组文件"
-  },
-  "group_files_82e5dcdb": {
-    "message": "组文件"
-  },
-  "group_images_98e0ac17": {
-    "message": "组图像"
-  },
-  "group_isomorphism_45b1458c": {
-    "message": "群同构"
-  },
-  "group_links_9493129e": {
-    "message": "小组链接"
-  },
-  "group_media_2f3d128a": {
-    "message": "组媒体"
-  },
-  "group_navigation_99f191a": {
-    "message": "小组导航"
-  },
-  "h_bar_bb94deae": {
-    "message": "H 斜杠"
-  },
-  "hat_ea321e35": {
-    "message": "帽"
-  },
-  "header_column_f27433cb": {
-    "message": "标题列"
-  },
-  "header_row_and_column_ec5b9ec": {
-    "message": "标题行和列"
-  },
-  "header_row_f33eb169": {
-    "message": "标题行"
-  },
-  "heading_2_5b84eed2": {
-    "message": "标题 2"
-  },
-  "heading_3_2c83de44": {
-    "message": "标题 3"
-  },
-  "heading_4_b2e74be7": {
-    "message": "标题 4"
-  },
-  "heading_levels_should_not_be_skipped_3947c0e0": {
-    "message": "不得跳过标题级别。"
-  },
-  "heading_starting_with_start_42a3e7f9": {
-    "message": "以{ start }开始的标题"
-  },
-  "headings_should_not_contain_more_than_120_characte_3c0e0cb3": {
-    "message": "标题不得超过 120 个字符。"
-  },
-  "health_icon_8d292eb5": {
-    "message": "健康图标"
-  },
-  "hearts_suit_e50e04ca": {
-    "message": "红桃（花色）"
-  },
-  "height_69b03e15": {
-    "message": "高度"
-  },
-  "hexagon_d8468e0d": {
-    "message": "六边形"
-  },
-  "hide_description_bfb5502e": {
-    "message": "隐藏说明"
-  },
-  "hide_title_description_caf092ef": {
-    "message": "隐藏{ title }说明"
-  },
-  "home_351838cd": {
-    "message": "首页"
-  },
-  "html_code_editor_fd967a44": {
-    "message": "HTML 代码编辑器"
-  },
-  "i_have_obtained_permission_to_use_this_file_6386f087": {
-    "message": "我已获得使用此文件的权限。"
-  },
-  "i_hold_the_copyright_71ee91b1": {
-    "message": "我持有版权"
-  },
-  "icon_215a1dc6": {
-    "message": "图标"
-  },
-  "icon_8168b2f8": {
-    "message": "图标"
-  },
-  "icon_color_b86dd6d6": {
-    "message": "图标颜色"
-  },
-  "icon_maker_icons_cc560f7e": {
-    "message": "图标编辑器图标"
-  },
-  "icon_options_7e32746e": {
-    "message": "图标选项"
-  },
-  "icon_options_tray_2b407977": {
-    "message": "图标选项托盘"
-  },
-  "icon_preview_1782a1d9": {
-    "message": "图标预览"
-  },
-  "icon_shape_30b61e7": {
-    "message": "图标形状"
-  },
-  "icon_size_9353edea": {
-    "message": "图标大小"
-  },
-  "if_left_empty_link_text_will_display_as_course_lin_61087540": {
-    "message": "如果链接为空，文本将显示为课程链接名称"
-  },
-  "if_you_do_not_select_usage_rights_now_this_file_wi_14e07ab5": {
-    "message": "如果您现在不选择使用权限，该文件在上传后不会被发布。"
-  },
-  "image_8ad06": {
-    "message": "图片"
-  },
-  "image_c1c98202": {
-    "message": "图像"
-  },
-  "image_filenames_should_not_be_used_as_the_alt_attr_bcfd7780": {
-    "message": "不得使用图像文件名作为描述图像内容的替换属性。"
-  },
-  "image_options_5412d02c": {
-    "message": "图像选项"
-  },
-  "image_options_tray_90a46006": {
-    "message": "图像选项托盘"
-  },
-  "image_to_crop_3a34487d": {
-    "message": "剪裁图像"
-  },
-  "image_with_filename_file_aacd7180": {
-    "message": "文件名为{ file }的图像"
-  },
-  "images_7ce26570": {
-    "message": "图像"
-  },
-  "images_should_include_an_alt_attribute_describing__b86d6a86": {
-    "message": "图像应包括一个描述图像内容的替换属性。"
-  },
-  "imaginary_portion_of_complex_number_2c733ffa": {
-    "message": "虚部（复数）"
-  },
-  "in_element_of_19ca2f33": {
-    "message": "包含（元素）"
-  },
-  "indefinite_integral_6623307e": {
-    "message": "不定积分"
-  },
-  "indigo_2035fc55": {
-    "message": "靛蓝色"
-  },
-  "inference_fed5c960": {
-    "message": "推断"
-  },
-  "infinity_7a10f206": {
-    "message": "无穷"
-  },
-  "insert_593145ef": {
-    "message": "插入"
-  },
-  "insert_link_6dc23cae": {
-    "message": "插入链接"
-  },
-  "integers_336344e1": {
-    "message": "整数"
-  },
-  "intersection_cd4590e4": {
-    "message": "相交"
-  },
-  "invalid_entry_f7d2a0f5": {
-    "message": "无效的输入。"
-  },
-  "invalid_file_c11ba11": {
-    "message": "无效的文件"
-  },
-  "invalid_file_type_881cc9b2": {
-    "message": "无效的文件类型"
-  },
-  "invalid_url_cbde79f": {
-    "message": "URL 无效"
-  },
-  "iota_11c932a9": {
-    "message": "Iota"
-  },
-  "issue_num_total_f94536cf": {
-    "message": "问题{ num }/{ total }"
-  },
-  "kappa_2f14c816": {
-    "message": "Kappa"
-  },
-  "kappa_variant_eb64574b": {
-    "message": "Kappa（变体）"
-  },
-  "keyboard_shortcuts_ed1844bd": {
-    "message": "键盘捷径"
-  },
-  "keyboards_navigate_to_links_using_the_tab_key_two__5fab8c82": {
-    "message": "键盘使用 Tab 键导航至链接。转至相同目的地的两个相邻链接可以对键盘用户造成混淆。"
-  },
-  "lambda_4f602498": {
-    "message": "Lambda"
-  },
-  "language_arts_icon_a798b0f8": {
-    "message": "语言艺术图标"
-  },
-  "languages_icon_9d20539": {
-    "message": "语言图标"
-  },
-  "large_9c5e80e7": {
-    "message": "大"
-  },
-  "learn_more_about_adjacent_links_2cb9762c": {
-    "message": "详细了解相邻链接"
-  },
-  "learn_more_about_color_contrast_c019dfb9": {
-    "message": "详细了解色彩对比度"
-  },
-  "learn_more_about_organizing_page_headings_8a7caa2e": {
-    "message": "详细了解组织页面标题"
-  },
-  "learn_more_about_table_headers_5f5ee13": {
-    "message": "详细了解表标题"
-  },
-  "learn_more_about_using_alt_text_for_images_5698df9a": {
-    "message": "详细了解为使用图片替换文本"
-  },
-  "learn_more_about_using_captions_with_tables_36fe496f": {
-    "message": "详细了解将标题与表格一起使用"
-  },
-  "learn_more_about_using_filenames_as_alt_text_264286af": {
-    "message": "详细了解使用文件名作为替换文本"
-  },
-  "learn_more_about_using_lists_4e6eb860": {
-    "message": "详细了解使用列表"
-  },
-  "learn_more_about_using_scope_attributes_with_table_20df49aa": {
-    "message": "详细了解将范围属性与表格一起使用"
-  },
-  "leave_as_is_4facfe55": {
-    "message": "保持原状"
-  },
-  "left_angle_bracket_c87a6d07": {
-    "message": "左角括弧"
-  },
-  "left_arrow_4fde1a64": {
-    "message": "左箭头"
-  },
-  "left_arrow_with_hook_5bfcad93": {
-    "message": "左转弯箭头"
-  },
-  "left_ceiling_ee9dd88a": {
-    "message": "左向上取整符号"
-  },
-  "left_curly_brace_1726fb4": {
-    "message": "左大括号"
-  },
-  "left_downard_harpoon_arrow_1d7b3d2e": {
-    "message": "左下鱼叉箭头"
-  },
-  "left_floor_29ac2274": {
-    "message": "左向下取整符号"
-  },
-  "left_to_right_e9b4fd06": {
-    "message": "从左至右"
-  },
-  "left_upward_harpoon_arrow_3a562a96": {
-    "message": "左上鱼叉箭头"
-  },
-  "leftward_arrow_1e4765de": {
-    "message": "左箭头"
-  },
-  "leftward_pointing_triangle_d14532ce": {
-    "message": "左指三角形"
-  },
-  "less_than_a26c0641": {
-    "message": "小于"
-  },
-  "less_than_or_equal_be5216cb": {
-    "message": "小于等于"
-  },
-  "library_icon_ae1e54cf": {
-    "message": "图书馆图标"
-  },
-  "light_blue_5374f600": {
-    "message": "浅蓝色"
-  },
-  "link_7262adec": {
-    "message": "链接"
-  },
-  "link_options_a16b758b": {
-    "message": "链接选项"
-  },
-  "link_with_text_starting_with_start_b3fcbe71": {
-    "message": "具有以{ start }开始的文本的链接"
-  },
-  "links_14b70841": {
-    "message": "链接"
-  },
-  "links_to_an_external_site_de74145d": {
-    "message": "链接到外部网站。"
-  },
-  "lists_should_be_formatted_as_lists_f862de8d": {
-    "message": "列表应使用列表格式。"
-  },
-  "load_more_35d33c7": {
-    "message": "加载更多"
-  },
-  "loading_25990131": {
-    "message": "加载中……"
-  },
-  "loading_bde52856": {
-    "message": "正在加载"
-  },
-  "loading_closed_captions_subtitles_failed_95ceef47": {
-    "message": "加载关闭的字幕/副标题失败。"
-  },
-  "loading_failed_b3524381": {
-    "message": "加载失败……"
-  },
-  "loading_failed_e6a9d8ef": {
-    "message": "加载失败。"
-  },
-  "loading_folders_d8b5869e": {
-    "message": "正在加载文件夹"
-  },
-  "loading_please_wait_d276220a": {
-    "message": "正在加载，请稍候"
-  },
-  "loading_preview_9f077aa1": {
-    "message": "加载预览"
-  },
-  "locked_762f138b": {
-    "message": "已锁定"
-  },
-  "logical_equivalence_76fca396": {
-    "message": "逻辑等价"
-  },
-  "logical_equivalence_short_8efd7b4f": {
-    "message": "逻辑等价（短）"
-  },
-  "logical_equivalence_short_and_thick_1e1f654d": {
-    "message": "逻辑等价（短厚）"
-  },
-  "logical_equivalence_thick_662dd3f2": {
-    "message": "逻辑等价（厚）"
-  },
-  "low_horizontal_dots_cc08498e": {
-    "message": "下横点"
-  },
-  "magenta_4a65993c": {
-    "message": "品红色"
-  },
-  "maps_to_e5ef7382": {
-    "message": "映射到"
-  },
-  "math_icon_ad4e9d03": {
-    "message": "数学图标"
-  },
-  "media_af190855": {
-    "message": "媒体"
-  },
-  "media_file_is_processing_please_try_again_later_58a6d49": {
-    "message": "媒体文件正在处理中。请稍后再试。"
-  },
-  "medium_5a8e9ead": {
-    "message": "中等"
-  },
-  "merge_links_2478df96": {
-    "message": "合并链接"
-  },
-  "mic_a7f3d311": {
-    "message": "麦克风"
-  },
-  "microphone_disabled_15c83130": {
-    "message": "麦克风已禁用"
-  },
-  "middle_27dc1d5": {
-    "message": "中间"
-  },
-  "minimize_file_preview_da911944": {
-    "message": "最小化文件预览"
-  },
-  "minimize_video_20aa554b": {
-    "message": "最小化视频"
-  },
-  "minus_fd961e2e": {
-    "message": "减号"
-  },
-  "minus_plus_3461f637": {
-    "message": "减号/加号"
-  },
-  "misc_3b692ea7": {
-    "message": "其他"
-  },
-  "miscellaneous_e9818229": {
-    "message": "其他"
-  },
-  "modules_c4325335": {
-    "message": "单元"
-  },
-  "mu_37223b8b": {
-    "message": "Mu"
-  },
-  "multi_color_image_63d7372f": {
-    "message": "彩色图像"
-  },
-  "multiplication_sign_15f95c22": {
-    "message": "乘号"
-  },
-  "music_icon_4db5c972": {
-    "message": "音乐图标"
-  },
-  "must_be_at_least_percentage_22e373b6": {
-    "message": "必须至少达到 { percentage }%"
-  },
-  "must_be_at_least_width_x_height_px_41dc825e": {
-    "message": "必须至少为 { width } x { height }px"
-  },
-  "my_files_2f621040": {
-    "message": "我的文件"
-  },
-  "n_th_root_9991a6e4": {
-    "message": "N 次方根"
-  },
-  "nabla_1e216d25": {
-    "message": "微分算符"
-  },
-  "name_1aed4a1b": {
-    "message": "名称"
-  },
-  "name_color_ceec76ff": {
-    "message": "{ name } ({ color })"
-  },
-  "natural_music_54a70258": {
-    "message": "还原记号（音乐）"
-  },
-  "natural_numbers_3da07060": {
-    "message": "自然数"
-  },
-  "navigate_through_the_menu_or_toolbar_415a4e50": {
-    "message": "导航菜单或工具栏"
-  },
-  "nested_greater_than_d852e60d": {
-    "message": "嵌套大于"
-  },
-  "nested_less_than_27d17e58": {
-    "message": "嵌套小于"
-  },
-  "next_40e12421": {
-    "message": "下一步"
-  },
-  "no_accessibility_issues_were_detected_f8d3c875": {
-    "message": "没有发现辅助功能问题。"
-  },
-  "no_changes_to_save_d29f6e91": {
-    "message": "没有更改要保存。"
-  },
-  "no_e16d9132": {
-    "message": "否"
-  },
-  "no_file_chosen_9a880793": {
-    "message": "没有选择文件"
-  },
-  "no_headers_9bc7dc7f": {
-    "message": "无标题"
-  },
-  "no_preview_is_available_for_this_file_f940114a": {
-    "message": "没有预览可用于此文件。"
-  },
-  "no_results_940393cf": {
-    "message": "无结果。"
-  },
-  "no_results_found_for_filterterm_ad1b04c8": {
-    "message": "未找到{ filterTerm }的结果"
-  },
-  "no_video_1ed00b26": {
-    "message": "无视频"
-  },
-  "none_3b5e34d2": {
-    "message": "无"
-  },
-  "none_selected_b93d56d2": {
-    "message": "未选中任何项"
-  },
-  "not_equal_6e2980e6": {
-    "message": "不相等"
-  },
-  "not_in_not_an_element_of_fb1ffb54": {
-    "message": "不包含（不是元素）"
-  },
-  "not_negation_1418ebb8": {
-    "message": "非（否定）"
-  },
-  "not_subset_dc2b5e84": {
-    "message": "非子集"
-  },
-  "not_subset_strict_23d282bf": {
-    "message": "非子集（严格）"
-  },
-  "not_superset_5556b913": {
-    "message": "非超集"
-  },
-  "not_superset_strict_24e06f36": {
-    "message": "非超集（严格）"
-  },
-  "nu_1c0f6848": {
-    "message": "Nu"
-  },
-  "octagon_e48be9f": {
-    "message": "八边形"
-  },
-  "olive_6a3e4d6b": {
-    "message": "橄榄"
-  },
-  "omega_8f2c3463": {
-    "message": "Omega"
-  },
-  "one_of_the_following_styles_must_be_added_to_save__1de769aa": {
-    "message": "必须添加以下其中一个样式以保存图标：图标颜色、轮廓大小、图标文本或图像"
-  },
-  "open_circle_e9bd069": {
-    "message": "开圆"
-  },
-  "open_this_keyboard_shortcuts_dialog_9658b83a": {
-    "message": "打开此键盘快捷方式对话框"
-  },
-  "open_title_application_fd624fc5": {
-    "message": "打开{ title }应用程序"
-  },
-  "operators_a2ef9a93": {
-    "message": "运算符"
-  },
-  "or_9b70ccaa": {
-    "message": "或"
-  },
-  "orange_81386a62": {
-    "message": "橙色"
-  },
-  "other_editor_shortcuts_may_be_found_at_404aba4a": {
-    "message": "其他编辑器快捷方式可见于"
-  },
-  "outline_color_3ef2cea7": {
-    "message": "轮廓颜色"
-  },
-  "outline_size_a6059a21": {
-    "message": "轮廓大小"
-  },
-  "p_is_not_a_valid_protocol_which_must_be_ftp_http_h_adf13fc2": {
-    "message": "{ p } 不是有效的协议，必须是 ftp、http、https、mailto、skype、tel 或可以忽略"
-  },
-  "pages_e5414c2c": {
-    "message": "页面"
-  },
-  "paragraph_5e5ad8eb": {
-    "message": "段落"
-  },
-  "paragraph_starting_with_start_a59923f8": {
-    "message": "以{ start }开始的段落"
-  },
-  "parallel_d55d6e38": {
-    "message": "平行"
-  },
-  "partial_derivative_4a9159df": {
-    "message": "偏（导数）"
-  },
-  "paste_5963d1c1": {
-    "message": "粘贴"
-  },
-  "pause_12af3bb4": {
-    "message": "暂停"
-  },
-  "pentagon_17d82ea3": {
-    "message": "五角形"
-  },
-  "people_b4ebb13c": {
-    "message": "人员"
-  },
-  "percentage_34ab7c2c": {
-    "message": "百分数"
-  },
-  "percentage_must_be_a_number_8033c341": {
-    "message": "百分比必须是数字"
-  },
-  "performing_arts_icon_f3497486": {
-    "message": "表演艺术图标"
-  },
-  "perpendicular_7c48ede4": {
-    "message": "正交"
-  },
-  "phi_4ac33b6d": {
-    "message": "Phi"
-  },
-  "phi_variant_c9bb3ac5": {
-    "message": "Phi（变体）"
-  },
-  "physical_education_icon_d7dffd3e": {
-    "message": "体育图标"
-  },
-  "pi_dc4f0bd8": {
-    "message": "Pi"
-  },
-  "pi_variant_10f5f520": {
-    "message": "Pi（变体）"
-  },
-  "pink_68ad45cb": {
-    "message": "粉红色"
-  },
-  "pixels_52ece7d1": {
-    "message": "像素"
-  },
-  "play_1a47eaa7": {
-    "message": "播放"
-  },
-  "play_media_comment_35257210": {
-    "message": "播放媒体评论。"
-  },
-  "play_media_comment_by_name_from_createdat_c230123d": {
-    "message": "播放{ name }的来自{ createdAt }的媒体评论。"
-  },
-  "please_allow_canvas_to_access_your_microphone_and__dc2c3079": {
-    "message": "请允许 Canvas 访问您的麦克风和网络摄像头。"
-  },
-  "plus_d43cd4ec": {
-    "message": "加号"
-  },
-  "plus_minus_f8be2e83": {
-    "message": "加号/减号"
-  },
-  "posted_when_a578f5ab": {
-    "message": "发布日期：{ when }"
-  },
-  "power_set_4f26f316": {
-    "message": "幂集"
-  },
-  "precedes_196b9aef": {
-    "message": "先于"
-  },
-  "precedes_equal_20701e84": {
-    "message": "先于等于"
-  },
-  "preformatted_d0670862": {
-    "message": "预定义格式"
-  },
-  "prev_f82cbc48": {
-    "message": "上一个"
-  },
-  "preview_53003fd2": {
-    "message": "预览"
-  },
-  "preview_a3f8f854": {
-    "message": "预览"
-  },
-  "preview_in_overlay_ed772c46": {
-    "message": "在图层中预览"
-  },
-  "preview_inline_9787330": {
-    "message": "嵌入式预览"
-  },
-  "prime_917ea60e": {
-    "message": "质"
-  },
-  "prime_numbers_13464f61": {
-    "message": "质数"
-  },
-  "product_39cf144f": {
-    "message": "乘积"
-  },
-  "proportional_f02800cc": {
-    "message": "比例项"
-  },
-<<<<<<< HEAD
-  "protocol_must_be_ftp_http_https_mailto_skype_tel_o_73beb4f8": {
-    "message": "协议必须是 ftp、http、https、mailto、skype、tel 或可以忽略"
-=======
   "available_folders_694d0436": { "message": "可用文件夹" },
   "backslash_b2d5442d": { "message": "反斜线" },
   "bar_ec63ed6": { "message": "横线" },
@@ -1471,34 +122,32 @@
   "clear_selected_file_82388e50": { "message": "清除所选文件" },
   "clear_selected_file_filename_2fe8a58e": {
     "message": "清除所选文件：{ filename }"
->>>>>>> 147b3201
-  },
-  "psi_e3f5f0f7": {
-    "message": "Psi"
-  },
-  "published_c944a23d": {
-    "message": "已发布"
-  },
-  "published_when_302d8e23": {
-    "message": "已发布：{ when }"
-  },
-<<<<<<< HEAD
-  "pumpkin_904428d5": {
-    "message": "南瓜"
-=======
+  },
+  "click_or_shift_click_for_the_html_editor_25d70bb4": {
+    "message": "单击或按住 shift 并单击 html 编辑器。"
+  },
+  "click_to_embed_imagename_c41ea8df": { "message": "单击以嵌入{ imageName }" },
+  "click_to_hide_preview_3c707763": { "message": "单击以隐藏预览" },
+  "click_to_insert_a_link_into_the_editor_c19613aa": {
+    "message": "单击以插入指向编辑器的链接。"
+  },
+  "click_to_show_preview_faa27051": { "message": "单击以显示预览" },
+  "close_a_menu_or_dialog_also_returns_you_to_the_edi_739079e6": {
+    "message": "关闭菜单或对话框。并带您返回至编辑器区域"
+  },
   "close_accessibility_checker_29d1c51e": { "message": "关闭辅助功能检查器" },
   "close_d634289d": { "message": "关闭" },
   "closed_caption_file_must_be_less_than_maxkb_kb_5880f752": {
     "message": "关闭字幕的文件必须小于 { maxKb } kb"
->>>>>>> 147b3201
-  },
-  "purple_7678a9fc": {
-    "message": "紫色"
-  },
-<<<<<<< HEAD
-  "quaternions_877024e0": {
-    "message": "四元数"
-=======
+  },
+  "closed_captions_subtitles_e6aaa016": { "message": "关闭了字幕/说明" },
+  "clubs_suit_c1ffedff": { "message": "梅花（花色）" },
+  "collaborations_5c56c15f": { "message": "协作" },
+  "collapse_to_hide_types_1ab46d2e": { "message": "折叠以隐藏 { types }" },
+  "color_picker_6b359edf": { "message": "颜色选取器" },
+  "color_picker_colorname_selected_ad4cf400": {
+    "message": "颜色选取器（已选择 { colorName }）"
+  },
   "column_e1ae5c64": { "message": "列" },
   "column_group_1c062368": { "message": "列组" },
   "complex_numbers_a543d004": { "message": "复数" },
@@ -1508,21 +157,28 @@
   "content_1440204b": { "message": "内容" },
   "content_is_still_being_uploaded_if_you_continue_it_8f06d0cb": {
     "message": "内容仍在上传中，如果您继续，该内容将不会正确嵌入。"
->>>>>>> 147b3201
-  },
-  "quizzes_7e598f57": {
-    "message": "测验"
-  },
-  "rational_numbers_80ddaa4a": {
-    "message": "有理数"
-  },
-  "real_numbers_7c99df94": {
-    "message": "实数"
-  },
-<<<<<<< HEAD
-  "real_portion_of_complex_number_7dad33b5": {
-    "message": "实部（复数）"
-=======
+  },
+  "content_subtype_5ce35e88": { "message": "内容子类型" },
+  "content_type_2cf90d95": { "message": "内容类型" },
+  "coproduct_e7838082": { "message": "余积" },
+  "copyright_holder_66ee111": { "message": "版权持有者：" },
+  "count_plural_0_0_words_one_1_word_other_words_acf32eca": {
+    "message": "{ count, plural,\n     =0 {0 个字}\n    one {1 个字}\n  other {# 个字}\n}"
+  },
+  "count_plural_one_item_loaded_other_items_loaded_857023b7": {
+    "message": "{ count, plural,\n    one {已上传 # 项}\n  other {已上传 # 项}\n}"
+  },
+  "course_documents_104d76e0": { "message": "课程文件" },
+  "course_files_62deb8f8": { "message": "课程文件" },
+  "course_files_a31f97fc": { "message": "课程文件" },
+  "course_images_f8511d04": { "message": "课程图像" },
+  "course_links_b56959b9": { "message": "课程链接" },
+  "course_media_ec759ad": { "message": "课程媒体" },
+  "course_navigation_dd035109": { "message": "课程导航" },
+  "create_icon_110d6463": { "message": "创建图标" },
+  "creative_commons_license_725584ae": {
+    "message": "Creative Commons 许可证："
+  },
   "crop_image_41bf940c": { "message": "裁剪图片" },
   "crop_image_807ebb08": { "message": "裁剪图像" },
   "cup_product_14174434": { "message": "上积" },
@@ -1560,27 +216,33 @@
   "display_options_315aba85": { "message": "显示选项" },
   "display_text_link_opens_in_a_new_tab_75e9afc9": {
     "message": "显示文本链接（在新标签页中打开）"
->>>>>>> 147b3201
-  },
-  "record_7c9448b": {
-    "message": "记录"
-  },
-  "recording_98da6bda": {
-    "message": "录制"
-  },
-  "red_8258edf3": {
-    "message": "红色"
-  },
-  "relationships_6602af70": {
-    "message": "关系"
-  },
-<<<<<<< HEAD
-  "religion_icon_246e0be1": {
-    "message": "宗教图标"
-  },
-  "remove_heading_style_5fdc8855": {
-    "message": "删除标题样式"
-=======
+  },
+  "division_sign_72190870": { "message": "除号" },
+  "documents_81393201": { "message": "文档" },
+  "done_54e3d4b6": { "message": "完成" },
+  "double_dagger_faf78681": { "message": "双剑号" },
+  "down_and_left_diagonal_arrow_40ef602c": { "message": "左下斜箭头" },
+  "down_and_right_diagonal_arrow_6ea0f460": { "message": "右下斜箭头" },
+  "download_filename_2baae924": { "message": "下载 { filename }" },
+  "downward_arrow_cca52012": { "message": "向下箭头" },
+  "downward_pointing_triangle_2a12a601": { "message": "倒三角" },
+  "drag_a_file_here_1bf656d5": { "message": "把文件拖动到此处" },
+  "drag_and_drop_or_click_to_browse_your_computer_60772d6d": {
+    "message": "拖放或点击以浏览计算机"
+  },
+  "drag_handle_use_up_and_down_arrows_to_resize_e29eae5c": {
+    "message": "拖动手柄。使用上下箭头调整大小"
+  },
+  "due_multiple_dates_cc0ee3f5": { "message": "到期：多个日期" },
+  "due_when_7eed10c6": { "message": "到期：{ when }" },
+  "edit_alt_text_for_this_icon_instance_9c6fc5fd": {
+    "message": "编辑此图标实例的替换文本"
+  },
+  "edit_c5fbea07": { "message": "编辑" },
+  "edit_course_link_5a5c3c59": { "message": "编辑课程链接" },
+  "edit_existing_icon_maker_icon_5d0ebb3f": {
+    "message": "编辑现有图标制作者图标"
+  },
   "edit_icon_2c6b0e91": { "message": "编辑图标" },
   "edit_link_7f53bebb": { "message": "编辑链接" },
   "editor_statusbar_26ac81fc": { "message": "编辑器状态栏" },
@@ -1640,15 +302,14 @@
   "found_auto_saved_content_3f6e4ca5": { "message": "找到自动保存的内容" },
   "found_count_plural_0_results_one_result_other_resu_46aeaa01": {
     "message": "查找 { count, plural,\n     =0 {# 结果}\n    one {# 结果}\n  other {# 结果}\n}"
->>>>>>> 147b3201
-  },
-  "replace_e61834a7": {
-    "message": "替换"
-  },
-<<<<<<< HEAD
-  "reset_95a81614": {
-    "message": "重置"
-=======
+  },
+  "fraction_41bac7af": { "message": "分数" },
+  "fullscreen_873bf53f": { "message": "全屏" },
+  "gamma_1767928": { "message": "Gamma" },
+  "generating_preview_45b53be0": { "message": "生成预览..." },
+  "gif_png_format_images_larger_than_size_kb_are_not__7af3bdbd": {
+    "message": "当前不支持大于 { size } KB 的 GIF/PNG 格式图像。"
+  },
   "go_to_the_editor_s_menubar_e6674c81": { "message": "前往编辑器的菜单栏" },
   "go_to_the_editor_s_toolbar_a5cb875f": { "message": "前往编辑器的工具栏" },
   "grades_a61eba0a": { "message": "评分" },
@@ -1695,18 +356,23 @@
   "html_code_editor_fd967a44": { "message": "HTML 代码编辑器" },
   "i_have_obtained_permission_to_use_this_file_6386f087": {
     "message": "我已获得使用此文件的权限。"
->>>>>>> 147b3201
-  },
-  "resize_ec83d538": {
-    "message": "调整大小"
-  },
-  "restore_auto_save_deccd84b": {
-    "message": "是否恢复自动保存？"
-  },
-<<<<<<< HEAD
-  "reverse_turnstile_does_not_yield_7558be06": {
-    "message": "反十字转门（不产生）"
-=======
+  },
+  "i_hold_the_copyright_71ee91b1": { "message": "我持有版权" },
+  "icon_215a1dc6": { "message": "图标" },
+  "icon_8168b2f8": { "message": "图标" },
+  "icon_color_b86dd6d6": { "message": "图标颜色" },
+  "icon_maker_icons_cc560f7e": { "message": "图标编辑器图标" },
+  "icon_options_7e32746e": { "message": "图标选项" },
+  "icon_options_tray_2b407977": { "message": "图标选项托盘" },
+  "icon_preview_1782a1d9": { "message": "图标预览" },
+  "icon_shape_30b61e7": { "message": "图标形状" },
+  "icon_size_9353edea": { "message": "图标大小" },
+  "if_left_empty_link_text_will_display_as_course_lin_61087540": {
+    "message": "如果链接为空，文本将显示为课程链接名称"
+  },
+  "if_you_do_not_select_usage_rights_now_this_file_wi_14e07ab5": {
+    "message": "如果您现在不选择使用权限，该文件在上传后不会被发布。"
+  },
   "image_8ad06": { "message": "图片" },
   "image_c1c98202": { "message": "图像" },
   "image_filenames_should_not_be_used_as_the_alt_attr_bcfd7780": {
@@ -1801,18 +467,27 @@
   "loading_bde52856": { "message": "正在加载" },
   "loading_closed_captions_subtitles_failed_95ceef47": {
     "message": "加载关闭的字幕/副标题失败。"
->>>>>>> 147b3201
-  },
-  "rho_a0244a36": {
-    "message": "Rho"
-  },
-  "rho_variant_415245cd": {
-    "message": "Rho（变体）"
-  },
-<<<<<<< HEAD
-  "rich_content_editor_2708ef21": {
-    "message": "富内容编辑器"
-=======
+  },
+  "loading_failed_b3524381": { "message": "加载失败……" },
+  "loading_failed_e6a9d8ef": { "message": "加载失败。" },
+  "loading_folders_d8b5869e": { "message": "正在加载文件夹" },
+  "loading_please_wait_d276220a": { "message": "正在加载，请稍候" },
+  "loading_preview_9f077aa1": { "message": "加载预览" },
+  "locked_762f138b": { "message": "已锁定" },
+  "logical_equivalence_76fca396": { "message": "逻辑等价" },
+  "logical_equivalence_short_8efd7b4f": { "message": "逻辑等价（短）" },
+  "logical_equivalence_short_and_thick_1e1f654d": {
+    "message": "逻辑等价（短厚）"
+  },
+  "logical_equivalence_thick_662dd3f2": { "message": "逻辑等价（厚）" },
+  "low_horizontal_dots_cc08498e": { "message": "下横点" },
+  "magenta_4a65993c": { "message": "品红色" },
+  "maps_to_e5ef7382": { "message": "映射到" },
+  "math_icon_ad4e9d03": { "message": "数学图标" },
+  "media_af190855": { "message": "媒体" },
+  "media_file_is_processing_please_try_again_later_58a6d49": {
+    "message": "媒体文件正在处理中。请稍后再试。"
+  },
   "medium_5a8e9ead": { "message": "中等" },
   "merge_links_2478df96": { "message": "合并链接" },
   "mic_a7f3d311": { "message": "麦克风" },
@@ -1831,18 +506,20 @@
   "music_icon_4db5c972": { "message": "音乐图标" },
   "must_be_at_least_percentage_22e373b6": {
     "message": "必须至少达到 { percentage }%"
->>>>>>> 147b3201
-  },
-  "right_angle_bracket_d704e2d6": {
-    "message": "右角括弧"
-  },
-  "right_arrow_35e0eddf": {
-    "message": "右箭头"
-  },
-<<<<<<< HEAD
-  "right_arrow_with_hook_29d92d31": {
-    "message": "右转弯箭头"
-=======
+  },
+  "must_be_at_least_width_x_height_px_41dc825e": {
+    "message": "必须至少为 { width } x { height }px"
+  },
+  "my_files_2f621040": { "message": "我的文件" },
+  "n_th_root_9991a6e4": { "message": "N 次方根" },
+  "nabla_1e216d25": { "message": "微分算符" },
+  "name_1aed4a1b": { "message": "名称" },
+  "name_color_ceec76ff": { "message": "{ name } ({ color })" },
+  "natural_music_54a70258": { "message": "还原记号（音乐）" },
+  "natural_numbers_3da07060": { "message": "自然数" },
+  "navigate_through_the_menu_or_toolbar_415a4e50": {
+    "message": "导航菜单或工具栏"
+  },
   "nested_greater_than_d852e60d": { "message": "嵌套大于" },
   "nested_less_than_27d17e58": { "message": "嵌套小于" },
   "next_40e12421": { "message": "下一步" },
@@ -1855,15 +532,11 @@
   "no_headers_9bc7dc7f": { "message": "无标题" },
   "no_preview_is_available_for_this_file_f940114a": {
     "message": "没有预览可用于此文件。"
->>>>>>> 147b3201
-  },
-  "right_ceiling_839dc744": {
-    "message": "右向上取整符号"
-  },
-<<<<<<< HEAD
-  "right_curly_brace_5159d5cd": {
-    "message": "右大括号"
-=======
+  },
+  "no_results_940393cf": { "message": "无结果。" },
+  "no_results_found_for_filterterm_ad1b04c8": {
+    "message": "未找到{ filterTerm }的结果"
+  },
   "no_video_1ed00b26": { "message": "无视频" },
   "none_3b5e34d2": { "message": "无" },
   "none_selected_b93d56d2": { "message": "未选中任何项" },
@@ -1880,52 +553,23 @@
   "omega_8f2c3463": { "message": "Omega" },
   "one_of_the_following_styles_must_be_added_to_save__1de769aa": {
     "message": "必须添加以下其中一个样式以保存图标：图标颜色、轮廓大小、图标文本或图像"
->>>>>>> 147b3201
-  },
-  "right_downward_harpoon_arrow_d71b114f": {
-    "message": "右下鱼叉箭头"
-  },
-  "right_floor_5392d5cf": {
-    "message": "右向下取整符号"
-  },
-  "right_to_left_9cfb092a": {
-    "message": "从右至左"
-  },
-<<<<<<< HEAD
-  "right_upward_harpoon_arrow_f5a34c73": {
-    "message": "右上鱼叉箭头"
-  },
-  "rightward_arrow_32932107": {
-    "message": "右箭头"
-  },
-  "rightward_pointing_triangle_60330f5c": {
-    "message": "右指三角形"
-  },
-  "rotate_image_90_degrees_2ab77c05": {
-    "message": "-90 度旋转图像"
-  },
-  "rotate_image_90_degrees_6c92cd42": {
-    "message": "90 度旋转图像"
-  },
-  "rotation_9699c538": {
-    "message": "旋转"
-  },
-  "row_fc0944a7": {
-    "message": "行"
-  },
-  "row_group_979f5528": {
-    "message": "行组"
-  },
-  "sadly_the_pretty_html_editor_is_not_keyboard_acces_50da7665": {
-    "message": "很抱歉，无法通过键盘访问精美 HTML 编辑器。在此处访问原始 HTML 编辑器"
-  },
-  "save_11a80ec3": {
-    "message": "保存"
-  },
-  "save_media_cb9e786e": {
-    "message": "保存媒体"
-  },
-=======
+  },
+  "open_circle_e9bd069": { "message": "开圆" },
+  "open_this_keyboard_shortcuts_dialog_9658b83a": {
+    "message": "打开此键盘快捷方式对话框"
+  },
+  "open_title_application_fd624fc5": { "message": "打开{ title }应用程序" },
+  "operators_a2ef9a93": { "message": "运算符" },
+  "or_9b70ccaa": { "message": "或" },
+  "orange_81386a62": { "message": "橙色" },
+  "other_editor_shortcuts_may_be_found_at_404aba4a": {
+    "message": "其他编辑器快捷方式可见于"
+  },
+  "outline_color_3ef2cea7": { "message": "轮廓颜色" },
+  "outline_size_a6059a21": { "message": "轮廓大小" },
+  "p_is_not_a_valid_protocol_which_must_be_ftp_http_h_adf13fc2": {
+    "message": "{ p } 不是有效的协议，必须是 ftp、http、https、mailto、skype、tel 或可以忽略"
+  },
   "pages_e5414c2c": { "message": "页面" },
   "paragraph_5e5ad8eb": { "message": "段落" },
   "paragraph_starting_with_start_a59923f8": {
@@ -2026,7 +670,6 @@
   "save_11a80ec3": { "message": "保存" },
   "save_copy_ca63944e": { "message": "保存副本" },
   "save_media_cb9e786e": { "message": "保存媒体" },
->>>>>>> 147b3201
   "screen_readers_cannot_determine_what_is_displayed__6a5842ab": {
     "message": "如果没有替换文本，且文件名通常是不描述上下文或意义的无意义的数字和字母字符串，则屏幕读取器无法确定图像显示的内容。"
   },
@@ -2045,47 +688,6 @@
   "screen_readers_cannot_interpret_tables_without_the_f0bdec0f": {
     "message": "屏幕读取器无法解读不具有正确结构的表格。表格标题提供说明和内容概述。"
   },
-<<<<<<< HEAD
-  "script_l_42a7b254": {
-    "message": "花体 L"
-  },
-  "search_280d00bd": {
-    "message": "搜索"
-  },
-  "select_audio_source_21043cd5": {
-    "message": "选择音频来源"
-  },
-  "select_crop_shape_d441feeb": {
-    "message": "选择裁剪形状"
-  },
-  "select_language_7c93a900": {
-    "message": "选择语言"
-  },
-  "select_video_source_1b5c9dbe": {
-    "message": "选择视频来源"
-  },
-  "selected_linkfilename_c093b1f2": {
-    "message": "已选择 { linkFileName }"
-  },
-  "set_header_scope_8c548f40": {
-    "message": "设置标题范围"
-  },
-  "set_minus_b46e9b88": {
-    "message": "设置负"
-  },
-  "set_table_header_cfab13a0": {
-    "message": "设置表格标题"
-  },
-  "sharp_music_ab956814": {
-    "message": "升调（音乐）"
-  },
-  "shift_o_to_open_the_pretty_html_editor_55ff5a31": {
-    "message": "按 Shift-O 打开精美 HTML 编辑器。"
-  },
-  "shortcut_911d6255": {
-    "message": "快捷方式"
-  },
-=======
   "script_l_42a7b254": { "message": "花体 L" },
   "search_280d00bd": { "message": "搜索" },
   "select_audio_source_21043cd5": { "message": "选择音频来源" },
@@ -2102,42 +704,12 @@
     "message": "按 Shift-O 打开精美 HTML 编辑器。"
   },
   "shortcut_911d6255": { "message": "快捷方式" },
->>>>>>> 147b3201
   "sighted_users_browse_web_pages_quickly_looking_for_1d4db0c1": {
     "message": "视力好的用户快速浏览网页，查找大号字体或粗体标题。屏幕读取器用户依赖于标题了解上下文。标题应使用正确的结构。"
   },
   "sighted_users_browse_web_pages_quickly_looking_for_ade806f5": {
     "message": "视力好的用户快速浏览网页，查找大号字体或粗体标题。屏幕读取器用户依赖于标题了解上下文。标题应在正确的结构内保持简洁。"
   },
-<<<<<<< HEAD
-  "sigma_5c35e553": {
-    "message": "Sigma"
-  },
-  "sigma_variant_8155625": {
-    "message": "Sigma（变体）"
-  },
-  "single_color_image_4e5d4dbc": {
-    "message": "单色图像"
-  },
-  "single_color_image_color_95fa9a87": {
-    "message": "单色图像颜色"
-  },
-  "size_b30e1077": {
-    "message": "大小"
-  },
-  "size_of_caption_file_is_greater_than_the_maximum_m_bff5f86e": {
-    "message": "字幕文件的大小必须大于允许的文件大小最大值 { max } kb。"
-  },
-  "small_b070434a": {
-    "message": "小"
-  },
-  "solid_circle_9f061dfc": {
-    "message": "实心圆"
-  },
-  "something_went_wrong_89195131": {
-    "message": "出了些问题。"
-  },
-=======
   "sigma_5c35e553": { "message": "Sigma" },
   "sigma_variant_8155625": { "message": "Sigma（变体）" },
   "single_color_image_4e5d4dbc": { "message": "单色图像" },
@@ -2149,7 +721,6 @@
   "small_b070434a": { "message": "小" },
   "solid_circle_9f061dfc": { "message": "实心圆" },
   "something_went_wrong_89195131": { "message": "出了些问题。" },
->>>>>>> 147b3201
   "something_went_wrong_accessing_your_webcam_6643b87e": {
     "message": "访问您的网络摄像头时出现问题。"
   },
@@ -2159,92 +730,6 @@
   "something_went_wrong_check_your_connection_reload__c7868286": {
     "message": "出了些问题。检查您的网络连接，重新加载页面并重试。"
   },
-<<<<<<< HEAD
-  "something_went_wrong_d238c551": {
-    "message": "出了些问题"
-  },
-  "something_went_wrong_while_sharing_your_screen_8de579e5": {
-    "message": "共享屏幕时遇到问题。"
-  },
-  "sort_by_e75f9e3e": {
-    "message": "排序"
-  },
-  "spades_suit_b37020c2": {
-    "message": "黑桃（花色）"
-  },
-  "square_511eb3b3": {
-    "message": "方形"
-  },
-  "square_cap_9ec88646": {
-    "message": "方头"
-  },
-  "square_cup_b0665113": {
-    "message": "方杯"
-  },
-  "square_root_e8bcbc60": {
-    "message": "平方根"
-  },
-  "square_root_symbol_d0898a53": {
-    "message": "平方根符号"
-  },
-  "square_subset_17be67cb": {
-    "message": "平方子集"
-  },
-  "square_subset_strict_7044e84f": {
-    "message": "平方子集（严格）"
-  },
-  "square_superset_3be8dae1": {
-    "message": "平方超集"
-  },
-  "square_superset_strict_fa4262e4": {
-    "message": "平方超集（严格）"
-  },
-  "star_8d156e09": {
-    "message": "星形标记"
-  },
-  "start_over_f7552aa9": {
-    "message": "重新开始"
-  },
-  "start_recording_9a65141a": {
-    "message": "开始录制"
-  },
-  "steel_blue_14296f08": {
-    "message": "钢青色"
-  },
-  "styles_2aa721ef": {
-    "message": "样式"
-  },
-  "submit_a3cc6859": {
-    "message": "提交"
-  },
-  "subscript_59744f96": {
-    "message": "下标"
-  },
-  "subset_19c1a92f": {
-    "message": "子集"
-  },
-  "subset_strict_8d8948d6": {
-    "message": "子集（严格）"
-  },
-  "succeeds_9cc31be9": {
-    "message": "后于"
-  },
-  "succeeds_equal_158e8c3a": {
-    "message": "后于等于"
-  },
-  "sum_b0842d31": {
-    "message": "总和"
-  },
-  "superscript_8cb349a2": {
-    "message": "上标"
-  },
-  "superset_c4db8a7a": {
-    "message": "超集"
-  },
-  "superset_strict_c77dd6d2": {
-    "message": "超集（严格）"
-  },
-=======
   "something_went_wrong_d238c551": { "message": "出了些问题" },
   "something_went_wrong_while_sharing_your_screen_8de579e5": {
     "message": "共享屏幕时遇到问题。"
@@ -2275,42 +760,17 @@
   "superscript_8cb349a2": { "message": "上标" },
   "superset_c4db8a7a": { "message": "超集" },
   "superset_strict_c77dd6d2": { "message": "超集（严格）" },
->>>>>>> 147b3201
   "supported_file_types_srt_or_webvtt_7d827ed": {
     "message": "支持的文件类型：SRT或WebVTT"
   },
   "switch_to_pretty_html_editor_a3cee15f": {
     "message": "切换到优质 HTML 编辑器"
   },
-  "switch_to_raw_html_editor_f970ae1a": {
-    "message": "切换到原始 HTML 编辑器"
-  },
-  "switch_to_the_html_editor_146dfffd": {
-    "message": "切换到 HTML 编辑器"
-  },
+  "switch_to_raw_html_editor_f970ae1a": { "message": "切换到原始 HTML 编辑器" },
+  "switch_to_the_html_editor_146dfffd": { "message": "切换到 HTML 编辑器" },
   "switch_to_the_rich_text_editor_63c1ecf6": {
     "message": "切换到富文本编辑器"
   },
-<<<<<<< HEAD
-  "syllabus_f191f65b": {
-    "message": "教学大纲"
-  },
-  "system_audio_allowed_b2508f8c": {
-    "message": "系统音频已启用"
-  },
-  "system_audio_disabled_c177bd13": {
-    "message": "系统音频已禁用"
-  },
-  "tab_arrows_4cf5abfc": {
-    "message": "TAB/箭头"
-  },
-  "table_header_starting_with_start_ffcabba6": {
-    "message": "以{ start }开始的表格标题"
-  },
-  "table_starting_with_start_e7232848": {
-    "message": "以{ start }开始的表格"
-  },
-=======
   "syllabus_f191f65b": { "message": "教学大纲" },
   "system_audio_allowed_b2508f8c": { "message": "系统音频已启用" },
   "system_audio_disabled_c177bd13": { "message": "系统音频已禁用" },
@@ -2319,7 +779,6 @@
     "message": "以{ start }开始的表格标题"
   },
   "table_starting_with_start_e7232848": { "message": "以{ start }开始的表格" },
->>>>>>> 147b3201
   "tables_headers_should_specify_scope_5abf3a8e": {
     "message": "表格标题应确定范围。"
   },
@@ -2329,50 +788,20 @@
   "tables_should_include_at_least_one_header_48779eac": {
     "message": "表格应包括至少一个标题。"
   },
-<<<<<<< HEAD
-  "tau_880974b7": {
-    "message": "Tau"
-  },
-  "teal_f729a294": {
-    "message": "青色"
-  },
-  "text_7f4593da": {
-    "message": "文本"
-  },
-  "text_background_color_16e61c3f": {
-    "message": "文字背景颜色"
-  },
-  "text_color_acf75eb6": {
-    "message": "文本颜色"
-  },
-=======
   "tau_880974b7": { "message": "Tau" },
   "teal_f729a294": { "message": "青色" },
   "text_7f4593da": { "message": "文本" },
   "text_background_color_16e61c3f": { "message": "文字背景颜色" },
   "text_color_acf75eb6": { "message": "文本颜色" },
->>>>>>> 147b3201
   "text_is_difficult_to_read_without_sufficient_contr_69e62bd6": {
     "message": "文字和背景之间的对比度不足，因此文字阅读困难，尤其是对于视力较弱的人员而言。"
   },
   "text_larger_than_18pt_or_bold_14pt_should_display__5c364db6": {
     "message": "文字大于 18 磅（或粗体 14 磅）时显示的对比度应至少为 3:1。"
   },
-<<<<<<< HEAD
-  "text_optional_384f94f7": {
-    "message": "文本（可选）"
-  },
-  "text_position_8df8c162": {
-    "message": "文字位置"
-  },
-  "text_size_887c2f6": {
-    "message": "文字大小"
-  },
-=======
   "text_optional_384f94f7": { "message": "文本（可选）" },
   "text_position_8df8c162": { "message": "文字位置" },
   "text_size_887c2f6": { "message": "文字大小" },
->>>>>>> 147b3201
   "text_smaller_than_18pt_or_bold_14pt_should_display_aaffb22b": {
     "message": "文字小于 18 磅（或粗体 14 磅）时显示的对比度应至少为 4.5:1。"
   },
@@ -2394,33 +823,15 @@
   "the_pretty_html_editor_is_not_keyboard_accessible__d6d5d2b": {
     "message": "无法通过键盘访问精美 HTML 编辑器。按 Shift O 打开原始 HTML 编辑器。"
   },
-  "therefore_d860e024": {
-    "message": "因此"
-  },
-  "theta_ce2d2350": {
-    "message": "Theta"
-  },
-  "theta_variant_fff6da6f": {
-    "message": "Theta（变体）"
-  },
-  "thick_downward_arrow_b85add4c": {
-    "message": "厚向下箭头"
-  },
-  "thick_left_arrow_d5f3e925": {
-    "message": "厚左箭头"
-  },
-  "thick_leftward_arrow_6ab89880": {
-    "message": "厚向左箭头"
-  },
-  "thick_right_arrow_3ed5e8f7": {
-    "message": "厚右箭头"
-  },
-  "thick_rightward_arrow_a2e1839e": {
-    "message": "厚向右箭头"
-  },
-  "thick_upward_arrow_acd20328": {
-    "message": "厚向上箭头"
-  },
+  "therefore_d860e024": { "message": "因此" },
+  "theta_ce2d2350": { "message": "Theta" },
+  "theta_variant_fff6da6f": { "message": "Theta（变体）" },
+  "thick_downward_arrow_b85add4c": { "message": "厚向下箭头" },
+  "thick_left_arrow_d5f3e925": { "message": "厚左箭头" },
+  "thick_leftward_arrow_6ab89880": { "message": "厚向左箭头" },
+  "thick_right_arrow_3ed5e8f7": { "message": "厚右箭头" },
+  "thick_rightward_arrow_a2e1839e": { "message": "厚向右箭头" },
+  "thick_upward_arrow_acd20328": { "message": "厚向上箭头" },
   "this_document_cannot_be_displayed_within_canvas_7aba77be": {
     "message": "无法在 Canvas 中显示此文档。"
   },
@@ -2433,41 +844,6 @@
   "though_your_video_will_have_the_correct_title_in_t_90e427f3": {
     "message": "虽然您的视频在浏览器里会有正确标题，但我们无法在数据库里更新。"
   },
-<<<<<<< HEAD
-  "timebar_a4d18443": {
-    "message": "进度条"
-  },
-  "title_ee03d132": {
-    "message": "标题"
-  },
-  "to_be_posted_when_d24bf7dc": {
-    "message": "待发布：{ when }"
-  },
-  "to_do_when_2783d78f": {
-    "message": "待办事项：{ when }"
-  },
-  "toggle_summary_group_413df9ac": {
-    "message": "切换{ summary }组"
-  },
-  "toggle_tooltip_d3b7cb86": {
-    "message": "切换工具提示"
-  },
-  "tools_2fcf772e": {
-    "message": "工具"
-  },
-  "top_66e0adb6": {
-    "message": "顶部"
-  },
-  "tray_839df38a": {
-    "message": "托盘"
-  },
-  "triangle_6072304e": {
-    "message": "三角形"
-  },
-  "turnstile_yields_f9e76df1": {
-    "message": "十字转门（产生）"
-  },
-=======
   "timebar_a4d18443": { "message": "进度条" },
   "title_ee03d132": { "message": "标题" },
   "to_be_posted_when_d24bf7dc": { "message": "待发布：{ when }" },
@@ -2479,7 +855,6 @@
   "tray_839df38a": { "message": "托盘" },
   "triangle_6072304e": { "message": "三角形" },
   "turnstile_yields_f9e76df1": { "message": "十字转门（产生）" },
->>>>>>> 147b3201
   "type_control_f9_to_access_image_options_text_a47e319f": {
     "message": "键入 Control F9 以访问图像选项。{ text }"
   },
@@ -2489,74 +864,6 @@
   "type_control_f9_to_access_table_options_text_92141329": {
     "message": "键入 Control F9 以访问表格选项。{ text }"
   },
-<<<<<<< HEAD
-  "union_e6b57a53": {
-    "message": "并集"
-  },
-  "unpublished_dfd8801": {
-    "message": "取消发布"
-  },
-  "untitled_16aa4f2b": {
-    "message": "无标题"
-  },
-  "untitled_efdc2d7d": {
-    "message": "无标题"
-  },
-  "up_and_left_diagonal_arrow_e4a74a23": {
-    "message": "左上斜箭头"
-  },
-  "up_and_right_diagonal_arrow_935b902e": {
-    "message": "右上斜箭头"
-  },
-  "upload_file_fd2361b8": {
-    "message": "上传文件"
-  },
-  "upload_image_6120b609": {
-    "message": "上传图像"
-  },
-  "upload_media_ce31135a": {
-    "message": "上传媒体"
-  },
-  "uploading_19e8a4e7": {
-    "message": "正在上传"
-  },
-  "uppercase_delta_d4f4bc41": {
-    "message": "大写 Delta"
-  },
-  "uppercase_gamma_86f492e9": {
-    "message": "大写 Gamma"
-  },
-  "uppercase_lambda_c78d8ed4": {
-    "message": "大写 Lambda"
-  },
-  "uppercase_omega_8aedfa2": {
-    "message": "大写 Omega"
-  },
-  "uppercase_phi_caa36724": {
-    "message": "大写 Phi"
-  },
-  "uppercase_pi_fcc70f5e": {
-    "message": "大写 Pi"
-  },
-  "uppercase_psi_6395acbe": {
-    "message": "大写 Psi"
-  },
-  "uppercase_sigma_dbb70e92": {
-    "message": "大写 Sigma"
-  },
-  "uppercase_theta_49afc891": {
-    "message": "大写 Theta"
-  },
-  "uppercase_upsilon_8c1e623e": {
-    "message": "大写 Upsilon"
-  },
-  "uppercase_xi_341e8556": {
-    "message": "大写 Xi"
-  },
-  "upsilon_33651634": {
-    "message": "Upsilon"
-  },
-=======
   "union_e6b57a53": { "message": "并集" },
   "unpublished_dfd8801": { "message": "取消发布" },
   "untitled_16aa4f2b": { "message": "无标题" },
@@ -2579,28 +886,17 @@
   "uppercase_upsilon_8c1e623e": { "message": "大写 Upsilon" },
   "uppercase_xi_341e8556": { "message": "大写 Xi" },
   "upsilon_33651634": { "message": "Upsilon" },
->>>>>>> 147b3201
   "upward_and_downward_pointing_arrow_fa90a918": {
     "message": "上指和下指箭头"
   },
   "upward_and_downward_pointing_arrow_thick_d420fdef": {
     "message": "上指和下指箭头（厚）"
   },
-  "upward_arrow_9992cb2d": {
-    "message": "向上箭头"
-  },
-  "upward_pointing_triangle_d078d7cb": {
-    "message": "上指三角形"
-  },
-  "url_22a5f3b8": {
-    "message": "URL"
-  },
-  "usage_right_ff96f3e2": {
-    "message": "使用权限："
-  },
-  "usage_rights_required_5fe4dd68": {
-    "message": "使用权限（必填）"
-  },
+  "upward_arrow_9992cb2d": { "message": "向上箭头" },
+  "upward_pointing_triangle_d078d7cb": { "message": "上指三角形" },
+  "url_22a5f3b8": { "message": "URL" },
+  "usage_right_ff96f3e2": { "message": "使用权限：" },
+  "usage_rights_required_5fe4dd68": { "message": "使用权限（必填）" },
   "use_arrow_keys_to_navigate_options_2021cc50": {
     "message": "使用方向键来导航各选项。"
   },
@@ -2628,59 +924,14 @@
   "used_by_screen_readers_to_describe_the_video_37ebad25": {
     "message": "被屏幕阅读器用来描述视频"
   },
-  "user_documents_c206e61f": {
-    "message": "用户文档"
-  },
-  "user_files_78e21703": {
-    "message": "用户文档"
-  },
-  "user_images_b6490852": {
-    "message": "用户图像"
-  },
-  "user_media_14fbf656": {
-    "message": "用户媒体"
-  },
-  "vector_notation_cf6086ab": {
-    "message": "矢量（符号）"
-  },
+  "user_documents_c206e61f": { "message": "用户文档" },
+  "user_files_78e21703": { "message": "用户文档" },
+  "user_images_b6490852": { "message": "用户图像" },
+  "user_media_14fbf656": { "message": "用户媒体" },
+  "vector_notation_cf6086ab": { "message": "矢量（符号）" },
   "vertical_bar_set_builder_notation_4300495f": {
     "message": "竖线（集合生成器符号）"
   },
-<<<<<<< HEAD
-  "vertical_dots_bfb21f14": {
-    "message": "竖点"
-  },
-  "video_options_24ef6e5d": {
-    "message": "视频选项"
-  },
-  "video_options_tray_3b9809a5": {
-    "message": "视频选项托盘"
-  },
-  "video_player_b371005": {
-    "message": "视频播放器"
-  },
-  "video_player_for_9e7d373b": {
-    "message": "的视频播放器 "
-  },
-  "video_player_for_title_ffd9fbc4": {
-    "message": "{ title }的视频播放器"
-  },
-  "view_ba339f93": {
-    "message": "查看"
-  },
-  "view_description_30446afc": {
-    "message": "查看说明"
-  },
-  "view_keyboard_shortcuts_34d1be0b": {
-    "message": "查看键盘快捷键"
-  },
-  "view_title_description_67940918": {
-    "message": "查看{ title }说明"
-  },
-  "view_word_and_character_counts_a743dd0c": {
-    "message": "查看字数和字符数"
-  },
-=======
   "vertical_dots_bfb21f14": { "message": "竖点" },
   "video_options_24ef6e5d": { "message": "视频选项" },
   "video_options_tray_3b9809a5": { "message": "视频选项托盘" },
@@ -2692,7 +943,6 @@
   "view_keyboard_shortcuts_34d1be0b": { "message": "查看键盘快捷键" },
   "view_title_description_67940918": { "message": "查看{ title }说明" },
   "view_word_and_character_counts_a743dd0c": { "message": "查看字数和字符数" },
->>>>>>> 147b3201
   "we_couldn_t_detect_a_working_microphone_connected__ceb71c40": {
     "message": "我们未发现正常工作的麦克风连接到设备。"
   },
@@ -2702,55 +952,25 @@
   "we_couldn_t_detect_a_working_webcam_or_microphone__263b6674": {
     "message": "我们未发现正常工作的网络摄像头或麦克风连接到设备。"
   },
-<<<<<<< HEAD
-  "webcam_disabled_30c66986": {
-    "message": "网络摄像头已禁用"
-  },
-  "webcam_fe91b20f": {
-    "message": "网络摄像头"
-=======
   "webcam_disabled_30c66986": { "message": "网络摄像头已禁用" },
   "webcam_fe91b20f": { "message": "网络摄像头" },
   "webpages_should_only_have_a_single_h1_which_is_aut_dc99189e": {
     "message": "网页应仅具有一个H1，自动供页面标题使用。内容中的第一个标题应该是H2。"
->>>>>>> 147b3201
   },
   "when_markup_is_used_that_visually_formats_items_as_f941fc1b": {
     "message": "如果对使用列表格式显示的项目使用标记，但不指示列表关系，用户可能在浏览信息时会遇到困难。"
   },
-<<<<<<< HEAD
-  "white_87fa64fd": {
-    "message": "白色"
-  },
-  "why_523b3d8c": {
-    "message": "原因"
-  },
-  "width_492fec76": {
-    "message": "宽度"
-  },
-=======
   "white_87fa64fd": { "message": "白色" },
   "why_523b3d8c": { "message": "原因" },
   "width_492fec76": { "message": "宽度" },
->>>>>>> 147b3201
   "width_and_height_must_be_numbers_110ab2e3": {
     "message": "宽度和高度必须为数字"
   },
-  "width_x_height_px_ff3ccb93": {
-    "message": "{ width } x { height }px"
-  },
-  "wiki_home_9cd54d0": {
-    "message": "维基主页"
-  },
-  "wreath_product_200b38ef": {
-    "message": "圈积"
-  },
-  "xi_149681d0": {
-    "message": "Xi"
-  },
-  "yes_dde87d5": {
-    "message": "是"
-  },
+  "width_x_height_px_ff3ccb93": { "message": "{ width } x { height }px" },
+  "wiki_home_9cd54d0": { "message": "维基主页" },
+  "wreath_product_200b38ef": { "message": "圈积" },
+  "xi_149681d0": { "message": "Xi" },
+  "yes_dde87d5": { "message": "是" },
   "you_have_unsaved_changes_in_the_icon_maker_tray_do_e8cf5f1b": {
     "message": "“图标编辑器”托盘中有未保存的更改。是否要继续操作而不保存这些更改？"
   },
@@ -2775,25 +995,10 @@
   "your_webcam_may_already_be_in_use_6cd64c25": {
     "message": "您的网络摄像头可能正在使用中。"
   },
-<<<<<<< HEAD
-  "zeta_5ef24f0e": {
-    "message": "Zeta"
-  },
-  "zoom_f3e54d69": {
-    "message": "缩放"
-  },
-  "zoom_in_image_bb97d4f": {
-    "message": "放大图片"
-  },
-  "zoom_out_image_d0a0a2ec": {
-    "message": "缩小图片"
-  }
-=======
   "zeta_5ef24f0e": { "message": "Zeta" },
   "zoom_f3e54d69": { "message": "缩放" },
   "zoom_in_image_bb97d4f": { "message": "放大图片" },
   "zoom_out_image_d0a0a2ec": { "message": "缩小图片" }
->>>>>>> 147b3201
 }
 
 
