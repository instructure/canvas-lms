--- conflicted
+++ resolved
@@ -36,10 +36,7 @@
     "message": "具有相同 URL 的相邻链接应该为一个单链接。"
   },
   "aleph_f4ffd155": { "message": "Aleph" },
-<<<<<<< HEAD
-=======
   "align_11050992": { "message": "协调" },
->>>>>>> 0889f4aa
   "alignment_and_lists_5cebcb69": { "message": "对齐和列表" },
   "all_4321c3a1": { "message": "全部" },
   "all_apps_a50dea49": { "message": "所有应用" },
@@ -70,12 +67,9 @@
   "approaches_the_limit_893aeec9": { "message": "接近限值" },
   "approximately_e7965800": { "message": "大约" },
   "apps_54d24a47": { "message": "应用程序" },
-<<<<<<< HEAD
-=======
   "are_you_sure_you_want_to_cancel_changes_you_made_m_c5210496": {
     "message": "确定要取消吗？您做出的变更可能无法保存。"
   },
->>>>>>> 0889f4aa
   "arrows_464a3e54": { "message": "箭头" },
   "art_icon_8e1daad": { "message": "艺术图标" },
   "aspect_ratio_will_be_preserved_cb5fdfb8": { "message": "保留长宽比" },
@@ -109,282 +103,12 @@
   "c_2001_acme_inc_283f7f80": { "message": "(c) 2001 Acme Inc." },
   "cancel_caeb1e68": { "message": "取消" },
   "cap_product_3a5265a6": { "message": "卡积" },
-<<<<<<< HEAD
-=======
   "center_align_e68d9997": { "message": "居中对齐" },
->>>>>>> 0889f4aa
   "centered_dot_64d5e378": { "message": "居中点" },
   "centered_horizontal_dots_451c5815": { "message": "居中横点" },
   "change_alt_text_92654906": { "message": "更改替换文本" },
   "change_heading_tag_to_paragraph_a61e3113": {
     "message": "更改段落的标题标签"
-<<<<<<< HEAD
-  },
-  "change_only_this_heading_s_level_903cc956": {
-    "message": "仅更改此标题级别"
-  },
-  "change_text_color_1aecb912": { "message": "更改文本颜色" },
-  "check_accessibility_3c78211c": { "message": "检查辅助功能" },
-  "checking_for_accessibility_issues_fac18c6d": {
-    "message": "正在检查辅助功能问题"
-  },
-  "chi_54a32644": { "message": "Chi" },
-  "choose_caption_file_9c45bc4e": { "message": "选择标题文件" },
-  "choose_usage_rights_33683854": { "message": "选择使用权限..." },
-  "circle_484abe63": { "message": "圆圈" },
-  "clear_2084585f": { "message": "清除" },
-  "clear_image_3213fe62": { "message": "清除图片" },
-  "clear_selected_file_82388e50": { "message": "清除所选文件" },
-  "clear_selected_file_filename_2fe8a58e": {
-    "message": "清除所选文件：{ filename }"
-  },
-  "click_or_shift_click_for_the_html_editor_25d70bb4": {
-    "message": "单击或按住 shift 并单击 html 编辑器。"
-  },
-  "click_to_embed_imagename_c41ea8df": { "message": "单击以嵌入{ imageName }" },
-  "click_to_hide_preview_3c707763": { "message": "单击以隐藏预览" },
-  "click_to_insert_a_link_into_the_editor_c19613aa": {
-    "message": "单击以插入指向编辑器的链接。"
-  },
-  "click_to_show_preview_faa27051": { "message": "单击以显示预览" },
-  "close_a_menu_or_dialog_also_returns_you_to_the_edi_739079e6": {
-    "message": "关闭菜单或对话框。并带您返回至编辑器区域"
-  },
-  "close_accessibility_checker_29d1c51e": { "message": "关闭辅助功能检查器" },
-  "close_d634289d": { "message": "关闭" },
-  "closed_caption_file_must_be_less_than_maxkb_kb_5880f752": {
-    "message": "关闭字幕的文件必须小于 { maxKb } kb"
-  },
-  "closed_captions_subtitles_e6aaa016": { "message": "关闭了字幕/说明" },
-  "clubs_suit_c1ffedff": { "message": "梅花（花色）" },
-  "collaborations_5c56c15f": { "message": "协作" },
-  "collapse_to_hide_types_1ab46d2e": { "message": "折叠以隐藏 { types }" },
-  "color_picker_6b359edf": { "message": "颜色选取器" },
-  "color_picker_colorname_selected_ad4cf400": {
-    "message": "颜色选取器（已选择 { colorName }）"
-  },
-  "column_e1ae5c64": { "message": "列" },
-  "column_group_1c062368": { "message": "列组" },
-  "complex_numbers_a543d004": { "message": "复数" },
-  "computer_1d7dfa6f": { "message": "计算机" },
-  "congruent_5a244acd": { "message": "全等" },
-  "contains_311f37b7": { "message": "包含" },
-  "content_1440204b": { "message": "内容" },
-  "content_is_still_being_uploaded_if_you_continue_it_8f06d0cb": {
-    "message": "内容仍在上传中，如果您继续，该内容将不会正确嵌入。"
-  },
-  "content_subtype_5ce35e88": { "message": "内容子类型" },
-  "content_type_2cf90d95": { "message": "内容类型" },
-  "coproduct_e7838082": { "message": "余积" },
-  "copyright_holder_66ee111": { "message": "版权持有者：" },
-  "count_plural_0_0_words_one_1_word_other_words_acf32eca": {
-    "message": "{ count, plural,\n     =0 {0 个字}\n    one {1 个字}\n  other {# 个字}\n}"
-  },
-  "count_plural_one_item_loaded_other_items_loaded_857023b7": {
-    "message": "{ count, plural,\n    one {已上传 # 项}\n  other {已上传 # 项}\n}"
-  },
-  "course_documents_104d76e0": { "message": "课程文件" },
-  "course_files_62deb8f8": { "message": "课程文件" },
-  "course_files_a31f97fc": { "message": "课程文件" },
-  "course_images_f8511d04": { "message": "课程图像" },
-  "course_links_b56959b9": { "message": "课程链接" },
-  "course_media_ec759ad": { "message": "课程媒体" },
-  "course_navigation_dd035109": { "message": "课程导航" },
-  "create_icon_110d6463": { "message": "创建图标" },
-  "creative_commons_license_725584ae": {
-    "message": "Creative Commons 许可证："
-  },
-  "crop_image_41bf940c": { "message": "裁剪图片" },
-  "crop_image_807ebb08": { "message": "裁剪图像" },
-  "cup_product_14174434": { "message": "上积" },
-  "current_image_f16c249c": { "message": "当前图像" },
-  "current_volume_level_c55ab825": { "message": "当前音量" },
-  "custom_6979cd81": { "message": "自定义" },
-  "cyan_c1d5f68a": { "message": "青色" },
-  "dagger_57e0f4e5": { "message": "剑号" },
-  "date_added_ed5ad465": { "message": "按添加日期排序" },
-  "decorative_icon_9a7f3fc3": { "message": "装饰性图标" },
-  "decorative_image_fde98579": { "message": "装饰图片" },
-  "decorative_type_upper_f2c95e3": { "message": "装饰{ TYPE_UPPER }" },
-  "deep_purple_bb3e2907": { "message": "深紫色" },
-  "definite_integral_fe7ffed1": { "message": "定积分" },
-  "degree_symbol_4a823d5f": { "message": "度数符号" },
-  "delimiters_4db4840d": { "message": "分隔符" },
-  "delta_53765780": { "message": "Delta" },
-  "describe_the_icon_f6a18823": { "message": "（描述图标）" },
-  "describe_the_type_ff448da5": { "message": "（描述{ TYPE }）" },
-  "describe_the_video_2fe8f46a": { "message": "（视频说明）" },
-  "description_436c48d7": { "message": "说明" },
-  "details_98a31b68": { "message": "详情" },
-  "diagonal_dots_7d71b57e": { "message": "斜点" },
-  "diamond_b8dfe7ae": { "message": "菱形" },
-  "diamonds_suit_526abaaf": { "message": "方块（花色）" },
-  "digamma_258ade94": { "message": "Digamma" },
-  "dimension_type_f5fa9170": { "message": "维度类型" },
-  "dimensions_45ddb7b7": { "message": "尺寸" },
-  "directionality_26ae9e08": { "message": "方向" },
-  "directly_edit_latex_b7e9235b": { "message": "直接编辑 LaTeX" },
-  "disable_preview_222bdf72": { "message": "禁用预览" },
-  "discussions_a5f96392": { "message": "讨论" },
-  "discussions_index_6c36ced": { "message": "讨论索引" },
-  "disjoint_union_e74351a8": { "message": "不交并" },
-  "display_options_315aba85": { "message": "显示选项" },
-  "display_text_link_opens_in_a_new_tab_75e9afc9": {
-    "message": "显示文本链接（在新标签页中打开）"
-  },
-  "division_sign_72190870": { "message": "除号" },
-  "documents_81393201": { "message": "文档" },
-  "done_54e3d4b6": { "message": "完成" },
-  "double_dagger_faf78681": { "message": "双剑号" },
-  "down_and_left_diagonal_arrow_40ef602c": { "message": "左下斜箭头" },
-  "down_and_right_diagonal_arrow_6ea0f460": { "message": "右下斜箭头" },
-  "download_filename_2baae924": { "message": "下载 { filename }" },
-  "downward_arrow_cca52012": { "message": "向下箭头" },
-  "downward_pointing_triangle_2a12a601": { "message": "倒三角" },
-  "drag_a_file_here_1bf656d5": { "message": "把文件拖动到此处" },
-  "drag_and_drop_or_click_to_browse_your_computer_60772d6d": {
-    "message": "拖放或点击以浏览计算机"
-  },
-  "drag_handle_use_up_and_down_arrows_to_resize_e29eae5c": {
-    "message": "拖动手柄。使用上下箭头调整大小"
-  },
-  "due_multiple_dates_cc0ee3f5": { "message": "到期：多个日期" },
-  "due_when_7eed10c6": { "message": "到期：{ when }" },
-  "edit_alt_text_for_this_icon_instance_9c6fc5fd": {
-    "message": "编辑此图标实例的替换文本"
-  },
-  "edit_c5fbea07": { "message": "编辑" },
-  "edit_course_link_5a5c3c59": { "message": "编辑课程链接" },
-  "edit_existing_icon_maker_icon_5d0ebb3f": {
-    "message": "编辑现有图标制作者图标"
-  },
-  "edit_icon_2c6b0e91": { "message": "编辑图标" },
-  "edit_link_7f53bebb": { "message": "编辑链接" },
-  "editor_statusbar_26ac81fc": { "message": "编辑器状态栏" },
-  "element_starting_with_start_91bf4c3b": {
-    "message": "以{ start }开始的元素"
-  },
-  "embed_828fac4a": { "message": "嵌入" },
-  "embed_code_314f1bd5": { "message": "嵌入代码" },
-  "embed_image_1080badc": { "message": "嵌入图片" },
-  "embed_video_a97a64af": { "message": "嵌入视频" },
-  "embedded_content_aaeb4d3d": { "message": "嵌入内容" },
-  "empty_set_91a92df4": { "message": "空集" },
-  "encircled_dot_8f5e51c": { "message": "带圆圈点" },
-  "encircled_minus_72745096": { "message": "带圆圈负号" },
-  "encircled_plus_36d8d104": { "message": "带圆圈正号" },
-  "encircled_times_5700096d": { "message": "带圆圈次数" },
-  "engineering_icon_f8f3cf43": { "message": "工程设计图标" },
-  "english_icon_25bfe845": { "message": "英语图标" },
-  "enter_at_least_3_characters_to_search_4f037ee0": {
-    "message": "输入至少 3 个字符以进行搜索"
-  },
-  "epsilon_54bb8afa": { "message": "Epsilon" },
-  "epsilon_variant_d31f1e77": { "message": "Epsilon（变体）" },
-  "equals_sign_c51bdc58": { "message": "等号" },
-  "equation_editor_39fbc3f1": { "message": "方程式编辑器" },
-  "equivalence_class_7b0f11c0": { "message": "等价类" },
-  "equivalent_identity_654b3ce5": { "message": "等效标识" },
-  "eta_b8828f99": { "message": "Eta" },
-  "exists_2e62bdaa": { "message": "存在" },
-  "exit_fullscreen_b7eb0aa4": { "message": "退出全屏" },
-  "expand_preview_by_default_2abbf9f8": { "message": "默认展开预览" },
-  "expand_to_see_types_f5d29352": { "message": "展开以查看 { types }" },
-  "external_tools_6e77821": { "message": "外部工具" },
-  "extra_large_b6cdf1ff": { "message": "超大" },
-  "extra_small_9ae33252": { "message": "特小" },
-  "extracurricular_icon_67c8ca42": { "message": "课外图标" },
-  "f_function_fe422d65": { "message": "F（函数）" },
-  "failed_getting_file_contents_e9ea19f4": { "message": "文件内容获取失败" },
-  "file_name_8fd421ff": { "message": "文件名称" },
-  "file_storage_quota_exceeded_b7846cd1": { "message": "超出文件存储大小限制" },
-  "file_url_c12b64be": { "message": "文件URL" },
-  "filename_file_icon_602eb5de": { "message": "{ filename }文件图标" },
-  "filename_image_preview_6cef8f26": { "message": "{ filename }图像预览" },
-  "filename_text_preview_e41ca2d8": { "message": "{ filename }文本预览" },
-  "files_c300e900": { "message": "文件" },
-  "files_index_af7c662b": { "message": "文件索引" },
-  "finish_bc343002": { "message": "完成" },
-  "fix_heading_hierarchy_f60884c4": { "message": "置顶标题层次结构" },
-  "flat_music_76d5a5c3": { "message": "降调（音乐）" },
-  "focus_element_options_toolbar_18d993e": { "message": "焦点元素选项工具栏" },
-  "folder_tree_fbab0726": { "message": "文件夹树" },
-  "for_all_b919f972": { "message": "全部" },
-  "format_4247a9c5": { "message": "格式" },
-  "format_as_a_list_142210c3": { "message": "使用列表格式" },
-  "formatting_5b143aa8": { "message": "格式化" },
-  "forward_slash_3f90f35e": { "message": "斜杠" },
-  "found_auto_saved_content_3f6e4ca5": { "message": "找到自动保存的内容" },
-  "found_count_plural_0_results_one_result_other_resu_46aeaa01": {
-    "message": "查找 { count, plural,\n     =0 {# 结果}\n    one {# 结果}\n  other {# 结果}\n}"
-  },
-  "fraction_41bac7af": { "message": "分数" },
-  "fullscreen_873bf53f": { "message": "全屏" },
-  "gamma_1767928": { "message": "Gamma" },
-  "generating_preview_45b53be0": { "message": "生成预览..." },
-  "gif_png_format_images_larger_than_size_kb_are_not__7af3bdbd": {
-    "message": "当前不支持大于 { size } KB 的 GIF/PNG 格式图像。"
-  },
-  "go_to_the_editor_s_menubar_e6674c81": { "message": "前往编辑器的菜单栏" },
-  "go_to_the_editor_s_toolbar_a5cb875f": { "message": "前往编辑器的工具栏" },
-  "grades_a61eba0a": { "message": "评分" },
-  "greater_than_e98af662": { "message": "大于" },
-  "greater_than_or_equal_b911949a": { "message": "大于等于" },
-  "greek_65c5b3f7": { "message": "希腊语" },
-  "green_15af4778": { "message": "绿色" },
-  "grey_a55dceff": { "message": "灰色" },
-  "group_documents_8bfd6ae6": { "message": "组文档" },
-  "group_files_4324f3df": { "message": "小组文件" },
-  "group_files_82e5dcdb": { "message": "组文件" },
-  "group_images_98e0ac17": { "message": "组图像" },
-  "group_isomorphism_45b1458c": { "message": "群同构" },
-  "group_links_9493129e": { "message": "小组链接" },
-  "group_media_2f3d128a": { "message": "组媒体" },
-  "group_navigation_99f191a": { "message": "小组导航" },
-  "h_bar_bb94deae": { "message": "H 斜杠" },
-  "hat_ea321e35": { "message": "帽" },
-  "header_column_f27433cb": { "message": "标题列" },
-  "header_row_and_column_ec5b9ec": { "message": "标题行和列" },
-  "header_row_f33eb169": { "message": "标题行" },
-  "heading_2_5b84eed2": { "message": "标题 2" },
-  "heading_3_2c83de44": { "message": "标题 3" },
-  "heading_4_b2e74be7": { "message": "标题 4" },
-  "heading_levels_should_not_be_skipped_3947c0e0": {
-    "message": "不得跳过标题级别。"
-  },
-  "heading_starting_with_start_42a3e7f9": {
-    "message": "以{ start }开始的标题"
-  },
-  "headings_should_not_contain_more_than_120_characte_3c0e0cb3": {
-    "message": "标题不得超过 120 个字符。"
-  },
-  "health_icon_8d292eb5": { "message": "健康图标" },
-  "hearts_suit_e50e04ca": { "message": "红桃（花色）" },
-  "height_69b03e15": { "message": "高度" },
-  "hexagon_d8468e0d": { "message": "六边形" },
-  "hide_description_bfb5502e": { "message": "隐藏说明" },
-  "hide_title_description_caf092ef": { "message": "隐藏{ title }说明" },
-  "highlight_an_element_to_activate_the_element_optio_60e1e56b": {
-    "message": "高亮显示一个元素以激活元素选项工具栏"
-  },
-  "home_351838cd": { "message": "首页" },
-  "html_code_editor_fd967a44": { "message": "HTML 代码编辑器" },
-  "i_have_obtained_permission_to_use_this_file_6386f087": {
-    "message": "我已获得使用此文件的权限。"
-  },
-  "i_hold_the_copyright_71ee91b1": { "message": "我持有版权" },
-  "icon_215a1dc6": { "message": "图标" },
-  "icon_8168b2f8": { "message": "图标" },
-  "icon_color_b86dd6d6": { "message": "图标颜色" },
-  "icon_maker_icons_cc560f7e": { "message": "图标编辑器图标" },
-  "icon_options_7e32746e": { "message": "图标选项" },
-  "icon_options_tray_2b407977": { "message": "图标选项托盘" },
-  "icon_preview_1782a1d9": { "message": "图标预览" },
-  "icon_shape_30b61e7": { "message": "图标形状" },
-  "icon_size_9353edea": { "message": "图标大小" },
-  "if_left_empty_link_text_will_display_as_course_lin_61087540": {
-    "message": "如果链接为空，文本将显示为课程链接名称"
-=======
   },
   "change_only_this_heading_s_level_903cc956": {
     "message": "仅更改此标题级别"
@@ -685,7 +409,6 @@
   },
   "if_usage_rights_are_required_the_file_will_not_pub_841e276e": {
     "message": "如需使用权限，则在“文件”页面中启用文件之前，不会发布文件。"
->>>>>>> 0889f4aa
   },
   "if_you_do_not_select_usage_rights_now_this_file_wi_14e07ab5": {
     "message": "如果您现在不选择使用权限，该文件在上传后不会被发布。"
@@ -705,20 +428,14 @@
   },
   "imaginary_portion_of_complex_number_2c733ffa": { "message": "虚部（复数）" },
   "in_element_of_19ca2f33": { "message": "包含（元素）" },
-<<<<<<< HEAD
-=======
   "increase_indent_6af90f7c": { "message": "增加缩进" },
->>>>>>> 0889f4aa
   "indefinite_integral_6623307e": { "message": "不定积分" },
   "indigo_2035fc55": { "message": "靛蓝色" },
   "inference_fed5c960": { "message": "推断" },
   "infinity_7a10f206": { "message": "无穷" },
   "insert_593145ef": { "message": "插入" },
   "insert_link_6dc23cae": { "message": "插入链接" },
-<<<<<<< HEAD
-=======
   "insert_math_equation_57c6e767": { "message": "插入数学公式" },
->>>>>>> 0889f4aa
   "integers_336344e1": { "message": "整数" },
   "intersection_cd4590e4": { "message": "相交" },
   "invalid_entry_f7d2a0f5": { "message": "无效的输入。" },
@@ -762,11 +479,8 @@
     "message": "详细了解将范围属性与表格一起使用"
   },
   "leave_as_is_4facfe55": { "message": "保持原状" },
-<<<<<<< HEAD
-=======
   "left_3ea9d375": { "message": "左侧" },
   "left_align_43d95491": { "message": "左对齐" },
->>>>>>> 0889f4aa
   "left_angle_bracket_c87a6d07": { "message": "左角括弧" },
   "left_arrow_4fde1a64": { "message": "左箭头" },
   "left_arrow_with_hook_5bfcad93": { "message": "左转弯箭头" },
@@ -798,11 +512,6 @@
   "loading_closed_captions_subtitles_failed_95ceef47": {
     "message": "加载关闭的字幕/副标题失败。"
   },
-<<<<<<< HEAD
-  "loading_failed_b3524381": { "message": "加载失败……" },
-  "loading_failed_e6a9d8ef": { "message": "加载失败。" },
-  "loading_folders_d8b5869e": { "message": "正在加载文件夹" },
-=======
   "loading_external_tool_d839042c": { "message": "正在加载外部工具" },
   "loading_failed_b3524381": { "message": "加载失败……" },
   "loading_failed_e6a9d8ef": { "message": "加载失败。" },
@@ -810,7 +519,6 @@
   "loading_placeholder_for_filename_792ef5e8": {
     "message": "正在加载{ fileName }的占位符"
   },
->>>>>>> 0889f4aa
   "loading_please_wait_d276220a": { "message": "正在加载，请稍候" },
   "loading_preview_9f077aa1": { "message": "加载预览" },
   "locked_762f138b": { "message": "已锁定" },
@@ -840,12 +548,9 @@
   "misc_3b692ea7": { "message": "其他" },
   "miscellaneous_e9818229": { "message": "其他" },
   "modules_c4325335": { "message": "单元" },
-<<<<<<< HEAD
-=======
   "moving_image_to_crop_directionword_6f66cde2": {
     "message": "正在移动图片以剪裁 { directionWord }"
   },
->>>>>>> 0889f4aa
   "mu_37223b8b": { "message": "Mu" },
   "multi_color_image_63d7372f": { "message": "彩色图像" },
   "multiplication_sign_15f95c22": { "message": "乘号" },
@@ -908,10 +613,7 @@
   "operators_a2ef9a93": { "message": "运算符" },
   "or_9b70ccaa": { "message": "或" },
   "orange_81386a62": { "message": "橙色" },
-<<<<<<< HEAD
-=======
   "ordered_and_unordered_lists_cfadfc38": { "message": "有序列表和无序列表" },
->>>>>>> 0889f4aa
   "other_editor_shortcuts_may_be_found_at_404aba4a": {
     "message": "其他编辑器快捷方式可见于"
   },
@@ -980,19 +682,13 @@
   "real_numbers_7c99df94": { "message": "实数" },
   "real_portion_of_complex_number_7dad33b5": { "message": "实部（复数）" },
   "record_7c9448b": { "message": "记录" },
-<<<<<<< HEAD
-=======
   "record_upload_media_5fdce166": { "message": "记录/上传媒体" },
->>>>>>> 0889f4aa
   "recording_98da6bda": { "message": "录制" },
   "red_8258edf3": { "message": "红色" },
   "relationships_6602af70": { "message": "关系" },
   "religion_icon_246e0be1": { "message": "宗教图标" },
   "remove_heading_style_5fdc8855": { "message": "删除标题样式" },
-<<<<<<< HEAD
-=======
   "remove_link_d1f2f4d0": { "message": "删除链接" },
->>>>>>> 0889f4aa
   "replace_e61834a7": { "message": "替换" },
   "reset_95a81614": { "message": "重置" },
   "resize_ec83d538": { "message": "调整大小" },
@@ -1006,11 +702,8 @@
   "rich_text_area_press_oskey_f8_for_rich_content_edi_c2f651d": {
     "message": "富文本区域。按{ OSKey }+F8设置富内容编辑器快捷方式。"
   },
-<<<<<<< HEAD
-=======
   "right_71ffdc4d": { "message": "右侧" },
   "right_align_39e7a32a": { "message": "右对齐" },
->>>>>>> 0889f4aa
   "right_angle_bracket_d704e2d6": { "message": "右角括弧" },
   "right_arrow_35e0eddf": { "message": "右箭头" },
   "right_arrow_with_hook_29d92d31": { "message": "右转弯箭头" },
@@ -1033,10 +726,7 @@
   "save_11a80ec3": { "message": "保存" },
   "save_copy_ca63944e": { "message": "保存副本" },
   "save_media_cb9e786e": { "message": "保存媒体" },
-<<<<<<< HEAD
-=======
   "saved_icon_maker_icons_df86e2a1": { "message": "保存的图标编辑器图标" },
->>>>>>> 0889f4aa
   "screen_readers_cannot_determine_what_is_displayed__6a5842ab": {
     "message": "如果没有替换文本，且文件名通常是不描述上下文或意义的无意义的数字和字母字符串，则屏幕读取器无法确定图像显示的内容。"
   },
@@ -1062,10 +752,7 @@
   "select_language_7c93a900": { "message": "选择语言" },
   "select_video_source_1b5c9dbe": { "message": "选择视频来源" },
   "selected_linkfilename_c093b1f2": { "message": "已选择 { linkFileName }" },
-<<<<<<< HEAD
-=======
   "selection_b52c4c5e": { "message": "选择" },
->>>>>>> 0889f4aa
   "set_header_scope_8c548f40": { "message": "设置标题范围" },
   "set_minus_b46e9b88": { "message": "设置负" },
   "set_table_header_cfab13a0": { "message": "设置表格标题" },
@@ -1075,14 +762,11 @@
     "message": "按 Shift-O 打开精美 HTML 编辑器。"
   },
   "shortcut_911d6255": { "message": "快捷方式" },
-<<<<<<< HEAD
-=======
   "show_audio_options_b489926b": { "message": "显示音频选项" },
   "show_image_options_1e2ecc6b": { "message": "显示图像选项" },
   "show_link_options_545338fd": { "message": "显示链接选项" },
   "show_studio_media_options_a0c748c6": { "message": "显示 Studio 媒体选项" },
   "show_video_options_6ed3721a": { "message": "显示视频选项" },
->>>>>>> 0889f4aa
   "sighted_users_browse_web_pages_quickly_looking_for_1d4db0c1": {
     "message": "视力好的用户快速浏览网页，查找大号字体或粗体标题。屏幕读取器用户依赖于标题了解上下文。标题应使用正确的结构。"
   },
@@ -1113,12 +797,9 @@
   "something_went_wrong_while_sharing_your_screen_8de579e5": {
     "message": "共享屏幕时遇到问题。"
   },
-<<<<<<< HEAD
-=======
   "sorry_we_don_t_support_multiple_files_fb9478b0": {
     "message": "抱歉，不支持多个文件。"
   },
->>>>>>> 0889f4aa
   "sort_by_e75f9e3e": { "message": "排序" },
   "spades_suit_b37020c2": { "message": "黑桃（花色）" },
   "square_511eb3b3": { "message": "方形" },
@@ -1130,18 +811,12 @@
   "square_subset_strict_7044e84f": { "message": "平方子集（严格）" },
   "square_superset_3be8dae1": { "message": "平方超集" },
   "square_superset_strict_fa4262e4": { "message": "平方超集（严格）" },
-<<<<<<< HEAD
-=======
   "square_unordered_list_b15ce93b": { "message": "方形无序列表" },
->>>>>>> 0889f4aa
   "star_8d156e09": { "message": "星形标记" },
   "start_over_f7552aa9": { "message": "重新开始" },
   "start_recording_9a65141a": { "message": "开始录制" },
   "steel_blue_14296f08": { "message": "钢青色" },
-<<<<<<< HEAD
-=======
   "studio_media_options_ee504361": { "message": "Studio 媒体选项" },
->>>>>>> 0889f4aa
   "styles_2aa721ef": { "message": "样式" },
   "submit_a3cc6859": { "message": "提交" },
   "subscript_59744f96": { "message": "下标" },
@@ -1151,10 +826,7 @@
   "succeeds_equal_158e8c3a": { "message": "后于等于" },
   "sum_b0842d31": { "message": "总和" },
   "superscript_8cb349a2": { "message": "上标" },
-<<<<<<< HEAD
-=======
   "superscript_and_subscript_37f94a50": { "message": "上标和下标" },
->>>>>>> 0889f4aa
   "superset_c4db8a7a": { "message": "超集" },
   "superset_strict_c77dd6d2": { "message": "超集（严格）" },
   "supported_file_types_srt_or_webvtt_7d827ed": {
@@ -1208,12 +880,9 @@
   "the_first_heading_on_a_page_should_be_an_h2_859089f2": {
     "message": "页面上的第一个标题应该是H2。"
   },
-<<<<<<< HEAD
-=======
   "the_following_content_is_partner_provided_ed1da756": {
     "message": "以下内容由合作伙伴提供"
   },
->>>>>>> 0889f4aa
   "the_material_is_in_the_public_domain_279c39a3": {
     "message": "材料在公开域中"
   },
@@ -1270,24 +939,15 @@
   "type_control_f9_to_access_table_options_text_92141329": {
     "message": "键入 Control F9 以访问表格选项。{ text }"
   },
-<<<<<<< HEAD
-=======
   "unable_to_determine_resource_selection_url_7867e060": {
     "message": "无法确定资源选择 url"
   },
->>>>>>> 0889f4aa
   "union_e6b57a53": { "message": "并集" },
   "unpublished_dfd8801": { "message": "取消发布" },
   "untitled_16aa4f2b": { "message": "无标题" },
   "untitled_efdc2d7d": { "message": "无标题" },
   "up_and_left_diagonal_arrow_e4a74a23": { "message": "左上斜箭头" },
   "up_and_right_diagonal_arrow_935b902e": { "message": "右上斜箭头" },
-<<<<<<< HEAD
-  "upload_file_fd2361b8": { "message": "上传文件" },
-  "upload_image_6120b609": { "message": "上传图像" },
-  "upload_media_ce31135a": { "message": "上传媒体" },
-  "uploading_19e8a4e7": { "message": "正在上传" },
-=======
   "up_c553575d": { "message": "上" },
   "upload_document_253f0478": { "message": "上传文档" },
   "upload_file_fd2361b8": { "message": "上传文件" },
@@ -1298,7 +958,6 @@
   "uppercase_alphabetic_ordered_list_3f5aa6b2": {
     "message": "大写字母有序列表"
   },
->>>>>>> 0889f4aa
   "uppercase_delta_d4f4bc41": { "message": "大写 Delta" },
   "uppercase_gamma_86f492e9": { "message": "大写 Gamma" },
   "uppercase_lambda_c78d8ed4": { "message": "大写 Lambda" },
@@ -1306,12 +965,9 @@
   "uppercase_phi_caa36724": { "message": "大写 Phi" },
   "uppercase_pi_fcc70f5e": { "message": "大写 Pi" },
   "uppercase_psi_6395acbe": { "message": "大写 Psi" },
-<<<<<<< HEAD
-=======
   "uppercase_roman_numeral_ordered_list_853f292b": {
     "message": "大写罗马数字有序列表"
   },
->>>>>>> 0889f4aa
   "uppercase_sigma_dbb70e92": { "message": "大写 Sigma" },
   "uppercase_theta_49afc891": { "message": "大写 Theta" },
   "uppercase_upsilon_8c1e623e": { "message": "大写 Upsilon" },
@@ -1369,10 +1025,7 @@
   "video_player_b371005": { "message": "视频播放器" },
   "video_player_for_9e7d373b": { "message": "的视频播放器 " },
   "video_player_for_title_ffd9fbc4": { "message": "{ title }的视频播放器" },
-<<<<<<< HEAD
-=======
   "view_all_e13bf0a6": { "message": "查看全部" },
->>>>>>> 0889f4aa
   "view_ba339f93": { "message": "查看" },
   "view_description_30446afc": { "message": "查看说明" },
   "view_keyboard_shortcuts_34d1be0b": { "message": "查看键盘快捷键" },
@@ -1403,11 +1056,8 @@
   },
   "width_x_height_px_ff3ccb93": { "message": "{ width } x { height }px" },
   "wiki_home_9cd54d0": { "message": "维基主页" },
-<<<<<<< HEAD
-=======
   "word_count_c77fe3a6": { "message": "字数统计" },
   "words_b448b7d5": { "message": "字" },
->>>>>>> 0889f4aa
   "wreath_product_200b38ef": { "message": "圈积" },
   "xi_149681d0": { "message": "Xi" },
   "yes_dde87d5": { "message": "是" },
