--- conflicted
+++ resolved
@@ -55,63 +55,29 @@
   "an_error_occurred_uploading_your_media_71f1444d": {
     "message": "上传媒体时出错。"
   },
-  "and_7fcc2911": {
-    "message": "和"
-  },
-  "angle_c5b4ec50": {
-    "message": "角度"
-  },
-  "announcement_list_da155734": {
-    "message": "公告列表"
-  },
-  "announcements_a4b8ed4a": {
-    "message": "公告"
-  },
-  "apply_781a2546": {
-    "message": "申请"
-  },
+  "and_7fcc2911": { "message": "和" },
+  "angle_c5b4ec50": { "message": "角度" },
+  "announcement_list_da155734": { "message": "公告列表" },
+  "announcements_a4b8ed4a": { "message": "公告" },
+  "apply_781a2546": { "message": "申请" },
   "apply_changes_to_all_instances_of_this_icon_maker__2642f466": {
     "message": "将更改应用于课程中的该图标编辑器图标的所有实例"
   },
-  "approaches_the_limit_893aeec9": {
-    "message": "接近限值"
-  },
-  "approximately_e7965800": {
-    "message": "大约"
-  },
-  "apps_54d24a47": {
-    "message": "应用程序"
-  },
-  "arrows_464a3e54": {
-    "message": "箭头"
-  },
-  "art_icon_8e1daad": {
-    "message": "艺术图标"
-  },
-  "aspect_ratio_will_be_preserved_cb5fdfb8": {
-    "message": "保留长宽比"
-  },
-  "assignments_1e02582c": {
-    "message": "作业"
-  },
-  "asterisk_82255584": {
-    "message": "星号"
-  },
-  "attributes_963ba262": {
-    "message": "属性"
-  },
+  "approaches_the_limit_893aeec9": { "message": "接近限值" },
+  "approximately_e7965800": { "message": "大约" },
+  "apps_54d24a47": { "message": "应用程序" },
+  "arrows_464a3e54": { "message": "箭头" },
+  "art_icon_8e1daad": { "message": "艺术图标" },
+  "aspect_ratio_will_be_preserved_cb5fdfb8": { "message": "保留长宽比" },
+  "assignments_1e02582c": { "message": "作业" },
+  "asterisk_82255584": { "message": "星号" },
+  "attributes_963ba262": { "message": "属性" },
   "audio_and_video_recording_not_supported_please_use_5ce3f0d7": {
     "message": "不支持音频和视频录制；请使用其他浏览器。"
   },
-  "audio_options_feb58e2c": {
-    "message": "音频选项"
-  },
-  "audio_options_tray_33a90711": {
-    "message": "音频选项托盘"
-  },
-  "audio_player_for_title_20cc70d": {
-    "message": "{ title }的音频播放器"
-  },
+  "audio_options_feb58e2c": { "message": "音频选项" },
+  "audio_options_tray_33a90711": { "message": "音频选项托盘" },
+  "audio_player_for_title_20cc70d": { "message": "{ title }的音频播放器" },
   "auto_saved_content_exists_would_you_like_to_load_t_fee528f2": {
     "message": "存在自动保存的内容。是否要改为加载自动保存的内容？"
   },
@@ -160,18 +126,12 @@
   "click_or_shift_click_for_the_html_editor_25d70bb4": {
     "message": "单击或按住 shift 并单击 html 编辑器。"
   },
-  "click_to_embed_imagename_c41ea8df": {
-    "message": "单击以嵌入{ imageName }"
-  },
-  "click_to_hide_preview_3c707763": {
-    "message": "单击以隐藏预览"
-  },
+  "click_to_embed_imagename_c41ea8df": { "message": "单击以嵌入{ imageName }" },
+  "click_to_hide_preview_3c707763": { "message": "单击以隐藏预览" },
   "click_to_insert_a_link_into_the_editor_c19613aa": {
     "message": "单击以插入指向编辑器的链接。"
   },
-  "click_to_show_preview_faa27051": {
-    "message": "单击以显示预览"
-  },
+  "click_to_show_preview_faa27051": { "message": "单击以显示预览" },
   "close_a_menu_or_dialog_also_returns_you_to_the_edi_739079e6": {
     "message": "关闭菜单或对话框。并带您返回至编辑器区域"
   },
@@ -180,21 +140,11 @@
   "closed_caption_file_must_be_less_than_maxkb_kb_5880f752": {
     "message": "关闭字幕的文件必须小于 { maxKb } kb"
   },
-  "closed_captions_subtitles_e6aaa016": {
-    "message": "关闭了字幕/说明"
-  },
-  "clubs_suit_c1ffedff": {
-    "message": "梅花（花色）"
-  },
-  "collaborations_5c56c15f": {
-    "message": "协作"
-  },
-  "collapse_to_hide_types_1ab46d2e": {
-    "message": "折叠以隐藏 { types }"
-  },
-  "color_picker_6b359edf": {
-    "message": "颜色选取器"
-  },
+  "closed_captions_subtitles_e6aaa016": { "message": "关闭了字幕/说明" },
+  "clubs_suit_c1ffedff": { "message": "梅花（花色）" },
+  "collaborations_5c56c15f": { "message": "协作" },
+  "collapse_to_hide_types_1ab46d2e": { "message": "折叠以隐藏 { types }" },
+  "color_picker_6b359edf": { "message": "颜色选取器" },
   "color_picker_colorname_selected_ad4cf400": {
     "message": "颜色选取器（已选择 { colorName }）"
   },
@@ -208,48 +158,24 @@
   "content_is_still_being_uploaded_if_you_continue_it_8f06d0cb": {
     "message": "内容仍在上传中，如果您继续，该内容将不会正确嵌入。"
   },
-  "content_subtype_5ce35e88": {
-    "message": "内容子类型"
-  },
-  "content_type_2cf90d95": {
-    "message": "内容类型"
-  },
-  "coproduct_e7838082": {
-    "message": "余积"
-  },
-  "copyright_holder_66ee111": {
-    "message": "版权持有者："
-  },
+  "content_subtype_5ce35e88": { "message": "内容子类型" },
+  "content_type_2cf90d95": { "message": "内容类型" },
+  "coproduct_e7838082": { "message": "余积" },
+  "copyright_holder_66ee111": { "message": "版权持有者：" },
   "count_plural_0_0_words_one_1_word_other_words_acf32eca": {
     "message": "{ count, plural,\n     =0 {0 个字}\n    one {1 个字}\n  other {# 个字}\n}"
   },
   "count_plural_one_item_loaded_other_items_loaded_857023b7": {
     "message": "{ count, plural,\n    one {已上传 # 项}\n  other {已上传 # 项}\n}"
   },
-  "course_documents_104d76e0": {
-    "message": "课程文件"
-  },
-  "course_files_62deb8f8": {
-    "message": "课程文件"
-  },
-  "course_files_a31f97fc": {
-    "message": "课程文件"
-  },
-  "course_images_f8511d04": {
-    "message": "课程图像"
-  },
-  "course_links_b56959b9": {
-    "message": "课程链接"
-  },
-  "course_media_ec759ad": {
-    "message": "课程媒体"
-  },
-  "course_navigation_dd035109": {
-    "message": "课程导航"
-  },
-  "create_icon_110d6463": {
-    "message": "创建图标"
-  },
+  "course_documents_104d76e0": { "message": "课程文件" },
+  "course_files_62deb8f8": { "message": "课程文件" },
+  "course_files_a31f97fc": { "message": "课程文件" },
+  "course_images_f8511d04": { "message": "课程图像" },
+  "course_links_b56959b9": { "message": "课程链接" },
+  "course_media_ec759ad": { "message": "课程媒体" },
+  "course_navigation_dd035109": { "message": "课程导航" },
+  "create_icon_110d6463": { "message": "创建图标" },
   "creative_commons_license_725584ae": {
     "message": "Creative Commons 许可证："
   },
@@ -291,57 +217,29 @@
   "display_text_link_opens_in_a_new_tab_75e9afc9": {
     "message": "显示文本链接（在新标签页中打开）"
   },
-  "division_sign_72190870": {
-    "message": "除号"
-  },
-  "documents_81393201": {
-    "message": "文档"
-  },
-  "done_54e3d4b6": {
-    "message": "完成"
-  },
-  "double_dagger_faf78681": {
-    "message": "双剑号"
-  },
-  "down_and_left_diagonal_arrow_40ef602c": {
-    "message": "左下斜箭头"
-  },
-  "down_and_right_diagonal_arrow_6ea0f460": {
-    "message": "右下斜箭头"
-  },
-  "download_filename_2baae924": {
-    "message": "下载 { filename }"
-  },
-  "downward_arrow_cca52012": {
-    "message": "向下箭头"
-  },
-  "downward_pointing_triangle_2a12a601": {
-    "message": "倒三角"
-  },
-  "drag_a_file_here_1bf656d5": {
-    "message": "把文件拖动到此处"
-  },
+  "division_sign_72190870": { "message": "除号" },
+  "documents_81393201": { "message": "文档" },
+  "done_54e3d4b6": { "message": "完成" },
+  "double_dagger_faf78681": { "message": "双剑号" },
+  "down_and_left_diagonal_arrow_40ef602c": { "message": "左下斜箭头" },
+  "down_and_right_diagonal_arrow_6ea0f460": { "message": "右下斜箭头" },
+  "download_filename_2baae924": { "message": "下载 { filename }" },
+  "downward_arrow_cca52012": { "message": "向下箭头" },
+  "downward_pointing_triangle_2a12a601": { "message": "倒三角" },
+  "drag_a_file_here_1bf656d5": { "message": "把文件拖动到此处" },
   "drag_and_drop_or_click_to_browse_your_computer_60772d6d": {
     "message": "拖放或点击以浏览计算机"
   },
   "drag_handle_use_up_and_down_arrows_to_resize_e29eae5c": {
     "message": "拖动手柄。使用上下箭头调整大小"
   },
-  "due_multiple_dates_cc0ee3f5": {
-    "message": "到期：多个日期"
-  },
-  "due_when_7eed10c6": {
-    "message": "到期：{ when }"
-  },
+  "due_multiple_dates_cc0ee3f5": { "message": "到期：多个日期" },
+  "due_when_7eed10c6": { "message": "到期：{ when }" },
   "edit_alt_text_for_this_icon_instance_9c6fc5fd": {
     "message": "编辑此图标实例的替换文本"
   },
-  "edit_c5fbea07": {
-    "message": "编辑"
-  },
-  "edit_course_link_5a5c3c59": {
-    "message": "编辑课程链接"
-  },
+  "edit_c5fbea07": { "message": "编辑" },
+  "edit_course_link_5a5c3c59": { "message": "编辑课程链接" },
   "edit_existing_icon_maker_icon_5d0ebb3f": {
     "message": "编辑现有图标制作者图标"
   },
@@ -405,18 +303,10 @@
   "found_count_plural_0_results_one_result_other_resu_46aeaa01": {
     "message": "查找 { count, plural,\n     =0 {# 结果}\n    one {# 结果}\n  other {# 结果}\n}"
   },
-  "fraction_41bac7af": {
-    "message": "分数"
-  },
-  "fullscreen_873bf53f": {
-    "message": "全屏"
-  },
-  "gamma_1767928": {
-    "message": "Gamma"
-  },
-  "generating_preview_45b53be0": {
-    "message": "生成预览..."
-  },
+  "fraction_41bac7af": { "message": "分数" },
+  "fullscreen_873bf53f": { "message": "全屏" },
+  "gamma_1767928": { "message": "Gamma" },
+  "generating_preview_45b53be0": { "message": "生成预览..." },
   "gif_png_format_images_larger_than_size_kb_are_not__7af3bdbd": {
     "message": "当前不支持大于 { size } KB 的 GIF/PNG 格式图像。"
   },
@@ -467,36 +357,16 @@
   "i_have_obtained_permission_to_use_this_file_6386f087": {
     "message": "我已获得使用此文件的权限。"
   },
-  "i_hold_the_copyright_71ee91b1": {
-    "message": "我持有版权"
-  },
-  "icon_215a1dc6": {
-    "message": "图标"
-  },
-  "icon_8168b2f8": {
-    "message": "图标"
-  },
-  "icon_color_b86dd6d6": {
-    "message": "图标颜色"
-  },
-  "icon_maker_icons_cc560f7e": {
-    "message": "图标编辑器图标"
-  },
-  "icon_options_7e32746e": {
-    "message": "图标选项"
-  },
-  "icon_options_tray_2b407977": {
-    "message": "图标选项托盘"
-  },
-  "icon_preview_1782a1d9": {
-    "message": "图标预览"
-  },
-  "icon_shape_30b61e7": {
-    "message": "图标形状"
-  },
-  "icon_size_9353edea": {
-    "message": "图标大小"
-  },
+  "i_hold_the_copyright_71ee91b1": { "message": "我持有版权" },
+  "icon_215a1dc6": { "message": "图标" },
+  "icon_8168b2f8": { "message": "图标" },
+  "icon_color_b86dd6d6": { "message": "图标颜色" },
+  "icon_maker_icons_cc560f7e": { "message": "图标编辑器图标" },
+  "icon_options_7e32746e": { "message": "图标选项" },
+  "icon_options_tray_2b407977": { "message": "图标选项托盘" },
+  "icon_preview_1782a1d9": { "message": "图标预览" },
+  "icon_shape_30b61e7": { "message": "图标形状" },
+  "icon_size_9353edea": { "message": "图标大小" },
   "if_left_empty_link_text_will_display_as_course_lin_61087540": {
     "message": "如果链接为空，文本将显示为课程链接名称"
   },
@@ -598,51 +468,23 @@
   "loading_closed_captions_subtitles_failed_95ceef47": {
     "message": "加载关闭的字幕/副标题失败。"
   },
-  "loading_failed_b3524381": {
-    "message": "加载失败……"
-  },
-  "loading_failed_e6a9d8ef": {
-    "message": "加载失败。"
-  },
-  "loading_folders_d8b5869e": {
-    "message": "正在加载文件夹"
-  },
-  "loading_please_wait_d276220a": {
-    "message": "正在加载，请稍候"
-  },
-  "loading_preview_9f077aa1": {
-    "message": "加载预览"
-  },
-  "locked_762f138b": {
-    "message": "已锁定"
-  },
-  "logical_equivalence_76fca396": {
-    "message": "逻辑等价"
-  },
-  "logical_equivalence_short_8efd7b4f": {
-    "message": "逻辑等价（短）"
-  },
+  "loading_failed_b3524381": { "message": "加载失败……" },
+  "loading_failed_e6a9d8ef": { "message": "加载失败。" },
+  "loading_folders_d8b5869e": { "message": "正在加载文件夹" },
+  "loading_please_wait_d276220a": { "message": "正在加载，请稍候" },
+  "loading_preview_9f077aa1": { "message": "加载预览" },
+  "locked_762f138b": { "message": "已锁定" },
+  "logical_equivalence_76fca396": { "message": "逻辑等价" },
+  "logical_equivalence_short_8efd7b4f": { "message": "逻辑等价（短）" },
   "logical_equivalence_short_and_thick_1e1f654d": {
     "message": "逻辑等价（短厚）"
   },
-  "logical_equivalence_thick_662dd3f2": {
-    "message": "逻辑等价（厚）"
-  },
-  "low_horizontal_dots_cc08498e": {
-    "message": "下横点"
-  },
-  "magenta_4a65993c": {
-    "message": "品红色"
-  },
-  "maps_to_e5ef7382": {
-    "message": "映射到"
-  },
-  "math_icon_ad4e9d03": {
-    "message": "数学图标"
-  },
-  "media_af190855": {
-    "message": "媒体"
-  },
+  "logical_equivalence_thick_662dd3f2": { "message": "逻辑等价（厚）" },
+  "low_horizontal_dots_cc08498e": { "message": "下横点" },
+  "magenta_4a65993c": { "message": "品红色" },
+  "maps_to_e5ef7382": { "message": "映射到" },
+  "math_icon_ad4e9d03": { "message": "数学图标" },
+  "media_af190855": { "message": "媒体" },
   "media_file_is_processing_please_try_again_later_58a6d49": {
     "message": "媒体文件正在处理中。请稍后再试。"
   },
@@ -668,27 +510,13 @@
   "must_be_at_least_width_x_height_px_41dc825e": {
     "message": "必须至少为 { width } x { height }px"
   },
-  "my_files_2f621040": {
-    "message": "我的文件"
-  },
-  "n_th_root_9991a6e4": {
-    "message": "N 次方根"
-  },
-  "nabla_1e216d25": {
-    "message": "微分算符"
-  },
-  "name_1aed4a1b": {
-    "message": "名称"
-  },
-  "name_color_ceec76ff": {
-    "message": "{ name } ({ color })"
-  },
-  "natural_music_54a70258": {
-    "message": "还原记号（音乐）"
-  },
-  "natural_numbers_3da07060": {
-    "message": "自然数"
-  },
+  "my_files_2f621040": { "message": "我的文件" },
+  "n_th_root_9991a6e4": { "message": "N 次方根" },
+  "nabla_1e216d25": { "message": "微分算符" },
+  "name_1aed4a1b": { "message": "名称" },
+  "name_color_ceec76ff": { "message": "{ name } ({ color })" },
+  "natural_music_54a70258": { "message": "还原记号（音乐）" },
+  "natural_numbers_3da07060": { "message": "自然数" },
   "navigate_through_the_menu_or_toolbar_415a4e50": {
     "message": "导航菜单或工具栏"
   },
@@ -705,56 +533,10 @@
   "no_preview_is_available_for_this_file_f940114a": {
     "message": "没有预览可用于此文件。"
   },
-  "no_results_940393cf": {
-    "message": "无结果。"
-  },
+  "no_results_940393cf": { "message": "无结果。" },
   "no_results_found_for_filterterm_ad1b04c8": {
     "message": "未找到{ filterTerm }的结果"
   },
-<<<<<<< HEAD
-  "no_video_1ed00b26": {
-    "message": "无视频"
-  },
-  "none_3b5e34d2": {
-    "message": "无"
-  },
-  "none_selected_b93d56d2": {
-    "message": "未选中任何项"
-  },
-  "not_equal_6e2980e6": {
-    "message": "不相等"
-  },
-  "not_in_not_an_element_of_fb1ffb54": {
-    "message": "不包含（不是元素）"
-  },
-  "not_negation_1418ebb8": {
-    "message": "非（否定）"
-  },
-  "not_subset_dc2b5e84": {
-    "message": "非子集"
-  },
-  "not_subset_strict_23d282bf": {
-    "message": "非子集（严格）"
-  },
-  "not_superset_5556b913": {
-    "message": "非超集"
-  },
-  "not_superset_strict_24e06f36": {
-    "message": "非超集（严格）"
-  },
-  "nu_1c0f6848": {
-    "message": "Nu"
-  },
-  "octagon_e48be9f": {
-    "message": "八边形"
-  },
-  "olive_6a3e4d6b": {
-    "message": "橄榄"
-  },
-  "omega_8f2c3463": {
-    "message": "Omega"
-  },
-=======
   "no_video_1ed00b26": { "message": "无视频" },
   "none_3b5e34d2": { "message": "无" },
   "none_selected_b93d56d2": { "message": "未选中任何项" },
@@ -769,37 +551,22 @@
   "octagon_e48be9f": { "message": "八边形" },
   "olive_6a3e4d6b": { "message": "橄榄" },
   "omega_8f2c3463": { "message": "Omega" },
->>>>>>> 8e93bf79
   "one_of_the_following_styles_must_be_added_to_save__1de769aa": {
     "message": "必须添加以下其中一个样式以保存图标：图标颜色、轮廓大小、图标文本或图像"
   },
-  "open_circle_e9bd069": {
-    "message": "开圆"
-  },
+  "open_circle_e9bd069": { "message": "开圆" },
   "open_this_keyboard_shortcuts_dialog_9658b83a": {
     "message": "打开此键盘快捷方式对话框"
   },
-  "open_title_application_fd624fc5": {
-    "message": "打开{ title }应用程序"
-  },
-  "operators_a2ef9a93": {
-    "message": "运算符"
-  },
-  "or_9b70ccaa": {
-    "message": "或"
-  },
-  "orange_81386a62": {
-    "message": "橙色"
-  },
+  "open_title_application_fd624fc5": { "message": "打开{ title }应用程序" },
+  "operators_a2ef9a93": { "message": "运算符" },
+  "or_9b70ccaa": { "message": "或" },
+  "orange_81386a62": { "message": "橙色" },
   "other_editor_shortcuts_may_be_found_at_404aba4a": {
     "message": "其他编辑器快捷方式可见于"
   },
-  "outline_color_3ef2cea7": {
-    "message": "轮廓颜色"
-  },
-  "outline_size_a6059a21": {
-    "message": "轮廓大小"
-  },
+  "outline_color_3ef2cea7": { "message": "轮廓颜色" },
+  "outline_size_a6059a21": { "message": "轮廓大小" },
   "p_is_not_a_valid_protocol_which_must_be_ftp_http_h_adf13fc2": {
     "message": "{ p } 不是有效的协议，必须是 ftp、http、https、mailto、skype、tel 或可以忽略"
   },
@@ -951,21 +718,9 @@
   "size_of_caption_file_is_greater_than_the_maximum_m_bff5f86e": {
     "message": "字幕文件的大小必须大于允许的文件大小最大值 { max } kb。"
   },
-<<<<<<< HEAD
-  "small_b070434a": {
-    "message": "小"
-  },
-  "solid_circle_9f061dfc": {
-    "message": "实心圆"
-  },
-  "something_went_wrong_89195131": {
-    "message": "出了些问题。"
-  },
-=======
   "small_b070434a": { "message": "小" },
   "solid_circle_9f061dfc": { "message": "实心圆" },
   "something_went_wrong_89195131": { "message": "出了些问题。" },
->>>>>>> 8e93bf79
   "something_went_wrong_accessing_your_webcam_6643b87e": {
     "message": "访问您的网络摄像头时出现问题。"
   },
@@ -975,92 +730,6 @@
   "something_went_wrong_check_your_connection_reload__c7868286": {
     "message": "出了些问题。检查您的网络连接，重新加载页面并重试。"
   },
-<<<<<<< HEAD
-  "something_went_wrong_d238c551": {
-    "message": "出了些问题"
-  },
-  "something_went_wrong_while_sharing_your_screen_8de579e5": {
-    "message": "共享屏幕时遇到问题。"
-  },
-  "sort_by_e75f9e3e": {
-    "message": "排序"
-  },
-  "spades_suit_b37020c2": {
-    "message": "黑桃（花色）"
-  },
-  "square_511eb3b3": {
-    "message": "方形"
-  },
-  "square_cap_9ec88646": {
-    "message": "方头"
-  },
-  "square_cup_b0665113": {
-    "message": "方杯"
-  },
-  "square_root_e8bcbc60": {
-    "message": "平方根"
-  },
-  "square_root_symbol_d0898a53": {
-    "message": "平方根符号"
-  },
-  "square_subset_17be67cb": {
-    "message": "平方子集"
-  },
-  "square_subset_strict_7044e84f": {
-    "message": "平方子集（严格）"
-  },
-  "square_superset_3be8dae1": {
-    "message": "平方超集"
-  },
-  "square_superset_strict_fa4262e4": {
-    "message": "平方超集（严格）"
-  },
-  "star_8d156e09": {
-    "message": "星形标记"
-  },
-  "start_over_f7552aa9": {
-    "message": "重新开始"
-  },
-  "start_recording_9a65141a": {
-    "message": "开始录制"
-  },
-  "steel_blue_14296f08": {
-    "message": "钢青色"
-  },
-  "styles_2aa721ef": {
-    "message": "样式"
-  },
-  "submit_a3cc6859": {
-    "message": "提交"
-  },
-  "subscript_59744f96": {
-    "message": "下标"
-  },
-  "subset_19c1a92f": {
-    "message": "子集"
-  },
-  "subset_strict_8d8948d6": {
-    "message": "子集（严格）"
-  },
-  "succeeds_9cc31be9": {
-    "message": "后于"
-  },
-  "succeeds_equal_158e8c3a": {
-    "message": "后于等于"
-  },
-  "sum_b0842d31": {
-    "message": "总和"
-  },
-  "superscript_8cb349a2": {
-    "message": "上标"
-  },
-  "superset_c4db8a7a": {
-    "message": "超集"
-  },
-  "superset_strict_c77dd6d2": {
-    "message": "超集（严格）"
-  },
-=======
   "something_went_wrong_d238c551": { "message": "出了些问题" },
   "something_went_wrong_while_sharing_your_screen_8de579e5": {
     "message": "共享屏幕时遇到问题。"
@@ -1091,19 +760,14 @@
   "superscript_8cb349a2": { "message": "上标" },
   "superset_c4db8a7a": { "message": "超集" },
   "superset_strict_c77dd6d2": { "message": "超集（严格）" },
->>>>>>> 8e93bf79
   "supported_file_types_srt_or_webvtt_7d827ed": {
     "message": "支持的文件类型：SRT或WebVTT"
   },
   "switch_to_pretty_html_editor_a3cee15f": {
     "message": "切换到优质 HTML 编辑器"
   },
-  "switch_to_raw_html_editor_f970ae1a": {
-    "message": "切换到原始 HTML 编辑器"
-  },
-  "switch_to_the_html_editor_146dfffd": {
-    "message": "切换到 HTML 编辑器"
-  },
+  "switch_to_raw_html_editor_f970ae1a": { "message": "切换到原始 HTML 编辑器" },
+  "switch_to_the_html_editor_146dfffd": { "message": "切换到 HTML 编辑器" },
   "switch_to_the_rich_text_editor_63c1ecf6": {
     "message": "切换到富文本编辑器"
   },
@@ -1159,33 +823,15 @@
   "the_pretty_html_editor_is_not_keyboard_accessible__d6d5d2b": {
     "message": "无法通过键盘访问精美 HTML 编辑器。按 Shift O 打开原始 HTML 编辑器。"
   },
-  "therefore_d860e024": {
-    "message": "因此"
-  },
-  "theta_ce2d2350": {
-    "message": "Theta"
-  },
-  "theta_variant_fff6da6f": {
-    "message": "Theta（变体）"
-  },
-  "thick_downward_arrow_b85add4c": {
-    "message": "厚向下箭头"
-  },
-  "thick_left_arrow_d5f3e925": {
-    "message": "厚左箭头"
-  },
-  "thick_leftward_arrow_6ab89880": {
-    "message": "厚向左箭头"
-  },
-  "thick_right_arrow_3ed5e8f7": {
-    "message": "厚右箭头"
-  },
-  "thick_rightward_arrow_a2e1839e": {
-    "message": "厚向右箭头"
-  },
-  "thick_upward_arrow_acd20328": {
-    "message": "厚向上箭头"
-  },
+  "therefore_d860e024": { "message": "因此" },
+  "theta_ce2d2350": { "message": "Theta" },
+  "theta_variant_fff6da6f": { "message": "Theta（变体）" },
+  "thick_downward_arrow_b85add4c": { "message": "厚向下箭头" },
+  "thick_left_arrow_d5f3e925": { "message": "厚左箭头" },
+  "thick_leftward_arrow_6ab89880": { "message": "厚向左箭头" },
+  "thick_right_arrow_3ed5e8f7": { "message": "厚右箭头" },
+  "thick_rightward_arrow_a2e1839e": { "message": "厚向右箭头" },
+  "thick_upward_arrow_acd20328": { "message": "厚向上箭头" },
   "this_document_cannot_be_displayed_within_canvas_7aba77be": {
     "message": "无法在 Canvas 中显示此文档。"
   },
@@ -1198,41 +844,6 @@
   "though_your_video_will_have_the_correct_title_in_t_90e427f3": {
     "message": "虽然您的视频在浏览器里会有正确标题，但我们无法在数据库里更新。"
   },
-<<<<<<< HEAD
-  "timebar_a4d18443": {
-    "message": "进度条"
-  },
-  "title_ee03d132": {
-    "message": "标题"
-  },
-  "to_be_posted_when_d24bf7dc": {
-    "message": "待发布：{ when }"
-  },
-  "to_do_when_2783d78f": {
-    "message": "待办事项：{ when }"
-  },
-  "toggle_summary_group_413df9ac": {
-    "message": "切换{ summary }组"
-  },
-  "toggle_tooltip_d3b7cb86": {
-    "message": "切换工具提示"
-  },
-  "tools_2fcf772e": {
-    "message": "工具"
-  },
-  "top_66e0adb6": {
-    "message": "顶部"
-  },
-  "tray_839df38a": {
-    "message": "托盘"
-  },
-  "triangle_6072304e": {
-    "message": "三角形"
-  },
-  "turnstile_yields_f9e76df1": {
-    "message": "十字转门（产生）"
-  },
-=======
   "timebar_a4d18443": { "message": "进度条" },
   "title_ee03d132": { "message": "标题" },
   "to_be_posted_when_d24bf7dc": { "message": "待发布：{ when }" },
@@ -1244,7 +855,6 @@
   "tray_839df38a": { "message": "托盘" },
   "triangle_6072304e": { "message": "三角形" },
   "turnstile_yields_f9e76df1": { "message": "十字转门（产生）" },
->>>>>>> 8e93bf79
   "type_control_f9_to_access_image_options_text_a47e319f": {
     "message": "键入 Control F9 以访问图像选项。{ text }"
   },
@@ -1254,74 +864,6 @@
   "type_control_f9_to_access_table_options_text_92141329": {
     "message": "键入 Control F9 以访问表格选项。{ text }"
   },
-<<<<<<< HEAD
-  "union_e6b57a53": {
-    "message": "并集"
-  },
-  "unpublished_dfd8801": {
-    "message": "取消发布"
-  },
-  "untitled_16aa4f2b": {
-    "message": "无标题"
-  },
-  "untitled_efdc2d7d": {
-    "message": "无标题"
-  },
-  "up_and_left_diagonal_arrow_e4a74a23": {
-    "message": "左上斜箭头"
-  },
-  "up_and_right_diagonal_arrow_935b902e": {
-    "message": "右上斜箭头"
-  },
-  "upload_file_fd2361b8": {
-    "message": "上传文件"
-  },
-  "upload_image_6120b609": {
-    "message": "上传图像"
-  },
-  "upload_media_ce31135a": {
-    "message": "上传媒体"
-  },
-  "uploading_19e8a4e7": {
-    "message": "正在上传"
-  },
-  "uppercase_delta_d4f4bc41": {
-    "message": "大写 Delta"
-  },
-  "uppercase_gamma_86f492e9": {
-    "message": "大写 Gamma"
-  },
-  "uppercase_lambda_c78d8ed4": {
-    "message": "大写 Lambda"
-  },
-  "uppercase_omega_8aedfa2": {
-    "message": "大写 Omega"
-  },
-  "uppercase_phi_caa36724": {
-    "message": "大写 Phi"
-  },
-  "uppercase_pi_fcc70f5e": {
-    "message": "大写 Pi"
-  },
-  "uppercase_psi_6395acbe": {
-    "message": "大写 Psi"
-  },
-  "uppercase_sigma_dbb70e92": {
-    "message": "大写 Sigma"
-  },
-  "uppercase_theta_49afc891": {
-    "message": "大写 Theta"
-  },
-  "uppercase_upsilon_8c1e623e": {
-    "message": "大写 Upsilon"
-  },
-  "uppercase_xi_341e8556": {
-    "message": "大写 Xi"
-  },
-  "upsilon_33651634": {
-    "message": "Upsilon"
-  },
-=======
   "union_e6b57a53": { "message": "并集" },
   "unpublished_dfd8801": { "message": "取消发布" },
   "untitled_16aa4f2b": { "message": "无标题" },
@@ -1344,28 +886,17 @@
   "uppercase_upsilon_8c1e623e": { "message": "大写 Upsilon" },
   "uppercase_xi_341e8556": { "message": "大写 Xi" },
   "upsilon_33651634": { "message": "Upsilon" },
->>>>>>> 8e93bf79
   "upward_and_downward_pointing_arrow_fa90a918": {
     "message": "上指和下指箭头"
   },
   "upward_and_downward_pointing_arrow_thick_d420fdef": {
     "message": "上指和下指箭头（厚）"
   },
-  "upward_arrow_9992cb2d": {
-    "message": "向上箭头"
-  },
-  "upward_pointing_triangle_d078d7cb": {
-    "message": "上指三角形"
-  },
-  "url_22a5f3b8": {
-    "message": "URL"
-  },
-  "usage_right_ff96f3e2": {
-    "message": "使用权限："
-  },
-  "usage_rights_required_5fe4dd68": {
-    "message": "使用权限（必填）"
-  },
+  "upward_arrow_9992cb2d": { "message": "向上箭头" },
+  "upward_pointing_triangle_d078d7cb": { "message": "上指三角形" },
+  "url_22a5f3b8": { "message": "URL" },
+  "usage_right_ff96f3e2": { "message": "使用权限：" },
+  "usage_rights_required_5fe4dd68": { "message": "使用权限（必填）" },
   "use_arrow_keys_to_navigate_options_2021cc50": {
     "message": "使用方向键来导航各选项。"
   },
@@ -1393,59 +924,14 @@
   "used_by_screen_readers_to_describe_the_video_37ebad25": {
     "message": "被屏幕阅读器用来描述视频"
   },
-  "user_documents_c206e61f": {
-    "message": "用户文档"
-  },
-  "user_files_78e21703": {
-    "message": "用户文档"
-  },
-  "user_images_b6490852": {
-    "message": "用户图像"
-  },
-  "user_media_14fbf656": {
-    "message": "用户媒体"
-  },
-  "vector_notation_cf6086ab": {
-    "message": "矢量（符号）"
-  },
+  "user_documents_c206e61f": { "message": "用户文档" },
+  "user_files_78e21703": { "message": "用户文档" },
+  "user_images_b6490852": { "message": "用户图像" },
+  "user_media_14fbf656": { "message": "用户媒体" },
+  "vector_notation_cf6086ab": { "message": "矢量（符号）" },
   "vertical_bar_set_builder_notation_4300495f": {
     "message": "竖线（集合生成器符号）"
   },
-<<<<<<< HEAD
-  "vertical_dots_bfb21f14": {
-    "message": "竖点"
-  },
-  "video_options_24ef6e5d": {
-    "message": "视频选项"
-  },
-  "video_options_tray_3b9809a5": {
-    "message": "视频选项托盘"
-  },
-  "video_player_b371005": {
-    "message": "视频播放器"
-  },
-  "video_player_for_9e7d373b": {
-    "message": "的视频播放器 "
-  },
-  "video_player_for_title_ffd9fbc4": {
-    "message": "{ title }的视频播放器"
-  },
-  "view_ba339f93": {
-    "message": "查看"
-  },
-  "view_description_30446afc": {
-    "message": "查看说明"
-  },
-  "view_keyboard_shortcuts_34d1be0b": {
-    "message": "查看键盘快捷键"
-  },
-  "view_title_description_67940918": {
-    "message": "查看{ title }说明"
-  },
-  "view_word_and_character_counts_a743dd0c": {
-    "message": "查看字数和字符数"
-  },
-=======
   "vertical_dots_bfb21f14": { "message": "竖点" },
   "video_options_24ef6e5d": { "message": "视频选项" },
   "video_options_tray_3b9809a5": { "message": "视频选项托盘" },
@@ -1457,7 +943,6 @@
   "view_keyboard_shortcuts_34d1be0b": { "message": "查看键盘快捷键" },
   "view_title_description_67940918": { "message": "查看{ title }说明" },
   "view_word_and_character_counts_a743dd0c": { "message": "查看字数和字符数" },
->>>>>>> 8e93bf79
   "we_couldn_t_detect_a_working_microphone_connected__ceb71c40": {
     "message": "我们未发现正常工作的麦克风连接到设备。"
   },
@@ -1481,21 +966,11 @@
   "width_and_height_must_be_numbers_110ab2e3": {
     "message": "宽度和高度必须为数字"
   },
-  "width_x_height_px_ff3ccb93": {
-    "message": "{ width } x { height }px"
-  },
-  "wiki_home_9cd54d0": {
-    "message": "维基主页"
-  },
-  "wreath_product_200b38ef": {
-    "message": "圈积"
-  },
-  "xi_149681d0": {
-    "message": "Xi"
-  },
-  "yes_dde87d5": {
-    "message": "是"
-  },
+  "width_x_height_px_ff3ccb93": { "message": "{ width } x { height }px" },
+  "wiki_home_9cd54d0": { "message": "维基主页" },
+  "wreath_product_200b38ef": { "message": "圈积" },
+  "xi_149681d0": { "message": "Xi" },
+  "yes_dde87d5": { "message": "是" },
   "you_have_unsaved_changes_in_the_icon_maker_tray_do_e8cf5f1b": {
     "message": "“图标编辑器”托盘中有未保存的更改。是否要继续操作而不保存这些更改？"
   },
@@ -1520,25 +995,10 @@
   "your_webcam_may_already_be_in_use_6cd64c25": {
     "message": "您的网络摄像头可能正在使用中。"
   },
-<<<<<<< HEAD
-  "zeta_5ef24f0e": {
-    "message": "Zeta"
-  },
-  "zoom_f3e54d69": {
-    "message": "缩放"
-  },
-  "zoom_in_image_bb97d4f": {
-    "message": "放大图片"
-  },
-  "zoom_out_image_d0a0a2ec": {
-    "message": "缩小图片"
-  }
-=======
   "zeta_5ef24f0e": { "message": "Zeta" },
   "zoom_f3e54d69": { "message": "缩放" },
   "zoom_in_image_bb97d4f": { "message": "放大图片" },
   "zoom_out_image_d0a0a2ec": { "message": "缩小图片" }
->>>>>>> 8e93bf79
 }
 
 
