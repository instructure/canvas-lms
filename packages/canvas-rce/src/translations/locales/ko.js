/*
 * Copyright (C) 2021 - present Instructure, Inc.
 *
 * This file is part of Canvas.
 *
 * Canvas is free software: you can redistribute it and/or modify it under
 * the terms of the GNU Affero General Public License as published by the Free
 * Software Foundation, version 3 of the License.
 *
 * Canvas is distributed in the hope that it will be useful, but WITHOUT ANY
 * WARRANTY; without even the implied warranty of MERCHANTABILITY or FITNESS FOR
 * A PARTICULAR PURPOSE. See the GNU Affero General Public License for more
 * details.
 *
 * You should have received a copy of the GNU Affero General Public License along
 * with this program. If not, see <http://www.gnu.org/licenses/>.
 */

import formatMessage from '../../format-message'
import '../tinymce/ko_KR'

const locale = {
  "add_8523c19b": {
    "message": "추가"
  },
  "all_4321c3a1": {
    "message": "전부"
  },
  "alpha_15d59033": {
    "message": "알파"
  },
  "announcement_list_da155734": {
    "message": "공지 목록"
  },
  "announcements_a4b8ed4a": {
    "message": "공지"
  },
  "apply_781a2546": {
    "message": "적용"
  },
  "apps_54d24a47": {
    "message": "앱"
  },
  "arrows_464a3e54": {
    "message": "화살표"
  },
  "aspect_ratio_will_be_preserved_cb5fdfb8": {
    "message": "비율을 유지"
  },
  "assignments_1e02582c": {
    "message": "과제"
  },
  "attributes_963ba262": {
    "message": "속성"
  },
  "basic_554cdc0a": {
    "message": "기본"
  },
  "cancel_caeb1e68": {
    "message": "취소"
  },
  "click_to_embed_imagename_c41ea8df": {
    "message": "Click to embed { imageName }"
  },
  "click_to_insert_a_link_into_the_editor_c19613aa": {
    "message": "Click to insert a link into the editor."
  },
  "close_d634289d": {
    "message": "닫기"
  },
  "collaborations_5c56c15f": {
    "message": "협업"
  },
  "content_1440204b": {
    "message": "내용"
  },
  "content_type_2cf90d95": {
    "message": "내용 유형"
  },
  "count_plural_one_item_loaded_other_items_loaded_857023b7": {
    "message": "{ count, plural,\n  other {}\n}"
  },
<<<<<<< HEAD
  "course_files_a31f97fc": {
    "message": "과목 파일"
  },
  "course_navigation_dd035109": {
    "message": "과목 탐색"
  },
  "delimiters_4db4840d": {
    "message": "구분자"
  },
  "description_436c48d7": {
    "message": "설명"
  },
  "details_98a31b68": {
    "message": "세부 정보"
  },
  "dimensions_45ddb7b7": {
    "message": "치수"
  },
  "discussions_a5f96392": {
    "message": "토론"
  },
  "discussions_index_6c36ced": {
    "message": "토론 색인"
  },
  "done_54e3d4b6": {
    "message": "마침"
  },
  "edit_c5fbea07": {
    "message": "편집"
  },
  "embed_image_1080badc": {
    "message": "이미지 포함"
  },
  "external_tools_6e77821": {
    "message": "외부도구"
  },
  "files_c300e900": {
    "message": "파일"
  },
  "files_index_af7c662b": {
    "message": "파일 색인"
  },
  "format_4247a9c5": {
    "message": "형식"
  },
  "grades_a61eba0a": {
    "message": "평점"
  },
  "greek_65c5b3f7": {
    "message": "그리스 문자"
  },
  "group_files_82e5dcdb": {
    "message": "그룹 파일"
  },
  "group_navigation_99f191a": {
    "message": "그룹 탐색"
  },
  "home_351838cd": {
    "message": "홈"
  },
  "icon_215a1dc6": {
    "message": "아이콘"
  },
  "image_8ad06": {
    "message": "이미지"
  },
  "images_7ce26570": {
    "message": "이미지"
  },
  "insert_593145ef": {
    "message": "삽입"
  },
  "insert_link_6dc23cae": {
    "message": "링크 삽입"
  },
  "invalid_file_type_881cc9b2": {
    "message": "유효하지 않은 파일 유형"
  },
  "invalid_url_cbde79f": {
    "message": "잘못된 URL"
  },
  "keyboard_shortcuts_ed1844bd": {
    "message": "키보드 단축키"
  },
  "link_7262adec": {
    "message": "Link"
  },
  "links_14b70841": {
    "message": "링크"
  },
  "links_to_an_external_site_de74145d": {
    "message": "외부 사이트로 연결합니다."
  },
  "loading_25990131": {
    "message": "로드하는 중..."
  },
  "loading_bde52856": {
    "message": "로드 중"
  },
  "loading_failed_b3524381": {
    "message": "Loading failed..."
  },
  "locked_762f138b": {
    "message": "잠김"
  },
  "media_af190855": {
    "message": "미디어"
  },
  "minimize_file_preview_da911944": {
    "message": "파일 미리 보기 최소화"
  },
  "minimize_video_20aa554b": {
    "message": "비디오 최소화"
  },
  "misc_3b692ea7": {
    "message": "기타"
  },
  "modules_c4325335": {
    "message": "모듈"
  },
  "my_files_2f621040": {
    "message": "내 파일"
  },
  "name_1aed4a1b": {
    "message": "이름"
  },
  "no_e16d9132": {
    "message": "아니요"
  },
  "no_results_940393cf": {
    "message": "No results."
  },
  "none_3b5e34d2": {
    "message": "없음"
  },
  "operators_a2ef9a93": {
    "message": "연산자"
  },
  "pages_e5414c2c": {
    "message": "페이지"
  },
  "people_b4ebb13c": {
    "message": "사용자"
  },
  "percentage_34ab7c2c": {
    "message": "퍼센트"
  },
  "preview_53003fd2": {
    "message": "미리 보기"
  },
  "quizzes_7e598f57": {
    "message": "퀴즈"
  },
  "record_7c9448b": {
    "message": "녹음/녹화"
  },
  "recording_98da6bda": {
    "message": "녹음/녹화"
  },
  "relationships_6602af70": {
    "message": "관계"
  },
  "reset_95a81614": {
    "message": "원래대로"
  },
  "save_11a80ec3": {
    "message": "저장"
  },
  "search_280d00bd": {
    "message": "검색"
  },
  "size_b30e1077": {
    "message": "크기"
  },
  "sort_by_e75f9e3e": {
    "message": "정렬 조건"
  },
  "star_8d156e09": {
    "message": "별표 표시"
  },
  "start_over_f7552aa9": {
    "message": "새로 시작"
  },
  "submit_a3cc6859": {
    "message": "제출"
  },
  "syllabus_f191f65b": {
    "message": "요강"
  },
=======
  "course_files_a31f97fc": { "message": "과목 파일" },
  "course_navigation_dd035109": { "message": "과목 탐색" },
  "delimiters_4db4840d": { "message": "구분자" },
  "description_436c48d7": { "message": "설명" },
  "details_98a31b68": { "message": "세부 정보" },
  "dimensions_45ddb7b7": { "message": "치수" },
  "discussions_a5f96392": { "message": "토론" },
  "discussions_index_6c36ced": { "message": "토론 색인" },
  "done_54e3d4b6": { "message": "마침" },
  "down_5831a426": { "message": "아래로" },
  "edit_c5fbea07": { "message": "편집" },
  "embed_image_1080badc": { "message": "이미지 포함" },
  "external_tools_6e77821": { "message": "외부도구" },
  "files_c300e900": { "message": "파일" },
  "files_index_af7c662b": { "message": "파일 색인" },
  "format_4247a9c5": { "message": "형식" },
  "grades_a61eba0a": { "message": "평점" },
  "greek_65c5b3f7": { "message": "그리스 문자" },
  "group_files_82e5dcdb": { "message": "그룹 파일" },
  "group_navigation_99f191a": { "message": "그룹 탐색" },
  "home_351838cd": { "message": "홈" },
  "icon_215a1dc6": { "message": "아이콘" },
  "image_8ad06": { "message": "이미지" },
  "images_7ce26570": { "message": "이미지" },
  "insert_593145ef": { "message": "삽입" },
  "insert_link_6dc23cae": { "message": "링크 삽입" },
  "insert_math_equation_57c6e767": { "message": "Insert Math Equation" },
  "invalid_file_type_881cc9b2": { "message": "유효하지 않은 파일 유형" },
  "invalid_url_cbde79f": { "message": "잘못된 URL" },
  "keyboard_shortcuts_ed1844bd": { "message": "키보드 단축키" },
  "link_7262adec": { "message": "Link" },
  "links_14b70841": { "message": "링크" },
  "links_to_an_external_site_de74145d": {
    "message": "외부 사이트로 연결합니다."
  },
  "loading_25990131": { "message": "로드하는 중..." },
  "loading_bde52856": { "message": "로드 중" },
  "loading_failed_b3524381": { "message": "Loading failed..." },
  "locked_762f138b": { "message": "잠김" },
  "media_af190855": { "message": "미디어" },
  "minimize_file_preview_da911944": { "message": "파일 미리 보기 최소화" },
  "minimize_video_20aa554b": { "message": "비디오 최소화" },
  "misc_3b692ea7": { "message": "기타" },
  "modules_c4325335": { "message": "모듈" },
  "my_files_2f621040": { "message": "내 파일" },
  "name_1aed4a1b": { "message": "이름" },
  "next_40e12421": { "message": "다음" },
  "no_e16d9132": { "message": "아니요" },
  "no_results_940393cf": { "message": "No results." },
  "none_3b5e34d2": { "message": "없음" },
  "operators_a2ef9a93": { "message": "연산자" },
  "pages_e5414c2c": { "message": "페이지" },
  "people_b4ebb13c": { "message": "사용자" },
  "percentage_34ab7c2c": { "message": "퍼센트" },
  "preview_53003fd2": { "message": "미리 보기" },
  "quizzes_7e598f57": { "message": "퀴즈" },
  "record_7c9448b": { "message": "녹음/녹화" },
  "recording_98da6bda": { "message": "녹음/녹화" },
  "relationships_6602af70": { "message": "관계" },
  "reset_95a81614": { "message": "원래대로" },
  "save_11a80ec3": { "message": "저장" },
  "search_280d00bd": { "message": "검색" },
  "size_b30e1077": { "message": "크기" },
  "sort_by_e75f9e3e": { "message": "정렬 조건" },
  "star_8d156e09": { "message": "별표 표시" },
  "start_over_f7552aa9": { "message": "새로 시작" },
  "submit_a3cc6859": { "message": "제출" },
  "syllabus_f191f65b": { "message": "요강" },
>>>>>>> 147b3201
  "the_document_preview_is_currently_being_processed__7d9ea135": {
    "message": "문서 미리 보기를 처리 중입니다. 나중에 다시 시도하시기 바랍니다."
  },
  "this_equation_cannot_be_rendered_in_basic_view_9b6c07ae": {
    "message": "이 수식은 기본 뷰에 렌더링할 수 없습니다."
  },
<<<<<<< HEAD
  "title_ee03d132": {
    "message": "제목"
  },
  "upload_file_fd2361b8": {
    "message": "파일 업로드"
  },
  "uploading_19e8a4e7": {
    "message": "업로드 중"
  },
  "url_22a5f3b8": {
    "message": "URL"
  },
  "view_ba339f93": {
    "message": "보기"
  },
  "wiki_home_9cd54d0": {
    "message": "위키 홈"
  },
  "yes_dde87d5": {
    "message": "예"
  }
=======
  "title_ee03d132": { "message": "제목" },
  "up_c553575d": { "message": "위로" },
  "upload_file_fd2361b8": { "message": "파일 업로드" },
  "uploading_19e8a4e7": { "message": "업로드 중" },
  "url_22a5f3b8": { "message": "URL" },
  "view_ba339f93": { "message": "보기" },
  "wiki_home_9cd54d0": { "message": "위키 홈" },
  "yes_dde87d5": { "message": "예" }
>>>>>>> 147b3201
}


formatMessage.addLocale({ko: locale})<|MERGE_RESOLUTION|>--- conflicted
+++ resolved
@@ -20,257 +20,32 @@
 import '../tinymce/ko_KR'
 
 const locale = {
-  "add_8523c19b": {
-    "message": "추가"
-  },
-  "all_4321c3a1": {
-    "message": "전부"
-  },
-  "alpha_15d59033": {
-    "message": "알파"
-  },
-  "announcement_list_da155734": {
-    "message": "공지 목록"
-  },
-  "announcements_a4b8ed4a": {
-    "message": "공지"
-  },
-  "apply_781a2546": {
-    "message": "적용"
-  },
-  "apps_54d24a47": {
-    "message": "앱"
-  },
-  "arrows_464a3e54": {
-    "message": "화살표"
-  },
-  "aspect_ratio_will_be_preserved_cb5fdfb8": {
-    "message": "비율을 유지"
-  },
-  "assignments_1e02582c": {
-    "message": "과제"
-  },
-  "attributes_963ba262": {
-    "message": "속성"
-  },
-  "basic_554cdc0a": {
-    "message": "기본"
-  },
-  "cancel_caeb1e68": {
-    "message": "취소"
-  },
+  "add_8523c19b": { "message": "추가" },
+  "all_4321c3a1": { "message": "전부" },
+  "alpha_15d59033": { "message": "알파" },
+  "announcement_list_da155734": { "message": "공지 목록" },
+  "announcements_a4b8ed4a": { "message": "공지" },
+  "apply_781a2546": { "message": "적용" },
+  "apps_54d24a47": { "message": "앱" },
+  "arrows_464a3e54": { "message": "화살표" },
+  "aspect_ratio_will_be_preserved_cb5fdfb8": { "message": "비율을 유지" },
+  "assignments_1e02582c": { "message": "과제" },
+  "attributes_963ba262": { "message": "속성" },
+  "basic_554cdc0a": { "message": "기본" },
+  "cancel_caeb1e68": { "message": "취소" },
   "click_to_embed_imagename_c41ea8df": {
     "message": "Click to embed { imageName }"
   },
   "click_to_insert_a_link_into_the_editor_c19613aa": {
     "message": "Click to insert a link into the editor."
   },
-  "close_d634289d": {
-    "message": "닫기"
-  },
-  "collaborations_5c56c15f": {
-    "message": "협업"
-  },
-  "content_1440204b": {
-    "message": "내용"
-  },
-  "content_type_2cf90d95": {
-    "message": "내용 유형"
-  },
+  "close_d634289d": { "message": "닫기" },
+  "collaborations_5c56c15f": { "message": "협업" },
+  "content_1440204b": { "message": "내용" },
+  "content_type_2cf90d95": { "message": "내용 유형" },
   "count_plural_one_item_loaded_other_items_loaded_857023b7": {
     "message": "{ count, plural,\n  other {}\n}"
   },
-<<<<<<< HEAD
-  "course_files_a31f97fc": {
-    "message": "과목 파일"
-  },
-  "course_navigation_dd035109": {
-    "message": "과목 탐색"
-  },
-  "delimiters_4db4840d": {
-    "message": "구분자"
-  },
-  "description_436c48d7": {
-    "message": "설명"
-  },
-  "details_98a31b68": {
-    "message": "세부 정보"
-  },
-  "dimensions_45ddb7b7": {
-    "message": "치수"
-  },
-  "discussions_a5f96392": {
-    "message": "토론"
-  },
-  "discussions_index_6c36ced": {
-    "message": "토론 색인"
-  },
-  "done_54e3d4b6": {
-    "message": "마침"
-  },
-  "edit_c5fbea07": {
-    "message": "편집"
-  },
-  "embed_image_1080badc": {
-    "message": "이미지 포함"
-  },
-  "external_tools_6e77821": {
-    "message": "외부도구"
-  },
-  "files_c300e900": {
-    "message": "파일"
-  },
-  "files_index_af7c662b": {
-    "message": "파일 색인"
-  },
-  "format_4247a9c5": {
-    "message": "형식"
-  },
-  "grades_a61eba0a": {
-    "message": "평점"
-  },
-  "greek_65c5b3f7": {
-    "message": "그리스 문자"
-  },
-  "group_files_82e5dcdb": {
-    "message": "그룹 파일"
-  },
-  "group_navigation_99f191a": {
-    "message": "그룹 탐색"
-  },
-  "home_351838cd": {
-    "message": "홈"
-  },
-  "icon_215a1dc6": {
-    "message": "아이콘"
-  },
-  "image_8ad06": {
-    "message": "이미지"
-  },
-  "images_7ce26570": {
-    "message": "이미지"
-  },
-  "insert_593145ef": {
-    "message": "삽입"
-  },
-  "insert_link_6dc23cae": {
-    "message": "링크 삽입"
-  },
-  "invalid_file_type_881cc9b2": {
-    "message": "유효하지 않은 파일 유형"
-  },
-  "invalid_url_cbde79f": {
-    "message": "잘못된 URL"
-  },
-  "keyboard_shortcuts_ed1844bd": {
-    "message": "키보드 단축키"
-  },
-  "link_7262adec": {
-    "message": "Link"
-  },
-  "links_14b70841": {
-    "message": "링크"
-  },
-  "links_to_an_external_site_de74145d": {
-    "message": "외부 사이트로 연결합니다."
-  },
-  "loading_25990131": {
-    "message": "로드하는 중..."
-  },
-  "loading_bde52856": {
-    "message": "로드 중"
-  },
-  "loading_failed_b3524381": {
-    "message": "Loading failed..."
-  },
-  "locked_762f138b": {
-    "message": "잠김"
-  },
-  "media_af190855": {
-    "message": "미디어"
-  },
-  "minimize_file_preview_da911944": {
-    "message": "파일 미리 보기 최소화"
-  },
-  "minimize_video_20aa554b": {
-    "message": "비디오 최소화"
-  },
-  "misc_3b692ea7": {
-    "message": "기타"
-  },
-  "modules_c4325335": {
-    "message": "모듈"
-  },
-  "my_files_2f621040": {
-    "message": "내 파일"
-  },
-  "name_1aed4a1b": {
-    "message": "이름"
-  },
-  "no_e16d9132": {
-    "message": "아니요"
-  },
-  "no_results_940393cf": {
-    "message": "No results."
-  },
-  "none_3b5e34d2": {
-    "message": "없음"
-  },
-  "operators_a2ef9a93": {
-    "message": "연산자"
-  },
-  "pages_e5414c2c": {
-    "message": "페이지"
-  },
-  "people_b4ebb13c": {
-    "message": "사용자"
-  },
-  "percentage_34ab7c2c": {
-    "message": "퍼센트"
-  },
-  "preview_53003fd2": {
-    "message": "미리 보기"
-  },
-  "quizzes_7e598f57": {
-    "message": "퀴즈"
-  },
-  "record_7c9448b": {
-    "message": "녹음/녹화"
-  },
-  "recording_98da6bda": {
-    "message": "녹음/녹화"
-  },
-  "relationships_6602af70": {
-    "message": "관계"
-  },
-  "reset_95a81614": {
-    "message": "원래대로"
-  },
-  "save_11a80ec3": {
-    "message": "저장"
-  },
-  "search_280d00bd": {
-    "message": "검색"
-  },
-  "size_b30e1077": {
-    "message": "크기"
-  },
-  "sort_by_e75f9e3e": {
-    "message": "정렬 조건"
-  },
-  "star_8d156e09": {
-    "message": "별표 표시"
-  },
-  "start_over_f7552aa9": {
-    "message": "새로 시작"
-  },
-  "submit_a3cc6859": {
-    "message": "제출"
-  },
-  "syllabus_f191f65b": {
-    "message": "요강"
-  },
-=======
   "course_files_a31f97fc": { "message": "과목 파일" },
   "course_navigation_dd035109": { "message": "과목 탐색" },
   "delimiters_4db4840d": { "message": "구분자" },
@@ -339,36 +114,12 @@
   "start_over_f7552aa9": { "message": "새로 시작" },
   "submit_a3cc6859": { "message": "제출" },
   "syllabus_f191f65b": { "message": "요강" },
->>>>>>> 147b3201
   "the_document_preview_is_currently_being_processed__7d9ea135": {
     "message": "문서 미리 보기를 처리 중입니다. 나중에 다시 시도하시기 바랍니다."
   },
   "this_equation_cannot_be_rendered_in_basic_view_9b6c07ae": {
     "message": "이 수식은 기본 뷰에 렌더링할 수 없습니다."
   },
-<<<<<<< HEAD
-  "title_ee03d132": {
-    "message": "제목"
-  },
-  "upload_file_fd2361b8": {
-    "message": "파일 업로드"
-  },
-  "uploading_19e8a4e7": {
-    "message": "업로드 중"
-  },
-  "url_22a5f3b8": {
-    "message": "URL"
-  },
-  "view_ba339f93": {
-    "message": "보기"
-  },
-  "wiki_home_9cd54d0": {
-    "message": "위키 홈"
-  },
-  "yes_dde87d5": {
-    "message": "예"
-  }
-=======
   "title_ee03d132": { "message": "제목" },
   "up_c553575d": { "message": "위로" },
   "upload_file_fd2361b8": { "message": "파일 업로드" },
@@ -377,7 +128,6 @@
   "view_ba339f93": { "message": "보기" },
   "wiki_home_9cd54d0": { "message": "위키 홈" },
   "yes_dde87d5": { "message": "예" }
->>>>>>> 147b3201
 }
 
 
