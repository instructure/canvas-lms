--- conflicted
+++ resolved
@@ -76,12 +76,9 @@
   "keyboard_shortcuts_ed1844bd": { "message": "키보드 단축키" },
   "link_7262adec": { "message": "Link" },
   "links_14b70841": { "message": "링크" },
-<<<<<<< HEAD
-=======
   "links_to_an_external_site_de74145d": {
     "message": "외부 사이트로 연결합니다."
   },
->>>>>>> 16101d78
   "loading_25990131": { "message": "로드하는 중..." },
   "loading_bde52856": { "message": "로드 중" },
   "loading_failed_b3524381": { "message": "Loading failed..." },
