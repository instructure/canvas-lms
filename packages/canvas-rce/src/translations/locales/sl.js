--- conflicted
+++ resolved
@@ -26,59 +26,6 @@
   "accessibility_checker_b3af1f6c": {
     "message": "Orodje za preverjanje dostopnosti"
   },
-<<<<<<< HEAD
-  "action_to_take_b626a99a": {
-    "message": "Dejanje, ki ga je treba izvesti:"
-  },
-  "add_8523c19b": {
-    "message": "Dodaj"
-  },
-  "add_a_caption_2a915239": {
-    "message": "Dodaj spremno besedilo"
-  },
-  "add_alt_text_for_the_image_48cd88aa": {
-    "message": "Dodaj nadomestno besedilo za sliko"
-  },
-  "add_another_f4e50d57": {
-    "message": "Dodaj dodatno"
-  },
-  "add_cc_subtitles_55f0394e": {
-    "message": "Dodaj Kp/podnaslov"
-  },
-  "add_image_60b2de07": {
-    "message": "Dodaj sliko"
-  },
-  "adjacent_links_with_the_same_url_should_be_a_singl_7a1f7f6c": {
-    "message": "Sosednje povezave z istim naslovom URL morajo biti ena sama povezava."
-  },
-  "aleph_f4ffd155": {
-    "message": "Alef"
-  },
-  "alignment_and_lists_5cebcb69": {
-    "message": "Poravnava in seznami"
-  },
-  "all_4321c3a1": {
-    "message": "Vse"
-  },
-  "all_apps_a50dea49": {
-    "message": "Vse aplikacije"
-  },
-  "alpha_15d59033": {
-    "message": "Alfa"
-  },
-  "alphabetical_55b5b4e0": {
-    "message": "Abecedno"
-  },
-  "alt_attribute_text_should_not_contain_more_than_12_e21d4040": {
-    "message": "Nadomestno besedilo lastnosti ne sme vsebovati več kot 120 znakov."
-  },
-  "alt_text_611fb322": {
-    "message": "Nadomestno besedilo"
-  },
-  "amalg_coproduct_c589fb12": {
-    "message": "Amalg (koprodukt)"
-  },
-=======
   "action_to_take_b626a99a": { "message": "Dejanje, ki ga je treba izvesti:" },
   "add_8523c19b": { "message": "Dodaj" },
   "add_a_caption_2a915239": { "message": "Dodaj spremno besedilo" },
@@ -103,7 +50,6 @@
   },
   "alt_text_611fb322": { "message": "Nadomestno besedilo" },
   "amalg_coproduct_c589fb12": { "message": "Amalg (koprodukt)" },
->>>>>>> 147b3201
   "an_error_occured_reading_the_file_ff48558b": {
     "message": "Pri branju datoteke je prišlo do napake"
   },
@@ -113,146 +59,56 @@
   "an_error_occurred_uploading_your_media_71f1444d": {
     "message": "Pri nalaganju medija je prišlo do napake."
   },
-  "and_7fcc2911": {
-    "message": "In"
-  },
-  "angle_c5b4ec50": {
-    "message": "Kot"
-  },
-  "announcement_list_da155734": {
-    "message": "Seznam obvestil"
-  },
-  "announcements_a4b8ed4a": {
-    "message": "Obvestila"
-  },
-  "apply_781a2546": {
-    "message": "Uporabi"
-  },
+  "and_7fcc2911": { "message": "In" },
+  "angle_c5b4ec50": { "message": "Kot" },
+  "announcement_list_da155734": { "message": "Seznam obvestil" },
+  "announcements_a4b8ed4a": { "message": "Obvestila" },
+  "apply_781a2546": { "message": "Uporabi" },
   "apply_changes_to_all_instances_of_this_icon_maker__2642f466": {
     "message": "Uveljavi spremembe za vse primerke te ikone ustvarjalnika ikon pri predmetu"
   },
   "approaches_the_limit_893aeec9": {
     "message": "Približuje se mejni vrednosti"
   },
-  "approximately_e7965800": {
-    "message": "Približno"
-  },
-  "apps_54d24a47": {
-    "message": "Aplikacije"
-  },
-  "arrows_464a3e54": {
-    "message": "Puščice"
-  },
-  "art_icon_8e1daad": {
-    "message": "Ikona umetnosti"
-  },
+  "approximately_e7965800": { "message": "Približno" },
+  "apps_54d24a47": { "message": "Aplikacije" },
+  "arrows_464a3e54": { "message": "Puščice" },
+  "art_icon_8e1daad": { "message": "Ikona umetnosti" },
   "aspect_ratio_will_be_preserved_cb5fdfb8": {
     "message": "Razmerje med širino in višino bo ohranjeno."
   },
-  "assignments_1e02582c": {
-    "message": "Naloge:"
-  },
-  "asterisk_82255584": {
-    "message": "Zvezdica"
-  },
-  "attributes_963ba262": {
-    "message": "Lastnosti"
-  },
+  "assignments_1e02582c": { "message": "Naloge:" },
+  "asterisk_82255584": { "message": "Zvezdica" },
+  "attributes_963ba262": { "message": "Lastnosti" },
   "audio_and_video_recording_not_supported_please_use_5ce3f0d7": {
     "message": "Snemanje zvoka in videoposnetkov ni podprto; uporabite drug brskalnik."
   },
-  "audio_options_feb58e2c": {
-    "message": "Možnosti zvoka"
-  },
-  "audio_options_tray_33a90711": {
-    "message": "Trak z možnostmi zvoka"
-  },
+  "audio_options_feb58e2c": { "message": "Možnosti zvoka" },
+  "audio_options_tray_33a90711": { "message": "Trak z možnostmi zvoka" },
   "audio_player_for_title_20cc70d": {
     "message": "Predvajalnik zvoka za { title }"
   },
   "auto_saved_content_exists_would_you_like_to_load_t_fee528f2": {
     "message": "Obstaja samodejno shranjena vsebina. Ali želite namesto tega naložiti samodejno shranjeno vsebino?"
   },
-  "available_folders_694d0436": {
-    "message": "Razpoložljive mape"
-  },
-  "backslash_b2d5442d": {
-    "message": "Poševnica nazaj"
-  },
-  "bar_ec63ed6": {
-    "message": "Vrstica"
-  },
-  "basic_554cdc0a": {
-    "message": "Osnovno"
-  },
-  "because_501841b": {
-    "message": "Zaradi"
-  },
-  "below_81d4dceb": {
-    "message": "Spodaj"
-  },
-  "beta_cb5f307e": {
-    "message": "Beta"
-  },
-  "big_circle_16b2e604": {
-    "message": "Veliki krog"
-  },
-  "binomial_coefficient_ea5b9bb7": {
-    "message": "Binomni koeficient"
-  },
-  "black_4cb01371": {
-    "message": "Črna"
-  },
-  "blue_daf8fea9": {
-    "message": "Modra"
-  },
-  "bottom_15a2a9be": {
-    "message": "Dno"
-  },
-  "bottom_third_5f5fec1d": {
-    "message": "Tretja spodaj"
-  },
-  "bowtie_5f9629e4": {
-    "message": "Metuljček"
-  },
-  "brick_f2656265": {
-    "message": "Opeka"
-  },
+  "available_folders_694d0436": { "message": "Razpoložljive mape" },
+  "backslash_b2d5442d": { "message": "Poševnica nazaj" },
+  "bar_ec63ed6": { "message": "Vrstica" },
+  "basic_554cdc0a": { "message": "Osnovno" },
+  "because_501841b": { "message": "Zaradi" },
+  "below_81d4dceb": { "message": "Spodaj" },
+  "beta_cb5f307e": { "message": "Beta" },
+  "big_circle_16b2e604": { "message": "Veliki krog" },
+  "binomial_coefficient_ea5b9bb7": { "message": "Binomni koeficient" },
+  "black_4cb01371": { "message": "Črna" },
+  "blue_daf8fea9": { "message": "Modra" },
+  "bottom_15a2a9be": { "message": "Dno" },
+  "bottom_third_5f5fec1d": { "message": "Tretja spodaj" },
+  "bowtie_5f9629e4": { "message": "Metuljček" },
+  "brick_f2656265": { "message": "Opeka" },
   "c_2001_acme_inc_283f7f80": {
     "message": "Avtorske pravice (c) 2001 Acme Inc."
   },
-<<<<<<< HEAD
-  "cancel_caeb1e68": {
-    "message": "Prekliči"
-  },
-  "cap_product_3a5265a6": {
-    "message": "Izdelek s pokrovom"
-  },
-  "centered_dot_64d5e378": {
-    "message": "Središčna pika"
-  },
-  "centered_horizontal_dots_451c5815": {
-    "message": "Sredične vodoravne pike"
-  },
-  "change_alt_text_92654906": {
-    "message": "Spremeni nadomestno besedilo"
-  },
-  "change_heading_tag_to_paragraph_a61e3113": {
-    "message": "Spremeni oznako naslova odstavka"
-  },
-  "change_text_color_1aecb912": {
-    "message": "Spremeni barvo besedila"
-  },
-  "check_accessibility_3c78211c": {
-    "message": "Preveri dostopnost"
-  },
-  "checking_for_accessibility_issues_fac18c6d": {
-    "message": "Preverjanje težav z dostopnostjo"
-  },
-  "chi_54a32644": {
-    "message": "Či"
-  },
-=======
   "cancel_caeb1e68": { "message": "Prekliči" },
   "cap_product_3a5265a6": { "message": "Izdelek s pokrovom" },
   "centered_dot_64d5e378": { "message": "Središčna pika" },
@@ -270,25 +126,14 @@
     "message": "Preverjanje težav z dostopnostjo"
   },
   "chi_54a32644": { "message": "Či" },
->>>>>>> 147b3201
   "choose_caption_file_9c45bc4e": {
     "message": "Izberite datoteko spremnega besedila"
   },
-  "choose_usage_rights_33683854": {
-    "message": "Izberi pravice uporabe ..."
-  },
-  "circle_484abe63": {
-    "message": "Krog"
-  },
-  "clear_2084585f": {
-    "message": "Počisti"
-  },
-  "clear_image_3213fe62": {
-    "message": "Jasna slika"
-  },
-  "clear_selected_file_82388e50": {
-    "message": "Počisti izbrano datoteko."
-  },
+  "choose_usage_rights_33683854": { "message": "Izberi pravice uporabe ..." },
+  "circle_484abe63": { "message": "Krog" },
+  "clear_2084585f": { "message": "Počisti" },
+  "clear_image_3213fe62": { "message": "Jasna slika" },
+  "clear_selected_file_82388e50": { "message": "Počisti izbrano datoteko." },
   "clear_selected_file_filename_2fe8a58e": {
     "message": "Počisti izbrano datoteko: { filename }"
   },
@@ -313,57 +158,22 @@
   "close_accessibility_checker_29d1c51e": {
     "message": "Zapri orodje za preverjanje dostopnosti"
   },
-<<<<<<< HEAD
-  "close_d634289d": {
-    "message": "Zapri"
-  },
-=======
   "close_d634289d": { "message": "Zapri" },
->>>>>>> 147b3201
   "closed_caption_file_must_be_less_than_maxkb_kb_5880f752": {
     "message": "Datoteka z razširjenimi podnapisi mora biti manjša od { maxKb } kb"
   },
   "closed_captions_subtitles_e6aaa016": {
     "message": "Razširjeni podnapisi/podnapisi"
   },
-  "clubs_suit_c1ffedff": {
-    "message": "Klubi (obleka)"
-  },
-  "collaborations_5c56c15f": {
-    "message": "Skupinske naloge"
-  },
+  "clubs_suit_c1ffedff": { "message": "Klubi (obleka)" },
+  "collaborations_5c56c15f": { "message": "Skupinske naloge" },
   "collapse_to_hide_types_1ab46d2e": {
     "message": "Strni za skrivanje { types }"
   },
-  "color_picker_6b359edf": {
-    "message": "Orodje za izbiranje barv"
-  },
+  "color_picker_6b359edf": { "message": "Orodje za izbiranje barv" },
   "color_picker_colorname_selected_ad4cf400": {
     "message": "Izbirnik barv ({ colorName } izbranih)"
   },
-<<<<<<< HEAD
-  "column_e1ae5c64": {
-    "message": "Stolpec"
-  },
-  "column_group_1c062368": {
-    "message": "Skupina stolpcev"
-  },
-  "complex_numbers_a543d004": {
-    "message": "Kompleksna števila"
-  },
-  "computer_1d7dfa6f": {
-    "message": "Računalnik"
-  },
-  "congruent_5a244acd": {
-    "message": "Kongruentno"
-  },
-  "contains_311f37b7": {
-    "message": "Vsebuje"
-  },
-  "content_1440204b": {
-    "message": "Vsebina"
-  },
-=======
   "column_e1ae5c64": { "message": "Stolpec" },
   "column_group_1c062368": { "message": "Skupina stolpcev" },
   "complex_numbers_a543d004": { "message": "Kompleksna števila" },
@@ -371,162 +181,30 @@
   "congruent_5a244acd": { "message": "Kongruentno" },
   "contains_311f37b7": { "message": "Vsebuje" },
   "content_1440204b": { "message": "Vsebina" },
->>>>>>> 147b3201
   "content_is_still_being_uploaded_if_you_continue_it_8f06d0cb": {
     "message": "Vsebina se še vedno nalaga. Če nadaljujete, ne bo pravilno vdelana."
   },
-  "content_subtype_5ce35e88": {
-    "message": "Podvrsta vsebine"
-  },
-  "content_type_2cf90d95": {
-    "message": "Vrsta vsebine"
-  },
-  "coproduct_e7838082": {
-    "message": "Koprodukt"
-  },
-  "copyright_holder_66ee111": {
-    "message": "Lastnik avtorskih pravic:"
-  },
+  "content_subtype_5ce35e88": { "message": "Podvrsta vsebine" },
+  "content_type_2cf90d95": { "message": "Vrsta vsebine" },
+  "coproduct_e7838082": { "message": "Koprodukt" },
+  "copyright_holder_66ee111": { "message": "Lastnik avtorskih pravic:" },
   "count_plural_0_0_words_one_1_word_other_words_acf32eca": {
     "message": "{ count, plural,\n     =0 {0 besed}\n    one {1 beseda}\n  other {# besede}\n}"
   },
   "count_plural_one_item_loaded_other_items_loaded_857023b7": {
     "message": "{ count, plural,\n    one {# elementov je naloženih}\n  other {# elementi so naloženi}\n}"
   },
-  "course_documents_104d76e0": {
-    "message": "Dokumenti predmeta"
-  },
-  "course_files_62deb8f8": {
-    "message": "Datoteke predmeta"
-  },
-  "course_files_a31f97fc": {
-    "message": "Datoteke predmeta"
-  },
-  "course_images_f8511d04": {
-    "message": "Slike predmeta"
-  },
-  "course_links_b56959b9": {
-    "message": "Povezave predmeta"
-  },
-  "course_media_ec759ad": {
-    "message": "Mediji predmeta"
-  },
-  "course_navigation_dd035109": {
-    "message": "Navigacija po predmetu"
-  },
-  "create_icon_110d6463": {
-    "message": "Ustvari ikono"
-  },
+  "course_documents_104d76e0": { "message": "Dokumenti predmeta" },
+  "course_files_62deb8f8": { "message": "Datoteke predmeta" },
+  "course_files_a31f97fc": { "message": "Datoteke predmeta" },
+  "course_images_f8511d04": { "message": "Slike predmeta" },
+  "course_links_b56959b9": { "message": "Povezave predmeta" },
+  "course_media_ec759ad": { "message": "Mediji predmeta" },
+  "course_navigation_dd035109": { "message": "Navigacija po predmetu" },
+  "create_icon_110d6463": { "message": "Ustvari ikono" },
   "creative_commons_license_725584ae": {
     "message": "Licenca Creative Commons:"
   },
-<<<<<<< HEAD
-  "crop_image_41bf940c": {
-    "message": "Obreži sliko"
-  },
-  "crop_image_807ebb08": {
-    "message": "Obreži sliko"
-  },
-  "cup_product_14174434": {
-    "message": "Izdelek za skodelico"
-  },
-  "current_image_f16c249c": {
-    "message": "Trenutna slika"
-  },
-  "current_volume_level_c55ab825": {
-    "message": "Trenutna raven glasnosti"
-  },
-  "custom_6979cd81": {
-    "message": "Po meri"
-  },
-  "cyan_c1d5f68a": {
-    "message": "Cijan"
-  },
-  "dagger_57e0f4e5": {
-    "message": "Bodalo"
-  },
-  "date_added_ed5ad465": {
-    "message": "Datum dodajanja"
-  },
-  "decorative_icon_9a7f3fc3": {
-    "message": "Okrasna ikona"
-  },
-  "decorative_image_fde98579": {
-    "message": "Dekorativna slika"
-  },
-  "decorative_type_upper_f2c95e3": {
-    "message": "Dekorativni { TYPE_UPPER }"
-  },
-  "deep_purple_bb3e2907": {
-    "message": "Temno škrlatna"
-  },
-  "definite_integral_fe7ffed1": {
-    "message": "Določeni integral"
-  },
-  "degree_symbol_4a823d5f": {
-    "message": "Simbol stopinje"
-  },
-  "delimiters_4db4840d": {
-    "message": "Ločila"
-  },
-  "delta_53765780": {
-    "message": "Delta"
-  },
-  "describe_the_icon_f6a18823": {
-    "message": "(Opišite ikono)"
-  },
-  "describe_the_type_ff448da5": {
-    "message": "(Opišite { TYPE })"
-  },
-  "describe_the_video_2fe8f46a": {
-    "message": "(Opišite videoposnetek)"
-  },
-  "description_436c48d7": {
-    "message": "Opis"
-  },
-  "details_98a31b68": {
-    "message": "Podrobnosti"
-  },
-  "diagonal_dots_7d71b57e": {
-    "message": "Diagonalne pike"
-  },
-  "diamond_b8dfe7ae": {
-    "message": "Diamant"
-  },
-  "diamonds_suit_526abaaf": {
-    "message": "Diamanti (obleka)"
-  },
-  "digamma_258ade94": {
-    "message": "Digama"
-  },
-  "dimension_type_f5fa9170": {
-    "message": "Vrsta mere"
-  },
-  "dimensions_45ddb7b7": {
-    "message": "Mere"
-  },
-  "directionality_26ae9e08": {
-    "message": "Usmerjenost"
-  },
-  "directly_edit_latex_b7e9235b": {
-    "message": "Neposredno urejanje LaTeX"
-  },
-  "disable_preview_222bdf72": {
-    "message": "Onemogoči predogled"
-  },
-  "discussions_a5f96392": {
-    "message": "Razprave"
-  },
-  "discussions_index_6c36ced": {
-    "message": "Kazalo razprav"
-  },
-  "disjoint_union_e74351a8": {
-    "message": "Nepovezan spoj"
-  },
-  "display_options_315aba85": {
-    "message": "Prikaz možnosti"
-  },
-=======
   "crop_image_41bf940c": { "message": "Obreži sliko" },
   "crop_image_807ebb08": { "message": "Obreži sliko" },
   "cup_product_14174434": { "message": "Izdelek za skodelico" },
@@ -562,114 +240,41 @@
   "discussions_index_6c36ced": { "message": "Kazalo razprav" },
   "disjoint_union_e74351a8": { "message": "Nepovezan spoj" },
   "display_options_315aba85": { "message": "Prikaz možnosti" },
->>>>>>> 147b3201
   "display_text_link_opens_in_a_new_tab_75e9afc9": {
     "message": "Prikaži besedilno povezavo (se odpre v novem zavihku)"
   },
-  "division_sign_72190870": {
-    "message": "Znak za deljenje"
-  },
-  "documents_81393201": {
-    "message": "Dokumenti"
-  },
-  "done_54e3d4b6": {
-    "message": "Dokončano"
-  },
-  "double_dagger_faf78681": {
-    "message": "Dvojno bodalo"
-  },
+  "division_sign_72190870": { "message": "Znak za deljenje" },
+  "documents_81393201": { "message": "Dokumenti" },
+  "done_54e3d4b6": { "message": "Dokončano" },
+  "double_dagger_faf78681": { "message": "Dvojno bodalo" },
   "down_and_left_diagonal_arrow_40ef602c": {
     "message": "Diagonalna puščica navzdol in levo"
   },
   "down_and_right_diagonal_arrow_6ea0f460": {
     "message": "Diagonalna puščica navzdol in desno"
   },
-  "download_filename_2baae924": {
-    "message": "Prenesi { filename }"
-  },
-  "downward_arrow_cca52012": {
-    "message": "Puščica navzdol"
-  },
+  "download_filename_2baae924": { "message": "Prenesi { filename }" },
+  "downward_arrow_cca52012": { "message": "Puščica navzdol" },
   "downward_pointing_triangle_2a12a601": {
     "message": "Navzdol usmerjeni trikotnik"
   },
-  "drag_a_file_here_1bf656d5": {
-    "message": "Datoteko povlecite sem"
-  },
+  "drag_a_file_here_1bf656d5": { "message": "Datoteko povlecite sem" },
   "drag_and_drop_or_click_to_browse_your_computer_60772d6d": {
     "message": "Za brskanje po računalniku povlecite in spustite ali kliknite"
   },
   "drag_handle_use_up_and_down_arrows_to_resize_e29eae5c": {
     "message": "Ravnanje ob vlečenju. Za spremembo velikosti uporabite puščici gor in dol"
   },
-  "due_multiple_dates_cc0ee3f5": {
-    "message": "Roki: Več datumov"
-  },
-  "due_when_7eed10c6": {
-    "message": "Roki: { when }"
-  },
+  "due_multiple_dates_cc0ee3f5": { "message": "Roki: Več datumov" },
+  "due_when_7eed10c6": { "message": "Roki: { when }" },
   "edit_alt_text_for_this_icon_instance_9c6fc5fd": {
     "message": "Uredite nadomestno besedilo za ta primerek ikone"
   },
-  "edit_c5fbea07": {
-    "message": "Uredi"
-  },
-  "edit_course_link_5a5c3c59": {
-    "message": "Uredi povezavo do predmeta"
-  },
+  "edit_c5fbea07": { "message": "Uredi" },
+  "edit_course_link_5a5c3c59": { "message": "Uredi povezavo do predmeta" },
   "edit_existing_icon_maker_icon_5d0ebb3f": {
     "message": "Uredi obstoječo ikono ustvarjalnika ikon"
   },
-<<<<<<< HEAD
-  "edit_icon_2c6b0e91": {
-    "message": "Uredi ikono"
-  },
-  "edit_link_7f53bebb": {
-    "message": "Uredi povezavo"
-  },
-  "editor_statusbar_26ac81fc": {
-    "message": "Vrstica stanja urejevalnika"
-  },
-  "element_starting_with_start_91bf4c3b": {
-    "message": "Element, ki se začne s/z { start }"
-  },
-  "embed_828fac4a": {
-    "message": "Vdelaj"
-  },
-  "embed_code_314f1bd5": {
-    "message": "Vdelaj kodo"
-  },
-  "embed_image_1080badc": {
-    "message": "Vdelaj sliko"
-  },
-  "embed_video_a97a64af": {
-    "message": "Vdelajte videoposnetek"
-  },
-  "embedded_content_aaeb4d3d": {
-    "message": "vdelano vsebino"
-  },
-  "empty_set_91a92df4": {
-    "message": "Prazen nabor"
-  },
-  "encircled_dot_8f5e51c": {
-    "message": "Obkrožena pika"
-  },
-  "encircled_minus_72745096": {
-    "message": "Obkrožen minus"
-  },
-  "encircled_plus_36d8d104": {
-    "message": "Obkrožen plus"
-  },
-  "encircled_times_5700096d": {
-    "message": "Obkroženi časi"
-  },
-  "engineering_icon_f8f3cf43": {
-    "message": "Ikona inženirstva"
-  },
-  "english_icon_25bfe845": {
-    "message": "Angleška ikona"
-  },
-=======
   "edit_icon_2c6b0e91": { "message": "Uredi ikono" },
   "edit_link_7f53bebb": { "message": "Uredi povezavo" },
   "editor_statusbar_26ac81fc": { "message": "Vrstica stanja urejevalnika" },
@@ -688,117 +293,42 @@
   "encircled_times_5700096d": { "message": "Obkroženi časi" },
   "engineering_icon_f8f3cf43": { "message": "Ikona inženirstva" },
   "english_icon_25bfe845": { "message": "Angleška ikona" },
->>>>>>> 147b3201
   "enter_at_least_3_characters_to_search_4f037ee0": {
     "message": "Za iskanje vnesite vsaj 3 znake"
   },
-  "epsilon_54bb8afa": {
-    "message": "Epsilon"
-  },
-  "epsilon_variant_d31f1e77": {
-    "message": "Epsilon (različica)"
-  },
-  "equals_sign_c51bdc58": {
-    "message": "Znak enakosti"
-  },
-  "equation_editor_39fbc3f1": {
-    "message": "Urejevalnik enačb"
-  },
-  "equivalence_class_7b0f11c0": {
-    "message": "Razred enakosti"
-  },
-  "equivalent_identity_654b3ce5": {
-    "message": "Ekvivalent (identiteta)"
-  },
-  "eta_b8828f99": {
-    "message": "Eta"
-  },
-  "exists_2e62bdaa": {
-    "message": "Obstaja"
-  },
-  "exit_fullscreen_b7eb0aa4": {
-    "message": "Izhod iz celotnega zaslona"
-  },
+  "epsilon_54bb8afa": { "message": "Epsilon" },
+  "epsilon_variant_d31f1e77": { "message": "Epsilon (različica)" },
+  "equals_sign_c51bdc58": { "message": "Znak enakosti" },
+  "equation_editor_39fbc3f1": { "message": "Urejevalnik enačb" },
+  "equivalence_class_7b0f11c0": { "message": "Razred enakosti" },
+  "equivalent_identity_654b3ce5": { "message": "Ekvivalent (identiteta)" },
+  "eta_b8828f99": { "message": "Eta" },
+  "exists_2e62bdaa": { "message": "Obstaja" },
+  "exit_fullscreen_b7eb0aa4": { "message": "Izhod iz celotnega zaslona" },
   "expand_preview_by_default_2abbf9f8": {
     "message": "Privzeto razširi predogled"
   },
-  "expand_to_see_types_f5d29352": {
-    "message": "Razširi za prikaz { types }"
-  },
-  "external_tools_6e77821": {
-    "message": "Zunanja orodja"
-  },
-  "extra_large_b6cdf1ff": {
-    "message": "Zelo veliko"
-  },
-  "extra_small_9ae33252": {
-    "message": "Zelo majhen"
-  },
-  "extracurricular_icon_67c8ca42": {
-    "message": "Zunajštudijska ikona"
-  },
-  "f_function_fe422d65": {
-    "message": "F (funkcija)"
-  },
+  "expand_to_see_types_f5d29352": { "message": "Razširi za prikaz { types }" },
+  "external_tools_6e77821": { "message": "Zunanja orodja" },
+  "extra_large_b6cdf1ff": { "message": "Zelo veliko" },
+  "extra_small_9ae33252": { "message": "Zelo majhen" },
+  "extracurricular_icon_67c8ca42": { "message": "Zunajštudijska ikona" },
+  "f_function_fe422d65": { "message": "F (funkcija)" },
   "failed_getting_file_contents_e9ea19f4": {
     "message": "Pridobivanje vsebine datoteke ni uspelo"
   },
-  "file_name_8fd421ff": {
-    "message": "Ime datoteke"
-  },
+  "file_name_8fd421ff": { "message": "Ime datoteke" },
   "file_storage_quota_exceeded_b7846cd1": {
     "message": "Kvota prostora na disku je presežena"
   },
-  "file_url_c12b64be": {
-    "message": "URL datoteke"
-  },
-  "filename_file_icon_602eb5de": {
-    "message": "Ikona datoteke { filename }"
-  },
+  "file_url_c12b64be": { "message": "URL datoteke" },
+  "filename_file_icon_602eb5de": { "message": "Ikona datoteke { filename }" },
   "filename_image_preview_6cef8f26": {
     "message": "Predogled slike { filename }"
   },
   "filename_text_preview_e41ca2d8": {
     "message": "Predogled besedila { filename }"
   },
-<<<<<<< HEAD
-  "files_c300e900": {
-    "message": "Datoteke"
-  },
-  "files_index_af7c662b": {
-    "message": "Kazalo datotek"
-  },
-  "finish_bc343002": {
-    "message": "Dokončaj"
-  },
-  "fix_heading_hierarchy_f60884c4": {
-    "message": "Popravi hierarhijo naslovov"
-  },
-  "flat_music_76d5a5c3": {
-    "message": "Ravno (glasba)"
-  },
-  "focus_element_options_toolbar_18d993e": {
-    "message": "Orodna vrstica za izostritev možnosti elementov"
-  },
-  "folder_tree_fbab0726": {
-    "message": "Drevo map"
-  },
-  "for_all_b919f972": {
-    "message": "Za vse"
-  },
-  "format_4247a9c5": {
-    "message": "Oblika zapisa"
-  },
-  "format_as_a_list_142210c3": {
-    "message": "Oblikuj kot seznam"
-  },
-  "formatting_5b143aa8": {
-    "message": "Oblikovanje"
-  },
-  "forward_slash_3f90f35e": {
-    "message": "Poševnica naprej"
-  },
-=======
   "files_c300e900": { "message": "Datoteke" },
   "files_index_af7c662b": { "message": "Kazalo datotek" },
   "finish_bc343002": { "message": "Dokončaj" },
@@ -815,25 +345,16 @@
   "format_as_a_list_142210c3": { "message": "Oblikuj kot seznam" },
   "formatting_5b143aa8": { "message": "Oblikovanje" },
   "forward_slash_3f90f35e": { "message": "Poševnica naprej" },
->>>>>>> 147b3201
   "found_auto_saved_content_3f6e4ca5": {
     "message": "Našli smo samodejno shranjeno vsebina"
   },
   "found_count_plural_0_results_one_result_other_resu_46aeaa01": {
     "message": "Najdeno (najden) je { count, plural,\n     =0 {# rezultatov}\n    one {# rezultat }\n  other {# rezultatov}\n}"
   },
-  "fraction_41bac7af": {
-    "message": "Ulomek"
-  },
-  "fullscreen_873bf53f": {
-    "message": "Celoten zaslon"
-  },
-  "gamma_1767928": {
-    "message": "Gama"
-  },
-  "generating_preview_45b53be0": {
-    "message": "Generiranje predogleda ..."
-  },
+  "fraction_41bac7af": { "message": "Ulomek" },
+  "fullscreen_873bf53f": { "message": "Celoten zaslon" },
+  "gamma_1767928": { "message": "Gama" },
+  "generating_preview_45b53be0": { "message": "Generiranje predogleda ..." },
   "gif_png_format_images_larger_than_size_kb_are_not__7af3bdbd": {
     "message": "Slike v obliki GIF/PNG, večje od { size } KB, trenutno niso podprte."
   },
@@ -843,74 +364,6 @@
   "go_to_the_editor_s_toolbar_a5cb875f": {
     "message": "Pojdi orodno vrstico urejevalnika"
   },
-<<<<<<< HEAD
-  "grades_a61eba0a": {
-    "message": "Ocene"
-  },
-  "greater_than_e98af662": {
-    "message": "Večje od"
-  },
-  "greater_than_or_equal_b911949a": {
-    "message": "Večje ali enako"
-  },
-  "greek_65c5b3f7": {
-    "message": "grške"
-  },
-  "green_15af4778": {
-    "message": "Zeleno"
-  },
-  "grey_a55dceff": {
-    "message": "Siva"
-  },
-  "group_documents_8bfd6ae6": {
-    "message": "Dokumenti skupine"
-  },
-  "group_files_4324f3df": {
-    "message": "Datoteke skupine"
-  },
-  "group_files_82e5dcdb": {
-    "message": "Datoteke skupine"
-  },
-  "group_images_98e0ac17": {
-    "message": "Slike skupine"
-  },
-  "group_isomorphism_45b1458c": {
-    "message": "Skupinski izomorfizem"
-  },
-  "group_links_9493129e": {
-    "message": "Povezave do skupin"
-  },
-  "group_media_2f3d128a": {
-    "message": "Mediji skupine"
-  },
-  "group_navigation_99f191a": {
-    "message": "Navigacija po skupini"
-  },
-  "h_bar_bb94deae": {
-    "message": "Vrstica H"
-  },
-  "hat_ea321e35": {
-    "message": "Klobuk"
-  },
-  "header_column_f27433cb": {
-    "message": "Stolpec z glavo"
-  },
-  "header_row_and_column_ec5b9ec": {
-    "message": "Vrstica in stolpec z glavo"
-  },
-  "header_row_f33eb169": {
-    "message": "Vrstica z glavo"
-  },
-  "heading_2_5b84eed2": {
-    "message": "Glava 2"
-  },
-  "heading_3_2c83de44": {
-    "message": "Glava 3"
-  },
-  "heading_4_b2e74be7": {
-    "message": "Glava 4"
-  },
-=======
   "grades_a61eba0a": { "message": "Ocene" },
   "greater_than_e98af662": { "message": "Večje od" },
   "greater_than_or_equal_b911949a": { "message": "Večje ali enako" },
@@ -933,7 +386,6 @@
   "heading_2_5b84eed2": { "message": "Glava 2" },
   "heading_3_2c83de44": { "message": "Glava 3" },
   "heading_4_b2e74be7": { "message": "Glava 4" },
->>>>>>> 147b3201
   "heading_levels_should_not_be_skipped_3947c0e0": {
     "message": "Ravni naslovov ni dovoljeno preskočiti."
   },
@@ -943,32 +395,6 @@
   "headings_should_not_contain_more_than_120_characte_3c0e0cb3": {
     "message": "Naslovi ne smejo vsebovati več kot 120 znakov."
   },
-<<<<<<< HEAD
-  "health_icon_8d292eb5": {
-    "message": "Ikona zdravstva"
-  },
-  "hearts_suit_e50e04ca": {
-    "message": "Srca (obleka)"
-  },
-  "height_69b03e15": {
-    "message": "Višina"
-  },
-  "hexagon_d8468e0d": {
-    "message": "Šesterokotnik"
-  },
-  "hide_description_bfb5502e": {
-    "message": "Skrij opis"
-  },
-  "hide_title_description_caf092ef": {
-    "message": "Skrij opis { title }"
-  },
-  "home_351838cd": {
-    "message": "Glavna stran"
-  },
-  "html_code_editor_fd967a44": {
-    "message": "urejevalnik kode html"
-  },
-=======
   "health_icon_8d292eb5": { "message": "Ikona zdravstva" },
   "hearts_suit_e50e04ca": { "message": "Srca (obleka)" },
   "height_69b03e15": { "message": "Višina" },
@@ -980,72 +406,25 @@
   },
   "home_351838cd": { "message": "Glavna stran" },
   "html_code_editor_fd967a44": { "message": "urejevalnik kode html" },
->>>>>>> 147b3201
   "i_have_obtained_permission_to_use_this_file_6386f087": {
     "message": "Pridobil sem dovoljenje za uporabo te datoteke."
   },
-  "i_hold_the_copyright_71ee91b1": {
-    "message": "Imam avtorske pravice."
-  },
-  "icon_215a1dc6": {
-    "message": "Ikona"
-  },
-  "icon_8168b2f8": {
-    "message": "ikona"
-  },
-  "icon_color_b86dd6d6": {
-    "message": "Barva ikone"
-  },
-  "icon_maker_icons_cc560f7e": {
-    "message": "Ikone ustvarjalnika ikon"
-  },
-  "icon_options_7e32746e": {
-    "message": "Možnosti ikon"
-  },
-  "icon_options_tray_2b407977": {
-    "message": "Pladenj z možnostmi ikon"
-  },
-  "icon_preview_1782a1d9": {
-    "message": "Predogled ikon"
-  },
-  "icon_shape_30b61e7": {
-    "message": "Oblika ikone"
-  },
-  "icon_size_9353edea": {
-    "message": "Velikost ikone"
-  },
+  "i_hold_the_copyright_71ee91b1": { "message": "Imam avtorske pravice." },
+  "icon_215a1dc6": { "message": "Ikona" },
+  "icon_8168b2f8": { "message": "ikona" },
+  "icon_color_b86dd6d6": { "message": "Barva ikone" },
+  "icon_maker_icons_cc560f7e": { "message": "Ikone ustvarjalnika ikon" },
+  "icon_options_7e32746e": { "message": "Možnosti ikon" },
+  "icon_options_tray_2b407977": { "message": "Pladenj z možnostmi ikon" },
+  "icon_preview_1782a1d9": { "message": "Predogled ikon" },
+  "icon_shape_30b61e7": { "message": "Oblika ikone" },
+  "icon_size_9353edea": { "message": "Velikost ikone" },
   "if_left_empty_link_text_will_display_as_course_lin_61087540": {
     "message": "Če povezavo pustite prazno, bo besedilo prikazano kot ime povezave na predmet"
   },
   "if_you_do_not_select_usage_rights_now_this_file_wi_14e07ab5": {
     "message": "Če ne izberete pravic uporabe zdaj, ta datoteka po nalaganju ne bo objavljena."
   },
-<<<<<<< HEAD
-  "image_8ad06": {
-    "message": "Slika"
-  },
-  "image_c1c98202": {
-    "message": "slika"
-  },
-  "image_filenames_should_not_be_used_as_the_alt_attr_bcfd7780": {
-    "message": "Imen datotek slik ni dovoljeno uporabljati kot nadomestno lastnost za opis vsebine slike."
-  },
-  "image_options_5412d02c": {
-    "message": "Možnosti slike"
-  },
-  "image_options_tray_90a46006": {
-    "message": "Vrstica z možnostmi slike"
-  },
-  "image_to_crop_3a34487d": {
-    "message": "Slika za obrezovanje"
-  },
-  "image_with_filename_file_aacd7180": {
-    "message": "Slika z imenom datoteke { file }"
-  },
-  "images_7ce26570": {
-    "message": "Slike"
-  },
-=======
   "image_8ad06": { "message": "Slika" },
   "image_c1c98202": { "message": "slika" },
   "image_filenames_should_not_be_used_as_the_alt_attr_bcfd7780": {
@@ -1058,84 +437,12 @@
     "message": "Slika z imenom datoteke { file }"
   },
   "images_7ce26570": { "message": "Slike" },
->>>>>>> 147b3201
   "images_should_include_an_alt_attribute_describing__b86d6a86": {
     "message": "Slike morajo vsebovati nadomestno lastnost, ki opisuje vsebino slike."
   },
   "imaginary_portion_of_complex_number_2c733ffa": {
     "message": "Namišljeni del (kompleksnega števila)"
   },
-<<<<<<< HEAD
-  "in_element_of_19ca2f33": {
-    "message": "V (element)"
-  },
-  "indefinite_integral_6623307e": {
-    "message": "Nedoločeni integral"
-  },
-  "indigo_2035fc55": {
-    "message": "Indigo"
-  },
-  "inference_fed5c960": {
-    "message": "Sklepanje"
-  },
-  "infinity_7a10f206": {
-    "message": "Neskončnost"
-  },
-  "insert_593145ef": {
-    "message": "Vstavi"
-  },
-  "insert_link_6dc23cae": {
-    "message": "Vstavi povezavo"
-  },
-  "integers_336344e1": {
-    "message": "Cela števila"
-  },
-  "intersection_cd4590e4": {
-    "message": "Presek"
-  },
-  "invalid_entry_f7d2a0f5": {
-    "message": "Neveljaven vnos."
-  },
-  "invalid_file_c11ba11": {
-    "message": "Neveljavna datoteka"
-  },
-  "invalid_file_type_881cc9b2": {
-    "message": "Neveljavna vrsta datoteke"
-  },
-  "invalid_url_cbde79f": {
-    "message": "Neveljaven naslov URL"
-  },
-  "iota_11c932a9": {
-    "message": "Jota"
-  },
-  "issue_num_total_f94536cf": {
-    "message": "Težava { num }/{ total }"
-  },
-  "kappa_2f14c816": {
-    "message": "Kapa"
-  },
-  "kappa_variant_eb64574b": {
-    "message": "Kapa (različica)"
-  },
-  "keyboard_shortcuts_ed1844bd": {
-    "message": "Bližnjice"
-  },
-  "keyboards_navigate_to_links_using_the_tab_key_two__5fab8c82": {
-    "message": "Navigacija do povezav poteka s tabulatorkami. Dve sosednji povezavi, ki usmerjata na isti cilj, lahko zmedeta uporabnike tipkovnic."
-  },
-  "lambda_4f602498": {
-    "message": "Lambda"
-  },
-  "language_arts_icon_a798b0f8": {
-    "message": "Ikona za jezikovni predmet"
-  },
-  "languages_icon_9d20539": {
-    "message": "Ikona za jezike"
-  },
-  "large_9c5e80e7": {
-    "message": "Velika"
-  },
-=======
   "in_element_of_19ca2f33": { "message": "V (element)" },
   "indefinite_integral_6623307e": { "message": "Nedoločeni integral" },
   "indigo_2035fc55": { "message": "Indigo" },
@@ -1161,7 +468,6 @@
   "language_arts_icon_a798b0f8": { "message": "Ikona za jezikovni predmet" },
   "languages_icon_9d20539": { "message": "Ikona za jezike" },
   "large_9c5e80e7": { "message": "Velika" },
->>>>>>> 147b3201
   "learn_more_about_adjacent_links_2cb9762c": {
     "message": "Več o sosednjih povezavah"
   },
@@ -1171,12 +477,9 @@
   "learn_more_about_organizing_page_headings_8a7caa2e": {
     "message": "Več o organiziranju naslovov strani"
   },
-<<<<<<< HEAD
-=======
   "learn_more_about_proper_page_heading_structure_d2959f2d": {
     "message": "Več o pravilni strukturi naslovov strani"
   },
->>>>>>> 147b3201
   "learn_more_about_table_headers_5f5ee13": {
     "message": "Več o glavah preglednic"
   },
@@ -1195,77 +498,24 @@
   "learn_more_about_using_scope_attributes_with_table_20df49aa": {
     "message": "Več o uporabi atributov obsega pri preglednicah"
   },
-<<<<<<< HEAD
-  "leave_as_is_4facfe55": {
-    "message": "Ne spreminjaj"
-  },
-  "left_angle_bracket_c87a6d07": {
-    "message": "Levi kotni oklepaj"
-  },
-  "left_arrow_4fde1a64": {
-    "message": "Puščica za pomik v levo"
-  },
-  "left_arrow_with_hook_5bfcad93": {
-    "message": "Puščica levo s kljukico"
-  },
-  "left_ceiling_ee9dd88a": {
-    "message": "Levi oglati oklepaj"
-  },
-  "left_curly_brace_1726fb4": {
-    "message": "Levi zaviti oklepaj"
-  },
-=======
   "leave_as_is_4facfe55": { "message": "Ne spreminjaj" },
   "left_angle_bracket_c87a6d07": { "message": "Levi kotni oklepaj" },
   "left_arrow_4fde1a64": { "message": "Puščica za pomik v levo" },
   "left_arrow_with_hook_5bfcad93": { "message": "Puščica levo s kljukico" },
   "left_ceiling_ee9dd88a": { "message": "Levi oglati oklepaj" },
   "left_curly_brace_1726fb4": { "message": "Levi zaviti oklepaj" },
->>>>>>> 147b3201
   "left_downard_harpoon_arrow_1d7b3d2e": {
     "message": "Harpunska puščica levo navzdol"
   },
-  "left_floor_29ac2274": {
-    "message": "Spodnji levi oglati oklepaj"
-  },
-  "left_to_right_e9b4fd06": {
-    "message": "Od leve proti desni"
-  },
+  "left_floor_29ac2274": { "message": "Spodnji levi oglati oklepaj" },
+  "left_to_right_e9b4fd06": { "message": "Od leve proti desni" },
   "left_upward_harpoon_arrow_3a562a96": {
     "message": "Harpunska puščica levo navzgor"
   },
-  "leftward_arrow_1e4765de": {
-    "message": "Puščica levo"
-  },
+  "leftward_arrow_1e4765de": { "message": "Puščica levo" },
   "leftward_pointing_triangle_d14532ce": {
     "message": "Levo usmerjeni trikotnik"
   },
-<<<<<<< HEAD
-  "less_than_a26c0641": {
-    "message": "Manjše kot"
-  },
-  "less_than_or_equal_be5216cb": {
-    "message": "Manjše ali enako"
-  },
-  "library_icon_ae1e54cf": {
-    "message": "Ikona knjižnice"
-  },
-  "light_blue_5374f600": {
-    "message": "Svetlo modra"
-  },
-  "link_7262adec": {
-    "message": "Povezava"
-  },
-  "link_options_a16b758b": {
-    "message": "Možnosti povezave"
-  },
-  "link_with_text_starting_with_start_b3fcbe71": {
-    "message": "Poveži z besedilom, ki se začne s/z { start }"
-  },
-  "links_14b70841": {
-    "message": "Povezave"
-  },
-=======
   "less_than_a26c0641": { "message": "Manjše kot" },
   "less_than_or_equal_be5216cb": { "message": "Manjše ali enako" },
   "library_icon_ae1e54cf": { "message": "Ikona knjižnice" },
@@ -1276,52 +526,25 @@
     "message": "Poveži z besedilom, ki se začne s/z { start }"
   },
   "links_14b70841": { "message": "Povezave" },
->>>>>>> 147b3201
   "links_to_an_external_site_de74145d": {
     "message": "Povezave na zunanje mesto."
   },
   "lists_should_be_formatted_as_lists_f862de8d": {
     "message": "Seznami morajo biti oblikovani kot seznami."
   },
-<<<<<<< HEAD
-  "load_more_35d33c7": {
-    "message": "Naloži več"
-  },
-  "loading_25990131": {
-    "message": "Nalaganje ..."
-  },
-  "loading_bde52856": {
-    "message": "Nalaganje"
-  },
-=======
   "load_more_35d33c7": { "message": "Naloži več" },
   "loading_25990131": { "message": "Nalaganje ..." },
   "loading_bde52856": { "message": "Nalaganje" },
->>>>>>> 147b3201
   "loading_closed_captions_subtitles_failed_95ceef47": {
     "message": "nalaganje razširjenih podnapisov/podnapisov ni uspelo."
   },
-  "loading_failed_b3524381": {
-    "message": "Nalaganje ni uspelo ..."
-  },
-  "loading_failed_e6a9d8ef": {
-    "message": "Nalaganje ni uspelo."
-  },
-  "loading_folders_d8b5869e": {
-    "message": "Nalaganje map"
-  },
-  "loading_please_wait_d276220a": {
-    "message": "Nalaganje, počakajte"
-  },
-  "loading_preview_9f077aa1": {
-    "message": "Nalagam predogled"
-  },
-  "locked_762f138b": {
-    "message": "Zaklenjeno"
-  },
-  "logical_equivalence_76fca396": {
-    "message": "Logična enakovrednost"
-  },
+  "loading_failed_b3524381": { "message": "Nalaganje ni uspelo ..." },
+  "loading_failed_e6a9d8ef": { "message": "Nalaganje ni uspelo." },
+  "loading_folders_d8b5869e": { "message": "Nalaganje map" },
+  "loading_please_wait_d276220a": { "message": "Nalaganje, počakajte" },
+  "loading_preview_9f077aa1": { "message": "Nalagam predogled" },
+  "locked_762f138b": { "message": "Zaklenjeno" },
+  "logical_equivalence_76fca396": { "message": "Logična enakovrednost" },
   "logical_equivalence_short_8efd7b4f": {
     "message": "Logična enakovrednost (kratka)"
   },
@@ -1331,199 +554,67 @@
   "logical_equivalence_thick_662dd3f2": {
     "message": "Logična enakovrednost (debela)"
   },
-  "low_horizontal_dots_cc08498e": {
-    "message": "Spodnje vodoravne pike"
-  },
-  "magenta_4a65993c": {
-    "message": "Magenta"
-  },
-  "maps_to_e5ef7382": {
-    "message": "Zemljevidi do"
-  },
-  "math_icon_ad4e9d03": {
-    "message": "Ikona matematike"
-  },
-  "media_af190855": {
-    "message": "Mediji"
-  },
+  "low_horizontal_dots_cc08498e": { "message": "Spodnje vodoravne pike" },
+  "magenta_4a65993c": { "message": "Magenta" },
+  "maps_to_e5ef7382": { "message": "Zemljevidi do" },
+  "math_icon_ad4e9d03": { "message": "Ikona matematike" },
+  "media_af190855": { "message": "Mediji" },
   "media_file_is_processing_please_try_again_later_58a6d49": {
     "message": "Predstavnostna datoteka je v obdelavi. Poskusite znova pozneje."
   },
-<<<<<<< HEAD
-  "medium_5a8e9ead": {
-    "message": "Srednja"
-  },
-  "merge_links_2478df96": {
-    "message": "Spoji povezave"
-  },
-  "mic_a7f3d311": {
-    "message": "Mikrofon"
-  },
-  "microphone_disabled_15c83130": {
-    "message": "Mikrofon onemogočen"
-  },
-  "middle_27dc1d5": {
-    "message": "Sredina"
-  },
-=======
   "medium_5a8e9ead": { "message": "Srednja" },
   "merge_links_2478df96": { "message": "Spoji povezave" },
   "mic_a7f3d311": { "message": "Mikrofon" },
   "microphone_disabled_15c83130": { "message": "Mikrofon onemogočen" },
   "middle_27dc1d5": { "message": "Sredina" },
->>>>>>> 147b3201
   "minimize_file_preview_da911944": {
     "message": "Minimiziraj predogled datoteke"
   },
-  "minimize_video_20aa554b": {
-    "message": "Minimiziraj videoposnetek"
-  },
-  "minus_fd961e2e": {
-    "message": "Minus"
-  },
-  "minus_plus_3461f637": {
-    "message": "Minus/plus"
-  },
-  "misc_3b692ea7": {
-    "message": "Razno"
-  },
-  "miscellaneous_e9818229": {
-    "message": "Drugo"
-  },
-  "modules_c4325335": {
-    "message": "Moduli"
-  },
-  "mu_37223b8b": {
-    "message": "Mu"
-  },
-  "multi_color_image_63d7372f": {
-    "message": "Večbarvna slika"
-  },
-  "multiplication_sign_15f95c22": {
-    "message": "Znak za množenje"
-  },
-  "music_icon_4db5c972": {
-    "message": "Ikona glasbe"
-  },
+  "minimize_video_20aa554b": { "message": "Minimiziraj videoposnetek" },
+  "minus_fd961e2e": { "message": "Minus" },
+  "minus_plus_3461f637": { "message": "Minus/plus" },
+  "misc_3b692ea7": { "message": "Razno" },
+  "miscellaneous_e9818229": { "message": "Drugo" },
+  "modules_c4325335": { "message": "Moduli" },
+  "mu_37223b8b": { "message": "Mu" },
+  "multi_color_image_63d7372f": { "message": "Večbarvna slika" },
+  "multiplication_sign_15f95c22": { "message": "Znak za množenje" },
+  "music_icon_4db5c972": { "message": "Ikona glasbe" },
   "must_be_at_least_percentage_22e373b6": {
     "message": "Mora biti vsaj { percentage }%."
   },
   "must_be_at_least_width_x_height_px_41dc825e": {
     "message": "Mora biti vsaj { width } x { height } px."
   },
-  "my_files_2f621040": {
-    "message": "Moje datoteke"
-  },
-  "n_th_root_9991a6e4": {
-    "message": "N-ti koren"
-  },
-  "nabla_1e216d25": {
-    "message": "Nabla"
-  },
-  "name_1aed4a1b": {
-    "message": "Ime"
-  },
-  "name_color_ceec76ff": {
-    "message": "{ name } ({ color })"
-  },
-  "natural_music_54a70258": {
-    "message": "Naravna (glasba)"
-  },
-  "natural_numbers_3da07060": {
-    "message": "Naravna števila"
-  },
+  "my_files_2f621040": { "message": "Moje datoteke" },
+  "n_th_root_9991a6e4": { "message": "N-ti koren" },
+  "nabla_1e216d25": { "message": "Nabla" },
+  "name_1aed4a1b": { "message": "Ime" },
+  "name_color_ceec76ff": { "message": "{ name } ({ color })" },
+  "natural_music_54a70258": { "message": "Naravna (glasba)" },
+  "natural_numbers_3da07060": { "message": "Naravna števila" },
   "navigate_through_the_menu_or_toolbar_415a4e50": {
     "message": "Navigirajte skozi meni ali orodno vrstico"
   },
-<<<<<<< HEAD
-  "nested_greater_than_d852e60d": {
-    "message": "Ugnezdeni znak za večje kot"
-  },
-  "nested_less_than_27d17e58": {
-    "message": "Ugnezdeni znak za manjše kot"
-  },
-  "next_40e12421": {
-    "message": "Naprej"
-  },
-=======
   "nested_greater_than_d852e60d": { "message": "Ugnezdeni znak za večje kot" },
   "nested_less_than_27d17e58": { "message": "Ugnezdeni znak za manjše kot" },
   "next_40e12421": { "message": "Naprej" },
->>>>>>> 147b3201
   "no_accessibility_issues_were_detected_f8d3c875": {
     "message": "Ni zaznanih težav z dostopnostjo."
   },
   "no_changes_to_save_d29f6e91": {
     "message": "Ni sprememb, ki bi jih bilo mogoče shraniti."
   },
-<<<<<<< HEAD
-  "no_e16d9132": {
-    "message": "Ne"
-  },
-  "no_file_chosen_9a880793": {
-    "message": "Izbrana ni nobena datoteka"
-  },
-  "no_headers_9bc7dc7f": {
-    "message": "Ni glav."
-  },
-=======
   "no_e16d9132": { "message": "Ne" },
   "no_file_chosen_9a880793": { "message": "Izbrana ni nobena datoteka" },
   "no_headers_9bc7dc7f": { "message": "Ni glav." },
->>>>>>> 147b3201
   "no_preview_is_available_for_this_file_f940114a": {
     "message": "Za to datoteko predogled ni na voljo."
   },
-  "no_results_940393cf": {
-    "message": "Ni rezultatov."
-  },
+  "no_results_940393cf": { "message": "Ni rezultatov." },
   "no_results_found_for_filterterm_ad1b04c8": {
     "message": "Ni najdenih rezultatov za { filterTerm }"
   },
-<<<<<<< HEAD
-  "no_video_1ed00b26": {
-    "message": "Ni videoposnetek"
-  },
-  "none_3b5e34d2": {
-    "message": "Brez"
-  },
-  "none_selected_b93d56d2": {
-    "message": "Nobena ni izbrana"
-  },
-  "not_equal_6e2980e6": {
-    "message": "Ni enako"
-  },
-  "not_in_not_an_element_of_fb1ffb54": {
-    "message": "Ni del (ni element)"
-  },
-  "not_negation_1418ebb8": {
-    "message": "Ne (negacija)"
-  },
-  "not_subset_dc2b5e84": {
-    "message": "Ni podmnožica"
-  },
-  "not_subset_strict_23d282bf": {
-    "message": "Ni podnabor (strogo)"
-  },
-  "not_superset_5556b913": {
-    "message": "Ni nadnabor"
-  },
-  "not_superset_strict_24e06f36": {
-    "message": "Ni nadnabor (strogo)"
-  },
-  "nu_1c0f6848": {
-    "message": "Nu"
-  },
-  "octagon_e48be9f": {
-    "message": "Osmerokotnik"
-  },
-  "olive_6a3e4d6b": {
-    "message": "Olivna"
-  },
-  "omega_8f2c3463": {
-    "message": "Omega"
-  },
-=======
   "no_video_1ed00b26": { "message": "Ni videoposnetek" },
   "none_3b5e34d2": { "message": "Brez" },
   "none_selected_b93d56d2": { "message": "Nobena ni izbrana" },
@@ -1538,105 +629,27 @@
   "octagon_e48be9f": { "message": "Osmerokotnik" },
   "olive_6a3e4d6b": { "message": "Olivna" },
   "omega_8f2c3463": { "message": "Omega" },
->>>>>>> 147b3201
   "one_of_the_following_styles_must_be_added_to_save__1de769aa": {
     "message": "Za shranjevanje ikone je treba dodati enega od naslednjih slogov: Barva ikone, velikost orisa, besedilo ikone ali slika"
   },
-  "open_circle_e9bd069": {
-    "message": "Odprti krog"
-  },
+  "open_circle_e9bd069": { "message": "Odprti krog" },
   "open_this_keyboard_shortcuts_dialog_9658b83a": {
     "message": "Odpri to pogovorno okno z bližnjicami"
   },
   "open_title_application_fd624fc5": {
     "message": "Odpri aplikacijo { title }"
   },
-  "operators_a2ef9a93": {
-    "message": "Upravljavci"
-  },
-  "or_9b70ccaa": {
-    "message": "Ali"
-  },
-  "orange_81386a62": {
-    "message": "Oranžno"
-  },
+  "operators_a2ef9a93": { "message": "Upravljavci" },
+  "or_9b70ccaa": { "message": "Ali" },
+  "orange_81386a62": { "message": "Oranžno" },
   "other_editor_shortcuts_may_be_found_at_404aba4a": {
     "message": "Druge bližnjice urejevalnika je mogoče najti na"
   },
-  "outline_color_3ef2cea7": {
-    "message": "Barva orisa"
-  },
-  "outline_size_a6059a21": {
-    "message": "Velikost orisa"
-  },
+  "outline_color_3ef2cea7": { "message": "Barva orisa" },
+  "outline_size_a6059a21": { "message": "Velikost orisa" },
   "p_is_not_a_valid_protocol_which_must_be_ftp_http_h_adf13fc2": {
     "message": "{ p } ni veljaven protokol; ta mora biti ftp, http, https, mailto, skype, tel ali pa ga izpustite"
   },
-<<<<<<< HEAD
-  "pages_e5414c2c": {
-    "message": "Strani"
-  },
-  "paragraph_5e5ad8eb": {
-    "message": "Odstavek"
-  },
-  "paragraph_starting_with_start_a59923f8": {
-    "message": "Odstavek, ki se začne s/z { start }"
-  },
-  "parallel_d55d6e38": {
-    "message": "Vzporedno"
-  },
-  "partial_derivative_4a9159df": {
-    "message": "Delno (izpeljanka)"
-  },
-  "paste_5963d1c1": {
-    "message": "Prilepi"
-  },
-  "pause_12af3bb4": {
-    "message": "Začasna zaustavitev"
-  },
-  "pentagon_17d82ea3": {
-    "message": "Peterokotnik"
-  },
-  "people_b4ebb13c": {
-    "message": "Sodelujoči"
-  },
-  "percentage_34ab7c2c": {
-    "message": "Odstotek"
-  },
-  "percentage_must_be_a_number_8033c341": {
-    "message": "Odstotek mora biti številka"
-  },
-  "performing_arts_icon_f3497486": {
-    "message": "Ikona odrskih umetnosti"
-  },
-  "perpendicular_7c48ede4": {
-    "message": "Pravokotno"
-  },
-  "phi_4ac33b6d": {
-    "message": "Fi"
-  },
-  "phi_variant_c9bb3ac5": {
-    "message": "Fi (različica)"
-  },
-  "physical_education_icon_d7dffd3e": {
-    "message": "Ikona športne vzgoje"
-  },
-  "pi_dc4f0bd8": {
-    "message": "Pi"
-  },
-  "pi_variant_10f5f520": {
-    "message": "Pi (različica)"
-  },
-  "pink_68ad45cb": {
-    "message": "Rožnato"
-  },
-  "pixels_52ece7d1": {
-    "message": "Slikovne pike"
-  },
-  "play_1a47eaa7": {
-    "message": "Predvajaj"
-  },
-=======
   "pages_e5414c2c": { "message": "Strani" },
   "paragraph_5e5ad8eb": { "message": "Odstavek" },
   "paragraph_starting_with_start_a59923f8": {
@@ -1662,7 +675,6 @@
   "pink_68ad45cb": { "message": "Rožnato" },
   "pixels_52ece7d1": { "message": "Slikovne pike" },
   "play_1a47eaa7": { "message": "Predvajaj" },
->>>>>>> 147b3201
   "play_media_comment_35257210": {
     "message": "Predvajaj komentar v obliki medija."
   },
@@ -1672,38 +684,6 @@
   "please_allow_canvas_to_access_your_microphone_and__dc2c3079": {
     "message": "Sistemu Canvas dovolite dostop do mikrofona in spletne kamere."
   },
-<<<<<<< HEAD
-  "plus_d43cd4ec": {
-    "message": "Plus"
-  },
-  "plus_minus_f8be2e83": {
-    "message": "Plus/minus"
-  },
-  "posted_when_a578f5ab": {
-    "message": "Objavljeno: { when }"
-  },
-  "power_set_4f26f316": {
-    "message": "Potenčna množica"
-  },
-  "precedes_196b9aef": {
-    "message": "Predhodnik"
-  },
-  "precedes_equal_20701e84": {
-    "message": "Predhodnik enakosti"
-  },
-  "preformatted_d0670862": {
-    "message": "Predoblikovano"
-  },
-  "prev_f82cbc48": {
-    "message": "Nazaj"
-  },
-  "preview_53003fd2": {
-    "message": "Predogled"
-  },
-  "preview_a3f8f854": {
-    "message": "PREDOGLED"
-  },
-=======
   "plus_d43cd4ec": { "message": "Plus" },
   "plus_minus_f8be2e83": { "message": "Plus/minus" },
   "posted_when_a578f5ab": { "message": "Objavljeno: { when }" },
@@ -1714,87 +694,29 @@
   "prev_f82cbc48": { "message": "Nazaj" },
   "preview_53003fd2": { "message": "Predogled" },
   "preview_a3f8f854": { "message": "PREDOGLED" },
->>>>>>> 147b3201
   "preview_in_overlay_ed772c46": {
     "message": "Predogled v prekrivnem elementu"
   },
-  "preview_inline_9787330": {
-    "message": "Vstavljen predogled"
-  },
-  "prime_917ea60e": {
-    "message": "Pra"
-  },
-  "prime_numbers_13464f61": {
-    "message": "Praštevila"
-  },
-  "product_39cf144f": {
-    "message": "Zmnožek"
-  },
-  "proportional_f02800cc": {
-    "message": "Sorazmerno"
-  },
+  "preview_inline_9787330": { "message": "Vstavljen predogled" },
+  "prime_917ea60e": { "message": "Pra" },
+  "prime_numbers_13464f61": { "message": "Praštevila" },
+  "product_39cf144f": { "message": "Zmnožek" },
+  "proportional_f02800cc": { "message": "Sorazmerno" },
   "protocol_must_be_ftp_http_https_mailto_skype_tel_o_73beb4f8": {
     "message": "Protokol mora biti ftp, http, https, mailto, skype, tel ali pa ga izpustite"
   },
-  "psi_e3f5f0f7": {
-    "message": "Psi"
-  },
-  "published_c944a23d": {
-    "message": "objavljeno"
-  },
-  "published_when_302d8e23": {
-    "message": "Objavljeno: { when }"
-  },
-  "pumpkin_904428d5": {
-    "message": "Buča"
-  },
-  "purple_7678a9fc": {
-    "message": "Škrlatno"
-  },
-  "quaternions_877024e0": {
-    "message": "Kvaternioni"
-  },
-  "quizzes_7e598f57": {
-    "message": "Kvizi"
-  },
-  "rational_numbers_80ddaa4a": {
-    "message": "Racionalne števila"
-  },
-  "real_numbers_7c99df94": {
-    "message": "Realna števila"
-  },
+  "psi_e3f5f0f7": { "message": "Psi" },
+  "published_c944a23d": { "message": "objavljeno" },
+  "published_when_302d8e23": { "message": "Objavljeno: { when }" },
+  "pumpkin_904428d5": { "message": "Buča" },
+  "purple_7678a9fc": { "message": "Škrlatno" },
+  "quaternions_877024e0": { "message": "Kvaternioni" },
+  "quizzes_7e598f57": { "message": "Kvizi" },
+  "rational_numbers_80ddaa4a": { "message": "Racionalne števila" },
+  "real_numbers_7c99df94": { "message": "Realna števila" },
   "real_portion_of_complex_number_7dad33b5": {
     "message": "Realni del (kompleksnega števila)"
   },
-<<<<<<< HEAD
-  "record_7c9448b": {
-    "message": "Posnemi"
-  },
-  "recording_98da6bda": {
-    "message": "Snemanje"
-  },
-  "red_8258edf3": {
-    "message": "Rdeče"
-  },
-  "relationships_6602af70": {
-    "message": "Razmerja"
-  },
-  "religion_icon_246e0be1": {
-    "message": "Ikona religije"
-  },
-  "remove_heading_style_5fdc8855": {
-    "message": "Odstrani slog naslova"
-  },
-  "replace_e61834a7": {
-    "message": "Zamenjaj"
-  },
-  "reset_95a81614": {
-    "message": "Obnovi"
-  },
-  "resize_ec83d538": {
-    "message": "Spremeni velikost"
-  },
-=======
   "record_7c9448b": { "message": "Posnemi" },
   "recording_98da6bda": { "message": "Snemanje" },
   "red_8258edf3": { "message": "Rdeče" },
@@ -1804,39 +726,12 @@
   "replace_e61834a7": { "message": "Zamenjaj" },
   "reset_95a81614": { "message": "Obnovi" },
   "resize_ec83d538": { "message": "Spremeni velikost" },
->>>>>>> 147b3201
   "restore_auto_save_deccd84b": {
     "message": "Obnovim samodejno shranjeno vsebino?"
   },
   "reverse_turnstile_does_not_yield_7558be06": {
     "message": "Reverzni vrtilni križ (ni odnosa)"
   },
-<<<<<<< HEAD
-  "rho_a0244a36": {
-    "message": "Ro"
-  },
-  "rho_variant_415245cd": {
-    "message": "Ro (različica)"
-  },
-  "rich_content_editor_2708ef21": {
-    "message": "Urejevalnik"
-  },
-  "right_angle_bracket_d704e2d6": {
-    "message": "Desni kotni oklepaj"
-  },
-  "right_arrow_35e0eddf": {
-    "message": "Puščica desno"
-  },
-  "right_arrow_with_hook_29d92d31": {
-    "message": "Puščica desno s kljukico"
-  },
-  "right_ceiling_839dc744": {
-    "message": "Desni oglati oklepaj"
-  },
-  "right_curly_brace_5159d5cd": {
-    "message": "Desni zaviti oklepaj"
-  },
-=======
   "rho_a0244a36": { "message": "Ro" },
   "rho_variant_415245cd": { "message": "Ro (različica)" },
   "rich_content_editor_2708ef21": { "message": "Urejevalnik" },
@@ -1848,22 +743,15 @@
   "right_arrow_with_hook_29d92d31": { "message": "Puščica desno s kljukico" },
   "right_ceiling_839dc744": { "message": "Desni oglati oklepaj" },
   "right_curly_brace_5159d5cd": { "message": "Desni zaviti oklepaj" },
->>>>>>> 147b3201
   "right_downward_harpoon_arrow_d71b114f": {
     "message": "Harpunska puščica desno navzdol"
   },
-  "right_floor_5392d5cf": {
-    "message": "Desni oglati oklepaj"
-  },
-  "right_to_left_9cfb092a": {
-    "message": "Od desne proti levi"
-  },
+  "right_floor_5392d5cf": { "message": "Desni oglati oklepaj" },
+  "right_to_left_9cfb092a": { "message": "Od desne proti levi" },
   "right_upward_harpoon_arrow_f5a34c73": {
     "message": "Harpunska puščica desno navzgor"
   },
-  "rightward_arrow_32932107": {
-    "message": "Puščica desno"
-  },
+  "rightward_arrow_32932107": { "message": "Puščica desno" },
   "rightward_pointing_triangle_60330f5c": {
     "message": "Desno usmerjeni trikotnik"
   },
@@ -1873,26 +761,6 @@
   "rotate_image_90_degrees_6c92cd42": {
     "message": "Zasuk slike za 90 stopinj"
   },
-<<<<<<< HEAD
-  "rotation_9699c538": {
-    "message": "Rotacija"
-  },
-  "row_fc0944a7": {
-    "message": "Vrstica"
-  },
-  "row_group_979f5528": {
-    "message": "Skupina vrstic"
-  },
-  "sadly_the_pretty_html_editor_is_not_keyboard_acces_50da7665": {
-    "message": "Žal urejevalnik Pretty HTML Editor ni dostopen s tipkovnico. Tukaj lahko dostopate do surovega urejevalnika HTML."
-  },
-  "save_11a80ec3": {
-    "message": "Shrani"
-  },
-  "save_media_cb9e786e": {
-    "message": "Shrani medije"
-  },
-=======
   "rotation_9699c538": { "message": "Rotacija" },
   "row_fc0944a7": { "message": "Vrstica" },
   "row_group_979f5528": { "message": "Skupina vrstic" },
@@ -1902,7 +770,6 @@
   "save_11a80ec3": { "message": "Shrani" },
   "save_copy_ca63944e": { "message": "Shrani izvod" },
   "save_media_cb9e786e": { "message": "Shrani medije" },
->>>>>>> 147b3201
   "screen_readers_cannot_determine_what_is_displayed__6a5842ab": {
     "message": "Brez nadomestnega besedila bralniki zaslonov ne morejo določiti, kaj je prikazano na sliki, imena datotek pa so pogosto nizi številk in črk brez smisla, ki ne opisujejo konteksta ali pomena."
   },
@@ -1921,47 +788,6 @@
   "screen_readers_cannot_interpret_tables_without_the_f0bdec0f": {
     "message": "Bralniki zaslonov ne morejo tolmačiti preglednic brez pravilne zgradbe. Glave preglednic zagotavljajo smeri in pregled vsebine."
   },
-<<<<<<< HEAD
-  "script_l_42a7b254": {
-    "message": "Skript L"
-  },
-  "search_280d00bd": {
-    "message": "Iskanje"
-  },
-  "select_audio_source_21043cd5": {
-    "message": "Izberi zvočni vir"
-  },
-  "select_crop_shape_d441feeb": {
-    "message": "Izberite obliko izrezovanja"
-  },
-  "select_language_7c93a900": {
-    "message": "Izberite jezik"
-  },
-  "select_video_source_1b5c9dbe": {
-    "message": "Izberi videovir"
-  },
-  "selected_linkfilename_c093b1f2": {
-    "message": "Izbrano { linkFileName }"
-  },
-  "set_header_scope_8c548f40": {
-    "message": "Nastavi obseg glave"
-  },
-  "set_minus_b46e9b88": {
-    "message": "Nastavi minus"
-  },
-  "set_table_header_cfab13a0": {
-    "message": "Nastavi glavo preglednice"
-  },
-  "sharp_music_ab956814": {
-    "message": "Ostro (glasba)"
-  },
-  "shift_o_to_open_the_pretty_html_editor_55ff5a31": {
-    "message": "Urejevalnik Pretty HTML Editor odprete s pritiskom na tipki Shift+O"
-  },
-  "shortcut_911d6255": {
-    "message": "Bližnjica"
-  },
-=======
   "script_l_42a7b254": { "message": "Skript L" },
   "search_280d00bd": { "message": "Iskanje" },
   "select_audio_source_21043cd5": { "message": "Izberi zvočni vir" },
@@ -1978,42 +804,12 @@
     "message": "Urejevalnik Pretty HTML Editor odprete s pritiskom na tipki Shift+O"
   },
   "shortcut_911d6255": { "message": "Bližnjica" },
->>>>>>> 147b3201
   "sighted_users_browse_web_pages_quickly_looking_for_1d4db0c1": {
     "message": "Slabovidni uporabniki hitro brskajo po spletnih straneh in iščejo velike ali krepko zapisane naslove. Uporabniki bralnikov zaslonov se za razumevanje konteksta zanašajo na glave. Pri glavah mora biti uporabljena pravilna zgradba."
   },
   "sighted_users_browse_web_pages_quickly_looking_for_ade806f5": {
     "message": "Slabovidni uporabniki hitro brskajo po spletnih straneh in iščejo velike ali krepko zapisane naslove. Uporabniki bralnikov zaslonov se za razumevanje konteksta zanašajo na glave. Glave morajo biti jedrnate in imeti pravilno zgradbo."
   },
-<<<<<<< HEAD
-  "sigma_5c35e553": {
-    "message": "Sigma"
-  },
-  "sigma_variant_8155625": {
-    "message": "Sigma (različica)"
-  },
-  "single_color_image_4e5d4dbc": {
-    "message": "Enobarvna slika"
-  },
-  "single_color_image_color_95fa9a87": {
-    "message": "Enobarvna barva slike"
-  },
-  "size_b30e1077": {
-    "message": "Velikost"
-  },
-  "size_of_caption_file_is_greater_than_the_maximum_m_bff5f86e": {
-    "message": "Velikost je večja od največje dovoljene velikosti datoteke { max } kB."
-  },
-  "small_b070434a": {
-    "message": "Majhna"
-  },
-  "solid_circle_9f061dfc": {
-    "message": "Sklenjen krog"
-  },
-  "something_went_wrong_89195131": {
-    "message": "Prišlo je do težav."
-  },
-=======
   "sigma_5c35e553": { "message": "Sigma" },
   "sigma_variant_8155625": { "message": "Sigma (različica)" },
   "single_color_image_4e5d4dbc": { "message": "Enobarvna slika" },
@@ -2025,7 +821,6 @@
   "small_b070434a": { "message": "Majhna" },
   "solid_circle_9f061dfc": { "message": "Sklenjen krog" },
   "something_went_wrong_89195131": { "message": "Prišlo je do težav." },
->>>>>>> 147b3201
   "something_went_wrong_accessing_your_webcam_6643b87e": {
     "message": "Pri dostopu do vaše spletne kamere je prišlo do težav."
   },
@@ -2035,38 +830,6 @@
   "something_went_wrong_check_your_connection_reload__c7868286": {
     "message": "Prišlo je do težav. Preverite povezavo, osvežite stran in poskusite znova."
   },
-<<<<<<< HEAD
-  "something_went_wrong_d238c551": {
-    "message": "Prišlo je do težav"
-  },
-  "something_went_wrong_while_sharing_your_screen_8de579e5": {
-    "message": "Pri souporabi zaslon je prišlo je do težave."
-  },
-  "sort_by_e75f9e3e": {
-    "message": "Razvrsti po"
-  },
-  "spades_suit_b37020c2": {
-    "message": "Piki (obleka)"
-  },
-  "square_511eb3b3": {
-    "message": "Kvadrat"
-  },
-  "square_cap_9ec88646": {
-    "message": "Kvadratna kapica"
-  },
-  "square_cup_b0665113": {
-    "message": "Kvadratna skodlica"
-  },
-  "square_root_e8bcbc60": {
-    "message": "Kvadratni koren"
-  },
-  "square_root_symbol_d0898a53": {
-    "message": "Simbol kvadratnega korena"
-  },
-  "square_subset_17be67cb": {
-    "message": "Kvadratna podmnožica"
-  },
-=======
   "something_went_wrong_d238c551": { "message": "Prišlo je do težav" },
   "something_went_wrong_while_sharing_your_screen_8de579e5": {
     "message": "Pri souporabi zaslon je prišlo je do težave."
@@ -2079,63 +842,13 @@
   "square_root_e8bcbc60": { "message": "Kvadratni koren" },
   "square_root_symbol_d0898a53": { "message": "Simbol kvadratnega korena" },
   "square_subset_17be67cb": { "message": "Kvadratna podmnožica" },
->>>>>>> 147b3201
   "square_subset_strict_7044e84f": {
     "message": "Kvadratna podmnožica (strogo)"
   },
-  "square_superset_3be8dae1": {
-    "message": "Kvadratna nadmnožica"
-  },
+  "square_superset_3be8dae1": { "message": "Kvadratna nadmnožica" },
   "square_superset_strict_fa4262e4": {
     "message": "Kvadratna nadmnožica (strogo)"
   },
-<<<<<<< HEAD
-  "star_8d156e09": {
-    "message": "Zvezdica"
-  },
-  "start_over_f7552aa9": {
-    "message": "Začnite znova"
-  },
-  "start_recording_9a65141a": {
-    "message": "Zaženi snemanje"
-  },
-  "steel_blue_14296f08": {
-    "message": "Kovinsko modra"
-  },
-  "styles_2aa721ef": {
-    "message": "Slogi"
-  },
-  "submit_a3cc6859": {
-    "message": "Pošlji"
-  },
-  "subscript_59744f96": {
-    "message": "Podpisano"
-  },
-  "subset_19c1a92f": {
-    "message": "Podmnožica"
-  },
-  "subset_strict_8d8948d6": {
-    "message": "Podmnožica (strogo)"
-  },
-  "succeeds_9cc31be9": {
-    "message": "Naslednik"
-  },
-  "succeeds_equal_158e8c3a": {
-    "message": "Naslednik enako"
-  },
-  "sum_b0842d31": {
-    "message": "Vsota"
-  },
-  "superscript_8cb349a2": {
-    "message": "Nadpisano"
-  },
-  "superset_c4db8a7a": {
-    "message": "Nadmnožica"
-  },
-  "superset_strict_c77dd6d2": {
-    "message": "Nadmnožica (strogo)"
-  },
-=======
   "star_8d156e09": { "message": "Zvezdica" },
   "start_over_f7552aa9": { "message": "Začnite znova" },
   "start_recording_9a65141a": { "message": "Zaženi snemanje" },
@@ -2151,7 +864,6 @@
   "superscript_8cb349a2": { "message": "Nadpisano" },
   "superset_c4db8a7a": { "message": "Nadmnožica" },
   "superset_strict_c77dd6d2": { "message": "Nadmnožica (strogo)" },
->>>>>>> 147b3201
   "supported_file_types_srt_or_webvtt_7d827ed": {
     "message": "Podprte vrste datotek: SRT ali WebVTT"
   },
@@ -2167,25 +879,10 @@
   "switch_to_the_rich_text_editor_63c1ecf6": {
     "message": "Preklopi v urejevalnik obogatenega besedila"
   },
-<<<<<<< HEAD
-  "syllabus_f191f65b": {
-    "message": "Učni načrt"
-  },
-  "system_audio_allowed_b2508f8c": {
-    "message": "Zvok sistema omogočen"
-  },
-  "system_audio_disabled_c177bd13": {
-    "message": "Zvok sistema onemogočen"
-  },
-  "tab_arrows_4cf5abfc": {
-    "message": "ZAVIHEK/puščične tipke"
-  },
-=======
   "syllabus_f191f65b": { "message": "Učni načrt" },
   "system_audio_allowed_b2508f8c": { "message": "Zvok sistema omogočen" },
   "system_audio_disabled_c177bd13": { "message": "Zvok sistema onemogočen" },
   "tab_arrows_4cf5abfc": { "message": "ZAVIHEK/puščične tipke" },
->>>>>>> 147b3201
   "table_header_starting_with_start_ffcabba6": {
     "message": "Glava preglednice, ki se začne s/z { start }"
   },
@@ -2201,50 +898,20 @@
   "tables_should_include_at_least_one_header_48779eac": {
     "message": "Preglednice morajo vključevati vsaj eno glavo."
   },
-<<<<<<< HEAD
-  "tau_880974b7": {
-    "message": "Tau"
-  },
-  "teal_f729a294": {
-    "message": "Zelenomodra"
-  },
-  "text_7f4593da": {
-    "message": "Besedilo"
-  },
-  "text_background_color_16e61c3f": {
-    "message": "Barva ozadja besedila"
-  },
-  "text_color_acf75eb6": {
-    "message": "Barva besedila"
-  },
-=======
   "tau_880974b7": { "message": "Tau" },
   "teal_f729a294": { "message": "Zelenomodra" },
   "text_7f4593da": { "message": "Besedilo" },
   "text_background_color_16e61c3f": { "message": "Barva ozadja besedila" },
   "text_color_acf75eb6": { "message": "Barva besedila" },
->>>>>>> 147b3201
   "text_is_difficult_to_read_without_sufficient_contr_69e62bd6": {
     "message": "Brez zadostnega kontrasta med besedilom in ozadjem je branje težavno, še posebej za slabovidne."
   },
   "text_larger_than_18pt_or_bold_14pt_should_display__5c364db6": {
     "message": "Pri besedilu, ki je večje od 18 pik (če je krepko, pa od 14 pik), mora biti kontrastno razmerje najmanj 3 : 1."
   },
-<<<<<<< HEAD
-  "text_optional_384f94f7": {
-    "message": "Besedilo (neobvezno)"
-  },
-  "text_position_8df8c162": {
-    "message": "Položaj besedila"
-  },
-  "text_size_887c2f6": {
-    "message": "Velikost besedila"
-  },
-=======
   "text_optional_384f94f7": { "message": "Besedilo (neobvezno)" },
   "text_position_8df8c162": { "message": "Položaj besedila" },
   "text_size_887c2f6": { "message": "Velikost besedila" },
->>>>>>> 147b3201
   "text_smaller_than_18pt_or_bold_14pt_should_display_aaffb22b": {
     "message": "Pri besedilu, ki je manjše od 18 pik (če je krepko, pa od 14 pik), mora biti kontrastno razmerje najmanj 4,5 : 1."
   },
@@ -2266,33 +933,15 @@
   "the_pretty_html_editor_is_not_keyboard_accessible__d6d5d2b": {
     "message": "Urejevalnik Pretty HTML Editor ni dostopen s tipkovnico. Surovi urejevalnik HTML odprete s pritiskom na tipki Shift+O"
   },
-  "therefore_d860e024": {
-    "message": "Zato"
-  },
-  "theta_ce2d2350": {
-    "message": "Teta"
-  },
-  "theta_variant_fff6da6f": {
-    "message": "Teta (različica)"
-  },
-  "thick_downward_arrow_b85add4c": {
-    "message": "Debela puščica navzdol"
-  },
-  "thick_left_arrow_d5f3e925": {
-    "message": "Debela puščica levo"
-  },
-  "thick_leftward_arrow_6ab89880": {
-    "message": "Debela puščica levo"
-  },
-  "thick_right_arrow_3ed5e8f7": {
-    "message": "Debela puščica desno"
-  },
-  "thick_rightward_arrow_a2e1839e": {
-    "message": "Debela puščica desno"
-  },
-  "thick_upward_arrow_acd20328": {
-    "message": "Debela puščica navzgor"
-  },
+  "therefore_d860e024": { "message": "Zato" },
+  "theta_ce2d2350": { "message": "Teta" },
+  "theta_variant_fff6da6f": { "message": "Teta (različica)" },
+  "thick_downward_arrow_b85add4c": { "message": "Debela puščica navzdol" },
+  "thick_left_arrow_d5f3e925": { "message": "Debela puščica levo" },
+  "thick_leftward_arrow_6ab89880": { "message": "Debela puščica levo" },
+  "thick_right_arrow_3ed5e8f7": { "message": "Debela puščica desno" },
+  "thick_rightward_arrow_a2e1839e": { "message": "Debela puščica desno" },
+  "thick_upward_arrow_acd20328": { "message": "Debela puščica navzgor" },
   "this_document_cannot_be_displayed_within_canvas_7aba77be": {
     "message": "Tega dokumenta v sistemu Canvas ni mogoče prikazati."
   },
@@ -2305,46 +954,19 @@
   "though_your_video_will_have_the_correct_title_in_t_90e427f3": {
     "message": "Čeprav bo vaš videoposnetek v brskalniku imel pravilen naslov, ga v zbirki podatkov nismo uspeli posodobiti."
   },
-<<<<<<< HEAD
-  "timebar_a4d18443": {
-    "message": "Časovna premica"
-  },
-  "title_ee03d132": {
-    "message": "Naslov"
-  },
-  "to_be_posted_when_d24bf7dc": {
-    "message": "Za objavo: { when }"
-  },
-  "to_do_when_2783d78f": {
-    "message": "Čakajoča opravila: { when }"
-  },
-=======
   "timebar_a4d18443": { "message": "Časovna premica" },
   "title_ee03d132": { "message": "Naslov" },
   "to_be_posted_when_d24bf7dc": { "message": "Za objavo: { when }" },
   "to_do_when_2783d78f": { "message": "Čakajoča opravila: { when }" },
->>>>>>> 147b3201
   "toggle_summary_group_413df9ac": {
     "message": "Preklopi skupino { summary }"
   },
-  "toggle_tooltip_d3b7cb86": {
-    "message": "Preklop opisa orodja"
-  },
-  "tools_2fcf772e": {
-    "message": "Orodja"
-  },
-  "top_66e0adb6": {
-    "message": "Vrh"
-  },
-  "tray_839df38a": {
-    "message": "Trak"
-  },
-  "triangle_6072304e": {
-    "message": "Trikotnik"
-  },
-  "turnstile_yields_f9e76df1": {
-    "message": "Vrtilni križ (odnos)"
-  },
+  "toggle_tooltip_d3b7cb86": { "message": "Preklop opisa orodja" },
+  "tools_2fcf772e": { "message": "Orodja" },
+  "top_66e0adb6": { "message": "Vrh" },
+  "tray_839df38a": { "message": "Trak" },
+  "triangle_6072304e": { "message": "Trikotnik" },
+  "turnstile_yields_f9e76df1": { "message": "Vrtilni križ (odnos)" },
   "type_control_f9_to_access_image_options_text_a47e319f": {
     "message": "pritisnite Ctrl+F9 za dostop do možnosti slike. { text }"
   },
@@ -2354,100 +976,45 @@
   "type_control_f9_to_access_table_options_text_92141329": {
     "message": "pritisnite Ctrl+F9 za dostop do možnosti preglednice. { text }"
   },
-<<<<<<< HEAD
-  "union_e6b57a53": {
-    "message": "Unija"
-  },
-  "unpublished_dfd8801": {
-    "message": "neobjavljeno"
-  },
-  "untitled_16aa4f2b": {
-    "message": "Brez naslova"
-  },
-  "untitled_efdc2d7d": {
-    "message": "brez naslova"
-  },
-=======
   "union_e6b57a53": { "message": "Unija" },
   "unpublished_dfd8801": { "message": "neobjavljeno" },
   "untitled_16aa4f2b": { "message": "Brez naslova" },
   "untitled_efdc2d7d": { "message": "brez naslova" },
->>>>>>> 147b3201
   "up_and_left_diagonal_arrow_e4a74a23": {
     "message": "Diagonalna puščica navzdol in levo"
   },
   "up_and_right_diagonal_arrow_935b902e": {
     "message": "Diagonalna puščica navzdol in desno"
   },
-  "upload_file_fd2361b8": {
-    "message": "Naloži datoteko"
-  },
-  "upload_image_6120b609": {
-    "message": "Naloži sliko"
-  },
-  "upload_media_ce31135a": {
-    "message": "Naloži medije"
-  },
-  "uploading_19e8a4e7": {
-    "message": "Nalaganje"
-  },
-  "uppercase_delta_d4f4bc41": {
-    "message": "Velika delta"
-  },
-  "uppercase_gamma_86f492e9": {
-    "message": "Velika gama"
-  },
-  "uppercase_lambda_c78d8ed4": {
-    "message": "Velika lambda"
-  },
-  "uppercase_omega_8aedfa2": {
-    "message": "Velika omega"
-  },
-  "uppercase_phi_caa36724": {
-    "message": "Velika fi"
-  },
-  "uppercase_pi_fcc70f5e": {
-    "message": "Velika pi"
-  },
-  "uppercase_psi_6395acbe": {
-    "message": "Velika psi"
-  },
-  "uppercase_sigma_dbb70e92": {
-    "message": "Velika sigma"
-  },
-  "uppercase_theta_49afc891": {
-    "message": "Velika teta"
-  },
-  "uppercase_upsilon_8c1e623e": {
-    "message": "Velika ipsilon"
-  },
-  "uppercase_xi_341e8556": {
-    "message": "Velika ksi"
-  },
-  "upsilon_33651634": {
-    "message": "Ipsilon"
-  },
+  "upload_file_fd2361b8": { "message": "Naloži datoteko" },
+  "upload_image_6120b609": { "message": "Naloži sliko" },
+  "upload_media_ce31135a": { "message": "Naloži medije" },
+  "uploading_19e8a4e7": { "message": "Nalaganje" },
+  "uppercase_delta_d4f4bc41": { "message": "Velika delta" },
+  "uppercase_gamma_86f492e9": { "message": "Velika gama" },
+  "uppercase_lambda_c78d8ed4": { "message": "Velika lambda" },
+  "uppercase_omega_8aedfa2": { "message": "Velika omega" },
+  "uppercase_phi_caa36724": { "message": "Velika fi" },
+  "uppercase_pi_fcc70f5e": { "message": "Velika pi" },
+  "uppercase_psi_6395acbe": { "message": "Velika psi" },
+  "uppercase_sigma_dbb70e92": { "message": "Velika sigma" },
+  "uppercase_theta_49afc891": { "message": "Velika teta" },
+  "uppercase_upsilon_8c1e623e": { "message": "Velika ipsilon" },
+  "uppercase_xi_341e8556": { "message": "Velika ksi" },
+  "upsilon_33651634": { "message": "Ipsilon" },
   "upward_and_downward_pointing_arrow_fa90a918": {
     "message": "Navzgor in navzdol usmerjena puščica"
   },
   "upward_and_downward_pointing_arrow_thick_d420fdef": {
     "message": "Navzgor in navzdol usmerjena puščica (debela)"
   },
-  "upward_arrow_9992cb2d": {
-    "message": "Navzgor usmerjena puščica"
-  },
+  "upward_arrow_9992cb2d": { "message": "Navzgor usmerjena puščica" },
   "upward_pointing_triangle_d078d7cb": {
     "message": "Navzgor usmerjeni trikotnik"
   },
-  "url_22a5f3b8": {
-    "message": "URL"
-  },
-  "usage_right_ff96f3e2": {
-    "message": "Pravica uporabe:"
-  },
-  "usage_rights_required_5fe4dd68": {
-    "message": "Pravice uporabe (obvezno)"
-  },
+  "url_22a5f3b8": { "message": "URL" },
+  "usage_right_ff96f3e2": { "message": "Pravica uporabe:" },
+  "usage_rights_required_5fe4dd68": { "message": "Pravice uporabe (obvezno)" },
   "use_arrow_keys_to_navigate_options_2021cc50": {
     "message": "Po možnostih se premikajte s puščičnima tipkama."
   },
@@ -2475,59 +1042,30 @@
   "used_by_screen_readers_to_describe_the_video_37ebad25": {
     "message": "Uporabljajo ga bralniki zaslona za opisovanje videoposnetka"
   },
-  "user_documents_c206e61f": {
-    "message": "Uporabniški dokumenti"
-  },
-  "user_files_78e21703": {
-    "message": "Uporabniške datoteke"
-  },
-  "user_images_b6490852": {
-    "message": "Uporabniške slike"
-  },
-  "user_media_14fbf656": {
-    "message": "Uporabnikovi mediji"
-  },
-  "vector_notation_cf6086ab": {
-    "message": "Vektor (oznaka)"
-  },
+  "user_documents_c206e61f": { "message": "Uporabniški dokumenti" },
+  "user_files_78e21703": { "message": "Uporabniške datoteke" },
+  "user_images_b6490852": { "message": "Uporabniške slike" },
+  "user_media_14fbf656": { "message": "Uporabnikovi mediji" },
+  "vector_notation_cf6086ab": { "message": "Vektor (oznaka)" },
   "vertical_bar_set_builder_notation_4300495f": {
     "message": "Navpična vrstica (Set Builder Notation)"
   },
-  "vertical_dots_bfb21f14": {
-    "message": "Navpične pike"
-  },
-  "video_options_24ef6e5d": {
-    "message": "Možnosti videoposnetka"
-  },
+  "vertical_dots_bfb21f14": { "message": "Navpične pike" },
+  "video_options_24ef6e5d": { "message": "Možnosti videoposnetka" },
   "video_options_tray_3b9809a5": {
     "message": "Vrstica z možnostmi videoposnetka"
   },
-<<<<<<< HEAD
-  "video_player_b371005": {
-    "message": "Predvajalnik videoposnetkov"
-  },
-  "video_player_for_9e7d373b": {
-    "message": "Predvajalnik videoposnetkov za "
-  },
-=======
   "video_player_b371005": { "message": "Predvajalnik videoposnetkov" },
   "video_player_for_9e7d373b": { "message": "Predvajalnik videoposnetkov za " },
->>>>>>> 147b3201
   "video_player_for_title_ffd9fbc4": {
     "message": "Predvajalnik videoposnetkov za { title }"
   },
-  "view_ba339f93": {
-    "message": "Ogled"
-  },
-  "view_description_30446afc": {
-    "message": "Prikaz opisa"
-  },
+  "view_ba339f93": { "message": "Ogled" },
+  "view_description_30446afc": { "message": "Prikaz opisa" },
   "view_keyboard_shortcuts_34d1be0b": {
     "message": "Prikaži bližnjice na tipkovnici"
   },
-  "view_title_description_67940918": {
-    "message": "Prikaz opisa { title }"
-  },
+  "view_title_description_67940918": { "message": "Prikaz opisa { title }" },
   "view_word_and_character_counts_a743dd0c": {
     "message": "Prikaži štetje besed in znakov"
   },
@@ -2540,55 +1078,25 @@
   "we_couldn_t_detect_a_working_webcam_or_microphone__263b6674": {
     "message": "Delujoče spletne kamere ali mikrofona, priključenih na napravo, ni bilo mogoče zaznati."
   },
-<<<<<<< HEAD
-  "webcam_disabled_30c66986": {
-    "message": "Spletna kamera onemogočena"
-  },
-  "webcam_fe91b20f": {
-    "message": "Spletna kamera"
-=======
   "webcam_disabled_30c66986": { "message": "Spletna kamera onemogočena" },
   "webcam_fe91b20f": { "message": "Spletna kamera" },
   "webpages_should_only_have_a_single_h1_which_is_aut_dc99189e": {
     "message": "Spletne strani morajo imeti samo en H1, ki se samodejno uporabi za naslov strani. Prvi naslov v vaši vsebini mora biti H2."
->>>>>>> 147b3201
   },
   "when_markup_is_used_that_visually_formats_items_as_f941fc1b": {
     "message": "Če je uporabljeno označevanje, ki vizualno oblikuje elemente kot seznam, ne kaže pa razmerja seznama, imajo lahko uporabniki težave pri navigiranju po informacijah."
   },
-<<<<<<< HEAD
-  "white_87fa64fd": {
-    "message": "Belo"
-  },
-  "why_523b3d8c": {
-    "message": "Zakaj"
-  },
-  "width_492fec76": {
-    "message": "Širina"
-  },
-=======
   "white_87fa64fd": { "message": "Belo" },
   "why_523b3d8c": { "message": "Zakaj" },
   "width_492fec76": { "message": "Širina" },
->>>>>>> 147b3201
   "width_and_height_must_be_numbers_110ab2e3": {
     "message": "Širina in višina morata biti številki"
   },
-  "width_x_height_px_ff3ccb93": {
-    "message": "{ width } x { height } px"
-  },
-  "wiki_home_9cd54d0": {
-    "message": "Glavna stran wiki"
-  },
-  "wreath_product_200b38ef": {
-    "message": "Venčni produkt"
-  },
-  "xi_149681d0": {
-    "message": "Ksi"
-  },
-  "yes_dde87d5": {
-    "message": "Da"
-  },
+  "width_x_height_px_ff3ccb93": { "message": "{ width } x { height } px" },
+  "wiki_home_9cd54d0": { "message": "Glavna stran wiki" },
+  "wreath_product_200b38ef": { "message": "Venčni produkt" },
+  "xi_149681d0": { "message": "Ksi" },
+  "yes_dde87d5": { "message": "Da" },
   "you_have_unsaved_changes_in_the_icon_maker_tray_do_e8cf5f1b": {
     "message": "V pladnju ustvarjalnika ikon imate neshranjene spremembe. Ali želite nadaljevati brez shranjevanja teh sprememb?"
   },
@@ -2613,25 +1121,10 @@
   "your_webcam_may_already_be_in_use_6cd64c25": {
     "message": "Vaša spletna kamera je morda že v uporabi."
   },
-<<<<<<< HEAD
-  "zeta_5ef24f0e": {
-    "message": "Zeta"
-  },
-  "zoom_f3e54d69": {
-    "message": "Povečava"
-  },
-  "zoom_in_image_bb97d4f": {
-    "message": "Povečaj sliko"
-  },
-  "zoom_out_image_d0a0a2ec": {
-    "message": "Pomanjšaj sliko"
-  }
-=======
   "zeta_5ef24f0e": { "message": "Zeta" },
   "zoom_f3e54d69": { "message": "Povečava" },
   "zoom_in_image_bb97d4f": { "message": "Povečaj sliko" },
   "zoom_out_image_d0a0a2ec": { "message": "Pomanjšaj sliko" }
->>>>>>> 147b3201
 }
 
 
