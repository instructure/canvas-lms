--- conflicted
+++ resolved
@@ -40,10 +40,7 @@
     "message": "Sosednje povezave z istim naslovom URL morajo biti ena sama povezava."
   },
   "aleph_f4ffd155": { "message": "Alef" },
-<<<<<<< HEAD
-=======
   "align_11050992": { "message": "Poravnaj" },
->>>>>>> 8936177e
   "alignment_and_lists_5cebcb69": { "message": "Poravnava in seznami" },
   "all_4321c3a1": { "message": "Vse" },
   "all_apps_a50dea49": { "message": "Vse aplikacije" },
@@ -76,12 +73,9 @@
   },
   "approximately_e7965800": { "message": "Približno" },
   "apps_54d24a47": { "message": "Aplikacije" },
-<<<<<<< HEAD
-=======
   "are_you_sure_you_want_to_cancel_changes_you_made_m_c5210496": {
     "message": "Ali ste prepričani, da želite preklicati? Spremembe, ki ste jih izvedli, morda ne bodo shranjene."
   },
->>>>>>> 8936177e
   "arrows_464a3e54": { "message": "Puščice" },
   "art_icon_8e1daad": { "message": "Ikona umetnosti" },
   "aspect_ratio_will_be_preserved_cb5fdfb8": {
@@ -121,10 +115,7 @@
   },
   "cancel_caeb1e68": { "message": "Prekliči" },
   "cap_product_3a5265a6": { "message": "Izdelek s pokrovom" },
-<<<<<<< HEAD
-=======
   "center_align_e68d9997": { "message": "Sredinska poravnava" },
->>>>>>> 8936177e
   "centered_dot_64d5e378": { "message": "Središčna pika" },
   "centered_horizontal_dots_451c5815": { "message": "Sredične vodoravne pike" },
   "change_alt_text_92654906": { "message": "Spremeni nadomestno besedilo" },
@@ -133,10 +124,6 @@
   },
   "change_only_this_heading_s_level_903cc956": {
     "message": "Spremeni samo raven tega naslova"
-<<<<<<< HEAD
-  },
-  "change_text_color_1aecb912": { "message": "Spremeni barvo besedila" },
-=======
   },
   "change_text_color_1aecb912": { "message": "Spremeni barvo besedila" },
   "changes_you_made_may_not_be_saved_4e8db973": {
@@ -144,7 +131,6 @@
   },
   "characters_9d897d1c": { "message": "Znaki" },
   "characters_no_spaces_485e5367": { "message": "Znaki (brez presledkov)" },
->>>>>>> 8936177e
   "check_accessibility_3c78211c": { "message": "Preveri dostopnost" },
   "checking_for_accessibility_issues_fac18c6d": {
     "message": "Preverjanje težav z dostopnostjo"
@@ -155,12 +141,9 @@
   },
   "choose_usage_rights_33683854": { "message": "Izberi pravice uporabe ..." },
   "circle_484abe63": { "message": "Krog" },
-<<<<<<< HEAD
-=======
   "circle_unordered_list_9e3a0763": {
     "message": "nerazvrščeni seznam s krogi"
   },
->>>>>>> 8936177e
   "clear_2084585f": { "message": "Počisti" },
   "clear_image_3213fe62": { "message": "Jasna slika" },
   "clear_selected_file_82388e50": { "message": "Počisti izbrano datoteko." },
@@ -218,13 +201,10 @@
   "content_type_2cf90d95": { "message": "Vrsta vsebine" },
   "coproduct_e7838082": { "message": "Koprodukt" },
   "copyright_holder_66ee111": { "message": "Lastnik avtorskih pravic:" },
-<<<<<<< HEAD
-=======
   "could_not_insert_content_itemtype_items_are_not_cu_638dfecd": {
     "message": "Vsebine ni mogoče vstaviti: V sistemu Canvas elementi »{ itemType }« trenutno niso podprti."
   },
   "count_40eced3b": { "message": "Število" },
->>>>>>> 8936177e
   "count_plural_0_0_words_one_1_word_other_words_acf32eca": {
     "message": "{ count, plural,\n     =0 {0 besed}\n    one {1 beseda}\n  other {# besede}\n}"
   },
@@ -235,20 +215,14 @@
   "course_files_62deb8f8": { "message": "Datoteke predmeta" },
   "course_files_a31f97fc": { "message": "Datoteke predmeta" },
   "course_images_f8511d04": { "message": "Slike predmeta" },
-<<<<<<< HEAD
-=======
   "course_link_b369426": { "message": "Povezava do predmeta" },
->>>>>>> 8936177e
   "course_links_b56959b9": { "message": "Povezave predmeta" },
   "course_media_ec759ad": { "message": "Mediji predmeta" },
   "course_navigation_dd035109": { "message": "Navigacija po predmetu" },
   "create_icon_110d6463": { "message": "Ustvari ikono" },
-<<<<<<< HEAD
-=======
   "create_icon_maker_icon_c716bffe": {
     "message": "Ustvari ikono ustvarjalnika ikon"
   },
->>>>>>> 8936177e
   "creative_commons_license_725584ae": {
     "message": "Licenca Creative Commons:"
   },
@@ -264,9 +238,6 @@
   "decorative_icon_9a7f3fc3": { "message": "Okrasna ikona" },
   "decorative_image_fde98579": { "message": "Dekorativna slika" },
   "decorative_type_upper_f2c95e3": { "message": "Dekorativni { TYPE_UPPER }" },
-<<<<<<< HEAD
-  "deep_purple_bb3e2907": { "message": "Temno škrlatna" },
-=======
   "decrease_indent_d9cf469d": { "message": "Zmanjšaj zamik" },
   "deep_purple_bb3e2907": { "message": "Temno škrlatna" },
   "default_bulleted_unordered_list_47079da8": {
@@ -275,7 +246,6 @@
   "default_numerical_ordered_list_48dd3548": {
     "message": "privzeti številčno urejeni seznam"
   },
->>>>>>> 8936177e
   "definite_integral_fe7ffed1": { "message": "Določeni integral" },
   "degree_symbol_4a823d5f": { "message": "Simbol stopinje" },
   "delimiters_4db4840d": { "message": "Ločila" },
@@ -302,17 +272,11 @@
     "message": "Prikaži besedilno povezavo (se odpre v novem zavihku)"
   },
   "division_sign_72190870": { "message": "Znak za deljenje" },
-<<<<<<< HEAD
-  "documents_81393201": { "message": "Dokumenti" },
-  "done_54e3d4b6": { "message": "Dokončano" },
-  "double_dagger_faf78681": { "message": "Dvojno bodalo" },
-=======
   "document_678cd7bf": { "message": "Dokument" },
   "documents_81393201": { "message": "Dokumenti" },
   "done_54e3d4b6": { "message": "Dokončano" },
   "double_dagger_faf78681": { "message": "Dvojno bodalo" },
   "down_5831a426": { "message": "Navzdol" },
->>>>>>> 8936177e
   "down_and_left_diagonal_arrow_40ef602c": {
     "message": "Diagonalna puščica navzdol in levo"
   },
@@ -338,10 +302,7 @@
   },
   "edit_c5fbea07": { "message": "Uredi" },
   "edit_course_link_5a5c3c59": { "message": "Uredi povezavo do predmeta" },
-<<<<<<< HEAD
-=======
   "edit_equation_f5279959": { "message": "Uredi enačbo" },
->>>>>>> 8936177e
   "edit_existing_icon_maker_icon_5d0ebb3f": {
     "message": "Uredi obstoječo ikono ustvarjalnika ikon"
   },
@@ -353,12 +314,9 @@
   },
   "embed_828fac4a": { "message": "Vdelaj" },
   "embed_code_314f1bd5": { "message": "Vdelaj kodo" },
-<<<<<<< HEAD
-=======
   "embed_content_from_external_tool_3397ad2d": {
     "message": "Vdelaj vsebino iz zunanjega orodja"
   },
->>>>>>> 8936177e
   "embed_image_1080badc": { "message": "Vdelaj sliko" },
   "embed_video_a97a64af": { "message": "Vdelajte videoposnetek" },
   "embedded_content_aaeb4d3d": { "message": "vdelano vsebino" },
@@ -375,13 +333,9 @@
   "epsilon_54bb8afa": { "message": "Epsilon" },
   "epsilon_variant_d31f1e77": { "message": "Epsilon (različica)" },
   "equals_sign_c51bdc58": { "message": "Znak enakosti" },
-<<<<<<< HEAD
-  "equation_editor_39fbc3f1": { "message": "Urejevalnik enačb" },
-=======
   "equation_1c5ac93c": { "message": "Enačba" },
   "equation_editor_39fbc3f1": { "message": "Urejevalnik enačb" },
   "equilibrium_6ff3040b": { "message": "Ravnotežje" },
->>>>>>> 8936177e
   "equivalence_class_7b0f11c0": { "message": "Razred enakosti" },
   "equivalent_identity_654b3ce5": { "message": "Ekvivalent (identiteta)" },
   "eta_b8828f99": { "message": "Eta" },
@@ -391,11 +345,8 @@
     "message": "Privzeto razširi predogled"
   },
   "expand_to_see_types_f5d29352": { "message": "Razširi za prikaz { types }" },
-<<<<<<< HEAD
-=======
   "external_link_d3f9e62a": { "message": "Zunanja povezava" },
   "external_tool_frame_70b32473": { "message": "Okvir zunanjega orodja" },
->>>>>>> 8936177e
   "external_tools_6e77821": { "message": "Zunanja orodja" },
   "extra_large_b6cdf1ff": { "message": "Zelo veliko" },
   "extra_small_9ae33252": { "message": "Zelo majhen" },
@@ -404,12 +355,9 @@
   "failed_getting_file_contents_e9ea19f4": {
     "message": "Pridobivanje vsebine datoteke ni uspelo"
   },
-<<<<<<< HEAD
-=======
   "failed_to_retrieve_content_from_external_tool_5899c213": {
     "message": "Vsebine iz zunanjega orodja ni bilo mogoče pridobiti"
   },
->>>>>>> 8936177e
   "file_name_8fd421ff": { "message": "Ime datoteke" },
   "file_storage_quota_exceeded_b7846cd1": {
     "message": "Kvota prostora na disku je presežena"
@@ -468,10 +416,7 @@
   "group_files_82e5dcdb": { "message": "Datoteke skupine" },
   "group_images_98e0ac17": { "message": "Slike skupine" },
   "group_isomorphism_45b1458c": { "message": "Skupinski izomorfizem" },
-<<<<<<< HEAD
-=======
   "group_link_63e626b3": { "message": "Povezava do skupine" },
->>>>>>> 8936177e
   "group_links_9493129e": { "message": "Povezave do skupin" },
   "group_media_2f3d128a": { "message": "Mediji skupine" },
   "group_navigation_99f191a": { "message": "Navigacija po skupini" },
@@ -503,10 +448,7 @@
   },
   "home_351838cd": { "message": "Glavna stran" },
   "html_code_editor_fd967a44": { "message": "urejevalnik kode html" },
-<<<<<<< HEAD
-=======
   "html_editor_fb2ab713": { "message": "Urejevalnik HTML" },
->>>>>>> 8936177e
   "i_have_obtained_permission_to_use_this_file_6386f087": {
     "message": "Pridobil sem dovoljenje za uporabo te datoteke."
   },
@@ -548,20 +490,14 @@
     "message": "Namišljeni del (kompleksnega števila)"
   },
   "in_element_of_19ca2f33": { "message": "V (element)" },
-<<<<<<< HEAD
-=======
   "increase_indent_6af90f7c": { "message": "Povečaj zamik" },
->>>>>>> 8936177e
   "indefinite_integral_6623307e": { "message": "Nedoločeni integral" },
   "indigo_2035fc55": { "message": "Indigo" },
   "inference_fed5c960": { "message": "Sklepanje" },
   "infinity_7a10f206": { "message": "Neskončnost" },
   "insert_593145ef": { "message": "Vstavi" },
   "insert_link_6dc23cae": { "message": "Vstavi povezavo" },
-<<<<<<< HEAD
-=======
   "insert_math_equation_57c6e767": { "message": "Vstavi matematično enačbo" },
->>>>>>> 8936177e
   "integers_336344e1": { "message": "Cela števila" },
   "intersection_cd4590e4": { "message": "Presek" },
   "invalid_entry_f7d2a0f5": { "message": "Neveljaven vnos." },
@@ -611,11 +547,8 @@
     "message": "Več o uporabi atributov obsega pri preglednicah"
   },
   "leave_as_is_4facfe55": { "message": "Ne spreminjaj" },
-<<<<<<< HEAD
-=======
   "left_3ea9d375": { "message": "Levo" },
   "left_align_43d95491": { "message": "Leva poravnava" },
->>>>>>> 8936177e
   "left_angle_bracket_c87a6d07": { "message": "Levi kotni oklepaj" },
   "left_arrow_4fde1a64": { "message": "Puščica za pomik v levo" },
   "left_arrow_with_hook_5bfcad93": { "message": "Puščica levo s kljukico" },
@@ -655,11 +588,6 @@
   "loading_closed_captions_subtitles_failed_95ceef47": {
     "message": "nalaganje razširjenih podnapisov/podnapisov ni uspelo."
   },
-<<<<<<< HEAD
-  "loading_failed_b3524381": { "message": "Nalaganje ni uspelo ..." },
-  "loading_failed_e6a9d8ef": { "message": "Nalaganje ni uspelo." },
-  "loading_folders_d8b5869e": { "message": "Nalaganje map" },
-=======
   "loading_external_tool_d839042c": { "message": "Nalaganje zunanjega orodja" },
   "loading_failed_b3524381": { "message": "Nalaganje ni uspelo ..." },
   "loading_failed_e6a9d8ef": { "message": "Nalaganje ni uspelo." },
@@ -667,7 +595,6 @@
   "loading_placeholder_for_filename_792ef5e8": {
     "message": "Nalaganje označbe mesta za { fileName }"
   },
->>>>>>> 8936177e
   "loading_please_wait_d276220a": { "message": "Nalaganje, počakajte" },
   "loading_preview_9f077aa1": { "message": "Nalagam predogled" },
   "locked_762f138b": { "message": "Zaklenjeno" },
@@ -703,12 +630,9 @@
   "misc_3b692ea7": { "message": "Razno" },
   "miscellaneous_e9818229": { "message": "Drugo" },
   "modules_c4325335": { "message": "Moduli" },
-<<<<<<< HEAD
-=======
   "moving_image_to_crop_directionword_6f66cde2": {
     "message": "Premikam sliko za obrezovanje { directionWord }"
   },
->>>>>>> 8936177e
   "mu_37223b8b": { "message": "Mu" },
   "multi_color_image_63d7372f": { "message": "Večbarvna slika" },
   "multiplication_sign_15f95c22": { "message": "Znak za množenje" },
@@ -775,12 +699,9 @@
   "operators_a2ef9a93": { "message": "Upravljavci" },
   "or_9b70ccaa": { "message": "Ali" },
   "orange_81386a62": { "message": "Oranžno" },
-<<<<<<< HEAD
-=======
   "ordered_and_unordered_lists_cfadfc38": {
     "message": "Urejeni in neurejeni seznami"
   },
->>>>>>> 8936177e
   "other_editor_shortcuts_may_be_found_at_404aba4a": {
     "message": "Druge bližnjice urejevalnika je mogoče najti na"
   },
@@ -857,19 +778,13 @@
     "message": "Realni del (kompleksnega števila)"
   },
   "record_7c9448b": { "message": "Posnemi" },
-<<<<<<< HEAD
-=======
   "record_upload_media_5fdce166": { "message": "Posnemi/naloži medije" },
->>>>>>> 8936177e
   "recording_98da6bda": { "message": "Snemanje" },
   "red_8258edf3": { "message": "Rdeče" },
   "relationships_6602af70": { "message": "Razmerja" },
   "religion_icon_246e0be1": { "message": "Ikona religije" },
   "remove_heading_style_5fdc8855": { "message": "Odstrani slog naslova" },
-<<<<<<< HEAD
-=======
   "remove_link_d1f2f4d0": { "message": "Odstrani povezavo" },
->>>>>>> 8936177e
   "replace_e61834a7": { "message": "Zamenjaj" },
   "reset_95a81614": { "message": "Obnovi" },
   "resize_ec83d538": { "message": "Spremeni velikost" },
@@ -885,11 +800,8 @@
   "rich_text_area_press_oskey_f8_for_rich_content_edi_c2f651d": {
     "message": "Območje besedila Pritisnite { OSKey }+F8 za bližnjice do urejevalnika."
   },
-<<<<<<< HEAD
-=======
   "right_71ffdc4d": { "message": "Desno" },
   "right_align_39e7a32a": { "message": "Desna poravnava" },
->>>>>>> 8936177e
   "right_angle_bracket_d704e2d6": { "message": "Desni kotni oklepaj" },
   "right_arrow_35e0eddf": { "message": "Puščica desno" },
   "right_arrow_with_hook_29d92d31": { "message": "Puščica desno s kljukico" },
@@ -922,12 +834,9 @@
   "save_11a80ec3": { "message": "Shrani" },
   "save_copy_ca63944e": { "message": "Shrani izvod" },
   "save_media_cb9e786e": { "message": "Shrani medije" },
-<<<<<<< HEAD
-=======
   "saved_icon_maker_icons_df86e2a1": {
     "message": "Shranjene ikone ustvarjalnika ikon"
   },
->>>>>>> 8936177e
   "screen_readers_cannot_determine_what_is_displayed__6a5842ab": {
     "message": "Brez nadomestnega besedila bralniki zaslonov ne morejo določiti, kaj je prikazano na sliki, imena datotek pa so pogosto nizi številk in črk brez smisla, ki ne opisujejo konteksta ali pomena."
   },
@@ -953,10 +862,7 @@
   "select_language_7c93a900": { "message": "Izberite jezik" },
   "select_video_source_1b5c9dbe": { "message": "Izberi videovir" },
   "selected_linkfilename_c093b1f2": { "message": "Izbrano { linkFileName }" },
-<<<<<<< HEAD
-=======
   "selection_b52c4c5e": { "message": "Izbira" },
->>>>>>> 8936177e
   "set_header_scope_8c548f40": { "message": "Nastavi obseg glave" },
   "set_minus_b46e9b88": { "message": "Nastavi minus" },
   "set_table_header_cfab13a0": { "message": "Nastavi glavo preglednice" },
@@ -966,8 +872,6 @@
     "message": "Urejevalnik Pretty HTML Editor odprete s pritiskom na tipki Shift+O"
   },
   "shortcut_911d6255": { "message": "Bližnjica" },
-<<<<<<< HEAD
-=======
   "show_audio_options_b489926b": { "message": "Prikaži možnosti zvoka" },
   "show_image_options_1e2ecc6b": { "message": "Prikaži možnosti slike" },
   "show_link_options_545338fd": { "message": "Prikaži povezave na slike" },
@@ -977,7 +881,6 @@
   "show_video_options_6ed3721a": {
     "message": "Prikaži možnosti videoposnetka"
   },
->>>>>>> 8936177e
   "sighted_users_browse_web_pages_quickly_looking_for_1d4db0c1": {
     "message": "Slabovidni uporabniki hitro brskajo po spletnih straneh in iščejo velike ali krepko zapisane naslove. Uporabniki bralnikov zaslonov se za razumevanje konteksta zanašajo na glave. Pri glavah mora biti uporabljena pravilna zgradba."
   },
@@ -1008,12 +911,9 @@
   "something_went_wrong_while_sharing_your_screen_8de579e5": {
     "message": "Pri souporabi zaslon je prišlo je do težave."
   },
-<<<<<<< HEAD
-=======
   "sorry_we_don_t_support_multiple_files_fb9478b0": {
     "message": "Oprostite, ni podpore za delo z več datotekami."
   },
->>>>>>> 8936177e
   "sort_by_e75f9e3e": { "message": "Razvrsti po" },
   "spades_suit_b37020c2": { "message": "Piki (obleka)" },
   "square_511eb3b3": { "message": "Kvadrat" },
@@ -1029,20 +929,14 @@
   "square_superset_strict_fa4262e4": {
     "message": "Kvadratna nadmnožica (strogo)"
   },
-<<<<<<< HEAD
-=======
   "square_unordered_list_b15ce93b": {
     "message": "nerazvrščeni seznam s kvadrati"
   },
->>>>>>> 8936177e
   "star_8d156e09": { "message": "Zvezdica" },
   "start_over_f7552aa9": { "message": "Začnite znova" },
   "start_recording_9a65141a": { "message": "Zaženi snemanje" },
   "steel_blue_14296f08": { "message": "Kovinsko modra" },
-<<<<<<< HEAD
-=======
   "studio_media_options_ee504361": { "message": "Prikaži medijske možnosti" },
->>>>>>> 8936177e
   "styles_2aa721ef": { "message": "Slogi" },
   "submit_a3cc6859": { "message": "Pošlji" },
   "subscript_59744f96": { "message": "Podpisano" },
@@ -1052,10 +946,7 @@
   "succeeds_equal_158e8c3a": { "message": "Naslednik enako" },
   "sum_b0842d31": { "message": "Vsota" },
   "superscript_8cb349a2": { "message": "Nadpisano" },
-<<<<<<< HEAD
-=======
   "superscript_and_subscript_37f94a50": { "message": "Dvignjeno in spuščeno" },
->>>>>>> 8936177e
   "superset_c4db8a7a": { "message": "Nadmnožica" },
   "superset_strict_c77dd6d2": { "message": "Nadmnožica (strogo)" },
   "supported_file_types_srt_or_webvtt_7d827ed": {
@@ -1115,12 +1006,9 @@
   "the_first_heading_on_a_page_should_be_an_h2_859089f2": {
     "message": "Prvi naslov na strani mora biti H2."
   },
-<<<<<<< HEAD
-=======
   "the_following_content_is_partner_provided_ed1da756": {
     "message": "Naslednjo vsebino zagotavljajo partnerji."
   },
->>>>>>> 8936177e
   "the_material_is_in_the_public_domain_279c39a3": {
     "message": "Gradivo je dostopno javnosti."
   },
@@ -1179,12 +1067,9 @@
   "type_control_f9_to_access_table_options_text_92141329": {
     "message": "pritisnite Ctrl+F9 za dostop do možnosti preglednice. { text }"
   },
-<<<<<<< HEAD
-=======
   "unable_to_determine_resource_selection_url_7867e060": {
     "message": "Ni mogoče določiti URL za izbiro vira"
   },
->>>>>>> 8936177e
   "union_e6b57a53": { "message": "Unija" },
   "unpublished_dfd8801": { "message": "neobjavljeno" },
   "untitled_16aa4f2b": { "message": "Brez naslova" },
@@ -1195,12 +1080,6 @@
   "up_and_right_diagonal_arrow_935b902e": {
     "message": "Diagonalna puščica navzdol in desno"
   },
-<<<<<<< HEAD
-  "upload_file_fd2361b8": { "message": "Naloži datoteko" },
-  "upload_image_6120b609": { "message": "Naloži sliko" },
-  "upload_media_ce31135a": { "message": "Naloži medije" },
-  "uploading_19e8a4e7": { "message": "Nalaganje" },
-=======
   "up_c553575d": { "message": "Navzgor" },
   "upload_document_253f0478": { "message": "Naloži dokument" },
   "upload_file_fd2361b8": { "message": "Naloži datoteko" },
@@ -1211,7 +1090,6 @@
   "uppercase_alphabetic_ordered_list_3f5aa6b2": {
     "message": "abecedno urejeni seznam z velikimi začetnicami"
   },
->>>>>>> 8936177e
   "uppercase_delta_d4f4bc41": { "message": "Velika delta" },
   "uppercase_gamma_86f492e9": { "message": "Velika gama" },
   "uppercase_lambda_c78d8ed4": { "message": "Velika lambda" },
@@ -1219,12 +1097,9 @@
   "uppercase_phi_caa36724": { "message": "Velika fi" },
   "uppercase_pi_fcc70f5e": { "message": "Velika pi" },
   "uppercase_psi_6395acbe": { "message": "Velika psi" },
-<<<<<<< HEAD
-=======
   "uppercase_roman_numeral_ordered_list_853f292b": {
     "message": "abecedno urejeni seznam z rimskimi številkami"
   },
->>>>>>> 8936177e
   "uppercase_sigma_dbb70e92": { "message": "Velika sigma" },
   "uppercase_theta_49afc891": { "message": "Velika teta" },
   "uppercase_upsilon_8c1e623e": { "message": "Velika ipsilon" },
@@ -1288,10 +1163,7 @@
   "video_player_for_title_ffd9fbc4": {
     "message": "Predvajalnik videoposnetkov za { title }"
   },
-<<<<<<< HEAD
-=======
   "view_all_e13bf0a6": { "message": "Prikaži vse" },
->>>>>>> 8936177e
   "view_ba339f93": { "message": "Ogled" },
   "view_description_30446afc": { "message": "Prikaz opisa" },
   "view_keyboard_shortcuts_34d1be0b": {
@@ -1326,11 +1198,8 @@
   },
   "width_x_height_px_ff3ccb93": { "message": "{ width } x { height } px" },
   "wiki_home_9cd54d0": { "message": "Glavna stran wiki" },
-<<<<<<< HEAD
-=======
   "word_count_c77fe3a6": { "message": "Štetje besed" },
   "words_b448b7d5": { "message": "Besede" },
->>>>>>> 8936177e
   "wreath_product_200b38ef": { "message": "Venčni produkt" },
   "xi_149681d0": { "message": "Ksi" },
   "yes_dde87d5": { "message": "Da" },
