--- conflicted
+++ resolved
@@ -603,10 +603,6 @@
   "quaternions_877024e0": { "message": "Kvaternioni" },
   "quizzes_7e598f57": { "message": "Kvizi" },
   "rational_numbers_80ddaa4a": { "message": "Racionalne števila" },
-<<<<<<< HEAD
-  "raw_html_editor_e3993e41": { "message": "Urejevalnik surovega HTML" },
-=======
->>>>>>> 31fbffe1
   "real_numbers_7c99df94": { "message": "Realna števila" },
   "real_portion_of_complex_number_7dad33b5": {
     "message": "Realni del (kompleksnega števila)"
