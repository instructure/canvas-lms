/*
 * Copyright (C) 2018 - present Instructure, Inc.
 *
 * This file is part of Canvas.
 *
 * Canvas is free software: you can redistribute it and/or modify it under
 * the terms of the GNU Affero General Public License as published by the Free
 * Software Foundation, version 3 of the License.
 *
 * Canvas is distributed in the hope that it will be useful, but WITHOUT ANY
 * WARRANTY; without even the implied warranty of MERCHANTABILITY or FITNESS FOR
 * A PARTICULAR PURPOSE. See the GNU Affero General Public License for more
 * details.
 *
 * You should have received a copy of the GNU Affero General Public License along
 * with this program. If not, see <http://www.gnu.org/licenses/>.
 */

// I really want to use the native URL api, but it's requirement of an absolute URL
// or a base URL makes testing difficult, esp since window.location is "about:blank"
// in mocha tests.
import {parse, format} from 'url'

<<<<<<< HEAD
function parseCanvasUrl(url) {
=======
function parseCanvasUrl(url, canvasOrigin = window.location.origin) {
>>>>>>> 9ea28612
  if (!url) {
    return null
  }
  const parsed = parse(url, true)
<<<<<<< HEAD
  if (parsed.host && window.location.host !== parsed.host) {
=======
  const canvasHost = parse(canvasOrigin, true).host
  if (parsed.host && canvasHost !== parsed.host) {
>>>>>>> 9ea28612
    return null
  }
  return parsed
}
<<<<<<< HEAD
function changeDownloadToWrapParams(parsedUrl) {
  delete parsedUrl.search
  delete parsedUrl.query.download_frd
  parsedUrl.query.wrap = '1'
  parsedUrl.pathname = parsedUrl.pathname.replace(/\/(?:download|preview)\/?$/, '')
  return parsedUrl
}
function addContext(parsedUrl, contextType, contextId) {
  // if this is a http://canvas/files... url. change it to be contextual
  if (/^\/files/.test(parsedUrl.pathname)) {
    const context = contextType.replace(/([^s])$/, '$1s') // canvas contexts are plural
    parsedUrl.pathname = `/${context}/${contextId}${parsedUrl.pathname}`
  }
  return parsedUrl
}
// simply replaces the download_frd url param with wrap
// wrap=1 will (often) cause the resource to be loaded
// in an iframe on canvas' files page
export function downloadToWrap(url) {
  const parsed = parseCanvasUrl(url)
  if (!parsed) {
    return url
  }
=======

export function absoluteToRelativeUrl(url, canvasOrigin) {
  const parsed = parseCanvasUrl(url, canvasOrigin)
  if (!parsed) {
    return url
  }
  parsed.host = ''
  parsed.hostname = ''
  parsed.slashes = false
  parsed.protocol = ''
  const newUrl = format(parsed)
  return newUrl
}

function changeDownloadToWrapParams(parsedUrl) {
  delete parsedUrl.search
  delete parsedUrl.query.download_frd
  parsedUrl.query.wrap = '1'
  parsedUrl.pathname = parsedUrl.pathname.replace(/\/(?:download|preview)\/?$/, '')
  return parsedUrl
}

function addContext(parsedUrl, contextType, contextId) {
  // if this is a http://canvas/files... url. change it to be contextual
  if (/^\/files/.test(parsedUrl.pathname)) {
    const context = contextType.replace(/([^s])$/, '$1s') // canvas contexts are plural
    parsedUrl.pathname = `/${context}/${contextId}${parsedUrl.pathname}`
  }
  return parsedUrl
}

// simply replaces the download_frd url param with wrap
// wrap=1 will (often) cause the resource to be loaded
// in an iframe on canvas' files page
export function downloadToWrap(url) {
  const parsed = parseCanvasUrl(url)
  if (!parsed) {
    return url
  }
>>>>>>> 9ea28612
  return format(changeDownloadToWrapParams(parsed))
}
// take a url to a file (e.g. /files/17), and convert it to
// it's in-context url (e.g. /courses/2/files/17).
// Add wrap=1 to the url so it previews, not downloads
// If it is a user file, add the verifier
// NOTE: this can be removed once canvas-rce-api is updated
//       to normalize the file URLs it returns.
export function fixupFileUrl(contextType, contextId, fileInfo) {
  // it's annoying, but depending on how we got here
  // the file may have an href or a url
  const key = fileInfo.href ? 'href' : 'url'
  if (fileInfo[key]) {
    let parsed = parseCanvasUrl(fileInfo[key])
    if (!parsed) {
      return fileInfo
    }
    parsed = changeDownloadToWrapParams(parsed)
    parsed = addContext(parsed, contextType, contextId)
    // if this is a user file, add the verifier
    if (fileInfo.uuid && contextType.includes('user')) {
      delete parsed.search
      parsed.query.verifier = fileInfo.uuid
    }
    fileInfo[key] = format(parsed)
  }
  return fileInfo
}
// embedded resources, like an <img src=url> with /preview
// in the url will not be logged as a view in canvas.
// This is appropriate for images in some rce content.
// Remove wrap=1 to indicate we want the file downloaded
// (which is necessary to show in an <img> tag), not viewed
export function prepEmbedSrc(url) {
  const parsed = parseCanvasUrl(url)
  if (!parsed) {
    return url
  }
  if (!/\/preview(?:\?|$)/.test(parsed.pathname)) {
    parsed.pathname = parsed.pathname.replace(/(?:\/download)?\/?(\?|$)/, '/preview$1')
  }
  delete parsed.search
  delete parsed.query.wrap
  return format(parsed)
}
// when the user opens a link to a resource, we want its view
// logged, so remove /preview
// Add wrap=1 to indicate clicking on the link should open a preview
// and not download the file (this doesn't work if the original link is a download link)
export function prepLinkedSrc(url) {
  const parsed = parseCanvasUrl(url)
  if (!parsed) {
    return url
  }
  delete parsed.search
  parsed.pathname = parsed.pathname.replace(/\/preview(\?|$)/, '$1')
  parsed.query.wrap = '1'
  return format(parsed)
}<|MERGE_RESOLUTION|>--- conflicted
+++ resolved
@@ -21,50 +21,17 @@
 // in mocha tests.
 import {parse, format} from 'url'
 
-<<<<<<< HEAD
-function parseCanvasUrl(url) {
-=======
 function parseCanvasUrl(url, canvasOrigin = window.location.origin) {
->>>>>>> 9ea28612
   if (!url) {
     return null
   }
   const parsed = parse(url, true)
-<<<<<<< HEAD
-  if (parsed.host && window.location.host !== parsed.host) {
-=======
   const canvasHost = parse(canvasOrigin, true).host
   if (parsed.host && canvasHost !== parsed.host) {
->>>>>>> 9ea28612
     return null
   }
   return parsed
 }
-<<<<<<< HEAD
-function changeDownloadToWrapParams(parsedUrl) {
-  delete parsedUrl.search
-  delete parsedUrl.query.download_frd
-  parsedUrl.query.wrap = '1'
-  parsedUrl.pathname = parsedUrl.pathname.replace(/\/(?:download|preview)\/?$/, '')
-  return parsedUrl
-}
-function addContext(parsedUrl, contextType, contextId) {
-  // if this is a http://canvas/files... url. change it to be contextual
-  if (/^\/files/.test(parsedUrl.pathname)) {
-    const context = contextType.replace(/([^s])$/, '$1s') // canvas contexts are plural
-    parsedUrl.pathname = `/${context}/${contextId}${parsedUrl.pathname}`
-  }
-  return parsedUrl
-}
-// simply replaces the download_frd url param with wrap
-// wrap=1 will (often) cause the resource to be loaded
-// in an iframe on canvas' files page
-export function downloadToWrap(url) {
-  const parsed = parseCanvasUrl(url)
-  if (!parsed) {
-    return url
-  }
-=======
 
 export function absoluteToRelativeUrl(url, canvasOrigin) {
   const parsed = parseCanvasUrl(url, canvasOrigin)
@@ -104,9 +71,9 @@
   if (!parsed) {
     return url
   }
->>>>>>> 9ea28612
   return format(changeDownloadToWrapParams(parsed))
 }
+
 // take a url to a file (e.g. /files/17), and convert it to
 // it's in-context url (e.g. /courses/2/files/17).
 // Add wrap=1 to the url so it previews, not downloads
@@ -133,6 +100,7 @@
   }
   return fileInfo
 }
+
 // embedded resources, like an <img src=url> with /preview
 // in the url will not be logged as a view in canvas.
 // This is appropriate for images in some rce content.
@@ -150,6 +118,7 @@
   delete parsed.query.wrap
   return format(parsed)
 }
+
 // when the user opens a link to a resource, we want its view
 // logged, so remove /preview
 // Add wrap=1 to indicate clicking on the link should open a preview
