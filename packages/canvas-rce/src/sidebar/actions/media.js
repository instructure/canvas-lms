--- conflicted
+++ resolved
@@ -84,14 +84,6 @@
 export function updateMediaObject({media_object_id, attachment_id, title, subtitles}) {
   return (dispatch, getState) => {
     const state = getState()
-<<<<<<< HEAD
-    const moUpdate = state.source.updateMediaObject(state, {media_object_id, title}).catch(e => {
-      alertHandler.handleAlert({
-        text: formatMessage(
-          'Though your video will have the correct title in the browser, we failed to update it in the database.'
-        ),
-        variant: 'error',
-=======
     const moUpdate = state.source
       .updateMediaObject(state, {media_object_id, title, attachment_id})
       .catch(e => {
@@ -102,7 +94,6 @@
           variant: 'error',
         })
         throw e
->>>>>>> a9d918a9
       })
 
     const ccData = {media_object_id, subtitles}
