/*
 * Copyright (C) 2022 - present Instructure, Inc.
 *
 * This file is part of Canvas.
 *
 * Canvas is free software: you can redistribute it and/or modify it under
 * the terms of the GNU Affero General Public License as published by the Free
 * Software Foundation, version 3 of the License.
 *
 * Canvas is distributed in the hope that it will be useful, but WITHOUT ANY
 * WARRANTY; without even the implied warranty of MERCHANTABILITY or FITNESS FOR
 * A PARTICULAR PURPOSE. See the GNU Affero General Public License for more
 * details.
 *
 * You should have received a copy of the GNU Affero General Public License along
 * with this program. If not, see <http://www.gnu.org/licenses/>.
 */

import React from 'react'
import ReactDOM from 'react-dom'
import formatMessage from '../format-message'
import {Spinner} from '@instructure/ui-spinner'
import {getData, setData} from './jqueryish_funcs'

export const previewableMimeTypes = [
  'application/vnd.openxmlformats-officedocument.wordprocessingml.template',
  'application/vnd.oasis.opendocument.spreadsheet',
  'application/vnd.sun.xml.writer',
  'application/excel',
  'application/vnd.openxmlformats-officedocument.spreadsheetml.sheet',
  'text/rtf',
  'application/vnd.openxmlformats-officedocument.spreadsheetml.template',
  'application/vnd.sun.xml.impress',
  'application/vnd.sun.xml.calc',
  'application/vnd.ms-excel',
  'application/msword',
  'application/mspowerpoint',
  'application/rtf',
  'application/vnd.oasis.opendocument.presentation',
  'application/vnd.oasis.opendocument.text',
  'application/vnd.openxmlformats-officedocument.presentationml.template',
  'application/vnd.openxmlformats-officedocument.presentationml.slideshow',
  'text/plain',
  'application/vnd.openxmlformats-officedocument.presentationml.presentation',
  'application/vnd.openxmlformats-officedocument.wordprocessingml.document',
  'application/postscript',
  'application/pdf',
  'application/vnd.ms-powerpoint',
]

// check to see if a file of a certan mimeType is previewable inline in the browser
// ex: isPreviewable("application/mspowerpoint")  -> true
export function isPreviewable(mimeType) {
  return previewableMimeTypes.includes(mimeType)
}

// Show a loading spinner
// The typical use is to show the spinner next to a canvas file link
// while the inline preview is loading. It's also used when previewing
// student submitted files in speedgrader, in which case $link is really
// the div containing the preview iframe. We handle these 2 cases by
// telling the function to put the spinner adjacent to $link,
// or to put it in the center of the preview container.
//
// $link: the DOM node that serves as the reference for locating the spinner
// position: one of 'adjacent' or 'centered'
export function showLoadingImage($link, position = 'adjacent') {
  const dir = ($link && window.getComputedStyle($link).direction) || 'ltr'
  const boundingBox = $link.getBoundingClientRect()
  const offsetLeft =
    boundingBox.left +
    (position === 'adjacent' ? (dir === 'ltr' ? boundingBox.width : -24) : boundingBox.width / 2)
  $link.style.marginInlineEnd = '28px'
  const imageMarginInlineStart = position === 'adjacent' ? '5px' : '-12px'
  const imageMarginTop = position === 'adjacent' ? 0 : '-12px'
  const zIndex = parseInt($link.style.zIndex || 0, 10) + 1
  const $imageHolder = document.createElement('div')
  $imageHolder.setAttribute('class', 'loading_image_holder')
  const list = getData($link, 'loading_images') || []
  list.push($imageHolder)
  setData($link, 'loading_images', list)

  if (!$link.style.position || $link.style.position === 'static') {
    const top = `${
      boundingBox.top + window.scrollY + (position === 'adjacent' ? 0 : boundingBox.height / 2)
    }px`
    const left = `${offsetLeft}px`

    $imageHolder.setAttribute(
      'style',
      `z-index: ${zIndex}; position: absolute; top: ${top}; left: ${left}; margin-inline-start: ${imageMarginInlineStart}; margin-top: ${imageMarginTop}`
    )
    document.body.appendChild($imageHolder)
  } else {
    const top = `${position === 'adjacent' ? 0 : boundingBox.height / 2}px`
    const left = `${offsetLeft}px`
    $imageHolder.setAttribute(
      'style',
      `z-index:${zIndex}; position: absolute; top: ${top}; left: ${left}; margin-inline-start:${imageMarginInlineStart}; margin-top: ${imageMarginTop}`
    )
    $link.appendChild($imageHolder)
  }
<<<<<<< HEAD
  ReactDOM.render(<Spinner size="x-small" renderTitle={formatMessage('Loading')} />, $imageHolder)
=======
  const root = createRoot($imageHolder)
  root.render(<Spinner size="x-small" renderTitle={formatMessage('Loading')} />)
>>>>>>> 9e16fa97
  return $link
}

export function removeLoadingImage($link) {
  $link.querySelector('.loading_image')?.remove()
  const list = getData($link, 'loading_images') || []
  list.forEach(item => {
    if (item) {
<<<<<<< HEAD
=======
      const root = item._reactRoot
      if (root) {
        root.unmount()
      }
>>>>>>> 9e16fa97
      item.remove()
    }
  })
  setData($link, 'loading_images', null)
  $link.style.marginInlineEnd = ''
  return $link
}

export function loadDocPreview($container, options) {
  let opts = {
    width: '100%',
    height: '400px',
    ...getData($container),
    ...options,
  }

  if (!$container) return // an issue in specs

  if (!($container instanceof HTMLElement)) {
    throw new Error('loadDocPreview requires a DOM element as first argument')
  }

  function tellAppIViewedThisInline() {
    // if I have a url to ping back to the app that I viewed this file inline, ping it.
    if (opts.attachment_view_inline_ping_url) {
      fetch(opts.attachment_view_inline_ping_url, {method: 'POST'})
    }
  }

  if (opts.crocodoc_session_url) {
    const sanitizedUrl = sanitizeUrl(opts.crocodoc_session_url)
    const iframe = document.createElement('iframe')
    iframe.setAttribute('src', sanitizedUrl)
    iframe.setAttribute('width', opts.width)
    iframe.setAttribute('height', opts.height)
    iframe.setAttribute('allowfullscreen', '1')
    iframe.id = opts.id
    $container.appendChild(iframe)
    iframe.load(() => {
      tellAppIViewedThisInline('crocodoc')
      if (typeof opts.ready === 'function') opts.ready()
    })
  } else if (opts.canvadoc_session_url) {
    const canvadocWrapper = document.createElement('div')
    canvadocWrapper.setAttribute(
      'style',
      'overflow: auto; resize: vertical; border: 1px solid transparent; height: 100%;'
    )
    $container.appendChild(canvadocWrapper)

    const minHeight = opts.iframe_min_height !== undefined ? opts.iframe_min_height : '800px'
    const sanitizedUrl = sanitizeUrl(opts.canvadoc_session_url)
    const iframe = document.createElement('iframe')
    iframe.addEventListener('load', () => {
      tellAppIViewedThisInline('canvadocs')
      if (typeof opts.ready === 'function') opts.ready()
    })
    iframe.setAttribute('src', sanitizedUrl)
    iframe.setAttribute('width', opts.width)
    iframe.setAttribute('allowfullscreen', '1')
    iframe.setAttribute('style', `border: 0; overflow: auto; height: 99%; min-height: ${minHeight}`)
    iframe.id = opts.id
    canvadocWrapper.appendChild(iframe)
  } else if (
    (!opts.disableGooglePreviews &&
      (!opts.mimetype || isPreviewable(opts.mimetype)) &&
      opts.attachment_id) ||
    opts.public_url
  ) {
    // else if it's something google docs preview can handle and we can get a public url to this document.
    const loadGooglePreview = function () {
      // this handles both ssl and plain http.
      const googleDocPreviewUrl = `//docs.google.com/viewer?${new URLSearchParams({
        embedded: true,
        url: opts.public_url,
      }).toString()}`
      if (!opts.ajax_valid || opts.ajax_valid()) {
        const iframe = document.createElement('iframe')
        iframe.addEventListener('load', () => {
          tellAppIViewedThisInline('google')
          if (typeof opts.ready === 'function') {
            opts.ready()
          }
        })
        iframe.setAttribute('src', googleDocPreviewUrl)
        iframe.setAttribute('height', opts.height)
        iframe.setAttribute('width', '100%')
        $container.appendChild(iframe)
      }
    }
    if (opts.public_url) {
      loadGooglePreview()
    } else if (opts.attachment_id) {
      let url = `/api/v1/files/${opts.attachment_id}/public_url.json`
      if (opts.submission_id) {
        url += '?' + new URLSearchParams({submission_id: opts.submission_id}).toString()
      }
      if (opts.verifier) {
        url += `${opts.submission_id ? '&' : '?'}verifier=${opts.verifier}`
      } else {
        const match = window.location.search.match(/verifier=([^&]+)(?:&|$)/)
        const ver = match && match[1]
        if (ver) {
          url += `${opts.submission_id ? '&' : '?'}verifier=${ver}`
        }
      }
      showLoadingImage($container, 'centered')
<<<<<<< HEAD
      // eslint-disable-next-line promise/catch-or-return
=======

>>>>>>> 9e16fa97
      fetch(url)
        .then(response => {
          if (!response.ok) throw new Error(`${response.status}: ${response.statusText}`)
          return response
        })
        .then(response => response.json())
        .then(data => {
          if (data.public_url) {
            opts = {...opts, ...data}
            loadGooglePreview()
          }
        })
        .catch(ex => {
<<<<<<< HEAD
          // eslint-disable-next-line no-console
=======
>>>>>>> 9e16fa97
          console.error(ex)
        })
        .finally(() => {
          removeLoadingImage($container)
        })
    }
  } else {
    // else fall back with a message that the document can't be viewed inline
    const paragraph = document.createElement('p')
    if (opts.attachment_preview_processing) {
      paragraph.textContent = formatMessage(
        'The document preview is currently being processed. Please try again later.'
      )
    } else {
      paragraph.textContent = formatMessage('This document cannot be displayed within Canvas.')
    }
    $container.replaceChildren()
    $container.appendChild(paragraph)
  }
}

/**
 * Replaces bad urls with harmless urls in cases where bad urls might cause harm
 * @param {string} url
 */
export function sanitizeUrl(url) {
  const defaultUrl = 'about:blank'
  try {
    const parsedUrl = new URL(url, window.location.origin)
<<<<<<< HEAD
    // eslint-disable-next-line no-script-url
=======

>>>>>>> 9e16fa97
    if (parsedUrl.protocol === 'javascript:') {
      return defaultUrl
    }
    return url
  } catch (e) {
    // URL() throws TypeError if url is not a valid URL
    return defaultUrl
  }
}<|MERGE_RESOLUTION|>--- conflicted
+++ resolved
@@ -17,7 +17,7 @@
  */
 
 import React from 'react'
-import ReactDOM from 'react-dom'
+import {createRoot} from 'react-dom/client'
 import formatMessage from '../format-message'
 import {Spinner} from '@instructure/ui-spinner'
 import {getData, setData} from './jqueryish_funcs'
@@ -88,7 +88,7 @@
 
     $imageHolder.setAttribute(
       'style',
-      `z-index: ${zIndex}; position: absolute; top: ${top}; left: ${left}; margin-inline-start: ${imageMarginInlineStart}; margin-top: ${imageMarginTop}`
+      `z-index: ${zIndex}; position: absolute; top: ${top}; left: ${left}; margin-inline-start: ${imageMarginInlineStart}; margin-top: ${imageMarginTop}`,
     )
     document.body.appendChild($imageHolder)
   } else {
@@ -96,16 +96,12 @@
     const left = `${offsetLeft}px`
     $imageHolder.setAttribute(
       'style',
-      `z-index:${zIndex}; position: absolute; top: ${top}; left: ${left}; margin-inline-start:${imageMarginInlineStart}; margin-top: ${imageMarginTop}`
+      `z-index:${zIndex}; position: absolute; top: ${top}; left: ${left}; margin-inline-start:${imageMarginInlineStart}; margin-top: ${imageMarginTop}`,
     )
     $link.appendChild($imageHolder)
   }
-<<<<<<< HEAD
-  ReactDOM.render(<Spinner size="x-small" renderTitle={formatMessage('Loading')} />, $imageHolder)
-=======
   const root = createRoot($imageHolder)
   root.render(<Spinner size="x-small" renderTitle={formatMessage('Loading')} />)
->>>>>>> 9e16fa97
   return $link
 }
 
@@ -114,13 +110,10 @@
   const list = getData($link, 'loading_images') || []
   list.forEach(item => {
     if (item) {
-<<<<<<< HEAD
-=======
       const root = item._reactRoot
       if (root) {
         root.unmount()
       }
->>>>>>> 9e16fa97
       item.remove()
     }
   })
@@ -167,7 +160,7 @@
     const canvadocWrapper = document.createElement('div')
     canvadocWrapper.setAttribute(
       'style',
-      'overflow: auto; resize: vertical; border: 1px solid transparent; height: 100%;'
+      'overflow: auto; resize: vertical; border: 1px solid transparent; height: 100%;',
     )
     $container.appendChild(canvadocWrapper)
 
@@ -228,11 +221,7 @@
         }
       }
       showLoadingImage($container, 'centered')
-<<<<<<< HEAD
-      // eslint-disable-next-line promise/catch-or-return
-=======
-
->>>>>>> 9e16fa97
+
       fetch(url)
         .then(response => {
           if (!response.ok) throw new Error(`${response.status}: ${response.statusText}`)
@@ -246,10 +235,6 @@
           }
         })
         .catch(ex => {
-<<<<<<< HEAD
-          // eslint-disable-next-line no-console
-=======
->>>>>>> 9e16fa97
           console.error(ex)
         })
         .finally(() => {
@@ -261,7 +246,7 @@
     const paragraph = document.createElement('p')
     if (opts.attachment_preview_processing) {
       paragraph.textContent = formatMessage(
-        'The document preview is currently being processed. Please try again later.'
+        'The document preview is currently being processed. Please try again later.',
       )
     } else {
       paragraph.textContent = formatMessage('This document cannot be displayed within Canvas.')
@@ -279,11 +264,7 @@
   const defaultUrl = 'about:blank'
   try {
     const parsedUrl = new URL(url, window.location.origin)
-<<<<<<< HEAD
-    // eslint-disable-next-line no-script-url
-=======
-
->>>>>>> 9e16fa97
+
     if (parsedUrl.protocol === 'javascript:') {
       return defaultUrl
     }
