/*
 * Copyright (C) 2011 - present Instructure, Inc.
 *
 * This file is part of Canvas.
 *
 * Canvas is free software: you can redistribute it and/or modify it under
 * the terms of the GNU Affero General Public License as published by the Free
 * Software Foundation, version 3 of the License.
 *
 * Canvas is distributed in the hope that it will be useful, but WITHOUT ANY
 * WARRANTY; without even the implied warranty of MERCHANTABILITY or FITNESS FOR
 * A PARTICULAR PURPOSE. See the GNU Affero General Public License for more
 * details.
 *
 * You should have received a copy of the GNU Affero General Public License along
 * with this program. If not, see <http://www.gnu.org/licenses/>.
 */

import htmlEscape from 'escape-html'
import {IconDownloadLine, IconExternalLinkLine} from '@instructure/ui-icons/es/svg'
import formatMessage from '../format-message'
import {closest, show, hide, insertAfter, getData, setData} from './jqueryish_funcs'
import {youTubeID, isExternalLink, getTld, showFilePreview} from './instructure_helper'
import mediaCommentThumbnail from './media_comment_thumbnail'

// in jest the es directory doesn't exist so stub the undefined svg
const IconDownloadSVG = IconDownloadLine?.src || '<svg></svg>'
const IconExternalLinkSVG = IconExternalLinkLine?.src || '<svg></svg>'

function makeDownloadButton(download_url, filename) {
  const a = document.createElement('a')
  a.setAttribute('class', 'file_download_btn')
  a.setAttribute('role', 'button')
  a.setAttribute('download', '')
  a.setAttribute('style', 'margin-inline-start: 5px; text-decoration: none;')
  a.setAttribute('href', download_url)

  const $icon = document.createElement('span')
  $icon.setAttribute('role', 'presentation')
  $icon.innerHTML = IconDownloadSVG
  $icon.firstChild.setAttribute(
    'style',
    'width:1em; height:1em; vertical-align:middle; fill:currentColor'
  )
  a.appendChild($icon)

  const srspan = document.createElement('span')
  srspan.setAttribute('class', 'screenreader-only')
  srspan.innerHTML = htmlEscape(formatMessage('Download {filename}', {filename}))
  a.appendChild(srspan)

  return a
}

function makeExternalLinkIcon(forLink) {
  const dir = (forLink && window.getComputedStyle(forLink).direction) || 'ltr'
  const $icon = document.createElement('span')
  $icon.setAttribute('class', 'external_link_icon')
  const style = `margin-inline-start: 5px; ${dir === 'rtl' ? 'transform:scale(-1, 1)' : ''}`
  $icon.setAttribute('style', style)
  $icon.setAttribute('role', 'presentation')
  $icon.innerHTML = IconExternalLinkSVG
  $icon.firstChild.setAttribute(
    'style',
    'width:1em; height:1em; vertical-align:middle; fill:currentColor'
  )

  const srspan = document.createElement('span')
  srspan.setAttribute('class', 'screenreader-only')
  srspan.innerHTML = htmlEscape(formatMessage('Links to an external site.'))
  $icon.appendChild(srspan)
  return $icon
}

function handleYoutubeLink($link) {
  const href = $link.getAttribute('href')
  const id = youTubeID(href || '')
  if (id && !$link.classList.contains('inline_disabled')) {
    const $after = document.createElement('a')
    $after.setAttribute('href', href)
    $after.setAttribute('class', 'youtubed')
    $after.innerHTML = `
      <img src="/images/play_overlay.png"
        class="media_comment_thumbnail"
        style="background-image: url(//img.youtube.com/vi/${htmlEscape(id)}/2.jpg)"
        alt="${htmlEscape(getData($link, 'preview-alt') || '')}"
      />
    `
    $after.addEventListener('click', function (event) {
      event.preventDefault()
      const $this = event.currentTarget
      const $video = document.createElement('span')
      $video.setAttribute('class', 'youtube_holder')
      $video.style.display = 'block'
      $video.innerHTML = `
        <iframe
          src='//www.youtube.com/embed/${htmlEscape(id)}?autoplay=1&rel=0&hl=en_US&fs=1'
          frameborder='0'
          width='425'
          height='344'
          allowfullscreen
        ></iframe>
        <br/>
        <a
          href='#'
          style='font-size: 0.8em;'
          class='hide_youtube_embed_link'
        >
          ${htmlEscape(formatMessage('Minimize Video'))}
        </a>
      `
      $video.querySelectorAll('.hide_youtube_embed_link').forEach($elem => {
        $elem.addEventListener('click', function (event2) {
          event2.preventDefault()
          $video.parentElement.removeChild($video)
          show($after)
        })
      })

      insertAfter($video, $this)
      hide($this)
    })
    $link.classList.add('youtubed')
    insertAfter($after, $link)
  }
}

let preview_counter = 0
function previewId() {
  return `preview_${++preview_counter}`
}

function buildUrl(url) {
  try {
    return new URL(url)
  } catch (e) {
    // Don't raise an error
  }
}

export function enhanceUserContent(container = document, opts = {}) {
<<<<<<< HEAD
  const {customEnhanceFunc, canvasOrigin, kalturaSettings, disableGooglePreviews} = opts
=======
  const {
    customEnhanceFunc,
    canvasOrigin,
    kalturaSettings,
    disableGooglePreviews,
    canvasLinksTarget,
  } = opts
>>>>>>> 8ae26fe4

  const content =
    (container instanceof HTMLElement && container) ||
    document.getElementById('content') ||
    document

  const showFilePreviewEx = event => showFilePreview(event, {canvasOrigin, disableGooglePreviews})

  content
    .querySelectorAll('.user_content:not(.enhanced)')
    .forEach(elem => elem.classList.add('unenhanced'))

  content.querySelectorAll('.unenhanced').forEach(unenhanced_elem => {
    unenhanced_elem.querySelectorAll('img').forEach(img => {
      const src = img.getAttribute('src')

      if (!/^\/[^/]/.test(src)) {
        return
      }

      // if the image file is unpublished it's replaced with the lock image
      // and canvas adds hidden=1 to the URL.
      // we also need to strip the alt text
      if (/hidden=1$/.test(src)) {
        img.setAttribute('alt', formatMessage('This image is currently unavailable'))
      }
    })
    setData(unenhanced_elem, 'unenhanced_content_html', unenhanced_elem.innerHTML)

    // guarantee relative links point to canvas
    if (canvasOrigin) {
      const attributes = ['href', 'src']
      const selector = '[href], [src]'

      unenhanced_elem.querySelectorAll(selector).forEach(element => {
        try {
          for (const a of attributes) {
            const potentialUrl = element.getAttribute(a)
            if (!/^\/[^/]/.test(potentialUrl)) {
              continue
            }

            const absoluteUrl = new URL(potentialUrl, canvasOrigin)
            element.setAttribute(a, absoluteUrl.href)
<<<<<<< HEAD
=======

            if (
              canvasLinksTarget &&
              element.tagName === 'A' &&
              (!element.getAttribute('target') || element.getAttribute('target') === '_blank')
            ) {
              element.setAttribute('target', canvasLinksTarget)
            }
>>>>>>> 8ae26fe4
          }
        } catch (_ignore) {
          // canvasOrigin probably isn't a valid base url
        }
      })
    }

    unenhanced_elem.querySelectorAll('a:not(.not_external, .external)').forEach(childLink => {
      if (!isExternalLink(childLink, canvasOrigin)) return
      if (childLink.tagName === 'IMG' || childLink.querySelectorAll('img').length > 0) return
      childLink.classList.add('external')
      childLink.setAttribute('target', '_blank')
      childLink.setAttribute('rel', 'noreferrer noopener')
      const $linkSpan = document.createElement('span')
      const $linkText = childLink.innerHTML
      $linkSpan.innerHTML = $linkText
      while (childLink.firstChild) childLink.removeChild(childLink.firstChild)
      childLink.appendChild($linkSpan)
      const externalLinkIcon = makeExternalLinkIcon(childLink)
      childLink.appendChild(externalLinkIcon)
    })
  })

  content
    .querySelectorAll('a.instructure_file_link, a.instructure_scribd_file')
    .forEach(file_link => {
      const href = buildUrl(file_link.href)

      // Don't attempt to enhance links with no href
      if (!href) return

      const matchesCanvasFile = href.pathname.match(
        /(?:\/(courses|groups|users)\/(\d+))?\/files\/(\d+)/
      )
      if (!matchesCanvasFile) {
        // a bug in the new RCE added instructure_file_link class name to all links
        // only proceed if this is a canvas file link
        return
      }

      if (file_link.textContent.trim()) {
        file_link.addEventListener('click', showFilePreviewEx)

        const filename = file_link.textContent
        // instructure_file_link_holder is used to find file_preview_link
        const $span = document.createElement('span')
        $span.setAttribute(
          'class',
          'instructure_file_holder link_holder instructure_file_link_holder'
        )

        const qs = href.searchParams
        qs.delete('wrap')
        qs.append('download_frd', '1')
        const download_url = `${href.origin}${href.pathname.replace(
          /(?:\/(download|preview))?$/,
          '/download'
        )}?${qs}`
        const $download_btn = makeDownloadButton(download_url, filename)

        if (file_link.classList.contains('instructure_scribd_file')) {
          if (file_link.classList.contains('no_preview')) {
            // link downloads
            file_link.setAttribute('href', download_url)
            file_link.removeAttribute('target')
          } else if (file_link.classList.contains('inline_disabled')) {
            // link opens in overlay
            file_link.classList.add('preview_in_overlay')
          } else {
            // link previews
            file_link.classList.add('file_preview_link')
          }
        }
        file_link.classList.remove('instructure_file_link')
        file_link.classList.remove('instructure_scribd_file')
        file_link.parentElement.replaceChild($span, file_link)
        $span.appendChild(file_link)
        if ($download_btn) $span.appendChild($download_btn)
      }
    })

  // Some schools have been using 'file_preview_link' for inline previews
  // outside of the RCE so find them all after we've gone through and
  // added our own (above)
  content
    .querySelectorAll(
      '.instructure_file_link_holder a.file_preview_link, .instructure_file_link_holder a.scribd_file_preview_link'
    )
    .forEach($link => {
      if ($link.classList.contains('previewable')) {
        return
      }

      const preview_id = previewId()
      $link.setAttribute('aria-expanded', 'false')
      $link.setAttribute('aria-controls', preview_id)
      $link.classList.add('previewable')
      $link.addEventListener('click', showFilePreviewEx)
      const $preview_container = document.createElement('div')
      $preview_container.setAttribute('role', 'region')
      $preview_container.setAttribute('class', 'preview_container')
      $preview_container.id = preview_id
      $preview_container.setAttribute('style', 'display: none;')
      $link.parentElement.appendChild($preview_container)
      if ($link.classList.contains('auto_open')) {
        $link.click()
      }
    })

  const unenhanced_anchors = content.querySelectorAll(
    '.user_content.unenhanced a, .user_content.unenhanced+div.answers a'
  )
  unenhanced_anchors.forEach($anchor => {
    $anchor.querySelectorAll('img.media_comment_thumbnail').forEach($thumbnail => {
      const a = closest($thumbnail, 'a', content)
      a?.classList.add('instructure_inline_media_comment')
    })

    if ($anchor.matches('.instructure_inline_media_comment')) {
      $anchor.classList.remove('no-underline')
      mediaCommentThumbnail($anchor, 'normal', false, kalturaSettings)
    }

    if ($anchor.matches('.instructure_video_link, .instructure_audio_link')) {
      mediaCommentThumbnail($anchor, 'normal', true, kalturaSettings)
    }

    if (!$anchor.matches('.youtubed')) {
      handleYoutubeLink($anchor)
    }
  })

  if (customEnhanceFunc) {
    customEnhanceFunc()
  }

  content.querySelectorAll('.user_content.unenhanced').forEach($elem => {
    $elem.classList.remove('unenhanced')
    $elem.classList.add('enhanced')
  })

  setTimeout(() => {
    content
      .querySelectorAll('.user_content form.user_content_post_form:not(.submitted)')
      .forEach($elem => {
        $elem.submit()
        $elem.classList.add('submitted')
      })
  }, 10)
  // Remove sandbox attribute from user content iframes to fix busted
  // third-party content, like Google Drive documents.
  document
    .querySelectorAll('.user_content iframe[sandbox="allow-scripts allow-forms allow-same-origin"]')
    .forEach(frame => {
      frame.removeAttribute('sandbox')
      const src = frame.src
      frame.src = src
    })
}

export function makeAllExternalLinksExternalLinks() {
  // in 100ms (to give time for everything else to load), find all the external links and add give them
  // the external link look and behavior (force them to open in a new tab)
  setTimeout(function () {
    const content = document.getElementById('content')
    if (!content) return
    const tld = getTld(window.location.hostname)
    const links = content.querySelectorAll(`a[href*="//"]:not([href*="${tld}"])`) // technique for finding "external" links copied from https://davidwalsh.name/external-links-css
    for (let i = 0; i < links.length; i++) {
      const $link = links[i]
      // don't mess with the ones that were already processed in enhanceUserContent
      if ($link.classList.contains('external')) continue
      if ($link.matches('.open_in_a_new_tab')) continue
      if ($link.querySelectorAll('img').length > 0) continue
      if ($link.matches('.not_external')) continue
      if ($link.matches('.exclude_external_icon')) continue
      // we have some pre-instui buttons that are styled links
      if ($link.classList.contains('btn')) continue
      const $linkToReplace = $link
      if ($linkToReplace) {
        const $linkIndicator = makeExternalLinkIcon()
        $linkToReplace.classList.add('external')
        $linkToReplace.querySelectorAll('span.ui-icon-extlink').forEach(c => c.remove)
        $linkToReplace.setAttribute('target', '_blank')
        $linkToReplace.setAttribute('rel', 'noreferrer noopener')
        const $linkSpan = document.createElement('span')
        const $linkText = $linkToReplace.innerHTML
        $linkSpan.innerHTML = $linkText
        while ($linkToReplace.firstChild) $linkToReplace.removeChild($linkToReplace.firstChild)
        $linkToReplace.appendChild($linkSpan)
        $linkToReplace.appendChild($linkIndicator)
      }
    }
  }, 100)
}<|MERGE_RESOLUTION|>--- conflicted
+++ resolved
@@ -139,9 +139,6 @@
 }
 
 export function enhanceUserContent(container = document, opts = {}) {
-<<<<<<< HEAD
-  const {customEnhanceFunc, canvasOrigin, kalturaSettings, disableGooglePreviews} = opts
-=======
   const {
     customEnhanceFunc,
     canvasOrigin,
@@ -149,7 +146,6 @@
     disableGooglePreviews,
     canvasLinksTarget,
   } = opts
->>>>>>> 8ae26fe4
 
   const content =
     (container instanceof HTMLElement && container) ||
@@ -194,8 +190,6 @@
 
             const absoluteUrl = new URL(potentialUrl, canvasOrigin)
             element.setAttribute(a, absoluteUrl.href)
-<<<<<<< HEAD
-=======
 
             if (
               canvasLinksTarget &&
@@ -204,7 +198,6 @@
             ) {
               element.setAttribute('target', canvasLinksTarget)
             }
->>>>>>> 8ae26fe4
           }
         } catch (_ignore) {
           // canvasOrigin probably isn't a valid base url
