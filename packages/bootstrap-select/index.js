--- conflicted
+++ resolved
@@ -5,10 +5,6 @@
 /* eslint-disable prefer-spread */
 /* eslint-disable no-unneeded-ternary */
 /* eslint-disable no-useless-concat */
-<<<<<<< HEAD
-/* eslint-disable import/no-extraneous-dependencies */
-=======
->>>>>>> 9d21a3c2
 /* eslint-disable radix */
 /* eslint-disable vars-on-top */
 /* eslint-disable object-shorthand */
