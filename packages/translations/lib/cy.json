--- conflicted
+++ resolved
@@ -311,8 +311,6 @@
     "change_text_color_1aecb912": {
         "message": "Newid lliw''r testun"
     },
-<<<<<<< HEAD
-=======
     "changes_you_made_may_not_be_saved_4e8db973": {
         "message": "Mae’n bosib na fydd y newidiadau rydych wedi’u gwneud yn cael eu cadw."
     },
@@ -322,7 +320,6 @@
     "characters_no_spaces_485e5367": {
         "message": "Nodau (dim bylchau)"
     },
->>>>>>> 0889f4aa
     "check_accessibility_3c78211c": {
         "message": "Gwirio Hygyrchedd"
     },
@@ -1400,15 +1397,12 @@
     "leave_as_is_4facfe55": {
         "message": "Gadael fel y mae"
     },
-<<<<<<< HEAD
-=======
     "left_3ea9d375": {
         "message": "Chwith"
     },
     "left_align_43d95491": {
         "message": "Alinio i’r Chwith"
     },
->>>>>>> 0889f4aa
     "left_angle_bracket_c87a6d07": {
         "message": "Braced Ongl Chwith"
     },
@@ -2063,12 +2057,9 @@
     "remove_heading_style_5fdc8855": {
         "message": "Tynnu arddull y pennawd"
     },
-<<<<<<< HEAD
-=======
     "remove_link_d1f2f4d0": {
         "message": "Tynnu Dolen"
     },
->>>>>>> 0889f4aa
     "replace_e61834a7": {
         "message": "Disodli"
     },
@@ -2099,15 +2090,12 @@
     "rich_text_area_press_oskey_f8_for_rich_content_edi_c2f651d": {
         "message": "Ardal Testun Cyfoethog. Pwyswch { OSKey }+F8 ar gyfer bysellau cyflym y Golygydd Cynnwys Cyfoethog."
     },
-<<<<<<< HEAD
-=======
     "right_71ffdc4d": {
         "message": "De"
     },
     "right_align_39e7a32a": {
         "message": "Alinio i’r Dde"
     },
->>>>>>> 0889f4aa
     "right_angle_bracket_d704e2d6": {
         "message": "Braced Ongl Dde"
     },
@@ -2270,15 +2258,12 @@
     "show_my_grades_ebd08684": {
         "message": "Dangos Fy Ngraddau"
     },
-<<<<<<< HEAD
-=======
     "show_studio_media_options_a0c748c6": {
         "message": "Dangos opsiynau cyfryngau Studio"
     },
     "show_video_options_6ed3721a": {
         "message": "Dangos opsiynau fideo"
     },
->>>>>>> 0889f4aa
     "sighted_users_browse_web_pages_quickly_looking_for_1d4db0c1": {
         "message": "Mae defnyddwyr sy''n gweld yn dda yn pori drwy dudalennau gwe yn gyflym, gan chwilio am benawdau mawr neu drwm. Mae defnyddwyr darllenydd sgrin yn dibynnu ar benawdau i ddeall y cyd-destun. Dylai penawdau ddefnyddio''r strwythur priodol."
     },
@@ -2552,12 +2537,9 @@
     "the_first_heading_on_a_page_should_be_an_h2_859089f2": {
         "message": "Dylai’r pennawd cyntaf ar dudalen fod yn H2."
     },
-<<<<<<< HEAD
-=======
     "the_following_content_is_partner_provided_ed1da756": {
         "message": "Mae’r cynnwys canlynol yn cael ei ddarparu gan bartner"
     },
->>>>>>> 0889f4aa
     "the_material_is_in_the_public_domain_279c39a3": {
         "message": "Mae’r deunydd yn y parth cyhoeddus"
     },
