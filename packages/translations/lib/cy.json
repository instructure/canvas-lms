--- conflicted
+++ resolved
@@ -2324,9 +2324,6 @@
     "something_went_wrong_while_sharing_your_screen_8de579e5": {
         "message": "Aeth rhywbeth o’i le wrth rannu eich sgrin."
     },
-    "sorry_we_don_t_support_multiple_files_fb9478b0": {
-        "message": "Yn anffodus, nid ydym ni’n gallu delio â mwy nag un ffeil."
-    },
     "sort_by_e75f9e3e": {
         "message": "Trefnu yn ôl"
     },
@@ -2396,12 +2393,9 @@
     "studio_media_options_ee504361": {
         "message": "Opsiynau Cyfryngau Studio"
     },
-<<<<<<< HEAD
-=======
     "studio_media_options_tray_cfb94654": {
         "message": "Ardal Opsiynau Cyfryngau Studio"
     },
->>>>>>> eb82fcc9
     "styles_2aa721ef": {
         "message": "Arddulliau"
     },
