{
    "a_great_discussion_6526a6d9": {
        "message": "Trafodaeth wych"
    },
    "a_wonderful_assignment_d3139d9b": {
        "message": "Aseiniad gwych"
    },
    "access_the_pretty_html_editor_37168efe": {
        "message": "Cael mynediad at y golygydd HTML hardd"
    },
    "accessibility_checker_b3af1f6c": {
        "message": "Gwiriwr Hygyrchedd"
    },
    "add_8523c19b": {
        "message": "Ychwanegu"
    },
    "add_another_f4e50d57": {
        "message": "Ychwanegu un arall"
    },
    "add_cc_subtitles_55f0394e": {
        "message": "Ychwanegu CC/Is-deitlau"
    },
    "add_image_60b2de07": {
        "message": "Ychwanegu Delwedd"
    },
    "add_to_do_7537af64": {
        "message": "Ychwanegu Tasg i’w Gwneud"
    },
    "add_to_do_7def3c37": {
        "message": "Ychwanegu Tasg i’w Gwneud"
    },
    "address_3159962f": {
        "message": "Cyfeiriad:"
    },
    "aleph_f4ffd155": {
        "message": "Aleph"
    },
    "align_11050992": {
        "message": "Alinio"
    },
    "alignment_and_lists_5cebcb69": {
        "message": "Aliniad a Rhestrau"
    },
    "all_4321c3a1": {
        "message": "Y cyfan"
    },
    "all_apps_a50dea49": {
        "message": "Pob Ap"
    },
    "all_day_fb42c4fc": {
        "message": "Drwy’r Dydd"
    },
    "all_items_loaded_aa256183": {
        "message": "Pob eitem wedi’i llwytho"
    },
    "alpha_15d59033": {
        "message": "Alpha"
    },
    "alphabetical_55b5b4e0": {
        "message": "Yn nhrefn yr wyddor"
    },
    "alt_text_611fb322": {
        "message": "Testun Amgen"
    },
    "amalg_coproduct_c589fb12": {
        "message": "Amalg (Cyd-gynnyrch)"
    },
    "an_amazing_discussion_assignment_e5c8bd6b": {
        "message": "Aseiniad trafodaeth gwych"
    },
    "an_error_occured_reading_the_file_ff48558b": {
        "message": "Gwall wrth ddarllen y ffeil"
    },
    "an_error_occurred_attempting_to_dismiss_the_opport_f86e0667": {
        "message": "Gwall wrth geisio gwrthod y cyfle."
    },
    "an_error_occurred_making_a_network_request_d1bda348": {
        "message": "Gwall wrth wneud cais ar gyfer y rhwydwaith"
    },
    "an_error_occurred_uploading_your_media_71f1444d": {
        "message": "Gwall wrth lwytho eich cyfryngau i fyny."
    },
    "and_7fcc2911": {
        "message": "A"
    },
    "angle_c5b4ec50": {
        "message": "Ongl"
    },
    "announcement_fb4cb645": {
        "message": "Cyhoeddiad"
    },
    "announcement_list_da155734": {
        "message": "Rhestr Cyhoeddiadau"
    },
    "announcements_a4b8ed4a": {
        "message": "Cyhoeddiadau"
    },
    "apply_781a2546": {
        "message": "Rhoi ar waith"
    },
    "apply_changes_to_all_instances_of_this_icon_maker__2642f466": {
        "message": "Defnyddio''r newidiadau ar bob enghraifft o’r Eicon Gwneuthurwr Eiconau hwn yn y Cwrs."
    },
    "approaches_the_limit_893aeec9": {
        "message": "Yn cyrraedd y terfyn"
    },
    "approximately_e7965800": {
        "message": "Tua"
    },
    "apps_54d24a47": {
        "message": "Apiau"
    },
    "are_you_sure_you_want_to_delete_this_planner_item_b71e330c": {
        "message": "Ydych chi’n siŵr eich bod am ddileu’r eitem hon ar gyfer y trefnydd?"
    },
    "arrows_464a3e54": {
        "message": "Saethau"
    },
    "art_icon_8e1daad": {
        "message": "Eicon Celf"
    },
    "aspect_ratio_will_be_preserved_cb5fdfb8": {
        "message": "Bydd y gymhareb agwedd yn cael ei chadw"
    },
    "assignment_976578a8": {
        "message": "Aseiniad"
    },
    "assignments_1e02582c": {
        "message": "Aseiniadau"
    },
    "assignmenttype_title_6612d008": {
        "message": "{ assignmentType } { title }."
    },
    "assignmenttype_title_all_day_on_datetime_9768903c": {
        "message": "{ assignmentType } { title }, drwy’r dydd ar { datetime }."
    },
    "assignmenttype_title_at_datetime_478f0709": {
        "message": "{ assignmentType } { title }, yn { datetime }."
    },
    "assignmenttype_title_at_datetime_until_endtime_a5900e38": {
        "message": "{ assignmentType } { title }, am { datetime } tan { endTime }"
    },
    "assignmenttype_title_due_datetime_a112d8ff": {
        "message": "{ assignmentType } { title }, erbyn { datetime }."
    },
    "assignmenttype_title_has_a_to_do_time_at_datetime_e07310e8": {
        "message": "Mae gan { assignmentType } { title } amser gwneud tasg am { datetime }."
    },
    "assignmenttype_title_is_marked_as_done_a8dc46ef": {
        "message": "{ assignmentType } { title } wedi’i farcio fel wedi gorffen."
    },
    "assignmenttype_title_is_not_marked_as_done_ba80ba66": {
        "message": "{ assignmentType } { title } heb ei farcio fel wedi gorffen."
    },
    "assignmenttype_title_posted_datetime_cab69444": {
        "message": "{ assignmentType } { title } wedi’i bostio { datetime }."
    },
    "assignmenttype_title_reminder_datetime_33fa66d5": {
        "message": "{ assignmentType } { title }, nodyn atgoffa { datetime }."
    },
    "asterisk_82255584": {
        "message": "Seren"
    },
    "attributes_963ba262": {
        "message": "Priodoleddau"
    },
    "audio_and_video_recording_not_supported_please_use_5ce3f0d7": {
        "message": "Does dim modd delio â recordio fideo a sain; defnyddiwch borwr gwahanol."
    },
    "audio_options_feb58e2c": {
        "message": "Opsiynau Sain"
    },
    "audio_options_tray_33a90711": {
        "message": "Ardal Opsiynau Sain"
    },
    "audio_player_for_title_20cc70d": {
        "message": "Chwaraewr sain ar gyfer { title }"
    },
    "auto_saved_content_exists_would_you_like_to_load_t_fee528f2": {
        "message": "Mae cynnwys sydd wedi’i gadw’n awtomatig yn bodoli. Hoffech chi lwytho’r cynnwys sydd wedi’i gadw’n awtomatig?"
    },
    "available_folders_694d0436": {
        "message": "Ffolderi sydd ar gael"
    },
    "backslash_b2d5442d": {
        "message": "Ôl-slaes"
    },
    "bar_ec63ed6": {
        "message": "Bar"
    },
    "basic_554cdc0a": {
        "message": "Sylfaenol"
    },
    "because_501841b": {
        "message": "Oherwydd"
    },
    "beginning_of_your_to_do_history_61ef2dce": {
        "message": "Dechrau’r Hanes Tasgau i’w Gwneud"
    },
    "below_81d4dceb": {
        "message": "O dan"
    },
    "below_is_an_example_of_how_students_will_see_their_8f7e7971": {
        "message": "Isod mae enghraifft o sut bydd myfyrwyr yn gweld eu hamserlen."
    },
    "beta_cb5f307e": {
        "message": "Beta"
    },
    "big_circle_16b2e604": {
        "message": "Cylch Mawr"
    },
    "binomial_coefficient_ea5b9bb7": {
        "message": "Cyfernod Binomaidd"
    },
    "black_4cb01371": {
        "message": "Black"
    },
    "blue_daf8fea9": {
        "message": "Glas"
    },
    "bottom_15a2a9be": {
        "message": "Gwaelod"
    },
    "bottom_third_5f5fec1d": {
        "message": "Traean Isaf"
    },
    "bowtie_5f9629e4": {
        "message": "Tei bo"
    },
    "brick_f2656265": {
        "message": "Bric"
    },
    "c_2001_acme_inc_283f7f80": {
        "message": "(c) 2001 Acme Inc."
    },
    "calendar_a8563bb2": {
        "message": "Calendr:"
    },
    "calendar_event_89aadc1c": {
        "message": "Digwyddiad Calendr"
    },
    "cancel_caeb1e68": {
        "message": "Canslo"
    },
    "canvas_planner_98ed106": {
        "message": "Canvas Planner"
    },
    "cap_product_3a5265a6": {
        "message": "Cynnyrch Cap"
    },
    "center_align_e68d9997": {
        "message": "Alinio i’r Canol"
    },
    "centered_dot_64d5e378": {
        "message": "Dot Canolog"
    },
    "centered_horizontal_dots_451c5815": {
        "message": "Dotiau Llorweddol Canolog"
    },
    "chi_54a32644": {
        "message": "Chi"
    },
    "choose_caption_file_9c45bc4e": {
        "message": "Dewiswch ffeil gapsiwn"
    },
    "choose_usage_rights_33683854": {
        "message": "Dewiswch hawliau defnyddio..."
    },
    "circle_484abe63": {
        "message": "Cylch"
    },
    "circle_unordered_list_9e3a0763": {
        "message": "rhestr cylchoedd sydd ddim mewn trefn"
    },
    "clear_2084585f": {
        "message": "Clirio"
    },
    "clear_image_3213fe62": {
        "message": "Clirio’r ddelwedd"
    },
    "clear_selected_file_82388e50": {
        "message": "Clirio''r ffeil dan sylw"
    },
    "clear_selected_file_filename_2fe8a58e": {
        "message": "Clirio''r ffeil dan sylw: { filename }"
    },
    "click_or_shift_click_for_the_html_editor_25d70bb4": {
        "message": "Cliciwch neu pwyswch shifft a chlicio ar gyfer y golygydd html."
    },
    "click_to_embed_imagename_c41ea8df": {
        "message": "Cliciwch i blannu { imageName }"
    },
    "click_to_hide_preview_3c707763": {
        "message": "Cliciwch i guddio rhagolwg"
    },
    "click_to_insert_a_link_into_the_editor_c19613aa": {
        "message": "Cliciwch i fewnosod dolen i’r nodwedd golygu."
    },
    "click_to_show_preview_faa27051": {
        "message": "Cliciwch i ddangos rhagolwg"
    },
    "close_a_menu_or_dialog_also_returns_you_to_the_edi_739079e6": {
        "message": "Cau dewislen neu ddeialog. Hefyd yn mynd a chi''n ôl i''r ardal olygu"
    },
    "close_d634289d": {
        "message": "Cau"
    },
    "close_opportunity_center_popup_9907d981": {
        "message": "Cau neidlen y Ganolfan Gyfleoedd"
    },
    "closed_caption_file_must_be_less_than_maxkb_kb_5880f752": {
        "message": "Rhaid i ffeiliau capsiynau caeedig fod yn llai na { maxKb } kb"
    },
    "closed_captions_subtitles_e6aaa016": {
        "message": "Capsiynau Caeedig/Isdeitlau"
    },
    "clubs_suit_c1ffedff": {
        "message": "Clubs (Suit)"
    },
    "collaborations_5c56c15f": {
        "message": "Cydweithrediadau"
    },
    "collapse_to_hide_types_1ab46d2e": {
        "message": "Crebachu i guddio { types }"
    },
    "color_picker_6b359edf": {
        "message": "Dewisydd Lliw"
    },
    "color_picker_colorname_selected_ad4cf400": {
        "message": "Dewisydd Lliw ({ colorName } wedi’i ddewis)"
    },
    "complex_numbers_a543d004": {
        "message": "Rhifau Cymhleth"
    },
    "computer_1d7dfa6f": {
        "message": "Cyfrifiadur"
    },
    "congruent_5a244acd": {
        "message": "Cyfath"
    },
    "contains_311f37b7": {
        "message": "Yn cynnwys"
    },
    "content_1440204b": {
        "message": "Cynnwys"
    },
    "content_is_still_being_uploaded_if_you_continue_it_8f06d0cb": {
        "message": "Mae cynnwys wrthi''n cael ei llwytho i fyny, os byddwch chi''n parhau ni fydd yn cael ei blannu''n gywir."
    },
    "content_subtype_5ce35e88": {
        "message": "Is-fath o Gynnwys"
    },
    "content_type_2cf90d95": {
        "message": "Math o Gynnwys"
    },
    "coproduct_e7838082": {
        "message": "Cyd-gynnyrch"
    },
    "copyright_holder_66ee111": {
        "message": "Perchennog yr Hawlfraint:"
    },
    "count_plural_0_0_words_one_1_word_other_words_acf32eca": {
        "message": "{ count, plural,\n     =0 {0 gair}\n    one {1 gair}\n  other {# gair}\n}"
    },
    "count_plural_0_opportunities_one_opportunity_other_765e27fa": {
        "message": "{ count, plural,\n     =0 {# cyfle}\n    one {# cyfle}\n  other {# cyfle}\n}"
    },
    "count_plural_one_hide_missing_item_other_hide_miss_4a2562f7": {
        "message": "{ count, plural,\n    one {Cuddio # eitem ar goll}\n  other {Cuddio # eitemau ar goll}\n}"
    },
    "count_plural_one_item_loaded_other_items_loaded_857023b7": {
        "message": "{ count, plural,\n    one {# eitem wedi''i lwytho}\n  other {# eitem wedi''i lwytho}\n}"
    },
    "count_plural_one_show_completed_item_other_show_co_8d0d0ae5": {
        "message": "{ count, plural,\n    one {Dangos # eitem wedi’i chwblhau }\n  other {Dangos # eitem wedi’u cwblhau}\n}"
    },
    "count_plural_one_show_missing_item_other_show_miss_509327ef": {
        "message": "{ count, plural,\n    one {Dangos # eitem ar goll}\n  other {Dangos # eitemau ar goll}\n}"
    },
    "course_8a63b4a3": {
        "message": "Cwrs"
    },
    "course_documents_104d76e0": {
        "message": "Dogfennau Cwrs"
    },
    "course_files_62deb8f8": {
        "message": "Ffeiliau Cwrs"
    },
    "course_files_a31f97fc": {
        "message": "Ffeiliau cwrs"
    },
    "course_images_f8511d04": {
        "message": "Delweddau Cwrs"
    },
    "course_link_b369426": {
        "message": "Dolen Cwrs"
    },
    "course_links_b56959b9": {
        "message": "Dolenni Cwrs"
    },
    "course_media_ec759ad": {
        "message": "Cyfryngau Cwrs"
    },
    "course_navigation_dd035109": {
        "message": "Dewislen Crwydro’r Cwrs"
    },
    "course_to_do_bcbbab54": {
        "message": "{ course } – TASGAU I’W GWNEUD"
    },
    "create_icon_110d6463": {
        "message": "Creu Eicon"
    },
    "create_icon_maker_icon_c716bffe": {
        "message": "Creu Eicon Gwneuthurwr Eiconau"
    },
    "creative_commons_license_725584ae": {
        "message": "Trwydded Creative Commons:"
    },
    "crop_image_41bf940c": {
        "message": "Tocio’r ddelwedd"
    },
    "crop_image_807ebb08": {
        "message": "Tocio Delwedd"
    },
    "cup_product_14174434": {
        "message": "Cynnyrch Cwpan"
    },
    "current_image_f16c249c": {
        "message": "Delwedd Bresennol"
    },
    "custom_6979cd81": {
        "message": "Personol"
    },
    "cyan_c1d5f68a": {
        "message": "Cyan"
    },
    "dagger_57e0f4e5": {
        "message": "Cyllell"
    },
    "date_added_ed5ad465": {
        "message": "Dyddiad Ychwanegu"
    },
    "date_at_time_dbdb1b99": {
        "message": "{ date } at { time }"
    },
    "date_ee500367": {
        "message": "Dyddiad"
    },
    "date_is_not_a_valid_date_4ef9f8ba": {
        "message": "Dydy #{ date } ddim yn ddyddiad dilys."
    },
    "date_is_required_8660ec22": {
        "message": "Mae’n rhaid rhoi dyddiad"
    },
    "date_time_d9fbf2d7": {
        "message": "Dyddiad ac Amser:"
    },
    "decorative_icon_9a7f3fc3": {
        "message": "Eicon Addurniadol"
    },
    "decorative_type_upper_f2c95e3": {
        "message": "Addurniadol { TYPE_UPPER }"
    },
    "decrease_indent_d9cf469d": {
        "message": "Lleihau Mewnoliad"
    },
    "deep_purple_bb3e2907": {
        "message": "Porffor Tywyll"
    },
    "default_bulleted_unordered_list_47079da8": {
        "message": "rhestr ddiofyn o bwyntiau bwled sydd ddim mewn trefn"
    },
    "default_numerical_ordered_list_48dd3548": {
        "message": "rhestr ddiofyn o rifau sydd mewn trefn"
    },
    "definite_integral_fe7ffed1": {
        "message": "Integryn Pendant"
    },
    "degree_symbol_4a823d5f": {
        "message": "Symbol Gradd"
    },
    "delete_a6efa79d": {
        "message": "Dileu"
    },
    "delimiters_4db4840d": {
        "message": "Amffinyddion"
    },
    "delta_53765780": {
        "message": "Delta"
    },
    "describe_the_icon_f6a18823": {
        "message": "(Disgrifiwch yr eicon)"
    },
    "describe_the_type_ff448da5": {
        "message": "(Disgrifiwch y { TYPE })"
    },
    "describe_the_video_2fe8f46a": {
        "message": "(Disgrifiwch y fideo)"
    },
    "details_98a31b68": {
        "message": "Manylion"
    },
    "details_a6f427c3": {
        "message": "Manylion:"
    },
    "diagonal_dots_7d71b57e": {
        "message": "Dotiau Croeslinol"
    },
    "diamond_b8dfe7ae": {
        "message": "Diemwnt"
    },
    "diamonds_suit_526abaaf": {
        "message": "Diamonds (Suit)"
    },
    "digamma_258ade94": {
        "message": "Digamma"
    },
    "dimension_type_f5fa9170": {
        "message": "Math o Ddimensiwn"
    },
    "dimensions_45ddb7b7": {
        "message": "Dimensiynau"
    },
    "directionality_26ae9e08": {
        "message": "Cyfeirioldeb"
    },
    "directly_edit_latex_b7e9235b": {
        "message": "Golygu LaTeX yn Uniongyrchol"
    },
    "disable_preview_222bdf72": {
        "message": "Analluogi Rhagolwg"
    },
    "discussion_6719c51d": {
        "message": "Trafodaeth"
    },
    "discussions_a5f96392": {
        "message": "Trafodaethau"
    },
    "discussions_index_6c36ced": {
        "message": "Mynegai Trafodaethau"
    },
    "disjoint_union_e74351a8": {
        "message": "Uniad Arwahan"
    },
    "dismiss_itemtitle_a9fae1b3": {
        "message": "Gwrthod { itemTitle }"
    },
    "dismiss_opportunityname_5995176f": {
        "message": "Gwrthod { opportunityName }"
    },
    "dismissed_8b0b1fc9": {
        "message": "Wedi’i Ddiystyru"
    },
    "dismissed_opportunities_f0826640": {
        "message": "Cyfleoedd wedi’u Diystyru"
    },
    "display_options_315aba85": {
        "message": "Dangos Opsiynau"
    },
    "display_text_link_opens_in_a_new_tab_75e9afc9": {
        "message": "Dangos Dolen Testun (Yn agor mewn tab newydd)"
    },
    "division_sign_72190870": {
        "message": "Arwydd Rhannu"
    },
    "document_678cd7bf": {
        "message": "Dogfen"
    },
    "documents_81393201": {
        "message": "Dogfennau"
    },
    "done_54e3d4b6": {
        "message": "Wedi gorffen"
    },
    "double_dagger_faf78681": {
        "message": "Cyllell Ddwbl"
    },
    "down_and_left_diagonal_arrow_40ef602c": {
        "message": "Saeth Croeslinol i lawr ac i’r chwith"
    },
    "down_and_right_diagonal_arrow_6ea0f460": {
        "message": "Saeth Croeslinol i lawr ac i’r dde"
    },
    "downward_arrow_cca52012": {
        "message": "Saeth i lawr"
    },
    "downward_pointing_triangle_2a12a601": {
        "message": "Triongl yn pwyntio i lawr"
    },
    "drag_a_file_here_1bf656d5": {
        "message": "Llusgwch ffeil yma"
    },
    "drag_and_drop_or_click_to_browse_your_computer_60772d6d": {
        "message": "Gallwch lusgo a gollwng, neu glicio i bori drwy’ch cyfrifiadur"
    },
    "drag_handle_use_up_and_down_arrows_to_resize_e29eae5c": {
        "message": "Dolen lusgo. Defnyddiwch y saethau i fyny ac i lawr i newid maint"
    },
    "due_5d7267be": {
        "message": "Erbyn:"
    },
    "due_date_124fdd99": {
        "message": "Erbyn: { date }"
    },
    "due_multiple_dates_cc0ee3f5": {
        "message": "Erbyn: Mwy nag un dyddiad"
    },
    "due_when_7eed10c6": {
        "message": "Erbyn: { when }"
    },
    "edit_alt_text_for_this_icon_instance_9c6fc5fd": {
        "message": "Golygu’r testun amgen ar gyfer y fersiwn hwn o’r eicon"
    },
    "edit_c5fbea07": {
        "message": "Golygu"
    },
    "edit_course_link_5a5c3c59": {
        "message": "Golygu Dolen Cwrs"
    },
    "edit_equation_f5279959": {
        "message": "Golygu Hafaliad"
    },
    "edit_existing_icon_maker_icon_5d0ebb3f": {
        "message": "Golygu’r Eicon Gwneuthurwr Eiconau Presennol"
    },
    "edit_icon_2c6b0e91": {
        "message": "Golygu Eicon"
    },
    "edit_link_7f53bebb": {
        "message": "Golygu Dolen"
    },
    "edit_title_72e5a21e": {
        "message": "Golygu { title }"
    },
    "editor_statusbar_26ac81fc": {
        "message": "Bar Statws Golygydd"
    },
    "embed_828fac4a": {
        "message": "Plannu"
    },
    "embed_code_314f1bd5": {
        "message": "Plannu Cod"
    },
    "embed_image_1080badc": {
        "message": "Plannu Delwedd"
    },
    "embed_video_a97a64af": {
        "message": "Plannu Fideo"
    },
    "embedded_content_aaeb4d3d": {
        "message": "cynnwys wedi''i blannu"
    },
    "empty_set_91a92df4": {
        "message": "Set Gwag"
    },
    "encircled_dot_8f5e51c": {
        "message": "Dot mewn cylch"
    },
    "encircled_minus_72745096": {
        "message": "Minws mewn cylch"
    },
    "encircled_plus_36d8d104": {
        "message": "Plws mewn cylch"
    },
    "encircled_times_5700096d": {
        "message": "Amser mewn cylch"
    },
    "engineering_icon_f8f3cf43": {
        "message": "Eicon Peirianeg"
    },
    "english_icon_25bfe845": {
        "message": "Eicon Saesneg"
    },
    "enter_at_least_3_characters_to_search_4f037ee0": {
        "message": "Rhowch o leiaf 3 nod i chwilio"
    },
    "epsilon_54bb8afa": {
        "message": "Epsilon"
    },
    "epsilon_variant_d31f1e77": {
        "message": "Epsilon (Amrywiad)"
    },
    "equals_sign_c51bdc58": {
        "message": "Hafalnod"
    },
    "equation_1c5ac93c": {
        "message": "Hafaliad"
    },
    "equation_editor_39fbc3f1": {
        "message": "Golygydd Hafaliadau"
    },
    "equivalence_class_7b0f11c0": {
        "message": "Dosbarth Cydwerthedd"
    },
    "equivalent_identity_654b3ce5": {
        "message": "Cywerth (Hunaniaeth)"
    },
    "error_loading_grades_e0b38f4d": {
        "message": "Gwall wrth lwytho graddau"
    },
    "error_loading_items_5218438e": {
        "message": "Gwall wrth lwytho eitemau"
    },
    "error_loading_more_items_3f109d9f": {
        "message": "Gwall wrth lwytho mwy o eitemau"
    },
    "error_loading_past_items_2881dbb1": {
        "message": "Gwall wrth lwytho eitemau blaenorol"
    },
    "eta_b8828f99": {
        "message": "Eta"
    },
    "exciting_discussion_9f67bd0a": {
        "message": "Trafodaeth gyffrous"
    },
    "excused_cf8792eb": {
        "message": "Wedi esgusodi"
    },
    "exists_2e62bdaa": {
        "message": "Yn bodoli"
    },
    "expand_preview_by_default_2abbf9f8": {
        "message": "Ehangu rhagolwg yn ddiofyn"
    },
    "expand_to_see_types_f5d29352": {
        "message": "Ehangu i weld { types }"
    },
    "extended_9a58dcb6": {
        "message": "Estynedig"
    },
    "external_link_d3f9e62a": {
        "message": "Dolen Allanol"
    },
    "external_tools_6e77821": {
        "message": "Adnoddau Allanol"
    },
    "extra_large_b6cdf1ff": {
        "message": "Mawr Iawn"
    },
    "extra_small_9ae33252": {
        "message": "Bach Iawn"
    },
    "extracurricular_icon_67c8ca42": {
        "message": "Eicon Allgwricwlar"
    },
    "f_function_fe422d65": {
        "message": "F (nodwedd)"
    },
    "failed_getting_course_list_49846a93": {
        "message": "Wedi methu cael y rhestr cyrsiau"
    },
    "failed_getting_to_do_list_10ce2833": {
        "message": "Wedi methu cael rhestr tasgau i’w gwneud"
    },
    "failed_peeking_into_your_future_e95b9306": {
        "message": "Wedi methu cael cipolwg i’ch dyfodol"
    },
    "failed_peeking_into_your_past_5bec2323": {
        "message": "Wedi methu cael cipolwg i’ch gorffennol"
    },
    "failed_saving_changes_on_name_1e100ad": {
        "message": "Wedi methu cadw newidiadau ar { name }."
    },
    "failed_to_delete_name_bdd7b810": {
        "message": "Wedi methu dileu { name }."
    },
    "failed_to_delete_to_do_64edff49": {
        "message": "Wedi methu dileu tasg i’w gwneud"
    },
    "failed_to_get_new_activity_17e7ec7c": {
        "message": "Wedi methu nôl gweithgarwch newydd"
    },
    "failed_to_load_opportunities_52ab6404": {
        "message": "Wedi methu llwytho cyfleoedd"
    },
    "failed_to_save_to_do_ddc7503b": {
        "message": "Wedi methu cadw tasg i’w gwneud"
    },
    "failure_loading_the_to_do_list_c61895c8": {
        "message": "Wedi methu llwytho’r rhesr tasgau i’w gwneud"
    },
    "feedback_6dcc1991": {
        "message": "Adborth"
    },
    "file_name_8fd421ff": {
        "message": "Enw’r Ffeil"
    },
    "file_storage_quota_exceeded_b7846cd1": {
        "message": "Wedi cyrraedd cwota storio ffeil"
    },
    "file_url_c12b64be": {
        "message": "URL Ffeil"
    },
    "filename_file_icon_602eb5de": {
        "message": "{ filename } eicon ffeil"
    },
    "filename_image_preview_6cef8f26": {
        "message": "{ filename } rhagolwg o ddelwedd"
    },
    "filename_text_preview_e41ca2d8": {
        "message": "{ filename } rhagolwg o destun"
    },
    "files_c300e900": {
        "message": "Ffeiliau"
    },
    "files_index_af7c662b": {
        "message": "Mynegai Ffeiliau"
    },
    "flat_music_76d5a5c3": {
        "message": "Fflat (Cerddoriaeth)"
    },
    "focus_element_options_toolbar_18d993e": {
        "message": "Canolbwyntio bar offer opsiynau elfen"
    },
    "folder_tree_fbab0726": {
        "message": "Coeden ffolderi"
    },
    "for_all_b919f972": {
        "message": "I Bawb"
    },
    "format_4247a9c5": {
        "message": "Fformat"
    },
    "formatting_5b143aa8": {
        "message": "Fformatio"
    },
    "forward_slash_3f90f35e": {
        "message": "Blaen Slaes"
    },
    "found_auto_saved_content_3f6e4ca5": {
        "message": "Wedi dod o hyd i gynnwys sydd wedi’i gadw’n awtomatig"
    },
    "found_count_plural_0_results_one_result_other_resu_46aeaa01": {
        "message": "Wedi canfod { count, plural,\n     =0 {# canlyniad}\n    one {# canlyniad}\n  other {# canlyniad}\n}"
    },
    "fraction_41bac7af": {
        "message": "Ffracsiwn"
    },
    "fullscreen_873bf53f": {
        "message": "Sgrin Lawn"
    },
    "fun_quiz_47ab0b0": {
        "message": "Cwis hwyliog"
    },
    "gamma_1767928": {
        "message": "Gamma"
    },
    "generating_preview_45b53be0": {
        "message": "Wrthi’n creu rhagolwg..."
    },
    "gif_png_format_images_larger_than_size_kb_are_not__7af3bdbd": {
        "message": "Ar hyn o bryd, does dim modd delio â delweddau ar fformat GIF/PNG sy’n fwy na { size } KB."
    },
    "go_to_card_view_dashboard_9d03970e": {
        "message": "Mynd i’r Dangosfwrdd Gwedd Cerdyn"
    },
    "go_to_the_editor_s_menubar_e6674c81": {
        "message": "Ewch i far dewislen y golygydd"
    },
    "go_to_the_editor_s_toolbar_a5cb875f": {
        "message": "Ewch i far offer y golygydd"
    },
    "graded_25cd3fcd": {
        "message": "Wedi graddio"
    },
    "grades_a61eba0a": {
        "message": "Graddau"
    },
    "grades_are_loading_c899652d": {
        "message": "Graddau yn llwytho"
    },
    "grades_loaded_5056277c": {
        "message": "Graddau wedi’u llwytho"
    },
    "greater_than_e98af662": {
        "message": "Yn fwy na"
    },
    "greater_than_or_equal_b911949a": {
        "message": "Yn fwy na neu’n hafal i"
    },
    "greek_65c5b3f7": {
        "message": "Groeg"
    },
    "green_15af4778": {
        "message": "Gwyrdd"
    },
    "grey_a55dceff": {
        "message": "Llwyd"
    },
    "group_documents_8bfd6ae6": {
        "message": "Dogfennau Grŵp"
    },
    "group_files_4324f3df": {
        "message": "Ffeiliau Grŵp"
    },
    "group_files_82e5dcdb": {
        "message": "Ffeiliau grŵp"
    },
    "group_images_98e0ac17": {
        "message": "Delweddau Grŵp"
    },
    "group_isomorphism_45b1458c": {
        "message": "Isomorthffedd Grŵp"
    },
    "group_link_63e626b3": {
        "message": "Dolen Grŵp"
    },
    "group_links_9493129e": {
        "message": "Dolenni Grwpiau"
    },
    "group_media_2f3d128a": {
        "message": "Cyfryngau Grŵp"
    },
    "group_navigation_99f191a": {
        "message": "Dewislen Crwydro Grwpiau"
    },
    "h_bar_bb94deae": {
        "message": "Bar H"
    },
    "hat_ea321e35": {
        "message": "Het"
    },
    "heading_2_5b84eed2": {
        "message": "Pennawd 2"
    },
    "heading_3_2c83de44": {
        "message": "Pennawd 3"
    },
    "heading_4_b2e74be7": {
        "message": "Pennawd 4"
    },
    "health_icon_8d292eb5": {
        "message": "Eicon Iechyd"
    },
    "hearts_suit_e50e04ca": {
        "message": "Hearts (Suit)"
    },
    "height_69b03e15": {
        "message": "Uchder"
    },
    "hexagon_d8468e0d": {
        "message": "Hecsagon"
    },
    "hide_description_bfb5502e": {
        "message": "Cuddio disgrifiad"
    },
    "hide_title_description_caf092ef": {
        "message": "Cuddio disgrifiad { title }"
    },
    "home_351838cd": {
        "message": "Hafan"
    },
    "html_code_editor_fd967a44": {
        "message": "golygydd cod html"
    },
    "html_editor_fb2ab713": {
        "message": "Golygydd HTML"
    },
    "i_have_obtained_permission_to_use_this_file_6386f087": {
        "message": "Rydw i wedi cael caniatâd i ddefnyddio’r ffeil hon."
    },
    "i_hold_the_copyright_71ee91b1": {
        "message": "Fi sydd biau’r hawlfraint"
    },
    "icon_215a1dc6": {
        "message": "Eicon"
    },
    "icon_8168b2f8": {
        "message": "eicon"
    },
    "icon_color_b86dd6d6": {
        "message": "Lliw Eicon"
    },
    "icon_maker_icons_cc560f7e": {
        "message": "Eiconau’r Gwneuthurwr Eiconau"
    },
    "icon_options_7e32746e": {
        "message": "Opsiynau Eicon"
    },
    "icon_options_tray_2b407977": {
        "message": "Ardal Opsiynau Eicon"
    },
    "icon_shape_30b61e7": {
        "message": "Siâp yr Eicon"
    },
    "icon_size_9353edea": {
        "message": "Maint yr Eicon"
    },
    "if_left_empty_link_text_will_display_as_course_lin_61087540": {
        "message": "Os bydd yn wag, bydd testun dolen yn ymddangos fel enw dolen cwrs"
    },
    "if_you_do_not_select_usage_rights_now_this_file_wi_14e07ab5": {
        "message": "Os na fyddwch chi’n dewis hawliau defnyddio yn awr, bydd y ffeil hon yn cael ei dad-gyhoeddi ar ôl iddi gael ei llwytho i fyny."
    },
    "image_8ad06": {
        "message": "Delwedd"
    },
    "image_c1c98202": {
        "message": "delwedd"
    },
    "image_options_5412d02c": {
        "message": "Opsiynau Delwedd"
    },
    "image_options_tray_90a46006": {
        "message": "Ardal Opsiynau Delwedd"
    },
    "image_to_crop_3a34487d": {
        "message": "Delwedd i''w thocio"
    },
    "images_7ce26570": {
        "message": "Delweddau"
    },
    "imaginary_portion_of_complex_number_2c733ffa": {
        "message": "Cyfran Ddychmygol (o Rif Cymhleth)"
    },
    "in_element_of_19ca2f33": {
        "message": "Yn (Elfen O)"
    },
    "increase_indent_6af90f7c": {
        "message": "Cynyddu Mewnoliad"
    },
    "indefinite_integral_6623307e": {
        "message": "Integryn Amhendant"
    },
    "indigo_2035fc55": {
        "message": "Indigo"
    },
    "inference_fed5c960": {
        "message": "Casgliad"
    },
    "infinity_7a10f206": {
        "message": "Anfeidredd"
    },
    "insert_593145ef": {
        "message": "Mewnosod"
    },
    "insert_equella_links_49a8dacd": {
        "message": "Mewnosod Dolenni Equella"
    },
    "insert_link_6dc23cae": {
        "message": "Mewnosod Dolen"
    },
    "insert_math_equation_57c6e767": {
        "message": "Mewnosod hafaliad mathemategol"
    },
    "integers_336344e1": {
        "message": "Cyfanrif"
    },
    "intersection_cd4590e4": {
        "message": "Croestoriad"
    },
    "invalid_entry_f7d2a0f5": {
        "message": "Cofnod annilys."
    },
    "invalid_file_c11ba11": {
        "message": "Ffeil Annilys"
    },
    "invalid_file_type_881cc9b2": {
        "message": "Math o ffeil annilys"
    },
    "invalid_url_cbde79f": {
        "message": "URL annilys"
    },
    "iota_11c932a9": {
        "message": "Iota"
    },
    "items_completed_items_plural_1_item_other_items_717d579f": {
        "message": "{ items } eitem { items, plural,\n     =1 {wedi’i chwblhau}\n  other {eitem}\n} wedi’i chwblhau"
    },
    "join_6cafecca": {
        "message": "Ymuno"
    },
    "join_active_online_meeting_d9d892b2": {
        "message": "ymunwch â chyfarfod gweithredol ar-lein"
    },
    "join_online_meeting_b1725843": {
        "message": "ymunwch â chyfarfod ar-lein"
    },
    "jump_to_navigation_toolbar_2952cd8b": {
        "message": "Neidio i’r bar offer llywio"
    },
    "jump_to_today_254ccf41": {
        "message": "Neidio i Heddiw"
    },
    "kappa_2f14c816": {
        "message": "Kappa"
    },
    "kappa_variant_eb64574b": {
        "message": "Kappa (Amrywiad)"
    },
    "keyboard_shortcuts_ed1844bd": {
        "message": "Bysellau Hwylus"
    },
    "lambda_4f602498": {
        "message": "Lambda"
    },
    "language_arts_35b79a8b": {
        "message": "Celfyddydau Iaith"
    },
    "language_arts_icon_a798b0f8": {
        "message": "Eicon Celfyddydau Iaith"
    },
    "languages_icon_9d20539": {
        "message": "Eicon Ieithoedd"
    },
    "large_9c5e80e7": {
        "message": "Mawr"
    },
    "late_2be42b88": {
        "message": "Yn Hwyr"
    },
    "left_align_43d95491": {
        "message": "Alinio i’r Chwith"
    },
    "left_angle_bracket_c87a6d07": {
        "message": "Braced Ongl Chwith"
    },
    "left_arrow_4fde1a64": {
        "message": "Saeth i’r Chwith"
    },
    "left_arrow_with_hook_5bfcad93": {
        "message": "Saeth i’r Chwith gyda Bachyn"
    },
    "left_ceiling_ee9dd88a": {
        "message": "Nenfwd Chwith"
    },
    "left_curly_brace_1726fb4": {
        "message": "Cyplysydd Cyrliog Chwith"
    },
    "left_downard_harpoon_arrow_1d7b3d2e": {
        "message": "Saeth Tryfer i Lawr i’r Chwith"
    },
    "left_floor_29ac2274": {
        "message": "Llawr Chwith"
    },
    "left_to_right_e9b4fd06": {
        "message": "Chwith i’r Dde"
    },
    "left_upward_harpoon_arrow_3a562a96": {
        "message": "Saeth Tryfer i Fyny i’r Chwith"
    },
    "leftward_arrow_1e4765de": {
        "message": "Saeth i’r Chwith"
    },
    "leftward_pointing_triangle_d14532ce": {
        "message": "Triongl yn pwyntio i’r chwith"
    },
    "less_than_a26c0641": {
        "message": "Yn llai na"
    },
    "less_than_or_equal_be5216cb": {
        "message": "Yn llai na neu’n hafal i"
    },
    "library_icon_ae1e54cf": {
        "message": "Eicon Llyfrgell"
    },
    "light_blue_5374f600": {
        "message": "Glas golau"
    },
    "link_7262adec": {
        "message": "Dolen"
    },
    "link_options_a16b758b": {
        "message": "Opsiynau Dolen"
    },
    "links_14b70841": {
        "message": "Dolenni"
    },
    "load_more_35d33c7": {
        "message": "Llwytho Mwy"
    },
    "load_more_a36f9cf9": {
        "message": "Llwytho mwy"
    },
    "load_prior_dates_f2b0f6f0": {
        "message": "Llwytho dyddiadau blaenorol"
    },
    "loaded_count_plural_0_items_one_item_other_items_e58533e9": {
        "message": "Wedi llwytho { count, plural,\n     =0 {# eitem}\n    one {# eitem}\n  other {# eitem}\n}"
    },
    "loading_25990131": {
        "message": "Wrthi’n llwytho..."
    },
    "loading_725811ca": {
        "message": "wrthi’n llwytho"
    },
    "loading_bde52856": {
        "message": "Wrthi’n llwytho"
    },
    "loading_closed_captions_subtitles_failed_95ceef47": {
        "message": "Wedi methu llwytho capsiynau caeedig/isdeitlau."
    },
    "loading_failed_b3524381": {
        "message": "Wedi methu llwytho..."
    },
    "loading_failed_e6a9d8ef": {
        "message": "Wedi methu llwytho."
    },
    "loading_folders_d8b5869e": {
        "message": "Wrthi’n llwytho ffolderi"
    },
    "loading_grades_c842c887": {
        "message": "Llwytho Graddau"
    },
    "loading_past_items_ca499e75": {
        "message": "Llwytho eitemau blaenorol"
    },
    "loading_planner_items_947a813d": {
        "message": "Wrthi’n llwytho eitemau’r trefnydd"
    },
    "loading_please_wait_d276220a": {
        "message": "Wrthi’n llwytho, arhoswch funud"
    },
    "loading_preview_9f077aa1": {
        "message": "Wrthi’n llwytho rhagolwg"
    },
    "location_3b6ff307": {
        "message": "Lleoliad:"
    },
    "locked_762f138b": {
        "message": "Wedi Cloi"
    },
    "logical_equivalence_76fca396": {
        "message": "Cydwerthedd Rhesymegol"
    },
    "logical_equivalence_short_8efd7b4f": {
        "message": "Cydwerthedd Rhesymegol (Byr)"
    },
    "logical_equivalence_short_and_thick_1e1f654d": {
        "message": "Cydwerthedd Rhesymegol (Byr a Thrwchus)"
    },
    "logical_equivalence_thick_662dd3f2": {
        "message": "Cydwerthedd Rhesymegol (Trwchus)"
    },
    "looks_like_there_isn_t_anything_here_d9bcef49": {
        "message": "Does dim byd yma yn ôl pob golwg"
    },
    "low_horizontal_dots_cc08498e": {
        "message": "Dotiau Llorweddol Isel"
    },
    "magenta_4a65993c": {
        "message": "Magenta"
    },
    "maps_to_e5ef7382": {
        "message": "Mapiau I"
    },
    "math_ede93050": {
        "message": "Mathemateg"
    },
    "math_icon_ad4e9d03": {
        "message": "Eicon Mathemateg"
    },
    "media_af190855": {
        "message": "Cyfryngau"
    },
    "media_file_is_processing_please_try_again_later_58a6d49": {
        "message": "Ffeil cyfryngau’n cael ei phrosesu Rhowch gynnig arall arni rywbryd eto."
    },
    "medium_5a8e9ead": {
        "message": "Cyfrwng"
    },
    "middle_27dc1d5": {
        "message": "Canol"
    },
    "minus_fd961e2e": {
        "message": "Minws"
    },
    "minus_plus_3461f637": {
        "message": "Minws/Plws"
    },
    "misc_3b692ea7": {
        "message": "Amrywiol"
    },
    "miscellaneous_e9818229": {
        "message": "Amrywiol"
    },
    "missing_1a256b3b": {
        "message": "Ar goll"
    },
    "missing_items_for_title_516511f8": {
        "message": "Eitemau ar goll ar gyfer { title }"
    },
    "modules_c4325335": {
        "message": "Modiwlau"
    },
    "mu_37223b8b": {
        "message": "Mu"
    },
    "multi_color_image_63d7372f": {
        "message": "Delwedd mwy nag un lliw"
    },
    "multiplication_sign_15f95c22": {
        "message": "Arwydd Lluosi"
    },
    "music_icon_4db5c972": {
        "message": "Eicon Cerddoriaeth"
    },
    "must_be_at_least_percentage_22e373b6": {
        "message": "Yn gorfod bod yn { percentage }% o leiaf"
    },
    "must_be_at_least_width_x_height_px_41dc825e": {
        "message": "Yn gorfod bod o leiaf { width } x { height }px"
    },
    "my_files_2f621040": {
        "message": "Fy ffeiliau"
    },
    "my_grades_98834476": {
        "message": "Fy Ngraddau"
    },
    "n_th_root_9991a6e4": {
        "message": "N-th Root"
    },
    "nabla_1e216d25": {
        "message": "Nabla"
    },
    "name_1aed4a1b": {
        "message": "Enw"
    },
    "name_color_ceec76ff": {
        "message": "{ name } ({ color })"
    },
    "natural_music_54a70258": {
        "message": "Naturiol (Cerddoriaeth)"
    },
    "natural_numbers_3da07060": {
        "message": "Rhifau Naturiol"
    },
    "navigate_through_the_menu_or_toolbar_415a4e50": {
        "message": "Llywiwch trwy''r ddewislen neu''r bar offer"
    },
    "nested_greater_than_d852e60d": {
        "message": "Nythu’n Fwy Na"
    },
    "nested_less_than_27d17e58": {
        "message": "Nythu’n Llai Na"
    },
    "new_13daf639": {
        "message": "Newydd"
    },
    "new_activity_8b84847d": {
        "message": "Gweithgarwch Newydd"
    },
    "new_activity_for_title_14c9c3af": {
        "message": "Gweithgaredd newydd ar gyfer { title }"
    },
    "new_opportunities_7d349c4d": {
        "message": "Cyfleoedd Newydd"
    },
    "next_month_749b1778": {
        "message": "Mis Nesaf"
    },
    "next_page_d2a39853": {
        "message": "Tudalen Nesaf"
    },
    "no_changes_to_save_d29f6e91": {
        "message": "Dim newidiadau i’w cadw."
    },
    "no_due_dates_assigned_e8f5bac8": {
        "message": "Does dim Dyddiadau Erbyn wedi’u neilltuo"
    },
    "no_e16d9132": {
        "message": "Na"
    },
    "no_file_chosen_9a880793": {
        "message": "Dim ffeil wedi’i dewis"
    },
    "no_grade_3b4d7f3e": {
        "message": "Dim Gradd"
    },
    "no_preview_is_available_for_this_file_f940114a": {
        "message": "Does dim rhagolwg ar gael ar gyfer y ffeil hon."
    },
    "no_results_940393cf": {
        "message": "Dim canlyniadau."
    },
    "no_results_found_for_filterterm_ad1b04c8": {
        "message": "Heb ddod o hyd i ganlyniadau ar gyfer { filterTerm }"
    },
    "no_results_found_for_term_1564c08e": {
        "message": "Heb ddod o hyd i ganlyniadau ar gyfer { term }."
    },
    "none_3b5e34d2": {
        "message": "Dim"
    },
    "none_selected_b93d56d2": {
        "message": "Dim un wedi’i ddewis"
    },
    "not_equal_6e2980e6": {
        "message": "Ddim yn Hafal"
    },
    "not_in_not_an_element_of_fb1ffb54": {
        "message": "Ddim yn (Ddim yn Elfen o)"
    },
    "not_negation_1418ebb8": {
        "message": "Ddim (Negyddu)"
    },
    "not_subset_dc2b5e84": {
        "message": "Ddim yn Is-set"
    },
    "not_subset_strict_23d282bf": {
        "message": "Ddim yn Is-set (Strict)"
    },
    "not_superset_5556b913": {
        "message": "Ddim yn Uwch-set"
    },
    "not_superset_strict_24e06f36": {
        "message": "Ddim yn Uwch-set (Strict)"
    },
    "nothing_due_this_week_d45c9ef9": {
        "message": "Dim byd â dyddiad ar gyfer yr wythnos hon"
    },
    "nothing_for_now_e3e3ce2a": {
        "message": "Dim byd am nawr"
    },
    "nothing_here_needs_attention_c4eaded6": {
        "message": "Does dim byd yma angen sylw."
    },
    "nothing_more_to_do_b665da42": {
        "message": "Does Dim Byd Arall i''w Wneud"
    },
    "nothing_new_needs_attention_3ac548d4": {
        "message": "Does dim byd newydd angen sylw."
    },
    "nothing_planned_today_selecting_most_recent_item_ffd71bff": {
        "message": "Does dim byd wedi’i drefnu heddiw. Wrthi’n dewis yr eitem ddiweddaraf."
    },
    "nothing_planned_today_selecting_next_item_f6718aa": {
        "message": "Does dim byd wedi’i drefnu heddiw. Wrthi’n dewis yr eitem nesaf."
    },
    "nothing_planned_yet_8675ffe9": {
        "message": "Does dim byd wedi’i drefnu hyd yma"
    },
    "nu_1c0f6848": {
        "message": "Nu"
    },
    "numpoints_points_8621a43b": {
        "message": "{ numPoints } pwynt"
    },
    "octagon_e48be9f": {
        "message": "Octagon"
    },
    "olive_6a3e4d6b": {
        "message": "Olive"
    },
    "omega_8f2c3463": {
        "message": "Omega"
    },
    "one_of_the_following_styles_must_be_added_to_save__1de769aa": {
        "message": "Rhaid ychwanegu un o’r arddulliau canlynol i gadw eicon: Lliw Eicon, Maint Amlinell, Testun Eicon, neu Ddelwedd"
    },
    "only_most_recent_grading_period_shown_f1ad6458": {
        "message": "*Dim ond y cyfnod graddio diweddaraf sy’n ymddangos."
    },
    "open_circle_e9bd069": {
        "message": "Cylch Agored"
    },
    "open_this_keyboard_shortcuts_dialog_9658b83a": {
        "message": "Agor y ddeialog bysellau hwylus"
    },
    "open_title_application_fd624fc5": {
        "message": "Agor rhaglen { title }"
    },
    "operators_a2ef9a93": {
        "message": "Gweithredyddion"
    },
    "opportunities_popup_f6703842": {
        "message": "neidlen cyfleoedd"
    },
    "optional_add_course_ef0d70fc": {
        "message": "Dewisol: Ychwanegu Cwrs"
    },
    "or_9b70ccaa": {
        "message": "Neu"
    },
    "orange_81386a62": {
        "message": "Oren"
    },
    "ordered_and_unordered_lists_cfadfc38": {
        "message": "Rhestrau Mewn Trefn a Rhestrau Ddim Mewn Trefn"
    },
    "other_editor_shortcuts_may_be_found_at_404aba4a": {
        "message": "Mae bysellau hwylus golygu eraill i''w cael yn"
    },
    "outline_color_3ef2cea7": {
        "message": "Lliw Amlinell"
    },
    "outline_size_a6059a21": {
        "message": "Maint Amlinell"
    },
    "p_is_not_a_valid_protocol_which_must_be_ftp_http_h_adf13fc2": {
        "message": "Dydy { p } ddim yn brotocol dilys, rhaid iddo fod yn ftp, http, https, mailto, skype, tel neu gellir ei hepgor"
    },
    "page_50c4823d": {
        "message": "Tudalen"
    },
    "pages_e5414c2c": {
        "message": "Tudalennau"
    },
    "paragraph_5e5ad8eb": {
        "message": "Paragraff"
    },
    "parallel_d55d6e38": {
        "message": "Paralel"
    },
    "partial_derivative_4a9159df": {
        "message": "Rhannol (Deilliadol)"
    },
    "peer_review_74f26a13": {
        "message": "Adolygiad gan Gyd-fyfyrwyr"
    },
    "peer_review_for_itemtitle_358cb413": {
        "message": "Adolygiadau gan Gyd-fyfyrwyr ar gyfer { itemTitle }"
    },
    "pentagon_17d82ea3": {
        "message": "Pentagon"
    },
    "people_b4ebb13c": {
        "message": "Pobl"
    },
    "percentage_34ab7c2c": {
        "message": "Canran"
    },
    "percentage_must_be_a_number_8033c341": {
        "message": "Mae canran yn gorfod bod yn rhif"
    },
    "performing_arts_icon_f3497486": {
        "message": "Eicon Celfyddydau Perfformio"
    },
    "perpendicular_7c48ede4": {
        "message": "Perpendicwlar"
    },
    "phi_4ac33b6d": {
        "message": "Phi"
    },
    "phi_variant_c9bb3ac5": {
        "message": "Phi (Amrywiad)"
    },
    "physical_education_icon_d7dffd3e": {
        "message": "Eicon Addysg Gorfforol"
    },
    "pi_dc4f0bd8": {
        "message": "Pi"
    },
    "pi_variant_10f5f520": {
        "message": "Pi (Amrywiad)"
    },
    "pink_68ad45cb": {
        "message": "Pinc"
    },
    "pixels_52ece7d1": {
        "message": "Picseli"
    },
    "plus_d43cd4ec": {
        "message": "Plws"
    },
    "plus_minus_f8be2e83": {
        "message": "Plws/Minws"
    },
    "points_bceb5005": {
        "message": "pwynt"
    },
    "points_points_63e59cce": {
        "message": "{ points } pwynt"
    },
    "posted_when_a578f5ab": {
        "message": "Wedi postio: { when }"
    },
    "power_set_4f26f316": {
        "message": "Set Pŵer"
    },
    "precedes_196b9aef": {
        "message": "Cyn"
    },
    "precedes_equal_20701e84": {
        "message": "Cyn Hafalnod"
    },
    "preformatted_d0670862": {
        "message": "Wedi''i fformatio’n barod"
    },
    "preview_53003fd2": {
        "message": "Rhagolwg"
    },
    "preview_in_overlay_ed772c46": {
        "message": "Rhagolwg mewn troshaen"
    },
    "preview_inline_9787330": {
        "message": "Rhagolwg mewn llinell"
    },
    "previous_month_bb1e3c84": {
        "message": "Mis Blaenorol"
    },
    "previous_page_928fc112": {
        "message": "Tudalen Flaenorol"
    },
    "prime_917ea60e": {
        "message": "Cysefin"
    },
    "prime_numbers_13464f61": {
        "message": "Rhifau Cysefin"
    },
    "product_39cf144f": {
        "message": "Cynnyrch"
    },
    "proportional_f02800cc": {
        "message": "Cyfraneddol"
    },
    "protocol_must_be_ftp_http_https_mailto_skype_tel_o_73beb4f8": {
        "message": "Rhaid i’r protocol fod yn ftp, http, https, mailto, skype, tel neu gellir ei hepgor"
    },
    "psi_e3f5f0f7": {
        "message": "Psi"
    },
    "pts_699bd9aa": {
        "message": "pwynt"
    },
    "published_c944a23d": {
        "message": "wedi cyhoeddi"
    },
    "published_when_302d8e23": {
        "message": "Wedi cyhoeddi: { when }"
    },
    "pumpkin_904428d5": {
        "message": "Pumpkin"
    },
    "purple_7678a9fc": {
        "message": "Porffor"
    },
    "quaternions_877024e0": {
        "message": "Cwaternion"
    },
    "quiz_e0dcce8f": {
        "message": "Cwis"
    },
    "quizzes_7e598f57": {
        "message": "Cwisiau"
    },
    "rational_numbers_80ddaa4a": {
        "message": "Rhifau Rhesymegol"
    },
<<<<<<< HEAD
    "raw_html_editor_e3993e41": {
        "message": "Golygydd HTML Crai"
=======
    "real_numbers_7c99df94": {
        "message": "Rhifau Go Iawn"
    },
    "real_portion_of_complex_number_7dad33b5": {
        "message": "Cyfran Go Iawn (o Rif Cymhleth)"
>>>>>>> 31fbffe1
    },
    "real_numbers_7c99df94": {
        "message": "Rhifau Go Iawn"
    },
    "real_portion_of_complex_number_7dad33b5": {
        "message": "Cyfran Go Iawn (o Rif Cymhleth)"
    },
    "record_7c9448b": {
        "message": "Recordio"
    },
    "record_upload_media_5fdce166": {
        "message": "Recordio Cyfryngau/Llwytho Cyfryngau i Fyny"
    },
    "red_8258edf3": {
        "message": "Coch"
    },
    "redo_363c58b7": {
        "message": "Ail-wneud"
    },
    "relationships_6602af70": {
        "message": "Perthynas"
    },
    "religion_icon_246e0be1": {
        "message": "Eicon Crefydd"
    },
    "reminder_date_4564d12d": {
        "message": "Nodyn atgoffa: { date }"
    },
    "remove_link_d1f2f4d0": {
        "message": "Tynnu Dolen"
    },
    "replace_e61834a7": {
        "message": "Disodli"
    },
    "replies_4a8577c8": {
        "message": "Ateb"
    },
    "reset_95a81614": {
        "message": "Ailosod"
    },
    "resize_ec83d538": {
        "message": "Ailfeintio"
    },
    "restore_auto_save_deccd84b": {
        "message": "Adfer cadw’n awtomatig?"
    },
    "reverse_turnstile_does_not_yield_7558be06": {
        "message": "Giât Dro yn ôl (Ddim yn rhoi)"
    },
    "rho_a0244a36": {
        "message": "Rho"
    },
    "rho_variant_415245cd": {
        "message": "Rho (Amrywiad)"
    },
    "rich_content_editor_2708ef21": {
        "message": "Golygydd Cynnwys Cyfoethog"
    },
    "rich_text_area_press_alt_0_for_rich_content_editor_9d23437f": {
        "message": "Ardal Testun Cyfoethog. Pwyswch ALT+0 ar gyfer bysellau cyflym y Golygydd Cynnwys Cyfoethog."
    },
    "right_align_39e7a32a": {
        "message": "Alinio i’r Dde"
    },
    "right_angle_bracket_d704e2d6": {
        "message": "Braced Ongl Dde"
    },
    "right_arrow_35e0eddf": {
        "message": "Saeth i’r Dde"
    },
    "right_arrow_with_hook_29d92d31": {
        "message": "Saeth i’r Dde gyda Bachyn"
    },
    "right_ceiling_839dc744": {
        "message": "Nenfwd De"
    },
    "right_curly_brace_5159d5cd": {
        "message": "Cyplysydd Cyrliog De"
    },
    "right_downward_harpoon_arrow_d71b114f": {
        "message": "Saeth Tryfer i Lawr i’r Dde"
    },
    "right_floor_5392d5cf": {
        "message": "Llawr De"
    },
    "right_to_left_9cfb092a": {
        "message": "De i’r Chwith"
    },
    "right_upward_harpoon_arrow_f5a34c73": {
        "message": "Saeth Tryfer i Fyny i’r Dde"
    },
    "rightward_arrow_32932107": {
        "message": "Saeth i''r Dde"
    },
    "rightward_pointing_triangle_60330f5c": {
        "message": "Triongl yn pwyntio i’r dde"
    },
    "rotate_image_90_degrees_2ab77c05": {
        "message": "Troi delwedd - 90 gradd"
    },
    "rotate_image_90_degrees_6c92cd42": {
        "message": "Troi delwedd - 90 gradd"
    },
    "rotation_9699c538": {
        "message": "Troi"
    },
    "sadly_the_pretty_html_editor_is_not_keyboard_acces_50da7665": {
        "message": "Yn anffodus, dydy’r golygydd HTML hardd ddim ar gael drwy fysellfwrdd.  Cael mynediad at y golygydd HTML crai yma."
    },
    "save_11a80ec3": {
        "message": "Cadw"
    },
    "saved_icon_maker_icons_df86e2a1": {
        "message": "Eiconau’r Gwneuthurwr Eiconau a Gadwyd"
    },
    "schedule_preview_3bcda153": {
        "message": "Trefnu Rhagolwg"
    },
    "science_8d92214a": {
        "message": "Gwyddoniaeth"
    },
    "script_l_42a7b254": {
        "message": "Sgript L"
    },
    "scroll_up_to_see_your_history_19b14cad": {
        "message": "Sgroliwch i fyny i weld eich hanes!"
    },
    "scrolls_up_to_the_previous_item_with_new_activity_99717459": {
        "message": "Mae’n sgrolio i fyny i’r eitem flaenorol gyda gweithgarwch newydd."
    },
    "search_280d00bd": {
        "message": "Chwilio"
    },
    "search_term_b2d2235": {
        "message": "Term Chwilio"
    },
    "select_crop_shape_d441feeb": {
        "message": "Dewis siâp tocio"
    },
    "select_language_7c93a900": {
        "message": "Dewis Iaith"
    },
    "selected_274ce24f": {
        "message": "Wedi dewis"
    },
    "selected_linkfilename_c093b1f2": {
        "message": "Wedi dewis { linkFileName }"
    },
    "set_minus_b46e9b88": {
        "message": "Gosod Minws"
    },
    "sharp_music_ab956814": {
        "message": "Sharp (Cerddoriaeth)"
    },
    "shift_o_to_open_the_pretty_html_editor_55ff5a31": {
        "message": "Shift-O i agor y golygydd html hardd."
    },
    "show_all_ae37d610": {
        "message": "Dangos y Cyfan"
    },
    "show_audio_options_b489926b": {
        "message": "Dangos opsiynau sain"
    },
    "show_image_options_1e2ecc6b": {
        "message": "Dangos opsiynau delwedd"
    },
    "show_link_options_545338fd": {
        "message": "Dangos opsiynau dolen"
    },
    "show_my_grades_ebd08684": {
        "message": "Dangos Fy Ngraddau"
    },
    "show_video_options_6ed3721a": {
        "message": "Dangos opsiynau fideo"
    },
    "sigma_5c35e553": {
        "message": "Sigma"
    },
    "sigma_variant_8155625": {
        "message": "Sigma (Amrywiad)"
    },
    "single_color_image_4e5d4dbc": {
        "message": "Delwedd un lliw"
    },
    "single_color_image_color_95fa9a87": {
        "message": "Lliw Delwedd Un Lliw"
    },
    "size_b30e1077": {
        "message": "Maint"
    },
    "size_of_caption_file_is_greater_than_the_maximum_m_bff5f86e": {
        "message": "Mae maint y ffeil capsiynau’n fwy na’r { max } kb a ganiateir ar gyfer maint y ffeil."
    },
    "small_b070434a": {
        "message": "Bach"
    },
    "social_studies_13fa30c7": {
        "message": "Astudiaethau Cymdeithasol"
    },
    "solid_circle_9f061dfc": {
        "message": "Cylch Solid"
    },
    "something_went_wrong_89195131": {
        "message": "Aeth rhywbeth o’i le."
    },
    "something_went_wrong_and_i_don_t_know_what_to_show_e0c54ec8": {
        "message": "Aeth rhywbeth o''i le a dydw i ddim yn gwybod beth i''w ddangos i chi."
    },
    "something_went_wrong_check_your_connection_reload__c7868286": {
        "message": "Aeth rhywbeth o’i le. Gwiriwch eich cysylltiad, ail-lwythwch y dudalen a rhoi cynnig arall arni."
    },
    "something_went_wrong_d238c551": {
        "message": "Aeth rhywbeth o’i le"
    },
    "sort_by_e75f9e3e": {
        "message": "Trefnu yn ôl"
    },
    "spades_suit_b37020c2": {
        "message": "Spades (Suit)"
    },
    "square_511eb3b3": {
        "message": "Sgwâr"
    },
    "square_cap_9ec88646": {
        "message": "Cap Sgwâr"
    },
    "square_cup_b0665113": {
        "message": "Cwpan Sgwâr"
    },
    "square_root_e8bcbc60": {
        "message": "Ail Isradd"
    },
    "square_root_symbol_d0898a53": {
        "message": "Symbol Ail Isradd"
    },
    "square_subset_17be67cb": {
        "message": "Is-set Sgwâr"
    },
    "square_subset_strict_7044e84f": {
        "message": "Is-set Sgwâr (Strict)"
    },
    "square_superset_3be8dae1": {
        "message": "Uwch-set Sgwâr"
    },
    "square_superset_strict_fa4262e4": {
        "message": "Uwch-set Sgwâr (Strict)"
    },
    "square_unordered_list_b15ce93b": {
        "message": "rhestr sgwariau sydd ddim mewn trefn"
    },
    "star_8d156e09": {
        "message": "Seren"
    },
    "startdate_to_enddate_d245175b": {
        "message": "{ startDate } i { endDate }"
    },
    "startdatetime_enddatetime_20abc10e": {
        "message": "{ startDateTime } - { endDateTime }"
    },
    "startdatetime_endtime_49741bbe": {
        "message": "{ startDateTime } - { endTime }"
    },
    "starttime_to_endtime_d7cc249d": {
        "message": "{ startTime } i { endTime }"
    },
    "steel_blue_14296f08": {
        "message": "Durlas"
    },
    "student_to_do_c018c835": {
        "message": "Tasgau i’wGwneud Myfyriwr"
    },
    "styles_2aa721ef": {
        "message": "Arddulliau"
    },
    "submit_a3cc6859": {
        "message": "Cyflwyno"
    },
    "submitted_318fad53": {
        "message": "Wedi Cyflwyno"
    },
    "subscript_59744f96": {
        "message": "Isysgrif"
    },
    "subset_19c1a92f": {
        "message": "Is-set"
    },
    "subset_strict_8d8948d6": {
        "message": "Is-set (Strict)"
    },
    "succeeds_9cc31be9": {
        "message": "Ar ôl"
    },
    "succeeds_equal_158e8c3a": {
        "message": "Ar ôl Hafalnod"
    },
    "success_to_do_created_e34ed395": {
        "message": "Wedi llwyddo: Wedi creu rhestr o dasgau i’w gwneud"
    },
    "sum_b0842d31": {
        "message": "Swm"
    },
    "superscript_8cb349a2": {
        "message": "Uwchysgrif"
    },
    "superscript_and_subscript_37f94a50": {
        "message": "Uwch-ysgrif ac Is-ysgrif"
    },
    "superset_c4db8a7a": {
        "message": "Uwch-set"
    },
    "superset_strict_c77dd6d2": {
        "message": "Uwch-set (Strict)"
    },
    "supported_file_types_srt_or_webvtt_7d827ed": {
        "message": "Mathau o ffeiliau y mae modd delio â nhw: SRT neu WebVTT"
    },
    "switch_to_the_html_editor_146dfffd": {
        "message": "Newid i’r golygydd html "
    },
    "switch_to_the_rich_text_editor_63c1ecf6": {
        "message": "Newid i’r golygydd testun cyfoethog"
    },
    "syllabus_f191f65b": {
        "message": "Maes Llafur"
    },
    "tab_arrows_4cf5abfc": {
        "message": "TAB/Saethau"
    },
    "task_16b0ef38": {
        "message": "Tasg"
    },
    "tau_880974b7": {
        "message": "Tau"
    },
    "teal_f729a294": {
        "message": "Glaswyrdd"
    },
    "text_7f4593da": {
        "message": "Testun"
    },
    "text_background_color_16e61c3f": {
        "message": "Lliw Cefndir yTestun"
    },
    "text_color_acf75eb6": {
        "message": "Lliw''r Testun"
    },
    "text_optional_384f94f7": {
        "message": "Testun (dewisol)"
    },
    "text_position_8df8c162": {
        "message": "Lleoliad y Testun"
    },
    "text_size_887c2f6": {
        "message": "Maint y Testun"
    },
    "the_best_assignment_15e98be1": {
        "message": "Yr aseiniad gorau"
    },
    "the_date_and_time_this_to_do_is_due_74c823d4": {
        "message": "Wedi cyrraedd dyddiad ac amser cyflwyno’r dasg hon"
    },
    "the_material_is_in_the_public_domain_279c39a3": {
        "message": "Mae’r deunydd yn y parth cyhoeddus"
    },
    "the_material_is_licensed_under_creative_commons_3242cb5e": {
        "message": "Mae’r deunydd wedi''i drwyddedu o dan Creative Commons"
    },
    "the_material_is_subject_to_an_exception_e_g_fair_u_a39c8ca2": {
        "message": "Mae eithriad yn berthnasol i’r deunydd - e.e. defnydd teg, yr hawl i ddyfynnu, neu eraill o dan gyfreithiau hawlfraint perthnasol"
    },
    "the_pretty_html_editor_is_not_keyboard_accessible__d6d5d2b": {
        "message": "Dydy’r golygydd html hardd ddim ar gael drwy fysellfwrdd. Pwyswch Shift-O i agor y golygydd html crai."
    },
    "there_are_no_points_associated_with_this_item_449c712a": {
        "message": "Does dim pwyntiau’n gysylltiedig â’r eitem hon"
    },
    "there_is_nothing_planned_for_today_e09bfc8c": {
        "message": "Does dim byd wedi’i gynllunio ar gyfer heddiw."
    },
    "therefore_d860e024": {
        "message": "Felly"
    },
    "theta_ce2d2350": {
        "message": "Theta"
    },
    "theta_variant_fff6da6f": {
        "message": "Theta (Amrywiad)"
    },
    "thick_downward_arrow_b85add4c": {
        "message": "Saeth Trwchus i Lawr"
    },
    "thick_left_arrow_d5f3e925": {
        "message": "Saeth Trwchus i’r Chwith"
    },
    "thick_leftward_arrow_6ab89880": {
        "message": "Saeth Trwchus i’r Chwith"
    },
    "thick_right_arrow_3ed5e8f7": {
        "message": "Saeth Trwchus i’r Dde"
    },
    "thick_rightward_arrow_a2e1839e": {
        "message": "Saeth Trwchus i’r Dde"
    },
    "thick_upward_arrow_acd20328": {
        "message": "Saeth Trwchus i Fyny"
    },
    "this_equation_cannot_be_rendered_in_basic_view_9b6c07ae": {
        "message": "Does dim modd rendro’r hafaliad hwn yn y Wedd Syml."
    },
    "though_your_video_will_have_the_correct_title_in_t_90e427f3": {
        "message": "Er y bydd gan eich fideo y teitl cywir yn y porwr, nid ydym ni wedi gallu ei ddiweddaru yn y gronfa ddata."
    },
    "time_2b5aac58": {
        "message": "Amser"
    },
    "title_ee03d132": {
        "message": "Teitl"
    },
    "title_is_required_6ddcab69": {
        "message": "mae’n rhaid rhoi teitl"
    },
    "to_be_posted_when_d24bf7dc": {
        "message": "I''w Bostio: { when }"
    },
    "to_do_1d554f36": {
        "message": "Tasgau i’w Gwneud"
    },
    "to_do_date_4b211ad0": {
        "message": "Tasgau i’w Gwneud: { date }"
    },
    "to_do_items_loading_d1cdfcd5": {
        "message": "Wrthi’n llwytho eitemau i’w gwneud"
    },
    "to_do_when_2783d78f": {
        "message": "Tasgau i’w Gwneud: { when }"
    },
    "today_76e10f9c": {
        "message": "Heddiw"
    },
    "today_at_date_8ac30d6": {
        "message": "Heddiw am { date }"
    },
    "toggle_summary_group_413df9ac": {
        "message": "Toglo grŵp { summary } "
    },
    "toggle_tooltip_d3b7cb86": {
        "message": "Toglo tooltip"
    },
    "tomorrow_9a6c9a00": {
        "message": "Yfory"
    },
    "tomorrow_at_date_b53f2cf1": {
        "message": "Yfory am { date }"
    },
    "tools_2fcf772e": {
        "message": "Adnoddau"
    },
    "top_66e0adb6": {
        "message": "Y Brig"
    },
    "totalresults_results_found_numdisplayed_results_cu_a0a44975": {
        "message": "Wedi dod o hyd i { totalResults } canlyniad, { numDisplayed } canlyniad yn cael ei arddangos ar hyn o bryd"
    },
    "tray_839df38a": {
        "message": "Ardal"
    },
    "triangle_6072304e": {
        "message": "Triongl"
    },
    "turnstile_yields_f9e76df1": {
        "message": "Giât Dro (Yn Rhoi)"
    },
    "type_control_f9_to_access_image_options_text_a47e319f": {
        "message": "teipiwch Control F9 i gael mynediad at yr opsiynau delwedd. { text }"
    },
    "type_control_f9_to_access_link_options_text_4ead9682": {
        "message": "teipiwch Control F9 i gael mynediad at yr opsiynau dolen. { text }"
    },
    "type_control_f9_to_access_table_options_text_92141329": {
        "message": "teipiwch Control F9 i gael mynediad at yr opsiynau tabl. { text }"
    },
    "unable_to_mark_as_complete_8141856d": {
        "message": "Heb allu marcio fod hyn wedi’i gwblhau."
    },
    "union_e6b57a53": {
        "message": "Uniad"
    },
    "unpublished_dfd8801": {
        "message": "heb gyhoeddi"
    },
    "untitled_efdc2d7d": {
        "message": "dideitl"
    },
    "up_and_left_diagonal_arrow_e4a74a23": {
        "message": "Saeth Croeslinol i fyny ac i’r chwith"
    },
    "up_and_right_diagonal_arrow_935b902e": {
        "message": "Saeth Croeslinol i fyny ac i’r dde"
    },
    "upload_document_253f0478": {
        "message": "Llwytho Dogfen i fyny"
    },
    "upload_file_fd2361b8": {
        "message": "Llwytho Ffeil i Fyny"
    },
    "upload_image_6120b609": {
        "message": "Llwytho Delwedd i Fyny"
    },
    "upload_media_ce31135a": {
        "message": "Llwytho Cyfryngau i fyny"
    },
    "upload_record_media_e4207d72": {
        "message": "Llwytho i Fyny/Recordio Cyfryngau"
    },
    "uploading_19e8a4e7": {
        "message": "Llwytho i fyny"
    },
    "uppercase_alphabetic_ordered_list_3f5aa6b2": {
        "message": "rhestr mewn trefn, mewn priflythrennau, yn nhrefn yr wyddor"
    },
    "uppercase_delta_d4f4bc41": {
        "message": "Delta Fawr"
    },
    "uppercase_gamma_86f492e9": {
        "message": "Gamma Fawr"
    },
    "uppercase_lambda_c78d8ed4": {
        "message": "Lambda Fawr"
    },
    "uppercase_omega_8aedfa2": {
        "message": "Omega Fawr"
    },
    "uppercase_phi_caa36724": {
        "message": "Phi Fawr"
    },
    "uppercase_pi_fcc70f5e": {
        "message": "Pi Fawr"
    },
    "uppercase_psi_6395acbe": {
        "message": "Psi Fawr"
    },
    "uppercase_roman_numeral_ordered_list_853f292b": {
        "message": "rhestr mewn trefn o rifolion Rhufeinig mewn priflythrennau"
    },
    "uppercase_sigma_dbb70e92": {
        "message": "Sigma Fawr"
    },
    "uppercase_theta_49afc891": {
        "message": "Theta Fawr"
    },
    "uppercase_upsilon_8c1e623e": {
        "message": "Upsilon Fawr"
    },
    "uppercase_xi_341e8556": {
        "message": "Xi Fawr"
    },
    "upsilon_33651634": {
        "message": "Upsilon"
    },
    "upward_and_downward_pointing_arrow_fa90a918": {
        "message": "Saeth yn pwyntio i fyny ac i lawr"
    },
    "upward_and_downward_pointing_arrow_thick_d420fdef": {
        "message": "Saeth yn pwyntio i fyny ac i lawr (trwchus)"
    },
    "upward_arrow_9992cb2d": {
        "message": "Saeth i Fyny"
    },
    "upward_pointing_triangle_d078d7cb": {
        "message": "Triongl yn pwyntio i fyny"
    },
    "url_22a5f3b8": {
        "message": "URL"
    },
    "usage_right_ff96f3e2": {
        "message": "Hawl Defnyddio:"
    },
    "usage_rights_required_5fe4dd68": {
        "message": "Hawliau Defnyddio (gofynnol)"
    },
    "use_arrow_keys_to_navigate_options_2021cc50": {
        "message": "Defnyddiwch fysellau saeth i symud drwy''r opsiynau."
    },
    "use_arrow_keys_to_select_a_shape_c8eb57ed": {
        "message": "Defnyddiwch y saethau i ddewis siâp."
    },
    "use_arrow_keys_to_select_a_size_699a19f4": {
        "message": "Defnyddiwch y saethau i ddewis maint."
    },
    "use_arrow_keys_to_select_a_text_position_72f9137c": {
        "message": "Defnyddiwch y saethau i ddewis lleoliad y testun."
    },
    "use_arrow_keys_to_select_a_text_size_65e89336": {
        "message": "Defnyddiwch y saethau i ddewis maint y testun."
    },
    "use_arrow_keys_to_select_an_outline_size_e009d6b0": {
        "message": "Defnyddiwch y saethau i ddewis maint amlinelliad."
    },
    "used_by_screen_readers_to_describe_the_content_of__4f14b4e4": {
        "message": "{ TYPE } yn cael ei ddefnyddio gan ddarllenwyr sgrin i ddisgrifio cynnwys delwedd"
    },
    "used_by_screen_readers_to_describe_the_content_of__b1e76d9e": {
        "message": "Yn cael ei ddefnyddio gan ddarllenwyr sgrin i ddisgrifio cynnwys delwedd"
    },
    "used_by_screen_readers_to_describe_the_video_37ebad25": {
        "message": "Yn cael ei ddefnyddio gan ddarllenwyr sgrin i ddisgrifio’r fideo"
    },
    "user_documents_c206e61f": {
        "message": "Dogfennau Defnyddiwr"
    },
    "user_files_78e21703": {
        "message": "Ffeiliau Defnyddwyr"
    },
    "user_images_b6490852": {
        "message": "Delweddau Defnyddiwr"
    },
    "user_media_14fbf656": {
        "message": "Cyfryngau Defnyddiwr"
    },
    "vector_notation_cf6086ab": {
        "message": "Fector (nodiant)"
    },
    "vertical_bar_set_builder_notation_4300495f": {
        "message": "Bar Fertigol (Gosod Nodiant Adeiladwr)"
    },
    "vertical_dots_bfb21f14": {
        "message": "Dotiau Fertigol"
    },
    "video_options_24ef6e5d": {
        "message": "Opsiynau Fideo"
    },
    "video_options_tray_3b9809a5": {
        "message": "Ardal Opsiynau Fideo"
    },
    "video_player_for_9e7d373b": {
        "message": "Chwaraewr fideo ar gyfer "
    },
    "video_player_for_title_ffd9fbc4": {
        "message": "Chwaraewr fideo ar gyfer { title }"
    },
    "view_ba339f93": {
        "message": "Gweld"
    },
    "view_description_30446afc": {
        "message": "Gweld disgrifiad"
    },
    "view_keyboard_shortcuts_34d1be0b": {
        "message": "Gweld bysellau hwylus"
    },
    "view_next_week_7f61f755": {
        "message": "Gweld yr wythnos nesaf"
    },
    "view_previous_week_6f83849f": {
        "message": "Gweld yr wythnos flaenorol"
    },
    "view_title_description_67940918": {
        "message": "Gweld disgrifiad { title }"
    },
    "weekly_schedule_navigation_6b042645": {
        "message": "Llywio amserlen wythnosol"
    },
    "white_87fa64fd": {
        "message": "Gwyn"
    },
    "width_492fec76": {
        "message": "Lled"
    },
    "width_and_height_must_be_numbers_110ab2e3": {
        "message": "Rhaid i''r lled a''r uchder fod yn rhifau"
    },
    "width_x_height_px_ff3ccb93": {
        "message": "{ width } x { height }px"
    },
    "wiki_home_9cd54d0": {
        "message": "Hafan Wici"
    },
    "wreath_product_200b38ef": {
        "message": "Lluoswm Torch"
    },
    "xi_149681d0": {
        "message": "Xi"
    },
    "yes_dde87d5": {
        "message": "Iawn"
    },
    "yesterday_at_date_1aa6d18e": {
        "message": "Ddoe am { date }"
    },
    "yesterday_c6bd6abf": {
        "message": "Ddoe"
    },
    "you_have_media_feedback_f5f9aba8": {
        "message": "Mae gennych chi adborth ar ffurf cyfryngau."
    },
    "you_have_unsaved_changes_in_the_icon_maker_tray_do_e8cf5f1b": {
        "message": "Mae gennych chi newidiadau heb eu cadw yn yr ardal Gwneuthurwr Eiconau. Ydych chi am fwrw ymlaen heb gadw’r newidiadau hyn?"
    },
    "you_may_not_upload_an_empty_file_11c31eb2": {
        "message": "Chewch chi ddim llwytho ffeil wag i fyny."
    },
    "you_must_provide_a_date_and_time_a86839d2": {
        "message": "Mae’n rhaid i chi roi dyddiad ac amser."
    },
    "you_ve_scrolled_back_to_your_very_first_to_do_29374681": {
        "message": "Rydych chi wedi sgrolio’n ôl i’r dasg gyntaf un a oedd gennych chi i’w gwneud!"
    },
    "your_image_has_been_compressed_for_icon_maker_imag_2e45cd91": {
        "message": "Mae eich delwedd wedi''i chywasgu ar gyfer Gwneuthurwr Eiconau. Fydd delweddau sy’n llai na { size } ddim yn cael eu cywasgu."
    },
    "zeta_5ef24f0e": {
        "message": "Zeta"
    },
    "zoom_f3e54d69": {
        "message": "Zoom"
    },
    "zoom_in_image_bb97d4f": {
        "message": "Nesáu at y ddelwedd"
    },
    "zoom_out_image_d0a0a2ec": {
        "message": "Pellhau o’r ddelwedd"
    }
}<|MERGE_RESOLUTION|>--- conflicted
+++ resolved
@@ -1636,17 +1636,6 @@
     },
     "rational_numbers_80ddaa4a": {
         "message": "Rhifau Rhesymegol"
-    },
-<<<<<<< HEAD
-    "raw_html_editor_e3993e41": {
-        "message": "Golygydd HTML Crai"
-=======
-    "real_numbers_7c99df94": {
-        "message": "Rhifau Go Iawn"
-    },
-    "real_portion_of_complex_number_7dad33b5": {
-        "message": "Cyfran Go Iawn (o Rif Cymhleth)"
->>>>>>> 31fbffe1
     },
     "real_numbers_7c99df94": {
         "message": "Rhifau Go Iawn"
