{
    "access_the_pretty_html_editor_37168efe": {
        "message": "访问精美 HTML 编辑器"
    },
    "accessibility_checker_b3af1f6c": {
        "message": "辅助功能检查器"
    },
    "action_to_take_b626a99a": {
        "message": "要执行的操作："
    },
    "add_8523c19b": {
        "message": "添加"
    },
    "add_a_caption_2a915239": {
        "message": "添加说明"
    },
    "add_alt_text_for_the_image_48cd88aa": {
        "message": "为图像添加替换文本"
    },
    "add_another_f4e50d57": {
        "message": "新增"
    },
    "add_cc_subtitles_55f0394e": {
        "message": "添加抄送/副标题"
    },
    "add_image_60b2de07": {
        "message": "添加图像"
    },
    "add_one_9e34a6f8": {
        "message": "添加一个!"
    },
    "additional_considerations_f3801683": {
        "message": "其他考虑事项"
    },
    "adjacent_links_with_the_same_url_should_be_a_singl_7a1f7f6c": {
        "message": "具有相同 URL 的相邻链接应该为一个单链接。"
    },
    "afrikaans_da0fe6ee": {
        "message": "南非语"
    },
    "ai_response_9624e8e8": {
        "message": "AI 响应"
    },
    "ai_tools_fda01177": {
        "message": "AI 工具"
    },
    "albanian_21ed929e": {
        "message": "阿尔巴尼亚语"
    },
    "aleph_f4ffd155": {
        "message": "Aleph"
    },
    "align_11050992": {
        "message": "协调"
    },
    "alignment_and_lists_5cebcb69": {
        "message": "对齐和列表"
    },
    "all_4321c3a1": {
        "message": "全部"
    },
    "all_apps_a50dea49": {
        "message": "所有应用"
    },
    "alpha_15d59033": {
        "message": "Alpha"
    },
    "alphabetical_55b5b4e0": {
        "message": "按字母顺序"
    },
    "alt_attribute_text_should_not_contain_more_than_12_e21d4040": {
        "message": "替换属性文本不得超过 120 个字符。"
    },
    "alt_text_611fb322": {
        "message": "Alt 文本"
    },
    "amalg_coproduct_c589fb12": {
        "message": "Amalg（余积）"
    },
    "an_error_occured_reading_the_file_ff48558b": {
        "message": "读取文件时发生错误"
    },
    "an_error_occurred_making_a_network_request_d1bda348": {
        "message": "发出网络请求时出错"
    },
    "an_error_occurred_processing_your_request_a3a38d84": {
        "message": "处理您的请求时出错"
    },
    "an_error_occurred_uploading_your_media_71f1444d": {
        "message": "上传媒体时出错。"
    },
    "and_7fcc2911": {
        "message": "和"
    },
    "angle_c5b4ec50": {
        "message": "角度"
    },
    "announcement_fb4cb645": {
        "message": "公告"
    },
    "announcement_list_da155734": {
        "message": "公告列表"
    },
    "announcements_a4b8ed4a": {
        "message": "公告"
    },
    "apply_781a2546": {
        "message": "申请"
    },
    "apply_changes_to_all_instances_of_this_icon_maker__2642f466": {
        "message": "将更改应用于课程中的该图标编辑器图标的所有实例"
    },
    "approaches_the_limit_893aeec9": {
        "message": "接近限值"
    },
    "approximately_e7965800": {
        "message": "大约"
    },
    "apps_54d24a47": {
        "message": "应用程序"
    },
    "arabic_c5c87acd": {
        "message": "阿拉伯语"
    },
    "are_you_sure_you_want_to_cancel_changes_you_made_m_c5210496": {
        "message": "确定要取消吗？您做出的变更可能无法保存。"
    },
    "armenian_12da6118": {
        "message": "亚美尼亚语"
    },
    "arrows_464a3e54": {
        "message": "箭头"
    },
    "art_icon_8e1daad": {
        "message": "艺术图标"
    },
    "aspect_ratio_will_be_preserved_cb5fdfb8": {
        "message": "保留长宽比"
    },
    "assignment_976578a8": {
        "message": "作业"
    },
    "assignments_1e02582c": {
        "message": "作业"
    },
    "asterisk_82255584": {
        "message": "星号"
    },
    "attributes_963ba262": {
        "message": "属性"
    },
    "audio_and_video_recording_not_supported_please_use_5ce3f0d7": {
        "message": "不支持音频和视频录制；请使用其他浏览器。"
    },
    "audio_options_feb58e2c": {
        "message": "音频选项"
    },
    "audio_options_tray_33a90711": {
        "message": "音频选项托盘"
    },
    "audio_player_for_title_20cc70d": {
        "message": "{ title }的音频播放器"
    },
    "auto_saved_content_exists_would_you_like_to_load_t_fee528f2": {
        "message": "存在自动保存的内容。是否要改为加载自动保存的内容？"
    },
    "available_folders_694d0436": {
        "message": "可用文件夹"
    },
    "backslash_b2d5442d": {
        "message": "反斜线"
    },
    "bar_ec63ed6": {
        "message": "横线"
    },
    "basic_554cdc0a": {
        "message": "基本"
    },
    "because_501841b": {
        "message": "因为"
    },
    "belarusian_b2f19c76": {
        "message": "白俄罗斯语"
    },
    "below_81d4dceb": {
        "message": "下方"
    },
    "beta_cb5f307e": {
        "message": "Beta"
    },
    "big_circle_16b2e604": {
        "message": "大圆圈"
    },
    "binomial_coefficient_ea5b9bb7": {
        "message": "二项式系数"
    },
    "black_4cb01371": {
        "message": "黑色"
    },
    "blue_daf8fea9": {
        "message": "蓝色"
    },
    "bottom_15a2a9be": {
        "message": "底部"
    },
    "bottom_third_5f5fec1d": {
        "message": "倒数第三"
    },
    "bowtie_5f9629e4": {
        "message": "领结"
    },
    "brick_f2656265": {
        "message": "砖块"
    },
    "bulgarian_feccab7e": {
        "message": "保加利亚语"
    },
    "c_2001_acme_inc_283f7f80": {
        "message": "(c) 2001 Acme Inc."
    },
    "cancel_caeb1e68": {
        "message": "取消"
    },
    "cap_product_3a5265a6": {
        "message": "卡积"
    },
    "captions_inherited_from_a_parent_course_cannot_be__9248fa3a": {
        "message": "无法删除从父课程继承的字幕。"
    },
    "catalan_16f6b78f": {
        "message": "加泰罗尼亚语"
    },
    "center_align_e68d9997": {
        "message": "居中对齐"
    },
    "centered_dot_64d5e378": {
        "message": "居中点"
    },
    "centered_horizontal_dots_451c5815": {
        "message": "居中横点"
    },
    "change_alt_text_92654906": {
        "message": "更改替换文本"
    },
    "change_heading_tag_to_paragraph_a61e3113": {
        "message": "更改段落的标题标签"
    },
    "change_only_this_heading_s_level_903cc956": {
        "message": "仅更改此标题级别"
    },
    "change_text_color_1aecb912": {
        "message": "更改文本颜色"
    },
    "changes_you_made_may_not_be_saved_4e8db973": {
        "message": "您做出的变更可能无法保存。"
    },
    "characters_9d897d1c": {
        "message": "字符"
    },
    "characters_no_spaces_485e5367": {
        "message": "字符（无空格）"
    },
    "check_accessibility_3c78211c": {
        "message": "检查辅助功能"
    },
    "checking_for_accessibility_issues_fac18c6d": {
        "message": "正在检查辅助功能问题"
    },
    "chi_54a32644": {
        "message": "Chi"
    },
    "chinese_111d37f6": {
        "message": "中文"
    },
    "chinese_simplified_7f0bd370": {
        "message": "简体中文"
    },
    "chinese_traditional_8a7f759d": {
        "message": "繁体中文"
    },
    "choose_caption_file_9c45bc4e": {
        "message": "选择标题文件"
    },
    "choose_usage_rights_33683854": {
        "message": "选择使用权限..."
    },
    "circle_484abe63": {
        "message": "圆圈"
    },
    "circle_unordered_list_9e3a0763": {
        "message": "圆形无序列表"
    },
    "clear_2084585f": {
        "message": "清除"
    },
    "clear_image_3213fe62": {
        "message": "清除图片"
    },
    "clear_selected_file_82388e50": {
        "message": "清除所选文件"
    },
    "clear_selected_file_filename_2fe8a58e": {
        "message": "清除所选文件：{ filename }"
    },
    "click_or_shift_click_for_the_html_editor_25d70bb4": {
        "message": "单击或按住 shift 并单击 html 编辑器。"
    },
    "click_to_embed_imagename_c41ea8df": {
        "message": "单击以嵌入{ imageName }"
    },
    "click_to_hide_preview_3c707763": {
        "message": "单击以隐藏预览"
    },
    "click_to_insert_a_link_into_the_editor_c19613aa": {
        "message": "单击以插入指向编辑器的链接。"
    },
    "click_to_show_preview_faa27051": {
        "message": "单击以显示预览"
    },
    "close_a_menu_or_dialog_also_returns_you_to_the_edi_739079e6": {
        "message": "关闭菜单或对话框。并带您返回至编辑器区域"
    },
    "close_accessibility_checker_29d1c51e": {
        "message": "关闭辅助功能检查器"
    },
    "close_d634289d": {
        "message": "关闭"
    },
    "closed_caption_file_must_be_less_than_maxkb_kb_5880f752": {
        "message": "关闭字幕的文件必须小于 { maxKb } kb"
    },
    "closed_captions_subtitles_e6aaa016": {
        "message": "关闭了字幕/说明"
    },
    "clubs_suit_c1ffedff": {
        "message": "梅花（花色）"
    },
    "collaborations_5c56c15f": {
        "message": "协作"
    },
    "collapse_to_hide_types_1ab46d2e": {
        "message": "折叠以隐藏 { types }"
    },
    "color_picker_6b359edf": {
        "message": "颜色选取器"
    },
    "color_picker_colorname_selected_ad4cf400": {
        "message": "颜色选取器（已选择 { colorName }）"
    },
    "column_e1ae5c64": {
        "message": "列"
    },
    "column_group_1c062368": {
        "message": "列组"
    },
    "complex_numbers_a543d004": {
        "message": "复数"
    },
    "compose_44c904f4": {
        "message": "撰写"
    },
    "computer_1d7dfa6f": {
        "message": "计算机"
    },
    "congruent_5a244acd": {
        "message": "全等"
    },
    "contains_311f37b7": {
        "message": "包含"
    },
    "content_1440204b": {
        "message": "内容"
    },
    "content_in_the_editor_will_be_changed_press_cancel_d5bf3357": {
        "message": "编辑器中的内容将更改。按“取消”以保留原始内容。"
    },
    "content_is_still_being_uploaded_if_you_continue_it_8f06d0cb": {
        "message": "内容仍在上传中，如果您继续，该内容将不会正确嵌入。"
    },
    "content_subtype_5ce35e88": {
        "message": "内容子类型"
    },
    "content_type_2cf90d95": {
        "message": "内容类型"
    },
    "coproduct_e7838082": {
        "message": "余积"
    },
    "copy_9748f9f": {
        "message": "复制"
    },
    "copyright_holder_66ee111": {
        "message": "版权持有者："
    },
    "could_not_insert_content_itemtype_items_are_not_cu_638dfecd": {
        "message": "无法插入内容：Canvas 目前不支持“{ itemType }”项目。"
    },
    "count_40eced3b": {
        "message": "计数"
    },
    "count_plural_0_0_words_one_1_word_other_words_acf32eca": {
        "message": "{ count, plural,\n     =0 {0 个字}\n    one {1 个字}\n  other {# 个字}\n}"
    },
    "count_plural_one_item_loaded_other_items_loaded_857023b7": {
        "message": "{ count, plural,\n    one {已上传 # 项}\n  other {已上传 # 项}\n}"
    },
    "course_documents_104d76e0": {
        "message": "课程文件"
    },
    "course_files_62deb8f8": {
        "message": "课程文件"
    },
    "course_files_a31f97fc": {
        "message": "课程文件"
    },
    "course_images_f8511d04": {
        "message": "课程图像"
    },
    "course_link_b369426": {
        "message": "课程链接"
    },
    "course_links_b56959b9": {
        "message": "课程链接"
    },
    "course_media_ec759ad": {
        "message": "课程媒体"
    },
    "course_navigation_dd035109": {
        "message": "课程导航"
    },
    "create_icon_110d6463": {
        "message": "创建图标"
    },
    "create_icon_maker_icon_c716bffe": {
        "message": "创建图标编辑器图标"
    },
    "creative_commons_license_725584ae": {
        "message": "Creative Commons 许可证："
    },
    "croatian_d713d655": {
        "message": "克罗地亚语"
    },
    "crop_image_41bf940c": {
        "message": "裁剪图片"
    },
    "crop_image_807ebb08": {
        "message": "裁剪图像"
    },
    "cup_product_14174434": {
        "message": "上积"
    },
    "current_image_f16c249c": {
        "message": "当前图像"
    },
    "current_link_945a47ee": {
        "message": "当前链接"
    },
    "current_volume_level_c55ab825": {
        "message": "当前音量"
    },
    "custom_6979cd81": {
        "message": "自定义"
    },
    "custom_width_and_height_pixels_946eea7c": {
        "message": "自定义宽度和高度（像素）"
    },
    "cyan_c1d5f68a": {
        "message": "青色"
    },
    "czech_9aa2cbe4": {
        "message": "捷克语"
    },
    "dagger_57e0f4e5": {
        "message": "剑号"
    },
    "danish_c18cdac8": {
        "message": "丹麦语"
    },
    "date_added_ed5ad465": {
        "message": "按添加日期排序"
    },
    "decorative_icon_9a7f3fc3": {
        "message": "装饰性图标"
    },
    "decorative_image_fde98579": {
        "message": "装饰图片"
    },
    "decorative_type_upper_f2c95e3": {
        "message": "装饰{ TYPE_UPPER }"
    },
    "decrease_indent_d9cf469d": {
        "message": "减少缩进"
    },
    "deep_purple_bb3e2907": {
        "message": "深紫色"
    },
    "default_bulleted_unordered_list_47079da8": {
        "message": "默认项目符号无序列表"
    },
    "default_numerical_ordered_list_48dd3548": {
        "message": "默认数字有序列表"
    },
    "definite_integral_fe7ffed1": {
        "message": "定积分"
    },
    "degree_symbol_4a823d5f": {
        "message": "度数符号"
    },
    "delimiters_4db4840d": {
        "message": "分隔符"
    },
    "delta_53765780": {
        "message": "Delta"
    },
    "describe_the_icon_f6a18823": {
        "message": "（描述图标）"
    },
    "describe_the_type_ff448da5": {
        "message": "（描述{ TYPE }）"
    },
    "describe_the_video_2fe8f46a": {
        "message": "（视频说明）"
    },
    "description_436c48d7": {
        "message": "说明"
    },
    "details_98a31b68": {
        "message": "详情"
    },
    "diagonal_dots_7d71b57e": {
        "message": "斜点"
    },
    "diamond_b8dfe7ae": {
        "message": "菱形"
    },
    "diamonds_suit_526abaaf": {
        "message": "方块（花色）"
    },
    "digamma_258ade94": {
        "message": "Digamma"
    },
    "dimension_type_f5fa9170": {
        "message": "维度类型"
    },
    "dimensions_45ddb7b7": {
        "message": "尺寸"
    },
    "directionality_26ae9e08": {
        "message": "方向"
    },
    "directly_edit_latex_b7e9235b": {
        "message": "直接编辑 LaTeX"
    },
    "disable_preview_222bdf72": {
        "message": "禁用预览"
    },
    "discussion_6719c51d": {
        "message": "讨论"
    },
    "discussions_a5f96392": {
        "message": "讨论"
    },
    "discussions_index_6c36ced": {
        "message": "讨论索引"
    },
    "disjoint_union_e74351a8": {
        "message": "不交并"
    },
    "dislike_14befc48": {
        "message": "不喜欢"
    },
    "display_options_315aba85": {
        "message": "显示选项"
    },
    "display_text_link_opens_in_a_new_tab_75e9afc9": {
        "message": "显示文本链接（在新标签页中打开）"
    },
    "division_sign_72190870": {
        "message": "除号"
    },
    "document_678cd7bf": {
        "message": "文档"
    },
    "documents_81393201": {
        "message": "文档"
    },
    "done_54e3d4b6": {
        "message": "完成"
    },
    "double_dagger_faf78681": {
        "message": "双剑号"
    },
    "down_5831a426": {
        "message": "下"
    },
    "down_and_left_diagonal_arrow_40ef602c": {
        "message": "左下斜箭头"
    },
    "down_and_right_diagonal_arrow_6ea0f460": {
        "message": "右下斜箭头"
    },
    "download_filename_2baae924": {
        "message": "下载 { filename }"
    },
    "downward_arrow_cca52012": {
        "message": "向下箭头"
    },
    "downward_pointing_triangle_2a12a601": {
        "message": "倒三角"
    },
    "drag_a_file_here_1bf656d5": {
        "message": "把文件拖动到此处"
    },
    "drag_and_drop_or_click_to_browse_your_computer_60772d6d": {
        "message": "拖放或点击以浏览计算机"
    },
    "drag_handle_use_up_and_down_arrows_to_resize_e29eae5c": {
        "message": "拖动手柄。使用上下箭头调整大小"
    },
    "due_multiple_dates_cc0ee3f5": {
        "message": "到期：多个日期"
    },
    "due_when_7eed10c6": {
        "message": "到期：{ when }"
    },
    "dutch_6d05cee5": {
        "message": "荷兰语"
    },
    "edit_alt_text_for_this_icon_instance_9c6fc5fd": {
        "message": "编辑此图标实例的替换文本"
    },
    "edit_c5fbea07": {
        "message": "编辑"
    },
    "edit_course_link_5a5c3c59": {
        "message": "编辑课程链接"
    },
    "edit_equation_f5279959": {
        "message": "编辑等式"
    },
    "edit_existing_icon_maker_icon_5d0ebb3f": {
        "message": "编辑现有图标制作者图标"
    },
    "edit_icon_2c6b0e91": {
        "message": "编辑图标"
    },
    "edit_link_7f53bebb": {
        "message": "编辑链接"
    },
<<<<<<< HEAD
=======
    "editor_status_bar_653f44ee": {
        "message": "编辑器状态栏"
    },
>>>>>>> 37d6122c
    "element_starting_with_start_91bf4c3b": {
        "message": "以{ start }开始的元素"
    },
    "embed_828fac4a": {
        "message": "嵌入"
    },
    "embed_code_314f1bd5": {
        "message": "嵌入代码"
    },
    "embed_content_from_external_tool_3397ad2d": {
        "message": "从外部工具嵌入内容"
    },
    "embed_image_1080badc": {
        "message": "嵌入图片"
    },
    "embed_video_a97a64af": {
        "message": "嵌入视频"
    },
    "embedded_content_aaeb4d3d": {
        "message": "嵌入内容"
    },
    "empty_set_91a92df4": {
        "message": "空集"
    },
    "encircled_dot_8f5e51c": {
        "message": "带圆圈点"
    },
    "encircled_minus_72745096": {
        "message": "带圆圈负号"
    },
    "encircled_plus_36d8d104": {
        "message": "带圆圈正号"
    },
    "encircled_times_5700096d": {
        "message": "带圆圈次数"
    },
    "engineering_icon_f8f3cf43": {
        "message": "工程设计图标"
    },
    "english_australia_dc405d82": {
        "message": "英语 (澳大利亚)"
    },
    "english_c60612e2": {
        "message": "英语"
    },
    "english_canada_12688ee4": {
        "message": "英语（加拿大）"
    },
    "english_icon_25bfe845": {
        "message": "英语图标"
    },
    "english_united_kingdom_a613f831": {
        "message": "英语 (英国)"
    },
    "enter_at_least_3_characters_to_search_4f037ee0": {
        "message": "输入至少 3 个字符以进行搜索"
    },
    "enter_replacement_text_17631bbc": {
        "message": "输入替换文本"
    },
    "enter_search_text_26cb4459": {
        "message": "输入搜索文本"
    },
    "enter_text_8b35c65b": {
        "message": "输入文本"
    },
    "epsilon_54bb8afa": {
        "message": "Epsilon"
    },
    "epsilon_variant_d31f1e77": {
        "message": "Epsilon（变体）"
    },
    "equals_sign_c51bdc58": {
        "message": "等号"
    },
    "equation_1c5ac93c": {
        "message": "等式"
    },
    "equation_editor_39fbc3f1": {
        "message": "方程式编辑器"
    },
    "equilibrium_6ff3040b": {
        "message": "平衡点"
    },
    "equivalence_class_7b0f11c0": {
        "message": "等价类"
    },
    "equivalent_identity_654b3ce5": {
        "message": "等效标识"
    },
    "estonian_5e8e2fa4": {
        "message": "爱沙尼亚语"
    },
    "eta_b8828f99": {
        "message": "Eta"
    },
    "exists_2e62bdaa": {
        "message": "存在"
    },
    "exit_fullscreen_b7eb0aa4": {
        "message": "退出全屏"
    },
    "expand_preview_by_default_2abbf9f8": {
        "message": "默认展开预览"
    },
    "expand_to_see_types_f5d29352": {
        "message": "展开以查看 { types }"
    },
    "external_link_d3f9e62a": {
        "message": "外部链接"
    },
    "external_tool_frame_70b32473": {
        "message": "外部工具框架"
    },
    "external_tools_6e77821": {
        "message": "外部工具"
    },
    "extra_large_b6cdf1ff": {
        "message": "超大"
    },
    "extra_small_9ae33252": {
        "message": "特小"
    },
    "extracurricular_icon_67c8ca42": {
        "message": "课外图标"
    },
    "f_function_fe422d65": {
        "message": "F（函数）"
    },
    "failed_getting_file_contents_e9ea19f4": {
        "message": "文件内容获取失败"
    },
    "failed_to_copy_response_d3def551": {
        "message": "无法复制响应"
    },
    "failed_to_retrieve_content_from_external_tool_5899c213": {
        "message": "无法从外部工具检索内容"
    },
    "file_name_8fd421ff": {
        "message": "文件名称"
    },
    "file_storage_quota_exceeded_b7846cd1": {
        "message": "超出文件存储大小限制"
    },
    "file_url_c12b64be": {
        "message": "文件URL"
    },
    "filename_file_icon_602eb5de": {
        "message": "{ filename }文件图标"
    },
    "filename_image_preview_6cef8f26": {
        "message": "{ filename }图像预览"
    },
    "filename_text_preview_e41ca2d8": {
        "message": "{ filename }文本预览"
    },
    "files_c300e900": {
        "message": "文件"
    },
    "files_index_af7c662b": {
        "message": "文件索引"
    },
    "filipino_33339264": {
        "message": "菲律宾语"
    },
    "find_8d605019": {
        "message": "查找"
    },
    "find_and_replace_6e345933": {
        "message": "查找并替换"
    },
    "finish_bc343002": {
        "message": "完成"
    },
    "finnish_4df2923d": {
        "message": "芬兰语"
    },
    "fix_heading_hierarchy_f60884c4": {
        "message": "置顶标题层次结构"
    },
    "flat_music_76d5a5c3": {
        "message": "降调（音乐）"
    },
    "focus_element_options_toolbar_18d993e": {
        "message": "焦点元素选项工具栏"
    },
    "folder_tree_fbab0726": {
        "message": "文件夹树"
    },
    "for_all_b919f972": {
        "message": "全部"
    },
    "format_4247a9c5": {
        "message": "格式"
    },
    "format_as_a_list_142210c3": {
        "message": "使用列表格式"
    },
    "formatting_5b143aa8": {
        "message": "格式化"
    },
    "forward_slash_3f90f35e": {
        "message": "斜杠"
    },
    "found_auto_saved_content_3f6e4ca5": {
        "message": "找到自动保存的内容"
    },
    "found_count_plural_0_results_one_result_other_resu_46aeaa01": {
        "message": "查找 { count, plural,\n     =0 {# 结果}\n    one {# 结果}\n  other {# 结果}\n}"
    },
    "fraction_41bac7af": {
        "message": "分数"
    },
    "french_33881544": {
        "message": "法语"
    },
    "french_canada_c3d92fa6": {
        "message": "法语(加拿大)"
    },
    "fullscreen_873bf53f": {
        "message": "全屏"
    },
    "galician_7e4508b5": {
        "message": "加利西亚语"
    },
    "gamma_1767928": {
        "message": "Gamma"
    },
    "generating_preview_45b53be0": {
        "message": "生成预览..."
    },
    "german_3ec99bbb": {
        "message": "德语"
    },
    "gif_png_format_images_larger_than_size_kb_are_not__7af3bdbd": {
        "message": "当前不支持大于 { size } KB 的 GIF/PNG 格式图像。"
    },
    "go_to_the_editor_s_menubar_e6674c81": {
        "message": "前往编辑器的菜单栏"
    },
    "go_to_the_editor_s_toolbar_a5cb875f": {
        "message": "前往编辑器的工具栏"
    },
    "grades_a61eba0a": {
        "message": "评分"
    },
    "greater_than_e98af662": {
        "message": "大于"
    },
    "greater_than_or_equal_b911949a": {
        "message": "大于等于"
    },
    "greek_65c5b3f7": {
        "message": "希腊语"
    },
    "green_15af4778": {
        "message": "绿色"
    },
    "grey_a55dceff": {
        "message": "灰色"
    },
    "group_documents_8bfd6ae6": {
        "message": "组文档"
    },
    "group_files_4324f3df": {
        "message": "小组文件"
    },
    "group_files_82e5dcdb": {
        "message": "组文件"
    },
    "group_images_98e0ac17": {
        "message": "组图像"
    },
    "group_isomorphism_45b1458c": {
        "message": "群同构"
    },
    "group_link_63e626b3": {
        "message": "组链接"
    },
    "group_links_9493129e": {
        "message": "小组链接"
    },
    "group_media_2f3d128a": {
        "message": "组媒体"
    },
    "group_navigation_99f191a": {
        "message": "小组导航"
    },
    "h_bar_bb94deae": {
        "message": "H 斜杠"
    },
    "haitian_creole_7eb4195b": {
        "message": "海地克里奥尔语"
    },
    "hat_ea321e35": {
        "message": "帽"
    },
    "header_column_f27433cb": {
        "message": "标题列"
    },
    "header_row_and_column_ec5b9ec": {
        "message": "标题行和列"
    },
    "header_row_f33eb169": {
        "message": "标题行"
    },
    "heading_2_5b84eed2": {
        "message": "标题 2"
    },
    "heading_3_2c83de44": {
        "message": "标题 3"
    },
    "heading_4_b2e74be7": {
        "message": "标题 4"
    },
    "heading_levels_should_not_be_skipped_3947c0e0": {
        "message": "不得跳过标题级别。"
    },
    "heading_starting_with_start_42a3e7f9": {
        "message": "以{ start }开始的标题"
    },
    "headings_should_not_contain_more_than_120_characte_3c0e0cb3": {
        "message": "标题不得超过 120 个字符。"
    },
    "health_icon_8d292eb5": {
        "message": "健康图标"
    },
    "hearts_suit_e50e04ca": {
        "message": "红桃（花色）"
    },
    "hebrew_88fbf778": {
        "message": "希伯来语"
    },
    "height_69b03e15": {
        "message": "高度"
    },
    "hello_please_describe_the_modifications_you_would__49b19837": {
        "message": "您好。请描述您要对您撰写的内容进行的修改。"
    },
    "hello_please_describe_the_modifications_you_would__600dbbf0": {
        "message": "您好。请描述您要对您的选择进行的修改。"
    },
    "hexagon_d8468e0d": {
        "message": "六边形"
    },
    "hide_description_bfb5502e": {
        "message": "隐藏说明"
    },
    "hide_title_description_caf092ef": {
        "message": "隐藏{ title }说明"
    },
    "highlight_an_element_to_activate_the_element_optio_60e1e56b": {
        "message": "高亮显示一个元素以激活元素选项工具栏"
    },
    "hindi_9bcd4b34": {
        "message": "印地语"
    },
    "home_351838cd": {
        "message": "首页"
    },
    "html_code_editor_fd967a44": {
        "message": "HTML 代码编辑器"
    },
    "html_editor_fb2ab713": {
        "message": "HTML 编辑器"
    },
    "hungarian_fc7d30c9": {
        "message": "匈牙利语"
    },
    "i_have_obtained_permission_to_use_this_file_6386f087": {
        "message": "我已获得使用此文件的权限。"
    },
    "i_hold_the_copyright_71ee91b1": {
        "message": "我持有版权"
    },
    "i_m_sorry_but_i_cannot_find_the_ai_s_answer_67569d19": {
        "message": "抱歉，找不到 AI 回答"
    },
    "icelandic_9d6d35de": {
        "message": "冰岛语"
    },
    "icon_215a1dc6": {
        "message": "图标"
    },
    "icon_8168b2f8": {
        "message": "图标"
    },
    "icon_color_b86dd6d6": {
        "message": "图标颜色"
    },
    "icon_maker_icons_cc560f7e": {
        "message": "图标编辑器图标"
    },
    "icon_options_7e32746e": {
        "message": "图标选项"
    },
    "icon_options_tray_2b407977": {
        "message": "图标选项托盘"
    },
    "icon_preview_1782a1d9": {
        "message": "图标预览"
    },
    "icon_shape_30b61e7": {
        "message": "图标形状"
    },
    "icon_size_9353edea": {
        "message": "图标大小"
    },
    "if_left_empty_link_text_will_display_as_course_lin_2a34eedb": {
        "message": "如果不填，链接文本将显示为课程链接名称"
    },
    "if_usage_rights_are_required_the_file_will_not_pub_841e276e": {
        "message": "如需使用权限，则在“文件”页面中启用文件之前，不会发布文件。"
    },
    "if_you_do_not_select_usage_rights_now_this_file_wi_14e07ab5": {
        "message": "如果您现在不选择使用权限，该文件在上传后不会被发布。"
    },
    "image_8ad06": {
        "message": "图片"
    },
    "image_c1c98202": {
        "message": "图像"
    },
    "image_filenames_should_not_be_used_as_the_alt_attr_bcfd7780": {
        "message": "不得使用图像文件名作为描述图像内容的替换属性。"
    },
    "image_options_5412d02c": {
        "message": "图像选项"
    },
    "image_options_tray_90a46006": {
        "message": "图像选项托盘"
    },
    "image_to_crop_3a34487d": {
        "message": "剪裁图像"
    },
    "image_with_filename_file_aacd7180": {
        "message": "文件名为{ file }的图像"
    },
    "images_7ce26570": {
        "message": "图像"
    },
    "images_should_include_an_alt_attribute_describing__b86d6a86": {
        "message": "图像应包括一个描述图像内容的替换属性。"
    },
    "imaginary_portion_of_complex_number_2c733ffa": {
        "message": "虚部（复数）"
    },
    "in_element_of_19ca2f33": {
        "message": "包含（元素）"
    },
    "increase_indent_6af90f7c": {
        "message": "增加缩进"
    },
    "indefinite_integral_6623307e": {
        "message": "不定积分"
    },
    "index_of_max_80dcf7a5": {
        "message": "{ index }，共{ max }"
    },
    "indigo_2035fc55": {
        "message": "靛蓝色"
    },
    "indonesian_5f6accd6": {
        "message": "印度尼西亚语"
    },
    "inference_fed5c960": {
        "message": "推断"
    },
    "infinity_7a10f206": {
        "message": "无穷"
    },
    "insert_593145ef": {
        "message": "插入"
    },
    "insert_link_6dc23cae": {
        "message": "插入链接"
    },
    "insert_math_equation_57c6e767": {
        "message": "插入数学公式"
    },
    "integers_336344e1": {
        "message": "整数"
    },
    "intersection_cd4590e4": {
        "message": "相交"
    },
    "invalid_entry_f7d2a0f5": {
        "message": "无效的输入。"
    },
    "invalid_file_c11ba11": {
        "message": "无效的文件"
    },
    "invalid_file_type_881cc9b2": {
        "message": "无效的文件类型"
    },
    "invalid_url_cbde79f": {
        "message": "URL 无效"
    },
    "iota_11c932a9": {
        "message": "Iota"
    },
    "irish_567e109f": {
        "message": "爱尔兰语"
    },
    "issue_num_total_f94536cf": {
        "message": "问题{ num }/{ total }"
    },
    "italian_bd3c792d": {
        "message": "意大利语"
    },
    "japanese_b5721ca7": {
        "message": "日语"
    },
    "kappa_2f14c816": {
        "message": "Kappa"
    },
    "kappa_variant_eb64574b": {
        "message": "Kappa（变体）"
    },
    "keyboard_shortcuts_ed1844bd": {
        "message": "键盘捷径"
    },
    "keyboards_navigate_to_links_using_the_tab_key_two__5fab8c82": {
        "message": "键盘使用 Tab 键导航至链接。转至相同目的地的两个相邻链接可以对键盘用户造成混淆。"
    },
    "korean_da812d9": {
        "message": "朝鲜语"
    },
    "lambda_4f602498": {
        "message": "Lambda"
    },
    "language_arts_icon_a798b0f8": {
        "message": "语言艺术图标"
    },
    "languages_icon_9d20539": {
        "message": "语言图标"
    },
    "large_9c5e80e7": {
        "message": "大"
    },
    "latvian_2bbb6aab": {
        "message": "拉脱维亚语"
    },
    "learn_more_about_adjacent_links_2cb9762c": {
        "message": "详细了解相邻链接"
    },
    "learn_more_about_color_contrast_c019dfb9": {
        "message": "详细了解色彩对比度"
    },
    "learn_more_about_organizing_page_headings_8a7caa2e": {
        "message": "详细了解组织页面标题"
    },
    "learn_more_about_proper_page_heading_structure_d2959f2d": {
        "message": "详细了解适当的页面标题结构"
    },
    "learn_more_about_table_headers_5f5ee13": {
        "message": "详细了解表标题"
    },
    "learn_more_about_using_alt_text_for_images_5698df9a": {
        "message": "详细了解为使用图片替换文本"
    },
    "learn_more_about_using_captions_with_tables_36fe496f": {
        "message": "详细了解将标题与表格一起使用"
    },
    "learn_more_about_using_filenames_as_alt_text_264286af": {
        "message": "详细了解使用文件名作为替换文本"
    },
    "learn_more_about_using_lists_4e6eb860": {
        "message": "详细了解使用列表"
    },
    "learn_more_about_using_scope_attributes_with_table_20df49aa": {
        "message": "详细了解将范围属性与表格一起使用"
    },
    "leave_as_is_4facfe55": {
        "message": "保持原状"
    },
    "left_3ea9d375": {
        "message": "左侧"
    },
    "left_align_43d95491": {
        "message": "左对齐"
    },
    "left_angle_bracket_c87a6d07": {
        "message": "左角括弧"
    },
    "left_arrow_4fde1a64": {
        "message": "左箭头"
    },
    "left_arrow_with_hook_5bfcad93": {
        "message": "左转弯箭头"
    },
    "left_ceiling_ee9dd88a": {
        "message": "左向上取整符号"
    },
    "left_curly_brace_1726fb4": {
        "message": "左大括号"
    },
    "left_downard_harpoon_arrow_1d7b3d2e": {
        "message": "左下鱼叉箭头"
    },
    "left_floor_29ac2274": {
        "message": "左向下取整符号"
    },
    "left_to_right_e9b4fd06": {
        "message": "从左至右"
    },
    "left_upward_harpoon_arrow_3a562a96": {
        "message": "左上鱼叉箭头"
    },
    "leftward_arrow_1e4765de": {
        "message": "左箭头"
    },
    "leftward_pointing_triangle_d14532ce": {
        "message": "左指三角形"
    },
    "less_than_a26c0641": {
        "message": "小于"
    },
    "less_than_or_equal_be5216cb": {
        "message": "小于等于"
    },
    "library_icon_ae1e54cf": {
        "message": "图书馆图标"
    },
    "light_blue_5374f600": {
        "message": "浅蓝色"
    },
    "link_7262adec": {
        "message": "链接"
    },
    "link_options_a16b758b": {
        "message": "链接选项"
    },
    "link_type_linktypemessage_c6d26815": {
        "message": "链接类型：{ linkTypeMessage }"
    },
    "link_with_text_starting_with_start_b3fcbe71": {
        "message": "具有以{ start }开始的文本的链接"
    },
    "links_14b70841": {
        "message": "链接"
    },
    "links_to_an_external_site_de74145d": {
        "message": "链接到外部网站。"
    },
    "lists_cd1336fc": {
        "message": "列表"
    },
    "lists_should_be_formatted_as_lists_f862de8d": {
        "message": "列表应使用列表格式。"
    },
    "lithuanian_5adcbe24": {
        "message": "立陶宛语"
    },
    "load_more_35d33c7": {
        "message": "加载更多"
    },
    "loading_25990131": {
        "message": "加载中……"
    },
    "loading_bde52856": {
        "message": "正在加载"
    },
    "loading_closed_captions_subtitles_failed_95ceef47": {
        "message": "加载关闭的字幕/副标题失败。"
    },
    "loading_external_tool_d839042c": {
        "message": "正在加载外部工具"
    },
    "loading_failed_b3524381": {
        "message": "加载失败……"
    },
    "loading_failed_e6a9d8ef": {
        "message": "加载失败。"
    },
    "loading_folders_d8b5869e": {
        "message": "正在加载文件夹"
    },
    "loading_placeholder_for_filename_792ef5e8": {
        "message": "正在加载{ fileName }的占位符"
    },
    "loading_please_wait_d276220a": {
        "message": "正在加载，请稍候"
    },
    "loading_preview_9f077aa1": {
        "message": "加载预览"
    },
    "locked_762f138b": {
        "message": "已锁定"
    },
    "logical_equivalence_76fca396": {
        "message": "逻辑等价"
    },
    "logical_equivalence_short_8efd7b4f": {
        "message": "逻辑等价（短）"
    },
    "logical_equivalence_short_and_thick_1e1f654d": {
        "message": "逻辑等价（短厚）"
    },
    "logical_equivalence_thick_662dd3f2": {
        "message": "逻辑等价（厚）"
    },
    "low_horizontal_dots_cc08498e": {
        "message": "下横点"
    },
    "macedonian_6ed541af": {
        "message": "马其顿语"
    },
    "magenta_4a65993c": {
        "message": "品红色"
    },
    "malay_f5dddce4": {
        "message": "马来语"
    },
    "maltese_916925e8": {
        "message": "马耳他语"
    },
    "maori_new_zealand_5380a95f": {
        "message": "毛利语（新西兰）"
    },
    "maps_to_e5ef7382": {
        "message": "映射到"
    },
    "math_icon_ad4e9d03": {
        "message": "数学图标"
    },
    "media_af190855": {
        "message": "媒体"
    },
    "media_file_is_processing_please_try_again_later_58a6d49": {
        "message": "媒体文件正在处理中。请稍后再试。"
    },
    "media_title_2112243b": {
        "message": "媒体标题"
    },
    "medium_5a8e9ead": {
        "message": "中等"
    },
    "merge_links_2478df96": {
        "message": "合并链接"
    },
    "mic_a7f3d311": {
        "message": "麦克风"
    },
    "microphone_disabled_15c83130": {
        "message": "麦克风已禁用"
    },
    "middle_27dc1d5": {
        "message": "中间"
    },
    "minimize_file_preview_da911944": {
        "message": "最小化文件预览"
    },
    "minimize_video_20aa554b": {
        "message": "最小化视频"
    },
    "minus_fd961e2e": {
        "message": "减号"
    },
    "minus_plus_3461f637": {
        "message": "减号/加号"
    },
    "misc_3b692ea7": {
        "message": "其他"
    },
    "miscellaneous_e9818229": {
        "message": "其他"
    },
    "modify_6b0b13e3": {
        "message": "修改"
    },
    "module_90d9fd32": {
        "message": "单元"
    },
    "modules_c4325335": {
        "message": "单元"
    },
    "moving_image_to_crop_directionword_6f66cde2": {
        "message": "正在移动图片以剪裁 { directionWord }"
    },
    "mu_37223b8b": {
        "message": "Mu"
    },
    "multi_color_image_63d7372f": {
        "message": "彩色图像"
    },
    "multiplication_sign_15f95c22": {
        "message": "乘号"
    },
    "music_icon_4db5c972": {
        "message": "音乐图标"
    },
    "must_be_at_least_percentage_22e373b6": {
        "message": "必须至少达到 { percentage }%"
    },
    "must_be_at_least_width_x_height_px_41dc825e": {
        "message": "必须至少为 { width } x { height }px"
    },
    "my_files_2f621040": {
        "message": "我的文件"
    },
    "n_th_root_9991a6e4": {
        "message": "N 次方根"
    },
    "nabla_1e216d25": {
        "message": "微分算符"
    },
    "name_1aed4a1b": {
        "message": "名称"
    },
    "name_color_ceec76ff": {
        "message": "{ name } ({ color })"
    },
    "natural_music_54a70258": {
        "message": "还原记号（音乐）"
    },
    "natural_numbers_3da07060": {
        "message": "自然数"
    },
    "navigate_through_the_menu_or_toolbar_415a4e50": {
        "message": "导航菜单或工具栏"
    },
    "navigation_ee9af92d": {
        "message": "导航"
    },
    "nested_greater_than_d852e60d": {
        "message": "嵌套大于"
    },
    "nested_less_than_27d17e58": {
        "message": "嵌套小于"
    },
    "new_quiz_34aacba6": {
        "message": "新测验"
    },
    "next_40e12421": {
        "message": "下一步"
    },
    "next_findtext_9d69f0fe": {
        "message": "下一步{ findText }"
    },
    "no_accessibility_issues_were_detected_f8d3c875": {
        "message": "没有发现辅助功能问题。"
    },
    "no_announcements_created_yet_c44a94f4": {
        "message": "尚未创建公告。"
    },
    "no_announcements_found_20185afc": {
        "message": "未找到公告。"
    },
    "no_assignments_created_yet_1b236d87": {
        "message": "尚未创建作业。"
    },
    "no_assignments_found_79e46d7f": {
        "message": "未找到作业。"
    },
    "no_changes_to_save_d29f6e91": {
        "message": "没有更改要保存。"
    },
    "no_discussions_created_yet_ff99abe3": {
        "message": "尚未创建讨论。"
    },
    "no_discussions_found_9284063b": {
        "message": "未找到讨论。"
    },
    "no_e16d9132": {
        "message": "否"
    },
    "no_file_chosen_9a880793": {
        "message": "没有选择文件"
    },
    "no_headers_9bc7dc7f": {
        "message": "无标题"
    },
    "no_modules_created_yet_c71b6d4d": {
        "message": "尚未创建单元。"
    },
    "no_modules_found_2df43a40": {
        "message": "未找到单元。"
    },
    "no_pages_created_yet_c379fa6e": {
        "message": "尚未创建页面。"
    },
    "no_pages_found_6799350": {
        "message": "未找到页面。"
    },
    "no_preview_is_available_for_this_file_f940114a": {
        "message": "没有预览可用于此文件。"
    },
    "no_quizzes_created_yet_1a2370b9": {
        "message": "尚未创建测验。"
    },
    "no_quizzes_found_c80c537a": {
        "message": "未找到测验。"
    },
    "no_results_940393cf": {
        "message": "无结果。"
    },
    "no_results_found_58717065": {
        "message": "未发现结果"
    },
    "no_results_found_for_filterterm_ad1b04c8": {
        "message": "未找到{ filterTerm }的结果"
    },
    "no_video_1ed00b26": {
        "message": "无视频"
    },
    "none_3b5e34d2": {
        "message": "无"
    },
    "none_selected_b93d56d2": {
        "message": "未选中任何项"
    },
    "norwegian_53f391ec": {
        "message": "挪威语"
    },
    "norwegian_bokmal_ad5843fa": {
        "message": "巴克摩挪威语"
    },
    "norwegian_nynorsk_c785f8a6": {
        "message": "挪威尼诺斯克语"
    },
    "not_equal_6e2980e6": {
        "message": "不相等"
    },
    "not_in_not_an_element_of_fb1ffb54": {
        "message": "不包含（不是元素）"
    },
    "not_negation_1418ebb8": {
        "message": "非（否定）"
    },
    "not_subset_dc2b5e84": {
        "message": "非子集"
    },
    "not_subset_strict_23d282bf": {
        "message": "非子集（严格）"
    },
    "not_superset_5556b913": {
        "message": "非超集"
    },
    "not_superset_strict_24e06f36": {
        "message": "非超集（严格）"
    },
    "nu_1c0f6848": {
        "message": "Nu"
    },
    "octagon_e48be9f": {
        "message": "八边形"
    },
    "olive_6a3e4d6b": {
        "message": "橄榄"
    },
    "omega_8f2c3463": {
        "message": "Omega"
    },
    "one_of_the_following_styles_must_be_added_to_save__1de769aa": {
        "message": "必须添加以下其中一个样式以保存图标：图标颜色、轮廓大小、图标文本或图像"
    },
    "one_or_more_files_failed_to_paste_please_try_uploa_7fa39dd3": {
        "message": "一个或多个文件未能粘贴。请尝试上传或拖放文件。"
    },
    "open_circle_e9bd069": {
        "message": "开圆"
    },
    "open_this_keyboard_shortcuts_dialog_9658b83a": {
        "message": "打开此键盘快捷方式对话框"
    },
    "open_title_application_fd624fc5": {
        "message": "打开{ title }应用程序"
    },
    "operators_a2ef9a93": {
        "message": "运算符"
    },
    "or_9b70ccaa": {
        "message": "或"
    },
    "orange_81386a62": {
        "message": "橙色"
    },
    "ordered_and_unordered_lists_cfadfc38": {
        "message": "有序列表和无序列表"
    },
    "other_editor_shortcuts_may_be_found_at_404aba4a": {
        "message": "其他编辑器快捷方式可见于"
    },
    "outline_color_3ef2cea7": {
        "message": "轮廓颜色"
    },
    "outline_size_a6059a21": {
        "message": "轮廓大小"
    },
    "p_is_not_a_valid_protocol_which_must_be_ftp_http_h_adf13fc2": {
        "message": "{ p } 不是有效的协议，必须是 ftp、http、https、mailto、skype、tel 或可以忽略"
    },
    "page_50c4823d": {
        "message": "页面"
    },
    "pages_e5414c2c": {
        "message": "页面"
    },
    "paragraph_5e5ad8eb": {
        "message": "段落"
    },
    "paragraph_starting_with_start_a59923f8": {
        "message": "以{ start }开始的段落"
    },
    "parallel_d55d6e38": {
        "message": "平行"
    },
    "partial_derivative_4a9159df": {
        "message": "偏（导数）"
    },
    "paste_5963d1c1": {
        "message": "粘贴"
    },
    "pause_12af3bb4": {
        "message": "暂停"
    },
    "pentagon_17d82ea3": {
        "message": "五角形"
    },
    "people_b4ebb13c": {
        "message": "人员"
    },
    "percentage_34ab7c2c": {
        "message": "百分数"
    },
    "percentage_must_be_a_number_8033c341": {
        "message": "百分比必须是数字"
    },
    "performing_arts_icon_f3497486": {
        "message": "表演艺术图标"
    },
    "perpendicular_7c48ede4": {
        "message": "正交"
    },
    "persian_a8cadb95": {
        "message": "波斯语"
    },
    "phi_4ac33b6d": {
        "message": "Phi"
    },
    "phi_variant_c9bb3ac5": {
        "message": "Phi（变体）"
    },
    "physical_education_icon_d7dffd3e": {
        "message": "体育图标"
    },
    "pi_dc4f0bd8": {
        "message": "Pi"
    },
    "pi_variant_10f5f520": {
        "message": "Pi（变体）"
    },
    "pink_68ad45cb": {
        "message": "粉红色"
    },
    "pixels_52ece7d1": {
        "message": "像素"
    },
    "play_1a47eaa7": {
        "message": "播放"
    },
    "play_media_comment_35257210": {
        "message": "播放媒体评论。"
    },
    "play_media_comment_by_name_from_createdat_c230123d": {
        "message": "播放{ name }的来自{ createdAt }的媒体评论。"
    },
    "please_allow_canvas_to_access_your_microphone_and__dc2c3079": {
        "message": "请允许 Canvas 访问您的麦克风和网络摄像头。"
    },
    "please_decribe_what_you_would_like_to_compose_27a51be5": {
        "message": "请描述您要撰写的内容。"
    },
    "plus_d43cd4ec": {
        "message": "加号"
    },
    "plus_minus_f8be2e83": {
        "message": "加号/减号"
    },
    "polish_4cf2ecaf": {
        "message": "波兰语"
    },
    "portuguese_9c212cf4": {
        "message": "葡萄牙语"
    },
    "posted_when_a578f5ab": {
        "message": "发布日期：{ when }"
    },
    "power_set_4f26f316": {
        "message": "幂集"
    },
    "precedes_196b9aef": {
        "message": "先于"
    },
    "precedes_equal_20701e84": {
        "message": "先于等于"
    },
    "preformatted_d0670862": {
        "message": "预定义格式"
    },
    "prepend_findtext_append_8e0e769a": {
        "message": "{ prepend }{ findText }{ append }"
    },
    "prev_f82cbc48": {
        "message": "上一个"
    },
    "preview_53003fd2": {
        "message": "预览"
    },
    "preview_a3f8f854": {
        "message": "预览"
    },
    "preview_in_overlay_ed772c46": {
        "message": "在图层中预览"
    },
    "preview_inline_9787330": {
        "message": "嵌入式预览"
    },
    "previous_bd2ac015": {
        "message": "上一个"
    },
    "previous_findtext_8dfbfd30": {
        "message": "上一步{ findText }"
    },
    "prime_917ea60e": {
        "message": "质"
    },
    "prime_numbers_13464f61": {
        "message": "质数"
    },
    "product_39cf144f": {
        "message": "乘积"
    },
    "proportional_f02800cc": {
        "message": "比例项"
    },
    "protocol_must_be_ftp_http_https_mailto_skype_tel_o_73beb4f8": {
        "message": "协议必须是 ftp、http、https、mailto、skype、tel 或可以忽略"
    },
    "psi_e3f5f0f7": {
        "message": "Psi"
    },
    "published_c944a23d": {
        "message": "已发布"
    },
    "published_when_302d8e23": {
        "message": "已发布：{ when }"
    },
    "pumpkin_904428d5": {
        "message": "南瓜"
    },
    "purple_7678a9fc": {
        "message": "紫色"
    },
    "quaternions_877024e0": {
        "message": "四元数"
    },
    "quiz_e0dcce8f": {
        "message": "测验"
    },
    "quizzes_7e598f57": {
        "message": "测验"
    },
    "rational_numbers_80ddaa4a": {
        "message": "有理数"
    },
    "real_numbers_7c99df94": {
        "message": "实数"
    },
    "real_portion_of_complex_number_7dad33b5": {
        "message": "实部（复数）"
    },
    "record_7c9448b": {
        "message": "记录"
    },
    "record_upload_media_5fdce166": {
        "message": "记录/上传媒体"
    },
    "recording_98da6bda": {
        "message": "录制"
    },
    "red_8258edf3": {
        "message": "红色"
    },
    "relationships_6602af70": {
        "message": "关系"
    },
    "religion_icon_246e0be1": {
        "message": "宗教图标"
    },
    "remove_heading_style_5fdc8855": {
        "message": "删除标题样式"
    },
    "remove_link_d1f2f4d0": {
        "message": "删除链接"
    },
    "replace_all_d3d68b3": {
        "message": "全部替换"
    },
    "replace_all_findtext_with_replacetext_da574b32": {
        "message": "将所有{ findText }全部替换为{ replaceText }"
    },
    "replace_e61834a7": {
        "message": "替换"
    },
    "replace_findtext_with_replacetext_7b5c7fb3": {
        "message": "将{ findText }替换为{ replaceText }"
    },
    "replace_with_eeff01ad": {
        "message": "替换为"
    },
    "replaced_alertfindtext_with_alertreplacetext_de5c1795": {
        "message": "将{ alertFindText }替换为{ alertReplaceText }"
    },
    "replaced_all_alertfindtext_with_alertreplacetext_83fdfe59": {
        "message": "将所有{ alertFindText }全部替换为{ alertReplaceText }"
    },
    "reset_95a81614": {
        "message": "重置"
    },
    "resize_ec83d538": {
        "message": "调整大小"
    },
    "response_copied_to_clipboard_130d66cd": {
        "message": "响应已复制到剪贴板"
    },
    "restore_auto_save_deccd84b": {
        "message": "是否恢复自动保存？"
    },
    "result_index_of_max_7db5ad8b": {
        "message": "结果 { index }/{ max }。"
    },
    "retry_ebd5f8ba": {
        "message": "重试"
    },
    "reverse_turnstile_does_not_yield_7558be06": {
        "message": "反十字转门（不产生）"
    },
    "rho_a0244a36": {
        "message": "Rho"
    },
    "rho_variant_415245cd": {
        "message": "Rho（变体）"
    },
    "rich_content_editor_2708ef21": {
        "message": "富内容编辑器"
    },
    "rich_text_area_press_oskey_f8_for_rich_content_edi_c2f651d": {
        "message": "富文本区域。按{ OSKey }+F8设置富内容编辑器快捷方式。"
    },
    "right_71ffdc4d": {
        "message": "右侧"
    },
    "right_align_39e7a32a": {
        "message": "右对齐"
    },
    "right_angle_bracket_d704e2d6": {
        "message": "右角括弧"
    },
    "right_arrow_35e0eddf": {
        "message": "右箭头"
    },
    "right_arrow_with_hook_29d92d31": {
        "message": "右转弯箭头"
    },
    "right_ceiling_839dc744": {
        "message": "右向上取整符号"
    },
    "right_curly_brace_5159d5cd": {
        "message": "右大括号"
    },
    "right_downward_harpoon_arrow_d71b114f": {
        "message": "右下鱼叉箭头"
    },
    "right_floor_5392d5cf": {
        "message": "右向下取整符号"
    },
    "right_to_left_9cfb092a": {
        "message": "从右至左"
    },
    "right_upward_harpoon_arrow_f5a34c73": {
        "message": "右上鱼叉箭头"
    },
    "rightward_arrow_32932107": {
        "message": "右箭头"
    },
    "rightward_pointing_triangle_60330f5c": {
        "message": "右指三角形"
    },
    "romanian_13670c1e": {
        "message": "罗马尼亚语"
    },
    "rotate_image_90_degrees_2ab77c05": {
        "message": "-90 度旋转图像"
    },
    "rotate_image_90_degrees_6c92cd42": {
        "message": "90 度旋转图像"
    },
    "rotation_9699c538": {
        "message": "旋转"
    },
    "row_fc0944a7": {
        "message": "行"
    },
    "row_group_979f5528": {
        "message": "行组"
    },
    "russian_1e3e197": {
        "message": "俄语"
    },
    "sadly_the_pretty_html_editor_is_not_keyboard_acces_50da7665": {
        "message": "很抱歉，无法通过键盘访问精美 HTML 编辑器。在此处访问原始 HTML 编辑器"
    },
    "save_11a80ec3": {
        "message": "保存"
    },
    "save_copy_ca63944e": {
        "message": "保存副本"
    },
    "save_media_cb9e786e": {
        "message": "保存媒体"
    },
    "saved_icon_maker_icons_df86e2a1": {
        "message": "保存的图标编辑器图标"
    },
    "screen_readers_cannot_determine_what_is_displayed__6a5842ab": {
        "message": "如果没有替换文本，且文件名通常是不描述上下文或意义的无意义的数字和字母字符串，则屏幕读取器无法确定图像显示的内容。"
    },
    "screen_readers_cannot_determine_what_is_displayed__6f1ea667": {
        "message": "如果没有描述图像内容和意义的替换文本，则屏幕读取器无法确定图像显示的内容。替换文本应简单明了。"
    },
    "screen_readers_cannot_determine_what_is_displayed__a57e6723": {
        "message": "如果没有描述图像内容和意义的替换文本，则屏幕读取器无法确定图像显示的内容。"
    },
    "screen_readers_cannot_interpret_tables_without_the_bd861652": {
        "message": "屏幕读取器无法解读不具有正确结构的表格。表格标题提供说明和内容范围。"
    },
    "screen_readers_cannot_interpret_tables_without_the_e62912d5": {
        "message": "屏幕读取器无法解读不具有正确结构的表格。表格说明描述表格的上下文和对表格的一般理解。"
    },
    "screen_readers_cannot_interpret_tables_without_the_f0bdec0f": {
        "message": "屏幕读取器无法解读不具有正确结构的表格。表格标题提供说明和内容概述。"
    },
    "script_l_42a7b254": {
        "message": "花体 L"
    },
    "search_280d00bd": {
        "message": "搜索"
    },
    "select_audio_source_21043cd5": {
        "message": "选择音频来源"
    },
    "select_crop_shape_d441feeb": {
        "message": "选择裁剪形状"
    },
    "select_language_7c93a900": {
        "message": "选择语言"
    },
    "select_video_source_1b5c9dbe": {
        "message": "选择视频来源"
    },
    "selected_274ce24f": {
        "message": "选定的"
    },
    "selected_linkfilename_c093b1f2": {
        "message": "已选择 { linkFileName }"
    },
    "selection_b52c4c5e": {
        "message": "选择"
    },
    "serbian_7187f1f2": {
        "message": "塞尔维亚语"
    },
    "set_header_scope_8c548f40": {
        "message": "设置标题范围"
    },
    "set_minus_b46e9b88": {
        "message": "设置负"
    },
    "set_table_header_cfab13a0": {
        "message": "设置表格标题"
    },
    "sharp_music_ab956814": {
        "message": "升调（音乐）"
    },
    "shift_arrows_4d5785fe": {
        "message": "SHIFT+箭头键"
    },
    "shift_o_to_open_the_pretty_html_editor_55ff5a31": {
        "message": "按 Shift-O 打开精美 HTML 编辑器。"
    },
    "shortcut_911d6255": {
        "message": "快捷方式"
    },
    "show_all_967a90f0": {
        "message": "显示全部"
    },
    "show_audio_options_b489926b": {
        "message": "显示音频选项"
    },
    "show_image_options_1e2ecc6b": {
        "message": "显示图像选项"
    },
    "show_link_options_545338fd": {
        "message": "显示链接选项"
    },
    "show_studio_media_options_a0c748c6": {
        "message": "显示 Studio 媒体选项"
    },
    "show_video_options_6ed3721a": {
        "message": "显示视频选项"
    },
    "sighted_users_browse_web_pages_quickly_looking_for_1d4db0c1": {
        "message": "视力好的用户快速浏览网页，查找大号字体或粗体标题。屏幕读取器用户依赖于标题了解上下文。标题应使用正确的结构。"
    },
    "sighted_users_browse_web_pages_quickly_looking_for_ade806f5": {
        "message": "视力好的用户快速浏览网页，查找大号字体或粗体标题。屏幕读取器用户依赖于标题了解上下文。标题应在正确的结构内保持简洁。"
    },
    "sigma_5c35e553": {
        "message": "Sigma"
    },
    "sigma_variant_8155625": {
        "message": "Sigma（变体）"
    },
    "single_color_image_4e5d4dbc": {
        "message": "单色图像"
    },
    "single_color_image_color_95fa9a87": {
        "message": "单色图像颜色"
    },
    "size_b30e1077": {
        "message": "大小"
    },
    "size_of_caption_file_is_greater_than_the_maximum_m_bff5f86e": {
        "message": "字幕文件的大小必须大于允许的文件大小最大值 { max } kb。"
    },
    "slovak_69f48e1b": {
        "message": "斯洛伐克语"
    },
    "slovenian_30ae5208": {
        "message": "斯洛文尼亚语"
    },
    "small_b070434a": {
        "message": "小"
    },
    "solid_circle_9f061dfc": {
        "message": "实心圆"
    },
    "something_went_wrong_89195131": {
        "message": "出了些问题。"
    },
    "something_went_wrong_accessing_your_webcam_6643b87e": {
        "message": "访问您的网络摄像头时出现问题。"
    },
    "something_went_wrong_and_i_don_t_know_what_to_show_e0c54ec8": {
        "message": "出错了，我不知道该给您看些什么。"
    },
    "something_went_wrong_check_your_connection_reload__c7868286": {
        "message": "出了些问题。检查您的网络连接，重新加载页面并重试。"
    },
    "something_went_wrong_d238c551": {
        "message": "出了些问题"
    },
    "something_went_wrong_while_sharing_your_screen_8de579e5": {
        "message": "共享屏幕时遇到问题。"
    },
    "sort_by_e75f9e3e": {
        "message": "排序"
    },
    "spades_suit_b37020c2": {
        "message": "黑桃（花色）"
    },
    "spanish_de9de5d6": {
        "message": "西班牙语"
    },
    "square_511eb3b3": {
        "message": "方形"
    },
    "square_cap_9ec88646": {
        "message": "方头"
    },
    "square_cup_b0665113": {
        "message": "方杯"
    },
    "square_root_e8bcbc60": {
        "message": "平方根"
    },
    "square_root_symbol_d0898a53": {
        "message": "平方根符号"
    },
    "square_subset_17be67cb": {
        "message": "平方子集"
    },
    "square_subset_strict_7044e84f": {
        "message": "平方子集（严格）"
    },
    "square_superset_3be8dae1": {
        "message": "平方超集"
    },
    "square_superset_strict_fa4262e4": {
        "message": "平方超集（严格）"
    },
    "square_unordered_list_b15ce93b": {
        "message": "方形无序列表"
    },
    "star_8d156e09": {
        "message": "星形标记"
    },
    "start_over_f7552aa9": {
        "message": "重新开始"
    },
    "start_recording_9a65141a": {
        "message": "开始录制"
    },
    "steel_blue_14296f08": {
        "message": "钢青色"
    },
    "studio_media_options_ee504361": {
        "message": "Studio 媒体选项"
    },
    "studio_media_options_tray_cfb94654": {
        "message": "Studio 媒体选项任务栏"
    },
    "styles_2aa721ef": {
        "message": "样式"
    },
    "submit_a3cc6859": {
        "message": "提交"
    },
    "subscript_59744f96": {
        "message": "下标"
    },
    "subset_19c1a92f": {
        "message": "子集"
    },
    "subset_strict_8d8948d6": {
        "message": "子集（严格）"
    },
    "succeeds_9cc31be9": {
        "message": "后于"
    },
    "succeeds_equal_158e8c3a": {
        "message": "后于等于"
    },
    "sum_b0842d31": {
        "message": "总和"
    },
    "superscript_8cb349a2": {
        "message": "上标"
    },
    "superscript_and_subscript_37f94a50": {
        "message": "上标和下标"
    },
    "superset_c4db8a7a": {
        "message": "超集"
    },
    "superset_strict_c77dd6d2": {
        "message": "超集（严格）"
    },
    "supported_file_types_srt_or_webvtt_7d827ed": {
        "message": "支持的文件类型：SRT或WebVTT"
    },
    "swahili_5caeb4ba": {
        "message": "斯瓦希里语"
    },
    "swedish_59a593ca": {
        "message": "瑞典语"
    },
    "switch_to_pretty_html_editor_a3cee15f": {
        "message": "切换到优质 HTML 编辑器"
    },
    "switch_to_raw_html_editor_f970ae1a": {
        "message": "切换到原始 HTML 编辑器"
    },
    "switch_to_the_html_editor_146dfffd": {
        "message": "切换到 HTML 编辑器"
    },
    "switch_to_the_rich_text_editor_63c1ecf6": {
        "message": "切换到富文本编辑器"
    },
    "syllabus_f191f65b": {
        "message": "教学大纲"
    },
    "system_audio_allowed_b2508f8c": {
        "message": "系统音频已启用"
    },
    "system_audio_disabled_c177bd13": {
        "message": "系统音频已禁用"
    },
    "tab_arrows_4cf5abfc": {
        "message": "TAB/箭头"
    },
    "table_header_starting_with_start_ffcabba6": {
        "message": "以{ start }开始的表格标题"
    },
    "table_starting_with_start_e7232848": {
        "message": "以{ start }开始的表格"
    },
    "tables_headers_should_specify_scope_5abf3a8e": {
        "message": "表格标题应确定范围。"
    },
    "tables_should_include_a_caption_describing_the_con_e91e78fc": {
        "message": "表格应包括描述表格内容的说明。"
    },
    "tables_should_include_at_least_one_header_48779eac": {
        "message": "表格应包括至少一个标题。"
    },
    "tagalog_74906db7": {
        "message": "塔加拉族语"
    },
    "tau_880974b7": {
        "message": "Tau"
    },
    "teal_f729a294": {
        "message": "青色"
    },
    "text_7f4593da": {
        "message": "文本"
    },
    "text_background_color_16e61c3f": {
        "message": "文字背景颜色"
    },
    "text_color_acf75eb6": {
        "message": "文本颜色"
    },
    "text_is_difficult_to_read_without_sufficient_contr_69e62bd6": {
        "message": "文字和背景之间的对比度不足，因此文字阅读困难，尤其是对于视力较弱的人员而言。"
    },
    "text_larger_than_18pt_or_bold_14pt_should_display__5c364db6": {
        "message": "文字大于 18 磅（或粗体 14 磅）时显示的对比度应至少为 3:1。"
    },
    "text_optional_384f94f7": {
        "message": "文本（可选）"
    },
    "text_position_8df8c162": {
        "message": "文字位置"
    },
    "text_size_887c2f6": {
        "message": "文字大小"
    },
    "text_smaller_than_18pt_or_bold_14pt_should_display_aaffb22b": {
        "message": "文字小于 18 磅（或粗体 14 磅）时显示的对比度应至少为 4.5:1。"
    },
    "thai_8f9bc548": {
        "message": "泰语"
    },
    "the_document_preview_is_currently_being_processed__7d9ea135": {
        "message": "目前正在处理文档预览。请稍后再试。"
    },
    "the_first_heading_on_a_page_should_be_an_h2_859089f2": {
        "message": "页面上的第一个标题应该是H2。"
    },
    "the_following_content_is_partner_provided_ed1da756": {
        "message": "以下内容由合作伙伴提供"
    },
    "the_material_is_in_the_public_domain_279c39a3": {
        "message": "材料在公开域中"
    },
    "the_material_is_licensed_under_creative_commons_3242cb5e": {
        "message": "材料已根据 Creative Commons 许可"
    },
    "the_material_is_subject_to_an_exception_e_g_fair_u_a39c8ca2": {
        "message": "材料有例外情况——例如，合理使用、引用权，或版权法规定的其他适用的情况"
    },
    "the_preceding_content_is_partner_provided_d753928c": {
        "message": "以上内容由合作伙伴提供"
    },
    "the_pretty_html_editor_is_not_keyboard_accessible__d6d5d2b": {
        "message": "无法通过键盘访问精美 HTML 编辑器。按 Shift O 打开原始 HTML 编辑器。"
    },
    "the_selected_file_exceeds_the_maxsize_byte_limit_f7e8c771": {
        "message": "所选文件超过 { maxSize } 字节限制"
    },
    "therefore_d860e024": {
        "message": "因此"
    },
    "theta_ce2d2350": {
        "message": "Theta"
    },
    "theta_variant_fff6da6f": {
        "message": "Theta（变体）"
    },
    "thick_downward_arrow_b85add4c": {
        "message": "厚向下箭头"
    },
    "thick_left_arrow_d5f3e925": {
        "message": "厚左箭头"
    },
    "thick_leftward_arrow_6ab89880": {
        "message": "厚向左箭头"
    },
    "thick_right_arrow_3ed5e8f7": {
        "message": "厚右箭头"
    },
    "thick_rightward_arrow_a2e1839e": {
        "message": "厚向右箭头"
    },
    "thick_upward_arrow_acd20328": {
        "message": "厚向上箭头"
    },
    "this_document_cannot_be_displayed_within_canvas_7aba77be": {
        "message": "无法在 Canvas 中显示此文档。"
    },
    "this_equation_cannot_be_rendered_in_basic_view_9b6c07ae": {
        "message": "无法在基本视图中呈现此公式。"
    },
    "this_image_is_currently_unavailable_25c68857": {
        "message": "该图像目前不可用"
    },
    "though_your_video_will_have_the_correct_title_in_t_90e427f3": {
        "message": "虽然您的视频在浏览器里会有正确标题，但我们无法在数据库里更新。"
    },
    "timebar_a4d18443": {
        "message": "进度条"
    },
    "title_ee03d132": {
        "message": "标题"
    },
    "to_be_posted_when_d24bf7dc": {
        "message": "待发布：{ when }"
    },
    "to_do_when_2783d78f": {
        "message": "待办事项：{ when }"
    },
    "toggle_summary_group_413df9ac": {
        "message": "切换{ summary }组"
    },
    "toggle_tooltip_d3b7cb86": {
        "message": "切换工具提示"
    },
    "tools_2fcf772e": {
        "message": "工具"
    },
    "top_66e0adb6": {
        "message": "顶部"
    },
    "tray_839df38a": {
        "message": "托盘"
    },
    "triangle_6072304e": {
        "message": "三角形"
    },
    "turkish_5b69578b": {
        "message": "土耳其语"
    },
    "turnstile_yields_f9e76df1": {
        "message": "十字转门（产生）"
    },
    "type_control_f9_to_access_image_options_text_a47e319f": {
        "message": "键入 Control F9 以访问图像选项。{ text }"
    },
    "type_control_f9_to_access_link_options_text_4ead9682": {
        "message": "键入 Control F9 以访问链接选项。{ text }"
    },
    "type_control_f9_to_access_table_options_text_92141329": {
        "message": "键入 Control F9 以访问表格选项。{ text }"
    },
    "ukrainian_945b00b7": {
        "message": "乌克兰语"
    },
    "unable_to_determine_resource_selection_url_7867e060": {
        "message": "无法确定资源选择 url"
    },
    "union_e6b57a53": {
        "message": "并集"
    },
    "unpublished_dfd8801": {
        "message": "取消发布"
    },
    "untitled_16aa4f2b": {
        "message": "无标题"
    },
    "untitled_efdc2d7d": {
        "message": "无标题"
    },
    "up_and_left_diagonal_arrow_e4a74a23": {
        "message": "左上斜箭头"
    },
    "up_and_right_diagonal_arrow_935b902e": {
        "message": "右上斜箭头"
    },
    "up_c553575d": {
        "message": "上"
    },
    "updated_link_a827e441": {
        "message": "更新的链接"
    },
    "upload_document_253f0478": {
        "message": "上传文档"
    },
    "upload_file_fd2361b8": {
        "message": "上传文件"
    },
    "upload_image_6120b609": {
        "message": "上传图像"
    },
    "upload_media_ce31135a": {
        "message": "上传媒体"
    },
    "upload_record_media_e4207d72": {
        "message": "上传/录制媒体"
    },
    "uploading_19e8a4e7": {
        "message": "正在上传"
    },
    "uppercase_alphabetic_ordered_list_3f5aa6b2": {
        "message": "大写字母有序列表"
    },
    "uppercase_delta_d4f4bc41": {
        "message": "大写 Delta"
    },
    "uppercase_gamma_86f492e9": {
        "message": "大写 Gamma"
    },
    "uppercase_lambda_c78d8ed4": {
        "message": "大写 Lambda"
    },
    "uppercase_omega_8aedfa2": {
        "message": "大写 Omega"
    },
    "uppercase_phi_caa36724": {
        "message": "大写 Phi"
    },
    "uppercase_pi_fcc70f5e": {
        "message": "大写 Pi"
    },
    "uppercase_psi_6395acbe": {
        "message": "大写 Psi"
    },
    "uppercase_roman_numeral_ordered_list_853f292b": {
        "message": "大写罗马数字有序列表"
    },
    "uppercase_sigma_dbb70e92": {
        "message": "大写 Sigma"
    },
    "uppercase_theta_49afc891": {
        "message": "大写 Theta"
    },
    "uppercase_upsilon_8c1e623e": {
        "message": "大写 Upsilon"
    },
    "uppercase_xi_341e8556": {
        "message": "大写 Xi"
    },
    "upsilon_33651634": {
        "message": "Upsilon"
    },
    "upward_and_downward_pointing_arrow_fa90a918": {
        "message": "上指和下指箭头"
    },
    "upward_and_downward_pointing_arrow_thick_d420fdef": {
        "message": "上指和下指箭头（厚）"
    },
    "upward_arrow_9992cb2d": {
        "message": "向上箭头"
    },
    "upward_pointing_triangle_d078d7cb": {
        "message": "上指三角形"
    },
    "url_22a5f3b8": {
        "message": "URL"
    },
    "usage_right_ff96f3e2": {
        "message": "使用权限："
    },
    "usage_rights_required_5fe4dd68": {
        "message": "使用权限（必填）"
    },
    "use_arrow_keys_to_navigate_options_2021cc50": {
        "message": "使用方向键来导航各选项。"
    },
    "use_arrow_keys_to_select_a_shape_c8eb57ed": {
        "message": "使用箭头键选择形状。"
    },
    "use_arrow_keys_to_select_a_size_699a19f4": {
        "message": "使用箭头键选择大小。"
    },
    "use_arrow_keys_to_select_a_text_position_72f9137c": {
        "message": "使用箭头键选择文字位置。"
    },
    "use_arrow_keys_to_select_a_text_size_65e89336": {
        "message": "使用箭头键选择文字大小。"
    },
    "use_arrow_keys_to_select_an_outline_size_e009d6b0": {
        "message": "使用箭头键选择轮廓大小。"
    },
    "used_by_screen_readers_to_describe_the_content_of__4f14b4e4": {
        "message": "屏幕朗读器用来描述{ TYPE }的内容"
    },
    "used_by_screen_readers_to_describe_the_content_of__b1e76d9e": {
        "message": "屏幕阅读器用它来描述图像内容"
    },
    "used_by_screen_readers_to_describe_the_video_37ebad25": {
        "message": "被屏幕阅读器用来描述视频"
    },
    "user_documents_c206e61f": {
        "message": "用户文档"
    },
    "user_files_78e21703": {
        "message": "用户文档"
    },
    "user_images_b6490852": {
        "message": "用户图像"
    },
    "user_media_14fbf656": {
        "message": "用户媒体"
    },
    "vector_notation_cf6086ab": {
        "message": "矢量（符号）"
    },
    "vertical_bar_set_builder_notation_4300495f": {
        "message": "竖线（集合生成器符号）"
    },
    "vertical_dots_bfb21f14": {
        "message": "竖点"
    },
    "video_options_24ef6e5d": {
        "message": "视频选项"
    },
    "video_options_tray_3b9809a5": {
        "message": "视频选项托盘"
    },
    "video_player_b371005": {
        "message": "视频播放器"
    },
    "video_player_for_9e7d373b": {
        "message": "的视频播放器 "
    },
    "video_player_for_title_ffd9fbc4": {
        "message": "{ title }的视频播放器"
    },
    "vietnamese_e7a76583": {
        "message": "越南语"
    },
    "view_all_e13bf0a6": {
        "message": "查看全部"
    },
    "view_ba339f93": {
        "message": "查看"
    },
    "view_description_30446afc": {
        "message": "查看说明"
    },
    "view_keyboard_shortcuts_34d1be0b": {
        "message": "查看键盘快捷键"
    },
    "view_title_description_67940918": {
        "message": "查看{ title }说明"
    },
    "view_word_and_character_counts_a743dd0c": {
        "message": "查看字数和字符数"
    },
    "waiting_for_response_1efd0c50": {
        "message": "正在等待响应"
    },
    "we_couldn_t_detect_a_working_microphone_connected__ceb71c40": {
        "message": "我们未发现正常工作的麦克风连接到设备。"
    },
    "we_couldn_t_detect_a_working_webcam_connected_to_y_6715cc4": {
        "message": "我们未发现正常工作的网络摄像头连接到设备。"
    },
    "we_couldn_t_detect_a_working_webcam_or_microphone__263b6674": {
        "message": "我们未发现正常工作的网络摄像头或麦克风连接到设备。"
    },
    "webcam_disabled_30c66986": {
        "message": "网络摄像头已禁用"
    },
    "webcam_fe91b20f": {
        "message": "网络摄像头"
    },
    "webpages_should_only_have_a_single_h1_which_is_aut_dc99189e": {
        "message": "网页应仅具有一个H1，自动供页面标题使用。内容中的第一个标题应该是H2。"
    },
    "welsh_42ab94b1": {
        "message": "威尔士语"
    },
    "what_would_you_like_to_do_6dc0d541": {
        "message": "您想做什么？"
    },
    "when_markup_is_used_that_visually_formats_items_as_f941fc1b": {
        "message": "如果对使用列表格式显示的项目使用标记，但不指示列表关系，用户可能在浏览信息时会遇到困难。"
    },
    "white_87fa64fd": {
        "message": "白色"
    },
    "why_523b3d8c": {
        "message": "原因"
    },
    "width_492fec76": {
        "message": "宽度"
    },
    "width_and_height_must_be_numbers_110ab2e3": {
        "message": "宽度和高度必须为数字"
    },
    "width_x_height_px_ff3ccb93": {
        "message": "{ width } x { height }px"
    },
    "wiki_home_9cd54d0": {
        "message": "维基主页"
    },
    "word_count_c77fe3a6": {
        "message": "字数统计"
    },
    "words_b448b7d5": {
        "message": "字"
    },
    "wreath_product_200b38ef": {
        "message": "圈积"
    },
    "writing_assistant_a30ac16a": {
        "message": "写作助手"
    },
    "xi_149681d0": {
        "message": "Xi"
    },
    "yes_dde87d5": {
        "message": "是"
    },
    "yiddish_f96986df": {
        "message": "意第绪语"
    },
    "you_can_replace_by_uploading_a_new_caption_file_6c88ce00": {
        "message": "您可以通过上传新的字幕文件进行替换。"
    },
    "you_have_unsaved_changes_in_the_icon_maker_tray_do_e8cf5f1b": {
        "message": "“图标编辑器”托盘中有未保存的更改。是否要继续操作而不保存这些更改？"
    },
    "you_may_need_to_adjust_additional_headings_to_main_975f0eee": {
        "message": "您可能需要调整其他标题以保持页面层次结构。"
    },
    "you_may_not_upload_an_empty_file_11c31eb2": {
        "message": "无法上传空文件。"
    },
    "your_image_has_been_compressed_for_icon_maker_imag_2e45cd91": {
        "message": "您的图像已被压缩以用于 Icon Maker。小于 { size } KB 的图像将不会被压缩。"
    },
    "your_microphone_is_blocked_in_the_browser_settings_42af0ddc": {
        "message": "您的麦克风在浏览器设置中被拦截。"
    },
    "your_webcam_and_microphone_are_blocked_in_the_brow_73357dc6": {
        "message": "您的网络摄像头和麦克风在浏览器设置中被拦截。"
    },
    "your_webcam_is_blocked_in_the_browser_settings_7f638128": {
        "message": "您的网络摄像头在浏览器设置中被拦截。"
    },
    "your_webcam_may_already_be_in_use_6cd64c25": {
        "message": "您的网络摄像头可能正在使用中。"
    },
    "zeta_5ef24f0e": {
        "message": "Zeta"
    },
    "zoom_f3e54d69": {
        "message": "缩放"
    },
    "zoom_in_image_bb97d4f": {
        "message": "放大图片"
    },
    "zoom_out_image_d0a0a2ec": {
        "message": "缩小图片"
    }
}<|MERGE_RESOLUTION|>--- conflicted
+++ resolved
@@ -647,12 +647,9 @@
     "edit_link_7f53bebb": {
         "message": "编辑链接"
     },
-<<<<<<< HEAD
-=======
     "editor_status_bar_653f44ee": {
         "message": "编辑器状态栏"
     },
->>>>>>> 37d6122c
     "element_starting_with_start_91bf4c3b": {
         "message": "以{ start }开始的元素"
     },
