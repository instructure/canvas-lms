--- conflicted
+++ resolved
@@ -1636,17 +1636,6 @@
     },
     "rational_numbers_80ddaa4a": {
         "message": "有理数"
-    },
-<<<<<<< HEAD
-    "raw_html_editor_e3993e41": {
-        "message": "原始 HTML 编辑器"
-=======
-    "real_numbers_7c99df94": {
-        "message": "实数"
-    },
-    "real_portion_of_complex_number_7dad33b5": {
-        "message": "实部（复数）"
->>>>>>> 31fbffe1
     },
     "real_numbers_7c99df94": {
         "message": "实数"
