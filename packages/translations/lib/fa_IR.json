{
    "add_8523c19b": {
        "message": "افزودن"
    },
    "address_3159962f": {
        "message": "نشانی:"
    },
    "afrikaans_da0fe6ee": {
        "message": "آفریقایی"
    },
    "albanian_21ed929e": {
        "message": "آلبانی"
    },
    "all_4321c3a1": {
        "message": "همه"
    },
    "all_day_fb42c4fc": {
        "message": "تمام روز"
    },
    "alpha_15d59033": {
        "message": "آلفا"
    },
    "an_error_occurred_making_a_network_request_d1bda348": {
        "message": "برای یک  درخواست شبکه خطا رخ داده است"
    },
    "and_7fcc2911": {
        "message": "و "
    },
    "announcement_fb4cb645": {
        "message": "اطلاعیه"
    },
    "announcement_list_da155734": {
        "message": "فهرست اطلاعیه"
    },
    "announcements_a4b8ed4a": {
        "message": "اطلاعیه ها"
    },
    "apply_781a2546": {
        "message": "اعمال"
    },
    "apps_54d24a47": {
        "message": "برنامه ها"
    },
    "arabic_c5c87acd": {
        "message": "عربی"
    },
    "armenian_12da6118": {
        "message": "ارمنی"
    },
    "arrows_464a3e54": {
        "message": "پیکان ها"
    },
    "aspect_ratio_will_be_preserved_cb5fdfb8": {
        "message": "نسبت ابعاد حفظ خواهد شد"
    },
    "assignment_976578a8": {
        "message": "تکلیف"
    },
    "assignments_1e02582c": {
        "message": "تکلیف ها"
    },
    "attributes_963ba262": {
        "message": "ویژگی ها"
    },
    "available_folders_694d0436": {
        "message": "پوشه های موجود"
    },
    "basic_554cdc0a": {
        "message": "اصلی"
    },
    "belarusian_b2f19c76": {
        "message": "بلاروسی"
    },
    "beta_cb5f307e": {
        "message": "بتا"
    },
    "blue_daf8fea9": {
        "message": "آبی"
    },
    "bottom_15a2a9be": {
        "message": "پایین"
    },
    "brick_f2656265": {
        "message": "آجر"
    },
    "bulgarian_feccab7e": {
        "message": "بلغاری"
    },
    "c_2001_acme_inc_283f7f80": {
        "message": "(c) 2001 Acme Inc."
    },
    "calendar_a8563bb2": {
        "message": "تقویم:"
    },
    "calendar_event_89aadc1c": {
        "message": "رویداد تقویم"
    },
    "cancel_caeb1e68": {
        "message": "لغو"
    },
    "catalan_16f6b78f": {
        "message": "کاتالیک"
    },
    "chinese_111d37f6": {
        "message": "چینی"
    },
    "chinese_simplified_7f0bd370": {
        "message": "چینی ساده شده"
    },
    "chinese_traditional_8a7f759d": {
        "message": "چینی سنتی"
    },
    "choose_usage_rights_33683854": {
        "message": "انتخاب حقوق استفاده..."
    },
    "clear_2084585f": {
        "message": "پاک کردن"
    },
    "clear_selected_file_82388e50": {
        "message": "پاک کردن فایل انتخاب شده"
    },
    "click_to_embed_imagename_c41ea8df": {
        "message": "Click to embed { imageName }"
    },
    "click_to_insert_a_link_into_the_editor_c19613aa": {
        "message": "Click to insert a link into the editor."
    },
    "close_d634289d": {
        "message": "بستن"
    },
    "collaborations_5c56c15f": {
        "message": "همکاری ها"
    },
    "computer_1d7dfa6f": {
        "message": "کامپیوتر"
    },
    "content_1440204b": {
        "message": "محتوا"
    },
    "content_type_2cf90d95": {
        "message": "نوع محتوا"
    },
    "copyright_holder_66ee111": {
        "message": "دارنده حق نشر:"
    },
    "count_plural_one_hide_missing_item_other_hide_miss_4a2562f7": {
        "message": "{ count, plural,\n    one {}\n  other {}\n}"
    },
    "count_plural_one_item_loaded_other_items_loaded_857023b7": {
        "message": "{ count, plural,\n    one {}\n  other {}\n}"
    },
    "count_plural_one_show_completed_item_other_show_co_8d0d0ae5": {
        "message": "{ count, plural,\n    one {}\n  other {}\n}"
    },
    "count_plural_one_show_missing_item_other_show_miss_509327ef": {
        "message": "{ count, plural,\n    one {}\n  other {}\n}"
    },
    "course_8a63b4a3": {
        "message": "درس"
    },
    "course_files_62deb8f8": {
        "message": "فایل های درس"
    },
    "course_files_a31f97fc": {
        "message": "فایل های درس"
    },
    "course_navigation_dd035109": {
        "message": "پیمایش درس"
    },
    "creative_commons_license_725584ae": {
        "message": "مجوز کریتیو کامنز:"
    },
    "croatian_d713d655": {
        "message": "کرواسی"
    },
    "custom_6979cd81": {
        "message": "سفارشی"
    },
    "cyan_c1d5f68a": {
        "message": "آبی تیره"
    },
    "czech_9aa2cbe4": {
        "message": "چک"
    },
    "danish_c18cdac8": {
        "message": "دانمارکی"
    },
    "date_ee500367": {
        "message": "تاریخ"
    },
    "decrease_indent_d9cf469d": {
        "message": "کاهش تورفتگی"
    },
    "deep_purple_bb3e2907": {
        "message": "ارغوانی پر رنگ"
    },
    "delete_a6efa79d": {
        "message": "حذف"
    },
    "delimiters_4db4840d": {
        "message": "جداکننده ها"
    },
    "details_98a31b68": {
        "message": "اطلاعات"
    },
    "details_a6f427c3": {
        "message": "جزئیات:"
    },
    "dimensions_45ddb7b7": {
        "message": "ابعاد"
    },
    "discussion_6719c51d": {
        "message": "بحث"
    },
    "discussions_a5f96392": {
        "message": "بحث ها"
    },
    "discussions_index_6c36ced": {
        "message": "فهرست بحث ها"
    },
    "done_54e3d4b6": {
        "message": "انجام شد"
    },
    "drag_and_drop_or_click_to_browse_your_computer_60772d6d": {
        "message": "بکشید و رها کنید، یا برای مرور رایانه کلیک کنید"
    },
    "due_5d7267be": {
        "message": "مهلت:"
    },
    "due_multiple_dates_cc0ee3f5": {
        "message": "مهلت: چند تاریخ"
    },
    "dutch_6d05cee5": {
        "message": "هلندی"
    },
    "edit_c5fbea07": {
        "message": "ویرایش"
    },
    "embed_828fac4a": {
        "message": "قراردادن"
    },
    "embed_image_1080badc": {
        "message": "درج تصویر"
    },
    "english_australia_dc405d82": {
        "message": "انگلیسی (استرالیا)"
    },
    "english_c60612e2": {
        "message": "انگلیسی"
    },
    "english_canada_12688ee4": {
        "message": "انگلیسی (کانادا)"
    },
    "english_united_kingdom_a613f831": {
        "message": "انگلیسی (بریتانیا)"
    },
    "estonian_5e8e2fa4": {
        "message": "استونیایی"
    },
    "excused_cf8792eb": {
        "message": "معاف شد"
    },
    "external_tools_6e77821": {
        "message": "ابزارهای بیرونی"
    },
    "file_name_8fd421ff": {
        "message": "نام فایل"
    },
    "files_c300e900": {
        "message": "فایل ها"
    },
    "files_index_af7c662b": {
        "message": "فهرست فایل ها"
    },
    "filipino_33339264": {
        "message": "فیلیپینی"
    },
    "finnish_4df2923d": {
        "message": "فنلاندی"
    },
    "folder_tree_fbab0726": {
        "message": "درخت پوشه"
    },
    "format_4247a9c5": {
        "message": "قالب"
    },
    "french_33881544": {
        "message": "فرانسوی"
    },
    "french_canada_c3d92fa6": {
        "message": "فرانسوی (کانادا)"
    },
    "galician_7e4508b5": {
        "message": "گالیسی"
    },
    "generating_preview_45b53be0": {
        "message": "در حال ایجاد پیش نمایش..."
    },
    "german_3ec99bbb": {
        "message": "آلمانی"
    },
    "graded_25cd3fcd": {
        "message": "نمره گذاری شده"
    },
    "grades_a61eba0a": {
        "message": "نمره ها"
    },
    "greek_65c5b3f7": {
        "message": "یونانی"
    },
    "green_15af4778": {
        "message": "سبز"
    },
    "group_files_4324f3df": {
        "message": "فایل های گروهی"
    },
    "group_files_82e5dcdb": {
        "message": "فایل های گروه"
    },
    "group_navigation_99f191a": {
        "message": "پیمایش گروه"
    },
    "haitian_creole_7eb4195b": {
        "message": "کرویل هائیتی"
    },
    "hebrew_88fbf778": {
        "message": "عبری"
    },
    "hindi_9bcd4b34": {
        "message": "هندی"
    },
    "home_351838cd": {
        "message": "صفحه اصلی"
    },
    "html_editor_fb2ab713": {
        "message": "ویرایشگر HTML"
    },
    "hungarian_fc7d30c9": {
        "message": "مجارستانی"
    },
    "i_have_obtained_permission_to_use_this_file_6386f087": {
        "message": "مجوز استفاده از این فایل را به دست آورده ام."
    },
    "i_hold_the_copyright_71ee91b1": {
        "message": "حق نشر دارم"
    },
    "icelandic_9d6d35de": {
        "message": "ایسلندی"
    },
    "icon_215a1dc6": {
        "message": "نماد"
    },
    "icon_maker_icons_cc560f7e": {
        "message": "نمادهای سازنده آیکون"
    },
    "image_8ad06": {
        "message": "تصویر"
    },
    "image_c1c98202": {
        "message": "تصویر"
    },
    "images_7ce26570": {
        "message": "تصاویر"
    },
    "increase_indent_6af90f7c": {
        "message": "افزایش تورفتگی"
    },
    "indigo_2035fc55": {
        "message": "Indigo"
    },
    "indonesian_5f6accd6": {
        "message": "اندونزیایی"
    },
    "insert_593145ef": {
        "message": "درج"
    },
    "insert_equella_links_49a8dacd": {
        "message": "Insert Equella Links"
    },
    "insert_link_6dc23cae": {
        "message": "درج پیوند"
    },
    "insert_math_equation_57c6e767": {
        "message": "درج معادله ریاضی"
    },
    "invalid_file_type_881cc9b2": {
        "message": "نوع فایل معتبر نیست"
    },
    "invalid_url_cbde79f": {
        "message": "نشانی اینترنتی معتبر نیست"
    },
    "irish_567e109f": {
        "message": "ایرلندی"
    },
    "italian_bd3c792d": {
        "message": "ایتالیایی"
    },
    "japanese_b5721ca7": {
        "message": "ژاپنی"
    },
    "join_6cafecca": {
        "message": "پیوستن"
    },
    "jump_to_today_254ccf41": {
        "message": "پرش به امروز"
    },
    "keyboard_shortcuts_ed1844bd": {
        "message": "میانبرهای صفحه کلید"
    },
    "korean_da812d9": {
        "message": "کره‌ای"
    },
    "late_2be42b88": {
        "message": "با تأخیر"
    },
    "latvian_2bbb6aab": {
        "message": "لتونی"
    },
    "light_blue_5374f600": {
        "message": "آبی روشن"
    },
    "link_7262adec": {
        "message": "پیوند"
    },
    "links_14b70841": {
        "message": "پیوندها"
    },
    "links_to_an_external_site_de74145d": {
        "message": "به یک تارنمای بیرونی پیوند می شود."
    },
<<<<<<< HEAD
=======
    "lithuanian_5adcbe24": {
        "message": "لیتوانیایی"
    },
>>>>>>> 2351dac5
    "load_more_a36f9cf9": {
        "message": "بارگذاری بیشتر"
    },
    "loading_25990131": {
        "message": "در حال بارگذاری..."
    },
    "loading_725811ca": {
        "message": "در حال بارگذاری"
    },
    "loading_bde52856": {
        "message": "در حال بارگذاری"
    },
    "loading_failed_b3524381": {
        "message": "Loading failed..."
    },
    "loading_folders_d8b5869e": {
        "message": "بارگیری پوشه ها"
    },
    "location_3b6ff307": {
        "message": "مکان:"
    },
    "locked_762f138b": {
        "message": "قفل شده"
    },
    "macedonian_6ed541af": {
        "message": "مقدونی"
    },
    "magenta_4a65993c": {
        "message": "ارغوانی"
    },
    "malay_f5dddce4": {
        "message": "مالایی"
    },
    "maltese_916925e8": {
        "message": "مالتیایی"
    },
    "media_af190855": {
        "message": "رسانه"
    },
    "minimize_file_preview_da911944": {
        "message": "کمینه کردن پیش نمایش فایل"
    },
    "minimize_video_20aa554b": {
        "message": "کمینه کردن تصویر"
    },
    "misc_3b692ea7": {
        "message": "متفرقه"
    },
    "missing_1a256b3b": {
        "message": "جا افتاده"
    },
    "modules_c4325335": {
        "message": "ماژول ها"
    },
    "my_files_2f621040": {
        "message": "فایل های من"
    },
    "name_1aed4a1b": {
        "message": "نام"
    },
    "new_13daf639": {
        "message": "جدید"
    },
    "next_month_749b1778": {
        "message": "ماه بعد"
    },
    "next_page_d2a39853": {
        "message": "صفحه بعد"
    },
    "no_e16d9132": {
        "message": "خیر"
    },
    "no_preview_is_available_for_this_file_f940114a": {
        "message": "هیچ پیش نمایشی برای این فایل موجود نیست."
    },
    "no_results_940393cf": {
        "message": "No results."
    },
    "none_3b5e34d2": {
        "message": "هیچ کدام"
    },
    "norwegian_53f391ec": {
        "message": "نروژی"
    },
    "norwegian_bokmal_ad5843fa": {
        "message": "نروژی بوکمال"
    },
    "norwegian_nynorsk_c785f8a6": {
        "message": "نینورسک نروژی"
    },
    "nothing_for_now_e3e3ce2a": {
        "message": "چیزی در حال حاضر موجود نیست"
    },
    "olive_6a3e4d6b": {
        "message": "زیتون"
    },
    "open_this_keyboard_shortcuts_dialog_9658b83a": {
        "message": "باز کردن این کادر گفتکوی میانبرهای صفحه کلید"
    },
    "operators_a2ef9a93": {
        "message": "عملگرها"
    },
    "or_9b70ccaa": {
        "message": "یا"
    },
    "orange_81386a62": {
        "message": "نارنجی"
    },
    "page_50c4823d": {
        "message": "صفحه"
    },
    "pages_e5414c2c": {
        "message": "صفحه ها"
    },
    "peer_review_74f26a13": {
        "message": "بازبینی گروهی"
    },
    "people_b4ebb13c": {
        "message": "افراد"
    },
    "percentage_34ab7c2c": {
        "message": "درصد"
    },
    "persian_a8cadb95": {
        "message": "پارسی"
    },
    "pink_68ad45cb": {
        "message": "صورتی"
    },
    "play_media_comment_35257210": {
        "message": "پخش نظر رسانه ای"
    },
    "points_bceb5005": {
        "message": "امتیازها"
    },
    "polish_4cf2ecaf": {
        "message": "لهستانی"
    },
    "portuguese_9c212cf4": {
        "message": "پرتغالی"
    },
    "preview_53003fd2": {
        "message": "پیش‌نمایش"
    },
    "previous_month_bb1e3c84": {
        "message": "ماه قبل"
    },
    "previous_page_928fc112": {
        "message": "صفحه قبل"
    },
    "pts_699bd9aa": {
        "message": "امتیاز"
    },
    "published_c944a23d": {
        "message": "منتشر شده"
    },
    "pumpkin_904428d5": {
        "message": "کدوتنبل"
    },
    "purple_7678a9fc": {
        "message": "ارغوانی"
    },
    "quiz_e0dcce8f": {
        "message": "آزمون"
    },
    "quizzes_7e598f57": {
        "message": "آزمون ها"
    },
    "record_7c9448b": {
        "message": "ضبط کردن"
    },
    "red_8258edf3": {
        "message": "قرمز"
    },
    "relationships_6602af70": {
        "message": "روابط"
    },
    "replace_e61834a7": {
        "message": "جایگزین کردن"
    },
    "reset_95a81614": {
        "message": "بازنشانی"
    },
    "rich_content_editor_2708ef21": {
        "message": "ویرایشگر محتوای غنی"
    },
    "romanian_13670c1e": {
        "message": "رومانیایی"
    },
    "russian_1e3e197": {
        "message": "روسی"
    },
    "save_11a80ec3": {
        "message": "ذخیره سازی"
    },
    "search_280d00bd": {
        "message": "جستجو"
    },
    "select_language_7c93a900": {
        "message": "انتخاب زبان"
    },
    "selected_274ce24f": {
        "message": "انتخاب شده"
    },
    "serbian_7187f1f2": {
        "message": "صربی"
    },
    "size_b30e1077": {
        "message": "اندازه"
    },
    "slovak_69f48e1b": {
        "message": "اسلواکی"
    },
    "slovenian_30ae5208": {
        "message": "اسلوونیایی"
    },
    "something_went_wrong_89195131": {
        "message": "اشکالی رخ داده است."
    },
    "something_went_wrong_d238c551": {
        "message": "مشکلی پیش آمد"
    },
    "sort_by_e75f9e3e": {
        "message": "مرتب کردن بر اساس"
    },
    "spanish_de9de5d6": {
        "message": "اسپانیایی"
    },
    "star_8d156e09": {
        "message": "ستاره دار کردن"
    },
    "submit_a3cc6859": {
        "message": "ارسال"
    },
    "submitted_318fad53": {
        "message": "ارسال شد"
    },
    "swahili_5caeb4ba": {
        "message": "سواحیلی"
    },
    "swedish_59a593ca": {
        "message": "سوییسی"
    },
    "syllabus_f191f65b": {
        "message": "سرفصل"
    },
    "tagalog_74906db7": {
        "message": "تاگالوگ"
    },
    "teal_f729a294": {
        "message": "سبز مایل به آبی"
    },
    "text_7f4593da": {
        "message": "متن"
    },
<<<<<<< HEAD
=======
    "thai_8f9bc548": {
        "message": "تایلندی"
    },
>>>>>>> 2351dac5
    "the_document_preview_is_currently_being_processed__7d9ea135": {
        "message": "پیش نمایش سند در حال پردازش است. لطفا بعدا دوباره تلاش کنید."
    },
    "the_material_is_in_the_public_domain_279c39a3": {
        "message": "مطلب در دامنه عمومی است"
    },
    "the_material_is_licensed_under_creative_commons_3242cb5e": {
        "message": "مطلب تحت مجوز کریتیو کامنز است"
    },
    "this_document_cannot_be_displayed_within_canvas_7aba77be": {
        "message": "این سند نمی تواند در کانواس نمایش داده شود."
    },
    "this_equation_cannot_be_rendered_in_basic_view_9b6c07ae": {
        "message": "این معادله را نمی توان در نمای اصلی ارائه داد."
    },
    "this_image_is_currently_unavailable_25c68857": {
        "message": "این تصویر در حال حاضر در دسترس نیست"
    },
    "time_2b5aac58": {
        "message": "زمان"
    },
    "title_ee03d132": {
        "message": "عنوان"
    },
    "to_do_1d554f36": {
        "message": "برای اقدام"
    },
    "to_do_items_loading_d1cdfcd5": {
        "message": "در حال بارگزاری موارد اقدام"
    },
    "today_76e10f9c": {
        "message": "امروز"
    },
    "toggle_tooltip_d3b7cb86": {
        "message": "تغییر ابزار راهنما"
    },
    "tomorrow_9a6c9a00": {
        "message": "فردا"
    },
    "top_66e0adb6": {
        "message": "بالا"
    },
    "turkish_5b69578b": {
        "message": "ترکی"
    },
    "ukrainian_945b00b7": {
        "message": "اوکراینی"
    },
    "unpublished_dfd8801": {
        "message": "منتشر نشده"
    },
    "upload_file_fd2361b8": {
        "message": "بارگذاری فایل"
    },
    "upload_image_6120b609": {
        "message": "بارگذاری عکس"
    },
    "upload_media_ce31135a": {
        "message": "بارگذاری رسانه"
    },
    "uploading_19e8a4e7": {
        "message": "در حال بارگذاری"
    },
    "url_22a5f3b8": {
        "message": "نشانی اینترنتی"
    },
    "usage_right_ff96f3e2": {
        "message": "حق استفاده:"
    },
    "use_arrow_keys_to_navigate_options_2021cc50": {
        "message": "برای حرکت به گزینه ها از کلیدهای جهت دار استفاده کنید."
    },
    "user_files_78e21703": {
        "message": "فایل های کاربر"
    },
    "vietnamese_e7a76583": {
        "message": "ویتنامی"
    },
    "view_ba339f93": {
        "message": "مشاهده"
    },
    "welsh_42ab94b1": {
        "message": "ولزی"
    },
    "wiki_home_9cd54d0": {
        "message": "صفحه اصلی ویکی"
    },
    "yes_dde87d5": {
        "message": "بله"
    },
    "yesterday_c6bd6abf": {
        "message": "دیروز"
    },
    "yiddish_f96986df": {
        "message": "ییدیش"
    },
    "zoom_f3e54d69": {
        "message": "بزرگنمایی"
    }
}<|MERGE_RESOLUTION|>--- conflicted
+++ resolved
@@ -428,12 +428,9 @@
     "links_to_an_external_site_de74145d": {
         "message": "به یک تارنمای بیرونی پیوند می شود."
     },
-<<<<<<< HEAD
-=======
     "lithuanian_5adcbe24": {
         "message": "لیتوانیایی"
     },
->>>>>>> 2351dac5
     "load_more_a36f9cf9": {
         "message": "بارگذاری بیشتر"
     },
@@ -689,12 +686,9 @@
     "text_7f4593da": {
         "message": "متن"
     },
-<<<<<<< HEAD
-=======
     "thai_8f9bc548": {
         "message": "تایلندی"
     },
->>>>>>> 2351dac5
     "the_document_preview_is_currently_being_processed__7d9ea135": {
         "message": "پیش نمایش سند در حال پردازش است. لطفا بعدا دوباره تلاش کنید."
     },
