--- conflicted
+++ resolved
@@ -311,8 +311,6 @@
     "change_text_color_1aecb912": {
         "message": "Tekstkleur wijzigen"
     },
-<<<<<<< HEAD
-=======
     "changes_you_made_may_not_be_saved_4e8db973": {
         "message": "Je wijzigingen worden niet opgeslagen."
     },
@@ -322,7 +320,6 @@
     "characters_no_spaces_485e5367": {
         "message": "Tekens (geen spaties)"
     },
->>>>>>> 0889f4aa
     "check_accessibility_3c78211c": {
         "message": "Toegankelijkheid controleren"
     },
@@ -1400,15 +1397,12 @@
     "leave_as_is_4facfe55": {
         "message": "Ongewijzigd laten"
     },
-<<<<<<< HEAD
-=======
     "left_3ea9d375": {
         "message": "Links"
     },
     "left_align_43d95491": {
         "message": "Links uitlijnen"
     },
->>>>>>> 0889f4aa
     "left_angle_bracket_c87a6d07": {
         "message": "Recht haakje links"
     },
@@ -2063,12 +2057,9 @@
     "remove_heading_style_5fdc8855": {
         "message": "Koptekststijl verwijderen"
     },
-<<<<<<< HEAD
-=======
     "remove_link_d1f2f4d0": {
         "message": "Link verwijderen"
     },
->>>>>>> 0889f4aa
     "replace_e61834a7": {
         "message": "Vervangen"
     },
@@ -2099,15 +2090,12 @@
     "rich_text_area_press_oskey_f8_for_rich_content_edi_c2f651d": {
         "message": "Rich Text-gebied. Druk op { OSKey }+F8 voor snelkoppelingen van Rich Content Editor."
     },
-<<<<<<< HEAD
-=======
     "right_71ffdc4d": {
         "message": "Rechts"
     },
     "right_align_39e7a32a": {
         "message": "Rechts uitlijnen"
     },
->>>>>>> 0889f4aa
     "right_angle_bracket_d704e2d6": {
         "message": "Recht haakje rechts"
     },
@@ -2270,15 +2258,12 @@
     "show_my_grades_ebd08684": {
         "message": "Mijn cijfers tonen"
     },
-<<<<<<< HEAD
-=======
     "show_studio_media_options_a0c748c6": {
         "message": "Studio Media-opties weergeven"
     },
     "show_video_options_6ed3721a": {
         "message": "Video-opties weergeven"
     },
->>>>>>> 0889f4aa
     "sighted_users_browse_web_pages_quickly_looking_for_1d4db0c1": {
         "message": "Slechtzienden bladeren snel door webpagina''s, op zoek naar grote of vette koppen. Gebruikers van schermlezers zijn afhankelijk van koppen om een idee van de context te krijgen. Koppen moeten de juiste structuur hebben."
     },
@@ -2552,12 +2537,9 @@
     "the_first_heading_on_a_page_should_be_an_h2_859089f2": {
         "message": "De eerste koptekst op een pagina moet een H2 zijn."
     },
-<<<<<<< HEAD
-=======
     "the_following_content_is_partner_provided_ed1da756": {
         "message": "De volgende inhoud is door een partner geleverd"
     },
->>>>>>> 0889f4aa
     "the_material_is_in_the_public_domain_279c39a3": {
         "message": "Het materiaal bevindt zich in het openbaar domein"
     },
