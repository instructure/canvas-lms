{
    "a_great_discussion_6526a6d9": {
        "message": "Une super discussion."
    },
    "a_wonderful_assignment_d3139d9b": {
        "message": "Un merveilleux travail."
    },
    "access_the_pretty_html_editor_37168efe": {
        "message": "Accéder à l’éditeur HTML embelli"
    },
    "accessibility_checker_b3af1f6c": {
        "message": "Vérificateur d’accessibilité"
    },
    "action_to_take_b626a99a": {
        "message": "Action à effectuer :"
    },
    "add_8523c19b": {
        "message": "Ajouter"
    },
    "add_a_caption_2a915239": {
        "message": "Ajouter une légende"
    },
    "add_alt_text_for_the_image_48cd88aa": {
        "message": "Ajouter un texte alternatif à l’image"
    },
    "add_another_f4e50d57": {
        "message": "Ajouter un autre"
    },
    "add_cc_subtitles_55f0394e": {
        "message": "Ajouter CC/Sous-titres"
    },
    "add_image_60b2de07": {
        "message": "Ajouter une image"
    },
    "add_to_do_7537af64": {
        "message": "Ajouter aux tâches à faire"
    },
    "add_to_do_7def3c37": {
        "message": "Ajouter à faire"
    },
    "additional_considerations_f3801683": {
        "message": "Considérations supplémentaires"
    },
    "address_3159962f": {
        "message": "Adresse :"
    },
    "adjacent_links_with_the_same_url_should_be_a_singl_7a1f7f6c": {
        "message": "Les liens adjacents vers une même URL ne devraient former qu''un seul lien."
    },
    "afrikaans_da0fe6ee": {
        "message": "Afrikaans"
    },
    "albanian_21ed929e": {
        "message": "Albanais"
    },
    "aleph_f4ffd155": {
        "message": "Aleph"
    },
    "align_11050992": {
        "message": "Aligner"
    },
    "alignment_and_lists_5cebcb69": {
        "message": "Alignement et listes"
    },
    "all_4321c3a1": {
        "message": "Tous"
    },
    "all_apps_a50dea49": {
        "message": "Toutes les applications"
    },
    "all_day_fb42c4fc": {
        "message": "Toute la journée"
    },
    "alpha_15d59033": {
        "message": "Alpha"
    },
    "alphabetical_55b5b4e0": {
        "message": "Alphabétique"
    },
    "alt_attribute_text_should_not_contain_more_than_12_e21d4040": {
        "message": "Le texte de l’attribut alt ne devrait pas dépasser 140 caractères."
    },
    "alt_text_611fb322": {
        "message": "Texte alternatif"
    },
    "amalg_coproduct_c589fb12": {
        "message": "Amalg (coproduit)"
    },
    "an_amazing_discussion_assignment_e5c8bd6b": {
        "message": "Un fantastique travail de type discussion."
    },
    "an_error_occured_reading_the_file_ff48558b": {
        "message": "Une erreur est survenue pendant la lecture du fichier."
    },
    "an_error_occurred_attempting_to_dismiss_the_opport_f86e0667": {
        "message": "Une erreur s''est produite lors de la tentative de rejet de l''opportunité."
    },
    "an_error_occurred_making_a_network_request_d1bda348": {
        "message": "Une erreur est survenue lors de la réalisation d''une requête réseau"
    },
    "an_error_occurred_uploading_your_media_71f1444d": {
        "message": "Une erreur est survenue lors de l’envoi de votre média."
    },
    "and_7fcc2911": {
        "message": "Et"
    },
    "angle_c5b4ec50": {
        "message": "Angle"
    },
    "announcement_fb4cb645": {
        "message": "Annonce"
    },
    "announcement_list_da155734": {
        "message": "Liste des annonces"
    },
    "announcements_a4b8ed4a": {
        "message": "Annonces"
    },
    "apply_781a2546": {
        "message": "Appliquer"
    },
    "apply_changes_to_all_instances_of_this_icon_maker__2642f466": {
        "message": "Appliquer les modifications à toutes les instances de cette icône Icon Maker dans le cours"
    },
    "approaches_the_limit_893aeec9": {
        "message": "Approche de la limite"
    },
    "approximately_e7965800": {
        "message": "Approximativement égal à"
    },
    "apps_54d24a47": {
        "message": "Applications"
    },
    "arabic_c5c87acd": {
        "message": "Arabe"
    },
    "are_you_sure_you_want_to_cancel_changes_you_made_m_c5210496": {
        "message": "Êtes-vous sûr de vouloir annuler ? Les changements effectués ne seront peut-être pas sauvegardés."
    },
    "are_you_sure_you_want_to_delete_this_planner_item_b71e330c": {
        "message": "Êtes-vous sûr de vouloir supprimer cet élément de planificateur ?"
    },
    "armenian_12da6118": {
        "message": "Arménien"
    },
    "arrows_464a3e54": {
        "message": "Flèches"
    },
    "art_icon_8e1daad": {
        "message": "Icône art"
    },
    "aspect_ratio_will_be_preserved_cb5fdfb8": {
        "message": "Les proportions seront préservées."
    },
    "assignment_976578a8": {
        "message": "Travaux"
    },
    "assignments_1e02582c": {
        "message": "Travaux"
    },
    "assignmenttype_title_6612d008": {
        "message": "{ assignmentType } { title }."
    },
    "assignmenttype_title_all_day_on_datetime_9768903c": {
        "message": "{ assignmentType } { title }, toute la journée le { datetime }."
    },
    "assignmenttype_title_at_datetime_478f0709": {
        "message": "{ assignmentType } { title }, à { datetime }."
    },
    "assignmenttype_title_at_datetime_until_endtime_a5900e38": {
        "message": "{ assignmentType } { title }, à { datetime } jusqu''à { endTime }"
    },
    "assignmenttype_title_due_datetime_a112d8ff": {
        "message": "{ assignmentType } { title }, à rendre le { datetime }."
    },
    "assignmenttype_title_has_a_to_do_time_at_datetime_e07310e8": {
        "message": "{ assignmentType } { title } a un temps à faire à { datetime }."
    },
    "assignmenttype_title_is_marked_as_done_a8dc46ef": {
        "message": "{ assignmentType } { title } est marqué comme étant fait."
    },
    "assignmenttype_title_is_not_marked_as_done_ba80ba66": {
        "message": "{ assignmentType } { title } n''est pas marqué comme étant fait."
    },
    "assignmenttype_title_posted_datetime_cab69444": {
        "message": "{ assignmentType } { title } publié { datetime }."
    },
    "assignmenttype_title_reminder_datetime_33fa66d5": {
        "message": "{ assignmentType } { title }, rappel { datetime }."
    },
    "asterisk_82255584": {
        "message": "Astérisque"
    },
    "attributes_963ba262": {
        "message": "Attributs"
    },
    "audio_and_video_recording_not_supported_please_use_5ce3f0d7": {
        "message": "Enregistrement audio et vidéo non pris en charge, veuillez utiliser un autre navigateur."
    },
    "audio_options_feb58e2c": {
        "message": "Options audio"
    },
    "audio_options_tray_33a90711": {
        "message": "Tiroir des options audio"
    },
    "audio_player_for_title_20cc70d": {
        "message": "Lecteur audio pour { title }"
    },
    "auto_saved_content_exists_would_you_like_to_load_t_fee528f2": {
        "message": "Du contenu enregistré automatiquement existe. Souhaitez-vous charger le contenu enregistré automatiquement à la place ?"
    },
    "available_folders_694d0436": {
        "message": "Dossiers disponibles"
    },
    "backslash_b2d5442d": {
        "message": "Barre oblique inverse"
    },
    "bar_ec63ed6": {
        "message": "Barre"
    },
    "basic_554cdc0a": {
        "message": "Basique"
    },
    "because_501841b": {
        "message": "Car"
    },
    "beginning_of_your_to_do_history_61ef2dce": {
        "message": "Début de votre historique des choses à faire"
    },
    "belarusian_b2f19c76": {
        "message": "Biélorusse"
    },
    "below_81d4dceb": {
        "message": "En-dessous"
    },
    "below_is_an_example_of_how_students_will_see_their_8f7e7971": {
        "message": "Vous trouverez ci-dessous un exemple de ce à quoi ressemblera l’emploi du temps pour les élèves."
    },
    "beta_cb5f307e": {
        "message": "Bêta"
    },
    "big_circle_16b2e604": {
        "message": "Cercle englobant"
    },
    "binomial_coefficient_ea5b9bb7": {
        "message": "Coefficient binomial"
    },
    "black_4cb01371": {
        "message": "Noir"
    },
    "blue_daf8fea9": {
        "message": "Bleu"
    },
    "bottom_15a2a9be": {
        "message": "Bas"
    },
    "bottom_third_5f5fec1d": {
        "message": "Tiers inférieur"
    },
    "bowtie_5f9629e4": {
        "message": "Nœud papillon"
    },
    "brick_f2656265": {
        "message": "Brique"
    },
    "bulgarian_feccab7e": {
        "message": "Bulgare"
    },
    "c_2001_acme_inc_283f7f80": {
        "message": "(c) 2001 Acme Inc."
    },
    "calendar_a8563bb2": {
        "message": "Calendrier :"
    },
    "calendar_event_89aadc1c": {
        "message": "Événement de calendrier"
    },
    "cancel_caeb1e68": {
        "message": "Annuler"
    },
    "canvas_planner_98ed106": {
        "message": "Agenda Canvas"
    },
    "cap_product_3a5265a6": {
        "message": "Produit de la famille"
    },
    "catalan_16f6b78f": {
        "message": "Catalan"
    },
    "center_align_e68d9997": {
        "message": "Alignement central"
    },
    "centered_dot_64d5e378": {
        "message": "Point médian"
    },
    "centered_horizontal_dots_451c5815": {
        "message": "Points médians horizontaux"
    },
    "change_alt_text_92654906": {
        "message": "Modifier le texte alternatif"
    },
    "change_heading_tag_to_paragraph_a61e3113": {
        "message": "Changer la balise d’en-tête en balise paragraphe"
    },
    "change_only_this_heading_s_level_903cc956": {
        "message": "Changer uniquement ce niveau d’en-tête"
    },
    "change_text_color_1aecb912": {
        "message": "Changer la couleur du texte"
    },
    "changes_you_made_may_not_be_saved_4e8db973": {
        "message": "Les changements effectués ne seront peut-être pas sauvegardés."
    },
    "characters_9d897d1c": {
        "message": "Caractères"
    },
    "characters_no_spaces_485e5367": {
        "message": "Caractères (sans espaces)"
    },
    "check_accessibility_3c78211c": {
        "message": "Vérifier l’accessibilité"
    },
    "checking_for_accessibility_issues_fac18c6d": {
        "message": "Recherche de problèmes d’accessibilité en cours"
    },
    "chi_54a32644": {
        "message": "Chi"
    },
    "chinese_111d37f6": {
        "message": "Chinois"
    },
    "chinese_simplified_7f0bd370": {
        "message": "Chinois simplifié"
    },
    "chinese_traditional_8a7f759d": {
        "message": "Chinois traditionnel"
    },
    "choose_caption_file_9c45bc4e": {
        "message": "Choisir le fichier de légende"
    },
    "choose_usage_rights_33683854": {
        "message": "Choisir les droits d’utilisation..."
    },
    "circle_484abe63": {
        "message": "Cercle"
    },
    "circle_unordered_list_9e3a0763": {
        "message": "liste non ordonnée à puces rondes"
    },
    "clear_2084585f": {
        "message": "Effacer"
    },
    "clear_image_3213fe62": {
        "message": "Effacer image"
    },
    "clear_selected_file_82388e50": {
        "message": "Effacer le fichier sélectionné"
    },
    "clear_selected_file_filename_2fe8a58e": {
        "message": "Effacer le fichier sélectionné : { filename }"
    },
    "click_or_shift_click_for_the_html_editor_25d70bb4": {
        "message": "Cliquez ou faites Maj+clic pour accéder à l''éditeur HTML."
    },
    "click_to_embed_imagename_c41ea8df": {
        "message": "Cliquez pour intégrer { imageName }"
    },
    "click_to_hide_preview_3c707763": {
        "message": "Cliquez pour masquer l’aperçu"
    },
    "click_to_insert_a_link_into_the_editor_c19613aa": {
        "message": "Cliquez pour insérer un lien dans l''éditeur."
    },
    "click_to_show_preview_faa27051": {
        "message": "Cliquez pour afficher l’aperçu"
    },
    "close_a_menu_or_dialog_also_returns_you_to_the_edi_739079e6": {
        "message": "Fermer un menu ou une boîte de dialogue. Permet également de revenir à la zone d''édition."
    },
    "close_accessibility_checker_29d1c51e": {
        "message": "Fermer le vérificateur d''accessibilité"
    },
    "close_d634289d": {
        "message": "Fermer"
    },
    "close_opportunity_center_popup_9907d981": {
        "message": "Fermer la fenêtre pop-up du centre d''opportunités"
    },
    "closed_caption_file_must_be_less_than_maxkb_kb_5880f752": {
        "message": "Le fichier de sous-titres doit faire moins de { maxKb } Ko."
    },
    "closed_captions_subtitles_e6aaa016": {
        "message": "Sous-titres"
    },
    "clubs_suit_c1ffedff": {
        "message": "Trèfle (cartes à jouer)"
    },
    "collaborations_5c56c15f": {
        "message": "Collaborations"
    },
    "collapse_to_hide_types_1ab46d2e": {
        "message": "Réduisez pour masquer { types }"
    },
    "color_picker_6b359edf": {
        "message": "Nuancier"
    },
    "color_picker_colorname_selected_ad4cf400": {
        "message": "Nuancier ({ colorName } sélectionné)"
    },
    "column_e1ae5c64": {
        "message": "Colonne"
    },
    "column_group_1c062368": {
        "message": "Groupe de colonnes"
    },
    "complex_numbers_a543d004": {
        "message": "Nombres complexes"
    },
    "computer_1d7dfa6f": {
        "message": "Ordinateur"
    },
    "congruent_5a244acd": {
        "message": "Congruent"
    },
    "contains_311f37b7": {
        "message": "Contient"
    },
    "content_1440204b": {
        "message": "Contenu"
    },
    "content_is_still_being_uploaded_if_you_continue_it_8f06d0cb": {
        "message": "Le contenu est toujours en cours de téléchargement, si vous continuez, il ne sera pas intégré correctement."
    },
    "content_subtype_5ce35e88": {
        "message": "Sous-type de contenu"
    },
    "content_type_2cf90d95": {
        "message": "Type de contenu"
    },
    "coproduct_e7838082": {
        "message": "Coproduit"
    },
    "copyright_holder_66ee111": {
        "message": "Détenteur des droits d’auteur :"
    },
    "could_not_insert_content_itemtype_items_are_not_cu_638dfecd": {
        "message": "Impossible d''insérer le contenu : Les éléments « { itemType } » ne sont pas pris en charge par Canvas pour le moment."
    },
    "count_40eced3b": {
        "message": "Compter"
    },
    "count_plural_0_0_words_one_1_word_other_words_acf32eca": {
        "message": "{ count, plural,\n     =0 {0 mot}\n    one {1 mot}\n  other {# mots}\n}"
    },
    "count_plural_0_opportunities_one_opportunity_other_765e27fa": {
        "message": "{ count, plural,\n     =0 {# opportunités}\n    one {# opportunité}\n  other {# opportunités}\n}"
    },
    "count_plural_one_hide_missing_item_other_hide_miss_4a2562f7": {
        "message": "{ count, plural,\n    one {Masquer # élément manquant}\n  other {Masquer # éléments manquants}\n}"
    },
    "count_plural_one_item_loaded_other_items_loaded_857023b7": {
        "message": "{ count, plural,\n    one {# élément chargé}\n  other {# éléments chargés}\n}"
    },
    "count_plural_one_show_completed_item_other_show_co_8d0d0ae5": {
        "message": "{ count, plural,\n    one {Afficher # l''élément terminé}\n  other {Afficher # les éléments terminés}\n}"
    },
    "count_plural_one_show_missing_item_other_show_miss_509327ef": {
        "message": "{ count, plural,\n    one {Afficher # élément manquant}\n  other {Afficher # éléments manquants}\n}"
    },
    "course_8a63b4a3": {
        "message": "Cours"
    },
    "course_documents_104d76e0": {
        "message": "Documents du cours"
    },
    "course_files_62deb8f8": {
        "message": "Fichiers du cours"
    },
    "course_files_a31f97fc": {
        "message": "Fichiers du cours"
    },
    "course_images_f8511d04": {
        "message": "Images du cours"
    },
    "course_link_b369426": {
        "message": "Lien de cours"
    },
    "course_links_b56959b9": {
        "message": "Liens du cours"
    },
    "course_media_ec759ad": {
        "message": "Médias du cours"
    },
    "course_navigation_dd035109": {
        "message": "Barre de navigation des cours"
    },
    "course_to_do_bcbbab54": {
        "message": "{ course } À FAIRE"
    },
    "create_icon_110d6463": {
        "message": "Créer une icône"
    },
    "create_icon_maker_icon_c716bffe": {
        "message": "Créer une icône Icon Maker"
    },
    "creative_commons_license_725584ae": {
        "message": "Licence Creative Commons :"
    },
    "croatian_d713d655": {
        "message": "Croate"
    },
    "crop_image_41bf940c": {
        "message": "Rogner image"
    },
    "crop_image_807ebb08": {
        "message": "Rogner l’image"
    },
    "cup_product_14174434": {
        "message": "Cup-produit"
    },
    "current_image_f16c249c": {
        "message": "Image actuelle"
    },
    "current_volume_level_c55ab825": {
        "message": "Niveau de volume actuel"
    },
    "custom_6979cd81": {
        "message": "Personnalisé"
    },
    "cyan_c1d5f68a": {
        "message": "Cyan"
    },
    "czech_9aa2cbe4": {
        "message": "Tchèque"
    },
    "dagger_57e0f4e5": {
        "message": "Obèle"
    },
    "danish_c18cdac8": {
        "message": "Danois"
    },
    "date_added_ed5ad465": {
        "message": "Date ajoutée"
    },
    "date_at_time_dbdb1b99": {
        "message": "le { date } à { time }"
    },
    "date_ee500367": {
        "message": "Date"
    },
    "date_is_not_a_valid_date_4ef9f8ba": {
        "message": "#{ date } n''est pas une date valide."
    },
    "date_is_required_8660ec22": {
        "message": "Une date est requise"
    },
    "date_time_d9fbf2d7": {
        "message": "Date et heure :"
    },
    "decorative_icon_9a7f3fc3": {
        "message": "Icône décorative"
    },
    "decorative_image_fde98579": {
        "message": "Image décorative"
    },
    "decorative_type_upper_f2c95e3": {
        "message": "{ TYPE_UPPER } décoratif"
    },
    "decrease_indent_d9cf469d": {
        "message": "Diminuer le retrait"
    },
    "deep_purple_bb3e2907": {
        "message": "Violet foncé"
    },
    "default_bulleted_unordered_list_47079da8": {
        "message": "liste à puce non ordonnée par défaut"
    },
    "default_numerical_ordered_list_48dd3548": {
        "message": "liste à puce ordonnée par défaut"
    },
    "definite_integral_fe7ffed1": {
        "message": "Intégrale définie"
    },
    "degree_symbol_4a823d5f": {
        "message": "Symbole degré"
    },
    "delete_a6efa79d": {
        "message": "Supprimer"
    },
    "delimiters_4db4840d": {
        "message": "Délimiteurs"
    },
    "delta_53765780": {
        "message": "Delta"
    },
    "describe_the_icon_f6a18823": {
        "message": "(Décrire l’icône)"
    },
    "describe_the_type_ff448da5": {
        "message": "(Décrire le { TYPE })"
    },
    "describe_the_video_2fe8f46a": {
        "message": "(Décrivez la vidéo)"
    },
    "description_436c48d7": {
        "message": "Description"
    },
    "details_98a31b68": {
        "message": "Détails"
    },
    "details_a6f427c3": {
        "message": "Détails :"
    },
    "diagonal_dots_7d71b57e": {
        "message": "Points en diagonale"
    },
    "diamond_b8dfe7ae": {
        "message": "Diamant"
    },
    "diamonds_suit_526abaaf": {
        "message": "Carreau (cartes)"
    },
    "digamma_258ade94": {
        "message": "Digamma"
    },
    "dimension_type_f5fa9170": {
        "message": "Type de dimension"
    },
    "dimensions_45ddb7b7": {
        "message": "Dimensions"
    },
    "directionality_26ae9e08": {
        "message": "Direction"
    },
    "directly_edit_latex_b7e9235b": {
        "message": "Modifier directement le LaTeX"
    },
    "disable_preview_222bdf72": {
        "message": "Désactiver l’aperçu"
    },
    "discussion_6719c51d": {
        "message": "Discussion"
    },
    "discussions_a5f96392": {
        "message": "Discussions"
    },
    "discussions_index_6c36ced": {
        "message": "Index des discussions"
    },
    "disjoint_union_e74351a8": {
        "message": "Union disjointe"
    },
    "dismiss_itemtitle_a9fae1b3": {
        "message": "Rejeter { itemTitle }"
    },
    "dismiss_opportunityname_5995176f": {
        "message": "Rejeter { opportunityName }"
    },
    "dismissed_8b0b1fc9": {
        "message": "Rejeté"
    },
    "dismissed_opportunities_f0826640": {
        "message": "Occasions rejetées"
    },
    "display_options_315aba85": {
        "message": "Afficher les options"
    },
    "display_text_link_opens_in_a_new_tab_75e9afc9": {
        "message": "Afficher le lien textuel (s’ouvre dans un nouvel onglet)"
    },
    "division_sign_72190870": {
        "message": "Signe Division"
    },
    "document_678cd7bf": {
        "message": "Document"
    },
    "documents_81393201": {
        "message": "Documents"
    },
    "done_54e3d4b6": {
        "message": "Terminé"
    },
    "double_dagger_faf78681": {
        "message": "Double obèle"
    },
    "down_5831a426": {
        "message": "Vers le bas"
    },
    "down_and_left_diagonal_arrow_40ef602c": {
        "message": "Flèche diagonale bas gauche"
    },
    "down_and_right_diagonal_arrow_6ea0f460": {
        "message": "Flèche diagonale bas droit"
    },
    "download_filename_2baae924": {
        "message": "Télécharger { filename }"
    },
    "downward_arrow_cca52012": {
        "message": "Flèche pointant vers le bas"
    },
    "downward_pointing_triangle_2a12a601": {
        "message": "Triangle pointant vers le bas"
    },
    "drag_a_file_here_1bf656d5": {
        "message": "Glisser un fichier ici"
    },
    "drag_and_drop_or_click_to_browse_your_computer_60772d6d": {
        "message": "Glissez et déposez ou cliquez pour rechercher sur votre ordinateur"
    },
    "drag_handle_use_up_and_down_arrows_to_resize_e29eae5c": {
        "message": "Glisser-déposer. Utiliser les flèches vers le haut et vers le bas pour redimensionner"
    },
    "due_5d7267be": {
        "message": "À rendre le :"
    },
    "due_date_124fdd99": {
        "message": "À rendre le : { date }"
    },
    "due_multiple_dates_cc0ee3f5": {
        "message": "À rendre le : Plusieurs dates"
    },
    "due_when_7eed10c6": {
        "message": "À rendre le : { when }"
    },
    "dutch_6d05cee5": {
        "message": "Néerlandais"
    },
    "edit_alt_text_for_this_icon_instance_9c6fc5fd": {
        "message": "Modifier le texte alternatif pour cette instance d''icône"
    },
    "edit_c5fbea07": {
        "message": "Modifier"
    },
    "edit_course_link_5a5c3c59": {
        "message": "Modifier le lien du cours"
    },
    "edit_equation_f5279959": {
        "message": "Modifier l''équation"
    },
    "edit_existing_icon_maker_icon_5d0ebb3f": {
        "message": "Modifier l''icône Icon Maker existante"
    },
    "edit_icon_2c6b0e91": {
        "message": "Icône d''édition"
    },
    "edit_link_7f53bebb": {
        "message": "Modifier lien"
    },
    "edit_title_72e5a21e": {
        "message": "Modifier { title }"
    },
    "editor_statusbar_26ac81fc": {
        "message": "Barre d''état de l''éditeur"
    },
    "element_starting_with_start_91bf4c3b": {
        "message": "Élément commençant par { start }"
    },
    "embed_828fac4a": {
        "message": "Intégrer"
    },
    "embed_code_314f1bd5": {
        "message": "Embarquer du code"
    },
    "embed_content_from_external_tool_3397ad2d": {
        "message": "Intégrez des contenus provenant d''outils externes"
    },
    "embed_image_1080badc": {
        "message": "Incorporer l’image"
    },
    "embed_video_a97a64af": {
        "message": "Intégrer la vidéo"
    },
    "embedded_content_aaeb4d3d": {
        "message": "contenu intégré"
    },
    "empty_set_91a92df4": {
        "message": "Ensemble vide"
    },
    "encircled_dot_8f5e51c": {
        "message": "Point encerclé"
    },
    "encircled_minus_72745096": {
        "message": "Signe moins encerclé"
    },
    "encircled_plus_36d8d104": {
        "message": "Signe plus encerclé"
    },
    "encircled_times_5700096d": {
        "message": "Signe multiplication encerclé"
    },
    "engineering_icon_f8f3cf43": {
        "message": "Icône ingénierie"
    },
    "english_australia_dc405d82": {
        "message": "Anglais (Australie)"
    },
    "english_c60612e2": {
        "message": "Anglais"
    },
    "english_canada_12688ee4": {
        "message": "Anglais (Canada)"
    },
    "english_icon_25bfe845": {
        "message": "Icône anglais"
    },
    "english_united_kingdom_a613f831": {
        "message": "Anglais (Royaume-Uni)"
    },
    "enter_at_least_3_characters_to_search_4f037ee0": {
        "message": "Saisissez au moins 3 caractères pour lancer une recherche."
    },
    "epsilon_54bb8afa": {
        "message": "Epsilon"
    },
    "epsilon_variant_d31f1e77": {
        "message": "Epsilon (variante)"
    },
    "equals_sign_c51bdc58": {
        "message": "Signe Égal"
    },
    "equation_1c5ac93c": {
        "message": "Équation"
    },
    "equation_editor_39fbc3f1": {
        "message": "Éditeur d''équations"
    },
    "equilibrium_6ff3040b": {
        "message": "Equilibrium"
    },
    "equivalence_class_7b0f11c0": {
        "message": "Classe d''équivalence"
    },
    "equivalent_identity_654b3ce5": {
        "message": "Équivalent (identité)"
    },
    "error_loading_grades_e0b38f4d": {
        "message": "Erreur de chargement des notes"
    },
    "error_loading_items_5218438e": {
        "message": "Erreur lors du chargement des éléments"
    },
    "error_loading_more_items_3f109d9f": {
        "message": "Erreur lors du chargement des éléments supplémentaires"
    },
    "error_loading_past_items_2881dbb1": {
        "message": "Erreur lors du chargement des éléments passés"
    },
    "estonian_5e8e2fa4": {
        "message": "Estonien"
    },
    "eta_b8828f99": {
        "message": "Êta"
    },
    "exciting_discussion_9f67bd0a": {
        "message": "Discussion passionnante"
    },
    "excused_cf8792eb": {
        "message": "Excusé"
    },
    "exists_2e62bdaa": {
        "message": "Existe"
    },
    "exit_fullscreen_b7eb0aa4": {
        "message": "Quitter le mode plein écran"
    },
    "expand_preview_by_default_2abbf9f8": {
        "message": "Étendre l’aperçu par défaut"
    },
    "expand_to_see_types_f5d29352": {
        "message": "Étendez pour afficher { types }"
    },
    "extended_9a58dcb6": {
        "message": "Étendu"
    },
    "external_link_d3f9e62a": {
        "message": "Lien externe"
    },
    "external_tool_frame_70b32473": {
        "message": "Cadre d''outil externe"
    },
    "external_tools_6e77821": {
        "message": "Outils externes"
    },
    "extra_large_b6cdf1ff": {
        "message": "Extra Large"
    },
    "extra_small_9ae33252": {
        "message": "Très petit"
    },
    "extracurricular_icon_67c8ca42": {
        "message": "Icône extrascolaire"
    },
    "f_function_fe422d65": {
        "message": "F (fonction)"
    },
    "failed_getting_course_list_49846a93": {
        "message": "Échec de la récupération de la liste de cours"
    },
    "failed_getting_file_contents_e9ea19f4": {
        "message": "Échec de la récupération des contenus de fichiers"
    },
    "failed_getting_to_do_list_10ce2833": {
        "message": "Impossible d’obtenir la liste des choses à faire"
    },
    "failed_peeking_into_your_future_e95b9306": {
        "message": "Impossible de jeter un œil à votre avenir"
    },
    "failed_peeking_into_your_past_5bec2323": {
        "message": "Impossible de jeter un œil à votre passé"
    },
    "failed_saving_changes_on_name_1e100ad": {
        "message": "Échec de l’enregistrement des modifications sur { name }."
    },
    "failed_to_delete_name_bdd7b810": {
        "message": "Échec de la suppression de { name }."
    },
    "failed_to_delete_to_do_64edff49": {
        "message": "Échec de la suppression de la chose à faire"
    },
    "failed_to_get_new_activity_17e7ec7c": {
        "message": "Échec de la récupération de nouvelles activités"
    },
    "failed_to_load_opportunities_52ab6404": {
        "message": "Échec du chargement des opportunités"
    },
    "failed_to_retrieve_content_from_external_tool_5899c213": {
        "message": "Impossible de récupérer le contenu de l’outil externe"
    },
    "failed_to_save_to_do_ddc7503b": {
        "message": "Échec de l''enregistrement de la chose à faire"
    },
    "failure_loading_the_to_do_list_c61895c8": {
        "message": "Impossible de charger la liste des choses à faire"
    },
    "feedback_6dcc1991": {
        "message": "Commentaire"
    },
    "file_name_8fd421ff": {
        "message": "Nom du fichier"
    },
    "file_storage_quota_exceeded_b7846cd1": {
        "message": "Quota de stockage de fichiers dépassé"
    },
    "file_url_c12b64be": {
        "message": "URL du fichier"
    },
    "filename_file_icon_602eb5de": {
        "message": "{ filename } icône de fichier"
    },
    "filename_image_preview_6cef8f26": {
        "message": "{ filename } prévisualisation des images"
    },
    "filename_text_preview_e41ca2d8": {
        "message": "{ filename } prévisualisation de texte"
    },
    "files_c300e900": {
        "message": "Fichiers"
    },
    "files_index_af7c662b": {
        "message": "Index des fichiers"
    },
    "filipino_33339264": {
        "message": "Philippin"
    },
    "finish_bc343002": {
        "message": "Terminer"
    },
    "finnish_4df2923d": {
        "message": "Finnois"
    },
    "fix_heading_hierarchy_f60884c4": {
        "message": "Corriger la hiérarchie des en-têtes"
    },
    "flat_music_76d5a5c3": {
        "message": "Bémol (musique)"
    },
    "focus_element_options_toolbar_18d993e": {
        "message": "Barre d''outils d''éléments de focus"
    },
    "folder_tree_fbab0726": {
        "message": "Arborescence"
    },
    "for_all_b919f972": {
        "message": "Pour tous"
    },
    "format_4247a9c5": {
        "message": "Format"
    },
    "format_as_a_list_142210c3": {
        "message": "Présenter sous forme de liste"
    },
    "formatting_5b143aa8": {
        "message": "Formatage"
    },
    "forward_slash_3f90f35e": {
        "message": "Barre oblique"
    },
    "found_auto_saved_content_3f6e4ca5": {
        "message": "Contenu d’enregistrement auto trouvé"
    },
    "found_count_plural_0_results_one_result_other_resu_46aeaa01": {
        "message": "{ count, plural,\n     =0 {# résultats}\n    one {# résultat}\n  other {# résultats}\n} trouvé(s)"
    },
    "fraction_41bac7af": {
        "message": "Fraction"
    },
    "french_33881544": {
        "message": "Français"
    },
    "french_canada_c3d92fa6": {
        "message": "Français (Canada)"
    },
    "fullscreen_873bf53f": {
        "message": "Plein écran"
    },
    "fun_quiz_47ab0b0": {
        "message": "Questionnaire amusant"
    },
    "galician_7e4508b5": {
        "message": "Galicien"
    },
    "gamma_1767928": {
        "message": "Gamma"
    },
    "generating_preview_45b53be0": {
        "message": "Création de l''aperçu en cours..."
    },
    "german_3ec99bbb": {
        "message": "Allemand"
    },
    "gif_png_format_images_larger_than_size_kb_are_not__7af3bdbd": {
        "message": "Les format d''images GIF/PNG d''une taille supérieure à { size } Ko ne sont pas pris en charge pour le moment."
    },
    "go_to_card_view_dashboard_9d03970e": {
        "message": "Aller au tableau de bord Carte affichage"
    },
    "go_to_the_editor_s_menubar_e6674c81": {
        "message": "Aller à la barre de menu de l''éditeur"
    },
    "go_to_the_editor_s_toolbar_a5cb875f": {
        "message": "Aller à la barre d''outils de l''éditeur"
    },
    "graded_25cd3fcd": {
        "message": "Noté"
    },
    "grades_a61eba0a": {
        "message": "Notes"
    },
    "grades_are_loading_c899652d": {
        "message": "Les notes sont en train de charger"
    },
    "grades_loaded_5056277c": {
        "message": "Notes chargées"
    },
    "greater_than_e98af662": {
        "message": "Supérieur à"
    },
    "greater_than_or_equal_b911949a": {
        "message": "Supérieur ou égal à"
    },
    "greek_65c5b3f7": {
        "message": "Grec"
    },
    "green_15af4778": {
        "message": "Vert"
    },
    "grey_a55dceff": {
        "message": "Gris"
    },
    "group_documents_8bfd6ae6": {
        "message": "Documents du groupe"
    },
    "group_files_4324f3df": {
        "message": "Fichiers de groupe"
    },
    "group_files_82e5dcdb": {
        "message": "Fichiers du groupe"
    },
    "group_images_98e0ac17": {
        "message": "Images du groupe"
    },
    "group_isomorphism_45b1458c": {
        "message": "Isomorphisme de groupe"
    },
    "group_link_63e626b3": {
        "message": "Lien de groupe"
    },
    "group_links_9493129e": {
        "message": "Liens du groupe"
    },
    "group_media_2f3d128a": {
        "message": "Fichier multimédia du groupe"
    },
    "group_navigation_99f191a": {
        "message": "Barre de navigation des groupes"
    },
    "h_bar_bb94deae": {
        "message": "Barre H"
    },
    "haitian_creole_7eb4195b": {
        "message": "Créole haïtien"
    },
    "hat_ea321e35": {
        "message": "Chapeau"
    },
    "header_column_f27433cb": {
        "message": "Colonne d’en-tête"
    },
    "header_row_and_column_ec5b9ec": {
        "message": "Ligne et colonne d’en-têtes"
    },
    "header_row_f33eb169": {
        "message": "Ligne d’en-tête"
    },
    "heading_2_5b84eed2": {
        "message": "En-tête 2"
    },
    "heading_3_2c83de44": {
        "message": "En-tête 3"
    },
    "heading_4_b2e74be7": {
        "message": "En-tête 4"
    },
    "heading_levels_should_not_be_skipped_3947c0e0": {
        "message": "Les niveaux d’en-têtes ne doivent pas être passés."
    },
    "heading_starting_with_start_42a3e7f9": {
        "message": "En-tête commençant par { start }"
    },
    "headings_should_not_contain_more_than_120_characte_3c0e0cb3": {
        "message": "Les en-têtes ne devraient pas dépasser 120 caractères."
    },
    "health_icon_8d292eb5": {
        "message": "Icône santé"
    },
    "hearts_suit_e50e04ca": {
        "message": "Cœur (cartes)"
    },
    "hebrew_88fbf778": {
        "message": "Hébreux"
    },
    "height_69b03e15": {
        "message": "Hauteur"
    },
    "hexagon_d8468e0d": {
        "message": "Hexagone"
    },
    "hide_description_bfb5502e": {
        "message": "Masquer la description"
    },
    "hide_title_description_caf092ef": {
        "message": "Masquer la description { title }"
    },
    "highlight_an_element_to_activate_the_element_optio_60e1e56b": {
        "message": "Surlignez un élément pour activer la barre d''outils des options de cet élément"
    },
    "hindi_9bcd4b34": {
        "message": "Hindi"
    },
    "home_351838cd": {
        "message": "Accueil"
    },
    "html_code_editor_fd967a44": {
        "message": "éditeur de code html"
    },
    "html_editor_fb2ab713": {
        "message": "Éditeur HTML"
    },
    "hungarian_fc7d30c9": {
        "message": "Hongrois"
    },
    "i_have_obtained_permission_to_use_this_file_6386f087": {
        "message": "J’ai obtenu l’autorisation d’utiliser ce fichier."
    },
    "i_hold_the_copyright_71ee91b1": {
        "message": "Je détiens les droits d’auteur"
    },
    "icelandic_9d6d35de": {
        "message": "Islandais"
    },
    "icon_215a1dc6": {
        "message": "Icône"
    },
    "icon_8168b2f8": {
        "message": "icône"
    },
    "icon_color_b86dd6d6": {
        "message": "Icône couleur"
    },
    "icon_maker_icons_cc560f7e": {
        "message": "Icônes Icon Maker"
    },
    "icon_options_7e32746e": {
        "message": "Options d’icône"
    },
    "icon_options_tray_2b407977": {
        "message": "Bac des options d''icône"
    },
    "icon_preview_1782a1d9": {
        "message": "Aperçu de l’icône"
    },
    "icon_shape_30b61e7": {
        "message": "Forme de l’icône"
    },
    "icon_size_9353edea": {
        "message": "Taille de l’icône"
    },
<<<<<<< HEAD
=======
    "if_left_empty_link_text_will_display_as_course_lin_2a34eedb": {
        "message": "Si ce champ est vide, le texte du lien s''affichera comme le nom du lien du cours."
    },
>>>>>>> b3b750c9
    "if_usage_rights_are_required_the_file_will_not_pub_841e276e": {
        "message": "Si les Droits d’utilisation sont requis, le fichier ne sera pas publié tant qu’il n’aura pas été activé sur la page des Fichiers."
    },
    "if_you_do_not_select_usage_rights_now_this_file_wi_14e07ab5": {
        "message": "Si vous ne sélectionnez pas de droits d''utilisation maintenant, ce fichier sera envoyé mais non publié."
    },
    "image_8ad06": {
        "message": "Image"
    },
    "image_c1c98202": {
        "message": "image"
    },
    "image_filenames_should_not_be_used_as_the_alt_attr_bcfd7780": {
        "message": "Les noms de fichiers des images ne doivent pas être utilisés comme attributs alt décrivant le contenu de l''image"
    },
    "image_options_5412d02c": {
        "message": "Options d''image"
    },
    "image_options_tray_90a46006": {
        "message": "Bac des options d''image"
    },
    "image_to_crop_3a34487d": {
        "message": "Image à rogner"
    },
    "image_with_filename_file_aacd7180": {
        "message": "Image ayant pour nom de fichier { file }"
    },
    "images_7ce26570": {
        "message": "Images"
    },
    "images_should_include_an_alt_attribute_describing__b86d6a86": {
        "message": "Les images doivent inclure un attribut alt qui décrit le contenu de l''image."
    },
    "imaginary_portion_of_complex_number_2c733ffa": {
        "message": "Portion imaginaire (d''un nombre complexe)"
    },
    "in_element_of_19ca2f33": {
        "message": "Appartient à (élément de)"
    },
    "increase_indent_6af90f7c": {
        "message": "Augmenter le retrait"
    },
    "indefinite_integral_6623307e": {
        "message": "Intégrale indéfinie"
    },
    "indigo_2035fc55": {
        "message": "Indigo"
    },
    "indonesian_5f6accd6": {
        "message": "Indonésien"
    },
    "inference_fed5c960": {
        "message": "Inférence"
    },
    "infinity_7a10f206": {
        "message": "Infini"
    },
    "insert_593145ef": {
        "message": "Insérer"
    },
    "insert_link_6dc23cae": {
        "message": "Insérer un lien"
    },
    "insert_math_equation_57c6e767": {
        "message": "Insérer une équation mathématique"
    },
    "integers_336344e1": {
        "message": "Entiers"
    },
    "intersection_cd4590e4": {
        "message": "Intersection"
    },
    "invalid_entry_f7d2a0f5": {
        "message": "Entrée non valide"
    },
    "invalid_file_c11ba11": {
        "message": "Fichier non valide"
    },
    "invalid_file_type_881cc9b2": {
        "message": "Type de fichier non valide"
    },
    "invalid_url_cbde79f": {
        "message": "URL non valide"
    },
    "iota_11c932a9": {
        "message": "Iota"
    },
    "irish_567e109f": {
        "message": "Irlandais"
    },
    "issue_num_total_f94536cf": {
        "message": "Problème { num }/{ total }"
    },
    "italian_bd3c792d": {
        "message": "Italien"
    },
    "items_completed_items_plural_1_item_other_items_717d579f": {
        "message": "{ items } terminé(s) { items, plural,\n     =1 {élément}\n  other {éléments}\n}"
    },
    "japanese_b5721ca7": {
        "message": "Japonais"
    },
    "join_6cafecca": {
        "message": "Rejoindre"
    },
    "join_active_online_meeting_d9d892b2": {
        "message": "rejoindre une réunion en ligne active"
    },
    "join_online_meeting_b1725843": {
        "message": "rejoindre une réunion en ligne"
    },
    "jump_to_navigation_toolbar_2952cd8b": {
        "message": "Aller à la barre d''outils de navigation"
    },
    "jump_to_today_254ccf41": {
        "message": "Aller à Aujourd’hui"
    },
    "kappa_2f14c816": {
        "message": "Kappa"
    },
    "kappa_variant_eb64574b": {
        "message": "Kappa (variante)"
    },
    "keyboard_shortcuts_ed1844bd": {
        "message": "Raccourcis clavier"
    },
    "keyboards_navigate_to_links_using_the_tab_key_two__5fab8c82": {
        "message": "Les utilisateurs au clavier passent de lien en lien avec la touche tab. Lorsque deux liens vers une même destination sont directement côte à côte, cela peut perturber les utilisateurs navigant au clavier."
    },
    "korean_da812d9": {
        "message": "Coréen"
    },
    "lambda_4f602498": {
        "message": "Lambda"
    },
    "language_arts_35b79a8b": {
        "message": "Arts de la langue"
    },
    "language_arts_icon_a798b0f8": {
        "message": "Icône Arts de la langue"
    },
    "languages_icon_9d20539": {
        "message": "Icône langues"
    },
    "large_9c5e80e7": {
        "message": "Grand"
    },
    "late_2be42b88": {
        "message": "En retard"
    },
    "latvian_2bbb6aab": {
        "message": "Letton"
    },
    "learn_more_about_adjacent_links_2cb9762c": {
        "message": "Apprenez-en davantage sur les liens adjacents"
    },
    "learn_more_about_color_contrast_c019dfb9": {
        "message": "Apprenez-en davantage sur le contraste couleur"
    },
    "learn_more_about_organizing_page_headings_8a7caa2e": {
        "message": "Apprenez-en davantage sur la façon d’organiser les en-têtes de page"
    },
    "learn_more_about_proper_page_heading_structure_d2959f2d": {
        "message": "Apprenez-en davantage sur la bonne structure des en-têtes de page"
    },
    "learn_more_about_table_headers_5f5ee13": {
        "message": "Apprenez-en davantage sur les en-têtes de tableaux"
    },
    "learn_more_about_using_alt_text_for_images_5698df9a": {
        "message": "Apprenez-en davantage sur l’utilisation de texte dans les images"
    },
    "learn_more_about_using_captions_with_tables_36fe496f": {
        "message": "Apprenez-en davantage sur l’utilisation de légendes dans les tableaux"
    },
    "learn_more_about_using_filenames_as_alt_text_264286af": {
        "message": "Apprenez-en davantage sur l’utilisation de noms de fichiers comme texte alternatif"
    },
    "learn_more_about_using_lists_4e6eb860": {
        "message": "Apprenez-en davantage sur l’utilisation des listes"
    },
    "learn_more_about_using_scope_attributes_with_table_20df49aa": {
        "message": "Apprenez-en davantage sur l’utilisation de l''attribut Scope dans les tableaux"
    },
    "leave_as_is_4facfe55": {
        "message": "Laisser tel quel"
    },
    "left_3ea9d375": {
        "message": "Gauche"
    },
    "left_align_43d95491": {
        "message": "Alignement à gauche"
    },
    "left_angle_bracket_c87a6d07": {
        "message": "Crochet angulaire à gauche"
    },
    "left_arrow_4fde1a64": {
        "message": "Flèche gauche"
    },
    "left_arrow_with_hook_5bfcad93": {
        "message": "Flèche gauche avec crochet"
    },
    "left_ceiling_ee9dd88a": {
        "message": "Plafond à gauche"
    },
    "left_curly_brace_1726fb4": {
        "message": "Accolade gauche"
    },
    "left_downard_harpoon_arrow_1d7b3d2e": {
        "message": "Flèche harpon gauche pointant vers le bas"
    },
    "left_floor_29ac2274": {
        "message": "Plancher en bas"
    },
    "left_to_right_e9b4fd06": {
        "message": "De gauche à droite"
    },
    "left_upward_harpoon_arrow_3a562a96": {
        "message": "Flèche harpon gauche pointant vers le haut"
    },
    "leftward_arrow_1e4765de": {
        "message": "Flèche vers la gauche"
    },
    "leftward_pointing_triangle_d14532ce": {
        "message": "Triangle pointant vers la gauche"
    },
    "less_than_a26c0641": {
        "message": "Inférieur à"
    },
    "less_than_or_equal_be5216cb": {
        "message": "Inférieur ou égal à"
    },
    "library_icon_ae1e54cf": {
        "message": "Icône bibliothèque"
    },
    "light_blue_5374f600": {
        "message": "Bleu clair"
    },
    "link_7262adec": {
        "message": "Lien"
    },
    "link_options_a16b758b": {
        "message": "Options de lien"
    },
    "link_with_text_starting_with_start_b3fcbe71": {
        "message": "Lien dont le texte commence par { start }"
    },
    "links_14b70841": {
        "message": "Liens"
    },
    "links_to_an_external_site_de74145d": {
        "message": "Connexions vers un site externe."
    },
    "lists_should_be_formatted_as_lists_f862de8d": {
        "message": "Les listes doivent être présentées sous forme de listes."
    },
    "lithuanian_5adcbe24": {
        "message": "Lituanien"
    },
    "load_more_35d33c7": {
        "message": "En charger plus"
    },
    "load_more_a36f9cf9": {
        "message": "En charger plus"
    },
    "load_prior_dates_f2b0f6f0": {
        "message": "Charger les dates précédentes"
    },
    "loaded_count_plural_0_items_one_item_other_items_e58533e9": {
        "message": "Chargé(s) { count, plural,\n     =0 {# éléments}\n    one {# élément}\n  other {# éléments}\n}"
    },
    "loading_25990131": {
        "message": "Chargement..."
    },
    "loading_725811ca": {
        "message": "chargement"
    },
    "loading_bde52856": {
        "message": "Chargement"
    },
    "loading_closed_captions_subtitles_failed_95ceef47": {
        "message": "échec du chargement des sous-titres/sous-titres codés"
    },
    "loading_external_tool_d839042c": {
        "message": "Chargement de l''Outil externe"
    },
    "loading_failed_b3524381": {
        "message": "Échec du chargement..."
    },
    "loading_failed_e6a9d8ef": {
        "message": "Le chargement a échoué."
    },
    "loading_folders_d8b5869e": {
        "message": "Chargement des dossiers"
    },
    "loading_grades_c842c887": {
        "message": "Chargement des notes"
    },
    "loading_past_items_ca499e75": {
        "message": "Charger les éléments passés"
    },
    "loading_placeholder_for_filename_792ef5e8": {
        "message": "Chargement de l’élément de substitution pour { fileName }"
    },
    "loading_planner_items_947a813d": {
        "message": "Téléchargement des éléments de l''agenda"
    },
    "loading_please_wait_d276220a": {
        "message": "Chargement en cours, veuillez patienter"
    },
    "loading_preview_9f077aa1": {
        "message": "Chargement de l’aperçu"
    },
    "location_3b6ff307": {
        "message": "Lieu :"
    },
    "locked_762f138b": {
        "message": "Verrouillé"
    },
    "logical_equivalence_76fca396": {
        "message": "Équivalence logique"
    },
    "logical_equivalence_short_8efd7b4f": {
        "message": "Équivalence logique (court)"
    },
    "logical_equivalence_short_and_thick_1e1f654d": {
        "message": "Équivalence logique (court et épais)"
    },
    "logical_equivalence_thick_662dd3f2": {
        "message": "Équivalence logique (épais)"
    },
    "looks_like_there_isn_t_anything_here_d9bcef49": {
        "message": "Apparemment, il n''y a rien ici."
    },
    "low_horizontal_dots_cc08498e": {
        "message": "Points horizontaux bas"
    },
    "macedonian_6ed541af": {
        "message": "Macédonien"
    },
    "magenta_4a65993c": {
        "message": "Magenta"
    },
    "malay_f5dddce4": {
        "message": "Malais"
    },
    "maltese_916925e8": {
        "message": "Maltais"
    },
    "maori_new_zealand_5380a95f": {
        "message": "Māori (Nouvelle-Zélande)"
    },
    "maps_to_e5ef7382": {
        "message": "Correspond à"
    },
    "math_ede93050": {
        "message": "Mathématiques"
    },
    "math_icon_ad4e9d03": {
        "message": "Icône maths"
    },
    "media_af190855": {
        "message": "Média"
    },
    "media_file_is_processing_please_try_again_later_58a6d49": {
        "message": "Le fichier multimédia est en cours de traitement. Veuillez réessayer plus tard."
    },
    "media_title_2112243b": {
        "message": "Titre du fichier multimédia"
    },
    "medium_5a8e9ead": {
        "message": "Moyen"
    },
    "merge_links_2478df96": {
        "message": "Fusionner les liens"
    },
    "mic_a7f3d311": {
        "message": "Micro"
    },
    "microphone_disabled_15c83130": {
        "message": "Microphone désactivé"
    },
    "middle_27dc1d5": {
        "message": "Milieu"
    },
    "minimize_file_preview_da911944": {
        "message": "Réduire l’aperçu du fichier"
    },
    "minimize_video_20aa554b": {
        "message": "Réduire la vidéo"
    },
    "minus_fd961e2e": {
        "message": "Signe moins"
    },
    "minus_plus_3461f637": {
        "message": "Signe moins ou plus"
    },
    "misc_3b692ea7": {
        "message": "Divers"
    },
    "miscellaneous_e9818229": {
        "message": "Divers"
    },
    "missing_1a256b3b": {
        "message": "Manquant"
    },
    "missing_items_for_title_516511f8": {
        "message": "Éléments manquants pour { title }"
    },
    "modules_c4325335": {
        "message": "Modules"
    },
    "moving_image_to_crop_directionword_6f66cde2": {
        "message": "Déplacement de l''image pour recadrer { directionWord }"
    },
    "mu_37223b8b": {
        "message": "Mu"
    },
    "multi_color_image_63d7372f": {
        "message": "Image multicolore"
    },
    "multiplication_sign_15f95c22": {
        "message": "Signe multiplication"
    },
    "music_icon_4db5c972": {
        "message": "Icône musique"
    },
    "must_be_at_least_percentage_22e373b6": {
        "message": "Doit être au moins égal à { percentage }%"
    },
    "must_be_at_least_width_x_height_px_41dc825e": {
        "message": "Doit faire au moins { width } x { height } px"
    },
    "my_files_2f621040": {
        "message": "Mes fichiers"
    },
    "my_grades_98834476": {
        "message": "Mes notes"
    },
    "n_th_root_9991a6e4": {
        "message": "Racine n-ième"
    },
    "nabla_1e216d25": {
        "message": "Nabla"
    },
    "name_1aed4a1b": {
        "message": "Nom"
    },
    "name_color_ceec76ff": {
        "message": "{ name } ({ color })"
    },
    "natural_music_54a70258": {
        "message": "Bécarre (musique)"
    },
    "natural_numbers_3da07060": {
        "message": "Nombres naturels"
    },
    "navigate_through_the_menu_or_toolbar_415a4e50": {
        "message": "Naviguer dans le menu ou la barre d''outils"
    },
    "nested_greater_than_d852e60d": {
        "message": "Signé supérieur imbriqué"
    },
    "nested_less_than_27d17e58": {
        "message": "Signe inférieur imbriqué"
    },
    "new_13daf639": {
        "message": "Nouveau"
    },
    "new_activity_8b84847d": {
        "message": "Nouvelle activité"
    },
    "new_activity_for_title_14c9c3af": {
        "message": "Nouvelle activité pour { title }"
    },
    "new_opportunities_7d349c4d": {
        "message": "Nouvelles opportunités"
    },
    "next_40e12421": {
        "message": "Suivant"
    },
    "next_month_749b1778": {
        "message": "Mois suivant"
    },
    "no_accessibility_issues_were_detected_f8d3c875": {
        "message": "Aucun problème d''accessibilité n’a été détecté."
    },
    "no_changes_to_save_d29f6e91": {
        "message": "Aucune modification à enregistrer."
    },
    "no_due_dates_assigned_e8f5bac8": {
        "message": "Pas de dates limites de rendu"
    },
    "no_e16d9132": {
        "message": "Non"
    },
    "no_file_chosen_9a880793": {
        "message": "Aucun fichier sélectionné"
    },
    "no_grade_3b4d7f3e": {
        "message": "Aucune note"
    },
    "no_headers_9bc7dc7f": {
        "message": "Absence d’en-têtes"
    },
    "no_preview_is_available_for_this_file_f940114a": {
        "message": "Aucun aperçu n’est disponible pour ce fichier."
    },
    "no_results_940393cf": {
        "message": "Aucun résultat."
    },
    "no_results_found_for_filterterm_ad1b04c8": {
        "message": "Aucun résultat trouvé pour { filterTerm }"
    },
    "no_video_1ed00b26": {
        "message": "Pas de vidéo"
    },
    "none_3b5e34d2": {
        "message": "Aucun"
    },
    "none_selected_b93d56d2": {
        "message": "Aucun sélectionné"
    },
    "norwegian_53f391ec": {
        "message": "Norvégien"
    },
    "norwegian_bokmal_ad5843fa": {
        "message": "Bokmål norvégien"
    },
    "norwegian_nynorsk_c785f8a6": {
        "message": "Norvégien Nynorsk"
    },
    "not_equal_6e2980e6": {
        "message": "Non égal"
    },
    "not_in_not_an_element_of_fb1ffb54": {
        "message": "N''appartient pas à (n’est pas un élément de)"
    },
    "not_negation_1418ebb8": {
        "message": "Non (négation)"
    },
    "not_subset_dc2b5e84": {
        "message": "Pas un sous-ensemble de"
    },
    "not_subset_strict_23d282bf": {
        "message": "Pas un sous-ensemble de (strict)"
    },
    "not_superset_5556b913": {
        "message": "Pas un sur-ensemble de"
    },
    "not_superset_strict_24e06f36": {
        "message": "Pas un sur-ensemble de (strict)"
    },
    "nothing_due_this_week_d45c9ef9": {
        "message": "Rien à rendre cette semaine"
    },
    "nothing_for_now_e3e3ce2a": {
        "message": "Rien pour l’instant"
    },
    "nothing_here_needs_attention_c4eaded6": {
        "message": "Rien ici n''a besoin d''attention."
    },
    "nothing_more_to_do_b665da42": {
        "message": "Rien d’autre à faire"
    },
    "nothing_new_needs_attention_3ac548d4": {
        "message": "Aucune nouvelle info nécessitant votre attention"
    },
    "nothing_planned_today_selecting_most_recent_item_ffd71bff": {
        "message": "Rien de prévu aujourd''hui. Sélectionner l''élément le plus récent."
    },
    "nothing_planned_today_selecting_next_item_f6718aa": {
        "message": "Rien de prévu aujourd''hui. Sélection de l''élément suivant"
    },
    "nothing_planned_yet_8675ffe9": {
        "message": "Rien de prévu pour l''instant"
    },
    "nu_1c0f6848": {
        "message": "Nu"
    },
    "numpoints_points_8621a43b": {
        "message": "{ numPoints } points"
    },
    "octagon_e48be9f": {
        "message": "Octogone"
    },
    "olive_6a3e4d6b": {
        "message": "Olive"
    },
    "omega_8f2c3463": {
        "message": "Oméga"
    },
    "one_of_the_following_styles_must_be_added_to_save__1de769aa": {
        "message": "L''un des styles suivants doit être ajouté pour enregistrer une icône : Couleur de l’icône, taille du contour, Texte d’icône ou Image"
    },
    "only_most_recent_grading_period_shown_f1ad6458": {
        "message": "*Seule la période de notation la plus récente est indiquée."
    },
    "open_circle_e9bd069": {
        "message": "Cercle ouvert"
    },
    "open_this_keyboard_shortcuts_dialog_9658b83a": {
        "message": "Ouvrir cette boîte de dialogues des raccourcis clavier"
    },
    "open_title_application_fd624fc5": {
        "message": "Ouvrir l’application { title }"
    },
    "operators_a2ef9a93": {
        "message": "Opérateurs"
    },
    "opportunities_popup_f6703842": {
        "message": "opportunités pop-up"
    },
    "optional_add_course_ef0d70fc": {
        "message": "Facultatif : Ajouter un cours"
    },
    "or_9b70ccaa": {
        "message": "Ou"
    },
    "orange_81386a62": {
        "message": "Orange"
    },
    "ordered_and_unordered_lists_cfadfc38": {
        "message": "Listes ordonnées et non ordonnées"
    },
    "other_editor_shortcuts_may_be_found_at_404aba4a": {
        "message": "D''autres raccourcis de l''éditeur peuvent être trouvés à l''adresse suivante"
    },
    "outline_color_3ef2cea7": {
        "message": "Couleur du contour"
    },
    "outline_size_a6059a21": {
        "message": "Taille du contour"
    },
    "p_is_not_a_valid_protocol_which_must_be_ftp_http_h_adf13fc2": {
        "message": "{ p } n''est pas un protocole valable qui doit être ftp, http, https, mailto, skype, tel ou peut être omis"
    },
    "page_50c4823d": {
        "message": "Page"
    },
    "pages_e5414c2c": {
        "message": "Pages"
    },
    "paragraph_5e5ad8eb": {
        "message": "Paragraphe"
    },
    "paragraph_starting_with_start_a59923f8": {
        "message": "Paragraphe commençant par { start }"
    },
    "parallel_d55d6e38": {
        "message": "Parallèle"
    },
    "partial_derivative_4a9159df": {
        "message": "Dérivée partielle"
    },
    "paste_5963d1c1": {
        "message": "Coller"
    },
    "pause_12af3bb4": {
        "message": "Mettre en pause"
    },
    "peer_review_74f26a13": {
        "message": "Révision par les pairs"
    },
    "peer_review_for_itemtitle_358cb413": {
        "message": "Correction par un pair pour { itemTitle }"
    },
    "pentagon_17d82ea3": {
        "message": "Pentagone"
    },
    "people_b4ebb13c": {
        "message": "Personnes"
    },
    "percentage_34ab7c2c": {
        "message": "Pourcentage"
    },
    "percentage_must_be_a_number_8033c341": {
        "message": "Le pourcentage doit être un nombre"
    },
    "performing_arts_icon_f3497486": {
        "message": "Icône arts du spectacle"
    },
    "perpendicular_7c48ede4": {
        "message": "Perpendiculaire"
    },
    "persian_a8cadb95": {
        "message": "Iranien"
    },
    "phi_4ac33b6d": {
        "message": "Phi"
    },
    "phi_variant_c9bb3ac5": {
        "message": "Phi (variante)"
    },
    "physical_education_icon_d7dffd3e": {
        "message": "Icône éducation physique"
    },
    "pi_dc4f0bd8": {
        "message": "Pi"
    },
    "pi_variant_10f5f520": {
        "message": "Pi (variante)"
    },
    "pink_68ad45cb": {
        "message": "Rose"
    },
    "pixels_52ece7d1": {
        "message": "Pixels"
    },
    "play_1a47eaa7": {
        "message": "Lecture"
    },
    "play_media_comment_35257210": {
        "message": "Lancer le commentaire sur média."
    },
    "play_media_comment_by_name_from_createdat_c230123d": {
        "message": "Lancer le commentaire sur média par { name } à partir de { createdAt }."
    },
    "please_allow_canvas_to_access_your_microphone_and__dc2c3079": {
        "message": "Veuillez autoriser Canvas à accéder à votre microphone et à votre webcam."
    },
    "plus_d43cd4ec": {
        "message": "Plus"
    },
    "plus_minus_f8be2e83": {
        "message": "Signe Plus ou moins"
    },
    "points_bceb5005": {
        "message": "points"
    },
    "points_points_63e59cce": {
        "message": "{ points } points"
    },
    "polish_4cf2ecaf": {
        "message": "Polonais"
    },
    "portuguese_9c212cf4": {
        "message": "Portugais"
    },
    "posted_when_a578f5ab": {
        "message": "Posté : { when }"
    },
    "power_set_4f26f316": {
        "message": "Ensemble des parties d''un ensemble"
    },
    "precedes_196b9aef": {
        "message": "Précède"
    },
    "precedes_equal_20701e84": {
        "message": "Précède ou est égal"
    },
    "preformatted_d0670862": {
        "message": "Préformaté"
    },
    "prev_f82cbc48": {
        "message": "Précédent"
    },
    "preview_53003fd2": {
        "message": "Aperçu"
    },
    "preview_a3f8f854": {
        "message": "PRÉVISUALISATION"
    },
    "preview_in_overlay_ed772c46": {
        "message": "Aperçu en superposition"
    },
    "preview_inline_9787330": {
        "message": "Aperçu incorporé"
    },
    "previous_month_bb1e3c84": {
        "message": "Mois précédent"
    },
    "prime_917ea60e": {
        "message": "Prime"
    },
    "prime_numbers_13464f61": {
        "message": "Nombres premiers"
    },
    "product_39cf144f": {
        "message": "Produit"
    },
    "proportional_f02800cc": {
        "message": "Proportionnel"
    },
    "protocol_must_be_ftp_http_https_mailto_skype_tel_o_73beb4f8": {
        "message": "Le protocole doit être ftp, http, https, mailto, skype, tel ou peut être omis"
    },
    "psi_e3f5f0f7": {
        "message": "Psi"
    },
    "pts_699bd9aa": {
        "message": "pts"
    },
    "published_c944a23d": {
        "message": "publié"
    },
    "published_when_302d8e23": {
        "message": "Publié : { when }"
    },
    "pumpkin_904428d5": {
        "message": "Citrouille"
    },
    "purple_7678a9fc": {
        "message": "Violet"
    },
    "quaternions_877024e0": {
        "message": "Quaternions"
    },
    "quiz_e0dcce8f": {
        "message": "Questionnaire"
    },
    "quizzes_7e598f57": {
        "message": "Questionnaires"
    },
    "rational_numbers_80ddaa4a": {
        "message": "Nombres rationnels"
    },
    "real_numbers_7c99df94": {
        "message": "Nombres réels"
    },
    "real_portion_of_complex_number_7dad33b5": {
        "message": "Portion réelle (d''un nombre complexe)"
    },
    "record_7c9448b": {
        "message": "Enregistrer"
    },
    "record_upload_media_5fdce166": {
        "message": "Enregistrement / Téléchargement de média"
    },
    "recording_98da6bda": {
        "message": "Enregistrement"
    },
    "red_8258edf3": {
        "message": "Rouge"
    },
    "redo_363c58b7": {
        "message": "Refaire"
    },
    "relationships_6602af70": {
        "message": "Relations"
    },
    "religion_icon_246e0be1": {
        "message": "Icône religion"
    },
    "reminder_date_4564d12d": {
        "message": "Rappel : { date }"
    },
    "remove_heading_style_5fdc8855": {
        "message": "Supprimer le style d’en-tête"
    },
    "remove_link_d1f2f4d0": {
        "message": "Supprimer lien"
    },
    "replace_e61834a7": {
        "message": "Remplacer"
    },
    "replies_4a8577c8": {
        "message": "Réponses"
    },
    "reset_95a81614": {
        "message": "Réinitialiser"
    },
    "resize_ec83d538": {
        "message": "Redimensionner"
    },
    "restore_auto_save_deccd84b": {
        "message": "Restaurer l’enregistrement auto ?"
    },
    "reverse_turnstile_does_not_yield_7558be06": {
        "message": "Taquet gauche (ne fournit pas)"
    },
    "rho_a0244a36": {
        "message": "Rho"
    },
    "rho_variant_415245cd": {
        "message": "Rho (variante)"
    },
    "rich_content_editor_2708ef21": {
        "message": "Éditeur de texte enrichi"
    },
    "rich_text_area_press_oskey_f8_for_rich_content_edi_c2f651d": {
        "message": "Zone de texte enrichi Appuyez sur { OSKey }+F8 pour les raccourcis de l’Éditeur de contenu enrichi"
    },
    "right_71ffdc4d": {
        "message": "Droite"
    },
    "right_align_39e7a32a": {
        "message": "Alignement à droite"
    },
    "right_angle_bracket_d704e2d6": {
        "message": "Chevron vers la droite"
    },
    "right_arrow_35e0eddf": {
        "message": "Flèche droite"
    },
    "right_arrow_with_hook_29d92d31": {
        "message": "Flèche droite avec crochet"
    },
    "right_ceiling_839dc744": {
        "message": "Plafond droit"
    },
    "right_curly_brace_5159d5cd": {
        "message": "Accolade droite"
    },
    "right_downward_harpoon_arrow_d71b114f": {
        "message": "Flèche harpon droite pointant vers le bas"
    },
    "right_floor_5392d5cf": {
        "message": "Plancher droite"
    },
    "right_to_left_9cfb092a": {
        "message": "De droite à gauche"
    },
    "right_upward_harpoon_arrow_f5a34c73": {
        "message": "Flèche harpon droite pointant vers le haut"
    },
    "rightward_arrow_32932107": {
        "message": "Flèche pointant vers la droite"
    },
    "rightward_pointing_triangle_60330f5c": {
        "message": "Triangle pointant vers la droite"
    },
    "romanian_13670c1e": {
        "message": "Roumain"
    },
    "rotate_image_90_degrees_2ab77c05": {
        "message": "Faire pivoter l’image de -90 degrés"
    },
    "rotate_image_90_degrees_6c92cd42": {
        "message": "Faire pivoter l’image de 90 degrés"
    },
    "rotation_9699c538": {
        "message": "Rotation"
    },
    "row_fc0944a7": {
        "message": "Ligne"
    },
    "row_group_979f5528": {
        "message": "Groupe de lignes"
    },
    "russian_1e3e197": {
        "message": "Russe"
    },
    "sadly_the_pretty_html_editor_is_not_keyboard_acces_50da7665": {
        "message": "L’éditeur HTML embelli n’est malheureusement pas accessible au clavier. Accédez à l’éditeur HTML brut ici."
    },
    "save_11a80ec3": {
        "message": "Enregistrer"
    },
    "save_copy_ca63944e": {
        "message": "Enregistrer une copie"
    },
    "save_media_cb9e786e": {
        "message": "Enregistrer le fichier multimédia"
    },
    "saved_icon_maker_icons_df86e2a1": {
        "message": "Icônes Icon Maker enregistrées"
    },
    "schedule_preview_3bcda153": {
        "message": "Aperçu de l’emploi du temps"
    },
    "science_8d92214a": {
        "message": "Science"
    },
    "screen_readers_cannot_determine_what_is_displayed__6a5842ab": {
        "message": "Les lecteurs d''écran sont incapables d’identifier ce qui est affiché sur une image si celles-ci n’ont pas de texte alternatif, et les fichiers sont souvent constitués d’une chaîne de caractères sans signification particulière."
    },
    "screen_readers_cannot_determine_what_is_displayed__6f1ea667": {
        "message": "Les lecteurs d''écran sont incapables d’identifier ce qui est affiché sur une image si celles-ci n’ont pas de texte alternatif qui décrit le contenu et la signification de l’image. Le texte alternatif doit être simple et concis."
    },
    "screen_readers_cannot_determine_what_is_displayed__a57e6723": {
        "message": "Les lecteurs d''écran sont incapables d’identifier ce qui est affiché sur une image si celles-ci n’ont pas de texte alternatif qui décrit le contenu et la signification de l’image."
    },
    "screen_readers_cannot_interpret_tables_without_the_bd861652": {
        "message": "Les lecteurs d''écran ne peuvent pas interpréter les tableaux sans la structure appropriée. Les en-têtes de tableaux doivent indiquer la direction ainsi que la portée du contenu."
    },
    "screen_readers_cannot_interpret_tables_without_the_e62912d5": {
        "message": "Les lecteurs d''écran ne peuvent pas interpréter les tableaux sans la structure appropriée. Les légendes de tableaux décrivent le contexte et le sens général du tableau."
    },
    "screen_readers_cannot_interpret_tables_without_the_f0bdec0f": {
        "message": "Les lecteurs d''écran ne peuvent pas interpréter les tableaux sans la structure appropriée. Les en-têtes de tableaux indiquent la direction ainsi qu''une vue d’ensemble du contenu."
    },
    "script_l_42a7b254": {
        "message": "Script L"
    },
    "scroll_up_to_see_your_history_19b14cad": {
        "message": "Faites défiler vers le haut pour voir votre histoire !"
    },
    "scrolls_up_to_the_previous_item_with_new_activity_99717459": {
        "message": "Fait défiler jusqu''à l''élément précédent avec une nouvelle activité."
    },
    "search_280d00bd": {
        "message": "Rechercher"
    },
    "select_audio_source_21043cd5": {
        "message": "Sélectionnez une source audio"
    },
    "select_crop_shape_d441feeb": {
        "message": "Sélectionnez la forme du rognage"
    },
    "select_language_7c93a900": {
        "message": "Sélectionner la langue"
    },
    "select_video_source_1b5c9dbe": {
        "message": "Sélectionnez une source vidéo"
    },
    "selected_linkfilename_c093b1f2": {
        "message": "{ linkFileName } sélectionné"
    },
    "selection_b52c4c5e": {
        "message": "Sélection"
    },
    "serbian_7187f1f2": {
        "message": "Serbe"
    },
    "set_header_scope_8c548f40": {
        "message": "Définir la portée de l’en-tête"
    },
    "set_minus_b46e9b88": {
        "message": "Différence d’ensembles"
    },
    "set_table_header_cfab13a0": {
        "message": "Définir un en-tête de tableau"
    },
    "sharp_music_ab956814": {
        "message": "Dièse (musique)"
    },
    "shift_arrows_4d5785fe": {
        "message": "MAJ+Flèches"
    },
    "shift_o_to_open_the_pretty_html_editor_55ff5a31": {
        "message": "Maj+O pour ouvrir l''éditeur HTML embelli"
    },
    "shortcut_911d6255": {
        "message": "Raccourci"
    },
    "show_all_ae37d610": {
        "message": "Tout montrer"
    },
    "show_audio_options_b489926b": {
        "message": "Afficher les options audio"
    },
    "show_image_options_1e2ecc6b": {
        "message": "Afficher les options d''images"
    },
    "show_link_options_545338fd": {
        "message": "Afficher les options de lien"
    },
    "show_my_grades_ebd08684": {
        "message": "Afficher mes notes"
    },
    "show_studio_media_options_a0c748c6": {
        "message": "Afficher les options de média Studio"
    },
    "show_video_options_6ed3721a": {
        "message": "Afficher les options vidéo"
    },
    "sighted_users_browse_web_pages_quickly_looking_for_1d4db0c1": {
        "message": "Les utilisateurs voyants naviguent rapidement sur les pages web, en recherchant des en-têtes en gras ou en grands caractères. Les lecteurs d''écrans s''appuient sur les en-têtes pour en déduire une compréhension contextuelle. Les en-têtes doivent toujours respecter la bonne structure."
    },
    "sighted_users_browse_web_pages_quickly_looking_for_ade806f5": {
        "message": "Les utilisateurs voyants naviguent rapidement sur les pages web, en recherchant des en-têtes en gras ou en grands caractères. Les lecteurs d''écrans s''appuient sur les en-têtes pour en déduire une compréhension contextuelle. Les en-têtes doivent être concis tout en respectant la bonne structure."
    },
    "sigma_5c35e553": {
        "message": "Sigma"
    },
    "sigma_variant_8155625": {
        "message": "Sigma (variante)"
    },
    "single_color_image_4e5d4dbc": {
        "message": "Image monocolore"
    },
    "single_color_image_color_95fa9a87": {
        "message": "Couleur de l’image monochrome"
    },
    "size_b30e1077": {
        "message": "Taille"
    },
    "size_of_caption_file_is_greater_than_the_maximum_m_bff5f86e": {
        "message": "La taille du fichier de sous-titres est supérieur au maximum de { max } Ko autorisés."
    },
    "slovak_69f48e1b": {
        "message": "Slovaque"
    },
    "slovenian_30ae5208": {
        "message": "Slovène"
    },
    "small_b070434a": {
        "message": "Petit"
    },
    "social_studies_13fa30c7": {
        "message": "Sciences sociales"
    },
    "solid_circle_9f061dfc": {
        "message": "Cercle rempli"
    },
    "something_went_wrong_89195131": {
        "message": "Un problème est survenu."
    },
    "something_went_wrong_accessing_your_webcam_6643b87e": {
        "message": "Un problème est survenu lors de l’accès à votre webcam."
    },
    "something_went_wrong_and_i_don_t_know_what_to_show_e0c54ec8": {
        "message": "Un problème est survenu et je n''ai rien à vous montrer."
    },
    "something_went_wrong_check_your_connection_reload__c7868286": {
        "message": "Un problème est survenu. Vérifiez votre connexion, rechargez la page, puis réessayez."
    },
    "something_went_wrong_d238c551": {
        "message": "Un problème est survenu"
    },
    "something_went_wrong_while_sharing_your_screen_8de579e5": {
        "message": "Un problème est survenu lors du partage de votre écran."
    },
    "sort_by_e75f9e3e": {
        "message": "Trier par"
    },
    "spades_suit_b37020c2": {
        "message": "Pique (cartes)"
    },
    "spanish_de9de5d6": {
        "message": "Espagnol"
    },
    "square_511eb3b3": {
        "message": "Carré"
    },
    "square_cap_9ec88646": {
        "message": "Chapeau carré"
    },
    "square_cup_b0665113": {
        "message": "Coupe carrée"
    },
    "square_root_e8bcbc60": {
        "message": "Racine carrée"
    },
    "square_root_symbol_d0898a53": {
        "message": "Symbole racine carrée"
    },
    "square_subset_17be67cb": {
        "message": "Image carrée de"
    },
    "square_subset_strict_7044e84f": {
        "message": "Image carrée de (strict)"
    },
    "square_superset_3be8dae1": {
        "message": "Original carré de"
    },
    "square_superset_strict_fa4262e4": {
        "message": "Original carré de (strict)"
    },
    "square_unordered_list_b15ce93b": {
        "message": "liste non ordonnée à puces carrées"
    },
    "star_8d156e09": {
        "message": "Marquer d’un astérisque"
    },
    "start_over_f7552aa9": {
        "message": "Recommencer"
    },
    "start_recording_9a65141a": {
        "message": "Démarrer l''enregistrement"
    },
    "startdate_to_enddate_d245175b": {
        "message": "{ startDate } à { endDate }"
    },
    "startdatetime_enddatetime_20abc10e": {
        "message": "{ startDateTime } - { endDateTime }"
    },
    "startdatetime_endtime_49741bbe": {
        "message": "{ startDateTime } - { endTime }"
    },
    "starttime_to_endtime_d7cc249d": {
        "message": "{ startTime } à { endTime }"
    },
    "steel_blue_14296f08": {
        "message": "Bleu métallisé"
    },
    "student_to_do_c018c835": {
        "message": "Liste des choses à faire de l''élève"
    },
    "studio_media_options_ee504361": {
        "message": "Options de média Studio"
    },
    "studio_media_options_tray_cfb94654": {
        "message": "Tiroir d’options de médias Studio"
    },
    "styles_2aa721ef": {
        "message": "Styles"
    },
    "submit_a3cc6859": {
        "message": "Soumettre"
    },
    "submitted_318fad53": {
        "message": "Soumis"
    },
    "subscript_59744f96": {
        "message": "En indice"
    },
    "subset_19c1a92f": {
        "message": "Sous-ensemble"
    },
    "subset_strict_8d8948d6": {
        "message": "Sous-ensemble (strict)"
    },
    "succeeds_9cc31be9": {
        "message": "Suit"
    },
    "succeeds_equal_158e8c3a": {
        "message": "Suit par-dessus signe égal"
    },
    "success_to_do_created_e34ed395": {
        "message": "Opération réussie : À faire créé"
    },
    "sum_b0842d31": {
        "message": "Somme"
    },
    "superscript_8cb349a2": {
        "message": "En exposant"
    },
    "superscript_and_subscript_37f94a50": {
        "message": "Indice et exposant"
    },
    "superset_c4db8a7a": {
        "message": "Sur-ensemble"
    },
    "superset_strict_c77dd6d2": {
        "message": "Sur-ensemble (strict)"
    },
    "supported_file_types_srt_or_webvtt_7d827ed": {
        "message": "Types de fichiers pris en charge : SRT ou WebVTT"
    },
    "swahili_5caeb4ba": {
        "message": "Swahili"
    },
    "swedish_59a593ca": {
        "message": "Suédois"
    },
    "switch_to_pretty_html_editor_a3cee15f": {
        "message": "Basculer vers l''éditeur HTML amélioré"
    },
    "switch_to_raw_html_editor_f970ae1a": {
        "message": "Basculer vers l''éditeur HTML brut"
    },
    "switch_to_the_html_editor_146dfffd": {
        "message": "Passer à l''éditeur html"
    },
    "switch_to_the_rich_text_editor_63c1ecf6": {
        "message": "Passer à l’éditeur de texte enrichi"
    },
    "syllabus_f191f65b": {
        "message": "Programme"
    },
    "system_audio_allowed_b2508f8c": {
        "message": "Audio système autorisé"
    },
    "system_audio_disabled_c177bd13": {
        "message": "Audio système désactivé"
    },
    "tab_arrows_4cf5abfc": {
        "message": "TAB/Flèches"
    },
    "table_header_starting_with_start_ffcabba6": {
        "message": "En-tête de tableau commençant par { start }"
    },
    "table_starting_with_start_e7232848": {
        "message": "Tableau commençant par { start }"
    },
    "tables_headers_should_specify_scope_5abf3a8e": {
        "message": "Les en-têtes des tableaux devraient indiquer une portée."
    },
    "tables_should_include_a_caption_describing_the_con_e91e78fc": {
        "message": "Les tableaux devraient inclure une légende qui décrit le contenu de ce dernier."
    },
    "tables_should_include_at_least_one_header_48779eac": {
        "message": "Les tableaux devraient inclure au moins un en-tête."
    },
    "tagalog_74906db7": {
        "message": "Tagalog"
    },
    "task_16b0ef38": {
        "message": "Tâche"
    },
    "tau_880974b7": {
        "message": "Tau"
    },
    "teal_f729a294": {
        "message": "Sarcelle"
    },
    "text_7f4593da": {
        "message": "Texte"
    },
    "text_background_color_16e61c3f": {
        "message": "Couleur de fond du texte"
    },
    "text_color_acf75eb6": {
        "message": "Couleur de texte"
    },
    "text_is_difficult_to_read_without_sufficient_contr_69e62bd6": {
        "message": "Le texte est difficile à lire sans un contraste suffisant entre le texte et l''arrière-plan, surtout pour ceux qui ont une vue faible."
    },
    "text_larger_than_18pt_or_bold_14pt_should_display__5c364db6": {
        "message": "Les textes dont la taille est supérieure à 18 pts (ou 14 pts gras) doivent afficher un contraste d''au moins 3:1."
    },
    "text_optional_384f94f7": {
        "message": "Texte (facultatif)"
    },
    "text_position_8df8c162": {
        "message": "Position du texte"
    },
    "text_size_887c2f6": {
        "message": "Taille du texte"
    },
    "text_smaller_than_18pt_or_bold_14pt_should_display_aaffb22b": {
        "message": "Les textes dont la taille est inférieure à 18 pts (ou 14 pts gras) doivent afficher un contraste d''au moins 4,5:1."
    },
    "thai_8f9bc548": {
        "message": "Thaï"
    },
    "the_best_assignment_15e98be1": {
        "message": "Le meilleur travail"
    },
    "the_date_and_time_this_to_do_is_due_74c823d4": {
        "message": "La date et l''heure à laquelle cela doit être fait est passé."
    },
    "the_document_preview_is_currently_being_processed__7d9ea135": {
        "message": "Traitement en cours de l’aperçu du document. Veuillez réessayer plus tard."
    },
    "the_first_heading_on_a_page_should_be_an_h2_859089f2": {
        "message": "Le premier en-tête d''une page devrait être de niveau H2."
    },
    "the_following_content_is_partner_provided_ed1da756": {
        "message": "Le contenu suivant est fourni par un partenaire"
    },
    "the_material_is_in_the_public_domain_279c39a3": {
        "message": "Ce contenu appartient au domaine public"
    },
    "the_material_is_licensed_under_creative_commons_3242cb5e": {
        "message": "Ce contenu est couvert par une licence Creative Commons"
    },
    "the_material_is_subject_to_an_exception_e_g_fair_u_a39c8ca2": {
        "message": "Le matériel fait l''objet d''une exception - par exemple, l''utilisation équitable, le droit de citer ou d''autres droits en vertu des lois sur le droit d''auteur applicables."
    },
    "the_preceding_content_is_partner_provided_d753928c": {
        "message": "Le contenu qui précède était fourni par un partenaire"
    },
    "the_pretty_html_editor_is_not_keyboard_accessible__d6d5d2b": {
        "message": "L''éditeur HTML embelli n’est pas accessible au clavier. Appuyez sur Maj+O pour ouvrir l’éditeur HTML brut"
    },
    "the_selected_file_exceeds_the_maxsize_byte_limit_f7e8c771": {
        "message": "Le fichier sélectionné dépasse la taille limite de { maxSize } octets"
    },
    "there_are_no_points_associated_with_this_item_449c712a": {
        "message": "Il n''y a aucun point associé à cet article"
    },
    "there_is_nothing_planned_for_today_e09bfc8c": {
        "message": "Rien n’est planifié pour aujourd''hui."
    },
    "therefore_d860e024": {
        "message": "Donc"
    },
    "theta_ce2d2350": {
        "message": "Thêta"
    },
    "theta_variant_fff6da6f": {
        "message": "Thêta (variante)"
    },
    "thick_downward_arrow_b85add4c": {
        "message": "Flèche épaisse pointant vers le bas"
    },
    "thick_left_arrow_d5f3e925": {
        "message": "Flèche gauche épaisse"
    },
    "thick_leftward_arrow_6ab89880": {
        "message": "Flèche épaisse pointant vers la gauche"
    },
    "thick_right_arrow_3ed5e8f7": {
        "message": "Flèche droite épaisse"
    },
    "thick_rightward_arrow_a2e1839e": {
        "message": "Flèche épaisse pointant vers la droite"
    },
    "thick_upward_arrow_acd20328": {
        "message": "Flèche épaisse pointant vers le haut"
    },
    "this_document_cannot_be_displayed_within_canvas_7aba77be": {
        "message": "Ce document ne peut pas être affiché dans Canvas."
    },
    "this_equation_cannot_be_rendered_in_basic_view_9b6c07ae": {
        "message": "Cette équation ne peut pas être affichée en mode simple."
    },
    "this_image_is_currently_unavailable_25c68857": {
        "message": "Cette image n’est pas disponible pour le moment."
    },
    "though_your_video_will_have_the_correct_title_in_t_90e427f3": {
        "message": "Bien que votre vidéo aura le bon titre dans le navigateur, nous n''avons pas pu mettre ce dernier à jour dans la base de données."
    },
    "time_2b5aac58": {
        "message": "Temps"
    },
    "timebar_a4d18443": {
        "message": "Barre de temps"
    },
    "title_ee03d132": {
        "message": "Titre"
    },
    "title_is_required_6ddcab69": {
        "message": "titre est obligatoire"
    },
    "to_be_posted_when_d24bf7dc": {
        "message": "À poster : { when }"
    },
    "to_do_1d554f36": {
        "message": "À faire"
    },
    "to_do_date_4b211ad0": {
        "message": "À faire : { date }"
    },
    "to_do_items_loading_d1cdfcd5": {
        "message": "Chargement des éléments de choses à faire"
    },
    "to_do_when_2783d78f": {
        "message": "À faire : { when }"
    },
    "today_76e10f9c": {
        "message": "Aujourd’hui"
    },
    "today_at_date_8ac30d6": {
        "message": "Aujourd''hui à { date }"
    },
    "toggle_summary_group_413df9ac": {
        "message": "Activer/Désactiver groupe { summary }"
    },
    "toggle_tooltip_d3b7cb86": {
        "message": "Basculer l’info-bulle"
    },
    "tomorrow_9a6c9a00": {
        "message": "Demain"
    },
    "tomorrow_at_date_b53f2cf1": {
        "message": "Demain à { date }"
    },
    "tools_2fcf772e": {
        "message": "Outils"
    },
    "top_66e0adb6": {
        "message": "Haut"
    },
    "tray_839df38a": {
        "message": "Tiroir"
    },
    "triangle_6072304e": {
        "message": "Triangle"
    },
    "turkish_5b69578b": {
        "message": "Turc"
    },
    "turnstile_yields_f9e76df1": {
        "message": "Taquet droit (fournit)"
    },
    "type_control_f9_to_access_image_options_text_a47e319f": {
        "message": "appuyez sur Control + F9 pour accéder aux options d''image. { text }"
    },
    "type_control_f9_to_access_link_options_text_4ead9682": {
        "message": "appuyez sur Control + F9 pour accéder aux options de liens. { text }"
    },
    "type_control_f9_to_access_table_options_text_92141329": {
        "message": "appuyez sur Control + F9 pour accéder aux options de tableau. { text }"
    },
    "ukrainian_945b00b7": {
        "message": "Ukrainien"
    },
    "unable_to_determine_resource_selection_url_7867e060": {
        "message": "Impossible de déterminer l’url de sélection de la ressource"
    },
    "unable_to_mark_as_complete_8141856d": {
        "message": "Impossible de marquer comme terminé."
    },
    "union_e6b57a53": {
        "message": "Union"
    },
    "unpublished_dfd8801": {
        "message": "non publié(e)(s)"
    },
    "untitled_16aa4f2b": {
        "message": "Sans titre"
    },
    "untitled_efdc2d7d": {
        "message": "sans titre"
    },
    "up_and_left_diagonal_arrow_e4a74a23": {
        "message": "Flèche diagonale haut gauche"
    },
    "up_and_right_diagonal_arrow_935b902e": {
        "message": "Flèche diagonale haut droit"
    },
    "up_c553575d": {
        "message": "Vers le haut"
    },
    "upload_document_253f0478": {
        "message": "Télécharger le document"
    },
    "upload_file_fd2361b8": {
        "message": "Envoyer fichier"
    },
    "upload_image_6120b609": {
        "message": "Télécharger l’image"
    },
    "upload_media_ce31135a": {
        "message": "Télécharger un fichier multimédia"
    },
    "upload_record_media_e4207d72": {
        "message": "Envoyer/enregistrer un fichier multimédia"
    },
    "uploading_19e8a4e7": {
        "message": "En cours d’importation"
    },
    "uppercase_alphabetic_ordered_list_3f5aa6b2": {
        "message": "liste alphabétique ordonnée en majuscules"
    },
    "uppercase_delta_d4f4bc41": {
        "message": "Delta majuscule"
    },
    "uppercase_gamma_86f492e9": {
        "message": "Gamma majuscule"
    },
    "uppercase_lambda_c78d8ed4": {
        "message": "Lambda majuscule"
    },
    "uppercase_omega_8aedfa2": {
        "message": "Oméga majuscule"
    },
    "uppercase_phi_caa36724": {
        "message": "Phi majuscule"
    },
    "uppercase_pi_fcc70f5e": {
        "message": "Pi majuscule"
    },
    "uppercase_psi_6395acbe": {
        "message": "Psi majuscule"
    },
    "uppercase_roman_numeral_ordered_list_853f292b": {
        "message": "liste numérique ordonnée en chiffres romains majuscules"
    },
    "uppercase_sigma_dbb70e92": {
        "message": "Sigma majuscule"
    },
    "uppercase_theta_49afc891": {
        "message": "Thêta majuscule"
    },
    "uppercase_upsilon_8c1e623e": {
        "message": "Upsilon majuscule"
    },
    "uppercase_xi_341e8556": {
        "message": "Xi majuscule"
    },
    "upsilon_33651634": {
        "message": "Upsilon"
    },
    "upward_and_downward_pointing_arrow_fa90a918": {
        "message": "Flèche pointant vers le haut et le bas"
    },
    "upward_and_downward_pointing_arrow_thick_d420fdef": {
        "message": "Flèche pointant vers le haut et le bas (épaisse)"
    },
    "upward_arrow_9992cb2d": {
        "message": "Flèche pointant vers le haut"
    },
    "upward_pointing_triangle_d078d7cb": {
        "message": "Triangle pointant vers le haut"
    },
    "url_22a5f3b8": {
        "message": "URL"
    },
    "usage_right_ff96f3e2": {
        "message": "Droit d’utilisation :"
    },
    "usage_rights_required_5fe4dd68": {
        "message": "Droit d’utilisation (obligatoire)"
    },
    "use_arrow_keys_to_navigate_options_2021cc50": {
        "message": "Utilisez les touches fléchées pour naviguer dans les options."
    },
    "use_arrow_keys_to_select_a_shape_c8eb57ed": {
        "message": "Utilisez les flèches du clavier pour sélectionner une forme"
    },
    "use_arrow_keys_to_select_a_size_699a19f4": {
        "message": "Utilisez les flèches du clavier pour sélectionner une taille"
    },
    "use_arrow_keys_to_select_a_text_position_72f9137c": {
        "message": "Utilisez les flèches pour sélectionner une position de texte."
    },
    "use_arrow_keys_to_select_a_text_size_65e89336": {
        "message": "Utilisez les flèches pour sélectionner une taille de texte."
    },
    "use_arrow_keys_to_select_an_outline_size_e009d6b0": {
        "message": "Utilisez les flèches du clavier pour sélectionner une taille de pourtour."
    },
    "used_by_screen_readers_to_describe_the_content_of__4f14b4e4": {
        "message": "Utilisé par les lecteurs d''écran pour décrire le contenu d''un { TYPE }"
    },
    "used_by_screen_readers_to_describe_the_content_of__b1e76d9e": {
        "message": "Utilisé par les lecteurs d''écran pour décrire le contenu d''une image"
    },
    "used_by_screen_readers_to_describe_the_video_37ebad25": {
        "message": "Utilisé par les lecteurs d''écran pour décrire la vidéo"
    },
    "user_documents_c206e61f": {
        "message": "Documents de l’utilisateur"
    },
    "user_files_78e21703": {
        "message": "Fichiers utilisateur"
    },
    "user_images_b6490852": {
        "message": "Images utilisateur"
    },
    "user_media_14fbf656": {
        "message": "Utilisateurs Médias"
    },
    "vector_notation_cf6086ab": {
        "message": "Vecteur (notation)"
    },
    "vertical_bar_set_builder_notation_4300495f": {
        "message": "Barre verticale (notation set-builder)"
    },
    "vertical_dots_bfb21f14": {
        "message": "Points verticaux"
    },
    "video_options_24ef6e5d": {
        "message": "Options vidéo"
    },
    "video_options_tray_3b9809a5": {
        "message": "Menu Options vidéo"
    },
    "video_player_b371005": {
        "message": "Lecteur vidéo"
    },
    "video_player_for_9e7d373b": {
        "message": "Lecteur vidéo pour "
    },
    "video_player_for_title_ffd9fbc4": {
        "message": "Lecteur vidéo pour { title }"
    },
    "vietnamese_e7a76583": {
        "message": "Vietnamien"
    },
    "view_all_e13bf0a6": {
        "message": "Tout afficher"
    },
    "view_ba339f93": {
        "message": "Afficher"
    },
    "view_description_30446afc": {
        "message": "Afficher la description"
    },
    "view_keyboard_shortcuts_34d1be0b": {
        "message": "Afficher les raccourcis clavier"
    },
    "view_next_week_7f61f755": {
        "message": "Afficher la semaine suivante"
    },
    "view_previous_week_6f83849f": {
        "message": "Afficher la semaine précédente"
    },
    "view_title_description_67940918": {
        "message": "Afficher la description de { title }"
    },
    "view_word_and_character_counts_a743dd0c": {
        "message": "Voir le nombre de mots et de caractères"
    },
    "we_couldn_t_detect_a_working_microphone_connected__ceb71c40": {
        "message": "Nous n''avons pas pu détecter un microphone fonctionnel connecté à votre appareil."
    },
    "we_couldn_t_detect_a_working_webcam_connected_to_y_6715cc4": {
        "message": "Nous n''avons pas pu détecter une webcam fonctionnelle connectée à votre appareil."
    },
    "we_couldn_t_detect_a_working_webcam_or_microphone__263b6674": {
        "message": "Nous n''avons pas pu détecter une webcam ou un microphone fonctionnel connecté à votre appareil."
    },
    "webcam_disabled_30c66986": {
        "message": "Webcam désactivé"
    },
    "webcam_fe91b20f": {
        "message": "Webcam"
    },
    "webpages_should_only_have_a_single_h1_which_is_aut_dc99189e": {
        "message": "Les pages Web ne doivent contenir qu''une seule balise H1, et celle-ci est utilisée automatiquement pour le titre de la page. Le premier en-tête de votre contenu devrait être de niveau H2."
    },
    "weekly_schedule_navigation_6b042645": {
        "message": "Navigation dans l’emploi du temps hebdomadaire"
    },
    "welsh_42ab94b1": {
        "message": "Gallois"
    },
    "when_markup_is_used_that_visually_formats_items_as_f941fc1b": {
        "message": "Lorsqu''on utilise des balises qui formatent visuellement les éléments sous forme de liste, mais qui n''indiquent pas la relation entre les listes, les utilisateurs peuvent avoir de la difficulté à naviguer dans l''information."
    },
    "white_87fa64fd": {
        "message": "Blanc"
    },
    "why_523b3d8c": {
        "message": "Pourquoi"
    },
    "width_492fec76": {
        "message": "Largeur"
    },
    "width_and_height_must_be_numbers_110ab2e3": {
        "message": "La largeur et la hauteur doivent être des nombres"
    },
    "width_x_height_px_ff3ccb93": {
        "message": "{ width } x { height } px"
    },
    "wiki_home_9cd54d0": {
        "message": "Page d’accueil de Wiki"
    },
    "word_count_c77fe3a6": {
        "message": "Nombre de mots"
    },
    "words_b448b7d5": {
        "message": "Mots"
    },
    "wreath_product_200b38ef": {
        "message": "Produit couronne"
    },
    "xi_149681d0": {
        "message": "Xi"
    },
    "yes_dde87d5": {
        "message": "Oui"
    },
    "yesterday_at_date_1aa6d18e": {
        "message": "Hier à { date }"
    },
    "yesterday_c6bd6abf": {
        "message": "Hier"
    },
    "yiddish_f96986df": {
        "message": "Yiddish"
    },
    "you_have_media_feedback_f5f9aba8": {
        "message": "Vous avez des réactions sur les médias."
    },
    "you_have_unsaved_changes_in_the_icon_maker_tray_do_e8cf5f1b": {
        "message": "Il y a des changements non enregistrés dans le bac Icon Maker Souhaitez-vous continuer sans enregistrer ces changements ?"
    },
    "you_may_need_to_adjust_additional_headings_to_main_975f0eee": {
        "message": "Vous pouvez ajuster les en-têtes supplémentaires pour entretenir une certaine hiérarchie sur votre page."
    },
    "you_may_not_upload_an_empty_file_11c31eb2": {
        "message": "Vous ne pouvez pas envoyer un fichier vide."
    },
    "you_must_provide_a_date_and_time_a86839d2": {
        "message": "Vous devez introduire une date et une heure."
    },
    "you_ve_scrolled_back_to_your_very_first_to_do_29374681": {
        "message": "Vous êtes revenu à votre toute première chose à faire."
    },
    "your_image_has_been_compressed_for_icon_maker_imag_2e45cd91": {
        "message": "Votre image a été compressée par Icon Maker. Les images d''une taille inférieure à { size } Ko ne seront pas compressées."
    },
    "your_microphone_is_blocked_in_the_browser_settings_42af0ddc": {
        "message": "Votre microphone est bloqué dans les paramètres du navigateur."
    },
    "your_webcam_and_microphone_are_blocked_in_the_brow_73357dc6": {
        "message": "Votre webcam et votre microphone sont bloqués dans les paramètres du navigateur."
    },
    "your_webcam_is_blocked_in_the_browser_settings_7f638128": {
        "message": "Votre webcam est bloquée dans les paramètres du navigateur."
    },
    "your_webcam_may_already_be_in_use_6cd64c25": {
        "message": "Votre caméra peut être déjà en cours d’utilisation."
    },
    "zeta_5ef24f0e": {
        "message": "Zêta"
    },
    "zoom_f3e54d69": {
        "message": "Zoom"
    },
    "zoom_in_image_bb97d4f": {
        "message": "Image zoom"
    },
    "zoom_out_image_d0a0a2ec": {
        "message": "Image dézoom"
    }
}<|MERGE_RESOLUTION|>--- conflicted
+++ resolved
@@ -1205,12 +1205,9 @@
     "icon_size_9353edea": {
         "message": "Taille de l’icône"
     },
-<<<<<<< HEAD
-=======
     "if_left_empty_link_text_will_display_as_course_lin_2a34eedb": {
         "message": "Si ce champ est vide, le texte du lien s''affichera comme le nom du lien du cours."
     },
->>>>>>> b3b750c9
     "if_usage_rights_are_required_the_file_will_not_pub_841e276e": {
         "message": "Si les Droits d’utilisation sont requis, le fichier ne sera pas publié tant qu’il n’aura pas été activé sur la page des Fichiers."
     },
