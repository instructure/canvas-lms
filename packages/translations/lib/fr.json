--- conflicted
+++ resolved
@@ -311,8 +311,6 @@
     "change_text_color_1aecb912": {
         "message": "Changer la couleur du texte"
     },
-<<<<<<< HEAD
-=======
     "changes_you_made_may_not_be_saved_4e8db973": {
         "message": "Les changements effectués ne seront peut-être pas sauvegardés."
     },
@@ -322,7 +320,6 @@
     "characters_no_spaces_485e5367": {
         "message": "Caractères (sans espaces)"
     },
->>>>>>> 8936177e
     "check_accessibility_3c78211c": {
         "message": "Vérifier l’accessibilité"
     },
@@ -1400,15 +1397,12 @@
     "leave_as_is_4facfe55": {
         "message": "Laisser tel quel"
     },
-<<<<<<< HEAD
-=======
     "left_3ea9d375": {
         "message": "Gauche"
     },
     "left_align_43d95491": {
         "message": "Alignement à gauche"
     },
->>>>>>> 8936177e
     "left_angle_bracket_c87a6d07": {
         "message": "Crochet angulaire à gauche"
     },
@@ -2063,12 +2057,9 @@
     "remove_heading_style_5fdc8855": {
         "message": "Supprimer le style d’en-tête"
     },
-<<<<<<< HEAD
-=======
     "remove_link_d1f2f4d0": {
         "message": "Supprimer lien"
     },
->>>>>>> 8936177e
     "replace_e61834a7": {
         "message": "Remplacer"
     },
@@ -2099,15 +2090,12 @@
     "rich_text_area_press_oskey_f8_for_rich_content_edi_c2f651d": {
         "message": "Zone de texte enrichi Appuyez sur { OSKey }+F8 pour les raccourcis de l’Éditeur de contenu enrichi"
     },
-<<<<<<< HEAD
-=======
     "right_71ffdc4d": {
         "message": "Droite"
     },
     "right_align_39e7a32a": {
         "message": "Alignement à droite"
     },
->>>>>>> 8936177e
     "right_angle_bracket_d704e2d6": {
         "message": "Chevron vers la droite"
     },
@@ -2270,15 +2258,12 @@
     "show_my_grades_ebd08684": {
         "message": "Afficher mes notes"
     },
-<<<<<<< HEAD
-=======
     "show_studio_media_options_a0c748c6": {
         "message": "Afficher les options de média Studio"
     },
     "show_video_options_6ed3721a": {
         "message": "Afficher les options vidéo"
     },
->>>>>>> 8936177e
     "sighted_users_browse_web_pages_quickly_looking_for_1d4db0c1": {
         "message": "Les utilisateurs voyants naviguent rapidement sur les pages web, en recherchant des en-têtes en gras ou en grands caractères. Les lecteurs d''écrans s''appuient sur les en-têtes pour en déduire une compréhension contextuelle. Les en-têtes doivent toujours respecter la bonne structure."
     },
@@ -2552,12 +2537,9 @@
     "the_first_heading_on_a_page_should_be_an_h2_859089f2": {
         "message": "Le premier en-tête d''une page devrait être de niveau H2."
     },
-<<<<<<< HEAD
-=======
     "the_following_content_is_partner_provided_ed1da756": {
         "message": "Le contenu suivant est fourni par un partenaire"
     },
->>>>>>> 8936177e
     "the_material_is_in_the_public_domain_279c39a3": {
         "message": "Ce contenu appartient au domaine public"
     },
