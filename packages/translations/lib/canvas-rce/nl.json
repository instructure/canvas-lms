{
  "access_the_pretty_html_editor_37168efe": {
    "message": "Open de pretty HTML-editor"
  },
  "accessibility_checker_b3af1f6c": { "message": "Toegankelijkheidscontrole" },
  "action_to_take_b626a99a": { "message": "Te ondernemen actie:" },
  "add_8523c19b": { "message": "Toevoegen" },
  "add_a_caption_2a915239": { "message": "Ondertiteling toevoegen" },
  "add_alt_text_for_the_image_48cd88aa": {
    "message": "Alt-tekst toevoegen voor de afbeelding"
  },
  "add_another_f4e50d57": { "message": "Nog een toevoegen" },
  "add_cc_subtitles_55f0394e": { "message": "CC/ondertiteling toevoegen" },
  "add_image_60b2de07": { "message": "Afbeelding toevoegen" },
  "additional_considerations_f3801683": { "message": "Extra overwegingen" },
  "adjacent_links_with_the_same_url_should_be_a_singl_7a1f7f6c": {
    "message": "Aangrenzende koppelingen met dezelfde URL moeten één koppeling zijn."
  },
  "aleph_f4ffd155": { "message": "Alef" },
  "align_11050992": { "message": "Uitlijnen" },
  "alignment_and_lists_5cebcb69": { "message": "Koppeling en lijsten" },
  "all_4321c3a1": { "message": "Alle" },
  "all_apps_a50dea49": { "message": "Alle apps" },
  "alpha_15d59033": { "message": "Alfa" },
  "alphabetical_55b5b4e0": { "message": "Alfabetische volgorde" },
  "alt_attribute_text_should_not_contain_more_than_12_e21d4040": {
    "message": "Alt-tekst mag niet meer dan 120 tekens bevatten."
  },
  "alt_text_611fb322": { "message": "Alt tekst" },
  "amalg_coproduct_c589fb12": { "message": "Amalg (coproduct)" },
  "an_error_occured_reading_the_file_ff48558b": {
    "message": "Er is een fout opgetreden bij het lezen van het bestand"
  },
  "an_error_occurred_making_a_network_request_d1bda348": {
    "message": "Er is een fout opgetreden bij het maken van een netwerkaanvraag"
  },
  "an_error_occurred_uploading_your_media_71f1444d": {
    "message": "Er is een fout opgetreden bij het uploaden van je media."
  },
  "and_7fcc2911": { "message": "En" },
  "angle_c5b4ec50": { "message": "Hoek" },
  "announcement_list_da155734": { "message": "Lijst met aankondiging" },
  "announcements_a4b8ed4a": { "message": "Aankondigingen" },
  "apply_781a2546": { "message": "Toepassen" },
  "apply_changes_to_all_instances_of_this_icon_maker__2642f466": {
    "message": "Wijzigingen toepassen op alle exemplaren van dit pictogrammaker-pictogram in de cursus"
  },
  "approaches_the_limit_893aeec9": { "message": "Benadert de limiet" },
  "approximately_e7965800": { "message": "Ongeveer" },
  "apps_54d24a47": { "message": "Apps" },
  "are_you_sure_you_want_to_cancel_changes_you_made_m_c5210496": {
    "message": "Weet je zeker dat je wilt annuleren? Je wijzigingen worden niet opgeslagen."
  },
  "arrows_464a3e54": { "message": "Pijlen" },
  "art_icon_8e1daad": { "message": "Kunstpictogram" },
  "aspect_ratio_will_be_preserved_cb5fdfb8": {
    "message": "Beeldverhouding blijft behouden"
  },
  "assignments_1e02582c": { "message": "Opdrachten" },
  "asterisk_82255584": { "message": "Asterisk" },
  "attributes_963ba262": { "message": "Kenmerken" },
  "audio_and_video_recording_not_supported_please_use_5ce3f0d7": {
    "message": "Audio- en video-opname wordt niet ondersteund; gebruik een andere browser."
  },
  "audio_options_feb58e2c": { "message": "Audio-opties" },
  "audio_options_tray_33a90711": { "message": "Gebied met audio-opties" },
  "audio_player_for_title_20cc70d": {
    "message": "Audio-speler voor { title }"
  },
  "auto_saved_content_exists_would_you_like_to_load_t_fee528f2": {
    "message": "Er is automatisch opgeslagen inhoud aanwezig. Wil je liever  de automatisch opgeslagen inhoud laden?"
  },
  "available_folders_694d0436": { "message": "Beschikbare mappen" },
  "backslash_b2d5442d": { "message": "Backslash" },
  "bar_ec63ed6": { "message": "Balk" },
  "basic_554cdc0a": { "message": "Basis" },
  "because_501841b": { "message": "Omdat" },
  "below_81d4dceb": { "message": "Hieronder" },
  "beta_cb5f307e": { "message": "Bèta" },
  "big_circle_16b2e604": { "message": "Grote cirkel" },
  "binomial_coefficient_ea5b9bb7": { "message": "Binomiaal coëfficiënt" },
  "black_4cb01371": { "message": "Zwart" },
  "blue_daf8fea9": { "message": "Blauw" },
  "bottom_15a2a9be": { "message": "Onder" },
  "bottom_third_5f5fec1d": { "message": "Derde van beneden" },
  "bowtie_5f9629e4": { "message": "Bowtie" },
  "brick_f2656265": { "message": "Steenrood" },
  "c_2001_acme_inc_283f7f80": { "message": "(c) 2001 Acme Inc." },
  "cancel_caeb1e68": { "message": "Annuleren" },
  "cap_product_3a5265a6": { "message": "Cap-product" },
  "center_align_e68d9997": { "message": "Gecentreerd uitlijnen" },
  "centered_dot_64d5e378": { "message": "Gecentreerde punt" },
  "centered_horizontal_dots_451c5815": {
    "message": "Gecentreerde horizontale punten"
  },
  "change_alt_text_92654906": { "message": "Alt-tekst wijzigen" },
  "change_heading_tag_to_paragraph_a61e3113": {
    "message": "Koptekstlabel bij alinea"
  },
  "change_only_this_heading_s_level_903cc956": {
    "message": "Alleen het niveau van deze kop wijzigen"
  },
  "change_text_color_1aecb912": { "message": "Tekstkleur wijzigen" },
  "changes_you_made_may_not_be_saved_4e8db973": {
    "message": "Je wijzigingen worden niet opgeslagen."
  },
  "characters_9d897d1c": { "message": "Tekens" },
  "characters_no_spaces_485e5367": { "message": "Tekens (geen spaties)" },
  "check_accessibility_3c78211c": { "message": "Toegankelijkheid controleren" },
  "checking_for_accessibility_issues_fac18c6d": {
    "message": "Controleren op toegankelijkheidsproblemen"
  },
  "chi_54a32644": { "message": "Chi" },
  "choose_caption_file_9c45bc4e": { "message": "Ondertitelingsbestand kiezen" },
  "choose_usage_rights_33683854": { "message": "Gebruiksrechten kiezen..." },
  "circle_484abe63": { "message": "Cirkel" },
  "circle_unordered_list_9e3a0763": {
    "message": "ongeordende lijst omcirkelen"
  },
  "clear_2084585f": { "message": "Wissen" },
  "clear_image_3213fe62": { "message": "Afbeelding wissen" },
  "clear_selected_file_82388e50": {
    "message": "Verwijder geselecteerd bestand"
  },
  "clear_selected_file_filename_2fe8a58e": {
    "message": "Verwijder geselecteerd bestand: { filename }"
  },
  "click_or_shift_click_for_the_html_editor_25d70bb4": {
    "message": "Klik of schuif-klik voor de HTML-editor."
  },
  "click_to_embed_imagename_c41ea8df": {
    "message": "Klikken om { imageName } in te sluiten"
  },
  "click_to_hide_preview_3c707763": {
    "message": "Klik om voorbeeld te verbergen"
  },
  "click_to_insert_a_link_into_the_editor_c19613aa": {
    "message": "Klik om een koppeling in te voegen in de editor."
  },
  "click_to_show_preview_faa27051": { "message": "Klik om voorbeeld te tonen" },
  "close_a_menu_or_dialog_also_returns_you_to_the_edi_739079e6": {
    "message": "Sluit een menu of dialoogvenster. Hierdoor keert u bovendien terug naar het editorgebied"
  },
  "close_accessibility_checker_29d1c51e": {
    "message": "Toegankelijkheidscontrole sluiten"
  },
  "close_d634289d": { "message": "Sluiten" },
  "closed_caption_file_must_be_less_than_maxkb_kb_5880f752": {
    "message": "Ondertitelingsbestand moet kleiner zijn dan { maxKb } kb"
  },
  "closed_captions_subtitles_e6aaa016": {
    "message": "Bijschriften/ondertiteling"
  },
  "clubs_suit_c1ffedff": { "message": "Klaveren (speelkaart)" },
  "collaborations_5c56c15f": { "message": "Samenwerkingen" },
  "collapse_to_hide_types_1ab46d2e": {
    "message": "Inklappen om te verbergen { types }"
  },
  "color_picker_6b359edf": { "message": "Kleurenkiezer" },
  "color_picker_colorname_selected_ad4cf400": {
    "message": "Kleurenkiezer ({ colorName } geselecteerd)"
  },
  "column_e1ae5c64": { "message": "Kolom" },
  "column_group_1c062368": { "message": "Kolomgroep" },
  "complex_numbers_a543d004": { "message": "Complexe getallen" },
  "computer_1d7dfa6f": { "message": "Computer" },
  "congruent_5a244acd": { "message": "Congruent" },
  "contains_311f37b7": { "message": "Bevat" },
  "content_1440204b": { "message": "Inhoud" },
  "content_is_still_being_uploaded_if_you_continue_it_8f06d0cb": {
    "message": "Inhoud wordt nog steeds gedownload. Als je doorgaat, wordt deze niet goed ingesloten."
  },
  "content_subtype_5ce35e88": { "message": "Inhoud-subtype" },
  "content_type_2cf90d95": { "message": "Inhoudtype" },
  "coproduct_e7838082": { "message": "Coproduct" },
  "copyright_holder_66ee111": { "message": "Houder van auteursrecht:" },
  "could_not_insert_content_itemtype_items_are_not_cu_638dfecd": {
    "message": "Kan deze inhoud niet invoegen: \"{ itemType }\" items worden momenteel niet ondersteund in Canvas."
  },
  "count_40eced3b": { "message": "Telling" },
  "count_plural_0_0_words_one_1_word_other_words_acf32eca": {
    "message": "{ count, plural,\n     =0 {0 woorden}\n    one {1 woord}\n  other {# woorden}\n}"
  },
  "count_plural_one_item_loaded_other_items_loaded_857023b7": {
    "message": "{ count, plural,\n    one {# item geladen}\n  other {# items geladen}\n}"
  },
  "course_documents_104d76e0": { "message": "Cursusdocumenten" },
  "course_files_62deb8f8": { "message": "Cursusbestanden" },
  "course_files_a31f97fc": { "message": "Cursusbestanden" },
  "course_images_f8511d04": { "message": "Cursusafbeeldingen" },
  "course_link_b369426": { "message": "Cursuslink" },
  "course_links_b56959b9": { "message": "Cursuslinks" },
  "course_media_ec759ad": { "message": "Cursusmedia" },
  "course_navigation_dd035109": { "message": "Cursusnavigatie" },
  "create_icon_110d6463": { "message": "Pictogram maken" },
  "create_icon_maker_icon_c716bffe": {
    "message": "Pictogrammaker-pictogram maken"
  },
  "creative_commons_license_725584ae": {
    "message": "Creative Commons-licentie:"
  },
  "crop_image_41bf940c": { "message": "Afbeelding bijsnijden" },
  "crop_image_807ebb08": { "message": "Afbeelding bijsnijden" },
  "cup_product_14174434": { "message": "Cup-product" },
  "current_image_f16c249c": { "message": "Huidige afbeelding" },
  "current_volume_level_c55ab825": { "message": "Huidig volumeniveau" },
  "custom_6979cd81": { "message": "Aangepast" },
  "cyan_c1d5f68a": { "message": "Cyaan" },
  "dagger_57e0f4e5": { "message": "Dolk" },
  "date_added_ed5ad465": { "message": "Datum toegevoegd" },
  "decorative_icon_9a7f3fc3": { "message": "Decoratief pictogram" },
  "decorative_image_fde98579": { "message": "Decoratieve afbeelding" },
  "decorative_type_upper_f2c95e3": { "message": "Decoratief { TYPE_UPPER }" },
  "decrease_indent_d9cf469d": { "message": "Inspringen verkleinen" },
  "deep_purple_bb3e2907": { "message": "Diep paars" },
  "default_bulleted_unordered_list_47079da8": {
    "message": "standaard ongeordende opsommingslijst"
  },
  "default_numerical_ordered_list_48dd3548": {
    "message": "standaard geordende numerieke lijst"
  },
  "definite_integral_fe7ffed1": { "message": "Bepaalde integraal" },
  "degree_symbol_4a823d5f": { "message": "Gradensymbool" },
  "delimiters_4db4840d": { "message": "Scheidingstekens" },
  "delta_53765780": { "message": "Delta" },
  "describe_the_icon_f6a18823": { "message": "(Beschrijf het pictogram)" },
  "describe_the_type_ff448da5": { "message": "(Beschrijf het { TYPE })" },
  "describe_the_video_2fe8f46a": { "message": "(beschrijf de video)" },
  "description_436c48d7": { "message": "Beschrijving" },
  "details_98a31b68": { "message": "Details" },
  "diagonal_dots_7d71b57e": { "message": "Diagonale punten" },
  "diamond_b8dfe7ae": { "message": "Diamant" },
  "diamonds_suit_526abaaf": { "message": "Ruiten (speelkaart)" },
  "digamma_258ade94": { "message": "Digamma" },
  "dimension_type_f5fa9170": { "message": "Afmetingstype" },
  "dimensions_45ddb7b7": { "message": "Afmetingen" },
  "directionality_26ae9e08": { "message": "richting" },
  "directly_edit_latex_b7e9235b": { "message": "LaTeX rechtstreeks bewerken" },
  "disable_preview_222bdf72": { "message": "Voorbeeld uitschakelen" },
  "discussions_a5f96392": { "message": "Discussies" },
  "discussions_index_6c36ced": { "message": "Discussieoverzicht" },
  "disjoint_union_e74351a8": { "message": "Disjuncte verbinding" },
  "display_options_315aba85": { "message": "Weergaveopties" },
  "display_text_link_opens_in_a_new_tab_75e9afc9": {
    "message": "Tekstkoppeling weergeven (Opent in een nieuw tabblad)"
  },
  "division_sign_72190870": { "message": "Deelteken" },
  "document_678cd7bf": { "message": "Document" },
  "documents_81393201": { "message": "Documenten" },
  "done_54e3d4b6": { "message": "Gereed" },
  "double_dagger_faf78681": { "message": "Double Dagger" },
  "down_5831a426": { "message": "Omlaag" },
  "down_and_left_diagonal_arrow_40ef602c": {
    "message": "Pijl omlaag en links diagonaal"
  },
  "down_and_right_diagonal_arrow_6ea0f460": {
    "message": "Pijl omlaag en rechts diagonaal"
  },
  "download_filename_2baae924": { "message": "{ filename } downloaden" },
  "downward_arrow_cca52012": { "message": "Pijl met punt omlaag" },
  "downward_pointing_triangle_2a12a601": {
    "message": "Driehoek met punt omlaag"
  },
  "drag_a_file_here_1bf656d5": { "message": "Sleep een bestand hierheen" },
  "drag_and_drop_or_click_to_browse_your_computer_60772d6d": {
    "message": "Slepen en neerzetten of klikken om je computer te doorzoeken"
  },
  "drag_handle_use_up_and_down_arrows_to_resize_e29eae5c": {
    "message": "Sleep de handgreep. Gebruik de pijltoetsen-omhoog en -omlaag om de grootte te wijzigen"
  },
  "due_multiple_dates_cc0ee3f5": { "message": "Inleverdatum: Meerdere datums" },
  "due_when_7eed10c6": { "message": "Inleverdatum: { when }" },
  "edit_alt_text_for_this_icon_instance_9c6fc5fd": {
    "message": "Bewerk de alt-tekst voor deze pictograminstantie"
  },
  "edit_c5fbea07": { "message": "Bewerken" },
  "edit_course_link_5a5c3c59": { "message": "Cursuslink bewerken" },
  "edit_equation_f5279959": { "message": "Vergelijking bewerken" },
  "edit_existing_icon_maker_icon_5d0ebb3f": {
    "message": "Bestaand Icon Maker-pictogram bewerken"
  },
  "edit_icon_2c6b0e91": { "message": "Pictogram Bewerken" },
  "edit_link_7f53bebb": { "message": "Link bewerken" },
  "editor_statusbar_26ac81fc": { "message": "Statusbalk van editor" },
  "element_starting_with_start_91bf4c3b": {
    "message": "Element dat begint met { start }"
  },
  "embed_828fac4a": { "message": "Insluiten" },
  "embed_code_314f1bd5": { "message": "Code insluiten" },
  "embed_content_from_external_tool_3397ad2d": {
    "message": "Inhoud insluiten vanuit extern tool"
  },
  "embed_image_1080badc": { "message": "Afbeelding insluiten" },
  "embed_video_a97a64af": { "message": "Video insluiten" },
  "embedded_content_aaeb4d3d": { "message": "ingesloten inhoud" },
  "empty_set_91a92df4": { "message": "Lege set" },
  "encircled_dot_8f5e51c": { "message": "Omcirkelde punt" },
  "encircled_minus_72745096": { "message": "Omcirkeld minteken" },
  "encircled_plus_36d8d104": { "message": "Omcirkeld plusteken" },
  "encircled_times_5700096d": { "message": "Omcirkelde tijden" },
  "engineering_icon_f8f3cf43": { "message": "Engineering-pictogram" },
  "english_icon_25bfe845": { "message": "Engels-pictogram" },
  "enter_at_least_3_characters_to_search_4f037ee0": {
    "message": "Voer minimaal 3 tekens in om te gaan zoeken"
  },
  "epsilon_54bb8afa": { "message": "Epsilon" },
  "epsilon_variant_d31f1e77": { "message": "Epsilon (variant)" },
  "equals_sign_c51bdc58": { "message": "Gelijkteken" },
  "equation_1c5ac93c": { "message": "Vergelijking" },
  "equation_editor_39fbc3f1": { "message": "Vergelijkingseditor" },
  "equilibrium_6ff3040b": { "message": "In evenwicht" },
  "equivalence_class_7b0f11c0": { "message": "Equivalentieklasse" },
  "equivalent_identity_654b3ce5": { "message": "Equivalent (identiteit)" },
  "eta_b8828f99": { "message": "Eta" },
  "exists_2e62bdaa": { "message": "Bestaat" },
  "exit_fullscreen_b7eb0aa4": { "message": "Volledig scherm sluiten" },
  "expand_preview_by_default_2abbf9f8": {
    "message": "Uitvouwvoorbeeld is standaard"
  },
  "expand_to_see_types_f5d29352": {
    "message": "Uitklappen om te bekijken { types }"
  },
  "external_link_d3f9e62a": { "message": "Externe link" },
  "external_tool_frame_70b32473": { "message": "Frame externe tool" },
  "external_tools_6e77821": { "message": "Externe tools" },
  "extra_large_b6cdf1ff": { "message": "Extra groot" },
  "extra_small_9ae33252": { "message": "Extra klein" },
  "extracurricular_icon_67c8ca42": { "message": "Extracurriculair-pictogram" },
  "f_function_fe422d65": { "message": "F (functie)" },
  "failed_getting_file_contents_e9ea19f4": {
    "message": "Kan geen bestandsinhoud ophalen"
  },
  "failed_to_retrieve_content_from_external_tool_5899c213": {
    "message": "Kan geen inhoud ophalen uit externe tool"
  },
  "file_name_8fd421ff": { "message": "Bestandsnaam" },
  "file_storage_quota_exceeded_b7846cd1": {
    "message": "Opslagquota voor bestanden overschreden"
  },
  "file_url_c12b64be": { "message": "Bestands-URL" },
  "filename_file_icon_602eb5de": {
    "message": "{ filename } bestandspictogram"
  },
  "filename_image_preview_6cef8f26": {
    "message": "{ filename } afbeeldingsvoorbeeld"
  },
  "filename_text_preview_e41ca2d8": {
    "message": "{ filename } tekstvoorbeeld"
  },
  "files_c300e900": { "message": "Bestanden" },
  "files_index_af7c662b": { "message": "Bestandsoverzicht" },
  "finish_bc343002": { "message": "Voltooien" },
  "fix_heading_hierarchy_f60884c4": {
    "message": "Hiërarchie van kopteksten corrigeren"
  },
  "flat_music_76d5a5c3": { "message": "Mol (muziek)" },
  "focus_element_options_toolbar_18d993e": {
    "message": "Werkbalk met focus-elementopties"
  },
  "folder_tree_fbab0726": { "message": "Mappenstructuur" },
  "for_all_b919f972": { "message": "Voor iedereen" },
  "format_4247a9c5": { "message": "Opmaak" },
  "format_as_a_list_142210c3": { "message": "Opmaken als lijst" },
  "formatting_5b143aa8": { "message": "Opmaak" },
  "forward_slash_3f90f35e": { "message": "Slash" },
  "found_auto_saved_content_3f6e4ca5": {
    "message": "Automatisch opgeslagen inhoud gevonden"
  },
  "found_count_plural_0_results_one_result_other_resu_46aeaa01": {
    "message": "{ count, plural,\n     =0 {# resultaten}\n    one {# resultaat}\n  other {# resultaten}\n} gevonden"
  },
  "fraction_41bac7af": { "message": "Fractie" },
  "fullscreen_873bf53f": { "message": "Volledig scherm" },
  "gamma_1767928": { "message": "Gamma" },
  "generating_preview_45b53be0": {
    "message": "Bezig met genereren van voorbeeld..."
  },
  "gif_png_format_images_larger_than_size_kb_are_not__7af3bdbd": {
    "message": "GIF/PNG-afbeeldingen groter dan { size } KB worden momenteel niet ondersteund."
  },
  "go_to_the_editor_s_menubar_e6674c81": {
    "message": "Ga naar de werkbalk van de editor"
  },
  "go_to_the_editor_s_toolbar_a5cb875f": {
    "message": "Ga naar de werkbalk van de editor"
  },
  "grades_a61eba0a": { "message": "Cijfers" },
  "greater_than_e98af662": { "message": "Groter dan" },
  "greater_than_or_equal_b911949a": { "message": "Groter dan of gelijk" },
  "greek_65c5b3f7": { "message": "Grieks" },
  "green_15af4778": { "message": "Groen" },
  "grey_a55dceff": { "message": "Grijs" },
  "group_documents_8bfd6ae6": { "message": "Documenten groeperen" },
  "group_files_4324f3df": { "message": "Groepsbestanden" },
  "group_files_82e5dcdb": { "message": "Groepsbestanden" },
  "group_images_98e0ac17": { "message": "Afbeeldingen groeperen" },
  "group_isomorphism_45b1458c": { "message": "Groepsisomorfie" },
  "group_link_63e626b3": { "message": "Groepslink" },
  "group_links_9493129e": { "message": "Groeplinks" },
  "group_media_2f3d128a": { "message": "Media groeperen" },
  "group_navigation_99f191a": { "message": "Groepsnavigatie" },
  "h_bar_bb94deae": { "message": "H-balk" },
  "hat_ea321e35": { "message": "Hoed" },
  "header_column_f27433cb": { "message": "Koptekstkolom" },
  "header_row_and_column_ec5b9ec": { "message": "Koptekstrij en -kolom" },
  "header_row_f33eb169": { "message": "Koptekstrij" },
  "heading_2_5b84eed2": { "message": "Koptekst 2" },
  "heading_3_2c83de44": { "message": "Koptekst 3" },
  "heading_4_b2e74be7": { "message": "Koptekst 4" },
  "heading_levels_should_not_be_skipped_3947c0e0": {
    "message": "Koptekstniveaus mogen niet worden overgeslagen."
  },
  "heading_starting_with_start_42a3e7f9": {
    "message": "Koptekst die begint met { start }"
  },
  "headings_should_not_contain_more_than_120_characte_3c0e0cb3": {
    "message": "Kopteksten mogen niet meer dan 120 tekens bevatten."
  },
  "health_icon_8d292eb5": { "message": "Gezondheidpictogram" },
  "hearts_suit_e50e04ca": { "message": "Harten (speelkaart)" },
  "height_69b03e15": { "message": "Hoogte" },
  "hexagon_d8468e0d": { "message": "Zeshoek" },
  "hide_description_bfb5502e": { "message": "Beschrijving verbergen" },
  "hide_title_description_caf092ef": {
    "message": "Beschrijving van { title } verbergen"
  },
  "highlight_an_element_to_activate_the_element_optio_60e1e56b": {
    "message": "Markeer een element om de werkbalk met elementopties te activeren"
  },
  "home_351838cd": { "message": "Startpagina" },
  "html_code_editor_fd967a44": { "message": "HTML-code-editor" },
  "html_editor_fb2ab713": { "message": "HTML-editor" },
  "i_have_obtained_permission_to_use_this_file_6386f087": {
    "message": "Ik heb toestemming gekregen om dit bestand te gebruiken."
  },
  "i_hold_the_copyright_71ee91b1": { "message": "Ik heb het auteursrecht" },
  "icon_215a1dc6": { "message": "Pictogram" },
  "icon_8168b2f8": { "message": "pictogram" },
  "icon_color_b86dd6d6": { "message": "Pictogramkleur" },
  "icon_maker_icons_cc560f7e": { "message": "Pictogrammaker-pictogrammen" },
  "icon_options_7e32746e": { "message": "Pictogramopties" },
  "icon_options_tray_2b407977": { "message": "Houder met pictogramopties" },
  "icon_preview_1782a1d9": { "message": "Pictogramvoorbeeld" },
  "icon_shape_30b61e7": { "message": "Pictogramvorm" },
  "icon_size_9353edea": { "message": "Pictogramgrootte" },
<<<<<<< HEAD
=======
  "if_left_empty_link_text_will_display_as_course_lin_2a34eedb": {
    "message": "Als dit leeg blijft, wordt de naam van de cursuslink als tekst weergegeven"
  },
>>>>>>> b3b750c9
  "if_usage_rights_are_required_the_file_will_not_pub_841e276e": {
    "message": "Als er Gebruiksrechten vereist zijn, wordt het bestand pas gepubliceerd nadat dit op de pagina Bestanden is ingeschakeld."
  },
  "if_you_do_not_select_usage_rights_now_this_file_wi_14e07ab5": {
    "message": "Als je nu geen gebruiksrechten selecteert, wordt de publicatie van dit bestand ongedaan gemaakt nadat het is geüpload."
  },
  "image_8ad06": { "message": "Afbeelding" },
  "image_c1c98202": { "message": "afbeelding" },
  "image_filenames_should_not_be_used_as_the_alt_attr_bcfd7780": {
    "message": "Namen van afbeeldingsbestanden mogen niet worden gebruikt als alt-kenmerk voor beschrijving van de inhoud van de afbeelding."
  },
  "image_options_5412d02c": { "message": "Beeldopties" },
  "image_options_tray_90a46006": { "message": "Beeldoptiescel" },
  "image_to_crop_3a34487d": { "message": "Afbeelding voor bijsnijden" },
  "image_with_filename_file_aacd7180": {
    "message": "Afbeelding met bestandsnaam { file }"
  },
  "images_7ce26570": { "message": "Afbeeldingen" },
  "images_should_include_an_alt_attribute_describing__b86d6a86": {
    "message": "Afbeeldingen moeten een alt-kenmerk hebben dat de inhoud van de afbeelding beschrijft."
  },
  "imaginary_portion_of_complex_number_2c733ffa": {
    "message": "Denkbeeldig deel (van complex getal)"
  },
  "in_element_of_19ca2f33": { "message": "In (element van)" },
  "increase_indent_6af90f7c": { "message": "Inspringen vergroten" },
  "indefinite_integral_6623307e": { "message": "Onbepaalde integraal" },
  "indigo_2035fc55": { "message": "Indigo" },
  "inference_fed5c960": { "message": "gevolgtrekking" },
  "infinity_7a10f206": { "message": "Oneindigheid" },
  "insert_593145ef": { "message": "Invoegen" },
  "insert_link_6dc23cae": { "message": "Koppeling invoegen" },
  "insert_math_equation_57c6e767": {
    "message": "Wiskundige vergelijking invoeren"
  },
  "integers_336344e1": { "message": "Gehele getallen" },
  "intersection_cd4590e4": { "message": "Snijpunt" },
  "invalid_entry_f7d2a0f5": { "message": "Ongeldige invoer." },
  "invalid_file_c11ba11": { "message": "Ongeldig bestand" },
  "invalid_file_type_881cc9b2": { "message": "Ongeldig bestandstype" },
  "invalid_url_cbde79f": { "message": "Ongeldige URL" },
  "iota_11c932a9": { "message": "Jota" },
  "issue_num_total_f94536cf": { "message": "Probleem { num }/{ total }" },
  "kappa_2f14c816": { "message": "Kappa" },
  "kappa_variant_eb64574b": { "message": "Kappa (variant)" },
  "keyboard_shortcuts_ed1844bd": { "message": "Sneltoetsen" },
  "keyboards_navigate_to_links_using_the_tab_key_two__5fab8c82": {
    "message": "Gebruik de Tab-toets op het toetsenbord om te navigeren naar koppelingen. Twee aangrenzende koppelingen die naar dezelfde bestemming leiden, kunnen verwarrend werken bij gebruik van het toetsenbord."
  },
  "lambda_4f602498": { "message": "Lambda" },
  "language_arts_icon_a798b0f8": { "message": "Linguïstiekpictogram" },
  "languages_icon_9d20539": { "message": "Talenpictogram" },
  "large_9c5e80e7": { "message": "Groot" },
  "learn_more_about_adjacent_links_2cb9762c": {
    "message": "Meer informatie over aangrenzende links"
  },
  "learn_more_about_color_contrast_c019dfb9": {
    "message": "Meer informatie over kleurcontrast"
  },
  "learn_more_about_organizing_page_headings_8a7caa2e": {
    "message": "Meer informatie over ordenen van paginakopteksten"
  },
  "learn_more_about_proper_page_heading_structure_d2959f2d": {
    "message": "Meer informatie over een geschikte structuur voor paginakopteksten"
  },
  "learn_more_about_table_headers_5f5ee13": {
    "message": "Meer informatie over tabelkopteksten"
  },
  "learn_more_about_using_alt_text_for_images_5698df9a": {
    "message": "Meer informatie over gebruik van alt-tekst voor afbeeldingen"
  },
  "learn_more_about_using_captions_with_tables_36fe496f": {
    "message": "Meer informatie over gebruik van ondertiteling met tabellen"
  },
  "learn_more_about_using_filenames_as_alt_text_264286af": {
    "message": "Meer informatie over gebruik van bestandsnamen als alt-tekst"
  },
  "learn_more_about_using_lists_4e6eb860": {
    "message": "Meer informatie over gebruik van lijsten"
  },
  "learn_more_about_using_scope_attributes_with_table_20df49aa": {
    "message": "Meer informatie over gebruik van bereikkenmerken met tabellen"
  },
  "leave_as_is_4facfe55": { "message": "Ongewijzigd laten" },
  "left_3ea9d375": { "message": "Links" },
  "left_align_43d95491": { "message": "Links uitlijnen" },
  "left_angle_bracket_c87a6d07": { "message": "Recht haakje links" },
  "left_arrow_4fde1a64": { "message": "Pijl-links" },
  "left_arrow_with_hook_5bfcad93": { "message": "Pijl-links met hoek" },
  "left_ceiling_ee9dd88a": { "message": "Bovengrens links" },
  "left_curly_brace_1726fb4": { "message": "Gekrulde accolade links" },
  "left_downard_harpoon_arrow_1d7b3d2e": {
    "message": "Harpoenpijl links omlaag wijzend"
  },
  "left_floor_29ac2274": { "message": "Linker ondergrens" },
  "left_to_right_e9b4fd06": { "message": "Links-rechts" },
  "left_upward_harpoon_arrow_3a562a96": {
    "message": "Harpoenpijl links omhoog wijzend"
  },
  "leftward_arrow_1e4765de": { "message": "Pijl wijzend naar links" },
  "leftward_pointing_triangle_d14532ce": {
    "message": "Driehoek met punt naar links"
  },
  "less_than_a26c0641": { "message": "Kleiner dan" },
  "less_than_or_equal_be5216cb": { "message": "Kleiner dan of gelijk" },
  "library_icon_ae1e54cf": { "message": "Bibliotheekpictogram" },
  "light_blue_5374f600": { "message": "Lichtblauw" },
  "link_7262adec": { "message": "Link" },
  "link_options_a16b758b": { "message": "Linkopties" },
  "link_with_text_starting_with_start_b3fcbe71": {
    "message": "Koppeling maken naar tekst die begint met { start }"
  },
  "links_14b70841": { "message": "Koppelingen" },
  "links_to_an_external_site_de74145d": {
    "message": "Koppelingen naar een externe site."
  },
  "lists_should_be_formatted_as_lists_f862de8d": {
    "message": "Lijsten moeten als lijst worden opgemaakt."
  },
  "load_more_35d33c7": { "message": "Meer laden" },
  "loading_25990131": { "message": "Bezig met laden..." },
  "loading_bde52856": { "message": "Bezig met laden" },
  "loading_closed_captions_subtitles_failed_95ceef47": {
    "message": "laden van bijschriften/ondertiteling is mislukt."
  },
  "loading_external_tool_d839042c": { "message": "Externe tool laden" },
  "loading_failed_b3524381": { "message": "Laden mislukt..." },
  "loading_failed_e6a9d8ef": { "message": "Laden mislukt." },
  "loading_folders_d8b5869e": { "message": "Mappen worden geladen" },
  "loading_placeholder_for_filename_792ef5e8": {
    "message": "Tijdelijke aanduiding laden voor { fileName }"
  },
  "loading_please_wait_d276220a": {
    "message": "Bezig met laden, even wachten"
  },
  "loading_preview_9f077aa1": { "message": "Voorbeeld laden" },
  "locked_762f138b": { "message": "Vergrendeld" },
  "logical_equivalence_76fca396": { "message": "Logische equivalentie" },
  "logical_equivalence_short_8efd7b4f": {
    "message": "Logische equivalentie (kort)"
  },
  "logical_equivalence_short_and_thick_1e1f654d": {
    "message": "Logische equivalentie (kort en dik)"
  },
  "logical_equivalence_thick_662dd3f2": {
    "message": "Logische equivalentie (dik)"
  },
  "low_horizontal_dots_cc08498e": { "message": "Lage horizontale punten" },
  "magenta_4a65993c": { "message": "Magenta" },
  "maps_to_e5ef7382": { "message": "Wijst toe aan" },
  "math_icon_ad4e9d03": { "message": "Wiskundepictogram" },
  "media_af190855": { "message": "Media" },
  "media_file_is_processing_please_try_again_later_58a6d49": {
    "message": "Verwerken van mediabestand. Probeer het later opnieuw."
  },
  "media_title_2112243b": { "message": "Mediatitel" },
  "medium_5a8e9ead": { "message": "Medium" },
  "merge_links_2478df96": { "message": "Koppelingen samenvoegen" },
  "mic_a7f3d311": { "message": "Mic" },
  "microphone_disabled_15c83130": { "message": "Microfoon uitgeschakeld" },
  "middle_27dc1d5": { "message": "Midden" },
  "minimize_file_preview_da911944": {
    "message": "Voorbeeld van bestand minimaliseren"
  },
  "minimize_video_20aa554b": { "message": "Video minimaliseren" },
  "minus_fd961e2e": { "message": "Min" },
  "minus_plus_3461f637": { "message": "Min/Plus" },
  "misc_3b692ea7": { "message": "Diversen" },
  "miscellaneous_e9818229": { "message": "Diversen" },
  "modules_c4325335": { "message": "Modules" },
  "moving_image_to_crop_directionword_6f66cde2": {
    "message": "Afbeelding verplaatsen om naar { directionWord } bij te snijden"
  },
  "mu_37223b8b": { "message": "Mu" },
  "multi_color_image_63d7372f": { "message": "Veelkleurige afbeelding" },
  "multiplication_sign_15f95c22": { "message": "Vermenigvuldigingsteken" },
  "music_icon_4db5c972": { "message": "Muziekpictogram" },
  "must_be_at_least_percentage_22e373b6": {
    "message": "Moet ten minste { percentage }% zijn"
  },
  "must_be_at_least_width_x_height_px_41dc825e": {
    "message": "Moet minstens { width } x { height }px zijn"
  },
  "my_files_2f621040": { "message": "Mijn bestanden" },
  "n_th_root_9991a6e4": { "message": "N-de wortel" },
  "nabla_1e216d25": { "message": "Nabla" },
  "name_1aed4a1b": { "message": "Naam" },
  "name_color_ceec76ff": { "message": "{ name } ({ color })" },
  "natural_music_54a70258": { "message": "Natuurlijk (muziek)" },
  "natural_numbers_3da07060": { "message": "Natuurlijke getallen" },
  "navigate_through_the_menu_or_toolbar_415a4e50": {
    "message": "Navigeer door het menu of de werkbalk"
  },
  "nested_greater_than_d852e60d": { "message": "Genest groter dan" },
  "nested_less_than_27d17e58": { "message": "Genest kleiner dan" },
  "next_40e12421": { "message": "Volgende" },
  "no_accessibility_issues_were_detected_f8d3c875": {
    "message": "Geen toegankelijkheidsproblemen gevonden."
  },
  "no_changes_to_save_d29f6e91": {
    "message": "Geen wijzigingen om op te slaan."
  },
  "no_e16d9132": { "message": "Nee" },
  "no_file_chosen_9a880793": { "message": "Geen bestand gekozen" },
  "no_headers_9bc7dc7f": { "message": "Geen kopteksten" },
  "no_preview_is_available_for_this_file_f940114a": {
    "message": "Er is geen voorbeeld voor dit bestand beschikbaar."
  },
  "no_results_940393cf": { "message": "Geen resultaten." },
  "no_results_found_for_filterterm_ad1b04c8": {
    "message": "Geen resultaten gevonden voor { filterTerm }"
  },
  "no_video_1ed00b26": { "message": "Geen video" },
  "none_3b5e34d2": { "message": "Geen" },
  "none_selected_b93d56d2": { "message": "Geen geselecteerd" },
  "not_equal_6e2980e6": { "message": "Niet gelijk" },
  "not_in_not_an_element_of_fb1ffb54": {
    "message": "Niet in (geen element van)"
  },
  "not_negation_1418ebb8": { "message": "Niet (ontkenning)" },
  "not_subset_dc2b5e84": { "message": "Geen subset" },
  "not_subset_strict_23d282bf": { "message": "Geen subset (strikt)" },
  "not_superset_5556b913": { "message": "Geen superset" },
  "not_superset_strict_24e06f36": { "message": "Geen superset (strikt)" },
  "nu_1c0f6848": { "message": "Nu" },
  "octagon_e48be9f": { "message": "Achthoek" },
  "olive_6a3e4d6b": { "message": "Olijfkleurig" },
  "omega_8f2c3463": { "message": "Omega" },
  "one_of_the_following_styles_must_be_added_to_save__1de769aa": {
    "message": "Een van de volgende stijlen moet worden toegevoegd om een pictogram op te slaan: Pictogramkleur, omtrekgrootte, pictogramtekst of afbeelding"
  },
  "open_circle_e9bd069": { "message": "Open cirkel" },
  "open_this_keyboard_shortcuts_dialog_9658b83a": {
    "message": "Open dit dialoogvenster met sneltoetsen"
  },
  "open_title_application_fd624fc5": {
    "message": "{ title } applicatie openen"
  },
  "operators_a2ef9a93": { "message": "Operators" },
  "or_9b70ccaa": { "message": "Of" },
  "orange_81386a62": { "message": "Oranje" },
  "ordered_and_unordered_lists_cfadfc38": {
    "message": "Geordende en ongeordende lijsten"
  },
  "other_editor_shortcuts_may_be_found_at_404aba4a": {
    "message": "Andere editorsnelkoppelingen zijn te vinden op"
  },
  "outline_color_3ef2cea7": { "message": "Omtrekkleur" },
  "outline_size_a6059a21": { "message": "Omtrtekgrootte" },
  "p_is_not_a_valid_protocol_which_must_be_ftp_http_h_adf13fc2": {
    "message": "{ p } is geen geldig protocol; dat moet ftp, http, https, mailto, skype of tel zijn, of het kan worden weggelaten"
  },
  "pages_e5414c2c": { "message": "Pagina''s" },
  "paragraph_5e5ad8eb": { "message": "Alinea" },
  "paragraph_starting_with_start_a59923f8": {
    "message": "Alinea die begint met { start }"
  },
  "parallel_d55d6e38": { "message": "Parallel" },
  "partial_derivative_4a9159df": { "message": "Partiële afgeleide" },
  "paste_5963d1c1": { "message": "Plakken" },
  "pause_12af3bb4": { "message": "Onderbreken" },
  "pentagon_17d82ea3": { "message": "Vijfhoek" },
  "people_b4ebb13c": { "message": "Personen" },
  "percentage_34ab7c2c": { "message": "Percentage" },
  "percentage_must_be_a_number_8033c341": {
    "message": "Percentage moet een getal zijn"
  },
  "performing_arts_icon_f3497486": {
    "message": "Pictogram voor uitvoerende kunsten"
  },
  "perpendicular_7c48ede4": { "message": "Loodlijn" },
  "phi_4ac33b6d": { "message": "Phi" },
  "phi_variant_c9bb3ac5": { "message": "Phi (variant)" },
  "physical_education_icon_d7dffd3e": {
    "message": "Pictogram voor lichamelijke opvoeding"
  },
  "pi_dc4f0bd8": { "message": "Pi" },
  "pi_variant_10f5f520": { "message": "Pi (variant)" },
  "pink_68ad45cb": { "message": "Roze" },
  "pixels_52ece7d1": { "message": "Pixels" },
  "play_1a47eaa7": { "message": "Afspelen" },
  "play_media_comment_35257210": { "message": "Media-opmerking afspelen." },
  "play_media_comment_by_name_from_createdat_c230123d": {
    "message": "Media-opmerking van { name } afspelen die gemaakt is op { createdAt }."
  },
  "please_allow_canvas_to_access_your_microphone_and__dc2c3079": {
    "message": "Geef Canvas toegang tot je microfoon en webcam."
  },
  "plus_d43cd4ec": { "message": "Plus" },
  "plus_minus_f8be2e83": { "message": "Plusminus" },
  "posted_when_a578f5ab": { "message": "Geplaatst: { when }" },
  "power_set_4f26f316": { "message": "Machtsverzameling" },
  "precedes_196b9aef": { "message": "Gaat vooraf aan" },
  "precedes_equal_20701e84": { "message": "Gaat vooraf aan gelijk" },
  "preformatted_d0670862": { "message": "Voorgeformatteerd" },
  "prev_f82cbc48": { "message": "Vorige" },
  "preview_53003fd2": { "message": "Voorbeeld" },
  "preview_a3f8f854": { "message": "VOORBEELD" },
  "preview_in_overlay_ed772c46": { "message": "Voorbeeld in overlay" },
  "preview_inline_9787330": { "message": "Voorbeeld inline" },
  "prime_917ea60e": { "message": "Priem" },
  "prime_numbers_13464f61": { "message": "Priemgetallen" },
  "product_39cf144f": { "message": "Product" },
  "proportional_f02800cc": { "message": "Proportioneel" },
  "protocol_must_be_ftp_http_https_mailto_skype_tel_o_73beb4f8": {
    "message": "Protocol moet ftp, http, https, mailto, skype of tel zijn, of het kan worden weggelaten"
  },
  "psi_e3f5f0f7": { "message": "Psi" },
  "published_c944a23d": { "message": "gepubliceerd" },
  "published_when_302d8e23": { "message": "Gepubliceerd: { when }" },
  "pumpkin_904428d5": { "message": "Pompoen" },
  "purple_7678a9fc": { "message": "Paars" },
  "quaternions_877024e0": { "message": "Quaternionen" },
  "quizzes_7e598f57": { "message": "Toetsen" },
  "rational_numbers_80ddaa4a": { "message": "Rationele getallen" },
  "real_numbers_7c99df94": { "message": "Reële getallen" },
  "real_portion_of_complex_number_7dad33b5": {
    "message": "Reëel deel (van complex getal)"
  },
  "record_7c9448b": { "message": "Opnemen" },
  "record_upload_media_5fdce166": { "message": "Media opnemen/uploaden" },
  "recording_98da6bda": { "message": "Bezig met opnemen" },
  "red_8258edf3": { "message": "Rood" },
  "relationships_6602af70": { "message": "Relaties" },
  "religion_icon_246e0be1": { "message": "Religiepictogram" },
  "remove_heading_style_5fdc8855": { "message": "Koptekststijl verwijderen" },
  "remove_link_d1f2f4d0": { "message": "Link verwijderen" },
  "replace_e61834a7": { "message": "Vervangen" },
  "reset_95a81614": { "message": "Opnieuw instellen" },
  "resize_ec83d538": { "message": "Grootte wijzigen" },
  "restore_auto_save_deccd84b": {
    "message": "Automatisch opslaan herstellen?"
  },
  "reverse_turnstile_does_not_yield_7558be06": {
    "message": "Inverse tourniquet (conclusie volgt)"
  },
  "rho_a0244a36": { "message": "Rho" },
  "rho_variant_415245cd": { "message": "Rho (variant)" },
  "rich_content_editor_2708ef21": { "message": "Rich Content Editor" },
  "rich_text_area_press_oskey_f8_for_rich_content_edi_c2f651d": {
    "message": "Rich Text-gebied. Druk op { OSKey }+F8 voor snelkoppelingen van Rich Content Editor."
  },
  "right_71ffdc4d": { "message": "Rechts" },
  "right_align_39e7a32a": { "message": "Rechts uitlijnen" },
  "right_angle_bracket_d704e2d6": { "message": "Recht haakje rechts" },
  "right_arrow_35e0eddf": { "message": "Pijl-rechts" },
  "right_arrow_with_hook_29d92d31": { "message": "Pijl-rechts met hoek" },
  "right_ceiling_839dc744": { "message": "Bovengrens rechts" },
  "right_curly_brace_5159d5cd": { "message": "Gekrulde accolade rechts" },
  "right_downward_harpoon_arrow_d71b114f": {
    "message": "Harpoenpijl rechts omlaag wijzend"
  },
  "right_floor_5392d5cf": { "message": "Ondergrens rechts" },
  "right_to_left_9cfb092a": { "message": "Rechts-links" },
  "right_upward_harpoon_arrow_f5a34c73": {
    "message": "Harpoenpijl rechts omhoog wijzend"
  },
  "rightward_arrow_32932107": { "message": "Pijl wijzend naar rechts" },
  "rightward_pointing_triangle_60330f5c": {
    "message": "Driehoek met punt naar rechts"
  },
  "rotate_image_90_degrees_2ab77c05": { "message": "Beeld draaien -90 graden" },
  "rotate_image_90_degrees_6c92cd42": { "message": "Beeld draaien 90 graden" },
  "rotation_9699c538": { "message": "Rotatie" },
  "row_fc0944a7": { "message": "Rij" },
  "row_group_979f5528": { "message": "Rijgroep" },
  "sadly_the_pretty_html_editor_is_not_keyboard_acces_50da7665": {
    "message": "Jammer genoeg is de pretty HTML-editor niet toetsenbordtoegankelijk. Open de raw HTML-editor hier."
  },
  "save_11a80ec3": { "message": "Opslaan" },
  "save_copy_ca63944e": { "message": "Kopie opslaan" },
  "save_media_cb9e786e": { "message": "Media opslaan" },
  "saved_icon_maker_icons_df86e2a1": {
    "message": "Opgeslagen pictogrammaker-pictogrammen"
  },
  "screen_readers_cannot_determine_what_is_displayed__6a5842ab": {
    "message": "Schermlezers kunnen niet bepalen wat er wordt weergegeven in een afbeelding zonder alt-tekst en bestandsnamen zijn vaak betekenisloze tekenreeksen van cijfers en letters die niets over de inhoud of betekenis prijsgeven."
  },
  "screen_readers_cannot_determine_what_is_displayed__6f1ea667": {
    "message": "Schermlezers kunnen niet bepalen wat er wordt weergegeven in een afbeelding zonder alt-tekst, die de inhoud en betekenis van de afbeelding beschrijft. Alt-tekst moet eenvoudig en beknopt zijn."
  },
  "screen_readers_cannot_determine_what_is_displayed__a57e6723": {
    "message": "Schermlezers kunnen niet bepalen wat er wordt weergegeven in een afbeelding zonder alt-tekst, die de inhoud en betekenis van de afbeelding beschrijft."
  },
  "screen_readers_cannot_interpret_tables_without_the_bd861652": {
    "message": "Schermlezers kunnen geen tabellen zonder de juiste structuur interpreteren. Tabelkoppen geven een aanduiding van de inhoud."
  },
  "screen_readers_cannot_interpret_tables_without_the_e62912d5": {
    "message": "Schermlezers kunnen geen tabellen zonder de juiste structuur interpreteren. Tabelbijschriften geven de context en een algemeen beeld van de tabel."
  },
  "screen_readers_cannot_interpret_tables_without_the_f0bdec0f": {
    "message": "Schermlezers kunnen geen tabellen zonder de juiste structuur interpreteren. Tabelkoppen geven een aanduiding van de inhoud."
  },
  "script_l_42a7b254": { "message": "Script L" },
  "search_280d00bd": { "message": "Zoeken" },
  "select_audio_source_21043cd5": { "message": "Audiobron selecteren" },
  "select_crop_shape_d441feeb": { "message": "Bijsnijvorm selecteren" },
  "select_language_7c93a900": { "message": "Taal selecteren" },
  "select_video_source_1b5c9dbe": { "message": "Videobron selecteren" },
  "selected_linkfilename_c093b1f2": {
    "message": "Geselecteerd { linkFileName }"
  },
  "selection_b52c4c5e": { "message": "Selectie" },
  "set_header_scope_8c548f40": { "message": "Kopbeschrijving instellen" },
  "set_minus_b46e9b88": { "message": "Setminus" },
  "set_table_header_cfab13a0": { "message": "Tabelkop instellen" },
  "sharp_music_ab956814": { "message": "Kruis (muziek)" },
  "shift_arrows_4d5785fe": { "message": "SHIFT+pijlen" },
  "shift_o_to_open_the_pretty_html_editor_55ff5a31": {
    "message": "Shift-O om de pretty HTML-editor te openen."
  },
  "shortcut_911d6255": { "message": "Snelkoppeling" },
  "show_audio_options_b489926b": { "message": "Audio-opties weergeven" },
  "show_image_options_1e2ecc6b": { "message": "Afbeeldingsopties weergeven" },
  "show_link_options_545338fd": { "message": "Linkopties weergeven" },
  "show_studio_media_options_a0c748c6": {
    "message": "Studio Media-opties weergeven"
  },
  "show_video_options_6ed3721a": { "message": "Video-opties weergeven" },
  "sighted_users_browse_web_pages_quickly_looking_for_1d4db0c1": {
    "message": "Slechtzienden bladeren snel door webpagina''s, op zoek naar grote of vette koppen. Gebruikers van schermlezers zijn afhankelijk van koppen om een idee van de context te krijgen. Koppen moeten de juiste structuur hebben."
  },
  "sighted_users_browse_web_pages_quickly_looking_for_ade806f5": {
    "message": "Slechtzienden bladeren snel door webpagina''s, op zoek naar grote of vette koppen. Gebruikers van schermlezers zijn afhankelijk van koppen om een idee van de context te krijgen. Koppen moeten beknopt zijn en de juiste structuur hebben."
  },
  "sigma_5c35e553": { "message": "Sigma" },
  "sigma_variant_8155625": { "message": "Sigma (variant)" },
  "single_color_image_4e5d4dbc": { "message": "Enkelkleurige afbeelding" },
  "single_color_image_color_95fa9a87": {
    "message": "Enkelkleurige afbeeldingskleur"
  },
  "size_b30e1077": { "message": "Grootte" },
  "size_of_caption_file_is_greater_than_the_maximum_m_bff5f86e": {
    "message": "Ondertitelingsbestand is groter dan de maximaal toegestane { max } kb bestandsgrootte."
  },
  "small_b070434a": { "message": "Klein" },
  "solid_circle_9f061dfc": { "message": "Dichte cirkel" },
  "something_went_wrong_89195131": { "message": "Er is iets misgegaan." },
  "something_went_wrong_accessing_your_webcam_6643b87e": {
    "message": "Er is iets misgegaan met de toegang tot je webcam."
  },
  "something_went_wrong_and_i_don_t_know_what_to_show_e0c54ec8": {
    "message": "Er is iets misgegaan en ik weet niet wat ik je moet laten zien."
  },
  "something_went_wrong_check_your_connection_reload__c7868286": {
    "message": "Er is iets misgegaan. Controleer je verbinding, laad de pagina opnieuw en probeer het nog eens."
  },
  "something_went_wrong_d238c551": { "message": "Er is iets misgegaan" },
  "something_went_wrong_while_sharing_your_screen_8de579e5": {
    "message": "Er is iets fout gegaan bij het delen van je scherm."
  },
  "sort_by_e75f9e3e": { "message": "Sorteren op" },
  "spades_suit_b37020c2": { "message": "Schoppen (speelkaart)" },
  "square_511eb3b3": { "message": "Vierkant" },
  "square_cap_9ec88646": { "message": "Doorsnede" },
  "square_cup_b0665113": { "message": "Vereniging" },
  "square_root_e8bcbc60": { "message": "Vierkantswortel" },
  "square_root_symbol_d0898a53": { "message": "Symbool van vierkantswortel" },
  "square_subset_17be67cb": { "message": "Subset van vierkantswortel" },
  "square_subset_strict_7044e84f": {
    "message": "Subset van vierkantswortel (strikt)"
  },
  "square_superset_3be8dae1": { "message": "Superset van vierkantswortel" },
  "square_superset_strict_fa4262e4": {
    "message": "Superset van vierkantswortel (strikt)"
  },
  "square_unordered_list_b15ce93b": {
    "message": "vierkante ongeordende lijst"
  },
  "star_8d156e09": { "message": "Ster" },
  "start_over_f7552aa9": { "message": "Opnieuw starten" },
  "start_recording_9a65141a": { "message": "Opname starten" },
  "steel_blue_14296f08": { "message": "Staalblauw" },
  "studio_media_options_ee504361": { "message": "Studio Media-opties" },
  "studio_media_options_tray_cfb94654": {
    "message": "Menu Studio media-opties"
  },
  "styles_2aa721ef": { "message": "Stijlen" },
  "submit_a3cc6859": { "message": "Inleveren" },
  "subscript_59744f96": { "message": "Subscript" },
  "subset_19c1a92f": { "message": "Subset" },
  "subset_strict_8d8948d6": { "message": "Subset (strikt)" },
  "succeeds_9cc31be9": { "message": "Volgt op" },
  "succeeds_equal_158e8c3a": { "message": "Volgt op gelijk" },
  "sum_b0842d31": { "message": "Som" },
  "superscript_8cb349a2": { "message": "Superscript" },
  "superscript_and_subscript_37f94a50": {
    "message": "Superscript en subscript"
  },
  "superset_c4db8a7a": { "message": "Superset" },
  "superset_strict_c77dd6d2": { "message": "Superset (strikt)" },
  "supported_file_types_srt_or_webvtt_7d827ed": {
    "message": "Ondersteunde bestandstypen: SRT of WebVTT"
  },
  "switch_to_pretty_html_editor_a3cee15f": {
    "message": "Overschakelen geavanceerde HTML-editor"
  },
  "switch_to_raw_html_editor_f970ae1a": {
    "message": "Overschakelen naar basis HTML-editor"
  },
  "switch_to_the_html_editor_146dfffd": {
    "message": "Overschakelen naar de HTML-editor"
  },
  "switch_to_the_rich_text_editor_63c1ecf6": {
    "message": "Overschakelen naar de Rich Text Editor"
  },
  "syllabus_f191f65b": { "message": "Syllabus" },
  "system_audio_allowed_b2508f8c": { "message": "Systeemaudio toegestaan" },
  "system_audio_disabled_c177bd13": { "message": "Systeemaudio uitgeschakeld" },
  "tab_arrows_4cf5abfc": { "message": "TAB/pijlen" },
  "table_header_starting_with_start_ffcabba6": {
    "message": "Tabelkop die begint met { start }"
  },
  "table_starting_with_start_e7232848": {
    "message": "Tabel die begint met { start }"
  },
  "tables_headers_should_specify_scope_5abf3a8e": {
    "message": "Tabelkoppen moeten de context aangeven."
  },
  "tables_should_include_a_caption_describing_the_con_e91e78fc": {
    "message": "Tabellen moeten een bijschrift bevatten dat de inhoud van de tabel aangeeft."
  },
  "tables_should_include_at_least_one_header_48779eac": {
    "message": "Tabellen moeten minstens één kop hebben."
  },
  "tau_880974b7": { "message": "Tau" },
  "teal_f729a294": { "message": "Groenblauw" },
  "text_7f4593da": { "message": "Tekst" },
  "text_background_color_16e61c3f": { "message": "Achtergrondkleur van tekst" },
  "text_color_acf75eb6": { "message": "Tekstkleur" },
  "text_is_difficult_to_read_without_sufficient_contr_69e62bd6": {
    "message": "Tekst is moeilijk te lezen zonder voldoende contrast tussen de tekst en de achtergrond, met name voor slechtzienden."
  },
  "text_larger_than_18pt_or_bold_14pt_should_display__5c364db6": {
    "message": "Voor tekst groter dan 18pt (of vet 14pt) geldt een minimum contrastverhouding van 3:1."
  },
  "text_optional_384f94f7": { "message": "Tekst (optioneel)" },
  "text_position_8df8c162": { "message": "Tekstpositie" },
  "text_size_887c2f6": { "message": "Tekstgrootte" },
  "text_smaller_than_18pt_or_bold_14pt_should_display_aaffb22b": {
    "message": "Voor tekst kleiner dan 18pt (of vet 14pt) geldt een minimum contrastverhouding van 4,5:1."
  },
  "the_document_preview_is_currently_being_processed__7d9ea135": {
    "message": "Het voorbeeld van het document wordt momenteel verwerkt. Probeer het later opnieuw."
  },
  "the_first_heading_on_a_page_should_be_an_h2_859089f2": {
    "message": "De eerste koptekst op een pagina moet een H2 zijn."
  },
  "the_following_content_is_partner_provided_ed1da756": {
    "message": "De volgende inhoud is door een partner geleverd"
  },
  "the_material_is_in_the_public_domain_279c39a3": {
    "message": "Het materiaal bevindt zich in het openbaar domein"
  },
  "the_material_is_licensed_under_creative_commons_3242cb5e": {
    "message": "Het materiaal is onder Creative Commons gelicentieerd"
  },
  "the_material_is_subject_to_an_exception_e_g_fair_u_a39c8ca2": {
    "message": "Op het materiaal is een uitzondering van toepassing, bijvoorbeeld redelijk gebruik, het recht om te citeren of andere toepasselijke wetgeving op het auteursrecht"
  },
  "the_preceding_content_is_partner_provided_d753928c": {
    "message": "De voorgaande inhoud is door een partner geleverd"
  },
  "the_pretty_html_editor_is_not_keyboard_accessible__d6d5d2b": {
    "message": "De pretty HTML-editor is niet toetsenbordtoegankelijk. Druk op Shift O om de raw HTML-editor te openen."
  },
  "therefore_d860e024": { "message": "Ergo" },
  "theta_ce2d2350": { "message": "Theta" },
  "theta_variant_fff6da6f": { "message": "Theta (variant)" },
  "thick_downward_arrow_b85add4c": { "message": "Dikke pijl met punt omlaag" },
  "thick_left_arrow_d5f3e925": { "message": "Dikke pijl-links" },
  "thick_leftward_arrow_6ab89880": {
    "message": "Dikke pijl wijzend naar links"
  },
  "thick_right_arrow_3ed5e8f7": { "message": "Dikke pijl-rechts" },
  "thick_rightward_arrow_a2e1839e": {
    "message": "Dikke pijl wijzend naar rechts"
  },
  "thick_upward_arrow_acd20328": { "message": "Dikke pijl met punt omhoog" },
  "this_document_cannot_be_displayed_within_canvas_7aba77be": {
    "message": "Dit document kan niet in Canvas weergegeven worden."
  },
  "this_equation_cannot_be_rendered_in_basic_view_9b6c07ae": {
    "message": "Deze vergelijking kan niet in basisweergave worden getoond."
  },
  "this_image_is_currently_unavailable_25c68857": {
    "message": "Deze afbeelding is momenteel niet beschikbaar"
  },
  "though_your_video_will_have_the_correct_title_in_t_90e427f3": {
    "message": "Ook al krijgt je video de juiste titel in de browser, de video kon niet worden bijgewerkt in de database."
  },
  "timebar_a4d18443": { "message": "Tijdbalk" },
  "title_ee03d132": { "message": "Titel" },
  "to_be_posted_when_d24bf7dc": { "message": "Nog te plaatsen: { when }" },
  "to_do_when_2783d78f": { "message": "To-do: { when }" },
  "toggle_summary_group_413df9ac": {
    "message": "{ summary } groep omschakelen"
  },
  "toggle_tooltip_d3b7cb86": { "message": "ToolTip wisselen" },
  "tools_2fcf772e": { "message": "Tools" },
  "top_66e0adb6": { "message": "Boven" },
  "tray_839df38a": { "message": "Houder" },
  "triangle_6072304e": { "message": "Driehoek" },
  "turnstile_yields_f9e76df1": { "message": "Tourniquet (conclusie volgt)" },
  "type_control_f9_to_access_image_options_text_a47e319f": {
    "message": "typ Ctrl+F9 om opties voor afbeeldingen te openen. { text }"
  },
  "type_control_f9_to_access_link_options_text_4ead9682": {
    "message": "typ Ctrl+F9 om opties voor koppelen te openen. { text }"
  },
  "type_control_f9_to_access_table_options_text_92141329": {
    "message": "typ Ctrl+F9 om opties voor tabellen te openen. { text }"
  },
  "unable_to_determine_resource_selection_url_7867e060": {
    "message": "Kan geen bronselectie-URL vaststellen"
  },
  "union_e6b57a53": { "message": "Vereniging" },
  "unpublished_dfd8801": { "message": "niet-gepubliceerd" },
  "untitled_16aa4f2b": { "message": "Zonder titel" },
  "untitled_efdc2d7d": { "message": "zonder titel" },
  "up_and_left_diagonal_arrow_e4a74a23": {
    "message": "Pijl omhoog en links diagonaal"
  },
  "up_and_right_diagonal_arrow_935b902e": {
    "message": "Pijl omhoog en rechts diagonaal"
  },
  "up_c553575d": { "message": "Omhoog" },
  "upload_document_253f0478": { "message": "Document uploaden" },
  "upload_file_fd2361b8": { "message": "Bestand uploaden" },
  "upload_image_6120b609": { "message": "Afbeelding uploaden" },
  "upload_media_ce31135a": { "message": "Media uploaden" },
  "upload_record_media_e4207d72": { "message": "Media uploaden/opnemen" },
  "uploading_19e8a4e7": { "message": "Bezig met uploaden" },
  "uppercase_alphabetic_ordered_list_3f5aa6b2": {
    "message": "geordende lijst op hoofdletters alfabet"
  },
  "uppercase_delta_d4f4bc41": { "message": "Delta in kapitalen" },
  "uppercase_gamma_86f492e9": { "message": "Gamma in kapitalen" },
  "uppercase_lambda_c78d8ed4": { "message": "Lambda in kapitalen" },
  "uppercase_omega_8aedfa2": { "message": "Omega in kapitalen" },
  "uppercase_phi_caa36724": { "message": "Phi in kapitalen" },
  "uppercase_pi_fcc70f5e": { "message": "Pi in kapitalen" },
  "uppercase_psi_6395acbe": { "message": "Psi in kapitalen" },
  "uppercase_roman_numeral_ordered_list_853f292b": {
    "message": "geordende lijst op Romeinse cijfers in hoofdletters"
  },
  "uppercase_sigma_dbb70e92": { "message": "Sigma in kapitalen" },
  "uppercase_theta_49afc891": { "message": "Theta in kapitalen" },
  "uppercase_upsilon_8c1e623e": { "message": "Ypsilon in kapitalen" },
  "uppercase_xi_341e8556": { "message": "Xi in kapitalen" },
  "upsilon_33651634": { "message": "Ypsilon" },
  "upward_and_downward_pointing_arrow_fa90a918": {
    "message": "Pijl met punt omhoog en omlaag"
  },
  "upward_and_downward_pointing_arrow_thick_d420fdef": {
    "message": "Pijl met punt omhoog en omlaag (dik)"
  },
  "upward_arrow_9992cb2d": { "message": "Omhoog wijzende pijl" },
  "upward_pointing_triangle_d078d7cb": {
    "message": "Driehoek met punt omhoog"
  },
  "url_22a5f3b8": { "message": "URL" },
  "usage_right_ff96f3e2": { "message": "Gebruiksrecht:" },
  "usage_rights_required_5fe4dd68": { "message": "Gebruiksrechten (vereist)" },
  "use_arrow_keys_to_navigate_options_2021cc50": {
    "message": "Gebruik de pijltoetsen om door opties te navigeren."
  },
  "use_arrow_keys_to_select_a_shape_c8eb57ed": {
    "message": "Gebruik pijltoetsen om een vorm te selecteren."
  },
  "use_arrow_keys_to_select_a_size_699a19f4": {
    "message": "Gebruik pijltoetsen om een grootte te selecteren."
  },
  "use_arrow_keys_to_select_a_text_position_72f9137c": {
    "message": "Gebruik pijltoetsen om een tekstpositie te selecteren."
  },
  "use_arrow_keys_to_select_a_text_size_65e89336": {
    "message": "Gebruik pijltoetsen om een tekstgrootte te selecteren."
  },
  "use_arrow_keys_to_select_an_outline_size_e009d6b0": {
    "message": "Gebruik pijltoetsen om een omtrekgrootte te selecteren."
  },
  "used_by_screen_readers_to_describe_the_content_of__4f14b4e4": {
    "message": "Gebruikt door schermlezers om de inhoud van een { TYPE } te beschrijven"
  },
  "used_by_screen_readers_to_describe_the_content_of__b1e76d9e": {
    "message": "Gebruikt door schermlezers om de inhoud van een afbeelding te beschrijven"
  },
  "used_by_screen_readers_to_describe_the_video_37ebad25": {
    "message": "Gebruikt door schermlezers om de video te beschrijven"
  },
  "user_documents_c206e61f": { "message": "Gebruikersdocumenten" },
  "user_files_78e21703": { "message": "Gebruikersbestanden" },
  "user_images_b6490852": { "message": "Gebruikersafbeeldingen" },
  "user_media_14fbf656": { "message": "Gebruikersmedia" },
  "vector_notation_cf6086ab": { "message": "Vector (notatie)" },
  "vertical_bar_set_builder_notation_4300495f": {
    "message": "Verticale streep (kardinaliteit)"
  },
  "vertical_dots_bfb21f14": { "message": "Verticale punten" },
  "video_options_24ef6e5d": { "message": "Video-opties" },
  "video_options_tray_3b9809a5": { "message": "Gebied met video-opties" },
  "video_player_b371005": { "message": "Videospeler" },
  "video_player_for_9e7d373b": { "message": "Videospeler voor " },
  "video_player_for_title_ffd9fbc4": {
    "message": "Videospeler voor { title }"
  },
  "view_all_e13bf0a6": { "message": "Alles weergeven" },
  "view_ba339f93": { "message": "Bekijken" },
  "view_description_30446afc": { "message": "Beschrijving bekijken" },
  "view_keyboard_shortcuts_34d1be0b": { "message": "Sneltoetsen bekijken" },
  "view_title_description_67940918": {
    "message": "{ title } beschrijving bekijken"
  },
  "view_word_and_character_counts_a743dd0c": {
    "message": "Aantal woorden en tekens bekijken"
  },
  "we_couldn_t_detect_a_working_microphone_connected__ceb71c40": {
    "message": "We kunnen geen werkende microfoon detecteren die op je apparaat is aangesloten."
  },
  "we_couldn_t_detect_a_working_webcam_connected_to_y_6715cc4": {
    "message": "We kunnen geen werkende webcam detecteren die op je apparaat is aangesloten."
  },
  "we_couldn_t_detect_a_working_webcam_or_microphone__263b6674": {
    "message": "We kunnen geen werkende webcam of microfoon detecteren die op je apparaat is aangesloten."
  },
  "webcam_disabled_30c66986": { "message": "Webcam uitgeschakeld" },
  "webcam_fe91b20f": { "message": "Webcam" },
  "webpages_should_only_have_a_single_h1_which_is_aut_dc99189e": {
    "message": "Webpagina''s moeten maar één H1 hebben, die automatisch wordt gebruikt als titel van de pagina. De eerste koptekst van je inhoud moet een H2 zijn."
  },
  "when_markup_is_used_that_visually_formats_items_as_f941fc1b": {
    "message": "Wanneer een markering is gebruikt die items visueel opmaakt als een lijst maar de lijstrelatie niet aangeeft, kan het voor gebruikers moeilijk zijn om door de informatie te navigeren."
  },
  "white_87fa64fd": { "message": "Wit" },
  "why_523b3d8c": { "message": "Waarom" },
  "width_492fec76": { "message": "Breedte" },
  "width_and_height_must_be_numbers_110ab2e3": {
    "message": "Breedte en hoogte moeten getallen zijn"
  },
  "width_x_height_px_ff3ccb93": { "message": "{ width } x { height }px" },
  "wiki_home_9cd54d0": { "message": "Wiki Home" },
  "word_count_c77fe3a6": { "message": "Woordtelling" },
  "words_b448b7d5": { "message": "Woorden" },
  "wreath_product_200b38ef": { "message": "Kransproduct" },
  "xi_149681d0": { "message": "Xi" },
  "yes_dde87d5": { "message": "Ja" },
  "you_have_unsaved_changes_in_the_icon_maker_tray_do_e8cf5f1b": {
    "message": "Je hebt niet-opgeslagen wijzigingen in het menu Pictogrammenmaker. Wil je doorgaan zonder deze wijzigingen op te slaan?"
  },
  "you_may_need_to_adjust_additional_headings_to_main_975f0eee": {
    "message": "Misschien moet je extra kopteksten aanpassen om de paginahiërarchie te behouden."
  },
  "you_may_not_upload_an_empty_file_11c31eb2": {
    "message": "Je kunt geen leeg bestand uploaden."
  },
  "your_image_has_been_compressed_for_icon_maker_imag_2e45cd91": {
    "message": "Je afbeelding is gecomprimeerd voor Icon Maker. Afbeeldingen kleiner dan { size } KB worden niet gecomprimeerd."
  },
  "your_microphone_is_blocked_in_the_browser_settings_42af0ddc": {
    "message": "Je microfoon is geblokkeerd in de browserinstellingen."
  },
  "your_webcam_and_microphone_are_blocked_in_the_brow_73357dc6": {
    "message": "Je webcam en microfoon zijn geblokkeerd in de browserinstellingen."
  },
  "your_webcam_is_blocked_in_the_browser_settings_7f638128": {
    "message": "Je webcam is geblokkeerd in de browserinstellingen."
  },
  "your_webcam_may_already_be_in_use_6cd64c25": {
    "message": "Mogelijk is je webcam al in gebruik."
  },
  "zeta_5ef24f0e": { "message": "Zeta" },
  "zoom_f3e54d69": { "message": "Zoom" },
  "zoom_in_image_bb97d4f": { "message": "Afbeelding inzoomen" },
  "zoom_out_image_d0a0a2ec": { "message": "Afbeelding uitzoomen" }
}<|MERGE_RESOLUTION|>--- conflicted
+++ resolved
@@ -443,12 +443,9 @@
   "icon_preview_1782a1d9": { "message": "Pictogramvoorbeeld" },
   "icon_shape_30b61e7": { "message": "Pictogramvorm" },
   "icon_size_9353edea": { "message": "Pictogramgrootte" },
-<<<<<<< HEAD
-=======
   "if_left_empty_link_text_will_display_as_course_lin_2a34eedb": {
     "message": "Als dit leeg blijft, wordt de naam van de cursuslink als tekst weergegeven"
   },
->>>>>>> b3b750c9
   "if_usage_rights_are_required_the_file_will_not_pub_841e276e": {
     "message": "Als er Gebruiksrechten vereist zijn, wordt het bestand pas gepubliceerd nadat dit op de pagina Bestanden is ingeschakeld."
   },
