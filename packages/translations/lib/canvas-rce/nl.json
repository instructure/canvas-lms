{
  "access_the_pretty_html_editor_37168efe": {
    "message": "Open de pretty HTML-editor"
  },
  "accessibility_checker_b3af1f6c": { "message": "Toegankelijkheidscontrole" },
  "action_to_take_b626a99a": { "message": "Te ondernemen actie:" },
  "add_8523c19b": { "message": "Toevoegen" },
  "add_a_caption_2a915239": { "message": "Ondertiteling toevoegen" },
  "add_alt_text_for_the_image_48cd88aa": {
    "message": "Alt-tekst toevoegen voor de afbeelding"
  },
  "add_another_f4e50d57": { "message": "Nog een toevoegen" },
  "add_cc_subtitles_55f0394e": { "message": "CC/ondertiteling toevoegen" },
  "add_image_60b2de07": { "message": "Afbeelding toevoegen" },
  "additional_considerations_f3801683": { "message": "Extra overwegingen" },
  "adjacent_links_with_the_same_url_should_be_a_singl_7a1f7f6c": {
    "message": "Aangrenzende koppelingen met dezelfde URL moeten één koppeling zijn."
  },
  "aleph_f4ffd155": { "message": "Alef" },
  "alignment_and_lists_5cebcb69": { "message": "Koppeling en lijsten" },
  "all_4321c3a1": { "message": "Alle" },
  "all_apps_a50dea49": { "message": "Alle apps" },
  "alpha_15d59033": { "message": "Alfa" },
  "alphabetical_55b5b4e0": { "message": "Alfabetische volgorde" },
  "alt_attribute_text_should_not_contain_more_than_12_e21d4040": {
    "message": "Alt-tekst mag niet meer dan 120 tekens bevatten."
  },
  "alt_text_611fb322": { "message": "Alt tekst" },
  "amalg_coproduct_c589fb12": { "message": "Amalg (coproduct)" },
  "an_error_occured_reading_the_file_ff48558b": {
    "message": "Er is een fout opgetreden bij het lezen van het bestand"
  },
  "an_error_occurred_making_a_network_request_d1bda348": {
    "message": "Er is een fout opgetreden bij het maken van een netwerkaanvraag"
  },
  "an_error_occurred_uploading_your_media_71f1444d": {
    "message": "Er is een fout opgetreden bij het uploaden van je media."
  },
  "and_7fcc2911": { "message": "En" },
  "angle_c5b4ec50": { "message": "Hoek" },
  "announcement_list_da155734": { "message": "Lijst met aankondiging" },
  "announcements_a4b8ed4a": { "message": "Aankondigingen" },
  "apply_781a2546": { "message": "Toepassen" },
  "apply_changes_to_all_instances_of_this_icon_maker__2642f466": {
    "message": "Wijzigingen toepassen op alle exemplaren van dit pictogrammaker-pictogram in de cursus"
  },
  "approaches_the_limit_893aeec9": { "message": "Benadert de limiet" },
  "approximately_e7965800": { "message": "Ongeveer" },
  "apps_54d24a47": { "message": "Apps" },
  "arrows_464a3e54": { "message": "Pijlen" },
  "art_icon_8e1daad": { "message": "Kunstpictogram" },
  "aspect_ratio_will_be_preserved_cb5fdfb8": {
    "message": "Beeldverhouding blijft behouden"
  },
  "assignments_1e02582c": { "message": "Opdrachten" },
  "asterisk_82255584": { "message": "Asterisk" },
  "attributes_963ba262": { "message": "Kenmerken" },
  "audio_and_video_recording_not_supported_please_use_5ce3f0d7": {
    "message": "Audio- en video-opname wordt niet ondersteund; gebruik een andere browser."
  },
  "audio_options_feb58e2c": { "message": "Audio-opties" },
  "audio_options_tray_33a90711": { "message": "Gebied met audio-opties" },
  "audio_player_for_title_20cc70d": {
    "message": "Audio-speler voor { title }"
  },
  "auto_saved_content_exists_would_you_like_to_load_t_fee528f2": {
    "message": "Er is automatisch opgeslagen inhoud aanwezig. Wil je liever  de automatisch opgeslagen inhoud laden?"
  },
  "available_folders_694d0436": { "message": "Beschikbare mappen" },
  "backslash_b2d5442d": { "message": "Backslash" },
  "bar_ec63ed6": { "message": "Balk" },
  "basic_554cdc0a": { "message": "Basis" },
  "because_501841b": { "message": "Omdat" },
  "below_81d4dceb": { "message": "Hieronder" },
  "beta_cb5f307e": { "message": "Bèta" },
  "big_circle_16b2e604": { "message": "Grote cirkel" },
  "binomial_coefficient_ea5b9bb7": { "message": "Binomiaal coëfficiënt" },
  "black_4cb01371": { "message": "Zwart" },
  "blue_daf8fea9": { "message": "Blauw" },
  "bottom_15a2a9be": { "message": "Onder" },
  "bottom_third_5f5fec1d": { "message": "Derde van beneden" },
  "bowtie_5f9629e4": { "message": "Bowtie" },
  "brick_f2656265": { "message": "Steenrood" },
  "c_2001_acme_inc_283f7f80": { "message": "(c) 2001 Acme Inc." },
  "cancel_caeb1e68": { "message": "Annuleren" },
  "cap_product_3a5265a6": { "message": "Cap-product" },
  "centered_dot_64d5e378": { "message": "Gecentreerde punt" },
  "centered_horizontal_dots_451c5815": {
    "message": "Gecentreerde horizontale punten"
  },
  "change_alt_text_92654906": { "message": "Alt-tekst wijzigen" },
  "change_heading_tag_to_paragraph_a61e3113": {
    "message": "Koptekstlabel bij alinea"
  },
  "change_only_this_heading_s_level_903cc956": {
    "message": "Alleen het niveau van deze kop wijzigen"
  },
  "change_text_color_1aecb912": { "message": "Tekstkleur wijzigen" },
  "check_accessibility_3c78211c": { "message": "Toegankelijkheid controleren" },
  "checking_for_accessibility_issues_fac18c6d": {
    "message": "Controleren op toegankelijkheidsproblemen"
  },
  "chi_54a32644": { "message": "Chi" },
  "choose_caption_file_9c45bc4e": { "message": "Ondertitelingsbestand kiezen" },
  "choose_usage_rights_33683854": { "message": "Gebruiksrechten kiezen..." },
  "circle_484abe63": { "message": "Cirkel" },
  "clear_2084585f": { "message": "Wissen" },
  "clear_image_3213fe62": { "message": "Afbeelding wissen" },
  "clear_selected_file_82388e50": {
    "message": "Verwijder geselecteerd bestand"
  },
  "clear_selected_file_filename_2fe8a58e": {
    "message": "Verwijder geselecteerd bestand: { filename }"
  },
  "click_or_shift_click_for_the_html_editor_25d70bb4": {
    "message": "Klik of schuif-klik voor de HTML-editor."
  },
  "click_to_embed_imagename_c41ea8df": {
    "message": "Klikken om { imageName } in te sluiten"
  },
  "click_to_hide_preview_3c707763": {
    "message": "Klik om voorbeeld te verbergen"
  },
  "click_to_insert_a_link_into_the_editor_c19613aa": {
    "message": "Klik om een koppeling in te voegen in de editor."
  },
  "click_to_show_preview_faa27051": { "message": "Klik om voorbeeld te tonen" },
  "close_a_menu_or_dialog_also_returns_you_to_the_edi_739079e6": {
    "message": "Sluit een menu of dialoogvenster. Hierdoor keert u bovendien terug naar het editorgebied"
  },
  "close_accessibility_checker_29d1c51e": {
    "message": "Toegankelijkheidscontrole sluiten"
  },
  "close_d634289d": { "message": "Sluiten" },
  "closed_caption_file_must_be_less_than_maxkb_kb_5880f752": {
    "message": "Ondertitelingsbestand moet kleiner zijn dan { maxKb } kb"
  },
  "closed_captions_subtitles_e6aaa016": {
    "message": "Bijschriften/ondertiteling"
  },
  "clubs_suit_c1ffedff": { "message": "Klaveren (speelkaart)" },
  "collaborations_5c56c15f": { "message": "Samenwerkingen" },
  "collapse_to_hide_types_1ab46d2e": {
    "message": "Inklappen om te verbergen { types }"
  },
  "color_picker_6b359edf": { "message": "Kleurenkiezer" },
  "color_picker_colorname_selected_ad4cf400": {
    "message": "Kleurenkiezer ({ colorName } geselecteerd)"
  },
  "column_e1ae5c64": { "message": "Kolom" },
  "column_group_1c062368": { "message": "Kolomgroep" },
  "complex_numbers_a543d004": { "message": "Complexe getallen" },
  "computer_1d7dfa6f": { "message": "Computer" },
  "congruent_5a244acd": { "message": "Congruent" },
  "contains_311f37b7": { "message": "Bevat" },
  "content_1440204b": { "message": "Inhoud" },
  "content_is_still_being_uploaded_if_you_continue_it_8f06d0cb": {
    "message": "Inhoud wordt nog steeds gedownload. Als je doorgaat, wordt deze niet goed ingesloten."
  },
  "content_subtype_5ce35e88": { "message": "Inhoud-subtype" },
  "content_type_2cf90d95": { "message": "Inhoudtype" },
  "coproduct_e7838082": { "message": "Coproduct" },
  "copyright_holder_66ee111": { "message": "Houder van auteursrecht:" },
  "count_plural_0_0_words_one_1_word_other_words_acf32eca": {
    "message": "{ count, plural,\n     =0 {0 woorden}\n    one {1 woord}\n  other {# woorden}\n}"
  },
  "count_plural_one_item_loaded_other_items_loaded_857023b7": {
    "message": "{ count, plural,\n    one {# item geladen}\n  other {# items geladen}\n}"
  },
  "course_documents_104d76e0": { "message": "Cursusdocumenten" },
  "course_files_62deb8f8": { "message": "Cursusbestanden" },
  "course_files_a31f97fc": { "message": "Cursusbestanden" },
  "course_images_f8511d04": { "message": "Cursusafbeeldingen" },
  "course_links_b56959b9": { "message": "Cursuslinks" },
  "course_media_ec759ad": { "message": "Cursusmedia" },
  "course_navigation_dd035109": { "message": "Cursusnavigatie" },
  "create_icon_110d6463": { "message": "Pictogram maken" },
  "creative_commons_license_725584ae": {
    "message": "Creative Commons-licentie:"
  },
  "crop_image_41bf940c": { "message": "Afbeelding bijsnijden" },
  "crop_image_807ebb08": { "message": "Afbeelding bijsnijden" },
  "cup_product_14174434": { "message": "Cup-product" },
  "current_image_f16c249c": { "message": "Huidige afbeelding" },
  "current_volume_level_c55ab825": { "message": "Huidig volumeniveau" },
  "custom_6979cd81": { "message": "Aangepast" },
  "cyan_c1d5f68a": { "message": "Cyaan" },
  "dagger_57e0f4e5": { "message": "Dolk" },
  "date_added_ed5ad465": { "message": "Datum toegevoegd" },
  "decorative_icon_9a7f3fc3": { "message": "Decoratief pictogram" },
  "decorative_image_fde98579": { "message": "Decoratieve afbeelding" },
  "decorative_type_upper_f2c95e3": { "message": "Decoratief { TYPE_UPPER }" },
  "deep_purple_bb3e2907": { "message": "Diep paars" },
  "definite_integral_fe7ffed1": { "message": "Bepaalde integraal" },
  "degree_symbol_4a823d5f": { "message": "Gradensymbool" },
  "delimiters_4db4840d": { "message": "Scheidingstekens" },
  "delta_53765780": { "message": "Delta" },
  "describe_the_icon_f6a18823": { "message": "(Beschrijf het pictogram)" },
  "describe_the_type_ff448da5": { "message": "(Beschrijf het { TYPE })" },
  "describe_the_video_2fe8f46a": { "message": "(beschrijf de video)" },
  "description_436c48d7": { "message": "Beschrijving" },
  "details_98a31b68": { "message": "Details" },
  "diagonal_dots_7d71b57e": { "message": "Diagonale punten" },
  "diamond_b8dfe7ae": { "message": "Diamant" },
  "diamonds_suit_526abaaf": { "message": "Ruiten (speelkaart)" },
  "digamma_258ade94": { "message": "Digamma" },
  "dimension_type_f5fa9170": { "message": "Afmetingstype" },
  "dimensions_45ddb7b7": { "message": "Afmetingen" },
  "directionality_26ae9e08": { "message": "richting" },
  "directly_edit_latex_b7e9235b": { "message": "LaTeX rechtstreeks bewerken" },
  "disable_preview_222bdf72": { "message": "Voorbeeld uitschakelen" },
  "discussions_a5f96392": { "message": "Discussies" },
  "discussions_index_6c36ced": { "message": "Discussieoverzicht" },
  "disjoint_union_e74351a8": { "message": "Disjuncte verbinding" },
  "display_options_315aba85": { "message": "Weergaveopties" },
  "display_text_link_opens_in_a_new_tab_75e9afc9": {
    "message": "Tekstkoppeling weergeven (Opent in een nieuw tabblad)"
  },
  "division_sign_72190870": { "message": "Deelteken" },
  "documents_81393201": { "message": "Documenten" },
  "done_54e3d4b6": { "message": "Gereed" },
  "double_dagger_faf78681": { "message": "Double Dagger" },
  "down_and_left_diagonal_arrow_40ef602c": {
    "message": "Pijl omlaag en links diagonaal"
  },
  "down_and_right_diagonal_arrow_6ea0f460": {
    "message": "Pijl omlaag en rechts diagonaal"
  },
  "download_filename_2baae924": { "message": "{ filename } downloaden" },
  "downward_arrow_cca52012": { "message": "Pijl met punt omlaag" },
  "downward_pointing_triangle_2a12a601": {
    "message": "Driehoek met punt omlaag"
  },
  "drag_a_file_here_1bf656d5": { "message": "Sleep een bestand hierheen" },
  "drag_and_drop_or_click_to_browse_your_computer_60772d6d": {
    "message": "Slepen en neerzetten of klikken om je computer te doorzoeken"
  },
  "drag_handle_use_up_and_down_arrows_to_resize_e29eae5c": {
    "message": "Sleep de handgreep. Gebruik de pijltoetsen-omhoog en -omlaag om de grootte te wijzigen"
  },
  "due_multiple_dates_cc0ee3f5": { "message": "Inleverdatum: Meerdere datums" },
  "due_when_7eed10c6": { "message": "Inleverdatum: { when }" },
  "edit_alt_text_for_this_icon_instance_9c6fc5fd": {
    "message": "Bewerk de alt-tekst voor deze pictograminstantie"
  },
  "edit_c5fbea07": { "message": "Bewerken" },
  "edit_course_link_5a5c3c59": { "message": "Cursuslink bewerken" },
  "edit_existing_icon_maker_icon_5d0ebb3f": {
    "message": "Bestaand Icon Maker-pictogram bewerken"
  },
  "edit_icon_2c6b0e91": { "message": "Pictogram Bewerken" },
  "edit_link_7f53bebb": { "message": "Link bewerken" },
  "editor_statusbar_26ac81fc": { "message": "Statusbalk van editor" },
  "element_starting_with_start_91bf4c3b": {
    "message": "Element dat begint met { start }"
  },
  "embed_828fac4a": { "message": "Insluiten" },
  "embed_code_314f1bd5": { "message": "Code insluiten" },
  "embed_image_1080badc": { "message": "Afbeelding insluiten" },
  "embed_video_a97a64af": { "message": "Video insluiten" },
  "embedded_content_aaeb4d3d": { "message": "ingesloten inhoud" },
  "empty_set_91a92df4": { "message": "Lege set" },
  "encircled_dot_8f5e51c": { "message": "Omcirkelde punt" },
  "encircled_minus_72745096": { "message": "Omcirkeld minteken" },
  "encircled_plus_36d8d104": { "message": "Omcirkeld plusteken" },
  "encircled_times_5700096d": { "message": "Omcirkelde tijden" },
  "engineering_icon_f8f3cf43": { "message": "Engineering-pictogram" },
  "english_icon_25bfe845": { "message": "Engels-pictogram" },
  "enter_at_least_3_characters_to_search_4f037ee0": {
    "message": "Voer minimaal 3 tekens in om te gaan zoeken"
  },
  "epsilon_54bb8afa": { "message": "Epsilon" },
  "epsilon_variant_d31f1e77": { "message": "Epsilon (variant)" },
  "equals_sign_c51bdc58": { "message": "Gelijkteken" },
  "equation_editor_39fbc3f1": { "message": "Vergelijkingseditor" },
  "equivalence_class_7b0f11c0": { "message": "Equivalentieklasse" },
  "equivalent_identity_654b3ce5": { "message": "Equivalent (identiteit)" },
  "eta_b8828f99": { "message": "Eta" },
  "exists_2e62bdaa": { "message": "Bestaat" },
  "exit_fullscreen_b7eb0aa4": { "message": "Volledig scherm sluiten" },
  "expand_preview_by_default_2abbf9f8": {
    "message": "Uitvouwvoorbeeld is standaard"
  },
  "expand_to_see_types_f5d29352": {
    "message": "Uitklappen om te bekijken { types }"
  },
  "external_tools_6e77821": { "message": "Externe tools" },
  "extra_large_b6cdf1ff": { "message": "Extra groot" },
  "extra_small_9ae33252": { "message": "Extra klein" },
  "extracurricular_icon_67c8ca42": { "message": "Extracurriculair-pictogram" },
  "f_function_fe422d65": { "message": "F (functie)" },
  "failed_getting_file_contents_e9ea19f4": {
    "message": "Kan geen bestandsinhoud ophalen"
  },
  "file_name_8fd421ff": { "message": "Bestandsnaam" },
  "file_storage_quota_exceeded_b7846cd1": {
    "message": "Opslagquota voor bestanden overschreden"
  },
  "file_url_c12b64be": { "message": "Bestands-URL" },
  "filename_file_icon_602eb5de": {
    "message": "{ filename } bestandspictogram"
  },
  "filename_image_preview_6cef8f26": {
    "message": "{ filename } afbeeldingsvoorbeeld"
  },
  "filename_text_preview_e41ca2d8": {
    "message": "{ filename } tekstvoorbeeld"
  },
  "files_c300e900": { "message": "Bestanden" },
  "files_index_af7c662b": { "message": "Bestandsoverzicht" },
  "finish_bc343002": { "message": "Voltooien" },
  "fix_heading_hierarchy_f60884c4": {
    "message": "Hiërarchie van kopteksten corrigeren"
  },
  "flat_music_76d5a5c3": { "message": "Mol (muziek)" },
  "focus_element_options_toolbar_18d993e": {
    "message": "Werkbalk met focus-elementopties"
  },
  "folder_tree_fbab0726": { "message": "Mappenstructuur" },
  "for_all_b919f972": { "message": "Voor iedereen" },
  "format_4247a9c5": { "message": "Opmaak" },
  "format_as_a_list_142210c3": { "message": "Opmaken als lijst" },
  "formatting_5b143aa8": { "message": "Opmaak" },
  "forward_slash_3f90f35e": { "message": "Slash" },
  "found_auto_saved_content_3f6e4ca5": {
    "message": "Automatisch opgeslagen inhoud gevonden"
  },
  "found_count_plural_0_results_one_result_other_resu_46aeaa01": {
    "message": "{ count, plural,\n     =0 {# resultaten}\n    one {# resultaat}\n  other {# resultaten}\n} gevonden"
  },
  "fraction_41bac7af": { "message": "Fractie" },
  "fullscreen_873bf53f": { "message": "Volledig scherm" },
  "gamma_1767928": { "message": "Gamma" },
  "generating_preview_45b53be0": {
    "message": "Bezig met genereren van voorbeeld..."
  },
  "gif_png_format_images_larger_than_size_kb_are_not__7af3bdbd": {
    "message": "GIF/PNG-afbeeldingen groter dan { size } KB worden momenteel niet ondersteund."
  },
  "go_to_the_editor_s_menubar_e6674c81": {
    "message": "Ga naar de werkbalk van de editor"
  },
  "go_to_the_editor_s_toolbar_a5cb875f": {
    "message": "Ga naar de werkbalk van de editor"
  },
  "grades_a61eba0a": { "message": "Cijfers" },
  "greater_than_e98af662": { "message": "Groter dan" },
  "greater_than_or_equal_b911949a": { "message": "Groter dan of gelijk" },
  "greek_65c5b3f7": { "message": "Grieks" },
  "green_15af4778": { "message": "Groen" },
  "grey_a55dceff": { "message": "Grijs" },
  "group_documents_8bfd6ae6": { "message": "Documenten groeperen" },
  "group_files_4324f3df": { "message": "Groepsbestanden" },
  "group_files_82e5dcdb": { "message": "Groepsbestanden" },
  "group_images_98e0ac17": { "message": "Afbeeldingen groeperen" },
  "group_isomorphism_45b1458c": { "message": "Groepsisomorfie" },
  "group_links_9493129e": { "message": "Groeplinks" },
  "group_media_2f3d128a": { "message": "Media groeperen" },
  "group_navigation_99f191a": { "message": "Groepsnavigatie" },
  "h_bar_bb94deae": { "message": "H-balk" },
  "hat_ea321e35": { "message": "Hoed" },
  "header_column_f27433cb": { "message": "Koptekstkolom" },
  "header_row_and_column_ec5b9ec": { "message": "Koptekstrij en -kolom" },
  "header_row_f33eb169": { "message": "Koptekstrij" },
  "heading_2_5b84eed2": { "message": "Koptekst 2" },
  "heading_3_2c83de44": { "message": "Koptekst 3" },
  "heading_4_b2e74be7": { "message": "Koptekst 4" },
  "heading_levels_should_not_be_skipped_3947c0e0": {
    "message": "Koptekstniveaus mogen niet worden overgeslagen."
  },
  "heading_starting_with_start_42a3e7f9": {
    "message": "Koptekst die begint met { start }"
  },
  "headings_should_not_contain_more_than_120_characte_3c0e0cb3": {
    "message": "Kopteksten mogen niet meer dan 120 tekens bevatten."
  },
  "health_icon_8d292eb5": { "message": "Gezondheidpictogram" },
  "hearts_suit_e50e04ca": { "message": "Harten (speelkaart)" },
  "height_69b03e15": { "message": "Hoogte" },
  "hexagon_d8468e0d": { "message": "Zeshoek" },
  "hide_description_bfb5502e": { "message": "Beschrijving verbergen" },
  "hide_title_description_caf092ef": {
    "message": "Beschrijving van { title } verbergen"
  },
  "highlight_an_element_to_activate_the_element_optio_60e1e56b": {
    "message": "Markeer een element om de werkbalk met elementopties te activeren"
  },
  "home_351838cd": { "message": "Startpagina" },
  "html_code_editor_fd967a44": { "message": "HTML-code-editor" },
  "i_have_obtained_permission_to_use_this_file_6386f087": {
    "message": "Ik heb toestemming gekregen om dit bestand te gebruiken."
  },
  "i_hold_the_copyright_71ee91b1": { "message": "Ik heb het auteursrecht" },
  "icon_215a1dc6": { "message": "Pictogram" },
  "icon_8168b2f8": { "message": "pictogram" },
  "icon_color_b86dd6d6": { "message": "Pictogramkleur" },
  "icon_maker_icons_cc560f7e": { "message": "Pictogrammaker-pictogrammen" },
  "icon_options_7e32746e": { "message": "Pictogramopties" },
  "icon_options_tray_2b407977": { "message": "Houder met pictogramopties" },
  "icon_preview_1782a1d9": { "message": "Pictogramvoorbeeld" },
  "icon_shape_30b61e7": { "message": "Pictogramvorm" },
  "icon_size_9353edea": { "message": "Pictogramgrootte" },
  "if_left_empty_link_text_will_display_as_course_lin_61087540": {
    "message": "Als de link leeg wordt gelaten, wordt de naam van de cursuslink als tekst weergegeven"
  },
  "if_you_do_not_select_usage_rights_now_this_file_wi_14e07ab5": {
    "message": "Als je nu geen gebruiksrechten selecteert, wordt de publicatie van dit bestand ongedaan gemaakt nadat het is geüpload."
  },
  "image_8ad06": { "message": "Afbeelding" },
  "image_c1c98202": { "message": "afbeelding" },
  "image_filenames_should_not_be_used_as_the_alt_attr_bcfd7780": {
    "message": "Namen van afbeeldingsbestanden mogen niet worden gebruikt als alt-kenmerk voor beschrijving van de inhoud van de afbeelding."
  },
  "image_options_5412d02c": { "message": "Beeldopties" },
  "image_options_tray_90a46006": { "message": "Beeldoptiescel" },
  "image_to_crop_3a34487d": { "message": "Afbeelding voor bijsnijden" },
  "image_with_filename_file_aacd7180": {
    "message": "Afbeelding met bestandsnaam { file }"
  },
  "images_7ce26570": { "message": "Afbeeldingen" },
  "images_should_include_an_alt_attribute_describing__b86d6a86": {
    "message": "Afbeeldingen moeten een alt-kenmerk hebben dat de inhoud van de afbeelding beschrijft."
  },
  "imaginary_portion_of_complex_number_2c733ffa": {
    "message": "Denkbeeldig deel (van complex getal)"
  },
  "in_element_of_19ca2f33": { "message": "In (element van)" },
  "indefinite_integral_6623307e": { "message": "Onbepaalde integraal" },
  "indigo_2035fc55": { "message": "Indigo" },
  "inference_fed5c960": { "message": "gevolgtrekking" },
  "infinity_7a10f206": { "message": "Oneindigheid" },
  "insert_593145ef": { "message": "Invoegen" },
  "insert_link_6dc23cae": { "message": "Koppeling invoegen" },
  "integers_336344e1": { "message": "Gehele getallen" },
  "intersection_cd4590e4": { "message": "Snijpunt" },
  "invalid_entry_f7d2a0f5": { "message": "Ongeldige invoer." },
  "invalid_file_c11ba11": { "message": "Ongeldig bestand" },
  "invalid_file_type_881cc9b2": { "message": "Ongeldig bestandstype" },
  "invalid_url_cbde79f": { "message": "Ongeldige URL" },
  "iota_11c932a9": { "message": "Jota" },
  "issue_num_total_f94536cf": { "message": "Probleem { num }/{ total }" },
  "kappa_2f14c816": { "message": "Kappa" },
  "kappa_variant_eb64574b": { "message": "Kappa (variant)" },
  "keyboard_shortcuts_ed1844bd": { "message": "Sneltoetsen" },
  "keyboards_navigate_to_links_using_the_tab_key_two__5fab8c82": {
    "message": "Gebruik de Tab-toets op het toetsenbord om te navigeren naar koppelingen. Twee aangrenzende koppelingen die naar dezelfde bestemming leiden, kunnen verwarrend werken bij gebruik van het toetsenbord."
  },
  "lambda_4f602498": { "message": "Lambda" },
  "language_arts_icon_a798b0f8": { "message": "Linguïstiekpictogram" },
  "languages_icon_9d20539": { "message": "Talenpictogram" },
  "large_9c5e80e7": { "message": "Groot" },
  "learn_more_about_adjacent_links_2cb9762c": {
    "message": "Meer informatie over aangrenzende links"
  },
  "learn_more_about_color_contrast_c019dfb9": {
    "message": "Meer informatie over kleurcontrast"
  },
  "learn_more_about_organizing_page_headings_8a7caa2e": {
    "message": "Meer informatie over ordenen van paginakopteksten"
  },
  "learn_more_about_proper_page_heading_structure_d2959f2d": {
    "message": "Meer informatie over een geschikte structuur voor paginakopteksten"
  },
  "learn_more_about_table_headers_5f5ee13": {
    "message": "Meer informatie over tabelkopteksten"
  },
  "learn_more_about_using_alt_text_for_images_5698df9a": {
    "message": "Meer informatie over gebruik van alt-tekst voor afbeeldingen"
  },
  "learn_more_about_using_captions_with_tables_36fe496f": {
    "message": "Meer informatie over gebruik van ondertiteling met tabellen"
  },
  "learn_more_about_using_filenames_as_alt_text_264286af": {
    "message": "Meer informatie over gebruik van bestandsnamen als alt-tekst"
  },
  "learn_more_about_using_lists_4e6eb860": {
    "message": "Meer informatie over gebruik van lijsten"
  },
  "learn_more_about_using_scope_attributes_with_table_20df49aa": {
    "message": "Meer informatie over gebruik van bereikkenmerken met tabellen"
  },
  "leave_as_is_4facfe55": { "message": "Ongewijzigd laten" },
  "left_angle_bracket_c87a6d07": { "message": "Recht haakje links" },
  "left_arrow_4fde1a64": { "message": "Pijl-links" },
  "left_arrow_with_hook_5bfcad93": { "message": "Pijl-links met hoek" },
  "left_ceiling_ee9dd88a": { "message": "Bovengrens links" },
  "left_curly_brace_1726fb4": { "message": "Gekrulde accolade links" },
  "left_downard_harpoon_arrow_1d7b3d2e": {
    "message": "Harpoenpijl links omlaag wijzend"
  },
  "left_floor_29ac2274": { "message": "Linker ondergrens" },
  "left_to_right_e9b4fd06": { "message": "Links-rechts" },
  "left_upward_harpoon_arrow_3a562a96": {
    "message": "Harpoenpijl links omhoog wijzend"
  },
  "leftward_arrow_1e4765de": { "message": "Pijl wijzend naar links" },
  "leftward_pointing_triangle_d14532ce": {
    "message": "Driehoek met punt naar links"
  },
  "less_than_a26c0641": { "message": "Kleiner dan" },
  "less_than_or_equal_be5216cb": { "message": "Kleiner dan of gelijk" },
  "library_icon_ae1e54cf": { "message": "Bibliotheekpictogram" },
  "light_blue_5374f600": { "message": "Lichtblauw" },
  "link_7262adec": { "message": "Link" },
  "link_options_a16b758b": { "message": "Linkopties" },
  "link_with_text_starting_with_start_b3fcbe71": {
    "message": "Koppeling maken naar tekst die begint met { start }"
  },
  "links_14b70841": { "message": "Koppelingen" },
  "links_to_an_external_site_de74145d": {
    "message": "Koppelingen naar een externe site."
  },
  "lists_should_be_formatted_as_lists_f862de8d": {
    "message": "Lijsten moeten als lijst worden opgemaakt."
  },
  "load_more_35d33c7": { "message": "Meer laden" },
  "loading_25990131": { "message": "Bezig met laden..." },
  "loading_bde52856": { "message": "Bezig met laden" },
  "loading_closed_captions_subtitles_failed_95ceef47": {
    "message": "laden van bijschriften/ondertiteling is mislukt."
  },
  "loading_failed_b3524381": { "message": "Laden mislukt..." },
  "loading_failed_e6a9d8ef": { "message": "Laden mislukt." },
  "loading_folders_d8b5869e": { "message": "Mappen worden geladen" },
  "loading_please_wait_d276220a": {
    "message": "Bezig met laden, even wachten"
  },
  "loading_preview_9f077aa1": { "message": "Voorbeeld laden" },
  "locked_762f138b": { "message": "Vergrendeld" },
  "logical_equivalence_76fca396": { "message": "Logische equivalentie" },
  "logical_equivalence_short_8efd7b4f": {
    "message": "Logische equivalentie (kort)"
  },
  "logical_equivalence_short_and_thick_1e1f654d": {
    "message": "Logische equivalentie (kort en dik)"
  },
  "logical_equivalence_thick_662dd3f2": {
    "message": "Logische equivalentie (dik)"
  },
  "low_horizontal_dots_cc08498e": { "message": "Lage horizontale punten" },
  "magenta_4a65993c": { "message": "Magenta" },
  "maps_to_e5ef7382": { "message": "Wijst toe aan" },
  "math_icon_ad4e9d03": { "message": "Wiskundepictogram" },
  "media_af190855": { "message": "Media" },
  "media_file_is_processing_please_try_again_later_58a6d49": {
    "message": "Verwerken van mediabestand. Probeer het later opnieuw."
  },
  "medium_5a8e9ead": { "message": "Medium" },
  "merge_links_2478df96": { "message": "Koppelingen samenvoegen" },
  "mic_a7f3d311": { "message": "Mic" },
  "microphone_disabled_15c83130": { "message": "Microfoon uitgeschakeld" },
  "middle_27dc1d5": { "message": "Midden" },
  "minimize_file_preview_da911944": {
    "message": "Voorbeeld van bestand minimaliseren"
  },
  "minimize_video_20aa554b": { "message": "Video minimaliseren" },
  "minus_fd961e2e": { "message": "Min" },
  "minus_plus_3461f637": { "message": "Min/Plus" },
  "misc_3b692ea7": { "message": "Diversen" },
  "miscellaneous_e9818229": { "message": "Diversen" },
  "modules_c4325335": { "message": "Modules" },
  "mu_37223b8b": { "message": "Mu" },
  "multi_color_image_63d7372f": { "message": "Veelkleurige afbeelding" },
  "multiplication_sign_15f95c22": { "message": "Vermenigvuldigingsteken" },
  "music_icon_4db5c972": { "message": "Muziekpictogram" },
  "must_be_at_least_percentage_22e373b6": {
    "message": "Moet ten minste { percentage }% zijn"
  },
  "must_be_at_least_width_x_height_px_41dc825e": {
    "message": "Moet minstens { width } x { height }px zijn"
  },
  "my_files_2f621040": { "message": "Mijn bestanden" },
  "n_th_root_9991a6e4": { "message": "N-de wortel" },
  "nabla_1e216d25": { "message": "Nabla" },
  "name_1aed4a1b": { "message": "Naam" },
  "name_color_ceec76ff": { "message": "{ name } ({ color })" },
  "natural_music_54a70258": { "message": "Natuurlijk (muziek)" },
  "natural_numbers_3da07060": { "message": "Natuurlijke getallen" },
  "navigate_through_the_menu_or_toolbar_415a4e50": {
    "message": "Navigeer door het menu of de werkbalk"
  },
  "nested_greater_than_d852e60d": { "message": "Genest groter dan" },
  "nested_less_than_27d17e58": { "message": "Genest kleiner dan" },
  "next_40e12421": { "message": "Volgende" },
  "no_accessibility_issues_were_detected_f8d3c875": {
    "message": "Geen toegankelijkheidsproblemen gevonden."
  },
  "no_changes_to_save_d29f6e91": {
    "message": "Geen wijzigingen om op te slaan."
  },
  "no_e16d9132": { "message": "Nee" },
  "no_file_chosen_9a880793": { "message": "Geen bestand gekozen" },
  "no_headers_9bc7dc7f": { "message": "Geen kopteksten" },
  "no_preview_is_available_for_this_file_f940114a": {
    "message": "Er is geen voorbeeld voor dit bestand beschikbaar."
  },
  "no_results_940393cf": { "message": "Geen resultaten." },
  "no_results_found_for_filterterm_ad1b04c8": {
    "message": "Geen resultaten gevonden voor { filterTerm }"
  },
  "no_video_1ed00b26": { "message": "Geen video" },
  "none_3b5e34d2": { "message": "Geen" },
  "none_selected_b93d56d2": { "message": "Geen geselecteerd" },
  "not_equal_6e2980e6": { "message": "Niet gelijk" },
  "not_in_not_an_element_of_fb1ffb54": {
    "message": "Niet in (geen element van)"
  },
  "not_negation_1418ebb8": { "message": "Niet (ontkenning)" },
  "not_subset_dc2b5e84": { "message": "Geen subset" },
  "not_subset_strict_23d282bf": { "message": "Geen subset (strikt)" },
  "not_superset_5556b913": { "message": "Geen superset" },
  "not_superset_strict_24e06f36": { "message": "Geen superset (strikt)" },
  "nu_1c0f6848": { "message": "Nu" },
  "octagon_e48be9f": { "message": "Achthoek" },
  "olive_6a3e4d6b": { "message": "Olijfkleurig" },
  "omega_8f2c3463": { "message": "Omega" },
  "one_of_the_following_styles_must_be_added_to_save__1de769aa": {
    "message": "Een van de volgende stijlen moet worden toegevoegd om een pictogram op te slaan: Pictogramkleur, omtrekgrootte, pictogramtekst of afbeelding"
  },
  "open_circle_e9bd069": { "message": "Open cirkel" },
  "open_this_keyboard_shortcuts_dialog_9658b83a": {
    "message": "Open dit dialoogvenster met sneltoetsen"
  },
  "open_title_application_fd624fc5": {
    "message": "{ title } applicatie openen"
  },
  "operators_a2ef9a93": { "message": "Operators" },
  "or_9b70ccaa": { "message": "Of" },
  "orange_81386a62": { "message": "Oranje" },
  "other_editor_shortcuts_may_be_found_at_404aba4a": {
    "message": "Andere editorsnelkoppelingen zijn te vinden op"
  },
  "outline_color_3ef2cea7": { "message": "Omtrekkleur" },
  "outline_size_a6059a21": { "message": "Omtrtekgrootte" },
  "p_is_not_a_valid_protocol_which_must_be_ftp_http_h_adf13fc2": {
    "message": "{ p } is geen geldig protocol; dat moet ftp, http, https, mailto, skype of tel zijn, of het kan worden weggelaten"
  },
  "pages_e5414c2c": { "message": "Pagina''s" },
  "paragraph_5e5ad8eb": { "message": "Alinea" },
  "paragraph_starting_with_start_a59923f8": {
    "message": "Alinea die begint met { start }"
  },
  "parallel_d55d6e38": { "message": "Parallel" },
  "partial_derivative_4a9159df": { "message": "Partiële afgeleide" },
  "paste_5963d1c1": { "message": "Plakken" },
  "pause_12af3bb4": { "message": "Onderbreken" },
  "pentagon_17d82ea3": { "message": "Vijfhoek" },
  "people_b4ebb13c": { "message": "Personen" },
  "percentage_34ab7c2c": { "message": "Percentage" },
  "percentage_must_be_a_number_8033c341": {
    "message": "Percentage moet een getal zijn"
  },
  "performing_arts_icon_f3497486": {
    "message": "Pictogram voor uitvoerende kunsten"
  },
  "perpendicular_7c48ede4": { "message": "Loodlijn" },
  "phi_4ac33b6d": { "message": "Phi" },
  "phi_variant_c9bb3ac5": { "message": "Phi (variant)" },
  "physical_education_icon_d7dffd3e": {
    "message": "Pictogram voor lichamelijke opvoeding"
  },
  "pi_dc4f0bd8": { "message": "Pi" },
  "pi_variant_10f5f520": { "message": "Pi (variant)" },
  "pink_68ad45cb": { "message": "Roze" },
  "pixels_52ece7d1": { "message": "Pixels" },
  "play_1a47eaa7": { "message": "Afspelen" },
  "play_media_comment_35257210": { "message": "Media-opmerking afspelen." },
  "play_media_comment_by_name_from_createdat_c230123d": {
    "message": "Media-opmerking van { name } afspelen die gemaakt is op { createdAt }."
  },
  "please_allow_canvas_to_access_your_microphone_and__dc2c3079": {
    "message": "Geef Canvas toegang tot je microfoon en webcam."
  },
  "plus_d43cd4ec": { "message": "Plus" },
  "plus_minus_f8be2e83": { "message": "Plusminus" },
  "posted_when_a578f5ab": { "message": "Geplaatst: { when }" },
  "power_set_4f26f316": { "message": "Machtsverzameling" },
  "precedes_196b9aef": { "message": "Gaat vooraf aan" },
  "precedes_equal_20701e84": { "message": "Gaat vooraf aan gelijk" },
  "preformatted_d0670862": { "message": "Voorgeformatteerd" },
  "prev_f82cbc48": { "message": "Vorige" },
  "preview_53003fd2": { "message": "Voorbeeld" },
  "preview_a3f8f854": { "message": "VOORBEELD" },
  "preview_in_overlay_ed772c46": { "message": "Voorbeeld in overlay" },
  "preview_inline_9787330": { "message": "Voorbeeld inline" },
  "prime_917ea60e": { "message": "Priem" },
  "prime_numbers_13464f61": { "message": "Priemgetallen" },
  "product_39cf144f": { "message": "Product" },
  "proportional_f02800cc": { "message": "Proportioneel" },
  "protocol_must_be_ftp_http_https_mailto_skype_tel_o_73beb4f8": {
    "message": "Protocol moet ftp, http, https, mailto, skype of tel zijn, of het kan worden weggelaten"
  },
  "psi_e3f5f0f7": { "message": "Psi" },
  "published_c944a23d": { "message": "gepubliceerd" },
  "published_when_302d8e23": { "message": "Gepubliceerd: { when }" },
  "pumpkin_904428d5": { "message": "Pompoen" },
  "purple_7678a9fc": { "message": "Paars" },
  "quaternions_877024e0": { "message": "Quaternionen" },
  "quizzes_7e598f57": { "message": "Toetsen" },
  "rational_numbers_80ddaa4a": { "message": "Rationele getallen" },
  "real_numbers_7c99df94": { "message": "Reële getallen" },
  "real_portion_of_complex_number_7dad33b5": {
    "message": "Reëel deel (van complex getal)"
  },
  "record_7c9448b": { "message": "Opnemen" },
  "recording_98da6bda": { "message": "Bezig met opnemen" },
  "red_8258edf3": { "message": "Rood" },
  "relationships_6602af70": { "message": "Relaties" },
  "religion_icon_246e0be1": { "message": "Religiepictogram" },
  "remove_heading_style_5fdc8855": { "message": "Koptekststijl verwijderen" },
  "replace_e61834a7": { "message": "Vervangen" },
  "reset_95a81614": { "message": "Opnieuw instellen" },
  "resize_ec83d538": { "message": "Grootte wijzigen" },
  "restore_auto_save_deccd84b": {
    "message": "Automatisch opslaan herstellen?"
  },
  "reverse_turnstile_does_not_yield_7558be06": {
    "message": "Inverse tourniquet (conclusie volgt)"
  },
  "rho_a0244a36": { "message": "Rho" },
  "rho_variant_415245cd": { "message": "Rho (variant)" },
  "rich_content_editor_2708ef21": { "message": "Rich Content Editor" },
<<<<<<< HEAD
=======
  "rich_text_area_press_oskey_f8_for_rich_content_edi_c2f651d": {
    "message": "Rich Text-gebied. Druk op { OSKey }+F8 voor snelkoppelingen van Rich Content Editor."
  },
>>>>>>> 147b3201
  "right_angle_bracket_d704e2d6": { "message": "Recht haakje rechts" },
  "right_arrow_35e0eddf": { "message": "Pijl-rechts" },
  "right_arrow_with_hook_29d92d31": { "message": "Pijl-rechts met hoek" },
  "right_ceiling_839dc744": { "message": "Bovengrens rechts" },
  "right_curly_brace_5159d5cd": { "message": "Gekrulde accolade rechts" },
  "right_downward_harpoon_arrow_d71b114f": {
    "message": "Harpoenpijl rechts omlaag wijzend"
  },
  "right_floor_5392d5cf": { "message": "Ondergrens rechts" },
  "right_to_left_9cfb092a": { "message": "Rechts-links" },
  "right_upward_harpoon_arrow_f5a34c73": {
    "message": "Harpoenpijl rechts omhoog wijzend"
  },
  "rightward_arrow_32932107": { "message": "Pijl wijzend naar rechts" },
  "rightward_pointing_triangle_60330f5c": {
    "message": "Driehoek met punt naar rechts"
  },
  "rotate_image_90_degrees_2ab77c05": { "message": "Beeld draaien -90 graden" },
  "rotate_image_90_degrees_6c92cd42": { "message": "Beeld draaien 90 graden" },
  "rotation_9699c538": { "message": "Rotatie" },
  "row_fc0944a7": { "message": "Rij" },
  "row_group_979f5528": { "message": "Rijgroep" },
  "sadly_the_pretty_html_editor_is_not_keyboard_acces_50da7665": {
    "message": "Jammer genoeg is de pretty HTML-editor niet toetsenbordtoegankelijk. Open de raw HTML-editor hier."
  },
  "save_11a80ec3": { "message": "Opslaan" },
  "save_copy_ca63944e": { "message": "Kopie opslaan" },
  "save_media_cb9e786e": { "message": "Media opslaan" },
  "screen_readers_cannot_determine_what_is_displayed__6a5842ab": {
    "message": "Schermlezers kunnen niet bepalen wat er wordt weergegeven in een afbeelding zonder alt-tekst en bestandsnamen zijn vaak betekenisloze tekenreeksen van cijfers en letters die niets over de inhoud of betekenis prijsgeven."
  },
  "screen_readers_cannot_determine_what_is_displayed__6f1ea667": {
    "message": "Schermlezers kunnen niet bepalen wat er wordt weergegeven in een afbeelding zonder alt-tekst, die de inhoud en betekenis van de afbeelding beschrijft. Alt-tekst moet eenvoudig en beknopt zijn."
  },
  "screen_readers_cannot_determine_what_is_displayed__a57e6723": {
    "message": "Schermlezers kunnen niet bepalen wat er wordt weergegeven in een afbeelding zonder alt-tekst, die de inhoud en betekenis van de afbeelding beschrijft."
  },
  "screen_readers_cannot_interpret_tables_without_the_bd861652": {
    "message": "Schermlezers kunnen geen tabellen zonder de juiste structuur interpreteren. Tabelkoppen geven een aanduiding van de inhoud."
  },
  "screen_readers_cannot_interpret_tables_without_the_e62912d5": {
    "message": "Schermlezers kunnen geen tabellen zonder de juiste structuur interpreteren. Tabelbijschriften geven de context en een algemeen beeld van de tabel."
  },
  "screen_readers_cannot_interpret_tables_without_the_f0bdec0f": {
    "message": "Schermlezers kunnen geen tabellen zonder de juiste structuur interpreteren. Tabelkoppen geven een aanduiding van de inhoud."
  },
  "script_l_42a7b254": { "message": "Script L" },
  "search_280d00bd": { "message": "Zoeken" },
  "select_audio_source_21043cd5": { "message": "Audiobron selecteren" },
  "select_crop_shape_d441feeb": { "message": "Bijsnijvorm selecteren" },
  "select_language_7c93a900": { "message": "Taal selecteren" },
  "select_video_source_1b5c9dbe": { "message": "Videobron selecteren" },
  "selected_linkfilename_c093b1f2": {
    "message": "Geselecteerd { linkFileName }"
  },
  "set_header_scope_8c548f40": { "message": "Kopbeschrijving instellen" },
  "set_minus_b46e9b88": { "message": "Setminus" },
  "set_table_header_cfab13a0": { "message": "Tabelkop instellen" },
  "sharp_music_ab956814": { "message": "Kruis (muziek)" },
  "shift_arrows_4d5785fe": { "message": "SHIFT+pijlen" },
  "shift_o_to_open_the_pretty_html_editor_55ff5a31": {
    "message": "Shift-O om de pretty HTML-editor te openen."
  },
  "shortcut_911d6255": { "message": "Snelkoppeling" },
  "sighted_users_browse_web_pages_quickly_looking_for_1d4db0c1": {
    "message": "Slechtzienden bladeren snel door webpagina''s, op zoek naar grote of vette koppen. Gebruikers van schermlezers zijn afhankelijk van koppen om een idee van de context te krijgen. Koppen moeten de juiste structuur hebben."
  },
  "sighted_users_browse_web_pages_quickly_looking_for_ade806f5": {
    "message": "Slechtzienden bladeren snel door webpagina''s, op zoek naar grote of vette koppen. Gebruikers van schermlezers zijn afhankelijk van koppen om een idee van de context te krijgen. Koppen moeten beknopt zijn en de juiste structuur hebben."
  },
  "sigma_5c35e553": { "message": "Sigma" },
  "sigma_variant_8155625": { "message": "Sigma (variant)" },
  "single_color_image_4e5d4dbc": { "message": "Enkelkleurige afbeelding" },
  "single_color_image_color_95fa9a87": {
    "message": "Enkelkleurige afbeeldingskleur"
  },
  "size_b30e1077": { "message": "Grootte" },
  "size_of_caption_file_is_greater_than_the_maximum_m_bff5f86e": {
    "message": "Ondertitelingsbestand is groter dan de maximaal toegestane { max } kb bestandsgrootte."
  },
  "small_b070434a": { "message": "Klein" },
  "solid_circle_9f061dfc": { "message": "Dichte cirkel" },
  "something_went_wrong_89195131": { "message": "Er is iets misgegaan." },
  "something_went_wrong_accessing_your_webcam_6643b87e": {
    "message": "Er is iets misgegaan met de toegang tot je webcam."
  },
  "something_went_wrong_and_i_don_t_know_what_to_show_e0c54ec8": {
    "message": "Er is iets misgegaan en ik weet niet wat ik je moet laten zien."
  },
  "something_went_wrong_check_your_connection_reload__c7868286": {
    "message": "Er is iets misgegaan. Controleer je verbinding, laad de pagina opnieuw en probeer het nog eens."
  },
  "something_went_wrong_d238c551": { "message": "Er is iets misgegaan" },
  "something_went_wrong_while_sharing_your_screen_8de579e5": {
    "message": "Er is iets fout gegaan bij het delen van je scherm."
  },
  "sort_by_e75f9e3e": { "message": "Sorteren op" },
  "spades_suit_b37020c2": { "message": "Schoppen (speelkaart)" },
  "square_511eb3b3": { "message": "Vierkant" },
  "square_cap_9ec88646": { "message": "Doorsnede" },
  "square_cup_b0665113": { "message": "Vereniging" },
  "square_root_e8bcbc60": { "message": "Vierkantswortel" },
  "square_root_symbol_d0898a53": { "message": "Symbool van vierkantswortel" },
  "square_subset_17be67cb": { "message": "Subset van vierkantswortel" },
  "square_subset_strict_7044e84f": {
    "message": "Subset van vierkantswortel (strikt)"
  },
  "square_superset_3be8dae1": { "message": "Superset van vierkantswortel" },
  "square_superset_strict_fa4262e4": {
    "message": "Superset van vierkantswortel (strikt)"
  },
  "star_8d156e09": { "message": "Ster" },
  "start_over_f7552aa9": { "message": "Opnieuw starten" },
  "start_recording_9a65141a": { "message": "Opname starten" },
  "steel_blue_14296f08": { "message": "Staalblauw" },
  "styles_2aa721ef": { "message": "Stijlen" },
  "submit_a3cc6859": { "message": "Inleveren" },
  "subscript_59744f96": { "message": "Subscript" },
  "subset_19c1a92f": { "message": "Subset" },
  "subset_strict_8d8948d6": { "message": "Subset (strikt)" },
  "succeeds_9cc31be9": { "message": "Volgt op" },
  "succeeds_equal_158e8c3a": { "message": "Volgt op gelijk" },
  "sum_b0842d31": { "message": "Som" },
  "superscript_8cb349a2": { "message": "Superscript" },
  "superset_c4db8a7a": { "message": "Superset" },
  "superset_strict_c77dd6d2": { "message": "Superset (strikt)" },
  "supported_file_types_srt_or_webvtt_7d827ed": {
    "message": "Ondersteunde bestandstypen: SRT of WebVTT"
  },
  "switch_to_pretty_html_editor_a3cee15f": {
    "message": "Overschakelen geavanceerde HTML-editor"
  },
  "switch_to_raw_html_editor_f970ae1a": {
    "message": "Overschakelen naar basis HTML-editor"
  },
  "switch_to_the_html_editor_146dfffd": {
    "message": "Overschakelen naar de HTML-editor"
  },
  "switch_to_the_rich_text_editor_63c1ecf6": {
    "message": "Overschakelen naar de Rich Text Editor"
  },
  "syllabus_f191f65b": { "message": "Syllabus" },
  "system_audio_allowed_b2508f8c": { "message": "Systeemaudio toegestaan" },
  "system_audio_disabled_c177bd13": { "message": "Systeemaudio uitgeschakeld" },
  "tab_arrows_4cf5abfc": { "message": "TAB/pijlen" },
  "table_header_starting_with_start_ffcabba6": {
    "message": "Tabelkop die begint met { start }"
  },
  "table_starting_with_start_e7232848": {
    "message": "Tabel die begint met { start }"
  },
  "tables_headers_should_specify_scope_5abf3a8e": {
    "message": "Tabelkoppen moeten de context aangeven."
  },
  "tables_should_include_a_caption_describing_the_con_e91e78fc": {
    "message": "Tabellen moeten een bijschrift bevatten dat de inhoud van de tabel aangeeft."
  },
  "tables_should_include_at_least_one_header_48779eac": {
    "message": "Tabellen moeten minstens één kop hebben."
  },
  "tau_880974b7": { "message": "Tau" },
  "teal_f729a294": { "message": "Groenblauw" },
  "text_7f4593da": { "message": "Tekst" },
  "text_background_color_16e61c3f": { "message": "Achtergrondkleur van tekst" },
  "text_color_acf75eb6": { "message": "Tekstkleur" },
  "text_is_difficult_to_read_without_sufficient_contr_69e62bd6": {
    "message": "Tekst is moeilijk te lezen zonder voldoende contrast tussen de tekst en de achtergrond, met name voor slechtzienden."
  },
  "text_larger_than_18pt_or_bold_14pt_should_display__5c364db6": {
    "message": "Voor tekst groter dan 18pt (of vet 14pt) geldt een minimum contrastverhouding van 3:1."
  },
  "text_optional_384f94f7": { "message": "Tekst (optioneel)" },
  "text_position_8df8c162": { "message": "Tekstpositie" },
  "text_size_887c2f6": { "message": "Tekstgrootte" },
  "text_smaller_than_18pt_or_bold_14pt_should_display_aaffb22b": {
    "message": "Voor tekst kleiner dan 18pt (of vet 14pt) geldt een minimum contrastverhouding van 4,5:1."
  },
  "the_document_preview_is_currently_being_processed__7d9ea135": {
    "message": "Het voorbeeld van het document wordt momenteel verwerkt. Probeer het later opnieuw."
  },
  "the_first_heading_on_a_page_should_be_an_h2_859089f2": {
    "message": "De eerste koptekst op een pagina moet een H2 zijn."
  },
  "the_material_is_in_the_public_domain_279c39a3": {
    "message": "Het materiaal bevindt zich in het openbaar domein"
  },
  "the_material_is_licensed_under_creative_commons_3242cb5e": {
    "message": "Het materiaal is onder Creative Commons gelicentieerd"
  },
  "the_material_is_subject_to_an_exception_e_g_fair_u_a39c8ca2": {
    "message": "Op het materiaal is een uitzondering van toepassing, bijvoorbeeld redelijk gebruik, het recht om te citeren of andere toepasselijke wetgeving op het auteursrecht"
  },
  "the_pretty_html_editor_is_not_keyboard_accessible__d6d5d2b": {
    "message": "De pretty HTML-editor is niet toetsenbordtoegankelijk. Druk op Shift O om de raw HTML-editor te openen."
  },
  "therefore_d860e024": { "message": "Ergo" },
  "theta_ce2d2350": { "message": "Theta" },
  "theta_variant_fff6da6f": { "message": "Theta (variant)" },
  "thick_downward_arrow_b85add4c": { "message": "Dikke pijl met punt omlaag" },
  "thick_left_arrow_d5f3e925": { "message": "Dikke pijl-links" },
  "thick_leftward_arrow_6ab89880": {
    "message": "Dikke pijl wijzend naar links"
  },
  "thick_right_arrow_3ed5e8f7": { "message": "Dikke pijl-rechts" },
  "thick_rightward_arrow_a2e1839e": {
    "message": "Dikke pijl wijzend naar rechts"
  },
  "thick_upward_arrow_acd20328": { "message": "Dikke pijl met punt omhoog" },
  "this_document_cannot_be_displayed_within_canvas_7aba77be": {
    "message": "Dit document kan niet in Canvas weergegeven worden."
  },
  "this_equation_cannot_be_rendered_in_basic_view_9b6c07ae": {
    "message": "Deze vergelijking kan niet in basisweergave worden getoond."
  },
  "this_image_is_currently_unavailable_25c68857": {
    "message": "Deze afbeelding is momenteel niet beschikbaar"
  },
  "though_your_video_will_have_the_correct_title_in_t_90e427f3": {
    "message": "Ook al krijgt je video de juiste titel in de browser, de video kon niet worden bijgewerkt in de database."
  },
  "timebar_a4d18443": { "message": "Tijdbalk" },
  "title_ee03d132": { "message": "Titel" },
  "to_be_posted_when_d24bf7dc": { "message": "Nog te plaatsen: { when }" },
  "to_do_when_2783d78f": { "message": "To-do: { when }" },
  "toggle_summary_group_413df9ac": {
    "message": "{ summary } groep omschakelen"
  },
  "toggle_tooltip_d3b7cb86": { "message": "ToolTip wisselen" },
  "tools_2fcf772e": { "message": "Tools" },
  "top_66e0adb6": { "message": "Boven" },
  "tray_839df38a": { "message": "Houder" },
  "triangle_6072304e": { "message": "Driehoek" },
  "turnstile_yields_f9e76df1": { "message": "Tourniquet (conclusie volgt)" },
  "type_control_f9_to_access_image_options_text_a47e319f": {
    "message": "typ Ctrl+F9 om opties voor afbeeldingen te openen. { text }"
  },
  "type_control_f9_to_access_link_options_text_4ead9682": {
    "message": "typ Ctrl+F9 om opties voor koppelen te openen. { text }"
  },
  "type_control_f9_to_access_table_options_text_92141329": {
    "message": "typ Ctrl+F9 om opties voor tabellen te openen. { text }"
  },
  "union_e6b57a53": { "message": "Vereniging" },
  "unpublished_dfd8801": { "message": "niet-gepubliceerd" },
  "untitled_16aa4f2b": { "message": "Zonder titel" },
  "untitled_efdc2d7d": { "message": "zonder titel" },
  "up_and_left_diagonal_arrow_e4a74a23": {
    "message": "Pijl omhoog en links diagonaal"
  },
  "up_and_right_diagonal_arrow_935b902e": {
    "message": "Pijl omhoog en rechts diagonaal"
  },
  "upload_file_fd2361b8": { "message": "Bestand uploaden" },
  "upload_image_6120b609": { "message": "Afbeelding uploaden" },
  "upload_media_ce31135a": { "message": "Media uploaden" },
  "uploading_19e8a4e7": { "message": "Bezig met uploaden" },
  "uppercase_delta_d4f4bc41": { "message": "Delta in kapitalen" },
  "uppercase_gamma_86f492e9": { "message": "Gamma in kapitalen" },
  "uppercase_lambda_c78d8ed4": { "message": "Lambda in kapitalen" },
  "uppercase_omega_8aedfa2": { "message": "Omega in kapitalen" },
  "uppercase_phi_caa36724": { "message": "Phi in kapitalen" },
  "uppercase_pi_fcc70f5e": { "message": "Pi in kapitalen" },
  "uppercase_psi_6395acbe": { "message": "Psi in kapitalen" },
  "uppercase_sigma_dbb70e92": { "message": "Sigma in kapitalen" },
  "uppercase_theta_49afc891": { "message": "Theta in kapitalen" },
  "uppercase_upsilon_8c1e623e": { "message": "Ypsilon in kapitalen" },
  "uppercase_xi_341e8556": { "message": "Xi in kapitalen" },
  "upsilon_33651634": { "message": "Ypsilon" },
  "upward_and_downward_pointing_arrow_fa90a918": {
    "message": "Pijl met punt omhoog en omlaag"
  },
  "upward_and_downward_pointing_arrow_thick_d420fdef": {
    "message": "Pijl met punt omhoog en omlaag (dik)"
  },
  "upward_arrow_9992cb2d": { "message": "Omhoog wijzende pijl" },
  "upward_pointing_triangle_d078d7cb": {
    "message": "Driehoek met punt omhoog"
  },
  "url_22a5f3b8": { "message": "URL" },
  "usage_right_ff96f3e2": { "message": "Gebruiksrecht:" },
  "usage_rights_required_5fe4dd68": { "message": "Gebruiksrechten (vereist)" },
  "use_arrow_keys_to_navigate_options_2021cc50": {
    "message": "Gebruik de pijltoetsen om door opties te navigeren."
  },
  "use_arrow_keys_to_select_a_shape_c8eb57ed": {
    "message": "Gebruik pijltoetsen om een vorm te selecteren."
  },
  "use_arrow_keys_to_select_a_size_699a19f4": {
    "message": "Gebruik pijltoetsen om een grootte te selecteren."
  },
  "use_arrow_keys_to_select_a_text_position_72f9137c": {
    "message": "Gebruik pijltoetsen om een tekstpositie te selecteren."
  },
  "use_arrow_keys_to_select_a_text_size_65e89336": {
    "message": "Gebruik pijltoetsen om een tekstgrootte te selecteren."
  },
  "use_arrow_keys_to_select_an_outline_size_e009d6b0": {
    "message": "Gebruik pijltoetsen om een omtrekgrootte te selecteren."
  },
  "used_by_screen_readers_to_describe_the_content_of__4f14b4e4": {
    "message": "Gebruikt door schermlezers om de inhoud van een { TYPE } te beschrijven"
  },
  "used_by_screen_readers_to_describe_the_content_of__b1e76d9e": {
    "message": "Gebruikt door schermlezers om de inhoud van een afbeelding te beschrijven"
  },
  "used_by_screen_readers_to_describe_the_video_37ebad25": {
    "message": "Gebruikt door schermlezers om de video te beschrijven"
  },
  "user_documents_c206e61f": { "message": "Gebruikersdocumenten" },
  "user_files_78e21703": { "message": "Gebruikersbestanden" },
  "user_images_b6490852": { "message": "Gebruikersafbeeldingen" },
  "user_media_14fbf656": { "message": "Gebruikersmedia" },
  "vector_notation_cf6086ab": { "message": "Vector (notatie)" },
  "vertical_bar_set_builder_notation_4300495f": {
    "message": "Verticale streep (kardinaliteit)"
  },
  "vertical_dots_bfb21f14": { "message": "Verticale punten" },
  "video_options_24ef6e5d": { "message": "Video-opties" },
  "video_options_tray_3b9809a5": { "message": "Gebied met video-opties" },
  "video_player_b371005": { "message": "Videospeler" },
  "video_player_for_9e7d373b": { "message": "Videospeler voor " },
  "video_player_for_title_ffd9fbc4": {
    "message": "Videospeler voor { title }"
  },
  "view_ba339f93": { "message": "Bekijken" },
  "view_description_30446afc": { "message": "Beschrijving bekijken" },
  "view_keyboard_shortcuts_34d1be0b": { "message": "Sneltoetsen bekijken" },
  "view_title_description_67940918": {
    "message": "{ title } beschrijving bekijken"
  },
  "view_word_and_character_counts_a743dd0c": {
    "message": "Aantal woorden en tekens bekijken"
  },
  "we_couldn_t_detect_a_working_microphone_connected__ceb71c40": {
    "message": "We kunnen geen werkende microfoon detecteren die op je apparaat is aangesloten."
  },
  "we_couldn_t_detect_a_working_webcam_connected_to_y_6715cc4": {
    "message": "We kunnen geen werkende webcam detecteren die op je apparaat is aangesloten."
  },
  "we_couldn_t_detect_a_working_webcam_or_microphone__263b6674": {
    "message": "We kunnen geen werkende webcam of microfoon detecteren die op je apparaat is aangesloten."
  },
  "webcam_disabled_30c66986": { "message": "Webcam uitgeschakeld" },
  "webcam_fe91b20f": { "message": "Webcam" },
  "webpages_should_only_have_a_single_h1_which_is_aut_dc99189e": {
    "message": "Webpagina''s moeten maar één H1 hebben, die automatisch wordt gebruikt als titel van de pagina. De eerste koptekst van je inhoud moet een H2 zijn."
  },
  "when_markup_is_used_that_visually_formats_items_as_f941fc1b": {
    "message": "Wanneer een markering is gebruikt die items visueel opmaakt als een lijst maar de lijstrelatie niet aangeeft, kan het voor gebruikers moeilijk zijn om door de informatie te navigeren."
  },
  "white_87fa64fd": { "message": "Wit" },
  "why_523b3d8c": { "message": "Waarom" },
  "width_492fec76": { "message": "Breedte" },
  "width_and_height_must_be_numbers_110ab2e3": {
    "message": "Breedte en hoogte moeten getallen zijn"
  },
  "width_x_height_px_ff3ccb93": { "message": "{ width } x { height }px" },
  "wiki_home_9cd54d0": { "message": "Wiki Home" },
  "wreath_product_200b38ef": { "message": "Kransproduct" },
  "xi_149681d0": { "message": "Xi" },
  "yes_dde87d5": { "message": "Ja" },
  "you_have_unsaved_changes_in_the_icon_maker_tray_do_e8cf5f1b": {
    "message": "Je hebt niet-opgeslagen wijzigingen in het menu Pictogrammenmaker. Wil je doorgaan zonder deze wijzigingen op te slaan?"
  },
  "you_may_need_to_adjust_additional_headings_to_main_975f0eee": {
    "message": "Misschien moet je extra kopteksten aanpassen om de paginahiërarchie te behouden."
  },
  "you_may_not_upload_an_empty_file_11c31eb2": {
    "message": "Je kunt geen leeg bestand uploaden."
  },
  "your_image_has_been_compressed_for_icon_maker_imag_2e45cd91": {
    "message": "Je afbeelding is gecomprimeerd voor Icon Maker. Afbeeldingen kleiner dan { size } KB worden niet gecomprimeerd."
  },
  "your_microphone_is_blocked_in_the_browser_settings_42af0ddc": {
    "message": "Je microfoon is geblokkeerd in de browserinstellingen."
  },
  "your_webcam_and_microphone_are_blocked_in_the_brow_73357dc6": {
    "message": "Je webcam en microfoon zijn geblokkeerd in de browserinstellingen."
  },
  "your_webcam_is_blocked_in_the_browser_settings_7f638128": {
    "message": "Je webcam is geblokkeerd in de browserinstellingen."
  },
  "your_webcam_may_already_be_in_use_6cd64c25": {
    "message": "Mogelijk is je webcam al in gebruik."
  },
  "zeta_5ef24f0e": { "message": "Zeta" },
  "zoom_f3e54d69": { "message": "Zoom" },
  "zoom_in_image_bb97d4f": { "message": "Afbeelding inzoomen" },
  "zoom_out_image_d0a0a2ec": { "message": "Afbeelding uitzoomen" }
}<|MERGE_RESOLUTION|>--- conflicted
+++ resolved
@@ -720,12 +720,9 @@
   "rho_a0244a36": { "message": "Rho" },
   "rho_variant_415245cd": { "message": "Rho (variant)" },
   "rich_content_editor_2708ef21": { "message": "Rich Content Editor" },
-<<<<<<< HEAD
-=======
   "rich_text_area_press_oskey_f8_for_rich_content_edi_c2f651d": {
     "message": "Rich Text-gebied. Druk op { OSKey }+F8 voor snelkoppelingen van Rich Content Editor."
   },
->>>>>>> 147b3201
   "right_angle_bracket_d704e2d6": { "message": "Recht haakje rechts" },
   "right_arrow_35e0eddf": { "message": "Pijl-rechts" },
   "right_arrow_with_hook_29d92d31": { "message": "Pijl-rechts met hoek" },
