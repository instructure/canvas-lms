--- conflicted
+++ resolved
@@ -101,14 +101,11 @@
     "message": "Alleen het niveau van deze kop wijzigen"
   },
   "change_text_color_1aecb912": { "message": "Tekstkleur wijzigen" },
-<<<<<<< HEAD
-=======
   "changes_you_made_may_not_be_saved_4e8db973": {
     "message": "Je wijzigingen worden niet opgeslagen."
   },
   "characters_9d897d1c": { "message": "Tekens" },
   "characters_no_spaces_485e5367": { "message": "Tekens (geen spaties)" },
->>>>>>> 8936177e
   "check_accessibility_3c78211c": { "message": "Toegankelijkheid controleren" },
   "checking_for_accessibility_issues_fac18c6d": {
     "message": "Controleren op toegankelijkheidsproblemen"
@@ -533,11 +530,8 @@
     "message": "Meer informatie over gebruik van bereikkenmerken met tabellen"
   },
   "leave_as_is_4facfe55": { "message": "Ongewijzigd laten" },
-<<<<<<< HEAD
-=======
   "left_3ea9d375": { "message": "Links" },
   "left_align_43d95491": { "message": "Links uitlijnen" },
->>>>>>> 8936177e
   "left_angle_bracket_c87a6d07": { "message": "Recht haakje links" },
   "left_arrow_4fde1a64": { "message": "Pijl-links" },
   "left_arrow_with_hook_5bfcad93": { "message": "Pijl-links met hoek" },
@@ -777,10 +771,7 @@
   "relationships_6602af70": { "message": "Relaties" },
   "religion_icon_246e0be1": { "message": "Religiepictogram" },
   "remove_heading_style_5fdc8855": { "message": "Koptekststijl verwijderen" },
-<<<<<<< HEAD
-=======
   "remove_link_d1f2f4d0": { "message": "Link verwijderen" },
->>>>>>> 8936177e
   "replace_e61834a7": { "message": "Vervangen" },
   "reset_95a81614": { "message": "Opnieuw instellen" },
   "resize_ec83d538": { "message": "Grootte wijzigen" },
@@ -796,11 +787,8 @@
   "rich_text_area_press_oskey_f8_for_rich_content_edi_c2f651d": {
     "message": "Rich Text-gebied. Druk op { OSKey }+F8 voor snelkoppelingen van Rich Content Editor."
   },
-<<<<<<< HEAD
-=======
   "right_71ffdc4d": { "message": "Rechts" },
   "right_align_39e7a32a": { "message": "Rechts uitlijnen" },
->>>>>>> 8936177e
   "right_angle_bracket_d704e2d6": { "message": "Recht haakje rechts" },
   "right_arrow_35e0eddf": { "message": "Pijl-rechts" },
   "right_arrow_with_hook_29d92d31": { "message": "Pijl-rechts met hoek" },
@@ -829,12 +817,9 @@
   "save_11a80ec3": { "message": "Opslaan" },
   "save_copy_ca63944e": { "message": "Kopie opslaan" },
   "save_media_cb9e786e": { "message": "Media opslaan" },
-<<<<<<< HEAD
-=======
   "saved_icon_maker_icons_df86e2a1": {
     "message": "Opgeslagen pictogrammaker-pictogrammen"
   },
->>>>>>> 8936177e
   "screen_readers_cannot_determine_what_is_displayed__6a5842ab": {
     "message": "Schermlezers kunnen niet bepalen wat er wordt weergegeven in een afbeelding zonder alt-tekst en bestandsnamen zijn vaak betekenisloze tekenreeksen van cijfers en letters die niets over de inhoud of betekenis prijsgeven."
   },
@@ -862,10 +847,7 @@
   "selected_linkfilename_c093b1f2": {
     "message": "Geselecteerd { linkFileName }"
   },
-<<<<<<< HEAD
-=======
   "selection_b52c4c5e": { "message": "Selectie" },
->>>>>>> 8936177e
   "set_header_scope_8c548f40": { "message": "Kopbeschrijving instellen" },
   "set_minus_b46e9b88": { "message": "Setminus" },
   "set_table_header_cfab13a0": { "message": "Tabelkop instellen" },
@@ -875,8 +857,6 @@
     "message": "Shift-O om de pretty HTML-editor te openen."
   },
   "shortcut_911d6255": { "message": "Snelkoppeling" },
-<<<<<<< HEAD
-=======
   "show_audio_options_b489926b": { "message": "Audio-opties weergeven" },
   "show_image_options_1e2ecc6b": { "message": "Afbeeldingsopties weergeven" },
   "show_link_options_545338fd": { "message": "Linkopties weergeven" },
@@ -884,7 +864,6 @@
     "message": "Studio Media-opties weergeven"
   },
   "show_video_options_6ed3721a": { "message": "Video-opties weergeven" },
->>>>>>> 8936177e
   "sighted_users_browse_web_pages_quickly_looking_for_1d4db0c1": {
     "message": "Slechtzienden bladeren snel door webpagina''s, op zoek naar grote of vette koppen. Gebruikers van schermlezers zijn afhankelijk van koppen om een idee van de context te krijgen. Koppen moeten de juiste structuur hebben."
   },
@@ -1014,12 +993,9 @@
   "the_first_heading_on_a_page_should_be_an_h2_859089f2": {
     "message": "De eerste koptekst op een pagina moet een H2 zijn."
   },
-<<<<<<< HEAD
-=======
   "the_following_content_is_partner_provided_ed1da756": {
     "message": "De volgende inhoud is door een partner geleverd"
   },
->>>>>>> 8936177e
   "the_material_is_in_the_public_domain_279c39a3": {
     "message": "Het materiaal bevindt zich in het openbaar domein"
   },
