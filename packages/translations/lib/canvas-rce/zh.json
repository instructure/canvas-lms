--- conflicted
+++ resolved
@@ -93,14 +93,11 @@
     "message": "仅更改此标题级别"
   },
   "change_text_color_1aecb912": { "message": "更改文本颜色" },
-<<<<<<< HEAD
-=======
   "changes_you_made_may_not_be_saved_4e8db973": {
     "message": "您做出的变更可能无法保存。"
   },
   "characters_9d897d1c": { "message": "字符" },
   "characters_no_spaces_485e5367": { "message": "字符（无空格）" },
->>>>>>> 8936177e
   "check_accessibility_3c78211c": { "message": "检查辅助功能" },
   "checking_for_accessibility_issues_fac18c6d": {
     "message": "正在检查辅助功能问题"
@@ -461,11 +458,8 @@
     "message": "详细了解将范围属性与表格一起使用"
   },
   "leave_as_is_4facfe55": { "message": "保持原状" },
-<<<<<<< HEAD
-=======
   "left_3ea9d375": { "message": "左侧" },
   "left_align_43d95491": { "message": "左对齐" },
->>>>>>> 8936177e
   "left_angle_bracket_c87a6d07": { "message": "左角括弧" },
   "left_arrow_4fde1a64": { "message": "左箭头" },
   "left_arrow_with_hook_5bfcad93": { "message": "左转弯箭头" },
@@ -673,10 +667,7 @@
   "relationships_6602af70": { "message": "关系" },
   "religion_icon_246e0be1": { "message": "宗教图标" },
   "remove_heading_style_5fdc8855": { "message": "删除标题样式" },
-<<<<<<< HEAD
-=======
   "remove_link_d1f2f4d0": { "message": "删除链接" },
->>>>>>> 8936177e
   "replace_e61834a7": { "message": "替换" },
   "reset_95a81614": { "message": "重置" },
   "resize_ec83d538": { "message": "调整大小" },
@@ -690,11 +681,8 @@
   "rich_text_area_press_oskey_f8_for_rich_content_edi_c2f651d": {
     "message": "富文本区域。按{ OSKey }+F8设置富内容编辑器快捷方式。"
   },
-<<<<<<< HEAD
-=======
   "right_71ffdc4d": { "message": "右侧" },
   "right_align_39e7a32a": { "message": "右对齐" },
->>>>>>> 8936177e
   "right_angle_bracket_d704e2d6": { "message": "右角括弧" },
   "right_arrow_35e0eddf": { "message": "右箭头" },
   "right_arrow_with_hook_29d92d31": { "message": "右转弯箭头" },
@@ -717,10 +705,7 @@
   "save_11a80ec3": { "message": "保存" },
   "save_copy_ca63944e": { "message": "保存副本" },
   "save_media_cb9e786e": { "message": "保存媒体" },
-<<<<<<< HEAD
-=======
   "saved_icon_maker_icons_df86e2a1": { "message": "保存的图标编辑器图标" },
->>>>>>> 8936177e
   "screen_readers_cannot_determine_what_is_displayed__6a5842ab": {
     "message": "如果没有替换文本，且文件名通常是不描述上下文或意义的无意义的数字和字母字符串，则屏幕读取器无法确定图像显示的内容。"
   },
@@ -746,10 +731,7 @@
   "select_language_7c93a900": { "message": "选择语言" },
   "select_video_source_1b5c9dbe": { "message": "选择视频来源" },
   "selected_linkfilename_c093b1f2": { "message": "已选择 { linkFileName }" },
-<<<<<<< HEAD
-=======
   "selection_b52c4c5e": { "message": "选择" },
->>>>>>> 8936177e
   "set_header_scope_8c548f40": { "message": "设置标题范围" },
   "set_minus_b46e9b88": { "message": "设置负" },
   "set_table_header_cfab13a0": { "message": "设置表格标题" },
@@ -759,14 +741,11 @@
     "message": "按 Shift-O 打开精美 HTML 编辑器。"
   },
   "shortcut_911d6255": { "message": "快捷方式" },
-<<<<<<< HEAD
-=======
   "show_audio_options_b489926b": { "message": "显示音频选项" },
   "show_image_options_1e2ecc6b": { "message": "显示图像选项" },
   "show_link_options_545338fd": { "message": "显示链接选项" },
   "show_studio_media_options_a0c748c6": { "message": "显示 Studio 媒体选项" },
   "show_video_options_6ed3721a": { "message": "显示视频选项" },
->>>>>>> 8936177e
   "sighted_users_browse_web_pages_quickly_looking_for_1d4db0c1": {
     "message": "视力好的用户快速浏览网页，查找大号字体或粗体标题。屏幕读取器用户依赖于标题了解上下文。标题应使用正确的结构。"
   },
@@ -880,12 +859,9 @@
   "the_first_heading_on_a_page_should_be_an_h2_859089f2": {
     "message": "页面上的第一个标题应该是H2。"
   },
-<<<<<<< HEAD
-=======
   "the_following_content_is_partner_provided_ed1da756": {
     "message": "以下内容由合作伙伴提供"
   },
->>>>>>> 8936177e
   "the_material_is_in_the_public_domain_279c39a3": {
     "message": "材料在公开域中"
   },
