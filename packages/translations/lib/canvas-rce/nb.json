{
  "access_the_pretty_html_editor_37168efe": {
    "message": "Få tilgang til Elegante HTML-redigering"
  },
  "accessibility_checker_b3af1f6c": { "message": "Tilgjengelighetsquizer" },
  "add_8523c19b": { "message": "Legg til" },
  "add_another_f4e50d57": { "message": "Legg til en annen" },
  "add_cc_subtitles_55f0394e": { "message": "Legg til CC/Undertekst" },
  "add_image_60b2de07": { "message": "Legg til bilde" },
  "align_11050992": { "message": "Tilpass" },
  "align_center_ca078feb": { "message": "Senterjuster" },
  "align_left_e9f1f93b": { "message": "Venstrejuster" },
  "align_right_9bad3ac1": { "message": "Høyrejuster" },
  "alignment_and_lists_5cebcb69": { "message": "Tilpasning og lister" },
  "all_4321c3a1": { "message": "Alle" },
  "all_apps_a50dea49": { "message": "Alle apper" },
  "alphabetical_55b5b4e0": { "message": "Alfabetisk" },
  "alt_text_611fb322": { "message": "Endre tekst" },
  "an_error_occured_reading_the_file_ff48558b": {
    "message": "Det oppsto en feil ved lesing av filen"
  },
  "an_error_occurred_making_a_network_request_d1bda348": {
    "message": "Det oppsto en feil ved utførelse av en nettverksforespørsel"
  },
  "an_error_occurred_uploading_your_media_71f1444d": {
    "message": "Det oppsto en feil ved opplasting av media."
  },
  "announcement_list_da155734": { "message": "Kunngjøringsliste" },
  "announcements_a4b8ed4a": { "message": "Kunngjøringer" },
  "apply_781a2546": { "message": "Bruk" },
  "apply_changes_to_all_instances_of_this_button_and__3a3bea34": {
    "message": "Bruk endringer på alle forekomster av denne Knappen og Ikonet i emnet"
  },
  "apps_54d24a47": { "message": "Apper" },
  "aspect_ratio_will_be_preserved_cb5fdfb8": {
    "message": "Dimensjonene vil bli bevart"
  },
  "assignments_1e02582c": { "message": "Oppgaver" },
  "attributes_963ba262": { "message": "Attributter" },
  "audio_and_video_recording_not_supported_please_use_5ce3f0d7": {
    "message": "Lyd- og videoopptak støttes ikke, bruk en annen nettleser."
  },
  "audio_options_feb58e2c": { "message": "Lydalternativer" },
  "audio_options_tray_33a90711": { "message": "Brett for lydalternativer" },
  "audio_player_for_title_20cc70d": { "message": "Lydspiller for { title }" },
  "auto_saved_content_exists_would_you_like_to_load_t_fee528f2": {
    "message": "Automatisk lagret innhold finnes. Ønsker du å laste det automatisk lagrede innholdet i stedet?"
  },
  "available_folders_694d0436": { "message": "Tilgjengelige mapper" },
  "below_81d4dceb": { "message": "Under" },
  "bottom_third_5f5fec1d": { "message": "Nedre tredjedel" },
  "button_color_608a0242": { "message": "Knappefarge" },
  "button_outline_cf14f071": { "message": "Knappeomriss" },
  "button_outline_size_cc1d1df7": { "message": "Knappeomriss størrelse" },
  "button_shape_dbecb573": { "message": "Knappeform" },
  "button_size_20f5fce1": { "message": "Knappestørrelse" },
  "buttons_and_icons_e66ee12c": { "message": "Knapper og ikoner" },
  "c_2001_acme_inc_283f7f80": { "message": "(c) 2001 Acme Inc." },
  "cancel_caeb1e68": { "message": "Avbryt" },
  "choose_caption_file_9c45bc4e": { "message": "Velg undertekst-fil" },
  "choose_usage_rights_33683854": { "message": "Velg bruksrettigheter…" },
  "circle_484abe63": { "message": "Sirkel" },
  "circle_unordered_list_9e3a0763": { "message": "sirkel uordnet liste" },
  "clear_2084585f": { "message": "Tøm" },
  "clear_selected_file_82388e50": { "message": "Fjern valgt fil" },
  "clear_selected_file_filename_2fe8a58e": {
    "message": "Fjern valgt fil: { filename }"
  },
  "click_or_shift_click_for_the_html_editor_25d70bb4": {
    "message": "Klikk eller skift-klikk for html-redigeringsprogrammet."
  },
  "click_to_embed_imagename_c41ea8df": {
    "message": "Klikk for å bygge inn { imageName }"
  },
  "click_to_hide_preview_3c707763": {
    "message": "Klikk for å skjule forhåndsvisning"
  },
  "click_to_insert_a_link_into_the_editor_c19613aa": {
    "message": "Klikk for å sette inn en kobling i redigeringsprogrammet."
  },
  "click_to_show_preview_faa27051": {
    "message": "Klikk for å vise forhåndsvisning"
  },
  "close_a_menu_or_dialog_also_returns_you_to_the_edi_739079e6": {
    "message": "Lukk en meny eller dialog. Returnerer deg også til redigeringsområdet"
  },
  "close_d634289d": { "message": "Lukk" },
  "closed_caption_file_must_be_less_than_maxkb_kb_5880f752": {
    "message": "Fil med teksting må være mindre enn { maxKb } kb"
  },
  "closed_captions_subtitles_e6aaa016": { "message": "Undertekster" },
  "collaborations_5c56c15f": { "message": "Samarbeid" },
  "collapse_to_hide_types_1ab46d2e": {
    "message": "Kollaps for å skjule { types }"
  },
  "color_color_eb64b08": { "message": "Farge { color }" },
  "computer_1d7dfa6f": { "message": "Datamaskin" },
  "content_1440204b": { "message": "Innhold" },
  "content_is_still_being_uploaded_if_you_continue_it_8f06d0cb": {
    "message": "Innhold blir fortsatt lastet opp, fortsetter du vil ikke innholdet bli innebygd riktig."
  },
  "content_subtype_5ce35e88": { "message": "Innhold undertype" },
  "content_type_2cf90d95": { "message": "Innholdstype" },
  "copyright_holder_66ee111": { "message": "Rettighetshaver:" },
  "count_plural_0_0_words_one_1_word_other_words_acf32eca": {
    "message": "{ count, plural,\n     =0 {0 ord}\n    one {1 ord}\n  other {# ord}\n}"
  },
  "count_plural_one_item_loaded_other_items_loaded_857023b7": {
    "message": "{ count, plural,\n    one {# element lastet}\n  other {# element lastet}\n}"
  },
  "course_documents_104d76e0": { "message": "Emnedokumenter" },
  "course_files_62deb8f8": { "message": "Filer for emne" },
  "course_files_a31f97fc": { "message": "Filer for emne" },
  "course_images_f8511d04": { "message": "Emnebilder" },
  "course_links_b56959b9": { "message": "Emnelenker" },
  "course_media_ec759ad": { "message": "Emnemedia" },
  "course_navigation_dd035109": { "message": "Emnenavigasjon" },
  "create_button_and_icon_5c089934": { "message": "Opprett knapp og ikon" },
  "creative_commons_license_725584ae": {
    "message": "Creative Commons-lisens:"
  },
  "crop_image_807ebb08": { "message": "Beskjær bilde" },
  "current_image_f16c249c": { "message": "Nåværende bilde" },
  "custom_6979cd81": { "message": "Tilpasset" },
  "date_added_ed5ad465": { "message": "Lagt til dato" },
  "decorative_image_3c28aa7d": { "message": "Dekorativt Bilde" },
  "decrease_indent_de6343ab": { "message": "Reduser innrykk" },
  "default_bulleted_unordered_list_47079da8": {
    "message": "standard punkt-uordnet liste"
  },
  "default_numerical_ordered_list_48dd3548": {
    "message": "standard numerisk-ordnet liste"
  },
  "describe_the_image_e65d2e32": { "message": "(Beskriv bildet)" },
  "describe_the_video_2fe8f46a": { "message": "(Beskriv videoen)" },
  "details_98a31b68": { "message": "Detaljer" },
  "diamond_b8dfe7ae": { "message": "Diamant" },
  "dimension_type_55c83e4e": { "message": "Dimensjonstype" },
  "dimensions_45ddb7b7": { "message": "Dimensjoner" },
  "directionality_26ae9e08": { "message": "Retning" },
  "discussions_a5f96392": { "message": "Diskusjoner" },
  "discussions_index_6c36ced": { "message": "Diskusjonsindeks" },
  "display_options_315aba85": { "message": "Vis alternativer" },
  "display_text_link_opens_in_a_new_tab_75e9afc9": {
    "message": "Vis tekstlenke (Åpnes i en ny fane)"
  },
  "document_678cd7bf": { "message": "Dokument" },
  "documents_81393201": { "message": "Dokumenter" },
  "done_54e3d4b6": { "message": "Ferdig" },
  "drag_a_file_here_1bf656d5": { "message": "Dra en fil hit." },
  "drag_and_drop_or_click_to_browse_your_computer_60772d6d": {
    "message": "Dra og slipp, eller trykk for å bla i din datamaskin"
  },
  "drag_handle_use_up_and_down_arrows_to_resize_e29eae5c": {
    "message": "Dra-håndtak. Bruk piltastene for å forandre størrelse"
  },
  "due_multiple_dates_cc0ee3f5": { "message": "Frist: Flere datoer" },
  "due_when_7eed10c6": { "message": "Frist: { when }" },
  "edit_c5fbea07": { "message": "Rediger" },
  "edit_equation_f5279959": { "message": "Rediger likning" },
  "edit_existing_button_icon_3d0277bd": {
    "message": "Rediger eksisterende knapp/ikon"
  },
  "edit_link_7f53bebb": { "message": "Rediger lenke" },
  "editor_statusbar_26ac81fc": { "message": "Redigering Statusbar" },
  "embed_828fac4a": { "message": "Innebygd" },
  "embed_code_314f1bd5": { "message": "Integrere kode" },
  "embed_image_1080badc": { "message": "Bygg inn bilde" },
  "embed_options_tray_901cfd19": { "message": "Legg ved valgbrett" },
  "embed_preview_2d741e1f": { "message": "Legg ved forhåndsvisning" },
  "embed_video_a97a64af": { "message": "Legg ved video" },
  "embedded_content_aaeb4d3d": { "message": "inkludert innhold" },
  "enter_at_least_3_characters_to_search_4f037ee0": {
    "message": "Skriv inn minst tre tegn for å søke"
  },
  "equation_1c5ac93c": { "message": "Ligning" },
  "expand_preview_by_default_2abbf9f8": {
    "message": "Utvid forhåndsvisning som standard"
  },
  "expand_to_see_types_f5d29352": { "message": "Utvid for å se { types }" },
  "external_links_3d9f074e": { "message": "Eksterne lenker" },
  "external_tools_6e77821": { "message": "Eksterne verktøy" },
  "extra_large_b6cdf1ff": { "message": "Ekstra stor" },
  "extra_small_9ae33252": { "message": "Ekstra liten" },
  "file_url_c12b64be": { "message": "Fil URL" },
  "filename_file_icon_602eb5de": { "message": "{ filename } filikon" },
  "filename_image_preview_6cef8f26": {
    "message": "{ filename } bilde forhåndsvisning"
  },
  "filename_text_preview_e41ca2d8": {
    "message": "{ filename } tekst forhåndsvisning"
  },
  "files_c300e900": { "message": "Filer" },
  "files_index_af7c662b": { "message": "Filindeks" },
  "focus_element_options_toolbar_18d993e": {
    "message": "Verktøylinje for fokuselement-alternativer"
  },
  "folder_tree_fbab0726": { "message": "Mappetre" },
  "format_4247a9c5": { "message": "Format" },
  "formatting_5b143aa8": { "message": "Formatering" },
  "found_auto_saved_content_3f6e4ca5": {
    "message": "Fant automatisk lagret innhold"
  },
  "found_count_plural_0_results_one_result_other_resu_46aeaa01": {
    "message": "Fant { count, plural,\n     =0 {# resultater}\n    one {# resultat}\n  other {# resultater}\n}"
  },
  "fullscreen_873bf53f": { "message": "Fullskjerm" },
  "generating_preview_45b53be0": { "message": "Genererer forhåndsvisning…" },
  "go_to_the_editor_s_menubar_e6674c81": {
    "message": "Gå til redigeringsmenylinjen"
  },
  "go_to_the_editor_s_toolbar_a5cb875f": {
    "message": "Gå til redigeringsverktøylinjen"
  },
<<<<<<< HEAD
  "grades_a61eba0a": { "message": "Karakterer" },
=======
  "grades_a61eba0a": { "message": "Vurderinger" },
  "greek_65c5b3f7": { "message": "Gresk" },
>>>>>>> 72fefac7
  "group_documents_8bfd6ae6": { "message": "Gruppedokumenter" },
  "group_files_4324f3df": { "message": "Gruppefiler" },
  "group_files_82e5dcdb": { "message": "Gruppefiler" },
  "group_images_98e0ac17": { "message": "Gruppebilder" },
  "group_links_9493129e": { "message": "Gruppelenker" },
  "group_media_2f3d128a": { "message": "Gruppemedia" },
  "group_navigation_99f191a": { "message": "Gruppenavigering" },
  "heading_2_5b84eed2": { "message": "Overskrift 2" },
  "heading_3_2c83de44": { "message": "Overskrift 3" },
  "heading_4_b2e74be7": { "message": "Overskrift 4" },
  "height_69b03e15": { "message": "Høyde" },
  "hexagon_d8468e0d": { "message": "Sekskant" },
  "hide_description_bfb5502e": { "message": "Skjul beskrivelse" },
  "hide_title_description_caf092ef": {
    "message": "Skjul { title }-beskrivelse"
  },
  "home_351838cd": { "message": "Hjem" },
  "html_code_editor_fd967a44": { "message": "html koderedigeringsprogram" },
  "html_editor_fb2ab713": { "message": "HTML-redigering" },
  "i_have_obtained_permission_to_use_this_file_6386f087": {
    "message": "Jeg har fått tillatelse til å bruke denne filen."
  },
  "i_hold_the_copyright_71ee91b1": { "message": "Jeg har opphavsretten" },
  "if_you_do_not_select_usage_rights_now_this_file_wi_14e07ab5": {
    "message": "Dersom du ikke velger bruksrettigheter nå, vil denne filen være upublisert når den lastes opp."
  },
  "image_8ad06": { "message": "Bilde" },
  "image_options_5412d02c": { "message": "Bilde-alternativer" },
  "image_options_tray_90a46006": { "message": "Brett for bilde-alternativer" },
  "images_7ce26570": { "message": "Bilder" },
  "increase_indent_6d550a4a": { "message": "Øk innrykk" },
  "insert_593145ef": { "message": "Sett inn" },
  "insert_equella_links_49a8dacd": { "message": "Sett inn Equella-koblinger" },
  "insert_link_6dc23cae": { "message": "Sett inn lenke" },
  "insert_math_equation_57c6e767": { "message": "Sett matte likning" },
  "invalid_file_c11ba11": { "message": "Ugyldig fil" },
  "invalid_file_type_881cc9b2": { "message": "Ugyldig filtype" },
  "invalid_url_cbde79f": { "message": "Ugyldig URL" },
  "keyboard_shortcuts_ed1844bd": { "message": "Snarveier" },
  "large_9c5e80e7": { "message": "Stor" },
  "left_to_right_e9b4fd06": { "message": "Venstre-til-høyre" },
  "link_7262adec": { "message": "Lenke" },
  "link_options_a16b758b": { "message": "Lenkevalg" },
  "links_14b70841": { "message": "Lenker" },
  "load_more_35d33c7": { "message": "Last inn mer" },
  "load_more_results_460f49a9": { "message": "Last flere resultater" },
  "loading_25990131": { "message": "Laster…" },
  "loading_bde52856": { "message": "Laster" },
  "loading_failed_b3524381": { "message": "Lasting mislyktes…" },
  "loading_failed_e6a9d8ef": { "message": "Lasting mislyktes." },
  "loading_folders_d8b5869e": { "message": "Laster mapper" },
  "loading_please_wait_d276220a": { "message": "Laster inn, vennligst vent" },
  "loading_preview_9f077aa1": { "message": "Laster inn forhåndsvisning" },
  "locked_762f138b": { "message": "Låst" },
  "media_af190855": { "message": "Medie" },
  "medium_5a8e9ead": { "message": "Medium" },
  "middle_27dc1d5": { "message": "Midten" },
  "miscellaneous_e9818229": { "message": "Diverse" },
  "modules_c4325335": { "message": "Moduler" },
  "multi_color_image_63d7372f": { "message": "Bilde i flere farger" },
  "must_be_at_least_percentage_22e373b6": {
    "message": "Må være minst { percentage }%"
  },
  "must_be_at_least_width_x_height_px_41dc825e": {
    "message": "Det må være minst { width } x { height }px"
  },
  "my_files_2f621040": { "message": "Mine filer" },
  "name_1aed4a1b": { "message": "Navn" },
  "navigate_through_the_menu_or_toolbar_415a4e50": {
    "message": "Navigere gjennom menyen eller verktøylinjen"
  },
  "next_page_d2a39853": { "message": "Neste side" },
  "no_e16d9132": { "message": "Nei" },
  "no_file_chosen_9a880793": { "message": "Ingen fil valgt" },
  "no_preview_is_available_for_this_file_f940114a": {
    "message": "Ingen forhåndsvisning er tilgjengelig for denne filen."
  },
  "no_results_940393cf": { "message": "Ingen resultater." },
  "no_results_found_for_filterterm_ad1b04c8": {
    "message": "Ingen resultat funnet for { filterTerm }"
  },
  "no_results_found_for_term_1564c08e": {
    "message": "Ikke funnet resultater for { term }."
  },
  "none_3b5e34d2": { "message": "Ingen" },
  "none_selected_b93d56d2": { "message": "Ingen valgt" },
  "octagon_e48be9f": { "message": "Åttekant" },
  "open_this_keyboard_shortcuts_dialog_9658b83a": {
    "message": "Åpne denne hurtigtastdialogen"
  },
  "open_title_application_fd624fc5": {
    "message": "Åpne { title }-applikasjon"
  },
  "options_3ab0ea65": { "message": "Valg" },
  "ordered_and_unordered_lists_cfadfc38": {
    "message": "Ordnede og uordnede lister"
  },
  "other_editor_shortcuts_may_be_found_at_404aba4a": {
    "message": "Andre redigeringssnarveier kan sees på"
  },
  "p_is_not_a_valid_protocol_which_must_be_ftp_http_h_adf13fc2": {
    "message": "{ p } er ikke en gyldig protokoll som må være ftp, http, https, mailto, skype, tel eller kan utelates"
  },
  "pages_e5414c2c": { "message": "Sider" },
  "paragraph_5e5ad8eb": { "message": "Avsnitt" },
  "pentagon_17d82ea3": { "message": "Femkant" },
  "people_b4ebb13c": { "message": "Personer" },
  "percentage_34ab7c2c": { "message": "Prosent" },
  "percentage_must_be_a_number_8033c341": {
    "message": "Prosent må være et tall"
  },
  "pixels_52ece7d1": { "message": "Piksler" },
  "posted_when_a578f5ab": { "message": "Publisert: { when }" },
  "preformatted_d0670862": { "message": "Forhåndsformattert" },
  "pretty_html_editor_28748756": { "message": "Elegante HTML-redigering" },
  "preview_53003fd2": { "message": "Forhåndsvisning" },
  "preview_in_overlay_ed772c46": { "message": "Forhåndsvis i utvidet vindu" },
  "preview_inline_9787330": { "message": "Forhåndsvis i vindu" },
  "previous_page_928fc112": { "message": "Forrige side" },
  "protocol_must_be_ftp_http_https_mailto_skype_tel_o_73beb4f8": {
    "message": "Protokollen må være ftp, http, https, mailto, skype, tel eller kan utelates"
  },
  "published_c944a23d": { "message": "publisert" },
  "published_when_302d8e23": { "message": "Publisert: { when }" },
  "quizzes_7e598f57": { "message": "Quizer" },
  "raw_html_editor_e3993e41": { "message": "Rå HTML-redigerer" },
  "record_7c9448b": { "message": "Registrering" },
  "record_upload_media_5fdce166": { "message": "Gjør opptak/last opp media" },
  "remove_link_d1f2f4d0": { "message": "Fjerne lenke" },
  "resize_ec83d538": { "message": "Endre størrelse" },
  "restore_auto_save_deccd84b": {
    "message": "Gjenopprette automatisk lagring?"
  },
  "rich_content_editor_2708ef21": { "message": "Rich teksteditor" },
  "right_to_left_9cfb092a": { "message": "Høyre-til-venstre" },
  "sadly_the_pretty_html_editor_is_not_keyboard_acces_50da7665": {
    "message": "Dessverre er Elegante HTML-redigering ikke tilgjengelig med tastaturet. Få tilgang til rå HTML-redigering her."
  },
  "save_11a80ec3": { "message": "Lagre" },
  "saved_buttons_and_icons_8278eed2": {
    "message": "Lagrede knapper og ikoner"
  },
  "search_280d00bd": { "message": "Søk" },
  "search_term_b2d2235": { "message": "Søkeord" },
  "select_crop_shape_d441feeb": { "message": "Velg beskjæringsform" },
  "select_language_7c93a900": { "message": "Velg språk" },
  "selected_274ce24f": { "message": "Valgt" },
  "shift_o_to_open_the_pretty_html_editor_55ff5a31": {
    "message": "Skift-O for å åpne elegante html-redigering."
  },
  "show_audio_options_b489926b": { "message": "Vis lydalternativer" },
  "show_embed_options_ef8d7ef": { "message": "Vis valg for å legge til" },
  "show_image_options_1e2ecc6b": { "message": "Vis bildemuligheter" },
  "show_link_options_545338fd": { "message": "Vis lenkevalg" },
  "show_video_options_6ed3721a": { "message": "Vis videovalg" },
  "single_color_image_4e5d4dbc": { "message": "Enkeltfargebilde" },
  "size_b30e1077": { "message": "Størrelse" },
  "size_of_caption_file_is_greater_than_the_maximum_m_bff5f86e": {
    "message": "Størrelsen på bildetekstfilen er større en maksimalt tillatt størrelse på { max } kb."
  },
  "small_b070434a": { "message": "Liten" },
  "something_went_wrong_89195131": { "message": "Noe gikk galt." },
  "something_went_wrong_and_i_don_t_know_what_to_show_e0c54ec8": {
    "message": "Noe gikk galt og jeg vet ikke hva jeg skal vise deg."
  },
  "something_went_wrong_check_your_connection_and_try_2a7b2d13": {
    "message": "Noe gikk galt, sjekk forbindelsen din og forsøk igjen."
  },
  "something_went_wrong_d238c551": { "message": "Noe gikk galt" },
  "something_went_wrong_try_again_after_refreshing_th_e094eb8d": {
    "message": "Noe gikk galt, prøv igjen etter å ha oppdatert siden"
  },
  "something_went_wrong_uploading_check_your_connecti_aa201f15": {
    "message": "Noe gikk galt under opplasting, sjekk forbindelsen din og forsøk igjen."
  },
  "sort_by_e75f9e3e": { "message": "Sortert på" },
  "square_511eb3b3": { "message": "Square" },
  "square_unordered_list_b15ce93b": { "message": "firkantet uordnet liste" },
  "star_8d156e09": { "message": "Stjernemerke" },
  "styles_2aa721ef": { "message": "Stiler" },
  "submit_a3cc6859": { "message": "Send inn" },
  "subscript_59744f96": { "message": "Senket skrift" },
  "superscript_8cb349a2": { "message": "Hevet skrift" },
  "supported_file_types_srt_or_webvtt_7d827ed": {
    "message": "Filtyper som støttes: SRT eller WebVTT"
  },
  "switch_to_the_html_editor_146dfffd": {
    "message": "Bytt til html-redigering"
  },
  "switch_to_the_rich_text_editor_63c1ecf6": {
    "message": "Bytt til rich tekstredigering"
  },
  "syllabus_f191f65b": { "message": "Emneoversikt" },
  "tab_arrows_4cf5abfc": { "message": "TAB/piltaster" },
  "text_7f4593da": { "message": "Tekst" },
  "text_background_color_16e61c3f": { "message": "Bakgrunnsfarge tekst" },
  "text_color_acf75eb6": { "message": "Tekstfarge" },
  "text_position_8df8c162": { "message": "Tekstposisjon" },
  "text_size_887c2f6": { "message": "Tekststørrelse" },
  "the_material_is_in_the_public_domain_279c39a3": {
    "message": "Materialet er i det offentlige domenet"
  },
  "the_material_is_licensed_under_creative_commons_3242cb5e": {
    "message": "Materialet er lisensiert under Creative Commons"
  },
  "the_material_is_subject_to_an_exception_e_g_fair_u_a39c8ca2": {
    "message": "Dette materialet er underlagt et unntak - f.eks. fair use, retten til å sitere eller andre i henhold til gjeldende lover for opphavsrett"
  },
  "the_pretty_html_editor_is_not_keyboard_accessible__d6d5d2b": {
    "message": "Elegante HTML-redigering ikke tilgjengelig med tastaturet. Trykk Skift-O for å åpne rå html-redigering."
  },
  "though_your_video_will_have_the_correct_title_in_t_90e427f3": {
    "message": "Selv om videoen din har riktig titten i nettleseren kunne vi ikke oppdatere den i databasen."
  },
  "title_ee03d132": { "message": "Tittel" },
  "to_be_posted_when_d24bf7dc": { "message": "Skal publiseres: { when }" },
  "to_do_when_2783d78f": { "message": "Gjøremål: { when }" },
  "toggle_summary_group_413df9ac": { "message": "Veksle { summary }-gruppe" },
  "tools_2fcf772e": { "message": "Verktøy" },
  "totalresults_results_found_numdisplayed_results_cu_a0a44975": {
    "message": "{ totalResults } Funnet resultatet, { numDisplayed } resultater vises nå"
  },
  "tray_839df38a": { "message": "Brett" },
  "triangle_6072304e": { "message": "Trekant" },
  "type_control_f9_to_access_image_options_text_a47e319f": {
    "message": "Tast Kontroll F9 for å få tilgang til bilde-alternativer. { text }"
  },
  "type_control_f9_to_access_link_options_text_4ead9682": {
    "message": "Tast Kontroll F9 for å få tilgang til link-alternativer. { text }"
  },
  "type_control_f9_to_access_table_options_text_92141329": {
    "message": "Tast Kontroll F9 for å få tilgang til tabell-alternativer. { text }"
  },
  "unpublished_dfd8801": { "message": "upublisert" },
  "untitled_efdc2d7d": { "message": "uten navn" },
  "upload_document_253f0478": { "message": "Last opp dokument" },
  "upload_file_fd2361b8": { "message": "Last opp fil" },
  "upload_image_6120b609": { "message": "Last opp bilde" },
  "upload_media_ce31135a": { "message": "Laste opp medier" },
  "upload_record_media_e4207d72": { "message": "Laste opp/ spille inn medier" },
  "uploading_19e8a4e7": { "message": "Laster opp" },
  "uploading_closed_captions_subtitles_failed_bc093f3": {
    "message": "Opplasting at teksting/underteksting mislyktes."
  },
  "uppercase_alphabetic_ordered_list_3f5aa6b2": {
    "message": "stor bokstav alfabetisert organisert liste"
  },
  "uppercase_roman_numeral_ordered_list_853f292b": {
    "message": "stor bokstav romertall organisert liste"
  },
  "url_22a5f3b8": { "message": "URL" },
  "usage_right_ff96f3e2": { "message": "Bruksrettigheter:" },
  "usage_rights_required_5fe4dd68": { "message": "Bruksrettigheter (påkrevd)" },
  "use_arrow_keys_to_navigate_options_2021cc50": {
    "message": "Bruk piltaster for å navigere i valgene."
  },
  "use_arrow_keys_to_select_a_shape_c8eb57ed": {
    "message": "Bruk piltastene for å velge en form."
  },
  "use_arrow_keys_to_select_a_size_699a19f4": {
    "message": "Bruk piltastene for å velge en størrelse."
  },
  "use_arrow_keys_to_select_a_text_position_72f9137c": {
    "message": "Bruk piltastene for å velge en tekstposisjon."
  },
  "use_arrow_keys_to_select_a_text_size_65e89336": {
    "message": "Bruk piltastene for å velge en tekststørrelse."
  },
  "use_arrow_keys_to_select_an_outline_size_e009d6b0": {
    "message": "Bruk piltastene for å velge størrelse på omriss."
  },
  "used_by_screen_readers_to_describe_the_content_of__b1e76d9e": {
    "message": "Brukt av skjermlesere for å beskrive innholdet til et bilde"
  },
  "used_by_screen_readers_to_describe_the_video_37ebad25": {
    "message": "Brukt av skjermlesere for å beskrive videoen"
  },
  "user_documents_c206e61f": { "message": "Brukerdokumenter" },
  "user_files_78e21703": { "message": "Brukerfiler" },
  "user_images_b6490852": { "message": "Brukerbilder" },
  "user_media_14fbf656": { "message": "Brukermedie" },
  "video_options_24ef6e5d": { "message": "Videovalg" },
  "video_options_tray_3b9809a5": { "message": "Videovalgbrett" },
  "video_player_for_9e7d373b": { "message": "Video avspiller for " },
  "video_player_for_title_ffd9fbc4": {
    "message": "Video avspiller for { title }"
  },
  "view_ba339f93": { "message": "Vis" },
  "view_description_30446afc": { "message": "Vis beskrivelse" },
  "view_keyboard_shortcuts_34d1be0b": { "message": "Vis tastatur-snarveier" },
  "view_predefined_colors_92f5db39": {
    "message": "Vis forhåndsdefinerte farger"
  },
  "view_title_description_67940918": { "message": "Vis { title }-beskrivelse" },
  "width_492fec76": { "message": "Bredd" },
  "width_and_height_must_be_numbers_110ab2e3": {
    "message": "Bredde og høyde må være nummer"
  },
  "width_x_height_px_ff3ccb93": { "message": "{ width } x { height }px" },
  "wiki_home_9cd54d0": { "message": "Wikiforside" },
  "yes_dde87d5": { "message": "Ja" },
  "you_may_not_upload_an_empty_file_11c31eb2": {
    "message": "Du kan ikke laste opp en tom fil."
  }
}<|MERGE_RESOLUTION|>--- conflicted
+++ resolved
@@ -32,6 +32,7 @@
     "message": "Bruk endringer på alle forekomster av denne Knappen og Ikonet i emnet"
   },
   "apps_54d24a47": { "message": "Apper" },
+  "arrows_464a3e54": { "message": "Piler" },
   "aspect_ratio_will_be_preserved_cb5fdfb8": {
     "message": "Dimensjonene vil bli bevart"
   },
@@ -47,6 +48,7 @@
     "message": "Automatisk lagret innhold finnes. Ønsker du å laste det automatisk lagrede innholdet i stedet?"
   },
   "available_folders_694d0436": { "message": "Tilgjengelige mapper" },
+  "basic_554cdc0a": { "message": "Grunnleggende" },
   "below_81d4dceb": { "message": "Under" },
   "bottom_third_5f5fec1d": { "message": "Nedre tredjedel" },
   "button_color_608a0242": { "message": "Knappefarge" },
@@ -131,6 +133,7 @@
   "default_numerical_ordered_list_48dd3548": {
     "message": "standard numerisk-ordnet liste"
   },
+  "delimiters_4db4840d": { "message": "Avgrensninger" },
   "describe_the_image_e65d2e32": { "message": "(Beskriv bildet)" },
   "describe_the_video_2fe8f46a": { "message": "(Beskriv videoen)" },
   "details_98a31b68": { "message": "Detaljer" },
@@ -138,6 +141,7 @@
   "dimension_type_55c83e4e": { "message": "Dimensjonstype" },
   "dimensions_45ddb7b7": { "message": "Dimensjoner" },
   "directionality_26ae9e08": { "message": "Retning" },
+  "directly_edit_latex_b7e9235b": { "message": "Rediger LaTex direkte" },
   "discussions_a5f96392": { "message": "Diskusjoner" },
   "discussions_index_6c36ced": { "message": "Diskusjonsindeks" },
   "display_options_315aba85": { "message": "Vis alternativer" },
@@ -174,6 +178,7 @@
     "message": "Skriv inn minst tre tegn for å søke"
   },
   "equation_1c5ac93c": { "message": "Ligning" },
+  "equation_editor_39fbc3f1": { "message": "Ligningsredigerer" },
   "expand_preview_by_default_2abbf9f8": {
     "message": "Utvid forhåndsvisning som standard"
   },
@@ -212,12 +217,8 @@
   "go_to_the_editor_s_toolbar_a5cb875f": {
     "message": "Gå til redigeringsverktøylinjen"
   },
-<<<<<<< HEAD
-  "grades_a61eba0a": { "message": "Karakterer" },
-=======
   "grades_a61eba0a": { "message": "Vurderinger" },
   "greek_65c5b3f7": { "message": "Gresk" },
->>>>>>> 72fefac7
   "group_documents_8bfd6ae6": { "message": "Gruppedokumenter" },
   "group_files_4324f3df": { "message": "Gruppefiler" },
   "group_files_82e5dcdb": { "message": "Gruppefiler" },
@@ -275,6 +276,7 @@
   "media_af190855": { "message": "Medie" },
   "medium_5a8e9ead": { "message": "Medium" },
   "middle_27dc1d5": { "message": "Midten" },
+  "misc_3b692ea7": { "message": "Diverse" },
   "miscellaneous_e9818229": { "message": "Diverse" },
   "modules_c4325335": { "message": "Moduler" },
   "multi_color_image_63d7372f": { "message": "Bilde i flere farger" },
@@ -311,6 +313,7 @@
   "open_title_application_fd624fc5": {
     "message": "Åpne { title }-applikasjon"
   },
+  "operators_a2ef9a93": { "message": "Operatører" },
   "options_3ab0ea65": { "message": "Valg" },
   "ordered_and_unordered_lists_cfadfc38": {
     "message": "Ordnede og uordnede lister"
@@ -346,6 +349,7 @@
   "raw_html_editor_e3993e41": { "message": "Rå HTML-redigerer" },
   "record_7c9448b": { "message": "Registrering" },
   "record_upload_media_5fdce166": { "message": "Gjør opptak/last opp media" },
+  "relationships_6602af70": { "message": "Forbindelser" },
   "remove_link_d1f2f4d0": { "message": "Fjerne lenke" },
   "resize_ec83d538": { "message": "Endre størrelse" },
   "restore_auto_save_deccd84b": {
