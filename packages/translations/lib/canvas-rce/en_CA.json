{
  "access_the_pretty_html_editor_37168efe": {
    "message": "Access the pretty HTML editor"
  },
  "accessibility_checker_b3af1f6c": { "message": "Accessibility Checker" },
  "action_to_take_b626a99a": { "message": "Action to take:" },
  "add_8523c19b": { "message": "Add" },
  "add_a_caption_2a915239": { "message": "Add a caption" },
  "add_alt_text_for_the_image_48cd88aa": {
    "message": "Add alt text for the image"
  },
  "add_another_f4e50d57": { "message": "Add another" },
  "add_cc_subtitles_55f0394e": { "message": "Add CC/Subtitles" },
  "add_image_60b2de07": { "message": "Add Image" },
  "additional_considerations_f3801683": {
    "message": "Additional considerations"
  },
  "adjacent_links_with_the_same_url_should_be_a_singl_7a1f7f6c": {
    "message": "Adjacent links with the same URL should be a single link."
  },
  "aleph_f4ffd155": { "message": "Aleph" },
  "alignment_and_lists_5cebcb69": { "message": "Alignment and Lists" },
  "all_4321c3a1": { "message": "All" },
  "all_apps_a50dea49": { "message": "All Apps" },
  "alpha_15d59033": { "message": "Alpha" },
  "alphabetical_55b5b4e0": { "message": "Alphabetical" },
  "alt_attribute_text_should_not_contain_more_than_12_e21d4040": {
    "message": "Alt attribute text should not contain more than 120 characters."
  },
  "alt_text_611fb322": { "message": "Alt Text" },
  "amalg_coproduct_c589fb12": { "message": "Amalg (Coproduct)" },
  "an_error_occured_reading_the_file_ff48558b": {
    "message": "An error occured reading the file"
  },
  "an_error_occurred_making_a_network_request_d1bda348": {
    "message": "An error occurred making a network request"
  },
  "an_error_occurred_uploading_your_media_71f1444d": {
    "message": "An error occurred uploading your media."
  },
  "and_7fcc2911": { "message": "And" },
  "angle_c5b4ec50": { "message": "Angle" },
  "announcement_list_da155734": { "message": "Announcement List" },
  "announcements_a4b8ed4a": { "message": "Announcements" },
  "apply_781a2546": { "message": "Apply" },
  "apply_changes_to_all_instances_of_this_icon_maker__2642f466": {
    "message": "Apply changes to all instances of this Icon Maker Icon in the Course"
  },
  "approaches_the_limit_893aeec9": { "message": "Approaches the Limit" },
  "approximately_e7965800": { "message": "Approximately" },
  "apps_54d24a47": { "message": "Apps" },
  "arrows_464a3e54": { "message": "Arrows" },
  "art_icon_8e1daad": { "message": "Art Icon" },
  "aspect_ratio_will_be_preserved_cb5fdfb8": {
    "message": "Aspect ratio will be preserved"
  },
  "assignments_1e02582c": { "message": "Assignments" },
  "asterisk_82255584": { "message": "Asterisk" },
  "attributes_963ba262": { "message": "Attributes" },
  "audio_and_video_recording_not_supported_please_use_5ce3f0d7": {
    "message": "Audio and video recording not supported; please use a different browser."
  },
  "audio_options_feb58e2c": { "message": "Audio Options" },
  "audio_options_tray_33a90711": { "message": "Audio Options Tray" },
  "audio_player_for_title_20cc70d": { "message": "Audio player for { title }" },
  "auto_saved_content_exists_would_you_like_to_load_t_fee528f2": {
    "message": "Auto-saved content exists. Would you like to load the auto-saved content instead?"
  },
  "available_folders_694d0436": { "message": "Available folders" },
  "backslash_b2d5442d": { "message": "Backslash" },
  "bar_ec63ed6": { "message": "Bar" },
  "basic_554cdc0a": { "message": "Basic" },
  "because_501841b": { "message": "Because" },
  "below_81d4dceb": { "message": "Below" },
  "beta_cb5f307e": { "message": "Beta" },
  "big_circle_16b2e604": { "message": "Big Circle" },
  "binomial_coefficient_ea5b9bb7": { "message": "Binomial Coefficient" },
  "black_4cb01371": { "message": "Black" },
  "blue_daf8fea9": { "message": "Blue" },
  "bottom_15a2a9be": { "message": "Bottom" },
  "bottom_third_5f5fec1d": { "message": "Bottom Third" },
  "bowtie_5f9629e4": { "message": "Bowtie" },
  "brick_f2656265": { "message": "Brick" },
  "c_2001_acme_inc_283f7f80": { "message": "(c) 2001 Acme Inc." },
  "cancel_caeb1e68": { "message": "Cancel" },
  "cap_product_3a5265a6": { "message": "Cap Product" },
  "centered_dot_64d5e378": { "message": "Centered Dot" },
  "centered_horizontal_dots_451c5815": {
    "message": "Centered Horizontal Dots"
  },
  "change_alt_text_92654906": { "message": "Change alt text" },
  "change_heading_tag_to_paragraph_a61e3113": {
    "message": "Change heading tag to paragraph"
  },
  "change_only_this_heading_s_level_903cc956": {
    "message": "Change only this heading''s level"
  },
  "change_text_color_1aecb912": { "message": "Change text color" },
  "check_accessibility_3c78211c": { "message": "Check Accessibility" },
  "checking_for_accessibility_issues_fac18c6d": {
    "message": "Checking for accessibility issues"
  },
  "chi_54a32644": { "message": "Chi" },
  "choose_caption_file_9c45bc4e": { "message": "Choose caption file" },
  "choose_usage_rights_33683854": { "message": "Choose usage rights..." },
  "circle_484abe63": { "message": "Circle" },
  "clear_2084585f": { "message": "Clear" },
  "clear_image_3213fe62": { "message": "Clear image" },
  "clear_selected_file_82388e50": { "message": "Clear selected file" },
  "clear_selected_file_filename_2fe8a58e": {
    "message": "Clear selected file: { filename }"
  },
  "click_or_shift_click_for_the_html_editor_25d70bb4": {
    "message": "Click or shift-click for the html editor."
  },
  "click_to_embed_imagename_c41ea8df": {
    "message": "Click to embed { imageName }"
  },
  "click_to_hide_preview_3c707763": { "message": "Click to hide preview" },
  "click_to_insert_a_link_into_the_editor_c19613aa": {
    "message": "Click to insert a link into the editor."
  },
  "click_to_show_preview_faa27051": { "message": "Click to show preview" },
  "close_a_menu_or_dialog_also_returns_you_to_the_edi_739079e6": {
    "message": "Close a menu or dialog. Also returns you to the editor area"
  },
  "close_accessibility_checker_29d1c51e": {
    "message": "Close Accessibility Checker"
  },
  "close_d634289d": { "message": "Close" },
  "closed_caption_file_must_be_less_than_maxkb_kb_5880f752": {
    "message": "Closed caption file must be less than { maxKb } kb"
  },
  "closed_captions_subtitles_e6aaa016": {
    "message": "Closed Captions/Subtitles"
  },
  "clubs_suit_c1ffedff": { "message": "Clubs (Suit)" },
  "collaborations_5c56c15f": { "message": "Collaborations" },
  "collapse_to_hide_types_1ab46d2e": {
    "message": "Collapse to hide { types }"
  },
  "color_picker_6b359edf": { "message": "Color Picker" },
  "color_picker_colorname_selected_ad4cf400": {
    "message": "Color Picker ({ colorName } selected)"
  },
  "column_e1ae5c64": { "message": "Column" },
  "column_group_1c062368": { "message": "Column group" },
  "complex_numbers_a543d004": { "message": "Complex Numbers" },
  "computer_1d7dfa6f": { "message": "Computer" },
  "congruent_5a244acd": { "message": "Congruent" },
  "contains_311f37b7": { "message": "Contains" },
  "content_1440204b": { "message": "Content" },
  "content_is_still_being_uploaded_if_you_continue_it_8f06d0cb": {
    "message": "Content is still being uploaded, if you continue it will not be embedded properly."
  },
  "content_subtype_5ce35e88": { "message": "Content Subtype" },
  "content_type_2cf90d95": { "message": "Content Type" },
  "coproduct_e7838082": { "message": "Coproduct" },
  "copyright_holder_66ee111": { "message": "Copyright Holder:" },
  "count_plural_0_0_words_one_1_word_other_words_acf32eca": {
    "message": "{ count, plural,\n     =0 {0 words}\n    one {1 word}\n  other {# words}\n}"
  },
  "count_plural_one_item_loaded_other_items_loaded_857023b7": {
    "message": "{ count, plural,\n    one {# item loaded}\n  other {# items loaded}\n}"
  },
  "course_documents_104d76e0": { "message": "Course Documents" },
  "course_files_62deb8f8": { "message": "Course Files" },
  "course_files_a31f97fc": { "message": "Course files" },
  "course_images_f8511d04": { "message": "Course Images" },
  "course_links_b56959b9": { "message": "Course Links" },
  "course_media_ec759ad": { "message": "Course Media" },
  "course_navigation_dd035109": { "message": "Course Navigation" },
  "create_icon_110d6463": { "message": "Create Icon" },
  "creative_commons_license_725584ae": {
    "message": "Creative Commons License:"
  },
  "crop_image_41bf940c": { "message": "Crop image" },
  "crop_image_807ebb08": { "message": "Crop Image" },
  "cup_product_14174434": { "message": "Cup Product" },
  "current_image_f16c249c": { "message": "Current Image" },
  "current_volume_level_c55ab825": { "message": "Current Volume Level" },
  "custom_6979cd81": { "message": "Custom" },
  "cyan_c1d5f68a": { "message": "Cyan" },
  "dagger_57e0f4e5": { "message": "Dagger" },
  "date_added_ed5ad465": { "message": "Date Added" },
  "decorative_icon_9a7f3fc3": { "message": "Decorative Icon" },
  "decorative_image_fde98579": { "message": "Decorative image" },
  "decorative_type_upper_f2c95e3": { "message": "Decorative { TYPE_UPPER }" },
  "deep_purple_bb3e2907": { "message": "Deep Purple" },
  "definite_integral_fe7ffed1": { "message": "Definite Integral" },
  "degree_symbol_4a823d5f": { "message": "Degree Symbol" },
  "delimiters_4db4840d": { "message": "Delimiters" },
  "delta_53765780": { "message": "Delta" },
  "describe_the_icon_f6a18823": { "message": "(Describe the icon)" },
  "describe_the_type_ff448da5": { "message": "(Describe the { TYPE })" },
  "describe_the_video_2fe8f46a": { "message": "(Describe the video)" },
  "description_436c48d7": { "message": "Description" },
  "details_98a31b68": { "message": "Details" },
  "diagonal_dots_7d71b57e": { "message": "Diagonal Dots" },
  "diamond_b8dfe7ae": { "message": "Diamond" },
  "diamonds_suit_526abaaf": { "message": "Diamonds (Suit)" },
  "digamma_258ade94": { "message": "Digamma" },
  "dimension_type_f5fa9170": { "message": "Dimension Type" },
  "dimensions_45ddb7b7": { "message": "Dimensions" },
  "directionality_26ae9e08": { "message": "Directionality" },
  "directly_edit_latex_b7e9235b": { "message": "Directly Edit LaTeX" },
  "disable_preview_222bdf72": { "message": "Disable Preview" },
  "discussions_a5f96392": { "message": "Discussions" },
  "discussions_index_6c36ced": { "message": "Discussions Index" },
  "disjoint_union_e74351a8": { "message": "Disjoint Union" },
  "display_options_315aba85": { "message": "Display Options" },
  "display_text_link_opens_in_a_new_tab_75e9afc9": {
    "message": "Display Text Link (Opens in a new tab)"
  },
  "division_sign_72190870": { "message": "Division Sign" },
  "documents_81393201": { "message": "Documents" },
  "done_54e3d4b6": { "message": "Done" },
  "double_dagger_faf78681": { "message": "Double Dagger" },
  "down_and_left_diagonal_arrow_40ef602c": {
    "message": "Down And Left Diagonal Arrow"
  },
  "down_and_right_diagonal_arrow_6ea0f460": {
    "message": "Down And Right Diagonal Arrow"
  },
  "download_filename_2baae924": { "message": "Download { filename }" },
  "downward_arrow_cca52012": { "message": "Downward Arrow" },
  "downward_pointing_triangle_2a12a601": {
    "message": "Downward Pointing Triangle"
  },
  "drag_a_file_here_1bf656d5": { "message": "Drag a file here" },
  "drag_and_drop_or_click_to_browse_your_computer_60772d6d": {
    "message": "Drag and drop, or click to browse your computer"
  },
  "drag_handle_use_up_and_down_arrows_to_resize_e29eae5c": {
    "message": "Drag handle. Use up and down arrows to resize"
  },
  "due_multiple_dates_cc0ee3f5": { "message": "Due: Multiple Dates" },
  "due_when_7eed10c6": { "message": "Due: { when }" },
  "edit_alt_text_for_this_icon_instance_9c6fc5fd": {
    "message": "Edit alt text for this icon instance"
  },
  "edit_c5fbea07": { "message": "Edit" },
  "edit_course_link_5a5c3c59": { "message": "Edit Course Link" },
  "edit_existing_icon_maker_icon_5d0ebb3f": {
    "message": "Edit Existing Icon Maker Icon"
  },
  "edit_icon_2c6b0e91": { "message": "Edit Icon" },
  "edit_link_7f53bebb": { "message": "Edit Link" },
  "editor_statusbar_26ac81fc": { "message": "Editor Statusbar" },
  "element_starting_with_start_91bf4c3b": {
    "message": "Element starting with { start }"
  },
  "embed_828fac4a": { "message": "Embed" },
  "embed_code_314f1bd5": { "message": "Embed Code" },
  "embed_image_1080badc": { "message": "Embed Image" },
  "embed_video_a97a64af": { "message": "Embed Video" },
  "embedded_content_aaeb4d3d": { "message": "embedded content" },
  "empty_set_91a92df4": { "message": "Empty Set" },
  "encircled_dot_8f5e51c": { "message": "Encircled Dot" },
  "encircled_minus_72745096": { "message": "Encircled Minus" },
  "encircled_plus_36d8d104": { "message": "Encircled Plus" },
  "encircled_times_5700096d": { "message": "Encircled Times" },
  "engineering_icon_f8f3cf43": { "message": "Engineering Icon" },
  "english_icon_25bfe845": { "message": "English Icon" },
  "enter_at_least_3_characters_to_search_4f037ee0": {
    "message": "Enter at least 3 characters to search"
  },
  "epsilon_54bb8afa": { "message": "Epsilon" },
  "epsilon_variant_d31f1e77": { "message": "Epsilon (Variant)" },
  "equals_sign_c51bdc58": { "message": "Equals Sign" },
  "equation_editor_39fbc3f1": { "message": "Equation Editor" },
  "equivalence_class_7b0f11c0": { "message": "Equivalence Class" },
  "equivalent_identity_654b3ce5": { "message": "Equivalent (Identity)" },
  "eta_b8828f99": { "message": "Eta" },
  "exists_2e62bdaa": { "message": "Exists" },
  "exit_fullscreen_b7eb0aa4": { "message": "Exit Fullscreen" },
  "expand_preview_by_default_2abbf9f8": {
    "message": "Expand preview by Default"
  },
  "expand_to_see_types_f5d29352": { "message": "Expand to see { types }" },
  "external_tools_6e77821": { "message": "External Tools" },
  "extra_large_b6cdf1ff": { "message": "Extra Large" },
  "extra_small_9ae33252": { "message": "Extra Small" },
  "extracurricular_icon_67c8ca42": { "message": "Extracurricular Icon" },
  "f_function_fe422d65": { "message": "F (function)" },
  "failed_getting_file_contents_e9ea19f4": {
    "message": "Failed getting file contents"
  },
  "file_name_8fd421ff": { "message": "File name" },
  "file_storage_quota_exceeded_b7846cd1": {
    "message": "File storage quota exceeded"
  },
  "file_url_c12b64be": { "message": "File URL" },
  "filename_file_icon_602eb5de": { "message": "{ filename } file icon" },
  "filename_image_preview_6cef8f26": {
    "message": "{ filename } image preview"
  },
  "filename_text_preview_e41ca2d8": { "message": "{ filename } text preview" },
  "files_c300e900": { "message": "Files" },
  "files_index_af7c662b": { "message": "Files Index" },
  "finish_bc343002": { "message": "Finish" },
  "fix_heading_hierarchy_f60884c4": { "message": "Fix heading hierarchy" },
  "flat_music_76d5a5c3": { "message": "Flat (Music)" },
  "focus_element_options_toolbar_18d993e": {
    "message": "Focus element options toolbar"
  },
  "folder_tree_fbab0726": { "message": "Folder tree" },
  "for_all_b919f972": { "message": "For All" },
  "format_4247a9c5": { "message": "Format" },
  "format_as_a_list_142210c3": { "message": "Format as a list" },
  "formatting_5b143aa8": { "message": "Formatting" },
  "forward_slash_3f90f35e": { "message": "Forward Slash" },
  "found_auto_saved_content_3f6e4ca5": {
    "message": "Found auto-saved content"
  },
  "found_count_plural_0_results_one_result_other_resu_46aeaa01": {
    "message": "Found { count, plural,\n     =0 {# results}\n    one {# result}\n  other {# results}\n}"
  },
  "fraction_41bac7af": { "message": "Fraction" },
  "fullscreen_873bf53f": { "message": "Fullscreen" },
  "gamma_1767928": { "message": "Gamma" },
  "generating_preview_45b53be0": { "message": "Generating preview..." },
  "gif_png_format_images_larger_than_size_kb_are_not__7af3bdbd": {
    "message": "GIF/PNG format images larger than { size } KB are not currently supported."
  },
  "go_to_the_editor_s_menubar_e6674c81": {
    "message": "Go to the editor''s menubar"
  },
  "go_to_the_editor_s_toolbar_a5cb875f": {
    "message": "Go to the editor''s toolbar"
  },
  "grades_a61eba0a": { "message": "Grades" },
  "greater_than_e98af662": { "message": "Greater Than" },
  "greater_than_or_equal_b911949a": { "message": "Greater Than Or Equal" },
  "greek_65c5b3f7": { "message": "Greek" },
  "green_15af4778": { "message": "Green" },
  "grey_a55dceff": { "message": "Grey" },
  "group_documents_8bfd6ae6": { "message": "Group Documents" },
  "group_files_4324f3df": { "message": "Group Files" },
  "group_files_82e5dcdb": { "message": "Group files" },
  "group_images_98e0ac17": { "message": "Group Images" },
  "group_isomorphism_45b1458c": { "message": "Group Isomorphism" },
  "group_links_9493129e": { "message": "Group Links" },
  "group_media_2f3d128a": { "message": "Group Media" },
  "group_navigation_99f191a": { "message": "Group Navigation" },
  "h_bar_bb94deae": { "message": "H Bar" },
  "hat_ea321e35": { "message": "Hat" },
  "header_column_f27433cb": { "message": "Header column" },
  "header_row_and_column_ec5b9ec": { "message": "Header row and column" },
  "header_row_f33eb169": { "message": "Header row" },
  "heading_2_5b84eed2": { "message": "Heading 2" },
  "heading_3_2c83de44": { "message": "Heading 3" },
  "heading_4_b2e74be7": { "message": "Heading 4" },
  "heading_levels_should_not_be_skipped_3947c0e0": {
    "message": "Heading levels should not be skipped."
  },
  "heading_starting_with_start_42a3e7f9": {
    "message": "Heading starting with { start }"
  },
  "headings_should_not_contain_more_than_120_characte_3c0e0cb3": {
    "message": "Headings should not contain more than 120 characters."
  },
  "health_icon_8d292eb5": { "message": "Health Icon" },
  "hearts_suit_e50e04ca": { "message": "Hearts (Suit)" },
  "height_69b03e15": { "message": "Height" },
  "hexagon_d8468e0d": { "message": "Hexagon" },
  "hide_description_bfb5502e": { "message": "Hide description" },
  "hide_title_description_caf092ef": {
    "message": "Hide { title } description"
  },
  "highlight_an_element_to_activate_the_element_optio_60e1e56b": {
    "message": "Highlight an element to activate the element options toolbar"
  },
  "home_351838cd": { "message": "Home" },
  "html_code_editor_fd967a44": { "message": "html code editor" },
  "i_have_obtained_permission_to_use_this_file_6386f087": {
    "message": "I have obtained permission to use this file."
  },
  "i_hold_the_copyright_71ee91b1": { "message": "I hold the copyright" },
  "icon_215a1dc6": { "message": "Icon" },
  "icon_8168b2f8": { "message": "icon" },
  "icon_color_b86dd6d6": { "message": "Icon Color" },
  "icon_maker_icons_cc560f7e": { "message": "Icon Maker Icons" },
  "icon_options_7e32746e": { "message": "Icon Options" },
  "icon_options_tray_2b407977": { "message": "Icon Options Tray" },
  "icon_preview_1782a1d9": { "message": "Icon Preview" },
  "icon_shape_30b61e7": { "message": "Icon Shape" },
  "icon_size_9353edea": { "message": "Icon Size" },
  "if_left_empty_link_text_will_display_as_course_lin_61087540": {
    "message": "If left empty link, text will display as course link name"
  },
  "if_you_do_not_select_usage_rights_now_this_file_wi_14e07ab5": {
    "message": "If you do not select usage rights now, this file will be unpublished after it''s uploaded."
  },
  "image_8ad06": { "message": "Image" },
  "image_c1c98202": { "message": "image" },
  "image_filenames_should_not_be_used_as_the_alt_attr_bcfd7780": {
    "message": "Image filenames should not be used as the alt attribute describing the image content."
  },
  "image_options_5412d02c": { "message": "Image Options" },
  "image_options_tray_90a46006": { "message": "Image Options Tray" },
  "image_to_crop_3a34487d": { "message": "Image to crop" },
  "image_with_filename_file_aacd7180": {
    "message": "Image with filename { file }"
  },
  "images_7ce26570": { "message": "Images" },
  "images_should_include_an_alt_attribute_describing__b86d6a86": {
    "message": "Images should include an alt attribute describing the image content."
  },
  "imaginary_portion_of_complex_number_2c733ffa": {
    "message": "Imaginary Portion (of Complex Number)"
  },
  "in_element_of_19ca2f33": { "message": "In (Element Of)" },
  "indefinite_integral_6623307e": { "message": "Indefinite Integral" },
  "indigo_2035fc55": { "message": "Indigo" },
  "inference_fed5c960": { "message": "Inference" },
  "infinity_7a10f206": { "message": "Infinity" },
  "insert_593145ef": { "message": "Insert" },
  "insert_link_6dc23cae": { "message": "Insert Link" },
  "integers_336344e1": { "message": "Integers" },
  "intersection_cd4590e4": { "message": "Intersection" },
  "invalid_entry_f7d2a0f5": { "message": "Invalid entry." },
  "invalid_file_c11ba11": { "message": "Invalid File" },
  "invalid_file_type_881cc9b2": { "message": "Invalid file type" },
  "invalid_url_cbde79f": { "message": "Invalid URL" },
  "iota_11c932a9": { "message": "Iota" },
  "issue_num_total_f94536cf": { "message": "Issue { num }/{ total }" },
  "kappa_2f14c816": { "message": "Kappa" },
  "kappa_variant_eb64574b": { "message": "Kappa (Variant)" },
  "keyboard_shortcuts_ed1844bd": { "message": "Keyboard Shortcuts" },
  "keyboards_navigate_to_links_using_the_tab_key_two__5fab8c82": {
    "message": "Keyboards navigate to links using the Tab key. Two adjacent links that direct to the same destination can be confusing to keyboard users."
  },
  "lambda_4f602498": { "message": "Lambda" },
  "language_arts_icon_a798b0f8": { "message": "Language Arts Icon" },
  "languages_icon_9d20539": { "message": "Languages Icon" },
  "large_9c5e80e7": { "message": "Large" },
  "learn_more_about_adjacent_links_2cb9762c": {
    "message": "Learn more about adjacent links"
  },
  "learn_more_about_color_contrast_c019dfb9": {
    "message": "Learn more about color contrast"
  },
  "learn_more_about_organizing_page_headings_8a7caa2e": {
    "message": "Learn more about organizing page headings"
  },
  "learn_more_about_proper_page_heading_structure_d2959f2d": {
    "message": "Learn more about proper page heading structure"
  },
  "learn_more_about_table_headers_5f5ee13": {
    "message": "Learn more about table headers"
  },
  "learn_more_about_using_alt_text_for_images_5698df9a": {
    "message": "Learn more about using alt text for images"
  },
  "learn_more_about_using_captions_with_tables_36fe496f": {
    "message": "Learn more about using captions with tables"
  },
  "learn_more_about_using_filenames_as_alt_text_264286af": {
    "message": "Learn more about using filenames as alt text"
  },
  "learn_more_about_using_lists_4e6eb860": {
    "message": "Learn more about using lists"
  },
  "learn_more_about_using_scope_attributes_with_table_20df49aa": {
    "message": "Learn more about using scope attributes with tables"
  },
  "leave_as_is_4facfe55": { "message": "Leave as is" },
  "left_angle_bracket_c87a6d07": { "message": "Left Angle Bracket" },
  "left_arrow_4fde1a64": { "message": "Left Arrow" },
  "left_arrow_with_hook_5bfcad93": { "message": "Left Arrow With Hook" },
  "left_ceiling_ee9dd88a": { "message": "Left Ceiling" },
  "left_curly_brace_1726fb4": { "message": "Left Curly Brace" },
  "left_downard_harpoon_arrow_1d7b3d2e": {
    "message": "Left Downard Harpoon Arrow"
  },
  "left_floor_29ac2274": { "message": "Left Floor" },
  "left_to_right_e9b4fd06": { "message": "Left-to-Right" },
  "left_upward_harpoon_arrow_3a562a96": {
    "message": "Left Upward Harpoon Arrow"
  },
  "leftward_arrow_1e4765de": { "message": "Leftward Arrow" },
  "leftward_pointing_triangle_d14532ce": {
    "message": "Leftward Pointing Triangle"
  },
  "less_than_a26c0641": { "message": "Less Than" },
  "less_than_or_equal_be5216cb": { "message": "Less Than Or Equal" },
  "library_icon_ae1e54cf": { "message": "Library Icon" },
  "light_blue_5374f600": { "message": "Light Blue" },
  "link_7262adec": { "message": "Link" },
  "link_options_a16b758b": { "message": "Link Options" },
  "link_with_text_starting_with_start_b3fcbe71": {
    "message": "Link with text starting with { start }"
  },
  "links_14b70841": { "message": "Links" },
  "links_to_an_external_site_de74145d": {
    "message": "Links to an external site."
  },
  "lists_should_be_formatted_as_lists_f862de8d": {
    "message": "Lists should be formatted as lists."
  },
  "load_more_35d33c7": { "message": "Load More" },
  "loading_25990131": { "message": "Loading..." },
  "loading_bde52856": { "message": "Loading" },
  "loading_closed_captions_subtitles_failed_95ceef47": {
    "message": "loading closed captions/subtitles failed."
  },
  "loading_failed_b3524381": { "message": "Loading failed..." },
  "loading_failed_e6a9d8ef": { "message": "Loading failed." },
  "loading_folders_d8b5869e": { "message": "Loading folders" },
  "loading_please_wait_d276220a": { "message": "Loading, please wait" },
  "loading_preview_9f077aa1": { "message": "Loading preview" },
  "locked_762f138b": { "message": "Locked" },
  "logical_equivalence_76fca396": { "message": "Logical Equivalence" },
  "logical_equivalence_short_8efd7b4f": {
    "message": "Logical Equivalence (Short)"
  },
  "logical_equivalence_short_and_thick_1e1f654d": {
    "message": "Logical Equivalence (Short And Thick)"
  },
  "logical_equivalence_thick_662dd3f2": {
    "message": "Logical Equivalence (Thick)"
  },
  "low_horizontal_dots_cc08498e": { "message": "Low Horizontal Dots" },
  "magenta_4a65993c": { "message": "Magenta" },
  "maps_to_e5ef7382": { "message": "Maps To" },
  "math_icon_ad4e9d03": { "message": "Math Icon" },
  "media_af190855": { "message": "Media" },
  "media_file_is_processing_please_try_again_later_58a6d49": {
    "message": "Media file is processing. Please try again later."
  },
  "medium_5a8e9ead": { "message": "Medium" },
  "merge_links_2478df96": { "message": "Merge links" },
  "mic_a7f3d311": { "message": "Mic" },
  "microphone_disabled_15c83130": { "message": "Microphone Disabled" },
  "middle_27dc1d5": { "message": "Middle" },
  "minimize_file_preview_da911944": { "message": "Minimize File Preview" },
  "minimize_video_20aa554b": { "message": "Minimize Video" },
  "minus_fd961e2e": { "message": "Minus" },
  "minus_plus_3461f637": { "message": "Minus/Plus" },
  "misc_3b692ea7": { "message": "Misc" },
  "miscellaneous_e9818229": { "message": "Miscellaneous" },
  "modules_c4325335": { "message": "Modules" },
  "mu_37223b8b": { "message": "Mu" },
  "multi_color_image_63d7372f": { "message": "Multi Color Image" },
  "multiplication_sign_15f95c22": { "message": "Multiplication Sign" },
  "music_icon_4db5c972": { "message": "Music Icon" },
  "must_be_at_least_percentage_22e373b6": {
    "message": "Must be at least { percentage }%"
  },
  "must_be_at_least_width_x_height_px_41dc825e": {
    "message": "Must be at least { width } x { height }px"
  },
  "my_files_2f621040": { "message": "My files" },
  "n_th_root_9991a6e4": { "message": "N-th Root" },
  "nabla_1e216d25": { "message": "Nabla" },
  "name_1aed4a1b": { "message": "Name" },
  "name_color_ceec76ff": { "message": "{ name } ({ color })" },
  "natural_music_54a70258": { "message": "Natural (Music)" },
  "natural_numbers_3da07060": { "message": "Natural Numbers" },
  "navigate_through_the_menu_or_toolbar_415a4e50": {
    "message": "Navigate through the menu or toolbar"
  },
  "nested_greater_than_d852e60d": { "message": "Nested Greater Than" },
  "nested_less_than_27d17e58": { "message": "Nested Less Than" },
  "next_40e12421": { "message": "Next" },
  "no_accessibility_issues_were_detected_f8d3c875": {
    "message": "No accessibility issues were detected."
  },
  "no_changes_to_save_d29f6e91": { "message": "No changes to save." },
  "no_e16d9132": { "message": "No" },
  "no_file_chosen_9a880793": { "message": "No file chosen" },
  "no_headers_9bc7dc7f": { "message": "No headers" },
  "no_preview_is_available_for_this_file_f940114a": {
    "message": "No preview is available for this file."
  },
  "no_results_940393cf": { "message": "No results." },
  "no_results_found_for_filterterm_ad1b04c8": {
    "message": "No results found for { filterTerm }"
  },
  "no_video_1ed00b26": { "message": "No Video" },
  "none_3b5e34d2": { "message": "None" },
  "none_selected_b93d56d2": { "message": "None Selected" },
  "not_equal_6e2980e6": { "message": "Not Equal" },
  "not_in_not_an_element_of_fb1ffb54": {
    "message": "Not In (Not An Element Of)"
  },
  "not_negation_1418ebb8": { "message": "Not (Negation)" },
  "not_subset_dc2b5e84": { "message": "Not Subset" },
  "not_subset_strict_23d282bf": { "message": "Not Subset (Strict)" },
  "not_superset_5556b913": { "message": "Not Superset" },
  "not_superset_strict_24e06f36": { "message": "Not Superset (Strict)" },
  "nu_1c0f6848": { "message": "Nu" },
  "octagon_e48be9f": { "message": "Octagon" },
  "olive_6a3e4d6b": { "message": "Olive" },
  "omega_8f2c3463": { "message": "Omega" },
  "one_of_the_following_styles_must_be_added_to_save__1de769aa": {
    "message": "One of the following styles must be added to save an icon: Icon Color, Outline Size, Icon Text, or Image"
  },
  "open_circle_e9bd069": { "message": "Open Circle" },
  "open_this_keyboard_shortcuts_dialog_9658b83a": {
    "message": "Open this keyboard shortcuts dialog"
  },
  "open_title_application_fd624fc5": {
    "message": "Open { title } application"
  },
  "operators_a2ef9a93": { "message": "Operators" },
  "or_9b70ccaa": { "message": "Or" },
  "orange_81386a62": { "message": "Orange" },
  "other_editor_shortcuts_may_be_found_at_404aba4a": {
    "message": "Other editor shortcuts may be found at"
  },
  "outline_color_3ef2cea7": { "message": "Outline Color" },
  "outline_size_a6059a21": { "message": "Outline Size" },
  "p_is_not_a_valid_protocol_which_must_be_ftp_http_h_adf13fc2": {
    "message": "{ p } is not a valid protocol which must be ftp, http, https, mailto, skype, tel or may be omitted"
  },
  "pages_e5414c2c": { "message": "Pages" },
  "paragraph_5e5ad8eb": { "message": "Paragraph" },
  "paragraph_starting_with_start_a59923f8": {
    "message": "Paragraph starting with { start }"
  },
  "parallel_d55d6e38": { "message": "Parallel" },
  "partial_derivative_4a9159df": { "message": "Partial (Derivative)" },
  "paste_5963d1c1": { "message": "Paste" },
  "pause_12af3bb4": { "message": "Pause" },
  "pentagon_17d82ea3": { "message": "Pentagon" },
  "people_b4ebb13c": { "message": "People" },
  "percentage_34ab7c2c": { "message": "Percentage" },
  "percentage_must_be_a_number_8033c341": {
    "message": "Percentage must be a number"
  },
  "performing_arts_icon_f3497486": { "message": "Performing Arts Icon" },
  "perpendicular_7c48ede4": { "message": "Perpendicular" },
  "phi_4ac33b6d": { "message": "Phi" },
  "phi_variant_c9bb3ac5": { "message": "Phi (Variant)" },
  "physical_education_icon_d7dffd3e": { "message": "Physical Education Icon" },
  "pi_dc4f0bd8": { "message": "Pi" },
  "pi_variant_10f5f520": { "message": "Pi (Variant)" },
  "pink_68ad45cb": { "message": "Pink" },
  "pixels_52ece7d1": { "message": "Pixels" },
  "play_1a47eaa7": { "message": "Play" },
  "play_media_comment_35257210": { "message": "Play media comment." },
  "play_media_comment_by_name_from_createdat_c230123d": {
    "message": "Play media comment by { name } from { createdAt }."
  },
  "please_allow_canvas_to_access_your_microphone_and__dc2c3079": {
    "message": "Please allow Canvas to access your microphone and webcam."
  },
  "plus_d43cd4ec": { "message": "Plus" },
  "plus_minus_f8be2e83": { "message": "Plus/Minus" },
  "posted_when_a578f5ab": { "message": "Posted: { when }" },
  "power_set_4f26f316": { "message": "Power Set" },
  "precedes_196b9aef": { "message": "Precedes" },
  "precedes_equal_20701e84": { "message": "Precedes Equal" },
  "preformatted_d0670862": { "message": "Preformatted" },
  "prev_f82cbc48": { "message": "Prev" },
  "preview_53003fd2": { "message": "Preview" },
  "preview_a3f8f854": { "message": "PREVIEW" },
  "preview_in_overlay_ed772c46": { "message": "Preview in overlay" },
  "preview_inline_9787330": { "message": "Preview inline" },
  "prime_917ea60e": { "message": "Prime" },
  "prime_numbers_13464f61": { "message": "Prime Numbers" },
  "product_39cf144f": { "message": "Product" },
  "proportional_f02800cc": { "message": "Proportional" },
  "protocol_must_be_ftp_http_https_mailto_skype_tel_o_73beb4f8": {
    "message": "Protocol must be ftp, http, https, mailto, skype, tel or may be omitted"
  },
  "psi_e3f5f0f7": { "message": "Psi" },
  "published_c944a23d": { "message": "published" },
  "published_when_302d8e23": { "message": "Published: { when }" },
  "pumpkin_904428d5": { "message": "Pumpkin" },
  "purple_7678a9fc": { "message": "Purple" },
  "quaternions_877024e0": { "message": "Quaternions" },
  "quizzes_7e598f57": { "message": "Quizzes" },
  "rational_numbers_80ddaa4a": { "message": "Rational Numbers" },
  "real_numbers_7c99df94": { "message": "Real Numbers" },
  "real_portion_of_complex_number_7dad33b5": {
    "message": "Real Portion (of Complex Number)"
  },
  "record_7c9448b": { "message": "Record" },
  "recording_98da6bda": { "message": "Recording" },
  "red_8258edf3": { "message": "Red" },
  "relationships_6602af70": { "message": "Relationships" },
  "religion_icon_246e0be1": { "message": "Religion Icon" },
  "remove_heading_style_5fdc8855": { "message": "Remove heading style" },
  "replace_e61834a7": { "message": "Replace" },
  "reset_95a81614": { "message": "Reset" },
  "resize_ec83d538": { "message": "Resize" },
  "restore_auto_save_deccd84b": { "message": "Restore auto-save?" },
  "reverse_turnstile_does_not_yield_7558be06": {
    "message": "Reverse Turnstile (Does Not Yield)"
  },
  "rho_a0244a36": { "message": "Rho" },
  "rho_variant_415245cd": { "message": "Rho (Variant)" },
  "rich_content_editor_2708ef21": { "message": "Rich Content Editor" },
<<<<<<< HEAD
=======
  "rich_text_area_press_oskey_f8_for_rich_content_edi_c2f651d": {
    "message": "Rich Text Area. Press { OSKey }+F8 for Rich Content Editor shortcuts."
  },
>>>>>>> 147b3201
  "right_angle_bracket_d704e2d6": { "message": "Right Angle Bracket" },
  "right_arrow_35e0eddf": { "message": "Right Arrow" },
  "right_arrow_with_hook_29d92d31": { "message": "Right Arrow With Hook" },
  "right_ceiling_839dc744": { "message": "Right Ceiling" },
  "right_curly_brace_5159d5cd": { "message": "Right Curly Brace" },
  "right_downward_harpoon_arrow_d71b114f": {
    "message": "Right Downward Harpoon Arrow"
  },
  "right_floor_5392d5cf": { "message": "Right Floor" },
  "right_to_left_9cfb092a": { "message": "Right-to-Left" },
  "right_upward_harpoon_arrow_f5a34c73": {
    "message": "Right Upward Harpoon Arrow"
  },
  "rightward_arrow_32932107": { "message": "Rightward Arrow" },
  "rightward_pointing_triangle_60330f5c": {
    "message": "Rightward Pointing Triangle"
  },
  "rotate_image_90_degrees_2ab77c05": { "message": "Rotate image -90 degrees" },
  "rotate_image_90_degrees_6c92cd42": { "message": "Rotate image 90 degrees" },
  "rotation_9699c538": { "message": "Rotation" },
  "row_fc0944a7": { "message": "Row" },
  "row_group_979f5528": { "message": "Row group" },
  "sadly_the_pretty_html_editor_is_not_keyboard_acces_50da7665": {
    "message": "Sadly, the pretty HTML editor is not keyboard accessible. Access the raw HTML editor here."
  },
  "save_11a80ec3": { "message": "Save" },
  "save_copy_ca63944e": { "message": "Save Copy" },
  "save_media_cb9e786e": { "message": "Save Media" },
  "screen_readers_cannot_determine_what_is_displayed__6a5842ab": {
    "message": "Screen readers cannot determine what is displayed in an image without alternative text, and filenames are often meaningless strings of numbers and letters that do not describe the context or meaning."
  },
  "screen_readers_cannot_determine_what_is_displayed__6f1ea667": {
    "message": "Screen readers cannot determine what is displayed in an image without alternative text, which describes the content and meaning of the image. Alternative text should be simple and concise."
  },
  "screen_readers_cannot_determine_what_is_displayed__a57e6723": {
    "message": "Screen readers cannot determine what is displayed in an image without alternative text, which describes the content and meaning of the image."
  },
  "screen_readers_cannot_interpret_tables_without_the_bd861652": {
    "message": "Screen readers cannot interpret tables without the proper structure. Table headers provide direction and content scope."
  },
  "screen_readers_cannot_interpret_tables_without_the_e62912d5": {
    "message": "Screen readers cannot interpret tables without the proper structure. Table captions describe the context and general understanding of the table."
  },
  "screen_readers_cannot_interpret_tables_without_the_f0bdec0f": {
    "message": "Screen readers cannot interpret tables without the proper structure. Table headers provide direction and overview of the content."
  },
  "script_l_42a7b254": { "message": "Script L" },
  "search_280d00bd": { "message": "Search" },
  "select_audio_source_21043cd5": { "message": "Select audio source" },
  "select_crop_shape_d441feeb": { "message": "Select crop shape" },
  "select_language_7c93a900": { "message": "Select Language" },
  "select_video_source_1b5c9dbe": { "message": "Select video source" },
  "selected_linkfilename_c093b1f2": { "message": "Selected { linkFileName }" },
  "set_header_scope_8c548f40": { "message": "Set header scope" },
  "set_minus_b46e9b88": { "message": "Set Minus" },
  "set_table_header_cfab13a0": { "message": "Set table header" },
  "sharp_music_ab956814": { "message": "Sharp (Music)" },
  "shift_arrows_4d5785fe": { "message": "SHIFT+Arrows" },
  "shift_o_to_open_the_pretty_html_editor_55ff5a31": {
    "message": "Shift-O to open the pretty html editor."
  },
  "shortcut_911d6255": { "message": "Shortcut" },
  "sighted_users_browse_web_pages_quickly_looking_for_1d4db0c1": {
    "message": "Sighted users browse web pages quickly, looking for large or bolded headings. Screen reader users rely on headers for contextual understanding. Headers should use the proper structure."
  },
  "sighted_users_browse_web_pages_quickly_looking_for_ade806f5": {
    "message": "Sighted users browse web pages quickly, looking for large or bolded headings. Screen reader users rely on headers for contextual understanding. Headers should be concise within the proper structure."
  },
  "sigma_5c35e553": { "message": "Sigma" },
  "sigma_variant_8155625": { "message": "Sigma (Variant)" },
  "single_color_image_4e5d4dbc": { "message": "Single Color Image" },
  "single_color_image_color_95fa9a87": {
    "message": "Single Color Image Color"
  },
  "size_b30e1077": { "message": "Size" },
  "size_of_caption_file_is_greater_than_the_maximum_m_bff5f86e": {
    "message": "Size of caption file is greater than the maximum { max } kb allowed file size."
  },
  "small_b070434a": { "message": "Small" },
  "solid_circle_9f061dfc": { "message": "Solid Circle" },
  "something_went_wrong_89195131": { "message": "Something went wrong." },
  "something_went_wrong_accessing_your_webcam_6643b87e": {
    "message": "Something went wrong accessing your webcam."
  },
  "something_went_wrong_and_i_don_t_know_what_to_show_e0c54ec8": {
    "message": "Something went wrong and I don''t know what to show you."
  },
  "something_went_wrong_check_your_connection_reload__c7868286": {
    "message": "Something went wrong. Check your connection, reload the page, and try again."
  },
  "something_went_wrong_d238c551": { "message": "Something went wrong" },
  "something_went_wrong_while_sharing_your_screen_8de579e5": {
    "message": "Something went wrong while sharing your screen."
  },
  "sort_by_e75f9e3e": { "message": "Sort By" },
  "spades_suit_b37020c2": { "message": "Spades (Suit)" },
  "square_511eb3b3": { "message": "Square" },
  "square_cap_9ec88646": { "message": "Square Cap" },
  "square_cup_b0665113": { "message": "Square Cup" },
  "square_root_e8bcbc60": { "message": "Square Root" },
  "square_root_symbol_d0898a53": { "message": "Square Root Symbol" },
  "square_subset_17be67cb": { "message": "Square Subset" },
  "square_subset_strict_7044e84f": { "message": "Square Subset (Strict)" },
  "square_superset_3be8dae1": { "message": "Square Superset" },
  "square_superset_strict_fa4262e4": { "message": "Square Superset (Strict)" },
  "star_8d156e09": { "message": "Star" },
  "start_over_f7552aa9": { "message": "Start Over" },
  "start_recording_9a65141a": { "message": "Start Recording" },
  "steel_blue_14296f08": { "message": "Steel Blue" },
  "styles_2aa721ef": { "message": "Styles" },
  "submit_a3cc6859": { "message": "Submit" },
  "subscript_59744f96": { "message": "Subscript" },
  "subset_19c1a92f": { "message": "Subset" },
  "subset_strict_8d8948d6": { "message": "Subset (Strict)" },
  "succeeds_9cc31be9": { "message": "Succeeds" },
  "succeeds_equal_158e8c3a": { "message": "Succeeds Equal" },
  "sum_b0842d31": { "message": "Sum" },
  "superscript_8cb349a2": { "message": "Superscript" },
  "superset_c4db8a7a": { "message": "Superset" },
  "superset_strict_c77dd6d2": { "message": "Superset (Strict)" },
  "supported_file_types_srt_or_webvtt_7d827ed": {
    "message": "Supported file types: SRT or WebVTT"
  },
  "switch_to_pretty_html_editor_a3cee15f": {
    "message": "Switch to pretty HTML Editor"
  },
  "switch_to_raw_html_editor_f970ae1a": {
    "message": "Switch to raw HTML Editor"
  },
  "switch_to_the_html_editor_146dfffd": {
    "message": "Switch to the html editor"
  },
  "switch_to_the_rich_text_editor_63c1ecf6": {
    "message": "Switch to the rich text editor"
  },
  "syllabus_f191f65b": { "message": "Syllabus" },
  "system_audio_allowed_b2508f8c": { "message": "System Audio Allowed" },
  "system_audio_disabled_c177bd13": { "message": "System Audio Disabled" },
  "tab_arrows_4cf5abfc": { "message": "TAB/Arrows" },
  "table_header_starting_with_start_ffcabba6": {
    "message": "Table header starting with { start }"
  },
  "table_starting_with_start_e7232848": {
    "message": "Table starting with { start }"
  },
  "tables_headers_should_specify_scope_5abf3a8e": {
    "message": "Tables headers should specify scope."
  },
  "tables_should_include_a_caption_describing_the_con_e91e78fc": {
    "message": "Tables should include a caption describing the contents of the table."
  },
  "tables_should_include_at_least_one_header_48779eac": {
    "message": "Tables should include at least one header."
  },
  "tau_880974b7": { "message": "Tau" },
  "teal_f729a294": { "message": "Teal" },
  "text_7f4593da": { "message": "Text" },
  "text_background_color_16e61c3f": { "message": "Text Background Color" },
  "text_color_acf75eb6": { "message": "Text Color" },
  "text_is_difficult_to_read_without_sufficient_contr_69e62bd6": {
    "message": "Text is difficult to read without sufficient contrast between the text and the background, especially for those with low vision."
  },
  "text_larger_than_18pt_or_bold_14pt_should_display__5c364db6": {
    "message": "Text larger than 18pt (or bold 14pt) should display a minimum contrast ratio of 3:1."
  },
  "text_optional_384f94f7": { "message": "Text (optional)" },
  "text_position_8df8c162": { "message": "Text Position" },
  "text_size_887c2f6": { "message": "Text Size" },
  "text_smaller_than_18pt_or_bold_14pt_should_display_aaffb22b": {
    "message": "Text smaller than 18pt (or bold 14pt) should display a minimum contrast ratio of 4.5:1."
  },
  "the_document_preview_is_currently_being_processed__7d9ea135": {
    "message": "The document preview is currently being processed. Please try again later."
  },
  "the_first_heading_on_a_page_should_be_an_h2_859089f2": {
    "message": "The first heading on a page should be an H2."
  },
  "the_material_is_in_the_public_domain_279c39a3": {
    "message": "The material is in the public domain"
  },
  "the_material_is_licensed_under_creative_commons_3242cb5e": {
    "message": "The material is licensed under Creative Commons"
  },
  "the_material_is_subject_to_an_exception_e_g_fair_u_a39c8ca2": {
    "message": "The material is subject to an exception - e.g. fair dealing, the right to quote, or others under applicable copyright laws"
  },
  "the_pretty_html_editor_is_not_keyboard_accessible__d6d5d2b": {
    "message": "The pretty html editor is not keyboard accessible. Press Shift O to open the raw html editor."
  },
  "therefore_d860e024": { "message": "Therefore" },
  "theta_ce2d2350": { "message": "Theta" },
  "theta_variant_fff6da6f": { "message": "Theta (Variant)" },
  "thick_downward_arrow_b85add4c": { "message": "Thick Downward Arrow" },
  "thick_left_arrow_d5f3e925": { "message": "Thick Left Arrow" },
  "thick_leftward_arrow_6ab89880": { "message": "Thick Leftward Arrow" },
  "thick_right_arrow_3ed5e8f7": { "message": "Thick Right Arrow" },
  "thick_rightward_arrow_a2e1839e": { "message": "Thick Rightward Arrow" },
  "thick_upward_arrow_acd20328": { "message": "Thick Upward Arrow" },
  "this_document_cannot_be_displayed_within_canvas_7aba77be": {
    "message": "This document cannot be displayed within Canvas."
  },
  "this_equation_cannot_be_rendered_in_basic_view_9b6c07ae": {
    "message": "This equation cannot be rendered in Basic View."
  },
  "this_image_is_currently_unavailable_25c68857": {
    "message": "This image is currently unavailable"
  },
  "though_your_video_will_have_the_correct_title_in_t_90e427f3": {
    "message": "Though your video will have the correct title in the browser, we failed to update it in the database."
  },
  "timebar_a4d18443": { "message": "Timebar" },
  "title_ee03d132": { "message": "Title" },
  "to_be_posted_when_d24bf7dc": { "message": "To Be Posted: { when }" },
  "to_do_when_2783d78f": { "message": "To Do: { when }" },
  "toggle_summary_group_413df9ac": { "message": "Toggle { summary } group" },
  "toggle_tooltip_d3b7cb86": { "message": "Toggle tooltip" },
  "tools_2fcf772e": { "message": "Tools" },
  "top_66e0adb6": { "message": "Top" },
  "tray_839df38a": { "message": "Tray" },
  "triangle_6072304e": { "message": "Triangle" },
  "turnstile_yields_f9e76df1": { "message": "Turnstile (Yields)" },
  "type_control_f9_to_access_image_options_text_a47e319f": {
    "message": "type Control F9 to access image options. { text }"
  },
  "type_control_f9_to_access_link_options_text_4ead9682": {
    "message": "type Control F9 to access link options. { text }"
  },
  "type_control_f9_to_access_table_options_text_92141329": {
    "message": "type Control F9 to access table options. { text }"
  },
  "union_e6b57a53": { "message": "Union" },
  "unpublished_dfd8801": { "message": "unpublished" },
  "untitled_16aa4f2b": { "message": "Untitled" },
  "untitled_efdc2d7d": { "message": "untitled" },
  "up_and_left_diagonal_arrow_e4a74a23": {
    "message": "Up And Left Diagonal Arrow"
  },
  "up_and_right_diagonal_arrow_935b902e": {
    "message": "Up And Right Diagonal Arrow"
  },
  "upload_file_fd2361b8": { "message": "Upload File" },
  "upload_image_6120b609": { "message": "Upload Image" },
  "upload_media_ce31135a": { "message": "Upload Media" },
  "uploading_19e8a4e7": { "message": "Uploading" },
  "uppercase_delta_d4f4bc41": { "message": "Uppercase Delta" },
  "uppercase_gamma_86f492e9": { "message": "Uppercase Gamma" },
  "uppercase_lambda_c78d8ed4": { "message": "Uppercase Lambda" },
  "uppercase_omega_8aedfa2": { "message": "Uppercase Omega" },
  "uppercase_phi_caa36724": { "message": "Uppercase Phi" },
  "uppercase_pi_fcc70f5e": { "message": "Uppercase Pi" },
  "uppercase_psi_6395acbe": { "message": "Uppercase Psi" },
  "uppercase_sigma_dbb70e92": { "message": "Uppercase Sigma" },
  "uppercase_theta_49afc891": { "message": "Uppercase Theta" },
  "uppercase_upsilon_8c1e623e": { "message": "Uppercase Upsilon" },
  "uppercase_xi_341e8556": { "message": "Uppercase Xi" },
  "upsilon_33651634": { "message": "Upsilon" },
  "upward_and_downward_pointing_arrow_fa90a918": {
    "message": "Upward And Downward Pointing Arrow"
  },
  "upward_and_downward_pointing_arrow_thick_d420fdef": {
    "message": "Upward And Downward Pointing Arrow (Thick)"
  },
  "upward_arrow_9992cb2d": { "message": "Upward Arrow" },
  "upward_pointing_triangle_d078d7cb": {
    "message": "Upward Pointing Triangle"
  },
  "url_22a5f3b8": { "message": "URL" },
  "usage_right_ff96f3e2": { "message": "Usage Right:" },
  "usage_rights_required_5fe4dd68": { "message": "Usage Rights (required)" },
  "use_arrow_keys_to_navigate_options_2021cc50": {
    "message": "Use arrow keys to navigate options."
  },
  "use_arrow_keys_to_select_a_shape_c8eb57ed": {
    "message": "Use arrow keys to select a shape."
  },
  "use_arrow_keys_to_select_a_size_699a19f4": {
    "message": "Use arrow keys to select a size."
  },
  "use_arrow_keys_to_select_a_text_position_72f9137c": {
    "message": "Use arrow keys to select a text position."
  },
  "use_arrow_keys_to_select_a_text_size_65e89336": {
    "message": "Use arrow keys to select a text size."
  },
  "use_arrow_keys_to_select_an_outline_size_e009d6b0": {
    "message": "Use arrow keys to select an outline size."
  },
  "used_by_screen_readers_to_describe_the_content_of__4f14b4e4": {
    "message": "Used by screen readers to describe the content of an { TYPE }"
  },
  "used_by_screen_readers_to_describe_the_content_of__b1e76d9e": {
    "message": "Used by screen readers to describe the content of an image"
  },
  "used_by_screen_readers_to_describe_the_video_37ebad25": {
    "message": "Used by screen readers to describe the video"
  },
  "user_documents_c206e61f": { "message": "User Documents" },
  "user_files_78e21703": { "message": "User Files" },
  "user_images_b6490852": { "message": "User Images" },
  "user_media_14fbf656": { "message": "User Media" },
  "vector_notation_cf6086ab": { "message": "Vector (Notation)" },
  "vertical_bar_set_builder_notation_4300495f": {
    "message": "Vertical Bar (Set Builder Notation)"
  },
  "vertical_dots_bfb21f14": { "message": "Vertical Dots" },
  "video_options_24ef6e5d": { "message": "Video Options" },
  "video_options_tray_3b9809a5": { "message": "Video Options Tray" },
  "video_player_b371005": { "message": "Video Player" },
  "video_player_for_9e7d373b": { "message": "Video player for " },
  "video_player_for_title_ffd9fbc4": {
    "message": "Video player for { title }"
  },
  "view_ba339f93": { "message": "View" },
  "view_description_30446afc": { "message": "View description" },
  "view_keyboard_shortcuts_34d1be0b": { "message": "View keyboard shortcuts" },
  "view_title_description_67940918": {
    "message": "View { title } description"
  },
  "view_word_and_character_counts_a743dd0c": {
    "message": "View word and character counts"
  },
  "we_couldn_t_detect_a_working_microphone_connected__ceb71c40": {
    "message": "We couldn’t detect a working microphone connected to your device."
  },
  "we_couldn_t_detect_a_working_webcam_connected_to_y_6715cc4": {
    "message": "We couldn’t detect a working webcam connected to your device."
  },
  "we_couldn_t_detect_a_working_webcam_or_microphone__263b6674": {
    "message": "We couldn’t detect a working webcam or microphone connected to your device."
  },
  "webcam_disabled_30c66986": { "message": "Webcam Disabled" },
  "webcam_fe91b20f": { "message": "Webcam" },
  "webpages_should_only_have_a_single_h1_which_is_aut_dc99189e": {
    "message": "Webpages should only have a single H1, which is automatically used by the page''s Title. The first heading in your content should be an H2."
  },
  "when_markup_is_used_that_visually_formats_items_as_f941fc1b": {
    "message": "When markup is used that visually formats items as a list but does not indicate the list relationship, users may have difficulty in navigating the information."
  },
  "white_87fa64fd": { "message": "White" },
  "why_523b3d8c": { "message": "Why" },
  "width_492fec76": { "message": "Width" },
  "width_and_height_must_be_numbers_110ab2e3": {
    "message": "Width and height must be numbers"
  },
  "width_x_height_px_ff3ccb93": { "message": "{ width } x { height }px" },
  "wiki_home_9cd54d0": { "message": "Wiki Home" },
  "wreath_product_200b38ef": { "message": "Wreath Product" },
  "xi_149681d0": { "message": "Xi" },
  "yes_dde87d5": { "message": "Yes" },
  "you_have_unsaved_changes_in_the_icon_maker_tray_do_e8cf5f1b": {
    "message": "You have unsaved changes in the Icon Maker tray. Do you want to continue without saving these changes?"
  },
  "you_may_need_to_adjust_additional_headings_to_main_975f0eee": {
    "message": "You may need to adjust additional headings to maintain page hierarchy."
  },
  "you_may_not_upload_an_empty_file_11c31eb2": {
    "message": "You may not upload an empty file."
  },
  "your_image_has_been_compressed_for_icon_maker_imag_2e45cd91": {
    "message": "Your image has been compressed for Icon Maker. Images less than { size } KB will not be compressed."
  },
  "your_microphone_is_blocked_in_the_browser_settings_42af0ddc": {
    "message": "Your microphone is blocked in the browser settings."
  },
  "your_webcam_and_microphone_are_blocked_in_the_brow_73357dc6": {
    "message": "Your webcam and microphone are blocked in the browser settings."
  },
  "your_webcam_is_blocked_in_the_browser_settings_7f638128": {
    "message": "Your webcam is blocked in the browser settings."
  },
  "your_webcam_may_already_be_in_use_6cd64c25": {
    "message": "Your webcam may already be in use."
  },
  "zeta_5ef24f0e": { "message": "Zeta" },
  "zoom_f3e54d69": { "message": "Zoom" },
  "zoom_in_image_bb97d4f": { "message": "Zoom in image" },
  "zoom_out_image_d0a0a2ec": { "message": "Zoom out image" }
}<|MERGE_RESOLUTION|>--- conflicted
+++ resolved
@@ -694,12 +694,9 @@
   "rho_a0244a36": { "message": "Rho" },
   "rho_variant_415245cd": { "message": "Rho (Variant)" },
   "rich_content_editor_2708ef21": { "message": "Rich Content Editor" },
-<<<<<<< HEAD
-=======
   "rich_text_area_press_oskey_f8_for_rich_content_edi_c2f651d": {
     "message": "Rich Text Area. Press { OSKey }+F8 for Rich Content Editor shortcuts."
   },
->>>>>>> 147b3201
   "right_angle_bracket_d704e2d6": { "message": "Right Angle Bracket" },
   "right_arrow_35e0eddf": { "message": "Right Arrow" },
   "right_arrow_with_hook_29d92d31": { "message": "Right Arrow With Hook" },
