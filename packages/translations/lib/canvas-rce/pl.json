--- conflicted
+++ resolved
@@ -710,12 +710,9 @@
   "rich_content_editor_2708ef21": {
     "message": "Edytor wzbogaconej zawartości"
   },
-<<<<<<< HEAD
-=======
   "rich_text_area_press_oskey_f8_for_rich_content_edi_c2f651d": {
     "message": "Obszar tekstu sformatowanego Naciśnij { OSKey }+F8, aby wyświetlić skróty edytora tekstu sformatowanego."
   },
->>>>>>> 147b3201
   "right_angle_bracket_d704e2d6": { "message": "Prawy nawias ostrokątny" },
   "right_arrow_35e0eddf": { "message": "Strzałka w prawo" },
   "right_arrow_with_hook_29d92d31": { "message": "Strzałka w prawo zawinięta" },
