{
  "access_the_pretty_html_editor_37168efe": {
    "message": "Uzyskaj dostęp do ulepszonego edytora HTML"
  },
  "accessibility_checker_b3af1f6c": { "message": "Kontrola dostępności" },
  "add_8523c19b": { "message": "Dodaj" },
  "add_another_f4e50d57": { "message": "Dodaj kolejne" },
  "add_cc_subtitles_55f0394e": { "message": "Dodaj CC/napisy" },
  "add_image_60b2de07": { "message": "Dodaj zdjęcie" },
  "aleph_f4ffd155": { "message": "Alef" },
  "align_11050992": { "message": "Dostosuj" },
  "alignment_and_lists_5cebcb69": { "message": "Wyrównanie i listy" },
  "all_4321c3a1": { "message": "Wszystkie" },
  "all_apps_a50dea49": { "message": "Wszystkie aplikacje" },
  "alpha_15d59033": { "message": "Alfa" },
  "alphabetical_55b5b4e0": { "message": "Alfabetycznie" },
  "alt_text_611fb322": { "message": "Alternatywny tekst" },
  "amalg_coproduct_c589fb12": { "message": "Amalg (suma)" },
  "an_error_occured_reading_the_file_ff48558b": {
    "message": "Wystąpił błąd podczas odczytywania pliku"
  },
  "an_error_occurred_making_a_network_request_d1bda348": {
    "message": "Wystąpił błąd podczas przesyłania żądania sieciowego"
  },
  "an_error_occurred_uploading_your_media_71f1444d": {
    "message": "Podczas wysyłania multimediów wystąpił błąd."
  },
  "and_7fcc2911": { "message": "Oraz" },
  "angle_c5b4ec50": { "message": "Kąt" },
  "announcement_list_da155734": { "message": "Lista ogłoszeń" },
  "announcements_a4b8ed4a": { "message": "Ogłoszenia" },
  "apply_781a2546": { "message": "Zastosuj" },
  "apply_changes_to_all_instances_of_this_icon_maker__2642f466": {
    "message": "Zastosuj zmiany do wszystkich instancji tej ikony Icon Maker w kursie"
  },
  "approaches_the_limit_893aeec9": { "message": "Zbliża się do granicy" },
  "approximately_e7965800": { "message": "W przybliżeniu" },
  "apps_54d24a47": { "message": "Aplikacje" },
  "arrows_464a3e54": { "message": "Strzałki" },
  "art_icon_8e1daad": { "message": "Ikona sztuki" },
  "aspect_ratio_will_be_preserved_cb5fdfb8": {
    "message": "Współczynnik proporcji zostanie zachowany"
  },
  "assignments_1e02582c": { "message": "Zadania" },
  "asterisk_82255584": { "message": "Gwiazdka" },
  "attributes_963ba262": { "message": "Właściwości" },
  "audio_and_video_recording_not_supported_please_use_5ce3f0d7": {
    "message": "Nagrywanie dźwięku i wideo nie jest obsługiwane; użyj innej przeglądarki."
  },
  "audio_options_feb58e2c": { "message": "Opcje audio" },
  "audio_options_tray_33a90711": { "message": "Panel opcji audio" },
  "audio_player_for_title_20cc70d": {
    "message": "Odtwarzacz audio dla { title }"
  },
  "auto_saved_content_exists_would_you_like_to_load_t_fee528f2": {
    "message": "Istnieje automatycznie zapisana zawartość. Czy wolisz wczytać automatyczną zawartość?"
  },
  "available_folders_694d0436": { "message": "Dostępne foldery" },
  "backslash_b2d5442d": { "message": "Ukośnik lewy" },
  "bar_ec63ed6": { "message": "Kreska" },
  "basic_554cdc0a": { "message": "Podstawowy" },
  "because_501841b": { "message": "Ponieważ" },
  "below_81d4dceb": { "message": "Poniżej" },
  "beta_cb5f307e": { "message": "Beta" },
  "big_circle_16b2e604": { "message": "Duży okrąg" },
  "binomial_coefficient_ea5b9bb7": { "message": "Współczynnik dwumianowy" },
  "black_4cb01371": { "message": "Czarny" },
  "blue_daf8fea9": { "message": "Niebieski" },
  "bottom_15a2a9be": { "message": "Dół" },
  "bottom_third_5f5fec1d": { "message": "Trzeci od dołu" },
  "bowtie_5f9629e4": { "message": "Muszka" },
  "brick_f2656265": { "message": "Cegła" },
  "c_2001_acme_inc_283f7f80": { "message": "(c) 2001 Acme Inc." },
  "cancel_caeb1e68": { "message": "Anuluj" },
  "cap_product_3a5265a6": { "message": "G mnożenie" },
  "center_align_e68d9997": { "message": "Wyśrodkuj" },
  "centered_dot_64d5e378": { "message": "Kropka wyśrodkowana" },
  "centered_horizontal_dots_451c5815": {
    "message": "Wyśrodkowane kropki poziomo"
  },
  "chi_54a32644": { "message": "Chi" },
  "choose_caption_file_9c45bc4e": { "message": "Wybierz plik z napisami" },
  "choose_usage_rights_33683854": { "message": "Wybierz prawa użytkowania..." },
  "circle_484abe63": { "message": "Okrąg" },
  "circle_unordered_list_9e3a0763": {
    "message": "oznacz nieuporządkowaną listę"
  },
  "clear_2084585f": { "message": "Wyczyść" },
  "clear_image_3213fe62": { "message": "Wyczyść obraz" },
  "clear_selected_file_82388e50": { "message": "Usuń wybrany plik" },
  "clear_selected_file_filename_2fe8a58e": {
    "message": "Usuń wybrany plik: { filename }"
  },
  "click_or_shift_click_for_the_html_editor_25d70bb4": {
    "message": "Kliknij lub naciśnij Shift i kliknij, aby otworzyć edytor html."
  },
  "click_to_embed_imagename_c41ea8df": {
    "message": "Kliknij, aby osadzić { imageName }"
  },
  "click_to_hide_preview_3c707763": { "message": "Kliknij, aby ukryć podgląd" },
  "click_to_insert_a_link_into_the_editor_c19613aa": {
    "message": "Kliknij, aby wstawić łącze do edytora."
  },
  "click_to_show_preview_faa27051": {
    "message": "Kliknij, aby wyświetlić podgląd"
  },
  "close_a_menu_or_dialog_also_returns_you_to_the_edi_739079e6": {
    "message": "Zamknij menu lub okno dialogowe. Przywraca do obszaru edytora"
  },
  "close_d634289d": { "message": "Zamknij" },
  "closed_caption_file_must_be_less_than_maxkb_kb_5880f752": {
    "message": "Plik z napisami musi być mniejszy niż { maxKb } kb"
  },
  "closed_captions_subtitles_e6aaa016": {
    "message": "Napisy / napisy dla niesłyszących"
  },
  "clubs_suit_c1ffedff": { "message": "Trefle (kolor)" },
  "collaborations_5c56c15f": { "message": "Współprace" },
  "collapse_to_hide_types_1ab46d2e": {
    "message": "Kliknij, aby ukryć { types }"
  },
  "color_picker_6b359edf": { "message": "Narzędzie wyboru kolorów" },
  "color_picker_colorname_selected_ad4cf400": {
    "message": "Narzędzie wyboru kolorów (wybrano { colorName })"
  },
  "complex_numbers_a543d004": { "message": "Liczby zespolone" },
  "computer_1d7dfa6f": { "message": "Komputer" },
  "congruent_5a244acd": { "message": "Przystające" },
  "contains_311f37b7": { "message": "Zawiera" },
  "content_1440204b": { "message": "Zawartość" },
  "content_is_still_being_uploaded_if_you_continue_it_8f06d0cb": {
    "message": "Zawartość jest nadal przesyłana; w przypadku kontynuowania obraz nie zostanie prawidłowo osadzony."
  },
  "content_subtype_5ce35e88": { "message": "Podtyp zawartości" },
  "content_type_2cf90d95": { "message": "Typ zawartości" },
  "coproduct_e7838082": { "message": "Suma" },
  "copyright_holder_66ee111": { "message": "Właściciel praw autorskich:" },
  "count_plural_0_0_words_one_1_word_other_words_acf32eca": {
    "message": "{ count, plural,\n     =0 {0 słów}\n    one {1 słowo}\n  other {# słowa}\n}"
  },
  "count_plural_one_item_loaded_other_items_loaded_857023b7": {
    "message": "{ count, plural,\n    one {# element przesłany}\n  other {# elementów przesłanych}\n}"
  },
  "course_documents_104d76e0": { "message": "Dokumenty kursu" },
  "course_files_62deb8f8": { "message": "Pliki kursu" },
  "course_files_a31f97fc": { "message": "Pliki kursu" },
  "course_images_f8511d04": { "message": "Obrazy kursu" },
  "course_link_b369426": { "message": "Łącze kursu" },
  "course_links_b56959b9": { "message": "Łącza kursu" },
  "course_media_ec759ad": { "message": "Multimedia kursu" },
  "course_navigation_dd035109": { "message": "Nawigowanie po kursie" },
  "create_icon_110d6463": { "message": "Utwórz ikonę" },
  "create_icon_maker_icon_c716bffe": { "message": "Utwórz ikonę Icon Maker" },
  "creative_commons_license_725584ae": {
    "message": "Licencja Creative Commons:"
  },
  "crop_image_41bf940c": { "message": "Przytnij obraz" },
  "crop_image_807ebb08": { "message": "Przytnij obraz" },
  "cup_product_14174434": { "message": "Iloczyn kartezjański" },
  "current_image_f16c249c": { "message": "Bieżący obraz" },
  "custom_6979cd81": { "message": "Niestandardowe" },
  "cyan_c1d5f68a": { "message": "Cyjan" },
  "dagger_57e0f4e5": { "message": "Krzyżyk" },
  "date_added_ed5ad465": { "message": "Data dodania" },
  "decorative_icon_9a7f3fc3": { "message": "Ikona dekoracyjna" },
  "decorative_type_upper_f2c95e3": { "message": "Dekoracyjny { TYPE_UPPER }" },
  "decrease_indent_d9cf469d": { "message": "Zmniejsz wcięcie" },
  "deep_purple_bb3e2907": { "message": "Głęboki fiolet" },
  "default_bulleted_unordered_list_47079da8": {
    "message": "domyślna nieuporządkowana lista wypunktowana"
  },
  "default_numerical_ordered_list_48dd3548": {
    "message": "domyślna uporządkowana lista numeryczna"
  },
  "definite_integral_fe7ffed1": { "message": "Całka oznaczona" },
  "degree_symbol_4a823d5f": { "message": "Symbol stopnia" },
  "delimiters_4db4840d": { "message": "Ograniczniki" },
  "delta_53765780": { "message": "Delta" },
  "describe_the_icon_f6a18823": { "message": "(opisz ikonę)" },
  "describe_the_type_ff448da5": { "message": "(opisz { TYPE })" },
  "describe_the_video_2fe8f46a": { "message": "(opisz wideo)" },
  "details_98a31b68": { "message": "Szczegóły" },
  "diagonal_dots_7d71b57e": { "message": "Kropki po przekątnej" },
  "diamond_b8dfe7ae": { "message": "Diament" },
  "diamonds_suit_526abaaf": { "message": "Karo (kolor)" },
  "digamma_258ade94": { "message": "Digamma" },
  "dimension_type_f5fa9170": { "message": "Typ wymiaru" },
  "dimensions_45ddb7b7": { "message": "Wymiary" },
  "directionality_26ae9e08": { "message": "Kierunkowość" },
  "directly_edit_latex_b7e9235b": { "message": "Edytuj bezpośrednio w LaTeX" },
  "disable_preview_222bdf72": { "message": "Wyłącz podgląd" },
  "discussions_a5f96392": { "message": "Dyskusje" },
  "discussions_index_6c36ced": { "message": "Spis dyskusji" },
  "disjoint_union_e74351a8": { "message": "Suma rozłączna" },
  "display_options_315aba85": { "message": "Opcje wyświetlania" },
  "display_text_link_opens_in_a_new_tab_75e9afc9": {
    "message": "Wyświetl łącze tekstowe (otwiera się w nowej karcie)"
  },
  "division_sign_72190870": { "message": "Znak dzielenia" },
  "document_678cd7bf": { "message": "Dokument" },
  "documents_81393201": { "message": "Dokumenty" },
  "done_54e3d4b6": { "message": "Gotowe" },
  "double_dagger_faf78681": { "message": "Podwójny krzyż" },
  "down_and_left_diagonal_arrow_40ef602c": {
    "message": "Strzałka po przekątnej w dół i w lewo"
  },
  "down_and_right_diagonal_arrow_6ea0f460": {
    "message": "Strzałka po przekątnej w dół i w prawo"
  },
  "downward_arrow_cca52012": { "message": "Strzałka w dół" },
  "downward_pointing_triangle_2a12a601": {
    "message": "Trójkąt skierowany w dół"
  },
  "drag_a_file_here_1bf656d5": { "message": "Przeciągnij plik tutaj" },
  "drag_and_drop_or_click_to_browse_your_computer_60772d6d": {
    "message": "Przeciągnij i upuść lub kliknij, aby przeglądać komputer"
  },
  "drag_handle_use_up_and_down_arrows_to_resize_e29eae5c": {
    "message": "Przeciągnij uchwyt. Użyj strzałek w dół i w górę, aby zmienić rozmiar"
  },
  "due_multiple_dates_cc0ee3f5": { "message": "Termin: Wiele dat" },
  "due_when_7eed10c6": { "message": "Termin: { when }" },
  "edit_alt_text_for_this_icon_instance_9c6fc5fd": {
    "message": "Edytuj tekst alternatywny dla tej instancji ikony"
  },
  "edit_course_link_5a5c3c59": { "message": "Edytuj łącze do kursu" },
  "edit_equation_f5279959": { "message": "Edytuj równanie" },
  "edit_existing_icon_maker_icon_5d0ebb3f": {
    "message": "Edytuj istniejącą ikonę Icon Maker"
  },
  "edit_icon_2c6b0e91": { "message": "Ikona edycji" },
  "edit_link_7f53bebb": { "message": "Edytuj łącze" },
  "editor_statusbar_26ac81fc": { "message": "Pasek stanu edytora" },
  "embed_828fac4a": { "message": "Osadź" },
  "embed_code_314f1bd5": { "message": "Osadź kod" },
  "embed_image_1080badc": { "message": "Osadź obraz" },
  "embed_video_a97a64af": { "message": "Osadź wideo" },
  "embedded_content_aaeb4d3d": { "message": "osadzona zawartość" },
  "empty_set_91a92df4": { "message": "Pusty zestaw" },
  "encircled_dot_8f5e51c": { "message": "Kropka w okręgu" },
  "encircled_minus_72745096": { "message": "Minus w okręgu" },
  "encircled_plus_36d8d104": { "message": "Plus w okręgu" },
  "encircled_times_5700096d": { "message": "Znak mnożenia w okręgu" },
  "engineering_icon_f8f3cf43": { "message": "Ikona inżynierii" },
  "english_icon_25bfe845": { "message": "Ikona angielskiego" },
  "enter_at_least_3_characters_to_search_4f037ee0": {
    "message": "Wpisz co najmniej 3 znaki, aby wyszukać."
  },
  "epsilon_54bb8afa": { "message": "Epsilon" },
  "epsilon_variant_d31f1e77": { "message": "Epsilon (wariant)" },
  "equals_sign_c51bdc58": { "message": "Znak równości" },
  "equation_1c5ac93c": { "message": "Równanie" },
  "equation_editor_39fbc3f1": { "message": "Edytor równań" },
  "equivalence_class_7b0f11c0": { "message": "Klasa równoważności" },
  "equivalent_identity_654b3ce5": { "message": "Równoważność (identyczność)" },
  "eta_b8828f99": { "message": "ETA" },
  "exists_2e62bdaa": { "message": "Istnieje" },
  "expand_preview_by_default_2abbf9f8": {
    "message": "Domyślnie rozwiń podgląd"
  },
  "expand_to_see_types_f5d29352": {
    "message": "Rozszerz, aby zobaczyć { types }"
  },
  "external_link_d3f9e62a": { "message": "Łącze zewnętrzne" },
  "external_tools_6e77821": { "message": "Narzędzia zewnętrzne" },
  "extra_large_b6cdf1ff": { "message": "Wyjątkowo duże" },
  "extra_small_9ae33252": { "message": "Bardzo małe" },
  "extracurricular_icon_67c8ca42": { "message": "Ikona zajęć pozalekcyjnych" },
  "f_function_fe422d65": { "message": "F (funkcja)" },
  "file_storage_quota_exceeded_b7846cd1": {
    "message": "Przekroczono przydział magazynowania plików"
  },
  "file_url_c12b64be": { "message": "Adres URL pliku" },
  "filename_file_icon_602eb5de": { "message": "Ikona pliku { filename }" },
  "filename_image_preview_6cef8f26": {
    "message": "Podgląd obrazu { filename }"
  },
  "filename_text_preview_e41ca2d8": {
    "message": "Podgląd tekstu { filename }"
  },
  "files_c300e900": { "message": "Pliki" },
  "files_index_af7c662b": { "message": "Wykaz plików" },
  "flat_music_76d5a5c3": { "message": "Bemol (muzyka)" },
  "focus_element_options_toolbar_18d993e": {
    "message": "Pasek opcji koncentracji na elemencie"
  },
  "folder_tree_fbab0726": { "message": "Drzewo folderów" },
  "for_all_b919f972": { "message": "Dla wszystkich" },
  "format_4247a9c5": { "message": "Format" },
  "formatting_5b143aa8": { "message": "Formatowanie" },
  "forward_slash_3f90f35e": { "message": "Ukośnik prawy" },
  "found_auto_saved_content_3f6e4ca5": {
    "message": "Odnaleziono automatycznie zapisaną zawartość"
  },
  "found_count_plural_0_results_one_result_other_resu_46aeaa01": {
    "message": "Odnaleziono { count, plural,\n     =0 {# wyników}\n    one {# wynik}\n  other {# wyników}\n}"
  },
  "fraction_41bac7af": { "message": "Ułamek" },
  "fullscreen_873bf53f": { "message": "Pełny ekran" },
  "gamma_1767928": { "message": "Gamma" },
  "generating_preview_45b53be0": { "message": "Generowanie podglądu..." },
  "gif_png_format_images_larger_than_size_kb_are_not__7af3bdbd": {
    "message": "Obrazy w formacie GIF/PNG większe niż { size } kB nie są obecnie obsługiwane."
  },
  "go_to_the_editor_s_menubar_e6674c81": {
    "message": "Przejdź do paska menu edytora"
  },
  "go_to_the_editor_s_toolbar_a5cb875f": {
    "message": "Przejdź do paska narzędzi edytora"
  },
  "grades_a61eba0a": { "message": "Oceny" },
  "greater_than_e98af662": { "message": "Większe niż" },
  "greater_than_or_equal_b911949a": { "message": "Większe lub równe" },
  "greek_65c5b3f7": { "message": "Greckie" },
  "green_15af4778": { "message": "Zielony" },
  "grey_a55dceff": { "message": "Szary" },
  "group_documents_8bfd6ae6": { "message": "Grupuj dokumenty" },
  "group_files_4324f3df": { "message": "Pliki grupy" },
  "group_files_82e5dcdb": { "message": "Pliki grupy" },
  "group_images_98e0ac17": { "message": "Grupuj zdjęcia" },
  "group_isomorphism_45b1458c": { "message": "Izomorfizm grup" },
  "group_link_63e626b3": { "message": "Łącze grupowe" },
  "group_links_9493129e": { "message": "Łącza grupowe" },
  "group_media_2f3d128a": { "message": "Grupuj multimedia" },
  "group_navigation_99f191a": { "message": "Nawigowanie po grupach" },
  "h_bar_bb94deae": { "message": "Przekreślone h" },
  "hat_ea321e35": { "message": "Kapelusz" },
  "heading_2_5b84eed2": { "message": "Nagłówek 2" },
  "heading_3_2c83de44": { "message": "Nagłówek 3" },
  "heading_4_b2e74be7": { "message": "Nagłówek 4" },
  "health_icon_8d292eb5": { "message": "Ikona zdrowia" },
  "hearts_suit_e50e04ca": { "message": "Kier (kolor)" },
  "height_69b03e15": { "message": "Wysokość" },
  "hexagon_d8468e0d": { "message": "Sześciobok" },
  "hide_description_bfb5502e": { "message": "Ukryj opis" },
  "hide_title_description_caf092ef": { "message": "Ukryj opis { title }" },
  "home_351838cd": { "message": "Strona główna" },
  "html_code_editor_fd967a44": { "message": "edytor kodu html" },
  "html_editor_fb2ab713": { "message": "Edytor HTML" },
  "i_have_obtained_permission_to_use_this_file_6386f087": {
    "message": "Mam uprawnienie do korzystania z tego pliku."
  },
  "i_hold_the_copyright_71ee91b1": { "message": "Posiadam prawa autorskie" },
  "icon_215a1dc6": { "message": "Ikona" },
  "icon_8168b2f8": { "message": "ikona" },
  "icon_color_b86dd6d6": { "message": "Kolor ikony" },
  "icon_maker_icons_cc560f7e": { "message": "Ikony Icon Maker" },
  "icon_options_7e32746e": { "message": "Opcje ikony" },
  "icon_options_tray_2b407977": { "message": "Panel opcji ikony" },
  "icon_shape_30b61e7": { "message": "Kształt ikony" },
  "icon_size_9353edea": { "message": "Rozmiar ikony" },
  "if_left_empty_link_text_will_display_as_course_lin_61087540": {
    "message": "Jeśli łącze pozostanie puste, tekst zostanie wyświetlony jako nazwa łącza do kursu"
  },
  "if_you_do_not_select_usage_rights_now_this_file_wi_14e07ab5": {
    "message": "Jeśli nie wybierzesz teraz praw do korzystania, po przesłaniu plik nie zostanie opublikowany."
  },
  "image_8ad06": { "message": "Zdjęcie" },
  "image_c1c98202": { "message": "zdjęcie" },
  "image_options_5412d02c": { "message": "Opcje obrazu" },
  "image_options_tray_90a46006": { "message": "Panel opcji obrazu" },
  "image_to_crop_3a34487d": { "message": "Obraz do przycięcia" },
  "images_7ce26570": { "message": "Zdjęcia" },
  "imaginary_portion_of_complex_number_2c733ffa": {
    "message": "Część urojona (liczby zespolonej)"
  },
  "in_element_of_19ca2f33": { "message": "W (element)" },
  "increase_indent_6af90f7c": { "message": "Zwiększ wcięcie" },
  "indefinite_integral_6623307e": { "message": "Całka nieoznaczona" },
  "indigo_2035fc55": { "message": "Indygo" },
  "inference_fed5c960": { "message": "Wniosek" },
  "infinity_7a10f206": { "message": "Nieskończoność" },
  "insert_593145ef": { "message": "Wstaw" },
  "insert_equella_links_49a8dacd": { "message": "Wstaw łącza Equella" },
  "insert_link_6dc23cae": { "message": "Umieść Łącze" },
  "insert_math_equation_57c6e767": { "message": "Wpisz równanie matematyczne" },
  "integers_336344e1": { "message": "Liczby całkowite" },
  "intersection_cd4590e4": { "message": "Część wspólna" },
  "invalid_entry_f7d2a0f5": { "message": "Nieprawidłowy wpis." },
  "invalid_file_c11ba11": { "message": "Nieprawidłowy plik" },
  "invalid_file_type_881cc9b2": { "message": "Nieprawidłowy typ pliku" },
  "invalid_url_cbde79f": { "message": "Nieprawidłowy adres URL" },
  "iota_11c932a9": { "message": "Jota" },
  "kappa_2f14c816": { "message": "Kappa" },
  "kappa_variant_eb64574b": { "message": "Kappa (wariant)" },
  "keyboard_shortcuts_ed1844bd": { "message": "Skróty klawiaturowe" },
  "lambda_4f602498": { "message": "Lambda" },
  "language_arts_icon_a798b0f8": { "message": "Ikona języków obcych" },
  "languages_icon_9d20539": { "message": "Ikona języków" },
  "large_9c5e80e7": { "message": "Duży" },
  "left_align_43d95491": { "message": "Wyrównaj do lewej" },
  "left_angle_bracket_c87a6d07": { "message": "Lewy nawias ostrokątny" },
  "left_arrow_4fde1a64": { "message": "Strzałka w lewo" },
  "left_arrow_with_hook_5bfcad93": { "message": "Strzałka w lewo zawinięta" },
  "left_ceiling_ee9dd88a": { "message": "Lewy sufit" },
  "left_curly_brace_1726fb4": { "message": "Lewa klamra okrągła" },
  "left_downard_harpoon_arrow_1d7b3d2e": {
    "message": "Strzała harpuna w lewo w dół"
  },
  "left_floor_29ac2274": { "message": "Lewa podłoga" },
  "left_to_right_e9b4fd06": { "message": "Lewa-prawa" },
  "left_upward_harpoon_arrow_3a562a96": {
    "message": "Strzała harpuna w lewo do góry"
  },
  "leftward_arrow_1e4765de": { "message": "Strzałka w lewo" },
  "leftward_pointing_triangle_d14532ce": {
    "message": "Trójkąt skierowany w lewo"
  },
  "less_than_a26c0641": { "message": "Mniej niż" },
  "less_than_or_equal_be5216cb": { "message": "Mniejsze lub równe" },
  "library_icon_ae1e54cf": { "message": "Ikona biblioteki" },
  "light_blue_5374f600": { "message": "Jasny niebieski" },
  "link_7262adec": { "message": "Łącze" },
  "link_options_a16b758b": { "message": "Opcje łącza" },
  "links_14b70841": { "message": "Łącza" },
  "load_more_35d33c7": { "message": "Wczytaj więcej" },
  "loading_25990131": { "message": "Wczytywanie..." },
  "loading_bde52856": { "message": "Wczytywanie" },
  "loading_closed_captions_subtitles_failed_95ceef47": {
    "message": "Nie udało się wczytać napisów (dla niesłyszących)."
  },
  "loading_failed_b3524381": { "message": "Niepowodzenie wczytywania..." },
  "loading_failed_e6a9d8ef": { "message": "Niepowodzenie wczytywania." },
  "loading_folders_d8b5869e": { "message": "Wczytywanie folderów" },
  "loading_please_wait_d276220a": { "message": "Ładowanie, proszę czekać" },
  "loading_preview_9f077aa1": { "message": "Wczytywanie podglądu" },
  "locked_762f138b": { "message": "Zablokowany" },
  "logical_equivalence_76fca396": { "message": "Równoważność logiczna" },
  "logical_equivalence_short_8efd7b4f": {
    "message": "Równoważność logiczna (krótki)"
  },
  "logical_equivalence_short_and_thick_1e1f654d": {
    "message": "Równoważność logiczna (krótki i pogrubiony)"
  },
  "logical_equivalence_thick_662dd3f2": {
    "message": "Równoważność logiczna (pogrubiony)"
  },
  "low_horizontal_dots_cc08498e": { "message": "Niskie kropki poziomo" },
  "magenta_4a65993c": { "message": "Amarantowy" },
  "maps_to_e5ef7382": { "message": "Mapy do" },
  "math_icon_ad4e9d03": { "message": "Ikona matematyki" },
  "media_af190855": { "message": "Multimedia" },
  "media_file_is_processing_please_try_again_later_58a6d49": {
    "message": "Trwa przetwarzanie pliku multimediów. Spróbuj ponownie później."
  },
  "medium_5a8e9ead": { "message": "Średni" },
  "middle_27dc1d5": { "message": "Środkowy" },
  "minus_fd961e2e": { "message": "Minus" },
  "minus_plus_3461f637": { "message": "Minus/Plus" },
  "misc_3b692ea7": { "message": "Różne" },
  "miscellaneous_e9818229": { "message": "Różne" },
  "modules_c4325335": { "message": "Moduły" },
  "mu_37223b8b": { "message": "Mu" },
  "multi_color_image_63d7372f": { "message": "Obraz wielokolorowy" },
  "multiplication_sign_15f95c22": { "message": "Znak mnożenia" },
  "music_icon_4db5c972": { "message": "Ikona muzyki" },
  "must_be_at_least_percentage_22e373b6": {
    "message": "Wymagane co najmniej { percentage }%"
  },
  "must_be_at_least_width_x_height_px_41dc825e": {
    "message": "Wymagane co najmniej { width } x { height } px"
  },
  "my_files_2f621040": { "message": "Moje pliki" },
  "n_th_root_9991a6e4": { "message": "Pierwiastek n-tego stopnia" },
  "nabla_1e216d25": { "message": "Nabla" },
  "name_1aed4a1b": { "message": "Nazwa" },
  "name_color_ceec76ff": { "message": "{ name } ({ color })" },
  "natural_music_54a70258": { "message": "Kasownik (muzyka)" },
  "natural_numbers_3da07060": { "message": "Liczby naturalne" },
  "navigate_through_the_menu_or_toolbar_415a4e50": {
    "message": "Przejdź w menu lub na pasku narzędzi"
  },
  "nested_greater_than_d852e60d": { "message": "Zagnieżdżone większe niż" },
  "nested_less_than_27d17e58": { "message": "Zagnieżdżone mniejsze niż" },
  "next_page_d2a39853": { "message": "Następna strona" },
  "no_changes_to_save_d29f6e91": { "message": "Brak zmian do zapisania" },
  "no_e16d9132": { "message": "Nie" },
  "no_file_chosen_9a880793": { "message": "Nie wybrano pliku" },
  "no_preview_is_available_for_this_file_f940114a": {
    "message": "Nie ma możliwości podglądu tego pliku."
  },
  "no_results_940393cf": { "message": "Brak wyników." },
  "no_results_found_for_filterterm_ad1b04c8": {
    "message": "Nie znaleziono wyników dla { filterTerm }"
  },
  "no_results_found_for_term_1564c08e": {
    "message": "Nie znaleziono wyników dla { term }."
  },
  "none_3b5e34d2": { "message": "Brak" },
  "none_selected_b93d56d2": { "message": "Nie wybrano żadnego" },
  "not_equal_6e2980e6": { "message": "Nie jest równe" },
  "not_in_not_an_element_of_fb1ffb54": {
    "message": "Nie znajduje się w (nie jest elementem)"
  },
  "not_negation_1418ebb8": { "message": "Nie (Negacja)" },
  "not_subset_dc2b5e84": { "message": "Nie jest podzbiorem" },
  "not_subset_strict_23d282bf": { "message": "Nie jest podzbiorem (ścisłym)" },
  "not_superset_5556b913": { "message": "Nie jest nadzbiorem" },
  "not_superset_strict_24e06f36": {
    "message": "Nie jest nadzbiorem (ścisłym)"
  },
  "nu_1c0f6848": { "message": "Nu" },
  "octagon_e48be9f": { "message": "Ośmiobok" },
  "olive_6a3e4d6b": { "message": "Oliwkowy" },
  "omega_8f2c3463": { "message": "Omega" },
  "one_of_the_following_styles_must_be_added_to_save__1de769aa": {
    "message": "Aby zapisać ikonę, należy dodać jeden z następujących stylów: Kolor ikony, Rozmiar konturu, Tekst ikony lub Obraz"
  },
  "open_circle_e9bd069": { "message": "Otwarty okrąg" },
  "open_this_keyboard_shortcuts_dialog_9658b83a": {
    "message": "Otwórz to okno dialogowe skrótów klawiatury"
  },
  "open_title_application_fd624fc5": {
    "message": "Otwórz aplikację { title }"
  },
  "operators_a2ef9a93": { "message": "Operatory" },
  "or_9b70ccaa": { "message": "Lub" },
  "orange_81386a62": { "message": "Pomarańczowy" },
  "ordered_and_unordered_lists_cfadfc38": {
    "message": "Listy uporządkowane i nieuporządkowane"
  },
  "other_editor_shortcuts_may_be_found_at_404aba4a": {
    "message": "Skróty do innych edytorów można znaleźć na"
  },
  "outline_color_3ef2cea7": { "message": "Kolor konturu" },
  "outline_size_a6059a21": { "message": "Rozmiar konturu" },
  "p_is_not_a_valid_protocol_which_must_be_ftp_http_h_adf13fc2": {
    "message": "{ p } nie jest prawidłowym protokołem; wymagany jest  ftp, http, https, mailto, skype, tel lub można go pominąć"
  },
  "pages_e5414c2c": { "message": "Strony" },
  "paragraph_5e5ad8eb": { "message": "Akapit" },
  "parallel_d55d6e38": { "message": "Równoległość" },
  "partial_derivative_4a9159df": { "message": "Pochodna cząstkowa" },
  "pentagon_17d82ea3": { "message": "Pięciokąt" },
  "people_b4ebb13c": { "message": "Ludzie" },
  "percentage_34ab7c2c": { "message": "Wartość procentowa" },
  "percentage_must_be_a_number_8033c341": {
    "message": "Odsetek musi być liczbą"
  },
  "performing_arts_icon_f3497486": { "message": "Ikona sztuk wizualnych" },
  "perpendicular_7c48ede4": { "message": "Prostopadłość" },
  "phi_4ac33b6d": { "message": "Fi" },
  "phi_variant_c9bb3ac5": { "message": "Fi (wariant)" },
  "physical_education_icon_d7dffd3e": {
    "message": "Ikona wychowania fizycznego"
  },
  "pi_dc4f0bd8": { "message": "Pi" },
  "pi_variant_10f5f520": { "message": "Pi (wariant)" },
  "pink_68ad45cb": { "message": "Różowy" },
  "pixels_52ece7d1": { "message": "Piksele" },
  "plus_d43cd4ec": { "message": "Plus" },
  "plus_minus_f8be2e83": { "message": "Plus/Minus" },
  "posted_when_a578f5ab": { "message": "Opublikował(a): { when }" },
  "power_set_4f26f316": { "message": "Zbiór potęgowy" },
  "precedes_196b9aef": { "message": "Poprzedza" },
  "precedes_equal_20701e84": { "message": "Poprzedza lub równa się" },
  "preformatted_d0670862": { "message": "Wstępnie formatowane" },
  "preview_53003fd2": { "message": "Podgląd" },
  "preview_in_overlay_ed772c46": { "message": "Podgląd w nakładce" },
  "preview_inline_9787330": { "message": "Wbudowany pogląd" },
  "previous_page_928fc112": { "message": "Poprzednia strona" },
  "prime_917ea60e": { "message": "Liczba pierwsza" },
  "prime_numbers_13464f61": { "message": "Liczby pierwsze" },
  "product_39cf144f": { "message": "Produkt" },
  "proportional_f02800cc": { "message": "Proporcja" },
  "protocol_must_be_ftp_http_https_mailto_skype_tel_o_73beb4f8": {
    "message": "Wymagany jest protokół ftp, http, https, mailto, skype, tel lub można go pominąć"
  },
  "psi_e3f5f0f7": { "message": "Psi" },
  "published_c944a23d": { "message": "opublikowane" },
  "published_when_302d8e23": { "message": "Opublikowane: { when }" },
  "pumpkin_904428d5": { "message": "Dynia" },
  "purple_7678a9fc": { "message": "Fioletowy" },
  "quaternions_877024e0": { "message": "Kwaterniony" },
  "quizzes_7e598f57": { "message": "Testy" },
  "rational_numbers_80ddaa4a": { "message": "Liczby wymierne" },
<<<<<<< HEAD
  "raw_html_editor_e3993e41": { "message": "Edytor HTML bez formatowania" },
=======
>>>>>>> 31fbffe1
  "real_numbers_7c99df94": { "message": "Liczby rzeczywiste" },
  "real_portion_of_complex_number_7dad33b5": {
    "message": "Część rzeczywista (liczby zespolonej)"
  },
  "record_7c9448b": { "message": "Nagraj" },
  "record_upload_media_5fdce166": {
    "message": "Utwórz/prześlij pliki multimedialne"
  },
  "red_8258edf3": { "message": "Czerwony" },
  "relationships_6602af70": { "message": "Powiązania" },
  "religion_icon_246e0be1": { "message": "Ikona religii" },
  "remove_link_d1f2f4d0": { "message": "Usuń łącze" },
  "replace_e61834a7": { "message": "Zastąp" },
  "reset_95a81614": { "message": "Resetuj" },
  "resize_ec83d538": { "message": "Zmień rozmiar" },
  "restore_auto_save_deccd84b": {
    "message": "Przywrócić automatycznie zapisaną zawartość?"
  },
  "reverse_turnstile_does_not_yield_7558be06": {
    "message": "Kołowrót zwrotny (nie spełnia)"
  },
  "rho_a0244a36": { "message": "Rho" },
  "rho_variant_415245cd": { "message": "Rho (wariant)" },
  "rich_content_editor_2708ef21": {
    "message": "Edytor wzbogaconej zawartości"
  },
  "rich_text_area_press_alt_0_for_rich_content_editor_9d23437f": {
    "message": "Obszar tekstu sformatowanego Naciśnij ALT+0, aby wyświetlić skróty edytora tekstu sformatowanego."
  },
  "right_align_39e7a32a": { "message": "Wyrównaj do prawej" },
  "right_angle_bracket_d704e2d6": { "message": "Prawy nawias ostrokątny" },
  "right_arrow_35e0eddf": { "message": "Strzałka w prawo" },
  "right_arrow_with_hook_29d92d31": { "message": "Strzałka w prawo zawinięta" },
  "right_ceiling_839dc744": { "message": "Prawy sufit" },
  "right_curly_brace_5159d5cd": { "message": "Prawa klamra okrągła" },
  "right_downward_harpoon_arrow_d71b114f": {
    "message": "Strzała harpuna w prawo w dół"
  },
  "right_floor_5392d5cf": { "message": "Prawa podłoga" },
  "right_to_left_9cfb092a": { "message": "Prawa-lewa" },
  "right_upward_harpoon_arrow_f5a34c73": {
    "message": "Strzała harpuna w prawo do góry"
  },
  "rightward_arrow_32932107": { "message": "Strzałka skierowana w prawo" },
  "rightward_pointing_triangle_60330f5c": {
    "message": "Trójkąt skierowany w prawo"
  },
  "rotate_image_90_degrees_2ab77c05": { "message": "Obróć obraz -90 stopni" },
  "rotate_image_90_degrees_6c92cd42": { "message": "Obróć obraz 90 stopni" },
  "rotation_9699c538": { "message": "Obrót" },
  "sadly_the_pretty_html_editor_is_not_keyboard_acces_50da7665": {
    "message": "Niestety ulepszony edytor HTML nie jest dostępny z poziomu klawiatury. Tutaj możesz uzyskać dostęp do edytor HTML bez formatowania."
  },
  "save_11a80ec3": { "message": "Zapisz" },
  "saved_icon_maker_icons_df86e2a1": { "message": "Zapisane ikony Icon Maker" },
  "script_l_42a7b254": { "message": "L ręczne" },
  "search_280d00bd": { "message": "Wyszukaj" },
  "search_term_b2d2235": { "message": "Wyszukiwany termin" },
  "select_crop_shape_d441feeb": { "message": "Wybierz przycięty fragment" },
  "select_language_7c93a900": { "message": "Wybierz język" },
  "selected_274ce24f": { "message": "Wybrano" },
  "selected_linkfilename_c093b1f2": { "message": "Wybrano { linkFileName }" },
  "set_minus_b46e9b88": { "message": "Różnica zbiorów" },
  "sharp_music_ab956814": { "message": "Krzyżyk (muzyka)" },
  "shift_o_to_open_the_pretty_html_editor_55ff5a31": {
    "message": "Naciśnij Shift-O, aby otworzyć ulepszony edytor HTML."
  },
  "show_audio_options_b489926b": { "message": "Pokaż opcje audio" },
  "show_image_options_1e2ecc6b": { "message": "Pokaż opcje obrazów" },
  "show_link_options_545338fd": { "message": "Pokaż opcje łącza" },
  "show_video_options_6ed3721a": { "message": "Pokaż opcje wideo" },
  "sigma_5c35e553": { "message": "Sigma" },
  "sigma_variant_8155625": { "message": "Sigma (wariant)" },
  "single_color_image_4e5d4dbc": { "message": "Obraz jednokolorowy" },
  "single_color_image_color_95fa9a87": {
    "message": "Kolor obrazu jednokolorowego"
  },
  "size_b30e1077": { "message": "Rozmiar" },
  "size_of_caption_file_is_greater_than_the_maximum_m_bff5f86e": {
    "message": "Rozmiar pliku z napisami przekracza maksymalną dozwoloną wartość { max } kb."
  },
  "small_b070434a": { "message": "Mały" },
  "solid_circle_9f061dfc": { "message": "Pełny okrąg" },
  "something_went_wrong_89195131": { "message": "Coś poszło nie tak." },
  "something_went_wrong_and_i_don_t_know_what_to_show_e0c54ec8": {
    "message": "Wystąpił błąd i nie wiadomo, co wyświetlić."
  },
  "something_went_wrong_check_your_connection_reload__c7868286": {
    "message": "Coś poszło nie tak. Sprawdź połączenie, odśwież stronę i spróbuj ponownie."
  },
  "something_went_wrong_d238c551": { "message": "Coś poszło nie tak" },
  "sort_by_e75f9e3e": { "message": "Sortuj wg" },
  "spades_suit_b37020c2": { "message": "Piki (kolor)" },
  "square_511eb3b3": { "message": "Kwadrat" },
  "square_cap_9ec88646": { "message": "Kwadratowa czapka" },
  "square_cup_b0665113": { "message": "Kwadratowy kubek" },
  "square_root_e8bcbc60": { "message": "Pierwiastek kwadratowy" },
  "square_root_symbol_d0898a53": {
    "message": "Pierwiastek kwadratowy - symbol"
  },
  "square_subset_17be67cb": { "message": "Podzbiór kwadratowy" },
  "square_subset_strict_7044e84f": {
    "message": "Podzbiór kwadratowy (ścisły)"
  },
  "square_superset_3be8dae1": { "message": "Nadzbiór kwadratowy" },
  "square_superset_strict_fa4262e4": {
    "message": "Nadzbiór kwadratowy (ścisły)"
  },
  "square_unordered_list_b15ce93b": {
    "message": "prostokątna nieuporządkowana lista"
  },
  "star_8d156e09": { "message": "Gwiazdka" },
  "steel_blue_14296f08": { "message": "Stalowy niebieski" },
  "styles_2aa721ef": { "message": "Style" },
  "submit_a3cc6859": { "message": "Prześlij" },
  "subscript_59744f96": { "message": "Indeks dolny" },
  "subset_19c1a92f": { "message": "Podzbiór" },
  "subset_strict_8d8948d6": { "message": "Podzbiór (ścisły)" },
  "succeeds_9cc31be9": { "message": "Następuje po" },
  "succeeds_equal_158e8c3a": { "message": "Następuje po lub równa się" },
  "sum_b0842d31": { "message": "Suma" },
  "superscript_8cb349a2": { "message": "Indeks górny" },
  "superscript_and_subscript_37f94a50": { "message": "Indeks górny i dolny" },
  "superset_c4db8a7a": { "message": "Nadzbiór" },
  "superset_strict_c77dd6d2": { "message": "Nadzbiór (ścisły)" },
  "supported_file_types_srt_or_webvtt_7d827ed": {
    "message": "Obsługiwane typy plików: SRT lub WebVTT"
  },
  "switch_to_the_html_editor_146dfffd": {
    "message": "Przełącz się do edytora html"
  },
  "switch_to_the_rich_text_editor_63c1ecf6": {
    "message": "Przełącz na edytor tekstu sformatowanego"
  },
  "syllabus_f191f65b": { "message": "Program" },
  "tab_arrows_4cf5abfc": { "message": "TAB/klawisze strzałek" },
  "tau_880974b7": { "message": "Tau" },
  "teal_f729a294": { "message": "Morski" },
  "text_7f4593da": { "message": "Tekst" },
  "text_background_color_16e61c3f": { "message": "Kolor tła tekstu" },
  "text_color_acf75eb6": { "message": "Kolor tekstu" },
  "text_optional_384f94f7": { "message": "Tekst (opcjonalny)" },
  "text_position_8df8c162": { "message": "Położenie tekstu" },
  "text_size_887c2f6": { "message": "Rozmiar tekstu" },
  "the_material_is_in_the_public_domain_279c39a3": {
    "message": "Materiał znajduje się w domenie publicznej"
  },
  "the_material_is_licensed_under_creative_commons_3242cb5e": {
    "message": "Materiał jest objęty licencją Creative Commons"
  },
  "the_material_is_subject_to_an_exception_e_g_fair_u_a39c8ca2": {
    "message": "Materiały są objęte wyjątkowymi zasadami, np. zasadami dozwolonego użytku, prawa do cytowania lub innymi obowiązującymi przepisami prawa autorskiego"
  },
  "the_pretty_html_editor_is_not_keyboard_accessible__d6d5d2b": {
    "message": "Ulepszony edytor HTML nie jest dostępny z poziomu klawiatury. Naciśnij Shift O, aby otworzyć edytor html bez formatowania."
  },
  "therefore_d860e024": { "message": "Dlatego" },
  "theta_ce2d2350": { "message": "Theta" },
  "theta_variant_fff6da6f": { "message": "Theta (wariant)" },
  "thick_downward_arrow_b85add4c": { "message": "Strzałka w dół pogrubiona" },
  "thick_left_arrow_d5f3e925": { "message": "Strzałka w lewo pogrubiona" },
  "thick_leftward_arrow_6ab89880": { "message": "Strzałka w kierunku lewym" },
  "thick_right_arrow_3ed5e8f7": { "message": "Strzałka w prawo pogrubiona" },
  "thick_rightward_arrow_a2e1839e": {
    "message": "Strzałka w kierunku prawym pogrubiona"
  },
  "thick_upward_arrow_acd20328": {
    "message": "Strzałka w kierunku górnym pogrubiona"
  },
  "this_equation_cannot_be_rendered_in_basic_view_9b6c07ae": {
    "message": "Nie można odtworzyć równania w widoku podstawowym."
  },
  "though_your_video_will_have_the_correct_title_in_t_90e427f3": {
    "message": "Chociaż nagranie wideo będzie mieć prawidłowy tytuł w przeglądarce, nie udało się go zaktualizować w bazie danych."
  },
  "title_ee03d132": { "message": "Tytuł" },
  "to_be_posted_when_d24bf7dc": { "message": "Do opublikowania: { when }" },
  "to_do_when_2783d78f": { "message": "Lista zadań: { when }" },
  "toggle_summary_group_413df9ac": { "message": "Przełącz grupę { summary }" },
  "toggle_tooltip_d3b7cb86": { "message": "Etykieta przełącznika" },
  "tools_2fcf772e": { "message": "Narzędzia" },
  "top_66e0adb6": { "message": "Góra" },
  "totalresults_results_found_numdisplayed_results_cu_a0a44975": {
    "message": "{ totalResults } wyników odnaleziono, { numDisplayed } wyników obecnie wyświetlanych"
  },
  "tray_839df38a": { "message": "Zasobnik" },
  "triangle_6072304e": { "message": "Trójkąt" },
  "turnstile_yields_f9e76df1": { "message": "Kołowrót (spełnia)" },
  "type_control_f9_to_access_image_options_text_a47e319f": {
    "message": "Wpisz Control F9, aby uzyskać dostęp do opcji obrazu. { text }"
  },
  "type_control_f9_to_access_link_options_text_4ead9682": {
    "message": "Wpisz Control F9, aby uzyskać dostęp do opcji łącza. { text }"
  },
  "type_control_f9_to_access_table_options_text_92141329": {
    "message": "Wpisz Control F9, aby uzyskać dostęp do opcji tabeli. { text }"
  },
  "union_e6b57a53": { "message": "Suma zbiorów" },
  "unpublished_dfd8801": { "message": "nieopublikowane" },
  "untitled_efdc2d7d": { "message": "bez tytułu" },
  "up_and_left_diagonal_arrow_e4a74a23": {
    "message": "Strzałka po przekątnej do góry i w lewo"
  },
  "up_and_right_diagonal_arrow_935b902e": {
    "message": "Strzałka po przekątnej do góry i w prawo"
  },
  "upload_document_253f0478": { "message": "Prześlij dokument" },
  "upload_file_fd2361b8": { "message": "Prześlij plik" },
  "upload_image_6120b609": { "message": "Prześlij obraz" },
  "upload_media_ce31135a": { "message": "Przekaż pliki multimedialne" },
  "upload_record_media_e4207d72": {
    "message": "Przekaż/zapisz pliki multimedialne"
  },
  "uploading_19e8a4e7": { "message": "Przekazywanie" },
  "uppercase_alphabetic_ordered_list_3f5aa6b2": {
    "message": "uporządkowana lista alfabetyczna, duże litery"
  },
  "uppercase_delta_d4f4bc41": { "message": "Duża delta" },
  "uppercase_gamma_86f492e9": { "message": "Duża gamma" },
  "uppercase_lambda_c78d8ed4": { "message": "Duża lambda" },
  "uppercase_omega_8aedfa2": { "message": "Duża omega" },
  "uppercase_phi_caa36724": { "message": "Duże fi" },
  "uppercase_pi_fcc70f5e": { "message": "Duże pi" },
  "uppercase_psi_6395acbe": { "message": "Duże psi" },
  "uppercase_roman_numeral_ordered_list_853f292b": {
    "message": "uporządkowania lista numeryczna, duże cyfry rzymskie"
  },
  "uppercase_sigma_dbb70e92": { "message": "Duża sigma" },
  "uppercase_theta_49afc891": { "message": "Duża theta " },
  "uppercase_upsilon_8c1e623e": { "message": "Duży ipsylon" },
  "uppercase_xi_341e8556": { "message": "Duże ksi" },
  "upsilon_33651634": { "message": "Ipsylon" },
  "upward_and_downward_pointing_arrow_fa90a918": {
    "message": "Strzałka skierowana do góry i w dół"
  },
  "upward_and_downward_pointing_arrow_thick_d420fdef": {
    "message": "Strzałka skierowana do góry i w dół (pogrubiona)"
  },
  "upward_arrow_9992cb2d": { "message": "Strzałka skierowana do góry" },
  "upward_pointing_triangle_d078d7cb": {
    "message": "Trójkąt skierowany do góry"
  },
  "url_22a5f3b8": { "message": "URL" },
  "usage_right_ff96f3e2": { "message": "Prawo użytkowania:" },
  "usage_rights_required_5fe4dd68": {
    "message": "Prawo użytkowania (wymagane)"
  },
  "use_arrow_keys_to_navigate_options_2021cc50": {
    "message": "Użyj klawiszy strzałek do nawigowania po opcjach."
  },
  "use_arrow_keys_to_select_a_shape_c8eb57ed": {
    "message": "Użyj klawiszy strzałek, aby wybrać kształt."
  },
  "use_arrow_keys_to_select_a_size_699a19f4": {
    "message": "Użyj klawiszy strzałek, aby wybrać rozmiar."
  },
  "use_arrow_keys_to_select_a_text_position_72f9137c": {
    "message": "Użyj klawiszy strzałek, aby wybrać położenie tekstu."
  },
  "use_arrow_keys_to_select_a_text_size_65e89336": {
    "message": "Użyj klawiszy strzałek, aby wybrać rozmiar tekstu."
  },
  "use_arrow_keys_to_select_an_outline_size_e009d6b0": {
    "message": "Użyj klawiszy strzałek, aby wybrać rozmiar obramowania."
  },
  "used_by_screen_readers_to_describe_the_content_of__4f14b4e4": {
    "message": "Używane przez czytniki ekranu do opisania zawartości { TYPE }"
  },
  "used_by_screen_readers_to_describe_the_content_of__b1e76d9e": {
    "message": "Używane przez czytniki ekranu do opisania zawartości obrazu"
  },
  "used_by_screen_readers_to_describe_the_video_37ebad25": {
    "message": "Używane przez czytniki ekranu do opisania zawartości wideo"
  },
  "user_documents_c206e61f": { "message": "Dokumenty użytkownika" },
  "user_files_78e21703": { "message": "Pliki użytkownika" },
  "user_images_b6490852": { "message": "Zdjęcia użytkownika" },
  "user_media_14fbf656": { "message": "Multimedia użytkownika" },
  "vector_notation_cf6086ab": { "message": "Wektor (notacja)" },
  "vertical_bar_set_builder_notation_4300495f": {
    "message": "Kreska pionowa (notacja budująca zbiory)"
  },
  "vertical_dots_bfb21f14": { "message": "Kropki pionowo" },
  "video_options_24ef6e5d": { "message": "Opcje wideo" },
  "video_options_tray_3b9809a5": { "message": "Panel opcji wideo" },
  "video_player_for_9e7d373b": { "message": "Odtwarzacz wideo dla " },
  "video_player_for_title_ffd9fbc4": {
    "message": "Odtwarzacz wideo dla { title }"
  },
  "view_ba339f93": { "message": "Wyświetl" },
  "view_description_30446afc": { "message": "Wyświetl opis" },
  "view_keyboard_shortcuts_34d1be0b": {
    "message": "Wyświetl skróty klawiszowe"
  },
  "view_title_description_67940918": { "message": "Wyświetl opis { title }" },
  "white_87fa64fd": { "message": "Biały" },
  "width_492fec76": { "message": "Szerokość" },
  "width_and_height_must_be_numbers_110ab2e3": {
    "message": "Szerokość i wysokość muszą być liczbami"
  },
  "width_x_height_px_ff3ccb93": { "message": "{ width } x { height }px" },
  "wiki_home_9cd54d0": { "message": "Wiki — Strona główna" },
  "wreath_product_200b38ef": { "message": "Produkt splotowy" },
  "xi_149681d0": { "message": "Ksi" },
  "yes_dde87d5": { "message": "Tak" },
  "you_have_unsaved_changes_in_the_icon_maker_tray_do_e8cf5f1b": {
    "message": "Masz niezapisane zmiany w panelu Icon Maker. Czy chcesz kontynuować bez zapisywania tych zmian?"
  },
  "you_may_not_upload_an_empty_file_11c31eb2": {
    "message": "Nie można przesłać pustego pliku."
  },
  "your_image_has_been_compressed_for_icon_maker_imag_2e45cd91": {
    "message": "Obraz został skompresowany dla programu Icon Maker. Obrazy mniejsze niż { size } kB nie zostaną skompresowane."
  },
  "zeta_5ef24f0e": { "message": "Zeta" },
  "zoom_f3e54d69": { "message": "Zoom" },
  "zoom_in_image_bb97d4f": { "message": "Przybliż obraz" },
  "zoom_out_image_d0a0a2ec": { "message": "Oddal obraz" }
}<|MERGE_RESOLUTION|>--- conflicted
+++ resolved
@@ -574,10 +574,6 @@
   "quaternions_877024e0": { "message": "Kwaterniony" },
   "quizzes_7e598f57": { "message": "Testy" },
   "rational_numbers_80ddaa4a": { "message": "Liczby wymierne" },
-<<<<<<< HEAD
-  "raw_html_editor_e3993e41": { "message": "Edytor HTML bez formatowania" },
-=======
->>>>>>> 31fbffe1
   "real_numbers_7c99df94": { "message": "Liczby rzeczywiste" },
   "real_portion_of_complex_number_7dad33b5": {
     "message": "Część rzeczywista (liczby zespolonej)"
