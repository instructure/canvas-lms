--- conflicted
+++ resolved
@@ -607,10 +607,7 @@
   "rich_content_editor_2708ef21": {
     "message": "Redigeringsprogram for rikt innhald"
   },
-<<<<<<< HEAD
-=======
   "right_align_39e7a32a": { "message": "Høgrejuster" },
->>>>>>> 8e93bf79
   "right_angle_bracket_d704e2d6": { "message": "Høgre vinkelparentes" },
   "right_arrow_35e0eddf": { "message": "Pil høgre" },
   "right_arrow_with_hook_29d92d31": { "message": "Pil høgre med krok" },
