{
  "access_the_pretty_html_editor_37168efe": {
    "message": "Обращение к редактору HTML Pretty"
  },
  "accessibility_checker_b3af1f6c": { "message": "Контроллер доступности" },
  "action_to_take_b626a99a": { "message": "Что необходимо сделать:" },
  "add_8523c19b": { "message": "Добавить" },
  "add_a_caption_2a915239": { "message": "Добавить надпись" },
  "add_alt_text_for_the_image_48cd88aa": {
    "message": "Добавить альтернативный текст для изображения"
  },
  "add_another_f4e50d57": { "message": "Добавить другой" },
  "add_cc_subtitles_55f0394e": { "message": "Добавить копию/подзаголовки" },
  "add_image_60b2de07": { "message": "Добавить изображение" },
  "add_one_9e34a6f8": { "message": "Добавьте одну!" },
  "additional_considerations_f3801683": { "message": "Дополнительные факторы" },
  "adjacent_links_with_the_same_url_should_be_a_singl_7a1f7f6c": {
    "message": "Соседние ссылки с одним и тем же URL-адресом должны быть объединены в одну ссылку."
  },
  "ai_response_9624e8e8": { "message": "Ответ ИИ" },
  "ai_tools_fda01177": { "message": "Инструменты ИИ" },
  "aleph_f4ffd155": { "message": "Алеф" },
  "align_11050992": { "message": "Согласовать" },
  "alignment_and_lists_5cebcb69": { "message": "Согласование и списки" },
  "all_4321c3a1": { "message": "Все" },
  "all_apps_a50dea49": { "message": "Все приложения" },
  "alpha_15d59033": { "message": "Альфа" },
  "alphabetical_55b5b4e0": { "message": "Буквенный" },
  "alt_attribute_text_should_not_contain_more_than_12_e21d4040": {
    "message": "Альтернативный атрибутивный текст не должен содержать более 120 символов."
  },
  "alt_text_611fb322": { "message": "Альтернативный текст" },
  "amalg_coproduct_c589fb12": { "message": "Амальг (сопутствующий продукт)" },
  "an_error_occured_reading_the_file_ff48558b": {
    "message": "Произошла ошибка при чтении файла"
  },
  "an_error_occurred_making_a_network_request_d1bda348": {
    "message": "Произошла ошибка, что привело к созданию сетевого запроса"
  },
  "an_error_occurred_processing_your_request_a3a38d84": {
    "message": "Произошла ошибка при обработке вашего запроса"
  },
  "an_error_occurred_uploading_your_media_71f1444d": {
    "message": "Произошла ошибка при отправке вашего мультимедиа."
  },
  "and_7fcc2911": { "message": "И" },
  "angle_c5b4ec50": { "message": "Угол" },
  "announcement_fb4cb645": { "message": "Объявление" },
  "announcement_list_da155734": { "message": "Список объявлений" },
  "announcements_a4b8ed4a": { "message": "Объявления" },
  "apply_781a2546": { "message": "Применить" },
  "apply_changes_to_all_instances_of_this_icon_maker__2642f466": {
    "message": "Применить изменения ко всем экземплярам этого значка, созданного с помощью средства создания значков в курсе"
  },
  "approaches_the_limit_893aeec9": { "message": "Приближается к ограничению" },
  "approximately_e7965800": { "message": "Примерно" },
  "apps_54d24a47": { "message": "Приложения" },
  "are_you_sure_you_want_to_cancel_changes_you_made_m_c5210496": {
    "message": "Вы действительно хотите отменить это действие? Внесенные вами изменения не могут быть сохранены."
  },
  "arrows_464a3e54": { "message": "Стрелки" },
  "art_icon_8e1daad": { "message": "Значок искусства" },
  "aspect_ratio_will_be_preserved_cb5fdfb8": {
    "message": "Соотношение сторон будет сохранено"
  },
  "assignment_976578a8": { "message": "Задание" },
  "assignments_1e02582c": { "message": "Задания" },
  "asterisk_82255584": { "message": "Звездочка" },
  "attributes_963ba262": { "message": "Атрибуты" },
  "audio_and_video_recording_not_supported_please_use_5ce3f0d7": {
    "message": "Аудио- и видеозапись не поддерживается; воспользуйтесь другим браузером."
  },
  "audio_options_feb58e2c": { "message": "Параметры звука" },
  "audio_options_tray_33a90711": {
    "message": "Панель настройки параметров звука"
  },
  "audio_player_for_title_20cc70d": { "message": "Аудиоплеер для { title }" },
  "auto_saved_content_exists_would_you_like_to_load_t_fee528f2": {
    "message": "Существует сохраненное в автоматическом режиме содержимое. Вы хотите загрузить сохраненное в автоматическом режиме содержимое?"
  },
  "available_folders_694d0436": { "message": "Доступные папки" },
  "backslash_b2d5442d": { "message": "Обратная косая черта" },
  "bar_ec63ed6": { "message": "Полоса" },
  "basic_554cdc0a": { "message": "Основной" },
  "because_501841b": { "message": "Потому что" },
  "below_81d4dceb": { "message": "Ниже" },
  "beta_cb5f307e": { "message": "Бета" },
  "big_circle_16b2e604": { "message": "Большой круг" },
  "binomial_coefficient_ea5b9bb7": { "message": "Биноминальный коэффициент" },
  "black_4cb01371": { "message": "Черный" },
  "blue_daf8fea9": { "message": "Синий" },
  "bottom_15a2a9be": { "message": "Низ" },
  "bottom_third_5f5fec1d": { "message": "Нижняя треть" },
  "bowtie_5f9629e4": { "message": "Галстук-бабочка" },
  "brick_f2656265": { "message": "Блок" },
  "c_2001_acme_inc_283f7f80": { "message": "(c) 2001 г. Acme Inc." },
  "cancel_caeb1e68": { "message": "Отменить" },
  "cap_product_3a5265a6": { "message": "Произведение Уитни" },
  "center_align_e68d9997": { "message": "Совмещение по центру" },
  "centered_dot_64d5e378": { "message": "Интерпункт" },
  "centered_horizontal_dots_451c5815": {
    "message": "Горизонтальные интерпункты"
  },
  "change_alt_text_92654906": { "message": "Изменить альтернативный текст" },
  "change_heading_tag_to_paragraph_a61e3113": {
    "message": "Изменить тег заголовка параграфа"
  },
  "change_only_this_heading_s_level_903cc956": {
    "message": "Изменить уровень только этого заголовка"
  },
  "change_text_color_1aecb912": { "message": "Изменить цвет текста" },
  "changes_you_made_may_not_be_saved_4e8db973": {
    "message": "Внесенные вами изменения не могут быть сохранены."
  },
  "characters_9d897d1c": { "message": "Символы" },
  "characters_no_spaces_485e5367": { "message": "Символы (без пробелов)" },
  "check_accessibility_3c78211c": { "message": "Проверить доступность" },
  "checking_for_accessibility_issues_fac18c6d": {
    "message": "Проверка на отсутствие проблем, связанных с доступностью"
  },
  "chi_54a32644": { "message": "Ци" },
  "choose_caption_file_9c45bc4e": {
    "message": "Выберите файл подписи к изображению"
  },
  "choose_usage_rights_33683854": {
    "message": "Выбрать права на использование..."
  },
  "circle_484abe63": { "message": "Круг" },
  "circle_unordered_list_9e3a0763": {
    "message": "заключить неупорядоченный список в круг"
  },
  "clear_2084585f": { "message": "Очистить" },
  "clear_image_3213fe62": { "message": "Удалить изображение" },
  "clear_selected_file_82388e50": { "message": "Очистить выбранный файл" },
  "clear_selected_file_filename_2fe8a58e": {
    "message": "Удалить выбранный файл: { filename }"
  },
  "click_or_shift_click_for_the_html_editor_25d70bb4": {
    "message": "Щелкнуть или щелкнуть с нажатием на клавишу shift, чтобы обратиться к редактору html."
  },
  "click_to_embed_imagename_c41ea8df": {
    "message": "Щелкните, чтобы внедрить { imageName }"
  },
  "click_to_hide_preview_3c707763": {
    "message": "Нажмите, чтобы скрыть предпросмотр"
  },
  "click_to_insert_a_link_into_the_editor_c19613aa": {
    "message": "Нажмите, чтобы вставить ссылку в редактор."
  },
  "click_to_show_preview_faa27051": {
    "message": "Нажмите, чтобы показать предпросмотр"
  },
  "close_a_menu_or_dialog_also_returns_you_to_the_edi_739079e6": {
    "message": "Закройте меню или диалог. Также возвращает вас в область редактора"
  },
  "close_accessibility_checker_29d1c51e": {
    "message": "Закрыть контроллер доступности"
  },
  "close_d634289d": { "message": "Закрыть" },
  "closed_caption_file_must_be_less_than_maxkb_kb_5880f752": {
    "message": "Размер закрытого файла субтитров должен быть меньше { maxKb } Кб"
  },
  "closed_captions_subtitles_e6aaa016": {
    "message": "Закрытые надписи/субтитры"
  },
  "clubs_suit_c1ffedff": { "message": "Трефы (масть)" },
  "collaborations_5c56c15f": { "message": "Совместная работа" },
  "collapse_to_hide_types_1ab46d2e": {
    "message": "Свернуть, чтобы скрыть { types }"
  },
  "color_picker_6b359edf": { "message": "Селектор цвета" },
  "color_picker_colorname_selected_ad4cf400": {
    "message": "Селектор цвета (выбрано { colorName })"
  },
  "column_e1ae5c64": { "message": "Колонка" },
  "column_group_1c062368": { "message": "Группа колонок" },
  "complex_numbers_a543d004": { "message": "Комплексные числа" },
  "compose_44c904f4": { "message": "Составить" },
  "computer_1d7dfa6f": { "message": "Компьютер" },
  "congruent_5a244acd": { "message": "Согласующийся" },
  "contains_311f37b7": { "message": "Содержит" },
  "content_1440204b": { "message": "Содержимое" },
  "content_in_the_editor_will_be_changed_press_cancel_d5bf3357": {
    "message": "Содержимое в редакторе будет изменено. Нажмите \"Отмена\", чтобы сохранить исходное содержимое."
  },
  "content_is_still_being_uploaded_if_you_continue_it_8f06d0cb": {
    "message": "Выгрузка контента еще не завершена, в случае продолжения вами данного действия он не будет внедрен правильно."
  },
  "content_subtype_5ce35e88": { "message": "Подтип контента" },
  "content_type_2cf90d95": { "message": "Тип содержимого" },
  "coproduct_e7838082": { "message": "Сопутствующий продукт" },
  "copy_9748f9f": { "message": "Копировать" },
  "copyright_holder_66ee111": { "message": "Правообладатель:" },
  "could_not_insert_content_itemtype_items_are_not_cu_638dfecd": {
    "message": "Не удалось вставить содержимое: Элементы \"{ itemType }\" в настоящее время не поддерживаются в Canvas."
  },
  "count_40eced3b": { "message": "Счет" },
  "count_plural_0_0_words_one_1_word_other_words_acf32eca": {
    "message": "{ count, plural,\n     =0 {0 слов}\n    one {1 слово}\n  other {# слов(-а)}\n}"
  },
  "count_plural_one_item_loaded_other_items_loaded_857023b7": {
    "message": "{ count, plural,\n    one {# элемент загружен}\n  other {# элементов (элемента) загружено}\n}"
  },
  "course_documents_104d76e0": { "message": "Документы курса" },
  "course_files_62deb8f8": { "message": "Файлы курса" },
  "course_files_a31f97fc": { "message": "Файлы курса" },
  "course_images_f8511d04": { "message": "Изображения курса" },
  "course_link_b369426": { "message": "Ссылка на курс" },
  "course_links_b56959b9": { "message": "Ссылки курса" },
  "course_media_ec759ad": { "message": "Мультимедиа курса" },
  "course_navigation_dd035109": { "message": "Навигация курса" },
  "create_icon_110d6463": { "message": "Создать значок" },
  "create_icon_maker_icon_c716bffe": {
    "message": "Создать значок, созданный с помощью Средства создания значков"
  },
  "creative_commons_license_725584ae": {
    "message": "Лицензионное соглашение Creative Commons:"
  },
  "crop_image_41bf940c": { "message": "Обрезать изображение" },
  "crop_image_807ebb08": { "message": "Обрезать изображение" },
  "cup_product_14174434": { "message": "U-произведение" },
  "current_image_f16c249c": { "message": "Текущее изображение" },
  "current_link_945a47ee": { "message": "Актуальная ссылка" },
  "current_volume_level_c55ab825": { "message": "Уровень текущего объема" },
  "custom_6979cd81": { "message": "Пользовательская" },
  "custom_width_and_height_pixels_946eea7c": {
    "message": "Пользовательская ширина и высота (пикселы)"
  },
  "cyan_c1d5f68a": { "message": "Голубой" },
  "dagger_57e0f4e5": { "message": "Знак сноски" },
  "date_added_ed5ad465": { "message": "Дата добавления" },
  "decorative_icon_9a7f3fc3": { "message": "Декоративный значок" },
  "decorative_image_fde98579": { "message": "Декоративное изображение" },
  "decorative_type_upper_f2c95e3": { "message": "Декоративный { TYPE_UPPER }" },
  "decrease_indent_d9cf469d": { "message": "Уменьшить отступ" },
  "deep_purple_bb3e2907": { "message": "Темно-фиолетовый" },
  "default_bulleted_unordered_list_47079da8": {
    "message": "маркированный неупорядоченный список по умолчанию"
  },
  "default_numerical_ordered_list_48dd3548": {
    "message": "нумерованный упорядоченный список по умолчанию"
  },
  "definite_integral_fe7ffed1": { "message": "Определенный интеграл" },
  "degree_symbol_4a823d5f": { "message": "Символ градуса" },
  "delimiters_4db4840d": { "message": "Разделители" },
  "delta_53765780": { "message": "Дельта" },
  "describe_the_icon_f6a18823": { "message": "(опишите значок)" },
  "describe_the_type_ff448da5": { "message": "(Опишите { TYPE })" },
  "describe_the_video_2fe8f46a": { "message": "(опишите видео)" },
  "description_436c48d7": { "message": "Описание" },
  "details_98a31b68": { "message": "Подробные сведения" },
  "diagonal_dots_7d71b57e": { "message": "Диагональные точки" },
  "diamond_b8dfe7ae": { "message": "Ромб" },
  "diamonds_suit_526abaaf": { "message": "Бубны (масть)" },
  "digamma_258ade94": { "message": "Дигамма" },
  "dimension_type_f5fa9170": { "message": "Тип измерения" },
  "dimensions_45ddb7b7": { "message": "Размеры" },
  "directionality_26ae9e08": { "message": "Направленность" },
  "directly_edit_latex_b7e9235b": {
    "message": "Непосредственно редактирование LaTeX"
  },
  "disable_preview_222bdf72": {
    "message": "Отключить предварительный просмотр"
  },
  "discussion_6719c51d": { "message": "Обсуждение" },
  "discussions_a5f96392": { "message": "Обсуждения" },
  "discussions_index_6c36ced": { "message": "Индекс обсуждений" },
  "disjoint_union_e74351a8": { "message": "Несвязное объединение" },
  "dislike_14befc48": { "message": "Не нравится" },
  "display_options_315aba85": { "message": "Опции отображения" },
  "display_text_link_opens_in_a_new_tab_75e9afc9": {
    "message": "Показать текстовую ссылку (открывается в новой вкладке)"
  },
  "division_sign_72190870": { "message": "Знак деления" },
  "document_678cd7bf": { "message": "Документ" },
  "documents_81393201": { "message": "Документы" },
  "done_54e3d4b6": { "message": "Готово" },
  "double_dagger_faf78681": { "message": "Двойной крестик" },
  "down_5831a426": { "message": "Вниз" },
  "down_and_left_diagonal_arrow_40ef602c": {
    "message": "Направленная вниз и влево стрелка"
  },
  "down_and_right_diagonal_arrow_6ea0f460": {
    "message": "Направленная вниз и вправо стрелка"
  },
  "download_filename_2baae924": { "message": "Скачать { filename }" },
  "downward_arrow_cca52012": { "message": "Направленная вниз стрелка" },
  "downward_pointing_triangle_2a12a601": {
    "message": "Треугольник вершиной вниз"
  },
  "drag_a_file_here_1bf656d5": { "message": "Перетащите файл сюда" },
  "drag_and_drop_or_click_to_browse_your_computer_60772d6d": {
    "message": "Перетащите или щелкните, чтобы просмотреть свой компьютер"
  },
  "drag_handle_use_up_and_down_arrows_to_resize_e29eae5c": {
    "message": "Перетаскивание. Используйте стрелки вверх и вниз для изменения размера"
  },
  "due_multiple_dates_cc0ee3f5": { "message": "Срок: Несколько дат" },
  "due_when_7eed10c6": { "message": "Срок: { when }" },
  "edit_alt_text_for_this_icon_instance_9c6fc5fd": {
    "message": "Редактировать альтернативный текст для этого экземпляра значка"
  },
  "edit_c5fbea07": { "message": "Редактировать" },
  "edit_course_link_5a5c3c59": { "message": "Редактировать ссылку на курс" },
  "edit_equation_f5279959": { "message": "Редактировать уравнение" },
  "edit_existing_icon_maker_icon_5d0ebb3f": {
    "message": "Редактировать существующий значок, созданный с помощью средства создания значков"
  },
  "edit_icon_2c6b0e91": { "message": "Редактировать значок" },
  "edit_link_7f53bebb": { "message": "Редактировать ссылку" },
<<<<<<< HEAD
=======
  "editor_status_bar_653f44ee": { "message": "Панель состояния редактора" },
>>>>>>> 09faeb4f
  "element_starting_with_start_91bf4c3b": {
    "message": "Элемент, начинающийся с { start }"
  },
  "embed_828fac4a": { "message": "Вставить" },
  "embed_code_314f1bd5": { "message": "Внедрить код" },
  "embed_content_from_external_tool_3397ad2d": {
    "message": "Интегрированный контент из внешнего инструмента"
  },
  "embed_image_1080badc": { "message": "Вставить изображение" },
  "embed_video_a97a64af": { "message": "Вставить видео" },
  "embedded_content_aaeb4d3d": { "message": "интегрированный контент" },
  "empty_set_91a92df4": { "message": "Пустое множество" },
  "encircled_dot_8f5e51c": { "message": "Точка в круге" },
  "encircled_minus_72745096": { "message": "Минус в круге" },
  "encircled_plus_36d8d104": { "message": "Плюс в круге" },
  "encircled_times_5700096d": { "message": "Счет в круге" },
  "engineering_icon_f8f3cf43": { "message": "Значок техники" },
  "english_icon_25bfe845": { "message": "Английский значок" },
  "enter_at_least_3_characters_to_search_4f037ee0": {
    "message": "Введите не менее 3 знаков для поиска"
  },
  "enter_replacement_text_17631bbc": { "message": "ввести текст для замены" },
  "enter_search_text_26cb4459": { "message": "ввести текст для поиска" },
  "enter_text_8b35c65b": { "message": "Введите текст" },
  "epsilon_54bb8afa": { "message": "Эпсилон" },
  "epsilon_variant_d31f1e77": { "message": "Эпсилон (вариант)" },
  "equals_sign_c51bdc58": { "message": "Знак равенства" },
  "equation_1c5ac93c": { "message": "Формула" },
  "equation_editor_39fbc3f1": { "message": "Редактор уравнений" },
  "equilibrium_6ff3040b": { "message": "Равенство" },
  "equivalence_class_7b0f11c0": { "message": "Класс эквивалентности" },
  "equivalent_identity_654b3ce5": {
    "message": "Эквивалент (тождественное равенство)"
  },
  "eta_b8828f99": { "message": "Эта" },
  "exists_2e62bdaa": { "message": "Существует" },
  "exit_fullscreen_b7eb0aa4": { "message": "Выйти из полноэкранного режима" },
  "expand_preview_by_default_2abbf9f8": {
    "message": "Разворачивать при предварительном просмотре по умолчанию"
  },
  "expand_to_see_types_f5d29352": {
    "message": "Развернуть для просмотра { types }"
  },
  "external_link_d3f9e62a": { "message": "Внешняя ссылка" },
  "external_tool_frame_70b32473": { "message": "Рамка внешнего инструмента" },
  "external_tools_6e77821": { "message": "Внешние инструменты" },
  "extra_large_b6cdf1ff": { "message": "Очень крупный" },
  "extra_small_9ae33252": { "message": "Очень мелкое изображение" },
  "extracurricular_icon_67c8ca42": {
    "message": "Значок факультативных дисциплин"
  },
  "f_function_fe422d65": { "message": "F (функция)" },
  "failed_getting_file_contents_e9ea19f4": {
    "message": "Не удалось получить содержание файлов"
  },
  "failed_to_copy_response_d3def551": {
    "message": "Не удалось скопировать ответ"
  },
  "failed_to_retrieve_content_from_external_tool_5899c213": {
    "message": "Не удалось получить содержимое из внешнего инструмента"
  },
  "file_name_8fd421ff": { "message": "Имя файла" },
  "file_storage_quota_exceeded_b7846cd1": {
    "message": "Квота на хранение файлов превышена"
  },
  "file_url_c12b64be": { "message": "URL файла" },
  "filename_file_icon_602eb5de": { "message": "иконка файла { filename }" },
  "filename_image_preview_6cef8f26": {
    "message": "Предварительный просмотр изображения { filename }"
  },
  "filename_text_preview_e41ca2d8": {
    "message": "Предварительный просмотр текста { filename }"
  },
  "files_c300e900": { "message": "Файлы" },
  "files_index_af7c662b": { "message": "Индекс файлов" },
  "find_8d605019": { "message": "Найти" },
  "find_and_replace_6e345933": { "message": "Поиск и замена" },
  "finish_bc343002": { "message": "Закончить" },
  "fix_heading_hierarchy_f60884c4": {
    "message": "Исправить иерархию заголовков"
  },
  "flat_music_76d5a5c3": { "message": "Спокойная (музыка)" },
  "focus_element_options_toolbar_18d993e": {
    "message": "Рассмотрение панели инструментов опций элементов"
  },
  "folder_tree_fbab0726": { "message": "Структура папки" },
  "for_all_b919f972": { "message": "Для всех" },
  "format_4247a9c5": { "message": "Формат" },
  "format_as_a_list_142210c3": { "message": "Форматировать в виде списка" },
  "formatting_5b143aa8": { "message": "Форматирование" },
  "forward_slash_3f90f35e": { "message": "Прямой слэш" },
  "found_auto_saved_content_3f6e4ca5": {
    "message": "Найдено сохраненное в автоматическом режиме содержимое"
  },
  "found_count_plural_0_results_one_result_other_resu_46aeaa01": {
    "message": "Найдено { count, plural,\n     =0 {# результата(-ов)}\n    one {# результат}\n  other {# результата(-ов)}\n}"
  },
  "fraction_41bac7af": { "message": "Фракция" },
  "fullscreen_873bf53f": { "message": "На весь экран" },
  "gamma_1767928": { "message": "Гамма" },
  "generating_preview_45b53be0": {
    "message": "Создание предварительного просмотра"
  },
  "gif_png_format_images_larger_than_size_kb_are_not__7af3bdbd": {
    "message": "Изображения в формате GIF/PNG с размером более { size } Кб в настоящее время не поддерживаются."
  },
  "go_to_the_editor_s_menubar_e6674c81": {
    "message": "Перейти в строку меню редактора"
  },
  "go_to_the_editor_s_toolbar_a5cb875f": {
    "message": "Перейти в панель инструментов редактора"
  },
  "grades_a61eba0a": { "message": "Оценки" },
  "greater_than_e98af662": { "message": "Больше чем" },
  "greater_than_or_equal_b911949a": { "message": "Больше чем или равно" },
  "greek_65c5b3f7": { "message": "Греческий" },
  "green_15af4778": { "message": "Зеленый" },
  "grey_a55dceff": { "message": "Серый" },
  "group_documents_8bfd6ae6": { "message": "Документы группы" },
  "group_files_4324f3df": { "message": "Файлы группы" },
  "group_files_82e5dcdb": { "message": "Файлы группы" },
  "group_images_98e0ac17": { "message": "Изображения группы" },
  "group_isomorphism_45b1458c": { "message": "Групповой изоморфизм" },
  "group_link_63e626b3": { "message": "Групповая ссылка" },
  "group_links_9493129e": { "message": "Групповые ссылки" },
  "group_media_2f3d128a": { "message": "Медиа группы" },
  "group_navigation_99f191a": { "message": "Навигация группы" },
  "h_bar_bb94deae": { "message": "Н вектор" },
  "hat_ea321e35": { "message": "Крышечка" },
  "header_column_f27433cb": { "message": "Колонка заголовка" },
  "header_row_and_column_ec5b9ec": { "message": "Строка и колонка заголовка" },
  "header_row_f33eb169": { "message": "Строка заголовка" },
  "heading_2_5b84eed2": { "message": "Заголовок 2" },
  "heading_3_2c83de44": { "message": "Заголовок 3" },
  "heading_4_b2e74be7": { "message": "Заголовок 4" },
  "heading_levels_should_not_be_skipped_3947c0e0": {
    "message": "Уровни заголовков не должны пропускаться."
  },
  "heading_starting_with_start_42a3e7f9": {
    "message": "Заголовок, начинающийся с { start }"
  },
  "headings_should_not_contain_more_than_120_characte_3c0e0cb3": {
    "message": "Заголовки не должны содержать более 120 символов."
  },
  "health_icon_8d292eb5": { "message": "Значок здоровья" },
  "hearts_suit_e50e04ca": { "message": "Червы (масть)" },
  "height_69b03e15": { "message": "Высота" },
  "hello_please_describe_the_modifications_you_would__49b19837": {
    "message": "Здравствуйте! Опишите изменения, которые вы хотели бы внести в свое сочинение."
  },
  "hello_please_describe_the_modifications_you_would__600dbbf0": {
    "message": "Здравствуйте! Опишите изменения, которые вы хотели бы внести в свой выбор."
  },
  "hexagon_d8468e0d": { "message": "Шестиугольник" },
  "hide_description_bfb5502e": { "message": "Скрыть описание" },
  "hide_title_description_caf092ef": { "message": "Скрыть описание { title }" },
  "highlight_an_element_to_activate_the_element_optio_60e1e56b": {
    "message": "Выделите элемент, чтобы активировать панель инструментов параметров элементов"
  },
  "home_351838cd": { "message": "Начальная страница" },
  "html_code_editor_fd967a44": { "message": "Редактор кода html" },
  "html_editor_fb2ab713": { "message": "Редактор HTML" },
  "i_have_obtained_permission_to_use_this_file_6386f087": {
    "message": "Разрешение на использование данного файла получено."
  },
  "i_hold_the_copyright_71ee91b1": { "message": "Я являюсь правообладателем" },
  "i_m_sorry_but_i_cannot_find_the_ai_s_answer_67569d19": {
    "message": "Извините, но я не могу найти ответ ИИ."
  },
  "icon_215a1dc6": { "message": "Значок" },
  "icon_8168b2f8": { "message": "значок" },
  "icon_color_b86dd6d6": { "message": "Цвет значка" },
  "icon_maker_icons_cc560f7e": {
    "message": "Значки, созданные с помощью средства создания значков"
  },
  "icon_options_7e32746e": { "message": "Варианты значка" },
  "icon_options_tray_2b407977": { "message": "Панель вариантов значков" },
  "icon_preview_1782a1d9": { "message": "Значок предпросмотра" },
  "icon_shape_30b61e7": { "message": "Форма значка" },
  "icon_size_9353edea": { "message": "Размер значка" },
  "if_left_empty_link_text_will_display_as_course_lin_2a34eedb": {
    "message": "Если оставить пустым, текст ссылки будет отображаться как имя ссылки на курс"
  },
  "if_usage_rights_are_required_the_file_will_not_pub_841e276e": {
    "message": "Если требуются права на использование, файл не будет опубликован до тех пор, пока он не будет активирован на странице Файлы."
  },
  "if_you_do_not_select_usage_rights_now_this_file_wi_14e07ab5": {
    "message": "Если вы не выберете права пользования сейчас, этот файл не будет опубликован после отправки."
  },
  "image_8ad06": { "message": "Изображение" },
  "image_c1c98202": { "message": "изображение" },
  "image_filenames_should_not_be_used_as_the_alt_attr_bcfd7780": {
    "message": "Имена файлов изображений не должны использоваться в качестве альтернативного атрибута с описанием содержимого изображения."
  },
  "image_options_5412d02c": { "message": "Опции изображения" },
  "image_options_tray_90a46006": { "message": "Лоток опций изображения" },
  "image_to_crop_3a34487d": { "message": "Обрезаемое изображение" },
  "image_with_filename_file_aacd7180": {
    "message": "Изображение с именем файла { file }"
  },
  "images_7ce26570": { "message": "Изображения" },
  "images_should_include_an_alt_attribute_describing__b86d6a86": {
    "message": "Изображения должны содержать альтернативный атрибут с описанием содержимого изображения."
  },
  "imaginary_portion_of_complex_number_2c733ffa": {
    "message": "Мнимая часть (комплексного числа)"
  },
  "in_element_of_19ca2f33": { "message": "В (элемент из)" },
  "increase_indent_6af90f7c": { "message": "Увеличить отступ" },
  "indefinite_integral_6623307e": { "message": "Неопределенный интеграл" },
  "index_of_max_80dcf7a5": { "message": "{ index } из { max }" },
  "indigo_2035fc55": { "message": "Индиго" },
  "inference_fed5c960": { "message": "Логическое рассуждение" },
  "infinity_7a10f206": { "message": "Бесконечность" },
  "insert_593145ef": { "message": "Вставить" },
  "insert_link_6dc23cae": { "message": "Вставить ссылку" },
  "insert_math_equation_57c6e767": {
    "message": "Вставить математическое уравнение"
  },
  "integers_336344e1": { "message": "Целые числа" },
  "intersection_cd4590e4": { "message": "Логическое произведение" },
  "invalid_entry_f7d2a0f5": { "message": "Неправильная запись." },
  "invalid_file_c11ba11": { "message": "Неверный файл" },
  "invalid_file_type_881cc9b2": { "message": "Неверный тип файла" },
  "invalid_url_cbde79f": { "message": "Неверный URL" },
  "iota_11c932a9": { "message": "Йота" },
  "issue_num_total_f94536cf": { "message": "Проблема { num }/{ total }" },
  "kappa_2f14c816": { "message": "Каппа" },
  "kappa_variant_eb64574b": { "message": "Каппа (вариант)" },
  "keyboard_shortcuts_ed1844bd": { "message": "Клавиши быстрого доступа" },
  "keyboards_navigate_to_links_using_the_tab_key_two__5fab8c82": {
    "message": "Клавиатуры используются для перехода по ссылкам с помощью клавиши Tab. Две соседние ссылки, ведущие в одно и то же место, могут запутывать пользователей клавиатур."
  },
  "lambda_4f602498": { "message": "Лямбда" },
  "language_arts_icon_a798b0f8": { "message": "Значок языковых дисциплин" },
  "languages_icon_9d20539": { "message": "Значок языков" },
  "large_9c5e80e7": { "message": "Большой" },
  "learn_more_about_adjacent_links_2cb9762c": {
    "message": "Узнать больше о соседних ссылках"
  },
  "learn_more_about_color_contrast_c019dfb9": {
    "message": "Узнать больше о цветовом контрасте"
  },
  "learn_more_about_organizing_page_headings_8a7caa2e": {
    "message": "Узнать больше об организации заголовков страниц"
  },
  "learn_more_about_proper_page_heading_structure_d2959f2d": {
    "message": "Узнайте больше о правильной структуре заголовков страниц"
  },
  "learn_more_about_table_headers_5f5ee13": {
    "message": "Узнать больше о заголовках таблиц"
  },
  "learn_more_about_using_alt_text_for_images_5698df9a": {
    "message": "Узнать больше об использовании замещающего текста для изображений"
  },
  "learn_more_about_using_captions_with_tables_36fe496f": {
    "message": "Узнать больше об использовании заголовков с таблицами"
  },
  "learn_more_about_using_filenames_as_alt_text_264286af": {
    "message": "Узнать больше об использовании имен файлов в качестве замещающего текста"
  },
  "learn_more_about_using_lists_4e6eb860": {
    "message": "Узнать больше об использовании списков"
  },
  "learn_more_about_using_scope_attributes_with_table_20df49aa": {
    "message": "Узнать больше об использовании базовых атрибутов с таблицами"
  },
  "leave_as_is_4facfe55": { "message": "Оставить как есть" },
  "left_3ea9d375": { "message": "Слева" },
  "left_align_43d95491": { "message": "Совмещение по левому краю" },
  "left_angle_bracket_c87a6d07": { "message": "Левая угловая скобка" },
  "left_arrow_4fde1a64": { "message": "Стрелка влево" },
  "left_arrow_with_hook_5bfcad93": { "message": "Стрелка влево с крючком" },
  "left_ceiling_ee9dd88a": { "message": "Потолок числа, левая скобка" },
  "left_curly_brace_1726fb4": { "message": "Левая фигурная скобка" },
  "left_downard_harpoon_arrow_1d7b3d2e": {
    "message": "Стрелка-гарпун влево с крюком снизу"
  },
  "left_floor_29ac2274": { "message": "Пол числа, левая скобка" },
  "left_to_right_e9b4fd06": { "message": "Слева направо" },
  "left_upward_harpoon_arrow_3a562a96": {
    "message": "Стрелка-гарпун влево с крюком сверху"
  },
  "leftward_arrow_1e4765de": { "message": "Стрелка влево" },
  "leftward_pointing_triangle_d14532ce": {
    "message": "Треугольник вершиной влево"
  },
  "less_than_a26c0641": { "message": "Меньше чем" },
  "less_than_or_equal_be5216cb": { "message": "Меньше чем или равно" },
  "library_icon_ae1e54cf": { "message": "Значок библиотеки" },
  "light_blue_5374f600": { "message": "Светло-синий" },
  "link_7262adec": { "message": "Ссылка" },
  "link_options_a16b758b": { "message": "Параметры ссылки" },
  "link_type_linktypemessage_c6d26815": {
    "message": "тип ссылки: { linkTypeMessage }"
  },
  "link_with_text_starting_with_start_b3fcbe71": {
    "message": "Ссылка с текстом, начинающимся с { start }"
  },
  "links_14b70841": { "message": "Ссылки" },
  "links_to_an_external_site_de74145d": {
    "message": "Ссылки на внешний сайт."
  },
  "lists_cd1336fc": { "message": "Списки" },
  "lists_should_be_formatted_as_lists_f862de8d": {
    "message": "Списки должны быть отформатированы в виде списков."
  },
  "load_more_35d33c7": { "message": "Загрузить еще" },
  "loading_25990131": { "message": "Выполняется загрузка..." },
  "loading_bde52856": { "message": "Загрузка" },
  "loading_closed_captions_subtitles_failed_95ceef47": {
    "message": "Сбой загрузки закрытых надписей/субтитров."
  },
  "loading_external_tool_d839042c": {
    "message": "Загрузка внешнего инструмента"
  },
  "loading_failed_b3524381": {
    "message": "Загрузка завершилась безрезультатно..."
  },
  "loading_failed_e6a9d8ef": { "message": "Сбой загрузки." },
  "loading_folders_d8b5869e": { "message": "Загрузка папок" },
  "loading_placeholder_for_filename_792ef5e8": {
    "message": "Скачивание заполнителя для { fileName }"
  },
  "loading_please_wait_d276220a": {
    "message": "Выполняется загрузка, подождите..."
  },
  "loading_preview_9f077aa1": { "message": "Загрузка предпросмотра" },
  "locked_762f138b": { "message": "Заблокировано" },
  "logical_equivalence_76fca396": { "message": "Логическая эквивалентность" },
  "logical_equivalence_short_8efd7b4f": {
    "message": "Логическая эквивалентность (короткая)"
  },
  "logical_equivalence_short_and_thick_1e1f654d": {
    "message": "Логическая эквивалентность (короткая и жирная)"
  },
  "logical_equivalence_thick_662dd3f2": {
    "message": "Логическая эквивалентность (жирная)"
  },
  "low_horizontal_dots_cc08498e": { "message": "Нижние горизонтальные точки" },
  "magenta_4a65993c": { "message": "Пурпурный" },
  "maps_to_e5ef7382": { "message": "Совмещает с" },
  "math_icon_ad4e9d03": { "message": "Значок математики" },
  "media_af190855": { "message": "Мультимедиа" },
  "media_file_is_processing_please_try_again_later_58a6d49": {
    "message": "Выполняется обработка файла мультимедиа. Попробуйте еще раз позже."
  },
  "media_title_2112243b": { "message": "Название мультимедиа" },
  "medium_5a8e9ead": { "message": "Средний" },
  "merge_links_2478df96": { "message": "Объединить ссылки" },
  "mic_a7f3d311": { "message": "Микрофон" },
  "microphone_disabled_15c83130": { "message": "Микрофон отключен" },
  "middle_27dc1d5": { "message": "Середина" },
  "minimize_file_preview_da911944": { "message": "Уменьшить просмотр файла" },
  "minimize_video_20aa554b": { "message": "Уменьшить видео" },
  "minus_fd961e2e": { "message": "Минус" },
  "minus_plus_3461f637": { "message": "Минус/Плюс" },
  "misc_3b692ea7": { "message": "Различное" },
  "miscellaneous_e9818229": { "message": "Разное" },
  "modify_6b0b13e3": { "message": "Изменить" },
  "module_90d9fd32": { "message": "Модуль" },
  "modules_c4325335": { "message": "Модули" },
  "moving_image_to_crop_directionword_6f66cde2": {
    "message": "Перемещение изображения для обрезки { directionWord }"
  },
  "mu_37223b8b": { "message": "Мю" },
  "multi_color_image_63d7372f": { "message": "Многоцветное изображение" },
  "multiplication_sign_15f95c22": { "message": "Знак умножения" },
  "music_icon_4db5c972": { "message": "Значок музыки" },
  "must_be_at_least_percentage_22e373b6": {
    "message": "Должен быть как минимум { percentage }%"
  },
  "must_be_at_least_width_x_height_px_41dc825e": {
    "message": "Должно быть как минимум { width } x { height }пикселов"
  },
  "my_files_2f621040": { "message": "Мои файлы" },
  "n_th_root_9991a6e4": { "message": "Корень N-й степени" },
  "nabla_1e216d25": { "message": "Набла" },
  "name_1aed4a1b": { "message": "Имя" },
  "name_color_ceec76ff": { "message": "{ name } ({ color })" },
  "natural_music_54a70258": { "message": "Натуральная (музыка)" },
  "natural_numbers_3da07060": { "message": "Натуральные числа" },
  "navigate_through_the_menu_or_toolbar_415a4e50": {
    "message": "Навигация в меню или панели инструментов"
  },
  "navigation_ee9af92d": { "message": "Навигация" },
  "nested_greater_than_d852e60d": { "message": "Вложенный знак больше чем" },
  "nested_less_than_27d17e58": { "message": "Вложенный знак меньше чем" },
  "new_quiz_34aacba6": { "message": "Новое тестирование" },
  "next_40e12421": { "message": "Далее" },
  "next_findtext_9d69f0fe": { "message": "Далее { findText }" },
  "no_accessibility_issues_were_detected_f8d3c875": {
    "message": "Проблем, связанных с доступностью, не обнаружено."
  },
  "no_announcements_created_yet_c44a94f4": {
    "message": "Объявления пока что не созданы."
  },
  "no_announcements_found_20185afc": { "message": "Объявления не найдены." },
  "no_assignments_created_yet_1b236d87": {
    "message": "Задания пока что не созданы."
  },
  "no_assignments_found_79e46d7f": { "message": "Задания не найдены." },
  "no_changes_to_save_d29f6e91": { "message": "Нет изменений для сохранения." },
  "no_discussions_created_yet_ff99abe3": {
    "message": "Обсуждения пока что не созданы."
  },
  "no_discussions_found_9284063b": { "message": "Обсуждения не найдены." },
  "no_e16d9132": { "message": "Нет" },
  "no_file_chosen_9a880793": { "message": "Не выбран ни один файл" },
  "no_headers_9bc7dc7f": { "message": "Заголовки отсутствуют" },
  "no_modules_created_yet_c71b6d4d": {
    "message": "Модули пока что не созданы."
  },
  "no_modules_found_2df43a40": { "message": "Модули не найдены." },
  "no_pages_created_yet_c379fa6e": {
    "message": "Пока не создано ни одной страницы."
  },
  "no_pages_found_6799350": { "message": "Страницы не найдены." },
  "no_preview_is_available_for_this_file_f940114a": {
    "message": "Предварительный просмотр для этого файла невозможен."
  },
  "no_quizzes_created_yet_1a2370b9": {
    "message": "Тесты пока что не созданы."
  },
  "no_quizzes_found_c80c537a": { "message": "Тесты не найдены." },
  "no_results_940393cf": { "message": "Нет результатов." },
  "no_results_found_58717065": { "message": "Результаты не найдены" },
  "no_results_found_for_filterterm_ad1b04c8": {
    "message": "Не найдены результаты для { filterTerm }"
  },
  "no_video_1ed00b26": { "message": "Видео отсутствует" },
  "none_3b5e34d2": { "message": "Нет" },
  "none_selected_b93d56d2": { "message": "Нет выбранных элементов" },
  "not_equal_6e2980e6": { "message": "Не равно" },
  "not_in_not_an_element_of_fb1ffb54": { "message": "Не в (не элемент из)" },
  "not_negation_1418ebb8": { "message": "Нет (отрицание)" },
  "not_subset_dc2b5e84": { "message": "Не подмножество значений" },
  "not_subset_strict_23d282bf": {
    "message": "Не подмножество значений (жесткое)"
  },
  "not_superset_5556b913": { "message": "Не супермножество" },
  "not_superset_strict_24e06f36": { "message": "Не супермножество (жесткое)" },
  "nu_1c0f6848": { "message": "Ню" },
  "octagon_e48be9f": { "message": "Восьмиугольник" },
  "olive_6a3e4d6b": { "message": "Оливковый" },
  "omega_8f2c3463": { "message": "Омега" },
  "one_of_the_following_styles_must_be_added_to_save__1de769aa": {
    "message": "Один из следующих стилей должен быть добавлен для сохранения значка: Цвет Значка, Размер Контура, Текст Значка или Изображение"
  },
  "one_or_more_files_failed_to_paste_please_try_uploa_7fa39dd3": {
    "message": "Не удалось вставить один или более файлов. Попробуйте загрузить или перетащить файлы."
  },
  "open_circle_e9bd069": { "message": "Открытый круг" },
  "open_this_keyboard_shortcuts_dialog_9658b83a": {
    "message": "Открыть этот диалог комбинаций клавиш"
  },
  "open_title_application_fd624fc5": {
    "message": "Открыть приложение { title }"
  },
  "operators_a2ef9a93": { "message": "Операторы" },
  "or_9b70ccaa": { "message": "Или" },
  "orange_81386a62": { "message": "Оранжевый" },
  "ordered_and_unordered_lists_cfadfc38": {
    "message": "Упорядоченные и неупорядоченные списки"
  },
  "other_editor_shortcuts_may_be_found_at_404aba4a": {
    "message": "Другие ярлыки редактора можно найти на"
  },
  "outline_color_3ef2cea7": { "message": "Цвет контура" },
  "outline_size_a6059a21": { "message": "Размер контура" },
  "p_is_not_a_valid_protocol_which_must_be_ftp_http_h_adf13fc2": {
    "message": "{ p } — недействительный протокол. Это должен быть ftp, http, https, mailto, skype, tel или может не указываться"
  },
  "page_50c4823d": { "message": "Страница" },
  "pages_e5414c2c": { "message": "Страницы" },
  "paragraph_5e5ad8eb": { "message": "Параграф" },
  "paragraph_starting_with_start_a59923f8": {
    "message": "Параграф, начинающийся с { start }"
  },
  "parallel_d55d6e38": { "message": "Параллельно" },
  "partial_derivative_4a9159df": { "message": "Элементарная (производная)" },
  "paste_5963d1c1": { "message": "Вставить" },
  "pause_12af3bb4": { "message": "Пауза" },
  "pentagon_17d82ea3": { "message": "Пятиугольник" },
  "people_b4ebb13c": { "message": "Люди" },
  "percentage_34ab7c2c": { "message": "Процент" },
  "percentage_must_be_a_number_8033c341": {
    "message": "Процентное значение должно быть указано в виде числа"
  },
  "performing_arts_icon_f3497486": {
    "message": "Значок исполнительских видов искусства"
  },
  "perpendicular_7c48ede4": { "message": "Перпендикулярно" },
  "phi_4ac33b6d": { "message": "Фи" },
  "phi_variant_c9bb3ac5": { "message": "Фи (вариант)" },
  "physical_education_icon_d7dffd3e": { "message": "Значок физкультуры" },
  "pi_dc4f0bd8": { "message": "Пи" },
  "pi_variant_10f5f520": { "message": "Пи (вариант)" },
  "pink_68ad45cb": { "message": "Розовый" },
  "pixels_52ece7d1": { "message": "Пиксели" },
  "play_1a47eaa7": { "message": "Воспроизвести" },
  "play_media_comment_35257210": {
    "message": "Воспроизведение мультимедийного комментария."
  },
  "play_media_comment_by_name_from_createdat_c230123d": {
    "message": "Воспроизвести мультимедийный комментарии { name } из { createdAt }."
  },
  "please_allow_canvas_to_access_your_microphone_and__dc2c3079": {
    "message": "Разрешите Canvas доступ к вашему микрофону и веб-камере."
  },
  "please_decribe_what_you_would_like_to_compose_27a51be5": {
    "message": "Опишите, что вы хотите сочинить."
  },
  "plus_d43cd4ec": { "message": "Плюс" },
  "plus_minus_f8be2e83": { "message": "Плюс/Минус" },
  "posted_when_a578f5ab": { "message": "Размещено: { when }" },
  "power_set_4f26f316": { "message": "Множество всех подмножеств" },
  "precedes_196b9aef": { "message": "Предваряет" },
  "precedes_equal_20701e84": { "message": "Предваряет сравнение" },
  "preformatted_d0670862": { "message": "Предварительно форматированный" },
  "prepend_findtext_append_8e0e769a": {
    "message": "{ prepend }{ findText }{ append }"
  },
  "prev_f82cbc48": { "message": "Назад" },
  "preview_53003fd2": { "message": "Предпросмотр" },
  "preview_a3f8f854": { "message": "ПРЕДПРОСМОТР" },
  "preview_in_overlay_ed772c46": {
    "message": "Предварительный просмотр в наложении"
  },
  "preview_inline_9787330": {
    "message": "Предварительный просмотр в сетевом режиме"
  },
  "previous_bd2ac015": { "message": "Предыдущий" },
  "previous_findtext_8dfbfd30": { "message": "Предыдущий { findText }" },
  "prime_917ea60e": { "message": "Знак штриха" },
  "prime_numbers_13464f61": { "message": "Простые числа" },
  "product_39cf144f": { "message": "Продукт" },
  "proportional_f02800cc": { "message": "Пропорциональный" },
  "protocol_must_be_ftp_http_https_mailto_skype_tel_o_73beb4f8": {
    "message": "Протокол должен быть ftp, http, https, mailto, skype, tel или может не указываться"
  },
  "psi_e3f5f0f7": { "message": "Пси" },
  "published_c944a23d": { "message": "опубликовано" },
  "published_when_302d8e23": { "message": "Опубликовано: { when }" },
  "pumpkin_904428d5": { "message": "Цвет тыквы" },
  "purple_7678a9fc": { "message": "Пурпурный" },
  "quaternions_877024e0": { "message": "Кватернионы" },
  "quiz_e0dcce8f": { "message": "Тест" },
  "quizzes_7e598f57": { "message": "Тесты" },
  "rational_numbers_80ddaa4a": { "message": "Рациональные числа" },
  "real_numbers_7c99df94": { "message": "Вещественные числа" },
  "real_portion_of_complex_number_7dad33b5": {
    "message": "Реальная часть (комплексного числа)"
  },
  "record_7c9448b": { "message": "Запись" },
  "record_upload_media_5fdce166": {
    "message": "Записать / загрузить мультимедиа"
  },
  "recording_98da6bda": { "message": "Запись" },
  "red_8258edf3": { "message": "Красный" },
  "relationships_6602af70": { "message": "Отношения" },
  "religion_icon_246e0be1": { "message": "Значок религии" },
  "remove_heading_style_5fdc8855": { "message": "Удалить стиль заголовка" },
  "remove_link_d1f2f4d0": { "message": "Удалить ссылку" },
  "replace_all_d3d68b3": { "message": "Заменить все" },
  "replace_all_findtext_with_replacetext_da574b32": {
    "message": "Заменить все { findText } на { replaceText }"
  },
  "replace_e61834a7": { "message": "Заменить" },
  "replace_findtext_with_replacetext_7b5c7fb3": {
    "message": "Заменить { findText } на { replaceText }"
  },
  "replace_with_eeff01ad": { "message": "Заменить на" },
  "replaced_alertfindtext_with_alertreplacetext_de5c1795": {
    "message": "{ alertFindText } заменено на { alertReplaceText }"
  },
  "replaced_all_alertfindtext_with_alertreplacetext_83fdfe59": {
    "message": "Заменить все { alertFindText } на { alertReplaceText }"
  },
  "reset_95a81614": { "message": "Восстановить" },
  "resize_ec83d538": { "message": "Изменить размер" },
  "response_copied_to_clipboard_130d66cd": {
    "message": "Ответ скопирован в буфер обмена"
  },
  "restore_auto_save_deccd84b": { "message": "Восстановить автосохранение?" },
  "result_index_of_max_7db5ad8b": {
    "message": "Результат { index } из { max }."
  },
  "retry_ebd5f8ba": { "message": "Повторить" },
  "reverse_turnstile_does_not_yield_7558be06": {
    "message": "Перевернутый турникет (не возвращает значение)"
  },
  "rho_a0244a36": { "message": "Ро" },
  "rho_variant_415245cd": { "message": "Ро (вариант)" },
  "rich_content_editor_2708ef21": {
    "message": "Редактор форматированного текста"
  },
  "rich_text_area_press_oskey_f8_for_rich_content_edi_c2f651d": {
    "message": "Область форматированного текста. Нажмите { OSKey }+F8 для отображения клавиш быстрого доступа редактора форматированного содержимого."
  },
  "right_71ffdc4d": { "message": "Справа" },
  "right_align_39e7a32a": { "message": "Совмещение по правому краю" },
  "right_angle_bracket_d704e2d6": { "message": "Правая угловая скобка" },
  "right_arrow_35e0eddf": { "message": "Стрелка вправо" },
  "right_arrow_with_hook_29d92d31": { "message": "Стрелка вправо с крючком" },
  "right_ceiling_839dc744": { "message": "Потолок числа, правая скобка" },
  "right_curly_brace_5159d5cd": { "message": "Правая фигурная скобка" },
  "right_downward_harpoon_arrow_d71b114f": {
    "message": "Стрелка-гарпун вправо с крюком снизу"
  },
  "right_floor_5392d5cf": { "message": "Пол числа, правая скобка" },
  "right_to_left_9cfb092a": { "message": "Справа налево" },
  "right_upward_harpoon_arrow_f5a34c73": {
    "message": "Стрелка-гарпун вправо с крюком сверху"
  },
  "rightward_arrow_32932107": { "message": "Стрелка вправо" },
  "rightward_pointing_triangle_60330f5c": {
    "message": "Треугольник вершиной вправо"
  },
  "rotate_image_90_degrees_2ab77c05": {
    "message": "Поворот изображения на -90 градусов"
  },
  "rotate_image_90_degrees_6c92cd42": {
    "message": "Поворот изображения на 90 градусов"
  },
  "rotation_9699c538": { "message": "Вращение" },
  "row_fc0944a7": { "message": "Строка" },
  "row_group_979f5528": { "message": "Группа строк" },
  "sadly_the_pretty_html_editor_is_not_keyboard_acces_50da7665": {
    "message": "К сожалению, возможность доступа к редактору Pretty HTML с клавиатуры отсутствует. Обратитесь к редактору Raw HTML здесь."
  },
  "save_11a80ec3": { "message": "Сохранить" },
  "save_copy_ca63944e": { "message": "Сохранить копию" },
  "save_media_cb9e786e": { "message": "Сохранить ресурс" },
  "saved_icon_maker_icons_df86e2a1": {
    "message": "Сохраненные значки, созданные с помощью Средства создания значков"
  },
  "screen_readers_cannot_determine_what_is_displayed__6a5842ab": {
    "message": "Экранные дикторы не могут определить, что отображено на изображении, без альтернативного текста, и при этом имена файлов зачастую представляют собой бессмысленные наборы цифр и букв, которые не несут в себе описания контекста или значения."
  },
  "screen_readers_cannot_determine_what_is_displayed__6f1ea667": {
    "message": "Экранные дикторы не могут определить, что отображено на изображении, без альтернативного текста, содержащего описание контекста и значения изображения. Альтернативный текст должен быть простым и сжатым."
  },
  "screen_readers_cannot_determine_what_is_displayed__a57e6723": {
    "message": "Экранные дикторы не могут определить, что отображено на изображении, без альтернативного текста, содержащего описание контекста и значения изображения."
  },
  "screen_readers_cannot_interpret_tables_without_the_bd861652": {
    "message": "Экранные дикторы не могут интерпретировать таблицы без надлежащей структуры. Заголовки таблиц содержат направление и объем содержания."
  },
  "screen_readers_cannot_interpret_tables_without_the_e62912d5": {
    "message": "Экранные дикторы не могут интерпретировать таблицы без надлежащей структуры. Надписи в таблицах содержат описание контекста и общее представление о таблице."
  },
  "screen_readers_cannot_interpret_tables_without_the_f0bdec0f": {
    "message": "Экранные дикторы не могут интерпретировать таблицы без надлежащей структуры. Заголовки таблиц содержат направление и общее описание содержания."
  },
  "script_l_42a7b254": { "message": "Набор символов L" },
  "search_280d00bd": { "message": "Поиск" },
  "select_audio_source_21043cd5": { "message": "Выбрать источник аудио" },
  "select_crop_shape_d441feeb": { "message": "Выберите обрезку формы" },
  "select_language_7c93a900": { "message": "Выбрать язык" },
  "select_video_source_1b5c9dbe": { "message": "Выбрать источник видео" },
  "selected_274ce24f": { "message": "Выбрано" },
  "selected_linkfilename_c093b1f2": { "message": "Выбранное { linkFileName }" },
  "selection_b52c4c5e": { "message": "Выбор" },
  "set_header_scope_8c548f40": { "message": "Задать объем заголовка" },
  "set_minus_b46e9b88": { "message": "Установка минуса" },
  "set_table_header_cfab13a0": { "message": "Задать заголовок таблицы" },
  "sharp_music_ab956814": { "message": "Резкая (музыка)" },
  "shift_arrows_4d5785fe": { "message": "SHIFT+стрелки" },
  "shift_o_to_open_the_pretty_html_editor_55ff5a31": {
    "message": "Нажать Shift-O, чтобы открыть редактор Pretty HTML."
  },
  "shortcut_911d6255": { "message": "Ярлык" },
  "show_all_967a90f0": { "message": "Показать все" },
  "show_audio_options_b489926b": { "message": "Показать параметры звука" },
  "show_image_options_1e2ecc6b": { "message": "Показать варианты изображения" },
  "show_link_options_545338fd": { "message": "Показать параметры ссылки" },
  "show_studio_media_options_a0c748c6": {
    "message": "Показать варианты Studio Media"
  },
  "show_video_options_6ed3721a": { "message": "Показать параметры видео" },
  "sighted_users_browse_web_pages_quickly_looking_for_1d4db0c1": {
    "message": "Зрячие пользователи быстро просматривают веб-страницы в поисках крупных или полужирных заголовков. Пользователи экранных дикторов полагаются на заголовки для контекстуального понимания. Заголовки должны иметь надлежащую структуру."
  },
  "sighted_users_browse_web_pages_quickly_looking_for_ade806f5": {
    "message": "Зрячие пользователи быстро просматривают веб-страницы в поисках крупных или полужирных заголовков. Пользователи экранных дикторов полагаются на заголовки для контекстуального понимания. Заголовки должны быть сжатыми в рамках надлежащей структуры."
  },
  "sigma_5c35e553": { "message": "Сигма" },
  "sigma_variant_8155625": { "message": "Сигма (вариант)" },
  "single_color_image_4e5d4dbc": { "message": "Одноцветное изображение" },
  "single_color_image_color_95fa9a87": { "message": "Одноцветное изображение" },
  "size_b30e1077": { "message": "Размер" },
  "size_of_caption_file_is_greater_than_the_maximum_m_bff5f86e": {
    "message": "Размер файла субтитров больше допустимого максимального размера в { max } Кб."
  },
  "small_b070434a": { "message": "Маленький" },
  "solid_circle_9f061dfc": { "message": "Темная точка" },
  "something_went_wrong_89195131": { "message": "Возникла проблема." },
  "something_went_wrong_accessing_your_webcam_6643b87e": {
    "message": "Сбой при попытке доступа к вашей веб-камере."
  },
  "something_went_wrong_and_i_don_t_know_what_to_show_e0c54ec8": {
    "message": "Что-то пошло не так, и я не знаю, что вам показать."
  },
  "something_went_wrong_check_your_connection_reload__c7868286": {
    "message": "Что-то пошло не так. Проверьте свое соединение, перезагрузите страницу и попробуйте еще раз."
  },
  "something_went_wrong_d238c551": { "message": "Что-то пошло не так" },
  "something_went_wrong_while_sharing_your_screen_8de579e5": {
    "message": "Что-то пошло не так при предоставлении доступа к вашему экрану."
  },
  "sort_by_e75f9e3e": { "message": "Сортировать по" },
  "spades_suit_b37020c2": { "message": "Пики (масть)" },
  "square_511eb3b3": { "message": "Квадрат" },
  "square_cap_9ec88646": { "message": "Пересечение в квадрате" },
  "square_cup_b0665113": { "message": "Объединение в квадрате" },
  "square_root_e8bcbc60": { "message": "Квадратный корень" },
  "square_root_symbol_d0898a53": { "message": "Символ квадратного корня" },
  "square_subset_17be67cb": { "message": "Подмножество квадрата" },
  "square_subset_strict_7044e84f": {
    "message": "Подмножество квадрата (жесткое)"
  },
  "square_superset_3be8dae1": { "message": "Супермножество квадрата" },
  "square_superset_strict_fa4262e4": {
    "message": "Супермножество квадрата (жесткое)"
  },
  "square_unordered_list_b15ce93b": {
    "message": "заключить неупорядоченный список в квадрат"
  },
  "star_8d156e09": { "message": "Звезда" },
  "start_over_f7552aa9": { "message": "Начать заново" },
  "start_recording_9a65141a": { "message": "Запустить запись" },
  "steel_blue_14296f08": { "message": "Синий со стальным отливом" },
  "studio_media_options_ee504361": { "message": "Варианты Studio Media" },
  "studio_media_options_tray_cfb94654": {
    "message": "Лоток для вариантов Studio Media"
  },
  "styles_2aa721ef": { "message": "Стили" },
  "submit_a3cc6859": { "message": "Отправить" },
  "subscript_59744f96": { "message": "Надпись снизу" },
  "subset_19c1a92f": { "message": "Подмножество" },
  "subset_strict_8d8948d6": { "message": "Подмножество (жесткое)" },
  "succeeds_9cc31be9": { "message": "Получается" },
  "succeeds_equal_158e8c3a": { "message": "Получается равно" },
  "sum_b0842d31": { "message": "Сумма" },
  "superscript_8cb349a2": { "message": "Надпись сверху" },
  "superscript_and_subscript_37f94a50": {
    "message": "Надпись сверху и надпись снизу"
  },
  "superset_c4db8a7a": { "message": "Супермножество" },
  "superset_strict_c77dd6d2": { "message": "Супермножество (жесткое)" },
  "supported_file_types_srt_or_webvtt_7d827ed": {
    "message": "Поддерживаемые типы файлов: SRT или WebVTT"
  },
  "switch_to_pretty_html_editor_a3cee15f": {
    "message": "Перейти в редактор Pretty HTML"
  },
  "switch_to_raw_html_editor_f970ae1a": {
    "message": "Перейти в редактор Raw HTML"
  },
  "switch_to_the_html_editor_146dfffd": {
    "message": "Перейти в редактор html"
  },
  "switch_to_the_rich_text_editor_63c1ecf6": {
    "message": "Перейти в редактор форматированного текста"
  },
  "syllabus_f191f65b": { "message": "Содержание курса" },
  "system_audio_allowed_b2508f8c": { "message": "Системный звук разрешен" },
  "system_audio_disabled_c177bd13": { "message": "Системный звук отключен" },
  "tab_arrows_4cf5abfc": { "message": "TAB/Стрелки" },
  "table_header_starting_with_start_ffcabba6": {
    "message": "Заголовок таблицы, начинающийся с { start }"
  },
  "table_starting_with_start_e7232848": {
    "message": "Таблица, начинающаяся с { start }"
  },
  "tables_headers_should_specify_scope_5abf3a8e": {
    "message": "Заголовки таблиц должны конкретизировать объем."
  },
  "tables_should_include_a_caption_describing_the_con_e91e78fc": {
    "message": "Таблицы должны содержать надпись с описанием содержимого таблицы."
  },
  "tables_should_include_at_least_one_header_48779eac": {
    "message": "Таблицы должны содержать как минимум один заголовок."
  },
  "tau_880974b7": { "message": "Тау" },
  "teal_f729a294": { "message": "Бирюзовый" },
  "text_7f4593da": { "message": "Текст" },
  "text_background_color_16e61c3f": { "message": "Цвет фона текста" },
  "text_color_acf75eb6": { "message": "Цвет текста" },
  "text_is_difficult_to_read_without_sufficient_contr_69e62bd6": {
    "message": "Текст трудно поддается чтению без достаточной контрастности между текстом и фоном, особенно для тех, кто плохо видит."
  },
  "text_larger_than_18pt_or_bold_14pt_should_display__5c364db6": {
    "message": "Текст крупнее 18pt (или полужирный 14pt) должен отображаться с минимальным коэффициентом контрастности 3:1."
  },
  "text_optional_384f94f7": { "message": "Текст (опционально)" },
  "text_position_8df8c162": { "message": "Положение текста" },
  "text_size_887c2f6": { "message": "Размер текста" },
  "text_smaller_than_18pt_or_bold_14pt_should_display_aaffb22b": {
    "message": "Текст мельче 18pt (или полужирный 14pt) должен отображаться с минимальным коэффициентом контрастности 4,5:1."
  },
  "the_document_preview_is_currently_being_processed__7d9ea135": {
    "message": "Предварительный просмотр документа в данный момент обрабатывается. Попробуйте еще раз позже."
  },
  "the_first_heading_on_a_page_should_be_an_h2_859089f2": {
    "message": "Первый заголовок на странице должен быть H2."
  },
  "the_following_content_is_partner_provided_ed1da756": {
    "message": "Последующий контент предоставляется партнером"
  },
  "the_material_is_in_the_public_domain_279c39a3": {
    "message": "Материал находится в общедоступном домене"
  },
  "the_material_is_licensed_under_creative_commons_3242cb5e": {
    "message": "Материал распространяется по лицензии Creative Commons"
  },
  "the_material_is_subject_to_an_exception_e_g_fair_u_a39c8ca2": {
    "message": "Материал подпадает под действие правовой оговорки - например, касательно добросовестного использования, права цитирования или иной правовой оговорки согласно действующему законодательству об авторских правах"
  },
  "the_preceding_content_is_partner_provided_d753928c": {
    "message": "Предыдущий контент предоставляется партнером"
  },
  "the_pretty_html_editor_is_not_keyboard_accessible__d6d5d2b": {
    "message": "Возможность доступа к редактору Pretty HTML с клавиатуры отсутствует. Нажать Shift-O, чтобы открыть редактор Raw HTML."
  },
  "therefore_d860e024": { "message": "Следовательно" },
  "theta_ce2d2350": { "message": "Тета" },
  "theta_variant_fff6da6f": { "message": "Тета (вариант)" },
  "thick_downward_arrow_b85add4c": {
    "message": "Направленная вниз жирная стрелка"
  },
  "thick_left_arrow_d5f3e925": { "message": "Жирная стрелка влево" },
  "thick_leftward_arrow_6ab89880": {
    "message": "Направленная влево жирная стрелка"
  },
  "thick_right_arrow_3ed5e8f7": { "message": "Толстая стрелка вправо" },
  "thick_rightward_arrow_a2e1839e": {
    "message": "Направленная вправо жирная стрелка"
  },
  "thick_upward_arrow_acd20328": {
    "message": "Направленная вверх жирная стрелка"
  },
  "this_document_cannot_be_displayed_within_canvas_7aba77be": {
    "message": "Этот документ нельзя отобразить внутри Canvas."
  },
  "this_equation_cannot_be_rendered_in_basic_view_9b6c07ae": {
    "message": "Данное уравнение не может быть отображено в основном виде."
  },
  "this_image_is_currently_unavailable_25c68857": {
    "message": "Это изображение в настоящее время недоступно"
  },
  "though_your_video_will_have_the_correct_title_in_t_90e427f3": {
    "message": "Хотя у вашего видео правильный заголовок в браузере, нам не удалось обновить его в базе данных."
  },
  "timebar_a4d18443": { "message": "Шкала времени" },
  "title_ee03d132": { "message": "Заголовок" },
  "to_be_posted_when_d24bf7dc": { "message": "Для размещения: { when }" },
  "to_do_when_2783d78f": { "message": "Задачи: { when }" },
  "toggle_summary_group_413df9ac": {
    "message": "Переключиться на группу { summary }"
  },
  "toggle_tooltip_d3b7cb86": { "message": "Переключение подсказки" },
  "tools_2fcf772e": { "message": "Инструменты" },
  "top_66e0adb6": { "message": "Верх" },
  "tray_839df38a": { "message": "Лоток" },
  "triangle_6072304e": { "message": "Треугольник" },
  "turnstile_yields_f9e76df1": { "message": "Турникет (возвращает значение)" },
  "type_control_f9_to_access_image_options_text_a47e319f": {
    "message": "Наберите Control F9 для доступа к опциям изображения. { text }"
  },
  "type_control_f9_to_access_link_options_text_4ead9682": {
    "message": "Наберите Control F9 для доступа к опциям ссылки. { text }"
  },
  "type_control_f9_to_access_table_options_text_92141329": {
    "message": "Наберите Control F9 для доступа к опциям таблицы. { text }"
  },
  "unable_to_determine_resource_selection_url_7867e060": {
    "message": "Невозможно определить URL выбора ресурсов"
  },
  "union_e6b57a53": { "message": "Множество" },
  "unpublished_dfd8801": { "message": "не опубликовано" },
  "untitled_16aa4f2b": { "message": "Без названия" },
  "untitled_efdc2d7d": { "message": "без названия" },
  "up_and_left_diagonal_arrow_e4a74a23": {
    "message": "Направленная вверх и влево диагональная стрелка"
  },
  "up_and_right_diagonal_arrow_935b902e": {
    "message": "Направленная вверх и вправо диагональная стрелка"
  },
  "up_c553575d": { "message": "Вверх" },
  "updated_link_a827e441": { "message": "Обновленная ссылка" },
  "upload_document_253f0478": { "message": "Загрузить документ" },
  "upload_file_fd2361b8": { "message": "Загрузить файл" },
  "upload_image_6120b609": { "message": "Загрузить изображение" },
  "upload_media_ce31135a": { "message": "Загрузить медиа" },
  "upload_record_media_e4207d72": { "message": "Загрузить/записать медиа" },
  "uploading_19e8a4e7": { "message": "Загрузка" },
  "uppercase_alphabetic_ordered_list_3f5aa6b2": {
    "message": "упорядоченный алфавитный список в верхнем регистре"
  },
  "uppercase_delta_d4f4bc41": { "message": "Дельта в верхнем регистре" },
  "uppercase_gamma_86f492e9": { "message": "Гамма в верхнем регистре" },
  "uppercase_lambda_c78d8ed4": { "message": "Лямбда в верхнем регистре" },
  "uppercase_omega_8aedfa2": { "message": "Омега в верхнем регистре" },
  "uppercase_phi_caa36724": { "message": "Фи в верхнем регистре" },
  "uppercase_pi_fcc70f5e": { "message": "Пи в верхнем регистре" },
  "uppercase_psi_6395acbe": { "message": "Пси в верхнем регистре" },
  "uppercase_roman_numeral_ordered_list_853f292b": {
    "message": "нумерованный упорядоченный список в верхнем регистре, шрифт Roman"
  },
  "uppercase_sigma_dbb70e92": { "message": "Сигма в верхнем регистре" },
  "uppercase_theta_49afc891": { "message": "Тета в верхнем регистре" },
  "uppercase_upsilon_8c1e623e": { "message": "Ипсилон в верхнем регистре" },
  "uppercase_xi_341e8556": { "message": "Кси в верхнем регистре" },
  "upsilon_33651634": { "message": "Ипсилон" },
  "upward_and_downward_pointing_arrow_fa90a918": {
    "message": "Направления вверх и вниз стрелка"
  },
  "upward_and_downward_pointing_arrow_thick_d420fdef": {
    "message": "Направления вверх и вниз стрелка (жирная)"
  },
  "upward_arrow_9992cb2d": { "message": "Направленная вверх стрелка" },
  "upward_pointing_triangle_d078d7cb": {
    "message": "Треугольник вершиной вверх"
  },
  "url_22a5f3b8": { "message": "URL" },
  "usage_right_ff96f3e2": { "message": "Право на использование:" },
  "usage_rights_required_5fe4dd68": {
    "message": "Права на использование (обязательно)"
  },
  "use_arrow_keys_to_navigate_options_2021cc50": {
    "message": "Используйте клавиши со стрелками для навигации по параметрам."
  },
  "use_arrow_keys_to_select_a_shape_c8eb57ed": {
    "message": "Используйте клавиши со стрелками для выбора формы."
  },
  "use_arrow_keys_to_select_a_size_699a19f4": {
    "message": "Используйте клавиши со стрелками для выбора размера."
  },
  "use_arrow_keys_to_select_a_text_position_72f9137c": {
    "message": "Используйте клавиши со стрелками для выбора положения текста."
  },
  "use_arrow_keys_to_select_a_text_size_65e89336": {
    "message": "Используйте клавиши со стрелками для выбора размера текста."
  },
  "use_arrow_keys_to_select_an_outline_size_e009d6b0": {
    "message": "Используйте клавиши со стрелками для выбора размера контура."
  },
  "used_by_screen_readers_to_describe_the_content_of__4f14b4e4": {
    "message": "Используется скринридерами для описания контента { TYPE }"
  },
  "used_by_screen_readers_to_describe_the_content_of__b1e76d9e": {
    "message": "Используется скринридерами для описания контента изображения"
  },
  "used_by_screen_readers_to_describe_the_video_37ebad25": {
    "message": "Используется скринридерами для описания видео"
  },
  "user_documents_c206e61f": { "message": "Документы пользователя" },
  "user_files_78e21703": { "message": "Файлы пользователя" },
  "user_images_b6490852": { "message": "Изображения пользователя" },
  "user_media_14fbf656": { "message": "Пользовательское мультимедиа" },
  "vector_notation_cf6086ab": { "message": "Вектор (запись)" },
  "vertical_bar_set_builder_notation_4300495f": {
    "message": "Вертикальная черта (форма записи множества)"
  },
  "vertical_dots_bfb21f14": { "message": "Вертикальные точки" },
  "video_options_24ef6e5d": { "message": "Параметры видео" },
  "video_options_tray_3b9809a5": { "message": "Лоток параметров видео" },
  "video_player_b371005": { "message": "Видео-плеер" },
  "video_player_for_9e7d373b": { "message": "Видеоплеер для " },
  "video_player_for_title_ffd9fbc4": { "message": "Видеоплеер для { title }" },
  "view_all_e13bf0a6": { "message": "Просмотреть все" },
  "view_ba339f93": { "message": "Просмотр" },
  "view_description_30446afc": { "message": "Просмотреть описание" },
  "view_keyboard_shortcuts_34d1be0b": {
    "message": "Показать клавиши быстрого доступа"
  },
  "view_title_description_67940918": {
    "message": "Просмотреть описание { title }"
  },
  "view_word_and_character_counts_a743dd0c": {
    "message": "Просмотреть подсчет количества слов и символов"
  },
  "waiting_for_response_1efd0c50": { "message": "В ожидании ответа" },
  "we_couldn_t_detect_a_working_microphone_connected__ceb71c40": {
    "message": "Не удалось обнаружить работающий микрофон, подключенный к вашему устройству."
  },
  "we_couldn_t_detect_a_working_webcam_connected_to_y_6715cc4": {
    "message": "Не удалось обнаружить работающую веб-камеру, подключенную к вашему устройству."
  },
  "we_couldn_t_detect_a_working_webcam_or_microphone__263b6674": {
    "message": "Не удалось обнаружить работающие микрофон или веб-камеру, подключенные к вашему устройству."
  },
  "webcam_disabled_30c66986": { "message": "Веб-камера отключена" },
  "webcam_fe91b20f": { "message": "Веб-камера" },
  "webpages_should_only_have_a_single_h1_which_is_aut_dc99189e": {
    "message": "Веб-страницы должны иметь только один H1, который автоматически используется в качестве заголовка страницы. Первый заголовок в вашем содержимом должен быть H2."
  },
  "what_would_you_like_to_do_6dc0d541": { "message": "Что вы хотите сделать?" },
  "when_markup_is_used_that_visually_formats_items_as_f941fc1b": {
    "message": "Когда используется разметка, которая визуально форматирует элементы в виде списка, но не указывает на отношение списка, пользователи могут испытывать трудности при просмотре информации."
  },
  "white_87fa64fd": { "message": "Белый" },
  "why_523b3d8c": { "message": "Почему" },
  "width_492fec76": { "message": "Ширина" },
  "width_and_height_must_be_numbers_110ab2e3": {
    "message": "Ширина и высоты должны выражаться числами"
  },
  "width_x_height_px_ff3ccb93": { "message": "{ width } x { height }пикселов" },
  "wiki_home_9cd54d0": { "message": "Домашняя страница вики" },
  "word_count_c77fe3a6": { "message": "Количество слов" },
  "words_b448b7d5": { "message": "Cлова" },
  "wreath_product_200b38ef": { "message": "Веночное произведение" },
  "writing_assistant_a30ac16a": { "message": "Помощник по написанию текстов" },
  "xi_149681d0": { "message": "Кси" },
  "yes_dde87d5": { "message": "Да" },
  "you_have_unsaved_changes_in_the_icon_maker_tray_do_e8cf5f1b": {
    "message": "У вас есть несохраненные изменения в лотке Средства создания значков. Вы хотите продолжить без сохранения этих изменений?"
  },
  "you_may_need_to_adjust_additional_headings_to_main_975f0eee": {
    "message": "Возможно, вам потребуется настроить дополнительные заголовки, чтобы сохранить иерархию страниц."
  },
  "you_may_not_upload_an_empty_file_11c31eb2": {
    "message": "Вы не можете отправить пустой файл."
  },
  "your_image_has_been_compressed_for_icon_maker_imag_2e45cd91": {
    "message": "Ваше изображение было сжато для Средства создания значков. Изображения с размером менее { size } Кб сжиматься не будут."
  },
  "your_microphone_is_blocked_in_the_browser_settings_42af0ddc": {
    "message": "Ваш микрофон заблокирован в настройках браузера."
  },
  "your_webcam_and_microphone_are_blocked_in_the_brow_73357dc6": {
    "message": "Ваши микрофон и веб-камера заблокированы в настройках браузера."
  },
  "your_webcam_is_blocked_in_the_browser_settings_7f638128": {
    "message": "Ваша веб-камера заблокирована в настройках браузера."
  },
  "your_webcam_may_already_be_in_use_6cd64c25": {
    "message": "Ваша веб-камера может уже использоваться."
  },
  "zeta_5ef24f0e": { "message": "Зета" },
  "zoom_f3e54d69": { "message": "Изменить масштаб" },
  "zoom_in_image_bb97d4f": { "message": "Увеличение изображения" },
  "zoom_out_image_d0a0a2ec": { "message": "Уменьшить изображение" }
}<|MERGE_RESOLUTION|>--- conflicted
+++ resolved
@@ -308,10 +308,7 @@
   },
   "edit_icon_2c6b0e91": { "message": "Редактировать значок" },
   "edit_link_7f53bebb": { "message": "Редактировать ссылку" },
-<<<<<<< HEAD
-=======
   "editor_status_bar_653f44ee": { "message": "Панель состояния редактора" },
->>>>>>> 09faeb4f
   "element_starting_with_start_91bf4c3b": {
     "message": "Элемент, начинающийся с { start }"
   },
