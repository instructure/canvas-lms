{
  "access_the_pretty_html_editor_37168efe": {
    "message": "Få adgang til det pæne HTML-redigeringsværktøj"
  },
  "accessibility_checker_b3af1f6c": { "message": "Tilgængelighedskontrol" },
  "add_8523c19b": { "message": "Tilføj" },
  "add_another_f4e50d57": { "message": "Tilføj en mere" },
  "add_cc_subtitles_55f0394e": { "message": "Tilføj undertekster" },
  "add_image_60b2de07": { "message": "Tilføj billede" },
  "aleph_f4ffd155": { "message": "Aleph" },
  "align_11050992": { "message": "Juster" },
  "alignment_and_lists_5cebcb69": { "message": "Justering og lister" },
  "all_4321c3a1": { "message": "Alle" },
  "all_apps_a50dea49": { "message": "Alle apps" },
  "alpha_15d59033": { "message": "Alfa" },
  "alphabetical_55b5b4e0": { "message": "Alfabetisk" },
  "alt_text_611fb322": { "message": "Alt-tekst" },
  "amalg_coproduct_c589fb12": { "message": "Amalg (Koprodukt)" },
  "an_error_occured_reading_the_file_ff48558b": {
    "message": "Der opstod en fejl, da filen skulle læses"
  },
  "an_error_occurred_making_a_network_request_d1bda348": {
    "message": "Der opstod en fejl under oprettelse af en netværksanmodning"
  },
  "an_error_occurred_uploading_your_media_71f1444d": {
    "message": "Der opstod en fejl ved overførsel af mediet."
  },
  "and_7fcc2911": { "message": "Og" },
  "angle_c5b4ec50": { "message": "Vinkel" },
  "announcement_list_da155734": { "message": "Meddelelsesliste" },
  "announcements_a4b8ed4a": { "message": "Beskeder" },
  "apply_781a2546": { "message": "Tildel" },
  "apply_changes_to_all_instances_of_this_icon_maker__2642f466": {
    "message": "Anvend ændringer på alle instanser af denne Icon Maker i faget"
  },
  "approaches_the_limit_893aeec9": { "message": "Nærmer sig grænsen" },
  "approximately_e7965800": { "message": "Cirka" },
  "apps_54d24a47": { "message": "Apps" },
  "arrows_464a3e54": { "message": "Pile" },
  "art_icon_8e1daad": { "message": "Kunst-ikon" },
  "aspect_ratio_will_be_preserved_cb5fdfb8": {
    "message": "Dimensionsforhold bevares"
  },
  "assignments_1e02582c": { "message": "Opgaver" },
  "asterisk_82255584": { "message": "Stjerne" },
  "attributes_963ba262": { "message": "Attributter" },
  "audio_and_video_recording_not_supported_please_use_5ce3f0d7": {
    "message": "Lyd- og videooptagelse understøttes ikke, brug en anden browser."
  },
  "audio_options_feb58e2c": { "message": "Lydindstillinger" },
  "audio_options_tray_33a90711": { "message": "Skuffe til lydindstillinger" },
  "audio_player_for_title_20cc70d": {
    "message": "Audioafspiller til { title }"
  },
  "auto_saved_content_exists_would_you_like_to_load_t_fee528f2": {
    "message": "Der findes automatisk gemt indhold. Vil du indlæse det automatisk gemte indhold i stedet?"
  },
  "available_folders_694d0436": { "message": "Tilgængelige mapper" },
  "backslash_b2d5442d": { "message": "Omvendt skråstreg" },
  "bar_ec63ed6": { "message": "Bar" },
  "basic_554cdc0a": { "message": "Grundlæggende" },
  "because_501841b": { "message": "Fordi" },
  "below_81d4dceb": { "message": "Under" },
  "beta_cb5f307e": { "message": "Beta" },
  "big_circle_16b2e604": { "message": "Stor cirkel" },
  "binomial_coefficient_ea5b9bb7": { "message": "Binomial koefficient" },
  "black_4cb01371": { "message": "Sort" },
  "blue_daf8fea9": { "message": "Blå" },
  "bottom_15a2a9be": { "message": "Bund" },
  "bottom_third_5f5fec1d": { "message": "Nederste tredjedel" },
  "bowtie_5f9629e4": { "message": "Butterfly" },
  "brick_f2656265": { "message": "Mursten" },
  "c_2001_acme_inc_283f7f80": { "message": "(c) 2001 Acme Inc." },
  "cancel_caeb1e68": { "message": "Annullér" },
  "cap_product_3a5265a6": { "message": "Cap product" },
  "center_align_e68d9997": { "message": "Centerjustering" },
  "centered_dot_64d5e378": { "message": "Centreret prik" },
  "centered_horizontal_dots_451c5815": {
    "message": "Centrerede vandrette prikker"
  },
  "chi_54a32644": { "message": "Chi" },
  "choose_caption_file_9c45bc4e": { "message": "Vælg billedtekstfil" },
  "choose_usage_rights_33683854": { "message": "Vælg brugsrettigheder ..." },
  "circle_484abe63": { "message": "Cirkel" },
  "circle_unordered_list_9e3a0763": { "message": "cirkel usorteret liste" },
  "clear_2084585f": { "message": "Ryd" },
  "clear_image_3213fe62": { "message": "Ryd billede" },
  "clear_selected_file_82388e50": { "message": "Ryd valgt fil" },
  "clear_selected_file_filename_2fe8a58e": {
    "message": "Ryd valgt fil: { filename }"
  },
  "click_or_shift_click_for_the_html_editor_25d70bb4": {
    "message": "Klik eller shift-klik for html-editoren."
  },
  "click_to_embed_imagename_c41ea8df": {
    "message": "Klik for at integrere { imageName }"
  },
  "click_to_hide_preview_3c707763": {
    "message": "Klik for at skjule forhåndsvisning"
  },
  "click_to_insert_a_link_into_the_editor_c19613aa": {
    "message": "Klik for at indsætte et link i editoren."
  },
  "click_to_show_preview_faa27051": {
    "message": "Klik for at vise forhåndsvisning"
  },
  "close_a_menu_or_dialog_also_returns_you_to_the_edi_739079e6": {
    "message": "Luk en menu eller dialog. Sender dig også tilbage til redigeringsområdet"
  },
  "close_d634289d": { "message": "Luk" },
  "closed_caption_file_must_be_less_than_maxkb_kb_5880f752": {
    "message": "Filen med undertekster skal være mindre end { maxKb } kb"
  },
  "closed_captions_subtitles_e6aaa016": {
    "message": "Billedtekster / undertekster"
  },
  "clubs_suit_c1ffedff": { "message": "Klør (kulør)" },
  "collaborations_5c56c15f": { "message": "Samarbejde" },
  "collapse_to_hide_types_1ab46d2e": { "message": "Skjul { types }" },
  "color_picker_6b359edf": { "message": "Farvevælger" },
  "color_picker_colorname_selected_ad4cf400": {
    "message": "Farvevælger ({ colorName } valgt)"
  },
  "complex_numbers_a543d004": { "message": "Komplekse tal" },
  "computer_1d7dfa6f": { "message": "Computer" },
  "congruent_5a244acd": { "message": "Kongruent" },
  "contains_311f37b7": { "message": "Indeholder" },
  "content_1440204b": { "message": "Indhold" },
  "content_is_still_being_uploaded_if_you_continue_it_8f06d0cb": {
    "message": "Indhold er stadig ved at blive uploadet. Hvis du fortsætter, bliver det ikke integreret korrekt."
  },
  "content_subtype_5ce35e88": { "message": "Indholdsundertype" },
  "content_type_2cf90d95": { "message": "Indholdstype" },
  "coproduct_e7838082": { "message": "Koprodukt" },
  "copyright_holder_66ee111": { "message": "Rettighedshaver:" },
  "count_plural_0_0_words_one_1_word_other_words_acf32eca": {
    "message": "{ count, plural,\n     =0 {0 ord}\n    one {1 ord}\n  other {# ord}\n}"
  },
  "count_plural_one_item_loaded_other_items_loaded_857023b7": {
    "message": "{ count, plural,\n    one {# element indlæst}\n  other {# elementer indlæst}\n}"
  },
  "course_documents_104d76e0": { "message": "Fagdokumenter" },
  "course_files_62deb8f8": { "message": "Fagets filer" },
  "course_files_a31f97fc": { "message": "Fagets filer" },
  "course_images_f8511d04": { "message": "Fagbilleder" },
  "course_link_b369426": { "message": "Faglink" },
  "course_links_b56959b9": { "message": "Faglinks" },
  "course_media_ec759ad": { "message": "Fagmedier" },
  "course_navigation_dd035109": { "message": "Fagnavigation" },
  "create_icon_110d6463": { "message": "Opret ikon" },
  "create_icon_maker_icon_c716bffe": { "message": "Opret Icon Maker-ikon" },
  "creative_commons_license_725584ae": {
    "message": "Creative Commons licens:"
  },
  "crop_image_41bf940c": { "message": "Beskær billede" },
  "crop_image_807ebb08": { "message": "Beskær billede" },
  "cup_product_14174434": { "message": "Cup product" },
  "current_image_f16c249c": { "message": "Nuværende billede" },
  "custom_6979cd81": { "message": "Brugerdefineret" },
  "cyan_c1d5f68a": { "message": "Cyan" },
  "dagger_57e0f4e5": { "message": "Kors" },
  "date_added_ed5ad465": { "message": "Dato tilføjet" },
  "decorative_icon_9a7f3fc3": { "message": "Dekorativt ikon" },
  "decorative_type_upper_f2c95e3": { "message": "Dekorativ { TYPE_UPPER }" },
  "decrease_indent_d9cf469d": { "message": "Formindsk indrykning" },
  "deep_purple_bb3e2907": { "message": "Dyb lilla" },
  "default_bulleted_unordered_list_47079da8": {
    "message": "standard punktliste usorteret liste"
  },
  "default_numerical_ordered_list_48dd3548": {
    "message": "standard numerisk sorteret liste"
  },
  "definite_integral_fe7ffed1": { "message": "Bestemt integral" },
  "degree_symbol_4a823d5f": { "message": "Grad-symbol" },
  "delimiters_4db4840d": { "message": "Begrænsere" },
  "delta_53765780": { "message": "Delta" },
  "describe_the_icon_f6a18823": { "message": "(Beskriv ikonet)" },
  "describe_the_type_ff448da5": { "message": "(Beskriv { TYPE })" },
  "describe_the_video_2fe8f46a": { "message": "(Beskriv videoen)" },
  "details_98a31b68": { "message": "Nærmere oplysninger" },
  "diagonal_dots_7d71b57e": { "message": "Diagonale prikker" },
  "diamond_b8dfe7ae": { "message": "Diamant" },
  "diamonds_suit_526abaaf": { "message": "Rude (kulør)" },
  "digamma_258ade94": { "message": "Digamma" },
  "dimension_type_f5fa9170": { "message": "Dimensionstype" },
  "dimensions_45ddb7b7": { "message": "Dimensioner" },
  "directionality_26ae9e08": { "message": "Retningsbestemthed" },
  "directly_edit_latex_b7e9235b": { "message": "Rediger LaTeX direkte" },
  "disable_preview_222bdf72": { "message": "Deaktiver forhåndsvisning" },
  "discussions_a5f96392": { "message": "Diskussioner" },
  "discussions_index_6c36ced": { "message": "Diskussionsoversigt" },
  "disjoint_union_e74351a8": { "message": "Usammenhængende forening" },
  "display_options_315aba85": { "message": "Visningsindstillinger" },
  "display_text_link_opens_in_a_new_tab_75e9afc9": {
    "message": "Vis tekstlink (åbnes i en ny fane)"
  },
  "division_sign_72190870": { "message": "Divisionstegn" },
  "document_678cd7bf": { "message": "Dokument" },
  "documents_81393201": { "message": "Dokumenter" },
  "done_54e3d4b6": { "message": "Udført" },
  "double_dagger_faf78681": { "message": "Dobbelt kors" },
  "down_and_left_diagonal_arrow_40ef602c": {
    "message": "Ned og venstre diagonal pil"
  },
  "down_and_right_diagonal_arrow_6ea0f460": {
    "message": "Ned og højre diagonal pil"
  },
  "downward_arrow_cca52012": { "message": "Pil ned" },
  "downward_pointing_triangle_2a12a601": { "message": "Nedadpegende trekant" },
  "drag_a_file_here_1bf656d5": { "message": "Træk en fil her hen" },
  "drag_and_drop_or_click_to_browse_your_computer_60772d6d": {
    "message": "Træk og slip eller klik for at browse din computer"
  },
  "drag_handle_use_up_and_down_arrows_to_resize_e29eae5c": {
    "message": "Træk i håndtaget. Brug op- og ned-pilene til at ændre størrelse"
  },
  "due_multiple_dates_cc0ee3f5": { "message": "Forfalder: Flere datoer" },
  "due_when_7eed10c6": { "message": "Forfalder: { when }" },
  "edit_alt_text_for_this_icon_instance_9c6fc5fd": {
    "message": "Rediger alternativ tekst for denne ikoninstans"
  },
  "edit_course_link_5a5c3c59": { "message": "Rediger faglink" },
  "edit_equation_f5279959": { "message": "Rediger ligning" },
  "edit_existing_icon_maker_icon_5d0ebb3f": {
    "message": "Rediger eksisterende Icon Maker-ikon"
  },
  "edit_icon_2c6b0e91": { "message": "Redigeringsikon" },
  "edit_link_7f53bebb": { "message": "Rediger link" },
  "editor_statusbar_26ac81fc": { "message": "Editor-statusbar" },
  "embed_828fac4a": { "message": "Indlejre" },
  "embed_code_314f1bd5": { "message": "Indlejr kode" },
  "embed_image_1080badc": { "message": "Integrer billede" },
  "embed_video_a97a64af": { "message": "Indlejr video" },
  "embedded_content_aaeb4d3d": { "message": "indlejret indhold" },
  "empty_set_91a92df4": { "message": "Tomt sæt" },
  "encircled_dot_8f5e51c": { "message": "Prik i cirkel" },
  "encircled_minus_72745096": { "message": "Minus i cirkel" },
  "encircled_plus_36d8d104": { "message": "Plus i cirkel" },
  "encircled_times_5700096d": { "message": "Tider i cirkel" },
  "engineering_icon_f8f3cf43": { "message": "Teknik-ikon" },
  "english_icon_25bfe845": { "message": "Engelsk-ikon" },
  "enter_at_least_3_characters_to_search_4f037ee0": {
    "message": "Indtast mindst 3 tegn for at søge"
  },
  "epsilon_54bb8afa": { "message": "Epsilon" },
  "epsilon_variant_d31f1e77": { "message": "Epsilon (variant)" },
  "equals_sign_c51bdc58": { "message": "Lig med-symbol" },
  "equation_1c5ac93c": { "message": "Regnestykke" },
  "equation_editor_39fbc3f1": {
    "message": "Redigeringsværktøj til regnestykker"
  },
  "equivalence_class_7b0f11c0": { "message": "Ækvivalensklasse" },
  "equivalent_identity_654b3ce5": { "message": "Ækvivalent (identitet)" },
  "eta_b8828f99": { "message": "Eta" },
  "exists_2e62bdaa": { "message": "Findes" },
  "expand_preview_by_default_2abbf9f8": {
    "message": "Udvid forhåndsvisning som standard"
  },
  "expand_to_see_types_f5d29352": { "message": "Udvid for at se { types }" },
  "external_link_d3f9e62a": { "message": "Eksternt link" },
  "external_tools_6e77821": { "message": "Eksterne værktøjer" },
  "extra_large_b6cdf1ff": { "message": "Ekstra stor" },
  "extra_small_9ae33252": { "message": "Ekstra lille" },
  "extracurricular_icon_67c8ca42": { "message": "Fritids-ikon" },
  "f_function_fe422d65": { "message": "F (funktion)" },
  "file_storage_quota_exceeded_b7846cd1": {
    "message": "Kvote for fillagring er overskredet"
  },
  "file_url_c12b64be": { "message": "Fil-URL" },
  "filename_file_icon_602eb5de": { "message": "{ filename } filikon" },
  "filename_image_preview_6cef8f26": {
    "message": "{ filename } billedets forhåndsvisning"
  },
  "filename_text_preview_e41ca2d8": {
    "message": "{ filename } tekstens forhåndsvisning"
  },
  "files_c300e900": { "message": "Filer" },
  "files_index_af7c662b": { "message": "Filoversigt" },
  "flat_music_76d5a5c3": { "message": "Sænket (musik)" },
  "focus_element_options_toolbar_18d993e": {
    "message": "Værktøjslinje med indstillinger for fokuselement"
  },
  "folder_tree_fbab0726": { "message": "Mappetræ" },
  "for_all_b919f972": { "message": "For alle" },
  "format_4247a9c5": { "message": "Format" },
  "formatting_5b143aa8": { "message": "Formatering" },
  "forward_slash_3f90f35e": { "message": "Skråstreg" },
  "found_auto_saved_content_3f6e4ca5": {
    "message": "Fundet automatisk gemt indhold"
  },
  "found_count_plural_0_results_one_result_other_resu_46aeaa01": {
    "message": "Fandt { count, plural,\n     =0 {# resultater}\n    one {# resultat}\n  other {# resultater}\n}"
  },
  "fraction_41bac7af": { "message": "Brøk" },
  "fullscreen_873bf53f": { "message": "Fuld skærm" },
  "gamma_1767928": { "message": "Gamma" },
  "generating_preview_45b53be0": { "message": "Genererer forhåndsvisning ..." },
  "gif_png_format_images_larger_than_size_kb_are_not__7af3bdbd": {
    "message": "GIF/PNG-format billeder større end { size } KB understøttes ikke i øjeblikket."
  },
  "go_to_the_editor_s_menubar_e6674c81": {
    "message": "Gå til redigerings-menulinjen"
  },
  "go_to_the_editor_s_toolbar_a5cb875f": {
    "message": "Gå til redigerings-værktøjslinjen"
  },
  "grades_a61eba0a": { "message": "Vurderinger" },
  "greater_than_e98af662": { "message": "Større end" },
  "greater_than_or_equal_b911949a": { "message": "Større end eller lig med" },
  "greek_65c5b3f7": { "message": "Græsk" },
  "green_15af4778": { "message": "Grøn" },
  "grey_a55dceff": { "message": "Grå" },
  "group_documents_8bfd6ae6": { "message": "Gruppens dokumenter" },
  "group_files_4324f3df": { "message": "Gruppefiler" },
  "group_files_82e5dcdb": { "message": "Gruppefiler" },
  "group_images_98e0ac17": { "message": "Gruppens billeder" },
  "group_isomorphism_45b1458c": { "message": "Gruppe isomorfisme" },
  "group_link_63e626b3": { "message": "Gruppelink" },
  "group_links_9493129e": { "message": "Gruppelinks" },
  "group_media_2f3d128a": { "message": "Gruppens medier" },
  "group_navigation_99f191a": { "message": "Gruppenavigation" },
  "h_bar_bb94deae": { "message": "H-bar" },
  "hat_ea321e35": { "message": "Hat" },
  "heading_2_5b84eed2": { "message": "Overskrift 2" },
  "heading_3_2c83de44": { "message": "Overskrift 3" },
  "heading_4_b2e74be7": { "message": "Overskrift 4" },
  "health_icon_8d292eb5": { "message": "Sundheds-ikon" },
  "hearts_suit_e50e04ca": { "message": "Hjerter (kulør)" },
  "height_69b03e15": { "message": "Højde" },
  "hexagon_d8468e0d": { "message": "Sekskant" },
  "hide_description_bfb5502e": { "message": "Skjul beskrivelse" },
  "hide_title_description_caf092ef": {
    "message": "Skjul { title } beskrivelse"
  },
  "home_351838cd": { "message": "Startside" },
  "html_code_editor_fd967a44": { "message": "html kode-editor" },
  "html_editor_fb2ab713": { "message": "HTML-editor" },
  "i_have_obtained_permission_to_use_this_file_6386f087": {
    "message": "Jeg har opnået tilladelse til at bruge denne fil."
  },
  "i_hold_the_copyright_71ee91b1": { "message": "Jeg er rettighedshaveren" },
  "icon_215a1dc6": { "message": "Ikon" },
  "icon_8168b2f8": { "message": "ikon" },
  "icon_color_b86dd6d6": { "message": "Ikonfarve" },
  "icon_maker_icons_cc560f7e": { "message": "Icon Maker-ikoner" },
  "icon_options_7e32746e": { "message": "Ikonindstillinger" },
  "icon_options_tray_2b407977": { "message": "Skuffe til ikonindstillinger" },
  "icon_shape_30b61e7": { "message": "Ikon-form" },
  "icon_size_9353edea": { "message": "Ikon-størrelse" },
  "if_left_empty_link_text_will_display_as_course_lin_61087540": {
    "message": "Hvis linket er tomt, vises tekst som faglinkets navn"
  },
  "if_you_do_not_select_usage_rights_now_this_file_wi_14e07ab5": {
    "message": "Hvis du ikke vælger brugsrettigheder nu, vil denne fil ikke blive offentliggjort, når den uploades."
  },
  "image_8ad06": { "message": "Billede" },
  "image_c1c98202": { "message": "billede" },
  "image_options_5412d02c": { "message": "Billedindstillinger" },
  "image_options_tray_90a46006": { "message": "Billedindstillinger-bakke" },
  "image_to_crop_3a34487d": { "message": "Billede til beskæring" },
  "images_7ce26570": { "message": "Billeder" },
  "imaginary_portion_of_complex_number_2c733ffa": {
    "message": "Imaginær del (af komplekst tal)"
  },
  "in_element_of_19ca2f33": { "message": "I (element af)" },
  "increase_indent_6af90f7c": { "message": "Øg indrykning" },
  "indefinite_integral_6623307e": { "message": "Ubestemt integral" },
  "indigo_2035fc55": { "message": "Indigo" },
  "inference_fed5c960": { "message": "Udledning" },
  "infinity_7a10f206": { "message": "Uendelighed" },
  "insert_593145ef": { "message": "Indsæt" },
  "insert_equella_links_49a8dacd": { "message": "Indsæt Equella-links" },
  "insert_link_6dc23cae": { "message": "Indsæt link" },
  "insert_math_equation_57c6e767": { "message": "Indsæt matematikregnestykke" },
  "integers_336344e1": { "message": "Heltal" },
  "intersection_cd4590e4": { "message": "Fællesmængde" },
  "invalid_entry_f7d2a0f5": { "message": "Ugyldig indtastning." },
  "invalid_file_c11ba11": { "message": "Ugyldig fil" },
  "invalid_file_type_881cc9b2": { "message": "Ugyldig filtype" },
  "invalid_url_cbde79f": { "message": "Ugyldig URL" },
  "iota_11c932a9": { "message": "Iota" },
  "kappa_2f14c816": { "message": "Kappa" },
  "kappa_variant_eb64574b": { "message": "Kappa (variant)" },
  "keyboard_shortcuts_ed1844bd": { "message": "Genvejstaster" },
  "lambda_4f602498": { "message": "Lambda" },
  "language_arts_icon_a798b0f8": { "message": "Sprogkunst-ikon" },
  "languages_icon_9d20539": { "message": "Sprog-ikon" },
  "large_9c5e80e7": { "message": "Stor" },
  "left_align_43d95491": { "message": "Venstrejustering" },
  "left_angle_bracket_c87a6d07": { "message": "Venstre vinkelparantes" },
  "left_arrow_4fde1a64": { "message": "Venstre pil" },
  "left_arrow_with_hook_5bfcad93": { "message": "Venstre pil med krog" },
  "left_ceiling_ee9dd88a": { "message": "Venstre loft" },
  "left_curly_brace_1726fb4": { "message": "Left Curly Brace" },
  "left_downard_harpoon_arrow_1d7b3d2e": {
    "message": "Venstre nedadgående harpunpil"
  },
  "left_floor_29ac2274": { "message": "Venstre etage" },
  "left_to_right_e9b4fd06": { "message": "Venstre til højre" },
  "left_upward_harpoon_arrow_3a562a96": {
    "message": "Venstre opadgående harpunpil"
  },
  "leftward_arrow_1e4765de": { "message": "Venstre pil" },
  "leftward_pointing_triangle_d14532ce": {
    "message": "Venstre-pegende trekant"
  },
  "less_than_a26c0641": { "message": "Mindre end" },
  "less_than_or_equal_be5216cb": { "message": "Mindre end eller lig med" },
  "library_icon_ae1e54cf": { "message": "Bibliotek-ikon" },
  "light_blue_5374f600": { "message": "Lyseblå" },
  "link_7262adec": { "message": "Link" },
  "link_options_a16b758b": { "message": "Link-muligheder" },
  "links_14b70841": { "message": "Links" },
  "load_more_35d33c7": { "message": "Indlæs flere" },
  "loading_25990131": { "message": "Indlæser ..." },
  "loading_bde52856": { "message": "Indlæser" },
  "loading_closed_captions_subtitles_failed_95ceef47": {
    "message": "indlæsning af undertekster mislykkedes."
  },
  "loading_failed_b3524381": { "message": "Indlæsning mislykkedes ..." },
  "loading_failed_e6a9d8ef": { "message": "Indlæsning mislykkedes." },
  "loading_folders_d8b5869e": { "message": "Indlæser mapper" },
  "loading_please_wait_d276220a": { "message": "Indlæser, vent venligst" },
  "loading_preview_9f077aa1": { "message": "Indlæser forhåndsvisning" },
  "locked_762f138b": { "message": "Låst" },
  "logical_equivalence_76fca396": { "message": "Logisk ækvivalens" },
  "logical_equivalence_short_8efd7b4f": {
    "message": "Logisk ækvivalens (kort)"
  },
  "logical_equivalence_short_and_thick_1e1f654d": {
    "message": "Logisk ækvivalens (kort og tyk)"
  },
  "logical_equivalence_thick_662dd3f2": {
    "message": "Logisk ækvivalens (tyk)"
  },
  "low_horizontal_dots_cc08498e": { "message": "Lave vandrette prikker" },
  "magenta_4a65993c": { "message": "Magenta" },
  "maps_to_e5ef7382": { "message": "Svarer til" },
  "math_icon_ad4e9d03": { "message": "Matematik-ikon" },
  "media_af190855": { "message": "Medier" },
  "media_file_is_processing_please_try_again_later_58a6d49": {
    "message": "Mediefil behandles. Prøv igen senere."
  },
  "medium_5a8e9ead": { "message": "Medium" },
  "middle_27dc1d5": { "message": "I midten" },
  "minus_fd961e2e": { "message": "Minus" },
  "minus_plus_3461f637": { "message": "Minus/plus" },
  "misc_3b692ea7": { "message": "Bland" },
  "miscellaneous_e9818229": { "message": "Diverse" },
  "modules_c4325335": { "message": "Forløb" },
  "mu_37223b8b": { "message": "My" },
  "multi_color_image_63d7372f": { "message": "Billede i flere farver" },
  "multiplication_sign_15f95c22": { "message": "Multiplikationstegn" },
  "music_icon_4db5c972": { "message": "Musik-ikon" },
  "must_be_at_least_percentage_22e373b6": {
    "message": "Skal være mindst { percentage }%"
  },
  "must_be_at_least_width_x_height_px_41dc825e": {
    "message": "Skal være mindst { width } x { height } px"
  },
  "my_files_2f621040": { "message": "Mine filer" },
  "n_th_root_9991a6e4": { "message": "N''te rod" },
  "nabla_1e216d25": { "message": "Nabla" },
  "name_1aed4a1b": { "message": "Navn" },
  "name_color_ceec76ff": { "message": "{ name } ({ color })" },
  "natural_music_54a70258": { "message": "Naturlig (musik)" },
  "natural_numbers_3da07060": { "message": "Naturlige tal" },
  "navigate_through_the_menu_or_toolbar_415a4e50": {
    "message": "Naviger gennem menuen eller værktøjslinjen"
  },
  "nested_greater_than_d852e60d": { "message": "Indlejret større end" },
  "nested_less_than_27d17e58": { "message": "Indlejret mindre end" },
  "next_page_d2a39853": { "message": "Næste side" },
  "no_changes_to_save_d29f6e91": { "message": "Ingen ændringer at gemme." },
  "no_e16d9132": { "message": "Nej" },
  "no_file_chosen_9a880793": { "message": "Ingen fil valgt" },
  "no_preview_is_available_for_this_file_f940114a": {
    "message": "Der findes ikke forhåndsvisning for denne fil."
  },
  "no_results_940393cf": { "message": "Ingen resultater." },
  "no_results_found_for_filterterm_ad1b04c8": {
    "message": "Ingen resultater fundet for { filterTerm }"
  },
  "no_results_found_for_term_1564c08e": {
    "message": "Der blev ikke fundet nogen resultater for { term }."
  },
  "none_3b5e34d2": { "message": "Ingen" },
  "none_selected_b93d56d2": { "message": "Ingen valgt" },
  "not_equal_6e2980e6": { "message": "Ikke lig" },
  "not_in_not_an_element_of_fb1ffb54": {
    "message": "Ikke i (ikke et element af)"
  },
  "not_negation_1418ebb8": { "message": "Ikke (negation)" },
  "not_subset_dc2b5e84": { "message": "Ikke delmængde" },
  "not_subset_strict_23d282bf": { "message": "Ikke delmængde (streng)" },
  "not_superset_5556b913": { "message": "Ikke overmængde" },
  "not_superset_strict_24e06f36": { "message": "Ikke overmængde (streng)" },
  "nu_1c0f6848": { "message": "Ny" },
  "octagon_e48be9f": { "message": "Octagon" },
  "olive_6a3e4d6b": { "message": "Oliven" },
  "omega_8f2c3463": { "message": "Omega" },
  "one_of_the_following_styles_must_be_added_to_save__1de769aa": {
    "message": "En af følgende stilarter skal tilføjes for at gemme et ikon: Ikonfarve, konturstørrelse, ikontekst eller billede"
  },
  "open_circle_e9bd069": { "message": "Åben cirkel" },
  "open_this_keyboard_shortcuts_dialog_9658b83a": {
    "message": "Åbn dialogen for denne genvejstast"
  },
  "open_title_application_fd624fc5": { "message": "Åbn { title } applikation" },
  "operators_a2ef9a93": { "message": "Operatører" },
  "or_9b70ccaa": { "message": "Eller" },
  "orange_81386a62": { "message": "Orange" },
  "ordered_and_unordered_lists_cfadfc38": {
    "message": "Sorterede og usorterede lister"
  },
  "other_editor_shortcuts_may_be_found_at_404aba4a": {
    "message": "Andre redigeringsgenveje kan findes på"
  },
  "outline_color_3ef2cea7": { "message": "Konturfarve" },
  "outline_size_a6059a21": { "message": "Konturstørrelse" },
  "p_is_not_a_valid_protocol_which_must_be_ftp_http_h_adf13fc2": {
    "message": "{ p } er ikke en gyldig protokol. Den skal være ftp, http, https, mailto, skype, tel eller kan udelades"
  },
  "pages_e5414c2c": { "message": "Sider" },
  "paragraph_5e5ad8eb": { "message": "Paragraf" },
  "parallel_d55d6e38": { "message": "Parallel" },
  "partial_derivative_4a9159df": { "message": "Delvis (afledt)" },
  "pentagon_17d82ea3": { "message": "Femkant" },
  "people_b4ebb13c": { "message": "Deltagere" },
  "percentage_34ab7c2c": { "message": "Procentdel" },
  "percentage_must_be_a_number_8033c341": {
    "message": "Procent skal være et tal"
  },
  "performing_arts_icon_f3497486": { "message": "Scenekunst-ikon" },
  "perpendicular_7c48ede4": { "message": "Vinkelret" },
  "phi_4ac33b6d": { "message": "Phi" },
  "phi_variant_c9bb3ac5": { "message": "Phi (variant)" },
  "physical_education_icon_d7dffd3e": { "message": "Idræt-ikon" },
  "pi_dc4f0bd8": { "message": "Pi" },
  "pi_variant_10f5f520": { "message": "Pi (variant)" },
  "pink_68ad45cb": { "message": "Lyserød" },
  "pixels_52ece7d1": { "message": "Pixels" },
  "plus_d43cd4ec": { "message": "Plus" },
  "plus_minus_f8be2e83": { "message": "Plus/minus" },
  "posted_when_a578f5ab": { "message": "Slået op: { when }" },
  "power_set_4f26f316": { "message": "Potensmængde" },
  "precedes_196b9aef": { "message": "Kommer før" },
  "precedes_equal_20701e84": { "message": "Kommer før lig med" },
  "preformatted_d0670862": { "message": "Præformatteret" },
  "preview_53003fd2": { "message": "Eksempel" },
  "preview_in_overlay_ed772c46": { "message": "Overlejret forhåndsvisning" },
  "preview_inline_9787330": { "message": "Indbygget forhåndsvisning" },
  "previous_page_928fc112": { "message": "Forrige side" },
  "prime_917ea60e": { "message": "Forbered" },
  "prime_numbers_13464f61": { "message": "Primtal" },
  "product_39cf144f": { "message": "Produkt" },
  "proportional_f02800cc": { "message": "Proportional" },
  "protocol_must_be_ftp_http_https_mailto_skype_tel_o_73beb4f8": {
    "message": "Protokollen skal være ftp, http, https, mailto, skype, tel eller kan udelades"
  },
  "psi_e3f5f0f7": { "message": "Psi" },
  "published_c944a23d": { "message": "Offentliggjort" },
  "published_when_302d8e23": { "message": "Offentliggjort: { when }" },
  "pumpkin_904428d5": { "message": "Græskar" },
  "purple_7678a9fc": { "message": "Lilla" },
  "quaternions_877024e0": { "message": "Kvaternioner" },
  "quizzes_7e598f57": { "message": "Quizzer" },
  "rational_numbers_80ddaa4a": { "message": "Rationelle tal" },
<<<<<<< HEAD
  "raw_html_editor_e3993e41": { "message": "Rå HTML-editor" },
=======
>>>>>>> 31fbffe1
  "real_numbers_7c99df94": { "message": "Reelle tal" },
  "real_portion_of_complex_number_7dad33b5": {
    "message": "Reel del (af komplekst tal)"
  },
  "record_7c9448b": { "message": "Optag" },
  "record_upload_media_5fdce166": { "message": "Optag/overfør medier" },
  "red_8258edf3": { "message": "Rød" },
  "relationships_6602af70": { "message": "Forhold" },
  "religion_icon_246e0be1": { "message": "Religion-ikon" },
  "remove_link_d1f2f4d0": { "message": "Fjern link" },
  "replace_e61834a7": { "message": "Erstat" },
  "reset_95a81614": { "message": "Nulstil" },
  "resize_ec83d538": { "message": "Tilpas størrelse" },
  "restore_auto_save_deccd84b": {
    "message": "Gendan automatisk gemt indhold?"
  },
  "reverse_turnstile_does_not_yield_7558be06": {
    "message": "Omvendt drejekors (giver ikke efter)"
  },
  "rho_a0244a36": { "message": "Rho" },
  "rho_variant_415245cd": { "message": "Rho (variant)" },
  "rich_content_editor_2708ef21": { "message": "Rich Content Editor" },
  "rich_text_area_press_alt_0_for_rich_content_editor_9d23437f": {
    "message": "Område med RTF. Tryk på ALT+0 for genveje til Rich Content Editor."
  },
  "right_align_39e7a32a": { "message": "Højrejustering" },
  "right_angle_bracket_d704e2d6": { "message": "Højre vinkelparantes" },
  "right_arrow_35e0eddf": { "message": "Højre pil" },
  "right_arrow_with_hook_29d92d31": { "message": "Højre pil med krog" },
  "right_ceiling_839dc744": { "message": "Højre loft" },
  "right_curly_brace_5159d5cd": { "message": "Right Curly Brace" },
  "right_downward_harpoon_arrow_d71b114f": {
    "message": "Højre nedadgående harpunpil"
  },
  "right_floor_5392d5cf": { "message": "Højre etage" },
  "right_to_left_9cfb092a": { "message": "Højre mod venstre" },
  "right_upward_harpoon_arrow_f5a34c73": {
    "message": "Højre opadgående harpunpil"
  },
  "rightward_arrow_32932107": { "message": "Højre pil" },
  "rightward_pointing_triangle_60330f5c": {
    "message": "Højre-pegende trekant"
  },
  "rotate_image_90_degrees_2ab77c05": {
    "message": "Roter billedet -90 grader"
  },
  "rotate_image_90_degrees_6c92cd42": { "message": "Roter billedet 90 grader" },
  "rotation_9699c538": { "message": "Rotation" },
  "sadly_the_pretty_html_editor_is_not_keyboard_acces_50da7665": {
    "message": "Desværre er det pæne HTML-redigeringsværktøj ikke tilgængeligt på tastaturet. Få adgang til det rå HTML-redigeringsværktøj her."
  },
  "save_11a80ec3": { "message": "Gem" },
  "saved_icon_maker_icons_df86e2a1": { "message": "Gemte Icon Maker-ikoner" },
  "script_l_42a7b254": { "message": "Script L" },
  "search_280d00bd": { "message": "Søg" },
  "search_term_b2d2235": { "message": "Søgeord" },
  "select_crop_shape_d441feeb": { "message": "Vælg beskæringsform" },
  "select_language_7c93a900": { "message": "Vælg sprog" },
  "selected_274ce24f": { "message": "Valgt" },
  "selected_linkfilename_c093b1f2": { "message": "Valgt { linkFileName }" },
  "set_minus_b46e9b88": { "message": "Mængde minus" },
  "sharp_music_ab956814": { "message": "Hævet (musik)" },
  "shift_o_to_open_the_pretty_html_editor_55ff5a31": {
    "message": "Shift-O for at åbne det pæne html-redigeringsværktøj."
  },
  "show_audio_options_b489926b": { "message": "Vis lydindstillinger" },
  "show_image_options_1e2ecc6b": { "message": "Vis billedindstillinger" },
  "show_link_options_545338fd": { "message": "Vis linkindstillinger" },
  "show_video_options_6ed3721a": { "message": "Vis videoindstillinger" },
  "sigma_5c35e553": { "message": "Sigma" },
  "sigma_variant_8155625": { "message": "Sigma (variant)" },
  "single_color_image_4e5d4dbc": { "message": "Enkeltfarvet billede" },
  "single_color_image_color_95fa9a87": {
    "message": "Enkeltfarvet billedfarve"
  },
  "size_b30e1077": { "message": "Størrelse" },
  "size_of_caption_file_is_greater_than_the_maximum_m_bff5f86e": {
    "message": "Tekstfilens størrelse er større end den tilladte filstørrelse på maks. { max } kb."
  },
  "small_b070434a": { "message": "Lille" },
  "solid_circle_9f061dfc": { "message": "Farvet cirkel" },
  "something_went_wrong_89195131": { "message": "Noget gik galt." },
  "something_went_wrong_and_i_don_t_know_what_to_show_e0c54ec8": {
    "message": "Der gik noget galt, og jeg ved ikke, hvad jeg skal vise dig."
  },
  "something_went_wrong_check_your_connection_reload__c7868286": {
    "message": "Noget gik galt. Tjek din forbindelse, genindlæs siden, og prøv igen."
  },
  "something_went_wrong_d238c551": { "message": "Noget gik galt" },
  "sort_by_e75f9e3e": { "message": "Sorter efter" },
  "spades_suit_b37020c2": { "message": "Spar (kulør)" },
  "square_511eb3b3": { "message": "Kvadrat" },
  "square_cap_9ec88646": { "message": "Firkantet fællesmængde" },
  "square_cup_b0665113": { "message": "Firkantet foreningsmængde" },
  "square_root_e8bcbc60": { "message": "Kvadratrod" },
  "square_root_symbol_d0898a53": { "message": "Kvadratrod-symbol" },
  "square_subset_17be67cb": { "message": "Kvadratisk delmængde" },
  "square_subset_strict_7044e84f": {
    "message": "Kvadratisk delmængde (streng)"
  },
  "square_superset_3be8dae1": { "message": "Kvadratisk overmængde" },
  "square_superset_strict_fa4262e4": {
    "message": "Kvadratisk overmængde (streng)"
  },
  "square_unordered_list_b15ce93b": { "message": "firkantet usorteret liste" },
  "star_8d156e09": { "message": "Giv stjerne" },
  "steel_blue_14296f08": { "message": "Stålblå" },
  "styles_2aa721ef": { "message": "Stile" },
  "submit_a3cc6859": { "message": "Aflever" },
  "subscript_59744f96": { "message": "Sænket skrift" },
  "subset_19c1a92f": { "message": "Delmængde" },
  "subset_strict_8d8948d6": { "message": "Delmængde (streng)" },
  "succeeds_9cc31be9": { "message": "Kommer efter" },
  "succeeds_equal_158e8c3a": { "message": "Kommer efter lig med" },
  "sum_b0842d31": { "message": "Sum" },
  "superscript_8cb349a2": { "message": "Hævet skrift" },
  "superscript_and_subscript_37f94a50": {
    "message": "Hævet skrift og sænket skrift"
  },
  "superset_c4db8a7a": { "message": "Overmængde" },
  "superset_strict_c77dd6d2": { "message": "Overmængde (streng)" },
  "supported_file_types_srt_or_webvtt_7d827ed": {
    "message": "Understøttede filtyper: SRT eller WebVTT"
  },
  "switch_to_the_html_editor_146dfffd": {
    "message": "Skift til det rå html-redigeringsværktøj"
  },
  "switch_to_the_rich_text_editor_63c1ecf6": {
    "message": "Skift til Rich Text Editor"
  },
  "syllabus_f191f65b": { "message": "Fagplan" },
  "tab_arrows_4cf5abfc": { "message": "TAB / pile" },
  "tau_880974b7": { "message": "Tau" },
  "teal_f729a294": { "message": "Grønblå" },
  "text_7f4593da": { "message": "Tekst" },
  "text_background_color_16e61c3f": { "message": "Tekstens baggrundsfarve" },
  "text_color_acf75eb6": { "message": "Tekstfarve" },
  "text_optional_384f94f7": { "message": "Tekst (valgfrit)" },
  "text_position_8df8c162": { "message": "Tekstposition" },
  "text_size_887c2f6": { "message": "Tekststørrelse" },
  "the_material_is_in_the_public_domain_279c39a3": {
    "message": "Materialer er på det offentlige domæne"
  },
  "the_material_is_licensed_under_creative_commons_3242cb5e": {
    "message": "Materialet licenseres under Creative Commons"
  },
  "the_material_is_subject_to_an_exception_e_g_fair_u_a39c8ca2": {
    "message": "Materialet er underlagt en undtagelse - fx fair brug, retten til at citere eller andre i henhold til gældende copyright-love"
  },
  "the_pretty_html_editor_is_not_keyboard_accessible__d6d5d2b": {
    "message": "Det pæne html-redigeringsværktøj er ikke tilgængeligt på tastaturet. Tryk på Shift-O for at åbne det rå html-redigeringsværktøj."
  },
  "therefore_d860e024": { "message": "Derfor" },
  "theta_ce2d2350": { "message": "Theta" },
  "theta_variant_fff6da6f": { "message": "Theta (variant)" },
  "thick_downward_arrow_b85add4c": { "message": "Tyk nedadgående pil" },
  "thick_left_arrow_d5f3e925": { "message": "Tyk venstre pil" },
  "thick_leftward_arrow_6ab89880": { "message": "Tyk venstre-pegende pil" },
  "thick_right_arrow_3ed5e8f7": { "message": "Tyk højre pil" },
  "thick_rightward_arrow_a2e1839e": { "message": "Tyk højre-pegende pil" },
  "thick_upward_arrow_acd20328": { "message": "Tyk opadgående pil" },
  "this_equation_cannot_be_rendered_in_basic_view_9b6c07ae": {
    "message": "Dette regnestykke kan ikke gengives i Basisvisning."
  },
  "though_your_video_will_have_the_correct_title_in_t_90e427f3": {
    "message": "Selvom din video har den rigtige titel i browseren, kunne vi ikke opdatere den i databasen."
  },
  "title_ee03d132": { "message": "Titel" },
  "to_be_posted_when_d24bf7dc": { "message": "Skal slås op: { when }" },
  "to_do_when_2783d78f": { "message": "Opgaveliste: { when }" },
  "toggle_summary_group_413df9ac": { "message": "Skift { summary } gruppe" },
  "toggle_tooltip_d3b7cb86": { "message": "Skift værktøjstip" },
  "tools_2fcf772e": { "message": "Værktøjer" },
  "top_66e0adb6": { "message": "Top" },
  "totalresults_results_found_numdisplayed_results_cu_a0a44975": {
    "message": "{ totalResults } fundne resultater, { numDisplayed } resultater vises i øjeblikket"
  },
  "tray_839df38a": { "message": "Bakke" },
  "triangle_6072304e": { "message": "Trekant" },
  "turnstile_yields_f9e76df1": { "message": "Drejekors (afkast)" },
  "type_control_f9_to_access_image_options_text_a47e319f": {
    "message": "tryk Ctrl + F9 for at få adgang til billedindstillinger. { text }"
  },
  "type_control_f9_to_access_link_options_text_4ead9682": {
    "message": "tryk Ctrl + F9 for at få adgang til linkindstillinger. { text }"
  },
  "type_control_f9_to_access_table_options_text_92141329": {
    "message": "tryk Ctrl + F9 for at få adgang til tabelindstillinger. { text }"
  },
  "union_e6b57a53": { "message": "Union" },
  "unpublished_dfd8801": { "message": "Ikke offentliggjort" },
  "untitled_efdc2d7d": { "message": "uden titel" },
  "up_and_left_diagonal_arrow_e4a74a23": {
    "message": "Op og venstre diagonal pil"
  },
  "up_and_right_diagonal_arrow_935b902e": {
    "message": "Op og højre diagonal pil"
  },
  "upload_document_253f0478": { "message": "Upload dokument" },
  "upload_file_fd2361b8": { "message": "Overfør fil" },
  "upload_image_6120b609": { "message": "Upload billede" },
  "upload_media_ce31135a": { "message": "Upload medier" },
  "upload_record_media_e4207d72": { "message": "Upload / optag medier" },
  "uploading_19e8a4e7": { "message": "Uploader" },
  "uppercase_alphabetic_ordered_list_3f5aa6b2": {
    "message": "store bogstaver alfabetisk sorteret liste"
  },
  "uppercase_delta_d4f4bc41": { "message": "Delta med stort bogstav" },
  "uppercase_gamma_86f492e9": { "message": "Gamma med stort bogstav" },
  "uppercase_lambda_c78d8ed4": { "message": "Lambda med stort bogstav" },
  "uppercase_omega_8aedfa2": { "message": "Omega med stort bogstav" },
  "uppercase_phi_caa36724": { "message": "Phi med stort bogstav" },
  "uppercase_pi_fcc70f5e": { "message": "Pi med stort bogstav" },
  "uppercase_psi_6395acbe": { "message": "Psi med stort bogstav" },
  "uppercase_roman_numeral_ordered_list_853f292b": {
    "message": "store bogstaver romertal sorteret liste"
  },
  "uppercase_sigma_dbb70e92": { "message": "Sigma med stort bogstav" },
  "uppercase_theta_49afc891": { "message": "Theta med stort bogstav" },
  "uppercase_upsilon_8c1e623e": { "message": "Upsilon med stort bogstav" },
  "uppercase_xi_341e8556": { "message": "Xi med stort bogstav" },
  "upsilon_33651634": { "message": "Upsilon" },
  "upward_and_downward_pointing_arrow_fa90a918": {
    "message": "Opad- og nedadpegende pil"
  },
  "upward_and_downward_pointing_arrow_thick_d420fdef": {
    "message": "Opad- og nedadpegende pil (tyk)"
  },
  "upward_arrow_9992cb2d": { "message": "Opadpegende pil" },
  "upward_pointing_triangle_d078d7cb": { "message": "Opadpegende trekant" },
  "url_22a5f3b8": { "message": "URL" },
  "usage_right_ff96f3e2": { "message": "Brugsrettigheder:" },
  "usage_rights_required_5fe4dd68": {
    "message": "Brugsrettigheder (påkrævet)"
  },
  "use_arrow_keys_to_navigate_options_2021cc50": {
    "message": "Brug piletasterne til at navigere indstillinger."
  },
  "use_arrow_keys_to_select_a_shape_c8eb57ed": {
    "message": "Brug piletasterne til at vælge en form."
  },
  "use_arrow_keys_to_select_a_size_699a19f4": {
    "message": "Brug piletasterne til at vælge en størrelse."
  },
  "use_arrow_keys_to_select_a_text_position_72f9137c": {
    "message": "Brug piletasterne til at vælge en tekstposition."
  },
  "use_arrow_keys_to_select_a_text_size_65e89336": {
    "message": "Brug piletasterne til at vælge en tekststørrelse."
  },
  "use_arrow_keys_to_select_an_outline_size_e009d6b0": {
    "message": "Brug piletasterne til at vælge en konturstørrelse."
  },
  "used_by_screen_readers_to_describe_the_content_of__4f14b4e4": {
    "message": "Bruges af skærmlæsere til at beskrive indholdet af en { TYPE }"
  },
  "used_by_screen_readers_to_describe_the_content_of__b1e76d9e": {
    "message": "Bruges af skærmlæsere til at beskrive et billedes indhold"
  },
  "used_by_screen_readers_to_describe_the_video_37ebad25": {
    "message": "Bruges af skærmlæsere til at beskrive videoen"
  },
  "user_documents_c206e61f": { "message": "Brugerdokumenter" },
  "user_files_78e21703": { "message": "Brugerfiler" },
  "user_images_b6490852": { "message": "Brugerbilleder" },
  "user_media_14fbf656": { "message": "Brugermedier" },
  "vector_notation_cf6086ab": { "message": "Vektor (notation)" },
  "vertical_bar_set_builder_notation_4300495f": {
    "message": "Lodret bjælke (notering af mængder)"
  },
  "vertical_dots_bfb21f14": { "message": "Lodrette prikker" },
  "video_options_24ef6e5d": { "message": "Videoindstillinger" },
  "video_options_tray_3b9809a5": { "message": "Bakke for videoindstillinger" },
  "video_player_for_9e7d373b": { "message": "Videoafspiller til " },
  "video_player_for_title_ffd9fbc4": {
    "message": "Videoafspiller til { title }"
  },
  "view_ba339f93": { "message": "Vis" },
  "view_description_30446afc": { "message": "Vis beskrivelse" },
  "view_keyboard_shortcuts_34d1be0b": { "message": "Se tastaturgenveje" },
  "view_title_description_67940918": { "message": "Vis { title } beskrivelse" },
  "white_87fa64fd": { "message": "Hvid" },
  "width_492fec76": { "message": "Bredde" },
  "width_and_height_must_be_numbers_110ab2e3": {
    "message": "Bredde og højde skal være tal"
  },
  "width_x_height_px_ff3ccb93": { "message": "{ width } x { height } px" },
  "wiki_home_9cd54d0": { "message": "Wiki startside" },
  "wreath_product_200b38ef": { "message": "Krans-produkt" },
  "xi_149681d0": { "message": "Xi" },
  "yes_dde87d5": { "message": "Ja" },
  "you_have_unsaved_changes_in_the_icon_maker_tray_do_e8cf5f1b": {
    "message": "Du har ikke-gemte ændringer i Icon Maker-bakken. Vil du fortsætte uden at gemme disse ændringer?"
  },
  "you_may_not_upload_an_empty_file_11c31eb2": {
    "message": "Du må ikke uploade en tom fil."
  },
  "your_image_has_been_compressed_for_icon_maker_imag_2e45cd91": {
    "message": "Dit billede er blevet komprimeret til Icon Maker. Billeder mindre end { size } KB vil ikke blive komprimeret."
  },
  "zeta_5ef24f0e": { "message": "Zeta" },
  "zoom_f3e54d69": { "message": "Zoom" },
  "zoom_in_image_bb97d4f": { "message": "Zoom ind på billede" },
  "zoom_out_image_d0a0a2ec": { "message": "Zoom ud på billede" }
}<|MERGE_RESOLUTION|>--- conflicted
+++ resolved
@@ -566,10 +566,6 @@
   "quaternions_877024e0": { "message": "Kvaternioner" },
   "quizzes_7e598f57": { "message": "Quizzer" },
   "rational_numbers_80ddaa4a": { "message": "Rationelle tal" },
-<<<<<<< HEAD
-  "raw_html_editor_e3993e41": { "message": "Rå HTML-editor" },
-=======
->>>>>>> 31fbffe1
   "real_numbers_7c99df94": { "message": "Reelle tal" },
   "real_portion_of_complex_number_7dad33b5": {
     "message": "Reel del (af komplekst tal)"
