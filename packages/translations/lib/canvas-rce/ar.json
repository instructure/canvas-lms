--- conflicted
+++ resolved
@@ -845,9 +845,6 @@
   "something_went_wrong_while_sharing_your_screen_8de579e5": {
     "message": "حدث خطأ ما أثناء مشاركة شاشتك."
   },
-  "sorry_we_don_t_support_multiple_files_fb9478b0": {
-    "message": "عذرًا، لا مدعم ملفات متعددة."
-  },
   "sort_by_e75f9e3e": { "message": "الفزر حسب" },
   "spades_suit_b37020c2": { "message": "Spades (Suit)" },
   "square_511eb3b3": { "message": "مربع" },
@@ -865,12 +862,9 @@
   "start_recording_9a65141a": { "message": "بدء التسجيل" },
   "steel_blue_14296f08": { "message": "أزرق فولاذي" },
   "studio_media_options_ee504361": { "message": "خيارات وسائط Studio" },
-<<<<<<< HEAD
-=======
   "studio_media_options_tray_cfb94654": {
     "message": "علبة خيارات وسائط Studio"
   },
->>>>>>> eb82fcc9
   "styles_2aa721ef": { "message": "الأنماط" },
   "submit_a3cc6859": { "message": "إرسال" },
   "subscript_59744f96": { "message": "منخفض" },
