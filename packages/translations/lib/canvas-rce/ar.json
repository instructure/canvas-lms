--- conflicted
+++ resolved
@@ -97,14 +97,11 @@
     "message": "تغيير مستوى هذا العنوان فقط"
   },
   "change_text_color_1aecb912": { "message": "تغيير لون النص" },
-<<<<<<< HEAD
-=======
   "changes_you_made_may_not_be_saved_4e8db973": {
     "message": "قد لا يتم حفظ التغييرات التي أجريتها."
   },
   "characters_9d897d1c": { "message": "أحرف" },
   "characters_no_spaces_485e5367": { "message": "الأحرف (بدون مسافات)" },
->>>>>>> 8936177e
   "check_accessibility_3c78211c": { "message": "التحقق من إمكانية الوصول" },
   "checking_for_accessibility_issues_fac18c6d": {
     "message": "التحقق من مشاكل إمكانية الوصول"
@@ -505,11 +502,8 @@
     "message": "معرفة المزيد عن استخدام سمات النطاق مع الجداول"
   },
   "leave_as_is_4facfe55": { "message": "ترك كما هو" },
-<<<<<<< HEAD
-=======
   "left_3ea9d375": { "message": "اليسار" },
   "left_align_43d95491": { "message": "محاذاة إلى اليسار" },
->>>>>>> 8936177e
   "left_angle_bracket_c87a6d07": { "message": "Left Angle Bracket" },
   "left_arrow_4fde1a64": { "message": "Left Arrow" },
   "left_arrow_with_hook_5bfcad93": { "message": "Left Arrow With Hook" },
@@ -733,10 +727,7 @@
   "relationships_6602af70": { "message": "العلاقات" },
   "religion_icon_246e0be1": { "message": "أيقونة الدين" },
   "remove_heading_style_5fdc8855": { "message": "إزالة نمط العنوان" },
-<<<<<<< HEAD
-=======
   "remove_link_d1f2f4d0": { "message": "إزالة الارتباط" },
->>>>>>> 8936177e
   "replace_e61834a7": { "message": "استبدال" },
   "reset_95a81614": { "message": "إعادة التعيين" },
   "resize_ec83d538": { "message": "تغيير الحجم" },
@@ -750,11 +741,8 @@
   "rich_text_area_press_oskey_f8_for_rich_content_edi_c2f651d": {
     "message": "مساحة النص المنسق اضغط على { OSKey }+F8 لاختصارات محرر المحتوى المنسق."
   },
-<<<<<<< HEAD
-=======
   "right_71ffdc4d": { "message": "لليمين" },
   "right_align_39e7a32a": { "message": "محاذاة إلى اليمين" },
->>>>>>> 8936177e
   "right_angle_bracket_d704e2d6": { "message": "Right Angle Bracket" },
   "right_arrow_35e0eddf": { "message": "Right Arrow" },
   "right_arrow_with_hook_29d92d31": { "message": "Right Arrow With Hook" },
@@ -781,12 +769,9 @@
   "save_11a80ec3": { "message": "حفظ" },
   "save_copy_ca63944e": { "message": "حفظ النسخ" },
   "save_media_cb9e786e": { "message": "حفظ الوسائط" },
-<<<<<<< HEAD
-=======
   "saved_icon_maker_icons_df86e2a1": {
     "message": "تم حفظ أيقونة صانع الأيقونات"
   },
->>>>>>> 8936177e
   "screen_readers_cannot_determine_what_is_displayed__6a5842ab": {
     "message": "لا يمكن لقارئات الشاشة تحديد المعروض في صورة بدون نص بديل وفي الغالب تكون أسماء الملفات سلسلة بلا معنى من الأرقام والأحرف التي لا تصف السياق أو المعنى."
   },
@@ -812,10 +797,7 @@
   "select_language_7c93a900": { "message": "اختر اللغة" },
   "select_video_source_1b5c9dbe": { "message": "حدد مصدر الفيديو" },
   "selected_linkfilename_c093b1f2": { "message": "{ linkFileName } المحدد" },
-<<<<<<< HEAD
-=======
   "selection_b52c4c5e": { "message": "تحديد" },
->>>>>>> 8936177e
   "set_header_scope_8c548f40": { "message": "تعيين نطاق الرأس" },
   "set_minus_b46e9b88": { "message": "Set Minus" },
   "set_table_header_cfab13a0": { "message": "تعيين رأس الجدول" },
@@ -825,8 +807,6 @@
     "message": "اضغط على Shift-O لفتح محرر HTML الأنيق."
   },
   "shortcut_911d6255": { "message": "اختصار" },
-<<<<<<< HEAD
-=======
   "show_audio_options_b489926b": { "message": "إظهار خيارات الصوت" },
   "show_image_options_1e2ecc6b": { "message": "إظهار خيارات الصورة" },
   "show_link_options_545338fd": { "message": "إظهار خيارات الارتباطات" },
@@ -834,7 +814,6 @@
     "message": "إظهار خيارات وسائط Studio"
   },
   "show_video_options_6ed3721a": { "message": "إظهار خيارات الفيديو" },
->>>>>>> 8936177e
   "sighted_users_browse_web_pages_quickly_looking_for_1d4db0c1": {
     "message": "يتصفح المستخدمون الذين يتمتعون بالقدرة على الإبصار صفحات الويب بشكل سريع، بحثًا عن عناوين كبيرة أو بخط عريض. ويعتمد مستخدمو قارئة الشاشة على الرؤوس لفهم السياق. يجب أن توظف الرؤوس البنية الملائمة."
   },
@@ -952,12 +931,9 @@
   "the_first_heading_on_a_page_should_be_an_h2_859089f2": {
     "message": "يجب أن يكون أول عنوان في الصفحة هو H2."
   },
-<<<<<<< HEAD
-=======
   "the_following_content_is_partner_provided_ed1da756": {
     "message": "المحتوى التالي تم إدخاله بواسطة شريك"
   },
->>>>>>> 8936177e
   "the_material_is_in_the_public_domain_279c39a3": {
     "message": "توجد المادة في المجال العام"
   },
