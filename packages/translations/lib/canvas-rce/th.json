{
  "access_the_pretty_html_editor_37168efe": {
    "message": "เข้าไปยัง HTML Editor ที่สวยงาม"
  },
  "accessibility_checker_b3af1f6c": { "message": "ระบบตรวจสอบการใช้งาน" },
  "action_to_take_b626a99a": { "message": "การดำเนินการที่จะมีขึ้น:" },
  "add_8523c19b": { "message": "เพิ่ม" },
  "add_a_caption_2a915239": { "message": "เพิ่มคำบรรยาย" },
  "add_alt_text_for_the_image_48cd88aa": {
    "message": "เพิ่มข้อความเผื่อเลือกสำหรับภาพ"
  },
  "add_another_f4e50d57": { "message": "เพิ่มรายการอื่น" },
  "add_cc_subtitles_55f0394e": { "message": "เพิ่ม CC/คำบรรยาย" },
  "add_image_60b2de07": { "message": "เพิ่มภาพ" },
  "add_one_9e34a6f8": { "message": "เพิ่มหนึ่งรายการ!" },
  "additional_considerations_f3801683": { "message": "ข้อพิจารณาเพิ่มเติม" },
  "adjacent_links_with_the_same_url_should_be_a_singl_7a1f7f6c": {
    "message": "ลิงค์ที่ติดกันกับ URL เหมือน ๆ กันควรเป็นลิงค์แยกเดี่ยว"
  },
  "ai_response_9624e8e8": { "message": "การตอบกลับของ AI" },
  "ai_tools_fda01177": { "message": "เครื่องมือ AI" },
  "aleph_f4ffd155": { "message": "อาเลฟ" },
  "align_11050992": { "message": "เชื่อมโยง" },
  "alignment_and_lists_5cebcb69": { "message": "การจัดตำแหน่งและรายการต่าง ๆ" },
  "all_4321c3a1": { "message": "ทั้งหมด" },
  "all_apps_a50dea49": { "message": "แอพทั้งหมด" },
  "alpha_15d59033": { "message": "อัลฟ่า" },
  "alphabetical_55b5b4e0": { "message": "ตามลำดับตัวอักษร" },
  "alt_attribute_text_should_not_contain_more_than_12_e21d4040": {
    "message": "ข้อความคุณลักษณะเผื่อเลือกไม่ควรยาวเกินกว่า 120 ตัวอักษร"
  },
  "alt_text_611fb322": { "message": "ข้อความเผื่อเลือก" },
  "amalg_coproduct_c589fb12": { "message": "Amalg (Coproduct)" },
  "an_error_occured_reading_the_file_ff48558b": {
    "message": "เกิดข้อผิดพลาดขณะอ่านไฟล์"
  },
  "an_error_occurred_making_a_network_request_d1bda348": {
    "message": "เกิดข้อผิดพลาดขณะทำคำขอผ่านเครือข่าย"
  },
  "an_error_occurred_processing_your_request_a3a38d84": {
    "message": "เกิดข้อผิดพลาดในการประมวลผลคำขอของคุณ"
  },
  "an_error_occurred_uploading_your_media_71f1444d": {
    "message": "เกิดข้อผิดพลาดขณะอัพโหลดสื่อของคุณ"
  },
  "and_7fcc2911": { "message": "และ" },
  "angle_c5b4ec50": { "message": "มุม" },
  "announcement_fb4cb645": { "message": "ประกาศ" },
  "announcement_list_da155734": { "message": "รายการประกาศ" },
  "announcements_a4b8ed4a": { "message": "ประกาศ" },
  "apply_781a2546": { "message": "ปรับใช้" },
  "apply_changes_to_all_instances_of_this_icon_maker__2642f466": {
    "message": "ปรับใช้การเปลี่ยนแปลงกับส่วนรายการทั้งหมดของไอคอน Icon Maker (Icon Maker Icon) ในบทเรียน (Course) นี้"
  },
  "approaches_the_limit_893aeec9": { "message": "กำลังจะถึงเกณฑ์ที่จำกัดไว้" },
  "approximately_e7965800": { "message": "โดยประมาณ" },
  "apps_54d24a47": { "message": "แอพ" },
  "are_you_sure_you_want_to_cancel_changes_you_made_m_c5210496": {
    "message": "คุณแน่ใจว่าต้องการยกเลิกหรือไม่ การเปลี่ยนแปลงที่คุณทำขึ้นอาจไม่ถูกบันทึกไว้"
  },
  "arrows_464a3e54": { "message": "ลูกศร" },
  "art_icon_8e1daad": { "message": "ไอคอนอาร์ตเวิร์ค" },
  "aspect_ratio_will_be_preserved_cb5fdfb8": {
    "message": "สัดส่วนจะถูกรักษาไว้ตามเดิม"
  },
  "assignment_976578a8": { "message": "ภารกิจ" },
  "assignments_1e02582c": { "message": "ภารกิจ" },
  "asterisk_82255584": { "message": "ดอกจัน" },
  "attributes_963ba262": { "message": "คุณลักษณะ" },
  "audio_and_video_recording_not_supported_please_use_5ce3f0d7": {
    "message": "ไม่รองรับบันทึกเสียงและภาพ กรุณาใช้เบราเซอร์อื่น"
  },
  "audio_options_feb58e2c": { "message": "ตัวเลือกเสียง" },
  "audio_options_tray_33a90711": { "message": "ถาดตัวเลือกเสียง" },
  "audio_player_for_title_20cc70d": {
    "message": "เครื่องเล่นเสียงสำหรับ { title }"
  },
  "auto_saved_content_exists_would_you_like_to_load_t_fee528f2": {
    "message": "มีเนื้อหาบันทึกอัตโนมัติ ต้องการโหลดเนื้อหาบันทึกอัตโนมัติแทนหรือไม่"
  },
  "available_folders_694d0436": { "message": "โฟลเดอร์ที่ใช้ได้" },
  "backslash_b2d5442d": { "message": "แบ็คสแลช" },
  "bar_ec63ed6": { "message": "แท่ง" },
  "basic_554cdc0a": { "message": "พื้นฐาน" },
  "because_501841b": { "message": "เนื่องจาก" },
  "below_81d4dceb": { "message": "ด้านล่าง" },
  "beta_cb5f307e": { "message": "เบต้า" },
  "big_circle_16b2e604": { "message": "วงกลมใหญ่" },
  "binomial_coefficient_ea5b9bb7": { "message": "สัมประสิทธิ์ทวินาม" },
  "black_4cb01371": { "message": "ดำ" },
  "blue_daf8fea9": { "message": "น้ำเงิน" },
  "bottom_15a2a9be": { "message": "ล่างสุด" },
  "bottom_third_5f5fec1d": { "message": "อันดับที่สามจากด้านล่าง" },
  "bowtie_5f9629e4": { "message": "โบว์" },
  "brick_f2656265": { "message": "บริค" },
  "c_2001_acme_inc_283f7f80": { "message": "(c) 2001 Acme Inc." },
  "cancel_caeb1e68": { "message": "ยกเลิก" },
  "cap_product_3a5265a6": { "message": "ผล Cap" },
  "center_align_e68d9997": { "message": "จัดกลาง" },
  "centered_dot_64d5e378": { "message": "จุดตรงกลาง" },
  "centered_horizontal_dots_451c5815": { "message": "จุดแนวนอนตรงกลาง" },
  "change_alt_text_92654906": { "message": "เปลี่ยนข้อความเผื่อเลือก" },
  "change_heading_tag_to_paragraph_a61e3113": {
    "message": "เปลี่ยนหมายเหตุกำกับหัวเรื่องสำหรับย่อหน้า"
  },
  "change_only_this_heading_s_level_903cc956": {
    "message": "เปลี่ยนเฉพาะระดับหัวเรื่องนี้"
  },
  "change_text_color_1aecb912": { "message": "เปลี่ยนสีข้อความ" },
  "changes_you_made_may_not_be_saved_4e8db973": {
    "message": "การเปลี่ยนแปลงที่คุณทำขึ้นอาจไม่ถูกบันทึกไว้"
  },
  "characters_9d897d1c": { "message": "ตัวอักษร" },
  "characters_no_spaces_485e5367": { "message": "ตัวอักษร (ไม่มีเคาะว่าง)" },
  "check_accessibility_3c78211c": { "message": "ตรวจสอบการใช้งาน" },
  "checking_for_accessibility_issues_fac18c6d": {
    "message": "กำลังตรวจสอบปัญหาการใช้งาน"
  },
  "chi_54a32644": { "message": "ชี่" },
  "choose_caption_file_9c45bc4e": { "message": "เลือกไฟล์คำบรรยาย" },
  "choose_usage_rights_33683854": { "message": "เลือกสิทธิ์การใช้งาน..." },
  "circle_484abe63": { "message": "วงกลม" },
  "circle_unordered_list_9e3a0763": {
    "message": "วงเลือกรายการที่ไม่ได้จัดลำดับ"
  },
  "clear_2084585f": { "message": "ล้าง" },
  "clear_image_3213fe62": { "message": "ล้างภาพ" },
  "clear_selected_file_82388e50": { "message": "ล้างไฟล์ที่เลือก" },
  "clear_selected_file_filename_2fe8a58e": {
    "message": "ล้างไฟล์ที่เลือก: { filename }"
  },
  "click_or_shift_click_for_the_html_editor_25d70bb4": {
    "message": "คลิกหรือ shift-คลิก สำหรับ HTML Editor"
  },
  "click_to_embed_imagename_c41ea8df": {
    "message": "คลิกเพื่อผนวก { imageName }"
  },
  "click_to_hide_preview_3c707763": {
    "message": "คลิกเพื่อซ่อนการแสดงตัวอย่าง"
  },
  "click_to_insert_a_link_into_the_editor_c19613aa": {
    "message": "คลิกเพื่อแทรกลิงค์ไปยังโปรแกรมแก้ไข"
  },
  "click_to_show_preview_faa27051": { "message": "คลิกเพื่อแสดงตัวอย่าง" },
  "close_a_menu_or_dialog_also_returns_you_to_the_edi_739079e6": {
    "message": "ปิดเมนูหรือกล่องโต้ตอบ และนำคุณกลับไปที่โปรแกรมแก้ไข"
  },
  "close_accessibility_checker_29d1c51e": {
    "message": "ปิดระบบตรวจสอบการใช้งาน"
  },
  "close_d634289d": { "message": "ปิด" },
  "closed_caption_file_must_be_less_than_maxkb_kb_5880f752": {
    "message": "ไฟล์คำบรรยายแบบปิดได้จะต้องมีขนาดน้อยกว่า { maxKb } kb"
  },
  "closed_captions_subtitles_e6aaa016": { "message": "คำบรรยายแบบซ่อนได้" },
  "clubs_suit_c1ffedff": { "message": "คลับ (ชุด)" },
  "collaborations_5c56c15f": { "message": "การประสานความร่วมมือ" },
  "collapse_to_hide_types_1ab46d2e": { "message": "ย่อเพื่อซ่อน { types }" },
  "color_picker_6b359edf": { "message": "ระบบเลือกสี " },
  "color_picker_colorname_selected_ad4cf400": {
    "message": "ระบบเลือกสี ({ colorName } ที่เลือก)"
  },
  "column_e1ae5c64": { "message": "คอลัมน์" },
  "column_group_1c062368": { "message": "กลุ่มคอลัมน์" },
  "complex_numbers_a543d004": { "message": "จำนวนเชิงซ้อน" },
  "compose_44c904f4": { "message": "เขียน" },
  "computer_1d7dfa6f": { "message": "คอมพิวเตอร์" },
  "congruent_5a244acd": { "message": "สอดคล้อง" },
  "contains_311f37b7": { "message": "ประกอบด้วย" },
  "content_1440204b": { "message": "ข้อมูล" },
  "content_in_the_editor_will_be_changed_press_cancel_d5bf3357": {
    "message": "เนื้อหาในโปรแกรมแก้ไขจะมีการเปลี่ยนแปลง กด ยกเลิก (Cancel) เพื่อเก็บเนื้อหาเดิมไว้"
  },
  "content_is_still_being_uploaded_if_you_continue_it_8f06d0cb": {
    "message": "เนื้อหายังอัพโหลดอยู่ หากคุณดำเนินการต่อ ข้อมูลจะไม่ถูกผนวกอย่างถูกต้อง"
  },
  "content_subtype_5ce35e88": { "message": "ประเภทเนื้อหาย่อย" },
  "content_type_2cf90d95": { "message": "ประเภทเนื้อหา" },
  "coproduct_e7838082": { "message": "Coproduct" },
  "copy_9748f9f": { "message": "คัดลอก" },
  "copyright_holder_66ee111": { "message": "ผู้ถือลิขสิทธิ์:" },
  "could_not_insert_content_itemtype_items_are_not_cu_638dfecd": {
    "message": "ไม่สามารถแทรกเนื้อหา: \"{ itemType }\" ปัจจุบันไม่รองรับใน Canvas"
  },
  "count_40eced3b": { "message": "จำนวน" },
  "count_plural_0_0_words_one_1_word_other_words_acf32eca": {
    "message": "{ count, plural,\n     =0 {0 คำ}\n    one {1 คำ}\n  other {# คำ}\n}"
  },
  "count_plural_one_item_loaded_other_items_loaded_857023b7": {
    "message": "{ count, plural,\n    one {# รายการที่โหลด}\n  other {# รายการที่โหลด}\n}"
  },
  "course_documents_104d76e0": { "message": "เอกสารสำหรับบทเรียน" },
  "course_files_62deb8f8": { "message": "ไฟล์บทเรียน" },
  "course_files_a31f97fc": { "message": "ไฟล์บทเรียน" },
  "course_images_f8511d04": { "message": "ภาพในบทเรียน" },
  "course_link_b369426": { "message": "ลิงค์บทเรียน" },
  "course_links_b56959b9": { "message": "ลิงค์บทเรียน" },
  "course_media_ec759ad": { "message": "สื่อสำหรับบทเรียน" },
  "course_navigation_dd035109": { "message": "การสืบค้นเนื้อหาบทเรียน" },
  "create_icon_110d6463": { "message": "จัดทำไอคอน" },
  "create_icon_maker_icon_c716bffe": { "message": "จัดทำไอคอน Icon Maker" },
  "creative_commons_license_725584ae": {
    "message": "สิทธิ์ใช้งาน Creative Commons:"
  },
  "crop_image_41bf940c": { "message": "ครอปภาพ" },
  "crop_image_807ebb08": { "message": "ครอปภาพ" },
  "cup_product_14174434": { "message": "ผล Cup" },
  "current_image_f16c249c": { "message": "ภาพปัจจุบัน" },
  "current_link_945a47ee": { "message": "ลิงค์ปัจจุบัน" },
  "current_volume_level_c55ab825": { "message": "ระดับเสียงในปัจจุบัน" },
  "custom_6979cd81": { "message": "กำหนดเอง" },
  "custom_width_and_height_pixels_946eea7c": {
    "message": "ความกว้างและความสูงกำหนดเอง (พิกเซล)"
  },
  "cyan_c1d5f68a": { "message": "ฟ้า" },
  "dagger_57e0f4e5": { "message": "กริช" },
  "date_added_ed5ad465": { "message": "วันที่ที่เพิ่ม" },
  "decorative_icon_9a7f3fc3": { "message": "ไอคอนตกแต่ง" },
  "decorative_image_fde98579": { "message": "ภาพตกแต่ง" },
  "decorative_type_upper_f2c95e3": { "message": "{ TYPE_UPPER } สำหรับตกแต่ง" },
  "decrease_indent_d9cf469d": { "message": "ลดการเยื้อง" },
  "deep_purple_bb3e2907": { "message": "ม่วงเข้ม" },
  "default_bulleted_unordered_list_47079da8": {
    "message": "รายการที่ไม่ได้จัดลำดับแบบมีหัวข้อย่อยเริ่มต้น"
  },
  "default_numerical_ordered_list_48dd3548": {
    "message": "รายการที่จัดลำดับแบบมีตัวเลขกำกับเริ่มต้น"
  },
  "definite_integral_fe7ffed1": { "message": "อินทริกรัลจำกัดเขต" },
  "degree_symbol_4a823d5f": { "message": "สัญลักษณ์องศา" },
  "delimiters_4db4840d": { "message": "ตัวคั่น" },
  "delta_53765780": { "message": "เดลต้า" },
  "describe_the_icon_f6a18823": { "message": "(ระบุรายละเอียดไอคอน)" },
  "describe_the_type_ff448da5": { "message": "(ระบุรายละเอียด { TYPE })" },
  "describe_the_video_2fe8f46a": { "message": "(ระบุรายละเอียดวิดีโอ)" },
  "description_436c48d7": { "message": "รายละเอียด" },
  "details_98a31b68": { "message": "รายละเอียด" },
  "diagonal_dots_7d71b57e": { "message": "จุดแนวทแยง" },
  "diamond_b8dfe7ae": { "message": "เพชร" },
  "diamonds_suit_526abaaf": { "message": "ข้าวหลามตัด (ชุด)" },
  "digamma_258ade94": { "message": "ไดแกมม่า" },
  "dimension_type_f5fa9170": { "message": "ประเภทขนาด" },
  "dimensions_45ddb7b7": { "message": "ขนาด" },
  "directionality_26ae9e08": { "message": "ทิศทาง" },
  "directly_edit_latex_b7e9235b": { "message": "แก้ไข LaTeX โดยตรง" },
  "disable_preview_222bdf72": { "message": "ปิดใช้งานการแสดงตัวอย่าง" },
  "discussion_6719c51d": { "message": "การพูดคุย" },
  "discussions_a5f96392": { "message": "การพูดคุย" },
  "discussions_index_6c36ced": { "message": "ดัชนีการพูดคุย" },
  "disjoint_union_e74351a8": { "message": "ยูเนียนที่ไม่เกี่ยวพันกัน" },
  "dislike_14befc48": { "message": "ไม่ชอบ" },
  "display_options_315aba85": { "message": "แสดงตัวเลือก" },
  "display_text_link_opens_in_a_new_tab_75e9afc9": {
    "message": "แสดงลิงค์ข้อความ (เปิดในแท็บใหม่)"
  },
  "division_sign_72190870": { "message": "สัญลักษณ์หาร" },
  "document_678cd7bf": { "message": "เอกสาร" },
  "documents_81393201": { "message": "เอกสาร" },
  "done_54e3d4b6": { "message": "เสร็จสิ้น" },
  "double_dagger_faf78681": { "message": "กริชคู่" },
  "down_5831a426": { "message": "ลง" },
  "down_and_left_diagonal_arrow_40ef602c": { "message": "ลูกศรลงและทแยงซ้าย" },
  "down_and_right_diagonal_arrow_6ea0f460": { "message": "ลูกศรลงและทแยงขวา" },
  "download_filename_2baae924": { "message": "ดาวน์โหลด { filename }" },
  "downward_arrow_cca52012": { "message": "ลูกศรลง" },
  "downward_pointing_triangle_2a12a601": { "message": "สามเหลี่ยมชี้ลง" },
  "drag_a_file_here_1bf656d5": { "message": "ลากไฟล์ที่นี่" },
  "drag_and_drop_or_click_to_browse_your_computer_60772d6d": {
    "message": "ลากและวาง หรือคลิกเพื่อเรียกดูในคอมพิวเตอร์ของคุณ"
  },
  "drag_handle_use_up_and_down_arrows_to_resize_e29eae5c": {
    "message": "ลากที่มือจับ ใช้ลูกศรขึ้นและลงเพื่อปรับขนาด"
  },
  "due_multiple_dates_cc0ee3f5": { "message": "ครบกำหนด: วันที่หลายรายการ" },
  "due_when_7eed10c6": { "message": "ครบกำหนด: { when }" },
  "edit_alt_text_for_this_icon_instance_9c6fc5fd": {
    "message": "แก้ไขข้อความเผื่อเลือกในรายการไอคอนนี้"
  },
  "edit_c5fbea07": { "message": "แก้ไข" },
  "edit_course_link_5a5c3c59": { "message": "แก้ไขลิงค์บทเรียน" },
  "edit_equation_f5279959": { "message": "แก้ไขสมการ" },
  "edit_existing_icon_maker_icon_5d0ebb3f": {
    "message": "แก้ไข ไอคอนในปัจจุบัน Maker Icon"
  },
  "edit_icon_2c6b0e91": { "message": "ไอคอนแก้ไข" },
  "edit_link_7f53bebb": { "message": "แก้ไขลิงค์" },
<<<<<<< HEAD
=======
  "editor_status_bar_653f44ee": { "message": "แถบสถานะโปรแกรมแก้ไข" },
>>>>>>> 37d6122c
  "element_starting_with_start_91bf4c3b": {
    "message": "องค์ประกอบเริ่มต้นด้วย { start }"
  },
  "embed_828fac4a": { "message": "ผนวก" },
  "embed_code_314f1bd5": { "message": "ผนวกรหัส" },
  "embed_content_from_external_tool_3397ad2d": {
    "message": "แทรกเนื้อหาจากเครื่องมือจากภายนอก"
  },
  "embed_image_1080badc": { "message": "ผนวกภาพ" },
  "embed_video_a97a64af": { "message": "ผนวกวิดีโอ" },
  "embedded_content_aaeb4d3d": { "message": "เนื้อหาที่ผนวก" },
  "empty_set_91a92df4": { "message": "ชุดว่างเปล่า" },
  "encircled_dot_8f5e51c": { "message": "จุดวงกลมล้อมรอบ" },
  "encircled_minus_72745096": { "message": "เครื่องหมายลบวงกลมล้อมรอบ" },
  "encircled_plus_36d8d104": { "message": "เครื่องหมายบวกวงกลมล้อมรอบ" },
  "encircled_times_5700096d": { "message": "เวลาวงกลมล้อมรอบ" },
  "engineering_icon_f8f3cf43": { "message": "ไอคอนวิศวกรรม" },
  "english_icon_25bfe845": { "message": "ไอคอนอังกฤษ" },
  "enter_at_least_3_characters_to_search_4f037ee0": {
    "message": "กรอกอย่างน้อย 3 ตัวอักษรเพื่อค้นหา"
  },
  "enter_replacement_text_17631bbc": { "message": "กรอกข้อความแทนที่" },
  "enter_search_text_26cb4459": { "message": "กรอกข้อความค้นหา" },
  "enter_text_8b35c65b": { "message": "กรอกข้อความ" },
  "epsilon_54bb8afa": { "message": "เอปไซลอน" },
  "epsilon_variant_d31f1e77": { "message": "เอปไซลอน (ตัวแปร)" },
  "equals_sign_c51bdc58": { "message": "สัญลักษณ์เท่ากับ" },
  "equation_1c5ac93c": { "message": "สมการ" },
  "equation_editor_39fbc3f1": { "message": "ตัวแก้ไขสมการ" },
  "equilibrium_6ff3040b": { "message": "ความสมดุล" },
  "equivalence_class_7b0f11c0": { "message": "ชั้นสมมูล" },
  "equivalent_identity_654b3ce5": { "message": "เทียบเท่า (ไอเดนติตี้)" },
  "eta_b8828f99": { "message": "Eta" },
  "exists_2e62bdaa": { "message": "มีอยู่" },
  "exit_fullscreen_b7eb0aa4": { "message": "ออกจากโหมดเต็มหน้าจอ" },
  "expand_preview_by_default_2abbf9f8": {
    "message": "ขยายตัวอย่างเป็นค่าเริ่มต้น"
  },
  "expand_to_see_types_f5d29352": { "message": "ขยายเพื่อดู { types }" },
  "external_link_d3f9e62a": { "message": "ลิงค์จากภายนอก" },
  "external_tool_frame_70b32473": { "message": "กรอบเครื่องมือจากภายนอก" },
  "external_tools_6e77821": { "message": "เครื่องมือจากภายนอก" },
  "extra_large_b6cdf1ff": { "message": "ใหญ่พิเศษ" },
  "extra_small_9ae33252": { "message": "เล็กพิเศษ" },
  "extracurricular_icon_67c8ca42": { "message": "ไอคอนกิจกรรมนอกหลักสูตร" },
  "f_function_fe422d65": { "message": "F (ฟังก์ชั่น)" },
  "failed_getting_file_contents_e9ea19f4": {
    "message": "ไม่สามารถสืบค้นเนื้อหาของไฟล์"
  },
  "failed_to_copy_response_d3def551": { "message": "ไม่สามารถคัดลอกคำตอบได้" },
  "failed_to_retrieve_content_from_external_tool_5899c213": {
    "message": "ไม่สามารถเรียกค้นเนื้อหาจากเครื่องมือภายนอก"
  },
  "file_name_8fd421ff": { "message": "ชื่อไฟล์" },
  "file_storage_quota_exceeded_b7846cd1": {
    "message": "เกินโควต้าพื้นที่จัดเก็บไฟล์"
  },
  "file_url_c12b64be": { "message": "URL ไฟล์" },
  "filename_file_icon_602eb5de": { "message": "ไอคอนไฟล์ { filename }" },
  "filename_image_preview_6cef8f26": {
    "message": "แสดงตัวอย่างภาพ { filename }"
  },
  "filename_text_preview_e41ca2d8": {
    "message": "แสดงตัวอย่างข้อความ { filename }"
  },
  "files_c300e900": { "message": "ไฟล์" },
  "files_index_af7c662b": { "message": "ดัชนีไฟล์" },
  "find_8d605019": { "message": "ค้นหา" },
  "find_and_replace_6e345933": { "message": "ค้นหาและแทนที่" },
  "finish_bc343002": { "message": "เสร็จสิ้น" },
  "fix_heading_hierarchy_f60884c4": { "message": "แก้ไขโครงสร้างหัวเรื่อง" },
  "flat_music_76d5a5c3": { "message": "แฟลท (ดนตรี)" },
  "focus_element_options_toolbar_18d993e": {
    "message": "ปรับโฟกัสแถบเครื่องมือตัวเลือกส่วนประกอบ"
  },
  "folder_tree_fbab0726": { "message": "โครงสร้างโฟลเดอร์" },
  "for_all_b919f972": { "message": "สำหรับทั้งหมด" },
  "format_4247a9c5": { "message": "รูปแบบ" },
  "format_as_a_list_142210c3": { "message": "กำหนดรูปแบบเป็นรายการ" },
  "formatting_5b143aa8": { "message": "การกำหนดรูปแบบ" },
  "forward_slash_3f90f35e": { "message": "ฟอร์วอร์ดสแลช" },
  "found_auto_saved_content_3f6e4ca5": {
    "message": "พบเนื้อหาบันทึกอัตโนมัติ"
  },
  "found_count_plural_0_results_one_result_other_resu_46aeaa01": {
    "message": "พบ { count, plural,\n     =0 {# ผลลัพธ์}\n    one {# ผลลัพธ์}\n  other {# ผลลัพธ์}\n}"
  },
  "fraction_41bac7af": { "message": "สัดส่วน" },
  "fullscreen_873bf53f": { "message": "เต็มหน้าจอ" },
  "gamma_1767928": { "message": "แกมม่า" },
  "generating_preview_45b53be0": { "message": "กำลังจัดทำตัวอย่างจัดแสดง..." },
  "gif_png_format_images_larger_than_size_kb_are_not__7af3bdbd": {
    "message": "ฟอร์แมตภาพ GIF/PNG ขนาดใหญ่กว่า { size } KB ยังไม่รองรับในปัจจุบัน"
  },
  "go_to_the_editor_s_menubar_e6674c81": {
    "message": "ไปที่แถบเมนูของโปรแกรมแก้ไข"
  },
  "go_to_the_editor_s_toolbar_a5cb875f": {
    "message": "ไปที่แถบเครื่องมือของโปรแกรมแก้ไข"
  },
  "grades_a61eba0a": { "message": "เกรด" },
  "greater_than_e98af662": { "message": "มากกว่า" },
  "greater_than_or_equal_b911949a": { "message": "มากกว่าหรือเท่ากับ" },
  "greek_65c5b3f7": { "message": "กรีก" },
  "green_15af4778": { "message": "เขียว" },
  "grey_a55dceff": { "message": "เทา" },
  "group_documents_8bfd6ae6": { "message": "เอกสารของกลุ่ม" },
  "group_files_4324f3df": { "message": "ไฟล์ของกลุ่ม" },
  "group_files_82e5dcdb": { "message": "ไฟล์ของกลุ่ม" },
  "group_images_98e0ac17": { "message": "ภาพกลุ่ม" },
  "group_isomorphism_45b1458c": { "message": "ไอโซมอร์ฟิกของกลุ่ม" },
  "group_link_63e626b3": { "message": "ลิงค์ของกลุ่ม" },
  "group_links_9493129e": { "message": "ลิงค์ของกลุ่ม" },
  "group_media_2f3d128a": { "message": "สื่อของกลุ่ม" },
  "group_navigation_99f191a": { "message": "การสืบค้นเนื้อหาของกลุ่ม" },
  "h_bar_bb94deae": { "message": "แท่ง H" },
  "hat_ea321e35": { "message": "หมวก" },
  "header_column_f27433cb": { "message": "คอลัมน์หัวเรื่อง" },
  "header_row_and_column_ec5b9ec": { "message": "แถวและคอลัมน์หัวเรื่อง" },
  "header_row_f33eb169": { "message": "แถวหัวเรื่อง" },
  "heading_2_5b84eed2": { "message": "หัวเรื่อง 2" },
  "heading_3_2c83de44": { "message": "หัวเรื่อง 3" },
  "heading_4_b2e74be7": { "message": "หัวเรื่อง 4" },
  "heading_levels_should_not_be_skipped_3947c0e0": {
    "message": "ไม่ควรข้ามระดับหัวเรื่อง"
  },
  "heading_starting_with_start_42a3e7f9": {
    "message": "หัวเรื่องเริ่มต้นด้วย { start }"
  },
  "headings_should_not_contain_more_than_120_characte_3c0e0cb3": {
    "message": "หัวเรื่องไม่ควรยาวมากกว่า 120 ตัวอักษร"
  },
  "health_icon_8d292eb5": { "message": "ไอคอนสุขภาพ" },
  "hearts_suit_e50e04ca": { "message": "หัวใจ (ชุด)" },
  "height_69b03e15": { "message": "ความสูง" },
  "hello_please_describe_the_modifications_you_would__49b19837": {
    "message": "สวัสดี กรุณาระบุการปรับแต่งที่คุณต้องการดำเนินการสำหรับผลงานของคุณ"
  },
  "hello_please_describe_the_modifications_you_would__600dbbf0": {
    "message": "สวัสดี กรุณาระบุการปรับแต่งที่คุณต้องการดำเนินการสำหรับรายการที่คุณเลือก"
  },
  "hexagon_d8468e0d": { "message": "หกเหลี่ยม" },
  "hide_description_bfb5502e": { "message": "ซ่อนรายละเอียด" },
  "hide_title_description_caf092ef": { "message": "ซ่อนรายละเอียด { title }" },
  "highlight_an_element_to_activate_the_element_optio_60e1e56b": {
    "message": "แรเงาองค์ประกอบเพื่อเปิดใช้แถบเครื่องมือตัวเลือกองค์ประกอบ"
  },
  "home_351838cd": { "message": "หน้าหลัก" },
  "html_code_editor_fd967a44": { "message": "โปรแกรมแก้ไขรหัส HTML" },
  "html_editor_fb2ab713": { "message": "HTML Editor" },
  "i_have_obtained_permission_to_use_this_file_6386f087": {
    "message": "ฉันได้รับสิทธิ์อนุญาตให้ใช้ไฟล์นี้"
  },
  "i_hold_the_copyright_71ee91b1": { "message": "ฉันถือลิขสิทธิ์" },
  "i_m_sorry_but_i_cannot_find_the_ai_s_answer_67569d19": {
    "message": "ขออภัย แต่เราไม่พบคำตอบจาก AI"
  },
  "icon_215a1dc6": { "message": "ไอคอน" },
  "icon_8168b2f8": { "message": "ไอคอน" },
  "icon_color_b86dd6d6": { "message": "สีไอคอน" },
  "icon_maker_icons_cc560f7e": { "message": "ไอคอน Icon Maker" },
  "icon_options_7e32746e": { "message": "ตัวเลือกไอคอน" },
  "icon_options_tray_2b407977": { "message": "ถาดตัวเลือกไอคอน" },
  "icon_preview_1782a1d9": { "message": "แสดงตัวอย่างไอคอน" },
  "icon_shape_30b61e7": { "message": "รูปทรงไอคอน" },
  "icon_size_9353edea": { "message": "ขนาดไอคอน" },
  "if_left_empty_link_text_will_display_as_course_lin_2a34eedb": {
    "message": "หากปล่อยลิงค์ว่างไว้ ข้อความจะปรากฏเป็นชื่อลิงค์บทเรียน"
  },
  "if_usage_rights_are_required_the_file_will_not_pub_841e276e": {
    "message": "หากต้องมีสิทธิ์การใช้งาน (Usage Rights) ไฟล์จะไม่ถูกเผยแพร่จนกว่าจะเปิดใช้งานในเพจไฟล์ (Files)"
  },
  "if_you_do_not_select_usage_rights_now_this_file_wi_14e07ab5": {
    "message": "หากคุณไม่เลือกสิทธิ์การใช้งาน ไฟล์นี้จะถูกเลิกเผยแพร่หลังจากอัพโหลดแล้ว"
  },
  "image_8ad06": { "message": "ภาพ" },
  "image_c1c98202": { "message": "ภาพ" },
  "image_filenames_should_not_be_used_as_the_alt_attr_bcfd7780": {
    "message": "ชื่อไฟล์ภาพไม่ควรใช้เป็นคุณลักษณะเผื่อเลือกเพื่อระบุเนื้อหาในภาพ"
  },
  "image_options_5412d02c": { "message": "ตัวเลือกภาพ" },
  "image_options_tray_90a46006": { "message": "ถาดตัวเลือกภาพ" },
  "image_to_crop_3a34487d": { "message": "ภาพที่จะครอป" },
  "image_with_filename_file_aacd7180": {
    "message": "ภาพพร้อมชื่อไฟล์ { file }"
  },
  "images_7ce26570": { "message": "ภาพ" },
  "images_should_include_an_alt_attribute_describing__b86d6a86": {
    "message": "ภาพควรมีคุณลักษณะเผื่อเลือกระบุเนื้อหาของภาพ"
  },
  "imaginary_portion_of_complex_number_2c733ffa": {
    "message": "สัดส่วนจินตภาพ (ของจำนวนเชิงซ้อน)"
  },
  "in_element_of_19ca2f33": { "message": "ใน (องค์ประกอบของ)" },
  "increase_indent_6af90f7c": { "message": "เพิ่มการเยื้อง" },
  "indefinite_integral_6623307e": { "message": "อินทริกรัลไม่จำกัดเขต" },
  "index_of_max_80dcf7a5": { "message": "{ index } จาก { max }" },
  "indigo_2035fc55": { "message": "คราม" },
  "inference_fed5c960": { "message": "การอนุมาน" },
  "infinity_7a10f206": { "message": "อนันต์" },
  "insert_593145ef": { "message": "ใบกัด" },
  "insert_link_6dc23cae": { "message": "แทรกลิงค์" },
  "insert_math_equation_57c6e767": { "message": "แทรกสมการทางคณิตศาสตร์" },
  "integers_336344e1": { "message": "จำนวนเต็ม" },
  "intersection_cd4590e4": { "message": "ตัดกัน" },
  "invalid_entry_f7d2a0f5": { "message": "รายการไม่ถูกต้อง" },
  "invalid_file_c11ba11": { "message": "ไฟล์ไม่ถูกต้อง" },
  "invalid_file_type_881cc9b2": { "message": "ประเภทไฟล์ไม่ถูกต้อง" },
  "invalid_url_cbde79f": { "message": "URL ไม่ถูกต้อง" },
  "iota_11c932a9": { "message": "Iota" },
  "issue_num_total_f94536cf": { "message": "ประเด็น { num }/{ total }" },
  "kappa_2f14c816": { "message": "Kappa" },
  "kappa_variant_eb64574b": { "message": "Kappa (ตัวแปร)" },
  "keyboard_shortcuts_ed1844bd": { "message": "ชอร์ตคัทแป้นพิมพ์" },
  "keyboards_navigate_to_links_using_the_tab_key_two__5fab8c82": {
    "message": "แป้นพิมพ์สืบค้นลิงค์ต่าง ๆ โดยใช้ปุ่ม Tab ลิงค์สองตัวที่ติดกันที่นำไปยังปลายทางเดียวกันอาจทำให้ผู้ใช้แป้นพิมพ์เกิดความสับสน"
  },
  "lambda_4f602498": { "message": "แลมบ์ด้า" },
  "language_arts_icon_a798b0f8": { "message": "ไอคอนศิลปศาสตร์ด้านภาษา" },
  "languages_icon_9d20539": { "message": "ไอคอนภาษา" },
  "large_9c5e80e7": { "message": "ใหญ่" },
  "learn_more_about_adjacent_links_2cb9762c": {
    "message": "เรียนรู้เพิ่มเติมเกี่ยวกับลิงค์ที่ติดกัน"
  },
  "learn_more_about_color_contrast_c019dfb9": {
    "message": "เรียนรู้เพิ่มเติมเกี่ยวกับคอนทราสต์สี"
  },
  "learn_more_about_organizing_page_headings_8a7caa2e": {
    "message": "เรียนรู้เพิ่มเติมเกี่ยวกับการกำหนดโครงสร้างหัวเรื่องเพจ"
  },
  "learn_more_about_proper_page_heading_structure_d2959f2d": {
    "message": "เรียนรู้เพิ่มเติมเกี่ยวกับโครงสร้างหัวเรื่องหน้าเพจที่เหมาะสม"
  },
  "learn_more_about_table_headers_5f5ee13": {
    "message": "เรียนรู้เพิ่มเติมเกี่ยวกับหัวตาราง"
  },
  "learn_more_about_using_alt_text_for_images_5698df9a": {
    "message": "เรียนรู้เพิ่มเติมเกี่ยวกับการใช้ข้อความสำรองสำหรับภาพ"
  },
  "learn_more_about_using_captions_with_tables_36fe496f": {
    "message": "เรียนรู้เพิ่มเติมเกี่ยวกับการใช้คำบรรยายกับตาราง"
  },
  "learn_more_about_using_filenames_as_alt_text_264286af": {
    "message": "เรียนรู้เพิ่มเติมเกี่ยวกับการใช้ชื่อไฟล์เป็นข้อความเผื่อเลือก"
  },
  "learn_more_about_using_lists_4e6eb860": {
    "message": "เรียนรู้เพิ่มเติมเกี่ยวกับการใช้รายการ"
  },
  "learn_more_about_using_scope_attributes_with_table_20df49aa": {
    "message": "เรียนรู้เพิ่มเติมเกี่ยวกับการใช้คุณลักษณะขอบเขตกับตาราง"
  },
  "leave_as_is_4facfe55": { "message": "ปล่อยไว้ตามเดิม" },
  "left_3ea9d375": { "message": "ซ้าย" },
  "left_align_43d95491": { "message": "จัดซ้าย" },
  "left_angle_bracket_c87a6d07": { "message": "วงเล็บมุมซ้าย" },
  "left_arrow_4fde1a64": { "message": "ลูกศรซ้าย" },
  "left_arrow_with_hook_5bfcad93": { "message": "ลูกศรซ้ายพร้อมขอเกี่ยว" },
  "left_ceiling_ee9dd88a": { "message": "บนซ้าย" },
  "left_curly_brace_1726fb4": { "message": "ปีกกาซ้าย" },
  "left_downard_harpoon_arrow_1d7b3d2e": { "message": "ลูกศรฉมวกล่างซ้าย" },
  "left_floor_29ac2274": { "message": "ล่างซ้าย" },
  "left_to_right_e9b4fd06": { "message": "ซ้ายไปขวา" },
  "left_upward_harpoon_arrow_3a562a96": { "message": "ลูกศรฉมวกบนซ้าย" },
  "leftward_arrow_1e4765de": { "message": "ลูกศรซ้าย" },
  "leftward_pointing_triangle_d14532ce": { "message": "สามเหลี่ยมชี้ซ้าย" },
  "less_than_a26c0641": { "message": "น้อยกว่า" },
  "less_than_or_equal_be5216cb": { "message": "น้อยกว่าหรือเท่ากับ" },
  "library_icon_ae1e54cf": { "message": "ไอคอนห้องสมุด" },
  "light_blue_5374f600": { "message": "ฟ้า" },
  "link_7262adec": { "message": "ลิงค์" },
  "link_options_a16b758b": { "message": "ตัวเลือกลิงค์" },
  "link_type_linktypemessage_c6d26815": {
    "message": "ประเภทลิงค์: { linkTypeMessage }"
  },
  "link_with_text_starting_with_start_b3fcbe71": {
    "message": "ลิงค์ที่มีข้อความเริ่มต้นด้วย { start }"
  },
  "links_14b70841": { "message": "ลิงค์" },
  "links_to_an_external_site_de74145d": { "message": "ลิงค์ไปยังไซต์ภายนอก" },
  "lists_cd1336fc": { "message": "รายการ" },
  "lists_should_be_formatted_as_lists_f862de8d": {
    "message": "รายการควรกำหนดรูปแบบเป็นแสดงรายการ"
  },
  "load_more_35d33c7": { "message": "โหลดเพิ่มเติม" },
  "loading_25990131": { "message": "กำลังโหลด..." },
  "loading_bde52856": { "message": "กำลังโหลด" },
  "loading_closed_captions_subtitles_failed_95ceef47": {
    "message": "โหลดคำบรรยายแบบซ่อนได้ล้มเหลว"
  },
  "loading_external_tool_d839042c": {
    "message": "กำลังโหลดเครื่องมือจากภายนอก"
  },
  "loading_failed_b3524381": { "message": "โหลดล้มเหลว..." },
  "loading_failed_e6a9d8ef": { "message": "โหลดล้มเหลว..." },
  "loading_folders_d8b5869e": { "message": "กำลังโหลดโฟลเดอร์" },
  "loading_placeholder_for_filename_792ef5e8": {
    "message": "กำลังโหลดตัวกำกับตำแหน่งสำหรับ { fileName }"
  },
  "loading_please_wait_d276220a": { "message": "กำลังโหลด กรุณารอสักครู่" },
  "loading_preview_9f077aa1": { "message": "กำลังโหลดตัวอย่าง" },
  "locked_762f138b": { "message": "ล็อคแล้ว" },
  "logical_equivalence_76fca396": { "message": "สมมูลเชิงตรรกศาสตร์" },
  "logical_equivalence_short_8efd7b4f": {
    "message": "สมมูลเชิงตรรกศาสตร์ (สั้น)"
  },
  "logical_equivalence_short_and_thick_1e1f654d": {
    "message": "สมมูลเชิงตรรกะศาสตร์ (สั้นและหนา)"
  },
  "logical_equivalence_thick_662dd3f2": {
    "message": "สมมูลเชิงตรรกศาสตร์ (หนา)"
  },
  "low_horizontal_dots_cc08498e": { "message": "จุดแนวนอนช่วงต่ำ" },
  "magenta_4a65993c": { "message": "ม่วงอมแดง" },
  "maps_to_e5ef7382": { "message": "แผนที่ไป" },
  "math_icon_ad4e9d03": { "message": "ไอคอนคณิตศาสตร์" },
  "media_af190855": { "message": "มีเดีย" },
  "media_file_is_processing_please_try_again_later_58a6d49": {
    "message": "ไฟล์มีเดียกำลังประมวลผล กรุณาลองใหม่อีกครั้งในภายหลัง"
  },
  "media_title_2112243b": { "message": "ชื่อสื่อ" },
  "medium_5a8e9ead": { "message": "ปานกลาง" },
  "merge_links_2478df96": { "message": "ผสานลิงค์" },
  "mic_a7f3d311": { "message": "ไมโครโฟน" },
  "microphone_disabled_15c83130": { "message": "ไมโครโฟนปิดใช้งาน" },
  "middle_27dc1d5": { "message": "ตรงกลาง" },
  "minimize_file_preview_da911944": { "message": "ย่อการแสดงตัวอย่างไฟล์" },
  "minimize_video_20aa554b": { "message": "ย่อวิดีโอ" },
  "minus_fd961e2e": { "message": "ลบ" },
  "minus_plus_3461f637": { "message": "ลบ/บวก" },
  "misc_3b692ea7": { "message": "เบ็ดเตล็ด" },
  "miscellaneous_e9818229": { "message": "เบ็ดเตล็ด" },
  "modify_6b0b13e3": { "message": "แก้ไข" },
  "module_90d9fd32": { "message": "หน่วยการเรียน" },
  "modules_c4325335": { "message": "หน่วยการเรียน" },
  "moving_image_to_crop_directionword_6f66cde2": {
    "message": "กำลังเคลื่อนย้ายภาพเพื่อครอป { directionWord }"
  },
  "mu_37223b8b": { "message": "Mu" },
  "multi_color_image_63d7372f": { "message": "ภาพหลายสี" },
  "multiplication_sign_15f95c22": { "message": "สัญลักษณ์คูณ" },
  "music_icon_4db5c972": { "message": "ไอคอนดนตรี" },
  "must_be_at_least_percentage_22e373b6": {
    "message": "จะต้องเท่ากับอย่างน้อย { percentage }%"
  },
  "must_be_at_least_width_x_height_px_41dc825e": {
    "message": "จะต้องเท่ากับอย่างน้อย { width } x { height }px"
  },
  "my_files_2f621040": { "message": "ไฟล์ของฉัน" },
  "n_th_root_9991a6e4": { "message": "รากที่ n" },
  "nabla_1e216d25": { "message": "Nabla" },
  "name_1aed4a1b": { "message": "ชื่อ" },
  "name_color_ceec76ff": { "message": "{ name } ({ color })" },
  "natural_music_54a70258": { "message": "ธรรมชาติ (ดนตรี)" },
  "natural_numbers_3da07060": { "message": "จำนวนธรรมชาติ" },
  "navigate_through_the_menu_or_toolbar_415a4e50": {
    "message": "ดูรายการเมนูหรือแถบเครื่องมือ"
  },
  "navigation_ee9af92d": { "message": "การสืบค้น" },
  "nested_greater_than_d852e60d": { "message": "เชิงซ้อนมากกว่า" },
  "nested_less_than_27d17e58": { "message": "เชิงซ้อนน้อยกว่า" },
  "new_quiz_34aacba6": { "message": "แบบทดสอบใหม่" },
  "next_40e12421": { "message": "ถัดไป" },
  "next_findtext_9d69f0fe": { "message": "{ findText } ถัดไป" },
  "no_accessibility_issues_were_detected_f8d3c875": {
    "message": "ไม่พบปัญหาในการใช้งาน"
  },
  "no_announcements_created_yet_c44a94f4": {
    "message": "ยังไม่ได้จัดทำประกาศ"
  },
  "no_announcements_found_20185afc": { "message": "ไม่พบประกาศ" },
  "no_assignments_created_yet_1b236d87": { "message": "ยังไม่ได้จัดทำภารกิจ" },
  "no_assignments_found_79e46d7f": { "message": "ไม่พบภารกิจ" },
  "no_changes_to_save_d29f6e91": {
    "message": "ไม่มีการเปลี่ยนแปลงที่จะบันทึก"
  },
  "no_discussions_created_yet_ff99abe3": {
    "message": "ยังไม่ได้จัดทำส่วนการพูดคุย"
  },
  "no_discussions_found_9284063b": { "message": "ไม่พบส่วนการพูดคุย" },
  "no_e16d9132": { "message": "ไม่" },
  "no_file_chosen_9a880793": { "message": "ไม่มีไฟล์ที่เลือก" },
  "no_headers_9bc7dc7f": { "message": "ไม่มีหัวเรื่อง" },
  "no_modules_created_yet_c71b6d4d": {
    "message": "ยังไม่ได้จัดทำหน่วยการเรียน"
  },
  "no_modules_found_2df43a40": { "message": "ไม่พบหน่วยการเรียน" },
  "no_pages_created_yet_c379fa6e": { "message": "ยังไม่ได้จัดทำเพจ" },
  "no_pages_found_6799350": { "message": "ไม่พบเพจ" },
  "no_preview_is_available_for_this_file_f940114a": {
    "message": "ไม่มีตัวอย่างแสดงสำหรับไฟล์นี้"
  },
  "no_quizzes_created_yet_1a2370b9": { "message": "ยังไม่ได้จัดทำแบบทดสอบ" },
  "no_quizzes_found_c80c537a": { "message": "ไม่พบแบบทดสอบ" },
  "no_results_940393cf": { "message": "ไม่มีผลลัพธ์" },
  "no_results_found_58717065": { "message": "ไม่พบผลลัพธ์" },
  "no_results_found_for_filterterm_ad1b04c8": {
    "message": "ไม่พบผลลัพธ์สำหรับ { filterTerm }"
  },
  "no_video_1ed00b26": { "message": "ไม่มีวิดีโอ" },
  "none_3b5e34d2": { "message": "ไม่มี" },
  "none_selected_b93d56d2": { "message": "ไม่ได้เลือกรายการใด" },
  "not_equal_6e2980e6": { "message": "ไม่เท่ากับ" },
  "not_in_not_an_element_of_fb1ffb54": {
    "message": "ไม่อยู่ใน (ไม่ใช่องค์ประกอบของ)"
  },
  "not_negation_1418ebb8": { "message": "ไม่ใช่ (นิเสธ)" },
  "not_subset_dc2b5e84": { "message": "ไม่ใช่ซับเซ็ต" },
  "not_subset_strict_23d282bf": { "message": "ไม่ใช่ซับเซ็ต (เข้มงวด)" },
  "not_superset_5556b913": { "message": "ไม่ใช่ซุปเปอร์เซ็ต" },
  "not_superset_strict_24e06f36": { "message": "ไม่ใช่ซุปเปอร์เซ็ต (เข้มงวด)" },
  "nu_1c0f6848": { "message": "Nu" },
  "octagon_e48be9f": { "message": "แปดเหลี่ยม" },
  "olive_6a3e4d6b": { "message": "โอลีฟ" },
  "omega_8f2c3463": { "message": "โอเมก้า" },
  "one_of_the_following_styles_must_be_added_to_save__1de769aa": {
    "message": "จะต้องเพิ่มรูปแบบอย่างหนึ่งอย่างใดต่อไปนี้เพื่อบันทึกไอคอน: สีไอคอน (Icon Color) ขนาดกรอบ (Outline Size) ข้อความไอคอน (Icon Text) หรือภาพ (Image)"
  },
  "one_or_more_files_failed_to_paste_please_try_uploa_7fa39dd3": {
    "message": "ไฟล์บางส่วนไม่สามารถวางได้ กรุณาลองอัพโหลดหรือลากและวางไฟล์"
  },
  "open_circle_e9bd069": { "message": "วงกลมกลวง" },
  "open_this_keyboard_shortcuts_dialog_9658b83a": {
    "message": "เปิดกล่องโต้ตอบชอร์ตคัทแป้นพิมพ์นี้"
  },
  "open_title_application_fd624fc5": {
    "message": "เปิดแอพพลิเคชั่น { title }"
  },
  "operators_a2ef9a93": { "message": "ผู้ดำเนินการ" },
  "or_9b70ccaa": { "message": "หรือ" },
  "orange_81386a62": { "message": "ส้ม" },
  "ordered_and_unordered_lists_cfadfc38": {
    "message": "รายการที่จัดลำดับและไม่ได้จัดลำดับ"
  },
  "other_editor_shortcuts_may_be_found_at_404aba4a": {
    "message": "ชอร์ตคัทโปรแกรมแก้ไขอื่น ๆ สามารถค้นหาได้จาก"
  },
  "outline_color_3ef2cea7": { "message": "สีเค้าโครง" },
  "outline_size_a6059a21": { "message": "ขนาดเค้าโครง" },
  "p_is_not_a_valid_protocol_which_must_be_ftp_http_h_adf13fc2": {
    "message": "{ p } ไม่ใช่โปรโตคอลที่ถูกต้อง โดยจะต้องเป็น ftp, http, https, mailto, skype, tel หรือสามารถเว้นว่าง"
  },
  "page_50c4823d": { "message": "หน้า" },
  "pages_e5414c2c": { "message": "เพจ" },
  "paragraph_5e5ad8eb": { "message": "ย่อหน้า" },
  "paragraph_starting_with_start_a59923f8": {
    "message": "ย่อหน้าที่เริ่มต้นด้วย { start }"
  },
  "parallel_d55d6e38": { "message": "คู่ขนาน" },
  "partial_derivative_4a9159df": { "message": "บางส่วน (อนุพันธ์)" },
  "paste_5963d1c1": { "message": "วาง" },
  "pause_12af3bb4": { "message": "หยุดชั่วคราว" },
  "pentagon_17d82ea3": { "message": "ห้าเหลี่ยม" },
  "people_b4ebb13c": { "message": "บุคคล" },
  "percentage_34ab7c2c": { "message": "เปอร์เซ็นต์" },
  "percentage_must_be_a_number_8033c341": {
    "message": "เปอร์เซ็นต์จะต้องเป็นตัวเลข"
  },
  "performing_arts_icon_f3497486": { "message": "ไอคอนนาฏศิลป์" },
  "perpendicular_7c48ede4": { "message": "แนวดิ่ง" },
  "phi_4ac33b6d": { "message": "ฟาย" },
  "phi_variant_c9bb3ac5": { "message": "ฟาย (ตัวแปร)" },
  "physical_education_icon_d7dffd3e": { "message": "ไอคอนพลศึกษา" },
  "pi_dc4f0bd8": { "message": "พาย" },
  "pi_variant_10f5f520": { "message": "พาย (ตัวแปร)" },
  "pink_68ad45cb": { "message": "ชมพู" },
  "pixels_52ece7d1": { "message": "พิกเซล" },
  "play_1a47eaa7": { "message": "เปิดเล่น" },
  "play_media_comment_35257210": { "message": "เปิดเล่นความเห็นแบบสื่อ" },
  "play_media_comment_by_name_from_createdat_c230123d": {
    "message": "เปิดเล่นความเห็นแบบสื่อโดย { name } จาก { createdAt }"
  },
  "please_allow_canvas_to_access_your_microphone_and__dc2c3079": {
    "message": "กรุณาให้อนุญาต Canvas ในการใช้งานไมโครโฟนและเว็บแคมของคุณ"
  },
  "please_decribe_what_you_would_like_to_compose_27a51be5": {
    "message": "กรุณาระบุรายละเอียดสิ่งที่คุณต้องการเขียน"
  },
  "plus_d43cd4ec": { "message": "บวก" },
  "plus_minus_f8be2e83": { "message": "บวก/ลบ" },
  "posted_when_a578f5ab": { "message": "โพสต์เมื่อ: { when }" },
  "power_set_4f26f316": { "message": "พาวเวอร์เซ็ต" },
  "precedes_196b9aef": { "message": "นำหน้า" },
  "precedes_equal_20701e84": { "message": "นำหน้าเท่ากับ" },
  "preformatted_d0670862": { "message": "กำหนดรูปแบบไว้ล่วงหน้า" },
  "prepend_findtext_append_8e0e769a": {
    "message": "{ prepend }{ findText }{ append }"
  },
  "prev_f82cbc48": { "message": "ก่อนหน้า" },
  "preview_53003fd2": { "message": "แสดงตัวอย่าง" },
  "preview_a3f8f854": { "message": "แสดงตัวอย่าง" },
  "preview_in_overlay_ed772c46": { "message": "แสดงตัวอย่างเป็นโอเวอร์เลย์" },
  "preview_inline_9787330": { "message": "แสดงตัวอย่างในแถว" },
  "previous_bd2ac015": { "message": "ก่อนหน้า" },
  "previous_findtext_8dfbfd30": { "message": "{ findText } ก่อนหน้า" },
  "prime_917ea60e": { "message": "เฉพาะ" },
  "prime_numbers_13464f61": { "message": "จำนวนเฉพาะ" },
  "product_39cf144f": { "message": "ผล" },
  "proportional_f02800cc": { "message": "ตามสัดส่วน" },
  "protocol_must_be_ftp_http_https_mailto_skype_tel_o_73beb4f8": {
    "message": "โปรโตคอลจะต้องเป็น ftp, http, https, mailto, skype, tel หรือสามารถเว้นว่าง"
  },
  "psi_e3f5f0f7": { "message": "Psi" },
  "published_c944a23d": { "message": "เผยแพร่แล้ว" },
  "published_when_302d8e23": { "message": "เผยแพร่แล้ว: { when }" },
  "pumpkin_904428d5": { "message": "ฟักทอง" },
  "purple_7678a9fc": { "message": "ม่วง" },
  "quaternions_877024e0": { "message": "ควอเทอร์เนียน" },
  "quiz_e0dcce8f": { "message": "แบบทดสอบ" },
  "quizzes_7e598f57": { "message": "คำถาม" },
  "rational_numbers_80ddaa4a": { "message": "จำนวนตรรกะ" },
  "real_numbers_7c99df94": { "message": "จำนวนจริง" },
  "real_portion_of_complex_number_7dad33b5": {
    "message": "ส่วนจริง (ของจำนวนเชิงซ้อน)"
  },
  "record_7c9448b": { "message": "บันทึก" },
  "record_upload_media_5fdce166": { "message": "บันทึก/อัพโหลดสื่อ" },
  "recording_98da6bda": { "message": "กำลังบันทึก" },
  "red_8258edf3": { "message": "แดง" },
  "relationships_6602af70": { "message": "ความสัมพันธ์" },
  "religion_icon_246e0be1": { "message": "ไอคอนศาสนา" },
  "remove_heading_style_5fdc8855": { "message": "ลบรูปแบบหัวเรื่อง" },
  "remove_link_d1f2f4d0": { "message": "ลบลิงค์" },
  "replace_all_d3d68b3": { "message": "แทนที่ทั้งหมด" },
  "replace_all_findtext_with_replacetext_da574b32": {
    "message": "แทนที่ { findText } ทั้งหมดด้วย { replaceText }"
  },
  "replace_e61834a7": { "message": "แทนที่" },
  "replace_findtext_with_replacetext_7b5c7fb3": {
    "message": "แทนที่ { findText } ด้ววย { replaceText }"
  },
  "replace_with_eeff01ad": { "message": "แทนที่ด้วย" },
  "replaced_alertfindtext_with_alertreplacetext_de5c1795": {
    "message": "แทนที่ { alertFindText } ด้วย { alertReplaceText }"
  },
  "replaced_all_alertfindtext_with_alertreplacetext_83fdfe59": {
    "message": "แทนที่ { alertFindText } ทั้งหมดด้วย { alertReplaceText }"
  },
  "reset_95a81614": { "message": "รีเซ็ต" },
  "resize_ec83d538": { "message": "ปรับขนาด" },
  "response_copied_to_clipboard_130d66cd": {
    "message": "คัดลอกคำตอบไปยังคลิปบอร์ดแล้ว"
  },
  "restore_auto_save_deccd84b": {
    "message": "กู้คืนที่บันทึกอัตโนมัติหรือไม่"
  },
  "result_index_of_max_7db5ad8b": {
    "message": "ผลลัพธ์ { index } จาก { max }"
  },
  "retry_ebd5f8ba": { "message": "ลองใหม่" },
  "reverse_turnstile_does_not_yield_7558be06": {
    "message": "Reverse Turnstile (มีเกิดผลลัพธ์)"
  },
  "rho_a0244a36": { "message": "โร" },
  "rho_variant_415245cd": { "message": "โร (ตัวแปร)" },
  "rich_content_editor_2708ef21": { "message": "Rich Content Editor" },
  "rich_text_area_press_oskey_f8_for_rich_content_edi_c2f651d": {
    "message": "พื้นที่ Rich Text กด { OSKey }+F8 สำหรับชอร์ตคัท Rich Content Editor"
  },
  "right_71ffdc4d": { "message": "ขวา" },
  "right_align_39e7a32a": { "message": "จัดขวา" },
  "right_angle_bracket_d704e2d6": { "message": "วงเล็บมุมขวา" },
  "right_arrow_35e0eddf": { "message": "ลูกศรขวา" },
  "right_arrow_with_hook_29d92d31": { "message": "ลูกศรขวาพร้อมขอเกี่ยว" },
  "right_ceiling_839dc744": { "message": "บนขวา" },
  "right_curly_brace_5159d5cd": { "message": "ปีกกาขวา" },
  "right_downward_harpoon_arrow_d71b114f": { "message": "ลูกศรฉมวกล่างขวา" },
  "right_floor_5392d5cf": { "message": "ล่างขวา" },
  "right_to_left_9cfb092a": { "message": "ขวาไปซ้าย" },
  "right_upward_harpoon_arrow_f5a34c73": { "message": "ลูกศรฉมวกบนขวา" },
  "rightward_arrow_32932107": { "message": "ลูกศรชี้ขวา" },
  "rightward_pointing_triangle_60330f5c": { "message": "สามเหลี่ยมชี้ขวา" },
  "rotate_image_90_degrees_2ab77c05": { "message": "หมุน -90 องศา" },
  "rotate_image_90_degrees_6c92cd42": { "message": "หมุน 90 องศา" },
  "rotation_9699c538": { "message": "หมุนองศา" },
  "row_fc0944a7": { "message": "แถว" },
  "row_group_979f5528": { "message": "กลุ่มแถว" },
  "sadly_the_pretty_html_editor_is_not_keyboard_acces_50da7665": {
    "message": "น่าเสียดาย HTML Editor ที่สวยงามไม่สามารถใช้งานผ่านแป้นพิมพ์ ใช้งาน HTML Editor แบบไม่ปรุงแต่งที่นี่"
  },
  "save_11a80ec3": { "message": "บันทึก" },
  "save_copy_ca63944e": { "message": "บันทึกสำเนา" },
  "save_media_cb9e786e": { "message": "บันทึกสื่อ" },
  "saved_icon_maker_icons_df86e2a1": {
    "message": "ไอคอน Icon Maker ที่บันทึกไว้"
  },
  "screen_readers_cannot_determine_what_is_displayed__6a5842ab": {
    "message": "ตัวอ่านหน้าจอไม่สามารถพิจารณาได้ว่าอะไรที่ปรากฏอยู่ในภาพหากไม่มีข้อความเผื่อเลือก และชื่อไฟล์มักเป็นชุกอักขระที่ไม่มีความหมายเฉพาะประกอบไปด้วยตัวเลขและตัวอักษรที่ไม่เกี่ยวข้องกับบริบทหรือความหมายแฝง"
  },
  "screen_readers_cannot_determine_what_is_displayed__6f1ea667": {
    "message": "ตัวอ่านหน้าจอไม่สามารถระบุเนื้อหาที่จัดแสดงในภาพหากไม่ีข้อความเผื่อเลือกเพื่อระบุบริบทและความหมายของภาพ ข้อความเผื่อเลือกควรกระชับและเข้าใจได้ง่าย"
  },
  "screen_readers_cannot_determine_what_is_displayed__a57e6723": {
    "message": "ตัวอ่านหน้าจอไม่สามารถระบุเนื้อหาที่จัดแสดงในภาพหากไม่ีข้อความเผื่อเลือกเพื่อระบุบริบทและความหมายของภาพ"
  },
  "screen_readers_cannot_interpret_tables_without_the_bd861652": {
    "message": "ตัวอ่านหน้าจอไม่สามารถแปลความหมายตารางโดยไม่มีโครงสร้างที่ถูกต้อง หัวเรื่องตารางระบุทิศทางและขอบเขตของเนื้อหา"
  },
  "screen_readers_cannot_interpret_tables_without_the_e62912d5": {
    "message": "ตัวอ่านหน้าจอไม่สามารถแปลความหมายตารางโดยไม่มีโครงสร้างที่ถูกต้อง คำบรรยายตารางระบุบริบทและรายละเอียดทั่วไปเกี่ยวกับตารางดังกล่าว"
  },
  "screen_readers_cannot_interpret_tables_without_the_f0bdec0f": {
    "message": "ตัวอ่านหน้าจอไม่สามารถแปลความหมายตารางโดยไม่มีโครงสร้างที่ถูกต้อง หัวตารางกำหนดทิศทางและภาพรวมของเนื้อหา"
  },
  "script_l_42a7b254": { "message": "สคริปต์ L" },
  "search_280d00bd": { "message": "ค้นหา" },
  "select_audio_source_21043cd5": { "message": "เลือกแหล่งข้อมูลเสียง" },
  "select_crop_shape_d441feeb": { "message": "เลือกรูปทรงการครอป" },
  "select_language_7c93a900": { "message": "เลือกภาษา" },
  "select_video_source_1b5c9dbe": { "message": "เลือกแหล่งข้อมูลวิดีโอ" },
  "selected_274ce24f": { "message": "เลือกแล้ว" },
  "selected_linkfilename_c093b1f2": { "message": "{ linkFileName } ที่เลือก" },
  "selection_b52c4c5e": { "message": "การเลือกรายการ" },
  "set_header_scope_8c548f40": { "message": "กำหนดขอบเขตหัวเรื่อง" },
  "set_minus_b46e9b88": { "message": "กำหนดค่าลบ" },
  "set_table_header_cfab13a0": { "message": "กำหนดหัวเรื่องตาราง" },
  "sharp_music_ab956814": { "message": "ชาร์ป (ดนตรี)" },
  "shift_arrows_4d5785fe": { "message": "SHIFT+ลูกศร" },
  "shift_o_to_open_the_pretty_html_editor_55ff5a31": {
    "message": "Shift-O เพื่อเปิด HTML Editor ที่สวยงาม"
  },
  "shortcut_911d6255": { "message": "ชอร์ตคัท" },
  "show_all_967a90f0": { "message": "แสดงทั้งหมด" },
  "show_audio_options_b489926b": { "message": "แสดงตัวเลือกเสียง" },
  "show_image_options_1e2ecc6b": { "message": "แสดงตัวเลือกสำหรับภาพ" },
  "show_link_options_545338fd": { "message": "แสดงตัวเลือกสำหรับลิงค์" },
  "show_studio_media_options_a0c748c6": {
    "message": "แสดงตัวเลือกมีเดีย Studio"
  },
  "show_video_options_6ed3721a": { "message": "แสดงตัวเลือกสำหรับวิดีโอ" },
  "sighted_users_browse_web_pages_quickly_looking_for_1d4db0c1": {
    "message": "ผู้ใช้ที่อ่านได้เองจะเรียกดูหน้าเว็บได้อย่างรวดเร็ว ทั้งหัวเรื่องตัวใหญ่และตัวหนา ผู้ใช้ตัวอ่านหน้าจอจะต้องอาศัยหัวเรื่องเพื่อทำความเข้าใจบริบทแวดล้อม หัวเรื่องควรใช้โครงสร้างที่เหมาะสม"
  },
  "sighted_users_browse_web_pages_quickly_looking_for_ade806f5": {
    "message": "ผู้ใช้ที่อ่านได้เองจะเรียกดูหน้าเว็บได้อย่างรวดเร็ว ทั้งหัวเรื่องตัวใหญ่และตัวหนา ผู้ใช้ตัวอ่านหน้าจอจะต้องอาศัยหัวเรื่องเพื่อทำความเข้าใจบริบทแวดล้อม หัวเรื่องควรกระชับและอยู่ภายในโครงสร้างที่เหมาะสม"
  },
  "sigma_5c35e553": { "message": "ซิกม่า" },
  "sigma_variant_8155625": { "message": "ซิกม่า (ตัวแปร)" },
  "single_color_image_4e5d4dbc": { "message": "ภาพสีเดียว" },
  "single_color_image_color_95fa9a87": { "message": "สีเดี่ยวสำหรับภาพสี" },
  "size_b30e1077": { "message": "ขนาด" },
  "size_of_caption_file_is_greater_than_the_maximum_m_bff5f86e": {
    "message": "ขนาดของไฟล์คำบรรยายจะต้องมากกว่าขนาดสูงสุดที่อนุญาตที่ { max } kb"
  },
  "small_b070434a": { "message": "เล็ก" },
  "solid_circle_9f061dfc": { "message": "วงกลมทึบ" },
  "something_went_wrong_89195131": { "message": "มีบางอย่างผิดปกติ" },
  "something_went_wrong_accessing_your_webcam_6643b87e": {
    "message": "มีบางอย่างผิดพลาดในการใช้งานเว็บแคมของคุณ"
  },
  "something_went_wrong_and_i_don_t_know_what_to_show_e0c54ec8": {
    "message": "มีบางอย่างผิดพลาดและเราไม่รู้ว่าจะแสดงอะไรให้กับคุณ"
  },
  "something_went_wrong_check_your_connection_reload__c7868286": {
    "message": "มีบางอย่างผิดปกติ ตรวจสอบการเชื่อมต่อของคุณ โหลดหน้าเพจใหม่แล้วลองใหม่อีกครั้ง"
  },
  "something_went_wrong_d238c551": { "message": "มีบางอย่างผิดปกติ" },
  "something_went_wrong_while_sharing_your_screen_8de579e5": {
    "message": "มีบางอย่างผิดพลาดขณะแชร์หน้าจอของคุณ"
  },
  "sort_by_e75f9e3e": { "message": "จัดเรียงจาก" },
  "spades_suit_b37020c2": { "message": "โพธิ์ดำ (ชุด)" },
  "square_511eb3b3": { "message": "จัตุรัส" },
  "square_cap_9ec88646": { "message": "Cap สี่เหลี่ยม" },
  "square_cup_b0665113": { "message": "Cup สี่เหลี่ยม" },
  "square_root_e8bcbc60": { "message": "รากที่สอง" },
  "square_root_symbol_d0898a53": { "message": "สัญลักษณ์รากที่สอง" },
  "square_subset_17be67cb": { "message": "ซับเซ็ตของสแควร์" },
  "square_subset_strict_7044e84f": { "message": "ซับเซ็ตของสแควร์ (เข้มงวด)" },
  "square_superset_3be8dae1": { "message": "ซุปเปอร์เซ็ตของสแควร์" },
  "square_superset_strict_fa4262e4": {
    "message": "ซุปเปอร์เซ็ตของสแควร์ (เข้มงวด)"
  },
  "square_unordered_list_b15ce93b": {
    "message": "ทำกรอบรายการที่ไม่ได้จัดลำดับ"
  },
  "star_8d156e09": { "message": "Star" },
  "start_over_f7552aa9": { "message": "เริ่มใหม่" },
  "start_recording_9a65141a": { "message": "เริ่มบันทึก" },
  "steel_blue_14296f08": { "message": "สตีลบลู" },
  "studio_media_options_ee504361": { "message": "ตัวเลือกมีเดีย Studio" },
  "studio_media_options_tray_cfb94654": {
    "message": "ถาดตัวเลือกมีเดีย Studio"
  },
  "styles_2aa721ef": { "message": "รูปแบบ" },
  "submit_a3cc6859": { "message": "ส่ง" },
  "subscript_59744f96": { "message": "ตัวห้อย" },
  "subset_19c1a92f": { "message": "ซับเซ็ต" },
  "subset_strict_8d8948d6": { "message": "ซับเซ็ต (เข้มงวด)" },
  "succeeds_9cc31be9": { "message": "สัมฤทธิ์" },
  "succeeds_equal_158e8c3a": { "message": "สัมฤทธิ์เท่ากับ" },
  "sum_b0842d31": { "message": "ผลรวม" },
  "superscript_8cb349a2": { "message": "ตัวยก" },
  "superscript_and_subscript_37f94a50": { "message": "ตัวยกและตัวห้อย" },
  "superset_c4db8a7a": { "message": "ซุปเปอร์เซ็ต" },
  "superset_strict_c77dd6d2": { "message": "ซุปเปอร์เซ็ต (เข้มงวด)" },
  "supported_file_types_srt_or_webvtt_7d827ed": {
    "message": "ประเภทไฟล์ที่รองรับ: SRT หรือ WebVTT"
  },
  "switch_to_pretty_html_editor_a3cee15f": {
    "message": "สลับไปที่ HTML Editor ที่สวยงาม"
  },
  "switch_to_raw_html_editor_f970ae1a": {
    "message": "สลับไปที่ Raw HTML Editor"
  },
  "switch_to_the_html_editor_146dfffd": { "message": "สลับไปที่ HTML Editor" },
  "switch_to_the_rich_text_editor_63c1ecf6": {
    "message": "สลับไปที่ Rich Text Editor"
  },
  "syllabus_f191f65b": { "message": "หลักสูตร" },
  "system_audio_allowed_b2508f8c": { "message": "อนุญาตเสียงในระบบ" },
  "system_audio_disabled_c177bd13": { "message": "ปิดใช้งานเสียงในระบบ" },
  "tab_arrows_4cf5abfc": { "message": "แท็บ/ลูกศร" },
  "table_header_starting_with_start_ffcabba6": {
    "message": "หัวเรื่องตารางเริ่มต้นด้วย { start }"
  },
  "table_starting_with_start_e7232848": {
    "message": "ตารางเริ่มต้นด้วย { start }"
  },
  "tables_headers_should_specify_scope_5abf3a8e": {
    "message": "หัวเรื่องตารางควรระบุขอบเขต"
  },
  "tables_should_include_a_caption_describing_the_con_e91e78fc": {
    "message": "ตารางควรครอบคลุมคำบรรยายระบุเนื้อหาของตาราง"
  },
  "tables_should_include_at_least_one_header_48779eac": {
    "message": "ตารางควรมีหัวเรื่องอย่างน้อยหนึ่งรายการ"
  },
  "tau_880974b7": { "message": "เทา" },
  "teal_f729a294": { "message": "ทีล" },
  "text_7f4593da": { "message": "ข้อความ" },
  "text_background_color_16e61c3f": { "message": "สีพื้นหลังข้อความ" },
  "text_color_acf75eb6": { "message": "สีข้อความ" },
  "text_is_difficult_to_read_without_sufficient_contr_69e62bd6": {
    "message": "ข้อความยากในการอ่านหากไม่มีความเปรียบต่างที่ชัดเจนระหว่างข้อความและพื้นหลัง โดยเฉพาะสำหรับผู้ที่สายตาไม่ดี"
  },
  "text_larger_than_18pt_or_bold_14pt_should_display__5c364db6": {
    "message": "ข้อความที่ใหญ่กว่า 18pt (หรือตัวหนา 14pt) ควรมีระดับความเปรียบต่างขั้นต่ำที่ 3:1"
  },
  "text_optional_384f94f7": { "message": "ข้อความ (เผื่อเลือก)" },
  "text_position_8df8c162": { "message": "ตำแหน่งข้อความ" },
  "text_size_887c2f6": { "message": "ขนาดข้อความ" },
  "text_smaller_than_18pt_or_bold_14pt_should_display_aaffb22b": {
    "message": "ข้อความที่เล็กกว่า 18pt (หรือตัวหนา 14pt) ควรมีระดับความเปรียบต่างขั้นต่ำที่ 4.5:1"
  },
  "the_document_preview_is_currently_being_processed__7d9ea135": {
    "message": "การแสดงตัวอย่างเอกสารปัจจุบันกำลังประมวลผลอยู่ กรุณาลองใหม่อีกครั้งในภายหลัง"
  },
  "the_first_heading_on_a_page_should_be_an_h2_859089f2": {
    "message": "หัวเรื่องแรกในเพจควรเป็น H2"
  },
  "the_following_content_is_partner_provided_ed1da756": {
    "message": "เนื้อหาต่อไปนี้จัดหาโดยพันธมิตรของเรา"
  },
  "the_material_is_in_the_public_domain_279c39a3": {
    "message": "สื่ออยู่ในโดเมนสาธารณะ"
  },
  "the_material_is_licensed_under_creative_commons_3242cb5e": {
    "message": "สื่อได้รับอนุญาตภายใต้ ใช้งานร่วมกันเพื่อการสร้างสรรค์"
  },
  "the_material_is_subject_to_an_exception_e_g_fair_u_a39c8ca2": {
    "message": "สื่อมีข้อยกเว้น เช่น การใช้งานอย่างเหมาะสม สิทธิ์ในการเสนอราคา หรืออื่น ๆ ภายใต้กฎหมายลิขสิทธิ์ที่เกี่ยวข้อง"
  },
  "the_preceding_content_is_partner_provided_d753928c": {
    "message": "เนื้อหาก่อนหน้าไม่ได้จัดหาโดยผู้ใช้"
  },
  "the_pretty_html_editor_is_not_keyboard_accessible__d6d5d2b": {
    "message": "HTML Editor ที่สวยงามไม่สามารถใช้งานผ่านแป้นพิมพ์ กด Shift-O เพื่อเปิด HTML Editor แบบไม่ปรุงแต่ง"
  },
  "therefore_d860e024": { "message": "ดังนั้น" },
  "theta_ce2d2350": { "message": "เทตา" },
  "theta_variant_fff6da6f": { "message": "เทตา (ตัวแปร)" },
  "thick_downward_arrow_b85add4c": { "message": "ลูกศรลงแบบหนา" },
  "thick_left_arrow_d5f3e925": { "message": "ลูกศรซ้ายแบบหนา" },
  "thick_leftward_arrow_6ab89880": { "message": "ลูกศรซ้ายแบบหนา" },
  "thick_right_arrow_3ed5e8f7": { "message": "ลูกศรขวาแบบหนา" },
  "thick_rightward_arrow_a2e1839e": { "message": "ลูกศรขวาแบบหนา" },
  "thick_upward_arrow_acd20328": { "message": "ลูกศรบนแบบหนา" },
  "this_document_cannot_be_displayed_within_canvas_7aba77be": {
    "message": "เอกสารนี้ไม่สามารถแสดงได้ภายใน Canvas"
  },
  "this_equation_cannot_be_rendered_in_basic_view_9b6c07ae": {
    "message": "สมการนี้ไม่สามารถเรนเดอร์ได้ในมุมมองพื้นฐาน"
  },
  "this_image_is_currently_unavailable_25c68857": {
    "message": "ภาพนี้ปัจจุบันไม่พร้อมใช้งาน"
  },
  "though_your_video_will_have_the_correct_title_in_t_90e427f3": {
    "message": "แม้ว่าวิดีโอของคุณจะมีชื่อที่ถูกต้องในเบราเซอร์ แต่เราไม่สามารถอัพเดตในฐานข้อมูลได้"
  },
  "timebar_a4d18443": { "message": "แถบเวลา" },
  "title_ee03d132": { "message": "ชื่อ" },
  "to_be_posted_when_d24bf7dc": { "message": "ที่จะโพสต์: { when }" },
  "to_do_when_2783d78f": { "message": "สิ่งที่ต้องทำ: { when }" },
  "toggle_summary_group_413df9ac": { "message": "สลับกลุ่ม { summary }" },
  "toggle_tooltip_d3b7cb86": { "message": "เปิดปิดคำแนะนำในการใช้เครื่องมือ" },
  "tools_2fcf772e": { "message": "เครื่องมือ" },
  "top_66e0adb6": { "message": "บน" },
  "tray_839df38a": { "message": "ถาด" },
  "triangle_6072304e": { "message": "สามเหลี่ยม" },
  "turnstile_yields_f9e76df1": { "message": "Turnstile (ผลลัพธ์)" },
  "type_control_f9_to_access_image_options_text_a47e319f": {
    "message": "พิมพ์ Control F9 เพื่อเข้าไปยังตัวเลือกสำหรับภาพ { text }"
  },
  "type_control_f9_to_access_link_options_text_4ead9682": {
    "message": "พิมพ์ Control F9 เพื่อเข้าไปยังตัวเลือกสำหรับลิงค์ { text }"
  },
  "type_control_f9_to_access_table_options_text_92141329": {
    "message": "พิมพ์ Control F9 เพื่อเข้าไปยังตัวเลือกสำหรับตาราง { text }"
  },
  "unable_to_determine_resource_selection_url_7867e060": {
    "message": "ไม่สามารถพิจารณา url การเลือกทรัพยากรข้อมูล"
  },
  "union_e6b57a53": { "message": "ยูเนียน" },
  "unpublished_dfd8801": { "message": "เลิกเผยแพร่แล้ว" },
  "untitled_16aa4f2b": { "message": "ไม่มีชื่อ" },
  "untitled_efdc2d7d": { "message": "ไม่ระบุชื่อ" },
  "up_and_left_diagonal_arrow_e4a74a23": { "message": "ลูกศรขึ้นและทแยงซ้าย" },
  "up_and_right_diagonal_arrow_935b902e": { "message": "ลูกศรขึ้นและทแยงขวา" },
  "up_c553575d": { "message": "ขึ้น" },
  "updated_link_a827e441": { "message": "ลิงค์ที่มีการอัพเดต" },
  "upload_document_253f0478": { "message": "อัพโหลดเอกสาร" },
  "upload_file_fd2361b8": { "message": "อัพโหลดไฟล์" },
  "upload_image_6120b609": { "message": "อัพโหลดภาพ" },
  "upload_media_ce31135a": { "message": "อัพโหลดสื่อ" },
  "upload_record_media_e4207d72": { "message": "อัพโหลด/บันทึกสื่อ" },
  "uploading_19e8a4e7": { "message": "กำลังอัพโหลด" },
  "uppercase_alphabetic_ordered_list_3f5aa6b2": {
    "message": "รายการจัดลำดับอักษรตัวพิมพ์ใหญ่"
  },
  "uppercase_delta_d4f4bc41": { "message": "เดลต้าพิมพ์ใหญ่" },
  "uppercase_gamma_86f492e9": { "message": "แกมม่าพิมพ์ใหญ่" },
  "uppercase_lambda_c78d8ed4": { "message": "แลมบ์ด้าพิมพ์ใหญ่" },
  "uppercase_omega_8aedfa2": { "message": "โอเมกาพิมพ์ใหญ่" },
  "uppercase_phi_caa36724": { "message": "ฟายพิมพ์ใหญ่" },
  "uppercase_pi_fcc70f5e": { "message": "พายพิมพ์ใหญ่" },
  "uppercase_psi_6395acbe": { "message": "Psi พิมพ์ใหญ่" },
  "uppercase_roman_numeral_ordered_list_853f292b": {
    "message": "รายการจัดลำดับตัวเลขโรมันพิมพ์ใหญ่"
  },
  "uppercase_sigma_dbb70e92": { "message": "ซิกม่าพิมพ์ใหญ่" },
  "uppercase_theta_49afc891": { "message": "เทตาพิมพ์ใหญ่" },
  "uppercase_upsilon_8c1e623e": { "message": "อัปไซลอนพิมพ์ใหญ่" },
  "uppercase_xi_341e8556": { "message": "Xi พิมพ์ใหญ่" },
  "upsilon_33651634": { "message": "อัปไซลอน" },
  "upward_and_downward_pointing_arrow_fa90a918": {
    "message": "ลูกศรชี้ขึ้นและลง"
  },
  "upward_and_downward_pointing_arrow_thick_d420fdef": {
    "message": "ลูกศรชี้ขึ้นและลง (หนา)"
  },
  "upward_arrow_9992cb2d": { "message": "ลูกศรขึ้น" },
  "upward_pointing_triangle_d078d7cb": { "message": "สามเหลี่ยมชี้ขึ้น" },
  "url_22a5f3b8": { "message": "URL" },
  "usage_right_ff96f3e2": { "message": "สิทธิ์การใช้งาน:" },
  "usage_rights_required_5fe4dd68": { "message": "สิทธิ์การใช้งาน (ต้องมี)" },
  "use_arrow_keys_to_navigate_options_2021cc50": {
    "message": "ใช้ปุ่มลูกศรเพื่อไปยังตัวเลือกต่าง ๆ"
  },
  "use_arrow_keys_to_select_a_shape_c8eb57ed": {
    "message": "ใช้ปุ่มลูกศรเพื่อเลือกรูปทรง"
  },
  "use_arrow_keys_to_select_a_size_699a19f4": {
    "message": "ใช้ปุ่มลูกศรเพื่อเลือกขนาด"
  },
  "use_arrow_keys_to_select_a_text_position_72f9137c": {
    "message": "ใช้ปุ่มลูกศรเพื่อเลือกตำแหน่งข้อความ"
  },
  "use_arrow_keys_to_select_a_text_size_65e89336": {
    "message": "ใช้ปุ่มลูกศรเพื่อเลือกขนาดข้อความ"
  },
  "use_arrow_keys_to_select_an_outline_size_e009d6b0": {
    "message": "ใช้ปุ่มลูกศรเพื่อเลือกขนาดกรอบ"
  },
  "used_by_screen_readers_to_describe_the_content_of__4f14b4e4": {
    "message": "ใช้โดยโปรแกรมอ่านหน้าจอเพื่อระบุเนื้อหา { TYPE }"
  },
  "used_by_screen_readers_to_describe_the_content_of__b1e76d9e": {
    "message": "ใช้โดยโปรแกรมอ่านหน้าจอเพื่อระบุเนื้อหาของภาพ"
  },
  "used_by_screen_readers_to_describe_the_video_37ebad25": {
    "message": "ใช้โดยโปรแกรมอ่านหน้าจอเพื่อระบุวิดีโอ"
  },
  "user_documents_c206e61f": { "message": "เอกสารของผู้ใช้" },
  "user_files_78e21703": { "message": "ไฟล์ของผู้ใช้" },
  "user_images_b6490852": { "message": "ภาพของผู้ใช้" },
  "user_media_14fbf656": { "message": "สื่อของผู้ใช้" },
  "vector_notation_cf6086ab": { "message": "เวคเตอร์ (สัญกรณ์)" },
  "vertical_bar_set_builder_notation_4300495f": {
    "message": "แท่งแนวตั้ง (เซ็ตบอกเงื่อนไข)"
  },
  "vertical_dots_bfb21f14": { "message": "จุดแนวดิ่ง" },
  "video_options_24ef6e5d": { "message": "ตัวเลือกวิดีโอ" },
  "video_options_tray_3b9809a5": { "message": "ถาดตัวเลือกวิดีโอ" },
  "video_player_b371005": { "message": "เครื่องเล่นวิดีโอ" },
  "video_player_for_9e7d373b": { "message": "เครื่องเล่นวิดีโอสำหรับ " },
  "video_player_for_title_ffd9fbc4": {
    "message": "เครื่องเล่นวิดีโอสำหรับ { title }"
  },
  "view_all_e13bf0a6": { "message": "ดูทั้งหมด" },
  "view_ba339f93": { "message": "ดู" },
  "view_description_30446afc": { "message": "ดูรายละเอียด" },
  "view_keyboard_shortcuts_34d1be0b": { "message": "ดูชอร์ตคัทแป้นพิมพ์" },
  "view_title_description_67940918": { "message": "ดูรายละเอียด { title }" },
  "view_word_and_character_counts_a743dd0c": {
    "message": "ดูจำนวนคำและอักขระ"
  },
  "waiting_for_response_1efd0c50": { "message": "กำลังรอการตอบกลับ" },
  "we_couldn_t_detect_a_working_microphone_connected__ceb71c40": {
    "message": "เราไม่พบไมโครโฟนที่ใช้การได้ที่เชื่อมต่อกับอุปกรณ์ของคุณ"
  },
  "we_couldn_t_detect_a_working_webcam_connected_to_y_6715cc4": {
    "message": "เราไม่พบเว็บแคมที่ใช้การได้ที่เชื่อมต่อกับอุปกรณ์ของคุณ"
  },
  "we_couldn_t_detect_a_working_webcam_or_microphone__263b6674": {
    "message": "เราไม่พบเว็บแคมหรือไมโครโฟนที่ใช้การได้ที่เชื่อมต่อกับอุปกรณ์ของคุณ"
  },
  "webcam_disabled_30c66986": { "message": "เว็บแคมปิดใช้งาน" },
  "webcam_fe91b20f": { "message": "เว็บแคม" },
  "webpages_should_only_have_a_single_h1_which_is_aut_dc99189e": {
    "message": "เว็บเพจควรมี H1 เดียวซึ่งจะใช้อัตโนมัติจาก Title ของเพจ หัวเรื่องแรกในเนื้อหาของคุณควรเป็น H2"
  },
  "what_would_you_like_to_do_6dc0d541": { "message": "คุณต้องการทำอะไร" },
  "when_markup_is_used_that_visually_formats_items_as_f941fc1b": {
    "message": "เมื่อมีการใช้มาร์กอัพที่กำหนดรูปแบบรายการเป็นแสดงรายการแต่ไม่ได้ระบุความสัมพันธ์ในรายการ ผู้ใช้อาจมีปัญหาในการสืบค้นข้อมูล"
  },
  "white_87fa64fd": { "message": "คนผิวขาว" },
  "why_523b3d8c": { "message": "สาเหตุ" },
  "width_492fec76": { "message": "ความกว้าง" },
  "width_and_height_must_be_numbers_110ab2e3": {
    "message": "ความกว้างและความสูงต้องเป็นตัวเลข"
  },
  "width_x_height_px_ff3ccb93": { "message": "{ width } x { height }px" },
  "wiki_home_9cd54d0": { "message": "Wiki Home" },
  "word_count_c77fe3a6": { "message": "จำนวนคำ" },
  "words_b448b7d5": { "message": "Words" },
  "wreath_product_200b38ef": { "message": "Wreath Product" },
  "writing_assistant_a30ac16a": { "message": "ผู้ช่วยเขียนงาน" },
  "xi_149681d0": { "message": "Xi" },
  "yes_dde87d5": { "message": "ใช่" },
  "you_have_unsaved_changes_in_the_icon_maker_tray_do_e8cf5f1b": {
    "message": "คุณมีการเปลี่ยนแปลงที่ไม่ได้บันทึกไว้ในถาด Icon Maker ต้องการดำเนินการต่อโดยไม่บันทึกการเปลี่ยนแปลงเหล่านี้หรือไม่"
  },
  "you_may_need_to_adjust_additional_headings_to_main_975f0eee": {
    "message": "คุณอาจต้องปรับหัวเรื่องเพิ่มเติมเพื่อรักษาโครงสร้างของเพจไว้"
  },
  "you_may_not_upload_an_empty_file_11c31eb2": {
    "message": "คุณไม่สามารถอัพโหลดไฟล์เปล่า"
  },
  "your_image_has_been_compressed_for_icon_maker_imag_2e45cd91": {
    "message": "ภาพของคุณถูกบีบอัดสำหรับ Icon Maker ภาพที่มีขนาดเล็กกว่า { size } KB จะไม่ถูกบีบอัด"
  },
  "your_microphone_is_blocked_in_the_browser_settings_42af0ddc": {
    "message": "ไมโครโฟนของคุณถูกบล็อคในค่าปรับตั้งของเบราเซอร์"
  },
  "your_webcam_and_microphone_are_blocked_in_the_brow_73357dc6": {
    "message": "เว็บแคมและไมโครโฟนของคุณถูกบล็อคในค่าปรับตั้งของเบราเซอร์"
  },
  "your_webcam_is_blocked_in_the_browser_settings_7f638128": {
    "message": "เว็บแคมของคุณถูกบล็อคในค่าปรับตั้งของเบราเซอร์"
  },
  "your_webcam_may_already_be_in_use_6cd64c25": {
    "message": "เว็บแคมของคุณอาจใช้งานอยู่"
  },
  "zeta_5ef24f0e": { "message": "ซีตา" },
  "zoom_f3e54d69": { "message": "ซูม" },
  "zoom_in_image_bb97d4f": { "message": "ซูมภาพเข้า" },
  "zoom_out_image_d0a0a2ec": { "message": "ซูมภาพออก" }
}<|MERGE_RESOLUTION|>--- conflicted
+++ resolved
@@ -284,10 +284,7 @@
   },
   "edit_icon_2c6b0e91": { "message": "ไอคอนแก้ไข" },
   "edit_link_7f53bebb": { "message": "แก้ไขลิงค์" },
-<<<<<<< HEAD
-=======
   "editor_status_bar_653f44ee": { "message": "แถบสถานะโปรแกรมแก้ไข" },
->>>>>>> 37d6122c
   "element_starting_with_start_91bf4c3b": {
     "message": "องค์ประกอบเริ่มต้นด้วย { start }"
   },
