{
  "access_the_pretty_html_editor_37168efe": {
    "message": "Acceder al Editor HTML agradable"
  },
  "accessibility_checker_b3af1f6c": {
    "message": "Verificador de accesibilidad"
  },
  "action_to_take_b626a99a": { "message": "Acción a realizar:" },
  "add_8523c19b": { "message": "Añadir" },
  "add_a_caption_2a915239": { "message": "Añadir subtítulo" },
  "add_alt_text_for_the_image_48cd88aa": {
    "message": "Añadir texto alternativo para la imagen"
  },
  "add_another_f4e50d57": { "message": "Añadir otro" },
  "add_cc_subtitles_55f0394e": { "message": "Añadir CC/subtítulos" },
  "add_image_60b2de07": { "message": "Añadir imagen" },
  "additional_considerations_f3801683": {
    "message": "Consideraciones adicionales"
  },
  "adjacent_links_with_the_same_url_should_be_a_singl_7a1f7f6c": {
    "message": "Los enlaces adyacentes con la misma URL deben ser un solo enlace."
  },
  "aleph_f4ffd155": { "message": "Aleph" },
  "align_11050992": { "message": "Alinear" },
  "alignment_and_lists_5cebcb69": { "message": "Alineación y listas" },
  "all_4321c3a1": { "message": "Todo" },
  "all_apps_a50dea49": { "message": "Todas las aplicaciones" },
  "alpha_15d59033": { "message": "Alfa" },
  "alphabetical_55b5b4e0": { "message": "Alfabético" },
  "alt_attribute_text_should_not_contain_more_than_12_e21d4040": {
    "message": "El texto del atributo alt no debe tener más de 120 caracteres."
  },
  "alt_text_611fb322": { "message": "Texto alternativo" },
  "amalg_coproduct_c589fb12": { "message": "Amalg (Coproducto)" },
  "an_error_occured_reading_the_file_ff48558b": {
    "message": "Ha habido un error al leer el archivo"
  },
  "an_error_occurred_making_a_network_request_d1bda348": {
    "message": "Ha habido un error al realizar una solicitud de red"
  },
  "an_error_occurred_uploading_your_media_71f1444d": {
    "message": "Ha habido un error al cargar tu contenido multimedia."
  },
  "and_7fcc2911": { "message": "Y" },
  "angle_c5b4ec50": { "message": "Ángulo" },
  "announcement_list_da155734": { "message": "Lista de anuncios" },
  "announcements_a4b8ed4a": { "message": "Anuncios" },
  "apply_781a2546": { "message": "Aplicar" },
  "apply_changes_to_all_instances_of_this_icon_maker__2642f466": {
    "message": "Aplicar cambios a todas las instancias de este creador de iconos en la asignatura"
  },
  "approaches_the_limit_893aeec9": { "message": "Cerca del límite" },
  "approximately_e7965800": { "message": "Aproximadamente" },
  "apps_54d24a47": { "message": "Aplicaciones" },
  "are_you_sure_you_want_to_cancel_changes_you_made_m_c5210496": {
    "message": "¿Estás seguro de que quieres cancelar la operación? Los cambios que hayas realizado no se guardarán."
  },
  "arrows_464a3e54": { "message": "Flechas" },
  "art_icon_8e1daad": { "message": "Icono plástica" },
  "aspect_ratio_will_be_preserved_cb5fdfb8": {
    "message": "Se conservará la relación de aspecto"
  },
  "assignments_1e02582c": { "message": "Actividades" },
  "asterisk_82255584": { "message": "Asterisco" },
  "attributes_963ba262": { "message": "Atributos" },
  "audio_and_video_recording_not_supported_please_use_5ce3f0d7": {
    "message": "No se admite la grabación de audio y vídeo; utiliza otro navegador."
  },
  "audio_options_feb58e2c": { "message": "Opciones de audio" },
  "audio_options_tray_33a90711": { "message": "Bandeja de opciones de audio" },
  "audio_player_for_title_20cc70d": {
    "message": "Reproductor de audio para { title }"
  },
  "auto_saved_content_exists_would_you_like_to_load_t_fee528f2": {
    "message": "Hay contenido guardado automáticamente. ¿Quieres cargar el contenido guardado automáticamente?"
  },
  "available_folders_694d0436": { "message": "Carpetas disponibles" },
  "backslash_b2d5442d": { "message": "Barra invertida" },
  "bar_ec63ed6": { "message": "Barra" },
  "basic_554cdc0a": { "message": "Básico" },
  "because_501841b": { "message": "Porque" },
  "below_81d4dceb": { "message": "Debajo" },
  "beta_cb5f307e": { "message": "Beta" },
  "big_circle_16b2e604": { "message": "Círculo grande" },
  "binomial_coefficient_ea5b9bb7": { "message": "Coeficiente binomial" },
  "black_4cb01371": { "message": "Negro" },
  "blue_daf8fea9": { "message": "Azul" },
  "bottom_15a2a9be": { "message": "Botón" },
  "bottom_third_5f5fec1d": { "message": "Tercero desde abajo" },
  "bowtie_5f9629e4": { "message": "Lacito" },
  "brick_f2656265": { "message": "Ladrillo" },
  "c_2001_acme_inc_283f7f80": { "message": "(c) 2001 Acme Inc." },
  "cancel_caeb1e68": { "message": "Cancelar" },
  "cap_product_3a5265a6": { "message": "Producto cap" },
  "center_align_e68d9997": { "message": "Centrar" },
  "centered_dot_64d5e378": { "message": "Punto centrado" },
  "centered_horizontal_dots_451c5815": {
    "message": "Puntos horizontales centrados"
  },
  "change_alt_text_92654906": {
    "message": "Cambiar texto alternativo de la imagen"
  },
  "change_heading_tag_to_paragraph_a61e3113": {
    "message": "Cambiar etiqueta del título a párrafo"
  },
  "change_only_this_heading_s_level_903cc956": {
    "message": "Cambiar solo este nivel de encabezado"
  },
  "change_text_color_1aecb912": { "message": "Cambiar color del texto" },
  "changes_you_made_may_not_be_saved_4e8db973": {
    "message": "Los cambios que hayas realizado no se guardarán."
  },
  "characters_9d897d1c": { "message": "Caracteres" },
  "characters_no_spaces_485e5367": { "message": "Caracteres (sin espacios)" },
  "check_accessibility_3c78211c": { "message": "Cambiar accesibilidad" },
  "checking_for_accessibility_issues_fac18c6d": {
    "message": "Comprobando problemas de accesibilidad"
  },
  "chi_54a32644": { "message": "Chi" },
  "choose_caption_file_9c45bc4e": {
    "message": "Seleccionar el archivo de subtítulos"
  },
  "choose_usage_rights_33683854": {
    "message": "Seleccionar los derechos de uso..."
  },
  "circle_484abe63": { "message": "Círculo" },
  "circle_unordered_list_9e3a0763": {
    "message": "marca con un círculo la lista no ordenada"
  },
  "clear_2084585f": { "message": "Borrar" },
  "clear_image_3213fe62": { "message": "Eliminar imagen" },
  "clear_selected_file_82388e50": { "message": "Borrar archivo seleccionado" },
  "clear_selected_file_filename_2fe8a58e": {
    "message": "Borrar archivo seleccionado: { filename }"
  },
  "click_or_shift_click_for_the_html_editor_25d70bb4": {
    "message": "Haz clic o pulsa Mayús y haz clic para acceder al editor html."
  },
  "click_to_embed_imagename_c41ea8df": {
    "message": "Haz clic para incluir { imageName }"
  },
  "click_to_hide_preview_3c707763": {
    "message": "Haz clic para ocultar la vista previa"
  },
  "click_to_insert_a_link_into_the_editor_c19613aa": {
    "message": "Haz clic para insertar un enlace en el editor."
  },
  "click_to_show_preview_faa27051": {
    "message": "Haz clic para mostrar la vista previa"
  },
  "close_a_menu_or_dialog_also_returns_you_to_the_edi_739079e6": {
    "message": "Cerrar un menú o diálogo. También te vuelve a llevar al área de editor"
  },
  "close_accessibility_checker_29d1c51e": {
    "message": "Cerrar verificador de accesibilidad"
  },
  "close_d634289d": { "message": "Cerrar" },
  "closed_caption_file_must_be_less_than_maxkb_kb_5880f752": {
    "message": "El archivo de transcripción de audio debe tener menos de { maxKb } kb"
  },
  "closed_captions_subtitles_e6aaa016": {
    "message": "Subtítulos/subtítulos ocultos"
  },
  "clubs_suit_c1ffedff": { "message": "Tréboles (naipes)" },
  "collaborations_5c56c15f": { "message": "Colaboraciones" },
  "collapse_to_hide_types_1ab46d2e": {
    "message": "Colapsar para ocultar { types }"
  },
  "color_picker_6b359edf": { "message": "Selector de color" },
  "color_picker_colorname_selected_ad4cf400": {
    "message": "Selector de color ({ colorName } seleccionado)"
  },
  "column_e1ae5c64": { "message": "Columna" },
  "column_group_1c062368": { "message": "Grupo de columnas" },
  "complex_numbers_a543d004": { "message": "Números complejos" },
  "computer_1d7dfa6f": { "message": "Ordenador" },
  "congruent_5a244acd": { "message": "Congruente" },
  "contains_311f37b7": { "message": "Contiene" },
  "content_1440204b": { "message": "Contenido" },
  "content_is_still_being_uploaded_if_you_continue_it_8f06d0cb": {
    "message": "Todavía se está cargando el contenido; si continúas, no se incrustará correctamente."
  },
  "content_subtype_5ce35e88": { "message": "Subtipo de contenido" },
  "content_type_2cf90d95": { "message": "Tipo de contenido" },
  "coproduct_e7838082": { "message": "Coproducto" },
  "copyright_holder_66ee111": {
    "message": "Titular de los derechos de autor:"
  },
  "could_not_insert_content_itemtype_items_are_not_cu_638dfecd": {
    "message": "No se ha podido insertar contenido: \"{ itemType }\" ítems no son compatibles con Canvas."
  },
  "count_40eced3b": { "message": "Recuento" },
  "count_plural_0_0_words_one_1_word_other_words_acf32eca": {
    "message": "{ count, plural,\n     =0 {0 palabras}\n    one {1 palabra}\n  other {# palabras}\n}"
  },
  "count_plural_one_item_loaded_other_items_loaded_857023b7": {
    "message": "{ count, plural,\n    one {# ítem cargado}\n  other {# ítems cargados}\n}"
  },
  "course_documents_104d76e0": { "message": "Documentos de la asignatura" },
  "course_files_62deb8f8": { "message": "Archivos de la asignatura" },
  "course_files_a31f97fc": { "message": "Archivos de la asignatura" },
  "course_images_f8511d04": { "message": "Imágenes de la asignatura" },
  "course_link_b369426": { "message": "Enlace de la asignatura" },
  "course_links_b56959b9": { "message": "Enlaces de la asignatura" },
  "course_media_ec759ad": { "message": "Multimedia de la asignatura" },
  "course_navigation_dd035109": { "message": "Navegación de la asignatura" },
  "create_icon_110d6463": { "message": "Crear icono" },
  "create_icon_maker_icon_c716bffe": {
    "message": "Crear iconos del creador de iconos"
  },
  "creative_commons_license_725584ae": {
    "message": "Licencia Creative Commons:"
  },
  "crop_image_41bf940c": { "message": "Recortar imagen" },
  "crop_image_807ebb08": { "message": "Ajustar la imagen" },
  "cup_product_14174434": { "message": "Producto cup" },
  "current_image_f16c249c": { "message": "Imagen actual" },
  "current_volume_level_c55ab825": { "message": "Nivel de volumen actual" },
  "custom_6979cd81": { "message": "Personalizar" },
  "cyan_c1d5f68a": { "message": "Turquesa" },
  "dagger_57e0f4e5": { "message": "Involución" },
  "date_added_ed5ad465": { "message": "Fecha en la que se añadió" },
  "decorative_icon_9a7f3fc3": { "message": "Icono decorativo" },
  "decorative_image_fde98579": { "message": "Imagen decorativa" },
  "decorative_type_upper_f2c95e3": { "message": "Decorativo { TYPE_UPPER }" },
  "decrease_indent_d9cf469d": { "message": "Reducir sangría" },
  "deep_purple_bb3e2907": { "message": "Morado oscuro" },
  "default_bulleted_unordered_list_47079da8": {
    "message": "lista no ordenada con viñetas predeterminada"
  },
  "default_numerical_ordered_list_48dd3548": {
    "message": "lista numérica ordenada predeterminada"
  },
  "definite_integral_fe7ffed1": { "message": "Integral definida" },
  "degree_symbol_4a823d5f": { "message": "Símbolo de grados" },
  "delimiters_4db4840d": { "message": "Delimitadores" },
  "delta_53765780": { "message": "Delta" },
  "describe_the_icon_f6a18823": { "message": "(Describe el icono)" },
  "describe_the_type_ff448da5": { "message": "(Describir el { TYPE })" },
  "describe_the_video_2fe8f46a": { "message": "(Describir el vídeo)" },
  "description_436c48d7": { "message": "Descripción" },
  "details_98a31b68": { "message": "Detalles" },
  "diagonal_dots_7d71b57e": { "message": "Puntos diagonales" },
  "diamond_b8dfe7ae": { "message": "Diamond" },
  "diamonds_suit_526abaaf": { "message": "Diamantes (naipes)" },
  "digamma_258ade94": { "message": "Digamma" },
  "dimension_type_f5fa9170": { "message": "Tipo de dimensión" },
  "dimensions_45ddb7b7": { "message": "Dimensiones" },
  "directionality_26ae9e08": { "message": "Direccionalidad" },
  "directly_edit_latex_b7e9235b": { "message": "Editar directamente LaTeX" },
  "disable_preview_222bdf72": { "message": "Deshabilitar vista previa" },
  "discussions_a5f96392": { "message": "Foros de discusión" },
  "discussions_index_6c36ced": { "message": "Índice de foros de discusión" },
  "disjoint_union_e74351a8": { "message": "Unión disjunta" },
  "display_options_315aba85": { "message": "Mostrar opciones" },
  "display_text_link_opens_in_a_new_tab_75e9afc9": {
    "message": "Mostrar enlace de texto (se abre en una nueva pestaña)"
  },
  "division_sign_72190870": { "message": "Signo de división" },
  "document_678cd7bf": { "message": "Documento" },
  "documents_81393201": { "message": "Documentos" },
  "done_54e3d4b6": { "message": "Hecho" },
  "double_dagger_faf78681": { "message": "Doble involución" },
  "down_5831a426": { "message": "Abajo" },
  "down_and_left_diagonal_arrow_40ef602c": {
    "message": "Flecha diagonal hacia abajo y hacia la izquierda"
  },
  "down_and_right_diagonal_arrow_6ea0f460": {
    "message": "Flecha diagonal hacia abajo y hacia la derecha"
  },
  "download_filename_2baae924": { "message": "Descargar { filename }" },
  "downward_arrow_cca52012": { "message": "Flecha hacia abajo" },
  "downward_pointing_triangle_2a12a601": { "message": "Triángulo hacia abajo" },
  "drag_a_file_here_1bf656d5": { "message": "Arrastrar un archivo aquí" },
  "drag_and_drop_or_click_to_browse_your_computer_60772d6d": {
    "message": "Arrastra y suelta, o haz clic para examinar tu equipo"
  },
  "drag_handle_use_up_and_down_arrows_to_resize_e29eae5c": {
    "message": "Icono de arrastre. Usa las flechas arriba y abajo para cambiar el tamaño"
  },
  "due_multiple_dates_cc0ee3f5": {
    "message": "Fecha de entrega: Varias fechas"
  },
  "due_when_7eed10c6": { "message": "Fecha de entrega: { when }" },
  "edit_alt_text_for_this_icon_instance_9c6fc5fd": {
    "message": "Editar todo el texto para esta instancia de icono"
  },
  "edit_c5fbea07": { "message": "Editar" },
  "edit_course_link_5a5c3c59": { "message": "Editar enlace de la asignatura" },
  "edit_equation_f5279959": { "message": "Editar ecuación" },
  "edit_existing_icon_maker_icon_5d0ebb3f": {
    "message": "Editar icono actual del creador de iconos"
  },
  "edit_icon_2c6b0e91": { "message": "Icono de editar" },
  "edit_link_7f53bebb": { "message": "Editar enlace" },
  "editor_statusbar_26ac81fc": { "message": "Barra de estado del editor" },
  "element_starting_with_start_91bf4c3b": {
    "message": "Elemento que comienza con { start }"
  },
  "embed_828fac4a": { "message": "Insertado" },
  "embed_code_314f1bd5": { "message": "Código de inserción" },
  "embed_content_from_external_tool_3397ad2d": {
    "message": "Incorporar contenido de herramienta externa"
  },
  "embed_image_1080badc": { "message": "Insertar imagen" },
  "embed_video_a97a64af": { "message": "Insertar vídeo" },
  "embedded_content_aaeb4d3d": { "message": "contenido insertado" },
  "empty_set_91a92df4": { "message": "Conjunto vacío" },
  "encircled_dot_8f5e51c": { "message": "Punto en un círculo" },
  "encircled_minus_72745096": { "message": "Signo de menos en un círculo" },
  "encircled_plus_36d8d104": { "message": "Signo de más en un círculo" },
  "encircled_times_5700096d": {
    "message": "Signo de multiplicación en un círculo"
  },
  "engineering_icon_f8f3cf43": { "message": "Icono tecnología" },
  "english_icon_25bfe845": { "message": "Icono inglés" },
  "enter_at_least_3_characters_to_search_4f037ee0": {
    "message": "Introduce al menos 3 caracteres para buscar"
  },
  "epsilon_54bb8afa": { "message": "Épsilon" },
  "epsilon_variant_d31f1e77": { "message": "Épsilon (Variante)" },
  "equals_sign_c51bdc58": { "message": "Signo igual" },
  "equation_1c5ac93c": { "message": "Ecuación" },
  "equation_editor_39fbc3f1": { "message": "Editor de ecuaciones" },
  "equilibrium_6ff3040b": { "message": "Equilibrio" },
  "equivalence_class_7b0f11c0": { "message": "Clase de equivalencia" },
  "equivalent_identity_654b3ce5": { "message": "Equivalente (identidad)" },
  "eta_b8828f99": { "message": "Eta" },
  "exists_2e62bdaa": { "message": "Existe" },
  "exit_fullscreen_b7eb0aa4": { "message": "Salir de pantalla completa" },
  "expand_preview_by_default_2abbf9f8": {
    "message": "Expandir vista previa de forma predeterminada"
  },
  "expand_to_see_types_f5d29352": { "message": "Expandir para ver { types }" },
  "external_link_d3f9e62a": { "message": "Enlace externo" },
  "external_tool_frame_70b32473": {
    "message": "Marco de herramientas externas"
  },
  "external_tools_6e77821": { "message": "Herramientas externas" },
  "extra_large_b6cdf1ff": { "message": "Extra grande" },
  "extra_small_9ae33252": { "message": "Extra pequeño" },
  "extracurricular_icon_67c8ca42": { "message": "Icono extracurricular" },
  "f_function_fe422d65": { "message": "F (función)" },
  "failed_getting_file_contents_e9ea19f4": {
    "message": "Ha habido un error al obtener el contenido"
  },
  "failed_to_retrieve_content_from_external_tool_5899c213": {
    "message": "Imposible encontrar el contenido de la herramienta externa"
  },
  "file_name_8fd421ff": { "message": "Nombre del archivo" },
  "file_storage_quota_exceeded_b7846cd1": {
    "message": "La capacidad de almacenamiento del archivo se ha superado"
  },
  "file_url_c12b64be": { "message": "URL del archivo" },
  "filename_file_icon_602eb5de": { "message": "Icono de archivo { filename }" },
  "filename_image_preview_6cef8f26": {
    "message": "Vista previa de la imagen { filename }"
  },
  "filename_text_preview_e41ca2d8": {
    "message": "Vista previa del texto { filename }"
  },
  "files_c300e900": { "message": "Archivos" },
  "files_index_af7c662b": { "message": "Índice de archivos" },
  "finish_bc343002": { "message": "Terminar" },
  "fix_heading_hierarchy_f60884c4": { "message": "Fijar jerarquía de títulos" },
  "flat_music_76d5a5c3": { "message": "Bemol (Música)" },
  "focus_element_options_toolbar_18d993e": {
    "message": "Barra de herramientas de opciones para centrarse en un ítem"
  },
  "folder_tree_fbab0726": { "message": "Árbol de carpetas" },
  "for_all_b919f972": { "message": "Para todo" },
  "format_4247a9c5": { "message": "Formato" },
  "format_as_a_list_142210c3": { "message": "Formato de lista" },
  "formatting_5b143aa8": { "message": "Formato" },
  "forward_slash_3f90f35e": { "message": "Barra oblicua" },
  "found_auto_saved_content_3f6e4ca5": {
    "message": "Se ha encontrado contenido guardado automáticamente"
  },
  "found_count_plural_0_results_one_result_other_resu_46aeaa01": {
    "message": "Se han encontrado { count, plural,\n     =0 {# resultados}\n    one {# resultado}\n  other {# resultados}\n}"
  },
  "fraction_41bac7af": { "message": "Fracción" },
  "fullscreen_873bf53f": { "message": "Pantalla completa" },
  "gamma_1767928": { "message": "Gama" },
  "generating_preview_45b53be0": { "message": "Generando la vista previa..." },
  "gif_png_format_images_larger_than_size_kb_are_not__7af3bdbd": {
    "message": "Las imágenes en formato GIF/PNG mayores de { size } KB no son compatibles en estos momentos."
  },
  "go_to_the_editor_s_menubar_e6674c81": {
    "message": "Ir a la barra de menú del editor"
  },
  "go_to_the_editor_s_toolbar_a5cb875f": {
    "message": "Ir a la barra de herramientas del editor"
  },
  "grades_a61eba0a": { "message": "Notas" },
  "greater_than_e98af662": { "message": "Mayor que " },
  "greater_than_or_equal_b911949a": { "message": "Mayor o igual que" },
  "greek_65c5b3f7": { "message": "Griego" },
  "green_15af4778": { "message": "Verde" },
  "grey_a55dceff": { "message": "Gris" },
  "group_documents_8bfd6ae6": { "message": "Documentos del grupo" },
  "group_files_4324f3df": { "message": "Archivos del grupo" },
  "group_files_82e5dcdb": { "message": "Archivos del grupo" },
  "group_images_98e0ac17": { "message": "Imágenes del grupo" },
  "group_isomorphism_45b1458c": { "message": "Isomorfismo de grupos" },
  "group_link_63e626b3": { "message": "Enlace del grupo" },
  "group_links_9493129e": { "message": "Enlaces del grupo" },
  "group_media_2f3d128a": { "message": "Ítems multimedia del grupo" },
  "group_navigation_99f191a": { "message": "Navegación del grupo" },
  "h_bar_bb94deae": { "message": "Constante de Planck" },
  "hat_ea321e35": { "message": "Sombrero" },
  "header_column_f27433cb": { "message": "Columna de encabezado" },
  "header_row_and_column_ec5b9ec": {
    "message": "Fila y columna de encabezado"
  },
  "header_row_f33eb169": { "message": "Fila de encabezado" },
  "heading_2_5b84eed2": { "message": "Encabezado 2" },
  "heading_3_2c83de44": { "message": "Encabezado 3" },
  "heading_4_b2e74be7": { "message": "Encabezado 4" },
  "heading_levels_should_not_be_skipped_3947c0e0": {
    "message": "Los niveles de los títulos no deben omitirse."
  },
  "heading_starting_with_start_42a3e7f9": {
    "message": "Título que comienza con { start }"
  },
  "headings_should_not_contain_more_than_120_characte_3c0e0cb3": {
    "message": "Los títulos no deben tener más de 120 caracteres."
  },
  "health_icon_8d292eb5": { "message": "Icono ciencias" },
  "hearts_suit_e50e04ca": { "message": "Corazones (naipes)" },
  "height_69b03e15": { "message": "Altura" },
  "hexagon_d8468e0d": { "message": "Hexágono" },
  "hide_description_bfb5502e": { "message": "Ocultar descripción" },
  "hide_title_description_caf092ef": {
    "message": "Ocultar descripción { title }"
  },
  "highlight_an_element_to_activate_the_element_optio_60e1e56b": {
    "message": "Marcar un elemento para activar la barra de herramientas de opciones del elemento"
  },
  "home_351838cd": { "message": "Página de inicio" },
  "html_code_editor_fd967a44": { "message": "editor de código html" },
  "html_editor_fb2ab713": { "message": "Editor HTML" },
  "i_have_obtained_permission_to_use_this_file_6386f087": {
    "message": "He obtenido permiso para utilizar este archivo."
  },
  "i_hold_the_copyright_71ee91b1": {
    "message": "Soy el titular de los derechos de autor"
  },
  "icon_215a1dc6": { "message": "Icono" },
  "icon_8168b2f8": { "message": "icono" },
  "icon_color_b86dd6d6": { "message": "Icono color" },
  "icon_maker_icons_cc560f7e": { "message": "Iconos del creador de iconos" },
  "icon_options_7e32746e": { "message": "Opciones de icono" },
  "icon_options_tray_2b407977": { "message": "Bandeja de opciones de icono" },
  "icon_preview_1782a1d9": { "message": "Icono vista previa" },
  "icon_shape_30b61e7": { "message": "Forma del icono" },
  "icon_size_9353edea": { "message": "Tamaño del icono" },
  "if_left_empty_link_text_will_display_as_course_lin_61087540": {
    "message": "Si el enlace se deja vacío, el texto mostrará el nombre del enlace del curso."
  },
  "if_usage_rights_are_required_the_file_will_not_pub_841e276e": {
    "message": "Si son necesarios los derechos de uso, el archivo no se publicará hasta que se habilite en la página Archivos."
  },
  "if_you_do_not_select_usage_rights_now_this_file_wi_14e07ab5": {
    "message": "Si no seleccionas los derechos de uso en este momento, se cancelará la publicación de este archivo después de cargarlo."
  },
  "image_8ad06": { "message": "Imagen" },
  "image_c1c98202": { "message": "imagen" },
  "image_filenames_should_not_be_used_as_the_alt_attr_bcfd7780": {
    "message": "Los nombres de archivo de las imágenes no deben usarse como el atributo alt que describe el contenido de la imagen."
  },
  "image_options_5412d02c": { "message": "Opciones de imagen" },
  "image_options_tray_90a46006": { "message": "Bandeja de opciones de imagen" },
  "image_to_crop_3a34487d": { "message": "Imagen para recortar" },
  "image_with_filename_file_aacd7180": {
    "message": "Imagen con nombre de archivo { file }"
  },
  "images_7ce26570": { "message": "Imágenes" },
  "images_should_include_an_alt_attribute_describing__b86d6a86": {
    "message": "Las imágenes deben incluir un atributo alt que describa el contenido de la imagen."
  },
  "imaginary_portion_of_complex_number_2c733ffa": {
    "message": "Porción imaginaria (de un número complejo)"
  },
  "in_element_of_19ca2f33": { "message": "En (Elemento de)" },
  "increase_indent_6af90f7c": { "message": "Aumentar sangría" },
  "indefinite_integral_6623307e": { "message": "Integral indefinida" },
  "indigo_2035fc55": { "message": "Índigo" },
  "inference_fed5c960": { "message": "Inferencia" },
  "infinity_7a10f206": { "message": "Infinito" },
  "insert_593145ef": { "message": "Insertar" },
  "insert_link_6dc23cae": { "message": "Insertar enlace" },
  "insert_math_equation_57c6e767": {
    "message": "Insertar la ecuación matemática"
  },
  "integers_336344e1": { "message": "Enteros" },
  "intersection_cd4590e4": { "message": "Intersección" },
  "invalid_entry_f7d2a0f5": { "message": "Entrada incorrecta" },
  "invalid_file_c11ba11": { "message": "Archivo incorrecto" },
  "invalid_file_type_881cc9b2": { "message": "Tipo de archivo incorrecto" },
  "invalid_url_cbde79f": { "message": "URL incorrecta" },
  "iota_11c932a9": { "message": "Iota" },
  "issue_num_total_f94536cf": { "message": "Problema { num }/{ total }" },
  "kappa_2f14c816": { "message": "Kappa" },
  "kappa_variant_eb64574b": { "message": "Kappa (Variante)" },
  "keyboard_shortcuts_ed1844bd": { "message": "Métodos abreviados de teclado" },
  "keyboards_navigate_to_links_using_the_tab_key_two__5fab8c82": {
    "message": "Los teclados se desplazan por los enlaces mediante la tecla Tab. Dos enlaces adyacentes que dirigen al mismo destino pueden ser confusos para los usuarios con teclado."
  },
  "lambda_4f602498": { "message": "Lambda" },
  "language_arts_icon_a798b0f8": { "message": "Icono plástica e idiomas" },
  "languages_icon_9d20539": { "message": "Icono idiomas" },
  "large_9c5e80e7": { "message": "Grande" },
  "learn_more_about_adjacent_links_2cb9762c": {
    "message": "Más información sobre enlaces adyacentes"
  },
  "learn_more_about_color_contrast_c019dfb9": {
    "message": "Más información sobre el contraste de color"
  },
  "learn_more_about_organizing_page_headings_8a7caa2e": {
    "message": "Más información sobre cómo organizar encabezados de página"
  },
  "learn_more_about_proper_page_heading_structure_d2959f2d": {
    "message": "Más información sobre la página de la estructura del encabezado"
  },
  "learn_more_about_table_headers_5f5ee13": {
    "message": "Más información sobre encabezados de tabla"
  },
  "learn_more_about_using_alt_text_for_images_5698df9a": {
    "message": "Más información sobre cómo utilizar el texto para las imágenes"
  },
  "learn_more_about_using_captions_with_tables_36fe496f": {
    "message": "Más información sobre cómo utilizar los subtítulos con tablas"
  },
  "learn_more_about_using_filenames_as_alt_text_264286af": {
    "message": "Más información sobre cómo utilizar nombres de archivo como texto alternativo"
  },
  "learn_more_about_using_lists_4e6eb860": {
    "message": "Más información sobre cómo utilizar listas"
  },
  "learn_more_about_using_scope_attributes_with_table_20df49aa": {
    "message": "Más información sobre cómo utilizar atributos de alcance con tablas"
  },
  "leave_as_is_4facfe55": { "message": "Dejar sin cambios" },
  "left_3ea9d375": { "message": "Izquierda" },
  "left_align_43d95491": { "message": "Alineación a la izquierda" },
  "left_angle_bracket_c87a6d07": { "message": "Paréntesis angular izquierdo" },
  "left_arrow_4fde1a64": { "message": "Flecha hacia la izquierda" },
  "left_arrow_with_hook_5bfcad93": {
    "message": "Flecha hacia la izquierda con gancho"
  },
  "left_ceiling_ee9dd88a": { "message": "Techo izquierdo" },
  "left_curly_brace_1726fb4": { "message": "Llave izquierda" },
  "left_downard_harpoon_arrow_1d7b3d2e": {
    "message": "Flecha hacia abajo y hacia la izquierda"
  },
  "left_floor_29ac2274": { "message": "Piso izquierdo" },
  "left_to_right_e9b4fd06": { "message": "De izquierda a derecha" },
  "left_upward_harpoon_arrow_3a562a96": {
    "message": "Flecha hacia arriba y hacia la izquierda"
  },
  "leftward_arrow_1e4765de": { "message": "Flecha hacia la izquierda" },
  "leftward_pointing_triangle_d14532ce": {
    "message": "Triángulo hacia la izquierda"
  },
  "less_than_a26c0641": { "message": "Menor que" },
  "less_than_or_equal_be5216cb": { "message": "Menor o igual que" },
  "library_icon_ae1e54cf": { "message": "Icono biblioteca" },
  "light_blue_5374f600": { "message": "Azul claro" },
  "link_7262adec": { "message": "Enlace" },
  "link_options_a16b758b": { "message": "Opciones de enlace" },
  "link_with_text_starting_with_start_b3fcbe71": {
    "message": "Vincular con texto que comienza con { start }"
  },
  "links_14b70841": { "message": "Enlaces" },
  "links_to_an_external_site_de74145d": {
    "message": "Enlaces a un sitio externo."
  },
  "lists_should_be_formatted_as_lists_f862de8d": {
    "message": "Las listas deben tener formato de listas."
  },
  "load_more_35d33c7": { "message": "Cargar más" },
  "loading_25990131": { "message": "Cargando..." },
  "loading_bde52856": { "message": "Cargando" },
  "loading_closed_captions_subtitles_failed_95ceef47": {
    "message": "Error al cargar los subtítulos/subtítulos ocultos."
  },
  "loading_external_tool_d839042c": {
    "message": "Cargando herramienta externa"
  },
  "loading_failed_b3524381": { "message": "Ha habido un error al cargar..." },
  "loading_failed_e6a9d8ef": { "message": "Ha habido un error al cargar." },
  "loading_folders_d8b5869e": { "message": "Cargando carpetas" },
  "loading_placeholder_for_filename_792ef5e8": {
    "message": "Cargando marcador de posición para { fileName }"
  },
  "loading_please_wait_d276220a": { "message": "Cargando, espera" },
  "loading_preview_9f077aa1": { "message": "Cargando vista" },
  "locked_762f138b": { "message": "Bloqueado" },
  "logical_equivalence_76fca396": { "message": "Equivalencia lógica" },
  "logical_equivalence_short_8efd7b4f": {
    "message": "Equivalencia lógica (corto)"
  },
  "logical_equivalence_short_and_thick_1e1f654d": {
    "message": "Equivalencia lógica (corto y grueso)"
  },
  "logical_equivalence_thick_662dd3f2": {
    "message": "Equivalencia lógica (grueso)"
  },
  "low_horizontal_dots_cc08498e": {
    "message": "Puntos horizontales inferiores"
  },
  "magenta_4a65993c": { "message": "Magenta" },
  "maps_to_e5ef7382": { "message": "Se aplica a" },
  "math_icon_ad4e9d03": { "message": "Icono matemáticas" },
  "media_af190855": { "message": "Contenido multimedia" },
  "media_file_is_processing_please_try_again_later_58a6d49": {
    "message": "Archivo multimedia en proceso. Inténtalo de nuevo más tarde."
  },
  "media_title_2112243b": { "message": "Título del contenido multimedia" },
  "medium_5a8e9ead": { "message": "Regular" },
  "merge_links_2478df96": { "message": "Fusionar enlaces" },
  "mic_a7f3d311": { "message": "Micrófono" },
  "microphone_disabled_15c83130": { "message": "Micrófono desactivado" },
  "middle_27dc1d5": { "message": "El medio" },
  "minimize_file_preview_da911944": {
    "message": "Minimizar la vista previa del archivo"
  },
  "minimize_video_20aa554b": { "message": "Minimizar el vídeo" },
  "minus_fd961e2e": { "message": "Menos" },
  "minus_plus_3461f637": { "message": "Menos/Más" },
  "misc_3b692ea7": { "message": "Varios" },
  "miscellaneous_e9818229": { "message": "Misceláneo" },
  "modules_c4325335": { "message": "Contenidos" },
  "moving_image_to_crop_directionword_6f66cde2": {
    "message": "Moviendo imagen para recortar { directionWord }"
  },
  "mu_37223b8b": { "message": "Mu" },
  "multi_color_image_63d7372f": { "message": "Imagen multicolor" },
  "multiplication_sign_15f95c22": { "message": "Signo de multiplicación" },
  "music_icon_4db5c972": { "message": "Icono música" },
  "must_be_at_least_percentage_22e373b6": {
    "message": "Debe ser al menos { percentage }%"
  },
  "must_be_at_least_width_x_height_px_41dc825e": {
    "message": "Debe ser al menos { width } x { height } px"
  },
  "my_files_2f621040": { "message": "Mis archivos" },
  "n_th_root_9991a6e4": { "message": "Raíz enésima" },
  "nabla_1e216d25": { "message": "Nabla" },
  "name_1aed4a1b": { "message": "Nombre" },
  "name_color_ceec76ff": { "message": "{ name } ({ color })" },
  "natural_music_54a70258": { "message": "Natural (Música)" },
  "natural_numbers_3da07060": { "message": "Números naturales" },
  "navigate_through_the_menu_or_toolbar_415a4e50": {
    "message": "Navegar por el menú o la barra de herramientas"
  },
  "nested_greater_than_d852e60d": { "message": "Agrupado mayor que" },
  "nested_less_than_27d17e58": { "message": "Agrupado menor que" },
  "next_40e12421": { "message": "Siguiente" },
  "no_accessibility_issues_were_detected_f8d3c875": {
    "message": "No se han detectado problemas de accesibilidad."
  },
  "no_changes_to_save_d29f6e91": {
    "message": "No se han guardado los cambios."
  },
  "no_e16d9132": { "message": "No" },
  "no_file_chosen_9a880793": {
    "message": "No se ha seleccionado ningún archivo"
  },
  "no_headers_9bc7dc7f": { "message": "Sin encabezados" },
  "no_preview_is_available_for_this_file_f940114a": {
    "message": "La vista previa de este archivo no está disponible."
  },
  "no_results_940393cf": { "message": "No hay resultados." },
  "no_results_found_for_filterterm_ad1b04c8": {
    "message": "No se han encontrado resultados para { filterTerm }"
  },
  "no_video_1ed00b26": { "message": "No hay vídeo" },
  "none_3b5e34d2": { "message": "Ninguno" },
  "none_selected_b93d56d2": { "message": "Ninguna seleccionada" },
  "not_equal_6e2980e6": { "message": "No es igual" },
  "not_in_not_an_element_of_fb1ffb54": {
    "message": "No en (No un elemento de)"
  },
  "not_negation_1418ebb8": { "message": "No (Negación)" },
  "not_subset_dc2b5e84": { "message": "No es subconjunto" },
  "not_subset_strict_23d282bf": { "message": "No es subconjunto (Estricto)" },
  "not_superset_5556b913": { "message": "No es superconjunto" },
  "not_superset_strict_24e06f36": {
    "message": "No es superconjunto (Estricto)"
  },
  "nu_1c0f6848": { "message": "Nu" },
  "octagon_e48be9f": { "message": "Octágono" },
  "olive_6a3e4d6b": { "message": "Verde oliva" },
  "omega_8f2c3463": { "message": "Omega" },
  "one_of_the_following_styles_must_be_added_to_save__1de769aa": {
    "message": "Debes añadir uno de los siguientes estilos para guardar un icono: color del icono, tamaño del contorno, texto del icono o imagen"
  },
  "open_circle_e9bd069": { "message": "Círculo abierto" },
  "open_this_keyboard_shortcuts_dialog_9658b83a": {
    "message": "Abrir esta ventana de diálogo de método abreviado de teclado"
  },
  "open_title_application_fd624fc5": {
    "message": "Abrir aplicación { title }"
  },
  "operators_a2ef9a93": { "message": "Operadores" },
  "or_9b70ccaa": { "message": "O" },
  "orange_81386a62": { "message": "Naranja" },
  "ordered_and_unordered_lists_cfadfc38": {
    "message": "Listas ordenadas y no ordenadas"
  },
  "other_editor_shortcuts_may_be_found_at_404aba4a": {
    "message": "Puedes encontrar otros métodos abreviados del editor en"
  },
  "outline_color_3ef2cea7": { "message": "Color de contorno" },
  "outline_size_a6059a21": { "message": "Tamaño de contorno" },
  "p_is_not_a_valid_protocol_which_must_be_ftp_http_h_adf13fc2": {
    "message": "{ p } no es un protocolo válido, que debe ser ftp, http, https, mailto, skype, tel, o puede omitirse"
  },
  "pages_e5414c2c": { "message": "Páginas" },
  "paragraph_5e5ad8eb": { "message": "Párrafo" },
  "paragraph_starting_with_start_a59923f8": {
    "message": "Párrafo que comienza con { start }"
  },
  "parallel_d55d6e38": { "message": "Paralelo" },
  "partial_derivative_4a9159df": { "message": "Parcial (Derivado)" },
  "paste_5963d1c1": { "message": "Pegar" },
  "pause_12af3bb4": { "message": "Pausar" },
  "pentagon_17d82ea3": { "message": "Pentagon" },
  "people_b4ebb13c": { "message": "Personas" },
  "percentage_34ab7c2c": { "message": "Porcentaje" },
  "percentage_must_be_a_number_8033c341": {
    "message": "El porcentaje debe ser un número"
  },
  "performing_arts_icon_f3497486": { "message": "Icono plástica" },
  "perpendicular_7c48ede4": { "message": "Perpendicular" },
  "phi_4ac33b6d": { "message": "Fi" },
  "phi_variant_c9bb3ac5": { "message": "Fi (Variante)" },
  "physical_education_icon_d7dffd3e": { "message": "Icono educación física" },
  "pi_dc4f0bd8": { "message": "Pi" },
  "pi_variant_10f5f520": { "message": "Pi (Variante)" },
  "pink_68ad45cb": { "message": "Rosa" },
  "pixels_52ece7d1": { "message": "Píxeles" },
  "play_1a47eaa7": { "message": "Reproducir" },
  "play_media_comment_35257210": {
    "message": "Reproducir comentario multimedia."
  },
  "play_media_comment_by_name_from_createdat_c230123d": {
    "message": "Reproducir comentario multimedia de { name } desde { createdAt }."
  },
  "please_allow_canvas_to_access_your_microphone_and__dc2c3079": {
    "message": "Permite que Canvas acceda a tu micrófono y cámara web."
  },
  "plus_d43cd4ec": { "message": "Más" },
  "plus_minus_f8be2e83": { "message": "Más/Menos" },
  "posted_when_a578f5ab": { "message": "Publicado: { when }" },
  "power_set_4f26f316": { "message": "Conjunto potencia" },
  "precedes_196b9aef": { "message": "Precede" },
  "precedes_equal_20701e84": { "message": "Precede o es igual a" },
  "preformatted_d0670862": { "message": "Previamente formateado" },
  "prev_f82cbc48": { "message": "Previo" },
  "preview_53003fd2": { "message": "Vista previa" },
  "preview_a3f8f854": { "message": "VISTA PREVIA" },
  "preview_in_overlay_ed772c46": { "message": "Vista previa en superposición" },
  "preview_inline_9787330": { "message": "Vista previa online" },
  "prime_917ea60e": { "message": "Primo" },
  "prime_numbers_13464f61": { "message": "Números primo" },
  "product_39cf144f": { "message": "Producto" },
  "proportional_f02800cc": { "message": "Proporcional" },
  "protocol_must_be_ftp_http_https_mailto_skype_tel_o_73beb4f8": {
    "message": "El protocolo debe ser ftp, http, https, mailto, skype, tel, o puede omitirse"
  },
  "psi_e3f5f0f7": { "message": "Psi" },
  "published_c944a23d": { "message": "publicado" },
  "published_when_302d8e23": { "message": "Publicado: { when }" },
  "pumpkin_904428d5": { "message": "Calabaza" },
  "purple_7678a9fc": { "message": "Morado" },
  "quaternions_877024e0": { "message": "Cuaterniones" },
  "quizzes_7e598f57": { "message": "Pruebas" },
  "rational_numbers_80ddaa4a": { "message": "Números racionales" },
  "real_numbers_7c99df94": { "message": "Números reales" },
  "real_portion_of_complex_number_7dad33b5": {
    "message": "Porción real (de un número complejo)"
  },
  "record_7c9448b": { "message": "Grabar" },
  "record_upload_media_5fdce166": { "message": "Grabar/cargar multimedia" },
  "recording_98da6bda": { "message": "Grabación" },
  "red_8258edf3": { "message": "Rojo" },
  "relationships_6602af70": { "message": "Relaciones" },
  "religion_icon_246e0be1": { "message": "Icono religión" },
  "remove_heading_style_5fdc8855": { "message": "Eliminar estilo del título" },
  "remove_link_d1f2f4d0": { "message": "Eliminar enlace" },
  "replace_e61834a7": { "message": "Sustituir" },
  "reset_95a81614": { "message": "Restablecer" },
  "resize_ec83d538": { "message": "Redimensionar" },
  "restore_auto_save_deccd84b": {
    "message": "¿Quieres restablecer el guardado automático?"
  },
  "reverse_turnstile_does_not_yield_7558be06": {
    "message": "Trinquete invertido (no satisface)"
  },
  "rho_a0244a36": { "message": "Ro" },
  "rho_variant_415245cd": { "message": "Ro (Variante)" },
  "rich_content_editor_2708ef21": {
    "message": "Editor de contenido enriquecido"
  },
  "rich_text_area_press_oskey_f8_for_rich_content_edi_c2f651d": {
    "message": "Área del texto enriquecido. Pulsa { OSKey }+F8 para ver los atajos del teclado del editor de contenido enriquecido."
  },
  "right_71ffdc4d": { "message": "Derecha" },
  "right_align_39e7a32a": { "message": "Alineación a la derecha" },
  "right_angle_bracket_d704e2d6": { "message": "Paréntesis angular derecho" },
  "right_arrow_35e0eddf": { "message": "Flecha hacia la derecha" },
  "right_arrow_with_hook_29d92d31": {
    "message": "Flecha hacia la derecha con gancho"
  },
  "right_ceiling_839dc744": { "message": "Techo derecho" },
  "right_curly_brace_5159d5cd": { "message": "Llave derecha" },
  "right_downward_harpoon_arrow_d71b114f": {
    "message": "Flecha hacia abajo y hacia la derecha"
  },
  "right_floor_5392d5cf": { "message": "Piso derecho" },
  "right_to_left_9cfb092a": { "message": "De derecha a izquierda" },
  "right_upward_harpoon_arrow_f5a34c73": {
    "message": "Flecha hacia arriba y hacia la derecha"
  },
  "rightward_arrow_32932107": { "message": "Flecha hacia la derecha" },
  "rightward_pointing_triangle_60330f5c": {
    "message": "Triángulo hacia la derecha"
  },
  "rotate_image_90_degrees_2ab77c05": { "message": "Girar imagen -90 grados" },
  "rotate_image_90_degrees_6c92cd42": { "message": "Girar imagen 90 grados" },
  "rotation_9699c538": { "message": "Rotación" },
  "row_fc0944a7": { "message": "Fila" },
  "row_group_979f5528": { "message": "Grupo de filas" },
  "sadly_the_pretty_html_editor_is_not_keyboard_acces_50da7665": {
    "message": "Lamentablemente, no se puede acceder al Editor HTML agradable desde el teclado. Accede al Editor de HTML sin formato aquí."
  },
  "save_11a80ec3": { "message": "Guardar" },
  "save_copy_ca63944e": { "message": "Guardar copia" },
  "save_media_cb9e786e": { "message": "Guardar contenido multimedia" },
  "saved_icon_maker_icons_df86e2a1": {
    "message": "Guardar iconos del creador de iconos"
  },
  "screen_readers_cannot_determine_what_is_displayed__6a5842ab": {
    "message": "Los lectores de pantalla no pueden determinar lo que se muestra en una imagen sin texto alternativo, y los nombres de archivo con frecuencia son secuencias de números y letras sin sentido que no describen el contexto o significado."
  },
  "screen_readers_cannot_determine_what_is_displayed__6f1ea667": {
    "message": "Los lectores de pantalla no pueden determinar lo que se muestra en una imagen sin texto alternativo, el cual describe el contexto y el significado de la imagen. El texto alternativo debe ser simple y conciso."
  },
  "screen_readers_cannot_determine_what_is_displayed__a57e6723": {
    "message": "Los lectores de pantalla no pueden determinar lo que se muestra en una imagen sin texto alternativo, el cual describe el contexto y el significado de la imagen."
  },
  "screen_readers_cannot_interpret_tables_without_the_bd861652": {
    "message": "Los lectores de pantalla no pueden interpretar tablas sin la estructura apropiada. Los encabezados de tablas brindan orientación y el alcance del contenido."
  },
  "screen_readers_cannot_interpret_tables_without_the_e62912d5": {
    "message": "Los lectores de pantalla no pueden interpretar tablas sin la estructura apropiada. Los subtítulos de las tablas describen el contexto y la comprensión general de la tabla."
  },
  "screen_readers_cannot_interpret_tables_without_the_f0bdec0f": {
    "message": "Los lectores de pantalla no pueden interpretar tablas sin la estructura apropiada. Los encabezados de tablas brindan orientación y una descripción del contenido."
  },
  "script_l_42a7b254": { "message": "L cursiva" },
  "search_280d00bd": { "message": "Buscar" },
  "select_audio_source_21043cd5": { "message": "Seleccionar fuente de audio" },
  "select_crop_shape_d441feeb": {
    "message": "Seleccionar la forma de recorte"
  },
  "select_language_7c93a900": { "message": "Seleccionar idioma" },
  "select_video_source_1b5c9dbe": { "message": "Seleccionar fuente de vídeo" },
  "selected_linkfilename_c093b1f2": {
    "message": "{ linkFileName } seleccionado"
  },
  "selection_b52c4c5e": { "message": "Selección" },
  "set_header_scope_8c548f40": {
    "message": "Establecer alcance del encabezado"
  },
  "set_minus_b46e9b88": { "message": "Conjunto resta" },
  "set_table_header_cfab13a0": {
    "message": "Establecer encabezado de la tabla"
  },
  "sharp_music_ab956814": { "message": "Sostenido (Música)" },
  "shift_arrows_4d5785fe": { "message": "SHIFT+Flechas" },
  "shift_o_to_open_the_pretty_html_editor_55ff5a31": {
    "message": "Mayús-O para abrir el editor html agradable."
  },
  "shortcut_911d6255": { "message": "Atajo" },
  "show_audio_options_b489926b": { "message": "Mostrar opciones de audio" },
  "show_image_options_1e2ecc6b": { "message": "Mostrar opciones de imágenes" },
  "show_link_options_545338fd": { "message": "Mostrar opciones de enlace" },
  "show_studio_media_options_a0c748c6": {
    "message": "Mostrar opciones de archivos multimedia"
  },
  "show_video_options_6ed3721a": { "message": "Mostrar opciones de vídeo" },
  "sighted_users_browse_web_pages_quickly_looking_for_1d4db0c1": {
    "message": "Los usuarios detectados navegan rápido por las páginas web, buscando títulos grandes o en negrita. Los usuarios del lector de pantalla solo utilizan los encabezados para una comprensión contextual. Los encabezados deben tener la estructura apropiada."
  },
  "sighted_users_browse_web_pages_quickly_looking_for_ade806f5": {
    "message": "Los usuarios detectados navegan rápido por las páginas web, buscando títulos grandes o en negrita. Los usuarios del lector de pantalla solo utilizan los encabezados para una comprensión contextual. Los encabezados deben tener la estructura apropiada."
  },
  "sigma_5c35e553": { "message": "Sigma" },
  "sigma_variant_8155625": { "message": "Sigma (Variante)" },
  "single_color_image_4e5d4dbc": { "message": "Imagen unicolor" },
  "single_color_image_color_95fa9a87": { "message": "Imagen unicolor" },
  "size_b30e1077": { "message": "Tamaño" },
  "size_of_caption_file_is_greater_than_the_maximum_m_bff5f86e": {
    "message": "El tamaño del archivo es superior al máximo permitido para archivos, que es de { max } kb."
  },
  "small_b070434a": { "message": "Pequeño" },
  "solid_circle_9f061dfc": { "message": "Círculo negro" },
  "something_went_wrong_89195131": { "message": "Ha habido un error." },
  "something_went_wrong_accessing_your_webcam_6643b87e": {
    "message": "Ha habido un error al intentar acceder a tu cámara web."
  },
  "something_went_wrong_and_i_don_t_know_what_to_show_e0c54ec8": {
    "message": "Algo ha salido mal y no sé qué mostrar."
  },
  "something_went_wrong_check_your_connection_reload__c7868286": {
    "message": "Ha habido un error. Comprueba tu conexión, vuelve a cargar la página e inténtalo de nuevo."
  },
  "something_went_wrong_d238c551": { "message": "Ha habido un error." },
  "something_went_wrong_while_sharing_your_screen_8de579e5": {
    "message": "Ha habido un error al compartir tu pantalla."
  },
  "sorry_we_don_t_support_multiple_files_fb9478b0": {
    "message": "Lo sentimos, no aceptamos varios archivos."
  },
  "sort_by_e75f9e3e": { "message": "Ordenar por" },
  "spades_suit_b37020c2": { "message": "Picas (Naipes)" },
  "square_511eb3b3": { "message": "Cuadrado" },
  "square_cap_9ec88646": { "message": "Cap cuadrado" },
  "square_cup_b0665113": { "message": "Cup cuadrado" },
  "square_root_e8bcbc60": { "message": "Raíz cuadrada" },
  "square_root_symbol_d0898a53": { "message": "Símbolo de raíz cuadrada" },
  "square_subset_17be67cb": { "message": "Subconjunto cuadrado" },
  "square_subset_strict_7044e84f": {
    "message": "Subconjunto cuadrado (Estricto)"
  },
  "square_superset_3be8dae1": { "message": "Superconjunto cuadrado" },
  "square_superset_strict_fa4262e4": {
    "message": "Superconjunto cuadrado (Estricto)"
  },
  "square_unordered_list_b15ce93b": { "message": "lista cuadrada no ordenada" },
  "star_8d156e09": { "message": "Destacar" },
  "start_over_f7552aa9": { "message": "Volver a empezar" },
  "start_recording_9a65141a": { "message": "Comenzar grabación" },
  "steel_blue_14296f08": { "message": "Azul acero" },
  "studio_media_options_ee504361": {
    "message": "Opciones de archivos multimedia"
  },
<<<<<<< HEAD
=======
  "studio_media_options_tray_cfb94654": {
    "message": "Bandeja de las opciones de archivos multimedia"
  },
>>>>>>> eb82fcc9
  "styles_2aa721ef": { "message": "Estilos" },
  "submit_a3cc6859": { "message": "Entregar" },
  "subscript_59744f96": { "message": "Subíndice" },
  "subset_19c1a92f": { "message": "Subconjunto" },
  "subset_strict_8d8948d6": { "message": "Subconjunto (Estricto)" },
  "succeeds_9cc31be9": { "message": "Sucede" },
  "succeeds_equal_158e8c3a": { "message": "Sucede o es igual a" },
  "sum_b0842d31": { "message": "Suma" },
  "superscript_8cb349a2": { "message": "Superíndice" },
  "superscript_and_subscript_37f94a50": {
    "message": "Superíndice y subíndice"
  },
  "superset_c4db8a7a": { "message": "Superconjunto" },
  "superset_strict_c77dd6d2": { "message": "Superconjunto (Estricto)" },
  "supported_file_types_srt_or_webvtt_7d827ed": {
    "message": "Tipos de archivos admitidos: SRT o WebVTT"
  },
  "switch_to_pretty_html_editor_a3cee15f": {
    "message": "Cambiar a editor HTML descriptivo"
  },
  "switch_to_raw_html_editor_f970ae1a": {
    "message": "Cambiar a editor de HTML sin procesar"
  },
  "switch_to_the_html_editor_146dfffd": { "message": "Cambiar al editor html" },
  "switch_to_the_rich_text_editor_63c1ecf6": {
    "message": "Cambiar al editor de texto enriquecido"
  },
  "syllabus_f191f65b": { "message": "Programa de la asignatura" },
  "system_audio_allowed_b2508f8c": { "message": "Audio del sistema activado" },
  "system_audio_disabled_c177bd13": {
    "message": "Audio del sistema desactivado"
  },
  "tab_arrows_4cf5abfc": { "message": "Tabulador/flechas" },
  "table_header_starting_with_start_ffcabba6": {
    "message": "Encabezado de tabla que comienza con { start }"
  },
  "table_starting_with_start_e7232848": {
    "message": "Tabla que comienza con { start }"
  },
  "tables_headers_should_specify_scope_5abf3a8e": {
    "message": "Los encabezados de las tablas deben especificar el alcance."
  },
  "tables_should_include_a_caption_describing_the_con_e91e78fc": {
    "message": "Las tablas deben incluir un subtítulo que describa el contenido de la tabla."
  },
  "tables_should_include_at_least_one_header_48779eac": {
    "message": "Las tablas deben incluir al menos un encabezado."
  },
  "tau_880974b7": { "message": "Tau" },
  "teal_f729a294": { "message": "Verde azulado" },
  "text_7f4593da": { "message": "Texto" },
  "text_background_color_16e61c3f": { "message": "Color del fondo del texto" },
  "text_color_acf75eb6": { "message": "Color del texto" },
  "text_is_difficult_to_read_without_sufficient_contr_69e62bd6": {
    "message": "El texto es difícil de leer sin un contraste suficiente entre el texto y el fondo, especialmente para las personas con visión reducida."
  },
  "text_larger_than_18pt_or_bold_14pt_should_display__5c364db6": {
    "message": "El texto de tamaño mayor de 18pt (o 14pt en negrita) debe mostrar una relación de contraste mínima de 3:1."
  },
  "text_optional_384f94f7": { "message": "Texto (opcional)" },
  "text_position_8df8c162": { "message": "Posición del texto" },
  "text_size_887c2f6": { "message": "Tamaño del texto" },
  "text_smaller_than_18pt_or_bold_14pt_should_display_aaffb22b": {
    "message": "El texto de tamaño menor de 18pt (o 14pt en negrita) debe mostrar una relación de contraste mínima de 4,5:1."
  },
  "the_document_preview_is_currently_being_processed__7d9ea135": {
    "message": "Todavía se está procesando la vista previa del documento. Inténtalo de nuevo más tarde."
  },
  "the_first_heading_on_a_page_should_be_an_h2_859089f2": {
    "message": "El primer encabezado de una página debe ser un H2."
  },
  "the_following_content_is_partner_provided_ed1da756": {
    "message": "El siguiente contenido lo proporciona un socio"
  },
  "the_material_is_in_the_public_domain_279c39a3": {
    "message": "El material es de dominio público"
  },
  "the_material_is_licensed_under_creative_commons_3242cb5e": {
    "message": "El material tiene licencia Creative Commons"
  },
  "the_material_is_subject_to_an_exception_e_g_fair_u_a39c8ca2": {
    "message": "El material está sujeto a una excepción, como el uso legítimo, el derecho de cita u otros en virtud de las leyes aplicables de derechos de autor."
  },
  "the_preceding_content_is_partner_provided_d753928c": {
    "message": "El contenido anterior está proporcionado por un socio"
  },
  "the_pretty_html_editor_is_not_keyboard_accessible__d6d5d2b": {
    "message": "No se puede acceder al editor html agradable desde el teclado. Pulsa Mayús O para abrir el editor HTML sin formato."
  },
  "therefore_d860e024": { "message": "Por lo tanto" },
  "theta_ce2d2350": { "message": "Zeta" },
  "theta_variant_fff6da6f": { "message": "Zeta (Variante)" },
  "thick_downward_arrow_b85add4c": { "message": "Flecha gruesa hacia abajo" },
  "thick_left_arrow_d5f3e925": {
    "message": "Flecha gruesa hacia la izquierda"
  },
  "thick_leftward_arrow_6ab89880": {
    "message": "Flecha gruesa hacia la izquierda"
  },
  "thick_right_arrow_3ed5e8f7": { "message": "Flecha gruesa hacia la derecha" },
  "thick_rightward_arrow_a2e1839e": {
    "message": "Flecha gruesa hacia la derecha"
  },
  "thick_upward_arrow_acd20328": { "message": "Flecha gruesa hacia arriba" },
  "this_document_cannot_be_displayed_within_canvas_7aba77be": {
    "message": "Este documento no se puede mostrar en Canvas."
  },
  "this_equation_cannot_be_rendered_in_basic_view_9b6c07ae": {
    "message": "Esta ecuación no se puede representar en vista básica."
  },
  "this_image_is_currently_unavailable_25c68857": {
    "message": "Esta imagen no está disponible actualmente"
  },
  "though_your_video_will_have_the_correct_title_in_t_90e427f3": {
    "message": "Aunque tu vídeo tendrá el título correcto en el navegador, no pudimos actualizarlo en la base de datos."
  },
  "timebar_a4d18443": { "message": "Barra de tiempo" },
  "title_ee03d132": { "message": "Título" },
  "to_be_posted_when_d24bf7dc": { "message": "Para publicar: { when }" },
  "to_do_when_2783d78f": { "message": "Tareas pendientes: { when }" },
  "toggle_summary_group_413df9ac": { "message": "Alternar { summary } grupo" },
  "toggle_tooltip_d3b7cb86": {
    "message": "Activar/Desactivar descripción emergente"
  },
  "tools_2fcf772e": { "message": "Herramientas" },
  "top_66e0adb6": { "message": "Arriba" },
  "tray_839df38a": { "message": "Bandeja" },
  "triangle_6072304e": { "message": "Triángulo" },
  "turnstile_yields_f9e76df1": { "message": "Trinquete (Satisface)" },
  "type_control_f9_to_access_image_options_text_a47e319f": {
    "message": "pulsa Control F9 para acceder a las opciones de imagen. { text }"
  },
  "type_control_f9_to_access_link_options_text_4ead9682": {
    "message": "pulsa Control F9 para acceder a las opciones de enlace. { text }"
  },
  "type_control_f9_to_access_table_options_text_92141329": {
    "message": "pulsa Control F9 para acceder a las opciones de tabla. { text }"
  },
  "unable_to_determine_resource_selection_url_7867e060": {
    "message": "Imposible determinar la url de selección del recurso"
  },
  "union_e6b57a53": { "message": "Unión" },
  "unpublished_dfd8801": { "message": "no publicado" },
  "untitled_16aa4f2b": { "message": "Sin título" },
  "untitled_efdc2d7d": { "message": "sin título" },
  "up_and_left_diagonal_arrow_e4a74a23": {
    "message": "Flecha diagonal hacia arriba y hacia la izquierda"
  },
  "up_and_right_diagonal_arrow_935b902e": {
    "message": "Flecha diagonal hacia arriba y hacia la derecha"
  },
  "up_c553575d": { "message": "Arriba" },
  "upload_document_253f0478": { "message": "Cargar documento" },
  "upload_file_fd2361b8": { "message": "Cargar archivo" },
  "upload_image_6120b609": { "message": "Cargar imagen" },
  "upload_media_ce31135a": { "message": "Cargar multimedia" },
  "upload_record_media_e4207d72": { "message": "Cargar/grabar multimedia" },
  "uploading_19e8a4e7": { "message": "Cargando" },
  "uppercase_alphabetic_ordered_list_3f5aa6b2": {
    "message": "lista ordenada alfabéticamente en mayúsculas"
  },
  "uppercase_delta_d4f4bc41": { "message": "Delta mayúscula" },
  "uppercase_gamma_86f492e9": { "message": "Gama mayúscula" },
  "uppercase_lambda_c78d8ed4": { "message": "Lambda mayúscula" },
  "uppercase_omega_8aedfa2": { "message": "Omega mayúscula" },
  "uppercase_phi_caa36724": { "message": "Fi mayúscula" },
  "uppercase_pi_fcc70f5e": { "message": "Pi mayúscula" },
  "uppercase_psi_6395acbe": { "message": "Psi mayúscula" },
  "uppercase_roman_numeral_ordered_list_853f292b": {
    "message": "lista ordenada de números romanos en mayúsculas"
  },
  "uppercase_sigma_dbb70e92": { "message": "Sigma mayúscula" },
  "uppercase_theta_49afc891": { "message": "Zeta mayúscula" },
  "uppercase_upsilon_8c1e623e": { "message": "Ípsilon mayúscula" },
  "uppercase_xi_341e8556": { "message": "Xi mayúscula" },
  "upsilon_33651634": { "message": "Ípsilon" },
  "upward_and_downward_pointing_arrow_fa90a918": {
    "message": "Flecha hacia arriba y hacia abajo"
  },
  "upward_and_downward_pointing_arrow_thick_d420fdef": {
    "message": "Flecha hacia arriba y hacia abajo (gruesa)"
  },
  "upward_arrow_9992cb2d": { "message": "Flecha hacia arriba" },
  "upward_pointing_triangle_d078d7cb": { "message": "Triángulo hacia arriba" },
  "url_22a5f3b8": { "message": "URL" },
  "usage_right_ff96f3e2": { "message": "Derecho de uso:" },
  "usage_rights_required_5fe4dd68": {
    "message": "Derechos de uso (obligatorio)"
  },
  "use_arrow_keys_to_navigate_options_2021cc50": {
    "message": "Usa las flechas de dirección para desplazarte entre las opciones."
  },
  "use_arrow_keys_to_select_a_shape_c8eb57ed": {
    "message": "Utiliza las flechas de dirección para seleccionar una forma."
  },
  "use_arrow_keys_to_select_a_size_699a19f4": {
    "message": "Utiliza las flechas de dirección para seleccionar un tamaño."
  },
  "use_arrow_keys_to_select_a_text_position_72f9137c": {
    "message": "Usa las flechas de dirección para seleccionar la posición del texto."
  },
  "use_arrow_keys_to_select_a_text_size_65e89336": {
    "message": "Usa las flechas de dirección para seleccionar el tamaño del texto."
  },
  "use_arrow_keys_to_select_an_outline_size_e009d6b0": {
    "message": "Utiliza las flechas de dirección para seleccionar un tamaño de contorno."
  },
  "used_by_screen_readers_to_describe_the_content_of__4f14b4e4": {
    "message": "Utilizado por los lectores de pantalla para describir el contenido de un { TYPE }"
  },
  "used_by_screen_readers_to_describe_the_content_of__b1e76d9e": {
    "message": "Utilizado por los lectores de pantalla para describir el contenido de una imagen"
  },
  "used_by_screen_readers_to_describe_the_video_37ebad25": {
    "message": "Usado por lectores de pantalla para describir el vídeo"
  },
  "user_documents_c206e61f": { "message": "Documentos del usuario" },
  "user_files_78e21703": { "message": "Archivos del usuario" },
  "user_images_b6490852": { "message": "Imágenes del usuario" },
  "user_media_14fbf656": { "message": "Multimedia del usuario" },
  "vector_notation_cf6086ab": { "message": "Vector (notación)" },
  "vertical_bar_set_builder_notation_4300495f": {
    "message": "Barra vertical (Notación de conjuntos)"
  },
  "vertical_dots_bfb21f14": { "message": "Puntos verticales" },
  "video_options_24ef6e5d": { "message": "Opciones de vídeo" },
  "video_options_tray_3b9809a5": { "message": "Bandeja de opciones de vídeo" },
  "video_player_b371005": { "message": "Reproductor de vídeo" },
  "video_player_for_9e7d373b": { "message": "Reproductor de vídeo para " },
  "video_player_for_title_ffd9fbc4": {
    "message": "Reproductor de vídeo para { title }"
  },
  "view_all_e13bf0a6": { "message": "Ver todos" },
  "view_ba339f93": { "message": "Ver" },
  "view_description_30446afc": { "message": "Ver descripción" },
  "view_keyboard_shortcuts_34d1be0b": {
    "message": "Ver los accesos directos de teclado"
  },
  "view_title_description_67940918": { "message": "Ver descripción { title }" },
  "view_word_and_character_counts_a743dd0c": {
    "message": "Ver el recuento de palabras y caracteres"
  },
  "we_couldn_t_detect_a_working_microphone_connected__ceb71c40": {
    "message": "No hemos podido detectar un micrófono que funcione conectado a tu dispositivo."
  },
  "we_couldn_t_detect_a_working_webcam_connected_to_y_6715cc4": {
    "message": "No hemos podido detectar una cámara web que funcione conectada a tu dispositivo."
  },
  "we_couldn_t_detect_a_working_webcam_or_microphone__263b6674": {
    "message": "No hemos podido detectar una cámara web o un micrófono que funcionen conectados a tu dispositivo."
  },
  "webcam_disabled_30c66986": { "message": "Cámara web desactivada" },
  "webcam_fe91b20f": { "message": "Cámara web" },
  "webpages_should_only_have_a_single_h1_which_is_aut_dc99189e": {
    "message": "Las páginas web deberían tener solo un H1 que será automáticamente el título de la página. El primer encabezado del contenido debe ser un H2."
  },
  "when_markup_is_used_that_visually_formats_items_as_f941fc1b": {
    "message": "Cuando se usa el marcado que formatea visualmente los ítems como una lista pero no indica la relación de la lista, los usuarios pueden tener dificultades para navegar por la información."
  },
  "white_87fa64fd": { "message": "Blanco" },
  "why_523b3d8c": { "message": "Por qué" },
  "width_492fec76": { "message": "Ancho" },
  "width_and_height_must_be_numbers_110ab2e3": {
    "message": "El ancho y la altura deben ser números"
  },
  "width_x_height_px_ff3ccb93": { "message": "{ width } x { height } px" },
  "wiki_home_9cd54d0": { "message": "Página de Inicio de Wiki" },
  "word_count_c77fe3a6": { "message": "Recuento de palabras" },
  "words_b448b7d5": { "message": "Palabras" },
  "wreath_product_200b38ef": { "message": "Producto corona" },
  "xi_149681d0": { "message": "Xi" },
  "yes_dde87d5": { "message": "Sí" },
  "you_have_unsaved_changes_in_the_icon_maker_tray_do_e8cf5f1b": {
    "message": "Tienes cambios sin guardar en la bandeja del creador de iconos. ¿Quieres continuar sin guardar esos cambios?"
  },
  "you_may_need_to_adjust_additional_headings_to_main_975f0eee": {
    "message": "Es posible que tengas que ajustar más encabezados para que se mantenga la jerarquía de la página."
  },
  "you_may_not_upload_an_empty_file_11c31eb2": {
    "message": "No puedes cargar un archivo vacío."
  },
  "your_image_has_been_compressed_for_icon_maker_imag_2e45cd91": {
    "message": "Se ha comprimido la imagen para Icon Maker. Las imágenes menores de { size } KB no se comprimirán."
  },
  "your_microphone_is_blocked_in_the_browser_settings_42af0ddc": {
    "message": "Tu micrófono está bloqueado en la configuración del navegador."
  },
  "your_webcam_and_microphone_are_blocked_in_the_brow_73357dc6": {
    "message": "Tu cámara web y micrófono están bloqueados en la configuración del navegador."
  },
  "your_webcam_is_blocked_in_the_browser_settings_7f638128": {
    "message": "Tu cámara web está bloqueada en la configuración del navegador."
  },
  "your_webcam_may_already_be_in_use_6cd64c25": {
    "message": "Es posible que tu cámara web ya esté en uso."
  },
  "zeta_5ef24f0e": { "message": "Zeta" },
  "zoom_f3e54d69": { "message": "Zoom" },
  "zoom_in_image_bb97d4f": { "message": "Imagen con zoom" },
  "zoom_out_image_d0a0a2ec": { "message": "Imagen sin zoom" }
}<|MERGE_RESOLUTION|>--- conflicted
+++ resolved
@@ -923,9 +923,6 @@
   "something_went_wrong_while_sharing_your_screen_8de579e5": {
     "message": "Ha habido un error al compartir tu pantalla."
   },
-  "sorry_we_don_t_support_multiple_files_fb9478b0": {
-    "message": "Lo sentimos, no aceptamos varios archivos."
-  },
   "sort_by_e75f9e3e": { "message": "Ordenar por" },
   "spades_suit_b37020c2": { "message": "Picas (Naipes)" },
   "square_511eb3b3": { "message": "Cuadrado" },
@@ -949,12 +946,9 @@
   "studio_media_options_ee504361": {
     "message": "Opciones de archivos multimedia"
   },
-<<<<<<< HEAD
-=======
   "studio_media_options_tray_cfb94654": {
     "message": "Bandeja de las opciones de archivos multimedia"
   },
->>>>>>> eb82fcc9
   "styles_2aa721ef": { "message": "Estilos" },
   "submit_a3cc6859": { "message": "Entregar" },
   "subscript_59744f96": { "message": "Subíndice" },
