{
  "access_the_pretty_html_editor_37168efe": {
    "message": "Whakauru te HTML editor ataahua"
  },
  "accessibility_checker_b3af1f6c": {
    "message": "Kaitirotiro te whakaurutanga"
  },
  "action_to_take_b626a99a": { "message": "Mahi hei mahi:" },
  "add_8523c19b": { "message": "Tāpiri" },
  "add_a_caption_2a915239": { "message": "Tāpiri he tapanga" },
  "add_alt_text_for_the_image_48cd88aa": {
    "message": "Tāpiri kuputuhi alt mo te pakoko"
  },
  "add_another_f4e50d57": { "message": "Tāpiri tētahi atu" },
  "add_cc_subtitles_55f0394e": { "message": "Tāpiri CC/Ngā Tohuwai" },
  "add_image_60b2de07": { "message": "Tāpiri Āhua" },
  "add_one_9e34a6f8": { "message": "Tāpiri kotahi!" },
  "additional_considerations_f3801683": { "message": "Ētahi atu whakāro" },
  "adjacent_links_with_the_same_url_should_be_a_singl_7a1f7f6c": {
    "message": "Ko ngā hononga hono ki te URL kotahi me kotahi te hononga."
  },
  "ai_response_9624e8e8": { "message": "Whakautu AI" },
  "ai_tools_fda01177": { "message": "Utauta AI" },
  "aleph_f4ffd155": { "message": "Arepa" },
  "align_11050992": { "message": "Whakarārangi" },
  "alignment_and_lists_5cebcb69": { "message": "Whakahurihuri me ngā Rārangi" },
  "all_4321c3a1": { "message": "Katoa" },
  "all_apps_a50dea49": { "message": "Ngā Raraunga Katoa" },
  "alpha_15d59033": { "message": "Arepa" },
  "alphabetical_55b5b4e0": { "message": "Whakarārangitia ā pū" },
  "alt_attribute_text_should_not_contain_more_than_12_e21d4040": {
    "message": "Kia kaua te kuputuhi huanga Alt e nui atu i te 120 ngā reta."
  },
  "alt_text_611fb322": { "message": "Alt Kuputuhi" },
  "amalg_coproduct_c589fb12": { "message": "Amalg (Hua tahi)" },
  "an_error_occured_reading_the_file_ff48558b": {
    "message": "He hapa i puta i te wā e pānui ana i te kōnae"
  },
  "an_error_occurred_making_a_network_request_d1bda348": {
    "message": "I puta he hapa i te wā e hanga ana i te tono whatunga"
  },
  "an_error_occurred_processing_your_request_a3a38d84": {
    "message": "I hapa te tukatuka i to tono"
  },
  "an_error_occurred_uploading_your_media_71f1444d": {
    "message": "He hapa i puta i te wā e tikiake ana i tō pāpāhō."
  },
  "and_7fcc2911": { "message": "Me" },
  "angle_c5b4ec50": { "message": "Koki" },
  "announcement_fb4cb645": { "message": "Pānui" },
  "announcement_list_da155734": { "message": "Rārangi Pānuitanga" },
  "announcements_a4b8ed4a": { "message": "Pānuitanga" },
  "apply_781a2546": { "message": "Tono" },
  "apply_changes_to_all_instances_of_this_icon_maker__2642f466": {
    "message": "Tonoa huringa ki nga ahuatanga katoa o tenei Ata Kaihanga Ata i te Akoranga"
  },
  "approaches_the_limit_893aeec9": { "message": "Nga huarahi te Tepe" },
  "approximately_e7965800": { "message": "Tata ki" },
  "apps_54d24a47": { "message": "Tono" },
  "are_you_sure_you_want_to_cancel_changes_you_made_m_c5210496": {
    "message": "E pono ana koe ki te whakakore? Kaore pea e tiakina ngā huringa i mahia e koe."
  },
  "arrows_464a3e54": { "message": "Pere" },
  "art_icon_8e1daad": { "message": "Toi Tohu" },
  "aspect_ratio_will_be_preserved_cb5fdfb8": {
    "message": "E tiaki i Hau aronga"
  },
  "assignment_976578a8": { "message": "Whakataunga" },
  "assignments_1e02582c": { "message": "Ngā Whakataunga" },
  "asterisk_82255584": { "message": "whetūriki" },
  "attributes_963ba262": { "message": "Huanga" },
  "audio_and_video_recording_not_supported_please_use_5ce3f0d7": {
    "message": "Orooro me te tāhopu ataata kaore i te tautokotia tēnā koa whakamahia he pūtirotiro rerekē."
  },
  "audio_options_feb58e2c": { "message": "Ororongo Kōwhiringa" },
  "audio_options_tray_33a90711": { "message": "Ororongo Kōwhiringa Paepae" },
  "audio_player_for_title_20cc70d": {
    "message": "Kaitākaro ororongo mō { title }"
  },
  "auto_saved_content_exists_would_you_like_to_load_t_fee528f2": {
    "message": "Tiaki-aunoa ngā ihirangi kei te tiari. Kei te hiahia koe ki te uta i te tiaki-aunoa ihirangi?"
  },
  "available_folders_694d0436": { "message": "Ngā kōpaki e wātea ana" },
  "backslash_b2d5442d": { "message": "Whakamuri" },
  "bar_ec63ed6": { "message": "Ārai" },
  "basic_554cdc0a": { "message": "Taketake" },
  "because_501841b": { "message": "No te mea" },
  "below_81d4dceb": { "message": "Raro" },
  "beta_cb5f307e": { "message": "Beta" },
  "big_circle_16b2e604": { "message": "Nui Porowhita" },
  "binomial_coefficient_ea5b9bb7": { "message": "Binomial Taurangi" },
  "black_4cb01371": { "message": "Pango" },
  "blue_daf8fea9": { "message": "Kikorangi" },
  "bottom_15a2a9be": { "message": "Raro" },
  "bottom_third_5f5fec1d": { "message": "Raro Tuatoru" },
  "bowtie_5f9629e4": { "message": "Te here kopere" },
  "brick_f2656265": { "message": "Pereki" },
  "c_2001_acme_inc_283f7f80": { "message": "(c) 2001 Acme Inc." },
  "cancel_caeb1e68": { "message": "Whakakore" },
  "cap_product_3a5265a6": { "message": "Hua potae" },
  "center_align_e68d9997": { "message": "Tiaro Pokapū" },
  "centered_dot_64d5e378": { "message": "Pokapū Ira" },
  "centered_horizontal_dots_451c5815": { "message": "Pokapū Whakapae Ira" },
  "change_alt_text_92654906": { "message": "Huri kē alt kuputuhi" },
  "change_heading_tag_to_paragraph_a61e3113": {
    "message": "Hurihia te pane tūtohu ki te parawae"
  },
  "change_only_this_heading_s_level_903cc956": {
    "message": "Hurihia te taumata o tenei upoko anake"
  },
  "change_text_color_1aecb912": { "message": "Huria te tae o te kuputuhi" },
  "changes_you_made_may_not_be_saved_4e8db973": {
    "message": "Kaore pea e tiakina ngā huringa i mahia e koe."
  },
  "characters_9d897d1c": { "message": "Nga pūāhua" },
  "characters_no_spaces_485e5367": { "message": "Pūāhua (karekau he mokowā)" },
  "check_accessibility_3c78211c": { "message": "Āta titiro te whakaurutanga" },
  "checking_for_accessibility_issues_fac18c6d": {
    "message": "Āta titiro mo ngā take whakauru"
  },
  "chi_54a32644": { "message": "Chi" },
  "choose_caption_file_9c45bc4e": { "message": "Kōwhiria kōnae tapanga" },
  "choose_usage_rights_33683854": {
    "message": "Kōwhiria ngā mōtika whakamahi ..."
  },
  "circle_484abe63": { "message": "Porohita" },
  "circle_unordered_list_9e3a0763": {
    "message": "Porohitatia te rārangi kore"
  },
  "clear_2084585f": { "message": "Ūkui" },
  "clear_image_3213fe62": { "message": "Maamaa whakaahua" },
  "clear_selected_file_82388e50": {
    "message": "Whakawātea kōnae kua tīpakohia"
  },
  "clear_selected_file_filename_2fe8a58e": {
    "message": "Whakawātea kōnae kua tīpakohia: { filename }"
  },
  "click_or_shift_click_for_the_html_editor_25d70bb4": {
    "message": "Pāwhiri ara neke rānei pāwhiri mo te html editor."
  },
  "click_to_embed_imagename_c41ea8df": {
    "message": "Pāwhiritia ki te whakaū i { imageName }"
  },
  "click_to_hide_preview_3c707763": {
    "message": "Pāwhiri ki te huna i te arokite"
  },
  "click_to_insert_a_link_into_the_editor_c19613aa": {
    "message": "Pāwhiritia ki te kōkuhu i tētahi hononga ki te ētita."
  },
  "click_to_show_preview_faa27051": {
    "message": "Pāwhiri ki te kite i te arokite"
  },
  "close_a_menu_or_dialog_also_returns_you_to_the_edi_739079e6": {
    "message": "Kati he tāhua kōrero rānei. Ka whakahoki anō ki te wāhi etita"
  },
  "close_accessibility_checker_29d1c51e": {
    "message": "Kati Kaitirotiro Whakaurutanga"
  },
  "close_d634289d": { "message": "Katia" },
  "closed_caption_file_must_be_less_than_maxkb_kb_5880f752": {
    "message": "Katia ngā tapanga kōnae me iti ake i te { maxKb } kb"
  },
  "closed_captions_subtitles_e6aaa016": {
    "message": "Kua katia Ngā Tapanga/Ngā Tuhinga"
  },
  "clubs_suit_c1ffedff": { "message": "Karapu (Hutu)" },
  "collaborations_5c56c15f": { "message": "Ngātahi" },
  "collapse_to_hide_types_1ab46d2e": {
    "message": "Hinga ki te hunga { types }"
  },
  "color_picker_6b359edf": { "message": "Kaiwhiri Tae" },
  "color_picker_colorname_selected_ad4cf400": {
    "message": "Kaikōwhiri Tae ({ colorName } kua tohua)"
  },
  "column_e1ae5c64": { "message": "Pou" },
  "column_group_1c062368": { "message": "Rōpū pou" },
  "complex_numbers_a543d004": { "message": "Matatini Tau He taurite" },
  "compose_44c904f4": { "message": "Tito" },
  "computer_1d7dfa6f": { "message": "Rorohiko" },
  "congruent_5a244acd": { "message": "Te here kopere" },
  "contains_311f37b7": { "message": "Kei roto" },
  "content_1440204b": { "message": "Ihirangi" },
  "content_in_the_editor_will_be_changed_press_cancel_d5bf3357": {
    "message": "Ka hurihia te ihirangi o te ētita. Pēhia Whakakore kia mau tonu te ihirangi taketake."
  },
  "content_is_still_being_uploaded_if_you_continue_it_8f06d0cb": {
    "message": "Kei te tikiake tonu te ihirangi, ki te haere tonu koe kaore e tika te whakauru."
  },
  "content_subtype_5ce35e88": { "message": "Ihirangi subtype" },
  "content_type_2cf90d95": { "message": "Momo ihirangi" },
  "coproduct_e7838082": { "message": "Hua-tahi" },
  "copy_9748f9f": { "message": "Tārua" },
  "copyright_holder_66ee111": { "message": "Kaimau Manatārua:" },
  "could_not_insert_content_itemtype_items_are_not_cu_638dfecd": {
    "message": "Kāore e taea te kōkuhu ihirangi: \"{ itemType }\" kaore i te tautokohia nga huānga e Canvas."
  },
  "count_40eced3b": { "message": "Tatau" },
  "count_plural_0_0_words_one_1_word_other_words_acf32eca": {
    "message": "{ count, plural,\n     =0 {0 ngā kupu}\n    one {1 kupu}\n  other {# ngā kupu}\n}"
  },
  "count_plural_one_item_loaded_other_items_loaded_857023b7": {
    "message": "{ count, plural,\n    one {# kua utaina te tuemi}\n  other {# kua nutainga ngā tuemi}\n}"
  },
  "course_documents_104d76e0": { "message": "Ngā Akoranga Tuhinga" },
  "course_files_62deb8f8": { "message": "Ngā Kōnae Akoranga" },
  "course_files_a31f97fc": { "message": "Ngā kōnae akoranga" },
  "course_images_f8511d04": { "message": "Ngā Akoranga Āhua" },
  "course_link_b369426": { "message": "Hononga Akoranga" },
  "course_links_b56959b9": { "message": "Ngā Akoranga Hononga" },
  "course_media_ec759ad": { "message": "Akoranga Pāpāho" },
  "course_navigation_dd035109": { "message": "Whakaterenga Akoranga" },
  "create_icon_110d6463": { "message": "Waihanga Tohu" },
  "create_icon_maker_icon_c716bffe": {
    "message": "Waihangahia Tohu Kaihanga Tohu"
  },
  "creative_commons_license_725584ae": { "message": "Auaha ngā Raihana Noa:" },
  "crop_image_41bf940c": { "message": "Whakatipu whakaahua" },
  "crop_image_807ebb08": { "message": "Tapahi Whakaahua" },
  "cup_product_14174434": { "message": "Hua Kapu" },
  "current_image_f16c249c": { "message": "Whakapakoko o Nāianei" },
  "current_link_945a47ee": { "message": "Hononga o naianei" },
  "current_volume_level_c55ab825": {
    "message": "Taumata o te rōrahi ōnāianei"
  },
  "custom_6979cd81": { "message": "Tikanga" },
  "custom_width_and_height_pixels_946eea7c": {
    "message": "Ritenga whanui me te teitei (Pixels)"
  },
  "cyan_c1d5f68a": { "message": "Kawariki" },
  "dagger_57e0f4e5": { "message": "Te hoari" },
  "date_added_ed5ad465": { "message": "Rā kua tāpiritia" },
  "decorative_icon_9a7f3fc3": { "message": "Whakapaipai Ata" },
  "decorative_image_fde98579": { "message": "Whakapaipai āhua" },
  "decorative_type_upper_f2c95e3": { "message": "Whakapaipai { TYPE_UPPER }" },
  "decrease_indent_d9cf469d": { "message": "Nuku Whakaiti" },
  "deep_purple_bb3e2907": { "message": "Hohonu Waiporoporo" },
  "default_bulleted_unordered_list_47079da8": {
    "message": "Taunoa whakanuia rārangi kore"
  },
  "default_numerical_ordered_list_48dd3548": {
    "message": "Taunoa tātai kua rārangitia"
  },
  "definite_integral_fe7ffed1": { "message": "Tūturu Tautoko" },
  "degree_symbol_4a823d5f": { "message": "Tohu Tohu" },
  "delimiters_4db4840d": { "message": "Ngā Kaiwehe" },
  "delta_53765780": { "message": "Delta" },
  "describe_the_icon_f6a18823": { "message": "(Whakaahuahia te ata)" },
  "describe_the_type_ff448da5": { "message": "(Whakaahuahia te { TYPE })" },
  "describe_the_video_2fe8f46a": { "message": "(Whakātu te ataata)" },
  "description_436c48d7": { "message": "Whakāhuatanga" },
  "details_98a31b68": { "message": "Ngā taipitopito" },
  "diagonal_dots_7d71b57e": { "message": "Ira Hauroki" },
  "diamond_b8dfe7ae": { "message": "Taimana" },
  "diamonds_suit_526abaaf": { "message": "Taimana (Hutu)" },
  "digamma_258ade94": { "message": "Digamma" },
  "dimension_type_f5fa9170": { "message": "Momo Ahu" },
  "dimensions_45ddb7b7": { "message": "Ngā āhuatanga" },
  "directionality_26ae9e08": { "message": "Hangai tōtika" },
  "directly_edit_latex_b7e9235b": { "message": "Hāngai Tonu Whakatika LaTex" },
  "disable_preview_222bdf72": { "message": "Monokia Arokite" },
  "discussion_6719c51d": { "message": "Kōrerorero" },
  "discussions_a5f96392": { "message": "Ngā Kōrerorero" },
  "discussions_index_6c36ced": { "message": "Taupū Ngā Matapaki" },
  "disjoint_union_e74351a8": { "message": "Uniana wehe" },
  "dislike_14befc48": { "message": "Kare e pai" },
  "display_options_315aba85": { "message": "Whakātuhia ngā Kōwhiringa" },
  "display_text_link_opens_in_a_new_tab_75e9afc9": {
    "message": "Whakātuhia Kuputuhi Hononga (Ka hhuaki i roto i te ripa hou)"
  },
  "division_sign_72190870": { "message": "Waitohu wehewehe" },
  "document_678cd7bf": { "message": "Tuhinga" },
  "documents_81393201": { "message": "Ngā tuhinga" },
  "done_54e3d4b6": { "message": "Kua mahia" },
  "double_dagger_faf78681": { "message": "Matarua" },
  "down_5831a426": { "message": "Raro" },
  "down_and_left_diagonal_arrow_40ef602c": {
    "message": "Pere Hauroki Raro Me Mauī"
  },
  "down_and_right_diagonal_arrow_6ea0f460": {
    "message": "Pere Hauroki Raro Me Matau"
  },
  "download_filename_2baae924": { "message": "Tikiake { filename }" },
  "downward_arrow_cca52012": { "message": "Pere Whakararo" },
  "downward_pointing_triangle_2a12a601": {
    "message": "Tapatoru Tohu Whakararo"
  },
  "drag_a_file_here_1bf656d5": { "message": "Tō he kōnae ki konei" },
  "drag_and_drop_or_click_to_browse_your_computer_60772d6d": {
    "message": "Tōia me te taka, pāwhiri rānei ki te tirotiro tō rorohiko"
  },
  "drag_handle_use_up_and_down_arrows_to_resize_e29eae5c": {
    "message": "Tō kakau Whakamahi ngā pere runga raro ki te whakarerekē"
  },
  "due_multiple_dates_cc0ee3f5": { "message": "E tika ana: Rā Maha" },
  "due_when_7eed10c6": { "message": "E tika ana: { when }" },
  "edit_alt_text_for_this_icon_instance_9c6fc5fd": {
    "message": "Whakatikahia te kuputuhi alt mo tenei tauira ata"
  },
  "edit_c5fbea07": { "message": "Whakatika" },
  "edit_course_link_5a5c3c59": { "message": "Whakatika Hononga Akoranga" },
  "edit_equation_f5279959": { "message": "Whakatika Tatauranga" },
  "edit_existing_icon_maker_icon_5d0ebb3f": {
    "message": "Whakatika Kei te noho Tohu Kaihanga Tohu"
  },
  "edit_icon_2c6b0e91": { "message": "Whakatika Ata" },
  "edit_link_7f53bebb": { "message": "Whakatika hononga" },
<<<<<<< HEAD
=======
  "editor_status_bar_653f44ee": { "message": "Pae Tūnga Kaiwhakatika" },
>>>>>>> 37d6122c
  "element_starting_with_start_91bf4c3b": {
    "message": "Te tīmatanga o te kaupapa { start }"
  },
  "embed_828fac4a": { "message": "Whakauru" },
  "embed_code_314f1bd5": { "message": "Waehere tāmau" },
  "embed_content_from_external_tool_3397ad2d": {
    "message": "Whakauru ihirangi mai i te Taputapu o waho"
  },
  "embed_image_1080badc": { "message": "Tāmau Āhua" },
  "embed_video_a97a64af": { "message": "Whakauru Ataata" },
  "embedded_content_aaeb4d3d": { "message": "ihirangi tāmau" },
  "empty_set_91a92df4": { "message": "Tautuhi Putua" },
  "encircled_dot_8f5e51c": { "message": "Ira kua karapotia" },
  "encircled_minus_72745096": { "message": "Taawhiotia Minus" },
  "encircled_plus_36d8d104": { "message": "Taawhiotia Tāpiri" },
  "encircled_times_5700096d": { "message": "Taiwhanga Taiwhanga" },
  "engineering_icon_f8f3cf43": { "message": "Hangarau Tohu" },
  "english_icon_25bfe845": { "message": "Ingarihi Tohu" },
  "enter_at_least_3_characters_to_search_4f037ee0": {
    "message": "Pātō ki iti ake i te 3 pūāhua hei rapu"
  },
  "enter_replacement_text_17631bbc": { "message": "tomo kupu whakakapi" },
  "enter_search_text_26cb4459": { "message": "tomo kupu rapu" },
  "enter_text_8b35c65b": { "message": "Whakauruhia te kuputuhi" },
  "epsilon_54bb8afa": { "message": "Epsilon" },
  "epsilon_variant_d31f1e77": { "message": "Epsilon (Tauke)" },
  "equals_sign_c51bdc58": { "message": "Waitohu Ōrite" },
  "equation_1c5ac93c": { "message": "Whārite" },
  "equation_editor_39fbc3f1": { "message": "Whārite Etita" },
  "equilibrium_6ff3040b": { "message": "Te toenga" },
  "equivalence_class_7b0f11c0": { "message": "Karaehe Taurite" },
  "equivalent_identity_654b3ce5": { "message": "Ōrite (Taukiri)" },
  "eta_b8828f99": { "message": "Eta" },
  "exists_2e62bdaa": { "message": "Kei te noho" },
  "exit_fullscreen_b7eb0aa4": { "message": "Mono te Mata Katoa" },
  "expand_preview_by_default_2abbf9f8": {
    "message": "Whakawhānui arokite ma te Aunoa"
  },
  "expand_to_see_types_f5d29352": {
    "message": "Whakawhānui ki te titiro { types }"
  },
  "external_link_d3f9e62a": { "message": "Hononga a Waho" },
  "external_tool_frame_70b32473": { "message": "Anga taputapu o waho" },
  "external_tools_6e77821": { "message": "Taputapu o waho" },
  "extra_large_b6cdf1ff": { "message": "Nui rawa atu" },
  "extra_small_9ae33252": { "message": "Tāpiri iti" },
  "extracurricular_icon_67c8ca42": { "message": "Extracurricular Tohu" },
  "f_function_fe422d65": { "message": "F (taumahi)" },
  "failed_getting_file_contents_e9ea19f4": {
    "message": "I rahua te whiwhi ihirangi kōnae"
  },
  "failed_to_copy_response_d3def551": { "message": "I rahua te kape whakautu" },
  "failed_to_retrieve_content_from_external_tool_5899c213": {
    "message": "I rahua te tiki ihirangi mai i tetahi taputapu o waho"
  },
  "file_name_8fd421ff": { "message": "Ingoa kōnae" },
  "file_storage_quota_exceeded_b7846cd1": {
    "message": "Te rokiroki kōnae motunga hipa"
  },
  "file_url_c12b64be": { "message": "Kōnae URL" },
  "filename_file_icon_602eb5de": { "message": "{ filename } kōnae icon" },
  "filename_image_preview_6cef8f26": { "message": "{ filename } āhua arokite" },
  "filename_text_preview_e41ca2d8": {
    "message": "{ filename } kuputuhi arokite"
  },
  "files_c300e900": { "message": "Kōnae" },
  "files_index_af7c662b": { "message": "Taupū kōnae" },
  "find_8d605019": { "message": "Kimihia" },
  "find_and_replace_6e345933": { "message": "Kimihia me te Whakakapi" },
  "finish_bc343002": { "message": "Mutu" },
  "fix_heading_hierarchy_f60884c4": {
    "message": "Whakatikahia te hiranga o te pane"
  },
  "flat_music_76d5a5c3": { "message": "Papa (Waiata)" },
  "focus_element_options_toolbar_18d993e": {
    "message": "Hāngai pūmotu kōwhiringa taputapu"
  },
  "folder_tree_fbab0726": { "message": "Rakau kōpaki" },
  "for_all_b919f972": { "message": "Mo te Katoa" },
  "format_4247a9c5": { "message": "Hōputu" },
  "format_as_a_list_142210c3": { "message": "Whakahōputu hei rārangi" },
  "formatting_5b143aa8": { "message": "Whakahōputu" },
  "forward_slash_3f90f35e": { "message": "Riiri Whakamua" },
  "found_auto_saved_content_3f6e4ca5": {
    "message": "Kitea tiaki aunoa ihirangi"
  },
  "found_count_plural_0_results_one_result_other_resu_46aeaa01": {
    "message": "Kitea { count, plural,\n     =0 {# ngā hua}\n    one {# hua i}\n  other {# ngā hua}\n}"
  },
  "fraction_41bac7af": { "message": "Hautau" },
  "fullscreen_873bf53f": { "message": "Mata katoa" },
  "gamma_1767928": { "message": "Gamma" },
  "generating_preview_45b53be0": { "message": "Hanga arokite ana ..." },
  "gif_png_format_images_larger_than_size_kb_are_not__7af3bdbd": {
    "message": "Ko nga whakaahua hōputu GIF/PNG nui ake I te { size } KB kaore I te tautokohia I tenei wa."
  },
  "go_to_the_editor_s_menubar_e6674c81": {
    "message": "Haere ki te tahua papa o te etita"
  },
  "go_to_the_editor_s_toolbar_a5cb875f": {
    "message": "Haere ki te paeutauta o te etita"
  },
  "grades_a61eba0a": { "message": "Ngā Kōeke" },
  "greater_than_e98af662": { "message": "Nui atu i" },
  "greater_than_or_equal_b911949a": { "message": "Nui atu i te Ōrite ranei" },
  "greek_65c5b3f7": { "message": "Kariki" },
  "green_15af4778": { "message": "Kākāriki" },
  "grey_a55dceff": { "message": "Kerei" },
  "group_documents_8bfd6ae6": { "message": "Ngā Pukapuka roopu" },
  "group_files_4324f3df": { "message": "Ngā kōnae rōpū" },
  "group_files_82e5dcdb": { "message": "Ngā kōnae rōpū" },
  "group_images_98e0ac17": { "message": "Ngā āhua roopu" },
  "group_isomorphism_45b1458c": { "message": "Rōpū Isomorphism" },
  "group_link_63e626b3": { "message": "Hononga Rōpū" },
  "group_links_9493129e": { "message": "Ngā Hono Ropu" },
  "group_media_2f3d128a": { "message": "Pāpāho Roopu" },
  "group_navigation_99f191a": { "message": "Whakaterenga Rōpū" },
  "h_bar_bb94deae": { "message": "Pae H" },
  "hat_ea321e35": { "message": "Potae" },
  "header_column_f27433cb": { "message": "Pane pou" },
  "header_row_and_column_ec5b9ec": { "message": "Pane rārangi me te pou" },
  "header_row_f33eb169": { "message": "Pane rārangi" },
  "heading_2_5b84eed2": { "message": "Pane 2" },
  "heading_3_2c83de44": { "message": "Pane 3" },
  "heading_4_b2e74be7": { "message": "Pane 4" },
  "heading_levels_should_not_be_skipped_3947c0e0": {
    "message": "Ko ngā taumata pane kaore e pekehia."
  },
  "heading_starting_with_start_42a3e7f9": {
    "message": "Pane e tīmata ana me { start }"
  },
  "headings_should_not_contain_more_than_120_characte_3c0e0cb3": {
    "message": "Kia kaua ngā pane e nui atu i te 120 ngā reta."
  },
  "health_icon_8d292eb5": { "message": "Hauora Tohu" },
  "hearts_suit_e50e04ca": { "message": "Ngakau (Hutu)" },
  "height_69b03e15": { "message": "Teitei" },
  "hello_please_describe_the_modifications_you_would__49b19837": {
    "message": "Kia ora. Tena koa whakaahuahia nga whakarereketanga e hiahia ana koe ki te mahi ki to titonga."
  },
  "hello_please_describe_the_modifications_you_would__600dbbf0": {
    "message": "Kia ora. Tena koa whakaahuahia nga whakarereketanga e hiahia ana koe ki te mahi ki to whiringa."
  },
  "hexagon_d8468e0d": { "message": "Tapaono" },
  "hide_description_bfb5502e": { "message": "Hunga taipitopito" },
  "hide_title_description_caf092ef": {
    "message": "Hunga { title } taipitopito"
  },
  "highlight_an_element_to_activate_the_element_optio_60e1e56b": {
    "message": "Miramirahia he huānga hei whakahohe i te paeutauta kōwhiringa huānga"
  },
  "home_351838cd": { "message": "Kāinga" },
  "html_code_editor_fd967a44": { "message": "html waehere editor" },
  "html_editor_fb2ab713": { "message": "Editor HTML" },
  "i_have_obtained_permission_to_use_this_file_6386f087": {
    "message": "Kua whiwhi ahau whakāetanga ki te whakamahi i tēnei kōnae."
  },
  "i_hold_the_copyright_71ee91b1": { "message": "Mau ahau te manatārua" },
  "i_m_sorry_but_i_cannot_find_the_ai_s_answer_67569d19": {
    "message": "Ka pouri ahau, engari kaore au e kite i te whakautu a AI"
  },
  "icon_215a1dc6": { "message": "Icon" },
  "icon_8168b2f8": { "message": "Icon" },
  "icon_color_b86dd6d6": { "message": "Tohu Tae" },
  "icon_maker_icons_cc560f7e": { "message": "Tohu Kaihanga Ata" },
  "icon_options_7e32746e": { "message": "Kōwhiringa Ata" },
  "icon_options_tray_2b407977": { "message": "Paepae Kōwhiringa Ata" },
  "icon_preview_1782a1d9": { "message": "Arokite Ata" },
  "icon_shape_30b61e7": { "message": "Tohu Hanga" },
  "icon_size_9353edea": { "message": "Tohu Rahi" },
  "if_left_empty_link_text_will_display_as_course_lin_2a34eedb": {
    "message": "Mēnā ka waiho pātea, ka whakaatu te kuputuhi hono hei ingoa hononga akoranga"
  },
  "if_usage_rights_are_required_the_file_will_not_pub_841e276e": {
    "message": "Mena ka hiahiatia nga motika whakamahi, karekau te konae e whakaputa kia taea ra ano ki te wharangi Kōnae."
  },
  "if_you_do_not_select_usage_rights_now_this_file_wi_14e07ab5": {
    "message": "Ki te kore koe e tīpako ngā mōtika whakamahi ināianei, kaore e whakaputaina tēnei kōnae i muri o ''te tukuake."
  },
  "image_8ad06": { "message": "Āhua" },
  "image_c1c98202": { "message": "āhua" },
  "image_filenames_should_not_be_used_as_the_alt_attr_bcfd7780": {
    "message": "Kaua e whakamahia ngā kōnae ingoa ki te whakamahi i te alt huanga e whakātu ana i te ihirangi pakoko."
  },
  "image_options_5412d02c": { "message": "Ngā Kōwhiringa Āhua" },
  "image_options_tray_90a46006": {
    "message": "Te pereki mo ngā Kōwhiringa Āhua"
  },
  "image_to_crop_3a34487d": { "message": "Āhua he tapahi" },
  "image_with_filename_file_aacd7180": {
    "message": "Āhua me te kōnae ingoa { file }"
  },
  "images_7ce26570": { "message": "Ngā Āhua" },
  "images_should_include_an_alt_attribute_describing__b86d6a86": {
    "message": "Ko ngā āhua me whakauru he alt huanga e whakāhua ana i te ihirangi āhua"
  },
  "imaginary_portion_of_complex_number_2c733ffa": {
    "message": "Wahi Pohewa (o te Tau Matatini)"
  },
  "in_element_of_19ca2f33": { "message": "Kei roto (Huahanga o)" },
  "increase_indent_6af90f7c": { "message": "Nuku Whakanui" },
  "indefinite_integral_6623307e": { "message": "Noa Tautoko" },
  "index_of_max_80dcf7a5": { "message": "{ index } ō { max }" },
  "indigo_2035fc55": { "message": "Indigo" },
  "inference_fed5c960": { "message": "Whakataunga" },
  "infinity_7a10f206": { "message": "Mutunga" },
  "insert_593145ef": { "message": "Whakauru" },
  "insert_link_6dc23cae": { "message": "Whakauru hono" },
  "insert_math_equation_57c6e767": { "message": "Whakauru Math Whārite" },
  "integers_336344e1": { "message": "Tauoti" },
  "intersection_cd4590e4": { "message": "Whakawhitinga" },
  "invalid_entry_f7d2a0f5": { "message": "He urunga muhu." },
  "invalid_file_c11ba11": { "message": "Muhu Kōnae" },
  "invalid_file_type_881cc9b2": { "message": "Muhu kōnae momo" },
  "invalid_url_cbde79f": { "message": "URL muhu" },
  "iota_11c932a9": { "message": "Iota" },
  "issue_num_total_f94536cf": { "message": "Take { num }/{ total }" },
  "kappa_2f14c816": { "message": "Kapa" },
  "kappa_variant_eb64574b": { "message": "Kapa (Tauke)" },
  "keyboard_shortcuts_ed1844bd": { "message": "Pokatata papapātuhi" },
  "keyboards_navigate_to_links_using_the_tab_key_two__5fab8c82": {
    "message": "Ka whakaterehia e ngā papa pātuhi ngā hononga ki te whakamahi i Ripa kī. Ngā hononga e rua e tata ana e tika ana ki te haerenga rite ka pōraruraru ki ngā papa pātuhi kaiwhakamahi."
  },
  "lambda_4f602498": { "message": "Lambda" },
  "language_arts_icon_a798b0f8": { "message": "Reo Toi Tohu" },
  "languages_icon_9d20539": { "message": "Nga reo Tohu" },
  "large_9c5e80e7": { "message": "Nui" },
  "learn_more_about_adjacent_links_2cb9762c": {
    "message": "Ako ano i ngā hono tata"
  },
  "learn_more_about_color_contrast_c019dfb9": {
    "message": "Ako anō i ngā tae whakarerekē"
  },
  "learn_more_about_organizing_page_headings_8a7caa2e": {
    "message": "Ako anō i ngā whakahaere ngā pane whārangi"
  },
  "learn_more_about_proper_page_heading_structure_d2959f2d": {
    "message": "Ako atu mo te hanganga pane wharangi tika"
  },
  "learn_more_about_table_headers_5f5ee13": {
    "message": "Ako anō i ngā pane rārangi"
  },
  "learn_more_about_using_alt_text_for_images_5698df9a": {
    "message": "Ako anō i te mahi i ngā alt kuputuhi mo ngā āhua"
  },
  "learn_more_about_using_captions_with_tables_36fe496f": {
    "message": "Ako anō i te mahi i ngā kōrero me ngā rārangi"
  },
  "learn_more_about_using_filenames_as_alt_text_264286af": {
    "message": "Ako anō i te mahi i ngā ingoa kōnae i te alt kuputuhi"
  },
  "learn_more_about_using_lists_4e6eb860": {
    "message": "Ako anō i te mahi i ngā rārangi"
  },
  "learn_more_about_using_scope_attributes_with_table_20df49aa": {
    "message": "Ako anō i te mahi i ngā whānuitanga huanga me ngā rārangi"
  },
  "leave_as_is_4facfe55": { "message": "Waiho ki tēnei" },
  "left_3ea9d375": { "message": "maui" },
  "left_align_43d95491": { "message": "Tiaro Mauī" },
  "left_angle_bracket_c87a6d07": { "message": "Taiapa Koki Mauī" },
  "left_arrow_4fde1a64": { "message": "Pere Maui" },
  "left_arrow_with_hook_5bfcad93": { "message": "Pere Mauī Me te Matau" },
  "left_ceiling_ee9dd88a": { "message": "Te tuanui maui" },
  "left_curly_brace_1726fb4": { "message": "Awhi Riiri Mauī" },
  "left_downard_harpoon_arrow_1d7b3d2e": {
    "message": "Pere Harpoon Mauī ki raro"
  },
  "left_floor_29ac2274": { "message": "Papa Mauī" },
  "left_to_right_e9b4fd06": { "message": "Māui - ki te -Matau" },
  "left_upward_harpoon_arrow_3a562a96": {
    "message": "Pere Harpoon Whakarunga Mauī"
  },
  "leftward_arrow_1e4765de": { "message": "Pere Whakamaui" },
  "leftward_pointing_triangle_d14532ce": {
    "message": "Tapatoru Tohu Whakamaui"
  },
  "less_than_a26c0641": { "message": "Iti iho" },
  "less_than_or_equal_be5216cb": { "message": "Iti I Te Ōrite ranei" },
  "library_icon_ae1e54cf": { "message": "Whare Pukapuka Tohu" },
  "light_blue_5374f600": { "message": "Puru marama" },
  "link_7262adec": { "message": "Hono" },
  "link_options_a16b758b": { "message": "Hono Kōwhiringa" },
  "link_type_linktypemessage_c6d26815": {
    "message": "momo hono: { linkTypeMessage }"
  },
  "link_with_text_starting_with_start_b3fcbe71": {
    "message": "Hono me te kuputuhi e tīmata ana me { start }"
  },
  "links_14b70841": { "message": "Hononga" },
  "links_to_an_external_site_de74145d": {
    "message": "Hononga ki te pae o waho."
  },
  "lists_cd1336fc": { "message": "Nga rarangi" },
  "lists_should_be_formatted_as_lists_f862de8d": {
    "message": "Me whakaritehia ngā rārangi hei rārangi."
  },
  "load_more_35d33c7": { "message": "Tukuake nui atu" },
  "loading_25990131": { "message": "E uta ana ...." },
  "loading_bde52856": { "message": "E tukuake ana" },
  "loading_closed_captions_subtitles_failed_95ceef47": {
    "message": "utaina ana katia tapanga/kupu hauraro i rahua."
  },
  "loading_external_tool_d839042c": { "message": "Uta ana Taputapu Waho" },
  "loading_failed_b3524381": { "message": "I rahua te uta ..." },
  "loading_failed_e6a9d8ef": { "message": "I hapa te utaina." },
  "loading_folders_d8b5869e": { "message": "E uta ana ngā kōpaki" },
  "loading_placeholder_for_filename_792ef5e8": {
    "message": "E uta ana i te waahi mo { fileName }"
  },
  "loading_please_wait_d276220a": { "message": "E Uta ana, tēnā koa tatari" },
  "loading_preview_9f077aa1": { "message": "Uta ana arokite" },
  "locked_762f138b": { "message": "Kua rakaina" },
  "logical_equivalence_76fca396": { "message": "Whakaōrite arorau" },
  "logical_equivalence_short_8efd7b4f": { "message": "Ōritenga arorau (Poto)" },
  "logical_equivalence_short_and_thick_1e1f654d": {
    "message": "Whakaōrite Ararau (Poro me te Matotoru)"
  },
  "logical_equivalence_thick_662dd3f2": {
    "message": "Ōritenga arorau (Matotoru)"
  },
  "low_horizontal_dots_cc08498e": { "message": "Ira Whakapae Iti" },
  "magenta_4a65993c": { "message": "Āhua waiporoporo" },
  "maps_to_e5ef7382": { "message": "Mahere Ki" },
  "math_icon_ad4e9d03": { "message": "Math Tohu" },
  "media_af190855": { "message": "Pāpāho" },
  "media_file_is_processing_please_try_again_later_58a6d49": {
    "message": "Kei te tukatuka te konae pāpāho. Tēnā koa ngana anō i muri mai."
  },
  "media_title_2112243b": { "message": "Pāpāho Taitara" },
  "medium_5a8e9ead": { "message": "Kauwaka" },
  "merge_links_2478df96": { "message": "Whakapiri ngā hononga" },
  "mic_a7f3d311": { "message": "Mic" },
  "microphone_disabled_15c83130": { "message": "Kua Monokia Te Hopuoro" },
  "middle_27dc1d5": { "message": "Waenganui" },
  "minimize_file_preview_da911944": {
    "message": "Whakamōkito Arokitenga Kōnae"
  },
  "minimize_video_20aa554b": { "message": "Whakamōkito Ataata" },
  "minus_fd961e2e": { "message": "Minu" },
  "minus_plus_3461f637": { "message": "Minus/Plus" },
  "misc_3b692ea7": { "message": "Misc" },
  "miscellaneous_e9818229": { "message": "Momo kē" },
  "modify_6b0b13e3": { "message": "Whakarerekē" },
  "module_90d9fd32": { "message": "Kōwae" },
  "modules_c4325335": { "message": "Kōwae" },
  "moving_image_to_crop_directionword_6f66cde2": {
    "message": "Te neke atahanga ki te tapahi { directionWord }"
  },
  "mu_37223b8b": { "message": "Mu" },
  "multi_color_image_63d7372f": { "message": "Whakapakoko nui ngā Tae" },
  "multiplication_sign_15f95c22": { "message": "Tohu Whakarea" },
  "music_icon_4db5c972": { "message": "Puoro Tohu" },
  "must_be_at_least_percentage_22e373b6": {
    "message": "Me iti ake i te { percentage }%"
  },
  "must_be_at_least_width_x_height_px_41dc825e": {
    "message": "Me kia i te iti rawa { width } x { height }px"
  },
  "my_files_2f621040": { "message": "Aku kōnae" },
  "n_th_root_9991a6e4": { "message": "N-th Puaka" },
  "nabla_1e216d25": { "message": "Nabla" },
  "name_1aed4a1b": { "message": "Ingoa" },
  "name_color_ceec76ff": { "message": "{ name } ({ color })" },
  "natural_music_54a70258": { "message": "Taiao (Puoro)" },
  "natural_numbers_3da07060": { "message": "Tau Taiao" },
  "navigate_through_the_menu_or_toolbar_415a4e50": {
    "message": "Whakatere i roto i te tahua paeutauta rānei"
  },
  "navigation_ee9af92d": { "message": "Whakatere" },
  "nested_greater_than_d852e60d": { "message": "Nested Nui atu i" },
  "nested_less_than_27d17e58": { "message": "Kohanga Iti I Te" },
  "new_quiz_34aacba6": { "message": "Quiz Hou" },
  "next_40e12421": { "message": "E haere ake nei" },
  "next_findtext_9d69f0fe": { "message": "Tō muri mai { findText }" },
  "no_accessibility_issues_were_detected_f8d3c875": {
    "message": "Kaore he whakaurunga take i kitea."
  },
  "no_announcements_created_yet_c44a94f4": {
    "message": "Kare ano he panui i hanga."
  },
  "no_announcements_found_20185afc": { "message": "Karekau he panui i kitea." },
  "no_assignments_created_yet_1b236d87": {
    "message": "Karekau he taumahi i hangaia."
  },
  "no_assignments_found_79e46d7f": { "message": "Karekau he taumahi i kitea." },
  "no_changes_to_save_d29f6e91": { "message": "Kaore he huringa hei tiaki." },
  "no_discussions_created_yet_ff99abe3": {
    "message": "Karekau he korerorero i hanga."
  },
  "no_discussions_found_9284063b": {
    "message": "Karekau he korerorero i kitea."
  },
  "no_e16d9132": { "message": "Kahore" },
  "no_file_chosen_9a880793": { "message": "Kaore he kōnae i tīpakotia" },
  "no_headers_9bc7dc7f": { "message": "Kaore ngā pane" },
  "no_modules_created_yet_c71b6d4d": {
    "message": "Kaore ano kia hangahia nga waahanga."
  },
  "no_modules_found_2df43a40": { "message": "Karekau he waahanga i kitea." },
  "no_pages_created_yet_c379fa6e": { "message": "Anō No whārangi hanga." },
  "no_pages_found_6799350": { "message": "Karekau he wharangi i kitea." },
  "no_preview_is_available_for_this_file_f940114a": {
    "message": "Ko te wātea hoki tēnei kōnae he arokite."
  },
  "no_quizzes_created_yet_1a2370b9": {
    "message": "Kaore ano kia hangahia he patapatai."
  },
  "no_quizzes_found_c80c537a": { "message": "Karekau he patapatai i kitea." },
  "no_results_940393cf": { "message": "Kaore he hua." },
  "no_results_found_58717065": { "message": "Kāore he hua i kitea" },
  "no_results_found_for_filterterm_ad1b04c8": {
    "message": "Kaore i kitea he hua mo { filterTerm }"
  },
  "no_video_1ed00b26": { "message": "Kaore Ataata" },
  "none_3b5e34d2": { "message": "Kaore" },
  "none_selected_b93d56d2": { "message": "Kaore i Tīpakohia" },
  "not_equal_6e2980e6": { "message": "Ehara i te Ōrite" },
  "not_in_not_an_element_of_fb1ffb54": {
    "message": "Kaore i roto (Ehara i te Huanga o)"
  },
  "not_negation_1418ebb8": { "message": "Kore (Whakakore)" },
  "not_subset_dc2b5e84": { "message": "Ehara i te Roopuiti" },
  "not_subset_strict_23d282bf": {
    "message": "Ehara i te Waahanga Roopu (Paua)"
  },
  "not_superset_5556b913": { "message": "Ehara i te Superset" },
  "not_superset_strict_24e06f36": {
    "message": "Ehara i te Huinga Tuatoru (Paua)"
  },
  "nu_1c0f6848": { "message": "Nu" },
  "octagon_e48be9f": { "message": "Tapawaru" },
  "olive_6a3e4d6b": { "message": "Ōriwa" },
  "omega_8f2c3463": { "message": "Omeka" },
  "one_of_the_following_styles_must_be_added_to_save__1de769aa": {
    "message": "Ko tetahi o nga momo e whai ake nei me taapiri hei tiaki i tetahi tohu Tohu Tae, Whakahuahua Rahi, Tohu Kuputuhi, ranei Whakaahua"
  },
  "one_or_more_files_failed_to_paste_please_try_uploa_7fa39dd3": {
    "message": "Kotahi neke atu ranei nga konae i rahua ki te whakapiri. Tena koa ngana ki te tuku, ki te toia me te tuku i nga konae."
  },
  "open_circle_e9bd069": { "message": "Porowhita Tuwhera" },
  "open_this_keyboard_shortcuts_dialog_9658b83a": {
    "message": "Huaki tēnei pokatata papapātuhi kōrero"
  },
  "open_title_application_fd624fc5": { "message": "Huaki { title } tono" },
  "operators_a2ef9a93": { "message": "Ngā Kaiwhakamahi" },
  "or_9b70ccaa": { "message": "Rānei" },
  "orange_81386a62": { "message": "Ārani" },
  "ordered_and_unordered_lists_cfadfc38": {
    "message": "Rārangi kua rārangitia me te kore rārangi"
  },
  "other_editor_shortcuts_may_be_found_at_404aba4a": {
    "message": "Ētahi atu etita pokatata i kitea ai"
  },
  "outline_color_3ef2cea7": { "message": "Tae Whakahuahua" },
  "outline_size_a6059a21": { "message": "Rahi Whakahuahua" },
  "p_is_not_a_valid_protocol_which_must_be_ftp_http_h_adf13fc2": {
    "message": "{ p } kaore i te tikanga tika me mahi kē he ftp, http, https, mailto, skype, tel ara me mihi rānei"
  },
  "page_50c4823d": { "message": "Whārangi" },
  "pages_e5414c2c": { "message": "Ngā Whārangi" },
  "paragraph_5e5ad8eb": { "message": "Parawae" },
  "paragraph_starting_with_start_a59923f8": {
    "message": "Parawae e tīmata ana me { start }"
  },
  "parallel_d55d6e38": { "message": "Whakarara" },
  "partial_derivative_4a9159df": { "message": "Wāhanga (Tautake)" },
  "paste_5963d1c1": { "message": "Whakapiri" },
  "pause_12af3bb4": { "message": "Okioki" },
  "pentagon_17d82ea3": { "message": "Tapaono" },
  "people_b4ebb13c": { "message": "Tāngata" },
  "percentage_34ab7c2c": { "message": "Ōrau" },
  "percentage_must_be_a_number_8033c341": {
    "message": "Pai hēneti me nama anake"
  },
  "performing_arts_icon_f3497486": { "message": "Performing Arts Tohu" },
  "perpendicular_7c48ede4": { "message": "Tirohanga" },
  "phi_4ac33b6d": { "message": "Phi" },
  "phi_variant_c9bb3ac5": { "message": "Phi (Tauke)" },
  "physical_education_icon_d7dffd3e": { "message": "Tinana Mātauranga Tohu" },
  "pi_dc4f0bd8": { "message": "Pi" },
  "pi_variant_10f5f520": { "message": "Pi (Taupe)" },
  "pink_68ad45cb": { "message": "Māwhero" },
  "pixels_52ece7d1": { "message": "Ngā Pika" },
  "play_1a47eaa7": { "message": "Tākaro" },
  "play_media_comment_35257210": { "message": "Purei korero pāpāho." },
  "play_media_comment_by_name_from_createdat_c230123d": {
    "message": "Whakatangihia nga korero pāpāho na { name } mai i { createdAt }."
  },
  "please_allow_canvas_to_access_your_microphone_and__dc2c3079": {
    "message": "Tēnā koa tukuna Canvas ki te whakauru i tō reooro me tō kāmera paetukutuku."
  },
  "please_decribe_what_you_would_like_to_compose_27a51be5": {
    "message": "Whakaahuahia he aha taau e hiahia ana ki te tito."
  },
  "plus_d43cd4ec": { "message": "Apiti atu" },
  "plus_minus_f8be2e83": { "message": "Tāpiri / Minus" },
  "posted_when_a578f5ab": { "message": "I Whakairia: { when }" },
  "power_set_4f26f316": { "message": "Tautuhi Mana" },
  "precedes_196b9aef": { "message": "Kei mua" },
  "precedes_equal_20701e84": { "message": "Tuhinga o mua Ōrite" },
  "preformatted_d0670862": { "message": "Tuhinga o mua" },
  "prepend_findtext_append_8e0e769a": {
    "message": "{ prepend }{ findText }{ append }"
  },
  "prev_f82cbc48": { "message": "Mua" },
  "preview_53003fd2": { "message": "Arokite" },
  "preview_a3f8f854": { "message": "AROKITE" },
  "preview_in_overlay_ed772c46": { "message": "Arokite i roto i paparua" },
  "preview_inline_9787330": { "message": "Arokite i roto i te raina" },
  "previous_bd2ac015": { "message": "Ō muri" },
  "previous_findtext_8dfbfd30": { "message": "Mua { findText }" },
  "prime_917ea60e": { "message": "Pirimia" },
  "prime_numbers_13464f61": { "message": "Nga Nama Pirimia" },
  "product_39cf144f": { "message": "Hua" },
  "proportional_f02800cc": { "message": "Tauritenga" },
  "protocol_must_be_ftp_http_https_mailto_skype_tel_o_73beb4f8": {
    "message": "Ko te tikanga me ftp, http, https, mailto, skype, tel ara me mihi rānei"
  },
  "psi_e3f5f0f7": { "message": "Psi" },
  "published_c944a23d": { "message": "whakaputaina" },
  "published_when_302d8e23": { "message": "Whakaputaina: { when }" },
  "pumpkin_904428d5": { "message": "Paukena" },
  "purple_7678a9fc": { "message": "Waiporoporo" },
  "quaternions_877024e0": { "message": "Nga hauwha" },
  "quiz_e0dcce8f": { "message": "Quiz" },
  "quizzes_7e598f57": { "message": "Ngā Quizzes" },
  "rational_numbers_80ddaa4a": { "message": "Tau Tikanga" },
  "real_numbers_7c99df94": { "message": "Nga Tau Tuturu" },
  "real_portion_of_complex_number_7dad33b5": {
    "message": "Wahi Tuturu (o te Tau Matatini)"
  },
  "record_7c9448b": { "message": "Tāhopu" },
  "record_upload_media_5fdce166": { "message": "Tāhopu/Kaweake Pāpāho" },
  "recording_98da6bda": { "message": "Hopukanga" },
  "red_8258edf3": { "message": "Whero" },
  "relationships_6602af70": { "message": "Ngā whanaungatanga" },
  "religion_icon_246e0be1": { "message": "Whakapono Tohu" },
  "remove_heading_style_5fdc8855": { "message": "Tango pane kāhua" },
  "remove_link_d1f2f4d0": { "message": "Tango Hononga" },
  "replace_all_d3d68b3": { "message": "Whakakapi Katoa" },
  "replace_all_findtext_with_replacetext_da574b32": {
    "message": "Whakakapi katoa { findText } me { replaceText }"
  },
  "replace_e61834a7": { "message": "Whakakapi" },
  "replace_findtext_with_replacetext_7b5c7fb3": {
    "message": "Whakakapi { findText } me { replaceText }"
  },
  "replace_with_eeff01ad": { "message": "Whakakapi me" },
  "replaced_alertfindtext_with_alertreplacetext_de5c1795": {
    "message": "Kua whakakapia { alertFindText } me { alertReplaceText }"
  },
  "replaced_all_alertfindtext_with_alertreplacetext_83fdfe59": {
    "message": "I whakakapi katoa { alertFindText } me { alertReplaceText }"
  },
  "reset_95a81614": { "message": "Tautuhi anō" },
  "resize_ec83d538": { "message": "Rahi anō" },
  "response_copied_to_clipboard_130d66cd": {
    "message": "Kua tāruahia te whakautu ki te papatopenga"
  },
  "restore_auto_save_deccd84b": { "message": "Whakaora tiaki aunoa?" },
  "result_index_of_max_7db5ad8b": { "message": "Hua { index } o { max }." },
  "retry_ebd5f8ba": { "message": "Ngana anō" },
  "reverse_turnstile_does_not_yield_7558be06": {
    "message": "Hurihuri Whakamuri (Kare e Tuku)"
  },
  "rho_a0244a36": { "message": "Rho" },
  "rho_variant_415245cd": { "message": "Rho (Tauke)" },
  "rich_content_editor_2708ef21": { "message": "Ētita Ihirangi Whai Rawa" },
  "rich_text_area_press_oskey_f8_for_rich_content_edi_c2f651d": {
    "message": "Horahanga Kupu Taunaki. Perehi { OSKey }+F8 mo nga pokatata o te Kaiwhakatika Ihirangi Taonga."
  },
  "right_71ffdc4d": { "message": "Matau" },
  "right_align_39e7a32a": { "message": "Tiaro Matau" },
  "right_angle_bracket_d704e2d6": { "message": "Taiapa Koki Matau" },
  "right_arrow_35e0eddf": { "message": "Pere Matau" },
  "right_arrow_with_hook_29d92d31": { "message": "Pere Matau Me te Matau" },
  "right_ceiling_839dc744": { "message": "Taurangi Matau" },
  "right_curly_brace_5159d5cd": { "message": "Awhi Riiri Matau" },
  "right_downward_harpoon_arrow_d71b114f": {
    "message": "Pere Harpoon Matau Whakararo"
  },
  "right_floor_5392d5cf": { "message": "Papa Matau" },
  "right_to_left_9cfb092a": { "message": "Matau - ki te - Māui" },
  "right_upward_harpoon_arrow_f5a34c73": {
    "message": "Pere Hapapa Matau Whakarunga"
  },
  "rightward_arrow_32932107": { "message": "Pere Matau" },
  "rightward_pointing_triangle_60330f5c": {
    "message": "Tapatoru Tohu Whakamatau"
  },
  "rotate_image_90_degrees_2ab77c05": {
    "message": "Hurihia te ahua -90 nga nekehanga"
  },
  "rotate_image_90_degrees_6c92cd42": {
    "message": "Hurihia te ahua 90 nga nekehanga"
  },
  "rotation_9699c538": { "message": "Te hurihanga" },
  "row_fc0944a7": { "message": "Rārangi" },
  "row_group_979f5528": { "message": "Rōpū rārangi" },
  "sadly_the_pretty_html_editor_is_not_keyboard_acces_50da7665": {
    "message": "E pouri ana te ataahua HTML kaore i te papa patopato whakauru. Whakauru te mata HTML editor ataahua i konei."
  },
  "save_11a80ec3": { "message": "Tiaki" },
  "save_copy_ca63944e": { "message": "Tiakina kape" },
  "save_media_cb9e786e": { "message": "Tiaki Pāpāho" },
  "saved_icon_maker_icons_df86e2a1": {
    "message": "Kua tiakina Tohu Kaihanga Tohu"
  },
  "screen_readers_cannot_determine_what_is_displayed__6a5842ab": {
    "message": "Kaore e taea e ngā kaipānui mata te whakatau i ngā mea e whakātuhia ana i roto i te āhua me te kore kuputuhi rerekē, a, he maha ngā taura o ngā tau me ngā reta kaore i te whakāhua i te horopaki te tikanga rānei."
  },
  "screen_readers_cannot_determine_what_is_displayed__6f1ea667": {
    "message": "Kaore e taea e ngā kaipānui mata te whakatau i ngā mea e whakāturia ana i roto i te āhua me te kore kuputuhi rerekē, e whakātu ana i te ihirangi me te tikanga o te pakoko. Me ngāwari me te hāngai tōtika te kuputuhi rerekē."
  },
  "screen_readers_cannot_determine_what_is_displayed__a57e6723": {
    "message": "Kaore e taea e ngā kaipānui mata te whakatau i ngā mea e whakāturia ana i roto i te āhua me te kore kuputuhi rerekē, e whakātu ana i te ihirangi me te tikanga o te pakoko."
  },
  "screen_readers_cannot_interpret_tables_without_the_bd861652": {
    "message": "Kaore e taea e ngā kaipānui mata ki te whakamāori i ngā papa kaore te hanganga tika. Ko ngā pane ripanga e whakarato ana i te aronga me te kohinga ihirangi."
  },
  "screen_readers_cannot_interpret_tables_without_the_e62912d5": {
    "message": "Kaore e taea e ngā kaipānui mata ki te whakamāori i ngā papa kaore te hanganga tika. Ko ngā panuku tapanga e whakaatu ana i te horopaki me te mātauranga whānui o te ripanga."
  },
  "screen_readers_cannot_interpret_tables_without_the_f0bdec0f": {
    "message": "Kaore e taea e ngā kaipānui mata ki te whakamāori i ngā papa kaore te hanganga tika. Ko ngā pane ripanga whakarato ana i te ahunga me te tirohanga o te ihirangi."
  },
  "script_l_42a7b254": { "message": "Hōtuhi L" },
  "search_280d00bd": { "message": "Rapu" },
  "select_audio_source_21043cd5": { "message": "Tīpakohia ororongo puna" },
  "select_crop_shape_d441feeb": { "message": "Tīpako tapahi āhua" },
  "select_language_7c93a900": { "message": "Tīpako Reo" },
  "select_video_source_1b5c9dbe": { "message": "Tīpakohia ataata puna" },
  "selected_274ce24f": { "message": "Kua tīpakohia" },
  "selected_linkfilename_c093b1f2": { "message": "Tīpakohia { linkFileName }" },
  "selection_b52c4c5e": { "message": "Tīpakonga" },
  "set_header_scope_8c548f40": { "message": "Whakatau horopaki pane" },
  "set_minus_b46e9b88": { "message": "Tautuhi Minus" },
  "set_table_header_cfab13a0": { "message": "Whakatau pane ripanga" },
  "sharp_music_ab956814": { "message": "Koi (Puoro)" },
  "shift_arrows_4d5785fe": { "message": "SHIFT+Pere" },
  "shift_o_to_open_the_pretty_html_editor_55ff5a31": {
    "message": "Neke O ki te huaki ataahua html etita."
  },
  "shortcut_911d6255": { "message": "Pokatata" },
  "show_all_967a90f0": { "message": "Whakaatu katoa" },
  "show_audio_options_b489926b": {
    "message": "Whakaatutia ororongo kōwhiringa"
  },
  "show_image_options_1e2ecc6b": { "message": "Whakātu wāhanga āhua" },
  "show_link_options_545338fd": { "message": "Whakātu Hono Kōwhiringa" },
  "show_studio_media_options_a0c748c6": {
    "message": "Tirohia nga Kōwhiringa Media Studio"
  },
  "show_video_options_6ed3721a": { "message": "Whakātu ataata kōwhiringa" },
  "sighted_users_browse_web_pages_quickly_looking_for_1d4db0c1": {
    "message": "Ngā kaiwhakamahi e āhei ana ki te tiro pūtirotiro tere i te ngā whārangi tukutuku, me te rapu i ngā pane nui, maia rānei. Ka whakawhirinaki ngā kaiwhakamahi pānui mata ki ngā pane mo te māramatanga o te horopaki. Me whakamahi ngā pane i te hanganga tika."
  },
  "sighted_users_browse_web_pages_quickly_looking_for_ade806f5": {
    "message": "Ngā kaiwhakamahi e āhei ana ki te tiro pūtirotiro tere i te ngā whārangi tukutuku, me te rapu i ngā pane nui, maia rānei. Ka whakawhirinaki ngā kaiwhakamahi pānui mata ki ngā pane mo te māramatanga o te horopaki. Me whai kiko ngā pane ki roto i te hanganga tika."
  },
  "sigma_5c35e553": { "message": "Sigma" },
  "sigma_variant_8155625": { "message": "Sigma (Taupe)" },
  "single_color_image_4e5d4dbc": { "message": "Whakapakoko kotahi te Tae" },
  "single_color_image_color_95fa9a87": {
    "message": "Takakau Tae Whakaahua Tae"
  },
  "size_b30e1077": { "message": "Rahi" },
  "size_of_caption_file_is_greater_than_the_maximum_m_bff5f86e": {
    "message": "Te rahi o te tapanga kōnae nui ake i te mōrahi { max } kb tukua rahi kōnae rahi."
  },
  "small_b070434a": { "message": "Iti" },
  "solid_circle_9f061dfc": { "message": "Porowhita Mārō" },
  "something_went_wrong_89195131": { "message": "I hē tētahi mea." },
  "something_went_wrong_accessing_your_webcam_6643b87e": {
    "message": "I hapa i te wā e uru ana i tō paetukutuku kāmera"
  },
  "something_went_wrong_and_i_don_t_know_what_to_show_e0c54ec8": {
    "message": "I raruraru tētahi mea me taku kore e mōhio he aha te mea hei whakātu ki a koe."
  },
  "something_went_wrong_check_your_connection_reload__c7868286": {
    "message": "I hē tētahi mea. Tirohia to hononga, utaina ano te wharangi, ka ngana ano."
  },
  "something_went_wrong_d238c551": { "message": "I raruraru tētahi mea" },
  "something_went_wrong_while_sharing_your_screen_8de579e5": {
    "message": "He hapa i te wā e tuari ana i tō mata."
  },
  "sort_by_e75f9e3e": { "message": "Wehewehe e" },
  "spades_suit_b37020c2": { "message": "Haka (Hutu)" },
  "square_511eb3b3": { "message": "Tapawha" },
  "square_cap_9ec88646": { "message": "Potae Tapawha" },
  "square_cup_b0665113": { "message": "Kapu tapawha" },
  "square_root_e8bcbc60": { "message": "Putake tapawha" },
  "square_root_symbol_d0898a53": { "message": "Tohu Putake Tapawha" },
  "square_subset_17be67cb": { "message": "Roopuiti tapawha" },
  "square_subset_strict_7044e84f": {
    "message": "Roopu Waahanga Tapawha (Paua)"
  },
  "square_superset_3be8dae1": { "message": "Tapawha Superset" },
  "square_superset_strict_fa4262e4": {
    "message": "Huinga Tuatoru Tapawha (Paua)"
  },
  "square_unordered_list_b15ce93b": { "message": "Tapawhā rārangi kore" },
  "star_8d156e09": { "message": "Whetū" },
  "start_over_f7552aa9": { "message": "Tīmata Anō" },
  "start_recording_9a65141a": { "message": "Timata te hopu ana" },
  "steel_blue_14296f08": { "message": "Te rino Kahurangi" },
  "studio_media_options_ee504361": { "message": "kōwhiringa pāpāho studio" },
  "studio_media_options_tray_cfb94654": {
    "message": "Paepae Kōwhiringa Papapāho Studio"
  },
  "styles_2aa721ef": { "message": "Ngā Kāhua" },
  "submit_a3cc6859": { "message": "Tuku" },
  "subscript_59744f96": { "message": "Tuhinga" },
  "subset_19c1a92f": { "message": "Roopuiti" },
  "subset_strict_8d8948d6": { "message": "Roopuiti (Paua)" },
  "succeeds_9cc31be9": { "message": "Ka angitū" },
  "succeeds_equal_158e8c3a": { "message": "Ka Angitu Ōrite" },
  "sum_b0842d31": { "message": "Huihuinga" },
  "superscript_8cb349a2": { "message": "Tuhinga nui" },
  "superscript_and_subscript_37f94a50": {
    "message": "Tuhituhi me te Tuhituhi"
  },
  "superset_c4db8a7a": { "message": "Hupiripiri" },
  "superset_strict_c77dd6d2": { "message": "Superset (Maua)" },
  "supported_file_types_srt_or_webvtt_7d827ed": {
    "message": "Ngā kōnae momo kua tautokotia: SRT me WebVTT rānei"
  },
  "switch_to_pretty_html_editor_a3cee15f": {
    "message": "Hurihia ki te Kaiwhakatika HTML ataahua"
  },
  "switch_to_raw_html_editor_f970ae1a": {
    "message": "Huri ki te Kaiwhakatika HTML mata"
  },
  "switch_to_the_html_editor_146dfffd": {
    "message": "Huri ki te mata html ētita"
  },
  "switch_to_the_rich_text_editor_63c1ecf6": {
    "message": "Huri ki te whai rawa kuputuhi ētita"
  },
  "syllabus_f191f65b": { "message": "Marautanga" },
  "system_audio_allowed_b2508f8c": { "message": "Punaha Oro Whakaaetia" },
  "system_audio_disabled_c177bd13": { "message": "Punaha Oro Monokia" },
  "tab_arrows_4cf5abfc": { "message": "TAB/ngā pere" },
  "table_header_starting_with_start_ffcabba6": {
    "message": "Ka timata te pane ripanga mei te { start }"
  },
  "table_starting_with_start_e7232848": {
    "message": "Ripanga e timata ana me { start }"
  },
  "tables_headers_should_specify_scope_5abf3a8e": {
    "message": "Me tautuhi ngā pane ripanga ki te whakaputa te hōkai."
  },
  "tables_should_include_a_caption_describing_the_con_e91e78fc": {
    "message": "Me whakauru ngā ripanga ki tētahi tuhinga e whakaatu ana i ngā ihirangi o te ripanga."
  },
  "tables_should_include_at_least_one_header_48779eac": {
    "message": "Me whakauru ngā ripanga i te iti rawa o te pane kotahi."
  },
  "tau_880974b7": { "message": "Tau" },
  "teal_f729a294": { "message": "Tira" },
  "text_7f4593da": { "message": "Kuputuhi" },
  "text_background_color_16e61c3f": { "message": "Kuputuhi Papamuri Tae" },
  "text_color_acf75eb6": { "message": "Kuputuhi tae" },
  "text_is_difficult_to_read_without_sufficient_contr_69e62bd6": {
    "message": "He uaua te panui, kaore he rerekētanga i waenga i te tuhinga me te papamuri, ina koa mo te hunga e iti ana te kite."
  },
  "text_larger_than_18pt_or_bold_14pt_should_display__5c364db6": {
    "message": "Ko te kuputuhi nui ake i te 18pt (me te maia 14pt) me whakātu i te ōwehenga rerekē iti o te 3: 1."
  },
  "text_optional_384f94f7": { "message": "Kuputuhi (kōwhiringa)" },
  "text_position_8df8c162": { "message": "Kuputuhi Tūnga" },
  "text_size_887c2f6": { "message": "Kuputuhi Rahi" },
  "text_smaller_than_18pt_or_bold_14pt_should_display_aaffb22b": {
    "message": "Ko te kuputuhi iti atu i te 18pt (me te maia 14pt) me whakātu i te ōwehenga rerekē iti o te 4.5: 1."
  },
  "the_document_preview_is_currently_being_processed__7d9ea135": {
    "message": "Kei te tukatuka i tēnei wā te arokite tuhinga. Tēnā koa ngana anō i muri mai."
  },
  "the_first_heading_on_a_page_should_be_an_h2_859089f2": {
    "message": "Ko te pane tuatahi o te wharangi me H2."
  },
  "the_following_content_is_partner_provided_ed1da756": {
    "message": "Ko ngā kōrero e whai ake nei he hoa mahi"
  },
  "the_material_is_in_the_public_domain_279c39a3": {
    "message": "Ko te rauemi kei roto i te rohe tūmatanui"
  },
  "the_material_is_licensed_under_creative_commons_3242cb5e": {
    "message": "Raihanatia te rauemi i raro i te Auaha Noa"
  },
  "the_material_is_subject_to_an_exception_e_g_fair_u_a39c8ca2": {
    "message": "He kaupapa ngā rauemi ki te rerekētanga - hei tauira whakamahi tika, te tika ki te whakahoke, ētahi atu rānei i raro i ngā manatārua ture e hāngai ana"
  },
  "the_preceding_content_is_partner_provided_d753928c": {
    "message": "Ko te tuhinga o mua he hoa mahi"
  },
  "the_pretty_html_editor_is_not_keyboard_accessible__d6d5d2b": {
    "message": "Te ataahua HTML kaore i te papa patopato whakauru. Pēhi Neke O ki te huaki mata html etita."
  },
  "therefore_d860e024": { "message": "No reira" },
  "theta_ce2d2350": { "message": "Teta" },
  "theta_variant_fff6da6f": { "message": "Theta (Tauke)" },
  "thick_downward_arrow_b85add4c": { "message": "Pere Whakararo Matotoru" },
  "thick_left_arrow_d5f3e925": { "message": "Mātotoru Mauī Pere" },
  "thick_leftward_arrow_6ab89880": {
    "message": "Mātotoru Whakataha maui Pere"
  },
  "thick_right_arrow_3ed5e8f7": { "message": "Mātotoru Matau Pere" },
  "thick_rightward_arrow_a2e1839e": {
    "message": "Mātotoru Matau paroita Pere"
  },
  "thick_upward_arrow_acd20328": {
    "message": "Mātotoru Ki runga paroita Pere"
  },
  "this_document_cannot_be_displayed_within_canvas_7aba77be": {
    "message": "E kore e taea te whakaatu i tēnei tuhinga i roto i Canvas."
  },
  "this_equation_cannot_be_rendered_in_basic_view_9b6c07ae": {
    "message": "IWhakuru whārite"
  },
  "this_image_is_currently_unavailable_25c68857": {
    "message": "Kaore tēnei āhua i te wātea i tēnei wā"
  },
  "though_your_video_will_have_the_correct_title_in_t_90e427f3": {
    "message": "Ahakoa tō ataata te taitara tika i roto i te tirotiro, i hapa te whakahou i roto i te pātengi raraunga."
  },
  "timebar_a4d18443": { "message": "Tapareti" },
  "title_ee03d132": { "message": "taitara" },
  "to_be_posted_when_d24bf7dc": { "message": "Hei whakairi: { when }" },
  "to_do_when_2783d78f": { "message": "Hei Mahi: { when }" },
  "toggle_summary_group_413df9ac": { "message": "Takahuri { summary } roopu" },
  "toggle_tooltip_d3b7cb86": { "message": "Takahuri taputapu" },
  "tools_2fcf772e": { "message": "Ngā Taputapu" },
  "top_66e0adb6": { "message": "Runga" },
  "tray_839df38a": { "message": "Pereki" },
  "triangle_6072304e": { "message": "Tapatoru" },
  "turnstile_yields_f9e76df1": { "message": "Takahuri (Nga Hua)" },
  "type_control_f9_to_access_image_options_text_a47e319f": {
    "message": "patopato Control F9 ki te whakauru ngā kōwhiringa āhua. { text }"
  },
  "type_control_f9_to_access_link_options_text_4ead9682": {
    "message": "patopato Control F9 ki te whakauru ngā kōwhiringa hono. { text }"
  },
  "type_control_f9_to_access_table_options_text_92141329": {
    "message": "patopato Control F9 ki te whakauru ngā kōwhiringa ripanga. { text }"
  },
  "unable_to_determine_resource_selection_url_7867e060": {
    "message": "Kaore e taea te whakatau url whiriwhiri rauemi"
  },
  "union_e6b57a53": { "message": "Uniana" },
  "unpublished_dfd8801": { "message": "kaore i pānuitia" },
  "untitled_16aa4f2b": { "message": "Taitara kore" },
  "untitled_efdc2d7d": { "message": "taitara kore" },
  "up_and_left_diagonal_arrow_e4a74a23": {
    "message": "Ki runga Na Mauī Hauroki Pere"
  },
  "up_and_right_diagonal_arrow_935b902e": {
    "message": "Ki runga Na Matau Hauroki Pere"
  },
  "up_c553575d": { "message": "Ake" },
  "updated_link_a827e441": { "message": "Hononga kua whakahoutia" },
  "upload_document_253f0478": { "message": "Tikiake Tuhinga" },
  "upload_file_fd2361b8": { "message": "Tukuake kōnae" },
  "upload_image_6120b609": { "message": "Tukuake Whakāturanga" },
  "upload_media_ce31135a": { "message": "Tukuatu pāpāho" },
  "upload_record_media_e4207d72": { "message": "Tukuatu/Tāhopu Pāpāpho" },
  "uploading_19e8a4e7": { "message": "E tikiake ana" },
  "uppercase_alphabetic_ordered_list_3f5aa6b2": {
    "message": "Wakapū teitei rārangi kua rārangitia"
  },
  "uppercase_delta_d4f4bc41": { "message": "Pūmatua Delta" },
  "uppercase_gamma_86f492e9": { "message": "Pūmatua Gamma" },
  "uppercase_lambda_c78d8ed4": { "message": "Pūmatua Lambda" },
  "uppercase_omega_8aedfa2": { "message": "Pūmatua Omega" },
  "uppercase_phi_caa36724": { "message": "Pūmatua Ph" },
  "uppercase_pi_fcc70f5e": { "message": "Pūmatua Pi" },
  "uppercase_psi_6395acbe": { "message": "Pūmatua Psi" },
  "uppercase_roman_numeral_ordered_list_853f292b": {
    "message": "Roman tātai teitei kua rārangitia"
  },
  "uppercase_sigma_dbb70e92": { "message": "Pūmatua Sigma" },
  "uppercase_theta_49afc891": { "message": "Pūmatua Theta" },
  "uppercase_upsilon_8c1e623e": { "message": "Pūmatua Upsilon" },
  "uppercase_xi_341e8556": { "message": "Pūmatua Xi" },
  "upsilon_33651634": { "message": "Upsilon" },
  "upward_and_downward_pointing_arrow_fa90a918": {
    "message": "Pere Tohu Whakarunga, Whakararo"
  },
  "upward_and_downward_pointing_arrow_thick_d420fdef": {
    "message": "Pere Tohu Whakarunga, Whakararo (Matotoru)"
  },
  "upward_arrow_9992cb2d": { "message": "Pere Whakarunga" },
  "upward_pointing_triangle_d078d7cb": {
    "message": "Tapatoru Tohu Whakarunga"
  },
  "url_22a5f3b8": { "message": "URL" },
  "usage_right_ff96f3e2": { "message": "Tika mo te whakamahinga:" },
  "usage_rights_required_5fe4dd68": {
    "message": "Tika mo te whakamahinga (e hiahiatia ana)"
  },
  "use_arrow_keys_to_navigate_options_2021cc50": {
    "message": "Whakamahia ngā kī pere pere hei whakawhiti i nga wāhanga."
  },
  "use_arrow_keys_to_select_a_shape_c8eb57ed": {
    "message": "Mahia ngā kī pero ki te tīpako he āhua."
  },
  "use_arrow_keys_to_select_a_size_699a19f4": {
    "message": "Mahia ngā kī pero ki te tīpako he rahi."
  },
  "use_arrow_keys_to_select_a_text_position_72f9137c": {
    "message": "Mahia ngā kī pero ki te tīpako he kuputuhi tūnga."
  },
  "use_arrow_keys_to_select_a_text_size_65e89336": {
    "message": "Mahia ngā kī pero ki te tīpako he kuputuhi rahi."
  },
  "use_arrow_keys_to_select_an_outline_size_e009d6b0": {
    "message": "Mahia ngā kī pero ki te tīpako he whakahuahua rahi."
  },
  "used_by_screen_readers_to_describe_the_content_of__4f14b4e4": {
    "message": "Ka whakamahia e te hunga panui mata ki te whakaahua i nga ihirangi o te { TYPE }"
  },
  "used_by_screen_readers_to_describe_the_content_of__b1e76d9e": {
    "message": "Whakamahia e ngā kaipānui mata hei whakāhua i ngā ihirangi o te āhua"
  },
  "used_by_screen_readers_to_describe_the_video_37ebad25": {
    "message": "Whakamahia e ngā kaipānui mata hei whakāhua i te ataata"
  },
  "user_documents_c206e61f": { "message": "Kaiwhakamahi Tuhinga" },
  "user_files_78e21703": { "message": "Ngā Kaiwhakamahi Kōnae" },
  "user_images_b6490852": { "message": "Ngā Āhua O Ngā Kaiwhakamahi" },
  "user_media_14fbf656": { "message": "Kaiwhakamahi Pāpāho" },
  "vector_notation_cf6086ab": { "message": "Vector (Tuhinga)" },
  "vertical_bar_set_builder_notation_4300495f": {
    "message": "Pae Poutū (Tautuhi Tohu Kaihanga)"
  },
  "vertical_dots_bfb21f14": { "message": "Poutū Ira" },
  "video_options_24ef6e5d": { "message": "Ataata Kōwhiringa" },
  "video_options_tray_3b9809a5": { "message": "Ataata Kōwhiringa Pereki" },
  "video_player_b371005": { "message": "Kaitākaro Ataata" },
  "video_player_for_9e7d373b": { "message": "Kaitākaro Ataata mō " },
  "video_player_for_title_ffd9fbc4": {
    "message": "Kaitākaro Ataata mō { title }"
  },
  "view_all_e13bf0a6": { "message": "Titiro ki te Katoa" },
  "view_ba339f93": { "message": "Tirohia" },
  "view_description_30446afc": { "message": "Tirohia te whakāturanga" },
  "view_keyboard_shortcuts_34d1be0b": {
    "message": "Titiro npapa patopato tapahi poto"
  },
  "view_title_description_67940918": {
    "message": "Tirohia { title } te whakāturanga"
  },
  "view_word_and_character_counts_a743dd0c": {
    "message": "Tatauhia nga kupu me nga tohu."
  },
  "waiting_for_response_1efd0c50": { "message": "E tatari ana mo te whakautu" },
  "we_couldn_t_detect_a_working_microphone_connected__ceb71c40": {
    "message": "Kaore i kitea he orooro e mahi ana e hono ana ki tō pūrere."
  },
  "we_couldn_t_detect_a_working_webcam_connected_to_y_6715cc4": {
    "message": "Kaore i kitea he ipurangi kāmera e hono ana ki tō pūrere."
  },
  "we_couldn_t_detect_a_working_webcam_or_microphone__263b6674": {
    "message": "Kaore i kitea he ipurangi kāmera ara orooro hono ki tō pūrere."
  },
  "webcam_disabled_30c66986": { "message": "Webcam Monokia" },
  "webcam_fe91b20f": { "message": "Paetukutuku Kāmera" },
  "webpages_should_only_have_a_single_h1_which_is_aut_dc99189e": {
    "message": "Ko nga wharangi Tukutuku kia kotahi anake te H1, ka whakamahia aunoatia e te Taitara o te wharangi. Ko te pane tuatahi o to ihirangi me H2."
  },
  "what_would_you_like_to_do_6dc0d541": {
    "message": "He aha e hiahia ana koe ki te mahi?"
  },
  "when_markup_is_used_that_visually_formats_items_as_f941fc1b": {
    "message": "Ina whakamahia te tohu tohu i ngā taonga tautuhi tirohanga hei rārangi, ēngari kaore e tohu i te hononga o te rārangi, he uaua ki ngā kaiwhakamahi te whakawhiti i ngā kōrero."
  },
  "white_87fa64fd": { "message": "Ma" },
  "why_523b3d8c": { "message": "He aha" },
  "width_492fec76": { "message": "Te whānuitanga" },
  "width_and_height_must_be_numbers_110ab2e3": {
    "message": "Te whānuitanga me te teitei me mahi hei nama"
  },
  "width_x_height_px_ff3ccb93": { "message": "{ width } x { height }px" },
  "wiki_home_9cd54d0": { "message": "Wiki Kainga" },
  "word_count_c77fe3a6": { "message": "Kupu Kaute" },
  "words_b448b7d5": { "message": "Kupu" },
  "wreath_product_200b38ef": { "message": "Te karaehe Hua" },
  "writing_assistant_a30ac16a": { "message": "Kaiāwhina Tuhituhi" },
  "xi_149681d0": { "message": "Xi" },
  "yes_dde87d5": { "message": "Ae" },
  "you_have_unsaved_changes_in_the_icon_maker_tray_do_e8cf5f1b": {
    "message": "He huringa kare ano koe i tiakina i roto i te Paepae Kaihanga Ata. Me haere tonu me te kore e tiaki i enei huringa?"
  },
  "you_may_need_to_adjust_additional_headings_to_main_975f0eee": {
    "message": "Ka hiahia pea koe ki te whakatika i etahi atu pane ki te pupuri i te arorangi wharangi."
  },
  "you_may_not_upload_an_empty_file_11c31eb2": {
    "message": "Kaore koe e taea te tikiake he kōnae kore"
  },
  "your_image_has_been_compressed_for_icon_maker_imag_2e45cd91": {
    "message": "Kua kōpekehia to ahua mo te Kaihanga Ata. Ko nga whakaahua iti iho I te { size } KB e kore e kōpeketia."
  },
  "your_microphone_is_blocked_in_the_browser_settings_42af0ddc": {
    "message": "Kua aukatitia tō orooro i roto i te tautuhinga tirotiro."
  },
  "your_webcam_and_microphone_are_blocked_in_the_brow_73357dc6": {
    "message": "Tō ipurangi kāmera me tō orooro kua aukatitia i roto i te tautuhinga tirotiro."
  },
  "your_webcam_is_blocked_in_the_browser_settings_7f638128": {
    "message": "Tō ipurangi kāmera kua aukatitia i roto i te tirotiro tautuhinga."
  },
  "your_webcam_may_already_be_in_use_6cd64c25": {
    "message": "Kei te whakamahia pea tō paetukutuku kāmera."
  },
  "zeta_5ef24f0e": { "message": "Zeta" },
  "zoom_f3e54d69": { "message": "Topa" },
  "zoom_in_image_bb97d4f": { "message": "Topa mai whakaahua" },
  "zoom_out_image_d0a0a2ec": { "message": "Topa ki waho whakaahua" }
}<|MERGE_RESOLUTION|>--- conflicted
+++ resolved
@@ -304,10 +304,7 @@
   },
   "edit_icon_2c6b0e91": { "message": "Whakatika Ata" },
   "edit_link_7f53bebb": { "message": "Whakatika hononga" },
-<<<<<<< HEAD
-=======
   "editor_status_bar_653f44ee": { "message": "Pae Tūnga Kaiwhakatika" },
->>>>>>> 37d6122c
   "element_starting_with_start_91bf4c3b": {
     "message": "Te tīmatanga o te kaupapa { start }"
   },
