{
  "count_plural_one_item_loaded_other_items_loaded_857023b7": {
    "message": "{ count, plural,\n  other {}\n}"
  },
  "description_436c48d7": { "message": "Mô tả" },
  "icon_215a1dc6": { "message": "Biểu tượng" },
<<<<<<< HEAD
=======
  "insert_math_equation_57c6e767": { "message": "Insert Math Equation" },
>>>>>>> 8e93bf79
  "next_40e12421": { "message": "Kế tiếp" }
}<|MERGE_RESOLUTION|>--- conflicted
+++ resolved
@@ -4,9 +4,6 @@
   },
   "description_436c48d7": { "message": "Mô tả" },
   "icon_215a1dc6": { "message": "Biểu tượng" },
-<<<<<<< HEAD
-=======
   "insert_math_equation_57c6e767": { "message": "Insert Math Equation" },
->>>>>>> 8e93bf79
   "next_40e12421": { "message": "Kế tiếp" }
 }