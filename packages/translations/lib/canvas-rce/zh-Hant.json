--- conflicted
+++ resolved
@@ -381,12 +381,9 @@
   "icon_preview_1782a1d9": { "message": "圖示預覽" },
   "icon_shape_30b61e7": { "message": "圖示形狀" },
   "icon_size_9353edea": { "message": "圖示大小" },
-<<<<<<< HEAD
-=======
   "if_left_empty_link_text_will_display_as_course_lin_2a34eedb": {
     "message": "在左側空白連結中，文字將顯示為課程連結名稱"
   },
->>>>>>> a9d918a9
   "if_usage_rights_are_required_the_file_will_not_pub_841e276e": {
     "message": "如果需要使用權限，在「檔案」頁面中啟用前將無法發佈檔案。"
   },
