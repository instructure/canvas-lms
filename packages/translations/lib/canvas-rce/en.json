--- conflicted
+++ resolved
@@ -884,12 +884,9 @@
   "start_recording_9a65141a": { "message": "Start Recording" },
   "steel_blue_14296f08": { "message": "Steel Blue" },
   "studio_media_options_ee504361": { "message": "Studio Media Options" },
-<<<<<<< HEAD
-=======
   "studio_media_options_tray_cfb94654": {
     "message": "Studio Media Options Tray"
   },
->>>>>>> 8936177e
   "styles_2aa721ef": { "message": "Styles" },
   "submit_a3cc6859": { "message": "Submit" },
   "subscript_59744f96": { "message": "Subscript" },
