--- conflicted
+++ resolved
@@ -704,12 +704,9 @@
   "rho_a0244a36": { "message": "Rho" },
   "rho_variant_415245cd": { "message": "Rho (variant)" },
   "rich_content_editor_2708ef21": { "message": "Rich Content Editor" },
-<<<<<<< HEAD
-=======
   "rich_text_area_press_oskey_f8_for_rich_content_edi_c2f651d": {
     "message": "RTF-område. Tryk på { OSKey }+F8 for genveje i Rich Content Editor."
   },
->>>>>>> 147b3201
   "right_angle_bracket_d704e2d6": { "message": "Højre vinkelparantes" },
   "right_arrow_35e0eddf": { "message": "Højre pil" },
   "right_arrow_with_hook_29d92d31": { "message": "Højre pil med krog" },
