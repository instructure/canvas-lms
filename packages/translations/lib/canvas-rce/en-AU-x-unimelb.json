--- conflicted
+++ resolved
@@ -99,14 +99,11 @@
     "message": "Change only this heading''s level"
   },
   "change_text_color_1aecb912": { "message": "Change text colour" },
-<<<<<<< HEAD
-=======
   "changes_you_made_may_not_be_saved_4e8db973": {
     "message": "Changes you made may not be saved."
   },
   "characters_9d897d1c": { "message": "Characters" },
   "characters_no_spaces_485e5367": { "message": "Characters (no spaces)" },
->>>>>>> 8936177e
   "check_accessibility_3c78211c": { "message": "Check Accessibility" },
   "checking_for_accessibility_issues_fac18c6d": {
     "message": "Checking for accessibility issues"
@@ -511,11 +508,8 @@
     "message": "Learn more about using scope attributes with tables"
   },
   "leave_as_is_4facfe55": { "message": "Leave as is" },
-<<<<<<< HEAD
-=======
   "left_3ea9d375": { "message": "Left" },
   "left_align_43d95491": { "message": "Left Align" },
->>>>>>> 8936177e
   "left_angle_bracket_c87a6d07": { "message": "Left Angle Bracket" },
   "left_arrow_4fde1a64": { "message": "Left Arrow" },
   "left_arrow_with_hook_5bfcad93": { "message": "Left Arrow With Hook" },
@@ -745,10 +739,7 @@
   "relationships_6602af70": { "message": "Relationships" },
   "religion_icon_246e0be1": { "message": "Religion Icon" },
   "remove_heading_style_5fdc8855": { "message": "Remove heading style" },
-<<<<<<< HEAD
-=======
   "remove_link_d1f2f4d0": { "message": "Remove Link" },
->>>>>>> 8936177e
   "replace_e61834a7": { "message": "Replace" },
   "reset_95a81614": { "message": "Reset" },
   "resize_ec83d538": { "message": "Resize" },
@@ -762,11 +753,8 @@
   "rich_text_area_press_oskey_f8_for_rich_content_edi_c2f651d": {
     "message": "Rich Text Area. Press { OSKey }+F8 for Rich Content Editor shortcuts."
   },
-<<<<<<< HEAD
-=======
   "right_71ffdc4d": { "message": "Right" },
   "right_align_39e7a32a": { "message": "Right Align" },
->>>>>>> 8936177e
   "right_angle_bracket_d704e2d6": { "message": "Right Angle Bracket" },
   "right_arrow_35e0eddf": { "message": "Right Arrow" },
   "right_arrow_with_hook_29d92d31": { "message": "Right Arrow With Hook" },
@@ -795,10 +783,7 @@
   "save_11a80ec3": { "message": "Save" },
   "save_copy_ca63944e": { "message": "Save Copy" },
   "save_media_cb9e786e": { "message": "Save Media" },
-<<<<<<< HEAD
-=======
   "saved_icon_maker_icons_df86e2a1": { "message": "Saved Icon Maker Icons" },
->>>>>>> 8936177e
   "screen_readers_cannot_determine_what_is_displayed__6a5842ab": {
     "message": "Screen readers cannot determine what is displayed in an image without alternative text, and filenames are often meaningless strings of numbers and letters that do not describe the context or meaning."
   },
@@ -824,10 +809,7 @@
   "select_language_7c93a900": { "message": "Select Language" },
   "select_video_source_1b5c9dbe": { "message": "Select video source" },
   "selected_linkfilename_c093b1f2": { "message": "Selected { linkFileName }" },
-<<<<<<< HEAD
-=======
   "selection_b52c4c5e": { "message": "Selection" },
->>>>>>> 8936177e
   "set_header_scope_8c548f40": { "message": "Set header scope" },
   "set_minus_b46e9b88": { "message": "Set Minus" },
   "set_table_header_cfab13a0": { "message": "Set table header" },
@@ -837,8 +819,6 @@
     "message": "Shift-O to open the pretty html editor."
   },
   "shortcut_911d6255": { "message": "Shortcut" },
-<<<<<<< HEAD
-=======
   "show_audio_options_b489926b": { "message": "Show audio options" },
   "show_image_options_1e2ecc6b": { "message": "Show image options" },
   "show_link_options_545338fd": { "message": "Show link options" },
@@ -846,7 +826,6 @@
     "message": "Show Studio media options"
   },
   "show_video_options_6ed3721a": { "message": "Show video options" },
->>>>>>> 8936177e
   "sighted_users_browse_web_pages_quickly_looking_for_1d4db0c1": {
     "message": "Sighted users browse web pages quickly, looking for large or bolded headings. Screen reader users rely on headers for contextual understanding. Headers should use the proper structure."
   },
@@ -970,12 +949,9 @@
   "the_first_heading_on_a_page_should_be_an_h2_859089f2": {
     "message": "The first heading on a page should be an H2."
   },
-<<<<<<< HEAD
-=======
   "the_following_content_is_partner_provided_ed1da756": {
     "message": "The following content is partner provided"
   },
->>>>>>> 8936177e
   "the_material_is_in_the_public_domain_279c39a3": {
     "message": "The material is in the public domain"
   },
