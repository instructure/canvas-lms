--- conflicted
+++ resolved
@@ -50,10 +50,7 @@
   "custom_6979cd81": { "message": "ידני" },
   "cyan_c1d5f68a": { "message": "ירקרק-כחול" },
   "decorative_image_fde98579": { "message": "תמונת קישוט" },
-<<<<<<< HEAD
-=======
   "decrease_indent_d9cf469d": { "message": "צמצום עימוד" },
->>>>>>> 147b3201
   "deep_purple_bb3e2907": { "message": "סגול כהה" },
   "delimiters_4db4840d": { "message": "מפסקים" },
   "description_436c48d7": { "message": "תיאור" },
