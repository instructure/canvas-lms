{
  "access_the_pretty_html_editor_37168efe": {
    "message": "Access the pretty HTML editor"
  },
  "accessibility_checker_b3af1f6c": { "message": "Accessibility checker" },
  "action_to_take_b626a99a": { "message": "Action to take:" },
  "add_8523c19b": { "message": "Add" },
  "add_a_caption_2a915239": { "message": "Add a caption" },
  "add_alt_text_for_the_image_48cd88aa": {
    "message": "Add alt text for the image"
  },
  "add_another_f4e50d57": { "message": "Add another" },
  "add_cc_subtitles_55f0394e": { "message": "Add CC/Subtitles" },
  "add_image_60b2de07": { "message": "Add Image" },
  "additional_considerations_f3801683": {
    "message": "Additional considerations"
  },
  "adjacent_links_with_the_same_url_should_be_a_singl_7a1f7f6c": {
    "message": "Adjacent links with the same URL should be a single link."
  },
  "aleph_f4ffd155": { "message": "Aleph" },
  "align_11050992": { "message": "Align" },
  "alignment_and_lists_5cebcb69": { "message": "Alignment and Lists" },
  "all_4321c3a1": { "message": "All" },
  "all_apps_a50dea49": { "message": "All Apps" },
  "alpha_15d59033": { "message": "Alpha" },
  "alphabetical_55b5b4e0": { "message": "Alphabetical" },
  "alt_attribute_text_should_not_contain_more_than_12_e21d4040": {
    "message": "Alt attribute text should not contain more than 120 characters."
  },
  "alt_text_611fb322": { "message": "Alt Text" },
  "amalg_coproduct_c589fb12": { "message": "Amalg (Coproduct)" },
  "an_error_occured_reading_the_file_ff48558b": {
    "message": "An error occurred reading the file"
  },
  "an_error_occurred_making_a_network_request_d1bda348": {
    "message": "An error occurred making a network request"
  },
  "an_error_occurred_uploading_your_media_71f1444d": {
    "message": "An error occurred uploading your media."
  },
  "and_7fcc2911": { "message": "And" },
  "angle_c5b4ec50": { "message": "Angle" },
  "announcement_list_da155734": { "message": "Announcement List" },
  "announcements_a4b8ed4a": { "message": "Announcements" },
  "apply_781a2546": { "message": "Apply" },
  "apply_changes_to_all_instances_of_this_icon_maker__2642f466": {
    "message": "Apply changes to all instances of this Icon Maker Icon in the Course"
  },
  "approaches_the_limit_893aeec9": { "message": "Approaches the Limit" },
  "approximately_e7965800": { "message": "Approximately" },
  "apps_54d24a47": { "message": "Apps" },
  "are_you_sure_you_want_to_cancel_changes_you_made_m_c5210496": {
    "message": "Are you sure you want to cancel? Changes you made may not be saved."
  },
  "arrows_464a3e54": { "message": "Arrows" },
  "art_icon_8e1daad": { "message": "Art Icon" },
  "aspect_ratio_will_be_preserved_cb5fdfb8": {
    "message": "Aspect ratio will be preserved"
  },
  "assignments_1e02582c": { "message": "Assignments" },
  "asterisk_82255584": { "message": "Asterisk" },
  "attributes_963ba262": { "message": "Attributes" },
  "audio_and_video_recording_not_supported_please_use_5ce3f0d7": {
    "message": "Audio and video recording not supported; please use a different browser."
  },
  "audio_options_feb58e2c": { "message": "Audio Options" },
  "audio_options_tray_33a90711": { "message": "Audio Options Tray" },
  "audio_player_for_title_20cc70d": { "message": "Audio player for { title }" },
  "auto_saved_content_exists_would_you_like_to_load_t_fee528f2": {
    "message": "Auto-saved content exists. Would you like to load the auto-saved content instead?"
  },
  "available_folders_694d0436": { "message": "Available folders" },
  "backslash_b2d5442d": { "message": "Backslash" },
  "bar_ec63ed6": { "message": "Bar" },
  "basic_554cdc0a": { "message": "Basic" },
  "because_501841b": { "message": "Because" },
  "below_81d4dceb": { "message": "Below" },
  "beta_cb5f307e": { "message": "Beta" },
  "big_circle_16b2e604": { "message": "Big Circle" },
  "binomial_coefficient_ea5b9bb7": { "message": "Binomial Coefficient" },
  "black_4cb01371": { "message": "Black" },
  "blue_daf8fea9": { "message": "Blue" },
  "bottom_15a2a9be": { "message": "Bottom" },
  "bottom_third_5f5fec1d": { "message": "Bottom Third" },
  "bowtie_5f9629e4": { "message": "Bowtie" },
  "brick_f2656265": { "message": "Brick" },
  "c_2001_acme_inc_283f7f80": { "message": "(c) 2001 Acme Inc." },
  "cancel_caeb1e68": { "message": "Cancel" },
  "cap_product_3a5265a6": { "message": "Cap Product" },
  "center_align_e68d9997": { "message": "Centre Align" },
  "centered_dot_64d5e378": { "message": "Centred Dot" },
  "centered_horizontal_dots_451c5815": { "message": "Centred Horizontal Dots" },
  "change_alt_text_92654906": { "message": "Change alt text" },
  "change_heading_tag_to_paragraph_a61e3113": {
    "message": "Change heading tag to paragraph"
  },
  "change_only_this_heading_s_level_903cc956": {
    "message": "Change only this heading''s level"
  },
  "change_text_color_1aecb912": { "message": "Change text colour" },
  "changes_you_made_may_not_be_saved_4e8db973": {
    "message": "Changes you made may not be saved."
  },
  "characters_9d897d1c": { "message": "Characters" },
  "characters_no_spaces_485e5367": { "message": "Characters (no spaces)" },
  "check_accessibility_3c78211c": { "message": "Check accessibility" },
  "checking_for_accessibility_issues_fac18c6d": {
    "message": "Checking for accessibility issues"
  },
  "chi_54a32644": { "message": "Chi" },
  "choose_caption_file_9c45bc4e": { "message": "Choose caption file" },
  "choose_usage_rights_33683854": { "message": "Choose usage rights..." },
  "circle_484abe63": { "message": "Circle" },
  "circle_unordered_list_9e3a0763": { "message": "circle unordered list" },
  "clear_2084585f": { "message": "Clear" },
  "clear_image_3213fe62": { "message": "Clear image" },
  "clear_selected_file_82388e50": { "message": "Clear selected file" },
  "clear_selected_file_filename_2fe8a58e": {
    "message": "Clear selected file: { filename }"
  },
  "click_or_shift_click_for_the_html_editor_25d70bb4": {
    "message": "Click or shift-click for the html editor."
  },
  "click_to_embed_imagename_c41ea8df": {
    "message": "Click to embed { imageName }"
  },
  "click_to_hide_preview_3c707763": { "message": "Click to hide preview" },
  "click_to_insert_a_link_into_the_editor_c19613aa": {
    "message": "Click to insert a link into the editor."
  },
  "click_to_show_preview_faa27051": { "message": "Click to show preview" },
  "close_a_menu_or_dialog_also_returns_you_to_the_edi_739079e6": {
    "message": "Close a menu or dialogue. Also returns you to the editor area"
  },
  "close_accessibility_checker_29d1c51e": {
    "message": "Close accessibility checker"
  },
  "close_d634289d": { "message": "Close" },
  "closed_caption_file_must_be_less_than_maxkb_kb_5880f752": {
    "message": "Closed caption file must be less than { maxKb } kb"
  },
  "closed_captions_subtitles_e6aaa016": {
    "message": "Closed Captions/Subtitles"
  },
  "clubs_suit_c1ffedff": { "message": "Clubs (Suit)" },
  "collaborations_5c56c15f": { "message": "Collaborations" },
  "collapse_to_hide_types_1ab46d2e": {
    "message": "Collapse to hide { types }"
  },
  "color_picker_6b359edf": { "message": "Colour Picker" },
  "color_picker_colorname_selected_ad4cf400": {
    "message": "Colour Picker ({ colorName } selected)"
  },
  "column_e1ae5c64": { "message": "Column" },
  "column_group_1c062368": { "message": "Column group" },
  "complex_numbers_a543d004": { "message": "Complex Numbers" },
  "computer_1d7dfa6f": { "message": "Computer" },
  "congruent_5a244acd": { "message": "Congruent" },
  "contains_311f37b7": { "message": "Contains" },
  "content_1440204b": { "message": "Content" },
  "content_is_still_being_uploaded_if_you_continue_it_8f06d0cb": {
    "message": "Content is still being uploaded, if you continue it will not be embedded properly."
  },
  "content_subtype_5ce35e88": { "message": "Content subtype" },
  "content_type_2cf90d95": { "message": "Content type" },
  "coproduct_e7838082": { "message": "Coproduct" },
  "copyright_holder_66ee111": { "message": "Copyright holder:" },
  "could_not_insert_content_itemtype_items_are_not_cu_638dfecd": {
    "message": "Could not insert content: \"{ itemType }\" items are not currently supported in Canvas."
  },
  "count_40eced3b": { "message": "Count" },
  "count_plural_0_0_words_one_1_word_other_words_acf32eca": {
    "message": "{ count, plural,\n     =0 {0 words}\n    one {1 word}\n  other {# words}\n}"
  },
  "count_plural_one_item_loaded_other_items_loaded_857023b7": {
    "message": "{ count, plural,\n    one {# item loaded}\n  other {# items loaded}\n}"
  },
  "course_documents_104d76e0": { "message": "Module Documents" },
  "course_files_62deb8f8": { "message": "Module files" },
  "course_files_a31f97fc": { "message": "Module files" },
  "course_images_f8511d04": { "message": "Module Images" },
  "course_link_b369426": { "message": "Module Link" },
  "course_links_b56959b9": { "message": "Module Links" },
  "course_media_ec759ad": { "message": "Module Media" },
  "course_navigation_dd035109": { "message": "Module navigation" },
  "create_icon_110d6463": { "message": "Create Icon" },
  "create_icon_maker_icon_c716bffe": { "message": "Create Icon Maker Icon" },
  "creative_commons_license_725584ae": {
    "message": "Creative Commons Licence:"
  },
  "crop_image_41bf940c": { "message": "Crop image" },
  "crop_image_807ebb08": { "message": "Crop Image" },
  "cup_product_14174434": { "message": "Cup Product" },
  "current_image_f16c249c": { "message": "Current Image" },
  "current_volume_level_c55ab825": { "message": "Current volume level" },
  "custom_6979cd81": { "message": "Custom" },
  "cyan_c1d5f68a": { "message": "Cyan" },
  "dagger_57e0f4e5": { "message": "Dagger" },
  "date_added_ed5ad465": { "message": "Date added" },
  "decorative_icon_9a7f3fc3": { "message": "Decorative Icon" },
  "decorative_image_fde98579": { "message": "Decorative image" },
  "decorative_type_upper_f2c95e3": { "message": "Decorative { TYPE_UPPER }" },
  "decrease_indent_d9cf469d": { "message": "Decrease indent" },
  "deep_purple_bb3e2907": { "message": "Deep purple" },
  "default_bulleted_unordered_list_47079da8": {
    "message": "default bulleted unordered list"
  },
  "default_numerical_ordered_list_48dd3548": {
    "message": "default numerical ordered list"
  },
  "definite_integral_fe7ffed1": { "message": "Definite Integral" },
  "degree_symbol_4a823d5f": { "message": "Degree Symbol" },
  "delimiters_4db4840d": { "message": "Delimiters" },
  "delta_53765780": { "message": "Delta" },
  "describe_the_icon_f6a18823": { "message": "(Describe the icon)" },
  "describe_the_type_ff448da5": { "message": "(Describe the { TYPE })" },
  "describe_the_video_2fe8f46a": { "message": "(Describe the video)" },
  "description_436c48d7": { "message": "Description" },
  "details_98a31b68": { "message": "Details" },
  "diagonal_dots_7d71b57e": { "message": "Diagonal Dots" },
  "diamond_b8dfe7ae": { "message": "Diamond" },
  "diamonds_suit_526abaaf": { "message": "Diamonds (Suit)" },
  "digamma_258ade94": { "message": "Digamma" },
  "dimension_type_f5fa9170": { "message": "Dimension Type" },
  "dimensions_45ddb7b7": { "message": "Dimensions" },
  "directionality_26ae9e08": { "message": "Directionality" },
  "directly_edit_latex_b7e9235b": { "message": "Directly Edit LaTeX" },
  "disable_preview_222bdf72": { "message": "Disable Preview" },
  "discussions_a5f96392": { "message": "Discussions" },
  "discussions_index_6c36ced": { "message": "Discussions index" },
  "disjoint_union_e74351a8": { "message": "Disjoint Union" },
  "display_options_315aba85": { "message": "Display Options" },
  "display_text_link_opens_in_a_new_tab_75e9afc9": {
    "message": "Display Text Link (Opens in a new tab)"
  },
  "division_sign_72190870": { "message": "Division Sign" },
  "document_678cd7bf": { "message": "Document" },
  "documents_81393201": { "message": "Documents" },
  "done_54e3d4b6": { "message": "Done" },
  "double_dagger_faf78681": { "message": "Double Dagger" },
  "down_5831a426": { "message": "Down" },
  "down_and_left_diagonal_arrow_40ef602c": {
    "message": "Down And Left Diagonal Arrow"
  },
  "down_and_right_diagonal_arrow_6ea0f460": {
    "message": "Down And Right Diagonal Arrow"
  },
  "download_filename_2baae924": { "message": "Download { filename }" },
  "downward_arrow_cca52012": { "message": "Downward Arrow" },
  "downward_pointing_triangle_2a12a601": {
    "message": "Downward Pointing Triangle"
  },
  "drag_a_file_here_1bf656d5": { "message": "Drag a file here" },
  "drag_and_drop_or_click_to_browse_your_computer_60772d6d": {
    "message": "Drag and drop, or click to browse your computer"
  },
  "drag_handle_use_up_and_down_arrows_to_resize_e29eae5c": {
    "message": "Drag handle. Use up and down arrows to resize"
  },
  "due_multiple_dates_cc0ee3f5": { "message": "Due: Multiple dates" },
  "due_when_7eed10c6": { "message": "Due: { when }" },
  "edit_alt_text_for_this_icon_instance_9c6fc5fd": {
    "message": "Edit alt text for this icon instance"
  },
  "edit_c5fbea07": { "message": "Edit" },
  "edit_course_link_5a5c3c59": { "message": "Edit Module Link" },
  "edit_equation_f5279959": { "message": "Edit Equation" },
  "edit_existing_icon_maker_icon_5d0ebb3f": {
    "message": "Edit Existing Icon Maker Icon"
  },
  "edit_icon_2c6b0e91": { "message": "Edit Icon" },
  "edit_link_7f53bebb": { "message": "Edit Link" },
  "editor_statusbar_26ac81fc": { "message": "Editor Status bar" },
  "element_starting_with_start_91bf4c3b": {
    "message": "Element starting with { start }"
  },
  "embed_828fac4a": { "message": "Embed" },
  "embed_code_314f1bd5": { "message": "Embed code" },
  "embed_content_from_external_tool_3397ad2d": {
    "message": "Embed content from External Tool"
  },
  "embed_image_1080badc": { "message": "Embed image" },
  "embed_video_a97a64af": { "message": "Embed Video" },
  "embedded_content_aaeb4d3d": { "message": "embedded content" },
  "empty_set_91a92df4": { "message": "Empty Set" },
  "encircled_dot_8f5e51c": { "message": "Encircled Dot" },
  "encircled_minus_72745096": { "message": "Encircled Minus" },
  "encircled_plus_36d8d104": { "message": "Encircled Plus" },
  "encircled_times_5700096d": { "message": "Encircled Times" },
  "engineering_icon_f8f3cf43": { "message": "Engineering Icon" },
  "english_icon_25bfe845": { "message": "English Icon" },
  "enter_at_least_3_characters_to_search_4f037ee0": {
    "message": "Enter at least 3 characters to search"
  },
  "epsilon_54bb8afa": { "message": "Epsilon" },
  "epsilon_variant_d31f1e77": { "message": "Epsilon (Variant)" },
  "equals_sign_c51bdc58": { "message": "Equals Sign" },
  "equation_1c5ac93c": { "message": "Equation" },
  "equation_editor_39fbc3f1": { "message": "Equation Editor" },
  "equilibrium_6ff3040b": { "message": "Equilibrium" },
  "equivalence_class_7b0f11c0": { "message": "Equivalence Class" },
  "equivalent_identity_654b3ce5": { "message": "Equivalent (Identity)" },
  "eta_b8828f99": { "message": "Eta" },
  "exists_2e62bdaa": { "message": "Exists" },
  "exit_fullscreen_b7eb0aa4": { "message": "Exit Fullscreen" },
  "expand_preview_by_default_2abbf9f8": {
    "message": "Expand preview by Default"
  },
  "expand_to_see_types_f5d29352": { "message": "Expand to see { types }" },
  "external_link_d3f9e62a": { "message": "External Link" },
  "external_tool_frame_70b32473": { "message": "External tool frame" },
  "external_tools_6e77821": { "message": "External tools" },
  "extra_large_b6cdf1ff": { "message": "Extra Large" },
  "extra_small_9ae33252": { "message": "Extra Small" },
  "extracurricular_icon_67c8ca42": { "message": "Extracurricular Icon" },
  "f_function_fe422d65": { "message": "F (function)" },
  "failed_getting_file_contents_e9ea19f4": {
    "message": "Failed getting file contents"
  },
  "failed_to_retrieve_content_from_external_tool_5899c213": {
    "message": "Failed to retrieve content from external tool"
  },
  "file_name_8fd421ff": { "message": "File name" },
  "file_storage_quota_exceeded_b7846cd1": {
    "message": "File storage quota exceeded"
  },
  "file_url_c12b64be": { "message": "File URL" },
  "filename_file_icon_602eb5de": { "message": "{ filename } file icon" },
  "filename_image_preview_6cef8f26": {
    "message": "{ filename } image preview"
  },
  "filename_text_preview_e41ca2d8": { "message": "{ filename } text preview" },
  "files_c300e900": { "message": "Files" },
  "files_index_af7c662b": { "message": "Files index" },
  "finish_bc343002": { "message": "Finish" },
  "fix_heading_hierarchy_f60884c4": { "message": "Fix heading hierarchy" },
  "flat_music_76d5a5c3": { "message": "Flat (Music)" },
  "focus_element_options_toolbar_18d993e": {
    "message": "Focus element options toolbar"
  },
  "folder_tree_fbab0726": { "message": "Folder tree" },
  "for_all_b919f972": { "message": "For All" },
  "format_4247a9c5": { "message": "Format" },
  "format_as_a_list_142210c3": { "message": "Format as a list" },
  "formatting_5b143aa8": { "message": "Formatting" },
  "forward_slash_3f90f35e": { "message": "Forward Slash" },
  "found_auto_saved_content_3f6e4ca5": {
    "message": "Found auto-saved content"
  },
  "found_count_plural_0_results_one_result_other_resu_46aeaa01": {
    "message": "Found { count, plural,\n     =0 {# results}\n    one {# result}\n  other {# results}\n}"
  },
  "fraction_41bac7af": { "message": "Fraction" },
  "fullscreen_873bf53f": { "message": "Fullscreen" },
  "gamma_1767928": { "message": "Gamma" },
  "generating_preview_45b53be0": { "message": "Generating preview..." },
  "gif_png_format_images_larger_than_size_kb_are_not__7af3bdbd": {
    "message": "GIF/PNG format images larger than { size } KB are not currently supported."
  },
  "go_to_the_editor_s_menubar_e6674c81": {
    "message": "Go to the editor''s menu bar"
  },
  "go_to_the_editor_s_toolbar_a5cb875f": {
    "message": "Go to the editor''s toolbar"
  },
  "grades_a61eba0a": { "message": "Grades" },
  "greater_than_e98af662": { "message": "Greater Than" },
  "greater_than_or_equal_b911949a": { "message": "Greater Than Or Equal" },
  "greek_65c5b3f7": { "message": "Greek" },
  "green_15af4778": { "message": "Green" },
  "grey_a55dceff": { "message": "Grey" },
  "group_documents_8bfd6ae6": { "message": "Group Documents" },
  "group_files_4324f3df": { "message": "Group Files" },
  "group_files_82e5dcdb": { "message": "Group files" },
  "group_images_98e0ac17": { "message": "Group Images" },
  "group_isomorphism_45b1458c": { "message": "Group Isomorphism" },
  "group_link_63e626b3": { "message": "Group Link" },
  "group_links_9493129e": { "message": "Group Links" },
  "group_media_2f3d128a": { "message": "Group Media" },
  "group_navigation_99f191a": { "message": "Group navigation" },
  "h_bar_bb94deae": { "message": "H Bar" },
  "hat_ea321e35": { "message": "Hat" },
  "header_column_f27433cb": { "message": "Header column" },
  "header_row_and_column_ec5b9ec": { "message": "Header row and column" },
  "header_row_f33eb169": { "message": "Header row" },
  "heading_2_5b84eed2": { "message": "Heading 2" },
  "heading_3_2c83de44": { "message": "Heading 3" },
  "heading_4_b2e74be7": { "message": "Heading 4" },
  "heading_levels_should_not_be_skipped_3947c0e0": {
    "message": "Heading levels should not be skipped."
  },
  "heading_starting_with_start_42a3e7f9": {
    "message": "Heading starting with { start }"
  },
  "headings_should_not_contain_more_than_120_characte_3c0e0cb3": {
    "message": "Headings should not contain more than 120 characters."
  },
  "health_icon_8d292eb5": { "message": "Health Icon" },
  "hearts_suit_e50e04ca": { "message": "Hearts (Suit)" },
  "height_69b03e15": { "message": "Height" },
  "hexagon_d8468e0d": { "message": "Hexagon" },
  "hide_description_bfb5502e": { "message": "Hide description" },
  "hide_title_description_caf092ef": {
    "message": "Hide { title } description"
  },
  "highlight_an_element_to_activate_the_element_optio_60e1e56b": {
    "message": "Highlight an element to activate the element options toolbar"
  },
  "home_351838cd": { "message": "Home" },
  "html_code_editor_fd967a44": { "message": "HTML code editor" },
  "html_editor_fb2ab713": { "message": "HTML Editor" },
  "i_have_obtained_permission_to_use_this_file_6386f087": {
    "message": "I have obtained permission to use this file."
  },
  "i_hold_the_copyright_71ee91b1": { "message": "I hold the copyright" },
  "icon_215a1dc6": { "message": "Icon" },
  "icon_8168b2f8": { "message": "icon" },
  "icon_color_b86dd6d6": { "message": "Icon Colour" },
  "icon_maker_icons_cc560f7e": { "message": "Icon Maker Icons" },
  "icon_options_7e32746e": { "message": "Icon Options" },
  "icon_options_tray_2b407977": { "message": "Icon Options Tray" },
  "icon_preview_1782a1d9": { "message": "Icon Preview" },
  "icon_shape_30b61e7": { "message": "Icon Shape" },
  "icon_size_9353edea": { "message": "Icon Size" },
<<<<<<< HEAD
=======
  "if_left_empty_link_text_will_display_as_course_lin_2a34eedb": {
    "message": "If left empty, link text will display as module link name"
  },
>>>>>>> a9d918a9
  "if_usage_rights_are_required_the_file_will_not_pub_841e276e": {
    "message": "If Usage Rights are required, the file will not publish until enabled in the Files page."
  },
  "if_you_do_not_select_usage_rights_now_this_file_wi_14e07ab5": {
    "message": "If you do not select usage rights now, this file will be unpublished after it''s uploaded."
  },
  "image_8ad06": { "message": "Image" },
  "image_c1c98202": { "message": "image" },
  "image_filenames_should_not_be_used_as_the_alt_attr_bcfd7780": {
    "message": "Image filenames should not be used as the alt attribute describing the image content."
  },
  "image_options_5412d02c": { "message": "Image Options" },
  "image_options_tray_90a46006": { "message": "Image Options Tray" },
  "image_to_crop_3a34487d": { "message": "Image to crop" },
  "image_with_filename_file_aacd7180": {
    "message": "Image with filename { file }"
  },
  "images_7ce26570": { "message": "Images" },
  "images_should_include_an_alt_attribute_describing__b86d6a86": {
    "message": "Images should include an alt attribute describing the image content."
  },
  "imaginary_portion_of_complex_number_2c733ffa": {
    "message": "Imaginary Portion (of Complex Number)"
  },
  "in_element_of_19ca2f33": { "message": "In (Element Of)" },
  "increase_indent_6af90f7c": { "message": "Increase indent" },
  "indefinite_integral_6623307e": { "message": "Indefinite Integral" },
  "indigo_2035fc55": { "message": "Indigo" },
  "inference_fed5c960": { "message": "Inference" },
  "infinity_7a10f206": { "message": "Infinity" },
  "insert_593145ef": { "message": "Insert" },
  "insert_link_6dc23cae": { "message": "Insert link" },
  "insert_math_equation_57c6e767": { "message": "Insert Math Equation" },
  "integers_336344e1": { "message": "Integers" },
  "intersection_cd4590e4": { "message": "Intersection" },
  "invalid_entry_f7d2a0f5": { "message": "Invalid entry." },
  "invalid_file_c11ba11": { "message": "Invalid File" },
  "invalid_file_type_881cc9b2": { "message": "Invalid file type" },
  "invalid_url_cbde79f": { "message": "Invalid URL" },
  "iota_11c932a9": { "message": "Iota" },
  "issue_num_total_f94536cf": { "message": "Issue { num }/{ total }" },
  "kappa_2f14c816": { "message": "Kappa" },
  "kappa_variant_eb64574b": { "message": "Kappa (Variant)" },
  "keyboard_shortcuts_ed1844bd": { "message": "Keyboard shortcuts" },
  "keyboards_navigate_to_links_using_the_tab_key_two__5fab8c82": {
    "message": "Keyboards navigate to links using the Tab key. Two adjacent links that direct to the same destination can be confusing to keyboard users."
  },
  "lambda_4f602498": { "message": "Lambda" },
  "language_arts_icon_a798b0f8": { "message": "Language Arts Icon" },
  "languages_icon_9d20539": { "message": "Languages Icon" },
  "large_9c5e80e7": { "message": "Large" },
  "learn_more_about_adjacent_links_2cb9762c": {
    "message": "Learn more about adjacent links"
  },
  "learn_more_about_color_contrast_c019dfb9": {
    "message": "Learn more about colour contrast"
  },
  "learn_more_about_organizing_page_headings_8a7caa2e": {
    "message": "Learn more about organising page headings"
  },
  "learn_more_about_proper_page_heading_structure_d2959f2d": {
    "message": "Learn more about proper page heading structure"
  },
  "learn_more_about_table_headers_5f5ee13": {
    "message": "Learn more about table headers"
  },
  "learn_more_about_using_alt_text_for_images_5698df9a": {
    "message": "Learn more about using alt text for images"
  },
  "learn_more_about_using_captions_with_tables_36fe496f": {
    "message": "Learn more about using captions with tables"
  },
  "learn_more_about_using_filenames_as_alt_text_264286af": {
    "message": "Learn more about using filenames as alt text"
  },
  "learn_more_about_using_lists_4e6eb860": {
    "message": "Learn more about using lists"
  },
  "learn_more_about_using_scope_attributes_with_table_20df49aa": {
    "message": "Learn more about using scope attributes with tables"
  },
  "leave_as_is_4facfe55": { "message": "Leave as is" },
  "left_3ea9d375": { "message": "Left" },
  "left_align_43d95491": { "message": "Left Align" },
  "left_angle_bracket_c87a6d07": { "message": "Left Angle Bracket" },
  "left_arrow_4fde1a64": { "message": "Left Arrow" },
  "left_arrow_with_hook_5bfcad93": { "message": "Left Arrow With Hook" },
  "left_ceiling_ee9dd88a": { "message": "Left Ceiling" },
  "left_curly_brace_1726fb4": { "message": "Left Curly Brace" },
  "left_downard_harpoon_arrow_1d7b3d2e": {
    "message": "Left Downward Harpoon Arrow"
  },
  "left_floor_29ac2274": { "message": "Left Floor" },
  "left_to_right_e9b4fd06": { "message": "Left-to-Right" },
  "left_upward_harpoon_arrow_3a562a96": {
    "message": "Left Upward Harpoon Arrow"
  },
  "leftward_arrow_1e4765de": { "message": "Leftward Arrow" },
  "leftward_pointing_triangle_d14532ce": {
    "message": "Leftward Pointing Triangle"
  },
  "less_than_a26c0641": { "message": "Less Than" },
  "less_than_or_equal_be5216cb": { "message": "Less Than Or Equal" },
  "library_icon_ae1e54cf": { "message": "Library Icon" },
  "light_blue_5374f600": { "message": "Light blue" },
  "link_7262adec": { "message": "Link" },
  "link_options_a16b758b": { "message": "Link Options" },
  "link_with_text_starting_with_start_b3fcbe71": {
    "message": "Link with text starting with { start }"
  },
  "links_14b70841": { "message": "Links" },
  "links_to_an_external_site_de74145d": {
    "message": "Links to an external site."
  },
  "lists_should_be_formatted_as_lists_f862de8d": {
    "message": "Lists should be formatted as lists."
  },
  "load_more_35d33c7": { "message": "Load more" },
  "loading_25990131": { "message": "Loading..." },
  "loading_bde52856": { "message": "Loading" },
  "loading_closed_captions_subtitles_failed_95ceef47": {
    "message": "loading closed captions/subtitles failed."
  },
  "loading_external_tool_d839042c": { "message": "Loading External Tool" },
  "loading_failed_b3524381": { "message": "Loading failed..." },
  "loading_failed_e6a9d8ef": { "message": "Loading failed." },
  "loading_folders_d8b5869e": { "message": "Loading folders" },
  "loading_placeholder_for_filename_792ef5e8": {
    "message": "Loading placeholder for { fileName }"
  },
  "loading_please_wait_d276220a": { "message": "Loading, please wait" },
  "loading_preview_9f077aa1": { "message": "Loading preview" },
  "locked_762f138b": { "message": "Locked" },
  "logical_equivalence_76fca396": { "message": "Logical Equivalence" },
  "logical_equivalence_short_8efd7b4f": {
    "message": "Logical Equivalence (Short)"
  },
  "logical_equivalence_short_and_thick_1e1f654d": {
    "message": "Logical Equivalence (Short And Thick)"
  },
  "logical_equivalence_thick_662dd3f2": {
    "message": "Logical Equivalence (Thick)"
  },
  "low_horizontal_dots_cc08498e": { "message": "Low Horizontal Dots" },
  "magenta_4a65993c": { "message": "Magenta" },
  "maps_to_e5ef7382": { "message": "Maps To" },
  "math_icon_ad4e9d03": { "message": "Math Icon" },
  "media_af190855": { "message": "Media" },
  "media_file_is_processing_please_try_again_later_58a6d49": {
    "message": "Media file is processing. Please try again later."
  },
  "media_title_2112243b": { "message": "Media Title" },
  "medium_5a8e9ead": { "message": "Medium" },
  "merge_links_2478df96": { "message": "Merge links" },
  "mic_a7f3d311": { "message": "Mic" },
  "microphone_disabled_15c83130": { "message": "Microphone Disabled" },
  "middle_27dc1d5": { "message": "Middle" },
  "minimize_file_preview_da911944": { "message": "Minimise file preview" },
  "minimize_video_20aa554b": { "message": "Minimise video" },
  "minus_fd961e2e": { "message": "Minus" },
  "minus_plus_3461f637": { "message": "Minus/Plus" },
  "misc_3b692ea7": { "message": "Misc" },
  "miscellaneous_e9818229": { "message": "Miscellaneous" },
  "modules_c4325335": { "message": "Units" },
  "moving_image_to_crop_directionword_6f66cde2": {
    "message": "Moving image to crop { directionWord }"
  },
  "mu_37223b8b": { "message": "Mu" },
  "multi_color_image_63d7372f": { "message": "Multi Colour Image" },
  "multiplication_sign_15f95c22": { "message": "Multiplication Sign" },
  "music_icon_4db5c972": { "message": "Music Icon" },
  "must_be_at_least_percentage_22e373b6": {
    "message": "Must be at least { percentage }%"
  },
  "must_be_at_least_width_x_height_px_41dc825e": {
    "message": "Must be at least { width } x { height }px"
  },
  "my_files_2f621040": { "message": "My files" },
  "n_th_root_9991a6e4": { "message": "N-th Root" },
  "nabla_1e216d25": { "message": "Nabla" },
  "name_1aed4a1b": { "message": "Name" },
  "name_color_ceec76ff": { "message": "{ name } ({ color })" },
  "natural_music_54a70258": { "message": "Natural (Music)" },
  "natural_numbers_3da07060": { "message": "Natural Numbers" },
  "navigate_through_the_menu_or_toolbar_415a4e50": {
    "message": "Navigate through the menu or toolbar"
  },
  "nested_greater_than_d852e60d": { "message": "Nested Greater Than" },
  "nested_less_than_27d17e58": { "message": "Nested Less Than" },
  "next_40e12421": { "message": "Next" },
  "no_accessibility_issues_were_detected_f8d3c875": {
    "message": "No accessibility issues were detected."
  },
  "no_changes_to_save_d29f6e91": { "message": "No changes to save." },
  "no_e16d9132": { "message": "No" },
  "no_file_chosen_9a880793": { "message": "No file chosen" },
  "no_headers_9bc7dc7f": { "message": "No headers" },
  "no_preview_is_available_for_this_file_f940114a": {
    "message": "No preview is available for this file."
  },
  "no_results_940393cf": { "message": "No results." },
  "no_results_found_for_filterterm_ad1b04c8": {
    "message": "No results found for { filterTerm }"
  },
  "no_video_1ed00b26": { "message": "No Video" },
  "none_3b5e34d2": { "message": "None" },
  "none_selected_b93d56d2": { "message": "None Selected" },
  "not_equal_6e2980e6": { "message": "Not Equal" },
  "not_in_not_an_element_of_fb1ffb54": {
    "message": "Not In (Not An Element Of)"
  },
  "not_negation_1418ebb8": { "message": "Not (Negation)" },
  "not_subset_dc2b5e84": { "message": "Not Subset" },
  "not_subset_strict_23d282bf": { "message": "Not Subset (Strict)" },
  "not_superset_5556b913": { "message": "Not Superset" },
  "not_superset_strict_24e06f36": { "message": "Not Superset (Strict)" },
  "nu_1c0f6848": { "message": "Nu" },
  "octagon_e48be9f": { "message": "Octagon" },
  "olive_6a3e4d6b": { "message": "Olive" },
  "omega_8f2c3463": { "message": "Omega" },
  "one_of_the_following_styles_must_be_added_to_save__1de769aa": {
    "message": "One of the following styles must be added to save an icon: Icon Colour, Outline Size, Icon Text, or Image"
  },
  "open_circle_e9bd069": { "message": "Open Circle" },
  "open_this_keyboard_shortcuts_dialog_9658b83a": {
    "message": "Open this keyboard shortcuts dialogue"
  },
  "open_title_application_fd624fc5": {
    "message": "Open { title } application"
  },
  "operators_a2ef9a93": { "message": "Operators" },
  "or_9b70ccaa": { "message": "Or" },
  "orange_81386a62": { "message": "Orange" },
  "ordered_and_unordered_lists_cfadfc38": {
    "message": "Ordered and Unordered Lists"
  },
  "other_editor_shortcuts_may_be_found_at_404aba4a": {
    "message": "Other editor shortcuts may be found at"
  },
  "outline_color_3ef2cea7": { "message": "Outline Colour" },
  "outline_size_a6059a21": { "message": "Outline Size" },
  "p_is_not_a_valid_protocol_which_must_be_ftp_http_h_adf13fc2": {
    "message": "{ p } is not a valid protocol which must be ftp, http, https, mailto, skype, tel or may be omitted"
  },
  "pages_e5414c2c": { "message": "Pages" },
  "paragraph_5e5ad8eb": { "message": "Paragraph" },
  "paragraph_starting_with_start_a59923f8": {
    "message": "Paragraph starting with { start }"
  },
  "parallel_d55d6e38": { "message": "Parallel" },
  "partial_derivative_4a9159df": { "message": "Partial (Derivative)" },
  "paste_5963d1c1": { "message": "Paste" },
  "pause_12af3bb4": { "message": "Pause" },
  "pentagon_17d82ea3": { "message": "Pentagon" },
  "people_b4ebb13c": { "message": "People" },
  "percentage_34ab7c2c": { "message": "Percentage" },
  "percentage_must_be_a_number_8033c341": {
    "message": "Percentage must be a number"
  },
  "performing_arts_icon_f3497486": { "message": "Performing Arts Icon" },
  "perpendicular_7c48ede4": { "message": "Perpendicular" },
  "phi_4ac33b6d": { "message": "Phi" },
  "phi_variant_c9bb3ac5": { "message": "Phi (Variant)" },
  "physical_education_icon_d7dffd3e": { "message": "Physical Education Icon" },
  "pi_dc4f0bd8": { "message": "Pi" },
  "pi_variant_10f5f520": { "message": "Pi (Variant)" },
  "pink_68ad45cb": { "message": "Pink" },
  "pixels_52ece7d1": { "message": "Pixels" },
  "play_1a47eaa7": { "message": "Play" },
  "play_media_comment_35257210": { "message": "Play media comment." },
  "play_media_comment_by_name_from_createdat_c230123d": {
    "message": "Play media comment by { name } from { createdAt }."
  },
  "please_allow_canvas_to_access_your_microphone_and__dc2c3079": {
    "message": "Please allow Canvas to access your microphone and webcam."
  },
  "plus_d43cd4ec": { "message": "Plus" },
  "plus_minus_f8be2e83": { "message": "Plus/Minus" },
  "posted_when_a578f5ab": { "message": "Posted: { when }" },
  "power_set_4f26f316": { "message": "Power Set" },
  "precedes_196b9aef": { "message": "Precedes" },
  "precedes_equal_20701e84": { "message": "Precedes Equal" },
  "preformatted_d0670862": { "message": "Preformatted" },
  "prev_f82cbc48": { "message": "Prev" },
  "preview_53003fd2": { "message": "Preview" },
  "preview_a3f8f854": { "message": "PREVIEW" },
  "preview_in_overlay_ed772c46": { "message": "Preview in overlay" },
  "preview_inline_9787330": { "message": "Preview inline" },
  "prime_917ea60e": { "message": "Prime" },
  "prime_numbers_13464f61": { "message": "Prime Numbers" },
  "product_39cf144f": { "message": "Product" },
  "proportional_f02800cc": { "message": "Proportional" },
  "protocol_must_be_ftp_http_https_mailto_skype_tel_o_73beb4f8": {
    "message": "Protocol must be ftp, http, https, mailto, skype, tel or may be omitted"
  },
  "psi_e3f5f0f7": { "message": "Psi" },
  "published_c944a23d": { "message": "published" },
  "published_when_302d8e23": { "message": "Published: { when }" },
  "pumpkin_904428d5": { "message": "Pumpkin" },
  "purple_7678a9fc": { "message": "Purple" },
  "quaternions_877024e0": { "message": "Quaternions" },
  "quizzes_7e598f57": { "message": "Quizzes" },
  "rational_numbers_80ddaa4a": { "message": "Rational Numbers" },
  "real_numbers_7c99df94": { "message": "Real Numbers" },
  "real_portion_of_complex_number_7dad33b5": {
    "message": "Real Portion (of Complex Number)"
  },
  "record_7c9448b": { "message": "Record" },
  "record_upload_media_5fdce166": { "message": "Record/upload media" },
  "recording_98da6bda": { "message": "Recording" },
  "red_8258edf3": { "message": "Red" },
  "relationships_6602af70": { "message": "Relationships" },
  "religion_icon_246e0be1": { "message": "Religion Icon" },
  "remove_heading_style_5fdc8855": { "message": "Remove heading style" },
  "remove_link_d1f2f4d0": { "message": "Remove Link" },
  "replace_e61834a7": { "message": "Replace" },
  "reset_95a81614": { "message": "Reset" },
  "resize_ec83d538": { "message": "Resize" },
  "restore_auto_save_deccd84b": { "message": "Restore auto-save?" },
  "reverse_turnstile_does_not_yield_7558be06": {
    "message": "Reverse Turnstile (Does Not Yield)"
  },
  "rho_a0244a36": { "message": "Rho" },
  "rho_variant_415245cd": { "message": "Rho (Variant)" },
  "rich_content_editor_2708ef21": { "message": "Rich Content Editor" },
  "rich_text_area_press_oskey_f8_for_rich_content_edi_c2f651d": {
    "message": "Rich Text Area. Press { OSKey }+F8 for Rich Content Editor shortcuts."
  },
  "right_71ffdc4d": { "message": "Right" },
  "right_align_39e7a32a": { "message": "Right Align" },
  "right_angle_bracket_d704e2d6": { "message": "Right Angle Bracket" },
  "right_arrow_35e0eddf": { "message": "Right Arrow" },
  "right_arrow_with_hook_29d92d31": { "message": "Right Arrow With Hook" },
  "right_ceiling_839dc744": { "message": "Right Ceiling" },
  "right_curly_brace_5159d5cd": { "message": "Right Curly Brace" },
  "right_downward_harpoon_arrow_d71b114f": {
    "message": "Right Downward Harpoon Arrow"
  },
  "right_floor_5392d5cf": { "message": "Right Floor" },
  "right_to_left_9cfb092a": { "message": "Right-to-Left" },
  "right_upward_harpoon_arrow_f5a34c73": {
    "message": "Right Upward Harpoon Arrow"
  },
  "rightward_arrow_32932107": { "message": "Rightward Arrow" },
  "rightward_pointing_triangle_60330f5c": {
    "message": "Rightward Pointing Triangle"
  },
  "rotate_image_90_degrees_2ab77c05": { "message": "Rotate image -90 degrees" },
  "rotate_image_90_degrees_6c92cd42": { "message": "Rotate image 90 degrees" },
  "rotation_9699c538": { "message": "Rotation" },
  "row_fc0944a7": { "message": "Row" },
  "row_group_979f5528": { "message": "Row group" },
  "sadly_the_pretty_html_editor_is_not_keyboard_acces_50da7665": {
    "message": "Sadly, the pretty HTML editor is not keyboard accessible. Access the raw HTML editor here."
  },
  "save_11a80ec3": { "message": "Save" },
  "save_copy_ca63944e": { "message": "Save Copy" },
  "save_media_cb9e786e": { "message": "Save Media" },
  "saved_icon_maker_icons_df86e2a1": { "message": "Saved Icon Maker Icons" },
  "screen_readers_cannot_determine_what_is_displayed__6a5842ab": {
    "message": "Screen readers cannot determine what is displayed in an image without alternative text, and filenames are often meaningless strings of numbers and letters that do not describe the context or meaning."
  },
  "screen_readers_cannot_determine_what_is_displayed__6f1ea667": {
    "message": "Screen readers cannot determine what is displayed in an image without alternative text, which describes the content and meaning of the image. Alternative text should be simple and concise."
  },
  "screen_readers_cannot_determine_what_is_displayed__a57e6723": {
    "message": "Screen readers cannot determine what is displayed in an image without alternative text, which describes the content and meaning of the image."
  },
  "screen_readers_cannot_interpret_tables_without_the_bd861652": {
    "message": "Screen readers cannot interpret tables without the proper structure. Table headers provide direction and content scope."
  },
  "screen_readers_cannot_interpret_tables_without_the_e62912d5": {
    "message": "Screen readers cannot interpret tables without the proper structure. Table captions describe the context and general understanding of the table."
  },
  "screen_readers_cannot_interpret_tables_without_the_f0bdec0f": {
    "message": "Screen readers cannot interpret tables without the proper structure. Table headers provide direction and overview of the content."
  },
  "script_l_42a7b254": { "message": "Script L" },
  "search_280d00bd": { "message": "Search" },
  "select_audio_source_21043cd5": { "message": "Select audio source" },
  "select_crop_shape_d441feeb": { "message": "Select crop shape" },
  "select_language_7c93a900": { "message": "Select Language" },
  "select_video_source_1b5c9dbe": { "message": "Select video source" },
  "selected_linkfilename_c093b1f2": { "message": "Selected { linkFileName }" },
  "selection_b52c4c5e": { "message": "Selection" },
  "set_header_scope_8c548f40": { "message": "Set header scope" },
  "set_minus_b46e9b88": { "message": "Set Minus" },
  "set_table_header_cfab13a0": { "message": "Set table header" },
  "sharp_music_ab956814": { "message": "Sharp (Music)" },
  "shift_arrows_4d5785fe": { "message": "SHIFT+Arrows" },
  "shift_o_to_open_the_pretty_html_editor_55ff5a31": {
    "message": "Shift-O to open the pretty HTML editor."
  },
  "shortcut_911d6255": { "message": "Shortcut" },
  "show_audio_options_b489926b": { "message": "Show audio options" },
  "show_image_options_1e2ecc6b": { "message": "Show image options" },
  "show_link_options_545338fd": { "message": "Show link options" },
  "show_studio_media_options_a0c748c6": {
    "message": "Show Studio media options"
  },
  "show_video_options_6ed3721a": { "message": "Show video options" },
  "sighted_users_browse_web_pages_quickly_looking_for_1d4db0c1": {
    "message": "Sighted users browse web pages quickly, looking for large or bolded headings. Screen reader users rely on headers for contextual understanding. Headers should use the proper structure."
  },
  "sighted_users_browse_web_pages_quickly_looking_for_ade806f5": {
    "message": "Sighted users browse web pages quickly, looking for large or bolded headings. Screen reader users rely on headers for contextual understanding. Headers should be concise within the proper structure."
  },
  "sigma_5c35e553": { "message": "Sigma" },
  "sigma_variant_8155625": { "message": "Sigma (Variant)" },
  "single_color_image_4e5d4dbc": { "message": "Single Colour Image" },
  "single_color_image_color_95fa9a87": {
    "message": "Single Color Image Color"
  },
  "size_b30e1077": { "message": "Size" },
  "size_of_caption_file_is_greater_than_the_maximum_m_bff5f86e": {
    "message": "Size of caption file is greater than the maximum { max } kb allowed file size."
  },
  "small_b070434a": { "message": "Small" },
  "solid_circle_9f061dfc": { "message": "Solid Circle" },
  "something_went_wrong_89195131": { "message": "Something went wrong." },
  "something_went_wrong_accessing_your_webcam_6643b87e": {
    "message": "Something went wrong accessing your webcam."
  },
  "something_went_wrong_and_i_don_t_know_what_to_show_e0c54ec8": {
    "message": "Something went wrong and I don''t know what to show you."
  },
  "something_went_wrong_check_your_connection_reload__c7868286": {
    "message": "Something went wrong. Check your connection, reload the page, and try again."
  },
  "something_went_wrong_d238c551": { "message": "Something went wrong" },
  "something_went_wrong_while_sharing_your_screen_8de579e5": {
    "message": "Something went wrong while sharing your screen."
  },
  "sort_by_e75f9e3e": { "message": "Sort by" },
  "spades_suit_b37020c2": { "message": "Spades (Suit)" },
  "square_511eb3b3": { "message": "Square" },
  "square_cap_9ec88646": { "message": "Square Cap" },
  "square_cup_b0665113": { "message": "Square Cup" },
  "square_root_e8bcbc60": { "message": "Square Root" },
  "square_root_symbol_d0898a53": { "message": "Square Root Symbol" },
  "square_subset_17be67cb": { "message": "Square Subset" },
  "square_subset_strict_7044e84f": { "message": "Square Subset (Strict)" },
  "square_superset_3be8dae1": { "message": "Square Superset" },
  "square_superset_strict_fa4262e4": { "message": "Square Superset (Strict)" },
  "square_unordered_list_b15ce93b": { "message": "square unordered list" },
  "star_8d156e09": { "message": "Star" },
  "start_over_f7552aa9": { "message": "Start Over" },
  "start_recording_9a65141a": { "message": "Start Recording" },
  "steel_blue_14296f08": { "message": "Steel Blue" },
  "studio_media_options_ee504361": { "message": "Studio Media Options" },
  "studio_media_options_tray_cfb94654": {
    "message": "Studio Media Options Tray"
  },
  "styles_2aa721ef": { "message": "Styles" },
  "submit_a3cc6859": { "message": "Submit" },
  "subscript_59744f96": { "message": "Subscript" },
  "subset_19c1a92f": { "message": "Subset" },
  "subset_strict_8d8948d6": { "message": "Subset (Strict)" },
  "succeeds_9cc31be9": { "message": "Succeeds" },
  "succeeds_equal_158e8c3a": { "message": "Succeeds Equal" },
  "sum_b0842d31": { "message": "Sum" },
  "superscript_8cb349a2": { "message": "Superscript" },
  "superscript_and_subscript_37f94a50": {
    "message": "Superscript and Subscript"
  },
  "superset_c4db8a7a": { "message": "Superset" },
  "superset_strict_c77dd6d2": { "message": "Superset (Strict)" },
  "supported_file_types_srt_or_webvtt_7d827ed": {
    "message": "Supported file types: SRT or WebVTT"
  },
  "switch_to_pretty_html_editor_a3cee15f": {
    "message": "Switch to pretty HTML Editor"
  },
  "switch_to_raw_html_editor_f970ae1a": {
    "message": "Switch to raw HTML Editor"
  },
  "switch_to_the_html_editor_146dfffd": {
    "message": "Switch to the html editor"
  },
  "switch_to_the_rich_text_editor_63c1ecf6": {
    "message": "Switch to the rich text editor"
  },
  "syllabus_f191f65b": { "message": "Syllabus" },
  "system_audio_allowed_b2508f8c": { "message": "System Audio Allowed" },
  "system_audio_disabled_c177bd13": { "message": "System Audio Disabled" },
  "tab_arrows_4cf5abfc": { "message": "TAB/Arrows" },
  "table_header_starting_with_start_ffcabba6": {
    "message": "Table header starting with { start }"
  },
  "table_starting_with_start_e7232848": {
    "message": "Table starting with { start }"
  },
  "tables_headers_should_specify_scope_5abf3a8e": {
    "message": "Tables headers should specify scope."
  },
  "tables_should_include_a_caption_describing_the_con_e91e78fc": {
    "message": "Tables should include a caption describing the contents of the table."
  },
  "tables_should_include_at_least_one_header_48779eac": {
    "message": "Tables should include at least one header."
  },
  "tau_880974b7": { "message": "Tau" },
  "teal_f729a294": { "message": "Teal" },
  "text_7f4593da": { "message": "Text" },
  "text_background_color_16e61c3f": { "message": "Text Background Colour" },
  "text_color_acf75eb6": { "message": "Text colour" },
  "text_is_difficult_to_read_without_sufficient_contr_69e62bd6": {
    "message": "Text is difficult to read without sufficient contrast between the text and the background, especially for those with low vision."
  },
  "text_larger_than_18pt_or_bold_14pt_should_display__5c364db6": {
    "message": "Text larger than 18pt (or bold 14pt) should display a minimum contrast ratio of 3:1."
  },
  "text_optional_384f94f7": { "message": "Text (optional)" },
  "text_position_8df8c162": { "message": "Text Position" },
  "text_size_887c2f6": { "message": "Text Size" },
  "text_smaller_than_18pt_or_bold_14pt_should_display_aaffb22b": {
    "message": "Text smaller than 18pt (or bold 14pt) should display a minimum contrast ratio of 4.5:1."
  },
  "the_document_preview_is_currently_being_processed__7d9ea135": {
    "message": "The document preview is currently being processed. Please try again later."
  },
  "the_first_heading_on_a_page_should_be_an_h2_859089f2": {
    "message": "The first heading on a page should be an H2."
  },
  "the_following_content_is_partner_provided_ed1da756": {
    "message": "The following content is partner provided"
  },
  "the_material_is_in_the_public_domain_279c39a3": {
    "message": "The material is in the public domain"
  },
  "the_material_is_licensed_under_creative_commons_3242cb5e": {
    "message": "The material is licensed under Creative Commons"
  },
  "the_material_is_subject_to_an_exception_e_g_fair_u_a39c8ca2": {
    "message": "The material is subject to an exception - e.g. fair use, the right to quote, or others under applicable copyright laws"
  },
  "the_preceding_content_is_partner_provided_d753928c": {
    "message": "The preceding content is partner provided"
  },
  "the_pretty_html_editor_is_not_keyboard_accessible__d6d5d2b": {
    "message": "The pretty html editor is not keyboard accessible. Press Shift O to open the raw HTML editor."
  },
  "therefore_d860e024": { "message": "Therefore" },
  "theta_ce2d2350": { "message": "Theta" },
  "theta_variant_fff6da6f": { "message": "Theta (Variant)" },
  "thick_downward_arrow_b85add4c": { "message": "Thick Downward Arrow" },
  "thick_left_arrow_d5f3e925": { "message": "Thick Left Arrow" },
  "thick_leftward_arrow_6ab89880": { "message": "Thick Leftward Arrow" },
  "thick_right_arrow_3ed5e8f7": { "message": "Thick Right Arrow" },
  "thick_rightward_arrow_a2e1839e": { "message": "Thick Rightward Arrow" },
  "thick_upward_arrow_acd20328": { "message": "Thick Upward Arrow" },
  "this_document_cannot_be_displayed_within_canvas_7aba77be": {
    "message": "This document cannot be displayed within Canvas."
  },
  "this_equation_cannot_be_rendered_in_basic_view_9b6c07ae": {
    "message": "This equation cannot be rendered in Basic View."
  },
  "this_image_is_currently_unavailable_25c68857": {
    "message": "This image is currently unavailable"
  },
  "though_your_video_will_have_the_correct_title_in_t_90e427f3": {
    "message": "Though your video will have the correct title in the browser, we failed to update it in the database."
  },
  "timebar_a4d18443": { "message": "Time bar" },
  "title_ee03d132": { "message": "Title" },
  "to_be_posted_when_d24bf7dc": { "message": "To Be Posted: { when }" },
  "to_do_when_2783d78f": { "message": "To-do: { when }" },
  "toggle_summary_group_413df9ac": { "message": "Toggle { summary } group" },
  "toggle_tooltip_d3b7cb86": { "message": "Toggle tooltip" },
  "tools_2fcf772e": { "message": "Tools" },
  "top_66e0adb6": { "message": "Top" },
  "tray_839df38a": { "message": "Tray" },
  "triangle_6072304e": { "message": "Triangle" },
  "turnstile_yields_f9e76df1": { "message": "Turnstile (Yields)" },
  "type_control_f9_to_access_image_options_text_a47e319f": {
    "message": "type Control F9 to access image options. { text }"
  },
  "type_control_f9_to_access_link_options_text_4ead9682": {
    "message": "type Control F9 to access link options. { text }"
  },
  "type_control_f9_to_access_table_options_text_92141329": {
    "message": "type Control F9 to access table options. { text }"
  },
  "unable_to_determine_resource_selection_url_7867e060": {
    "message": "Unable to determine resource selection URL"
  },
  "union_e6b57a53": { "message": "Union" },
  "unpublished_dfd8801": { "message": "unpublished" },
  "untitled_16aa4f2b": { "message": "Untitled" },
  "untitled_efdc2d7d": { "message": "untitled" },
  "up_and_left_diagonal_arrow_e4a74a23": {
    "message": "Up And Left Diagonal Arrow"
  },
  "up_and_right_diagonal_arrow_935b902e": {
    "message": "Up And Right Diagonal Arrow"
  },
  "up_c553575d": { "message": "Up" },
  "upload_document_253f0478": { "message": "Upload Document" },
  "upload_file_fd2361b8": { "message": "Upload file" },
  "upload_image_6120b609": { "message": "Upload image" },
  "upload_media_ce31135a": { "message": "Upload media" },
  "upload_record_media_e4207d72": { "message": "Upload/Record Media" },
  "uploading_19e8a4e7": { "message": "Uploading" },
  "uppercase_alphabetic_ordered_list_3f5aa6b2": {
    "message": "uppercase alphabetic ordered list"
  },
  "uppercase_delta_d4f4bc41": { "message": "Uppercase Delta" },
  "uppercase_gamma_86f492e9": { "message": "Uppercase Gamma" },
  "uppercase_lambda_c78d8ed4": { "message": "Uppercase Lambda" },
  "uppercase_omega_8aedfa2": { "message": "Uppercase Omega" },
  "uppercase_phi_caa36724": { "message": "Uppercase Phi" },
  "uppercase_pi_fcc70f5e": { "message": "Uppercase Pi" },
  "uppercase_psi_6395acbe": { "message": "Uppercase Psi" },
  "uppercase_roman_numeral_ordered_list_853f292b": {
    "message": "uppercase Roman numeral ordered list"
  },
  "uppercase_sigma_dbb70e92": { "message": "Uppercase Sigma" },
  "uppercase_theta_49afc891": { "message": "Uppercase Theta" },
  "uppercase_upsilon_8c1e623e": { "message": "Uppercase Upsilon" },
  "uppercase_xi_341e8556": { "message": "Uppercase Xi" },
  "upsilon_33651634": { "message": "Upsilon" },
  "upward_and_downward_pointing_arrow_fa90a918": {
    "message": "Upward And Downward Pointing Arrow"
  },
  "upward_and_downward_pointing_arrow_thick_d420fdef": {
    "message": "Upward And Downward Pointing Arrow (Thick)"
  },
  "upward_arrow_9992cb2d": { "message": "Upward Arrow" },
  "upward_pointing_triangle_d078d7cb": {
    "message": "Upward Pointing Triangle"
  },
  "url_22a5f3b8": { "message": "URL" },
  "usage_right_ff96f3e2": { "message": "Usage right:" },
  "usage_rights_required_5fe4dd68": { "message": "Usage Rights (required)" },
  "use_arrow_keys_to_navigate_options_2021cc50": {
    "message": "Use arrow keys to navigate options."
  },
  "use_arrow_keys_to_select_a_shape_c8eb57ed": {
    "message": "Use arrow keys to select a shape."
  },
  "use_arrow_keys_to_select_a_size_699a19f4": {
    "message": "Use arrow keys to select a size."
  },
  "use_arrow_keys_to_select_a_text_position_72f9137c": {
    "message": "Use arrow keys to select a text position."
  },
  "use_arrow_keys_to_select_a_text_size_65e89336": {
    "message": "Use arrow keys to select a text size."
  },
  "use_arrow_keys_to_select_an_outline_size_e009d6b0": {
    "message": "Use arrow keys to select an outline size."
  },
  "used_by_screen_readers_to_describe_the_content_of__4f14b4e4": {
    "message": "Used by screen readers to describe the content of an { TYPE }"
  },
  "used_by_screen_readers_to_describe_the_content_of__b1e76d9e": {
    "message": "Used by screen readers to describe the content of an image"
  },
  "used_by_screen_readers_to_describe_the_video_37ebad25": {
    "message": "Used by screen readers to describe the video"
  },
  "user_documents_c206e61f": { "message": "User Documents" },
  "user_files_78e21703": { "message": "User Files" },
  "user_images_b6490852": { "message": "User Images" },
  "user_media_14fbf656": { "message": "User Media" },
  "vector_notation_cf6086ab": { "message": "Vector (Notation)" },
  "vertical_bar_set_builder_notation_4300495f": {
    "message": "Vertical Bar (Set Builder Notation)"
  },
  "vertical_dots_bfb21f14": { "message": "Vertical Dots" },
  "video_options_24ef6e5d": { "message": "Video Options" },
  "video_options_tray_3b9809a5": { "message": "Video Options Tray" },
  "video_player_b371005": { "message": "Video player" },
  "video_player_for_9e7d373b": { "message": "Video player for " },
  "video_player_for_title_ffd9fbc4": {
    "message": "Video player for { title }"
  },
  "view_all_e13bf0a6": { "message": "View All" },
  "view_ba339f93": { "message": "View" },
  "view_description_30446afc": { "message": "View description" },
  "view_keyboard_shortcuts_34d1be0b": { "message": "View keyboard shortcuts" },
  "view_title_description_67940918": {
    "message": "View { title } description"
  },
  "view_word_and_character_counts_a743dd0c": {
    "message": "View word and character counts"
  },
  "we_couldn_t_detect_a_working_microphone_connected__ceb71c40": {
    "message": "We couldn’t detect a working microphone connected to your device."
  },
  "we_couldn_t_detect_a_working_webcam_connected_to_y_6715cc4": {
    "message": "We couldn’t detect a working webcam connected to your device."
  },
  "we_couldn_t_detect_a_working_webcam_or_microphone__263b6674": {
    "message": "We couldn’t detect a working webcam or microphone connected to your device."
  },
  "webcam_disabled_30c66986": { "message": "Webcam Disabled" },
  "webcam_fe91b20f": { "message": "Webcam" },
  "webpages_should_only_have_a_single_h1_which_is_aut_dc99189e": {
    "message": "Webpages should only have a single H1, which is automatically used by the page''s Title. The first heading in your content should be an H2."
  },
  "when_markup_is_used_that_visually_formats_items_as_f941fc1b": {
    "message": "When mark-up is used, it visually formats items as a list but does not indicate the list relationship, users may have difficulty in navigating the information."
  },
  "white_87fa64fd": { "message": "White" },
  "why_523b3d8c": { "message": "Why" },
  "width_492fec76": { "message": "Width" },
  "width_and_height_must_be_numbers_110ab2e3": {
    "message": "Width and height must be numbers"
  },
  "width_x_height_px_ff3ccb93": { "message": "{ width } x { height }px" },
  "wiki_home_9cd54d0": { "message": "Wiki Home" },
  "word_count_c77fe3a6": { "message": "Word Count" },
  "words_b448b7d5": { "message": "Words" },
  "wreath_product_200b38ef": { "message": "Wreath Product" },
  "xi_149681d0": { "message": "Xi" },
  "yes_dde87d5": { "message": "Yes" },
  "you_have_unsaved_changes_in_the_icon_maker_tray_do_e8cf5f1b": {
    "message": "You have unsaved changes in the Icon Maker tray. Do you want to continue without saving these changes?"
  },
  "you_may_need_to_adjust_additional_headings_to_main_975f0eee": {
    "message": "You may need to adjust additional headings to maintain page hierarchy."
  },
  "you_may_not_upload_an_empty_file_11c31eb2": {
    "message": "You may not upload an empty file."
  },
  "your_image_has_been_compressed_for_icon_maker_imag_2e45cd91": {
    "message": "Your image has been compressed for Icon Maker. Images less than { size } KB will not be compressed."
  },
  "your_microphone_is_blocked_in_the_browser_settings_42af0ddc": {
    "message": "Your microphone is blocked in the browser settings."
  },
  "your_webcam_and_microphone_are_blocked_in_the_brow_73357dc6": {
    "message": "Your webcam and microphone are blocked in the browser settings."
  },
  "your_webcam_is_blocked_in_the_browser_settings_7f638128": {
    "message": "Your webcam is blocked in the browser settings."
  },
  "your_webcam_may_already_be_in_use_6cd64c25": {
    "message": "Your webcam may already be in use."
  },
  "zeta_5ef24f0e": { "message": "Zeta" },
  "zoom_f3e54d69": { "message": "Zoom" },
  "zoom_in_image_bb97d4f": { "message": "Zoom in image" },
  "zoom_out_image_d0a0a2ec": { "message": "Zoom out image" }
}<|MERGE_RESOLUTION|>--- conflicted
+++ resolved
@@ -423,12 +423,9 @@
   "icon_preview_1782a1d9": { "message": "Icon Preview" },
   "icon_shape_30b61e7": { "message": "Icon Shape" },
   "icon_size_9353edea": { "message": "Icon Size" },
-<<<<<<< HEAD
-=======
   "if_left_empty_link_text_will_display_as_course_lin_2a34eedb": {
     "message": "If left empty, link text will display as module link name"
   },
->>>>>>> a9d918a9
   "if_usage_rights_are_required_the_file_will_not_pub_841e276e": {
     "message": "If Usage Rights are required, the file will not publish until enabled in the Files page."
   },
