--- conflicted
+++ resolved
@@ -708,12 +708,9 @@
   "rich_content_editor_2708ef21": {
     "message": "Redigerare för formaterat innehåll"
   },
-<<<<<<< HEAD
-=======
   "rich_text_area_press_oskey_f8_for_rich_content_edi_c2f651d": {
     "message": "RTF-område. Tryck på { OSKey }+F8 för genvägar till innehållsredigeraren."
   },
->>>>>>> 147b3201
   "right_angle_bracket_d704e2d6": { "message": "Höger hakparentes" },
   "right_arrow_35e0eddf": { "message": "Högerpil" },
   "right_arrow_with_hook_29d92d31": { "message": "Högerpil med krok" },
