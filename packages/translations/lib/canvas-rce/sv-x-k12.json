{
  "access_the_pretty_html_editor_37168efe": {
    "message": "Öppna den nätta versionen av HTML-redigeraren"
  },
  "accessibility_checker_b3af1f6c": { "message": "Tillgänglighetskontroll" },
  "action_to_take_b626a99a": { "message": "Åtgärd att vidta:" },
  "add_8523c19b": { "message": "Lägg till" },
  "add_a_caption_2a915239": { "message": "Lägg till bildtext" },
  "add_alt_text_for_the_image_48cd88aa": {
    "message": "Lägg till alternativtext för bilden"
  },
  "add_another_f4e50d57": { "message": "Lägg till en till" },
  "add_cc_subtitles_55f0394e": { "message": "Lägg till CC/undertext" },
  "add_image_60b2de07": { "message": "Lägg till bild" },
  "additional_considerations_f3801683": {
    "message": "Ytterliggare hänsynstaganden"
  },
  "adjacent_links_with_the_same_url_should_be_a_singl_7a1f7f6c": {
    "message": "Intilliggande länkar med samma webbadress ska vara en enda länk."
  },
  "aleph_f4ffd155": { "message": "Aleph" },
  "align_11050992": { "message": "Justera" },
  "alignment_and_lists_5cebcb69": { "message": "Justering och listor" },
  "all_4321c3a1": { "message": "Alla" },
  "all_apps_a50dea49": { "message": "Alla appar" },
  "alpha_15d59033": { "message": "Alfa" },
  "alphabetical_55b5b4e0": { "message": "Alfabetisk" },
  "alt_attribute_text_should_not_contain_more_than_12_e21d4040": {
    "message": "Alternativ attributtext får inte innehålla mer än 120 tecken."
  },
  "alt_text_611fb322": { "message": "Alternativ text" },
  "amalg_coproduct_c589fb12": { "message": "Amalg (samprod)" },
  "an_error_occured_reading_the_file_ff48558b": {
    "message": "Ett fel inträffade vid inläsning av filen"
  },
  "an_error_occurred_making_a_network_request_d1bda348": {
    "message": "Ett fel uppstod vid försök att göra en nätverksförfrågan"
  },
  "an_error_occurred_uploading_your_media_71f1444d": {
    "message": "Ett fel uppstod när dina mediefiler laddades upp."
  },
  "and_7fcc2911": { "message": "Och" },
  "angle_c5b4ec50": { "message": "Vinkel" },
  "announcement_list_da155734": { "message": "Anslagslista" },
  "announcements_a4b8ed4a": { "message": "Anslag" },
  "apply_781a2546": { "message": "Tillämpa" },
  "apply_changes_to_all_instances_of_this_icon_maker__2642f466": {
    "message": "Tillämpa ändringar på alla instanser för den här ikonen för ikonverktyget i kursen"
  },
  "approaches_the_limit_893aeec9": { "message": "Närmar sig gränsen" },
  "approximately_e7965800": { "message": "Ungefär" },
  "apps_54d24a47": { "message": "Appar" },
  "are_you_sure_you_want_to_cancel_changes_you_made_m_c5210496": {
    "message": "Vill du verkligen annullera? Ändringar du gjort kan inte sparas."
  },
  "arrows_464a3e54": { "message": "Pilar" },
  "art_icon_8e1daad": { "message": "Konstikon" },
  "aspect_ratio_will_be_preserved_cb5fdfb8": {
    "message": "Bildförhållande kommer att behållas"
  },
  "assignments_1e02582c": { "message": "Uppgifter" },
  "asterisk_82255584": { "message": "Asterisk" },
  "attributes_963ba262": { "message": "Attribut" },
  "audio_and_video_recording_not_supported_please_use_5ce3f0d7": {
    "message": "Ljud- och videoinspelning stöds inte. Använd en annan webbläsare."
  },
  "audio_options_feb58e2c": { "message": "Ljudalternativ" },
  "audio_options_tray_33a90711": { "message": "Fack för ljudalternativ" },
  "audio_player_for_title_20cc70d": { "message": "Ljudspelare för { title }" },
  "auto_saved_content_exists_would_you_like_to_load_t_fee528f2": {
    "message": "Automatiskt sparat innehåll finns. Vill du läsa in det automatiskt sparade innehållet istället?"
  },
  "available_folders_694d0436": { "message": "Tillgängliga mappar" },
  "backslash_b2d5442d": { "message": "Omvänt snedstreck" },
  "bar_ec63ed6": { "message": "Fält" },
  "basic_554cdc0a": { "message": "Grundläggande" },
  "because_501841b": { "message": "Eftersom" },
  "below_81d4dceb": { "message": "Nedan" },
  "beta_cb5f307e": { "message": "Beta" },
  "big_circle_16b2e604": { "message": "Stor cirkel" },
  "binomial_coefficient_ea5b9bb7": { "message": "Binomialkoefficient" },
  "black_4cb01371": { "message": "Svart" },
  "blue_daf8fea9": { "message": "Blå" },
  "bottom_15a2a9be": { "message": "Nederst" },
  "bottom_third_5f5fec1d": { "message": "Tredje nerifrån" },
  "bowtie_5f9629e4": { "message": "Rosett" },
  "brick_f2656265": { "message": "Tegelsten" },
  "c_2001_acme_inc_283f7f80": { "message": "(c) 2001 Acme Inc." },
  "cancel_caeb1e68": { "message": "Avbryt" },
  "cap_product_3a5265a6": { "message": "Takprodukt" },
  "center_align_e68d9997": { "message": "Centrera" },
  "centered_dot_64d5e378": { "message": "Centrerad punkt" },
  "centered_horizontal_dots_451c5815": {
    "message": "Centrerade horisontella punkter"
  },
  "change_alt_text_92654906": { "message": "Ändra alternativtext" },
  "change_heading_tag_to_paragraph_a61e3113": {
    "message": "Ändra rubriktagg till stycket"
  },
  "change_only_this_heading_s_level_903cc956": {
    "message": "Ändra bara nivån för den här rubriken"
  },
  "change_text_color_1aecb912": { "message": "Ändra textfärg" },
<<<<<<< HEAD
=======
  "changes_you_made_may_not_be_saved_4e8db973": {
    "message": "Ändringar du gjort kan inte sparas."
  },
  "characters_9d897d1c": { "message": "Tecken" },
  "characters_no_spaces_485e5367": { "message": "Tecken (inga blanksteg)" },
>>>>>>> 0889f4aa
  "check_accessibility_3c78211c": { "message": "Kontrollera tillgänglighet" },
  "checking_for_accessibility_issues_fac18c6d": {
    "message": "Kontrollerar tillgänglighetsproblem"
  },
  "chi_54a32644": { "message": "Chi" },
  "choose_caption_file_9c45bc4e": { "message": "Välj undertextfil" },
  "choose_usage_rights_33683854": {
    "message": "Välj användningsrättigheter ..."
  },
  "circle_484abe63": { "message": "Cirkel" },
  "circle_unordered_list_9e3a0763": {
    "message": "cirkelmarkera oordnad lista"
  },
  "clear_2084585f": { "message": "Rensa" },
  "clear_image_3213fe62": { "message": "Rensa bild" },
  "clear_selected_file_82388e50": { "message": "Rensa vald fil" },
  "clear_selected_file_filename_2fe8a58e": {
    "message": "Rensa vald fil: { filename }"
  },
  "click_or_shift_click_for_the_html_editor_25d70bb4": {
    "message": "Klicka eller håll Skift nedtryck och klicka för att öppna HTML-redigeraren."
  },
  "click_to_embed_imagename_c41ea8df": {
    "message": "Klicka för att bädda in { imageName }"
  },
  "click_to_hide_preview_3c707763": {
    "message": "Klicka för att dölja förhandsgranskning"
  },
  "click_to_insert_a_link_into_the_editor_c19613aa": {
    "message": "Klicka för att infoga en länk i redigeraren."
  },
  "click_to_show_preview_faa27051": {
    "message": "Klicka för att visa förhandsgranskning"
  },
  "close_a_menu_or_dialog_also_returns_you_to_the_edi_739079e6": {
    "message": "Stäng en meny eller dialogruta Tar dig också tillbaka till redigerarområdet"
  },
  "close_accessibility_checker_29d1c51e": {
    "message": "Stäng tillgänglighetskontrollen"
  },
  "close_d634289d": { "message": "Stäng" },
  "closed_caption_file_must_be_less_than_maxkb_kb_5880f752": {
    "message": "Undertextfilen får inte vara större än { maxKb } kb"
  },
  "closed_captions_subtitles_e6aaa016": { "message": "Undertexter" },
  "clubs_suit_c1ffedff": { "message": "Klöver (kortlek)" },
  "collaborations_5c56c15f": { "message": "Samarbeten" },
  "collapse_to_hide_types_1ab46d2e": {
    "message": "Minimera för att dölja { types }"
  },
  "color_picker_6b359edf": { "message": "Färgväljaren" },
  "color_picker_colorname_selected_ad4cf400": {
    "message": "Färgväljaren ({ colorName } valda)"
  },
  "column_e1ae5c64": { "message": "Kolumn" },
  "column_group_1c062368": { "message": "Kolumngrupp" },
  "complex_numbers_a543d004": { "message": "Komplexa nummer" },
  "computer_1d7dfa6f": { "message": "Dator" },
  "congruent_5a244acd": { "message": "Kongruent" },
  "contains_311f37b7": { "message": "Innehåller" },
  "content_1440204b": { "message": "Innehåll" },
  "content_is_still_being_uploaded_if_you_continue_it_8f06d0cb": {
    "message": "Innehåll laddas fortfarande upp, om du fortsätter kommer det inte att bäddas in korrekt."
  },
  "content_subtype_5ce35e88": { "message": "Underordnad innehållstyp" },
  "content_type_2cf90d95": { "message": "Innehållstyp" },
  "coproduct_e7838082": { "message": "Samproduktion" },
  "copyright_holder_66ee111": { "message": "Upphovsrättsinnehavare:" },
  "could_not_insert_content_itemtype_items_are_not_cu_638dfecd": {
    "message": "Det gick inte att infoga innehåll: \"{ itemType }\" artiklarna stöds för närvarande inte i Canvas."
  },
  "count_40eced3b": { "message": "Antal" },
  "count_plural_0_0_words_one_1_word_other_words_acf32eca": {
    "message": "{ count, plural,\n     =0 {0 ord}\n    one {1 ord}\n  other {# ord}\n}"
  },
  "count_plural_one_item_loaded_other_items_loaded_857023b7": {
    "message": "{ count, plural,\n    one {# objekt laddat}\n  other {# objekt laddade}\n}"
  },
  "course_documents_104d76e0": { "message": "Kursdokument" },
  "course_files_62deb8f8": { "message": "Kursfiler" },
  "course_files_a31f97fc": { "message": "Kursfiler" },
  "course_images_f8511d04": { "message": "Kursbilder" },
  "course_link_b369426": { "message": "Kurslänk" },
  "course_links_b56959b9": { "message": "Kurslänkar" },
  "course_media_ec759ad": { "message": "Kursmedia" },
  "course_navigation_dd035109": { "message": "Kursnavigering" },
  "create_icon_110d6463": { "message": "Skapa ikon" },
  "create_icon_maker_icon_c716bffe": {
    "message": "Skapa ikon för ikonverktyget"
  },
  "creative_commons_license_725584ae": {
    "message": "Creative Commons-licens:"
  },
  "crop_image_41bf940c": { "message": "Beskär bild" },
  "crop_image_807ebb08": { "message": "Beskär bilden" },
  "cup_product_14174434": { "message": "Kopprodukt" },
  "current_image_f16c249c": { "message": "Aktuell bild" },
  "current_volume_level_c55ab825": { "message": "Aktuell volymnivå" },
  "custom_6979cd81": { "message": "Anpassa" },
  "cyan_c1d5f68a": { "message": "Cyan" },
  "dagger_57e0f4e5": { "message": "Dolk" },
  "date_added_ed5ad465": { "message": "Tillagt datum" },
  "decorative_icon_9a7f3fc3": { "message": "Dekorativ ikon" },
  "decorative_image_fde98579": { "message": "Dekorativ bild" },
  "decorative_type_upper_f2c95e3": { "message": "Dekorativ { TYPE_UPPER }" },
  "decrease_indent_d9cf469d": { "message": "Minska indrag" },
  "deep_purple_bb3e2907": { "message": "Mörklila" },
  "default_bulleted_unordered_list_47079da8": {
    "message": "punktmarkera oordnad lista som standard"
  },
  "default_numerical_ordered_list_48dd3548": {
    "message": "numrera ordnad lista som standard"
  },
  "definite_integral_fe7ffed1": { "message": "Bestämd integral" },
  "degree_symbol_4a823d5f": { "message": "Gradersymbol" },
  "delimiters_4db4840d": { "message": "Avgränsare" },
  "delta_53765780": { "message": "Delta" },
  "describe_the_icon_f6a18823": { "message": "(beskriv ikonen)" },
  "describe_the_type_ff448da5": { "message": "(Beskriv { TYPE })" },
  "describe_the_video_2fe8f46a": { "message": "(Beskriv videon)" },
  "description_436c48d7": { "message": "Beskrivning" },
  "details_98a31b68": { "message": "Detaljer" },
  "diagonal_dots_7d71b57e": { "message": "Diagonala punkter" },
  "diamond_b8dfe7ae": { "message": "Diamant" },
  "diamonds_suit_526abaaf": { "message": "Ruter (kortspel)" },
  "digamma_258ade94": { "message": "Digamma" },
  "dimension_type_f5fa9170": { "message": "Dimensionstyp" },
  "dimensions_45ddb7b7": { "message": "Dimensioner" },
  "directionality_26ae9e08": { "message": "Textens riktning" },
  "directly_edit_latex_b7e9235b": { "message": "Direktredigera LaTeX" },
  "disable_preview_222bdf72": { "message": "Inaktivera förhandsvisning" },
  "discussions_a5f96392": { "message": "Diskussioner" },
  "discussions_index_6c36ced": { "message": "Diskussionsindex" },
  "disjoint_union_e74351a8": { "message": "Upplöst union" },
  "display_options_315aba85": { "message": "Visa alternativ" },
  "display_text_link_opens_in_a_new_tab_75e9afc9": {
    "message": "Visa textlänk (öppnas i en ny flik)"
  },
  "division_sign_72190870": { "message": "Divisionstecken" },
  "document_678cd7bf": { "message": "Dokument" },
  "documents_81393201": { "message": "Dokument" },
  "done_54e3d4b6": { "message": "Klar" },
  "double_dagger_faf78681": { "message": "Dubbeldolk" },
  "down_5831a426": { "message": "Ner" },
  "down_and_left_diagonal_arrow_40ef602c": {
    "message": "Diagonal pil, nedåt och till vänster"
  },
  "down_and_right_diagonal_arrow_6ea0f460": {
    "message": "Diagonal pil, nedåt och till höger"
  },
  "download_filename_2baae924": { "message": "Ladda ner { filename }" },
  "downward_arrow_cca52012": { "message": "Nedåtpil" },
  "downward_pointing_triangle_2a12a601": { "message": "Nedåtpekande triangel" },
  "drag_a_file_here_1bf656d5": { "message": "Dra en fil hit" },
  "drag_and_drop_or_click_to_browse_your_computer_60772d6d": {
    "message": "Dra och släpp, eller klicka för att söka i din dator"
  },
  "drag_handle_use_up_and_down_arrows_to_resize_e29eae5c": {
    "message": "Dra handtag. Använd upp- och nedpilarna för att ändra storlek"
  },
  "due_multiple_dates_cc0ee3f5": { "message": "Inlämningsdatum: Flera datum" },
  "due_when_7eed10c6": { "message": "Inlämningsdatum: { when }" },
  "edit_alt_text_for_this_icon_instance_9c6fc5fd": {
    "message": "Redigera alternativ text för den här ikoninstansen"
  },
  "edit_c5fbea07": { "message": "Redigera" },
  "edit_course_link_5a5c3c59": { "message": "Redigera kurslänk" },
  "edit_equation_f5279959": { "message": "Redigera ekvation" },
  "edit_existing_icon_maker_icon_5d0ebb3f": {
    "message": "Redigera befintlig ikon för Ikonbyggaren"
  },
  "edit_icon_2c6b0e91": { "message": "Redigera ikon" },
  "edit_link_7f53bebb": { "message": "Redigera länk" },
  "editor_statusbar_26ac81fc": { "message": "Statusfält för redigeraren" },
  "element_starting_with_start_91bf4c3b": {
    "message": "Element som börjar med { start }"
  },
  "embed_828fac4a": { "message": "Bädda in" },
  "embed_code_314f1bd5": { "message": "Inbäddad kod" },
  "embed_content_from_external_tool_3397ad2d": {
    "message": "Bädda in innehåll från externt verktyg"
  },
  "embed_image_1080badc": { "message": "Bädda in bild" },
  "embed_video_a97a64af": { "message": "Bädda in videon" },
  "embedded_content_aaeb4d3d": { "message": "inbäddat innehåll" },
  "empty_set_91a92df4": { "message": "Tom uppsättning" },
  "encircled_dot_8f5e51c": { "message": "Inringad punkt" },
  "encircled_minus_72745096": { "message": "Inringat minus" },
  "encircled_plus_36d8d104": { "message": "Inringat plus" },
  "encircled_times_5700096d": { "message": "Inringade tider" },
  "engineering_icon_f8f3cf43": { "message": "Ingenjörsikon" },
  "english_icon_25bfe845": { "message": "Engelsk ikon" },
  "enter_at_least_3_characters_to_search_4f037ee0": {
    "message": "Skriv in minst 3 tecken för att söka"
  },
  "epsilon_54bb8afa": { "message": "Epsilon" },
  "epsilon_variant_d31f1e77": { "message": "Epsilon (variant)" },
  "equals_sign_c51bdc58": { "message": "Lika med-tecken" },
  "equation_1c5ac93c": { "message": "Ekvation" },
  "equation_editor_39fbc3f1": { "message": "Ekvationsredigeraren" },
  "equilibrium_6ff3040b": { "message": "Jämvikt" },
  "equivalence_class_7b0f11c0": { "message": "Ekvivalensklass" },
  "equivalent_identity_654b3ce5": { "message": "Ekvivalent (identitet)" },
  "eta_b8828f99": { "message": "Eta" },
  "exists_2e62bdaa": { "message": "Existerar" },
  "exit_fullscreen_b7eb0aa4": { "message": "Avsluta helskärm" },
  "expand_preview_by_default_2abbf9f8": {
    "message": "Visa förhandsgranskning som standard"
  },
  "expand_to_see_types_f5d29352": {
    "message": "Expandera för att visa { types }"
  },
  "external_link_d3f9e62a": { "message": "Extern länk" },
  "external_tool_frame_70b32473": { "message": "Extern verktygsram" },
  "external_tools_6e77821": { "message": "Externa verktyg" },
  "extra_large_b6cdf1ff": { "message": "Extra stor" },
  "extra_small_9ae33252": { "message": "Extra liten" },
  "extracurricular_icon_67c8ca42": { "message": "Fritidsikon" },
  "f_function_fe422d65": { "message": "F (funktion)" },
  "failed_getting_file_contents_e9ea19f4": {
    "message": "Det gick inte att hämta filinnehåll"
  },
  "failed_to_retrieve_content_from_external_tool_5899c213": {
    "message": "Det gick inte att hämta innehåll från externt verktyg"
  },
  "file_name_8fd421ff": { "message": "Filnamn" },
  "file_storage_quota_exceeded_b7846cd1": {
    "message": "Kvoten för fillagring har överskridits"
  },
  "file_url_c12b64be": { "message": "Filens URL" },
  "filename_file_icon_602eb5de": { "message": "{ filename } filikon" },
  "filename_image_preview_6cef8f26": {
    "message": "{ filename } förhandsvisning av bild"
  },
  "filename_text_preview_e41ca2d8": {
    "message": "{ filename } förhandsvisning av text"
  },
  "files_c300e900": { "message": "Filer" },
  "files_index_af7c662b": { "message": "Filindex" },
  "finish_bc343002": { "message": "Avsluta" },
  "fix_heading_hierarchy_f60884c4": { "message": "Fast rubrikhierarki" },
  "flat_music_76d5a5c3": { "message": "Platt (Musik)" },
  "focus_element_options_toolbar_18d993e": {
    "message": "Verktygsfält för alternativ till fokuselement"
  },
  "folder_tree_fbab0726": { "message": "Mappträd" },
  "for_all_b919f972": { "message": "För alla" },
  "format_4247a9c5": { "message": "Format" },
  "format_as_a_list_142210c3": { "message": "Formatera som lista" },
  "formatting_5b143aa8": { "message": "Formaterar" },
  "forward_slash_3f90f35e": { "message": "Snedstreck" },
  "found_auto_saved_content_3f6e4ca5": {
    "message": "Hittade automatiskt sparat innehåll"
  },
  "found_count_plural_0_results_one_result_other_resu_46aeaa01": {
    "message": "Hittade { count, plural,\n     =0 {# resultat}\n    one {# resultat}\n  other {# resultat}\n}"
  },
  "fraction_41bac7af": { "message": "Bråkdel" },
  "fullscreen_873bf53f": { "message": "Helskärm" },
  "gamma_1767928": { "message": "Gamma" },
  "generating_preview_45b53be0": { "message": "Genererar förhandsvisning ..." },
  "gif_png_format_images_larger_than_size_kb_are_not__7af3bdbd": {
    "message": "GIF-/PNG-bildformat som är större än { size } kB stöds inte."
  },
  "go_to_the_editor_s_menubar_e6674c81": {
    "message": "Gå till redigerarens menyfält"
  },
  "go_to_the_editor_s_toolbar_a5cb875f": {
    "message": "Gå till redigerarens verktygsfält"
  },
  "grades_a61eba0a": { "message": "Omdömen" },
  "greater_than_e98af662": { "message": "Större än" },
  "greater_than_or_equal_b911949a": { "message": "Större än eller lika med" },
  "greek_65c5b3f7": { "message": "Grekiska" },
  "green_15af4778": { "message": "Grön" },
  "grey_a55dceff": { "message": "Grå" },
  "group_documents_8bfd6ae6": { "message": "Gruppera dokument" },
  "group_files_4324f3df": { "message": "Gruppfiler" },
  "group_files_82e5dcdb": { "message": "Gruppfiler" },
  "group_images_98e0ac17": { "message": "Gruppera bilder" },
  "group_isomorphism_45b1458c": { "message": "Gruppautomorfi" },
  "group_link_63e626b3": { "message": "Grupplänk" },
  "group_links_9493129e": { "message": "Grupplänkar" },
  "group_media_2f3d128a": { "message": "Gruppera mediefiler" },
  "group_navigation_99f191a": { "message": "Gruppnavigering" },
  "h_bar_bb94deae": { "message": "H-streck" },
  "hat_ea321e35": { "message": "Keps" },
  "header_column_f27433cb": { "message": "Rubrikkolumn" },
  "header_row_and_column_ec5b9ec": { "message": "Rubrikrad och kolumn" },
  "header_row_f33eb169": { "message": "Rubrikrad" },
  "heading_2_5b84eed2": { "message": "Rubrik 2" },
  "heading_3_2c83de44": { "message": "Rubrik 3" },
  "heading_4_b2e74be7": { "message": "Rubrik 4" },
  "heading_levels_should_not_be_skipped_3947c0e0": {
    "message": "Rubriknivåer bör inte hoppas över."
  },
  "heading_starting_with_start_42a3e7f9": {
    "message": "Rubriker som börjar med { start }"
  },
  "headings_should_not_contain_more_than_120_characte_3c0e0cb3": {
    "message": "Rubrikerna får inte innehålla mer än 120 tecken."
  },
  "health_icon_8d292eb5": { "message": "Hälsoikon" },
  "hearts_suit_e50e04ca": { "message": "Hjärter (kortspel)" },
  "height_69b03e15": { "message": "Höjd" },
  "hexagon_d8468e0d": { "message": "Hexagon" },
  "hide_description_bfb5502e": { "message": "Dölj beskrivning" },
  "hide_title_description_caf092ef": {
    "message": "Dölj { title } beskrivning"
  },
  "highlight_an_element_to_activate_the_element_optio_60e1e56b": {
    "message": "Markera ett element för att aktivera verktygsfältet för elementalternativ"
  },
  "home_351838cd": { "message": "Startsida" },
  "html_code_editor_fd967a44": { "message": "Redigerare för HTML-kod" },
  "html_editor_fb2ab713": { "message": "HTML-redigerare" },
  "i_have_obtained_permission_to_use_this_file_6386f087": {
    "message": "Jag har fått tillåtelse att använda den här filen."
  },
  "i_hold_the_copyright_71ee91b1": {
    "message": "Jag är upphovsrättsinnehavare"
  },
  "icon_215a1dc6": { "message": "Ikon" },
  "icon_8168b2f8": { "message": "ikon" },
  "icon_color_b86dd6d6": { "message": "Ikonfärg" },
  "icon_maker_icons_cc560f7e": { "message": "Ikoner för ikonverktyget" },
  "icon_options_7e32746e": { "message": "Ikonalternativ" },
  "icon_options_tray_2b407977": { "message": "Fack för ikonalternativ" },
  "icon_preview_1782a1d9": { "message": "Förhandvisning av ikon" },
  "icon_shape_30b61e7": { "message": "Ikonform" },
  "icon_size_9353edea": { "message": "Ikonstorlek" },
  "if_left_empty_link_text_will_display_as_course_lin_61087540": {
    "message": "Om länken lämnas tom visas texten som ett kurslänknamn"
  },
  "if_usage_rights_are_required_the_file_will_not_pub_841e276e": {
    "message": "Om användarrättigheter krävs publiceras inte filen förrän den aktiveras på sidan Filer."
  },
  "if_you_do_not_select_usage_rights_now_this_file_wi_14e07ab5": {
    "message": "Om du inte väljer användningsrättigheter nu kommer den här filen att publiceras efter att den har laddats upp."
  },
  "image_8ad06": { "message": "Bild" },
  "image_c1c98202": { "message": "bild" },
  "image_filenames_should_not_be_used_as_the_alt_attr_bcfd7780": {
    "message": "Bildfilnamn ska inte användas som alt attribut som beskriver bildinnehållet."
  },
  "image_options_5412d02c": { "message": "Bildalternativ" },
  "image_options_tray_90a46006": { "message": "Alternativfält för bilder" },
  "image_to_crop_3a34487d": { "message": "Bild till beskärning" },
  "image_with_filename_file_aacd7180": {
    "message": "Bild med filnamn { file }"
  },
  "images_7ce26570": { "message": "bilder" },
  "images_should_include_an_alt_attribute_describing__b86d6a86": {
    "message": "Bilder ska innehålla ett alt attribut som beskriver bildinnehållet."
  },
  "imaginary_portion_of_complex_number_2c733ffa": {
    "message": "Imaginärdel (av komplexa nummer)"
  },
  "in_element_of_19ca2f33": { "message": "I (element av)" },
  "increase_indent_6af90f7c": { "message": "Öka indrag" },
  "indefinite_integral_6623307e": { "message": "Obestämd integral" },
  "indigo_2035fc55": { "message": "Indigo" },
  "inference_fed5c960": { "message": "Slutsats" },
  "infinity_7a10f206": { "message": "Oändlighet" },
  "insert_593145ef": { "message": "Infoga" },
  "insert_link_6dc23cae": { "message": "Infoga länk" },
  "insert_math_equation_57c6e767": {
    "message": "Infoga en matematisk ekvation"
  },
  "integers_336344e1": { "message": "Heltal" },
  "intersection_cd4590e4": { "message": "Genomskärning" },
  "invalid_entry_f7d2a0f5": { "message": "Ogiltig inmatning." },
  "invalid_file_c11ba11": { "message": "Ogiltig fil" },
  "invalid_file_type_881cc9b2": { "message": "Ogiltig filtyp" },
  "invalid_url_cbde79f": { "message": "Ogiltig URL" },
  "iota_11c932a9": { "message": "Iota" },
  "issue_num_total_f94536cf": { "message": "Problem { num }/{ total }" },
  "kappa_2f14c816": { "message": "Kappa" },
  "kappa_variant_eb64574b": { "message": "Kappa (variant)" },
  "keyboard_shortcuts_ed1844bd": { "message": "Kortkommandon" },
  "keyboards_navigate_to_links_using_the_tab_key_two__5fab8c82": {
    "message": "Tangentbord navigerar till länkar via Tab-tangenten. Två intilliggande länkar som leder till samma destination kan vara förvirrande för användare av tangentbord."
  },
  "lambda_4f602498": { "message": "Lambda" },
  "language_arts_icon_a798b0f8": { "message": "Språkvetenskapsikon" },
  "languages_icon_9d20539": { "message": "Språkikon" },
  "large_9c5e80e7": { "message": "Stor" },
  "learn_more_about_adjacent_links_2cb9762c": {
    "message": "Läs mer om intilliggande länkar"
  },
  "learn_more_about_color_contrast_c019dfb9": {
    "message": "Läs mer om färgkontrast"
  },
  "learn_more_about_organizing_page_headings_8a7caa2e": {
    "message": "Läs mer om att ordna sidrubriker"
  },
  "learn_more_about_proper_page_heading_structure_d2959f2d": {
    "message": "Läs mer om korrekt struktur för sidrubrik"
  },
  "learn_more_about_table_headers_5f5ee13": {
    "message": "Läs mer om tabellrubriker"
  },
  "learn_more_about_using_alt_text_for_images_5698df9a": {
    "message": "Läs mer om att använda alternativtext för bilder"
  },
  "learn_more_about_using_captions_with_tables_36fe496f": {
    "message": "Läs mer om att använda rubriker med tabeller"
  },
  "learn_more_about_using_filenames_as_alt_text_264286af": {
    "message": "Läs mer om att använda filnamn som alternativtext"
  },
  "learn_more_about_using_lists_4e6eb860": {
    "message": "Läs mer om att använda listor"
  },
  "learn_more_about_using_scope_attributes_with_table_20df49aa": {
    "message": "Läs mer om att använda omfångsattribut med tabeller"
  },
  "leave_as_is_4facfe55": { "message": "Lämna som det är" },
<<<<<<< HEAD
=======
  "left_3ea9d375": { "message": "Vänster" },
  "left_align_43d95491": { "message": "Vänsterjustera" },
>>>>>>> 0889f4aa
  "left_angle_bracket_c87a6d07": { "message": "Vänster hakparentes" },
  "left_arrow_4fde1a64": { "message": "Vänster pil" },
  "left_arrow_with_hook_5bfcad93": { "message": "Vänsterpil med krok" },
  "left_ceiling_ee9dd88a": { "message": "Vänster övre avgränsare" },
  "left_curly_brace_1726fb4": { "message": "Vänster klammerparentes" },
  "left_downard_harpoon_arrow_1d7b3d2e": {
    "message": "Harpunpil, nedåt till vänster"
  },
  "left_floor_29ac2274": { "message": "Vänster nedre avgränsare" },
  "left_to_right_e9b4fd06": { "message": "Vänster-till-höger" },
  "left_upward_harpoon_arrow_3a562a96": {
    "message": "Harpunpil, uppåt till vänster"
  },
  "leftward_arrow_1e4765de": { "message": "Vänsterpekande pil" },
  "leftward_pointing_triangle_d14532ce": {
    "message": "Vänsterpekande triangel"
  },
  "less_than_a26c0641": { "message": "Mindre än" },
  "less_than_or_equal_be5216cb": { "message": "Mindre än eller lika med" },
  "library_icon_ae1e54cf": { "message": "Biblioteksikon" },
  "light_blue_5374f600": { "message": "Ljusblå" },
  "link_7262adec": { "message": "Länk" },
  "link_options_a16b758b": { "message": "Länkalternativ" },
  "link_with_text_starting_with_start_b3fcbe71": {
    "message": "Länk med text som börjar med { start }"
  },
  "links_14b70841": { "message": "Länkar" },
  "links_to_an_external_site_de74145d": {
    "message": "Länkar till en extern sida."
  },
  "lists_should_be_formatted_as_lists_f862de8d": {
    "message": "Listor ska formateras som listor."
  },
  "load_more_35d33c7": { "message": "Läs in mer" },
  "loading_25990131": { "message": "Läser in ..." },
  "loading_bde52856": { "message": "Läser in" },
  "loading_closed_captions_subtitles_failed_95ceef47": {
    "message": "det gick inte att läsa in undertexter."
  },
  "loading_external_tool_d839042c": { "message": "Laddar externt verktyg" },
  "loading_failed_b3524381": { "message": "Det gick inte att läsa in ..." },
  "loading_failed_e6a9d8ef": { "message": "Det gick inte att läsa in." },
  "loading_folders_d8b5869e": { "message": "Läser in mappar" },
  "loading_placeholder_for_filename_792ef5e8": {
    "message": "Läser in platshållare för { fileName }"
  },
  "loading_please_wait_d276220a": { "message": "Läser in, vänta" },
  "loading_preview_9f077aa1": { "message": "Läser in förhandsgranskning" },
  "locked_762f138b": { "message": "Låst" },
  "logical_equivalence_76fca396": { "message": "Logisk ekvivalens" },
  "logical_equivalence_short_8efd7b4f": {
    "message": "Logisk ekvivalens (kort)"
  },
  "logical_equivalence_short_and_thick_1e1f654d": {
    "message": "Logisk ekvivalens (kort och tjock)"
  },
  "logical_equivalence_thick_662dd3f2": {
    "message": "Logisk ekvivalens (tjock)"
  },
  "low_horizontal_dots_cc08498e": { "message": "Låga horisontella punkter" },
  "magenta_4a65993c": { "message": "Magenta" },
  "maps_to_e5ef7382": { "message": "Mappar till" },
  "math_icon_ad4e9d03": { "message": "Matteikon" },
  "media_af190855": { "message": "Media" },
  "media_file_is_processing_please_try_again_later_58a6d49": {
    "message": "Mediefilen behandlas. Försök igen senare."
  },
  "medium_5a8e9ead": { "message": "Medium" },
  "merge_links_2478df96": { "message": "Sammanfoga länkar" },
  "mic_a7f3d311": { "message": "Mikrofon" },
  "microphone_disabled_15c83130": { "message": "Mikrofonen är inaktiverad" },
  "middle_27dc1d5": { "message": "Mitten" },
  "minimize_file_preview_da911944": {
    "message": "Minimera förhandsvisning av fil"
  },
  "minimize_video_20aa554b": { "message": "Minimera video" },
  "minus_fd961e2e": { "message": "Minus" },
  "minus_plus_3461f637": { "message": "Minus/plus" },
  "misc_3b692ea7": { "message": "Diverse" },
  "miscellaneous_e9818229": { "message": "Blandat" },
  "modules_c4325335": { "message": "Moduler" },
  "moving_image_to_crop_directionword_6f66cde2": {
    "message": "Flyttar bild till beskärning { directionWord }"
  },
  "mu_37223b8b": { "message": "Mu" },
  "multi_color_image_63d7372f": { "message": "Flerfärgsbild" },
  "multiplication_sign_15f95c22": { "message": "Multipliceringstecken" },
  "music_icon_4db5c972": { "message": "Musikikon" },
  "must_be_at_least_percentage_22e373b6": {
    "message": "Måste vara minst { percentage }%"
  },
  "must_be_at_least_width_x_height_px_41dc825e": {
    "message": "Måste vara minst { width } x { height }pixlar"
  },
  "my_files_2f621040": { "message": "Mina filer" },
  "n_th_root_9991a6e4": { "message": "N:te rot" },
  "nabla_1e216d25": { "message": "Nabla" },
  "name_1aed4a1b": { "message": "Namn" },
  "name_color_ceec76ff": { "message": "{ name } ({ color })" },
  "natural_music_54a70258": { "message": "Naturlig (musik)" },
  "natural_numbers_3da07060": { "message": "Naturliga tal" },
  "navigate_through_the_menu_or_toolbar_415a4e50": {
    "message": "Navigera via menyn eller verktygsfältet"
  },
  "nested_greater_than_d852e60d": { "message": "Kapslade större än" },
  "nested_less_than_27d17e58": { "message": "Kapslad mindre än" },
  "next_40e12421": { "message": "Nästa" },
  "no_accessibility_issues_were_detected_f8d3c875": {
    "message": "Inga tillgänglighetsproblem upptäcktes."
  },
  "no_changes_to_save_d29f6e91": { "message": "Inga ändringar att spara." },
  "no_e16d9132": { "message": "Nej" },
  "no_file_chosen_9a880793": { "message": "Ingen fil har valts" },
  "no_headers_9bc7dc7f": { "message": "Inga rubriker" },
  "no_preview_is_available_for_this_file_f940114a": {
    "message": "Förhandsvisning är inte tillgänglig för den här filen."
  },
  "no_results_940393cf": { "message": "Inga resultat." },
  "no_results_found_for_filterterm_ad1b04c8": {
    "message": "Inga resultat hittades för { filterTerm }"
  },
  "no_video_1ed00b26": { "message": "Ingen video" },
  "none_3b5e34d2": { "message": "Inga" },
  "none_selected_b93d56d2": { "message": "Inga valda" },
  "not_equal_6e2980e6": { "message": "Är inte lika med" },
  "not_in_not_an_element_of_fb1ffb54": {
    "message": "Inte i (inte ett element av)"
  },
  "not_negation_1418ebb8": { "message": "Inte (negation)" },
  "not_subset_dc2b5e84": { "message": "Inte delmängd" },
  "not_subset_strict_23d282bf": { "message": "Inte delmängd (strikt)" },
  "not_superset_5556b913": { "message": "Inte superset" },
  "not_superset_strict_24e06f36": { "message": "Inte superset (strikt)" },
  "nu_1c0f6848": { "message": "Nu" },
  "octagon_e48be9f": { "message": "Oktogon" },
  "olive_6a3e4d6b": { "message": "Oliv" },
  "omega_8f2c3463": { "message": "Omega" },
  "one_of_the_following_styles_must_be_added_to_save__1de769aa": {
    "message": "En av följande stilar måste läggas till för att spara en ikon: Ikonfärg, konturstorlek, ikontext eller bild"
  },
  "open_circle_e9bd069": { "message": "Öppen cirkel" },
  "open_this_keyboard_shortcuts_dialog_9658b83a": {
    "message": "Öppna dialogrutan för detta kortkommando"
  },
  "open_title_application_fd624fc5": {
    "message": "Öppna programmet { title }"
  },
  "operators_a2ef9a93": { "message": "Operatörer" },
  "or_9b70ccaa": { "message": "Eller" },
  "orange_81386a62": { "message": "Orange" },
  "ordered_and_unordered_lists_cfadfc38": {
    "message": "Ordnade och oordnade listor"
  },
  "other_editor_shortcuts_may_be_found_at_404aba4a": {
    "message": "Andra genvägar till redigeraren kan hittas på"
  },
  "outline_color_3ef2cea7": { "message": "Konturfärg" },
  "outline_size_a6059a21": { "message": "Konturstorlek" },
  "p_is_not_a_valid_protocol_which_must_be_ftp_http_h_adf13fc2": {
    "message": "{ p } är inte ett giltigt protokoll. Protokollet måste vara ftp, http, https, mailto, skype, tel eller så kan det utelämnas"
  },
  "pages_e5414c2c": { "message": "Sidor" },
  "paragraph_5e5ad8eb": { "message": "Paragraf" },
  "paragraph_starting_with_start_a59923f8": {
    "message": "Stycke som börjar med { start }"
  },
  "parallel_d55d6e38": { "message": "Parallel" },
  "partial_derivative_4a9159df": { "message": "Partiell (derivat)" },
  "paste_5963d1c1": { "message": "Klistra in" },
  "pause_12af3bb4": { "message": "Pausa" },
  "pentagon_17d82ea3": { "message": "Pentagon" },
  "people_b4ebb13c": { "message": "Personer" },
  "percentage_34ab7c2c": { "message": "Procent" },
  "percentage_must_be_a_number_8033c341": {
    "message": "Procenttalet måste vara ett tal"
  },
  "performing_arts_icon_f3497486": { "message": "Underhållningsikon" },
  "perpendicular_7c48ede4": { "message": "Lodrät" },
  "phi_4ac33b6d": { "message": "Phi" },
  "phi_variant_c9bb3ac5": { "message": "Phi (variant)" },
  "physical_education_icon_d7dffd3e": {
    "message": "Ikon för idrott och hälsa"
  },
  "pi_dc4f0bd8": { "message": "Pi" },
  "pi_variant_10f5f520": { "message": "Pi (variant)" },
  "pink_68ad45cb": { "message": "Rosa" },
  "pixels_52ece7d1": { "message": "Pixlar" },
  "play_1a47eaa7": { "message": "Spela upp" },
  "play_media_comment_35257210": { "message": "Spela upp mediekommentar." },
  "play_media_comment_by_name_from_createdat_c230123d": {
    "message": "Spela upp mediekommentar av { name } från { createdAt }."
  },
  "please_allow_canvas_to_access_your_microphone_and__dc2c3079": {
    "message": "Ge Canvas åtkomst till din mikrofon och webbkamera."
  },
  "plus_d43cd4ec": { "message": "Plus" },
  "plus_minus_f8be2e83": { "message": "Plus/minus" },
  "posted_when_a578f5ab": { "message": "Publicerad: { when }" },
  "power_set_4f26f316": { "message": "Potensmängd" },
  "precedes_196b9aef": { "message": "Föregår" },
  "precedes_equal_20701e84": { "message": "Föregår lika med" },
  "preformatted_d0670862": { "message": "Förformaterad" },
  "prev_f82cbc48": { "message": "Föregående" },
  "preview_53003fd2": { "message": "Förhandsgranska" },
  "preview_a3f8f854": { "message": "FÖRHANDSGRANSKA" },
  "preview_in_overlay_ed772c46": { "message": "Förhandsgranskning i överlägg" },
  "preview_inline_9787330": { "message": "Inbäddad förhandsgranskning" },
  "prime_917ea60e": { "message": "Prim" },
  "prime_numbers_13464f61": { "message": "Primtal" },
  "product_39cf144f": { "message": "Produkt" },
  "proportional_f02800cc": { "message": "Proportionell" },
  "protocol_must_be_ftp_http_https_mailto_skype_tel_o_73beb4f8": {
    "message": "Protokollet måste vara ftp, http, https, mailto, skype, tel eller så kan det utelämnas"
  },
  "psi_e3f5f0f7": { "message": "Psi" },
  "published_c944a23d": { "message": "publicerad" },
  "published_when_302d8e23": { "message": "Publicerad: { when }" },
  "pumpkin_904428d5": { "message": "Pumpa" },
  "purple_7678a9fc": { "message": "Lila" },
  "quaternions_877024e0": { "message": "Kvarternion" },
  "quizzes_7e598f57": { "message": "Quiz" },
  "rational_numbers_80ddaa4a": { "message": "Rationellt tal" },
  "real_numbers_7c99df94": { "message": "Reella tal" },
  "real_portion_of_complex_number_7dad33b5": {
    "message": "Imaginärdel (av komplexa nummer)"
  },
  "record_7c9448b": { "message": "Spela in" },
  "record_upload_media_5fdce166": { "message": "Spela in/ladda upp media" },
  "recording_98da6bda": { "message": "Inspelning" },
  "red_8258edf3": { "message": "Röd" },
  "relationships_6602af70": { "message": "Relationer" },
  "religion_icon_246e0be1": { "message": "Religiös ikon" },
  "remove_heading_style_5fdc8855": { "message": "Ta bort rubrikstil" },
<<<<<<< HEAD
=======
  "remove_link_d1f2f4d0": { "message": "Ta bort länk" },
>>>>>>> 0889f4aa
  "replace_e61834a7": { "message": "Ersätt" },
  "reset_95a81614": { "message": "Återställ" },
  "resize_ec83d538": { "message": "Ändra storlek" },
  "restore_auto_save_deccd84b": {
    "message": "Vill du återställa funktionen Spara automatiskt?"
  },
  "reverse_turnstile_does_not_yield_7558be06": { "message": "Vändkors" },
  "rho_a0244a36": { "message": "Rho" },
  "rho_variant_415245cd": { "message": "Rho (variant)" },
  "rich_content_editor_2708ef21": {
    "message": "Redigerare för formaterat innehåll"
  },
  "rich_text_area_press_oskey_f8_for_rich_content_edi_c2f651d": {
    "message": "RTF-område. Tryck på { OSKey }+F8 för genvägar till innehållsredigeraren."
  },
<<<<<<< HEAD
=======
  "right_71ffdc4d": { "message": "Höger" },
  "right_align_39e7a32a": { "message": "Högerjustera" },
>>>>>>> 0889f4aa
  "right_angle_bracket_d704e2d6": { "message": "Höger hakparentes" },
  "right_arrow_35e0eddf": { "message": "Högerpil" },
  "right_arrow_with_hook_29d92d31": { "message": "Högerpil med krok" },
  "right_ceiling_839dc744": { "message": "Höger övre avgränsare" },
  "right_curly_brace_5159d5cd": { "message": "Höger klammerparentes" },
  "right_downward_harpoon_arrow_d71b114f": {
    "message": "Harpunpil, nedåt till höger"
  },
  "right_floor_5392d5cf": { "message": "Höger nedre avgränsare" },
  "right_to_left_9cfb092a": { "message": "Höger-till-vänster" },
  "right_upward_harpoon_arrow_f5a34c73": {
    "message": "Harpunpil, uppåt till höger"
  },
  "rightward_arrow_32932107": { "message": "Högerpil" },
  "rightward_pointing_triangle_60330f5c": {
    "message": "Högerpekande triangel"
  },
  "rotate_image_90_degrees_2ab77c05": { "message": "Rotera bild -90 grader" },
  "rotate_image_90_degrees_6c92cd42": { "message": "Rotera bild 90 grader" },
  "rotation_9699c538": { "message": "Rotation" },
  "row_fc0944a7": { "message": "Rad" },
  "row_group_979f5528": { "message": "Radgrupp" },
  "sadly_the_pretty_html_editor_is_not_keyboard_acces_50da7665": {
    "message": "Tyvärr fungerar inte tangentbordet i den nätta HTML-redigeraren. Öppna den råa HTML-redigeraren här."
  },
  "save_11a80ec3": { "message": "Spara" },
  "save_copy_ca63944e": { "message": "Spara kopia" },
  "save_media_cb9e786e": { "message": "Spara mediefiler" },
<<<<<<< HEAD
=======
  "saved_icon_maker_icons_df86e2a1": {
    "message": "Sparade ikoner för ikonverktyget"
  },
>>>>>>> 0889f4aa
  "screen_readers_cannot_determine_what_is_displayed__6a5842ab": {
    "message": "Skärmläsare kan inte avgöra vad som visas i en bild utan alternativtext, och filnamn är ofta meningslösa strängar av siffror och bokstäver som inte beskriver sammanhanget eller betydelsen."
  },
  "screen_readers_cannot_determine_what_is_displayed__6f1ea667": {
    "message": "Skärmläsare kan inte avgöra vad som visas i en bild utan alternativtext, som beskriver innehållet och innebörden av bilden. Alternativtext ska vara enkel och koncis."
  },
  "screen_readers_cannot_determine_what_is_displayed__a57e6723": {
    "message": "Skärmläsare kan inte avgöra vad som visas i en bild utan alternativtext, som beskriver innehållet och innebörden av bilden."
  },
  "screen_readers_cannot_interpret_tables_without_the_bd861652": {
    "message": "Skärmläsare kan inte tolka tabeller utan rätt struktur. Tabellrubriker tillhandahåller riktning och innehållsomfattning."
  },
  "screen_readers_cannot_interpret_tables_without_the_e62912d5": {
    "message": "Skärmläsare kan inte tolka tabeller utan rätt struktur. Tabellrubriker beskriver sammanhanget och den allmänna förståelsen av tabellen."
  },
  "screen_readers_cannot_interpret_tables_without_the_f0bdec0f": {
    "message": "Skärmläsare kan inte tolka tabeller utan rätt struktur. Tabellrubriker tillhandahåller riktning och en överblick över innehållet."
  },
  "script_l_42a7b254": { "message": "Skript-L" },
  "search_280d00bd": { "message": "Sök" },
  "select_audio_source_21043cd5": { "message": "Välj ljudkälla" },
  "select_crop_shape_d441feeb": { "message": "Välj beskärningsform" },
  "select_language_7c93a900": { "message": "Välj språk" },
  "select_video_source_1b5c9dbe": { "message": "Välj videokälla" },
  "selected_linkfilename_c093b1f2": { "message": "Markerade { linkFileName }" },
<<<<<<< HEAD
=======
  "selection_b52c4c5e": { "message": "Val" },
>>>>>>> 0889f4aa
  "set_header_scope_8c548f40": { "message": "Ange rubrikens omfattning" },
  "set_minus_b46e9b88": { "message": "Uppsättning av minus" },
  "set_table_header_cfab13a0": { "message": "Ange tabellrubrik" },
  "sharp_music_ab956814": { "message": "Korsförtecken (musik)" },
  "shift_arrows_4d5785fe": { "message": "SKIFT + pilar" },
  "shift_o_to_open_the_pretty_html_editor_55ff5a31": {
    "message": "Tryck på Skift+O för att öppna den nätta HTML-redigeraren."
  },
  "shortcut_911d6255": { "message": "Genväg" },
<<<<<<< HEAD
=======
  "show_audio_options_b489926b": { "message": "Visa ljudalternativ" },
  "show_image_options_1e2ecc6b": { "message": "Visa bildalternativ" },
  "show_link_options_545338fd": { "message": "Visa länkalternativ" },
  "show_studio_media_options_a0c748c6": {
    "message": "Visa mediealternativ för Studio"
  },
  "show_video_options_6ed3721a": { "message": "Visa videoalternativ" },
>>>>>>> 0889f4aa
  "sighted_users_browse_web_pages_quickly_looking_for_1d4db0c1": {
    "message": "Seende användare bläddrar snabbt bland webbsidor och letar efter stora rubriker eller rubriker i fetstil. Användare av skärmläsare använder sig av rubriker för kontextuell förståelse. Rubriker ska använda rätt struktur."
  },
  "sighted_users_browse_web_pages_quickly_looking_for_ade806f5": {
    "message": "Seende användare bläddrar snabbt bland webbsidor och letar efter stora rubriker eller rubriker i fetstil. Användare av skärmläsare använder sig av rubriker för kontextuell förståelse. Rubriker ska vara koncisa inom den korrekta strukturen."
  },
  "sigma_5c35e553": { "message": "Sigma" },
  "sigma_variant_8155625": { "message": "Sigma (variant)" },
  "single_color_image_4e5d4dbc": { "message": "Enfärgsbild" },
  "single_color_image_color_95fa9a87": { "message": "Enfärgad bildfärg" },
  "size_b30e1077": { "message": "Storlek" },
  "size_of_caption_file_is_greater_than_the_maximum_m_bff5f86e": {
    "message": "Storleken på undertextfilen överstiger maxstorleken på { max } kb."
  },
  "small_b070434a": { "message": "Liten" },
  "solid_circle_9f061dfc": { "message": "Solid cirkel" },
  "something_went_wrong_89195131": { "message": "Någonting gick fel." },
  "something_went_wrong_accessing_your_webcam_6643b87e": {
    "message": "Något gick fel vid försök att komma åt din webbkamera."
  },
  "something_went_wrong_and_i_don_t_know_what_to_show_e0c54ec8": {
    "message": "Något gick fel och jag vet inte vad jag ska visa dig."
  },
  "something_went_wrong_check_your_connection_reload__c7868286": {
    "message": "Någonting gick fel. Kontrollera din anslutning, läs in sidan igen och försök igen."
  },
  "something_went_wrong_d238c551": { "message": "Något gick fel" },
  "something_went_wrong_while_sharing_your_screen_8de579e5": {
    "message": "Något gick fel vid delning av skärmen."
  },
  "sorry_we_don_t_support_multiple_files_fb9478b0": {
    "message": "Tyvärr, vi stöder inte flera filer."
  },
  "sort_by_e75f9e3e": { "message": "Sortera efter" },
  "spades_suit_b37020c2": { "message": "Spader (kortlek)" },
  "square_511eb3b3": { "message": "Kvadrat" },
  "square_cap_9ec88646": { "message": "Kvadratiskt snitt" },
  "square_cup_b0665113": { "message": "Kvadratisk union" },
  "square_root_e8bcbc60": { "message": "Kvadratrot" },
  "square_root_symbol_d0898a53": { "message": "Kvadratrotsymbol" },
  "square_subset_17be67cb": { "message": "Kvadratisk delmängd" },
  "square_subset_strict_7044e84f": {
    "message": "Kvadratisk delmängd (strikt)"
  },
  "square_superset_3be8dae1": { "message": "Kvadratisk delmängd" },
  "square_superset_strict_fa4262e4": {
    "message": "Kvadratisk super set (strikt)"
  },
  "square_unordered_list_b15ce93b": {
    "message": "fyrkantsmarkera oordnad lista"
  },
  "star_8d156e09": { "message": "Favoritmarkera" },
  "start_over_f7552aa9": { "message": "Börja om" },
  "start_recording_9a65141a": { "message": "Starta inspelning" },
  "steel_blue_14296f08": { "message": "Stålblå" },
  "studio_media_options_ee504361": { "message": "Mediealternativ för Studio" },
  "styles_2aa721ef": { "message": "Stilar" },
  "submit_a3cc6859": { "message": "Spara" },
  "subscript_59744f96": { "message": "Nedsänkt" },
  "subset_19c1a92f": { "message": "Delmängd" },
  "subset_strict_8d8948d6": { "message": "Delmängd (strikt)" },
  "succeeds_9cc31be9": { "message": "Efterräder" },
  "succeeds_equal_158e8c3a": { "message": "Efterträder lika med" },
  "sum_b0842d31": { "message": "Summa" },
  "superscript_8cb349a2": { "message": "Upphöjd" },
  "superscript_and_subscript_37f94a50": {
    "message": "Upphöjd och nedsänkt text"
  },
  "superset_c4db8a7a": { "message": "Superset" },
  "superset_strict_c77dd6d2": { "message": "Superset (strikt)" },
  "supported_file_types_srt_or_webvtt_7d827ed": {
    "message": "Filtyper som stöds: SRT eller WebVTT"
  },
  "switch_to_pretty_html_editor_a3cee15f": {
    "message": "Växla till den nätta HTML-redigeraren"
  },
  "switch_to_raw_html_editor_f970ae1a": {
    "message": "Växla till den råa HTML-redigeraren"
  },
  "switch_to_the_html_editor_146dfffd": {
    "message": "Växla till HTML-redigeraren"
  },
  "switch_to_the_rich_text_editor_63c1ecf6": {
    "message": "Växla till innehållsredigeraren"
  },
  "syllabus_f191f65b": { "message": "Kursöversikt" },
  "system_audio_allowed_b2508f8c": { "message": "Systemljud tillåts" },
  "system_audio_disabled_c177bd13": { "message": "Systemljud inaktiverat" },
  "tab_arrows_4cf5abfc": { "message": "FLIK/Pilar" },
  "table_header_starting_with_start_ffcabba6": {
    "message": "Tabellrubrik som börjar med { start }"
  },
  "table_starting_with_start_e7232848": {
    "message": "Tabell som börjar med { start }"
  },
  "tables_headers_should_specify_scope_5abf3a8e": {
    "message": "Tabellrubriker ska specificera omfattning."
  },
  "tables_should_include_a_caption_describing_the_con_e91e78fc": {
    "message": "Tabeller ska innehålla en bildtext som beskriver innehållet i tabellen."
  },
  "tables_should_include_at_least_one_header_48779eac": {
    "message": "Tabeller ska innehålla minst en rubrik."
  },
  "tau_880974b7": { "message": "Tau" },
  "teal_f729a294": { "message": "Teal" },
  "text_7f4593da": { "message": "Text" },
  "text_background_color_16e61c3f": { "message": "Bakgrundsfärg för text" },
  "text_color_acf75eb6": { "message": "Textfärg" },
  "text_is_difficult_to_read_without_sufficient_contr_69e62bd6": {
    "message": "Texten är svår att läsa utan tillräcklig kontrast mellan text och bakgrund, speciellt för de med nedsatt syn."
  },
  "text_larger_than_18pt_or_bold_14pt_should_display__5c364db6": {
    "message": "Text som är större än 18pt (eller fetstil 14pt) bör ha ett kontrastförhållande på minst 3:1."
  },
  "text_optional_384f94f7": { "message": "Text (valfritt)" },
  "text_position_8df8c162": { "message": "Textposition" },
  "text_size_887c2f6": { "message": "Textstorlek" },
  "text_smaller_than_18pt_or_bold_14pt_should_display_aaffb22b": {
    "message": "Text som är mindre än 18pt (eller fet 14pt) bör ha ett kontrastförhållande på minst 4,5:1."
  },
  "the_document_preview_is_currently_being_processed__7d9ea135": {
    "message": "Förhandsvisningen av dokumentet bearbetas. Försök igen senare."
  },
  "the_first_heading_on_a_page_should_be_an_h2_859089f2": {
    "message": "Den första rubriken på en sida ska vara i H2."
  },
<<<<<<< HEAD
=======
  "the_following_content_is_partner_provided_ed1da756": {
    "message": "Följande innehåll har tillhandahållits av partner"
  },
>>>>>>> 0889f4aa
  "the_material_is_in_the_public_domain_279c39a3": {
    "message": "Materialet är i den offentliga domänen"
  },
  "the_material_is_licensed_under_creative_commons_3242cb5e": {
    "message": "Materialet är licensierat enligt Creative Commons"
  },
  "the_material_is_subject_to_an_exception_e_g_fair_u_a39c8ca2": {
    "message": "Undantag finns för materialet – t.ex. rättvis användning, rätt att citera, eller andra gällande copyright-lagar."
  },
  "the_preceding_content_is_partner_provided_d753928c": {
    "message": "Det föregående innehållet har tillhandahållits av partner"
  },
  "the_pretty_html_editor_is_not_keyboard_accessible__d6d5d2b": {
    "message": "Tangentbordet fungerar inte i den nätta HTML-redigeraren. Tryck på Skift+O för att öppna den råa HTML-redigeraren."
  },
  "therefore_d860e024": { "message": "Därför" },
  "theta_ce2d2350": { "message": "Theta" },
  "theta_variant_fff6da6f": { "message": "Theta (variant)" },
  "thick_downward_arrow_b85add4c": { "message": "Tjock nedåtpil" },
  "thick_left_arrow_d5f3e925": { "message": "Tjock vänsterpil" },
  "thick_leftward_arrow_6ab89880": { "message": "Tjock vänsterpekande pil" },
  "thick_right_arrow_3ed5e8f7": { "message": "Tjock vänsterpil" },
  "thick_rightward_arrow_a2e1839e": { "message": "Tjock högerpekande pil" },
  "thick_upward_arrow_acd20328": { "message": "Tjock högerpil" },
  "this_document_cannot_be_displayed_within_canvas_7aba77be": {
    "message": "Det här dokumentet kan inte visas i Canvas."
  },
  "this_equation_cannot_be_rendered_in_basic_view_9b6c07ae": {
    "message": "Den här ekvationen kan inte tolkas i enkel vy."
  },
  "this_image_is_currently_unavailable_25c68857": {
    "message": "Den här bilden är för närvarande inte tillgänglig"
  },
  "though_your_video_will_have_the_correct_title_in_t_90e427f3": {
    "message": "Din video har korrekt titel i webbläsaren, men den uppdaterades inte i databasen."
  },
  "timebar_a4d18443": { "message": "Tidsfält" },
  "title_ee03d132": { "message": "Titel" },
  "to_be_posted_when_d24bf7dc": { "message": "För publicering: { when }" },
  "to_do_when_2783d78f": { "message": "Att göra: { when }" },
  "toggle_summary_group_413df9ac": { "message": "Växla { summary }-grupp" },
  "toggle_tooltip_d3b7cb86": { "message": "Växla verktygstips" },
  "tools_2fcf772e": { "message": "Verktyg" },
  "top_66e0adb6": { "message": "Överst" },
  "tray_839df38a": { "message": "Fack" },
  "triangle_6072304e": { "message": "Triangel" },
  "turnstile_yields_f9e76df1": { "message": "Vändkors (Släpper igenom)" },
  "type_control_f9_to_access_image_options_text_a47e319f": {
    "message": "Skriv Control F9 för åtkomst till bildalternativ. { text }"
  },
  "type_control_f9_to_access_link_options_text_4ead9682": {
    "message": "Skriv Control F9 för åtkomst till länkalternativ. { text }"
  },
  "type_control_f9_to_access_table_options_text_92141329": {
    "message": "Skriv Control F9 för åtkomst till tabellalternativ. { text }"
  },
  "unable_to_determine_resource_selection_url_7867e060": {
    "message": "Det gick inte att bestämma URL för resursurval"
  },
  "union_e6b57a53": { "message": "Union" },
  "unpublished_dfd8801": { "message": "avpublicerad" },
  "untitled_16aa4f2b": { "message": "Namnlös" },
  "untitled_efdc2d7d": { "message": "namnlös" },
  "up_and_left_diagonal_arrow_e4a74a23": {
    "message": "Diagonal pil, uppåt och till vänster"
  },
  "up_and_right_diagonal_arrow_935b902e": {
    "message": "Diagonal pil, uppåt och till höger"
  },
  "up_c553575d": { "message": "Upp" },
  "upload_document_253f0478": { "message": "Ladda upp dokument" },
  "upload_file_fd2361b8": { "message": "Ladda upp fil" },
  "upload_image_6120b609": { "message": "Ladda upp bild" },
  "upload_media_ce31135a": { "message": "Ladda upp media" },
  "upload_record_media_e4207d72": { "message": "Ladda upp/spela in media" },
  "uploading_19e8a4e7": { "message": "Laddar upp" },
  "uppercase_alphabetic_ordered_list_3f5aa6b2": {
    "message": "markera alfabetisk ordnad lista med versaler"
  },
  "uppercase_delta_d4f4bc41": { "message": "Versal Delta" },
  "uppercase_gamma_86f492e9": { "message": "Versal Gamma" },
  "uppercase_lambda_c78d8ed4": { "message": "Versal Lambda" },
  "uppercase_omega_8aedfa2": { "message": "Versal Omega" },
  "uppercase_phi_caa36724": { "message": "Versal Phi" },
  "uppercase_pi_fcc70f5e": { "message": "Versal Pi" },
  "uppercase_psi_6395acbe": { "message": "Versal Psi" },
  "uppercase_roman_numeral_ordered_list_853f292b": {
    "message": "markera ordnad lista med romerska siffror"
  },
  "uppercase_sigma_dbb70e92": { "message": "Versal Sigma" },
  "uppercase_theta_49afc891": { "message": "Versal Theta" },
  "uppercase_upsilon_8c1e623e": { "message": "Versal Ypsilon" },
  "uppercase_xi_341e8556": { "message": "Versal Xi" },
  "upsilon_33651634": { "message": "Ypsilon" },
  "upward_and_downward_pointing_arrow_fa90a918": {
    "message": "Upp- och nedåtpekande pil"
  },
  "upward_and_downward_pointing_arrow_thick_d420fdef": {
    "message": "Upp- och nedåtpekande pil (tjock)"
  },
  "upward_arrow_9992cb2d": { "message": "Upppil" },
  "upward_pointing_triangle_d078d7cb": { "message": "Uppåtpekande triangel" },
  "url_22a5f3b8": { "message": "URL" },
  "usage_right_ff96f3e2": { "message": "Användningsrättigheter:" },
  "usage_rights_required_5fe4dd68": {
    "message": "Användningsrättigheter (krävs)"
  },
  "use_arrow_keys_to_navigate_options_2021cc50": {
    "message": "Använd piltangenterna för att navigera bland alternativen."
  },
  "use_arrow_keys_to_select_a_shape_c8eb57ed": {
    "message": "Använd pilknapparna för att välja en form."
  },
  "use_arrow_keys_to_select_a_size_699a19f4": {
    "message": "Använd pilknapparna för att välja en storlek."
  },
  "use_arrow_keys_to_select_a_text_position_72f9137c": {
    "message": "Använd pilknapparna för att välja en textposition."
  },
  "use_arrow_keys_to_select_a_text_size_65e89336": {
    "message": "Använd pilknapparna för att välja en textstorlek."
  },
  "use_arrow_keys_to_select_an_outline_size_e009d6b0": {
    "message": "Använd pilknapparna för att välja en konturstorlek."
  },
  "used_by_screen_readers_to_describe_the_content_of__4f14b4e4": {
    "message": "Används av skärmläsare för att beskriva innehållet i en { TYPE }"
  },
  "used_by_screen_readers_to_describe_the_content_of__b1e76d9e": {
    "message": "Används av skärmläsare för att beskriva en bilds innehåll"
  },
  "used_by_screen_readers_to_describe_the_video_37ebad25": {
    "message": "Används av skärmläsare för att beskriva videon"
  },
  "user_documents_c206e61f": { "message": "Användardokument" },
  "user_files_78e21703": { "message": "Användarfiler" },
  "user_images_b6490852": { "message": "Användarbilder" },
  "user_media_14fbf656": { "message": "Användarmedia" },
  "vector_notation_cf6086ab": { "message": "Vektor (notation)" },
  "vertical_bar_set_builder_notation_4300495f": {
    "message": "Vertikalt fält (ange byggnotering)"
  },
  "vertical_dots_bfb21f14": { "message": "Vertikala punkter" },
  "video_options_24ef6e5d": { "message": "Videoalternativ" },
  "video_options_tray_3b9809a5": { "message": "Alternativfält för videor" },
  "video_player_b371005": { "message": "Videospelare" },
  "video_player_for_9e7d373b": { "message": "Videospelare för " },
  "video_player_for_title_ffd9fbc4": {
    "message": "Videospelare för { title }"
  },
  "view_all_e13bf0a6": { "message": "Visa alla" },
  "view_ba339f93": { "message": "Visa" },
  "view_description_30446afc": { "message": "Visa beskrivning" },
  "view_keyboard_shortcuts_34d1be0b": { "message": "Visa kortkommandon" },
  "view_title_description_67940918": {
    "message": "Visa beskrivning för { title }"
  },
  "view_word_and_character_counts_a743dd0c": {
    "message": "Visa ord- och teckenräkning"
  },
  "we_couldn_t_detect_a_working_microphone_connected__ceb71c40": {
    "message": "Det gick inte att identifiera en fungerande mikrofon kopplad till din enhet."
  },
  "we_couldn_t_detect_a_working_webcam_connected_to_y_6715cc4": {
    "message": "Det gick inte att identifiera en fungerande mikrofon kopplad till din enhet."
  },
  "we_couldn_t_detect_a_working_webcam_or_microphone__263b6674": {
    "message": "Det gick inte att identifiera en fungerande webbkamera eller mikrofon kopplad till din enhet."
  },
  "webcam_disabled_30c66986": { "message": "Webbkamera inaktiverad" },
  "webcam_fe91b20f": { "message": "Webbkamera" },
  "webpages_should_only_have_a_single_h1_which_is_aut_dc99189e": {
    "message": "Webbsidor ska bara ha en enkel H1, som automatiskt används för sidans titel. Den första rubriken i ditt innehåll ska vara i H2."
  },
  "when_markup_is_used_that_visually_formats_items_as_f941fc1b": {
    "message": "Om markeringar används som visuellt formaterar objekt som listor men inte visar listans relation kan användare få svårt att navigera informationen."
  },
  "white_87fa64fd": { "message": "Vit" },
  "why_523b3d8c": { "message": "Varför" },
  "width_492fec76": { "message": "Bredd" },
  "width_and_height_must_be_numbers_110ab2e3": {
    "message": "Bredd och höjd måste anges med siffror"
  },
  "width_x_height_px_ff3ccb93": { "message": "{ width } x { height }pixlar" },
  "wiki_home_9cd54d0": { "message": "Startsida Wiki" },
  "word_count_c77fe3a6": { "message": "Antal ord" },
  "words_b448b7d5": { "message": "Ord" },
  "wreath_product_200b38ef": { "message": "Kransprodukt" },
  "xi_149681d0": { "message": "Xi" },
  "yes_dde87d5": { "message": "Ja" },
  "you_have_unsaved_changes_in_the_icon_maker_tray_do_e8cf5f1b": {
    "message": "Du har ändringar som inte har sparats i facket för ikonverktyget. Vill du fortsätta utan att spara dessa ändringar?"
  },
  "you_may_need_to_adjust_additional_headings_to_main_975f0eee": {
    "message": "Du måste eventuellt justera fler rubriker för att underhålla sidhierarkin."
  },
  "you_may_not_upload_an_empty_file_11c31eb2": {
    "message": "Du får inte ladda upp en tom fil"
  },
  "your_image_has_been_compressed_for_icon_maker_imag_2e45cd91": {
    "message": "Din bild har komprimerats för ikonbyggaren. Bilder som är mindre än { size } kB komprimeras inte."
  },
  "your_microphone_is_blocked_in_the_browser_settings_42af0ddc": {
    "message": "Din mikrofon är blockerad i webbläsarens inställningar."
  },
  "your_webcam_and_microphone_are_blocked_in_the_brow_73357dc6": {
    "message": "Din webbkamera och mikrofon är blockerade i webbläsarens inställningar."
  },
  "your_webcam_is_blocked_in_the_browser_settings_7f638128": {
    "message": "Din webbkamera är blockerad i webbläsarens inställningar."
  },
  "your_webcam_may_already_be_in_use_6cd64c25": {
    "message": "Din webbkamera kanske redan används."
  },
  "zeta_5ef24f0e": { "message": "Zeta" },
  "zoom_f3e54d69": { "message": "Zooma" },
  "zoom_in_image_bb97d4f": { "message": "Zooma in bilden" },
  "zoom_out_image_d0a0a2ec": { "message": "Zooma ut bilden" }
}<|MERGE_RESOLUTION|>--- conflicted
+++ resolved
@@ -101,14 +101,11 @@
     "message": "Ändra bara nivån för den här rubriken"
   },
   "change_text_color_1aecb912": { "message": "Ändra textfärg" },
-<<<<<<< HEAD
-=======
   "changes_you_made_may_not_be_saved_4e8db973": {
     "message": "Ändringar du gjort kan inte sparas."
   },
   "characters_9d897d1c": { "message": "Tecken" },
   "characters_no_spaces_485e5367": { "message": "Tecken (inga blanksteg)" },
->>>>>>> 0889f4aa
   "check_accessibility_3c78211c": { "message": "Kontrollera tillgänglighet" },
   "checking_for_accessibility_issues_fac18c6d": {
     "message": "Kontrollerar tillgänglighetsproblem"
@@ -527,11 +524,8 @@
     "message": "Läs mer om att använda omfångsattribut med tabeller"
   },
   "leave_as_is_4facfe55": { "message": "Lämna som det är" },
-<<<<<<< HEAD
-=======
   "left_3ea9d375": { "message": "Vänster" },
   "left_align_43d95491": { "message": "Vänsterjustera" },
->>>>>>> 0889f4aa
   "left_angle_bracket_c87a6d07": { "message": "Vänster hakparentes" },
   "left_arrow_4fde1a64": { "message": "Vänster pil" },
   "left_arrow_with_hook_5bfcad93": { "message": "Vänsterpil med krok" },
@@ -765,10 +759,7 @@
   "relationships_6602af70": { "message": "Relationer" },
   "religion_icon_246e0be1": { "message": "Religiös ikon" },
   "remove_heading_style_5fdc8855": { "message": "Ta bort rubrikstil" },
-<<<<<<< HEAD
-=======
   "remove_link_d1f2f4d0": { "message": "Ta bort länk" },
->>>>>>> 0889f4aa
   "replace_e61834a7": { "message": "Ersätt" },
   "reset_95a81614": { "message": "Återställ" },
   "resize_ec83d538": { "message": "Ändra storlek" },
@@ -784,11 +775,8 @@
   "rich_text_area_press_oskey_f8_for_rich_content_edi_c2f651d": {
     "message": "RTF-område. Tryck på { OSKey }+F8 för genvägar till innehållsredigeraren."
   },
-<<<<<<< HEAD
-=======
   "right_71ffdc4d": { "message": "Höger" },
   "right_align_39e7a32a": { "message": "Högerjustera" },
->>>>>>> 0889f4aa
   "right_angle_bracket_d704e2d6": { "message": "Höger hakparentes" },
   "right_arrow_35e0eddf": { "message": "Högerpil" },
   "right_arrow_with_hook_29d92d31": { "message": "Högerpil med krok" },
@@ -817,12 +805,9 @@
   "save_11a80ec3": { "message": "Spara" },
   "save_copy_ca63944e": { "message": "Spara kopia" },
   "save_media_cb9e786e": { "message": "Spara mediefiler" },
-<<<<<<< HEAD
-=======
   "saved_icon_maker_icons_df86e2a1": {
     "message": "Sparade ikoner för ikonverktyget"
   },
->>>>>>> 0889f4aa
   "screen_readers_cannot_determine_what_is_displayed__6a5842ab": {
     "message": "Skärmläsare kan inte avgöra vad som visas i en bild utan alternativtext, och filnamn är ofta meningslösa strängar av siffror och bokstäver som inte beskriver sammanhanget eller betydelsen."
   },
@@ -848,10 +833,7 @@
   "select_language_7c93a900": { "message": "Välj språk" },
   "select_video_source_1b5c9dbe": { "message": "Välj videokälla" },
   "selected_linkfilename_c093b1f2": { "message": "Markerade { linkFileName }" },
-<<<<<<< HEAD
-=======
   "selection_b52c4c5e": { "message": "Val" },
->>>>>>> 0889f4aa
   "set_header_scope_8c548f40": { "message": "Ange rubrikens omfattning" },
   "set_minus_b46e9b88": { "message": "Uppsättning av minus" },
   "set_table_header_cfab13a0": { "message": "Ange tabellrubrik" },
@@ -861,8 +843,6 @@
     "message": "Tryck på Skift+O för att öppna den nätta HTML-redigeraren."
   },
   "shortcut_911d6255": { "message": "Genväg" },
-<<<<<<< HEAD
-=======
   "show_audio_options_b489926b": { "message": "Visa ljudalternativ" },
   "show_image_options_1e2ecc6b": { "message": "Visa bildalternativ" },
   "show_link_options_545338fd": { "message": "Visa länkalternativ" },
@@ -870,7 +850,6 @@
     "message": "Visa mediealternativ för Studio"
   },
   "show_video_options_6ed3721a": { "message": "Visa videoalternativ" },
->>>>>>> 0889f4aa
   "sighted_users_browse_web_pages_quickly_looking_for_1d4db0c1": {
     "message": "Seende användare bläddrar snabbt bland webbsidor och letar efter stora rubriker eller rubriker i fetstil. Användare av skärmläsare använder sig av rubriker för kontextuell förståelse. Rubriker ska använda rätt struktur."
   },
@@ -998,12 +977,9 @@
   "the_first_heading_on_a_page_should_be_an_h2_859089f2": {
     "message": "Den första rubriken på en sida ska vara i H2."
   },
-<<<<<<< HEAD
-=======
   "the_following_content_is_partner_provided_ed1da756": {
     "message": "Följande innehåll har tillhandahållits av partner"
   },
->>>>>>> 0889f4aa
   "the_material_is_in_the_public_domain_279c39a3": {
     "message": "Materialet är i den offentliga domänen"
   },
