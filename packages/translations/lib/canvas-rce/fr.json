{
  "access_the_pretty_html_editor_37168efe": {
    "message": "Accéder à l’éditeur HTML embelli"
  },
  "accessibility_checker_b3af1f6c": {
    "message": "Vérificateur d’accessibilité"
  },
  "action_to_take_b626a99a": { "message": "Action à effectuer :" },
  "add_8523c19b": { "message": "Ajouter" },
  "add_a_caption_2a915239": { "message": "Ajouter une légende" },
  "add_alt_text_for_the_image_48cd88aa": {
    "message": "Ajouter un texte alternatif à l’image"
  },
  "add_another_f4e50d57": { "message": "Ajouter un autre" },
  "add_cc_subtitles_55f0394e": { "message": "Ajouter CC/Sous-titres" },
  "add_image_60b2de07": { "message": "Ajouter une image" },
  "add_one_9e34a6f8": { "message": "Ajoutez-en un/une !" },
  "additional_considerations_f3801683": {
    "message": "Considérations supplémentaires"
  },
  "adjacent_links_with_the_same_url_should_be_a_singl_7a1f7f6c": {
    "message": "Les liens adjacents vers une même URL ne devraient former qu''un seul lien."
  },
  "ai_response_9624e8e8": { "message": "Réponse générée par l’IA" },
  "ai_tools_fda01177": { "message": "Outils basés sur l’IA" },
  "aleph_f4ffd155": { "message": "Aleph" },
  "align_11050992": { "message": "Aligner" },
  "alignment_and_lists_5cebcb69": { "message": "Alignement et listes" },
  "all_4321c3a1": { "message": "Tous" },
  "all_apps_a50dea49": { "message": "Toutes les applications" },
  "alpha_15d59033": { "message": "Alpha" },
  "alphabetical_55b5b4e0": { "message": "Alphabétique" },
  "alt_attribute_text_should_not_contain_more_than_12_e21d4040": {
    "message": "Le texte de l’attribut alt ne devrait pas dépasser 140 caractères."
  },
  "alt_text_611fb322": { "message": "Texte alternatif" },
  "amalg_coproduct_c589fb12": { "message": "Amalg (coproduit)" },
  "an_error_occured_reading_the_file_ff48558b": {
    "message": "Une erreur est survenue pendant la lecture du fichier."
  },
  "an_error_occurred_making_a_network_request_d1bda348": {
    "message": "Une erreur est survenue lors de la réalisation d''une requête réseau"
  },
  "an_error_occurred_processing_your_request_a3a38d84": {
    "message": "Une erreur s’est produite lors du traitement de votre demande"
  },
  "an_error_occurred_uploading_your_media_71f1444d": {
    "message": "Une erreur est survenue lors de l’envoi de votre média."
  },
  "and_7fcc2911": { "message": "Et" },
  "angle_c5b4ec50": { "message": "Angle" },
  "announcement_fb4cb645": { "message": "Annonce" },
  "announcement_list_da155734": { "message": "Liste des annonces" },
  "announcements_a4b8ed4a": { "message": "Annonces" },
  "apply_781a2546": { "message": "Appliquer" },
  "apply_changes_to_all_instances_of_this_icon_maker__2642f466": {
    "message": "Appliquer les modifications à toutes les instances de cette icône Icon Maker dans le cours"
  },
  "approaches_the_limit_893aeec9": { "message": "Approche de la limite" },
  "approximately_e7965800": { "message": "Approximativement égal à" },
  "apps_54d24a47": { "message": "Applications" },
  "are_you_sure_you_want_to_cancel_changes_you_made_m_c5210496": {
    "message": "Êtes-vous sûr de vouloir annuler ? Les changements effectués ne seront peut-être pas sauvegardés."
  },
  "arrows_464a3e54": { "message": "Flèches" },
  "art_icon_8e1daad": { "message": "Icône art" },
  "aspect_ratio_will_be_preserved_cb5fdfb8": {
    "message": "Les proportions seront préservées."
  },
  "assignment_976578a8": { "message": "Travaux" },
  "assignments_1e02582c": { "message": "Travaux" },
  "asterisk_82255584": { "message": "Astérisque" },
  "attributes_963ba262": { "message": "Attributs" },
  "audio_and_video_recording_not_supported_please_use_5ce3f0d7": {
    "message": "Enregistrement audio et vidéo non pris en charge, veuillez utiliser un autre navigateur."
  },
  "audio_options_feb58e2c": { "message": "Options audio" },
  "audio_options_tray_33a90711": { "message": "Tiroir des options audio" },
  "audio_player_for_title_20cc70d": {
    "message": "Lecteur audio pour { title }"
  },
  "auto_saved_content_exists_would_you_like_to_load_t_fee528f2": {
    "message": "Du contenu enregistré automatiquement existe. Souhaitez-vous charger le contenu enregistré automatiquement à la place ?"
  },
  "available_folders_694d0436": { "message": "Dossiers disponibles" },
  "backslash_b2d5442d": { "message": "Barre oblique inverse" },
  "bar_ec63ed6": { "message": "Barre" },
  "basic_554cdc0a": { "message": "Basique" },
  "because_501841b": { "message": "Car" },
  "below_81d4dceb": { "message": "En-dessous" },
  "beta_cb5f307e": { "message": "Bêta" },
  "big_circle_16b2e604": { "message": "Cercle englobant" },
  "binomial_coefficient_ea5b9bb7": { "message": "Coefficient binomial" },
  "black_4cb01371": { "message": "Noir" },
  "blue_daf8fea9": { "message": "Bleu" },
  "bottom_15a2a9be": { "message": "Bas" },
  "bottom_third_5f5fec1d": { "message": "Tiers inférieur" },
  "bowtie_5f9629e4": { "message": "Nœud papillon" },
  "brick_f2656265": { "message": "Brique" },
  "c_2001_acme_inc_283f7f80": { "message": "(c) 2001 Acme Inc." },
  "cancel_caeb1e68": { "message": "Annuler" },
  "cap_product_3a5265a6": { "message": "Produit de la famille" },
  "center_align_e68d9997": { "message": "Alignement central" },
  "centered_dot_64d5e378": { "message": "Point médian" },
  "centered_horizontal_dots_451c5815": {
    "message": "Points médians horizontaux"
  },
  "change_alt_text_92654906": { "message": "Modifier le texte alternatif" },
  "change_heading_tag_to_paragraph_a61e3113": {
    "message": "Changer la balise d’en-tête en balise paragraphe"
  },
  "change_only_this_heading_s_level_903cc956": {
    "message": "Changer uniquement ce niveau d’en-tête"
  },
  "change_text_color_1aecb912": { "message": "Changer la couleur du texte" },
  "changes_you_made_may_not_be_saved_4e8db973": {
    "message": "Les changements effectués ne seront peut-être pas sauvegardés."
  },
  "characters_9d897d1c": { "message": "Caractères" },
  "characters_no_spaces_485e5367": { "message": "Caractères (sans espaces)" },
  "check_accessibility_3c78211c": { "message": "Vérifier l’accessibilité" },
  "checking_for_accessibility_issues_fac18c6d": {
    "message": "Recherche de problèmes d’accessibilité en cours"
  },
  "chi_54a32644": { "message": "Chi" },
  "choose_caption_file_9c45bc4e": {
    "message": "Choisir le fichier de légende"
  },
  "choose_usage_rights_33683854": {
    "message": "Choisir les droits d’utilisation..."
  },
  "circle_484abe63": { "message": "Cercle" },
  "circle_unordered_list_9e3a0763": {
    "message": "liste non ordonnée à puces rondes"
  },
  "clear_2084585f": { "message": "Effacer" },
  "clear_image_3213fe62": { "message": "Effacer image" },
  "clear_selected_file_82388e50": {
    "message": "Effacer le fichier sélectionné"
  },
  "clear_selected_file_filename_2fe8a58e": {
    "message": "Effacer le fichier sélectionné : { filename }"
  },
  "click_or_shift_click_for_the_html_editor_25d70bb4": {
    "message": "Cliquez ou faites Maj+clic pour accéder à l''éditeur HTML."
  },
  "click_to_embed_imagename_c41ea8df": {
    "message": "Cliquez pour intégrer { imageName }"
  },
  "click_to_hide_preview_3c707763": {
    "message": "Cliquez pour masquer l’aperçu"
  },
  "click_to_insert_a_link_into_the_editor_c19613aa": {
    "message": "Cliquez pour insérer un lien dans l''éditeur."
  },
  "click_to_show_preview_faa27051": {
    "message": "Cliquez pour afficher l’aperçu"
  },
  "close_a_menu_or_dialog_also_returns_you_to_the_edi_739079e6": {
    "message": "Fermer un menu ou une boîte de dialogue. Permet également de revenir à la zone d''édition."
  },
  "close_accessibility_checker_29d1c51e": {
    "message": "Fermer le vérificateur d''accessibilité"
  },
  "close_d634289d": { "message": "Fermer" },
  "closed_caption_file_must_be_less_than_maxkb_kb_5880f752": {
    "message": "Le fichier de sous-titres doit faire moins de { maxKb } Ko."
  },
  "closed_captions_subtitles_e6aaa016": { "message": "Sous-titres" },
  "clubs_suit_c1ffedff": { "message": "Trèfle (cartes à jouer)" },
  "collaborations_5c56c15f": { "message": "Collaborations" },
  "collapse_to_hide_types_1ab46d2e": {
    "message": "Réduisez pour masquer { types }"
  },
  "color_picker_6b359edf": { "message": "Nuancier" },
  "color_picker_colorname_selected_ad4cf400": {
    "message": "Nuancier ({ colorName } sélectionné)"
  },
  "column_e1ae5c64": { "message": "Colonne" },
  "column_group_1c062368": { "message": "Groupe de colonnes" },
  "complex_numbers_a543d004": { "message": "Nombres complexes" },
  "compose_44c904f4": { "message": "Rédiger" },
  "computer_1d7dfa6f": { "message": "Ordinateur" },
  "congruent_5a244acd": { "message": "Congruent" },
  "contains_311f37b7": { "message": "Contient" },
  "content_1440204b": { "message": "Contenu" },
  "content_in_the_editor_will_be_changed_press_cancel_d5bf3357": {
    "message": "Le contenu sera modifié dans l''éditeur. Cliquez sur Annuler pour conserver le contenu d’origine."
  },
  "content_is_still_being_uploaded_if_you_continue_it_8f06d0cb": {
    "message": "Le contenu est toujours en cours de téléchargement, si vous continuez, il ne sera pas intégré correctement."
  },
  "content_subtype_5ce35e88": { "message": "Sous-type de contenu" },
  "content_type_2cf90d95": { "message": "Type de contenu" },
  "coproduct_e7838082": { "message": "Coproduit" },
  "copy_9748f9f": { "message": "Copier" },
  "copyright_holder_66ee111": { "message": "Détenteur des droits d’auteur :" },
  "could_not_insert_content_itemtype_items_are_not_cu_638dfecd": {
    "message": "Impossible d''insérer le contenu : Les éléments « { itemType } » ne sont pas pris en charge par Canvas pour le moment."
  },
  "count_40eced3b": { "message": "Compter" },
  "count_plural_0_0_words_one_1_word_other_words_acf32eca": {
    "message": "{ count, plural,\n     =0 {0 mot}\n    one {1 mot}\n  other {# mots}\n}"
  },
  "count_plural_one_item_loaded_other_items_loaded_857023b7": {
    "message": "{ count, plural,\n    one {# élément chargé}\n  other {# éléments chargés}\n}"
  },
  "course_documents_104d76e0": { "message": "Documents du cours" },
  "course_files_62deb8f8": { "message": "Fichiers du cours" },
  "course_files_a31f97fc": { "message": "Fichiers du cours" },
  "course_images_f8511d04": { "message": "Images du cours" },
  "course_link_b369426": { "message": "Lien de cours" },
  "course_links_b56959b9": { "message": "Liens du cours" },
  "course_media_ec759ad": { "message": "Médias du cours" },
  "course_navigation_dd035109": { "message": "Barre de navigation des cours" },
  "create_icon_110d6463": { "message": "Créer une icône" },
  "create_icon_maker_icon_c716bffe": {
    "message": "Créer une icône Icon Maker"
  },
  "creative_commons_license_725584ae": {
    "message": "Licence Creative Commons :"
  },
  "crop_image_41bf940c": { "message": "Rogner image" },
  "crop_image_807ebb08": { "message": "Rogner l’image" },
  "cup_product_14174434": { "message": "Cup-produit" },
  "current_image_f16c249c": { "message": "Image actuelle" },
  "current_link_945a47ee": { "message": "Lien actuel :" },
  "current_volume_level_c55ab825": { "message": "Niveau de volume actuel" },
  "custom_6979cd81": { "message": "Personnalisé" },
  "custom_width_and_height_pixels_946eea7c": {
    "message": "Longueur et hauteur personnalisées (pixels)"
  },
  "cyan_c1d5f68a": { "message": "Cyan" },
  "dagger_57e0f4e5": { "message": "Obèle" },
  "date_added_ed5ad465": { "message": "Date ajoutée" },
  "decorative_icon_9a7f3fc3": { "message": "Icône décorative" },
  "decorative_image_fde98579": { "message": "Image décorative" },
  "decorative_type_upper_f2c95e3": { "message": "{ TYPE_UPPER } décoratif" },
  "decrease_indent_d9cf469d": { "message": "Diminuer le retrait" },
  "deep_purple_bb3e2907": { "message": "Violet foncé" },
  "default_bulleted_unordered_list_47079da8": {
    "message": "liste à puce non ordonnée par défaut"
  },
  "default_numerical_ordered_list_48dd3548": {
    "message": "liste à puce ordonnée par défaut"
  },
  "definite_integral_fe7ffed1": { "message": "Intégrale définie" },
  "degree_symbol_4a823d5f": { "message": "Symbole degré" },
  "delimiters_4db4840d": { "message": "Délimiteurs" },
  "delta_53765780": { "message": "Delta" },
  "describe_the_icon_f6a18823": { "message": "(Décrire l’icône)" },
  "describe_the_type_ff448da5": { "message": "(Décrire le { TYPE })" },
  "describe_the_video_2fe8f46a": { "message": "(Décrivez la vidéo)" },
  "description_436c48d7": { "message": "Description" },
  "details_98a31b68": { "message": "Détails" },
  "diagonal_dots_7d71b57e": { "message": "Points en diagonale" },
  "diamond_b8dfe7ae": { "message": "Diamant" },
  "diamonds_suit_526abaaf": { "message": "Carreau (cartes)" },
  "digamma_258ade94": { "message": "Digamma" },
  "dimension_type_f5fa9170": { "message": "Type de dimension" },
  "dimensions_45ddb7b7": { "message": "Dimensions" },
  "directionality_26ae9e08": { "message": "Direction" },
  "directly_edit_latex_b7e9235b": {
    "message": "Modifier directement le LaTeX"
  },
  "disable_preview_222bdf72": { "message": "Désactiver l’aperçu" },
  "discussion_6719c51d": { "message": "Discussion" },
  "discussions_a5f96392": { "message": "Discussions" },
  "discussions_index_6c36ced": { "message": "Index des discussions" },
  "disjoint_union_e74351a8": { "message": "Union disjointe" },
  "dislike_14befc48": { "message": "Désapprouver" },
  "display_options_315aba85": { "message": "Afficher les options" },
  "display_text_link_opens_in_a_new_tab_75e9afc9": {
    "message": "Afficher le lien textuel (s’ouvre dans un nouvel onglet)"
  },
  "division_sign_72190870": { "message": "Signe Division" },
  "document_678cd7bf": { "message": "Document" },
  "documents_81393201": { "message": "Documents" },
  "done_54e3d4b6": { "message": "Terminé" },
  "double_dagger_faf78681": { "message": "Double obèle" },
  "down_5831a426": { "message": "Vers le bas" },
  "down_and_left_diagonal_arrow_40ef602c": {
    "message": "Flèche diagonale bas gauche"
  },
  "down_and_right_diagonal_arrow_6ea0f460": {
    "message": "Flèche diagonale bas droit"
  },
  "download_filename_2baae924": { "message": "Télécharger { filename }" },
  "downward_arrow_cca52012": { "message": "Flèche pointant vers le bas" },
  "downward_pointing_triangle_2a12a601": {
    "message": "Triangle pointant vers le bas"
  },
  "drag_a_file_here_1bf656d5": { "message": "Glisser un fichier ici" },
  "drag_and_drop_or_click_to_browse_your_computer_60772d6d": {
    "message": "Glissez et déposez ou cliquez pour rechercher sur votre ordinateur"
  },
  "drag_handle_use_up_and_down_arrows_to_resize_e29eae5c": {
    "message": "Glisser-déposer. Utiliser les flèches vers le haut et vers le bas pour redimensionner"
  },
  "due_multiple_dates_cc0ee3f5": { "message": "À rendre le : Plusieurs dates" },
  "due_when_7eed10c6": { "message": "À rendre le : { when }" },
  "edit_alt_text_for_this_icon_instance_9c6fc5fd": {
    "message": "Modifier le texte alternatif pour cette instance d''icône"
  },
  "edit_c5fbea07": { "message": "Modifier" },
  "edit_course_link_5a5c3c59": { "message": "Modifier le lien du cours" },
  "edit_equation_f5279959": { "message": "Modifier l''équation" },
  "edit_existing_icon_maker_icon_5d0ebb3f": {
    "message": "Modifier l''icône Icon Maker existante"
  },
  "edit_icon_2c6b0e91": { "message": "Icône d''édition" },
  "edit_link_7f53bebb": { "message": "Modifier lien" },
<<<<<<< HEAD
=======
  "editor_status_bar_653f44ee": { "message": "Barre d’état de l’Éditeur" },
>>>>>>> 09faeb4f
  "element_starting_with_start_91bf4c3b": {
    "message": "Élément commençant par { start }"
  },
  "embed_828fac4a": { "message": "Intégrer" },
  "embed_code_314f1bd5": { "message": "Embarquer du code" },
  "embed_content_from_external_tool_3397ad2d": {
    "message": "Intégrez des contenus provenant d''outils externes"
  },
  "embed_image_1080badc": { "message": "Incorporer l’image" },
  "embed_video_a97a64af": { "message": "Intégrer la vidéo" },
  "embedded_content_aaeb4d3d": { "message": "contenu intégré" },
  "empty_set_91a92df4": { "message": "Ensemble vide" },
  "encircled_dot_8f5e51c": { "message": "Point encerclé" },
  "encircled_minus_72745096": { "message": "Signe moins encerclé" },
  "encircled_plus_36d8d104": { "message": "Signe plus encerclé" },
  "encircled_times_5700096d": { "message": "Signe multiplication encerclé" },
  "engineering_icon_f8f3cf43": { "message": "Icône ingénierie" },
  "english_icon_25bfe845": { "message": "Icône anglais" },
  "enter_at_least_3_characters_to_search_4f037ee0": {
    "message": "Saisissez au moins 3 caractères pour lancer une recherche."
  },
  "enter_replacement_text_17631bbc": {
    "message": "Saisir le texte e remplacement"
  },
  "enter_search_text_26cb4459": { "message": "Saisir le texte à rechercher" },
  "enter_text_8b35c65b": { "message": "Saisissez du texte" },
  "epsilon_54bb8afa": { "message": "Epsilon" },
  "epsilon_variant_d31f1e77": { "message": "Epsilon (variante)" },
  "equals_sign_c51bdc58": { "message": "Signe Égal" },
  "equation_1c5ac93c": { "message": "Équation" },
  "equation_editor_39fbc3f1": { "message": "Éditeur d''équations" },
  "equilibrium_6ff3040b": { "message": "Equilibrium" },
  "equivalence_class_7b0f11c0": { "message": "Classe d''équivalence" },
  "equivalent_identity_654b3ce5": { "message": "Équivalent (identité)" },
  "eta_b8828f99": { "message": "Êta" },
  "exists_2e62bdaa": { "message": "Existe" },
  "exit_fullscreen_b7eb0aa4": { "message": "Quitter le mode plein écran" },
  "expand_preview_by_default_2abbf9f8": {
    "message": "Étendre l’aperçu par défaut"
  },
  "expand_to_see_types_f5d29352": {
    "message": "Étendez pour afficher { types }"
  },
  "external_link_d3f9e62a": { "message": "Lien externe" },
  "external_tool_frame_70b32473": { "message": "Cadre d''outil externe" },
  "external_tools_6e77821": { "message": "Outils externes" },
  "extra_large_b6cdf1ff": { "message": "Extra Large" },
  "extra_small_9ae33252": { "message": "Très petit" },
  "extracurricular_icon_67c8ca42": { "message": "Icône extrascolaire" },
  "f_function_fe422d65": { "message": "F (fonction)" },
  "failed_getting_file_contents_e9ea19f4": {
    "message": "Échec de la récupération des contenus de fichiers"
  },
  "failed_to_copy_response_d3def551": {
    "message": "Impossible de copier la réponse"
  },
  "failed_to_retrieve_content_from_external_tool_5899c213": {
    "message": "Impossible de récupérer le contenu de l’outil externe"
  },
  "file_name_8fd421ff": { "message": "Nom du fichier" },
  "file_storage_quota_exceeded_b7846cd1": {
    "message": "Quota de stockage de fichiers dépassé"
  },
  "file_url_c12b64be": { "message": "URL du fichier" },
  "filename_file_icon_602eb5de": { "message": "{ filename } icône de fichier" },
  "filename_image_preview_6cef8f26": {
    "message": "{ filename } prévisualisation des images"
  },
  "filename_text_preview_e41ca2d8": {
    "message": "{ filename } prévisualisation de texte"
  },
  "files_c300e900": { "message": "Fichiers" },
  "files_index_af7c662b": { "message": "Index des fichiers" },
  "find_8d605019": { "message": "Trouver" },
  "find_and_replace_6e345933": { "message": "Trouver et remplacer" },
  "finish_bc343002": { "message": "Terminer" },
  "fix_heading_hierarchy_f60884c4": {
    "message": "Corriger la hiérarchie des en-têtes"
  },
  "flat_music_76d5a5c3": { "message": "Bémol (musique)" },
  "focus_element_options_toolbar_18d993e": {
    "message": "Barre d''outils d''éléments de focus"
  },
  "folder_tree_fbab0726": { "message": "Arborescence" },
  "for_all_b919f972": { "message": "Pour tous" },
  "format_4247a9c5": { "message": "Format" },
  "format_as_a_list_142210c3": { "message": "Présenter sous forme de liste" },
  "formatting_5b143aa8": { "message": "Formatage" },
  "forward_slash_3f90f35e": { "message": "Barre oblique" },
  "found_auto_saved_content_3f6e4ca5": {
    "message": "Contenu d’enregistrement auto trouvé"
  },
  "found_count_plural_0_results_one_result_other_resu_46aeaa01": {
    "message": "{ count, plural,\n     =0 {# résultats}\n    one {# résultat}\n  other {# résultats}\n} trouvé(s)"
  },
  "fraction_41bac7af": { "message": "Fraction" },
  "fullscreen_873bf53f": { "message": "Plein écran" },
  "gamma_1767928": { "message": "Gamma" },
  "generating_preview_45b53be0": {
    "message": "Création de l''aperçu en cours..."
  },
  "gif_png_format_images_larger_than_size_kb_are_not__7af3bdbd": {
    "message": "Les format d''images GIF/PNG d''une taille supérieure à { size } Ko ne sont pas pris en charge pour le moment."
  },
  "go_to_the_editor_s_menubar_e6674c81": {
    "message": "Aller à la barre de menu de l''éditeur"
  },
  "go_to_the_editor_s_toolbar_a5cb875f": {
    "message": "Aller à la barre d''outils de l''éditeur"
  },
  "grades_a61eba0a": { "message": "Notes" },
  "greater_than_e98af662": { "message": "Supérieur à" },
  "greater_than_or_equal_b911949a": { "message": "Supérieur ou égal à" },
  "greek_65c5b3f7": { "message": "Grec" },
  "green_15af4778": { "message": "Vert" },
  "grey_a55dceff": { "message": "Gris" },
  "group_documents_8bfd6ae6": { "message": "Documents du groupe" },
  "group_files_4324f3df": { "message": "Fichiers de groupe" },
  "group_files_82e5dcdb": { "message": "Fichiers du groupe" },
  "group_images_98e0ac17": { "message": "Images du groupe" },
  "group_isomorphism_45b1458c": { "message": "Isomorphisme de groupe" },
  "group_link_63e626b3": { "message": "Lien de groupe" },
  "group_links_9493129e": { "message": "Liens du groupe" },
  "group_media_2f3d128a": { "message": "Fichier multimédia du groupe" },
  "group_navigation_99f191a": { "message": "Barre de navigation des groupes" },
  "h_bar_bb94deae": { "message": "Barre H" },
  "hat_ea321e35": { "message": "Chapeau" },
  "header_column_f27433cb": { "message": "Colonne d’en-tête" },
  "header_row_and_column_ec5b9ec": { "message": "Ligne et colonne d’en-têtes" },
  "header_row_f33eb169": { "message": "Ligne d’en-tête" },
  "heading_2_5b84eed2": { "message": "En-tête 2" },
  "heading_3_2c83de44": { "message": "En-tête 3" },
  "heading_4_b2e74be7": { "message": "En-tête 4" },
  "heading_levels_should_not_be_skipped_3947c0e0": {
    "message": "Les niveaux d’en-têtes ne doivent pas être passés."
  },
  "heading_starting_with_start_42a3e7f9": {
    "message": "En-tête commençant par { start }"
  },
  "headings_should_not_contain_more_than_120_characte_3c0e0cb3": {
    "message": "Les en-têtes ne devraient pas dépasser 120 caractères."
  },
  "health_icon_8d292eb5": { "message": "Icône santé" },
  "hearts_suit_e50e04ca": { "message": "Cœur (cartes)" },
  "height_69b03e15": { "message": "Hauteur" },
  "hello_please_describe_the_modifications_you_would__49b19837": {
    "message": "Bonjour. Veuillez décrire les modifications que vous souhaitez apporter à votre rédaction."
  },
  "hello_please_describe_the_modifications_you_would__600dbbf0": {
    "message": "Bonjour. Veuillez décrire les modifications que vous souhaitez apporter à votre sélection."
  },
  "hexagon_d8468e0d": { "message": "Hexagone" },
  "hide_description_bfb5502e": { "message": "Masquer la description" },
  "hide_title_description_caf092ef": {
    "message": "Masquer la description { title }"
  },
  "highlight_an_element_to_activate_the_element_optio_60e1e56b": {
    "message": "Surlignez un élément pour activer la barre d''outils des options de cet élément"
  },
  "home_351838cd": { "message": "Accueil" },
  "html_code_editor_fd967a44": { "message": "éditeur de code html" },
  "html_editor_fb2ab713": { "message": "Éditeur HTML" },
  "i_have_obtained_permission_to_use_this_file_6386f087": {
    "message": "J’ai obtenu l’autorisation d’utiliser ce fichier."
  },
  "i_hold_the_copyright_71ee91b1": {
    "message": "Je détiens les droits d’auteur"
  },
  "i_m_sorry_but_i_cannot_find_the_ai_s_answer_67569d19": {
    "message": "Désolé, je ne trouve pas la réponse générée par l’IA"
  },
  "icon_215a1dc6": { "message": "Icône" },
  "icon_8168b2f8": { "message": "icône" },
  "icon_color_b86dd6d6": { "message": "Icône couleur" },
  "icon_maker_icons_cc560f7e": { "message": "Icônes Icon Maker" },
  "icon_options_7e32746e": { "message": "Options d’icône" },
  "icon_options_tray_2b407977": { "message": "Bac des options d''icône" },
  "icon_preview_1782a1d9": { "message": "Aperçu de l’icône" },
  "icon_shape_30b61e7": { "message": "Forme de l’icône" },
  "icon_size_9353edea": { "message": "Taille de l’icône" },
  "if_left_empty_link_text_will_display_as_course_lin_2a34eedb": {
    "message": "Si ce champ est vide, le texte du lien s''affichera comme le nom du lien du cours."
  },
  "if_usage_rights_are_required_the_file_will_not_pub_841e276e": {
    "message": "Si les Droits d’utilisation sont requis, le fichier ne sera pas publié tant qu’il n’aura pas été activé sur la page des Fichiers."
  },
  "if_you_do_not_select_usage_rights_now_this_file_wi_14e07ab5": {
    "message": "Si vous ne sélectionnez pas de droits d''utilisation maintenant, ce fichier sera envoyé mais non publié."
  },
  "image_8ad06": { "message": "Image" },
  "image_c1c98202": { "message": "image" },
  "image_filenames_should_not_be_used_as_the_alt_attr_bcfd7780": {
    "message": "Les noms de fichiers des images ne doivent pas être utilisés comme attributs alt décrivant le contenu de l''image"
  },
  "image_options_5412d02c": { "message": "Options d''image" },
  "image_options_tray_90a46006": { "message": "Bac des options d''image" },
  "image_to_crop_3a34487d": { "message": "Image à rogner" },
  "image_with_filename_file_aacd7180": {
    "message": "Image ayant pour nom de fichier { file }"
  },
  "images_7ce26570": { "message": "Images" },
  "images_should_include_an_alt_attribute_describing__b86d6a86": {
    "message": "Les images doivent inclure un attribut alt qui décrit le contenu de l''image."
  },
  "imaginary_portion_of_complex_number_2c733ffa": {
    "message": "Portion imaginaire (d''un nombre complexe)"
  },
  "in_element_of_19ca2f33": { "message": "Appartient à (élément de)" },
  "increase_indent_6af90f7c": { "message": "Augmenter le retrait" },
  "indefinite_integral_6623307e": { "message": "Intégrale indéfinie" },
  "index_of_max_80dcf7a5": { "message": "{ index } sur { max }" },
  "indigo_2035fc55": { "message": "Indigo" },
  "inference_fed5c960": { "message": "Inférence" },
  "infinity_7a10f206": { "message": "Infini" },
  "insert_593145ef": { "message": "Insérer" },
  "insert_link_6dc23cae": { "message": "Insérer un lien" },
  "insert_math_equation_57c6e767": {
    "message": "Insérer une équation mathématique"
  },
  "integers_336344e1": { "message": "Entiers" },
  "intersection_cd4590e4": { "message": "Intersection" },
  "invalid_entry_f7d2a0f5": { "message": "Entrée non valide" },
  "invalid_file_c11ba11": { "message": "Fichier non valide" },
  "invalid_file_type_881cc9b2": { "message": "Type de fichier non valide" },
  "invalid_url_cbde79f": { "message": "URL non valide" },
  "iota_11c932a9": { "message": "Iota" },
  "issue_num_total_f94536cf": { "message": "Problème { num }/{ total }" },
  "kappa_2f14c816": { "message": "Kappa" },
  "kappa_variant_eb64574b": { "message": "Kappa (variante)" },
  "keyboard_shortcuts_ed1844bd": { "message": "Raccourcis clavier" },
  "keyboards_navigate_to_links_using_the_tab_key_two__5fab8c82": {
    "message": "Les utilisateurs au clavier passent de lien en lien avec la touche tab. Lorsque deux liens vers une même destination sont directement côte à côte, cela peut perturber les utilisateurs navigant au clavier."
  },
  "lambda_4f602498": { "message": "Lambda" },
  "language_arts_icon_a798b0f8": { "message": "Icône Arts de la langue" },
  "languages_icon_9d20539": { "message": "Icône langues" },
  "large_9c5e80e7": { "message": "Grand" },
  "learn_more_about_adjacent_links_2cb9762c": {
    "message": "Apprenez-en davantage sur les liens adjacents"
  },
  "learn_more_about_color_contrast_c019dfb9": {
    "message": "Apprenez-en davantage sur le contraste couleur"
  },
  "learn_more_about_organizing_page_headings_8a7caa2e": {
    "message": "Apprenez-en davantage sur la façon d’organiser les en-têtes de page"
  },
  "learn_more_about_proper_page_heading_structure_d2959f2d": {
    "message": "Apprenez-en davantage sur la bonne structure des en-têtes de page"
  },
  "learn_more_about_table_headers_5f5ee13": {
    "message": "Apprenez-en davantage sur les en-têtes de tableaux"
  },
  "learn_more_about_using_alt_text_for_images_5698df9a": {
    "message": "Apprenez-en davantage sur l’utilisation de texte dans les images"
  },
  "learn_more_about_using_captions_with_tables_36fe496f": {
    "message": "Apprenez-en davantage sur l’utilisation de légendes dans les tableaux"
  },
  "learn_more_about_using_filenames_as_alt_text_264286af": {
    "message": "Apprenez-en davantage sur l’utilisation de noms de fichiers comme texte alternatif"
  },
  "learn_more_about_using_lists_4e6eb860": {
    "message": "Apprenez-en davantage sur l’utilisation des listes"
  },
  "learn_more_about_using_scope_attributes_with_table_20df49aa": {
    "message": "Apprenez-en davantage sur l’utilisation de l''attribut Scope dans les tableaux"
  },
  "leave_as_is_4facfe55": { "message": "Laisser tel quel" },
  "left_3ea9d375": { "message": "Gauche" },
  "left_align_43d95491": { "message": "Alignement à gauche" },
  "left_angle_bracket_c87a6d07": { "message": "Crochet angulaire à gauche" },
  "left_arrow_4fde1a64": { "message": "Flèche gauche" },
  "left_arrow_with_hook_5bfcad93": { "message": "Flèche gauche avec crochet" },
  "left_ceiling_ee9dd88a": { "message": "Plafond à gauche" },
  "left_curly_brace_1726fb4": { "message": "Accolade gauche" },
  "left_downard_harpoon_arrow_1d7b3d2e": {
    "message": "Flèche harpon gauche pointant vers le bas"
  },
  "left_floor_29ac2274": { "message": "Plancher en bas" },
  "left_to_right_e9b4fd06": { "message": "De gauche à droite" },
  "left_upward_harpoon_arrow_3a562a96": {
    "message": "Flèche harpon gauche pointant vers le haut"
  },
  "leftward_arrow_1e4765de": { "message": "Flèche vers la gauche" },
  "leftward_pointing_triangle_d14532ce": {
    "message": "Triangle pointant vers la gauche"
  },
  "less_than_a26c0641": { "message": "Inférieur à" },
  "less_than_or_equal_be5216cb": { "message": "Inférieur ou égal à" },
  "library_icon_ae1e54cf": { "message": "Icône bibliothèque" },
  "light_blue_5374f600": { "message": "Bleu clair" },
  "link_7262adec": { "message": "Lien" },
  "link_options_a16b758b": { "message": "Options de lien" },
  "link_type_linktypemessage_c6d26815": {
    "message": "type du lien : { linkTypeMessage }"
  },
  "link_with_text_starting_with_start_b3fcbe71": {
    "message": "Lien dont le texte commence par { start }"
  },
  "links_14b70841": { "message": "Liens" },
  "links_to_an_external_site_de74145d": {
    "message": "Connexions vers un site externe."
  },
  "lists_cd1336fc": { "message": "Listes" },
  "lists_should_be_formatted_as_lists_f862de8d": {
    "message": "Les listes doivent être présentées sous forme de listes."
  },
  "load_more_35d33c7": { "message": "En charger plus" },
  "loading_25990131": { "message": "Chargement..." },
  "loading_bde52856": { "message": "Chargement" },
  "loading_closed_captions_subtitles_failed_95ceef47": {
    "message": "échec du chargement des sous-titres/sous-titres codés"
  },
  "loading_external_tool_d839042c": {
    "message": "Chargement de l''Outil externe"
  },
  "loading_failed_b3524381": { "message": "Échec du chargement..." },
  "loading_failed_e6a9d8ef": { "message": "Le chargement a échoué." },
  "loading_folders_d8b5869e": { "message": "Chargement des dossiers" },
  "loading_placeholder_for_filename_792ef5e8": {
    "message": "Chargement de l’élément de substitution pour { fileName }"
  },
  "loading_please_wait_d276220a": {
    "message": "Chargement en cours, veuillez patienter"
  },
  "loading_preview_9f077aa1": { "message": "Chargement de l’aperçu" },
  "locked_762f138b": { "message": "Verrouillé" },
  "logical_equivalence_76fca396": { "message": "Équivalence logique" },
  "logical_equivalence_short_8efd7b4f": {
    "message": "Équivalence logique (court)"
  },
  "logical_equivalence_short_and_thick_1e1f654d": {
    "message": "Équivalence logique (court et épais)"
  },
  "logical_equivalence_thick_662dd3f2": {
    "message": "Équivalence logique (épais)"
  },
  "low_horizontal_dots_cc08498e": { "message": "Points horizontaux bas" },
  "magenta_4a65993c": { "message": "Magenta" },
  "maps_to_e5ef7382": { "message": "Correspond à" },
  "math_icon_ad4e9d03": { "message": "Icône maths" },
  "media_af190855": { "message": "Média" },
  "media_file_is_processing_please_try_again_later_58a6d49": {
    "message": "Le fichier multimédia est en cours de traitement. Veuillez réessayer plus tard."
  },
  "media_title_2112243b": { "message": "Titre du fichier multimédia" },
  "medium_5a8e9ead": { "message": "Moyen" },
  "merge_links_2478df96": { "message": "Fusionner les liens" },
  "mic_a7f3d311": { "message": "Micro" },
  "microphone_disabled_15c83130": { "message": "Microphone désactivé" },
  "middle_27dc1d5": { "message": "Milieu" },
  "minimize_file_preview_da911944": {
    "message": "Réduire l’aperçu du fichier"
  },
  "minimize_video_20aa554b": { "message": "Réduire la vidéo" },
  "minus_fd961e2e": { "message": "Signe moins" },
  "minus_plus_3461f637": { "message": "Signe moins ou plus" },
  "misc_3b692ea7": { "message": "Divers" },
  "miscellaneous_e9818229": { "message": "Divers" },
  "modify_6b0b13e3": { "message": "Modifier" },
  "module_90d9fd32": { "message": "Module" },
  "modules_c4325335": { "message": "Modules" },
  "moving_image_to_crop_directionword_6f66cde2": {
    "message": "Déplacement de l''image pour recadrer { directionWord }"
  },
  "mu_37223b8b": { "message": "Mu" },
  "multi_color_image_63d7372f": { "message": "Image multicolore" },
  "multiplication_sign_15f95c22": { "message": "Signe multiplication" },
  "music_icon_4db5c972": { "message": "Icône musique" },
  "must_be_at_least_percentage_22e373b6": {
    "message": "Doit être au moins égal à { percentage }%"
  },
  "must_be_at_least_width_x_height_px_41dc825e": {
    "message": "Doit faire au moins { width } x { height } px"
  },
  "my_files_2f621040": { "message": "Mes fichiers" },
  "n_th_root_9991a6e4": { "message": "Racine n-ième" },
  "nabla_1e216d25": { "message": "Nabla" },
  "name_1aed4a1b": { "message": "Nom" },
  "name_color_ceec76ff": { "message": "{ name } ({ color })" },
  "natural_music_54a70258": { "message": "Bécarre (musique)" },
  "natural_numbers_3da07060": { "message": "Nombres naturels" },
  "navigate_through_the_menu_or_toolbar_415a4e50": {
    "message": "Naviguer dans le menu ou la barre d''outils"
  },
  "navigation_ee9af92d": { "message": "Navigation" },
  "nested_greater_than_d852e60d": { "message": "Signé supérieur imbriqué" },
  "nested_less_than_27d17e58": { "message": "Signe inférieur imbriqué" },
  "new_quiz_34aacba6": { "message": "Nouveau questionnaire" },
  "next_40e12421": { "message": "Suivant" },
  "next_findtext_9d69f0fe": {
    "message": "Occurrence suivante de { findText }"
  },
  "no_accessibility_issues_were_detected_f8d3c875": {
    "message": "Aucun problème d''accessibilité n’a été détecté."
  },
  "no_announcements_created_yet_c44a94f4": {
    "message": "Aucune annonce créée à ce jour."
  },
  "no_announcements_found_20185afc": { "message": "Aucune annonce trouvée." },
  "no_assignments_created_yet_1b236d87": {
    "message": "Aucun travail créé à ce jour."
  },
  "no_assignments_found_79e46d7f": { "message": "Aucun travail trouvé." },
  "no_changes_to_save_d29f6e91": {
    "message": "Aucune modification à enregistrer."
  },
  "no_discussions_created_yet_ff99abe3": {
    "message": "Aucune discussion créée à ce jour."
  },
  "no_discussions_found_9284063b": { "message": "Aucune discussion trouvée." },
  "no_e16d9132": { "message": "Non" },
  "no_file_chosen_9a880793": { "message": "Aucun fichier sélectionné" },
  "no_headers_9bc7dc7f": { "message": "Absence d’en-têtes" },
  "no_modules_created_yet_c71b6d4d": {
    "message": "Aucun module créé à ce jour."
  },
  "no_modules_found_2df43a40": { "message": "Aucun module trouvé." },
  "no_pages_created_yet_c379fa6e": {
    "message": "Aucune page créée à ce jour."
  },
  "no_pages_found_6799350": { "message": "Aucune page trouvée." },
  "no_preview_is_available_for_this_file_f940114a": {
    "message": "Aucun aperçu n’est disponible pour ce fichier."
  },
  "no_quizzes_created_yet_1a2370b9": {
    "message": "Aucun quiz créé à ce jour."
  },
  "no_quizzes_found_c80c537a": { "message": "Aucun quiz trouvé." },
  "no_results_940393cf": { "message": "Aucun résultat." },
  "no_results_found_58717065": { "message": "Aucun résultat trouvé" },
  "no_results_found_for_filterterm_ad1b04c8": {
    "message": "Aucun résultat trouvé pour { filterTerm }"
  },
  "no_video_1ed00b26": { "message": "Pas de vidéo" },
  "none_3b5e34d2": { "message": "Aucun" },
  "none_selected_b93d56d2": { "message": "Aucun sélectionné" },
  "not_equal_6e2980e6": { "message": "Non égal" },
  "not_in_not_an_element_of_fb1ffb54": {
    "message": "N''appartient pas à (n’est pas un élément de)"
  },
  "not_negation_1418ebb8": { "message": "Non (négation)" },
  "not_subset_dc2b5e84": { "message": "Pas un sous-ensemble de" },
  "not_subset_strict_23d282bf": {
    "message": "Pas un sous-ensemble de (strict)"
  },
  "not_superset_5556b913": { "message": "Pas un sur-ensemble de" },
  "not_superset_strict_24e06f36": {
    "message": "Pas un sur-ensemble de (strict)"
  },
  "nu_1c0f6848": { "message": "Nu" },
  "octagon_e48be9f": { "message": "Octogone" },
  "olive_6a3e4d6b": { "message": "Olive" },
  "omega_8f2c3463": { "message": "Oméga" },
  "one_of_the_following_styles_must_be_added_to_save__1de769aa": {
    "message": "L''un des styles suivants doit être ajouté pour enregistrer une icône : Couleur de l’icône, taille du contour, Texte d’icône ou Image"
  },
  "one_or_more_files_failed_to_paste_please_try_uploa_7fa39dd3": {
    "message": "Un ou plusieurs fichiers n’ont pas pu être collés. Veuillez essayer de les envoyer ou de les glisser-déposer."
  },
  "open_circle_e9bd069": { "message": "Cercle ouvert" },
  "open_this_keyboard_shortcuts_dialog_9658b83a": {
    "message": "Ouvrir cette boîte de dialogues des raccourcis clavier"
  },
  "open_title_application_fd624fc5": {
    "message": "Ouvrir l’application { title }"
  },
  "operators_a2ef9a93": { "message": "Opérateurs" },
  "or_9b70ccaa": { "message": "Ou" },
  "orange_81386a62": { "message": "Orange" },
  "ordered_and_unordered_lists_cfadfc38": {
    "message": "Listes ordonnées et non ordonnées"
  },
  "other_editor_shortcuts_may_be_found_at_404aba4a": {
    "message": "D''autres raccourcis de l''éditeur peuvent être trouvés à l''adresse suivante"
  },
  "outline_color_3ef2cea7": { "message": "Couleur du contour" },
  "outline_size_a6059a21": { "message": "Taille du contour" },
  "p_is_not_a_valid_protocol_which_must_be_ftp_http_h_adf13fc2": {
    "message": "{ p } n''est pas un protocole valable qui doit être ftp, http, https, mailto, skype, tel ou peut être omis"
  },
  "page_50c4823d": { "message": "Page" },
  "pages_e5414c2c": { "message": "Pages" },
  "paragraph_5e5ad8eb": { "message": "Paragraphe" },
  "paragraph_starting_with_start_a59923f8": {
    "message": "Paragraphe commençant par { start }"
  },
  "parallel_d55d6e38": { "message": "Parallèle" },
  "partial_derivative_4a9159df": { "message": "Dérivée partielle" },
  "paste_5963d1c1": { "message": "Coller" },
  "pause_12af3bb4": { "message": "Mettre en pause" },
  "pentagon_17d82ea3": { "message": "Pentagone" },
  "people_b4ebb13c": { "message": "Personnes" },
  "percentage_34ab7c2c": { "message": "Pourcentage" },
  "percentage_must_be_a_number_8033c341": {
    "message": "Le pourcentage doit être un nombre"
  },
  "performing_arts_icon_f3497486": { "message": "Icône arts du spectacle" },
  "perpendicular_7c48ede4": { "message": "Perpendiculaire" },
  "phi_4ac33b6d": { "message": "Phi" },
  "phi_variant_c9bb3ac5": { "message": "Phi (variante)" },
  "physical_education_icon_d7dffd3e": { "message": "Icône éducation physique" },
  "pi_dc4f0bd8": { "message": "Pi" },
  "pi_variant_10f5f520": { "message": "Pi (variante)" },
  "pink_68ad45cb": { "message": "Rose" },
  "pixels_52ece7d1": { "message": "Pixels" },
  "play_1a47eaa7": { "message": "Lecture" },
  "play_media_comment_35257210": {
    "message": "Lancer le commentaire sur média."
  },
  "play_media_comment_by_name_from_createdat_c230123d": {
    "message": "Lancer le commentaire sur média par { name } à partir de { createdAt }."
  },
  "please_allow_canvas_to_access_your_microphone_and__dc2c3079": {
    "message": "Veuillez autoriser Canvas à accéder à votre microphone et à votre webcam."
  },
  "please_decribe_what_you_would_like_to_compose_27a51be5": {
    "message": "Veuillez décrire ce que vous souhaitez rédiger."
  },
  "plus_d43cd4ec": { "message": "Plus" },
  "plus_minus_f8be2e83": { "message": "Signe Plus ou moins" },
  "posted_when_a578f5ab": { "message": "Posté : { when }" },
  "power_set_4f26f316": { "message": "Ensemble des parties d''un ensemble" },
  "precedes_196b9aef": { "message": "Précède" },
  "precedes_equal_20701e84": { "message": "Précède ou est égal" },
  "preformatted_d0670862": { "message": "Préformaté" },
  "prepend_findtext_append_8e0e769a": {
    "message": "{ prepend }{ findText }{ append }"
  },
  "prev_f82cbc48": { "message": "Précédent" },
  "preview_53003fd2": { "message": "Aperçu" },
  "preview_a3f8f854": { "message": "PRÉVISUALISATION" },
  "preview_in_overlay_ed772c46": { "message": "Aperçu en superposition" },
  "preview_inline_9787330": { "message": "Aperçu incorporé" },
  "previous_bd2ac015": { "message": "Précédent" },
  "previous_findtext_8dfbfd30": {
    "message": "Occurrence précédente de { findText }"
  },
  "prime_917ea60e": { "message": "Prime" },
  "prime_numbers_13464f61": { "message": "Nombres premiers" },
  "product_39cf144f": { "message": "Produit" },
  "proportional_f02800cc": { "message": "Proportionnel" },
  "protocol_must_be_ftp_http_https_mailto_skype_tel_o_73beb4f8": {
    "message": "Le protocole doit être ftp, http, https, mailto, skype, tel ou peut être omis"
  },
  "psi_e3f5f0f7": { "message": "Psi" },
  "published_c944a23d": { "message": "publié" },
  "published_when_302d8e23": { "message": "Publié : { when }" },
  "pumpkin_904428d5": { "message": "Citrouille" },
  "purple_7678a9fc": { "message": "Violet" },
  "quaternions_877024e0": { "message": "Quaternions" },
  "quiz_e0dcce8f": { "message": "Questionnaire" },
  "quizzes_7e598f57": { "message": "Questionnaires" },
  "rational_numbers_80ddaa4a": { "message": "Nombres rationnels" },
  "real_numbers_7c99df94": { "message": "Nombres réels" },
  "real_portion_of_complex_number_7dad33b5": {
    "message": "Portion réelle (d''un nombre complexe)"
  },
  "record_7c9448b": { "message": "Enregistrer" },
  "record_upload_media_5fdce166": {
    "message": "Enregistrement / Téléchargement de média"
  },
  "recording_98da6bda": { "message": "Enregistrement" },
  "red_8258edf3": { "message": "Rouge" },
  "relationships_6602af70": { "message": "Relations" },
  "religion_icon_246e0be1": { "message": "Icône religion" },
  "remove_heading_style_5fdc8855": {
    "message": "Supprimer le style d’en-tête"
  },
  "remove_link_d1f2f4d0": { "message": "Supprimer lien" },
  "replace_all_d3d68b3": { "message": "Tout remplacer" },
  "replace_all_findtext_with_replacetext_da574b32": {
    "message": "Remplacer toutes les occurrences de { findText } par { replaceText }"
  },
  "replace_e61834a7": { "message": "Remplacer" },
  "replace_findtext_with_replacetext_7b5c7fb3": {
    "message": "Remplacer { findText } par { replaceText }"
  },
  "replace_with_eeff01ad": { "message": "Remplacer par" },
  "replaced_alertfindtext_with_alertreplacetext_de5c1795": {
    "message": "Remplacement de { alertFindText } par { alertReplaceText }"
  },
  "replaced_all_alertfindtext_with_alertreplacetext_83fdfe59": {
    "message": "Remplacement de toutes les occurrences de { alertFindText } par { alertReplaceText }"
  },
  "reset_95a81614": { "message": "Réinitialiser" },
  "resize_ec83d538": { "message": "Redimensionner" },
  "response_copied_to_clipboard_130d66cd": {
    "message": "Réponse copiée sur le presse-papiers"
  },
  "restore_auto_save_deccd84b": {
    "message": "Restaurer l’enregistrement auto ?"
  },
  "result_index_of_max_7db5ad8b": {
    "message": "Résultats { index } sur { max }."
  },
  "retry_ebd5f8ba": { "message": "Réessayer" },
  "reverse_turnstile_does_not_yield_7558be06": {
    "message": "Taquet gauche (ne fournit pas)"
  },
  "rho_a0244a36": { "message": "Rho" },
  "rho_variant_415245cd": { "message": "Rho (variante)" },
  "rich_content_editor_2708ef21": { "message": "Éditeur de texte enrichi" },
  "rich_text_area_press_oskey_f8_for_rich_content_edi_c2f651d": {
    "message": "Zone de texte enrichi Appuyez sur { OSKey }+F8 pour les raccourcis de l’Éditeur de contenu enrichi"
  },
  "right_71ffdc4d": { "message": "Droite" },
  "right_align_39e7a32a": { "message": "Alignement à droite" },
  "right_angle_bracket_d704e2d6": { "message": "Chevron vers la droite" },
  "right_arrow_35e0eddf": { "message": "Flèche droite" },
  "right_arrow_with_hook_29d92d31": { "message": "Flèche droite avec crochet" },
  "right_ceiling_839dc744": { "message": "Plafond droit" },
  "right_curly_brace_5159d5cd": { "message": "Accolade droite" },
  "right_downward_harpoon_arrow_d71b114f": {
    "message": "Flèche harpon droite pointant vers le bas"
  },
  "right_floor_5392d5cf": { "message": "Plancher droite" },
  "right_to_left_9cfb092a": { "message": "De droite à gauche" },
  "right_upward_harpoon_arrow_f5a34c73": {
    "message": "Flèche harpon droite pointant vers le haut"
  },
  "rightward_arrow_32932107": { "message": "Flèche pointant vers la droite" },
  "rightward_pointing_triangle_60330f5c": {
    "message": "Triangle pointant vers la droite"
  },
  "rotate_image_90_degrees_2ab77c05": {
    "message": "Faire pivoter l’image de -90 degrés"
  },
  "rotate_image_90_degrees_6c92cd42": {
    "message": "Faire pivoter l’image de 90 degrés"
  },
  "rotation_9699c538": { "message": "Rotation" },
  "row_fc0944a7": { "message": "Ligne" },
  "row_group_979f5528": { "message": "Groupe de lignes" },
  "sadly_the_pretty_html_editor_is_not_keyboard_acces_50da7665": {
    "message": "L’éditeur HTML embelli n’est malheureusement pas accessible au clavier. Accédez à l’éditeur HTML brut ici."
  },
  "save_11a80ec3": { "message": "Enregistrer" },
  "save_copy_ca63944e": { "message": "Enregistrer une copie" },
  "save_media_cb9e786e": { "message": "Enregistrer le fichier multimédia" },
  "saved_icon_maker_icons_df86e2a1": {
    "message": "Icônes Icon Maker enregistrées"
  },
  "screen_readers_cannot_determine_what_is_displayed__6a5842ab": {
    "message": "Les lecteurs d''écran sont incapables d’identifier ce qui est affiché sur une image si celles-ci n’ont pas de texte alternatif, et les fichiers sont souvent constitués d’une chaîne de caractères sans signification particulière."
  },
  "screen_readers_cannot_determine_what_is_displayed__6f1ea667": {
    "message": "Les lecteurs d''écran sont incapables d’identifier ce qui est affiché sur une image si celles-ci n’ont pas de texte alternatif qui décrit le contenu et la signification de l’image. Le texte alternatif doit être simple et concis."
  },
  "screen_readers_cannot_determine_what_is_displayed__a57e6723": {
    "message": "Les lecteurs d''écran sont incapables d’identifier ce qui est affiché sur une image si celles-ci n’ont pas de texte alternatif qui décrit le contenu et la signification de l’image."
  },
  "screen_readers_cannot_interpret_tables_without_the_bd861652": {
    "message": "Les lecteurs d''écran ne peuvent pas interpréter les tableaux sans la structure appropriée. Les en-têtes de tableaux doivent indiquer la direction ainsi que la portée du contenu."
  },
  "screen_readers_cannot_interpret_tables_without_the_e62912d5": {
    "message": "Les lecteurs d''écran ne peuvent pas interpréter les tableaux sans la structure appropriée. Les légendes de tableaux décrivent le contexte et le sens général du tableau."
  },
  "screen_readers_cannot_interpret_tables_without_the_f0bdec0f": {
    "message": "Les lecteurs d''écran ne peuvent pas interpréter les tableaux sans la structure appropriée. Les en-têtes de tableaux indiquent la direction ainsi qu''une vue d’ensemble du contenu."
  },
  "script_l_42a7b254": { "message": "Script L" },
  "search_280d00bd": { "message": "Rechercher" },
  "select_audio_source_21043cd5": {
    "message": "Sélectionnez une source audio"
  },
  "select_crop_shape_d441feeb": {
    "message": "Sélectionnez la forme du rognage"
  },
  "select_language_7c93a900": { "message": "Sélectionner la langue" },
  "select_video_source_1b5c9dbe": {
    "message": "Sélectionnez une source vidéo"
  },
  "selected_274ce24f": { "message": "Sélectionné" },
  "selected_linkfilename_c093b1f2": {
    "message": "{ linkFileName } sélectionné"
  },
  "selection_b52c4c5e": { "message": "Sélection" },
  "set_header_scope_8c548f40": { "message": "Définir la portée de l’en-tête" },
  "set_minus_b46e9b88": { "message": "Différence d’ensembles" },
  "set_table_header_cfab13a0": { "message": "Définir un en-tête de tableau" },
  "sharp_music_ab956814": { "message": "Dièse (musique)" },
  "shift_arrows_4d5785fe": { "message": "MAJ+Flèches" },
  "shift_o_to_open_the_pretty_html_editor_55ff5a31": {
    "message": "Maj+O pour ouvrir l''éditeur HTML embelli"
  },
  "shortcut_911d6255": { "message": "Raccourci" },
  "show_all_967a90f0": { "message": "Tout afficher" },
  "show_audio_options_b489926b": { "message": "Afficher les options audio" },
  "show_image_options_1e2ecc6b": {
    "message": "Afficher les options d''images"
  },
  "show_link_options_545338fd": { "message": "Afficher les options de lien" },
  "show_studio_media_options_a0c748c6": {
    "message": "Afficher les options de média Studio"
  },
  "show_video_options_6ed3721a": { "message": "Afficher les options vidéo" },
  "sighted_users_browse_web_pages_quickly_looking_for_1d4db0c1": {
    "message": "Les utilisateurs voyants naviguent rapidement sur les pages web, en recherchant des en-têtes en gras ou en grands caractères. Les lecteurs d''écrans s''appuient sur les en-têtes pour en déduire une compréhension contextuelle. Les en-têtes doivent toujours respecter la bonne structure."
  },
  "sighted_users_browse_web_pages_quickly_looking_for_ade806f5": {
    "message": "Les utilisateurs voyants naviguent rapidement sur les pages web, en recherchant des en-têtes en gras ou en grands caractères. Les lecteurs d''écrans s''appuient sur les en-têtes pour en déduire une compréhension contextuelle. Les en-têtes doivent être concis tout en respectant la bonne structure."
  },
  "sigma_5c35e553": { "message": "Sigma" },
  "sigma_variant_8155625": { "message": "Sigma (variante)" },
  "single_color_image_4e5d4dbc": { "message": "Image monocolore" },
  "single_color_image_color_95fa9a87": {
    "message": "Couleur de l’image monochrome"
  },
  "size_b30e1077": { "message": "Taille" },
  "size_of_caption_file_is_greater_than_the_maximum_m_bff5f86e": {
    "message": "La taille du fichier de sous-titres est supérieur au maximum de { max } Ko autorisés."
  },
  "small_b070434a": { "message": "Petit" },
  "solid_circle_9f061dfc": { "message": "Cercle rempli" },
  "something_went_wrong_89195131": { "message": "Un problème est survenu." },
  "something_went_wrong_accessing_your_webcam_6643b87e": {
    "message": "Un problème est survenu lors de l’accès à votre webcam."
  },
  "something_went_wrong_and_i_don_t_know_what_to_show_e0c54ec8": {
    "message": "Un problème est survenu et je n''ai rien à vous montrer."
  },
  "something_went_wrong_check_your_connection_reload__c7868286": {
    "message": "Un problème est survenu. Vérifiez votre connexion, rechargez la page, puis réessayez."
  },
  "something_went_wrong_d238c551": { "message": "Un problème est survenu" },
  "something_went_wrong_while_sharing_your_screen_8de579e5": {
    "message": "Un problème est survenu lors du partage de votre écran."
  },
  "sort_by_e75f9e3e": { "message": "Trier par" },
  "spades_suit_b37020c2": { "message": "Pique (cartes)" },
  "square_511eb3b3": { "message": "Carré" },
  "square_cap_9ec88646": { "message": "Chapeau carré" },
  "square_cup_b0665113": { "message": "Coupe carrée" },
  "square_root_e8bcbc60": { "message": "Racine carrée" },
  "square_root_symbol_d0898a53": { "message": "Symbole racine carrée" },
  "square_subset_17be67cb": { "message": "Image carrée de" },
  "square_subset_strict_7044e84f": { "message": "Image carrée de (strict)" },
  "square_superset_3be8dae1": { "message": "Original carré de" },
  "square_superset_strict_fa4262e4": {
    "message": "Original carré de (strict)"
  },
  "square_unordered_list_b15ce93b": {
    "message": "liste non ordonnée à puces carrées"
  },
  "star_8d156e09": { "message": "Marquer d’un astérisque" },
  "start_over_f7552aa9": { "message": "Recommencer" },
  "start_recording_9a65141a": { "message": "Démarrer l''enregistrement" },
  "steel_blue_14296f08": { "message": "Bleu métallisé" },
  "studio_media_options_ee504361": { "message": "Options de média Studio" },
  "studio_media_options_tray_cfb94654": {
    "message": "Tiroir d’options de médias Studio"
  },
  "styles_2aa721ef": { "message": "Styles" },
  "submit_a3cc6859": { "message": "Soumettre" },
  "subscript_59744f96": { "message": "En indice" },
  "subset_19c1a92f": { "message": "Sous-ensemble" },
  "subset_strict_8d8948d6": { "message": "Sous-ensemble (strict)" },
  "succeeds_9cc31be9": { "message": "Suit" },
  "succeeds_equal_158e8c3a": { "message": "Suit par-dessus signe égal" },
  "sum_b0842d31": { "message": "Somme" },
  "superscript_8cb349a2": { "message": "En exposant" },
  "superscript_and_subscript_37f94a50": { "message": "Indice et exposant" },
  "superset_c4db8a7a": { "message": "Sur-ensemble" },
  "superset_strict_c77dd6d2": { "message": "Sur-ensemble (strict)" },
  "supported_file_types_srt_or_webvtt_7d827ed": {
    "message": "Types de fichiers pris en charge : SRT ou WebVTT"
  },
  "switch_to_pretty_html_editor_a3cee15f": {
    "message": "Basculer vers l''éditeur HTML amélioré"
  },
  "switch_to_raw_html_editor_f970ae1a": {
    "message": "Basculer vers l''éditeur HTML brut"
  },
  "switch_to_the_html_editor_146dfffd": {
    "message": "Passer à l''éditeur html"
  },
  "switch_to_the_rich_text_editor_63c1ecf6": {
    "message": "Passer à l’éditeur de texte enrichi"
  },
  "syllabus_f191f65b": { "message": "Programme" },
  "system_audio_allowed_b2508f8c": { "message": "Audio système autorisé" },
  "system_audio_disabled_c177bd13": { "message": "Audio système désactivé" },
  "tab_arrows_4cf5abfc": { "message": "TAB/Flèches" },
  "table_header_starting_with_start_ffcabba6": {
    "message": "En-tête de tableau commençant par { start }"
  },
  "table_starting_with_start_e7232848": {
    "message": "Tableau commençant par { start }"
  },
  "tables_headers_should_specify_scope_5abf3a8e": {
    "message": "Les en-têtes des tableaux devraient indiquer une portée."
  },
  "tables_should_include_a_caption_describing_the_con_e91e78fc": {
    "message": "Les tableaux devraient inclure une légende qui décrit le contenu de ce dernier."
  },
  "tables_should_include_at_least_one_header_48779eac": {
    "message": "Les tableaux devraient inclure au moins un en-tête."
  },
  "tau_880974b7": { "message": "Tau" },
  "teal_f729a294": { "message": "Sarcelle" },
  "text_7f4593da": { "message": "Texte" },
  "text_background_color_16e61c3f": { "message": "Couleur de fond du texte" },
  "text_color_acf75eb6": { "message": "Couleur de texte" },
  "text_is_difficult_to_read_without_sufficient_contr_69e62bd6": {
    "message": "Le texte est difficile à lire sans un contraste suffisant entre le texte et l''arrière-plan, surtout pour ceux qui ont une vue faible."
  },
  "text_larger_than_18pt_or_bold_14pt_should_display__5c364db6": {
    "message": "Les textes dont la taille est supérieure à 18 pts (ou 14 pts gras) doivent afficher un contraste d''au moins 3:1."
  },
  "text_optional_384f94f7": { "message": "Texte (facultatif)" },
  "text_position_8df8c162": { "message": "Position du texte" },
  "text_size_887c2f6": { "message": "Taille du texte" },
  "text_smaller_than_18pt_or_bold_14pt_should_display_aaffb22b": {
    "message": "Les textes dont la taille est inférieure à 18 pts (ou 14 pts gras) doivent afficher un contraste d''au moins 4,5:1."
  },
  "the_document_preview_is_currently_being_processed__7d9ea135": {
    "message": "Traitement en cours de l’aperçu du document. Veuillez réessayer plus tard."
  },
  "the_first_heading_on_a_page_should_be_an_h2_859089f2": {
    "message": "Le premier en-tête d''une page devrait être de niveau H2."
  },
  "the_following_content_is_partner_provided_ed1da756": {
    "message": "Le contenu suivant est fourni par un partenaire"
  },
  "the_material_is_in_the_public_domain_279c39a3": {
    "message": "Ce contenu appartient au domaine public"
  },
  "the_material_is_licensed_under_creative_commons_3242cb5e": {
    "message": "Ce contenu est couvert par une licence Creative Commons"
  },
  "the_material_is_subject_to_an_exception_e_g_fair_u_a39c8ca2": {
    "message": "Le matériel fait l''objet d''une exception - par exemple, l''utilisation équitable, le droit de citer ou d''autres droits en vertu des lois sur le droit d''auteur applicables."
  },
  "the_preceding_content_is_partner_provided_d753928c": {
    "message": "Le contenu qui précède était fourni par un partenaire"
  },
  "the_pretty_html_editor_is_not_keyboard_accessible__d6d5d2b": {
    "message": "L''éditeur HTML embelli n’est pas accessible au clavier. Appuyez sur Maj+O pour ouvrir l’éditeur HTML brut"
  },
  "therefore_d860e024": { "message": "Donc" },
  "theta_ce2d2350": { "message": "Thêta" },
  "theta_variant_fff6da6f": { "message": "Thêta (variante)" },
  "thick_downward_arrow_b85add4c": {
    "message": "Flèche épaisse pointant vers le bas"
  },
  "thick_left_arrow_d5f3e925": { "message": "Flèche gauche épaisse" },
  "thick_leftward_arrow_6ab89880": {
    "message": "Flèche épaisse pointant vers la gauche"
  },
  "thick_right_arrow_3ed5e8f7": { "message": "Flèche droite épaisse" },
  "thick_rightward_arrow_a2e1839e": {
    "message": "Flèche épaisse pointant vers la droite"
  },
  "thick_upward_arrow_acd20328": {
    "message": "Flèche épaisse pointant vers le haut"
  },
  "this_document_cannot_be_displayed_within_canvas_7aba77be": {
    "message": "Ce document ne peut pas être affiché dans Canvas."
  },
  "this_equation_cannot_be_rendered_in_basic_view_9b6c07ae": {
    "message": "Cette équation ne peut pas être affichée en mode simple."
  },
  "this_image_is_currently_unavailable_25c68857": {
    "message": "Cette image n’est pas disponible pour le moment."
  },
  "though_your_video_will_have_the_correct_title_in_t_90e427f3": {
    "message": "Bien que votre vidéo aura le bon titre dans le navigateur, nous n''avons pas pu mettre ce dernier à jour dans la base de données."
  },
  "timebar_a4d18443": { "message": "Barre de temps" },
  "title_ee03d132": { "message": "Titre" },
  "to_be_posted_when_d24bf7dc": { "message": "À poster : { when }" },
  "to_do_when_2783d78f": { "message": "À faire : { when }" },
  "toggle_summary_group_413df9ac": {
    "message": "Activer/Désactiver groupe { summary }"
  },
  "toggle_tooltip_d3b7cb86": { "message": "Basculer l’info-bulle" },
  "tools_2fcf772e": { "message": "Outils" },
  "top_66e0adb6": { "message": "Haut" },
  "tray_839df38a": { "message": "Tiroir" },
  "triangle_6072304e": { "message": "Triangle" },
  "turnstile_yields_f9e76df1": { "message": "Taquet droit (fournit)" },
  "type_control_f9_to_access_image_options_text_a47e319f": {
    "message": "appuyez sur Control + F9 pour accéder aux options d''image. { text }"
  },
  "type_control_f9_to_access_link_options_text_4ead9682": {
    "message": "appuyez sur Control + F9 pour accéder aux options de liens. { text }"
  },
  "type_control_f9_to_access_table_options_text_92141329": {
    "message": "appuyez sur Control + F9 pour accéder aux options de tableau. { text }"
  },
  "unable_to_determine_resource_selection_url_7867e060": {
    "message": "Impossible de déterminer l’url de sélection de la ressource"
  },
  "union_e6b57a53": { "message": "Union" },
  "unpublished_dfd8801": { "message": "non publié(e)(s)" },
  "untitled_16aa4f2b": { "message": "Sans titre" },
  "untitled_efdc2d7d": { "message": "sans titre" },
  "up_and_left_diagonal_arrow_e4a74a23": {
    "message": "Flèche diagonale haut gauche"
  },
  "up_and_right_diagonal_arrow_935b902e": {
    "message": "Flèche diagonale haut droit"
  },
  "up_c553575d": { "message": "Vers le haut" },
  "updated_link_a827e441": { "message": "Lien mis à jour" },
  "upload_document_253f0478": { "message": "Télécharger le document" },
  "upload_file_fd2361b8": { "message": "Envoyer fichier" },
  "upload_image_6120b609": { "message": "Télécharger l’image" },
  "upload_media_ce31135a": { "message": "Télécharger un fichier multimédia" },
  "upload_record_media_e4207d72": {
    "message": "Envoyer/enregistrer un fichier multimédia"
  },
  "uploading_19e8a4e7": { "message": "En cours d’importation" },
  "uppercase_alphabetic_ordered_list_3f5aa6b2": {
    "message": "liste alphabétique ordonnée en majuscules"
  },
  "uppercase_delta_d4f4bc41": { "message": "Delta majuscule" },
  "uppercase_gamma_86f492e9": { "message": "Gamma majuscule" },
  "uppercase_lambda_c78d8ed4": { "message": "Lambda majuscule" },
  "uppercase_omega_8aedfa2": { "message": "Oméga majuscule" },
  "uppercase_phi_caa36724": { "message": "Phi majuscule" },
  "uppercase_pi_fcc70f5e": { "message": "Pi majuscule" },
  "uppercase_psi_6395acbe": { "message": "Psi majuscule" },
  "uppercase_roman_numeral_ordered_list_853f292b": {
    "message": "liste numérique ordonnée en chiffres romains majuscules"
  },
  "uppercase_sigma_dbb70e92": { "message": "Sigma majuscule" },
  "uppercase_theta_49afc891": { "message": "Thêta majuscule" },
  "uppercase_upsilon_8c1e623e": { "message": "Upsilon majuscule" },
  "uppercase_xi_341e8556": { "message": "Xi majuscule" },
  "upsilon_33651634": { "message": "Upsilon" },
  "upward_and_downward_pointing_arrow_fa90a918": {
    "message": "Flèche pointant vers le haut et le bas"
  },
  "upward_and_downward_pointing_arrow_thick_d420fdef": {
    "message": "Flèche pointant vers le haut et le bas (épaisse)"
  },
  "upward_arrow_9992cb2d": { "message": "Flèche pointant vers le haut" },
  "upward_pointing_triangle_d078d7cb": {
    "message": "Triangle pointant vers le haut"
  },
  "url_22a5f3b8": { "message": "URL" },
  "usage_right_ff96f3e2": { "message": "Droit d’utilisation :" },
  "usage_rights_required_5fe4dd68": {
    "message": "Droit d’utilisation (obligatoire)"
  },
  "use_arrow_keys_to_navigate_options_2021cc50": {
    "message": "Utilisez les touches fléchées pour naviguer dans les options."
  },
  "use_arrow_keys_to_select_a_shape_c8eb57ed": {
    "message": "Utilisez les flèches du clavier pour sélectionner une forme"
  },
  "use_arrow_keys_to_select_a_size_699a19f4": {
    "message": "Utilisez les flèches du clavier pour sélectionner une taille"
  },
  "use_arrow_keys_to_select_a_text_position_72f9137c": {
    "message": "Utilisez les flèches pour sélectionner une position de texte."
  },
  "use_arrow_keys_to_select_a_text_size_65e89336": {
    "message": "Utilisez les flèches pour sélectionner une taille de texte."
  },
  "use_arrow_keys_to_select_an_outline_size_e009d6b0": {
    "message": "Utilisez les flèches du clavier pour sélectionner une taille de pourtour."
  },
  "used_by_screen_readers_to_describe_the_content_of__4f14b4e4": {
    "message": "Utilisé par les lecteurs d''écran pour décrire le contenu d''un { TYPE }"
  },
  "used_by_screen_readers_to_describe_the_content_of__b1e76d9e": {
    "message": "Utilisé par les lecteurs d''écran pour décrire le contenu d''une image"
  },
  "used_by_screen_readers_to_describe_the_video_37ebad25": {
    "message": "Utilisé par les lecteurs d''écran pour décrire la vidéo"
  },
  "user_documents_c206e61f": { "message": "Documents de l’utilisateur" },
  "user_files_78e21703": { "message": "Fichiers utilisateur" },
  "user_images_b6490852": { "message": "Images utilisateur" },
  "user_media_14fbf656": { "message": "Utilisateurs Médias" },
  "vector_notation_cf6086ab": { "message": "Vecteur (notation)" },
  "vertical_bar_set_builder_notation_4300495f": {
    "message": "Barre verticale (notation set-builder)"
  },
  "vertical_dots_bfb21f14": { "message": "Points verticaux" },
  "video_options_24ef6e5d": { "message": "Options vidéo" },
  "video_options_tray_3b9809a5": { "message": "Menu Options vidéo" },
  "video_player_b371005": { "message": "Lecteur vidéo" },
  "video_player_for_9e7d373b": { "message": "Lecteur vidéo pour " },
  "video_player_for_title_ffd9fbc4": {
    "message": "Lecteur vidéo pour { title }"
  },
  "view_all_e13bf0a6": { "message": "Tout afficher" },
  "view_ba339f93": { "message": "Afficher" },
  "view_description_30446afc": { "message": "Afficher la description" },
  "view_keyboard_shortcuts_34d1be0b": {
    "message": "Afficher les raccourcis clavier"
  },
  "view_title_description_67940918": {
    "message": "Afficher la description de { title }"
  },
  "view_word_and_character_counts_a743dd0c": {
    "message": "Voir le nombre de mots et de caractères"
  },
  "waiting_for_response_1efd0c50": { "message": "Réponse en attente" },
  "we_couldn_t_detect_a_working_microphone_connected__ceb71c40": {
    "message": "Nous n''avons pas pu détecter un microphone fonctionnel connecté à votre appareil."
  },
  "we_couldn_t_detect_a_working_webcam_connected_to_y_6715cc4": {
    "message": "Nous n''avons pas pu détecter une webcam fonctionnelle connectée à votre appareil."
  },
  "we_couldn_t_detect_a_working_webcam_or_microphone__263b6674": {
    "message": "Nous n''avons pas pu détecter une webcam ou un microphone fonctionnel connecté à votre appareil."
  },
  "webcam_disabled_30c66986": { "message": "Webcam désactivé" },
  "webcam_fe91b20f": { "message": "Webcam" },
  "webpages_should_only_have_a_single_h1_which_is_aut_dc99189e": {
    "message": "Les pages Web ne doivent contenir qu''une seule balise H1, et celle-ci est utilisée automatiquement pour le titre de la page. Le premier en-tête de votre contenu devrait être de niveau H2."
  },
  "what_would_you_like_to_do_6dc0d541": {
    "message": "Que souhaitez-vous faire ?"
  },
  "when_markup_is_used_that_visually_formats_items_as_f941fc1b": {
    "message": "Lorsqu''on utilise des balises qui formatent visuellement les éléments sous forme de liste, mais qui n''indiquent pas la relation entre les listes, les utilisateurs peuvent avoir de la difficulté à naviguer dans l''information."
  },
  "white_87fa64fd": { "message": "Blanc" },
  "why_523b3d8c": { "message": "Pourquoi" },
  "width_492fec76": { "message": "Largeur" },
  "width_and_height_must_be_numbers_110ab2e3": {
    "message": "La largeur et la hauteur doivent être des nombres"
  },
  "width_x_height_px_ff3ccb93": { "message": "{ width } x { height } px" },
  "wiki_home_9cd54d0": { "message": "Page d’accueil de Wiki" },
  "word_count_c77fe3a6": { "message": "Nombre de mots" },
  "words_b448b7d5": { "message": "Mots" },
  "wreath_product_200b38ef": { "message": "Produit couronne" },
  "writing_assistant_a30ac16a": { "message": "Assistant de rédaction" },
  "xi_149681d0": { "message": "Xi" },
  "yes_dde87d5": { "message": "Oui" },
  "you_have_unsaved_changes_in_the_icon_maker_tray_do_e8cf5f1b": {
    "message": "Il y a des changements non enregistrés dans le bac Icon Maker Souhaitez-vous continuer sans enregistrer ces changements ?"
  },
  "you_may_need_to_adjust_additional_headings_to_main_975f0eee": {
    "message": "Vous pouvez ajuster les en-têtes supplémentaires pour entretenir une certaine hiérarchie sur votre page."
  },
  "you_may_not_upload_an_empty_file_11c31eb2": {
    "message": "Vous ne pouvez pas envoyer un fichier vide."
  },
  "your_image_has_been_compressed_for_icon_maker_imag_2e45cd91": {
    "message": "Votre image a été compressée par Icon Maker. Les images d''une taille inférieure à { size } Ko ne seront pas compressées."
  },
  "your_microphone_is_blocked_in_the_browser_settings_42af0ddc": {
    "message": "Votre microphone est bloqué dans les paramètres du navigateur."
  },
  "your_webcam_and_microphone_are_blocked_in_the_brow_73357dc6": {
    "message": "Votre webcam et votre microphone sont bloqués dans les paramètres du navigateur."
  },
  "your_webcam_is_blocked_in_the_browser_settings_7f638128": {
    "message": "Votre webcam est bloquée dans les paramètres du navigateur."
  },
  "your_webcam_may_already_be_in_use_6cd64c25": {
    "message": "Votre caméra peut être déjà en cours d’utilisation."
  },
  "zeta_5ef24f0e": { "message": "Zêta" },
  "zoom_f3e54d69": { "message": "Zoom" },
  "zoom_in_image_bb97d4f": { "message": "Image zoom" },
  "zoom_out_image_d0a0a2ec": { "message": "Image dézoom" }
}<|MERGE_RESOLUTION|>--- conflicted
+++ resolved
@@ -310,10 +310,7 @@
   },
   "edit_icon_2c6b0e91": { "message": "Icône d''édition" },
   "edit_link_7f53bebb": { "message": "Modifier lien" },
-<<<<<<< HEAD
-=======
   "editor_status_bar_653f44ee": { "message": "Barre d’état de l’Éditeur" },
->>>>>>> 09faeb4f
   "element_starting_with_start_91bf4c3b": {
     "message": "Élément commençant par { start }"
   },
