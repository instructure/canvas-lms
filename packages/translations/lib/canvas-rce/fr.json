--- conflicted
+++ resolved
@@ -105,14 +105,11 @@
     "message": "Changer uniquement ce niveau d’en-tête"
   },
   "change_text_color_1aecb912": { "message": "Changer la couleur du texte" },
-<<<<<<< HEAD
-=======
   "changes_you_made_may_not_be_saved_4e8db973": {
     "message": "Les changements effectués ne seront peut-être pas sauvegardés."
   },
   "characters_9d897d1c": { "message": "Caractères" },
   "characters_no_spaces_485e5367": { "message": "Caractères (sans espaces)" },
->>>>>>> 0889f4aa
   "check_accessibility_3c78211c": { "message": "Vérifier l’accessibilité" },
   "checking_for_accessibility_issues_fac18c6d": {
     "message": "Recherche de problèmes d’accessibilité en cours"
@@ -543,11 +540,8 @@
     "message": "Apprenez-en davantage sur l’utilisation de l''attribut Scope dans les tableaux"
   },
   "leave_as_is_4facfe55": { "message": "Laisser tel quel" },
-<<<<<<< HEAD
-=======
   "left_3ea9d375": { "message": "Gauche" },
   "left_align_43d95491": { "message": "Alignement à gauche" },
->>>>>>> 0889f4aa
   "left_angle_bracket_c87a6d07": { "message": "Crochet angulaire à gauche" },
   "left_arrow_4fde1a64": { "message": "Flèche gauche" },
   "left_arrow_with_hook_5bfcad93": { "message": "Flèche gauche avec crochet" },
@@ -795,10 +789,7 @@
   "remove_heading_style_5fdc8855": {
     "message": "Supprimer le style d’en-tête"
   },
-<<<<<<< HEAD
-=======
   "remove_link_d1f2f4d0": { "message": "Supprimer lien" },
->>>>>>> 0889f4aa
   "replace_e61834a7": { "message": "Remplacer" },
   "reset_95a81614": { "message": "Réinitialiser" },
   "resize_ec83d538": { "message": "Redimensionner" },
@@ -814,11 +805,8 @@
   "rich_text_area_press_oskey_f8_for_rich_content_edi_c2f651d": {
     "message": "Zone de texte enrichi Appuyez sur { OSKey }+F8 pour les raccourcis de l’Éditeur de contenu enrichi"
   },
-<<<<<<< HEAD
-=======
   "right_71ffdc4d": { "message": "Droite" },
   "right_align_39e7a32a": { "message": "Alignement à droite" },
->>>>>>> 0889f4aa
   "right_angle_bracket_d704e2d6": { "message": "Chevron vers la droite" },
   "right_arrow_35e0eddf": { "message": "Flèche droite" },
   "right_arrow_with_hook_29d92d31": { "message": "Flèche droite avec crochet" },
@@ -851,12 +839,9 @@
   "save_11a80ec3": { "message": "Enregistrer" },
   "save_copy_ca63944e": { "message": "Enregistrer une copie" },
   "save_media_cb9e786e": { "message": "Enregistrer le fichier multimédia" },
-<<<<<<< HEAD
-=======
   "saved_icon_maker_icons_df86e2a1": {
     "message": "Icônes Icon Maker enregistrées"
   },
->>>>>>> 0889f4aa
   "screen_readers_cannot_determine_what_is_displayed__6a5842ab": {
     "message": "Les lecteurs d''écran sont incapables d’identifier ce qui est affiché sur une image si celles-ci n’ont pas de texte alternatif, et les fichiers sont souvent constitués d’une chaîne de caractères sans signification particulière."
   },
@@ -890,10 +875,7 @@
   "selected_linkfilename_c093b1f2": {
     "message": "{ linkFileName } sélectionné"
   },
-<<<<<<< HEAD
-=======
   "selection_b52c4c5e": { "message": "Sélection" },
->>>>>>> 0889f4aa
   "set_header_scope_8c548f40": { "message": "Définir la portée de l’en-tête" },
   "set_minus_b46e9b88": { "message": "Différence d’ensembles" },
   "set_table_header_cfab13a0": { "message": "Définir un en-tête de tableau" },
@@ -903,8 +885,6 @@
     "message": "Maj+O pour ouvrir l''éditeur HTML embelli"
   },
   "shortcut_911d6255": { "message": "Raccourci" },
-<<<<<<< HEAD
-=======
   "show_audio_options_b489926b": { "message": "Afficher les options audio" },
   "show_image_options_1e2ecc6b": {
     "message": "Afficher les options d''images"
@@ -914,7 +894,6 @@
     "message": "Afficher les options de média Studio"
   },
   "show_video_options_6ed3721a": { "message": "Afficher les options vidéo" },
->>>>>>> 0889f4aa
   "sighted_users_browse_web_pages_quickly_looking_for_1d4db0c1": {
     "message": "Les utilisateurs voyants naviguent rapidement sur les pages web, en recherchant des en-têtes en gras ou en grands caractères. Les lecteurs d''écrans s''appuient sur les en-têtes pour en déduire une compréhension contextuelle. Les en-têtes doivent toujours respecter la bonne structure."
   },
@@ -1040,12 +1019,9 @@
   "the_first_heading_on_a_page_should_be_an_h2_859089f2": {
     "message": "Le premier en-tête d''une page devrait être de niveau H2."
   },
-<<<<<<< HEAD
-=======
   "the_following_content_is_partner_provided_ed1da756": {
     "message": "Le contenu suivant est fourni par un partenaire"
   },
->>>>>>> 0889f4aa
   "the_material_is_in_the_public_domain_279c39a3": {
     "message": "Ce contenu appartient au domaine public"
   },
