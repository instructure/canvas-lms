--- conflicted
+++ resolved
@@ -105,14 +105,11 @@
     "message": "Canvieu únicament el nivell d’aquesta capçalera"
   },
   "change_text_color_1aecb912": { "message": "Canvieu el color del text" },
-<<<<<<< HEAD
-=======
   "changes_you_made_may_not_be_saved_4e8db973": {
     "message": "Pot ser que els canvis que heu fet no es desin."
   },
   "characters_9d897d1c": { "message": "Caràcters" },
   "characters_no_spaces_485e5367": { "message": "Caràcters (sense espais)" },
->>>>>>> 0889f4aa
   "check_accessibility_3c78211c": { "message": "Comproveu l''accessibilitat" },
   "checking_for_accessibility_issues_fac18c6d": {
     "message": "S''estan comprovant els problemes d''accessibilitat"
@@ -547,11 +544,8 @@
     "message": "Obteniu més informació sobre l’ús dels atributs d''abast amb taules"
   },
   "leave_as_is_4facfe55": { "message": "Deixeu tal com està" },
-<<<<<<< HEAD
-=======
   "left_3ea9d375": { "message": "Esquerra" },
   "left_align_43d95491": { "message": "Alineació esquerra" },
->>>>>>> 0889f4aa
   "left_angle_bracket_c87a6d07": { "message": "Parèntesi angular esquerre" },
   "left_arrow_4fde1a64": { "message": "Fletxa esquerra" },
   "left_arrow_with_hook_5bfcad93": { "message": "Fletxa esquerra amb ganxo" },
@@ -801,10 +795,7 @@
   "remove_heading_style_5fdc8855": {
     "message": "Suprimeix l''estil de la capçalera"
   },
-<<<<<<< HEAD
-=======
   "remove_link_d1f2f4d0": { "message": "Elimina l''enllaç" },
->>>>>>> 0889f4aa
   "replace_e61834a7": { "message": "Substitueix" },
   "reset_95a81614": { "message": "Restableix" },
   "resize_ec83d538": { "message": "Canvia la mida" },
@@ -820,11 +811,8 @@
   "rich_text_area_press_oskey_f8_for_rich_content_edi_c2f651d": {
     "message": "Àrea de text enriquit. Premeu { OSKey }+F8 per accedir a les dreceres de l’editor de contingut enriquit."
   },
-<<<<<<< HEAD
-=======
   "right_71ffdc4d": { "message": "Dreta" },
   "right_align_39e7a32a": { "message": "Alineació dreta" },
->>>>>>> 0889f4aa
   "right_angle_bracket_d704e2d6": { "message": "Parèntesi angular dret" },
   "right_arrow_35e0eddf": { "message": "Fletxa dreta" },
   "right_arrow_with_hook_29d92d31": { "message": "Fletxa dreta amb ganxo" },
@@ -853,12 +841,9 @@
   "save_11a80ec3": { "message": "Desa" },
   "save_copy_ca63944e": { "message": "Desa la còpia" },
   "save_media_cb9e786e": { "message": "Desa l’element multimèdia" },
-<<<<<<< HEAD
-=======
   "saved_icon_maker_icons_df86e2a1": {
     "message": "S’han desat les icones de l’eina de creació d’icones"
   },
->>>>>>> 0889f4aa
   "screen_readers_cannot_determine_what_is_displayed__6a5842ab": {
     "message": "Els lectors de pantalla no poden determinar què es mostra en una imatge sense text alternatiu, i els noms de fitxer són sovint cadenes sense sentit de números i lletres que no descriuen ni el context ni el significat."
   },
@@ -888,10 +873,7 @@
   "selected_linkfilename_c093b1f2": {
     "message": "{ linkFileName } seleccionat"
   },
-<<<<<<< HEAD
-=======
   "selection_b52c4c5e": { "message": "Selecció" },
->>>>>>> 0889f4aa
   "set_header_scope_8c548f40": {
     "message": "Establiu l’abast de la capçalera"
   },
@@ -905,8 +887,6 @@
     "message": "Premeu Maj+O per obrir l''editor de dades HTML processades."
   },
   "shortcut_911d6255": { "message": "Drecera" },
-<<<<<<< HEAD
-=======
   "show_audio_options_b489926b": { "message": "Mostra les opcions de so" },
   "show_image_options_1e2ecc6b": { "message": "Mostra les opcions d''imatge" },
   "show_link_options_545338fd": { "message": "Mostra les opcions d''enllaç" },
@@ -914,7 +894,6 @@
     "message": "Mostra les opcions d’elements multimèdia de l’Studio"
   },
   "show_video_options_6ed3721a": { "message": "Mostra les opcions de vídeo" },
->>>>>>> 0889f4aa
   "sighted_users_browse_web_pages_quickly_looking_for_1d4db0c1": {
     "message": "Els usuaris vistos naveguen ràpidament per les pàgines web i hi cerquen capçaleres grans o en negreta. Els usuaris del lector de pantalla es basen en les capçaleres per obtenir-ne el significat contextual. Les capçaleres han de tenir l''estructura adequada."
   },
@@ -1048,12 +1027,9 @@
   "the_first_heading_on_a_page_should_be_an_h2_859089f2": {
     "message": "La primera capçalera d’una pàgina ha de ser una H2."
   },
-<<<<<<< HEAD
-=======
   "the_following_content_is_partner_provided_ed1da756": {
     "message": "El contingut següent està proporcionat per proveïdors"
   },
->>>>>>> 0889f4aa
   "the_material_is_in_the_public_domain_279c39a3": {
     "message": "El material és de domini públic"
   },
