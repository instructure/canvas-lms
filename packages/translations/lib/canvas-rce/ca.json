--- conflicted
+++ resolved
@@ -312,10 +312,7 @@
   },
   "edit_icon_2c6b0e91": { "message": "Edita la icona" },
   "edit_link_7f53bebb": { "message": "Edita l''enllaç" },
-<<<<<<< HEAD
-=======
   "editor_status_bar_653f44ee": { "message": "Barra d''estat de l’editor" },
->>>>>>> 37d6122c
   "element_starting_with_start_91bf4c3b": {
     "message": "L’element comença per { start }"
   },
