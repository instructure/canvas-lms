{
  "access_the_pretty_html_editor_37168efe": {
    "message": "Gen aksè a bèl editè HTML la"
  },
  "accessibility_checker_b3af1f6c": { "message": "Verifikatè Aksesibilite" },
  "action_to_take_b626a99a": { "message": "Aksyon ki dwe fèt:" },
  "add_8523c19b": { "message": "Ajoute" },
  "add_a_caption_2a915239": { "message": "Ajoute yon soutit" },
  "add_alt_text_for_the_image_48cd88aa": {
    "message": "Ajoute lòt tèks pou imaj la"
  },
  "add_another_f4e50d57": { "message": "Ajoute yon lòt" },
  "add_cc_subtitles_55f0394e": { "message": "Ajoute CC/Soutit" },
  "add_image_60b2de07": { "message": "Ajoute Imaj" },
  "additional_considerations_f3801683": { "message": "Lòt konsiderasyon" },
  "adjacent_links_with_the_same_url_should_be_a_singl_7a1f7f6c": {
    "message": "Lyen Adjasan ak menm URL yo dwe yon lyen inik."
  },
  "aleph_f4ffd155": { "message": "Aleph" },
  "align_11050992": { "message": "Aliyen" },
  "alignment_and_lists_5cebcb69": { "message": "Aliyman ak Lis" },
  "all_4321c3a1": { "message": "Tout" },
  "all_apps_a50dea49": { "message": "Tout App yo" },
  "alpha_15d59033": { "message": "Αlpha" },
  "alphabetical_55b5b4e0": { "message": "Alfabetik" },
  "alt_attribute_text_should_not_contain_more_than_12_e21d4040": {
    "message": "Lòt atribi tèks yo pata dwe gen plis pase 120 karaktè."
  },
  "alt_text_611fb322": { "message": "Tèks Altèn" },
  "amalg_coproduct_c589fb12": { "message": "Amalg (Kopwodui)" },
  "an_error_occured_reading_the_file_ff48558b": {
    "message": "Gen yon erè ki fèt pandan lekti fichye a"
  },
  "an_error_occurred_making_a_network_request_d1bda348": {
    "message": "Gen yon erè ki fèt pandan demann rezo a"
  },
  "an_error_occurred_uploading_your_media_71f1444d": {
    "message": "Gen yon erè ki pase pandan chajman medya ou a."
  },
  "and_7fcc2911": { "message": "Ak" },
  "angle_c5b4ec50": { "message": "Ang" },
  "announcement_list_da155734": { "message": "Lis Anons" },
  "announcements_a4b8ed4a": { "message": "Anons" },
  "apply_781a2546": { "message": "Aplike" },
  "apply_changes_to_all_instances_of_this_icon_maker__2642f466": {
    "message": "Aplike tout chanjman Ikòn Kreyatè Ikòn sa a nan Kou a"
  },
  "approaches_the_limit_893aeec9": { "message": "Apwoche Limit lan" },
  "approximately_e7965800": { "message": "Apeprè" },
  "apps_54d24a47": { "message": "Apps" },
  "are_you_sure_you_want_to_cancel_changes_you_made_m_c5210496": {
    "message": "Ou kwè vrèman ou vle anile? Chanjman ou fè yo gendwa pa anrejistre."
  },
  "arrows_464a3e54": { "message": "Flèch" },
  "art_icon_8e1daad": { "message": "Ikòn la" },
  "aspect_ratio_will_be_preserved_cb5fdfb8": { "message": "Fòma ap konsève" },
  "assignments_1e02582c": { "message": "Sesyon" },
  "asterisk_82255584": { "message": "Asterisk" },
  "attributes_963ba262": { "message": "Atribi" },
  "audio_and_video_recording_not_supported_please_use_5ce3f0d7": {
    "message": "Anrejistreman odyo ak videyo a pa konpatib, tanpri, itilize lòt navigatè."
  },
  "audio_options_feb58e2c": { "message": "Opsyon Odyo" },
  "audio_options_tray_33a90711": { "message": "Plato Opsyon Odyo" },
  "audio_player_for_title_20cc70d": { "message": "Lektè odyo pou { title }" },
  "auto_saved_content_exists_would_you_like_to_load_t_fee528f2": {
    "message": "Anrejistreman otomatik kontni egziste. Èske w t ap pefere chaje kontni ki te anrejistre otomatikman yo pito?"
  },
  "available_folders_694d0436": { "message": "Dosye disponib" },
  "backslash_b2d5442d": { "message": "Backslash" },
  "bar_ec63ed6": { "message": "Ba" },
  "basic_554cdc0a": { "message": "Bazik" },
  "because_501841b": { "message": "Paske" },
  "below_81d4dceb": { "message": "Anba" },
  "beta_cb5f307e": { "message": "Beta" },
  "big_circle_16b2e604": { "message": "Gwo Sèk" },
  "binomial_coefficient_ea5b9bb7": { "message": "Kowefisyan Binè" },
  "black_4cb01371": { "message": "Nwa" },
  "blue_daf8fea9": { "message": "Ble" },
  "bottom_15a2a9be": { "message": "Anba" },
  "bottom_third_5f5fec1d": { "message": "Tyè Enferyè" },
  "bowtie_5f9629e4": { "message": "Bowtie" },
  "brick_f2656265": { "message": "Brik" },
  "c_2001_acme_inc_283f7f80": { "message": "(c) 2001 Acme Inc." },
  "cancel_caeb1e68": { "message": "Anile" },
  "cap_product_3a5265a6": { "message": "Kaskèt Pwodui" },
  "center_align_e68d9997": { "message": "Aliyen nan Sant" },
  "centered_dot_64d5e378": { "message": "Pwen Santre" },
  "centered_horizontal_dots_451c5815": { "message": "Pwen Santre Orizontal" },
  "change_alt_text_92654906": { "message": "Chanje tèks alt" },
  "change_heading_tag_to_paragraph_a61e3113": {
    "message": "Chanje etikèt antèt la an paragraf"
  },
  "change_only_this_heading_s_level_903cc956": {
    "message": "Chanje sèlman nivo antèt sa a"
  },
  "change_text_color_1aecb912": { "message": "Chanje koulè tèks" },
<<<<<<< HEAD
=======
  "changes_you_made_may_not_be_saved_4e8db973": {
    "message": "Chanjman ou fè yo gendwa pa anrejistre."
  },
  "characters_9d897d1c": { "message": "Karaktè" },
  "characters_no_spaces_485e5367": { "message": "Karaktè (san espas)" },
>>>>>>> 8936177e
  "check_accessibility_3c78211c": { "message": "Verifye Aksesibilite" },
  "checking_for_accessibility_issues_fac18c6d": {
    "message": "Pwoblèm verifikasyon Aksesibilite"
  },
  "chi_54a32644": { "message": "Chi" },
  "choose_caption_file_9c45bc4e": { "message": "Chwazi fichye soutit" },
  "choose_usage_rights_33683854": {
    "message": "Itilizasyon dwa itilizasyon..."
  },
  "circle_484abe63": { "message": "Sèk" },
  "circle_unordered_list_9e3a0763": { "message": "Antoure lis ki pa òdone" },
  "clear_2084585f": { "message": "Efase" },
  "clear_image_3213fe62": { "message": "Imaj klè" },
  "clear_selected_file_82388e50": { "message": "Efase fichye seleksyone" },
  "clear_selected_file_filename_2fe8a58e": {
    "message": "Efase fichye seleksyone: { filename }"
  },
  "click_or_shift_click_for_the_html_editor_25d70bb4": {
    "message": "Klike oswa klike epi peze touch majiskil la pou w ka gen aksè a editè html la."
  },
  "click_to_embed_imagename_c41ea8df": {
    "message": "Klike pou entegre { imageName }"
  },
  "click_to_hide_preview_3c707763": { "message": "Klike pou kache apèsi" },
  "click_to_insert_a_link_into_the_editor_c19613aa": {
    "message": "Klike pou ensere yon lyen nan editè a"
  },
  "click_to_show_preview_faa27051": { "message": "Klike pou afiche apèsi" },
  "close_a_menu_or_dialog_also_returns_you_to_the_edi_739079e6": {
    "message": "Fèmen yon meni oswa yon dyalòg. L ap retounen w tou nan espas editè a"
  },
  "close_accessibility_checker_29d1c51e": {
    "message": "Fèmen Verifikatè Aksesibilite"
  },
  "close_d634289d": { "message": "Fèmen" },
  "closed_caption_file_must_be_less_than_maxkb_kb_5880f752": {
    "message": "Fichye soutit la dwe mwens pase { maxKb } kb"
  },
  "closed_captions_subtitles_e6aaa016": { "message": "CC/Soutit" },
  "clubs_suit_c1ffedff": { "message": "Klèb (Konbinezon)" },
  "collaborations_5c56c15f": { "message": "Kolaborasyon" },
  "collapse_to_hide_types_1ab46d2e": { "message": "Fèmen pou kache { types }" },
  "color_picker_6b359edf": { "message": "Seleksyonè Koulè" },
  "color_picker_colorname_selected_ad4cf400": {
    "message": "Seleksyonè Koulè ({ colorName } seleksyone)"
  },
  "column_e1ae5c64": { "message": "Kolonn" },
  "column_group_1c062368": { "message": "Gwoup Kolonn" },
  "complex_numbers_a543d004": { "message": "Nonm Konplèks" },
  "computer_1d7dfa6f": { "message": "Òdinatè" },
  "congruent_5a244acd": { "message": "Kongriyan" },
  "contains_311f37b7": { "message": "Kontni" },
  "content_1440204b": { "message": "Kontni" },
  "content_is_still_being_uploaded_if_you_continue_it_8f06d0cb": {
    "message": "Kontni an ap transfere toujou, si w kontinye li pa p entegre jan li ta dwe a."
  },
  "content_subtype_5ce35e88": { "message": "Kontni Subtype" },
  "content_type_2cf90d95": { "message": "Tip Kontni" },
  "coproduct_e7838082": { "message": "Kopwodui" },
  "copyright_holder_66ee111": { "message": "Titilè Dwa Otè:" },
  "could_not_insert_content_itemtype_items_are_not_cu_638dfecd": {
    "message": "Paka ensere kontni: \"{ itemType }\" atik pa konpatib a Canvas pou kounye a."
  },
  "count_40eced3b": { "message": "Konte" },
  "count_plural_0_0_words_one_1_word_other_words_acf32eca": {
    "message": "{ count, plural,\n     =0 {0 mo}\n    one {1 mo}\n  other {# mo}\n}"
  },
  "count_plural_one_item_loaded_other_items_loaded_857023b7": {
    "message": "{ count, plural,\n    one {# eleman transfere}\n  other {# eleman transfere}\n}"
  },
  "course_documents_104d76e0": { "message": "Dokiman Kou" },
  "course_files_62deb8f8": { "message": "Fichye Kou" },
  "course_files_a31f97fc": { "message": "Fichye kou" },
  "course_images_f8511d04": { "message": "Imaj Kou" },
  "course_link_b369426": { "message": "Lyen Kou" },
  "course_links_b56959b9": { "message": "Lyen Kou" },
  "course_media_ec759ad": { "message": "Medya Kou" },
  "course_navigation_dd035109": { "message": "Navigasyon Kou" },
  "create_icon_110d6463": { "message": "Kreye ikòn" },
  "create_icon_maker_icon_c716bffe": { "message": "Kreye Ikòn Kreyatè Ikòn" },
  "creative_commons_license_725584ae": { "message": "Lisans Creative Commons" },
  "crop_image_41bf940c": { "message": "Koupe imaj" },
  "crop_image_807ebb08": { "message": "Koupe Imaj" },
  "cup_product_14174434": { "message": "Tèt Pwodui" },
  "current_image_f16c249c": { "message": "Imaj Aktyèl" },
  "current_volume_level_c55ab825": { "message": "Nivo Volim Aktyèl" },
  "custom_6979cd81": { "message": "Pèsonalize" },
  "cyan_c1d5f68a": { "message": "Blesyèl" },
  "dagger_57e0f4e5": { "message": "Ponya" },
  "date_added_ed5ad465": { "message": "Dat Ajoute" },
  "decorative_icon_9a7f3fc3": { "message": "Ikòn Dekoratif" },
  "decorative_image_fde98579": { "message": "Imaj Dekoratif" },
  "decorative_type_upper_f2c95e3": { "message": "Dekorasyon { TYPE_UPPER }" },
  "decrease_indent_d9cf469d": { "message": "Diminye Endantasyon" },
  "deep_purple_bb3e2907": { "message": "Mov Fonse" },
  "default_bulleted_unordered_list_47079da8": {
    "message": "lis non òdone a pis pa defo"
  },
  "default_numerical_ordered_list_48dd3548": {
    "message": "lis nimerik pa defo"
  },
  "definite_integral_fe7ffed1": { "message": "Entegral Defini" },
  "degree_symbol_4a823d5f": { "message": "Senbòl Degre" },
  "delimiters_4db4840d": { "message": "Delimitè" },
  "delta_53765780": { "message": "Delta" },
  "describe_the_icon_f6a18823": { "message": "(Dekri Ikòn nan)" },
  "describe_the_type_ff448da5": { "message": "(Dekri { TYPE })" },
  "describe_the_video_2fe8f46a": { "message": "(Dekri videyo a)" },
  "description_436c48d7": { "message": "Deskripsyon" },
  "details_98a31b68": { "message": "Detay" },
  "diagonal_dots_7d71b57e": { "message": "Pwen Dagonal" },
  "diamond_b8dfe7ae": { "message": "Dyaman" },
  "diamonds_suit_526abaaf": { "message": "Dyaman (Konbinezon)" },
  "digamma_258ade94": { "message": "Digamma" },
  "dimension_type_f5fa9170": { "message": "Tip Dimansyon" },
  "dimensions_45ddb7b7": { "message": "Dimansyon" },
  "directionality_26ae9e08": { "message": "Direksyonalite" },
  "directly_edit_latex_b7e9235b": { "message": "Chanje LaTex Dirèkteman" },
  "disable_preview_222bdf72": { "message": "Dezaktive Apèsi" },
  "discussions_a5f96392": { "message": "Diskisyon" },
  "discussions_index_6c36ced": { "message": "Endis Diskisyon" },
  "disjoint_union_e74351a8": { "message": "Inyon Disosye" },
  "display_options_315aba85": { "message": "Opsyon Afichaj" },
  "display_text_link_opens_in_a_new_tab_75e9afc9": {
    "message": "Lyen Afichaj Tèks (Ouvri nan yon nouvo onglè)"
  },
  "division_sign_72190870": { "message": "Siy Divizyon" },
  "document_678cd7bf": { "message": "Dokiman" },
  "documents_81393201": { "message": "Dokiman" },
  "done_54e3d4b6": { "message": "Fini" },
  "double_dagger_faf78681": { "message": "Doub Ponya" },
  "down_5831a426": { "message": "Anba" },
  "down_and_left_diagonal_arrow_40ef602c": {
    "message": "Flèch Dyagonal Anba e Agoch"
  },
  "down_and_right_diagonal_arrow_6ea0f460": {
    "message": "Flèch Dyagonal Anba e Adwat"
  },
  "download_filename_2baae924": { "message": "Telechaje { filename }" },
  "downward_arrow_cca52012": { "message": "Flèch Desann" },
  "downward_pointing_triangle_2a12a601": {
    "message": "Triyabg ki Bay sou Anba"
  },
  "drag_a_file_here_1bf656d5": { "message": "Deplase yon fichye la a" },
  "drag_and_drop_or_click_to_browse_your_computer_60772d6d": {
    "message": "Deplase oswa klike pou ka navige sou òdinatè w la."
  },
  "drag_handle_use_up_and_down_arrows_to_resize_e29eae5c": {
    "message": "Trennen. Itilize flèch anwo ak anba pou chanje dimansyon"
  },
  "due_multiple_dates_cc0ee3f5": { "message": "Delè: Plizyè Dat" },
  "due_when_7eed10c6": { "message": "Delè: { when }" },
  "edit_alt_text_for_this_icon_instance_9c6fc5fd": {
    "message": "Modifye tèks alt la pou enstans ikpon s a"
  },
  "edit_c5fbea07": { "message": "Modifye" },
  "edit_course_link_5a5c3c59": { "message": "Modifye Lyen Kou" },
  "edit_equation_f5279959": { "message": "Modifye Ekwasyon" },
  "edit_existing_icon_maker_icon_5d0ebb3f": {
    "message": "Modifye Ikòn Kreyatè Ikòn ki Egziste"
  },
  "edit_icon_2c6b0e91": { "message": "Chanje Ikòn" },
  "edit_link_7f53bebb": { "message": "Chanje Lyen" },
  "editor_statusbar_26ac81fc": { "message": "Editè Ba Estati" },
  "element_starting_with_start_91bf4c3b": {
    "message": "Eleman kòmanse a { start }"
  },
  "embed_828fac4a": { "message": "Entegre" },
  "embed_code_314f1bd5": { "message": "Kòd Entegre" },
  "embed_content_from_external_tool_3397ad2d": {
    "message": "Kontni Entegre Zouti Ekstèn"
  },
  "embed_image_1080badc": { "message": "Entegre Imaj" },
  "embed_video_a97a64af": { "message": "Entegre Videyo a" },
  "embedded_content_aaeb4d3d": { "message": "Entegre kontni" },
  "empty_set_91a92df4": { "message": "Ansanm Vid" },
  "encircled_dot_8f5e51c": { "message": "pwen Ansèkle" },
  "encircled_minus_72745096": { "message": "Siy Mwen Ansèkle" },
  "encircled_plus_36d8d104": { "message": "Siy Plis Ansèkle" },
  "encircled_times_5700096d": { "message": "Siy Miltiplikasyon Ansèkle" },
  "engineering_icon_f8f3cf43": { "message": "Ikòn Jeni" },
  "english_icon_25bfe845": { "message": "Ikòn Anglè" },
  "enter_at_least_3_characters_to_search_4f037ee0": {
    "message": "Antre omwen 3 karaktè pou ka chèche"
  },
  "epsilon_54bb8afa": { "message": "Epsilon" },
  "epsilon_variant_d31f1e77": { "message": "Epsilon (Varyan)" },
  "equals_sign_c51bdc58": { "message": "Siy Egal" },
  "equation_1c5ac93c": { "message": "Ekwasyon" },
  "equation_editor_39fbc3f1": { "message": "Editè Ekwasyon" },
  "equilibrium_6ff3040b": { "message": "Ekilib" },
  "equivalence_class_7b0f11c0": { "message": "Klas Ekivalans" },
  "equivalent_identity_654b3ce5": { "message": "Ekivalan (Idantite)" },
  "eta_b8828f99": { "message": "Eta" },
  "exists_2e62bdaa": { "message": "Egziste" },
  "exit_fullscreen_b7eb0aa4": { "message": "Soti nan Plen Ekran" },
  "expand_preview_by_default_2abbf9f8": { "message": "Elaji apèsi pa Defo" },
  "expand_to_see_types_f5d29352": { "message": "Elaji pou w wè { types }" },
  "external_link_d3f9e62a": { "message": "Lyen Ekstèn" },
  "external_tool_frame_70b32473": { "message": "Kad zouti ekstèn" },
  "external_tools_6e77821": { "message": "Zouti Ekstèn" },
  "extra_large_b6cdf1ff": { "message": "Ekxtra Laj" },
  "extra_small_9ae33252": { "message": "Piti Anpil" },
  "extracurricular_icon_67c8ca42": { "message": "Ikòn Paraskolè" },
  "f_function_fe422d65": { "message": "F (fonksyon)" },
  "failed_getting_file_contents_e9ea19f4": {
    "message": "Echèk rekiperasyon kontni fichye yo"
  },
  "failed_to_retrieve_content_from_external_tool_5899c213": {
    "message": "Echwe pou rekipere kontni nan zouti ekstèn nan"
  },
  "file_name_8fd421ff": { "message": "Non fichye" },
  "file_storage_quota_exceeded_b7846cd1": {
    "message": "Quota estokaj fichye a depase"
  },
  "file_url_c12b64be": { "message": "URL Fichye" },
  "filename_file_icon_602eb5de": { "message": "{ filename } ikòn fichye" },
  "filename_image_preview_6cef8f26": { "message": "{ filename } apèsi imaj" },
  "filename_text_preview_e41ca2d8": { "message": "{ filename } apèsi tèks" },
  "files_c300e900": { "message": "Fichye" },
  "files_index_af7c662b": { "message": "Endis Fichye" },
  "finish_bc343002": { "message": "Fini" },
  "fix_heading_hierarchy_f60884c4": { "message": "Fikse yerachi antèt" },
  "flat_music_76d5a5c3": { "message": "Plat (Mizik)" },
  "focus_element_options_toolbar_18d993e": {
    "message": "Ba zouti opsyon eleman fokalizasyon"
  },
  "folder_tree_fbab0726": { "message": "Yerachi Dosye" },
  "for_all_b919f972": { "message": "Pou Tout" },
  "format_4247a9c5": { "message": "Fòma" },
  "format_as_a_list_142210c3": { "message": "Fòmate tankou lis" },
  "formatting_5b143aa8": { "message": "Fòmataj" },
  "forward_slash_3f90f35e": { "message": "Slash anvan" },
  "found_auto_saved_content_3f6e4ca5": {
    "message": "Jwenn kontni ki anrejistre otimatikman yo"
  },
  "found_count_plural_0_results_one_result_other_resu_46aeaa01": {
    "message": "Jwenn { count, plural,\n     =0 {# rezilta}\n    one {# rezilta}\n  other {# rezilta}\n}"
  },
  "fraction_41bac7af": { "message": "Fraksyon" },
  "fullscreen_873bf53f": { "message": "Plen Ekran" },
  "gamma_1767928": { "message": "Gamma" },
  "generating_preview_45b53be0": { "message": "Jenerasyon apèsi..." },
  "gif_png_format_images_larger_than_size_kb_are_not__7af3bdbd": {
    "message": "Imaj nan fòma GIF/PNG ki depase { size } KB yo pa konpatib pou kounye a."
  },
  "go_to_the_editor_s_menubar_e6674c81": {
    "message": "Ale sou ba meni editè a"
  },
  "go_to_the_editor_s_toolbar_a5cb875f": {
    "message": "Ale sou ba zouti editè a"
  },
  "grades_a61eba0a": { "message": "Nòt" },
  "greater_than_e98af662": { "message": "Siperyè A" },
  "greater_than_or_equal_b911949a": { "message": "Siperyè ou Egal A" },
  "greek_65c5b3f7": { "message": "Grèk" },
  "green_15af4778": { "message": "Vèt" },
  "grey_a55dceff": { "message": "Gri" },
  "group_documents_8bfd6ae6": { "message": "Gwoupe Dokiman" },
  "group_files_4324f3df": { "message": "Gwoup Fichye" },
  "group_files_82e5dcdb": { "message": "Gwoup fichye" },
  "group_images_98e0ac17": { "message": "Gwoupe Imaj" },
  "group_isomorphism_45b1458c": { "message": "Gwoup Izomòfis" },
  "group_link_63e626b3": { "message": "Lyen Gwoup" },
  "group_links_9493129e": { "message": "Lyen Gwoup" },
  "group_media_2f3d128a": { "message": "Gwoupe Medya" },
  "group_navigation_99f191a": { "message": "Navigasyon Gwoup" },
  "h_bar_bb94deae": { "message": "Ba H" },
  "hat_ea321e35": { "message": "Chapo" },
  "header_column_f27433cb": { "message": "Kolonn antèt" },
  "header_row_and_column_ec5b9ec": { "message": "Ranje ak kolonn antèt" },
  "header_row_f33eb169": { "message": "Ranje antèt" },
  "heading_2_5b84eed2": { "message": "Antèt 2" },
  "heading_3_2c83de44": { "message": "Antèt 3" },
  "heading_4_b2e74be7": { "message": "Antèt 4" },
  "heading_levels_should_not_be_skipped_3947c0e0": {
    "message": "Nivo antèt la pata dwe sote."
  },
  "heading_starting_with_start_42a3e7f9": {
    "message": "Antèt kòmanse pa { start }"
  },
  "headings_should_not_contain_more_than_120_characte_3c0e0cb3": {
    "message": "Antèt yo Atribi tèks alt pata dwe genyen plis pase 120 karaktè."
  },
  "health_icon_8d292eb5": { "message": "Ikòn Sante" },
  "hearts_suit_e50e04ca": { "message": "Kè (Konbinezon)" },
  "height_69b03e15": { "message": "Wotè" },
  "hexagon_d8468e0d": { "message": "Egzagòn" },
  "hide_description_bfb5502e": { "message": "Kache deskripsyon" },
  "hide_title_description_caf092ef": {
    "message": "Kache { title } deskripsyon"
  },
  "highlight_an_element_to_activate_the_element_optio_60e1e56b": {
    "message": "Mete yon eleman an valè pou ka aktive ba zouti opsyon eleman yo"
  },
  "home_351838cd": { "message": "Akèy" },
  "html_code_editor_fd967a44": { "message": "editè kòd html" },
  "html_editor_fb2ab713": { "message": "Editè HTML" },
  "i_have_obtained_permission_to_use_this_file_6386f087": {
    "message": "Mwen gen otorizasyon pou itilize fichye sa a."
  },
  "i_hold_the_copyright_71ee91b1": { "message": "Mwen gen dwa dotè a" },
  "icon_215a1dc6": { "message": "Ikòn" },
  "icon_8168b2f8": { "message": "ikòn" },
  "icon_color_b86dd6d6": { "message": "Ikòn Koulè" },
  "icon_maker_icons_cc560f7e": { "message": "Ikòn Kreyatè Ikòn" },
  "icon_options_7e32746e": { "message": "Opsyon Ikòn" },
  "icon_options_tray_2b407977": { "message": "Plato Opsyon Ikòn" },
  "icon_preview_1782a1d9": { "message": "Apèsi ikòn" },
  "icon_shape_30b61e7": { "message": "Fòm Ikòn" },
  "icon_size_9353edea": { "message": "Gwosè Ikòn" },
  "if_left_empty_link_text_will_display_as_course_lin_61087540": {
    "message": "Si w kite lyen an vid, tèks la ap parèt tankou non lyen kou a"
  },
  "if_usage_rights_are_required_the_file_will_not_pub_841e276e": {
    "message": "Si yo egzije Dwa itilizasyon, fichye a pa p pibliye tout tan li pa aktive sou paj Fichye yo."
  },
  "if_you_do_not_select_usage_rights_now_this_file_wi_14e07ab5": {
    "message": "Si w pa chwazi dwa itilizasyon yo kounye a, fichye sa a pa p pibliye aprè w fin transfere li."
  },
  "image_8ad06": { "message": "Imaj" },
  "image_c1c98202": { "message": "imaj" },
  "image_filenames_should_not_be_used_as_the_alt_attr_bcfd7780": {
    "message": "Non fichye imaj yo pata dwe itilize kòm atribi alt ki dekri kontni imaj la."
  },
  "image_options_5412d02c": { "message": "Opsyon Imaj" },
  "image_options_tray_90a46006": { "message": "Plato Opsyon Imaj" },
  "image_to_crop_3a34487d": { "message": "Imaj pou koupe" },
  "image_with_filename_file_aacd7180": {
    "message": "Imaj ak non fichye { file }"
  },
  "images_7ce26570": { "message": "Imaj" },
  "images_should_include_an_alt_attribute_describing__b86d6a86": {
    "message": "Imaj yo dwe gen yon atribi alt ki dekri kontni imaj la."
  },
  "imaginary_portion_of_complex_number_2c733ffa": {
    "message": "Pòsyon Imajinè (Nonm Konplèks)"
  },
  "in_element_of_19ca2f33": { "message": "Nan (Eleman de)" },
  "increase_indent_6af90f7c": { "message": "Ogmante Endantasyon" },
  "indefinite_integral_6623307e": { "message": "Entegral Endefini" },
  "indigo_2035fc55": { "message": "Indigo" },
  "inference_fed5c960": { "message": "Enferans" },
  "infinity_7a10f206": { "message": "Enfinite" },
  "insert_593145ef": { "message": "Ensere" },
  "insert_link_6dc23cae": { "message": "Ensere Lyen" },
  "insert_math_equation_57c6e767": { "message": "Ensere Ekwasyon Matematik" },
  "integers_336344e1": { "message": "Antye" },
  "intersection_cd4590e4": { "message": "Entèseksyon" },
  "invalid_entry_f7d2a0f5": { "message": "Antre Envalid." },
  "invalid_file_c11ba11": { "message": "Fichye Envalid" },
  "invalid_file_type_881cc9b2": { "message": "Tip fichye envalid" },
  "invalid_url_cbde79f": { "message": "URL envalid" },
  "iota_11c932a9": { "message": "Iota" },
  "issue_num_total_f94536cf": { "message": "Pwoblèm { num }/{ total }" },
  "kappa_2f14c816": { "message": "Kappa" },
  "kappa_variant_eb64574b": { "message": "Kappa (Varyan)" },
  "keyboard_shortcuts_ed1844bd": { "message": "Rakousi Klavye" },
  "keyboards_navigate_to_links_using_the_tab_key_two__5fab8c82": {
    "message": "Klavye navige nan lyen yo ak touch Tab la. De lyen adjasan ki dirije nan menm destinasyon an ka pèmèt moun k ap itilize klavye yo twompe yo."
  },
  "lambda_4f602498": { "message": "Lambda" },
  "language_arts_icon_a798b0f8": { "message": "Ikòn Langaj Da" },
  "languages_icon_9d20539": { "message": "Ikòn Langaj" },
  "large_9c5e80e7": { "message": "Laj" },
  "learn_more_about_adjacent_links_2cb9762c": {
    "message": "Aprann plis sou lyen adjasan yo"
  },
  "learn_more_about_color_contrast_c019dfb9": {
    "message": "Aprann plis sou kontras koulè yo"
  },
  "learn_more_about_organizing_page_headings_8a7caa2e": {
    "message": "Aprann plis sou òganizasyon antèt paj"
  },
  "learn_more_about_proper_page_heading_structure_d2959f2d": {
    "message": "Aprann plis sou estrikti antèt paj yo"
  },
  "learn_more_about_table_headers_5f5ee13": {
    "message": "Aprann plis sou antèt tablo yo"
  },
  "learn_more_about_using_alt_text_for_images_5698df9a": {
    "message": "Aprann plis sou tèks alt pou imaj yo"
  },
  "learn_more_about_using_captions_with_tables_36fe496f": {
    "message": "Aprann plis sou itilizasyon lejand nan tablo yo"
  },
  "learn_more_about_using_filenames_as_alt_text_264286af": {
    "message": "Aprann plis sou itilizasyon non fichye yo tankou tèks alt"
  },
  "learn_more_about_using_lists_4e6eb860": {
    "message": "Aprann plis sou itilizasyon lis yo"
  },
  "learn_more_about_using_scope_attributes_with_table_20df49aa": {
    "message": "Aprann plis sou itilizasyon atribi pòte yo ak tablo yo"
  },
  "leave_as_is_4facfe55": { "message": "Kite tankou" },
<<<<<<< HEAD
=======
  "left_3ea9d375": { "message": "Goch" },
  "left_align_43d95491": { "message": "Aliyen Agoch" },
>>>>>>> 8936177e
  "left_angle_bracket_c87a6d07": { "message": "Sipò Ang Goch" },
  "left_arrow_4fde1a64": { "message": "Flèch Agoch" },
  "left_arrow_with_hook_5bfcad93": { "message": "Flèch Agoch avèk Kwochè" },
  "left_ceiling_ee9dd88a": { "message": "Plafon Goch" },
  "left_curly_brace_1726fb4": { "message": "Akolad Agoch" },
  "left_downard_harpoon_arrow_1d7b3d2e": {
    "message": "Flèch yon Bò Desann Agoch"
  },
  "left_floor_29ac2274": { "message": "Etaj Agoch" },
  "left_to_right_e9b4fd06": { "message": "De Goch a Dwat" },
  "left_upward_harpoon_arrow_3a562a96": {
    "message": "Flèch yon Bò Monte Agoch"
  },
  "leftward_arrow_1e4765de": { "message": "Flèch Agoch" },
  "leftward_pointing_triangle_d14532ce": { "message": "Triyabg ki Bay Adwat" },
  "less_than_a26c0641": { "message": "Enferyè A" },
  "less_than_or_equal_be5216cb": { "message": "Enferyè ou Egal A" },
  "library_icon_ae1e54cf": { "message": "Ikòn Bibliyotèk" },
  "light_blue_5374f600": { "message": "Limyè Ble" },
  "link_7262adec": { "message": "Lyen" },
  "link_options_a16b758b": { "message": "Opsyon Lyen" },
  "link_with_text_starting_with_start_b3fcbe71": {
    "message": "Lyen ak tèks ki kòmanse pa { start }"
  },
  "links_14b70841": { "message": "Lyen" },
  "links_to_an_external_site_de74145d": {
    "message": "Lyen pou ale sou sit ekstèn."
  },
  "lists_should_be_formatted_as_lists_f862de8d": {
    "message": "Lis yo dwe fòmate tankou lis."
  },
  "load_more_35d33c7": { "message": "Chaje Plis" },
  "loading_25990131": { "message": "Chajman..." },
  "loading_bde52856": { "message": "Chajman" },
  "loading_closed_captions_subtitles_failed_95ceef47": {
    "message": "chajman soutit lan echwe"
  },
  "loading_external_tool_d839042c": { "message": "Chajman Zouti Ekstèn" },
  "loading_failed_b3524381": { "message": "Chajman echwe..." },
  "loading_failed_e6a9d8ef": { "message": "Chajman echwe." },
  "loading_folders_d8b5869e": { "message": "Chajman dosye" },
  "loading_placeholder_for_filename_792ef5e8": {
    "message": "Chajman espas rezève pou { fileName }"
  },
  "loading_please_wait_d276220a": { "message": "Chajman, tanpri tann" },
  "loading_preview_9f077aa1": { "message": "Chajman apèsi" },
  "locked_762f138b": { "message": "Bloke" },
  "logical_equivalence_76fca396": { "message": "Ekivalans Lojik" },
  "logical_equivalence_short_8efd7b4f": { "message": "Ekivalans Lojik (Kout)" },
  "logical_equivalence_short_and_thick_1e1f654d": {
    "message": "Ekivalans Lojik (Kout e Gwo)"
  },
  "logical_equivalence_thick_662dd3f2": { "message": "Ekivalans Lojik (Gwo" },
  "low_horizontal_dots_cc08498e": { "message": "Pwen Orizontal Ba" },
  "magenta_4a65993c": { "message": "Magenta" },
  "maps_to_e5ef7382": { "message": "Kat Pou" },
  "math_icon_ad4e9d03": { "message": "Ikòn Matematik" },
  "media_af190855": { "message": "Medya" },
  "media_file_is_processing_please_try_again_later_58a6d49": {
    "message": "Fichye miltimedya an tretman. Tanpri eseye ankò."
  },
  "medium_5a8e9ead": { "message": "Mwayen" },
  "merge_links_2478df96": { "message": "Fizyone lyen" },
  "mic_a7f3d311": { "message": "Mikwo" },
  "microphone_disabled_15c83130": { "message": "Mikwo Dezaktive" },
  "middle_27dc1d5": { "message": "Mitan" },
  "minimize_file_preview_da911944": { "message": "Minimize Apèsi Fichye" },
  "minimize_video_20aa554b": { "message": "Miminize Videyo" },
  "minus_fd961e2e": { "message": "Mwens" },
  "minus_plus_3461f637": { "message": "Mwens/Plis" },
  "misc_3b692ea7": { "message": "Divès" },
  "miscellaneous_e9818229": { "message": "Divès" },
  "modules_c4325335": { "message": "Modil" },
  "moving_image_to_crop_directionword_6f66cde2": {
    "message": "Deplase imaj pou koupe { directionWord }"
  },
  "mu_37223b8b": { "message": "Mu" },
  "multi_color_image_63d7372f": { "message": "Imaj Miltikolò" },
  "multiplication_sign_15f95c22": { "message": "Siy Miltiplikasyon" },
  "music_icon_4db5c972": { "message": "Ikòn Mizik" },
  "must_be_at_least_percentage_22e373b6": {
    "message": "Dwe omwen { percentage }%"
  },
  "must_be_at_least_width_x_height_px_41dc825e": {
    "message": "Dwe omwen { width } x { height }px"
  },
  "my_files_2f621040": { "message": "Fichye Mwen" },
  "n_th_root_9991a6e4": { "message": "Enyèm Rasin" },
  "nabla_1e216d25": { "message": "Nabla" },
  "name_1aed4a1b": { "message": "Non" },
  "name_color_ceec76ff": { "message": "{ name } ({ color })" },
  "natural_music_54a70258": { "message": "Natirèl (Mizik)" },
  "natural_numbers_3da07060": { "message": "Nonm Natirèl" },
  "navigate_through_the_menu_or_toolbar_415a4e50": {
    "message": "Navige atravè meni oswa ba zouti a"
  },
  "nested_greater_than_d852e60d": { "message": "Siperyè Enbrike" },
  "nested_less_than_27d17e58": { "message": "Enferyè Enbrike" },
  "next_40e12421": { "message": "Pwochen" },
  "no_accessibility_issues_were_detected_f8d3c875": {
    "message": "Nou pa t detekte okenn pwoblèm aksesibilite."
  },
  "no_changes_to_save_d29f6e91": { "message": "Pa gen chanjman pou sovgade." },
  "no_e16d9132": { "message": "Non" },
  "no_file_chosen_9a880793": { "message": "Pa gen fichye chwazi" },
  "no_headers_9bc7dc7f": { "message": "Okenn antèt" },
  "no_preview_is_available_for_this_file_f940114a": {
    "message": "Pa gen apèsi disponib pou fichye sa a."
  },
  "no_results_940393cf": { "message": "Okenn rezilta." },
  "no_results_found_for_filterterm_ad1b04c8": {
    "message": "Nou pa jwenn rezilta pou { filterTerm }"
  },
  "no_video_1ed00b26": { "message": "Pa gen Videyo" },
  "none_3b5e34d2": { "message": "Okenn" },
  "none_selected_b93d56d2": { "message": "Anyen Seleksyone" },
  "not_equal_6e2980e6": { "message": "Pa Egal" },
  "not_in_not_an_element_of_fb1ffb54": {
    "message": "Pa Nan (Pa Yon Eleman De)"
  },
  "not_negation_1418ebb8": { "message": "Pa (Negasyon)" },
  "not_subset_dc2b5e84": { "message": "Pa gen Sou Ansanm" },
  "not_subset_strict_23d282bf": { "message": "Pa gen Sou Ansanm (Estrik)" },
  "not_superset_5556b913": { "message": "Pa gen Superset" },
  "not_superset_strict_24e06f36": { "message": "Pa gen Superset (Estrik)" },
  "nu_1c0f6848": { "message": "Nu" },
  "octagon_e48be9f": { "message": "Oktagòn" },
  "olive_6a3e4d6b": { "message": "Oliv" },
  "omega_8f2c3463": { "message": "Omega" },
  "one_of_the_following_styles_must_be_added_to_save__1de769aa": {
    "message": "Yonn nan stil annapre yo dwe ajoute pou anrejistre yon ikòn: Koulè Ikòn nan, Gwosè Kontou li, Tèks Ikòn nan oswa Imaj"
  },
  "open_circle_e9bd069": { "message": "Sèk Ouvè" },
  "open_this_keyboard_shortcuts_dialog_9658b83a": {
    "message": "Ouvri dyalòg rakousi klavye sa a"
  },
  "open_title_application_fd624fc5": {
    "message": "Ouvri { title } aplikasyon"
  },
  "operators_a2ef9a93": { "message": "Operatè" },
  "or_9b70ccaa": { "message": "Oswa" },
  "orange_81386a62": { "message": "Zoranj" },
  "ordered_and_unordered_lists_cfadfc38": {
    "message": "Lis Òdone e non Òdone"
  },
  "other_editor_shortcuts_may_be_found_at_404aba4a": {
    "message": "Ou ka jwenn lòt rakousi editè nan"
  },
  "outline_color_3ef2cea7": { "message": "Koulè Kontou" },
  "outline_size_a6059a21": { "message": "Gwosè Kontou" },
  "p_is_not_a_valid_protocol_which_must_be_ftp_http_h_adf13fc2": {
    "message": "{ p }  pa yon pwotokòl valid ki ta dwe ftp, http, https, mailto, skype, tel oswa sote li"
  },
  "pages_e5414c2c": { "message": "Paj" },
  "paragraph_5e5ad8eb": { "message": "Paragraf" },
  "paragraph_starting_with_start_a59923f8": {
    "message": "Paragraf kòmanse ak { start }"
  },
  "parallel_d55d6e38": { "message": "Paralèl" },
  "partial_derivative_4a9159df": { "message": "Pasyèl (Derive)" },
  "paste_5963d1c1": { "message": "Kole" },
  "pause_12af3bb4": { "message": "Poz" },
  "pentagon_17d82ea3": { "message": "Pentagòn" },
  "people_b4ebb13c": { "message": "Moun" },
  "percentage_34ab7c2c": { "message": "Pousantaj" },
  "percentage_must_be_a_number_8033c341": {
    "message": "Pousantaj la dwe se yon chif"
  },
  "performing_arts_icon_f3497486": { "message": "Ikòn Pèfòmans Da" },
  "perpendicular_7c48ede4": { "message": "Pèpandikilè" },
  "phi_4ac33b6d": { "message": "Phi" },
  "phi_variant_c9bb3ac5": { "message": "Phi (Varyan)" },
  "physical_education_icon_d7dffd3e": { "message": "Ikòn Edikasyon Fizik" },
  "pi_dc4f0bd8": { "message": "Pi" },
  "pi_variant_10f5f520": { "message": "Pi (Varyan)" },
  "pink_68ad45cb": { "message": "Woz" },
  "pixels_52ece7d1": { "message": "Piksèl" },
  "play_1a47eaa7": { "message": "Jwe" },
  "play_media_comment_35257210": { "message": "Jwe kòmantè medya." },
  "play_media_comment_by_name_from_createdat_c230123d": {
    "message": "Jwe kòmantè medya pa { name } de { createdAt }."
  },
  "please_allow_canvas_to_access_your_microphone_and__dc2c3079": {
    "message": "Tanpri pèmèt Canvas gen aksè a mikwofòn e kamera ou a."
  },
  "plus_d43cd4ec": { "message": "Plis" },
  "plus_minus_f8be2e83": { "message": "Plis/Mwens" },
  "posted_when_a578f5ab": { "message": "Poste: { when }" },
  "power_set_4f26f316": { "message": "Ansanm Puisans" },
  "precedes_196b9aef": { "message": "Presedan" },
  "precedes_equal_20701e84": { "message": "Presedan Egalite" },
  "preformatted_d0670862": { "message": "Prefòmate" },
  "prev_f82cbc48": { "message": "Anvan" },
  "preview_53003fd2": { "message": "Apèsi" },
  "preview_a3f8f854": { "message": "APÈSI" },
  "preview_in_overlay_ed772c46": { "message": "Apèsi an sipèpozisyon" },
  "preview_inline_9787330": { "message": "Apèsi an liy" },
  "prime_917ea60e": { "message": "Premye" },
  "prime_numbers_13464f61": { "message": "Nonm Premye" },
  "product_39cf144f": { "message": "Pwodwi" },
  "proportional_f02800cc": { "message": "Pwopòsyonèl" },
  "protocol_must_be_ftp_http_https_mailto_skype_tel_o_73beb4f8": {
    "message": "Pwotokòl la dwe ftp, http, https, mailto, skype, tel oswa sote li"
  },
  "psi_e3f5f0f7": { "message": "Psi" },
  "published_c944a23d": { "message": "pibliye" },
  "published_when_302d8e23": { "message": "pibliye: { when }" },
  "pumpkin_904428d5": { "message": "Pumpkin" },
  "purple_7678a9fc": { "message": "Mov" },
  "quaternions_877024e0": { "message": "Kwatènè" },
  "quizzes_7e598f57": { "message": "Quiz" },
  "rational_numbers_80ddaa4a": { "message": "Nonm Rasyonèl" },
  "real_numbers_7c99df94": { "message": "Nonm Reyèl" },
  "real_portion_of_complex_number_7dad33b5": {
    "message": "Pòsyon Reyèl (yon Nonm Konplèks)"
  },
  "record_7c9448b": { "message": "Anrejistre" },
  "record_upload_media_5fdce166": { "message": "Anrejistre/Chaje Medya" },
  "recording_98da6bda": { "message": "Anrejistreman" },
  "red_8258edf3": { "message": "Wouj" },
  "relationships_6602af70": { "message": "Relasyon" },
  "religion_icon_246e0be1": { "message": "Ikòn Relijyon" },
  "remove_heading_style_5fdc8855": { "message": "Elimine stil antèt" },
<<<<<<< HEAD
=======
  "remove_link_d1f2f4d0": { "message": "Elimine Lyen" },
>>>>>>> 8936177e
  "replace_e61834a7": { "message": "Ranplase" },
  "reset_95a81614": { "message": "Reinisyalize" },
  "resize_ec83d538": { "message": "Redimansyone" },
  "restore_auto_save_deccd84b": {
    "message": "Restore anrejistreman otomatik?"
  },
  "reverse_turnstile_does_not_yield_7558be06": {
    "message": "Tounikè Envèse (pa sede)"
  },
  "rho_a0244a36": { "message": "Rho" },
  "rho_variant_415245cd": { "message": "Rho (Varyan)" },
  "rich_content_editor_2708ef21": { "message": "Editè Kontni Rich" },
  "rich_text_area_press_oskey_f8_for_rich_content_edi_c2f651d": {
    "message": "Zòn Teks Rich Peze { OSKey }+F8 pou rakousi Editè Kontni Rich."
  },
<<<<<<< HEAD
=======
  "right_71ffdc4d": { "message": "Dwat" },
  "right_align_39e7a32a": { "message": "Aliyen Adwat" },
>>>>>>> 8936177e
  "right_angle_bracket_d704e2d6": { "message": "Sipò Ang Dwat" },
  "right_arrow_35e0eddf": { "message": "Flèch Adwat" },
  "right_arrow_with_hook_29d92d31": { "message": "Flèch Adwat avèk Kwochè" },
  "right_ceiling_839dc744": { "message": "Plafon Dwat" },
  "right_curly_brace_5159d5cd": { "message": "Akolad Agoch" },
  "right_downward_harpoon_arrow_d71b114f": {
    "message": "Flèch yon Bò Desann Adwat"
  },
  "right_floor_5392d5cf": { "message": "Etaj Adwat" },
  "right_to_left_9cfb092a": { "message": "De Dwat a Goch" },
  "right_upward_harpoon_arrow_f5a34c73": {
    "message": "Flèch yon Bò Monte Adwat"
  },
  "rightward_arrow_32932107": { "message": "Flèch Adwat" },
  "rightward_pointing_triangle_60330f5c": { "message": "Triyang ki Bay Adwat" },
  "rotate_image_90_degrees_2ab77c05": { "message": "Pivote Imaj de -90 degre" },
  "rotate_image_90_degrees_6c92cd42": { "message": "Pivote Imaj de 90 degre" },
  "rotation_9699c538": { "message": "Wotasyon" },
  "row_fc0944a7": { "message": "Ranje" },
  "row_group_979f5528": { "message": "Gwoup ranje" },
  "sadly_the_pretty_html_editor_is_not_keyboard_acces_50da7665": {
    "message": "Malerezman, bèl editè HTML la pa aksesib sou klavye. Gen aksè a bèl editè HTML la la a."
  },
  "save_11a80ec3": { "message": "Anrejistre" },
  "save_copy_ca63944e": { "message": "Sovgade Kopi" },
  "save_media_cb9e786e": { "message": "Anrejistre Medya" },
<<<<<<< HEAD
=======
  "saved_icon_maker_icons_df86e2a1": { "message": "Sovgade Ikòn Kreyatè Ikòn" },
>>>>>>> 8936177e
  "screen_readers_cannot_determine_what_is_displayed__6a5842ab": {
    "message": "Lektè ekran yo paka wè kisa ki afiche nan yon imaj san tèks altènatif, epi non fichye yo souvan se yon anchenman chif ak lèt ki pa dekri kontèks oswa sans."
  },
  "screen_readers_cannot_determine_what_is_displayed__6f1ea667": {
    "message": "Lektè ekran yo paka wè kisa ki afiche nan yon imaj san tèks altènatif, ki dekri kontni ak siyifikasyon imaj la. Tèks altènatif ta dwe senp e klè."
  },
  "screen_readers_cannot_determine_what_is_displayed__a57e6723": {
    "message": "Lektè ekran yo paka wè kisa ki afiche nan yon imaj san tèks altènatif, ki dekri kontni ak siyifikasyon imaj la."
  },
  "screen_readers_cannot_interpret_tables_without_the_bd861652": {
    "message": "Lektè ekran yo paka entèrete tablo san estrikti ki apwopriye. Antèt tablo yo bay enstriksyon ak kapasite kontni an."
  },
  "screen_readers_cannot_interpret_tables_without_the_e62912d5": {
    "message": "Lektè ekran yo paka entèrete tablo san estrikti ki apwopriye. Lejand tablo yo dekri kontèks ak konpreyansyon jeneral tablo a."
  },
  "screen_readers_cannot_interpret_tables_without_the_f0bdec0f": {
    "message": "Lektè ekran yo paka entèrete tablo san estrikti ki apwopriye. Antèt tablo yo bay enstriksyon ak rezime kontni an."
  },
  "script_l_42a7b254": { "message": "Script L" },
  "search_280d00bd": { "message": "Chèche" },
  "select_audio_source_21043cd5": { "message": "Seleksyone sous odyo" },
  "select_crop_shape_d441feeb": { "message": "Seleksyone koupe fòm" },
  "select_language_7c93a900": { "message": "Seleksyone Lang" },
  "select_video_source_1b5c9dbe": { "message": "Seleksyone sous videyo" },
  "selected_linkfilename_c093b1f2": {
    "message": "Seleksyone { linkFileName }"
  },
<<<<<<< HEAD
=======
  "selection_b52c4c5e": { "message": "Seleksyon" },
>>>>>>> 8936177e
  "set_header_scope_8c548f40": { "message": "Defini kapasite antèt" },
  "set_minus_b46e9b88": { "message": "Ansanm Mwens" },
  "set_table_header_cfab13a0": { "message": "Defini antèt tablo" },
  "sharp_music_ab956814": { "message": "Pweti (Mizik)" },
  "shift_arrows_4d5785fe": { "message": "SHIFT+Flèch" },
  "shift_o_to_open_the_pretty_html_editor_55ff5a31": {
    "message": "Shift-O pou ka ouvri bèl editè html la."
  },
  "shortcut_911d6255": { "message": "Rakousi" },
<<<<<<< HEAD
=======
  "show_audio_options_b489926b": { "message": "Afiche opsyon odyo" },
  "show_image_options_1e2ecc6b": { "message": "Afiche opsyon imaj" },
  "show_link_options_545338fd": { "message": "Afiche opsyon lyen" },
  "show_studio_media_options_a0c748c6": {
    "message": "Afiche opsyon estidyo medya a"
  },
  "show_video_options_6ed3721a": { "message": "Afiche opsyon videyo" },
>>>>>>> 8936177e
  "sighted_users_browse_web_pages_quickly_looking_for_1d4db0c1": {
    "message": "Itilizatè prevwayan yo navige sou paj wèb yo byen vit, pou yo ka chèche antèt ki gwo oswa an gra. Itilizatè lektè ekran yo konte sou antèt yo pou konpreyansyon kontekstyèl. Antèt yo dwe itilize estrikti ki apwopriye."
  },
  "sighted_users_browse_web_pages_quickly_looking_for_ade806f5": {
    "message": "Itilizatè prevwayan yo navige sou paj wèb yo byen vit, pou yo ka chèche antèt ki gwo oswa an gra. Itilizatè lektè ekran yo konte sou antèt yo pou konpreyansyon kontekstyèl. Antèt yo dwe klè nan estrikti ki apwopriye."
  },
  "sigma_5c35e553": { "message": "Sigma" },
  "sigma_variant_8155625": { "message": "Sigma (Varyan)" },
  "single_color_image_4e5d4dbc": { "message": "Imaj Yon sèl Koulè" },
  "single_color_image_color_95fa9a87": { "message": "Koulè Inik Imaj la" },
  "size_b30e1077": { "message": "Dimansyon" },
  "size_of_caption_file_is_greater_than_the_maximum_m_bff5f86e": {
    "message": "Fichye soutit la depase kantite maksimòm { max } kb yo otorize a."
  },
  "small_b070434a": { "message": "Piti" },
  "solid_circle_9f061dfc": { "message": "Sèk Solid" },
  "something_went_wrong_89195131": { "message": "Gen yon bagay ki mal fèt." },
  "something_went_wrong_accessing_your_webcam_6643b87e": {
    "message": "Gen yon pwoblèm ki pase lè l ap chache aksede ak webcam ou an."
  },
  "something_went_wrong_and_i_don_t_know_what_to_show_e0c54ec8": {
    "message": "Gen yon bagay ki pase mal ni mwen pa konnen kisa pou m montre w."
  },
  "something_went_wrong_check_your_connection_reload__c7868286": {
    "message": "Gen yon bagay ki mal fèt. Verifye koneksyon ou, relanse paj la epi eseye ankò."
  },
  "something_went_wrong_d238c551": { "message": "Gen yon bagay ki pase mal" },
  "something_went_wrong_while_sharing_your_screen_8de579e5": {
    "message": "Gen yon bagay ki pase mal pandan n ap pataje ekran w lan."
  },
  "sorry_we_don_t_support_multiple_files_fb9478b0": {
    "message": "Dezole, nou pa rekonpet fichye miltip yo."
  },
  "sort_by_e75f9e3e": { "message": "Triye Pa" },
  "spades_suit_b37020c2": { "message": "Pik (Konbinezon)" },
  "square_511eb3b3": { "message": "Kare" },
  "square_cap_9ec88646": { "message": "Bouchon Kare" },
  "square_cup_b0665113": { "message": "Tas Kare" },
  "square_root_e8bcbc60": { "message": "Rasin Kare" },
  "square_root_symbol_d0898a53": { "message": "Senbòl Rasin Kare" },
  "square_subset_17be67cb": { "message": "Sou Ansanm Kare" },
  "square_subset_strict_7044e84f": { "message": "Sou Ansanm Kare (Estrik)" },
  "square_superset_3be8dae1": { "message": "Superset Kare" },
  "square_superset_strict_fa4262e4": { "message": "Superset Kare (Estrik)" },
  "square_unordered_list_b15ce93b": { "message": "lis kare non òdone" },
  "star_8d156e09": { "message": "Etwal" },
  "start_over_f7552aa9": { "message": "Rekòmanse" },
  "start_recording_9a65141a": { "message": "Kòmanse Anrejistre" },
  "steel_blue_14296f08": { "message": "Ble Gri" },
  "studio_media_options_ee504361": { "message": "Opsyon Estidyo Medya a" },
  "styles_2aa721ef": { "message": "Stil" },
  "submit_a3cc6859": { "message": "Soumèt" },
  "subscript_59744f96": { "message": "Endis" },
  "subset_19c1a92f": { "message": "Sou Ansanm" },
  "subset_strict_8d8948d6": { "message": "Sou ansanm (Estrik)" },
  "succeeds_9cc31be9": { "message": "Siksè" },
  "succeeds_equal_158e8c3a": { "message": "Siksè Egal" },
  "sum_b0842d31": { "message": "Sòm" },
  "superscript_8cb349a2": { "message": "An Ekspozan" },
  "superscript_and_subscript_37f94a50": {
    "message": "Superscript ak Subscript"
  },
  "superset_c4db8a7a": { "message": "Superset" },
  "superset_strict_c77dd6d2": { "message": "Superset (Estrik)" },
  "supported_file_types_srt_or_webvtt_7d827ed": {
    "message": "Tip fichye ki aksepte: SRT oswa WebVTT"
  },
  "switch_to_pretty_html_editor_a3cee15f": {
    "message": "Pase a yon bèl editè HTML"
  },
  "switch_to_raw_html_editor_f970ae1a": {
    "message": "Pase a yon editè HTML brit"
  },
  "switch_to_the_html_editor_146dfffd": { "message": "Chanje a editè html la" },
  "switch_to_the_rich_text_editor_63c1ecf6": {
    "message": "Chanje a editè tèks anrichi a"
  },
  "syllabus_f191f65b": { "message": "Pwogram" },
  "system_audio_allowed_b2508f8c": { "message": "Sistèm Odyo Otorize" },
  "system_audio_disabled_c177bd13": { "message": "Sistèm Odyo Dezaktive" },
  "tab_arrows_4cf5abfc": { "message": "TAB/Flèch" },
  "table_header_starting_with_start_ffcabba6": {
    "message": "Antèt tablo kòmanse a { start }"
  },
  "table_starting_with_start_e7232848": {
    "message": "Tablo kòmanse a { start }"
  },
  "tables_headers_should_specify_scope_5abf3a8e": {
    "message": "Antèt tablo yo dwe presize kapasite."
  },
  "tables_should_include_a_caption_describing_the_con_e91e78fc": {
    "message": "Tablo yo dwe gen lejand ki dekri kontni tablo a."
  },
  "tables_should_include_at_least_one_header_48779eac": {
    "message": "Tablo yo dwe gen omwen yon antèt."
  },
  "tau_880974b7": { "message": "Tau" },
  "teal_f729a294": { "message": "Ble vèt" },
  "text_7f4593da": { "message": "Tèks" },
  "text_background_color_16e61c3f": { "message": "Koulè Fon Tèks" },
  "text_color_acf75eb6": { "message": "Koulè Tèks" },
  "text_is_difficult_to_read_without_sufficient_contr_69e62bd6": {
    "message": "Li difisil pou li tèks la si pa gen ase kontras ant tèks la ak fon an, espesyalman pou moun ki pa wè byen yo."
  },
  "text_larger_than_18pt_or_bold_14pt_should_display__5c364db6": {
    "message": "Tèks ki pi gwo ke 18pt (oswa an gra 14pt) ta dwe afiche yon to kontras de 3:1."
  },
  "text_optional_384f94f7": { "message": "Tèks (opsyonèl)" },
  "text_position_8df8c162": { "message": "Pozisyon Tèks" },
  "text_size_887c2f6": { "message": "Gwosè Tèks" },
  "text_smaller_than_18pt_or_bold_14pt_should_display_aaffb22b": {
    "message": "Tèks ki pi piti ke 18pt (oswa an gra 14pt) ta dwe afiche yon to kontras de 4.5:1."
  },
  "the_document_preview_is_currently_being_processed__7d9ea135": {
    "message": "Afichaj dokiman an pwosesis pou kounye a. Tanpri eseye ankò."
  },
  "the_first_heading_on_a_page_should_be_an_h2_859089f2": {
    "message": "Premye antèt nan yon paj ta dwe yon H2."
  },
<<<<<<< HEAD
=======
  "the_following_content_is_partner_provided_ed1da756": {
    "message": "Kontni annapre a se yon asosye ki bay li"
  },
>>>>>>> 8936177e
  "the_material_is_in_the_public_domain_279c39a3": {
    "message": "Materyèl la nan domèn piblik la"
  },
  "the_material_is_licensed_under_creative_commons_3242cb5e": {
    "message": "Materyèl la distribye sou lisans Creative Commons"
  },
  "the_material_is_subject_to_an_exception_e_g_fair_u_a39c8ca2": {
    "message": "Materyèl la fè objè de yon ekseksyon - pa egzanp itilizasyon ekitab, dwa pou site oswa lòt dwa daprè lwa sou dwa dotè ki aplikab yo."
  },
  "the_preceding_content_is_partner_provided_d753928c": {
    "message": "Kontni anvan an se yon asosye ki bay li"
  },
  "the_pretty_html_editor_is_not_keyboard_accessible__d6d5d2b": {
    "message": "Bèl editè html la pa aksesib sou klavye. Peze Shift-O pou ka ouvri editè html la an mòd brit l."
  },
  "therefore_d860e024": { "message": "Kidonk" },
  "theta_ce2d2350": { "message": "Tèta" },
  "theta_variant_fff6da6f": { "message": "Tèta (Varyan)" },
  "thick_downward_arrow_b85add4c": { "message": "Flèch Epè Desann" },
  "thick_left_arrow_d5f3e925": { "message": "Flèch Epè Agoch" },
  "thick_leftward_arrow_6ab89880": { "message": "Flèch Epè Agoch" },
  "thick_right_arrow_3ed5e8f7": { "message": "Flèch Epè Adwat" },
  "thick_rightward_arrow_a2e1839e": { "message": "Flèch Epè Adwat" },
  "thick_upward_arrow_acd20328": { "message": "Flèch Epè Anwo" },
  "this_document_cannot_be_displayed_within_canvas_7aba77be": {
    "message": "Dokiman sa a pa kapab afiche nan Canvas."
  },
  "this_equation_cannot_be_rendered_in_basic_view_9b6c07ae": {
    "message": "Ekwasyon sa a paka rann nan Afichaj Bazik la."
  },
  "this_image_is_currently_unavailable_25c68857": {
    "message": "Imaj sa a pa disponib pou kounye a"
  },
  "though_your_video_will_have_the_correct_title_in_t_90e427f3": {
    "message": "Menm si videyo ou a gen yon bèl tit nan navigatè a, nou pa rive kapab aktyalize li nan baz de done a."
  },
  "timebar_a4d18443": { "message": "Ba a lè" },
  "title_ee03d132": { "message": "Tit" },
  "to_be_posted_when_d24bf7dc": { "message": "Pou Poste: { when }" },
  "to_do_when_2783d78f": { "message": "Tach: { when }" },
  "toggle_summary_group_413df9ac": { "message": "Chanje { summary } gwoup" },
  "toggle_tooltip_d3b7cb86": { "message": "Deplase ti boul enffòmasyon an" },
  "tools_2fcf772e": { "message": "Zouti" },
  "top_66e0adb6": { "message": "Anlè" },
  "tray_839df38a": { "message": "Plato" },
  "triangle_6072304e": { "message": "Triyang" },
  "turnstile_yields_f9e76df1": { "message": "Tounikè (Rannman)" },
  "type_control_f9_to_access_image_options_text_a47e319f": {
    "message": "tape Control F9 pouw gen aksè a opsyon imaj yo. { text }"
  },
  "type_control_f9_to_access_link_options_text_4ead9682": {
    "message": "tape Control F9 pouw gen aksè a opsyon lyen yo. { text }"
  },
  "type_control_f9_to_access_table_options_text_92141329": {
    "message": "tape Control F9 pouw gen aksè a opsyon tablo yo. { text }"
  },
  "unable_to_determine_resource_selection_url_7867e060": {
    "message": "Paka detèmine url seleksyon resous"
  },
  "union_e6b57a53": { "message": "Inyon" },
  "unpublished_dfd8801": { "message": "pa pibliye" },
  "untitled_16aa4f2b": { "message": "San tit" },
  "untitled_efdc2d7d": { "message": "san tit" },
  "up_and_left_diagonal_arrow_e4a74a23": {
    "message": "Flèch Dyagonal Anwo e Agoch"
  },
  "up_and_right_diagonal_arrow_935b902e": {
    "message": "Flèch Dyagonal Anwo e Adwat"
  },
  "up_c553575d": { "message": "Anwo" },
  "upload_document_253f0478": { "message": "Chaje Dokiman" },
  "upload_file_fd2361b8": { "message": "Transfere Fichye" },
  "upload_image_6120b609": { "message": "Transfere Imaj" },
  "upload_media_ce31135a": { "message": "Transfè Medya" },
  "upload_record_media_e4207d72": { "message": "Transfè/Anrejistre Medya" },
  "uploading_19e8a4e7": { "message": "Chajman" },
  "uppercase_alphabetic_ordered_list_3f5aa6b2": {
    "message": "lis alfabetik an majiskil"
  },
  "uppercase_delta_d4f4bc41": { "message": "Delta an Majiskil" },
  "uppercase_gamma_86f492e9": { "message": "Gamma an Majiskil" },
  "uppercase_lambda_c78d8ed4": { "message": "Lambda an Majiskil" },
  "uppercase_omega_8aedfa2": { "message": "Omega an Majiskil" },
  "uppercase_phi_caa36724": { "message": "Phi an Majiskil" },
  "uppercase_pi_fcc70f5e": { "message": "Pi an Majiskil" },
  "uppercase_psi_6395acbe": { "message": "Psi an Majiskil" },
  "uppercase_roman_numeral_ordered_list_853f292b": {
    "message": "lis òdone chif Women an majiskil"
  },
  "uppercase_sigma_dbb70e92": { "message": "Sigma an Majiskil" },
  "uppercase_theta_49afc891": { "message": "Tèta an Majiskil" },
  "uppercase_upsilon_8c1e623e": { "message": "Epsilon an Majiskil" },
  "uppercase_xi_341e8556": { "message": "Xi an Majiskil" },
  "upsilon_33651634": { "message": "Epsilon" },
  "upward_and_downward_pointing_arrow_fa90a918": {
    "message": "Flèch ki bay sou Anwo e Anba"
  },
  "upward_and_downward_pointing_arrow_thick_d420fdef": {
    "message": "Flèch ki bay sou Anwo e Anba (Epè)"
  },
  "upward_arrow_9992cb2d": { "message": "Flèch Anwo" },
  "upward_pointing_triangle_d078d7cb": { "message": "Triyang ki Bay sou Anwo" },
  "url_22a5f3b8": { "message": "URL" },
  "usage_right_ff96f3e2": { "message": "Dwa Itilizasyon:" },
  "usage_rights_required_5fe4dd68": {
    "message": "Dwa Itilizasyon (obligatwa)"
  },
  "use_arrow_keys_to_navigate_options_2021cc50": {
    "message": "Itilize tout fllèch yo pou ka navige nan opsyon yo."
  },
  "use_arrow_keys_to_select_a_shape_c8eb57ed": {
    "message": "Itilize touch flèch yo pou seleksyone yon fòm."
  },
  "use_arrow_keys_to_select_a_size_699a19f4": {
    "message": "Itilize touch flèch yo pou seleksyone yon dimansyon."
  },
  "use_arrow_keys_to_select_a_text_position_72f9137c": {
    "message": "Itilize tout flèch yo pou ka seleksyone yon pozisyon tèks."
  },
  "use_arrow_keys_to_select_a_text_size_65e89336": {
    "message": "Itilize tout flèch yo pou ka seleksyone yon dimansyon tèks"
  },
  "use_arrow_keys_to_select_an_outline_size_e009d6b0": {
    "message": "Itilize touch flèch yo pou seleksyone dimansyon kontou."
  },
  "used_by_screen_readers_to_describe_the_content_of__4f14b4e4": {
    "message": "Itilize lektè ekran sa yo pou dekri kontni yon { TYPE }"
  },
  "used_by_screen_readers_to_describe_the_content_of__b1e76d9e": {
    "message": "Itilize pa lektè ekran yo pou dekri kontni yon imaj"
  },
  "used_by_screen_readers_to_describe_the_video_37ebad25": {
    "message": "Itilize pa lektè ekran pou dekri videyo a"
  },
  "user_documents_c206e61f": { "message": "Dokiman Itilizatè" },
  "user_files_78e21703": { "message": "Fichye Itilizatè" },
  "user_images_b6490852": { "message": "Imaj Itilizatè" },
  "user_media_14fbf656": { "message": "Medya Itilizatè" },
  "vector_notation_cf6086ab": { "message": "Vektè (Notasyon)" },
  "vertical_bar_set_builder_notation_4300495f": {
    "message": "Ba Vètikal (Notasyon Konstriktè Ansanm)"
  },
  "vertical_dots_bfb21f14": { "message": "Pwen Vètikal" },
  "video_options_24ef6e5d": { "message": "Opsyon Videyo" },
  "video_options_tray_3b9809a5": { "message": "Plato Opsyon Videyo" },
  "video_player_b371005": { "message": "Lektè Videyo" },
  "video_player_for_9e7d373b": { "message": "Lektè videyo pou " },
  "video_player_for_title_ffd9fbc4": {
    "message": "Lektè videyo pou { title }"
  },
  "view_all_e13bf0a6": { "message": "Afiche Tout" },
  "view_ba339f93": { "message": "Afiche" },
  "view_description_30446afc": { "message": "Afiche deskripsyon" },
  "view_keyboard_shortcuts_34d1be0b": { "message": "Afiche rakousi klavye" },
  "view_title_description_67940918": {
    "message": "Afiche { title } deskripsyon"
  },
  "view_word_and_character_counts_a743dd0c": {
    "message": "Afiche kantite mo ak karaktè"
  },
  "we_couldn_t_detect_a_working_microphone_connected__ceb71c40": {
    "message": "Nou pa detekte yon mikwo ki an fonksyon sou aparèy ou a."
  },
  "we_couldn_t_detect_a_working_webcam_connected_to_y_6715cc4": {
    "message": "Nou pa detekte yon kamera ki an fonksyon sou aparèy ou a."
  },
  "we_couldn_t_detect_a_working_webcam_or_microphone__263b6674": {
    "message": "Nou pa detekte yon mikwo oswa kamera ki an fonksyon sou aparèy ou a."
  },
  "webcam_disabled_30c66986": { "message": "Kamera Dezaktive" },
  "webcam_fe91b20f": { "message": "Webcam" },
  "webpages_should_only_have_a_single_h1_which_is_aut_dc99189e": {
    "message": "Paj wèb yo dwe gen yon sèl H1 Tit paj la ap itilize otomatikman. Premye antèt nan kontni w lan ta dwe yon H2."
  },
  "when_markup_is_used_that_visually_formats_items_as_f941fc1b": {
    "message": "Lè yo itilize balizaj pou yo ka fòmate eleman yo vizyèlman tankou lis men ki pa di relasyon lis la, itilizatè yo ka rankontre difikilte pou navige nan enfómasyon yo."
  },
  "white_87fa64fd": { "message": "Blan" },
  "why_523b3d8c": { "message": "Poukisa" },
  "width_492fec76": { "message": "Lajè" },
  "width_and_height_must_be_numbers_110ab2e3": {
    "message": "Lajè a wotè a dwe se chif"
  },
  "width_x_height_px_ff3ccb93": { "message": "{ width } x { height }px" },
  "wiki_home_9cd54d0": { "message": "Akèy Wiki" },
  "word_count_c77fe3a6": { "message": "Kantite Mo" },
  "words_b448b7d5": { "message": "Mo" },
  "wreath_product_200b38ef": { "message": "Pwodui Kouwòn" },
  "xi_149681d0": { "message": "Xi" },
  "yes_dde87d5": { "message": "Wi" },
  "you_have_unsaved_changes_in_the_icon_maker_tray_do_e8cf5f1b": {
    "message": "Ou gen chanjman ki pa anrejistre nan plato Kreyatè Ikòn nan. Êske w vle kontinye san w pa sovgade chanjman sa yo?"
  },
  "you_may_need_to_adjust_additional_headings_to_main_975f0eee": {
    "message": "Ou ka bezwen ajiste lòt antèt pou w ka menti yerachi paj la."
  },
  "you_may_not_upload_an_empty_file_11c31eb2": {
    "message": "Ou pa dwe soumèt yon fichye vid."
  },
  "your_image_has_been_compressed_for_icon_maker_imag_2e45cd91": {
    "message": "Imaj ou a konprese pou Icon Maker a. Imaj ki enferyè a { size } KB yo pa p konprese."
  },
  "your_microphone_is_blocked_in_the_browser_settings_42af0ddc": {
    "message": "Mikwo w la bloke nan paramèt navigatè a."
  },
  "your_webcam_and_microphone_are_blocked_in_the_brow_73357dc6": {
    "message": "Mikwo w la ak tout kamera w la bloke nan paramèt navigatè a."
  },
  "your_webcam_is_blocked_in_the_browser_settings_7f638128": {
    "message": "Kamera w la bloke nan paramèt navigatè a."
  },
  "your_webcam_may_already_be_in_use_6cd64c25": {
    "message": "Webcam ou an gendwa ap itilize deja."
  },
  "zeta_5ef24f0e": { "message": "Zeta" },
  "zoom_f3e54d69": { "message": "Zoom" },
  "zoom_in_image_bb97d4f": { "message": "Ikòn Rale Imaj" },
  "zoom_out_image_d0a0a2ec": { "message": "Ikòn Puse Imaj" }
}<|MERGE_RESOLUTION|>--- conflicted
+++ resolved
@@ -95,14 +95,11 @@
     "message": "Chanje sèlman nivo antèt sa a"
   },
   "change_text_color_1aecb912": { "message": "Chanje koulè tèks" },
-<<<<<<< HEAD
-=======
   "changes_you_made_may_not_be_saved_4e8db973": {
     "message": "Chanjman ou fè yo gendwa pa anrejistre."
   },
   "characters_9d897d1c": { "message": "Karaktè" },
   "characters_no_spaces_485e5367": { "message": "Karaktè (san espas)" },
->>>>>>> 8936177e
   "check_accessibility_3c78211c": { "message": "Verifye Aksesibilite" },
   "checking_for_accessibility_issues_fac18c6d": {
     "message": "Pwoblèm verifikasyon Aksesibilite"
@@ -499,11 +496,8 @@
     "message": "Aprann plis sou itilizasyon atribi pòte yo ak tablo yo"
   },
   "leave_as_is_4facfe55": { "message": "Kite tankou" },
-<<<<<<< HEAD
-=======
   "left_3ea9d375": { "message": "Goch" },
   "left_align_43d95491": { "message": "Aliyen Agoch" },
->>>>>>> 8936177e
   "left_angle_bracket_c87a6d07": { "message": "Sipò Ang Goch" },
   "left_arrow_4fde1a64": { "message": "Flèch Agoch" },
   "left_arrow_with_hook_5bfcad93": { "message": "Flèch Agoch avèk Kwochè" },
@@ -727,10 +721,7 @@
   "relationships_6602af70": { "message": "Relasyon" },
   "religion_icon_246e0be1": { "message": "Ikòn Relijyon" },
   "remove_heading_style_5fdc8855": { "message": "Elimine stil antèt" },
-<<<<<<< HEAD
-=======
   "remove_link_d1f2f4d0": { "message": "Elimine Lyen" },
->>>>>>> 8936177e
   "replace_e61834a7": { "message": "Ranplase" },
   "reset_95a81614": { "message": "Reinisyalize" },
   "resize_ec83d538": { "message": "Redimansyone" },
@@ -746,11 +737,8 @@
   "rich_text_area_press_oskey_f8_for_rich_content_edi_c2f651d": {
     "message": "Zòn Teks Rich Peze { OSKey }+F8 pou rakousi Editè Kontni Rich."
   },
-<<<<<<< HEAD
-=======
   "right_71ffdc4d": { "message": "Dwat" },
   "right_align_39e7a32a": { "message": "Aliyen Adwat" },
->>>>>>> 8936177e
   "right_angle_bracket_d704e2d6": { "message": "Sipò Ang Dwat" },
   "right_arrow_35e0eddf": { "message": "Flèch Adwat" },
   "right_arrow_with_hook_29d92d31": { "message": "Flèch Adwat avèk Kwochè" },
@@ -777,10 +765,7 @@
   "save_11a80ec3": { "message": "Anrejistre" },
   "save_copy_ca63944e": { "message": "Sovgade Kopi" },
   "save_media_cb9e786e": { "message": "Anrejistre Medya" },
-<<<<<<< HEAD
-=======
   "saved_icon_maker_icons_df86e2a1": { "message": "Sovgade Ikòn Kreyatè Ikòn" },
->>>>>>> 8936177e
   "screen_readers_cannot_determine_what_is_displayed__6a5842ab": {
     "message": "Lektè ekran yo paka wè kisa ki afiche nan yon imaj san tèks altènatif, epi non fichye yo souvan se yon anchenman chif ak lèt ki pa dekri kontèks oswa sans."
   },
@@ -808,10 +793,7 @@
   "selected_linkfilename_c093b1f2": {
     "message": "Seleksyone { linkFileName }"
   },
-<<<<<<< HEAD
-=======
   "selection_b52c4c5e": { "message": "Seleksyon" },
->>>>>>> 8936177e
   "set_header_scope_8c548f40": { "message": "Defini kapasite antèt" },
   "set_minus_b46e9b88": { "message": "Ansanm Mwens" },
   "set_table_header_cfab13a0": { "message": "Defini antèt tablo" },
@@ -821,8 +803,6 @@
     "message": "Shift-O pou ka ouvri bèl editè html la."
   },
   "shortcut_911d6255": { "message": "Rakousi" },
-<<<<<<< HEAD
-=======
   "show_audio_options_b489926b": { "message": "Afiche opsyon odyo" },
   "show_image_options_1e2ecc6b": { "message": "Afiche opsyon imaj" },
   "show_link_options_545338fd": { "message": "Afiche opsyon lyen" },
@@ -830,7 +810,6 @@
     "message": "Afiche opsyon estidyo medya a"
   },
   "show_video_options_6ed3721a": { "message": "Afiche opsyon videyo" },
->>>>>>> 8936177e
   "sighted_users_browse_web_pages_quickly_looking_for_1d4db0c1": {
     "message": "Itilizatè prevwayan yo navige sou paj wèb yo byen vit, pou yo ka chèche antèt ki gwo oswa an gra. Itilizatè lektè ekran yo konte sou antèt yo pou konpreyansyon kontekstyèl. Antèt yo dwe itilize estrikti ki apwopriye."
   },
@@ -950,12 +929,9 @@
   "the_first_heading_on_a_page_should_be_an_h2_859089f2": {
     "message": "Premye antèt nan yon paj ta dwe yon H2."
   },
-<<<<<<< HEAD
-=======
   "the_following_content_is_partner_provided_ed1da756": {
     "message": "Kontni annapre a se yon asosye ki bay li"
   },
->>>>>>> 8936177e
   "the_material_is_in_the_public_domain_279c39a3": {
     "message": "Materyèl la nan domèn piblik la"
   },
