{
  "access_the_pretty_html_editor_37168efe": {
    "message": "Acesse o lindo editor de HTML"
  },
  "accessibility_checker_b3af1f6c": {
    "message": "Verificador de acessibilidade:"
  },
  "add_8523c19b": { "message": "Adicionar" },
  "add_another_f4e50d57": { "message": "Adicionar outro" },
  "add_cc_subtitles_55f0394e": { "message": "Adicionar legenda" },
  "add_image_60b2de07": { "message": "Adicionar imagem" },
  "aleph_f4ffd155": { "message": "Aleph" },
  "align_11050992": { "message": "Alinhar" },
  "alignment_and_lists_5cebcb69": { "message": "Alinhamento e listas" },
  "all_4321c3a1": { "message": "Todos" },
  "all_apps_a50dea49": { "message": "Todos os aplicativos" },
  "alpha_15d59033": { "message": "Alfa" },
  "alphabetical_55b5b4e0": { "message": "Alfabética" },
  "alt_text_611fb322": { "message": "Texto alternativo" },
  "amalg_coproduct_c589fb12": { "message": "Amalg (Coproduto)" },
  "an_error_occured_reading_the_file_ff48558b": {
    "message": "Ocorreu um erro ao ler o arquivo"
  },
  "an_error_occurred_making_a_network_request_d1bda348": {
    "message": "Um erro ocorreu ao fazer uma solicitação de rede"
  },
  "an_error_occurred_uploading_your_media_71f1444d": {
    "message": "Ocorreu um erro ao carregar a sua mídia."
  },
  "and_7fcc2911": { "message": "E" },
  "angle_c5b4ec50": { "message": "Ângulo" },
  "announcement_list_da155734": { "message": "Lista de aviso" },
  "announcements_a4b8ed4a": { "message": "Avisos" },
  "apply_781a2546": { "message": "Aplicar" },
  "apply_changes_to_all_instances_of_this_icon_maker__2642f466": {
    "message": "Aplicar as alterações a todas as instâncias deste ícone do Criador de Ícone"
  },
  "approaches_the_limit_893aeec9": { "message": "Aproxima-se do limite" },
  "approximately_e7965800": { "message": "Aproximadamente" },
  "apps_54d24a47": { "message": "Aplicativos" },
  "arrows_464a3e54": { "message": "Setas" },
  "art_icon_8e1daad": { "message": "Ícone de arte" },
  "aspect_ratio_will_be_preserved_cb5fdfb8": {
    "message": "Proporção do aspecto será preservado"
  },
  "assignments_1e02582c": { "message": "Tarefas" },
  "asterisk_82255584": { "message": "Asterisco" },
  "attributes_963ba262": { "message": "Atributos" },
  "audio_and_video_recording_not_supported_please_use_5ce3f0d7": {
    "message": "Não há suporte para gravação de áudio e vídeo; por favor, use um navegador diferente."
  },
  "audio_options_feb58e2c": { "message": "Opções de áudio" },
  "audio_options_tray_33a90711": { "message": "Bandeja de opções de áudio" },
  "audio_player_for_title_20cc70d": {
    "message": "Reprodutor de áudio para { title }"
  },
  "auto_saved_content_exists_would_you_like_to_load_t_fee528f2": {
    "message": "Conteúdo com salvamento automático existe. Gostaria de carregar o conteúdo com salvamento automático em seu lugar?"
  },
  "available_folders_694d0436": { "message": "Pastas disponíveis" },
  "backslash_b2d5442d": { "message": "Barra invertida" },
  "bar_ec63ed6": { "message": "Bar" },
  "basic_554cdc0a": { "message": "Básico" },
  "because_501841b": { "message": "Porque" },
  "below_81d4dceb": { "message": "Abaixo" },
  "beta_cb5f307e": { "message": "Beta" },
  "big_circle_16b2e604": { "message": "Grande círculo" },
  "binomial_coefficient_ea5b9bb7": { "message": "Coeficiente binomial" },
  "black_4cb01371": { "message": "Preto" },
  "blue_daf8fea9": { "message": "Azul" },
  "bottom_15a2a9be": { "message": "Inferior" },
  "bottom_third_5f5fec1d": { "message": "Terço inferior" },
  "bowtie_5f9629e4": { "message": "Gravata borboleta" },
  "brick_f2656265": { "message": "Tijolo" },
  "c_2001_acme_inc_283f7f80": { "message": "(c) 2001 Acme Inc." },
  "cancel_caeb1e68": { "message": "Cancelar" },
  "cap_product_3a5265a6": { "message": "Produto de limite" },
  "center_align_e68d9997": { "message": "Centralizar" },
  "centered_dot_64d5e378": { "message": "Ponto centralizado" },
  "centered_horizontal_dots_451c5815": {
    "message": "Pontos horizontais centrados"
  },
  "chi_54a32644": { "message": "Chi" },
  "choose_caption_file_9c45bc4e": { "message": "Escolher arquivo de legenda" },
  "choose_usage_rights_33683854": { "message": "Escolher direitos de uso..." },
  "circle_484abe63": { "message": "Circular" },
  "circle_unordered_list_9e3a0763": {
    "message": "Lista não ordenada circular"
  },
  "clear_2084585f": { "message": "Limpar" },
  "clear_image_3213fe62": { "message": "Limpar imagem" },
  "clear_selected_file_82388e50": { "message": "Limpar arquivo selecionado" },
  "clear_selected_file_filename_2fe8a58e": {
    "message": "Limpar arquivo selecionado: { filename }"
  },
  "click_or_shift_click_for_the_html_editor_25d70bb4": {
    "message": "Clique ou clique e segure Shift para o editor de html."
  },
  "click_to_embed_imagename_c41ea8df": {
    "message": "Clique para incorporar { imageName }"
  },
  "click_to_hide_preview_3c707763": {
    "message": "Clique para ocultar a pré-visualização"
  },
  "click_to_insert_a_link_into_the_editor_c19613aa": {
    "message": "Clique para inserir um link no editor."
  },
  "click_to_show_preview_faa27051": {
    "message": "Clique para mostrar a pré-visualização"
  },
  "close_a_menu_or_dialog_also_returns_you_to_the_edi_739079e6": {
    "message": "Feche um menu ou diálogo. Também lhe retorna para a área do editor"
  },
  "close_d634289d": { "message": "Fechar" },
  "closed_caption_file_must_be_less_than_maxkb_kb_5880f752": {
    "message": "O arquivo de legenda oculta deve ter menos de { maxKb } kb"
  },
  "closed_captions_subtitles_e6aaa016": { "message": "Legendas" },
  "clubs_suit_c1ffedff": { "message": "Clubes (terno)" },
  "collaborations_5c56c15f": { "message": "Colaborações" },
  "collapse_to_hide_types_1ab46d2e": {
    "message": "Recolher para ocultar { types }"
  },
  "color_picker_6b359edf": { "message": "Selecionador de Cores" },
  "color_picker_colorname_selected_ad4cf400": {
    "message": "Seletor de cores ({ colorName } selecionado)"
  },
  "complex_numbers_a543d004": { "message": "Números complexos" },
  "computer_1d7dfa6f": { "message": "Computador" },
  "congruent_5a244acd": { "message": "Congruente" },
  "contains_311f37b7": { "message": "Contém" },
  "content_1440204b": { "message": "Conteúdo" },
  "content_is_still_being_uploaded_if_you_continue_it_8f06d0cb": {
    "message": "Conteúdo ainda está sendo carregado, se você continuar, ele não será incorporado adequadamente."
  },
  "content_subtype_5ce35e88": { "message": "Subtipo do conteúdo" },
  "content_type_2cf90d95": { "message": "Tipo de conteúdo" },
  "coproduct_e7838082": { "message": "Coproduto" },
  "copyright_holder_66ee111": { "message": "Titular do Copyright:" },
  "count_plural_0_0_words_one_1_word_other_words_acf32eca": {
    "message": "{ count, plural,\n     =0 {0 palavras}\n    one {1 palavra}\n  other {# palavras}\n}"
  },
  "count_plural_one_item_loaded_other_items_loaded_857023b7": {
    "message": "{ count, plural,\n    one {# item carregado}\n  other {# itens carregados}\n}"
  },
  "course_documents_104d76e0": { "message": "Documentos do curso" },
  "course_files_62deb8f8": { "message": "Arquivos do Curso" },
  "course_files_a31f97fc": { "message": "Arquivos do curso" },
  "course_images_f8511d04": { "message": "Imagens do curso" },
  "course_link_b369426": { "message": "Link do curso" },
  "course_links_b56959b9": { "message": "Links do curso" },
  "course_media_ec759ad": { "message": "Mídia do curso" },
  "course_navigation_dd035109": { "message": "Navegação do curso" },
  "create_icon_110d6463": { "message": "Criar ícone" },
  "create_icon_maker_icon_c716bffe": {
    "message": "Criar ícone do Criador de Ícone"
  },
  "creative_commons_license_725584ae": {
    "message": "Licença do Creative Commons:"
  },
  "crop_image_41bf940c": { "message": "Cortar imagem" },
  "crop_image_807ebb08": { "message": "Cortar imagem" },
  "cup_product_14174434": { "message": "Produto copo" },
  "current_image_f16c249c": { "message": "Imagem atual" },
  "custom_6979cd81": { "message": "Personalizar" },
  "cyan_c1d5f68a": { "message": "Ciano" },
  "dagger_57e0f4e5": { "message": "Punhal" },
  "date_added_ed5ad465": { "message": "Data adicionada" },
  "decorative_icon_9a7f3fc3": { "message": "Ícone decorativo" },
  "decorative_type_upper_f2c95e3": { "message": "Decorativo { TYPE_UPPER }" },
  "decrease_indent_d9cf469d": { "message": "Diminuir Recuo" },
  "deep_purple_bb3e2907": { "message": "Roxo Profundo" },
  "default_bulleted_unordered_list_47079da8": {
    "message": "Lista não ordenada padrão com marcadores"
  },
  "default_numerical_ordered_list_48dd3548": {
    "message": "Lista ordenada padrão e numérica"
  },
  "definite_integral_fe7ffed1": { "message": "Integral definida" },
  "degree_symbol_4a823d5f": { "message": "Símbolo de grau" },
  "delimiters_4db4840d": { "message": "Delimitadores" },
  "delta_53765780": { "message": "Delta" },
  "describe_the_icon_f6a18823": { "message": "(Descreva o ícone)" },
  "describe_the_type_ff448da5": { "message": "(Descreva o { TYPE })" },
  "describe_the_video_2fe8f46a": { "message": "(Descreva o vídeo)" },
  "details_98a31b68": { "message": "Detalhes" },
  "diagonal_dots_7d71b57e": { "message": "Pontos diagonais" },
  "diamond_b8dfe7ae": { "message": "Losango" },
  "diamonds_suit_526abaaf": { "message": "Diamantes (terno)" },
  "digamma_258ade94": { "message": "Digamma" },
  "dimension_type_f5fa9170": { "message": "Tipo de dimensão" },
  "dimensions_45ddb7b7": { "message": "Dimensões" },
  "directionality_26ae9e08": { "message": "Direcionalidade" },
  "directly_edit_latex_b7e9235b": { "message": "Editar diretamente LaTeX" },
  "disable_preview_222bdf72": { "message": "Desativar visualização" },
  "discussions_a5f96392": { "message": "Fóruns" },
  "discussions_index_6c36ced": { "message": "Índice de fóruns" },
  "disjoint_union_e74351a8": { "message": "União disjunta" },
  "display_options_315aba85": { "message": "Exibir opções" },
  "display_text_link_opens_in_a_new_tab_75e9afc9": {
    "message": "Exibir link de texto (abre em uma nova aba)"
  },
  "division_sign_72190870": { "message": "Sinal de divisão" },
  "document_678cd7bf": { "message": "Documento" },
  "documents_81393201": { "message": "Documentos" },
  "done_54e3d4b6": { "message": "Feito" },
  "double_dagger_faf78681": { "message": "Adaga dupla" },
  "down_and_left_diagonal_arrow_40ef602c": {
    "message": "Seta diagonal para baixo e esquerda"
  },
  "down_and_right_diagonal_arrow_6ea0f460": {
    "message": "Seta diagonal para baixo e direita"
  },
  "downward_arrow_cca52012": { "message": "Seta para baixo" },
  "downward_pointing_triangle_2a12a601": {
    "message": "Triângulo apontando para baixo"
  },
  "drag_a_file_here_1bf656d5": { "message": "Arrastar um arquivo aqui" },
  "drag_and_drop_or_click_to_browse_your_computer_60772d6d": {
    "message": "Arraste e solte ou clique para navegar no seu computador"
  },
  "drag_handle_use_up_and_down_arrows_to_resize_e29eae5c": {
    "message": "Arraste a manilha. Use as setas para cima e para baixo para redimensionar"
  },
  "due_multiple_dates_cc0ee3f5": { "message": "Vencimento: Várias datas" },
  "due_when_7eed10c6": { "message": "Vencimento: { when }" },
  "edit_alt_text_for_this_icon_instance_9c6fc5fd": {
    "message": "Editar texto alternativo para esta instância de ícone"
  },
  "edit_course_link_5a5c3c59": { "message": "Editar link do curso" },
  "edit_equation_f5279959": { "message": "Editar equação" },
  "edit_existing_icon_maker_icon_5d0ebb3f": {
    "message": "Editar ícone do criador de ícones existente"
  },
  "edit_icon_2c6b0e91": { "message": "Editar ícone" },
  "edit_link_7f53bebb": { "message": "Editar link" },
  "editor_statusbar_26ac81fc": { "message": "Barra de status do Editor" },
  "embed_828fac4a": { "message": "Incorporar" },
  "embed_code_314f1bd5": { "message": "Código de incorporação" },
  "embed_image_1080badc": { "message": "Imagem incorporada" },
  "embed_video_a97a64af": { "message": "Incorporar vídeo" },
  "embedded_content_aaeb4d3d": { "message": "conteúdo incorporado" },
  "empty_set_91a92df4": { "message": "Conjunto vazio" },
  "encircled_dot_8f5e51c": { "message": "Ponto circundado" },
  "encircled_minus_72745096": { "message": "Menos circundado" },
  "encircled_plus_36d8d104": { "message": "Mais circundado" },
  "encircled_times_5700096d": { "message": "Vezes circundado" },
  "engineering_icon_f8f3cf43": { "message": "Ícone de engenharia" },
  "english_icon_25bfe845": { "message": "Ícone de inglês" },
  "enter_at_least_3_characters_to_search_4f037ee0": {
    "message": "Insira pelo menos 3 caracteres para pesquisar"
  },
  "epsilon_54bb8afa": { "message": "Épsilon" },
  "epsilon_variant_d31f1e77": { "message": "Épsilon (variante)" },
  "equals_sign_c51bdc58": { "message": "Sinal de igual" },
  "equation_1c5ac93c": { "message": "Equação" },
  "equation_editor_39fbc3f1": { "message": "Editor de equação" },
  "equivalence_class_7b0f11c0": { "message": "Classe de equivalência" },
  "equivalent_identity_654b3ce5": { "message": "Equivalente (Identidade)" },
  "eta_b8828f99": { "message": "Eta" },
  "exists_2e62bdaa": { "message": "Existe" },
  "expand_preview_by_default_2abbf9f8": {
    "message": "Expandir visualização por padrão"
  },
  "expand_to_see_types_f5d29352": { "message": "Ampliar para ver { types }" },
  "external_link_d3f9e62a": { "message": "Link externo" },
  "external_tools_6e77821": { "message": "Ferramentas externas" },
  "extra_large_b6cdf1ff": { "message": "Muito grande" },
  "extra_small_9ae33252": { "message": "Muito pequeno" },
  "extracurricular_icon_67c8ca42": { "message": "Ícone extracurricular" },
  "f_function_fe422d65": { "message": "F (função)" },
  "file_storage_quota_exceeded_b7846cd1": {
    "message": "Cota de armazenamento de arquivos excedida"
  },
  "file_url_c12b64be": { "message": "URL do arquivo" },
  "filename_file_icon_602eb5de": { "message": "Ícone do arquivo { filename }" },
  "filename_image_preview_6cef8f26": {
    "message": "Pré-visualização de imagem { filename }"
  },
  "filename_text_preview_e41ca2d8": {
    "message": "Pré-visualização de texto de { filename }"
  },
  "files_c300e900": { "message": "Arquivos" },
  "files_index_af7c662b": { "message": "Índice de arquivos" },
  "flat_music_76d5a5c3": { "message": "Plano (música)" },
  "focus_element_options_toolbar_18d993e": {
    "message": "Focar barra de ferramentas de opções do elemento"
  },
  "folder_tree_fbab0726": { "message": "Árvore de pastas" },
  "for_all_b919f972": { "message": "Para todos" },
  "format_4247a9c5": { "message": "Formato" },
  "formatting_5b143aa8": { "message": "Formatação" },
  "forward_slash_3f90f35e": { "message": "Barra para frente" },
  "found_auto_saved_content_3f6e4ca5": {
    "message": "Encontrou conteúdo com salvamento automático"
  },
  "found_count_plural_0_results_one_result_other_resu_46aeaa01": {
    "message": "Encontrou { count, plural,\n     =0 {# resultados}\n    one {# resultado}\n  other {# resultados}\n}"
  },
  "fraction_41bac7af": { "message": "Fração" },
  "fullscreen_873bf53f": { "message": "Tela cheia" },
  "gamma_1767928": { "message": "Gama" },
  "generating_preview_45b53be0": { "message": "Gerando pré-visualização..." },
  "gif_png_format_images_larger_than_size_kb_are_not__7af3bdbd": {
    "message": "Imagens no formato GIF/PNG maiores que { size } KB não são suportadas no momento."
  },
  "go_to_the_editor_s_menubar_e6674c81": {
    "message": "Ir para a barra de menu do editor"
  },
  "go_to_the_editor_s_toolbar_a5cb875f": {
    "message": "Ir para a barra de ferramentas do editor"
  },
  "grades_a61eba0a": { "message": "Notas" },
  "greater_than_e98af662": { "message": "Melhor que" },
  "greater_than_or_equal_b911949a": { "message": "Maior ou igual" },
  "greek_65c5b3f7": { "message": "Grego" },
  "green_15af4778": { "message": "Verde" },
  "grey_a55dceff": { "message": "Cinza" },
  "group_documents_8bfd6ae6": { "message": "Agrupar documentos" },
  "group_files_4324f3df": { "message": "Arquivos do grupo" },
  "group_files_82e5dcdb": { "message": "Arquivos de grupo" },
  "group_images_98e0ac17": { "message": "Agrupar imagens" },
  "group_isomorphism_45b1458c": { "message": "Grupo isomorfismo" },
  "group_link_63e626b3": { "message": "Link do grupo" },
  "group_links_9493129e": { "message": "Agrupar links" },
  "group_media_2f3d128a": { "message": "Agrupar mídia" },
  "group_navigation_99f191a": { "message": "Navegação do grupo" },
  "h_bar_bb94deae": { "message": "Barra H" },
  "hat_ea321e35": { "message": "Chapéu" },
  "heading_2_5b84eed2": { "message": "Título 2" },
  "heading_3_2c83de44": { "message": "Título 3" },
  "heading_4_b2e74be7": { "message": "Título 4" },
  "health_icon_8d292eb5": { "message": "Ícone de saúde" },
  "hearts_suit_e50e04ca": { "message": "Corações (Terno)" },
  "height_69b03e15": { "message": "Altura" },
  "hexagon_d8468e0d": { "message": "Hexágono" },
  "hide_description_bfb5502e": { "message": "Ocultar descrição" },
  "hide_title_description_caf092ef": {
    "message": "Ocultar { title } descrição"
  },
  "home_351838cd": { "message": "Página inicial" },
  "html_code_editor_fd967a44": { "message": "editor de código html" },
  "html_editor_fb2ab713": { "message": "Editor de HTML" },
  "i_have_obtained_permission_to_use_this_file_6386f087": {
    "message": "Você obteve permissão para usar este arquivo."
  },
  "i_hold_the_copyright_71ee91b1": { "message": "Eu possuo o copyright" },
  "icon_215a1dc6": { "message": "Ícone" },
  "icon_8168b2f8": { "message": "ícone" },
  "icon_color_b86dd6d6": { "message": "Cor do ícone" },
  "icon_maker_icons_cc560f7e": { "message": "Ícones do criador de ícones" },
  "icon_options_7e32746e": { "message": "Opções de ícone" },
  "icon_options_tray_2b407977": { "message": "Bandeja de opções de ícone" },
  "icon_shape_30b61e7": { "message": "Forma do ícone" },
  "icon_size_9353edea": { "message": "Tamanho do ícone" },
  "if_left_empty_link_text_will_display_as_course_lin_61087540": {
    "message": "Se deixar o link vazio, o texto será exibido como o nome do link do curso"
  },
  "if_you_do_not_select_usage_rights_now_this_file_wi_14e07ab5": {
    "message": "Se você não selecionar os direitos de uso agora, esse arquivo terá a publicação cancelada depois do seu carregamento ser realizado."
  },
  "image_8ad06": { "message": "Imagem" },
  "image_c1c98202": { "message": "imagem" },
  "image_options_5412d02c": { "message": "Opções de imagem" },
  "image_options_tray_90a46006": { "message": "Bandeja de opções de imagem" },
  "image_to_crop_3a34487d": { "message": "Imagem a cortar" },
  "images_7ce26570": { "message": "Imagens" },
  "imaginary_portion_of_complex_number_2c733ffa": {
    "message": "Porção imaginária (de número complexo)"
  },
  "in_element_of_19ca2f33": { "message": "Em (elemento de)" },
  "increase_indent_6af90f7c": { "message": "Aumentar recuo" },
  "indefinite_integral_6623307e": { "message": "Integral indefinida" },
  "indigo_2035fc55": { "message": "Índigo" },
  "inference_fed5c960": { "message": "Inferência" },
  "infinity_7a10f206": { "message": "Infinity" },
  "insert_593145ef": { "message": "Inserir" },
  "insert_equella_links_49a8dacd": { "message": "Inserir links Equella" },
  "insert_link_6dc23cae": { "message": "Inserir link" },
  "insert_math_equation_57c6e767": {
    "message": "Insira Equação da Matemática"
  },
  "integers_336344e1": { "message": "Inteiros" },
  "intersection_cd4590e4": { "message": "Interseção" },
  "invalid_entry_f7d2a0f5": { "message": "Entrada inválida." },
  "invalid_file_c11ba11": { "message": "Arquivo inválido" },
  "invalid_file_type_881cc9b2": { "message": "Tipo de arquivo inválido" },
  "invalid_url_cbde79f": { "message": "URL inválido" },
  "iota_11c932a9": { "message": "Iota" },
  "kappa_2f14c816": { "message": "Kappa" },
  "kappa_variant_eb64574b": { "message": "Kappa (variante)" },
  "keyboard_shortcuts_ed1844bd": { "message": "Atalhos de Teclado" },
  "lambda_4f602498": { "message": "Lambda" },
  "language_arts_icon_a798b0f8": { "message": "Ícone de artes linguísticas" },
  "languages_icon_9d20539": { "message": "Ícone de idiomas" },
  "large_9c5e80e7": { "message": "Grande" },
  "left_align_43d95491": { "message": "Alinhar à esquerda" },
  "left_angle_bracket_c87a6d07": { "message": "Suporte de ângulo esquerdo" },
  "left_arrow_4fde1a64": { "message": "Seta para a esquerda" },
  "left_arrow_with_hook_5bfcad93": {
    "message": "Seta para a esquerda com gancho"
  },
  "left_ceiling_ee9dd88a": { "message": "Teto esquerdo" },
  "left_curly_brace_1726fb4": { "message": "Chave esquerda" },
  "left_downard_harpoon_arrow_1d7b3d2e": {
    "message": "Flecha de arpão para baixo esquerda"
  },
  "left_floor_29ac2274": { "message": "Piso esquerdo" },
  "left_to_right_e9b4fd06": { "message": "Esquerda à direita" },
  "left_upward_harpoon_arrow_3a562a96": {
    "message": "Flecha de arpão para cima para a esquerda"
  },
  "leftward_arrow_1e4765de": { "message": "Seta para a esquerda" },
  "leftward_pointing_triangle_d14532ce": {
    "message": "Triângulo apontando para a esquerda"
  },
  "less_than_a26c0641": { "message": "Menos que" },
  "less_than_or_equal_be5216cb": { "message": "Menor ou igual" },
  "library_icon_ae1e54cf": { "message": "Ícone da biblioteca" },
  "light_blue_5374f600": { "message": "Azul Claro" },
  "link_7262adec": { "message": "Link" },
  "link_options_a16b758b": { "message": "Opções de link" },
  "links_14b70841": { "message": "Links" },
  "load_more_35d33c7": { "message": "Carregar mais" },
  "loading_25990131": { "message": "Carregando..." },
  "loading_bde52856": { "message": "Carregando" },
  "loading_closed_captions_subtitles_failed_95ceef47": {
    "message": "Falha ao carregar legendas ocultas."
  },
  "loading_failed_b3524381": { "message": "Falha no carregamento..." },
  "loading_failed_e6a9d8ef": { "message": "Falha no carregamento." },
  "loading_folders_d8b5869e": { "message": "Carregando pastas" },
  "loading_please_wait_d276220a": {
    "message": "Carregando, por favor aguarde"
  },
  "loading_preview_9f077aa1": { "message": "Carregando prévia" },
  "locked_762f138b": { "message": "Bloqueado(a)" },
  "logical_equivalence_76fca396": { "message": "Equivalência lógica" },
  "logical_equivalence_short_8efd7b4f": {
    "message": "Equivalência lógica (curta)"
  },
  "logical_equivalence_short_and_thick_1e1f654d": {
    "message": "Equivalência lógica (curta e grossa)"
  },
  "logical_equivalence_thick_662dd3f2": {
    "message": "Equivalência lógica (espesso)"
  },
  "low_horizontal_dots_cc08498e": { "message": "Pontos horizontais baixos" },
  "magenta_4a65993c": { "message": "Magenta" },
  "maps_to_e5ef7382": { "message": "Mapas para" },
  "math_icon_ad4e9d03": { "message": "Ícone de matemática" },
  "media_af190855": { "message": "Mídia" },
  "media_file_is_processing_please_try_again_later_58a6d49": {
    "message": "O arquivo de mídia está sendo processado. Por favor, tente novamente mais tarde."
  },
  "medium_5a8e9ead": { "message": "Média" },
  "middle_27dc1d5": { "message": "Meio" },
  "minus_fd961e2e": { "message": "Menos" },
  "minus_plus_3461f637": { "message": "Menos/mais" },
  "misc_3b692ea7": { "message": "Diversos" },
  "miscellaneous_e9818229": { "message": "Diversos" },
  "modules_c4325335": { "message": "Módulos" },
  "mu_37223b8b": { "message": "Mu" },
  "multi_color_image_63d7372f": { "message": "Imagem multicolorida" },
  "multiplication_sign_15f95c22": { "message": "Sinal de multiplicação" },
  "music_icon_4db5c972": { "message": "Ícone de música" },
  "must_be_at_least_percentage_22e373b6": {
    "message": "Deve ser ao menos { percentage }%"
  },
  "must_be_at_least_width_x_height_px_41dc825e": {
    "message": "Deve ter ao menos { width } x { height }px"
  },
  "my_files_2f621040": { "message": "Meus arquivos" },
  "n_th_root_9991a6e4": { "message": "N-ésima raiz" },
  "nabla_1e216d25": { "message": "Nabla" },
  "name_1aed4a1b": { "message": "Nome" },
  "name_color_ceec76ff": { "message": "{ name } ({ color })" },
  "natural_music_54a70258": { "message": "Natural (música)" },
  "natural_numbers_3da07060": { "message": "Números naturais" },
  "navigate_through_the_menu_or_toolbar_415a4e50": {
    "message": "Navegue no menu ou barra de ferramentas"
  },
  "nested_greater_than_d852e60d": { "message": "Aninhado maior que" },
  "nested_less_than_27d17e58": { "message": "Aninhado menos de" },
  "next_page_d2a39853": { "message": "Próxima página" },
  "no_changes_to_save_d29f6e91": {
    "message": "Não há alterações para salvar."
  },
  "no_e16d9132": { "message": "Não" },
  "no_file_chosen_9a880793": { "message": "Nenhum arquivo escolhido" },
  "no_preview_is_available_for_this_file_f940114a": {
    "message": "Nenhuma pré-visualização disponível para esse arquivo."
  },
  "no_results_940393cf": { "message": "Sem resultados." },
  "no_results_found_for_filterterm_ad1b04c8": {
    "message": "Nenhum resultado encontrado para { filterTerm }"
  },
  "no_results_found_for_term_1564c08e": {
    "message": "Nenhum resultado encontrado para { term }."
  },
  "none_3b5e34d2": { "message": "Nenhum" },
  "none_selected_b93d56d2": { "message": "Nenhum selecionado" },
  "not_equal_6e2980e6": { "message": "Não igual" },
  "not_in_not_an_element_of_fb1ffb54": {
    "message": "Não em (não é um elemento de)"
  },
  "not_negation_1418ebb8": { "message": "Não (negação)" },
  "not_subset_dc2b5e84": { "message": "Sem subconjunto" },
  "not_subset_strict_23d282bf": { "message": "Sem subconjunto (estrito)" },
  "not_superset_5556b913": { "message": "Sem superconjunto" },
  "not_superset_strict_24e06f36": { "message": "Sem superconjunto (estrito)" },
  "nu_1c0f6848": { "message": "Nu" },
  "octagon_e48be9f": { "message": "Octógono" },
  "olive_6a3e4d6b": { "message": "Verde-oliva" },
  "omega_8f2c3463": { "message": "Omega" },
  "one_of_the_following_styles_must_be_added_to_save__1de769aa": {
    "message": "Um dos seguintes estilos deve ser adicionado para salvar um ícone: Cor do ícone, tamanho do contorno, texto do ícone ou imagem"
  },
  "open_circle_e9bd069": { "message": "Círculo aberto" },
  "open_this_keyboard_shortcuts_dialog_9658b83a": {
    "message": "Abrir esta caixa de atalhos do teclado"
  },
  "open_title_application_fd624fc5": {
    "message": "Abrir o aplicativo { title }"
  },
  "operators_a2ef9a93": { "message": "Operadores" },
  "or_9b70ccaa": { "message": "Ou" },
  "orange_81386a62": { "message": "Laranja" },
  "ordered_and_unordered_lists_cfadfc38": {
    "message": "Listas ordenadas e não ordenadas"
  },
  "other_editor_shortcuts_may_be_found_at_404aba4a": {
    "message": "Outros atalhos do editor podem ser encontrados em"
  },
  "outline_color_3ef2cea7": { "message": "Cor do contorno" },
  "outline_size_a6059a21": { "message": "Tamanho do contorno" },
  "p_is_not_a_valid_protocol_which_must_be_ftp_http_h_adf13fc2": {
    "message": "{ p } não é um protocolo válido que deve ser ftp, http, https, mailto, skype, tel ou pode ser omitido"
  },
  "pages_e5414c2c": { "message": "Páginas" },
  "paragraph_5e5ad8eb": { "message": "Parágrafo" },
  "parallel_d55d6e38": { "message": "Paralelo" },
  "partial_derivative_4a9159df": { "message": "Parcial (Derivativo)" },
  "pentagon_17d82ea3": { "message": "Pentágono" },
  "people_b4ebb13c": { "message": "Pessoas" },
  "percentage_34ab7c2c": { "message": "Porcentagem" },
  "percentage_must_be_a_number_8033c341": {
    "message": "O percentual deve ser um número"
  },
  "performing_arts_icon_f3497486": { "message": "Ícone de artes cênicas" },
  "perpendicular_7c48ede4": { "message": "Perpendicular" },
  "phi_4ac33b6d": { "message": "Phi" },
  "phi_variant_c9bb3ac5": { "message": "Phi (variante)" },
  "physical_education_icon_d7dffd3e": { "message": "Ícone de educação física" },
  "pi_dc4f0bd8": { "message": "Pi" },
  "pi_variant_10f5f520": { "message": "Pi (variante)" },
  "pink_68ad45cb": { "message": "Rosa" },
  "pixels_52ece7d1": { "message": "Pixels" },
  "plus_d43cd4ec": { "message": "Mais" },
  "plus_minus_f8be2e83": { "message": "Mais/menos" },
  "posted_when_a578f5ab": { "message": "Postado: { when }" },
  "power_set_4f26f316": { "message": "Conjunto de força" },
  "precedes_196b9aef": { "message": "Precede" },
  "precedes_equal_20701e84": { "message": "Precede igual" },
  "preformatted_d0670862": { "message": "Pré-formatado" },
  "preview_53003fd2": { "message": "Pré-visualização" },
  "preview_in_overlay_ed772c46": {
    "message": "Pré-visualizar na sobreposição"
  },
  "preview_inline_9787330": { "message": "Pré-visualizar em linha" },
  "previous_page_928fc112": { "message": "Página anterior" },
  "prime_917ea60e": { "message": "Melhor" },
  "prime_numbers_13464f61": { "message": "Números primos" },
  "product_39cf144f": { "message": "Produto" },
  "proportional_f02800cc": { "message": "Proporcional" },
  "protocol_must_be_ftp_http_https_mailto_skype_tel_o_73beb4f8": {
    "message": "Protocolo deve ser ftp, http, https, mailto, skype, tel ou pode ser omitido"
  },
  "psi_e3f5f0f7": { "message": "Psi" },
  "published_c944a23d": { "message": "publicado" },
  "published_when_302d8e23": { "message": "Publicado: { when }" },
  "pumpkin_904428d5": { "message": "Abóbora" },
  "purple_7678a9fc": { "message": "Roxo" },
  "quaternions_877024e0": { "message": "Quaternions" },
  "quizzes_7e598f57": { "message": "Testes" },
  "rational_numbers_80ddaa4a": { "message": "Números racionais" },
<<<<<<< HEAD
  "raw_html_editor_e3993e41": { "message": "Editor HTML não processado" },
=======
>>>>>>> 31fbffe1
  "real_numbers_7c99df94": { "message": "Numeros reais" },
  "real_portion_of_complex_number_7dad33b5": {
    "message": "Parcela real (de número complexo)"
  },
  "record_7c9448b": { "message": "Gravar" },
  "record_upload_media_5fdce166": { "message": "Gravar/fazer upload de mídia" },
  "red_8258edf3": { "message": "Vermelho" },
  "relationships_6602af70": { "message": "Relacionamentos" },
  "religion_icon_246e0be1": { "message": "Ícone de religião" },
  "remove_link_d1f2f4d0": { "message": "Remover link" },
  "replace_e61834a7": { "message": "Substituir" },
  "reset_95a81614": { "message": "Redefinir" },
  "resize_ec83d538": { "message": "Redimensionar" },
  "restore_auto_save_deccd84b": {
    "message": "Restaurar salvamento automático?"
  },
  "reverse_turnstile_does_not_yield_7558be06": {
    "message": "Catraca reversa (não cede)"
  },
  "rho_a0244a36": { "message": "Rho" },
  "rho_variant_415245cd": { "message": "Rho (Variante)" },
  "rich_content_editor_2708ef21": { "message": "Editor de conteúdo avançado" },
  "rich_text_area_press_alt_0_for_rich_content_editor_9d23437f": {
    "message": "Área de conteúdo enriquecido. Pressione ALT+0 para atalhos do Rich Content Editor."
  },
  "right_align_39e7a32a": { "message": "Alinhar à direita" },
  "right_angle_bracket_d704e2d6": { "message": "Suporte de ângulo reto" },
  "right_arrow_35e0eddf": { "message": "Seta direita" },
  "right_arrow_with_hook_29d92d31": {
    "message": "Seta para a direita com gancho"
  },
  "right_ceiling_839dc744": { "message": "Teto direito" },
  "right_curly_brace_5159d5cd": { "message": "Chave curva direita" },
  "right_downward_harpoon_arrow_d71b114f": {
    "message": "Arpão para a direita para baixo"
  },
  "right_floor_5392d5cf": { "message": "Piso direito" },
  "right_to_left_9cfb092a": { "message": "Direita à esquerda" },
  "right_upward_harpoon_arrow_f5a34c73": {
    "message": "Arpão para a direita para cima"
  },
  "rightward_arrow_32932107": { "message": "Seta para a direita" },
  "rightward_pointing_triangle_60330f5c": {
    "message": "Triângulo apontando para a direita"
  },
  "rotate_image_90_degrees_2ab77c05": { "message": "Girar imagem -90 graus" },
  "rotate_image_90_degrees_6c92cd42": { "message": "Girar imagem 90 graus" },
  "rotation_9699c538": { "message": "Rotação" },
  "sadly_the_pretty_html_editor_is_not_keyboard_acces_50da7665": {
    "message": "Infelizmente, o lindo editor de HTML não é acessível por teclado. Acesse o editor de HTML bruto aqui."
  },
  "save_11a80ec3": { "message": "Salvar" },
  "saved_icon_maker_icons_df86e2a1": {
    "message": "Ícones salvos do criador de ícones"
  },
  "script_l_42a7b254": { "message": "Roteiro L" },
  "search_280d00bd": { "message": "Pesquisar" },
  "search_term_b2d2235": { "message": "Termo de pesquisa" },
  "select_crop_shape_d441feeb": { "message": "Selecionar a forma de corte" },
  "select_language_7c93a900": { "message": "Selecionar idioma" },
  "selected_274ce24f": { "message": "Selecionado" },
  "selected_linkfilename_c093b1f2": {
    "message": "Selecionado { linkFileName }"
  },
  "set_minus_b46e9b88": { "message": "Definir menos" },
  "sharp_music_ab956814": { "message": "Sustenido (Música)" },
  "shift_o_to_open_the_pretty_html_editor_55ff5a31": {
    "message": "Shift-O para abrir o lindo editor de html."
  },
  "show_audio_options_b489926b": { "message": "Mostrar opções de áudio" },
  "show_image_options_1e2ecc6b": { "message": "Exibir opções de imagem" },
  "show_link_options_545338fd": { "message": "Exibir opções de link" },
  "show_video_options_6ed3721a": { "message": "Exibir opções de vídeo" },
  "sigma_5c35e553": { "message": "Sigma" },
  "sigma_variant_8155625": { "message": "Sigma (variante)" },
  "single_color_image_4e5d4dbc": { "message": "Imagem de cor única" },
  "single_color_image_color_95fa9a87": {
    "message": "Cor da imagem de cor única"
  },
  "size_b30e1077": { "message": "Tamanho" },
  "size_of_caption_file_is_greater_than_the_maximum_m_bff5f86e": {
    "message": "O tamanho do arquivo de legenda é maior do que o tamanho máximo de arquivo permitido em { max } kb."
  },
  "small_b070434a": { "message": "Pequena" },
  "solid_circle_9f061dfc": { "message": "Círculo sólido" },
  "something_went_wrong_89195131": { "message": "Algo deu errado." },
  "something_went_wrong_and_i_don_t_know_what_to_show_e0c54ec8": {
    "message": "Algo deu errado e não sei o que mostrar."
  },
  "something_went_wrong_check_your_connection_reload__c7868286": {
    "message": "Algo deu errado. Verifique sua conexão, recarregue a página e tente novamente."
  },
  "something_went_wrong_d238c551": { "message": "Algo deu errado" },
  "sort_by_e75f9e3e": { "message": "Ordenar por" },
  "spades_suit_b37020c2": { "message": "Espadas (naipe)" },
  "square_511eb3b3": { "message": "Quadrado" },
  "square_cap_9ec88646": { "message": "Tampa quadrada" },
  "square_cup_b0665113": { "message": "Taça quadrada" },
  "square_root_e8bcbc60": { "message": "Raiz quadrada" },
  "square_root_symbol_d0898a53": { "message": "Símbolo de raiz quadrada" },
  "square_subset_17be67cb": { "message": "Subconjunto quadrado" },
  "square_subset_strict_7044e84f": {
    "message": "Subconjunto quadrado (estrito)"
  },
  "square_superset_3be8dae1": { "message": "Superconjunto quadrado" },
  "square_superset_strict_fa4262e4": {
    "message": "Superconjunto quadrado (estrito)"
  },
  "square_unordered_list_b15ce93b": {
    "message": "Lista não ordenada quadrada"
  },
  "star_8d156e09": { "message": "Adicionar aos favoritos" },
  "steel_blue_14296f08": { "message": "Azul aço" },
  "styles_2aa721ef": { "message": "Estilos" },
  "submit_a3cc6859": { "message": "Enviar" },
  "subscript_59744f96": { "message": "Subscrito" },
  "subset_19c1a92f": { "message": "Subconjunto" },
  "subset_strict_8d8948d6": { "message": "Subconjunto (estrito)" },
  "succeeds_9cc31be9": { "message": "Sucesso" },
  "succeeds_equal_158e8c3a": { "message": "Sucesso igual" },
  "sum_b0842d31": { "message": "Soma" },
  "superscript_8cb349a2": { "message": "Sobrescrito" },
  "superscript_and_subscript_37f94a50": {
    "message": "Sobrescrito e subscrito"
  },
  "superset_c4db8a7a": { "message": "Superconjunto" },
  "superset_strict_c77dd6d2": { "message": "Superconjunto (estrito)" },
  "supported_file_types_srt_or_webvtt_7d827ed": {
    "message": "Tipos de arquivos suportados: SRT ou WebVTT"
  },
  "switch_to_the_html_editor_146dfffd": {
    "message": "Mudar para o editor html"
  },
  "switch_to_the_rich_text_editor_63c1ecf6": {
    "message": "Mudar para o rich text editor"
  },
  "syllabus_f191f65b": { "message": "Programa" },
  "tab_arrows_4cf5abfc": { "message": "TAB/Setas" },
  "tau_880974b7": { "message": "Tau" },
  "teal_f729a294": { "message": "Cerceta" },
  "text_7f4593da": { "message": "Texto" },
  "text_background_color_16e61c3f": { "message": "Cor de fundo do texto" },
  "text_color_acf75eb6": { "message": "Cor do texto" },
  "text_optional_384f94f7": { "message": "Texto (opcional)" },
  "text_position_8df8c162": { "message": "Posição do texto" },
  "text_size_887c2f6": { "message": "Tamanho do texto" },
  "the_material_is_in_the_public_domain_279c39a3": {
    "message": "O material está no domínio público"
  },
  "the_material_is_licensed_under_creative_commons_3242cb5e": {
    "message": "O material está licenciado sob Creative Commons"
  },
  "the_material_is_subject_to_an_exception_e_g_fair_u_a39c8ca2": {
    "message": "O material está sujeito a uma exceção, por exemplo, uso justo, o direito de citar ou outros sob leis de direitos autorais"
  },
  "the_pretty_html_editor_is_not_keyboard_accessible__d6d5d2b": {
    "message": "O lindo editor de html não é acessível por teclado. Pressione Shift+O para abrir o editor de HTML bruto."
  },
  "therefore_d860e024": { "message": "Portanto" },
  "theta_ce2d2350": { "message": "Teta" },
  "theta_variant_fff6da6f": { "message": "Teta (Variante)" },
  "thick_downward_arrow_b85add4c": { "message": "Seta para baixo grossa" },
  "thick_left_arrow_d5f3e925": { "message": "Seta grossa para a esquerda" },
  "thick_leftward_arrow_6ab89880": { "message": "Seta grossa para a esquerda" },
  "thick_right_arrow_3ed5e8f7": { "message": "Seta grossa para a direita" },
  "thick_rightward_arrow_a2e1839e": { "message": "Seta grossa para a direita" },
  "thick_upward_arrow_acd20328": { "message": "Seta grossa para cima" },
  "this_equation_cannot_be_rendered_in_basic_view_9b6c07ae": {
    "message": "Esta equação não pode ser entregue em exibição básica"
  },
  "though_your_video_will_have_the_correct_title_in_t_90e427f3": {
    "message": "Embora o seu vídeo tenha o título correto no navegador, falhamos em atualizá-lo no banco de dados."
  },
  "title_ee03d132": { "message": "Título" },
  "to_be_posted_when_d24bf7dc": { "message": "A ser postado: { when }" },
  "to_do_when_2783d78f": { "message": "Para fazer: { when }" },
  "toggle_summary_group_413df9ac": { "message": "Alternar { summary } grupo" },
  "toggle_tooltip_d3b7cb86": { "message": "Alternar dica da ferramenta" },
  "tools_2fcf772e": { "message": "Ferramentas" },
  "top_66e0adb6": { "message": "Superior" },
  "totalresults_results_found_numdisplayed_results_cu_a0a44975": {
    "message": "{ totalResults } resultados encontrados, { numDisplayed } resultados atualmente exibidos"
  },
  "tray_839df38a": { "message": "Bandeja" },
  "triangle_6072304e": { "message": "Triângulo" },
  "turnstile_yields_f9e76df1": { "message": "Catraca (Rendimentos)" },
  "type_control_f9_to_access_image_options_text_a47e319f": {
    "message": "digite Control F9 para acessar opções de imagem. { text }"
  },
  "type_control_f9_to_access_link_options_text_4ead9682": {
    "message": "digite Control F9 para acessar opções de link. { text }"
  },
  "type_control_f9_to_access_table_options_text_92141329": {
    "message": "digite Control F9 para acessar opções de tabela. { text }"
  },
  "union_e6b57a53": { "message": "Sindicato" },
  "unpublished_dfd8801": { "message": "não publicado" },
  "untitled_efdc2d7d": { "message": "sem título" },
  "up_and_left_diagonal_arrow_e4a74a23": {
    "message": "Seta diagonal para cima e para a esquerda"
  },
  "up_and_right_diagonal_arrow_935b902e": {
    "message": "Seta diagonal para cima e para a direita"
  },
  "upload_document_253f0478": { "message": "Carregar documento" },
  "upload_file_fd2361b8": { "message": "Carregar arquivo" },
  "upload_image_6120b609": { "message": "Carregar imagem" },
  "upload_media_ce31135a": { "message": "Fazer Upload de Mídia" },
  "upload_record_media_e4207d72": { "message": "Carregar/Gravar mídia" },
  "uploading_19e8a4e7": { "message": "Carregando" },
  "uppercase_alphabetic_ordered_list_3f5aa6b2": {
    "message": "Lista ordenada alfabeticamente e letras maiúsculas"
  },
  "uppercase_delta_d4f4bc41": { "message": "Delta maiúsculas" },
  "uppercase_gamma_86f492e9": { "message": "Gama maiúscula" },
  "uppercase_lambda_c78d8ed4": { "message": "Lambda maiúscula" },
  "uppercase_omega_8aedfa2": { "message": "Ômega maiúscula" },
  "uppercase_phi_caa36724": { "message": "Phi maiúsculo" },
  "uppercase_pi_fcc70f5e": { "message": "Pi maiúsculo" },
  "uppercase_psi_6395acbe": { "message": "Psi maiúsculo" },
  "uppercase_roman_numeral_ordered_list_853f292b": {
    "message": "Lista ordenada numérica e romana com letras maiúsculas"
  },
  "uppercase_sigma_dbb70e92": { "message": "Sigma maiúsculo" },
  "uppercase_theta_49afc891": { "message": "Teta maiúsculo" },
  "uppercase_upsilon_8c1e623e": { "message": "Upsilon maiúsculo" },
  "uppercase_xi_341e8556": { "message": "Xi maiúsculo" },
  "upsilon_33651634": { "message": "Upsilon" },
  "upward_and_downward_pointing_arrow_fa90a918": {
    "message": "Seta apontando para cima e para baixo"
  },
  "upward_and_downward_pointing_arrow_thick_d420fdef": {
    "message": "Seta apontando para cima e para baixo (grossa)"
  },
  "upward_arrow_9992cb2d": { "message": "Seta para cima" },
  "upward_pointing_triangle_d078d7cb": {
    "message": "Triângulo apontando para cima"
  },
  "url_22a5f3b8": { "message": "URL" },
  "usage_right_ff96f3e2": { "message": "Direito de uso:" },
  "usage_rights_required_5fe4dd68": {
    "message": "Direitos de uso (obrigatório)"
  },
  "use_arrow_keys_to_navigate_options_2021cc50": {
    "message": "Use teclas de setas para navegar entre as opções."
  },
  "use_arrow_keys_to_select_a_shape_c8eb57ed": {
    "message": "Use as setas para selecionar uma forma."
  },
  "use_arrow_keys_to_select_a_size_699a19f4": {
    "message": "Use as setas para selecionar um tamanho."
  },
  "use_arrow_keys_to_select_a_text_position_72f9137c": {
    "message": "Use as setas para selecionar a posição do texto."
  },
  "use_arrow_keys_to_select_a_text_size_65e89336": {
    "message": "Use as setas para selecionar o tamanho do texto."
  },
  "use_arrow_keys_to_select_an_outline_size_e009d6b0": {
    "message": "Use as setas para selecionar um tamanho de contorno."
  },
  "used_by_screen_readers_to_describe_the_content_of__4f14b4e4": {
    "message": "Usado por leitores de tela para descrever o conteúdo de uma { TYPE }"
  },
  "used_by_screen_readers_to_describe_the_content_of__b1e76d9e": {
    "message": "Usado por leitores de tela para descrever o conteúdo de uma imagem"
  },
  "used_by_screen_readers_to_describe_the_video_37ebad25": {
    "message": "Usado pelos leitores de tela para descrever o vídeo"
  },
  "user_documents_c206e61f": { "message": "Documentos do usuário" },
  "user_files_78e21703": { "message": "Arquivos do usuário" },
  "user_images_b6490852": { "message": "Imagens do usuário" },
  "user_media_14fbf656": { "message": "Mídia do usuário" },
  "vector_notation_cf6086ab": { "message": "Vetor (notação)" },
  "vertical_bar_set_builder_notation_4300495f": {
    "message": "Barra vertical (notação do construtor de conjuntos)"
  },
  "vertical_dots_bfb21f14": { "message": "Pontos verticais" },
  "video_options_24ef6e5d": { "message": "Opções de vídeo" },
  "video_options_tray_3b9809a5": { "message": "Bandeja de opções de vídeo" },
  "video_player_for_9e7d373b": { "message": "Reprodutor de vídeo para " },
  "video_player_for_title_ffd9fbc4": {
    "message": "Reprodutor de vídeo para { title }"
  },
  "view_ba339f93": { "message": "Visualizar" },
  "view_description_30446afc": { "message": "Ver descrição" },
  "view_keyboard_shortcuts_34d1be0b": {
    "message": "Visualizar atalhos de teclado"
  },
  "view_title_description_67940918": { "message": "Ver { title } descrição" },
  "white_87fa64fd": { "message": "Branco" },
  "width_492fec76": { "message": "Largura" },
  "width_and_height_must_be_numbers_110ab2e3": {
    "message": "Largura e altura devem ser números"
  },
  "width_x_height_px_ff3ccb93": { "message": "{ width } x { height }px" },
  "wiki_home_9cd54d0": { "message": "Página inicial do wiki" },
  "wreath_product_200b38ef": { "message": "Produto de guirlanda" },
  "xi_149681d0": { "message": "XI" },
  "yes_dde87d5": { "message": "Sim" },
  "you_have_unsaved_changes_in_the_icon_maker_tray_do_e8cf5f1b": {
    "message": "Você tem alterações não salvas na bandeja do Criador de Ícones. Você deseja continuar sem salvar essas alterações?"
  },
  "you_may_not_upload_an_empty_file_11c31eb2": {
    "message": "Você não pode carregar um arquivo vazio."
  },
  "your_image_has_been_compressed_for_icon_maker_imag_2e45cd91": {
    "message": "Sua imagem foi compactada para o Criador de Ícones. Imagens com menos de { size } KB não serão compactadas."
  },
  "zeta_5ef24f0e": { "message": "Zeta" },
  "zoom_f3e54d69": { "message": "Zoom" },
  "zoom_in_image_bb97d4f": { "message": "Ampliar imagem" },
  "zoom_out_image_d0a0a2ec": { "message": "Reduzir imagem" }
}<|MERGE_RESOLUTION|>--- conflicted
+++ resolved
@@ -584,10 +584,6 @@
   "quaternions_877024e0": { "message": "Quaternions" },
   "quizzes_7e598f57": { "message": "Testes" },
   "rational_numbers_80ddaa4a": { "message": "Números racionais" },
-<<<<<<< HEAD
-  "raw_html_editor_e3993e41": { "message": "Editor HTML não processado" },
-=======
->>>>>>> 31fbffe1
   "real_numbers_7c99df94": { "message": "Numeros reais" },
   "real_portion_of_complex_number_7dad33b5": {
     "message": "Parcela real (de número complexo)"
