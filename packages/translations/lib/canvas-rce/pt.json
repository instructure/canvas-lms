{
  "access_the_pretty_html_editor_37168efe": {
    "message": "Aceder ao bonito editor HTML"
  },
  "accessibility_checker_b3af1f6c": {
    "message": "Verificador de acessibilidade"
  },
  "action_to_take_b626a99a": { "message": "Ação a tomar:" },
  "add_8523c19b": { "message": "Adicionar" },
  "add_a_caption_2a915239": { "message": "Adicionar uma legenda" },
  "add_alt_text_for_the_image_48cd88aa": {
    "message": "Adicionar texto alternativo para a imagem"
  },
  "add_another_f4e50d57": { "message": "Adicionar outro" },
  "add_cc_subtitles_55f0394e": { "message": "Adicionar Legenda/Legendas" },
  "add_image_60b2de07": { "message": "Adicionar imagem" },
  "additional_considerations_f3801683": {
    "message": "Considerações adicionais"
  },
  "adjacent_links_with_the_same_url_should_be_a_singl_7a1f7f6c": {
    "message": "Ligações adjacentes com o mesmo URL devem ser uma única ligação."
  },
  "aleph_f4ffd155": { "message": "Alef" },
  "align_11050992": { "message": "Alinhar" },
  "alignment_and_lists_5cebcb69": { "message": "Alinhamento e Listas" },
  "all_4321c3a1": { "message": "Todos" },
  "all_apps_a50dea49": { "message": "Todas as aplicações" },
  "alpha_15d59033": { "message": "Alfa" },
  "alphabetical_55b5b4e0": { "message": "Alfabético" },
  "alt_attribute_text_should_not_contain_more_than_12_e21d4040": {
    "message": "O texto do atributo Alt não deve conter mais de 120 caracteres."
  },
  "alt_text_611fb322": { "message": "Texto Alt" },
  "amalg_coproduct_c589fb12": { "message": "Amálgama (Co-produto)" },
  "an_error_occured_reading_the_file_ff48558b": {
    "message": "Ocorreu um erro ao ler o ficheiro"
  },
  "an_error_occurred_making_a_network_request_d1bda348": {
    "message": "Ocorreu um erro ao fazer uma solicitação de rede"
  },
  "an_error_occurred_uploading_your_media_71f1444d": {
    "message": "Ocorreu um erro ao carregar seu multimédia."
  },
  "and_7fcc2911": { "message": "E" },
  "angle_c5b4ec50": { "message": "Ângulo" },
  "announcement_list_da155734": { "message": "Lista de anúncio" },
  "announcements_a4b8ed4a": { "message": "Anúncios" },
  "apply_781a2546": { "message": "Aplicar" },
  "apply_changes_to_all_instances_of_this_icon_maker__2642f466": {
    "message": "Aplicar alterações a todas as instâncias deste Ícone de Criador de Ícones na Disciplina"
  },
  "approaches_the_limit_893aeec9": { "message": "Aproxima-se do limite" },
  "approximately_e7965800": { "message": "Aproximadamente" },
  "apps_54d24a47": { "message": "Aplicativos" },
  "are_you_sure_you_want_to_cancel_changes_you_made_m_c5210496": {
    "message": "Tem a certeza que deseja cancelar? As alterações que realizou não podem ser guardadas."
  },
  "arrows_464a3e54": { "message": "Setas" },
  "art_icon_8e1daad": { "message": "Ícone da Arte" },
  "aspect_ratio_will_be_preserved_cb5fdfb8": {
    "message": "A relação de aspeto será preservada"
  },
  "assignments_1e02582c": { "message": "Tarefas" },
  "asterisk_82255584": { "message": "Asterisco" },
  "attributes_963ba262": { "message": "Atributos" },
  "audio_and_video_recording_not_supported_please_use_5ce3f0d7": {
    "message": "Gravação de áudio e vídeo não suportada; por favor use um navegador diferente."
  },
  "audio_options_feb58e2c": { "message": "Opções áudio" },
  "audio_options_tray_33a90711": { "message": "Bandeja de opções áudio" },
  "audio_player_for_title_20cc70d": {
    "message": "Leitor de áudio para { title }"
  },
  "auto_saved_content_exists_would_you_like_to_load_t_fee528f2": {
    "message": "O conteúdo auto-salvamento existe. Você gostaria de carregar o conteúdo auto-salvamento em seu lugar?"
  },
  "available_folders_694d0436": { "message": "Pastas disponíveis" },
  "backslash_b2d5442d": { "message": "Barra invertida" },
  "bar_ec63ed6": { "message": "Bar" },
  "basic_554cdc0a": { "message": "Básico" },
  "because_501841b": { "message": "Porque" },
  "below_81d4dceb": { "message": "Abaixo" },
  "beta_cb5f307e": { "message": "Beta" },
  "big_circle_16b2e604": { "message": "Grande Círculo" },
  "binomial_coefficient_ea5b9bb7": { "message": "Coeficiente Binomial" },
  "black_4cb01371": { "message": "Preto" },
  "blue_daf8fea9": { "message": "Azul" },
  "bottom_15a2a9be": { "message": "Inferior" },
  "bottom_third_5f5fec1d": { "message": "Terço inferior" },
  "bowtie_5f9629e4": { "message": "Bowtie" },
  "brick_f2656265": { "message": "Construir" },
  "c_2001_acme_inc_283f7f80": { "message": "(c) 2001 Acme Inc." },
  "cancel_caeb1e68": { "message": "Cancelar" },
  "cap_product_3a5265a6": { "message": "Tampa Produto" },
  "center_align_e68d9997": { "message": "Alinhamento ao centro" },
  "centered_dot_64d5e378": { "message": "Ponto centrado" },
  "centered_horizontal_dots_451c5815": {
    "message": "Pontos Horizontais Centrados"
  },
  "change_alt_text_92654906": { "message": "Alterar texto alternativo" },
  "change_heading_tag_to_paragraph_a61e3113": {
    "message": "Alterar a etiqueta de título para o parágrafo"
  },
  "change_only_this_heading_s_level_903cc956": {
    "message": "Alterar apenas o nível desta rubrica"
  },
  "change_text_color_1aecb912": { "message": "Mudar a cor do texto" },
  "changes_you_made_may_not_be_saved_4e8db973": {
    "message": "As alterações que realizou não podem ser guardadas."
  },
  "characters_9d897d1c": { "message": "Caracteres" },
  "characters_no_spaces_485e5367": { "message": "Caracteres (sem espaços)" },
  "check_accessibility_3c78211c": { "message": "Verificar Acessibilidade" },
  "checking_for_accessibility_issues_fac18c6d": {
    "message": "Verificar problemas de acessibilidade"
  },
  "chi_54a32644": { "message": "Chi" },
  "choose_caption_file_9c45bc4e": { "message": "Ficheiro de legenda" },
  "choose_usage_rights_33683854": {
    "message": "Escolher direitos de utilização..."
  },
  "circle_484abe63": { "message": "Círculo" },
  "circle_unordered_list_9e3a0763": { "message": "lista desordenada circular" },
  "clear_2084585f": { "message": "Limpar" },
  "clear_image_3213fe62": { "message": "Limpar imagem" },
  "clear_selected_file_82388e50": {
    "message": "Apagar o ficheiro selecionado"
  },
  "clear_selected_file_filename_2fe8a58e": {
    "message": "Apagar o ficheiro selecionado: { filename }"
  },
  "click_or_shift_click_for_the_html_editor_25d70bb4": {
    "message": "Clicar ou clicar com o shift para o editor html."
  },
  "click_to_embed_imagename_c41ea8df": {
    "message": "Clique para incorporar { imageName }"
  },
  "click_to_hide_preview_3c707763": {
    "message": "Clique para ocultar a pré-visualização"
  },
  "click_to_insert_a_link_into_the_editor_c19613aa": {
    "message": "Clique para inserir uma ligação no editor."
  },
  "click_to_show_preview_faa27051": {
    "message": "Clique para mostrar a pré-visualização"
  },
  "close_a_menu_or_dialog_also_returns_you_to_the_edi_739079e6": {
    "message": "Feche um menu ou diálogo. Também retorna para a área do editor"
  },
  "close_accessibility_checker_29d1c51e": {
    "message": "Fechar Verificador de acessibilidade"
  },
  "close_d634289d": { "message": "Fechar" },
  "closed_caption_file_must_be_less_than_maxkb_kb_5880f752": {
    "message": "O ficheiro de legendagem deve ser inferior a { maxKb } kb"
  },
  "closed_captions_subtitles_e6aaa016": { "message": "Legendas/subtítulos" },
  "clubs_suit_c1ffedff": { "message": "Clubes (Fato)" },
  "collaborations_5c56c15f": { "message": "Colaborações" },
  "collapse_to_hide_types_1ab46d2e": {
    "message": "Recolher para ocultar { types }"
  },
  "color_picker_6b359edf": { "message": "Seletor de cores" },
  "color_picker_colorname_selected_ad4cf400": {
    "message": "Seletor de Cores ({ colorName } selecionado)"
  },
  "column_e1ae5c64": { "message": "Coluna" },
  "column_group_1c062368": { "message": "Grupo de coluna" },
  "complex_numbers_a543d004": { "message": "Números complexos" },
  "computer_1d7dfa6f": { "message": "Computador" },
  "congruent_5a244acd": { "message": "Congruente" },
  "contains_311f37b7": { "message": "Contém" },
  "content_1440204b": { "message": "Conteúdo" },
  "content_is_still_being_uploaded_if_you_continue_it_8f06d0cb": {
    "message": "Conteúdo ainda está a ser carregado, se você continuar, o mesmo não será incorporado corretamente."
  },
  "content_subtype_5ce35e88": { "message": "Subtipo de conteúdo" },
  "content_type_2cf90d95": { "message": "Tipo de conteúdo" },
  "coproduct_e7838082": { "message": "Co-produto" },
  "copyright_holder_66ee111": { "message": "Titular dos direitos de autor:" },
  "could_not_insert_content_itemtype_items_are_not_cu_638dfecd": {
    "message": "Não foi possível inserir conteúdo: Os itens \"{ itemType }\" não são actualmente suportados no Canvas."
  },
  "count_40eced3b": { "message": "Contagem" },
  "count_plural_0_0_words_one_1_word_other_words_acf32eca": {
    "message": "{ count, plural,\n     =0 {0 palavras}\n    one {1 palavras}\n  other {# palavras}\n}"
  },
  "count_plural_one_item_loaded_other_items_loaded_857023b7": {
    "message": "{ count, plural,\n    one {# itens carregados}\n  other {# itens carregados}\n}"
  },
  "course_documents_104d76e0": { "message": "Documentos da disciplina" },
  "course_files_62deb8f8": { "message": "Ficheiros de disciplinas" },
  "course_files_a31f97fc": { "message": "Ficheiros de disciplina" },
  "course_images_f8511d04": { "message": "Imagens da disciplina" },
  "course_link_b369426": { "message": "Ligação da disciplina" },
  "course_links_b56959b9": { "message": "Ligações da disciplina" },
  "course_media_ec759ad": { "message": "Mídia da disciplina" },
  "course_navigation_dd035109": { "message": "Navegação da disciplina" },
  "create_icon_110d6463": { "message": "Criar Ícone" },
  "create_icon_maker_icon_c716bffe": {
    "message": "Criar Ícone Criador de Ícones"
  },
  "creative_commons_license_725584ae": {
    "message": "Licença Creative Commons:"
  },
  "crop_image_41bf940c": { "message": "Cortar imagem" },
  "crop_image_807ebb08": { "message": "Cortar Imagem" },
  "cup_product_14174434": { "message": "Taça Produto" },
  "current_image_f16c249c": { "message": "Imagem atual" },
  "current_volume_level_c55ab825": { "message": "Nível volume corrente" },
  "custom_6979cd81": { "message": "Personalizadas" },
  "cyan_c1d5f68a": { "message": "Ciano" },
  "dagger_57e0f4e5": { "message": "Adaga" },
  "date_added_ed5ad465": { "message": "Data adicionada" },
  "decorative_icon_9a7f3fc3": { "message": "Ícone decorativo" },
  "decorative_image_fde98579": { "message": "Imagem decorativa" },
  "decorative_type_upper_f2c95e3": { "message": "Decorativo { TYPE_UPPER }" },
  "decrease_indent_d9cf469d": { "message": "Diminuir Avanço" },
  "deep_purple_bb3e2907": { "message": "Roxo Escuro" },
  "default_bulleted_unordered_list_47079da8": {
    "message": "lista desordenada com marcas por defeito"
  },
  "default_numerical_ordered_list_48dd3548": {
    "message": "lista numérica ordenada por defeito"
  },
  "definite_integral_fe7ffed1": { "message": "Integral Definitivo" },
  "degree_symbol_4a823d5f": { "message": "Símbolo de Grau" },
  "delimiters_4db4840d": { "message": "Delimitadores" },
  "delta_53765780": { "message": "Delta" },
  "describe_the_icon_f6a18823": { "message": "(Descrever o ícone)" },
  "describe_the_type_ff448da5": { "message": "(Descrever o { TYPE })" },
  "describe_the_video_2fe8f46a": { "message": "(Descreva o vídeo)" },
  "description_436c48d7": { "message": "Descrição" },
  "details_98a31b68": { "message": "Detalhes" },
  "diagonal_dots_7d71b57e": { "message": "Pontos diagonais" },
  "diamond_b8dfe7ae": { "message": "Diamante" },
  "diamonds_suit_526abaaf": { "message": "Diamantes (Fato)" },
  "digamma_258ade94": { "message": "Digamma" },
  "dimension_type_f5fa9170": { "message": "Tipo de dimensão" },
  "dimensions_45ddb7b7": { "message": "Dimensões" },
  "directionality_26ae9e08": { "message": "Direcionalidade" },
  "directly_edit_latex_b7e9235b": { "message": "Editar diretamente LaTeX" },
  "disable_preview_222bdf72": {
    "message": "Pré-visualização de incapacitação"
  },
  "discussions_a5f96392": { "message": "Discussões" },
  "discussions_index_6c36ced": { "message": "Índice de discussões" },
  "disjoint_union_e74351a8": { "message": "União Desjunta" },
  "display_options_315aba85": { "message": "Opções de exibição" },
  "display_text_link_opens_in_a_new_tab_75e9afc9": {
    "message": "Exibir ligação de texto (abre em uma nova guia)"
  },
  "division_sign_72190870": { "message": "Sinal de divisão" },
  "document_678cd7bf": { "message": "Documento" },
  "documents_81393201": { "message": "Documentos" },
  "done_54e3d4b6": { "message": "Feito" },
  "double_dagger_faf78681": { "message": "Adaga dupla" },
  "down_5831a426": { "message": "Para baixo" },
  "down_and_left_diagonal_arrow_40ef602c": {
    "message": "Seta diagonal para baixo e esquerda"
  },
  "down_and_right_diagonal_arrow_6ea0f460": {
    "message": "Seta diagonal para baixo e direita"
  },
  "download_filename_2baae924": { "message": "Descarregar { filename }" },
  "downward_arrow_cca52012": { "message": "Seta para baixo" },
  "downward_pointing_triangle_2a12a601": {
    "message": "Triângulo de Apontamento Descendente"
  },
  "drag_a_file_here_1bf656d5": { "message": "Arraste um ficheiro aqui" },
  "drag_and_drop_or_click_to_browse_your_computer_60772d6d": {
    "message": "Arraste e solte ou clique para navegar no seu computador"
  },
  "drag_handle_use_up_and_down_arrows_to_resize_e29eae5c": {
    "message": "Arraste a alça. Use as setas para cima e para baixo para redimensionar"
  },
  "due_multiple_dates_cc0ee3f5": { "message": "Data limite: Várias datas" },
  "due_when_7eed10c6": { "message": "Data limite: { when }" },
  "edit_alt_text_for_this_icon_instance_9c6fc5fd": {
    "message": "Editar texto alt para este ícone, por exemplo"
  },
  "edit_c5fbea07": { "message": "Editar" },
  "edit_course_link_5a5c3c59": { "message": "Editar ligação da disciplina" },
  "edit_equation_f5279959": { "message": "Editar Equação" },
  "edit_existing_icon_maker_icon_5d0ebb3f": {
    "message": "Editar Ícone do Criador de Ícones Existente"
  },
  "edit_icon_2c6b0e91": { "message": "Editar Ícone" },
  "edit_link_7f53bebb": { "message": "Editar ligação" },
  "editor_statusbar_26ac81fc": { "message": "Barra de estado do editor" },
  "element_starting_with_start_91bf4c3b": {
    "message": "Elemento a começar com { start }"
  },
  "embed_828fac4a": { "message": "Incluído" },
  "embed_code_314f1bd5": { "message": "Incorporar Código" },
  "embed_content_from_external_tool_3397ad2d": {
    "message": "Incorporar conteúdo da ferramenta externa"
  },
  "embed_image_1080badc": { "message": "Incorporar imagem" },
  "embed_video_a97a64af": { "message": "Incorporar Vídeo" },
  "embedded_content_aaeb4d3d": { "message": "conteúdo incorporado" },
  "empty_set_91a92df4": { "message": "Conjunto Vazio" },
  "encircled_dot_8f5e51c": { "message": "Ponto Cercado" },
  "encircled_minus_72745096": { "message": "Cercado Menos" },
  "encircled_plus_36d8d104": { "message": "Cercado Mais" },
  "encircled_times_5700096d": { "message": "Tempos Cercados" },
  "engineering_icon_f8f3cf43": { "message": "Ícone de engenharia" },
  "english_icon_25bfe845": { "message": "Ícone inglês" },
  "enter_at_least_3_characters_to_search_4f037ee0": {
    "message": "Digite pelo menos 3 caracteres para pesquisar"
  },
  "epsilon_54bb8afa": { "message": "Epsilon" },
  "epsilon_variant_d31f1e77": { "message": "Epsilon (Variante)" },
  "equals_sign_c51bdc58": { "message": "Sinal de igualdade" },
  "equation_1c5ac93c": { "message": "Equação" },
  "equation_editor_39fbc3f1": { "message": "Editor de equações" },
  "equilibrium_6ff3040b": { "message": "Equilíbrio" },
  "equivalence_class_7b0f11c0": { "message": "Classe de Equivalência" },
  "equivalent_identity_654b3ce5": { "message": "Equivalente (Identidade)" },
  "eta_b8828f99": { "message": "Eta" },
  "exists_2e62bdaa": { "message": "Existe" },
  "exit_fullscreen_b7eb0aa4": { "message": "Sair em ecrã inteiro" },
  "expand_preview_by_default_2abbf9f8": {
    "message": "Expandir pré-visualização por defeito"
  },
  "expand_to_see_types_f5d29352": { "message": "Expandir para ver { types }" },
  "external_link_d3f9e62a": { "message": "Ligação externa" },
  "external_tool_frame_70b32473": {
    "message": "Estrutura externa da ferramenta"
  },
  "external_tools_6e77821": { "message": "Ferramentas externas" },
  "extra_large_b6cdf1ff": { "message": "Extra grande" },
  "extra_small_9ae33252": { "message": "Extra Pequeno" },
  "extracurricular_icon_67c8ca42": { "message": "Ícone extracurricular" },
  "f_function_fe422d65": { "message": "F (função)" },
  "failed_getting_file_contents_e9ea19f4": {
    "message": "Falha na obtenção do conteúdo do ficheiro"
  },
  "failed_to_retrieve_content_from_external_tool_5899c213": {
    "message": "Falha na recuperação de conteúdo de ferramenta externa"
  },
  "file_name_8fd421ff": { "message": "Nome do ficheiro" },
  "file_storage_quota_exceeded_b7846cd1": {
    "message": "Quota de armazenamento de ficheiros excedida"
  },
  "file_url_c12b64be": { "message": "URL do ficheiro" },
  "filename_file_icon_602eb5de": {
    "message": "{ filename } ícone do ficheiro"
  },
  "filename_image_preview_6cef8f26": {
    "message": "{ filename } visualização de imagem"
  },
  "filename_text_preview_e41ca2d8": {
    "message": "{ filename } visualização de texto"
  },
  "files_c300e900": { "message": "Ficheiros" },
  "files_index_af7c662b": { "message": "Índice de arquivos" },
  "finish_bc343002": { "message": "Terminar" },
  "fix_heading_hierarchy_f60884c4": { "message": "Fixar hierarquia" },
  "flat_music_76d5a5c3": { "message": "Plano (Música)" },
  "focus_element_options_toolbar_18d993e": {
    "message": "Barra de ferramentas de opções de elementos de foco"
  },
  "folder_tree_fbab0726": { "message": "Árvore de pastas" },
  "for_all_b919f972": { "message": "Para todos" },
  "format_4247a9c5": { "message": "Formato" },
  "format_as_a_list_142210c3": { "message": "Formatar como uma lista" },
  "formatting_5b143aa8": { "message": "Formatação" },
  "forward_slash_3f90f35e": { "message": "Cortar para a frente" },
  "found_auto_saved_content_3f6e4ca5": {
    "message": "Encontrado conteúdo auto-salvamento"
  },
  "found_count_plural_0_results_one_result_other_resu_46aeaa01": {
    "message": "Foram encontrados { count, plural,\n     =0 {# resultados}\n    one {# resultado}\n  other {# resultados}\n}"
  },
  "fraction_41bac7af": { "message": "Fração" },
  "fullscreen_873bf53f": { "message": "Ecrã completo" },
  "gamma_1767928": { "message": "Gama" },
  "generating_preview_45b53be0": { "message": "A gerar visualização..." },
  "gif_png_format_images_larger_than_size_kb_are_not__7af3bdbd": {
    "message": "As imagens em formato GIF/PNG maiores do que { size } KB não são atualmente suportadas."
  },
  "go_to_the_editor_s_menubar_e6674c81": {
    "message": "Ir para a barra de menu do editor"
  },
  "go_to_the_editor_s_toolbar_a5cb875f": {
    "message": "Ir para a barra de ferramenta do editor"
  },
  "grades_a61eba0a": { "message": "Classificações" },
  "greater_than_e98af662": { "message": "Maior do que" },
  "greater_than_or_equal_b911949a": { "message": "Maior do que ou igual" },
  "greek_65c5b3f7": { "message": "Grego" },
  "green_15af4778": { "message": "Verde" },
  "grey_a55dceff": { "message": "Cinzento" },
  "group_documents_8bfd6ae6": { "message": "Agrupar Documentos" },
  "group_files_4324f3df": { "message": "Arquivos de grupo" },
  "group_files_82e5dcdb": { "message": "Ficheiros de grupo" },
  "group_images_98e0ac17": { "message": "Agrupar Imagens" },
  "group_isomorphism_45b1458c": { "message": "Isomorfismo de grupo" },
  "group_link_63e626b3": { "message": "Ligação de grupo" },
  "group_links_9493129e": { "message": "Ligações do grupo" },
  "group_media_2f3d128a": { "message": "Agrupar Meios de comunicação" },
  "group_navigation_99f191a": { "message": "Navegação do grupo" },
  "h_bar_bb94deae": { "message": "Bar H" },
  "hat_ea321e35": { "message": "Chapéu" },
  "header_column_f27433cb": { "message": "Coluna de cabeçalho" },
  "header_row_and_column_ec5b9ec": { "message": "Cabeçalho linha e coluna" },
  "header_row_f33eb169": { "message": "Linha de cabeçalho" },
  "heading_2_5b84eed2": { "message": "Cabeçalho 2" },
  "heading_3_2c83de44": { "message": "Cabeçalho 3" },
  "heading_4_b2e74be7": { "message": "Cabeçalho 4" },
  "heading_levels_should_not_be_skipped_3947c0e0": {
    "message": "Os níveis de título não devem ser ignorados."
  },
  "heading_starting_with_start_42a3e7f9": {
    "message": "Título começando com { start }"
  },
  "headings_should_not_contain_more_than_120_characte_3c0e0cb3": {
    "message": "Os títulos não devem conter mais de 120 caracteres."
  },
  "health_icon_8d292eb5": { "message": "Ícone de saúde" },
  "hearts_suit_e50e04ca": { "message": "Corações (Fato)" },
  "height_69b03e15": { "message": "Altura" },
  "hexagon_d8468e0d": { "message": "Hexágono" },
  "hide_description_bfb5502e": { "message": "Ocultar descrição" },
  "hide_title_description_caf092ef": {
    "message": "Ocultar descrição { title }"
  },
  "highlight_an_element_to_activate_the_element_optio_60e1e56b": {
    "message": "Realçar um elemento para ativar a barra de ferramentas de opções de elementos"
  },
  "home_351838cd": { "message": "Início" },
  "html_code_editor_fd967a44": { "message": "editor de código html" },
  "html_editor_fb2ab713": { "message": "Editor HTML" },
  "i_have_obtained_permission_to_use_this_file_6386f087": {
    "message": "Obtive permissão para utilizar este ficheiro."
  },
  "i_hold_the_copyright_71ee91b1": {
    "message": "Sou o titular dos direitos de autor"
  },
  "icon_215a1dc6": { "message": "Ícone" },
  "icon_8168b2f8": { "message": "Ícone" },
  "icon_color_b86dd6d6": { "message": "Cor do Ícone" },
  "icon_maker_icons_cc560f7e": { "message": "Ícones do fabricante de ícones" },
  "icon_options_7e32746e": { "message": "Opções de Ícones" },
  "icon_options_tray_2b407977": { "message": "Bandeja de Opções de Ícones" },
  "icon_preview_1782a1d9": { "message": "Pré-visualização de Ícones" },
  "icon_shape_30b61e7": { "message": "Forma de Ícone" },
  "icon_size_9353edea": { "message": "Tamanho do Ícone" },
  "if_left_empty_link_text_will_display_as_course_lin_61087540": {
    "message": "Se for deixada uma ligação vazia, o texto será exibido como nome da ligação da disciplina"
  },
  "if_usage_rights_are_required_the_file_will_not_pub_841e276e": {
    "message": "Se os Direitos de Utilização forem necessários, o ficheiro não será publicado até ser ativado na página Ficheiros."
  },
  "if_you_do_not_select_usage_rights_now_this_file_wi_14e07ab5": {
    "message": "Se você não selecionar os direitos de utilização agora, este ficheiro não será publicado apor seu carregamento."
  },
  "image_8ad06": { "message": "Imagem" },
  "image_c1c98202": { "message": "imagem" },
  "image_filenames_should_not_be_used_as_the_alt_attr_bcfd7780": {
    "message": "Os nomes dos arquivos de imagem não devem ser usados como o atributo alt descrevendo o conteúdo da imagem."
  },
  "image_options_5412d02c": { "message": "Opções de imagem" },
  "image_options_tray_90a46006": { "message": "Bandeja de Opções de Imagem" },
  "image_to_crop_3a34487d": { "message": "Imagem a cortar" },
  "image_with_filename_file_aacd7180": {
    "message": "Imagem com nome de ficheiro { file }"
  },
  "images_7ce26570": { "message": "Imagens" },
  "images_should_include_an_alt_attribute_describing__b86d6a86": {
    "message": "As imagens devem incluir um atributo alt descrevendo o conteúdo da imagem."
  },
  "imaginary_portion_of_complex_number_2c733ffa": {
    "message": "Porção imaginária (de número complexo)"
  },
  "in_element_of_19ca2f33": { "message": "Em (Elemento De)" },
  "increase_indent_6af90f7c": { "message": "Aumentar Avanço" },
  "indefinite_integral_6623307e": { "message": "Integral Indefinido" },
  "indigo_2035fc55": { "message": "Indigo" },
  "inference_fed5c960": { "message": "Inferência" },
  "infinity_7a10f206": { "message": "Infinito" },
  "insert_593145ef": { "message": "Inserir" },
  "insert_link_6dc23cae": { "message": "Inserir ligação" },
  "insert_math_equation_57c6e767": { "message": "Inserir Equação Matemática" },
  "integers_336344e1": { "message": "Inteiros" },
  "intersection_cd4590e4": { "message": "Intersecção" },
  "invalid_entry_f7d2a0f5": { "message": "Entrada inválida." },
  "invalid_file_c11ba11": { "message": "Ficheiro inválido" },
  "invalid_file_type_881cc9b2": { "message": "Tipo de ficheiro inválido" },
  "invalid_url_cbde79f": { "message": "URL inválido" },
  "iota_11c932a9": { "message": "Iota" },
  "issue_num_total_f94536cf": { "message": "Questão { num }/{ total }" },
  "kappa_2f14c816": { "message": "Kappa" },
  "kappa_variant_eb64574b": { "message": "Kappa (Variante)" },
  "keyboard_shortcuts_ed1844bd": { "message": "Atalhos de teclado" },
  "keyboards_navigate_to_links_using_the_tab_key_two__5fab8c82": {
    "message": "Os teclados navegam para ligações usando a tecla Tab. Dois links adjacentes que direcionam para o mesmo destino podem confundir os utilizadores de teclado."
  },
  "lambda_4f602498": { "message": "Lambda" },
  "language_arts_icon_a798b0f8": { "message": "Ícone das Artes Linguísticas" },
  "languages_icon_9d20539": { "message": "Ícone de Idiomas" },
  "large_9c5e80e7": { "message": "Ampla" },
  "learn_more_about_adjacent_links_2cb9762c": {
    "message": "Saiba mais sobre ligações adjacentes"
  },
  "learn_more_about_color_contrast_c019dfb9": {
    "message": "Saiba mais sobre o contraste de cores"
  },
  "learn_more_about_organizing_page_headings_8a7caa2e": {
    "message": "Saiba mais sobre como organizar títulos de página"
  },
  "learn_more_about_proper_page_heading_structure_d2959f2d": {
    "message": "Saiba mais sobre a estrutura apropriada do cabeçalho da página"
  },
  "learn_more_about_table_headers_5f5ee13": {
    "message": "Saiba mais sobre cabeçalhos de tabelas"
  },
  "learn_more_about_using_alt_text_for_images_5698df9a": {
    "message": "Saiba mais sobre como usar o texto alternativo para imagens"
  },
  "learn_more_about_using_captions_with_tables_36fe496f": {
    "message": "Saiba mais sobre como usar legendas com tabelas"
  },
  "learn_more_about_using_filenames_as_alt_text_264286af": {
    "message": "Saiba mais sobre como usar nomes de ficheiros como texto alternativo"
  },
  "learn_more_about_using_lists_4e6eb860": {
    "message": "Saiba mais sobre como usar listas"
  },
  "learn_more_about_using_scope_attributes_with_table_20df49aa": {
    "message": "Saiba mais sobre como usar atributos de escopo com tabelas"
  },
  "leave_as_is_4facfe55": { "message": "Deixe como está" },
  "left_3ea9d375": { "message": "Esquerda" },
  "left_align_43d95491": { "message": "Alinhamento à esquerda" },
  "left_angle_bracket_c87a6d07": { "message": "Suporte de ângulo esquerdo" },
  "left_arrow_4fde1a64": { "message": "Seta à esquerda" },
  "left_arrow_with_hook_5bfcad93": { "message": "Seta à esquerda com gancho" },
  "left_ceiling_ee9dd88a": { "message": "Teto esquerdo" },
  "left_curly_brace_1726fb4": { "message": "Braço encaracolado à esquerda" },
  "left_downard_harpoon_arrow_1d7b3d2e": {
    "message": "Seta Arpão para baixo à esquerda"
  },
  "left_floor_29ac2274": { "message": "Piso esquerdo" },
  "left_to_right_e9b4fd06": { "message": "Da esquerda para a direita" },
  "left_upward_harpoon_arrow_3a562a96": {
    "message": "Seta Arpão para cima à esquerda"
  },
  "leftward_arrow_1e4765de": { "message": "Seta à esquerda" },
  "leftward_pointing_triangle_d14532ce": {
    "message": "Triângulo Apontador à esquerda"
  },
  "less_than_a26c0641": { "message": "Menos do que" },
  "less_than_or_equal_be5216cb": { "message": "Menos que ou Igual" },
  "library_icon_ae1e54cf": { "message": "Ícone da biblioteca" },
  "light_blue_5374f600": { "message": "Azul claro" },
  "link_7262adec": { "message": "Ligação" },
  "link_options_a16b758b": { "message": "Opções de Ligação" },
  "link_with_text_starting_with_start_b3fcbe71": {
    "message": "Ligação com texto a começar com { start }"
  },
  "links_14b70841": { "message": "Links" },
  "links_to_an_external_site_de74145d": {
    "message": "Ligações para um sitio externo"
  },
  "lists_should_be_formatted_as_lists_f862de8d": {
    "message": "As listas devem ser formatadas como listas."
  },
  "load_more_35d33c7": { "message": "Carregar mais" },
  "loading_25990131": { "message": "A carregar..." },
  "loading_bde52856": { "message": "A carregar" },
  "loading_closed_captions_subtitles_failed_95ceef47": {
    "message": "carregamento de legendas/subtítulos fechados falhou."
  },
  "loading_external_tool_d839042c": {
    "message": "Carregamento de ferramenta externa"
  },
  "loading_failed_b3524381": { "message": "A carregar falhou..." },
  "loading_failed_e6a9d8ef": { "message": "O carregamento falhou." },
  "loading_folders_d8b5869e": { "message": "A carregar pastas" },
  "loading_placeholder_for_filename_792ef5e8": {
    "message": "Suporte de lugar de carregamento para { fileName }"
  },
  "loading_please_wait_d276220a": {
    "message": "A carregar, por favor aguarde"
  },
  "loading_preview_9f077aa1": { "message": "Pré-visualização do carregamento" },
  "locked_762f138b": { "message": "Bloqueado" },
  "logical_equivalence_76fca396": { "message": "Equivalência Lógica" },
  "logical_equivalence_short_8efd7b4f": {
    "message": "Equivalência Lógica (Curta)"
  },
  "logical_equivalence_short_and_thick_1e1f654d": {
    "message": "Equivalência Lógica (curta e espessa)"
  },
  "logical_equivalence_thick_662dd3f2": {
    "message": "Equivalência Lógica (Espessa)"
  },
  "low_horizontal_dots_cc08498e": { "message": "Pontos Horizontais Baixos" },
  "magenta_4a65993c": { "message": "Magenta" },
  "maps_to_e5ef7382": { "message": "Mapas para" },
  "math_icon_ad4e9d03": { "message": "Ícone Matemática" },
  "media_af190855": { "message": "Mídia" },
  "media_file_is_processing_please_try_again_later_58a6d49": {
    "message": "O ficheiro multimédia está a ser processado. É favor, tentar novamente mais tarde."
  },
  "media_title_2112243b": { "message": "Título do Media" },
  "medium_5a8e9ead": { "message": "Médio" },
  "merge_links_2478df96": { "message": "Criar ligações" },
  "mic_a7f3d311": { "message": "Mic" },
  "microphone_disabled_15c83130": { "message": "Microfone desabilitado" },
  "middle_27dc1d5": { "message": "Médio" },
  "minimize_file_preview_da911944": {
    "message": "Minimizar visualização de arquivo"
  },
  "minimize_video_20aa554b": { "message": "Minimizar vídeo" },
  "minus_fd961e2e": { "message": "Menos" },
  "minus_plus_3461f637": { "message": "Menos/Menos" },
  "misc_3b692ea7": { "message": "Diversos" },
  "miscellaneous_e9818229": { "message": "Diversos" },
  "modules_c4325335": { "message": "Módulos" },
  "moving_image_to_crop_directionword_6f66cde2": {
    "message": "Mover imagem para cortar { directionWord }"
  },
  "mu_37223b8b": { "message": "Mu" },
  "multi_color_image_63d7372f": { "message": "Imagem Multi-Cor" },
  "multiplication_sign_15f95c22": { "message": "Sinal de Multiplicação" },
  "music_icon_4db5c972": { "message": "Ícone de música" },
  "must_be_at_least_percentage_22e373b6": {
    "message": "Deve ser pelo menos { percentage }%"
  },
  "must_be_at_least_width_x_height_px_41dc825e": {
    "message": "Deve ter pelo menos { width } x { height }px"
  },
  "my_files_2f621040": { "message": "Os meus ficheiros" },
  "n_th_root_9991a6e4": { "message": "Raiz N-th" },
  "nabla_1e216d25": { "message": "Nabla" },
  "name_1aed4a1b": { "message": "Nome" },
  "name_color_ceec76ff": { "message": "{ name } ({ color })" },
  "natural_music_54a70258": { "message": "Natural (Música)" },
  "natural_numbers_3da07060": { "message": "Números Naturais" },
  "navigate_through_the_menu_or_toolbar_415a4e50": {
    "message": "Navegue pelo menu ou barra de ferramentas"
  },
  "nested_greater_than_d852e60d": { "message": "Aninhado Maior do que" },
  "nested_less_than_27d17e58": { "message": "Aninhado Menos do que" },
  "next_40e12421": { "message": "Próximo" },
  "no_accessibility_issues_were_detected_f8d3c875": {
    "message": "Não foram detectados problemas de acessibilidade."
  },
  "no_changes_to_save_d29f6e91": { "message": "Nenhuma alteração a guardar." },
  "no_e16d9132": { "message": "Não" },
  "no_file_chosen_9a880793": { "message": "Nenhum ficheiro escolhido" },
  "no_headers_9bc7dc7f": { "message": "Sem cabeçalho" },
  "no_preview_is_available_for_this_file_f940114a": {
    "message": "Não está disponível uma pré-visualização para este ficheiro."
  },
  "no_results_940393cf": { "message": "Nenhum resultado." },
  "no_results_found_for_filterterm_ad1b04c8": {
    "message": "Nenhum resultado encontrado para { filterTerm }"
  },
  "no_video_1ed00b26": { "message": "Nenhum vídeo" },
  "none_3b5e34d2": { "message": "Nenhum" },
  "none_selected_b93d56d2": { "message": "Nenhuma Selecionada" },
  "not_equal_6e2980e6": { "message": "Não Igual" },
  "not_in_not_an_element_of_fb1ffb54": {
    "message": "Não Em (Não Um Elemento De)"
  },
  "not_negation_1418ebb8": { "message": "Não (Negação)" },
  "not_subset_dc2b5e84": { "message": "Não Subconjunto" },
  "not_subset_strict_23d282bf": { "message": "Não Subconjunto (Estrito)" },
  "not_superset_5556b913": { "message": "Não Superconjunto" },
  "not_superset_strict_24e06f36": { "message": "Não Superconjunto (Estrito)" },
  "nu_1c0f6848": { "message": "Nu" },
  "octagon_e48be9f": { "message": "Octógono" },
  "olive_6a3e4d6b": { "message": "Oliva" },
  "omega_8f2c3463": { "message": "Ómega" },
  "one_of_the_following_styles_must_be_added_to_save__1de769aa": {
    "message": "Um dos seguintes estilos deve ser adicionado para guardar um ícone: Cor do Ícone, Tamanho do esboço, Texto do Ícone, ou Imagem"
  },
  "open_circle_e9bd069": { "message": "Círculo Aberto" },
  "open_this_keyboard_shortcuts_dialog_9658b83a": {
    "message": "Abrir esta caixa de diálogo de atalhos do teclado"
  },
  "open_title_application_fd624fc5": { "message": "Abrir aplicação { title }" },
  "operators_a2ef9a93": { "message": "Operadores" },
  "or_9b70ccaa": { "message": "Ou" },
  "orange_81386a62": { "message": "Laranja" },
  "ordered_and_unordered_lists_cfadfc38": {
    "message": "Listas ordenadas e não ordenadas"
  },
  "other_editor_shortcuts_may_be_found_at_404aba4a": {
    "message": "Outros atalhos de editor podem ser encontrados em"
  },
  "outline_color_3ef2cea7": { "message": "Cor do esboço" },
  "outline_size_a6059a21": { "message": "Tamanho do esboço" },
  "p_is_not_a_valid_protocol_which_must_be_ftp_http_h_adf13fc2": {
    "message": "{ p } não é um protocolo válido que deve ser ftp, http, https, mailto, skype, tel ou pode ser omitido"
  },
  "pages_e5414c2c": { "message": "Páginas" },
  "paragraph_5e5ad8eb": { "message": "Parágrafo" },
  "paragraph_starting_with_start_a59923f8": {
    "message": "Parágrafo começando com { start }"
  },
  "parallel_d55d6e38": { "message": "Paralelo" },
  "partial_derivative_4a9159df": { "message": "Parcial (Derivado)" },
  "paste_5963d1c1": { "message": "Colar" },
  "pause_12af3bb4": { "message": "Pausa" },
  "pentagon_17d82ea3": { "message": "Pentágono" },
  "people_b4ebb13c": { "message": "Pessoas" },
  "percentage_34ab7c2c": { "message": "Porcentagem" },
  "percentage_must_be_a_number_8033c341": {
    "message": "A percentagem deve ser um número"
  },
  "performing_arts_icon_f3497486": {
    "message": "Ícone das Artes Performativas"
  },
  "perpendicular_7c48ede4": { "message": "Perpendicular" },
  "phi_4ac33b6d": { "message": "Phi" },
  "phi_variant_c9bb3ac5": { "message": "Phi (Variante)" },
  "physical_education_icon_d7dffd3e": { "message": "Ícone de Educação Física" },
  "pi_dc4f0bd8": { "message": "Pi" },
  "pi_variant_10f5f520": { "message": "Pi (Variante)" },
  "pink_68ad45cb": { "message": "Rosa" },
  "pixels_52ece7d1": { "message": "Pixels" },
  "play_1a47eaa7": { "message": "Reproduzir" },
  "play_media_comment_35257210": {
    "message": "Reproduzir comentário de mídia."
  },
  "play_media_comment_by_name_from_createdat_c230123d": {
    "message": "Reproduzir comentários de mídia { name } de { createdAt }."
  },
  "please_allow_canvas_to_access_your_microphone_and__dc2c3079": {
    "message": "Por favor, permita que o Canvas aceda ao seu microfone e webcam."
  },
  "plus_d43cd4ec": { "message": "Mais" },
  "plus_minus_f8be2e83": { "message": "Mais/Menos" },
  "posted_when_a578f5ab": { "message": "Publicado: { when }" },
  "power_set_4f26f316": { "message": "Conjunto de energia" },
  "precedes_196b9aef": { "message": "Precede" },
  "precedes_equal_20701e84": { "message": "Precede Igual" },
  "preformatted_d0670862": { "message": "Pré-formatado" },
  "prev_f82cbc48": { "message": "Voltar" },
  "preview_53003fd2": { "message": "Visualização" },
  "preview_a3f8f854": { "message": "VISUALIZAÇÃO" },
  "preview_in_overlay_ed772c46": {
    "message": "Pré-visualização em sobreposição"
  },
  "preview_inline_9787330": { "message": "Pré-visualização em linha" },
  "prime_917ea60e": { "message": "Primo" },
  "prime_numbers_13464f61": { "message": "Números primos" },
  "product_39cf144f": { "message": "Produto" },
  "proportional_f02800cc": { "message": "Proporcional" },
  "protocol_must_be_ftp_http_https_mailto_skype_tel_o_73beb4f8": {
    "message": "O protocolo deve ser ftp, http, https, mailto, skype, tel ou pode ser omitido"
  },
  "psi_e3f5f0f7": { "message": "Psi" },
  "published_c944a23d": { "message": "Publicado" },
  "published_when_302d8e23": { "message": "Publicado: { when }" },
  "pumpkin_904428d5": { "message": "Abóbora" },
  "purple_7678a9fc": { "message": "Violeta" },
  "quaternions_877024e0": { "message": "Quaternions" },
  "quizzes_7e598f57": { "message": "Testes" },
  "rational_numbers_80ddaa4a": { "message": "Números Racionais" },
  "real_numbers_7c99df94": { "message": "Números reais" },
  "real_portion_of_complex_number_7dad33b5": {
    "message": "Porção real (de número complexo)"
  },
  "record_7c9448b": { "message": "Gravar" },
  "record_upload_media_5fdce166": { "message": "Gravar/Carregar Mídia" },
  "recording_98da6bda": { "message": "Gravação" },
  "red_8258edf3": { "message": "Encarnado" },
  "relationships_6602af70": { "message": "Relacionamentos" },
  "religion_icon_246e0be1": { "message": "Ícone Religião" },
  "remove_heading_style_5fdc8855": { "message": "Remova estilo de cabeçalho" },
  "remove_link_d1f2f4d0": { "message": "Remover ligação" },
  "replace_e61834a7": { "message": "Substituir" },
  "reset_95a81614": { "message": "Redefinir" },
  "resize_ec83d538": { "message": "Redimensionar" },
  "restore_auto_save_deccd84b": { "message": "Restaurar o auto-salvamento?" },
  "reverse_turnstile_does_not_yield_7558be06": {
    "message": "Torniquete reverso (Não Rende)"
  },
  "rho_a0244a36": { "message": "Rho" },
  "rho_variant_415245cd": { "message": "Rho (Variante)" },
  "rich_content_editor_2708ef21": { "message": "Editor de conteúdo avançado" },
  "rich_text_area_press_oskey_f8_for_rich_content_edi_c2f651d": {
    "message": "Área de Rich Text. Prima { OSKey } +F8 para obter atalhos do Editor de Conteúdo Rico."
  },
  "right_71ffdc4d": { "message": "Direita" },
  "right_align_39e7a32a": { "message": "Alinhamento à direita" },
  "right_angle_bracket_d704e2d6": { "message": "Suporte de ângulo reto" },
  "right_arrow_35e0eddf": { "message": "Seta à direita" },
  "right_arrow_with_hook_29d92d31": { "message": "Seta à direita com gancho" },
  "right_ceiling_839dc744": { "message": "Teto direito" },
  "right_curly_brace_5159d5cd": { "message": "Braço encaracolado direito" },
  "right_downward_harpoon_arrow_d71b114f": {
    "message": "Seta Arpão para a Direita Inferior"
  },
  "right_floor_5392d5cf": { "message": "Andar Direito" },
  "right_to_left_9cfb092a": { "message": "Direita para a esquerda" },
  "right_upward_harpoon_arrow_f5a34c73": {
    "message": "Seta Arpão Direito para cima"
  },
  "rightward_arrow_32932107": { "message": "Seta à direita" },
  "rightward_pointing_triangle_60330f5c": {
    "message": "Triângulo de Apontamento à Direita"
  },
  "rotate_image_90_degrees_2ab77c05": { "message": "Rodar imagem -90 graus" },
  "rotate_image_90_degrees_6c92cd42": { "message": "Rodar a imagem 90 graus" },
  "rotation_9699c538": { "message": "Rotação" },
  "row_fc0944a7": { "message": "Linha" },
  "row_group_979f5528": { "message": "Grupo de linhas" },
  "sadly_the_pretty_html_editor_is_not_keyboard_acces_50da7665": {
    "message": "Infelizmente, o editor de HTML bonito não está acessível através do teclado. Aceda aqui ao editor de HTML em bruto."
  },
  "save_11a80ec3": { "message": "Guardar" },
  "save_copy_ca63944e": { "message": "Guardar cópia" },
  "save_media_cb9e786e": { "message": "Guardar Mídia" },
  "saved_icon_maker_icons_df86e2a1": {
    "message": "Ícones salvos do Criador de Ícones"
  },
  "screen_readers_cannot_determine_what_is_displayed__6a5842ab": {
    "message": "Os leitores de ecrã não podem determinar o que é exibido numa imagem sem texto alternativo, e os nomes dos ficheiros geralmente são sem sentido de sequências de números e letras que não descrevem o contexto ou o significado."
  },
  "screen_readers_cannot_determine_what_is_displayed__6f1ea667": {
    "message": "Os leitores de ecrã não podem determinar o que é exibido numa imagem sem texto alternativo, que descreve o conteúdo e o significado da imagem. O texto alternativo deve ser simples e conciso."
  },
  "screen_readers_cannot_determine_what_is_displayed__a57e6723": {
    "message": "Os leitores de ecrã não podem determinar o que é exibido numa imagem sem texto alternativo, que descreve o conteúdo e o significado da imagem."
  },
  "screen_readers_cannot_interpret_tables_without_the_bd861652": {
    "message": "Os leitores de ecrã não podem interpretar tabelas sem a estrutura adequada. Os cabeçalhos de tabela fornecem escopo de direção e conteúdo."
  },
  "screen_readers_cannot_interpret_tables_without_the_e62912d5": {
    "message": "Os leitores de ecrã não podem interpretar tabelas sem a estrutura adequada. As legendas da tabela descrevem o contexto e a compreensão geral da tabela."
  },
  "screen_readers_cannot_interpret_tables_without_the_f0bdec0f": {
    "message": "Os leitores de ecrã não podem interpretar tabelas sem a estrutura adequada. Cabeçalhos de tabela fornecem orientação e visão geral do conteúdo."
  },
  "script_l_42a7b254": { "message": "Roteiro L" },
  "search_280d00bd": { "message": "Pesquisar" },
  "select_audio_source_21043cd5": { "message": "Selecionar fonte de áudio" },
  "select_crop_shape_d441feeb": { "message": "Seleccionar cortar forma" },
  "select_language_7c93a900": { "message": "Selecione o idioma" },
  "select_video_source_1b5c9dbe": { "message": "Selecionar fonte de vídeo" },
  "selected_linkfilename_c093b1f2": {
    "message": "Selecionado { linkFileName }"
  },
  "selection_b52c4c5e": { "message": "Seleção" },
  "set_header_scope_8c548f40": { "message": "Definir o alcance do cabeçalho" },
  "set_minus_b46e9b88": { "message": "Definir Menos" },
  "set_table_header_cfab13a0": { "message": "Definir cabeçalho da tabela" },
  "sharp_music_ab956814": { "message": "Afiada (Música)" },
  "shift_arrows_4d5785fe": { "message": "SHIFT+Setas" },
  "shift_o_to_open_the_pretty_html_editor_55ff5a31": {
    "message": "Shift-O para abrir o editor de html bonito."
  },
  "shortcut_911d6255": { "message": "Atalho" },
  "show_audio_options_b489926b": { "message": "Mostrar opções de áudio" },
  "show_image_options_1e2ecc6b": { "message": "Mostrar opções de imagem" },
  "show_link_options_545338fd": { "message": "Mostrar opções de ligação" },
  "show_studio_media_options_a0c748c6": {
    "message": "Mostrar Opções de mídia do Studio"
  },
  "show_video_options_6ed3721a": { "message": "Mostrar opções de vídeo" },
  "sighted_users_browse_web_pages_quickly_looking_for_1d4db0c1": {
    "message": "Utilizadores vistos navegam nas páginas da Web rapidamente, procurando títulos em grande ou em negrito. Os utilizadores do leitor de ecrã dependem de cabeçalhos para a compreensão contextual. Os cabeçalhos devem usar a estrutura adequada."
  },
  "sighted_users_browse_web_pages_quickly_looking_for_ade806f5": {
    "message": "Utilizadores vistos navegam nas páginas da Web rapidamente, procurando títulos em grande ou em negrito. Os utilizadores do leitor de ecrã dependem de cabeçalhos para a compreensão contextual. Os cabeçalhos devem ser concisos dentro da estrutura adequada."
  },
  "sigma_5c35e553": { "message": "Sigma" },
  "sigma_variant_8155625": { "message": "Sigma (Variante)" },
  "single_color_image_4e5d4dbc": { "message": "Imagem a uma cor" },
  "single_color_image_color_95fa9a87": { "message": "Cor da imagem a uma cor" },
  "size_b30e1077": { "message": "Tamanho" },
  "size_of_caption_file_is_greater_than_the_maximum_m_bff5f86e": {
    "message": "O tamanho do ficheiro de legendagem é maior do que o tamanho máximo de ficheiro { max } kb permitido."
  },
  "small_b070434a": { "message": "Pequeno" },
  "solid_circle_9f061dfc": { "message": "Círculo Sólido" },
  "something_went_wrong_89195131": { "message": "Algo deu errado." },
  "something_went_wrong_accessing_your_webcam_6643b87e": {
    "message": "Algo deu errado ao aceder sua webcam."
  },
  "something_went_wrong_and_i_don_t_know_what_to_show_e0c54ec8": {
    "message": "Algo deu errado e eu não sei o que mostrar."
  },
  "something_went_wrong_check_your_connection_reload__c7868286": {
    "message": "Algo deu errado. Verifique a sua ligação, recarregue a página, e tente novamente."
  },
  "something_went_wrong_d238c551": { "message": "Algo deu errado" },
  "something_went_wrong_while_sharing_your_screen_8de579e5": {
    "message": "Algo correu mal ao partilhar seu ecrã."
  },
  "sorry_we_don_t_support_multiple_files_fb9478b0": {
    "message": "Lamentamos, mas não suportamos ficheiros múltiplos."
  },
  "sort_by_e75f9e3e": { "message": "Classificar por" },
  "spades_suit_b37020c2": { "message": "Espadas (Fato)" },
  "square_511eb3b3": { "message": "Quadrado" },
  "square_cap_9ec88646": { "message": "Boné quadrado" },
  "square_cup_b0665113": { "message": "Taça quadrada" },
  "square_root_e8bcbc60": { "message": "Raiz quadrada" },
  "square_root_symbol_d0898a53": { "message": "Símbolo Raiz quadrada" },
  "square_subset_17be67cb": { "message": "Subconjunto quadrado" },
  "square_subset_strict_7044e84f": {
    "message": "Subconjunto quadrado (Estrito)"
  },
  "square_superset_3be8dae1": { "message": "Subconjunto quadrado" },
  "square_superset_strict_fa4262e4": {
    "message": "Subconjunto quadrado (Rigoroso)"
  },
  "square_unordered_list_b15ce93b": { "message": "lista desordenada quadrada" },
  "star_8d156e09": { "message": "Marcar" },
  "start_over_f7552aa9": { "message": "Reiniciar" },
  "start_recording_9a65141a": { "message": "Iniciar gravação" },
  "steel_blue_14296f08": { "message": "Azul Aço" },
  "studio_media_options_ee504361": { "message": "Opções de mídia do Studio" },
<<<<<<< HEAD
=======
  "studio_media_options_tray_cfb94654": {
    "message": "Tabuleiro de Opções do Media do Studio"
  },
>>>>>>> 8f19c253
  "styles_2aa721ef": { "message": "Estilos" },
  "submit_a3cc6859": { "message": "Submeter" },
  "subscript_59744f96": { "message": "Assinatura" },
  "subset_19c1a92f": { "message": "Subconjunto" },
  "subset_strict_8d8948d6": { "message": "Subconjunto (Estrito)" },
  "succeeds_9cc31be9": { "message": "Sucesso" },
  "succeeds_equal_158e8c3a": { "message": "Sucesso igual" },
  "sum_b0842d31": { "message": "Soma" },
  "superscript_8cb349a2": { "message": "Superescrito" },
  "superscript_and_subscript_37f94a50": {
    "message": "Super-escrito e Assinatura"
  },
  "superset_c4db8a7a": { "message": "Superconjunto" },
  "superset_strict_c77dd6d2": { "message": "Superconjunto (Estrito)" },
  "supported_file_types_srt_or_webvtt_7d827ed": {
    "message": "Tipos de ficheiros suportados: SRT ou WebVTT"
  },
  "switch_to_pretty_html_editor_a3cee15f": {
    "message": "Mudar para o Editor HTML bonito"
  },
  "switch_to_raw_html_editor_f970ae1a": {
    "message": "Mudar para o Editor HTML bruto"
  },
  "switch_to_the_html_editor_146dfffd": {
    "message": "Mudar para o editor html"
  },
  "switch_to_the_rich_text_editor_63c1ecf6": {
    "message": "Mudar para o editor de texto rico"
  },
  "syllabus_f191f65b": { "message": "Programa" },
  "system_audio_allowed_b2508f8c": { "message": "Sistema de Áudio Permitido" },
  "system_audio_disabled_c177bd13": {
    "message": "Sistema de Áudio desabilitado"
  },
  "tab_arrows_4cf5abfc": { "message": "TAB/Setas" },
  "table_header_starting_with_start_ffcabba6": {
    "message": "Cabeçalho da tabela começando com { start }"
  },
  "table_starting_with_start_e7232848": {
    "message": "Tabela começando com { start }"
  },
  "tables_headers_should_specify_scope_5abf3a8e": {
    "message": "Os cabeçalhos das tabelas devem especificar o escopo."
  },
  "tables_should_include_a_caption_describing_the_con_e91e78fc": {
    "message": "As tabelas devem incluir uma legenda descrevendo o conteúdo da tabela."
  },
  "tables_should_include_at_least_one_header_48779eac": {
    "message": "As tabelas devem incluir pelo menos um cabeçalho."
  },
  "tau_880974b7": { "message": "Tau" },
  "teal_f729a294": { "message": "Palete" },
  "text_7f4593da": { "message": "Texto" },
  "text_background_color_16e61c3f": { "message": "Cor de fundo do texto" },
  "text_color_acf75eb6": { "message": "Cor do texto" },
  "text_is_difficult_to_read_without_sufficient_contr_69e62bd6": {
    "message": "O texto é difícil de ler sem contraste suficiente entre o texto e o fundo, especialmente para aqueles com baixa visão."
  },
  "text_larger_than_18pt_or_bold_14pt_should_display__5c364db6": {
    "message": "O texto maior que 18pt (ou em negrito 14pt) deve exibir uma relação mínima de contraste de 3:1."
  },
  "text_optional_384f94f7": { "message": "Texto (opcional)" },
  "text_position_8df8c162": { "message": "Posição do texto" },
  "text_size_887c2f6": { "message": "Tamanho do texto" },
  "text_smaller_than_18pt_or_bold_14pt_should_display_aaffb22b": {
    "message": "O texto menor que 18pt (ou em negrito 14pt) deve exibir uma relação de contraste mínima de 4.5:1."
  },
  "the_document_preview_is_currently_being_processed__7d9ea135": {
    "message": "A pré-visualização do documento está a ser processada. É favor, tentar novamente mais tarde."
  },
  "the_first_heading_on_a_page_should_be_an_h2_859089f2": {
    "message": "O primeiro título de uma página deve ser um H2."
  },
  "the_following_content_is_partner_provided_ed1da756": {
    "message": "O parceiro fornece o seguinte conteúdo"
  },
  "the_material_is_in_the_public_domain_279c39a3": {
    "message": "O material é de domínio público"
  },
  "the_material_is_licensed_under_creative_commons_3242cb5e": {
    "message": "O material está sujeito a licença Creative Commons"
  },
  "the_material_is_subject_to_an_exception_e_g_fair_u_a39c8ca2": {
    "message": "O material está sujeito a uma exceção - por exemplo, uso justo, direito de cotação ou outros de acordo com as leis de direitos de autor aplicáveis"
  },
  "the_preceding_content_is_partner_provided_d753928c": {
    "message": "O conteúdo anterior é parceiro fornecido"
  },
  "the_pretty_html_editor_is_not_keyboard_accessible__d6d5d2b": {
    "message": "O editor de html bonito não é acessível por teclado. Prima Shift O para abrir o editor de html em bruto."
  },
  "therefore_d860e024": { "message": "Portanto" },
  "theta_ce2d2350": { "message": "Theta" },
  "theta_variant_fff6da6f": { "message": "Theta (Variante)" },
  "thick_downward_arrow_b85add4c": { "message": "Seta espessa para baixo" },
  "thick_left_arrow_d5f3e925": { "message": "Seta à Esquerda Espessa" },
  "thick_leftward_arrow_6ab89880": { "message": "Seta à Esquerda Espessa" },
  "thick_right_arrow_3ed5e8f7": { "message": "Seta à Direita espessa" },
  "thick_rightward_arrow_a2e1839e": { "message": "Seta à Direita Espessa" },
  "thick_upward_arrow_acd20328": { "message": "Seta grossa para cima" },
  "this_document_cannot_be_displayed_within_canvas_7aba77be": {
    "message": "Não é possível visualizar este documento dentro do Canvas."
  },
  "this_equation_cannot_be_rendered_in_basic_view_9b6c07ae": {
    "message": "Não é possível reproduzir esta equação em Vista Básica."
  },
  "this_image_is_currently_unavailable_25c68857": {
    "message": "Esta imagem está actualmente indisponível"
  },
  "though_your_video_will_have_the_correct_title_in_t_90e427f3": {
    "message": "Embora o seu vídeo tenha o título correto no navegador, não o atualizámos na base de dados."
  },
  "timebar_a4d18443": { "message": "Barra de tempo" },
  "title_ee03d132": { "message": "Título" },
  "to_be_posted_when_d24bf7dc": { "message": "Para ser postado: { when }" },
  "to_do_when_2783d78f": { "message": "Tarefa: { when }" },
  "toggle_summary_group_413df9ac": { "message": "Alternar grupo { summary }" },
  "toggle_tooltip_d3b7cb86": { "message": "Alternar dica de ferramenta" },
  "tools_2fcf772e": { "message": "Ferramentas" },
  "top_66e0adb6": { "message": "Topo" },
  "tray_839df38a": { "message": "Bandeja" },
  "triangle_6072304e": { "message": "Triângulo" },
  "turnstile_yields_f9e76df1": { "message": "Torniquete (Rendimentos)" },
  "type_control_f9_to_access_image_options_text_a47e319f": {
    "message": "digite Control F9 para acessar as opções de imagem. { text }"
  },
  "type_control_f9_to_access_link_options_text_4ead9682": {
    "message": "digite Control F9 para acessar as opções de ligação. { text }"
  },
  "type_control_f9_to_access_table_options_text_92141329": {
    "message": "digite Control F9 para acessar as opções da tabela. { text }"
  },
  "unable_to_determine_resource_selection_url_7867e060": {
    "message": "Não é possível determinar o url de seleção de recursos"
  },
  "union_e6b57a53": { "message": "União" },
  "unpublished_dfd8801": { "message": "Não publicado" },
  "untitled_16aa4f2b": { "message": "Sem título" },
  "untitled_efdc2d7d": { "message": "sem título" },
  "up_and_left_diagonal_arrow_e4a74a23": {
    "message": "Seta diagonal para cima e esquerda"
  },
  "up_and_right_diagonal_arrow_935b902e": {
    "message": "Seta diagonal para cima e direita"
  },
  "up_c553575d": { "message": "Para cima" },
  "upload_document_253f0478": { "message": "Carregar documento" },
  "upload_file_fd2361b8": { "message": "Carregar ficheiro" },
  "upload_image_6120b609": { "message": "Carregar imagem" },
  "upload_media_ce31135a": { "message": "Carregar Multimédia" },
  "upload_record_media_e4207d72": { "message": "Carregar/Gravar Mídia" },
  "uploading_19e8a4e7": { "message": "A realizar carregamento" },
  "uppercase_alphabetic_ordered_list_3f5aa6b2": {
    "message": "lista ordenada por ordem alfabética maiúscula"
  },
  "uppercase_delta_d4f4bc41": { "message": "Delta em maiúsculas" },
  "uppercase_gamma_86f492e9": { "message": "Gama em maiúsculas" },
  "uppercase_lambda_c78d8ed4": { "message": "Lambda em maiúsculas" },
  "uppercase_omega_8aedfa2": { "message": "Omega em maiúsculas" },
  "uppercase_phi_caa36724": { "message": "Phi em maiúsculas" },
  "uppercase_pi_fcc70f5e": { "message": "Pi em maiúsculas" },
  "uppercase_psi_6395acbe": { "message": "Psi em maiúsculas" },
  "uppercase_roman_numeral_ordered_list_853f292b": {
    "message": "lista ordenada por numeração Romana  maiúscula"
  },
  "uppercase_sigma_dbb70e92": { "message": "Sigma em maiúsculas" },
  "uppercase_theta_49afc891": { "message": "Teta em maiúsculas" },
  "uppercase_upsilon_8c1e623e": { "message": "Upsilon em maiúsculas" },
  "uppercase_xi_341e8556": { "message": "Xi em maiúsculas" },
  "upsilon_33651634": { "message": "Upsilon" },
  "upward_and_downward_pointing_arrow_fa90a918": {
    "message": "Seta Apontada para cima e para baixo"
  },
  "upward_and_downward_pointing_arrow_thick_d420fdef": {
    "message": "Seta Apontada para cima e para baixo (espessa)"
  },
  "upward_arrow_9992cb2d": { "message": "Seta para cima" },
  "upward_pointing_triangle_d078d7cb": {
    "message": "Triângulo Apontado para cima"
  },
  "url_22a5f3b8": { "message": "URL" },
  "usage_right_ff96f3e2": { "message": "Direito de utilização:" },
  "usage_rights_required_5fe4dd68": {
    "message": "Direito de utilização: (requerido)"
  },
  "use_arrow_keys_to_navigate_options_2021cc50": {
    "message": "Use as teclas de seta para navegar pelas opções."
  },
  "use_arrow_keys_to_select_a_shape_c8eb57ed": {
    "message": "Utilizar as teclas de setas para selecionar uma forma."
  },
  "use_arrow_keys_to_select_a_size_699a19f4": {
    "message": "Utilizar as teclas de setas para selecionar um tamanho."
  },
  "use_arrow_keys_to_select_a_text_position_72f9137c": {
    "message": "Utilizar as teclas de setas para selecionar uma posição de texto."
  },
  "use_arrow_keys_to_select_a_text_size_65e89336": {
    "message": "Utilizar as teclas de setas para selecionar um tamanho de texto."
  },
  "use_arrow_keys_to_select_an_outline_size_e009d6b0": {
    "message": "Usar as teclas de setas para selecionar um tamanho de contorno."
  },
  "used_by_screen_readers_to_describe_the_content_of__4f14b4e4": {
    "message": "Utilizado por leitores de ecrã para descrever o conteúdo de um { TYPE }"
  },
  "used_by_screen_readers_to_describe_the_content_of__b1e76d9e": {
    "message": "Usado por leitores de tela para descrever o conteúdo de uma imagem"
  },
  "used_by_screen_readers_to_describe_the_video_37ebad25": {
    "message": "Usado por leitores de tela para descrever o vídeo"
  },
  "user_documents_c206e61f": { "message": "Documentos do utilizador" },
  "user_files_78e21703": { "message": "Ficheiros do utilizador" },
  "user_images_b6490852": { "message": "Imagens do utilizador" },
  "user_media_14fbf656": { "message": "Mídia do utilizador" },
  "vector_notation_cf6086ab": { "message": "Vetor (Notação)" },
  "vertical_bar_set_builder_notation_4300495f": {
    "message": "Barra Vertical (Definir Notação do Construtor)"
  },
  "vertical_dots_bfb21f14": { "message": "Pontos Verticais" },
  "video_options_24ef6e5d": { "message": "Opções de Vídeo" },
  "video_options_tray_3b9809a5": { "message": "Bandeja de Opções de Vídeo" },
  "video_player_b371005": { "message": "Reprodutor de vídeo" },
  "video_player_for_9e7d373b": { "message": "Leitor de vídeo para " },
  "video_player_for_title_ffd9fbc4": {
    "message": "Leitor de vídeo para { title }"
  },
  "view_all_e13bf0a6": { "message": "Ver tudo" },
  "view_ba339f93": { "message": "Ver" },
  "view_description_30446afc": { "message": "Ver descrição" },
  "view_keyboard_shortcuts_34d1be0b": { "message": "Ver atalhos de teclado" },
  "view_title_description_67940918": { "message": "Ver descrição { title }" },
  "view_word_and_character_counts_a743dd0c": {
    "message": "Ver contagem de palavras e caracteres"
  },
  "we_couldn_t_detect_a_working_microphone_connected__ceb71c40": {
    "message": "Não conseguimos detectar um microfone a funcionar ligado ao seu dispositivo."
  },
  "we_couldn_t_detect_a_working_webcam_connected_to_y_6715cc4": {
    "message": "Não conseguimos detectar uma webcam que funcionasse ligada ao seu dispositivo."
  },
  "we_couldn_t_detect_a_working_webcam_or_microphone__263b6674": {
    "message": "Não conseguimos detectar uma webcam ou microfone a funcionar ligado ao seu dispositivo."
  },
  "webcam_disabled_30c66986": { "message": "Cámara de vídeo desabilitada" },
  "webcam_fe91b20f": { "message": "Webcam" },
  "webpages_should_only_have_a_single_h1_which_is_aut_dc99189e": {
    "message": "As páginas web devem ter apenas um único H1, que é automaticamente utilizado pelo título da página. O primeiro título do seu conteúdo deve ser um H2."
  },
  "when_markup_is_used_that_visually_formats_items_as_f941fc1b": {
    "message": "Quando a marcação é usada para formatar itens visualmente como uma lista, mas não indica o relacionamento da lista, os utilizadores podem ter dificuldade em navegar pelas informações."
  },
  "white_87fa64fd": { "message": "Branco" },
  "why_523b3d8c": { "message": "Por quê" },
  "width_492fec76": { "message": "Largura" },
  "width_and_height_must_be_numbers_110ab2e3": {
    "message": "Largura e altura devem ser números"
  },
  "width_x_height_px_ff3ccb93": { "message": "{ width } x { height }px" },
  "wiki_home_9cd54d0": { "message": "Página inicial do wiki" },
  "word_count_c77fe3a6": { "message": "Contagem de palavras" },
  "words_b448b7d5": { "message": "Palavras" },
  "wreath_product_200b38ef": { "message": "Produto da coroa de flores" },
  "xi_149681d0": { "message": "Xi" },
  "yes_dde87d5": { "message": "Sim" },
  "you_have_unsaved_changes_in_the_icon_maker_tray_do_e8cf5f1b": {
    "message": "Tem alterações não guardadas na bandeja do Criador de Ícones. Quer continuar sem guardar estas alterações?"
  },
  "you_may_need_to_adjust_additional_headings_to_main_975f0eee": {
    "message": "Poderá ser necessário ajustar títulos adicionais para manter a hierarquia das páginas."
  },
  "you_may_not_upload_an_empty_file_11c31eb2": {
    "message": "Não é possível carregar um ficheiro vazio."
  },
  "your_image_has_been_compressed_for_icon_maker_imag_2e45cd91": {
    "message": "A sua imagem foi comprimida para Criador de Ícones. Imagens inferiores a { size } KB não serão comprimidas."
  },
  "your_microphone_is_blocked_in_the_browser_settings_42af0ddc": {
    "message": "O seu microfone está bloqueado nas definições do navegador."
  },
  "your_webcam_and_microphone_are_blocked_in_the_brow_73357dc6": {
    "message": "A sua webcam e microfone estão bloqueados nas definições do navegador."
  },
  "your_webcam_is_blocked_in_the_browser_settings_7f638128": {
    "message": "A sua webcam está bloqueada nas definições do navegador."
  },
  "your_webcam_may_already_be_in_use_6cd64c25": {
    "message": "Sua webcam já pode estar em uso."
  },
  "zeta_5ef24f0e": { "message": "Zeta" },
  "zoom_f3e54d69": { "message": "Zoom" },
  "zoom_in_image_bb97d4f": { "message": "Ampliar a imagem" },
  "zoom_out_image_d0a0a2ec": { "message": "Reduzir a imagem" }
}<|MERGE_RESOLUTION|>--- conflicted
+++ resolved
@@ -895,9 +895,6 @@
   "something_went_wrong_while_sharing_your_screen_8de579e5": {
     "message": "Algo correu mal ao partilhar seu ecrã."
   },
-  "sorry_we_don_t_support_multiple_files_fb9478b0": {
-    "message": "Lamentamos, mas não suportamos ficheiros múltiplos."
-  },
   "sort_by_e75f9e3e": { "message": "Classificar por" },
   "spades_suit_b37020c2": { "message": "Espadas (Fato)" },
   "square_511eb3b3": { "message": "Quadrado" },
@@ -919,12 +916,9 @@
   "start_recording_9a65141a": { "message": "Iniciar gravação" },
   "steel_blue_14296f08": { "message": "Azul Aço" },
   "studio_media_options_ee504361": { "message": "Opções de mídia do Studio" },
-<<<<<<< HEAD
-=======
   "studio_media_options_tray_cfb94654": {
     "message": "Tabuleiro de Opções do Media do Studio"
   },
->>>>>>> 8f19c253
   "styles_2aa721ef": { "message": "Estilos" },
   "submit_a3cc6859": { "message": "Submeter" },
   "subscript_59744f96": { "message": "Assinatura" },
