--- conflicted
+++ resolved
@@ -105,14 +105,11 @@
     "message": "Alterar apenas o nível desta rubrica"
   },
   "change_text_color_1aecb912": { "message": "Mudar a cor do texto" },
-<<<<<<< HEAD
-=======
   "changes_you_made_may_not_be_saved_4e8db973": {
     "message": "As alterações que realizou não podem ser guardadas."
   },
   "characters_9d897d1c": { "message": "Caracteres" },
   "characters_no_spaces_485e5367": { "message": "Caracteres (sem espaços)" },
->>>>>>> 8936177e
   "check_accessibility_3c78211c": { "message": "Verificar Acessibilidade" },
   "checking_for_accessibility_issues_fac18c6d": {
     "message": "Verificar problemas de acessibilidade"
@@ -535,11 +532,8 @@
     "message": "Saiba mais sobre como usar atributos de escopo com tabelas"
   },
   "leave_as_is_4facfe55": { "message": "Deixe como está" },
-<<<<<<< HEAD
-=======
   "left_3ea9d375": { "message": "Esquerda" },
   "left_align_43d95491": { "message": "Alinhamento à esquerda" },
->>>>>>> 8936177e
   "left_angle_bracket_c87a6d07": { "message": "Suporte de ângulo esquerdo" },
   "left_arrow_4fde1a64": { "message": "Seta à esquerda" },
   "left_arrow_with_hook_5bfcad93": { "message": "Seta à esquerda com gancho" },
@@ -779,10 +773,7 @@
   "relationships_6602af70": { "message": "Relacionamentos" },
   "religion_icon_246e0be1": { "message": "Ícone Religião" },
   "remove_heading_style_5fdc8855": { "message": "Remova estilo de cabeçalho" },
-<<<<<<< HEAD
-=======
   "remove_link_d1f2f4d0": { "message": "Remover ligação" },
->>>>>>> 8936177e
   "replace_e61834a7": { "message": "Substituir" },
   "reset_95a81614": { "message": "Redefinir" },
   "resize_ec83d538": { "message": "Redimensionar" },
@@ -796,11 +787,8 @@
   "rich_text_area_press_oskey_f8_for_rich_content_edi_c2f651d": {
     "message": "Área de Rich Text. Prima { OSKey } +F8 para obter atalhos do Editor de Conteúdo Rico."
   },
-<<<<<<< HEAD
-=======
   "right_71ffdc4d": { "message": "Direita" },
   "right_align_39e7a32a": { "message": "Alinhamento à direita" },
->>>>>>> 8936177e
   "right_angle_bracket_d704e2d6": { "message": "Suporte de ângulo reto" },
   "right_arrow_35e0eddf": { "message": "Seta à direita" },
   "right_arrow_with_hook_29d92d31": { "message": "Seta à direita com gancho" },
@@ -829,12 +817,9 @@
   "save_11a80ec3": { "message": "Guardar" },
   "save_copy_ca63944e": { "message": "Guardar cópia" },
   "save_media_cb9e786e": { "message": "Guardar Mídia" },
-<<<<<<< HEAD
-=======
   "saved_icon_maker_icons_df86e2a1": {
     "message": "Ícones salvos do Criador de Ícones"
   },
->>>>>>> 8936177e
   "screen_readers_cannot_determine_what_is_displayed__6a5842ab": {
     "message": "Os leitores de ecrã não podem determinar o que é exibido numa imagem sem texto alternativo, e os nomes dos ficheiros geralmente são sem sentido de sequências de números e letras que não descrevem o contexto ou o significado."
   },
@@ -862,10 +847,7 @@
   "selected_linkfilename_c093b1f2": {
     "message": "Selecionado { linkFileName }"
   },
-<<<<<<< HEAD
-=======
   "selection_b52c4c5e": { "message": "Seleção" },
->>>>>>> 8936177e
   "set_header_scope_8c548f40": { "message": "Definir o alcance do cabeçalho" },
   "set_minus_b46e9b88": { "message": "Definir Menos" },
   "set_table_header_cfab13a0": { "message": "Definir cabeçalho da tabela" },
@@ -875,8 +857,6 @@
     "message": "Shift-O para abrir o editor de html bonito."
   },
   "shortcut_911d6255": { "message": "Atalho" },
-<<<<<<< HEAD
-=======
   "show_audio_options_b489926b": { "message": "Mostrar opções de áudio" },
   "show_image_options_1e2ecc6b": { "message": "Mostrar opções de imagem" },
   "show_link_options_545338fd": { "message": "Mostrar opções de ligação" },
@@ -884,7 +864,6 @@
     "message": "Mostrar Opções de mídia do Studio"
   },
   "show_video_options_6ed3721a": { "message": "Mostrar opções de vídeo" },
->>>>>>> 8936177e
   "sighted_users_browse_web_pages_quickly_looking_for_1d4db0c1": {
     "message": "Utilizadores vistos navegam nas páginas da Web rapidamente, procurando títulos em grande ou em negrito. Os utilizadores do leitor de ecrã dependem de cabeçalhos para a compreensão contextual. Os cabeçalhos devem usar a estrutura adequada."
   },
@@ -1012,12 +991,9 @@
   "the_first_heading_on_a_page_should_be_an_h2_859089f2": {
     "message": "O primeiro título de uma página deve ser um H2."
   },
-<<<<<<< HEAD
-=======
   "the_following_content_is_partner_provided_ed1da756": {
     "message": "O parceiro fornece o seguinte conteúdo"
   },
->>>>>>> 8936177e
   "the_material_is_in_the_public_domain_279c39a3": {
     "message": "O material é de domínio público"
   },
