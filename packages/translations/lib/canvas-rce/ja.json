--- conflicted
+++ resolved
@@ -294,10 +294,7 @@
   },
   "edit_icon_2c6b0e91": { "message": "アイコンを編集する" },
   "edit_link_7f53bebb": { "message": "リンクの編集" },
-<<<<<<< HEAD
-=======
   "editor_status_bar_653f44ee": { "message": "エディターステータスバー" },
->>>>>>> 37d6122c
   "element_starting_with_start_91bf4c3b": {
     "message": "{ start } で始まる要素"
   },
