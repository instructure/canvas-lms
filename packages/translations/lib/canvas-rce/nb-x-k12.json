{
  "access_the_pretty_html_editor_37168efe": {
    "message": "Få tilgang til Elegante HTML-redigering"
  },
  "accessibility_checker_b3af1f6c": { "message": "Tilgjengelighetsquizer" },
  "action_to_take_b626a99a": { "message": "Handling å utføre:" },
  "add_8523c19b": { "message": "Legg til" },
  "add_a_caption_2a915239": { "message": "Legg til overskrift" },
  "add_alt_text_for_the_image_48cd88aa": {
    "message": "Legg til alternativ tekst for bildet"
  },
  "add_another_f4e50d57": { "message": "Legg til en annen" },
  "add_cc_subtitles_55f0394e": { "message": "Legg til CC/Undertekst" },
  "add_image_60b2de07": { "message": "Legg til bilde" },
  "additional_considerations_f3801683": { "message": "Ekstra hensyn" },
  "adjacent_links_with_the_same_url_should_be_a_singl_7a1f7f6c": {
    "message": "Lenker ved siden av hverandre med samme URL bør være samme lenke."
  },
  "aleph_f4ffd155": { "message": "Aleph" },
  "align_11050992": { "message": "Tilpass" },
  "alignment_and_lists_5cebcb69": { "message": "Tilpasning og lister" },
  "all_4321c3a1": { "message": "Alle" },
  "all_apps_a50dea49": { "message": "Alle apper" },
  "alpha_15d59033": { "message": "Alfa" },
  "alphabetical_55b5b4e0": { "message": "Alfabetisk" },
  "alt_attribute_text_should_not_contain_more_than_12_e21d4040": {
    "message": "Alt-attributter bør ikke inneholde mer enn 120 tegn."
  },
  "alt_text_611fb322": { "message": "Endre tekst" },
  "amalg_coproduct_c589fb12": { "message": "Amalg (biprodukt)" },
  "an_error_occured_reading_the_file_ff48558b": {
    "message": "Det oppsto en feil ved lesing av filen"
  },
  "an_error_occurred_making_a_network_request_d1bda348": {
    "message": "Det oppsto en feil ved utførelse av en nettverksforespørsel"
  },
  "an_error_occurred_uploading_your_media_71f1444d": {
    "message": "Det oppsto en feil ved opplasting av media."
  },
  "and_7fcc2911": { "message": "Og" },
  "angle_c5b4ec50": { "message": "Vinkel" },
  "announcement_list_da155734": { "message": "Beskjedsliste" },
  "announcements_a4b8ed4a": { "message": "Beskjeder" },
  "apply_781a2546": { "message": "Bruk" },
  "apply_changes_to_all_instances_of_this_icon_maker__2642f466": {
    "message": "Bruk endringer på alle forekomster av denne Ikonskaper-ikonet i faget"
  },
  "approaches_the_limit_893aeec9": { "message": "Nærmer seg grensen" },
  "approximately_e7965800": { "message": "Omtrent" },
  "apps_54d24a47": { "message": "Apper" },
  "are_you_sure_you_want_to_cancel_changes_you_made_m_c5210496": {
    "message": "Er du sikker på at du vil avbryte? Det kan hende at endringene dine ikke ble lagret."
  },
  "arrows_464a3e54": { "message": "Piler" },
  "art_icon_8e1daad": { "message": "Kunstikon" },
  "aspect_ratio_will_be_preserved_cb5fdfb8": {
    "message": "Dimensjonene vil bli bevart"
  },
  "assignments_1e02582c": { "message": "Oppgaver" },
  "asterisk_82255584": { "message": "Stjerne" },
  "attributes_963ba262": { "message": "Attributter" },
  "audio_and_video_recording_not_supported_please_use_5ce3f0d7": {
    "message": "Lyd- og videoopptak støttes ikke, bruk en annen nettleser."
  },
  "audio_options_feb58e2c": { "message": "Lydalternativer" },
  "audio_options_tray_33a90711": { "message": "Brett for lydalternativer" },
  "audio_player_for_title_20cc70d": { "message": "Lydspiller for { title }" },
  "auto_saved_content_exists_would_you_like_to_load_t_fee528f2": {
    "message": "Automatisk lagret innhold finnes. Ønsker du å laste det automatisk lagrede innholdet i stedet?"
  },
  "available_folders_694d0436": { "message": "Tilgjengelige mapper" },
  "backslash_b2d5442d": { "message": "Bakstrek" },
  "bar_ec63ed6": { "message": "Linje" },
  "basic_554cdc0a": { "message": "Basic" },
  "because_501841b": { "message": "Fordi" },
  "below_81d4dceb": { "message": "Under" },
  "beta_cb5f307e": { "message": "Beta" },
  "big_circle_16b2e604": { "message": "Stor sirkel" },
  "binomial_coefficient_ea5b9bb7": { "message": "Binomial koeffisient" },
  "black_4cb01371": { "message": "Svart" },
  "blue_daf8fea9": { "message": "Blå" },
  "bottom_15a2a9be": { "message": "Bunn" },
  "bottom_third_5f5fec1d": { "message": "Nedre tredjedel" },
  "bowtie_5f9629e4": { "message": "Sløyfe" },
  "brick_f2656265": { "message": "Blokk" },
  "c_2001_acme_inc_283f7f80": { "message": "(c) 2001 Acme Inc." },
  "cancel_caeb1e68": { "message": "Avbryt" },
  "cap_product_3a5265a6": { "message": "Capsprodukt" },
  "center_align_e68d9997": { "message": "Midtstilt" },
  "centered_dot_64d5e378": { "message": "Sentrert prikk" },
  "centered_horizontal_dots_451c5815": {
    "message": "Sentrerte horisontale prikker"
  },
  "change_alt_text_92654906": { "message": "Endre alternativ tekst" },
  "change_heading_tag_to_paragraph_a61e3113": {
    "message": "Endre titteltag til setning"
  },
  "change_only_this_heading_s_level_903cc956": {
    "message": "Endre bare denne overskriftens nivå"
  },
  "change_text_color_1aecb912": { "message": "Endre tekstfarge" },
  "changes_you_made_may_not_be_saved_4e8db973": {
    "message": "Det kan hende at endringene dine ikke ble lagret."
  },
  "characters_9d897d1c": { "message": "Tegn" },
  "characters_no_spaces_485e5367": { "message": "Tegn (ingen mellomrom)" },
  "check_accessibility_3c78211c": { "message": "Quiz tilgjengelighet" },
  "checking_for_accessibility_issues_fac18c6d": {
    "message": "Quizer for tilgjengelighetsproblemer"
  },
  "chi_54a32644": { "message": "Chi" },
  "choose_caption_file_9c45bc4e": { "message": "Velg undertekst-fil" },
  "choose_usage_rights_33683854": { "message": "Velg bruksrettigheter…" },
  "circle_484abe63": { "message": "Sirkel" },
  "circle_unordered_list_9e3a0763": { "message": "sirkel uordnet liste" },
  "clear_2084585f": { "message": "Tøm" },
  "clear_image_3213fe62": { "message": "Fjern bilde" },
  "clear_selected_file_82388e50": { "message": "Fjern valgt fil" },
  "clear_selected_file_filename_2fe8a58e": {
    "message": "Fjern valgt fil: { filename }"
  },
  "click_or_shift_click_for_the_html_editor_25d70bb4": {
    "message": "Klikk eller skift-klikk for html-redigeringsprogrammet."
  },
  "click_to_embed_imagename_c41ea8df": {
    "message": "Klikk for å bygge inn { imageName }"
  },
  "click_to_hide_preview_3c707763": {
    "message": "Klikk for å skjule forhåndsvisning"
  },
  "click_to_insert_a_link_into_the_editor_c19613aa": {
    "message": "Klikk for å sette inn en kobling i redigeringsprogrammet."
  },
  "click_to_show_preview_faa27051": {
    "message": "Klikk for å vise forhåndsvisning"
  },
  "close_a_menu_or_dialog_also_returns_you_to_the_edi_739079e6": {
    "message": "Lukk en meny eller dialog. Returnerer deg også til redigeringsområdet"
  },
  "close_accessibility_checker_29d1c51e": {
    "message": "Lukk tilgjengelighetsquizer"
  },
  "close_d634289d": { "message": "Lukk" },
  "closed_caption_file_must_be_less_than_maxkb_kb_5880f752": {
    "message": "Fil med teksting må være mindre enn { maxKb } kb"
  },
  "closed_captions_subtitles_e6aaa016": { "message": "Undertekster" },
  "clubs_suit_c1ffedff": { "message": "Kløver (type)" },
  "collaborations_5c56c15f": { "message": "Samarbeid" },
  "collapse_to_hide_types_1ab46d2e": {
    "message": "Kollaps for å skjule { types }"
  },
  "color_picker_6b359edf": { "message": "Fargevelger" },
  "color_picker_colorname_selected_ad4cf400": {
    "message": "Fargevelger ({ colorName } valgt)"
  },
  "column_e1ae5c64": { "message": "Kolonne" },
  "column_group_1c062368": { "message": "Kolonnegruppe" },
  "complex_numbers_a543d004": { "message": "Komplekse tall" },
  "computer_1d7dfa6f": { "message": "Datamaskin" },
  "congruent_5a244acd": { "message": "Kongruent" },
  "contains_311f37b7": { "message": "Inneholder" },
  "content_1440204b": { "message": "Innhold" },
  "content_is_still_being_uploaded_if_you_continue_it_8f06d0cb": {
    "message": "Innhold blir fortsatt lastet opp, fortsetter du vil ikke innholdet bli innebygd riktig."
  },
  "content_subtype_5ce35e88": { "message": "Innhold undertype" },
  "content_type_2cf90d95": { "message": "Innholdstype" },
  "coproduct_e7838082": { "message": "Biprodukt" },
  "copyright_holder_66ee111": { "message": "Rettighetshaver:" },
  "could_not_insert_content_itemtype_items_are_not_cu_638dfecd": {
    "message": "Kunne ikke sette inn innhold: «{ itemType }» elementer støttes ikke i Canvas for øyeblikket."
  },
  "count_40eced3b": { "message": "Antall" },
  "count_plural_0_0_words_one_1_word_other_words_acf32eca": {
    "message": "{ count, plural,\n     =0 {0 ord}\n    one {1 ord}\n  other {# ord}\n}"
  },
  "count_plural_one_item_loaded_other_items_loaded_857023b7": {
    "message": "{ count, plural,\n    one {# element lastet}\n  other {# element lastet}\n}"
  },
  "course_documents_104d76e0": { "message": "Fagdokumenter" },
  "course_files_62deb8f8": { "message": "Filer for fag" },
  "course_files_a31f97fc": { "message": "Filer for fag" },
  "course_images_f8511d04": { "message": "Fagbilder" },
  "course_link_b369426": { "message": "Faglenke" },
  "course_links_b56959b9": { "message": "Faglenker" },
  "course_media_ec759ad": { "message": "Fagmedia" },
  "course_navigation_dd035109": { "message": "Fagnavigasjon" },
  "create_icon_110d6463": { "message": "Opprett ikon" },
  "create_icon_maker_icon_c716bffe": { "message": "Opprett Ikonskaper-ikon" },
  "creative_commons_license_725584ae": {
    "message": "Creative Commons-lisens:"
  },
  "crop_image_41bf940c": { "message": "Beskjær bilde" },
  "crop_image_807ebb08": { "message": "Beskjær bilde" },
  "cup_product_14174434": { "message": "Kopp-produkt" },
  "current_image_f16c249c": { "message": "Nåværende bilde" },
  "current_volume_level_c55ab825": { "message": "Gjeldende volumnivå" },
  "custom_6979cd81": { "message": "Tilpasset" },
  "cyan_c1d5f68a": { "message": "Cyan" },
  "dagger_57e0f4e5": { "message": "Dolk" },
  "date_added_ed5ad465": { "message": "Lagt til dato" },
  "decorative_icon_9a7f3fc3": { "message": "Dekorativt ikon" },
  "decorative_image_fde98579": { "message": "Dekorativt bilde" },
  "decorative_type_upper_f2c95e3": { "message": "Dekorativt { TYPE_UPPER }" },
  "decrease_indent_d9cf469d": { "message": "Reduser innrykk" },
  "deep_purple_bb3e2907": { "message": "Mørkelilla" },
  "default_bulleted_unordered_list_47079da8": {
    "message": "standard punkt-uordnet liste"
  },
  "default_numerical_ordered_list_48dd3548": {
    "message": "standard numerisk-ordnet liste"
  },
  "definite_integral_fe7ffed1": { "message": "Bestemt heltall" },
  "degree_symbol_4a823d5f": { "message": "Gradsymbol" },
  "delimiters_4db4840d": { "message": "Avgrensninger" },
  "delta_53765780": { "message": "Delta" },
  "describe_the_icon_f6a18823": { "message": "(Beskriv ikonet)" },
  "describe_the_type_ff448da5": { "message": "(Beskriv { TYPE })" },
  "describe_the_video_2fe8f46a": { "message": "(Beskriv videoen)" },
  "description_436c48d7": { "message": "Beskrivelse" },
  "details_98a31b68": { "message": "Detaljer" },
  "diagonal_dots_7d71b57e": { "message": "Diagonale prikker" },
  "diamond_b8dfe7ae": { "message": "Diamant" },
  "diamonds_suit_526abaaf": { "message": "Ruter (type)" },
  "digamma_258ade94": { "message": "Digamma" },
  "dimension_type_f5fa9170": { "message": "Dimensjonstype" },
  "dimensions_45ddb7b7": { "message": "Dimensjoner" },
  "directionality_26ae9e08": { "message": "Retning" },
  "directly_edit_latex_b7e9235b": { "message": "Rediger LaTex direkte" },
  "disable_preview_222bdf72": { "message": "Deaktiver forhåndsvisning" },
  "discussions_a5f96392": { "message": "Diskusjoner" },
  "discussions_index_6c36ced": { "message": "Diskusjonsindeks" },
  "disjoint_union_e74351a8": { "message": "Usammenhengende union" },
  "display_options_315aba85": { "message": "Vis alternativer" },
  "display_text_link_opens_in_a_new_tab_75e9afc9": {
    "message": "Vis tekstlenke (Åpnes i en ny fane)"
  },
  "division_sign_72190870": { "message": "Deletegn" },
  "document_678cd7bf": { "message": "Dokument" },
  "documents_81393201": { "message": "Dokumenter" },
  "done_54e3d4b6": { "message": "Ferdig" },
  "double_dagger_faf78681": { "message": "Dobbel dolk" },
  "down_5831a426": { "message": "Ned" },
  "down_and_left_diagonal_arrow_40ef602c": {
    "message": "Diagonal pil ned til venstre"
  },
  "down_and_right_diagonal_arrow_6ea0f460": {
    "message": "Diagonal pil ned til høyre"
  },
  "download_filename_2baae924": { "message": "Last ned { filename }" },
  "downward_arrow_cca52012": { "message": "Pil nedover" },
  "downward_pointing_triangle_2a12a601": {
    "message": "Trekant som peker nedover"
  },
  "drag_a_file_here_1bf656d5": { "message": "Dra en fil hit." },
  "drag_and_drop_or_click_to_browse_your_computer_60772d6d": {
    "message": "Dra og slipp, eller trykk for å bla i din datamaskin"
  },
  "drag_handle_use_up_and_down_arrows_to_resize_e29eae5c": {
    "message": "Dra-håndtak. Bruk piltastene for å forandre størrelse"
  },
  "due_multiple_dates_cc0ee3f5": { "message": "Frist: Flere datoer" },
  "due_when_7eed10c6": { "message": "Frist: { when }" },
  "edit_alt_text_for_this_icon_instance_9c6fc5fd": {
    "message": "Rediger alt-tekst for dette ikonet"
  },
  "edit_c5fbea07": { "message": "Rediger" },
  "edit_course_link_5a5c3c59": { "message": "Rediger faglenke" },
  "edit_equation_f5279959": { "message": "Rediger likning" },
  "edit_existing_icon_maker_icon_5d0ebb3f": {
    "message": "Rediger eksisterende Ikonskaper-ikon"
  },
  "edit_icon_2c6b0e91": { "message": "Rediger ikon" },
  "edit_link_7f53bebb": { "message": "Rediger lenke" },
  "editor_statusbar_26ac81fc": { "message": "Redigering Statusbar" },
  "element_starting_with_start_91bf4c3b": {
    "message": "Element som starter med { start }"
  },
  "embed_828fac4a": { "message": "Innebygd" },
  "embed_code_314f1bd5": { "message": "Integrere kode" },
  "embed_content_from_external_tool_3397ad2d": {
    "message": "Bygg inn innhold fra eksterne verktøy"
  },
  "embed_image_1080badc": { "message": "Bygg inn bilde" },
  "embed_video_a97a64af": { "message": "Legg ved video" },
  "embedded_content_aaeb4d3d": { "message": "inkludert innhold" },
  "empty_set_91a92df4": { "message": "Tomt sett" },
  "encircled_dot_8f5e51c": { "message": "Omkranset prikk" },
  "encircled_minus_72745096": { "message": "Omkranset minus" },
  "encircled_plus_36d8d104": { "message": "Omkranset pluss" },
  "encircled_times_5700096d": { "message": "Omkransede tider" },
  "engineering_icon_f8f3cf43": { "message": "Ingeniør-ikon" },
  "english_icon_25bfe845": { "message": "Engelsk-ikon" },
  "enter_at_least_3_characters_to_search_4f037ee0": {
    "message": "Skriv inn minst tre tegn for å søke"
  },
  "epsilon_54bb8afa": { "message": "Epsilon" },
  "epsilon_variant_d31f1e77": { "message": "Epsilon (variant)" },
  "equals_sign_c51bdc58": { "message": "Likhetstegn" },
  "equation_1c5ac93c": { "message": "Ligning" },
  "equation_editor_39fbc3f1": { "message": "Ligningsredigerer" },
  "equilibrium_6ff3040b": { "message": "Likevekt" },
  "equivalence_class_7b0f11c0": { "message": "Ekvivalensklasse" },
  "equivalent_identity_654b3ce5": { "message": "Ekvivalent (identitet)" },
  "eta_b8828f99": { "message": "Forventet ankomst" },
  "exists_2e62bdaa": { "message": "Eksisterer" },
  "exit_fullscreen_b7eb0aa4": { "message": "Avslutt fullskjerm" },
  "expand_preview_by_default_2abbf9f8": {
    "message": "Utvid forhåndsvisning som standard"
  },
  "expand_to_see_types_f5d29352": { "message": "Utvid for å se { types }" },
  "external_link_d3f9e62a": { "message": "Ekstern lenke" },
  "external_tool_frame_70b32473": { "message": "Ekstern verktøyramme" },
  "external_tools_6e77821": { "message": "Eksterne verktøy" },
  "extra_large_b6cdf1ff": { "message": "Ekstra stor" },
  "extra_small_9ae33252": { "message": "Ekstra liten" },
  "extracurricular_icon_67c8ca42": { "message": "Utenomfaglig-ikon" },
  "f_function_fe422d65": { "message": "F (funksjon)" },
  "failed_getting_file_contents_e9ea19f4": {
    "message": "Kunne ikke hente filinnhold"
  },
  "failed_to_retrieve_content_from_external_tool_5899c213": {
    "message": "Kunne ikke hente innhold fra eksternt verktøy"
  },
  "file_name_8fd421ff": { "message": "Filnavn" },
  "file_storage_quota_exceeded_b7846cd1": {
    "message": "Tilgjengelig fillagringsplass er overskredet"
  },
  "file_url_c12b64be": { "message": "Fil URL" },
  "filename_file_icon_602eb5de": { "message": "{ filename } filikon" },
  "filename_image_preview_6cef8f26": {
    "message": "{ filename } bilde forhåndsvisning"
  },
  "filename_text_preview_e41ca2d8": {
    "message": "{ filename } tekst forhåndsvisning"
  },
  "files_c300e900": { "message": "Filer" },
  "files_index_af7c662b": { "message": "Filindeks" },
  "finish_bc343002": { "message": "Ferdig" },
  "fix_heading_hierarchy_f60884c4": { "message": "Reparer tittelhierarki" },
  "flat_music_76d5a5c3": { "message": "Flat (musikk)" },
  "focus_element_options_toolbar_18d993e": {
    "message": "Verktøylinje for fokuselement-alternativer"
  },
  "folder_tree_fbab0726": { "message": "Mappetre" },
  "for_all_b919f972": { "message": "For alle" },
  "format_4247a9c5": { "message": "Format" },
  "format_as_a_list_142210c3": { "message": "Formater som liste" },
  "formatting_5b143aa8": { "message": "Formatering" },
  "forward_slash_3f90f35e": { "message": "Skråstrek" },
  "found_auto_saved_content_3f6e4ca5": {
    "message": "Fant automatisk lagret innhold"
  },
  "found_count_plural_0_results_one_result_other_resu_46aeaa01": {
    "message": "Fant { count, plural,\n     =0 {# resultater}\n    one {# resultat}\n  other {# resultater}\n}"
  },
  "fraction_41bac7af": { "message": "Brøkdel" },
  "fullscreen_873bf53f": { "message": "Fullskjerm" },
  "gamma_1767928": { "message": "Gamma" },
  "generating_preview_45b53be0": { "message": "Genererer forhåndsvisning…" },
  "gif_png_format_images_larger_than_size_kb_are_not__7af3bdbd": {
    "message": "Bilder i GIF-/PNG-format som er større enn { size } KB støttes ikke for øyeblikket."
  },
  "go_to_the_editor_s_menubar_e6674c81": {
    "message": "Gå til redigeringsmenylinjen"
  },
  "go_to_the_editor_s_toolbar_a5cb875f": {
    "message": "Gå til redigeringsverktøylinjen"
  },
  "grades_a61eba0a": { "message": "Vurderinger" },
  "greater_than_e98af662": { "message": "Større enn" },
  "greater_than_or_equal_b911949a": { "message": "Større enn eller lik" },
  "greek_65c5b3f7": { "message": "Gresk" },
  "green_15af4778": { "message": "Grønn" },
  "grey_a55dceff": { "message": "Grå" },
  "group_documents_8bfd6ae6": { "message": "Gruppedokumenter" },
  "group_files_4324f3df": { "message": "Gruppefiler" },
  "group_files_82e5dcdb": { "message": "Gruppefiler" },
  "group_images_98e0ac17": { "message": "Gruppebilder" },
  "group_isomorphism_45b1458c": { "message": "Gruppeisomorfi" },
  "group_link_63e626b3": { "message": "Gruppelenke" },
  "group_links_9493129e": { "message": "Gruppelenker" },
  "group_media_2f3d128a": { "message": "Gruppemedia" },
  "group_navigation_99f191a": { "message": "Gruppenavigering" },
  "h_bar_bb94deae": { "message": "H-linje" },
  "hat_ea321e35": { "message": "Hatt" },
  "header_column_f27433cb": { "message": "Tittelkolonne" },
  "header_row_and_column_ec5b9ec": { "message": "Tittelrad og kolonne" },
  "header_row_f33eb169": { "message": "Tittelrad" },
  "heading_2_5b84eed2": { "message": "Overskrift 2" },
  "heading_3_2c83de44": { "message": "Overskrift 3" },
  "heading_4_b2e74be7": { "message": "Overskrift 4" },
  "heading_levels_should_not_be_skipped_3947c0e0": {
    "message": "Tittelnivåer bør ikke hoppes over"
  },
  "heading_starting_with_start_42a3e7f9": {
    "message": "Tittel som starter med { start }"
  },
  "headings_should_not_contain_more_than_120_characte_3c0e0cb3": {
    "message": "Titler bør ikke inneholde mer enn 120 tegn."
  },
  "health_icon_8d292eb5": { "message": "Helse-ikon" },
  "hearts_suit_e50e04ca": { "message": "Hjerter (type)" },
  "height_69b03e15": { "message": "Høyde" },
  "hexagon_d8468e0d": { "message": "Sekskant" },
  "hide_description_bfb5502e": { "message": "Skjul beskrivelse" },
  "hide_title_description_caf092ef": {
    "message": "Skjul { title }-beskrivelse"
  },
  "highlight_an_element_to_activate_the_element_optio_60e1e56b": {
    "message": "Fremhev et element for å aktivere verktøylinjen for elementalternativer"
  },
  "home_351838cd": { "message": "Hjem" },
  "html_code_editor_fd967a44": { "message": "html koderedigeringsprogram" },
  "html_editor_fb2ab713": { "message": "HTML-redigering" },
  "i_have_obtained_permission_to_use_this_file_6386f087": {
    "message": "Jeg har fått tillatelse til å bruke denne filen."
  },
  "i_hold_the_copyright_71ee91b1": { "message": "Jeg har opphavsretten" },
  "icon_215a1dc6": { "message": "Ikon" },
  "icon_8168b2f8": { "message": "ikonet" },
  "icon_color_b86dd6d6": { "message": "Ikonfarge" },
  "icon_maker_icons_cc560f7e": { "message": "Ikonskaper-ikoner" },
  "icon_options_7e32746e": { "message": "Ikonalternativer" },
  "icon_options_tray_2b407977": { "message": "Brett for ikonalternativer" },
  "icon_preview_1782a1d9": { "message": "Forhåndsvisning av ikon" },
  "icon_shape_30b61e7": { "message": "Ikonform" },
  "icon_size_9353edea": { "message": "Ikonstørrelse" },
<<<<<<< HEAD
=======
  "if_left_empty_link_text_will_display_as_course_lin_2a34eedb": {
    "message": "Hvis lenken er tom, vil tekst vises lenketeksten som navn på faglenken"
  },
>>>>>>> b3b750c9
  "if_usage_rights_are_required_the_file_will_not_pub_841e276e": {
    "message": "Hvis bruksrettigheter kreves, vil filen ikke bli publisert før det er angitt på Filer-siden."
  },
  "if_you_do_not_select_usage_rights_now_this_file_wi_14e07ab5": {
    "message": "Dersom du ikke velger bruksrettigheter nå, vil denne filen være upublisert når den lastes opp."
  },
  "image_8ad06": { "message": "Bilde" },
  "image_c1c98202": { "message": "bilde" },
  "image_filenames_should_not_be_used_as_the_alt_attr_bcfd7780": {
    "message": "Bildefilnavn bør ikke brukes som den alt-attributt som beskriver bildeinnholdet."
  },
  "image_options_5412d02c": { "message": "Bilde-alternativer" },
  "image_options_tray_90a46006": { "message": "Brett for bilde-alternativer" },
  "image_to_crop_3a34487d": { "message": "Bilde som skal beskjæres" },
  "image_with_filename_file_aacd7180": {
    "message": "Bilde med filnavn { file }"
  },
  "images_7ce26570": { "message": "Bilder" },
  "images_should_include_an_alt_attribute_describing__b86d6a86": {
    "message": "Bilder burde inneholde en alt-attributt som beskriver bildeinnholdet."
  },
  "imaginary_portion_of_complex_number_2c733ffa": {
    "message": "Imaginær del (av komplekst tall)"
  },
  "in_element_of_19ca2f33": { "message": "I (element av)" },
  "increase_indent_6af90f7c": { "message": "Øk innryk" },
  "indefinite_integral_6623307e": { "message": "Ubestemt heltall" },
  "indigo_2035fc55": { "message": "Indigo" },
  "inference_fed5c960": { "message": "Inferens" },
  "infinity_7a10f206": { "message": "Uendelig" },
  "insert_593145ef": { "message": "Sett inn" },
  "insert_link_6dc23cae": { "message": "Sett inn lenke" },
  "insert_math_equation_57c6e767": { "message": "Sett matte likning" },
  "integers_336344e1": { "message": "Heltall" },
  "intersection_cd4590e4": { "message": "Kryss" },
  "invalid_entry_f7d2a0f5": { "message": "Ugyldig oppføring." },
  "invalid_file_c11ba11": { "message": "Ugyldig fil" },
  "invalid_file_type_881cc9b2": { "message": "Ugyldig filtype" },
  "invalid_url_cbde79f": { "message": "Ugyldig URL" },
  "iota_11c932a9": { "message": "Iota" },
  "issue_num_total_f94536cf": { "message": "Problem { num }/{ total }" },
  "kappa_2f14c816": { "message": "Kappa" },
  "kappa_variant_eb64574b": { "message": "Kappa (variant)" },
  "keyboard_shortcuts_ed1844bd": { "message": "Snarveier" },
  "keyboards_navigate_to_links_using_the_tab_key_two__5fab8c82": {
    "message": "Tastatur navigerer til lenker ved å bruke tabulatortasten. To lenker som viser til samme destinasjon kan være forvirrende for tastaturbrukere."
  },
  "lambda_4f602498": { "message": "Lambda" },
  "language_arts_icon_a798b0f8": { "message": "Språkkunst-ikon" },
  "languages_icon_9d20539": { "message": "Språk-ikon" },
  "large_9c5e80e7": { "message": "Stor" },
  "learn_more_about_adjacent_links_2cb9762c": {
    "message": "Lær mer om lenker ved siden av"
  },
  "learn_more_about_color_contrast_c019dfb9": {
    "message": "Lær mer om fargekontrast"
  },
  "learn_more_about_organizing_page_headings_8a7caa2e": {
    "message": "Lær mer om hvordan organisere sideoverskrifter"
  },
  "learn_more_about_proper_page_heading_structure_d2959f2d": {
    "message": "Lær mer om riktig sideoverskriftsstruktur"
  },
  "learn_more_about_table_headers_5f5ee13": {
    "message": "Lær mer om tabelloverskrifter"
  },
  "learn_more_about_using_alt_text_for_images_5698df9a": {
    "message": "Lær mer om hvordan bruke alt tekst for bilder"
  },
  "learn_more_about_using_captions_with_tables_36fe496f": {
    "message": "Lær mer om hvordan bruke bildetekst med tabeller"
  },
  "learn_more_about_using_filenames_as_alt_text_264286af": {
    "message": "Lær mer om hvordan bruke filnavn som alt tekst"
  },
  "learn_more_about_using_lists_4e6eb860": {
    "message": "Lær mer om hvordan bruke lister"
  },
  "learn_more_about_using_scope_attributes_with_table_20df49aa": {
    "message": "Lær mer om hvordan bruke omfangsatributter med tabeller"
  },
  "leave_as_is_4facfe55": { "message": "La det være" },
  "left_3ea9d375": { "message": "Venstre" },
  "left_align_43d95491": { "message": "Venstrestilt" },
  "left_angle_bracket_c87a6d07": { "message": "Venstre vinkelparantes" },
  "left_arrow_4fde1a64": { "message": "Venstre pil" },
  "left_arrow_with_hook_5bfcad93": { "message": "Venstre pil med krok" },
  "left_ceiling_ee9dd88a": { "message": "Venstre tak" },
  "left_curly_brace_1726fb4": { "message": "Venstre krøllparantes" },
  "left_downard_harpoon_arrow_1d7b3d2e": {
    "message": "Harpun ned med krok til venstre"
  },
  "left_floor_29ac2274": { "message": "Venstre gulv" },
  "left_to_right_e9b4fd06": { "message": "Venstre-til-høyre" },
  "left_upward_harpoon_arrow_3a562a96": {
    "message": "Harpun opp med krok til venstre"
  },
  "leftward_arrow_1e4765de": { "message": "Pil mot venstre" },
  "leftward_pointing_triangle_d14532ce": {
    "message": "Trekant som peker mot venstre"
  },
  "less_than_a26c0641": { "message": "Mindre enn" },
  "less_than_or_equal_be5216cb": { "message": "Mindre enn eller lik" },
  "library_icon_ae1e54cf": { "message": "Bibliotek-ikon" },
  "light_blue_5374f600": { "message": "Lyseblå" },
  "link_7262adec": { "message": "Lenke" },
  "link_options_a16b758b": { "message": "Lenkevalg" },
  "link_with_text_starting_with_start_b3fcbe71": {
    "message": "Lenke med tekst som starter med { start }"
  },
  "links_14b70841": { "message": "Lenker" },
  "links_to_an_external_site_de74145d": {
    "message": "Lenker til en ekstern side."
  },
  "lists_should_be_formatted_as_lists_f862de8d": {
    "message": "Lister må formateres som lister."
  },
  "load_more_35d33c7": { "message": "Last inn mer" },
  "loading_25990131": { "message": "Laster…" },
  "loading_bde52856": { "message": "Laster" },
  "loading_closed_captions_subtitles_failed_95ceef47": {
    "message": "lasting av teksting/underteksting mislyktes."
  },
  "loading_external_tool_d839042c": {
    "message": "Laster inn eksternt verktøy"
  },
  "loading_failed_b3524381": { "message": "Lasting mislyktes…" },
  "loading_failed_e6a9d8ef": { "message": "Lasting mislyktes." },
  "loading_folders_d8b5869e": { "message": "Laster mapper" },
  "loading_placeholder_for_filename_792ef5e8": {
    "message": "Laster inn plassholder for { fileName }"
  },
  "loading_please_wait_d276220a": { "message": "Laster inn, vennligst vent" },
  "loading_preview_9f077aa1": { "message": "Laster forhåndsvisning" },
  "locked_762f138b": { "message": "Låst" },
  "logical_equivalence_76fca396": { "message": "Logisk ekvivalens" },
  "logical_equivalence_short_8efd7b4f": {
    "message": "Logisk ekvivalens (kort)"
  },
  "logical_equivalence_short_and_thick_1e1f654d": {
    "message": "Logisk ekvivalens (kort og tykk)"
  },
  "logical_equivalence_thick_662dd3f2": {
    "message": "Logisk ekvivalens (tykk)"
  },
  "low_horizontal_dots_cc08498e": { "message": "Lave horisontale prikker" },
  "magenta_4a65993c": { "message": "Magenta" },
  "maps_to_e5ef7382": { "message": "Peker mot" },
  "math_icon_ad4e9d03": { "message": "Matte-ikon" },
  "media_af190855": { "message": "Medie" },
  "media_file_is_processing_please_try_again_later_58a6d49": {
    "message": "Mediefilen behandles. Prøv igjen senere."
  },
  "media_title_2112243b": { "message": "Medietittel" },
  "medium_5a8e9ead": { "message": "Medium" },
  "merge_links_2478df96": { "message": "Slå sammen lenker" },
  "mic_a7f3d311": { "message": "Mikrofon" },
  "microphone_disabled_15c83130": { "message": "Mikrofon deaktivert" },
  "middle_27dc1d5": { "message": "Midten" },
  "minimize_file_preview_da911944": {
    "message": "Minimer forhåndsvisning av fil"
  },
  "minimize_video_20aa554b": { "message": "Minimer video" },
  "minus_fd961e2e": { "message": "Minus" },
  "minus_plus_3461f637": { "message": "Minus/pluss" },
  "misc_3b692ea7": { "message": "Diverse" },
  "miscellaneous_e9818229": { "message": "Diverse" },
  "modules_c4325335": { "message": "Moduler" },
  "moving_image_to_crop_directionword_6f66cde2": {
    "message": "Flytter bilde for å beskjære { directionWord }"
  },
  "mu_37223b8b": { "message": "Mu" },
  "multi_color_image_63d7372f": { "message": "Bilde i flere farger" },
  "multiplication_sign_15f95c22": { "message": "Multiplikasjonstegn" },
  "music_icon_4db5c972": { "message": "Musikk-ikon" },
  "must_be_at_least_percentage_22e373b6": {
    "message": "Må være minst { percentage }%"
  },
  "must_be_at_least_width_x_height_px_41dc825e": {
    "message": "Det må være minst { width } x { height }px"
  },
  "my_files_2f621040": { "message": "Mine filer" },
  "n_th_root_9991a6e4": { "message": "n-te rot" },
  "nabla_1e216d25": { "message": "Nabla" },
  "name_1aed4a1b": { "message": "Navn" },
  "name_color_ceec76ff": { "message": "{ name } ({ color })" },
  "natural_music_54a70258": { "message": "Naturlig (musikk)" },
  "natural_numbers_3da07060": { "message": "Naturlige tall" },
  "navigate_through_the_menu_or_toolbar_415a4e50": {
    "message": "Navigere gjennom menyen eller verktøylinjen"
  },
  "nested_greater_than_d852e60d": { "message": "Nested større enn" },
  "nested_less_than_27d17e58": { "message": "Nested mindre enn" },
  "next_40e12421": { "message": "Neste" },
  "no_accessibility_issues_were_detected_f8d3c875": {
    "message": "Ingen tiljengelighetsproblemer ble oppdaget."
  },
  "no_changes_to_save_d29f6e91": { "message": "Ingen endringer å lagre." },
  "no_e16d9132": { "message": "Nei" },
  "no_file_chosen_9a880793": { "message": "Ingen fil valgt" },
  "no_headers_9bc7dc7f": { "message": "Ingen titler" },
  "no_preview_is_available_for_this_file_f940114a": {
    "message": "Ingen forhåndsvisning er tilgjengelig for denne filen."
  },
  "no_results_940393cf": { "message": "Ingen resultater." },
  "no_results_found_for_filterterm_ad1b04c8": {
    "message": "Ingen resultat funnet for { filterTerm }"
  },
  "no_video_1ed00b26": { "message": "Ingen video" },
  "none_3b5e34d2": { "message": "Ingen" },
  "none_selected_b93d56d2": { "message": "Ingen valgt" },
  "not_equal_6e2980e6": { "message": "Ikke lik" },
  "not_in_not_an_element_of_fb1ffb54": {
    "message": "Ikke i (ikke et element av)"
  },
  "not_negation_1418ebb8": { "message": "Ikke (negasjon)" },
  "not_subset_dc2b5e84": { "message": "Ikke delsett" },
  "not_subset_strict_23d282bf": { "message": "Ikke delsett (streng)" },
  "not_superset_5556b913": { "message": "Ikke supersett" },
  "not_superset_strict_24e06f36": { "message": "Ikke supersett (streng)" },
  "nu_1c0f6848": { "message": "Nu" },
  "octagon_e48be9f": { "message": "Åttekant" },
  "olive_6a3e4d6b": { "message": "Oliven" },
  "omega_8f2c3463": { "message": "Omega" },
  "one_of_the_following_styles_must_be_added_to_save__1de769aa": {
    "message": "En av følgende stiler må legges til for å lagre et ikon: Ikonfarge, konturstørrelse, ikontekst eller bilde"
  },
  "open_circle_e9bd069": { "message": "Åpen sirkel" },
  "open_this_keyboard_shortcuts_dialog_9658b83a": {
    "message": "Åpne denne hurtigtastdialogen"
  },
  "open_title_application_fd624fc5": {
    "message": "Åpne { title }-applikasjon"
  },
  "operators_a2ef9a93": { "message": "Operatører" },
  "or_9b70ccaa": { "message": "Eller" },
  "orange_81386a62": { "message": "Oransje" },
  "ordered_and_unordered_lists_cfadfc38": {
    "message": "Ordnede og uordnede lister"
  },
  "other_editor_shortcuts_may_be_found_at_404aba4a": {
    "message": "Andre redigeringssnarveier kan sees på"
  },
  "outline_color_3ef2cea7": { "message": "Farge omriss" },
  "outline_size_a6059a21": { "message": "Størrelse omriss" },
  "p_is_not_a_valid_protocol_which_must_be_ftp_http_h_adf13fc2": {
    "message": "{ p } er ikke en gyldig protokoll som må være ftp, http, https, mailto, skype, tel eller kan utelates"
  },
  "pages_e5414c2c": { "message": "Sider" },
  "paragraph_5e5ad8eb": { "message": "Avsnitt" },
  "paragraph_starting_with_start_a59923f8": {
    "message": "Setning som starter med { start }"
  },
  "parallel_d55d6e38": { "message": "Parallell" },
  "partial_derivative_4a9159df": { "message": "Delvis (derivat)" },
  "paste_5963d1c1": { "message": "Lim inn" },
  "pause_12af3bb4": { "message": "Pause" },
  "pentagon_17d82ea3": { "message": "Femkant" },
  "people_b4ebb13c": { "message": "Deltakere" },
  "percentage_34ab7c2c": { "message": "Prosent" },
  "percentage_must_be_a_number_8033c341": {
    "message": "Prosent må være et tall"
  },
  "performing_arts_icon_f3497486": { "message": "Scenekunst-ikon" },
  "perpendicular_7c48ede4": { "message": "Vinkelrett" },
  "phi_4ac33b6d": { "message": "Phi" },
  "phi_variant_c9bb3ac5": { "message": "Phi (variant)" },
  "physical_education_icon_d7dffd3e": { "message": "Gymnastikk-ikon" },
  "pi_dc4f0bd8": { "message": "Pi" },
  "pi_variant_10f5f520": { "message": "Pi (variant)" },
  "pink_68ad45cb": { "message": "Rosa" },
  "pixels_52ece7d1": { "message": "Piksler" },
  "play_1a47eaa7": { "message": "Spill av" },
  "play_media_comment_35257210": { "message": "Spill mediainnhold" },
  "play_media_comment_by_name_from_createdat_c230123d": {
    "message": "Spill mediainnhold av { name } fra { createdAt }."
  },
  "please_allow_canvas_to_access_your_microphone_and__dc2c3079": {
    "message": "Gi Canvas tilgang til mikrofonen og webkameraet ditt."
  },
  "plus_d43cd4ec": { "message": "Pluss" },
  "plus_minus_f8be2e83": { "message": "Pluss/minus" },
  "posted_when_a578f5ab": { "message": "Publisert: { when }" },
  "power_set_4f26f316": { "message": "Potens-sett" },
  "precedes_196b9aef": { "message": "Forutgående" },
  "precedes_equal_20701e84": { "message": "Går foran lik" },
  "preformatted_d0670862": { "message": "Forhåndsformattert" },
  "prev_f82cbc48": { "message": "Forrige" },
  "preview_53003fd2": { "message": "Forhåndsvisning" },
  "preview_a3f8f854": { "message": "FORHÅNDSVISNING" },
  "preview_in_overlay_ed772c46": { "message": "Forhåndsvis i utvidet vindu" },
  "preview_inline_9787330": { "message": "Forhåndsvis i vindu" },
  "prime_917ea60e": { "message": "Prim" },
  "prime_numbers_13464f61": { "message": "Primtall" },
  "product_39cf144f": { "message": "Produkt" },
  "proportional_f02800cc": { "message": "Proporsjonal" },
  "protocol_must_be_ftp_http_https_mailto_skype_tel_o_73beb4f8": {
    "message": "Protokollen må være ftp, http, https, mailto, skype, tel eller kan utelates"
  },
  "psi_e3f5f0f7": { "message": "Psi" },
  "published_c944a23d": { "message": "publisert" },
  "published_when_302d8e23": { "message": "Publisert: { when }" },
  "pumpkin_904428d5": { "message": "Gresskar" },
  "purple_7678a9fc": { "message": "Lilla" },
  "quaternions_877024e0": { "message": "Kvaternioner" },
  "quizzes_7e598f57": { "message": "Quizer" },
  "rational_numbers_80ddaa4a": { "message": "Rasjonelle tall" },
  "real_numbers_7c99df94": { "message": "Reelle tall" },
  "real_portion_of_complex_number_7dad33b5": {
    "message": "Reell del (av komplekst tall)"
  },
  "record_7c9448b": { "message": "Registrering" },
  "record_upload_media_5fdce166": { "message": "Ta opp/last opp media" },
  "recording_98da6bda": { "message": "Opptak" },
  "red_8258edf3": { "message": "Rød" },
  "relationships_6602af70": { "message": "Forbindelser" },
  "religion_icon_246e0be1": { "message": "Religion-ikon" },
  "remove_heading_style_5fdc8855": { "message": "Fjern tittelstil" },
  "remove_link_d1f2f4d0": { "message": "Fjerne lenke" },
  "replace_e61834a7": { "message": "Erstatt" },
  "reset_95a81614": { "message": "Tilbakestill" },
  "resize_ec83d538": { "message": "Endre størrelse" },
  "restore_auto_save_deccd84b": {
    "message": "Gjenopprette automatisk lagring?"
  },
  "reverse_turnstile_does_not_yield_7558be06": {
    "message": "Omvendt turnstile (gir ikke etter)"
  },
  "rho_a0244a36": { "message": "Rho" },
  "rho_variant_415245cd": { "message": "Rho (variant)" },
  "rich_content_editor_2708ef21": { "message": "Rich teksteditor" },
  "rich_text_area_press_oskey_f8_for_rich_content_edi_c2f651d": {
    "message": "Rikt tekstområde Trykk { OSKey }+F8 for snarveier i Rich innholdsredigering."
  },
  "right_71ffdc4d": { "message": "Høyre" },
  "right_align_39e7a32a": { "message": "Høyrestilt" },
  "right_angle_bracket_d704e2d6": { "message": "Høyre vinkelparantes" },
  "right_arrow_35e0eddf": { "message": "Høyre pil" },
  "right_arrow_with_hook_29d92d31": { "message": "Høyre pil med krok" },
  "right_ceiling_839dc744": { "message": "Høyre tak" },
  "right_curly_brace_5159d5cd": { "message": "Høyre krøllparantes" },
  "right_downward_harpoon_arrow_d71b114f": {
    "message": "Harpun ned med krok til høyre"
  },
  "right_floor_5392d5cf": { "message": "Høyre gulv" },
  "right_to_left_9cfb092a": { "message": "Høyre-til-venstre" },
  "right_upward_harpoon_arrow_f5a34c73": {
    "message": "Harpun opp med krok til høyre"
  },
  "rightward_arrow_32932107": { "message": "Pil mot høyre" },
  "rightward_pointing_triangle_60330f5c": {
    "message": "Trekant som peker mot høyre"
  },
  "rotate_image_90_degrees_2ab77c05": { "message": "Roter bildet -90 grader" },
  "rotate_image_90_degrees_6c92cd42": { "message": "Roter bildet 90 grader" },
  "rotation_9699c538": { "message": "Rotasjon" },
  "row_fc0944a7": { "message": "Rad" },
  "row_group_979f5528": { "message": "Radgruppe" },
  "sadly_the_pretty_html_editor_is_not_keyboard_acces_50da7665": {
    "message": "Dessverre er Elegante HTML-redigering ikke tilgjengelig med tastaturet. Få tilgang til rå HTML-redigering her."
  },
  "save_11a80ec3": { "message": "Lagre" },
  "save_copy_ca63944e": { "message": "Lagre kopi" },
  "save_media_cb9e786e": { "message": "Lagre media" },
  "saved_icon_maker_icons_df86e2a1": { "message": "Lagrede Ikonskaper-ikoner" },
  "screen_readers_cannot_determine_what_is_displayed__6a5842ab": {
    "message": "Skjermlesere kan ikke avgjøre hva som vises i et bilde uten alternativ tekst, og filnavn er ofte meningsløse strenger av bokstaver og siffer som ikke beskriver konteksten eller meningen."
  },
  "screen_readers_cannot_determine_what_is_displayed__6f1ea667": {
    "message": "Skjermlesere kan ikke avgjøre hva som vises i et bilde uten alternativ tekst som beskriver innholdet og meningen med bildet. Alternativ tekst bør være kort og konsis."
  },
  "screen_readers_cannot_determine_what_is_displayed__a57e6723": {
    "message": "Skjermlesere kan ikke avgjøre hva som vises i et bilde uten alternativ tekst som beskriver innholdet og meningen med bildet."
  },
  "screen_readers_cannot_interpret_tables_without_the_bd861652": {
    "message": "Skjermlesere kan ikke tolke tabeller uten skikkelig struktur. Tabelltitler gir rettledning og indikerer innholdsomfang"
  },
  "screen_readers_cannot_interpret_tables_without_the_e62912d5": {
    "message": "Skjermlesere kan ikke tolke tabeller uten skikkelig struktur. Tabelloverskrifter beskriver konteksten og den generelle forståelsen av tabellen."
  },
  "screen_readers_cannot_interpret_tables_without_the_f0bdec0f": {
    "message": "Skjermlesere kan ikke tolke tabeller uten skikkelig struktur. Tabelltitler gir rettledning og  oversikt over innholdet."
  },
  "script_l_42a7b254": { "message": "Skript L" },
  "search_280d00bd": { "message": "Søk" },
  "select_audio_source_21043cd5": { "message": "Velg lydkilde" },
  "select_crop_shape_d441feeb": { "message": "Velg beskjæringsform" },
  "select_language_7c93a900": { "message": "Velg språk" },
  "select_video_source_1b5c9dbe": { "message": "Velg videokilde" },
  "selected_linkfilename_c093b1f2": { "message": "Valgt { linkFileName }" },
  "selection_b52c4c5e": { "message": "Valg" },
  "set_header_scope_8c548f40": { "message": "Sett tittelomfang" },
  "set_minus_b46e9b88": { "message": "Angi minus" },
  "set_table_header_cfab13a0": { "message": "Sett tabelltittel" },
  "sharp_music_ab956814": { "message": "Sharp/iss (musikk)" },
  "shift_arrows_4d5785fe": { "message": "SHIFT+piltaster" },
  "shift_o_to_open_the_pretty_html_editor_55ff5a31": {
    "message": "Skift-O for å åpne elegante html-redigering."
  },
  "shortcut_911d6255": { "message": "Snarvei" },
  "show_audio_options_b489926b": { "message": "Vis lydalternativer" },
  "show_image_options_1e2ecc6b": { "message": "Vis bildemuligheter" },
  "show_link_options_545338fd": { "message": "Vis lenkevalg" },
  "show_studio_media_options_a0c748c6": {
    "message": "Vis Studio-mediealternativer"
  },
  "show_video_options_6ed3721a": { "message": "Vis videovalg" },
  "sighted_users_browse_web_pages_quickly_looking_for_1d4db0c1": {
    "message": "Seende brukere surfer nettsider kjapt, og ser etter store eller uthevede titler. Brukere av skjermlesere er avhengige av titler for å forstå konteksten. Titler bør bruke korrekt struktur."
  },
  "sighted_users_browse_web_pages_quickly_looking_for_ade806f5": {
    "message": "Seende brukere surfer nettsider kjapt, og ser etter store eller uthevede titler. Brukere av skjermlesere er avhengige av titler for å forstå konteksten. Titler bør være konsise innenfor den korrekte strukturen."
  },
  "sigma_5c35e553": { "message": "Sigma" },
  "sigma_variant_8155625": { "message": "Sigma (variant)" },
  "single_color_image_4e5d4dbc": { "message": "Enkeltfargebilde" },
  "single_color_image_color_95fa9a87": { "message": "Enkeltfargebilde-farge" },
  "size_b30e1077": { "message": "Størrelse" },
  "size_of_caption_file_is_greater_than_the_maximum_m_bff5f86e": {
    "message": "Størrelsen på bildetekstfilen er større en maksimalt tillatt størrelse på { max } kb."
  },
  "small_b070434a": { "message": "Liten" },
  "solid_circle_9f061dfc": { "message": "Solid sirkel" },
  "something_went_wrong_89195131": { "message": "Noe gikk galt." },
  "something_went_wrong_accessing_your_webcam_6643b87e": {
    "message": "Det oppsto en feil under åpning av webkameraet."
  },
  "something_went_wrong_and_i_don_t_know_what_to_show_e0c54ec8": {
    "message": "Noe gikk galt og jeg vet ikke hva jeg skal vise deg."
  },
  "something_went_wrong_check_your_connection_reload__c7868286": {
    "message": "Noe gikk galt. Kontroller tilkoblingen din, last inn siden på nytt og prøv igjen."
  },
  "something_went_wrong_d238c551": { "message": "Noe gikk galt" },
  "something_went_wrong_while_sharing_your_screen_8de579e5": {
    "message": "Noe gikk galt under deling av skjermen din."
  },
  "sort_by_e75f9e3e": { "message": "Sortert på" },
  "spades_suit_b37020c2": { "message": "Spar (type)" },
  "square_511eb3b3": { "message": "Square" },
  "square_cap_9ec88646": { "message": "Firkantet caps" },
  "square_cup_b0665113": { "message": "Firkantet kopp" },
  "square_root_e8bcbc60": { "message": "Kvadratrot" },
  "square_root_symbol_d0898a53": { "message": "Kvadratrotsymbol" },
  "square_subset_17be67cb": { "message": "Kvadratisk delsett" },
  "square_subset_strict_7044e84f": { "message": "Kvadratisk delsett (streng)" },
  "square_superset_3be8dae1": { "message": "Kvadratisk supersett" },
  "square_superset_strict_fa4262e4": {
    "message": "Kvadratisk supersett (streng)"
  },
  "square_unordered_list_b15ce93b": { "message": "firkantet uordnet liste" },
  "star_8d156e09": { "message": "Stjernemerke" },
  "start_over_f7552aa9": { "message": "Start på nytt" },
  "start_recording_9a65141a": { "message": "Start opptak" },
  "steel_blue_14296f08": { "message": "Stålblå" },
  "studio_media_options_ee504361": { "message": "Studiomediealternativer" },
  "studio_media_options_tray_cfb94654": {
    "message": "Skuff for studiomediealternativer"
  },
  "styles_2aa721ef": { "message": "Stiler" },
  "submit_a3cc6859": { "message": "Send inn" },
  "subscript_59744f96": { "message": "Senket skrift" },
  "subset_19c1a92f": { "message": "Delsett" },
  "subset_strict_8d8948d6": { "message": "Delsett (streng)" },
  "succeeds_9cc31be9": { "message": "Lykkes" },
  "succeeds_equal_158e8c3a": { "message": "Lykkes er lik" },
  "sum_b0842d31": { "message": "Sum" },
  "superscript_8cb349a2": { "message": "Hevet skrift" },
  "superscript_and_subscript_37f94a50": { "message": "Hevet og nedsenket" },
  "superset_c4db8a7a": { "message": "Supersett" },
  "superset_strict_c77dd6d2": { "message": "Supersett (streng)" },
  "supported_file_types_srt_or_webvtt_7d827ed": {
    "message": "Filtyper som støttes: SRT eller WebVTT"
  },
  "switch_to_pretty_html_editor_a3cee15f": {
    "message": "Bytt til elegant HTML-redigerer"
  },
  "switch_to_raw_html_editor_f970ae1a": {
    "message": "Bytt til rå HTML-redigerer"
  },
  "switch_to_the_html_editor_146dfffd": {
    "message": "Bytt til html-redigering"
  },
  "switch_to_the_rich_text_editor_63c1ecf6": {
    "message": "Bytt til rich tekstredigering"
  },
  "syllabus_f191f65b": { "message": "Fagoversikt" },
  "system_audio_allowed_b2508f8c": { "message": "Systemlyd tillatt" },
  "system_audio_disabled_c177bd13": { "message": "Systemlyd deaktivert" },
  "tab_arrows_4cf5abfc": { "message": "TAB/piltaster" },
  "table_header_starting_with_start_ffcabba6": {
    "message": "Tabelltittel starter med { start }"
  },
  "table_starting_with_start_e7232848": {
    "message": "Tabell starter med { start }"
  },
  "tables_headers_should_specify_scope_5abf3a8e": {
    "message": "Tabelltitler bør spesifisere omfang."
  },
  "tables_should_include_a_caption_describing_the_con_e91e78fc": {
    "message": "Tabeller bør inkludere en overskrift som beskriver innholdet i tabellen."
  },
  "tables_should_include_at_least_one_header_48779eac": {
    "message": "Tabeller bør inkludere minst en tittel."
  },
  "tau_880974b7": { "message": "Tau" },
  "teal_f729a294": { "message": "Blågrønn" },
  "text_7f4593da": { "message": "Tekst" },
  "text_background_color_16e61c3f": { "message": "Bakgrunnsfarge tekst" },
  "text_color_acf75eb6": { "message": "Tekstfarge" },
  "text_is_difficult_to_read_without_sufficient_contr_69e62bd6": {
    "message": "Teksten er vanskelig å lese uten tilstrekkelig kontrast mellom tekst og bakgrunn, spesielt for svaksynte."
  },
  "text_larger_than_18pt_or_bold_14pt_should_display__5c364db6": {
    "message": "Tekst større enn 18pkt (eller tykk 14pkt) bør vises med en minimums kontrastrate på 3:1."
  },
  "text_optional_384f94f7": { "message": "Tekst (valgfritt)" },
  "text_position_8df8c162": { "message": "Tekstposisjon" },
  "text_size_887c2f6": { "message": "Tekststørrelse" },
  "text_smaller_than_18pt_or_bold_14pt_should_display_aaffb22b": {
    "message": "Tekst mindre enn 18pkt (eller tykk 14pkt) bør vises med en minimums kontrastrate på 4,5:1."
  },
  "the_document_preview_is_currently_being_processed__7d9ea135": {
    "message": "Dokumentforhåndsvisningen behandles. Prøv igjen senere."
  },
  "the_first_heading_on_a_page_should_be_an_h2_859089f2": {
    "message": "Den første overskriften på en side skal være en H2."
  },
  "the_following_content_is_partner_provided_ed1da756": {
    "message": "Følgende innhold er gitt av en partner"
  },
  "the_material_is_in_the_public_domain_279c39a3": {
    "message": "Materialet er i det offentlige domenet"
  },
  "the_material_is_licensed_under_creative_commons_3242cb5e": {
    "message": "Materialet er lisensiert under Creative Commons"
  },
  "the_material_is_subject_to_an_exception_e_g_fair_u_a39c8ca2": {
    "message": "Dette materialet er underlagt et unntak - f.eks. fair use, retten til å sitere eller andre i henhold til gjeldende lover for opphavsrett"
  },
  "the_preceding_content_is_partner_provided_d753928c": {
    "message": "Det foregående innholdet er gitt av en partner"
  },
  "the_pretty_html_editor_is_not_keyboard_accessible__d6d5d2b": {
    "message": "Elegante HTML-redigering ikke tilgjengelig med tastaturet. Trykk Skift-O for å åpne rå html-redigering."
  },
  "therefore_d860e024": { "message": "Derfor" },
  "theta_ce2d2350": { "message": "Theta" },
  "theta_variant_fff6da6f": { "message": "Theta (variant)" },
  "thick_downward_arrow_b85add4c": { "message": "Tykk pil nedover" },
  "thick_left_arrow_d5f3e925": { "message": "Tykk pil til venstre" },
  "thick_leftward_arrow_6ab89880": { "message": "Tykk pil mot venstre" },
  "thick_right_arrow_3ed5e8f7": { "message": "Tykk pil til høyre" },
  "thick_rightward_arrow_a2e1839e": { "message": "Tykk pil mot høyre" },
  "thick_upward_arrow_acd20328": { "message": "Tykk pil oppover" },
  "this_document_cannot_be_displayed_within_canvas_7aba77be": {
    "message": "Dette dokumentet kan ikke vises i Canvas."
  },
  "this_equation_cannot_be_rendered_in_basic_view_9b6c07ae": {
    "message": "Denne ligningen kan ikke legges frem i enkel visning."
  },
  "this_image_is_currently_unavailable_25c68857": {
    "message": "Dette bildet er utilgjengelig for øyeblikket"
  },
  "though_your_video_will_have_the_correct_title_in_t_90e427f3": {
    "message": "Selv om videoen din har riktig titten i nettleseren kunne vi ikke oppdatere den i databasen."
  },
  "timebar_a4d18443": { "message": "Tidsbar" },
  "title_ee03d132": { "message": "Tittel" },
  "to_be_posted_when_d24bf7dc": { "message": "Skal publiseres: { when }" },
  "to_do_when_2783d78f": { "message": "Gjøremål: { when }" },
  "toggle_summary_group_413df9ac": { "message": "Veksle { summary }-gruppe" },
  "toggle_tooltip_d3b7cb86": { "message": "Bytte verktøytips" },
  "tools_2fcf772e": { "message": "Verktøy" },
  "top_66e0adb6": { "message": "Topp" },
  "tray_839df38a": { "message": "Brett" },
  "triangle_6072304e": { "message": "Trekant" },
  "turnstile_yields_f9e76df1": { "message": "Turnstile (gir etter)" },
  "type_control_f9_to_access_image_options_text_a47e319f": {
    "message": "Tast Kontroll F9 for å få tilgang til bilde-alternativer. { text }"
  },
  "type_control_f9_to_access_link_options_text_4ead9682": {
    "message": "Tast Kontroll F9 for å få tilgang til link-alternativer. { text }"
  },
  "type_control_f9_to_access_table_options_text_92141329": {
    "message": "Tast Kontroll F9 for å få tilgang til tabell-alternativer. { text }"
  },
  "unable_to_determine_resource_selection_url_7867e060": {
    "message": "Kan ikke bestemme nettadressen for valg av ressurs"
  },
  "union_e6b57a53": { "message": "Union" },
  "unpublished_dfd8801": { "message": "upublisert" },
  "untitled_16aa4f2b": { "message": "Uten navn" },
  "untitled_efdc2d7d": { "message": "uten navn" },
  "up_and_left_diagonal_arrow_e4a74a23": {
    "message": "Diagonal pil opp mot venstre"
  },
  "up_and_right_diagonal_arrow_935b902e": {
    "message": "Diagonal pil opp mot høyre"
  },
  "up_c553575d": { "message": "Opp" },
  "upload_document_253f0478": { "message": "Last opp dokument" },
  "upload_file_fd2361b8": { "message": "Last opp fil" },
  "upload_image_6120b609": { "message": "Last opp bilde" },
  "upload_media_ce31135a": { "message": "Laste opp medier" },
  "upload_record_media_e4207d72": { "message": "Laste opp/ spille inn medier" },
  "uploading_19e8a4e7": { "message": "Laster opp" },
  "uppercase_alphabetic_ordered_list_3f5aa6b2": {
    "message": "stor bokstav alfabetisert organisert liste"
  },
  "uppercase_delta_d4f4bc41": { "message": "Stor delta" },
  "uppercase_gamma_86f492e9": { "message": "Stor gamma" },
  "uppercase_lambda_c78d8ed4": { "message": "Stor lambda" },
  "uppercase_omega_8aedfa2": { "message": "Stor omega" },
  "uppercase_phi_caa36724": { "message": "Stor phi" },
  "uppercase_pi_fcc70f5e": { "message": "Stor pi" },
  "uppercase_psi_6395acbe": { "message": "Stor psi" },
  "uppercase_roman_numeral_ordered_list_853f292b": {
    "message": "stor bokstav romertall organisert liste"
  },
  "uppercase_sigma_dbb70e92": { "message": "Stor sigma" },
  "uppercase_theta_49afc891": { "message": "Stor theta" },
  "uppercase_upsilon_8c1e623e": { "message": "Stor upsilon" },
  "uppercase_xi_341e8556": { "message": "Stor xi" },
  "upsilon_33651634": { "message": "Upsilon" },
  "upward_and_downward_pointing_arrow_fa90a918": {
    "message": "Pil som peker oppover og nedover"
  },
  "upward_and_downward_pointing_arrow_thick_d420fdef": {
    "message": "Pil som peker oppover og nedover (tykk)"
  },
  "upward_arrow_9992cb2d": { "message": "Pil oppover" },
  "upward_pointing_triangle_d078d7cb": {
    "message": "Trekant som peker oppover"
  },
  "url_22a5f3b8": { "message": "URL" },
  "usage_right_ff96f3e2": { "message": "Bruksrettigheter:" },
  "usage_rights_required_5fe4dd68": { "message": "Bruksrettigheter (påkrevd)" },
  "use_arrow_keys_to_navigate_options_2021cc50": {
    "message": "Bruk piltaster for å navigere i valgene."
  },
  "use_arrow_keys_to_select_a_shape_c8eb57ed": {
    "message": "Bruk piltastene for å velge en form."
  },
  "use_arrow_keys_to_select_a_size_699a19f4": {
    "message": "Bruk piltastene for å velge en størrelse."
  },
  "use_arrow_keys_to_select_a_text_position_72f9137c": {
    "message": "Bruk piltastene for å velge en tekstposisjon."
  },
  "use_arrow_keys_to_select_a_text_size_65e89336": {
    "message": "Bruk piltastene for å velge en tekststørrelse."
  },
  "use_arrow_keys_to_select_an_outline_size_e009d6b0": {
    "message": "Bruk piltastene for å velge størrelse på omriss."
  },
  "used_by_screen_readers_to_describe_the_content_of__4f14b4e4": {
    "message": "Brukt av skjermlesere for å beskrive innholdet til et { TYPE }"
  },
  "used_by_screen_readers_to_describe_the_content_of__b1e76d9e": {
    "message": "Brukt av skjermlesere for å beskrive innholdet til et bilde"
  },
  "used_by_screen_readers_to_describe_the_video_37ebad25": {
    "message": "Brukt av skjermlesere for å beskrive videoen"
  },
  "user_documents_c206e61f": { "message": "Brukerdokumenter" },
  "user_files_78e21703": { "message": "Brukerfiler" },
  "user_images_b6490852": { "message": "Brukerbilder" },
  "user_media_14fbf656": { "message": "Brukermedie" },
  "vector_notation_cf6086ab": { "message": "Vektor (notasjon)" },
  "vertical_bar_set_builder_notation_4300495f": {
    "message": "Vertikal linje (set builder-notasjon)"
  },
  "vertical_dots_bfb21f14": { "message": "Vertikale prikker" },
  "video_options_24ef6e5d": { "message": "Videovalg" },
  "video_options_tray_3b9809a5": { "message": "Videovalgbrett" },
  "video_player_b371005": { "message": "Video avspiller" },
  "video_player_for_9e7d373b": { "message": "Video avspiller for " },
  "video_player_for_title_ffd9fbc4": {
    "message": "Video avspiller for { title }"
  },
  "view_all_e13bf0a6": { "message": "Vis alle" },
  "view_ba339f93": { "message": "Vis" },
  "view_description_30446afc": { "message": "Vis beskrivelse" },
  "view_keyboard_shortcuts_34d1be0b": { "message": "Vis tastatur-snarveier" },
  "view_title_description_67940918": { "message": "Vis { title }-beskrivelse" },
  "view_word_and_character_counts_a743dd0c": {
    "message": "Vis antall ord og tegn"
  },
  "we_couldn_t_detect_a_working_microphone_connected__ceb71c40": {
    "message": "Vi kunne ikke oppdage en fungerende mikrofon som er koblet til enheten din."
  },
  "we_couldn_t_detect_a_working_webcam_connected_to_y_6715cc4": {
    "message": "Vi kunne ikke oppdage et fungerende webkamera som er koblet til enheten din."
  },
  "we_couldn_t_detect_a_working_webcam_or_microphone__263b6674": {
    "message": "Vi kunne ikke oppdage et fungerende webkamera eller mikrofon som er koblet til enheten din."
  },
  "webcam_disabled_30c66986": { "message": "Webkamera deaktivert" },
  "webcam_fe91b20f": { "message": "Webkamera" },
  "webpages_should_only_have_a_single_h1_which_is_aut_dc99189e": {
    "message": "Nettsider skal bare ha en enkel H1, som automatisk brukes av sidens tilttel. Den første overskriften i innholdet ditt skal være en H2."
  },
  "when_markup_is_used_that_visually_formats_items_as_f941fc1b": {
    "message": "Når det brukes markering som visuelt formaterer elementer som en liste men ikke indikerer et listeforhold kan brukere finne det vanskelig å navigere informasjonen."
  },
  "white_87fa64fd": { "message": "Hvit" },
  "why_523b3d8c": { "message": "Hvorfor" },
  "width_492fec76": { "message": "Bredd" },
  "width_and_height_must_be_numbers_110ab2e3": {
    "message": "Bredde og høyde må være nummer"
  },
  "width_x_height_px_ff3ccb93": { "message": "{ width } x { height }px" },
  "wiki_home_9cd54d0": { "message": "Wikiforside" },
  "word_count_c77fe3a6": { "message": "Ordtelling" },
  "words_b448b7d5": { "message": "Ord" },
  "wreath_product_200b38ef": { "message": "Kransprodukt" },
  "xi_149681d0": { "message": "Xi" },
  "yes_dde87d5": { "message": "Ja" },
  "you_have_unsaved_changes_in_the_icon_maker_tray_do_e8cf5f1b": {
    "message": "Du har ulagrede endringer i Ikonskaper-skuffen. Vil du fortsette uten å lagre disse?"
  },
  "you_may_need_to_adjust_additional_headings_to_main_975f0eee": {
    "message": "Du må kanskje justere flere overskrifter for å opprettholde sidehierarkiet."
  },
  "you_may_not_upload_an_empty_file_11c31eb2": {
    "message": "Du kan ikke laste opp en tom fil."
  },
  "your_image_has_been_compressed_for_icon_maker_imag_2e45cd91": {
    "message": "Bildet ditt har blitt komprimert for Ikonskaper. Bilder mindre enn { size } KB blir ikke komprimert."
  },
  "your_microphone_is_blocked_in_the_browser_settings_42af0ddc": {
    "message": "Mikrofonen din er blokkert i nettleserinnstillingene."
  },
  "your_webcam_and_microphone_are_blocked_in_the_brow_73357dc6": {
    "message": "Webkameraet og mikrofonen er blokkert i nettleserinnstillingene."
  },
  "your_webcam_is_blocked_in_the_browser_settings_7f638128": {
    "message": "Webkameraet ditt er blokkert i nettleserinnstillingene."
  },
  "your_webcam_may_already_be_in_use_6cd64c25": {
    "message": "Webkameraet ditt kan allerede være i bruk."
  },
  "zeta_5ef24f0e": { "message": "Zeta" },
  "zoom_f3e54d69": { "message": "Zoom" },
  "zoom_in_image_bb97d4f": { "message": "Zoom inn bildet" },
  "zoom_out_image_d0a0a2ec": { "message": "Zoom ut bildet" }
}<|MERGE_RESOLUTION|>--- conflicted
+++ resolved
@@ -427,12 +427,9 @@
   "icon_preview_1782a1d9": { "message": "Forhåndsvisning av ikon" },
   "icon_shape_30b61e7": { "message": "Ikonform" },
   "icon_size_9353edea": { "message": "Ikonstørrelse" },
-<<<<<<< HEAD
-=======
   "if_left_empty_link_text_will_display_as_course_lin_2a34eedb": {
     "message": "Hvis lenken er tom, vil tekst vises lenketeksten som navn på faglenken"
   },
->>>>>>> b3b750c9
   "if_usage_rights_are_required_the_file_will_not_pub_841e276e": {
     "message": "Hvis bruksrettigheter kreves, vil filen ikke bli publisert før det er angitt på Filer-siden."
   },
