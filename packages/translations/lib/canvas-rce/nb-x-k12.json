--- conflicted
+++ resolved
@@ -700,12 +700,9 @@
   "rho_a0244a36": { "message": "Rho" },
   "rho_variant_415245cd": { "message": "Rho (variant)" },
   "rich_content_editor_2708ef21": { "message": "Rich teksteditor" },
-<<<<<<< HEAD
-=======
   "rich_text_area_press_oskey_f8_for_rich_content_edi_c2f651d": {
     "message": "Rikt tekstområde Trykk { OSKey }+F8 for snarveier i Rich innholdsredigering."
   },
->>>>>>> 147b3201
   "right_angle_bracket_d704e2d6": { "message": "Høyre vinkelparantes" },
   "right_arrow_35e0eddf": { "message": "Høyre pil" },
   "right_arrow_with_hook_29d92d31": { "message": "Høyre pil med krok" },
