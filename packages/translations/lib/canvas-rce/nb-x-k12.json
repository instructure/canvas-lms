--- conflicted
+++ resolved
@@ -99,14 +99,11 @@
     "message": "Endre bare denne overskriftens nivå"
   },
   "change_text_color_1aecb912": { "message": "Endre tekstfarge" },
-<<<<<<< HEAD
-=======
   "changes_you_made_may_not_be_saved_4e8db973": {
     "message": "Det kan hende at endringene dine ikke ble lagret."
   },
   "characters_9d897d1c": { "message": "Tegn" },
   "characters_no_spaces_485e5367": { "message": "Tegn (ingen mellomrom)" },
->>>>>>> 0889f4aa
   "check_accessibility_3c78211c": { "message": "Quiz tilgjengelighet" },
   "checking_for_accessibility_issues_fac18c6d": {
     "message": "Quizer for tilgjengelighetsproblemer"
@@ -515,11 +512,8 @@
     "message": "Lær mer om hvordan bruke omfangsatributter med tabeller"
   },
   "leave_as_is_4facfe55": { "message": "La det være" },
-<<<<<<< HEAD
-=======
   "left_3ea9d375": { "message": "Venstre" },
   "left_align_43d95491": { "message": "Venstrestilt" },
->>>>>>> 0889f4aa
   "left_angle_bracket_c87a6d07": { "message": "Venstre vinkelparantes" },
   "left_arrow_4fde1a64": { "message": "Venstre pil" },
   "left_arrow_with_hook_5bfcad93": { "message": "Venstre pil med krok" },
@@ -753,10 +747,7 @@
   "relationships_6602af70": { "message": "Forbindelser" },
   "religion_icon_246e0be1": { "message": "Religion-ikon" },
   "remove_heading_style_5fdc8855": { "message": "Fjern tittelstil" },
-<<<<<<< HEAD
-=======
   "remove_link_d1f2f4d0": { "message": "Fjerne lenke" },
->>>>>>> 0889f4aa
   "replace_e61834a7": { "message": "Erstatt" },
   "reset_95a81614": { "message": "Tilbakestill" },
   "resize_ec83d538": { "message": "Endre størrelse" },
@@ -772,11 +763,8 @@
   "rich_text_area_press_oskey_f8_for_rich_content_edi_c2f651d": {
     "message": "Rikt tekstområde Trykk { OSKey }+F8 for snarveier i Rich innholdsredigering."
   },
-<<<<<<< HEAD
-=======
   "right_71ffdc4d": { "message": "Høyre" },
   "right_align_39e7a32a": { "message": "Høyrestilt" },
->>>>>>> 0889f4aa
   "right_angle_bracket_d704e2d6": { "message": "Høyre vinkelparantes" },
   "right_arrow_35e0eddf": { "message": "Høyre pil" },
   "right_arrow_with_hook_29d92d31": { "message": "Høyre pil med krok" },
@@ -805,10 +793,7 @@
   "save_11a80ec3": { "message": "Lagre" },
   "save_copy_ca63944e": { "message": "Lagre kopi" },
   "save_media_cb9e786e": { "message": "Lagre media" },
-<<<<<<< HEAD
-=======
   "saved_icon_maker_icons_df86e2a1": { "message": "Lagrede Ikonskaper-ikoner" },
->>>>>>> 0889f4aa
   "screen_readers_cannot_determine_what_is_displayed__6a5842ab": {
     "message": "Skjermlesere kan ikke avgjøre hva som vises i et bilde uten alternativ tekst, og filnavn er ofte meningsløse strenger av bokstaver og siffer som ikke beskriver konteksten eller meningen."
   },
@@ -834,10 +819,7 @@
   "select_language_7c93a900": { "message": "Velg språk" },
   "select_video_source_1b5c9dbe": { "message": "Velg videokilde" },
   "selected_linkfilename_c093b1f2": { "message": "Valgt { linkFileName }" },
-<<<<<<< HEAD
-=======
   "selection_b52c4c5e": { "message": "Valg" },
->>>>>>> 0889f4aa
   "set_header_scope_8c548f40": { "message": "Sett tittelomfang" },
   "set_minus_b46e9b88": { "message": "Angi minus" },
   "set_table_header_cfab13a0": { "message": "Sett tabelltittel" },
@@ -847,8 +829,6 @@
     "message": "Skift-O for å åpne elegante html-redigering."
   },
   "shortcut_911d6255": { "message": "Snarvei" },
-<<<<<<< HEAD
-=======
   "show_audio_options_b489926b": { "message": "Vis lydalternativer" },
   "show_image_options_1e2ecc6b": { "message": "Vis bildemuligheter" },
   "show_link_options_545338fd": { "message": "Vis lenkevalg" },
@@ -856,7 +836,6 @@
     "message": "Vis Studio-mediealternativer"
   },
   "show_video_options_6ed3721a": { "message": "Vis videovalg" },
->>>>>>> 0889f4aa
   "sighted_users_browse_web_pages_quickly_looking_for_1d4db0c1": {
     "message": "Seende brukere surfer nettsider kjapt, og ser etter store eller uthevede titler. Brukere av skjermlesere er avhengige av titler for å forstå konteksten. Titler bør bruke korrekt struktur."
   },
@@ -978,12 +957,9 @@
   "the_first_heading_on_a_page_should_be_an_h2_859089f2": {
     "message": "Den første overskriften på en side skal være en H2."
   },
-<<<<<<< HEAD
-=======
   "the_following_content_is_partner_provided_ed1da756": {
     "message": "Følgende innhold er gitt av en partner"
   },
->>>>>>> 0889f4aa
   "the_material_is_in_the_public_domain_279c39a3": {
     "message": "Materialet er i det offentlige domenet"
   },
