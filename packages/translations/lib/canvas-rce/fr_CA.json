--- conflicted
+++ resolved
@@ -730,12 +730,9 @@
   "rho_a0244a36": { "message": "Rho" },
   "rho_variant_415245cd": { "message": "Rho (Variante)" },
   "rich_content_editor_2708ef21": { "message": "Éditeur de texte enrichi" },
-<<<<<<< HEAD
-=======
   "rich_text_area_press_oskey_f8_for_rich_content_edi_c2f651d": {
     "message": "Zone de texte enrichi. Appuyez sur { OSKey }+F8 pour les raccourcis de l’éditeur de texte enrichi."
   },
->>>>>>> 147b3201
   "right_angle_bracket_d704e2d6": { "message": "Support à angle droit" },
   "right_arrow_35e0eddf": { "message": "Flèche droite" },
   "right_arrow_with_hook_29d92d31": { "message": "Flèche droite avec crochet" },
