--- conflicted
+++ resolved
@@ -292,10 +292,7 @@
   },
   "edit_icon_2c6b0e91": { "message": "Breyta tákni" },
   "edit_link_7f53bebb": { "message": "Breyta tengli" },
-<<<<<<< HEAD
-=======
   "editor_status_bar_653f44ee": { "message": "Stöðustika ritils" },
->>>>>>> 37d6122c
   "element_starting_with_start_91bf4c3b": {
     "message": "Eining byrjar á { start }"
   },
