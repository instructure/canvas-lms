--- conflicted
+++ resolved
@@ -101,14 +101,11 @@
     "message": "Nur die Ebene dieser Überschrift ändern"
   },
   "change_text_color_1aecb912": { "message": "Textfarbe ändern" },
-<<<<<<< HEAD
-=======
   "changes_you_made_may_not_be_saved_4e8db973": {
     "message": "Vorgenommene Änderungen werden nicht gespeichert."
   },
   "characters_9d897d1c": { "message": "Zeichen" },
   "characters_no_spaces_485e5367": { "message": "Zeichen (ohne Leerzeichen)" },
->>>>>>> 8936177e
   "check_accessibility_3c78211c": { "message": "Zugänglichkeit prüfen" },
   "checking_for_accessibility_issues_fac18c6d": {
     "message": "Zugangsprobleme werden überprüft"
@@ -523,11 +520,8 @@
     "message": "Weitere Informationen zur Verwendung von Bereichsattributen bei Tabellen"
   },
   "leave_as_is_4facfe55": { "message": "Lassen, wie es ist" },
-<<<<<<< HEAD
-=======
   "left_3ea9d375": { "message": "Links" },
   "left_align_43d95491": { "message": "Linksbündig" },
->>>>>>> 8936177e
   "left_angle_bracket_c87a6d07": { "message": "Spitze Klammer links" },
   "left_arrow_4fde1a64": { "message": "Pfeil nach links" },
   "left_arrow_with_hook_5bfcad93": { "message": "Pfeil nach links mit Haken" },
@@ -763,10 +757,7 @@
   "relationships_6602af70": { "message": "Beziehungen" },
   "religion_icon_246e0be1": { "message": "Religionssymbol" },
   "remove_heading_style_5fdc8855": { "message": "Überschriftsstil entfernen" },
-<<<<<<< HEAD
-=======
   "remove_link_d1f2f4d0": { "message": "Link entfernen" },
->>>>>>> 8936177e
   "replace_e61834a7": { "message": "Ersetzen" },
   "reset_95a81614": { "message": "Zurücksetzen" },
   "resize_ec83d538": { "message": "Größe ändern" },
@@ -782,11 +773,8 @@
   "rich_text_area_press_oskey_f8_for_rich_content_edi_c2f651d": {
     "message": "Rich-Text-Bereich. Drücken Sie { OSKey }+F8 für Tastenkombinationen im Rich Content Editor."
   },
-<<<<<<< HEAD
-=======
   "right_71ffdc4d": { "message": "Rechts" },
   "right_align_39e7a32a": { "message": "Rechtsbündig" },
->>>>>>> 8936177e
   "right_angle_bracket_d704e2d6": { "message": "Eckige Klammer links" },
   "right_arrow_35e0eddf": { "message": "Pfeil nach rechts" },
   "right_arrow_with_hook_29d92d31": {
@@ -817,12 +805,9 @@
   "save_11a80ec3": { "message": "Speichern" },
   "save_copy_ca63944e": { "message": "Kopie speichern" },
   "save_media_cb9e786e": { "message": "Medien speichern" },
-<<<<<<< HEAD
-=======
   "saved_icon_maker_icons_df86e2a1": {
     "message": "Icon Maker-Symbole gespeichert"
   },
->>>>>>> 8936177e
   "screen_readers_cannot_determine_what_is_displayed__6a5842ab": {
     "message": "Ohne alternativen Text kann ein Bildschirmbetrachter nicht bestimmen, was auf einem Bild gezeigt wird, zumal die Dateinamen oft sinnlose Zeichenfolgen aus Zahlen und Buchstaben sind, die weder den Kontext noch die Bedeutung erläutern."
   },
@@ -850,10 +835,7 @@
   "selected_linkfilename_c093b1f2": {
     "message": "Ausgewählter { linkFileName }"
   },
-<<<<<<< HEAD
-=======
   "selection_b52c4c5e": { "message": "Auswahl" },
->>>>>>> 8936177e
   "set_header_scope_8c548f40": {
     "message": "Den Anwendungsbereich der Überschrift festlegen"
   },
@@ -865,8 +847,6 @@
     "message": "Shift-O, um den Pretty HTML-Editor zu öffnen."
   },
   "shortcut_911d6255": { "message": "Shortcut" },
-<<<<<<< HEAD
-=======
   "show_audio_options_b489926b": { "message": "Audiooptionen anzeigen" },
   "show_image_options_1e2ecc6b": { "message": "Bildoptionen anzeigen" },
   "show_link_options_545338fd": { "message": "Link-Optionen anzeigen" },
@@ -874,7 +854,6 @@
     "message": "Studio-Medienoptionen anzeigen"
   },
   "show_video_options_6ed3721a": { "message": "Videooptionen anzeigen" },
->>>>>>> 8936177e
   "sighted_users_browse_web_pages_quickly_looking_for_1d4db0c1": {
     "message": "Sehende Benutzer*innen durchsuchen Webseiten schnell nach groß- oder fettgedruckten Überschriften. Benutzer*innen von Bildschirmbetrachtern sind für ein kontextbezogenes Verständnis auf Überschriften angewiesen. Überschriften sollten die entsprechende Struktur verwenden."
   },
@@ -1006,12 +985,9 @@
   "the_first_heading_on_a_page_should_be_an_h2_859089f2": {
     "message": "Die erste Überschrift auf einer Seite sollte eine H2-Überschrift sein."
   },
-<<<<<<< HEAD
-=======
   "the_following_content_is_partner_provided_ed1da756": {
     "message": "Der folgende Inhalt stammt von einem Partner."
   },
->>>>>>> 8936177e
   "the_material_is_in_the_public_domain_279c39a3": {
     "message": "Das Material ist gemeinfrei."
   },
