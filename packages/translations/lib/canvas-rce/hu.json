{
  "access_the_pretty_html_editor_37168efe": {
    "message": "Hozzáférés a remek HTML-szerkesztőhöz"
  },
  "accessibility_checker_b3af1f6c": { "message": "Akadálymentesség ellenőrző" },
  "add_8523c19b": { "message": "Hozzáadás" },
  "add_another_f4e50d57": { "message": "Másik hozzáadása" },
  "add_cc_subtitles_55f0394e": { "message": "Felirat hozzáadása" },
  "add_image_60b2de07": { "message": "Kép hozzáadása" },
  "aleph_f4ffd155": { "message": "Aleph" },
<<<<<<< HEAD
  "align_11050992": { "message": "Igazítás" },
=======
>>>>>>> 27534700
  "alignment_and_lists_5cebcb69": { "message": "Igazítások és listák" },
  "all_4321c3a1": { "message": "Összes" },
  "all_apps_a50dea49": { "message": "Minden alkalmazás" },
  "alpha_15d59033": { "message": "Alfa" },
  "alphabetical_55b5b4e0": { "message": "Betűrendben" },
  "alt_text_611fb322": { "message": "Alternatív szöveg" },
  "amalg_coproduct_c589fb12": { "message": "Amalg (társtermék)" },
  "an_error_occured_reading_the_file_ff48558b": {
    "message": "Hiba történt a fájl olvasásakor"
  },
  "an_error_occurred_making_a_network_request_d1bda348": {
    "message": "Hiba történt egy hálózati kérelem létrehozásakor"
  },
  "an_error_occurred_uploading_your_media_71f1444d": {
    "message": "Hiba történt a médiád feltöltése során."
  },
  "and_7fcc2911": { "message": "És" },
  "angle_c5b4ec50": { "message": "Szög" },
  "announcement_list_da155734": { "message": "Hirdetménylista" },
  "announcements_a4b8ed4a": { "message": "Hirdetmények" },
  "apply_781a2546": { "message": "Alkalmazás" },
  "apply_changes_to_all_instances_of_this_icon_maker__2642f466": {
    "message": "Alkalmazza a módosításokat az Ikonkészítő Ikon minden példányára a tanfolyamon"
  },
  "approaches_the_limit_893aeec9": { "message": "Közeledik a Határhoz" },
  "approximately_e7965800": { "message": "Körülbelül" },
  "apps_54d24a47": { "message": "Alkalmazások" },
  "arrows_464a3e54": { "message": "Nyilak" },
  "art_icon_8e1daad": { "message": "Művészet ikon" },
  "aspect_ratio_will_be_preserved_cb5fdfb8": {
    "message": "Képarány megtartása"
  },
  "assignments_1e02582c": { "message": "Feladatok" },
  "asterisk_82255584": { "message": "Csillag" },
  "attributes_963ba262": { "message": "Attribútumok" },
  "audio_and_video_recording_not_supported_please_use_5ce3f0d7": {
    "message": "A hang- és videofelvétel nem támogatott; kérjük, használjon másik böngészőt."
  },
  "audio_options_feb58e2c": { "message": "Hangbeállítások" },
  "audio_options_tray_33a90711": { "message": "Hangbeállítások tálca" },
  "audio_player_for_title_20cc70d": {
    "message": "Audio lejátszó ehhez: { title }"
  },
  "auto_saved_content_exists_would_you_like_to_load_t_fee528f2": {
    "message": "Van automatikusan mentett tartalom. Szeretné inkább azt betölteni?"
  },
  "available_folders_694d0436": { "message": "Elérhető mappák" },
  "backslash_b2d5442d": { "message": "Visszafele perjel" },
  "bar_ec63ed6": { "message": "Bar" },
  "basic_554cdc0a": { "message": "Alap" },
  "because_501841b": { "message": "Mert" },
  "below_81d4dceb": { "message": "Lent" },
  "beta_cb5f307e": { "message": "Béta" },
  "big_circle_16b2e604": { "message": "Nagy Kör" },
  "binomial_coefficient_ea5b9bb7": { "message": "Binomiális együttható" },
  "black_4cb01371": { "message": "Fekete" },
  "blue_daf8fea9": { "message": "Kék" },
  "bottom_15a2a9be": { "message": "Alsó" },
  "bottom_third_5f5fec1d": { "message": "Alsó harmad" },
  "bowtie_5f9629e4": { "message": "Csokornyakkendő" },
  "brick_f2656265": { "message": "Tégla" },
  "c_2001_acme_inc_283f7f80": { "message": "(c) 2001 Acme Inc." },
  "cancel_caeb1e68": { "message": "Mégse" },
  "cap_product_3a5265a6": { "message": "Kupak termék" },
<<<<<<< HEAD
  "center_align_e68d9997": { "message": "Középre igazítás" },
=======
>>>>>>> 27534700
  "centered_dot_64d5e378": { "message": "Középre helyezett pont" },
  "centered_horizontal_dots_451c5815": {
    "message": "Középre helyezett vízszintes pontok"
  },
  "chi_54a32644": { "message": "Chi" },
  "choose_caption_file_9c45bc4e": { "message": "Feliratfájl választása" },
  "choose_usage_rights_33683854": {
    "message": "Válasszon a felhasználói jogokból..."
  },
  "circle_484abe63": { "message": "Kör" },
  "clear_2084585f": { "message": "Törlés" },
  "clear_image_3213fe62": { "message": "Üres kép" },
  "clear_selected_file_82388e50": { "message": "Kiválasztott fájl törlése" },
  "clear_selected_file_filename_2fe8a58e": {
    "message": "Kiválasztott fájl törlése: { filename }"
  },
  "click_or_shift_click_for_the_html_editor_25d70bb4": {
    "message": "Kattintson vagy a Shift billentyűt lenyomva tartva kattintson a html-szerkesztőhöz."
  },
  "click_to_embed_imagename_c41ea8df": {
    "message": "Kattintson a { imageName } kép beágyazásához."
  },
  "click_to_hide_preview_3c707763": {
    "message": "Kattintson az előnézet elrejtéséhez!"
  },
  "click_to_insert_a_link_into_the_editor_c19613aa": {
    "message": "Link beszúrásához kattintson ide."
  },
  "click_to_show_preview_faa27051": { "message": "Kattintson az előnézethez!" },
  "close_a_menu_or_dialog_also_returns_you_to_the_edi_739079e6": {
    "message": "Menü vagy párbeszéd bezárása. Ez visszavisz a szerkesztő területre."
  },
  "close_d634289d": { "message": "Bezár" },
  "closed_caption_file_must_be_less_than_maxkb_kb_5880f752": {
    "message": "A feliratfájlnak kisebbnek kell lennie, mint { maxKb } kb"
  },
  "closed_captions_subtitles_e6aaa016": { "message": "Zárt feliratok" },
  "clubs_suit_c1ffedff": { "message": "Treff (kártyaszín)" },
  "collaborations_5c56c15f": { "message": "Együttműködés" },
  "collapse_to_hide_types_1ab46d2e": {
    "message": "Összecsukás az elrejtéshez { types }"
  },
  "color_picker_6b359edf": { "message": "Színválasztó" },
  "color_picker_colorname_selected_ad4cf400": {
    "message": "Színválasztó ({ colorName } kiválasztva)"
  },
  "complex_numbers_a543d004": { "message": "Komplex számok" },
  "computer_1d7dfa6f": { "message": "Számítógép" },
  "congruent_5a244acd": { "message": "Egybevágó" },
  "contains_311f37b7": { "message": "Tartalmaz" },
  "content_1440204b": { "message": "Tartalom" },
  "content_is_still_being_uploaded_if_you_continue_it_8f06d0cb": {
    "message": "A tartalom feltöltése még folyamatban van. Ha folytatja, akkor nem lesz rendesen beágyazva."
  },
  "content_subtype_5ce35e88": { "message": "Tartalom altípusa" },
  "content_type_2cf90d95": { "message": "Tartalom típusa " },
  "coproduct_e7838082": { "message": "Társtermék" },
  "copyright_holder_66ee111": { "message": "Jog tulajdonosa:" },
  "count_plural_0_0_words_one_1_word_other_words_acf32eca": {
    "message": "{ count, plural,\n     =0 {0 szó}\n    one {1 szó}\n  other {# szó}\n}"
  },
  "count_plural_one_item_loaded_other_items_loaded_857023b7": {
    "message": "{ count, plural,\n    one {# elem betöltve}\n  other {# elem betöltve}\n}"
  },
  "course_documents_104d76e0": { "message": "Kurzus dokumentumai" },
  "course_files_62deb8f8": { "message": "Kurzusfájlok" },
  "course_files_a31f97fc": { "message": "Tanfolyam fájlok" },
  "course_images_f8511d04": { "message": "Kurzus képei" },
  "course_links_b56959b9": { "message": "Kurzus linkjei" },
  "course_media_ec759ad": { "message": "Kurzus média" },
  "course_navigation_dd035109": { "message": "Kurzusnavigáció" },
  "create_icon_110d6463": { "message": "Ikon létrehozása" },
  "creative_commons_license_725584ae": {
    "message": "Creative Commons licenc:"
  },
  "crop_image_41bf940c": { "message": "Kép körbevágása" },
  "crop_image_807ebb08": { "message": "Kép kivágása" },
  "cup_product_14174434": { "message": "Kupa termék" },
  "current_image_f16c249c": { "message": "Aktuális kép" },
  "custom_6979cd81": { "message": "Egyéni" },
  "cyan_c1d5f68a": { "message": "Cián" },
  "dagger_57e0f4e5": { "message": "Tőr" },
  "date_added_ed5ad465": { "message": "Dátum hozzáadva" },
  "decorative_icon_9a7f3fc3": { "message": "Dekoratív ikon" },
  "decorative_type_upper_f2c95e3": { "message": "Dekoratív { TYPE_UPPER }" },
<<<<<<< HEAD
  "decrease_indent_d9cf469d": { "message": "Behúzás csökkentése" },
=======
>>>>>>> 27534700
  "deep_purple_bb3e2907": { "message": "Sötétlila" },
  "definite_integral_fe7ffed1": { "message": "Határozott integrál" },
  "degree_symbol_4a823d5f": { "message": "Fokozat szimbólum" },
  "delimiters_4db4840d": { "message": "Elválasztó jelek" },
  "delta_53765780": { "message": "Delta" },
  "describe_the_icon_f6a18823": { "message": "(Írja le az ikont)" },
  "describe_the_video_2fe8f46a": { "message": "(A videó leírása)" },
  "details_98a31b68": { "message": "Részletek" },
  "diagonal_dots_7d71b57e": { "message": "Átlós pontok" },
  "diamond_b8dfe7ae": { "message": "Gyémánt" },
  "diamonds_suit_526abaaf": { "message": "Káró (kártyaszín)" },
  "digamma_258ade94": { "message": "Digamma" },
  "dimension_type_f5fa9170": { "message": "Méret típusa" },
  "dimensions_45ddb7b7": { "message": "Méretek" },
  "directionality_26ae9e08": { "message": "Irányítottság" },
  "directly_edit_latex_b7e9235b": {
    "message": "Közvetlenül szerkesztheti a LaTeX-et"
  },
  "disable_preview_222bdf72": { "message": "Előnézet letiltása" },
  "discussions_a5f96392": { "message": "Fórumok" },
  "discussions_index_6c36ced": { "message": "Fórumok indexe" },
  "disjoint_union_e74351a8": { "message": "Diszjunkt únió" },
  "display_options_315aba85": { "message": "Megjelenítési beállítások" },
  "display_text_link_opens_in_a_new_tab_75e9afc9": {
    "message": "Szöveges link megjelenítése (új lapfülön jelenik meg)"
  },
  "division_sign_72190870": { "message": "Osztás jele" },
  "documents_81393201": { "message": "Dokumentumok" },
  "done_54e3d4b6": { "message": "Kész" },
  "double_dagger_faf78681": { "message": "Dupla Tőr" },
  "down_and_left_diagonal_arrow_40ef602c": {
    "message": "Le és Balra Átlós Nyíl"
  },
  "down_and_right_diagonal_arrow_6ea0f460": {
    "message": "Lefelé és Jobbra Átlós Nyíl"
  },
  "downward_arrow_cca52012": { "message": "Lefelé mutató nyíl" },
  "downward_pointing_triangle_2a12a601": {
    "message": "Lefelé mutató háromszög"
  },
  "drag_a_file_here_1bf656d5": { "message": "Húzzon ide egy fájlt" },
  "drag_and_drop_or_click_to_browse_your_computer_60772d6d": {
    "message": "Húzza ide a fájlt vagy tallózza ki a számítógépen"
  },
  "drag_handle_use_up_and_down_arrows_to_resize_e29eae5c": {
    "message": "Húzza a fogantyút. Átméretezéshez használja a fel és le nyilakat."
  },
  "due_multiple_dates_cc0ee3f5": {
    "message": "Határidő: Több határidő van érvényben"
  },
  "due_when_7eed10c6": { "message": "Határidő: { when }" },
  "edit_alt_text_for_this_icon_instance_9c6fc5fd": {
    "message": "Az ikonpéldány alternatív szövegének szerkesztése"
  },
  "edit_c5fbea07": { "message": "Szerkesztés" },
  "edit_course_link_5a5c3c59": { "message": "Kurzus hivatkozás szerkesztése" },
  "edit_existing_icon_maker_icon_5d0ebb3f": {
    "message": "Meglévő Ikonkészítő Ikon szerkesztése"
  },
  "edit_icon_2c6b0e91": { "message": "Szerkesztés ikon" },
  "edit_link_7f53bebb": { "message": "Link szerkesztése" },
  "editor_statusbar_26ac81fc": { "message": "Szerkesztő állapotsor" },
  "embed_828fac4a": { "message": "Beágyaz" },
  "embed_code_314f1bd5": { "message": "Kód beágyazása" },
  "embed_image_1080badc": { "message": "Beágyazott kép" },
  "embed_video_a97a64af": { "message": "Videó beágyazása" },
  "embedded_content_aaeb4d3d": { "message": "beágyazott tartalom" },
  "empty_set_91a92df4": { "message": "Üres készlet" },
  "encircled_dot_8f5e51c": { "message": "Bekerített pont" },
  "encircled_minus_72745096": { "message": "Bekerített mínusz" },
  "encircled_plus_36d8d104": { "message": "Bekerített Plusz" },
  "encircled_times_5700096d": { "message": "Bekerített idők" },
  "engineering_icon_f8f3cf43": { "message": "Mérnöki ikon" },
  "english_icon_25bfe845": { "message": "Angol ikon" },
  "enter_at_least_3_characters_to_search_4f037ee0": {
    "message": "Legalább 3 karaktert be kell írni a kereséshez"
  },
  "epsilon_54bb8afa": { "message": "Epsilon" },
  "epsilon_variant_d31f1e77": { "message": "Epsilon (változat)" },
  "equals_sign_c51bdc58": { "message": "Egyenlő jel" },
  "equation_editor_39fbc3f1": { "message": "Egyenletszerkesztő" },
  "equivalence_class_7b0f11c0": { "message": "Egyenértékűségi osztály" },
  "equivalent_identity_654b3ce5": { "message": "Egyenértékű (identitás)" },
  "eta_b8828f99": { "message": "Eta" },
  "exists_2e62bdaa": { "message": "Létezik" },
  "expand_preview_by_default_2abbf9f8": {
    "message": "Az előnézet kibontása alapértelmezés szerint"
  },
  "expand_to_see_types_f5d29352": {
    "message": "Kiterjesztés a(z) { types } megtekintéséhez"
  },
  "external_tools_6e77821": { "message": "Külső eszközök" },
  "extra_large_b6cdf1ff": { "message": "Extra nagy" },
  "extra_small_9ae33252": { "message": "Extra kicsi" },
  "extracurricular_icon_67c8ca42": { "message": "Tanórán kívüli ikon" },
  "f_function_fe422d65": { "message": "F (függvény)" },
  "failed_getting_file_contents_e9ea19f4": {
    "message": "Nem sikerült beolvasni a fájl tartalmát"
  },
  "file_storage_quota_exceeded_b7846cd1": {
    "message": "Túllépte a fájltárolási kvótát"
  },
  "file_url_c12b64be": { "message": "Fájl URL" },
  "filename_file_icon_602eb5de": { "message": "{ filename } fájl ikon" },
  "filename_image_preview_6cef8f26": { "message": "{ filename } kép előnézet" },
  "filename_text_preview_e41ca2d8": {
    "message": "{ filename } szöveg előnézet"
  },
  "files_c300e900": { "message": "Fájlok" },
  "files_index_af7c662b": { "message": "Fájlok indexe" },
  "flat_music_76d5a5c3": { "message": "Lapos (zene)" },
  "focus_element_options_toolbar_18d993e": {
    "message": "Az elem opciók eszköztár fókuszba helyezése"
  },
  "folder_tree_fbab0726": { "message": "Könyvtárfa" },
  "for_all_b919f972": { "message": "Mindenkinek" },
  "format_4247a9c5": { "message": "Formátum" },
  "formatting_5b143aa8": { "message": "Formázás" },
  "forward_slash_3f90f35e": { "message": "Perjel" },
  "found_auto_saved_content_3f6e4ca5": {
    "message": "Automatikusan mentett tartalmat találtunk"
  },
  "found_count_plural_0_results_one_result_other_resu_46aeaa01": {
    "message": "{ count, plural,\n     =0 {# eredmény}\n    one {# eredmény}\n  other {# eredmény}\n} található"
  },
  "fraction_41bac7af": { "message": "Tört" },
  "fullscreen_873bf53f": { "message": "Teljes képernyő" },
  "gamma_1767928": { "message": "Gamma" },
  "generating_preview_45b53be0": { "message": "Előnézet generálása... " },
  "gif_png_format_images_larger_than_size_kb_are_not__7af3bdbd": {
    "message": "A(z) { size } KB-nál nagyobb GIF/PNG formátumú képek jelenleg nem támogatottak."
  },
  "go_to_the_editor_s_menubar_e6674c81": {
    "message": "Ugrás a szerkesztő menüsorhoz"
  },
  "go_to_the_editor_s_toolbar_a5cb875f": {
    "message": "Ugrás a szerkesztő eszköztárhoz"
  },
  "grades_a61eba0a": { "message": "Értékelések" },
  "greater_than_e98af662": { "message": "Nagyobb, mint" },
  "greater_than_or_equal_b911949a": { "message": "Nagyobb, mint vagy egyenlő" },
  "greek_65c5b3f7": { "message": "Görög" },
  "green_15af4778": { "message": "Zöld" },
  "grey_a55dceff": { "message": "Szürke" },
  "group_documents_8bfd6ae6": { "message": "Csoport dokumentumok" },
  "group_files_4324f3df": { "message": "Csoportfájlok" },
  "group_files_82e5dcdb": { "message": "Csoportfájlok" },
  "group_images_98e0ac17": { "message": "Csoport képek" },
  "group_isomorphism_45b1458c": { "message": "Csoport izomorfizmus" },
  "group_links_9493129e": { "message": "Csoport hivatkozások" },
  "group_media_2f3d128a": { "message": "Csoport média" },
  "group_navigation_99f191a": { "message": "Csoportnavigáció" },
  "h_bar_bb94deae": { "message": "H Bár" },
  "hat_ea321e35": { "message": "Kalap" },
  "heading_2_5b84eed2": { "message": "Címsor 2" },
  "heading_3_2c83de44": { "message": "Címsor 3" },
  "heading_4_b2e74be7": { "message": "Címsor 4" },
  "health_icon_8d292eb5": { "message": "Egészségügyi ikon" },
  "hearts_suit_e50e04ca": { "message": "Kőr (kártyaszín)" },
  "height_69b03e15": { "message": "Magasság" },
  "hexagon_d8468e0d": { "message": "Hatszög" },
  "hide_description_bfb5502e": { "message": "Leírás elrejtése" },
  "hide_title_description_caf092ef": {
    "message": "A { title } leírásának elrejtése"
  },
  "home_351838cd": { "message": "Kezdőlap" },
  "html_code_editor_fd967a44": { "message": "html kódszerkesztő" },
  "i_have_obtained_permission_to_use_this_file_6386f087": {
    "message": "Szereztem jogosultságot ennek a fájlnak a használatához."
  },
  "i_hold_the_copyright_71ee91b1": { "message": "Megtartom a szerzői jogot" },
  "icon_215a1dc6": { "message": "Ikon" },
  "icon_8168b2f8": { "message": "ikon" },
  "icon_color_b86dd6d6": { "message": "Ikon színe" },
  "icon_maker_icons_cc560f7e": { "message": "Ikon készítő ikonok" },
  "icon_options_7e32746e": { "message": "Ikon Opciók" },
  "icon_options_tray_2b407977": { "message": "Ikon Lehetőségek tálca" },
  "icon_preview_1782a1d9": { "message": "Ikon előnézet" },
  "icon_shape_30b61e7": { "message": "Ikon alakja" },
  "icon_size_9353edea": { "message": "Ikon mérete" },
  "if_left_empty_link_text_will_display_as_course_lin_61087540": {
    "message": "Ha üresen hagyja a hivatkozást, a szöveg kurzushivatkozás neveként jelenik meg"
  },
  "if_you_do_not_select_usage_rights_now_this_file_wi_14e07ab5": {
    "message": "Ha nem választja ki most a felhasználási jogokat, a fájl nem lesz publikálva a feltöltés után."
  },
  "image_8ad06": { "message": "Kép" },
  "image_c1c98202": { "message": "kép" },
  "image_options_5412d02c": { "message": "Képbeállítások" },
  "image_options_tray_90a46006": { "message": "Képbeállítások tálca" },
  "image_to_crop_3a34487d": { "message": "Kép kivágása" },
  "images_7ce26570": { "message": "Képek" },
  "imaginary_portion_of_complex_number_2c733ffa": {
    "message": "Képzelt rész (komplex szám)"
  },
  "in_element_of_19ca2f33": { "message": "Ebben" },
<<<<<<< HEAD
  "increase_indent_6af90f7c": { "message": "Behúzás növelése" },
=======
>>>>>>> 27534700
  "indefinite_integral_6623307e": { "message": "Határozatlan Integrál" },
  "indigo_2035fc55": { "message": "Indigókék" },
  "inference_fed5c960": { "message": "Következtetés" },
  "infinity_7a10f206": { "message": "Végtelen" },
  "insert_593145ef": { "message": "Beszúrás" },
  "insert_link_6dc23cae": { "message": "Link beszúrása" },
  "integers_336344e1": { "message": "Egész számok" },
  "intersection_cd4590e4": { "message": "Metszet" },
  "invalid_entry_f7d2a0f5": { "message": "Érvénytelen bejegyzés." },
  "invalid_file_c11ba11": { "message": "Érvénytelen fájl." },
  "invalid_file_type_881cc9b2": { "message": "Érvénytelen fájltípus" },
  "invalid_url_cbde79f": { "message": "Helytelen webcím" },
  "iota_11c932a9": { "message": "Iota" },
  "kappa_2f14c816": { "message": "Kappa" },
  "kappa_variant_eb64574b": { "message": "Kappa (változat)" },
  "keyboard_shortcuts_ed1844bd": { "message": "Billentyűparancsok" },
  "lambda_4f602498": { "message": "Lambda" },
  "language_arts_icon_a798b0f8": { "message": "Nyelv Művészetek Ikon" },
  "languages_icon_9d20539": { "message": "Nyelvek ikon" },
  "large_9c5e80e7": { "message": "Nagy" },
<<<<<<< HEAD
  "left_align_43d95491": { "message": "Balra igazítás" },
=======
>>>>>>> 27534700
  "left_angle_bracket_c87a6d07": { "message": "Bal csúcsos zárójel" },
  "left_arrow_4fde1a64": { "message": "Bal nyíl" },
  "left_arrow_with_hook_5bfcad93": { "message": "Balra nyíl Horoggal" },
  "left_ceiling_ee9dd88a": { "message": "Bal kerekítés (felső)" },
  "left_curly_brace_1726fb4": { "message": "Bal kapcsos zárójel" },
  "left_downard_harpoon_arrow_1d7b3d2e": {
    "message": "Bal lefelé mutató szigonynyíl"
  },
  "left_floor_29ac2274": { "message": "Bal kerekítés (alsó)" },
  "left_to_right_e9b4fd06": { "message": "Balról jobbra" },
  "left_upward_harpoon_arrow_3a562a96": {
    "message": "Bal felfelé mutató szigonynyíl"
  },
  "leftward_arrow_1e4765de": { "message": "Balra mutató nyíl" },
  "leftward_pointing_triangle_d14532ce": {
    "message": "Balra mutató háromszög"
  },
  "less_than_a26c0641": { "message": "Kevesebb, mint" },
  "less_than_or_equal_be5216cb": { "message": "Kevesebb, mint vagy egyenlő" },
  "library_icon_ae1e54cf": { "message": "Könyvtár ikon" },
  "light_blue_5374f600": { "message": "Világoskék" },
  "link_7262adec": { "message": "Hivatkozás" },
  "link_options_a16b758b": { "message": "Link beállításai" },
  "links_14b70841": { "message": "Linkek" },
  "links_to_an_external_site_de74145d": {
    "message": "Linkek egy külső oldalra"
  },
  "load_more_35d33c7": { "message": "Továbbiak betöltése" },
  "loading_25990131": { "message": "Betöltés..." },
  "loading_bde52856": { "message": "Töltődik" },
  "loading_closed_captions_subtitles_failed_95ceef47": {
    "message": "a feliratok betöltése nem sikerült."
  },
  "loading_failed_b3524381": { "message": "Sikertelen betöltés..." },
  "loading_failed_e6a9d8ef": { "message": "Sikertelen betöltés." },
  "loading_folders_d8b5869e": { "message": "Mappák betöltése" },
  "loading_please_wait_d276220a": { "message": "Betöltés, kérjük, várjon" },
  "loading_preview_9f077aa1": { "message": "Előnézet betöltése" },
  "locked_762f138b": { "message": "Zárolva" },
  "logical_equivalence_76fca396": { "message": "Logikai ekvivalencia" },
  "logical_equivalence_short_8efd7b4f": {
    "message": "Logikai ekvivalencia (rövid)"
  },
  "logical_equivalence_short_and_thick_1e1f654d": {
    "message": "Logikai ekvivalencia (rövid és vastag)"
  },
  "logical_equivalence_thick_662dd3f2": {
    "message": "Logikai ekvivalencia (vastag)"
  },
  "low_horizontal_dots_cc08498e": { "message": "Alacsony vízszintes pontok" },
  "magenta_4a65993c": { "message": "Magenta" },
  "maps_to_e5ef7382": { "message": "Térképek ide" },
  "math_icon_ad4e9d03": { "message": "Matek ikon" },
  "media_af190855": { "message": "Média" },
  "media_file_is_processing_please_try_again_later_58a6d49": {
    "message": "A médiafájl feldolgozás alatt áll. Kérlek, próbáld újra később."
  },
  "medium_5a8e9ead": { "message": "Közepes" },
  "middle_27dc1d5": { "message": "Középső" },
  "minimize_file_preview_da911944": {
    "message": "Fájl előnézet méretének csökkentése"
  },
  "minimize_video_20aa554b": { "message": "Videó méretének csökkentése" },
  "minus_fd961e2e": { "message": "Mínusz" },
  "minus_plus_3461f637": { "message": "Mínusz/Plusz" },
  "misc_3b692ea7": { "message": "Egyéb" },
  "miscellaneous_e9818229": { "message": "Egyéb" },
  "modules_c4325335": { "message": "Modulok" },
  "mu_37223b8b": { "message": "Mu" },
  "multi_color_image_63d7372f": { "message": "Többszínű kép" },
  "multiplication_sign_15f95c22": { "message": "Szorzás jele" },
  "music_icon_4db5c972": { "message": "Zene Ikon" },
  "must_be_at_least_width_x_height_px_41dc825e": {
    "message": "Legalább { width } x { height } pixel szükséges"
  },
  "my_files_2f621040": { "message": "Fájljaim" },
  "n_th_root_9991a6e4": { "message": "N-edik gyök" },
  "nabla_1e216d25": { "message": "Nabla" },
  "name_1aed4a1b": { "message": "Név" },
  "natural_music_54a70258": { "message": "Természetes (zene)" },
  "natural_numbers_3da07060": { "message": "Természetes számok" },
  "navigate_through_the_menu_or_toolbar_415a4e50": {
    "message": "Navigáljon a menün vagy eszköztáron át"
  },
  "nested_greater_than_d852e60d": { "message": "Beágyazott nagyobb, mint" },
  "nested_less_than_27d17e58": { "message": "Beágyazott kevesebb, mint" },
  "next_page_d2a39853": { "message": "Következő oldal" },
  "no_changes_to_save_d29f6e91": { "message": "Nincs mentendő módosítás." },
  "no_e16d9132": { "message": "Nem" },
  "no_file_chosen_9a880793": { "message": "Nincs fájl kiválasztva" },
  "no_preview_is_available_for_this_file_f940114a": {
    "message": "Ehhez a fájlhoz nincs előnézet."
  },
  "no_results_940393cf": { "message": "Nincs eredmény." },
  "no_results_found_for_filterterm_ad1b04c8": {
    "message": "Nincs találat a követezőre: { filterTerm }"
  },
  "no_results_found_for_term_1564c08e": {
    "message": "Nincs találat a követezőre: { term }."
  },
  "none_3b5e34d2": { "message": "Nincs" },
  "none_selected_b93d56d2": { "message": "Egy sincs kiválasztva" },
  "not_equal_6e2980e6": { "message": "Nem egyenlő" },
  "not_in_not_an_element_of_fb1ffb54": {
    "message": "Nincs benne (nem egy eleme)"
  },
  "not_negation_1418ebb8": { "message": "Nem (tagadás)" },
  "not_subset_dc2b5e84": { "message": "Nem részhalmaz" },
  "not_subset_strict_23d282bf": { "message": "Nem részhalmaz (szigorú)" },
  "not_superset_5556b913": { "message": "Nem Superset" },
  "not_superset_strict_24e06f36": { "message": "Nem szuperkészlet (szigorú)" },
  "nu_1c0f6848": { "message": "Nu" },
  "octagon_e48be9f": { "message": "Nyolcszög" },
  "olive_6a3e4d6b": { "message": "Olajbogyó" },
  "omega_8f2c3463": { "message": "Omega" },
  "one_of_the_following_styles_must_be_added_to_save__1de769aa": {
    "message": "Az ikonok mentéséhez a következő stílusok egyikét kell hozzáadni: Ikon színe, Körvonal mérete, Ikon szövege vagy Kép"
  },
  "open_circle_e9bd069": { "message": "Nyitott kör" },
  "open_this_keyboard_shortcuts_dialog_9658b83a": {
    "message": "Nyissa meg a billentyűkombinációk párbeszédablakot"
  },
  "open_title_application_fd624fc5": {
    "message": "Nyissa meg a { title } alkalmazást"
  },
  "operators_a2ef9a93": { "message": "Műveletek" },
  "or_9b70ccaa": { "message": "Vagy" },
  "orange_81386a62": { "message": "Narancs" },
  "other_editor_shortcuts_may_be_found_at_404aba4a": {
    "message": "További szerkesztési billentyűparancsokat találhat a következő helyen"
  },
  "outline_color_3ef2cea7": { "message": "Vázlat színe" },
  "outline_size_a6059a21": { "message": "Vázlat mérete" },
  "p_is_not_a_valid_protocol_which_must_be_ftp_http_h_adf13fc2": {
    "message": "{ p } nem egy érvényes protokoll; lehet ftp, http, https, mailto, skype, tel, vagy esetleg elhagyható"
  },
  "pages_e5414c2c": { "message": "Oldalak" },
  "paragraph_5e5ad8eb": { "message": "Bekezdés" },
  "parallel_d55d6e38": { "message": "Párhuzamos" },
  "partial_derivative_4a9159df": { "message": "Részleges (származék)" },
  "paste_5963d1c1": { "message": "Beillesztés" },
  "pentagon_17d82ea3": { "message": "Pentagon" },
  "people_b4ebb13c": { "message": "Résztvevők" },
  "percentage_34ab7c2c": { "message": "Százalék" },
  "percentage_must_be_a_number_8033c341": {
    "message": "A százaléknak számnak kell lennie"
  },
  "performing_arts_icon_f3497486": { "message": "Előadóművészeti ikon" },
  "perpendicular_7c48ede4": { "message": "Merőleges" },
  "phi_4ac33b6d": { "message": "Phi" },
  "phi_variant_c9bb3ac5": { "message": "Phi (változat)" },
  "physical_education_icon_d7dffd3e": { "message": "Testnevelés ikon" },
  "pi_dc4f0bd8": { "message": "Pi" },
  "pi_variant_10f5f520": { "message": "Pi (változat)" },
  "pink_68ad45cb": { "message": "Rózsaszín" },
  "pixels_52ece7d1": { "message": "Pixelek" },
  "play_media_comment_35257210": { "message": "Média megjegyzés lejátszása." },
  "plus_d43cd4ec": { "message": "Plusz" },
  "plus_minus_f8be2e83": { "message": "Plusz minusz" },
  "posted_when_a578f5ab": { "message": "Közzétéve: { when }" },
  "power_set_4f26f316": { "message": "Hatványhalmaz" },
  "precedes_196b9aef": { "message": "Megelőzi" },
  "precedes_equal_20701e84": { "message": "Megelőzi az egyenlőt" },
  "preformatted_d0670862": { "message": "Előre formázott" },
  "preview_53003fd2": { "message": "Előnézet" },
  "preview_in_overlay_ed772c46": { "message": "Előnézet a fedvényben" },
  "preview_inline_9787330": { "message": "Soron belüli előnézet" },
  "previous_page_928fc112": { "message": "Előző oldal" },
  "prime_917ea60e": { "message": "Prím" },
  "prime_numbers_13464f61": { "message": "Prímszámok" },
  "product_39cf144f": { "message": "Szorzat" },
  "proportional_f02800cc": { "message": "Arányos" },
  "protocol_must_be_ftp_http_https_mailto_skype_tel_o_73beb4f8": {
    "message": "A protokoll lehet ftp, http, https, mailto, skype, tel, vagy esetleg elhagyható "
  },
  "psi_e3f5f0f7": { "message": "Psi" },
  "published_c944a23d": { "message": "publikált" },
  "published_when_302d8e23": { "message": "Publikálva: { when }" },
  "pumpkin_904428d5": { "message": "Sütőtök" },
  "purple_7678a9fc": { "message": "Lila" },
  "quaternions_877024e0": { "message": "Kvaterniók" },
  "quizzes_7e598f57": { "message": "Kvízek" },
  "rational_numbers_80ddaa4a": { "message": "Racionális számok" },
  "real_numbers_7c99df94": { "message": "Valós számok" },
  "real_portion_of_complex_number_7dad33b5": {
    "message": "Valódi rész (a komplex számból)"
  },
  "record_7c9448b": { "message": "Felvétel" },
  "red_8258edf3": { "message": "Vörös" },
  "relationships_6602af70": { "message": "Kapcsolatok" },
  "religion_icon_246e0be1": { "message": "Vallás ikon" },
  "replace_e61834a7": { "message": "Csere" },
  "reset_95a81614": { "message": "Visszaállítás" },
  "resize_ec83d538": { "message": "Átméretezés" },
  "restore_auto_save_deccd84b": {
    "message": "Visszaállítás automatikus mentésből?"
  },
  "reverse_turnstile_does_not_yield_7558be06": {
    "message": "Reverse Turnstile (Does Not Yield)"
  },
  "rho_a0244a36": { "message": "Rho" },
  "rho_variant_415245cd": { "message": "Rho (változat)" },
  "rich_content_editor_2708ef21": { "message": "Vizuális szövegszerkesztő" },
  "rich_text_area_press_alt_0_for_rich_content_editor_9d23437f": {
    "message": "Rich Text terület. A Rich Content Editor parancsikonjaihoz nyomja meg az ALT+0 billentyűkombinációt."
  },
<<<<<<< HEAD
  "right_align_39e7a32a": { "message": "Jobbra igazítás" },
=======
>>>>>>> 27534700
  "right_angle_bracket_d704e2d6": { "message": "Jobb csúcsos zárójel" },
  "right_arrow_35e0eddf": { "message": "Jobb nyíl" },
  "right_arrow_with_hook_29d92d31": { "message": "Jobbra Nyíl Horoggal" },
  "right_ceiling_839dc744": { "message": "Jobb kerekítés (felső)" },
  "right_curly_brace_5159d5cd": { "message": "Jobb kapcsos zárójel" },
  "right_downward_harpoon_arrow_d71b114f": {
    "message": "Jobbra lefelé mutató szigonynyíl"
  },
  "right_floor_5392d5cf": { "message": "Jobb kerekítés (alsó)" },
  "right_to_left_9cfb092a": { "message": "Jobbról balra" },
  "right_upward_harpoon_arrow_f5a34c73": {
    "message": "Jobb felfelé szigony nyíl"
  },
  "rightward_arrow_32932107": { "message": "Jobbra nyíl" },
  "rightward_pointing_triangle_60330f5c": {
    "message": "Jobbra mutató háromszög"
  },
  "rotate_image_90_degrees_2ab77c05": {
    "message": "Kép elforgatása -90 fokkal"
  },
  "rotate_image_90_degrees_6c92cd42": {
    "message": "Kép elforgatása 90 fokkal"
  },
  "rotation_9699c538": { "message": "Forgatás" },
  "sadly_the_pretty_html_editor_is_not_keyboard_acces_50da7665": {
    "message": "Sajnos a szép HTML-szerkesztő nem érhető el billentyűzettel. Itt érheti el a nyers HTML-szerkesztőt."
  },
  "save_11a80ec3": { "message": "Mentés" },
  "script_l_42a7b254": { "message": "Script L" },
  "search_280d00bd": { "message": "Keresés" },
  "search_term_b2d2235": { "message": "Kifejezés keresése" },
  "select_crop_shape_d441feeb": { "message": "Válassza ki a kivágás alakját" },
  "select_language_7c93a900": { "message": "Válasszon nyelvet" },
  "selected_274ce24f": { "message": "Kiválasztva" },
  "selected_linkfilename_c093b1f2": {
    "message": "Kijelölve: { linkFileName }"
  },
  "set_minus_b46e9b88": { "message": "Mínusz beállítása" },
  "sharp_music_ab956814": { "message": "Kettőskereszt (zene)" },
  "shift_o_to_open_the_pretty_html_editor_55ff5a31": {
    "message": "Shift-O a szép html-szerkesztő megnyitásához."
  },
  "sigma_5c35e553": { "message": "Sigma" },
  "sigma_variant_8155625": { "message": "Sigma (változat)" },
  "single_color_image_4e5d4dbc": { "message": "Egyszínű kép" },
  "single_color_image_color_95fa9a87": { "message": "Egyszínű kép színe" },
  "size_b30e1077": { "message": "Méret" },
  "small_b070434a": { "message": "Kicsi" },
  "solid_circle_9f061dfc": { "message": "Kitöltött kör" },
  "something_went_wrong_89195131": { "message": "Hiba történt!" },
  "something_went_wrong_and_i_don_t_know_what_to_show_e0c54ec8": {
    "message": "Hiba történt! Nem tudom, mit mutassak."
  },
  "something_went_wrong_check_your_connection_reload__c7868286": {
    "message": "Valami elromlott. Ellenőrizze a kapcsolatot, töltse be újra az oldalt, és próbálja újra."
  },
  "something_went_wrong_d238c551": { "message": "Hiba történt!" },
  "sort_by_e75f9e3e": { "message": "Rendezés alapja" },
  "spades_suit_b37020c2": { "message": "Treff (kártyszín)" },
  "square_511eb3b3": { "message": "Négyzet" },
  "square_cap_9ec88646": { "message": "Négyzet alakú sapka" },
  "square_cup_b0665113": { "message": "Négyzetes kupa" },
  "square_root_e8bcbc60": { "message": "Négyzetgyök" },
  "square_root_symbol_d0898a53": { "message": "Négyzetgyök szimbólum" },
  "square_subset_17be67cb": { "message": "Négyzetes részhalmaz (szigorú)" },
  "square_subset_strict_7044e84f": {
    "message": "Négyzetes részhalmaz (szigorú)"
  },
  "square_superset_3be8dae1": { "message": "Négyzetes csoporthalmaz" },
  "square_superset_strict_fa4262e4": {
    "message": "Négyzetes csoporthalmaz (szigorú)"
  },
  "star_8d156e09": { "message": "Csillagozás" },
  "steel_blue_14296f08": { "message": "Acélkék" },
  "styles_2aa721ef": { "message": "Stílusok" },
  "submit_a3cc6859": { "message": "Beküldés" },
  "subscript_59744f96": { "message": "alsó index" },
  "subset_19c1a92f": { "message": "Részhalmaz" },
  "subset_strict_8d8948d6": { "message": "részhalmaz (szigorú)" },
  "succeeds_9cc31be9": { "message": "Sikerül" },
  "succeeds_equal_158e8c3a": { "message": "Siker egyenlő" },
  "sum_b0842d31": { "message": "Összeg" },
  "superscript_8cb349a2": { "message": "felső index" },
<<<<<<< HEAD
  "superscript_and_subscript_37f94a50": {
    "message": "Felső index és alsó index"
  },
=======
>>>>>>> 27534700
  "superset_c4db8a7a": { "message": "Csoporthalmaz" },
  "superset_strict_c77dd6d2": { "message": "Csoporthalmaz (szigorú)" },
  "supported_file_types_srt_or_webvtt_7d827ed": {
    "message": "Támogatott fájltípusok: SRT vagy WebVTT"
  },
  "switch_to_pretty_html_editor_a3cee15f": {
    "message": "Váltson a szép HTML-szerkesztőre"
  },
  "switch_to_raw_html_editor_f970ae1a": {
    "message": "Váltson a nyers HTML-szerkesztőre"
  },
  "switch_to_the_html_editor_146dfffd": {
    "message": "Váltson át a html szerkesztőre"
  },
  "switch_to_the_rich_text_editor_63c1ecf6": {
    "message": "Váltson a rich text szerkesztőre"
  },
  "syllabus_f191f65b": { "message": "Tematika" },
  "tab_arrows_4cf5abfc": { "message": "Tab/Nyilak" },
  "tau_880974b7": { "message": "Tau" },
  "teal_f729a294": { "message": "Kékeszöld" },
  "text_7f4593da": { "message": "Szöveg" },
  "text_background_color_16e61c3f": { "message": "Szöveg háttérszíne" },
  "text_color_acf75eb6": { "message": "Szöveg szín" },
  "text_optional_384f94f7": { "message": "Szöveg (nem kötelező)" },
  "text_position_8df8c162": { "message": "Szöveg pozíciója" },
  "text_size_887c2f6": { "message": "Szövegméret" },
  "the_document_preview_is_currently_being_processed__7d9ea135": {
    "message": "A dokumentum előnézete feldolgozás alatt. Kérjük, próbálja újra később."
  },
  "the_material_is_in_the_public_domain_279c39a3": {
    "message": "Az anyag a közkincs kategóriába tartozik"
  },
  "the_material_is_licensed_under_creative_commons_3242cb5e": {
    "message": "Ezt az anyagot Creative Commons licenc alatt tették közzé."
  },
  "the_material_is_subject_to_an_exception_e_g_fair_u_a39c8ca2": {
    "message": "Az anyag kivételt képez- pl. tisztességes felhasználás, árajánlási jog vagy mások a vonatkozó szerzői jogi törvények alapján"
  },
  "the_pretty_html_editor_is_not_keyboard_accessible__d6d5d2b": {
    "message": "A szép html-szerkesztő nem érhető el billentyűzettel. Nyomja meg a Shift O billentyűt a nyers html szerkesztő megnyitásához."
  },
  "therefore_d860e024": { "message": "Ezért" },
  "theta_ce2d2350": { "message": "Theta" },
  "theta_variant_fff6da6f": { "message": "Theta (változat)" },
  "thick_downward_arrow_b85add4c": { "message": "Vastag Lefelé nyíl" },
  "thick_left_arrow_d5f3e925": { "message": "Vastag bal nyíl" },
  "thick_leftward_arrow_6ab89880": { "message": "Vastag balra nyíl" },
  "thick_right_arrow_3ed5e8f7": { "message": "Vastag jobbra nyíl" },
  "thick_rightward_arrow_a2e1839e": { "message": "Vastag jobbra nyíl" },
  "thick_upward_arrow_acd20328": { "message": "Vastag Felfelé nyíl" },
  "this_document_cannot_be_displayed_within_canvas_7aba77be": {
    "message": "Ezt a dokumentumot nem lehet megtekinteni a Canvasban. "
  },
  "this_equation_cannot_be_rendered_in_basic_view_9b6c07ae": {
    "message": "Ezt az egyenletet nem lehet megjeleníteni alapnézetben."
  },
  "this_image_is_currently_unavailable_25c68857": {
    "message": "Ez a kép jelenleg nem érhető el"
  },
  "though_your_video_will_have_the_correct_title_in_t_90e427f3": {
    "message": "Bár a videója a megfelelő címmel jelenik majd meg a böngészőben, az adatbázisban nem sikerült frissíteni."
  },
  "title_ee03d132": { "message": "Cím" },
  "to_be_posted_when_d24bf7dc": { "message": "Időzített közzététel: { when }" },
  "to_do_when_2783d78f": { "message": "Teendő : { when }" },
  "toggle_tooltip_d3b7cb86": { "message": "Eszköztipp váltása" },
  "tools_2fcf772e": { "message": "Eszközök" },
  "top_66e0adb6": { "message": "Top" },
  "totalresults_results_found_numdisplayed_results_cu_a0a44975": {
    "message": "{ totalResults } találat, ebből { numDisplayed } megjelenítve"
  },
  "tray_839df38a": { "message": "Tálca" },
  "triangle_6072304e": { "message": "Háromszög" },
  "turnstile_yields_f9e76df1": { "message": "Forgóajtó (hozamok)" },
  "type_control_f9_to_access_image_options_text_a47e319f": {
    "message": "Nyomjon Control F9-et a kép opciók eléréséhez { text }"
  },
  "type_control_f9_to_access_link_options_text_4ead9682": {
    "message": "Nyomjon Control F9-et a link opciók eléréséhez { text }"
  },
  "type_control_f9_to_access_table_options_text_92141329": {
    "message": "Nyomjon Control F9-et a táblázat opciók eléréséhez { text }"
  },
  "union_e6b57a53": { "message": "Unió" },
  "unpublished_dfd8801": { "message": "nem publikált" },
  "untitled_efdc2d7d": { "message": "névtelen" },
  "up_and_left_diagonal_arrow_e4a74a23": {
    "message": "Fel és Balra Átlós Nyíl"
  },
  "up_and_right_diagonal_arrow_935b902e": {
    "message": "Felfelé és Jobbra Átlós Nyíl"
  },
  "upload_file_fd2361b8": { "message": "Fájl feltöltése" },
  "upload_image_6120b609": { "message": "Kép feltöltése" },
  "upload_media_ce31135a": { "message": "Médiafájl feltöltése" },
  "uploading_19e8a4e7": { "message": "Feltöltés" },
  "uppercase_delta_d4f4bc41": { "message": "Delta nagybetűvel" },
  "uppercase_gamma_86f492e9": { "message": "Gamma nagybetűvel" },
  "uppercase_lambda_c78d8ed4": { "message": "Nagybetűs Lambda" },
  "uppercase_omega_8aedfa2": { "message": "Nagy Omega" },
  "uppercase_phi_caa36724": { "message": "nagybetűs Phi" },
  "uppercase_pi_fcc70f5e": { "message": "Nagy Pi" },
  "uppercase_psi_6395acbe": { "message": "Nagy Psi" },
  "uppercase_sigma_dbb70e92": { "message": "Nagy Sigma" },
  "uppercase_theta_49afc891": { "message": "Theta nagybetűvel" },
  "uppercase_upsilon_8c1e623e": { "message": "Upsilon nagybetűvel" },
  "uppercase_xi_341e8556": { "message": "Xi nagybetűvel" },
  "upsilon_33651634": { "message": "Upsilon" },
  "upward_and_downward_pointing_arrow_fa90a918": {
    "message": "Felfelé és Lefelé mutató nyíl"
  },
  "upward_and_downward_pointing_arrow_thick_d420fdef": {
    "message": "Felfelé és lefelé mutató nyíl (vastag)"
  },
  "upward_arrow_9992cb2d": { "message": "Felfelé mutató nyíl" },
  "upward_pointing_triangle_d078d7cb": {
    "message": "Felfelé mutató háromszög"
  },
  "url_22a5f3b8": { "message": "URL" },
  "usage_right_ff96f3e2": { "message": "Felhasználási jog:" },
  "usage_rights_required_5fe4dd68": {
    "message": "Felhasználási jogok (kötelező)"
  },
  "use_arrow_keys_to_navigate_options_2021cc50": {
    "message": "Használja a nyíl billentyűket az opció kiválasztására!"
  },
  "use_arrow_keys_to_select_a_shape_c8eb57ed": {
    "message": "A nyílbillentyűkkel válasszon ki egy alakzatot."
  },
  "use_arrow_keys_to_select_a_size_699a19f4": {
    "message": "Használja a nyílbillentyűket a méret kiválasztásához."
  },
  "use_arrow_keys_to_select_a_text_position_72f9137c": {
    "message": "A nyílbillentyűkkel válassza ki a szöveg pozícióját."
  },
  "use_arrow_keys_to_select_a_text_size_65e89336": {
    "message": "A nyílbillentyűkkel válassza ki a szöveg méretét."
  },
  "use_arrow_keys_to_select_an_outline_size_e009d6b0": {
    "message": "A nyílbillentyűkkel válassza ki a körvonal méretét."
  },
  "used_by_screen_readers_to_describe_the_content_of__4f14b4e4": {
    "message": "A képernyőolvasók egy { TYPE } tartalmának leírására használják"
  },
  "used_by_screen_readers_to_describe_the_content_of__b1e76d9e": {
    "message": "Képernyőolvasók által egy kép tartalmának leírásához használt szöveg"
  },
  "used_by_screen_readers_to_describe_the_video_37ebad25": {
    "message": "Képernyőolvasók által a videó leírásához használt szöveg"
  },
  "user_documents_c206e61f": { "message": "A felhasználó dokumentumai" },
  "user_files_78e21703": { "message": "A felhasználó fájlai" },
  "user_images_b6490852": { "message": "A felhsználó képei" },
  "user_media_14fbf656": { "message": "A felhasználó médiafájljai" },
  "vector_notation_cf6086ab": { "message": "Vektor (jelölés)" },
  "vertical_bar_set_builder_notation_4300495f": {
    "message": "Függőleges sáv (Set Builder Notation)"
  },
  "vertical_dots_bfb21f14": { "message": "Függőleges pontok" },
  "video_options_24ef6e5d": { "message": "Videóbeállítások" },
  "video_options_tray_3b9809a5": { "message": "Videóbeállítások tálca" },
  "video_player_for_9e7d373b": { "message": "Audio lejátszó ehhez" },
  "video_player_for_title_ffd9fbc4": {
    "message": "Videólejátszó ehhez: { title }"
  },
  "view_ba339f93": { "message": "Megtekintés" },
  "view_description_30446afc": { "message": "Leírás megtekintése" },
  "view_keyboard_shortcuts_34d1be0b": {
    "message": "A gyors elérés billentyűkombinációk megtekintése"
  },
  "view_title_description_67940918": {
    "message": "Tekintse meg a { title } leírását"
  },
  "white_87fa64fd": { "message": "fehér" },
  "width_492fec76": { "message": "Szélesség" },
  "width_and_height_must_be_numbers_110ab2e3": {
    "message": "A szélességnek és a magasságnak számnak kell lenni"
  },
  "width_x_height_px_ff3ccb93": { "message": "{ width } x { height } pixel" },
  "wiki_home_9cd54d0": { "message": "Wiki kezdőlap" },
  "wreath_product_200b38ef": { "message": "Koszorú termék" },
  "xi_149681d0": { "message": "Xi" },
  "yes_dde87d5": { "message": "Igen" },
  "you_have_unsaved_changes_in_the_icon_maker_tray_do_e8cf5f1b": {
    "message": "Nem mentett módosítások vannak az Ikonkészítő tálcán. Folytatja a változtatások mentése nélkül?"
  },
  "you_may_not_upload_an_empty_file_11c31eb2": {
    "message": "Nem tölthet fel egy üres fájlt."
  },
  "zeta_5ef24f0e": { "message": "Zeta" },
  "zoom_f3e54d69": { "message": "Zoomolás" },
  "zoom_in_image_bb97d4f": { "message": "Kép nagyítása" },
  "zoom_out_image_d0a0a2ec": { "message": "Kép kicsinyítése" }
}<|MERGE_RESOLUTION|>--- conflicted
+++ resolved
@@ -8,10 +8,6 @@
   "add_cc_subtitles_55f0394e": { "message": "Felirat hozzáadása" },
   "add_image_60b2de07": { "message": "Kép hozzáadása" },
   "aleph_f4ffd155": { "message": "Aleph" },
-<<<<<<< HEAD
-  "align_11050992": { "message": "Igazítás" },
-=======
->>>>>>> 27534700
   "alignment_and_lists_5cebcb69": { "message": "Igazítások és listák" },
   "all_4321c3a1": { "message": "Összes" },
   "all_apps_a50dea49": { "message": "Minden alkalmazás" },
@@ -76,10 +72,6 @@
   "c_2001_acme_inc_283f7f80": { "message": "(c) 2001 Acme Inc." },
   "cancel_caeb1e68": { "message": "Mégse" },
   "cap_product_3a5265a6": { "message": "Kupak termék" },
-<<<<<<< HEAD
-  "center_align_e68d9997": { "message": "Középre igazítás" },
-=======
->>>>>>> 27534700
   "centered_dot_64d5e378": { "message": "Középre helyezett pont" },
   "centered_horizontal_dots_451c5815": {
     "message": "Középre helyezett vízszintes pontok"
@@ -165,10 +157,6 @@
   "date_added_ed5ad465": { "message": "Dátum hozzáadva" },
   "decorative_icon_9a7f3fc3": { "message": "Dekoratív ikon" },
   "decorative_type_upper_f2c95e3": { "message": "Dekoratív { TYPE_UPPER }" },
-<<<<<<< HEAD
-  "decrease_indent_d9cf469d": { "message": "Behúzás csökkentése" },
-=======
->>>>>>> 27534700
   "deep_purple_bb3e2907": { "message": "Sötétlila" },
   "definite_integral_fe7ffed1": { "message": "Határozott integrál" },
   "degree_symbol_4a823d5f": { "message": "Fokozat szimbólum" },
@@ -365,10 +353,6 @@
     "message": "Képzelt rész (komplex szám)"
   },
   "in_element_of_19ca2f33": { "message": "Ebben" },
-<<<<<<< HEAD
-  "increase_indent_6af90f7c": { "message": "Behúzás növelése" },
-=======
->>>>>>> 27534700
   "indefinite_integral_6623307e": { "message": "Határozatlan Integrál" },
   "indigo_2035fc55": { "message": "Indigókék" },
   "inference_fed5c960": { "message": "Következtetés" },
@@ -389,10 +373,6 @@
   "language_arts_icon_a798b0f8": { "message": "Nyelv Művészetek Ikon" },
   "languages_icon_9d20539": { "message": "Nyelvek ikon" },
   "large_9c5e80e7": { "message": "Nagy" },
-<<<<<<< HEAD
-  "left_align_43d95491": { "message": "Balra igazítás" },
-=======
->>>>>>> 27534700
   "left_angle_bracket_c87a6d07": { "message": "Bal csúcsos zárójel" },
   "left_arrow_4fde1a64": { "message": "Bal nyíl" },
   "left_arrow_with_hook_5bfcad93": { "message": "Balra nyíl Horoggal" },
@@ -599,10 +579,6 @@
   "rich_text_area_press_alt_0_for_rich_content_editor_9d23437f": {
     "message": "Rich Text terület. A Rich Content Editor parancsikonjaihoz nyomja meg az ALT+0 billentyűkombinációt."
   },
-<<<<<<< HEAD
-  "right_align_39e7a32a": { "message": "Jobbra igazítás" },
-=======
->>>>>>> 27534700
   "right_angle_bracket_d704e2d6": { "message": "Jobb csúcsos zárójel" },
   "right_arrow_35e0eddf": { "message": "Jobb nyíl" },
   "right_arrow_with_hook_29d92d31": { "message": "Jobbra Nyíl Horoggal" },
@@ -686,12 +662,6 @@
   "succeeds_equal_158e8c3a": { "message": "Siker egyenlő" },
   "sum_b0842d31": { "message": "Összeg" },
   "superscript_8cb349a2": { "message": "felső index" },
-<<<<<<< HEAD
-  "superscript_and_subscript_37f94a50": {
-    "message": "Felső index és alsó index"
-  },
-=======
->>>>>>> 27534700
   "superset_c4db8a7a": { "message": "Csoporthalmaz" },
   "superset_strict_c77dd6d2": { "message": "Csoporthalmaz (szigorú)" },
   "supported_file_types_srt_or_webvtt_7d827ed": {
