{
  "access_the_pretty_html_editor_37168efe": {
    "message": "Hozzáférés a remek HTML-szerkesztőhöz"
  },
  "accessibility_checker_b3af1f6c": { "message": "Akadálymentesség ellenőrző" },
  "action_to_take_b626a99a": { "message": "Teendő:" },
  "add_8523c19b": { "message": "Hozzáadás" },
  "add_a_caption_2a915239": { "message": "Adjon hozzá egy feliratot" },
  "add_alt_text_for_the_image_48cd88aa": {
    "message": "Adjon hozzá alternatív szöveget a képhez"
  },
  "add_another_f4e50d57": { "message": "Másik hozzáadása" },
  "add_cc_subtitles_55f0394e": { "message": "Felirat hozzáadása" },
  "add_image_60b2de07": { "message": "Kép hozzáadása" },
  "add_one_9e34a6f8": { "message": "Adjon hozzá egyet!" },
  "additional_considerations_f3801683": { "message": "További szempontok" },
  "adjacent_links_with_the_same_url_should_be_a_singl_7a1f7f6c": {
    "message": "Az azonos URL-lel rendelkező szomszédos linkeknek egyetlen hivatkozásnak kell lenniük."
  },
  "aleph_f4ffd155": { "message": "Aleph" },
  "align_11050992": { "message": "Igazítás" },
  "alignment_and_lists_5cebcb69": { "message": "Igazítások és listák" },
  "all_4321c3a1": { "message": "Összes" },
  "all_apps_a50dea49": { "message": "Minden alkalmazás" },
  "alpha_15d59033": { "message": "Alfa" },
  "alphabetical_55b5b4e0": { "message": "Betűrendben" },
  "alt_attribute_text_should_not_contain_more_than_12_e21d4040": {
    "message": "Az Alt attribútum szövege nem tartalmazhat 120 karakternél többet."
  },
  "alt_text_611fb322": { "message": "Alternatív szöveg" },
  "amalg_coproduct_c589fb12": { "message": "Amalg (társtermék)" },
  "an_error_occured_reading_the_file_ff48558b": {
    "message": "Hiba történt a fájl olvasásakor"
  },
  "an_error_occurred_making_a_network_request_d1bda348": {
    "message": "Hiba történt egy hálózati kérelem létrehozásakor"
  },
  "an_error_occurred_uploading_your_media_71f1444d": {
    "message": "Hiba történt a médiád feltöltése során."
  },
  "and_7fcc2911": { "message": "És" },
  "angle_c5b4ec50": { "message": "Szög" },
  "announcement_fb4cb645": { "message": "Hirdetmény" },
  "announcement_list_da155734": { "message": "Hirdetménylista" },
  "announcements_a4b8ed4a": { "message": "Hirdetmények" },
  "apply_781a2546": { "message": "Alkalmazás" },
  "apply_changes_to_all_instances_of_this_icon_maker__2642f466": {
    "message": "Alkalmazza a módosításokat az Ikonkészítő Ikon minden példányára a tanfolyamon"
  },
  "approaches_the_limit_893aeec9": { "message": "Közeledik a Határhoz" },
  "approximately_e7965800": { "message": "Körülbelül" },
  "apps_54d24a47": { "message": "Alkalmazások" },
  "are_you_sure_you_want_to_cancel_changes_you_made_m_c5210496": {
    "message": "Biztos benne, hogy mégsem? A változtatásai talán nincsenek elmentve."
  },
  "arrows_464a3e54": { "message": "Nyilak" },
  "art_icon_8e1daad": { "message": "Művészet ikon" },
  "aspect_ratio_will_be_preserved_cb5fdfb8": {
    "message": "Képarány megtartása"
  },
  "assignment_976578a8": { "message": "Feladat" },
  "assignments_1e02582c": { "message": "Feladatok" },
  "asterisk_82255584": { "message": "Csillag" },
  "attributes_963ba262": { "message": "Attribútumok" },
  "audio_and_video_recording_not_supported_please_use_5ce3f0d7": {
    "message": "A hang- és videofelvétel nem támogatott; kérjük, használjon másik böngészőt."
  },
  "audio_options_feb58e2c": { "message": "Hangbeállítások" },
  "audio_options_tray_33a90711": { "message": "Hangbeállítások tálca" },
  "audio_player_for_title_20cc70d": {
    "message": "Audio lejátszó ehhez: { title }"
  },
  "auto_saved_content_exists_would_you_like_to_load_t_fee528f2": {
    "message": "Van automatikusan mentett tartalom. Szeretné inkább azt betölteni?"
  },
  "available_folders_694d0436": { "message": "Elérhető mappák" },
  "backslash_b2d5442d": { "message": "Visszafele perjel" },
  "bar_ec63ed6": { "message": "Bar" },
  "basic_554cdc0a": { "message": "Alap" },
  "because_501841b": { "message": "Mert" },
  "below_81d4dceb": { "message": "Lent" },
  "beta_cb5f307e": { "message": "Béta" },
  "big_circle_16b2e604": { "message": "Nagy Kör" },
  "binomial_coefficient_ea5b9bb7": { "message": "Binomiális együttható" },
  "black_4cb01371": { "message": "Fekete" },
  "blue_daf8fea9": { "message": "Kék" },
  "bottom_15a2a9be": { "message": "Alsó" },
  "bottom_third_5f5fec1d": { "message": "Alsó harmad" },
  "bowtie_5f9629e4": { "message": "Csokornyakkendő" },
  "brick_f2656265": { "message": "Tégla" },
  "c_2001_acme_inc_283f7f80": { "message": "(c) 2001 Acme Inc." },
  "cancel_caeb1e68": { "message": "Mégse" },
  "cap_product_3a5265a6": { "message": "Kupak termék" },
  "center_align_e68d9997": { "message": "Középre igazítás" },
  "centered_dot_64d5e378": { "message": "Középre helyezett pont" },
  "centered_horizontal_dots_451c5815": {
    "message": "Középre helyezett vízszintes pontok"
  },
  "change_alt_text_92654906": { "message": "Az alternatív szöveg módosítása" },
  "change_heading_tag_to_paragraph_a61e3113": {
    "message": "Címsor címke módosítása bekezdésre"
  },
  "change_only_this_heading_s_level_903cc956": {
    "message": "Csak ennek a címsornak a szintjét módosítsa"
  },
  "change_text_color_1aecb912": { "message": "Módosítsa a szöveg színét" },
  "changes_you_made_may_not_be_saved_4e8db973": {
    "message": "Előfordulhat, hogy a végrehajtott módosítások nem menthetők."
  },
  "characters_9d897d1c": { "message": "Karakterek" },
  "characters_no_spaces_485e5367": {
    "message": "Karakterek (szóközök nélkül)"
  },
  "check_accessibility_3c78211c": {
    "message": "Ellenőrizze a Kisegítő lehetőségeket"
  },
  "checking_for_accessibility_issues_fac18c6d": {
    "message": "Kisegítő lehetőségek keresése"
  },
  "chi_54a32644": { "message": "Chi" },
  "choose_caption_file_9c45bc4e": { "message": "Feliratfájl választása" },
  "choose_usage_rights_33683854": {
    "message": "Válasszon a felhasználói jogokból..."
  },
  "circle_484abe63": { "message": "Kör" },
  "circle_unordered_list_9e3a0763": { "message": "rendezetlen lista körökkel" },
  "clear_2084585f": { "message": "Törlés" },
  "clear_image_3213fe62": { "message": "Üres kép" },
  "clear_selected_file_82388e50": { "message": "Kiválasztott fájl törlése" },
  "clear_selected_file_filename_2fe8a58e": {
    "message": "Kiválasztott fájl törlése: { filename }"
  },
  "click_or_shift_click_for_the_html_editor_25d70bb4": {
    "message": "Kattintson vagy a Shift billentyűt lenyomva tartva kattintson a html-szerkesztőhöz."
  },
  "click_to_embed_imagename_c41ea8df": {
    "message": "Kattintson a { imageName } kép beágyazásához."
  },
  "click_to_hide_preview_3c707763": {
    "message": "Kattintson az előnézet elrejtéséhez!"
  },
  "click_to_insert_a_link_into_the_editor_c19613aa": {
    "message": "Link beszúrásához kattintson ide."
  },
  "click_to_show_preview_faa27051": { "message": "Kattintson az előnézethez!" },
  "close_a_menu_or_dialog_also_returns_you_to_the_edi_739079e6": {
    "message": "Menü vagy párbeszéd bezárása. Ez visszavisz a szerkesztő területre."
  },
  "close_accessibility_checker_29d1c51e": {
    "message": "Zárja be a Kisegítő lehetőségek ellenőrzőjét"
  },
  "close_d634289d": { "message": "Bezár" },
  "closed_caption_file_must_be_less_than_maxkb_kb_5880f752": {
    "message": "A feliratfájlnak kisebbnek kell lennie, mint { maxKb } kb"
  },
  "closed_captions_subtitles_e6aaa016": { "message": "Zárt feliratok" },
  "clubs_suit_c1ffedff": { "message": "Treff (kártyaszín)" },
  "collaborations_5c56c15f": { "message": "Együttműködés" },
  "collapse_to_hide_types_1ab46d2e": {
    "message": "Összecsukás az elrejtéshez { types }"
  },
  "color_picker_6b359edf": { "message": "Színválasztó" },
  "color_picker_colorname_selected_ad4cf400": {
    "message": "Színválasztó ({ colorName } kiválasztva)"
  },
  "column_e1ae5c64": { "message": "Oszlop" },
  "column_group_1c062368": { "message": "Oszlopcsoport" },
  "complex_numbers_a543d004": { "message": "Komplex számok" },
  "compose_44c904f4": { "message": "Összeállítani" },
  "computer_1d7dfa6f": { "message": "Számítógép" },
  "congruent_5a244acd": { "message": "Egybevágó" },
  "contains_311f37b7": { "message": "Tartalmaz" },
  "content_1440204b": { "message": "Tartalom" },
  "content_in_the_editor_will_be_changed_press_cancel_d5bf3357": {
    "message": "A szerkesztő tartalma megváltozik. Nyomja meg a Mégse gombot az eredeti tartalom megtartásához."
  },
  "content_is_still_being_uploaded_if_you_continue_it_8f06d0cb": {
    "message": "A tartalom feltöltése még folyamatban van. Ha folytatja, akkor nem lesz rendesen beágyazva."
  },
  "content_subtype_5ce35e88": { "message": "Tartalom altípusa" },
  "content_type_2cf90d95": { "message": "Tartalom típusa " },
  "coproduct_e7838082": { "message": "Társtermék" },
  "copy_9748f9f": { "message": "Másolás" },
  "copyright_holder_66ee111": { "message": "Jog tulajdonosa:" },
  "could_not_insert_content_itemtype_items_are_not_cu_638dfecd": {
    "message": "Nem sikerült beszúrni a tartalmat: \"{ itemType }\" elemek jelenleg nem támogatottak a Canvasban."
  },
  "count_40eced3b": { "message": "Számol" },
  "count_plural_0_0_words_one_1_word_other_words_acf32eca": {
    "message": "{ count, plural,\n     =0 {0 szó}\n    one {1 szó}\n  other {# szó}\n}"
  },
  "count_plural_one_item_loaded_other_items_loaded_857023b7": {
    "message": "{ count, plural,\n    one {# elem betöltve}\n  other {# elem betöltve}\n}"
  },
  "course_documents_104d76e0": { "message": "Kurzus dokumentumai" },
  "course_files_62deb8f8": { "message": "Kurzusfájlok" },
  "course_files_a31f97fc": { "message": "Tanfolyam fájlok" },
  "course_images_f8511d04": { "message": "Kurzus képei" },
  "course_link_b369426": { "message": "Kurzus link" },
  "course_links_b56959b9": { "message": "Kurzus linkjei" },
  "course_media_ec759ad": { "message": "Kurzus média" },
  "course_navigation_dd035109": { "message": "Kurzusnavigáció" },
  "create_icon_110d6463": { "message": "Ikon létrehozása" },
  "create_icon_maker_icon_c716bffe": {
    "message": "Hozzon létre Icon Maker ikont"
  },
  "creative_commons_license_725584ae": {
    "message": "Creative Commons licenc:"
  },
  "crop_image_41bf940c": { "message": "Kép körbevágása" },
  "crop_image_807ebb08": { "message": "Kép kivágása" },
  "cup_product_14174434": { "message": "Kupa termék" },
  "current_image_f16c249c": { "message": "Aktuális kép" },
  "current_link_945a47ee": { "message": "Aktuális link" },
  "current_volume_level_c55ab825": { "message": "Aktuális hangerőszint" },
  "custom_6979cd81": { "message": "Egyéni" },
  "custom_width_and_height_pixels_946eea7c": {
    "message": "Egyéni szélesség és magasság (képpont)"
  },
  "cyan_c1d5f68a": { "message": "Cián" },
  "dagger_57e0f4e5": { "message": "Tőr" },
  "date_added_ed5ad465": { "message": "Dátum hozzáadva" },
  "decorative_icon_9a7f3fc3": { "message": "Dekoratív ikon" },
  "decorative_image_fde98579": { "message": "Dekorációs célú kép" },
  "decorative_type_upper_f2c95e3": { "message": "Dekoratív { TYPE_UPPER }" },
  "decrease_indent_d9cf469d": { "message": "Behúzás csökkentése" },
  "deep_purple_bb3e2907": { "message": "Sötétlila" },
  "default_bulleted_unordered_list_47079da8": {
    "message": "alapértelmezett nem rendezett lista"
  },
  "default_numerical_ordered_list_48dd3548": {
    "message": "alapértelmezett sorszámozott lista"
  },
  "definite_integral_fe7ffed1": { "message": "Határozott integrál" },
  "degree_symbol_4a823d5f": { "message": "Fokozat szimbólum" },
  "delimiters_4db4840d": { "message": "Elválasztó jelek" },
  "delta_53765780": { "message": "Delta" },
  "describe_the_icon_f6a18823": { "message": "(Írja le az ikont)" },
  "describe_the_video_2fe8f46a": { "message": "(A videó leírása)" },
  "description_436c48d7": { "message": "Leírás" },
  "details_98a31b68": { "message": "Részletek" },
  "diagonal_dots_7d71b57e": { "message": "Átlós pontok" },
  "diamond_b8dfe7ae": { "message": "Gyémánt" },
  "diamonds_suit_526abaaf": { "message": "Káró (kártyaszín)" },
  "digamma_258ade94": { "message": "Digamma" },
  "dimension_type_f5fa9170": { "message": "Méret típusa" },
  "dimensions_45ddb7b7": { "message": "Méretek" },
  "directionality_26ae9e08": { "message": "Irányítottság" },
  "directly_edit_latex_b7e9235b": {
    "message": "Közvetlenül szerkesztheti a LaTeX-et"
  },
  "disable_preview_222bdf72": { "message": "Előnézet letiltása" },
  "discussion_6719c51d": { "message": "Fórum" },
  "discussions_a5f96392": { "message": "Fórumok" },
  "discussions_index_6c36ced": { "message": "Fórumok indexe" },
  "disjoint_union_e74351a8": { "message": "Diszjunkt únió" },
  "display_options_315aba85": { "message": "Megjelenítési beállítások" },
  "display_text_link_opens_in_a_new_tab_75e9afc9": {
    "message": "Szöveges link megjelenítése (új lapfülön jelenik meg)"
  },
  "division_sign_72190870": { "message": "Osztás jele" },
  "document_678cd7bf": { "message": "Dokumentum" },
  "documents_81393201": { "message": "Dokumentumok" },
  "done_54e3d4b6": { "message": "Kész" },
  "double_dagger_faf78681": { "message": "Dupla Tőr" },
  "down_5831a426": { "message": "Le" },
  "down_and_left_diagonal_arrow_40ef602c": {
    "message": "Le és Balra Átlós Nyíl"
  },
  "down_and_right_diagonal_arrow_6ea0f460": {
    "message": "Lefelé és Jobbra Átlós Nyíl"
  },
  "downward_arrow_cca52012": { "message": "Lefelé mutató nyíl" },
  "downward_pointing_triangle_2a12a601": {
    "message": "Lefelé mutató háromszög"
  },
  "drag_a_file_here_1bf656d5": { "message": "Húzzon ide egy fájlt" },
  "drag_and_drop_or_click_to_browse_your_computer_60772d6d": {
    "message": "Húzza ide a fájlt vagy tallózza ki a számítógépen"
  },
  "drag_handle_use_up_and_down_arrows_to_resize_e29eae5c": {
    "message": "Húzza a fogantyút. Átméretezéshez használja a fel és le nyilakat."
  },
  "due_multiple_dates_cc0ee3f5": {
    "message": "Határidő: Több határidő van érvényben"
  },
  "due_when_7eed10c6": { "message": "Határidő: { when }" },
  "edit_alt_text_for_this_icon_instance_9c6fc5fd": {
    "message": "Az ikonpéldány alternatív szövegének szerkesztése"
  },
  "edit_c5fbea07": { "message": "Szerkesztés" },
  "edit_course_link_5a5c3c59": { "message": "Kurzus hivatkozás szerkesztése" },
  "edit_equation_f5279959": { "message": "Egyenlet szerkesztése" },
  "edit_existing_icon_maker_icon_5d0ebb3f": {
    "message": "Meglévő Ikonkészítő Ikon szerkesztése"
  },
  "edit_icon_2c6b0e91": { "message": "Szerkesztés ikon" },
  "edit_link_7f53bebb": { "message": "Link szerkesztése" },
  "editor_statusbar_26ac81fc": { "message": "Szerkesztő állapotsor" },
  "element_starting_with_start_91bf4c3b": {
    "message": "{ start } karakterrel kezdődő elem"
  },
  "embed_828fac4a": { "message": "Beágyaz" },
  "embed_code_314f1bd5": { "message": "Kód beágyazása" },
  "embed_content_from_external_tool_3397ad2d": {
    "message": "Tartalom beágyazása külső eszközről"
  },
  "embed_image_1080badc": { "message": "Beágyazott kép" },
  "embed_video_a97a64af": { "message": "Videó beágyazása" },
  "embedded_content_aaeb4d3d": { "message": "beágyazott tartalom" },
  "empty_set_91a92df4": { "message": "Üres készlet" },
  "encircled_dot_8f5e51c": { "message": "Bekerített pont" },
  "encircled_minus_72745096": { "message": "Bekerített mínusz" },
  "encircled_plus_36d8d104": { "message": "Bekerített Plusz" },
  "encircled_times_5700096d": { "message": "Bekerített idők" },
  "engineering_icon_f8f3cf43": { "message": "Mérnöki ikon" },
  "english_icon_25bfe845": { "message": "Angol ikon" },
  "enter_at_least_3_characters_to_search_4f037ee0": {
    "message": "Legalább 3 karaktert be kell írni a kereséshez"
  },
  "enter_replacement_text_17631bbc": {
    "message": "írja be a helyettesítő szöveget"
  },
  "enter_search_text_26cb4459": { "message": "írja be a keresett szöveget" },
  "epsilon_54bb8afa": { "message": "Epsilon" },
  "epsilon_variant_d31f1e77": { "message": "Epsilon (változat)" },
  "equals_sign_c51bdc58": { "message": "Egyenlő jel" },
  "equation_1c5ac93c": { "message": "Egyenlet" },
  "equation_editor_39fbc3f1": { "message": "Egyenletszerkesztő" },
  "equilibrium_6ff3040b": { "message": "Equilibrium" },
  "equivalence_class_7b0f11c0": { "message": "Egyenértékűségi osztály" },
  "equivalent_identity_654b3ce5": { "message": "Egyenértékű (identitás)" },
  "eta_b8828f99": { "message": "Eta" },
  "exists_2e62bdaa": { "message": "Létezik" },
  "exit_fullscreen_b7eb0aa4": { "message": "Lépjen ki a teljes képernyőről" },
  "expand_preview_by_default_2abbf9f8": {
    "message": "Az előnézet kibontása alapértelmezés szerint"
  },
  "expand_to_see_types_f5d29352": {
    "message": "Kiterjesztés a(z) { types } megtekintéséhez"
  },
  "external_link_d3f9e62a": { "message": "külső hivatkozás" },
  "external_tool_frame_70b32473": { "message": "External tool frame" },
  "external_tools_6e77821": { "message": "Külső eszközök" },
  "extra_large_b6cdf1ff": { "message": "Extra nagy" },
  "extra_small_9ae33252": { "message": "Extra kicsi" },
  "extracurricular_icon_67c8ca42": { "message": "Tanórán kívüli ikon" },
  "f_function_fe422d65": { "message": "F (függvény)" },
  "failed_getting_file_contents_e9ea19f4": {
    "message": "Nem sikerült beolvasni a fájl tartalmát"
  },
  "failed_to_retrieve_content_from_external_tool_5899c213": {
    "message": "Nem sikerült lekérni a tartalmat a külső eszközről"
  },
  "file_name_8fd421ff": { "message": "Fájlnév" },
  "file_storage_quota_exceeded_b7846cd1": {
    "message": "Túllépte a fájltárolási kvótát"
  },
  "file_url_c12b64be": { "message": "Fájl URL" },
  "filename_file_icon_602eb5de": { "message": "{ filename } fájl ikon" },
  "filename_image_preview_6cef8f26": { "message": "{ filename } kép előnézet" },
  "filename_text_preview_e41ca2d8": {
    "message": "{ filename } szöveg előnézet"
  },
  "files_c300e900": { "message": "Fájlok" },
  "files_index_af7c662b": { "message": "Fájlok indexe" },
  "find_8d605019": { "message": "Keresés" },
  "find_and_replace_6e345933": { "message": "Keresés és csere" },
  "finish_bc343002": { "message": "Befejezés" },
  "fix_heading_hierarchy_f60884c4": {
    "message": "Javítsa ki a címsor hierarchiáját"
  },
  "flat_music_76d5a5c3": { "message": "Lapos (zene)" },
  "focus_element_options_toolbar_18d993e": {
    "message": "Az elem opciók eszköztár fókuszba helyezése"
  },
  "folder_tree_fbab0726": { "message": "Könyvtárfa" },
  "for_all_b919f972": { "message": "Mindenkinek" },
  "format_4247a9c5": { "message": "Formátum" },
  "format_as_a_list_142210c3": { "message": "Formázás listaként" },
  "formatting_5b143aa8": { "message": "Formázás" },
  "forward_slash_3f90f35e": { "message": "Perjel" },
  "found_auto_saved_content_3f6e4ca5": {
    "message": "Automatikusan mentett tartalmat találtunk"
  },
  "found_count_plural_0_results_one_result_other_resu_46aeaa01": {
    "message": "{ count, plural,\n     =0 {# eredmény}\n    one {# eredmény}\n  other {# eredmény}\n} található"
  },
  "fraction_41bac7af": { "message": "Tört" },
  "fullscreen_873bf53f": { "message": "Teljes képernyő" },
  "gamma_1767928": { "message": "Gamma" },
  "generating_preview_45b53be0": { "message": "Előnézet generálása... " },
  "gif_png_format_images_larger_than_size_kb_are_not__7af3bdbd": {
    "message": "A(z) { size } KB-nál nagyobb GIF/PNG formátumú képek jelenleg nem támogatottak."
  },
  "go_to_the_editor_s_menubar_e6674c81": {
    "message": "Ugrás a szerkesztő menüsorhoz"
  },
  "go_to_the_editor_s_toolbar_a5cb875f": {
    "message": "Ugrás a szerkesztő eszköztárhoz"
  },
  "grades_a61eba0a": { "message": "Értékelések" },
  "greater_than_e98af662": { "message": "Nagyobb, mint" },
  "greater_than_or_equal_b911949a": { "message": "Nagyobb, mint vagy egyenlő" },
  "greek_65c5b3f7": { "message": "Görög" },
  "green_15af4778": { "message": "Zöld" },
  "grey_a55dceff": { "message": "Szürke" },
  "group_documents_8bfd6ae6": { "message": "Csoport dokumentumok" },
  "group_files_4324f3df": { "message": "Csoportfájlok" },
  "group_files_82e5dcdb": { "message": "Csoportfájlok" },
  "group_images_98e0ac17": { "message": "Csoport képek" },
  "group_isomorphism_45b1458c": { "message": "Csoport izomorfizmus" },
  "group_link_63e626b3": { "message": "Csoport hivatkozás" },
  "group_links_9493129e": { "message": "Csoport hivatkozások" },
  "group_media_2f3d128a": { "message": "Csoport média" },
  "group_navigation_99f191a": { "message": "Csoportnavigáció" },
  "h_bar_bb94deae": { "message": "H Bár" },
  "hat_ea321e35": { "message": "Kalap" },
  "header_column_f27433cb": { "message": "Fejléc oszlop" },
  "header_row_and_column_ec5b9ec": { "message": "Fejléc sor és oszlop" },
  "header_row_f33eb169": { "message": "Fejléc sor" },
  "heading_2_5b84eed2": { "message": "Címsor 2" },
  "heading_3_2c83de44": { "message": "Címsor 3" },
  "heading_4_b2e74be7": { "message": "Címsor 4" },
  "heading_levels_should_not_be_skipped_3947c0e0": {
    "message": "A címsorszinteket nem szabad kihagyni."
  },
  "heading_starting_with_start_42a3e7f9": {
    "message": "Címsor a következővel kezdődően: { start }"
  },
  "headings_should_not_contain_more_than_120_characte_3c0e0cb3": {
    "message": "A címsorok nem tartalmazhatnak 120 karakternél többet."
  },
  "health_icon_8d292eb5": { "message": "Egészségügyi ikon" },
  "hearts_suit_e50e04ca": { "message": "Kőr (kártyaszín)" },
  "height_69b03e15": { "message": "Magasság" },
  "hexagon_d8468e0d": { "message": "Hatszög" },
  "hide_description_bfb5502e": { "message": "Leírás elrejtése" },
  "hide_title_description_caf092ef": {
    "message": "A { title } leírásának elrejtése"
  },
  "highlight_an_element_to_activate_the_element_optio_60e1e56b": {
    "message": "Jelöljön ki egy elemet az elembeállítások eszköztárának aktiválásához"
  },
  "home_351838cd": { "message": "Kezdőlap" },
  "html_code_editor_fd967a44": { "message": "html kódszerkesztő" },
  "html_editor_fb2ab713": { "message": "HTML szerkesztő" },
  "i_have_obtained_permission_to_use_this_file_6386f087": {
    "message": "Szereztem jogosultságot ennek a fájlnak a használatához."
  },
  "i_hold_the_copyright_71ee91b1": { "message": "Megtartom a szerzői jogot" },
  "icon_215a1dc6": { "message": "Ikon" },
  "icon_8168b2f8": { "message": "ikon" },
  "icon_color_b86dd6d6": { "message": "Ikon színe" },
  "icon_maker_icons_cc560f7e": { "message": "Ikon készítő ikonok" },
  "icon_options_7e32746e": { "message": "Ikon Opciók" },
  "icon_options_tray_2b407977": { "message": "Ikon Lehetőségek tálca" },
  "icon_preview_1782a1d9": { "message": "Ikon előnézet" },
  "icon_shape_30b61e7": { "message": "Ikon alakja" },
  "icon_size_9353edea": { "message": "Ikon mérete" },
  "if_left_empty_link_text_will_display_as_course_lin_2a34eedb": {
    "message": "Ha üresen hagyja, a link szövege kurzushivatkozás neveként jelenik meg"
  },
  "if_usage_rights_are_required_the_file_will_not_pub_841e276e": {
    "message": "Ha használati jogok szükségesek, a fájl nem kerül közzétételre, amíg a Fájlok oldalon nem engedélyezi."
  },
  "if_you_do_not_select_usage_rights_now_this_file_wi_14e07ab5": {
    "message": "Ha nem választja ki most a felhasználási jogokat, a fájl nem lesz publikálva a feltöltés után."
  },
  "image_8ad06": { "message": "Kép" },
  "image_c1c98202": { "message": "kép" },
  "image_filenames_should_not_be_used_as_the_alt_attr_bcfd7780": {
    "message": "A képfájlnevek nem használhatók a kép tartalmát leíró alt attribútumként."
  },
  "image_options_5412d02c": { "message": "Képbeállítások" },
  "image_options_tray_90a46006": { "message": "Képbeállítások tálca" },
  "image_to_crop_3a34487d": { "message": "Kép kivágása" },
  "images_7ce26570": { "message": "Képek" },
  "images_should_include_an_alt_attribute_describing__b86d6a86": {
    "message": "A képeknek tartalmazniuk kell egy alt attribútumot, amely leírja a kép tartalmát."
  },
  "imaginary_portion_of_complex_number_2c733ffa": {
    "message": "Képzelt rész (komplex szám)"
  },
  "in_element_of_19ca2f33": { "message": "Ebben" },
  "increase_indent_6af90f7c": { "message": "Behúzás növelése" },
  "indefinite_integral_6623307e": { "message": "Határozatlan Integrál" },
  "index_of_max_80dcf7a5": { "message": "{ index } / { max }" },
  "indigo_2035fc55": { "message": "Indigókék" },
  "inference_fed5c960": { "message": "Következtetés" },
  "infinity_7a10f206": { "message": "Végtelen" },
  "insert_593145ef": { "message": "Beszúrás" },
  "insert_link_6dc23cae": { "message": "Link beszúrása" },
  "insert_math_equation_57c6e767": {
    "message": "Matematikai képlet beszúrása"
  },
  "integers_336344e1": { "message": "Egész számok" },
  "intersection_cd4590e4": { "message": "Metszet" },
  "invalid_entry_f7d2a0f5": { "message": "Érvénytelen bejegyzés." },
  "invalid_file_c11ba11": { "message": "Érvénytelen fájl." },
  "invalid_file_type_881cc9b2": { "message": "Érvénytelen fájltípus" },
  "invalid_url_cbde79f": { "message": "Helytelen webcím" },
  "iota_11c932a9": { "message": "Iota" },
  "issue_num_total_f94536cf": { "message": "Probléma { num }/{ total }" },
  "kappa_2f14c816": { "message": "Kappa" },
  "kappa_variant_eb64574b": { "message": "Kappa (változat)" },
  "keyboard_shortcuts_ed1844bd": { "message": "Billentyűparancsok" },
  "keyboards_navigate_to_links_using_the_tab_key_two__5fab8c82": {
    "message": "A billentyűzetek a Tab billentyűvel navigálhatnak a hivatkozásokhoz. Két szomszédos hivatkozás, amelyek ugyanahhoz a célhoz vezetnek, megzavarhatja a billentyűzetet használókat."
  },
  "lambda_4f602498": { "message": "Lambda" },
  "language_arts_icon_a798b0f8": { "message": "Nyelv Művészetek Ikon" },
  "languages_icon_9d20539": { "message": "Nyelvek ikon" },
  "large_9c5e80e7": { "message": "Nagy" },
  "learn_more_about_adjacent_links_2cb9762c": {
    "message": "További információ a szomszédos hivatkozásokról"
  },
  "learn_more_about_color_contrast_c019dfb9": {
    "message": "Tudjon meg többet a színkontrasztról"
  },
  "learn_more_about_organizing_page_headings_8a7caa2e": {
    "message": "További információ az oldalcímsorok rendezéséről"
  },
  "learn_more_about_proper_page_heading_structure_d2959f2d": {
    "message": "Tudjon meg többet a megfelelő címsor-struktúráról"
  },
  "learn_more_about_table_headers_5f5ee13": {
    "message": "További információ a táblázat fejléceiről"
  },
  "learn_more_about_using_alt_text_for_images_5698df9a": {
    "message": "További információ az alternatív szövegek képekhez való használatáról"
  },
  "learn_more_about_using_captions_with_tables_36fe496f": {
    "message": "További információ a feliratok táblázatokkal való használatáról"
  },
  "learn_more_about_using_filenames_as_alt_text_264286af": {
    "message": "További információ a fájlnevek alternatív szövegként való használatáról"
  },
  "learn_more_about_using_lists_4e6eb860": {
    "message": "További információ a listák használatáról"
  },
  "learn_more_about_using_scope_attributes_with_table_20df49aa": {
    "message": "További információ a hatókör-attribútumok táblázatokkal való használatáról"
  },
  "leave_as_is_4facfe55": { "message": "Hagyja úgy, ahogy van" },
  "left_3ea9d375": { "message": "Bal" },
  "left_align_43d95491": { "message": "Balra igazítás" },
  "left_angle_bracket_c87a6d07": { "message": "Bal csúcsos zárójel" },
  "left_arrow_4fde1a64": { "message": "Bal nyíl" },
  "left_arrow_with_hook_5bfcad93": { "message": "Balra nyíl Horoggal" },
  "left_ceiling_ee9dd88a": { "message": "Bal kerekítés (felső)" },
  "left_curly_brace_1726fb4": { "message": "Bal kapcsos zárójel" },
  "left_downard_harpoon_arrow_1d7b3d2e": {
    "message": "Bal lefelé mutató szigonynyíl"
  },
  "left_floor_29ac2274": { "message": "Bal kerekítés (alsó)" },
  "left_to_right_e9b4fd06": { "message": "Balról jobbra" },
  "left_upward_harpoon_arrow_3a562a96": {
    "message": "Bal felfelé mutató szigonynyíl"
  },
  "leftward_arrow_1e4765de": { "message": "Balra mutató nyíl" },
  "leftward_pointing_triangle_d14532ce": {
    "message": "Balra mutató háromszög"
  },
  "less_than_a26c0641": { "message": "Kevesebb, mint" },
  "less_than_or_equal_be5216cb": { "message": "Kevesebb, mint vagy egyenlő" },
  "library_icon_ae1e54cf": { "message": "Könyvtár ikon" },
  "light_blue_5374f600": { "message": "Világoskék" },
  "link_7262adec": { "message": "Hivatkozás" },
  "link_options_a16b758b": { "message": "Link beállításai" },
  "link_type_linktypemessage_c6d26815": {
    "message": "link típus: { linkTypeMessage }"
  },
  "link_with_text_starting_with_start_b3fcbe71": {
    "message": "Link { start } kezdetű szöveggel"
  },
  "links_14b70841": { "message": "Linkek" },
  "links_to_an_external_site_de74145d": {
    "message": "Linkek egy külső oldalra"
  },
  "lists_should_be_formatted_as_lists_f862de8d": {
    "message": "A listákat listákként kell formázni."
  },
  "load_more_35d33c7": { "message": "Továbbiak betöltése" },
  "loading_25990131": { "message": "Betöltés..." },
  "loading_bde52856": { "message": "Töltődik" },
  "loading_closed_captions_subtitles_failed_95ceef47": {
    "message": "a feliratok betöltése nem sikerült."
  },
  "loading_external_tool_d839042c": { "message": "Külső eszköz betöltése" },
  "loading_failed_b3524381": { "message": "Sikertelen betöltés..." },
  "loading_failed_e6a9d8ef": { "message": "Sikertelen betöltés." },
  "loading_folders_d8b5869e": { "message": "Mappák betöltése" },
  "loading_please_wait_d276220a": { "message": "Betöltés, kérjük, várjon" },
  "loading_preview_9f077aa1": { "message": "Előnézet betöltése" },
  "locked_762f138b": { "message": "Zárolva" },
  "logical_equivalence_76fca396": { "message": "Logikai ekvivalencia" },
  "logical_equivalence_short_8efd7b4f": {
    "message": "Logikai ekvivalencia (rövid)"
  },
  "logical_equivalence_short_and_thick_1e1f654d": {
    "message": "Logikai ekvivalencia (rövid és vastag)"
  },
  "logical_equivalence_thick_662dd3f2": {
    "message": "Logikai ekvivalencia (vastag)"
  },
  "low_horizontal_dots_cc08498e": { "message": "Alacsony vízszintes pontok" },
  "magenta_4a65993c": { "message": "Magenta" },
  "maps_to_e5ef7382": { "message": "Térképek ide" },
  "math_icon_ad4e9d03": { "message": "Matek ikon" },
  "media_af190855": { "message": "Média" },
  "media_file_is_processing_please_try_again_later_58a6d49": {
    "message": "A médiafájl feldolgozás alatt áll. Kérlek, próbáld újra később."
  },
  "media_title_2112243b": { "message": "Média címe" },
  "medium_5a8e9ead": { "message": "Közepes" },
  "merge_links_2478df96": { "message": "Hivatkozások egyesítése" },
  "mic_a7f3d311": { "message": "Mikrofon" },
  "microphone_disabled_15c83130": { "message": "Mikrofon letiltva" },
  "middle_27dc1d5": { "message": "Középső" },
  "minimize_file_preview_da911944": {
    "message": "Fájl előnézet méretének csökkentése"
  },
  "minimize_video_20aa554b": { "message": "Videó méretének csökkentése" },
  "minus_fd961e2e": { "message": "Mínusz" },
  "minus_plus_3461f637": { "message": "Mínusz/Plusz" },
  "misc_3b692ea7": { "message": "Egyéb" },
  "miscellaneous_e9818229": { "message": "Egyéb" },
  "module_90d9fd32": { "message": "Modul" },
  "modules_c4325335": { "message": "Modulok" },
  "moving_image_to_crop_directionword_6f66cde2": {
    "message": "Kép mozgatása a kivágáshoz { directionWord }"
  },
  "mu_37223b8b": { "message": "Mu" },
  "multi_color_image_63d7372f": { "message": "Többszínű kép" },
  "multiplication_sign_15f95c22": { "message": "Szorzás jele" },
  "music_icon_4db5c972": { "message": "Zene Ikon" },
  "must_be_at_least_width_x_height_px_41dc825e": {
    "message": "Legalább { width } x { height } pixel szükséges"
  },
  "my_files_2f621040": { "message": "Fájljaim" },
  "n_th_root_9991a6e4": { "message": "N-edik gyök" },
  "nabla_1e216d25": { "message": "Nabla" },
  "name_1aed4a1b": { "message": "Név" },
  "natural_music_54a70258": { "message": "Természetes (zene)" },
  "natural_numbers_3da07060": { "message": "Természetes számok" },
  "navigate_through_the_menu_or_toolbar_415a4e50": {
    "message": "Navigáljon a menün vagy eszköztáron át"
  },
  "navigation_ee9af92d": { "message": "Navigáció" },
  "nested_greater_than_d852e60d": { "message": "Beágyazott nagyobb, mint" },
  "nested_less_than_27d17e58": { "message": "Beágyazott kevesebb, mint" },
  "new_quiz_34aacba6": { "message": "Új kvíz" },
  "next_40e12421": { "message": "Következő" },
  "no_accessibility_issues_were_detected_f8d3c875": {
    "message": "Nem észleltünk akadálymentességi problémákat."
  },
  "no_announcements_created_yet_c44a94f4": {
    "message": "Még nincsenek hirdetmények."
  },
  "no_announcements_found_20185afc": { "message": "Nem található hirdetmény." },
  "no_assignments_created_yet_1b236d87": {
    "message": "Még nincsenek hozzárendelések létrehozva."
  },
  "no_assignments_found_79e46d7f": { "message": "Nem találhatók feladatok." },
  "no_changes_to_save_d29f6e91": { "message": "Nincs mentendő módosítás." },
  "no_discussions_created_yet_ff99abe3": {
    "message": "Még nem jött létre beszélgetés."
  },
  "no_discussions_found_9284063b": { "message": "Nem található megbeszélés." },
  "no_e16d9132": { "message": "Nem" },
  "no_file_chosen_9a880793": { "message": "Nincs fájl kiválasztva" },
  "no_headers_9bc7dc7f": { "message": "Nincsenek fejlécek" },
  "no_modules_created_yet_c71b6d4d": {
    "message": "Még nincsenek modulok létrehozva."
  },
  "no_modules_found_2df43a40": { "message": "Nem található modul." },
  "no_pages_created_yet_c379fa6e": {
    "message": "Még nincsenek oldalak létrehozva."
  },
  "no_pages_found_6799350": { "message": "Nem található oldal." },
  "no_preview_is_available_for_this_file_f940114a": {
    "message": "Ehhez a fájlhoz nincs előnézet."
  },
  "no_quizzes_created_yet_1a2370b9": { "message": "Még nincsenek kvízek." },
  "no_quizzes_found_c80c537a": { "message": "Nem található kvíz." },
  "no_results_940393cf": { "message": "Nincs eredmény." },
  "no_results_found_58717065": { "message": "Nincs találat" },
  "no_results_found_for_filterterm_ad1b04c8": {
    "message": "Nincs találat a követezőre: { filterTerm }"
  },
  "no_video_1ed00b26": { "message": "Nincs videó" },
  "none_3b5e34d2": { "message": "Nincs" },
  "none_selected_b93d56d2": { "message": "Egy sincs kiválasztva" },
  "not_equal_6e2980e6": { "message": "Nem egyenlő" },
  "not_in_not_an_element_of_fb1ffb54": {
    "message": "Nincs benne (nem egy eleme)"
  },
  "not_negation_1418ebb8": { "message": "Nem (tagadás)" },
  "not_subset_dc2b5e84": { "message": "Nem részhalmaz" },
  "not_subset_strict_23d282bf": { "message": "Nem részhalmaz (szigorú)" },
  "not_superset_5556b913": { "message": "Nem Superset" },
  "not_superset_strict_24e06f36": { "message": "Nem szuperkészlet (szigorú)" },
  "nu_1c0f6848": { "message": "Nu" },
  "octagon_e48be9f": { "message": "Nyolcszög" },
  "olive_6a3e4d6b": { "message": "Olajbogyó" },
  "omega_8f2c3463": { "message": "Omega" },
  "one_of_the_following_styles_must_be_added_to_save__1de769aa": {
    "message": "Az ikonok mentéséhez a következő stílusok egyikét kell hozzáadni: Ikon színe, Körvonal mérete, Ikon szövege vagy Kép"
  },
  "one_or_more_files_failed_to_paste_please_try_uploa_7fa39dd3": {
    "message": "Egy vagy több fájl beillesztése nem sikerült. Kérjük, próbálja meg feltölteni vagy húzza át a fájlokat."
  },
  "open_circle_e9bd069": { "message": "Nyitott kör" },
  "open_this_keyboard_shortcuts_dialog_9658b83a": {
    "message": "Nyissa meg a billentyűkombinációk párbeszédablakot"
  },
  "open_title_application_fd624fc5": {
    "message": "Nyissa meg a { title } alkalmazást"
  },
  "operators_a2ef9a93": { "message": "Műveletek" },
  "or_9b70ccaa": { "message": "Vagy" },
  "orange_81386a62": { "message": "Narancs" },
  "ordered_and_unordered_lists_cfadfc38": {
    "message": "Rendezett és Rendezetlen Listák"
  },
  "other_editor_shortcuts_may_be_found_at_404aba4a": {
    "message": "További szerkesztési billentyűparancsokat találhat a következő helyen"
  },
  "outline_color_3ef2cea7": { "message": "Vázlat színe" },
  "outline_size_a6059a21": { "message": "Vázlat mérete" },
  "p_is_not_a_valid_protocol_which_must_be_ftp_http_h_adf13fc2": {
    "message": "{ p } nem egy érvényes protokoll; lehet ftp, http, https, mailto, skype, tel, vagy esetleg elhagyható"
  },
  "page_50c4823d": { "message": "Oldal" },
  "pages_e5414c2c": { "message": "Oldalak" },
  "paragraph_5e5ad8eb": { "message": "Bekezdés" },
  "paragraph_starting_with_start_a59923f8": {
    "message": "{ start } karakterrel kezdődő bekezdés"
  },
  "parallel_d55d6e38": { "message": "Párhuzamos" },
  "partial_derivative_4a9159df": { "message": "Részleges (származék)" },
  "paste_5963d1c1": { "message": "Beillesztés" },
  "pause_12af3bb4": { "message": "Szünet" },
  "pentagon_17d82ea3": { "message": "Pentagon" },
  "people_b4ebb13c": { "message": "Résztvevők" },
  "percentage_34ab7c2c": { "message": "Százalék" },
  "percentage_must_be_a_number_8033c341": {
    "message": "A százaléknak számnak kell lennie"
  },
  "performing_arts_icon_f3497486": { "message": "Előadóművészeti ikon" },
  "perpendicular_7c48ede4": { "message": "Merőleges" },
  "phi_4ac33b6d": { "message": "Phi" },
  "phi_variant_c9bb3ac5": { "message": "Phi (változat)" },
  "physical_education_icon_d7dffd3e": { "message": "Testnevelés ikon" },
  "pi_dc4f0bd8": { "message": "Pi" },
  "pi_variant_10f5f520": { "message": "Pi (változat)" },
  "pink_68ad45cb": { "message": "Rózsaszín" },
  "pixels_52ece7d1": { "message": "Pixelek" },
  "play_1a47eaa7": { "message": "Lejátszás" },
  "play_media_comment_35257210": { "message": "Média megjegyzés lejátszása." },
  "please_allow_canvas_to_access_your_microphone_and__dc2c3079": {
    "message": "Kérjük, engedélyezze, hogy a Canvas hozzáférhessen a mikrofonhoz és a webkamerához!"
  },
  "plus_d43cd4ec": { "message": "Plusz" },
  "plus_minus_f8be2e83": { "message": "Plusz minusz" },
  "posted_when_a578f5ab": { "message": "Közzétéve: { when }" },
  "power_set_4f26f316": { "message": "Hatványhalmaz" },
  "precedes_196b9aef": { "message": "Megelőzi" },
  "precedes_equal_20701e84": { "message": "Megelőzi az egyenlőt" },
  "preformatted_d0670862": { "message": "Előre formázott" },
  "prepend_findtext_append_8e0e769a": {
    "message": "{ prepend }{ findText }{ append }"
  },
  "prev_f82cbc48": { "message": "Előző" },
  "preview_53003fd2": { "message": "Előnézet" },
  "preview_a3f8f854": { "message": "ELŐNÉZET" },
  "preview_in_overlay_ed772c46": { "message": "Előnézet a fedvényben" },
  "preview_inline_9787330": { "message": "Soron belüli előnézet" },
  "previous_bd2ac015": { "message": "Előző" },
  "previous_findtext_8dfbfd30": { "message": "Előző { findText }" },
  "prime_917ea60e": { "message": "Prím" },
  "prime_numbers_13464f61": { "message": "Prímszámok" },
  "product_39cf144f": { "message": "Szorzat" },
  "proportional_f02800cc": { "message": "Arányos" },
  "protocol_must_be_ftp_http_https_mailto_skype_tel_o_73beb4f8": {
    "message": "A protokoll lehet ftp, http, https, mailto, skype, tel, vagy esetleg elhagyható "
  },
  "psi_e3f5f0f7": { "message": "Psi" },
  "published_c944a23d": { "message": "publikált" },
  "published_when_302d8e23": { "message": "Publikálva: { when }" },
  "pumpkin_904428d5": { "message": "Sütőtök" },
  "purple_7678a9fc": { "message": "Lila" },
  "quaternions_877024e0": { "message": "Kvaterniók" },
  "quiz_e0dcce8f": { "message": "Kvíz" },
  "quizzes_7e598f57": { "message": "Kvízek" },
  "rational_numbers_80ddaa4a": { "message": "Racionális számok" },
  "real_numbers_7c99df94": { "message": "Valós számok" },
  "real_portion_of_complex_number_7dad33b5": {
    "message": "Valódi rész (a komplex számból)"
  },
  "record_7c9448b": { "message": "Felvétel" },
  "record_upload_media_5fdce166": {
    "message": "Médiafájl rögzítése/feltöltése"
  },
  "recording_98da6bda": { "message": "Felvétel" },
  "red_8258edf3": { "message": "Vörös" },
  "relationships_6602af70": { "message": "Kapcsolatok" },
  "religion_icon_246e0be1": { "message": "Vallás ikon" },
  "remove_heading_style_5fdc8855": { "message": "Címsorstílus eltávolítása" },
  "remove_link_d1f2f4d0": { "message": "Link eltávolítása" },
  "replace_all_d3d68b3": { "message": "Összes kicserélése" },
  "replace_all_findtext_with_replacetext_da574b32": {
    "message": "Cserélje le az összes { findText } szöveget a következőre: { replaceText }"
  },
  "replace_e61834a7": { "message": "Csere" },
  "replace_findtext_with_replacetext_7b5c7fb3": {
    "message": "Cserélje le az { findText } szöveget a következőre: { replaceText }"
  },
  "replace_with_eeff01ad": { "message": "Csere erre" },
  "replaced_alertfindtext_with_alertreplacetext_de5c1795": {
    "message": "Az { alertFindText } lecserélve erre: { alertReplaceText }"
  },
  "replaced_all_alertfindtext_with_alertreplacetext_83fdfe59": {
    "message": "Az összes { alertFindText } lecserélve erre: { alertReplaceText }"
  },
  "reset_95a81614": { "message": "Visszaállítás" },
  "resize_ec83d538": { "message": "Átméretezés" },
  "restore_auto_save_deccd84b": {
    "message": "Visszaállítás automatikus mentésből?"
  },
  "result_index_of_max_7db5ad8b": {
    "message": "Eredmény: { index } / { max }."
  },
<<<<<<< HEAD
=======
  "retry_ebd5f8ba": { "message": "Újra" },
>>>>>>> c0c653e9
  "reverse_turnstile_does_not_yield_7558be06": {
    "message": "Reverse Turnstile (Does Not Yield)"
  },
  "rho_a0244a36": { "message": "Rho" },
  "rho_variant_415245cd": { "message": "Rho (változat)" },
  "rich_content_editor_2708ef21": { "message": "Vizuális szövegszerkesztő" },
  "rich_text_area_press_oskey_f8_for_rich_content_edi_c2f651d": {
    "message": "Rich Text terület. Nyomja meg az { OSKey }+F8 billentyűkombinációt a Rich Content Editor parancsikonjaihoz."
  },
  "right_71ffdc4d": { "message": "Jobb" },
  "right_align_39e7a32a": { "message": "Jobbra igazítás" },
  "right_angle_bracket_d704e2d6": { "message": "Jobb csúcsos zárójel" },
  "right_arrow_35e0eddf": { "message": "Jobb nyíl" },
  "right_arrow_with_hook_29d92d31": { "message": "Jobbra Nyíl Horoggal" },
  "right_ceiling_839dc744": { "message": "Jobb kerekítés (felső)" },
  "right_curly_brace_5159d5cd": { "message": "Jobb kapcsos zárójel" },
  "right_downward_harpoon_arrow_d71b114f": {
    "message": "Jobbra lefelé mutató szigonynyíl"
  },
  "right_floor_5392d5cf": { "message": "Jobb kerekítés (alsó)" },
  "right_to_left_9cfb092a": { "message": "Jobbról balra" },
  "right_upward_harpoon_arrow_f5a34c73": {
    "message": "Jobb felfelé szigony nyíl"
  },
  "rightward_arrow_32932107": { "message": "Jobbra nyíl" },
  "rightward_pointing_triangle_60330f5c": {
    "message": "Jobbra mutató háromszög"
  },
  "rotate_image_90_degrees_2ab77c05": {
    "message": "Kép elforgatása -90 fokkal"
  },
  "rotate_image_90_degrees_6c92cd42": {
    "message": "Kép elforgatása 90 fokkal"
  },
  "rotation_9699c538": { "message": "Forgatás" },
  "row_fc0944a7": { "message": "Sor" },
  "row_group_979f5528": { "message": "Sorcsoport" },
  "sadly_the_pretty_html_editor_is_not_keyboard_acces_50da7665": {
    "message": "Sajnos a szép HTML-szerkesztő nem érhető el billentyűzettel. Itt érheti el a nyers HTML-szerkesztőt."
  },
  "save_11a80ec3": { "message": "Mentés" },
  "save_copy_ca63944e": { "message": "Másolat mentése" },
  "save_media_cb9e786e": { "message": "Média mentése" },
  "saved_icon_maker_icons_df86e2a1": { "message": "Mentett Icon Maker ikonok" },
  "screen_readers_cannot_determine_what_is_displayed__6a5842ab": {
    "message": "A képernyőolvasók nem tudják meghatározni, hogy mi jelenjen meg a képen alternatív szöveg nélkül, és a fájlnevek gyakran értelmetlen szám- és betűsorok, amelyek nem írják le a kontextust vagy a jelentést."
  },
  "screen_readers_cannot_determine_what_is_displayed__6f1ea667": {
    "message": "A képernyőolvasók nem tudják meghatározni, hogy mi jelenik meg a képen az alternatív szöveg nélkül, amely leírja a kép tartalmát és jelentését. Az alternatív szövegnek egyszerűnek és tömörnek kell lennie."
  },
  "screen_readers_cannot_determine_what_is_displayed__a57e6723": {
    "message": "A képernyőolvasók nem tudják meghatározni, hogy mi jelenik meg a képen az alternatív szöveg nélkül, amely leírja a kép tartalmát és jelentését."
  },
  "screen_readers_cannot_interpret_tables_without_the_bd861652": {
    "message": "A képernyőolvasók nem tudják értelmezni a táblázatokat megfelelő szerkezet nélkül. A táblázatfejlécek irányvonalat és tartalmi hatókört biztosítanak."
  },
  "screen_readers_cannot_interpret_tables_without_the_e62912d5": {
    "message": "A képernyőolvasók nem tudják értelmezni a táblázatokat megfelelő szerkezet nélkül. A táblázat feliratai leírják a táblázat kontextusát és általános értelmezését."
  },
  "screen_readers_cannot_interpret_tables_without_the_f0bdec0f": {
    "message": "A képernyőolvasók nem tudják értelmezni a táblázatokat megfelelő szerkezet nélkül. A táblázat fejlécei irányt és áttekintést adnak a tartalomról."
  },
  "script_l_42a7b254": { "message": "Script L" },
  "search_280d00bd": { "message": "Keresés" },
  "select_audio_source_21043cd5": { "message": "Audió forrás kijelölése" },
  "select_crop_shape_d441feeb": { "message": "Válassza ki a kivágás alakját" },
  "select_language_7c93a900": { "message": "Válasszon nyelvet" },
  "select_video_source_1b5c9dbe": { "message": "Videó forrás kijelölése" },
  "selected_274ce24f": { "message": "Kiválasztva" },
  "selected_linkfilename_c093b1f2": {
    "message": "Kijelölve: { linkFileName }"
  },
  "selection_b52c4c5e": { "message": "Kijelölés" },
  "set_header_scope_8c548f40": { "message": "Fejléc hatókör beállítása" },
  "set_minus_b46e9b88": { "message": "Mínusz beállítása" },
  "set_table_header_cfab13a0": { "message": "Táblázat fejléc beállítása" },
  "sharp_music_ab956814": { "message": "Kettőskereszt (zene)" },
  "shift_arrows_4d5785fe": { "message": "SHIFT+nyilak" },
  "shift_o_to_open_the_pretty_html_editor_55ff5a31": {
    "message": "Shift-O a szép html-szerkesztő megnyitásához."
  },
  "shortcut_911d6255": { "message": "Parancsikon" },
<<<<<<< HEAD
=======
  "show_all_967a90f0": { "message": "Mindent megmutat" },
>>>>>>> c0c653e9
  "show_audio_options_b489926b": { "message": "Hangbeállítások megjelenítése" },
  "show_image_options_1e2ecc6b": { "message": "Képbeállítások mutatása" },
  "show_link_options_545338fd": { "message": "Linkbeállítások mutatása" },
  "show_studio_media_options_a0c748c6": {
    "message": "A Studio médiabeállításainak megjelenítése"
  },
  "show_video_options_6ed3721a": { "message": "Videóbeállítások mutatása" },
  "sighted_users_browse_web_pages_quickly_looking_for_1d4db0c1": {
    "message": "A látó felhasználók gyorsan böngésznek a weboldalakon, nagy vagy félkövér fejléceket keresve. A képernyőolvasó felhasználói a fejlécekre hagyatkoznak a kontextus megértéséhez. A fejléceknek a megfelelő szerkezetet kell használniuk."
  },
  "sighted_users_browse_web_pages_quickly_looking_for_ade806f5": {
    "message": "A látó felhasználók gyorsan böngésznek a weboldalakon, nagy vagy félkövér fejléceket keresve. A képernyőolvasó felhasználói a fejlécekre hagyatkoznak a kontextus megértéséhez. A fejléceknek tömörnek kell lenniük a megfelelő szerkezeten belül."
  },
  "sigma_5c35e553": { "message": "Sigma" },
  "sigma_variant_8155625": { "message": "Sigma (változat)" },
  "single_color_image_4e5d4dbc": { "message": "Egyszínű kép" },
  "single_color_image_color_95fa9a87": { "message": "Egyszínű kép színe" },
  "size_b30e1077": { "message": "Méret" },
  "small_b070434a": { "message": "Kicsi" },
  "solid_circle_9f061dfc": { "message": "Kitöltött kör" },
  "something_went_wrong_89195131": { "message": "Hiba történt!" },
  "something_went_wrong_accessing_your_webcam_6643b87e": {
    "message": "Hiba történt a webkamera elérésekor."
  },
  "something_went_wrong_and_i_don_t_know_what_to_show_e0c54ec8": {
    "message": "Hiba történt! Nem tudom, mit mutassak."
  },
  "something_went_wrong_check_your_connection_reload__c7868286": {
    "message": "Valami elromlott. Ellenőrizze a kapcsolatot, töltse be újra az oldalt, és próbálja újra."
  },
  "something_went_wrong_d238c551": { "message": "Hiba történt!" },
  "something_went_wrong_while_sharing_your_screen_8de579e5": {
    "message": "Hiba történt a képernyő megosztása közben."
  },
  "sort_by_e75f9e3e": { "message": "Rendezés alapja" },
  "spades_suit_b37020c2": { "message": "Treff (kártyszín)" },
  "square_511eb3b3": { "message": "Négyzet" },
  "square_cap_9ec88646": { "message": "Négyzet alakú sapka" },
  "square_cup_b0665113": { "message": "Négyzetes kupa" },
  "square_root_e8bcbc60": { "message": "Négyzetgyök" },
  "square_root_symbol_d0898a53": { "message": "Négyzetgyök szimbólum" },
  "square_subset_17be67cb": { "message": "Négyzetes részhalmaz (szigorú)" },
  "square_subset_strict_7044e84f": {
    "message": "Négyzetes részhalmaz (szigorú)"
  },
  "square_superset_3be8dae1": { "message": "Négyzetes csoporthalmaz" },
  "square_superset_strict_fa4262e4": {
    "message": "Négyzetes csoporthalmaz (szigorú)"
  },
  "square_unordered_list_b15ce93b": {
    "message": "rendezetlen lista négyzetekkel"
  },
  "star_8d156e09": { "message": "Csillagozás" },
  "start_over_f7552aa9": { "message": "Újrakezdés" },
  "start_recording_9a65141a": { "message": "Felvétel elkezdése" },
  "steel_blue_14296f08": { "message": "Acélkék" },
  "studio_media_options_ee504361": { "message": "Studio médiabeállítások" },
  "studio_media_options_tray_cfb94654": {
    "message": "Studio médiabeállítások tálca"
  },
  "styles_2aa721ef": { "message": "Stílusok" },
  "submit_a3cc6859": { "message": "Beküldés" },
  "subscript_59744f96": { "message": "alsó index" },
  "subset_19c1a92f": { "message": "Részhalmaz" },
  "subset_strict_8d8948d6": { "message": "részhalmaz (szigorú)" },
  "succeeds_9cc31be9": { "message": "Sikerül" },
  "succeeds_equal_158e8c3a": { "message": "Siker egyenlő" },
  "sum_b0842d31": { "message": "Összeg" },
  "superscript_8cb349a2": { "message": "felső index" },
  "superscript_and_subscript_37f94a50": {
    "message": "Felső index és alsó index"
  },
  "superset_c4db8a7a": { "message": "Csoporthalmaz" },
  "superset_strict_c77dd6d2": { "message": "Csoporthalmaz (szigorú)" },
  "supported_file_types_srt_or_webvtt_7d827ed": {
    "message": "Támogatott fájltípusok: SRT vagy WebVTT"
  },
  "switch_to_pretty_html_editor_a3cee15f": {
    "message": "Váltson a szép HTML-szerkesztőre"
  },
  "switch_to_raw_html_editor_f970ae1a": {
    "message": "Váltson a nyers HTML-szerkesztőre"
  },
  "switch_to_the_html_editor_146dfffd": {
    "message": "Váltson át a html szerkesztőre"
  },
  "switch_to_the_rich_text_editor_63c1ecf6": {
    "message": "Váltson a rich text szerkesztőre"
  },
  "syllabus_f191f65b": { "message": "Tematika" },
  "system_audio_allowed_b2508f8c": { "message": "Rendszerhangok engedélyezve" },
  "system_audio_disabled_c177bd13": { "message": "Rendszerhangok letiltva" },
  "tab_arrows_4cf5abfc": { "message": "Tab/Nyilak" },
  "table_header_starting_with_start_ffcabba6": {
    "message": "A táblázat fejléce a következővel kezdődik: { start }"
  },
  "table_starting_with_start_e7232848": {
    "message": "A táblázat a következővel kezdődik: { start }"
  },
  "tables_headers_should_specify_scope_5abf3a8e": {
    "message": "A táblázatok fejléceinek meg kell határozniuk a hatókört."
  },
  "tables_should_include_a_caption_describing_the_con_e91e78fc": {
    "message": "A táblázatoknak tartalmazniuk kell egy feliratot, amely leírja a táblázat tartalmát."
  },
  "tables_should_include_at_least_one_header_48779eac": {
    "message": "A táblázatoknak legalább egy fejlécet kell tartalmazniuk."
  },
  "tau_880974b7": { "message": "Tau" },
  "teal_f729a294": { "message": "Kékeszöld" },
  "text_7f4593da": { "message": "Szöveg" },
  "text_background_color_16e61c3f": { "message": "Szöveg háttérszíne" },
  "text_color_acf75eb6": { "message": "Szöveg szín" },
  "text_is_difficult_to_read_without_sufficient_contr_69e62bd6": {
    "message": "A szöveg nehezen olvasható, ha nincs elegendő kontraszt a szöveg és a háttér között, különösen a gyengénlátók számára."
  },
  "text_larger_than_18pt_or_bold_14pt_should_display__5c364db6": {
    "message": "A 18 pt-nél nagyobb (vagy félkövér 14 pt-nél nagyobb) szövegnek legalább 3:1 kontrasztarányt kell megjelenítenie."
  },
  "text_optional_384f94f7": { "message": "Szöveg (nem kötelező)" },
  "text_position_8df8c162": { "message": "Szöveg pozíciója" },
  "text_size_887c2f6": { "message": "Szövegméret" },
  "text_smaller_than_18pt_or_bold_14pt_should_display_aaffb22b": {
    "message": "A 18 pt-nél kisebb (vagy félkövér 14 pt-nél) szövegek kontrasztaránya legalább 4,5:1 legyen."
  },
  "the_document_preview_is_currently_being_processed__7d9ea135": {
    "message": "A dokumentum előnézete feldolgozás alatt. Kérjük, próbálja újra később."
  },
  "the_first_heading_on_a_page_should_be_an_h2_859089f2": {
    "message": "Az oldal első címsorának H2-esnek kell lennie."
  },
  "the_following_content_is_partner_provided_ed1da756": {
    "message": "A következő tartalmat partner biztosítja"
  },
  "the_material_is_in_the_public_domain_279c39a3": {
    "message": "Az anyag a közkincs kategóriába tartozik"
  },
  "the_material_is_licensed_under_creative_commons_3242cb5e": {
    "message": "Ezt az anyagot Creative Commons licenc alatt tették közzé."
  },
  "the_material_is_subject_to_an_exception_e_g_fair_u_a39c8ca2": {
    "message": "Az anyag kivételt képez- pl. tisztességes felhasználás, árajánlási jog vagy mások a vonatkozó szerzői jogi törvények alapján"
  },
  "the_preceding_content_is_partner_provided_d753928c": {
    "message": "Az előző tartalmat partner biztosítja"
  },
  "the_pretty_html_editor_is_not_keyboard_accessible__d6d5d2b": {
    "message": "A szép html-szerkesztő nem érhető el billentyűzettel. Nyomja meg a Shift O billentyűt a nyers html szerkesztő megnyitásához."
  },
  "therefore_d860e024": { "message": "Ezért" },
  "theta_ce2d2350": { "message": "Theta" },
  "theta_variant_fff6da6f": { "message": "Theta (változat)" },
  "thick_downward_arrow_b85add4c": { "message": "Vastag Lefelé nyíl" },
  "thick_left_arrow_d5f3e925": { "message": "Vastag bal nyíl" },
  "thick_leftward_arrow_6ab89880": { "message": "Vastag balra nyíl" },
  "thick_right_arrow_3ed5e8f7": { "message": "Vastag jobbra nyíl" },
  "thick_rightward_arrow_a2e1839e": { "message": "Vastag jobbra nyíl" },
  "thick_upward_arrow_acd20328": { "message": "Vastag Felfelé nyíl" },
  "this_document_cannot_be_displayed_within_canvas_7aba77be": {
    "message": "Ezt a dokumentumot nem lehet megtekinteni a Canvasban. "
  },
  "this_equation_cannot_be_rendered_in_basic_view_9b6c07ae": {
    "message": "Ezt az egyenletet nem lehet megjeleníteni alapnézetben."
  },
  "this_image_is_currently_unavailable_25c68857": {
    "message": "Ez a kép jelenleg nem érhető el"
  },
  "though_your_video_will_have_the_correct_title_in_t_90e427f3": {
    "message": "Bár a videója a megfelelő címmel jelenik majd meg a böngészőben, az adatbázisban nem sikerült frissíteni."
  },
  "timebar_a4d18443": { "message": "Idősáv" },
  "title_ee03d132": { "message": "Cím" },
  "to_be_posted_when_d24bf7dc": { "message": "Időzített közzététel: { when }" },
  "to_do_when_2783d78f": { "message": "Teendő : { when }" },
  "toggle_tooltip_d3b7cb86": { "message": "Eszköztipp váltása" },
  "tools_2fcf772e": { "message": "Eszközök" },
  "top_66e0adb6": { "message": "Top" },
  "tray_839df38a": { "message": "Tálca" },
  "triangle_6072304e": { "message": "Háromszög" },
  "turnstile_yields_f9e76df1": { "message": "Forgóajtó (hozamok)" },
  "type_control_f9_to_access_image_options_text_a47e319f": {
    "message": "Nyomjon Control F9-et a kép opciók eléréséhez { text }"
  },
  "type_control_f9_to_access_link_options_text_4ead9682": {
    "message": "Nyomjon Control F9-et a link opciók eléréséhez { text }"
  },
  "type_control_f9_to_access_table_options_text_92141329": {
    "message": "Nyomjon Control F9-et a táblázat opciók eléréséhez { text }"
  },
  "unable_to_determine_resource_selection_url_7867e060": {
    "message": "Nem lehet meghatározni az erőforrás-kiválasztási URL-t"
  },
  "union_e6b57a53": { "message": "Unió" },
  "unpublished_dfd8801": { "message": "nem publikált" },
  "untitled_16aa4f2b": { "message": "Cím nélküli" },
  "untitled_efdc2d7d": { "message": "névtelen" },
  "up_and_left_diagonal_arrow_e4a74a23": {
    "message": "Fel és Balra Átlós Nyíl"
  },
  "up_and_right_diagonal_arrow_935b902e": {
    "message": "Felfelé és Jobbra Átlós Nyíl"
  },
  "up_c553575d": { "message": "Fel" },
  "updated_link_a827e441": { "message": "Frissített link" },
  "upload_document_253f0478": { "message": "Dokumentum feltöltése" },
  "upload_file_fd2361b8": { "message": "Fájl feltöltése" },
  "upload_image_6120b609": { "message": "Kép feltöltése" },
  "upload_media_ce31135a": { "message": "Médiafájl feltöltése" },
  "upload_record_media_e4207d72": { "message": "Média feltöltés/rögzítés" },
  "uploading_19e8a4e7": { "message": "Feltöltés" },
  "uppercase_alphabetic_ordered_list_3f5aa6b2": {
    "message": "nagybetűs lista abc sorrendbe rendezve"
  },
  "uppercase_delta_d4f4bc41": { "message": "Delta nagybetűvel" },
  "uppercase_gamma_86f492e9": { "message": "Gamma nagybetűvel" },
  "uppercase_lambda_c78d8ed4": { "message": "Nagybetűs Lambda" },
  "uppercase_omega_8aedfa2": { "message": "Nagy Omega" },
  "uppercase_phi_caa36724": { "message": "nagybetűs Phi" },
  "uppercase_pi_fcc70f5e": { "message": "Nagy Pi" },
  "uppercase_psi_6395acbe": { "message": "Nagy Psi" },
  "uppercase_roman_numeral_ordered_list_853f292b": {
    "message": "nagybetűs lista római számok szerint rendezve"
  },
  "uppercase_sigma_dbb70e92": { "message": "Nagy Sigma" },
  "uppercase_theta_49afc891": { "message": "Theta nagybetűvel" },
  "uppercase_upsilon_8c1e623e": { "message": "Upsilon nagybetűvel" },
  "uppercase_xi_341e8556": { "message": "Xi nagybetűvel" },
  "upsilon_33651634": { "message": "Upsilon" },
  "upward_and_downward_pointing_arrow_fa90a918": {
    "message": "Felfelé és Lefelé mutató nyíl"
  },
  "upward_and_downward_pointing_arrow_thick_d420fdef": {
    "message": "Felfelé és lefelé mutató nyíl (vastag)"
  },
  "upward_arrow_9992cb2d": { "message": "Felfelé mutató nyíl" },
  "upward_pointing_triangle_d078d7cb": {
    "message": "Felfelé mutató háromszög"
  },
  "url_22a5f3b8": { "message": "URL" },
  "usage_right_ff96f3e2": { "message": "Felhasználási jog:" },
  "usage_rights_required_5fe4dd68": {
    "message": "Felhasználási jogok (kötelező)"
  },
  "use_arrow_keys_to_navigate_options_2021cc50": {
    "message": "Használja a nyíl billentyűket az opció kiválasztására!"
  },
  "use_arrow_keys_to_select_a_shape_c8eb57ed": {
    "message": "A nyílbillentyűkkel válasszon ki egy alakzatot."
  },
  "use_arrow_keys_to_select_a_size_699a19f4": {
    "message": "Használja a nyílbillentyűket a méret kiválasztásához."
  },
  "use_arrow_keys_to_select_a_text_position_72f9137c": {
    "message": "A nyílbillentyűkkel válassza ki a szöveg pozícióját."
  },
  "use_arrow_keys_to_select_a_text_size_65e89336": {
    "message": "A nyílbillentyűkkel válassza ki a szöveg méretét."
  },
  "use_arrow_keys_to_select_an_outline_size_e009d6b0": {
    "message": "A nyílbillentyűkkel válassza ki a körvonal méretét."
  },
  "used_by_screen_readers_to_describe_the_content_of__4f14b4e4": {
    "message": "A képernyőolvasók egy { TYPE } tartalmának leírására használják"
  },
  "used_by_screen_readers_to_describe_the_content_of__b1e76d9e": {
    "message": "Képernyőolvasók által egy kép tartalmának leírásához használt szöveg"
  },
  "used_by_screen_readers_to_describe_the_video_37ebad25": {
    "message": "Képernyőolvasók által a videó leírásához használt szöveg"
  },
  "user_documents_c206e61f": { "message": "A felhasználó dokumentumai" },
  "user_files_78e21703": { "message": "A felhasználó fájlai" },
  "user_images_b6490852": { "message": "A felhsználó képei" },
  "user_media_14fbf656": { "message": "A felhasználó médiafájljai" },
  "vector_notation_cf6086ab": { "message": "Vektor (jelölés)" },
  "vertical_bar_set_builder_notation_4300495f": {
    "message": "Függőleges sáv (Set Builder Notation)"
  },
  "vertical_dots_bfb21f14": { "message": "Függőleges pontok" },
  "video_options_24ef6e5d": { "message": "Videóbeállítások" },
  "video_options_tray_3b9809a5": { "message": "Videóbeállítások tálca" },
  "video_player_b371005": { "message": "Videólejátszó" },
  "video_player_for_9e7d373b": { "message": "Audio lejátszó ehhez" },
  "video_player_for_title_ffd9fbc4": {
    "message": "Videólejátszó ehhez: { title }"
  },
  "view_all_e13bf0a6": { "message": "Összes megtekintése" },
  "view_ba339f93": { "message": "Megtekintés" },
  "view_description_30446afc": { "message": "Leírás megtekintése" },
  "view_keyboard_shortcuts_34d1be0b": {
    "message": "A gyors elérés billentyűkombinációk megtekintése"
  },
  "view_title_description_67940918": {
    "message": "Tekintse meg a { title } leírását"
  },
  "view_word_and_character_counts_a743dd0c": {
    "message": "Szavak és karakterek számának megtekintése"
  },
  "we_couldn_t_detect_a_working_microphone_connected__ceb71c40": {
    "message": "Nem találtunk működő mikrofont az eszközéhez csatlakoztatva."
  },
  "we_couldn_t_detect_a_working_webcam_connected_to_y_6715cc4": {
    "message": "Nem találtunk működő webkamerát az eszközéhez csatlakoztatva."
  },
  "we_couldn_t_detect_a_working_webcam_or_microphone__263b6674": {
    "message": "Nem találtunk működő webkamerát vagy mikrofont az eszközéhez csatlakoztatva."
  },
  "webcam_disabled_30c66986": { "message": "Webkamera letiltva" },
  "webcam_fe91b20f": { "message": "Webkamera" },
  "webpages_should_only_have_a_single_h1_which_is_aut_dc99189e": {
    "message": "A weboldalaknak csak egyetlen H1-je lehet, amelyet automatikusan az oldal címe használ. A tartalom első címsorának H2-nek kell lennie."
  },
  "when_markup_is_used_that_visually_formats_items_as_f941fc1b": {
    "message": "Ha olyan jelölést használnak, amely vizuálisan formázza az elemeket listaként, de nem jelzi a lista kapcsolatát, akkor a felhasználók nehézségekbe ütközhetnek az információk közötti navigáció során."
  },
  "white_87fa64fd": { "message": "fehér" },
  "why_523b3d8c": { "message": "Miért" },
  "width_492fec76": { "message": "Szélesség" },
  "width_and_height_must_be_numbers_110ab2e3": {
    "message": "A szélességnek és a magasságnak számnak kell lenni"
  },
  "width_x_height_px_ff3ccb93": { "message": "{ width } x { height } pixel" },
  "wiki_home_9cd54d0": { "message": "Wiki kezdőlap" },
  "word_count_c77fe3a6": { "message": "Word Count" },
  "words_b448b7d5": { "message": "Szavak" },
  "wreath_product_200b38ef": { "message": "Koszorú termék" },
  "xi_149681d0": { "message": "Xi" },
  "yes_dde87d5": { "message": "Igen" },
  "you_have_unsaved_changes_in_the_icon_maker_tray_do_e8cf5f1b": {
    "message": "Nem mentett módosítások vannak az Ikonkészítő tálcán. Folytatja a változtatások mentése nélkül?"
  },
  "you_may_need_to_adjust_additional_headings_to_main_975f0eee": {
    "message": "Előfordulhat, hogy további fejléceket kell módosítania az oldalhierarchia fenntartásához."
  },
  "you_may_not_upload_an_empty_file_11c31eb2": {
    "message": "Nem tölthet fel egy üres fájlt."
  },
  "your_microphone_is_blocked_in_the_browser_settings_42af0ddc": {
    "message": "A mikrofon le van tiltva a böngésző beállításaiban."
  },
  "your_webcam_and_microphone_are_blocked_in_the_brow_73357dc6": {
    "message": "A webkamerája és a mikrofonja le van tiltva a böngésző beállításaiban."
  },
  "your_webcam_is_blocked_in_the_browser_settings_7f638128": {
    "message": "A webkamerája le van tiltva a böngésző beállításaiban."
  },
  "your_webcam_may_already_be_in_use_6cd64c25": {
    "message": "Úgy tűnik a webkamera már használatban van."
  },
  "zeta_5ef24f0e": { "message": "Zeta" },
  "zoom_f3e54d69": { "message": "Zoomolás" },
  "zoom_in_image_bb97d4f": { "message": "Kép nagyítása" },
  "zoom_out_image_d0a0a2ec": { "message": "Kép kicsinyítése" }
}<|MERGE_RESOLUTION|>--- conflicted
+++ resolved
@@ -832,10 +832,7 @@
   "result_index_of_max_7db5ad8b": {
     "message": "Eredmény: { index } / { max }."
   },
-<<<<<<< HEAD
-=======
   "retry_ebd5f8ba": { "message": "Újra" },
->>>>>>> c0c653e9
   "reverse_turnstile_does_not_yield_7558be06": {
     "message": "Reverse Turnstile (Does Not Yield)"
   },
@@ -918,10 +915,7 @@
     "message": "Shift-O a szép html-szerkesztő megnyitásához."
   },
   "shortcut_911d6255": { "message": "Parancsikon" },
-<<<<<<< HEAD
-=======
   "show_all_967a90f0": { "message": "Mindent megmutat" },
->>>>>>> c0c653e9
   "show_audio_options_b489926b": { "message": "Hangbeállítások megjelenítése" },
   "show_image_options_1e2ecc6b": { "message": "Képbeállítások mutatása" },
   "show_link_options_545338fd": { "message": "Linkbeállítások mutatása" },
