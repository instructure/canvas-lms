--- conflicted
+++ resolved
@@ -83,10 +83,7 @@
   "choose_usage_rights_33683854": {
     "message": "Válasszon a felhasználói jogokból..."
   },
-<<<<<<< HEAD
-=======
   "circle_484abe63": { "message": "Kör" },
->>>>>>> f841cad8
   "clear_2084585f": { "message": "Törlés" },
   "clear_image_3213fe62": { "message": "Üres kép" },
   "clear_selected_file_82388e50": { "message": "Kiválasztott fájl törlése" },
@@ -164,11 +161,8 @@
   "decorative_type_upper_f2c95e3": { "message": "Dekoratív { TYPE_UPPER }" },
   "decrease_indent_d9cf469d": { "message": "Behúzás csökkentése" },
   "deep_purple_bb3e2907": { "message": "Sötétlila" },
-<<<<<<< HEAD
-=======
   "definite_integral_fe7ffed1": { "message": "Határozott integrál" },
   "degree_symbol_4a823d5f": { "message": "Fokozat szimbólum" },
->>>>>>> f841cad8
   "delimiters_4db4840d": { "message": "Elválasztó jelek" },
   "delta_53765780": { "message": "Delta" },
   "describe_the_icon_f6a18823": { "message": "(Írja le az ikont)" },
@@ -217,10 +211,6 @@
     "message": "Határidő: Több határidő van érvényben"
   },
   "due_when_7eed10c6": { "message": "Határidő: { when }" },
-<<<<<<< HEAD
-  "edit_c5fbea07": { "message": "Szerkesztés" },
-  "edit_equation_f5279959": { "message": "Egyenlet szerkesztése" },
-=======
   "edit_alt_text_for_this_icon_instance_9c6fc5fd": {
     "message": "Az ikonpéldány alternatív szövegének szerkesztése"
   },
@@ -230,7 +220,6 @@
     "message": "Meglévő Ikonkészítő Ikon szerkesztése"
   },
   "edit_icon_2c6b0e91": { "message": "Szerkesztés ikon" },
->>>>>>> f841cad8
   "edit_link_7f53bebb": { "message": "Link szerkesztése" },
   "editor_statusbar_26ac81fc": { "message": "Szerkesztő állapotsor" },
   "embed_828fac4a": { "message": "Beágyaz" },
@@ -654,8 +643,6 @@
   },
   "something_went_wrong_d238c551": { "message": "Hiba történt!" },
   "sort_by_e75f9e3e": { "message": "Rendezés alapja" },
-<<<<<<< HEAD
-=======
   "spades_suit_b37020c2": { "message": "Treff (kártyszín)" },
   "square_511eb3b3": { "message": "Négyzet" },
   "square_cap_9ec88646": { "message": "Négyzet alakú sapka" },
@@ -670,7 +657,6 @@
   "square_superset_strict_fa4262e4": {
     "message": "Négyzetes csoporthalmaz (szigorú)"
   },
->>>>>>> f841cad8
   "star_8d156e09": { "message": "Csillagozás" },
   "steel_blue_14296f08": { "message": "Acélkék" },
   "styles_2aa721ef": { "message": "Stílusok" },
@@ -782,8 +768,6 @@
   "upload_image_6120b609": { "message": "Kép feltöltése" },
   "upload_media_ce31135a": { "message": "Médiafájl feltöltése" },
   "uploading_19e8a4e7": { "message": "Feltöltés" },
-<<<<<<< HEAD
-=======
   "uppercase_delta_d4f4bc41": { "message": "Delta nagybetűvel" },
   "uppercase_gamma_86f492e9": { "message": "Gamma nagybetűvel" },
   "uppercase_lambda_c78d8ed4": { "message": "Nagybetűs Lambda" },
@@ -806,7 +790,6 @@
   "upward_pointing_triangle_d078d7cb": {
     "message": "Felfelé mutató háromszög"
   },
->>>>>>> f841cad8
   "url_22a5f3b8": { "message": "URL" },
   "usage_right_ff96f3e2": { "message": "Felhasználási jog:" },
   "usage_rights_required_5fe4dd68": {
