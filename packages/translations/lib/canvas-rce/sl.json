--- conflicted
+++ resolved
@@ -306,10 +306,7 @@
   },
   "edit_icon_2c6b0e91": { "message": "Uredi ikono" },
   "edit_link_7f53bebb": { "message": "Uredi povezavo" },
-<<<<<<< HEAD
-=======
   "editor_status_bar_653f44ee": { "message": "Statusna vrstica urejevalnika" },
->>>>>>> 09faeb4f
   "element_starting_with_start_91bf4c3b": {
     "message": "Element, ki se začne s/z { start }"
   },
