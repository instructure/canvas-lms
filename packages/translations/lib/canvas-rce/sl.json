--- conflicted
+++ resolved
@@ -105,14 +105,11 @@
     "message": "Spremeni samo raven tega naslova"
   },
   "change_text_color_1aecb912": { "message": "Spremeni barvo besedila" },
-<<<<<<< HEAD
-=======
   "changes_you_made_may_not_be_saved_4e8db973": {
     "message": "Spremembe, ki ste jih izvedli, morda ne bodo shranjene."
   },
   "characters_9d897d1c": { "message": "Znaki" },
   "characters_no_spaces_485e5367": { "message": "Znaki (brez presledkov)" },
->>>>>>> 8936177e
   "check_accessibility_3c78211c": { "message": "Preveri dostopnost" },
   "checking_for_accessibility_issues_fac18c6d": {
     "message": "Preverjanje težav z dostopnostjo"
@@ -529,11 +526,8 @@
     "message": "Več o uporabi atributov obsega pri preglednicah"
   },
   "leave_as_is_4facfe55": { "message": "Ne spreminjaj" },
-<<<<<<< HEAD
-=======
   "left_3ea9d375": { "message": "Levo" },
   "left_align_43d95491": { "message": "Leva poravnava" },
->>>>>>> 8936177e
   "left_angle_bracket_c87a6d07": { "message": "Levi kotni oklepaj" },
   "left_arrow_4fde1a64": { "message": "Puščica za pomik v levo" },
   "left_arrow_with_hook_5bfcad93": { "message": "Puščica levo s kljukico" },
@@ -769,10 +763,7 @@
   "relationships_6602af70": { "message": "Razmerja" },
   "religion_icon_246e0be1": { "message": "Ikona religije" },
   "remove_heading_style_5fdc8855": { "message": "Odstrani slog naslova" },
-<<<<<<< HEAD
-=======
   "remove_link_d1f2f4d0": { "message": "Odstrani povezavo" },
->>>>>>> 8936177e
   "replace_e61834a7": { "message": "Zamenjaj" },
   "reset_95a81614": { "message": "Obnovi" },
   "resize_ec83d538": { "message": "Spremeni velikost" },
@@ -788,11 +779,8 @@
   "rich_text_area_press_oskey_f8_for_rich_content_edi_c2f651d": {
     "message": "Območje besedila Pritisnite { OSKey }+F8 za bližnjice do urejevalnika."
   },
-<<<<<<< HEAD
-=======
   "right_71ffdc4d": { "message": "Desno" },
   "right_align_39e7a32a": { "message": "Desna poravnava" },
->>>>>>> 8936177e
   "right_angle_bracket_d704e2d6": { "message": "Desni kotni oklepaj" },
   "right_arrow_35e0eddf": { "message": "Puščica desno" },
   "right_arrow_with_hook_29d92d31": { "message": "Puščica desno s kljukico" },
@@ -825,12 +813,9 @@
   "save_11a80ec3": { "message": "Shrani" },
   "save_copy_ca63944e": { "message": "Shrani izvod" },
   "save_media_cb9e786e": { "message": "Shrani medije" },
-<<<<<<< HEAD
-=======
   "saved_icon_maker_icons_df86e2a1": {
     "message": "Shranjene ikone ustvarjalnika ikon"
   },
->>>>>>> 8936177e
   "screen_readers_cannot_determine_what_is_displayed__6a5842ab": {
     "message": "Brez nadomestnega besedila bralniki zaslonov ne morejo določiti, kaj je prikazano na sliki, imena datotek pa so pogosto nizi številk in črk brez smisla, ki ne opisujejo konteksta ali pomena."
   },
@@ -856,10 +841,7 @@
   "select_language_7c93a900": { "message": "Izberite jezik" },
   "select_video_source_1b5c9dbe": { "message": "Izberi videovir" },
   "selected_linkfilename_c093b1f2": { "message": "Izbrano { linkFileName }" },
-<<<<<<< HEAD
-=======
   "selection_b52c4c5e": { "message": "Izbira" },
->>>>>>> 8936177e
   "set_header_scope_8c548f40": { "message": "Nastavi obseg glave" },
   "set_minus_b46e9b88": { "message": "Nastavi minus" },
   "set_table_header_cfab13a0": { "message": "Nastavi glavo preglednice" },
@@ -869,8 +851,6 @@
     "message": "Urejevalnik Pretty HTML Editor odprete s pritiskom na tipki Shift+O"
   },
   "shortcut_911d6255": { "message": "Bližnjica" },
-<<<<<<< HEAD
-=======
   "show_audio_options_b489926b": { "message": "Prikaži možnosti zvoka" },
   "show_image_options_1e2ecc6b": { "message": "Prikaži možnosti slike" },
   "show_link_options_545338fd": { "message": "Prikaži povezave na slike" },
@@ -880,7 +860,6 @@
   "show_video_options_6ed3721a": {
     "message": "Prikaži možnosti videoposnetka"
   },
->>>>>>> 8936177e
   "sighted_users_browse_web_pages_quickly_looking_for_1d4db0c1": {
     "message": "Slabovidni uporabniki hitro brskajo po spletnih straneh in iščejo velike ali krepko zapisane naslove. Uporabniki bralnikov zaslonov se za razumevanje konteksta zanašajo na glave. Pri glavah mora biti uporabljena pravilna zgradba."
   },
@@ -1006,12 +985,9 @@
   "the_first_heading_on_a_page_should_be_an_h2_859089f2": {
     "message": "Prvi naslov na strani mora biti H2."
   },
-<<<<<<< HEAD
-=======
   "the_following_content_is_partner_provided_ed1da756": {
     "message": "Naslednjo vsebino zagotavljajo partnerji."
   },
->>>>>>> 8936177e
   "the_material_is_in_the_public_domain_279c39a3": {
     "message": "Gradivo je dostopno javnosti."
   },
