--- conflicted
+++ resolved
@@ -891,9 +891,6 @@
   "something_went_wrong_while_sharing_your_screen_8de579e5": {
     "message": "Pri souporabi zaslon je prišlo je do težave."
   },
-  "sorry_we_don_t_support_multiple_files_fb9478b0": {
-    "message": "Oprostite, ni podpore za delo z več datotekami."
-  },
   "sort_by_e75f9e3e": { "message": "Razvrsti po" },
   "spades_suit_b37020c2": { "message": "Piki (obleka)" },
   "square_511eb3b3": { "message": "Kvadrat" },
@@ -917,12 +914,9 @@
   "start_recording_9a65141a": { "message": "Zaženi snemanje" },
   "steel_blue_14296f08": { "message": "Kovinsko modra" },
   "studio_media_options_ee504361": { "message": "Prikaži medijske možnosti" },
-<<<<<<< HEAD
-=======
   "studio_media_options_tray_cfb94654": {
     "message": "Prikaži pladenj z medijskimi možnostmi"
   },
->>>>>>> eb82fcc9
   "styles_2aa721ef": { "message": "Slogi" },
   "submit_a3cc6859": { "message": "Pošlji" },
   "subscript_59744f96": { "message": "Podpisano" },
