{
  "access_the_pretty_html_editor_37168efe": {
    "message": "Acceda al Editor HTML agradable"
  },
  "accessibility_checker_b3af1f6c": {
    "message": "Verificador de accesibilidad"
  },
  "action_to_take_b626a99a": { "message": "Acción por tomar:" },
  "add_8523c19b": { "message": "Agregar" },
  "add_a_caption_2a915239": { "message": "Agregar un subtítulo" },
  "add_alt_text_for_the_image_48cd88aa": {
    "message": "Agregar texto alternativo para la imagen"
  },
  "add_another_f4e50d57": { "message": "Agregar otro" },
  "add_cc_subtitles_55f0394e": { "message": "Agregar CC/subtítulos" },
  "add_image_60b2de07": { "message": "Agregar imagen" },
  "additional_considerations_f3801683": {
    "message": "Consideraciones adicionales"
  },
  "adjacent_links_with_the_same_url_should_be_a_singl_7a1f7f6c": {
    "message": "Los enlaces adyacentes con la misma URL deben ser un solo enlace."
  },
  "aleph_f4ffd155": { "message": "Aleph" },
  "alignment_and_lists_5cebcb69": { "message": "Alineación y listas" },
  "all_4321c3a1": { "message": "Todo" },
  "all_apps_a50dea49": { "message": "Todas las aplicaciones" },
  "alpha_15d59033": { "message": "Alfa" },
  "alphabetical_55b5b4e0": { "message": "Alfabético" },
  "alt_attribute_text_should_not_contain_more_than_12_e21d4040": {
    "message": "El texto del atributo alt no debe tener más de 120 caracteres."
  },
  "alt_text_611fb322": { "message": "Texto alternativo" },
  "amalg_coproduct_c589fb12": { "message": "Amalg (coproducto)" },
  "an_error_occured_reading_the_file_ff48558b": {
    "message": "Hubo un error al leer el archivo"
  },
  "an_error_occurred_making_a_network_request_d1bda348": {
    "message": "Se produjo un error al realizar una solicitud de red"
  },
  "an_error_occurred_uploading_your_media_71f1444d": {
    "message": "Se produjo un error al cargar sus elementos multimedia."
  },
  "and_7fcc2911": { "message": "Y" },
  "angle_c5b4ec50": { "message": "Ángulo" },
  "announcement_list_da155734": { "message": "Lista de anuncios" },
  "announcements_a4b8ed4a": { "message": "Anuncios" },
  "apply_781a2546": { "message": "Aplicar" },
  "apply_changes_to_all_instances_of_this_icon_maker__2642f466": {
    "message": "Aplicar los cambios a todas las instancias a este ícono de Icon Maker en el curso."
  },
  "approaches_the_limit_893aeec9": { "message": "Se acerca al límite" },
  "approximately_e7965800": { "message": "Aproximadamente" },
  "apps_54d24a47": { "message": "Aplicaciones" },
  "arrows_464a3e54": { "message": "Flechas" },
  "art_icon_8e1daad": { "message": "Ícono de arte" },
  "aspect_ratio_will_be_preserved_cb5fdfb8": {
    "message": "Se conservará la relación de aspecto"
  },
  "assignments_1e02582c": { "message": "Tareas" },
  "asterisk_82255584": { "message": "Asterisco" },
  "attributes_963ba262": { "message": "Atributos" },
  "audio_and_video_recording_not_supported_please_use_5ce3f0d7": {
    "message": "No se admite la grabación de audio y video; utilice un otro navegador."
  },
  "audio_options_feb58e2c": { "message": "Opciones de audio" },
  "audio_options_tray_33a90711": { "message": "Bandeja de opciones de audio" },
  "audio_player_for_title_20cc70d": {
    "message": "Reproductor de audio para { title }"
  },
  "auto_saved_content_exists_would_you_like_to_load_t_fee528f2": {
    "message": "Hay contenido guardado automáticamente. ¿Desea cargar el contenido guardado automáticamente?"
  },
  "available_folders_694d0436": { "message": "Carpetas disponibles" },
  "backslash_b2d5442d": { "message": "Barra invertida" },
  "bar_ec63ed6": { "message": "Barra" },
  "basic_554cdc0a": { "message": "Básico" },
  "because_501841b": { "message": "Porque" },
  "below_81d4dceb": { "message": "Debajo" },
  "beta_cb5f307e": { "message": "Beta" },
  "big_circle_16b2e604": { "message": "Círculo grande" },
  "binomial_coefficient_ea5b9bb7": { "message": "Coeficiente binomial" },
  "black_4cb01371": { "message": "Negro" },
  "blue_daf8fea9": { "message": "Azul" },
  "bottom_15a2a9be": { "message": "Abajo" },
  "bottom_third_5f5fec1d": { "message": "Tercero desde abajo" },
  "bowtie_5f9629e4": { "message": "Pajarita" },
  "brick_f2656265": { "message": "Ladrillo" },
  "c_2001_acme_inc_283f7f80": { "message": "(c) 2001 Acme Inc." },
  "cancel_caeb1e68": { "message": "Cancelar" },
  "cap_product_3a5265a6": { "message": "Extremo de producto" },
  "centered_dot_64d5e378": { "message": "Punto centrado" },
  "centered_horizontal_dots_451c5815": {
    "message": "Puntos horizontales centrados"
  },
  "change_alt_text_92654906": { "message": "Texto alternativo de la imagen" },
  "change_heading_tag_to_paragraph_a61e3113": {
    "message": "Cambiar etiqueta del título a párrafo"
  },
  "change_only_this_heading_s_level_903cc956": {
    "message": "Cambiar solo el nivel de este título"
  },
  "change_text_color_1aecb912": { "message": "Cambiar color del texto" },
  "check_accessibility_3c78211c": { "message": "Cambiar accesibilidad" },
  "checking_for_accessibility_issues_fac18c6d": {
    "message": "Comprobando problemas de accesibilidad"
  },
  "chi_54a32644": { "message": "Chi" },
  "choose_caption_file_9c45bc4e": { "message": "Elegir archivo de subtítulos" },
  "choose_usage_rights_33683854": { "message": "Elegir derechos de uso..." },
  "circle_484abe63": { "message": "Círculo" },
  "clear_2084585f": { "message": "Eliminar" },
  "clear_image_3213fe62": { "message": "Imagen clara" },
  "clear_selected_file_82388e50": { "message": "Borrar archivo seleccionado" },
  "clear_selected_file_filename_2fe8a58e": {
    "message": "Eliminar archivo seleccionado: { filename }"
  },
  "click_or_shift_click_for_the_html_editor_25d70bb4": {
    "message": "Haga clic o presione Mayús y haga clic para acceder al editor html."
  },
  "click_to_embed_imagename_c41ea8df": {
    "message": "Haga clic para incluir { imageName }"
  },
  "click_to_hide_preview_3c707763": {
    "message": "Hacer clic para ocultar la vista previa"
  },
  "click_to_insert_a_link_into_the_editor_c19613aa": {
    "message": "Haz clic para insertar un enlace en el editor."
  },
  "click_to_show_preview_faa27051": {
    "message": "Hacer clic para mostrar la vista previa"
  },
  "close_a_menu_or_dialog_also_returns_you_to_the_edi_739079e6": {
    "message": "Cerrar un menú o diálogo. También lo vuelve a llevar al área de editor"
  },
  "close_accessibility_checker_29d1c51e": {
    "message": "Cerrar verificador de accesibilidad"
  },
  "close_d634289d": { "message": "Cerrar" },
  "closed_caption_file_must_be_less_than_maxkb_kb_5880f752": {
    "message": "El archivo de subtítulos debe pesar menos de { maxKb } kB"
  },
  "closed_captions_subtitles_e6aaa016": {
    "message": "Subtítulos/subtítulos ocultos"
  },
  "clubs_suit_c1ffedff": { "message": "Bastos (palo)" },
  "collaborations_5c56c15f": { "message": "Colaboraciones" },
  "collapse_to_hide_types_1ab46d2e": {
    "message": "Colapsar para ocultar { types }"
  },
  "color_picker_6b359edf": { "message": "Selector de color" },
  "color_picker_colorname_selected_ad4cf400": {
    "message": "Selector de color ({ colorName } seleccionado)"
  },
  "column_e1ae5c64": { "message": "Columna" },
  "column_group_1c062368": { "message": "Grupo de columnas" },
  "complex_numbers_a543d004": { "message": "Números complejos" },
  "computer_1d7dfa6f": { "message": "Computadora" },
  "congruent_5a244acd": { "message": "Congruente" },
  "contains_311f37b7": { "message": "Contiene" },
  "content_1440204b": { "message": "Contenido" },
  "content_is_still_being_uploaded_if_you_continue_it_8f06d0cb": {
    "message": "Todavía se está cargando el contenido; si continúa, no se incrustará correctamente."
  },
  "content_subtype_5ce35e88": { "message": "Subtipo de contenido" },
  "content_type_2cf90d95": { "message": "Tipo de contenido" },
  "coproduct_e7838082": { "message": "Coproducto" },
  "copyright_holder_66ee111": {
    "message": "Titular de los derechos de autor:"
  },
  "count_plural_0_0_words_one_1_word_other_words_acf32eca": {
    "message": "{ count, plural,\n     =0 {0 palabras}\n    one {1 palabra}\n  other {# palabras}\n}"
  },
  "count_plural_one_item_loaded_other_items_loaded_857023b7": {
    "message": "{ count, plural,\n    one {# ítem cargado}\n  other {# ítems cargados}\n}"
  },
  "course_documents_104d76e0": { "message": "Documentos del curso" },
  "course_files_62deb8f8": { "message": "Archivos del curso" },
  "course_files_a31f97fc": { "message": "Archivos del curso" },
  "course_images_f8511d04": { "message": "Imágenes del curso" },
  "course_links_b56959b9": { "message": "Enlaces del curso" },
  "course_media_ec759ad": { "message": "Multimedia del curso" },
  "course_navigation_dd035109": { "message": "Navegación del curso" },
  "create_icon_110d6463": { "message": "Crear ícono" },
  "creative_commons_license_725584ae": {
    "message": "Licencia Creative Commons:"
  },
  "crop_image_41bf940c": { "message": "Delimitar imagen" },
  "crop_image_807ebb08": { "message": "Cortar imagen" },
  "cup_product_14174434": { "message": "Copa de producto" },
  "current_image_f16c249c": { "message": "Imagen actual" },
  "current_volume_level_c55ab825": { "message": "Nivel de volumen actual" },
  "custom_6979cd81": { "message": "Personalizar" },
  "cyan_c1d5f68a": { "message": "Cian" },
  "dagger_57e0f4e5": { "message": "Daga" },
  "date_added_ed5ad465": { "message": "Fecha de agregado" },
  "decorative_icon_9a7f3fc3": { "message": "Ícono decorativo" },
  "decorative_image_fde98579": { "message": "Imagen decorativa" },
  "decorative_type_upper_f2c95e3": { "message": "{ TYPE_UPPER } decorativo" },
  "deep_purple_bb3e2907": { "message": "Morado oscuro" },
  "definite_integral_fe7ffed1": { "message": "Integral definida" },
  "degree_symbol_4a823d5f": { "message": "Símbolo de grados" },
  "delimiters_4db4840d": { "message": "Delimitadores" },
  "delta_53765780": { "message": "Delta" },
  "describe_the_icon_f6a18823": { "message": "(Describa el ícono)" },
  "describe_the_type_ff448da5": { "message": "(Describir el { TYPE })" },
  "describe_the_video_2fe8f46a": { "message": "(Describir el video)" },
  "description_436c48d7": { "message": "Descripción" },
  "details_98a31b68": { "message": "Detalles" },
  "diagonal_dots_7d71b57e": { "message": "Puntos diagonales" },
  "diamond_b8dfe7ae": { "message": "Diamante" },
  "diamonds_suit_526abaaf": { "message": "Diamantes (palo)" },
  "digamma_258ade94": { "message": "Digamma" },
  "dimension_type_f5fa9170": { "message": "Tipo de dimensión" },
  "dimensions_45ddb7b7": { "message": "Dimensiones" },
  "directionality_26ae9e08": { "message": "Direccionalidad" },
  "directly_edit_latex_b7e9235b": { "message": "Edición directa en LaTeX" },
  "disable_preview_222bdf72": { "message": "Deshabilitar vista previa" },
  "discussions_a5f96392": { "message": "Foros de discusión" },
  "discussions_index_6c36ced": { "message": "Índice de foros de discusión" },
  "disjoint_union_e74351a8": { "message": "Unión disjunta" },
  "display_options_315aba85": { "message": "Mostrar opciones" },
  "display_text_link_opens_in_a_new_tab_75e9afc9": {
    "message": "Mostrar enlace de texto (se abre en una nueva pestaña)"
  },
  "division_sign_72190870": { "message": "Signo de dividir" },
  "documents_81393201": { "message": "Documentos" },
  "done_54e3d4b6": { "message": "Listo" },
  "double_dagger_faf78681": { "message": "Daga doble" },
  "down_and_left_diagonal_arrow_40ef602c": {
    "message": "Flecha diagonal hacia abajo y a la izquierda"
  },
  "down_and_right_diagonal_arrow_6ea0f460": {
    "message": "Flecha diagonal hacia abajo y a la derecha"
  },
  "download_filename_2baae924": { "message": "Descargar { filename }" },
  "downward_arrow_cca52012": { "message": "Flecha hacia abajo" },
  "downward_pointing_triangle_2a12a601": {
    "message": "Triángulo apuntando hacia abajo"
  },
  "drag_a_file_here_1bf656d5": { "message": "Arrastrar un archivo aquí" },
  "drag_and_drop_or_click_to_browse_your_computer_60772d6d": {
    "message": "Arrastre y suelte, o haga clic para buscar en su computadora"
  },
  "drag_handle_use_up_and_down_arrows_to_resize_e29eae5c": {
    "message": "Icono de arrastre. Use las flechas arriba y abajo para cambiar el tamaño"
  },
  "due_multiple_dates_cc0ee3f5": { "message": "Fecha límite: Varias fechas" },
  "due_when_7eed10c6": { "message": "Fecha límite: { when }" },
  "edit_alt_text_for_this_icon_instance_9c6fc5fd": {
    "message": "Editar texto alternativo para esta instancia de ícono"
  },
  "edit_c5fbea07": { "message": "Editar" },
  "edit_course_link_5a5c3c59": { "message": "Editar enlace del curso" },
  "edit_existing_icon_maker_icon_5d0ebb3f": {
    "message": "Editar ícono de creación de íconos actual"
  },
  "edit_icon_2c6b0e91": { "message": "Editar ícono" },
  "edit_link_7f53bebb": { "message": "Editar enlace" },
  "editor_statusbar_26ac81fc": { "message": "Barra de estado del editor" },
  "element_starting_with_start_91bf4c3b": {
    "message": "Elemento que comienza con { start }"
  },
  "embed_828fac4a": { "message": "Incrustar" },
  "embed_code_314f1bd5": { "message": "Código de incrustación" },
  "embed_image_1080badc": { "message": "Incorporar imagen" },
  "embed_video_a97a64af": { "message": "Incrustar video" },
  "embedded_content_aaeb4d3d": { "message": "contenido insertado" },
  "empty_set_91a92df4": { "message": "Conjunto vacío" },
  "encircled_dot_8f5e51c": { "message": "Punto en un círculo" },
  "encircled_minus_72745096": { "message": "Signo menos en un círculo" },
  "encircled_plus_36d8d104": { "message": "Signo más en un círculo" },
  "encircled_times_5700096d": { "message": "Veces en un círculo" },
  "engineering_icon_f8f3cf43": { "message": "Ícono de ingeniería" },
  "english_icon_25bfe845": { "message": "Ícono de ingles" },
  "enter_at_least_3_characters_to_search_4f037ee0": {
    "message": "Ingresar al menos 3 caracteres para buscar"
  },
  "epsilon_54bb8afa": { "message": "Épsilon" },
  "epsilon_variant_d31f1e77": { "message": "Épsilon (variante)" },
  "equals_sign_c51bdc58": { "message": "Signo igual" },
  "equation_editor_39fbc3f1": { "message": "Editor de ecuaciones" },
  "equivalence_class_7b0f11c0": { "message": "Clase de equivalencia" },
  "equivalent_identity_654b3ce5": { "message": "Equivalente (identidad)" },
  "eta_b8828f99": { "message": "Eta" },
  "exists_2e62bdaa": { "message": "Existe" },
  "exit_fullscreen_b7eb0aa4": { "message": "Salir de la pantalla completa" },
  "expand_preview_by_default_2abbf9f8": {
    "message": "Expandir vista previa de forma predeterminada"
  },
  "expand_to_see_types_f5d29352": { "message": "Expandir para ver { types }" },
  "external_tools_6e77821": { "message": "Herramientas externas" },
  "extra_large_b6cdf1ff": { "message": "Extra grande" },
  "extra_small_9ae33252": { "message": "Extra pequeño" },
  "extracurricular_icon_67c8ca42": { "message": "Ícono extracurricular" },
  "f_function_fe422d65": { "message": "F (función)" },
  "failed_getting_file_contents_e9ea19f4": {
    "message": "Error al obtener el contenido del archivo"
  },
  "file_name_8fd421ff": { "message": "Nombre del archivo" },
  "file_storage_quota_exceeded_b7846cd1": {
    "message": "Capacidad de almacenamiento de archivos excedida"
  },
  "file_url_c12b64be": { "message": "URL del archivo" },
  "filename_file_icon_602eb5de": {
    "message": "Icono del archivo { filename }"
  },
  "filename_image_preview_6cef8f26": {
    "message": "Vista previa de la imagen { filename }"
  },
  "filename_text_preview_e41ca2d8": {
    "message": "Vista previa del texto { filename }"
  },
  "files_c300e900": { "message": "Archivos" },
  "files_index_af7c662b": { "message": "Índice de archivos" },
  "finish_bc343002": { "message": "Terminar" },
  "fix_heading_hierarchy_f60884c4": { "message": "Fijar jerarquía de títulos" },
  "flat_music_76d5a5c3": { "message": "Bemol (música)" },
  "focus_element_options_toolbar_18d993e": {
    "message": "Barra de herramientas de opciones para enfocarse en un elemento"
  },
  "folder_tree_fbab0726": { "message": "Árbol de carpetas" },
  "for_all_b919f972": { "message": "Para todos" },
  "format_4247a9c5": { "message": "Formato" },
  "format_as_a_list_142210c3": { "message": "Formatear como lista" },
  "formatting_5b143aa8": { "message": "Formato" },
  "forward_slash_3f90f35e": { "message": "Barra inclinada" },
  "found_auto_saved_content_3f6e4ca5": {
    "message": "Se encontró contenido guardado automáticamente"
  },
  "found_count_plural_0_results_one_result_other_resu_46aeaa01": {
    "message": "Se encontraron { count, plural,\n     =0 {# resultados}\n    one {# resultado}\n  other {# resultados}\n}"
  },
  "fraction_41bac7af": { "message": "Fracción" },
  "fullscreen_873bf53f": { "message": "Pantalla completa" },
  "gamma_1767928": { "message": "Gamma" },
  "generating_preview_45b53be0": { "message": "Generando la vista previa..." },
  "gif_png_format_images_larger_than_size_kb_are_not__7af3bdbd": {
    "message": "Actualmente no se admiten imágenes en formato GIF/PNG de más de { size } KB."
  },
  "go_to_the_editor_s_menubar_e6674c81": {
    "message": "Ir a la barra de menú del editor"
  },
  "go_to_the_editor_s_toolbar_a5cb875f": {
    "message": "Ir a la barra de herramientas del editor"
  },
  "grades_a61eba0a": { "message": "Calificaciones" },
  "greater_than_e98af662": { "message": "Mayor a" },
  "greater_than_or_equal_b911949a": { "message": "Mayor o igual a" },
  "greek_65c5b3f7": { "message": "Griego" },
  "green_15af4778": { "message": "Verde" },
  "grey_a55dceff": { "message": "Gris" },
  "group_documents_8bfd6ae6": { "message": "Documentos del grupo" },
  "group_files_4324f3df": { "message": "Archivos grupales" },
  "group_files_82e5dcdb": { "message": "Archivos del grupo" },
  "group_images_98e0ac17": { "message": "Imágenes del grupo" },
  "group_isomorphism_45b1458c": { "message": "Isomorfismo de grupos" },
  "group_links_9493129e": { "message": "Enlaces del grupo" },
  "group_media_2f3d128a": { "message": "Elementos multimedia del grupo" },
  "group_navigation_99f191a": { "message": "Navegación del grupo" },
  "h_bar_bb94deae": { "message": "Barra H" },
  "hat_ea321e35": { "message": "Sombrero" },
  "header_column_f27433cb": { "message": "Columna de encabezado" },
  "header_row_and_column_ec5b9ec": {
    "message": "Fila y columna de encabezado"
  },
  "header_row_f33eb169": { "message": "Fila de encabezado" },
  "heading_2_5b84eed2": { "message": "Encabezado 2" },
  "heading_3_2c83de44": { "message": "Encabezado 3" },
  "heading_4_b2e74be7": { "message": "Encabezado 4" },
  "heading_levels_should_not_be_skipped_3947c0e0": {
    "message": "Los niveles de los títulos no deben omitirse."
  },
  "heading_starting_with_start_42a3e7f9": {
    "message": "Título que comienza con { start }"
  },
  "headings_should_not_contain_more_than_120_characte_3c0e0cb3": {
    "message": "Los títulos no deben tener más de 120 caracteres."
  },
  "health_icon_8d292eb5": { "message": "Ícono de salud" },
  "hearts_suit_e50e04ca": { "message": "Corazones (palo)" },
  "height_69b03e15": { "message": "Altura" },
  "hexagon_d8468e0d": { "message": "Hexágono" },
  "hide_description_bfb5502e": { "message": "Ocultar descripción" },
  "hide_title_description_caf092ef": {
    "message": "Ocultar descripción { title }"
  },
  "highlight_an_element_to_activate_the_element_optio_60e1e56b": {
    "message": "Resalte un elemento para activar la barra de herramientas de opciones del elemento"
  },
  "home_351838cd": { "message": "Página de inicio" },
  "html_code_editor_fd967a44": { "message": "editor de código html" },
  "i_have_obtained_permission_to_use_this_file_6386f087": {
    "message": "He obtenido permiso para utilizar este archivo."
  },
  "i_hold_the_copyright_71ee91b1": {
    "message": "Soy el titular de los derechos de autor"
  },
  "icon_215a1dc6": { "message": "Ícono" },
  "icon_8168b2f8": { "message": "ícono" },
  "icon_color_b86dd6d6": { "message": "Ícono de color" },
  "icon_maker_icons_cc560f7e": { "message": "Íconos de Icon Maker" },
  "icon_options_7e32746e": { "message": "Opciones de ícono" },
  "icon_options_tray_2b407977": { "message": "Bandeja de opciones de íconos" },
  "icon_preview_1782a1d9": { "message": "Vista preliminar del ícono" },
  "icon_shape_30b61e7": { "message": "Forma del ícono" },
  "icon_size_9353edea": { "message": "Tamaño del ícono" },
  "if_left_empty_link_text_will_display_as_course_lin_61087540": {
    "message": "Si se deja el enlace vacío, el texto se mostrará como nombre del enlace del curso"
  },
  "if_you_do_not_select_usage_rights_now_this_file_wi_14e07ab5": {
    "message": "Si no selecciona los derechos de uso en este momento, se cancelará la publicación de este archivo después de cargarlo."
  },
  "image_8ad06": { "message": "Imagen" },
  "image_c1c98202": { "message": "imagen" },
  "image_filenames_should_not_be_used_as_the_alt_attr_bcfd7780": {
    "message": "Los nombres de archivo de las imágenes no deben usarse como el atributo alt que describe el contenido de la imagen."
  },
  "image_options_5412d02c": { "message": "Opciones de imagen" },
  "image_options_tray_90a46006": { "message": "Bandeja de opciones de imagen" },
  "image_to_crop_3a34487d": { "message": "Imagen para recortar" },
  "image_with_filename_file_aacd7180": {
    "message": "Imagen con nombre de archivo { file }"
  },
  "images_7ce26570": { "message": "Imágenes" },
  "images_should_include_an_alt_attribute_describing__b86d6a86": {
    "message": "Las imágenes deben incluir un atributo alt que describa el contenido de la imagen."
  },
  "imaginary_portion_of_complex_number_2c733ffa": {
    "message": "Parte imaginaria (de números complejos)"
  },
  "in_element_of_19ca2f33": { "message": "En (elemento de)" },
  "indefinite_integral_6623307e": { "message": "Integral indefinida" },
  "indigo_2035fc55": { "message": "Índigo" },
  "inference_fed5c960": { "message": "Inferencia" },
  "infinity_7a10f206": { "message": "Infinito" },
  "insert_593145ef": { "message": "Insertar" },
  "insert_link_6dc23cae": { "message": "Insertar enlace" },
  "integers_336344e1": { "message": "Enteros" },
  "intersection_cd4590e4": { "message": "Intersección" },
  "invalid_entry_f7d2a0f5": { "message": "Ingreso no válido." },
  "invalid_file_c11ba11": { "message": "Archivo inválido" },
  "invalid_file_type_881cc9b2": { "message": "Tipo de archivo inválido" },
  "invalid_url_cbde79f": { "message": "URL inválida" },
  "iota_11c932a9": { "message": "Iota" },
  "issue_num_total_f94536cf": { "message": "Problema { num }/{ total }" },
  "kappa_2f14c816": { "message": "Kappa" },
  "kappa_variant_eb64574b": { "message": "Kappa (variante)" },
  "keyboard_shortcuts_ed1844bd": { "message": "Acceso rápido de teclado" },
  "keyboards_navigate_to_links_using_the_tab_key_two__5fab8c82": {
    "message": "Los teclados navegan por los enlaces mediante la tecla Tab. Dos enlaces adyacentes que dirigen al mismo destino pueden ser confusos para los usuarios del teclado."
  },
  "lambda_4f602498": { "message": "Lambda" },
  "language_arts_icon_a798b0f8": { "message": "Ícono de artes del lenguaje" },
  "languages_icon_9d20539": { "message": "Ícono de idiomas" },
  "large_9c5e80e7": { "message": "Grande" },
  "learn_more_about_adjacent_links_2cb9762c": {
    "message": "Obtenga más información sobre los enlaces adyacentes"
  },
  "learn_more_about_color_contrast_c019dfb9": {
    "message": "Obtenga más información sobre el contraste de colores"
  },
  "learn_more_about_organizing_page_headings_8a7caa2e": {
    "message": "Obtenga más información sobre la organización de los títulos de página"
  },
  "learn_more_about_proper_page_heading_structure_d2959f2d": {
    "message": "Obtenga más información sobre la estructura correcta de los títulos de página"
  },
  "learn_more_about_table_headers_5f5ee13": {
    "message": "Obtenga más información sobre los títulos de tablas"
  },
  "learn_more_about_using_alt_text_for_images_5698df9a": {
    "message": "Obtenga más información sobre texto alternativo para las imágenes"
  },
  "learn_more_about_using_captions_with_tables_36fe496f": {
    "message": "Obtenga más información sobre el uso de leyendas con tablas"
  },
  "learn_more_about_using_filenames_as_alt_text_264286af": {
    "message": "Obtenga más información sobre el uso de nombres de archivo como texto alternativo"
  },
  "learn_more_about_using_lists_4e6eb860": {
    "message": "Obtenga más información sobre el uso de listas"
  },
  "learn_more_about_using_scope_attributes_with_table_20df49aa": {
    "message": "Obtenga más información sobre el uso de atributos de alcance con tablas"
  },
  "leave_as_is_4facfe55": { "message": "Dejar sin cambios" },
  "left_angle_bracket_c87a6d07": { "message": "Símbolo de mayor" },
  "left_arrow_4fde1a64": { "message": "Flecha izquierda" },
  "left_arrow_with_hook_5bfcad93": { "message": "Flecha izquierda con gancho" },
  "left_ceiling_ee9dd88a": { "message": "Techo izquierdo" },
  "left_curly_brace_1726fb4": { "message": "Llave izquierda" },
  "left_downard_harpoon_arrow_1d7b3d2e": {
    "message": "Flecha de arpón hacia abajo y a la izquierda"
  },
  "left_floor_29ac2274": { "message": "Piso izquierdo" },
  "left_to_right_e9b4fd06": { "message": "Izquierda a derecha" },
  "left_upward_harpoon_arrow_3a562a96": {
    "message": "Flecha de arpón hacia arriba y a la izquierda"
  },
  "leftward_arrow_1e4765de": { "message": "Flecha hacia la izquierda" },
  "leftward_pointing_triangle_d14532ce": {
    "message": "Triángulo apuntando hacia la izquierda"
  },
  "less_than_a26c0641": { "message": "Menor a" },
  "less_than_or_equal_be5216cb": { "message": "Menor o igual a" },
  "library_icon_ae1e54cf": { "message": "Ícono de biblioteca" },
  "light_blue_5374f600": { "message": "Azul claro" },
  "link_7262adec": { "message": "Enlace" },
  "link_options_a16b758b": { "message": "Opciones de enlace" },
  "link_with_text_starting_with_start_b3fcbe71": {
    "message": "Vincular con texto que comienza con { start }"
  },
  "links_14b70841": { "message": "Enlaces" },
  "links_to_an_external_site_de74145d": {
    "message": "Enlaces a un sitio externo."
  },
  "lists_should_be_formatted_as_lists_f862de8d": {
    "message": "Las listas deben tener el formato de listas."
  },
  "load_more_35d33c7": { "message": "Cargar más" },
  "loading_25990131": { "message": "Cargando..." },
  "loading_bde52856": { "message": "Cargando" },
  "loading_closed_captions_subtitles_failed_95ceef47": {
    "message": "Error al cargar subtítulos."
  },
  "loading_failed_b3524381": { "message": "La carga falló..." },
  "loading_failed_e6a9d8ef": { "message": "Falló la carga." },
  "loading_folders_d8b5869e": { "message": "Cargando carpetas" },
  "loading_please_wait_d276220a": { "message": "Cargando, espere" },
  "loading_preview_9f077aa1": { "message": "Carga de la vista previa" },
  "locked_762f138b": { "message": "Bloqueado" },
  "logical_equivalence_76fca396": { "message": "Equivalencia lógica" },
  "logical_equivalence_short_8efd7b4f": {
    "message": "Equivalencia lógica (corta)"
  },
  "logical_equivalence_short_and_thick_1e1f654d": {
    "message": "Equivalencia lógica (corta y gruesa)"
  },
  "logical_equivalence_thick_662dd3f2": {
    "message": "Equivalencia lógica (gruesa)"
  },
  "low_horizontal_dots_cc08498e": { "message": "Puntos horizontales bajos" },
  "magenta_4a65993c": { "message": "Magenta" },
  "maps_to_e5ef7382": { "message": "Mapas a" },
  "math_icon_ad4e9d03": { "message": "Ícono de matemáticas" },
  "media_af190855": { "message": "Multimedia" },
  "media_file_is_processing_please_try_again_later_58a6d49": {
    "message": "El archivo multimedia se está procesando. Inténtelo de nuevo más tarde."
  },
  "medium_5a8e9ead": { "message": "Regular" },
  "merge_links_2478df96": { "message": "Fusionar enlaces" },
  "mic_a7f3d311": { "message": "Micrófono" },
  "microphone_disabled_15c83130": { "message": "Micrófono desactivado" },
  "middle_27dc1d5": { "message": "El medio" },
  "minimize_file_preview_da911944": {
    "message": "Minimice la vista previa del archivo"
  },
  "minimize_video_20aa554b": { "message": "Minimice el video" },
  "minus_fd961e2e": { "message": "Menos" },
  "minus_plus_3461f637": { "message": "Menos/más" },
  "misc_3b692ea7": { "message": "Varios" },
  "miscellaneous_e9818229": { "message": "Misceláneo" },
  "modules_c4325335": { "message": "Módulos" },
  "mu_37223b8b": { "message": "Mu" },
  "multi_color_image_63d7372f": { "message": "Imagen multicolor" },
  "multiplication_sign_15f95c22": { "message": "Signo de multiplicación" },
  "music_icon_4db5c972": { "message": "Ícono de música" },
  "must_be_at_least_percentage_22e373b6": {
    "message": "Debe ser al menos { percentage }%"
  },
  "must_be_at_least_width_x_height_px_41dc825e": {
    "message": "Debe ser al menos { width } x { height } px"
  },
  "my_files_2f621040": { "message": "Mis archivos" },
  "n_th_root_9991a6e4": { "message": "Raíz n-ésima" },
  "nabla_1e216d25": { "message": "Nabla" },
  "name_1aed4a1b": { "message": "Nombre" },
  "name_color_ceec76ff": { "message": "{ name } ({ color })" },
  "natural_music_54a70258": { "message": "Nota natural (música)" },
  "natural_numbers_3da07060": { "message": "Números naturales" },
  "navigate_through_the_menu_or_toolbar_415a4e50": {
    "message": "Navegar por el menú o la barra de herramientas"
  },
  "nested_greater_than_d852e60d": { "message": "Anidado mayor a" },
  "nested_less_than_27d17e58": { "message": "Anidado menor a" },
  "next_40e12421": { "message": "Siguiente" },
  "no_accessibility_issues_were_detected_f8d3c875": {
    "message": "No se detectaron problemas de accesibilidad."
  },
  "no_changes_to_save_d29f6e91": { "message": "No hay cambios para guardar." },
  "no_e16d9132": { "message": "No" },
  "no_file_chosen_9a880793": { "message": "No se seleccionó ningún archivo" },
  "no_headers_9bc7dc7f": { "message": "Sin encabezados" },
  "no_preview_is_available_for_this_file_f940114a": {
    "message": "La vista previa de este archivo no está disponible."
  },
  "no_results_940393cf": { "message": "No hay resultados." },
  "no_results_found_for_filterterm_ad1b04c8": {
    "message": "No se encontraron resultados para { filterTerm }"
  },
  "no_video_1ed00b26": { "message": "No hay video" },
  "none_3b5e34d2": { "message": "Ninguno" },
  "none_selected_b93d56d2": { "message": "Nada seleccionado" },
  "not_equal_6e2980e6": { "message": "No igual" },
  "not_in_not_an_element_of_fb1ffb54": {
    "message": "No en (no es un elemento de)"
  },
  "not_negation_1418ebb8": { "message": "No (negación)" },
  "not_subset_dc2b5e84": { "message": "No es un subconjunto" },
  "not_subset_strict_23d282bf": {
    "message": "No es un subconjunto (estricto)"
  },
  "not_superset_5556b913": { "message": "No es un superconjunto" },
  "not_superset_strict_24e06f36": {
    "message": "No es un superconjunto (estricto)"
  },
  "nu_1c0f6848": { "message": "Nu" },
  "octagon_e48be9f": { "message": "Octágono" },
  "olive_6a3e4d6b": { "message": "Verde oliva" },
  "omega_8f2c3463": { "message": "Omega" },
  "one_of_the_following_styles_must_be_added_to_save__1de769aa": {
    "message": "Se debe agregar uno de los siguientes estilos para guardar un ícono: Color del ícono, tamaño del contorno, texto del ícono o imagen"
  },
  "open_circle_e9bd069": { "message": "Círculo abierto" },
  "open_this_keyboard_shortcuts_dialog_9658b83a": {
    "message": "Abrir esta ventana de diálogo de atajos de teclado"
  },
  "open_title_application_fd624fc5": {
    "message": "Abrir aplicación { title }"
  },
  "operators_a2ef9a93": { "message": "Operadores" },
  "or_9b70ccaa": { "message": "O" },
  "orange_81386a62": { "message": "Anaranjado" },
  "other_editor_shortcuts_may_be_found_at_404aba4a": {
    "message": "Puede encontrar otros atajos de editor en"
  },
  "outline_color_3ef2cea7": { "message": "Color de contorno" },
  "outline_size_a6059a21": { "message": "Tamaño de contorno" },
  "p_is_not_a_valid_protocol_which_must_be_ftp_http_h_adf13fc2": {
    "message": "{ p } no es un protocolo válido, que debe ser ftp, http, https, mailto, skype, tel, o puede omitirse"
  },
  "pages_e5414c2c": { "message": "Páginas" },
  "paragraph_5e5ad8eb": { "message": "Párrafo" },
  "paragraph_starting_with_start_a59923f8": {
    "message": "Párrafo que comienza con { start }"
  },
  "parallel_d55d6e38": { "message": "Paralelo" },
  "partial_derivative_4a9159df": { "message": "Parcial (derivada)" },
  "paste_5963d1c1": { "message": "Pegar" },
  "pause_12af3bb4": { "message": "Pausar" },
  "pentagon_17d82ea3": { "message": "Pentágono" },
  "people_b4ebb13c": { "message": "Personas" },
  "percentage_34ab7c2c": { "message": "Porcentaje" },
  "percentage_must_be_a_number_8033c341": {
    "message": "El porcentaje debe ser un número"
  },
  "performing_arts_icon_f3497486": { "message": "Ícono de artes escénicas" },
  "perpendicular_7c48ede4": { "message": "Perpendicular" },
  "phi_4ac33b6d": { "message": "Phi" },
  "phi_variant_c9bb3ac5": { "message": "Phi (variante)" },
  "physical_education_icon_d7dffd3e": {
    "message": "Ícono de educación física"
  },
  "pi_dc4f0bd8": { "message": "Pi" },
  "pi_variant_10f5f520": { "message": "Pi (variante)" },
  "pink_68ad45cb": { "message": "Rosado" },
  "pixels_52ece7d1": { "message": "Pixeles" },
  "play_1a47eaa7": { "message": "Reproducir" },
  "play_media_comment_35257210": {
    "message": "Reproducir comentario de multimedia."
  },
  "play_media_comment_by_name_from_createdat_c230123d": {
    "message": "Reproducir comentario multimedia de { name } desde { createdAt }."
  },
  "please_allow_canvas_to_access_your_microphone_and__dc2c3079": {
    "message": "Deje que Canvas acceda a su micrófono y cámara web."
  },
  "plus_d43cd4ec": { "message": "Más" },
  "plus_minus_f8be2e83": { "message": "Más/menos" },
  "posted_when_a578f5ab": { "message": "Publicado: { when }" },
  "power_set_4f26f316": { "message": "Conjunto potencia" },
  "precedes_196b9aef": { "message": "Precede" },
  "precedes_equal_20701e84": { "message": "Precede al igual" },
  "preformatted_d0670862": { "message": "Previamente formateado" },
  "prev_f82cbc48": { "message": "Previo" },
  "preview_53003fd2": { "message": "Vista previa" },
  "preview_a3f8f854": { "message": "VISTA PREVIA" },
  "preview_in_overlay_ed772c46": { "message": "Vista previa en superposición" },
  "preview_inline_9787330": { "message": "Vista previa en línea" },
  "prime_917ea60e": { "message": "Primo" },
  "prime_numbers_13464f61": { "message": "Números primos" },
  "product_39cf144f": { "message": "Producto" },
  "proportional_f02800cc": { "message": "Proporcional" },
  "protocol_must_be_ftp_http_https_mailto_skype_tel_o_73beb4f8": {
    "message": "El protocolo debe ser ftp, http, https, mailto, skype, tel, o puede omitirse"
  },
  "psi_e3f5f0f7": { "message": "Psi" },
  "published_c944a23d": { "message": "publicado" },
  "published_when_302d8e23": { "message": "Publicado: { when }" },
  "pumpkin_904428d5": { "message": "Calabaza" },
  "purple_7678a9fc": { "message": "Morado" },
  "quaternions_877024e0": { "message": "Cuaterniones" },
  "quizzes_7e598f57": { "message": "Exámenes" },
  "rational_numbers_80ddaa4a": { "message": "Números racionales" },
  "real_numbers_7c99df94": { "message": "Números reales" },
  "real_portion_of_complex_number_7dad33b5": {
    "message": "Parte real (de números complejos)"
  },
  "record_7c9448b": { "message": "Grabar" },
  "recording_98da6bda": { "message": "Grabación" },
  "red_8258edf3": { "message": "Rojo" },
  "relationships_6602af70": { "message": "Relaciones" },
  "religion_icon_246e0be1": { "message": "Ícono de religión" },
  "remove_heading_style_5fdc8855": { "message": "Eliminar estilo del título" },
  "replace_e61834a7": { "message": "Reemplazar" },
  "reset_95a81614": { "message": "Restablecer" },
  "resize_ec83d538": { "message": "Redimensionar" },
  "restore_auto_save_deccd84b": {
    "message": "¿Desea restablecer el guardado automático?"
  },
  "reverse_turnstile_does_not_yield_7558be06": {
    "message": "Trinquete invertido (no da resultados)"
  },
  "rho_a0244a36": { "message": "Rho" },
  "rho_variant_415245cd": { "message": "Rho (variante)" },
  "rich_content_editor_2708ef21": {
    "message": "Editor de Contenido Enriquecido"
  },
<<<<<<< HEAD
=======
  "rich_text_area_press_oskey_f8_for_rich_content_edi_c2f651d": {
    "message": "Área del texto enriquecido. Presione { OSKey }+F8 para acceder a los atajos del Editor de contenido enriquecido."
  },
>>>>>>> 147b3201
  "right_angle_bracket_d704e2d6": { "message": "Símbolo de menor" },
  "right_arrow_35e0eddf": { "message": "Flecha a la derecha" },
  "right_arrow_with_hook_29d92d31": {
    "message": "Flecha a la izquierda con gancho"
  },
  "right_ceiling_839dc744": { "message": "Techo derecho" },
  "right_curly_brace_5159d5cd": { "message": "Llave derecha" },
  "right_downward_harpoon_arrow_d71b114f": {
    "message": "Flecha de arpón hacia abajo y a la derecha"
  },
  "right_floor_5392d5cf": { "message": "Piso derecho" },
  "right_to_left_9cfb092a": { "message": "Derecha a izquierda" },
  "right_upward_harpoon_arrow_f5a34c73": {
    "message": "Flecha de arpón hacia arriba y a la derecha"
  },
  "rightward_arrow_32932107": { "message": "Flecha hacia la derecha" },
  "rightward_pointing_triangle_60330f5c": {
    "message": "Triángulo apuntando hacia la derecha"
  },
  "rotate_image_90_degrees_2ab77c05": { "message": "Rotar imagen -90 grados" },
  "rotate_image_90_degrees_6c92cd42": { "message": "Rotar imagen 90 grados" },
  "rotation_9699c538": { "message": "Rotación" },
  "row_fc0944a7": { "message": "Fila" },
  "row_group_979f5528": { "message": "Grupo de filas" },
  "sadly_the_pretty_html_editor_is_not_keyboard_acces_50da7665": {
    "message": "Lamentablemente, no se puede acceder al Editor HTML agradable desde el teclado. Acceda al Editor de HTML sin formato aquí."
  },
  "save_11a80ec3": { "message": "Guardar" },
  "save_copy_ca63944e": { "message": "Guardar copia" },
  "save_media_cb9e786e": { "message": "Guardar multimedia" },
  "screen_readers_cannot_determine_what_is_displayed__6a5842ab": {
    "message": "Los lectores de pantalla no pueden determinar lo que se muestra en una imagen sin texto alternativo, y los nombres de archivo con frecuencia son secuencias de números y letras sin sentido que no describen el contexto o significado."
  },
  "screen_readers_cannot_determine_what_is_displayed__6f1ea667": {
    "message": "Los lectores de pantalla no pueden determinar lo que se muestra en una imagen sin texto alternativo, el cual describe el contexto y el significado de la imagen. El texto alternativo debe ser simple y conciso."
  },
  "screen_readers_cannot_determine_what_is_displayed__a57e6723": {
    "message": "Los lectores de pantalla no pueden determinar lo que se muestra en una imagen sin texto alternativo, el cual describe el contexto y el significado de la imagen."
  },
  "screen_readers_cannot_interpret_tables_without_the_bd861652": {
    "message": "Los lectores de pantalla no pueden interpretar tablas sin la estructura apropiada. Los encabezados de tablas brindan orientación y el alcance del contenido."
  },
  "screen_readers_cannot_interpret_tables_without_the_e62912d5": {
    "message": "Los lectores de pantalla no pueden interpretar tablas sin la estructura apropiada. Los subtítulos de las tablas describen el contexto y la comprensión general de la tabla."
  },
  "screen_readers_cannot_interpret_tables_without_the_f0bdec0f": {
    "message": "Los lectores de pantalla no pueden interpretar tablas sin la estructura apropiada. Los encabezados de tablas brindan orientación y una descripción del contenido."
  },
  "script_l_42a7b254": { "message": "Script L" },
  "search_280d00bd": { "message": "Buscar" },
  "select_audio_source_21043cd5": { "message": "Seleccionar fuente de audio" },
  "select_crop_shape_d441feeb": { "message": "Seleccionar forma de corte" },
  "select_language_7c93a900": { "message": "Seleccionar idioma" },
  "select_video_source_1b5c9dbe": { "message": "Seleccionar fuente de video" },
  "selected_linkfilename_c093b1f2": {
    "message": "{ linkFileName } seleccionado"
  },
  "set_header_scope_8c548f40": {
    "message": "Establecer alcance del encabezado"
  },
  "set_minus_b46e9b88": { "message": "Fijar menor" },
  "set_table_header_cfab13a0": {
    "message": "Establecer encabezado de la tabla"
  },
  "sharp_music_ab956814": { "message": "Sostenido (música)" },
  "shift_arrows_4d5785fe": { "message": "MAYÚS + Flechas" },
  "shift_o_to_open_the_pretty_html_editor_55ff5a31": {
    "message": "Mayúsc-O para abrir el editor html agradable."
  },
  "shortcut_911d6255": { "message": "Atajo" },
  "sighted_users_browse_web_pages_quickly_looking_for_1d4db0c1": {
    "message": "Los usuarios detectados navegan rápido por las páginas web, buscando títulos grandes o en negrita. Los usuarios del lector de pantalla solo utilizan los encabezados para una comprensión contextual. Los encabezados deben tener la estructura apropiada."
  },
  "sighted_users_browse_web_pages_quickly_looking_for_ade806f5": {
    "message": "Los usuarios detectados navegan rápido por las páginas web, buscando títulos grandes o en negrita. Los usuarios del lector de pantalla solo utilizan los encabezados para una comprensión contextual. Los encabezados deben ser concisos dentro de la estructura apropiada."
  },
  "sigma_5c35e553": { "message": "Sigma" },
  "sigma_variant_8155625": { "message": "Sigma (variante)" },
  "single_color_image_4e5d4dbc": { "message": "Imagen de un solo color" },
  "single_color_image_color_95fa9a87": { "message": "Imagen de un solo color" },
  "size_b30e1077": { "message": "Tamaño" },
  "size_of_caption_file_is_greater_than_the_maximum_m_bff5f86e": {
    "message": "El tamaño del archivo de subtítulos es superior al tamaño del archivo permitido de { max } kB."
  },
  "small_b070434a": { "message": "Pequeño" },
  "solid_circle_9f061dfc": { "message": "Círculo continuo" },
  "something_went_wrong_89195131": { "message": "Algo salió mal." },
  "something_went_wrong_accessing_your_webcam_6643b87e": {
    "message": "Algo salió mal al intentar acceder a su cámara web."
  },
  "something_went_wrong_and_i_don_t_know_what_to_show_e0c54ec8": {
    "message": "Algo salió mal y no sé qué mostrarle."
  },
  "something_went_wrong_check_your_connection_reload__c7868286": {
    "message": "Algo salió mal. Verifique su conexión, vuelva a cargar la página y vuelva a intentarlo."
  },
  "something_went_wrong_d238c551": { "message": "Se produjo un error." },
  "something_went_wrong_while_sharing_your_screen_8de579e5": {
    "message": "Ocurrió un problema al compartir su pantalla."
  },
  "sort_by_e75f9e3e": { "message": "Organizar según" },
  "spades_suit_b37020c2": { "message": "Espadas (palo)" },
  "square_511eb3b3": { "message": "Cuadrado" },
  "square_cap_9ec88646": { "message": "Extremo cuadrado" },
  "square_cup_b0665113": { "message": "Copa cuadrada" },
  "square_root_e8bcbc60": { "message": "Raíz cuadrada" },
  "square_root_symbol_d0898a53": { "message": "Símbolo de raíz cuadrada" },
  "square_subset_17be67cb": { "message": "Subconjunto cuadrado" },
  "square_subset_strict_7044e84f": {
    "message": "Subconjunto cuadrado (estricto)"
  },
  "square_superset_3be8dae1": { "message": "Superconjunto cuadrado" },
  "square_superset_strict_fa4262e4": {
    "message": "Superconjunto cuadrado (estricto)"
  },
  "star_8d156e09": { "message": "Estrella" },
  "start_over_f7552aa9": { "message": "Volver a empezar" },
  "start_recording_9a65141a": { "message": "Comenzar grabación" },
  "steel_blue_14296f08": { "message": "Azul acero" },
  "styles_2aa721ef": { "message": "Estilos" },
  "submit_a3cc6859": { "message": "Entregar" },
  "subscript_59744f96": { "message": "Subíndice" },
  "subset_19c1a92f": { "message": "Subconjunto" },
  "subset_strict_8d8948d6": { "message": "Subconjunto (estricto)" },
  "succeeds_9cc31be9": { "message": "Sigue" },
  "succeeds_equal_158e8c3a": { "message": "Sigue al igual" },
  "sum_b0842d31": { "message": "Suma" },
  "superscript_8cb349a2": { "message": "Superíndice" },
  "superset_c4db8a7a": { "message": "Superconjunto" },
  "superset_strict_c77dd6d2": { "message": "Superconjunto (estricto)" },
  "supported_file_types_srt_or_webvtt_7d827ed": {
    "message": "Tipos de archivos admitidos: SRT o WebVTT"
  },
  "switch_to_pretty_html_editor_a3cee15f": {
    "message": "Cambiar al Editor de HTML acondicionado"
  },
  "switch_to_raw_html_editor_f970ae1a": {
    "message": "Cambiar al Editor de HTML en crudo"
  },
  "switch_to_the_html_editor_146dfffd": { "message": "Cambiar al editor html" },
  "switch_to_the_rich_text_editor_63c1ecf6": {
    "message": "Cambiar al editor de texto enriquecido"
  },
  "syllabus_f191f65b": { "message": "Programa" },
  "system_audio_allowed_b2508f8c": { "message": "Audio del sistema activado" },
  "system_audio_disabled_c177bd13": {
    "message": "Audio del sistema desactivado"
  },
  "tab_arrows_4cf5abfc": { "message": "Tabulador/flechas" },
  "table_header_starting_with_start_ffcabba6": {
    "message": "Encabezado de tabla que comienza con { start }"
  },
  "table_starting_with_start_e7232848": {
    "message": "Tabla que comienza con { start }"
  },
  "tables_headers_should_specify_scope_5abf3a8e": {
    "message": "Los encabezados de las tablas deben especificar el alcance."
  },
  "tables_should_include_a_caption_describing_the_con_e91e78fc": {
    "message": "Las tablas deben incluir un subtítulo que describa el contenido de la tabla."
  },
  "tables_should_include_at_least_one_header_48779eac": {
    "message": "Las tablas deben incluir al menos un encabezado."
  },
  "tau_880974b7": { "message": "Tau" },
  "teal_f729a294": { "message": "Verde azulado" },
  "text_7f4593da": { "message": "Texto" },
  "text_background_color_16e61c3f": { "message": "Color del fondo del texto" },
  "text_color_acf75eb6": { "message": "Color del texto" },
  "text_is_difficult_to_read_without_sufficient_contr_69e62bd6": {
    "message": "El texto es difícil de leer si no hay contraste suficiente entre el texto y el fondo, especialmente para aquellas personas con visión reducida."
  },
  "text_larger_than_18pt_or_bold_14pt_should_display__5c364db6": {
    "message": "El texto de tamaño mayor de 18pt (o 14pt en negrita) debe mostrar una relación de contraste mínima de 3:1."
  },
  "text_optional_384f94f7": { "message": "Texto (opcional)" },
  "text_position_8df8c162": { "message": "Posición del texto" },
  "text_size_887c2f6": { "message": "Tamaño del texto" },
  "text_smaller_than_18pt_or_bold_14pt_should_display_aaffb22b": {
    "message": "El texto de tamaño menor de 18pt (o 14pt en negrita) debe mostrar una relación de contraste mínima de 4,5:1."
  },
  "the_document_preview_is_currently_being_processed__7d9ea135": {
    "message": "Todavía se está procesando la vista previa del documento. Inténtelo de nuevo más tarde."
  },
  "the_first_heading_on_a_page_should_be_an_h2_859089f2": {
    "message": "El primer título de una página debe ser un H2."
  },
  "the_material_is_in_the_public_domain_279c39a3": {
    "message": "El material es de dominio público"
  },
  "the_material_is_licensed_under_creative_commons_3242cb5e": {
    "message": "El material tiene licencia Creative Commons"
  },
  "the_material_is_subject_to_an_exception_e_g_fair_u_a39c8ca2": {
    "message": "El material está sujeto a una excepción, como el uso legítimo, el derecho de cita u otros en virtud de las leyes aplicables de derechos de autor."
  },
  "the_pretty_html_editor_is_not_keyboard_accessible__d6d5d2b": {
    "message": "No se puede acceder al editor html agradable desde el teclado. Presione Mayúsc O para abrir el editor HTML sin formato."
  },
  "therefore_d860e024": { "message": "Entonces" },
  "theta_ce2d2350": { "message": "Theta" },
  "theta_variant_fff6da6f": { "message": "Theta (variante)" },
  "thick_downward_arrow_b85add4c": { "message": "Flecha gruesa hacia abajo" },
  "thick_left_arrow_d5f3e925": { "message": "Flecha gruesa izquierda" },
  "thick_leftward_arrow_6ab89880": {
    "message": "Flecha gruesa hacia la izquierda"
  },
  "thick_right_arrow_3ed5e8f7": { "message": "Flecha gruesa derecha" },
  "thick_rightward_arrow_a2e1839e": {
    "message": "Flecha gruesa hacia la derecha"
  },
  "thick_upward_arrow_acd20328": { "message": "Flecha gruesa hacia arriba" },
  "this_document_cannot_be_displayed_within_canvas_7aba77be": {
    "message": "Este documento no se puede mostrar en Canvas."
  },
  "this_equation_cannot_be_rendered_in_basic_view_9b6c07ae": {
    "message": "Esta ecuación no se puede representar en vista básica."
  },
  "this_image_is_currently_unavailable_25c68857": {
    "message": "Esta imagen no está disponible actualmente"
  },
  "though_your_video_will_have_the_correct_title_in_t_90e427f3": {
    "message": "Aunque su video tendrá el título correcto en el navegador, no pudimos actualizarlo en la base de datos."
  },
  "timebar_a4d18443": { "message": "Barra de tiempo" },
  "title_ee03d132": { "message": "Título" },
  "to_be_posted_when_d24bf7dc": { "message": "A publicarse: { when }" },
  "to_do_when_2783d78f": { "message": "Por hacer: { when }" },
  "toggle_summary_group_413df9ac": { "message": "Alternar { summary } grupo" },
  "toggle_tooltip_d3b7cb86": {
    "message": "Activar/desactivar descripción emergente"
  },
  "tools_2fcf772e": { "message": "Herramientas" },
  "top_66e0adb6": { "message": "Arriba" },
  "tray_839df38a": { "message": "Bandeja" },
  "triangle_6072304e": { "message": "Triángulo" },
  "turnstile_yields_f9e76df1": { "message": "Trinquete (da resultados)" },
  "type_control_f9_to_access_image_options_text_a47e319f": {
    "message": "presione Control F9 para acceder a las opciones de imagen. { text }"
  },
  "type_control_f9_to_access_link_options_text_4ead9682": {
    "message": "presione Control F9 para acceder a las opciones de enlace. { text }"
  },
  "type_control_f9_to_access_table_options_text_92141329": {
    "message": "presione Control F9 para acceder a las opciones de tabla. { text }"
  },
  "union_e6b57a53": { "message": "Unión" },
  "unpublished_dfd8801": { "message": "no publicado" },
  "untitled_16aa4f2b": { "message": "Sin título" },
  "untitled_efdc2d7d": { "message": "sin título" },
  "up_and_left_diagonal_arrow_e4a74a23": {
    "message": "Flecha diagonal hacia arriba y a la izquierda"
  },
  "up_and_right_diagonal_arrow_935b902e": {
    "message": "Flecha diagonal hacia arriba y a la derecha"
  },
  "upload_file_fd2361b8": { "message": "Cargar archivo" },
  "upload_image_6120b609": { "message": "Cargar imagen" },
  "upload_media_ce31135a": { "message": "Cargar multimedia" },
  "uploading_19e8a4e7": { "message": "Cargando" },
  "uppercase_delta_d4f4bc41": { "message": "Delta en mayúsculas" },
  "uppercase_gamma_86f492e9": { "message": "Gamma en mayúsculas" },
  "uppercase_lambda_c78d8ed4": { "message": "Lambda en mayúsculas" },
  "uppercase_omega_8aedfa2": { "message": "Omega en mayúsculas" },
  "uppercase_phi_caa36724": { "message": "Phi en mayúsculas" },
  "uppercase_pi_fcc70f5e": { "message": "Pi en mayúsculas" },
  "uppercase_psi_6395acbe": { "message": "Psi en mayúsculas" },
  "uppercase_sigma_dbb70e92": { "message": "Sigma en mayúsculas" },
  "uppercase_theta_49afc891": { "message": "Theta en mayúsculas" },
  "uppercase_upsilon_8c1e623e": { "message": "Ípsilon en mayúsculas" },
  "uppercase_xi_341e8556": { "message": "Xi en mayúsculas" },
  "upsilon_33651634": { "message": "Ípsilon" },
  "upward_and_downward_pointing_arrow_fa90a918": {
    "message": "Flecha apuntando hacia arriba y hacia abajo"
  },
  "upward_and_downward_pointing_arrow_thick_d420fdef": {
    "message": "Flecha (gruesa) apuntando hacia arriba y hacia abajo"
  },
  "upward_arrow_9992cb2d": { "message": "Flecha hacia arriba" },
  "upward_pointing_triangle_d078d7cb": {
    "message": "Triángulo apuntando hacia arriba"
  },
  "url_22a5f3b8": { "message": "URL" },
  "usage_right_ff96f3e2": { "message": "Derecho de uso:" },
  "usage_rights_required_5fe4dd68": {
    "message": "Derechos de uso (obligatorio)"
  },
  "use_arrow_keys_to_navigate_options_2021cc50": {
    "message": "Use las teclas de flecha para navegar entre las opciones."
  },
  "use_arrow_keys_to_select_a_shape_c8eb57ed": {
    "message": "Utilice las teclas de flecha para seleccionar una forma."
  },
  "use_arrow_keys_to_select_a_size_699a19f4": {
    "message": "Utilice las teclas de flecha para seleccionar un tamaño."
  },
  "use_arrow_keys_to_select_a_text_position_72f9137c": {
    "message": "Usar las teclas de flechas para seleccionar la posición del texto."
  },
  "use_arrow_keys_to_select_a_text_size_65e89336": {
    "message": "Usar las teclas de flechas para seleccionar el tamaño del texto."
  },
  "use_arrow_keys_to_select_an_outline_size_e009d6b0": {
    "message": "Utilice las teclas de flecha para seleccionar un tamaño de contorno."
  },
  "used_by_screen_readers_to_describe_the_content_of__4f14b4e4": {
    "message": "Utilizado por lectores de pantalla para describir el contenido de un { TYPE }"
  },
  "used_by_screen_readers_to_describe_the_content_of__b1e76d9e": {
    "message": "Utilizado por los lectores de pantalla para describir el contenido de una imagen"
  },
  "used_by_screen_readers_to_describe_the_video_37ebad25": {
    "message": "Usado por lectores de pantalla para describir el video"
  },
  "user_documents_c206e61f": { "message": "Documentos del usuario" },
  "user_files_78e21703": { "message": "Archivos del usuario" },
  "user_images_b6490852": { "message": "Imágenes del usuario" },
  "user_media_14fbf656": { "message": "multimedia del usuario" },
  "vector_notation_cf6086ab": { "message": "Vector (notación)" },
  "vertical_bar_set_builder_notation_4300495f": {
    "message": "Barra vertical (notación de conjuntos)"
  },
  "vertical_dots_bfb21f14": { "message": "Puntos verticales" },
  "video_options_24ef6e5d": { "message": "Opciones de video" },
  "video_options_tray_3b9809a5": { "message": "Bandeja de opciones de video" },
  "video_player_b371005": { "message": "Reproductor de video" },
  "video_player_for_9e7d373b": { "message": "Reproductor de video para " },
  "video_player_for_title_ffd9fbc4": {
    "message": "Reproductor de video para { title }"
  },
  "view_ba339f93": { "message": "Ver" },
  "view_description_30446afc": { "message": "Ver descripción" },
  "view_keyboard_shortcuts_34d1be0b": {
    "message": "Ver los accesos directos de teclado"
  },
  "view_title_description_67940918": { "message": "Ver descripción { title }" },
  "view_word_and_character_counts_a743dd0c": {
    "message": "Ver recuento de palabras y caracteres"
  },
  "we_couldn_t_detect_a_working_microphone_connected__ceb71c40": {
    "message": "No pudimos detectar un micrófono operativo conectado a su dispositivo."
  },
  "we_couldn_t_detect_a_working_webcam_connected_to_y_6715cc4": {
    "message": "No pudimos detectar una cámara web operativa conectada a su dispositivo."
  },
  "we_couldn_t_detect_a_working_webcam_or_microphone__263b6674": {
    "message": "No pudimos detectar una cámara web o un micrófono operativo conectado a su dispositivo."
  },
  "webcam_disabled_30c66986": { "message": "Cámara web desactivada" },
  "webcam_fe91b20f": { "message": "Cámara web" },
  "webpages_should_only_have_a_single_h1_which_is_aut_dc99189e": {
    "message": "Las páginas web solo deben tener un único H1, que lo usa de manera automática el título de la página. El primer título de su contenido debe ser un H2."
  },
  "when_markup_is_used_that_visually_formats_items_as_f941fc1b": {
    "message": "Cuando se usa el marcado que formatea visualmente los ítems como una lista, pero no indica la relación de la lista, los usuarios pueden tener dificultades para navegar por la información."
  },
  "white_87fa64fd": { "message": "Blanco" },
  "why_523b3d8c": { "message": "Por qué" },
  "width_492fec76": { "message": "Ancho" },
  "width_and_height_must_be_numbers_110ab2e3": {
    "message": "El ancho y la altura deben ser números"
  },
  "width_x_height_px_ff3ccb93": { "message": "{ width } x { height } px" },
  "wiki_home_9cd54d0": { "message": "Página de Inicio de Wiki" },
  "wreath_product_200b38ef": { "message": "Producto en corona" },
  "xi_149681d0": { "message": "Xi" },
  "yes_dde87d5": { "message": "Sí" },
  "you_have_unsaved_changes_in_the_icon_maker_tray_do_e8cf5f1b": {
    "message": "Tiene cambios sin guardar en la bandeja de Icon Maker. ¿Desea continuar sin guardar esos cambios?"
  },
  "you_may_need_to_adjust_additional_headings_to_main_975f0eee": {
    "message": "Es posible que tenga que ajustar los títulos adicionales para mantener la jerarquía de las páginas."
  },
  "you_may_not_upload_an_empty_file_11c31eb2": {
    "message": "No puede cargar un archivo vacío."
  },
  "your_image_has_been_compressed_for_icon_maker_imag_2e45cd91": {
    "message": "La imagen se ha comprimido para Icon Maker. Las imágenes inferiores a { size } KB no se comprimirán."
  },
  "your_microphone_is_blocked_in_the_browser_settings_42af0ddc": {
    "message": "Su micrófono está bloqueado en la configuración del navegador."
  },
  "your_webcam_and_microphone_are_blocked_in_the_brow_73357dc6": {
    "message": "Su cámara web y micrófono están bloqueados en la configuración del navegador."
  },
  "your_webcam_is_blocked_in_the_browser_settings_7f638128": {
    "message": "Su cámara web está bloqueada en la configuración del navegador."
  },
  "your_webcam_may_already_be_in_use_6cd64c25": {
    "message": "Es posible que su cámara web ya esté en uso."
  },
  "zeta_5ef24f0e": { "message": "Zeta" },
  "zoom_f3e54d69": { "message": "Zoom" },
  "zoom_in_image_bb97d4f": { "message": "Ampliar imagen" },
  "zoom_out_image_d0a0a2ec": { "message": "Alejar imagen" }
}<|MERGE_RESOLUTION|>--- conflicted
+++ resolved
@@ -726,12 +726,9 @@
   "rich_content_editor_2708ef21": {
     "message": "Editor de Contenido Enriquecido"
   },
-<<<<<<< HEAD
-=======
   "rich_text_area_press_oskey_f8_for_rich_content_edi_c2f651d": {
     "message": "Área del texto enriquecido. Presione { OSKey }+F8 para acceder a los atajos del Editor de contenido enriquecido."
   },
->>>>>>> 147b3201
   "right_angle_bracket_d704e2d6": { "message": "Símbolo de menor" },
   "right_arrow_35e0eddf": { "message": "Flecha a la derecha" },
   "right_arrow_with_hook_29d92d31": {
