{
    "a_great_discussion_6526a6d9": {
        "message": "很棒的討論"
    },
    "a_wonderful_assignment_d3139d9b": {
        "message": "絕佳的作業"
    },
    "access_the_pretty_html_editor_37168efe": {
        "message": "存取美觀 HTML 編輯器"
    },
    "accessibility_checker_b3af1f6c": {
        "message": "可訪問性檢查器"
    },
    "action_to_take_b626a99a": {
        "message": "執行的動作："
    },
    "add_8523c19b": {
        "message": "添加"
    },
    "add_a_caption_2a915239": {
        "message": "添加字幕"
    },
    "add_alt_text_for_the_image_48cd88aa": {
        "message": "為圖像添加替代文字"
    },
    "add_another_f4e50d57": {
        "message": "添加其他"
    },
    "add_cc_subtitles_55f0394e": {
        "message": "添加副本/字幕"
    },
    "add_image_60b2de07": {
        "message": "添加影像"
    },
    "add_to_do_7537af64": {
        "message": "添加到待辦事項"
    },
    "add_to_do_7def3c37": {
        "message": "添加到待辦事項"
    },
    "additional_considerations_f3801683": {
        "message": "其他考慮因素"
    },
    "address_3159962f": {
        "message": "地址："
    },
    "adjacent_links_with_the_same_url_should_be_a_singl_7a1f7f6c": {
        "message": "URL 相同的相鄰連結應為單一連結。"
    },
    "afrikaans_da0fe6ee": {
        "message": "南非荷蘭語"
    },
    "albanian_21ed929e": {
        "message": "阿爾巴尼亞語"
    },
    "aleph_f4ffd155": {
        "message": "Aleph"
    },
    "alignment_and_lists_5cebcb69": {
        "message": "對齊及清單"
    },
    "all_4321c3a1": {
        "message": "全部"
    },
    "all_apps_a50dea49": {
        "message": "所有應用程式"
    },
    "all_day_fb42c4fc": {
        "message": "全天"
    },
    "all_items_loaded_aa256183": {
        "message": "所有載入項目"
    },
    "alpha_15d59033": {
        "message": "α"
    },
    "alphabetical_55b5b4e0": {
        "message": "字母"
    },
    "alt_attribute_text_should_not_contain_more_than_12_e21d4040": {
        "message": "替代屬性文字不應包含多於 120 個字元。"
    },
    "alt_text_611fb322": {
        "message": "替代文字"
    },
    "amalg_coproduct_c589fb12": {
        "message": "Amalg（副產品）"
    },
    "an_amazing_discussion_assignment_e5c8bd6b": {
        "message": "令人驚艷的討論作業"
    },
    "an_error_occured_reading_the_file_ff48558b": {
        "message": "讀取作業時發生錯誤"
    },
    "an_error_occurred_attempting_to_dismiss_the_opport_f86e0667": {
        "message": "嘗試放棄機會時發生錯誤。"
    },
    "an_error_occurred_making_a_network_request_d1bda348": {
        "message": "發出連線請求時發生錯誤"
    },
    "an_error_occurred_uploading_your_media_71f1444d": {
        "message": "上載媒體時發生錯誤。"
    },
    "and_7fcc2911": {
        "message": "以及"
    },
    "angle_c5b4ec50": {
        "message": "角度"
    },
    "announcement_fb4cb645": {
        "message": "通告"
    },
    "announcement_list_da155734": {
        "message": "通告清單"
    },
    "announcements_a4b8ed4a": {
        "message": "通告"
    },
    "apply_781a2546": {
        "message": "應用"
    },
    "apply_changes_to_all_instances_of_this_icon_maker__2642f466": {
        "message": "在課程中套用變更到此圖示製作者圖示的所有執行個體"
    },
    "approaches_the_limit_893aeec9": {
        "message": "接近限制"
    },
    "approximately_e7965800": {
        "message": "大約"
    },
    "apps_54d24a47": {
        "message": "應用程式"
    },
    "arabic_c5c87acd": {
        "message": "阿拉伯語"
    },
    "are_you_sure_you_want_to_delete_this_planner_item_b71e330c": {
        "message": "是否確定要刪除此手冊項目？"
    },
    "armenian_12da6118": {
        "message": "亞美尼亞語"
    },
    "arrows_464a3e54": {
        "message": "箭號"
    },
    "art_icon_8e1daad": {
        "message": "藝術圖示"
    },
    "aspect_ratio_will_be_preserved_cb5fdfb8": {
        "message": "外觀比例將被保留"
    },
    "assignment_976578a8": {
        "message": "作業"
    },
    "assignments_1e02582c": {
        "message": "作業列表"
    },
    "assignmenttype_title_6612d008": {
        "message": "{ assignmentType } { title }。"
    },
    "assignmenttype_title_all_day_on_datetime_9768903c": {
        "message": "{ assignmentType } { title }，{ datetime } 全天。"
    },
    "assignmenttype_title_at_datetime_478f0709": {
        "message": "{ assignmentType } { title }，時間 { datetime }。"
    },
    "assignmenttype_title_at_datetime_until_endtime_a5900e38": {
        "message": "{ assignmentType } { title }，從 { datetime } 至 { endTime }"
    },
    "assignmenttype_title_due_datetime_a112d8ff": {
        "message": "{ assignmentType } { title }，截止日期 { datetime }。"
    },
    "assignmenttype_title_has_a_to_do_time_at_datetime_e07310e8": {
        "message": "{ assignmentType } { title } 的待辦時間為 { datetime }。"
    },
    "assignmenttype_title_is_marked_as_done_a8dc46ef": {
        "message": "{ assignmentType } { title } 被標記為完成。"
    },
    "assignmenttype_title_is_not_marked_as_done_ba80ba66": {
        "message": "{ assignmentType } { title } 未被標記為完成。"
    },
    "assignmenttype_title_posted_datetime_cab69444": {
        "message": "{ assignmentType } { title } 已於 { datetime } 公佈。"
    },
    "assignmenttype_title_reminder_datetime_33fa66d5": {
        "message": "{ assignmentType } { title }，提醒 { datetime }。"
    },
    "asterisk_82255584": {
        "message": "*"
    },
    "attributes_963ba262": {
        "message": "屬性"
    },
    "audio_and_video_recording_not_supported_please_use_5ce3f0d7": {
        "message": "不支援音訊和視訊錄製；請使用不同的瀏覽器。"
    },
    "audio_options_feb58e2c": {
        "message": "音訊選項"
    },
    "audio_options_tray_33a90711": {
        "message": "音訊選項收集箱"
    },
    "audio_player_for_title_20cc70d": {
        "message": "{ title } 的音訊播放器"
    },
    "auto_saved_content_exists_would_you_like_to_load_t_fee528f2": {
        "message": "自動儲存內容已存在。是否要改為載入自動儲存的內容？"
    },
    "available_folders_694d0436": {
        "message": "可用資料夾"
    },
    "backslash_b2d5442d": {
        "message": "反斜线"
    },
    "bar_ec63ed6": {
        "message": "橫線"
    },
    "basic_554cdc0a": {
        "message": "基本"
    },
    "because_501841b": {
        "message": "因為"
    },
    "beginning_of_your_to_do_history_61ef2dce": {
        "message": "開始您的待辦事項歷程紀錄"
    },
    "belarusian_b2f19c76": {
        "message": "白俄羅斯語"
    },
    "below_81d4dceb": {
        "message": "以下"
    },
    "below_is_an_example_of_how_students_will_see_their_8f7e7971": {
        "message": "下面是學生看到的排程的範例"
    },
    "beta_cb5f307e": {
        "message": "β"
    },
    "big_circle_16b2e604": {
        "message": "大圓圈"
    },
    "binomial_coefficient_ea5b9bb7": {
        "message": "二項式係數"
    },
    "black_4cb01371": {
        "message": "黑色"
    },
    "blue_daf8fea9": {
        "message": "藍色"
    },
    "bottom_15a2a9be": {
        "message": "底部"
    },
    "bottom_third_5f5fec1d": {
        "message": "底部第三個"
    },
    "bowtie_5f9629e4": {
        "message": "領結"
    },
    "brick_f2656265": {
        "message": "磚頭"
    },
    "bulgarian_feccab7e": {
        "message": "保加利亞語"
    },
    "c_2001_acme_inc_283f7f80": {
        "message": "(c) 2001 Acme Inc."
    },
    "calendar_a8563bb2": {
        "message": "行事曆："
    },
    "calendar_event_89aadc1c": {
        "message": "行事曆活動"
    },
    "cancel_caeb1e68": {
        "message": "取消"
    },
    "canvas_planner_98ed106": {
        "message": "Canvas 手冊"
    },
    "cap_product_3a5265a6": {
        "message": "便帽產品"
    },
    "catalan_16f6b78f": {
        "message": "加泰隆尼亞語"
    },
    "centered_dot_64d5e378": {
        "message": "中心點"
    },
    "centered_horizontal_dots_451c5815": {
        "message": "中心水平點"
    },
    "change_alt_text_92654906": {
        "message": "變更替代文字"
    },
    "change_heading_tag_to_paragraph_a61e3113": {
        "message": "變更標題標籤為段落"
    },
    "change_only_this_heading_s_level_903cc956": {
        "message": "僅變更此標題的級別"
    },
    "change_text_color_1aecb912": {
        "message": "變更文字顏色"
    },
    "check_accessibility_3c78211c": {
        "message": "檢查可訪問性"
    },
    "checking_for_accessibility_issues_fac18c6d": {
        "message": "檢查可訪問性問題"
    },
    "chi_54a32644": {
        "message": "χ"
    },
    "chinese_111d37f6": {
        "message": "中文"
    },
    "chinese_simplified_7f0bd370": {
        "message": "簡體中文"
    },
    "chinese_traditional_8a7f759d": {
        "message": "繁體中文"
    },
    "choose_caption_file_9c45bc4e": {
        "message": "選擇字幕檔案"
    },
    "choose_usage_rights_33683854": {
        "message": "選擇使用權限…"
    },
    "circle_484abe63": {
        "message": "圓形"
    },
    "clear_2084585f": {
        "message": "清除"
    },
    "clear_image_3213fe62": {
        "message": "清除影像"
    },
    "clear_selected_file_82388e50": {
        "message": "清除所選擇的檔案"
    },
    "clear_selected_file_filename_2fe8a58e": {
        "message": "清除所選擇的檔案：{ filename }"
    },
    "click_or_shift_click_for_the_html_editor_25d70bb4": {
        "message": "點擊或按住 Shift 點擊調出 html 編輯器。"
    },
    "click_to_embed_imagename_c41ea8df": {
        "message": "按一下以嵌入 { imageName }"
    },
    "click_to_hide_preview_3c707763": {
        "message": "按一下以隱藏預覽"
    },
    "click_to_insert_a_link_into_the_editor_c19613aa": {
        "message": "按一下以插入一個連結至編輯。"
    },
    "click_to_show_preview_faa27051": {
        "message": "按一下以顯示預覽"
    },
    "close_a_menu_or_dialog_also_returns_you_to_the_edi_739079e6": {
        "message": "關閉選單或對話方塊。另外請返回編輯器區域"
    },
    "close_accessibility_checker_29d1c51e": {
        "message": "關閉可訪問性檢查器"
    },
    "close_d634289d": {
        "message": "關閉"
    },
    "close_opportunity_center_popup_9907d981": {
        "message": "關閉機會中心彈出視窗"
    },
    "closed_caption_file_must_be_less_than_maxkb_kb_5880f752": {
        "message": "關閉的字幕檔案必須小於 { maxKb } kb"
    },
    "closed_captions_subtitles_e6aaa016": {
        "message": "隱藏圖片說明/字幕"
    },
    "clubs_suit_c1ffedff": {
        "message": "梅花（花色）"
    },
    "collaborations_5c56c15f": {
        "message": "協作"
    },
    "collapse_to_hide_types_1ab46d2e": {
        "message": "收起以隱藏 { types }"
    },
    "color_picker_6b359edf": {
        "message": "顏色選擇器"
    },
    "color_picker_colorname_selected_ad4cf400": {
        "message": "顏色選擇器（已選擇 { colorName } 色）"
    },
    "column_e1ae5c64": {
        "message": "欄"
    },
    "column_group_1c062368": {
        "message": "欄組"
    },
    "complex_numbers_a543d004": {
        "message": "複數"
    },
    "computer_1d7dfa6f": {
        "message": "電腦"
    },
    "congruent_5a244acd": {
        "message": "全等"
    },
    "contains_311f37b7": {
        "message": "含有"
    },
    "content_1440204b": {
        "message": "內容"
    },
    "content_is_still_being_uploaded_if_you_continue_it_8f06d0cb": {
        "message": "內容仍在上傳中，如果您繼續將無法正確嵌入內容。"
    },
    "content_subtype_5ce35e88": {
        "message": "內容子類型"
    },
    "content_type_2cf90d95": {
        "message": "內容類型"
    },
    "coproduct_e7838082": {
        "message": "副產品"
    },
    "copyright_holder_66ee111": {
        "message": "版權持有人："
    },
    "count_plural_0_0_words_one_1_word_other_words_acf32eca": {
        "message": "{ count, plural,\n     =0 {0 個字}\n    one {1 個字}\n  other {# 個字}\n}"
    },
    "count_plural_0_opportunities_one_opportunity_other_765e27fa": {
        "message": "{ count, plural,\n     =0 {# 機會}\n    one {# 機會}\n  other {# 機會}\n}"
    },
    "count_plural_one_hide_missing_item_other_hide_miss_4a2562f7": {
        "message": "{ count, plural,\n    one {隱藏 # 個缺失項目}\n  other {隱藏 # 個缺失項目}\n}"
    },
    "count_plural_one_item_loaded_other_items_loaded_857023b7": {
        "message": "{ count, plural,\n    one {# 個項目已載入}\n  other {# 個項目已載入}\n}"
    },
    "count_plural_one_show_completed_item_other_show_co_8d0d0ae5": {
        "message": "{ count, plural,\n    one {顯示 # 個已完成項目}\n  other {顯示 # 個已完成項目}\n}"
    },
    "count_plural_one_show_missing_item_other_show_miss_509327ef": {
        "message": "{ count, plural,\n    one {顯示 # 個缺失項目}\n  other {顯示 # 個缺失項目}\n}"
    },
    "course_8a63b4a3": {
        "message": "課程"
    },
    "course_documents_104d76e0": {
        "message": "課程文件"
    },
    "course_files_62deb8f8": {
        "message": "課程檔案"
    },
    "course_files_a31f97fc": {
        "message": "課程檔案"
    },
    "course_images_f8511d04": {
        "message": "課程影像"
    },
    "course_links_b56959b9": {
        "message": "課程連結"
    },
    "course_media_ec759ad": {
        "message": "課程媒體"
    },
    "course_navigation_dd035109": {
        "message": "課程導航"
    },
    "course_to_do_bcbbab54": {
        "message": "{ course } 待辦事項"
    },
    "create_icon_110d6463": {
        "message": "建立圖示"
    },
    "creative_commons_license_725584ae": {
        "message": "創意共享授權："
    },
    "croatian_d713d655": {
        "message": "克羅埃西亞語"
    },
    "crop_image_41bf940c": {
        "message": "裁剪影像"
    },
    "crop_image_807ebb08": {
        "message": "裁剪影像"
    },
    "cup_product_14174434": {
        "message": "杯子產品"
    },
    "current_image_f16c249c": {
        "message": "目前的圖像"
    },
    "current_volume_level_c55ab825": {
        "message": "目前音量"
    },
    "custom_6979cd81": {
        "message": "自訂"
    },
    "cyan_c1d5f68a": {
        "message": "青色"
    },
    "czech_9aa2cbe4": {
        "message": "捷克語"
    },
    "dagger_57e0f4e5": {
        "message": "劍號"
    },
    "danish_c18cdac8": {
        "message": "丹麥語"
    },
    "date_added_ed5ad465": {
        "message": "添加的日期"
    },
    "date_at_time_dbdb1b99": {
        "message": "日期 { date }，時間 { time }"
    },
    "date_ee500367": {
        "message": "日期"
    },
    "date_is_not_a_valid_date_4ef9f8ba": {
        "message": "#{ date } 不是有效日期。"
    },
    "date_is_required_8660ec22": {
        "message": "日期為必填"
    },
    "date_time_d9fbf2d7": {
        "message": "日期和時間："
    },
    "decorative_icon_9a7f3fc3": {
        "message": "裝飾圖示"
    },
    "decorative_image_fde98579": {
        "message": "裝飾圖像"
    },
    "decorative_type_upper_f2c95e3": {
        "message": "裝飾 { TYPE_UPPER }"
    },
    "deep_purple_bb3e2907": {
        "message": "深紫色"
    },
    "definite_integral_fe7ffed1": {
        "message": "有限積分"
    },
    "degree_symbol_4a823d5f": {
        "message": "度數符號"
    },
    "delete_a6efa79d": {
        "message": "刪除"
    },
    "delimiters_4db4840d": {
        "message": "分隔符號"
    },
    "delta_53765780": {
        "message": "δ"
    },
    "describe_the_icon_f6a18823": {
        "message": "（描述圖示）"
    },
    "describe_the_type_ff448da5": {
        "message": "（描述 { TYPE }）"
    },
    "describe_the_video_2fe8f46a": {
        "message": "（描述影片）"
    },
    "description_436c48d7": {
        "message": "描述"
    },
    "details_98a31b68": {
        "message": "詳細資料"
    },
    "details_a6f427c3": {
        "message": "詳細資料："
    },
    "diagonal_dots_7d71b57e": {
        "message": "對角點"
    },
    "diamond_b8dfe7ae": {
        "message": "鑽石形"
    },
    "diamonds_suit_526abaaf": {
        "message": "方塊（花色）"
    },
    "digamma_258ade94": {
        "message": "雙伽瑪"
    },
    "dimension_type_f5fa9170": {
        "message": "尺寸類型"
    },
    "dimensions_45ddb7b7": {
        "message": "尺寸"
    },
    "directionality_26ae9e08": {
        "message": "方向"
    },
    "directly_edit_latex_b7e9235b": {
        "message": "直接編輯 LaTeX"
    },
    "disable_preview_222bdf72": {
        "message": "停用預覽"
    },
    "discussion_6719c51d": {
        "message": "討論"
    },
    "discussions_a5f96392": {
        "message": "討論區"
    },
    "discussions_index_6c36ced": {
        "message": "討論索引"
    },
    "disjoint_union_e74351a8": {
        "message": "互斥聯集"
    },
    "dismiss_itemtitle_a9fae1b3": {
        "message": "忽略 { itemTitle }"
    },
    "dismiss_opportunityname_5995176f": {
        "message": "忽略 { opportunityName }"
    },
    "dismissed_8b0b1fc9": {
        "message": "已忽略"
    },
    "dismissed_opportunities_f0826640": {
        "message": "已忽略的機會"
    },
    "display_options_315aba85": {
        "message": "顯示選項"
    },
    "display_text_link_opens_in_a_new_tab_75e9afc9": {
        "message": "顯示文字連結（在新標籤中開啟）"
    },
    "division_sign_72190870": {
        "message": "除號"
    },
    "documents_81393201": {
        "message": "文件"
    },
    "done_54e3d4b6": {
        "message": "已完成"
    },
    "double_dagger_faf78681": {
        "message": "雙劍號"
    },
    "down_and_left_diagonal_arrow_40ef602c": {
        "message": "向下和向左對角箭頭"
    },
    "down_and_right_diagonal_arrow_6ea0f460": {
        "message": "向下和向右對角箭頭"
    },
    "download_filename_2baae924": {
        "message": "下載 { filename }"
    },
    "downward_arrow_cca52012": {
        "message": "向下箭頭"
    },
    "downward_pointing_triangle_2a12a601": {
        "message": "向下指向三角形"
    },
    "drag_a_file_here_1bf656d5": {
        "message": "拖曳檔案到此處。"
    },
    "drag_and_drop_or_click_to_browse_your_computer_60772d6d": {
        "message": "拖放或按一下以瀏覽您的電腦"
    },
    "drag_handle_use_up_and_down_arrows_to_resize_e29eae5c": {
        "message": "拖曳控點。使用上下箭頭重新調整大小"
    },
    "due_5d7267be": {
        "message": "截止日期："
    },
    "due_date_124fdd99": {
        "message": "截止日期：{ date }"
    },
    "due_multiple_dates_cc0ee3f5": {
        "message": "截止日期：多個日期"
    },
    "due_when_7eed10c6": {
        "message": "截止日期：{ when }"
    },
    "dutch_6d05cee5": {
        "message": "荷蘭語"
    },
    "edit_alt_text_for_this_icon_instance_9c6fc5fd": {
        "message": "編輯此圖示實例的 alt 文字"
    },
    "edit_c5fbea07": {
        "message": "編輯"
    },
    "edit_course_link_5a5c3c59": {
        "message": "編輯課程連結"
    },
    "edit_existing_icon_maker_icon_5d0ebb3f": {
        "message": "編輯現有的圖示製作者圖示"
    },
    "edit_icon_2c6b0e91": {
        "message": "編輯圖示"
    },
    "edit_link_7f53bebb": {
        "message": "編輯連結"
    },
    "edit_title_72e5a21e": {
        "message": "編輯 { title }"
    },
    "editor_statusbar_26ac81fc": {
        "message": "編輯器狀態欄"
    },
    "element_starting_with_start_91bf4c3b": {
        "message": "以 { start } 開始的元素"
    },
    "embed_828fac4a": {
        "message": "嵌入"
    },
    "embed_code_314f1bd5": {
        "message": "嵌入代碼"
    },
    "embed_image_1080badc": {
        "message": "嵌入影像"
    },
    "embed_video_a97a64af": {
        "message": "嵌入影片"
    },
    "embedded_content_aaeb4d3d": {
        "message": "嵌入內容"
    },
    "empty_set_91a92df4": {
        "message": "空集合"
    },
    "encircled_dot_8f5e51c": {
        "message": "圓圈點"
    },
    "encircled_minus_72745096": {
        "message": "⊖ "
    },
    "encircled_plus_36d8d104": {
        "message": "⊕"
    },
    "encircled_times_5700096d": {
        "message": "⊗"
    },
    "engineering_icon_f8f3cf43": {
        "message": "工程圖示"
    },
    "english_australia_dc405d82": {
        "message": "英語（澳大利亞）"
    },
    "english_c60612e2": {
        "message": "英語"
    },
    "english_canada_12688ee4": {
        "message": "英語（加拿大）"
    },
    "english_icon_25bfe845": {
        "message": "英文圖示"
    },
    "english_united_kingdom_a613f831": {
        "message": "英語（英國）"
    },
    "enter_at_least_3_characters_to_search_4f037ee0": {
        "message": "請輸入最少 3 個字元以開始搜尋"
    },
    "epsilon_54bb8afa": {
        "message": "ɛ"
    },
    "epsilon_variant_d31f1e77": {
        "message": "ɛ（變量）"
    },
    "equals_sign_c51bdc58": {
        "message": "等號"
    },
    "equation_editor_39fbc3f1": {
        "message": "方程式編輯器"
    },
    "equivalence_class_7b0f11c0": {
        "message": "等價類"
    },
    "equivalent_identity_654b3ce5": {
        "message": "等價（單位）"
    },
    "error_loading_grades_e0b38f4d": {
        "message": "載入成績時發生錯誤"
    },
    "error_loading_items_5218438e": {
        "message": "載入項目時發生錯誤"
    },
    "error_loading_more_items_3f109d9f": {
        "message": "載入更多項目時發生錯誤"
    },
    "error_loading_past_items_2881dbb1": {
        "message": "載入過去項目時發生錯誤"
    },
    "estonian_5e8e2fa4": {
        "message": "愛沙尼亞語"
    },
    "eta_b8828f99": {
        "message": "η"
    },
    "exciting_discussion_9f67bd0a": {
        "message": "振奮人心的討論"
    },
    "excused_cf8792eb": {
        "message": "已免除"
    },
    "exists_2e62bdaa": {
        "message": "存在"
    },
    "exit_fullscreen_b7eb0aa4": {
        "message": "退出全螢幕"
    },
    "expand_preview_by_default_2abbf9f8": {
        "message": "預設為展開預覽"
    },
    "expand_to_see_types_f5d29352": {
        "message": "展開以查看 { types }"
    },
    "extended_9a58dcb6": {
        "message": "延伸"
    },
    "external_tools_6e77821": {
        "message": "外部工具"
    },
    "extra_large_b6cdf1ff": {
        "message": "超大"
    },
    "extra_small_9ae33252": {
        "message": "超小"
    },
    "extracurricular_icon_67c8ca42": {
        "message": "課外活動圖示"
    },
    "f_function_fe422d65": {
        "message": "F（函數）"
    },
    "failed_getting_course_list_49846a93": {
        "message": "取得課程表失敗"
    },
    "failed_getting_file_contents_e9ea19f4": {
        "message": "無法取得檔案內容"
    },
    "failed_getting_to_do_list_10ce2833": {
        "message": "取得待辦事項清單失敗"
    },
    "failed_peeking_into_your_future_e95b9306": {
        "message": "無法窺視您的未來"
    },
    "failed_peeking_into_your_past_5bec2323": {
        "message": "無法窺視您的過去"
    },
    "failed_saving_changes_on_name_1e100ad": {
        "message": "無法儲存對 { name } 的變更。"
    },
    "failed_to_delete_name_bdd7b810": {
        "message": "無法刪除 { name }。"
    },
    "failed_to_delete_to_do_64edff49": {
        "message": "未能刪除待辦事項"
    },
    "failed_to_get_new_activity_17e7ec7c": {
        "message": "未能取得最新活動"
    },
    "failed_to_load_opportunities_52ab6404": {
        "message": "未能載入機會"
    },
    "failed_to_save_to_do_ddc7503b": {
        "message": "未能儲存待辦事項"
    },
    "failure_loading_the_to_do_list_c61895c8": {
        "message": "載入待辦事項清單失敗"
    },
    "feedback_6dcc1991": {
        "message": "反饋"
    },
    "file_name_8fd421ff": {
        "message": "檔案名稱"
    },
    "file_storage_quota_exceeded_b7846cd1": {
        "message": "已超過檔案儲存配額"
    },
    "file_url_c12b64be": {
        "message": "檔案 URL"
    },
    "filename_file_icon_602eb5de": {
        "message": "{ filename } 檔案圖示"
    },
    "filename_image_preview_6cef8f26": {
        "message": "{ filename } 影像預覽"
    },
    "filename_text_preview_e41ca2d8": {
        "message": "{ filename } 文字預覽"
    },
    "files_c300e900": {
        "message": "檔案"
    },
    "files_index_af7c662b": {
        "message": "檔案索引"
    },
    "filipino_33339264": {
        "message": "菲律賓語"
    },
    "finish_bc343002": {
        "message": "完成"
    },
    "finnish_4df2923d": {
        "message": "芬蘭語"
    },
    "fix_heading_hierarchy_f60884c4": {
        "message": "固定標題階層"
    },
    "flat_music_76d5a5c3": {
        "message": "♭（音樂）"
    },
    "focus_element_options_toolbar_18d993e": {
        "message": "聚焦元素選項工具欄"
    },
    "folder_tree_fbab0726": {
        "message": "樹狀資件夾"
    },
    "for_all_b919f972": {
        "message": "適用全部"
    },
    "format_4247a9c5": {
        "message": "格式"
    },
    "format_as_a_list_142210c3": {
        "message": "使用清單格式"
    },
    "formatting_5b143aa8": {
        "message": "格式"
    },
    "forward_slash_3f90f35e": {
        "message": "/"
    },
    "found_auto_saved_content_3f6e4ca5": {
        "message": "找到自動儲存的內容"
    },
    "found_count_plural_0_results_one_result_other_resu_46aeaa01": {
        "message": "找到 { count, plural,\n     =0 {# 個結果 }\n    one {# 個結果 }\n  other {# 個結果 }\n}"
    },
    "fraction_41bac7af": {
        "message": "分數"
    },
    "french_33881544": {
        "message": "法語"
    },
    "french_canada_c3d92fa6": {
        "message": "法語（加拿大）"
    },
    "fullscreen_873bf53f": {
        "message": "全螢幕"
    },
    "fun_quiz_47ab0b0": {
        "message": "有趣的測驗"
    },
    "galician_7e4508b5": {
        "message": "加利西亞語"
    },
    "gamma_1767928": {
        "message": "γ"
    },
    "generating_preview_45b53be0": {
        "message": "產生預覽中..."
    },
    "german_3ec99bbb": {
        "message": "德語"
    },
    "gif_png_format_images_larger_than_size_kb_are_not__7af3bdbd": {
        "message": "GIF/PNG 格式影像大於目前不支援的 { size } KB。"
    },
    "go_to_card_view_dashboard_9d03970e": {
        "message": "前往卡視圖控制面板"
    },
    "go_to_the_editor_s_menubar_e6674c81": {
        "message": "前往編輯器的選單欄"
    },
    "go_to_the_editor_s_toolbar_a5cb875f": {
        "message": "前往編輯器的工具欄"
    },
    "graded_25cd3fcd": {
        "message": "已評分"
    },
    "grades_a61eba0a": {
        "message": "成績"
    },
    "grades_are_loading_c899652d": {
        "message": "正在載入成績"
    },
    "grades_loaded_5056277c": {
        "message": "已載入成績"
    },
    "greater_than_e98af662": {
        "message": ">"
    },
    "greater_than_or_equal_b911949a": {
        "message": "> 或 ="
    },
    "greek_65c5b3f7": {
        "message": "希臘語"
    },
    "green_15af4778": {
        "message": "綠色"
    },
    "grey_a55dceff": {
        "message": "灰色"
    },
    "group_documents_8bfd6ae6": {
        "message": "群組文件"
    },
    "group_files_4324f3df": {
        "message": "群組檔案"
    },
    "group_files_82e5dcdb": {
        "message": "群組檔案"
    },
    "group_images_98e0ac17": {
        "message": "群組圖像"
    },
    "group_isomorphism_45b1458c": {
        "message": "揚抑符號"
    },
    "group_links_9493129e": {
        "message": "群組連結"
    },
    "group_media_2f3d128a": {
        "message": "群組媒體"
    },
    "group_navigation_99f191a": {
        "message": "群組導航"
    },
    "h_bar_bb94deae": {
        "message": "H 列"
    },
    "haitian_creole_7eb4195b": {
        "message": "海地語"
    },
    "hat_ea321e35": {
        "message": "揚抑符號"
    },
    "header_column_f27433cb": {
        "message": "標題欄"
    },
    "header_row_and_column_ec5b9ec": {
        "message": "標題行與欄"
    },
    "header_row_f33eb169": {
        "message": "標題行"
    },
    "heading_2_5b84eed2": {
        "message": "標題 2"
    },
    "heading_3_2c83de44": {
        "message": "標題 3"
    },
    "heading_4_b2e74be7": {
        "message": "標題 4"
    },
    "heading_levels_should_not_be_skipped_3947c0e0": {
        "message": "不應跳過標題層。"
    },
    "heading_starting_with_start_42a3e7f9": {
        "message": "以 { start } 開始的標題"
    },
    "headings_should_not_contain_more_than_120_characte_3c0e0cb3": {
        "message": "標題不應包含多於 120 個字元。"
    },
    "health_icon_8d292eb5": {
        "message": "健康圖示"
    },
    "hearts_suit_e50e04ca": {
        "message": "紅心（花色）"
    },
    "hebrew_88fbf778": {
        "message": "希伯來語"
    },
    "height_69b03e15": {
        "message": "高度"
    },
    "hexagon_d8468e0d": {
        "message": "六邊形"
    },
    "hide_description_bfb5502e": {
        "message": "隱藏描述"
    },
    "hide_title_description_caf092ef": {
        "message": "隱藏 { title } 描述"
    },
    "highlight_an_element_to_activate_the_element_optio_60e1e56b": {
        "message": "反白顯示元素以啟用元素選項工具欄"
    },
    "hindi_9bcd4b34": {
        "message": "印地語"
    },
    "home_351838cd": {
        "message": "首頁"
    },
    "html_code_editor_fd967a44": {
        "message": "Html 代碼編輯器"
    },
    "hungarian_fc7d30c9": {
        "message": "匈牙利語"
    },
    "i_have_obtained_permission_to_use_this_file_6386f087": {
        "message": "我已經獲得了該文檔的使用權限。"
    },
    "i_hold_the_copyright_71ee91b1": {
        "message": "我持有該版權"
    },
    "icelandic_9d6d35de": {
        "message": "冰島語"
    },
    "icon_215a1dc6": {
        "message": "圖示"
    },
    "icon_8168b2f8": {
        "message": "圖示"
    },
    "icon_color_b86dd6d6": {
        "message": "圖示色彩"
    },
    "icon_maker_icons_cc560f7e": {
        "message": "圖示製作者圖示"
    },
    "icon_options_7e32746e": {
        "message": "圖示選項"
    },
    "icon_options_tray_2b407977": {
        "message": "圖示選項收集箱"
    },
    "icon_preview_1782a1d9": {
        "message": "圖示預覽"
    },
    "icon_shape_30b61e7": {
        "message": "圖示形狀"
    },
    "icon_size_9353edea": {
        "message": "圖示大小"
    },
    "if_left_empty_link_text_will_display_as_course_lin_61087540": {
        "message": "在左側空白連結中，文字將顯示為課程連結名稱"
    },
    "if_you_do_not_select_usage_rights_now_this_file_wi_14e07ab5": {
        "message": "如果您現在不選擇使用權，那麼該文檔在其上傳之後將會撤銷發佈。"
    },
    "image_8ad06": {
        "message": "影像"
    },
    "image_c1c98202": {
        "message": "影像"
    },
    "image_filenames_should_not_be_used_as_the_alt_attr_bcfd7780": {
        "message": "圖像檔案名稱不應用作說明圖像內容的替代屬性。"
    },
    "image_options_5412d02c": {
        "message": "影像選項"
    },
    "image_options_tray_90a46006": {
        "message": "影像選項收集箱"
    },
    "image_to_crop_3a34487d": {
        "message": "要裁剪的圖像"
    },
    "image_with_filename_file_aacd7180": {
        "message": "檔案名稱為 { file } 的圖像"
    },
    "images_7ce26570": {
        "message": "影像"
    },
    "images_should_include_an_alt_attribute_describing__b86d6a86": {
        "message": "圖像應包括說明圖像內容的替代屬性。"
    },
    "imaginary_portion_of_complex_number_2c733ffa": {
        "message": "虛數部份（複數的）"
    },
    "in_element_of_19ca2f33": {
        "message": "在（某個元素）"
    },
    "indefinite_integral_6623307e": {
        "message": "無限積分"
    },
    "indigo_2035fc55": {
        "message": "靛藍色"
    },
    "indonesian_5f6accd6": {
        "message": "印尼語"
    },
    "inference_fed5c960": {
        "message": "推論"
    },
    "infinity_7a10f206": {
        "message": "無限"
    },
    "insert_593145ef": {
        "message": "插入"
    },
    "insert_link_6dc23cae": {
        "message": "插入連結"
    },
    "integers_336344e1": {
        "message": "整數"
    },
    "intersection_cd4590e4": {
        "message": "交集"
    },
    "invalid_entry_f7d2a0f5": {
        "message": "無效的輸入項目。"
    },
    "invalid_file_c11ba11": {
        "message": "無效的檔案"
    },
    "invalid_file_type_881cc9b2": {
        "message": "無效的檔案類型"
    },
    "invalid_url_cbde79f": {
        "message": "無效的 URL"
    },
    "iota_11c932a9": {
        "message": "ι"
    },
    "irish_567e109f": {
        "message": "愛爾蘭語"
    },
    "issue_num_total_f94536cf": {
        "message": "問題 { num }/{ total }"
    },
    "italian_bd3c792d": {
        "message": "義大利語"
    },
    "items_completed_items_plural_1_item_other_items_717d579f": {
        "message": "{ items } 已完成 { items, plural,\n     =1 { 個項目}\n  other { 個項目}\n}"
    },
    "japanese_b5721ca7": {
        "message": "日語"
    },
    "join_6cafecca": {
        "message": "加入"
    },
    "join_active_online_meeting_d9d892b2": {
        "message": "加入已啟用的線上會議"
    },
    "join_online_meeting_b1725843": {
        "message": "加入線上會議"
    },
    "jump_to_navigation_toolbar_2952cd8b": {
        "message": "跳轉到導航工具欄"
    },
    "jump_to_today_254ccf41": {
        "message": "跳轉到今天"
    },
    "kappa_2f14c816": {
        "message": "κ"
    },
    "kappa_variant_eb64574b": {
        "message": "κ（變量）"
    },
    "keyboard_shortcuts_ed1844bd": {
        "message": "鍵盤快速鍵"
    },
    "keyboards_navigate_to_links_using_the_tab_key_two__5fab8c82": {
        "message": "使用 Tab 鍵以鍵盤導航至連結。目的地相同的兩個相連連結可能對鍵盤使用者造成混亂。"
    },
    "korean_da812d9": {
        "message": "韓語"
    },
    "lambda_4f602498": {
        "message": "λ"
    },
    "language_arts_35b79a8b": {
        "message": "語言文學"
    },
    "language_arts_icon_a798b0f8": {
        "message": "語言文學圖示"
    },
    "languages_icon_9d20539": {
        "message": "語言圖示"
    },
    "large_9c5e80e7": {
        "message": "大"
    },
    "late_2be42b88": {
        "message": "逾期"
    },
    "latvian_2bbb6aab": {
        "message": "拉脫維亞語"
    },
    "learn_more_about_adjacent_links_2cb9762c": {
        "message": "了解更多有關相鄰連結"
    },
    "learn_more_about_color_contrast_c019dfb9": {
        "message": "了解更多有關顏色對比"
    },
    "learn_more_about_organizing_page_headings_8a7caa2e": {
        "message": "了解更多有關組織頁面標題"
    },
    "learn_more_about_proper_page_heading_structure_d2959f2d": {
        "message": "了解更多有關適當的頁面標題結構"
    },
    "learn_more_about_table_headers_5f5ee13": {
        "message": "了解更多有關表格標題"
    },
    "learn_more_about_using_alt_text_for_images_5698df9a": {
        "message": "了解更多有關使用圖像的 alt 文字"
    },
    "learn_more_about_using_captions_with_tables_36fe496f": {
        "message": "了解更多有關使用表格的字幕"
    },
    "learn_more_about_using_filenames_as_alt_text_264286af": {
        "message": "了解更多有關使用檔案名稱作為 alt 文字"
    },
    "learn_more_about_using_lists_4e6eb860": {
        "message": "了解更多有關使用清單"
    },
    "learn_more_about_using_scope_attributes_with_table_20df49aa": {
        "message": "了解更多有關使用有表格的範圍屬性"
    },
    "leave_as_is_4facfe55": {
        "message": "不需變更"
    },
    "left_angle_bracket_c87a6d07": {
        "message": "左角括號"
    },
    "left_arrow_4fde1a64": {
        "message": "左箭頭"
    },
    "left_arrow_with_hook_5bfcad93": {
        "message": "左箭頭與鉤號"
    },
    "left_ceiling_ee9dd88a": {
        "message": "左上限"
    },
    "left_curly_brace_1726fb4": {
        "message": "左大括號"
    },
    "left_downard_harpoon_arrow_1d7b3d2e": {
        "message": "左向下魚叉箭頭"
    },
    "left_floor_29ac2274": {
        "message": "左下限"
    },
    "left_to_right_e9b4fd06": {
        "message": "左至右"
    },
    "left_upward_harpoon_arrow_3a562a96": {
        "message": "左向上魚叉箭頭"
    },
    "leftward_arrow_1e4765de": {
        "message": "向左箭頭"
    },
    "leftward_pointing_triangle_d14532ce": {
        "message": "向左指向三角形"
    },
    "less_than_a26c0641": {
        "message": "小於"
    },
    "less_than_or_equal_be5216cb": {
        "message": "小於或等於"
    },
    "library_icon_ae1e54cf": {
        "message": "圖書館圖示"
    },
    "light_blue_5374f600": {
        "message": "淺藍色"
    },
    "link_7262adec": {
        "message": "連結"
    },
    "link_options_a16b758b": {
        "message": "連結選項"
    },
    "link_with_text_starting_with_start_b3fcbe71": {
        "message": "文字以 { start } 開始的連結"
    },
    "links_14b70841": {
        "message": "連結"
    },
    "links_to_an_external_site_de74145d": {
        "message": "連結到外部網站。"
    },
    "lists_should_be_formatted_as_lists_f862de8d": {
        "message": "列表應使用清單格式。"
    },
    "lithuanian_5adcbe24": {
        "message": "立陶宛語"
    },
    "load_more_35d33c7": {
        "message": "載入更多"
    },
    "load_more_a36f9cf9": {
        "message": "載入更多"
    },
    "load_prior_dates_f2b0f6f0": {
        "message": "載入先前日期"
    },
    "loaded_count_plural_0_items_one_item_other_items_e58533e9": {
        "message": "已載入 { count, plural,\n     =0 {# 個項目}\n    one {# 個項目}\n  other {# 個項目}\n}"
    },
    "loading_25990131": {
        "message": "正在載入……"
    },
    "loading_725811ca": {
        "message": "正在載入"
    },
    "loading_bde52856": {
        "message": "正在載入"
    },
    "loading_closed_captions_subtitles_failed_95ceef47": {
        "message": "載入關閉的說明/字幕失敗。"
    },
    "loading_failed_b3524381": {
        "message": "載入失敗……"
    },
    "loading_failed_e6a9d8ef": {
        "message": "載入失敗。"
    },
    "loading_folders_d8b5869e": {
        "message": "正在載入資料夾"
    },
    "loading_grades_c842c887": {
        "message": "正在載入成績"
    },
    "loading_past_items_ca499e75": {
        "message": "正在載入先前項目"
    },
    "loading_planner_items_947a813d": {
        "message": "正在載入手冊項目"
    },
    "loading_please_wait_d276220a": {
        "message": "正在載入，請稍候"
    },
    "loading_preview_9f077aa1": {
        "message": "載入預覽"
    },
    "location_3b6ff307": {
        "message": "位置："
    },
    "locked_762f138b": {
        "message": "已鎖定"
    },
    "logical_equivalence_76fca396": {
        "message": "邏輯對等"
    },
    "logical_equivalence_short_8efd7b4f": {
        "message": "邏輯對等（短）"
    },
    "logical_equivalence_short_and_thick_1e1f654d": {
        "message": "邏輯對等（短和粗）"
    },
    "logical_equivalence_thick_662dd3f2": {
        "message": "邏輯對等（粗）"
    },
    "looks_like_there_isn_t_anything_here_d9bcef49": {
        "message": "看來這里甚麼也沒有"
    },
    "low_horizontal_dots_cc08498e": {
        "message": "下水平點"
    },
    "macedonian_6ed541af": {
        "message": "馬其頓語"
    },
    "magenta_4a65993c": {
        "message": "品紅"
    },
    "malay_f5dddce4": {
        "message": "馬來語"
    },
    "maltese_916925e8": {
        "message": "馬爾他語"
    },
    "maori_new_zealand_5380a95f": {
        "message": "毛利語（紐西蘭）"
    },
    "maps_to_e5ef7382": {
        "message": "對應"
    },
    "math_ede93050": {
        "message": "數學"
    },
    "math_icon_ad4e9d03": {
        "message": "數學圖示"
    },
    "media_af190855": {
        "message": "媒體"
    },
    "media_file_is_processing_please_try_again_later_58a6d49": {
        "message": "正在處理媒體檔案中。請稍後重試。"
    },
    "medium_5a8e9ead": {
        "message": "中"
    },
    "merge_links_2478df96": {
        "message": "合併連結"
    },
    "mic_a7f3d311": {
        "message": "麥克風"
    },
    "microphone_disabled_15c83130": {
        "message": "停用麥克風"
    },
    "middle_27dc1d5": {
        "message": "中間"
    },
    "minimize_file_preview_da911944": {
        "message": "最小化文檔預覽"
    },
    "minimize_video_20aa554b": {
        "message": "最小化視訊"
    },
    "minus_fd961e2e": {
        "message": "-"
    },
    "minus_plus_3461f637": {
        "message": "+/-"
    },
    "misc_3b692ea7": {
        "message": "雜項"
    },
    "miscellaneous_e9818229": {
        "message": "雜項"
    },
    "missing_1a256b3b": {
        "message": "缺失"
    },
    "missing_items_for_title_516511f8": {
        "message": "{ title } 的缺失項目"
    },
    "modules_c4325335": {
        "message": "單元"
    },
    "mu_37223b8b": {
        "message": "x"
    },
    "multi_color_image_63d7372f": {
        "message": "多色圖像"
    },
    "multiplication_sign_15f95c22": {
        "message": "x 號"
    },
    "music_icon_4db5c972": {
        "message": "音樂圖示"
    },
    "must_be_at_least_percentage_22e373b6": {
        "message": "必須至少 { percentage }%"
    },
    "must_be_at_least_width_x_height_px_41dc825e": {
        "message": "必須至少為 { width } x { height } px"
    },
    "my_files_2f621040": {
        "message": "我的檔案"
    },
    "my_grades_98834476": {
        "message": "我的成績"
    },
    "n_th_root_9991a6e4": {
        "message": "N 次方根"
    },
    "nabla_1e216d25": {
        "message": "▽"
    },
    "name_1aed4a1b": {
        "message": "名稱"
    },
    "name_color_ceec76ff": {
        "message": "{ name } ({ color })"
    },
    "natural_music_54a70258": {
        "message": "♮（音樂）"
    },
    "natural_numbers_3da07060": {
        "message": "自然數"
    },
    "navigate_through_the_menu_or_toolbar_415a4e50": {
        "message": "導航整個選單或工具欄"
    },
    "nested_greater_than_d852e60d": {
        "message": "巢式大於"
    },
    "nested_less_than_27d17e58": {
        "message": "巢式小於"
    },
    "new_13daf639": {
        "message": "新"
    },
    "new_activity_8b84847d": {
        "message": "新活動"
    },
    "new_activity_for_title_14c9c3af": {
        "message": "{ title } 的新活動"
    },
    "new_opportunities_7d349c4d": {
        "message": "新機會"
    },
    "next_40e12421": {
        "message": "下一個"
    },
    "next_month_749b1778": {
        "message": "下個月"
    },
    "no_accessibility_issues_were_detected_f8d3c875": {
        "message": "並無偵察任何可訪問性問題。"
    },
    "no_changes_to_save_d29f6e91": {
        "message": "沒有要儲存的變更。"
    },
    "no_due_dates_assigned_e8f5bac8": {
        "message": "無指定截止日期"
    },
    "no_e16d9132": {
        "message": "否"
    },
    "no_file_chosen_9a880793": {
        "message": "未選擇檔案"
    },
    "no_grade_3b4d7f3e": {
        "message": "無評分"
    },
    "no_headers_9bc7dc7f": {
        "message": "無標題"
    },
    "no_preview_is_available_for_this_file_f940114a": {
        "message": "本檔案不支援預覽。"
    },
    "no_results_940393cf": {
        "message": "無結果。"
    },
    "no_results_found_for_filterterm_ad1b04c8": {
        "message": "找不到 { filterTerm } 的結果"
    },
    "no_video_1ed00b26": {
        "message": "無影片"
    },
    "none_3b5e34d2": {
        "message": "無"
    },
    "none_selected_b93d56d2": {
        "message": "未選擇任何項目"
    },
    "norwegian_53f391ec": {
        "message": "挪威語"
    },
    "norwegian_bokmal_ad5843fa": {
        "message": "書面挪威語"
    },
    "norwegian_nynorsk_c785f8a6": {
        "message": "新挪威語"
    },
    "not_equal_6e2980e6": {
        "message": "不等於"
    },
    "not_in_not_an_element_of_fb1ffb54": {
        "message": "不在（不是某個元素）"
    },
    "not_negation_1418ebb8": {
        "message": "非（否定）"
    },
    "not_subset_dc2b5e84": {
        "message": "非子集合"
    },
    "not_subset_strict_23d282bf": {
        "message": "非子集合（嚴格）"
    },
    "not_superset_5556b913": {
        "message": "非母集合"
    },
    "not_superset_strict_24e06f36": {
        "message": "非母集合（嚴格）"
    },
    "nothing_due_this_week_d45c9ef9": {
        "message": "無本週截止事項"
    },
    "nothing_for_now_e3e3ce2a": {
        "message": "未有內容"
    },
    "nothing_here_needs_attention_c4eaded6": {
        "message": "這裡暫無事項。"
    },
    "nothing_more_to_do_b665da42": {
        "message": "沒有待辦事項"
    },
    "nothing_new_needs_attention_3ac548d4": {
        "message": "暫無新事項。"
    },
    "nothing_planned_today_selecting_most_recent_item_ffd71bff": {
        "message": "本日沒有計劃。正在選取最新項目。"
    },
    "nothing_planned_today_selecting_next_item_f6718aa": {
        "message": "本日沒有計劃。正在選取下一項目。"
    },
    "nothing_planned_yet_8675ffe9": {
        "message": "沒有計劃"
    },
    "nu_1c0f6848": {
        "message": "ν"
    },
    "numpoints_points_8621a43b": {
        "message": "{ numPoints } 分"
    },
    "octagon_e48be9f": {
        "message": "八邊形"
    },
    "olive_6a3e4d6b": {
        "message": "橄欖色"
    },
    "omega_8f2c3463": {
        "message": "ω"
    },
    "one_of_the_following_styles_must_be_added_to_save__1de769aa": {
        "message": "必須添加以下其中一個樣式以儲存圖示：圖示色彩、輪廓大小、圖示文字或影像"
    },
    "only_most_recent_grading_period_shown_f1ad6458": {
        "message": "*只顯示最近的評分期。"
    },
    "open_circle_e9bd069": {
        "message": "開圓"
    },
    "open_this_keyboard_shortcuts_dialog_9658b83a": {
        "message": "開啟此鍵盤快速鍵對話方塊"
    },
    "open_title_application_fd624fc5": {
        "message": "開啟 { title } 應用程式"
    },
    "operators_a2ef9a93": {
        "message": "操作員"
    },
    "opportunities_popup_f6703842": {
        "message": "機會彈出視窗"
    },
    "optional_add_course_ef0d70fc": {
        "message": "可選：添加課程"
    },
    "or_9b70ccaa": {
        "message": "或者"
    },
    "orange_81386a62": {
        "message": "橙色"
    },
    "other_editor_shortcuts_may_be_found_at_404aba4a": {
        "message": "其他編輯器快速鍵位於"
    },
    "outline_color_3ef2cea7": {
        "message": "輪廓顏色"
    },
    "outline_size_a6059a21": {
        "message": "輪廓大小"
    },
    "p_is_not_a_valid_protocol_which_must_be_ftp_http_h_adf13fc2": {
        "message": "{ p }並非有效協議，必須使用 ftp、http、https、mailto、skype、tel 或忽略此項"
    },
    "page_50c4823d": {
        "message": "頁面"
    },
    "pages_e5414c2c": {
        "message": "頁面"
    },
    "paragraph_5e5ad8eb": {
        "message": "段落"
    },
    "paragraph_starting_with_start_a59923f8": {
        "message": "以 { start } 開始的段落"
    },
    "parallel_d55d6e38": {
        "message": "平行"
    },
    "partial_derivative_4a9159df": {
        "message": "部份（導數）"
    },
    "paste_5963d1c1": {
        "message": "貼上"
    },
    "pause_12af3bb4": {
        "message": "暫停"
    },
    "peer_review_74f26a13": {
        "message": "同儕互評"
    },
    "peer_review_for_itemtitle_358cb413": {
        "message": "{ itemTitle } 的同儕互評"
    },
    "pentagon_17d82ea3": {
        "message": "五角形"
    },
    "people_b4ebb13c": {
        "message": "成員"
    },
    "percentage_34ab7c2c": {
        "message": "百分比"
    },
    "percentage_must_be_a_number_8033c341": {
        "message": "百分比必須是數字"
    },
    "performing_arts_icon_f3497486": {
        "message": "表演藝術圖示"
    },
    "perpendicular_7c48ede4": {
        "message": "垂直"
    },
    "persian_a8cadb95": {
        "message": "波斯語"
    },
    "phi_4ac33b6d": {
        "message": "φ"
    },
    "phi_variant_c9bb3ac5": {
        "message": "φ（變量）"
    },
    "physical_education_icon_d7dffd3e": {
        "message": "體育圖示"
    },
    "pi_dc4f0bd8": {
        "message": "π"
    },
    "pi_variant_10f5f520": {
        "message": "π（變量）"
    },
    "pink_68ad45cb": {
        "message": "粉紅色"
    },
    "pixels_52ece7d1": {
        "message": "像素"
    },
    "play_1a47eaa7": {
        "message": "播放"
    },
    "play_media_comment_35257210": {
        "message": "播放媒體評論。"
    },
    "play_media_comment_by_name_from_createdat_c230123d": {
        "message": "播放{ name }於{ createdAt }創建的媒體評論。"
    },
    "please_allow_canvas_to_access_your_microphone_and__dc2c3079": {
        "message": "請允許 Canvas 存取您的麥克風和網路攝影機。"
    },
    "plus_d43cd4ec": {
        "message": "+"
    },
    "plus_minus_f8be2e83": {
        "message": "+/-"
    },
    "points_bceb5005": {
        "message": "分數"
    },
    "points_points_63e59cce": {
        "message": "{ points } 分"
    },
    "polish_4cf2ecaf": {
        "message": "波蘭語"
    },
    "portuguese_9c212cf4": {
        "message": "葡萄牙語"
    },
    "posted_when_a578f5ab": {
        "message": "已公佈：{ when }"
    },
    "power_set_4f26f316": {
        "message": "冪集"
    },
    "precedes_196b9aef": {
        "message": "之前"
    },
    "precedes_equal_20701e84": {
        "message": "等於之前"
    },
    "preformatted_d0670862": {
        "message": "已預先格式化"
    },
    "prev_f82cbc48": {
        "message": "預覽"
    },
    "preview_53003fd2": {
        "message": "預覽"
    },
    "preview_a3f8f854": {
        "message": "預覽"
    },
    "preview_in_overlay_ed772c46": {
        "message": "覆蓋預覽"
    },
    "preview_inline_9787330": {
        "message": "預覽內嵌"
    },
    "previous_month_bb1e3c84": {
        "message": "上個月"
    },
    "prime_917ea60e": {
        "message": "質數"
    },
    "prime_numbers_13464f61": {
        "message": "質數"
    },
    "product_39cf144f": {
        "message": "產品"
    },
    "proportional_f02800cc": {
        "message": "成比例"
    },
    "protocol_must_be_ftp_http_https_mailto_skype_tel_o_73beb4f8": {
        "message": "協議必須為 ftp、http、https、mailto、skype、tel 或忽略此項"
    },
    "psi_e3f5f0f7": {
        "message": "ψ"
    },
    "pts_699bd9aa": {
        "message": "分數"
    },
    "published_c944a23d": {
        "message": "已發佈"
    },
    "published_when_302d8e23": {
        "message": "已發佈：{ when }"
    },
    "pumpkin_904428d5": {
        "message": "南瓜色"
    },
    "purple_7678a9fc": {
        "message": "紫色"
    },
    "quaternions_877024e0": {
        "message": "四合數"
    },
    "quiz_e0dcce8f": {
        "message": "測驗"
    },
    "quizzes_7e598f57": {
        "message": "測驗"
    },
    "rational_numbers_80ddaa4a": {
        "message": "有理數"
    },
    "real_numbers_7c99df94": {
        "message": "實數"
    },
    "real_portion_of_complex_number_7dad33b5": {
        "message": "實數部份（複數的）"
    },
    "record_7c9448b": {
        "message": "錄製"
    },
    "recording_98da6bda": {
        "message": "正在錄製"
    },
    "red_8258edf3": {
        "message": "紅色"
    },
    "redo_363c58b7": {
        "message": "重做"
    },
    "relationships_6602af70": {
        "message": "關聯"
    },
    "religion_icon_246e0be1": {
        "message": "宗教圖示"
    },
    "reminder_date_4564d12d": {
        "message": "提醒：{ date }"
    },
    "remove_heading_style_5fdc8855": {
        "message": "移除標題樣式"
    },
    "replace_e61834a7": {
        "message": "替換"
    },
    "replies_4a8577c8": {
        "message": "回覆"
    },
    "reset_95a81614": {
        "message": "重設"
    },
    "resize_ec83d538": {
        "message": "調校大小"
    },
    "restore_auto_save_deccd84b": {
        "message": "還原自動儲存？"
    },
    "reverse_turnstile_does_not_yield_7558be06": {
        "message": "反向 T 形符號（不產生）"
    },
    "rho_a0244a36": {
        "message": "ρ"
    },
    "rho_variant_415245cd": {
        "message": "ρ（變量）"
    },
    "rich_content_editor_2708ef21": {
        "message": "多種格式的內容編輯器"
    },
<<<<<<< HEAD
=======
    "rich_text_area_press_oskey_f8_for_rich_content_edi_c2f651d": {
        "message": "多種格式的文字區。按下用於多種格式的內容編輯器快速鍵的 { OSKey }+F8。"
    },
>>>>>>> 147b3201
    "right_angle_bracket_d704e2d6": {
        "message": "右角括號"
    },
    "right_arrow_35e0eddf": {
        "message": "右箭頭"
    },
    "right_arrow_with_hook_29d92d31": {
        "message": "右箭頭與鉤號"
    },
    "right_ceiling_839dc744": {
        "message": "右上限"
    },
    "right_curly_brace_5159d5cd": {
        "message": "右大括號"
    },
    "right_downward_harpoon_arrow_d71b114f": {
        "message": "右向下魚叉箭頭"
    },
    "right_floor_5392d5cf": {
        "message": "右下限"
    },
    "right_to_left_9cfb092a": {
        "message": "右至左"
    },
    "right_upward_harpoon_arrow_f5a34c73": {
        "message": "右向上魚叉箭頭"
    },
    "rightward_arrow_32932107": {
        "message": "向右箭頭"
    },
    "rightward_pointing_triangle_60330f5c": {
        "message": "向右指向三角形"
    },
    "romanian_13670c1e": {
        "message": "羅馬尼亞語"
    },
    "rotate_image_90_degrees_2ab77c05": {
        "message": "逆時針旋轉影像 90 度"
    },
    "rotate_image_90_degrees_6c92cd42": {
        "message": "順時針旋轉影像 90 度"
    },
    "rotation_9699c538": {
        "message": "旋轉"
    },
    "row_fc0944a7": {
        "message": "行"
    },
    "row_group_979f5528": {
        "message": "行組"
    },
    "russian_1e3e197": {
        "message": "俄語"
    },
    "sadly_the_pretty_html_editor_is_not_keyboard_acces_50da7665": {
        "message": "很遺憾，美觀 HTML 編輯器無法用鍵盤存取。在這裡存取原始 HTML 編輯器。"
    },
    "save_11a80ec3": {
        "message": "儲存"
    },
    "save_copy_ca63944e": {
        "message": "儲存複本"
    },
    "save_media_cb9e786e": {
        "message": "儲存媒體"
    },
    "schedule_preview_3bcda153": {
        "message": "排程預覽"
    },
    "science_8d92214a": {
        "message": "理工學"
    },
    "screen_readers_cannot_determine_what_is_displayed__6a5842ab": {
        "message": "沒有替代文字，屏幕閱讀器不能判斷圖像所顯示的是什麼，而檔案名稱一般都是無意義的數字與字母串，並不能說明內容或意義。"
    },
    "screen_readers_cannot_determine_what_is_displayed__6f1ea667": {
        "message": "沒有說明圖像內容與意義的替代文字，屏幕閱讀器不能判斷圖像所顯示的是什麼。替代文字應為精簡。"
    },
    "screen_readers_cannot_determine_what_is_displayed__a57e6723": {
        "message": "沒有說明圖像內容與意義的替代文字，屏幕閱讀器不能判斷圖像所顯示的是什麼。"
    },
    "screen_readers_cannot_interpret_tables_without_the_bd861652": {
        "message": "沒有適當的結構，屏幕閱讀器不能解讀表格。表格標題能提供方向與內容範圍。"
    },
    "screen_readers_cannot_interpret_tables_without_the_e62912d5": {
        "message": "沒有適當的結構，屏幕閱讀器不能解讀表格。表格字幕說明表格的內容與一般理解。"
    },
    "screen_readers_cannot_interpret_tables_without_the_f0bdec0f": {
        "message": "沒有適當的結構，屏幕閱讀器不能解讀表格。表格標題能提供方向與內容概要。"
    },
    "script_l_42a7b254": {
        "message": "指令集 L"
    },
    "scroll_up_to_see_your_history_19b14cad": {
        "message": "向上捲動以查看您的歷程記錄！"
    },
    "scrolls_up_to_the_previous_item_with_new_activity_99717459": {
        "message": "向上捲動至有新活動的過去項目。"
    },
    "search_280d00bd": {
        "message": "搜尋"
    },
    "select_audio_source_21043cd5": {
        "message": "選擇音訊資源"
    },
    "select_crop_shape_d441feeb": {
        "message": "選擇裁剪形狀"
    },
    "select_language_7c93a900": {
        "message": "選擇語言"
    },
    "select_video_source_1b5c9dbe": {
        "message": "選擇視訊資源"
    },
    "selected_linkfilename_c093b1f2": {
        "message": "已選定 { linkFileName }"
    },
    "serbian_7187f1f2": {
        "message": "塞爾維亞語"
    },
    "set_header_scope_8c548f40": {
        "message": "設定標題範圍"
    },
    "set_minus_b46e9b88": {
        "message": "設定 -"
    },
    "set_table_header_cfab13a0": {
        "message": "設定表格標題"
    },
    "sharp_music_ab956814": {
        "message": "#（音樂）"
    },
    "shift_arrows_4d5785fe": {
        "message": "SHIFT+箭頭"
    },
    "shift_o_to_open_the_pretty_html_editor_55ff5a31": {
        "message": "按 Shift-O 開啟美觀 HTML 編輯器。"
    },
    "shortcut_911d6255": {
        "message": "快速鍵"
    },
    "show_all_ae37d610": {
        "message": "全部顯示"
    },
    "show_my_grades_ebd08684": {
        "message": "顯示我的成績"
    },
    "sighted_users_browse_web_pages_quickly_looking_for_1d4db0c1": {
        "message": "有視力的使用者能迅速瀏覽網頁，尋找大型或粗體標題。屏幕閱讀器使用者依靠標題理解內容背景。標題應使用適當的結構。"
    },
    "sighted_users_browse_web_pages_quickly_looking_for_ade806f5": {
        "message": "有視力的使用者能迅速瀏覽網頁，尋找大型或粗體標題。屏幕閱讀器使用者依靠標題理解內容背景。標題應使用適當的結構，並保持精簡。"
    },
    "sigma_5c35e553": {
        "message": "σ"
    },
    "sigma_variant_8155625": {
        "message": "σ（變量）"
    },
    "single_color_image_4e5d4dbc": {
        "message": "單色圖像"
    },
    "single_color_image_color_95fa9a87": {
        "message": "單色 圖像顏色"
    },
    "size_b30e1077": {
        "message": "大小"
    },
    "size_of_caption_file_is_greater_than_the_maximum_m_bff5f86e": {
        "message": "字幕檔案大小大於最大 { max } kb 允許的檔案大小。"
    },
    "slovak_69f48e1b": {
        "message": "斯洛伐克語"
    },
    "slovenian_30ae5208": {
        "message": "斯洛維尼亞文"
    },
    "small_b070434a": {
        "message": "小"
    },
    "social_studies_13fa30c7": {
        "message": "社會研究"
    },
    "solid_circle_9f061dfc": {
        "message": "實心圓圈"
    },
    "something_went_wrong_89195131": {
        "message": "出現問題。"
    },
    "something_went_wrong_accessing_your_webcam_6643b87e": {
        "message": "存取網路攝影機出現問題。"
    },
    "something_went_wrong_and_i_don_t_know_what_to_show_e0c54ec8": {
        "message": "出現問題；我不知道應該展示什麼內容。"
    },
    "something_went_wrong_check_your_connection_reload__c7868286": {
        "message": "出現問題。請檢查您的連線，重新載入頁面，然後再試一次。"
    },
    "something_went_wrong_d238c551": {
        "message": "似乎出問題了"
    },
    "something_went_wrong_while_sharing_your_screen_8de579e5": {
        "message": "分享您的畫面時發生錯誤。"
    },
    "sort_by_e75f9e3e": {
        "message": "排序依據"
    },
    "spades_suit_b37020c2": {
        "message": "黑桃（花色）"
    },
    "spanish_de9de5d6": {
        "message": "西班牙語"
    },
    "square_511eb3b3": {
        "message": "正方形"
    },
    "square_cap_9ec88646": {
        "message": "方帽"
    },
    "square_cup_b0665113": {
        "message": "方杯"
    },
    "square_root_e8bcbc60": {
        "message": "平方根"
    },
    "square_root_symbol_d0898a53": {
        "message": "平方根符號"
    },
    "square_subset_17be67cb": {
        "message": "平方子集合"
    },
    "square_subset_strict_7044e84f": {
        "message": "平方子集合（嚴格）"
    },
    "square_superset_3be8dae1": {
        "message": "平方母集合"
    },
    "square_superset_strict_fa4262e4": {
        "message": "平方母集合（嚴格）"
    },
    "star_8d156e09": {
        "message": "星形"
    },
    "start_over_f7552aa9": {
        "message": "重新開始"
    },
    "start_recording_9a65141a": {
        "message": "開始錄製"
    },
    "startdate_to_enddate_d245175b": {
        "message": "{ startDate } 至 { endDate }"
    },
    "startdatetime_enddatetime_20abc10e": {
        "message": "{ startDateTime } - { endDateTime }"
    },
    "startdatetime_endtime_49741bbe": {
        "message": "{ startDateTime } - { endTime }"
    },
    "starttime_to_endtime_d7cc249d": {
        "message": "{ startTime } 至 { endTime }"
    },
    "steel_blue_14296f08": {
        "message": "鋼鐵藍"
    },
    "student_to_do_c018c835": {
        "message": "學生待辦事項"
    },
    "styles_2aa721ef": {
        "message": "樣式"
    },
    "submit_a3cc6859": {
        "message": "提交"
    },
    "submitted_318fad53": {
        "message": "已提交"
    },
    "subscript_59744f96": {
        "message": "下標"
    },
    "subset_19c1a92f": {
        "message": "子集合"
    },
    "subset_strict_8d8948d6": {
        "message": "子集合（嚴格）"
    },
    "succeeds_9cc31be9": {
        "message": "之後"
    },
    "succeeds_equal_158e8c3a": {
        "message": "之後等於"
    },
    "success_to_do_created_e34ed395": {
        "message": "成功：創建待辦事項"
    },
    "sum_b0842d31": {
        "message": "總和"
    },
    "superscript_8cb349a2": {
        "message": "上標"
    },
    "superset_c4db8a7a": {
        "message": "母集合"
    },
    "superset_strict_c77dd6d2": {
        "message": "母集合（嚴格）"
    },
    "supported_file_types_srt_or_webvtt_7d827ed": {
        "message": "支援的檔案類型：SRT 或 WebVTT"
    },
    "swahili_5caeb4ba": {
        "message": "斯瓦希里語"
    },
    "swedish_59a593ca": {
        "message": "瑞典語"
    },
    "switch_to_pretty_html_editor_a3cee15f": {
        "message": "切換到美觀的 HTML 編輯器"
    },
    "switch_to_raw_html_editor_f970ae1a": {
        "message": "切換到原始 HTML 編輯器"
    },
    "switch_to_the_html_editor_146dfffd": {
        "message": "切換到 html 編輯器"
    },
    "switch_to_the_rich_text_editor_63c1ecf6": {
        "message": "切換到多種格式的文字編輯器"
    },
    "syllabus_f191f65b": {
        "message": "課程大綱"
    },
    "system_audio_allowed_b2508f8c": {
        "message": "允許系統音訊"
    },
    "system_audio_disabled_c177bd13": {
        "message": "停用系統音訊"
    },
    "tab_arrows_4cf5abfc": {
        "message": "TAB/箭頭"
    },
    "table_header_starting_with_start_ffcabba6": {
        "message": "以 { start } 開始的表格標題"
    },
    "table_starting_with_start_e7232848": {
        "message": "以 { start } 開始的表格"
    },
    "tables_headers_should_specify_scope_5abf3a8e": {
        "message": "表格標題應指定範圍。"
    },
    "tables_should_include_a_caption_describing_the_con_e91e78fc": {
        "message": "表格應包括字幕說明表格內容。"
    },
    "tables_should_include_at_least_one_header_48779eac": {
        "message": "表格應包括最少一個標題。"
    },
    "tagalog_74906db7": {
        "message": "他加祿語"
    },
    "task_16b0ef38": {
        "message": "任務"
    },
    "tau_880974b7": {
        "message": "τ"
    },
    "teal_f729a294": {
        "message": "深青色"
    },
    "text_7f4593da": {
        "message": "文字"
    },
    "text_background_color_16e61c3f": {
        "message": "文字背景顏色"
    },
    "text_color_acf75eb6": {
        "message": "文字顏色"
    },
    "text_is_difficult_to_read_without_sufficient_contr_69e62bd6": {
        "message": "文字與背景之間對比不足，難以閱讀文字，對於視力較差的人尤其如是。"
    },
    "text_larger_than_18pt_or_bold_14pt_should_display__5c364db6": {
        "message": "大小為 18pt（或粗體 14pt）以上的文字的色彩比最少應達到 3:1。"
    },
    "text_optional_384f94f7": {
        "message": "文字（選用）"
    },
    "text_position_8df8c162": {
        "message": "文字位置"
    },
    "text_size_887c2f6": {
        "message": "文字大小"
    },
    "text_smaller_than_18pt_or_bold_14pt_should_display_aaffb22b": {
        "message": "大小為 18pt（或粗體 14pt）以下的文字的色彩比最少應達到 4.5:1。"
    },
    "thai_8f9bc548": {
        "message": "泰語"
    },
    "the_best_assignment_15e98be1": {
        "message": "最佳作業"
    },
    "the_date_and_time_this_to_do_is_due_74c823d4": {
        "message": "待辦日期和時間到期"
    },
    "the_document_preview_is_currently_being_processed__7d9ea135": {
        "message": "文件預覽目前正在處理中。請稍後重試。"
    },
    "the_first_heading_on_a_page_should_be_an_h2_859089f2": {
        "message": "頁面的第一個標題應該是 H2。"
    },
    "the_material_is_in_the_public_domain_279c39a3": {
        "message": "該材料位於公用網域中。"
    },
    "the_material_is_licensed_under_creative_commons_3242cb5e": {
        "message": "該材料在創意共享項下獲得授權"
    },
    "the_material_is_subject_to_an_exception_e_g_fair_u_a39c8ca2": {
        "message": "可能有適用於此資料的例外情況 - 如：合理使用、引用權，或適用版權法下的其他情況"
    },
    "the_pretty_html_editor_is_not_keyboard_accessible__d6d5d2b": {
        "message": "美觀 HTML 編輯器無法用鍵盤存取。按 ShiftO 開啟原始 HTML 編輯器。"
    },
    "the_selected_file_exceeds_the_maxsize_byte_limit_f7e8c771": {
        "message": "選取的檔案超過 { maxSize } 位元組限制"
    },
    "there_are_no_points_associated_with_this_item_449c712a": {
        "message": "沒有與此項目關聯的分數。"
    },
    "there_is_nothing_planned_for_today_e09bfc8c": {
        "message": "今天沒有任何規劃項目。"
    },
    "therefore_d860e024": {
        "message": "因此"
    },
    "theta_ce2d2350": {
        "message": "θ"
    },
    "theta_variant_fff6da6f": {
        "message": "θ（變體）"
    },
    "thick_downward_arrow_b85add4c": {
        "message": "粗向下箭頭"
    },
    "thick_left_arrow_d5f3e925": {
        "message": "粗左箭頭"
    },
    "thick_leftward_arrow_6ab89880": {
        "message": "粗向左箭頭"
    },
    "thick_right_arrow_3ed5e8f7": {
        "message": "粗右箭頭"
    },
    "thick_rightward_arrow_a2e1839e": {
        "message": "粗向右箭頭"
    },
    "thick_upward_arrow_acd20328": {
        "message": "粗向上箭頭"
    },
    "this_document_cannot_be_displayed_within_canvas_7aba77be": {
        "message": "在 Canvas 中無法顯示此文件。"
    },
    "this_equation_cannot_be_rendered_in_basic_view_9b6c07ae": {
        "message": "此方程式不能在基本視圖中呈現。"
    },
    "this_image_is_currently_unavailable_25c68857": {
        "message": "此圖像目前不可用"
    },
    "though_your_video_will_have_the_correct_title_in_t_90e427f3": {
        "message": "雖然您的影片在瀏覽器中有正確的標題，但我們無法在資料庫中將其更新。"
    },
    "time_2b5aac58": {
        "message": "時間"
    },
    "timebar_a4d18443": {
        "message": "時間欄"
    },
    "title_ee03d132": {
        "message": "標題"
    },
    "title_is_required_6ddcab69": {
        "message": "標題為必填"
    },
    "to_be_posted_when_d24bf7dc": {
        "message": "待公佈：{ when }"
    },
    "to_do_1d554f36": {
        "message": "待辦事項"
    },
    "to_do_date_4b211ad0": {
        "message": "待辦事項：{ date }"
    },
    "to_do_items_loading_d1cdfcd5": {
        "message": "正在載入待辦事項"
    },
    "to_do_when_2783d78f": {
        "message": "待辦事項：{ when }"
    },
    "today_76e10f9c": {
        "message": "今天"
    },
    "today_at_date_8ac30d6": {
        "message": "今天 { date }"
    },
    "toggle_summary_group_413df9ac": {
        "message": "切換 { summary } 群組"
    },
    "toggle_tooltip_d3b7cb86": {
        "message": "切換工具提示"
    },
    "tomorrow_9a6c9a00": {
        "message": "明天"
    },
    "tomorrow_at_date_b53f2cf1": {
        "message": "明天 { date }"
    },
    "tools_2fcf772e": {
        "message": "工具"
    },
    "top_66e0adb6": {
        "message": "頂部"
    },
    "tray_839df38a": {
        "message": "收集箱"
    },
    "triangle_6072304e": {
        "message": "三角形"
    },
    "turkish_5b69578b": {
        "message": "土耳其語"
    },
    "turnstile_yields_f9e76df1": {
        "message": "T 形符號（產生）"
    },
    "type_control_f9_to_access_image_options_text_a47e319f": {
        "message": "輸入 Control F9 以存取影像選項。{ text }"
    },
    "type_control_f9_to_access_link_options_text_4ead9682": {
        "message": "輸入 Control F9 以存取連結選項。{ text }"
    },
    "type_control_f9_to_access_table_options_text_92141329": {
        "message": "輸入 Control F9 以存取表格選項。{ text }"
    },
    "ukrainian_945b00b7": {
        "message": "烏克蘭語"
    },
    "unable_to_mark_as_complete_8141856d": {
        "message": "無法標記為完成。"
    },
    "union_e6b57a53": {
        "message": "聯集"
    },
    "unpublished_dfd8801": {
        "message": "未發佈"
    },
    "untitled_16aa4f2b": {
        "message": "無標題"
    },
    "untitled_efdc2d7d": {
        "message": "無標題"
    },
    "up_and_left_diagonal_arrow_e4a74a23": {
        "message": "向上和向左對角箭頭"
    },
    "up_and_right_diagonal_arrow_935b902e": {
        "message": "向上和向右對角箭頭"
    },
    "upload_file_fd2361b8": {
        "message": "上傳檔案"
    },
    "upload_image_6120b609": {
        "message": "上載影像"
    },
    "upload_media_ce31135a": {
        "message": "上傳媒體"
    },
    "uploading_19e8a4e7": {
        "message": "正在上傳"
    },
    "uppercase_delta_d4f4bc41": {
        "message": "大寫 Δ"
    },
    "uppercase_gamma_86f492e9": {
        "message": "大寫 Γ"
    },
    "uppercase_lambda_c78d8ed4": {
        "message": "大寫 Λ"
    },
    "uppercase_omega_8aedfa2": {
        "message": "大寫 Ω"
    },
    "uppercase_phi_caa36724": {
        "message": "大寫 Φ"
    },
    "uppercase_pi_fcc70f5e": {
        "message": "大寫 Π"
    },
    "uppercase_psi_6395acbe": {
        "message": "大寫 Ψ"
    },
    "uppercase_sigma_dbb70e92": {
        "message": "大寫 Σ"
    },
    "uppercase_theta_49afc891": {
        "message": "大寫 Θ"
    },
    "uppercase_upsilon_8c1e623e": {
        "message": "大寫 Υ"
    },
    "uppercase_xi_341e8556": {
        "message": "大寫 Ξ"
    },
    "upsilon_33651634": {
        "message": "υ"
    },
    "upward_and_downward_pointing_arrow_fa90a918": {
        "message": "向上和向下指向箭頭"
    },
    "upward_and_downward_pointing_arrow_thick_d420fdef": {
        "message": "向上和向下指向箭頭（粗）"
    },
    "upward_arrow_9992cb2d": {
        "message": "向上箭頭"
    },
    "upward_pointing_triangle_d078d7cb": {
        "message": "向上指向三角形"
    },
    "url_22a5f3b8": {
        "message": "URL"
    },
    "usage_right_ff96f3e2": {
        "message": "使用權："
    },
    "usage_rights_required_5fe4dd68": {
        "message": "使用權限（需要）"
    },
    "use_arrow_keys_to_navigate_options_2021cc50": {
        "message": "使用箭頭鍵導航選項。"
    },
    "use_arrow_keys_to_select_a_shape_c8eb57ed": {
        "message": "使用箭頭鍵選擇形狀。"
    },
    "use_arrow_keys_to_select_a_size_699a19f4": {
        "message": "使用箭頭鍵選擇大小。"
    },
    "use_arrow_keys_to_select_a_text_position_72f9137c": {
        "message": "使用箭頭鍵選擇文字位置。"
    },
    "use_arrow_keys_to_select_a_text_size_65e89336": {
        "message": "使用箭頭鍵選擇文字大小。"
    },
    "use_arrow_keys_to_select_an_outline_size_e009d6b0": {
        "message": "使用箭頭鍵選擇提綱大小。"
    },
    "used_by_screen_readers_to_describe_the_content_of__4f14b4e4": {
        "message": "由螢幕讀取器使用以描述 { TYPE } 的內容"
    },
    "used_by_screen_readers_to_describe_the_content_of__b1e76d9e": {
        "message": "由螢幕讀取器使用以描述影像的內容"
    },
    "used_by_screen_readers_to_describe_the_video_37ebad25": {
        "message": "由螢幕讀取器使用以描述影片"
    },
    "user_documents_c206e61f": {
        "message": "使用者文件"
    },
    "user_files_78e21703": {
        "message": "使用者檔案"
    },
    "user_images_b6490852": {
        "message": "使用者影像"
    },
    "user_media_14fbf656": {
        "message": "使用者媒體"
    },
    "vector_notation_cf6086ab": {
        "message": "向量（記數法）"
    },
    "vertical_bar_set_builder_notation_4300495f": {
        "message": "垂列（設定建議符號）"
    },
    "vertical_dots_bfb21f14": {
        "message": "垂直點"
    },
    "video_options_24ef6e5d": {
        "message": "影片選項"
    },
    "video_options_tray_3b9809a5": {
        "message": "影片選項收集箱"
    },
    "video_player_b371005": {
        "message": "影片播放器"
    },
    "video_player_for_9e7d373b": {
        "message": "影片播放器，標題為 "
    },
    "video_player_for_title_ffd9fbc4": {
        "message": "{ title } 的影片播放器"
    },
    "vietnamese_e7a76583": {
        "message": "緬甸語"
    },
    "view_ba339f93": {
        "message": "檢視"
    },
    "view_description_30446afc": {
        "message": "檢視描述"
    },
    "view_keyboard_shortcuts_34d1be0b": {
        "message": "檢視鍵盤快速鍵"
    },
    "view_next_week_7f61f755": {
        "message": "檢視下一周"
    },
    "view_previous_week_6f83849f": {
        "message": "檢視上一周"
    },
    "view_title_description_67940918": {
        "message": "檢視 { title } 描述"
    },
    "view_word_and_character_counts_a743dd0c": {
        "message": "檢視文字和字元計數"
    },
    "we_couldn_t_detect_a_working_microphone_connected__ceb71c40": {
        "message": "我們偵測不到與您的裝置連線的工作中麥克風。"
    },
    "we_couldn_t_detect_a_working_webcam_connected_to_y_6715cc4": {
        "message": "我們偵測不到與您的裝置連線的工作中攝影機。"
    },
    "we_couldn_t_detect_a_working_webcam_or_microphone__263b6674": {
        "message": "我們偵測不到與您的裝置連線的工作中攝影機或麥克風。"
    },
    "webcam_disabled_30c66986": {
        "message": "停用網路攝影機"
    },
    "webcam_fe91b20f": {
        "message": "網路攝影機"
    },
    "webpages_should_only_have_a_single_h1_which_is_aut_dc99189e": {
        "message": "網頁應該僅有一個 H1，由頁面的標題自動使用。您的內容中的第一個標題應該是 H2。"
    },
    "weekly_schedule_navigation_6b042645": {
        "message": "每週排程導航工具"
    },
    "welsh_42ab94b1": {
        "message": "威爾斯語"
    },
    "when_markup_is_used_that_visually_formats_items_as_f941fc1b": {
        "message": "如果使用標記使項目看起來像清單，但並未標示其清單關係，使用者瀏覽資訊時或會有困難。"
    },
    "white_87fa64fd": {
        "message": "白色"
    },
    "why_523b3d8c": {
        "message": "為什麼"
    },
    "width_492fec76": {
        "message": "寬度"
    },
    "width_and_height_must_be_numbers_110ab2e3": {
        "message": "寬度和高度必須是數字"
    },
    "width_x_height_px_ff3ccb93": {
        "message": "{ width } x { height }px"
    },
    "wiki_home_9cd54d0": {
        "message": "Wiki 首頁"
    },
    "wreath_product_200b38ef": {
        "message": "花環產品"
    },
    "xi_149681d0": {
        "message": "ξ"
    },
    "yes_dde87d5": {
        "message": "是"
    },
    "yesterday_at_date_1aa6d18e": {
        "message": "昨天 { date }"
    },
    "yesterday_c6bd6abf": {
        "message": "昨天"
    },
    "yiddish_f96986df": {
        "message": "意第緒語"
    },
    "you_have_media_feedback_f5f9aba8": {
        "message": "您有媒體反饋。"
    },
    "you_have_unsaved_changes_in_the_icon_maker_tray_do_e8cf5f1b": {
        "message": "您在圖示製作者收集箱中有未儲存的變更。是否要繼續，但不儲存這些變更？"
    },
    "you_may_need_to_adjust_additional_headings_to_main_975f0eee": {
        "message": "您可能需要調整其他標題以保持頁面階層。"
    },
    "you_may_not_upload_an_empty_file_11c31eb2": {
        "message": "不可上傳空白檔案。"
    },
    "you_must_provide_a_date_and_time_a86839d2": {
        "message": "您必須提供日期和時間。"
    },
    "you_ve_scrolled_back_to_your_very_first_to_do_29374681": {
        "message": "您已然回到您的第一個待辦事項！"
    },
    "your_image_has_been_compressed_for_icon_maker_imag_2e45cd91": {
        "message": "您的影像已壓縮用於圖示製作者。將不壓縮小於 { size } KB 的影像。"
    },
    "your_microphone_is_blocked_in_the_browser_settings_42af0ddc": {
        "message": "您的麥克風在瀏覽器設定中遭到封鎖。"
    },
    "your_webcam_and_microphone_are_blocked_in_the_brow_73357dc6": {
        "message": "您的攝影機麥克風在瀏覽器設定中遭到封鎖。"
    },
    "your_webcam_is_blocked_in_the_browser_settings_7f638128": {
        "message": "您的攝影機在瀏覽器設定中遭到封鎖。"
    },
    "your_webcam_may_already_be_in_use_6cd64c25": {
        "message": "您的網路攝影機可能已在使用中。"
    },
    "zeta_5ef24f0e": {
        "message": "θ"
    },
    "zoom_f3e54d69": {
        "message": "縮放"
    },
    "zoom_in_image_bb97d4f": {
        "message": "放大影像"
    },
    "zoom_out_image_d0a0a2ec": {
        "message": "縮小影像"
    }
}<|MERGE_RESOLUTION|>--- conflicted
+++ resolved
@@ -1979,12 +1979,9 @@
     "rich_content_editor_2708ef21": {
         "message": "多種格式的內容編輯器"
     },
-<<<<<<< HEAD
-=======
     "rich_text_area_press_oskey_f8_for_rich_content_edi_c2f651d": {
         "message": "多種格式的文字區。按下用於多種格式的內容編輯器快速鍵的 { OSKey }+F8。"
     },
->>>>>>> 147b3201
     "right_angle_bracket_d704e2d6": {
         "message": "右角括號"
     },
