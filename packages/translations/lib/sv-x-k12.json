--- conflicted
+++ resolved
@@ -311,8 +311,6 @@
     "change_text_color_1aecb912": {
         "message": "Ändra textfärg"
     },
-<<<<<<< HEAD
-=======
     "changes_you_made_may_not_be_saved_4e8db973": {
         "message": "Ändringar du gjort kan inte sparas."
     },
@@ -322,7 +320,6 @@
     "characters_no_spaces_485e5367": {
         "message": "Tecken (inga blanksteg)"
     },
->>>>>>> 8936177e
     "check_accessibility_3c78211c": {
         "message": "Kontrollera tillgänglighet"
     },
@@ -1400,15 +1397,12 @@
     "leave_as_is_4facfe55": {
         "message": "Lämna som det är"
     },
-<<<<<<< HEAD
-=======
     "left_3ea9d375": {
         "message": "Vänster"
     },
     "left_align_43d95491": {
         "message": "Vänsterjustera"
     },
->>>>>>> 8936177e
     "left_angle_bracket_c87a6d07": {
         "message": "Vänster hakparentes"
     },
@@ -2063,12 +2057,9 @@
     "remove_heading_style_5fdc8855": {
         "message": "Ta bort rubrikstil"
     },
-<<<<<<< HEAD
-=======
     "remove_link_d1f2f4d0": {
         "message": "Ta bort länk"
     },
->>>>>>> 8936177e
     "replace_e61834a7": {
         "message": "Ersätt"
     },
@@ -2099,15 +2090,12 @@
     "rich_text_area_press_oskey_f8_for_rich_content_edi_c2f651d": {
         "message": "RTF-område. Tryck på { OSKey }+F8 för genvägar till innehållsredigeraren."
     },
-<<<<<<< HEAD
-=======
     "right_71ffdc4d": {
         "message": "Höger"
     },
     "right_align_39e7a32a": {
         "message": "Högerjustera"
     },
->>>>>>> 8936177e
     "right_angle_bracket_d704e2d6": {
         "message": "Höger hakparentes"
     },
@@ -2270,15 +2258,12 @@
     "show_my_grades_ebd08684": {
         "message": "Visa mina omdömen"
     },
-<<<<<<< HEAD
-=======
     "show_studio_media_options_a0c748c6": {
         "message": "Visa mediealternativ för Studio"
     },
     "show_video_options_6ed3721a": {
         "message": "Visa videoalternativ"
     },
->>>>>>> 8936177e
     "sighted_users_browse_web_pages_quickly_looking_for_1d4db0c1": {
         "message": "Seende användare bläddrar snabbt bland webbsidor och letar efter stora rubriker eller rubriker i fetstil. Användare av skärmläsare använder sig av rubriker för kontextuell förståelse. Rubriker ska använda rätt struktur."
     },
@@ -2552,12 +2537,9 @@
     "the_first_heading_on_a_page_should_be_an_h2_859089f2": {
         "message": "Den första rubriken på en sida ska vara i H2."
     },
-<<<<<<< HEAD
-=======
     "the_following_content_is_partner_provided_ed1da756": {
         "message": "Följande innehåll har tillhandahållits av partner"
     },
->>>>>>> 8936177e
     "the_material_is_in_the_public_domain_279c39a3": {
         "message": "Materialet är i den offentliga domänen"
     },
