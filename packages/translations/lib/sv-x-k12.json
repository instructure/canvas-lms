--- conflicted
+++ resolved
@@ -2324,9 +2324,6 @@
     "something_went_wrong_while_sharing_your_screen_8de579e5": {
         "message": "Något gick fel vid delning av skärmen."
     },
-    "sorry_we_don_t_support_multiple_files_fb9478b0": {
-        "message": "Tyvärr, vi stöder inte flera filer."
-    },
     "sort_by_e75f9e3e": {
         "message": "Sortera efter"
     },
@@ -2396,12 +2393,9 @@
     "studio_media_options_ee504361": {
         "message": "Mediealternativ för Studio"
     },
-<<<<<<< HEAD
-=======
     "studio_media_options_tray_cfb94654": {
         "message": "Panel för Studio-mediealternativ"
     },
->>>>>>> eb82fcc9
     "styles_2aa721ef": {
         "message": "Stilar"
     },
