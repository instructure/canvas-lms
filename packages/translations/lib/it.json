{
    "a_great_discussion_6526a6d9": {
        "message": "Ottima discussione"
    },
    "a_wonderful_assignment_d3139d9b": {
        "message": "Compito stupendo"
    },
    "access_the_pretty_html_editor_37168efe": {
        "message": "Accedi a Editor HTML sicuro"
    },
    "accessibility_checker_b3af1f6c": {
        "message": "Verifica accessibilità"
    },
    "action_to_take_b626a99a": {
        "message": "Azione da intraprendere:"
    },
    "add_8523c19b": {
        "message": "Aggiungi"
    },
    "add_a_caption_2a915239": {
        "message": "Aggiungi una didascalia"
    },
    "add_alt_text_for_the_image_48cd88aa": {
        "message": "Aggiungi testo alternativo per l''immagine"
    },
    "add_another_f4e50d57": {
        "message": "Aggiungi un altro"
    },
    "add_cc_subtitles_55f0394e": {
        "message": "Aggiungi CC/Sottotitoli"
    },
    "add_image_60b2de07": {
        "message": "Aggiungi Immagine"
    },
    "add_to_do_7537af64": {
        "message": "Aggiungi elenco attività"
    },
    "add_to_do_7def3c37": {
        "message": "Aggiungi elenco attività"
    },
    "additional_considerations_f3801683": {
        "message": "Ulteriori considerazioni"
    },
    "address_3159962f": {
        "message": "Indirizzo:"
    },
    "adjacent_links_with_the_same_url_should_be_a_singl_7a1f7f6c": {
        "message": "I link adiacenti con lo stesso URL devono essere un singolo link."
    },
    "afrikaans_da0fe6ee": {
        "message": "Afrikaans"
    },
    "albanian_21ed929e": {
        "message": "Albanese"
    },
    "aleph_f4ffd155": {
        "message": "Aleph"
    },
    "align_11050992": {
        "message": "Allinea"
    },
    "alignment_and_lists_5cebcb69": {
        "message": "Allineamento ed elenchi"
    },
    "all_4321c3a1": {
        "message": "Tutto"
    },
    "all_apps_a50dea49": {
        "message": "Tutte le app"
    },
    "all_day_fb42c4fc": {
        "message": "Tutto il giorno"
    },
    "all_items_loaded_aa256183": {
        "message": "Tutti gli elementi caricati"
    },
    "alpha_15d59033": {
        "message": "Alfa"
    },
    "alphabetical_55b5b4e0": {
        "message": "Alfabetico"
    },
    "alt_attribute_text_should_not_contain_more_than_12_e21d4040": {
        "message": "Il testo alternativo degli attributi non deve contenere più di 120 caratteri."
    },
    "alt_text_611fb322": {
        "message": "Testo alternativo"
    },
    "amalg_coproduct_c589fb12": {
        "message": "Amalg (Coprodotto)"
    },
    "an_amazing_discussion_assignment_e5c8bd6b": {
        "message": "Compito di discussione magnifico"
    },
    "an_error_occured_reading_the_file_ff48558b": {
        "message": "Si è verificato un errore durante la lettura del file"
    },
    "an_error_occurred_attempting_to_dismiss_the_opport_f86e0667": {
        "message": "Si è verificato un errore durante il tentativo di eliminare l''opportunità."
    },
    "an_error_occurred_making_a_network_request_d1bda348": {
        "message": "Si è verificato un errore durante la creazione di una richiesta di rete"
    },
    "an_error_occurred_uploading_your_media_71f1444d": {
        "message": "Si è verificato un errore durante il caricamento dei file multimediali."
    },
    "and_7fcc2911": {
        "message": "E"
    },
    "angle_c5b4ec50": {
        "message": "Angolo"
    },
    "announcement_fb4cb645": {
        "message": "Annuncio"
    },
    "announcement_list_da155734": {
        "message": "Elenco annuncio"
    },
    "announcements_a4b8ed4a": {
        "message": "Annunci"
    },
    "apply_781a2546": {
        "message": "Applica"
    },
    "apply_changes_to_all_instances_of_this_icon_maker__2642f466": {
        "message": "Applica modifiche a tutte le istanze di questo produttore icone nel corso"
    },
    "approaches_the_limit_893aeec9": {
        "message": "Si avvicina al limite"
    },
    "approximately_e7965800": {
        "message": "Circa"
    },
    "apps_54d24a47": {
        "message": "App"
    },
    "arabic_c5c87acd": {
        "message": "Arabo"
    },
    "are_you_sure_you_want_to_cancel_changes_you_made_m_c5210496": {
        "message": "Vuoi annullare? Le modifiche effettuate potrebbero non essere salvate."
    },
    "are_you_sure_you_want_to_delete_this_planner_item_b71e330c": {
        "message": "Vuoi eliminare questo elemento dell''agenda?"
    },
    "armenian_12da6118": {
        "message": "Armeno"
    },
    "arrows_464a3e54": {
        "message": "Frecce"
    },
    "art_icon_8e1daad": {
        "message": "Icona art"
    },
    "aspect_ratio_will_be_preserved_cb5fdfb8": {
        "message": "Le proporzioni verranno mantenute"
    },
    "assignment_976578a8": {
        "message": "Compito"
    },
    "assignments_1e02582c": {
        "message": "Compiti"
    },
    "assignmenttype_title_6612d008": {
        "message": "{ assignmentType } { title }."
    },
    "assignmenttype_title_all_day_on_datetime_9768903c": {
        "message": "{ assignmentType } { title }, tutto il giorno il { datetime }."
    },
    "assignmenttype_title_at_datetime_478f0709": {
        "message": "{ assignmentType } { title }, alle { datetime }."
    },
    "assignmenttype_title_at_datetime_until_endtime_a5900e38": {
        "message": "{ assignmentType } { title }, alle { datetime } fino alle { endTime }"
    },
    "assignmenttype_title_due_datetime_a112d8ff": {
        "message": "{ assignmentType } { title }, scade { datetime }."
    },
    "assignmenttype_title_has_a_to_do_time_at_datetime_e07310e8": {
        "message": "{ assignmentType } { title } ha un''attività alle { datetime }."
    },
    "assignmenttype_title_is_marked_as_done_a8dc46ef": {
        "message": "{ assignmentType } { title } è contrassegnato come fatto."
    },
    "assignmenttype_title_is_not_marked_as_done_ba80ba66": {
        "message": "{ assignmentType } { title } non è contrassegnato come fatto."
    },
    "assignmenttype_title_posted_datetime_cab69444": {
        "message": "{ assignmentType } { title } pubblicato { datetime }."
    },
    "assignmenttype_title_reminder_datetime_33fa66d5": {
        "message": "{ assignmentType } { title }, promemoria { datetime }."
    },
    "asterisk_82255584": {
        "message": "Asterisco"
    },
    "attributes_963ba262": {
        "message": "Attributi"
    },
    "audio_and_video_recording_not_supported_please_use_5ce3f0d7": {
        "message": "Registrazione audio e video non supportata; usa un altro browser."
    },
    "audio_options_feb58e2c": {
        "message": "Opzioni audio"
    },
    "audio_options_tray_33a90711": {
        "message": "Area di notifica opzioni audio"
    },
    "audio_player_for_title_20cc70d": {
        "message": "Riproduttore audio di { title }"
    },
    "auto_saved_content_exists_would_you_like_to_load_t_fee528f2": {
        "message": "Contenuto salvataggio automatico esistente. Caricare al suo posto il contenuto salvato automaticamente?"
    },
    "available_folders_694d0436": {
        "message": "Cartelle disponibili"
    },
    "backslash_b2d5442d": {
        "message": "Barra rovesciata"
    },
    "bar_ec63ed6": {
        "message": "Barra"
    },
    "basic_554cdc0a": {
        "message": "Base"
    },
    "because_501841b": {
        "message": "Perché"
    },
    "beginning_of_your_to_do_history_61ef2dce": {
        "message": "Inizio della cronologia delle cose da fare"
    },
    "belarusian_b2f19c76": {
        "message": "Bielorusso"
    },
    "below_81d4dceb": {
        "message": "Sotto"
    },
    "below_is_an_example_of_how_students_will_see_their_8f7e7971": {
        "message": "Di seguito è riportato un esempio di come gli studenti vedranno il loro programma"
    },
    "beta_cb5f307e": {
        "message": "Beta"
    },
    "big_circle_16b2e604": {
        "message": "Cerchio grande"
    },
    "binomial_coefficient_ea5b9bb7": {
        "message": "Coefficiente binomiale"
    },
    "black_4cb01371": {
        "message": "Nero"
    },
    "blue_daf8fea9": {
        "message": "Blu"
    },
    "bottom_15a2a9be": {
        "message": "In fondo"
    },
    "bottom_third_5f5fec1d": {
        "message": "Terzo inferiore"
    },
    "bowtie_5f9629e4": {
        "message": "Farfallino"
    },
    "brick_f2656265": {
        "message": "Mattone"
    },
    "bulgarian_feccab7e": {
        "message": "Bulgaro"
    },
    "c_2001_acme_inc_283f7f80": {
        "message": "(c) 2001 Acme Inc."
    },
    "calendar_a8563bb2": {
        "message": "Calendario:"
    },
    "calendar_event_89aadc1c": {
        "message": "Evento del calendario"
    },
    "cancel_caeb1e68": {
        "message": "Annulla"
    },
    "canvas_planner_98ed106": {
        "message": "Canvas Planner"
    },
    "cap_product_3a5265a6": {
        "message": "Cap-prodotto"
    },
    "catalan_16f6b78f": {
        "message": "Catalano"
    },
    "center_align_e68d9997": {
        "message": "Allineamento al centro"
    },
    "centered_dot_64d5e378": {
        "message": "Punto centrato"
    },
    "centered_horizontal_dots_451c5815": {
        "message": "Punti orizzontali centrati"
    },
    "change_alt_text_92654906": {
        "message": "Cambia testo alternativo"
    },
    "change_heading_tag_to_paragraph_a61e3113": {
        "message": "Cambia tag di intestazione in paragrafo"
    },
    "change_only_this_heading_s_level_903cc956": {
        "message": "Cambia solo il livello di questa intestazione"
    },
    "change_text_color_1aecb912": {
        "message": "Cambia colore del testo"
    },
    "changes_you_made_may_not_be_saved_4e8db973": {
        "message": "Le modifiche effettuate potrebbero non essere salvate."
    },
    "characters_9d897d1c": {
        "message": "Caratteri"
    },
    "characters_no_spaces_485e5367": {
        "message": "Caratteri (senza spazi)"
    },
    "check_accessibility_3c78211c": {
        "message": "Verifica l''accessibilità"
    },
    "checking_for_accessibility_issues_fac18c6d": {
        "message": "Verifica i problemi di accessibilità"
    },
    "chi_54a32644": {
        "message": "Chi"
    },
    "chinese_111d37f6": {
        "message": "Cinese"
    },
    "chinese_simplified_7f0bd370": {
        "message": "Cinese semplificato"
    },
    "chinese_traditional_8a7f759d": {
        "message": "Cinese tradizionale"
    },
    "choose_caption_file_9c45bc4e": {
        "message": "Scegli un file di sottotitoli"
    },
    "choose_usage_rights_33683854": {
        "message": "Scegli diritti di utilizzo..."
    },
    "circle_484abe63": {
        "message": "Cerchio"
    },
    "circle_unordered_list_9e3a0763": {
        "message": "cerchia elenco non ordinato"
    },
    "clear_2084585f": {
        "message": "Cancella"
    },
    "clear_image_3213fe62": {
        "message": "Cancella immagine"
    },
    "clear_selected_file_82388e50": {
        "message": "Cancella file selezionato"
    },
    "clear_selected_file_filename_2fe8a58e": {
        "message": "Cancella file selezionato: { filename }"
    },
    "click_or_shift_click_for_the_html_editor_25d70bb4": {
        "message": "Fai clic o Maiusc+clic per l’editor html."
    },
    "click_to_embed_imagename_c41ea8df": {
        "message": "Clicca  per incorporare { imageName }"
    },
    "click_to_hide_preview_3c707763": {
        "message": "Fai clic per nascondere anteprima"
    },
    "click_to_insert_a_link_into_the_editor_c19613aa": {
        "message": "Fai clic per inserire un link nell''editor."
    },
    "click_to_show_preview_faa27051": {
        "message": "Fai clic per mostrare anteprima"
    },
    "close_a_menu_or_dialog_also_returns_you_to_the_edi_739079e6": {
        "message": "Chiudere un menu o una finestra di dialogo. Consente anche di tornare all’area dell’editor"
    },
    "close_accessibility_checker_29d1c51e": {
        "message": "Chiudi verifica accessibilità"
    },
    "close_d634289d": {
        "message": "Chiudi"
    },
    "close_opportunity_center_popup_9907d981": {
        "message": "Chiudi finestra a comparsa Centro opportunità"
    },
    "closed_caption_file_must_be_less_than_maxkb_kb_5880f752": {
        "message": "Il file dei sottotitoli chiusi deve essere inferiore a { maxKb } kb"
    },
    "closed_captions_subtitles_e6aaa016": {
        "message": "Didascalie/Sottotitoli chiusi"
    },
    "clubs_suit_c1ffedff": {
        "message": "Fiori (seme)"
    },
    "collaborations_5c56c15f": {
        "message": "Collaborazioni"
    },
    "collapse_to_hide_types_1ab46d2e": {
        "message": "Riduci per nascondere { types }"
    },
    "color_picker_6b359edf": {
        "message": "Selettore colori"
    },
    "color_picker_colorname_selected_ad4cf400": {
        "message": "Selettore colori ({ colorName } selezionato/i)"
    },
    "column_e1ae5c64": {
        "message": "Colonna"
    },
    "column_group_1c062368": {
        "message": "Gruppo di colonne"
    },
    "complex_numbers_a543d004": {
        "message": "Numeri complessi"
    },
    "computer_1d7dfa6f": {
        "message": "Computer"
    },
    "congruent_5a244acd": {
        "message": "Congruente"
    },
    "contains_311f37b7": {
        "message": "Contiene"
    },
    "content_1440204b": {
        "message": "Contenuto"
    },
    "content_is_still_being_uploaded_if_you_continue_it_8f06d0cb": {
        "message": "Il contenuto è ancora in fase di caricamento, se continui non sarà incorporato correttamente."
    },
    "content_subtype_5ce35e88": {
        "message": "Sottocategoria di contenuto"
    },
    "content_type_2cf90d95": {
        "message": "Tipo di contenuto"
    },
    "coproduct_e7838082": {
        "message": "Coprodotto"
    },
    "copyright_holder_66ee111": {
        "message": "Titolare del copyright:"
    },
    "could_not_insert_content_itemtype_items_are_not_cu_638dfecd": {
        "message": "Impossibile inserire il contenuto: Gli elementi \"{ itemType }\" non sono attualmente supportati in Canvas."
    },
    "count_40eced3b": {
        "message": "Conteggio"
    },
    "count_plural_0_0_words_one_1_word_other_words_acf32eca": {
        "message": "{ count, plural,\n     =0 {0 parole}\n    one {1 parola}\n  other {# parole}\n}"
    },
    "count_plural_0_opportunities_one_opportunity_other_765e27fa": {
        "message": "{ count, plural,\n     =0 {# opportunità}\n    one {# opportunità}\n  other {# opportunità}\n}"
    },
    "count_plural_one_hide_missing_item_other_hide_miss_4a2562f7": {
        "message": "{ count, plural,\n    one {Nascondi # elemento mancante}\n  other {Nascondi # elementi mancanti}\n}"
    },
    "count_plural_one_item_loaded_other_items_loaded_857023b7": {
        "message": "{ count, plural,\n    one {# elemento caricato}\n  other {# elementi caricati}\n}"
    },
    "count_plural_one_show_completed_item_other_show_co_8d0d0ae5": {
        "message": "{ count, plural,\n    one {Mostra # elemento completato}\n  other {Mostra # elementi completati}\n}"
    },
    "count_plural_one_show_missing_item_other_show_miss_509327ef": {
        "message": "{ count, plural,\n    one {Mostra # elemento mancante}\n  other {Mostra # elementi mancanti}\n}"
    },
    "course_8a63b4a3": {
        "message": "Corso"
    },
    "course_documents_104d76e0": {
        "message": "Documenti del corso"
    },
    "course_files_62deb8f8": {
        "message": "File del corso"
    },
    "course_files_a31f97fc": {
        "message": "File corso"
    },
    "course_images_f8511d04": {
        "message": "Immagini del corso"
    },
    "course_link_b369426": {
        "message": "Link corso"
    },
    "course_links_b56959b9": {
        "message": "Link al corso"
    },
    "course_media_ec759ad": {
        "message": "File multimediali del corso"
    },
    "course_navigation_dd035109": {
        "message": "Esplorazione corso"
    },
    "course_to_do_bcbbab54": {
        "message": "{ course } COSE DA FARE"
    },
    "create_icon_110d6463": {
        "message": "Crea icona"
    },
    "create_icon_maker_icon_c716bffe": {
        "message": "Crea icona produttore icone"
    },
    "creative_commons_license_725584ae": {
        "message": "Licenza Creative Commons:"
    },
    "croatian_d713d655": {
        "message": "Croato"
    },
    "crop_image_41bf940c": {
        "message": "Ritaglia immagine"
    },
    "crop_image_807ebb08": {
        "message": "Ritaglia immagine"
    },
    "cup_product_14174434": {
        "message": "Cup-prodotto"
    },
    "current_image_f16c249c": {
        "message": "Immagine attuale"
    },
    "current_volume_level_c55ab825": {
        "message": "Livello di volume corrente"
    },
    "custom_6979cd81": {
        "message": "Personalizzato"
    },
    "cyan_c1d5f68a": {
        "message": "Ciano"
    },
    "czech_9aa2cbe4": {
        "message": "Ceco"
    },
    "dagger_57e0f4e5": {
        "message": "Spada"
    },
    "danish_c18cdac8": {
        "message": "Danese"
    },
    "date_added_ed5ad465": {
        "message": "Data aggiunta"
    },
    "date_at_time_dbdb1b99": {
        "message": "Il { date } alle { time }"
    },
    "date_ee500367": {
        "message": "Data"
    },
    "date_is_not_a_valid_date_4ef9f8ba": {
        "message": "#{ date } non è una data valida."
    },
    "date_is_required_8660ec22": {
        "message": "Data obbligatoria"
    },
    "date_time_d9fbf2d7": {
        "message": "Data e ora:"
    },
    "decorative_icon_9a7f3fc3": {
        "message": "Icona decorativa"
    },
    "decorative_image_fde98579": {
        "message": "Immagine decorativa"
    },
    "decorative_type_upper_f2c95e3": {
        "message": "{ TYPE_UPPER } decorativo"
    },
    "decrease_indent_d9cf469d": {
        "message": "Riduci rientro"
    },
    "deep_purple_bb3e2907": {
        "message": "Viola scuro"
    },
    "default_bulleted_unordered_list_47079da8": {
        "message": "elenco non ordinato puntato predefinito"
    },
    "default_numerical_ordered_list_48dd3548": {
        "message": "elenco ordinato numericamente predefinito"
    },
    "definite_integral_fe7ffed1": {
        "message": "Integrale definito"
    },
    "degree_symbol_4a823d5f": {
        "message": "Simbolo dei gradi"
    },
    "delete_a6efa79d": {
        "message": "Elimina"
    },
    "delimiters_4db4840d": {
        "message": "Delimitatori"
    },
    "delta_53765780": {
        "message": "Delta"
    },
    "describe_the_icon_f6a18823": {
        "message": "(Descrivi l’icona)"
    },
    "describe_the_type_ff448da5": {
        "message": "(Descrivi { TYPE })"
    },
    "describe_the_video_2fe8f46a": {
        "message": "(Descrivi il video)"
    },
    "description_436c48d7": {
        "message": "Descrizione"
    },
    "details_98a31b68": {
        "message": "Dettagli"
    },
    "details_a6f427c3": {
        "message": "Dettagli:"
    },
    "diagonal_dots_7d71b57e": {
        "message": "Punti diagonali"
    },
    "diamond_b8dfe7ae": {
        "message": "Rombo"
    },
    "diamonds_suit_526abaaf": {
        "message": "Quadri (seme)"
    },
    "digamma_258ade94": {
        "message": "Digamma"
    },
    "dimension_type_f5fa9170": {
        "message": "Tipo di dimensione"
    },
    "dimensions_45ddb7b7": {
        "message": "Dimensioni"
    },
    "directionality_26ae9e08": {
        "message": "Direzionalità"
    },
    "directly_edit_latex_b7e9235b": {
        "message": "Modifica direttamente LaTeX"
    },
    "disable_preview_222bdf72": {
        "message": "Disabilita anteprima"
    },
    "discussion_6719c51d": {
        "message": "Discussione"
    },
    "discussions_a5f96392": {
        "message": "Discussioni"
    },
    "discussions_index_6c36ced": {
        "message": "Indice discussioni"
    },
    "disjoint_union_e74351a8": {
        "message": "Unione non contigua"
    },
    "dismiss_itemtitle_a9fae1b3": {
        "message": "Ignora { itemTitle }"
    },
    "dismiss_opportunityname_5995176f": {
        "message": "Ignora { opportunityName }"
    },
    "dismissed_8b0b1fc9": {
        "message": "Ignorato"
    },
    "dismissed_opportunities_f0826640": {
        "message": "Opportunità ignorate"
    },
    "display_options_315aba85": {
        "message": "Visualizza opzioni"
    },
    "display_text_link_opens_in_a_new_tab_75e9afc9": {
        "message": "Visualizza collegamento testuale (Si apre in una nuova scheda)"
    },
    "division_sign_72190870": {
        "message": "Segno della divisione"
    },
    "document_678cd7bf": {
        "message": "Documento"
    },
    "documents_81393201": {
        "message": "Documenti"
    },
    "done_54e3d4b6": {
        "message": "Fatto"
    },
    "double_dagger_faf78681": {
        "message": "Spada doppia"
    },
    "down_5831a426": {
        "message": "Giù"
    },
    "down_and_left_diagonal_arrow_40ef602c": {
        "message": "Freccia diagonale giù e sinistra"
    },
    "down_and_right_diagonal_arrow_6ea0f460": {
        "message": "Freccia diagonale giù e destra"
    },
    "download_filename_2baae924": {
        "message": "Scarica { filename }"
    },
    "downward_arrow_cca52012": {
        "message": "Freccia giù"
    },
    "downward_pointing_triangle_2a12a601": {
        "message": "Triangolo che punta verso il basso"
    },
    "drag_a_file_here_1bf656d5": {
        "message": "Trascina qui un file"
    },
    "drag_and_drop_or_click_to_browse_your_computer_60772d6d": {
        "message": "Trascina la selezione o fai clic per cercare nel tuo computer"
    },
    "drag_handle_use_up_and_down_arrows_to_resize_e29eae5c": {
        "message": "Trascinare la maniglia. Usa frecce su e giù per ridimensionare"
    },
    "due_5d7267be": {
        "message": "Scadenza:"
    },
    "due_date_124fdd99": {
        "message": "Scadenza: { date }"
    },
    "due_multiple_dates_cc0ee3f5": {
        "message": "Scadenza: Più date"
    },
    "due_when_7eed10c6": {
        "message": "Scadenza: { when }"
    },
    "dutch_6d05cee5": {
        "message": "Olandese"
    },
    "edit_alt_text_for_this_icon_instance_9c6fc5fd": {
        "message": "Modifica il testo alternativo per questa istanza di icona"
    },
    "edit_c5fbea07": {
        "message": "Modifica"
    },
    "edit_course_link_5a5c3c59": {
        "message": "Modifica collegamento al corso"
    },
    "edit_equation_f5279959": {
        "message": "Modifica equazione"
    },
    "edit_existing_icon_maker_icon_5d0ebb3f": {
        "message": "Modifica icona produttore icone esistente"
    },
    "edit_icon_2c6b0e91": {
        "message": "Icona di modifica"
    },
    "edit_link_7f53bebb": {
        "message": "Modifica collegamento"
    },
    "edit_title_72e5a21e": {
        "message": "Modifica { title }"
    },
    "editor_statusbar_26ac81fc": {
        "message": "Barra di stato dell’editor"
    },
    "element_starting_with_start_91bf4c3b": {
        "message": "Elemento che inizia con { start }"
    },
    "embed_828fac4a": {
        "message": "Incorpora"
    },
    "embed_code_314f1bd5": {
        "message": "Incorpora codice"
    },
    "embed_content_from_external_tool_3397ad2d": {
        "message": "Nidifica contenuto da strumento esterno"
    },
    "embed_image_1080badc": {
        "message": "Incorpora immagine"
    },
    "embed_video_a97a64af": {
        "message": "Incorpora il video"
    },
    "embedded_content_aaeb4d3d": {
        "message": "contenuto incorporato"
    },
    "empty_set_91a92df4": {
        "message": "Serie vuota"
    },
    "encircled_dot_8f5e51c": {
        "message": "Punto inscritto"
    },
    "encircled_minus_72745096": {
        "message": "Meno inscritto"
    },
    "encircled_plus_36d8d104": {
        "message": "Più inscritto"
    },
    "encircled_times_5700096d": {
        "message": "Tempi inscritti"
    },
    "engineering_icon_f8f3cf43": {
        "message": "Icona Progettazione"
    },
    "english_australia_dc405d82": {
        "message": "Inglese (Australia)"
    },
    "english_c60612e2": {
        "message": "Inglese"
    },
    "english_canada_12688ee4": {
        "message": "Inglese (Canada)"
    },
    "english_icon_25bfe845": {
        "message": "Icona Inglese"
    },
    "english_united_kingdom_a613f831": {
        "message": "Inglese (Regno Unito)"
    },
    "enter_at_least_3_characters_to_search_4f037ee0": {
        "message": "Inserisci almeno 3 caratteri per la ricerca"
    },
    "epsilon_54bb8afa": {
        "message": "Epsilon"
    },
    "epsilon_variant_d31f1e77": {
        "message": "Epsilon (variante)"
    },
    "equals_sign_c51bdc58": {
        "message": "Segno uguale"
    },
    "equation_1c5ac93c": {
        "message": "Equazione"
    },
    "equation_editor_39fbc3f1": {
        "message": "Editor equazione"
    },
    "equilibrium_6ff3040b": {
        "message": "Equilibrio"
    },
    "equivalence_class_7b0f11c0": {
        "message": "Classe di equivalenza"
    },
    "equivalent_identity_654b3ce5": {
        "message": "Equivalente (identità)"
    },
    "error_loading_grades_e0b38f4d": {
        "message": "Errore durante il caricamento dei voti"
    },
    "error_loading_items_5218438e": {
        "message": "Errore durante il caricamento degli elementi"
    },
    "error_loading_more_items_3f109d9f": {
        "message": "Errore durante il caricamento di più elementi"
    },
    "error_loading_past_items_2881dbb1": {
        "message": "Errore durante il caricamento degli elementi precedenti"
    },
    "estonian_5e8e2fa4": {
        "message": "Estone"
    },
    "eta_b8828f99": {
        "message": "Eta"
    },
    "exciting_discussion_9f67bd0a": {
        "message": "Discussione entusiasmante"
    },
    "excused_cf8792eb": {
        "message": "Giustificato"
    },
    "exists_2e62bdaa": {
        "message": "Esiste"
    },
    "exit_fullscreen_b7eb0aa4": {
        "message": "Esci da modalità schermo intero"
    },
    "expand_preview_by_default_2abbf9f8": {
        "message": "Espandi anteprima per impostazione predefinita"
    },
    "expand_to_see_types_f5d29352": {
        "message": "Espandi per vedere { types }"
    },
    "extended_9a58dcb6": {
        "message": "Esteso"
    },
    "external_link_d3f9e62a": {
        "message": "Link esterno"
    },
    "external_tool_frame_70b32473": {
        "message": "Frame strumento esterno"
    },
    "external_tools_6e77821": {
        "message": "Strumenti esterni"
    },
    "extra_large_b6cdf1ff": {
        "message": "Extra Large"
    },
    "extra_small_9ae33252": {
        "message": "Extra piccola"
    },
    "extracurricular_icon_67c8ca42": {
        "message": "Icona Extracurricolare"
    },
    "f_function_fe422d65": {
        "message": "F (funzione)"
    },
    "failed_getting_course_list_49846a93": {
        "message": "Impossibile ottenere elenco corsi"
    },
    "failed_getting_file_contents_e9ea19f4": {
        "message": "Impossibile ottenere contenuto file"
    },
    "failed_getting_to_do_list_10ce2833": {
        "message": "Impossibile ottenere Elenco attività"
    },
    "failed_peeking_into_your_future_e95b9306": {
        "message": "Impossibile visualizzare anteprima nel futuro"
    },
    "failed_peeking_into_your_past_5bec2323": {
        "message": "Impossibile visualizzare anteprima nel passato"
    },
    "failed_saving_changes_on_name_1e100ad": {
        "message": "Impossibile salvare le modifiche su { name }."
    },
    "failed_to_delete_name_bdd7b810": {
        "message": "Impossibile eliminare { name }."
    },
    "failed_to_delete_to_do_64edff49": {
        "message": "Impossibile eliminare attività"
    },
    "failed_to_get_new_activity_17e7ec7c": {
        "message": "Impossibile trovare la nuova attività"
    },
    "failed_to_load_opportunities_52ab6404": {
        "message": "Impossibile caricare le opportunità"
    },
    "failed_to_retrieve_content_from_external_tool_5899c213": {
        "message": "Impossibile recuperare il contenuto dallo strumento esterno"
    },
    "failed_to_save_to_do_ddc7503b": {
        "message": "Impossibile salvare attività"
    },
    "failure_loading_the_to_do_list_c61895c8": {
        "message": "Impossibile caricare Elenco attività"
    },
    "feedback_6dcc1991": {
        "message": "Feedback"
    },
    "file_name_8fd421ff": {
        "message": "Nome file"
    },
    "file_storage_quota_exceeded_b7846cd1": {
        "message": "Quota spazio di archiviazione file superata"
    },
    "file_url_c12b64be": {
        "message": "URL file"
    },
    "filename_file_icon_602eb5de": {
        "message": "Icona file { filename }"
    },
    "filename_image_preview_6cef8f26": {
        "message": "Anteprima immagine { filename }"
    },
    "filename_text_preview_e41ca2d8": {
        "message": "Anteprima testo { filename }"
    },
    "files_c300e900": {
        "message": "File"
    },
    "files_index_af7c662b": {
        "message": "Indice file"
    },
    "filipino_33339264": {
        "message": "Filippino"
    },
    "finish_bc343002": {
        "message": "Termina"
    },
    "finnish_4df2923d": {
        "message": "Finlandese"
    },
    "fix_heading_hierarchy_f60884c4": {
        "message": "Correggi gerarchia intestazioni"
    },
    "flat_music_76d5a5c3": {
        "message": "Bemolle (musica)"
    },
    "focus_element_options_toolbar_18d993e": {
        "message": "Barra degli strumenti delle opzioni degli elementi di messa a fuoco"
    },
    "folder_tree_fbab0726": {
        "message": "Struttura ad albero delle cartelle"
    },
    "for_all_b919f972": {
        "message": "Per tutti"
    },
    "format_4247a9c5": {
        "message": "Formato"
    },
    "format_as_a_list_142210c3": {
        "message": "Formatta come elenco"
    },
    "formatting_5b143aa8": {
        "message": "Formattazione in corso"
    },
    "forward_slash_3f90f35e": {
        "message": "Barra"
    },
    "found_auto_saved_content_3f6e4ca5": {
        "message": "Trovato contenuto salvato automaticamente"
    },
    "found_count_plural_0_results_one_result_other_resu_46aeaa01": {
        "message": "Trovati { count, plural,\n     =0 {# risultati}\n    one {# risultato}\n  other {# risultati}\n}"
    },
    "fraction_41bac7af": {
        "message": "Frazione"
    },
    "french_33881544": {
        "message": "Francese"
    },
    "french_canada_c3d92fa6": {
        "message": "Francese (Canada)"
    },
    "fullscreen_873bf53f": {
        "message": "Tutto schermo"
    },
    "fun_quiz_47ab0b0": {
        "message": "Quiz divertente"
    },
    "galician_7e4508b5": {
        "message": "Galiziano"
    },
    "gamma_1767928": {
        "message": "Gamma"
    },
    "generating_preview_45b53be0": {
        "message": "Generazione anteprima in corso..."
    },
    "german_3ec99bbb": {
        "message": "Tedesco"
    },
    "gif_png_format_images_larger_than_size_kb_are_not__7af3bdbd": {
        "message": "Al momento le immagini in formato GIF/PNG più grandi di { size } KB non sono supportate.."
    },
    "go_to_card_view_dashboard_9d03970e": {
        "message": "Vai alla dashboard Visualizzazione schede"
    },
    "go_to_the_editor_s_menubar_e6674c81": {
        "message": "Vai alla barra dei menu dell''editor"
    },
    "go_to_the_editor_s_toolbar_a5cb875f": {
        "message": "Vai alla barra degli strumenti dell''editor"
    },
    "graded_25cd3fcd": {
        "message": "Valutato"
    },
    "grades_a61eba0a": {
        "message": "Voti"
    },
    "grades_are_loading_c899652d": {
        "message": "Voti in fase di caricamento"
    },
    "grades_loaded_5056277c": {
        "message": "Voti caricati"
    },
    "greater_than_e98af662": {
        "message": "Maggiore di"
    },
    "greater_than_or_equal_b911949a": {
        "message": "Maggiore di o uguale a"
    },
    "greek_65c5b3f7": {
        "message": "Greco"
    },
    "green_15af4778": {
        "message": "Verde"
    },
    "grey_a55dceff": {
        "message": "Grigio"
    },
    "group_documents_8bfd6ae6": {
        "message": "Documenti di gruppo"
    },
    "group_files_4324f3df": {
        "message": "File di gruppo"
    },
    "group_files_82e5dcdb": {
        "message": "File gruppo"
    },
    "group_images_98e0ac17": {
        "message": "Immagini di gruppo"
    },
    "group_isomorphism_45b1458c": {
        "message": "Isomorfismo di gruppo"
    },
    "group_link_63e626b3": {
        "message": "Link gruppo"
    },
    "group_links_9493129e": {
        "message": "Gruppo link"
    },
    "group_media_2f3d128a": {
        "message": "Supporto multimediale di gruppo"
    },
    "group_navigation_99f191a": {
        "message": "Esplorazione gruppo"
    },
    "h_bar_bb94deae": {
        "message": "Barra H"
    },
    "haitian_creole_7eb4195b": {
        "message": "Creolo haitiano"
    },
    "hat_ea321e35": {
        "message": "Hat"
    },
    "header_column_f27433cb": {
        "message": "Colonna intestazione"
    },
    "header_row_and_column_ec5b9ec": {
        "message": "Riga e colonna di intestazione"
    },
    "header_row_f33eb169": {
        "message": "Riga di intestazione"
    },
    "heading_2_5b84eed2": {
        "message": "Intestazione 2"
    },
    "heading_3_2c83de44": {
        "message": "Intestazione 3"
    },
    "heading_4_b2e74be7": {
        "message": "Intestazione 4"
    },
    "heading_levels_should_not_be_skipped_3947c0e0": {
        "message": "I livelli di intestazione non devono essere ignorati."
    },
    "heading_starting_with_start_42a3e7f9": {
        "message": "Intestazione che inizia con { start }"
    },
    "headings_should_not_contain_more_than_120_characte_3c0e0cb3": {
        "message": "Le intestazioni non devono contenere più di 120 caratteri."
    },
    "health_icon_8d292eb5": {
        "message": "Icona Salute"
    },
    "hearts_suit_e50e04ca": {
        "message": "Cuori (seme)"
    },
    "hebrew_88fbf778": {
        "message": "Ebraico"
    },
    "height_69b03e15": {
        "message": "Altezza"
    },
    "hexagon_d8468e0d": {
        "message": "Esagono"
    },
    "hide_description_bfb5502e": {
        "message": "Nascondi descrizione"
    },
    "hide_title_description_caf092ef": {
        "message": "Nascondi descrizione { title }"
    },
    "highlight_an_element_to_activate_the_element_optio_60e1e56b": {
        "message": "Evidenzia un elemento per attivare la barra degli strumenti delle opzioni elemento"
    },
    "hindi_9bcd4b34": {
        "message": "Hindi"
    },
    "home_351838cd": {
        "message": "Home"
    },
    "html_code_editor_fd967a44": {
        "message": "editor codice html"
    },
    "html_editor_fb2ab713": {
        "message": "Editor HTML"
    },
    "hungarian_fc7d30c9": {
        "message": "Ungherese"
    },
    "i_have_obtained_permission_to_use_this_file_6386f087": {
        "message": "Ho ottenuto l''autorizzazione a utilizzare questo file."
    },
    "i_hold_the_copyright_71ee91b1": {
        "message": "Sono il proprietario del copyright"
    },
    "icelandic_9d6d35de": {
        "message": "Islandese"
    },
    "icon_215a1dc6": {
        "message": "Icona"
    },
    "icon_8168b2f8": {
        "message": "icona"
    },
    "icon_color_b86dd6d6": {
        "message": "Icona Colore"
    },
    "icon_maker_icons_cc560f7e": {
        "message": "Icone produttore icone"
    },
    "icon_options_7e32746e": {
        "message": "Opzioni icona"
    },
    "icon_options_tray_2b407977": {
        "message": "Barra delle opzioni icona"
    },
    "icon_preview_1782a1d9": {
        "message": "Anteprima icone"
    },
    "icon_shape_30b61e7": {
        "message": "Forma icona"
    },
    "icon_size_9353edea": {
        "message": "Dimensione icona"
    },
    "if_left_empty_link_text_will_display_as_course_lin_61087540": {
        "message": "Se il link viene lasciato vuoto, il testo verrà visualizzato come nome del link del corso"
    },
    "if_usage_rights_are_required_the_file_will_not_pub_841e276e": {
        "message": "Se sono necessari i Diritti di utilizzo, il file non sarà pubblicato finché abilitato nella pagina File."
    },
    "if_you_do_not_select_usage_rights_now_this_file_wi_14e07ab5": {
        "message": "Se non selezioni i diritti di utilizzo ora, questo file sarà in stato \"non pubblicato\" dopo il caricamento."
    },
    "image_8ad06": {
        "message": "Immagine"
    },
    "image_c1c98202": {
        "message": "immagine"
    },
    "image_filenames_should_not_be_used_as_the_alt_attr_bcfd7780": {
        "message": "I nomi dei file immagine non devono essere utilizzati come attributo alternativo che descrive il contenuto dell''immagine."
    },
    "image_options_5412d02c": {
        "message": "Opzioni immagine"
    },
    "image_options_tray_90a46006": {
        "message": "Barra opzioni immagine"
    },
    "image_to_crop_3a34487d": {
        "message": "Immagine da ritagliare"
    },
    "image_with_filename_file_aacd7180": {
        "message": "Immagine con nome file { file }"
    },
    "images_7ce26570": {
        "message": "Immagini"
    },
    "images_should_include_an_alt_attribute_describing__b86d6a86": {
        "message": "Le immagini devono includere un attributo alternativo che descrive il contenuto dell''immagine."
    },
    "imaginary_portion_of_complex_number_2c733ffa": {
        "message": "Porzione immaginaria (di numero complesso)"
    },
    "in_element_of_19ca2f33": {
        "message": "In (elemento di)"
    },
    "increase_indent_6af90f7c": {
        "message": "Aumenta rientro"
    },
    "indefinite_integral_6623307e": {
        "message": "Integrale indefinito"
    },
    "indigo_2035fc55": {
        "message": "Indaco"
    },
    "indonesian_5f6accd6": {
        "message": "Indonesiano"
    },
    "inference_fed5c960": {
        "message": "Inferenza"
    },
    "infinity_7a10f206": {
        "message": "Infinità"
    },
    "insert_593145ef": {
        "message": "Inserisci"
    },
    "insert_link_6dc23cae": {
        "message": "Inserisci link"
    },
    "insert_math_equation_57c6e767": {
        "message": "Inserisci equazione matematica"
    },
    "integers_336344e1": {
        "message": "Numeri interi"
    },
    "intersection_cd4590e4": {
        "message": "Intersezione"
    },
    "invalid_entry_f7d2a0f5": {
        "message": "Voce non valida."
    },
    "invalid_file_c11ba11": {
        "message": "File non valido"
    },
    "invalid_file_type_881cc9b2": {
        "message": "Tipo file non valido"
    },
    "invalid_url_cbde79f": {
        "message": "URL non valido"
    },
    "iota_11c932a9": {
        "message": "Iota"
    },
    "irish_567e109f": {
        "message": "Irlandese"
    },
    "issue_num_total_f94536cf": {
        "message": "Problema { num }/{ total }"
    },
    "italian_bd3c792d": {
        "message": "Italiano"
    },
    "items_completed_items_plural_1_item_other_items_717d579f": {
        "message": "{ items } elemento { items, plural,\n     =1 {completato}\n  other {elementi completati}\n}"
    },
    "japanese_b5721ca7": {
        "message": "Giapponese"
    },
    "join_6cafecca": {
        "message": "Iscriviti"
    },
    "join_active_online_meeting_d9d892b2": {
        "message": "partecipa al meeting online attivo"
    },
    "join_online_meeting_b1725843": {
        "message": "partecipa al meeting online"
    },
    "jump_to_navigation_toolbar_2952cd8b": {
        "message": "Passa a barra degli strumenti di navigazione"
    },
    "jump_to_today_254ccf41": {
        "message": "Passa a oggi"
    },
    "kappa_2f14c816": {
        "message": "Kappa"
    },
    "kappa_variant_eb64574b": {
        "message": "Kappa (variante)"
    },
    "keyboard_shortcuts_ed1844bd": {
        "message": "Scelte rapide da tastiera"
    },
    "keyboards_navigate_to_links_using_the_tab_key_two__5fab8c82": {
        "message": "Le tastiere indirizzano ai link utilizzando il tasto TAB. Due link adiacenti che indirizzando alla stessa destinazione possono confondere gli utenti della tastiera."
    },
    "korean_da812d9": {
        "message": "Coreano"
    },
    "lambda_4f602498": {
        "message": "Lambda"
    },
    "language_arts_35b79a8b": {
        "message": "Studio della lingua"
    },
    "language_arts_icon_a798b0f8": {
        "message": "Icona Studio della lingua"
    },
    "languages_icon_9d20539": {
        "message": "Icona Lingue"
    },
    "large_9c5e80e7": {
        "message": "Grande"
    },
    "late_2be42b88": {
        "message": "In ritardo"
    },
    "latvian_2bbb6aab": {
        "message": "Lettone"
    },
    "learn_more_about_adjacent_links_2cb9762c": {
        "message": "Per saperne di più sui link adiacenti"
    },
    "learn_more_about_color_contrast_c019dfb9": {
        "message": "Per saperne di più sul contrasto di colore"
    },
    "learn_more_about_organizing_page_headings_8a7caa2e": {
        "message": "Per saperne di più sull''organizzazione delle intestazioni di pagina"
    },
    "learn_more_about_proper_page_heading_structure_d2959f2d": {
        "message": "Per saperne di più sulla struttura di intestazione pagina appropriata"
    },
    "learn_more_about_table_headers_5f5ee13": {
        "message": "Per saperne di più sulle intestazioni delle tabelle"
    },
    "learn_more_about_using_alt_text_for_images_5698df9a": {
        "message": "Per saperne di più sull''utilizzo di testo alternativo per le immagini"
    },
    "learn_more_about_using_captions_with_tables_36fe496f": {
        "message": "Per saperne di più sull''uso delle didascalie con tabelle"
    },
    "learn_more_about_using_filenames_as_alt_text_264286af": {
        "message": "Per saperne di più sull''utilizzo dei nomi dei file come testo alternativo"
    },
    "learn_more_about_using_lists_4e6eb860": {
        "message": "Per saperne di più sull''uso degli elenchi"
    },
    "learn_more_about_using_scope_attributes_with_table_20df49aa": {
        "message": "Per saperne di più sull''uso degli attributi dell''ambito con le tabelle"
    },
    "leave_as_is_4facfe55": {
        "message": "Lascia così"
    },
    "left_3ea9d375": {
        "message": "Sinistra"
    },
    "left_align_43d95491": {
        "message": "Allineamento a sinistra"
    },
    "left_angle_bracket_c87a6d07": {
        "message": "Parentesi uncinata aperta"
    },
    "left_arrow_4fde1a64": {
        "message": "Freccia sinistra"
    },
    "left_arrow_with_hook_5bfcad93": {
        "message": "Freccia sinistra con gancio"
    },
    "left_ceiling_ee9dd88a": {
        "message": "Limite massimo sinistro"
    },
    "left_curly_brace_1726fb4": {
        "message": "Parentesi graffa aperta"
    },
    "left_downard_harpoon_arrow_1d7b3d2e": {
        "message": "Mezza freccia sinistra in basso"
    },
    "left_floor_29ac2274": {
        "message": "Basso sinistro"
    },
    "left_to_right_e9b4fd06": {
        "message": "Da sinistra a destra"
    },
    "left_upward_harpoon_arrow_3a562a96": {
        "message": "Mezza freccia sinistra in alto"
    },
    "leftward_arrow_1e4765de": {
        "message": "Freccia sinistra"
    },
    "leftward_pointing_triangle_d14532ce": {
        "message": "Triangolo che punta verso sinistra"
    },
    "less_than_a26c0641": {
        "message": "Minore di"
    },
    "less_than_or_equal_be5216cb": {
        "message": "Minore di o uguale a"
    },
    "library_icon_ae1e54cf": {
        "message": "Icona Libreria"
    },
    "light_blue_5374f600": {
        "message": "Blu chiaro"
    },
    "link_7262adec": {
        "message": "Link"
    },
    "link_options_a16b758b": {
        "message": "Opzioni link"
    },
    "link_with_text_starting_with_start_b3fcbe71": {
        "message": "Link al testo che inizia con { start }"
    },
    "links_14b70841": {
        "message": "Link"
    },
    "links_to_an_external_site_de74145d": {
        "message": "Collega a un sito esterno."
    },
    "lists_should_be_formatted_as_lists_f862de8d": {
        "message": "Gli elenchi devono essere formattati come elenchi."
    },
    "lithuanian_5adcbe24": {
        "message": "Lituano"
    },
    "load_more_35d33c7": {
        "message": "Carica altro"
    },
    "load_more_a36f9cf9": {
        "message": "Carica altro"
    },
    "load_prior_dates_f2b0f6f0": {
        "message": "Carica date precedenti"
    },
    "loaded_count_plural_0_items_one_item_other_items_e58533e9": {
        "message": "Caricamento di { count, plural,\n     =0 {# elementi}\n    one {# elemento}\n  other {# elementi}\n} eseguito"
    },
    "loading_25990131": {
        "message": "Caricamento in corso..."
    },
    "loading_725811ca": {
        "message": "caricamento"
    },
    "loading_bde52856": {
        "message": "Caricamento"
    },
    "loading_closed_captions_subtitles_failed_95ceef47": {
        "message": "caricamento didascalie/sottotitoli chiusi non riuscito."
    },
    "loading_external_tool_d839042c": {
        "message": "Caricamento strumento esterno"
    },
    "loading_failed_b3524381": {
        "message": "Caricamento non riuscito..."
    },
    "loading_failed_e6a9d8ef": {
        "message": "Caricamento non riuscito."
    },
    "loading_folders_d8b5869e": {
        "message": "Caricamento cartelle"
    },
    "loading_grades_c842c887": {
        "message": "Caricamento voti"
    },
    "loading_past_items_ca499e75": {
        "message": "Caricamento elementi precedenti"
    },
    "loading_placeholder_for_filename_792ef5e8": {
        "message": "Caricamento segnaposto per { fileName }"
    },
    "loading_planner_items_947a813d": {
        "message": "Caricamento voci agenda"
    },
    "loading_please_wait_d276220a": {
        "message": "Caricamento in corso, attendere"
    },
    "loading_preview_9f077aa1": {
        "message": "Caricamento dell’anteprima"
    },
    "location_3b6ff307": {
        "message": "Posizione:"
    },
    "locked_762f138b": {
        "message": "Bloccato"
    },
    "logical_equivalence_76fca396": {
        "message": "Equivalenza logica"
    },
    "logical_equivalence_short_8efd7b4f": {
        "message": "Equivalenza logica (breve)"
    },
    "logical_equivalence_short_and_thick_1e1f654d": {
        "message": "Equivalenza logica (breve e spessa)"
    },
    "logical_equivalence_thick_662dd3f2": {
        "message": "Equivalenza logica (spessa)"
    },
    "looks_like_there_isn_t_anything_here_d9bcef49": {
        "message": "Sembra non ci sia nulla qui"
    },
    "low_horizontal_dots_cc08498e": {
        "message": "Punti orizzontali bassi"
    },
    "macedonian_6ed541af": {
        "message": "Macedone"
    },
    "magenta_4a65993c": {
        "message": "Magenta"
    },
    "malay_f5dddce4": {
        "message": "Malese"
    },
    "maltese_916925e8": {
        "message": "Maltese"
    },
    "maori_new_zealand_5380a95f": {
        "message": "Māori (Nuova Zelanda)"
    },
    "maps_to_e5ef7382": {
        "message": "Mappe a"
    },
    "math_ede93050": {
        "message": "Matematica"
    },
    "math_icon_ad4e9d03": {
        "message": "Icona Matematica"
    },
    "media_af190855": {
        "message": "Elementi multimediali"
    },
    "media_file_is_processing_please_try_again_later_58a6d49": {
        "message": "File multimediale in elaborazione. Riprova in seguito."
    },
    "media_title_2112243b": {
        "message": "Titolo multimediale"
    },
    "medium_5a8e9ead": {
        "message": "Medio"
    },
    "merge_links_2478df96": {
        "message": "Unisci link"
    },
    "mic_a7f3d311": {
        "message": "Microfono"
    },
    "microphone_disabled_15c83130": {
        "message": "Microfono disattivato"
    },
    "middle_27dc1d5": {
        "message": "Centro"
    },
    "minimize_file_preview_da911944": {
        "message": "Riduci a icona anteprima file"
    },
    "minimize_video_20aa554b": {
        "message": "Riduci a icona video"
    },
    "minus_fd961e2e": {
        "message": "Meno"
    },
    "minus_plus_3461f637": {
        "message": "Meno/Più"
    },
    "misc_3b692ea7": {
        "message": "Varie"
    },
    "miscellaneous_e9818229": {
        "message": "Varie"
    },
    "missing_1a256b3b": {
        "message": "Mancante"
    },
    "missing_items_for_title_516511f8": {
        "message": "Elementi mancanti per { title }"
    },
    "modules_c4325335": {
        "message": "Moduli"
    },
    "moving_image_to_crop_directionword_6f66cde2": {
        "message": "Spostamento immagine per ritagliare { directionWord }"
    },
    "mu_37223b8b": {
        "message": "Mu"
    },
    "multi_color_image_63d7372f": {
        "message": "Immagine multicolore"
    },
    "multiplication_sign_15f95c22": {
        "message": "Segno della moltiplicazione"
    },
    "music_icon_4db5c972": {
        "message": "Icona Musica"
    },
    "must_be_at_least_percentage_22e373b6": {
        "message": "Deve essere almeno { percentage }%"
    },
    "must_be_at_least_width_x_height_px_41dc825e": {
        "message": "Deve essere almeno { width } x { height }px"
    },
    "my_files_2f621040": {
        "message": "I miei file"
    },
    "my_grades_98834476": {
        "message": "I miei voti"
    },
    "n_th_root_9991a6e4": {
        "message": "Radice N"
    },
    "nabla_1e216d25": {
        "message": "Nabla"
    },
    "name_1aed4a1b": {
        "message": "Nome"
    },
    "name_color_ceec76ff": {
        "message": "{ name } ({ color })"
    },
    "natural_music_54a70258": {
        "message": "Bequadro (musica)"
    },
    "natural_numbers_3da07060": {
        "message": "Numeri naturali"
    },
    "navigate_through_the_menu_or_toolbar_415a4e50": {
        "message": "Naviga attraverso il menu o la barra degli strumenti"
    },
    "nested_greater_than_d852e60d": {
        "message": "Nidificato maggiore di"
    },
    "nested_less_than_27d17e58": {
        "message": "Nidificato minore di"
    },
    "new_13daf639": {
        "message": "Nuovo"
    },
    "new_activity_8b84847d": {
        "message": "Nuova attività"
    },
    "new_activity_for_title_14c9c3af": {
        "message": "Nuova attività per { title }"
    },
    "new_opportunities_7d349c4d": {
        "message": "Nuove opportunità"
    },
    "next_40e12421": {
        "message": "Successivo"
    },
    "next_month_749b1778": {
        "message": "Mese successivo"
    },
    "no_accessibility_issues_were_detected_f8d3c875": {
        "message": "Nessun problema di accessibilità rilevato."
    },
    "no_changes_to_save_d29f6e91": {
        "message": "Nessuna modifica da salvare."
    },
    "no_due_dates_assigned_e8f5bac8": {
        "message": "Nessuna data di scadenza assegnata"
    },
    "no_e16d9132": {
        "message": "No"
    },
    "no_file_chosen_9a880793": {
        "message": "Nessun file scelto"
    },
    "no_grade_3b4d7f3e": {
        "message": "Nessun voto"
    },
    "no_headers_9bc7dc7f": {
        "message": "Nessuna intestazione"
    },
    "no_preview_is_available_for_this_file_f940114a": {
        "message": "Nessuna anteprima disponibile per questo file."
    },
    "no_results_940393cf": {
        "message": "Nessun risultato."
    },
    "no_results_found_for_filterterm_ad1b04c8": {
        "message": "Nessun risultato trovato per { filterTerm }"
    },
    "no_video_1ed00b26": {
        "message": "Nessun video"
    },
    "none_3b5e34d2": {
        "message": "Nessuno"
    },
    "none_selected_b93d56d2": {
        "message": "Nessuna selezionata"
    },
    "norwegian_53f391ec": {
        "message": "Norvegese"
    },
    "norwegian_bokmal_ad5843fa": {
        "message": "Bokmål norvegese"
    },
    "norwegian_nynorsk_c785f8a6": {
        "message": "Nynorsk norvegese"
    },
    "not_equal_6e2980e6": {
        "message": "Non uguale"
    },
    "not_in_not_an_element_of_fb1ffb54": {
        "message": "Non in (non un elemento di)"
    },
    "not_negation_1418ebb8": {
        "message": "Non (negazione)"
    },
    "not_subset_dc2b5e84": {
        "message": "Non sottoinsieme"
    },
    "not_subset_strict_23d282bf": {
        "message": "Non sottoinsieme (rigido)"
    },
    "not_superset_5556b913": {
        "message": "Non sovrainsieme"
    },
    "not_superset_strict_24e06f36": {
        "message": "Non sovrainsieme (rigido)"
    },
    "nothing_due_this_week_d45c9ef9": {
        "message": "Niente In scadenza questa settimana"
    },
    "nothing_for_now_e3e3ce2a": {
        "message": "Nulla per ora"
    },
    "nothing_here_needs_attention_c4eaded6": {
        "message": "Nessun elemento richiede attenzione."
    },
    "nothing_more_to_do_b665da42": {
        "message": "Nessun''altra attività"
    },
    "nothing_new_needs_attention_3ac548d4": {
        "message": "Nulla di nuovo richiede attenzione."
    },
    "nothing_planned_today_selecting_most_recent_item_ffd71bff": {
        "message": "Nulla in programma oggi. Selezione degli elementi più recenti."
    },
    "nothing_planned_today_selecting_next_item_f6718aa": {
        "message": "Nulla in programma oggi. Selezione del prossimo elemento."
    },
    "nothing_planned_yet_8675ffe9": {
        "message": "Ancora nulla programmato"
    },
    "nu_1c0f6848": {
        "message": "Nu"
    },
    "numpoints_points_8621a43b": {
        "message": "{ numPoints } punti"
    },
    "octagon_e48be9f": {
        "message": "Ottagono"
    },
    "olive_6a3e4d6b": {
        "message": "Oliva"
    },
    "omega_8f2c3463": {
        "message": "Omega"
    },
    "one_of_the_following_styles_must_be_added_to_save__1de769aa": {
        "message": "Per salvare un’icona è necessario aggiungere uno dei seguenti stili: Colore icona, Dimensione struttura, Testo icona o Immagine"
    },
    "only_most_recent_grading_period_shown_f1ad6458": {
        "message": "*Viene mostrato solo il periodo di valutazione più recente."
    },
    "open_circle_e9bd069": {
        "message": "Cerchio aperto"
    },
    "open_this_keyboard_shortcuts_dialog_9658b83a": {
        "message": "Apri questa finestra di dialogo delle scelte rapide da tastiera"
    },
    "open_title_application_fd624fc5": {
        "message": "Apri applicazione { title }"
    },
    "operators_a2ef9a93": {
        "message": "Operatori"
    },
    "opportunities_popup_f6703842": {
        "message": "popup opportunità"
    },
    "optional_add_course_ef0d70fc": {
        "message": "Facoltativo: Aggiungi corso"
    },
    "or_9b70ccaa": {
        "message": "Oppure"
    },
    "orange_81386a62": {
        "message": "Arancione"
    },
    "ordered_and_unordered_lists_cfadfc38": {
        "message": "Elenchi ordinati e non ordinati"
    },
    "other_editor_shortcuts_may_be_found_at_404aba4a": {
        "message": "Altre scorciatoie dell’editor possono essere trovate in"
    },
    "outline_color_3ef2cea7": {
        "message": "Colore struttura"
    },
    "outline_size_a6059a21": {
        "message": "Dimensione struttura"
    },
    "p_is_not_a_valid_protocol_which_must_be_ftp_http_h_adf13fc2": {
        "message": "{ p } Non è un protocollo valido che deve essere ftp, http, https, mailto, skype, tel oppure può essere omesso"
    },
    "page_50c4823d": {
        "message": "Pagina"
    },
    "pages_e5414c2c": {
        "message": "Pagine"
    },
    "paragraph_5e5ad8eb": {
        "message": "Paragrafo"
    },
    "paragraph_starting_with_start_a59923f8": {
        "message": "Paragrafo che inizia con { start }"
    },
    "parallel_d55d6e38": {
        "message": "Parallelo"
    },
    "partial_derivative_4a9159df": {
        "message": "Parziale (derivato)"
    },
    "paste_5963d1c1": {
        "message": "Incolla"
    },
    "pause_12af3bb4": {
        "message": "Pausa"
    },
    "peer_review_74f26a13": {
        "message": "Revisione paritaria"
    },
    "peer_review_for_itemtitle_358cb413": {
        "message": "Riesame tra pari per { itemTitle }"
    },
    "pentagon_17d82ea3": {
        "message": "Pentagono"
    },
    "people_b4ebb13c": {
        "message": "Persone"
    },
    "percentage_34ab7c2c": {
        "message": "Percentuale"
    },
    "percentage_must_be_a_number_8033c341": {
        "message": "La percentuale dev’essere un numero"
    },
    "performing_arts_icon_f3497486": {
        "message": "Icona Arti dello spettacolo"
    },
    "perpendicular_7c48ede4": {
        "message": "Perpendicolare"
    },
    "persian_a8cadb95": {
        "message": "Persiano"
    },
    "phi_4ac33b6d": {
        "message": "Phi"
    },
    "phi_variant_c9bb3ac5": {
        "message": "Phi (variante)"
    },
    "physical_education_icon_d7dffd3e": {
        "message": "Icona Educazione fisica"
    },
    "pi_dc4f0bd8": {
        "message": "Pi"
    },
    "pi_variant_10f5f520": {
        "message": "Pi (variante)"
    },
    "pink_68ad45cb": {
        "message": "Rosa"
    },
    "pixels_52ece7d1": {
        "message": "Pixel"
    },
    "play_1a47eaa7": {
        "message": "Riproduci"
    },
    "play_media_comment_35257210": {
        "message": "Commento sulla riproduzione del contenuto multimediale."
    },
    "play_media_comment_by_name_from_createdat_c230123d": {
        "message": "Commento sulla riproduzione del contenuto multimediale da parte di { name } da { createdAt }."
    },
    "please_allow_canvas_to_access_your_microphone_and__dc2c3079": {
        "message": "Consenti a Canvas di accedere al tuo microfono e alla tua webcam."
    },
    "plus_d43cd4ec": {
        "message": "Più"
    },
    "plus_minus_f8be2e83": {
        "message": "Più/Meno"
    },
    "points_bceb5005": {
        "message": "punti"
    },
    "points_points_63e59cce": {
        "message": "{ points } punti"
    },
    "polish_4cf2ecaf": {
        "message": "Polacco"
    },
    "portuguese_9c212cf4": {
        "message": "Portoghese"
    },
    "posted_when_a578f5ab": {
        "message": "Postato: { when }"
    },
    "power_set_4f26f316": {
        "message": "Insieme delle parti"
    },
    "precedes_196b9aef": {
        "message": "Precede"
    },
    "precedes_equal_20701e84": {
        "message": "Precede uguale"
    },
    "preformatted_d0670862": {
        "message": "Preformattato"
    },
    "prev_f82cbc48": {
        "message": "Precedente"
    },
    "preview_53003fd2": {
        "message": "Anteprima"
    },
    "preview_a3f8f854": {
        "message": "ANTEPRIMA"
    },
    "preview_in_overlay_ed772c46": {
        "message": "Anteprima in sovrapposizione"
    },
    "preview_inline_9787330": {
        "message": "Anteprima inline"
    },
    "previous_month_bb1e3c84": {
        "message": "Mese precedente"
    },
    "prime_917ea60e": {
        "message": "Primo"
    },
    "prime_numbers_13464f61": {
        "message": "Numeri primi"
    },
    "product_39cf144f": {
        "message": "Prodotto"
    },
    "proportional_f02800cc": {
        "message": "Proporzionale"
    },
    "protocol_must_be_ftp_http_https_mailto_skype_tel_o_73beb4f8": {
        "message": "Il protocollo deve essere ftp, http, https, mailto, skype, tel oppure può essere omesso"
    },
    "psi_e3f5f0f7": {
        "message": "Psi"
    },
    "pts_699bd9aa": {
        "message": "pt"
    },
    "published_c944a23d": {
        "message": "pubblicato"
    },
    "published_when_302d8e23": {
        "message": "Pubblicato: { when }"
    },
    "pumpkin_904428d5": {
        "message": "Zucca"
    },
    "purple_7678a9fc": {
        "message": "Viola"
    },
    "quaternions_877024e0": {
        "message": "Quaternioni"
    },
    "quiz_e0dcce8f": {
        "message": "Quiz"
    },
    "quizzes_7e598f57": {
        "message": "Quiz"
    },
    "rational_numbers_80ddaa4a": {
        "message": "Numeri razionali"
    },
    "real_numbers_7c99df94": {
        "message": "Numeri reali"
    },
    "real_portion_of_complex_number_7dad33b5": {
        "message": "Porzione reale (di numero complesso)"
    },
    "record_7c9448b": {
        "message": "Registra"
    },
    "record_upload_media_5fdce166": {
        "message": "Registra/Carica file multimediali"
    },
    "recording_98da6bda": {
        "message": "Registrazione"
    },
    "red_8258edf3": {
        "message": "Rosso"
    },
    "redo_363c58b7": {
        "message": "Ripeti"
    },
    "relationships_6602af70": {
        "message": "Relazioni"
    },
    "religion_icon_246e0be1": {
        "message": "Icona Religione"
    },
    "reminder_date_4564d12d": {
        "message": "Promemoria: { date }"
    },
    "remove_heading_style_5fdc8855": {
        "message": "Rimuovi stile intestazione"
    },
    "remove_link_d1f2f4d0": {
        "message": "Rimuovi link"
    },
    "replace_e61834a7": {
        "message": "Sostituisci"
    },
    "replies_4a8577c8": {
        "message": "Risposte"
    },
    "reset_95a81614": {
        "message": "Reimposta"
    },
    "resize_ec83d538": {
        "message": "Ridimensiona"
    },
    "restore_auto_save_deccd84b": {
        "message": "Ripristinare salvataggio automatico?"
    },
    "reverse_turnstile_does_not_yield_7558be06": {
        "message": "Barra verticale con barra orizzontale inversa (non si piega)"
    },
    "rho_a0244a36": {
        "message": "Rho"
    },
    "rho_variant_415245cd": {
        "message": "Rho (variante)"
    },
    "rich_content_editor_2708ef21": {
        "message": "Editor di contenuti avanzati"
    },
    "rich_text_area_press_oskey_f8_for_rich_content_edi_c2f651d": {
        "message": "Area di testo RTF. Premere { OSKey }+F8 per scorciatoie di Editor di contenuti avanzati."
    },
    "right_71ffdc4d": {
        "message": "Destra"
    },
    "right_align_39e7a32a": {
        "message": "Allineamento a destra"
    },
    "right_angle_bracket_d704e2d6": {
        "message": "Parentesi uncinata chiusa"
    },
    "right_arrow_35e0eddf": {
        "message": "Freccia destra"
    },
    "right_arrow_with_hook_29d92d31": {
        "message": "Freccia destra con gancio"
    },
    "right_ceiling_839dc744": {
        "message": "Limite massimo destro"
    },
    "right_curly_brace_5159d5cd": {
        "message": "Parentesi graffa chiusa"
    },
    "right_downward_harpoon_arrow_d71b114f": {
        "message": "Mezza freccia destra in basso"
    },
    "right_floor_5392d5cf": {
        "message": "Base destra"
    },
    "right_to_left_9cfb092a": {
        "message": "Da destra a sinistra"
    },
    "right_upward_harpoon_arrow_f5a34c73": {
        "message": "Mezza freccia destra in alto"
    },
    "rightward_arrow_32932107": {
        "message": "Freccia destra"
    },
    "rightward_pointing_triangle_60330f5c": {
        "message": "Triangolo che punta verso destra"
    },
    "romanian_13670c1e": {
        "message": "Rumeno"
    },
    "rotate_image_90_degrees_2ab77c05": {
        "message": "Ruota immagine di -90 gradi"
    },
    "rotate_image_90_degrees_6c92cd42": {
        "message": "Ruota immagine di 90 gradi"
    },
    "rotation_9699c538": {
        "message": "Rotazione"
    },
    "row_fc0944a7": {
        "message": "Riga"
    },
    "row_group_979f5528": {
        "message": "Gruppo di righe"
    },
    "russian_1e3e197": {
        "message": "Russo"
    },
    "sadly_the_pretty_html_editor_is_not_keyboard_acces_50da7665": {
        "message": "Purtroppo l’editor HTML sicuro non è accessibile dalla tastiera. Accedi qui a editor HTML non elaborato."
    },
    "save_11a80ec3": {
        "message": "Salva"
    },
    "save_copy_ca63944e": {
        "message": "Salva copia"
    },
    "save_media_cb9e786e": {
        "message": "Salva file multimediale"
    },
    "saved_icon_maker_icons_df86e2a1": {
        "message": "Icone produttore icone salvate"
    },
    "schedule_preview_3bcda153": {
        "message": "Anteprima programma"
    },
    "science_8d92214a": {
        "message": "Scienze"
    },
    "screen_readers_cannot_determine_what_is_displayed__6a5842ab": {
        "message": "Gli screen reader non possono determinare cosa viene visualizzato in un''immagine senza testo alternativo e i nomi file sono spesso stringhe di numeri e lettere senza senso che non descrivono il contesto o il significato."
    },
    "screen_readers_cannot_determine_what_is_displayed__6f1ea667": {
        "message": "Gli screen reader non possono determinare cosa viene visualizzato in un''immagine senza testo alternativo, che descrive il contenuto e il significato dell''immagine. Il testo alternativo deve essere semplice e conciso."
    },
    "screen_readers_cannot_determine_what_is_displayed__a57e6723": {
        "message": "Gli screen reader non possono determinare cosa viene visualizzato in un''immagine senza testo alternativo, che descrive il contenuto e il significato dell''immagine."
    },
    "screen_readers_cannot_interpret_tables_without_the_bd861652": {
        "message": "Gli screen reader non possono interpretare le tabelle senza la struttura corretta. Le intestazioni della tabella fornisco indicazioni e ambito del contenuto."
    },
    "screen_readers_cannot_interpret_tables_without_the_e62912d5": {
        "message": "Gli screen reader non possono interpretare le tabelle senza la struttura corretta. Le didascalie della tabella descrivono il contesto e le informazioni generali della tabella."
    },
    "screen_readers_cannot_interpret_tables_without_the_f0bdec0f": {
        "message": "Gli screen reader non possono interpretare le tabelle senza la struttura corretta. Le intestazioni della tabella forniscono indicazioni e panoramica del contenuto."
    },
    "script_l_42a7b254": {
        "message": "Script L"
    },
    "scroll_up_to_see_your_history_19b14cad": {
        "message": "Scorrere per visualizzare la cronologia."
    },
    "scrolls_up_to_the_previous_item_with_new_activity_99717459": {
        "message": "Scorre fino all''elemento precedente con la nuova attività."
    },
    "search_280d00bd": {
        "message": "Cerca"
    },
    "select_audio_source_21043cd5": {
        "message": "Seleziona sorgente audio"
    },
    "select_crop_shape_d441feeb": {
        "message": "Seleziona forma di ritaglio"
    },
    "select_language_7c93a900": {
        "message": "Selezionare la lingua"
    },
    "select_video_source_1b5c9dbe": {
        "message": "Seleziona sorgente video"
    },
    "selected_linkfilename_c093b1f2": {
        "message": "{ linkFileName } selezionato"
    },
    "selection_b52c4c5e": {
        "message": "Selezione"
    },
    "serbian_7187f1f2": {
        "message": "Serbo"
    },
    "set_header_scope_8c548f40": {
        "message": "Imposta ambito di intestazione"
    },
    "set_minus_b46e9b88": {
        "message": "Barra inversa"
    },
    "set_table_header_cfab13a0": {
        "message": "Imposta intestazione tabella"
    },
    "sharp_music_ab956814": {
        "message": "Diesis (musica)"
    },
    "shift_arrows_4d5785fe": {
        "message": "MAIUSC+Frecce"
    },
    "shift_o_to_open_the_pretty_html_editor_55ff5a31": {
        "message": "Maiusc+O per aprire l’editor html sicuro."
    },
    "shortcut_911d6255": {
        "message": "Scorciatoia"
    },
    "show_all_ae37d610": {
        "message": "Mostra tutto"
    },
    "show_audio_options_b489926b": {
        "message": "Mostra opzioni audio"
    },
    "show_image_options_1e2ecc6b": {
        "message": "Mostra opzioni immagine"
    },
    "show_link_options_545338fd": {
        "message": "Mostra opzioni link"
    },
    "show_my_grades_ebd08684": {
        "message": "Mostra I miei voti"
    },
    "show_studio_media_options_a0c748c6": {
        "message": "Mostra opzioni supporti multimediali Studio"
    },
    "show_video_options_6ed3721a": {
        "message": "Mostra opzioni video"
    },
    "sighted_users_browse_web_pages_quickly_looking_for_1d4db0c1": {
        "message": "Gli utenti senza problemi di vista esplorano le pagine web velocemente, cercando intestazioni in grassetto o di grandi dimensioni. Gli utenti di screen reader si affidano alle intestazioni per la comprensione contestuale. Le intestazioni devono utilizzare la struttura appropriata."
    },
    "sighted_users_browse_web_pages_quickly_looking_for_ade806f5": {
        "message": "Gli utenti senza problemi di vista esplorano le pagine web velocemente, cercando intestazioni in grassetto o di grandi dimensioni. Gli utenti di screen reader si affidano alle intestazioni per la comprensione contestuale. Le intestazioni devono essere concise nella struttura appropriata."
    },
    "sigma_5c35e553": {
        "message": "Sigma"
    },
    "sigma_variant_8155625": {
        "message": "Sigma (variante)"
    },
    "single_color_image_4e5d4dbc": {
        "message": "Immagine monocolore"
    },
    "single_color_image_color_95fa9a87": {
        "message": "Colore immagine monocolore"
    },
    "size_b30e1077": {
        "message": "Dimensioni"
    },
    "size_of_caption_file_is_greater_than_the_maximum_m_bff5f86e": {
        "message": "La dimensione del file dei sottotitoli è superiore alla dimensione massima consentita di { max } kb."
    },
    "slovak_69f48e1b": {
        "message": "Slovacco"
    },
    "slovenian_30ae5208": {
        "message": "Sloveno"
    },
    "small_b070434a": {
        "message": "Piccolo"
    },
    "social_studies_13fa30c7": {
        "message": "Studi sociali"
    },
    "solid_circle_9f061dfc": {
        "message": "Cerchio compatto"
    },
    "something_went_wrong_89195131": {
        "message": "Si è verificato un errore."
    },
    "something_went_wrong_accessing_your_webcam_6643b87e": {
        "message": "Si è verificato un errore durante l''accesso alla webcam."
    },
    "something_went_wrong_and_i_don_t_know_what_to_show_e0c54ec8": {
        "message": "Qualcosa è andato storto e non so cosa mostrarti."
    },
    "something_went_wrong_check_your_connection_reload__c7868286": {
        "message": "Si è verificato un errore. Controlla la connessione, ricarica la pagina e riprova."
    },
    "something_went_wrong_d238c551": {
        "message": "Si è verificato un problema"
    },
    "something_went_wrong_while_sharing_your_screen_8de579e5": {
        "message": "Si è verificato un problema durante la condivisione della tua schermata."
    },
    "sorry_we_don_t_support_multiple_files_fb9478b0": {
        "message": "Spiacenti, non supportiamo più file."
    },
    "sort_by_e75f9e3e": {
        "message": "Ordina per"
    },
    "spades_suit_b37020c2": {
        "message": "Picche (seme)"
    },
    "spanish_de9de5d6": {
        "message": "Spagnolo"
    },
    "square_511eb3b3": {
        "message": "Quadrato"
    },
    "square_cap_9ec88646": {
        "message": "Intersezione quadra"
    },
    "square_cup_b0665113": {
        "message": "Unione quadra"
    },
    "square_root_e8bcbc60": {
        "message": "Radice quadrata"
    },
    "square_root_symbol_d0898a53": {
        "message": "Simbolo radice quadrata"
    },
    "square_subset_17be67cb": {
        "message": "Sottoinsieme quadra"
    },
    "square_subset_strict_7044e84f": {
        "message": "Sottoinsieme quadra (rigido)"
    },
    "square_superset_3be8dae1": {
        "message": "Sovrainsieme quadra"
    },
    "square_superset_strict_fa4262e4": {
        "message": "Sovrainsieme quadra (rigido)"
    },
    "square_unordered_list_b15ce93b": {
        "message": "incornicia elenco non ordinato"
    },
    "star_8d156e09": {
        "message": "Aggiungi a Speciali"
    },
    "start_over_f7552aa9": {
        "message": "Inizia di nuovo"
    },
    "start_recording_9a65141a": {
        "message": "Avvia registrazione"
    },
    "startdate_to_enddate_d245175b": {
        "message": "{ startDate } a { endDate }"
    },
    "startdatetime_enddatetime_20abc10e": {
        "message": "{ startDateTime } - { endDateTime }"
    },
    "startdatetime_endtime_49741bbe": {
        "message": "{ startDateTime } - { endTime }"
    },
    "starttime_to_endtime_d7cc249d": {
        "message": "{ startTime } a { endTime }"
    },
    "steel_blue_14296f08": {
        "message": "Blu acciaio"
    },
    "student_to_do_c018c835": {
        "message": "Elenco attività studente"
    },
    "studio_media_options_ee504361": {
        "message": "Opzioni supporti multimediali Studio"
    },
<<<<<<< HEAD
=======
    "studio_media_options_tray_cfb94654": {
        "message": "Barra delle opzioni supporti multimediali Studio"
    },
>>>>>>> eb82fcc9
    "styles_2aa721ef": {
        "message": "Stili"
    },
    "submit_a3cc6859": {
        "message": "Invia"
    },
    "submitted_318fad53": {
        "message": "Inviato"
    },
    "subscript_59744f96": {
        "message": "Pedice"
    },
    "subset_19c1a92f": {
        "message": "Sottoinsieme"
    },
    "subset_strict_8d8948d6": {
        "message": "Sottoinsieme (rigido)"
    },
    "succeeds_9cc31be9": {
        "message": "Segue"
    },
    "succeeds_equal_158e8c3a": {
        "message": "Segue uguale"
    },
    "success_to_do_created_e34ed395": {
        "message": "Operazione riuscita: Cose da fare create"
    },
    "sum_b0842d31": {
        "message": "Somma"
    },
    "superscript_8cb349a2": {
        "message": "Apice"
    },
    "superscript_and_subscript_37f94a50": {
        "message": "Apice e pedice"
    },
    "superset_c4db8a7a": {
        "message": "Sovrainsieme"
    },
    "superset_strict_c77dd6d2": {
        "message": "Sovrainsieme (rigido)"
    },
    "supported_file_types_srt_or_webvtt_7d827ed": {
        "message": "Tipi di file supportati: SRT o WebVTT"
    },
    "swahili_5caeb4ba": {
        "message": "Swahili"
    },
    "swedish_59a593ca": {
        "message": "Svedese"
    },
    "switch_to_pretty_html_editor_a3cee15f": {
        "message": "Passa a editor HTML sicuro"
    },
    "switch_to_raw_html_editor_f970ae1a": {
        "message": "Passa a editor HTML non elaborato"
    },
    "switch_to_the_html_editor_146dfffd": {
        "message": "Passa a editor html"
    },
    "switch_to_the_rich_text_editor_63c1ecf6": {
        "message": "Passa a editor di testo RTF"
    },
    "syllabus_f191f65b": {
        "message": "Syllabus"
    },
    "system_audio_allowed_b2508f8c": {
        "message": "Audio di sistema consentito"
    },
    "system_audio_disabled_c177bd13": {
        "message": "Audio di sistema disabilitato"
    },
    "tab_arrows_4cf5abfc": {
        "message": "TAB/Frecce"
    },
    "table_header_starting_with_start_ffcabba6": {
        "message": "Intestazione tabella che inizia con { start }"
    },
    "table_starting_with_start_e7232848": {
        "message": "Tabella che inizia con { start }"
    },
    "tables_headers_should_specify_scope_5abf3a8e": {
        "message": "Le intestazioni delle tabelle devono specificare l''ambito."
    },
    "tables_should_include_a_caption_describing_the_con_e91e78fc": {
        "message": "Le tabelle devono includere una didascalia che descrive i contenuti della tabella."
    },
    "tables_should_include_at_least_one_header_48779eac": {
        "message": "Le tabelle devono includere almeno un''intestazione."
    },
    "tagalog_74906db7": {
        "message": "Tagalog"
    },
    "task_16b0ef38": {
        "message": "Attività"
    },
    "tau_880974b7": {
        "message": "Tau"
    },
    "teal_f729a294": {
        "message": "Verde acqua"
    },
    "text_7f4593da": {
        "message": "Testo"
    },
    "text_background_color_16e61c3f": {
        "message": "Colore sfondo testo"
    },
    "text_color_acf75eb6": {
        "message": "Colore testo"
    },
    "text_is_difficult_to_read_without_sufficient_contr_69e62bd6": {
        "message": "Il testo è difficile da leggere senza un contrasto sufficiente tra il testo e lo sfondo, specialmente per gli ipovedenti."
    },
    "text_larger_than_18pt_or_bold_14pt_should_display__5c364db6": {
        "message": "Il testo con dimensioni maggiori di 18 pt (o in grassetto 14 pt) deve visualizzare un rapporto di contrasto minimo pari a 3:1."
    },
    "text_optional_384f94f7": {
        "message": "Testo (opzionale)"
    },
    "text_position_8df8c162": {
        "message": "Posizione testo"
    },
    "text_size_887c2f6": {
        "message": "Dimensione testo"
    },
    "text_smaller_than_18pt_or_bold_14pt_should_display_aaffb22b": {
        "message": "Il testo con dimensioni minori di 18 pt (o in grassetto 14 pt) deve visualizzare un rapporto di contrasto minimo pari a 4,5:1."
    },
    "thai_8f9bc548": {
        "message": "Tailandese"
    },
    "the_best_assignment_15e98be1": {
        "message": "Il compito migliore"
    },
    "the_date_and_time_this_to_do_is_due_74c823d4": {
        "message": "Data e ora elemento elenco attività scaduta"
    },
    "the_document_preview_is_currently_being_processed__7d9ea135": {
        "message": "L''anteprima del documento è attualmente in elaborazione. Riprova in seguito."
    },
    "the_first_heading_on_a_page_should_be_an_h2_859089f2": {
        "message": "La prima intestazione su una pagina deve essere H2."
    },
    "the_following_content_is_partner_provided_ed1da756": {
        "message": "I contenuti seguenti sono forniti dal partner"
    },
    "the_material_is_in_the_public_domain_279c39a3": {
        "message": "Il materiale è nel dominio pubblico"
    },
    "the_material_is_licensed_under_creative_commons_3242cb5e": {
        "message": "Il materiale è concesso in licenza da Creative Commons"
    },
    "the_material_is_subject_to_an_exception_e_g_fair_u_a39c8ca2": {
        "message": "Il materiale è soggetto a eccezioni, per es. l’uso equo, il diritto di citare o altre in base alle leggi applicabili sul diritto d’autore"
    },
    "the_preceding_content_is_partner_provided_d753928c": {
        "message": "I contenuti precedenti sono forniti dal partner"
    },
    "the_pretty_html_editor_is_not_keyboard_accessible__d6d5d2b": {
        "message": "L’editor html sicuro non è accessibile dalla tastiera. Premere Maiusc+O per aprire l’editor html non elaborato."
    },
    "the_selected_file_exceeds_the_maxsize_byte_limit_f7e8c771": {
        "message": "Il file selezionato supera il limite di { maxSize } byte"
    },
    "there_are_no_points_associated_with_this_item_449c712a": {
        "message": "Non ci sono punti associati a questo elemento"
    },
    "there_is_nothing_planned_for_today_e09bfc8c": {
        "message": "Non c’è nulla di programmato per oggi."
    },
    "therefore_d860e024": {
        "message": "Perciò"
    },
    "theta_ce2d2350": {
        "message": "Theta"
    },
    "theta_variant_fff6da6f": {
        "message": "Theta (variante)"
    },
    "thick_downward_arrow_b85add4c": {
        "message": "Freccia giù spessa"
    },
    "thick_left_arrow_d5f3e925": {
        "message": "Freccia sinistra spessa"
    },
    "thick_leftward_arrow_6ab89880": {
        "message": "Freccia sinistra spessa"
    },
    "thick_right_arrow_3ed5e8f7": {
        "message": "Freccia destra spessa"
    },
    "thick_rightward_arrow_a2e1839e": {
        "message": "Freccia destra spessa"
    },
    "thick_upward_arrow_acd20328": {
        "message": "Freccia su spessa"
    },
    "this_document_cannot_be_displayed_within_canvas_7aba77be": {
        "message": "Questo documento non può essere visualizzato in Canvas."
    },
    "this_equation_cannot_be_rendered_in_basic_view_9b6c07ae": {
        "message": "Impossibile eseguire il rendering di questa equazione nella visualizzazione base."
    },
    "this_image_is_currently_unavailable_25c68857": {
        "message": "Questa immagine non è attualmente disponibile"
    },
    "though_your_video_will_have_the_correct_title_in_t_90e427f3": {
        "message": "Anche se il tuo video avrà il titolo corretto nel browser, non siamo riusciti ad aggiornarlo nel database."
    },
    "time_2b5aac58": {
        "message": "Ora"
    },
    "timebar_a4d18443": {
        "message": "Barra del tempo"
    },
    "title_ee03d132": {
        "message": "Titolo"
    },
    "title_is_required_6ddcab69": {
        "message": "titolo obbligatorio"
    },
    "to_be_posted_when_d24bf7dc": {
        "message": "Da postare: { when }"
    },
    "to_do_1d554f36": {
        "message": "Elenco attività"
    },
    "to_do_date_4b211ad0": {
        "message": "Elenco attività: { date }"
    },
    "to_do_items_loading_d1cdfcd5": {
        "message": "Caricamento elementi elenco attività"
    },
    "to_do_when_2783d78f": {
        "message": "Elenco attività: { when }"
    },
    "today_76e10f9c": {
        "message": "Oggi"
    },
    "today_at_date_8ac30d6": {
        "message": "Oggi alle { date }"
    },
    "toggle_summary_group_413df9ac": {
        "message": "Attiva/Disattiva gruppo { summary }"
    },
    "toggle_tooltip_d3b7cb86": {
        "message": "Alterna tooltip"
    },
    "tomorrow_9a6c9a00": {
        "message": "Domani"
    },
    "tomorrow_at_date_b53f2cf1": {
        "message": "Domani alle { date }"
    },
    "tools_2fcf772e": {
        "message": "Strumenti"
    },
    "top_66e0adb6": {
        "message": "Superiore"
    },
    "tray_839df38a": {
        "message": "Barra delle applicazioni"
    },
    "triangle_6072304e": {
        "message": "Triangolo"
    },
    "turkish_5b69578b": {
        "message": "Turco"
    },
    "turnstile_yields_f9e76df1": {
        "message": "Barra verticale con barra orizzontale (si piega)"
    },
    "type_control_f9_to_access_image_options_text_a47e319f": {
        "message": "digita Control F9 per accedere alle opzioni immagine. { text }"
    },
    "type_control_f9_to_access_link_options_text_4ead9682": {
        "message": "digita Control F9 per accedere alle opzioni di collegamento. { text }"
    },
    "type_control_f9_to_access_table_options_text_92141329": {
        "message": "digita Control F9 per accedere alle opzioni di tabella. { text }"
    },
    "ukrainian_945b00b7": {
        "message": "Ucraino"
    },
    "unable_to_determine_resource_selection_url_7867e060": {
        "message": "Impossibile determinare l’URL di selezione risorsa"
    },
    "unable_to_mark_as_complete_8141856d": {
        "message": "Impossibile contrassegnare come completato."
    },
    "union_e6b57a53": {
        "message": "Unione"
    },
    "unpublished_dfd8801": {
        "message": "non pubblicato"
    },
    "untitled_16aa4f2b": {
        "message": "Senza titolo"
    },
    "untitled_efdc2d7d": {
        "message": "senza titolo"
    },
    "up_and_left_diagonal_arrow_e4a74a23": {
        "message": "Freccia diagonale su e sinistra"
    },
    "up_and_right_diagonal_arrow_935b902e": {
        "message": "Freccia diagonale su e destra"
    },
    "up_c553575d": {
        "message": "Su"
    },
    "upload_document_253f0478": {
        "message": "Carica documento"
    },
    "upload_file_fd2361b8": {
        "message": "Carica File"
    },
    "upload_image_6120b609": {
        "message": "Carica immagine"
    },
    "upload_media_ce31135a": {
        "message": "Carica file multimediali"
    },
    "upload_record_media_e4207d72": {
        "message": "Carica/Registra file multimediali"
    },
    "uploading_19e8a4e7": {
        "message": "Caricamento"
    },
    "uppercase_alphabetic_ordered_list_3f5aa6b2": {
        "message": "elenco ordinato per lettera maiuscola"
    },
    "uppercase_delta_d4f4bc41": {
        "message": "Delta maiuscolo"
    },
    "uppercase_gamma_86f492e9": {
        "message": "Gamma maiuscolo"
    },
    "uppercase_lambda_c78d8ed4": {
        "message": "Lambda maiuscolo"
    },
    "uppercase_omega_8aedfa2": {
        "message": "Omega maiuscolo"
    },
    "uppercase_phi_caa36724": {
        "message": "Phi maiuscolo"
    },
    "uppercase_pi_fcc70f5e": {
        "message": "Pi maiuscolo"
    },
    "uppercase_psi_6395acbe": {
        "message": "Psi maiuscolo"
    },
    "uppercase_roman_numeral_ordered_list_853f292b": {
        "message": "elenco ordinato per cifra romana maiuscola"
    },
    "uppercase_sigma_dbb70e92": {
        "message": "Sigma maiuscolo"
    },
    "uppercase_theta_49afc891": {
        "message": "Theta maiuscolo"
    },
    "uppercase_upsilon_8c1e623e": {
        "message": "Ipsilon maiuscolo"
    },
    "uppercase_xi_341e8556": {
        "message": "Xi maiuscolo"
    },
    "upsilon_33651634": {
        "message": "Ipsilon"
    },
    "upward_and_downward_pointing_arrow_fa90a918": {
        "message": "Freccia su e giù"
    },
    "upward_and_downward_pointing_arrow_thick_d420fdef": {
        "message": "Freccia su e giù (spessa)"
    },
    "upward_arrow_9992cb2d": {
        "message": "Freccia su"
    },
    "upward_pointing_triangle_d078d7cb": {
        "message": "Triangolo che punta verso l’alto"
    },
    "url_22a5f3b8": {
        "message": "URL"
    },
    "usage_right_ff96f3e2": {
        "message": "Diritto di utilizzo:"
    },
    "usage_rights_required_5fe4dd68": {
        "message": "Diritti di utilizzo (obbligatori)"
    },
    "use_arrow_keys_to_navigate_options_2021cc50": {
        "message": "Utilizza i tasti freccia per spostarti tra le opzioni."
    },
    "use_arrow_keys_to_select_a_shape_c8eb57ed": {
        "message": "Usa i tasti freccia per selezionare una forma."
    },
    "use_arrow_keys_to_select_a_size_699a19f4": {
        "message": "Usa i tasti freccia per selezionare una dimensione."
    },
    "use_arrow_keys_to_select_a_text_position_72f9137c": {
        "message": "Usa i tasti freccia per selezionare una posizione testo."
    },
    "use_arrow_keys_to_select_a_text_size_65e89336": {
        "message": "Usa i tasti freccia per selezionare una dimensione testo."
    },
    "use_arrow_keys_to_select_an_outline_size_e009d6b0": {
        "message": "Usa i tasti freccia per selezionare una dimensione struttura."
    },
    "used_by_screen_readers_to_describe_the_content_of__4f14b4e4": {
        "message": "Usato dai screen reader per descrivere il contenuto di un { TYPE }"
    },
    "used_by_screen_readers_to_describe_the_content_of__b1e76d9e": {
        "message": "Usato da screen reader per descrivere il contenuto di un’immagine"
    },
    "used_by_screen_readers_to_describe_the_video_37ebad25": {
        "message": "Usato dagli screen reader per descrivere il video"
    },
    "user_documents_c206e61f": {
        "message": "Documenti utente"
    },
    "user_files_78e21703": {
        "message": "File utente"
    },
    "user_images_b6490852": {
        "message": "Immagini utente"
    },
    "user_media_14fbf656": {
        "message": "Elementi multimediali utente"
    },
    "vector_notation_cf6086ab": {
        "message": "Vettore (notazione)"
    },
    "vertical_bar_set_builder_notation_4300495f": {
        "message": "Barra verticale (notazione set-builder)"
    },
    "vertical_dots_bfb21f14": {
        "message": "Punti verticali"
    },
    "video_options_24ef6e5d": {
        "message": "Opzioni video"
    },
    "video_options_tray_3b9809a5": {
        "message": "Barra delle opzioni video"
    },
    "video_player_b371005": {
        "message": "Lettore video"
    },
    "video_player_for_9e7d373b": {
        "message": "Riproduttore video per "
    },
    "video_player_for_title_ffd9fbc4": {
        "message": "Riproduttore video per { title }"
    },
    "vietnamese_e7a76583": {
        "message": "Vietnamita"
    },
    "view_all_e13bf0a6": {
        "message": "Visualizza tutto"
    },
    "view_ba339f93": {
        "message": "Visualizza"
    },
    "view_description_30446afc": {
        "message": "Visualizza descrizione"
    },
    "view_keyboard_shortcuts_34d1be0b": {
        "message": "Visualizza scelte rapide da tastiera"
    },
    "view_next_week_7f61f755": {
        "message": "Visualizza settimana successiva"
    },
    "view_previous_week_6f83849f": {
        "message": "Visualizza settimana precedente"
    },
    "view_title_description_67940918": {
        "message": "Visualizza descrizione { title }"
    },
    "view_word_and_character_counts_a743dd0c": {
        "message": "Visualizza conteggio parole e caratteri"
    },
    "we_couldn_t_detect_a_working_microphone_connected__ceb71c40": {
        "message": "Impossibile rilevare un microfono funzionante collegato al tuo dispositivo."
    },
    "we_couldn_t_detect_a_working_webcam_connected_to_y_6715cc4": {
        "message": "Impossibile rilevare una webcam funzionante collegata al tuo dispositivo."
    },
    "we_couldn_t_detect_a_working_webcam_or_microphone__263b6674": {
        "message": "Impossibile rilevare un microfono o una webcam funzionanti collegati al tuo dispositivo."
    },
    "webcam_disabled_30c66986": {
        "message": "Webcam disabilitata"
    },
    "webcam_fe91b20f": {
        "message": "Webcam"
    },
    "webpages_should_only_have_a_single_h1_which_is_aut_dc99189e": {
        "message": "Le pagine web devono avere solo un’unica H1, che viene utilizzata automaticamente dal titolo della pagina. La prima intestazione dei contenuti deve essere H2."
    },
    "weekly_schedule_navigation_6b042645": {
        "message": "Navigazione programma settimanale"
    },
    "welsh_42ab94b1": {
        "message": "Gallese"
    },
    "when_markup_is_used_that_visually_formats_items_as_f941fc1b": {
        "message": "Quando viene utilizzato il markup che formatta visivamente gli elementi come elenco ma non indica la relazione tra gli elenchi, gli utenti potrebbero avere difficoltà a spostarsi tra le informazioni."
    },
    "white_87fa64fd": {
        "message": "Bianco"
    },
    "why_523b3d8c": {
        "message": "Perché"
    },
    "width_492fec76": {
        "message": "Larghezza"
    },
    "width_and_height_must_be_numbers_110ab2e3": {
        "message": "La larghezza e l''altezza devono essere numerici"
    },
    "width_x_height_px_ff3ccb93": {
        "message": "{ width } x { height }px"
    },
    "wiki_home_9cd54d0": {
        "message": "Home page wiki"
    },
    "word_count_c77fe3a6": {
        "message": "Conteggio parole"
    },
    "words_b448b7d5": {
        "message": "Parole"
    },
    "wreath_product_200b38ef": {
        "message": "Tilde verticale"
    },
    "xi_149681d0": {
        "message": "Xi"
    },
    "yes_dde87d5": {
        "message": "Sì"
    },
    "yesterday_at_date_1aa6d18e": {
        "message": "Ieri alle { date }"
    },
    "yesterday_c6bd6abf": {
        "message": "Ieri"
    },
    "yiddish_f96986df": {
        "message": "Yiddish"
    },
    "you_have_media_feedback_f5f9aba8": {
        "message": "Hai un feedback sui file multimediali."
    },
    "you_have_unsaved_changes_in_the_icon_maker_tray_do_e8cf5f1b": {
        "message": "Hai delle modifiche non salvate nella barra del produttore icone. Vuoi continuare senza salvare queste modifiche?"
    },
    "you_may_need_to_adjust_additional_headings_to_main_975f0eee": {
        "message": "Potrebbe essere necessario regolare ulteriori intestazioni per mantenere la gerarchia delle pagine."
    },
    "you_may_not_upload_an_empty_file_11c31eb2": {
        "message": "Non si possono caricare file vuoti"
    },
    "you_must_provide_a_date_and_time_a86839d2": {
        "message": "È necessario fornire data e ora."
    },
    "you_ve_scrolled_back_to_your_very_first_to_do_29374681": {
        "message": "Sei tornato indietro alle tue prime cose da fare."
    },
    "your_image_has_been_compressed_for_icon_maker_imag_2e45cd91": {
        "message": "L''immagine è stata compressa per Icon Maker. Le immagini inferiori a { size } KB non vengono compresse."
    },
    "your_microphone_is_blocked_in_the_browser_settings_42af0ddc": {
        "message": "Il tuo microfono è bloccato nelle impostazioni del browser."
    },
    "your_webcam_and_microphone_are_blocked_in_the_brow_73357dc6": {
        "message": "La tua webcam e il tuo microfono sono bloccati nelle impostazioni del browser."
    },
    "your_webcam_is_blocked_in_the_browser_settings_7f638128": {
        "message": "La tua webcam è bloccata nelle impostazioni del browser."
    },
    "your_webcam_may_already_be_in_use_6cd64c25": {
        "message": "La tua webcam potrebbe già essere in uso."
    },
    "zeta_5ef24f0e": {
        "message": "Zeta"
    },
    "zoom_f3e54d69": {
        "message": "Zoom"
    },
    "zoom_in_image_bb97d4f": {
        "message": "Ingrandisci immagine"
    },
    "zoom_out_image_d0a0a2ec": {
        "message": "Riduci immagine"
    }
}<|MERGE_RESOLUTION|>--- conflicted
+++ resolved
@@ -2324,9 +2324,6 @@
     "something_went_wrong_while_sharing_your_screen_8de579e5": {
         "message": "Si è verificato un problema durante la condivisione della tua schermata."
     },
-    "sorry_we_don_t_support_multiple_files_fb9478b0": {
-        "message": "Spiacenti, non supportiamo più file."
-    },
     "sort_by_e75f9e3e": {
         "message": "Ordina per"
     },
@@ -2396,12 +2393,9 @@
     "studio_media_options_ee504361": {
         "message": "Opzioni supporti multimediali Studio"
     },
-<<<<<<< HEAD
-=======
     "studio_media_options_tray_cfb94654": {
         "message": "Barra delle opzioni supporti multimediali Studio"
     },
->>>>>>> eb82fcc9
     "styles_2aa721ef": {
         "message": "Stili"
     },
