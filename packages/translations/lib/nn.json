--- conflicted
+++ resolved
@@ -263,12 +263,9 @@
     "canvas_planner_98ed106": {
         "message": "Canvas-planleggar"
     },
-<<<<<<< HEAD
-=======
     "cap_product_3a5265a6": {
         "message": "Cap-produkt"
     },
->>>>>>> 8ae26fe4
     "catalan_16f6b78f": {
         "message": "Katalansk"
     },
@@ -2117,15 +2114,12 @@
     "swedish_59a593ca": {
         "message": "Svensk"
     },
-<<<<<<< HEAD
-=======
     "switch_to_pretty_html_editor_a3cee15f": {
         "message": "Byt til pen HTML-editor"
     },
     "switch_to_raw_html_editor_f970ae1a": {
         "message": "Byt til rå HTML-editor"
     },
->>>>>>> 8ae26fe4
     "switch_to_the_html_editor_146dfffd": {
         "message": "Byt til HTML-editor"
     },
