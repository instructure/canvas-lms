--- conflicted
+++ resolved
@@ -1265,12 +1265,9 @@
     "links_to_an_external_site_de74145d": {
         "message": "Lenker til eit ekstern område."
     },
-<<<<<<< HEAD
-=======
     "lithuanian_5adcbe24": {
         "message": "Litauisk"
     },
->>>>>>> 9ea28612
     "load_more_35d33c7": {
         "message": "Last fleire"
     },
