--- conflicted
+++ resolved
@@ -454,17 +454,10 @@
     },
     "decorative_icon_9a7f3fc3": {
         "message": "Dekortativt ikon"
-<<<<<<< HEAD
     },
     "decorative_type_upper_f2c95e3": {
         "message": "Dekorativt { TYPE_UPPER }"
     },
-=======
-    },
-    "decorative_type_upper_f2c95e3": {
-        "message": "Dekorativt { TYPE_UPPER }"
-    },
->>>>>>> 31fbffe1
     "decrease_indent_d9cf469d": {
         "message": "Reduser innrykk"
     },
@@ -1260,15 +1253,12 @@
     "middle_27dc1d5": {
         "message": "Midtpunkt"
     },
-<<<<<<< HEAD
-=======
     "minimize_file_preview_da911944": {
         "message": "Minimer førehandsvising av fil"
     },
     "minimize_video_20aa554b": {
         "message": "Minimer video"
     },
->>>>>>> 31fbffe1
     "minus_fd961e2e": {
         "message": "Minus"
     },
@@ -1539,12 +1529,9 @@
     "pixels_52ece7d1": {
         "message": "Pixlar"
     },
-<<<<<<< HEAD
-=======
     "play_media_comment_35257210": {
         "message": "Spel av medieinnhald."
     },
->>>>>>> 31fbffe1
     "plus_d43cd4ec": {
         "message": "Pluss"
     },
@@ -1632,22 +1619,11 @@
     "rational_numbers_80ddaa4a": {
         "message": "Rasjonelle tal"
     },
-<<<<<<< HEAD
-    "raw_html_editor_e3993e41": {
-        "message": "HTML-redigeringsprogram"
-=======
     "real_numbers_7c99df94": {
         "message": "Reelle tal"
     },
     "real_portion_of_complex_number_7dad33b5": {
         "message": "Reell del (av komplekst tal)"
->>>>>>> 31fbffe1
-    },
-    "real_numbers_7c99df94": {
-        "message": "Reelle tal"
-    },
-    "real_portion_of_complex_number_7dad33b5": {
-        "message": "Reell del (av komplekst tal)"
     },
     "record_7c9448b": {
         "message": "Spel inn"
@@ -2039,12 +2015,9 @@
     "thick_upward_arrow_acd20328": {
         "message": "Tjukk pil oppover"
     },
-<<<<<<< HEAD
-=======
     "this_document_cannot_be_displayed_within_canvas_7aba77be": {
         "message": "Dette dokumentet kan ikkje visast i Canvas."
     },
->>>>>>> 31fbffe1
     "this_equation_cannot_be_rendered_in_basic_view_9b6c07ae": {
         "message": "Kan ikkje gje att som grunnleggande vising."
     },
