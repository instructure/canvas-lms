{
    "a_great_discussion_6526a6d9": {
        "message": "Yon gran deba"
    },
    "a_wonderful_assignment_d3139d9b": {
        "message": "Yon devwa eksepsyonèl"
    },
    "access_the_pretty_html_editor_37168efe": {
        "message": "Gen aksè a bèl editè HTML la"
    },
    "accessibility_checker_b3af1f6c": {
        "message": "Verifikatè Aksesibilite"
    },
    "action_to_take_b626a99a": {
        "message": "Aksyon ki dwe fèt:"
    },
    "add_8523c19b": {
        "message": "Ajoute"
    },
    "add_a_caption_2a915239": {
        "message": "Ajoute yon soutit"
    },
    "add_alt_text_for_the_image_48cd88aa": {
        "message": "Ajoute lòt tèks pou imaj la"
    },
    "add_another_f4e50d57": {
        "message": "Ajoute yon lòt"
    },
    "add_cc_subtitles_55f0394e": {
        "message": "Ajoute CC/Soutit"
    },
    "add_image_60b2de07": {
        "message": "Ajoute Imaj"
    },
    "add_to_do_7537af64": {
        "message": "Ajoute Lis Tach"
    },
    "add_to_do_7def3c37": {
        "message": "Ajoute Lis Tach"
    },
    "additional_considerations_f3801683": {
        "message": "Lòt konsiderasyon"
    },
    "address_3159962f": {
        "message": "Adrès:"
    },
    "adjacent_links_with_the_same_url_should_be_a_singl_7a1f7f6c": {
        "message": "Lyen Adjasan ak menm URL yo dwe yon lyen inik."
    },
    "afrikaans_da0fe6ee": {
        "message": "Afrikaans"
    },
    "albanian_21ed929e": {
        "message": "Albanyen"
    },
    "aleph_f4ffd155": {
        "message": "Aleph"
    },
    "align_11050992": {
        "message": "Aliyen"
    },
    "alignment_and_lists_5cebcb69": {
        "message": "Aliyman ak Lis"
    },
    "all_4321c3a1": {
        "message": "Tout"
    },
    "all_apps_a50dea49": {
        "message": "Tout App yo"
    },
    "all_day_fb42c4fc": {
        "message": "Tout Jounen"
    },
    "alpha_15d59033": {
        "message": "Αlpha"
    },
    "alphabetical_55b5b4e0": {
        "message": "Alfabetik"
    },
    "alt_attribute_text_should_not_contain_more_than_12_e21d4040": {
        "message": "Lòt atribi tèks yo pata dwe gen plis pase 120 karaktè."
    },
    "alt_text_611fb322": {
        "message": "Tèks Altèn"
    },
    "amalg_coproduct_c589fb12": {
        "message": "Amalg (Kopwodui)"
    },
    "an_amazing_discussion_assignment_e5c8bd6b": {
        "message": "Yon devwa diskisyon san parèy"
    },
    "an_error_occured_reading_the_file_ff48558b": {
        "message": "Gen yon erè ki fèt pandan lekti fichye a"
    },
    "an_error_occurred_attempting_to_dismiss_the_opport_f86e0667": {
        "message": "Gen yon erè ki fèt pandan tantativ pou rejte opòtinite a."
    },
    "an_error_occurred_making_a_network_request_d1bda348": {
        "message": "Gen yon erè ki fèt pandan demann rezo a"
    },
    "an_error_occurred_uploading_your_media_71f1444d": {
        "message": "Gen yon erè ki pase pandan chajman medya ou a."
    },
    "and_7fcc2911": {
        "message": "Ak"
    },
    "angle_c5b4ec50": {
        "message": "Ang"
    },
    "announcement_fb4cb645": {
        "message": "Anons"
    },
    "announcement_list_da155734": {
        "message": "Lis Anons"
    },
    "announcements_a4b8ed4a": {
        "message": "Anons"
    },
    "apply_781a2546": {
        "message": "Aplike"
    },
    "apply_changes_to_all_instances_of_this_icon_maker__2642f466": {
        "message": "Aplike tout chanjman Ikòn Kreyatè Ikòn sa a nan Kou a"
    },
    "approaches_the_limit_893aeec9": {
        "message": "Apwoche Limit lan"
    },
    "approximately_e7965800": {
        "message": "Apeprè"
    },
    "apps_54d24a47": {
        "message": "Apps"
    },
    "arabic_c5c87acd": {
        "message": "Arab"
    },
    "are_you_sure_you_want_to_cancel_changes_you_made_m_c5210496": {
        "message": "Ou kwè vrèman ou vle anile? Chanjman ou fè yo gendwa pa anrejistre."
    },
    "are_you_sure_you_want_to_delete_this_planner_item_b71e330c": {
        "message": "Èske vrèman ou vle elemine eleman planifikatè sa a?"
    },
    "armenian_12da6118": {
        "message": "Amenyen"
    },
    "arrows_464a3e54": {
        "message": "Flèch"
    },
    "art_icon_8e1daad": {
        "message": "Ikòn la"
    },
    "aspect_ratio_will_be_preserved_cb5fdfb8": {
        "message": "Fòma ap konsève"
    },
    "assignment_976578a8": {
        "message": "Sesyon"
    },
    "assignments_1e02582c": {
        "message": "Sesyon"
    },
    "assignmenttype_title_6612d008": {
        "message": "{ assignmentType } { title }."
    },
    "assignmenttype_title_all_day_on_datetime_9768903c": {
        "message": "{ assignmentType } { title }, chak jou sou { datetime }."
    },
    "assignmenttype_title_at_datetime_478f0709": {
        "message": "{ assignmentType } { title }, a { datetime }."
    },
    "assignmenttype_title_at_datetime_until_endtime_a5900e38": {
        "message": "{ assignmentType } { title }, a { datetime } jiska { endTime }"
    },
    "assignmenttype_title_due_datetime_a112d8ff": {
        "message": "{ assignmentType } { title }, delè { datetime }."
    },
    "assignmenttype_title_has_a_to_do_time_at_datetime_e07310e8": {
        "message": "{ assignmentType } { title } gen bagay pou w fè a { datetime }."
    },
    "assignmenttype_title_is_marked_as_done_a8dc46ef": {
        "message": "{ assignmentType } { title } make ke li fini."
    },
    "assignmenttype_title_is_not_marked_as_done_ba80ba66": {
        "message": "{ assignmentType } { title } pa make ke li fini."
    },
    "assignmenttype_title_posted_datetime_cab69444": {
        "message": "{ assignmentType } { title } poste { datetime }."
    },
    "assignmenttype_title_reminder_datetime_33fa66d5": {
        "message": "{ assignmentType } { title }, rapèl { datetime }."
    },
    "asterisk_82255584": {
        "message": "Asterisk"
    },
    "attributes_963ba262": {
        "message": "Atribi"
    },
    "audio_and_video_recording_not_supported_please_use_5ce3f0d7": {
        "message": "Anrejistreman odyo ak videyo a pa konpatib, tanpri, itilize lòt navigatè."
    },
    "audio_options_feb58e2c": {
        "message": "Opsyon Odyo"
    },
    "audio_options_tray_33a90711": {
        "message": "Plato Opsyon Odyo"
    },
    "audio_player_for_title_20cc70d": {
        "message": "Lektè odyo pou { title }"
    },
    "auto_saved_content_exists_would_you_like_to_load_t_fee528f2": {
        "message": "Anrejistreman otomatik kontni egziste. Èske w t ap pefere chaje kontni ki te anrejistre otomatikman yo pito?"
    },
    "available_folders_694d0436": {
        "message": "Dosye disponib"
    },
    "backslash_b2d5442d": {
        "message": "Backslash"
    },
    "bar_ec63ed6": {
        "message": "Ba"
    },
    "basic_554cdc0a": {
        "message": "Bazik"
    },
    "because_501841b": {
        "message": "Paske"
    },
    "beginning_of_your_to_do_history_61ef2dce": {
        "message": "Kòmansman Istwa Tach ou yo"
    },
    "belarusian_b2f19c76": {
        "message": "Byeloris"
    },
    "below_81d4dceb": {
        "message": "Anba"
    },
    "below_is_an_example_of_how_students_will_see_their_8f7e7971": {
        "message": "Pi ba a se yon egzanp sou kijan elèv yo ap wè orè yo"
    },
    "beta_cb5f307e": {
        "message": "Beta"
    },
    "big_circle_16b2e604": {
        "message": "Gwo Sèk"
    },
    "binomial_coefficient_ea5b9bb7": {
        "message": "Kowefisyan Binè"
    },
    "black_4cb01371": {
        "message": "Nwa"
    },
    "blue_daf8fea9": {
        "message": "Ble"
    },
    "bottom_15a2a9be": {
        "message": "Anba"
    },
    "bottom_third_5f5fec1d": {
        "message": "Tyè Enferyè"
    },
    "bowtie_5f9629e4": {
        "message": "Bowtie"
    },
    "brick_f2656265": {
        "message": "Brik"
    },
    "bulgarian_feccab7e": {
        "message": "Bilga"
    },
    "c_2001_acme_inc_283f7f80": {
        "message": "(c) 2001 Acme Inc."
    },
    "calendar_a8563bb2": {
        "message": "Kalandriye:"
    },
    "calendar_event_89aadc1c": {
        "message": "Kalandriye Aktivite"
    },
    "cancel_caeb1e68": {
        "message": "Anile"
    },
    "canvas_planner_98ed106": {
        "message": "Planifikatè Canvas"
    },
    "cap_product_3a5265a6": {
        "message": "Kaskèt Pwodui"
    },
    "catalan_16f6b78f": {
        "message": "Catalan"
    },
    "center_align_e68d9997": {
        "message": "Aliyen nan Sant"
    },
    "centered_dot_64d5e378": {
        "message": "Pwen Santre"
    },
    "centered_horizontal_dots_451c5815": {
        "message": "Pwen Santre Orizontal"
    },
    "change_alt_text_92654906": {
        "message": "Chanje tèks alt"
    },
    "change_heading_tag_to_paragraph_a61e3113": {
        "message": "Chanje etikèt antèt la an paragraf"
    },
    "change_only_this_heading_s_level_903cc956": {
        "message": "Chanje sèlman nivo antèt sa a"
    },
    "change_text_color_1aecb912": {
        "message": "Chanje koulè tèks"
    },
    "changes_you_made_may_not_be_saved_4e8db973": {
        "message": "Chanjman ou fè yo gendwa pa anrejistre."
    },
    "characters_9d897d1c": {
        "message": "Karaktè"
    },
    "characters_no_spaces_485e5367": {
        "message": "Karaktè (san espas)"
    },
    "check_accessibility_3c78211c": {
        "message": "Verifye Aksesibilite"
    },
    "checking_for_accessibility_issues_fac18c6d": {
        "message": "Pwoblèm verifikasyon Aksesibilite"
    },
    "chi_54a32644": {
        "message": "Chi"
    },
    "chinese_111d37f6": {
        "message": "Chinwa"
    },
    "chinese_simplified_7f0bd370": {
        "message": "Chinwa Senplifye"
    },
    "chinese_traditional_8a7f759d": {
        "message": "Chinwa Tradisyonèl"
    },
    "choose_caption_file_9c45bc4e": {
        "message": "Chwazi fichye soutit"
    },
    "choose_usage_rights_33683854": {
        "message": "Itilizasyon dwa itilizasyon..."
    },
    "circle_484abe63": {
        "message": "Sèk"
    },
    "circle_unordered_list_9e3a0763": {
        "message": "Antoure lis ki pa òdone"
    },
    "clear_2084585f": {
        "message": "Efase"
    },
    "clear_image_3213fe62": {
        "message": "Imaj klè"
    },
    "clear_selected_file_82388e50": {
        "message": "Efase fichye seleksyone"
    },
    "clear_selected_file_filename_2fe8a58e": {
        "message": "Efase fichye seleksyone: { filename }"
    },
    "click_or_shift_click_for_the_html_editor_25d70bb4": {
        "message": "Klike oswa klike epi peze touch majiskil la pou w ka gen aksè a editè html la."
    },
    "click_to_embed_imagename_c41ea8df": {
        "message": "Klike pou entegre { imageName }"
    },
    "click_to_hide_preview_3c707763": {
        "message": "Klike pou kache apèsi"
    },
    "click_to_insert_a_link_into_the_editor_c19613aa": {
        "message": "Klike pou ensere yon lyen nan editè a"
    },
    "click_to_show_preview_faa27051": {
        "message": "Klike pou afiche apèsi"
    },
    "close_a_menu_or_dialog_also_returns_you_to_the_edi_739079e6": {
        "message": "Fèmen yon meni oswa yon dyalòg. L ap retounen w tou nan espas editè a"
    },
    "close_accessibility_checker_29d1c51e": {
        "message": "Fèmen Verifikatè Aksesibilite"
    },
    "close_d634289d": {
        "message": "Fèmen"
    },
    "close_opportunity_center_popup_9907d981": {
        "message": "Fèmen fenèt Sant Opòtinite ki monte a"
    },
    "closed_caption_file_must_be_less_than_maxkb_kb_5880f752": {
        "message": "Fichye soutit la dwe mwens pase { maxKb } kb"
    },
    "closed_captions_subtitles_e6aaa016": {
        "message": "CC/Soutit"
    },
    "clubs_suit_c1ffedff": {
        "message": "Klèb (Konbinezon)"
    },
    "collaborations_5c56c15f": {
        "message": "Kolaborasyon"
    },
    "collapse_to_hide_types_1ab46d2e": {
        "message": "Fèmen pou kache { types }"
    },
    "color_picker_6b359edf": {
        "message": "Seleksyonè Koulè"
    },
    "color_picker_colorname_selected_ad4cf400": {
        "message": "Seleksyonè Koulè ({ colorName } seleksyone)"
    },
    "column_e1ae5c64": {
        "message": "Kolonn"
    },
    "column_group_1c062368": {
        "message": "Gwoup Kolonn"
    },
    "complex_numbers_a543d004": {
        "message": "Nonm Konplèks"
    },
    "computer_1d7dfa6f": {
        "message": "Òdinatè"
    },
    "congruent_5a244acd": {
        "message": "Kongriyan"
    },
    "contains_311f37b7": {
        "message": "Kontni"
    },
    "content_1440204b": {
        "message": "Kontni"
    },
    "content_is_still_being_uploaded_if_you_continue_it_8f06d0cb": {
        "message": "Kontni an ap transfere toujou, si w kontinye li pa p entegre jan li ta dwe a."
    },
    "content_subtype_5ce35e88": {
        "message": "Kontni Subtype"
    },
    "content_type_2cf90d95": {
        "message": "Tip Kontni"
    },
    "coproduct_e7838082": {
        "message": "Kopwodui"
    },
    "copyright_holder_66ee111": {
        "message": "Titilè Dwa Otè:"
    },
    "could_not_insert_content_itemtype_items_are_not_cu_638dfecd": {
        "message": "Paka ensere kontni: \"{ itemType }\" atik pa konpatib a Canvas pou kounye a."
    },
    "count_40eced3b": {
        "message": "Konte"
    },
    "count_plural_0_0_words_one_1_word_other_words_acf32eca": {
        "message": "{ count, plural,\n     =0 {0 mo}\n    one {1 mo}\n  other {# mo}\n}"
    },
    "count_plural_0_opportunities_one_opportunity_other_765e27fa": {
        "message": "{ count, plural,\n     =0 {# opòtinite}\n    one {# opòtinite}\n  other {# opòtinite}\n}"
    },
    "count_plural_one_hide_missing_item_other_hide_miss_4a2562f7": {
        "message": "{ count, plural,\n    one {Kache # eleman ki manke}\n  other {Kache # eleman ki manke yo}\n}"
    },
    "count_plural_one_item_loaded_other_items_loaded_857023b7": {
        "message": "{ count, plural,\n    one {# eleman transfere}\n  other {# eleman transfere}\n}"
    },
    "count_plural_one_show_completed_item_other_show_co_8d0d0ae5": {
        "message": "{ count, plural,\n    one {Afiche # eleman konplete}\n  other {Afiche # eleman konplete}\n}"
    },
    "count_plural_one_show_missing_item_other_show_miss_509327ef": {
        "message": "{ count, plural,\n    one {Afiche # eleman ki manke}\n  other {Afiche # eleman ki manke yo}\n}"
    },
    "course_8a63b4a3": {
        "message": "Kou"
    },
    "course_documents_104d76e0": {
        "message": "Dokiman Kou"
    },
    "course_files_62deb8f8": {
        "message": "Fichye Kou"
    },
    "course_files_a31f97fc": {
        "message": "Fichye kou"
    },
    "course_images_f8511d04": {
        "message": "Imaj Kou"
    },
    "course_link_b369426": {
        "message": "Lyen Kou"
    },
    "course_links_b56959b9": {
        "message": "Lyen Kou"
    },
    "course_media_ec759ad": {
        "message": "Medya Kou"
    },
    "course_navigation_dd035109": {
        "message": "Navigasyon Kou"
    },
    "course_to_do_bcbbab54": {
        "message": "{ course } Pou Fè"
    },
    "create_icon_110d6463": {
        "message": "Kreye ikòn"
    },
    "create_icon_maker_icon_c716bffe": {
        "message": "Kreye Ikòn Kreyatè Ikòn"
    },
    "creative_commons_license_725584ae": {
        "message": "Lisans Creative Commons"
    },
    "croatian_d713d655": {
        "message": "Krowat"
    },
    "crop_image_41bf940c": {
        "message": "Koupe imaj"
    },
    "crop_image_807ebb08": {
        "message": "Koupe Imaj"
    },
    "cup_product_14174434": {
        "message": "Tèt Pwodui"
    },
    "current_image_f16c249c": {
        "message": "Imaj Aktyèl"
    },
    "current_volume_level_c55ab825": {
        "message": "Nivo Volim Aktyèl"
    },
    "custom_6979cd81": {
        "message": "Pèsonalize"
    },
    "cyan_c1d5f68a": {
        "message": "Blesyèl"
    },
    "czech_9aa2cbe4": {
        "message": "Tchèk"
    },
    "dagger_57e0f4e5": {
        "message": "Ponya"
    },
    "danish_c18cdac8": {
        "message": "Danwa"
    },
    "date_added_ed5ad465": {
        "message": "Dat Ajoute"
    },
    "date_at_time_dbdb1b99": {
        "message": "{ date } a { time }"
    },
    "date_ee500367": {
        "message": "Dat"
    },
    "date_is_not_a_valid_date_4ef9f8ba": {
        "message": "#{ date } pa yon dat valid."
    },
    "date_is_required_8660ec22": {
        "message": "Dat obligatwa"
    },
    "date_time_d9fbf2d7": {
        "message": "Dat ak Lè:"
    },
    "decorative_icon_9a7f3fc3": {
        "message": "Ikòn Dekoratif"
    },
    "decorative_image_fde98579": {
        "message": "Imaj Dekoratif"
    },
    "decorative_type_upper_f2c95e3": {
        "message": "Dekorasyon { TYPE_UPPER }"
    },
    "decrease_indent_d9cf469d": {
        "message": "Diminye Endantasyon"
    },
    "deep_purple_bb3e2907": {
        "message": "Mov Fonse"
    },
    "default_bulleted_unordered_list_47079da8": {
        "message": "lis non òdone a pis pa defo"
    },
    "default_numerical_ordered_list_48dd3548": {
        "message": "lis nimerik pa defo"
    },
    "definite_integral_fe7ffed1": {
        "message": "Entegral Defini"
    },
    "degree_symbol_4a823d5f": {
        "message": "Senbòl Degre"
    },
    "delete_a6efa79d": {
        "message": "Efase"
    },
    "delimiters_4db4840d": {
        "message": "Delimitè"
    },
    "delta_53765780": {
        "message": "Delta"
    },
    "describe_the_icon_f6a18823": {
        "message": "(Dekri Ikòn nan)"
    },
    "describe_the_type_ff448da5": {
        "message": "(Dekri { TYPE })"
    },
    "describe_the_video_2fe8f46a": {
        "message": "(Dekri videyo a)"
    },
    "description_436c48d7": {
        "message": "Deskripsyon"
    },
    "details_98a31b68": {
        "message": "Detay"
    },
    "details_a6f427c3": {
        "message": "Detay:"
    },
    "diagonal_dots_7d71b57e": {
        "message": "Pwen Dagonal"
    },
    "diamond_b8dfe7ae": {
        "message": "Dyaman"
    },
    "diamonds_suit_526abaaf": {
        "message": "Dyaman (Konbinezon)"
    },
    "digamma_258ade94": {
        "message": "Digamma"
    },
    "dimension_type_f5fa9170": {
        "message": "Tip Dimansyon"
    },
    "dimensions_45ddb7b7": {
        "message": "Dimansyon"
    },
    "directionality_26ae9e08": {
        "message": "Direksyonalite"
    },
    "directly_edit_latex_b7e9235b": {
        "message": "Chanje LaTex Dirèkteman"
    },
    "disable_preview_222bdf72": {
        "message": "Dezaktive Apèsi"
    },
    "discussion_6719c51d": {
        "message": "Diskisyon"
    },
    "discussions_a5f96392": {
        "message": "Diskisyon"
    },
    "discussions_index_6c36ced": {
        "message": "Endis Diskisyon"
    },
    "disjoint_union_e74351a8": {
        "message": "Inyon Disosye"
    },
    "dismiss_itemtitle_a9fae1b3": {
        "message": "Rejte { itemTitle }"
    },
    "dismiss_opportunityname_5995176f": {
        "message": "Rejte { opportunityName }"
    },
    "dismissed_8b0b1fc9": {
        "message": "Rejte"
    },
    "dismissed_opportunities_f0826640": {
        "message": "Okazyon Rejte"
    },
    "display_options_315aba85": {
        "message": "Opsyon Afichaj"
    },
    "display_text_link_opens_in_a_new_tab_75e9afc9": {
        "message": "Lyen Afichaj Tèks (Ouvri nan yon nouvo onglè)"
    },
    "division_sign_72190870": {
        "message": "Siy Divizyon"
    },
    "document_678cd7bf": {
        "message": "Dokiman"
    },
    "documents_81393201": {
        "message": "Dokiman"
    },
    "done_54e3d4b6": {
        "message": "Fini"
    },
    "double_dagger_faf78681": {
        "message": "Doub Ponya"
    },
    "down_5831a426": {
        "message": "Anba"
    },
    "down_and_left_diagonal_arrow_40ef602c": {
        "message": "Flèch Dyagonal Anba e Agoch"
    },
    "down_and_right_diagonal_arrow_6ea0f460": {
        "message": "Flèch Dyagonal Anba e Adwat"
    },
    "download_filename_2baae924": {
        "message": "Telechaje { filename }"
    },
    "downward_arrow_cca52012": {
        "message": "Flèch Desann"
    },
    "downward_pointing_triangle_2a12a601": {
        "message": "Triyabg ki Bay sou Anba"
    },
    "drag_a_file_here_1bf656d5": {
        "message": "Deplase yon fichye la a"
    },
    "drag_and_drop_or_click_to_browse_your_computer_60772d6d": {
        "message": "Deplase oswa klike pou ka navige sou òdinatè w la."
    },
    "drag_handle_use_up_and_down_arrows_to_resize_e29eae5c": {
        "message": "Trennen. Itilize flèch anwo ak anba pou chanje dimansyon"
    },
    "due_5d7267be": {
        "message": "Delè:"
    },
    "due_date_124fdd99": {
        "message": "Delè: { date }"
    },
    "due_multiple_dates_cc0ee3f5": {
        "message": "Delè: Plizyè Dat"
    },
    "due_when_7eed10c6": {
        "message": "Delè: { when }"
    },
    "dutch_6d05cee5": {
        "message": "Olandè"
    },
    "edit_alt_text_for_this_icon_instance_9c6fc5fd": {
        "message": "Modifye tèks alt la pou enstans ikpon s a"
    },
    "edit_c5fbea07": {
        "message": "Modifye"
    },
    "edit_course_link_5a5c3c59": {
        "message": "Modifye Lyen Kou"
    },
    "edit_equation_f5279959": {
        "message": "Modifye Ekwasyon"
    },
    "edit_existing_icon_maker_icon_5d0ebb3f": {
        "message": "Modifye Ikòn Kreyatè Ikòn ki Egziste"
    },
    "edit_icon_2c6b0e91": {
        "message": "Chanje Ikòn"
    },
    "edit_link_7f53bebb": {
        "message": "Chanje Lyen"
    },
    "edit_title_72e5a21e": {
        "message": "Modifye { title }"
    },
    "editor_statusbar_26ac81fc": {
        "message": "Editè Ba Estati"
    },
    "element_starting_with_start_91bf4c3b": {
        "message": "Eleman kòmanse a { start }"
    },
    "embed_828fac4a": {
        "message": "Entegre"
    },
    "embed_code_314f1bd5": {
        "message": "Kòd Entegre"
    },
    "embed_content_from_external_tool_3397ad2d": {
        "message": "Kontni Entegre Zouti Ekstèn"
    },
    "embed_image_1080badc": {
        "message": "Entegre Imaj"
    },
    "embed_video_a97a64af": {
        "message": "Entegre Videyo a"
    },
    "embedded_content_aaeb4d3d": {
        "message": "Entegre kontni"
    },
    "empty_set_91a92df4": {
        "message": "Ansanm Vid"
    },
    "encircled_dot_8f5e51c": {
        "message": "pwen Ansèkle"
    },
    "encircled_minus_72745096": {
        "message": "Siy Mwen Ansèkle"
    },
    "encircled_plus_36d8d104": {
        "message": "Siy Plis Ansèkle"
    },
    "encircled_times_5700096d": {
        "message": "Siy Miltiplikasyon Ansèkle"
    },
    "engineering_icon_f8f3cf43": {
        "message": "Ikòn Jeni"
    },
    "english_australia_dc405d82": {
        "message": "Anglè (Australia)"
    },
    "english_c60612e2": {
        "message": "Anglè"
    },
    "english_canada_12688ee4": {
        "message": "Anglè (Canada)"
    },
    "english_icon_25bfe845": {
        "message": "Ikòn Anglè"
    },
    "english_united_kingdom_a613f831": {
        "message": "Anglè (United Kingdom)"
    },
    "enter_at_least_3_characters_to_search_4f037ee0": {
        "message": "Antre omwen 3 karaktè pou ka chèche"
    },
    "epsilon_54bb8afa": {
        "message": "Epsilon"
    },
    "epsilon_variant_d31f1e77": {
        "message": "Epsilon (Varyan)"
    },
    "equals_sign_c51bdc58": {
        "message": "Siy Egal"
    },
    "equation_1c5ac93c": {
        "message": "Ekwasyon"
    },
    "equation_editor_39fbc3f1": {
        "message": "Editè Ekwasyon"
    },
    "equilibrium_6ff3040b": {
        "message": "Ekilib"
    },
    "equivalence_class_7b0f11c0": {
        "message": "Klas Ekivalans"
    },
    "equivalent_identity_654b3ce5": {
        "message": "Ekivalan (Idantite)"
    },
    "error_loading_grades_e0b38f4d": {
        "message": "Erè nan chajman nòt yo"
    },
    "error_loading_items_5218438e": {
        "message": "Erè chajman eleman yo"
    },
    "error_loading_more_items_3f109d9f": {
        "message": "Erè chajman plis eleman"
    },
    "error_loading_past_items_2881dbb1": {
        "message": "Erè chajman eleman pase yo"
    },
    "estonian_5e8e2fa4": {
        "message": "Estonyen"
    },
    "eta_b8828f99": {
        "message": "Eta"
    },
    "exciting_discussion_9f67bd0a": {
        "message": "Yon deba pasyonan"
    },
    "excused_cf8792eb": {
        "message": "Egzante"
    },
    "exists_2e62bdaa": {
        "message": "Egziste"
    },
    "exit_fullscreen_b7eb0aa4": {
        "message": "Soti nan Plen Ekran"
    },
    "expand_preview_by_default_2abbf9f8": {
        "message": "Elaji apèsi pa Defo"
    },
    "expand_to_see_types_f5d29352": {
        "message": "Elaji pou w wè { types }"
    },
    "extended_9a58dcb6": {
        "message": "Elaji"
    },
    "external_link_d3f9e62a": {
        "message": "Lyen Ekstèn"
    },
    "external_tool_frame_70b32473": {
        "message": "Kad zouti ekstèn"
    },
    "external_tools_6e77821": {
        "message": "Zouti Ekstèn"
    },
    "extra_large_b6cdf1ff": {
        "message": "Ekxtra Laj"
    },
    "extra_small_9ae33252": {
        "message": "Piti Anpil"
    },
    "extracurricular_icon_67c8ca42": {
        "message": "Ikòn Paraskolè"
    },
    "f_function_fe422d65": {
        "message": "F (fonksyon)"
    },
    "failed_getting_course_list_49846a93": {
        "message": "Echèk pou jwenn lis kou"
    },
    "failed_getting_file_contents_e9ea19f4": {
        "message": "Echèk rekiperasyon kontni fichye yo"
    },
    "failed_getting_to_do_list_10ce2833": {
        "message": "Echèk pou jwenn Lis Tach la"
    },
    "failed_peeking_into_your_future_e95b9306": {
        "message": "Koudèy echwe sou avni w"
    },
    "failed_peeking_into_your_past_5bec2323": {
        "message": "Koudèy echwe nan pase w"
    },
    "failed_saving_changes_on_name_1e100ad": {
        "message": "Enposib pou anrejistre chanjman nan { name }."
    },
    "failed_to_delete_name_bdd7b810": {
        "message": "Enposib pou efase { name }."
    },
    "failed_to_delete_to_do_64edff49": {
        "message": "Echèk eliminasyon tach"
    },
    "failed_to_get_new_activity_17e7ec7c": {
        "message": "Echwe nan chèche nouvo aktivite"
    },
    "failed_to_load_opportunities_52ab6404": {
        "message": "Echèk chajman opòtinite"
    },
    "failed_to_retrieve_content_from_external_tool_5899c213": {
        "message": "Echwe pou rekipere kontni nan zouti ekstèn nan"
    },
    "failed_to_save_to_do_ddc7503b": {
        "message": "Echèk anrejistreman tach"
    },
    "failure_loading_the_to_do_list_c61895c8": {
        "message": "Echèk Chajman Lis Tach la"
    },
    "feedback_6dcc1991": {
        "message": "Kòmantè"
    },
    "file_name_8fd421ff": {
        "message": "Non fichye"
    },
    "file_storage_quota_exceeded_b7846cd1": {
        "message": "Quota estokaj fichye a depase"
    },
    "file_url_c12b64be": {
        "message": "URL Fichye"
    },
    "filename_file_icon_602eb5de": {
        "message": "{ filename } ikòn fichye"
    },
    "filename_image_preview_6cef8f26": {
        "message": "{ filename } apèsi imaj"
    },
    "filename_text_preview_e41ca2d8": {
        "message": "{ filename } apèsi tèks"
    },
    "files_c300e900": {
        "message": "Fichye"
    },
    "files_index_af7c662b": {
        "message": "Endis Fichye"
    },
    "filipino_33339264": {
        "message": "Filipin"
    },
    "finish_bc343002": {
        "message": "Fini"
    },
    "finnish_4df2923d": {
        "message": "Fenlandè"
    },
    "fix_heading_hierarchy_f60884c4": {
        "message": "Fikse yerachi antèt"
    },
    "flat_music_76d5a5c3": {
        "message": "Plat (Mizik)"
    },
    "focus_element_options_toolbar_18d993e": {
        "message": "Ba zouti opsyon eleman fokalizasyon"
    },
    "folder_tree_fbab0726": {
        "message": "Yerachi Dosye"
    },
    "for_all_b919f972": {
        "message": "Pou Tout"
    },
    "format_4247a9c5": {
        "message": "Fòma"
    },
    "format_as_a_list_142210c3": {
        "message": "Fòmate tankou lis"
    },
    "formatting_5b143aa8": {
        "message": "Fòmataj"
    },
    "forward_slash_3f90f35e": {
        "message": "Slash anvan"
    },
    "found_auto_saved_content_3f6e4ca5": {
        "message": "Jwenn kontni ki anrejistre otimatikman yo"
    },
    "found_count_plural_0_results_one_result_other_resu_46aeaa01": {
        "message": "Jwenn { count, plural,\n     =0 {# rezilta}\n    one {# rezilta}\n  other {# rezilta}\n}"
    },
    "fraction_41bac7af": {
        "message": "Fraksyon"
    },
    "french_33881544": {
        "message": "Fransè"
    },
    "french_canada_c3d92fa6": {
        "message": "Fransè (Kanada)"
    },
    "fullscreen_873bf53f": {
        "message": "Plen Ekran"
    },
    "fun_quiz_47ab0b0": {
        "message": "Quiz amizan"
    },
    "galician_7e4508b5": {
        "message": "Galisyen"
    },
    "gamma_1767928": {
        "message": "Gamma"
    },
    "generating_preview_45b53be0": {
        "message": "Jenerasyon apèsi..."
    },
    "german_3ec99bbb": {
        "message": "Alman"
    },
    "gif_png_format_images_larger_than_size_kb_are_not__7af3bdbd": {
        "message": "Imaj nan fòma GIF/PNG ki depase { size } KB yo pa konpatib pou kounye a."
    },
    "go_to_card_view_dashboard_9d03970e": {
        "message": "Ale nan Tablo Afichaj Kat"
    },
    "go_to_the_editor_s_menubar_e6674c81": {
        "message": "Ale sou ba meni editè a"
    },
    "go_to_the_editor_s_toolbar_a5cb875f": {
        "message": "Ale sou ba zouti editè a"
    },
    "graded_25cd3fcd": {
        "message": "Klase"
    },
    "grades_a61eba0a": {
        "message": "Nòt"
    },
    "grades_are_loading_c899652d": {
        "message": "Nòt yo ap chaje"
    },
    "grades_loaded_5056277c": {
        "message": "Nòt yo chaje"
    },
    "greater_than_e98af662": {
        "message": "Siperyè A"
    },
    "greater_than_or_equal_b911949a": {
        "message": "Siperyè ou Egal A"
    },
    "greek_65c5b3f7": {
        "message": "Grèk"
    },
    "green_15af4778": {
        "message": "Vèt"
    },
    "grey_a55dceff": {
        "message": "Gri"
    },
    "group_documents_8bfd6ae6": {
        "message": "Gwoupe Dokiman"
    },
    "group_files_4324f3df": {
        "message": "Gwoup Fichye"
    },
    "group_files_82e5dcdb": {
        "message": "Gwoup fichye"
    },
    "group_images_98e0ac17": {
        "message": "Gwoupe Imaj"
    },
    "group_isomorphism_45b1458c": {
        "message": "Gwoup Izomòfis"
    },
    "group_link_63e626b3": {
        "message": "Lyen Gwoup"
    },
    "group_links_9493129e": {
        "message": "Lyen Gwoup"
    },
    "group_media_2f3d128a": {
        "message": "Gwoupe Medya"
    },
    "group_navigation_99f191a": {
        "message": "Navigasyon Gwoup"
    },
    "h_bar_bb94deae": {
        "message": "Ba H"
    },
    "haitian_creole_7eb4195b": {
        "message": "Kreyòl Ayisyen"
    },
    "hat_ea321e35": {
        "message": "Chapo"
    },
    "header_column_f27433cb": {
        "message": "Kolonn antèt"
    },
    "header_row_and_column_ec5b9ec": {
        "message": "Ranje ak kolonn antèt"
    },
    "header_row_f33eb169": {
        "message": "Ranje antèt"
    },
    "heading_2_5b84eed2": {
        "message": "Antèt 2"
    },
    "heading_3_2c83de44": {
        "message": "Antèt 3"
    },
    "heading_4_b2e74be7": {
        "message": "Antèt 4"
    },
    "heading_levels_should_not_be_skipped_3947c0e0": {
        "message": "Nivo antèt la pata dwe sote."
    },
    "heading_starting_with_start_42a3e7f9": {
        "message": "Antèt kòmanse pa { start }"
    },
    "headings_should_not_contain_more_than_120_characte_3c0e0cb3": {
        "message": "Antèt yo Atribi tèks alt pata dwe genyen plis pase 120 karaktè."
    },
    "health_icon_8d292eb5": {
        "message": "Ikòn Sante"
    },
    "hearts_suit_e50e04ca": {
        "message": "Kè (Konbinezon)"
    },
    "hebrew_88fbf778": {
        "message": "Ebre"
    },
    "height_69b03e15": {
        "message": "Wotè"
    },
    "hexagon_d8468e0d": {
        "message": "Egzagòn"
    },
    "hide_description_bfb5502e": {
        "message": "Kache deskripsyon"
    },
    "hide_title_description_caf092ef": {
        "message": "Kache { title } deskripsyon"
    },
    "highlight_an_element_to_activate_the_element_optio_60e1e56b": {
        "message": "Mete yon eleman an valè pou ka aktive ba zouti opsyon eleman yo"
    },
    "hindi_9bcd4b34": {
        "message": "Endou"
    },
    "home_351838cd": {
        "message": "Akèy"
    },
    "html_code_editor_fd967a44": {
        "message": "editè kòd html"
    },
    "html_editor_fb2ab713": {
        "message": "Editè HTML"
    },
    "hungarian_fc7d30c9": {
        "message": "Ongwa"
    },
    "i_have_obtained_permission_to_use_this_file_6386f087": {
        "message": "Mwen gen otorizasyon pou itilize fichye sa a."
    },
    "i_hold_the_copyright_71ee91b1": {
        "message": "Mwen gen dwa dotè a"
    },
    "icelandic_9d6d35de": {
        "message": "Islandè"
    },
    "icon_215a1dc6": {
        "message": "Ikòn"
    },
    "icon_8168b2f8": {
        "message": "ikòn"
    },
    "icon_color_b86dd6d6": {
        "message": "Ikòn Koulè"
    },
    "icon_maker_icons_cc560f7e": {
        "message": "Ikòn Kreyatè Ikòn"
    },
    "icon_options_7e32746e": {
        "message": "Opsyon Ikòn"
    },
    "icon_options_tray_2b407977": {
        "message": "Plato Opsyon Ikòn"
    },
    "icon_preview_1782a1d9": {
        "message": "Apèsi ikòn"
    },
    "icon_shape_30b61e7": {
        "message": "Fòm Ikòn"
    },
    "icon_size_9353edea": {
        "message": "Gwosè Ikòn"
    },
<<<<<<< HEAD
=======
    "if_left_empty_link_text_will_display_as_course_lin_2a34eedb": {
        "message": "Si yo kite l vid, tèks lyen an ap afiche tankou non lyen kou a"
    },
>>>>>>> a9d918a9
    "if_usage_rights_are_required_the_file_will_not_pub_841e276e": {
        "message": "Si yo egzije Dwa itilizasyon, fichye a pa p pibliye tout tan li pa aktive sou paj Fichye yo."
    },
    "if_you_do_not_select_usage_rights_now_this_file_wi_14e07ab5": {
        "message": "Si w pa chwazi dwa itilizasyon yo kounye a, fichye sa a pa p pibliye aprè w fin transfere li."
    },
    "image_8ad06": {
        "message": "Imaj"
    },
    "image_c1c98202": {
        "message": "imaj"
    },
    "image_filenames_should_not_be_used_as_the_alt_attr_bcfd7780": {
        "message": "Non fichye imaj yo pata dwe itilize kòm atribi alt ki dekri kontni imaj la."
    },
    "image_options_5412d02c": {
        "message": "Opsyon Imaj"
    },
    "image_options_tray_90a46006": {
        "message": "Plato Opsyon Imaj"
    },
    "image_to_crop_3a34487d": {
        "message": "Imaj pou koupe"
    },
    "image_with_filename_file_aacd7180": {
        "message": "Imaj ak non fichye { file }"
    },
    "images_7ce26570": {
        "message": "Imaj"
    },
    "images_should_include_an_alt_attribute_describing__b86d6a86": {
        "message": "Imaj yo dwe gen yon atribi alt ki dekri kontni imaj la."
    },
    "imaginary_portion_of_complex_number_2c733ffa": {
        "message": "Pòsyon Imajinè (Nonm Konplèks)"
    },
    "in_element_of_19ca2f33": {
        "message": "Nan (Eleman de)"
    },
    "increase_indent_6af90f7c": {
        "message": "Ogmante Endantasyon"
    },
    "indefinite_integral_6623307e": {
        "message": "Entegral Endefini"
    },
    "indigo_2035fc55": {
        "message": "Indigo"
    },
    "indonesian_5f6accd6": {
        "message": "Endonezyen"
    },
    "inference_fed5c960": {
        "message": "Enferans"
    },
    "infinity_7a10f206": {
        "message": "Enfinite"
    },
    "insert_593145ef": {
        "message": "Ensere"
    },
    "insert_link_6dc23cae": {
        "message": "Ensere Lyen"
    },
    "insert_math_equation_57c6e767": {
        "message": "Ensere Ekwasyon Matematik"
    },
    "integers_336344e1": {
        "message": "Antye"
    },
    "intersection_cd4590e4": {
        "message": "Entèseksyon"
    },
    "invalid_entry_f7d2a0f5": {
        "message": "Antre Envalid."
    },
    "invalid_file_c11ba11": {
        "message": "Fichye Envalid"
    },
    "invalid_file_type_881cc9b2": {
        "message": "Tip fichye envalid"
    },
    "invalid_url_cbde79f": {
        "message": "URL envalid"
    },
    "iota_11c932a9": {
        "message": "Iota"
    },
    "irish_567e109f": {
        "message": "Ilandè"
    },
    "issue_num_total_f94536cf": {
        "message": "Pwoblèm { num }/{ total }"
    },
    "italian_bd3c792d": {
        "message": "Italyen"
    },
    "items_completed_items_plural_1_item_other_items_717d579f": {
        "message": "{ items } eleman { items, plural,\n     =1 {eleman}\n  other {konplete}\n}"
    },
    "japanese_b5721ca7": {
        "message": "Japonè"
    },
    "join_6cafecca": {
        "message": "Antre"
    },
    "join_active_online_meeting_d9d892b2": {
        "message": "Patisipe nan rankont aktif anliy"
    },
    "join_online_meeting_b1725843": {
        "message": "patisipe nan rankont anliy"
    },
    "jump_to_navigation_toolbar_2952cd8b": {
        "message": "Ale sou ba zouti navigasyon an"
    },
    "jump_to_today_254ccf41": {
        "message": "Ale nan Jodi a"
    },
    "kappa_2f14c816": {
        "message": "Kappa"
    },
    "kappa_variant_eb64574b": {
        "message": "Kappa (Varyan)"
    },
    "keyboard_shortcuts_ed1844bd": {
        "message": "Rakousi Klavye"
    },
    "keyboards_navigate_to_links_using_the_tab_key_two__5fab8c82": {
        "message": "Klavye navige nan lyen yo ak touch Tab la. De lyen adjasan ki dirije nan menm destinasyon an ka pèmèt moun k ap itilize klavye yo twompe yo."
    },
    "korean_da812d9": {
        "message": "Koreyen"
    },
    "lambda_4f602498": {
        "message": "Lambda"
    },
    "language_arts_35b79a8b": {
        "message": "La Langaj"
    },
    "language_arts_icon_a798b0f8": {
        "message": "Ikòn Langaj Da"
    },
    "languages_icon_9d20539": {
        "message": "Ikòn Langaj"
    },
    "large_9c5e80e7": {
        "message": "Laj"
    },
    "late_2be42b88": {
        "message": "An reta"
    },
    "latvian_2bbb6aab": {
        "message": "Latvyen"
    },
    "learn_more_about_adjacent_links_2cb9762c": {
        "message": "Aprann plis sou lyen adjasan yo"
    },
    "learn_more_about_color_contrast_c019dfb9": {
        "message": "Aprann plis sou kontras koulè yo"
    },
    "learn_more_about_organizing_page_headings_8a7caa2e": {
        "message": "Aprann plis sou òganizasyon antèt paj"
    },
    "learn_more_about_proper_page_heading_structure_d2959f2d": {
        "message": "Aprann plis sou estrikti antèt paj yo"
    },
    "learn_more_about_table_headers_5f5ee13": {
        "message": "Aprann plis sou antèt tablo yo"
    },
    "learn_more_about_using_alt_text_for_images_5698df9a": {
        "message": "Aprann plis sou tèks alt pou imaj yo"
    },
    "learn_more_about_using_captions_with_tables_36fe496f": {
        "message": "Aprann plis sou itilizasyon lejand nan tablo yo"
    },
    "learn_more_about_using_filenames_as_alt_text_264286af": {
        "message": "Aprann plis sou itilizasyon non fichye yo tankou tèks alt"
    },
    "learn_more_about_using_lists_4e6eb860": {
        "message": "Aprann plis sou itilizasyon lis yo"
    },
    "learn_more_about_using_scope_attributes_with_table_20df49aa": {
        "message": "Aprann plis sou itilizasyon atribi pòte yo ak tablo yo"
    },
    "leave_as_is_4facfe55": {
        "message": "Kite tankou"
    },
    "left_3ea9d375": {
        "message": "Goch"
    },
    "left_align_43d95491": {
        "message": "Aliyen Agoch"
    },
    "left_angle_bracket_c87a6d07": {
        "message": "Sipò Ang Goch"
    },
    "left_arrow_4fde1a64": {
        "message": "Flèch Agoch"
    },
    "left_arrow_with_hook_5bfcad93": {
        "message": "Flèch Agoch avèk Kwochè"
    },
    "left_ceiling_ee9dd88a": {
        "message": "Plafon Goch"
    },
    "left_curly_brace_1726fb4": {
        "message": "Akolad Agoch"
    },
    "left_downard_harpoon_arrow_1d7b3d2e": {
        "message": "Flèch yon Bò Desann Agoch"
    },
    "left_floor_29ac2274": {
        "message": "Etaj Agoch"
    },
    "left_to_right_e9b4fd06": {
        "message": "De Goch a Dwat"
    },
    "left_upward_harpoon_arrow_3a562a96": {
        "message": "Flèch yon Bò Monte Agoch"
    },
    "leftward_arrow_1e4765de": {
        "message": "Flèch Agoch"
    },
    "leftward_pointing_triangle_d14532ce": {
        "message": "Triyabg ki Bay Adwat"
    },
    "less_than_a26c0641": {
        "message": "Enferyè A"
    },
    "less_than_or_equal_be5216cb": {
        "message": "Enferyè ou Egal A"
    },
    "library_icon_ae1e54cf": {
        "message": "Ikòn Bibliyotèk"
    },
    "light_blue_5374f600": {
        "message": "Limyè Ble"
    },
    "link_7262adec": {
        "message": "Lyen"
    },
    "link_options_a16b758b": {
        "message": "Opsyon Lyen"
    },
    "link_with_text_starting_with_start_b3fcbe71": {
        "message": "Lyen ak tèks ki kòmanse pa { start }"
    },
    "links_14b70841": {
        "message": "Lyen"
    },
    "links_to_an_external_site_de74145d": {
        "message": "Lyen pou ale sou sit ekstèn."
    },
    "lists_should_be_formatted_as_lists_f862de8d": {
        "message": "Lis yo dwe fòmate tankou lis."
    },
    "lithuanian_5adcbe24": {
        "message": "Lityanyen"
    },
    "load_more_35d33c7": {
        "message": "Chaje Plis"
    },
    "load_more_a36f9cf9": {
        "message": "Chaje plis"
    },
    "load_prior_dates_f2b0f6f0": {
        "message": "Chaje dat avan"
    },
    "loaded_count_plural_0_items_one_item_other_items_e58533e9": {
        "message": "Eleman { count, plural,\n     =0 {# eleman}\n    one {# eleman}\n  other {# chaje}\n}"
    },
    "loading_25990131": {
        "message": "Chajman..."
    },
    "loading_725811ca": {
        "message": "chajman"
    },
    "loading_bde52856": {
        "message": "Chajman"
    },
    "loading_closed_captions_subtitles_failed_95ceef47": {
        "message": "chajman soutit lan echwe"
    },
    "loading_external_tool_d839042c": {
        "message": "Chajman Zouti Ekstèn"
    },
    "loading_failed_b3524381": {
        "message": "Chajman echwe..."
    },
    "loading_failed_e6a9d8ef": {
        "message": "Chajman echwe."
    },
    "loading_folders_d8b5869e": {
        "message": "Chajman dosye"
    },
    "loading_grades_c842c887": {
        "message": "Chajman Nòt"
    },
    "loading_past_items_ca499e75": {
        "message": "Chaje eleman pase"
    },
    "loading_placeholder_for_filename_792ef5e8": {
        "message": "Chajman espas rezève pou { fileName }"
    },
    "loading_planner_items_947a813d": {
        "message": "Chajman Eleman Planifikatè"
    },
    "loading_please_wait_d276220a": {
        "message": "Chajman, tanpri tann"
    },
    "loading_preview_9f077aa1": {
        "message": "Chajman apèsi"
    },
    "location_3b6ff307": {
        "message": "Anplasman:"
    },
    "locked_762f138b": {
        "message": "Bloke"
    },
    "logical_equivalence_76fca396": {
        "message": "Ekivalans Lojik"
    },
    "logical_equivalence_short_8efd7b4f": {
        "message": "Ekivalans Lojik (Kout)"
    },
    "logical_equivalence_short_and_thick_1e1f654d": {
        "message": "Ekivalans Lojik (Kout e Gwo)"
    },
    "logical_equivalence_thick_662dd3f2": {
        "message": "Ekivalans Lojik (Gwo"
    },
    "looks_like_there_isn_t_anything_here_d9bcef49": {
        "message": "Ta sanble pa gen anyen la a"
    },
    "low_horizontal_dots_cc08498e": {
        "message": "Pwen Orizontal Ba"
    },
    "macedonian_6ed541af": {
        "message": "Masedonyen"
    },
    "magenta_4a65993c": {
        "message": "Magenta"
    },
    "malay_f5dddce4": {
        "message": "Malezyen"
    },
    "maltese_916925e8": {
        "message": "Maltè"
    },
    "maori_new_zealand_5380a95f": {
        "message": "Māori (New Zealand)"
    },
    "maps_to_e5ef7382": {
        "message": "Kat Pou"
    },
    "math_ede93050": {
        "message": "Matematik"
    },
    "math_icon_ad4e9d03": {
        "message": "Ikòn Matematik"
    },
    "media_af190855": {
        "message": "Medya"
    },
    "media_file_is_processing_please_try_again_later_58a6d49": {
        "message": "Fichye miltimedya an tretman. Tanpri eseye ankò."
    },
    "media_title_2112243b": {
        "message": "Tit Medya"
    },
    "medium_5a8e9ead": {
        "message": "Mwayen"
    },
    "merge_links_2478df96": {
        "message": "Fizyone lyen"
    },
    "mic_a7f3d311": {
        "message": "Mikwo"
    },
    "microphone_disabled_15c83130": {
        "message": "Mikwo Dezaktive"
    },
    "middle_27dc1d5": {
        "message": "Mitan"
    },
    "minimize_file_preview_da911944": {
        "message": "Minimize Apèsi Fichye"
    },
    "minimize_video_20aa554b": {
        "message": "Miminize Videyo"
    },
    "minus_fd961e2e": {
        "message": "Mwens"
    },
    "minus_plus_3461f637": {
        "message": "Mwens/Plis"
    },
    "misc_3b692ea7": {
        "message": "Divès"
    },
    "miscellaneous_e9818229": {
        "message": "Divès"
    },
    "missing_1a256b3b": {
        "message": "Manke"
    },
    "missing_items_for_title_516511f8": {
        "message": "Eleman ki manke pou { title }"
    },
    "modules_c4325335": {
        "message": "Modil"
    },
    "moving_image_to_crop_directionword_6f66cde2": {
        "message": "Deplase imaj pou koupe { directionWord }"
    },
    "mu_37223b8b": {
        "message": "Mu"
    },
    "multi_color_image_63d7372f": {
        "message": "Imaj Miltikolò"
    },
    "multiplication_sign_15f95c22": {
        "message": "Siy Miltiplikasyon"
    },
    "music_icon_4db5c972": {
        "message": "Ikòn Mizik"
    },
    "must_be_at_least_percentage_22e373b6": {
        "message": "Dwe omwen { percentage }%"
    },
    "must_be_at_least_width_x_height_px_41dc825e": {
        "message": "Dwe omwen { width } x { height }px"
    },
    "my_files_2f621040": {
        "message": "Fichye Mwen"
    },
    "my_grades_98834476": {
        "message": "Nòt Mwen"
    },
    "n_th_root_9991a6e4": {
        "message": "Enyèm Rasin"
    },
    "nabla_1e216d25": {
        "message": "Nabla"
    },
    "name_1aed4a1b": {
        "message": "Non"
    },
    "name_color_ceec76ff": {
        "message": "{ name } ({ color })"
    },
    "natural_music_54a70258": {
        "message": "Natirèl (Mizik)"
    },
    "natural_numbers_3da07060": {
        "message": "Nonm Natirèl"
    },
    "navigate_through_the_menu_or_toolbar_415a4e50": {
        "message": "Navige atravè meni oswa ba zouti a"
    },
    "nested_greater_than_d852e60d": {
        "message": "Siperyè Enbrike"
    },
    "nested_less_than_27d17e58": {
        "message": "Enferyè Enbrike"
    },
    "new_13daf639": {
        "message": "Nouvo"
    },
    "new_activity_8b84847d": {
        "message": "Nouvo Aktivite"
    },
    "new_activity_for_title_14c9c3af": {
        "message": "Nouvo aktivite pou { title }"
    },
    "new_opportunities_7d349c4d": {
        "message": "Nouvo Opòtinite"
    },
    "next_40e12421": {
        "message": "Pwochen"
    },
    "next_month_749b1778": {
        "message": "Mwa Pwochen"
    },
    "no_accessibility_issues_were_detected_f8d3c875": {
        "message": "Nou pa t detekte okenn pwoblèm aksesibilite."
    },
    "no_changes_to_save_d29f6e91": {
        "message": "Pa gen chanjman pou sovgade."
    },
    "no_due_dates_assigned_e8f5bac8": {
        "message": "Pa gen Delè"
    },
    "no_e16d9132": {
        "message": "Non"
    },
    "no_file_chosen_9a880793": {
        "message": "Pa gen fichye chwazi"
    },
    "no_grade_3b4d7f3e": {
        "message": "Pa gen Klas"
    },
    "no_headers_9bc7dc7f": {
        "message": "Okenn antèt"
    },
    "no_preview_is_available_for_this_file_f940114a": {
        "message": "Pa gen apèsi disponib pou fichye sa a."
    },
    "no_results_940393cf": {
        "message": "Okenn rezilta."
    },
    "no_results_found_for_filterterm_ad1b04c8": {
        "message": "Nou pa jwenn rezilta pou { filterTerm }"
    },
    "no_video_1ed00b26": {
        "message": "Pa gen Videyo"
    },
    "none_3b5e34d2": {
        "message": "Okenn"
    },
    "none_selected_b93d56d2": {
        "message": "Anyen Seleksyone"
    },
    "norwegian_53f391ec": {
        "message": "Nòvejyen"
    },
    "norwegian_bokmal_ad5843fa": {
        "message": "Bokmål Nòvejyen"
    },
    "norwegian_nynorsk_c785f8a6": {
        "message": "Norwegian Nynorsk"
    },
    "not_equal_6e2980e6": {
        "message": "Pa Egal"
    },
    "not_in_not_an_element_of_fb1ffb54": {
        "message": "Pa Nan (Pa Yon Eleman De)"
    },
    "not_negation_1418ebb8": {
        "message": "Pa (Negasyon)"
    },
    "not_subset_dc2b5e84": {
        "message": "Pa gen Sou Ansanm"
    },
    "not_subset_strict_23d282bf": {
        "message": "Pa gen Sou Ansanm (Estrik)"
    },
    "not_superset_5556b913": {
        "message": "Pa gen Superset"
    },
    "not_superset_strict_24e06f36": {
        "message": "Pa gen Superset (Estrik)"
    },
    "nothing_due_this_week_d45c9ef9": {
        "message": "Pa gen Anyen pou Remèt Semenn sa a"
    },
    "nothing_for_now_e3e3ce2a": {
        "message": "Anyen pou kounye a"
    },
    "nothing_here_needs_attention_c4eaded6": {
        "message": "Pa gen anyen la a ki mande atansyon."
    },
    "nothing_more_to_do_b665da42": {
        "message": "Pa gen Anyen pou Fè Ankò"
    },
    "nothing_new_needs_attention_3ac548d4": {
        "message": "Pa gen anyen nouvo ki bezwen atansyon."
    },
    "nothing_planned_today_selecting_most_recent_item_ffd71bff": {
        "message": "Pa gen anyen ki planifye pou jodi a. Seleksyon eleman ki pi resan yo."
    },
    "nothing_planned_today_selecting_next_item_f6718aa": {
        "message": "Pa gen anyen ki planifye pou jodi a. Seleksyon pwochen eleman."
    },
    "nothing_planned_yet_8675ffe9": {
        "message": "Poko Gen Anyen Planifye"
    },
    "nu_1c0f6848": {
        "message": "Nu"
    },
    "numpoints_points_8621a43b": {
        "message": "{ numPoints } pwen"
    },
    "octagon_e48be9f": {
        "message": "Oktagòn"
    },
    "olive_6a3e4d6b": {
        "message": "Oliv"
    },
    "omega_8f2c3463": {
        "message": "Omega"
    },
    "one_of_the_following_styles_must_be_added_to_save__1de769aa": {
        "message": "Yonn nan stil annapre yo dwe ajoute pou anrejistre yon ikòn: Koulè Ikòn nan, Gwosè Kontou li, Tèks Ikòn nan oswa Imaj"
    },
    "only_most_recent_grading_period_shown_f1ad6458": {
        "message": "*Peryòd notasyon ki pi resan an ki afiche sèlman."
    },
    "open_circle_e9bd069": {
        "message": "Sèk Ouvè"
    },
    "open_this_keyboard_shortcuts_dialog_9658b83a": {
        "message": "Ouvri dyalòg rakousi klavye sa a"
    },
    "open_title_application_fd624fc5": {
        "message": "Ouvri { title } aplikasyon"
    },
    "operators_a2ef9a93": {
        "message": "Operatè"
    },
    "opportunities_popup_f6703842": {
        "message": "opòtinite afiche"
    },
    "optional_add_course_ef0d70fc": {
        "message": "Opsyonèl: Ajoute Kou"
    },
    "or_9b70ccaa": {
        "message": "Oswa"
    },
    "orange_81386a62": {
        "message": "Zoranj"
    },
    "ordered_and_unordered_lists_cfadfc38": {
        "message": "Lis Òdone e non Òdone"
    },
    "other_editor_shortcuts_may_be_found_at_404aba4a": {
        "message": "Ou ka jwenn lòt rakousi editè nan"
    },
    "outline_color_3ef2cea7": {
        "message": "Koulè Kontou"
    },
    "outline_size_a6059a21": {
        "message": "Gwosè Kontou"
    },
    "p_is_not_a_valid_protocol_which_must_be_ftp_http_h_adf13fc2": {
        "message": "{ p }  pa yon pwotokòl valid ki ta dwe ftp, http, https, mailto, skype, tel oswa sote li"
    },
    "page_50c4823d": {
        "message": "Paj"
    },
    "pages_e5414c2c": {
        "message": "Paj"
    },
    "paragraph_5e5ad8eb": {
        "message": "Paragraf"
    },
    "paragraph_starting_with_start_a59923f8": {
        "message": "Paragraf kòmanse ak { start }"
    },
    "parallel_d55d6e38": {
        "message": "Paralèl"
    },
    "partial_derivative_4a9159df": {
        "message": "Pasyèl (Derive)"
    },
    "paste_5963d1c1": {
        "message": "Kole"
    },
    "pause_12af3bb4": {
        "message": "Poz"
    },
    "peer_review_74f26a13": {
        "message": "Revisyon Kamarad"
    },
    "peer_review_for_itemtitle_358cb413": {
        "message": "Revisyon Kamarad pou { itemTitle }"
    },
    "pentagon_17d82ea3": {
        "message": "Pentagòn"
    },
    "people_b4ebb13c": {
        "message": "Moun"
    },
    "percentage_34ab7c2c": {
        "message": "Pousantaj"
    },
    "percentage_must_be_a_number_8033c341": {
        "message": "Pousantaj la dwe se yon chif"
    },
    "performing_arts_icon_f3497486": {
        "message": "Ikòn Pèfòmans Da"
    },
    "perpendicular_7c48ede4": {
        "message": "Pèpandikilè"
    },
    "persian_a8cadb95": {
        "message": "Lang Pès"
    },
    "phi_4ac33b6d": {
        "message": "Phi"
    },
    "phi_variant_c9bb3ac5": {
        "message": "Phi (Varyan)"
    },
    "physical_education_icon_d7dffd3e": {
        "message": "Ikòn Edikasyon Fizik"
    },
    "pi_dc4f0bd8": {
        "message": "Pi"
    },
    "pi_variant_10f5f520": {
        "message": "Pi (Varyan)"
    },
    "pink_68ad45cb": {
        "message": "Woz"
    },
    "pixels_52ece7d1": {
        "message": "Piksèl"
    },
    "play_1a47eaa7": {
        "message": "Jwe"
    },
    "play_media_comment_35257210": {
        "message": "Jwe kòmantè medya."
    },
    "play_media_comment_by_name_from_createdat_c230123d": {
        "message": "Jwe kòmantè medya pa { name } de { createdAt }."
    },
    "please_allow_canvas_to_access_your_microphone_and__dc2c3079": {
        "message": "Tanpri pèmèt Canvas gen aksè a mikwofòn e kamera ou a."
    },
    "plus_d43cd4ec": {
        "message": "Plis"
    },
    "plus_minus_f8be2e83": {
        "message": "Plis/Mwens"
    },
    "points_bceb5005": {
        "message": "pwen"
    },
    "points_points_63e59cce": {
        "message": "{ points } pwen"
    },
    "polish_4cf2ecaf": {
        "message": "Polonè"
    },
    "portuguese_9c212cf4": {
        "message": "Pòtigè"
    },
    "posted_when_a578f5ab": {
        "message": "Poste: { when }"
    },
    "power_set_4f26f316": {
        "message": "Ansanm Puisans"
    },
    "precedes_196b9aef": {
        "message": "Presedan"
    },
    "precedes_equal_20701e84": {
        "message": "Presedan Egalite"
    },
    "preformatted_d0670862": {
        "message": "Prefòmate"
    },
    "prev_f82cbc48": {
        "message": "Anvan"
    },
    "preview_53003fd2": {
        "message": "Apèsi"
    },
    "preview_a3f8f854": {
        "message": "APÈSI"
    },
    "preview_in_overlay_ed772c46": {
        "message": "Apèsi an sipèpozisyon"
    },
    "preview_inline_9787330": {
        "message": "Apèsi an liy"
    },
    "previous_month_bb1e3c84": {
        "message": "Mwa Pase"
    },
    "prime_917ea60e": {
        "message": "Premye"
    },
    "prime_numbers_13464f61": {
        "message": "Nonm Premye"
    },
    "product_39cf144f": {
        "message": "Pwodwi"
    },
    "proportional_f02800cc": {
        "message": "Pwopòsyonèl"
    },
    "protocol_must_be_ftp_http_https_mailto_skype_tel_o_73beb4f8": {
        "message": "Pwotokòl la dwe ftp, http, https, mailto, skype, tel oswa sote li"
    },
    "psi_e3f5f0f7": {
        "message": "Psi"
    },
    "pts_699bd9aa": {
        "message": "pwen"
    },
    "published_c944a23d": {
        "message": "pibliye"
    },
    "published_when_302d8e23": {
        "message": "pibliye: { when }"
    },
    "pumpkin_904428d5": {
        "message": "Pumpkin"
    },
    "purple_7678a9fc": {
        "message": "Mov"
    },
    "quaternions_877024e0": {
        "message": "Kwatènè"
    },
    "quiz_e0dcce8f": {
        "message": "Quiz"
    },
    "quizzes_7e598f57": {
        "message": "Quiz"
    },
    "rational_numbers_80ddaa4a": {
        "message": "Nonm Rasyonèl"
    },
    "real_numbers_7c99df94": {
        "message": "Nonm Reyèl"
    },
    "real_portion_of_complex_number_7dad33b5": {
        "message": "Pòsyon Reyèl (yon Nonm Konplèks)"
    },
    "record_7c9448b": {
        "message": "Anrejistre"
    },
    "record_upload_media_5fdce166": {
        "message": "Anrejistre/Chaje Medya"
    },
    "recording_98da6bda": {
        "message": "Anrejistreman"
    },
    "red_8258edf3": {
        "message": "Wouj"
    },
    "redo_363c58b7": {
        "message": "Refè"
    },
    "relationships_6602af70": {
        "message": "Relasyon"
    },
    "religion_icon_246e0be1": {
        "message": "Ikòn Relijyon"
    },
    "reminder_date_4564d12d": {
        "message": "Rapèl: { date }"
    },
    "remove_heading_style_5fdc8855": {
        "message": "Elimine stil antèt"
    },
    "remove_link_d1f2f4d0": {
        "message": "Elimine Lyen"
    },
    "replace_e61834a7": {
        "message": "Ranplase"
    },
    "replies_4a8577c8": {
        "message": "Repons"
    },
    "reset_95a81614": {
        "message": "Reinisyalize"
    },
    "resize_ec83d538": {
        "message": "Redimansyone"
    },
    "restore_auto_save_deccd84b": {
        "message": "Restore anrejistreman otomatik?"
    },
    "reverse_turnstile_does_not_yield_7558be06": {
        "message": "Tounikè Envèse (pa sede)"
    },
    "rho_a0244a36": {
        "message": "Rho"
    },
    "rho_variant_415245cd": {
        "message": "Rho (Varyan)"
    },
    "rich_content_editor_2708ef21": {
        "message": "Editè Kontni Rich"
    },
    "rich_text_area_press_oskey_f8_for_rich_content_edi_c2f651d": {
        "message": "Zòn Teks Rich Peze { OSKey }+F8 pou rakousi Editè Kontni Rich."
    },
    "right_71ffdc4d": {
        "message": "Dwat"
    },
    "right_align_39e7a32a": {
        "message": "Aliyen Adwat"
    },
    "right_angle_bracket_d704e2d6": {
        "message": "Sipò Ang Dwat"
    },
    "right_arrow_35e0eddf": {
        "message": "Flèch Adwat"
    },
    "right_arrow_with_hook_29d92d31": {
        "message": "Flèch Adwat avèk Kwochè"
    },
    "right_ceiling_839dc744": {
        "message": "Plafon Dwat"
    },
    "right_curly_brace_5159d5cd": {
        "message": "Akolad Agoch"
    },
    "right_downward_harpoon_arrow_d71b114f": {
        "message": "Flèch yon Bò Desann Adwat"
    },
    "right_floor_5392d5cf": {
        "message": "Etaj Adwat"
    },
    "right_to_left_9cfb092a": {
        "message": "De Dwat a Goch"
    },
    "right_upward_harpoon_arrow_f5a34c73": {
        "message": "Flèch yon Bò Monte Adwat"
    },
    "rightward_arrow_32932107": {
        "message": "Flèch Adwat"
    },
    "rightward_pointing_triangle_60330f5c": {
        "message": "Triyang ki Bay Adwat"
    },
    "romanian_13670c1e": {
        "message": "Woumen"
    },
    "rotate_image_90_degrees_2ab77c05": {
        "message": "Pivote Imaj de -90 degre"
    },
    "rotate_image_90_degrees_6c92cd42": {
        "message": "Pivote Imaj de 90 degre"
    },
    "rotation_9699c538": {
        "message": "Wotasyon"
    },
    "row_fc0944a7": {
        "message": "Ranje"
    },
    "row_group_979f5528": {
        "message": "Gwoup ranje"
    },
    "russian_1e3e197": {
        "message": "Ris"
    },
    "sadly_the_pretty_html_editor_is_not_keyboard_acces_50da7665": {
        "message": "Malerezman, bèl editè HTML la pa aksesib sou klavye. Gen aksè a bèl editè HTML la la a."
    },
    "save_11a80ec3": {
        "message": "Anrejistre"
    },
    "save_copy_ca63944e": {
        "message": "Sovgade Kopi"
    },
    "save_media_cb9e786e": {
        "message": "Anrejistre Medya"
    },
    "saved_icon_maker_icons_df86e2a1": {
        "message": "Sovgade Ikòn Kreyatè Ikòn"
    },
    "schedule_preview_3bcda153": {
        "message": "Apèsi Pwogram"
    },
    "science_8d92214a": {
        "message": "Syans"
    },
    "screen_readers_cannot_determine_what_is_displayed__6a5842ab": {
        "message": "Lektè ekran yo paka wè kisa ki afiche nan yon imaj san tèks altènatif, epi non fichye yo souvan se yon anchenman chif ak lèt ki pa dekri kontèks oswa sans."
    },
    "screen_readers_cannot_determine_what_is_displayed__6f1ea667": {
        "message": "Lektè ekran yo paka wè kisa ki afiche nan yon imaj san tèks altènatif, ki dekri kontni ak siyifikasyon imaj la. Tèks altènatif ta dwe senp e klè."
    },
    "screen_readers_cannot_determine_what_is_displayed__a57e6723": {
        "message": "Lektè ekran yo paka wè kisa ki afiche nan yon imaj san tèks altènatif, ki dekri kontni ak siyifikasyon imaj la."
    },
    "screen_readers_cannot_interpret_tables_without_the_bd861652": {
        "message": "Lektè ekran yo paka entèrete tablo san estrikti ki apwopriye. Antèt tablo yo bay enstriksyon ak kapasite kontni an."
    },
    "screen_readers_cannot_interpret_tables_without_the_e62912d5": {
        "message": "Lektè ekran yo paka entèrete tablo san estrikti ki apwopriye. Lejand tablo yo dekri kontèks ak konpreyansyon jeneral tablo a."
    },
    "screen_readers_cannot_interpret_tables_without_the_f0bdec0f": {
        "message": "Lektè ekran yo paka entèrete tablo san estrikti ki apwopriye. Antèt tablo yo bay enstriksyon ak rezime kontni an."
    },
    "script_l_42a7b254": {
        "message": "Script L"
    },
    "scroll_up_to_see_your_history_19b14cad": {
        "message": "Navige monte pou wè istoryal ou!"
    },
    "scrolls_up_to_the_previous_item_with_new_activity_99717459": {
        "message": "Navige monte nan eleman anvan ak nouvo aktivite."
    },
    "search_280d00bd": {
        "message": "Chèche"
    },
    "select_audio_source_21043cd5": {
        "message": "Seleksyone sous odyo"
    },
    "select_crop_shape_d441feeb": {
        "message": "Seleksyone koupe fòm"
    },
    "select_language_7c93a900": {
        "message": "Seleksyone Lang"
    },
    "select_video_source_1b5c9dbe": {
        "message": "Seleksyone sous videyo"
    },
    "selected_linkfilename_c093b1f2": {
        "message": "Seleksyone { linkFileName }"
    },
    "selection_b52c4c5e": {
        "message": "Seleksyon"
    },
    "serbian_7187f1f2": {
        "message": "Sèb"
    },
    "set_header_scope_8c548f40": {
        "message": "Defini kapasite antèt"
    },
    "set_minus_b46e9b88": {
        "message": "Ansanm Mwens"
    },
    "set_table_header_cfab13a0": {
        "message": "Defini antèt tablo"
    },
    "sharp_music_ab956814": {
        "message": "Pweti (Mizik)"
    },
    "shift_arrows_4d5785fe": {
        "message": "SHIFT+Flèch"
    },
    "shift_o_to_open_the_pretty_html_editor_55ff5a31": {
        "message": "Shift-O pou ka ouvri bèl editè html la."
    },
    "shortcut_911d6255": {
        "message": "Rakousi"
    },
    "show_all_ae37d610": {
        "message": "Afiche Tout"
    },
    "show_audio_options_b489926b": {
        "message": "Afiche opsyon odyo"
    },
    "show_image_options_1e2ecc6b": {
        "message": "Afiche opsyon imaj"
    },
    "show_link_options_545338fd": {
        "message": "Afiche opsyon lyen"
    },
    "show_my_grades_ebd08684": {
        "message": "Afiche Nòt Mwen"
    },
    "show_studio_media_options_a0c748c6": {
        "message": "Afiche opsyon estidyo medya a"
    },
    "show_video_options_6ed3721a": {
        "message": "Afiche opsyon videyo"
    },
    "sighted_users_browse_web_pages_quickly_looking_for_1d4db0c1": {
        "message": "Itilizatè prevwayan yo navige sou paj wèb yo byen vit, pou yo ka chèche antèt ki gwo oswa an gra. Itilizatè lektè ekran yo konte sou antèt yo pou konpreyansyon kontekstyèl. Antèt yo dwe itilize estrikti ki apwopriye."
    },
    "sighted_users_browse_web_pages_quickly_looking_for_ade806f5": {
        "message": "Itilizatè prevwayan yo navige sou paj wèb yo byen vit, pou yo ka chèche antèt ki gwo oswa an gra. Itilizatè lektè ekran yo konte sou antèt yo pou konpreyansyon kontekstyèl. Antèt yo dwe klè nan estrikti ki apwopriye."
    },
    "sigma_5c35e553": {
        "message": "Sigma"
    },
    "sigma_variant_8155625": {
        "message": "Sigma (Varyan)"
    },
    "single_color_image_4e5d4dbc": {
        "message": "Imaj Yon sèl Koulè"
    },
    "single_color_image_color_95fa9a87": {
        "message": "Koulè Inik Imaj la"
    },
    "size_b30e1077": {
        "message": "Dimansyon"
    },
    "size_of_caption_file_is_greater_than_the_maximum_m_bff5f86e": {
        "message": "Fichye soutit la depase kantite maksimòm { max } kb yo otorize a."
    },
    "slovak_69f48e1b": {
        "message": "Slovak"
    },
    "slovenian_30ae5208": {
        "message": "Slovèn"
    },
    "small_b070434a": {
        "message": "Piti"
    },
    "social_studies_13fa30c7": {
        "message": "Syans Sosyal"
    },
    "solid_circle_9f061dfc": {
        "message": "Sèk Solid"
    },
    "something_went_wrong_89195131": {
        "message": "Gen yon bagay ki mal fèt."
    },
    "something_went_wrong_accessing_your_webcam_6643b87e": {
        "message": "Gen yon pwoblèm ki pase lè l ap chache aksede ak webcam ou an."
    },
    "something_went_wrong_and_i_don_t_know_what_to_show_e0c54ec8": {
        "message": "Gen yon bagay ki pase mal ni mwen pa konnen kisa pou m montre w."
    },
    "something_went_wrong_check_your_connection_reload__c7868286": {
        "message": "Gen yon bagay ki mal fèt. Verifye koneksyon ou, relanse paj la epi eseye ankò."
    },
    "something_went_wrong_d238c551": {
        "message": "Gen yon bagay ki pase mal"
    },
    "something_went_wrong_while_sharing_your_screen_8de579e5": {
        "message": "Gen yon bagay ki pase mal pandan n ap pataje ekran w lan."
    },
    "sort_by_e75f9e3e": {
        "message": "Triye Pa"
    },
    "spades_suit_b37020c2": {
        "message": "Pik (Konbinezon)"
    },
    "spanish_de9de5d6": {
        "message": "Panyòl"
    },
    "square_511eb3b3": {
        "message": "Kare"
    },
    "square_cap_9ec88646": {
        "message": "Bouchon Kare"
    },
    "square_cup_b0665113": {
        "message": "Tas Kare"
    },
    "square_root_e8bcbc60": {
        "message": "Rasin Kare"
    },
    "square_root_symbol_d0898a53": {
        "message": "Senbòl Rasin Kare"
    },
    "square_subset_17be67cb": {
        "message": "Sou Ansanm Kare"
    },
    "square_subset_strict_7044e84f": {
        "message": "Sou Ansanm Kare (Estrik)"
    },
    "square_superset_3be8dae1": {
        "message": "Superset Kare"
    },
    "square_superset_strict_fa4262e4": {
        "message": "Superset Kare (Estrik)"
    },
    "square_unordered_list_b15ce93b": {
        "message": "lis kare non òdone"
    },
    "star_8d156e09": {
        "message": "Etwal"
    },
    "start_over_f7552aa9": {
        "message": "Rekòmanse"
    },
    "start_recording_9a65141a": {
        "message": "Kòmanse Anrejistre"
    },
    "startdate_to_enddate_d245175b": {
        "message": "{ startDate } a { endDate }"
    },
    "startdatetime_enddatetime_20abc10e": {
        "message": "{ startDateTime } - { endDateTime }"
    },
    "startdatetime_endtime_49741bbe": {
        "message": "{ startDateTime } - { endTime }"
    },
    "starttime_to_endtime_d7cc249d": {
        "message": "{ startTime } a { endTime }"
    },
    "steel_blue_14296f08": {
        "message": "Ble Gri"
    },
    "student_to_do_c018c835": {
        "message": "Tach Elèv"
    },
    "studio_media_options_ee504361": {
        "message": "Opsyon Estidyo Medya a"
    },
    "studio_media_options_tray_cfb94654": {
        "message": "Opsyon Plato Medya Studio"
    },
    "styles_2aa721ef": {
        "message": "Stil"
    },
    "submit_a3cc6859": {
        "message": "Soumèt"
    },
    "submitted_318fad53": {
        "message": "Soumèt"
    },
    "subscript_59744f96": {
        "message": "Endis"
    },
    "subset_19c1a92f": {
        "message": "Sou Ansanm"
    },
    "subset_strict_8d8948d6": {
        "message": "Sou ansanm (Estrik)"
    },
    "succeeds_9cc31be9": {
        "message": "Siksè"
    },
    "succeeds_equal_158e8c3a": {
        "message": "Siksè Egal"
    },
    "success_to_do_created_e34ed395": {
        "message": "Reyisi: Lis Tach Kreye"
    },
    "sum_b0842d31": {
        "message": "Sòm"
    },
    "superscript_8cb349a2": {
        "message": "An Ekspozan"
    },
    "superscript_and_subscript_37f94a50": {
        "message": "Superscript ak Subscript"
    },
    "superset_c4db8a7a": {
        "message": "Superset"
    },
    "superset_strict_c77dd6d2": {
        "message": "Superset (Estrik)"
    },
    "supported_file_types_srt_or_webvtt_7d827ed": {
        "message": "Tip fichye ki aksepte: SRT oswa WebVTT"
    },
    "swahili_5caeb4ba": {
        "message": "Swaeli"
    },
    "swedish_59a593ca": {
        "message": "Swedwa"
    },
    "switch_to_pretty_html_editor_a3cee15f": {
        "message": "Pase a yon bèl editè HTML"
    },
    "switch_to_raw_html_editor_f970ae1a": {
        "message": "Pase a yon editè HTML brit"
    },
    "switch_to_the_html_editor_146dfffd": {
        "message": "Chanje a editè html la"
    },
    "switch_to_the_rich_text_editor_63c1ecf6": {
        "message": "Chanje a editè tèks anrichi a"
    },
    "syllabus_f191f65b": {
        "message": "Pwogram"
    },
    "system_audio_allowed_b2508f8c": {
        "message": "Sistèm Odyo Otorize"
    },
    "system_audio_disabled_c177bd13": {
        "message": "Sistèm Odyo Dezaktive"
    },
    "tab_arrows_4cf5abfc": {
        "message": "TAB/Flèch"
    },
    "table_header_starting_with_start_ffcabba6": {
        "message": "Antèt tablo kòmanse a { start }"
    },
    "table_starting_with_start_e7232848": {
        "message": "Tablo kòmanse a { start }"
    },
    "tables_headers_should_specify_scope_5abf3a8e": {
        "message": "Antèt tablo yo dwe presize kapasite."
    },
    "tables_should_include_a_caption_describing_the_con_e91e78fc": {
        "message": "Tablo yo dwe gen lejand ki dekri kontni tablo a."
    },
    "tables_should_include_at_least_one_header_48779eac": {
        "message": "Tablo yo dwe gen omwen yon antèt."
    },
    "tagalog_74906db7": {
        "message": "Tagalog"
    },
    "task_16b0ef38": {
        "message": "Tach"
    },
    "tau_880974b7": {
        "message": "Tau"
    },
    "teal_f729a294": {
        "message": "Ble vèt"
    },
    "text_7f4593da": {
        "message": "Tèks"
    },
    "text_background_color_16e61c3f": {
        "message": "Koulè Fon Tèks"
    },
    "text_color_acf75eb6": {
        "message": "Koulè Tèks"
    },
    "text_is_difficult_to_read_without_sufficient_contr_69e62bd6": {
        "message": "Li difisil pou li tèks la si pa gen ase kontras ant tèks la ak fon an, espesyalman pou moun ki pa wè byen yo."
    },
    "text_larger_than_18pt_or_bold_14pt_should_display__5c364db6": {
        "message": "Tèks ki pi gwo ke 18pt (oswa an gra 14pt) ta dwe afiche yon to kontras de 3:1."
    },
    "text_optional_384f94f7": {
        "message": "Tèks (opsyonèl)"
    },
    "text_position_8df8c162": {
        "message": "Pozisyon Tèks"
    },
    "text_size_887c2f6": {
        "message": "Gwosè Tèks"
    },
    "text_smaller_than_18pt_or_bold_14pt_should_display_aaffb22b": {
        "message": "Tèks ki pi piti ke 18pt (oswa an gra 14pt) ta dwe afiche yon to kontras de 4.5:1."
    },
    "thai_8f9bc548": {
        "message": "Taylandè"
    },
    "the_best_assignment_15e98be1": {
        "message": "Meyè devwa a"
    },
    "the_date_and_time_this_to_do_is_due_74c823d4": {
        "message": "Dat ak lè pou sa fèt la se"
    },
    "the_document_preview_is_currently_being_processed__7d9ea135": {
        "message": "Afichaj dokiman an pwosesis pou kounye a. Tanpri eseye ankò."
    },
    "the_first_heading_on_a_page_should_be_an_h2_859089f2": {
        "message": "Premye antèt nan yon paj ta dwe yon H2."
    },
    "the_following_content_is_partner_provided_ed1da756": {
        "message": "Kontni annapre a se yon asosye ki bay li"
    },
    "the_material_is_in_the_public_domain_279c39a3": {
        "message": "Materyèl la nan domèn piblik la"
    },
    "the_material_is_licensed_under_creative_commons_3242cb5e": {
        "message": "Materyèl la distribye sou lisans Creative Commons"
    },
    "the_material_is_subject_to_an_exception_e_g_fair_u_a39c8ca2": {
        "message": "Materyèl la fè objè de yon ekseksyon - pa egzanp itilizasyon ekitab, dwa pou site oswa lòt dwa daprè lwa sou dwa dotè ki aplikab yo."
    },
    "the_preceding_content_is_partner_provided_d753928c": {
        "message": "Kontni anvan an se yon asosye ki bay li"
    },
    "the_pretty_html_editor_is_not_keyboard_accessible__d6d5d2b": {
        "message": "Bèl editè html la pa aksesib sou klavye. Peze Shift-O pou ka ouvri editè html la an mòd brit l."
    },
    "the_selected_file_exceeds_the_maxsize_byte_limit_f7e8c771": {
        "message": "Fichye ki seleksyone a depase limit { maxSize } Byte la."
    },
    "there_are_no_points_associated_with_this_item_449c712a": {
        "message": "Pa gen pwen ki asosye ak eleman sa a"
    },
    "there_is_nothing_planned_for_today_e09bfc8c": {
        "message": "Pa gen anyen ki planifye pou jodi a."
    },
    "therefore_d860e024": {
        "message": "Kidonk"
    },
    "theta_ce2d2350": {
        "message": "Tèta"
    },
    "theta_variant_fff6da6f": {
        "message": "Tèta (Varyan)"
    },
    "thick_downward_arrow_b85add4c": {
        "message": "Flèch Epè Desann"
    },
    "thick_left_arrow_d5f3e925": {
        "message": "Flèch Epè Agoch"
    },
    "thick_leftward_arrow_6ab89880": {
        "message": "Flèch Epè Agoch"
    },
    "thick_right_arrow_3ed5e8f7": {
        "message": "Flèch Epè Adwat"
    },
    "thick_rightward_arrow_a2e1839e": {
        "message": "Flèch Epè Adwat"
    },
    "thick_upward_arrow_acd20328": {
        "message": "Flèch Epè Anwo"
    },
    "this_document_cannot_be_displayed_within_canvas_7aba77be": {
        "message": "Dokiman sa a pa kapab afiche nan Canvas."
    },
    "this_equation_cannot_be_rendered_in_basic_view_9b6c07ae": {
        "message": "Ekwasyon sa a paka rann nan Afichaj Bazik la."
    },
    "this_image_is_currently_unavailable_25c68857": {
        "message": "Imaj sa a pa disponib pou kounye a"
    },
    "though_your_video_will_have_the_correct_title_in_t_90e427f3": {
        "message": "Menm si videyo ou a gen yon bèl tit nan navigatè a, nou pa rive kapab aktyalize li nan baz de done a."
    },
    "time_2b5aac58": {
        "message": "Tan"
    },
    "timebar_a4d18443": {
        "message": "Ba a lè"
    },
    "title_ee03d132": {
        "message": "Tit"
    },
    "title_is_required_6ddcab69": {
        "message": "tit obligatwa"
    },
    "to_be_posted_when_d24bf7dc": {
        "message": "Pou Poste: { when }"
    },
    "to_do_1d554f36": {
        "message": "Pou Fè"
    },
    "to_do_date_4b211ad0": {
        "message": "Tach: { date }"
    },
    "to_do_items_loading_d1cdfcd5": {
        "message": "Eleman Lis Tach yo ap Chaje"
    },
    "to_do_when_2783d78f": {
        "message": "Tach: { when }"
    },
    "today_76e10f9c": {
        "message": "Jodi a"
    },
    "today_at_date_8ac30d6": {
        "message": "Jodi a nan { date }"
    },
    "toggle_summary_group_413df9ac": {
        "message": "Chanje { summary } gwoup"
    },
    "toggle_tooltip_d3b7cb86": {
        "message": "Deplase ti boul enffòmasyon an"
    },
    "tomorrow_9a6c9a00": {
        "message": "Demen"
    },
    "tomorrow_at_date_b53f2cf1": {
        "message": "Demen a { date }"
    },
    "tools_2fcf772e": {
        "message": "Zouti"
    },
    "top_66e0adb6": {
        "message": "Anlè"
    },
    "tray_839df38a": {
        "message": "Plato"
    },
    "triangle_6072304e": {
        "message": "Triyang"
    },
    "turkish_5b69578b": {
        "message": "Tik"
    },
    "turnstile_yields_f9e76df1": {
        "message": "Tounikè (Rannman)"
    },
    "type_control_f9_to_access_image_options_text_a47e319f": {
        "message": "tape Control F9 pouw gen aksè a opsyon imaj yo. { text }"
    },
    "type_control_f9_to_access_link_options_text_4ead9682": {
        "message": "tape Control F9 pouw gen aksè a opsyon lyen yo. { text }"
    },
    "type_control_f9_to_access_table_options_text_92141329": {
        "message": "tape Control F9 pouw gen aksè a opsyon tablo yo. { text }"
    },
    "ukrainian_945b00b7": {
        "message": "Ikrenyen"
    },
    "unable_to_determine_resource_selection_url_7867e060": {
        "message": "Paka detèmine url seleksyon resous"
    },
    "unable_to_mark_as_complete_8141856d": {
        "message": "Enposib pou make kòm konplè."
    },
    "union_e6b57a53": {
        "message": "Inyon"
    },
    "unpublished_dfd8801": {
        "message": "pa pibliye"
    },
    "untitled_16aa4f2b": {
        "message": "San tit"
    },
    "untitled_efdc2d7d": {
        "message": "san tit"
    },
    "up_and_left_diagonal_arrow_e4a74a23": {
        "message": "Flèch Dyagonal Anwo e Agoch"
    },
    "up_and_right_diagonal_arrow_935b902e": {
        "message": "Flèch Dyagonal Anwo e Adwat"
    },
    "up_c553575d": {
        "message": "Anwo"
    },
    "upload_document_253f0478": {
        "message": "Chaje Dokiman"
    },
    "upload_file_fd2361b8": {
        "message": "Transfere Fichye"
    },
    "upload_image_6120b609": {
        "message": "Transfere Imaj"
    },
    "upload_media_ce31135a": {
        "message": "Transfè Medya"
    },
    "upload_record_media_e4207d72": {
        "message": "Transfè/Anrejistre Medya"
    },
    "uploading_19e8a4e7": {
        "message": "Chajman"
    },
    "uppercase_alphabetic_ordered_list_3f5aa6b2": {
        "message": "lis alfabetik an majiskil"
    },
    "uppercase_delta_d4f4bc41": {
        "message": "Delta an Majiskil"
    },
    "uppercase_gamma_86f492e9": {
        "message": "Gamma an Majiskil"
    },
    "uppercase_lambda_c78d8ed4": {
        "message": "Lambda an Majiskil"
    },
    "uppercase_omega_8aedfa2": {
        "message": "Omega an Majiskil"
    },
    "uppercase_phi_caa36724": {
        "message": "Phi an Majiskil"
    },
    "uppercase_pi_fcc70f5e": {
        "message": "Pi an Majiskil"
    },
    "uppercase_psi_6395acbe": {
        "message": "Psi an Majiskil"
    },
    "uppercase_roman_numeral_ordered_list_853f292b": {
        "message": "lis òdone chif Women an majiskil"
    },
    "uppercase_sigma_dbb70e92": {
        "message": "Sigma an Majiskil"
    },
    "uppercase_theta_49afc891": {
        "message": "Tèta an Majiskil"
    },
    "uppercase_upsilon_8c1e623e": {
        "message": "Epsilon an Majiskil"
    },
    "uppercase_xi_341e8556": {
        "message": "Xi an Majiskil"
    },
    "upsilon_33651634": {
        "message": "Epsilon"
    },
    "upward_and_downward_pointing_arrow_fa90a918": {
        "message": "Flèch ki bay sou Anwo e Anba"
    },
    "upward_and_downward_pointing_arrow_thick_d420fdef": {
        "message": "Flèch ki bay sou Anwo e Anba (Epè)"
    },
    "upward_arrow_9992cb2d": {
        "message": "Flèch Anwo"
    },
    "upward_pointing_triangle_d078d7cb": {
        "message": "Triyang ki Bay sou Anwo"
    },
    "url_22a5f3b8": {
        "message": "URL"
    },
    "usage_right_ff96f3e2": {
        "message": "Dwa Itilizasyon:"
    },
    "usage_rights_required_5fe4dd68": {
        "message": "Dwa Itilizasyon (obligatwa)"
    },
    "use_arrow_keys_to_navigate_options_2021cc50": {
        "message": "Itilize tout fllèch yo pou ka navige nan opsyon yo."
    },
    "use_arrow_keys_to_select_a_shape_c8eb57ed": {
        "message": "Itilize touch flèch yo pou seleksyone yon fòm."
    },
    "use_arrow_keys_to_select_a_size_699a19f4": {
        "message": "Itilize touch flèch yo pou seleksyone yon dimansyon."
    },
    "use_arrow_keys_to_select_a_text_position_72f9137c": {
        "message": "Itilize tout flèch yo pou ka seleksyone yon pozisyon tèks."
    },
    "use_arrow_keys_to_select_a_text_size_65e89336": {
        "message": "Itilize tout flèch yo pou ka seleksyone yon dimansyon tèks"
    },
    "use_arrow_keys_to_select_an_outline_size_e009d6b0": {
        "message": "Itilize touch flèch yo pou seleksyone dimansyon kontou."
    },
    "used_by_screen_readers_to_describe_the_content_of__4f14b4e4": {
        "message": "Itilize lektè ekran sa yo pou dekri kontni yon { TYPE }"
    },
    "used_by_screen_readers_to_describe_the_content_of__b1e76d9e": {
        "message": "Itilize pa lektè ekran yo pou dekri kontni yon imaj"
    },
    "used_by_screen_readers_to_describe_the_video_37ebad25": {
        "message": "Itilize pa lektè ekran pou dekri videyo a"
    },
    "user_documents_c206e61f": {
        "message": "Dokiman Itilizatè"
    },
    "user_files_78e21703": {
        "message": "Fichye Itilizatè"
    },
    "user_images_b6490852": {
        "message": "Imaj Itilizatè"
    },
    "user_media_14fbf656": {
        "message": "Medya Itilizatè"
    },
    "vector_notation_cf6086ab": {
        "message": "Vektè (Notasyon)"
    },
    "vertical_bar_set_builder_notation_4300495f": {
        "message": "Ba Vètikal (Notasyon Konstriktè Ansanm)"
    },
    "vertical_dots_bfb21f14": {
        "message": "Pwen Vètikal"
    },
    "video_options_24ef6e5d": {
        "message": "Opsyon Videyo"
    },
    "video_options_tray_3b9809a5": {
        "message": "Plato Opsyon Videyo"
    },
    "video_player_b371005": {
        "message": "Lektè Videyo"
    },
    "video_player_for_9e7d373b": {
        "message": "Lektè videyo pou "
    },
    "video_player_for_title_ffd9fbc4": {
        "message": "Lektè videyo pou { title }"
    },
    "vietnamese_e7a76583": {
        "message": "Vyentamyen"
    },
    "view_all_e13bf0a6": {
        "message": "Afiche Tout"
    },
    "view_ba339f93": {
        "message": "Afiche"
    },
    "view_description_30446afc": {
        "message": "Afiche deskripsyon"
    },
    "view_keyboard_shortcuts_34d1be0b": {
        "message": "Afiche rakousi klavye"
    },
    "view_next_week_7f61f755": {
        "message": "Afiche semenn pwochen"
    },
    "view_previous_week_6f83849f": {
        "message": "Afiche semenn pase"
    },
    "view_title_description_67940918": {
        "message": "Afiche { title } deskripsyon"
    },
    "view_word_and_character_counts_a743dd0c": {
        "message": "Afiche kantite mo ak karaktè"
    },
    "we_couldn_t_detect_a_working_microphone_connected__ceb71c40": {
        "message": "Nou pa detekte yon mikwo ki an fonksyon sou aparèy ou a."
    },
    "we_couldn_t_detect_a_working_webcam_connected_to_y_6715cc4": {
        "message": "Nou pa detekte yon kamera ki an fonksyon sou aparèy ou a."
    },
    "we_couldn_t_detect_a_working_webcam_or_microphone__263b6674": {
        "message": "Nou pa detekte yon mikwo oswa kamera ki an fonksyon sou aparèy ou a."
    },
    "webcam_disabled_30c66986": {
        "message": "Kamera Dezaktive"
    },
    "webcam_fe91b20f": {
        "message": "Webcam"
    },
    "webpages_should_only_have_a_single_h1_which_is_aut_dc99189e": {
        "message": "Paj wèb yo dwe gen yon sèl H1 Tit paj la ap itilize otomatikman. Premye antèt nan kontni w lan ta dwe yon H2."
    },
    "weekly_schedule_navigation_6b042645": {
        "message": "Navigasyon kalandriye pa semenn"
    },
    "welsh_42ab94b1": {
        "message": "Galwa"
    },
    "when_markup_is_used_that_visually_formats_items_as_f941fc1b": {
        "message": "Lè yo itilize balizaj pou yo ka fòmate eleman yo vizyèlman tankou lis men ki pa di relasyon lis la, itilizatè yo ka rankontre difikilte pou navige nan enfómasyon yo."
    },
    "white_87fa64fd": {
        "message": "Blan"
    },
    "why_523b3d8c": {
        "message": "Poukisa"
    },
    "width_492fec76": {
        "message": "Lajè"
    },
    "width_and_height_must_be_numbers_110ab2e3": {
        "message": "Lajè a wotè a dwe se chif"
    },
    "width_x_height_px_ff3ccb93": {
        "message": "{ width } x { height }px"
    },
    "wiki_home_9cd54d0": {
        "message": "Akèy Wiki"
    },
    "word_count_c77fe3a6": {
        "message": "Kantite Mo"
    },
    "words_b448b7d5": {
        "message": "Mo"
    },
    "wreath_product_200b38ef": {
        "message": "Pwodui Kouwòn"
    },
    "xi_149681d0": {
        "message": "Xi"
    },
    "yes_dde87d5": {
        "message": "Wi"
    },
    "yesterday_at_date_1aa6d18e": {
        "message": "Yè a { date }"
    },
    "yesterday_c6bd6abf": {
        "message": "Yè"
    },
    "yiddish_f96986df": {
        "message": "Yiddish"
    },
    "you_have_media_feedback_f5f9aba8": {
        "message": "Ou gen kòmantè miltimedya."
    },
    "you_have_unsaved_changes_in_the_icon_maker_tray_do_e8cf5f1b": {
        "message": "Ou gen chanjman ki pa anrejistre nan plato Kreyatè Ikòn nan. Êske w vle kontinye san w pa sovgade chanjman sa yo?"
    },
    "you_may_need_to_adjust_additional_headings_to_main_975f0eee": {
        "message": "Ou ka bezwen ajiste lòt antèt pou w ka menti yerachi paj la."
    },
    "you_may_not_upload_an_empty_file_11c31eb2": {
        "message": "Ou pa dwe soumèt yon fichye vid."
    },
    "you_must_provide_a_date_and_time_a86839d2": {
        "message": "Ou dwe bay yon lè e yon dat."
    },
    "you_ve_scrolled_back_to_your_very_first_to_do_29374681": {
        "message": "Ou retounan nan premye Tach ou yo!"
    },
    "your_image_has_been_compressed_for_icon_maker_imag_2e45cd91": {
        "message": "Imaj ou a konprese pou Icon Maker a. Imaj ki enferyè a { size } KB yo pa p konprese."
    },
    "your_microphone_is_blocked_in_the_browser_settings_42af0ddc": {
        "message": "Mikwo w la bloke nan paramèt navigatè a."
    },
    "your_webcam_and_microphone_are_blocked_in_the_brow_73357dc6": {
        "message": "Mikwo w la ak tout kamera w la bloke nan paramèt navigatè a."
    },
    "your_webcam_is_blocked_in_the_browser_settings_7f638128": {
        "message": "Kamera w la bloke nan paramèt navigatè a."
    },
    "your_webcam_may_already_be_in_use_6cd64c25": {
        "message": "Webcam ou an gendwa ap itilize deja."
    },
    "zeta_5ef24f0e": {
        "message": "Zeta"
    },
    "zoom_f3e54d69": {
        "message": "Zoom"
    },
    "zoom_in_image_bb97d4f": {
        "message": "Ikòn Rale Imaj"
    },
    "zoom_out_image_d0a0a2ec": {
        "message": "Ikòn Puse Imaj"
    }
}<|MERGE_RESOLUTION|>--- conflicted
+++ resolved
@@ -1205,12 +1205,9 @@
     "icon_size_9353edea": {
         "message": "Gwosè Ikòn"
     },
-<<<<<<< HEAD
-=======
     "if_left_empty_link_text_will_display_as_course_lin_2a34eedb": {
         "message": "Si yo kite l vid, tèks lyen an ap afiche tankou non lyen kou a"
     },
->>>>>>> a9d918a9
     "if_usage_rights_are_required_the_file_will_not_pub_841e276e": {
         "message": "Si yo egzije Dwa itilizasyon, fichye a pa p pibliye tout tan li pa aktive sou paj Fichye yo."
     },
