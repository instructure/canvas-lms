--- conflicted
+++ resolved
@@ -2324,9 +2324,6 @@
     "something_went_wrong_while_sharing_your_screen_8de579e5": {
         "message": "Gen yon bagay ki pase mal pandan n ap pataje ekran w lan."
     },
-    "sorry_we_don_t_support_multiple_files_fb9478b0": {
-        "message": "Dezole, nou pa rekonpet fichye miltip yo."
-    },
     "sort_by_e75f9e3e": {
         "message": "Triye Pa"
     },
@@ -2396,12 +2393,9 @@
     "studio_media_options_ee504361": {
         "message": "Opsyon Estidyo Medya a"
     },
-<<<<<<< HEAD
-=======
     "studio_media_options_tray_cfb94654": {
         "message": "Opsyon Plato Medya Studio"
     },
->>>>>>> 8f19c253
     "styles_2aa721ef": {
         "message": "Stil"
     },
