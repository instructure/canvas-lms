{
    "a_great_discussion_6526a6d9": {
        "message": "Yon gran deba"
    },
    "a_wonderful_assignment_d3139d9b": {
        "message": "Yon devwa eksepsyonèl"
    },
    "access_the_pretty_html_editor_37168efe": {
        "message": "Gen aksè a bèl editè HTML la"
    },
    "accessibility_checker_b3af1f6c": {
        "message": "Verifikatè Aksesibilite"
    },
    "action_to_take_b626a99a": {
        "message": "Aksyon ki dwe fèt:"
    },
    "add_8523c19b": {
        "message": "Ajoute"
    },
    "add_a_caption_2a915239": {
        "message": "Ajoute yon soutit"
    },
    "add_alt_text_for_the_image_48cd88aa": {
        "message": "Ajoute lòt tèks pou imaj la"
    },
    "add_another_f4e50d57": {
        "message": "Ajoute yon lòt"
    },
    "add_cc_subtitles_55f0394e": {
        "message": "Ajoute CC/Soutit"
    },
    "add_image_60b2de07": {
        "message": "Ajoute Imaj"
    },
    "add_to_do_7537af64": {
        "message": "Ajoute Lis Tach"
    },
    "add_to_do_7def3c37": {
        "message": "Ajoute Lis Tach"
    },
    "additional_considerations_f3801683": {
        "message": "Lòt konsiderasyon"
    },
    "address_3159962f": {
        "message": "Adrès:"
    },
    "adjacent_links_with_the_same_url_should_be_a_singl_7a1f7f6c": {
        "message": "Lyen Adjasan ak menm URL yo dwe yon lyen inik."
    },
    "afrikaans_da0fe6ee": {
        "message": "Afrikaans"
    },
    "albanian_21ed929e": {
        "message": "Albanyen"
    },
    "aleph_f4ffd155": {
        "message": "Aleph"
    },
    "align_11050992": {
        "message": "Aliyen"
    },
    "alignment_and_lists_5cebcb69": {
        "message": "Aliyman ak Lis"
    },
    "all_4321c3a1": {
        "message": "Tout"
    },
    "all_apps_a50dea49": {
        "message": "Tout App yo"
    },
    "all_day_fb42c4fc": {
        "message": "Tout Jounen"
    },
    "all_items_loaded_aa256183": {
        "message": "Tout eleman yo chaje"
    },
    "alpha_15d59033": {
        "message": "Αlpha"
    },
    "alphabetical_55b5b4e0": {
        "message": "Alfabetik"
    },
    "alt_attribute_text_should_not_contain_more_than_12_e21d4040": {
        "message": "Lòt atribi tèks yo pata dwe gen plis pase 120 karaktè."
    },
    "alt_text_611fb322": {
        "message": "Tèks Altèn"
    },
    "amalg_coproduct_c589fb12": {
        "message": "Amalg (Kopwodui)"
    },
    "an_amazing_discussion_assignment_e5c8bd6b": {
        "message": "Yon devwa diskisyon san parèy"
    },
    "an_error_occured_reading_the_file_ff48558b": {
        "message": "Gen yon erè ki fèt pandan lekti fichye a"
    },
    "an_error_occurred_attempting_to_dismiss_the_opport_f86e0667": {
        "message": "Gen yon erè ki fèt pandan tantativ pou rejte opòtinite a."
    },
    "an_error_occurred_making_a_network_request_d1bda348": {
        "message": "Gen yon erè ki fèt pandan demann rezo a"
    },
    "an_error_occurred_uploading_your_media_71f1444d": {
        "message": "Gen yon erè ki pase pandan chajman medya ou a."
    },
    "and_7fcc2911": {
        "message": "Ak"
    },
    "angle_c5b4ec50": {
        "message": "Ang"
    },
    "announcement_fb4cb645": {
        "message": "Anons"
    },
    "announcement_list_da155734": {
        "message": "Lis Anons"
    },
    "announcements_a4b8ed4a": {
        "message": "Anons"
    },
    "apply_781a2546": {
        "message": "Aplike"
    },
    "apply_changes_to_all_instances_of_this_icon_maker__2642f466": {
        "message": "Aplike tout chanjman Ikòn Kreyatè Ikòn sa a nan Kou a"
    },
    "approaches_the_limit_893aeec9": {
        "message": "Apwoche Limit lan"
    },
    "approximately_e7965800": {
        "message": "Apeprè"
    },
    "apps_54d24a47": {
        "message": "Apps"
    },
    "arabic_c5c87acd": {
        "message": "Arab"
    },
    "are_you_sure_you_want_to_cancel_changes_you_made_m_c5210496": {
        "message": "Ou kwè vrèman ou vle anile? Chanjman ou fè yo gendwa pa anrejistre."
    },
    "are_you_sure_you_want_to_delete_this_planner_item_b71e330c": {
        "message": "Èske vrèman ou vle elemine eleman planifikatè sa a?"
    },
    "armenian_12da6118": {
        "message": "Amenyen"
    },
    "arrows_464a3e54": {
        "message": "Flèch"
    },
    "art_icon_8e1daad": {
        "message": "Ikòn la"
    },
    "aspect_ratio_will_be_preserved_cb5fdfb8": {
        "message": "Fòma ap konsève"
    },
    "assignment_976578a8": {
        "message": "Sesyon"
    },
    "assignments_1e02582c": {
        "message": "Sesyon"
    },
    "assignmenttype_title_6612d008": {
        "message": "{ assignmentType } { title }."
    },
    "assignmenttype_title_all_day_on_datetime_9768903c": {
        "message": "{ assignmentType } { title }, chak jou sou { datetime }."
    },
    "assignmenttype_title_at_datetime_478f0709": {
        "message": "{ assignmentType } { title }, a { datetime }."
    },
    "assignmenttype_title_at_datetime_until_endtime_a5900e38": {
        "message": "{ assignmentType } { title }, a { datetime } jiska { endTime }"
    },
    "assignmenttype_title_due_datetime_a112d8ff": {
        "message": "{ assignmentType } { title }, delè { datetime }."
    },
    "assignmenttype_title_has_a_to_do_time_at_datetime_e07310e8": {
        "message": "{ assignmentType } { title } gen bagay pou w fè a { datetime }."
    },
    "assignmenttype_title_is_marked_as_done_a8dc46ef": {
        "message": "{ assignmentType } { title } make ke li fini."
    },
    "assignmenttype_title_is_not_marked_as_done_ba80ba66": {
        "message": "{ assignmentType } { title } pa make ke li fini."
    },
    "assignmenttype_title_posted_datetime_cab69444": {
        "message": "{ assignmentType } { title } poste { datetime }."
    },
    "assignmenttype_title_reminder_datetime_33fa66d5": {
        "message": "{ assignmentType } { title }, rapèl { datetime }."
    },
    "asterisk_82255584": {
        "message": "Asterisk"
    },
    "attributes_963ba262": {
        "message": "Atribi"
    },
    "audio_and_video_recording_not_supported_please_use_5ce3f0d7": {
        "message": "Anrejistreman odyo ak videyo a pa konpatib, tanpri, itilize lòt navigatè."
    },
    "audio_options_feb58e2c": {
        "message": "Opsyon Odyo"
    },
    "audio_options_tray_33a90711": {
        "message": "Plato Opsyon Odyo"
    },
    "audio_player_for_title_20cc70d": {
        "message": "Lektè odyo pou { title }"
    },
    "auto_saved_content_exists_would_you_like_to_load_t_fee528f2": {
        "message": "Anrejistreman otomatik kontni egziste. Èske w t ap pefere chaje kontni ki te anrejistre otomatikman yo pito?"
    },
    "available_folders_694d0436": {
        "message": "Dosye disponib"
    },
    "backslash_b2d5442d": {
        "message": "Backslash"
    },
    "bar_ec63ed6": {
        "message": "Ba"
    },
    "basic_554cdc0a": {
        "message": "Bazik"
    },
    "because_501841b": {
        "message": "Paske"
    },
    "beginning_of_your_to_do_history_61ef2dce": {
        "message": "Kòmansman Istwa Tach ou yo"
    },
    "belarusian_b2f19c76": {
        "message": "Byeloris"
    },
    "below_81d4dceb": {
        "message": "Anba"
    },
    "below_is_an_example_of_how_students_will_see_their_8f7e7971": {
        "message": "Pi ba a se yon egzanp sou kijan elèv yo ap wè orè yo"
    },
    "beta_cb5f307e": {
        "message": "Beta"
    },
    "big_circle_16b2e604": {
        "message": "Gwo Sèk"
    },
    "binomial_coefficient_ea5b9bb7": {
        "message": "Kowefisyan Binè"
    },
    "black_4cb01371": {
        "message": "Nwa"
    },
    "blue_daf8fea9": {
        "message": "Ble"
    },
    "bottom_15a2a9be": {
        "message": "Anba"
    },
    "bottom_third_5f5fec1d": {
        "message": "Tyè Enferyè"
    },
    "bowtie_5f9629e4": {
        "message": "Bowtie"
    },
    "brick_f2656265": {
        "message": "Brik"
    },
    "bulgarian_feccab7e": {
        "message": "Bilga"
    },
    "c_2001_acme_inc_283f7f80": {
        "message": "(c) 2001 Acme Inc."
    },
    "calendar_a8563bb2": {
        "message": "Kalandriye:"
    },
    "calendar_event_89aadc1c": {
        "message": "Kalandriye Aktivite"
    },
    "cancel_caeb1e68": {
        "message": "Anile"
    },
    "canvas_planner_98ed106": {
        "message": "Planifikatè Canvas"
    },
    "cap_product_3a5265a6": {
        "message": "Kaskèt Pwodui"
    },
    "catalan_16f6b78f": {
        "message": "Catalan"
    },
    "center_align_e68d9997": {
        "message": "Aliyen nan Sant"
    },
    "centered_dot_64d5e378": {
        "message": "Pwen Santre"
    },
    "centered_horizontal_dots_451c5815": {
        "message": "Pwen Santre Orizontal"
    },
    "change_alt_text_92654906": {
        "message": "Chanje tèks alt"
    },
    "change_heading_tag_to_paragraph_a61e3113": {
        "message": "Chanje etikèt antèt la an paragraf"
    },
    "change_only_this_heading_s_level_903cc956": {
        "message": "Chanje sèlman nivo antèt sa a"
    },
    "change_text_color_1aecb912": {
        "message": "Chanje koulè tèks"
    },
<<<<<<< HEAD
=======
    "changes_you_made_may_not_be_saved_4e8db973": {
        "message": "Chanjman ou fè yo gendwa pa anrejistre."
    },
    "characters_9d897d1c": {
        "message": "Karaktè"
    },
    "characters_no_spaces_485e5367": {
        "message": "Karaktè (san espas)"
    },
>>>>>>> 8936177e
    "check_accessibility_3c78211c": {
        "message": "Verifye Aksesibilite"
    },
    "checking_for_accessibility_issues_fac18c6d": {
        "message": "Pwoblèm verifikasyon Aksesibilite"
    },
    "chi_54a32644": {
        "message": "Chi"
    },
    "chinese_111d37f6": {
        "message": "Chinwa"
    },
    "chinese_simplified_7f0bd370": {
        "message": "Chinwa Senplifye"
    },
    "chinese_traditional_8a7f759d": {
        "message": "Chinwa Tradisyonèl"
    },
    "choose_caption_file_9c45bc4e": {
        "message": "Chwazi fichye soutit"
    },
    "choose_usage_rights_33683854": {
        "message": "Itilizasyon dwa itilizasyon..."
    },
    "circle_484abe63": {
        "message": "Sèk"
    },
    "circle_unordered_list_9e3a0763": {
        "message": "Antoure lis ki pa òdone"
    },
    "clear_2084585f": {
        "message": "Efase"
    },
    "clear_image_3213fe62": {
        "message": "Imaj klè"
    },
    "clear_selected_file_82388e50": {
        "message": "Efase fichye seleksyone"
    },
    "clear_selected_file_filename_2fe8a58e": {
        "message": "Efase fichye seleksyone: { filename }"
    },
    "click_or_shift_click_for_the_html_editor_25d70bb4": {
        "message": "Klike oswa klike epi peze touch majiskil la pou w ka gen aksè a editè html la."
    },
    "click_to_embed_imagename_c41ea8df": {
        "message": "Klike pou entegre { imageName }"
    },
    "click_to_hide_preview_3c707763": {
        "message": "Klike pou kache apèsi"
    },
    "click_to_insert_a_link_into_the_editor_c19613aa": {
        "message": "Klike pou ensere yon lyen nan editè a"
    },
    "click_to_show_preview_faa27051": {
        "message": "Klike pou afiche apèsi"
    },
    "close_a_menu_or_dialog_also_returns_you_to_the_edi_739079e6": {
        "message": "Fèmen yon meni oswa yon dyalòg. L ap retounen w tou nan espas editè a"
    },
    "close_accessibility_checker_29d1c51e": {
        "message": "Fèmen Verifikatè Aksesibilite"
    },
    "close_d634289d": {
        "message": "Fèmen"
    },
    "close_opportunity_center_popup_9907d981": {
        "message": "Fèmen fenèt Sant Opòtinite ki monte a"
    },
    "closed_caption_file_must_be_less_than_maxkb_kb_5880f752": {
        "message": "Fichye soutit la dwe mwens pase { maxKb } kb"
    },
    "closed_captions_subtitles_e6aaa016": {
        "message": "CC/Soutit"
    },
    "clubs_suit_c1ffedff": {
        "message": "Klèb (Konbinezon)"
    },
    "collaborations_5c56c15f": {
        "message": "Kolaborasyon"
    },
    "collapse_to_hide_types_1ab46d2e": {
        "message": "Fèmen pou kache { types }"
    },
    "color_picker_6b359edf": {
        "message": "Seleksyonè Koulè"
    },
    "color_picker_colorname_selected_ad4cf400": {
        "message": "Seleksyonè Koulè ({ colorName } seleksyone)"
    },
    "column_e1ae5c64": {
        "message": "Kolonn"
    },
    "column_group_1c062368": {
        "message": "Gwoup Kolonn"
    },
    "complex_numbers_a543d004": {
        "message": "Nonm Konplèks"
    },
    "computer_1d7dfa6f": {
        "message": "Òdinatè"
    },
    "congruent_5a244acd": {
        "message": "Kongriyan"
    },
    "contains_311f37b7": {
        "message": "Kontni"
    },
    "content_1440204b": {
        "message": "Kontni"
    },
    "content_is_still_being_uploaded_if_you_continue_it_8f06d0cb": {
        "message": "Kontni an ap transfere toujou, si w kontinye li pa p entegre jan li ta dwe a."
    },
    "content_subtype_5ce35e88": {
        "message": "Kontni Subtype"
    },
    "content_type_2cf90d95": {
        "message": "Tip Kontni"
    },
    "coproduct_e7838082": {
        "message": "Kopwodui"
    },
    "copyright_holder_66ee111": {
        "message": "Titilè Dwa Otè:"
    },
    "could_not_insert_content_itemtype_items_are_not_cu_638dfecd": {
        "message": "Paka ensere kontni: \"{ itemType }\" atik pa konpatib a Canvas pou kounye a."
    },
    "count_40eced3b": {
        "message": "Konte"
    },
    "count_plural_0_0_words_one_1_word_other_words_acf32eca": {
        "message": "{ count, plural,\n     =0 {0 mo}\n    one {1 mo}\n  other {# mo}\n}"
    },
    "count_plural_0_opportunities_one_opportunity_other_765e27fa": {
        "message": "{ count, plural,\n     =0 {# opòtinite}\n    one {# opòtinite}\n  other {# opòtinite}\n}"
    },
    "count_plural_one_hide_missing_item_other_hide_miss_4a2562f7": {
        "message": "{ count, plural,\n    one {Kache # eleman ki manke}\n  other {Kache # eleman ki manke yo}\n}"
    },
    "count_plural_one_item_loaded_other_items_loaded_857023b7": {
        "message": "{ count, plural,\n    one {# eleman transfere}\n  other {# eleman transfere}\n}"
    },
    "count_plural_one_show_completed_item_other_show_co_8d0d0ae5": {
        "message": "{ count, plural,\n    one {Afiche # eleman konplete}\n  other {Afiche # eleman konplete}\n}"
    },
    "count_plural_one_show_missing_item_other_show_miss_509327ef": {
        "message": "{ count, plural,\n    one {Afiche # eleman ki manke}\n  other {Afiche # eleman ki manke yo}\n}"
    },
    "course_8a63b4a3": {
        "message": "Kou"
    },
    "course_documents_104d76e0": {
        "message": "Dokiman Kou"
    },
    "course_files_62deb8f8": {
        "message": "Fichye Kou"
    },
    "course_files_a31f97fc": {
        "message": "Fichye kou"
    },
    "course_images_f8511d04": {
        "message": "Imaj Kou"
    },
    "course_link_b369426": {
        "message": "Lyen Kou"
    },
    "course_links_b56959b9": {
        "message": "Lyen Kou"
    },
    "course_media_ec759ad": {
        "message": "Medya Kou"
    },
    "course_navigation_dd035109": {
        "message": "Navigasyon Kou"
    },
    "course_to_do_bcbbab54": {
        "message": "{ course } Pou Fè"
    },
    "create_icon_110d6463": {
        "message": "Kreye ikòn"
    },
    "create_icon_maker_icon_c716bffe": {
        "message": "Kreye Ikòn Kreyatè Ikòn"
    },
    "creative_commons_license_725584ae": {
        "message": "Lisans Creative Commons"
    },
    "croatian_d713d655": {
        "message": "Krowat"
    },
    "crop_image_41bf940c": {
        "message": "Koupe imaj"
    },
    "crop_image_807ebb08": {
        "message": "Koupe Imaj"
    },
    "cup_product_14174434": {
        "message": "Tèt Pwodui"
    },
    "current_image_f16c249c": {
        "message": "Imaj Aktyèl"
    },
    "current_volume_level_c55ab825": {
        "message": "Nivo Volim Aktyèl"
    },
    "custom_6979cd81": {
        "message": "Pèsonalize"
    },
    "cyan_c1d5f68a": {
        "message": "Blesyèl"
    },
    "czech_9aa2cbe4": {
        "message": "Tchèk"
    },
    "dagger_57e0f4e5": {
        "message": "Ponya"
    },
    "danish_c18cdac8": {
        "message": "Danwa"
    },
    "date_added_ed5ad465": {
        "message": "Dat Ajoute"
    },
    "date_at_time_dbdb1b99": {
        "message": "{ date } a { time }"
    },
    "date_ee500367": {
        "message": "Dat"
    },
    "date_is_not_a_valid_date_4ef9f8ba": {
        "message": "#{ date } pa yon dat valid."
    },
    "date_is_required_8660ec22": {
        "message": "Dat obligatwa"
    },
    "date_time_d9fbf2d7": {
        "message": "Dat ak Lè:"
    },
    "decorative_icon_9a7f3fc3": {
        "message": "Ikòn Dekoratif"
    },
    "decorative_image_fde98579": {
        "message": "Imaj Dekoratif"
    },
    "decorative_type_upper_f2c95e3": {
        "message": "Dekorasyon { TYPE_UPPER }"
    },
    "decrease_indent_d9cf469d": {
        "message": "Diminye Endantasyon"
    },
    "deep_purple_bb3e2907": {
        "message": "Mov Fonse"
    },
    "default_bulleted_unordered_list_47079da8": {
        "message": "lis non òdone a pis pa defo"
    },
    "default_numerical_ordered_list_48dd3548": {
        "message": "lis nimerik pa defo"
    },
    "definite_integral_fe7ffed1": {
        "message": "Entegral Defini"
    },
    "degree_symbol_4a823d5f": {
        "message": "Senbòl Degre"
    },
    "delete_a6efa79d": {
        "message": "Efase"
    },
    "delimiters_4db4840d": {
        "message": "Delimitè"
    },
    "delta_53765780": {
        "message": "Delta"
    },
    "describe_the_icon_f6a18823": {
        "message": "(Dekri Ikòn nan)"
    },
    "describe_the_type_ff448da5": {
        "message": "(Dekri { TYPE })"
    },
    "describe_the_video_2fe8f46a": {
        "message": "(Dekri videyo a)"
    },
    "description_436c48d7": {
        "message": "Deskripsyon"
    },
    "details_98a31b68": {
        "message": "Detay"
    },
    "details_a6f427c3": {
        "message": "Detay:"
    },
    "diagonal_dots_7d71b57e": {
        "message": "Pwen Dagonal"
    },
    "diamond_b8dfe7ae": {
        "message": "Dyaman"
    },
    "diamonds_suit_526abaaf": {
        "message": "Dyaman (Konbinezon)"
    },
    "digamma_258ade94": {
        "message": "Digamma"
    },
    "dimension_type_f5fa9170": {
        "message": "Tip Dimansyon"
    },
    "dimensions_45ddb7b7": {
        "message": "Dimansyon"
    },
    "directionality_26ae9e08": {
        "message": "Direksyonalite"
    },
    "directly_edit_latex_b7e9235b": {
        "message": "Chanje LaTex Dirèkteman"
    },
    "disable_preview_222bdf72": {
        "message": "Dezaktive Apèsi"
    },
    "discussion_6719c51d": {
        "message": "Diskisyon"
    },
    "discussions_a5f96392": {
        "message": "Diskisyon"
    },
    "discussions_index_6c36ced": {
        "message": "Endis Diskisyon"
    },
    "disjoint_union_e74351a8": {
        "message": "Inyon Disosye"
    },
    "dismiss_itemtitle_a9fae1b3": {
        "message": "Rejte { itemTitle }"
    },
    "dismiss_opportunityname_5995176f": {
        "message": "Rejte { opportunityName }"
    },
    "dismissed_8b0b1fc9": {
        "message": "Rejte"
    },
    "dismissed_opportunities_f0826640": {
        "message": "Okazyon Rejte"
    },
    "display_options_315aba85": {
        "message": "Opsyon Afichaj"
    },
    "display_text_link_opens_in_a_new_tab_75e9afc9": {
        "message": "Lyen Afichaj Tèks (Ouvri nan yon nouvo onglè)"
    },
    "division_sign_72190870": {
        "message": "Siy Divizyon"
    },
    "document_678cd7bf": {
        "message": "Dokiman"
    },
    "documents_81393201": {
        "message": "Dokiman"
    },
    "done_54e3d4b6": {
        "message": "Fini"
    },
    "double_dagger_faf78681": {
        "message": "Doub Ponya"
    },
    "down_5831a426": {
        "message": "Anba"
    },
    "down_and_left_diagonal_arrow_40ef602c": {
        "message": "Flèch Dyagonal Anba e Agoch"
    },
    "down_and_right_diagonal_arrow_6ea0f460": {
        "message": "Flèch Dyagonal Anba e Adwat"
    },
    "download_filename_2baae924": {
        "message": "Telechaje { filename }"
    },
    "downward_arrow_cca52012": {
        "message": "Flèch Desann"
    },
    "downward_pointing_triangle_2a12a601": {
        "message": "Triyabg ki Bay sou Anba"
    },
    "drag_a_file_here_1bf656d5": {
        "message": "Deplase yon fichye la a"
    },
    "drag_and_drop_or_click_to_browse_your_computer_60772d6d": {
        "message": "Deplase oswa klike pou ka navige sou òdinatè w la."
    },
    "drag_handle_use_up_and_down_arrows_to_resize_e29eae5c": {
        "message": "Trennen. Itilize flèch anwo ak anba pou chanje dimansyon"
    },
    "due_5d7267be": {
        "message": "Delè:"
    },
    "due_date_124fdd99": {
        "message": "Delè: { date }"
    },
    "due_multiple_dates_cc0ee3f5": {
        "message": "Delè: Plizyè Dat"
    },
    "due_when_7eed10c6": {
        "message": "Delè: { when }"
    },
    "dutch_6d05cee5": {
        "message": "Olandè"
    },
    "edit_alt_text_for_this_icon_instance_9c6fc5fd": {
        "message": "Modifye tèks alt la pou enstans ikpon s a"
    },
    "edit_c5fbea07": {
        "message": "Modifye"
    },
    "edit_course_link_5a5c3c59": {
        "message": "Modifye Lyen Kou"
    },
    "edit_equation_f5279959": {
        "message": "Modifye Ekwasyon"
    },
    "edit_existing_icon_maker_icon_5d0ebb3f": {
        "message": "Modifye Ikòn Kreyatè Ikòn ki Egziste"
    },
    "edit_icon_2c6b0e91": {
        "message": "Chanje Ikòn"
    },
    "edit_link_7f53bebb": {
        "message": "Chanje Lyen"
    },
    "edit_title_72e5a21e": {
        "message": "Modifye { title }"
    },
    "editor_statusbar_26ac81fc": {
        "message": "Editè Ba Estati"
    },
    "element_starting_with_start_91bf4c3b": {
        "message": "Eleman kòmanse a { start }"
    },
    "embed_828fac4a": {
        "message": "Entegre"
    },
    "embed_code_314f1bd5": {
        "message": "Kòd Entegre"
    },
    "embed_content_from_external_tool_3397ad2d": {
        "message": "Kontni Entegre Zouti Ekstèn"
    },
    "embed_image_1080badc": {
        "message": "Entegre Imaj"
    },
    "embed_video_a97a64af": {
        "message": "Entegre Videyo a"
    },
    "embedded_content_aaeb4d3d": {
        "message": "Entegre kontni"
    },
    "empty_set_91a92df4": {
        "message": "Ansanm Vid"
    },
    "encircled_dot_8f5e51c": {
        "message": "pwen Ansèkle"
    },
    "encircled_minus_72745096": {
        "message": "Siy Mwen Ansèkle"
    },
    "encircled_plus_36d8d104": {
        "message": "Siy Plis Ansèkle"
    },
    "encircled_times_5700096d": {
        "message": "Siy Miltiplikasyon Ansèkle"
    },
    "engineering_icon_f8f3cf43": {
        "message": "Ikòn Jeni"
    },
    "english_australia_dc405d82": {
        "message": "Anglè (Australia)"
    },
    "english_c60612e2": {
        "message": "Anglè"
    },
    "english_canada_12688ee4": {
        "message": "Anglè (Canada)"
    },
    "english_icon_25bfe845": {
        "message": "Ikòn Anglè"
    },
    "english_united_kingdom_a613f831": {
        "message": "Anglè (United Kingdom)"
    },
    "enter_at_least_3_characters_to_search_4f037ee0": {
        "message": "Antre omwen 3 karaktè pou ka chèche"
    },
    "epsilon_54bb8afa": {
        "message": "Epsilon"
    },
    "epsilon_variant_d31f1e77": {
        "message": "Epsilon (Varyan)"
    },
    "equals_sign_c51bdc58": {
        "message": "Siy Egal"
    },
    "equation_1c5ac93c": {
        "message": "Ekwasyon"
    },
    "equation_editor_39fbc3f1": {
        "message": "Editè Ekwasyon"
    },
    "equilibrium_6ff3040b": {
        "message": "Ekilib"
    },
    "equivalence_class_7b0f11c0": {
        "message": "Klas Ekivalans"
    },
    "equivalent_identity_654b3ce5": {
        "message": "Ekivalan (Idantite)"
    },
    "error_loading_grades_e0b38f4d": {
        "message": "Erè nan chajman nòt yo"
    },
    "error_loading_items_5218438e": {
        "message": "Erè chajman eleman yo"
    },
    "error_loading_more_items_3f109d9f": {
        "message": "Erè chajman plis eleman"
    },
    "error_loading_past_items_2881dbb1": {
        "message": "Erè chajman eleman pase yo"
    },
    "estonian_5e8e2fa4": {
        "message": "Estonyen"
    },
    "eta_b8828f99": {
        "message": "Eta"
    },
    "exciting_discussion_9f67bd0a": {
        "message": "Yon deba pasyonan"
    },
    "excused_cf8792eb": {
        "message": "Egzante"
    },
    "exists_2e62bdaa": {
        "message": "Egziste"
    },
    "exit_fullscreen_b7eb0aa4": {
        "message": "Soti nan Plen Ekran"
    },
    "expand_preview_by_default_2abbf9f8": {
        "message": "Elaji apèsi pa Defo"
    },
    "expand_to_see_types_f5d29352": {
        "message": "Elaji pou w wè { types }"
    },
    "extended_9a58dcb6": {
        "message": "Elaji"
    },
    "external_link_d3f9e62a": {
        "message": "Lyen Ekstèn"
    },
    "external_tool_frame_70b32473": {
        "message": "Kad zouti ekstèn"
    },
    "external_tools_6e77821": {
        "message": "Zouti Ekstèn"
    },
    "extra_large_b6cdf1ff": {
        "message": "Ekxtra Laj"
    },
    "extra_small_9ae33252": {
        "message": "Piti Anpil"
    },
    "extracurricular_icon_67c8ca42": {
        "message": "Ikòn Paraskolè"
    },
    "f_function_fe422d65": {
        "message": "F (fonksyon)"
    },
    "failed_getting_course_list_49846a93": {
        "message": "Echèk pou jwenn lis kou"
    },
    "failed_getting_file_contents_e9ea19f4": {
        "message": "Echèk rekiperasyon kontni fichye yo"
    },
    "failed_getting_to_do_list_10ce2833": {
        "message": "Echèk pou jwenn Lis Tach la"
    },
    "failed_peeking_into_your_future_e95b9306": {
        "message": "Koudèy echwe sou avni w"
    },
    "failed_peeking_into_your_past_5bec2323": {
        "message": "Koudèy echwe nan pase w"
    },
    "failed_saving_changes_on_name_1e100ad": {
        "message": "Enposib pou anrejistre chanjman nan { name }."
    },
    "failed_to_delete_name_bdd7b810": {
        "message": "Enposib pou efase { name }."
    },
    "failed_to_delete_to_do_64edff49": {
        "message": "Echèk eliminasyon tach"
    },
    "failed_to_get_new_activity_17e7ec7c": {
        "message": "Echwe nan chèche nouvo aktivite"
    },
    "failed_to_load_opportunities_52ab6404": {
        "message": "Echèk chajman opòtinite"
    },
    "failed_to_retrieve_content_from_external_tool_5899c213": {
        "message": "Echwe pou rekipere kontni nan zouti ekstèn nan"
    },
    "failed_to_save_to_do_ddc7503b": {
        "message": "Echèk anrejistreman tach"
    },
    "failure_loading_the_to_do_list_c61895c8": {
        "message": "Echèk Chajman Lis Tach la"
    },
    "feedback_6dcc1991": {
        "message": "Kòmantè"
    },
    "file_name_8fd421ff": {
        "message": "Non fichye"
    },
    "file_storage_quota_exceeded_b7846cd1": {
        "message": "Quota estokaj fichye a depase"
    },
    "file_url_c12b64be": {
        "message": "URL Fichye"
    },
    "filename_file_icon_602eb5de": {
        "message": "{ filename } ikòn fichye"
    },
    "filename_image_preview_6cef8f26": {
        "message": "{ filename } apèsi imaj"
    },
    "filename_text_preview_e41ca2d8": {
        "message": "{ filename } apèsi tèks"
    },
    "files_c300e900": {
        "message": "Fichye"
    },
    "files_index_af7c662b": {
        "message": "Endis Fichye"
    },
    "filipino_33339264": {
        "message": "Filipin"
    },
    "finish_bc343002": {
        "message": "Fini"
    },
    "finnish_4df2923d": {
        "message": "Fenlandè"
    },
    "fix_heading_hierarchy_f60884c4": {
        "message": "Fikse yerachi antèt"
    },
    "flat_music_76d5a5c3": {
        "message": "Plat (Mizik)"
    },
    "focus_element_options_toolbar_18d993e": {
        "message": "Ba zouti opsyon eleman fokalizasyon"
    },
    "folder_tree_fbab0726": {
        "message": "Yerachi Dosye"
    },
    "for_all_b919f972": {
        "message": "Pou Tout"
    },
    "format_4247a9c5": {
        "message": "Fòma"
    },
    "format_as_a_list_142210c3": {
        "message": "Fòmate tankou lis"
    },
    "formatting_5b143aa8": {
        "message": "Fòmataj"
    },
    "forward_slash_3f90f35e": {
        "message": "Slash anvan"
    },
    "found_auto_saved_content_3f6e4ca5": {
        "message": "Jwenn kontni ki anrejistre otimatikman yo"
    },
    "found_count_plural_0_results_one_result_other_resu_46aeaa01": {
        "message": "Jwenn { count, plural,\n     =0 {# rezilta}\n    one {# rezilta}\n  other {# rezilta}\n}"
    },
    "fraction_41bac7af": {
        "message": "Fraksyon"
    },
    "french_33881544": {
        "message": "Fransè"
    },
    "french_canada_c3d92fa6": {
        "message": "Fransè (Kanada)"
    },
    "fullscreen_873bf53f": {
        "message": "Plen Ekran"
    },
    "fun_quiz_47ab0b0": {
        "message": "Quiz amizan"
    },
    "galician_7e4508b5": {
        "message": "Galisyen"
    },
    "gamma_1767928": {
        "message": "Gamma"
    },
    "generating_preview_45b53be0": {
        "message": "Jenerasyon apèsi..."
    },
    "german_3ec99bbb": {
        "message": "Alman"
    },
    "gif_png_format_images_larger_than_size_kb_are_not__7af3bdbd": {
        "message": "Imaj nan fòma GIF/PNG ki depase { size } KB yo pa konpatib pou kounye a."
    },
    "go_to_card_view_dashboard_9d03970e": {
        "message": "Ale nan Tablo Afichaj Kat"
    },
    "go_to_the_editor_s_menubar_e6674c81": {
        "message": "Ale sou ba meni editè a"
    },
    "go_to_the_editor_s_toolbar_a5cb875f": {
        "message": "Ale sou ba zouti editè a"
    },
    "graded_25cd3fcd": {
        "message": "Klase"
    },
    "grades_a61eba0a": {
        "message": "Nòt"
    },
    "grades_are_loading_c899652d": {
        "message": "Nòt yo ap chaje"
    },
    "grades_loaded_5056277c": {
        "message": "Nòt yo chaje"
    },
    "greater_than_e98af662": {
        "message": "Siperyè A"
    },
    "greater_than_or_equal_b911949a": {
        "message": "Siperyè ou Egal A"
    },
    "greek_65c5b3f7": {
        "message": "Grèk"
    },
    "green_15af4778": {
        "message": "Vèt"
    },
    "grey_a55dceff": {
        "message": "Gri"
    },
    "group_documents_8bfd6ae6": {
        "message": "Gwoupe Dokiman"
    },
    "group_files_4324f3df": {
        "message": "Gwoup Fichye"
    },
    "group_files_82e5dcdb": {
        "message": "Gwoup fichye"
    },
    "group_images_98e0ac17": {
        "message": "Gwoupe Imaj"
    },
    "group_isomorphism_45b1458c": {
        "message": "Gwoup Izomòfis"
    },
    "group_link_63e626b3": {
        "message": "Lyen Gwoup"
    },
    "group_links_9493129e": {
        "message": "Lyen Gwoup"
    },
    "group_media_2f3d128a": {
        "message": "Gwoupe Medya"
    },
    "group_navigation_99f191a": {
        "message": "Navigasyon Gwoup"
    },
    "h_bar_bb94deae": {
        "message": "Ba H"
    },
    "haitian_creole_7eb4195b": {
        "message": "Kreyòl Ayisyen"
    },
    "hat_ea321e35": {
        "message": "Chapo"
    },
    "header_column_f27433cb": {
        "message": "Kolonn antèt"
    },
    "header_row_and_column_ec5b9ec": {
        "message": "Ranje ak kolonn antèt"
    },
    "header_row_f33eb169": {
        "message": "Ranje antèt"
    },
    "heading_2_5b84eed2": {
        "message": "Antèt 2"
    },
    "heading_3_2c83de44": {
        "message": "Antèt 3"
    },
    "heading_4_b2e74be7": {
        "message": "Antèt 4"
    },
    "heading_levels_should_not_be_skipped_3947c0e0": {
        "message": "Nivo antèt la pata dwe sote."
    },
    "heading_starting_with_start_42a3e7f9": {
        "message": "Antèt kòmanse pa { start }"
    },
    "headings_should_not_contain_more_than_120_characte_3c0e0cb3": {
        "message": "Antèt yo Atribi tèks alt pata dwe genyen plis pase 120 karaktè."
    },
    "health_icon_8d292eb5": {
        "message": "Ikòn Sante"
    },
    "hearts_suit_e50e04ca": {
        "message": "Kè (Konbinezon)"
    },
    "hebrew_88fbf778": {
        "message": "Ebre"
    },
    "height_69b03e15": {
        "message": "Wotè"
    },
    "hexagon_d8468e0d": {
        "message": "Egzagòn"
    },
    "hide_description_bfb5502e": {
        "message": "Kache deskripsyon"
    },
    "hide_title_description_caf092ef": {
        "message": "Kache { title } deskripsyon"
    },
    "highlight_an_element_to_activate_the_element_optio_60e1e56b": {
        "message": "Mete yon eleman an valè pou ka aktive ba zouti opsyon eleman yo"
    },
    "hindi_9bcd4b34": {
        "message": "Endou"
    },
    "home_351838cd": {
        "message": "Akèy"
    },
    "html_code_editor_fd967a44": {
        "message": "editè kòd html"
    },
    "html_editor_fb2ab713": {
        "message": "Editè HTML"
    },
    "hungarian_fc7d30c9": {
        "message": "Ongwa"
    },
    "i_have_obtained_permission_to_use_this_file_6386f087": {
        "message": "Mwen gen otorizasyon pou itilize fichye sa a."
    },
    "i_hold_the_copyright_71ee91b1": {
        "message": "Mwen gen dwa dotè a"
    },
    "icelandic_9d6d35de": {
        "message": "Islandè"
    },
    "icon_215a1dc6": {
        "message": "Ikòn"
    },
    "icon_8168b2f8": {
        "message": "ikòn"
    },
    "icon_color_b86dd6d6": {
        "message": "Ikòn Koulè"
    },
    "icon_maker_icons_cc560f7e": {
        "message": "Ikòn Kreyatè Ikòn"
    },
    "icon_options_7e32746e": {
        "message": "Opsyon Ikòn"
    },
    "icon_options_tray_2b407977": {
        "message": "Plato Opsyon Ikòn"
    },
    "icon_preview_1782a1d9": {
        "message": "Apèsi ikòn"
    },
    "icon_shape_30b61e7": {
        "message": "Fòm Ikòn"
    },
    "icon_size_9353edea": {
        "message": "Gwosè Ikòn"
    },
    "if_left_empty_link_text_will_display_as_course_lin_61087540": {
        "message": "Si w kite lyen an vid, tèks la ap parèt tankou non lyen kou a"
    },
    "if_usage_rights_are_required_the_file_will_not_pub_841e276e": {
        "message": "Si yo egzije Dwa itilizasyon, fichye a pa p pibliye tout tan li pa aktive sou paj Fichye yo."
    },
    "if_you_do_not_select_usage_rights_now_this_file_wi_14e07ab5": {
        "message": "Si w pa chwazi dwa itilizasyon yo kounye a, fichye sa a pa p pibliye aprè w fin transfere li."
    },
    "image_8ad06": {
        "message": "Imaj"
    },
    "image_c1c98202": {
        "message": "imaj"
    },
    "image_filenames_should_not_be_used_as_the_alt_attr_bcfd7780": {
        "message": "Non fichye imaj yo pata dwe itilize kòm atribi alt ki dekri kontni imaj la."
    },
    "image_options_5412d02c": {
        "message": "Opsyon Imaj"
    },
    "image_options_tray_90a46006": {
        "message": "Plato Opsyon Imaj"
    },
    "image_to_crop_3a34487d": {
        "message": "Imaj pou koupe"
    },
    "image_with_filename_file_aacd7180": {
        "message": "Imaj ak non fichye { file }"
    },
    "images_7ce26570": {
        "message": "Imaj"
    },
    "images_should_include_an_alt_attribute_describing__b86d6a86": {
        "message": "Imaj yo dwe gen yon atribi alt ki dekri kontni imaj la."
    },
    "imaginary_portion_of_complex_number_2c733ffa": {
        "message": "Pòsyon Imajinè (Nonm Konplèks)"
    },
    "in_element_of_19ca2f33": {
        "message": "Nan (Eleman de)"
    },
    "increase_indent_6af90f7c": {
        "message": "Ogmante Endantasyon"
    },
    "indefinite_integral_6623307e": {
        "message": "Entegral Endefini"
    },
    "indigo_2035fc55": {
        "message": "Indigo"
    },
    "indonesian_5f6accd6": {
        "message": "Endonezyen"
    },
    "inference_fed5c960": {
        "message": "Enferans"
    },
    "infinity_7a10f206": {
        "message": "Enfinite"
    },
    "insert_593145ef": {
        "message": "Ensere"
    },
    "insert_link_6dc23cae": {
        "message": "Ensere Lyen"
    },
    "insert_math_equation_57c6e767": {
        "message": "Ensere Ekwasyon Matematik"
    },
    "integers_336344e1": {
        "message": "Antye"
    },
    "intersection_cd4590e4": {
        "message": "Entèseksyon"
    },
    "invalid_entry_f7d2a0f5": {
        "message": "Antre Envalid."
    },
    "invalid_file_c11ba11": {
        "message": "Fichye Envalid"
    },
    "invalid_file_type_881cc9b2": {
        "message": "Tip fichye envalid"
    },
    "invalid_url_cbde79f": {
        "message": "URL envalid"
    },
    "iota_11c932a9": {
        "message": "Iota"
    },
    "irish_567e109f": {
        "message": "Ilandè"
    },
    "issue_num_total_f94536cf": {
        "message": "Pwoblèm { num }/{ total }"
    },
    "italian_bd3c792d": {
        "message": "Italyen"
    },
    "items_completed_items_plural_1_item_other_items_717d579f": {
        "message": "{ items } eleman { items, plural,\n     =1 {eleman}\n  other {konplete}\n}"
    },
    "japanese_b5721ca7": {
        "message": "Japonè"
    },
    "join_6cafecca": {
        "message": "Antre"
    },
    "join_active_online_meeting_d9d892b2": {
        "message": "Patisipe nan rankont aktif anliy"
    },
    "join_online_meeting_b1725843": {
        "message": "patisipe nan rankont anliy"
    },
    "jump_to_navigation_toolbar_2952cd8b": {
        "message": "Ale sou ba zouti navigasyon an"
    },
    "jump_to_today_254ccf41": {
        "message": "Ale nan Jodi a"
    },
    "kappa_2f14c816": {
        "message": "Kappa"
    },
    "kappa_variant_eb64574b": {
        "message": "Kappa (Varyan)"
    },
    "keyboard_shortcuts_ed1844bd": {
        "message": "Rakousi Klavye"
    },
    "keyboards_navigate_to_links_using_the_tab_key_two__5fab8c82": {
        "message": "Klavye navige nan lyen yo ak touch Tab la. De lyen adjasan ki dirije nan menm destinasyon an ka pèmèt moun k ap itilize klavye yo twompe yo."
    },
    "korean_da812d9": {
        "message": "Koreyen"
    },
    "lambda_4f602498": {
        "message": "Lambda"
    },
    "language_arts_35b79a8b": {
        "message": "La Langaj"
    },
    "language_arts_icon_a798b0f8": {
        "message": "Ikòn Langaj Da"
    },
    "languages_icon_9d20539": {
        "message": "Ikòn Langaj"
    },
    "large_9c5e80e7": {
        "message": "Laj"
    },
    "late_2be42b88": {
        "message": "An reta"
    },
    "latvian_2bbb6aab": {
        "message": "Latvyen"
    },
    "learn_more_about_adjacent_links_2cb9762c": {
        "message": "Aprann plis sou lyen adjasan yo"
    },
    "learn_more_about_color_contrast_c019dfb9": {
        "message": "Aprann plis sou kontras koulè yo"
    },
    "learn_more_about_organizing_page_headings_8a7caa2e": {
        "message": "Aprann plis sou òganizasyon antèt paj"
    },
    "learn_more_about_proper_page_heading_structure_d2959f2d": {
        "message": "Aprann plis sou estrikti antèt paj yo"
    },
    "learn_more_about_table_headers_5f5ee13": {
        "message": "Aprann plis sou antèt tablo yo"
    },
    "learn_more_about_using_alt_text_for_images_5698df9a": {
        "message": "Aprann plis sou tèks alt pou imaj yo"
    },
    "learn_more_about_using_captions_with_tables_36fe496f": {
        "message": "Aprann plis sou itilizasyon lejand nan tablo yo"
    },
    "learn_more_about_using_filenames_as_alt_text_264286af": {
        "message": "Aprann plis sou itilizasyon non fichye yo tankou tèks alt"
    },
    "learn_more_about_using_lists_4e6eb860": {
        "message": "Aprann plis sou itilizasyon lis yo"
    },
    "learn_more_about_using_scope_attributes_with_table_20df49aa": {
        "message": "Aprann plis sou itilizasyon atribi pòte yo ak tablo yo"
    },
    "leave_as_is_4facfe55": {
        "message": "Kite tankou"
    },
<<<<<<< HEAD
=======
    "left_3ea9d375": {
        "message": "Goch"
    },
    "left_align_43d95491": {
        "message": "Aliyen Agoch"
    },
>>>>>>> 8936177e
    "left_angle_bracket_c87a6d07": {
        "message": "Sipò Ang Goch"
    },
    "left_arrow_4fde1a64": {
        "message": "Flèch Agoch"
    },
    "left_arrow_with_hook_5bfcad93": {
        "message": "Flèch Agoch avèk Kwochè"
    },
    "left_ceiling_ee9dd88a": {
        "message": "Plafon Goch"
    },
    "left_curly_brace_1726fb4": {
        "message": "Akolad Agoch"
    },
    "left_downard_harpoon_arrow_1d7b3d2e": {
        "message": "Flèch yon Bò Desann Agoch"
    },
    "left_floor_29ac2274": {
        "message": "Etaj Agoch"
    },
    "left_to_right_e9b4fd06": {
        "message": "De Goch a Dwat"
    },
    "left_upward_harpoon_arrow_3a562a96": {
        "message": "Flèch yon Bò Monte Agoch"
    },
    "leftward_arrow_1e4765de": {
        "message": "Flèch Agoch"
    },
    "leftward_pointing_triangle_d14532ce": {
        "message": "Triyabg ki Bay Adwat"
    },
    "less_than_a26c0641": {
        "message": "Enferyè A"
    },
    "less_than_or_equal_be5216cb": {
        "message": "Enferyè ou Egal A"
    },
    "library_icon_ae1e54cf": {
        "message": "Ikòn Bibliyotèk"
    },
    "light_blue_5374f600": {
        "message": "Limyè Ble"
    },
    "link_7262adec": {
        "message": "Lyen"
    },
    "link_options_a16b758b": {
        "message": "Opsyon Lyen"
    },
    "link_with_text_starting_with_start_b3fcbe71": {
        "message": "Lyen ak tèks ki kòmanse pa { start }"
    },
    "links_14b70841": {
        "message": "Lyen"
    },
    "links_to_an_external_site_de74145d": {
        "message": "Lyen pou ale sou sit ekstèn."
    },
    "lists_should_be_formatted_as_lists_f862de8d": {
        "message": "Lis yo dwe fòmate tankou lis."
    },
    "lithuanian_5adcbe24": {
        "message": "Lityanyen"
    },
    "load_more_35d33c7": {
        "message": "Chaje Plis"
    },
    "load_more_a36f9cf9": {
        "message": "Chaje plis"
    },
    "load_prior_dates_f2b0f6f0": {
        "message": "Chaje dat avan"
    },
    "loaded_count_plural_0_items_one_item_other_items_e58533e9": {
        "message": "Eleman { count, plural,\n     =0 {# eleman}\n    one {# eleman}\n  other {# chaje}\n}"
    },
    "loading_25990131": {
        "message": "Chajman..."
    },
    "loading_725811ca": {
        "message": "chajman"
    },
    "loading_bde52856": {
        "message": "Chajman"
    },
    "loading_closed_captions_subtitles_failed_95ceef47": {
        "message": "chajman soutit lan echwe"
    },
    "loading_external_tool_d839042c": {
        "message": "Chajman Zouti Ekstèn"
    },
    "loading_failed_b3524381": {
        "message": "Chajman echwe..."
    },
    "loading_failed_e6a9d8ef": {
        "message": "Chajman echwe."
    },
    "loading_folders_d8b5869e": {
        "message": "Chajman dosye"
    },
    "loading_grades_c842c887": {
        "message": "Chajman Nòt"
    },
    "loading_past_items_ca499e75": {
        "message": "Chaje eleman pase"
    },
    "loading_placeholder_for_filename_792ef5e8": {
        "message": "Chajman espas rezève pou { fileName }"
    },
    "loading_planner_items_947a813d": {
        "message": "Chajman Eleman Planifikatè"
    },
    "loading_please_wait_d276220a": {
        "message": "Chajman, tanpri tann"
    },
    "loading_preview_9f077aa1": {
        "message": "Chajman apèsi"
    },
    "location_3b6ff307": {
        "message": "Anplasman:"
    },
    "locked_762f138b": {
        "message": "Bloke"
    },
    "logical_equivalence_76fca396": {
        "message": "Ekivalans Lojik"
    },
    "logical_equivalence_short_8efd7b4f": {
        "message": "Ekivalans Lojik (Kout)"
    },
    "logical_equivalence_short_and_thick_1e1f654d": {
        "message": "Ekivalans Lojik (Kout e Gwo)"
    },
    "logical_equivalence_thick_662dd3f2": {
        "message": "Ekivalans Lojik (Gwo"
    },
    "looks_like_there_isn_t_anything_here_d9bcef49": {
        "message": "Ta sanble pa gen anyen la a"
    },
    "low_horizontal_dots_cc08498e": {
        "message": "Pwen Orizontal Ba"
    },
    "macedonian_6ed541af": {
        "message": "Masedonyen"
    },
    "magenta_4a65993c": {
        "message": "Magenta"
    },
    "malay_f5dddce4": {
        "message": "Malezyen"
    },
    "maltese_916925e8": {
        "message": "Maltè"
    },
    "maori_new_zealand_5380a95f": {
        "message": "Māori (New Zealand)"
    },
    "maps_to_e5ef7382": {
        "message": "Kat Pou"
    },
    "math_ede93050": {
        "message": "Matematik"
    },
    "math_icon_ad4e9d03": {
        "message": "Ikòn Matematik"
    },
    "media_af190855": {
        "message": "Medya"
    },
    "media_file_is_processing_please_try_again_later_58a6d49": {
        "message": "Fichye miltimedya an tretman. Tanpri eseye ankò."
    },
    "medium_5a8e9ead": {
        "message": "Mwayen"
    },
    "merge_links_2478df96": {
        "message": "Fizyone lyen"
    },
    "mic_a7f3d311": {
        "message": "Mikwo"
    },
    "microphone_disabled_15c83130": {
        "message": "Mikwo Dezaktive"
    },
    "middle_27dc1d5": {
        "message": "Mitan"
    },
    "minimize_file_preview_da911944": {
        "message": "Minimize Apèsi Fichye"
    },
    "minimize_video_20aa554b": {
        "message": "Miminize Videyo"
    },
    "minus_fd961e2e": {
        "message": "Mwens"
    },
    "minus_plus_3461f637": {
        "message": "Mwens/Plis"
    },
    "misc_3b692ea7": {
        "message": "Divès"
    },
    "miscellaneous_e9818229": {
        "message": "Divès"
    },
    "missing_1a256b3b": {
        "message": "Manke"
    },
    "missing_items_for_title_516511f8": {
        "message": "Eleman ki manke pou { title }"
    },
    "modules_c4325335": {
        "message": "Modil"
    },
    "moving_image_to_crop_directionword_6f66cde2": {
        "message": "Deplase imaj pou koupe { directionWord }"
    },
    "mu_37223b8b": {
        "message": "Mu"
    },
    "multi_color_image_63d7372f": {
        "message": "Imaj Miltikolò"
    },
    "multiplication_sign_15f95c22": {
        "message": "Siy Miltiplikasyon"
    },
    "music_icon_4db5c972": {
        "message": "Ikòn Mizik"
    },
    "must_be_at_least_percentage_22e373b6": {
        "message": "Dwe omwen { percentage }%"
    },
    "must_be_at_least_width_x_height_px_41dc825e": {
        "message": "Dwe omwen { width } x { height }px"
    },
    "my_files_2f621040": {
        "message": "Fichye Mwen"
    },
    "my_grades_98834476": {
        "message": "Nòt Mwen"
    },
    "n_th_root_9991a6e4": {
        "message": "Enyèm Rasin"
    },
    "nabla_1e216d25": {
        "message": "Nabla"
    },
    "name_1aed4a1b": {
        "message": "Non"
    },
    "name_color_ceec76ff": {
        "message": "{ name } ({ color })"
    },
    "natural_music_54a70258": {
        "message": "Natirèl (Mizik)"
    },
    "natural_numbers_3da07060": {
        "message": "Nonm Natirèl"
    },
    "navigate_through_the_menu_or_toolbar_415a4e50": {
        "message": "Navige atravè meni oswa ba zouti a"
    },
    "nested_greater_than_d852e60d": {
        "message": "Siperyè Enbrike"
    },
    "nested_less_than_27d17e58": {
        "message": "Enferyè Enbrike"
    },
    "new_13daf639": {
        "message": "Nouvo"
    },
    "new_activity_8b84847d": {
        "message": "Nouvo Aktivite"
    },
    "new_activity_for_title_14c9c3af": {
        "message": "Nouvo aktivite pou { title }"
    },
    "new_opportunities_7d349c4d": {
        "message": "Nouvo Opòtinite"
    },
    "next_40e12421": {
        "message": "Pwochen"
    },
    "next_month_749b1778": {
        "message": "Mwa Pwochen"
    },
    "no_accessibility_issues_were_detected_f8d3c875": {
        "message": "Nou pa t detekte okenn pwoblèm aksesibilite."
    },
    "no_changes_to_save_d29f6e91": {
        "message": "Pa gen chanjman pou sovgade."
    },
    "no_due_dates_assigned_e8f5bac8": {
        "message": "Pa gen Delè"
    },
    "no_e16d9132": {
        "message": "Non"
    },
    "no_file_chosen_9a880793": {
        "message": "Pa gen fichye chwazi"
    },
    "no_grade_3b4d7f3e": {
        "message": "Pa gen Klas"
    },
    "no_headers_9bc7dc7f": {
        "message": "Okenn antèt"
    },
    "no_preview_is_available_for_this_file_f940114a": {
        "message": "Pa gen apèsi disponib pou fichye sa a."
    },
    "no_results_940393cf": {
        "message": "Okenn rezilta."
    },
    "no_results_found_for_filterterm_ad1b04c8": {
        "message": "Nou pa jwenn rezilta pou { filterTerm }"
    },
    "no_video_1ed00b26": {
        "message": "Pa gen Videyo"
    },
    "none_3b5e34d2": {
        "message": "Okenn"
    },
    "none_selected_b93d56d2": {
        "message": "Anyen Seleksyone"
    },
    "norwegian_53f391ec": {
        "message": "Nòvejyen"
    },
    "norwegian_bokmal_ad5843fa": {
        "message": "Bokmål Nòvejyen"
    },
    "norwegian_nynorsk_c785f8a6": {
        "message": "Norwegian Nynorsk"
    },
    "not_equal_6e2980e6": {
        "message": "Pa Egal"
    },
    "not_in_not_an_element_of_fb1ffb54": {
        "message": "Pa Nan (Pa Yon Eleman De)"
    },
    "not_negation_1418ebb8": {
        "message": "Pa (Negasyon)"
    },
    "not_subset_dc2b5e84": {
        "message": "Pa gen Sou Ansanm"
    },
    "not_subset_strict_23d282bf": {
        "message": "Pa gen Sou Ansanm (Estrik)"
    },
    "not_superset_5556b913": {
        "message": "Pa gen Superset"
    },
    "not_superset_strict_24e06f36": {
        "message": "Pa gen Superset (Estrik)"
    },
    "nothing_due_this_week_d45c9ef9": {
        "message": "Pa gen Anyen pou Remèt Semenn sa a"
    },
    "nothing_for_now_e3e3ce2a": {
        "message": "Anyen pou kounye a"
    },
    "nothing_here_needs_attention_c4eaded6": {
        "message": "Pa gen anyen la a ki mande atansyon."
    },
    "nothing_more_to_do_b665da42": {
        "message": "Pa gen Anyen pou Fè Ankò"
    },
    "nothing_new_needs_attention_3ac548d4": {
        "message": "Pa gen anyen nouvo ki bezwen atansyon."
    },
    "nothing_planned_today_selecting_most_recent_item_ffd71bff": {
        "message": "Pa gen anyen ki planifye pou jodi a. Seleksyon eleman ki pi resan yo."
    },
    "nothing_planned_today_selecting_next_item_f6718aa": {
        "message": "Pa gen anyen ki planifye pou jodi a. Seleksyon pwochen eleman."
    },
    "nothing_planned_yet_8675ffe9": {
        "message": "Poko Gen Anyen Planifye"
    },
    "nu_1c0f6848": {
        "message": "Nu"
    },
    "numpoints_points_8621a43b": {
        "message": "{ numPoints } pwen"
    },
    "octagon_e48be9f": {
        "message": "Oktagòn"
    },
    "olive_6a3e4d6b": {
        "message": "Oliv"
    },
    "omega_8f2c3463": {
        "message": "Omega"
    },
    "one_of_the_following_styles_must_be_added_to_save__1de769aa": {
        "message": "Yonn nan stil annapre yo dwe ajoute pou anrejistre yon ikòn: Koulè Ikòn nan, Gwosè Kontou li, Tèks Ikòn nan oswa Imaj"
    },
    "only_most_recent_grading_period_shown_f1ad6458": {
        "message": "*Peryòd notasyon ki pi resan an ki afiche sèlman."
    },
    "open_circle_e9bd069": {
        "message": "Sèk Ouvè"
    },
    "open_this_keyboard_shortcuts_dialog_9658b83a": {
        "message": "Ouvri dyalòg rakousi klavye sa a"
    },
    "open_title_application_fd624fc5": {
        "message": "Ouvri { title } aplikasyon"
    },
    "operators_a2ef9a93": {
        "message": "Operatè"
    },
    "opportunities_popup_f6703842": {
        "message": "opòtinite afiche"
    },
    "optional_add_course_ef0d70fc": {
        "message": "Opsyonèl: Ajoute Kou"
    },
    "or_9b70ccaa": {
        "message": "Oswa"
    },
    "orange_81386a62": {
        "message": "Zoranj"
    },
    "ordered_and_unordered_lists_cfadfc38": {
        "message": "Lis Òdone e non Òdone"
    },
    "other_editor_shortcuts_may_be_found_at_404aba4a": {
        "message": "Ou ka jwenn lòt rakousi editè nan"
    },
    "outline_color_3ef2cea7": {
        "message": "Koulè Kontou"
    },
    "outline_size_a6059a21": {
        "message": "Gwosè Kontou"
    },
    "p_is_not_a_valid_protocol_which_must_be_ftp_http_h_adf13fc2": {
        "message": "{ p }  pa yon pwotokòl valid ki ta dwe ftp, http, https, mailto, skype, tel oswa sote li"
    },
    "page_50c4823d": {
        "message": "Paj"
    },
    "pages_e5414c2c": {
        "message": "Paj"
    },
    "paragraph_5e5ad8eb": {
        "message": "Paragraf"
    },
    "paragraph_starting_with_start_a59923f8": {
        "message": "Paragraf kòmanse ak { start }"
    },
    "parallel_d55d6e38": {
        "message": "Paralèl"
    },
    "partial_derivative_4a9159df": {
        "message": "Pasyèl (Derive)"
    },
    "paste_5963d1c1": {
        "message": "Kole"
    },
    "pause_12af3bb4": {
        "message": "Poz"
    },
    "peer_review_74f26a13": {
        "message": "Revisyon Kamarad"
    },
    "peer_review_for_itemtitle_358cb413": {
        "message": "Revisyon Kamarad pou { itemTitle }"
    },
    "pentagon_17d82ea3": {
        "message": "Pentagòn"
    },
    "people_b4ebb13c": {
        "message": "Moun"
    },
    "percentage_34ab7c2c": {
        "message": "Pousantaj"
    },
    "percentage_must_be_a_number_8033c341": {
        "message": "Pousantaj la dwe se yon chif"
    },
    "performing_arts_icon_f3497486": {
        "message": "Ikòn Pèfòmans Da"
    },
    "perpendicular_7c48ede4": {
        "message": "Pèpandikilè"
    },
    "persian_a8cadb95": {
        "message": "Lang Pès"
    },
    "phi_4ac33b6d": {
        "message": "Phi"
    },
    "phi_variant_c9bb3ac5": {
        "message": "Phi (Varyan)"
    },
    "physical_education_icon_d7dffd3e": {
        "message": "Ikòn Edikasyon Fizik"
    },
    "pi_dc4f0bd8": {
        "message": "Pi"
    },
    "pi_variant_10f5f520": {
        "message": "Pi (Varyan)"
    },
    "pink_68ad45cb": {
        "message": "Woz"
    },
    "pixels_52ece7d1": {
        "message": "Piksèl"
    },
    "play_1a47eaa7": {
        "message": "Jwe"
    },
    "play_media_comment_35257210": {
        "message": "Jwe kòmantè medya."
    },
    "play_media_comment_by_name_from_createdat_c230123d": {
        "message": "Jwe kòmantè medya pa { name } de { createdAt }."
    },
    "please_allow_canvas_to_access_your_microphone_and__dc2c3079": {
        "message": "Tanpri pèmèt Canvas gen aksè a mikwofòn e kamera ou a."
    },
    "plus_d43cd4ec": {
        "message": "Plis"
    },
    "plus_minus_f8be2e83": {
        "message": "Plis/Mwens"
    },
    "points_bceb5005": {
        "message": "pwen"
    },
    "points_points_63e59cce": {
        "message": "{ points } pwen"
    },
    "polish_4cf2ecaf": {
        "message": "Polonè"
    },
    "portuguese_9c212cf4": {
        "message": "Pòtigè"
    },
    "posted_when_a578f5ab": {
        "message": "Poste: { when }"
    },
    "power_set_4f26f316": {
        "message": "Ansanm Puisans"
    },
    "precedes_196b9aef": {
        "message": "Presedan"
    },
    "precedes_equal_20701e84": {
        "message": "Presedan Egalite"
    },
    "preformatted_d0670862": {
        "message": "Prefòmate"
    },
    "prev_f82cbc48": {
        "message": "Anvan"
    },
    "preview_53003fd2": {
        "message": "Apèsi"
    },
    "preview_a3f8f854": {
        "message": "APÈSI"
    },
    "preview_in_overlay_ed772c46": {
        "message": "Apèsi an sipèpozisyon"
    },
    "preview_inline_9787330": {
        "message": "Apèsi an liy"
    },
    "previous_month_bb1e3c84": {
        "message": "Mwa Pase"
    },
    "prime_917ea60e": {
        "message": "Premye"
    },
    "prime_numbers_13464f61": {
        "message": "Nonm Premye"
    },
    "product_39cf144f": {
        "message": "Pwodwi"
    },
    "proportional_f02800cc": {
        "message": "Pwopòsyonèl"
    },
    "protocol_must_be_ftp_http_https_mailto_skype_tel_o_73beb4f8": {
        "message": "Pwotokòl la dwe ftp, http, https, mailto, skype, tel oswa sote li"
    },
    "psi_e3f5f0f7": {
        "message": "Psi"
    },
    "pts_699bd9aa": {
        "message": "pwen"
    },
    "published_c944a23d": {
        "message": "pibliye"
    },
    "published_when_302d8e23": {
        "message": "pibliye: { when }"
    },
    "pumpkin_904428d5": {
        "message": "Pumpkin"
    },
    "purple_7678a9fc": {
        "message": "Mov"
    },
    "quaternions_877024e0": {
        "message": "Kwatènè"
    },
    "quiz_e0dcce8f": {
        "message": "Quiz"
    },
    "quizzes_7e598f57": {
        "message": "Quiz"
    },
    "rational_numbers_80ddaa4a": {
        "message": "Nonm Rasyonèl"
    },
    "real_numbers_7c99df94": {
        "message": "Nonm Reyèl"
    },
    "real_portion_of_complex_number_7dad33b5": {
        "message": "Pòsyon Reyèl (yon Nonm Konplèks)"
    },
    "record_7c9448b": {
        "message": "Anrejistre"
    },
    "record_upload_media_5fdce166": {
        "message": "Anrejistre/Chaje Medya"
    },
    "recording_98da6bda": {
        "message": "Anrejistreman"
    },
    "red_8258edf3": {
        "message": "Wouj"
    },
    "redo_363c58b7": {
        "message": "Refè"
    },
    "relationships_6602af70": {
        "message": "Relasyon"
    },
    "religion_icon_246e0be1": {
        "message": "Ikòn Relijyon"
    },
    "reminder_date_4564d12d": {
        "message": "Rapèl: { date }"
    },
    "remove_heading_style_5fdc8855": {
        "message": "Elimine stil antèt"
    },
<<<<<<< HEAD
=======
    "remove_link_d1f2f4d0": {
        "message": "Elimine Lyen"
    },
>>>>>>> 8936177e
    "replace_e61834a7": {
        "message": "Ranplase"
    },
    "replies_4a8577c8": {
        "message": "Repons"
    },
    "reset_95a81614": {
        "message": "Reinisyalize"
    },
    "resize_ec83d538": {
        "message": "Redimansyone"
    },
    "restore_auto_save_deccd84b": {
        "message": "Restore anrejistreman otomatik?"
    },
    "reverse_turnstile_does_not_yield_7558be06": {
        "message": "Tounikè Envèse (pa sede)"
    },
    "rho_a0244a36": {
        "message": "Rho"
    },
    "rho_variant_415245cd": {
        "message": "Rho (Varyan)"
    },
    "rich_content_editor_2708ef21": {
        "message": "Editè Kontni Rich"
    },
    "rich_text_area_press_oskey_f8_for_rich_content_edi_c2f651d": {
        "message": "Zòn Teks Rich Peze { OSKey }+F8 pou rakousi Editè Kontni Rich."
    },
<<<<<<< HEAD
=======
    "right_71ffdc4d": {
        "message": "Dwat"
    },
    "right_align_39e7a32a": {
        "message": "Aliyen Adwat"
    },
>>>>>>> 8936177e
    "right_angle_bracket_d704e2d6": {
        "message": "Sipò Ang Dwat"
    },
    "right_arrow_35e0eddf": {
        "message": "Flèch Adwat"
    },
    "right_arrow_with_hook_29d92d31": {
        "message": "Flèch Adwat avèk Kwochè"
    },
    "right_ceiling_839dc744": {
        "message": "Plafon Dwat"
    },
    "right_curly_brace_5159d5cd": {
        "message": "Akolad Agoch"
    },
    "right_downward_harpoon_arrow_d71b114f": {
        "message": "Flèch yon Bò Desann Adwat"
    },
    "right_floor_5392d5cf": {
        "message": "Etaj Adwat"
    },
    "right_to_left_9cfb092a": {
        "message": "De Dwat a Goch"
    },
    "right_upward_harpoon_arrow_f5a34c73": {
        "message": "Flèch yon Bò Monte Adwat"
    },
    "rightward_arrow_32932107": {
        "message": "Flèch Adwat"
    },
    "rightward_pointing_triangle_60330f5c": {
        "message": "Triyang ki Bay Adwat"
    },
    "romanian_13670c1e": {
        "message": "Woumen"
    },
    "rotate_image_90_degrees_2ab77c05": {
        "message": "Pivote Imaj de -90 degre"
    },
    "rotate_image_90_degrees_6c92cd42": {
        "message": "Pivote Imaj de 90 degre"
    },
    "rotation_9699c538": {
        "message": "Wotasyon"
    },
    "row_fc0944a7": {
        "message": "Ranje"
    },
    "row_group_979f5528": {
        "message": "Gwoup ranje"
    },
    "russian_1e3e197": {
        "message": "Ris"
    },
    "sadly_the_pretty_html_editor_is_not_keyboard_acces_50da7665": {
        "message": "Malerezman, bèl editè HTML la pa aksesib sou klavye. Gen aksè a bèl editè HTML la la a."
    },
    "save_11a80ec3": {
        "message": "Anrejistre"
    },
    "save_copy_ca63944e": {
        "message": "Sovgade Kopi"
    },
    "save_media_cb9e786e": {
        "message": "Anrejistre Medya"
    },
    "saved_icon_maker_icons_df86e2a1": {
        "message": "Sovgade Ikòn Kreyatè Ikòn"
    },
    "schedule_preview_3bcda153": {
        "message": "Apèsi Pwogram"
    },
    "science_8d92214a": {
        "message": "Syans"
    },
    "screen_readers_cannot_determine_what_is_displayed__6a5842ab": {
        "message": "Lektè ekran yo paka wè kisa ki afiche nan yon imaj san tèks altènatif, epi non fichye yo souvan se yon anchenman chif ak lèt ki pa dekri kontèks oswa sans."
    },
    "screen_readers_cannot_determine_what_is_displayed__6f1ea667": {
        "message": "Lektè ekran yo paka wè kisa ki afiche nan yon imaj san tèks altènatif, ki dekri kontni ak siyifikasyon imaj la. Tèks altènatif ta dwe senp e klè."
    },
    "screen_readers_cannot_determine_what_is_displayed__a57e6723": {
        "message": "Lektè ekran yo paka wè kisa ki afiche nan yon imaj san tèks altènatif, ki dekri kontni ak siyifikasyon imaj la."
    },
    "screen_readers_cannot_interpret_tables_without_the_bd861652": {
        "message": "Lektè ekran yo paka entèrete tablo san estrikti ki apwopriye. Antèt tablo yo bay enstriksyon ak kapasite kontni an."
    },
    "screen_readers_cannot_interpret_tables_without_the_e62912d5": {
        "message": "Lektè ekran yo paka entèrete tablo san estrikti ki apwopriye. Lejand tablo yo dekri kontèks ak konpreyansyon jeneral tablo a."
    },
    "screen_readers_cannot_interpret_tables_without_the_f0bdec0f": {
        "message": "Lektè ekran yo paka entèrete tablo san estrikti ki apwopriye. Antèt tablo yo bay enstriksyon ak rezime kontni an."
    },
    "script_l_42a7b254": {
        "message": "Script L"
    },
    "scroll_up_to_see_your_history_19b14cad": {
        "message": "Navige monte pou wè istoryal ou!"
    },
    "scrolls_up_to_the_previous_item_with_new_activity_99717459": {
        "message": "Navige monte nan eleman anvan ak nouvo aktivite."
    },
    "search_280d00bd": {
        "message": "Chèche"
    },
    "select_audio_source_21043cd5": {
        "message": "Seleksyone sous odyo"
    },
    "select_crop_shape_d441feeb": {
        "message": "Seleksyone koupe fòm"
    },
    "select_language_7c93a900": {
        "message": "Seleksyone Lang"
    },
    "select_video_source_1b5c9dbe": {
        "message": "Seleksyone sous videyo"
    },
    "selected_linkfilename_c093b1f2": {
        "message": "Seleksyone { linkFileName }"
    },
    "selection_b52c4c5e": {
        "message": "Seleksyon"
    },
    "serbian_7187f1f2": {
        "message": "Sèb"
    },
    "set_header_scope_8c548f40": {
        "message": "Defini kapasite antèt"
    },
    "set_minus_b46e9b88": {
        "message": "Ansanm Mwens"
    },
    "set_table_header_cfab13a0": {
        "message": "Defini antèt tablo"
    },
    "sharp_music_ab956814": {
        "message": "Pweti (Mizik)"
    },
    "shift_arrows_4d5785fe": {
        "message": "SHIFT+Flèch"
    },
    "shift_o_to_open_the_pretty_html_editor_55ff5a31": {
        "message": "Shift-O pou ka ouvri bèl editè html la."
    },
    "shortcut_911d6255": {
        "message": "Rakousi"
    },
    "show_all_ae37d610": {
        "message": "Afiche Tout"
    },
    "show_audio_options_b489926b": {
        "message": "Afiche opsyon odyo"
    },
    "show_image_options_1e2ecc6b": {
        "message": "Afiche opsyon imaj"
    },
    "show_link_options_545338fd": {
        "message": "Afiche opsyon lyen"
    },
    "show_my_grades_ebd08684": {
        "message": "Afiche Nòt Mwen"
    },
<<<<<<< HEAD
=======
    "show_studio_media_options_a0c748c6": {
        "message": "Afiche opsyon estidyo medya a"
    },
    "show_video_options_6ed3721a": {
        "message": "Afiche opsyon videyo"
    },
>>>>>>> 8936177e
    "sighted_users_browse_web_pages_quickly_looking_for_1d4db0c1": {
        "message": "Itilizatè prevwayan yo navige sou paj wèb yo byen vit, pou yo ka chèche antèt ki gwo oswa an gra. Itilizatè lektè ekran yo konte sou antèt yo pou konpreyansyon kontekstyèl. Antèt yo dwe itilize estrikti ki apwopriye."
    },
    "sighted_users_browse_web_pages_quickly_looking_for_ade806f5": {
        "message": "Itilizatè prevwayan yo navige sou paj wèb yo byen vit, pou yo ka chèche antèt ki gwo oswa an gra. Itilizatè lektè ekran yo konte sou antèt yo pou konpreyansyon kontekstyèl. Antèt yo dwe klè nan estrikti ki apwopriye."
    },
    "sigma_5c35e553": {
        "message": "Sigma"
    },
    "sigma_variant_8155625": {
        "message": "Sigma (Varyan)"
    },
    "single_color_image_4e5d4dbc": {
        "message": "Imaj Yon sèl Koulè"
    },
    "single_color_image_color_95fa9a87": {
        "message": "Koulè Inik Imaj la"
    },
    "size_b30e1077": {
        "message": "Dimansyon"
    },
    "size_of_caption_file_is_greater_than_the_maximum_m_bff5f86e": {
        "message": "Fichye soutit la depase kantite maksimòm { max } kb yo otorize a."
    },
    "slovak_69f48e1b": {
        "message": "Slovak"
    },
    "slovenian_30ae5208": {
        "message": "Slovèn"
    },
    "small_b070434a": {
        "message": "Piti"
    },
    "social_studies_13fa30c7": {
        "message": "Syans Sosyal"
    },
    "solid_circle_9f061dfc": {
        "message": "Sèk Solid"
    },
    "something_went_wrong_89195131": {
        "message": "Gen yon bagay ki mal fèt."
    },
    "something_went_wrong_accessing_your_webcam_6643b87e": {
        "message": "Gen yon pwoblèm ki pase lè l ap chache aksede ak webcam ou an."
    },
    "something_went_wrong_and_i_don_t_know_what_to_show_e0c54ec8": {
        "message": "Gen yon bagay ki pase mal ni mwen pa konnen kisa pou m montre w."
    },
    "something_went_wrong_check_your_connection_reload__c7868286": {
        "message": "Gen yon bagay ki mal fèt. Verifye koneksyon ou, relanse paj la epi eseye ankò."
    },
    "something_went_wrong_d238c551": {
        "message": "Gen yon bagay ki pase mal"
    },
    "something_went_wrong_while_sharing_your_screen_8de579e5": {
        "message": "Gen yon bagay ki pase mal pandan n ap pataje ekran w lan."
    },
    "sorry_we_don_t_support_multiple_files_fb9478b0": {
        "message": "Dezole, nou pa rekonpet fichye miltip yo."
    },
    "sort_by_e75f9e3e": {
        "message": "Triye Pa"
    },
    "spades_suit_b37020c2": {
        "message": "Pik (Konbinezon)"
    },
    "spanish_de9de5d6": {
        "message": "Panyòl"
    },
    "square_511eb3b3": {
        "message": "Kare"
    },
    "square_cap_9ec88646": {
        "message": "Bouchon Kare"
    },
    "square_cup_b0665113": {
        "message": "Tas Kare"
    },
    "square_root_e8bcbc60": {
        "message": "Rasin Kare"
    },
    "square_root_symbol_d0898a53": {
        "message": "Senbòl Rasin Kare"
    },
    "square_subset_17be67cb": {
        "message": "Sou Ansanm Kare"
    },
    "square_subset_strict_7044e84f": {
        "message": "Sou Ansanm Kare (Estrik)"
    },
    "square_superset_3be8dae1": {
        "message": "Superset Kare"
    },
    "square_superset_strict_fa4262e4": {
        "message": "Superset Kare (Estrik)"
    },
    "square_unordered_list_b15ce93b": {
        "message": "lis kare non òdone"
    },
    "star_8d156e09": {
        "message": "Etwal"
    },
    "start_over_f7552aa9": {
        "message": "Rekòmanse"
    },
    "start_recording_9a65141a": {
        "message": "Kòmanse Anrejistre"
    },
    "startdate_to_enddate_d245175b": {
        "message": "{ startDate } a { endDate }"
    },
    "startdatetime_enddatetime_20abc10e": {
        "message": "{ startDateTime } - { endDateTime }"
    },
    "startdatetime_endtime_49741bbe": {
        "message": "{ startDateTime } - { endTime }"
    },
    "starttime_to_endtime_d7cc249d": {
        "message": "{ startTime } a { endTime }"
    },
    "steel_blue_14296f08": {
        "message": "Ble Gri"
    },
    "student_to_do_c018c835": {
        "message": "Tach Elèv"
    },
    "studio_media_options_ee504361": {
        "message": "Opsyon Estidyo Medya a"
    },
    "styles_2aa721ef": {
        "message": "Stil"
    },
    "submit_a3cc6859": {
        "message": "Soumèt"
    },
    "submitted_318fad53": {
        "message": "Soumèt"
    },
    "subscript_59744f96": {
        "message": "Endis"
    },
    "subset_19c1a92f": {
        "message": "Sou Ansanm"
    },
    "subset_strict_8d8948d6": {
        "message": "Sou ansanm (Estrik)"
    },
    "succeeds_9cc31be9": {
        "message": "Siksè"
    },
    "succeeds_equal_158e8c3a": {
        "message": "Siksè Egal"
    },
    "success_to_do_created_e34ed395": {
        "message": "Reyisi: Lis Tach Kreye"
    },
    "sum_b0842d31": {
        "message": "Sòm"
    },
    "superscript_8cb349a2": {
        "message": "An Ekspozan"
    },
    "superscript_and_subscript_37f94a50": {
        "message": "Superscript ak Subscript"
    },
    "superset_c4db8a7a": {
        "message": "Superset"
    },
    "superset_strict_c77dd6d2": {
        "message": "Superset (Estrik)"
    },
    "supported_file_types_srt_or_webvtt_7d827ed": {
        "message": "Tip fichye ki aksepte: SRT oswa WebVTT"
    },
    "swahili_5caeb4ba": {
        "message": "Swaeli"
    },
    "swedish_59a593ca": {
        "message": "Swedwa"
    },
    "switch_to_pretty_html_editor_a3cee15f": {
        "message": "Pase a yon bèl editè HTML"
    },
    "switch_to_raw_html_editor_f970ae1a": {
        "message": "Pase a yon editè HTML brit"
    },
    "switch_to_the_html_editor_146dfffd": {
        "message": "Chanje a editè html la"
    },
    "switch_to_the_rich_text_editor_63c1ecf6": {
        "message": "Chanje a editè tèks anrichi a"
    },
    "syllabus_f191f65b": {
        "message": "Pwogram"
    },
    "system_audio_allowed_b2508f8c": {
        "message": "Sistèm Odyo Otorize"
    },
    "system_audio_disabled_c177bd13": {
        "message": "Sistèm Odyo Dezaktive"
    },
    "tab_arrows_4cf5abfc": {
        "message": "TAB/Flèch"
    },
    "table_header_starting_with_start_ffcabba6": {
        "message": "Antèt tablo kòmanse a { start }"
    },
    "table_starting_with_start_e7232848": {
        "message": "Tablo kòmanse a { start }"
    },
    "tables_headers_should_specify_scope_5abf3a8e": {
        "message": "Antèt tablo yo dwe presize kapasite."
    },
    "tables_should_include_a_caption_describing_the_con_e91e78fc": {
        "message": "Tablo yo dwe gen lejand ki dekri kontni tablo a."
    },
    "tables_should_include_at_least_one_header_48779eac": {
        "message": "Tablo yo dwe gen omwen yon antèt."
    },
    "tagalog_74906db7": {
        "message": "Tagalog"
    },
    "task_16b0ef38": {
        "message": "Tach"
    },
    "tau_880974b7": {
        "message": "Tau"
    },
    "teal_f729a294": {
        "message": "Ble vèt"
    },
    "text_7f4593da": {
        "message": "Tèks"
    },
    "text_background_color_16e61c3f": {
        "message": "Koulè Fon Tèks"
    },
    "text_color_acf75eb6": {
        "message": "Koulè Tèks"
    },
    "text_is_difficult_to_read_without_sufficient_contr_69e62bd6": {
        "message": "Li difisil pou li tèks la si pa gen ase kontras ant tèks la ak fon an, espesyalman pou moun ki pa wè byen yo."
    },
    "text_larger_than_18pt_or_bold_14pt_should_display__5c364db6": {
        "message": "Tèks ki pi gwo ke 18pt (oswa an gra 14pt) ta dwe afiche yon to kontras de 3:1."
    },
    "text_optional_384f94f7": {
        "message": "Tèks (opsyonèl)"
    },
    "text_position_8df8c162": {
        "message": "Pozisyon Tèks"
    },
    "text_size_887c2f6": {
        "message": "Gwosè Tèks"
    },
    "text_smaller_than_18pt_or_bold_14pt_should_display_aaffb22b": {
        "message": "Tèks ki pi piti ke 18pt (oswa an gra 14pt) ta dwe afiche yon to kontras de 4.5:1."
    },
    "thai_8f9bc548": {
        "message": "Taylandè"
    },
    "the_best_assignment_15e98be1": {
        "message": "Meyè devwa a"
    },
    "the_date_and_time_this_to_do_is_due_74c823d4": {
        "message": "Dat ak lè pou sa fèt la se"
    },
    "the_document_preview_is_currently_being_processed__7d9ea135": {
        "message": "Afichaj dokiman an pwosesis pou kounye a. Tanpri eseye ankò."
    },
    "the_first_heading_on_a_page_should_be_an_h2_859089f2": {
        "message": "Premye antèt nan yon paj ta dwe yon H2."
    },
<<<<<<< HEAD
=======
    "the_following_content_is_partner_provided_ed1da756": {
        "message": "Kontni annapre a se yon asosye ki bay li"
    },
>>>>>>> 8936177e
    "the_material_is_in_the_public_domain_279c39a3": {
        "message": "Materyèl la nan domèn piblik la"
    },
    "the_material_is_licensed_under_creative_commons_3242cb5e": {
        "message": "Materyèl la distribye sou lisans Creative Commons"
    },
    "the_material_is_subject_to_an_exception_e_g_fair_u_a39c8ca2": {
        "message": "Materyèl la fè objè de yon ekseksyon - pa egzanp itilizasyon ekitab, dwa pou site oswa lòt dwa daprè lwa sou dwa dotè ki aplikab yo."
    },
    "the_preceding_content_is_partner_provided_d753928c": {
        "message": "Kontni anvan an se yon asosye ki bay li"
    },
    "the_pretty_html_editor_is_not_keyboard_accessible__d6d5d2b": {
        "message": "Bèl editè html la pa aksesib sou klavye. Peze Shift-O pou ka ouvri editè html la an mòd brit l."
    },
    "the_selected_file_exceeds_the_maxsize_byte_limit_f7e8c771": {
        "message": "Fichye ki seleksyone a depase limit { maxSize } Byte la."
    },
    "there_are_no_points_associated_with_this_item_449c712a": {
        "message": "Pa gen pwen ki asosye ak eleman sa a"
    },
    "there_is_nothing_planned_for_today_e09bfc8c": {
        "message": "Pa gen anyen ki planifye pou jodi a."
    },
    "therefore_d860e024": {
        "message": "Kidonk"
    },
    "theta_ce2d2350": {
        "message": "Tèta"
    },
    "theta_variant_fff6da6f": {
        "message": "Tèta (Varyan)"
    },
    "thick_downward_arrow_b85add4c": {
        "message": "Flèch Epè Desann"
    },
    "thick_left_arrow_d5f3e925": {
        "message": "Flèch Epè Agoch"
    },
    "thick_leftward_arrow_6ab89880": {
        "message": "Flèch Epè Agoch"
    },
    "thick_right_arrow_3ed5e8f7": {
        "message": "Flèch Epè Adwat"
    },
    "thick_rightward_arrow_a2e1839e": {
        "message": "Flèch Epè Adwat"
    },
    "thick_upward_arrow_acd20328": {
        "message": "Flèch Epè Anwo"
    },
    "this_document_cannot_be_displayed_within_canvas_7aba77be": {
        "message": "Dokiman sa a pa kapab afiche nan Canvas."
    },
    "this_equation_cannot_be_rendered_in_basic_view_9b6c07ae": {
        "message": "Ekwasyon sa a paka rann nan Afichaj Bazik la."
    },
    "this_image_is_currently_unavailable_25c68857": {
        "message": "Imaj sa a pa disponib pou kounye a"
    },
    "though_your_video_will_have_the_correct_title_in_t_90e427f3": {
        "message": "Menm si videyo ou a gen yon bèl tit nan navigatè a, nou pa rive kapab aktyalize li nan baz de done a."
    },
    "time_2b5aac58": {
        "message": "Tan"
    },
    "timebar_a4d18443": {
        "message": "Ba a lè"
    },
    "title_ee03d132": {
        "message": "Tit"
    },
    "title_is_required_6ddcab69": {
        "message": "tit obligatwa"
    },
    "to_be_posted_when_d24bf7dc": {
        "message": "Pou Poste: { when }"
    },
    "to_do_1d554f36": {
        "message": "Pou Fè"
    },
    "to_do_date_4b211ad0": {
        "message": "Tach: { date }"
    },
    "to_do_items_loading_d1cdfcd5": {
        "message": "Eleman Lis Tach yo ap Chaje"
    },
    "to_do_when_2783d78f": {
        "message": "Tach: { when }"
    },
    "today_76e10f9c": {
        "message": "Jodi a"
    },
    "today_at_date_8ac30d6": {
        "message": "Jodi a nan { date }"
    },
    "toggle_summary_group_413df9ac": {
        "message": "Chanje { summary } gwoup"
    },
    "toggle_tooltip_d3b7cb86": {
        "message": "Deplase ti boul enffòmasyon an"
    },
    "tomorrow_9a6c9a00": {
        "message": "Demen"
    },
    "tomorrow_at_date_b53f2cf1": {
        "message": "Demen a { date }"
    },
    "tools_2fcf772e": {
        "message": "Zouti"
    },
    "top_66e0adb6": {
        "message": "Anlè"
    },
    "tray_839df38a": {
        "message": "Plato"
    },
    "triangle_6072304e": {
        "message": "Triyang"
    },
    "turkish_5b69578b": {
        "message": "Tik"
    },
    "turnstile_yields_f9e76df1": {
        "message": "Tounikè (Rannman)"
    },
    "type_control_f9_to_access_image_options_text_a47e319f": {
        "message": "tape Control F9 pouw gen aksè a opsyon imaj yo. { text }"
    },
    "type_control_f9_to_access_link_options_text_4ead9682": {
        "message": "tape Control F9 pouw gen aksè a opsyon lyen yo. { text }"
    },
    "type_control_f9_to_access_table_options_text_92141329": {
        "message": "tape Control F9 pouw gen aksè a opsyon tablo yo. { text }"
    },
    "ukrainian_945b00b7": {
        "message": "Ikrenyen"
    },
    "unable_to_determine_resource_selection_url_7867e060": {
        "message": "Paka detèmine url seleksyon resous"
    },
    "unable_to_mark_as_complete_8141856d": {
        "message": "Enposib pou make kòm konplè."
    },
    "union_e6b57a53": {
        "message": "Inyon"
    },
    "unpublished_dfd8801": {
        "message": "pa pibliye"
    },
    "untitled_16aa4f2b": {
        "message": "San tit"
    },
    "untitled_efdc2d7d": {
        "message": "san tit"
    },
    "up_and_left_diagonal_arrow_e4a74a23": {
        "message": "Flèch Dyagonal Anwo e Agoch"
    },
    "up_and_right_diagonal_arrow_935b902e": {
        "message": "Flèch Dyagonal Anwo e Adwat"
    },
    "up_c553575d": {
        "message": "Anwo"
    },
    "upload_document_253f0478": {
        "message": "Chaje Dokiman"
    },
    "upload_file_fd2361b8": {
        "message": "Transfere Fichye"
    },
    "upload_image_6120b609": {
        "message": "Transfere Imaj"
    },
    "upload_media_ce31135a": {
        "message": "Transfè Medya"
    },
    "upload_record_media_e4207d72": {
        "message": "Transfè/Anrejistre Medya"
    },
    "uploading_19e8a4e7": {
        "message": "Chajman"
    },
    "uppercase_alphabetic_ordered_list_3f5aa6b2": {
        "message": "lis alfabetik an majiskil"
    },
    "uppercase_delta_d4f4bc41": {
        "message": "Delta an Majiskil"
    },
    "uppercase_gamma_86f492e9": {
        "message": "Gamma an Majiskil"
    },
    "uppercase_lambda_c78d8ed4": {
        "message": "Lambda an Majiskil"
    },
    "uppercase_omega_8aedfa2": {
        "message": "Omega an Majiskil"
    },
    "uppercase_phi_caa36724": {
        "message": "Phi an Majiskil"
    },
    "uppercase_pi_fcc70f5e": {
        "message": "Pi an Majiskil"
    },
    "uppercase_psi_6395acbe": {
        "message": "Psi an Majiskil"
    },
    "uppercase_roman_numeral_ordered_list_853f292b": {
        "message": "lis òdone chif Women an majiskil"
    },
    "uppercase_sigma_dbb70e92": {
        "message": "Sigma an Majiskil"
    },
    "uppercase_theta_49afc891": {
        "message": "Tèta an Majiskil"
    },
    "uppercase_upsilon_8c1e623e": {
        "message": "Epsilon an Majiskil"
    },
    "uppercase_xi_341e8556": {
        "message": "Xi an Majiskil"
    },
    "upsilon_33651634": {
        "message": "Epsilon"
    },
    "upward_and_downward_pointing_arrow_fa90a918": {
        "message": "Flèch ki bay sou Anwo e Anba"
    },
    "upward_and_downward_pointing_arrow_thick_d420fdef": {
        "message": "Flèch ki bay sou Anwo e Anba (Epè)"
    },
    "upward_arrow_9992cb2d": {
        "message": "Flèch Anwo"
    },
    "upward_pointing_triangle_d078d7cb": {
        "message": "Triyang ki Bay sou Anwo"
    },
    "url_22a5f3b8": {
        "message": "URL"
    },
    "usage_right_ff96f3e2": {
        "message": "Dwa Itilizasyon:"
    },
    "usage_rights_required_5fe4dd68": {
        "message": "Dwa Itilizasyon (obligatwa)"
    },
    "use_arrow_keys_to_navigate_options_2021cc50": {
        "message": "Itilize tout fllèch yo pou ka navige nan opsyon yo."
    },
    "use_arrow_keys_to_select_a_shape_c8eb57ed": {
        "message": "Itilize touch flèch yo pou seleksyone yon fòm."
    },
    "use_arrow_keys_to_select_a_size_699a19f4": {
        "message": "Itilize touch flèch yo pou seleksyone yon dimansyon."
    },
    "use_arrow_keys_to_select_a_text_position_72f9137c": {
        "message": "Itilize tout flèch yo pou ka seleksyone yon pozisyon tèks."
    },
    "use_arrow_keys_to_select_a_text_size_65e89336": {
        "message": "Itilize tout flèch yo pou ka seleksyone yon dimansyon tèks"
    },
    "use_arrow_keys_to_select_an_outline_size_e009d6b0": {
        "message": "Itilize touch flèch yo pou seleksyone dimansyon kontou."
    },
    "used_by_screen_readers_to_describe_the_content_of__4f14b4e4": {
        "message": "Itilize lektè ekran sa yo pou dekri kontni yon { TYPE }"
    },
    "used_by_screen_readers_to_describe_the_content_of__b1e76d9e": {
        "message": "Itilize pa lektè ekran yo pou dekri kontni yon imaj"
    },
    "used_by_screen_readers_to_describe_the_video_37ebad25": {
        "message": "Itilize pa lektè ekran pou dekri videyo a"
    },
    "user_documents_c206e61f": {
        "message": "Dokiman Itilizatè"
    },
    "user_files_78e21703": {
        "message": "Fichye Itilizatè"
    },
    "user_images_b6490852": {
        "message": "Imaj Itilizatè"
    },
    "user_media_14fbf656": {
        "message": "Medya Itilizatè"
    },
    "vector_notation_cf6086ab": {
        "message": "Vektè (Notasyon)"
    },
    "vertical_bar_set_builder_notation_4300495f": {
        "message": "Ba Vètikal (Notasyon Konstriktè Ansanm)"
    },
    "vertical_dots_bfb21f14": {
        "message": "Pwen Vètikal"
    },
    "video_options_24ef6e5d": {
        "message": "Opsyon Videyo"
    },
    "video_options_tray_3b9809a5": {
        "message": "Plato Opsyon Videyo"
    },
    "video_player_b371005": {
        "message": "Lektè Videyo"
    },
    "video_player_for_9e7d373b": {
        "message": "Lektè videyo pou "
    },
    "video_player_for_title_ffd9fbc4": {
        "message": "Lektè videyo pou { title }"
    },
    "vietnamese_e7a76583": {
        "message": "Vyentamyen"
    },
    "view_all_e13bf0a6": {
        "message": "Afiche Tout"
    },
    "view_ba339f93": {
        "message": "Afiche"
    },
    "view_description_30446afc": {
        "message": "Afiche deskripsyon"
    },
    "view_keyboard_shortcuts_34d1be0b": {
        "message": "Afiche rakousi klavye"
    },
    "view_next_week_7f61f755": {
        "message": "Afiche semenn pwochen"
    },
    "view_previous_week_6f83849f": {
        "message": "Afiche semenn pase"
    },
    "view_title_description_67940918": {
        "message": "Afiche { title } deskripsyon"
    },
    "view_word_and_character_counts_a743dd0c": {
        "message": "Afiche kantite mo ak karaktè"
    },
    "we_couldn_t_detect_a_working_microphone_connected__ceb71c40": {
        "message": "Nou pa detekte yon mikwo ki an fonksyon sou aparèy ou a."
    },
    "we_couldn_t_detect_a_working_webcam_connected_to_y_6715cc4": {
        "message": "Nou pa detekte yon kamera ki an fonksyon sou aparèy ou a."
    },
    "we_couldn_t_detect_a_working_webcam_or_microphone__263b6674": {
        "message": "Nou pa detekte yon mikwo oswa kamera ki an fonksyon sou aparèy ou a."
    },
    "webcam_disabled_30c66986": {
        "message": "Kamera Dezaktive"
    },
    "webcam_fe91b20f": {
        "message": "Webcam"
    },
    "webpages_should_only_have_a_single_h1_which_is_aut_dc99189e": {
        "message": "Paj wèb yo dwe gen yon sèl H1 Tit paj la ap itilize otomatikman. Premye antèt nan kontni w lan ta dwe yon H2."
    },
    "weekly_schedule_navigation_6b042645": {
        "message": "Navigasyon kalandriye pa semenn"
    },
    "welsh_42ab94b1": {
        "message": "Galwa"
    },
    "when_markup_is_used_that_visually_formats_items_as_f941fc1b": {
        "message": "Lè yo itilize balizaj pou yo ka fòmate eleman yo vizyèlman tankou lis men ki pa di relasyon lis la, itilizatè yo ka rankontre difikilte pou navige nan enfómasyon yo."
    },
    "white_87fa64fd": {
        "message": "Blan"
    },
    "why_523b3d8c": {
        "message": "Poukisa"
    },
    "width_492fec76": {
        "message": "Lajè"
    },
    "width_and_height_must_be_numbers_110ab2e3": {
        "message": "Lajè a wotè a dwe se chif"
    },
    "width_x_height_px_ff3ccb93": {
        "message": "{ width } x { height }px"
    },
    "wiki_home_9cd54d0": {
        "message": "Akèy Wiki"
    },
    "word_count_c77fe3a6": {
        "message": "Kantite Mo"
    },
    "words_b448b7d5": {
        "message": "Mo"
    },
    "wreath_product_200b38ef": {
        "message": "Pwodui Kouwòn"
    },
    "xi_149681d0": {
        "message": "Xi"
    },
    "yes_dde87d5": {
        "message": "Wi"
    },
    "yesterday_at_date_1aa6d18e": {
        "message": "Yè a { date }"
    },
    "yesterday_c6bd6abf": {
        "message": "Yè"
    },
    "yiddish_f96986df": {
        "message": "Yiddish"
    },
    "you_have_media_feedback_f5f9aba8": {
        "message": "Ou gen kòmantè miltimedya."
    },
    "you_have_unsaved_changes_in_the_icon_maker_tray_do_e8cf5f1b": {
        "message": "Ou gen chanjman ki pa anrejistre nan plato Kreyatè Ikòn nan. Êske w vle kontinye san w pa sovgade chanjman sa yo?"
    },
    "you_may_need_to_adjust_additional_headings_to_main_975f0eee": {
        "message": "Ou ka bezwen ajiste lòt antèt pou w ka menti yerachi paj la."
    },
    "you_may_not_upload_an_empty_file_11c31eb2": {
        "message": "Ou pa dwe soumèt yon fichye vid."
    },
    "you_must_provide_a_date_and_time_a86839d2": {
        "message": "Ou dwe bay yon lè e yon dat."
    },
    "you_ve_scrolled_back_to_your_very_first_to_do_29374681": {
        "message": "Ou retounan nan premye Tach ou yo!"
    },
    "your_image_has_been_compressed_for_icon_maker_imag_2e45cd91": {
        "message": "Imaj ou a konprese pou Icon Maker a. Imaj ki enferyè a { size } KB yo pa p konprese."
    },
    "your_microphone_is_blocked_in_the_browser_settings_42af0ddc": {
        "message": "Mikwo w la bloke nan paramèt navigatè a."
    },
    "your_webcam_and_microphone_are_blocked_in_the_brow_73357dc6": {
        "message": "Mikwo w la ak tout kamera w la bloke nan paramèt navigatè a."
    },
    "your_webcam_is_blocked_in_the_browser_settings_7f638128": {
        "message": "Kamera w la bloke nan paramèt navigatè a."
    },
    "your_webcam_may_already_be_in_use_6cd64c25": {
        "message": "Webcam ou an gendwa ap itilize deja."
    },
    "zeta_5ef24f0e": {
        "message": "Zeta"
    },
    "zoom_f3e54d69": {
        "message": "Zoom"
    },
    "zoom_in_image_bb97d4f": {
        "message": "Ikòn Rale Imaj"
    },
    "zoom_out_image_d0a0a2ec": {
        "message": "Ikòn Puse Imaj"
    }
}<|MERGE_RESOLUTION|>--- conflicted
+++ resolved
@@ -311,8 +311,6 @@
     "change_text_color_1aecb912": {
         "message": "Chanje koulè tèks"
     },
-<<<<<<< HEAD
-=======
     "changes_you_made_may_not_be_saved_4e8db973": {
         "message": "Chanjman ou fè yo gendwa pa anrejistre."
     },
@@ -322,7 +320,6 @@
     "characters_no_spaces_485e5367": {
         "message": "Karaktè (san espas)"
     },
->>>>>>> 8936177e
     "check_accessibility_3c78211c": {
         "message": "Verifye Aksesibilite"
     },
@@ -1400,15 +1397,12 @@
     "leave_as_is_4facfe55": {
         "message": "Kite tankou"
     },
-<<<<<<< HEAD
-=======
     "left_3ea9d375": {
         "message": "Goch"
     },
     "left_align_43d95491": {
         "message": "Aliyen Agoch"
     },
->>>>>>> 8936177e
     "left_angle_bracket_c87a6d07": {
         "message": "Sipò Ang Goch"
     },
@@ -2063,12 +2057,9 @@
     "remove_heading_style_5fdc8855": {
         "message": "Elimine stil antèt"
     },
-<<<<<<< HEAD
-=======
     "remove_link_d1f2f4d0": {
         "message": "Elimine Lyen"
     },
->>>>>>> 8936177e
     "replace_e61834a7": {
         "message": "Ranplase"
     },
@@ -2099,15 +2090,12 @@
     "rich_text_area_press_oskey_f8_for_rich_content_edi_c2f651d": {
         "message": "Zòn Teks Rich Peze { OSKey }+F8 pou rakousi Editè Kontni Rich."
     },
-<<<<<<< HEAD
-=======
     "right_71ffdc4d": {
         "message": "Dwat"
     },
     "right_align_39e7a32a": {
         "message": "Aliyen Adwat"
     },
->>>>>>> 8936177e
     "right_angle_bracket_d704e2d6": {
         "message": "Sipò Ang Dwat"
     },
@@ -2270,15 +2258,12 @@
     "show_my_grades_ebd08684": {
         "message": "Afiche Nòt Mwen"
     },
-<<<<<<< HEAD
-=======
     "show_studio_media_options_a0c748c6": {
         "message": "Afiche opsyon estidyo medya a"
     },
     "show_video_options_6ed3721a": {
         "message": "Afiche opsyon videyo"
     },
->>>>>>> 8936177e
     "sighted_users_browse_web_pages_quickly_looking_for_1d4db0c1": {
         "message": "Itilizatè prevwayan yo navige sou paj wèb yo byen vit, pou yo ka chèche antèt ki gwo oswa an gra. Itilizatè lektè ekran yo konte sou antèt yo pou konpreyansyon kontekstyèl. Antèt yo dwe itilize estrikti ki apwopriye."
     },
@@ -2552,12 +2537,9 @@
     "the_first_heading_on_a_page_should_be_an_h2_859089f2": {
         "message": "Premye antèt nan yon paj ta dwe yon H2."
     },
-<<<<<<< HEAD
-=======
     "the_following_content_is_partner_provided_ed1da756": {
         "message": "Kontni annapre a se yon asosye ki bay li"
     },
->>>>>>> 8936177e
     "the_material_is_in_the_public_domain_279c39a3": {
         "message": "Materyèl la nan domèn piblik la"
     },
