{
    "a_great_discussion_6526a6d9": {
        "message": "A great discussion"
    },
    "a_wonderful_assignment_d3139d9b": {
        "message": "A wonderful assignment"
    },
    "access_the_pretty_html_editor_37168efe": {
        "message": "Access the pretty HTML editor"
    },
    "accessibility_checker_b3af1f6c": {
        "message": "Accessibility checker"
    },
    "add_8523c19b": {
        "message": "Add"
    },
    "add_another_f4e50d57": {
        "message": "Add another"
    },
    "add_cc_subtitles_55f0394e": {
        "message": "Add CC/Subtitles"
    },
    "add_image_60b2de07": {
        "message": "Add Image"
    },
    "add_to_do_7537af64": {
        "message": "Add ‘to-do’"
    },
    "add_to_do_7def3c37": {
        "message": "Add ‘to-do’"
    },
    "address_3159962f": {
        "message": "Address:"
    },
    "afrikaans_da0fe6ee": {
        "message": "Afrikaans"
    },
    "albanian_21ed929e": {
        "message": "Albanian"
    },
    "aleph_f4ffd155": {
        "message": "Aleph"
    },
    "align_11050992": {
        "message": "Align"
    },
    "alignment_and_lists_5cebcb69": {
        "message": "Alignment and Lists"
    },
    "all_4321c3a1": {
        "message": "All"
    },
    "all_apps_a50dea49": {
        "message": "All Apps"
    },
    "all_day_fb42c4fc": {
        "message": "All day"
    },
    "all_items_loaded_aa256183": {
        "message": "All items loaded"
    },
    "alpha_15d59033": {
        "message": "Alpha"
    },
    "alphabetical_55b5b4e0": {
        "message": "Alphabetical"
    },
    "alt_text_611fb322": {
        "message": "Alt Text"
    },
    "amalg_coproduct_c589fb12": {
        "message": "Amalg (Coproduct)"
    },
    "an_amazing_discussion_assignment_e5c8bd6b": {
        "message": "An amazing discussion assignment"
    },
    "an_error_occured_reading_the_file_ff48558b": {
        "message": "An error occurred reading the file"
    },
    "an_error_occurred_attempting_to_dismiss_the_opport_f86e0667": {
        "message": "An error occurred attempting to dismiss the opportunity."
    },
    "an_error_occurred_making_a_network_request_d1bda348": {
        "message": "An error occurred making a network request"
    },
    "an_error_occurred_uploading_your_media_71f1444d": {
        "message": "An error occurred uploading your media."
    },
    "and_7fcc2911": {
        "message": "And"
    },
    "angle_c5b4ec50": {
        "message": "Angle"
    },
    "announcement_fb4cb645": {
        "message": "Announcement"
    },
    "announcement_list_da155734": {
        "message": "Announcement List"
    },
    "announcements_a4b8ed4a": {
        "message": "Announcements"
    },
    "apply_781a2546": {
        "message": "Apply"
    },
    "apply_changes_to_all_instances_of_this_icon_maker__2642f466": {
        "message": "Apply changes to all instances of this Icon Maker Icon in the Course"
    },
    "approaches_the_limit_893aeec9": {
        "message": "Approaches the Limit"
    },
    "approximately_e7965800": {
        "message": "Approximately"
    },
    "apps_54d24a47": {
        "message": "Apps"
    },
    "arabic_c5c87acd": {
        "message": "Arabic"
    },
    "are_you_sure_you_want_to_delete_this_planner_item_b71e330c": {
        "message": "Are you sure you want to delete this planner item?"
    },
    "armenian_12da6118": {
        "message": "Armenian"
    },
    "arrows_464a3e54": {
        "message": "Arrows"
    },
    "art_icon_8e1daad": {
        "message": "Art Icon"
    },
    "aspect_ratio_will_be_preserved_cb5fdfb8": {
        "message": "Aspect ratio will be preserved"
    },
    "assignment_976578a8": {
        "message": "Assignment"
    },
    "assignments_1e02582c": {
        "message": "Assignments"
    },
    "assignmenttype_title_6612d008": {
        "message": "{ assignmentType } { title }."
    },
    "assignmenttype_title_all_day_on_datetime_9768903c": {
        "message": "{ assignmentType } { title }, all day on { datetime }."
    },
    "assignmenttype_title_at_datetime_478f0709": {
        "message": "{ assignmentType } { title }, at { datetime }."
    },
    "assignmenttype_title_at_datetime_until_endtime_a5900e38": {
        "message": "{ assignmentType } { title }, at { datetime } until { endTime }"
    },
    "assignmenttype_title_due_datetime_a112d8ff": {
        "message": "{ assignmentType } { title }, due { datetime }."
    },
    "assignmenttype_title_has_a_to_do_time_at_datetime_e07310e8": {
        "message": "{ assignmentType } { title } has a ‘to-do’ time at { datetime }."
    },
    "assignmenttype_title_is_marked_as_done_a8dc46ef": {
        "message": "{ assignmentType } { title } is marked as done."
    },
    "assignmenttype_title_is_not_marked_as_done_ba80ba66": {
        "message": "{ assignmentType } { title } is not marked as done."
    },
    "assignmenttype_title_posted_datetime_cab69444": {
        "message": "{ assignmentType } { title } posted { datetime }."
    },
    "assignmenttype_title_reminder_datetime_33fa66d5": {
        "message": "{ assignmentType } { title }, reminder { datetime }."
    },
    "asterisk_82255584": {
        "message": "Asterisk"
    },
    "attributes_963ba262": {
        "message": "Attributes"
    },
    "audio_and_video_recording_not_supported_please_use_5ce3f0d7": {
        "message": "Audio and video recording not supported; please use a different browser."
    },
    "audio_options_feb58e2c": {
        "message": "Audio Options"
    },
    "audio_options_tray_33a90711": {
        "message": "Audio Options Tray"
    },
    "audio_player_for_title_20cc70d": {
        "message": "Audio player for { title }"
    },
    "auto_saved_content_exists_would_you_like_to_load_t_fee528f2": {
        "message": "Auto-saved content exists. Would you like to load the auto-saved content instead?"
    },
    "available_folders_694d0436": {
        "message": "Available folders"
    },
    "backslash_b2d5442d": {
        "message": "Backslash"
    },
    "bar_ec63ed6": {
        "message": "Bar"
    },
    "basic_554cdc0a": {
        "message": "Basic"
    },
    "because_501841b": {
        "message": "Because"
    },
    "beginning_of_your_to_do_history_61ef2dce": {
        "message": "Beginning of your ‘to-do’ history"
    },
    "belarusian_b2f19c76": {
        "message": "Belarusian"
    },
    "below_81d4dceb": {
        "message": "Below"
    },
    "below_is_an_example_of_how_students_will_see_their_8f7e7971": {
        "message": "Below is an example of how students will see their schedule"
    },
    "beta_cb5f307e": {
        "message": "Beta"
    },
    "big_circle_16b2e604": {
        "message": "Big Circle"
    },
    "binomial_coefficient_ea5b9bb7": {
        "message": "Binomial Coefficient"
    },
    "black_4cb01371": {
        "message": "Black"
    },
    "blue_daf8fea9": {
        "message": "Blue"
    },
    "bottom_15a2a9be": {
        "message": "Bottom"
    },
    "bottom_third_5f5fec1d": {
        "message": "Bottom Third"
    },
    "bowtie_5f9629e4": {
        "message": "Bowtie"
    },
    "brick_f2656265": {
        "message": "Brick"
    },
    "bulgarian_feccab7e": {
        "message": "Bulgarian"
    },
    "c_2001_acme_inc_283f7f80": {
        "message": "(c) 2001 Acme Inc."
    },
    "calendar_a8563bb2": {
        "message": "Calendar:"
    },
    "calendar_event_89aadc1c": {
        "message": "Calendar event"
    },
    "cancel_caeb1e68": {
        "message": "Cancel"
    },
    "canvas_planner_98ed106": {
        "message": "Canvas planner"
    },
    "cap_product_3a5265a6": {
        "message": "Cap Product"
    },
    "catalan_16f6b78f": {
        "message": "Catalan"
    },
    "center_align_e68d9997": {
        "message": "Centre Align"
    },
    "centered_dot_64d5e378": {
        "message": "Centred Dot"
    },
    "centered_horizontal_dots_451c5815": {
        "message": "Centred Horizontal Dots"
    },
    "chi_54a32644": {
        "message": "Chi"
    },
    "chinese_111d37f6": {
        "message": "Chinese"
    },
    "chinese_simplified_7f0bd370": {
        "message": "Chinese Simplified"
    },
    "chinese_traditional_8a7f759d": {
        "message": "Chinese Traditional"
    },
    "choose_caption_file_9c45bc4e": {
        "message": "Choose caption file"
    },
    "choose_usage_rights_33683854": {
        "message": "Choose usage rights..."
    },
    "circle_484abe63": {
        "message": "Circle"
    },
    "clear_2084585f": {
        "message": "Clear"
    },
    "clear_image_3213fe62": {
        "message": "Clear image"
    },
    "clear_selected_file_82388e50": {
        "message": "Clear selected file"
    },
    "clear_selected_file_filename_2fe8a58e": {
        "message": "Clear selected file: { filename }"
    },
    "click_or_shift_click_for_the_html_editor_25d70bb4": {
        "message": "Click or shift-click for the html editor."
    },
    "click_to_embed_imagename_c41ea8df": {
        "message": "Click to embed { imageName }"
    },
    "click_to_hide_preview_3c707763": {
        "message": "Click to hide preview"
    },
    "click_to_insert_a_link_into_the_editor_c19613aa": {
        "message": "Click to insert a link into the editor."
    },
    "click_to_show_preview_faa27051": {
        "message": "Click to show preview"
    },
    "close_a_menu_or_dialog_also_returns_you_to_the_edi_739079e6": {
        "message": "Close a menu or dialogue. Also returns you to the editor area"
    },
    "close_d634289d": {
        "message": "Close"
    },
    "close_opportunity_center_popup_9907d981": {
        "message": "Close Opportunity Centre popup"
    },
    "closed_caption_file_must_be_less_than_maxkb_kb_5880f752": {
        "message": "Closed caption file must be less than { maxKb } kb"
    },
    "closed_captions_subtitles_e6aaa016": {
        "message": "Closed Captions/Subtitles"
    },
    "clubs_suit_c1ffedff": {
        "message": "Clubs (Suit)"
    },
    "collaborations_5c56c15f": {
        "message": "Collaborations"
    },
    "collapse_to_hide_types_1ab46d2e": {
        "message": "Collapse to hide { types }"
    },
    "color_picker_6b359edf": {
        "message": "Colour Picker"
    },
    "color_picker_colorname_selected_ad4cf400": {
        "message": "Colour Picker ({ colorName } selected)"
    },
    "complex_numbers_a543d004": {
        "message": "Complex Numbers"
    },
    "computer_1d7dfa6f": {
        "message": "Computer"
    },
    "congruent_5a244acd": {
        "message": "Congruent"
    },
    "contains_311f37b7": {
        "message": "Contains"
    },
    "content_1440204b": {
        "message": "Content"
    },
    "content_is_still_being_uploaded_if_you_continue_it_8f06d0cb": {
        "message": "Content is still being uploaded, if you continue it will not be embedded properly."
    },
    "content_subtype_5ce35e88": {
        "message": "Content subtype"
    },
    "content_type_2cf90d95": {
        "message": "Content type"
    },
    "coproduct_e7838082": {
        "message": "Coproduct"
    },
    "copyright_holder_66ee111": {
        "message": "Copyright holder:"
    },
    "count_plural_0_0_words_one_1_word_other_words_acf32eca": {
        "message": "{ count, plural,\n     =0 {0 words}\n    one {1 word}\n  other {# words}\n}"
    },
    "count_plural_0_opportunities_one_opportunity_other_765e27fa": {
        "message": "{ count, plural,\n     =0 {# opportunities}\n    one {# opportunity}\n  other {# opportunities}\n}"
    },
    "count_plural_one_hide_missing_item_other_hide_miss_4a2562f7": {
        "message": "{ count, plural,\n    one {Hide # missing item}\n  other {Hide # missing items}\n}"
    },
    "count_plural_one_item_loaded_other_items_loaded_857023b7": {
        "message": "{ count, plural,\n    one {# item loaded}\n  other {# items loaded}\n}"
    },
    "count_plural_one_show_completed_item_other_show_co_8d0d0ae5": {
        "message": "{ count, plural,\n    one {Show # completed item}\n  other {Show # completed items}\n}"
    },
    "count_plural_one_show_missing_item_other_show_miss_509327ef": {
        "message": "{ count, plural,\n    one {Show # missing item}\n  other {Show # missing items}\n}"
    },
    "course_8a63b4a3": {
        "message": "Course"
    },
    "course_documents_104d76e0": {
        "message": "Course Documents"
    },
    "course_files_62deb8f8": {
        "message": "Course files"
    },
    "course_files_a31f97fc": {
        "message": "Course files"
    },
    "course_images_f8511d04": {
        "message": "Course Images"
    },
    "course_link_b369426": {
        "message": "Course Link"
    },
    "course_links_b56959b9": {
        "message": "Course Links"
    },
    "course_media_ec759ad": {
        "message": "Course Media"
    },
    "course_navigation_dd035109": {
        "message": "Course navigation"
    },
    "course_to_do_bcbbab54": {
        "message": "{ course } TO DO"
    },
    "create_icon_110d6463": {
        "message": "Create Icon"
    },
    "create_icon_maker_icon_c716bffe": {
        "message": "Create Icon Maker Icon"
    },
    "creative_commons_license_725584ae": {
        "message": "Creative Commons Licence:"
    },
    "croatian_d713d655": {
        "message": "Croatian"
    },
    "crop_image_41bf940c": {
        "message": "Crop image"
    },
    "crop_image_807ebb08": {
        "message": "Crop Image"
    },
    "cup_product_14174434": {
        "message": "Cup Product"
    },
    "current_image_f16c249c": {
        "message": "Current Image"
    },
    "custom_6979cd81": {
        "message": "Custom"
    },
    "cyan_c1d5f68a": {
        "message": "Cyan"
    },
    "czech_9aa2cbe4": {
        "message": "Czech"
    },
    "dagger_57e0f4e5": {
        "message": "Dagger"
    },
    "danish_c18cdac8": {
        "message": "Danish"
    },
    "date_added_ed5ad465": {
        "message": "Date added"
    },
    "date_at_time_dbdb1b99": {
        "message": "{ date } at { time }"
    },
    "date_ee500367": {
        "message": "Date"
    },
    "date_is_not_a_valid_date_4ef9f8ba": {
        "message": "#{ date } is not a valid date."
    },
    "date_is_required_8660ec22": {
        "message": "Date is required"
    },
    "date_time_d9fbf2d7": {
        "message": "Date & Time:"
    },
    "decorative_icon_9a7f3fc3": {
        "message": "Decorative Icon"
    },
    "decorative_type_upper_f2c95e3": {
        "message": "Decorative { TYPE_UPPER }"
    },
    "decrease_indent_d9cf469d": {
        "message": "Decrease indent"
    },
    "deep_purple_bb3e2907": {
        "message": "Deep purple"
    },
    "definite_integral_fe7ffed1": {
        "message": "Definite Integral"
    },
    "degree_symbol_4a823d5f": {
        "message": "Degree Symbol"
    },
    "delete_a6efa79d": {
        "message": "Delete"
    },
    "delimiters_4db4840d": {
        "message": "Delimiters"
    },
    "delta_53765780": {
        "message": "Delta"
    },
    "describe_the_icon_f6a18823": {
        "message": "(Describe the icon)"
    },
    "describe_the_type_ff448da5": {
        "message": "(Describe the { TYPE })"
    },
    "describe_the_video_2fe8f46a": {
        "message": "(Describe the video)"
    },
    "details_98a31b68": {
        "message": "Details"
    },
    "details_a6f427c3": {
        "message": "Details:"
    },
    "diagonal_dots_7d71b57e": {
        "message": "Diagonal Dots"
    },
    "diamond_b8dfe7ae": {
        "message": "Diamond"
    },
    "diamonds_suit_526abaaf": {
        "message": "Diamonds (Suit)"
    },
    "digamma_258ade94": {
        "message": "Digamma"
    },
    "dimension_type_f5fa9170": {
        "message": "Dimension Type"
    },
    "dimensions_45ddb7b7": {
        "message": "Dimensions"
    },
    "directionality_26ae9e08": {
        "message": "Directionality"
    },
    "directly_edit_latex_b7e9235b": {
        "message": "Directly Edit LaTeX"
    },
    "disable_preview_222bdf72": {
        "message": "Disable Preview"
    },
    "discussion_6719c51d": {
        "message": "Discussion"
    },
    "discussions_a5f96392": {
        "message": "Discussions"
    },
    "discussions_index_6c36ced": {
        "message": "Discussions index"
    },
    "disjoint_union_e74351a8": {
        "message": "Disjoint Union"
    },
    "dismiss_itemtitle_a9fae1b3": {
        "message": "Dismiss { itemTitle }"
    },
    "dismiss_opportunityname_5995176f": {
        "message": "Dismiss { opportunityName }"
    },
    "dismissed_8b0b1fc9": {
        "message": "Dismissed"
    },
    "dismissed_opportunities_f0826640": {
        "message": "Dismissed opportunities"
    },
    "display_options_315aba85": {
        "message": "Display Options"
    },
    "display_text_link_opens_in_a_new_tab_75e9afc9": {
        "message": "Display Text Link (Opens in a new tab)"
    },
    "division_sign_72190870": {
        "message": "Division Sign"
    },
    "document_678cd7bf": {
        "message": "Document"
    },
    "documents_81393201": {
        "message": "Documents"
    },
    "done_54e3d4b6": {
        "message": "Done"
    },
    "double_dagger_faf78681": {
        "message": "Double Dagger"
    },
    "down_and_left_diagonal_arrow_40ef602c": {
        "message": "Down And Left Diagonal Arrow"
    },
    "down_and_right_diagonal_arrow_6ea0f460": {
        "message": "Down And Right Diagonal Arrow"
    },
    "download_filename_2baae924": {
        "message": "Download { filename }"
    },
    "downward_arrow_cca52012": {
        "message": "Downward Arrow"
    },
    "downward_pointing_triangle_2a12a601": {
        "message": "Downward Pointing Triangle"
    },
    "drag_a_file_here_1bf656d5": {
        "message": "Drag a file here"
    },
    "drag_and_drop_or_click_to_browse_your_computer_60772d6d": {
        "message": "Drag and drop, or click to browse your computer"
    },
    "drag_handle_use_up_and_down_arrows_to_resize_e29eae5c": {
        "message": "Drag handle. Use up and down arrows to resize"
    },
    "due_5d7267be": {
        "message": "Due:"
    },
    "due_date_124fdd99": {
        "message": "Due: { date }"
    },
    "due_multiple_dates_cc0ee3f5": {
        "message": "Due: Multiple dates"
    },
    "due_when_7eed10c6": {
        "message": "Due: { when }"
    },
    "dutch_6d05cee5": {
        "message": "Dutch"
    },
    "edit_alt_text_for_this_icon_instance_9c6fc5fd": {
        "message": "Edit alt text for this icon instance"
    },
    "edit_c5fbea07": {
        "message": "Edit"
    },
    "edit_course_link_5a5c3c59": {
        "message": "Edit Course Link"
    },
    "edit_equation_f5279959": {
        "message": "Edit Equation"
    },
    "edit_existing_icon_maker_icon_5d0ebb3f": {
        "message": "Edit Existing Icon Maker Icon"
    },
    "edit_icon_2c6b0e91": {
        "message": "Edit Icon"
    },
    "edit_link_7f53bebb": {
        "message": "Edit Link"
    },
    "edit_title_72e5a21e": {
        "message": "Edit { title }"
    },
    "editor_statusbar_26ac81fc": {
        "message": "Editor Status bar"
    },
    "embed_828fac4a": {
        "message": "Embed"
    },
    "embed_code_314f1bd5": {
        "message": "Embed code"
    },
    "embed_image_1080badc": {
        "message": "Embed image"
    },
    "embed_video_a97a64af": {
        "message": "Embed Video"
    },
    "embedded_content_aaeb4d3d": {
        "message": "embedded content"
    },
    "empty_set_91a92df4": {
        "message": "Empty Set"
    },
    "encircled_dot_8f5e51c": {
        "message": "Encircled Dot"
    },
    "encircled_minus_72745096": {
        "message": "Encircled Minus"
    },
    "encircled_plus_36d8d104": {
        "message": "Encircled Plus"
    },
    "encircled_times_5700096d": {
        "message": "Encircled Times"
    },
    "engineering_icon_f8f3cf43": {
        "message": "Engineering Icon"
    },
    "english_australia_dc405d82": {
        "message": "English (Australia)"
    },
    "english_c60612e2": {
        "message": "English"
    },
    "english_canada_12688ee4": {
        "message": "English (Canada)"
    },
    "english_icon_25bfe845": {
        "message": "English Icon"
    },
    "english_united_kingdom_a613f831": {
        "message": "English (United Kingdom)"
    },
    "enter_at_least_3_characters_to_search_4f037ee0": {
        "message": "Enter at least 3 characters to search"
    },
    "epsilon_54bb8afa": {
        "message": "Epsilon"
    },
    "epsilon_variant_d31f1e77": {
        "message": "Epsilon (Variant)"
    },
    "equals_sign_c51bdc58": {
        "message": "Equals Sign"
    },
    "equation_1c5ac93c": {
        "message": "Equation"
    },
    "equation_editor_39fbc3f1": {
        "message": "Equation Editor"
    },
    "equivalence_class_7b0f11c0": {
        "message": "Equivalence Class"
    },
    "equivalent_identity_654b3ce5": {
        "message": "Equivalent (Identity)"
    },
    "error_loading_grades_e0b38f4d": {
        "message": "Error loading grades"
    },
    "error_loading_items_5218438e": {
        "message": "Error loading items"
    },
    "error_loading_more_items_3f109d9f": {
        "message": "Error loading more items"
    },
    "error_loading_past_items_2881dbb1": {
        "message": "Error loading past items"
    },
    "estonian_5e8e2fa4": {
        "message": "Estonian"
    },
    "eta_b8828f99": {
        "message": "Eta"
    },
    "exciting_discussion_9f67bd0a": {
        "message": "Exciting discussion"
    },
    "excused_cf8792eb": {
        "message": "Excused"
    },
    "exists_2e62bdaa": {
        "message": "Exists"
    },
    "expand_preview_by_default_2abbf9f8": {
        "message": "Expand preview by Default"
    },
    "expand_to_see_types_f5d29352": {
        "message": "Expand to see { types }"
    },
    "extended_9a58dcb6": {
        "message": "Extended"
    },
    "external_link_d3f9e62a": {
        "message": "External Link"
    },
    "external_tools_6e77821": {
        "message": "External tools"
    },
    "extra_large_b6cdf1ff": {
        "message": "Extra Large"
    },
    "extra_small_9ae33252": {
        "message": "Extra Small"
    },
    "extracurricular_icon_67c8ca42": {
        "message": "Extracurricular Icon"
    },
    "f_function_fe422d65": {
        "message": "F (function)"
    },
    "failed_getting_course_list_49846a93": {
        "message": "Failed getting course list"
    },
    "failed_getting_file_contents_e9ea19f4": {
        "message": "Failed getting file contents"
    },
    "failed_getting_to_do_list_10ce2833": {
        "message": "Failed getting To Do list"
    },
    "failed_peeking_into_your_future_e95b9306": {
        "message": "Failed peeking into your future"
    },
    "failed_peeking_into_your_past_5bec2323": {
        "message": "Failed peeking into your past"
    },
    "failed_saving_changes_on_name_1e100ad": {
        "message": "Failed saving changes on { name }."
    },
    "failed_to_delete_name_bdd7b810": {
        "message": "Failed to delete { name }."
    },
    "failed_to_delete_to_do_64edff49": {
        "message": "Failed to delete ‘to-do’"
    },
    "failed_to_get_new_activity_17e7ec7c": {
        "message": "Failed to get new activity"
    },
    "failed_to_load_opportunities_52ab6404": {
        "message": "Failed to load opportunities"
    },
    "failed_to_save_to_do_ddc7503b": {
        "message": "Failed to save ‘to-do’"
    },
    "failure_loading_the_to_do_list_c61895c8": {
        "message": "Failure loading the To Do list"
    },
    "feedback_6dcc1991": {
        "message": "Feedback"
    },
    "file_name_8fd421ff": {
        "message": "File name"
    },
    "file_storage_quota_exceeded_b7846cd1": {
        "message": "File storage quota exceeded"
    },
    "file_url_c12b64be": {
        "message": "File URL"
    },
    "filename_file_icon_602eb5de": {
        "message": "{ filename } file icon"
    },
    "filename_image_preview_6cef8f26": {
        "message": "{ filename } image preview"
    },
    "filename_text_preview_e41ca2d8": {
        "message": "{ filename } text preview"
    },
    "files_c300e900": {
        "message": "Files"
    },
    "files_index_af7c662b": {
        "message": "Files index"
    },
    "filipino_33339264": {
        "message": "Filipino"
    },
    "finnish_4df2923d": {
        "message": "Finnish"
    },
    "flat_music_76d5a5c3": {
        "message": "Flat (Music)"
    },
    "focus_element_options_toolbar_18d993e": {
        "message": "Focus element options toolbar"
    },
    "folder_tree_fbab0726": {
        "message": "Folder tree"
    },
    "for_all_b919f972": {
        "message": "For All"
    },
    "format_4247a9c5": {
        "message": "Format"
    },
    "formatting_5b143aa8": {
        "message": "Formatting"
    },
    "forward_slash_3f90f35e": {
        "message": "Forward Slash"
    },
    "found_auto_saved_content_3f6e4ca5": {
        "message": "Found auto-saved content"
    },
    "found_count_plural_0_results_one_result_other_resu_46aeaa01": {
        "message": "Found { count, plural,\n     =0 {# results}\n    one {# result}\n  other {# results}\n}"
    },
    "fraction_41bac7af": {
        "message": "Fraction"
    },
    "french_33881544": {
        "message": "French"
    },
    "french_canada_c3d92fa6": {
        "message": "French (Canada)"
    },
    "fullscreen_873bf53f": {
        "message": "Fullscreen"
    },
    "fun_quiz_47ab0b0": {
        "message": "Fun quiz"
    },
    "galician_7e4508b5": {
        "message": "Galician"
    },
    "gamma_1767928": {
        "message": "Gamma"
    },
    "generating_preview_45b53be0": {
        "message": "Generating preview..."
    },
    "german_3ec99bbb": {
        "message": "German"
    },
    "gif_png_format_images_larger_than_size_kb_are_not__7af3bdbd": {
        "message": "GIF/PNG format images larger than { size } KB are not currently supported."
    },
    "go_to_card_view_dashboard_9d03970e": {
        "message": "Go to Card View Dashboard"
    },
    "go_to_the_editor_s_menubar_e6674c81": {
        "message": "Go to the editor''s menu bar"
    },
    "go_to_the_editor_s_toolbar_a5cb875f": {
        "message": "Go to the editor''s toolbar"
    },
    "graded_25cd3fcd": {
        "message": "Graded"
    },
    "grades_a61eba0a": {
        "message": "Grades"
    },
    "grades_are_loading_c899652d": {
        "message": "Grades are loading"
    },
    "grades_loaded_5056277c": {
        "message": "Grades loaded"
    },
    "greater_than_e98af662": {
        "message": "Greater Than"
    },
    "greater_than_or_equal_b911949a": {
        "message": "Greater Than Or Equal"
    },
    "greek_65c5b3f7": {
        "message": "Greek"
    },
    "green_15af4778": {
        "message": "Green"
    },
    "grey_a55dceff": {
        "message": "Grey"
    },
    "group_documents_8bfd6ae6": {
        "message": "Group Documents"
    },
    "group_files_4324f3df": {
        "message": "Group Files"
    },
    "group_files_82e5dcdb": {
        "message": "Group files"
    },
    "group_images_98e0ac17": {
        "message": "Group Images"
    },
    "group_isomorphism_45b1458c": {
        "message": "Group Isomorphism"
    },
    "group_link_63e626b3": {
        "message": "Group Link"
    },
    "group_links_9493129e": {
        "message": "Group Links"
    },
    "group_media_2f3d128a": {
        "message": "Group Media"
    },
    "group_navigation_99f191a": {
        "message": "Group navigation"
    },
    "h_bar_bb94deae": {
        "message": "H Bar"
    },
    "haitian_creole_7eb4195b": {
        "message": "Haitian Creole"
    },
    "hat_ea321e35": {
        "message": "Hat"
    },
    "heading_2_5b84eed2": {
        "message": "Heading 2"
    },
    "heading_3_2c83de44": {
        "message": "Heading 3"
    },
    "heading_4_b2e74be7": {
        "message": "Heading 4"
    },
    "health_icon_8d292eb5": {
        "message": "Health Icon"
    },
    "hearts_suit_e50e04ca": {
        "message": "Hearts (Suit)"
    },
    "hebrew_88fbf778": {
        "message": "Hebrew"
    },
    "height_69b03e15": {
        "message": "Height"
    },
    "hexagon_d8468e0d": {
        "message": "Hexagon"
    },
    "hide_description_bfb5502e": {
        "message": "Hide description"
    },
    "hide_title_description_caf092ef": {
        "message": "Hide { title } description"
    },
    "hindi_9bcd4b34": {
        "message": "Hindi"
    },
    "home_351838cd": {
        "message": "Home"
    },
    "html_code_editor_fd967a44": {
        "message": "HTML code editor"
    },
    "html_editor_fb2ab713": {
        "message": "HTML Editor"
    },
    "hungarian_fc7d30c9": {
        "message": "Hungarian"
    },
    "i_have_obtained_permission_to_use_this_file_6386f087": {
        "message": "I have obtained permission to use this file."
    },
    "i_hold_the_copyright_71ee91b1": {
        "message": "I hold the copyright"
    },
    "icelandic_9d6d35de": {
        "message": "Icelandic"
    },
    "icon_215a1dc6": {
        "message": "Icon"
    },
    "icon_8168b2f8": {
        "message": "icon"
    },
    "icon_color_b86dd6d6": {
        "message": "Icon Colour"
    },
    "icon_maker_icons_cc560f7e": {
        "message": "Icon Maker Icons"
    },
    "icon_options_7e32746e": {
        "message": "Icon Options"
    },
    "icon_options_tray_2b407977": {
        "message": "Icon Options Tray"
    },
    "icon_preview_1782a1d9": {
        "message": "Icon Preview"
    },
    "icon_shape_30b61e7": {
        "message": "Icon Shape"
    },
    "icon_size_9353edea": {
        "message": "Icon Size"
    },
    "if_left_empty_link_text_will_display_as_course_lin_61087540": {
        "message": "If left empty link, text will display as course link name"
    },
    "if_you_do_not_select_usage_rights_now_this_file_wi_14e07ab5": {
        "message": "If you do not select usage rights now, this file will be unpublished after it''s uploaded."
    },
    "image_8ad06": {
        "message": "Image"
    },
    "image_c1c98202": {
        "message": "image"
    },
    "image_options_5412d02c": {
        "message": "Image Options"
    },
    "image_options_tray_90a46006": {
        "message": "Image Options Tray"
    },
    "image_to_crop_3a34487d": {
        "message": "Image to crop"
    },
    "images_7ce26570": {
        "message": "Images"
    },
    "imaginary_portion_of_complex_number_2c733ffa": {
        "message": "Imaginary Portion (of Complex Number)"
    },
    "in_element_of_19ca2f33": {
        "message": "In (Element Of)"
    },
    "increase_indent_6af90f7c": {
        "message": "Increase indent"
    },
    "indefinite_integral_6623307e": {
        "message": "Indefinite Integral"
    },
    "indigo_2035fc55": {
        "message": "Indigo"
    },
    "indonesian_5f6accd6": {
        "message": "Indonesian"
    },
    "inference_fed5c960": {
        "message": "Inference"
    },
    "infinity_7a10f206": {
        "message": "Infinity"
    },
    "insert_593145ef": {
        "message": "Insert"
    },
    "insert_equella_links_49a8dacd": {
        "message": "Insert Equella links"
    },
    "insert_link_6dc23cae": {
        "message": "Insert link"
    },
    "insert_math_equation_57c6e767": {
        "message": "Insert Math Equation"
    },
    "integers_336344e1": {
        "message": "Integers"
    },
    "intersection_cd4590e4": {
        "message": "Intersection"
    },
    "invalid_entry_f7d2a0f5": {
        "message": "Invalid entry."
    },
    "invalid_file_c11ba11": {
        "message": "Invalid File"
    },
    "invalid_file_type_881cc9b2": {
        "message": "Invalid file type"
    },
    "invalid_url_cbde79f": {
        "message": "Invalid URL"
    },
    "iota_11c932a9": {
        "message": "Iota"
    },
    "irish_567e109f": {
        "message": "Irish"
    },
    "italian_bd3c792d": {
        "message": "Italian"
    },
    "items_completed_items_plural_1_item_other_items_717d579f": {
        "message": "{ items } completed { items, plural,\n     =1 {item}\n  other {items}\n}"
    },
    "japanese_b5721ca7": {
        "message": "Japanese"
    },
    "join_6cafecca": {
        "message": "Join"
    },
    "join_active_online_meeting_d9d892b2": {
        "message": "join active online meeting"
    },
    "join_online_meeting_b1725843": {
        "message": "join online meeting"
    },
    "jump_to_navigation_toolbar_2952cd8b": {
        "message": "Jump to navigation toolbar"
    },
    "jump_to_today_254ccf41": {
        "message": "Jump to today"
    },
    "kappa_2f14c816": {
        "message": "Kappa"
    },
    "kappa_variant_eb64574b": {
        "message": "Kappa (Variant)"
    },
    "keyboard_shortcuts_ed1844bd": {
        "message": "Keyboard shortcuts"
    },
    "korean_da812d9": {
        "message": "Korean"
    },
    "lambda_4f602498": {
        "message": "Lambda"
    },
    "language_arts_35b79a8b": {
        "message": "Language Arts"
    },
    "language_arts_icon_a798b0f8": {
        "message": "Language Arts Icon"
    },
    "languages_icon_9d20539": {
        "message": "Languages Icon"
    },
    "large_9c5e80e7": {
        "message": "Large"
    },
    "late_2be42b88": {
        "message": "Late"
    },
    "latvian_2bbb6aab": {
        "message": "Latvian"
    },
    "left_align_43d95491": {
        "message": "Left Align"
    },
    "left_angle_bracket_c87a6d07": {
        "message": "Left Angle Bracket"
    },
    "left_arrow_4fde1a64": {
        "message": "Left Arrow"
    },
    "left_arrow_with_hook_5bfcad93": {
        "message": "Left Arrow With Hook"
    },
    "left_ceiling_ee9dd88a": {
        "message": "Left Ceiling"
    },
    "left_curly_brace_1726fb4": {
        "message": "Left Curly Brace"
    },
    "left_downard_harpoon_arrow_1d7b3d2e": {
        "message": "Left Downward Harpoon Arrow"
    },
    "left_floor_29ac2274": {
        "message": "Left Floor"
    },
    "left_to_right_e9b4fd06": {
        "message": "Left-to-Right"
    },
    "left_upward_harpoon_arrow_3a562a96": {
        "message": "Left Upward Harpoon Arrow"
    },
    "leftward_arrow_1e4765de": {
        "message": "Leftward Arrow"
    },
    "leftward_pointing_triangle_d14532ce": {
        "message": "Leftward Pointing Triangle"
    },
    "less_than_a26c0641": {
        "message": "Less Than"
    },
    "less_than_or_equal_be5216cb": {
        "message": "Less Than Or Equal"
    },
    "library_icon_ae1e54cf": {
        "message": "Library Icon"
    },
    "light_blue_5374f600": {
        "message": "Light blue"
    },
    "link_7262adec": {
        "message": "Link"
    },
    "link_options_a16b758b": {
        "message": "Link Options"
    },
    "links_14b70841": {
        "message": "Links"
    },
    "links_to_an_external_site_de74145d": {
        "message": "Links to an external site."
    },
<<<<<<< HEAD
=======
    "lithuanian_5adcbe24": {
        "message": "Lithuanian"
    },
>>>>>>> 08c63032
    "load_more_35d33c7": {
        "message": "Load more"
    },
    "load_more_a36f9cf9": {
        "message": "Load more"
    },
    "load_prior_dates_f2b0f6f0": {
        "message": "Load prior dates"
    },
    "loaded_count_plural_0_items_one_item_other_items_e58533e9": {
        "message": "Loaded { count, plural,\n     =0 {# items}\n    one {# item}\n  other {# items}\n}"
    },
    "loading_25990131": {
        "message": "Loading..."
    },
    "loading_725811ca": {
        "message": "loading"
    },
    "loading_bde52856": {
        "message": "Loading"
    },
    "loading_closed_captions_subtitles_failed_95ceef47": {
        "message": "loading closed captions/subtitles failed."
    },
    "loading_failed_b3524381": {
        "message": "Loading failed..."
    },
    "loading_failed_e6a9d8ef": {
        "message": "Loading failed."
    },
    "loading_folders_d8b5869e": {
        "message": "Loading folders"
    },
    "loading_grades_c842c887": {
        "message": "Loading grades"
    },
    "loading_past_items_ca499e75": {
        "message": "Loading past items"
    },
    "loading_planner_items_947a813d": {
        "message": "Loading planner items"
    },
    "loading_please_wait_d276220a": {
        "message": "Loading, please wait"
    },
    "loading_preview_9f077aa1": {
        "message": "Loading preview"
    },
    "location_3b6ff307": {
        "message": "Location:"
    },
    "locked_762f138b": {
        "message": "Locked"
    },
    "logical_equivalence_76fca396": {
        "message": "Logical Equivalence"
    },
    "logical_equivalence_short_8efd7b4f": {
        "message": "Logical Equivalence (Short)"
    },
    "logical_equivalence_short_and_thick_1e1f654d": {
        "message": "Logical Equivalence (Short And Thick)"
    },
    "logical_equivalence_thick_662dd3f2": {
        "message": "Logical Equivalence (Thick)"
    },
    "looks_like_there_isn_t_anything_here_d9bcef49": {
        "message": "Looks like there isn''t anything here"
    },
    "low_horizontal_dots_cc08498e": {
        "message": "Low Horizontal Dots"
    },
    "macedonian_6ed541af": {
        "message": "Macedonian"
    },
    "magenta_4a65993c": {
        "message": "Magenta"
    },
    "malay_f5dddce4": {
        "message": "Malay"
    },
    "maltese_916925e8": {
        "message": "Maltese"
    },
    "maori_new_zealand_5380a95f": {
        "message": "Māori (New Zealand)"
    },
    "maps_to_e5ef7382": {
        "message": "Maps To"
    },
    "math_ede93050": {
        "message": "Maths"
    },
    "math_icon_ad4e9d03": {
        "message": "Math Icon"
    },
    "media_af190855": {
        "message": "Media"
    },
    "media_file_is_processing_please_try_again_later_58a6d49": {
        "message": "Media file is processing. Please try again later."
    },
    "medium_5a8e9ead": {
        "message": "Medium"
    },
    "middle_27dc1d5": {
        "message": "Middle"
    },
    "minimize_file_preview_da911944": {
        "message": "Minimise file preview"
    },
    "minimize_video_20aa554b": {
        "message": "Minimise video"
    },
    "minus_fd961e2e": {
        "message": "Minus"
    },
    "minus_plus_3461f637": {
        "message": "Minus/Plus"
    },
    "misc_3b692ea7": {
        "message": "Misc"
    },
    "miscellaneous_e9818229": {
        "message": "Miscellaneous"
    },
    "missing_1a256b3b": {
        "message": "Missing"
    },
    "missing_items_for_title_516511f8": {
        "message": "Missing items for { title }"
    },
    "modules_c4325335": {
        "message": "Modules"
    },
    "mu_37223b8b": {
        "message": "Mu"
    },
    "multi_color_image_63d7372f": {
        "message": "Multi Colour Image"
    },
    "multiplication_sign_15f95c22": {
        "message": "Multiplication Sign"
    },
    "music_icon_4db5c972": {
        "message": "Music Icon"
    },
    "must_be_at_least_percentage_22e373b6": {
        "message": "Must be at least { percentage }%"
    },
    "must_be_at_least_width_x_height_px_41dc825e": {
        "message": "Must be at least { width } x { height }px"
    },
    "my_files_2f621040": {
        "message": "My files"
    },
    "my_grades_98834476": {
        "message": "My grades"
    },
    "n_th_root_9991a6e4": {
        "message": "N-th Root"
    },
    "nabla_1e216d25": {
        "message": "Nabla"
    },
    "name_1aed4a1b": {
        "message": "Name"
    },
    "name_color_ceec76ff": {
        "message": "{ name } ({ color })"
    },
    "natural_music_54a70258": {
        "message": "Natural (Music)"
    },
    "natural_numbers_3da07060": {
        "message": "Natural Numbers"
    },
    "navigate_through_the_menu_or_toolbar_415a4e50": {
        "message": "Navigate through the menu or toolbar"
    },
    "nested_greater_than_d852e60d": {
        "message": "Nested Greater Than"
    },
    "nested_less_than_27d17e58": {
        "message": "Nested Less Than"
    },
    "new_13daf639": {
        "message": "New"
    },
    "new_activity_8b84847d": {
        "message": "New activity"
    },
    "new_activity_for_title_14c9c3af": {
        "message": "New activity for { title }"
    },
    "new_opportunities_7d349c4d": {
        "message": "New opportunities"
    },
    "next_month_749b1778": {
        "message": "Next month"
    },
    "next_page_d2a39853": {
        "message": "Next page"
    },
    "no_changes_to_save_d29f6e91": {
        "message": "No changes to save."
    },
    "no_due_dates_assigned_e8f5bac8": {
        "message": "No due dates assigned"
    },
    "no_e16d9132": {
        "message": "No"
    },
    "no_file_chosen_9a880793": {
        "message": "No file chosen"
    },
    "no_grade_3b4d7f3e": {
        "message": "No mark"
    },
    "no_preview_is_available_for_this_file_f940114a": {
        "message": "No preview is available for this file."
    },
    "no_results_940393cf": {
        "message": "No results."
    },
    "no_results_found_for_filterterm_ad1b04c8": {
        "message": "No results found for { filterTerm }"
    },
    "no_results_found_for_term_1564c08e": {
        "message": "No results found for { term }."
    },
    "none_3b5e34d2": {
        "message": "None"
    },
    "none_selected_b93d56d2": {
        "message": "None Selected"
    },
    "norwegian_53f391ec": {
        "message": "Norwegian"
    },
    "norwegian_bokmal_ad5843fa": {
        "message": "Norwegian Bokmål"
    },
    "norwegian_nynorsk_c785f8a6": {
        "message": "Norwegian Nynorsk"
    },
    "not_equal_6e2980e6": {
        "message": "Not Equal"
    },
    "not_in_not_an_element_of_fb1ffb54": {
        "message": "Not In (Not An Element Of)"
    },
    "not_negation_1418ebb8": {
        "message": "Not (Negation)"
    },
    "not_subset_dc2b5e84": {
        "message": "Not Subset"
    },
    "not_subset_strict_23d282bf": {
        "message": "Not Subset (Strict)"
    },
    "not_superset_5556b913": {
        "message": "Not Superset"
    },
    "not_superset_strict_24e06f36": {
        "message": "Not Superset (Strict)"
    },
    "nothing_due_this_week_d45c9ef9": {
        "message": "Nothing Due This Week"
    },
    "nothing_for_now_e3e3ce2a": {
        "message": "Nothing for now"
    },
    "nothing_here_needs_attention_c4eaded6": {
        "message": "Nothing here needs attention."
    },
    "nothing_more_to_do_b665da42": {
        "message": "Nothing more to do"
    },
    "nothing_new_needs_attention_3ac548d4": {
        "message": "Nothing new needs attention."
    },
    "nothing_planned_today_selecting_most_recent_item_ffd71bff": {
        "message": "Nothing planned today. Selecting most recent item."
    },
    "nothing_planned_today_selecting_next_item_f6718aa": {
        "message": "Nothing planned today. Selecting next item."
    },
    "nothing_planned_yet_8675ffe9": {
        "message": "Nothing planned yet"
    },
    "nu_1c0f6848": {
        "message": "Nu"
    },
    "numpoints_points_8621a43b": {
        "message": "{ numPoints } points"
    },
    "octagon_e48be9f": {
        "message": "Octagon"
    },
    "olive_6a3e4d6b": {
        "message": "Olive"
    },
    "omega_8f2c3463": {
        "message": "Omega"
    },
    "one_of_the_following_styles_must_be_added_to_save__1de769aa": {
        "message": "One of the following styles must be added to save an icon: Icon Colour, Outline Size, Icon Text, or Image"
    },
    "only_most_recent_grading_period_shown_f1ad6458": {
        "message": "*Only most recent grading period shown."
    },
    "open_circle_e9bd069": {
        "message": "Open Circle"
    },
    "open_this_keyboard_shortcuts_dialog_9658b83a": {
        "message": "Open this keyboard shortcuts dialogue"
    },
    "open_title_application_fd624fc5": {
        "message": "Open { title } application"
    },
    "operators_a2ef9a93": {
        "message": "Operators"
    },
    "opportunities_popup_f6703842": {
        "message": "opportunities popup"
    },
    "optional_add_course_ef0d70fc": {
        "message": "Optional: Add course"
    },
    "or_9b70ccaa": {
        "message": "Or"
    },
    "orange_81386a62": {
        "message": "Orange"
    },
    "other_editor_shortcuts_may_be_found_at_404aba4a": {
        "message": "Other editor shortcuts may be found at"
    },
    "outline_color_3ef2cea7": {
        "message": "Outline Colour"
    },
    "outline_size_a6059a21": {
        "message": "Outline Size"
    },
    "p_is_not_a_valid_protocol_which_must_be_ftp_http_h_adf13fc2": {
        "message": "{ p } is not a valid protocol which must be ftp, http, https, mailto, skype, tel or may be omitted"
    },
    "page_50c4823d": {
        "message": "Page"
    },
    "pages_e5414c2c": {
        "message": "Pages"
    },
    "paragraph_5e5ad8eb": {
        "message": "Paragraph"
    },
    "parallel_d55d6e38": {
        "message": "Parallel"
    },
    "partial_derivative_4a9159df": {
        "message": "Partial (Derivative)"
    },
    "peer_review_74f26a13": {
        "message": "Peer Review"
    },
    "peer_review_for_itemtitle_358cb413": {
        "message": "Peer Review for { itemTitle }"
    },
    "pentagon_17d82ea3": {
        "message": "Pentagon"
    },
    "people_b4ebb13c": {
        "message": "People"
    },
    "percentage_34ab7c2c": {
        "message": "Percentage"
    },
    "percentage_must_be_a_number_8033c341": {
        "message": "Percentage must be a number"
    },
    "performing_arts_icon_f3497486": {
        "message": "Performing Arts Icon"
    },
    "perpendicular_7c48ede4": {
        "message": "Perpendicular"
    },
    "persian_a8cadb95": {
        "message": "Persian"
    },
    "phi_4ac33b6d": {
        "message": "Phi"
    },
    "phi_variant_c9bb3ac5": {
        "message": "Phi (Variant)"
    },
    "physical_education_icon_d7dffd3e": {
        "message": "Physical Education Icon"
    },
    "pi_dc4f0bd8": {
        "message": "Pi"
    },
    "pi_variant_10f5f520": {
        "message": "Pi (Variant)"
    },
    "pink_68ad45cb": {
        "message": "Pink"
    },
    "pixels_52ece7d1": {
        "message": "Pixels"
    },
    "play_media_comment_35257210": {
        "message": "Play media comment."
    },
    "play_media_comment_by_name_from_createdat_c230123d": {
        "message": "Play media comment by { name } from { createdAt }."
    },
    "plus_d43cd4ec": {
        "message": "Plus"
    },
    "plus_minus_f8be2e83": {
        "message": "Plus/Minus"
    },
    "points_bceb5005": {
        "message": "points"
    },
    "points_points_63e59cce": {
        "message": "{ points } points"
    },
    "polish_4cf2ecaf": {
        "message": "Polish"
    },
    "portuguese_9c212cf4": {
        "message": "Portuguese"
    },
    "posted_when_a578f5ab": {
        "message": "Posted: { when }"
    },
    "power_set_4f26f316": {
        "message": "Power Set"
    },
    "precedes_196b9aef": {
        "message": "Precedes"
    },
    "precedes_equal_20701e84": {
        "message": "Precedes Equal"
    },
    "preformatted_d0670862": {
        "message": "Preformatted"
    },
    "preview_53003fd2": {
        "message": "Preview"
    },
    "preview_in_overlay_ed772c46": {
        "message": "Preview in overlay"
    },
    "preview_inline_9787330": {
        "message": "Preview inline"
    },
    "previous_month_bb1e3c84": {
        "message": "Previous month"
    },
    "previous_page_928fc112": {
        "message": "Previous page"
    },
    "prime_917ea60e": {
        "message": "Prime"
    },
    "prime_numbers_13464f61": {
        "message": "Prime Numbers"
    },
    "product_39cf144f": {
        "message": "Product"
    },
    "proportional_f02800cc": {
        "message": "Proportional"
    },
    "protocol_must_be_ftp_http_https_mailto_skype_tel_o_73beb4f8": {
        "message": "Protocol must be ftp, http, https, mailto, skype, tel or may be omitted"
    },
    "psi_e3f5f0f7": {
        "message": "Psi"
    },
    "pts_699bd9aa": {
        "message": "pts"
    },
    "published_c944a23d": {
        "message": "published"
    },
    "published_when_302d8e23": {
        "message": "Published: { when }"
    },
    "pumpkin_904428d5": {
        "message": "Pumpkin"
    },
    "purple_7678a9fc": {
        "message": "Purple"
    },
    "quaternions_877024e0": {
        "message": "Quaternions"
    },
    "quiz_e0dcce8f": {
        "message": "Quiz"
    },
    "quizzes_7e598f57": {
        "message": "Quizzes"
    },
    "rational_numbers_80ddaa4a": {
        "message": "Rational Numbers"
    },
    "real_numbers_7c99df94": {
        "message": "Real Numbers"
    },
    "real_portion_of_complex_number_7dad33b5": {
        "message": "Real Portion (of Complex Number)"
    },
    "record_7c9448b": {
        "message": "Record"
    },
    "record_upload_media_5fdce166": {
        "message": "Record/upload media"
    },
    "red_8258edf3": {
        "message": "Red"
    },
    "redo_363c58b7": {
        "message": "Re-do"
    },
    "relationships_6602af70": {
        "message": "Relationships"
    },
    "religion_icon_246e0be1": {
        "message": "Religion Icon"
    },
    "reminder_date_4564d12d": {
        "message": "Reminder: { date }"
    },
    "remove_link_d1f2f4d0": {
        "message": "Remove Link"
    },
    "replace_e61834a7": {
        "message": "Replace"
    },
    "replies_4a8577c8": {
        "message": "Replies"
    },
    "reset_95a81614": {
        "message": "Reset"
    },
    "resize_ec83d538": {
        "message": "Resize"
    },
    "restore_auto_save_deccd84b": {
        "message": "Restore auto-save?"
    },
    "reverse_turnstile_does_not_yield_7558be06": {
        "message": "Reverse Turnstile (Does Not Yield)"
    },
    "rho_a0244a36": {
        "message": "Rho"
    },
    "rho_variant_415245cd": {
        "message": "Rho (Variant)"
    },
    "rich_content_editor_2708ef21": {
        "message": "Rich Content Editor"
    },
    "rich_text_area_press_alt_0_for_rich_content_editor_9d23437f": {
        "message": "Rich Text Area. Press ALT+0 for Rich Content Editor shortcuts."
    },
    "right_align_39e7a32a": {
        "message": "Right Align"
    },
    "right_angle_bracket_d704e2d6": {
        "message": "Right Angle Bracket"
    },
    "right_arrow_35e0eddf": {
        "message": "Right Arrow"
    },
    "right_arrow_with_hook_29d92d31": {
        "message": "Right Arrow With Hook"
    },
    "right_ceiling_839dc744": {
        "message": "Right Ceiling"
    },
    "right_curly_brace_5159d5cd": {
        "message": "Right Curly Brace"
    },
    "right_downward_harpoon_arrow_d71b114f": {
        "message": "Right Downward Harpoon Arrow"
    },
    "right_floor_5392d5cf": {
        "message": "Right Floor"
    },
    "right_to_left_9cfb092a": {
        "message": "Right-to-Left"
    },
    "right_upward_harpoon_arrow_f5a34c73": {
        "message": "Right Upward Harpoon Arrow"
    },
    "rightward_arrow_32932107": {
        "message": "Rightward Arrow"
    },
    "rightward_pointing_triangle_60330f5c": {
        "message": "Rightward Pointing Triangle"
    },
    "romanian_13670c1e": {
        "message": "Romanian"
    },
    "rotate_image_90_degrees_2ab77c05": {
        "message": "Rotate image -90 degrees"
    },
    "rotate_image_90_degrees_6c92cd42": {
        "message": "Rotate image 90 degrees"
    },
    "rotation_9699c538": {
        "message": "Rotation"
    },
    "russian_1e3e197": {
        "message": "Russian"
    },
    "sadly_the_pretty_html_editor_is_not_keyboard_acces_50da7665": {
        "message": "Sadly, the pretty HTML editor is not keyboard accessible. Access the raw HTML editor here."
    },
    "save_11a80ec3": {
        "message": "Save"
    },
    "saved_icon_maker_icons_df86e2a1": {
        "message": "Saved Icon Maker Icons"
    },
    "schedule_preview_3bcda153": {
        "message": "Schedule Preview"
    },
    "science_8d92214a": {
        "message": "Science"
    },
    "script_l_42a7b254": {
        "message": "Script L"
    },
    "scroll_up_to_see_your_history_19b14cad": {
        "message": "Scroll up to see your history!"
    },
    "scrolls_up_to_the_previous_item_with_new_activity_99717459": {
        "message": "Scrolls up to the previous item with new activity."
    },
    "search_280d00bd": {
        "message": "Search"
    },
    "search_term_b2d2235": {
        "message": "Search Term"
    },
    "select_crop_shape_d441feeb": {
        "message": "Select crop shape"
    },
    "select_language_7c93a900": {
        "message": "Select Language"
    },
    "selected_274ce24f": {
        "message": "Selected"
    },
    "selected_linkfilename_c093b1f2": {
        "message": "Selected { linkFileName }"
    },
    "serbian_7187f1f2": {
        "message": "Serbian"
    },
    "set_minus_b46e9b88": {
        "message": "Set Minus"
    },
    "sharp_music_ab956814": {
        "message": "Sharp (Music)"
    },
    "shift_o_to_open_the_pretty_html_editor_55ff5a31": {
        "message": "Shift-O to open the pretty HTML editor."
    },
    "show_all_ae37d610": {
        "message": "Show all"
    },
    "show_audio_options_b489926b": {
        "message": "Show audio options"
    },
    "show_image_options_1e2ecc6b": {
        "message": "Show image options"
    },
    "show_link_options_545338fd": {
        "message": "Show link options"
    },
    "show_my_grades_ebd08684": {
        "message": "Show my grades"
    },
    "show_video_options_6ed3721a": {
        "message": "Show video options"
    },
    "sigma_5c35e553": {
        "message": "Sigma"
    },
    "sigma_variant_8155625": {
        "message": "Sigma (Variant)"
    },
    "single_color_image_4e5d4dbc": {
        "message": "Single Colour Image"
    },
    "single_color_image_color_95fa9a87": {
        "message": "Single Color Image Color"
    },
    "size_b30e1077": {
        "message": "Size"
    },
    "size_of_caption_file_is_greater_than_the_maximum_m_bff5f86e": {
        "message": "Size of caption file is greater than the maximum { max } kb allowed file size."
    },
    "slovak_69f48e1b": {
        "message": "Slovak"
    },
    "slovenian_30ae5208": {
        "message": "Slovenian"
    },
    "small_b070434a": {
        "message": "Small"
    },
    "social_studies_13fa30c7": {
        "message": "Social Studies"
    },
    "solid_circle_9f061dfc": {
        "message": "Solid Circle"
    },
    "something_went_wrong_89195131": {
        "message": "Something went wrong."
    },
    "something_went_wrong_and_i_don_t_know_what_to_show_e0c54ec8": {
        "message": "Something went wrong and I don''t know what to show you."
    },
    "something_went_wrong_check_your_connection_reload__c7868286": {
        "message": "Something went wrong. Check your connection, reload the page, and try again."
    },
    "something_went_wrong_d238c551": {
        "message": "Something went wrong"
    },
    "sort_by_e75f9e3e": {
        "message": "Sort by"
    },
    "spades_suit_b37020c2": {
        "message": "Spades (Suit)"
    },
    "spanish_de9de5d6": {
        "message": "Spanish"
    },
    "square_511eb3b3": {
        "message": "Square"
    },
    "square_cap_9ec88646": {
        "message": "Square Cap"
    },
    "square_cup_b0665113": {
        "message": "Square Cup"
    },
    "square_root_e8bcbc60": {
        "message": "Square Root"
    },
    "square_root_symbol_d0898a53": {
        "message": "Square Root Symbol"
    },
    "square_subset_17be67cb": {
        "message": "Square Subset"
    },
    "square_subset_strict_7044e84f": {
        "message": "Square Subset (Strict)"
    },
    "square_superset_3be8dae1": {
        "message": "Square Superset"
    },
    "square_superset_strict_fa4262e4": {
        "message": "Square Superset (Strict)"
    },
    "star_8d156e09": {
        "message": "Star"
    },
    "startdate_to_enddate_d245175b": {
        "message": "{ startDate } to { endDate }"
    },
    "startdatetime_enddatetime_20abc10e": {
        "message": "{ startDateTime } - { endDateTime }"
    },
    "startdatetime_endtime_49741bbe": {
        "message": "{ startDateTime } - { endTime }"
    },
    "starttime_to_endtime_d7cc249d": {
        "message": "{ startTime } to { endTime }"
    },
    "steel_blue_14296f08": {
        "message": "Steel Blue"
    },
    "student_to_do_c018c835": {
        "message": "Student To Do"
    },
    "styles_2aa721ef": {
        "message": "Styles"
    },
    "submit_a3cc6859": {
        "message": "Submit"
    },
    "submitted_318fad53": {
        "message": "Submitted"
    },
    "subscript_59744f96": {
        "message": "Subscript"
    },
    "subset_19c1a92f": {
        "message": "Subset"
    },
    "subset_strict_8d8948d6": {
        "message": "Subset (Strict)"
    },
    "succeeds_9cc31be9": {
        "message": "Succeeds"
    },
    "succeeds_equal_158e8c3a": {
        "message": "Succeeds Equal"
    },
    "success_to_do_created_e34ed395": {
        "message": "Success: ‘To-do’ created"
    },
    "sum_b0842d31": {
        "message": "Sum"
    },
    "superscript_8cb349a2": {
        "message": "Superscript"
    },
    "superscript_and_subscript_37f94a50": {
        "message": "Superscript and Subscript"
    },
    "superset_c4db8a7a": {
        "message": "Superset"
    },
    "superset_strict_c77dd6d2": {
        "message": "Superset (Strict)"
    },
    "supported_file_types_srt_or_webvtt_7d827ed": {
        "message": "Supported file types: SRT or WebVTT"
    },
<<<<<<< HEAD
=======
    "swahili_5caeb4ba": {
        "message": "Swahili"
    },
    "swedish_59a593ca": {
        "message": "Swedish"
    },
>>>>>>> 08c63032
    "switch_to_pretty_html_editor_a3cee15f": {
        "message": "Switch to pretty HTML Editor"
    },
    "switch_to_raw_html_editor_f970ae1a": {
        "message": "Switch to raw HTML Editor"
    },
    "switch_to_the_html_editor_146dfffd": {
        "message": "Switch to the html editor"
    },
    "switch_to_the_rich_text_editor_63c1ecf6": {
        "message": "Switch to the rich text editor"
    },
    "syllabus_f191f65b": {
        "message": "Syllabus"
    },
    "tab_arrows_4cf5abfc": {
        "message": "TAB/Arrows"
    },
    "tagalog_74906db7": {
        "message": "Tagalog"
    },
    "task_16b0ef38": {
        "message": "Task"
    },
    "tau_880974b7": {
        "message": "Tau"
    },
    "teal_f729a294": {
        "message": "Teal"
    },
    "text_7f4593da": {
        "message": "Text"
    },
    "text_background_color_16e61c3f": {
        "message": "Text Background Colour"
    },
    "text_color_acf75eb6": {
        "message": "Text colour"
    },
    "text_optional_384f94f7": {
        "message": "Text (optional)"
    },
    "text_position_8df8c162": {
        "message": "Text Position"
    },
    "text_size_887c2f6": {
        "message": "Text Size"
    },
    "thai_8f9bc548": {
        "message": "Thai"
    },
    "the_best_assignment_15e98be1": {
        "message": "The best assignment"
    },
    "the_date_and_time_this_to_do_is_due_74c823d4": {
        "message": "The date and time this ‘to-do’ is due"
    },
    "the_document_preview_is_currently_being_processed__7d9ea135": {
        "message": "The document preview is currently being processed. Please try again later."
    },
    "the_material_is_in_the_public_domain_279c39a3": {
        "message": "The material is in the public domain"
    },
    "the_material_is_licensed_under_creative_commons_3242cb5e": {
        "message": "The material is licensed under Creative Commons"
    },
    "the_material_is_subject_to_an_exception_e_g_fair_u_a39c8ca2": {
        "message": "The material is subject to an exception - e.g. fair use, the right to quote, or others under applicable copyright laws"
    },
    "the_pretty_html_editor_is_not_keyboard_accessible__d6d5d2b": {
        "message": "The pretty html editor is not keyboard accessible. Press Shift O to open the raw HTML editor."
    },
    "there_are_no_points_associated_with_this_item_449c712a": {
        "message": "There are no points associated with this item"
    },
    "there_is_nothing_planned_for_today_e09bfc8c": {
        "message": "There is nothing planned for today."
    },
    "therefore_d860e024": {
        "message": "Therefore"
    },
    "theta_ce2d2350": {
        "message": "Theta"
    },
    "theta_variant_fff6da6f": {
        "message": "Theta (Variant)"
    },
    "thick_downward_arrow_b85add4c": {
        "message": "Thick Downward Arrow"
    },
    "thick_left_arrow_d5f3e925": {
        "message": "Thick Left Arrow"
    },
    "thick_leftward_arrow_6ab89880": {
        "message": "Thick Leftward Arrow"
    },
    "thick_right_arrow_3ed5e8f7": {
        "message": "Thick Right Arrow"
    },
    "thick_rightward_arrow_a2e1839e": {
        "message": "Thick Rightward Arrow"
    },
    "thick_upward_arrow_acd20328": {
        "message": "Thick Upward Arrow"
    },
    "this_document_cannot_be_displayed_within_canvas_7aba77be": {
        "message": "This document cannot be displayed within Canvas."
    },
    "this_equation_cannot_be_rendered_in_basic_view_9b6c07ae": {
        "message": "This equation cannot be rendered in Basic View."
    },
    "this_image_is_currently_unavailable_25c68857": {
        "message": "This image is currently unavailable"
    },
    "though_your_video_will_have_the_correct_title_in_t_90e427f3": {
        "message": "Though your video will have the correct title in the browser, we failed to update it in the database."
    },
    "time_2b5aac58": {
        "message": "Time"
    },
    "title_ee03d132": {
        "message": "Title"
    },
    "title_is_required_6ddcab69": {
        "message": "title is required"
    },
    "to_be_posted_when_d24bf7dc": {
        "message": "To Be Posted: { when }"
    },
    "to_do_1d554f36": {
        "message": "To-do"
    },
    "to_do_date_4b211ad0": {
        "message": "To-do: { date }"
    },
    "to_do_items_loading_d1cdfcd5": {
        "message": "‘To-do’ items loading"
    },
    "to_do_when_2783d78f": {
        "message": "To-do: { when }"
    },
    "today_76e10f9c": {
        "message": "Today"
    },
    "today_at_date_8ac30d6": {
        "message": "Today at { date }"
    },
    "toggle_summary_group_413df9ac": {
        "message": "Toggle { summary } group"
    },
    "toggle_tooltip_d3b7cb86": {
        "message": "Toggle tooltip"
    },
    "tomorrow_9a6c9a00": {
        "message": "Tomorrow"
    },
    "tomorrow_at_date_b53f2cf1": {
        "message": "Tomorrow at { date }"
    },
    "tools_2fcf772e": {
        "message": "Tools"
    },
    "top_66e0adb6": {
        "message": "Top"
    },
    "totalresults_results_found_numdisplayed_results_cu_a0a44975": {
        "message": "{ totalResults } results found, { numDisplayed } results currently displayed"
    },
    "tray_839df38a": {
        "message": "Tray"
    },
    "triangle_6072304e": {
        "message": "Triangle"
    },
    "turkish_5b69578b": {
        "message": "Turkish"
    },
    "turnstile_yields_f9e76df1": {
        "message": "Turnstile (Yields)"
    },
    "type_control_f9_to_access_image_options_text_a47e319f": {
        "message": "type Control F9 to access image options. { text }"
    },
    "type_control_f9_to_access_link_options_text_4ead9682": {
        "message": "type Control F9 to access link options. { text }"
    },
    "type_control_f9_to_access_table_options_text_92141329": {
        "message": "type Control F9 to access table options. { text }"
    },
    "ukrainian_945b00b7": {
        "message": "Ukrainian"
    },
    "unable_to_mark_as_complete_8141856d": {
        "message": "Unable to mark as complete."
    },
    "union_e6b57a53": {
        "message": "Union"
    },
    "unpublished_dfd8801": {
        "message": "unpublished"
    },
    "untitled_efdc2d7d": {
        "message": "untitled"
    },
    "up_and_left_diagonal_arrow_e4a74a23": {
        "message": "Up And Left Diagonal Arrow"
    },
    "up_and_right_diagonal_arrow_935b902e": {
        "message": "Up And Right Diagonal Arrow"
    },
    "upload_document_253f0478": {
        "message": "Upload Document"
    },
    "upload_file_fd2361b8": {
        "message": "Upload file"
    },
    "upload_image_6120b609": {
        "message": "Upload image"
    },
    "upload_media_ce31135a": {
        "message": "Upload media"
    },
    "upload_record_media_e4207d72": {
        "message": "Upload/Record Media"
    },
    "uploading_19e8a4e7": {
        "message": "Uploading"
    },
    "uppercase_delta_d4f4bc41": {
        "message": "Uppercase Delta"
    },
    "uppercase_gamma_86f492e9": {
        "message": "Uppercase Gamma"
    },
    "uppercase_lambda_c78d8ed4": {
        "message": "Uppercase Lambda"
    },
    "uppercase_omega_8aedfa2": {
        "message": "Uppercase Omega"
    },
    "uppercase_phi_caa36724": {
        "message": "Uppercase Phi"
    },
    "uppercase_pi_fcc70f5e": {
        "message": "Uppercase Pi"
    },
    "uppercase_psi_6395acbe": {
        "message": "Uppercase Psi"
    },
    "uppercase_sigma_dbb70e92": {
        "message": "Uppercase Sigma"
    },
    "uppercase_theta_49afc891": {
        "message": "Uppercase Theta"
    },
    "uppercase_upsilon_8c1e623e": {
        "message": "Uppercase Upsilon"
    },
    "uppercase_xi_341e8556": {
        "message": "Uppercase Xi"
    },
    "upsilon_33651634": {
        "message": "Upsilon"
    },
    "upward_and_downward_pointing_arrow_fa90a918": {
        "message": "Upward And Downward Pointing Arrow"
    },
    "upward_and_downward_pointing_arrow_thick_d420fdef": {
        "message": "Upward And Downward Pointing Arrow (Thick)"
    },
    "upward_arrow_9992cb2d": {
        "message": "Upward Arrow"
    },
    "upward_pointing_triangle_d078d7cb": {
        "message": "Upward Pointing Triangle"
    },
    "url_22a5f3b8": {
        "message": "URL"
    },
    "usage_right_ff96f3e2": {
        "message": "Usage right:"
    },
    "usage_rights_required_5fe4dd68": {
        "message": "Usage Rights (required)"
    },
    "use_arrow_keys_to_navigate_options_2021cc50": {
        "message": "Use arrow keys to navigate options."
    },
    "use_arrow_keys_to_select_a_shape_c8eb57ed": {
        "message": "Use arrow keys to select a shape."
    },
    "use_arrow_keys_to_select_a_size_699a19f4": {
        "message": "Use arrow keys to select a size."
    },
    "use_arrow_keys_to_select_a_text_position_72f9137c": {
        "message": "Use arrow keys to select a text position."
    },
    "use_arrow_keys_to_select_a_text_size_65e89336": {
        "message": "Use arrow keys to select a text size."
    },
    "use_arrow_keys_to_select_an_outline_size_e009d6b0": {
        "message": "Use arrow keys to select an outline size."
    },
    "used_by_screen_readers_to_describe_the_content_of__4f14b4e4": {
        "message": "Used by screen readers to describe the content of an { TYPE }"
    },
    "used_by_screen_readers_to_describe_the_content_of__b1e76d9e": {
        "message": "Used by screen readers to describe the content of an image"
    },
    "used_by_screen_readers_to_describe_the_video_37ebad25": {
        "message": "Used by screen readers to describe the video"
    },
    "user_documents_c206e61f": {
        "message": "User Documents"
    },
    "user_files_78e21703": {
        "message": "User Files"
    },
    "user_images_b6490852": {
        "message": "User Images"
    },
    "user_media_14fbf656": {
        "message": "User Media"
    },
    "vector_notation_cf6086ab": {
        "message": "Vector (Notation)"
    },
    "vertical_bar_set_builder_notation_4300495f": {
        "message": "Vertical Bar (Set Builder Notation)"
    },
    "vertical_dots_bfb21f14": {
        "message": "Vertical Dots"
    },
    "video_options_24ef6e5d": {
        "message": "Video Options"
    },
    "video_options_tray_3b9809a5": {
        "message": "Video Options Tray"
    },
    "video_player_for_9e7d373b": {
        "message": "Video player for "
    },
    "video_player_for_title_ffd9fbc4": {
        "message": "Video player for { title }"
    },
    "vietnamese_e7a76583": {
        "message": "Vietnamese"
    },
    "view_ba339f93": {
        "message": "View"
    },
    "view_description_30446afc": {
        "message": "View description"
    },
    "view_keyboard_shortcuts_34d1be0b": {
        "message": "View keyboard shortcuts"
    },
    "view_next_week_7f61f755": {
        "message": "View next week"
    },
    "view_previous_week_6f83849f": {
        "message": "View previous week"
    },
    "view_title_description_67940918": {
        "message": "View { title } description"
    },
    "weekly_schedule_navigation_6b042645": {
        "message": "Weekly schedule navigation"
    },
    "welsh_42ab94b1": {
        "message": "Welsh"
    },
    "white_87fa64fd": {
        "message": "White"
    },
    "width_492fec76": {
        "message": "Width"
    },
    "width_and_height_must_be_numbers_110ab2e3": {
        "message": "Width and height must be numbers"
    },
    "width_x_height_px_ff3ccb93": {
        "message": "{ width } x { height }px"
    },
    "wiki_home_9cd54d0": {
        "message": "Wiki Home"
    },
    "wreath_product_200b38ef": {
        "message": "Wreath Product"
    },
    "xi_149681d0": {
        "message": "Xi"
    },
    "yes_dde87d5": {
        "message": "Yes"
    },
    "yesterday_at_date_1aa6d18e": {
        "message": "Yesterday at { date }"
    },
    "yesterday_c6bd6abf": {
        "message": "Yesterday"
    },
    "yiddish_f96986df": {
        "message": "Yiddish"
    },
    "you_have_media_feedback_f5f9aba8": {
        "message": "You have media feedback."
    },
    "you_have_unsaved_changes_in_the_icon_maker_tray_do_e8cf5f1b": {
        "message": "You have unsaved changes in the Icon Maker tray. Do you want to continue without saving these changes?"
    },
    "you_may_not_upload_an_empty_file_11c31eb2": {
        "message": "You may not upload an empty file."
    },
    "you_must_provide_a_date_and_time_a86839d2": {
        "message": "You must provide a time and date."
    },
    "you_ve_scrolled_back_to_your_very_first_to_do_29374681": {
        "message": "You''ve scrolled back to your very first to-do!"
    },
    "your_image_has_been_compressed_for_icon_maker_imag_2e45cd91": {
        "message": "Your image has been compressed for Icon Maker. Images less than { size } KB will not be compressed."
    },
    "zeta_5ef24f0e": {
        "message": "Zeta"
    },
    "zoom_f3e54d69": {
        "message": "Zoom"
    },
    "zoom_in_image_bb97d4f": {
        "message": "Zoom in image"
    },
    "zoom_out_image_d0a0a2ec": {
        "message": "Zoom out image"
    }
}<|MERGE_RESOLUTION|>--- conflicted
+++ resolved
@@ -1277,12 +1277,9 @@
     "links_to_an_external_site_de74145d": {
         "message": "Links to an external site."
     },
-<<<<<<< HEAD
-=======
     "lithuanian_5adcbe24": {
         "message": "Lithuanian"
     },
->>>>>>> 08c63032
     "load_more_35d33c7": {
         "message": "Load more"
     },
@@ -2123,15 +2120,12 @@
     "supported_file_types_srt_or_webvtt_7d827ed": {
         "message": "Supported file types: SRT or WebVTT"
     },
-<<<<<<< HEAD
-=======
     "swahili_5caeb4ba": {
         "message": "Swahili"
     },
     "swedish_59a593ca": {
         "message": "Swedish"
     },
->>>>>>> 08c63032
     "switch_to_pretty_html_editor_a3cee15f": {
         "message": "Switch to pretty HTML Editor"
     },
