--- conflicted
+++ resolved
@@ -2324,9 +2324,6 @@
     "something_went_wrong_while_sharing_your_screen_8de579e5": {
         "message": "Pri souporabi zaslon je prišlo je do težave."
     },
-    "sorry_we_don_t_support_multiple_files_fb9478b0": {
-        "message": "Oprostite, ni podpore za delo z več datotekami."
-    },
     "sort_by_e75f9e3e": {
         "message": "Razvrsti po"
     },
@@ -2396,12 +2393,9 @@
     "studio_media_options_ee504361": {
         "message": "Prikaži medijske možnosti"
     },
-<<<<<<< HEAD
-=======
     "studio_media_options_tray_cfb94654": {
         "message": "Prikaži pladenj z medijskimi možnostmi"
     },
->>>>>>> 8f19c253
     "styles_2aa721ef": {
         "message": "Slogi"
     },
