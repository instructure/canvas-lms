{
    "a_great_discussion_6526a6d9": {
        "message": "Odlična razprava"
    },
    "a_wonderful_assignment_d3139d9b": {
        "message": "Čudovita naloga"
    },
    "access_the_pretty_html_editor_37168efe": {
        "message": "Dostop do urejevalnika Pretty HTML Editor"
    },
    "accessibility_checker_b3af1f6c": {
        "message": "Orodje za preverjanje dostopnosti"
    },
    "add_8523c19b": {
        "message": "Dodaj"
    },
    "add_another_f4e50d57": {
        "message": "Dodaj dodatno"
    },
    "add_cc_subtitles_55f0394e": {
        "message": "Dodaj Kp/podnaslov"
    },
    "add_image_60b2de07": {
        "message": "Dodaj sliko"
    },
    "add_to_do_7537af64": {
        "message": "Dodaj seznamu opravil"
    },
    "add_to_do_7def3c37": {
        "message": "Dodaj seznamu opravil"
    },
    "address_3159962f": {
        "message": "Naslov:"
    },
    "afrikaans_da0fe6ee": {
        "message": "afrikanščina"
    },
    "albanian_21ed929e": {
        "message": "albanščina"
    },
    "aleph_f4ffd155": {
        "message": "Alef"
    },
    "align_11050992": {
        "message": "Poravnaj"
    },
    "alignment_and_lists_5cebcb69": {
        "message": "Poravnava in seznami"
    },
    "all_4321c3a1": {
        "message": "Vse"
    },
    "all_apps_a50dea49": {
        "message": "Vse aplikacije"
    },
    "all_day_fb42c4fc": {
        "message": "Ves dan"
    },
    "all_items_loaded_aa256183": {
        "message": "Vsi elementi so naloženi."
    },
    "alpha_15d59033": {
        "message": "Alfa"
    },
    "alphabetical_55b5b4e0": {
        "message": "Abecedno"
    },
    "alt_text_611fb322": {
        "message": "Nadomestno besedilo"
    },
    "amalg_coproduct_c589fb12": {
        "message": "Amalg (koprodukt)"
    },
    "an_amazing_discussion_assignment_e5c8bd6b": {
        "message": "Krasna naloga pri razpravi"
    },
    "an_error_occured_reading_the_file_ff48558b": {
        "message": "Pri branju datoteke je prišlo do napake"
    },
    "an_error_occurred_attempting_to_dismiss_the_opport_f86e0667": {
        "message": "Prišlo je do napake pri poskusu opuščanja priložnosti."
    },
    "an_error_occurred_making_a_network_request_d1bda348": {
        "message": "Med podajanjem omrežne zahteve je prišlo do napake."
    },
    "an_error_occurred_uploading_your_media_71f1444d": {
        "message": "Pri nalaganju medija je prišlo do napake."
    },
    "and_7fcc2911": {
        "message": "In"
    },
    "angle_c5b4ec50": {
        "message": "Kot"
    },
    "announcement_fb4cb645": {
        "message": "Obvestilo"
    },
    "announcement_list_da155734": {
        "message": "Seznam obvestil"
    },
    "announcements_a4b8ed4a": {
        "message": "Obvestila"
    },
    "apply_781a2546": {
        "message": "Uporabi"
    },
    "apply_changes_to_all_instances_of_this_icon_maker__2642f466": {
        "message": "Uveljavi spremembe za vse primerke te ikone ustvarjalnika ikon pri predmetu"
    },
    "approaches_the_limit_893aeec9": {
        "message": "Približuje se mejni vrednosti"
    },
    "approximately_e7965800": {
        "message": "Približno"
    },
    "apps_54d24a47": {
        "message": "Aplikacije"
    },
    "arabic_c5c87acd": {
        "message": "arabščina"
    },
    "are_you_sure_you_want_to_delete_this_planner_item_b71e330c": {
        "message": "Ali ste prepričani, da želite odstraniti ta element orodja Planner?"
    },
    "armenian_12da6118": {
        "message": "armenščina"
    },
    "arrows_464a3e54": {
        "message": "Puščice"
    },
    "art_icon_8e1daad": {
        "message": "Ikona umetnosti"
    },
    "aspect_ratio_will_be_preserved_cb5fdfb8": {
        "message": "Razmerje med širino in višino bo ohranjeno."
    },
    "assignment_976578a8": {
        "message": "Naloga"
    },
    "assignments_1e02582c": {
        "message": "Naloge:"
    },
    "assignmenttype_title_6612d008": {
        "message": "{ assignmentType } { title }."
    },
    "assignmenttype_title_all_day_on_datetime_9768903c": {
        "message": "{ assignmentType } { title }, ves dan ob { datetime }."
    },
    "assignmenttype_title_at_datetime_478f0709": {
        "message": "{ assignmentType } { title }, ob { datetime }."
    },
    "assignmenttype_title_at_datetime_until_endtime_a5900e38": {
        "message": "{ assignmentType } { title }, ob { datetime } do { endTime }"
    },
    "assignmenttype_title_due_datetime_a112d8ff": {
        "message": "{ assignmentType } { title }, rok { datetime }."
    },
    "assignmenttype_title_has_a_to_do_time_at_datetime_e07310e8": {
        "message": "{ assignmentType } { title } ima čas izvedbe ob { datetime }."
    },
    "assignmenttype_title_is_marked_as_done_a8dc46ef": {
        "message": "{ assignmentType } { title } je ocenjena kot dokončana."
    },
    "assignmenttype_title_is_not_marked_as_done_ba80ba66": {
        "message": "{ assignmentType } { title } ni ocenjena kot dokončana."
    },
    "assignmenttype_title_posted_datetime_cab69444": {
        "message": "{ assignmentType } { title } objavljena { datetime }."
    },
    "assignmenttype_title_reminder_datetime_33fa66d5": {
        "message": "{ assignmentType } { title }, opomnik { datetime }."
    },
    "asterisk_82255584": {
        "message": "Zvezdica"
    },
    "attributes_963ba262": {
        "message": "Lastnosti"
    },
    "audio_and_video_recording_not_supported_please_use_5ce3f0d7": {
        "message": "Snemanje zvoka in videoposnetkov ni podprto; uporabite drug brskalnik."
    },
    "audio_options_feb58e2c": {
        "message": "Možnosti zvoka"
    },
    "audio_options_tray_33a90711": {
        "message": "Trak z možnostmi zvoka"
    },
    "audio_player_for_title_20cc70d": {
        "message": "Predvajalnik zvoka za { title }"
    },
    "auto_saved_content_exists_would_you_like_to_load_t_fee528f2": {
        "message": "Obstaja samodejno shranjena vsebina. Ali želite namesto tega naložiti samodejno shranjeno vsebino?"
    },
    "available_folders_694d0436": {
        "message": "Razpoložljive mape"
    },
    "backslash_b2d5442d": {
        "message": "Poševnica nazaj"
    },
    "bar_ec63ed6": {
        "message": "Vrstica"
    },
    "basic_554cdc0a": {
        "message": "Osnovno"
    },
    "because_501841b": {
        "message": "Zaradi"
    },
    "beginning_of_your_to_do_history_61ef2dce": {
        "message": "Začetek zgodovine opravil"
    },
    "belarusian_b2f19c76": {
        "message": "beloruščina"
    },
    "below_81d4dceb": {
        "message": "Spodaj"
    },
    "below_is_an_example_of_how_students_will_see_their_8f7e7971": {
        "message": "Spodaj je primer, kako bodo študentje videli svoj urnik"
    },
    "beta_cb5f307e": {
        "message": "Beta"
    },
    "big_circle_16b2e604": {
        "message": "Veliki krog"
    },
    "binomial_coefficient_ea5b9bb7": {
        "message": "Binomni koeficient"
    },
    "black_4cb01371": {
        "message": "Črna"
    },
    "blue_daf8fea9": {
        "message": "Modra"
    },
    "bottom_15a2a9be": {
        "message": "Dno"
    },
    "bottom_third_5f5fec1d": {
        "message": "Tretja spodaj"
    },
    "bowtie_5f9629e4": {
        "message": "Metuljček"
    },
    "brick_f2656265": {
        "message": "Opeka"
    },
    "bulgarian_feccab7e": {
        "message": "bolgarščina"
    },
    "c_2001_acme_inc_283f7f80": {
        "message": "Avtorske pravice (c) 2001 Acme Inc."
    },
    "calendar_a8563bb2": {
        "message": "Koledar:"
    },
    "calendar_event_89aadc1c": {
        "message": "Dogodek koledarja"
    },
    "cancel_caeb1e68": {
        "message": "Prekliči"
    },
    "canvas_planner_98ed106": {
        "message": "Orodje Canvas Planner"
    },
    "cap_product_3a5265a6": {
        "message": "Izdelek s pokrovom"
    },
    "catalan_16f6b78f": {
        "message": "katalonščina"
    },
    "center_align_e68d9997": {
        "message": "Sredinska poravnava"
    },
    "centered_dot_64d5e378": {
        "message": "Središčna pika"
    },
    "centered_horizontal_dots_451c5815": {
        "message": "Sredične vodoravne pike"
    },
    "chi_54a32644": {
        "message": "Či"
    },
    "chinese_111d37f6": {
        "message": "kitajščina"
    },
    "chinese_simplified_7f0bd370": {
        "message": "poenostavljena kitajščina"
    },
    "chinese_traditional_8a7f759d": {
        "message": "tradicionalna kitajščina"
    },
    "choose_caption_file_9c45bc4e": {
        "message": "Izberite datoteko spremnega besedila"
    },
    "choose_usage_rights_33683854": {
        "message": "Izberi pravice uporabe ..."
    },
    "circle_484abe63": {
        "message": "Krog"
    },
    "clear_2084585f": {
        "message": "Počisti"
    },
    "clear_image_3213fe62": {
        "message": "Jasna slika"
    },
    "clear_selected_file_82388e50": {
        "message": "Počisti izbrano datoteko."
    },
    "clear_selected_file_filename_2fe8a58e": {
        "message": "Počisti izbrano datoteko: { filename }"
    },
    "click_or_shift_click_for_the_html_editor_25d70bb4": {
        "message": "Za urejevalnik html kliknite ali kliknite med pritiskanjem tipke Shift."
    },
    "click_to_embed_imagename_c41ea8df": {
        "message": "Kliknite, da vdelate { imageName }."
    },
    "click_to_hide_preview_3c707763": {
        "message": "Kliknite, da skrijete predogled"
    },
    "click_to_insert_a_link_into_the_editor_c19613aa": {
        "message": "Kliknite, da vstavite povezavo v urejevalnik."
    },
    "click_to_show_preview_faa27051": {
        "message": "Kliknite, da prikažete predogled"
    },
    "close_a_menu_or_dialog_also_returns_you_to_the_edi_739079e6": {
        "message": "Zapri meni ali pogovorno okno Prav tako vas vrne v območje urejevalnika"
    },
    "close_d634289d": {
        "message": "Zapri"
    },
    "close_opportunity_center_popup_9907d981": {
        "message": "Zapri pojavno okno Središče za priložnosti"
    },
    "closed_caption_file_must_be_less_than_maxkb_kb_5880f752": {
        "message": "Datoteka z razširjenimi podnapisi mora biti manjša od { maxKb } kb"
    },
    "closed_captions_subtitles_e6aaa016": {
        "message": "Razširjeni podnapisi/podnapisi"
    },
    "clubs_suit_c1ffedff": {
        "message": "Klubi (obleka)"
    },
    "collaborations_5c56c15f": {
        "message": "Skupinske naloge"
    },
    "collapse_to_hide_types_1ab46d2e": {
        "message": "Strni za skrivanje { types }"
    },
    "color_picker_6b359edf": {
        "message": "Orodje za izbiranje barv"
    },
    "color_picker_colorname_selected_ad4cf400": {
        "message": "Izbirnik barv ({ colorName } izbranih)"
    },
    "complex_numbers_a543d004": {
        "message": "Kompleksna števila"
    },
    "computer_1d7dfa6f": {
        "message": "Računalnik"
    },
    "congruent_5a244acd": {
        "message": "Kongruentno"
    },
    "contains_311f37b7": {
        "message": "Vsebuje"
    },
    "content_1440204b": {
        "message": "Vsebina"
    },
    "content_is_still_being_uploaded_if_you_continue_it_8f06d0cb": {
        "message": "Vsebina se še vedno nalaga. Če nadaljujete, ne bo pravilno vdelana."
    },
    "content_subtype_5ce35e88": {
        "message": "Podvrsta vsebine"
    },
    "content_type_2cf90d95": {
        "message": "Vrsta vsebine"
    },
    "coproduct_e7838082": {
        "message": "Koprodukt"
    },
    "copyright_holder_66ee111": {
        "message": "Lastnik avtorskih pravic:"
    },
    "count_plural_0_0_words_one_1_word_other_words_acf32eca": {
        "message": "{ count, plural,\n     =0 {0 besed}\n    one {1 beseda}\n  other {# besede}\n}"
    },
    "count_plural_0_opportunities_one_opportunity_other_765e27fa": {
        "message": "{ count, plural,\n     =0 {# priložnosti}\n    one {# priložnost}\n  other {# priložnosti}\n}"
    },
    "count_plural_one_hide_missing_item_other_hide_miss_4a2562f7": {
        "message": "{ count, plural,\n    one {Skrij # manjkajoči element}\n  other {Skrij # manjkajoče elemente}\n}"
    },
    "count_plural_one_item_loaded_other_items_loaded_857023b7": {
        "message": "{ count, plural,\n    one {# elementov je naloženih}\n  other {# elementi so naloženi}\n}"
    },
    "count_plural_one_show_completed_item_other_show_co_8d0d0ae5": {
        "message": "{ count, plural,\n    one {Prikaži # zaključen element}\n  other {Prikaži # zaključene elemente}\n}"
    },
    "count_plural_one_show_missing_item_other_show_miss_509327ef": {
        "message": "{ count, plural,\n    one {Pokaži # manjkajoči element}\n  other {Pokaži # manjkajoče elemente}\n}"
    },
    "course_8a63b4a3": {
        "message": "Predmet"
    },
    "course_documents_104d76e0": {
        "message": "Dokumenti predmeta"
    },
    "course_files_62deb8f8": {
        "message": "Datoteke predmeta"
    },
    "course_files_a31f97fc": {
        "message": "Datoteke predmeta"
    },
    "course_images_f8511d04": {
        "message": "Slike predmeta"
    },
    "course_link_b369426": {
        "message": "Povezava do predmeta"
    },
    "course_links_b56959b9": {
        "message": "Povezave predmeta"
    },
    "course_media_ec759ad": {
        "message": "Mediji predmeta"
    },
    "course_navigation_dd035109": {
        "message": "Navigacija po predmetu"
    },
    "course_to_do_bcbbab54": {
        "message": "{ course } ČAKAJOČA OPRAVILA"
    },
    "create_icon_110d6463": {
        "message": "Ustvari ikono"
    },
    "create_icon_maker_icon_c716bffe": {
        "message": "Ustvari ikono ustvarjalnika ikon"
    },
    "creative_commons_license_725584ae": {
        "message": "Licenca Creative Commons:"
    },
    "croatian_d713d655": {
        "message": "hrvaščina"
    },
    "crop_image_41bf940c": {
        "message": "Obreži sliko"
    },
    "crop_image_807ebb08": {
        "message": "Obreži sliko"
    },
    "cup_product_14174434": {
        "message": "Izdelek za skodelico"
    },
    "current_image_f16c249c": {
        "message": "Trenutna slika"
    },
    "custom_6979cd81": {
        "message": "Po meri"
    },
    "cyan_c1d5f68a": {
        "message": "Cijan"
    },
    "czech_9aa2cbe4": {
        "message": "češčina"
    },
    "dagger_57e0f4e5": {
        "message": "Bodalo"
    },
    "danish_c18cdac8": {
        "message": "danščina"
    },
    "date_added_ed5ad465": {
        "message": "Datum dodajanja"
    },
    "date_at_time_dbdb1b99": {
        "message": "{ date } ob { time }"
    },
    "date_ee500367": {
        "message": "Datum"
    },
    "date_is_not_a_valid_date_4ef9f8ba": {
        "message": "#{ date } ni veljaven datum."
    },
    "date_is_required_8660ec22": {
        "message": "Zahtevan je datum."
    },
    "date_time_d9fbf2d7": {
        "message": "Datum in čas:"
    },
    "decorative_icon_9a7f3fc3": {
        "message": "Okrasna ikona"
    },
    "decorative_type_upper_f2c95e3": {
        "message": "Dekorativni { TYPE_UPPER }"
    },
    "decrease_indent_d9cf469d": {
        "message": "Zmanjšaj zamik"
    },
    "deep_purple_bb3e2907": {
        "message": "Temno škrlatna"
    },
    "definite_integral_fe7ffed1": {
        "message": "Določeni integral"
    },
    "degree_symbol_4a823d5f": {
        "message": "Simbol stopinje"
    },
    "delete_a6efa79d": {
        "message": "Odstrani"
    },
    "delimiters_4db4840d": {
        "message": "Ločila"
    },
    "delta_53765780": {
        "message": "Delta"
    },
    "describe_the_icon_f6a18823": {
        "message": "(Opišite ikono)"
    },
    "describe_the_type_ff448da5": {
        "message": "(Opišite { TYPE })"
    },
    "describe_the_video_2fe8f46a": {
        "message": "(Opišite videoposnetek)"
    },
    "details_98a31b68": {
        "message": "Podrobnosti"
    },
    "details_a6f427c3": {
        "message": "Podrobnosti:"
    },
    "diagonal_dots_7d71b57e": {
        "message": "Diagonalne pike"
    },
    "diamond_b8dfe7ae": {
        "message": "Diamant"
    },
    "diamonds_suit_526abaaf": {
        "message": "Diamanti (obleka)"
    },
    "digamma_258ade94": {
        "message": "Digama"
    },
    "dimension_type_f5fa9170": {
        "message": "Vrsta mere"
    },
    "dimensions_45ddb7b7": {
        "message": "Mere"
    },
    "directionality_26ae9e08": {
        "message": "Usmerjenost"
    },
    "directly_edit_latex_b7e9235b": {
        "message": "Neposredno urejanje LaTeX"
    },
    "disable_preview_222bdf72": {
        "message": "Onemogoči predogled"
    },
    "discussion_6719c51d": {
        "message": "Razprava"
    },
    "discussions_a5f96392": {
        "message": "Razprave"
    },
    "discussions_index_6c36ced": {
        "message": "Kazalo razprav"
    },
    "disjoint_union_e74351a8": {
        "message": "Nepovezan spoj"
    },
    "dismiss_itemtitle_a9fae1b3": {
        "message": "Opusti { itemTitle }"
    },
    "dismiss_opportunityname_5995176f": {
        "message": "Opusti { opportunityName }"
    },
    "dismissed_8b0b1fc9": {
        "message": "Opuščeno"
    },
    "dismissed_opportunities_f0826640": {
        "message": "Opuščene priložnosti"
    },
    "display_options_315aba85": {
        "message": "Prikaz možnosti"
    },
    "display_text_link_opens_in_a_new_tab_75e9afc9": {
        "message": "Prikaži besedilno povezavo (se odpre v novem zavihku)"
    },
    "division_sign_72190870": {
        "message": "Znak za deljenje"
    },
    "document_678cd7bf": {
        "message": "Dokument"
    },
    "documents_81393201": {
        "message": "Dokumenti"
    },
    "done_54e3d4b6": {
        "message": "Dokončano"
    },
    "double_dagger_faf78681": {
        "message": "Dvojno bodalo"
    },
    "down_and_left_diagonal_arrow_40ef602c": {
        "message": "Diagonalna puščica navzdol in levo"
    },
    "down_and_right_diagonal_arrow_6ea0f460": {
        "message": "Diagonalna puščica navzdol in desno"
    },
    "download_filename_2baae924": {
        "message": "Prenesi { filename }"
    },
    "downward_arrow_cca52012": {
        "message": "Puščica navzdol"
    },
    "downward_pointing_triangle_2a12a601": {
        "message": "Navzdol usmerjeni trikotnik"
    },
    "drag_a_file_here_1bf656d5": {
        "message": "Datoteko povlecite sem"
    },
    "drag_and_drop_or_click_to_browse_your_computer_60772d6d": {
        "message": "Za brskanje po računalniku povlecite in spustite ali kliknite"
    },
    "drag_handle_use_up_and_down_arrows_to_resize_e29eae5c": {
        "message": "Ravnanje ob vlečenju. Za spremembo velikosti uporabite puščici gor in dol"
    },
    "due_5d7267be": {
        "message": "Roki:"
    },
    "due_date_124fdd99": {
        "message": "Roki: { date }"
    },
    "due_multiple_dates_cc0ee3f5": {
        "message": "Roki: Več datumov"
    },
    "due_when_7eed10c6": {
        "message": "Roki: { when }"
    },
    "dutch_6d05cee5": {
        "message": "nizozemski"
    },
    "edit_alt_text_for_this_icon_instance_9c6fc5fd": {
        "message": "Uredite nadomestno besedilo za ta primerek ikone"
    },
    "edit_c5fbea07": {
        "message": "Uredi"
    },
    "edit_course_link_5a5c3c59": {
        "message": "Uredi povezavo do predmeta"
    },
    "edit_equation_f5279959": {
        "message": "Uredi enačbo"
    },
    "edit_existing_icon_maker_icon_5d0ebb3f": {
        "message": "Uredi obstoječo ikono ustvarjalnika ikon"
    },
    "edit_icon_2c6b0e91": {
        "message": "Uredi ikono"
    },
    "edit_link_7f53bebb": {
        "message": "Uredi povezavo"
    },
    "edit_title_72e5a21e": {
        "message": "Uredi { title }"
    },
    "editor_statusbar_26ac81fc": {
        "message": "Vrstica stanja urejevalnika"
    },
    "embed_828fac4a": {
        "message": "Vdelaj"
    },
    "embed_code_314f1bd5": {
        "message": "Vdelaj kodo"
    },
    "embed_image_1080badc": {
        "message": "Vdelaj sliko"
    },
    "embed_video_a97a64af": {
        "message": "Vdelajte videoposnetek"
    },
    "embedded_content_aaeb4d3d": {
        "message": "vdelano vsebino"
    },
    "empty_set_91a92df4": {
        "message": "Prazen nabor"
    },
    "encircled_dot_8f5e51c": {
        "message": "Obkrožena pika"
    },
    "encircled_minus_72745096": {
        "message": "Obkrožen minus"
    },
    "encircled_plus_36d8d104": {
        "message": "Obkrožen plus"
    },
    "encircled_times_5700096d": {
        "message": "Obkroženi časi"
    },
    "engineering_icon_f8f3cf43": {
        "message": "Ikona inženirstva"
    },
    "english_australia_dc405d82": {
        "message": "angleščina (Avstralija)"
    },
    "english_c60612e2": {
        "message": "angleščina"
    },
    "english_canada_12688ee4": {
        "message": "angleščina (Kanada)"
    },
    "english_icon_25bfe845": {
        "message": "Angleška ikona"
    },
    "english_united_kingdom_a613f831": {
        "message": "angleščina (VB)"
    },
    "enter_at_least_3_characters_to_search_4f037ee0": {
        "message": "Za iskanje vnesite vsaj 3 znake"
    },
    "epsilon_54bb8afa": {
        "message": "Epsilon"
    },
    "epsilon_variant_d31f1e77": {
        "message": "Epsilon (različica)"
    },
    "equals_sign_c51bdc58": {
        "message": "Znak enakosti"
    },
    "equation_1c5ac93c": {
        "message": "Enačba"
    },
    "equation_editor_39fbc3f1": {
        "message": "Urejevalnik enačb"
    },
    "equivalence_class_7b0f11c0": {
        "message": "Razred enakosti"
    },
    "equivalent_identity_654b3ce5": {
        "message": "Ekvivalent (identiteta)"
    },
    "error_loading_grades_e0b38f4d": {
        "message": "Napaka pri nalaganju ocen"
    },
    "error_loading_items_5218438e": {
        "message": "Napaka pri nalaganju elementov"
    },
    "error_loading_more_items_3f109d9f": {
        "message": "Napaka pri nalaganju več elementov"
    },
    "error_loading_past_items_2881dbb1": {
        "message": "Napaka pri nalaganju preteklih elementov"
    },
    "estonian_5e8e2fa4": {
        "message": "estonščina"
    },
    "eta_b8828f99": {
        "message": "Eta"
    },
    "exciting_discussion_9f67bd0a": {
        "message": "Vznemirljiva razprava"
    },
    "excused_cf8792eb": {
        "message": "Opravičeno"
    },
    "exists_2e62bdaa": {
        "message": "Obstaja"
    },
    "expand_preview_by_default_2abbf9f8": {
        "message": "Privzeto razširi predogled"
    },
    "expand_to_see_types_f5d29352": {
        "message": "Razširi za prikaz { types }"
    },
    "extended_9a58dcb6": {
        "message": "Razširjeno"
    },
    "external_link_d3f9e62a": {
        "message": "Zunanja povezava"
    },
    "external_tools_6e77821": {
        "message": "Zunanja orodja"
    },
    "extra_large_b6cdf1ff": {
        "message": "Zelo veliko"
    },
    "extra_small_9ae33252": {
        "message": "Zelo majhen"
    },
    "extracurricular_icon_67c8ca42": {
        "message": "Zunajštudijska ikona"
    },
    "f_function_fe422d65": {
        "message": "F (funkcija)"
    },
    "failed_getting_course_list_49846a93": {
        "message": "Seznama predmetov ni bilo mogoče pridobiti"
    },
    "failed_getting_file_contents_e9ea19f4": {
        "message": "Pridobivanje vsebine datoteke ni uspelo"
    },
    "failed_getting_to_do_list_10ce2833": {
        "message": "Seznama opravil ni bilo mogoče pridobiti"
    },
    "failed_peeking_into_your_future_e95b9306": {
        "message": "Kukanje v vašo prihodnost ni uspelo"
    },
    "failed_peeking_into_your_past_5bec2323": {
        "message": "Kukanje v vašo preteklost ni uspelo"
    },
    "failed_saving_changes_on_name_1e100ad": {
        "message": "Shranjevanje sprememb na { name } ni uspelo."
    },
    "failed_to_delete_name_bdd7b810": {
        "message": "Odstranjevanje { name } ni uspelo."
    },
    "failed_to_delete_to_do_64edff49": {
        "message": "Neuspelo odstranjevanje seznama opravil."
    },
    "failed_to_get_new_activity_17e7ec7c": {
        "message": "Neuspelo odstranjevanje nove aktivnosti."
    },
    "failed_to_load_opportunities_52ab6404": {
        "message": "Nalaganje priložnosti ni uspelo."
    },
    "failed_to_save_to_do_ddc7503b": {
        "message": "Neuspelo shranjevanje seznama opravil."
    },
    "failure_loading_the_to_do_list_c61895c8": {
        "message": "Pri nalaganju seznama opravil je prišlo do napake"
    },
    "feedback_6dcc1991": {
        "message": "Povratne informacije"
    },
    "file_name_8fd421ff": {
        "message": "Ime datoteke"
    },
    "file_storage_quota_exceeded_b7846cd1": {
        "message": "Kvota prostora na disku je presežena"
    },
    "file_url_c12b64be": {
        "message": "URL datoteke"
    },
    "filename_file_icon_602eb5de": {
        "message": "Ikona datoteke { filename }"
    },
    "filename_image_preview_6cef8f26": {
        "message": "Predogled slike { filename }"
    },
    "filename_text_preview_e41ca2d8": {
        "message": "Predogled besedila { filename }"
    },
    "files_c300e900": {
        "message": "Datoteke"
    },
    "files_index_af7c662b": {
        "message": "Kazalo datotek"
    },
    "filipino_33339264": {
        "message": "filipinščina"
    },
    "finnish_4df2923d": {
        "message": "finščina"
    },
    "flat_music_76d5a5c3": {
        "message": "Ravno (glasba)"
    },
    "focus_element_options_toolbar_18d993e": {
        "message": "Orodna vrstica za izostritev možnosti elementov"
    },
    "folder_tree_fbab0726": {
        "message": "Drevo map"
    },
    "for_all_b919f972": {
        "message": "Za vse"
    },
    "format_4247a9c5": {
        "message": "Oblika zapisa"
    },
    "formatting_5b143aa8": {
        "message": "Oblikovanje"
    },
    "forward_slash_3f90f35e": {
        "message": "Poševnica naprej"
    },
    "found_auto_saved_content_3f6e4ca5": {
        "message": "Našli smo samodejno shranjeno vsebina"
    },
    "found_count_plural_0_results_one_result_other_resu_46aeaa01": {
        "message": "Najdeno (najden) je { count, plural,\n     =0 {# rezultatov}\n    one {# rezultat }\n  other {# rezultatov}\n}"
    },
    "fraction_41bac7af": {
        "message": "Ulomek"
    },
    "french_33881544": {
        "message": "francoščina"
    },
    "french_canada_c3d92fa6": {
        "message": "francoščina (Kanada)"
    },
    "fullscreen_873bf53f": {
        "message": "Celoten zaslon"
    },
    "fun_quiz_47ab0b0": {
        "message": "Zabavni kviz"
    },
    "galician_7e4508b5": {
        "message": "galicijščina"
    },
    "gamma_1767928": {
        "message": "Gama"
    },
    "generating_preview_45b53be0": {
        "message": "Generiranje predogleda ..."
    },
    "german_3ec99bbb": {
        "message": "nemščina"
    },
    "gif_png_format_images_larger_than_size_kb_are_not__7af3bdbd": {
        "message": "Slike v obliki GIF/PNG, večje od { size } KB, trenutno niso podprte."
    },
    "go_to_card_view_dashboard_9d03970e": {
        "message": "Pojdi v preglednico ogleda kartice"
    },
    "go_to_the_editor_s_menubar_e6674c81": {
        "message": "Pojdi v menijsko vrstico urejevalnika"
    },
    "go_to_the_editor_s_toolbar_a5cb875f": {
        "message": "Pojdi orodno vrstico urejevalnika"
    },
    "graded_25cd3fcd": {
        "message": "Ocenjeno"
    },
    "grades_a61eba0a": {
        "message": "Ocene"
    },
    "grades_are_loading_c899652d": {
        "message": "Ocene se nalagajo."
    },
    "grades_loaded_5056277c": {
        "message": "Ocene so naložene."
    },
    "greater_than_e98af662": {
        "message": "Večje od"
    },
    "greater_than_or_equal_b911949a": {
        "message": "Večje ali enako"
    },
    "greek_65c5b3f7": {
        "message": "grške"
    },
    "green_15af4778": {
        "message": "Zeleno"
    },
    "grey_a55dceff": {
        "message": "Siva"
    },
    "group_documents_8bfd6ae6": {
        "message": "Dokumenti skupine"
    },
    "group_files_4324f3df": {
        "message": "Datoteke skupine"
    },
    "group_files_82e5dcdb": {
        "message": "Datoteke skupine"
    },
    "group_images_98e0ac17": {
        "message": "Slike skupine"
    },
    "group_isomorphism_45b1458c": {
        "message": "Skupinski izomorfizem"
    },
    "group_link_63e626b3": {
        "message": "Povezava do skupine"
    },
    "group_links_9493129e": {
        "message": "Povezave do skupin"
    },
    "group_media_2f3d128a": {
        "message": "Mediji skupine"
    },
    "group_navigation_99f191a": {
        "message": "Navigacija po skupini"
    },
    "h_bar_bb94deae": {
        "message": "Vrstica H"
    },
    "haitian_creole_7eb4195b": {
        "message": "haitijska kreolščina"
    },
    "hat_ea321e35": {
        "message": "Klobuk"
    },
    "heading_2_5b84eed2": {
        "message": "Glava 2"
    },
    "heading_3_2c83de44": {
        "message": "Glava 3"
    },
    "heading_4_b2e74be7": {
        "message": "Glava 4"
    },
    "health_icon_8d292eb5": {
        "message": "Ikona zdravstva"
    },
    "hearts_suit_e50e04ca": {
        "message": "Srca (obleka)"
    },
    "hebrew_88fbf778": {
        "message": "hebrejščina"
    },
    "height_69b03e15": {
        "message": "Višina"
    },
    "hexagon_d8468e0d": {
        "message": "Šesterokotnik"
    },
    "hide_description_bfb5502e": {
        "message": "Skrij opis"
    },
    "hide_title_description_caf092ef": {
        "message": "Skrij opis { title }"
    },
    "hindi_9bcd4b34": {
        "message": "hindujščina"
    },
    "home_351838cd": {
        "message": "Glavna stran"
    },
    "html_code_editor_fd967a44": {
        "message": "urejevalnik kode html"
    },
    "html_editor_fb2ab713": {
        "message": "Urejevalnik HTML"
    },
    "hungarian_fc7d30c9": {
        "message": "madžarščina"
    },
    "i_have_obtained_permission_to_use_this_file_6386f087": {
        "message": "Pridobil sem dovoljenje za uporabo te datoteke."
    },
    "i_hold_the_copyright_71ee91b1": {
        "message": "Imam avtorske pravice."
    },
    "icelandic_9d6d35de": {
        "message": "islandščina"
    },
    "icon_215a1dc6": {
        "message": "Ikona"
    },
    "icon_8168b2f8": {
        "message": "ikona"
    },
    "icon_color_b86dd6d6": {
        "message": "Barva ikone"
    },
    "icon_maker_icons_cc560f7e": {
        "message": "Ikone ustvarjalnika ikon"
    },
    "icon_options_7e32746e": {
        "message": "Možnosti ikon"
    },
    "icon_options_tray_2b407977": {
        "message": "Pladenj z možnostmi ikon"
    },
    "icon_preview_1782a1d9": {
        "message": "Predogled ikon"
    },
    "icon_shape_30b61e7": {
        "message": "Oblika ikone"
    },
    "icon_size_9353edea": {
        "message": "Velikost ikone"
    },
    "if_left_empty_link_text_will_display_as_course_lin_61087540": {
        "message": "Če povezavo pustite prazno, bo besedilo prikazano kot ime povezave na predmet"
    },
    "if_you_do_not_select_usage_rights_now_this_file_wi_14e07ab5": {
        "message": "Če ne izberete pravic uporabe zdaj, ta datoteka po nalaganju ne bo objavljena."
    },
    "image_8ad06": {
        "message": "Slika"
    },
    "image_c1c98202": {
        "message": "slika"
    },
    "image_options_5412d02c": {
        "message": "Možnosti slike"
    },
    "image_options_tray_90a46006": {
        "message": "Vrstica z možnostmi slike"
    },
    "image_to_crop_3a34487d": {
        "message": "Slika za obrezovanje"
    },
    "images_7ce26570": {
        "message": "Slike"
    },
    "imaginary_portion_of_complex_number_2c733ffa": {
        "message": "Namišljeni del (kompleksnega števila)"
    },
    "in_element_of_19ca2f33": {
        "message": "V (element)"
    },
    "increase_indent_6af90f7c": {
        "message": "Povečaj zamik"
    },
    "indefinite_integral_6623307e": {
        "message": "Nedoločeni integral"
    },
    "indigo_2035fc55": {
        "message": "Indigo"
    },
    "indonesian_5f6accd6": {
        "message": "indonezijščina"
    },
    "inference_fed5c960": {
        "message": "Sklepanje"
    },
    "infinity_7a10f206": {
        "message": "Neskončnost"
    },
    "insert_593145ef": {
        "message": "Vstavi"
    },
    "insert_equella_links_49a8dacd": {
        "message": "Vstavi povezave storitve EQUELLA"
    },
    "insert_link_6dc23cae": {
        "message": "Vstavi povezavo"
    },
    "insert_math_equation_57c6e767": {
        "message": "Vstavi matematično enačbo"
    },
    "integers_336344e1": {
        "message": "Cela števila"
    },
    "intersection_cd4590e4": {
        "message": "Presek"
    },
    "invalid_entry_f7d2a0f5": {
        "message": "Neveljaven vnos."
    },
    "invalid_file_c11ba11": {
        "message": "Neveljavna datoteka"
    },
    "invalid_file_type_881cc9b2": {
        "message": "Neveljavna vrsta datoteke"
    },
    "invalid_url_cbde79f": {
        "message": "Neveljaven naslov URL"
    },
    "iota_11c932a9": {
        "message": "Jota"
    },
    "irish_567e109f": {
        "message": "irščina"
    },
    "italian_bd3c792d": {
        "message": "italijanščina"
    },
    "items_completed_items_plural_1_item_other_items_717d579f": {
        "message": "{ items } zaključen(-ih) { items, plural,\n     =1 {element}\n  other {elementov}\n}"
    },
    "japanese_b5721ca7": {
        "message": "japonščina"
    },
    "join_6cafecca": {
        "message": "Pridružite se"
    },
    "join_active_online_meeting_d9d892b2": {
        "message": "pridružite se aktivni spletni konferenci"
    },
    "join_online_meeting_b1725843": {
        "message": "pridružite se spletni konferenci"
    },
    "jump_to_navigation_toolbar_2952cd8b": {
        "message": "Skoči na orodno vrstico za navigacijo"
    },
    "jump_to_today_254ccf41": {
        "message": "Preskoči na danes"
    },
    "kappa_2f14c816": {
        "message": "Kapa"
    },
    "kappa_variant_eb64574b": {
        "message": "Kapa (različica)"
    },
    "keyboard_shortcuts_ed1844bd": {
        "message": "Bližnjice"
    },
    "korean_da812d9": {
        "message": "korejščina"
    },
    "lambda_4f602498": {
        "message": "Lambda"
    },
    "language_arts_35b79a8b": {
        "message": "Jezikovni tečaj"
    },
    "language_arts_icon_a798b0f8": {
        "message": "Ikona za jezikovni predmet"
    },
    "languages_icon_9d20539": {
        "message": "Ikona za jezike"
    },
    "large_9c5e80e7": {
        "message": "Velika"
    },
    "late_2be42b88": {
        "message": "Zamuda"
    },
    "latvian_2bbb6aab": {
        "message": "letonščina"
    },
    "left_align_43d95491": {
        "message": "Leva poravnava"
    },
    "left_angle_bracket_c87a6d07": {
        "message": "Levi kotni oklepaj"
    },
    "left_arrow_4fde1a64": {
        "message": "Puščica za pomik v levo"
    },
    "left_arrow_with_hook_5bfcad93": {
        "message": "Puščica levo s kljukico"
    },
    "left_ceiling_ee9dd88a": {
        "message": "Levi oglati oklepaj"
    },
    "left_curly_brace_1726fb4": {
        "message": "Levi zaviti oklepaj"
    },
    "left_downard_harpoon_arrow_1d7b3d2e": {
        "message": "Harpunska puščica levo navzdol"
    },
    "left_floor_29ac2274": {
        "message": "Spodnji levi oglati oklepaj"
    },
    "left_to_right_e9b4fd06": {
        "message": "Od leve proti desni"
    },
    "left_upward_harpoon_arrow_3a562a96": {
        "message": "Harpunska puščica levo navzgor"
    },
    "leftward_arrow_1e4765de": {
        "message": "Puščica levo"
    },
    "leftward_pointing_triangle_d14532ce": {
        "message": "Levo usmerjeni trikotnik"
    },
    "less_than_a26c0641": {
        "message": "Manjše kot"
    },
    "less_than_or_equal_be5216cb": {
        "message": "Manjše ali enako"
    },
    "library_icon_ae1e54cf": {
        "message": "Ikona knjižnice"
    },
    "light_blue_5374f600": {
        "message": "Svetlo modra"
    },
    "link_7262adec": {
        "message": "Povezava"
    },
    "link_options_a16b758b": {
        "message": "Možnosti povezave"
    },
    "links_14b70841": {
        "message": "Povezave"
    },
    "links_to_an_external_site_de74145d": {
        "message": "Povezave na zunanje mesto."
    },
<<<<<<< HEAD
=======
    "lithuanian_5adcbe24": {
        "message": "litovščina"
    },
>>>>>>> 08c63032
    "load_more_35d33c7": {
        "message": "Naloži več"
    },
    "load_more_a36f9cf9": {
        "message": "Naloži več"
    },
    "load_prior_dates_f2b0f6f0": {
        "message": "Naloži predhodne datume"
    },
    "loaded_count_plural_0_items_one_item_other_items_e58533e9": {
        "message": "Naloženih { count, plural,\n     =0 {# elementov}\n    one {# element}\n  other {# elementov}\n}"
    },
    "loading_25990131": {
        "message": "Nalaganje ..."
    },
    "loading_725811ca": {
        "message": "nalaganje"
    },
    "loading_bde52856": {
        "message": "Nalaganje"
    },
    "loading_closed_captions_subtitles_failed_95ceef47": {
        "message": "nalaganje razširjenih podnapisov/podnapisov ni uspelo."
    },
    "loading_failed_b3524381": {
        "message": "Nalaganje ni uspelo ..."
    },
    "loading_failed_e6a9d8ef": {
        "message": "Nalaganje ni uspelo."
    },
    "loading_folders_d8b5869e": {
        "message": "Nalaganje map"
    },
    "loading_grades_c842c887": {
        "message": "Nalaganje ocen"
    },
    "loading_past_items_ca499e75": {
        "message": "Nalaganje preteklih elementov"
    },
    "loading_planner_items_947a813d": {
        "message": "Nalaganje elementov orodja Planner"
    },
    "loading_please_wait_d276220a": {
        "message": "Nalaganje, počakajte"
    },
    "loading_preview_9f077aa1": {
        "message": "Nalagam predogled"
    },
    "location_3b6ff307": {
        "message": "Mesto:"
    },
    "locked_762f138b": {
        "message": "Zaklenjeno"
    },
    "logical_equivalence_76fca396": {
        "message": "Logična enakovrednost"
    },
    "logical_equivalence_short_8efd7b4f": {
        "message": "Logična enakovrednost (kratka)"
    },
    "logical_equivalence_short_and_thick_1e1f654d": {
        "message": "Logična enakovrednost (kratka in debela)"
    },
    "logical_equivalence_thick_662dd3f2": {
        "message": "Logična enakovrednost (debela)"
    },
    "looks_like_there_isn_t_anything_here_d9bcef49": {
        "message": "Zdi se, da tu ni ničesar."
    },
    "low_horizontal_dots_cc08498e": {
        "message": "Spodnje vodoravne pike"
    },
    "macedonian_6ed541af": {
        "message": "makedonščina"
    },
    "magenta_4a65993c": {
        "message": "Magenta"
    },
    "malay_f5dddce4": {
        "message": "malajščina"
    },
    "maltese_916925e8": {
        "message": "malteščina"
    },
    "maori_new_zealand_5380a95f": {
        "message": "maorščina (Nova Zelandija)"
    },
    "maps_to_e5ef7382": {
        "message": "Zemljevidi do"
    },
    "math_ede93050": {
        "message": "Matematika"
    },
    "math_icon_ad4e9d03": {
        "message": "Ikona matematike"
    },
    "media_af190855": {
        "message": "Mediji"
    },
    "media_file_is_processing_please_try_again_later_58a6d49": {
        "message": "Predstavnostna datoteka je v obdelavi. Poskusite znova pozneje."
    },
    "medium_5a8e9ead": {
        "message": "Srednja"
    },
    "middle_27dc1d5": {
        "message": "Sredina"
    },
    "minimize_file_preview_da911944": {
        "message": "Minimiziraj predogled datoteke"
    },
    "minimize_video_20aa554b": {
        "message": "Minimiziraj videoposnetek"
    },
    "minus_fd961e2e": {
        "message": "Minus"
    },
    "minus_plus_3461f637": {
        "message": "Minus/plus"
    },
    "misc_3b692ea7": {
        "message": "Razno"
    },
    "miscellaneous_e9818229": {
        "message": "Drugo"
    },
    "missing_1a256b3b": {
        "message": "Manjkajoče"
    },
    "missing_items_for_title_516511f8": {
        "message": "Manjkajoči elementi za { title }"
    },
    "modules_c4325335": {
        "message": "Moduli"
    },
    "mu_37223b8b": {
        "message": "Mu"
    },
    "multi_color_image_63d7372f": {
        "message": "Večbarvna slika"
    },
    "multiplication_sign_15f95c22": {
        "message": "Znak za množenje"
    },
    "music_icon_4db5c972": {
        "message": "Ikona glasbe"
    },
    "must_be_at_least_percentage_22e373b6": {
        "message": "Mora biti vsaj { percentage }%."
    },
    "must_be_at_least_width_x_height_px_41dc825e": {
        "message": "Mora biti vsaj { width } x { height } px."
    },
    "my_files_2f621040": {
        "message": "Moje datoteke"
    },
    "my_grades_98834476": {
        "message": "Moje ocene"
    },
    "n_th_root_9991a6e4": {
        "message": "N-ti koren"
    },
    "nabla_1e216d25": {
        "message": "Nabla"
    },
    "name_1aed4a1b": {
        "message": "Ime"
    },
    "name_color_ceec76ff": {
        "message": "{ name } ({ color })"
    },
    "natural_music_54a70258": {
        "message": "Naravna (glasba)"
    },
    "natural_numbers_3da07060": {
        "message": "Naravna števila"
    },
    "navigate_through_the_menu_or_toolbar_415a4e50": {
        "message": "Navigirajte skozi meni ali orodno vrstico"
    },
    "nested_greater_than_d852e60d": {
        "message": "Ugnezdeni znak za večje kot"
    },
    "nested_less_than_27d17e58": {
        "message": "Ugnezdeni znak za manjše kot"
    },
    "new_13daf639": {
        "message": "Novo"
    },
    "new_activity_8b84847d": {
        "message": "Nova aktivnost"
    },
    "new_activity_for_title_14c9c3af": {
        "message": "Nova aktivnost za { title }"
    },
    "new_opportunities_7d349c4d": {
        "message": "Nove priložnosti"
    },
    "next_month_749b1778": {
        "message": "Naslednji mesec"
    },
    "next_page_d2a39853": {
        "message": "Naslednja stran"
    },
    "no_changes_to_save_d29f6e91": {
        "message": "Ni sprememb, ki bi jih bilo mogoče shraniti."
    },
    "no_due_dates_assigned_e8f5bac8": {
        "message": "Ni dodeljenih rokov."
    },
    "no_e16d9132": {
        "message": "Ne"
    },
    "no_file_chosen_9a880793": {
        "message": "Izbrana ni nobena datoteka"
    },
    "no_grade_3b4d7f3e": {
        "message": "Ni ocen."
    },
    "no_preview_is_available_for_this_file_f940114a": {
        "message": "Za to datoteko predogled ni na voljo."
    },
    "no_results_940393cf": {
        "message": "Ni rezultatov."
    },
    "no_results_found_for_filterterm_ad1b04c8": {
        "message": "Ni najdenih rezultatov za { filterTerm }"
    },
    "no_results_found_for_term_1564c08e": {
        "message": "Ni najdenih rezultatov za { term }."
    },
    "none_3b5e34d2": {
        "message": "Brez"
    },
    "none_selected_b93d56d2": {
        "message": "Nobena ni izbrana"
    },
    "norwegian_53f391ec": {
        "message": "norveščina"
    },
    "norwegian_bokmal_ad5843fa": {
        "message": "norveščina, knjižna"
    },
    "norwegian_nynorsk_c785f8a6": {
        "message": "novonorveščina"
    },
    "not_equal_6e2980e6": {
        "message": "Ni enako"
    },
    "not_in_not_an_element_of_fb1ffb54": {
        "message": "Ni del (ni element)"
    },
    "not_negation_1418ebb8": {
        "message": "Ne (negacija)"
    },
    "not_subset_dc2b5e84": {
        "message": "Ni podmnožica"
    },
    "not_subset_strict_23d282bf": {
        "message": "Ni podnabor (strogo)"
    },
    "not_superset_5556b913": {
        "message": "Ni nadnabor"
    },
    "not_superset_strict_24e06f36": {
        "message": "Ni nadnabor (strogo)"
    },
    "nothing_due_this_week_d45c9ef9": {
        "message": "Ta teden ni nobenega roka"
    },
    "nothing_for_now_e3e3ce2a": {
        "message": "Za zdaj ni ničesar."
    },
    "nothing_here_needs_attention_c4eaded6": {
        "message": "Tu ni ničesar, kar bi potrebovalo pozornost."
    },
    "nothing_more_to_do_b665da42": {
        "message": "Ničesar ni več treba opraviti."
    },
    "nothing_new_needs_attention_3ac548d4": {
        "message": "Tu ni ničesar novega, kar bi potrebovalo pozornost."
    },
    "nothing_planned_today_selecting_most_recent_item_ffd71bff": {
        "message": "Danes ni nič načrtovanega. Izbiranje najnovejšega elementa."
    },
    "nothing_planned_today_selecting_next_item_f6718aa": {
        "message": "Danes ni nič načrtovanega. Izbiranje naslednjega elementa."
    },
    "nothing_planned_yet_8675ffe9": {
        "message": "Nič še ni načrtovano."
    },
    "nu_1c0f6848": {
        "message": "Nu"
    },
    "numpoints_points_8621a43b": {
        "message": "{ numPoints } točk"
    },
    "octagon_e48be9f": {
        "message": "Osmerokotnik"
    },
    "olive_6a3e4d6b": {
        "message": "Olivna"
    },
    "omega_8f2c3463": {
        "message": "Omega"
    },
    "one_of_the_following_styles_must_be_added_to_save__1de769aa": {
        "message": "Za shranjevanje ikone je treba dodati enega od naslednjih slogov: Barva ikone, velikost orisa, besedilo ikone ali slika"
    },
    "only_most_recent_grading_period_shown_f1ad6458": {
        "message": "*Prikazano je le najnovejše ocenjevalno obdobje."
    },
    "open_circle_e9bd069": {
        "message": "Odprti krog"
    },
    "open_this_keyboard_shortcuts_dialog_9658b83a": {
        "message": "Odpri to pogovorno okno z bližnjicami"
    },
    "open_title_application_fd624fc5": {
        "message": "Odpri aplikacijo { title }"
    },
    "operators_a2ef9a93": {
        "message": "Upravljavci"
    },
    "opportunities_popup_f6703842": {
        "message": "pojavno okno za priložnosti"
    },
    "optional_add_course_ef0d70fc": {
        "message": "Izbirno: Dodaj predmet"
    },
    "or_9b70ccaa": {
        "message": "Ali"
    },
    "orange_81386a62": {
        "message": "Oranžno"
    },
    "other_editor_shortcuts_may_be_found_at_404aba4a": {
        "message": "Druge bližnjice urejevalnika je mogoče najti na"
    },
    "outline_color_3ef2cea7": {
        "message": "Barva orisa"
    },
    "outline_size_a6059a21": {
        "message": "Velikost orisa"
    },
    "p_is_not_a_valid_protocol_which_must_be_ftp_http_h_adf13fc2": {
        "message": "{ p } ni veljaven protokol; ta mora biti ftp, http, https, mailto, skype, tel ali pa ga izpustite"
    },
    "page_50c4823d": {
        "message": "Stran"
    },
    "pages_e5414c2c": {
        "message": "Strani"
    },
    "paragraph_5e5ad8eb": {
        "message": "Odstavek"
    },
    "parallel_d55d6e38": {
        "message": "Vzporedno"
    },
    "partial_derivative_4a9159df": {
        "message": "Delno (izpeljanka)"
    },
    "peer_review_74f26a13": {
        "message": "Ocenjevanje kolegov"
    },
    "peer_review_for_itemtitle_358cb413": {
        "message": "Ocenjevanje kolegov za { itemTitle }"
    },
    "pentagon_17d82ea3": {
        "message": "Peterokotnik"
    },
    "people_b4ebb13c": {
        "message": "Sodelujoči"
    },
    "percentage_34ab7c2c": {
        "message": "Odstotek"
    },
    "percentage_must_be_a_number_8033c341": {
        "message": "Odstotek mora biti številka"
    },
    "performing_arts_icon_f3497486": {
        "message": "Ikona odrskih umetnosti"
    },
    "perpendicular_7c48ede4": {
        "message": "Pravokotno"
    },
    "persian_a8cadb95": {
        "message": "perzijščina"
    },
    "phi_4ac33b6d": {
        "message": "Fi"
    },
    "phi_variant_c9bb3ac5": {
        "message": "Fi (različica)"
    },
    "physical_education_icon_d7dffd3e": {
        "message": "Ikona športne vzgoje"
    },
    "pi_dc4f0bd8": {
        "message": "Pi"
    },
    "pi_variant_10f5f520": {
        "message": "Pi (različica)"
    },
    "pink_68ad45cb": {
        "message": "Rožnato"
    },
    "pixels_52ece7d1": {
        "message": "Slikovne pike"
    },
    "play_media_comment_35257210": {
        "message": "Predvajaj komentar v obliki medija."
    },
    "play_media_comment_by_name_from_createdat_c230123d": {
        "message": "Predvajaj komentar v obliki medija { name }, ki je bil ustvarjen ob/dne { createdAt }."
    },
    "plus_d43cd4ec": {
        "message": "Plus"
    },
    "plus_minus_f8be2e83": {
        "message": "Plus/minus"
    },
    "points_bceb5005": {
        "message": "točk"
    },
    "points_points_63e59cce": {
        "message": "{ points } točk"
    },
    "polish_4cf2ecaf": {
        "message": "poljščina"
    },
    "portuguese_9c212cf4": {
        "message": "portugalščina"
    },
    "posted_when_a578f5ab": {
        "message": "Objavljeno: { when }"
    },
    "power_set_4f26f316": {
        "message": "Potenčna množica"
    },
    "precedes_196b9aef": {
        "message": "Predhodnik"
    },
    "precedes_equal_20701e84": {
        "message": "Predhodnik enakosti"
    },
    "preformatted_d0670862": {
        "message": "Predoblikovano"
    },
    "preview_53003fd2": {
        "message": "Predogled"
    },
    "preview_in_overlay_ed772c46": {
        "message": "Predogled v prekrivnem elementu"
    },
    "preview_inline_9787330": {
        "message": "Vstavljen predogled"
    },
    "previous_month_bb1e3c84": {
        "message": "Prejšnji mesec"
    },
    "previous_page_928fc112": {
        "message": "Prejšnja stran"
    },
    "prime_917ea60e": {
        "message": "Pra"
    },
    "prime_numbers_13464f61": {
        "message": "Praštevila"
    },
    "product_39cf144f": {
        "message": "Zmnožek"
    },
    "proportional_f02800cc": {
        "message": "Sorazmerno"
    },
    "protocol_must_be_ftp_http_https_mailto_skype_tel_o_73beb4f8": {
        "message": "Protokol mora biti ftp, http, https, mailto, skype, tel ali pa ga izpustite"
    },
    "psi_e3f5f0f7": {
        "message": "Psi"
    },
    "pts_699bd9aa": {
        "message": "točk"
    },
    "published_c944a23d": {
        "message": "objavljeno"
    },
    "published_when_302d8e23": {
        "message": "Objavljeno: { when }"
    },
    "pumpkin_904428d5": {
        "message": "Buča"
    },
    "purple_7678a9fc": {
        "message": "Škrlatno"
    },
    "quaternions_877024e0": {
        "message": "Kvaternioni"
    },
    "quiz_e0dcce8f": {
        "message": "Kviz"
    },
    "quizzes_7e598f57": {
        "message": "Kvizi"
    },
    "rational_numbers_80ddaa4a": {
        "message": "Racionalne števila"
    },
    "real_numbers_7c99df94": {
        "message": "Realna števila"
    },
    "real_portion_of_complex_number_7dad33b5": {
        "message": "Realni del (kompleksnega števila)"
    },
    "record_7c9448b": {
        "message": "Posnemi"
    },
    "record_upload_media_5fdce166": {
        "message": "Posnemi/naloži medije"
    },
    "red_8258edf3": {
        "message": "Rdeče"
    },
    "redo_363c58b7": {
        "message": "Uveljavi"
    },
    "relationships_6602af70": {
        "message": "Razmerja"
    },
    "religion_icon_246e0be1": {
        "message": "Ikona religije"
    },
    "reminder_date_4564d12d": {
        "message": "Opomnik: { date }"
    },
    "remove_link_d1f2f4d0": {
        "message": "Odstrani povezavo"
    },
    "replace_e61834a7": {
        "message": "Zamenjaj"
    },
    "replies_4a8577c8": {
        "message": "Odgovori"
    },
    "reset_95a81614": {
        "message": "Obnovi"
    },
    "resize_ec83d538": {
        "message": "Spremeni velikost"
    },
    "restore_auto_save_deccd84b": {
        "message": "Obnovim samodejno shranjeno vsebino?"
    },
    "reverse_turnstile_does_not_yield_7558be06": {
        "message": "Reverzni vrtilni križ (ni odnosa)"
    },
    "rho_a0244a36": {
        "message": "Ro"
    },
    "rho_variant_415245cd": {
        "message": "Ro (različica)"
    },
    "rich_content_editor_2708ef21": {
        "message": "Urejevalnik"
    },
    "rich_text_area_press_alt_0_for_rich_content_editor_9d23437f": {
        "message": "Območje besedila Pritisnite ALT+0 za bližnjico do urejevalnika."
    },
    "right_align_39e7a32a": {
        "message": "Desna poravnava"
    },
    "right_angle_bracket_d704e2d6": {
        "message": "Desni kotni oklepaj"
    },
    "right_arrow_35e0eddf": {
        "message": "Puščica desno"
    },
    "right_arrow_with_hook_29d92d31": {
        "message": "Puščica desno s kljukico"
    },
    "right_ceiling_839dc744": {
        "message": "Desni oglati oklepaj"
    },
    "right_curly_brace_5159d5cd": {
        "message": "Desni zaviti oklepaj"
    },
    "right_downward_harpoon_arrow_d71b114f": {
        "message": "Harpunska puščica desno navzdol"
    },
    "right_floor_5392d5cf": {
        "message": "Desni oglati oklepaj"
    },
    "right_to_left_9cfb092a": {
        "message": "Od desne proti levi"
    },
    "right_upward_harpoon_arrow_f5a34c73": {
        "message": "Harpunska puščica desno navzgor"
    },
    "rightward_arrow_32932107": {
        "message": "Puščica desno"
    },
    "rightward_pointing_triangle_60330f5c": {
        "message": "Desno usmerjeni trikotnik"
    },
    "romanian_13670c1e": {
        "message": "romunščina"
    },
    "rotate_image_90_degrees_2ab77c05": {
        "message": "Zasuk slike za –90 stopinj"
    },
    "rotate_image_90_degrees_6c92cd42": {
        "message": "Zasuk slike za 90 stopinj"
    },
    "rotation_9699c538": {
        "message": "Rotacija"
    },
    "russian_1e3e197": {
        "message": "ruščina"
    },
    "sadly_the_pretty_html_editor_is_not_keyboard_acces_50da7665": {
        "message": "Žal urejevalnik Pretty HTML Editor ni dostopen s tipkovnico. Tukaj lahko dostopate do surovega urejevalnika HTML."
    },
    "save_11a80ec3": {
        "message": "Shrani"
    },
    "saved_icon_maker_icons_df86e2a1": {
        "message": "Shranene ikone ustvarjalnika ikon"
    },
    "schedule_preview_3bcda153": {
        "message": "Predogled urnika"
    },
    "science_8d92214a": {
        "message": "Naravoslovje"
    },
    "script_l_42a7b254": {
        "message": "Skript L"
    },
    "scroll_up_to_see_your_history_19b14cad": {
        "message": "Za ogled zgodovine se z drsnikom pomaknite navzgor."
    },
    "scrolls_up_to_the_previous_item_with_new_activity_99717459": {
        "message": "Z drsnikom se pomakne na prejšnji element z novo aktivnostjo."
    },
    "search_280d00bd": {
        "message": "Iskanje"
    },
    "search_term_b2d2235": {
        "message": "Iskalni izraz"
    },
    "select_crop_shape_d441feeb": {
        "message": "Izberite obliko izrezovanja"
    },
    "select_language_7c93a900": {
        "message": "Izberite jezik"
    },
    "selected_274ce24f": {
        "message": "Izbrano"
    },
    "selected_linkfilename_c093b1f2": {
        "message": "Izbrano { linkFileName }"
    },
    "serbian_7187f1f2": {
        "message": "srbščina"
    },
    "set_minus_b46e9b88": {
        "message": "Nastavi minus"
    },
    "sharp_music_ab956814": {
        "message": "Ostro (glasba)"
    },
    "shift_o_to_open_the_pretty_html_editor_55ff5a31": {
        "message": "Urejevalnik Pretty HTML Editor odprete s pritiskom na tipki Shift+O"
    },
    "show_all_ae37d610": {
        "message": "Prikaži vse"
    },
    "show_audio_options_b489926b": {
        "message": "Prikaži možnosti zvoka"
    },
    "show_image_options_1e2ecc6b": {
        "message": "Prikaži možnosti slike"
    },
    "show_link_options_545338fd": {
        "message": "Prikaži povezave na slike"
    },
    "show_my_grades_ebd08684": {
        "message": "Prikaži moje ocene"
    },
    "show_video_options_6ed3721a": {
        "message": "Prikaži možnosti videoposnetka"
    },
    "sigma_5c35e553": {
        "message": "Sigma"
    },
    "sigma_variant_8155625": {
        "message": "Sigma (različica)"
    },
    "single_color_image_4e5d4dbc": {
        "message": "Enobarvna slika"
    },
    "single_color_image_color_95fa9a87": {
        "message": "Enobarvna barva slike"
    },
    "size_b30e1077": {
        "message": "Velikost"
    },
    "size_of_caption_file_is_greater_than_the_maximum_m_bff5f86e": {
        "message": "Velikost je večja od največje dovoljene velikosti datoteke { max } kB."
    },
    "slovak_69f48e1b": {
        "message": "slovaščina"
    },
    "slovenian_30ae5208": {
        "message": "slovenščina"
    },
    "small_b070434a": {
        "message": "Majhna"
    },
    "social_studies_13fa30c7": {
        "message": "Družboslovje"
    },
    "solid_circle_9f061dfc": {
        "message": "Sklenjen krog"
    },
    "something_went_wrong_89195131": {
        "message": "Prišlo je do težav."
    },
    "something_went_wrong_and_i_don_t_know_what_to_show_e0c54ec8": {
        "message": "Prišlo je do težav in ne vem, kaj vam naj prikažem."
    },
    "something_went_wrong_check_your_connection_reload__c7868286": {
        "message": "Prišlo je do težav. Preverite povezavo, osvežite stran in poskusite znova."
    },
    "something_went_wrong_d238c551": {
        "message": "Prišlo je do težav"
    },
    "sort_by_e75f9e3e": {
        "message": "Razvrsti po"
    },
    "spades_suit_b37020c2": {
        "message": "Piki (obleka)"
    },
    "spanish_de9de5d6": {
        "message": "španščina"
    },
    "square_511eb3b3": {
        "message": "Kvadrat"
    },
    "square_cap_9ec88646": {
        "message": "Kvadratna kapica"
    },
    "square_cup_b0665113": {
        "message": "Kvadratna skodlica"
    },
    "square_root_e8bcbc60": {
        "message": "Kvadratni koren"
    },
    "square_root_symbol_d0898a53": {
        "message": "Simbol kvadratnega korena"
    },
    "square_subset_17be67cb": {
        "message": "Kvadratna podmnožica"
    },
    "square_subset_strict_7044e84f": {
        "message": "Kvadratna podmnožica (strogo)"
    },
    "square_superset_3be8dae1": {
        "message": "Kvadratna nadmnožica"
    },
    "square_superset_strict_fa4262e4": {
        "message": "Kvadratna nadmnožica (strogo)"
    },
    "star_8d156e09": {
        "message": "Zvezdica"
    },
    "startdate_to_enddate_d245175b": {
        "message": "{ startDate } do { endDate }"
    },
    "startdatetime_enddatetime_20abc10e": {
        "message": "{ startDateTime } – { endDateTime }"
    },
    "startdatetime_endtime_49741bbe": {
        "message": "{ startDateTime } – { endTime }"
    },
    "starttime_to_endtime_d7cc249d": {
        "message": "{ startTime } do { endTime }"
    },
    "steel_blue_14296f08": {
        "message": "Kovinsko modra"
    },
    "student_to_do_c018c835": {
        "message": "Seznam opravil študenta"
    },
    "styles_2aa721ef": {
        "message": "Slogi"
    },
    "submit_a3cc6859": {
        "message": "Pošlji"
    },
    "submitted_318fad53": {
        "message": "Poslano"
    },
    "subscript_59744f96": {
        "message": "Podpisano"
    },
    "subset_19c1a92f": {
        "message": "Podmnožica"
    },
    "subset_strict_8d8948d6": {
        "message": "Podmnožica (strogo)"
    },
    "succeeds_9cc31be9": {
        "message": "Naslednik"
    },
    "succeeds_equal_158e8c3a": {
        "message": "Naslednik enako"
    },
    "success_to_do_created_e34ed395": {
        "message": "Uspešno: Čakajoča opravila je ustvarjen."
    },
    "sum_b0842d31": {
        "message": "Vsota"
    },
    "superscript_8cb349a2": {
        "message": "Nadpisano"
    },
    "superscript_and_subscript_37f94a50": {
        "message": "Dvignjeno in spuščeno"
    },
    "superset_c4db8a7a": {
        "message": "Nadmnožica"
    },
    "superset_strict_c77dd6d2": {
        "message": "Nadmnožica (strogo)"
    },
    "supported_file_types_srt_or_webvtt_7d827ed": {
        "message": "Podprte vrste datotek: SRT ali WebVTT"
    },
<<<<<<< HEAD
=======
    "swahili_5caeb4ba": {
        "message": "svahili"
    },
    "swedish_59a593ca": {
        "message": "švedščina"
    },
>>>>>>> 08c63032
    "switch_to_pretty_html_editor_a3cee15f": {
        "message": "Preklopi na urejevalnik Pretty HTML Editor"
    },
    "switch_to_raw_html_editor_f970ae1a": {
        "message": "Preklopi v surovi urejevalnik HTML"
    },
    "switch_to_the_html_editor_146dfffd": {
        "message": "Preklopi v urejevalnik html"
    },
    "switch_to_the_rich_text_editor_63c1ecf6": {
        "message": "Preklopi v urejevalnik obogatenega besedila"
    },
    "syllabus_f191f65b": {
        "message": "Učni načrt"
    },
    "tab_arrows_4cf5abfc": {
        "message": "ZAVIHEK/puščične tipke"
    },
    "tagalog_74906db7": {
        "message": "tagalog"
    },
    "task_16b0ef38": {
        "message": "Opravilo"
    },
    "tau_880974b7": {
        "message": "Tau"
    },
    "teal_f729a294": {
        "message": "Zelenomodra"
    },
    "text_7f4593da": {
        "message": "Besedilo"
    },
    "text_background_color_16e61c3f": {
        "message": "Barva ozadja besedila"
    },
    "text_color_acf75eb6": {
        "message": "Barva besedila"
    },
    "text_optional_384f94f7": {
        "message": "Besedilo (neobvezno)"
    },
    "text_position_8df8c162": {
        "message": "Položaj besedila"
    },
    "text_size_887c2f6": {
        "message": "Velikost besedila"
    },
    "thai_8f9bc548": {
        "message": "tajščina"
    },
    "the_best_assignment_15e98be1": {
        "message": "Najboljša naloga"
    },
    "the_date_and_time_this_to_do_is_due_74c823d4": {
        "message": "Datum in čas roka tega seznama opravil."
    },
    "the_document_preview_is_currently_being_processed__7d9ea135": {
        "message": "Predogled dokumenta je trenutno v obdelavi. Poskusite znova pozneje."
    },
    "the_material_is_in_the_public_domain_279c39a3": {
        "message": "Gradivo je dostopno javnosti."
    },
    "the_material_is_licensed_under_creative_commons_3242cb5e": {
        "message": "Gradivo je licencirano z licenco Creative Commons."
    },
    "the_material_is_subject_to_an_exception_e_g_fair_u_a39c8ca2": {
        "message": "Za gradivo velja izjema – npr. poštena uporaba, pravica do citiranja ali drugo v skladu z veljavno zakonodajo o avtorskih pravicah"
    },
    "the_pretty_html_editor_is_not_keyboard_accessible__d6d5d2b": {
        "message": "Urejevalnik Pretty HTML Editor ni dostopen s tipkovnico. Surovi urejevalnik HTML odprete s pritiskom na tipki Shift+O"
    },
    "there_are_no_points_associated_with_this_item_449c712a": {
        "message": "S tem elementom niso povezane nobene točke."
    },
    "there_is_nothing_planned_for_today_e09bfc8c": {
        "message": "Za danes ni načrtovanih dogodkov."
    },
    "therefore_d860e024": {
        "message": "Zato"
    },
    "theta_ce2d2350": {
        "message": "Teta"
    },
    "theta_variant_fff6da6f": {
        "message": "Teta (različica)"
    },
    "thick_downward_arrow_b85add4c": {
        "message": "Debela puščica navzdol"
    },
    "thick_left_arrow_d5f3e925": {
        "message": "Debela puščica levo"
    },
    "thick_leftward_arrow_6ab89880": {
        "message": "Debela puščica levo"
    },
    "thick_right_arrow_3ed5e8f7": {
        "message": "Debela puščica desno"
    },
    "thick_rightward_arrow_a2e1839e": {
        "message": "Debela puščica desno"
    },
    "thick_upward_arrow_acd20328": {
        "message": "Debela puščica navzgor"
    },
    "this_document_cannot_be_displayed_within_canvas_7aba77be": {
        "message": "Tega dokumenta v sistemu Canvas ni mogoče prikazati."
    },
    "this_equation_cannot_be_rendered_in_basic_view_9b6c07ae": {
        "message": "Te enačbe ni mogoče prikazati v osnovnem pogledu."
    },
    "this_image_is_currently_unavailable_25c68857": {
        "message": "Ta slika trenutno ni na voljo."
    },
    "though_your_video_will_have_the_correct_title_in_t_90e427f3": {
        "message": "Čeprav bo vaš videoposnetek v brskalniku imel pravilen naslov, ga v zbirki podatkov nismo uspeli posodobiti."
    },
    "time_2b5aac58": {
        "message": "Čas"
    },
    "title_ee03d132": {
        "message": "Naslov"
    },
    "title_is_required_6ddcab69": {
        "message": "zahtevan je naslov"
    },
    "to_be_posted_when_d24bf7dc": {
        "message": "Za objavo: { when }"
    },
    "to_do_1d554f36": {
        "message": "Čakajoča opravila"
    },
    "to_do_date_4b211ad0": {
        "message": "Čakajoča opravila: { date }"
    },
    "to_do_items_loading_d1cdfcd5": {
        "message": "Nalaganje elementov seznama opravil"
    },
    "to_do_when_2783d78f": {
        "message": "Čakajoča opravila: { when }"
    },
    "today_76e10f9c": {
        "message": "Danes"
    },
    "today_at_date_8ac30d6": {
        "message": "Danes ob { date }"
    },
    "toggle_summary_group_413df9ac": {
        "message": "Preklopi skupino { summary }"
    },
    "toggle_tooltip_d3b7cb86": {
        "message": "Preklop opisa orodja"
    },
    "tomorrow_9a6c9a00": {
        "message": "Jutri"
    },
    "tomorrow_at_date_b53f2cf1": {
        "message": "Jutri ob { date }"
    },
    "tools_2fcf772e": {
        "message": "Orodja"
    },
    "top_66e0adb6": {
        "message": "Vrh"
    },
    "totalresults_results_found_numdisplayed_results_cu_a0a44975": {
        "message": "{ totalResults } najdenih rezultatov, od tega jih je trenutno prikazanih { numDisplayed }."
    },
    "tray_839df38a": {
        "message": "Trak"
    },
    "triangle_6072304e": {
        "message": "Trikotnik"
    },
    "turkish_5b69578b": {
        "message": "turščina"
    },
    "turnstile_yields_f9e76df1": {
        "message": "Vrtilni križ (odnos)"
    },
    "type_control_f9_to_access_image_options_text_a47e319f": {
        "message": "pritisnite Ctrl+F9 za dostop do možnosti slike. { text }"
    },
    "type_control_f9_to_access_link_options_text_4ead9682": {
        "message": "pritisnite Ctrl+F9 za dostop do možnosti povezave. { text }"
    },
    "type_control_f9_to_access_table_options_text_92141329": {
        "message": "pritisnite Ctrl+F9 za dostop do možnosti preglednice. { text }"
    },
    "ukrainian_945b00b7": {
        "message": "ukrajinščina"
    },
    "unable_to_mark_as_complete_8141856d": {
        "message": "Ni bilo mogoče označiti kot zaključeno."
    },
    "union_e6b57a53": {
        "message": "Unija"
    },
    "unpublished_dfd8801": {
        "message": "neobjavljeno"
    },
    "untitled_efdc2d7d": {
        "message": "brez naslova"
    },
    "up_and_left_diagonal_arrow_e4a74a23": {
        "message": "Diagonalna puščica navzdol in levo"
    },
    "up_and_right_diagonal_arrow_935b902e": {
        "message": "Diagonalna puščica navzdol in desno"
    },
    "upload_document_253f0478": {
        "message": "Naloži dokument"
    },
    "upload_file_fd2361b8": {
        "message": "Naloži datoteko"
    },
    "upload_image_6120b609": {
        "message": "Naloži sliko"
    },
    "upload_media_ce31135a": {
        "message": "Naloži medije"
    },
    "upload_record_media_e4207d72": {
        "message": "Naloži/posnemi medij"
    },
    "uploading_19e8a4e7": {
        "message": "Nalaganje"
    },
    "uppercase_delta_d4f4bc41": {
        "message": "Velika delta"
    },
    "uppercase_gamma_86f492e9": {
        "message": "Velika gama"
    },
    "uppercase_lambda_c78d8ed4": {
        "message": "Velika lambda"
    },
    "uppercase_omega_8aedfa2": {
        "message": "Velika omega"
    },
    "uppercase_phi_caa36724": {
        "message": "Velika fi"
    },
    "uppercase_pi_fcc70f5e": {
        "message": "Velika pi"
    },
    "uppercase_psi_6395acbe": {
        "message": "Velika psi"
    },
    "uppercase_sigma_dbb70e92": {
        "message": "Velika sigma"
    },
    "uppercase_theta_49afc891": {
        "message": "Velika teta"
    },
    "uppercase_upsilon_8c1e623e": {
        "message": "Velika ipsilon"
    },
    "uppercase_xi_341e8556": {
        "message": "Velika ksi"
    },
    "upsilon_33651634": {
        "message": "Ipsilon"
    },
    "upward_and_downward_pointing_arrow_fa90a918": {
        "message": "Navzgor in navzdol usmerjena puščica"
    },
    "upward_and_downward_pointing_arrow_thick_d420fdef": {
        "message": "Navzgor in navzdol usmerjena puščica (debela)"
    },
    "upward_arrow_9992cb2d": {
        "message": "Navzgor usmerjena puščica"
    },
    "upward_pointing_triangle_d078d7cb": {
        "message": "Navzgor usmerjeni trikotnik"
    },
    "url_22a5f3b8": {
        "message": "URL"
    },
    "usage_right_ff96f3e2": {
        "message": "Pravica uporabe:"
    },
    "usage_rights_required_5fe4dd68": {
        "message": "Pravice uporabe (obvezno)"
    },
    "use_arrow_keys_to_navigate_options_2021cc50": {
        "message": "Po možnostih se premikajte s puščičnima tipkama."
    },
    "use_arrow_keys_to_select_a_shape_c8eb57ed": {
        "message": "Za izbiro oblike uporabite puščične tipke."
    },
    "use_arrow_keys_to_select_a_size_699a19f4": {
        "message": "Za izbiro velikosti uporabite puščične tipke."
    },
    "use_arrow_keys_to_select_a_text_position_72f9137c": {
        "message": "Za izbiro položaja besedila uporabite puščične tipke."
    },
    "use_arrow_keys_to_select_a_text_size_65e89336": {
        "message": "Za izbiro velikosti besedila uporabite puščične tipke."
    },
    "use_arrow_keys_to_select_an_outline_size_e009d6b0": {
        "message": "Za izbiro velikosti orisa uporabite puščične tipke."
    },
    "used_by_screen_readers_to_describe_the_content_of__4f14b4e4": {
        "message": "Uporabljajo ga bralniki zaslona za opisovanje vsebine { TYPE }"
    },
    "used_by_screen_readers_to_describe_the_content_of__b1e76d9e": {
        "message": "Uporabljajo ga bralniki zaslona za opisovanje vsebine slike"
    },
    "used_by_screen_readers_to_describe_the_video_37ebad25": {
        "message": "Uporabljajo ga bralniki zaslona za opisovanje videoposnetka"
    },
    "user_documents_c206e61f": {
        "message": "Uporabniški dokumenti"
    },
    "user_files_78e21703": {
        "message": "Uporabniške datoteke"
    },
    "user_images_b6490852": {
        "message": "Uporabniške slike"
    },
    "user_media_14fbf656": {
        "message": "Uporabnikovi mediji"
    },
    "vector_notation_cf6086ab": {
        "message": "Vektor (oznaka)"
    },
    "vertical_bar_set_builder_notation_4300495f": {
        "message": "Navpična vrstica (Set Builder Notation)"
    },
    "vertical_dots_bfb21f14": {
        "message": "Navpične pike"
    },
    "video_options_24ef6e5d": {
        "message": "Možnosti videoposnetka"
    },
    "video_options_tray_3b9809a5": {
        "message": "Vrstica z možnostmi videoposnetka"
    },
    "video_player_for_9e7d373b": {
        "message": "Predvajalnik videoposnetkov za "
    },
    "video_player_for_title_ffd9fbc4": {
        "message": "Predvajalnik videoposnetkov za { title }"
    },
    "vietnamese_e7a76583": {
        "message": "vietnamščina"
    },
    "view_ba339f93": {
        "message": "Ogled"
    },
    "view_description_30446afc": {
        "message": "Prikaz opisa"
    },
    "view_keyboard_shortcuts_34d1be0b": {
        "message": "Prikaži bližnjice na tipkovnici"
    },
    "view_next_week_7f61f755": {
        "message": "Prikaz naslednjega tedna"
    },
    "view_previous_week_6f83849f": {
        "message": "Prikaz predhodnega tedna"
    },
    "view_title_description_67940918": {
        "message": "Prikaz opisa { title }"
    },
    "weekly_schedule_navigation_6b042645": {
        "message": "Tedenska navigacija po urniku"
    },
    "welsh_42ab94b1": {
        "message": "valižanščina"
    },
    "white_87fa64fd": {
        "message": "Belo"
    },
    "width_492fec76": {
        "message": "Širina"
    },
    "width_and_height_must_be_numbers_110ab2e3": {
        "message": "Širina in višina morata biti številki"
    },
    "width_x_height_px_ff3ccb93": {
        "message": "{ width } x { height } px"
    },
    "wiki_home_9cd54d0": {
        "message": "Glavna stran wiki"
    },
    "wreath_product_200b38ef": {
        "message": "Venčni produkt"
    },
    "xi_149681d0": {
        "message": "Ksi"
    },
    "yes_dde87d5": {
        "message": "Da"
    },
    "yesterday_at_date_1aa6d18e": {
        "message": "Včeraj ob { date }"
    },
    "yesterday_c6bd6abf": {
        "message": "Včeraj"
    },
    "yiddish_f96986df": {
        "message": "jidiš"
    },
    "you_have_media_feedback_f5f9aba8": {
        "message": "Imate povratne informacije o medijih."
    },
    "you_have_unsaved_changes_in_the_icon_maker_tray_do_e8cf5f1b": {
        "message": "V pladnju ustvarjalnika ikon imate neshranjene spremembe. Ali želite nadaljevati brez shranjevanja teh sprememb?"
    },
    "you_may_not_upload_an_empty_file_11c31eb2": {
        "message": "Prazne datoteke ne smete naložiti."
    },
    "you_must_provide_a_date_and_time_a86839d2": {
        "message": "Predložiti morate datum in čas."
    },
    "you_ve_scrolled_back_to_your_very_first_to_do_29374681": {
        "message": "Z drsnikom ste se pomaknili na čisto prvi čakajoča opravila."
    },
    "your_image_has_been_compressed_for_icon_maker_imag_2e45cd91": {
        "message": "Vaša slika je bila stisnjena za Icon Maker. Slike, manjše od { size } KB ne bodo stisnjene."
    },
    "zeta_5ef24f0e": {
        "message": "Zeta"
    },
    "zoom_f3e54d69": {
        "message": "Povečava"
    },
    "zoom_in_image_bb97d4f": {
        "message": "Povečaj sliko"
    },
    "zoom_out_image_d0a0a2ec": {
        "message": "Pomanjšaj sliko"
    }
}<|MERGE_RESOLUTION|>--- conflicted
+++ resolved
@@ -1277,12 +1277,9 @@
     "links_to_an_external_site_de74145d": {
         "message": "Povezave na zunanje mesto."
     },
-<<<<<<< HEAD
-=======
     "lithuanian_5adcbe24": {
         "message": "litovščina"
     },
->>>>>>> 08c63032
     "load_more_35d33c7": {
         "message": "Naloži več"
     },
@@ -2123,15 +2120,12 @@
     "supported_file_types_srt_or_webvtt_7d827ed": {
         "message": "Podprte vrste datotek: SRT ali WebVTT"
     },
-<<<<<<< HEAD
-=======
     "swahili_5caeb4ba": {
         "message": "svahili"
     },
     "swedish_59a593ca": {
         "message": "švedščina"
     },
->>>>>>> 08c63032
     "switch_to_pretty_html_editor_a3cee15f": {
         "message": "Preklopi na urejevalnik Pretty HTML Editor"
     },
