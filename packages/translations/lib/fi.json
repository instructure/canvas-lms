{
    "a_great_discussion_6526a6d9": {
        "message": "Upea keskustelu"
    },
    "a_wonderful_assignment_d3139d9b": {
        "message": "Ihanasta tehtävä"
    },
    "access_the_pretty_html_editor_37168efe": {
        "message": "Käytä Pretty-tekstieditoria"
    },
    "accessibility_checker_b3af1f6c": {
        "message": "Helppokäyttöisyyden tarkistus"
    },
    "add_8523c19b": {
        "message": "Lisää"
    },
    "add_another_f4e50d57": {
        "message": "Lisää toinen"
    },
    "add_cc_subtitles_55f0394e": {
        "message": "Lisää CC/alaotsikko"
    },
    "add_image_60b2de07": {
        "message": "Lisää kuva"
    },
    "add_to_do_7537af64": {
        "message": "Lisää tehtäväluetteloon"
    },
    "add_to_do_7def3c37": {
        "message": "Lisää tehtäväluetteloon"
    },
    "address_3159962f": {
        "message": "Osoite:"
    },
    "afrikaans_da0fe6ee": {
        "message": "afrikaans"
    },
    "albanian_21ed929e": {
        "message": "albania"
    },
    "aleph_f4ffd155": {
        "message": "Aleph"
    },
    "align_11050992": {
        "message": "Tasaa"
    },
    "alignment_and_lists_5cebcb69": {
        "message": "Kohdistukset ja luettelot"
    },
    "all_4321c3a1": {
        "message": "Kaikki"
    },
    "all_apps_a50dea49": {
        "message": "Kaikki sovellukset"
    },
    "all_day_fb42c4fc": {
        "message": "Koko päivän"
    },
    "all_items_loaded_aa256183": {
        "message": "Kaikki kohteet ladattu"
    },
    "alpha_15d59033": {
        "message": "Alpha"
    },
    "alphabetical_55b5b4e0": {
        "message": "Aakkosjärjestys"
    },
    "alt_text_611fb322": {
        "message": "Alt Text"
    },
    "amalg_coproduct_c589fb12": {
        "message": "Amalg (Sivutuote)"
    },
    "an_amazing_discussion_assignment_e5c8bd6b": {
        "message": "Hämmästyttävä keskustelutehtävä"
    },
    "an_error_occured_reading_the_file_ff48558b": {
        "message": "Virhe luettaessa tiedostoa"
    },
    "an_error_occurred_attempting_to_dismiss_the_opport_f86e0667": {
        "message": "Ilmeni virhe yritettäessä ohittaa tilaisuutta."
    },
    "an_error_occurred_making_a_network_request_d1bda348": {
        "message": "Ilmeni virhe tehtäessä verkkopyyntöä"
    },
    "an_error_occurred_uploading_your_media_71f1444d": {
        "message": "Ilmeni virhe mediaasi ladatessa."
    },
    "and_7fcc2911": {
        "message": "Ja"
    },
    "angle_c5b4ec50": {
        "message": "Kulma"
    },
    "announcement_fb4cb645": {
        "message": "Ilmoitus"
    },
    "announcement_list_da155734": {
        "message": "Ilmoitusluettelo"
    },
    "announcements_a4b8ed4a": {
        "message": "Ilmoitukset"
    },
    "apply_781a2546": {
        "message": "Käytä"
    },
    "apply_changes_to_all_instances_of_this_icon_maker__2642f466": {
        "message": "Käytä muutoksia kaikkiin kurssin kuvakkeen tekijän kuvakkeen esiintymiin"
    },
    "approaches_the_limit_893aeec9": {
        "message": "Saavuttaa rajan"
    },
    "approximately_e7965800": {
        "message": "Noin"
    },
    "apps_54d24a47": {
        "message": "Sovellukset"
    },
    "arabic_c5c87acd": {
        "message": "arabia"
    },
    "are_you_sure_you_want_to_delete_this_planner_item_b71e330c": {
        "message": "Haluatko varmasti poistaa tämän kalenterin kohteen?"
    },
    "armenian_12da6118": {
        "message": "Armenialainen"
    },
    "arrows_464a3e54": {
        "message": "Nuolet"
    },
    "art_icon_8e1daad": {
        "message": "Taide-kuvake"
    },
    "aspect_ratio_will_be_preserved_cb5fdfb8": {
        "message": "Kuvasuhde säilytetään"
    },
    "assignment_976578a8": {
        "message": "Tehtävä"
    },
    "assignments_1e02582c": {
        "message": "Tehtävät"
    },
    "assignmenttype_title_6612d008": {
        "message": "{ assignmentType } { title }."
    },
    "assignmenttype_title_all_day_on_datetime_9768903c": {
        "message": "{ assignmentType } { title }, koko päivän { datetime }."
    },
    "assignmenttype_title_at_datetime_478f0709": {
        "message": "{ assignmentType } { title }, kohteessa { datetime }."
    },
    "assignmenttype_title_at_datetime_until_endtime_a5900e38": {
        "message": "{ assignmentType } { title }, kohteessa { datetime } asti { endTime }"
    },
    "assignmenttype_title_due_datetime_a112d8ff": {
        "message": "{ assignmentType } { title }, määräpäivä { datetime }."
    },
    "assignmenttype_title_has_a_to_do_time_at_datetime_e07310e8": {
        "message": "{ assignmentType } { title } täytyy käyttää aikaa kohteessa { datetime }."
    },
    "assignmenttype_title_is_marked_as_done_a8dc46ef": {
        "message": "{ assignmentType } { title } on merkitty valmiiksi."
    },
    "assignmenttype_title_is_not_marked_as_done_ba80ba66": {
        "message": "{ assignmentType } { title } ei ole merkitty valmiiksi."
    },
    "assignmenttype_title_posted_datetime_cab69444": {
        "message": "{ assignmentType } { title } lähetetty { datetime }."
    },
    "assignmenttype_title_reminder_datetime_33fa66d5": {
        "message": "{ assignmentType } { title }, muistutus { datetime }."
    },
    "asterisk_82255584": {
        "message": "Tähtimerkki"
    },
    "attributes_963ba262": {
        "message": "Määritteet"
    },
    "audio_and_video_recording_not_supported_please_use_5ce3f0d7": {
        "message": "Ääni- ja videonauhoituksia ei tueta, valitse eri selain."
    },
    "audio_options_feb58e2c": {
        "message": "Äänivalinnat"
    },
    "audio_options_tray_33a90711": {
        "message": "Ääniasetusten ilmoitusalue"
    },
    "audio_player_for_title_20cc70d": {
        "message": "Äänisoitin kohteelle { title }"
    },
    "auto_saved_content_exists_would_you_like_to_load_t_fee528f2": {
        "message": "Automaattisesti tallennettua sisältöä on olemassa. Haluaisitko ladata automaattisesti tallennetun sisällön tämän sijasta?"
    },
    "available_folders_694d0436": {
        "message": "Saatavissa olevat kansiot"
    },
    "backslash_b2d5442d": {
        "message": "Takakenoviiva"
    },
    "bar_ec63ed6": {
        "message": "tanko"
    },
    "basic_554cdc0a": {
        "message": "Perus"
    },
    "because_501841b": {
        "message": "Koska"
    },
    "beginning_of_your_to_do_history_61ef2dce": {
        "message": "Tehtävähistoriasi alku"
    },
    "belarusian_b2f19c76": {
        "message": "valkovenäjä"
    },
    "below_81d4dceb": {
        "message": "Alle"
    },
    "below_is_an_example_of_how_students_will_see_their_8f7e7971": {
        "message": "Alla on esimerkki siitä, kuinka opiskelijat näkevät aikataulunsa"
    },
    "beta_cb5f307e": {
        "message": "Beeta"
    },
    "big_circle_16b2e604": {
        "message": "Iso ympyrä"
    },
    "binomial_coefficient_ea5b9bb7": {
        "message": "Binomiaalinen kerroin"
    },
    "black_4cb01371": {
        "message": "Musta"
    },
    "blue_daf8fea9": {
        "message": "Sininen"
    },
    "bottom_15a2a9be": {
        "message": "Ala"
    },
    "bottom_third_5f5fec1d": {
        "message": "Alakolmannes"
    },
    "bowtie_5f9629e4": {
        "message": "Rusetti"
    },
    "brick_f2656265": {
        "message": "Tiili"
    },
    "bulgarian_feccab7e": {
        "message": "bulgaria"
    },
    "c_2001_acme_inc_283f7f80": {
        "message": "(c) 2001 Acme Inc."
    },
    "calendar_a8563bb2": {
        "message": "Kalenteri:"
    },
    "calendar_event_89aadc1c": {
        "message": "Kalenteritapahtuma"
    },
    "cancel_caeb1e68": {
        "message": "Peruuta"
    },
    "canvas_planner_98ed106": {
        "message": "Canvas-kalenteri"
    },
    "cap_product_3a5265a6": {
        "message": "Korttituote"
    },
    "catalan_16f6b78f": {
        "message": "katalaani"
    },
    "center_align_e68d9997": {
        "message": "Keskuksen linjaus"
    },
    "centered_dot_64d5e378": {
        "message": "Keskitetty piste"
    },
    "centered_horizontal_dots_451c5815": {
        "message": "Keskitetyt vaakasuuntaiset pisteet"
    },
    "chi_54a32644": {
        "message": "Chi"
    },
    "chinese_111d37f6": {
        "message": "kiina"
    },
    "chinese_simplified_7f0bd370": {
        "message": "kiina, yksinkertaistettu"
    },
    "chinese_traditional_8a7f759d": {
        "message": "kiina, perinteinen"
    },
    "choose_caption_file_9c45bc4e": {
        "message": "Muokkaa tekstitystiedostoa"
    },
    "choose_usage_rights_33683854": {
        "message": "Valitse käyttöoikeudet..."
    },
    "circle_484abe63": {
        "message": "Ympyrä"
    },
    "clear_2084585f": {
        "message": "Tyhjennä"
    },
    "clear_image_3213fe62": {
        "message": "Tyhjennä kuva"
    },
    "clear_selected_file_82388e50": {
        "message": "Tyhjennä valittu tiedosto"
    },
    "clear_selected_file_filename_2fe8a58e": {
        "message": "Tyhjennä valittu tiedosto: { filename }"
    },
    "click_or_shift_click_for_the_html_editor_25d70bb4": {
        "message": "Napsauta ja valitse shift ja napsautus, niin saat html-editorin esiin."
    },
    "click_to_embed_imagename_c41ea8df": {
        "message": "Upota { imageName } napsauttamalla"
    },
    "click_to_hide_preview_3c707763": {
        "message": "Piilota esikatselu napsauttamalla"
    },
    "click_to_insert_a_link_into_the_editor_c19613aa": {
        "message": "Lisää linkki editoriin napsauttamalla."
    },
    "click_to_show_preview_faa27051": {
        "message": "Näytä esikatselu napsauttamalla"
    },
    "close_a_menu_or_dialog_also_returns_you_to_the_edi_739079e6": {
        "message": "Sulje valikko tai valintaikkuna Palauttaa sinut myös editorialueelle"
    },
    "close_d634289d": {
        "message": "Sulje"
    },
    "close_opportunity_center_popup_9907d981": {
        "message": "Sulje Mahdollisuuskeskuksen ponnahdusikkuna"
    },
    "closed_caption_file_must_be_less_than_maxkb_kb_5880f752": {
        "message": "Suljetun tekstitystiedoston täytyy olla alle { maxKb } kb"
    },
    "closed_captions_subtitles_e6aaa016": {
        "message": "Suljetut kuvatekstit/Tekstitykset"
    },
    "clubs_suit_c1ffedff": {
        "message": "Klubit (puku)"
    },
    "collaborations_5c56c15f": {
        "message": "Yhteistyöt"
    },
    "collapse_to_hide_types_1ab46d2e": {
        "message": "Piilota kutistamalla { types }"
    },
    "color_picker_6b359edf": {
        "message": "Värivalitsin"
    },
    "color_picker_colorname_selected_ad4cf400": {
        "message": "Värivalitsin ({ colorName } valittu)"
    },
    "complex_numbers_a543d004": {
        "message": "Monimutkaiset numerot"
    },
    "computer_1d7dfa6f": {
        "message": "Tietokone"
    },
    "congruent_5a244acd": {
        "message": "Yhdenmukainen"
    },
    "contains_311f37b7": {
        "message": "Sisältää"
    },
    "content_1440204b": {
        "message": "Sisältö"
    },
    "content_is_still_being_uploaded_if_you_continue_it_8f06d0cb": {
        "message": "Sisältöä ladataan yhä, jos jatkat, sitä ei upoteta kunnolla."
    },
    "content_subtype_5ce35e88": {
        "message": "Sisällön alityyppi"
    },
    "content_type_2cf90d95": {
        "message": "Sisältötyyppi"
    },
    "coproduct_e7838082": {
        "message": "Sivutuote"
    },
    "copyright_holder_66ee111": {
        "message": "Tekijänoikeuden haltija:"
    },
    "count_plural_0_0_words_one_1_word_other_words_acf32eca": {
        "message": "{ count, plural,\n     =0 {0 sanaa}\n    one {1 sana}\n  other {# sanaa}\n}"
    },
    "count_plural_0_opportunities_one_opportunity_other_765e27fa": {
        "message": "{ count, plural,\n     =0 {# mahdollisuudet}\n    one {# mahdollisuus}\n  other {# mahdollisuudet}\n}"
    },
    "count_plural_one_hide_missing_item_other_hide_miss_4a2562f7": {
        "message": "{ count, plural,\n    one {Piilota # puuttuva kohde}\n  other {Piilota # puuttuvat kohteet}\n}"
    },
    "count_plural_one_item_loaded_other_items_loaded_857023b7": {
        "message": "{ count, plural,\n    one {# kohdetta ladattu}\n  other {# kohteita ladattu}\n}"
    },
    "count_plural_one_show_completed_item_other_show_co_8d0d0ae5": {
        "message": "{ count, plural,\n    one {Näytä # valmis kohde}\n  other {Näytä # valmiit kohteet}\n}"
    },
    "count_plural_one_show_missing_item_other_show_miss_509327ef": {
        "message": "{ count, plural,\n    one {Näytä # puuttuva kohde}\n  other {Näytä # puuttuvat kohteet}\n}"
    },
    "course_8a63b4a3": {
        "message": "Kurssi"
    },
    "course_documents_104d76e0": {
        "message": "Kurssiasiakirjat"
    },
    "course_files_62deb8f8": {
        "message": "Kurssitiedostot"
    },
    "course_files_a31f97fc": {
        "message": "Kurssitiedostot"
    },
    "course_images_f8511d04": {
        "message": "Kurssin kuvat"
    },
    "course_link_b369426": {
        "message": "Kurssilinkki"
    },
    "course_links_b56959b9": {
        "message": "Kurssin linkit"
    },
    "course_media_ec759ad": {
        "message": "Kurssimedia"
    },
    "course_navigation_dd035109": {
        "message": "Kurssin navigointi"
    },
    "course_to_do_bcbbab54": {
        "message": "{ course } TEHTÄVÄ"
    },
    "create_icon_110d6463": {
        "message": "Luo kuvake"
    },
    "create_icon_maker_icon_c716bffe": {
        "message": "Luo kuvakkeen tekijän kuvake"
    },
    "creative_commons_license_725584ae": {
        "message": "Creative Commons -lisenssi:"
    },
    "croatian_d713d655": {
        "message": "kroatia"
    },
    "crop_image_41bf940c": {
        "message": "Rajaa kuva"
    },
    "crop_image_807ebb08": {
        "message": "Rajaa kuva"
    },
    "cup_product_14174434": {
        "message": "Korkkituote"
    },
    "current_image_f16c249c": {
        "message": "Nykyinen kuva"
    },
    "custom_6979cd81": {
        "message": "Mukauta"
    },
    "cyan_c1d5f68a": {
        "message": "Syaani"
    },
    "czech_9aa2cbe4": {
        "message": "tshekki"
    },
    "dagger_57e0f4e5": {
        "message": "Tikari"
    },
    "danish_c18cdac8": {
        "message": "tanska"
    },
    "date_added_ed5ad465": {
        "message": "Lisäyspäivämäärä"
    },
    "date_at_time_dbdb1b99": {
        "message": "{ date } kohteessa { time }"
    },
    "date_ee500367": {
        "message": "Päivämäärä"
    },
    "date_is_not_a_valid_date_4ef9f8ba": {
        "message": "#{ date } ei voimassa oleva päivämäärä."
    },
    "date_is_required_8660ec22": {
        "message": "Päivämäärä vaaditaan"
    },
    "date_time_d9fbf2d7": {
        "message": "Pvm/aika:"
    },
    "decorative_icon_9a7f3fc3": {
        "message": "Koristekuvake"
    },
    "decorative_type_upper_f2c95e3": {
        "message": "Koriste { TYPE_UPPER }"
    },
    "decrease_indent_d9cf469d": {
        "message": "Pienennä sisennystä"
    },
    "deep_purple_bb3e2907": {
        "message": "Tumman violetti"
    },
    "definite_integral_fe7ffed1": {
        "message": "Ehdoton integraali"
    },
    "degree_symbol_4a823d5f": {
        "message": "Asteen symboli"
    },
    "delete_a6efa79d": {
        "message": "Poista"
    },
    "delimiters_4db4840d": {
        "message": "Erottimet"
    },
    "delta_53765780": {
        "message": "Delta"
    },
    "describe_the_icon_f6a18823": {
        "message": "(Kuvaa kuvake)"
    },
    "describe_the_type_ff448da5": {
        "message": "(Kuvaa kohde { TYPE })"
    },
    "describe_the_video_2fe8f46a": {
        "message": "(Kuvaa video)"
    },
    "details_98a31b68": {
        "message": "Lisätiedot"
    },
    "details_a6f427c3": {
        "message": "Lisätiedot:"
    },
    "diagonal_dots_7d71b57e": {
        "message": "Piste"
    },
    "diamond_b8dfe7ae": {
        "message": "Diamond"
    },
    "diamonds_suit_526abaaf": {
        "message": "Timantit (maa)"
    },
    "digamma_258ade94": {
        "message": "Digamma"
    },
    "dimension_type_f5fa9170": {
        "message": "Ulottuvuuden tyyppi"
    },
    "dimensions_45ddb7b7": {
        "message": "Mitat"
    },
    "directionality_26ae9e08": {
        "message": "Suuntaisuus"
    },
    "directly_edit_latex_b7e9235b": {
        "message": "Muokkaa LaTeX:iä suoraan"
    },
    "disable_preview_222bdf72": {
        "message": "Poista esikatselu käytöstä"
    },
    "discussion_6719c51d": {
        "message": "Keskustelu"
    },
    "discussions_a5f96392": {
        "message": "Keskustelut"
    },
    "discussions_index_6c36ced": {
        "message": "Keskustelujen indeksi"
    },
    "disjoint_union_e74351a8": {
        "message": "Erillinen liitto"
    },
    "dismiss_itemtitle_a9fae1b3": {
        "message": "Ohita { itemTitle }"
    },
    "dismiss_opportunityname_5995176f": {
        "message": "Ohita { opportunityName }"
    },
    "dismissed_8b0b1fc9": {
        "message": "Ohitettu"
    },
    "dismissed_opportunities_f0826640": {
        "message": "Ohitetut mahdollisuudet"
    },
    "display_options_315aba85": {
        "message": "Näytä vaihtoehdot"
    },
    "display_text_link_opens_in_a_new_tab_75e9afc9": {
        "message": "Näytä tekstilinkki (avautuu uudessa välilehdessä)"
    },
    "division_sign_72190870": {
        "message": "Jakomerkki"
    },
    "document_678cd7bf": {
        "message": "Asiakirja"
    },
    "documents_81393201": {
        "message": "Asiakirjat"
    },
    "done_54e3d4b6": {
        "message": "Valmis"
    },
    "double_dagger_faf78681": {
        "message": "Kaksinkertainen tikari"
    },
    "down_and_left_diagonal_arrow_40ef602c": {
        "message": "Diagonaalinen nuoli alas ja vasemmalle"
    },
    "down_and_right_diagonal_arrow_6ea0f460": {
        "message": "Diagonaalinen nuoli alas ja oikealle"
    },
    "download_filename_2baae924": {
        "message": "Lataa { filename }"
    },
    "downward_arrow_cca52012": {
        "message": "Nuoli alaspäin"
    },
    "downward_pointing_triangle_2a12a601": {
        "message": "Alaspäin osoittava kolmio"
    },
    "drag_a_file_here_1bf656d5": {
        "message": "Vedä tiedosto tähän"
    },
    "drag_and_drop_or_click_to_browse_your_computer_60772d6d": {
        "message": "Vedä ja pudota tai napsauta selataksesi tietokoneellasi"
    },
    "drag_handle_use_up_and_down_arrows_to_resize_e29eae5c": {
        "message": "Vedä kahva. Muuta kokoa ylä- ja alanuolilla"
    },
    "due_5d7267be": {
        "message": "Määräpäivä:"
    },
    "due_date_124fdd99": {
        "message": "Määräpäivä: { date }"
    },
    "due_multiple_dates_cc0ee3f5": {
        "message": "Määräpäivä: Useita päivämääriä"
    },
    "due_when_7eed10c6": {
        "message": "Määräpäivä: { when }"
    },
    "dutch_6d05cee5": {
        "message": "hollanti"
    },
    "edit_alt_text_for_this_icon_instance_9c6fc5fd": {
        "message": "Muokkaa kaikki tekstit tälle kuvakkeen ilmentymälle"
    },
    "edit_c5fbea07": {
        "message": "Muokkaa"
    },
    "edit_course_link_5a5c3c59": {
        "message": "Muokkaa kurssilinkkiä"
    },
    "edit_equation_f5279959": {
        "message": "Muokkaa kaavaa"
    },
    "edit_existing_icon_maker_icon_5d0ebb3f": {
        "message": "Muokkaa olemassa olevaa kuvakkeen tekijän kuvaketta"
    },
    "edit_icon_2c6b0e91": {
        "message": "Muokkaa kuvaketta"
    },
    "edit_link_7f53bebb": {
        "message": "Muokkaa linkkiä"
    },
    "edit_title_72e5a21e": {
        "message": "Muokkaa { title }"
    },
    "editor_statusbar_26ac81fc": {
        "message": "Editorin tilapalkki"
    },
    "embed_828fac4a": {
        "message": "Upota"
    },
    "embed_code_314f1bd5": {
        "message": "Upota koodi"
    },
    "embed_image_1080badc": {
        "message": "Upota kuva"
    },
    "embed_video_a97a64af": {
        "message": "Upota video"
    },
    "embedded_content_aaeb4d3d": {
        "message": "upotettu sisältö"
    },
    "empty_set_91a92df4": {
        "message": "Tyhjä joukko"
    },
    "encircled_dot_8f5e51c": {
        "message": "Ympyröity piste"
    },
    "encircled_minus_72745096": {
        "message": "Ympyröity miinus"
    },
    "encircled_plus_36d8d104": {
        "message": "Ympäröity plus"
    },
    "encircled_times_5700096d": {
        "message": "Ympäröidyt ajat"
    },
    "engineering_icon_f8f3cf43": {
        "message": "Suunnittelu-kuvake"
    },
    "english_australia_dc405d82": {
        "message": "Englanti (Australia)"
    },
    "english_c60612e2": {
        "message": "englanti"
    },
    "english_canada_12688ee4": {
        "message": "Englanti (Kanada)"
    },
    "english_icon_25bfe845": {
        "message": "Englanninkielen kuvake"
    },
    "english_united_kingdom_a613f831": {
        "message": "Englanti (Iso-Britannia)"
    },
    "enter_at_least_3_characters_to_search_4f037ee0": {
        "message": "Kirjoita vähintään 3 merkkiä ja tee haku"
    },
    "epsilon_54bb8afa": {
        "message": "Epsilon"
    },
    "epsilon_variant_d31f1e77": {
        "message": "Epsilon (muuttuja)"
    },
    "equals_sign_c51bdc58": {
        "message": "Yhtä kuin -merkki"
    },
    "equation_1c5ac93c": {
        "message": "Yhtälö"
    },
    "equation_editor_39fbc3f1": {
        "message": "Yhtälöeditori"
    },
    "equivalence_class_7b0f11c0": {
        "message": "Vastaavuusluokka"
    },
    "equivalent_identity_654b3ce5": {
        "message": "Vastaava (identiteetti)"
    },
    "error_loading_grades_e0b38f4d": {
        "message": "Virhe arvosanoja ladattaessa"
    },
    "error_loading_items_5218438e": {
        "message": "Virhe ladattaessa kohteita"
    },
    "error_loading_more_items_3f109d9f": {
        "message": "Virhe ladattaessa lisää kohteita"
    },
    "error_loading_past_items_2881dbb1": {
        "message": "Virhe ladattaessa menneitä kohteita"
    },
    "estonian_5e8e2fa4": {
        "message": "viro"
    },
    "eta_b8828f99": {
        "message": "Eta"
    },
    "exciting_discussion_9f67bd0a": {
        "message": "Olemassa oleva keskustelu"
    },
    "excused_cf8792eb": {
        "message": "Annettu anteeksi"
    },
    "exists_2e62bdaa": {
        "message": "On olemassa"
    },
    "expand_preview_by_default_2abbf9f8": {
        "message": "Laajenna esikatselu oletuksena"
    },
    "expand_to_see_types_f5d29352": {
        "message": "Laajenna nähdäksesi { types }"
    },
    "extended_9a58dcb6": {
        "message": "Laajennettu"
    },
    "external_link_d3f9e62a": {
        "message": "Ulkoinen linkki"
    },
    "external_tools_6e77821": {
        "message": "Ulkoiset työkalut"
    },
    "extra_large_b6cdf1ff": {
        "message": "Erittäin suuri"
    },
    "extra_small_9ae33252": {
        "message": "Erittäin pieni"
    },
    "extracurricular_icon_67c8ca42": {
        "message": "Kouluajan ulkopuolisen kohteen kuvake"
    },
    "f_function_fe422d65": {
        "message": "F (funktio)"
    },
    "failed_getting_course_list_49846a93": {
        "message": "Kurssiluettelon haku epäonnistui"
    },
    "failed_getting_file_contents_e9ea19f4": {
        "message": "Tiedoston sisällön haku epäonnistui"
    },
    "failed_getting_to_do_list_10ce2833": {
        "message": "Tehtäväluettelon saaminen epäonnistui"
    },
    "failed_peeking_into_your_future_e95b9306": {
        "message": "Tulevaisuuteesi katsominen epäonnistui"
    },
    "failed_peeking_into_your_past_5bec2323": {
        "message": "Menneisyyteesi katsominen epäonnistui"
    },
    "failed_saving_changes_on_name_1e100ad": {
        "message": "Muutosten tallentaminen kohteeseen { name } epäonnistui."
    },
    "failed_to_delete_name_bdd7b810": {
        "message": "Kohteen { name } poistaminen epäonnistui."
    },
    "failed_to_delete_to_do_64edff49": {
        "message": "Tehtävän poistaminen epäonnistui"
    },
    "failed_to_get_new_activity_17e7ec7c": {
        "message": "Uuden aktiviteetin saanti epäonnistui"
    },
    "failed_to_load_opportunities_52ab6404": {
        "message": "Mahdollisuuksien lataus epäonnistui"
    },
    "failed_to_save_to_do_ddc7503b": {
        "message": "Tehtävän tallentaminen epäonnistui"
    },
    "failure_loading_the_to_do_list_c61895c8": {
        "message": "Tehtäväluettelon lataus epäonnistui"
    },
    "feedback_6dcc1991": {
        "message": "Palaute"
    },
    "file_name_8fd421ff": {
        "message": "Tiedoston nimi"
    },
    "file_storage_quota_exceeded_b7846cd1": {
        "message": "Tiedoston tallennustilan kiintiö ylitetty"
    },
    "file_url_c12b64be": {
        "message": "Tiedoston URL"
    },
    "filename_file_icon_602eb5de": {
        "message": "{ filename } tiedostokuvake"
    },
    "filename_image_preview_6cef8f26": {
        "message": "{ filename } kuvan esikatselu"
    },
    "filename_text_preview_e41ca2d8": {
        "message": "{ filename } tekstin esikatselu"
    },
    "files_c300e900": {
        "message": "Tiedostot"
    },
    "files_index_af7c662b": {
        "message": "Tiedostojen indeksi"
    },
    "filipino_33339264": {
        "message": "filippiino"
    },
    "finnish_4df2923d": {
        "message": "suomi"
    },
    "flat_music_76d5a5c3": {
        "message": "Flat (musiikki)"
    },
    "focus_element_options_toolbar_18d993e": {
        "message": "Tarkanne elementtien asetusten työkalupalkki"
    },
    "folder_tree_fbab0726": {
        "message": "Kansiopuu"
    },
    "for_all_b919f972": {
        "message": "Kaikille"
    },
    "format_4247a9c5": {
        "message": "Muotoile"
    },
    "formatting_5b143aa8": {
        "message": "Muotoillaan"
    },
    "forward_slash_3f90f35e": {
        "message": "Vinoviiva"
    },
    "found_auto_saved_content_3f6e4ca5": {
        "message": "Löytyi automaattisesti tallennettua sisältöä"
    },
    "found_count_plural_0_results_one_result_other_resu_46aeaa01": {
        "message": "Löytyi { count, plural,\n     =0 {# tulosta}\n    one {# tulos}\n  other {# tulosta}\n}"
    },
    "fraction_41bac7af": {
        "message": "Murto-osa"
    },
    "french_33881544": {
        "message": "ranska"
    },
    "french_canada_c3d92fa6": {
        "message": "Ranska (Kanada)"
    },
    "fullscreen_873bf53f": {
        "message": "Koko näyttö"
    },
    "fun_quiz_47ab0b0": {
        "message": "Hauska testi"
    },
    "galician_7e4508b5": {
        "message": "galicia"
    },
    "gamma_1767928": {
        "message": "Gamma (gammakorjaus)"
    },
    "generating_preview_45b53be0": {
        "message": "Luodaan esikatselua..."
    },
    "german_3ec99bbb": {
        "message": "saksa"
    },
    "gif_png_format_images_larger_than_size_kb_are_not__7af3bdbd": {
        "message": "Tällä hetkellä ei tueta GIF/PNG-muotoisia kuvia, jotka ovat suurempia kuin { size } KB."
    },
    "go_to_card_view_dashboard_9d03970e": {
        "message": "Siirry korttiin tarkastellaksesi koontinäyttöä"
    },
    "go_to_the_editor_s_menubar_e6674c81": {
        "message": "Siirry editorin valikkopalkkiin"
    },
    "go_to_the_editor_s_toolbar_a5cb875f": {
        "message": "Siirry editorin työkalupalkkiin"
    },
    "graded_25cd3fcd": {
        "message": "Arvosteltu"
    },
    "grades_a61eba0a": {
        "message": "Arvosanat"
    },
    "grades_are_loading_c899652d": {
        "message": "Arvosanoja ladataan"
    },
    "grades_loaded_5056277c": {
        "message": "Arvosanat ladattu"
    },
    "greater_than_e98af662": {
        "message": "Suurempi kuin"
    },
    "greater_than_or_equal_b911949a": {
        "message": "Suurempi tai yhtä suuri kuin"
    },
    "greek_65c5b3f7": {
        "message": "kreikka"
    },
    "green_15af4778": {
        "message": "Vihreä"
    },
    "grey_a55dceff": {
        "message": "Harmaa"
    },
    "group_documents_8bfd6ae6": {
        "message": "Ryhmän asiakirjat"
    },
    "group_files_4324f3df": {
        "message": "Ryhmän tiedostot"
    },
    "group_files_82e5dcdb": {
        "message": "Ryhmän tiedostot"
    },
    "group_images_98e0ac17": {
        "message": "Ryhmän kuvat"
    },
    "group_isomorphism_45b1458c": {
        "message": "Ryhmän isomorfismi"
    },
    "group_link_63e626b3": {
        "message": "Ryhmälinkki"
    },
    "group_links_9493129e": {
        "message": "Ryhmälinkit"
    },
    "group_media_2f3d128a": {
        "message": "Ryhmän media"
    },
    "group_navigation_99f191a": {
        "message": "Ryhmän navigointi"
    },
    "h_bar_bb94deae": {
        "message": "H bar"
    },
    "haitian_creole_7eb4195b": {
        "message": "haitialainen kreoli"
    },
    "hat_ea321e35": {
        "message": "Hattu"
    },
    "heading_2_5b84eed2": {
        "message": "Otsikko 2"
    },
    "heading_3_2c83de44": {
        "message": "Otsikko 3"
    },
    "heading_4_b2e74be7": {
        "message": "Otsikko 4"
    },
    "health_icon_8d292eb5": {
        "message": "Terveys-kuvake"
    },
    "hearts_suit_e50e04ca": {
        "message": "Sydämet (puku)"
    },
    "hebrew_88fbf778": {
        "message": "heprea"
    },
    "height_69b03e15": {
        "message": "Korkeus"
    },
    "hexagon_d8468e0d": {
        "message": "Kuusikulmio"
    },
    "hide_description_bfb5502e": {
        "message": "Piilota kuvaus"
    },
    "hide_title_description_caf092ef": {
        "message": "Piilota kohteen { title } kuvaus"
    },
    "hindi_9bcd4b34": {
        "message": "hindi"
    },
    "home_351838cd": {
        "message": "Aloitussivu"
    },
    "html_code_editor_fd967a44": {
        "message": "html-koodieditori"
    },
    "html_editor_fb2ab713": {
        "message": "HTML-editori"
    },
    "hungarian_fc7d30c9": {
        "message": "unkari"
    },
    "i_have_obtained_permission_to_use_this_file_6386f087": {
        "message": "Olen hankkinut luvan käyttää tätä tiedostoa."
    },
    "i_hold_the_copyright_71ee91b1": {
        "message": "Minulla on tekijäoikeus"
    },
    "icelandic_9d6d35de": {
        "message": "islanti"
    },
    "icon_215a1dc6": {
        "message": "Kuvake"
    },
    "icon_8168b2f8": {
        "message": "kuvake"
    },
    "icon_color_b86dd6d6": {
        "message": "Kuvakkeen väri"
    },
    "icon_maker_icons_cc560f7e": {
        "message": "Kuvakkeen tekijän kuvakkeet"
    },
    "icon_options_7e32746e": {
        "message": "Kuvakeasetukset"
    },
    "icon_options_tray_2b407977": {
        "message": "Kuvakkeiden ilmoitusalue"
    },
    "icon_preview_1782a1d9": {
        "message": "Kuvakkeen esikatselu"
    },
    "icon_shape_30b61e7": {
        "message": "Kuvakkeen muoto"
    },
    "icon_size_9353edea": {
        "message": "Kuvakkeen koko"
    },
    "if_left_empty_link_text_will_display_as_course_lin_61087540": {
        "message": "Jos jätit tyhjän linkin, teksti näkyy kurssilinkin nimenä"
    },
    "if_you_do_not_select_usage_rights_now_this_file_wi_14e07ab5": {
        "message": "Jos et valitse käyttöoikeuksia nyt, tiedoston julkaisu peruutetaan latauksen jälkeen."
    },
    "image_8ad06": {
        "message": "Kuva"
    },
    "image_c1c98202": {
        "message": "kuva"
    },
    "image_options_5412d02c": {
        "message": "Kuva-asetukset"
    },
    "image_options_tray_90a46006": {
        "message": "Kuva-asetusten ilmoitusalue"
    },
    "image_to_crop_3a34487d": {
        "message": "Rajattava kuva"
    },
    "images_7ce26570": {
        "message": "Kuvat"
    },
    "imaginary_portion_of_complex_number_2c733ffa": {
        "message": "Kuvitteellinen osa (tai monimutkainen numero)"
    },
    "in_element_of_19ca2f33": {
        "message": "(/elementti)"
    },
    "increase_indent_6af90f7c": {
        "message": "Suurenna sisennystä"
    },
    "indefinite_integral_6623307e": {
        "message": "Epämääräinen integraali"
    },
    "indigo_2035fc55": {
        "message": "Indigo"
    },
    "indonesian_5f6accd6": {
        "message": "indonesia"
    },
    "inference_fed5c960": {
        "message": "Päättely"
    },
    "infinity_7a10f206": {
        "message": "ÄÄRETÖN"
    },
    "insert_593145ef": {
        "message": "Aseta"
    },
    "insert_equella_links_49a8dacd": {
        "message": "Lisää Equella-linkit"
    },
    "insert_link_6dc23cae": {
        "message": "Lisää linkki"
    },
    "insert_math_equation_57c6e767": {
        "message": "Lisää matemaattinen kaava"
    },
    "integers_336344e1": {
        "message": "Kokonaisluvut"
    },
    "intersection_cd4590e4": {
        "message": "Leikkauskohta"
    },
    "invalid_entry_f7d2a0f5": {
        "message": "Väärä syöte."
    },
    "invalid_file_c11ba11": {
        "message": "Virheellinen tiedosto"
    },
    "invalid_file_type_881cc9b2": {
        "message": "Virheellinen tiedostotyyppi"
    },
    "invalid_url_cbde79f": {
        "message": "Virheellinen URL"
    },
    "iota_11c932a9": {
        "message": "Iota"
    },
    "irish_567e109f": {
        "message": "iiri"
    },
    "italian_bd3c792d": {
        "message": "italia"
    },
    "items_completed_items_plural_1_item_other_items_717d579f": {
        "message": "{ items } suoritettu { items, plural,\n     =1 {kohde}\n  other {kohdetta}\n}"
    },
    "japanese_b5721ca7": {
        "message": "japani"
    },
    "join_6cafecca": {
        "message": "Liity"
    },
    "join_active_online_meeting_d9d892b2": {
        "message": "liity aktiiviseen verkkokokoukseen"
    },
    "join_online_meeting_b1725843": {
        "message": "liity verkkokokoukseen"
    },
    "jump_to_navigation_toolbar_2952cd8b": {
        "message": "Siirry navigointityökalupalkkiin"
    },
    "jump_to_today_254ccf41": {
        "message": "Siirry tähän päivään"
    },
    "kappa_2f14c816": {
        "message": "Kappa"
    },
    "kappa_variant_eb64574b": {
        "message": "Kappa (muuttuja)"
    },
    "keyboard_shortcuts_ed1844bd": {
        "message": "Pikanäppäimet"
    },
    "korean_da812d9": {
        "message": "korea"
    },
    "lambda_4f602498": {
        "message": "Lambda"
    },
    "language_arts_35b79a8b": {
        "message": "Kielen taiteet"
    },
    "language_arts_icon_a798b0f8": {
        "message": "Kielen taiteiden kuvake"
    },
    "languages_icon_9d20539": {
        "message": "Kielien kuvake"
    },
    "large_9c5e80e7": {
        "message": "Suuri"
    },
    "late_2be42b88": {
        "message": "Myöhään"
    },
    "latvian_2bbb6aab": {
        "message": "latvia"
    },
    "left_align_43d95491": {
        "message": "Vasen linjaus"
    },
    "left_angle_bracket_c87a6d07": {
        "message": "Vasen kulmakiinnike"
    },
    "left_arrow_4fde1a64": {
        "message": "Nuoli vasemmalle"
    },
    "left_arrow_with_hook_5bfcad93": {
        "message": "Vasen nuoli koukulla"
    },
    "left_ceiling_ee9dd88a": {
        "message": "Vasen katto"
    },
    "left_curly_brace_1726fb4": {
        "message": "Vasen aaltosulku"
    },
    "left_downard_harpoon_arrow_1d7b3d2e": {
        "message": "Vasen alaspäin suuntaava harppuunanuoli"
    },
    "left_floor_29ac2274": {
        "message": "Vasen kerros"
    },
    "left_to_right_e9b4fd06": {
        "message": "Vasemmalta-Oikealle"
    },
    "left_upward_harpoon_arrow_3a562a96": {
        "message": "Vasen ylöspäin suuntaava harppuunanuoli"
    },
    "leftward_arrow_1e4765de": {
        "message": "Nuoli vasemmalle"
    },
    "leftward_pointing_triangle_d14532ce": {
        "message": "Vasemmalle osoittava kolmio"
    },
    "less_than_a26c0641": {
        "message": "Vähemmän kuin"
    },
    "less_than_or_equal_be5216cb": {
        "message": "Vähemmän tai yhtä suuri kuin"
    },
    "library_icon_ae1e54cf": {
        "message": "Kirjaston kuvake"
    },
    "light_blue_5374f600": {
        "message": "Vaaleansininen"
    },
    "link_7262adec": {
        "message": "Linkki"
    },
    "link_options_a16b758b": {
        "message": "Linkin asetukset"
    },
    "links_14b70841": {
        "message": "Linkit"
    },
    "links_to_an_external_site_de74145d": {
        "message": "Linkittyy ulkoiselle sivustolle."
    },
<<<<<<< HEAD
=======
    "lithuanian_5adcbe24": {
        "message": "liettua"
    },
>>>>>>> 8ae26fe4
    "load_more_35d33c7": {
        "message": "Lataa lisää"
    },
    "load_more_a36f9cf9": {
        "message": "Lataa lisää"
    },
    "load_prior_dates_f2b0f6f0": {
        "message": "Lataa edelliset päivämäärät"
    },
    "loaded_count_plural_0_items_one_item_other_items_e58533e9": {
        "message": "Ladattu { count, plural,\n     =0 {# kohdetta}\n    one {# kohde}\n  other {# kohdetta}\n}"
    },
    "loading_25990131": {
        "message": "Ladataan..."
    },
    "loading_725811ca": {
        "message": "ladataan"
    },
    "loading_bde52856": {
        "message": "Ladataan"
    },
    "loading_closed_captions_subtitles_failed_95ceef47": {
        "message": "suljettujen tekstitysten lataus epäonnistui."
    },
    "loading_failed_b3524381": {
        "message": "Lataus epäonnistui..."
    },
    "loading_failed_e6a9d8ef": {
        "message": "Lataus epäonnistui."
    },
    "loading_folders_d8b5869e": {
        "message": "Ladataan kansioita"
    },
    "loading_grades_c842c887": {
        "message": "Ladataan arvosanoja"
    },
    "loading_past_items_ca499e75": {
        "message": "Ladataan menneitä kohteita"
    },
    "loading_planner_items_947a813d": {
        "message": "Ladataan kalenterin kohteita"
    },
    "loading_please_wait_d276220a": {
        "message": "Ladataan, odota"
    },
    "loading_preview_9f077aa1": {
        "message": "Esikatselua ladataan"
    },
    "location_3b6ff307": {
        "message": "Sijainti:"
    },
    "locked_762f138b": {
        "message": "Lukittu"
    },
    "logical_equivalence_76fca396": {
        "message": "Looginen vastaavuus"
    },
    "logical_equivalence_short_8efd7b4f": {
        "message": "Looginen vastaavuus (lyhyt)"
    },
    "logical_equivalence_short_and_thick_1e1f654d": {
        "message": "Looginen vastaavuus (lyhyt ja paksu)"
    },
    "logical_equivalence_thick_662dd3f2": {
        "message": "Looginen vastaavuus (paksu)"
    },
    "looks_like_there_isn_t_anything_here_d9bcef49": {
        "message": "Näyttää siltä kuin täällä ei olisi mitään"
    },
    "low_horizontal_dots_cc08498e": {
        "message": "Matalat vaakasuuntaiset pisteet"
    },
    "macedonian_6ed541af": {
        "message": "makedonia"
    },
    "magenta_4a65993c": {
        "message": "Magenta"
    },
    "malay_f5dddce4": {
        "message": "malaiji"
    },
    "maltese_916925e8": {
        "message": "malta"
    },
    "maori_new_zealand_5380a95f": {
        "message": "Maori (Uusi-Seelanti)"
    },
    "maps_to_e5ef7382": {
        "message": "Kartoita kohteeseen"
    },
    "math_ede93050": {
        "message": "Matematiikka"
    },
    "math_icon_ad4e9d03": {
        "message": "Matematiikan kuvake"
    },
    "media_af190855": {
        "message": "Tietoväline"
    },
    "media_file_is_processing_please_try_again_later_58a6d49": {
        "message": "Yritä myöhemmin uudelleen. Yritä myöhemmin uudelleen."
    },
    "medium_5a8e9ead": {
        "message": "Tietoväline"
    },
    "middle_27dc1d5": {
        "message": "Kohtalainen"
    },
    "minimize_file_preview_da911944": {
        "message": "Minimoi tiedoston esikatselu"
    },
    "minimize_video_20aa554b": {
        "message": "Minimoi video"
    },
    "minus_fd961e2e": {
        "message": "Miinus"
    },
    "minus_plus_3461f637": {
        "message": "Miinus/plus"
    },
    "misc_3b692ea7": {
        "message": "Sekalainen"
    },
    "miscellaneous_e9818229": {
        "message": "Muut asiat"
    },
    "missing_1a256b3b": {
        "message": "Puuttuu"
    },
    "missing_items_for_title_516511f8": {
        "message": "Puuttuu kohteet { title }"
    },
    "modules_c4325335": {
        "message": "Moduulit"
    },
    "mu_37223b8b": {
        "message": "Mu"
    },
    "multi_color_image_63d7372f": {
        "message": "Monivärinen kuva"
    },
    "multiplication_sign_15f95c22": {
        "message": "Kertomerkki"
    },
    "music_icon_4db5c972": {
        "message": "Musiikki-kuvake"
    },
    "must_be_at_least_percentage_22e373b6": {
        "message": "Täytyy olla vähintään { percentage }%"
    },
    "must_be_at_least_width_x_height_px_41dc825e": {
        "message": "Täytyy olla vähintään { width } x { height }px."
    },
    "my_files_2f621040": {
        "message": "Omat tiedostot"
    },
    "my_grades_98834476": {
        "message": "Omat arvosanat"
    },
    "n_th_root_9991a6e4": {
        "message": "N-th-juuri"
    },
    "nabla_1e216d25": {
        "message": "Nabla"
    },
    "name_1aed4a1b": {
        "message": "Nimi"
    },
    "name_color_ceec76ff": {
        "message": "{ name } ({ color })"
    },
    "natural_music_54a70258": {
        "message": "Luonnollinen (musiikki)"
    },
    "natural_numbers_3da07060": {
        "message": "Luonnollliset numerot"
    },
    "navigate_through_the_menu_or_toolbar_415a4e50": {
        "message": "Siirry valikon tai työkalupalkin läpi"
    },
    "nested_greater_than_d852e60d": {
        "message": "on suurempi kuin"
    },
    "nested_less_than_27d17e58": {
        "message": "on pienempi kuin"
    },
    "new_13daf639": {
        "message": "Uusi"
    },
    "new_activity_8b84847d": {
        "message": "Uusi aktiviteetti"
    },
    "new_activity_for_title_14c9c3af": {
        "message": "Uusi aktiviteetti kohteelle { title }"
    },
    "new_opportunities_7d349c4d": {
        "message": "Uusia mahdollisuuksia"
    },
    "next_month_749b1778": {
        "message": "Ensi kuussa"
    },
    "next_page_d2a39853": {
        "message": "Seuraava sivu"
    },
    "no_changes_to_save_d29f6e91": {
        "message": "Ei tallennettavia muutoksia."
    },
    "no_due_dates_assigned_e8f5bac8": {
        "message": "Määräpäiviä ei ole kohdistettu"
    },
    "no_e16d9132": {
        "message": "Ei"
    },
    "no_file_chosen_9a880793": {
        "message": "Ei valittua tiedostoa"
    },
    "no_grade_3b4d7f3e": {
        "message": "Ei arvosanaa"
    },
    "no_preview_is_available_for_this_file_f940114a": {
        "message": "Tälle tiedostolle ei ole saatavissa esikatselua."
    },
    "no_results_940393cf": {
        "message": "Ei tuloksia."
    },
    "no_results_found_for_filterterm_ad1b04c8": {
        "message": "Tuloksia ei löytynyt kohteelle { filterTerm }"
    },
    "no_results_found_for_term_1564c08e": {
        "message": "Tuloksia ei löytynyt kohteelle { term }."
    },
    "none_3b5e34d2": {
        "message": "Ei mitään"
    },
    "none_selected_b93d56d2": {
        "message": "Ei valintoja"
    },
    "norwegian_53f391ec": {
        "message": "norja"
    },
    "norwegian_bokmal_ad5843fa": {
        "message": "Norja, bokmål"
    },
    "norwegian_nynorsk_c785f8a6": {
        "message": "Norja, uusnorja"
    },
    "not_equal_6e2980e6": {
        "message": "Ei yhtä suuri"
    },
    "not_in_not_an_element_of_fb1ffb54": {
        "message": "Ei (vain tämän elementti)"
    },
    "not_negation_1418ebb8": {
        "message": "Ei (kielto)"
    },
    "not_subset_dc2b5e84": {
        "message": "Ei osajoukkoa"
    },
    "not_subset_strict_23d282bf": {
        "message": "Ei osajoukko (tiukka)"
    },
    "not_superset_5556b913": {
        "message": "Ei superjoukkoa"
    },
    "not_superset_strict_24e06f36": {
        "message": "Ei superjoukkoa (tiukka)"
    },
    "nothing_due_this_week_d45c9ef9": {
        "message": "Ei mitään erääntyvää tällä viikolla"
    },
    "nothing_for_now_e3e3ce2a": {
        "message": "Ei mitään toistaiseksi"
    },
    "nothing_here_needs_attention_c4eaded6": {
        "message": "Mikään täällä ei vaadi huomiotasi"
    },
    "nothing_more_to_do_b665da42": {
        "message": "Ei enempää tehtävänä"
    },
    "nothing_new_needs_attention_3ac548d4": {
        "message": "Mikään täällä ei vaadi huomiotasi."
    },
    "nothing_planned_today_selecting_most_recent_item_ffd71bff": {
        "message": "Ei mitään suunniteltu tälle päivälle. Viimeaikaisimman kohteen valitseminen."
    },
    "nothing_planned_today_selecting_next_item_f6718aa": {
        "message": "Ei mitään suunniteltu tälle päivälle. Seuraavan kohteen valitseminen."
    },
    "nothing_planned_yet_8675ffe9": {
        "message": "Ei mitään vielä suunniteltuna"
    },
    "nu_1c0f6848": {
        "message": "Nu"
    },
    "numpoints_points_8621a43b": {
        "message": "{ numPoints } pistettä"
    },
    "octagon_e48be9f": {
        "message": "Kahdeksankulmio"
    },
    "olive_6a3e4d6b": {
        "message": "Oliivi"
    },
    "omega_8f2c3463": {
        "message": "Omega"
    },
    "one_of_the_following_styles_must_be_added_to_save__1de769aa": {
        "message": "Yksi seuraavista tyyleistä täytyy lisätä, jotta kuvake voidaan tallentaa: Kuvakkeen väri, ääriviivan koko, kuvakkeen teksti tai kuva"
    },
    "only_most_recent_grading_period_shown_f1ad6458": {
        "message": "* Vain viimeisiin arvostelujakso näkyvissä."
    },
    "open_circle_e9bd069": {
        "message": "Avoin ympyrä"
    },
    "open_this_keyboard_shortcuts_dialog_9658b83a": {
        "message": "Avaa tämä näppäimistön pikakuvakkeiden valintaruutu"
    },
    "open_title_application_fd624fc5": {
        "message": "Avoin { title }-sovellus"
    },
    "operators_a2ef9a93": {
        "message": "Operaattorit"
    },
    "opportunities_popup_f6703842": {
        "message": "mahdollisuuksien ponnahdusikkuna"
    },
    "optional_add_course_ef0d70fc": {
        "message": "Valinnainen: Lisää kurssi"
    },
    "or_9b70ccaa": {
        "message": "Tai"
    },
    "orange_81386a62": {
        "message": "Oranssi"
    },
    "other_editor_shortcuts_may_be_found_at_404aba4a": {
        "message": "Muu editorin pikakuvakkeet löytyvät"
    },
    "outline_color_3ef2cea7": {
        "message": "Ääriviivan väri"
    },
    "outline_size_a6059a21": {
        "message": "Ääriviivan koko"
    },
    "p_is_not_a_valid_protocol_which_must_be_ftp_http_h_adf13fc2": {
        "message": "{ p } ei ole voimassa oleva protokolla. Sen täytyy olla ftp, http, https, mailto, skype, tel tai se saatetaan poistaa"
    },
    "page_50c4823d": {
        "message": "Sivu"
    },
    "pages_e5414c2c": {
        "message": "Sivut"
    },
    "paragraph_5e5ad8eb": {
        "message": "Kappale"
    },
    "parallel_d55d6e38": {
        "message": "Rungon suuntainen"
    },
    "partial_derivative_4a9159df": {
        "message": "Osittainen (johdannainen)"
    },
    "peer_review_74f26a13": {
        "message": "Vertaisarviointi"
    },
    "peer_review_for_itemtitle_358cb413": {
        "message": "Vertaisarviointi { itemTitle }"
    },
    "pentagon_17d82ea3": {
        "message": "Viisikulmio"
    },
    "people_b4ebb13c": {
        "message": "Henkilöt"
    },
    "percentage_34ab7c2c": {
        "message": "Prosenttimäärä"
    },
    "percentage_must_be_a_number_8033c341": {
        "message": "Prosenttiosuuden täytyy olla numero"
    },
    "performing_arts_icon_f3497486": {
        "message": "Esittävien taiteiden kuvake"
    },
    "perpendicular_7c48ede4": {
        "message": "Kohtisuora"
    },
    "persian_a8cadb95": {
        "message": "persia"
    },
    "phi_4ac33b6d": {
        "message": "Pii"
    },
    "phi_variant_c9bb3ac5": {
        "message": "Pii (muuttuja)"
    },
    "physical_education_icon_d7dffd3e": {
        "message": "Liikuntakasvatuksen kuvake"
    },
    "pi_dc4f0bd8": {
        "message": "Pi"
    },
    "pi_variant_10f5f520": {
        "message": "Pi (Muuttuja)"
    },
    "pink_68ad45cb": {
        "message": "Vaaleanpunainen"
    },
    "pixels_52ece7d1": {
        "message": "Pikselit"
    },
    "play_media_comment_35257210": {
        "message": "Toista mediakommentti."
    },
    "play_media_comment_by_name_from_createdat_c230123d": {
        "message": "Toista mediakommentti { name } kohteesta { createdAt }."
    },
    "plus_d43cd4ec": {
        "message": "Plus"
    },
    "plus_minus_f8be2e83": {
        "message": "Plus/miinus"
    },
    "points_bceb5005": {
        "message": "pisteet"
    },
    "points_points_63e59cce": {
        "message": "{ points } pistettä"
    },
    "polish_4cf2ecaf": {
        "message": "puola"
    },
    "portuguese_9c212cf4": {
        "message": "portugali"
    },
    "posted_when_a578f5ab": {
        "message": "Lähetetty: { when }"
    },
    "power_set_4f26f316": {
        "message": "Voimajoukko"
    },
    "precedes_196b9aef": {
        "message": "Edeltää"
    },
    "precedes_equal_20701e84": {
        "message": "Edeltää yhtä suurta"
    },
    "preformatted_d0670862": {
        "message": "Esimuotoiltu"
    },
    "preview_53003fd2": {
        "message": "Esikatsele"
    },
    "preview_in_overlay_ed772c46": {
        "message": "Esikatselu asettelussa"
    },
    "preview_inline_9787330": {
        "message": "Esikatselu inline-tilassa"
    },
    "previous_month_bb1e3c84": {
        "message": "Edellinen kuukausi"
    },
    "previous_page_928fc112": {
        "message": "Edellinen sivu"
    },
    "prime_917ea60e": {
        "message": "Alku"
    },
    "prime_numbers_13464f61": {
        "message": "Alkuluvut"
    },
    "product_39cf144f": {
        "message": "Tuote"
    },
    "proportional_f02800cc": {
        "message": "Suhteellinen"
    },
    "protocol_must_be_ftp_http_https_mailto_skype_tel_o_73beb4f8": {
        "message": "Protokollan täytyy olla ftp, http, https, mailto, skype, tel tai se saatetaan poistaa"
    },
    "psi_e3f5f0f7": {
        "message": "Psi"
    },
    "pts_699bd9aa": {
        "message": "pistettä"
    },
    "published_c944a23d": {
        "message": "julkaistu"
    },
    "published_when_302d8e23": {
        "message": "Julkaistu: { when }"
    },
    "pumpkin_904428d5": {
        "message": "Kurpitsa"
    },
    "purple_7678a9fc": {
        "message": "Violetti"
    },
    "quaternions_877024e0": {
        "message": "Kvaterniot"
    },
    "quiz_e0dcce8f": {
        "message": "Tietovisa"
    },
    "quizzes_7e598f57": {
        "message": "Tietovisat"
    },
    "rational_numbers_80ddaa4a": {
        "message": "Rationaaliset luvut"
    },
    "real_numbers_7c99df94": {
        "message": "Oikeat numerot"
    },
    "real_portion_of_complex_number_7dad33b5": {
        "message": "Todellinen osa (kompleksinumerosta)"
    },
    "record_7c9448b": {
        "message": "Nauhoita"
    },
    "record_upload_media_5fdce166": {
        "message": "Nauhoita/lataa mediaa"
    },
    "red_8258edf3": {
        "message": "Punainen"
    },
    "redo_363c58b7": {
        "message": "Suorita uudelleen"
    },
    "relationships_6602af70": {
        "message": "Suhteet"
    },
    "religion_icon_246e0be1": {
        "message": "Uskonnon kuvake"
    },
    "reminder_date_4564d12d": {
        "message": "Muistutus: { date }"
    },
    "remove_link_d1f2f4d0": {
        "message": "Poista linkki"
    },
    "replace_e61834a7": {
        "message": "Korvaa"
    },
    "replies_4a8577c8": {
        "message": "Vastausta"
    },
    "reset_95a81614": {
        "message": "Nollaa"
    },
    "resize_ec83d538": {
        "message": "Muuta kokoa"
    },
    "restore_auto_save_deccd84b": {
        "message": "Palautetetaanko automaattinen tallennus?"
    },
    "reverse_turnstile_does_not_yield_7558be06": {
        "message": "Kääntöportti (ei anna periksi)"
    },
    "rho_a0244a36": {
        "message": "Rho"
    },
    "rho_variant_415245cd": {
        "message": "Rho (muuttuja)"
    },
    "rich_content_editor_2708ef21": {
        "message": "Rikas sisältöeditori"
    },
    "rich_text_area_press_alt_0_for_rich_content_editor_9d23437f": {
        "message": "Monipuolisen tekstieditorin sisältökenttä Paina ALT+0, jos haluat nähdä tekstimuotoilueditorin pikakuvakkeita."
    },
    "right_align_39e7a32a": {
        "message": "Oikea linjaus"
    },
    "right_angle_bracket_d704e2d6": {
        "message": "Oikea kulmakiinnike"
    },
    "right_arrow_35e0eddf": {
        "message": "Nuoli oikealle"
    },
    "right_arrow_with_hook_29d92d31": {
        "message": "Oikea nuoli koukulla"
    },
    "right_ceiling_839dc744": {
        "message": "Oikea katto"
    },
    "right_curly_brace_5159d5cd": {
        "message": "Oikea aaltosulku"
    },
    "right_downward_harpoon_arrow_d71b114f": {
        "message": "Oikea alaspäin suuntaava harppuunanuoli"
    },
    "right_floor_5392d5cf": {
        "message": "Oikea kerros"
    },
    "right_to_left_9cfb092a": {
        "message": "Oikealta-Vasemmalle"
    },
    "right_upward_harpoon_arrow_f5a34c73": {
        "message": "Oikea ylöspäin suuntaava harppuunanuoli"
    },
    "rightward_arrow_32932107": {
        "message": "Oikea ylöspäin suuntaava nuoli"
    },
    "rightward_pointing_triangle_60330f5c": {
        "message": "Oikealle osoittava kolmio"
    },
    "romanian_13670c1e": {
        "message": "romania"
    },
    "rotate_image_90_degrees_2ab77c05": {
        "message": "Käännä kuvaa -90 astetta"
    },
    "rotate_image_90_degrees_6c92cd42": {
        "message": "Käännä kuvaa 90 astetta"
    },
    "rotation_9699c538": {
        "message": "Pyöriminen"
    },
    "russian_1e3e197": {
        "message": "venäjä"
    },
    "sadly_the_pretty_html_editor_is_not_keyboard_acces_50da7665": {
        "message": "Harmi, mutta Pretty-tekstieditoria ei voi käyttää näppäimistöltä. Käytä HTML-tekstieditoria täällä."
    },
    "save_11a80ec3": {
        "message": "Tallenna"
    },
    "saved_icon_maker_icons_df86e2a1": {
        "message": "Tallennetut kuvakkeen tekijän kuvakkeet"
    },
    "schedule_preview_3bcda153": {
        "message": "Aikataulun esikatselu"
    },
    "science_8d92214a": {
        "message": "Tiede"
    },
    "script_l_42a7b254": {
        "message": "Merkkijono L"
    },
    "scroll_up_to_see_your_history_19b14cad": {
        "message": "Vieritä nähdäksesi historiasi!"
    },
    "scrolls_up_to_the_previous_item_with_new_activity_99717459": {
        "message": "Vierittää edelliseen kohteeseen, jossa on uusi aktiviteetti."
    },
    "search_280d00bd": {
        "message": "Hae"
    },
    "search_term_b2d2235": {
        "message": "Hakutermi"
    },
    "select_crop_shape_d441feeb": {
        "message": "Valitse rajauksen muoto"
    },
    "select_language_7c93a900": {
        "message": "Valitse kieli"
    },
    "selected_274ce24f": {
        "message": "Valittu"
    },
    "selected_linkfilename_c093b1f2": {
        "message": "Valittu { linkFileName }"
    },
    "serbian_7187f1f2": {
        "message": "serbia"
    },
    "set_minus_b46e9b88": {
        "message": "Aseta miinus"
    },
    "sharp_music_ab956814": {
        "message": "Terävä (musiikki)"
    },
    "shift_o_to_open_the_pretty_html_editor_55ff5a31": {
        "message": "Shift-O avaa Pretty-tekstieditorin."
    },
    "show_all_ae37d610": {
        "message": "Näytä kaikki"
    },
    "show_audio_options_b489926b": {
        "message": "Näytä ääniasetukset"
    },
    "show_image_options_1e2ecc6b": {
        "message": "Näytä kuva-asetukset"
    },
    "show_link_options_545338fd": {
        "message": "Näytä linkin asetukset"
    },
    "show_my_grades_ebd08684": {
        "message": "Näytä omat arvosanat"
    },
    "show_video_options_6ed3721a": {
        "message": "Näytä videoasetukset"
    },
    "sigma_5c35e553": {
        "message": "Sigma"
    },
    "sigma_variant_8155625": {
        "message": "Sigma (muuttuja)"
    },
    "single_color_image_4e5d4dbc": {
        "message": "Yksivärinen kuva"
    },
    "single_color_image_color_95fa9a87": {
        "message": "Yksivärinen kuvan väri"
    },
    "size_b30e1077": {
        "message": "Koko"
    },
    "size_of_caption_file_is_greater_than_the_maximum_m_bff5f86e": {
        "message": "Tekstitystiedosto on kooltaan suurempi kuin suurin sallittu tiedostokoko { max } kb."
    },
    "slovak_69f48e1b": {
        "message": "slovakia"
    },
    "slovenian_30ae5208": {
        "message": "slovenia"
    },
    "small_b070434a": {
        "message": "Pieni"
    },
    "social_studies_13fa30c7": {
        "message": "Yhteiskunnalliset opiskelut"
    },
    "solid_circle_9f061dfc": {
        "message": "Kiinteä ympyrä"
    },
    "something_went_wrong_89195131": {
        "message": "Jotakin meni pieleen."
    },
    "something_went_wrong_and_i_don_t_know_what_to_show_e0c54ec8": {
        "message": "Jotakin meni pieleen enkä tiedä, mitä näyttää sinulle,"
    },
    "something_went_wrong_check_your_connection_reload__c7868286": {
        "message": "Jotakin meni pieleen. Tarkista yhteytesi, lataa sivu uudelleen ja yritä uudelleen."
    },
    "something_went_wrong_d238c551": {
        "message": "Jotakin meni pieleen."
    },
    "sort_by_e75f9e3e": {
        "message": "Lajitteluperuste"
    },
    "spades_suit_b37020c2": {
        "message": "Pata (suit)"
    },
    "spanish_de9de5d6": {
        "message": "espanja"
    },
    "square_511eb3b3": {
        "message": "Neliö"
    },
    "square_cap_9ec88646": {
        "message": "Nelikantasuojus"
    },
    "square_cup_b0665113": {
        "message": "Nelikantasuojus"
    },
    "square_root_e8bcbc60": {
        "message": "Neliöjuuri"
    },
    "square_root_symbol_d0898a53": {
        "message": "Neliöjuuren symboli"
    },
    "square_subset_17be67cb": {
        "message": "Neliöosajoukko"
    },
    "square_subset_strict_7044e84f": {
        "message": "Neliöosajoukko (tiukka)"
    },
    "square_superset_3be8dae1": {
        "message": "Neliöosajoukko"
    },
    "square_superset_strict_fa4262e4": {
        "message": "Neliöosajoukko (tiukka)"
    },
    "star_8d156e09": {
        "message": "Tähti"
    },
    "startdate_to_enddate_d245175b": {
        "message": "{ startDate } - { endDate }"
    },
    "startdatetime_enddatetime_20abc10e": {
        "message": "{ startDateTime } - { endDateTime }"
    },
    "startdatetime_endtime_49741bbe": {
        "message": "{ startDateTime } - { endTime }"
    },
    "starttime_to_endtime_d7cc249d": {
        "message": "{ startTime } - { endTime }"
    },
    "steel_blue_14296f08": {
        "message": "Teräksensininen"
    },
    "student_to_do_c018c835": {
        "message": "Opiskelijoiden tehtävälista"
    },
    "styles_2aa721ef": {
        "message": "Tyylit"
    },
    "submit_a3cc6859": {
        "message": "Lähetä"
    },
    "submitted_318fad53": {
        "message": "Lähetetty"
    },
    "subscript_59744f96": {
        "message": "Alaindeksi"
    },
    "subset_19c1a92f": {
        "message": "Osajoukko"
    },
    "subset_strict_8d8948d6": {
        "message": "Osajoukko (tiukka)"
    },
    "succeeds_9cc31be9": {
        "message": "Onnistuu"
    },
    "succeeds_equal_158e8c3a": {
        "message": "Onnistuu yhtä hyvin"
    },
    "success_to_do_created_e34ed395": {
        "message": "Onnistuminen: Tehtävä luotu"
    },
    "sum_b0842d31": {
        "message": "Summa"
    },
    "superscript_8cb349a2": {
        "message": "Yläindeksi"
    },
    "superscript_and_subscript_37f94a50": {
        "message": "Ylä- ja alaindeksi"
    },
    "superset_c4db8a7a": {
        "message": "Osajoukko"
    },
    "superset_strict_c77dd6d2": {
        "message": "Osajoukko (tiukka)"
    },
    "supported_file_types_srt_or_webvtt_7d827ed": {
        "message": "Tuetut tiedostotyypit: SRT tai WebVTT"
    },
<<<<<<< HEAD
=======
    "swahili_5caeb4ba": {
        "message": "swahili"
    },
    "swedish_59a593ca": {
        "message": "ruotsi"
    },
>>>>>>> 8ae26fe4
    "switch_to_pretty_html_editor_a3cee15f": {
        "message": "Vaihda Pretty HTLM -tekstieditoriin"
    },
    "switch_to_raw_html_editor_f970ae1a": {
        "message": "Vaihda HTML-raakatekstieditoriin"
    },
    "switch_to_the_html_editor_146dfffd": {
        "message": "Vaihda tekstieditoriin"
    },
    "switch_to_the_rich_text_editor_63c1ecf6": {
        "message": "Vaihda tekstimuotoilueditoriin"
    },
    "syllabus_f191f65b": {
        "message": "Opinto-ohjelma"
    },
    "tab_arrows_4cf5abfc": {
        "message": "TAB/Nuolet"
    },
    "tagalog_74906db7": {
        "message": "tagalog"
    },
    "task_16b0ef38": {
        "message": "Tehtävä"
    },
    "tau_880974b7": {
        "message": "Tau"
    },
    "teal_f729a294": {
        "message": "Sinivihreä"
    },
    "text_7f4593da": {
        "message": "Teksti"
    },
    "text_background_color_16e61c3f": {
        "message": "Tekstin taustaväri"
    },
    "text_color_acf75eb6": {
        "message": "Tekstiväri"
    },
    "text_optional_384f94f7": {
        "message": "Teksti (valinnainen)"
    },
    "text_position_8df8c162": {
        "message": "Tekstin paikka"
    },
    "text_size_887c2f6": {
        "message": "Tekstikoko"
    },
    "thai_8f9bc548": {
        "message": "thai"
    },
    "the_best_assignment_15e98be1": {
        "message": "Paras tehtävä"
    },
    "the_date_and_time_this_to_do_is_due_74c823d4": {
        "message": "Päivämäärä ja aika, jolloin tämä tehtävä täytyy palauttaa."
    },
    "the_document_preview_is_currently_being_processed__7d9ea135": {
        "message": "Asiakirjan esikatselua käsitellään parhaillaan. Yritä myöhemmin uudelleen."
    },
    "the_material_is_in_the_public_domain_279c39a3": {
        "message": "Materiaali on vapaasti käytössä (public domain)."
    },
    "the_material_is_licensed_under_creative_commons_3242cb5e": {
        "message": "Materiaali on lisensoitu Creative Commons -lisenssillä"
    },
    "the_material_is_subject_to_an_exception_e_g_fair_u_a39c8ca2": {
        "message": "Materiaali on poikkeuksen (esim. Fair Use, oikeus lainata tai muiden sovellettavien tekijänoikeuslakien) alainen"
    },
    "the_pretty_html_editor_is_not_keyboard_accessible__d6d5d2b": {
        "message": "Harmi, mutta Pretty-tekstieditoria ei voi käyttää näppäimistöltä. Kun painat Shift-O, tekstieditori avautuu."
    },
    "there_are_no_points_associated_with_this_item_449c712a": {
        "message": "Tälle kohteelle ei ole osoitettu pisteitä"
    },
    "there_is_nothing_planned_for_today_e09bfc8c": {
        "message": "Tälle päivälle ei ole mitään suunniteltuna."
    },
    "therefore_d860e024": {
        "message": "Tästä syystä"
    },
    "theta_ce2d2350": {
        "message": "Theta"
    },
    "theta_variant_fff6da6f": {
        "message": "Theta (muuttuja)"
    },
    "thick_downward_arrow_b85add4c": {
        "message": "Paksu alaspäin suuntaava nuoli"
    },
    "thick_left_arrow_d5f3e925": {
        "message": "Paksu vasemmalle suuntaava nuoli"
    },
    "thick_leftward_arrow_6ab89880": {
        "message": "Paksu nuoli vasemmalle"
    },
    "thick_right_arrow_3ed5e8f7": {
        "message": "Paksu nuoli oikealle"
    },
    "thick_rightward_arrow_a2e1839e": {
        "message": "Paksu oikealle suuntaava nuoli"
    },
    "thick_upward_arrow_acd20328": {
        "message": "Paksu ylöspäin suuntaava nuoli"
    },
    "this_document_cannot_be_displayed_within_canvas_7aba77be": {
        "message": "Tätä asiakirjaa ei voi näyttää Canvasissa."
    },
    "this_equation_cannot_be_rendered_in_basic_view_9b6c07ae": {
        "message": "Tätä kaavaa ei voida hahmontaa perusnäkymässä."
    },
    "this_image_is_currently_unavailable_25c68857": {
        "message": "Tämä kuva ei ole tällä hetkellä saatavissa"
    },
    "though_your_video_will_have_the_correct_title_in_t_90e427f3": {
        "message": "Vaikka videollasi on oikea otsikko selaimessa, sen päivitys tietokannassa epäonnistui."
    },
    "time_2b5aac58": {
        "message": "Aika"
    },
    "title_ee03d132": {
        "message": "Otsikko"
    },
    "title_is_required_6ddcab69": {
        "message": "Otsikko on pakollinen"
    },
    "to_be_posted_when_d24bf7dc": {
        "message": "Lähetetään: { when }"
    },
    "to_do_1d554f36": {
        "message": "Tehtävä"
    },
    "to_do_date_4b211ad0": {
        "message": "Tehtävä: { date }"
    },
    "to_do_items_loading_d1cdfcd5": {
        "message": "Tehtävä-kohteita ladataan"
    },
    "to_do_when_2783d78f": {
        "message": "Tehtävä: { when }"
    },
    "today_76e10f9c": {
        "message": "Tänään"
    },
    "today_at_date_8ac30d6": {
        "message": "Tänään kohteessa { date }"
    },
    "toggle_summary_group_413df9ac": {
        "message": "Vaihda { summary } ryhmää"
    },
    "toggle_tooltip_d3b7cb86": {
        "message": "Vaihtele työkaluvihjettä"
    },
    "tomorrow_9a6c9a00": {
        "message": "Huomenna"
    },
    "tomorrow_at_date_b53f2cf1": {
        "message": "Huomenna kohteessa { date }"
    },
    "tools_2fcf772e": {
        "message": "Työkalut"
    },
    "top_66e0adb6": {
        "message": "Yläosa"
    },
    "totalresults_results_found_numdisplayed_results_cu_a0a44975": {
        "message": "{ totalResults } Tulosta löytyi, { numDisplayed } tulosta näkyy parhaillaan"
    },
    "tray_839df38a": {
        "message": "Alusta"
    },
    "triangle_6072304e": {
        "message": "Kolmio"
    },
    "turkish_5b69578b": {
        "message": "turkki"
    },
    "turnstile_yields_f9e76df1": {
        "message": "Kääntöportti (tuotto)"
    },
    "type_control_f9_to_access_image_options_text_a47e319f": {
        "message": "käytä kuvan asetuksia kirjoittamalla Control F9. { text }"
    },
    "type_control_f9_to_access_link_options_text_4ead9682": {
        "message": "käytä musteen asetuksia kirjoittamalla Control F9. { text }"
    },
    "type_control_f9_to_access_table_options_text_92141329": {
        "message": "käytä taulukon asetuksia kirjoittamalla Control F9. { text }"
    },
    "ukrainian_945b00b7": {
        "message": "ukraina"
    },
    "unable_to_mark_as_complete_8141856d": {
        "message": "Ei voitu merkitä valmiiksi."
    },
    "union_e6b57a53": {
        "message": "Liitto"
    },
    "unpublished_dfd8801": {
        "message": "julkaisematon"
    },
    "untitled_efdc2d7d": {
        "message": "Nimetön"
    },
    "up_and_left_diagonal_arrow_e4a74a23": {
        "message": "Diagonaalinen nuoli ylös ja vasemmalle"
    },
    "up_and_right_diagonal_arrow_935b902e": {
        "message": "Diagonaalinen nuoli ylös ja oikealle"
    },
    "upload_document_253f0478": {
        "message": "Lataa asiakirja"
    },
    "upload_file_fd2361b8": {
        "message": "Lataa tiedosto"
    },
    "upload_image_6120b609": {
        "message": "Lisää kuva"
    },
    "upload_media_ce31135a": {
        "message": "Lataa mediaa"
    },
    "upload_record_media_e4207d72": {
        "message": "Lataa/Tallennusväline"
    },
    "uploading_19e8a4e7": {
        "message": "Ladataan"
    },
    "uppercase_delta_d4f4bc41": {
        "message": "Delta"
    },
    "uppercase_gamma_86f492e9": {
        "message": "Gamma"
    },
    "uppercase_lambda_c78d8ed4": {
        "message": "Lambda"
    },
    "uppercase_omega_8aedfa2": {
        "message": "Omega"
    },
    "uppercase_phi_caa36724": {
        "message": "Phi"
    },
    "uppercase_pi_fcc70f5e": {
        "message": "Pi iso kirjain"
    },
    "uppercase_psi_6395acbe": {
        "message": "Psi iso kirjain"
    },
    "uppercase_sigma_dbb70e92": {
        "message": "Sigma iso kirjain"
    },
    "uppercase_theta_49afc891": {
        "message": "Theta iso kirjain"
    },
    "uppercase_upsilon_8c1e623e": {
        "message": "Upsilon iso kirjain"
    },
    "uppercase_xi_341e8556": {
        "message": "Xi iso kirjain"
    },
    "upsilon_33651634": {
        "message": "Upsilon"
    },
    "upward_and_downward_pointing_arrow_fa90a918": {
        "message": "Ylös- ja alaspäin osoittava nuoli"
    },
    "upward_and_downward_pointing_arrow_thick_d420fdef": {
        "message": "Ylös- ja alaspäin osoittava nuoli (paksu)"
    },
    "upward_arrow_9992cb2d": {
        "message": "Nuoli ylöspäin"
    },
    "upward_pointing_triangle_d078d7cb": {
        "message": "Ylöspäin osoittava kolmio"
    },
    "url_22a5f3b8": {
        "message": "URL-osoite"
    },
    "usage_right_ff96f3e2": {
        "message": "Käyttöoikeus:"
    },
    "usage_rights_required_5fe4dd68": {
        "message": "Käyttöoikeudet (vaaditaan)"
    },
    "use_arrow_keys_to_navigate_options_2021cc50": {
        "message": "Siirry vaihtoehdoissa nuolinäppäinten avulla."
    },
    "use_arrow_keys_to_select_a_shape_c8eb57ed": {
        "message": "Valitse nuolipainikkeet valitaksesi muodon."
    },
    "use_arrow_keys_to_select_a_size_699a19f4": {
        "message": "Valitse nuolipainikkeet valitaksesi koon."
    },
    "use_arrow_keys_to_select_a_text_position_72f9137c": {
        "message": "Valitse nuolipainikkeet valitaksesi tekstin paikan."
    },
    "use_arrow_keys_to_select_a_text_size_65e89336": {
        "message": "Valitse nuolipainikkeet valitaksesi tekstin koon."
    },
    "use_arrow_keys_to_select_an_outline_size_e009d6b0": {
        "message": "Valitse nuolipainikkeet ääriviivan koon."
    },
    "used_by_screen_readers_to_describe_the_content_of__4f14b4e4": {
        "message": "Näytönlukijat käyttävät kuvaamaan kohteen { TYPE } sisältöä"
    },
    "used_by_screen_readers_to_describe_the_content_of__b1e76d9e": {
        "message": "Näytönlukijat käyttävät kuvaamaan kuvan sisältöä"
    },
    "used_by_screen_readers_to_describe_the_video_37ebad25": {
        "message": "Näytönlukijat käyttävät kuvaamaan videota"
    },
    "user_documents_c206e61f": {
        "message": "Käyttäjän asiakirjat"
    },
    "user_files_78e21703": {
        "message": "Käyttäjätiedostot"
    },
    "user_images_b6490852": {
        "message": "Käyttäjän kuvat"
    },
    "user_media_14fbf656": {
        "message": "Käyttäjän tietoväline"
    },
    "vector_notation_cf6086ab": {
        "message": "Vektori (merkintä)"
    },
    "vertical_bar_set_builder_notation_4300495f": {
        "message": "Pystypalkki (Määritä rakentajan huomatukset)"
    },
    "vertical_dots_bfb21f14": {
        "message": "Pystysuorat pisteet"
    },
    "video_options_24ef6e5d": {
        "message": "Videoasetukset"
    },
    "video_options_tray_3b9809a5": {
        "message": "Videoasetusten ilmoitusalue"
    },
    "video_player_for_9e7d373b": {
        "message": "Videonauhuri kohteelle "
    },
    "video_player_for_title_ffd9fbc4": {
        "message": "Videonauhuri kohteelle { title }"
    },
    "vietnamese_e7a76583": {
        "message": "vietnam"
    },
    "view_ba339f93": {
        "message": "Tarkastele"
    },
    "view_description_30446afc": {
        "message": "Näytä kuvaus"
    },
    "view_keyboard_shortcuts_34d1be0b": {
        "message": "Näytä näppäimistön pikakuvakkeet"
    },
    "view_next_week_7f61f755": {
        "message": "Näytä seuraava viikko"
    },
    "view_previous_week_6f83849f": {
        "message": "Näytä edellinen viikko"
    },
    "view_title_description_67940918": {
        "message": "Näytä kohteen { title } kuvaus"
    },
    "weekly_schedule_navigation_6b042645": {
        "message": "Viikkoaikataulun selaus"
    },
    "welsh_42ab94b1": {
        "message": "kymri"
    },
    "white_87fa64fd": {
        "message": "Valkoinen"
    },
    "width_492fec76": {
        "message": "Leveys"
    },
    "width_and_height_must_be_numbers_110ab2e3": {
        "message": "Leveyden ja korkeuden täytyy olla numeroita"
    },
    "width_x_height_px_ff3ccb93": {
        "message": "{ width } x { height }px"
    },
    "wiki_home_9cd54d0": {
        "message": "Wiki Home"
    },
    "wreath_product_200b38ef": {
        "message": "Seppeletuote"
    },
    "xi_149681d0": {
        "message": "Xi"
    },
    "yes_dde87d5": {
        "message": "Kyllä"
    },
    "yesterday_at_date_1aa6d18e": {
        "message": "Eilen { date }"
    },
    "yesterday_c6bd6abf": {
        "message": "Eilen"
    },
    "yiddish_f96986df": {
        "message": "jiddish"
    },
    "you_have_media_feedback_f5f9aba8": {
        "message": "Sinulla on mediapalautetta."
    },
    "you_have_unsaved_changes_in_the_icon_maker_tray_do_e8cf5f1b": {
        "message": "Kuvakkeen tekijän ilmoitusalueella on tallentamattomia muutoksia. Haluatko jatkaa tallentamatta näitä muutoksia?"
    },
    "you_may_not_upload_an_empty_file_11c31eb2": {
        "message": "Et voi ladata tyhjää tiedostoa."
    },
    "you_must_provide_a_date_and_time_a86839d2": {
        "message": "Sinun täytyy antaa päivämäärä ja aika."
    },
    "you_ve_scrolled_back_to_your_very_first_to_do_29374681": {
        "message": "Olet vierittänyt takaisin ensimmäiseen tehtävääsi!"
    },
    "your_image_has_been_compressed_for_icon_maker_imag_2e45cd91": {
        "message": "Kuvasi on pakattu Icon Makeria varten. Alle { size } KB:n kokoisia kuvia ei pakata."
    },
    "zeta_5ef24f0e": {
        "message": "Zeta"
    },
    "zoom_f3e54d69": {
        "message": "Zoomaa"
    },
    "zoom_in_image_bb97d4f": {
        "message": "Lähennä kuvaan"
    },
    "zoom_out_image_d0a0a2ec": {
        "message": "Loitonna kuvasta"
    }
}<|MERGE_RESOLUTION|>--- conflicted
+++ resolved
@@ -1277,12 +1277,9 @@
     "links_to_an_external_site_de74145d": {
         "message": "Linkittyy ulkoiselle sivustolle."
     },
-<<<<<<< HEAD
-=======
     "lithuanian_5adcbe24": {
         "message": "liettua"
     },
->>>>>>> 8ae26fe4
     "load_more_35d33c7": {
         "message": "Lataa lisää"
     },
@@ -2123,15 +2120,12 @@
     "supported_file_types_srt_or_webvtt_7d827ed": {
         "message": "Tuetut tiedostotyypit: SRT tai WebVTT"
     },
-<<<<<<< HEAD
-=======
     "swahili_5caeb4ba": {
         "message": "swahili"
     },
     "swedish_59a593ca": {
         "message": "ruotsi"
     },
->>>>>>> 8ae26fe4
     "switch_to_pretty_html_editor_a3cee15f": {
         "message": "Vaihda Pretty HTLM -tekstieditoriin"
     },
