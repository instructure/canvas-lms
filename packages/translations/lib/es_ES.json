--- conflicted
+++ resolved
@@ -457,17 +457,10 @@
     },
     "decorative_icon_9a7f3fc3": {
         "message": "Icono decorativo"
-<<<<<<< HEAD
     },
     "decorative_type_upper_f2c95e3": {
         "message": "Decorativo { TYPE_UPPER }"
     },
-=======
-    },
-    "decorative_type_upper_f2c95e3": {
-        "message": "Decorativo { TYPE_UPPER }"
-    },
->>>>>>> 16101d78
     "decrease_indent_d9cf469d": {
         "message": "Reducir sangría"
     },
@@ -1644,22 +1637,11 @@
     "rational_numbers_80ddaa4a": {
         "message": "Números racionales"
     },
-<<<<<<< HEAD
-    "raw_html_editor_e3993e41": {
-        "message": "Editor HTML puro"
-=======
     "real_numbers_7c99df94": {
         "message": "Números reales"
     },
     "real_portion_of_complex_number_7dad33b5": {
         "message": "Porción real (de un número complejo)"
->>>>>>> 16101d78
-    },
-    "real_numbers_7c99df94": {
-        "message": "Números reales"
-    },
-    "real_portion_of_complex_number_7dad33b5": {
-        "message": "Porción real (de un número complejo)"
     },
     "record_7c9448b": {
         "message": "Grabar"
@@ -2305,12 +2287,6 @@
     },
     "view_next_week_7f61f755": {
         "message": "Ver la próxima semana"
-<<<<<<< HEAD
-    },
-    "view_predefined_colors_92f5db39": {
-        "message": "Ver colores predefinidos"
-=======
->>>>>>> 16101d78
     },
     "view_previous_week_6f83849f": {
         "message": "Ver la semana anterior"
