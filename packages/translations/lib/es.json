--- conflicted
+++ resolved
@@ -1205,12 +1205,9 @@
     "icon_size_9353edea": {
         "message": "Tamaño del ícono"
     },
-<<<<<<< HEAD
-=======
     "if_left_empty_link_text_will_display_as_course_lin_2a34eedb": {
         "message": "Si se deja vacío, el texto del enlace se mostrará como el nombre del enlace del curso."
     },
->>>>>>> a9d918a9
     "if_usage_rights_are_required_the_file_will_not_pub_841e276e": {
         "message": "Si se requieren derechos de uso, no se publicará el archivo hasta que esté habilitado en la página de Archivos."
     },
