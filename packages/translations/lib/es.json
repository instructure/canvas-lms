{
    "a_great_discussion_6526a6d9": {
        "message": "Un gran foro de discusión"
    },
    "a_wonderful_assignment_d3139d9b": {
        "message": "Una tarea maravillosa"
    },
    "access_the_pretty_html_editor_37168efe": {
        "message": "Acceda al Editor HTML agradable"
    },
    "accessibility_checker_b3af1f6c": {
        "message": "Verificador de accesibilidad"
    },
    "add_8523c19b": {
        "message": "Agregar"
    },
    "add_another_f4e50d57": {
        "message": "Agregar otro"
    },
    "add_cc_subtitles_55f0394e": {
        "message": "Agregar CC/subtítulos"
    },
    "add_image_60b2de07": {
        "message": "Agregar imagen"
    },
    "add_to_do_7537af64": {
        "message": "Agregar tareas por hacer"
    },
    "add_to_do_7def3c37": {
        "message": "Agregar tarea por hacer"
    },
    "address_3159962f": {
        "message": "Dirección:"
    },
    "aleph_f4ffd155": {
        "message": "Aleph"
    },
    "align_11050992": {
        "message": "Alinear"
    },
    "alignment_and_lists_5cebcb69": {
        "message": "Alineación y listas"
    },
    "all_4321c3a1": {
        "message": "Todo"
    },
    "all_apps_a50dea49": {
        "message": "Todas las aplicaciones"
    },
    "all_day_fb42c4fc": {
        "message": "Todo el día"
    },
    "all_items_loaded_aa256183": {
        "message": "Todos los ítems cargados"
    },
    "alpha_15d59033": {
        "message": "Alfa"
    },
    "alphabetical_55b5b4e0": {
        "message": "Alfabético"
    },
    "alt_text_611fb322": {
        "message": "Texto alternativo"
    },
    "amalg_coproduct_c589fb12": {
        "message": "Amalg (coproducto)"
    },
    "an_amazing_discussion_assignment_e5c8bd6b": {
        "message": "Una tarea del foro de discusión increíble"
    },
    "an_error_occured_reading_the_file_ff48558b": {
        "message": "Hubo un error al leer el archivo"
    },
    "an_error_occurred_attempting_to_dismiss_the_opport_f86e0667": {
        "message": "Ocurrió un error al intentar descartar la oportunidad."
    },
    "an_error_occurred_making_a_network_request_d1bda348": {
        "message": "Se produjo un error al realizar una solicitud de red"
    },
    "an_error_occurred_uploading_your_media_71f1444d": {
        "message": "Se produjo un error al cargar sus elementos multimedia."
    },
    "and_7fcc2911": {
        "message": "Y"
    },
    "angle_c5b4ec50": {
        "message": "Ángulo"
    },
    "announcement_fb4cb645": {
        "message": "Anuncio"
    },
    "announcement_list_da155734": {
        "message": "Lista de anuncios"
    },
    "announcements_a4b8ed4a": {
        "message": "Anuncios"
    },
    "apply_781a2546": {
        "message": "Aplicar"
    },
    "apply_changes_to_all_instances_of_this_icon_maker__2642f466": {
        "message": "Aplicar los cambios a todas las instancias a este ícono de Icon Maker en el curso."
    },
    "approaches_the_limit_893aeec9": {
        "message": "Se acerca al límite"
    },
    "approximately_e7965800": {
        "message": "Aproximadamente"
    },
    "apps_54d24a47": {
        "message": "Aplicaciones"
    },
    "are_you_sure_you_want_to_delete_this_planner_item_b71e330c": {
        "message": "¿Está seguro de que desea eliminar este ítem del planificador?"
    },
    "arrows_464a3e54": {
        "message": "Flechas"
    },
    "art_icon_8e1daad": {
        "message": "Ícono de arte"
    },
    "aspect_ratio_will_be_preserved_cb5fdfb8": {
        "message": "Se conservará la relación de aspecto"
    },
    "assignment_976578a8": {
        "message": "Tarea"
    },
    "assignments_1e02582c": {
        "message": "Tareas"
    },
    "assignmenttype_title_6612d008": {
        "message": "{ assignmentType } { title }."
    },
    "assignmenttype_title_all_day_on_datetime_9768903c": {
        "message": "{ assignmentType } { title }, todo el día el { datetime }."
    },
    "assignmenttype_title_at_datetime_478f0709": {
        "message": "{ assignmentType } { title }, a las { datetime }."
    },
    "assignmenttype_title_at_datetime_until_endtime_a5900e38": {
        "message": "{ assignmentType } { title }, a las { datetime } hasta las { endTime }"
    },
    "assignmenttype_title_due_datetime_a112d8ff": {
        "message": "{ assignmentType } { title }, fecha límite { datetime }."
    },
    "assignmenttype_title_has_a_to_do_time_at_datetime_e07310e8": {
        "message": "{ assignmentType } { title } tiene un tiempo para tareas por hacer a las { datetime }."
    },
    "assignmenttype_title_is_marked_as_done_a8dc46ef": {
        "message": "{ assignmentType } { title } marcado como realizado."
    },
    "assignmenttype_title_is_not_marked_as_done_ba80ba66": {
        "message": "{ assignmentType } { title } marcado como no realizado."
    },
    "assignmenttype_title_posted_datetime_cab69444": {
        "message": "{ assignmentType } { title } publicado { datetime }."
    },
    "assignmenttype_title_reminder_datetime_33fa66d5": {
        "message": "{ assignmentType } { title }, recordatorio { datetime }."
    },
    "asterisk_82255584": {
        "message": "Asterisco"
    },
    "attributes_963ba262": {
        "message": "Atributos"
    },
    "audio_and_video_recording_not_supported_please_use_5ce3f0d7": {
        "message": "No se admite la grabación de audio y video; utilice un otro navegador."
    },
    "audio_options_feb58e2c": {
        "message": "Opciones de audio"
    },
    "audio_options_tray_33a90711": {
        "message": "Bandeja de opciones de audio"
    },
    "audio_player_for_title_20cc70d": {
        "message": "Reproductor de audio para { title }"
    },
    "auto_saved_content_exists_would_you_like_to_load_t_fee528f2": {
        "message": "Hay contenido guardado automáticamente. ¿Desea cargar el contenido guardado automáticamente?"
    },
    "available_folders_694d0436": {
        "message": "Carpetas disponibles"
    },
    "backslash_b2d5442d": {
        "message": "Barra invertida"
    },
    "bar_ec63ed6": {
        "message": "Barra"
    },
    "basic_554cdc0a": {
        "message": "Básico"
    },
    "because_501841b": {
        "message": "Porque"
    },
    "beginning_of_your_to_do_history_61ef2dce": {
        "message": "Inicio de su Historial de cosas por hacer"
    },
    "below_81d4dceb": {
        "message": "Debajo"
    },
    "below_is_an_example_of_how_students_will_see_their_8f7e7971": {
        "message": "A continuación se muestra un ejemplo de cómo verán los estudiantes su cronograma."
    },
    "beta_cb5f307e": {
        "message": "Beta"
    },
    "big_circle_16b2e604": {
        "message": "Círculo grande"
    },
    "binomial_coefficient_ea5b9bb7": {
        "message": "Coeficiente binomial"
    },
    "black_4cb01371": {
        "message": "Negro"
    },
    "blue_daf8fea9": {
        "message": "Azul"
    },
    "bottom_15a2a9be": {
        "message": "Abajo"
    },
    "bottom_third_5f5fec1d": {
        "message": "Tercero desde abajo"
    },
    "bowtie_5f9629e4": {
        "message": "Pajarita"
    },
    "brick_f2656265": {
        "message": "Ladrillo"
    },
    "c_2001_acme_inc_283f7f80": {
        "message": "(c) 2001 Acme Inc."
    },
    "calendar_a8563bb2": {
        "message": "Calendario:"
    },
    "calendar_event_89aadc1c": {
        "message": "Evento del calendario"
    },
    "cancel_caeb1e68": {
        "message": "Cancelar"
    },
    "canvas_planner_98ed106": {
        "message": "Planificador de Canvas"
    },
    "cap_product_3a5265a6": {
        "message": "Extremo de producto"
    },
    "center_align_e68d9997": {
        "message": "Alineación central"
    },
    "centered_dot_64d5e378": {
        "message": "Punto centrado"
    },
    "centered_horizontal_dots_451c5815": {
        "message": "Puntos horizontales centrados"
    },
    "chi_54a32644": {
        "message": "Chi"
    },
    "choose_caption_file_9c45bc4e": {
        "message": "Elegir archivo de subtítulos"
    },
    "choose_usage_rights_33683854": {
        "message": "Elegir derechos de uso..."
    },
    "circle_484abe63": {
        "message": "Círculo"
    },
    "circle_unordered_list_9e3a0763": {
        "message": "marque con un círculo la lista no ordenada"
    },
    "clear_2084585f": {
        "message": "Eliminar"
    },
    "clear_image_3213fe62": {
        "message": "Imagen clara"
    },
    "clear_selected_file_82388e50": {
        "message": "Borrar archivo seleccionado"
    },
    "clear_selected_file_filename_2fe8a58e": {
        "message": "Eliminar archivo seleccionado: { filename }"
    },
    "click_or_shift_click_for_the_html_editor_25d70bb4": {
        "message": "Haga clic o presione Mayús y haga clic para acceder al editor html."
    },
    "click_to_embed_imagename_c41ea8df": {
        "message": "Haga clic para incluir { imageName }"
    },
    "click_to_hide_preview_3c707763": {
        "message": "Hacer clic para ocultar la vista previa"
    },
    "click_to_insert_a_link_into_the_editor_c19613aa": {
        "message": "Haz clic para insertar un enlace en el editor."
    },
    "click_to_show_preview_faa27051": {
        "message": "Hacer clic para mostrar la vista previa"
    },
    "close_a_menu_or_dialog_also_returns_you_to_the_edi_739079e6": {
        "message": "Cerrar un menú o diálogo. También lo vuelve a llevar al área de editor"
    },
    "close_d634289d": {
        "message": "Cerrar"
    },
    "close_opportunity_center_popup_9907d981": {
        "message": "Cerrar ventana emergente del Centro de oportunidades"
    },
    "closed_caption_file_must_be_less_than_maxkb_kb_5880f752": {
        "message": "El archivo de subtítulos debe pesar menos de { maxKb } kB"
    },
    "closed_captions_subtitles_e6aaa016": {
        "message": "Subtítulos/subtítulos ocultos"
    },
    "clubs_suit_c1ffedff": {
        "message": "Bastos (palo)"
    },
    "collaborations_5c56c15f": {
        "message": "Colaboraciones"
    },
    "collapse_to_hide_types_1ab46d2e": {
        "message": "Colapsar para ocultar { types }"
    },
    "color_picker_6b359edf": {
        "message": "Selector de color"
    },
    "color_picker_colorname_selected_ad4cf400": {
        "message": "Selector de color ({ colorName } seleccionado)"
    },
    "complex_numbers_a543d004": {
        "message": "Números complejos"
    },
    "computer_1d7dfa6f": {
        "message": "Computadora"
    },
    "congruent_5a244acd": {
        "message": "Congruente"
    },
    "contains_311f37b7": {
        "message": "Contiene"
    },
    "content_1440204b": {
        "message": "Contenido"
    },
    "content_is_still_being_uploaded_if_you_continue_it_8f06d0cb": {
        "message": "Todavía se está cargando el contenido; si continúa, no se incrustará correctamente."
    },
    "content_subtype_5ce35e88": {
        "message": "Subtipo de contenido"
    },
    "content_type_2cf90d95": {
        "message": "Tipo de contenido"
    },
    "coproduct_e7838082": {
        "message": "Coproducto"
    },
    "copyright_holder_66ee111": {
        "message": "Titular de los derechos de autor:"
    },
    "count_plural_0_0_words_one_1_word_other_words_acf32eca": {
        "message": "{ count, plural,\n     =0 {0 palabras}\n    one {1 palabra}\n  other {# palabras}\n}"
    },
    "count_plural_0_opportunities_one_opportunity_other_765e27fa": {
        "message": "{ count, plural,\n     =0 {# oportunidades}\n    one {# oportunidad}\n  other {# oportunidades}\n}"
    },
    "count_plural_one_hide_missing_item_other_hide_miss_4a2562f7": {
        "message": "{ count, plural,\n    one {Ocultar # elemento faltante}\n  other {Ocultar # elementos faltantes}\n}"
    },
    "count_plural_one_item_loaded_other_items_loaded_857023b7": {
        "message": "{ count, plural,\n    one {# ítem cargado}\n  other {# ítems cargados}\n}"
    },
    "count_plural_one_show_completed_item_other_show_co_8d0d0ae5": {
        "message": "{ count, plural,\n    one {Mostrar # ítem completado}\n  other {Mostrar # ítems completados}\n}"
    },
    "count_plural_one_show_missing_item_other_show_miss_509327ef": {
        "message": "{ count, plural,\n    one {Mostrar # elemento faltante}\n  other {Mostrar # elementos faltantes}\n}"
    },
    "course_8a63b4a3": {
        "message": "Curso"
    },
    "course_documents_104d76e0": {
        "message": "Documentos del curso"
    },
    "course_files_62deb8f8": {
        "message": "Archivos del curso"
    },
    "course_files_a31f97fc": {
        "message": "Archivos del curso"
    },
    "course_images_f8511d04": {
        "message": "Imágenes del curso"
    },
    "course_link_b369426": {
        "message": "Enlace del curso"
    },
    "course_links_b56959b9": {
        "message": "Enlaces del curso"
    },
    "course_media_ec759ad": {
        "message": "Multimedia del curso"
    },
    "course_navigation_dd035109": {
        "message": "Navegación del curso"
    },
    "course_to_do_bcbbab54": {
        "message": "{ course } POR HACER"
    },
    "create_icon_110d6463": {
        "message": "Crear ícono"
    },
    "create_icon_maker_icon_c716bffe": {
        "message": "Crear un ícono de Icon Maker"
    },
    "creative_commons_license_725584ae": {
        "message": "Licencia Creative Commons:"
    },
    "crop_image_41bf940c": {
        "message": "Delimitar imagen"
    },
    "crop_image_807ebb08": {
        "message": "Cortar imagen"
    },
    "cup_product_14174434": {
        "message": "Copa de producto"
    },
    "current_image_f16c249c": {
        "message": "Imagen actual"
    },
    "custom_6979cd81": {
        "message": "Personalizar"
    },
    "cyan_c1d5f68a": {
        "message": "Cian"
    },
    "dagger_57e0f4e5": {
        "message": "Daga"
    },
    "date_added_ed5ad465": {
        "message": "Fecha de agregado"
    },
    "date_at_time_dbdb1b99": {
        "message": "{ date } a las { time }"
    },
    "date_ee500367": {
        "message": "Fecha"
    },
    "date_is_not_a_valid_date_4ef9f8ba": {
        "message": "#{ date } no es una fecha válida."
    },
    "date_is_required_8660ec22": {
        "message": "Se requiere la fecha"
    },
    "date_time_d9fbf2d7": {
        "message": "Fecha y hora:"
    },
    "decorative_icon_9a7f3fc3": {
        "message": "Ícono decorativo"
    },
    "decorative_type_upper_f2c95e3": {
        "message": "{ TYPE_UPPER } decorativo"
    },
    "decrease_indent_d9cf469d": {
        "message": "Reducir sangría"
    },
    "deep_purple_bb3e2907": {
        "message": "Morado oscuro"
    },
    "default_bulleted_unordered_list_47079da8": {
        "message": "lista no ordenada con viñetas predeterminada"
    },
    "default_numerical_ordered_list_48dd3548": {
        "message": "lista numérica ordenada predeterminada"
    },
    "definite_integral_fe7ffed1": {
        "message": "Integral definida"
    },
    "degree_symbol_4a823d5f": {
        "message": "Símbolo de grados"
    },
    "delete_a6efa79d": {
        "message": "Eliminar"
    },
    "delimiters_4db4840d": {
        "message": "Delimitadores"
    },
    "delta_53765780": {
        "message": "Delta"
    },
    "describe_the_icon_f6a18823": {
        "message": "(Describa el ícono)"
    },
    "describe_the_type_ff448da5": {
        "message": "(Describir el { TYPE })"
    },
    "describe_the_video_2fe8f46a": {
        "message": "(Describir el video)"
    },
    "details_98a31b68": {
        "message": "Detalles"
    },
    "details_a6f427c3": {
        "message": "Detalles:"
    },
    "diagonal_dots_7d71b57e": {
        "message": "Puntos diagonales"
    },
    "diamond_b8dfe7ae": {
        "message": "Diamante"
    },
    "diamonds_suit_526abaaf": {
        "message": "Diamantes (palo)"
    },
    "digamma_258ade94": {
        "message": "Digamma"
    },
    "dimension_type_f5fa9170": {
        "message": "Tipo de dimensión"
    },
    "dimensions_45ddb7b7": {
        "message": "Dimensiones"
    },
    "directionality_26ae9e08": {
        "message": "Direccionalidad"
    },
    "directly_edit_latex_b7e9235b": {
        "message": "Edición directa en LaTeX"
    },
    "disable_preview_222bdf72": {
        "message": "Deshabilitar vista previa"
    },
    "discussion_6719c51d": {
        "message": "Foro de discusión"
    },
    "discussions_a5f96392": {
        "message": "Foros de discusión"
    },
    "discussions_index_6c36ced": {
        "message": "Índice de foros de discusión"
    },
    "disjoint_union_e74351a8": {
        "message": "Unión disjunta"
    },
    "dismiss_itemtitle_a9fae1b3": {
        "message": "Descartar { itemTitle }"
    },
    "dismiss_opportunityname_5995176f": {
        "message": "Descartar { opportunityName }"
    },
    "dismissed_8b0b1fc9": {
        "message": "Descartado"
    },
    "dismissed_opportunities_f0826640": {
        "message": "Oportunidades descartadas"
    },
    "display_options_315aba85": {
        "message": "Mostrar opciones"
    },
    "display_text_link_opens_in_a_new_tab_75e9afc9": {
        "message": "Mostrar enlace de texto (se abre en una nueva pestaña)"
    },
    "division_sign_72190870": {
        "message": "Signo de dividir"
    },
    "document_678cd7bf": {
        "message": "Documento"
    },
    "documents_81393201": {
        "message": "Documentos"
    },
    "done_54e3d4b6": {
        "message": "Listo"
    },
    "double_dagger_faf78681": {
        "message": "Daga doble"
    },
    "down_and_left_diagonal_arrow_40ef602c": {
        "message": "Flecha diagonal hacia abajo y a la izquierda"
    },
    "down_and_right_diagonal_arrow_6ea0f460": {
        "message": "Flecha diagonal hacia abajo y a la derecha"
    },
    "downward_arrow_cca52012": {
        "message": "Flecha hacia abajo"
    },
    "downward_pointing_triangle_2a12a601": {
        "message": "Triángulo apuntando hacia abajo"
    },
    "drag_a_file_here_1bf656d5": {
        "message": "Arrastrar un archivo aquí"
    },
    "drag_and_drop_or_click_to_browse_your_computer_60772d6d": {
        "message": "Arrastre y suelte, o haga clic para buscar en su computadora"
    },
    "drag_handle_use_up_and_down_arrows_to_resize_e29eae5c": {
        "message": "Icono de arrastre. Use las flechas arriba y abajo para cambiar el tamaño"
    },
    "due_5d7267be": {
        "message": "Fecha límite:"
    },
    "due_date_124fdd99": {
        "message": "Fecha límite: { date }"
    },
    "due_multiple_dates_cc0ee3f5": {
        "message": "Fecha límite: Varias fechas"
    },
    "due_when_7eed10c6": {
        "message": "Fecha límite: { when }"
    },
    "edit_alt_text_for_this_icon_instance_9c6fc5fd": {
        "message": "Editar texto alternativo para esta instancia de ícono"
    },
    "edit_c5fbea07": {
        "message": "Editar"
    },
    "edit_course_link_5a5c3c59": {
        "message": "Editar enlace del curso"
    },
    "edit_equation_f5279959": {
        "message": "Editar ecuación"
    },
    "edit_existing_icon_maker_icon_5d0ebb3f": {
        "message": "Editar ícono de creación de íconos actual"
    },
    "edit_icon_2c6b0e91": {
        "message": "Editar ícono"
    },
    "edit_link_7f53bebb": {
        "message": "Editar enlace"
    },
    "edit_title_72e5a21e": {
        "message": "Editar { title }"
    },
    "editor_statusbar_26ac81fc": {
        "message": "Barra de estado del editor"
    },
    "embed_828fac4a": {
        "message": "Incrustar"
    },
    "embed_code_314f1bd5": {
        "message": "Código de incrustación"
    },
    "embed_image_1080badc": {
        "message": "Incorporar imagen"
    },
    "embed_video_a97a64af": {
        "message": "Incrustar video"
    },
    "embedded_content_aaeb4d3d": {
        "message": "contenido insertado"
    },
    "empty_set_91a92df4": {
        "message": "Conjunto vacío"
    },
    "encircled_dot_8f5e51c": {
        "message": "Punto en un círculo"
    },
    "encircled_minus_72745096": {
        "message": "Signo menos en un círculo"
    },
    "encircled_plus_36d8d104": {
        "message": "Signo más en un círculo"
    },
    "encircled_times_5700096d": {
        "message": "Veces en un círculo"
    },
    "engineering_icon_f8f3cf43": {
        "message": "Ícono de ingeniería"
    },
    "english_icon_25bfe845": {
        "message": "Ícono de ingles"
    },
    "enter_at_least_3_characters_to_search_4f037ee0": {
        "message": "Ingresar al menos 3 caracteres para buscar"
    },
    "epsilon_54bb8afa": {
        "message": "Épsilon"
    },
    "epsilon_variant_d31f1e77": {
        "message": "Épsilon (variante)"
    },
    "equals_sign_c51bdc58": {
        "message": "Signo igual"
    },
    "equation_1c5ac93c": {
        "message": "Ecuación"
    },
    "equation_editor_39fbc3f1": {
        "message": "Editor de ecuaciones"
    },
    "equivalence_class_7b0f11c0": {
        "message": "Clase de equivalencia"
    },
    "equivalent_identity_654b3ce5": {
        "message": "Equivalente (identidad)"
    },
    "error_loading_grades_e0b38f4d": {
        "message": "Error al cargar las calificaciones"
    },
    "error_loading_items_5218438e": {
        "message": "Error al cargar elementos"
    },
    "error_loading_more_items_3f109d9f": {
        "message": "Error al cargar más ítems"
    },
    "error_loading_past_items_2881dbb1": {
        "message": "Error al cargar ítems anteriores"
    },
    "eta_b8828f99": {
        "message": "Eta"
    },
    "exciting_discussion_9f67bd0a": {
        "message": "Foro de discusión emocionante"
    },
    "excused_cf8792eb": {
        "message": "Justificado"
    },
    "exists_2e62bdaa": {
        "message": "Existe"
    },
    "expand_preview_by_default_2abbf9f8": {
        "message": "Expandir vista previa de forma predeterminada"
    },
    "expand_to_see_types_f5d29352": {
        "message": "Expandir para ver { types }"
    },
    "extended_9a58dcb6": {
        "message": "Extendido"
    },
    "external_link_d3f9e62a": {
        "message": "Enlace externo"
    },
    "external_tools_6e77821": {
        "message": "Herramientas externas"
    },
    "extra_large_b6cdf1ff": {
        "message": "Extra grande"
    },
    "extra_small_9ae33252": {
        "message": "Extra pequeño"
    },
    "extracurricular_icon_67c8ca42": {
        "message": "Ícono extracurricular"
    },
    "f_function_fe422d65": {
        "message": "F (función)"
    },
    "failed_getting_course_list_49846a93": {
        "message": "Falló la obtención de la lista de cursos"
    },
    "failed_getting_to_do_list_10ce2833": {
        "message": "Error al obtener lista de cosas por hacer"
    },
    "failed_peeking_into_your_future_e95b9306": {
        "message": "Error al echar un vistazo a su futuro"
    },
    "failed_peeking_into_your_past_5bec2323": {
        "message": "Error al echar un vistazo a su pasado"
    },
    "failed_saving_changes_on_name_1e100ad": {
        "message": "No se pudieron guardar los cambios en { name }."
    },
    "failed_to_delete_name_bdd7b810": {
        "message": "No se puedo eliminar { name }."
    },
    "failed_to_delete_to_do_64edff49": {
        "message": "Error al eliminar tareas por hacer"
    },
    "failed_to_get_new_activity_17e7ec7c": {
        "message": "Error al obtener nueva actividad"
    },
    "failed_to_load_opportunities_52ab6404": {
        "message": "Error al cargar oportunidades"
    },
    "failed_to_save_to_do_ddc7503b": {
        "message": "Error al guardar tareas por hacer"
    },
    "failure_loading_the_to_do_list_c61895c8": {
        "message": "Error al cargar lista de cosas por hacer"
    },
    "feedback_6dcc1991": {
        "message": "Retroalimentación"
    },
    "file_name_8fd421ff": {
        "message": "Nombre del archivo"
    },
    "file_storage_quota_exceeded_b7846cd1": {
        "message": "Capacidad de almacenamiento de archivos excedida"
    },
    "file_url_c12b64be": {
        "message": "URL del archivo"
    },
    "filename_file_icon_602eb5de": {
        "message": "Icono del archivo { filename }"
    },
    "filename_image_preview_6cef8f26": {
        "message": "Vista previa de la imagen { filename }"
    },
    "filename_text_preview_e41ca2d8": {
        "message": "Vista previa del texto { filename }"
    },
    "files_c300e900": {
        "message": "Archivos"
    },
    "files_index_af7c662b": {
        "message": "Índice de archivos"
    },
    "flat_music_76d5a5c3": {
        "message": "Bemol (música)"
    },
    "focus_element_options_toolbar_18d993e": {
        "message": "Barra de herramientas de opciones para enfocarse en un elemento"
    },
    "folder_tree_fbab0726": {
        "message": "Árbol de carpetas"
    },
    "for_all_b919f972": {
        "message": "Para todos"
    },
    "format_4247a9c5": {
        "message": "Formato"
    },
    "formatting_5b143aa8": {
        "message": "Formato"
    },
    "forward_slash_3f90f35e": {
        "message": "Barra inclinada"
    },
    "found_auto_saved_content_3f6e4ca5": {
        "message": "Se encontró contenido guardado automáticamente"
    },
    "found_count_plural_0_results_one_result_other_resu_46aeaa01": {
        "message": "Se encontraron { count, plural,\n     =0 {# resultados}\n    one {# resultado}\n  other {# resultados}\n}"
    },
    "fraction_41bac7af": {
        "message": "Fracción"
    },
    "fullscreen_873bf53f": {
        "message": "Pantalla completa"
    },
    "fun_quiz_47ab0b0": {
        "message": "Examen divertido"
    },
    "gamma_1767928": {
        "message": "Gamma"
    },
    "generating_preview_45b53be0": {
        "message": "Generando la vista previa..."
    },
    "gif_png_format_images_larger_than_size_kb_are_not__7af3bdbd": {
        "message": "Actualmente no se admiten imágenes en formato GIF/PNG de más de { size } KB."
    },
    "go_to_card_view_dashboard_9d03970e": {
        "message": "Vaya a la vista de tarjetas en el tablero"
    },
    "go_to_the_editor_s_menubar_e6674c81": {
        "message": "Ir a la barra de menú del editor"
    },
    "go_to_the_editor_s_toolbar_a5cb875f": {
        "message": "Ir a la barra de herramientas del editor"
    },
    "graded_25cd3fcd": {
        "message": "Calificado"
    },
    "grades_a61eba0a": {
        "message": "Calificaciones"
    },
    "grades_are_loading_c899652d": {
        "message": "Se están cargando las calificaciones"
    },
    "grades_loaded_5056277c": {
        "message": "Calificaciones cargadas"
    },
    "greater_than_e98af662": {
        "message": "Mayor a"
    },
    "greater_than_or_equal_b911949a": {
        "message": "Mayor o igual a"
    },
    "greek_65c5b3f7": {
        "message": "Griego"
    },
    "green_15af4778": {
        "message": "Verde"
    },
    "grey_a55dceff": {
        "message": "Gris"
    },
    "group_documents_8bfd6ae6": {
        "message": "Documentos del grupo"
    },
    "group_files_4324f3df": {
        "message": "Archivos grupales"
    },
    "group_files_82e5dcdb": {
        "message": "Archivos del grupo"
    },
    "group_images_98e0ac17": {
        "message": "Imágenes del grupo"
    },
    "group_isomorphism_45b1458c": {
        "message": "Isomorfismo de grupos"
    },
    "group_link_63e626b3": {
        "message": "Enlace del grupo"
    },
    "group_links_9493129e": {
        "message": "Enlaces del grupo"
    },
    "group_media_2f3d128a": {
        "message": "Elementos multimedia del grupo"
    },
    "group_navigation_99f191a": {
        "message": "Navegación del grupo"
    },
    "h_bar_bb94deae": {
        "message": "Barra H"
    },
    "hat_ea321e35": {
        "message": "Sombrero"
    },
    "heading_2_5b84eed2": {
        "message": "Encabezado 2"
    },
    "heading_3_2c83de44": {
        "message": "Encabezado 3"
    },
    "heading_4_b2e74be7": {
        "message": "Encabezado 4"
    },
    "health_icon_8d292eb5": {
        "message": "Ícono de salud"
    },
    "hearts_suit_e50e04ca": {
        "message": "Corazones (palo)"
    },
    "height_69b03e15": {
        "message": "Altura"
    },
    "hexagon_d8468e0d": {
        "message": "Hexágono"
    },
    "hide_description_bfb5502e": {
        "message": "Ocultar descripción"
    },
    "hide_title_description_caf092ef": {
        "message": "Ocultar descripción { title }"
    },
    "home_351838cd": {
        "message": "Página de inicio"
    },
    "html_code_editor_fd967a44": {
        "message": "editor de código html"
    },
    "html_editor_fb2ab713": {
        "message": "Editor HTML"
    },
    "i_have_obtained_permission_to_use_this_file_6386f087": {
        "message": "He obtenido permiso para utilizar este archivo."
    },
    "i_hold_the_copyright_71ee91b1": {
        "message": "Soy el titular de los derechos de autor"
    },
    "icon_215a1dc6": {
        "message": "Ícono"
    },
    "icon_8168b2f8": {
        "message": "ícono"
    },
    "icon_color_b86dd6d6": {
        "message": "Ícono de color"
    },
    "icon_maker_icons_cc560f7e": {
        "message": "Íconos de Icon Maker"
    },
    "icon_options_7e32746e": {
        "message": "Opciones de ícono"
    },
    "icon_options_tray_2b407977": {
        "message": "Bandeja de opciones de íconos"
    },
    "icon_shape_30b61e7": {
        "message": "Forma del ícono"
    },
    "icon_size_9353edea": {
        "message": "Tamaño del ícono"
    },
    "if_left_empty_link_text_will_display_as_course_lin_61087540": {
        "message": "Si se deja el enlace vacío, el texto se mostrará como nombre del enlace del curso"
    },
    "if_you_do_not_select_usage_rights_now_this_file_wi_14e07ab5": {
        "message": "Si no selecciona los derechos de uso en este momento, se cancelará la publicación de este archivo después de cargarlo."
    },
    "image_8ad06": {
        "message": "Imagen"
    },
    "image_c1c98202": {
        "message": "imagen"
    },
    "image_options_5412d02c": {
        "message": "Opciones de imagen"
    },
    "image_options_tray_90a46006": {
        "message": "Bandeja de opciones de imagen"
    },
    "image_to_crop_3a34487d": {
        "message": "Imagen para recortar"
    },
    "images_7ce26570": {
        "message": "Imágenes"
    },
    "imaginary_portion_of_complex_number_2c733ffa": {
        "message": "Parte imaginaria (de números complejos)"
    },
    "in_element_of_19ca2f33": {
        "message": "En (elemento de)"
    },
    "increase_indent_6af90f7c": {
        "message": "Aumentar sangría"
    },
    "indefinite_integral_6623307e": {
        "message": "Integral indefinida"
    },
    "indigo_2035fc55": {
        "message": "Índigo"
    },
    "inference_fed5c960": {
        "message": "Inferencia"
    },
    "infinity_7a10f206": {
        "message": "Infinito"
    },
    "insert_593145ef": {
        "message": "Insertar"
    },
    "insert_equella_links_49a8dacd": {
        "message": "Insertar enlaces de Equella"
    },
    "insert_link_6dc23cae": {
        "message": "Insertar enlace"
    },
    "insert_math_equation_57c6e767": {
        "message": "Insertar la ecuación matemática"
    },
    "integers_336344e1": {
        "message": "Enteros"
    },
    "intersection_cd4590e4": {
        "message": "Intersección"
    },
    "invalid_entry_f7d2a0f5": {
        "message": "Ingreso no válido."
    },
    "invalid_file_c11ba11": {
        "message": "Archivo inválido"
    },
    "invalid_file_type_881cc9b2": {
        "message": "Tipo de archivo inválido"
    },
    "invalid_url_cbde79f": {
        "message": "URL inválida"
    },
    "iota_11c932a9": {
        "message": "Iota"
    },
    "items_completed_items_plural_1_item_other_items_717d579f": {
        "message": "{ items } { items, plural,\n     =1 {ítem}\n  other {ítems}\n} completado(s)"
    },
    "join_6cafecca": {
        "message": "Unirse"
    },
    "join_active_online_meeting_d9d892b2": {
        "message": "unirse a la reunión activa en línea"
    },
    "join_online_meeting_b1725843": {
        "message": "unirse a la reunión en línea"
    },
    "jump_to_navigation_toolbar_2952cd8b": {
        "message": "Salte a la barra de herramientas de navegación"
    },
    "jump_to_today_254ccf41": {
        "message": "Salte a hoy"
    },
    "kappa_2f14c816": {
        "message": "Kappa"
    },
    "kappa_variant_eb64574b": {
        "message": "Kappa (variante)"
    },
    "keyboard_shortcuts_ed1844bd": {
        "message": "Acceso rápido de teclado"
    },
    "lambda_4f602498": {
        "message": "Lambda"
    },
    "language_arts_35b79a8b": {
        "message": "Lengua y literatura"
    },
    "language_arts_icon_a798b0f8": {
        "message": "Ícono de artes del lenguaje"
    },
    "languages_icon_9d20539": {
        "message": "Ícono de idiomas"
    },
    "large_9c5e80e7": {
        "message": "Grande"
    },
    "late_2be42b88": {
        "message": "Atrasado"
    },
    "left_align_43d95491": {
        "message": "Alineación a la izquierda"
    },
    "left_angle_bracket_c87a6d07": {
        "message": "Símbolo de mayor"
    },
    "left_arrow_4fde1a64": {
        "message": "Flecha izquierda"
    },
    "left_arrow_with_hook_5bfcad93": {
        "message": "Flecha izquierda con gancho"
    },
    "left_ceiling_ee9dd88a": {
        "message": "Techo izquierdo"
    },
    "left_curly_brace_1726fb4": {
        "message": "Llave izquierda"
    },
    "left_downard_harpoon_arrow_1d7b3d2e": {
        "message": "Flecha de arpón hacia abajo y a la izquierda"
    },
    "left_floor_29ac2274": {
        "message": "Piso izquierdo"
    },
    "left_to_right_e9b4fd06": {
        "message": "Izquierda a derecha"
    },
    "left_upward_harpoon_arrow_3a562a96": {
        "message": "Flecha de arpón hacia arriba y a la izquierda"
    },
    "leftward_arrow_1e4765de": {
        "message": "Flecha hacia la izquierda"
    },
    "leftward_pointing_triangle_d14532ce": {
        "message": "Triángulo apuntando hacia la izquierda"
    },
    "less_than_a26c0641": {
        "message": "Menor a"
    },
    "less_than_or_equal_be5216cb": {
        "message": "Menor o igual a"
    },
    "library_icon_ae1e54cf": {
        "message": "Ícono de biblioteca"
    },
    "light_blue_5374f600": {
        "message": "Azul claro"
    },
    "link_7262adec": {
        "message": "Enlace"
    },
    "link_options_a16b758b": {
        "message": "Opciones de enlace"
    },
    "links_14b70841": {
        "message": "Enlaces"
    },
    "load_more_35d33c7": {
        "message": "Cargar más"
    },
    "load_more_a36f9cf9": {
        "message": "Cargar más"
    },
    "load_prior_dates_f2b0f6f0": {
        "message": "Cargar fechas anteriores"
    },
    "loaded_count_plural_0_items_one_item_other_items_e58533e9": {
        "message": "{ count, plural,\n     =0 {# ítems}\n    one {# ítem}\n  other {# ítems}\n} cargado(s)"
    },
    "loading_25990131": {
        "message": "Cargando..."
    },
    "loading_725811ca": {
        "message": "cargando"
    },
    "loading_bde52856": {
        "message": "Cargando"
    },
    "loading_closed_captions_subtitles_failed_95ceef47": {
        "message": "Error al cargar subtítulos."
    },
    "loading_failed_b3524381": {
        "message": "La carga falló..."
    },
    "loading_failed_e6a9d8ef": {
        "message": "Falló la carga."
    },
    "loading_folders_d8b5869e": {
        "message": "Cargando carpetas"
    },
    "loading_grades_c842c887": {
        "message": "Cargando calificaciones"
    },
    "loading_past_items_ca499e75": {
        "message": "Cargando ítems anteriores"
    },
    "loading_planner_items_947a813d": {
        "message": "Cargando ítems del planificador"
    },
    "loading_please_wait_d276220a": {
        "message": "Cargando, espere"
    },
    "loading_preview_9f077aa1": {
        "message": "Carga de la vista previa"
    },
    "location_3b6ff307": {
        "message": "Ubicación:"
    },
    "locked_762f138b": {
        "message": "Bloqueado"
    },
    "logical_equivalence_76fca396": {
        "message": "Equivalencia lógica"
    },
    "logical_equivalence_short_8efd7b4f": {
        "message": "Equivalencia lógica (corta)"
    },
    "logical_equivalence_short_and_thick_1e1f654d": {
        "message": "Equivalencia lógica (corta y gruesa)"
    },
    "logical_equivalence_thick_662dd3f2": {
        "message": "Equivalencia lógica (gruesa)"
    },
    "looks_like_there_isn_t_anything_here_d9bcef49": {
        "message": "Parece que no hay nada aquí"
    },
    "low_horizontal_dots_cc08498e": {
        "message": "Puntos horizontales bajos"
    },
    "magenta_4a65993c": {
        "message": "Magenta"
    },
    "maps_to_e5ef7382": {
        "message": "Mapas a"
    },
    "math_ede93050": {
        "message": "Matemáticas"
    },
    "math_icon_ad4e9d03": {
        "message": "Ícono de matemáticas"
    },
    "media_af190855": {
        "message": "Multimedia"
    },
    "media_file_is_processing_please_try_again_later_58a6d49": {
        "message": "El archivo multimedia se está procesando. Inténtelo de nuevo más tarde."
    },
    "medium_5a8e9ead": {
        "message": "Regular"
    },
    "middle_27dc1d5": {
        "message": "El medio"
    },
    "minus_fd961e2e": {
        "message": "Menos"
    },
    "minus_plus_3461f637": {
        "message": "Menos/más"
    },
    "misc_3b692ea7": {
        "message": "Varios"
    },
    "miscellaneous_e9818229": {
        "message": "Misceláneo"
    },
    "missing_1a256b3b": {
        "message": "Faltante"
    },
    "missing_items_for_title_516511f8": {
        "message": "Ítems faltantes para { title }"
    },
    "modules_c4325335": {
        "message": "Módulos"
    },
    "mu_37223b8b": {
        "message": "Mu"
    },
    "multi_color_image_63d7372f": {
        "message": "Imagen multicolor"
    },
    "multiplication_sign_15f95c22": {
        "message": "Signo de multiplicación"
    },
    "music_icon_4db5c972": {
        "message": "Ícono de música"
    },
    "must_be_at_least_percentage_22e373b6": {
        "message": "Debe ser al menos { percentage }%"
    },
    "must_be_at_least_width_x_height_px_41dc825e": {
        "message": "Debe ser al menos { width } x { height } px"
    },
    "my_files_2f621040": {
        "message": "Mis archivos"
    },
    "my_grades_98834476": {
        "message": "Mis calificaciones"
    },
    "n_th_root_9991a6e4": {
        "message": "Raíz n-ésima"
    },
    "nabla_1e216d25": {
        "message": "Nabla"
    },
    "name_1aed4a1b": {
        "message": "Nombre"
    },
    "name_color_ceec76ff": {
        "message": "{ name } ({ color })"
    },
    "natural_music_54a70258": {
        "message": "Nota natural (música)"
    },
    "natural_numbers_3da07060": {
        "message": "Números naturales"
    },
    "navigate_through_the_menu_or_toolbar_415a4e50": {
        "message": "Navegar por el menú o la barra de herramientas"
    },
    "nested_greater_than_d852e60d": {
        "message": "Anidado mayor a"
    },
    "nested_less_than_27d17e58": {
        "message": "Anidado menor a"
    },
    "new_13daf639": {
        "message": "Nuevo"
    },
    "new_activity_8b84847d": {
        "message": "Nueva actividad"
    },
    "new_activity_for_title_14c9c3af": {
        "message": "Nueva actividad para { title }"
    },
    "new_opportunities_7d349c4d": {
        "message": "Nuevas oportunidades"
    },
    "next_month_749b1778": {
        "message": "Próximo mes"
    },
    "next_page_d2a39853": {
        "message": "Próxima página"
    },
    "no_changes_to_save_d29f6e91": {
        "message": "No hay cambios para guardar."
    },
    "no_due_dates_assigned_e8f5bac8": {
        "message": "No hay fechas de entrega asignadas"
    },
    "no_e16d9132": {
        "message": "No"
    },
    "no_file_chosen_9a880793": {
        "message": "No se seleccionó ningún archivo"
    },
    "no_grade_3b4d7f3e": {
        "message": "Sin calificación"
    },
    "no_preview_is_available_for_this_file_f940114a": {
        "message": "La vista previa de este archivo no está disponible."
    },
    "no_results_940393cf": {
        "message": "No hay resultados."
    },
    "no_results_found_for_filterterm_ad1b04c8": {
        "message": "No se encontraron resultados para { filterTerm }"
    },
    "no_results_found_for_term_1564c08e": {
        "message": "No se encontraron resultados para { term }."
    },
    "none_3b5e34d2": {
        "message": "Ninguno"
    },
    "none_selected_b93d56d2": {
        "message": "Nada seleccionado"
    },
    "not_equal_6e2980e6": {
        "message": "No igual"
    },
    "not_in_not_an_element_of_fb1ffb54": {
        "message": "No en (no es un elemento de)"
    },
    "not_negation_1418ebb8": {
        "message": "No (negación)"
    },
    "not_subset_dc2b5e84": {
        "message": "No es un subconjunto"
    },
    "not_subset_strict_23d282bf": {
        "message": "No es un subconjunto (estricto)"
    },
    "not_superset_5556b913": {
        "message": "No es un superconjunto"
    },
    "not_superset_strict_24e06f36": {
        "message": "No es un superconjunto (estricto)"
    },
    "nothing_due_this_week_d45c9ef9": {
        "message": "Nada vence esta semana"
    },
    "nothing_for_now_e3e3ce2a": {
        "message": "Nada por ahora"
    },
    "nothing_here_needs_attention_c4eaded6": {
        "message": "No hay nada aquí que requiera atención."
    },
    "nothing_more_to_do_b665da42": {
        "message": "Nada más por hacer"
    },
    "nothing_new_needs_attention_3ac548d4": {
        "message": "No hay nada nuevo que requiera atención."
    },
    "nothing_planned_today_selecting_most_recent_item_ffd71bff": {
        "message": "Nada planificado para hoy. Seleccionar el ítem más reciente."
    },
    "nothing_planned_today_selecting_next_item_f6718aa": {
        "message": "Nada planificado para hoy. Seleccionar el ítem siguiente."
    },
    "nothing_planned_yet_8675ffe9": {
        "message": "Nada planificado aún"
    },
    "nu_1c0f6848": {
        "message": "Nu"
    },
    "numpoints_points_8621a43b": {
        "message": "{ numPoints } puntos"
    },
    "octagon_e48be9f": {
        "message": "Octágono"
    },
    "olive_6a3e4d6b": {
        "message": "Verde oliva"
    },
    "omega_8f2c3463": {
        "message": "Omega"
    },
    "one_of_the_following_styles_must_be_added_to_save__1de769aa": {
        "message": "Se debe agregar uno de los siguientes estilos para guardar un ícono: Color del ícono, tamaño del contorno, texto del ícono o imagen"
    },
    "only_most_recent_grading_period_shown_f1ad6458": {
        "message": "*Solo se muestra el período de calificación más reciente."
    },
    "open_circle_e9bd069": {
        "message": "Círculo abierto"
    },
    "open_this_keyboard_shortcuts_dialog_9658b83a": {
        "message": "Abrir esta ventana de diálogo de atajos de teclado"
    },
    "open_title_application_fd624fc5": {
        "message": "Abrir aplicación { title }"
    },
    "operators_a2ef9a93": {
        "message": "Operadores"
    },
    "opportunities_popup_f6703842": {
        "message": "Ventana emergente de oportunidades"
    },
    "optional_add_course_ef0d70fc": {
        "message": "Opcional: Agregar curso"
    },
    "or_9b70ccaa": {
        "message": "O"
    },
    "orange_81386a62": {
        "message": "Anaranjado"
    },
    "ordered_and_unordered_lists_cfadfc38": {
        "message": "Listas ordenadas y no ordenadas"
    },
    "other_editor_shortcuts_may_be_found_at_404aba4a": {
        "message": "Puede encontrar otros atajos de editor en"
    },
    "outline_color_3ef2cea7": {
        "message": "Color de contorno"
    },
    "outline_size_a6059a21": {
        "message": "Tamaño de contorno"
    },
    "p_is_not_a_valid_protocol_which_must_be_ftp_http_h_adf13fc2": {
        "message": "{ p } no es un protocolo válido, que debe ser ftp, http, https, mailto, skype, tel, o puede omitirse"
    },
    "page_50c4823d": {
        "message": "Página"
    },
    "pages_e5414c2c": {
        "message": "Páginas"
    },
    "paragraph_5e5ad8eb": {
        "message": "Párrafo"
    },
    "parallel_d55d6e38": {
        "message": "Paralelo"
    },
    "partial_derivative_4a9159df": {
        "message": "Parcial (derivada)"
    },
    "peer_review_74f26a13": {
        "message": "Revisión entre pares"
    },
    "peer_review_for_itemtitle_358cb413": {
        "message": "Revisión entre pares para { itemTitle }"
    },
    "pentagon_17d82ea3": {
        "message": "Pentágono"
    },
    "people_b4ebb13c": {
        "message": "Personas"
    },
    "percentage_34ab7c2c": {
        "message": "Porcentaje"
    },
    "percentage_must_be_a_number_8033c341": {
        "message": "El porcentaje debe ser un número"
    },
    "performing_arts_icon_f3497486": {
        "message": "Ícono de artes escénicas"
    },
    "perpendicular_7c48ede4": {
        "message": "Perpendicular"
    },
    "phi_4ac33b6d": {
        "message": "Phi"
    },
    "phi_variant_c9bb3ac5": {
        "message": "Phi (variante)"
    },
    "physical_education_icon_d7dffd3e": {
        "message": "Ícono de educación física"
    },
    "pi_dc4f0bd8": {
        "message": "Pi"
    },
    "pi_variant_10f5f520": {
        "message": "Pi (variante)"
    },
    "pink_68ad45cb": {
        "message": "Rosado"
    },
    "pixels_52ece7d1": {
        "message": "Pixeles"
    },
    "plus_d43cd4ec": {
        "message": "Más"
    },
    "plus_minus_f8be2e83": {
        "message": "Más/menos"
    },
    "points_bceb5005": {
        "message": "puntos"
    },
    "points_points_63e59cce": {
        "message": "{ points } puntos"
    },
    "posted_when_a578f5ab": {
        "message": "Publicado: { when }"
    },
    "power_set_4f26f316": {
        "message": "Conjunto potencia"
    },
    "precedes_196b9aef": {
        "message": "Precede"
    },
    "precedes_equal_20701e84": {
        "message": "Precede al igual"
    },
    "preformatted_d0670862": {
        "message": "Previamente formateado"
    },
    "preview_53003fd2": {
        "message": "Vista previa"
    },
    "preview_in_overlay_ed772c46": {
        "message": "Vista previa en superposición"
    },
    "preview_inline_9787330": {
        "message": "Vista previa en línea"
    },
    "previous_month_bb1e3c84": {
        "message": "Mes anterior"
    },
    "previous_page_928fc112": {
        "message": "Página anterior"
    },
    "prime_917ea60e": {
        "message": "Primo"
    },
    "prime_numbers_13464f61": {
        "message": "Números primos"
    },
    "product_39cf144f": {
        "message": "Producto"
    },
    "proportional_f02800cc": {
        "message": "Proporcional"
    },
    "protocol_must_be_ftp_http_https_mailto_skype_tel_o_73beb4f8": {
        "message": "El protocolo debe ser ftp, http, https, mailto, skype, tel, o puede omitirse"
    },
    "psi_e3f5f0f7": {
        "message": "Psi"
    },
    "pts_699bd9aa": {
        "message": "ptos."
    },
    "published_c944a23d": {
        "message": "publicado"
    },
    "published_when_302d8e23": {
        "message": "Publicado: { when }"
    },
    "pumpkin_904428d5": {
        "message": "Calabaza"
    },
    "purple_7678a9fc": {
        "message": "Morado"
    },
    "quaternions_877024e0": {
        "message": "Cuaterniones"
    },
    "quiz_e0dcce8f": {
        "message": "Evaluación"
    },
    "quizzes_7e598f57": {
        "message": "Exámenes"
    },
    "rational_numbers_80ddaa4a": {
        "message": "Números racionales"
    },
<<<<<<< HEAD
    "raw_html_editor_e3993e41": {
        "message": "Editor HTML puro"
=======
    "real_numbers_7c99df94": {
        "message": "Números reales"
    },
    "real_portion_of_complex_number_7dad33b5": {
        "message": "Parte real (de números complejos)"
>>>>>>> 31fbffe1
    },
    "real_numbers_7c99df94": {
        "message": "Números reales"
    },
    "real_portion_of_complex_number_7dad33b5": {
        "message": "Parte real (de números complejos)"
    },
    "record_7c9448b": {
        "message": "Grabar"
    },
    "record_upload_media_5fdce166": {
        "message": "Grabar/cargar multimedia"
    },
    "red_8258edf3": {
        "message": "Rojo"
    },
    "redo_363c58b7": {
        "message": "Rehacer"
    },
    "relationships_6602af70": {
        "message": "Relaciones"
    },
    "religion_icon_246e0be1": {
        "message": "Ícono de religión"
    },
    "reminder_date_4564d12d": {
        "message": "Recordatorio: { date }"
    },
    "remove_link_d1f2f4d0": {
        "message": "Eliminar enlace"
    },
    "replace_e61834a7": {
        "message": "Reemplazar"
    },
    "replies_4a8577c8": {
        "message": "Respuestas"
    },
    "reset_95a81614": {
        "message": "Restablecer"
    },
    "resize_ec83d538": {
        "message": "Redimensionar"
    },
    "restore_auto_save_deccd84b": {
        "message": "¿Desea restablecer el guardado automático?"
    },
    "reverse_turnstile_does_not_yield_7558be06": {
        "message": "Trinquete invertido (no da resultados)"
    },
    "rho_a0244a36": {
        "message": "Rho"
    },
    "rho_variant_415245cd": {
        "message": "Rho (variante)"
    },
    "rich_content_editor_2708ef21": {
        "message": "Editor de Contenido Enriquecido"
    },
    "rich_text_area_press_alt_0_for_rich_content_editor_9d23437f": {
        "message": "Área del texto enriquecido. Presione ALT+0 para acceder a los atajos del Editor de contenido enriquecido."
    },
    "right_align_39e7a32a": {
        "message": "Alineación a la derecha"
    },
    "right_angle_bracket_d704e2d6": {
        "message": "Símbolo de menor"
    },
    "right_arrow_35e0eddf": {
        "message": "Flecha a la derecha"
    },
    "right_arrow_with_hook_29d92d31": {
        "message": "Flecha a la izquierda con gancho"
    },
    "right_ceiling_839dc744": {
        "message": "Techo derecho"
    },
    "right_curly_brace_5159d5cd": {
        "message": "Llave derecha"
    },
    "right_downward_harpoon_arrow_d71b114f": {
        "message": "Flecha de arpón hacia abajo y a la derecha"
    },
    "right_floor_5392d5cf": {
        "message": "Piso derecho"
    },
    "right_to_left_9cfb092a": {
        "message": "Derecha a izquierda"
    },
    "right_upward_harpoon_arrow_f5a34c73": {
        "message": "Flecha de arpón hacia arriba y a la derecha"
    },
    "rightward_arrow_32932107": {
        "message": "Flecha hacia la derecha"
    },
    "rightward_pointing_triangle_60330f5c": {
        "message": "Triángulo apuntando hacia la derecha"
    },
    "rotate_image_90_degrees_2ab77c05": {
        "message": "Rotar imagen -90 grados"
    },
    "rotate_image_90_degrees_6c92cd42": {
        "message": "Rotar imagen 90 grados"
    },
    "rotation_9699c538": {
        "message": "Rotación"
    },
    "sadly_the_pretty_html_editor_is_not_keyboard_acces_50da7665": {
        "message": "Lamentablemente, no se puede acceder al Editor HTML agradable desde el teclado. Acceda al Editor de HTML sin formato aquí."
    },
    "save_11a80ec3": {
        "message": "Guardar"
    },
    "saved_icon_maker_icons_df86e2a1": {
        "message": "Íconos de Icon Maker guardados"
    },
    "schedule_preview_3bcda153": {
        "message": "Vista previa del horario"
    },
    "science_8d92214a": {
        "message": "Ciencia"
    },
    "script_l_42a7b254": {
        "message": "Script L"
    },
    "scroll_up_to_see_your_history_19b14cad": {
        "message": "¡Desplácese para ver su historial!"
    },
    "scrolls_up_to_the_previous_item_with_new_activity_99717459": {
        "message": "Se desplaza hasta el ítem anterior con nueva actividad."
    },
    "search_280d00bd": {
        "message": "Buscar"
    },
    "search_term_b2d2235": {
        "message": "Término de búsqueda"
    },
    "select_crop_shape_d441feeb": {
        "message": "Seleccionar forma de corte"
    },
    "select_language_7c93a900": {
        "message": "Seleccionar idioma"
    },
    "selected_274ce24f": {
        "message": "Seleccionado"
    },
    "selected_linkfilename_c093b1f2": {
        "message": "{ linkFileName } seleccionado"
    },
    "set_minus_b46e9b88": {
        "message": "Fijar menor"
    },
    "sharp_music_ab956814": {
        "message": "Sostenido (música)"
    },
    "shift_o_to_open_the_pretty_html_editor_55ff5a31": {
        "message": "Mayúsc-O para abrir el editor html agradable."
    },
    "show_all_ae37d610": {
        "message": "Mostrar todos"
    },
    "show_audio_options_b489926b": {
        "message": "Mostrar opciones de audio"
    },
    "show_image_options_1e2ecc6b": {
        "message": "Mostrar opciones de imágenes"
    },
    "show_link_options_545338fd": {
        "message": "Mostrar opciones de enlace"
    },
    "show_my_grades_ebd08684": {
        "message": "Mostrar mis calificaciones"
    },
    "show_video_options_6ed3721a": {
        "message": "Mostrar opciones de video"
    },
    "sigma_5c35e553": {
        "message": "Sigma"
    },
    "sigma_variant_8155625": {
        "message": "Sigma (variante)"
    },
    "single_color_image_4e5d4dbc": {
        "message": "Imagen de un solo color"
    },
    "single_color_image_color_95fa9a87": {
        "message": "Imagen de un solo color"
    },
    "size_b30e1077": {
        "message": "Tamaño"
    },
    "size_of_caption_file_is_greater_than_the_maximum_m_bff5f86e": {
        "message": "El tamaño del archivo de subtítulos es superior al tamaño del archivo permitido de { max } kB."
    },
    "small_b070434a": {
        "message": "Pequeño"
    },
    "social_studies_13fa30c7": {
        "message": "Estudios sociales"
    },
    "solid_circle_9f061dfc": {
        "message": "Círculo continuo"
    },
    "something_went_wrong_89195131": {
        "message": "Algo salió mal."
    },
    "something_went_wrong_and_i_don_t_know_what_to_show_e0c54ec8": {
        "message": "Algo salió mal y no sé qué mostrarle."
    },
    "something_went_wrong_check_your_connection_reload__c7868286": {
        "message": "Algo salió mal. Verifique su conexión, vuelva a cargar la página y vuelva a intentarlo."
    },
    "something_went_wrong_d238c551": {
        "message": "Se produjo un error."
    },
    "sort_by_e75f9e3e": {
        "message": "Organizar según"
    },
    "spades_suit_b37020c2": {
        "message": "Espadas (palo)"
    },
    "square_511eb3b3": {
        "message": "Cuadrado"
    },
    "square_cap_9ec88646": {
        "message": "Extremo cuadrado"
    },
    "square_cup_b0665113": {
        "message": "Copa cuadrada"
    },
    "square_root_e8bcbc60": {
        "message": "Raíz cuadrada"
    },
    "square_root_symbol_d0898a53": {
        "message": "Símbolo de raíz cuadrada"
    },
    "square_subset_17be67cb": {
        "message": "Subconjunto cuadrado"
    },
    "square_subset_strict_7044e84f": {
        "message": "Subconjunto cuadrado (estricto)"
    },
    "square_superset_3be8dae1": {
        "message": "Superconjunto cuadrado"
    },
    "square_superset_strict_fa4262e4": {
        "message": "Superconjunto cuadrado (estricto)"
    },
    "square_unordered_list_b15ce93b": {
        "message": "lista cuadrada no ordenada"
    },
    "star_8d156e09": {
        "message": "Estrella"
    },
    "startdate_to_enddate_d245175b": {
        "message": "{ startDate } a { endDate }"
    },
    "startdatetime_enddatetime_20abc10e": {
        "message": "{ startDateTime } - { endDateTime }"
    },
    "startdatetime_endtime_49741bbe": {
        "message": "{ startDateTime } - { endTime }"
    },
    "starttime_to_endtime_d7cc249d": {
        "message": "{ startTime } a { endTime }"
    },
    "steel_blue_14296f08": {
        "message": "Azul acero"
    },
    "student_to_do_c018c835": {
        "message": "Lista de tareas por hacer de los estudiantes"
    },
    "styles_2aa721ef": {
        "message": "Estilos"
    },
    "submit_a3cc6859": {
        "message": "Entregar"
    },
    "submitted_318fad53": {
        "message": "Entregado"
    },
    "subscript_59744f96": {
        "message": "Subíndice"
    },
    "subset_19c1a92f": {
        "message": "Subconjunto"
    },
    "subset_strict_8d8948d6": {
        "message": "Subconjunto (estricto)"
    },
    "succeeds_9cc31be9": {
        "message": "Sigue"
    },
    "succeeds_equal_158e8c3a": {
        "message": "Sigue al igual"
    },
    "success_to_do_created_e34ed395": {
        "message": "Éxito: Tarea por hacer creada"
    },
    "sum_b0842d31": {
        "message": "Suma"
    },
    "superscript_8cb349a2": {
        "message": "Superíndice"
    },
    "superscript_and_subscript_37f94a50": {
        "message": "Superíndice y subíndice"
    },
    "superset_c4db8a7a": {
        "message": "Superconjunto"
    },
    "superset_strict_c77dd6d2": {
        "message": "Superconjunto (estricto)"
    },
    "supported_file_types_srt_or_webvtt_7d827ed": {
        "message": "Tipos de archivos admitidos: SRT o WebVTT"
    },
    "switch_to_the_html_editor_146dfffd": {
        "message": "Cambiar al editor html"
    },
    "switch_to_the_rich_text_editor_63c1ecf6": {
        "message": "Cambiar al editor de texto enriquecido"
    },
    "syllabus_f191f65b": {
        "message": "Programa"
    },
    "tab_arrows_4cf5abfc": {
        "message": "Tabulador/flechas"
    },
    "task_16b0ef38": {
        "message": "Tarea"
    },
    "tau_880974b7": {
        "message": "Tau"
    },
    "teal_f729a294": {
        "message": "Verde azulado"
    },
    "text_7f4593da": {
        "message": "Texto"
    },
    "text_background_color_16e61c3f": {
        "message": "Color del fondo del texto"
    },
    "text_color_acf75eb6": {
        "message": "Color del texto"
    },
    "text_optional_384f94f7": {
        "message": "Texto (opcional)"
    },
    "text_position_8df8c162": {
        "message": "Posición del texto"
    },
    "text_size_887c2f6": {
        "message": "Tamaño del texto"
    },
    "the_best_assignment_15e98be1": {
        "message": "La mejor tarea"
    },
    "the_date_and_time_this_to_do_is_due_74c823d4": {
        "message": "Se vence la fecha y la hora de entrega para hacer esto"
    },
    "the_material_is_in_the_public_domain_279c39a3": {
        "message": "El material es de dominio público"
    },
    "the_material_is_licensed_under_creative_commons_3242cb5e": {
        "message": "El material tiene licencia Creative Commons"
    },
    "the_material_is_subject_to_an_exception_e_g_fair_u_a39c8ca2": {
        "message": "El material está sujeto a una excepción, como el uso legítimo, el derecho de cita u otros en virtud de las leyes aplicables de derechos de autor."
    },
    "the_pretty_html_editor_is_not_keyboard_accessible__d6d5d2b": {
        "message": "No se puede acceder al editor html agradable desde el teclado. Presione Mayúsc O para abrir el editor HTML sin formato."
    },
    "there_are_no_points_associated_with_this_item_449c712a": {
        "message": "No hay puntos asociados con este ítem"
    },
    "there_is_nothing_planned_for_today_e09bfc8c": {
        "message": "No hay nada planeado para hoy."
    },
    "therefore_d860e024": {
        "message": "Entonces"
    },
    "theta_ce2d2350": {
        "message": "Theta"
    },
    "theta_variant_fff6da6f": {
        "message": "Theta (variante)"
    },
    "thick_downward_arrow_b85add4c": {
        "message": "Flecha gruesa hacia abajo"
    },
    "thick_left_arrow_d5f3e925": {
        "message": "Flecha gruesa izquierda"
    },
    "thick_leftward_arrow_6ab89880": {
        "message": "Flecha gruesa hacia la izquierda"
    },
    "thick_right_arrow_3ed5e8f7": {
        "message": "Flecha gruesa derecha"
    },
    "thick_rightward_arrow_a2e1839e": {
        "message": "Flecha gruesa hacia la derecha"
    },
    "thick_upward_arrow_acd20328": {
        "message": "Flecha gruesa hacia arriba"
    },
    "this_equation_cannot_be_rendered_in_basic_view_9b6c07ae": {
        "message": "Esta ecuación no se puede representar en vista básica."
    },
    "though_your_video_will_have_the_correct_title_in_t_90e427f3": {
        "message": "Aunque su video tendrá el título correcto en el navegador, no pudimos actualizarlo en la base de datos."
    },
    "time_2b5aac58": {
        "message": "Hora"
    },
    "title_ee03d132": {
        "message": "Título"
    },
    "title_is_required_6ddcab69": {
        "message": "se requiere un título"
    },
    "to_be_posted_when_d24bf7dc": {
        "message": "A publicarse: { when }"
    },
    "to_do_1d554f36": {
        "message": "Por hacer"
    },
    "to_do_date_4b211ad0": {
        "message": "Por hacer: { date }"
    },
    "to_do_items_loading_d1cdfcd5": {
        "message": "Cargando los ítems por hacer"
    },
    "to_do_when_2783d78f": {
        "message": "Por hacer: { when }"
    },
    "today_76e10f9c": {
        "message": "Hoy"
    },
    "today_at_date_8ac30d6": {
        "message": "Hoy a las { date }"
    },
    "toggle_summary_group_413df9ac": {
        "message": "Alternar { summary } grupo"
    },
    "toggle_tooltip_d3b7cb86": {
        "message": "Activar/desactivar descripción emergente"
    },
    "tomorrow_9a6c9a00": {
        "message": "Mañana"
    },
    "tomorrow_at_date_b53f2cf1": {
        "message": "Mañana a las { date }"
    },
    "tools_2fcf772e": {
        "message": "Herramientas"
    },
    "top_66e0adb6": {
        "message": "Arriba"
    },
    "totalresults_results_found_numdisplayed_results_cu_a0a44975": {
        "message": "{ totalResults } resultados encontrados, { numDisplayed } resultados que se muestran actualmente"
    },
    "tray_839df38a": {
        "message": "Bandeja"
    },
    "triangle_6072304e": {
        "message": "Triángulo"
    },
    "turnstile_yields_f9e76df1": {
        "message": "Trinquete (da resultados)"
    },
    "type_control_f9_to_access_image_options_text_a47e319f": {
        "message": "presione Control F9 para acceder a las opciones de imagen. { text }"
    },
    "type_control_f9_to_access_link_options_text_4ead9682": {
        "message": "presione Control F9 para acceder a las opciones de enlace. { text }"
    },
    "type_control_f9_to_access_table_options_text_92141329": {
        "message": "presione Control F9 para acceder a las opciones de tabla. { text }"
    },
    "unable_to_mark_as_complete_8141856d": {
        "message": "No se puede marcar como completada."
    },
    "union_e6b57a53": {
        "message": "Unión"
    },
    "unpublished_dfd8801": {
        "message": "no publicado"
    },
    "untitled_efdc2d7d": {
        "message": "sin título"
    },
    "up_and_left_diagonal_arrow_e4a74a23": {
        "message": "Flecha diagonal hacia arriba y a la izquierda"
    },
    "up_and_right_diagonal_arrow_935b902e": {
        "message": "Flecha diagonal hacia arriba y a la derecha"
    },
    "upload_document_253f0478": {
        "message": "Cargar documento"
    },
    "upload_file_fd2361b8": {
        "message": "Cargar archivo"
    },
    "upload_image_6120b609": {
        "message": "Cargar imagen"
    },
    "upload_media_ce31135a": {
        "message": "Cargar multimedia"
    },
    "upload_record_media_e4207d72": {
        "message": "Cargar/grabar multimedia"
    },
    "uploading_19e8a4e7": {
        "message": "Cargando"
    },
    "uppercase_alphabetic_ordered_list_3f5aa6b2": {
        "message": "lista ordenada alfabéticamente en mayúsculas"
    },
    "uppercase_delta_d4f4bc41": {
        "message": "Delta en mayúsculas"
    },
    "uppercase_gamma_86f492e9": {
        "message": "Gamma en mayúsculas"
    },
    "uppercase_lambda_c78d8ed4": {
        "message": "Lambda en mayúsculas"
    },
    "uppercase_omega_8aedfa2": {
        "message": "Omega en mayúsculas"
    },
    "uppercase_phi_caa36724": {
        "message": "Phi en mayúsculas"
    },
    "uppercase_pi_fcc70f5e": {
        "message": "Pi en mayúsculas"
    },
    "uppercase_psi_6395acbe": {
        "message": "Psi en mayúsculas"
    },
    "uppercase_roman_numeral_ordered_list_853f292b": {
        "message": "lista ordenada de números romanos en mayúsculas"
    },
    "uppercase_sigma_dbb70e92": {
        "message": "Sigma en mayúsculas"
    },
    "uppercase_theta_49afc891": {
        "message": "Theta en mayúsculas"
    },
    "uppercase_upsilon_8c1e623e": {
        "message": "Ípsilon en mayúsculas"
    },
    "uppercase_xi_341e8556": {
        "message": "Xi en mayúsculas"
    },
    "upsilon_33651634": {
        "message": "Ípsilon"
    },
    "upward_and_downward_pointing_arrow_fa90a918": {
        "message": "Flecha apuntando hacia arriba y hacia abajo"
    },
    "upward_and_downward_pointing_arrow_thick_d420fdef": {
        "message": "Flecha (gruesa) apuntando hacia arriba y hacia abajo"
    },
    "upward_arrow_9992cb2d": {
        "message": "Flecha hacia arriba"
    },
    "upward_pointing_triangle_d078d7cb": {
        "message": "Triángulo apuntando hacia arriba"
    },
    "url_22a5f3b8": {
        "message": "URL"
    },
    "usage_right_ff96f3e2": {
        "message": "Derecho de uso:"
    },
    "usage_rights_required_5fe4dd68": {
        "message": "Derechos de uso (obligatorio)"
    },
    "use_arrow_keys_to_navigate_options_2021cc50": {
        "message": "Use las teclas de flecha para navegar entre las opciones."
    },
    "use_arrow_keys_to_select_a_shape_c8eb57ed": {
        "message": "Utilice las teclas de flecha para seleccionar una forma."
    },
    "use_arrow_keys_to_select_a_size_699a19f4": {
        "message": "Utilice las teclas de flecha para seleccionar un tamaño."
    },
    "use_arrow_keys_to_select_a_text_position_72f9137c": {
        "message": "Usar las teclas de flechas para seleccionar la posición del texto."
    },
    "use_arrow_keys_to_select_a_text_size_65e89336": {
        "message": "Usar las teclas de flechas para seleccionar el tamaño del texto."
    },
    "use_arrow_keys_to_select_an_outline_size_e009d6b0": {
        "message": "Utilice las teclas de flecha para seleccionar un tamaño de contorno."
    },
    "used_by_screen_readers_to_describe_the_content_of__4f14b4e4": {
        "message": "Utilizado por lectores de pantalla para describir el contenido de un { TYPE }"
    },
    "used_by_screen_readers_to_describe_the_content_of__b1e76d9e": {
        "message": "Utilizado por los lectores de pantalla para describir el contenido de una imagen"
    },
    "used_by_screen_readers_to_describe_the_video_37ebad25": {
        "message": "Usado por lectores de pantalla para describir el video"
    },
    "user_documents_c206e61f": {
        "message": "Documentos del usuario"
    },
    "user_files_78e21703": {
        "message": "Archivos del usuario"
    },
    "user_images_b6490852": {
        "message": "Imágenes del usuario"
    },
    "user_media_14fbf656": {
        "message": "multimedia del usuario"
    },
    "vector_notation_cf6086ab": {
        "message": "Vector (notación)"
    },
    "vertical_bar_set_builder_notation_4300495f": {
        "message": "Barra vertical (notación de conjuntos)"
    },
    "vertical_dots_bfb21f14": {
        "message": "Puntos verticales"
    },
    "video_options_24ef6e5d": {
        "message": "Opciones de video"
    },
    "video_options_tray_3b9809a5": {
        "message": "Bandeja de opciones de video"
    },
    "video_player_for_9e7d373b": {
        "message": "Reproductor de video para "
    },
    "video_player_for_title_ffd9fbc4": {
        "message": "Reproductor de video para { title }"
    },
    "view_ba339f93": {
        "message": "Ver"
    },
    "view_description_30446afc": {
        "message": "Ver descripción"
    },
    "view_keyboard_shortcuts_34d1be0b": {
        "message": "Ver los accesos directos de teclado"
    },
    "view_next_week_7f61f755": {
        "message": "Ver semana próxima"
    },
    "view_previous_week_6f83849f": {
        "message": "Ver semana anterior"
    },
    "view_title_description_67940918": {
        "message": "Ver descripción { title }"
    },
    "weekly_schedule_navigation_6b042645": {
        "message": "Navegación de programación semanal"
    },
    "white_87fa64fd": {
        "message": "Blanco"
    },
    "width_492fec76": {
        "message": "Ancho"
    },
    "width_and_height_must_be_numbers_110ab2e3": {
        "message": "El ancho y la altura deben ser números"
    },
    "width_x_height_px_ff3ccb93": {
        "message": "{ width } x { height } px"
    },
    "wiki_home_9cd54d0": {
        "message": "Página de Inicio de Wiki"
    },
    "wreath_product_200b38ef": {
        "message": "Producto en corona"
    },
    "xi_149681d0": {
        "message": "Xi"
    },
    "yes_dde87d5": {
        "message": "Sí"
    },
    "yesterday_at_date_1aa6d18e": {
        "message": "Ayer a las { date }"
    },
    "yesterday_c6bd6abf": {
        "message": "Ayer"
    },
    "you_have_media_feedback_f5f9aba8": {
        "message": "Tiene una valoración de multimedia."
    },
    "you_have_unsaved_changes_in_the_icon_maker_tray_do_e8cf5f1b": {
        "message": "Tiene cambios sin guardar en la bandeja de Icon Maker. ¿Desea continuar sin guardar esos cambios?"
    },
    "you_may_not_upload_an_empty_file_11c31eb2": {
        "message": "No puede cargar un archivo vacío."
    },
    "you_must_provide_a_date_and_time_a86839d2": {
        "message": "Debe brindar una fecha y una hora."
    },
    "you_ve_scrolled_back_to_your_very_first_to_do_29374681": {
        "message": "¡Ha retrocedido a su primera tarea por hacer!"
    },
    "your_image_has_been_compressed_for_icon_maker_imag_2e45cd91": {
        "message": "La imagen se ha comprimido para Icon Maker. Las imágenes inferiores a { size } KB no se comprimirán."
    },
    "zeta_5ef24f0e": {
        "message": "Zeta"
    },
    "zoom_f3e54d69": {
        "message": "Zoom"
    },
    "zoom_in_image_bb97d4f": {
        "message": "Ampliar imagen"
    },
    "zoom_out_image_d0a0a2ec": {
        "message": "Alejar imagen"
    }
}<|MERGE_RESOLUTION|>--- conflicted
+++ resolved
@@ -1636,17 +1636,6 @@
     },
     "rational_numbers_80ddaa4a": {
         "message": "Números racionales"
-    },
-<<<<<<< HEAD
-    "raw_html_editor_e3993e41": {
-        "message": "Editor HTML puro"
-=======
-    "real_numbers_7c99df94": {
-        "message": "Números reales"
-    },
-    "real_portion_of_complex_number_7dad33b5": {
-        "message": "Parte real (de números complejos)"
->>>>>>> 31fbffe1
     },
     "real_numbers_7c99df94": {
         "message": "Números reales"
