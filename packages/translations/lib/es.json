--- conflicted
+++ resolved
@@ -647,12 +647,9 @@
     "edit_link_7f53bebb": {
         "message": "Editar enlace"
     },
-<<<<<<< HEAD
-=======
     "editor_status_bar_653f44ee": {
         "message": "Barra de estado del editor"
     },
->>>>>>> 37d6122c
     "element_starting_with_start_91bf4c3b": {
         "message": "Elemento que comienza con { start }"
     },
