{
    "a_great_discussion_6526a6d9": {
        "message": "Un gran foro de discusión"
    },
    "a_wonderful_assignment_d3139d9b": {
        "message": "Una tarea maravillosa"
    },
    "access_the_pretty_html_editor_37168efe": {
        "message": "Acceda al Editor HTML agradable"
    },
    "accessibility_checker_b3af1f6c": {
        "message": "Verificador de accesibilidad"
    },
    "action_to_take_b626a99a": {
        "message": "Acción por tomar:"
    },
    "add_8523c19b": {
        "message": "Agregar"
    },
    "add_a_caption_2a915239": {
        "message": "Agregar un subtítulo"
    },
    "add_alt_text_for_the_image_48cd88aa": {
        "message": "Agregar texto alternativo para la imagen"
    },
    "add_another_f4e50d57": {
        "message": "Agregar otro"
    },
    "add_cc_subtitles_55f0394e": {
        "message": "Agregar CC/subtítulos"
    },
    "add_image_60b2de07": {
        "message": "Agregar imagen"
    },
    "add_to_do_7537af64": {
        "message": "Agregar tareas por hacer"
    },
    "add_to_do_7def3c37": {
        "message": "Agregar tarea por hacer"
    },
    "additional_considerations_f3801683": {
        "message": "Consideraciones adicionales"
    },
    "address_3159962f": {
        "message": "Dirección:"
    },
    "adjacent_links_with_the_same_url_should_be_a_singl_7a1f7f6c": {
        "message": "Los enlaces adyacentes con la misma URL deben ser un solo enlace."
    },
    "afrikaans_da0fe6ee": {
        "message": "Afrikáans"
    },
    "albanian_21ed929e": {
        "message": "Albanés"
    },
    "aleph_f4ffd155": {
        "message": "Aleph"
    },
    "align_11050992": {
        "message": "Alinear"
    },
    "alignment_and_lists_5cebcb69": {
        "message": "Alineación y listas"
    },
    "all_4321c3a1": {
        "message": "Todo"
    },
    "all_apps_a50dea49": {
        "message": "Todas las aplicaciones"
    },
    "all_day_fb42c4fc": {
        "message": "Todo el día"
    },
    "all_items_loaded_aa256183": {
        "message": "Todos los ítems cargados"
    },
    "alpha_15d59033": {
        "message": "Alfa"
    },
    "alphabetical_55b5b4e0": {
        "message": "Alfabético"
    },
    "alt_attribute_text_should_not_contain_more_than_12_e21d4040": {
        "message": "El texto del atributo alt no debe tener más de 120 caracteres."
    },
    "alt_text_611fb322": {
        "message": "Texto alternativo"
    },
    "amalg_coproduct_c589fb12": {
        "message": "Amalg (coproducto)"
    },
    "an_amazing_discussion_assignment_e5c8bd6b": {
        "message": "Una tarea del foro de discusión increíble"
    },
    "an_error_occured_reading_the_file_ff48558b": {
        "message": "Hubo un error al leer el archivo"
    },
    "an_error_occurred_attempting_to_dismiss_the_opport_f86e0667": {
        "message": "Ocurrió un error al intentar descartar la oportunidad."
    },
    "an_error_occurred_making_a_network_request_d1bda348": {
        "message": "Se produjo un error al realizar una solicitud de red"
    },
    "an_error_occurred_uploading_your_media_71f1444d": {
        "message": "Se produjo un error al cargar sus elementos multimedia."
    },
    "and_7fcc2911": {
        "message": "Y"
    },
    "angle_c5b4ec50": {
        "message": "Ángulo"
    },
    "announcement_fb4cb645": {
        "message": "Anuncio"
    },
    "announcement_list_da155734": {
        "message": "Lista de anuncios"
    },
    "announcements_a4b8ed4a": {
        "message": "Anuncios"
    },
    "apply_781a2546": {
        "message": "Aplicar"
    },
    "apply_changes_to_all_instances_of_this_icon_maker__2642f466": {
        "message": "Aplicar los cambios a todas las instancias a este ícono de Icon Maker en el curso."
    },
    "approaches_the_limit_893aeec9": {
        "message": "Se acerca al límite"
    },
    "approximately_e7965800": {
        "message": "Aproximadamente"
    },
    "apps_54d24a47": {
        "message": "Aplicaciones"
    },
    "arabic_c5c87acd": {
        "message": "Árabe"
    },
    "are_you_sure_you_want_to_cancel_changes_you_made_m_c5210496": {
        "message": "¿Confirma que quiere cancelar la operación? No se guardarán los cambios que realizó."
    },
    "are_you_sure_you_want_to_delete_this_planner_item_b71e330c": {
        "message": "¿Está seguro de que desea eliminar este ítem del planificador?"
    },
    "armenian_12da6118": {
        "message": "Armenio"
    },
    "arrows_464a3e54": {
        "message": "Flechas"
    },
    "art_icon_8e1daad": {
        "message": "Ícono de arte"
    },
    "aspect_ratio_will_be_preserved_cb5fdfb8": {
        "message": "Se conservará la relación de aspecto"
    },
    "assignment_976578a8": {
        "message": "Tarea"
    },
    "assignments_1e02582c": {
        "message": "Tareas"
    },
    "assignmenttype_title_6612d008": {
        "message": "{ assignmentType } { title }."
    },
    "assignmenttype_title_all_day_on_datetime_9768903c": {
        "message": "{ assignmentType } { title }, todo el día el { datetime }."
    },
    "assignmenttype_title_at_datetime_478f0709": {
        "message": "{ assignmentType } { title }, a las { datetime }."
    },
    "assignmenttype_title_at_datetime_until_endtime_a5900e38": {
        "message": "{ assignmentType } { title }, a las { datetime } hasta las { endTime }"
    },
    "assignmenttype_title_due_datetime_a112d8ff": {
        "message": "{ assignmentType } { title }, fecha límite { datetime }."
    },
    "assignmenttype_title_has_a_to_do_time_at_datetime_e07310e8": {
        "message": "{ assignmentType } { title } tiene un tiempo para tareas por hacer a las { datetime }."
    },
    "assignmenttype_title_is_marked_as_done_a8dc46ef": {
        "message": "{ assignmentType } { title } marcado como realizado."
    },
    "assignmenttype_title_is_not_marked_as_done_ba80ba66": {
        "message": "{ assignmentType } { title } marcado como no realizado."
    },
    "assignmenttype_title_posted_datetime_cab69444": {
        "message": "{ assignmentType } { title } publicado { datetime }."
    },
    "assignmenttype_title_reminder_datetime_33fa66d5": {
        "message": "{ assignmentType } { title }, recordatorio { datetime }."
    },
    "asterisk_82255584": {
        "message": "Asterisco"
    },
    "attributes_963ba262": {
        "message": "Atributos"
    },
    "audio_and_video_recording_not_supported_please_use_5ce3f0d7": {
        "message": "No se admite la grabación de audio y video; utilice un otro navegador."
    },
    "audio_options_feb58e2c": {
        "message": "Opciones de audio"
    },
    "audio_options_tray_33a90711": {
        "message": "Bandeja de opciones de audio"
    },
    "audio_player_for_title_20cc70d": {
        "message": "Reproductor de audio para { title }"
    },
    "auto_saved_content_exists_would_you_like_to_load_t_fee528f2": {
        "message": "Hay contenido guardado automáticamente. ¿Desea cargar el contenido guardado automáticamente?"
    },
    "available_folders_694d0436": {
        "message": "Carpetas disponibles"
    },
    "backslash_b2d5442d": {
        "message": "Barra invertida"
    },
    "bar_ec63ed6": {
        "message": "Barra"
    },
    "basic_554cdc0a": {
        "message": "Básico"
    },
    "because_501841b": {
        "message": "Porque"
    },
    "beginning_of_your_to_do_history_61ef2dce": {
        "message": "Inicio de su Historial de cosas por hacer"
    },
    "belarusian_b2f19c76": {
        "message": "Bielorruso"
    },
    "below_81d4dceb": {
        "message": "Debajo"
    },
    "below_is_an_example_of_how_students_will_see_their_8f7e7971": {
        "message": "A continuación se muestra un ejemplo de cómo verán los estudiantes su cronograma."
    },
    "beta_cb5f307e": {
        "message": "Beta"
    },
    "big_circle_16b2e604": {
        "message": "Círculo grande"
    },
    "binomial_coefficient_ea5b9bb7": {
        "message": "Coeficiente binomial"
    },
    "black_4cb01371": {
        "message": "Negro"
    },
    "blue_daf8fea9": {
        "message": "Azul"
    },
    "bottom_15a2a9be": {
        "message": "Abajo"
    },
    "bottom_third_5f5fec1d": {
        "message": "Tercero desde abajo"
    },
    "bowtie_5f9629e4": {
        "message": "Pajarita"
    },
    "brick_f2656265": {
        "message": "Ladrillo"
    },
    "bulgarian_feccab7e": {
        "message": "Búlgaro"
    },
    "c_2001_acme_inc_283f7f80": {
        "message": "(c) 2001 Acme Inc."
    },
    "calendar_a8563bb2": {
        "message": "Calendario:"
    },
    "calendar_event_89aadc1c": {
        "message": "Evento del calendario"
    },
    "cancel_caeb1e68": {
        "message": "Cancelar"
    },
    "canvas_planner_98ed106": {
        "message": "Planificador de Canvas"
    },
    "cap_product_3a5265a6": {
        "message": "Extremo de producto"
    },
    "catalan_16f6b78f": {
        "message": "Catalán"
    },
    "center_align_e68d9997": {
        "message": "Alineación central"
    },
    "centered_dot_64d5e378": {
        "message": "Punto centrado"
    },
    "centered_horizontal_dots_451c5815": {
        "message": "Puntos horizontales centrados"
    },
    "change_alt_text_92654906": {
        "message": "Texto alternativo de la imagen"
    },
    "change_heading_tag_to_paragraph_a61e3113": {
        "message": "Cambiar etiqueta del título a párrafo"
    },
    "change_only_this_heading_s_level_903cc956": {
        "message": "Cambiar solo el nivel de este título"
    },
    "change_text_color_1aecb912": {
        "message": "Cambiar color del texto"
    },
    "changes_you_made_may_not_be_saved_4e8db973": {
        "message": "No se guardarán los cambios que realizó."
    },
    "characters_9d897d1c": {
        "message": "Caracteres"
    },
    "characters_no_spaces_485e5367": {
        "message": "Caracteres (sin espacios)"
    },
    "check_accessibility_3c78211c": {
        "message": "Cambiar accesibilidad"
    },
    "checking_for_accessibility_issues_fac18c6d": {
        "message": "Comprobando problemas de accesibilidad"
    },
    "chi_54a32644": {
        "message": "Chi"
    },
    "chinese_111d37f6": {
        "message": "Chino"
    },
    "chinese_simplified_7f0bd370": {
        "message": "Chino simplificado"
    },
    "chinese_traditional_8a7f759d": {
        "message": "Chino tradicional"
    },
    "choose_caption_file_9c45bc4e": {
        "message": "Elegir archivo de subtítulos"
    },
    "choose_usage_rights_33683854": {
        "message": "Elegir derechos de uso..."
    },
    "circle_484abe63": {
        "message": "Círculo"
    },
    "circle_unordered_list_9e3a0763": {
        "message": "marque con un círculo la lista no ordenada"
    },
    "clear_2084585f": {
        "message": "Eliminar"
    },
    "clear_image_3213fe62": {
        "message": "Imagen clara"
    },
    "clear_selected_file_82388e50": {
        "message": "Borrar archivo seleccionado"
    },
    "clear_selected_file_filename_2fe8a58e": {
        "message": "Eliminar archivo seleccionado: { filename }"
    },
    "click_or_shift_click_for_the_html_editor_25d70bb4": {
        "message": "Haga clic o presione Mayús y haga clic para acceder al editor html."
    },
    "click_to_embed_imagename_c41ea8df": {
        "message": "Haga clic para incluir { imageName }"
    },
    "click_to_hide_preview_3c707763": {
        "message": "Hacer clic para ocultar la vista previa"
    },
    "click_to_insert_a_link_into_the_editor_c19613aa": {
        "message": "Haz clic para insertar un enlace en el editor."
    },
    "click_to_show_preview_faa27051": {
        "message": "Hacer clic para mostrar la vista previa"
    },
    "close_a_menu_or_dialog_also_returns_you_to_the_edi_739079e6": {
        "message": "Cerrar un menú o diálogo. También lo vuelve a llevar al área de editor"
    },
    "close_accessibility_checker_29d1c51e": {
        "message": "Cerrar verificador de accesibilidad"
    },
    "close_d634289d": {
        "message": "Cerrar"
    },
    "close_opportunity_center_popup_9907d981": {
        "message": "Cerrar ventana emergente del Centro de oportunidades"
    },
    "closed_caption_file_must_be_less_than_maxkb_kb_5880f752": {
        "message": "El archivo de subtítulos debe pesar menos de { maxKb } kB"
    },
    "closed_captions_subtitles_e6aaa016": {
        "message": "Subtítulos/subtítulos ocultos"
    },
    "clubs_suit_c1ffedff": {
        "message": "Bastos (palo)"
    },
    "collaborations_5c56c15f": {
        "message": "Colaboraciones"
    },
    "collapse_to_hide_types_1ab46d2e": {
        "message": "Colapsar para ocultar { types }"
    },
    "color_picker_6b359edf": {
        "message": "Selector de color"
    },
    "color_picker_colorname_selected_ad4cf400": {
        "message": "Selector de color ({ colorName } seleccionado)"
    },
    "column_e1ae5c64": {
        "message": "Columna"
    },
    "column_group_1c062368": {
        "message": "Grupo de columnas"
    },
    "complex_numbers_a543d004": {
        "message": "Números complejos"
    },
    "computer_1d7dfa6f": {
        "message": "Computadora"
    },
    "congruent_5a244acd": {
        "message": "Congruente"
    },
    "contains_311f37b7": {
        "message": "Contiene"
    },
    "content_1440204b": {
        "message": "Contenido"
    },
    "content_is_still_being_uploaded_if_you_continue_it_8f06d0cb": {
        "message": "Todavía se está cargando el contenido; si continúa, no se incrustará correctamente."
    },
    "content_subtype_5ce35e88": {
        "message": "Subtipo de contenido"
    },
    "content_type_2cf90d95": {
        "message": "Tipo de contenido"
    },
    "coproduct_e7838082": {
        "message": "Coproducto"
    },
    "copyright_holder_66ee111": {
        "message": "Titular de los derechos de autor:"
    },
    "could_not_insert_content_itemtype_items_are_not_cu_638dfecd": {
        "message": "No se pudo insertar el contenido: los ítems \"{ itemType }\" no se admiten actualmente en Canvas."
    },
    "count_40eced3b": {
        "message": "Conteo"
    },
    "count_plural_0_0_words_one_1_word_other_words_acf32eca": {
        "message": "{ count, plural,\n     =0 {0 palabras}\n    one {1 palabra}\n  other {# palabras}\n}"
    },
    "count_plural_0_opportunities_one_opportunity_other_765e27fa": {
        "message": "{ count, plural,\n     =0 {# oportunidades}\n    one {# oportunidad}\n  other {# oportunidades}\n}"
    },
    "count_plural_one_hide_missing_item_other_hide_miss_4a2562f7": {
        "message": "{ count, plural,\n    one {Ocultar # elemento faltante}\n  other {Ocultar # elementos faltantes}\n}"
    },
    "count_plural_one_item_loaded_other_items_loaded_857023b7": {
        "message": "{ count, plural,\n    one {# ítem cargado}\n  other {# ítems cargados}\n}"
    },
    "count_plural_one_show_completed_item_other_show_co_8d0d0ae5": {
        "message": "{ count, plural,\n    one {Mostrar # ítem completado}\n  other {Mostrar # ítems completados}\n}"
    },
    "count_plural_one_show_missing_item_other_show_miss_509327ef": {
        "message": "{ count, plural,\n    one {Mostrar # elemento faltante}\n  other {Mostrar # elementos faltantes}\n}"
    },
    "course_8a63b4a3": {
        "message": "Curso"
    },
    "course_documents_104d76e0": {
        "message": "Documentos del curso"
    },
    "course_files_62deb8f8": {
        "message": "Archivos del curso"
    },
    "course_files_a31f97fc": {
        "message": "Archivos del curso"
    },
    "course_images_f8511d04": {
        "message": "Imágenes del curso"
    },
    "course_link_b369426": {
        "message": "Enlace del curso"
    },
    "course_links_b56959b9": {
        "message": "Enlaces del curso"
    },
    "course_media_ec759ad": {
        "message": "Multimedia del curso"
    },
    "course_navigation_dd035109": {
        "message": "Navegación del curso"
    },
    "course_to_do_bcbbab54": {
        "message": "{ course } POR HACER"
    },
    "create_icon_110d6463": {
        "message": "Crear ícono"
    },
    "create_icon_maker_icon_c716bffe": {
        "message": "Crear un ícono de Icon Maker"
    },
    "creative_commons_license_725584ae": {
        "message": "Licencia Creative Commons:"
    },
    "croatian_d713d655": {
        "message": "Croata"
    },
    "crop_image_41bf940c": {
        "message": "Delimitar imagen"
    },
    "crop_image_807ebb08": {
        "message": "Cortar imagen"
    },
    "cup_product_14174434": {
        "message": "Copa de producto"
    },
    "current_image_f16c249c": {
        "message": "Imagen actual"
    },
    "current_volume_level_c55ab825": {
        "message": "Nivel de volumen actual"
    },
    "custom_6979cd81": {
        "message": "Personalizar"
    },
    "cyan_c1d5f68a": {
        "message": "Cian"
    },
    "czech_9aa2cbe4": {
        "message": "Checo"
    },
    "dagger_57e0f4e5": {
        "message": "Daga"
    },
    "danish_c18cdac8": {
        "message": "Danés"
    },
    "date_added_ed5ad465": {
        "message": "Fecha de agregado"
    },
    "date_at_time_dbdb1b99": {
        "message": "{ date } a las { time }"
    },
    "date_ee500367": {
        "message": "Fecha"
    },
    "date_is_not_a_valid_date_4ef9f8ba": {
        "message": "#{ date } no es una fecha válida."
    },
    "date_is_required_8660ec22": {
        "message": "Se requiere la fecha"
    },
    "date_time_d9fbf2d7": {
        "message": "Fecha y hora:"
    },
    "decorative_icon_9a7f3fc3": {
        "message": "Ícono decorativo"
    },
    "decorative_image_fde98579": {
        "message": "Imagen decorativa"
    },
    "decorative_type_upper_f2c95e3": {
        "message": "{ TYPE_UPPER } decorativo"
    },
    "decrease_indent_d9cf469d": {
        "message": "Reducir sangría"
    },
    "deep_purple_bb3e2907": {
        "message": "Morado oscuro"
    },
    "default_bulleted_unordered_list_47079da8": {
        "message": "lista no ordenada con viñetas predeterminada"
    },
    "default_numerical_ordered_list_48dd3548": {
        "message": "lista numérica ordenada predeterminada"
    },
    "definite_integral_fe7ffed1": {
        "message": "Integral definida"
    },
    "degree_symbol_4a823d5f": {
        "message": "Símbolo de grados"
    },
    "delete_a6efa79d": {
        "message": "Eliminar"
    },
    "delimiters_4db4840d": {
        "message": "Delimitadores"
    },
    "delta_53765780": {
        "message": "Delta"
    },
    "describe_the_icon_f6a18823": {
        "message": "(Describa el ícono)"
    },
    "describe_the_type_ff448da5": {
        "message": "(Describir el { TYPE })"
    },
    "describe_the_video_2fe8f46a": {
        "message": "(Describir el video)"
    },
    "description_436c48d7": {
        "message": "Descripción"
    },
    "details_98a31b68": {
        "message": "Detalles"
    },
    "details_a6f427c3": {
        "message": "Detalles:"
    },
    "diagonal_dots_7d71b57e": {
        "message": "Puntos diagonales"
    },
    "diamond_b8dfe7ae": {
        "message": "Diamante"
    },
    "diamonds_suit_526abaaf": {
        "message": "Diamantes (palo)"
    },
    "digamma_258ade94": {
        "message": "Digamma"
    },
    "dimension_type_f5fa9170": {
        "message": "Tipo de dimensión"
    },
    "dimensions_45ddb7b7": {
        "message": "Dimensiones"
    },
    "directionality_26ae9e08": {
        "message": "Direccionalidad"
    },
    "directly_edit_latex_b7e9235b": {
        "message": "Edición directa en LaTeX"
    },
    "disable_preview_222bdf72": {
        "message": "Deshabilitar vista previa"
    },
    "discussion_6719c51d": {
        "message": "Foro de discusión"
    },
    "discussions_a5f96392": {
        "message": "Foros de discusión"
    },
    "discussions_index_6c36ced": {
        "message": "Índice de foros de discusión"
    },
    "disjoint_union_e74351a8": {
        "message": "Unión disjunta"
    },
    "dismiss_itemtitle_a9fae1b3": {
        "message": "Descartar { itemTitle }"
    },
    "dismiss_opportunityname_5995176f": {
        "message": "Descartar { opportunityName }"
    },
    "dismissed_8b0b1fc9": {
        "message": "Descartado"
    },
    "dismissed_opportunities_f0826640": {
        "message": "Oportunidades descartadas"
    },
    "display_options_315aba85": {
        "message": "Mostrar opciones"
    },
    "display_text_link_opens_in_a_new_tab_75e9afc9": {
        "message": "Mostrar enlace de texto (se abre en una nueva pestaña)"
    },
    "division_sign_72190870": {
        "message": "Signo de dividir"
    },
    "document_678cd7bf": {
        "message": "Documento"
    },
    "documents_81393201": {
        "message": "Documentos"
    },
    "done_54e3d4b6": {
        "message": "Listo"
    },
    "double_dagger_faf78681": {
        "message": "Daga doble"
    },
    "down_5831a426": {
        "message": "Abajo"
    },
    "down_and_left_diagonal_arrow_40ef602c": {
        "message": "Flecha diagonal hacia abajo y a la izquierda"
    },
    "down_and_right_diagonal_arrow_6ea0f460": {
        "message": "Flecha diagonal hacia abajo y a la derecha"
    },
    "download_filename_2baae924": {
        "message": "Descargar { filename }"
    },
    "downward_arrow_cca52012": {
        "message": "Flecha hacia abajo"
    },
    "downward_pointing_triangle_2a12a601": {
        "message": "Triángulo apuntando hacia abajo"
    },
    "drag_a_file_here_1bf656d5": {
        "message": "Arrastrar un archivo aquí"
    },
    "drag_and_drop_or_click_to_browse_your_computer_60772d6d": {
        "message": "Arrastre y suelte, o haga clic para buscar en su computadora"
    },
    "drag_handle_use_up_and_down_arrows_to_resize_e29eae5c": {
        "message": "Icono de arrastre. Use las flechas arriba y abajo para cambiar el tamaño"
    },
    "due_5d7267be": {
        "message": "Fecha límite:"
    },
    "due_date_124fdd99": {
        "message": "Fecha límite: { date }"
    },
    "due_multiple_dates_cc0ee3f5": {
        "message": "Fecha límite: Varias fechas"
    },
    "due_when_7eed10c6": {
        "message": "Fecha límite: { when }"
    },
    "dutch_6d05cee5": {
        "message": "Holandés"
    },
    "edit_alt_text_for_this_icon_instance_9c6fc5fd": {
        "message": "Editar texto alternativo para esta instancia de ícono"
    },
    "edit_c5fbea07": {
        "message": "Editar"
    },
    "edit_course_link_5a5c3c59": {
        "message": "Editar enlace del curso"
    },
    "edit_equation_f5279959": {
        "message": "Editar ecuación"
    },
    "edit_existing_icon_maker_icon_5d0ebb3f": {
        "message": "Editar ícono de creación de íconos actual"
    },
    "edit_icon_2c6b0e91": {
        "message": "Editar ícono"
    },
    "edit_link_7f53bebb": {
        "message": "Editar enlace"
    },
    "edit_title_72e5a21e": {
        "message": "Editar { title }"
    },
    "editor_statusbar_26ac81fc": {
        "message": "Barra de estado del editor"
    },
    "element_starting_with_start_91bf4c3b": {
        "message": "Elemento que comienza con { start }"
    },
    "embed_828fac4a": {
        "message": "Incrustar"
    },
    "embed_code_314f1bd5": {
        "message": "Código de incrustación"
    },
    "embed_content_from_external_tool_3397ad2d": {
        "message": "Incorporar contenido de herramienta externa"
    },
    "embed_image_1080badc": {
        "message": "Incorporar imagen"
    },
    "embed_video_a97a64af": {
        "message": "Incrustar video"
    },
    "embedded_content_aaeb4d3d": {
        "message": "contenido insertado"
    },
    "empty_set_91a92df4": {
        "message": "Conjunto vacío"
    },
    "encircled_dot_8f5e51c": {
        "message": "Punto en un círculo"
    },
    "encircled_minus_72745096": {
        "message": "Signo menos en un círculo"
    },
    "encircled_plus_36d8d104": {
        "message": "Signo más en un círculo"
    },
    "encircled_times_5700096d": {
        "message": "Veces en un círculo"
    },
    "engineering_icon_f8f3cf43": {
        "message": "Ícono de ingeniería"
    },
    "english_australia_dc405d82": {
        "message": "Inglés (Australia)"
    },
    "english_c60612e2": {
        "message": "Inglés"
    },
    "english_canada_12688ee4": {
        "message": "Inglés (Canadá)"
    },
    "english_icon_25bfe845": {
        "message": "Ícono de ingles"
    },
    "english_united_kingdom_a613f831": {
        "message": "Inglés (Reino Unido)"
    },
    "enter_at_least_3_characters_to_search_4f037ee0": {
        "message": "Ingresar al menos 3 caracteres para buscar"
    },
    "epsilon_54bb8afa": {
        "message": "Épsilon"
    },
    "epsilon_variant_d31f1e77": {
        "message": "Épsilon (variante)"
    },
    "equals_sign_c51bdc58": {
        "message": "Signo igual"
    },
    "equation_1c5ac93c": {
        "message": "Ecuación"
    },
    "equation_editor_39fbc3f1": {
        "message": "Editor de ecuaciones"
    },
    "equilibrium_6ff3040b": {
        "message": "Equilibrio"
    },
    "equivalence_class_7b0f11c0": {
        "message": "Clase de equivalencia"
    },
    "equivalent_identity_654b3ce5": {
        "message": "Equivalente (identidad)"
    },
    "error_loading_grades_e0b38f4d": {
        "message": "Error al cargar las calificaciones"
    },
    "error_loading_items_5218438e": {
        "message": "Error al cargar elementos"
    },
    "error_loading_more_items_3f109d9f": {
        "message": "Error al cargar más ítems"
    },
    "error_loading_past_items_2881dbb1": {
        "message": "Error al cargar ítems anteriores"
    },
    "estonian_5e8e2fa4": {
        "message": "Estonio"
    },
    "eta_b8828f99": {
        "message": "Eta"
    },
    "exciting_discussion_9f67bd0a": {
        "message": "Foro de discusión emocionante"
    },
    "excused_cf8792eb": {
        "message": "Justificado"
    },
    "exists_2e62bdaa": {
        "message": "Existe"
    },
    "exit_fullscreen_b7eb0aa4": {
        "message": "Salir de la pantalla completa"
    },
    "expand_preview_by_default_2abbf9f8": {
        "message": "Expandir vista previa de forma predeterminada"
    },
    "expand_to_see_types_f5d29352": {
        "message": "Expandir para ver { types }"
    },
    "extended_9a58dcb6": {
        "message": "Extendido"
    },
    "external_link_d3f9e62a": {
        "message": "Enlace externo"
    },
    "external_tool_frame_70b32473": {
        "message": "Marco de herramientas externas"
    },
    "external_tools_6e77821": {
        "message": "Herramientas externas"
    },
    "extra_large_b6cdf1ff": {
        "message": "Extra grande"
    },
    "extra_small_9ae33252": {
        "message": "Extra pequeño"
    },
    "extracurricular_icon_67c8ca42": {
        "message": "Ícono extracurricular"
    },
    "f_function_fe422d65": {
        "message": "F (función)"
    },
    "failed_getting_course_list_49846a93": {
        "message": "Falló la obtención de la lista de cursos"
    },
    "failed_getting_file_contents_e9ea19f4": {
        "message": "Error al obtener el contenido del archivo"
    },
    "failed_getting_to_do_list_10ce2833": {
        "message": "Error al obtener lista de cosas por hacer"
    },
    "failed_peeking_into_your_future_e95b9306": {
        "message": "Error al echar un vistazo a su futuro"
    },
    "failed_peeking_into_your_past_5bec2323": {
        "message": "Error al echar un vistazo a su pasado"
    },
    "failed_saving_changes_on_name_1e100ad": {
        "message": "No se pudieron guardar los cambios en { name }."
    },
    "failed_to_delete_name_bdd7b810": {
        "message": "No se puedo eliminar { name }."
    },
    "failed_to_delete_to_do_64edff49": {
        "message": "Error al eliminar tareas por hacer"
    },
    "failed_to_get_new_activity_17e7ec7c": {
        "message": "Error al obtener nueva actividad"
    },
    "failed_to_load_opportunities_52ab6404": {
        "message": "Error al cargar oportunidades"
    },
    "failed_to_retrieve_content_from_external_tool_5899c213": {
        "message": "No se pudo recuperar el contenido de la herramienta externa"
    },
    "failed_to_save_to_do_ddc7503b": {
        "message": "Error al guardar tareas por hacer"
    },
    "failure_loading_the_to_do_list_c61895c8": {
        "message": "Error al cargar lista de cosas por hacer"
    },
    "feedback_6dcc1991": {
        "message": "Retroalimentación"
    },
    "file_name_8fd421ff": {
        "message": "Nombre del archivo"
    },
    "file_storage_quota_exceeded_b7846cd1": {
        "message": "Capacidad de almacenamiento de archivos excedida"
    },
    "file_url_c12b64be": {
        "message": "URL del archivo"
    },
    "filename_file_icon_602eb5de": {
        "message": "Icono del archivo { filename }"
    },
    "filename_image_preview_6cef8f26": {
        "message": "Vista previa de la imagen { filename }"
    },
    "filename_text_preview_e41ca2d8": {
        "message": "Vista previa del texto { filename }"
    },
    "files_c300e900": {
        "message": "Archivos"
    },
    "files_index_af7c662b": {
        "message": "Índice de archivos"
    },
    "filipino_33339264": {
        "message": "Filipino"
    },
    "finish_bc343002": {
        "message": "Terminar"
    },
    "finnish_4df2923d": {
        "message": "Finés"
    },
    "fix_heading_hierarchy_f60884c4": {
        "message": "Fijar jerarquía de títulos"
    },
    "flat_music_76d5a5c3": {
        "message": "Bemol (música)"
    },
    "focus_element_options_toolbar_18d993e": {
        "message": "Barra de herramientas de opciones para enfocarse en un elemento"
    },
    "folder_tree_fbab0726": {
        "message": "Árbol de carpetas"
    },
    "for_all_b919f972": {
        "message": "Para todos"
    },
    "format_4247a9c5": {
        "message": "Formato"
    },
    "format_as_a_list_142210c3": {
        "message": "Formatear como lista"
    },
    "formatting_5b143aa8": {
        "message": "Formato"
    },
    "forward_slash_3f90f35e": {
        "message": "Barra inclinada"
    },
    "found_auto_saved_content_3f6e4ca5": {
        "message": "Se encontró contenido guardado automáticamente"
    },
    "found_count_plural_0_results_one_result_other_resu_46aeaa01": {
        "message": "Se encontraron { count, plural,\n     =0 {# resultados}\n    one {# resultado}\n  other {# resultados}\n}"
    },
    "fraction_41bac7af": {
        "message": "Fracción"
    },
    "french_33881544": {
        "message": "Francés"
    },
    "french_canada_c3d92fa6": {
        "message": "Francés (Canadá)"
    },
    "fullscreen_873bf53f": {
        "message": "Pantalla completa"
    },
    "fun_quiz_47ab0b0": {
        "message": "Examen divertido"
    },
    "galician_7e4508b5": {
        "message": "Gallego"
    },
    "gamma_1767928": {
        "message": "Gamma"
    },
    "generating_preview_45b53be0": {
        "message": "Generando la vista previa..."
    },
    "german_3ec99bbb": {
        "message": "Alemán"
    },
    "gif_png_format_images_larger_than_size_kb_are_not__7af3bdbd": {
        "message": "Actualmente no se admiten imágenes en formato GIF/PNG de más de { size } KB."
    },
    "go_to_card_view_dashboard_9d03970e": {
        "message": "Vaya a la vista de tarjetas en el tablero"
    },
    "go_to_the_editor_s_menubar_e6674c81": {
        "message": "Ir a la barra de menú del editor"
    },
    "go_to_the_editor_s_toolbar_a5cb875f": {
        "message": "Ir a la barra de herramientas del editor"
    },
    "graded_25cd3fcd": {
        "message": "Calificado"
    },
    "grades_a61eba0a": {
        "message": "Calificaciones"
    },
    "grades_are_loading_c899652d": {
        "message": "Se están cargando las calificaciones"
    },
    "grades_loaded_5056277c": {
        "message": "Calificaciones cargadas"
    },
    "greater_than_e98af662": {
        "message": "Mayor a"
    },
    "greater_than_or_equal_b911949a": {
        "message": "Mayor o igual a"
    },
    "greek_65c5b3f7": {
        "message": "Griego"
    },
    "green_15af4778": {
        "message": "Verde"
    },
    "grey_a55dceff": {
        "message": "Gris"
    },
    "group_documents_8bfd6ae6": {
        "message": "Documentos del grupo"
    },
    "group_files_4324f3df": {
        "message": "Archivos grupales"
    },
    "group_files_82e5dcdb": {
        "message": "Archivos del grupo"
    },
    "group_images_98e0ac17": {
        "message": "Imágenes del grupo"
    },
    "group_isomorphism_45b1458c": {
        "message": "Isomorfismo de grupos"
    },
    "group_link_63e626b3": {
        "message": "Enlace del grupo"
    },
    "group_links_9493129e": {
        "message": "Enlaces del grupo"
    },
    "group_media_2f3d128a": {
        "message": "Elementos multimedia del grupo"
    },
    "group_navigation_99f191a": {
        "message": "Navegación del grupo"
    },
    "h_bar_bb94deae": {
        "message": "Barra H"
    },
    "haitian_creole_7eb4195b": {
        "message": "Criollo haitiano"
    },
    "hat_ea321e35": {
        "message": "Sombrero"
    },
    "header_column_f27433cb": {
        "message": "Columna de encabezado"
    },
    "header_row_and_column_ec5b9ec": {
        "message": "Fila y columna de encabezado"
    },
    "header_row_f33eb169": {
        "message": "Fila de encabezado"
    },
    "heading_2_5b84eed2": {
        "message": "Encabezado 2"
    },
    "heading_3_2c83de44": {
        "message": "Encabezado 3"
    },
    "heading_4_b2e74be7": {
        "message": "Encabezado 4"
    },
    "heading_levels_should_not_be_skipped_3947c0e0": {
        "message": "Los niveles de los títulos no deben omitirse."
    },
    "heading_starting_with_start_42a3e7f9": {
        "message": "Título que comienza con { start }"
    },
    "headings_should_not_contain_more_than_120_characte_3c0e0cb3": {
        "message": "Los títulos no deben tener más de 120 caracteres."
    },
    "health_icon_8d292eb5": {
        "message": "Ícono de salud"
    },
    "hearts_suit_e50e04ca": {
        "message": "Corazones (palo)"
    },
    "hebrew_88fbf778": {
        "message": "Hebreo"
    },
    "height_69b03e15": {
        "message": "Altura"
    },
    "hexagon_d8468e0d": {
        "message": "Hexágono"
    },
    "hide_description_bfb5502e": {
        "message": "Ocultar descripción"
    },
    "hide_title_description_caf092ef": {
        "message": "Ocultar descripción { title }"
    },
    "highlight_an_element_to_activate_the_element_optio_60e1e56b": {
        "message": "Resalte un elemento para activar la barra de herramientas de opciones del elemento"
    },
    "hindi_9bcd4b34": {
        "message": "Hindi"
    },
    "home_351838cd": {
        "message": "Página de inicio"
    },
    "html_code_editor_fd967a44": {
        "message": "editor de código html"
    },
    "html_editor_fb2ab713": {
        "message": "Editor HTML"
    },
    "hungarian_fc7d30c9": {
        "message": "Húngaro"
    },
    "i_have_obtained_permission_to_use_this_file_6386f087": {
        "message": "He obtenido permiso para utilizar este archivo."
    },
    "i_hold_the_copyright_71ee91b1": {
        "message": "Soy el titular de los derechos de autor"
    },
    "icelandic_9d6d35de": {
        "message": "Islandés"
    },
    "icon_215a1dc6": {
        "message": "Ícono"
    },
    "icon_8168b2f8": {
        "message": "ícono"
    },
    "icon_color_b86dd6d6": {
        "message": "Ícono de color"
    },
    "icon_maker_icons_cc560f7e": {
        "message": "Íconos de Icon Maker"
    },
    "icon_options_7e32746e": {
        "message": "Opciones de ícono"
    },
    "icon_options_tray_2b407977": {
        "message": "Bandeja de opciones de íconos"
    },
    "icon_preview_1782a1d9": {
        "message": "Vista preliminar del ícono"
    },
    "icon_shape_30b61e7": {
        "message": "Forma del ícono"
    },
    "icon_size_9353edea": {
        "message": "Tamaño del ícono"
    },
    "if_left_empty_link_text_will_display_as_course_lin_61087540": {
        "message": "Si se deja el enlace vacío, el texto se mostrará como nombre del enlace del curso"
    },
    "if_usage_rights_are_required_the_file_will_not_pub_841e276e": {
        "message": "Si se requieren derechos de uso, no se publicará el archivo hasta que esté habilitado en la página de Archivos."
    },
    "if_you_do_not_select_usage_rights_now_this_file_wi_14e07ab5": {
        "message": "Si no selecciona los derechos de uso en este momento, se cancelará la publicación de este archivo después de cargarlo."
    },
    "image_8ad06": {
        "message": "Imagen"
    },
    "image_c1c98202": {
        "message": "imagen"
    },
    "image_filenames_should_not_be_used_as_the_alt_attr_bcfd7780": {
        "message": "Los nombres de archivo de las imágenes no deben usarse como el atributo alt que describe el contenido de la imagen."
    },
    "image_options_5412d02c": {
        "message": "Opciones de imagen"
    },
    "image_options_tray_90a46006": {
        "message": "Bandeja de opciones de imagen"
    },
    "image_to_crop_3a34487d": {
        "message": "Imagen para recortar"
    },
    "image_with_filename_file_aacd7180": {
        "message": "Imagen con nombre de archivo { file }"
    },
    "images_7ce26570": {
        "message": "Imágenes"
    },
    "images_should_include_an_alt_attribute_describing__b86d6a86": {
        "message": "Las imágenes deben incluir un atributo alt que describa el contenido de la imagen."
    },
    "imaginary_portion_of_complex_number_2c733ffa": {
        "message": "Parte imaginaria (de números complejos)"
    },
    "in_element_of_19ca2f33": {
        "message": "En (elemento de)"
    },
    "increase_indent_6af90f7c": {
        "message": "Aumentar sangría"
    },
    "indefinite_integral_6623307e": {
        "message": "Integral indefinida"
    },
    "indigo_2035fc55": {
        "message": "Índigo"
    },
    "indonesian_5f6accd6": {
        "message": "Indonesio"
    },
    "inference_fed5c960": {
        "message": "Inferencia"
    },
    "infinity_7a10f206": {
        "message": "Infinito"
    },
    "insert_593145ef": {
        "message": "Insertar"
    },
    "insert_link_6dc23cae": {
        "message": "Insertar enlace"
    },
    "insert_math_equation_57c6e767": {
        "message": "Insertar la ecuación matemática"
    },
    "integers_336344e1": {
        "message": "Enteros"
    },
    "intersection_cd4590e4": {
        "message": "Intersección"
    },
    "invalid_entry_f7d2a0f5": {
        "message": "Ingreso no válido."
    },
    "invalid_file_c11ba11": {
        "message": "Archivo inválido"
    },
    "invalid_file_type_881cc9b2": {
        "message": "Tipo de archivo inválido"
    },
    "invalid_url_cbde79f": {
        "message": "URL inválida"
    },
    "iota_11c932a9": {
        "message": "Iota"
    },
    "irish_567e109f": {
        "message": "Irlandés"
    },
    "issue_num_total_f94536cf": {
        "message": "Problema { num }/{ total }"
    },
    "italian_bd3c792d": {
        "message": "Italiano"
    },
    "items_completed_items_plural_1_item_other_items_717d579f": {
        "message": "{ items } { items, plural,\n     =1 {ítem}\n  other {ítems}\n} completado(s)"
    },
    "japanese_b5721ca7": {
        "message": "Japonés"
    },
    "join_6cafecca": {
        "message": "Unirse"
    },
    "join_active_online_meeting_d9d892b2": {
        "message": "unirse a la reunión activa en línea"
    },
    "join_online_meeting_b1725843": {
        "message": "unirse a la reunión en línea"
    },
    "jump_to_navigation_toolbar_2952cd8b": {
        "message": "Salte a la barra de herramientas de navegación"
    },
    "jump_to_today_254ccf41": {
        "message": "Salte a hoy"
    },
    "kappa_2f14c816": {
        "message": "Kappa"
    },
    "kappa_variant_eb64574b": {
        "message": "Kappa (variante)"
    },
    "keyboard_shortcuts_ed1844bd": {
        "message": "Acceso rápido de teclado"
    },
    "keyboards_navigate_to_links_using_the_tab_key_two__5fab8c82": {
        "message": "Los teclados navegan por los enlaces mediante la tecla Tab. Dos enlaces adyacentes que dirigen al mismo destino pueden ser confusos para los usuarios del teclado."
    },
    "korean_da812d9": {
        "message": "Coreano"
    },
    "lambda_4f602498": {
        "message": "Lambda"
    },
    "language_arts_35b79a8b": {
        "message": "Lengua y literatura"
    },
    "language_arts_icon_a798b0f8": {
        "message": "Ícono de artes del lenguaje"
    },
    "languages_icon_9d20539": {
        "message": "Ícono de idiomas"
    },
    "large_9c5e80e7": {
        "message": "Grande"
    },
    "late_2be42b88": {
        "message": "Atrasado"
    },
    "latvian_2bbb6aab": {
        "message": "Letón"
    },
    "learn_more_about_adjacent_links_2cb9762c": {
        "message": "Obtenga más información sobre los enlaces adyacentes"
    },
    "learn_more_about_color_contrast_c019dfb9": {
        "message": "Obtenga más información sobre el contraste de colores"
    },
    "learn_more_about_organizing_page_headings_8a7caa2e": {
        "message": "Obtenga más información sobre la organización de los títulos de página"
    },
    "learn_more_about_proper_page_heading_structure_d2959f2d": {
        "message": "Obtenga más información sobre la estructura correcta de los títulos de página"
    },
    "learn_more_about_table_headers_5f5ee13": {
        "message": "Obtenga más información sobre los títulos de tablas"
    },
    "learn_more_about_using_alt_text_for_images_5698df9a": {
        "message": "Obtenga más información sobre texto alternativo para las imágenes"
    },
    "learn_more_about_using_captions_with_tables_36fe496f": {
        "message": "Obtenga más información sobre el uso de leyendas con tablas"
    },
    "learn_more_about_using_filenames_as_alt_text_264286af": {
        "message": "Obtenga más información sobre el uso de nombres de archivo como texto alternativo"
    },
    "learn_more_about_using_lists_4e6eb860": {
        "message": "Obtenga más información sobre el uso de listas"
    },
    "learn_more_about_using_scope_attributes_with_table_20df49aa": {
        "message": "Obtenga más información sobre el uso de atributos de alcance con tablas"
    },
    "leave_as_is_4facfe55": {
        "message": "Dejar sin cambios"
    },
    "left_3ea9d375": {
        "message": "Izquierda"
    },
    "left_align_43d95491": {
        "message": "Alineación a la izquierda"
    },
    "left_angle_bracket_c87a6d07": {
        "message": "Símbolo de mayor"
    },
    "left_arrow_4fde1a64": {
        "message": "Flecha izquierda"
    },
    "left_arrow_with_hook_5bfcad93": {
        "message": "Flecha izquierda con gancho"
    },
    "left_ceiling_ee9dd88a": {
        "message": "Techo izquierdo"
    },
    "left_curly_brace_1726fb4": {
        "message": "Llave izquierda"
    },
    "left_downard_harpoon_arrow_1d7b3d2e": {
        "message": "Flecha de arpón hacia abajo y a la izquierda"
    },
    "left_floor_29ac2274": {
        "message": "Piso izquierdo"
    },
    "left_to_right_e9b4fd06": {
        "message": "Izquierda a derecha"
    },
    "left_upward_harpoon_arrow_3a562a96": {
        "message": "Flecha de arpón hacia arriba y a la izquierda"
    },
    "leftward_arrow_1e4765de": {
        "message": "Flecha hacia la izquierda"
    },
    "leftward_pointing_triangle_d14532ce": {
        "message": "Triángulo apuntando hacia la izquierda"
    },
    "less_than_a26c0641": {
        "message": "Menor a"
    },
    "less_than_or_equal_be5216cb": {
        "message": "Menor o igual a"
    },
    "library_icon_ae1e54cf": {
        "message": "Ícono de biblioteca"
    },
    "light_blue_5374f600": {
        "message": "Azul claro"
    },
    "link_7262adec": {
        "message": "Enlace"
    },
    "link_options_a16b758b": {
        "message": "Opciones de enlace"
    },
    "link_with_text_starting_with_start_b3fcbe71": {
        "message": "Vincular con texto que comienza con { start }"
    },
    "links_14b70841": {
        "message": "Enlaces"
    },
    "links_to_an_external_site_de74145d": {
        "message": "Enlaces a un sitio externo."
    },
    "lists_should_be_formatted_as_lists_f862de8d": {
        "message": "Las listas deben tener el formato de listas."
    },
    "lithuanian_5adcbe24": {
        "message": "Lituano"
    },
    "load_more_35d33c7": {
        "message": "Cargar más"
    },
    "load_more_a36f9cf9": {
        "message": "Cargar más"
    },
    "load_prior_dates_f2b0f6f0": {
        "message": "Cargar fechas anteriores"
    },
    "loaded_count_plural_0_items_one_item_other_items_e58533e9": {
        "message": "{ count, plural,\n     =0 {# ítems}\n    one {# ítem}\n  other {# ítems}\n} cargado(s)"
    },
    "loading_25990131": {
        "message": "Cargando..."
    },
    "loading_725811ca": {
        "message": "cargando"
    },
    "loading_bde52856": {
        "message": "Cargando"
    },
    "loading_closed_captions_subtitles_failed_95ceef47": {
        "message": "Error al cargar subtítulos."
    },
    "loading_external_tool_d839042c": {
        "message": "Cargando herramienta externa"
    },
    "loading_failed_b3524381": {
        "message": "La carga falló..."
    },
    "loading_failed_e6a9d8ef": {
        "message": "Falló la carga."
    },
    "loading_folders_d8b5869e": {
        "message": "Cargando carpetas"
    },
    "loading_grades_c842c887": {
        "message": "Cargando calificaciones"
    },
    "loading_past_items_ca499e75": {
        "message": "Cargando ítems anteriores"
    },
    "loading_placeholder_for_filename_792ef5e8": {
        "message": "Cargando marcador de posición para { fileName }"
    },
    "loading_planner_items_947a813d": {
        "message": "Cargando ítems del planificador"
    },
    "loading_please_wait_d276220a": {
        "message": "Cargando, espere"
    },
    "loading_preview_9f077aa1": {
        "message": "Carga de la vista previa"
    },
    "location_3b6ff307": {
        "message": "Ubicación:"
    },
    "locked_762f138b": {
        "message": "Bloqueado"
    },
    "logical_equivalence_76fca396": {
        "message": "Equivalencia lógica"
    },
    "logical_equivalence_short_8efd7b4f": {
        "message": "Equivalencia lógica (corta)"
    },
    "logical_equivalence_short_and_thick_1e1f654d": {
        "message": "Equivalencia lógica (corta y gruesa)"
    },
    "logical_equivalence_thick_662dd3f2": {
        "message": "Equivalencia lógica (gruesa)"
    },
    "looks_like_there_isn_t_anything_here_d9bcef49": {
        "message": "Parece que no hay nada aquí"
    },
    "low_horizontal_dots_cc08498e": {
        "message": "Puntos horizontales bajos"
    },
    "macedonian_6ed541af": {
        "message": "Macedonio"
    },
    "magenta_4a65993c": {
        "message": "Magenta"
    },
    "malay_f5dddce4": {
        "message": "Malayo"
    },
    "maltese_916925e8": {
        "message": "Maltés"
    },
    "maori_new_zealand_5380a95f": {
        "message": "Māori (Nueva Zelanda)"
    },
    "maps_to_e5ef7382": {
        "message": "Mapas a"
    },
    "math_ede93050": {
        "message": "Matemáticas"
    },
    "math_icon_ad4e9d03": {
        "message": "Ícono de matemáticas"
    },
    "media_af190855": {
        "message": "Multimedia"
    },
    "media_file_is_processing_please_try_again_later_58a6d49": {
        "message": "El archivo multimedia se está procesando. Inténtelo de nuevo más tarde."
    },
    "media_title_2112243b": {
        "message": "Título del elemento multimedia"
    },
    "medium_5a8e9ead": {
        "message": "Regular"
    },
    "merge_links_2478df96": {
        "message": "Fusionar enlaces"
    },
    "mic_a7f3d311": {
        "message": "Micrófono"
    },
    "microphone_disabled_15c83130": {
        "message": "Micrófono desactivado"
    },
    "middle_27dc1d5": {
        "message": "El medio"
    },
    "minimize_file_preview_da911944": {
        "message": "Minimice la vista previa del archivo"
    },
    "minimize_video_20aa554b": {
        "message": "Minimice el video"
    },
    "minus_fd961e2e": {
        "message": "Menos"
    },
    "minus_plus_3461f637": {
        "message": "Menos/más"
    },
    "misc_3b692ea7": {
        "message": "Varios"
    },
    "miscellaneous_e9818229": {
        "message": "Misceláneo"
    },
    "missing_1a256b3b": {
        "message": "Faltante"
    },
    "missing_items_for_title_516511f8": {
        "message": "Ítems faltantes para { title }"
    },
    "modules_c4325335": {
        "message": "Módulos"
    },
    "moving_image_to_crop_directionword_6f66cde2": {
        "message": "Moviendo imagen para cortar { directionWord }"
    },
    "mu_37223b8b": {
        "message": "Mu"
    },
    "multi_color_image_63d7372f": {
        "message": "Imagen multicolor"
    },
    "multiplication_sign_15f95c22": {
        "message": "Signo de multiplicación"
    },
    "music_icon_4db5c972": {
        "message": "Ícono de música"
    },
    "must_be_at_least_percentage_22e373b6": {
        "message": "Debe ser al menos { percentage }%"
    },
    "must_be_at_least_width_x_height_px_41dc825e": {
        "message": "Debe ser al menos { width } x { height } px"
    },
    "my_files_2f621040": {
        "message": "Mis archivos"
    },
    "my_grades_98834476": {
        "message": "Mis calificaciones"
    },
    "n_th_root_9991a6e4": {
        "message": "Raíz n-ésima"
    },
    "nabla_1e216d25": {
        "message": "Nabla"
    },
    "name_1aed4a1b": {
        "message": "Nombre"
    },
    "name_color_ceec76ff": {
        "message": "{ name } ({ color })"
    },
    "natural_music_54a70258": {
        "message": "Nota natural (música)"
    },
    "natural_numbers_3da07060": {
        "message": "Números naturales"
    },
    "navigate_through_the_menu_or_toolbar_415a4e50": {
        "message": "Navegar por el menú o la barra de herramientas"
    },
    "nested_greater_than_d852e60d": {
        "message": "Anidado mayor a"
    },
    "nested_less_than_27d17e58": {
        "message": "Anidado menor a"
    },
    "new_13daf639": {
        "message": "Nuevo"
    },
    "new_activity_8b84847d": {
        "message": "Nueva actividad"
    },
    "new_activity_for_title_14c9c3af": {
        "message": "Nueva actividad para { title }"
    },
    "new_opportunities_7d349c4d": {
        "message": "Nuevas oportunidades"
    },
    "next_40e12421": {
        "message": "Siguiente"
    },
    "next_month_749b1778": {
        "message": "Próximo mes"
    },
    "no_accessibility_issues_were_detected_f8d3c875": {
        "message": "No se detectaron problemas de accesibilidad."
    },
    "no_changes_to_save_d29f6e91": {
        "message": "No hay cambios para guardar."
    },
    "no_due_dates_assigned_e8f5bac8": {
        "message": "No hay fechas de entrega asignadas"
    },
    "no_e16d9132": {
        "message": "No"
    },
    "no_file_chosen_9a880793": {
        "message": "No se seleccionó ningún archivo"
    },
    "no_grade_3b4d7f3e": {
        "message": "Sin calificación"
    },
    "no_headers_9bc7dc7f": {
        "message": "Sin encabezados"
    },
    "no_preview_is_available_for_this_file_f940114a": {
        "message": "La vista previa de este archivo no está disponible."
    },
    "no_results_940393cf": {
        "message": "No hay resultados."
    },
    "no_results_found_for_filterterm_ad1b04c8": {
        "message": "No se encontraron resultados para { filterTerm }"
    },
    "no_video_1ed00b26": {
        "message": "No hay video"
    },
    "none_3b5e34d2": {
        "message": "Ninguno"
    },
    "none_selected_b93d56d2": {
        "message": "Nada seleccionado"
    },
    "norwegian_53f391ec": {
        "message": "Noruego"
    },
    "norwegian_bokmal_ad5843fa": {
        "message": "Noruego Bokmål"
    },
    "norwegian_nynorsk_c785f8a6": {
        "message": "Noruego Nynorsk"
    },
    "not_equal_6e2980e6": {
        "message": "No igual"
    },
    "not_in_not_an_element_of_fb1ffb54": {
        "message": "No en (no es un elemento de)"
    },
    "not_negation_1418ebb8": {
        "message": "No (negación)"
    },
    "not_subset_dc2b5e84": {
        "message": "No es un subconjunto"
    },
    "not_subset_strict_23d282bf": {
        "message": "No es un subconjunto (estricto)"
    },
    "not_superset_5556b913": {
        "message": "No es un superconjunto"
    },
    "not_superset_strict_24e06f36": {
        "message": "No es un superconjunto (estricto)"
    },
    "nothing_due_this_week_d45c9ef9": {
        "message": "Nada vence esta semana"
    },
    "nothing_for_now_e3e3ce2a": {
        "message": "Nada por ahora"
    },
    "nothing_here_needs_attention_c4eaded6": {
        "message": "No hay nada aquí que requiera atención."
    },
    "nothing_more_to_do_b665da42": {
        "message": "Nada más por hacer"
    },
    "nothing_new_needs_attention_3ac548d4": {
        "message": "No hay nada nuevo que requiera atención."
    },
    "nothing_planned_today_selecting_most_recent_item_ffd71bff": {
        "message": "Nada planificado para hoy. Seleccionar el ítem más reciente."
    },
    "nothing_planned_today_selecting_next_item_f6718aa": {
        "message": "Nada planificado para hoy. Seleccionar el ítem siguiente."
    },
    "nothing_planned_yet_8675ffe9": {
        "message": "Nada planificado aún"
    },
    "nu_1c0f6848": {
        "message": "Nu"
    },
    "numpoints_points_8621a43b": {
        "message": "{ numPoints } puntos"
    },
    "octagon_e48be9f": {
        "message": "Octágono"
    },
    "olive_6a3e4d6b": {
        "message": "Verde oliva"
    },
    "omega_8f2c3463": {
        "message": "Omega"
    },
    "one_of_the_following_styles_must_be_added_to_save__1de769aa": {
        "message": "Se debe agregar uno de los siguientes estilos para guardar un ícono: Color del ícono, tamaño del contorno, texto del ícono o imagen"
    },
    "only_most_recent_grading_period_shown_f1ad6458": {
        "message": "*Solo se muestra el período de calificación más reciente."
    },
    "open_circle_e9bd069": {
        "message": "Círculo abierto"
    },
    "open_this_keyboard_shortcuts_dialog_9658b83a": {
        "message": "Abrir esta ventana de diálogo de atajos de teclado"
    },
    "open_title_application_fd624fc5": {
        "message": "Abrir aplicación { title }"
    },
    "operators_a2ef9a93": {
        "message": "Operadores"
    },
    "opportunities_popup_f6703842": {
        "message": "Ventana emergente de oportunidades"
    },
    "optional_add_course_ef0d70fc": {
        "message": "Opcional: Agregar curso"
    },
    "or_9b70ccaa": {
        "message": "O"
    },
    "orange_81386a62": {
        "message": "Anaranjado"
    },
    "ordered_and_unordered_lists_cfadfc38": {
        "message": "Listas ordenadas y no ordenadas"
    },
    "other_editor_shortcuts_may_be_found_at_404aba4a": {
        "message": "Puede encontrar otros atajos de editor en"
    },
    "outline_color_3ef2cea7": {
        "message": "Color de contorno"
    },
    "outline_size_a6059a21": {
        "message": "Tamaño de contorno"
    },
    "p_is_not_a_valid_protocol_which_must_be_ftp_http_h_adf13fc2": {
        "message": "{ p } no es un protocolo válido, que debe ser ftp, http, https, mailto, skype, tel, o puede omitirse"
    },
    "page_50c4823d": {
        "message": "Página"
    },
    "pages_e5414c2c": {
        "message": "Páginas"
    },
    "paragraph_5e5ad8eb": {
        "message": "Párrafo"
    },
    "paragraph_starting_with_start_a59923f8": {
        "message": "Párrafo que comienza con { start }"
    },
    "parallel_d55d6e38": {
        "message": "Paralelo"
    },
    "partial_derivative_4a9159df": {
        "message": "Parcial (derivada)"
    },
    "paste_5963d1c1": {
        "message": "Pegar"
    },
    "pause_12af3bb4": {
        "message": "Pausar"
    },
    "peer_review_74f26a13": {
        "message": "Revisión entre pares"
    },
    "peer_review_for_itemtitle_358cb413": {
        "message": "Revisión entre pares para { itemTitle }"
    },
    "pentagon_17d82ea3": {
        "message": "Pentágono"
    },
    "people_b4ebb13c": {
        "message": "Personas"
    },
    "percentage_34ab7c2c": {
        "message": "Porcentaje"
    },
    "percentage_must_be_a_number_8033c341": {
        "message": "El porcentaje debe ser un número"
    },
    "performing_arts_icon_f3497486": {
        "message": "Ícono de artes escénicas"
    },
    "perpendicular_7c48ede4": {
        "message": "Perpendicular"
    },
    "persian_a8cadb95": {
        "message": "Persa"
    },
    "phi_4ac33b6d": {
        "message": "Phi"
    },
    "phi_variant_c9bb3ac5": {
        "message": "Phi (variante)"
    },
    "physical_education_icon_d7dffd3e": {
        "message": "Ícono de educación física"
    },
    "pi_dc4f0bd8": {
        "message": "Pi"
    },
    "pi_variant_10f5f520": {
        "message": "Pi (variante)"
    },
    "pink_68ad45cb": {
        "message": "Rosado"
    },
    "pixels_52ece7d1": {
        "message": "Pixeles"
    },
    "play_1a47eaa7": {
        "message": "Reproducir"
    },
    "play_media_comment_35257210": {
        "message": "Reproducir comentario de multimedia."
    },
    "play_media_comment_by_name_from_createdat_c230123d": {
        "message": "Reproducir comentario multimedia de { name } desde { createdAt }."
    },
    "please_allow_canvas_to_access_your_microphone_and__dc2c3079": {
        "message": "Deje que Canvas acceda a su micrófono y cámara web."
    },
    "plus_d43cd4ec": {
        "message": "Más"
    },
    "plus_minus_f8be2e83": {
        "message": "Más/menos"
    },
    "points_bceb5005": {
        "message": "puntos"
    },
    "points_points_63e59cce": {
        "message": "{ points } puntos"
    },
    "polish_4cf2ecaf": {
        "message": "Polaco"
    },
    "portuguese_9c212cf4": {
        "message": "Portugués"
    },
    "posted_when_a578f5ab": {
        "message": "Publicado: { when }"
    },
    "power_set_4f26f316": {
        "message": "Conjunto potencia"
    },
    "precedes_196b9aef": {
        "message": "Precede"
    },
    "precedes_equal_20701e84": {
        "message": "Precede al igual"
    },
    "preformatted_d0670862": {
        "message": "Previamente formateado"
    },
    "prev_f82cbc48": {
        "message": "Previo"
    },
    "preview_53003fd2": {
        "message": "Vista previa"
    },
    "preview_a3f8f854": {
        "message": "VISTA PREVIA"
    },
    "preview_in_overlay_ed772c46": {
        "message": "Vista previa en superposición"
    },
    "preview_inline_9787330": {
        "message": "Vista previa en línea"
    },
    "previous_month_bb1e3c84": {
        "message": "Mes anterior"
    },
    "prime_917ea60e": {
        "message": "Primo"
    },
    "prime_numbers_13464f61": {
        "message": "Números primos"
    },
    "product_39cf144f": {
        "message": "Producto"
    },
    "proportional_f02800cc": {
        "message": "Proporcional"
    },
    "protocol_must_be_ftp_http_https_mailto_skype_tel_o_73beb4f8": {
        "message": "El protocolo debe ser ftp, http, https, mailto, skype, tel, o puede omitirse"
    },
    "psi_e3f5f0f7": {
        "message": "Psi"
    },
    "pts_699bd9aa": {
        "message": "ptos."
    },
    "published_c944a23d": {
        "message": "publicado"
    },
    "published_when_302d8e23": {
        "message": "Publicado: { when }"
    },
    "pumpkin_904428d5": {
        "message": "Calabaza"
    },
    "purple_7678a9fc": {
        "message": "Morado"
    },
    "quaternions_877024e0": {
        "message": "Cuaterniones"
    },
    "quiz_e0dcce8f": {
        "message": "Evaluación"
    },
    "quizzes_7e598f57": {
        "message": "Exámenes"
    },
    "rational_numbers_80ddaa4a": {
        "message": "Números racionales"
    },
    "real_numbers_7c99df94": {
        "message": "Números reales"
    },
    "real_portion_of_complex_number_7dad33b5": {
        "message": "Parte real (de números complejos)"
    },
    "record_7c9448b": {
        "message": "Grabar"
    },
    "record_upload_media_5fdce166": {
        "message": "Grabar/cargar contenido multimedia"
    },
    "recording_98da6bda": {
        "message": "Grabación"
    },
    "red_8258edf3": {
        "message": "Rojo"
    },
    "redo_363c58b7": {
        "message": "Rehacer"
    },
    "relationships_6602af70": {
        "message": "Relaciones"
    },
    "religion_icon_246e0be1": {
        "message": "Ícono de religión"
    },
    "reminder_date_4564d12d": {
        "message": "Recordatorio: { date }"
    },
    "remove_heading_style_5fdc8855": {
        "message": "Eliminar estilo del título"
    },
    "remove_link_d1f2f4d0": {
        "message": "Eliminar enlace"
    },
    "replace_e61834a7": {
        "message": "Reemplazar"
    },
    "replies_4a8577c8": {
        "message": "Respuestas"
    },
    "reset_95a81614": {
        "message": "Restablecer"
    },
    "resize_ec83d538": {
        "message": "Redimensionar"
    },
    "restore_auto_save_deccd84b": {
        "message": "¿Desea restablecer el guardado automático?"
    },
    "reverse_turnstile_does_not_yield_7558be06": {
        "message": "Trinquete invertido (no da resultados)"
    },
    "rho_a0244a36": {
        "message": "Rho"
    },
    "rho_variant_415245cd": {
        "message": "Rho (variante)"
    },
    "rich_content_editor_2708ef21": {
        "message": "Editor de Contenido Enriquecido"
    },
    "rich_text_area_press_oskey_f8_for_rich_content_edi_c2f651d": {
        "message": "Área del texto enriquecido. Presione { OSKey }+F8 para acceder a los atajos del Editor de contenido enriquecido."
    },
    "right_71ffdc4d": {
        "message": "Derecha"
    },
    "right_align_39e7a32a": {
        "message": "Alineación a la derecha"
    },
    "right_angle_bracket_d704e2d6": {
        "message": "Símbolo de menor"
    },
    "right_arrow_35e0eddf": {
        "message": "Flecha a la derecha"
    },
    "right_arrow_with_hook_29d92d31": {
        "message": "Flecha a la izquierda con gancho"
    },
    "right_ceiling_839dc744": {
        "message": "Techo derecho"
    },
    "right_curly_brace_5159d5cd": {
        "message": "Llave derecha"
    },
    "right_downward_harpoon_arrow_d71b114f": {
        "message": "Flecha de arpón hacia abajo y a la derecha"
    },
    "right_floor_5392d5cf": {
        "message": "Piso derecho"
    },
    "right_to_left_9cfb092a": {
        "message": "Derecha a izquierda"
    },
    "right_upward_harpoon_arrow_f5a34c73": {
        "message": "Flecha de arpón hacia arriba y a la derecha"
    },
    "rightward_arrow_32932107": {
        "message": "Flecha hacia la derecha"
    },
    "rightward_pointing_triangle_60330f5c": {
        "message": "Triángulo apuntando hacia la derecha"
    },
    "romanian_13670c1e": {
        "message": "Rumano"
    },
    "rotate_image_90_degrees_2ab77c05": {
        "message": "Rotar imagen -90 grados"
    },
    "rotate_image_90_degrees_6c92cd42": {
        "message": "Rotar imagen 90 grados"
    },
    "rotation_9699c538": {
        "message": "Rotación"
    },
    "row_fc0944a7": {
        "message": "Fila"
    },
    "row_group_979f5528": {
        "message": "Grupo de filas"
    },
    "russian_1e3e197": {
        "message": "Ruso"
    },
    "sadly_the_pretty_html_editor_is_not_keyboard_acces_50da7665": {
        "message": "Lamentablemente, no se puede acceder al Editor HTML agradable desde el teclado. Acceda al Editor de HTML sin formato aquí."
    },
    "save_11a80ec3": {
        "message": "Guardar"
    },
    "save_copy_ca63944e": {
        "message": "Guardar copia"
    },
    "save_media_cb9e786e": {
        "message": "Guardar multimedia"
    },
    "saved_icon_maker_icons_df86e2a1": {
        "message": "Íconos de Icon Maker guardados"
    },
    "schedule_preview_3bcda153": {
        "message": "Vista previa del horario"
    },
    "science_8d92214a": {
        "message": "Ciencia"
    },
    "screen_readers_cannot_determine_what_is_displayed__6a5842ab": {
        "message": "Los lectores de pantalla no pueden determinar lo que se muestra en una imagen sin texto alternativo, y los nombres de archivo con frecuencia son secuencias de números y letras sin sentido que no describen el contexto o significado."
    },
    "screen_readers_cannot_determine_what_is_displayed__6f1ea667": {
        "message": "Los lectores de pantalla no pueden determinar lo que se muestra en una imagen sin texto alternativo, el cual describe el contexto y el significado de la imagen. El texto alternativo debe ser simple y conciso."
    },
    "screen_readers_cannot_determine_what_is_displayed__a57e6723": {
        "message": "Los lectores de pantalla no pueden determinar lo que se muestra en una imagen sin texto alternativo, el cual describe el contexto y el significado de la imagen."
    },
    "screen_readers_cannot_interpret_tables_without_the_bd861652": {
        "message": "Los lectores de pantalla no pueden interpretar tablas sin la estructura apropiada. Los encabezados de tablas brindan orientación y el alcance del contenido."
    },
    "screen_readers_cannot_interpret_tables_without_the_e62912d5": {
        "message": "Los lectores de pantalla no pueden interpretar tablas sin la estructura apropiada. Los subtítulos de las tablas describen el contexto y la comprensión general de la tabla."
    },
    "screen_readers_cannot_interpret_tables_without_the_f0bdec0f": {
        "message": "Los lectores de pantalla no pueden interpretar tablas sin la estructura apropiada. Los encabezados de tablas brindan orientación y una descripción del contenido."
    },
    "script_l_42a7b254": {
        "message": "Script L"
    },
    "scroll_up_to_see_your_history_19b14cad": {
        "message": "¡Desplácese para ver su historial!"
    },
    "scrolls_up_to_the_previous_item_with_new_activity_99717459": {
        "message": "Se desplaza hasta el ítem anterior con nueva actividad."
    },
    "search_280d00bd": {
        "message": "Buscar"
    },
    "select_audio_source_21043cd5": {
        "message": "Seleccionar fuente de audio"
    },
    "select_crop_shape_d441feeb": {
        "message": "Seleccionar forma de corte"
    },
    "select_language_7c93a900": {
        "message": "Seleccionar idioma"
    },
    "select_video_source_1b5c9dbe": {
        "message": "Seleccionar fuente de video"
    },
    "selected_linkfilename_c093b1f2": {
        "message": "{ linkFileName } seleccionado"
    },
    "selection_b52c4c5e": {
        "message": "Selección"
    },
    "serbian_7187f1f2": {
        "message": "Serbio"
    },
    "set_header_scope_8c548f40": {
        "message": "Establecer alcance del encabezado"
    },
    "set_minus_b46e9b88": {
        "message": "Fijar menor"
    },
    "set_table_header_cfab13a0": {
        "message": "Establecer encabezado de la tabla"
    },
    "sharp_music_ab956814": {
        "message": "Sostenido (música)"
    },
    "shift_arrows_4d5785fe": {
        "message": "MAYÚS + Flechas"
    },
    "shift_o_to_open_the_pretty_html_editor_55ff5a31": {
        "message": "Mayúsc-O para abrir el editor html agradable."
    },
    "shortcut_911d6255": {
        "message": "Atajo"
    },
    "show_all_ae37d610": {
        "message": "Mostrar todos"
    },
    "show_audio_options_b489926b": {
        "message": "Mostrar opciones de audio"
    },
    "show_image_options_1e2ecc6b": {
        "message": "Mostrar opciones de imágenes"
    },
    "show_link_options_545338fd": {
        "message": "Mostrar opciones de enlace"
    },
    "show_my_grades_ebd08684": {
        "message": "Mostrar mis calificaciones"
    },
    "show_studio_media_options_a0c748c6": {
        "message": "Mostrar opciones de contenido multimedia en Studio"
    },
    "show_video_options_6ed3721a": {
        "message": "Mostrar opciones de video"
    },
    "sighted_users_browse_web_pages_quickly_looking_for_1d4db0c1": {
        "message": "Los usuarios detectados navegan rápido por las páginas web, buscando títulos grandes o en negrita. Los usuarios del lector de pantalla solo utilizan los encabezados para una comprensión contextual. Los encabezados deben tener la estructura apropiada."
    },
    "sighted_users_browse_web_pages_quickly_looking_for_ade806f5": {
        "message": "Los usuarios detectados navegan rápido por las páginas web, buscando títulos grandes o en negrita. Los usuarios del lector de pantalla solo utilizan los encabezados para una comprensión contextual. Los encabezados deben ser concisos dentro de la estructura apropiada."
    },
    "sigma_5c35e553": {
        "message": "Sigma"
    },
    "sigma_variant_8155625": {
        "message": "Sigma (variante)"
    },
    "single_color_image_4e5d4dbc": {
        "message": "Imagen de un solo color"
    },
    "single_color_image_color_95fa9a87": {
        "message": "Imagen de un solo color"
    },
    "size_b30e1077": {
        "message": "Tamaño"
    },
    "size_of_caption_file_is_greater_than_the_maximum_m_bff5f86e": {
        "message": "El tamaño del archivo de subtítulos es superior al tamaño del archivo permitido de { max } kB."
    },
    "slovak_69f48e1b": {
        "message": "Eslovaco"
    },
    "slovenian_30ae5208": {
        "message": "Esloveno"
    },
    "small_b070434a": {
        "message": "Pequeño"
    },
    "social_studies_13fa30c7": {
        "message": "Estudios sociales"
    },
    "solid_circle_9f061dfc": {
        "message": "Círculo continuo"
    },
    "something_went_wrong_89195131": {
        "message": "Algo salió mal."
    },
    "something_went_wrong_accessing_your_webcam_6643b87e": {
        "message": "Algo salió mal al intentar acceder a su cámara web."
    },
    "something_went_wrong_and_i_don_t_know_what_to_show_e0c54ec8": {
        "message": "Algo salió mal y no sé qué mostrarle."
    },
    "something_went_wrong_check_your_connection_reload__c7868286": {
        "message": "Algo salió mal. Verifique su conexión, vuelva a cargar la página y vuelva a intentarlo."
    },
    "something_went_wrong_d238c551": {
        "message": "Se produjo un error."
    },
    "something_went_wrong_while_sharing_your_screen_8de579e5": {
        "message": "Ocurrió un problema al compartir su pantalla."
    },
    "sorry_we_don_t_support_multiple_files_fb9478b0": {
        "message": "Lo sentimos, no admitimos archivos múltiples."
    },
    "sort_by_e75f9e3e": {
        "message": "Organizar según"
    },
    "spades_suit_b37020c2": {
        "message": "Espadas (palo)"
    },
    "spanish_de9de5d6": {
        "message": "Español"
    },
    "square_511eb3b3": {
        "message": "Cuadrado"
    },
    "square_cap_9ec88646": {
        "message": "Extremo cuadrado"
    },
    "square_cup_b0665113": {
        "message": "Copa cuadrada"
    },
    "square_root_e8bcbc60": {
        "message": "Raíz cuadrada"
    },
    "square_root_symbol_d0898a53": {
        "message": "Símbolo de raíz cuadrada"
    },
    "square_subset_17be67cb": {
        "message": "Subconjunto cuadrado"
    },
    "square_subset_strict_7044e84f": {
        "message": "Subconjunto cuadrado (estricto)"
    },
    "square_superset_3be8dae1": {
        "message": "Superconjunto cuadrado"
    },
    "square_superset_strict_fa4262e4": {
        "message": "Superconjunto cuadrado (estricto)"
    },
    "square_unordered_list_b15ce93b": {
        "message": "lista cuadrada no ordenada"
    },
    "star_8d156e09": {
        "message": "Estrella"
    },
    "start_over_f7552aa9": {
        "message": "Volver a empezar"
    },
    "start_recording_9a65141a": {
        "message": "Comenzar grabación"
    },
    "startdate_to_enddate_d245175b": {
        "message": "{ startDate } a { endDate }"
    },
    "startdatetime_enddatetime_20abc10e": {
        "message": "{ startDateTime } - { endDateTime }"
    },
    "startdatetime_endtime_49741bbe": {
        "message": "{ startDateTime } - { endTime }"
    },
    "starttime_to_endtime_d7cc249d": {
        "message": "{ startTime } a { endTime }"
    },
    "steel_blue_14296f08": {
        "message": "Azul acero"
    },
    "student_to_do_c018c835": {
        "message": "Lista de tareas por hacer de los estudiantes"
    },
    "studio_media_options_ee504361": {
        "message": "Opciones de contenido multimedia de Studio"
    },
<<<<<<< HEAD
=======
    "studio_media_options_tray_cfb94654": {
        "message": "Bandeja de opciones de contenido multimedia de Studio"
    },
>>>>>>> 8f19c253
    "styles_2aa721ef": {
        "message": "Estilos"
    },
    "submit_a3cc6859": {
        "message": "Entregar"
    },
    "submitted_318fad53": {
        "message": "Entregado"
    },
    "subscript_59744f96": {
        "message": "Subíndice"
    },
    "subset_19c1a92f": {
        "message": "Subconjunto"
    },
    "subset_strict_8d8948d6": {
        "message": "Subconjunto (estricto)"
    },
    "succeeds_9cc31be9": {
        "message": "Sigue"
    },
    "succeeds_equal_158e8c3a": {
        "message": "Sigue al igual"
    },
    "success_to_do_created_e34ed395": {
        "message": "Éxito: Tarea por hacer creada"
    },
    "sum_b0842d31": {
        "message": "Suma"
    },
    "superscript_8cb349a2": {
        "message": "Superíndice"
    },
    "superscript_and_subscript_37f94a50": {
        "message": "Superíndice y subíndice"
    },
    "superset_c4db8a7a": {
        "message": "Superconjunto"
    },
    "superset_strict_c77dd6d2": {
        "message": "Superconjunto (estricto)"
    },
    "supported_file_types_srt_or_webvtt_7d827ed": {
        "message": "Tipos de archivos admitidos: SRT o WebVTT"
    },
    "swahili_5caeb4ba": {
        "message": "Suajili"
    },
    "swedish_59a593ca": {
        "message": "Sueco"
    },
    "switch_to_pretty_html_editor_a3cee15f": {
        "message": "Cambiar al Editor de HTML acondicionado"
    },
    "switch_to_raw_html_editor_f970ae1a": {
        "message": "Cambiar al Editor de HTML en crudo"
    },
    "switch_to_the_html_editor_146dfffd": {
        "message": "Cambiar al editor html"
    },
    "switch_to_the_rich_text_editor_63c1ecf6": {
        "message": "Cambiar al editor de texto enriquecido"
    },
    "syllabus_f191f65b": {
        "message": "Programa"
    },
    "system_audio_allowed_b2508f8c": {
        "message": "Audio del sistema activado"
    },
    "system_audio_disabled_c177bd13": {
        "message": "Audio del sistema desactivado"
    },
    "tab_arrows_4cf5abfc": {
        "message": "Tabulador/flechas"
    },
    "table_header_starting_with_start_ffcabba6": {
        "message": "Encabezado de tabla que comienza con { start }"
    },
    "table_starting_with_start_e7232848": {
        "message": "Tabla que comienza con { start }"
    },
    "tables_headers_should_specify_scope_5abf3a8e": {
        "message": "Los encabezados de las tablas deben especificar el alcance."
    },
    "tables_should_include_a_caption_describing_the_con_e91e78fc": {
        "message": "Las tablas deben incluir un subtítulo que describa el contenido de la tabla."
    },
    "tables_should_include_at_least_one_header_48779eac": {
        "message": "Las tablas deben incluir al menos un encabezado."
    },
    "tagalog_74906db7": {
        "message": "Tagalo"
    },
    "task_16b0ef38": {
        "message": "Tarea"
    },
    "tau_880974b7": {
        "message": "Tau"
    },
    "teal_f729a294": {
        "message": "Verde azulado"
    },
    "text_7f4593da": {
        "message": "Texto"
    },
    "text_background_color_16e61c3f": {
        "message": "Color del fondo del texto"
    },
    "text_color_acf75eb6": {
        "message": "Color del texto"
    },
    "text_is_difficult_to_read_without_sufficient_contr_69e62bd6": {
        "message": "El texto es difícil de leer si no hay contraste suficiente entre el texto y el fondo, especialmente para aquellas personas con visión reducida."
    },
    "text_larger_than_18pt_or_bold_14pt_should_display__5c364db6": {
        "message": "El texto de tamaño mayor de 18pt (o 14pt en negrita) debe mostrar una relación de contraste mínima de 3:1."
    },
    "text_optional_384f94f7": {
        "message": "Texto (opcional)"
    },
    "text_position_8df8c162": {
        "message": "Posición del texto"
    },
    "text_size_887c2f6": {
        "message": "Tamaño del texto"
    },
    "text_smaller_than_18pt_or_bold_14pt_should_display_aaffb22b": {
        "message": "El texto de tamaño menor de 18pt (o 14pt en negrita) debe mostrar una relación de contraste mínima de 4,5:1."
    },
    "thai_8f9bc548": {
        "message": "Tailandés"
    },
    "the_best_assignment_15e98be1": {
        "message": "La mejor tarea"
    },
    "the_date_and_time_this_to_do_is_due_74c823d4": {
        "message": "Se vence la fecha y la hora de entrega para hacer esto"
    },
    "the_document_preview_is_currently_being_processed__7d9ea135": {
        "message": "Todavía se está procesando la vista previa del documento. Inténtelo de nuevo más tarde."
    },
    "the_first_heading_on_a_page_should_be_an_h2_859089f2": {
        "message": "El primer título de una página debe ser un H2."
    },
    "the_following_content_is_partner_provided_ed1da756": {
        "message": "El siguiente contenido está proporcionado por un socio"
    },
    "the_material_is_in_the_public_domain_279c39a3": {
        "message": "El material es de dominio público"
    },
    "the_material_is_licensed_under_creative_commons_3242cb5e": {
        "message": "El material tiene licencia Creative Commons"
    },
    "the_material_is_subject_to_an_exception_e_g_fair_u_a39c8ca2": {
        "message": "El material está sujeto a una excepción, como el uso legítimo, el derecho de cita u otros en virtud de las leyes aplicables de derechos de autor."
    },
    "the_preceding_content_is_partner_provided_d753928c": {
        "message": "El contenido anterior está proporcionado por un socio"
    },
    "the_pretty_html_editor_is_not_keyboard_accessible__d6d5d2b": {
        "message": "No se puede acceder al editor html agradable desde el teclado. Presione Mayúsc O para abrir el editor HTML sin formato."
    },
    "the_selected_file_exceeds_the_maxsize_byte_limit_f7e8c771": {
        "message": "El archivo seleccionado supera el límite de bytes de { maxSize }"
    },
    "there_are_no_points_associated_with_this_item_449c712a": {
        "message": "No hay puntos asociados con este ítem"
    },
    "there_is_nothing_planned_for_today_e09bfc8c": {
        "message": "No hay nada planeado para hoy."
    },
    "therefore_d860e024": {
        "message": "Entonces"
    },
    "theta_ce2d2350": {
        "message": "Theta"
    },
    "theta_variant_fff6da6f": {
        "message": "Theta (variante)"
    },
    "thick_downward_arrow_b85add4c": {
        "message": "Flecha gruesa hacia abajo"
    },
    "thick_left_arrow_d5f3e925": {
        "message": "Flecha gruesa izquierda"
    },
    "thick_leftward_arrow_6ab89880": {
        "message": "Flecha gruesa hacia la izquierda"
    },
    "thick_right_arrow_3ed5e8f7": {
        "message": "Flecha gruesa derecha"
    },
    "thick_rightward_arrow_a2e1839e": {
        "message": "Flecha gruesa hacia la derecha"
    },
    "thick_upward_arrow_acd20328": {
        "message": "Flecha gruesa hacia arriba"
    },
    "this_document_cannot_be_displayed_within_canvas_7aba77be": {
        "message": "Este documento no se puede mostrar en Canvas."
    },
    "this_equation_cannot_be_rendered_in_basic_view_9b6c07ae": {
        "message": "Esta ecuación no se puede representar en vista básica."
    },
    "this_image_is_currently_unavailable_25c68857": {
        "message": "Esta imagen no está disponible actualmente"
    },
    "though_your_video_will_have_the_correct_title_in_t_90e427f3": {
        "message": "Aunque su video tendrá el título correcto en el navegador, no pudimos actualizarlo en la base de datos."
    },
    "time_2b5aac58": {
        "message": "Hora"
    },
    "timebar_a4d18443": {
        "message": "Barra de tiempo"
    },
    "title_ee03d132": {
        "message": "Título"
    },
    "title_is_required_6ddcab69": {
        "message": "se requiere un título"
    },
    "to_be_posted_when_d24bf7dc": {
        "message": "A publicarse: { when }"
    },
    "to_do_1d554f36": {
        "message": "Por hacer"
    },
    "to_do_date_4b211ad0": {
        "message": "Por hacer: { date }"
    },
    "to_do_items_loading_d1cdfcd5": {
        "message": "Cargando los ítems por hacer"
    },
    "to_do_when_2783d78f": {
        "message": "Por hacer: { when }"
    },
    "today_76e10f9c": {
        "message": "Hoy"
    },
    "today_at_date_8ac30d6": {
        "message": "Hoy a las { date }"
    },
    "toggle_summary_group_413df9ac": {
        "message": "Alternar { summary } grupo"
    },
    "toggle_tooltip_d3b7cb86": {
        "message": "Activar/desactivar descripción emergente"
    },
    "tomorrow_9a6c9a00": {
        "message": "Mañana"
    },
    "tomorrow_at_date_b53f2cf1": {
        "message": "Mañana a las { date }"
    },
    "tools_2fcf772e": {
        "message": "Herramientas"
    },
    "top_66e0adb6": {
        "message": "Arriba"
    },
    "tray_839df38a": {
        "message": "Bandeja"
    },
    "triangle_6072304e": {
        "message": "Triángulo"
    },
    "turkish_5b69578b": {
        "message": "Turco"
    },
    "turnstile_yields_f9e76df1": {
        "message": "Trinquete (da resultados)"
    },
    "type_control_f9_to_access_image_options_text_a47e319f": {
        "message": "presione Control F9 para acceder a las opciones de imagen. { text }"
    },
    "type_control_f9_to_access_link_options_text_4ead9682": {
        "message": "presione Control F9 para acceder a las opciones de enlace. { text }"
    },
    "type_control_f9_to_access_table_options_text_92141329": {
        "message": "presione Control F9 para acceder a las opciones de tabla. { text }"
    },
    "ukrainian_945b00b7": {
        "message": "Ucraniano"
    },
    "unable_to_determine_resource_selection_url_7867e060": {
        "message": "No se pudo determinar la url de selección de recursos"
    },
    "unable_to_mark_as_complete_8141856d": {
        "message": "No se puede marcar como completada."
    },
    "union_e6b57a53": {
        "message": "Unión"
    },
    "unpublished_dfd8801": {
        "message": "no publicado"
    },
    "untitled_16aa4f2b": {
        "message": "Sin título"
    },
    "untitled_efdc2d7d": {
        "message": "sin título"
    },
    "up_and_left_diagonal_arrow_e4a74a23": {
        "message": "Flecha diagonal hacia arriba y a la izquierda"
    },
    "up_and_right_diagonal_arrow_935b902e": {
        "message": "Flecha diagonal hacia arriba y a la derecha"
    },
    "up_c553575d": {
        "message": "Arriba"
    },
    "upload_document_253f0478": {
        "message": "Cargar documento"
    },
    "upload_file_fd2361b8": {
        "message": "Cargar archivo"
    },
    "upload_image_6120b609": {
        "message": "Cargar imagen"
    },
    "upload_media_ce31135a": {
        "message": "Cargar multimedia"
    },
    "upload_record_media_e4207d72": {
        "message": "Cargar/grabar contenido multimedia"
    },
    "uploading_19e8a4e7": {
        "message": "Cargando"
    },
    "uppercase_alphabetic_ordered_list_3f5aa6b2": {
        "message": "lista ordenada alfabéticamente en mayúsculas"
    },
    "uppercase_delta_d4f4bc41": {
        "message": "Delta en mayúsculas"
    },
    "uppercase_gamma_86f492e9": {
        "message": "Gamma en mayúsculas"
    },
    "uppercase_lambda_c78d8ed4": {
        "message": "Lambda en mayúsculas"
    },
    "uppercase_omega_8aedfa2": {
        "message": "Omega en mayúsculas"
    },
    "uppercase_phi_caa36724": {
        "message": "Phi en mayúsculas"
    },
    "uppercase_pi_fcc70f5e": {
        "message": "Pi en mayúsculas"
    },
    "uppercase_psi_6395acbe": {
        "message": "Psi en mayúsculas"
    },
    "uppercase_roman_numeral_ordered_list_853f292b": {
        "message": "lista ordenada de números romanos en mayúsculas"
    },
    "uppercase_sigma_dbb70e92": {
        "message": "Sigma en mayúsculas"
    },
    "uppercase_theta_49afc891": {
        "message": "Theta en mayúsculas"
    },
    "uppercase_upsilon_8c1e623e": {
        "message": "Ípsilon en mayúsculas"
    },
    "uppercase_xi_341e8556": {
        "message": "Xi en mayúsculas"
    },
    "upsilon_33651634": {
        "message": "Ípsilon"
    },
    "upward_and_downward_pointing_arrow_fa90a918": {
        "message": "Flecha apuntando hacia arriba y hacia abajo"
    },
    "upward_and_downward_pointing_arrow_thick_d420fdef": {
        "message": "Flecha (gruesa) apuntando hacia arriba y hacia abajo"
    },
    "upward_arrow_9992cb2d": {
        "message": "Flecha hacia arriba"
    },
    "upward_pointing_triangle_d078d7cb": {
        "message": "Triángulo apuntando hacia arriba"
    },
    "url_22a5f3b8": {
        "message": "URL"
    },
    "usage_right_ff96f3e2": {
        "message": "Derecho de uso:"
    },
    "usage_rights_required_5fe4dd68": {
        "message": "Derechos de uso (obligatorio)"
    },
    "use_arrow_keys_to_navigate_options_2021cc50": {
        "message": "Use las teclas de flecha para navegar entre las opciones."
    },
    "use_arrow_keys_to_select_a_shape_c8eb57ed": {
        "message": "Utilice las teclas de flecha para seleccionar una forma."
    },
    "use_arrow_keys_to_select_a_size_699a19f4": {
        "message": "Utilice las teclas de flecha para seleccionar un tamaño."
    },
    "use_arrow_keys_to_select_a_text_position_72f9137c": {
        "message": "Usar las teclas de flechas para seleccionar la posición del texto."
    },
    "use_arrow_keys_to_select_a_text_size_65e89336": {
        "message": "Usar las teclas de flechas para seleccionar el tamaño del texto."
    },
    "use_arrow_keys_to_select_an_outline_size_e009d6b0": {
        "message": "Utilice las teclas de flecha para seleccionar un tamaño de contorno."
    },
    "used_by_screen_readers_to_describe_the_content_of__4f14b4e4": {
        "message": "Utilizado por lectores de pantalla para describir el contenido de un { TYPE }"
    },
    "used_by_screen_readers_to_describe_the_content_of__b1e76d9e": {
        "message": "Utilizado por los lectores de pantalla para describir el contenido de una imagen"
    },
    "used_by_screen_readers_to_describe_the_video_37ebad25": {
        "message": "Usado por lectores de pantalla para describir el video"
    },
    "user_documents_c206e61f": {
        "message": "Documentos del usuario"
    },
    "user_files_78e21703": {
        "message": "Archivos del usuario"
    },
    "user_images_b6490852": {
        "message": "Imágenes del usuario"
    },
    "user_media_14fbf656": {
        "message": "multimedia del usuario"
    },
    "vector_notation_cf6086ab": {
        "message": "Vector (notación)"
    },
    "vertical_bar_set_builder_notation_4300495f": {
        "message": "Barra vertical (notación de conjuntos)"
    },
    "vertical_dots_bfb21f14": {
        "message": "Puntos verticales"
    },
    "video_options_24ef6e5d": {
        "message": "Opciones de video"
    },
    "video_options_tray_3b9809a5": {
        "message": "Bandeja de opciones de video"
    },
    "video_player_b371005": {
        "message": "Reproductor de video"
    },
    "video_player_for_9e7d373b": {
        "message": "Reproductor de video para "
    },
    "video_player_for_title_ffd9fbc4": {
        "message": "Reproductor de video para { title }"
    },
    "vietnamese_e7a76583": {
        "message": "Vietnamita"
    },
    "view_all_e13bf0a6": {
        "message": "Ver todos"
    },
    "view_ba339f93": {
        "message": "Ver"
    },
    "view_description_30446afc": {
        "message": "Ver descripción"
    },
    "view_keyboard_shortcuts_34d1be0b": {
        "message": "Ver los accesos directos de teclado"
    },
    "view_next_week_7f61f755": {
        "message": "Ver semana próxima"
    },
    "view_previous_week_6f83849f": {
        "message": "Ver semana anterior"
    },
    "view_title_description_67940918": {
        "message": "Ver descripción { title }"
    },
    "view_word_and_character_counts_a743dd0c": {
        "message": "Ver recuento de palabras y caracteres"
    },
    "we_couldn_t_detect_a_working_microphone_connected__ceb71c40": {
        "message": "No pudimos detectar un micrófono operativo conectado a su dispositivo."
    },
    "we_couldn_t_detect_a_working_webcam_connected_to_y_6715cc4": {
        "message": "No pudimos detectar una cámara web operativa conectada a su dispositivo."
    },
    "we_couldn_t_detect_a_working_webcam_or_microphone__263b6674": {
        "message": "No pudimos detectar una cámara web o un micrófono operativo conectado a su dispositivo."
    },
    "webcam_disabled_30c66986": {
        "message": "Cámara web desactivada"
    },
    "webcam_fe91b20f": {
        "message": "Cámara web"
    },
    "webpages_should_only_have_a_single_h1_which_is_aut_dc99189e": {
        "message": "Las páginas web solo deben tener un único H1, que lo usa de manera automática el título de la página. El primer título de su contenido debe ser un H2."
    },
    "weekly_schedule_navigation_6b042645": {
        "message": "Navegación de programación semanal"
    },
    "welsh_42ab94b1": {
        "message": "Galés"
    },
    "when_markup_is_used_that_visually_formats_items_as_f941fc1b": {
        "message": "Cuando se usa el marcado que formatea visualmente los ítems como una lista, pero no indica la relación de la lista, los usuarios pueden tener dificultades para navegar por la información."
    },
    "white_87fa64fd": {
        "message": "Blanco"
    },
    "why_523b3d8c": {
        "message": "Por qué"
    },
    "width_492fec76": {
        "message": "Ancho"
    },
    "width_and_height_must_be_numbers_110ab2e3": {
        "message": "El ancho y la altura deben ser números"
    },
    "width_x_height_px_ff3ccb93": {
        "message": "{ width } x { height } px"
    },
    "wiki_home_9cd54d0": {
        "message": "Página de Inicio de Wiki"
    },
    "word_count_c77fe3a6": {
        "message": "Conteo de palabras"
    },
    "words_b448b7d5": {
        "message": "Palabras"
    },
    "wreath_product_200b38ef": {
        "message": "Producto en corona"
    },
    "xi_149681d0": {
        "message": "Xi"
    },
    "yes_dde87d5": {
        "message": "Sí"
    },
    "yesterday_at_date_1aa6d18e": {
        "message": "Ayer a las { date }"
    },
    "yesterday_c6bd6abf": {
        "message": "Ayer"
    },
    "yiddish_f96986df": {
        "message": "Yidis"
    },
    "you_have_media_feedback_f5f9aba8": {
        "message": "Tiene una valoración de multimedia."
    },
    "you_have_unsaved_changes_in_the_icon_maker_tray_do_e8cf5f1b": {
        "message": "Tiene cambios sin guardar en la bandeja de Icon Maker. ¿Desea continuar sin guardar esos cambios?"
    },
    "you_may_need_to_adjust_additional_headings_to_main_975f0eee": {
        "message": "Es posible que tenga que ajustar los títulos adicionales para mantener la jerarquía de las páginas."
    },
    "you_may_not_upload_an_empty_file_11c31eb2": {
        "message": "No puede cargar un archivo vacío."
    },
    "you_must_provide_a_date_and_time_a86839d2": {
        "message": "Debe brindar una fecha y una hora."
    },
    "you_ve_scrolled_back_to_your_very_first_to_do_29374681": {
        "message": "¡Ha retrocedido a su primera tarea por hacer!"
    },
    "your_image_has_been_compressed_for_icon_maker_imag_2e45cd91": {
        "message": "La imagen se ha comprimido para Icon Maker. Las imágenes inferiores a { size } KB no se comprimirán."
    },
    "your_microphone_is_blocked_in_the_browser_settings_42af0ddc": {
        "message": "Su micrófono está bloqueado en la configuración del navegador."
    },
    "your_webcam_and_microphone_are_blocked_in_the_brow_73357dc6": {
        "message": "Su cámara web y micrófono están bloqueados en la configuración del navegador."
    },
    "your_webcam_is_blocked_in_the_browser_settings_7f638128": {
        "message": "Su cámara web está bloqueada en la configuración del navegador."
    },
    "your_webcam_may_already_be_in_use_6cd64c25": {
        "message": "Es posible que su cámara web ya esté en uso."
    },
    "zeta_5ef24f0e": {
        "message": "Zeta"
    },
    "zoom_f3e54d69": {
        "message": "Zoom"
    },
    "zoom_in_image_bb97d4f": {
        "message": "Ampliar imagen"
    },
    "zoom_out_image_d0a0a2ec": {
        "message": "Alejar imagen"
    }
}<|MERGE_RESOLUTION|>--- conflicted
+++ resolved
@@ -2324,9 +2324,6 @@
     "something_went_wrong_while_sharing_your_screen_8de579e5": {
         "message": "Ocurrió un problema al compartir su pantalla."
     },
-    "sorry_we_don_t_support_multiple_files_fb9478b0": {
-        "message": "Lo sentimos, no admitimos archivos múltiples."
-    },
     "sort_by_e75f9e3e": {
         "message": "Organizar según"
     },
@@ -2396,12 +2393,9 @@
     "studio_media_options_ee504361": {
         "message": "Opciones de contenido multimedia de Studio"
     },
-<<<<<<< HEAD
-=======
     "studio_media_options_tray_cfb94654": {
         "message": "Bandeja de opciones de contenido multimedia de Studio"
     },
->>>>>>> 8f19c253
     "styles_2aa721ef": {
         "message": "Estilos"
     },
