{
    "a_great_discussion_6526a6d9": {
        "message": "He kōrerorero pai"
    },
    "a_wonderful_assignment_d3139d9b": {
        "message": "He whakataunga tino pai"
    },
    "access_the_pretty_html_editor_37168efe": {
        "message": "Whakauru te HTML editor ataahua"
    },
    "accessibility_checker_b3af1f6c": {
        "message": "Kaitirotiro te whakaurutanga"
    },
    "action_to_take_b626a99a": {
        "message": "Mahi hei mahi:"
    },
    "add_8523c19b": {
        "message": "Tāpiri"
    },
    "add_a_caption_2a915239": {
        "message": "Tāpiri he tapanga"
    },
    "add_alt_text_for_the_image_48cd88aa": {
        "message": "Tāpiri kuputuhi alt mo te pakoko"
    },
    "add_another_f4e50d57": {
        "message": "Tāpiri tētahi atu"
    },
    "add_cc_subtitles_55f0394e": {
        "message": "Tāpiri CC/Ngā Tohuwai"
    },
    "add_image_60b2de07": {
        "message": "Tāpiri Āhua"
    },
    "add_to_do_7537af64": {
        "message": "Tāpiri Hei Mahi"
    },
    "add_to_do_7def3c37": {
        "message": "Tāpiri Hei Mahi"
    },
    "additional_considerations_f3801683": {
        "message": "Ētahi atu whakāro"
    },
    "address_3159962f": {
        "message": "Wāhi noho:"
    },
    "adjacent_links_with_the_same_url_should_be_a_singl_7a1f7f6c": {
        "message": "Ko ngā hononga hono ki te URL kotahi me kotahi te hononga."
    },
    "afrikaans_da0fe6ee": {
        "message": "Afrikaans"
    },
    "albanian_21ed929e": {
        "message": "Albanian"
    },
    "aleph_f4ffd155": {
        "message": "Arepa"
    },
    "align_11050992": {
        "message": "Whakarārangi"
    },
    "alignment_and_lists_5cebcb69": {
        "message": "Whakahurihuri me ngā Rārangi"
    },
    "all_4321c3a1": {
        "message": "Katoa"
    },
    "all_apps_a50dea49": {
        "message": "Ngā Raraunga Katoa"
    },
    "all_day_fb42c4fc": {
        "message": "Te rā katoa"
    },
    "all_items_loaded_aa256183": {
        "message": "Kua utaina ngā tūemi katoa"
    },
    "alpha_15d59033": {
        "message": "Arepa"
    },
    "alphabetical_55b5b4e0": {
        "message": "Whakarārangitia ā pū"
    },
    "alt_attribute_text_should_not_contain_more_than_12_e21d4040": {
        "message": "Kia kaua te kuputuhi huanga Alt e nui atu i te 120 ngā reta."
    },
    "alt_text_611fb322": {
        "message": "Alt Kuputuhi"
    },
    "amalg_coproduct_c589fb12": {
        "message": "Amalg (Hua tahi)"
    },
    "an_amazing_discussion_assignment_e5c8bd6b": {
        "message": "He kōrerorero whakataunga tino miharo"
    },
    "an_error_occured_reading_the_file_ff48558b": {
        "message": "He hapa i puta i te wā e pānui ana i te kōnae"
    },
    "an_error_occurred_attempting_to_dismiss_the_opport_f86e0667": {
        "message": "He hapa i puta i te wā e ngana ana ki te whakakore i te mea angitu."
    },
    "an_error_occurred_making_a_network_request_d1bda348": {
        "message": "I puta he hapa i te wā e hanga ana i te tono whatunga"
    },
    "an_error_occurred_uploading_your_media_71f1444d": {
        "message": "He hapa i puta i te wā e tikiake ana i tō pāpāhō."
    },
    "and_7fcc2911": {
        "message": "Me"
    },
    "angle_c5b4ec50": {
        "message": "Koki"
    },
    "announcement_fb4cb645": {
        "message": "Pānui"
    },
    "announcement_list_da155734": {
        "message": "Rārangi Pānuitanga"
    },
    "announcements_a4b8ed4a": {
        "message": "Pānuitanga"
    },
    "apply_781a2546": {
        "message": "Tono"
    },
    "apply_changes_to_all_instances_of_this_icon_maker__2642f466": {
        "message": "Tonoa huringa ki nga ahuatanga katoa o tenei Ata Kaihanga Ata i te Akoranga"
    },
    "approaches_the_limit_893aeec9": {
        "message": "Nga huarahi te Tepe"
    },
    "approximately_e7965800": {
        "message": "Tata ki"
    },
    "apps_54d24a47": {
        "message": "Tono"
    },
    "arabic_c5c87acd": {
        "message": "Ārapi"
    },
    "are_you_sure_you_want_to_cancel_changes_you_made_m_c5210496": {
        "message": "E pono ana koe ki te whakakore? Kaore pea e tiakina ngā huringa i mahia e koe."
    },
    "are_you_sure_you_want_to_delete_this_planner_item_b71e330c": {
        "message": "E pono ana koe kei te hiahia koe kia mukua tenei mahere tūemi?"
    },
    "armenian_12da6118": {
        "message": "Āmenia"
    },
    "arrows_464a3e54": {
        "message": "Pere"
    },
    "art_icon_8e1daad": {
        "message": "Toi Tohu"
    },
    "aspect_ratio_will_be_preserved_cb5fdfb8": {
        "message": "E tiaki i Hau aronga"
    },
    "assignment_976578a8": {
        "message": "Whakataunga"
    },
    "assignments_1e02582c": {
        "message": "Ngā Whakataunga"
    },
    "assignmenttype_title_6612d008": {
        "message": "{ assignmentType } { title }."
    },
    "assignmenttype_title_all_day_on_datetime_9768903c": {
        "message": "{ assignmentType } { title }, i te rā katoa { datetime }."
    },
    "assignmenttype_title_at_datetime_478f0709": {
        "message": "{ assignmentType } { title }, ī { datetime }."
    },
    "assignmenttype_title_at_datetime_until_endtime_a5900e38": {
        "message": "{ assignmentType } { title }, ī { datetime } tae noa kī { endTime }"
    },
    "assignmenttype_title_due_datetime_a112d8ff": {
        "message": "{ assignmentType } { title }, tika { datetime }."
    },
    "assignmenttype_title_has_a_to_do_time_at_datetime_e07310e8": {
        "message": "{ assignmentType } { title } he hei mahi wā ī { datetime }."
    },
    "assignmenttype_title_is_marked_as_done_a8dc46ef": {
        "message": "{ assignmentType } { title } kua tohua kua oti."
    },
    "assignmenttype_title_is_not_marked_as_done_ba80ba66": {
        "message": "{ assignmentType } { title } kaore i tohua kua oti."
    },
    "assignmenttype_title_posted_datetime_cab69444": {
        "message": "{ assignmentType } { title } whakairi { datetime }."
    },
    "assignmenttype_title_reminder_datetime_33fa66d5": {
        "message": "{ assignmentType } { title }, maumahara { datetime }."
    },
    "asterisk_82255584": {
        "message": "whetūriki"
    },
    "attributes_963ba262": {
        "message": "Huanga"
    },
    "audio_and_video_recording_not_supported_please_use_5ce3f0d7": {
        "message": "Orooro me te tāhopu ataata kaore i te tautokotia tēnā koa whakamahia he pūtirotiro rerekē."
    },
    "audio_options_feb58e2c": {
        "message": "Ororongo Kōwhiringa"
    },
    "audio_options_tray_33a90711": {
        "message": "Ororongo Kōwhiringa Paepae"
    },
    "audio_player_for_title_20cc70d": {
        "message": "Kaitākaro ororongo mō { title }"
    },
    "auto_saved_content_exists_would_you_like_to_load_t_fee528f2": {
        "message": "Tiaki-aunoa ngā ihirangi kei te tiari. Kei te hiahia koe ki te uta i te tiaki-aunoa ihirangi?"
    },
    "available_folders_694d0436": {
        "message": "Ngā kōpaki e wātea ana"
    },
    "backslash_b2d5442d": {
        "message": "Whakamuri"
    },
    "bar_ec63ed6": {
        "message": "Ārai"
    },
    "basic_554cdc0a": {
        "message": "Taketake"
    },
    "because_501841b": {
        "message": "No te mea"
    },
    "beginning_of_your_to_do_history_61ef2dce": {
        "message": "Te timatatanga o tō hītori Hei-Mahi"
    },
    "belarusian_b2f19c76": {
        "message": "Belarusian"
    },
    "below_81d4dceb": {
        "message": "Raro"
    },
    "below_is_an_example_of_how_students_will_see_their_8f7e7971": {
        "message": "Kai raro he tauira pehea ai ngā ākonga e kite i tā rātou pūwhakarite"
    },
    "beta_cb5f307e": {
        "message": "Beta"
    },
    "big_circle_16b2e604": {
        "message": "Nui Porowhita"
    },
    "binomial_coefficient_ea5b9bb7": {
        "message": "Binomial Taurangi"
    },
    "black_4cb01371": {
        "message": "Pango"
    },
    "blue_daf8fea9": {
        "message": "Kikorangi"
    },
    "bottom_15a2a9be": {
        "message": "Raro"
    },
    "bottom_third_5f5fec1d": {
        "message": "Raro Tuatoru"
    },
    "bowtie_5f9629e4": {
        "message": "Te here kopere"
    },
    "brick_f2656265": {
        "message": "Pereki"
    },
    "bulgarian_feccab7e": {
        "message": "Bulgarian"
    },
    "c_2001_acme_inc_283f7f80": {
        "message": "(c) 2001 Acme Inc."
    },
    "calendar_a8563bb2": {
        "message": "Maramataka:"
    },
    "calendar_event_89aadc1c": {
        "message": "Tauwhāinga Māramataka"
    },
    "cancel_caeb1e68": {
        "message": "Whakakore"
    },
    "canvas_planner_98ed106": {
        "message": "Canvas Mahere"
    },
    "cap_product_3a5265a6": {
        "message": "Hua potae"
    },
    "catalan_16f6b78f": {
        "message": "Catalan"
    },
    "center_align_e68d9997": {
        "message": "Tiaro Pokapū"
    },
    "centered_dot_64d5e378": {
        "message": "Pokapū Ira"
    },
    "centered_horizontal_dots_451c5815": {
        "message": "Pokapū Whakapae Ira"
    },
    "change_alt_text_92654906": {
        "message": "Huri kē alt kuputuhi"
    },
    "change_heading_tag_to_paragraph_a61e3113": {
        "message": "Hurihia te pane tūtohu ki te parawae"
    },
    "change_only_this_heading_s_level_903cc956": {
        "message": "Hurihia te taumata o tenei upoko anake"
    },
    "change_text_color_1aecb912": {
        "message": "Huria te tae o te kuputuhi"
    },
    "changes_you_made_may_not_be_saved_4e8db973": {
        "message": "Kaore pea e tiakina ngā huringa i mahia e koe."
    },
    "characters_9d897d1c": {
        "message": "Nga pūāhua"
    },
    "characters_no_spaces_485e5367": {
        "message": "Pūāhua (karekau he mokowā)"
    },
    "check_accessibility_3c78211c": {
        "message": "Āta titiro te whakaurutanga"
    },
    "checking_for_accessibility_issues_fac18c6d": {
        "message": "Āta titiro mo ngā take whakauru"
    },
    "chi_54a32644": {
        "message": "Chi"
    },
    "chinese_111d37f6": {
        "message": "Hainamana"
    },
    "chinese_simplified_7f0bd370": {
        "message": "Hainamana Ngāwaritia"
    },
    "chinese_traditional_8a7f759d": {
        "message": "Hainamana Tūturu"
    },
    "choose_caption_file_9c45bc4e": {
        "message": "Kōwhiria kōnae tapanga"
    },
    "choose_usage_rights_33683854": {
        "message": "Kōwhiria ngā mōtika whakamahi ..."
    },
    "circle_484abe63": {
        "message": "Porohita"
    },
    "circle_unordered_list_9e3a0763": {
        "message": "Porohitatia te rārangi kore"
    },
    "clear_2084585f": {
        "message": "Ūkui"
    },
    "clear_image_3213fe62": {
        "message": "Maamaa whakaahua"
    },
    "clear_selected_file_82388e50": {
        "message": "Whakawātea kōnae kua tīpakohia"
    },
    "clear_selected_file_filename_2fe8a58e": {
        "message": "Whakawātea kōnae kua tīpakohia: { filename }"
    },
    "click_or_shift_click_for_the_html_editor_25d70bb4": {
        "message": "Pāwhiri ara neke rānei pāwhiri mo te html editor."
    },
    "click_to_embed_imagename_c41ea8df": {
        "message": "Pāwhiritia ki te whakaū i { imageName }"
    },
    "click_to_hide_preview_3c707763": {
        "message": "Pāwhiri ki te huna i te arokite"
    },
    "click_to_insert_a_link_into_the_editor_c19613aa": {
        "message": "Pāwhiritia ki te kōkuhu i tētahi hononga ki te ētita."
    },
    "click_to_show_preview_faa27051": {
        "message": "Pāwhiri ki te kite i te arokite"
    },
    "close_a_menu_or_dialog_also_returns_you_to_the_edi_739079e6": {
        "message": "Kati he tāhua kōrero rānei. Ka whakahoki anō ki te wāhi etita"
    },
    "close_accessibility_checker_29d1c51e": {
        "message": "Kati Kaitirotiro Whakaurutanga"
    },
    "close_d634289d": {
        "message": "Katia"
    },
    "close_opportunity_center_popup_9907d981": {
        "message": "Katihia te Mea Angitu Pōkapu Pakūake"
    },
    "closed_caption_file_must_be_less_than_maxkb_kb_5880f752": {
        "message": "Katia ngā tapanga kōnae me iti ake i te { maxKb } kb"
    },
    "closed_captions_subtitles_e6aaa016": {
        "message": "Kua katia Ngā Tapanga/Ngā Tuhinga"
    },
    "clubs_suit_c1ffedff": {
        "message": "Karapu (Hutu)"
    },
    "collaborations_5c56c15f": {
        "message": "Ngātahi"
    },
    "collapse_to_hide_types_1ab46d2e": {
        "message": "Hinga ki te hunga { types }"
    },
    "color_picker_6b359edf": {
        "message": "Kaiwhiri Tae"
    },
    "color_picker_colorname_selected_ad4cf400": {
        "message": "Kaikōwhiri Tae ({ colorName } kua tohua)"
    },
    "column_e1ae5c64": {
        "message": "Pou"
    },
    "column_group_1c062368": {
        "message": "Rōpū pou"
    },
    "complex_numbers_a543d004": {
        "message": "Matatini Tau He taurite"
    },
    "computer_1d7dfa6f": {
        "message": "Rorohiko"
    },
    "congruent_5a244acd": {
        "message": "Te here kopere"
    },
    "contains_311f37b7": {
        "message": "Kei roto"
    },
    "content_1440204b": {
        "message": "Ihirangi"
    },
    "content_is_still_being_uploaded_if_you_continue_it_8f06d0cb": {
        "message": "Kei te tikiake tonu te ihirangi, ki te haere tonu koe kaore e tika te whakauru."
    },
    "content_subtype_5ce35e88": {
        "message": "Ihirangi subtype"
    },
    "content_type_2cf90d95": {
        "message": "Momo ihirangi"
    },
    "coproduct_e7838082": {
        "message": "Hua-tahi"
    },
    "copyright_holder_66ee111": {
        "message": "Kaimau Manatārua:"
    },
    "could_not_insert_content_itemtype_items_are_not_cu_638dfecd": {
        "message": "Kāore e taea te kōkuhu ihirangi: \"{ itemType }\" kaore i te tautokohia nga huānga e Canvas."
    },
    "count_40eced3b": {
        "message": "Tatau"
    },
    "count_plural_0_0_words_one_1_word_other_words_acf32eca": {
        "message": "{ count, plural,\n     =0 {0 ngā kupu}\n    one {1 kupu}\n  other {# ngā kupu}\n}"
    },
    "count_plural_0_opportunities_one_opportunity_other_765e27fa": {
        "message": "{ count, plural,\n     =0 {# ngā wāhanga}\n    one {# wāhanga}\n  other {# ngā wāhanga}\n}"
    },
    "count_plural_one_hide_missing_item_other_hide_miss_4a2562f7": {
        "message": "{ count, plural,\n    one {Hunga # tuemi e ngaro ana}\n  other {Hunga # ngā tuemi e ngaro ana}\n}"
    },
    "count_plural_one_item_loaded_other_items_loaded_857023b7": {
        "message": "{ count, plural,\n    one {# kua utaina te tuemi}\n  other {# kua nutainga ngā tuemi}\n}"
    },
    "count_plural_one_show_completed_item_other_show_co_8d0d0ae5": {
        "message": "{ count, plural,\n    one {Whakātu # tūemi kua oti}\n  other {Whakātu # ngā tūemi kua oti}\n}"
    },
    "count_plural_one_show_missing_item_other_show_miss_509327ef": {
        "message": "{ count, plural,\n    one {Whakātu # tūemi e ngaro ana}\n  other {Whakātu # ngā tūemi e ngaro ana}\n}"
    },
    "course_8a63b4a3": {
        "message": "Akoranga"
    },
    "course_documents_104d76e0": {
        "message": "Ngā Akoranga Tuhinga"
    },
    "course_files_62deb8f8": {
        "message": "Ngā Kōnae Akoranga"
    },
    "course_files_a31f97fc": {
        "message": "Ngā kōnae akoranga"
    },
    "course_images_f8511d04": {
        "message": "Ngā Akoranga Āhua"
    },
    "course_link_b369426": {
        "message": "Hononga Akoranga"
    },
    "course_links_b56959b9": {
        "message": "Ngā Akoranga Hononga"
    },
    "course_media_ec759ad": {
        "message": "Akoranga Pāpāho"
    },
    "course_navigation_dd035109": {
        "message": "Whakaterenga Akoranga"
    },
    "course_to_do_bcbbab54": {
        "message": "{ course } HEI MAHI"
    },
    "create_icon_110d6463": {
        "message": "Waihanga Tohu"
    },
    "create_icon_maker_icon_c716bffe": {
        "message": "Waihangahia Tohu Kaihanga Tohu"
    },
    "creative_commons_license_725584ae": {
        "message": "Auaha ngā Raihana Noa:"
    },
    "croatian_d713d655": {
        "message": "Croatian"
    },
    "crop_image_41bf940c": {
        "message": "Whakatipu whakaahua"
    },
    "crop_image_807ebb08": {
        "message": "Tapahi Whakaahua"
    },
    "cup_product_14174434": {
        "message": "Hua Kapu"
    },
    "current_image_f16c249c": {
        "message": "Whakapakoko o Nāianei"
    },
    "current_volume_level_c55ab825": {
        "message": "Taumata o te rōrahi ōnāianei"
    },
    "custom_6979cd81": {
        "message": "Tikanga"
    },
    "cyan_c1d5f68a": {
        "message": "Kawariki"
    },
    "czech_9aa2cbe4": {
        "message": "Tieke"
    },
    "dagger_57e0f4e5": {
        "message": "Te hoari"
    },
    "danish_c18cdac8": {
        "message": "Teina"
    },
    "date_added_ed5ad465": {
        "message": "Rā kua tāpiritia"
    },
    "date_at_time_dbdb1b99": {
        "message": "{ date } ī { time }"
    },
    "date_ee500367": {
        "message": "Rā"
    },
    "date_is_not_a_valid_date_4ef9f8ba": {
        "message": "#{ date } kaore i te rā tika."
    },
    "date_is_required_8660ec22": {
        "message": "He rā e hiahiatia ana"
    },
    "date_time_d9fbf2d7": {
        "message": "Rā & Te Wa:"
    },
    "decorative_icon_9a7f3fc3": {
        "message": "Whakapaipai Ata"
    },
    "decorative_image_fde98579": {
        "message": "Whakapaipai āhua"
    },
    "decorative_type_upper_f2c95e3": {
        "message": "Whakapaipai { TYPE_UPPER }"
    },
    "decrease_indent_d9cf469d": {
        "message": "Nuku Whakaiti"
    },
    "deep_purple_bb3e2907": {
        "message": "Hohonu Waiporoporo"
    },
    "default_bulleted_unordered_list_47079da8": {
        "message": "Taunoa whakanuia rārangi kore"
    },
    "default_numerical_ordered_list_48dd3548": {
        "message": "Taunoa tātai kua rārangitia"
    },
    "definite_integral_fe7ffed1": {
        "message": "Tūturu Tautoko"
    },
    "degree_symbol_4a823d5f": {
        "message": "Tohu Tohu"
    },
    "delete_a6efa79d": {
        "message": "Muku"
    },
    "delimiters_4db4840d": {
        "message": "Ngā Kaiwehe"
    },
    "delta_53765780": {
        "message": "Delta"
    },
    "describe_the_icon_f6a18823": {
        "message": "(Whakaahuahia te ata)"
    },
    "describe_the_type_ff448da5": {
        "message": "(Whakaahuahia te { TYPE })"
    },
    "describe_the_video_2fe8f46a": {
        "message": "(Whakātu te ataata)"
    },
    "description_436c48d7": {
        "message": "Whakāhuatanga"
    },
    "details_98a31b68": {
        "message": "Ngā taipitopito"
    },
    "details_a6f427c3": {
        "message": "Ngā taipitopito:"
    },
    "diagonal_dots_7d71b57e": {
        "message": "Ira Hauroki"
    },
    "diamond_b8dfe7ae": {
        "message": "Taimana"
    },
    "diamonds_suit_526abaaf": {
        "message": "Taimana (Hutu)"
    },
    "digamma_258ade94": {
        "message": "Digamma"
    },
    "dimension_type_f5fa9170": {
        "message": "Momo Ahu"
    },
    "dimensions_45ddb7b7": {
        "message": "Ngā āhuatanga"
    },
    "directionality_26ae9e08": {
        "message": "Hangai tōtika"
    },
    "directly_edit_latex_b7e9235b": {
        "message": "Hāngai Tonu Whakatika LaTex"
    },
    "disable_preview_222bdf72": {
        "message": "Monokia Arokite"
    },
    "discussion_6719c51d": {
        "message": "Kōrerorero"
    },
    "discussions_a5f96392": {
        "message": "Ngā Kōrerorero"
    },
    "discussions_index_6c36ced": {
        "message": "Taupū Ngā Matapaki"
    },
    "disjoint_union_e74351a8": {
        "message": "Uniana wehe"
    },
    "dismiss_itemtitle_a9fae1b3": {
        "message": "Whakakore { itemTitle }"
    },
    "dismiss_opportunityname_5995176f": {
        "message": "Whakakore { opportunityName }"
    },
    "dismissed_8b0b1fc9": {
        "message": "Kau whakakoretia"
    },
    "dismissed_opportunities_f0826640": {
        "message": "Ngā mea angitu kua whakakoretia"
    },
    "display_options_315aba85": {
        "message": "Whakātuhia ngā Kōwhiringa"
    },
    "display_text_link_opens_in_a_new_tab_75e9afc9": {
        "message": "Whakātuhia Kuputuhi Hononga (Ka hhuaki i roto i te ripa hou)"
    },
    "division_sign_72190870": {
        "message": "Waitohu wehewehe"
    },
    "document_678cd7bf": {
        "message": "Tuhinga"
    },
    "documents_81393201": {
        "message": "Ngā tuhinga"
    },
    "done_54e3d4b6": {
        "message": "Kua mahia"
    },
    "double_dagger_faf78681": {
        "message": "Matarua"
    },
    "down_5831a426": {
        "message": "Raro"
    },
    "down_and_left_diagonal_arrow_40ef602c": {
        "message": "Pere Hauroki Raro Me Mauī"
    },
    "down_and_right_diagonal_arrow_6ea0f460": {
        "message": "Pere Hauroki Raro Me Matau"
    },
    "download_filename_2baae924": {
        "message": "Tikiake { filename }"
    },
    "downward_arrow_cca52012": {
        "message": "Pere Whakararo"
    },
    "downward_pointing_triangle_2a12a601": {
        "message": "Tapatoru Tohu Whakararo"
    },
    "drag_a_file_here_1bf656d5": {
        "message": "Tō he kōnae ki konei"
    },
    "drag_and_drop_or_click_to_browse_your_computer_60772d6d": {
        "message": "Tōia me te taka, pāwhiri rānei ki te tirotiro tō rorohiko"
    },
    "drag_handle_use_up_and_down_arrows_to_resize_e29eae5c": {
        "message": "Tō kakau Whakamahi ngā pere runga raro ki te whakarerekē"
    },
    "due_5d7267be": {
        "message": "E tika ana:"
    },
    "due_date_124fdd99": {
        "message": "E tika ana: { date }"
    },
    "due_multiple_dates_cc0ee3f5": {
        "message": "E tika ana: Rā Maha"
    },
    "due_when_7eed10c6": {
        "message": "E tika ana: { when }"
    },
    "dutch_6d05cee5": {
        "message": "Tati"
    },
    "edit_alt_text_for_this_icon_instance_9c6fc5fd": {
        "message": "Whakatikahia te kuputuhi alt mo tenei tauira ata"
    },
    "edit_c5fbea07": {
        "message": "Whakatika"
    },
    "edit_course_link_5a5c3c59": {
        "message": "Whakatika Hononga Akoranga"
    },
    "edit_equation_f5279959": {
        "message": "Whakatika Tatauranga"
    },
    "edit_existing_icon_maker_icon_5d0ebb3f": {
        "message": "Whakatika Kei te noho Tohu Kaihanga Tohu"
    },
    "edit_icon_2c6b0e91": {
        "message": "Whakatika Ata"
    },
    "edit_link_7f53bebb": {
        "message": "Whakatika hononga"
    },
    "edit_title_72e5a21e": {
        "message": "Whakatika { title }"
    },
    "editor_statusbar_26ac81fc": {
        "message": "Editor Pae tūnga"
    },
    "element_starting_with_start_91bf4c3b": {
        "message": "Te tīmatanga o te kaupapa { start }"
    },
    "embed_828fac4a": {
        "message": "Whakauru"
    },
    "embed_code_314f1bd5": {
        "message": "Waehere tāmau"
    },
    "embed_content_from_external_tool_3397ad2d": {
        "message": "Whakauru ihirangi mai i te Taputapu o waho"
    },
    "embed_image_1080badc": {
        "message": "Tāmau Āhua"
    },
    "embed_video_a97a64af": {
        "message": "Whakauru Ataata"
    },
    "embedded_content_aaeb4d3d": {
        "message": "ihirangi tāmau"
    },
    "empty_set_91a92df4": {
        "message": "Tautuhi Putua"
    },
    "encircled_dot_8f5e51c": {
        "message": "Ira kua karapotia"
    },
    "encircled_minus_72745096": {
        "message": "Taawhiotia Minus"
    },
    "encircled_plus_36d8d104": {
        "message": "Taawhiotia Tāpiri"
    },
    "encircled_times_5700096d": {
        "message": "Taiwhanga Taiwhanga"
    },
    "engineering_icon_f8f3cf43": {
        "message": "Hangarau Tohu"
    },
    "english_australia_dc405d82": {
        "message": "Ingarihi (Ahitereiria)"
    },
    "english_c60612e2": {
        "message": "Ingarihi"
    },
    "english_canada_12688ee4": {
        "message": "Ingarihi (Canada)"
    },
    "english_icon_25bfe845": {
        "message": "Ingarihi Tohu"
    },
    "english_united_kingdom_a613f831": {
        "message": "Ingarihi (United Kingdom)"
    },
    "enter_at_least_3_characters_to_search_4f037ee0": {
        "message": "Pātō ki iti ake i te 3 pūāhua hei rapu"
    },
    "epsilon_54bb8afa": {
        "message": "Epsilon"
    },
    "epsilon_variant_d31f1e77": {
        "message": "Epsilon (Tauke)"
    },
    "equals_sign_c51bdc58": {
        "message": "Waitohu Ōrite"
    },
    "equation_1c5ac93c": {
        "message": "Whārite"
    },
    "equation_editor_39fbc3f1": {
        "message": "Whārite Etita"
    },
    "equilibrium_6ff3040b": {
        "message": "Te toenga"
    },
    "equivalence_class_7b0f11c0": {
        "message": "Karaehe Taurite"
    },
    "equivalent_identity_654b3ce5": {
        "message": "Ōrite (Taukiri)"
    },
    "error_loading_grades_e0b38f4d": {
        "message": "He hapa i te wā e uta ana i ngā kōeke"
    },
    "error_loading_items_5218438e": {
        "message": "He hapa i puta i te wā e uta ana ngā tūemi"
    },
    "error_loading_more_items_3f109d9f": {
        "message": "He hapa i puta i te wā e uta ana nui atu tūemi"
    },
    "error_loading_past_items_2881dbb1": {
        "message": "He hapa i puta i te wā e uta ana ngā tūemi o mua"
    },
    "estonian_5e8e2fa4": {
        "message": "Estonian"
    },
    "eta_b8828f99": {
        "message": "Eta"
    },
    "exciting_discussion_9f67bd0a": {
        "message": "Kōrerorero whakaongaonga"
    },
    "excused_cf8792eb": {
        "message": "Whakawātea"
    },
    "exists_2e62bdaa": {
        "message": "Kei te noho"
    },
    "exit_fullscreen_b7eb0aa4": {
        "message": "Mono te Mata Katoa"
    },
    "expand_preview_by_default_2abbf9f8": {
        "message": "Whakawhānui arokite ma te Aunoa"
    },
    "expand_to_see_types_f5d29352": {
        "message": "Whakawhānui ki te titiro { types }"
    },
    "extended_9a58dcb6": {
        "message": "Whakaroa"
    },
    "external_link_d3f9e62a": {
        "message": "Hononga a Waho"
    },
    "external_tool_frame_70b32473": {
        "message": "Anga taputapu o waho"
    },
    "external_tools_6e77821": {
        "message": "Taputapu o waho"
    },
    "extra_large_b6cdf1ff": {
        "message": "Nui rawa atu"
    },
    "extra_small_9ae33252": {
        "message": "Tāpiri iti"
    },
    "extracurricular_icon_67c8ca42": {
        "message": "Extracurricular Tohu"
    },
    "f_function_fe422d65": {
        "message": "F (taumahi)"
    },
    "failed_getting_course_list_49846a93": {
        "message": "I rahua whiwhi akoranga rārangi"
    },
    "failed_getting_file_contents_e9ea19f4": {
        "message": "I rahua te whiwhi ihirangi kōnae"
    },
    "failed_getting_to_do_list_10ce2833": {
        "message": "I rahua te whiwhi rarangi Mahi"
    },
    "failed_peeking_into_your_future_e95b9306": {
        "message": "I rahua te titiro ana ā tōna wā"
    },
    "failed_peeking_into_your_past_5bec2323": {
        "message": "I rahua te  titiro ana ki muri"
    },
    "failed_saving_changes_on_name_1e100ad": {
        "message": "I rahua te tiaki ana ngā huringa i runga i { name }."
    },
    "failed_to_delete_name_bdd7b810": {
        "message": "I rahua ki te muku { name }."
    },
    "failed_to_delete_to_do_64edff49": {
        "message": "I rahua ki te muku hei mahi"
    },
    "failed_to_get_new_activity_17e7ec7c": {
        "message": "I rahua ki te tiki mahi hou"
    },
    "failed_to_load_opportunities_52ab6404": {
        "message": "I rahua i te wā uta"
    },
    "failed_to_retrieve_content_from_external_tool_5899c213": {
        "message": "I rahua te tiki ihirangi mai i tetahi taputapu o waho"
    },
    "failed_to_save_to_do_ddc7503b": {
        "message": "I rahua ki te whakaora hei mahi"
    },
    "failure_loading_the_to_do_list_c61895c8": {
        "message": "I rahua te uta i te rarangi Mahi"
    },
    "feedback_6dcc1991": {
        "message": "Urupare"
    },
    "file_name_8fd421ff": {
        "message": "Ingoa kōnae"
    },
    "file_storage_quota_exceeded_b7846cd1": {
        "message": "Te rokiroki kōnae motunga hipa"
    },
    "file_url_c12b64be": {
        "message": "Kōnae URL"
    },
    "filename_file_icon_602eb5de": {
        "message": "{ filename } kōnae icon"
    },
    "filename_image_preview_6cef8f26": {
        "message": "{ filename } āhua arokite"
    },
    "filename_text_preview_e41ca2d8": {
        "message": "{ filename } kuputuhi arokite"
    },
    "files_c300e900": {
        "message": "Kōnae"
    },
    "files_index_af7c662b": {
        "message": "Taupū kōnae"
    },
    "filipino_33339264": {
        "message": "Filipino"
    },
    "finish_bc343002": {
        "message": "Mutu"
    },
    "finnish_4df2923d": {
        "message": "Finnish"
    },
    "fix_heading_hierarchy_f60884c4": {
        "message": "Whakatikahia te hiranga o te pane"
    },
    "flat_music_76d5a5c3": {
        "message": "Papa (Waiata)"
    },
    "focus_element_options_toolbar_18d993e": {
        "message": "Hāngai pūmotu kōwhiringa taputapu"
    },
    "folder_tree_fbab0726": {
        "message": "Rakau kōpaki"
    },
    "for_all_b919f972": {
        "message": "Mo te Katoa"
    },
    "format_4247a9c5": {
        "message": "Hōputu"
    },
    "format_as_a_list_142210c3": {
        "message": "Whakahōputu hei rārangi"
    },
    "formatting_5b143aa8": {
        "message": "Whakahōputu"
    },
    "forward_slash_3f90f35e": {
        "message": "Riiri Whakamua"
    },
    "found_auto_saved_content_3f6e4ca5": {
        "message": "Kitea tiaki aunoa ihirangi"
    },
    "found_count_plural_0_results_one_result_other_resu_46aeaa01": {
        "message": "Kitea { count, plural,\n     =0 {# ngā hua}\n    one {# hua i}\n  other {# ngā hua}\n}"
    },
    "fraction_41bac7af": {
        "message": "Hautau"
    },
    "french_33881544": {
        "message": "Wiwi"
    },
    "french_canada_c3d92fa6": {
        "message": "Wiwi (Canada)"
    },
    "fullscreen_873bf53f": {
        "message": "Mata katoa"
    },
    "fun_quiz_47ab0b0": {
        "message": "Kairoro ngahau"
    },
    "galician_7e4508b5": {
        "message": "Galician"
    },
    "gamma_1767928": {
        "message": "Gamma"
    },
    "generating_preview_45b53be0": {
        "message": "Hanga arokite ana ..."
    },
    "german_3ec99bbb": {
        "message": "Tiamana"
    },
    "gif_png_format_images_larger_than_size_kb_are_not__7af3bdbd": {
        "message": "Ko nga whakaahua hōputu GIF/PNG nui ake I te { size } KB kaore I te tautokohia I tenei wa."
    },
    "go_to_card_view_dashboard_9d03970e": {
        "message": "Haere ki te Kāri Titiro Papatuhi"
    },
    "go_to_the_editor_s_menubar_e6674c81": {
        "message": "Haere ki te tahua papa o te etita"
    },
    "go_to_the_editor_s_toolbar_a5cb875f": {
        "message": "Haere ki te paeutauta o te etita"
    },
    "graded_25cd3fcd": {
        "message": "Kōekehia"
    },
    "grades_a61eba0a": {
        "message": "Ngā Kōeke"
    },
    "grades_are_loading_c899652d": {
        "message": "E uta ana ngā kōeke"
    },
    "grades_loaded_5056277c": {
        "message": "Kua utaina ngā kōeke"
    },
    "greater_than_e98af662": {
        "message": "Nui atu i"
    },
    "greater_than_or_equal_b911949a": {
        "message": "Nui atu i te Ōrite ranei"
    },
    "greek_65c5b3f7": {
        "message": "Kariki"
    },
    "green_15af4778": {
        "message": "Kākāriki"
    },
    "grey_a55dceff": {
        "message": "Kerei"
    },
    "group_documents_8bfd6ae6": {
        "message": "Ngā Pukapuka roopu"
    },
    "group_files_4324f3df": {
        "message": "Ngā kōnae rōpū"
    },
    "group_files_82e5dcdb": {
        "message": "Ngā kōnae rōpū"
    },
    "group_images_98e0ac17": {
        "message": "Ngā āhua roopu"
    },
    "group_isomorphism_45b1458c": {
        "message": "Rōpū Isomorphism"
    },
    "group_link_63e626b3": {
        "message": "Hononga Rōpū"
    },
    "group_links_9493129e": {
        "message": "Ngā Hono Ropu"
    },
    "group_media_2f3d128a": {
        "message": "Pāpāho Roopu"
    },
    "group_navigation_99f191a": {
        "message": "Whakaterenga Rōpū"
    },
    "h_bar_bb94deae": {
        "message": "Pae H"
    },
    "haitian_creole_7eb4195b": {
        "message": "Haitian Creole"
    },
    "hat_ea321e35": {
        "message": "Potae"
    },
    "header_column_f27433cb": {
        "message": "Pane pou"
    },
    "header_row_and_column_ec5b9ec": {
        "message": "Pane rārangi me te pou"
    },
    "header_row_f33eb169": {
        "message": "Pane rārangi"
    },
    "heading_2_5b84eed2": {
        "message": "Pane 2"
    },
    "heading_3_2c83de44": {
        "message": "Pane 3"
    },
    "heading_4_b2e74be7": {
        "message": "Pane 4"
    },
    "heading_levels_should_not_be_skipped_3947c0e0": {
        "message": "Ko ngā taumata pane kaore e pekehia."
    },
    "heading_starting_with_start_42a3e7f9": {
        "message": "Pane e tīmata ana me { start }"
    },
    "headings_should_not_contain_more_than_120_characte_3c0e0cb3": {
        "message": "Kia kaua ngā pane e nui atu i te 120 ngā reta."
    },
    "health_icon_8d292eb5": {
        "message": "Hauora Tohu"
    },
    "hearts_suit_e50e04ca": {
        "message": "Ngakau (Hutu)"
    },
    "hebrew_88fbf778": {
        "message": "Hebrew"
    },
    "height_69b03e15": {
        "message": "Teitei"
    },
    "hexagon_d8468e0d": {
        "message": "Tapaono"
    },
    "hide_description_bfb5502e": {
        "message": "Hunga taipitopito"
    },
    "hide_title_description_caf092ef": {
        "message": "Hunga { title } taipitopito"
    },
    "highlight_an_element_to_activate_the_element_optio_60e1e56b": {
        "message": "Miramirahia he huānga hei whakahohe i te paeutauta kōwhiringa huānga"
    },
    "hindi_9bcd4b34": {
        "message": "Hindi"
    },
    "home_351838cd": {
        "message": "Kāinga"
    },
    "html_code_editor_fd967a44": {
        "message": "html waehere editor"
    },
    "html_editor_fb2ab713": {
        "message": "Editor HTML"
    },
    "hungarian_fc7d30c9": {
        "message": "Hungarian"
    },
    "i_have_obtained_permission_to_use_this_file_6386f087": {
        "message": "Kua whiwhi ahau whakāetanga ki te whakamahi i tēnei kōnae."
    },
    "i_hold_the_copyright_71ee91b1": {
        "message": "Mau ahau te manatārua"
    },
    "icelandic_9d6d35de": {
        "message": "Icelandic"
    },
    "icon_215a1dc6": {
        "message": "Icon"
    },
    "icon_8168b2f8": {
        "message": "Icon"
    },
    "icon_color_b86dd6d6": {
        "message": "Tohu Tae"
    },
    "icon_maker_icons_cc560f7e": {
        "message": "Tohu Kaihanga Ata"
    },
    "icon_options_7e32746e": {
        "message": "Kōwhiringa Ata"
    },
    "icon_options_tray_2b407977": {
        "message": "Paepae Kōwhiringa Ata"
    },
    "icon_preview_1782a1d9": {
        "message": "Arokite Ata"
    },
    "icon_shape_30b61e7": {
        "message": "Tohu Hanga"
    },
    "icon_size_9353edea": {
        "message": "Tohu Rahi"
    },
    "if_left_empty_link_text_will_display_as_course_lin_61087540": {
        "message": "Ki te waiho te hono kau, ka whakaatu te kuputuhi hei ingoa hono akoranga"
    },
    "if_usage_rights_are_required_the_file_will_not_pub_841e276e": {
        "message": "Mena ka hiahiatia nga motika whakamahi, karekau te konae e whakaputa kia taea ra ano ki te wharangi Kōnae."
    },
    "if_you_do_not_select_usage_rights_now_this_file_wi_14e07ab5": {
        "message": "Ki te kore koe e tīpako ngā mōtika whakamahi ināianei, kaore e whakaputaina tēnei kōnae i muri o ''te tukuake."
    },
    "image_8ad06": {
        "message": "Āhua"
    },
    "image_c1c98202": {
        "message": "āhua"
    },
    "image_filenames_should_not_be_used_as_the_alt_attr_bcfd7780": {
        "message": "Kaua e whakamahia ngā kōnae ingoa ki te whakamahi i te alt huanga e whakātu ana i te ihirangi pakoko."
    },
    "image_options_5412d02c": {
        "message": "Ngā Kōwhiringa Āhua"
    },
    "image_options_tray_90a46006": {
        "message": "Te pereki mo ngā Kōwhiringa Āhua"
    },
    "image_to_crop_3a34487d": {
        "message": "Āhua he tapahi"
    },
    "image_with_filename_file_aacd7180": {
        "message": "Āhua me te kōnae ingoa { file }"
    },
    "images_7ce26570": {
        "message": "Ngā Āhua"
    },
    "images_should_include_an_alt_attribute_describing__b86d6a86": {
        "message": "Ko ngā āhua me whakauru he alt huanga e whakāhua ana i te ihirangi āhua"
    },
    "imaginary_portion_of_complex_number_2c733ffa": {
        "message": "Wahi Pohewa (o te Tau Matatini)"
    },
    "in_element_of_19ca2f33": {
        "message": "Kei roto (Huahanga o)"
    },
    "increase_indent_6af90f7c": {
        "message": "Nuku Whakanui"
    },
    "indefinite_integral_6623307e": {
        "message": "Noa Tautoko"
    },
    "indigo_2035fc55": {
        "message": "Indigo"
    },
    "indonesian_5f6accd6": {
        "message": "Indonesian"
    },
    "inference_fed5c960": {
        "message": "Whakataunga"
    },
    "infinity_7a10f206": {
        "message": "Mutunga"
    },
    "insert_593145ef": {
        "message": "Whakauru"
    },
    "insert_link_6dc23cae": {
        "message": "Whakauru hono"
    },
    "insert_math_equation_57c6e767": {
        "message": "Whakauru Math Whārite"
    },
    "integers_336344e1": {
        "message": "Tauoti"
    },
    "intersection_cd4590e4": {
        "message": "Whakawhitinga"
    },
    "invalid_entry_f7d2a0f5": {
        "message": "He urunga muhu."
    },
    "invalid_file_c11ba11": {
        "message": "Muhu Kōnae"
    },
    "invalid_file_type_881cc9b2": {
        "message": "Muhu kōnae momo"
    },
    "invalid_url_cbde79f": {
        "message": "URL muhu"
    },
    "iota_11c932a9": {
        "message": "Iota"
    },
    "irish_567e109f": {
        "message": "Airihi"
    },
    "issue_num_total_f94536cf": {
        "message": "Take { num }/{ total }"
    },
    "italian_bd3c792d": {
        "message": "Ītariana"
    },
    "items_completed_items_plural_1_item_other_items_717d579f": {
        "message": "{ items } kua oti { items, plural,\n     =1 {tūemi}\n  other {ngā tūemi}\n}"
    },
    "japanese_b5721ca7": {
        "message": "Hapanihi"
    },
    "join_6cafecca": {
        "message": "Hono"
    },
    "join_active_online_meeting_d9d892b2": {
        "message": "hono mahi ana ā ipūrangi hui"
    },
    "join_online_meeting_b1725843": {
        "message": "hono ā ipūrangi hui"
    },
    "jump_to_navigation_toolbar_2952cd8b": {
        "message": "Peke ki te whakaterenga paeutauta"
    },
    "jump_to_today_254ccf41": {
        "message": "Peke ki tēnei rā"
    },
    "kappa_2f14c816": {
        "message": "Kapa"
    },
    "kappa_variant_eb64574b": {
        "message": "Kapa (Tauke)"
    },
    "keyboard_shortcuts_ed1844bd": {
        "message": "Pokatata papapātuhi"
    },
    "keyboards_navigate_to_links_using_the_tab_key_two__5fab8c82": {
        "message": "Ka whakaterehia e ngā papa pātuhi ngā hononga ki te whakamahi i Ripa kī. Ngā hononga e rua e tata ana e tika ana ki te haerenga rite ka pōraruraru ki ngā papa pātuhi kaiwhakamahi."
    },
    "korean_da812d9": {
        "message": "Korean"
    },
    "lambda_4f602498": {
        "message": "Lambda"
    },
    "language_arts_35b79a8b": {
        "message": "Toi Reo"
    },
    "language_arts_icon_a798b0f8": {
        "message": "Reo Toi Tohu"
    },
    "languages_icon_9d20539": {
        "message": "Nga reo Tohu"
    },
    "large_9c5e80e7": {
        "message": "Nui"
    },
    "late_2be42b88": {
        "message": "Tūreiti"
    },
    "latvian_2bbb6aab": {
        "message": "Latvian"
    },
    "learn_more_about_adjacent_links_2cb9762c": {
        "message": "Ako ano i ngā hono tata"
    },
    "learn_more_about_color_contrast_c019dfb9": {
        "message": "Ako anō i ngā tae whakarerekē"
    },
    "learn_more_about_organizing_page_headings_8a7caa2e": {
        "message": "Ako anō i ngā whakahaere ngā pane whārangi"
    },
    "learn_more_about_proper_page_heading_structure_d2959f2d": {
        "message": "Ako atu mo te hanganga pane wharangi tika"
    },
    "learn_more_about_table_headers_5f5ee13": {
        "message": "Ako anō i ngā pane rārangi"
    },
    "learn_more_about_using_alt_text_for_images_5698df9a": {
        "message": "Ako anō i te mahi i ngā alt kuputuhi mo ngā āhua"
    },
    "learn_more_about_using_captions_with_tables_36fe496f": {
        "message": "Ako anō i te mahi i ngā kōrero me ngā rārangi"
    },
    "learn_more_about_using_filenames_as_alt_text_264286af": {
        "message": "Ako anō i te mahi i ngā ingoa kōnae i te alt kuputuhi"
    },
    "learn_more_about_using_lists_4e6eb860": {
        "message": "Ako anō i te mahi i ngā rārangi"
    },
    "learn_more_about_using_scope_attributes_with_table_20df49aa": {
        "message": "Ako anō i te mahi i ngā whānuitanga huanga me ngā rārangi"
    },
    "leave_as_is_4facfe55": {
        "message": "Waiho ki tēnei"
    },
    "left_3ea9d375": {
        "message": "maui"
    },
    "left_align_43d95491": {
        "message": "Tiaro Mauī"
    },
    "left_angle_bracket_c87a6d07": {
        "message": "Taiapa Koki Mauī"
    },
    "left_arrow_4fde1a64": {
        "message": "Pere Maui"
    },
    "left_arrow_with_hook_5bfcad93": {
        "message": "Pere Mauī Me te Matau"
    },
    "left_ceiling_ee9dd88a": {
        "message": "Te tuanui maui"
    },
    "left_curly_brace_1726fb4": {
        "message": "Awhi Riiri Mauī"
    },
    "left_downard_harpoon_arrow_1d7b3d2e": {
        "message": "Pere Harpoon Mauī ki raro"
    },
    "left_floor_29ac2274": {
        "message": "Papa Mauī"
    },
    "left_to_right_e9b4fd06": {
        "message": "Māui - ki te -Matau"
    },
    "left_upward_harpoon_arrow_3a562a96": {
        "message": "Pere Harpoon Whakarunga Mauī"
    },
    "leftward_arrow_1e4765de": {
        "message": "Pere Whakamaui"
    },
    "leftward_pointing_triangle_d14532ce": {
        "message": "Tapatoru Tohu Whakamaui"
    },
    "less_than_a26c0641": {
        "message": "Iti iho"
    },
    "less_than_or_equal_be5216cb": {
        "message": "Iti I Te Ōrite ranei"
    },
    "library_icon_ae1e54cf": {
        "message": "Whare Pukapuka Tohu"
    },
    "light_blue_5374f600": {
        "message": "Puru marama"
    },
    "link_7262adec": {
        "message": "Hono"
    },
    "link_options_a16b758b": {
        "message": "Hono Kōwhiringa"
    },
    "link_with_text_starting_with_start_b3fcbe71": {
        "message": "Hono me te kuputuhi e tīmata ana me { start }"
    },
    "links_14b70841": {
        "message": "Hononga"
    },
    "links_to_an_external_site_de74145d": {
        "message": "Hononga ki te pae o waho."
    },
    "lists_should_be_formatted_as_lists_f862de8d": {
        "message": "Me whakaritehia ngā rārangi hei rārangi."
    },
    "lithuanian_5adcbe24": {
        "message": "Rituānia"
    },
    "load_more_35d33c7": {
        "message": "Tukuake nui atu"
    },
    "load_more_a36f9cf9": {
        "message": "whakawaha a atu"
    },
    "load_prior_dates_f2b0f6f0": {
        "message": "Uta ngā rā o mua"
    },
    "loaded_count_plural_0_items_one_item_other_items_e58533e9": {
        "message": "Kua utaina { count, plural,\n     =0 {# ngā tūemi}\n    one {# tūemi}\n  other {# ngā tūemi}\n}"
    },
    "loading_25990131": {
        "message": "E uta ana ...."
    },
    "loading_725811ca": {
        "message": "Uta ana"
    },
    "loading_bde52856": {
        "message": "E tukuake ana"
    },
    "loading_closed_captions_subtitles_failed_95ceef47": {
        "message": "utaina ana katia tapanga/kupu hauraro i rahua."
    },
    "loading_external_tool_d839042c": {
        "message": "Uta ana Taputapu Waho"
    },
    "loading_failed_b3524381": {
        "message": "I rahua te uta ..."
    },
    "loading_failed_e6a9d8ef": {
        "message": "I hapa te utaina."
    },
    "loading_folders_d8b5869e": {
        "message": "E uta ana ngā kōpaki"
    },
    "loading_grades_c842c887": {
        "message": "E uta ana ngā kōeke"
    },
    "loading_past_items_ca499e75": {
        "message": "E uta ana ngā tūemi o muri"
    },
    "loading_placeholder_for_filename_792ef5e8": {
        "message": "E uta ana i te waahi mo { fileName }"
    },
    "loading_planner_items_947a813d": {
        "message": "Uta ana mahere tūemi"
    },
    "loading_please_wait_d276220a": {
        "message": "E Uta ana, tēnā koa tatari"
    },
    "loading_preview_9f077aa1": {
        "message": "Uta ana arokite"
    },
    "location_3b6ff307": {
        "message": "Wāhi:"
    },
    "locked_762f138b": {
        "message": "Kua rakaina"
    },
    "logical_equivalence_76fca396": {
        "message": "Whakaōrite arorau"
    },
    "logical_equivalence_short_8efd7b4f": {
        "message": "Ōritenga arorau (Poto)"
    },
    "logical_equivalence_short_and_thick_1e1f654d": {
        "message": "Whakaōrite Ararau (Poro me te Matotoru)"
    },
    "logical_equivalence_thick_662dd3f2": {
        "message": "Ōritenga arorau (Matotoru)"
    },
    "looks_like_there_isn_t_anything_here_d9bcef49": {
        "message": "Titiro rite kaore tētahi i kōnei"
    },
    "low_horizontal_dots_cc08498e": {
        "message": "Ira Whakapae Iti"
    },
    "macedonian_6ed541af": {
        "message": "Macedonian"
    },
    "magenta_4a65993c": {
        "message": "Āhua waiporoporo"
    },
    "malay_f5dddce4": {
        "message": "Malay"
    },
    "maltese_916925e8": {
        "message": "Maltese"
    },
    "maori_new_zealand_5380a95f": {
        "message": "Māori (Niu Tīreni)"
    },
    "maps_to_e5ef7382": {
        "message": "Mahere Ki"
    },
    "math_ede93050": {
        "message": "Pāngarau"
    },
    "math_icon_ad4e9d03": {
        "message": "Math Tohu"
    },
    "media_af190855": {
        "message": "Pāpāho"
    },
    "media_file_is_processing_please_try_again_later_58a6d49": {
        "message": "Kei te tukatuka te konae pāpāho. Tēnā koa ngana anō i muri mai."
    },
    "media_title_2112243b": {
        "message": "Pāpāho Taitara"
    },
    "medium_5a8e9ead": {
        "message": "Kauwaka"
    },
    "merge_links_2478df96": {
        "message": "Whakapiri ngā hononga"
    },
    "mic_a7f3d311": {
        "message": "Mic"
    },
    "microphone_disabled_15c83130": {
        "message": "Kua Monokia Te Hopuoro"
    },
    "middle_27dc1d5": {
        "message": "Waenganui"
    },
    "minimize_file_preview_da911944": {
        "message": "Whakamōkito Arokitenga Kōnae"
    },
    "minimize_video_20aa554b": {
        "message": "Whakamōkito Ataata"
    },
    "minus_fd961e2e": {
        "message": "Minu"
    },
    "minus_plus_3461f637": {
        "message": "Minus/Plus"
    },
    "misc_3b692ea7": {
        "message": "Misc"
    },
    "miscellaneous_e9818229": {
        "message": "Momo kē"
    },
    "missing_1a256b3b": {
        "message": "Ngaro"
    },
    "missing_items_for_title_516511f8": {
        "message": "Ngā tūemi e ngaro ana { title }"
    },
    "modules_c4325335": {
        "message": "Kōwae"
    },
    "moving_image_to_crop_directionword_6f66cde2": {
        "message": "Te neke atahanga ki te tapahi { directionWord }"
    },
    "mu_37223b8b": {
        "message": "Mu"
    },
    "multi_color_image_63d7372f": {
        "message": "Whakapakoko nui ngā Tae"
    },
    "multiplication_sign_15f95c22": {
        "message": "Tohu Whakarea"
    },
    "music_icon_4db5c972": {
        "message": "Puoro Tohu"
    },
    "must_be_at_least_percentage_22e373b6": {
        "message": "Me iti ake i te { percentage }%"
    },
    "must_be_at_least_width_x_height_px_41dc825e": {
        "message": "Me kia i te iti rawa { width } x { height }px"
    },
    "my_files_2f621040": {
        "message": "Aku kōnae"
    },
    "my_grades_98834476": {
        "message": "Aku Kōeke"
    },
    "n_th_root_9991a6e4": {
        "message": "N-th Puaka"
    },
    "nabla_1e216d25": {
        "message": "Nabla"
    },
    "name_1aed4a1b": {
        "message": "Ingoa"
    },
    "name_color_ceec76ff": {
        "message": "{ name } ({ color })"
    },
    "natural_music_54a70258": {
        "message": "Taiao (Puoro)"
    },
    "natural_numbers_3da07060": {
        "message": "Tau Taiao"
    },
    "navigate_through_the_menu_or_toolbar_415a4e50": {
        "message": "Whakatere i roto i te tahua paeutauta rānei"
    },
    "nested_greater_than_d852e60d": {
        "message": "Nested Nui atu i"
    },
    "nested_less_than_27d17e58": {
        "message": "Kohanga Iti I Te"
    },
    "new_13daf639": {
        "message": "Hou"
    },
    "new_activity_8b84847d": {
        "message": "Mahi hou"
    },
    "new_activity_for_title_14c9c3af": {
        "message": "Ngā mahi hou mo te { title }"
    },
    "new_opportunities_7d349c4d": {
        "message": "Ngā mea angitu hou"
    },
    "next_40e12421": {
        "message": "E haere ake nei"
    },
    "next_month_749b1778": {
        "message": "Tērā marama"
    },
    "no_accessibility_issues_were_detected_f8d3c875": {
        "message": "Kaore he whakaurunga take i kitea."
    },
    "no_changes_to_save_d29f6e91": {
        "message": "Kaore he huringa hei tiaki."
    },
    "no_due_dates_assigned_e8f5bac8": {
        "message": "Kaore ngā rā tika kia whakaritea"
    },
    "no_e16d9132": {
        "message": "Kahore"
    },
    "no_file_chosen_9a880793": {
        "message": "Kaore he kōnae i tīpakotia"
    },
    "no_grade_3b4d7f3e": {
        "message": "Kaore he Kōeke"
    },
    "no_headers_9bc7dc7f": {
        "message": "Kaore ngā pane"
    },
    "no_preview_is_available_for_this_file_f940114a": {
        "message": "Ko te wātea hoki tēnei kōnae he arokite."
    },
    "no_results_940393cf": {
        "message": "Kaore he hua."
    },
    "no_results_found_for_filterterm_ad1b04c8": {
        "message": "Kaore i kitea he hua mo { filterTerm }"
    },
    "no_video_1ed00b26": {
        "message": "Kaore Ataata"
    },
    "none_3b5e34d2": {
        "message": "Kaore"
    },
    "none_selected_b93d56d2": {
        "message": "Kaore i Tīpakohia"
    },
    "norwegian_53f391ec": {
        "message": "Norwegian"
    },
    "norwegian_bokmal_ad5843fa": {
        "message": "Nōwei Bokmal"
    },
    "norwegian_nynorsk_c785f8a6": {
        "message": "Nōwei Nynorsk"
    },
    "not_equal_6e2980e6": {
        "message": "Ehara i te Ōrite"
    },
    "not_in_not_an_element_of_fb1ffb54": {
        "message": "Kaore i roto (Ehara i te Huanga o)"
    },
    "not_negation_1418ebb8": {
        "message": "Kore (Whakakore)"
    },
    "not_subset_dc2b5e84": {
        "message": "Ehara i te Roopuiti"
    },
    "not_subset_strict_23d282bf": {
        "message": "Ehara i te Waahanga Roopu (Paua)"
    },
    "not_superset_5556b913": {
        "message": "Ehara i te Superset"
    },
    "not_superset_strict_24e06f36": {
        "message": "Ehara i te Huinga Tuatoru (Paua)"
    },
    "nothing_due_this_week_d45c9ef9": {
        "message": "Kaore e Tika ana i Tēnei Wiki"
    },
    "nothing_for_now_e3e3ce2a": {
        "message": "Kaore ngā mea mō ināianei"
    },
    "nothing_here_needs_attention_c4eaded6": {
        "message": "Kaore he mea e hiahia ana ki konei."
    },
    "nothing_more_to_do_b665da42": {
        "message": "Kaore he mahi atu"
    },
    "nothing_new_needs_attention_3ac548d4": {
        "message": "Kaore he mea hou hei aro atu."
    },
    "nothing_planned_today_selecting_most_recent_item_ffd71bff": {
        "message": "Kaore he mahi e maheretia ana i tēnei rā. E tīpako ana i te tūemi ou."
    },
    "nothing_planned_today_selecting_next_item_f6718aa": {
        "message": "Kaore he mahi e maheretia ana i tēnei rā. E tīpako ana i te tūemi e whai ake nei."
    },
    "nothing_planned_yet_8675ffe9": {
        "message": "Heoi kaore he mahere"
    },
    "nu_1c0f6848": {
        "message": "Nu"
    },
    "numpoints_points_8621a43b": {
        "message": "{ numPoints } ngā koinga"
    },
    "octagon_e48be9f": {
        "message": "Tapawaru"
    },
    "olive_6a3e4d6b": {
        "message": "Ōriwa"
    },
    "omega_8f2c3463": {
        "message": "Omeka"
    },
    "one_of_the_following_styles_must_be_added_to_save__1de769aa": {
        "message": "Ko tetahi o nga momo e whai ake nei me taapiri hei tiaki i tetahi tohu Tohu Tae, Whakahuahua Rahi, Tohu Kuputuhi, ranei Whakaahua"
    },
    "only_most_recent_grading_period_shown_f1ad6458": {
        "message": "* Ko te wā poto noa kua whakāturia."
    },
    "open_circle_e9bd069": {
        "message": "Porowhita Tuwhera"
    },
    "open_this_keyboard_shortcuts_dialog_9658b83a": {
        "message": "Huaki tēnei pokatata papapātuhi kōrero"
    },
    "open_title_application_fd624fc5": {
        "message": "Huaki { title } tono"
    },
    "operators_a2ef9a93": {
        "message": "Ngā Kaiwhakamahi"
    },
    "opportunities_popup_f6703842": {
        "message": "ngā wāhanga pakū-ake"
    },
    "optional_add_course_ef0d70fc": {
        "message": "Kāre Herea: Tāpiri akoranga"
    },
    "or_9b70ccaa": {
        "message": "Rānei"
    },
    "orange_81386a62": {
        "message": "Ārani"
    },
    "ordered_and_unordered_lists_cfadfc38": {
        "message": "Rārangi kua rārangitia me te kore rārangi"
    },
    "other_editor_shortcuts_may_be_found_at_404aba4a": {
        "message": "Ētahi atu etita pokatata i kitea ai"
    },
    "outline_color_3ef2cea7": {
        "message": "Tae Whakahuahua"
    },
    "outline_size_a6059a21": {
        "message": "Rahi Whakahuahua"
    },
    "p_is_not_a_valid_protocol_which_must_be_ftp_http_h_adf13fc2": {
        "message": "{ p } kaore i te tikanga tika me mahi kē he ftp, http, https, mailto, skype, tel ara me mihi rānei"
    },
    "page_50c4823d": {
        "message": "Whārangi"
    },
    "pages_e5414c2c": {
        "message": "Ngā Whārangi"
    },
    "paragraph_5e5ad8eb": {
        "message": "Parawae"
    },
    "paragraph_starting_with_start_a59923f8": {
        "message": "Parawae e tīmata ana me { start }"
    },
    "parallel_d55d6e38": {
        "message": "Whakarara"
    },
    "partial_derivative_4a9159df": {
        "message": "Wāhanga (Tautake)"
    },
    "paste_5963d1c1": {
        "message": "Whakapiri"
    },
    "pause_12af3bb4": {
        "message": "Okioki"
    },
    "peer_review_74f26a13": {
        "message": "Hoa arotake"
    },
    "peer_review_for_itemtitle_358cb413": {
        "message": "Arotake a te hoa mō { itemTitle }"
    },
    "pentagon_17d82ea3": {
        "message": "Tapaono"
    },
    "people_b4ebb13c": {
        "message": "Tāngata"
    },
    "percentage_34ab7c2c": {
        "message": "Ōrau"
    },
    "percentage_must_be_a_number_8033c341": {
        "message": "Pai hēneti me nama anake"
    },
    "performing_arts_icon_f3497486": {
        "message": "Performing Arts Tohu"
    },
    "perpendicular_7c48ede4": {
        "message": "Tirohanga"
    },
    "persian_a8cadb95": {
        "message": "Persian"
    },
    "phi_4ac33b6d": {
        "message": "Phi"
    },
    "phi_variant_c9bb3ac5": {
        "message": "Phi (Tauke)"
    },
    "physical_education_icon_d7dffd3e": {
        "message": "Tinana Mātauranga Tohu"
    },
    "pi_dc4f0bd8": {
        "message": "Pi"
    },
    "pi_variant_10f5f520": {
        "message": "Pi (Taupe)"
    },
    "pink_68ad45cb": {
        "message": "Māwhero"
    },
    "pixels_52ece7d1": {
        "message": "Ngā Pika"
    },
    "play_1a47eaa7": {
        "message": "Tākaro"
    },
    "play_media_comment_35257210": {
        "message": "Purei korero pāpāho."
    },
    "play_media_comment_by_name_from_createdat_c230123d": {
        "message": "Whakatangihia nga korero pāpāho na { name } mai i { createdAt }."
    },
    "please_allow_canvas_to_access_your_microphone_and__dc2c3079": {
        "message": "Tēnā koa tukuna Canvas ki te whakauru i tō reooro me tō kāmera paetukutuku."
    },
    "plus_d43cd4ec": {
        "message": "Apiti atu"
    },
    "plus_minus_f8be2e83": {
        "message": "Tāpiri / Minus"
    },
    "points_bceb5005": {
        "message": "ngā koinga"
    },
    "points_points_63e59cce": {
        "message": "{ points } ngā koinga"
    },
    "polish_4cf2ecaf": {
        "message": "Poraniana"
    },
    "portuguese_9c212cf4": {
        "message": "Potukara"
    },
    "posted_when_a578f5ab": {
        "message": "I Whakairia: { when }"
    },
    "power_set_4f26f316": {
        "message": "Tautuhi Mana"
    },
    "precedes_196b9aef": {
        "message": "Kei mua"
    },
    "precedes_equal_20701e84": {
        "message": "Tuhinga o mua Ōrite"
    },
    "preformatted_d0670862": {
        "message": "Tuhinga o mua"
    },
    "prev_f82cbc48": {
        "message": "Mua"
    },
    "preview_53003fd2": {
        "message": "Arokite"
    },
    "preview_a3f8f854": {
        "message": "AROKITE"
    },
    "preview_in_overlay_ed772c46": {
        "message": "Arokite i roto i paparua"
    },
    "preview_inline_9787330": {
        "message": "Arokite i roto i te raina"
    },
    "previous_month_bb1e3c84": {
        "message": "Te marama o muri nei"
    },
    "prime_917ea60e": {
        "message": "Pirimia"
    },
    "prime_numbers_13464f61": {
        "message": "Nga Nama Pirimia"
    },
    "product_39cf144f": {
        "message": "Hua"
    },
    "proportional_f02800cc": {
        "message": "Tauritenga"
    },
    "protocol_must_be_ftp_http_https_mailto_skype_tel_o_73beb4f8": {
        "message": "Ko te tikanga me ftp, http, https, mailto, skype, tel ara me mihi rānei"
    },
    "psi_e3f5f0f7": {
        "message": "Psi"
    },
    "pts_699bd9aa": {
        "message": "ngā koinga"
    },
    "published_c944a23d": {
        "message": "whakaputaina"
    },
    "published_when_302d8e23": {
        "message": "Whakaputaina: { when }"
    },
    "pumpkin_904428d5": {
        "message": "Paukena"
    },
    "purple_7678a9fc": {
        "message": "Waiporoporo"
    },
    "quaternions_877024e0": {
        "message": "Nga hauwha"
    },
    "quiz_e0dcce8f": {
        "message": "Quiz"
    },
    "quizzes_7e598f57": {
        "message": "Ngā Quizzes"
    },
    "rational_numbers_80ddaa4a": {
        "message": "Tau Tikanga"
    },
    "real_numbers_7c99df94": {
        "message": "Nga Tau Tuturu"
    },
    "real_portion_of_complex_number_7dad33b5": {
        "message": "Wahi Tuturu (o te Tau Matatini)"
    },
    "record_7c9448b": {
        "message": "Tāhopu"
    },
    "record_upload_media_5fdce166": {
        "message": "Tāhopu/Kaweake Pāpāho"
    },
    "recording_98da6bda": {
        "message": "Hopukanga"
    },
    "red_8258edf3": {
        "message": "Whero"
    },
    "redo_363c58b7": {
        "message": "Mahi anō"
    },
    "relationships_6602af70": {
        "message": "Ngā whanaungatanga"
    },
    "religion_icon_246e0be1": {
        "message": "Whakapono Tohu"
    },
    "reminder_date_4564d12d": {
        "message": "Maumahara: { date }"
    },
    "remove_heading_style_5fdc8855": {
        "message": "Tango pane kāhua"
    },
    "remove_link_d1f2f4d0": {
        "message": "Tango Hononga"
    },
    "replace_e61834a7": {
        "message": "Whakakapi"
    },
    "replies_4a8577c8": {
        "message": "Ngā whakautu"
    },
    "reset_95a81614": {
        "message": "Tautuhi anō"
    },
    "resize_ec83d538": {
        "message": "Rahi anō"
    },
    "restore_auto_save_deccd84b": {
        "message": "Whakaora tiaki aunoa?"
    },
    "reverse_turnstile_does_not_yield_7558be06": {
        "message": "Hurihuri Whakamuri (Kare e Tuku)"
    },
    "rho_a0244a36": {
        "message": "Rho"
    },
    "rho_variant_415245cd": {
        "message": "Rho (Tauke)"
    },
    "rich_content_editor_2708ef21": {
        "message": "Ētita Ihirangi Whai Rawa"
    },
    "rich_text_area_press_oskey_f8_for_rich_content_edi_c2f651d": {
        "message": "Horahanga Kupu Taunaki. Perehi { OSKey }+F8 mo nga pokatata o te Kaiwhakatika Ihirangi Taonga."
    },
    "right_71ffdc4d": {
        "message": "Matau"
    },
    "right_align_39e7a32a": {
        "message": "Tiaro Matau"
    },
    "right_angle_bracket_d704e2d6": {
        "message": "Taiapa Koki Matau"
    },
    "right_arrow_35e0eddf": {
        "message": "Pere Matau"
    },
    "right_arrow_with_hook_29d92d31": {
        "message": "Pere Matau Me te Matau"
    },
    "right_ceiling_839dc744": {
        "message": "Taurangi Matau"
    },
    "right_curly_brace_5159d5cd": {
        "message": "Awhi Riiri Matau"
    },
    "right_downward_harpoon_arrow_d71b114f": {
        "message": "Pere Harpoon Matau Whakararo"
    },
    "right_floor_5392d5cf": {
        "message": "Papa Matau"
    },
    "right_to_left_9cfb092a": {
        "message": "Matau - ki te - Māui"
    },
    "right_upward_harpoon_arrow_f5a34c73": {
        "message": "Pere Hapapa Matau Whakarunga"
    },
    "rightward_arrow_32932107": {
        "message": "Pere Matau"
    },
    "rightward_pointing_triangle_60330f5c": {
        "message": "Tapatoru Tohu Whakamatau"
    },
    "romanian_13670c1e": {
        "message": "Romanian"
    },
    "rotate_image_90_degrees_2ab77c05": {
        "message": "Hurihia te ahua -90 nga nekehanga"
    },
    "rotate_image_90_degrees_6c92cd42": {
        "message": "Hurihia te ahua 90 nga nekehanga"
    },
    "rotation_9699c538": {
        "message": "Te hurihanga"
    },
    "row_fc0944a7": {
        "message": "Rārangi"
    },
    "row_group_979f5528": {
        "message": "Rōpū rārangi"
    },
    "russian_1e3e197": {
        "message": "Russian"
    },
    "sadly_the_pretty_html_editor_is_not_keyboard_acces_50da7665": {
        "message": "E pouri ana te ataahua HTML kaore i te papa patopato whakauru. Whakauru te mata HTML editor ataahua i konei."
    },
    "save_11a80ec3": {
        "message": "Tiaki"
    },
    "save_copy_ca63944e": {
        "message": "Tiakina kape"
    },
    "save_media_cb9e786e": {
        "message": "Tiaki Pāpāho"
    },
    "saved_icon_maker_icons_df86e2a1": {
        "message": "Kua tiakina Tohu Kaihanga Tohu"
    },
    "schedule_preview_3bcda153": {
        "message": "Pūwhakarite Arokite"
    },
    "science_8d92214a": {
        "message": "Pūtaiao"
    },
    "screen_readers_cannot_determine_what_is_displayed__6a5842ab": {
        "message": "Kaore e taea e ngā kaipānui mata te whakatau i ngā mea e whakātuhia ana i roto i te āhua me te kore kuputuhi rerekē, a, he maha ngā taura o ngā tau me ngā reta kaore i te whakāhua i te horopaki te tikanga rānei."
    },
    "screen_readers_cannot_determine_what_is_displayed__6f1ea667": {
        "message": "Kaore e taea e ngā kaipānui mata te whakatau i ngā mea e whakāturia ana i roto i te āhua me te kore kuputuhi rerekē, e whakātu ana i te ihirangi me te tikanga o te pakoko. Me ngāwari me te hāngai tōtika te kuputuhi rerekē."
    },
    "screen_readers_cannot_determine_what_is_displayed__a57e6723": {
        "message": "Kaore e taea e ngā kaipānui mata te whakatau i ngā mea e whakāturia ana i roto i te āhua me te kore kuputuhi rerekē, e whakātu ana i te ihirangi me te tikanga o te pakoko."
    },
    "screen_readers_cannot_interpret_tables_without_the_bd861652": {
        "message": "Kaore e taea e ngā kaipānui mata ki te whakamāori i ngā papa kaore te hanganga tika. Ko ngā pane ripanga e whakarato ana i te aronga me te kohinga ihirangi."
    },
    "screen_readers_cannot_interpret_tables_without_the_e62912d5": {
        "message": "Kaore e taea e ngā kaipānui mata ki te whakamāori i ngā papa kaore te hanganga tika. Ko ngā panuku tapanga e whakaatu ana i te horopaki me te mātauranga whānui o te ripanga."
    },
    "screen_readers_cannot_interpret_tables_without_the_f0bdec0f": {
        "message": "Kaore e taea e ngā kaipānui mata ki te whakamāori i ngā papa kaore te hanganga tika. Ko ngā pane ripanga whakarato ana i te ahunga me te tirohanga o te ihirangi."
    },
    "script_l_42a7b254": {
        "message": "Hōtuhi L"
    },
    "scroll_up_to_see_your_history_19b14cad": {
        "message": "Panuku ki runga ki te kite i tō hītori!"
    },
    "scrolls_up_to_the_previous_item_with_new_activity_99717459": {
        "message": "Ka pānuku ki runga ki te tūemi o mua me ngā mahi hou."
    },
    "search_280d00bd": {
        "message": "Rapu"
    },
    "select_audio_source_21043cd5": {
        "message": "Tīpakohia ororongo puna"
    },
    "select_crop_shape_d441feeb": {
        "message": "Tīpako tapahi āhua"
    },
    "select_language_7c93a900": {
        "message": "Tīpako Reo"
    },
    "select_video_source_1b5c9dbe": {
        "message": "Tīpakohia ataata puna"
    },
    "selected_linkfilename_c093b1f2": {
        "message": "Tīpakohia { linkFileName }"
    },
    "selection_b52c4c5e": {
        "message": "Tīpakonga"
    },
    "serbian_7187f1f2": {
        "message": "Serbian"
    },
    "set_header_scope_8c548f40": {
        "message": "Whakatau horopaki pane"
    },
    "set_minus_b46e9b88": {
        "message": "Tautuhi Minus"
    },
    "set_table_header_cfab13a0": {
        "message": "Whakatau pane ripanga"
    },
    "sharp_music_ab956814": {
        "message": "Koi (Puoro)"
    },
    "shift_arrows_4d5785fe": {
        "message": "SHIFT+Pere"
    },
    "shift_o_to_open_the_pretty_html_editor_55ff5a31": {
        "message": "Neke O ki te huaki ataahua html etita."
    },
    "shortcut_911d6255": {
        "message": "Pokatata"
    },
    "show_all_ae37d610": {
        "message": "Whakātu katoa"
    },
    "show_audio_options_b489926b": {
        "message": "Whakaatutia ororongo kōwhiringa"
    },
    "show_image_options_1e2ecc6b": {
        "message": "Whakātu wāhanga āhua"
    },
    "show_link_options_545338fd": {
        "message": "Whakātu Hono Kōwhiringa"
    },
    "show_my_grades_ebd08684": {
        "message": "Whakātuhia aku Kōeke"
    },
    "show_studio_media_options_a0c748c6": {
        "message": "Tirohia nga Kōwhiringa Media Studio"
    },
    "show_video_options_6ed3721a": {
        "message": "Whakātu ataata kōwhiringa"
    },
    "sighted_users_browse_web_pages_quickly_looking_for_1d4db0c1": {
        "message": "Ngā kaiwhakamahi e āhei ana ki te tiro pūtirotiro tere i te ngā whārangi tukutuku, me te rapu i ngā pane nui, maia rānei. Ka whakawhirinaki ngā kaiwhakamahi pānui mata ki ngā pane mo te māramatanga o te horopaki. Me whakamahi ngā pane i te hanganga tika."
    },
    "sighted_users_browse_web_pages_quickly_looking_for_ade806f5": {
        "message": "Ngā kaiwhakamahi e āhei ana ki te tiro pūtirotiro tere i te ngā whārangi tukutuku, me te rapu i ngā pane nui, maia rānei. Ka whakawhirinaki ngā kaiwhakamahi pānui mata ki ngā pane mo te māramatanga o te horopaki. Me whai kiko ngā pane ki roto i te hanganga tika."
    },
    "sigma_5c35e553": {
        "message": "Sigma"
    },
    "sigma_variant_8155625": {
        "message": "Sigma (Taupe)"
    },
    "single_color_image_4e5d4dbc": {
        "message": "Whakapakoko kotahi te Tae"
    },
    "single_color_image_color_95fa9a87": {
        "message": "Takakau Tae Whakaahua Tae"
    },
    "size_b30e1077": {
        "message": "Rahi"
    },
    "size_of_caption_file_is_greater_than_the_maximum_m_bff5f86e": {
        "message": "Te rahi o te tapanga kōnae nui ake i te mōrahi { max } kb tukua rahi kōnae rahi."
    },
    "slovak_69f48e1b": {
        "message": "Slovak"
    },
    "slovenian_30ae5208": {
        "message": "Slovenian"
    },
    "small_b070434a": {
        "message": "Iti"
    },
    "social_studies_13fa30c7": {
        "message": "Ako Hāpori"
    },
    "solid_circle_9f061dfc": {
        "message": "Porowhita Mārō"
    },
    "something_went_wrong_89195131": {
        "message": "I hē tētahi mea."
    },
    "something_went_wrong_accessing_your_webcam_6643b87e": {
        "message": "I hapa i te wā e uru ana i tō paetukutuku kāmera"
    },
    "something_went_wrong_and_i_don_t_know_what_to_show_e0c54ec8": {
        "message": "I raruraru tētahi mea me taku kore e mōhio he aha te mea hei whakātu ki a koe."
    },
    "something_went_wrong_check_your_connection_reload__c7868286": {
        "message": "I hē tētahi mea. Tirohia to hononga, utaina ano te wharangi, ka ngana ano."
    },
    "something_went_wrong_d238c551": {
        "message": "I raruraru tētahi mea"
    },
    "something_went_wrong_while_sharing_your_screen_8de579e5": {
        "message": "He hapa i te wā e tuari ana i tō mata."
    },
    "sorry_we_don_t_support_multiple_files_fb9478b0": {
        "message": "Aroha mai, kaore matou e tautoko i nga konae maha."
    },
    "sort_by_e75f9e3e": {
        "message": "Wehewehe e"
    },
    "spades_suit_b37020c2": {
        "message": "Haka (Hutu)"
    },
    "spanish_de9de5d6": {
        "message": "Hapanihi"
    },
    "square_511eb3b3": {
        "message": "Tapawha"
    },
    "square_cap_9ec88646": {
        "message": "Potae Tapawha"
    },
    "square_cup_b0665113": {
        "message": "Kapu tapawha"
    },
    "square_root_e8bcbc60": {
        "message": "Putake tapawha"
    },
    "square_root_symbol_d0898a53": {
        "message": "Tohu Putake Tapawha"
    },
    "square_subset_17be67cb": {
        "message": "Roopuiti tapawha"
    },
    "square_subset_strict_7044e84f": {
        "message": "Roopu Waahanga Tapawha (Paua)"
    },
    "square_superset_3be8dae1": {
        "message": "Tapawha Superset"
    },
    "square_superset_strict_fa4262e4": {
        "message": "Huinga Tuatoru Tapawha (Paua)"
    },
    "square_unordered_list_b15ce93b": {
        "message": "Tapawhā rārangi kore"
    },
    "star_8d156e09": {
        "message": "Whetū"
    },
    "start_over_f7552aa9": {
        "message": "Tīmata Anō"
    },
    "start_recording_9a65141a": {
        "message": "Timata te hopu ana"
    },
    "startdate_to_enddate_d245175b": {
        "message": "{ startDate } ki te { endDate }"
    },
    "startdatetime_enddatetime_20abc10e": {
        "message": "{ startDateTime } - { endDateTime }"
    },
    "startdatetime_endtime_49741bbe": {
        "message": "{ startDateTime } - { endTime }"
    },
    "starttime_to_endtime_d7cc249d": {
        "message": "{ startTime } ki te { endTime }"
    },
    "steel_blue_14296f08": {
        "message": "Te rino Kahurangi"
    },
    "student_to_do_c018c835": {
        "message": "Hei Mahi a te Tauira"
    },
    "studio_media_options_ee504361": {
        "message": "kōwhiringa pāpāho studio"
    },
<<<<<<< HEAD
=======
    "studio_media_options_tray_cfb94654": {
        "message": "Paepae Kōwhiringa Papapāho Studio"
    },
>>>>>>> eb82fcc9
    "styles_2aa721ef": {
        "message": "Ngā Kāhua"
    },
    "submit_a3cc6859": {
        "message": "Tuku"
    },
    "submitted_318fad53": {
        "message": "Kua tukuna"
    },
    "subscript_59744f96": {
        "message": "Tuhinga"
    },
    "subset_19c1a92f": {
        "message": "Roopuiti"
    },
    "subset_strict_8d8948d6": {
        "message": "Roopuiti (Paua)"
    },
    "succeeds_9cc31be9": {
        "message": "Ka angitū"
    },
    "succeeds_equal_158e8c3a": {
        "message": "Ka Angitu Ōrite"
    },
    "success_to_do_created_e34ed395": {
        "message": "Angitu: Hei Mahi kua hāngaia"
    },
    "sum_b0842d31": {
        "message": "Huihuinga"
    },
    "superscript_8cb349a2": {
        "message": "Tuhinga nui"
    },
    "superscript_and_subscript_37f94a50": {
        "message": "Tuhituhi me te Tuhituhi"
    },
    "superset_c4db8a7a": {
        "message": "Hupiripiri"
    },
    "superset_strict_c77dd6d2": {
        "message": "Superset (Maua)"
    },
    "supported_file_types_srt_or_webvtt_7d827ed": {
        "message": "Ngā kōnae momo kua tautokotia: SRT me WebVTT rānei"
    },
    "swahili_5caeb4ba": {
        "message": "Swahili"
    },
    "swedish_59a593ca": {
        "message": "Huīteniana"
    },
    "switch_to_pretty_html_editor_a3cee15f": {
        "message": "Hurihia ki te Kaiwhakatika HTML ataahua"
    },
    "switch_to_raw_html_editor_f970ae1a": {
        "message": "Huri ki te Kaiwhakatika HTML mata"
    },
    "switch_to_the_html_editor_146dfffd": {
        "message": "Huri ki te mata html ētita"
    },
    "switch_to_the_rich_text_editor_63c1ecf6": {
        "message": "Huri ki te whai rawa kuputuhi ētita"
    },
    "syllabus_f191f65b": {
        "message": "Marautanga"
    },
    "system_audio_allowed_b2508f8c": {
        "message": "Punaha Oro Whakaaetia"
    },
    "system_audio_disabled_c177bd13": {
        "message": "Punaha Oro Monokia"
    },
    "tab_arrows_4cf5abfc": {
        "message": "TAB/ngā pere"
    },
    "table_header_starting_with_start_ffcabba6": {
        "message": "Ka timata te pane ripanga mei te { start }"
    },
    "table_starting_with_start_e7232848": {
        "message": "Ripanga e timata ana me { start }"
    },
    "tables_headers_should_specify_scope_5abf3a8e": {
        "message": "Me tautuhi ngā pane ripanga ki te whakaputa te hōkai."
    },
    "tables_should_include_a_caption_describing_the_con_e91e78fc": {
        "message": "Me whakauru ngā ripanga ki tētahi tuhinga e whakaatu ana i ngā ihirangi o te ripanga."
    },
    "tables_should_include_at_least_one_header_48779eac": {
        "message": "Me whakauru ngā ripanga i te iti rawa o te pane kotahi."
    },
    "tagalog_74906db7": {
        "message": "Tagalog"
    },
    "task_16b0ef38": {
        "message": "Mahi"
    },
    "tau_880974b7": {
        "message": "Tau"
    },
    "teal_f729a294": {
        "message": "Tira"
    },
    "text_7f4593da": {
        "message": "Kuputuhi"
    },
    "text_background_color_16e61c3f": {
        "message": "Kuputuhi Papamuri Tae"
    },
    "text_color_acf75eb6": {
        "message": "Kuputuhi tae"
    },
    "text_is_difficult_to_read_without_sufficient_contr_69e62bd6": {
        "message": "He uaua te panui, kaore he rerekētanga i waenga i te tuhinga me te papamuri, ina koa mo te hunga e iti ana te kite."
    },
    "text_larger_than_18pt_or_bold_14pt_should_display__5c364db6": {
        "message": "Ko te kuputuhi nui ake i te 18pt (me te maia 14pt) me whakātu i te ōwehenga rerekē iti o te 3: 1."
    },
    "text_optional_384f94f7": {
        "message": "Kuputuhi (kōwhiringa)"
    },
    "text_position_8df8c162": {
        "message": "Kuputuhi Tūnga"
    },
    "text_size_887c2f6": {
        "message": "Kuputuhi Rahi"
    },
    "text_smaller_than_18pt_or_bold_14pt_should_display_aaffb22b": {
        "message": "Ko te kuputuhi iti atu i te 18pt (me te maia 14pt) me whakātu i te ōwehenga rerekē iti o te 4.5: 1."
    },
    "thai_8f9bc548": {
        "message": "Thai"
    },
    "the_best_assignment_15e98be1": {
        "message": "Te whakataunga tino pai"
    },
    "the_date_and_time_this_to_do_is_due_74c823d4": {
        "message": "Te rā me te wā hei mahi tēnei"
    },
    "the_document_preview_is_currently_being_processed__7d9ea135": {
        "message": "Kei te tukatuka i tēnei wā te arokite tuhinga. Tēnā koa ngana anō i muri mai."
    },
    "the_first_heading_on_a_page_should_be_an_h2_859089f2": {
        "message": "Ko te pane tuatahi o te wharangi me H2."
    },
    "the_following_content_is_partner_provided_ed1da756": {
        "message": "Ko ngā kōrero e whai ake nei he hoa mahi"
    },
    "the_material_is_in_the_public_domain_279c39a3": {
        "message": "Ko te rauemi kei roto i te rohe tūmatanui"
    },
    "the_material_is_licensed_under_creative_commons_3242cb5e": {
        "message": "Raihanatia te rauemi i raro i te Auaha Noa"
    },
    "the_material_is_subject_to_an_exception_e_g_fair_u_a39c8ca2": {
        "message": "He kaupapa ngā rauemi ki te rerekētanga - hei tauira whakamahi tika, te tika ki te whakahoke, ētahi atu rānei i raro i ngā manatārua ture e hāngai ana"
    },
    "the_preceding_content_is_partner_provided_d753928c": {
        "message": "Ko te tuhinga o mua he hoa mahi"
    },
    "the_pretty_html_editor_is_not_keyboard_accessible__d6d5d2b": {
        "message": "Te ataahua HTML kaore i te papa patopato whakauru. Pēhi Neke O ki te huaki mata html etita."
    },
    "the_selected_file_exceeds_the_maxsize_byte_limit_f7e8c771": {
        "message": "Ko te konae kua tohua he nui ake i te { maxSize } Tepe paita"
    },
    "there_are_no_points_associated_with_this_item_449c712a": {
        "message": "Kaore ngā koinga e hono ana ki tēnei tūemi"
    },
    "there_is_nothing_planned_for_today_e09bfc8c": {
        "message": "Kaore he whakahaere i whakaritea mo tēnei rā."
    },
    "therefore_d860e024": {
        "message": "No reira"
    },
    "theta_ce2d2350": {
        "message": "Teta"
    },
    "theta_variant_fff6da6f": {
        "message": "Theta (Tauke)"
    },
    "thick_downward_arrow_b85add4c": {
        "message": "Pere Whakararo Matotoru"
    },
    "thick_left_arrow_d5f3e925": {
        "message": "Mātotoru Mauī Pere"
    },
    "thick_leftward_arrow_6ab89880": {
        "message": "Mātotoru Whakataha maui Pere"
    },
    "thick_right_arrow_3ed5e8f7": {
        "message": "Mātotoru Matau Pere"
    },
    "thick_rightward_arrow_a2e1839e": {
        "message": "Mātotoru Matau paroita Pere"
    },
    "thick_upward_arrow_acd20328": {
        "message": "Mātotoru Ki runga paroita Pere"
    },
    "this_document_cannot_be_displayed_within_canvas_7aba77be": {
        "message": "E kore e taea te whakaatu i tēnei tuhinga i roto i Canvas."
    },
    "this_equation_cannot_be_rendered_in_basic_view_9b6c07ae": {
        "message": "IWhakuru whārite"
    },
    "this_image_is_currently_unavailable_25c68857": {
        "message": "Kaore tēnei āhua i te wātea i tēnei wā"
    },
    "though_your_video_will_have_the_correct_title_in_t_90e427f3": {
        "message": "Ahakoa tō ataata te taitara tika i roto i te tirotiro, i hapa te whakahou i roto i te pātengi raraunga."
    },
    "time_2b5aac58": {
        "message": "Wā"
    },
    "timebar_a4d18443": {
        "message": "Tapareti"
    },
    "title_ee03d132": {
        "message": "taitara"
    },
    "title_is_required_6ddcab69": {
        "message": "Te taitara e hiahiatia ana"
    },
    "to_be_posted_when_d24bf7dc": {
        "message": "Hei whakairi: { when }"
    },
    "to_do_1d554f36": {
        "message": "Hei mahi"
    },
    "to_do_date_4b211ad0": {
        "message": "Hei Mahi: { date }"
    },
    "to_do_items_loading_d1cdfcd5": {
        "message": "Ngā Hei Mahi Ngā Tūemi e uta ana"
    },
    "to_do_when_2783d78f": {
        "message": "Hei Mahi: { when }"
    },
    "today_76e10f9c": {
        "message": "I tēnei rā tonu"
    },
    "today_at_date_8ac30d6": {
        "message": "I tēnei rā kī { date }"
    },
    "toggle_summary_group_413df9ac": {
        "message": "Takahuri { summary } roopu"
    },
    "toggle_tooltip_d3b7cb86": {
        "message": "Takahuri taputapu"
    },
    "tomorrow_9a6c9a00": {
        "message": "Apopo"
    },
    "tomorrow_at_date_b53f2cf1": {
        "message": "Apopo kī { date }"
    },
    "tools_2fcf772e": {
        "message": "Ngā Taputapu"
    },
    "top_66e0adb6": {
        "message": "Runga"
    },
    "tray_839df38a": {
        "message": "Pereki"
    },
    "triangle_6072304e": {
        "message": "Tapatoru"
    },
    "turkish_5b69578b": {
        "message": "Tākei"
    },
    "turnstile_yields_f9e76df1": {
        "message": "Takahuri (Nga Hua)"
    },
    "type_control_f9_to_access_image_options_text_a47e319f": {
        "message": "patopato Control F9 ki te whakauru ngā kōwhiringa āhua. { text }"
    },
    "type_control_f9_to_access_link_options_text_4ead9682": {
        "message": "patopato Control F9 ki te whakauru ngā kōwhiringa hono. { text }"
    },
    "type_control_f9_to_access_table_options_text_92141329": {
        "message": "patopato Control F9 ki te whakauru ngā kōwhiringa ripanga. { text }"
    },
    "ukrainian_945b00b7": {
        "message": "Ukrainian"
    },
    "unable_to_determine_resource_selection_url_7867e060": {
        "message": "Kaore e taea te whakatau url whiriwhiri rauemi"
    },
    "unable_to_mark_as_complete_8141856d": {
        "message": "Kaore e taea te tohu kua oti."
    },
    "union_e6b57a53": {
        "message": "Uniana"
    },
    "unpublished_dfd8801": {
        "message": "kaore i pānuitia"
    },
    "untitled_16aa4f2b": {
        "message": "Taitara kore"
    },
    "untitled_efdc2d7d": {
        "message": "taitara kore"
    },
    "up_and_left_diagonal_arrow_e4a74a23": {
        "message": "Ki runga Na Mauī Hauroki Pere"
    },
    "up_and_right_diagonal_arrow_935b902e": {
        "message": "Ki runga Na Matau Hauroki Pere"
    },
    "up_c553575d": {
        "message": "Ake"
    },
    "upload_document_253f0478": {
        "message": "Tikiake Tuhinga"
    },
    "upload_file_fd2361b8": {
        "message": "Tukuake kōnae"
    },
    "upload_image_6120b609": {
        "message": "Tukuake Whakāturanga"
    },
    "upload_media_ce31135a": {
        "message": "Tukuatu pāpāho"
    },
    "upload_record_media_e4207d72": {
        "message": "Tukuatu/Tāhopu Pāpāpho"
    },
    "uploading_19e8a4e7": {
        "message": "E tikiake ana"
    },
    "uppercase_alphabetic_ordered_list_3f5aa6b2": {
        "message": "Wakapū teitei rārangi kua rārangitia"
    },
    "uppercase_delta_d4f4bc41": {
        "message": "Pūmatua Delta"
    },
    "uppercase_gamma_86f492e9": {
        "message": "Pūmatua Gamma"
    },
    "uppercase_lambda_c78d8ed4": {
        "message": "Pūmatua Lambda"
    },
    "uppercase_omega_8aedfa2": {
        "message": "Pūmatua Omega"
    },
    "uppercase_phi_caa36724": {
        "message": "Pūmatua Ph"
    },
    "uppercase_pi_fcc70f5e": {
        "message": "Pūmatua Pi"
    },
    "uppercase_psi_6395acbe": {
        "message": "Pūmatua Psi"
    },
    "uppercase_roman_numeral_ordered_list_853f292b": {
        "message": "Roman tātai teitei kua rārangitia"
    },
    "uppercase_sigma_dbb70e92": {
        "message": "Pūmatua Sigma"
    },
    "uppercase_theta_49afc891": {
        "message": "Pūmatua Theta"
    },
    "uppercase_upsilon_8c1e623e": {
        "message": "Pūmatua Upsilon"
    },
    "uppercase_xi_341e8556": {
        "message": "Pūmatua Xi"
    },
    "upsilon_33651634": {
        "message": "Upsilon"
    },
    "upward_and_downward_pointing_arrow_fa90a918": {
        "message": "Pere Tohu Whakarunga, Whakararo"
    },
    "upward_and_downward_pointing_arrow_thick_d420fdef": {
        "message": "Pere Tohu Whakarunga, Whakararo (Matotoru)"
    },
    "upward_arrow_9992cb2d": {
        "message": "Pere Whakarunga"
    },
    "upward_pointing_triangle_d078d7cb": {
        "message": "Tapatoru Tohu Whakarunga"
    },
    "url_22a5f3b8": {
        "message": "URL"
    },
    "usage_right_ff96f3e2": {
        "message": "Tika mo te whakamahinga:"
    },
    "usage_rights_required_5fe4dd68": {
        "message": "Tika mo te whakamahinga (e hiahiatia ana)"
    },
    "use_arrow_keys_to_navigate_options_2021cc50": {
        "message": "Whakamahia ngā kī pere pere hei whakawhiti i nga wāhanga."
    },
    "use_arrow_keys_to_select_a_shape_c8eb57ed": {
        "message": "Mahia ngā kī pero ki te tīpako he āhua."
    },
    "use_arrow_keys_to_select_a_size_699a19f4": {
        "message": "Mahia ngā kī pero ki te tīpako he rahi."
    },
    "use_arrow_keys_to_select_a_text_position_72f9137c": {
        "message": "Mahia ngā kī pero ki te tīpako he kuputuhi tūnga."
    },
    "use_arrow_keys_to_select_a_text_size_65e89336": {
        "message": "Mahia ngā kī pero ki te tīpako he kuputuhi rahi."
    },
    "use_arrow_keys_to_select_an_outline_size_e009d6b0": {
        "message": "Mahia ngā kī pero ki te tīpako he whakahuahua rahi."
    },
    "used_by_screen_readers_to_describe_the_content_of__4f14b4e4": {
        "message": "Ka whakamahia e te hunga panui mata ki te whakaahua i nga ihirangi o te { TYPE }"
    },
    "used_by_screen_readers_to_describe_the_content_of__b1e76d9e": {
        "message": "Whakamahia e ngā kaipānui mata hei whakāhua i ngā ihirangi o te āhua"
    },
    "used_by_screen_readers_to_describe_the_video_37ebad25": {
        "message": "Whakamahia e ngā kaipānui mata hei whakāhua i te ataata"
    },
    "user_documents_c206e61f": {
        "message": "Kaiwhakamahi Tuhinga"
    },
    "user_files_78e21703": {
        "message": "Ngā Kaiwhakamahi Kōnae"
    },
    "user_images_b6490852": {
        "message": "Ngā Āhua O Ngā Kaiwhakamahi"
    },
    "user_media_14fbf656": {
        "message": "Kaiwhakamahi Pāpāho"
    },
    "vector_notation_cf6086ab": {
        "message": "Vector (Tuhinga)"
    },
    "vertical_bar_set_builder_notation_4300495f": {
        "message": "Pae Poutū (Tautuhi Tohu Kaihanga)"
    },
    "vertical_dots_bfb21f14": {
        "message": "Poutū Ira"
    },
    "video_options_24ef6e5d": {
        "message": "Ataata Kōwhiringa"
    },
    "video_options_tray_3b9809a5": {
        "message": "Ataata Kōwhiringa Pereki"
    },
    "video_player_b371005": {
        "message": "Kaitākaro Ataata"
    },
    "video_player_for_9e7d373b": {
        "message": "Kaitākaro Ataata mō "
    },
    "video_player_for_title_ffd9fbc4": {
        "message": "Kaitākaro Ataata mō { title }"
    },
    "vietnamese_e7a76583": {
        "message": "Vietnamese"
    },
    "view_all_e13bf0a6": {
        "message": "Titiro ki te Katoa"
    },
    "view_ba339f93": {
        "message": "Tirohia"
    },
    "view_description_30446afc": {
        "message": "Tirohia te whakāturanga"
    },
    "view_keyboard_shortcuts_34d1be0b": {
        "message": "Titiro npapa patopato tapahi poto"
    },
    "view_next_week_7f61f755": {
        "message": "Tirohia a tēra wiki"
    },
    "view_previous_week_6f83849f": {
        "message": "Tirohia te wiki o muri"
    },
    "view_title_description_67940918": {
        "message": "Tirohia { title } te whakāturanga"
    },
    "view_word_and_character_counts_a743dd0c": {
        "message": "Tatauhia nga kupu me nga tohu."
    },
    "we_couldn_t_detect_a_working_microphone_connected__ceb71c40": {
        "message": "Kaore i kitea he orooro e mahi ana e hono ana ki tō pūrere."
    },
    "we_couldn_t_detect_a_working_webcam_connected_to_y_6715cc4": {
        "message": "Kaore i kitea he ipurangi kāmera e hono ana ki tō pūrere."
    },
    "we_couldn_t_detect_a_working_webcam_or_microphone__263b6674": {
        "message": "Kaore i kitea he ipurangi kāmera ara orooro hono ki tō pūrere."
    },
    "webcam_disabled_30c66986": {
        "message": "Webcam Monokia"
    },
    "webcam_fe91b20f": {
        "message": "Paetukutuku Kāmera"
    },
    "webpages_should_only_have_a_single_h1_which_is_aut_dc99189e": {
        "message": "Ko nga wharangi Tukutuku kia kotahi anake te H1, ka whakamahia aunoatia e te Taitara o te wharangi. Ko te pane tuatahi o to ihirangi me H2."
    },
    "weekly_schedule_navigation_6b042645": {
        "message": "Ia wiki pūwhakarite whakaterenga"
    },
    "welsh_42ab94b1": {
        "message": "Welsh"
    },
    "when_markup_is_used_that_visually_formats_items_as_f941fc1b": {
        "message": "Ina whakamahia te tohu tohu i ngā taonga tautuhi tirohanga hei rārangi, ēngari kaore e tohu i te hononga o te rārangi, he uaua ki ngā kaiwhakamahi te whakawhiti i ngā kōrero."
    },
    "white_87fa64fd": {
        "message": "Ma"
    },
    "why_523b3d8c": {
        "message": "He aha"
    },
    "width_492fec76": {
        "message": "Te whānuitanga"
    },
    "width_and_height_must_be_numbers_110ab2e3": {
        "message": "Te whānuitanga me te teitei me mahi hei nama"
    },
    "width_x_height_px_ff3ccb93": {
        "message": "{ width } x { height }px"
    },
    "wiki_home_9cd54d0": {
        "message": "Wiki Kainga"
    },
    "word_count_c77fe3a6": {
        "message": "Kupu Kaute"
    },
    "words_b448b7d5": {
        "message": "Kupu"
    },
    "wreath_product_200b38ef": {
        "message": "Te karaehe Hua"
    },
    "xi_149681d0": {
        "message": "Xi"
    },
    "yes_dde87d5": {
        "message": "Ae"
    },
    "yesterday_at_date_1aa6d18e": {
        "message": "Inanahi nei kī { date }"
    },
    "yesterday_c6bd6abf": {
        "message": "Inanahi"
    },
    "yiddish_f96986df": {
        "message": "Yiddish"
    },
    "you_have_media_feedback_f5f9aba8": {
        "message": "Kei a koe te urupare pāpāho."
    },
    "you_have_unsaved_changes_in_the_icon_maker_tray_do_e8cf5f1b": {
        "message": "He huringa kare ano koe i tiakina i roto i te Paepae Kaihanga Ata. Me haere tonu me te kore e tiaki i enei huringa?"
    },
    "you_may_need_to_adjust_additional_headings_to_main_975f0eee": {
        "message": "Ka hiahia pea koe ki te whakatika i etahi atu pane ki te pupuri i te arorangi wharangi."
    },
    "you_may_not_upload_an_empty_file_11c31eb2": {
        "message": "Kaore koe e taea te tikiake he kōnae kore"
    },
    "you_must_provide_a_date_and_time_a86839d2": {
        "message": "Me whakarato he rā me te wā."
    },
    "you_ve_scrolled_back_to_your_very_first_to_do_29374681": {
        "message": "Kua hoki koe ki to Hei - Mahi tino tuatahi!"
    },
    "your_image_has_been_compressed_for_icon_maker_imag_2e45cd91": {
        "message": "Kua kōpekehia to ahua mo te Kaihanga Ata. Ko nga whakaahua iti iho I te { size } KB e kore e kōpeketia."
    },
    "your_microphone_is_blocked_in_the_browser_settings_42af0ddc": {
        "message": "Kua aukatitia tō orooro i roto i te tautuhinga tirotiro."
    },
    "your_webcam_and_microphone_are_blocked_in_the_brow_73357dc6": {
        "message": "Tō ipurangi kāmera me tō orooro kua aukatitia i roto i te tautuhinga tirotiro."
    },
    "your_webcam_is_blocked_in_the_browser_settings_7f638128": {
        "message": "Tō ipurangi kāmera kua aukatitia i roto i te tirotiro tautuhinga."
    },
    "your_webcam_may_already_be_in_use_6cd64c25": {
        "message": "Kei te whakamahia pea tō paetukutuku kāmera."
    },
    "zeta_5ef24f0e": {
        "message": "Zeta"
    },
    "zoom_f3e54d69": {
        "message": "Topa"
    },
    "zoom_in_image_bb97d4f": {
        "message": "Topa mai whakaahua"
    },
    "zoom_out_image_d0a0a2ec": {
        "message": "Topa ki waho whakaahua"
    }
}<|MERGE_RESOLUTION|>--- conflicted
+++ resolved
@@ -2324,9 +2324,6 @@
     "something_went_wrong_while_sharing_your_screen_8de579e5": {
         "message": "He hapa i te wā e tuari ana i tō mata."
     },
-    "sorry_we_don_t_support_multiple_files_fb9478b0": {
-        "message": "Aroha mai, kaore matou e tautoko i nga konae maha."
-    },
     "sort_by_e75f9e3e": {
         "message": "Wehewehe e"
     },
@@ -2396,12 +2393,9 @@
     "studio_media_options_ee504361": {
         "message": "kōwhiringa pāpāho studio"
     },
-<<<<<<< HEAD
-=======
     "studio_media_options_tray_cfb94654": {
         "message": "Paepae Kōwhiringa Papapāho Studio"
     },
->>>>>>> eb82fcc9
     "styles_2aa721ef": {
         "message": "Ngā Kāhua"
     },
