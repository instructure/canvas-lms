{
    "a_great_discussion_6526a6d9": {
        "message": "He kōrerorero pai"
    },
    "a_wonderful_assignment_d3139d9b": {
        "message": "He whakataunga tino pai"
    },
    "access_the_pretty_html_editor_37168efe": {
        "message": "Whakauru te HTML editor ataahua"
    },
    "accessibility_checker_b3af1f6c": {
        "message": "Kaitirotiro te whakaurutanga"
    },
    "add_8523c19b": {
        "message": "Tāpiri"
    },
    "add_another_f4e50d57": {
        "message": "Tāpiri tētahi atu"
    },
    "add_cc_subtitles_55f0394e": {
        "message": "Tāpiri CC/Ngā Tohuwai"
    },
    "add_image_60b2de07": {
        "message": "Tāpiri Āhua"
    },
    "add_to_do_7537af64": {
        "message": "Tāpiri Hei Mahi"
    },
    "add_to_do_7def3c37": {
        "message": "Tāpiri Hei Mahi"
    },
    "address_3159962f": {
        "message": "Wāhi noho:"
    },
    "align_11050992": {
        "message": "Whakarārangi"
    },
    "align_center_ca078feb": {
        "message": "Whakarārangi ki waenganui"
    },
    "align_left_e9f1f93b": {
        "message": "Whakarārangi ki maui"
    },
    "align_right_9bad3ac1": {
        "message": "Whakarārangi ki matau"
    },
    "alignment_and_lists_5cebcb69": {
        "message": "Whakahurihuri me ngā Rārangi"
    },
    "all_4321c3a1": {
        "message": "Katoa"
    },
    "all_apps_a50dea49": {
        "message": "Ngā Raraunga Katoa"
    },
    "all_day_fb42c4fc": {
        "message": "Te rā katoa"
    },
    "all_items_loaded_aa256183": {
        "message": "Kua utaina ngā tūemi katoa"
    },
    "alphabetical_55b5b4e0": {
        "message": "Whakarārangitia ā pū"
    },
    "alt_text_611fb322": {
        "message": "Alt Kuputuhi"
    },
    "an_amazing_discussion_assignment_e5c8bd6b": {
        "message": "He kōrerorero whakataunga tino miharo"
    },
    "an_error_occured_reading_the_file_ff48558b": {
        "message": "He hapa i puta i te wā e pānui ana i te kōnae"
    },
    "an_error_occurred_attempting_to_dismiss_the_opport_f86e0667": {
        "message": "He hapa i puta i te wā e ngana ana ki te whakakore i te mea angitu."
    },
    "an_error_occurred_making_a_network_request_d1bda348": {
        "message": "I puta he hapa i te wā e hanga ana i te tono whatunga"
    },
    "an_error_occurred_uploading_your_media_71f1444d": {
        "message": "He hapa i puta i te wā e tikiake ana i tō pāpāhō."
    },
    "announcement_fb4cb645": {
        "message": "Pānui"
    },
    "announcement_list_da155734": {
        "message": "Rārangi Pānuitanga"
    },
    "announcements_a4b8ed4a": {
        "message": "Pānuitanga"
    },
    "apply_781a2546": {
        "message": "Tono"
    },
    "apply_changes_to_all_instances_of_this_icon_maker__2642f466": {
        "message": "Tonoa huringa ki nga ahuatanga katoa o tenei Ata Kaihanga Ata i te Akoranga"
    },
    "apps_54d24a47": {
        "message": "Tono"
    },
    "are_you_sure_you_want_to_delete_this_planner_item_b71e330c": {
        "message": "E pono ana koe kei te hiahia koe kia mukua tenei mahere tūemi?"
    },
    "arrows_464a3e54": {
        "message": "Pere"
    },
    "art_icon_8e1daad": {
        "message": "Toi Tohu"
    },
    "aspect_ratio_will_be_preserved_cb5fdfb8": {
        "message": "E tiaki i Hau aronga"
    },
    "assignment_976578a8": {
        "message": "Whakataunga"
    },
    "assignments_1e02582c": {
        "message": "Ngā Whakataunga"
    },
    "assignmenttype_title_6612d008": {
        "message": "{ assignmentType } { title }."
    },
    "assignmenttype_title_all_day_on_datetime_9768903c": {
        "message": "{ assignmentType } { title }, i te rā katoa { datetime }."
    },
    "assignmenttype_title_at_datetime_478f0709": {
        "message": "{ assignmentType } { title }, ī { datetime }."
    },
    "assignmenttype_title_at_datetime_until_endtime_a5900e38": {
        "message": "{ assignmentType } { title }, ī { datetime } tae noa kī { endTime }"
    },
    "assignmenttype_title_due_datetime_a112d8ff": {
        "message": "{ assignmentType } { title }, tika { datetime }."
    },
    "assignmenttype_title_has_a_to_do_time_at_datetime_e07310e8": {
        "message": "{ assignmentType } { title } he hei mahi wā ī { datetime }."
    },
    "assignmenttype_title_is_marked_as_done_a8dc46ef": {
        "message": "{ assignmentType } { title } kua tohua kua oti."
    },
    "assignmenttype_title_is_not_marked_as_done_ba80ba66": {
        "message": "{ assignmentType } { title } kaore i tohua kua oti."
    },
    "assignmenttype_title_posted_datetime_cab69444": {
        "message": "{ assignmentType } { title } whakairi { datetime }."
    },
    "assignmenttype_title_reminder_datetime_33fa66d5": {
        "message": "{ assignmentType } { title }, maumahara { datetime }."
    },
    "attributes_963ba262": {
        "message": "Huanga"
    },
    "audio_and_video_recording_not_supported_please_use_5ce3f0d7": {
        "message": "Orooro me te tāhopu ataata kaore i te tautokotia tēnā koa whakamahia he pūtirotiro rerekē."
    },
    "audio_options_feb58e2c": {
        "message": "Ororongo Kōwhiringa"
    },
    "audio_options_tray_33a90711": {
        "message": "Ororongo Kōwhiringa Paepae"
    },
    "audio_player_for_title_20cc70d": {
        "message": "Kaitākaro ororongo mō { title }"
    },
    "auto_saved_content_exists_would_you_like_to_load_t_fee528f2": {
        "message": "Tiaki-aunoa ngā ihirangi kei te tiari. Kei te hiahia koe ki te uta i te tiaki-aunoa ihirangi?"
    },
    "available_folders_694d0436": {
        "message": "Ngā kōpaki e wātea ana"
    },
    "basic_554cdc0a": {
        "message": "Taketake"
    },
    "beginning_of_your_to_do_history_61ef2dce": {
        "message": "Te timatatanga o tō hītori Hei-Mahi"
    },
    "below_81d4dceb": {
        "message": "Raro"
    },
    "below_is_an_example_of_how_students_will_see_their_8f7e7971": {
        "message": "Kai raro he tauira pehea ai ngā ākonga e kite i tā rātou pūwhakarite"
    },
    "black_4cb01371": {
        "message": "Pango"
    },
    "blue_daf8fea9": {
        "message": "Kikorangi"
    },
    "bottom_third_5f5fec1d": {
        "message": "Raro Tuatoru"
    },
    "brick_f2656265": {
        "message": "Pereki"
    },
    "c_2001_acme_inc_283f7f80": {
        "message": "(c) 2001 Acme Inc."
    },
    "calendar_a8563bb2": {
        "message": "Maramataka:"
    },
    "calendar_event_89aadc1c": {
        "message": "Tauwhāinga Māramataka"
    },
    "cancel_caeb1e68": {
        "message": "Whakakore"
    },
    "canvas_planner_98ed106": {
        "message": "Canvas Mahere"
    },
    "choose_caption_file_9c45bc4e": {
        "message": "Kōwhiria kōnae tapanga"
    },
    "choose_usage_rights_33683854": {
        "message": "Kōwhiria ngā mōtika whakamahi ..."
    },
    "circle_484abe63": {
        "message": "Porohita"
    },
    "circle_unordered_list_9e3a0763": {
        "message": "Porohitatia te rārangi kore"
    },
    "clear_2084585f": {
        "message": "Ūkui"
    },
    "clear_image_3213fe62": {
        "message": "Maamaa whakaahua"
    },
    "clear_selected_file_82388e50": {
        "message": "Whakawātea kōnae kua tīpakohia"
    },
    "clear_selected_file_filename_2fe8a58e": {
        "message": "Whakawātea kōnae kua tīpakohia: { filename }"
    },
    "click_or_shift_click_for_the_html_editor_25d70bb4": {
        "message": "Pāwhiri ara neke rānei pāwhiri mo te html editor."
    },
    "click_to_embed_imagename_c41ea8df": {
        "message": "Pāwhiritia ki te whakaū i { imageName }"
    },
    "click_to_hide_preview_3c707763": {
        "message": "Pāwhiri ki te huna i te arokite"
    },
    "click_to_insert_a_link_into_the_editor_c19613aa": {
        "message": "Pāwhiritia ki te kōkuhu i tētahi hononga ki te ētita."
    },
    "click_to_show_preview_faa27051": {
        "message": "Pāwhiri ki te kite i te arokite"
    },
    "close_a_menu_or_dialog_also_returns_you_to_the_edi_739079e6": {
        "message": "Kati he tāhua kōrero rānei. Ka whakahoki anō ki te wāhi etita"
    },
    "close_d634289d": {
        "message": "Katia"
    },
    "close_opportunity_center_popup_9907d981": {
        "message": "Katihia te Mea Angitu Pōkapu Pakūake"
    },
    "closed_caption_file_must_be_less_than_maxkb_kb_5880f752": {
        "message": "Katia ngā tapanga kōnae me iti ake i te { maxKb } kb"
    },
    "closed_captions_subtitles_e6aaa016": {
        "message": "Kua katia Ngā Tapanga/Ngā Tuhinga"
    },
    "collaborations_5c56c15f": {
        "message": "Ngātahi"
    },
    "collapse_to_hide_types_1ab46d2e": {
        "message": "Hinga ki te hunga { types }"
    },
    "color_picker_6b359edf": {
        "message": "Kaiwhiri Tae"
    },
    "color_picker_colorname_selected_ad4cf400": {
        "message": "Kaikōwhiri Tae ({ colorName } kua tohua)"
    },
    "computer_1d7dfa6f": {
        "message": "Rorohiko"
    },
    "content_1440204b": {
        "message": "Ihirangi"
    },
    "content_is_still_being_uploaded_if_you_continue_it_8f06d0cb": {
        "message": "Kei te tikiake tonu te ihirangi, ki te haere tonu koe kaore e tika te whakauru."
    },
    "content_subtype_5ce35e88": {
        "message": "Ihirangi subtype"
    },
    "content_type_2cf90d95": {
        "message": "Momo ihirangi"
    },
    "copyright_holder_66ee111": {
        "message": "Kaimau Manatārua:"
    },
    "count_plural_0_0_words_one_1_word_other_words_acf32eca": {
        "message": "{ count, plural,\n     =0 {0 ngā kupu}\n    one {1 kupu}\n  other {# ngā kupu}\n}"
    },
    "count_plural_0_opportunities_one_opportunity_other_765e27fa": {
        "message": "{ count, plural,\n     =0 {# ngā wāhanga}\n    one {# wāhanga}\n  other {# ngā wāhanga}\n}"
    },
    "count_plural_one_hide_missing_item_other_hide_miss_4a2562f7": {
        "message": "{ count, plural,\n    one {Hunga # tuemi e ngaro ana}\n  other {Hunga # ngā tuemi e ngaro ana}\n}"
    },
    "count_plural_one_item_loaded_other_items_loaded_857023b7": {
        "message": "{ count, plural,\n    one {# kua utaina te tuemi}\n  other {# kua nutainga ngā tuemi}\n}"
    },
    "count_plural_one_show_completed_item_other_show_co_8d0d0ae5": {
        "message": "{ count, plural,\n    one {Whakātu # tūemi kua oti}\n  other {Whakātu # ngā tūemi kua oti}\n}"
    },
    "count_plural_one_show_missing_item_other_show_miss_509327ef": {
        "message": "{ count, plural,\n    one {Whakātu # tūemi e ngaro ana}\n  other {Whakātu # ngā tūemi e ngaro ana}\n}"
    },
    "course_8a63b4a3": {
        "message": "Akoranga"
    },
    "course_documents_104d76e0": {
        "message": "Ngā Akoranga Tuhinga"
    },
    "course_files_62deb8f8": {
        "message": "Ngā Kōnae Akoranga"
    },
    "course_files_a31f97fc": {
        "message": "Ngā kōnae akoranga"
    },
    "course_images_f8511d04": {
        "message": "Ngā Akoranga Āhua"
    },
    "course_links_b56959b9": {
        "message": "Ngā Akoranga Hononga"
    },
    "course_media_ec759ad": {
        "message": "Akoranga Pāpāho"
    },
    "course_navigation_dd035109": {
        "message": "Whakaterenga Akoranga"
    },
    "course_to_do_bcbbab54": {
        "message": "{ course } HEI MAHI"
    },
    "create_icon_110d6463": {
        "message": "Waihanga Tohu"
    },
    "create_icon_maker_icon_c716bffe": {
        "message": "Waihangahia Tohu Kaihanga Tohu"
    },
    "creative_commons_license_725584ae": {
        "message": "Auaha ngā Raihana Noa:"
    },
    "crop_image_41bf940c": {
        "message": "Whakatipu whakaahua"
    },
    "crop_image_807ebb08": {
        "message": "Tapahi Whakaahua"
    },
    "current_image_f16c249c": {
        "message": "Whakapakoko o Nāianei"
    },
    "custom_6979cd81": {
        "message": "Tikanga"
    },
    "cyan_c1d5f68a": {
        "message": "Kawariki"
    },
    "date_added_ed5ad465": {
        "message": "Rā kua tāpiritia"
    },
    "date_at_time_dbdb1b99": {
        "message": "{ date } ī { time }"
    },
    "date_ee500367": {
        "message": "Rā"
    },
    "date_is_not_a_valid_date_4ef9f8ba": {
        "message": "#{ date } kaore i te rā tika."
    },
    "date_is_required_8660ec22": {
        "message": "He rā e hiahiatia ana"
    },
    "date_time_d9fbf2d7": {
        "message": "Rā & Te Wa:"
    },
    "decorative_image_3c28aa7d": {
        "message": "Āhua whakapaipai"
    },
    "decrease_indent_de6343ab": {
        "message": "Whakaiti nuku"
    },
    "deep_purple_bb3e2907": {
        "message": "Hohonu Waiporoporo"
    },
    "default_bulleted_unordered_list_47079da8": {
        "message": "Taunoa whakanuia rārangi kore"
    },
    "default_numerical_ordered_list_48dd3548": {
        "message": "Taunoa tātai kua rārangitia"
    },
    "delete_a6efa79d": {
        "message": "Muku"
    },
    "delimiters_4db4840d": {
        "message": "Ngā Kaiwehe"
    },
    "describe_the_image_e65d2e32": {
        "message": "(Whakāhuatia te āhua)"
    },
    "describe_the_video_2fe8f46a": {
        "message": "(Whakātu te ataata)"
    },
    "details_98a31b68": {
        "message": "Ngā taipitopito"
    },
    "details_a6f427c3": {
        "message": "Ngā taipitopito:"
    },
    "diamond_b8dfe7ae": {
        "message": "Taimana"
    },
    "dimensions_45ddb7b7": {
        "message": "Ngā āhuatanga"
    },
    "directionality_26ae9e08": {
        "message": "Hangai tōtika"
    },
    "directly_edit_latex_b7e9235b": {
        "message": "Hāngai Tonu Whakatika LaTex"
    },
    "discussion_6719c51d": {
        "message": "Kōrerorero"
    },
    "discussions_a5f96392": {
        "message": "Ngā Kōrerorero"
    },
    "discussions_index_6c36ced": {
        "message": "Taupū Ngā Matapaki"
    },
    "dismiss_itemtitle_a9fae1b3": {
        "message": "Whakakore { itemTitle }"
    },
    "dismiss_opportunityname_5995176f": {
        "message": "Whakakore { opportunityName }"
    },
    "dismissed_8b0b1fc9": {
        "message": "Kau whakakoretia"
    },
    "dismissed_opportunities_f0826640": {
        "message": "Ngā mea angitu kua whakakoretia"
    },
    "display_options_315aba85": {
        "message": "Whakātuhia ngā Kōwhiringa"
    },
    "display_text_link_opens_in_a_new_tab_75e9afc9": {
        "message": "Whakātuhia Kuputuhi Hononga (Ka hhuaki i roto i te ripa hou)"
    },
    "document_678cd7bf": {
        "message": "Tuhinga"
    },
    "documents_81393201": {
        "message": "Ngā tuhinga"
    },
    "done_54e3d4b6": {
        "message": "Kua mahia"
    },
    "drag_a_file_here_1bf656d5": {
        "message": "Tō he kōnae ki konei"
    },
    "drag_and_drop_or_click_to_browse_your_computer_60772d6d": {
        "message": "Tōia me te taka, pāwhiri rānei ki te tirotiro tō rorohiko"
    },
    "drag_handle_use_up_and_down_arrows_to_resize_e29eae5c": {
        "message": "Tō kakau Whakamahi ngā pere runga raro ki te whakarerekē"
    },
    "due_5d7267be": {
        "message": "E tika ana:"
    },
    "due_date_124fdd99": {
        "message": "E tika ana: { date }"
    },
    "due_multiple_dates_cc0ee3f5": {
        "message": "E tika ana: Rā Maha"
    },
    "due_when_7eed10c6": {
        "message": "E tika ana: { when }"
    },
    "edit_c5fbea07": {
        "message": "Whakatika"
    },
    "edit_equation_f5279959": {
        "message": "Whakatika Tatauranga"
    },
    "edit_existing_button_icon_3d0277bd": {
        "message": "Whakatika Pātene e Ora ana / Ata"
    },
    "edit_icon_2c6b0e91": {
        "message": "Whakatika Ata"
    },
    "edit_link_7f53bebb": {
        "message": "Whakatika hononga"
    },
    "edit_title_72e5a21e": {
        "message": "Whakatika { title }"
    },
    "editor_statusbar_26ac81fc": {
        "message": "Editor Pae tūnga"
    },
    "embed_828fac4a": {
        "message": "Whakauru"
    },
    "embed_code_314f1bd5": {
        "message": "Waehere tāmau"
    },
    "embed_image_1080badc": {
        "message": "Tāmau Āhua"
    },
    "embed_video_a97a64af": {
        "message": "Whakauru Ataata"
    },
    "embedded_content_aaeb4d3d": {
        "message": "ihirangi tāmau"
    },
    "engineering_icon_f8f3cf43": {
        "message": "Hangarau Tohu"
    },
    "english_icon_25bfe845": {
        "message": "Ingarihi Tohu"
    },
    "enter_at_least_3_characters_to_search_4f037ee0": {
        "message": "Pātō ki iti ake i te 3 pūāhua hei rapu"
    },
    "equation_1c5ac93c": {
        "message": "Whārite"
    },
    "equation_editor_39fbc3f1": {
        "message": "Whārite Etita"
    },
    "error_loading_grades_e0b38f4d": {
        "message": "He hapa i te wā e uta ana i ngā kōeke"
    },
    "error_loading_items_5218438e": {
        "message": "He hapa i puta i te wā e uta ana ngā tūemi"
    },
    "error_loading_more_items_3f109d9f": {
        "message": "He hapa i puta i te wā e uta ana nui atu tūemi"
    },
    "error_loading_past_items_2881dbb1": {
        "message": "He hapa i puta i te wā e uta ana ngā tūemi o mua"
    },
    "exciting_discussion_9f67bd0a": {
        "message": "Kōrerorero whakaongaonga"
    },
    "excused_cf8792eb": {
        "message": "Whakawātea"
    },
    "expand_preview_by_default_2abbf9f8": {
        "message": "Whakawhānui arokite ma te Aunoa"
    },
    "expand_to_see_types_f5d29352": {
        "message": "Whakawhānui ki te titiro { types }"
    },
    "external_links_3d9f074e": {
        "message": "Hononga a waho"
    },
    "external_tools_6e77821": {
        "message": "Taputapu o waho"
    },
    "extra_large_b6cdf1ff": {
        "message": "Nui rawa atu"
    },
    "extra_small_9ae33252": {
        "message": "Tāpiri iti"
    },
    "extracurricular_icon_67c8ca42": {
        "message": "Extracurricular Tohu"
    },
    "failed_getting_course_list_49846a93": {
        "message": "I rahua whiwhi akoranga rārangi"
    },
    "failed_peeking_into_your_future_e95b9306": {
        "message": "I rahua te titiro ana ā tōna wā"
    },
    "failed_peeking_into_your_past_5bec2323": {
        "message": "I rahua te  titiro ana ki muri"
    },
    "failed_saving_changes_on_name_1e100ad": {
        "message": "I rahua te tiaki ana ngā huringa i runga i { name }."
    },
    "failed_to_delete_name_bdd7b810": {
        "message": "I rahua ki te muku { name }."
    },
    "failed_to_delete_to_do_64edff49": {
        "message": "I rahua ki te muku hei mahi"
    },
    "failed_to_get_new_activity_17e7ec7c": {
        "message": "I rahua ki te tiki mahi hou"
    },
    "failed_to_load_opportunities_52ab6404": {
        "message": "I rahua i te wā uta"
    },
    "failed_to_save_to_do_ddc7503b": {
        "message": "I rahua ki te whakaora hei mahi"
    },
    "feedback_6dcc1991": {
        "message": "Urupare"
    },
    "file_name_8fd421ff": {
        "message": "Ingoa kōnae"
    },
    "file_url_c12b64be": {
        "message": "Kōnae URL"
    },
    "filename_file_icon_602eb5de": {
        "message": "{ filename } kōnae icon"
    },
    "filename_image_preview_6cef8f26": {
        "message": "{ filename } āhua arokite"
    },
    "filename_text_preview_e41ca2d8": {
        "message": "{ filename } kuputuhi arokite"
    },
    "files_c300e900": {
        "message": "Kōnae"
    },
    "files_index_af7c662b": {
        "message": "Taupū kōnae"
    },
    "focus_element_options_toolbar_18d993e": {
        "message": "Hāngai pūmotu kōwhiringa taputapu"
    },
    "folder_tree_fbab0726": {
        "message": "Rakau kōpaki"
    },
    "format_4247a9c5": {
        "message": "Hōputu"
    },
    "formatting_5b143aa8": {
        "message": "Whakahōputu"
    },
    "found_auto_saved_content_3f6e4ca5": {
        "message": "Kitea tiaki aunoa ihirangi"
    },
    "found_count_plural_0_results_one_result_other_resu_46aeaa01": {
        "message": "Kitea { count, plural,\n     =0 {# ngā hua}\n    one {# hua i}\n  other {# ngā hua}\n}"
    },
    "fullscreen_873bf53f": {
        "message": "Mata katoa"
    },
    "fun_quiz_47ab0b0": {
        "message": "Kairoro ngahau"
    },
    "generating_preview_45b53be0": {
        "message": "Hanga arokite ana ..."
    },
    "go_to_card_view_dashboard_9d03970e": {
        "message": "Haere ki te Kāri Titiro Papatuhi"
    },
    "go_to_the_editor_s_menubar_e6674c81": {
        "message": "Haere ki te tahua papa o te etita"
    },
    "go_to_the_editor_s_toolbar_a5cb875f": {
        "message": "Haere ki te paeutauta o te etita"
    },
    "graded_25cd3fcd": {
        "message": "Kōekehia"
    },
    "grades_a61eba0a": {
        "message": "Ngā Kōeke"
    },
    "grades_are_loading_c899652d": {
        "message": "E uta ana ngā kōeke"
    },
    "grades_loaded_5056277c": {
        "message": "Kua utaina ngā kōeke"
    },
    "greek_65c5b3f7": {
        "message": "Kariki"
    },
    "green_15af4778": {
        "message": "Kākāriki"
    },
    "grey_a55dceff": {
        "message": "Kerei"
    },
    "group_documents_8bfd6ae6": {
        "message": "Ngā Pukapuka roopu"
    },
    "group_files_4324f3df": {
        "message": "Ngā kōnae rōpū"
    },
    "group_files_82e5dcdb": {
        "message": "Ngā kōnae rōpū"
    },
    "group_images_98e0ac17": {
        "message": "Ngā āhua roopu"
    },
    "group_links_9493129e": {
        "message": "Ngā Hono Ropu"
    },
    "group_media_2f3d128a": {
        "message": "Pāpāho Roopu"
    },
    "group_navigation_99f191a": {
        "message": "Whakaterenga Rōpū"
    },
    "heading_2_5b84eed2": {
        "message": "Pane 2"
    },
    "heading_3_2c83de44": {
        "message": "Pane 3"
    },
    "heading_4_b2e74be7": {
        "message": "Pane 4"
    },
    "health_icon_8d292eb5": {
        "message": "Hauora Tohu"
    },
    "height_69b03e15": {
        "message": "Teitei"
    },
    "hexagon_d8468e0d": {
        "message": "Tapaono"
    },
    "hide_description_bfb5502e": {
        "message": "Hunga taipitopito"
    },
    "hide_title_description_caf092ef": {
        "message": "Hunga { title } taipitopito"
    },
    "home_351838cd": {
        "message": "Kāinga"
    },
    "html_code_editor_fd967a44": {
        "message": "html waehere editor"
    },
    "html_editor_fb2ab713": {
        "message": "Editor HTML"
    },
    "i_have_obtained_permission_to_use_this_file_6386f087": {
        "message": "Kua whiwhi ahau whakāetanga ki te whakamahi i tēnei kōnae."
    },
    "i_hold_the_copyright_71ee91b1": {
        "message": "Mau ahau te manatārua"
    },
    "icon_color_b86dd6d6": {
        "message": "Tohu Tae"
    },
<<<<<<< HEAD
=======
    "icon_maker_icons_cc560f7e": {
        "message": "Tohu Kaihanga Ata"
    },
    "icon_outline_e978dc0c": {
        "message": "Tohu Whakahuahua"
    },
    "icon_outline_size_33f39b86": {
        "message": "Tohu Rahi Whakahuahua"
    },
    "icon_shape_30b61e7": {
        "message": "Tohu Hanga"
    },
    "icon_size_9353edea": {
        "message": "Tohu Rahi"
    },
>>>>>>> b7feed5f
    "if_you_do_not_select_usage_rights_now_this_file_wi_14e07ab5": {
        "message": "Ki te kore koe e tīpako ngā mōtika whakamahi ināianei, kaore e whakaputaina tēnei kōnae i muri o ''te tukuake."
    },
    "image_8ad06": {
        "message": "Āhua"
    },
    "image_options_5412d02c": {
        "message": "Ngā Kōwhiringa Āhua"
    },
    "image_options_tray_90a46006": {
        "message": "Te pereki mo ngā Kōwhiringa Āhua"
    },
    "image_to_crop_3a34487d": {
        "message": "Āhua he tapahi"
    },
    "images_7ce26570": {
        "message": "Ngā Āhua"
    },
    "increase_indent_6d550a4a": {
        "message": "Whakapiki nuku"
    },
    "indigo_2035fc55": {
        "message": "Indigo"
    },
    "insert_593145ef": {
        "message": "Whakauru"
    },
    "insert_equella_links_49a8dacd": {
        "message": "Whakauru ngā hononga Equella"
    },
    "insert_link_6dc23cae": {
        "message": "Whakauru hono"
    },
    "insert_math_equation_57c6e767": {
        "message": "Whakauru Math Whārite"
    },
    "invalid_file_c11ba11": {
        "message": "Muhu Kōnae"
    },
    "invalid_file_type_881cc9b2": {
        "message": "Muhu kōnae momo"
    },
    "invalid_url_cbde79f": {
        "message": "URL muhu"
    },
    "items_completed_items_plural_1_item_other_items_717d579f": {
        "message": "{ items } kua oti { items, plural,\n     =1 {tūemi}\n  other {ngā tūemi}\n}"
    },
    "join_6cafecca": {
        "message": "Hono"
    },
    "join_active_online_meeting_d9d892b2": {
        "message": "hono mahi ana ā ipūrangi hui"
    },
    "join_online_meeting_b1725843": {
        "message": "hono ā ipūrangi hui"
    },
    "jump_to_navigation_toolbar_2952cd8b": {
        "message": "Peke ki te whakaterenga paeutauta"
    },
    "jump_to_today_254ccf41": {
        "message": "Peke ki tēnei rā"
    },
    "keyboard_shortcuts_ed1844bd": {
        "message": "Pokatata papapātuhi"
    },
    "language_arts_35b79a8b": {
        "message": "Toi Reo"
    },
    "language_arts_icon_a798b0f8": {
        "message": "Reo Toi Tohu"
    },
    "languages_icon_9d20539": {
        "message": "Nga reo Tohu"
    },
    "large_9c5e80e7": {
        "message": "Nui"
    },
    "late_2be42b88": {
        "message": "Tūreiti"
    },
    "left_to_right_e9b4fd06": {
        "message": "Māui - ki te -Matau"
    },
    "library_icon_ae1e54cf": {
        "message": "Whare Pukapuka Tohu"
    },
<<<<<<< HEAD
=======
    "light_blue_5374f600": {
        "message": "Puru marama"
    },
>>>>>>> b7feed5f
    "link_7262adec": {
        "message": "Hono"
    },
    "link_options_a16b758b": {
        "message": "Hono Kōwhiringa"
    },
    "links_14b70841": {
        "message": "Hononga"
    },
    "load_more_35d33c7": {
        "message": "Tukuake nui atu"
    },
    "load_more_a36f9cf9": {
        "message": "whakawaha a atu"
    },
    "load_more_results_460f49a9": {
        "message": "Te uta atu ngā hua"
    },
    "load_prior_dates_f2b0f6f0": {
        "message": "Uta ngā rā o mua"
    },
    "loaded_count_plural_0_items_one_item_other_items_e58533e9": {
        "message": "Kua utaina { count, plural,\n     =0 {# ngā tūemi}\n    one {# tūemi}\n  other {# ngā tūemi}\n}"
    },
    "loading_25990131": {
        "message": "E uta ana ...."
    },
    "loading_725811ca": {
        "message": "Uta ana"
    },
    "loading_bde52856": {
        "message": "E tukuake ana"
    },
    "loading_failed_b3524381": {
        "message": "I rahua te uta ..."
    },
    "loading_failed_e6a9d8ef": {
        "message": "I hapa te utaina."
    },
    "loading_folders_d8b5869e": {
        "message": "E uta ana ngā kōpaki"
    },
    "loading_grades_c842c887": {
        "message": "E uta ana ngā kōeke"
    },
    "loading_past_items_ca499e75": {
        "message": "E uta ana ngā tūemi o muri"
    },
    "loading_planner_items_947a813d": {
        "message": "Uta ana mahere tūemi"
    },
    "loading_please_wait_d276220a": {
        "message": "E Uta ana, tēnā koa tatari"
    },
    "loading_preview_9f077aa1": {
        "message": "Uta ana arokite"
    },
    "location_3b6ff307": {
        "message": "Wāhi:"
    },
    "locked_762f138b": {
        "message": "Kua rakaina"
    },
    "looks_like_there_isn_t_anything_here_d9bcef49": {
        "message": "Titiro rite kaore tētahi i kōnei"
    },
    "magenta_4a65993c": {
        "message": "Āhua waiporoporo"
    },
    "math_ede93050": {
        "message": "Pāngarau"
    },
    "math_icon_ad4e9d03": {
        "message": "Math Tohu"
    },
    "media_af190855": {
        "message": "Pāpāho"
    },
    "media_file_is_processing_please_try_again_later_58a6d49": {
        "message": "Kei te tukatuka te konae pāpāho. Tēnā koa ngana anō i muri mai."
    },
    "medium_5a8e9ead": {
        "message": "Kauwaka"
    },
    "middle_27dc1d5": {
        "message": "Waenganui"
    },
    "misc_3b692ea7": {
        "message": "Misc"
    },
    "miscellaneous_e9818229": {
        "message": "Momo kē"
    },
    "missing_1a256b3b": {
        "message": "Ngaro"
    },
    "missing_items_for_title_516511f8": {
        "message": "Ngā tūemi e ngaro ana { title }"
    },
    "modules_c4325335": {
        "message": "Kōwae"
    },
    "multi_color_image_63d7372f": {
        "message": "Whakapakoko nui ngā Tae"
    },
    "music_icon_4db5c972": {
        "message": "Puoro Tohu"
    },
    "must_be_at_least_percentage_22e373b6": {
        "message": "Me iti ake i te { percentage }%"
    },
    "must_be_at_least_width_x_height_px_41dc825e": {
        "message": "Me kia i te iti rawa { width } x { height }px"
    },
    "my_files_2f621040": {
        "message": "Aku kōnae"
    },
    "my_grades_98834476": {
        "message": "Aku Kōeke"
    },
    "name_1aed4a1b": {
        "message": "Ingoa"
    },
    "name_color_ceec76ff": {
        "message": "{ name } ({ color })"
    },
    "navigate_through_the_menu_or_toolbar_415a4e50": {
        "message": "Whakatere i roto i te tahua paeutauta rānei"
    },
    "new_13daf639": {
        "message": "Hou"
    },
    "new_activity_8b84847d": {
        "message": "Mahi hou"
    },
    "new_activity_for_title_14c9c3af": {
        "message": "Ngā mahi hou mo te { title }"
    },
    "new_opportunities_7d349c4d": {
        "message": "Ngā mea angitu hou"
    },
    "next_month_749b1778": {
        "message": "Tērā marama"
    },
    "next_page_d2a39853": {
        "message": "Whārangi haere ake nei"
    },
    "no_due_dates_assigned_e8f5bac8": {
        "message": "Kaore ngā rā tika kia whakaritea"
    },
    "no_e16d9132": {
        "message": "Kahore"
    },
    "no_file_chosen_9a880793": {
        "message": "Kaore he kōnae i tīpakotia"
    },
    "no_grade_3b4d7f3e": {
        "message": "Kaore he Kōeke"
    },
    "no_preview_is_available_for_this_file_f940114a": {
        "message": "Ko te wātea hoki tēnei kōnae he arokite."
    },
    "no_results_940393cf": {
        "message": "Kaore he hua."
    },
    "no_results_found_for_filterterm_ad1b04c8": {
        "message": "Kaore i kitea he hua mo { filterTerm }"
    },
    "no_results_found_for_term_1564c08e": {
        "message": "Kaore i kitea he hua mo { term }."
    },
    "none_3b5e34d2": {
        "message": "Kaore"
    },
    "none_selected_b93d56d2": {
        "message": "Kaore i Tīpakohia"
    },
    "nothing_due_this_week_d45c9ef9": {
        "message": "Kaore e Tika ana i Tēnei Wiki"
    },
    "nothing_for_now_e3e3ce2a": {
        "message": "Kaore ngā mea mō ināianei"
    },
    "nothing_here_needs_attention_c4eaded6": {
        "message": "Kaore he mea e hiahia ana ki konei."
    },
    "nothing_more_to_do_b665da42": {
        "message": "Kaore he mahi atu"
    },
    "nothing_new_needs_attention_3ac548d4": {
        "message": "Kaore he mea hou hei aro atu."
    },
    "nothing_planned_today_selecting_most_recent_item_ffd71bff": {
        "message": "Kaore he mahi e maheretia ana i tēnei rā. E tīpako ana i te tūemi ou."
    },
    "nothing_planned_today_selecting_next_item_f6718aa": {
        "message": "Kaore he mahi e maheretia ana i tēnei rā. E tīpako ana i te tūemi e whai ake nei."
    },
    "nothing_planned_yet_8675ffe9": {
        "message": "Heoi kaore he mahere"
    },
    "numpoints_points_8621a43b": {
        "message": "{ numPoints } ngā koinga"
    },
    "octagon_e48be9f": {
        "message": "Tapawaru"
    },
    "olive_6a3e4d6b": {
        "message": "Ōriwa"
    },
    "only_most_recent_grading_period_shown_f1ad6458": {
        "message": "* Ko te wā poto noa kua whakāturia."
    },
    "open_this_keyboard_shortcuts_dialog_9658b83a": {
        "message": "Huaki tēnei pokatata papapātuhi kōrero"
    },
    "open_title_application_fd624fc5": {
        "message": "Huaki { title } tono"
    },
    "operators_a2ef9a93": {
        "message": "Ngā Kaiwhakamahi"
    },
    "opportunities_popup_f6703842": {
        "message": "ngā wāhanga pakū-ake"
    },
    "optional_add_course_ef0d70fc": {
        "message": "Kāre Herea: Tāpiri akoranga"
    },
    "orange_81386a62": {
        "message": "Ārani"
    },
    "ordered_and_unordered_lists_cfadfc38": {
        "message": "Rārangi kua rārangitia me te kore rārangi"
    },
    "other_editor_shortcuts_may_be_found_at_404aba4a": {
        "message": "Ētahi atu etita pokatata i kitea ai"
    },
    "p_is_not_a_valid_protocol_which_must_be_ftp_http_h_adf13fc2": {
        "message": "{ p } kaore i te tikanga tika me mahi kē he ftp, http, https, mailto, skype, tel ara me mihi rānei"
    },
    "page_50c4823d": {
        "message": "Whārangi"
    },
    "pages_e5414c2c": {
        "message": "Ngā Whārangi"
    },
    "paragraph_5e5ad8eb": {
        "message": "Parawae"
    },
    "peer_review_74f26a13": {
        "message": "Hoa arotake"
    },
    "peer_review_for_itemtitle_358cb413": {
        "message": "Arotake a te hoa mō { itemTitle }"
    },
    "pentagon_17d82ea3": {
        "message": "Tapaono"
    },
    "people_b4ebb13c": {
        "message": "Tāngata"
    },
    "percentage_34ab7c2c": {
        "message": "Ōrau"
    },
    "percentage_must_be_a_number_8033c341": {
        "message": "Pai hēneti me nama anake"
    },
    "performing_arts_icon_f3497486": {
        "message": "Performing Arts Tohu"
    },
    "physical_education_icon_d7dffd3e": {
        "message": "Tinana Mātauranga Tohu"
    },
<<<<<<< HEAD
=======
    "pink_68ad45cb": {
        "message": "Māwhero"
    },
>>>>>>> b7feed5f
    "pixels_52ece7d1": {
        "message": "Ngā Pika"
    },
    "points_bceb5005": {
        "message": "ngā koinga"
    },
    "points_points_63e59cce": {
        "message": "{ points } ngā koinga"
    },
    "posted_when_a578f5ab": {
        "message": "I Whakairia: { when }"
    },
    "preformatted_d0670862": {
        "message": "Tuhinga o mua"
    },
    "pretty_html_editor_28748756": {
        "message": "Ataahua HTML Etita"
    },
    "preview_53003fd2": {
        "message": "Arokite"
    },
    "preview_in_overlay_ed772c46": {
        "message": "Arokite i roto i paparua"
    },
    "preview_inline_9787330": {
        "message": "Arokite i roto i te raina"
    },
    "previous_month_bb1e3c84": {
        "message": "Te marama o muri nei"
    },
    "previous_page_928fc112": {
        "message": "Te whārangi o muri nei"
    },
    "protocol_must_be_ftp_http_https_mailto_skype_tel_o_73beb4f8": {
        "message": "Ko te tikanga me ftp, http, https, mailto, skype, tel ara me mihi rānei"
    },
    "pts_699bd9aa": {
        "message": "ngā koinga"
    },
    "published_c944a23d": {
        "message": "whakaputaina"
    },
    "published_when_302d8e23": {
        "message": "Whakaputaina: { when }"
    },
    "pumpkin_904428d5": {
        "message": "Paukena"
    },
    "purple_7678a9fc": {
        "message": "Waiporoporo"
    },
    "quiz_e0dcce8f": {
        "message": "Quiz"
    },
    "quizzes_7e598f57": {
        "message": "Ngā Quizzes"
    },
    "raw_html_editor_e3993e41": {
        "message": "Mata HTML Editor"
    },
    "record_7c9448b": {
        "message": "Tāhopu"
    },
    "record_upload_media_5fdce166": {
        "message": "Tāhopu/Kaweake Pāpāho"
    },
    "red_8258edf3": {
        "message": "Whero"
    },
    "redo_363c58b7": {
        "message": "Mahi anō"
    },
    "relationships_6602af70": {
        "message": "Ngā whanaungatanga"
    },
    "religion_icon_246e0be1": {
        "message": "Whakapono Tohu"
    },
    "reminder_date_4564d12d": {
        "message": "Maumahara: { date }"
    },
    "remove_link_d1f2f4d0": {
        "message": "Tango Hononga"
    },
    "replies_4a8577c8": {
        "message": "Ngā whakautu"
    },
    "resize_ec83d538": {
        "message": "Rahi anō"
    },
    "restore_auto_save_deccd84b": {
        "message": "Whakaora tiaki aunoa?"
    },
    "rich_content_editor_2708ef21": {
        "message": "Ētita Ihirangi Whai Rawa"
    },
    "rich_text_area_press_alt_0_for_rich_content_editor_9d23437f": {
        "message": "Horahanga Kupu Taunaki. Pēhia te ALT+0 mo Taonga Ihirangi Etita pokatata."
    },
    "right_to_left_9cfb092a": {
        "message": "Matau - ki te - Māui"
    },
    "sadly_the_pretty_html_editor_is_not_keyboard_acces_50da7665": {
        "message": "E pouri ana te ataahua HTML kaore i te papa patopato whakauru. Whakauru te mata HTML editor ataahua i konei."
    },
    "save_11a80ec3": {
        "message": "Tiaki"
    },
    "saved_icon_maker_icons_df86e2a1": {
        "message": "Kua tiakina Tohu Kaihanga Tohu"
    },
    "schedule_preview_3bcda153": {
        "message": "Pūwhakarite Arokite"
    },
    "science_8d92214a": {
        "message": "Pūtaiao"
    },
    "scroll_up_to_see_your_history_19b14cad": {
        "message": "Panuku ki runga ki te kite i tō hītori!"
    },
    "scrolls_up_to_the_previous_item_with_new_activity_99717459": {
        "message": "Ka pānuku ki runga ki te tūemi o mua me ngā mahi hou."
    },
    "search_280d00bd": {
        "message": "Rapu"
    },
    "search_term_b2d2235": {
        "message": "Rapu tau"
    },
    "select_crop_shape_d441feeb": {
        "message": "Tīpako tapahi āhua"
    },
    "select_language_7c93a900": {
        "message": "Tīpako Reo"
    },
    "selected_274ce24f": {
        "message": "Kua tīpakohia"
    },
    "shift_o_to_open_the_pretty_html_editor_55ff5a31": {
        "message": "Neke O ki te huaki ataahua html etita."
    },
    "show_all_ae37d610": {
        "message": "Whakātu katoa"
    },
    "show_audio_options_b489926b": {
        "message": "Whakaatutia ororongo kōwhiringa"
    },
    "show_image_options_1e2ecc6b": {
        "message": "Whakātu wāhanga āhua"
    },
    "show_link_options_545338fd": {
        "message": "Whakātu Hono Kōwhiringa"
    },
    "show_my_grades_ebd08684": {
        "message": "Whakātuhia aku Kōeke"
    },
    "show_video_options_6ed3721a": {
        "message": "Whakātu ataata kōwhiringa"
    },
    "single_color_image_4e5d4dbc": {
        "message": "Whakapakoko kotahi te Tae"
    },
    "single_color_image_color_95fa9a87": {
        "message": "Takakau Tae Whakaahua Tae"
    },
    "size_b30e1077": {
        "message": "Rahi"
    },
    "size_of_caption_file_is_greater_than_the_maximum_m_bff5f86e": {
        "message": "Te rahi o te tapanga kōnae nui ake i te mōrahi { max } kb tukua rahi kōnae rahi."
    },
    "small_b070434a": {
        "message": "Iti"
    },
    "social_studies_13fa30c7": {
        "message": "Ako Hāpori"
    },
    "something_went_wrong_89195131": {
        "message": "I hē tētahi mea."
    },
    "something_went_wrong_and_i_don_t_know_what_to_show_e0c54ec8": {
        "message": "I raruraru tētahi mea me taku kore e mōhio he aha te mea hei whakātu ki a koe."
    },
    "something_went_wrong_d238c551": {
        "message": "I raruraru tētahi mea"
    },
    "sort_by_e75f9e3e": {
        "message": "Wehewehe e"
    },
    "square_511eb3b3": {
        "message": "Tapawha"
    },
    "square_unordered_list_b15ce93b": {
        "message": "Tapawhā rārangi kore"
    },
    "star_8d156e09": {
        "message": "Whetū"
    },
    "startdate_to_enddate_d245175b": {
        "message": "{ startDate } ki te { endDate }"
    },
    "startdatetime_enddatetime_20abc10e": {
        "message": "{ startDateTime } - { endDateTime }"
    },
    "startdatetime_endtime_49741bbe": {
        "message": "{ startDateTime } - { endTime }"
    },
    "starttime_to_endtime_d7cc249d": {
        "message": "{ startTime } ki te { endTime }"
    },
    "steel_blue_14296f08": {
        "message": "Te rino Kahurangi"
    },
    "styles_2aa721ef": {
        "message": "Ngā Kāhua"
    },
    "submit_a3cc6859": {
        "message": "Tuku"
    },
    "submitted_318fad53": {
        "message": "Kua tukuna"
    },
    "subscript_59744f96": {
        "message": "Tuhinga"
    },
    "success_to_do_created_e34ed395": {
        "message": "Angitu: Hei Mahi kua hāngaia"
    },
    "superscript_8cb349a2": {
        "message": "Tuhinga nui"
    },
    "supported_file_types_srt_or_webvtt_7d827ed": {
        "message": "Ngā kōnae momo kua tautokotia: SRT me WebVTT rānei"
    },
    "switch_to_the_html_editor_146dfffd": {
        "message": "Huri ki te mata html ētita"
    },
    "switch_to_the_rich_text_editor_63c1ecf6": {
        "message": "Huri ki te whai rawa kuputuhi ētita"
    },
    "syllabus_f191f65b": {
        "message": "Marautanga"
    },
    "tab_arrows_4cf5abfc": {
        "message": "TAB/ngā pere"
    },
    "task_16b0ef38": {
        "message": "Mahi"
    },
    "teal_f729a294": {
        "message": "Tira"
    },
    "text_7f4593da": {
        "message": "Kuputuhi"
    },
    "text_background_color_16e61c3f": {
        "message": "Kuputuhi Papamuri Tae"
    },
    "text_color_acf75eb6": {
        "message": "Kuputuhi tae"
    },
    "text_position_8df8c162": {
        "message": "Kuputuhi Tūnga"
    },
    "text_size_887c2f6": {
        "message": "Kuputuhi Rahi"
    },
    "the_best_assignment_15e98be1": {
        "message": "Te whakataunga tino pai"
    },
    "the_date_and_time_this_to_do_is_due_74c823d4": {
        "message": "Te rā me te wā hei mahi tēnei"
    },
    "the_material_is_in_the_public_domain_279c39a3": {
        "message": "Ko te rauemi kei roto i te rohe tūmatanui"
    },
    "the_material_is_licensed_under_creative_commons_3242cb5e": {
        "message": "Raihanatia te rauemi i raro i te Auaha Noa"
    },
    "the_material_is_subject_to_an_exception_e_g_fair_u_a39c8ca2": {
        "message": "He kaupapa ngā rauemi ki te rerekētanga - hei tauira whakamahi tika, te tika ki te whakahoke, ētahi atu rānei i raro i ngā manatārua ture e hāngai ana"
    },
    "the_pretty_html_editor_is_not_keyboard_accessible__d6d5d2b": {
        "message": "Te ataahua HTML kaore i te papa patopato whakauru. Pēhi Neke O ki te huaki mata html etita."
    },
    "there_are_no_points_associated_with_this_item_449c712a": {
        "message": "Kaore ngā koinga e hono ana ki tēnei tūemi"
    },
    "there_is_nothing_planned_for_today_e09bfc8c": {
        "message": "Kaore he whakahaere i whakaritea mo tēnei rā."
    },
    "though_your_video_will_have_the_correct_title_in_t_90e427f3": {
        "message": "Ahakoa tō ataata te taitara tika i roto i te tirotiro, i hapa te whakahou i roto i te pātengi raraunga."
    },
    "time_2b5aac58": {
        "message": "Wā"
    },
    "title_ee03d132": {
        "message": "taitara"
    },
    "title_is_required_6ddcab69": {
        "message": "Te taitara e hiahiatia ana"
    },
    "to_be_posted_when_d24bf7dc": {
        "message": "Hei whakairi: { when }"
    },
    "to_do_1d554f36": {
        "message": "Hei mahi"
    },
    "to_do_date_4b211ad0": {
        "message": "Hei Mahi: { date }"
    },
    "to_do_items_loading_d1cdfcd5": {
        "message": "Ngā Hei Mahi Ngā Tūemi e uta ana"
    },
    "to_do_when_2783d78f": {
        "message": "Hei Mahi: { when }"
    },
    "today_76e10f9c": {
        "message": "I tēnei rā tonu"
    },
    "today_at_date_8ac30d6": {
        "message": "I tēnei rā kī { date }"
    },
    "toggle_summary_group_413df9ac": {
        "message": "Takahuri { summary } roopu"
    },
    "tomorrow_9a6c9a00": {
        "message": "Apopo"
    },
    "tomorrow_at_date_b53f2cf1": {
        "message": "Apopo kī { date }"
    },
    "tools_2fcf772e": {
        "message": "Ngā Taputapu"
    },
    "totalresults_results_found_numdisplayed_results_cu_a0a44975": {
        "message": "{ totalResults } ngā hua kitea { numDisplayed } ngā hua e whakātutia ana"
    },
    "tray_839df38a": {
        "message": "Pereki"
    },
    "triangle_6072304e": {
        "message": "Tapatoru"
    },
    "type_control_f9_to_access_image_options_text_a47e319f": {
        "message": "patopato Control F9 ki te whakauru ngā kōwhiringa āhua. { text }"
    },
    "type_control_f9_to_access_link_options_text_4ead9682": {
        "message": "patopato Control F9 ki te whakauru ngā kōwhiringa hono. { text }"
    },
    "type_control_f9_to_access_table_options_text_92141329": {
        "message": "patopato Control F9 ki te whakauru ngā kōwhiringa ripanga. { text }"
    },
    "unable_to_mark_as_complete_8141856d": {
        "message": "Kaore e taea te tohu kua oti."
    },
    "unpublished_dfd8801": {
        "message": "kaore i pānuitia"
    },
    "untitled_efdc2d7d": {
        "message": "taitara kore"
    },
    "upload_document_253f0478": {
        "message": "Tikiake Tuhinga"
    },
    "upload_file_fd2361b8": {
        "message": "Tukuake kōnae"
    },
    "upload_image_6120b609": {
        "message": "Tukuake Whakāturanga"
    },
    "upload_media_ce31135a": {
        "message": "Tukuatu pāpāho"
    },
    "upload_record_media_e4207d72": {
        "message": "Tukuatu/Tāhopu Pāpāpho"
    },
    "uploading_19e8a4e7": {
        "message": "E tikiake ana"
    },
    "uppercase_alphabetic_ordered_list_3f5aa6b2": {
        "message": "Wakapū teitei rārangi kua rārangitia"
    },
    "uppercase_roman_numeral_ordered_list_853f292b": {
        "message": "Roman tātai teitei kua rārangitia"
    },
    "url_22a5f3b8": {
        "message": "URL"
    },
    "usage_right_ff96f3e2": {
        "message": "Tika mo te whakamahinga:"
    },
    "usage_rights_required_5fe4dd68": {
        "message": "Tika mo te whakamahinga (e hiahiatia ana)"
    },
    "use_arrow_keys_to_navigate_options_2021cc50": {
        "message": "Whakamahia ngā kī pere pere hei whakawhiti i nga wāhanga."
    },
    "use_arrow_keys_to_select_a_shape_c8eb57ed": {
        "message": "Mahia ngā kī pero ki te tīpako he āhua."
    },
    "use_arrow_keys_to_select_a_size_699a19f4": {
        "message": "Mahia ngā kī pero ki te tīpako he rahi."
    },
    "use_arrow_keys_to_select_a_text_position_72f9137c": {
        "message": "Mahia ngā kī pero ki te tīpako he kuputuhi tūnga."
    },
    "use_arrow_keys_to_select_a_text_size_65e89336": {
        "message": "Mahia ngā kī pero ki te tīpako he kuputuhi rahi."
    },
    "use_arrow_keys_to_select_an_outline_size_e009d6b0": {
        "message": "Mahia ngā kī pero ki te tīpako he whakahuahua rahi."
    },
    "used_by_screen_readers_to_describe_the_content_of__b1e76d9e": {
        "message": "Whakamahia e ngā kaipānui mata hei whakāhua i ngā ihirangi o te āhua"
    },
    "used_by_screen_readers_to_describe_the_video_37ebad25": {
        "message": "Whakamahia e ngā kaipānui mata hei whakāhua i te ataata"
    },
    "user_documents_c206e61f": {
        "message": "Kaiwhakamahi Tuhinga"
    },
    "user_files_78e21703": {
        "message": "Ngā Kaiwhakamahi Kōnae"
    },
    "user_images_b6490852": {
        "message": "Ngā Āhua O Ngā Kaiwhakamahi"
    },
    "user_media_14fbf656": {
        "message": "Kaiwhakamahi Pāpāho"
    },
    "video_options_24ef6e5d": {
        "message": "Ataata Kōwhiringa"
    },
    "video_options_tray_3b9809a5": {
        "message": "Ataata Kōwhiringa Pereki"
    },
    "video_player_for_9e7d373b": {
        "message": "Kaitākaro Ataata mō "
    },
    "video_player_for_title_ffd9fbc4": {
        "message": "Kaitākaro Ataata mō { title }"
    },
    "view_ba339f93": {
        "message": "Tirohia"
    },
    "view_description_30446afc": {
        "message": "Tirohia te whakāturanga"
    },
    "view_keyboard_shortcuts_34d1be0b": {
        "message": "Titiro npapa patopato tapahi poto"
    },
    "view_next_week_7f61f755": {
        "message": "Tirohia a tēra wiki"
    },
    "view_predefined_colors_92f5db39": {
        "message": "Tirohia ngā tae kua tohua"
    },
    "view_previous_week_6f83849f": {
        "message": "Tirohia te wiki o muri"
    },
    "view_title_description_67940918": {
        "message": "Tirohia { title } te whakāturanga"
    },
    "weekly_schedule_navigation_6b042645": {
        "message": "Ia wiki pūwhakarite whakaterenga"
    },
    "white_87fa64fd": {
        "message": "Ma"
    },
    "width_492fec76": {
        "message": "Te whānuitanga"
    },
    "width_and_height_must_be_numbers_110ab2e3": {
        "message": "Te whānuitanga me te teitei me mahi hei nama"
    },
    "width_x_height_px_ff3ccb93": {
        "message": "{ width } x { height }px"
    },
    "wiki_home_9cd54d0": {
        "message": "Wiki Kainga"
    },
    "yes_dde87d5": {
        "message": "Ae"
    },
    "yesterday_at_date_1aa6d18e": {
        "message": "Inanahi nei kī { date }"
    },
    "yesterday_c6bd6abf": {
        "message": "Inanahi"
    },
    "you_have_media_feedback_f5f9aba8": {
        "message": "Kei a koe te urupare pāpāho."
    },
    "you_may_not_upload_an_empty_file_11c31eb2": {
        "message": "Kaore koe e taea te tikiake he kōnae kore"
    },
    "you_must_provide_a_date_and_time_a86839d2": {
        "message": "Me whakarato he rā me te wā."
    },
    "you_ve_scrolled_back_to_your_very_first_to_do_29374681": {
        "message": "Kua hoki koe ki to Hei - Mahi tino tuatahi!"
    },
    "zoom_in_image_bb97d4f": {
        "message": "Topa mai whakaahua"
    },
    "zoom_out_image_d0a0a2ec": {
        "message": "Topa ki waho whakaahua"
    }
}<|MERGE_RESOLUTION|>--- conflicted
+++ resolved
@@ -740,8 +740,6 @@
     "icon_color_b86dd6d6": {
         "message": "Tohu Tae"
     },
-<<<<<<< HEAD
-=======
     "icon_maker_icons_cc560f7e": {
         "message": "Tohu Kaihanga Ata"
     },
@@ -757,7 +755,6 @@
     "icon_size_9353edea": {
         "message": "Tohu Rahi"
     },
->>>>>>> b7feed5f
     "if_you_do_not_select_usage_rights_now_this_file_wi_14e07ab5": {
         "message": "Ki te kore koe e tīpako ngā mōtika whakamahi ināianei, kaore e whakaputaina tēnei kōnae i muri o ''te tukuake."
     },
@@ -845,12 +842,9 @@
     "library_icon_ae1e54cf": {
         "message": "Whare Pukapuka Tohu"
     },
-<<<<<<< HEAD
-=======
     "light_blue_5374f600": {
         "message": "Puru marama"
     },
->>>>>>> b7feed5f
     "link_7262adec": {
         "message": "Hono"
     },
@@ -1124,12 +1118,9 @@
     "physical_education_icon_d7dffd3e": {
         "message": "Tinana Mātauranga Tohu"
     },
-<<<<<<< HEAD
-=======
     "pink_68ad45cb": {
         "message": "Māwhero"
     },
->>>>>>> b7feed5f
     "pixels_52ece7d1": {
         "message": "Ngā Pika"
     },
