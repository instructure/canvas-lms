--- conflicted
+++ resolved
@@ -1205,12 +1205,9 @@
     "icon_size_9353edea": {
         "message": "Tohu Rahi"
     },
-<<<<<<< HEAD
-=======
     "if_left_empty_link_text_will_display_as_course_lin_2a34eedb": {
         "message": "Mēnā ka waiho pātea, ka whakaatu te kuputuhi hono hei ingoa hononga akoranga"
     },
->>>>>>> a9d918a9
     "if_usage_rights_are_required_the_file_will_not_pub_841e276e": {
         "message": "Mena ka hiahiatia nga motika whakamahi, karekau te konae e whakaputa kia taea ra ano ki te wharangi Kōnae."
     },
