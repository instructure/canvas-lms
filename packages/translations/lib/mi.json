{
    "a_great_discussion_6526a6d9": {
        "message": "He kōrerorero pai"
    },
    "a_wonderful_assignment_d3139d9b": {
        "message": "He whakataunga tino pai"
    },
    "access_the_pretty_html_editor_37168efe": {
        "message": "Whakauru te HTML editor ataahua"
    },
    "accessibility_checker_b3af1f6c": {
        "message": "Kaitirotiro te whakaurutanga"
    },
    "action_to_take_b626a99a": {
        "message": "Mahi hei mahi:"
    },
    "add_8523c19b": {
        "message": "Tāpiri"
    },
    "add_a_caption_2a915239": {
        "message": "Tāpiri he tapanga"
    },
    "add_alt_text_for_the_image_48cd88aa": {
        "message": "Tāpiri kuputuhi alt mo te pakoko"
    },
    "add_another_f4e50d57": {
        "message": "Tāpiri tētahi atu"
    },
    "add_cc_subtitles_55f0394e": {
        "message": "Tāpiri CC/Ngā Tohuwai"
    },
    "add_image_60b2de07": {
        "message": "Tāpiri Āhua"
    },
    "add_to_do_7537af64": {
        "message": "Tāpiri Hei Mahi"
    },
    "add_to_do_7def3c37": {
        "message": "Tāpiri Hei Mahi"
    },
    "additional_considerations_f3801683": {
        "message": "Ētahi atu whakāro"
    },
    "address_3159962f": {
        "message": "Wāhi noho:"
    },
    "adjacent_links_with_the_same_url_should_be_a_singl_7a1f7f6c": {
        "message": "Ko ngā hononga hono ki te URL kotahi me kotahi te hononga."
    },
    "afrikaans_da0fe6ee": {
        "message": "Afrikaans"
    },
    "albanian_21ed929e": {
        "message": "Albanian"
    },
    "aleph_f4ffd155": {
        "message": "Arepa"
    },
    "align_11050992": {
        "message": "Whakarārangi"
    },
    "alignment_and_lists_5cebcb69": {
        "message": "Whakahurihuri me ngā Rārangi"
    },
    "all_4321c3a1": {
        "message": "Katoa"
    },
    "all_apps_a50dea49": {
        "message": "Ngā Raraunga Katoa"
    },
    "all_day_fb42c4fc": {
        "message": "Te rā katoa"
    },
    "all_items_loaded_aa256183": {
        "message": "Kua utaina ngā tūemi katoa"
    },
    "alpha_15d59033": {
        "message": "Arepa"
    },
    "alphabetical_55b5b4e0": {
        "message": "Whakarārangitia ā pū"
    },
    "alt_attribute_text_should_not_contain_more_than_12_e21d4040": {
        "message": "Kia kaua te kuputuhi huanga Alt e nui atu i te 120 ngā reta."
    },
    "alt_text_611fb322": {
        "message": "Alt Kuputuhi"
    },
    "amalg_coproduct_c589fb12": {
        "message": "Amalg (Hua tahi)"
    },
    "an_amazing_discussion_assignment_e5c8bd6b": {
        "message": "He kōrerorero whakataunga tino miharo"
    },
    "an_error_occured_reading_the_file_ff48558b": {
        "message": "He hapa i puta i te wā e pānui ana i te kōnae"
    },
    "an_error_occurred_attempting_to_dismiss_the_opport_f86e0667": {
        "message": "He hapa i puta i te wā e ngana ana ki te whakakore i te mea angitu."
    },
    "an_error_occurred_making_a_network_request_d1bda348": {
        "message": "I puta he hapa i te wā e hanga ana i te tono whatunga"
    },
    "an_error_occurred_uploading_your_media_71f1444d": {
        "message": "He hapa i puta i te wā e tikiake ana i tō pāpāhō."
    },
    "and_7fcc2911": {
        "message": "Me"
    },
    "angle_c5b4ec50": {
        "message": "Koki"
    },
    "announcement_fb4cb645": {
        "message": "Pānui"
    },
    "announcement_list_da155734": {
        "message": "Rārangi Pānuitanga"
    },
    "announcements_a4b8ed4a": {
        "message": "Pānuitanga"
    },
    "apply_781a2546": {
        "message": "Tono"
    },
    "apply_changes_to_all_instances_of_this_icon_maker__2642f466": {
        "message": "Tonoa huringa ki nga ahuatanga katoa o tenei Ata Kaihanga Ata i te Akoranga"
    },
    "approaches_the_limit_893aeec9": {
        "message": "Nga huarahi te Tepe"
    },
    "approximately_e7965800": {
        "message": "Tata ki"
    },
    "apps_54d24a47": {
        "message": "Tono"
    },
    "arabic_c5c87acd": {
        "message": "Ārapi"
    },
    "are_you_sure_you_want_to_cancel_changes_you_made_m_c5210496": {
        "message": "E pono ana koe ki te whakakore? Kaore pea e tiakina ngā huringa i mahia e koe."
    },
    "are_you_sure_you_want_to_delete_this_planner_item_b71e330c": {
        "message": "E pono ana koe kei te hiahia koe kia mukua tenei mahere tūemi?"
    },
    "armenian_12da6118": {
        "message": "Āmenia"
    },
    "arrows_464a3e54": {
        "message": "Pere"
    },
    "art_icon_8e1daad": {
        "message": "Toi Tohu"
    },
    "aspect_ratio_will_be_preserved_cb5fdfb8": {
        "message": "E tiaki i Hau aronga"
    },
    "assignment_976578a8": {
        "message": "Whakataunga"
    },
    "assignments_1e02582c": {
        "message": "Ngā Whakataunga"
    },
    "assignmenttype_title_6612d008": {
        "message": "{ assignmentType } { title }."
    },
    "assignmenttype_title_all_day_on_datetime_9768903c": {
        "message": "{ assignmentType } { title }, i te rā katoa { datetime }."
    },
    "assignmenttype_title_at_datetime_478f0709": {
        "message": "{ assignmentType } { title }, ī { datetime }."
    },
    "assignmenttype_title_at_datetime_until_endtime_a5900e38": {
        "message": "{ assignmentType } { title }, ī { datetime } tae noa kī { endTime }"
    },
    "assignmenttype_title_due_datetime_a112d8ff": {
        "message": "{ assignmentType } { title }, tika { datetime }."
    },
    "assignmenttype_title_has_a_to_do_time_at_datetime_e07310e8": {
        "message": "{ assignmentType } { title } he hei mahi wā ī { datetime }."
    },
    "assignmenttype_title_is_marked_as_done_a8dc46ef": {
        "message": "{ assignmentType } { title } kua tohua kua oti."
    },
    "assignmenttype_title_is_not_marked_as_done_ba80ba66": {
        "message": "{ assignmentType } { title } kaore i tohua kua oti."
    },
    "assignmenttype_title_posted_datetime_cab69444": {
        "message": "{ assignmentType } { title } whakairi { datetime }."
    },
    "assignmenttype_title_reminder_datetime_33fa66d5": {
        "message": "{ assignmentType } { title }, maumahara { datetime }."
    },
    "asterisk_82255584": {
        "message": "whetūriki"
    },
    "attributes_963ba262": {
        "message": "Huanga"
    },
    "audio_and_video_recording_not_supported_please_use_5ce3f0d7": {
        "message": "Orooro me te tāhopu ataata kaore i te tautokotia tēnā koa whakamahia he pūtirotiro rerekē."
    },
    "audio_options_feb58e2c": {
        "message": "Ororongo Kōwhiringa"
    },
    "audio_options_tray_33a90711": {
        "message": "Ororongo Kōwhiringa Paepae"
    },
    "audio_player_for_title_20cc70d": {
        "message": "Kaitākaro ororongo mō { title }"
    },
    "auto_saved_content_exists_would_you_like_to_load_t_fee528f2": {
        "message": "Tiaki-aunoa ngā ihirangi kei te tiari. Kei te hiahia koe ki te uta i te tiaki-aunoa ihirangi?"
    },
    "available_folders_694d0436": {
        "message": "Ngā kōpaki e wātea ana"
    },
    "backslash_b2d5442d": {
        "message": "Whakamuri"
    },
    "bar_ec63ed6": {
        "message": "Ārai"
    },
    "basic_554cdc0a": {
        "message": "Taketake"
    },
    "because_501841b": {
        "message": "No te mea"
    },
    "beginning_of_your_to_do_history_61ef2dce": {
        "message": "Te timatatanga o tō hītori Hei-Mahi"
    },
    "belarusian_b2f19c76": {
        "message": "Belarusian"
    },
    "below_81d4dceb": {
        "message": "Raro"
    },
    "below_is_an_example_of_how_students_will_see_their_8f7e7971": {
        "message": "Kai raro he tauira pehea ai ngā ākonga e kite i tā rātou pūwhakarite"
    },
    "beta_cb5f307e": {
        "message": "Beta"
    },
    "big_circle_16b2e604": {
        "message": "Nui Porowhita"
    },
    "binomial_coefficient_ea5b9bb7": {
        "message": "Binomial Taurangi"
    },
    "black_4cb01371": {
        "message": "Pango"
    },
    "blue_daf8fea9": {
        "message": "Kikorangi"
    },
    "bottom_15a2a9be": {
        "message": "Raro"
    },
    "bottom_third_5f5fec1d": {
        "message": "Raro Tuatoru"
    },
    "bowtie_5f9629e4": {
        "message": "Te here kopere"
    },
    "brick_f2656265": {
        "message": "Pereki"
    },
    "bulgarian_feccab7e": {
        "message": "Bulgarian"
    },
    "c_2001_acme_inc_283f7f80": {
        "message": "(c) 2001 Acme Inc."
    },
    "calendar_a8563bb2": {
        "message": "Maramataka:"
    },
    "calendar_event_89aadc1c": {
        "message": "Tauwhāinga Māramataka"
    },
    "cancel_caeb1e68": {
        "message": "Whakakore"
    },
    "canvas_planner_98ed106": {
        "message": "Canvas Mahere"
    },
    "cap_product_3a5265a6": {
        "message": "Hua potae"
    },
    "catalan_16f6b78f": {
        "message": "Catalan"
    },
    "center_align_e68d9997": {
        "message": "Tiaro Pokapū"
    },
    "centered_dot_64d5e378": {
        "message": "Pokapū Ira"
    },
    "centered_horizontal_dots_451c5815": {
        "message": "Pokapū Whakapae Ira"
    },
    "change_alt_text_92654906": {
        "message": "Huri kē alt kuputuhi"
    },
    "change_heading_tag_to_paragraph_a61e3113": {
        "message": "Hurihia te pane tūtohu ki te parawae"
    },
    "change_only_this_heading_s_level_903cc956": {
        "message": "Hurihia te taumata o tenei upoko anake"
    },
    "change_text_color_1aecb912": {
        "message": "Huria te tae o te kuputuhi"
    },
<<<<<<< HEAD
=======
    "changes_you_made_may_not_be_saved_4e8db973": {
        "message": "Kaore pea e tiakina ngā huringa i mahia e koe."
    },
    "characters_9d897d1c": {
        "message": "Nga pūāhua"
    },
    "characters_no_spaces_485e5367": {
        "message": "Pūāhua (karekau he mokowā)"
    },
>>>>>>> 0889f4aa
    "check_accessibility_3c78211c": {
        "message": "Āta titiro te whakaurutanga"
    },
    "checking_for_accessibility_issues_fac18c6d": {
        "message": "Āta titiro mo ngā take whakauru"
    },
    "chi_54a32644": {
        "message": "Chi"
    },
    "chinese_111d37f6": {
        "message": "Hainamana"
    },
    "chinese_simplified_7f0bd370": {
        "message": "Hainamana Ngāwaritia"
    },
    "chinese_traditional_8a7f759d": {
        "message": "Hainamana Tūturu"
    },
    "choose_caption_file_9c45bc4e": {
        "message": "Kōwhiria kōnae tapanga"
    },
    "choose_usage_rights_33683854": {
        "message": "Kōwhiria ngā mōtika whakamahi ..."
    },
    "circle_484abe63": {
        "message": "Porohita"
    },
    "circle_unordered_list_9e3a0763": {
        "message": "Porohitatia te rārangi kore"
    },
    "clear_2084585f": {
        "message": "Ūkui"
    },
    "clear_image_3213fe62": {
        "message": "Maamaa whakaahua"
    },
    "clear_selected_file_82388e50": {
        "message": "Whakawātea kōnae kua tīpakohia"
    },
    "clear_selected_file_filename_2fe8a58e": {
        "message": "Whakawātea kōnae kua tīpakohia: { filename }"
    },
    "click_or_shift_click_for_the_html_editor_25d70bb4": {
        "message": "Pāwhiri ara neke rānei pāwhiri mo te html editor."
    },
    "click_to_embed_imagename_c41ea8df": {
        "message": "Pāwhiritia ki te whakaū i { imageName }"
    },
    "click_to_hide_preview_3c707763": {
        "message": "Pāwhiri ki te huna i te arokite"
    },
    "click_to_insert_a_link_into_the_editor_c19613aa": {
        "message": "Pāwhiritia ki te kōkuhu i tētahi hononga ki te ētita."
    },
    "click_to_show_preview_faa27051": {
        "message": "Pāwhiri ki te kite i te arokite"
    },
    "close_a_menu_or_dialog_also_returns_you_to_the_edi_739079e6": {
        "message": "Kati he tāhua kōrero rānei. Ka whakahoki anō ki te wāhi etita"
    },
    "close_accessibility_checker_29d1c51e": {
        "message": "Kati Kaitirotiro Whakaurutanga"
    },
    "close_d634289d": {
        "message": "Katia"
    },
    "close_opportunity_center_popup_9907d981": {
        "message": "Katihia te Mea Angitu Pōkapu Pakūake"
    },
    "closed_caption_file_must_be_less_than_maxkb_kb_5880f752": {
        "message": "Katia ngā tapanga kōnae me iti ake i te { maxKb } kb"
    },
    "closed_captions_subtitles_e6aaa016": {
        "message": "Kua katia Ngā Tapanga/Ngā Tuhinga"
    },
    "clubs_suit_c1ffedff": {
        "message": "Karapu (Hutu)"
    },
    "collaborations_5c56c15f": {
        "message": "Ngātahi"
    },
    "collapse_to_hide_types_1ab46d2e": {
        "message": "Hinga ki te hunga { types }"
    },
    "color_picker_6b359edf": {
        "message": "Kaiwhiri Tae"
    },
    "color_picker_colorname_selected_ad4cf400": {
        "message": "Kaikōwhiri Tae ({ colorName } kua tohua)"
    },
    "column_e1ae5c64": {
        "message": "Pou"
    },
    "column_group_1c062368": {
        "message": "Rōpū pou"
    },
    "complex_numbers_a543d004": {
        "message": "Matatini Tau He taurite"
    },
    "computer_1d7dfa6f": {
        "message": "Rorohiko"
    },
    "congruent_5a244acd": {
        "message": "Te here kopere"
    },
    "contains_311f37b7": {
        "message": "Kei roto"
    },
    "content_1440204b": {
        "message": "Ihirangi"
    },
    "content_is_still_being_uploaded_if_you_continue_it_8f06d0cb": {
        "message": "Kei te tikiake tonu te ihirangi, ki te haere tonu koe kaore e tika te whakauru."
    },
    "content_subtype_5ce35e88": {
        "message": "Ihirangi subtype"
    },
    "content_type_2cf90d95": {
        "message": "Momo ihirangi"
    },
    "coproduct_e7838082": {
        "message": "Hua-tahi"
    },
    "copyright_holder_66ee111": {
        "message": "Kaimau Manatārua:"
    },
    "could_not_insert_content_itemtype_items_are_not_cu_638dfecd": {
        "message": "Kāore e taea te kōkuhu ihirangi: \"{ itemType }\" kaore i te tautokohia nga huānga e Canvas."
    },
    "count_40eced3b": {
        "message": "Tatau"
    },
    "count_plural_0_0_words_one_1_word_other_words_acf32eca": {
        "message": "{ count, plural,\n     =0 {0 ngā kupu}\n    one {1 kupu}\n  other {# ngā kupu}\n}"
    },
    "count_plural_0_opportunities_one_opportunity_other_765e27fa": {
        "message": "{ count, plural,\n     =0 {# ngā wāhanga}\n    one {# wāhanga}\n  other {# ngā wāhanga}\n}"
    },
    "count_plural_one_hide_missing_item_other_hide_miss_4a2562f7": {
        "message": "{ count, plural,\n    one {Hunga # tuemi e ngaro ana}\n  other {Hunga # ngā tuemi e ngaro ana}\n}"
    },
    "count_plural_one_item_loaded_other_items_loaded_857023b7": {
        "message": "{ count, plural,\n    one {# kua utaina te tuemi}\n  other {# kua nutainga ngā tuemi}\n}"
    },
    "count_plural_one_show_completed_item_other_show_co_8d0d0ae5": {
        "message": "{ count, plural,\n    one {Whakātu # tūemi kua oti}\n  other {Whakātu # ngā tūemi kua oti}\n}"
    },
    "count_plural_one_show_missing_item_other_show_miss_509327ef": {
        "message": "{ count, plural,\n    one {Whakātu # tūemi e ngaro ana}\n  other {Whakātu # ngā tūemi e ngaro ana}\n}"
    },
    "course_8a63b4a3": {
        "message": "Akoranga"
    },
    "course_documents_104d76e0": {
        "message": "Ngā Akoranga Tuhinga"
    },
    "course_files_62deb8f8": {
        "message": "Ngā Kōnae Akoranga"
    },
    "course_files_a31f97fc": {
        "message": "Ngā kōnae akoranga"
    },
    "course_images_f8511d04": {
        "message": "Ngā Akoranga Āhua"
    },
    "course_link_b369426": {
        "message": "Hononga Akoranga"
    },
    "course_links_b56959b9": {
        "message": "Ngā Akoranga Hononga"
    },
    "course_media_ec759ad": {
        "message": "Akoranga Pāpāho"
    },
    "course_navigation_dd035109": {
        "message": "Whakaterenga Akoranga"
    },
    "course_to_do_bcbbab54": {
        "message": "{ course } HEI MAHI"
    },
    "create_icon_110d6463": {
        "message": "Waihanga Tohu"
    },
    "create_icon_maker_icon_c716bffe": {
        "message": "Waihangahia Tohu Kaihanga Tohu"
    },
    "creative_commons_license_725584ae": {
        "message": "Auaha ngā Raihana Noa:"
    },
    "croatian_d713d655": {
        "message": "Croatian"
    },
    "crop_image_41bf940c": {
        "message": "Whakatipu whakaahua"
    },
    "crop_image_807ebb08": {
        "message": "Tapahi Whakaahua"
    },
    "cup_product_14174434": {
        "message": "Hua Kapu"
    },
    "current_image_f16c249c": {
        "message": "Whakapakoko o Nāianei"
    },
    "current_volume_level_c55ab825": {
        "message": "Taumata o te rōrahi ōnāianei"
    },
    "custom_6979cd81": {
        "message": "Tikanga"
    },
    "cyan_c1d5f68a": {
        "message": "Kawariki"
    },
    "czech_9aa2cbe4": {
        "message": "Tieke"
    },
    "dagger_57e0f4e5": {
        "message": "Te hoari"
    },
    "danish_c18cdac8": {
        "message": "Teina"
    },
    "date_added_ed5ad465": {
        "message": "Rā kua tāpiritia"
    },
    "date_at_time_dbdb1b99": {
        "message": "{ date } ī { time }"
    },
    "date_ee500367": {
        "message": "Rā"
    },
    "date_is_not_a_valid_date_4ef9f8ba": {
        "message": "#{ date } kaore i te rā tika."
    },
    "date_is_required_8660ec22": {
        "message": "He rā e hiahiatia ana"
    },
    "date_time_d9fbf2d7": {
        "message": "Rā & Te Wa:"
    },
    "decorative_icon_9a7f3fc3": {
        "message": "Whakapaipai Ata"
    },
    "decorative_image_fde98579": {
        "message": "Whakapaipai āhua"
    },
    "decorative_type_upper_f2c95e3": {
        "message": "Whakapaipai { TYPE_UPPER }"
    },
    "decrease_indent_d9cf469d": {
        "message": "Nuku Whakaiti"
    },
    "deep_purple_bb3e2907": {
        "message": "Hohonu Waiporoporo"
    },
    "default_bulleted_unordered_list_47079da8": {
        "message": "Taunoa whakanuia rārangi kore"
    },
    "default_numerical_ordered_list_48dd3548": {
        "message": "Taunoa tātai kua rārangitia"
    },
    "definite_integral_fe7ffed1": {
        "message": "Tūturu Tautoko"
    },
    "degree_symbol_4a823d5f": {
        "message": "Tohu Tohu"
    },
    "delete_a6efa79d": {
        "message": "Muku"
    },
    "delimiters_4db4840d": {
        "message": "Ngā Kaiwehe"
    },
    "delta_53765780": {
        "message": "Delta"
    },
    "describe_the_icon_f6a18823": {
        "message": "(Whakaahuahia te ata)"
    },
    "describe_the_type_ff448da5": {
        "message": "(Whakaahuahia te { TYPE })"
    },
    "describe_the_video_2fe8f46a": {
        "message": "(Whakātu te ataata)"
    },
    "description_436c48d7": {
        "message": "Whakāhuatanga"
    },
    "details_98a31b68": {
        "message": "Ngā taipitopito"
    },
    "details_a6f427c3": {
        "message": "Ngā taipitopito:"
    },
    "diagonal_dots_7d71b57e": {
        "message": "Ira Hauroki"
    },
    "diamond_b8dfe7ae": {
        "message": "Taimana"
    },
    "diamonds_suit_526abaaf": {
        "message": "Taimana (Hutu)"
    },
    "digamma_258ade94": {
        "message": "Digamma"
    },
    "dimension_type_f5fa9170": {
        "message": "Momo Ahu"
    },
    "dimensions_45ddb7b7": {
        "message": "Ngā āhuatanga"
    },
    "directionality_26ae9e08": {
        "message": "Hangai tōtika"
    },
    "directly_edit_latex_b7e9235b": {
        "message": "Hāngai Tonu Whakatika LaTex"
    },
    "disable_preview_222bdf72": {
        "message": "Monokia Arokite"
    },
    "discussion_6719c51d": {
        "message": "Kōrerorero"
    },
    "discussions_a5f96392": {
        "message": "Ngā Kōrerorero"
    },
    "discussions_index_6c36ced": {
        "message": "Taupū Ngā Matapaki"
    },
    "disjoint_union_e74351a8": {
        "message": "Uniana wehe"
    },
    "dismiss_itemtitle_a9fae1b3": {
        "message": "Whakakore { itemTitle }"
    },
    "dismiss_opportunityname_5995176f": {
        "message": "Whakakore { opportunityName }"
    },
    "dismissed_8b0b1fc9": {
        "message": "Kau whakakoretia"
    },
    "dismissed_opportunities_f0826640": {
        "message": "Ngā mea angitu kua whakakoretia"
    },
    "display_options_315aba85": {
        "message": "Whakātuhia ngā Kōwhiringa"
    },
    "display_text_link_opens_in_a_new_tab_75e9afc9": {
        "message": "Whakātuhia Kuputuhi Hononga (Ka hhuaki i roto i te ripa hou)"
    },
    "division_sign_72190870": {
        "message": "Waitohu wehewehe"
    },
    "document_678cd7bf": {
        "message": "Tuhinga"
    },
    "documents_81393201": {
        "message": "Ngā tuhinga"
    },
    "done_54e3d4b6": {
        "message": "Kua mahia"
    },
    "double_dagger_faf78681": {
        "message": "Matarua"
    },
    "down_5831a426": {
        "message": "Raro"
    },
    "down_and_left_diagonal_arrow_40ef602c": {
        "message": "Pere Hauroki Raro Me Mauī"
    },
    "down_and_right_diagonal_arrow_6ea0f460": {
        "message": "Pere Hauroki Raro Me Matau"
    },
    "download_filename_2baae924": {
        "message": "Tikiake { filename }"
    },
    "downward_arrow_cca52012": {
        "message": "Pere Whakararo"
    },
    "downward_pointing_triangle_2a12a601": {
        "message": "Tapatoru Tohu Whakararo"
    },
    "drag_a_file_here_1bf656d5": {
        "message": "Tō he kōnae ki konei"
    },
    "drag_and_drop_or_click_to_browse_your_computer_60772d6d": {
        "message": "Tōia me te taka, pāwhiri rānei ki te tirotiro tō rorohiko"
    },
    "drag_handle_use_up_and_down_arrows_to_resize_e29eae5c": {
        "message": "Tō kakau Whakamahi ngā pere runga raro ki te whakarerekē"
    },
    "due_5d7267be": {
        "message": "E tika ana:"
    },
    "due_date_124fdd99": {
        "message": "E tika ana: { date }"
    },
    "due_multiple_dates_cc0ee3f5": {
        "message": "E tika ana: Rā Maha"
    },
    "due_when_7eed10c6": {
        "message": "E tika ana: { when }"
    },
    "dutch_6d05cee5": {
        "message": "Tati"
    },
    "edit_alt_text_for_this_icon_instance_9c6fc5fd": {
        "message": "Whakatikahia te kuputuhi alt mo tenei tauira ata"
    },
    "edit_c5fbea07": {
        "message": "Whakatika"
    },
    "edit_course_link_5a5c3c59": {
        "message": "Whakatika Hononga Akoranga"
    },
    "edit_equation_f5279959": {
        "message": "Whakatika Tatauranga"
    },
    "edit_existing_icon_maker_icon_5d0ebb3f": {
        "message": "Whakatika Kei te noho Tohu Kaihanga Tohu"
    },
    "edit_icon_2c6b0e91": {
        "message": "Whakatika Ata"
    },
    "edit_link_7f53bebb": {
        "message": "Whakatika hononga"
    },
    "edit_title_72e5a21e": {
        "message": "Whakatika { title }"
    },
    "editor_statusbar_26ac81fc": {
        "message": "Editor Pae tūnga"
    },
    "element_starting_with_start_91bf4c3b": {
        "message": "Te tīmatanga o te kaupapa { start }"
    },
    "embed_828fac4a": {
        "message": "Whakauru"
    },
    "embed_code_314f1bd5": {
        "message": "Waehere tāmau"
    },
    "embed_content_from_external_tool_3397ad2d": {
        "message": "Whakauru ihirangi mai i te Taputapu o waho"
    },
    "embed_image_1080badc": {
        "message": "Tāmau Āhua"
    },
    "embed_video_a97a64af": {
        "message": "Whakauru Ataata"
    },
    "embedded_content_aaeb4d3d": {
        "message": "ihirangi tāmau"
    },
    "empty_set_91a92df4": {
        "message": "Tautuhi Putua"
    },
    "encircled_dot_8f5e51c": {
        "message": "Ira kua karapotia"
    },
    "encircled_minus_72745096": {
        "message": "Taawhiotia Minus"
    },
    "encircled_plus_36d8d104": {
        "message": "Taawhiotia Tāpiri"
    },
    "encircled_times_5700096d": {
        "message": "Taiwhanga Taiwhanga"
    },
    "engineering_icon_f8f3cf43": {
        "message": "Hangarau Tohu"
    },
    "english_australia_dc405d82": {
        "message": "Ingarihi (Ahitereiria)"
    },
    "english_c60612e2": {
        "message": "Ingarihi"
    },
    "english_canada_12688ee4": {
        "message": "Ingarihi (Canada)"
    },
    "english_icon_25bfe845": {
        "message": "Ingarihi Tohu"
    },
    "english_united_kingdom_a613f831": {
        "message": "Ingarihi (United Kingdom)"
    },
    "enter_at_least_3_characters_to_search_4f037ee0": {
        "message": "Pātō ki iti ake i te 3 pūāhua hei rapu"
    },
    "epsilon_54bb8afa": {
        "message": "Epsilon"
    },
    "epsilon_variant_d31f1e77": {
        "message": "Epsilon (Tauke)"
    },
    "equals_sign_c51bdc58": {
        "message": "Waitohu Ōrite"
    },
    "equation_1c5ac93c": {
        "message": "Whārite"
    },
    "equation_editor_39fbc3f1": {
        "message": "Whārite Etita"
    },
    "equilibrium_6ff3040b": {
        "message": "Te toenga"
    },
    "equivalence_class_7b0f11c0": {
        "message": "Karaehe Taurite"
    },
    "equivalent_identity_654b3ce5": {
        "message": "Ōrite (Taukiri)"
    },
    "error_loading_grades_e0b38f4d": {
        "message": "He hapa i te wā e uta ana i ngā kōeke"
    },
    "error_loading_items_5218438e": {
        "message": "He hapa i puta i te wā e uta ana ngā tūemi"
    },
    "error_loading_more_items_3f109d9f": {
        "message": "He hapa i puta i te wā e uta ana nui atu tūemi"
    },
    "error_loading_past_items_2881dbb1": {
        "message": "He hapa i puta i te wā e uta ana ngā tūemi o mua"
    },
    "estonian_5e8e2fa4": {
        "message": "Estonian"
    },
    "eta_b8828f99": {
        "message": "Eta"
    },
    "exciting_discussion_9f67bd0a": {
        "message": "Kōrerorero whakaongaonga"
    },
    "excused_cf8792eb": {
        "message": "Whakawātea"
    },
    "exists_2e62bdaa": {
        "message": "Kei te noho"
    },
    "exit_fullscreen_b7eb0aa4": {
        "message": "Mono te Mata Katoa"
    },
    "expand_preview_by_default_2abbf9f8": {
        "message": "Whakawhānui arokite ma te Aunoa"
    },
    "expand_to_see_types_f5d29352": {
        "message": "Whakawhānui ki te titiro { types }"
    },
    "extended_9a58dcb6": {
        "message": "Whakaroa"
    },
    "external_link_d3f9e62a": {
        "message": "Hononga a Waho"
    },
    "external_tool_frame_70b32473": {
        "message": "Anga taputapu o waho"
    },
    "external_tools_6e77821": {
        "message": "Taputapu o waho"
    },
    "extra_large_b6cdf1ff": {
        "message": "Nui rawa atu"
    },
    "extra_small_9ae33252": {
        "message": "Tāpiri iti"
    },
    "extracurricular_icon_67c8ca42": {
        "message": "Extracurricular Tohu"
    },
    "f_function_fe422d65": {
        "message": "F (taumahi)"
    },
    "failed_getting_course_list_49846a93": {
        "message": "I rahua whiwhi akoranga rārangi"
    },
    "failed_getting_file_contents_e9ea19f4": {
        "message": "I rahua te whiwhi ihirangi kōnae"
    },
    "failed_getting_to_do_list_10ce2833": {
        "message": "I rahua te whiwhi rarangi Mahi"
    },
    "failed_peeking_into_your_future_e95b9306": {
        "message": "I rahua te titiro ana ā tōna wā"
    },
    "failed_peeking_into_your_past_5bec2323": {
        "message": "I rahua te  titiro ana ki muri"
    },
    "failed_saving_changes_on_name_1e100ad": {
        "message": "I rahua te tiaki ana ngā huringa i runga i { name }."
    },
    "failed_to_delete_name_bdd7b810": {
        "message": "I rahua ki te muku { name }."
    },
    "failed_to_delete_to_do_64edff49": {
        "message": "I rahua ki te muku hei mahi"
    },
    "failed_to_get_new_activity_17e7ec7c": {
        "message": "I rahua ki te tiki mahi hou"
    },
    "failed_to_load_opportunities_52ab6404": {
        "message": "I rahua i te wā uta"
    },
    "failed_to_retrieve_content_from_external_tool_5899c213": {
        "message": "I rahua te tiki ihirangi mai i tetahi taputapu o waho"
    },
    "failed_to_save_to_do_ddc7503b": {
        "message": "I rahua ki te whakaora hei mahi"
    },
    "failure_loading_the_to_do_list_c61895c8": {
        "message": "I rahua te uta i te rarangi Mahi"
    },
    "feedback_6dcc1991": {
        "message": "Urupare"
    },
    "file_name_8fd421ff": {
        "message": "Ingoa kōnae"
    },
    "file_storage_quota_exceeded_b7846cd1": {
        "message": "Te rokiroki kōnae motunga hipa"
    },
    "file_url_c12b64be": {
        "message": "Kōnae URL"
    },
    "filename_file_icon_602eb5de": {
        "message": "{ filename } kōnae icon"
    },
    "filename_image_preview_6cef8f26": {
        "message": "{ filename } āhua arokite"
    },
    "filename_text_preview_e41ca2d8": {
        "message": "{ filename } kuputuhi arokite"
    },
    "files_c300e900": {
        "message": "Kōnae"
    },
    "files_index_af7c662b": {
        "message": "Taupū kōnae"
    },
    "filipino_33339264": {
        "message": "Filipino"
    },
    "finish_bc343002": {
        "message": "Mutu"
    },
    "finnish_4df2923d": {
        "message": "Finnish"
    },
    "fix_heading_hierarchy_f60884c4": {
        "message": "Whakatikahia te hiranga o te pane"
    },
    "flat_music_76d5a5c3": {
        "message": "Papa (Waiata)"
    },
    "focus_element_options_toolbar_18d993e": {
        "message": "Hāngai pūmotu kōwhiringa taputapu"
    },
    "folder_tree_fbab0726": {
        "message": "Rakau kōpaki"
    },
    "for_all_b919f972": {
        "message": "Mo te Katoa"
    },
    "format_4247a9c5": {
        "message": "Hōputu"
    },
    "format_as_a_list_142210c3": {
        "message": "Whakahōputu hei rārangi"
    },
    "formatting_5b143aa8": {
        "message": "Whakahōputu"
    },
    "forward_slash_3f90f35e": {
        "message": "Riiri Whakamua"
    },
    "found_auto_saved_content_3f6e4ca5": {
        "message": "Kitea tiaki aunoa ihirangi"
    },
    "found_count_plural_0_results_one_result_other_resu_46aeaa01": {
        "message": "Kitea { count, plural,\n     =0 {# ngā hua}\n    one {# hua i}\n  other {# ngā hua}\n}"
    },
    "fraction_41bac7af": {
        "message": "Hautau"
    },
    "french_33881544": {
        "message": "Wiwi"
    },
    "french_canada_c3d92fa6": {
        "message": "Wiwi (Canada)"
    },
    "fullscreen_873bf53f": {
        "message": "Mata katoa"
    },
    "fun_quiz_47ab0b0": {
        "message": "Kairoro ngahau"
    },
    "galician_7e4508b5": {
        "message": "Galician"
    },
    "gamma_1767928": {
        "message": "Gamma"
    },
    "generating_preview_45b53be0": {
        "message": "Hanga arokite ana ..."
    },
    "german_3ec99bbb": {
        "message": "Tiamana"
    },
    "gif_png_format_images_larger_than_size_kb_are_not__7af3bdbd": {
        "message": "Ko nga whakaahua hōputu GIF/PNG nui ake I te { size } KB kaore I te tautokohia I tenei wa."
    },
    "go_to_card_view_dashboard_9d03970e": {
        "message": "Haere ki te Kāri Titiro Papatuhi"
    },
    "go_to_the_editor_s_menubar_e6674c81": {
        "message": "Haere ki te tahua papa o te etita"
    },
    "go_to_the_editor_s_toolbar_a5cb875f": {
        "message": "Haere ki te paeutauta o te etita"
    },
    "graded_25cd3fcd": {
        "message": "Kōekehia"
    },
    "grades_a61eba0a": {
        "message": "Ngā Kōeke"
    },
    "grades_are_loading_c899652d": {
        "message": "E uta ana ngā kōeke"
    },
    "grades_loaded_5056277c": {
        "message": "Kua utaina ngā kōeke"
    },
    "greater_than_e98af662": {
        "message": "Nui atu i"
    },
    "greater_than_or_equal_b911949a": {
        "message": "Nui atu i te Ōrite ranei"
    },
    "greek_65c5b3f7": {
        "message": "Kariki"
    },
    "green_15af4778": {
        "message": "Kākāriki"
    },
    "grey_a55dceff": {
        "message": "Kerei"
    },
    "group_documents_8bfd6ae6": {
        "message": "Ngā Pukapuka roopu"
    },
    "group_files_4324f3df": {
        "message": "Ngā kōnae rōpū"
    },
    "group_files_82e5dcdb": {
        "message": "Ngā kōnae rōpū"
    },
    "group_images_98e0ac17": {
        "message": "Ngā āhua roopu"
    },
    "group_isomorphism_45b1458c": {
        "message": "Rōpū Isomorphism"
    },
    "group_link_63e626b3": {
        "message": "Hononga Rōpū"
    },
    "group_links_9493129e": {
        "message": "Ngā Hono Ropu"
    },
    "group_media_2f3d128a": {
        "message": "Pāpāho Roopu"
    },
    "group_navigation_99f191a": {
        "message": "Whakaterenga Rōpū"
    },
    "h_bar_bb94deae": {
        "message": "Pae H"
    },
    "haitian_creole_7eb4195b": {
        "message": "Haitian Creole"
    },
    "hat_ea321e35": {
        "message": "Potae"
    },
    "header_column_f27433cb": {
        "message": "Pane pou"
    },
    "header_row_and_column_ec5b9ec": {
        "message": "Pane rārangi me te pou"
    },
    "header_row_f33eb169": {
        "message": "Pane rārangi"
    },
    "heading_2_5b84eed2": {
        "message": "Pane 2"
    },
    "heading_3_2c83de44": {
        "message": "Pane 3"
    },
    "heading_4_b2e74be7": {
        "message": "Pane 4"
    },
    "heading_levels_should_not_be_skipped_3947c0e0": {
        "message": "Ko ngā taumata pane kaore e pekehia."
    },
    "heading_starting_with_start_42a3e7f9": {
        "message": "Pane e tīmata ana me { start }"
    },
    "headings_should_not_contain_more_than_120_characte_3c0e0cb3": {
        "message": "Kia kaua ngā pane e nui atu i te 120 ngā reta."
    },
    "health_icon_8d292eb5": {
        "message": "Hauora Tohu"
    },
    "hearts_suit_e50e04ca": {
        "message": "Ngakau (Hutu)"
    },
    "hebrew_88fbf778": {
        "message": "Hebrew"
    },
    "height_69b03e15": {
        "message": "Teitei"
    },
    "hexagon_d8468e0d": {
        "message": "Tapaono"
    },
    "hide_description_bfb5502e": {
        "message": "Hunga taipitopito"
    },
    "hide_title_description_caf092ef": {
        "message": "Hunga { title } taipitopito"
    },
    "highlight_an_element_to_activate_the_element_optio_60e1e56b": {
        "message": "Miramirahia he huānga hei whakahohe i te paeutauta kōwhiringa huānga"
    },
    "hindi_9bcd4b34": {
        "message": "Hindi"
    },
    "home_351838cd": {
        "message": "Kāinga"
    },
    "html_code_editor_fd967a44": {
        "message": "html waehere editor"
    },
    "html_editor_fb2ab713": {
        "message": "Editor HTML"
    },
    "hungarian_fc7d30c9": {
        "message": "Hungarian"
    },
    "i_have_obtained_permission_to_use_this_file_6386f087": {
        "message": "Kua whiwhi ahau whakāetanga ki te whakamahi i tēnei kōnae."
    },
    "i_hold_the_copyright_71ee91b1": {
        "message": "Mau ahau te manatārua"
    },
    "icelandic_9d6d35de": {
        "message": "Icelandic"
    },
    "icon_215a1dc6": {
        "message": "Icon"
    },
    "icon_8168b2f8": {
        "message": "Icon"
    },
    "icon_color_b86dd6d6": {
        "message": "Tohu Tae"
    },
    "icon_maker_icons_cc560f7e": {
        "message": "Tohu Kaihanga Ata"
    },
    "icon_options_7e32746e": {
        "message": "Kōwhiringa Ata"
    },
    "icon_options_tray_2b407977": {
        "message": "Paepae Kōwhiringa Ata"
    },
    "icon_preview_1782a1d9": {
        "message": "Arokite Ata"
    },
    "icon_shape_30b61e7": {
        "message": "Tohu Hanga"
    },
    "icon_size_9353edea": {
        "message": "Tohu Rahi"
    },
    "if_left_empty_link_text_will_display_as_course_lin_61087540": {
        "message": "Ki te waiho te hono kau, ka whakaatu te kuputuhi hei ingoa hono akoranga"
    },
    "if_usage_rights_are_required_the_file_will_not_pub_841e276e": {
        "message": "Mena ka hiahiatia nga motika whakamahi, karekau te konae e whakaputa kia taea ra ano ki te wharangi Kōnae."
    },
    "if_you_do_not_select_usage_rights_now_this_file_wi_14e07ab5": {
        "message": "Ki te kore koe e tīpako ngā mōtika whakamahi ināianei, kaore e whakaputaina tēnei kōnae i muri o ''te tukuake."
    },
    "image_8ad06": {
        "message": "Āhua"
    },
    "image_c1c98202": {
        "message": "āhua"
    },
    "image_filenames_should_not_be_used_as_the_alt_attr_bcfd7780": {
        "message": "Kaua e whakamahia ngā kōnae ingoa ki te whakamahi i te alt huanga e whakātu ana i te ihirangi pakoko."
    },
    "image_options_5412d02c": {
        "message": "Ngā Kōwhiringa Āhua"
    },
    "image_options_tray_90a46006": {
        "message": "Te pereki mo ngā Kōwhiringa Āhua"
    },
    "image_to_crop_3a34487d": {
        "message": "Āhua he tapahi"
    },
    "image_with_filename_file_aacd7180": {
        "message": "Āhua me te kōnae ingoa { file }"
    },
    "images_7ce26570": {
        "message": "Ngā Āhua"
    },
    "images_should_include_an_alt_attribute_describing__b86d6a86": {
        "message": "Ko ngā āhua me whakauru he alt huanga e whakāhua ana i te ihirangi āhua"
    },
    "imaginary_portion_of_complex_number_2c733ffa": {
        "message": "Wahi Pohewa (o te Tau Matatini)"
    },
    "in_element_of_19ca2f33": {
        "message": "Kei roto (Huahanga o)"
    },
    "increase_indent_6af90f7c": {
        "message": "Nuku Whakanui"
    },
    "indefinite_integral_6623307e": {
        "message": "Noa Tautoko"
    },
    "indigo_2035fc55": {
        "message": "Indigo"
    },
    "indonesian_5f6accd6": {
        "message": "Indonesian"
    },
    "inference_fed5c960": {
        "message": "Whakataunga"
    },
    "infinity_7a10f206": {
        "message": "Mutunga"
    },
    "insert_593145ef": {
        "message": "Whakauru"
    },
    "insert_link_6dc23cae": {
        "message": "Whakauru hono"
    },
    "insert_math_equation_57c6e767": {
        "message": "Whakauru Math Whārite"
    },
    "integers_336344e1": {
        "message": "Tauoti"
    },
    "intersection_cd4590e4": {
        "message": "Whakawhitinga"
    },
    "invalid_entry_f7d2a0f5": {
        "message": "He urunga muhu."
    },
    "invalid_file_c11ba11": {
        "message": "Muhu Kōnae"
    },
    "invalid_file_type_881cc9b2": {
        "message": "Muhu kōnae momo"
    },
    "invalid_url_cbde79f": {
        "message": "URL muhu"
    },
    "iota_11c932a9": {
        "message": "Iota"
    },
    "irish_567e109f": {
        "message": "Airihi"
    },
    "issue_num_total_f94536cf": {
        "message": "Take { num }/{ total }"
    },
    "italian_bd3c792d": {
        "message": "Ītariana"
    },
    "items_completed_items_plural_1_item_other_items_717d579f": {
        "message": "{ items } kua oti { items, plural,\n     =1 {tūemi}\n  other {ngā tūemi}\n}"
    },
    "japanese_b5721ca7": {
        "message": "Hapanihi"
    },
    "join_6cafecca": {
        "message": "Hono"
    },
    "join_active_online_meeting_d9d892b2": {
        "message": "hono mahi ana ā ipūrangi hui"
    },
    "join_online_meeting_b1725843": {
        "message": "hono ā ipūrangi hui"
    },
    "jump_to_navigation_toolbar_2952cd8b": {
        "message": "Peke ki te whakaterenga paeutauta"
    },
    "jump_to_today_254ccf41": {
        "message": "Peke ki tēnei rā"
    },
    "kappa_2f14c816": {
        "message": "Kapa"
    },
    "kappa_variant_eb64574b": {
        "message": "Kapa (Tauke)"
    },
    "keyboard_shortcuts_ed1844bd": {
        "message": "Pokatata papapātuhi"
    },
    "keyboards_navigate_to_links_using_the_tab_key_two__5fab8c82": {
        "message": "Ka whakaterehia e ngā papa pātuhi ngā hononga ki te whakamahi i Ripa kī. Ngā hononga e rua e tata ana e tika ana ki te haerenga rite ka pōraruraru ki ngā papa pātuhi kaiwhakamahi."
    },
    "korean_da812d9": {
        "message": "Korean"
    },
    "lambda_4f602498": {
        "message": "Lambda"
    },
    "language_arts_35b79a8b": {
        "message": "Toi Reo"
    },
    "language_arts_icon_a798b0f8": {
        "message": "Reo Toi Tohu"
    },
    "languages_icon_9d20539": {
        "message": "Nga reo Tohu"
    },
    "large_9c5e80e7": {
        "message": "Nui"
    },
    "late_2be42b88": {
        "message": "Tūreiti"
    },
    "latvian_2bbb6aab": {
        "message": "Latvian"
    },
    "learn_more_about_adjacent_links_2cb9762c": {
        "message": "Ako ano i ngā hono tata"
    },
    "learn_more_about_color_contrast_c019dfb9": {
        "message": "Ako anō i ngā tae whakarerekē"
    },
    "learn_more_about_organizing_page_headings_8a7caa2e": {
        "message": "Ako anō i ngā whakahaere ngā pane whārangi"
    },
    "learn_more_about_proper_page_heading_structure_d2959f2d": {
        "message": "Ako atu mo te hanganga pane wharangi tika"
    },
    "learn_more_about_table_headers_5f5ee13": {
        "message": "Ako anō i ngā pane rārangi"
    },
    "learn_more_about_using_alt_text_for_images_5698df9a": {
        "message": "Ako anō i te mahi i ngā alt kuputuhi mo ngā āhua"
    },
    "learn_more_about_using_captions_with_tables_36fe496f": {
        "message": "Ako anō i te mahi i ngā kōrero me ngā rārangi"
    },
    "learn_more_about_using_filenames_as_alt_text_264286af": {
        "message": "Ako anō i te mahi i ngā ingoa kōnae i te alt kuputuhi"
    },
    "learn_more_about_using_lists_4e6eb860": {
        "message": "Ako anō i te mahi i ngā rārangi"
    },
    "learn_more_about_using_scope_attributes_with_table_20df49aa": {
        "message": "Ako anō i te mahi i ngā whānuitanga huanga me ngā rārangi"
    },
    "leave_as_is_4facfe55": {
        "message": "Waiho ki tēnei"
    },
<<<<<<< HEAD
=======
    "left_3ea9d375": {
        "message": "maui"
    },
    "left_align_43d95491": {
        "message": "Tiaro Mauī"
    },
>>>>>>> 0889f4aa
    "left_angle_bracket_c87a6d07": {
        "message": "Taiapa Koki Mauī"
    },
    "left_arrow_4fde1a64": {
        "message": "Pere Maui"
    },
    "left_arrow_with_hook_5bfcad93": {
        "message": "Pere Mauī Me te Matau"
    },
    "left_ceiling_ee9dd88a": {
        "message": "Te tuanui maui"
    },
    "left_curly_brace_1726fb4": {
        "message": "Awhi Riiri Mauī"
    },
    "left_downard_harpoon_arrow_1d7b3d2e": {
        "message": "Pere Harpoon Mauī ki raro"
    },
    "left_floor_29ac2274": {
        "message": "Papa Mauī"
    },
    "left_to_right_e9b4fd06": {
        "message": "Māui - ki te -Matau"
    },
    "left_upward_harpoon_arrow_3a562a96": {
        "message": "Pere Harpoon Whakarunga Mauī"
    },
    "leftward_arrow_1e4765de": {
        "message": "Pere Whakamaui"
    },
    "leftward_pointing_triangle_d14532ce": {
        "message": "Tapatoru Tohu Whakamaui"
    },
    "less_than_a26c0641": {
        "message": "Iti iho"
    },
    "less_than_or_equal_be5216cb": {
        "message": "Iti I Te Ōrite ranei"
    },
    "library_icon_ae1e54cf": {
        "message": "Whare Pukapuka Tohu"
    },
    "light_blue_5374f600": {
        "message": "Puru marama"
    },
    "link_7262adec": {
        "message": "Hono"
    },
    "link_options_a16b758b": {
        "message": "Hono Kōwhiringa"
    },
    "link_with_text_starting_with_start_b3fcbe71": {
        "message": "Hono me te kuputuhi e tīmata ana me { start }"
    },
    "links_14b70841": {
        "message": "Hononga"
    },
    "links_to_an_external_site_de74145d": {
        "message": "Hononga ki te pae o waho."
    },
    "lists_should_be_formatted_as_lists_f862de8d": {
        "message": "Me whakaritehia ngā rārangi hei rārangi."
    },
    "lithuanian_5adcbe24": {
        "message": "Rituānia"
    },
    "load_more_35d33c7": {
        "message": "Tukuake nui atu"
    },
    "load_more_a36f9cf9": {
        "message": "whakawaha a atu"
    },
    "load_prior_dates_f2b0f6f0": {
        "message": "Uta ngā rā o mua"
    },
    "loaded_count_plural_0_items_one_item_other_items_e58533e9": {
        "message": "Kua utaina { count, plural,\n     =0 {# ngā tūemi}\n    one {# tūemi}\n  other {# ngā tūemi}\n}"
    },
    "loading_25990131": {
        "message": "E uta ana ...."
    },
    "loading_725811ca": {
        "message": "Uta ana"
    },
    "loading_bde52856": {
        "message": "E tukuake ana"
    },
    "loading_closed_captions_subtitles_failed_95ceef47": {
        "message": "utaina ana katia tapanga/kupu hauraro i rahua."
    },
    "loading_external_tool_d839042c": {
        "message": "Uta ana Taputapu Waho"
    },
    "loading_failed_b3524381": {
        "message": "I rahua te uta ..."
    },
    "loading_failed_e6a9d8ef": {
        "message": "I hapa te utaina."
    },
    "loading_folders_d8b5869e": {
        "message": "E uta ana ngā kōpaki"
    },
    "loading_grades_c842c887": {
        "message": "E uta ana ngā kōeke"
    },
    "loading_past_items_ca499e75": {
        "message": "E uta ana ngā tūemi o muri"
    },
    "loading_placeholder_for_filename_792ef5e8": {
        "message": "E uta ana i te waahi mo { fileName }"
    },
    "loading_planner_items_947a813d": {
        "message": "Uta ana mahere tūemi"
    },
    "loading_please_wait_d276220a": {
        "message": "E Uta ana, tēnā koa tatari"
    },
    "loading_preview_9f077aa1": {
        "message": "Uta ana arokite"
    },
    "location_3b6ff307": {
        "message": "Wāhi:"
    },
    "locked_762f138b": {
        "message": "Kua rakaina"
    },
    "logical_equivalence_76fca396": {
        "message": "Whakaōrite arorau"
    },
    "logical_equivalence_short_8efd7b4f": {
        "message": "Ōritenga arorau (Poto)"
    },
    "logical_equivalence_short_and_thick_1e1f654d": {
        "message": "Whakaōrite Ararau (Poro me te Matotoru)"
    },
    "logical_equivalence_thick_662dd3f2": {
        "message": "Ōritenga arorau (Matotoru)"
    },
    "looks_like_there_isn_t_anything_here_d9bcef49": {
        "message": "Titiro rite kaore tētahi i kōnei"
    },
    "low_horizontal_dots_cc08498e": {
        "message": "Ira Whakapae Iti"
    },
    "macedonian_6ed541af": {
        "message": "Macedonian"
    },
    "magenta_4a65993c": {
        "message": "Āhua waiporoporo"
    },
    "malay_f5dddce4": {
        "message": "Malay"
    },
    "maltese_916925e8": {
        "message": "Maltese"
    },
    "maori_new_zealand_5380a95f": {
        "message": "Māori (Niu Tīreni)"
    },
    "maps_to_e5ef7382": {
        "message": "Mahere Ki"
    },
    "math_ede93050": {
        "message": "Pāngarau"
    },
    "math_icon_ad4e9d03": {
        "message": "Math Tohu"
    },
    "media_af190855": {
        "message": "Pāpāho"
    },
    "media_file_is_processing_please_try_again_later_58a6d49": {
        "message": "Kei te tukatuka te konae pāpāho. Tēnā koa ngana anō i muri mai."
    },
    "medium_5a8e9ead": {
        "message": "Kauwaka"
    },
    "merge_links_2478df96": {
        "message": "Whakapiri ngā hononga"
    },
    "mic_a7f3d311": {
        "message": "Mic"
    },
    "microphone_disabled_15c83130": {
        "message": "Kua Monokia Te Hopuoro"
    },
    "middle_27dc1d5": {
        "message": "Waenganui"
    },
    "minimize_file_preview_da911944": {
        "message": "Whakamōkito Arokitenga Kōnae"
    },
    "minimize_video_20aa554b": {
        "message": "Whakamōkito Ataata"
    },
    "minus_fd961e2e": {
        "message": "Minu"
    },
    "minus_plus_3461f637": {
        "message": "Minus/Plus"
    },
    "misc_3b692ea7": {
        "message": "Misc"
    },
    "miscellaneous_e9818229": {
        "message": "Momo kē"
    },
    "missing_1a256b3b": {
        "message": "Ngaro"
    },
    "missing_items_for_title_516511f8": {
        "message": "Ngā tūemi e ngaro ana { title }"
    },
    "modules_c4325335": {
        "message": "Kōwae"
    },
    "moving_image_to_crop_directionword_6f66cde2": {
        "message": "Te neke atahanga ki te tapahi { directionWord }"
    },
    "mu_37223b8b": {
        "message": "Mu"
    },
    "multi_color_image_63d7372f": {
        "message": "Whakapakoko nui ngā Tae"
    },
    "multiplication_sign_15f95c22": {
        "message": "Tohu Whakarea"
    },
    "music_icon_4db5c972": {
        "message": "Puoro Tohu"
    },
    "must_be_at_least_percentage_22e373b6": {
        "message": "Me iti ake i te { percentage }%"
    },
    "must_be_at_least_width_x_height_px_41dc825e": {
        "message": "Me kia i te iti rawa { width } x { height }px"
    },
    "my_files_2f621040": {
        "message": "Aku kōnae"
    },
    "my_grades_98834476": {
        "message": "Aku Kōeke"
    },
    "n_th_root_9991a6e4": {
        "message": "N-th Puaka"
    },
    "nabla_1e216d25": {
        "message": "Nabla"
    },
    "name_1aed4a1b": {
        "message": "Ingoa"
    },
    "name_color_ceec76ff": {
        "message": "{ name } ({ color })"
    },
    "natural_music_54a70258": {
        "message": "Taiao (Puoro)"
    },
    "natural_numbers_3da07060": {
        "message": "Tau Taiao"
    },
    "navigate_through_the_menu_or_toolbar_415a4e50": {
        "message": "Whakatere i roto i te tahua paeutauta rānei"
    },
    "nested_greater_than_d852e60d": {
        "message": "Nested Nui atu i"
    },
    "nested_less_than_27d17e58": {
        "message": "Kohanga Iti I Te"
    },
    "new_13daf639": {
        "message": "Hou"
    },
    "new_activity_8b84847d": {
        "message": "Mahi hou"
    },
    "new_activity_for_title_14c9c3af": {
        "message": "Ngā mahi hou mo te { title }"
    },
    "new_opportunities_7d349c4d": {
        "message": "Ngā mea angitu hou"
    },
    "next_40e12421": {
        "message": "E haere ake nei"
    },
    "next_month_749b1778": {
        "message": "Tērā marama"
    },
    "no_accessibility_issues_were_detected_f8d3c875": {
        "message": "Kaore he whakaurunga take i kitea."
    },
    "no_changes_to_save_d29f6e91": {
        "message": "Kaore he huringa hei tiaki."
    },
    "no_due_dates_assigned_e8f5bac8": {
        "message": "Kaore ngā rā tika kia whakaritea"
    },
    "no_e16d9132": {
        "message": "Kahore"
    },
    "no_file_chosen_9a880793": {
        "message": "Kaore he kōnae i tīpakotia"
    },
    "no_grade_3b4d7f3e": {
        "message": "Kaore he Kōeke"
    },
    "no_headers_9bc7dc7f": {
        "message": "Kaore ngā pane"
    },
    "no_preview_is_available_for_this_file_f940114a": {
        "message": "Ko te wātea hoki tēnei kōnae he arokite."
    },
    "no_results_940393cf": {
        "message": "Kaore he hua."
    },
    "no_results_found_for_filterterm_ad1b04c8": {
        "message": "Kaore i kitea he hua mo { filterTerm }"
    },
    "no_video_1ed00b26": {
        "message": "Kaore Ataata"
    },
    "none_3b5e34d2": {
        "message": "Kaore"
    },
    "none_selected_b93d56d2": {
        "message": "Kaore i Tīpakohia"
    },
    "norwegian_53f391ec": {
        "message": "Norwegian"
    },
    "norwegian_bokmal_ad5843fa": {
        "message": "Nōwei Bokmal"
    },
    "norwegian_nynorsk_c785f8a6": {
        "message": "Nōwei Nynorsk"
    },
    "not_equal_6e2980e6": {
        "message": "Ehara i te Ōrite"
    },
    "not_in_not_an_element_of_fb1ffb54": {
        "message": "Kaore i roto (Ehara i te Huanga o)"
    },
    "not_negation_1418ebb8": {
        "message": "Kore (Whakakore)"
    },
    "not_subset_dc2b5e84": {
        "message": "Ehara i te Roopuiti"
    },
    "not_subset_strict_23d282bf": {
        "message": "Ehara i te Waahanga Roopu (Paua)"
    },
    "not_superset_5556b913": {
        "message": "Ehara i te Superset"
    },
    "not_superset_strict_24e06f36": {
        "message": "Ehara i te Huinga Tuatoru (Paua)"
    },
    "nothing_due_this_week_d45c9ef9": {
        "message": "Kaore e Tika ana i Tēnei Wiki"
    },
    "nothing_for_now_e3e3ce2a": {
        "message": "Kaore ngā mea mō ināianei"
    },
    "nothing_here_needs_attention_c4eaded6": {
        "message": "Kaore he mea e hiahia ana ki konei."
    },
    "nothing_more_to_do_b665da42": {
        "message": "Kaore he mahi atu"
    },
    "nothing_new_needs_attention_3ac548d4": {
        "message": "Kaore he mea hou hei aro atu."
    },
    "nothing_planned_today_selecting_most_recent_item_ffd71bff": {
        "message": "Kaore he mahi e maheretia ana i tēnei rā. E tīpako ana i te tūemi ou."
    },
    "nothing_planned_today_selecting_next_item_f6718aa": {
        "message": "Kaore he mahi e maheretia ana i tēnei rā. E tīpako ana i te tūemi e whai ake nei."
    },
    "nothing_planned_yet_8675ffe9": {
        "message": "Heoi kaore he mahere"
    },
    "nu_1c0f6848": {
        "message": "Nu"
    },
    "numpoints_points_8621a43b": {
        "message": "{ numPoints } ngā koinga"
    },
    "octagon_e48be9f": {
        "message": "Tapawaru"
    },
    "olive_6a3e4d6b": {
        "message": "Ōriwa"
    },
    "omega_8f2c3463": {
        "message": "Omeka"
    },
    "one_of_the_following_styles_must_be_added_to_save__1de769aa": {
        "message": "Ko tetahi o nga momo e whai ake nei me taapiri hei tiaki i tetahi tohu Tohu Tae, Whakahuahua Rahi, Tohu Kuputuhi, ranei Whakaahua"
    },
    "only_most_recent_grading_period_shown_f1ad6458": {
        "message": "* Ko te wā poto noa kua whakāturia."
    },
    "open_circle_e9bd069": {
        "message": "Porowhita Tuwhera"
    },
    "open_this_keyboard_shortcuts_dialog_9658b83a": {
        "message": "Huaki tēnei pokatata papapātuhi kōrero"
    },
    "open_title_application_fd624fc5": {
        "message": "Huaki { title } tono"
    },
    "operators_a2ef9a93": {
        "message": "Ngā Kaiwhakamahi"
    },
    "opportunities_popup_f6703842": {
        "message": "ngā wāhanga pakū-ake"
    },
    "optional_add_course_ef0d70fc": {
        "message": "Kāre Herea: Tāpiri akoranga"
    },
    "or_9b70ccaa": {
        "message": "Rānei"
    },
    "orange_81386a62": {
        "message": "Ārani"
    },
    "ordered_and_unordered_lists_cfadfc38": {
        "message": "Rārangi kua rārangitia me te kore rārangi"
    },
    "other_editor_shortcuts_may_be_found_at_404aba4a": {
        "message": "Ētahi atu etita pokatata i kitea ai"
    },
    "outline_color_3ef2cea7": {
        "message": "Tae Whakahuahua"
    },
    "outline_size_a6059a21": {
        "message": "Rahi Whakahuahua"
    },
    "p_is_not_a_valid_protocol_which_must_be_ftp_http_h_adf13fc2": {
        "message": "{ p } kaore i te tikanga tika me mahi kē he ftp, http, https, mailto, skype, tel ara me mihi rānei"
    },
    "page_50c4823d": {
        "message": "Whārangi"
    },
    "pages_e5414c2c": {
        "message": "Ngā Whārangi"
    },
    "paragraph_5e5ad8eb": {
        "message": "Parawae"
    },
    "paragraph_starting_with_start_a59923f8": {
        "message": "Parawae e tīmata ana me { start }"
    },
    "parallel_d55d6e38": {
        "message": "Whakarara"
    },
    "partial_derivative_4a9159df": {
        "message": "Wāhanga (Tautake)"
    },
    "paste_5963d1c1": {
        "message": "Whakapiri"
    },
    "pause_12af3bb4": {
        "message": "Okioki"
    },
    "peer_review_74f26a13": {
        "message": "Hoa arotake"
    },
    "peer_review_for_itemtitle_358cb413": {
        "message": "Arotake a te hoa mō { itemTitle }"
    },
    "pentagon_17d82ea3": {
        "message": "Tapaono"
    },
    "people_b4ebb13c": {
        "message": "Tāngata"
    },
    "percentage_34ab7c2c": {
        "message": "Ōrau"
    },
    "percentage_must_be_a_number_8033c341": {
        "message": "Pai hēneti me nama anake"
    },
    "performing_arts_icon_f3497486": {
        "message": "Performing Arts Tohu"
    },
    "perpendicular_7c48ede4": {
        "message": "Tirohanga"
    },
    "persian_a8cadb95": {
        "message": "Persian"
    },
    "phi_4ac33b6d": {
        "message": "Phi"
    },
    "phi_variant_c9bb3ac5": {
        "message": "Phi (Tauke)"
    },
    "physical_education_icon_d7dffd3e": {
        "message": "Tinana Mātauranga Tohu"
    },
    "pi_dc4f0bd8": {
        "message": "Pi"
    },
    "pi_variant_10f5f520": {
        "message": "Pi (Taupe)"
    },
    "pink_68ad45cb": {
        "message": "Māwhero"
    },
    "pixels_52ece7d1": {
        "message": "Ngā Pika"
    },
    "play_1a47eaa7": {
        "message": "Tākaro"
    },
    "play_media_comment_35257210": {
        "message": "Purei korero pāpāho."
    },
    "play_media_comment_by_name_from_createdat_c230123d": {
        "message": "Whakatangihia nga korero pāpāho na { name } mai i { createdAt }."
    },
    "please_allow_canvas_to_access_your_microphone_and__dc2c3079": {
        "message": "Tēnā koa tukuna Canvas ki te whakauru i tō reooro me tō kāmera paetukutuku."
    },
    "plus_d43cd4ec": {
        "message": "Apiti atu"
    },
    "plus_minus_f8be2e83": {
        "message": "Tāpiri / Minus"
    },
    "points_bceb5005": {
        "message": "ngā koinga"
    },
    "points_points_63e59cce": {
        "message": "{ points } ngā koinga"
    },
    "polish_4cf2ecaf": {
        "message": "Poraniana"
    },
    "portuguese_9c212cf4": {
        "message": "Potukara"
    },
    "posted_when_a578f5ab": {
        "message": "I Whakairia: { when }"
    },
    "power_set_4f26f316": {
        "message": "Tautuhi Mana"
    },
    "precedes_196b9aef": {
        "message": "Kei mua"
    },
    "precedes_equal_20701e84": {
        "message": "Tuhinga o mua Ōrite"
    },
    "preformatted_d0670862": {
        "message": "Tuhinga o mua"
    },
    "prev_f82cbc48": {
        "message": "Mua"
    },
    "preview_53003fd2": {
        "message": "Arokite"
    },
    "preview_a3f8f854": {
        "message": "AROKITE"
    },
    "preview_in_overlay_ed772c46": {
        "message": "Arokite i roto i paparua"
    },
    "preview_inline_9787330": {
        "message": "Arokite i roto i te raina"
    },
    "previous_month_bb1e3c84": {
        "message": "Te marama o muri nei"
    },
    "prime_917ea60e": {
        "message": "Pirimia"
    },
    "prime_numbers_13464f61": {
        "message": "Nga Nama Pirimia"
    },
    "product_39cf144f": {
        "message": "Hua"
    },
    "proportional_f02800cc": {
        "message": "Tauritenga"
    },
    "protocol_must_be_ftp_http_https_mailto_skype_tel_o_73beb4f8": {
        "message": "Ko te tikanga me ftp, http, https, mailto, skype, tel ara me mihi rānei"
    },
    "psi_e3f5f0f7": {
        "message": "Psi"
    },
    "pts_699bd9aa": {
        "message": "ngā koinga"
    },
    "published_c944a23d": {
        "message": "whakaputaina"
    },
    "published_when_302d8e23": {
        "message": "Whakaputaina: { when }"
    },
    "pumpkin_904428d5": {
        "message": "Paukena"
    },
    "purple_7678a9fc": {
        "message": "Waiporoporo"
    },
    "quaternions_877024e0": {
        "message": "Nga hauwha"
    },
    "quiz_e0dcce8f": {
        "message": "Quiz"
    },
    "quizzes_7e598f57": {
        "message": "Ngā Quizzes"
    },
    "rational_numbers_80ddaa4a": {
        "message": "Tau Tikanga"
    },
    "real_numbers_7c99df94": {
        "message": "Nga Tau Tuturu"
    },
    "real_portion_of_complex_number_7dad33b5": {
        "message": "Wahi Tuturu (o te Tau Matatini)"
    },
    "record_7c9448b": {
        "message": "Tāhopu"
    },
    "record_upload_media_5fdce166": {
        "message": "Tāhopu/Kaweake Pāpāho"
    },
    "recording_98da6bda": {
        "message": "Hopukanga"
    },
    "red_8258edf3": {
        "message": "Whero"
    },
    "redo_363c58b7": {
        "message": "Mahi anō"
    },
    "relationships_6602af70": {
        "message": "Ngā whanaungatanga"
    },
    "religion_icon_246e0be1": {
        "message": "Whakapono Tohu"
    },
    "reminder_date_4564d12d": {
        "message": "Maumahara: { date }"
    },
    "remove_heading_style_5fdc8855": {
        "message": "Tango pane kāhua"
    },
<<<<<<< HEAD
=======
    "remove_link_d1f2f4d0": {
        "message": "Tango Hononga"
    },
>>>>>>> 0889f4aa
    "replace_e61834a7": {
        "message": "Whakakapi"
    },
    "replies_4a8577c8": {
        "message": "Ngā whakautu"
    },
    "reset_95a81614": {
        "message": "Tautuhi anō"
    },
    "resize_ec83d538": {
        "message": "Rahi anō"
    },
    "restore_auto_save_deccd84b": {
        "message": "Whakaora tiaki aunoa?"
    },
    "reverse_turnstile_does_not_yield_7558be06": {
        "message": "Hurihuri Whakamuri (Kare e Tuku)"
    },
    "rho_a0244a36": {
        "message": "Rho"
    },
    "rho_variant_415245cd": {
        "message": "Rho (Tauke)"
    },
    "rich_content_editor_2708ef21": {
        "message": "Ētita Ihirangi Whai Rawa"
    },
    "rich_text_area_press_oskey_f8_for_rich_content_edi_c2f651d": {
        "message": "Horahanga Kupu Taunaki. Perehi { OSKey }+F8 mo nga pokatata o te Kaiwhakatika Ihirangi Taonga."
    },
<<<<<<< HEAD
=======
    "right_71ffdc4d": {
        "message": "Matau"
    },
    "right_align_39e7a32a": {
        "message": "Tiaro Matau"
    },
>>>>>>> 0889f4aa
    "right_angle_bracket_d704e2d6": {
        "message": "Taiapa Koki Matau"
    },
    "right_arrow_35e0eddf": {
        "message": "Pere Matau"
    },
    "right_arrow_with_hook_29d92d31": {
        "message": "Pere Matau Me te Matau"
    },
    "right_ceiling_839dc744": {
        "message": "Taurangi Matau"
    },
    "right_curly_brace_5159d5cd": {
        "message": "Awhi Riiri Matau"
    },
    "right_downward_harpoon_arrow_d71b114f": {
        "message": "Pere Harpoon Matau Whakararo"
    },
    "right_floor_5392d5cf": {
        "message": "Papa Matau"
    },
    "right_to_left_9cfb092a": {
        "message": "Matau - ki te - Māui"
    },
    "right_upward_harpoon_arrow_f5a34c73": {
        "message": "Pere Hapapa Matau Whakarunga"
    },
    "rightward_arrow_32932107": {
        "message": "Pere Matau"
    },
    "rightward_pointing_triangle_60330f5c": {
        "message": "Tapatoru Tohu Whakamatau"
    },
    "romanian_13670c1e": {
        "message": "Romanian"
    },
    "rotate_image_90_degrees_2ab77c05": {
        "message": "Hurihia te ahua -90 nga nekehanga"
    },
    "rotate_image_90_degrees_6c92cd42": {
        "message": "Hurihia te ahua 90 nga nekehanga"
    },
    "rotation_9699c538": {
        "message": "Te hurihanga"
    },
    "row_fc0944a7": {
        "message": "Rārangi"
    },
    "row_group_979f5528": {
        "message": "Rōpū rārangi"
    },
    "russian_1e3e197": {
        "message": "Russian"
    },
    "sadly_the_pretty_html_editor_is_not_keyboard_acces_50da7665": {
        "message": "E pouri ana te ataahua HTML kaore i te papa patopato whakauru. Whakauru te mata HTML editor ataahua i konei."
    },
    "save_11a80ec3": {
        "message": "Tiaki"
    },
    "save_copy_ca63944e": {
        "message": "Tiakina kape"
    },
    "save_media_cb9e786e": {
        "message": "Tiaki Pāpāho"
    },
    "saved_icon_maker_icons_df86e2a1": {
        "message": "Kua tiakina Tohu Kaihanga Tohu"
    },
    "schedule_preview_3bcda153": {
        "message": "Pūwhakarite Arokite"
    },
    "science_8d92214a": {
        "message": "Pūtaiao"
    },
    "screen_readers_cannot_determine_what_is_displayed__6a5842ab": {
        "message": "Kaore e taea e ngā kaipānui mata te whakatau i ngā mea e whakātuhia ana i roto i te āhua me te kore kuputuhi rerekē, a, he maha ngā taura o ngā tau me ngā reta kaore i te whakāhua i te horopaki te tikanga rānei."
    },
    "screen_readers_cannot_determine_what_is_displayed__6f1ea667": {
        "message": "Kaore e taea e ngā kaipānui mata te whakatau i ngā mea e whakāturia ana i roto i te āhua me te kore kuputuhi rerekē, e whakātu ana i te ihirangi me te tikanga o te pakoko. Me ngāwari me te hāngai tōtika te kuputuhi rerekē."
    },
    "screen_readers_cannot_determine_what_is_displayed__a57e6723": {
        "message": "Kaore e taea e ngā kaipānui mata te whakatau i ngā mea e whakāturia ana i roto i te āhua me te kore kuputuhi rerekē, e whakātu ana i te ihirangi me te tikanga o te pakoko."
    },
    "screen_readers_cannot_interpret_tables_without_the_bd861652": {
        "message": "Kaore e taea e ngā kaipānui mata ki te whakamāori i ngā papa kaore te hanganga tika. Ko ngā pane ripanga e whakarato ana i te aronga me te kohinga ihirangi."
    },
    "screen_readers_cannot_interpret_tables_without_the_e62912d5": {
        "message": "Kaore e taea e ngā kaipānui mata ki te whakamāori i ngā papa kaore te hanganga tika. Ko ngā panuku tapanga e whakaatu ana i te horopaki me te mātauranga whānui o te ripanga."
    },
    "screen_readers_cannot_interpret_tables_without_the_f0bdec0f": {
        "message": "Kaore e taea e ngā kaipānui mata ki te whakamāori i ngā papa kaore te hanganga tika. Ko ngā pane ripanga whakarato ana i te ahunga me te tirohanga o te ihirangi."
    },
    "script_l_42a7b254": {
        "message": "Hōtuhi L"
    },
    "scroll_up_to_see_your_history_19b14cad": {
        "message": "Panuku ki runga ki te kite i tō hītori!"
    },
    "scrolls_up_to_the_previous_item_with_new_activity_99717459": {
        "message": "Ka pānuku ki runga ki te tūemi o mua me ngā mahi hou."
    },
    "search_280d00bd": {
        "message": "Rapu"
    },
    "select_audio_source_21043cd5": {
        "message": "Tīpakohia ororongo puna"
    },
    "select_crop_shape_d441feeb": {
        "message": "Tīpako tapahi āhua"
    },
    "select_language_7c93a900": {
        "message": "Tīpako Reo"
    },
    "select_video_source_1b5c9dbe": {
        "message": "Tīpakohia ataata puna"
    },
    "selected_linkfilename_c093b1f2": {
        "message": "Tīpakohia { linkFileName }"
    },
    "selection_b52c4c5e": {
        "message": "Tīpakonga"
    },
    "serbian_7187f1f2": {
        "message": "Serbian"
    },
    "set_header_scope_8c548f40": {
        "message": "Whakatau horopaki pane"
    },
    "set_minus_b46e9b88": {
        "message": "Tautuhi Minus"
    },
    "set_table_header_cfab13a0": {
        "message": "Whakatau pane ripanga"
    },
    "sharp_music_ab956814": {
        "message": "Koi (Puoro)"
    },
    "shift_arrows_4d5785fe": {
        "message": "SHIFT+Pere"
    },
    "shift_o_to_open_the_pretty_html_editor_55ff5a31": {
        "message": "Neke O ki te huaki ataahua html etita."
    },
    "shortcut_911d6255": {
        "message": "Pokatata"
    },
    "show_all_ae37d610": {
        "message": "Whakātu katoa"
    },
    "show_audio_options_b489926b": {
        "message": "Whakaatutia ororongo kōwhiringa"
    },
    "show_image_options_1e2ecc6b": {
        "message": "Whakātu wāhanga āhua"
    },
    "show_link_options_545338fd": {
        "message": "Whakātu Hono Kōwhiringa"
    },
    "show_my_grades_ebd08684": {
        "message": "Whakātuhia aku Kōeke"
    },
<<<<<<< HEAD
=======
    "show_studio_media_options_a0c748c6": {
        "message": "Tirohia nga Kōwhiringa Media Studio"
    },
    "show_video_options_6ed3721a": {
        "message": "Whakātu ataata kōwhiringa"
    },
>>>>>>> 0889f4aa
    "sighted_users_browse_web_pages_quickly_looking_for_1d4db0c1": {
        "message": "Ngā kaiwhakamahi e āhei ana ki te tiro pūtirotiro tere i te ngā whārangi tukutuku, me te rapu i ngā pane nui, maia rānei. Ka whakawhirinaki ngā kaiwhakamahi pānui mata ki ngā pane mo te māramatanga o te horopaki. Me whakamahi ngā pane i te hanganga tika."
    },
    "sighted_users_browse_web_pages_quickly_looking_for_ade806f5": {
        "message": "Ngā kaiwhakamahi e āhei ana ki te tiro pūtirotiro tere i te ngā whārangi tukutuku, me te rapu i ngā pane nui, maia rānei. Ka whakawhirinaki ngā kaiwhakamahi pānui mata ki ngā pane mo te māramatanga o te horopaki. Me whai kiko ngā pane ki roto i te hanganga tika."
    },
    "sigma_5c35e553": {
        "message": "Sigma"
    },
    "sigma_variant_8155625": {
        "message": "Sigma (Taupe)"
    },
    "single_color_image_4e5d4dbc": {
        "message": "Whakapakoko kotahi te Tae"
    },
    "single_color_image_color_95fa9a87": {
        "message": "Takakau Tae Whakaahua Tae"
    },
    "size_b30e1077": {
        "message": "Rahi"
    },
    "size_of_caption_file_is_greater_than_the_maximum_m_bff5f86e": {
        "message": "Te rahi o te tapanga kōnae nui ake i te mōrahi { max } kb tukua rahi kōnae rahi."
    },
    "slovak_69f48e1b": {
        "message": "Slovak"
    },
    "slovenian_30ae5208": {
        "message": "Slovenian"
    },
    "small_b070434a": {
        "message": "Iti"
    },
    "social_studies_13fa30c7": {
        "message": "Ako Hāpori"
    },
    "solid_circle_9f061dfc": {
        "message": "Porowhita Mārō"
    },
    "something_went_wrong_89195131": {
        "message": "I hē tētahi mea."
    },
    "something_went_wrong_accessing_your_webcam_6643b87e": {
        "message": "I hapa i te wā e uru ana i tō paetukutuku kāmera"
    },
    "something_went_wrong_and_i_don_t_know_what_to_show_e0c54ec8": {
        "message": "I raruraru tētahi mea me taku kore e mōhio he aha te mea hei whakātu ki a koe."
    },
    "something_went_wrong_check_your_connection_reload__c7868286": {
        "message": "I hē tētahi mea. Tirohia to hononga, utaina ano te wharangi, ka ngana ano."
    },
    "something_went_wrong_d238c551": {
        "message": "I raruraru tētahi mea"
    },
    "something_went_wrong_while_sharing_your_screen_8de579e5": {
        "message": "He hapa i te wā e tuari ana i tō mata."
    },
    "sorry_we_don_t_support_multiple_files_fb9478b0": {
        "message": "Aroha mai, kaore matou e tautoko i nga konae maha."
    },
    "sort_by_e75f9e3e": {
        "message": "Wehewehe e"
    },
    "spades_suit_b37020c2": {
        "message": "Haka (Hutu)"
    },
    "spanish_de9de5d6": {
        "message": "Hapanihi"
    },
    "square_511eb3b3": {
        "message": "Tapawha"
    },
    "square_cap_9ec88646": {
        "message": "Potae Tapawha"
    },
    "square_cup_b0665113": {
        "message": "Kapu tapawha"
    },
    "square_root_e8bcbc60": {
        "message": "Putake tapawha"
    },
    "square_root_symbol_d0898a53": {
        "message": "Tohu Putake Tapawha"
    },
    "square_subset_17be67cb": {
        "message": "Roopuiti tapawha"
    },
    "square_subset_strict_7044e84f": {
        "message": "Roopu Waahanga Tapawha (Paua)"
    },
    "square_superset_3be8dae1": {
        "message": "Tapawha Superset"
    },
    "square_superset_strict_fa4262e4": {
        "message": "Huinga Tuatoru Tapawha (Paua)"
    },
    "square_unordered_list_b15ce93b": {
        "message": "Tapawhā rārangi kore"
    },
    "star_8d156e09": {
        "message": "Whetū"
    },
    "start_over_f7552aa9": {
        "message": "Tīmata Anō"
    },
    "start_recording_9a65141a": {
        "message": "Timata te hopu ana"
    },
    "startdate_to_enddate_d245175b": {
        "message": "{ startDate } ki te { endDate }"
    },
    "startdatetime_enddatetime_20abc10e": {
        "message": "{ startDateTime } - { endDateTime }"
    },
    "startdatetime_endtime_49741bbe": {
        "message": "{ startDateTime } - { endTime }"
    },
    "starttime_to_endtime_d7cc249d": {
        "message": "{ startTime } ki te { endTime }"
    },
    "steel_blue_14296f08": {
        "message": "Te rino Kahurangi"
    },
    "student_to_do_c018c835": {
        "message": "Hei Mahi a te Tauira"
    },
    "studio_media_options_ee504361": {
        "message": "kōwhiringa pāpāho studio"
    },
    "styles_2aa721ef": {
        "message": "Ngā Kāhua"
    },
    "submit_a3cc6859": {
        "message": "Tuku"
    },
    "submitted_318fad53": {
        "message": "Kua tukuna"
    },
    "subscript_59744f96": {
        "message": "Tuhinga"
    },
    "subset_19c1a92f": {
        "message": "Roopuiti"
    },
    "subset_strict_8d8948d6": {
        "message": "Roopuiti (Paua)"
    },
    "succeeds_9cc31be9": {
        "message": "Ka angitū"
    },
    "succeeds_equal_158e8c3a": {
        "message": "Ka Angitu Ōrite"
    },
    "success_to_do_created_e34ed395": {
        "message": "Angitu: Hei Mahi kua hāngaia"
    },
    "sum_b0842d31": {
        "message": "Huihuinga"
    },
    "superscript_8cb349a2": {
        "message": "Tuhinga nui"
    },
    "superscript_and_subscript_37f94a50": {
        "message": "Tuhituhi me te Tuhituhi"
    },
    "superset_c4db8a7a": {
        "message": "Hupiripiri"
    },
    "superset_strict_c77dd6d2": {
        "message": "Superset (Maua)"
    },
    "supported_file_types_srt_or_webvtt_7d827ed": {
        "message": "Ngā kōnae momo kua tautokotia: SRT me WebVTT rānei"
    },
    "swahili_5caeb4ba": {
        "message": "Swahili"
    },
    "swedish_59a593ca": {
        "message": "Huīteniana"
    },
    "switch_to_pretty_html_editor_a3cee15f": {
        "message": "Hurihia ki te Kaiwhakatika HTML ataahua"
    },
    "switch_to_raw_html_editor_f970ae1a": {
        "message": "Huri ki te Kaiwhakatika HTML mata"
    },
    "switch_to_the_html_editor_146dfffd": {
        "message": "Huri ki te mata html ētita"
    },
    "switch_to_the_rich_text_editor_63c1ecf6": {
        "message": "Huri ki te whai rawa kuputuhi ētita"
    },
    "syllabus_f191f65b": {
        "message": "Marautanga"
    },
    "system_audio_allowed_b2508f8c": {
        "message": "Punaha Oro Whakaaetia"
    },
    "system_audio_disabled_c177bd13": {
        "message": "Punaha Oro Monokia"
    },
    "tab_arrows_4cf5abfc": {
        "message": "TAB/ngā pere"
    },
    "table_header_starting_with_start_ffcabba6": {
        "message": "Ka timata te pane ripanga mei te { start }"
    },
    "table_starting_with_start_e7232848": {
        "message": "Ripanga e timata ana me { start }"
    },
    "tables_headers_should_specify_scope_5abf3a8e": {
        "message": "Me tautuhi ngā pane ripanga ki te whakaputa te hōkai."
    },
    "tables_should_include_a_caption_describing_the_con_e91e78fc": {
        "message": "Me whakauru ngā ripanga ki tētahi tuhinga e whakaatu ana i ngā ihirangi o te ripanga."
    },
    "tables_should_include_at_least_one_header_48779eac": {
        "message": "Me whakauru ngā ripanga i te iti rawa o te pane kotahi."
    },
    "tagalog_74906db7": {
        "message": "Tagalog"
    },
    "task_16b0ef38": {
        "message": "Mahi"
    },
    "tau_880974b7": {
        "message": "Tau"
    },
    "teal_f729a294": {
        "message": "Tira"
    },
    "text_7f4593da": {
        "message": "Kuputuhi"
    },
    "text_background_color_16e61c3f": {
        "message": "Kuputuhi Papamuri Tae"
    },
    "text_color_acf75eb6": {
        "message": "Kuputuhi tae"
    },
    "text_is_difficult_to_read_without_sufficient_contr_69e62bd6": {
        "message": "He uaua te panui, kaore he rerekētanga i waenga i te tuhinga me te papamuri, ina koa mo te hunga e iti ana te kite."
    },
    "text_larger_than_18pt_or_bold_14pt_should_display__5c364db6": {
        "message": "Ko te kuputuhi nui ake i te 18pt (me te maia 14pt) me whakātu i te ōwehenga rerekē iti o te 3: 1."
    },
    "text_optional_384f94f7": {
        "message": "Kuputuhi (kōwhiringa)"
    },
    "text_position_8df8c162": {
        "message": "Kuputuhi Tūnga"
    },
    "text_size_887c2f6": {
        "message": "Kuputuhi Rahi"
    },
    "text_smaller_than_18pt_or_bold_14pt_should_display_aaffb22b": {
        "message": "Ko te kuputuhi iti atu i te 18pt (me te maia 14pt) me whakātu i te ōwehenga rerekē iti o te 4.5: 1."
    },
    "thai_8f9bc548": {
        "message": "Thai"
    },
    "the_best_assignment_15e98be1": {
        "message": "Te whakataunga tino pai"
    },
    "the_date_and_time_this_to_do_is_due_74c823d4": {
        "message": "Te rā me te wā hei mahi tēnei"
    },
    "the_document_preview_is_currently_being_processed__7d9ea135": {
        "message": "Kei te tukatuka i tēnei wā te arokite tuhinga. Tēnā koa ngana anō i muri mai."
    },
    "the_first_heading_on_a_page_should_be_an_h2_859089f2": {
        "message": "Ko te pane tuatahi o te wharangi me H2."
    },
<<<<<<< HEAD
=======
    "the_following_content_is_partner_provided_ed1da756": {
        "message": "Ko ngā kōrero e whai ake nei he hoa mahi"
    },
>>>>>>> 0889f4aa
    "the_material_is_in_the_public_domain_279c39a3": {
        "message": "Ko te rauemi kei roto i te rohe tūmatanui"
    },
    "the_material_is_licensed_under_creative_commons_3242cb5e": {
        "message": "Raihanatia te rauemi i raro i te Auaha Noa"
    },
    "the_material_is_subject_to_an_exception_e_g_fair_u_a39c8ca2": {
        "message": "He kaupapa ngā rauemi ki te rerekētanga - hei tauira whakamahi tika, te tika ki te whakahoke, ētahi atu rānei i raro i ngā manatārua ture e hāngai ana"
    },
    "the_preceding_content_is_partner_provided_d753928c": {
        "message": "Ko te tuhinga o mua he hoa mahi"
    },
    "the_pretty_html_editor_is_not_keyboard_accessible__d6d5d2b": {
        "message": "Te ataahua HTML kaore i te papa patopato whakauru. Pēhi Neke O ki te huaki mata html etita."
    },
    "the_selected_file_exceeds_the_maxsize_byte_limit_f7e8c771": {
        "message": "Ko te konae kua tohua he nui ake i te { maxSize } Tepe paita"
    },
    "there_are_no_points_associated_with_this_item_449c712a": {
        "message": "Kaore ngā koinga e hono ana ki tēnei tūemi"
    },
    "there_is_nothing_planned_for_today_e09bfc8c": {
        "message": "Kaore he whakahaere i whakaritea mo tēnei rā."
    },
    "therefore_d860e024": {
        "message": "No reira"
    },
    "theta_ce2d2350": {
        "message": "Teta"
    },
    "theta_variant_fff6da6f": {
        "message": "Theta (Tauke)"
    },
    "thick_downward_arrow_b85add4c": {
        "message": "Pere Whakararo Matotoru"
    },
    "thick_left_arrow_d5f3e925": {
        "message": "Mātotoru Mauī Pere"
    },
    "thick_leftward_arrow_6ab89880": {
        "message": "Mātotoru Whakataha maui Pere"
    },
    "thick_right_arrow_3ed5e8f7": {
        "message": "Mātotoru Matau Pere"
    },
    "thick_rightward_arrow_a2e1839e": {
        "message": "Mātotoru Matau paroita Pere"
    },
    "thick_upward_arrow_acd20328": {
        "message": "Mātotoru Ki runga paroita Pere"
    },
    "this_document_cannot_be_displayed_within_canvas_7aba77be": {
        "message": "E kore e taea te whakaatu i tēnei tuhinga i roto i Canvas."
    },
    "this_equation_cannot_be_rendered_in_basic_view_9b6c07ae": {
        "message": "IWhakuru whārite"
    },
    "this_image_is_currently_unavailable_25c68857": {
        "message": "Kaore tēnei āhua i te wātea i tēnei wā"
    },
    "though_your_video_will_have_the_correct_title_in_t_90e427f3": {
        "message": "Ahakoa tō ataata te taitara tika i roto i te tirotiro, i hapa te whakahou i roto i te pātengi raraunga."
    },
    "time_2b5aac58": {
        "message": "Wā"
    },
    "timebar_a4d18443": {
        "message": "Tapareti"
    },
    "title_ee03d132": {
        "message": "taitara"
    },
    "title_is_required_6ddcab69": {
        "message": "Te taitara e hiahiatia ana"
    },
    "to_be_posted_when_d24bf7dc": {
        "message": "Hei whakairi: { when }"
    },
    "to_do_1d554f36": {
        "message": "Hei mahi"
    },
    "to_do_date_4b211ad0": {
        "message": "Hei Mahi: { date }"
    },
    "to_do_items_loading_d1cdfcd5": {
        "message": "Ngā Hei Mahi Ngā Tūemi e uta ana"
    },
    "to_do_when_2783d78f": {
        "message": "Hei Mahi: { when }"
    },
    "today_76e10f9c": {
        "message": "I tēnei rā tonu"
    },
    "today_at_date_8ac30d6": {
        "message": "I tēnei rā kī { date }"
    },
    "toggle_summary_group_413df9ac": {
        "message": "Takahuri { summary } roopu"
    },
    "toggle_tooltip_d3b7cb86": {
        "message": "Takahuri taputapu"
    },
    "tomorrow_9a6c9a00": {
        "message": "Apopo"
    },
    "tomorrow_at_date_b53f2cf1": {
        "message": "Apopo kī { date }"
    },
    "tools_2fcf772e": {
        "message": "Ngā Taputapu"
    },
    "top_66e0adb6": {
        "message": "Runga"
    },
    "tray_839df38a": {
        "message": "Pereki"
    },
    "triangle_6072304e": {
        "message": "Tapatoru"
    },
    "turkish_5b69578b": {
        "message": "Tākei"
    },
    "turnstile_yields_f9e76df1": {
        "message": "Takahuri (Nga Hua)"
    },
    "type_control_f9_to_access_image_options_text_a47e319f": {
        "message": "patopato Control F9 ki te whakauru ngā kōwhiringa āhua. { text }"
    },
    "type_control_f9_to_access_link_options_text_4ead9682": {
        "message": "patopato Control F9 ki te whakauru ngā kōwhiringa hono. { text }"
    },
    "type_control_f9_to_access_table_options_text_92141329": {
        "message": "patopato Control F9 ki te whakauru ngā kōwhiringa ripanga. { text }"
    },
    "ukrainian_945b00b7": {
        "message": "Ukrainian"
    },
    "unable_to_determine_resource_selection_url_7867e060": {
        "message": "Kaore e taea te whakatau url whiriwhiri rauemi"
    },
    "unable_to_mark_as_complete_8141856d": {
        "message": "Kaore e taea te tohu kua oti."
    },
    "union_e6b57a53": {
        "message": "Uniana"
    },
    "unpublished_dfd8801": {
        "message": "kaore i pānuitia"
    },
    "untitled_16aa4f2b": {
        "message": "Taitara kore"
    },
    "untitled_efdc2d7d": {
        "message": "taitara kore"
    },
    "up_and_left_diagonal_arrow_e4a74a23": {
        "message": "Ki runga Na Mauī Hauroki Pere"
    },
    "up_and_right_diagonal_arrow_935b902e": {
        "message": "Ki runga Na Matau Hauroki Pere"
    },
    "up_c553575d": {
        "message": "Ake"
    },
    "upload_document_253f0478": {
        "message": "Tikiake Tuhinga"
    },
    "upload_file_fd2361b8": {
        "message": "Tukuake kōnae"
    },
    "upload_image_6120b609": {
        "message": "Tukuake Whakāturanga"
    },
    "upload_media_ce31135a": {
        "message": "Tukuatu pāpāho"
    },
    "upload_record_media_e4207d72": {
        "message": "Tukuatu/Tāhopu Pāpāpho"
    },
    "uploading_19e8a4e7": {
        "message": "E tikiake ana"
    },
    "uppercase_alphabetic_ordered_list_3f5aa6b2": {
        "message": "Wakapū teitei rārangi kua rārangitia"
    },
    "uppercase_delta_d4f4bc41": {
        "message": "Pūmatua Delta"
    },
    "uppercase_gamma_86f492e9": {
        "message": "Pūmatua Gamma"
    },
    "uppercase_lambda_c78d8ed4": {
        "message": "Pūmatua Lambda"
    },
    "uppercase_omega_8aedfa2": {
        "message": "Pūmatua Omega"
    },
    "uppercase_phi_caa36724": {
        "message": "Pūmatua Ph"
    },
    "uppercase_pi_fcc70f5e": {
        "message": "Pūmatua Pi"
    },
    "uppercase_psi_6395acbe": {
        "message": "Pūmatua Psi"
    },
    "uppercase_roman_numeral_ordered_list_853f292b": {
        "message": "Roman tātai teitei kua rārangitia"
    },
    "uppercase_sigma_dbb70e92": {
        "message": "Pūmatua Sigma"
    },
    "uppercase_theta_49afc891": {
        "message": "Pūmatua Theta"
    },
    "uppercase_upsilon_8c1e623e": {
        "message": "Pūmatua Upsilon"
    },
    "uppercase_xi_341e8556": {
        "message": "Pūmatua Xi"
    },
    "upsilon_33651634": {
        "message": "Upsilon"
    },
    "upward_and_downward_pointing_arrow_fa90a918": {
        "message": "Pere Tohu Whakarunga, Whakararo"
    },
    "upward_and_downward_pointing_arrow_thick_d420fdef": {
        "message": "Pere Tohu Whakarunga, Whakararo (Matotoru)"
    },
    "upward_arrow_9992cb2d": {
        "message": "Pere Whakarunga"
    },
    "upward_pointing_triangle_d078d7cb": {
        "message": "Tapatoru Tohu Whakarunga"
    },
    "url_22a5f3b8": {
        "message": "URL"
    },
    "usage_right_ff96f3e2": {
        "message": "Tika mo te whakamahinga:"
    },
    "usage_rights_required_5fe4dd68": {
        "message": "Tika mo te whakamahinga (e hiahiatia ana)"
    },
    "use_arrow_keys_to_navigate_options_2021cc50": {
        "message": "Whakamahia ngā kī pere pere hei whakawhiti i nga wāhanga."
    },
    "use_arrow_keys_to_select_a_shape_c8eb57ed": {
        "message": "Mahia ngā kī pero ki te tīpako he āhua."
    },
    "use_arrow_keys_to_select_a_size_699a19f4": {
        "message": "Mahia ngā kī pero ki te tīpako he rahi."
    },
    "use_arrow_keys_to_select_a_text_position_72f9137c": {
        "message": "Mahia ngā kī pero ki te tīpako he kuputuhi tūnga."
    },
    "use_arrow_keys_to_select_a_text_size_65e89336": {
        "message": "Mahia ngā kī pero ki te tīpako he kuputuhi rahi."
    },
    "use_arrow_keys_to_select_an_outline_size_e009d6b0": {
        "message": "Mahia ngā kī pero ki te tīpako he whakahuahua rahi."
    },
    "used_by_screen_readers_to_describe_the_content_of__4f14b4e4": {
        "message": "Ka whakamahia e te hunga panui mata ki te whakaahua i nga ihirangi o te { TYPE }"
    },
    "used_by_screen_readers_to_describe_the_content_of__b1e76d9e": {
        "message": "Whakamahia e ngā kaipānui mata hei whakāhua i ngā ihirangi o te āhua"
    },
    "used_by_screen_readers_to_describe_the_video_37ebad25": {
        "message": "Whakamahia e ngā kaipānui mata hei whakāhua i te ataata"
    },
    "user_documents_c206e61f": {
        "message": "Kaiwhakamahi Tuhinga"
    },
    "user_files_78e21703": {
        "message": "Ngā Kaiwhakamahi Kōnae"
    },
    "user_images_b6490852": {
        "message": "Ngā Āhua O Ngā Kaiwhakamahi"
    },
    "user_media_14fbf656": {
        "message": "Kaiwhakamahi Pāpāho"
    },
    "vector_notation_cf6086ab": {
        "message": "Vector (Tuhinga)"
    },
    "vertical_bar_set_builder_notation_4300495f": {
        "message": "Pae Poutū (Tautuhi Tohu Kaihanga)"
    },
    "vertical_dots_bfb21f14": {
        "message": "Poutū Ira"
    },
    "video_options_24ef6e5d": {
        "message": "Ataata Kōwhiringa"
    },
    "video_options_tray_3b9809a5": {
        "message": "Ataata Kōwhiringa Pereki"
    },
    "video_player_b371005": {
        "message": "Kaitākaro Ataata"
    },
    "video_player_for_9e7d373b": {
        "message": "Kaitākaro Ataata mō "
    },
    "video_player_for_title_ffd9fbc4": {
        "message": "Kaitākaro Ataata mō { title }"
    },
    "vietnamese_e7a76583": {
        "message": "Vietnamese"
    },
    "view_all_e13bf0a6": {
        "message": "Titiro ki te Katoa"
    },
    "view_ba339f93": {
        "message": "Tirohia"
    },
    "view_description_30446afc": {
        "message": "Tirohia te whakāturanga"
    },
    "view_keyboard_shortcuts_34d1be0b": {
        "message": "Titiro npapa patopato tapahi poto"
    },
    "view_next_week_7f61f755": {
        "message": "Tirohia a tēra wiki"
    },
    "view_previous_week_6f83849f": {
        "message": "Tirohia te wiki o muri"
    },
    "view_title_description_67940918": {
        "message": "Tirohia { title } te whakāturanga"
    },
    "view_word_and_character_counts_a743dd0c": {
        "message": "Tatauhia nga kupu me nga tohu."
    },
    "we_couldn_t_detect_a_working_microphone_connected__ceb71c40": {
        "message": "Kaore i kitea he orooro e mahi ana e hono ana ki tō pūrere."
    },
    "we_couldn_t_detect_a_working_webcam_connected_to_y_6715cc4": {
        "message": "Kaore i kitea he ipurangi kāmera e hono ana ki tō pūrere."
    },
    "we_couldn_t_detect_a_working_webcam_or_microphone__263b6674": {
        "message": "Kaore i kitea he ipurangi kāmera ara orooro hono ki tō pūrere."
    },
    "webcam_disabled_30c66986": {
        "message": "Webcam Monokia"
    },
    "webcam_fe91b20f": {
        "message": "Paetukutuku Kāmera"
    },
    "webpages_should_only_have_a_single_h1_which_is_aut_dc99189e": {
        "message": "Ko nga wharangi Tukutuku kia kotahi anake te H1, ka whakamahia aunoatia e te Taitara o te wharangi. Ko te pane tuatahi o to ihirangi me H2."
    },
    "weekly_schedule_navigation_6b042645": {
        "message": "Ia wiki pūwhakarite whakaterenga"
    },
    "welsh_42ab94b1": {
        "message": "Welsh"
    },
    "when_markup_is_used_that_visually_formats_items_as_f941fc1b": {
        "message": "Ina whakamahia te tohu tohu i ngā taonga tautuhi tirohanga hei rārangi, ēngari kaore e tohu i te hononga o te rārangi, he uaua ki ngā kaiwhakamahi te whakawhiti i ngā kōrero."
    },
    "white_87fa64fd": {
        "message": "Ma"
    },
    "why_523b3d8c": {
        "message": "He aha"
    },
    "width_492fec76": {
        "message": "Te whānuitanga"
    },
    "width_and_height_must_be_numbers_110ab2e3": {
        "message": "Te whānuitanga me te teitei me mahi hei nama"
    },
    "width_x_height_px_ff3ccb93": {
        "message": "{ width } x { height }px"
    },
    "wiki_home_9cd54d0": {
        "message": "Wiki Kainga"
    },
    "word_count_c77fe3a6": {
        "message": "Kupu Kaute"
    },
    "words_b448b7d5": {
        "message": "Kupu"
    },
    "wreath_product_200b38ef": {
        "message": "Te karaehe Hua"
    },
    "xi_149681d0": {
        "message": "Xi"
    },
    "yes_dde87d5": {
        "message": "Ae"
    },
    "yesterday_at_date_1aa6d18e": {
        "message": "Inanahi nei kī { date }"
    },
    "yesterday_c6bd6abf": {
        "message": "Inanahi"
    },
    "yiddish_f96986df": {
        "message": "Yiddish"
    },
    "you_have_media_feedback_f5f9aba8": {
        "message": "Kei a koe te urupare pāpāho."
    },
    "you_have_unsaved_changes_in_the_icon_maker_tray_do_e8cf5f1b": {
        "message": "He huringa kare ano koe i tiakina i roto i te Paepae Kaihanga Ata. Me haere tonu me te kore e tiaki i enei huringa?"
    },
    "you_may_need_to_adjust_additional_headings_to_main_975f0eee": {
        "message": "Ka hiahia pea koe ki te whakatika i etahi atu pane ki te pupuri i te arorangi wharangi."
    },
    "you_may_not_upload_an_empty_file_11c31eb2": {
        "message": "Kaore koe e taea te tikiake he kōnae kore"
    },
    "you_must_provide_a_date_and_time_a86839d2": {
        "message": "Me whakarato he rā me te wā."
    },
    "you_ve_scrolled_back_to_your_very_first_to_do_29374681": {
        "message": "Kua hoki koe ki to Hei - Mahi tino tuatahi!"
    },
    "your_image_has_been_compressed_for_icon_maker_imag_2e45cd91": {
        "message": "Kua kōpekehia to ahua mo te Kaihanga Ata. Ko nga whakaahua iti iho I te { size } KB e kore e kōpeketia."
    },
    "your_microphone_is_blocked_in_the_browser_settings_42af0ddc": {
        "message": "Kua aukatitia tō orooro i roto i te tautuhinga tirotiro."
    },
    "your_webcam_and_microphone_are_blocked_in_the_brow_73357dc6": {
        "message": "Tō ipurangi kāmera me tō orooro kua aukatitia i roto i te tautuhinga tirotiro."
    },
    "your_webcam_is_blocked_in_the_browser_settings_7f638128": {
        "message": "Tō ipurangi kāmera kua aukatitia i roto i te tirotiro tautuhinga."
    },
    "your_webcam_may_already_be_in_use_6cd64c25": {
        "message": "Kei te whakamahia pea tō paetukutuku kāmera."
    },
    "zeta_5ef24f0e": {
        "message": "Zeta"
    },
    "zoom_f3e54d69": {
        "message": "Topa"
    },
    "zoom_in_image_bb97d4f": {
        "message": "Topa mai whakaahua"
    },
    "zoom_out_image_d0a0a2ec": {
        "message": "Topa ki waho whakaahua"
    }
}<|MERGE_RESOLUTION|>--- conflicted
+++ resolved
@@ -311,8 +311,6 @@
     "change_text_color_1aecb912": {
         "message": "Huria te tae o te kuputuhi"
     },
-<<<<<<< HEAD
-=======
     "changes_you_made_may_not_be_saved_4e8db973": {
         "message": "Kaore pea e tiakina ngā huringa i mahia e koe."
     },
@@ -322,7 +320,6 @@
     "characters_no_spaces_485e5367": {
         "message": "Pūāhua (karekau he mokowā)"
     },
->>>>>>> 0889f4aa
     "check_accessibility_3c78211c": {
         "message": "Āta titiro te whakaurutanga"
     },
@@ -1400,15 +1397,12 @@
     "leave_as_is_4facfe55": {
         "message": "Waiho ki tēnei"
     },
-<<<<<<< HEAD
-=======
     "left_3ea9d375": {
         "message": "maui"
     },
     "left_align_43d95491": {
         "message": "Tiaro Mauī"
     },
->>>>>>> 0889f4aa
     "left_angle_bracket_c87a6d07": {
         "message": "Taiapa Koki Mauī"
     },
@@ -2063,12 +2057,9 @@
     "remove_heading_style_5fdc8855": {
         "message": "Tango pane kāhua"
     },
-<<<<<<< HEAD
-=======
     "remove_link_d1f2f4d0": {
         "message": "Tango Hononga"
     },
->>>>>>> 0889f4aa
     "replace_e61834a7": {
         "message": "Whakakapi"
     },
@@ -2099,15 +2090,12 @@
     "rich_text_area_press_oskey_f8_for_rich_content_edi_c2f651d": {
         "message": "Horahanga Kupu Taunaki. Perehi { OSKey }+F8 mo nga pokatata o te Kaiwhakatika Ihirangi Taonga."
     },
-<<<<<<< HEAD
-=======
     "right_71ffdc4d": {
         "message": "Matau"
     },
     "right_align_39e7a32a": {
         "message": "Tiaro Matau"
     },
->>>>>>> 0889f4aa
     "right_angle_bracket_d704e2d6": {
         "message": "Taiapa Koki Matau"
     },
@@ -2270,15 +2258,12 @@
     "show_my_grades_ebd08684": {
         "message": "Whakātuhia aku Kōeke"
     },
-<<<<<<< HEAD
-=======
     "show_studio_media_options_a0c748c6": {
         "message": "Tirohia nga Kōwhiringa Media Studio"
     },
     "show_video_options_6ed3721a": {
         "message": "Whakātu ataata kōwhiringa"
     },
->>>>>>> 0889f4aa
     "sighted_users_browse_web_pages_quickly_looking_for_1d4db0c1": {
         "message": "Ngā kaiwhakamahi e āhei ana ki te tiro pūtirotiro tere i te ngā whārangi tukutuku, me te rapu i ngā pane nui, maia rānei. Ka whakawhirinaki ngā kaiwhakamahi pānui mata ki ngā pane mo te māramatanga o te horopaki. Me whakamahi ngā pane i te hanganga tika."
     },
@@ -2552,12 +2537,9 @@
     "the_first_heading_on_a_page_should_be_an_h2_859089f2": {
         "message": "Ko te pane tuatahi o te wharangi me H2."
     },
-<<<<<<< HEAD
-=======
     "the_following_content_is_partner_provided_ed1da756": {
         "message": "Ko ngā kōrero e whai ake nei he hoa mahi"
     },
->>>>>>> 0889f4aa
     "the_material_is_in_the_public_domain_279c39a3": {
         "message": "Ko te rauemi kei roto i te rohe tūmatanui"
     },
