{
    "a_great_discussion_6526a6d9": {
        "message": "優れたディスカッション"
    },
    "a_wonderful_assignment_d3139d9b": {
        "message": "すばらしい課題"
    },
    "access_the_pretty_html_editor_37168efe": {
        "message": "きれいなpretty HTMLエディタにアクセス"
    },
    "accessibility_checker_b3af1f6c": {
        "message": "アクセシビリティチェッカー"
    },
    "add_8523c19b": {
        "message": "追加"
    },
    "add_another_f4e50d57": {
        "message": "もう 1 つ追加"
    },
    "add_cc_subtitles_55f0394e": {
        "message": "CC /字幕を追加"
    },
    "add_image_60b2de07": {
        "message": "画像を追加"
    },
    "add_to_do_7537af64": {
        "message": "タスクを追加"
    },
    "add_to_do_7def3c37": {
        "message": "タスクに追加"
    },
    "address_3159962f": {
        "message": "住所:"
    },
    "aleph_f4ffd155": {
        "message": "アレフ"
    },
    "align_11050992": {
        "message": "位置調整"
    },
    "alignment_and_lists_5cebcb69": {
        "message": "配置とリスト"
    },
    "all_4321c3a1": {
        "message": "すべて"
    },
    "all_apps_a50dea49": {
        "message": "すべてのアプリ"
    },
    "all_day_fb42c4fc": {
        "message": "全日"
    },
    "all_items_loaded_aa256183": {
        "message": "すべてのアイテムがロードされました"
    },
    "alpha_15d59033": {
        "message": "アルファ"
    },
    "alphabetical_55b5b4e0": {
        "message": "アルファベットで"
    },
    "alt_text_611fb322": {
        "message": "Alt テキスト"
    },
    "amalg_coproduct_c589fb12": {
        "message": "アマルグ（共製品）"
    },
    "an_amazing_discussion_assignment_e5c8bd6b": {
        "message": "凄いディスカッションの課題"
    },
    "an_error_occured_reading_the_file_ff48558b": {
        "message": "ファイルを読み取る際にエラーが発生しました"
    },
    "an_error_occurred_attempting_to_dismiss_the_opport_f86e0667": {
        "message": "案件を却下しようとした際にエラーが発生しました。"
    },
    "an_error_occurred_making_a_network_request_d1bda348": {
        "message": "ネットワーク要求の作成中にエラーが発生しました"
    },
    "an_error_occurred_uploading_your_media_71f1444d": {
        "message": "あなたのメディアをアップロードする際にエラーが発生しました。"
    },
    "and_7fcc2911": {
        "message": "および"
    },
    "angle_c5b4ec50": {
        "message": "角度"
    },
    "announcement_fb4cb645": {
        "message": "発表"
    },
    "announcement_list_da155734": {
        "message": "アナウンス リスト"
    },
    "announcements_a4b8ed4a": {
        "message": "発表"
    },
    "apply_781a2546": {
        "message": "適用"
    },
    "apply_changes_to_all_instances_of_this_icon_maker__2642f466": {
        "message": "コース内のこのアイコンメーカーのアイコンのすべてのインスタンスに変更を適用する"
    },
    "approaches_the_limit_893aeec9": {
        "message": "限界に近づく"
    },
    "approximately_e7965800": {
        "message": "だいたい"
    },
    "apps_54d24a47": {
        "message": "アプリ"
    },
    "are_you_sure_you_want_to_delete_this_planner_item_b71e330c": {
        "message": "この計画項目をほんとうに削除しますか？"
    },
    "arrows_464a3e54": {
        "message": "矢印"
    },
    "art_icon_8e1daad": {
        "message": "アートのアイコン"
    },
    "aspect_ratio_will_be_preserved_cb5fdfb8": {
        "message": "アスペクト比は維持されます"
    },
    "assignment_976578a8": {
        "message": "課題"
    },
    "assignments_1e02582c": {
        "message": "課題"
    },
    "assignmenttype_title_6612d008": {
        "message": "{ assignmentType } { title }。"
    },
    "assignmenttype_title_all_day_on_datetime_9768903c": {
        "message": "{ assignmentType } { title }終日{ datetime }に。"
    },
    "assignmenttype_title_at_datetime_478f0709": {
        "message": "{ assignmentType } { title }（{ datetime }にて）。"
    },
    "assignmenttype_title_at_datetime_until_endtime_a5900e38": {
        "message": "{ assignmentType } { title }、{ datetime }で{ endTime }まで"
    },
    "assignmenttype_title_due_datetime_a112d8ff": {
        "message": "{ assignmentType } { title }、期限 { datetime }。"
    },
    "assignmenttype_title_has_a_to_do_time_at_datetime_e07310e8": {
        "message": "{ assignmentType } { title }は{ datetime }で時間を費やさなければなりません"
    },
    "assignmenttype_title_is_marked_as_done_a8dc46ef": {
        "message": "{ assignmentType } { title } は、完了とマークされています。"
    },
    "assignmenttype_title_is_not_marked_as_done_ba80ba66": {
        "message": "{ assignmentType } { title } は、完了とマークされていません。"
    },
    "assignmenttype_title_posted_datetime_cab69444": {
        "message": "{ assignmentType } { title }は{ datetime }を掲示しました。"
    },
    "assignmenttype_title_reminder_datetime_33fa66d5": {
        "message": "{ assignmentType } { title }、リマインダ{ datetime }."
    },
    "asterisk_82255584": {
        "message": "アスタリスク"
    },
    "attributes_963ba262": {
        "message": "属性"
    },
    "audio_and_video_recording_not_supported_please_use_5ce3f0d7": {
        "message": "音声および動画の記録はサポートされていません。他のブラウザを使用してください。"
    },
    "audio_options_feb58e2c": {
        "message": "オーディオオプション"
    },
    "audio_options_tray_33a90711": {
        "message": "オーディオオプショントレイ"
    },
    "audio_player_for_title_20cc70d": {
        "message": "{ title }のオーディオプレーヤー"
    },
    "auto_saved_content_exists_would_you_like_to_load_t_fee528f2": {
        "message": "自動保存されたコンテンツが存在します。自動保存されたコンテンツを代わりにロードしますか？"
    },
    "available_folders_694d0436": {
        "message": "使用可能なフォルダ"
    },
    "backslash_b2d5442d": {
        "message": "バックスラッシュ"
    },
    "bar_ec63ed6": {
        "message": "バー"
    },
    "basic_554cdc0a": {
        "message": "ベーシック"
    },
    "because_501841b": {
        "message": "理由は"
    },
    "beginning_of_your_to_do_history_61ef2dce": {
        "message": "あなたのタスク履歴の始まり"
    },
    "below_81d4dceb": {
        "message": "下の"
    },
    "below_is_an_example_of_how_students_will_see_their_8f7e7971": {
        "message": "以下は、学生が自分のスケジュールを見る方法の一例です。"
    },
    "beta_cb5f307e": {
        "message": "バータ"
    },
    "big_circle_16b2e604": {
        "message": "大きな丸"
    },
    "binomial_coefficient_ea5b9bb7": {
        "message": "二項係数"
    },
    "black_4cb01371": {
        "message": "黒"
    },
    "blue_daf8fea9": {
        "message": "ブルー"
    },
    "bottom_15a2a9be": {
        "message": "下"
    },
    "bottom_third_5f5fec1d": {
        "message": "下から3番目"
    },
    "bowtie_5f9629e4": {
        "message": "ボウタイ"
    },
    "brick_f2656265": {
        "message": "ブロック"
    },
    "c_2001_acme_inc_283f7f80": {
        "message": "(c) 2001 Acme Inc."
    },
    "calendar_a8563bb2": {
        "message": "カレンダー:"
    },
    "calendar_event_89aadc1c": {
        "message": "カレンダーのイベント"
    },
    "cancel_caeb1e68": {
        "message": "キャンセル"
    },
    "canvas_planner_98ed106": {
        "message": "Canvas プランナー"
    },
    "cap_product_3a5265a6": {
        "message": "キャップ製品"
    },
    "center_align_e68d9997": {
        "message": "センターアライン"
    },
    "centered_dot_64d5e378": {
        "message": "中央の点"
    },
    "centered_horizontal_dots_451c5815": {
        "message": "中央の水平ドット"
    },
    "chi_54a32644": {
        "message": "チ"
    },
    "choose_caption_file_9c45bc4e": {
        "message": "キャプションファイルを選択する"
    },
    "choose_usage_rights_33683854": {
        "message": "使用権を選択..."
    },
    "circle_484abe63": {
        "message": "円"
    },
    "circle_unordered_list_9e3a0763": {
        "message": "丸い番号無しリスト"
    },
    "clear_2084585f": {
        "message": "クリア"
    },
    "clear_image_3213fe62": {
        "message": "画像を消す"
    },
    "clear_selected_file_82388e50": {
        "message": "選択したファイルを消去する"
    },
    "clear_selected_file_filename_2fe8a58e": {
        "message": "選択されたファイルを削除：{ filename }"
    },
    "click_or_shift_click_for_the_html_editor_25d70bb4": {
        "message": "クリックまたはシフトクリックでHTMLエディタに移動します。"
    },
    "click_to_embed_imagename_c41ea8df": {
        "message": "クリックして{ imageName }を埋め込みます"
    },
    "click_to_hide_preview_3c707763": {
        "message": "クリックしてプレビューを非表示にする"
    },
    "click_to_insert_a_link_into_the_editor_c19613aa": {
        "message": "クリックすると、エディタにリンクが挿入されます。"
    },
    "click_to_show_preview_faa27051": {
        "message": "クリックしてプレビューを表示する"
    },
    "close_a_menu_or_dialog_also_returns_you_to_the_edi_739079e6": {
        "message": "メニューまたはダイアログを閉じます。またエディタエリアに戻ります"
    },
    "close_d634289d": {
        "message": "閉じる"
    },
    "close_opportunity_center_popup_9907d981": {
        "message": "「機会」センターポップアップを閉じる"
    },
    "closed_caption_file_must_be_less_than_maxkb_kb_5880f752": {
        "message": "クローズドキャプションファイルは { maxKb } kb未満であること"
    },
    "closed_captions_subtitles_e6aaa016": {
        "message": "クローズドキャプション/字幕"
    },
    "clubs_suit_c1ffedff": {
        "message": "クラブ(1組)"
    },
    "collaborations_5c56c15f": {
        "message": "コラボレーション"
    },
    "collapse_to_hide_types_1ab46d2e": {
        "message": "{ types } を非表示にするには破損する"
    },
    "color_picker_6b359edf": {
        "message": "色を選択"
    },
    "color_picker_colorname_selected_ad4cf400": {
        "message": "色を選択（{ colorName }が現在選択されている）"
    },
    "complex_numbers_a543d004": {
        "message": "複素数"
    },
    "computer_1d7dfa6f": {
        "message": "コンピュータ"
    },
    "congruent_5a244acd": {
        "message": "合同"
    },
    "contains_311f37b7": {
        "message": "含有"
    },
    "content_1440204b": {
        "message": "コンテンツ"
    },
    "content_is_still_being_uploaded_if_you_continue_it_8f06d0cb": {
        "message": "コンテンツはまだアップロード中です。続行すると適切に埋め込まれません。"
    },
    "content_subtype_5ce35e88": {
        "message": "コンテンツのサブタイプ"
    },
    "content_type_2cf90d95": {
        "message": "コンテンツ タイプ"
    },
    "coproduct_e7838082": {
        "message": "共製品"
    },
    "copyright_holder_66ee111": {
        "message": "著作権保有者:"
    },
    "count_plural_0_0_words_one_1_word_other_words_acf32eca": {
        "message": "{ count, plural,\n     =0 {0 語}\n    one {1 語}\n  other {# 語}\n}"
    },
    "count_plural_0_opportunities_one_opportunity_other_765e27fa": {
        "message": "{ count, plural,\n     =0 {# 機会}\n    one {# 機会}\n  other {# 機会}\n}"
    },
    "count_plural_one_hide_missing_item_other_hide_miss_4a2562f7": {
        "message": "{ count, plural,\n    one {見つからないアイテムを隠す#}\n  other {見つからないアイテムを隠す#}\n}"
    },
    "count_plural_one_item_loaded_other_items_loaded_857023b7": {
        "message": "{ count, plural,\n    one {# アイテムを読込みました}\n  other {# アイテムを読込みました}\n}"
    },
    "count_plural_one_show_completed_item_other_show_co_8d0d0ae5": {
        "message": "{ count, plural,\n    one {表示する# （完了したアイテムを}\n  other {表示する # （完了したアイテムを）}\n}"
    },
    "count_plural_one_show_missing_item_other_show_miss_509327ef": {
        "message": "{ count, plural,\n    one {見つからないアイテムを表示する#}\n  other {見つからないアイテムを表示する#}\n}"
    },
    "course_8a63b4a3": {
        "message": "コース"
    },
    "course_documents_104d76e0": {
        "message": "コースドキュメント"
    },
    "course_files_62deb8f8": {
        "message": "コースファイル"
    },
    "course_files_a31f97fc": {
        "message": "コース ファイル"
    },
    "course_images_f8511d04": {
        "message": "コース画像"
    },
    "course_link_b369426": {
        "message": "コースリンク"
    },
    "course_links_b56959b9": {
        "message": "コースリンク"
    },
    "course_media_ec759ad": {
        "message": "コースメディア"
    },
    "course_navigation_dd035109": {
        "message": "コース ナビゲーション"
    },
    "course_to_do_bcbbab54": {
        "message": "{ course } タスク"
    },
    "create_icon_110d6463": {
        "message": "アイコンを作成する"
    },
    "create_icon_maker_icon_c716bffe": {
        "message": "アイコンメーカーのアイコンを作成する"
    },
    "creative_commons_license_725584ae": {
        "message": "クリエイティブ コモンズ ライセンス:"
    },
    "crop_image_41bf940c": {
        "message": "画像を切り取る"
    },
    "crop_image_807ebb08": {
        "message": "画像の切り取り"
    },
    "cup_product_14174434": {
        "message": "カップ製品"
    },
    "current_image_f16c249c": {
        "message": "現在の画像"
    },
    "custom_6979cd81": {
        "message": "カスタム"
    },
    "cyan_c1d5f68a": {
        "message": "シアン"
    },
    "dagger_57e0f4e5": {
        "message": "短剣"
    },
    "date_added_ed5ad465": {
        "message": "追加された日付"
    },
    "date_at_time_dbdb1b99": {
        "message": "{ date }を{ time }で"
    },
    "date_ee500367": {
        "message": "日付"
    },
    "date_is_not_a_valid_date_4ef9f8ba": {
        "message": "#{ date } は無効な日付です。"
    },
    "date_is_required_8660ec22": {
        "message": "日付は必須です"
    },
    "date_time_d9fbf2d7": {
        "message": "日付 & 時間:"
    },
    "decorative_icon_9a7f3fc3": {
        "message": "装飾アイコン"
<<<<<<< HEAD
    },
    "decorative_type_upper_f2c95e3": {
        "message": "装飾的{ TYPE_UPPER }"
    },
=======
    },
    "decorative_type_upper_f2c95e3": {
        "message": "装飾的{ TYPE_UPPER }"
    },
>>>>>>> 16101d78
    "decrease_indent_d9cf469d": {
        "message": "インデントを減らす"
    },
    "deep_purple_bb3e2907": {
        "message": "ディープパープル"
    },
    "default_bulleted_unordered_list_47079da8": {
        "message": "デフォルトの箇条書きの番号無しリスト"
    },
    "default_numerical_ordered_list_48dd3548": {
        "message": "デフォルトの番号順リスト"
    },
    "definite_integral_fe7ffed1": {
        "message": "定積分"
    },
    "degree_symbol_4a823d5f": {
        "message": "度数記号"
    },
    "delete_a6efa79d": {
        "message": "消去"
    },
    "delimiters_4db4840d": {
        "message": "デリミタ"
    },
    "delta_53765780": {
        "message": "デルタ"
    },
    "describe_the_icon_f6a18823": {
        "message": "(アイコンの説明)"
    },
    "describe_the_type_ff448da5": {
        "message": "({ TYPE }を説明する)"
    },
    "describe_the_video_2fe8f46a": {
        "message": "（ビデオを説明する）"
    },
    "details_98a31b68": {
        "message": "詳細"
    },
    "details_a6f427c3": {
        "message": "詳細:"
    },
    "diagonal_dots_7d71b57e": {
        "message": "対角線上の点"
    },
    "diamond_b8dfe7ae": {
        "message": "ダイヤモンド"
    },
    "diamonds_suit_526abaaf": {
        "message": "ダイヤ(1組)"
    },
    "digamma_258ade94": {
        "message": "ディガンマ"
    },
    "dimension_type_f5fa9170": {
        "message": "サイズタイプ"
    },
    "dimensions_45ddb7b7": {
        "message": "寸法"
    },
    "directionality_26ae9e08": {
        "message": "方向性"
    },
    "directly_edit_latex_b7e9235b": {
        "message": "ディレクトリ編集 LaTeX"
    },
    "disable_preview_222bdf72": {
        "message": "プレビューを無効にする"
    },
    "discussion_6719c51d": {
        "message": "ディスカッション"
    },
    "discussions_a5f96392": {
        "message": "ディスカッション"
    },
    "discussions_index_6c36ced": {
        "message": "ディスカッションのインデックス"
    },
    "disjoint_union_e74351a8": {
        "message": "不連続ユニオン"
    },
    "dismiss_itemtitle_a9fae1b3": {
        "message": "{ itemTitle }を却下する"
    },
    "dismiss_opportunityname_5995176f": {
        "message": "{ opportunityName }を却下する"
    },
    "dismissed_8b0b1fc9": {
        "message": "却下された"
    },
    "dismissed_opportunities_f0826640": {
        "message": "却下された機会"
    },
    "display_options_315aba85": {
        "message": "オプションを表示する"
    },
    "display_text_link_opens_in_a_new_tab_75e9afc9": {
        "message": "テキストリンクを表示する (新しいタブが開きます)"
    },
    "division_sign_72190870": {
        "message": "分割サイン"
    },
    "document_678cd7bf": {
        "message": "ドキュメント"
    },
    "documents_81393201": {
        "message": "ドキュメント"
    },
    "done_54e3d4b6": {
        "message": "完了"
    },
    "double_dagger_faf78681": {
        "message": "ダブルの短剣"
    },
    "down_and_left_diagonal_arrow_40ef602c": {
        "message": "下・左の対角線矢印"
    },
    "down_and_right_diagonal_arrow_6ea0f460": {
        "message": "下・右の対角線矢印"
    },
    "downward_arrow_cca52012": {
        "message": "下向きの矢印"
    },
    "downward_pointing_triangle_2a12a601": {
        "message": "逆三角形"
    },
    "drag_a_file_here_1bf656d5": {
        "message": "ファイルをここにドラッグする"
    },
    "drag_and_drop_or_click_to_browse_your_computer_60772d6d": {
        "message": "ドラッグアンドドロップまたはクリックしてコンピュータを参照"
    },
    "drag_handle_use_up_and_down_arrows_to_resize_e29eae5c": {
        "message": "ハンドルをドラッグします。上下矢印を使用してサイズを変更する"
    },
    "due_5d7267be": {
        "message": "期限："
    },
    "due_date_124fdd99": {
        "message": "期限：{ date }"
    },
    "due_multiple_dates_cc0ee3f5": {
        "message": "期限：複数の日付"
    },
    "due_when_7eed10c6": {
        "message": "期限：{ when }"
    },
    "edit_alt_text_for_this_icon_instance_9c6fc5fd": {
        "message": "このアイコンインスタンスのaltテキストを編集する"
    },
    "edit_c5fbea07": {
        "message": "編集"
    },
    "edit_course_link_5a5c3c59": {
        "message": "コースリンクを編集"
    },
    "edit_equation_f5279959": {
        "message": "方程式を編集する"
    },
    "edit_existing_icon_maker_icon_5d0ebb3f": {
        "message": "既存のアイコンメーカーのアイコンを編集する"
    },
    "edit_icon_2c6b0e91": {
        "message": "アイコンを編集する"
    },
    "edit_link_7f53bebb": {
        "message": "リンクの編集"
    },
    "edit_title_72e5a21e": {
        "message": "{ title }を編集する"
    },
    "editor_statusbar_26ac81fc": {
        "message": "エディタ ステータスバー"
    },
    "embed_828fac4a": {
        "message": "埋め込み"
    },
    "embed_code_314f1bd5": {
        "message": "埋め込みコード"
    },
    "embed_image_1080badc": {
        "message": "画像の埋め込み"
    },
    "embed_video_a97a64af": {
        "message": "ビデオを埋め込む"
    },
    "embedded_content_aaeb4d3d": {
        "message": "埋め込まれたコンテンツ"
    },
    "empty_set_91a92df4": {
        "message": "空のセット"
    },
    "encircled_dot_8f5e51c": {
        "message": "囲みドット"
    },
    "encircled_minus_72745096": {
        "message": "囲みマイナス"
    },
    "encircled_plus_36d8d104": {
        "message": "囲みプラス"
    },
    "encircled_times_5700096d": {
        "message": "囲みの時代"
    },
    "engineering_icon_f8f3cf43": {
        "message": "エンジニアリングのアイコン"
    },
    "english_icon_25bfe845": {
        "message": "英語のアイコン"
    },
    "enter_at_least_3_characters_to_search_4f037ee0": {
        "message": "検索する語を3文字以上入力してください"
    },
    "epsilon_54bb8afa": {
        "message": "エプシロン"
    },
    "epsilon_variant_d31f1e77": {
        "message": "イプシロン(変形)"
    },
    "equals_sign_c51bdc58": {
        "message": "等記号"
    },
    "equation_1c5ac93c": {
        "message": "方程式"
    },
    "equation_editor_39fbc3f1": {
        "message": "方程式エディタ"
    },
    "equivalence_class_7b0f11c0": {
        "message": "等価クラス"
    },
    "equivalent_identity_654b3ce5": {
        "message": "等価 (同一性)"
    },
    "error_loading_grades_e0b38f4d": {
        "message": "評定の読み込み中にエラー"
    },
    "error_loading_items_5218438e": {
        "message": "アイテムの読み込み中にエラーが発生しました"
    },
    "error_loading_more_items_3f109d9f": {
        "message": "さらなるアイテムの読み込み中にエラーが発生しました"
    },
    "error_loading_past_items_2881dbb1": {
        "message": "過去のアイテムの読み込み中にエラーが発生しました"
    },
    "eta_b8828f99": {
        "message": "イータ"
    },
    "exciting_discussion_9f67bd0a": {
        "message": "エキサイティングなディスカッション"
    },
    "excused_cf8792eb": {
        "message": "免除"
    },
    "exists_2e62bdaa": {
        "message": "存在する"
    },
    "expand_preview_by_default_2abbf9f8": {
        "message": "デフォルトによるプレビューの拡大"
    },
    "expand_to_see_types_f5d29352": {
        "message": "{ types } を拡張して表示"
    },
    "extended_9a58dcb6": {
        "message": "拡大された"
    },
    "external_link_d3f9e62a": {
        "message": "外部リンク"
    },
    "external_tools_6e77821": {
        "message": "外部ツール"
    },
    "extra_large_b6cdf1ff": {
        "message": "特大"
    },
    "extra_small_9ae33252": {
        "message": "超小型"
    },
    "extracurricular_icon_67c8ca42": {
        "message": "課外活動のアイコン"
    },
    "f_function_fe422d65": {
        "message": "F (関数)"
    },
    "failed_getting_course_list_49846a93": {
        "message": "コースリストの取得に失敗"
    },
    "failed_getting_to_do_list_10ce2833": {
        "message": "To Doリストの取得に失敗"
    },
    "failed_peeking_into_your_future_e95b9306": {
        "message": "あなたの未来を覗くことに失敗しました"
    },
    "failed_peeking_into_your_past_5bec2323": {
        "message": "あなたの過去を覗くことに失敗しました"
    },
    "failed_saving_changes_on_name_1e100ad": {
        "message": "{ name }の変更の保存に失敗しました。"
    },
    "failed_to_delete_name_bdd7b810": {
        "message": "{ name }タスクの削除に失敗しました。"
    },
    "failed_to_delete_to_do_64edff49": {
        "message": "タスクの削除に失敗しました"
    },
    "failed_to_get_new_activity_17e7ec7c": {
        "message": "新規アクティビティ取得に失敗しました"
    },
    "failed_to_load_opportunities_52ab6404": {
        "message": "機会が読み込めませんでした"
    },
    "failed_to_save_to_do_ddc7503b": {
        "message": "タスクの保存に失敗しました"
    },
    "failure_loading_the_to_do_list_c61895c8": {
        "message": "To Doリストの読み込みに失敗"
    },
    "feedback_6dcc1991": {
        "message": "フィードバック"
    },
    "file_name_8fd421ff": {
        "message": "ファイル名"
    },
    "file_storage_quota_exceeded_b7846cd1": {
        "message": "ファイル保存のサイズを超過"
    },
    "file_url_c12b64be": {
        "message": "ファイル URL"
    },
    "filename_file_icon_602eb5de": {
        "message": "{ filename } ファイルアイコン"
    },
    "filename_image_preview_6cef8f26": {
        "message": "{ filename } 画像プレビュー"
    },
    "filename_text_preview_e41ca2d8": {
        "message": "{ filename } テキストプレビュー"
    },
    "files_c300e900": {
        "message": "ファイル"
    },
    "files_index_af7c662b": {
        "message": "ファイルのインデックス"
    },
    "flat_music_76d5a5c3": {
        "message": "フラット(音楽)"
    },
    "focus_element_options_toolbar_18d993e": {
        "message": "フォーカス要素オプションツールバー"
    },
    "folder_tree_fbab0726": {
        "message": "フォルダツリー"
    },
    "for_all_b919f972": {
        "message": "全員に"
    },
    "format_4247a9c5": {
        "message": "形式"
    },
    "formatting_5b143aa8": {
        "message": "フォーマット"
    },
    "forward_slash_3f90f35e": {
        "message": "前向きのスラッシュ"
    },
    "found_auto_saved_content_3f6e4ca5": {
        "message": "自動保存されたコンテンツが見つかりました"
    },
    "found_count_plural_0_results_one_result_other_resu_46aeaa01": {
        "message": "{ count, plural,\n     =0 {# 結果}\n    one {# 1つの結果}\n  other {# 結果}\n}が見つかりました"
    },
    "fraction_41bac7af": {
        "message": "分数・分画"
    },
    "fullscreen_873bf53f": {
        "message": "全画面"
    },
    "fun_quiz_47ab0b0": {
        "message": "楽しい小テスト"
    },
    "gamma_1767928": {
        "message": "ガンマ"
    },
    "generating_preview_45b53be0": {
        "message": "プレビュー中..."
    },
    "gif_png_format_images_larger_than_size_kb_are_not__7af3bdbd": {
        "message": "{ size }KBを超えるGIF/PNG形式の画像は現在サポートされていません。"
    },
    "go_to_card_view_dashboard_9d03970e": {
        "message": "カードビューダッシュボードに進みます。"
    },
    "go_to_the_editor_s_menubar_e6674c81": {
        "message": "エディタのメニューバーに移動する"
    },
    "go_to_the_editor_s_toolbar_a5cb875f": {
        "message": "エディタのツールバーに移動する"
    },
    "graded_25cd3fcd": {
        "message": "採点済み"
    },
    "grades_a61eba0a": {
        "message": "評定"
    },
    "grades_are_loading_c899652d": {
        "message": "評定読み込み中です"
    },
    "grades_loaded_5056277c": {
        "message": "評定が読み込まれました"
    },
    "greater_than_e98af662": {
        "message": "＞"
    },
    "greater_than_or_equal_b911949a": {
        "message": "≧"
    },
    "greek_65c5b3f7": {
        "message": "ギリシャ文字"
    },
    "green_15af4778": {
        "message": "グリーン"
    },
    "grey_a55dceff": {
        "message": "グレー"
    },
    "group_documents_8bfd6ae6": {
        "message": "グループドキュメント"
    },
    "group_files_4324f3df": {
        "message": "グループファイル"
    },
    "group_files_82e5dcdb": {
        "message": "グループ ファイル"
    },
    "group_images_98e0ac17": {
        "message": "グループ画像"
    },
    "group_isomorphism_45b1458c": {
        "message": "グループ同型"
    },
    "group_link_63e626b3": {
        "message": "グループリンク"
    },
    "group_links_9493129e": {
        "message": "グループリンク"
    },
    "group_media_2f3d128a": {
        "message": "グループメディア"
    },
    "group_navigation_99f191a": {
        "message": "グループ ナビゲーション"
    },
    "h_bar_bb94deae": {
        "message": "Hバー"
    },
    "hat_ea321e35": {
        "message": "帽子"
    },
    "heading_2_5b84eed2": {
        "message": "見出し2"
    },
    "heading_3_2c83de44": {
        "message": "見出し3"
    },
    "heading_4_b2e74be7": {
        "message": "見出し4"
    },
    "health_icon_8d292eb5": {
        "message": "健康のアイコン"
    },
    "hearts_suit_e50e04ca": {
        "message": "ハート（1組）"
    },
    "height_69b03e15": {
        "message": "高さ"
    },
    "hexagon_d8468e0d": {
        "message": "六角形"
    },
    "hide_description_bfb5502e": {
        "message": "説明を非表示にする"
    },
    "hide_title_description_caf092ef": {
        "message": "{ title }説明を非表示にする"
    },
    "home_351838cd": {
        "message": "ホーム"
    },
    "html_code_editor_fd967a44": {
        "message": "Html コードエディタ"
    },
    "html_editor_fb2ab713": {
        "message": "HTML エディタ"
    },
    "i_have_obtained_permission_to_use_this_file_6386f087": {
        "message": "このファイルを使用する権限を取得しています。"
    },
    "i_hold_the_copyright_71ee91b1": {
        "message": "著作権を保有しています"
    },
    "icon_215a1dc6": {
        "message": "アイコン"
    },
    "icon_8168b2f8": {
        "message": "アイコン"
    },
    "icon_color_b86dd6d6": {
        "message": "アイコンカラー"
    },
    "icon_maker_icons_cc560f7e": {
        "message": "アイコンメーカーのアイコン"
    },
    "icon_options_7e32746e": {
        "message": "アイコンオプション"
    },
    "icon_options_tray_2b407977": {
        "message": "アイコンオプショントレイ"
    },
    "icon_shape_30b61e7": {
        "message": "アイコンの形状"
    },
    "icon_size_9353edea": {
        "message": "アイコンのサイズ"
    },
    "if_left_empty_link_text_will_display_as_course_lin_61087540": {
        "message": "空のリンクのままの場合、テキストがコースリンク名として表示されます。"
    },
    "if_you_do_not_select_usage_rights_now_this_file_wi_14e07ab5": {
        "message": "今すぐ使用権を選択しないと、このファイルはアップロード後に公開されません。"
    },
    "image_8ad06": {
        "message": "画像"
    },
    "image_c1c98202": {
        "message": "画像"
    },
    "image_options_5412d02c": {
        "message": "画像オプション"
    },
    "image_options_tray_90a46006": {
        "message": "画像オプショントレイ"
    },
    "image_to_crop_3a34487d": {
        "message": "クロップする画像"
    },
    "images_7ce26570": {
        "message": "画像"
    },
    "imaginary_portion_of_complex_number_2c733ffa": {
        "message": "複素数の虚数部分"
    },
    "in_element_of_19ca2f33": {
        "message": "（）内（の要素）"
    },
    "increase_indent_6af90f7c": {
        "message": "インデントを増やす"
    },
    "indefinite_integral_6623307e": {
        "message": "不定積分"
    },
    "indigo_2035fc55": {
        "message": "インディゴ"
    },
    "inference_fed5c960": {
        "message": "推論"
    },
    "infinity_7a10f206": {
        "message": "無限"
    },
    "insert_593145ef": {
        "message": "挿入"
    },
    "insert_equella_links_49a8dacd": {
        "message": "Equella リンクを挿入してください"
    },
    "insert_link_6dc23cae": {
        "message": "リンクの挿入"
    },
    "insert_math_equation_57c6e767": {
        "message": "数学数式を挿入"
    },
    "integers_336344e1": {
        "message": "整数"
    },
    "intersection_cd4590e4": {
        "message": "交差点"
    },
    "invalid_entry_f7d2a0f5": {
        "message": "無効な入力。"
    },
    "invalid_file_c11ba11": {
        "message": "無効なファイル"
    },
    "invalid_file_type_881cc9b2": {
        "message": "無効なファイル タイプです"
    },
    "invalid_url_cbde79f": {
        "message": "無効な URL"
    },
    "iota_11c932a9": {
        "message": "イオタ"
    },
    "items_completed_items_plural_1_item_other_items_717d579f": {
        "message": "{ items } 完了した{ items, plural,\n     =1 {項目}\n  other {項目}\n}"
    },
    "join_6cafecca": {
        "message": "参加する"
    },
    "join_active_online_meeting_d9d892b2": {
        "message": "アクティブなオンラインミーティングに参加する"
    },
    "join_online_meeting_b1725843": {
        "message": "オンラインミーティングに参加する"
    },
    "jump_to_navigation_toolbar_2952cd8b": {
        "message": "ナビゲーションツールバーへジャンプ"
    },
    "jump_to_today_254ccf41": {
        "message": "本日に移動"
    },
    "kappa_2f14c816": {
        "message": "カッパ"
    },
    "kappa_variant_eb64574b": {
        "message": "カッパ (変種)"
    },
    "keyboard_shortcuts_ed1844bd": {
        "message": "キーボード ショートカット"
    },
    "lambda_4f602498": {
        "message": "ラムダ"
    },
    "language_arts_35b79a8b": {
        "message": "国語"
    },
    "language_arts_icon_a798b0f8": {
        "message": "語学のアイコン"
    },
    "languages_icon_9d20539": {
        "message": "言語のアイコン"
    },
    "large_9c5e80e7": {
        "message": "大"
    },
    "late_2be42b88": {
        "message": "遅れている"
    },
    "left_align_43d95491": {
        "message": "左揃え"
    },
    "left_angle_bracket_c87a6d07": {
        "message": "左傾きブラケット"
    },
    "left_arrow_4fde1a64": {
        "message": "左の矢印"
    },
    "left_arrow_with_hook_5bfcad93": {
        "message": "左矢印フック付き"
    },
    "left_ceiling_ee9dd88a": {
        "message": "左シーリング"
    },
    "left_curly_brace_1726fb4": {
        "message": "左波括弧"
    },
    "left_downard_harpoon_arrow_1d7b3d2e": {
        "message": "左下向き銛型矢印"
    },
    "left_floor_29ac2274": {
        "message": "左床"
    },
    "left_to_right_e9b4fd06": {
        "message": "左から右"
    },
    "left_upward_harpoon_arrow_3a562a96": {
        "message": "左下向き銛型矢印"
    },
    "leftward_arrow_1e4765de": {
        "message": "左向き矢印"
    },
    "leftward_pointing_triangle_d14532ce": {
        "message": "左が尖った三角形"
    },
    "less_than_a26c0641": {
        "message": "＜"
    },
    "less_than_or_equal_be5216cb": {
        "message": "≦"
    },
    "library_icon_ae1e54cf": {
        "message": "ライブラリーのアイコン"
    },
    "light_blue_5374f600": {
        "message": "ライトブルー"
    },
    "link_7262adec": {
        "message": "リンク"
    },
    "link_options_a16b758b": {
        "message": "リンクオプション"
    },
    "links_14b70841": {
        "message": "リンク"
    },
    "load_more_35d33c7": {
        "message": "もっと読み込む"
    },
    "load_more_a36f9cf9": {
        "message": "もっと読み込む"
    },
    "load_prior_dates_f2b0f6f0": {
        "message": "以前のデータを読み込む"
    },
    "loaded_count_plural_0_items_one_item_other_items_e58533e9": {
        "message": "読み込んだ{ count, plural,\n     =0 {#項目}\n    one {#項目}\n  other {#項目}\n}"
    },
    "loading_25990131": {
        "message": "読み込み中・・・"
    },
    "loading_725811ca": {
        "message": "読み込み中"
    },
    "loading_bde52856": {
        "message": "読み込み中"
    },
    "loading_closed_captions_subtitles_failed_95ceef47": {
        "message": "クローズドキャプション/サブタイトルの読み込みに失敗しました。"
    },
    "loading_failed_b3524381": {
        "message": "読み込みに失敗しました..."
    },
    "loading_failed_e6a9d8ef": {
        "message": "読込みに失敗しました。"
    },
    "loading_folders_d8b5869e": {
        "message": "フォルダを読み込み中..."
    },
    "loading_grades_c842c887": {
        "message": "評定読み込み中"
    },
    "loading_past_items_ca499e75": {
        "message": "過去のアイテムを読み込む"
    },
    "loading_planner_items_947a813d": {
        "message": "プランナーアイテムをもっと読み込む"
    },
    "loading_please_wait_d276220a": {
        "message": "読み込み中 - しばらくお待ちください"
    },
    "loading_preview_9f077aa1": {
        "message": "プレビュー読み込み中"
    },
    "location_3b6ff307": {
        "message": "場所:"
    },
    "locked_762f138b": {
        "message": "ロックされています"
    },
    "logical_equivalence_76fca396": {
        "message": "論理的等価性"
    },
    "logical_equivalence_short_8efd7b4f": {
        "message": "論理的等価性 (短い)"
    },
    "logical_equivalence_short_and_thick_1e1f654d": {
        "message": "論理的等価性 (短・太)"
    },
    "logical_equivalence_thick_662dd3f2": {
        "message": "論理的等価（厚み）"
    },
    "looks_like_there_isn_t_anything_here_d9bcef49": {
        "message": "ここに何もないようです"
    },
    "low_horizontal_dots_cc08498e": {
        "message": "低い水平ドット"
    },
    "magenta_4a65993c": {
        "message": "マジェンタ"
    },
    "maps_to_e5ef7382": {
        "message": "マッピング先："
    },
    "math_ede93050": {
        "message": "数学"
    },
    "math_icon_ad4e9d03": {
        "message": "数学のアイコン"
    },
    "media_af190855": {
        "message": "メディア"
    },
    "media_file_is_processing_please_try_again_later_58a6d49": {
        "message": "メディアファイルは処理中です。後ほどもう一度やり直してください。"
    },
    "medium_5a8e9ead": {
        "message": "中"
    },
    "middle_27dc1d5": {
        "message": "中位"
    },
    "minus_fd961e2e": {
        "message": "マイナス"
    },
    "minus_plus_3461f637": {
        "message": "マイナス/プラス"
    },
    "misc_3b692ea7": {
        "message": "その他"
    },
    "miscellaneous_e9818229": {
        "message": "その他"
    },
    "missing_1a256b3b": {
        "message": "欠如"
    },
    "missing_items_for_title_516511f8": {
        "message": "{ title }に不足しているアイテム"
    },
    "modules_c4325335": {
        "message": "モジュール"
    },
    "mu_37223b8b": {
        "message": "ミュー"
    },
    "multi_color_image_63d7372f": {
        "message": "マルチカラー画像"
    },
    "multiplication_sign_15f95c22": {
        "message": "乗算記号"
    },
    "music_icon_4db5c972": {
        "message": "音楽のアイコン"
    },
    "must_be_at_least_percentage_22e373b6": {
        "message": "{ percentage }%以上でなければなりません"
    },
    "must_be_at_least_width_x_height_px_41dc825e": {
        "message": "少なくとも { width } x { height }px でなければなりません"
    },
    "my_files_2f621040": {
        "message": "マイ ファイル"
    },
    "my_grades_98834476": {
        "message": "私の評定"
    },
    "n_th_root_9991a6e4": {
        "message": "N番目のルート"
    },
    "nabla_1e216d25": {
        "message": "ナブラ"
    },
    "name_1aed4a1b": {
        "message": "名前"
    },
    "name_color_ceec76ff": {
        "message": "{ name } ({ color })"
    },
    "natural_music_54a70258": {
        "message": "ナチュラル (音楽)"
    },
    "natural_numbers_3da07060": {
        "message": "自然数"
    },
    "navigate_through_the_menu_or_toolbar_415a4e50": {
        "message": "メニューまたはツールバーを移動する"
    },
    "nested_greater_than_d852e60d": {
        "message": "ネストされた＞"
    },
    "nested_less_than_27d17e58": {
        "message": "ネストされた＜"
    },
    "new_13daf639": {
        "message": "新規作成"
    },
    "new_activity_8b84847d": {
        "message": "新規アクティビティ"
    },
    "new_activity_for_title_14c9c3af": {
        "message": "{ title }の新規アクティビティ"
    },
    "new_opportunities_7d349c4d": {
        "message": "新しい機会"
    },
    "next_month_749b1778": {
        "message": "翌月"
    },
    "next_page_d2a39853": {
        "message": "次のページ"
    },
    "no_changes_to_save_d29f6e91": {
        "message": "保存する変更はありません。"
    },
    "no_due_dates_assigned_e8f5bac8": {
        "message": "期日指定なし"
    },
    "no_e16d9132": {
        "message": "いいえ"
    },
    "no_file_chosen_9a880793": {
        "message": "ファイルが選択されていません"
    },
    "no_grade_3b4d7f3e": {
        "message": "評定なし"
    },
    "no_preview_is_available_for_this_file_f940114a": {
        "message": "このファイルでは、プレビューは利用できません。"
    },
    "no_results_940393cf": {
        "message": "結果がありません。"
    },
    "no_results_found_for_filterterm_ad1b04c8": {
        "message": "{ filterTerm }の結果が見つかりませんでした"
    },
    "no_results_found_for_term_1564c08e": {
        "message": "{ term }の結果は見つかりませんでした。"
    },
    "none_3b5e34d2": {
        "message": "なし"
    },
    "none_selected_b93d56d2": {
        "message": "選択されたものなし"
    },
    "not_equal_6e2980e6": {
        "message": "≠"
    },
    "not_in_not_an_element_of_fb1ffb54": {
        "message": "（）にはない（の要素ではない）"
    },
    "not_negation_1418ebb8": {
        "message": "ない (否定)"
    },
    "not_subset_dc2b5e84": {
        "message": "部分集合ではない"
    },
    "not_subset_strict_23d282bf": {
        "message": "部分集合ではない（厳格）"
    },
    "not_superset_5556b913": {
        "message": "上位集合ではない"
    },
    "not_superset_strict_24e06f36": {
        "message": "上位集合ではない（厳格）"
    },
    "nothing_due_this_week_d45c9ef9": {
        "message": "今週期限のものなし"
    },
    "nothing_for_now_e3e3ce2a": {
        "message": "今のところ何もなし"
    },
    "nothing_here_needs_attention_c4eaded6": {
        "message": "ここには注意を必要する新しいものは何もない。"
    },
    "nothing_more_to_do_b665da42": {
        "message": "他にタスクはありません"
    },
    "nothing_new_needs_attention_3ac548d4": {
        "message": "注意を必要する新しいものは何もない。"
    },
    "nothing_planned_today_selecting_most_recent_item_ffd71bff": {
        "message": "今日は何も計画されていません。最新のアイテムを選択中。"
    },
    "nothing_planned_today_selecting_next_item_f6718aa": {
        "message": "今日は何も計画されていません。次のアイテムを選択中。"
    },
    "nothing_planned_yet_8675ffe9": {
        "message": "まだ計画はありません"
    },
    "nu_1c0f6848": {
        "message": "ニュー"
    },
    "numpoints_points_8621a43b": {
        "message": "{ numPoints } 点"
    },
    "octagon_e48be9f": {
        "message": "八角形"
    },
    "olive_6a3e4d6b": {
        "message": "オリーブ"
    },
    "omega_8f2c3463": {
        "message": "オメガ"
    },
    "one_of_the_following_styles_must_be_added_to_save__1de769aa": {
        "message": "アイコンを保存するには、以下のいずれかのスタイルを追加する必要があります：アイコンの色、輪郭サイズ、アイコンのテキスト、画像"
    },
    "only_most_recent_grading_period_shown_f1ad6458": {
        "message": "*最新の採点期間のみが表示されます。"
    },
    "open_circle_e9bd069": {
        "message": "オープンサークル"
    },
    "open_this_keyboard_shortcuts_dialog_9658b83a": {
        "message": "このキーボードショートカットダイアログを開く"
    },
    "open_title_application_fd624fc5": {
        "message": "{ title }アプリケーションを開く"
    },
    "operators_a2ef9a93": {
        "message": "演算子"
    },
    "opportunities_popup_f6703842": {
        "message": "機会ポップアップ"
    },
    "optional_add_course_ef0d70fc": {
        "message": "オプション：コースの追加"
    },
    "or_9b70ccaa": {
        "message": "または"
    },
    "orange_81386a62": {
        "message": "オレンジ"
    },
    "ordered_and_unordered_lists_cfadfc38": {
        "message": "番号付きリストと番号無しリスト"
    },
    "other_editor_shortcuts_may_be_found_at_404aba4a": {
        "message": "他のエディタショートカットは下記をご覧ください"
    },
    "outline_color_3ef2cea7": {
        "message": "輪郭の色"
    },
    "outline_size_a6059a21": {
        "message": "外形寸法"
    },
    "p_is_not_a_valid_protocol_which_must_be_ftp_http_h_adf13fc2": {
        "message": "{ p }は、ftp, http, https, mailto, skype, telであるか、省略可能である有効なプロトコルではありません。"
    },
    "page_50c4823d": {
        "message": "ページ"
    },
    "pages_e5414c2c": {
        "message": "ページ"
    },
    "paragraph_5e5ad8eb": {
        "message": "段落"
    },
    "parallel_d55d6e38": {
        "message": "並列"
    },
    "partial_derivative_4a9159df": {
        "message": "部分(微分)"
    },
    "peer_review_74f26a13": {
        "message": "ピア レビュー"
    },
    "peer_review_for_itemtitle_358cb413": {
        "message": "{ itemTitle }のピア評価"
    },
    "pentagon_17d82ea3": {
        "message": "ペンタゴン"
    },
    "people_b4ebb13c": {
        "message": "メンバー"
    },
    "percentage_34ab7c2c": {
        "message": "割合"
    },
    "percentage_must_be_a_number_8033c341": {
        "message": "パーセンテージは数字でなければなりません"
    },
    "performing_arts_icon_f3497486": {
        "message": "パフォーミングアーツのアイコン"
    },
    "perpendicular_7c48ede4": {
        "message": "垂直"
    },
    "phi_4ac33b6d": {
        "message": "ファイ"
    },
    "phi_variant_c9bb3ac5": {
        "message": "ファイ(変形)"
    },
    "physical_education_icon_d7dffd3e": {
        "message": "体育のアイコン"
    },
    "pi_dc4f0bd8": {
        "message": "パイ"
    },
    "pi_variant_10f5f520": {
        "message": "パイ(変形)"
    },
    "pink_68ad45cb": {
        "message": "ピンク"
    },
    "pixels_52ece7d1": {
        "message": "ピクセル"
    },
    "plus_d43cd4ec": {
        "message": "プラス"
    },
    "plus_minus_f8be2e83": {
        "message": "プラス/マイナス"
    },
    "points_bceb5005": {
        "message": "ポイント"
    },
    "points_points_63e59cce": {
        "message": "{ points } 点"
    },
    "posted_when_a578f5ab": {
        "message": "投稿済み:{ when }"
    },
    "power_set_4f26f316": {
        "message": "パワーセット"
    },
    "precedes_196b9aef": {
        "message": "優先・先導する"
    },
    "precedes_equal_20701e84": {
        "message": "優先・同等"
    },
    "preformatted_d0670862": {
        "message": "フォーマット済み"
    },
    "preview_53003fd2": {
        "message": "プレビュー"
    },
    "preview_in_overlay_ed772c46": {
        "message": "オーバーレイでのプレビュー"
    },
    "preview_inline_9787330": {
        "message": "インラインでのプレビュー"
    },
    "previous_month_bb1e3c84": {
        "message": "前月"
    },
    "previous_page_928fc112": {
        "message": "前のページ"
    },
    "prime_917ea60e": {
        "message": "素数"
    },
    "prime_numbers_13464f61": {
        "message": "素数"
    },
    "product_39cf144f": {
        "message": "積"
    },
    "proportional_f02800cc": {
        "message": "比例"
    },
    "protocol_must_be_ftp_http_https_mailto_skype_tel_o_73beb4f8": {
        "message": "プロトコルは、ftp、http、https、mailto、skype、telであるか、省略可能です"
    },
    "psi_e3f5f0f7": {
        "message": "プシー"
    },
    "pts_699bd9aa": {
        "message": "ポイント"
    },
    "published_c944a23d": {
        "message": "公開済み"
    },
    "published_when_302d8e23": {
        "message": "公開済み:{ when }"
    },
    "pumpkin_904428d5": {
        "message": "かぼちゃ"
    },
    "purple_7678a9fc": {
        "message": "パープル"
    },
    "quaternions_877024e0": {
        "message": "四元数"
    },
    "quiz_e0dcce8f": {
        "message": "小テスト"
    },
    "quizzes_7e598f57": {
        "message": "小テスト"
    },
    "rational_numbers_80ddaa4a": {
        "message": "有理数"
    },
<<<<<<< HEAD
    "raw_html_editor_e3993e41": {
        "message": "無変換の HTML エディタ"
=======
    "real_numbers_7c99df94": {
        "message": "実数"
    },
    "real_portion_of_complex_number_7dad33b5": {
        "message": "（複素数の）実数部分"
>>>>>>> 16101d78
    },
    "real_numbers_7c99df94": {
        "message": "実数"
    },
    "real_portion_of_complex_number_7dad33b5": {
        "message": "（複素数の）実数部分"
    },
    "record_7c9448b": {
        "message": "記録"
    },
    "record_upload_media_5fdce166": {
        "message": "メディアの記録/アップロード"
    },
    "red_8258edf3": {
        "message": "レッド"
    },
    "redo_363c58b7": {
        "message": "やり直し"
    },
    "relationships_6602af70": {
        "message": "関係"
    },
    "religion_icon_246e0be1": {
        "message": "宗教学のアイコン"
    },
    "reminder_date_4564d12d": {
        "message": "リマインダ（お知らせ）：{ date }"
    },
    "remove_link_d1f2f4d0": {
        "message": "リンクの削除"
    },
    "replace_e61834a7": {
        "message": "置換"
    },
    "replies_4a8577c8": {
        "message": "返信"
    },
    "reset_95a81614": {
        "message": "リセット"
    },
    "resize_ec83d538": {
        "message": "サイズ変更"
    },
    "restore_auto_save_deccd84b": {
        "message": "自動保存したものを復元しますか？"
    },
    "reverse_turnstile_does_not_yield_7558be06": {
        "message": "逆向きの回転式改札(イールドなし)"
    },
    "rho_a0244a36": {
        "message": "ロー"
    },
    "rho_variant_415245cd": {
        "message": "ロー (変種)"
    },
    "rich_content_editor_2708ef21": {
        "message": "リッチ コンテンツ エディタ"
    },
    "rich_text_area_press_alt_0_for_rich_content_editor_9d23437f": {
        "message": "リッチテキストエリアリッチコンテンツエディターのショートカットは、ALT+0を押してください。"
    },
    "right_align_39e7a32a": {
        "message": "右揃え"
    },
    "right_angle_bracket_d704e2d6": {
        "message": "直角ブラケット"
    },
    "right_arrow_35e0eddf": {
        "message": "右の矢印"
    },
    "right_arrow_with_hook_29d92d31": {
        "message": "右矢印フック付き"
    },
    "right_ceiling_839dc744": {
        "message": "右シーリング"
    },
    "right_curly_brace_5159d5cd": {
        "message": "右波括弧"
    },
    "right_downward_harpoon_arrow_d71b114f": {
        "message": "右下向き銛型矢印"
    },
    "right_floor_5392d5cf": {
        "message": "右床"
    },
    "right_to_left_9cfb092a": {
        "message": "右から左"
    },
    "right_upward_harpoon_arrow_f5a34c73": {
        "message": "右上向き銛型矢印"
    },
    "rightward_arrow_32932107": {
        "message": "右向き矢印"
    },
    "rightward_pointing_triangle_60330f5c": {
        "message": "右が尖った三角形"
    },
    "rotate_image_90_degrees_2ab77c05": {
        "message": "画像を90度回転させる"
    },
    "rotate_image_90_degrees_6c92cd42": {
        "message": "画像を90度回転させる"
    },
    "rotation_9699c538": {
        "message": "回転"
    },
    "sadly_the_pretty_html_editor_is_not_keyboard_acces_50da7665": {
        "message": "残念ながら、pretty HTMLエディタはキーボードからはアクセスできません。生のHTMLエディタにはこちらからアクセスできます。"
    },
    "save_11a80ec3": {
        "message": "保存"
    },
    "saved_icon_maker_icons_df86e2a1": {
        "message": "保存したアイコンメーカーのアイコン"
    },
    "schedule_preview_3bcda153": {
        "message": "スケジュールプレビュー"
    },
    "science_8d92214a": {
        "message": "科学"
    },
    "script_l_42a7b254": {
        "message": "スクリプト L"
    },
    "scroll_up_to_see_your_history_19b14cad": {
        "message": "スクロールアップして履歴を見る！"
    },
    "scrolls_up_to_the_previous_item_with_new_activity_99717459": {
        "message": "新しいアクティビティで前の項目までスクロールします。"
    },
    "search_280d00bd": {
        "message": "検索"
    },
    "search_term_b2d2235": {
        "message": "検索用語"
    },
    "select_crop_shape_d441feeb": {
        "message": "クロップ形状の選択"
    },
    "select_language_7c93a900": {
        "message": "言語を選択する"
    },
    "selected_274ce24f": {
        "message": "選択されました"
    },
    "selected_linkfilename_c093b1f2": {
        "message": "選択された{ linkFileName }"
    },
    "set_minus_b46e9b88": {
        "message": "マイナス設定"
    },
    "sharp_music_ab956814": {
        "message": "シャープ (音楽)"
    },
    "shift_o_to_open_the_pretty_html_editor_55ff5a31": {
        "message": "Shift-Oでpretty HTMLエディタを開きます。"
    },
    "show_all_ae37d610": {
        "message": "すべて表示する"
    },
    "show_audio_options_b489926b": {
        "message": "オーディオオプションを表示する"
    },
    "show_image_options_1e2ecc6b": {
        "message": "画像オプションを表示"
    },
    "show_link_options_545338fd": {
        "message": "リンクオプションを表示する"
    },
    "show_my_grades_ebd08684": {
        "message": "私の評定を表示"
    },
    "show_video_options_6ed3721a": {
        "message": "ビデオオプションを表示する"
    },
    "sigma_5c35e553": {
        "message": "シグマ"
    },
    "sigma_variant_8155625": {
        "message": "シグマ (バリエーション)"
    },
    "single_color_image_4e5d4dbc": {
        "message": "単色画像"
    },
    "single_color_image_color_95fa9a87": {
        "message": "単色画像の色"
    },
    "size_b30e1077": {
        "message": "サイズ"
    },
    "size_of_caption_file_is_greater_than_the_maximum_m_bff5f86e": {
        "message": "キャプションファイルのサイズが最大 { max } kb の許容ファイルサイズを超えている。"
    },
    "small_b070434a": {
        "message": "小"
    },
    "social_studies_13fa30c7": {
        "message": "社会科"
    },
    "solid_circle_9f061dfc": {
        "message": "一色の円"
    },
    "something_went_wrong_89195131": {
        "message": "問題が発生しました。"
    },
    "something_went_wrong_and_i_don_t_know_what_to_show_e0c54ec8": {
        "message": "何かがうまくいきませんでした。何を見せればいいのかわかりません。"
    },
    "something_went_wrong_check_your_connection_reload__c7868286": {
        "message": "問題が発生しました。接続を確認し、ページを再読み込みして、もう一度やり直してください。"
    },
    "something_went_wrong_d238c551": {
        "message": "なにかが失敗しました"
    },
    "sort_by_e75f9e3e": {
        "message": "分類する"
    },
    "spades_suit_b37020c2": {
        "message": "スペード (1組)"
    },
    "square_511eb3b3": {
        "message": "四角"
    },
    "square_cap_9ec88646": {
        "message": "四角い帽子"
    },
    "square_cup_b0665113": {
        "message": "四角い帽子"
    },
    "square_root_e8bcbc60": {
        "message": "平方根"
    },
    "square_root_symbol_d0898a53": {
        "message": "平方根記号"
    },
    "square_subset_17be67cb": {
        "message": "正方形部分集合"
    },
    "square_subset_strict_7044e84f": {
        "message": "正方形部分集合 (厳密)"
    },
    "square_superset_3be8dae1": {
        "message": "正方形上位集合"
    },
    "square_superset_strict_fa4262e4": {
        "message": "正方形部分集合 (厳密)"
    },
    "square_unordered_list_b15ce93b": {
        "message": "四角い番号無しリスト"
    },
    "star_8d156e09": {
        "message": "スター"
    },
    "startdate_to_enddate_d245175b": {
        "message": "{ startDate } - { endDate }"
    },
    "startdatetime_enddatetime_20abc10e": {
        "message": "{ startDateTime } - { endDateTime }"
    },
    "startdatetime_endtime_49741bbe": {
        "message": "{ startDateTime } - { endTime }"
    },
    "starttime_to_endtime_d7cc249d": {
        "message": "{ startTime } - { endTime }"
    },
    "steel_blue_14296f08": {
        "message": "スチールブルー"
    },
    "student_to_do_c018c835": {
        "message": "受講者 To Do"
    },
    "styles_2aa721ef": {
        "message": "スタイル"
    },
    "submit_a3cc6859": {
        "message": "提出"
    },
    "submitted_318fad53": {
        "message": "タスクの評定を送信"
    },
    "subscript_59744f96": {
        "message": "下付き"
    },
    "subset_19c1a92f": {
        "message": "部分集合"
    },
    "subset_strict_8d8948d6": {
        "message": "部分集合 (厳密)"
    },
    "succeeds_9cc31be9": {
        "message": "成功"
    },
    "succeeds_equal_158e8c3a": {
        "message": "成功イコール"
    },
    "success_to_do_created_e34ed395": {
        "message": "成功：タスクが作成"
    },
    "sum_b0842d31": {
        "message": "合計"
    },
    "superscript_8cb349a2": {
        "message": "上付き"
    },
    "superscript_and_subscript_37f94a50": {
        "message": "上付き文字と下付き文字"
    },
    "superset_c4db8a7a": {
        "message": "部分集合"
    },
    "superset_strict_c77dd6d2": {
        "message": "部分集合 (厳密)"
    },
    "supported_file_types_srt_or_webvtt_7d827ed": {
        "message": "サポートされるファイルタイプ：SRT または WebVTT"
    },
    "switch_to_the_html_editor_146dfffd": {
        "message": "htmlエディタに切り替える"
    },
    "switch_to_the_rich_text_editor_63c1ecf6": {
        "message": "リッチテキストエディタに切り替える"
    },
    "syllabus_f191f65b": {
        "message": "シラバス"
    },
    "tab_arrows_4cf5abfc": {
        "message": "TAB/矢印"
    },
    "task_16b0ef38": {
        "message": "タスク"
    },
    "tau_880974b7": {
        "message": "タウ"
    },
    "teal_f729a294": {
        "message": "ティール"
    },
    "text_7f4593da": {
        "message": "テキスト"
    },
    "text_background_color_16e61c3f": {
        "message": "テキスト背景の色"
    },
    "text_color_acf75eb6": {
        "message": "テキストカラー"
    },
    "text_optional_384f94f7": {
        "message": "テキスト (オプション)"
    },
    "text_position_8df8c162": {
        "message": "テキストの位置"
    },
    "text_size_887c2f6": {
        "message": "テキストのサイズ"
    },
    "the_best_assignment_15e98be1": {
        "message": "最高の課題"
    },
    "the_date_and_time_this_to_do_is_due_74c823d4": {
        "message": "これを行う日時が期限を過ぎています"
    },
    "the_material_is_in_the_public_domain_279c39a3": {
        "message": "この資料はパブリック ドメインです"
    },
    "the_material_is_licensed_under_creative_commons_3242cb5e": {
        "message": "この資料はクリエイティブ コモンズ ライセンスの対象となります"
    },
    "the_material_is_subject_to_an_exception_e_g_fair_u_a39c8ca2": {
        "message": "素材には例外があります。例：公正使用、引用権、または適用される著作権法に基づくその他"
    },
    "the_pretty_html_editor_is_not_keyboard_accessible__d6d5d2b": {
        "message": "pretty HTMLエディタはキーボードからはアクセスできません。ShiftOを押してpretty HTMLエディタを開きます。"
    },
    "there_are_no_points_associated_with_this_item_449c712a": {
        "message": "このアイテムに関連付けられているポイントはありません。"
    },
    "there_is_nothing_planned_for_today_e09bfc8c": {
        "message": "本日の予定はありません。"
    },
    "therefore_d860e024": {
        "message": "したがって"
    },
    "theta_ce2d2350": {
        "message": "シータ"
    },
    "theta_variant_fff6da6f": {
        "message": "シータ （厳格）"
    },
    "thick_downward_arrow_b85add4c": {
        "message": "下向きの太い矢印"
    },
    "thick_left_arrow_d5f3e925": {
        "message": "左の太い矢印"
    },
    "thick_leftward_arrow_6ab89880": {
        "message": "左向きの太い矢印"
    },
    "thick_right_arrow_3ed5e8f7": {
        "message": "下向きの太い矢印"
    },
    "thick_rightward_arrow_a2e1839e": {
        "message": "右向きの太い矢印"
    },
    "thick_upward_arrow_acd20328": {
        "message": "上向きの太い矢印"
    },
    "this_equation_cannot_be_rendered_in_basic_view_9b6c07ae": {
        "message": "この方程式は基本ビューでは描画できません。"
    },
    "though_your_video_will_have_the_correct_title_in_t_90e427f3": {
        "message": "あなたのビデオのブラウザ内のタイトルは正しいものですが、データベース内でそれを更新できませんでした。"
    },
    "time_2b5aac58": {
        "message": "時間"
    },
    "title_ee03d132": {
        "message": "タイトル"
    },
    "title_is_required_6ddcab69": {
        "message": "タイトルは必須です"
    },
    "to_be_posted_when_d24bf7dc": {
        "message": "投稿するには:{ when }"
    },
    "to_do_1d554f36": {
        "message": "タスク"
    },
    "to_do_date_4b211ad0": {
        "message": "タスク：{ date }"
    },
    "to_do_items_loading_d1cdfcd5": {
        "message": "タスクの読み込み"
    },
    "to_do_when_2783d78f": {
        "message": "タスク：{ when }"
    },
    "today_76e10f9c": {
        "message": "今日"
    },
    "today_at_date_8ac30d6": {
        "message": "今日{ date }にて"
    },
    "toggle_summary_group_413df9ac": {
        "message": "{ summary }グループを切り替える"
    },
    "toggle_tooltip_d3b7cb86": {
        "message": "ツールチップを切り替える"
    },
    "tomorrow_9a6c9a00": {
        "message": "明日"
    },
    "tomorrow_at_date_b53f2cf1": {
        "message": "明日 { date }にて"
    },
    "tools_2fcf772e": {
        "message": "ツール"
    },
    "top_66e0adb6": {
        "message": "上"
    },
    "totalresults_results_found_numdisplayed_results_cu_a0a44975": {
        "message": "{ totalResults }結果が見つかりました。{ numDisplayed }結果が現在表示されています"
    },
    "tray_839df38a": {
        "message": "トレイ"
    },
    "triangle_6072304e": {
        "message": "三角形"
    },
    "turnstile_yields_f9e76df1": {
        "message": "回転式改札(イールド)"
    },
    "type_control_f9_to_access_image_options_text_a47e319f": {
        "message": "Ctrl F9 と入力して、画像オプションにアクセスします。{ text }"
    },
    "type_control_f9_to_access_link_options_text_4ead9682": {
        "message": "Ctrl F9 と入力して、リンクオプションにアクセスします。{ text }"
    },
    "type_control_f9_to_access_table_options_text_92141329": {
        "message": "Ctrl F9 と入力して、テーブルオプションにアクセスします。{ text }"
    },
    "unable_to_mark_as_complete_8141856d": {
        "message": "終了とマークできません。"
    },
    "union_e6b57a53": {
        "message": "ユニオン"
    },
    "unpublished_dfd8801": {
        "message": "未公開"
    },
    "untitled_efdc2d7d": {
        "message": "無題"
    },
    "up_and_left_diagonal_arrow_e4a74a23": {
        "message": "上・左斜め矢印"
    },
    "up_and_right_diagonal_arrow_935b902e": {
        "message": "上・右の対角線矢印"
    },
    "upload_document_253f0478": {
        "message": "ドキュメントをアップロードする"
    },
    "upload_file_fd2361b8": {
        "message": "ファイルアップロード"
    },
    "upload_image_6120b609": {
        "message": "イメージのアップロード"
    },
    "upload_media_ce31135a": {
        "message": "メディアを読み込む"
    },
    "upload_record_media_e4207d72": {
        "message": "メディアをアップロード/記録する"
    },
    "uploading_19e8a4e7": {
        "message": "アップロードしています"
    },
    "uppercase_alphabetic_ordered_list_3f5aa6b2": {
        "message": "大文字のアルファベット順リスト"
    },
    "uppercase_delta_d4f4bc41": {
        "message": "大文字のデルタ"
    },
    "uppercase_gamma_86f492e9": {
        "message": "大文字のガンマ"
    },
    "uppercase_lambda_c78d8ed4": {
        "message": "大文字のラムダ"
    },
    "uppercase_omega_8aedfa2": {
        "message": "大文字のオメガ"
    },
    "uppercase_phi_caa36724": {
        "message": "大文字のファイ"
    },
    "uppercase_pi_fcc70f5e": {
        "message": "大文字のパイ"
    },
    "uppercase_psi_6395acbe": {
        "message": "大文字のプシー"
    },
    "uppercase_roman_numeral_ordered_list_853f292b": {
        "message": "大文字のローマ数字順リスト"
    },
    "uppercase_sigma_dbb70e92": {
        "message": "大文字のシグマ"
    },
    "uppercase_theta_49afc891": {
        "message": "大文字のシータ"
    },
    "uppercase_upsilon_8c1e623e": {
        "message": "大文字のユプシロン"
    },
    "uppercase_xi_341e8556": {
        "message": "大文字のクシー"
    },
    "upsilon_33651634": {
        "message": "ユプシロン"
    },
    "upward_and_downward_pointing_arrow_fa90a918": {
        "message": "上と下を指す尖った矢印"
    },
    "upward_and_downward_pointing_arrow_thick_d420fdef": {
        "message": "上と下を指す尖った矢印(太い)"
    },
    "upward_arrow_9992cb2d": {
        "message": "上向き矢印"
    },
    "upward_pointing_triangle_d078d7cb": {
        "message": "上が尖った三角形"
    },
    "url_22a5f3b8": {
        "message": "URL"
    },
    "usage_right_ff96f3e2": {
        "message": "使用権:"
    },
    "usage_rights_required_5fe4dd68": {
        "message": "使用権:（必須）"
    },
    "use_arrow_keys_to_navigate_options_2021cc50": {
        "message": "矢印キーを使用してオプションを移動します。"
    },
    "use_arrow_keys_to_select_a_shape_c8eb57ed": {
        "message": "矢印キーで図形を選択します。"
    },
    "use_arrow_keys_to_select_a_size_699a19f4": {
        "message": "矢印キーを使ってサイズを選択します。"
    },
    "use_arrow_keys_to_select_a_text_position_72f9137c": {
        "message": "矢印キーを使ってテキストの位置を選択します。"
    },
    "use_arrow_keys_to_select_a_text_size_65e89336": {
        "message": "矢印キーを使ってテキストのサイズを選択します。"
    },
    "use_arrow_keys_to_select_an_outline_size_e009d6b0": {
        "message": "矢印キーを使ってアウトラインサイズを選択します。"
    },
    "used_by_screen_readers_to_describe_the_content_of__4f14b4e4": {
        "message": "スクリーンリーダーで使用される{ TYPE }"
    },
    "used_by_screen_readers_to_describe_the_content_of__b1e76d9e": {
        "message": "スクリーンリーダーが画像のコンテンツを説明するのに使用します"
    },
    "used_by_screen_readers_to_describe_the_video_37ebad25": {
        "message": "ビデオを説明する際にスクリーンリーダーが使用"
    },
    "user_documents_c206e61f": {
        "message": "ユーザードキュメント"
    },
    "user_files_78e21703": {
        "message": "ユーザーファイル"
    },
    "user_images_b6490852": {
        "message": "ユーザー画像"
    },
    "user_media_14fbf656": {
        "message": "ユーザーメディア"
    },
    "vector_notation_cf6086ab": {
        "message": "ベクトル (表記法)"
    },
    "vertical_bar_set_builder_notation_4300495f": {
        "message": "垂直のバー（ビルダー表記法を設定）"
    },
    "vertical_dots_bfb21f14": {
        "message": "垂直の点"
    },
    "video_options_24ef6e5d": {
        "message": "ビデオオプション"
    },
    "video_options_tray_3b9809a5": {
        "message": "ビデオオプショントレイ"
    },
    "video_player_for_9e7d373b": {
        "message": "（）のビデオプレーヤー "
    },
    "video_player_for_title_ffd9fbc4": {
        "message": "{ title }のビデオプレーヤー"
    },
    "view_ba339f93": {
        "message": "表示"
    },
    "view_description_30446afc": {
        "message": "説明の表示"
    },
    "view_keyboard_shortcuts_34d1be0b": {
        "message": "キーボードのショートカットを見る"
    },
    "view_next_week_7f61f755": {
        "message": "来週の表示"
    },
    "view_previous_week_6f83849f": {
        "message": "前の週の表示"
    },
    "view_title_description_67940918": {
        "message": "{ title }説明の表示"
    },
    "weekly_schedule_navigation_6b042645": {
        "message": "週間スケジュールのナビゲーション"
    },
    "white_87fa64fd": {
        "message": "ホワイト"
    },
    "width_492fec76": {
        "message": "幅"
    },
    "width_and_height_must_be_numbers_110ab2e3": {
        "message": "幅と高さは数字でなければなりません"
    },
    "width_x_height_px_ff3ccb93": {
        "message": "{ width } x { height }px"
    },
    "wiki_home_9cd54d0": {
        "message": "Wiki ホーム"
    },
    "wreath_product_200b38ef": {
        "message": "花輪製品"
    },
    "xi_149681d0": {
        "message": "クシー"
    },
    "yes_dde87d5": {
        "message": "はい"
    },
    "yesterday_at_date_1aa6d18e": {
        "message": "昨日{ date }にて"
    },
    "yesterday_c6bd6abf": {
        "message": "昨日"
    },
    "you_have_media_feedback_f5f9aba8": {
        "message": "メディアフィードバックがあります。"
    },
    "you_have_unsaved_changes_in_the_icon_maker_tray_do_e8cf5f1b": {
        "message": "Icon Makerトレイに未保存の変更があります。これらの変更を保存せずに続行しますか？"
    },
    "you_may_not_upload_an_empty_file_11c31eb2": {
        "message": "空のファイルをアップロードすることはできません。"
    },
    "you_must_provide_a_date_and_time_a86839d2": {
        "message": "日時を指定する必要があります。"
    },
    "you_ve_scrolled_back_to_your_very_first_to_do_29374681": {
        "message": "あなたの最初のタスクにスクロールしました！"
    },
    "your_image_has_been_compressed_for_icon_maker_imag_2e45cd91": {
        "message": "あなたの画像はIcon Maker用に圧縮されています。{ size }KB未満の画像は圧縮されません。"
    },
    "zeta_5ef24f0e": {
        "message": "ゼータ"
    },
    "zoom_f3e54d69": {
        "message": "Zoom"
    },
    "zoom_in_image_bb97d4f": {
        "message": "画像を拡大する"
    },
    "zoom_out_image_d0a0a2ec": {
        "message": "画像を縮小する"
    }
}<|MERGE_RESOLUTION|>--- conflicted
+++ resolved
@@ -457,17 +457,10 @@
     },
     "decorative_icon_9a7f3fc3": {
         "message": "装飾アイコン"
-<<<<<<< HEAD
     },
     "decorative_type_upper_f2c95e3": {
         "message": "装飾的{ TYPE_UPPER }"
     },
-=======
-    },
-    "decorative_type_upper_f2c95e3": {
-        "message": "装飾的{ TYPE_UPPER }"
-    },
->>>>>>> 16101d78
     "decrease_indent_d9cf469d": {
         "message": "インデントを減らす"
     },
@@ -1643,17 +1636,6 @@
     },
     "rational_numbers_80ddaa4a": {
         "message": "有理数"
-    },
-<<<<<<< HEAD
-    "raw_html_editor_e3993e41": {
-        "message": "無変換の HTML エディタ"
-=======
-    "real_numbers_7c99df94": {
-        "message": "実数"
-    },
-    "real_portion_of_complex_number_7dad33b5": {
-        "message": "（複素数の）実数部分"
->>>>>>> 16101d78
     },
     "real_numbers_7c99df94": {
         "message": "実数"
