--- conflicted
+++ resolved
@@ -647,12 +647,9 @@
     "edit_link_7f53bebb": {
         "message": "تحرير الارتباط"
     },
-<<<<<<< HEAD
-=======
     "editor_status_bar_653f44ee": {
         "message": "شريط حالة المحرر"
     },
->>>>>>> 09faeb4f
     "element_starting_with_start_91bf4c3b": {
         "message": "عنصر يبدأ بـ { start }"
     },
