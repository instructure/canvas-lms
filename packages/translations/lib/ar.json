--- conflicted
+++ resolved
@@ -2324,9 +2324,6 @@
     "something_went_wrong_while_sharing_your_screen_8de579e5": {
         "message": "حدث خطأ ما أثناء مشاركة شاشتك."
     },
-    "sorry_we_don_t_support_multiple_files_fb9478b0": {
-        "message": "عذرًا، لا مدعم ملفات متعددة."
-    },
     "sort_by_e75f9e3e": {
         "message": "الفزر حسب"
     },
@@ -2396,12 +2393,9 @@
     "studio_media_options_ee504361": {
         "message": "خيارات وسائط Studio"
     },
-<<<<<<< HEAD
-=======
     "studio_media_options_tray_cfb94654": {
         "message": "علبة خيارات وسائط Studio"
     },
->>>>>>> eb82fcc9
     "styles_2aa721ef": {
         "message": "الأنماط"
     },
