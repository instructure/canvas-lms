{
    "a_great_discussion_6526a6d9": {
        "message": "نقاش رائع"
    },
    "a_wonderful_assignment_d3139d9b": {
        "message": "مهمة رائعة"
    },
    "access_the_pretty_html_editor_37168efe": {
        "message": "الوصول إلى محرر HTML الأنيق"
    },
    "accessibility_checker_b3af1f6c": {
        "message": "المتحقق من إمكانية الوصول"
    },
    "action_to_take_b626a99a": {
        "message": "إجراء مقرر اتخاذه:"
    },
    "add_8523c19b": {
        "message": "إضافة"
    },
    "add_a_caption_2a915239": {
        "message": "إضافة تسمية توضيحية"
    },
    "add_alt_text_for_the_image_48cd88aa": {
        "message": "إضافة نص بديل للصورة"
    },
    "add_another_f4e50d57": {
        "message": "إضافة محتوى"
    },
    "add_cc_subtitles_55f0394e": {
        "message": "إضافة شرح مكتوب لأحداث العرض/أشرطة الترجمة"
    },
    "add_image_60b2de07": {
        "message": "إضافة صورة"
    },
    "add_to_do_7537af64": {
        "message": "إضافة قائمة مهام"
    },
    "add_to_do_7def3c37": {
        "message": "إضافة قائمة مهام"
    },
    "additional_considerations_f3801683": {
        "message": "الاعتبارات الإضافية"
    },
    "address_3159962f": {
        "message": "العنوان:"
    },
    "adjacent_links_with_the_same_url_should_be_a_singl_7a1f7f6c": {
        "message": "يجب أن تكون الروابط المتجاورة بنفس عنوان URL رابطًا فرديًا."
    },
    "afrikaans_da0fe6ee": {
        "message": "الأفريقانية"
    },
    "albanian_21ed929e": {
        "message": "الألبانية"
    },
    "aleph_f4ffd155": {
        "message": "Aleph"
    },
    "align_11050992": {
        "message": "محاذاة"
    },
    "alignment_and_lists_5cebcb69": {
        "message": "المحاذاة والقوائم"
    },
    "all_4321c3a1": {
        "message": "الكل"
    },
    "all_apps_a50dea49": {
        "message": "كافة التطبيقات"
    },
    "all_day_fb42c4fc": {
        "message": "طوال اليوم"
    },
    "all_items_loaded_aa256183": {
        "message": "تم تحميل كافة العناصر"
    },
    "alpha_15d59033": {
        "message": "Alpha"
    },
    "alphabetical_55b5b4e0": {
        "message": "أبجدي"
    },
    "alt_attribute_text_should_not_contain_more_than_12_e21d4040": {
        "message": "يجب ألا يتضمن نص السمة البديلة أكثر من 120 حرفًا."
    },
    "alt_text_611fb322": {
        "message": "النص البديل"
    },
    "amalg_coproduct_c589fb12": {
        "message": "Amalg (Coproduct)"
    },
    "an_amazing_discussion_assignment_e5c8bd6b": {
        "message": "مهمة نقاش مذهلة"
    },
    "an_error_occured_reading_the_file_ff48558b": {
        "message": "حدث خطأ أثناء قراءة الملف"
    },
    "an_error_occurred_attempting_to_dismiss_the_opport_f86e0667": {
        "message": "حدث خطأ أثناء محاولة تجاهل الفرصة."
    },
    "an_error_occurred_making_a_network_request_d1bda348": {
        "message": "حدث خطأ أثناء إجراء طلب شبكة"
    },
    "an_error_occurred_uploading_your_media_71f1444d": {
        "message": "حدث خطأ أثناء تحميل الوسائط."
    },
    "and_7fcc2911": {
        "message": "و"
    },
    "angle_c5b4ec50": {
        "message": "زاوية"
    },
    "announcement_fb4cb645": {
        "message": "الإعلان"
    },
    "announcement_list_da155734": {
        "message": "قائمة الإعلانات"
    },
    "announcements_a4b8ed4a": {
        "message": "الإعلانات"
    },
    "apply_781a2546": {
        "message": "تطبيق"
    },
    "apply_changes_to_all_instances_of_this_icon_maker__2642f466": {
        "message": "تطبيق التغييرات على كافة مثيلات أيقونة صانع الأيقونات هذه في المساق"
    },
    "approaches_the_limit_893aeec9": {
        "message": "يقترب من الحد"
    },
    "approximately_e7965800": {
        "message": "تقريبًا"
    },
    "apps_54d24a47": {
        "message": "التطبيق"
    },
    "arabic_c5c87acd": {
        "message": "العربية"
    },
    "are_you_sure_you_want_to_cancel_changes_you_made_m_c5210496": {
        "message": "هل تريد الإلغاء بالفعل؟ قد لا يتم حفظ التغييرات التي أجريتها."
    },
    "are_you_sure_you_want_to_delete_this_planner_item_b71e330c": {
        "message": "هل أنت متأكد أنك تريد حذف عنصر المخطط هذا؟"
    },
    "armenian_12da6118": {
        "message": "الأرمينية"
    },
    "arrows_464a3e54": {
        "message": "الأسهم"
    },
    "art_icon_8e1daad": {
        "message": "أيقونة الفنون"
    },
    "aspect_ratio_will_be_preserved_cb5fdfb8": {
        "message": "سيتم الاحتفاظ بنسبة العرض إلى الارتفاع"
    },
    "assignment_976578a8": {
        "message": "المهمة"
    },
    "assignments_1e02582c": {
        "message": "المهام"
    },
    "assignmenttype_title_6612d008": {
        "message": "{ assignmentType } { title }."
    },
    "assignmenttype_title_all_day_on_datetime_9768903c": {
        "message": "{ assignmentType } { title }، كل اليوم في { datetime }."
    },
    "assignmenttype_title_at_datetime_478f0709": {
        "message": "{ assignmentType } { title }، الساعة { datetime }."
    },
    "assignmenttype_title_at_datetime_until_endtime_a5900e38": {
        "message": "{ assignmentType } { title }، الساعة { datetime } حتى { endTime }"
    },
    "assignmenttype_title_due_datetime_a112d8ff": {
        "message": "{ assignmentType } { title }، يستحق في { datetime }."
    },
    "assignmenttype_title_has_a_to_do_time_at_datetime_e07310e8": {
        "message": "{ assignmentType } { title } لديه وقت قائمة مهام في { datetime }."
    },
    "assignmenttype_title_is_marked_as_done_a8dc46ef": {
        "message": "تم وضع علامة تم على { assignmentType } { title }."
    },
    "assignmenttype_title_is_not_marked_as_done_ba80ba66": {
        "message": "لم يتم وضع علامة تم على { assignmentType } { title }."
    },
    "assignmenttype_title_posted_datetime_cab69444": {
        "message": "قام { assignmentType } { title } بنشر { datetime }."
    },
    "assignmenttype_title_reminder_datetime_33fa66d5": {
        "message": "{ assignmentType } { title }، تذكير { datetime }."
    },
    "asterisk_82255584": {
        "message": "نجمة"
    },
    "attributes_963ba262": {
        "message": "السمات"
    },
    "audio_and_video_recording_not_supported_please_use_5ce3f0d7": {
        "message": "تسجيل الصوت والفيديو غير مدعوم، يرجى استخدام مستعرض مختلف."
    },
    "audio_options_feb58e2c": {
        "message": "خيارات الصوت"
    },
    "audio_options_tray_33a90711": {
        "message": "علبة خيارات الصوت"
    },
    "audio_player_for_title_20cc70d": {
        "message": "مشغل الصوت لـ { title }"
    },
    "auto_saved_content_exists_would_you_like_to_load_t_fee528f2": {
        "message": "المحتوى المحفوظ تلقائياً موجود. هل ترغب في تحميل المحتوى المحفوظ تلقائياً بدلاً من ذلك؟"
    },
    "available_folders_694d0436": {
        "message": "المجلدات المتاحة"
    },
    "backslash_b2d5442d": {
        "message": "شرطة مائلة للخلف"
    },
    "bar_ec63ed6": {
        "message": "شريط"
    },
    "basic_554cdc0a": {
        "message": "أساسي"
    },
    "because_501841b": {
        "message": "لأن"
    },
    "beginning_of_your_to_do_history_61ef2dce": {
        "message": "بداية سجل قائمة المهام الخاصة بك"
    },
    "belarusian_b2f19c76": {
        "message": "البيلاروسية"
    },
    "below_81d4dceb": {
        "message": "الأسفل"
    },
    "below_is_an_example_of_how_students_will_see_their_8f7e7971": {
        "message": "يوجد أدناه مثال على طريقة عرض الطلاب لجداولهم"
    },
    "beta_cb5f307e": {
        "message": "Beta"
    },
    "big_circle_16b2e604": {
        "message": "دائرة كبيرة"
    },
    "binomial_coefficient_ea5b9bb7": {
        "message": "معامل ثنائي الحد"
    },
    "black_4cb01371": {
        "message": "أسود"
    },
    "blue_daf8fea9": {
        "message": "أزرق"
    },
    "bottom_15a2a9be": {
        "message": "أسفل"
    },
    "bottom_third_5f5fec1d": {
        "message": "الثالث من الأسفل"
    },
    "bowtie_5f9629e4": {
        "message": "ربطة قوسية"
    },
    "brick_f2656265": {
        "message": "قرميد"
    },
    "bulgarian_feccab7e": {
        "message": "البلغارية"
    },
    "c_2001_acme_inc_283f7f80": {
        "message": "(c) 2001 Acme Inc."
    },
    "calendar_a8563bb2": {
        "message": "التقويم:"
    },
    "calendar_event_89aadc1c": {
        "message": "حدث التقويم"
    },
    "cancel_caeb1e68": {
        "message": "إلغاء"
    },
    "canvas_planner_98ed106": {
        "message": "مخطِط Canvas"
    },
    "cap_product_3a5265a6": {
        "message": "Cap Product"
    },
    "catalan_16f6b78f": {
        "message": "الكاتالونية"
    },
    "center_align_e68d9997": {
        "message": "محاذاة إلى الوسط"
    },
    "centered_dot_64d5e378": {
        "message": "نقطة مركزية"
    },
    "centered_horizontal_dots_451c5815": {
        "message": "نقاط أفقية مركزية"
    },
    "change_alt_text_92654906": {
        "message": "تغيير النص البديل"
    },
    "change_heading_tag_to_paragraph_a61e3113": {
        "message": "تغيير علامة العنوان إلى فقرة"
    },
    "change_only_this_heading_s_level_903cc956": {
        "message": "تغيير مستوى هذا العنوان فقط"
    },
    "change_text_color_1aecb912": {
        "message": "تغيير لون النص"
    },
<<<<<<< HEAD
=======
    "changes_you_made_may_not_be_saved_4e8db973": {
        "message": "قد لا يتم حفظ التغييرات التي أجريتها."
    },
    "characters_9d897d1c": {
        "message": "أحرف"
    },
    "characters_no_spaces_485e5367": {
        "message": "الأحرف (بدون مسافات)"
    },
>>>>>>> 8936177e
    "check_accessibility_3c78211c": {
        "message": "التحقق من إمكانية الوصول"
    },
    "checking_for_accessibility_issues_fac18c6d": {
        "message": "التحقق من مشاكل إمكانية الوصول"
    },
    "chi_54a32644": {
        "message": "Chi"
    },
    "chinese_111d37f6": {
        "message": "الصينية"
    },
    "chinese_simplified_7f0bd370": {
        "message": "الصينية المبسطة"
    },
    "chinese_traditional_8a7f759d": {
        "message": "الصينية التقليدية"
    },
    "choose_caption_file_9c45bc4e": {
        "message": "اختر ملف تسميات توضيحية"
    },
    "choose_usage_rights_33683854": {
        "message": "اختر حقوق الاستخدام..."
    },
    "circle_484abe63": {
        "message": "الدائرة"
    },
    "circle_unordered_list_9e3a0763": {
        "message": "قائمة دائرية غير المرتبة"
    },
    "clear_2084585f": {
        "message": "مسح"
    },
    "clear_image_3213fe62": {
        "message": "مسح الصورة"
    },
    "clear_selected_file_82388e50": {
        "message": "مسح الملف المحدد"
    },
    "clear_selected_file_filename_2fe8a58e": {
        "message": "مسح الملف المحدد: { filename }"
    },
    "click_or_shift_click_for_the_html_editor_25d70bb4": {
        "message": "انقر أو نقرة + shift للوصول إلى محرر html."
    },
    "click_to_embed_imagename_c41ea8df": {
        "message": "انقر لتضمين { imageName }"
    },
    "click_to_hide_preview_3c707763": {
        "message": "انقر لإخفاء المعاينة"
    },
    "click_to_insert_a_link_into_the_editor_c19613aa": {
        "message": "انقر لإدراج ارتباط إلى المحرر."
    },
    "click_to_show_preview_faa27051": {
        "message": "انقر لإظهار المعاينة"
    },
    "close_a_menu_or_dialog_also_returns_you_to_the_edi_739079e6": {
        "message": "إغلاق قائمة أو مربع حوار. يعيدك أيضًا إلى مساحة المحرر"
    },
    "close_accessibility_checker_29d1c51e": {
        "message": "إغلاق المتحقق من إمكانية الوصول"
    },
    "close_d634289d": {
        "message": "إغلاق"
    },
    "close_opportunity_center_popup_9907d981": {
        "message": "إغلاق النافذة المنبثقة لمركز الفرص"
    },
    "closed_caption_file_must_be_less_than_maxkb_kb_5880f752": {
        "message": "يجب أن يقل حجم ملف التسمية التوضيحية المغلقة عن { maxKb } كيلوبايت"
    },
    "closed_captions_subtitles_e6aaa016": {
        "message": "تسميات توضيحية مغلقة/ترجمات مباشرة"
    },
    "clubs_suit_c1ffedff": {
        "message": "Clubs (Suit)"
    },
    "collaborations_5c56c15f": {
        "message": "الأعمال الجماعية"
    },
    "collapse_to_hide_types_1ab46d2e": {
        "message": "الطي لإخفاء { types }"
    },
    "color_picker_6b359edf": {
        "message": "أداة انتقاء اللون"
    },
    "color_picker_colorname_selected_ad4cf400": {
        "message": "أداة انتقاء اللون (تم تحديد { colorName })"
    },
    "column_e1ae5c64": {
        "message": "عمود"
    },
    "column_group_1c062368": {
        "message": "مجموعة العمود"
    },
    "complex_numbers_a543d004": {
        "message": "أعداد مركبة"
    },
    "computer_1d7dfa6f": {
        "message": "الكمبيوتر"
    },
    "congruent_5a244acd": {
        "message": "Congruent"
    },
    "contains_311f37b7": {
        "message": "يحتوي على"
    },
    "content_1440204b": {
        "message": "المحتوى"
    },
    "content_is_still_being_uploaded_if_you_continue_it_8f06d0cb": {
        "message": "لا يزال يتم تحميل المحتوى، إذا استمرت مشكلة عدم تضمين المحتوى بشكل سليم."
    },
    "content_subtype_5ce35e88": {
        "message": "النوع الفرعي للمحتوى"
    },
    "content_type_2cf90d95": {
        "message": "نوع المحتوى"
    },
    "coproduct_e7838082": {
        "message": "منتج مشترك"
    },
    "copyright_holder_66ee111": {
        "message": "مالك حق النشر:"
    },
    "could_not_insert_content_itemtype_items_are_not_cu_638dfecd": {
        "message": "تعذر إدراج المحتوى: عناصر \"{ itemType }\" غير مدعومة حاليًا في Canvas."
    },
    "count_40eced3b": {
        "message": "العدد"
    },
    "count_plural_0_0_words_one_1_word_other_words_acf32eca": {
        "message": "{ count, plural,\n     =0 {0 كلمات}\n    one {1 كلمة}\n  other {# من الكلمات}\n}"
    },
    "count_plural_0_opportunities_one_opportunity_other_765e27fa": {
        "message": "{ count, plural,\n     =0 {# من الفرص}\n    one {# فرصة}\n  other {# من الفرص}\n}"
    },
    "count_plural_one_hide_missing_item_other_hide_miss_4a2562f7": {
        "message": "{ count, plural,\n    one {إخفاء # عنصر مفقود}\n  other {إخفاء # من العناصر المفقودة}\n}"
    },
    "count_plural_one_item_loaded_other_items_loaded_857023b7": {
        "message": "{ count, plural,\n    one {# عنصر محمّل}\n  other {# من العناصر محمّلة}\n}"
    },
    "count_plural_one_show_completed_item_other_show_co_8d0d0ae5": {
        "message": "{ count, plural,\n    one {إظهار # عنصر مكتمل}\n  other {إظهار # من العناصر المكتملة}\n}"
    },
    "count_plural_one_show_missing_item_other_show_miss_509327ef": {
        "message": "{ count, plural,\n    one {إظهار # عنصر مفقود}\n  other {إظهار # من العناصر المفقودة}\n}"
    },
    "course_8a63b4a3": {
        "message": "المساق"
    },
    "course_documents_104d76e0": {
        "message": "مستندات المساق"
    },
    "course_files_62deb8f8": {
        "message": "ملفات المساق"
    },
    "course_files_a31f97fc": {
        "message": "ملفات المساق"
    },
    "course_images_f8511d04": {
        "message": "صور المساق"
    },
    "course_link_b369426": {
        "message": "رابط المساق"
    },
    "course_links_b56959b9": {
        "message": "روابط المساق"
    },
    "course_media_ec759ad": {
        "message": "وسائط المساق"
    },
    "course_navigation_dd035109": {
        "message": "التنقل عبر المساق"
    },
    "course_to_do_bcbbab54": {
        "message": "قائمة مهام { course }"
    },
    "create_icon_110d6463": {
        "message": "إنشاء أيقونة"
    },
    "create_icon_maker_icon_c716bffe": {
        "message": "إنشاء أيقونة صانع الأيقونات"
    },
    "creative_commons_license_725584ae": {
        "message": "ترخيص المشاع الإبداعي:"
    },
    "croatian_d713d655": {
        "message": "الكرواتية"
    },
    "crop_image_41bf940c": {
        "message": "قص الصورة"
    },
    "crop_image_807ebb08": {
        "message": "قص صورة"
    },
    "cup_product_14174434": {
        "message": "Cup Product"
    },
    "current_image_f16c249c": {
        "message": "الصورة الحالية"
    },
    "current_volume_level_c55ab825": {
        "message": "مستوى الصوت الحالي"
    },
    "custom_6979cd81": {
        "message": "مخصص"
    },
    "cyan_c1d5f68a": {
        "message": "سماوي"
    },
    "czech_9aa2cbe4": {
        "message": "التشيكية"
    },
    "dagger_57e0f4e5": {
        "message": "Dagger"
    },
    "danish_c18cdac8": {
        "message": "الدنماركية"
    },
    "date_added_ed5ad465": {
        "message": "تاريخ الإضافة"
    },
    "date_at_time_dbdb1b99": {
        "message": "{ date } في { time }"
    },
    "date_ee500367": {
        "message": "التاريخ"
    },
    "date_is_not_a_valid_date_4ef9f8ba": {
        "message": "#{ date } ليس تاريخًا صالحًا."
    },
    "date_is_required_8660ec22": {
        "message": "التاريخ مطلوب"
    },
    "date_time_d9fbf2d7": {
        "message": "التاريخ والوقت:"
    },
    "decorative_icon_9a7f3fc3": {
        "message": "أيقونة زينة"
    },
    "decorative_image_fde98579": {
        "message": "صورة تزيين"
    },
    "decorative_type_upper_f2c95e3": {
        "message": "{ TYPE_UPPER } زينة"
    },
    "decrease_indent_d9cf469d": {
        "message": "تقليل المسافة البادئة"
    },
    "deep_purple_bb3e2907": {
        "message": "أرجواني داكن"
    },
    "default_bulleted_unordered_list_47079da8": {
        "message": "قائمة افتراضية غير مرتبة بتعداد نقطي"
    },
    "default_numerical_ordered_list_48dd3548": {
        "message": "قائمة افتراضية مرقمة غير مرتبة"
    },
    "definite_integral_fe7ffed1": {
        "message": "قيمة التكامل المحدد"
    },
    "degree_symbol_4a823d5f": {
        "message": "رمز الدرجة"
    },
    "delete_a6efa79d": {
        "message": "حذف"
    },
    "delimiters_4db4840d": {
        "message": "المحدِدات"
    },
    "delta_53765780": {
        "message": "Delta"
    },
    "describe_the_icon_f6a18823": {
        "message": "(وصف الصورة)"
    },
    "describe_the_type_ff448da5": {
        "message": "(اذكر وصفًا لـ { TYPE })"
    },
    "describe_the_video_2fe8f46a": {
        "message": "(وصف الفيديو)"
    },
    "description_436c48d7": {
        "message": "الوصف"
    },
    "details_98a31b68": {
        "message": "التفاصيل"
    },
    "details_a6f427c3": {
        "message": "التفاصيل:"
    },
    "diagonal_dots_7d71b57e": {
        "message": "نقاط قطرية"
    },
    "diamond_b8dfe7ae": {
        "message": "معيّن"
    },
    "diamonds_suit_526abaaf": {
        "message": "Diamonds (Suit)"
    },
    "digamma_258ade94": {
        "message": "Digamma"
    },
    "dimension_type_f5fa9170": {
        "message": "نوع البعد"
    },
    "dimensions_45ddb7b7": {
        "message": "الأبعاد"
    },
    "directionality_26ae9e08": {
        "message": "الاتجاهية"
    },
    "directly_edit_latex_b7e9235b": {
        "message": "تحرير LaTeX مباشرةً"
    },
    "disable_preview_222bdf72": {
        "message": "تعطيل المعاينة"
    },
    "discussion_6719c51d": {
        "message": "النقاش"
    },
    "discussions_a5f96392": {
        "message": "النقاشات"
    },
    "discussions_index_6c36ced": {
        "message": "فهرس المناقشات"
    },
    "disjoint_union_e74351a8": {
        "message": "Disjoint Union"
    },
    "dismiss_itemtitle_a9fae1b3": {
        "message": "تجاهل { itemTitle }"
    },
    "dismiss_opportunityname_5995176f": {
        "message": "تجاهل { opportunityName }"
    },
    "dismissed_8b0b1fc9": {
        "message": "المستبعدة"
    },
    "dismissed_opportunities_f0826640": {
        "message": "الفرص المستبعدة"
    },
    "display_options_315aba85": {
        "message": "عرض الخيارات"
    },
    "display_text_link_opens_in_a_new_tab_75e9afc9": {
        "message": "عرض ارتباط النص (يفتح في علامة تبويب جديدة)"
    },
    "division_sign_72190870": {
        "message": "علامة القسمة"
    },
    "document_678cd7bf": {
        "message": "مستند"
    },
    "documents_81393201": {
        "message": "المستندات"
    },
    "done_54e3d4b6": {
        "message": "تم"
    },
    "double_dagger_faf78681": {
        "message": "Double Dagger"
    },
    "down_5831a426": {
        "message": "لأسفل"
    },
    "down_and_left_diagonal_arrow_40ef602c": {
        "message": "سهم قطري لأسفل ويسار"
    },
    "down_and_right_diagonal_arrow_6ea0f460": {
        "message": "سهم قطري لأسفل ويمين"
    },
    "download_filename_2baae924": {
        "message": "تنزيل { filename }"
    },
    "downward_arrow_cca52012": {
        "message": "سهم لأسفل"
    },
    "downward_pointing_triangle_2a12a601": {
        "message": "مثلث يشير لأسفل"
    },
    "drag_a_file_here_1bf656d5": {
        "message": "إفلات ملف هنا"
    },
    "drag_and_drop_or_click_to_browse_your_computer_60772d6d": {
        "message": "اسحب وأفلت أو انقر لاستعراض الكمبيوتر الخاص بك"
    },
    "drag_handle_use_up_and_down_arrows_to_resize_e29eae5c": {
        "message": "إفلات المؤشر. استخدم سهمي لأعلى ولأسفل لضبط الحجم"
    },
    "due_5d7267be": {
        "message": "تاريخ الاستحقاق:"
    },
    "due_date_124fdd99": {
        "message": "تاريخ الاستحقاق: { date }"
    },
    "due_multiple_dates_cc0ee3f5": {
        "message": "تاريخ الاستحقاق: تواريخ متعددة"
    },
    "due_when_7eed10c6": {
        "message": "تاريخ الاستحقاق: { when }"
    },
    "dutch_6d05cee5": {
        "message": "الهولندية"
    },
    "edit_alt_text_for_this_icon_instance_9c6fc5fd": {
        "message": "تحرير نصًا بديلًا لمثيل الأيقونة هذا"
    },
    "edit_c5fbea07": {
        "message": "تحرير"
    },
    "edit_course_link_5a5c3c59": {
        "message": "تحرير ارتباط المساق"
    },
    "edit_equation_f5279959": {
        "message": "تحرير المعادلة"
    },
    "edit_existing_icon_maker_icon_5d0ebb3f": {
        "message": "تحرير أيقونة صانع الأيقونات"
    },
    "edit_icon_2c6b0e91": {
        "message": "تحرير الأيقونة"
    },
    "edit_link_7f53bebb": {
        "message": "تحرير الارتباط"
    },
    "edit_title_72e5a21e": {
        "message": "تحرير { title }"
    },
    "editor_statusbar_26ac81fc": {
        "message": "شريط حالة المحرر"
    },
    "element_starting_with_start_91bf4c3b": {
        "message": "عنصر يبدأ بـ { start }"
    },
    "embed_828fac4a": {
        "message": "تضمين"
    },
    "embed_code_314f1bd5": {
        "message": "تضمين تعليمات برمجية"
    },
    "embed_content_from_external_tool_3397ad2d": {
        "message": "تضمين محتوى من الأداة الخارجية"
    },
    "embed_image_1080badc": {
        "message": "تضمين صورة"
    },
    "embed_video_a97a64af": {
        "message": "تضمين الفيديو"
    },
    "embedded_content_aaeb4d3d": {
        "message": "مضمّن آخر"
    },
    "empty_set_91a92df4": {
        "message": "مجموعة فارغة"
    },
    "encircled_dot_8f5e51c": {
        "message": "نقطة مطوقة"
    },
    "encircled_minus_72745096": {
        "message": "سالب مطوق"
    },
    "encircled_plus_36d8d104": {
        "message": "زائد مطوق"
    },
    "encircled_times_5700096d": {
        "message": "أوقات مطوقة"
    },
    "engineering_icon_f8f3cf43": {
        "message": "أيقونة الهندسة"
    },
    "english_australia_dc405d82": {
        "message": "الإنجليزية (أستراليا)"
    },
    "english_c60612e2": {
        "message": "الإنجليزية"
    },
    "english_canada_12688ee4": {
        "message": "الإنجليزية (كندا)"
    },
    "english_icon_25bfe845": {
        "message": "أيقونة الإنجليزية"
    },
    "english_united_kingdom_a613f831": {
        "message": "الإنجليزية (المملكة المتحدة)"
    },
    "enter_at_least_3_characters_to_search_4f037ee0": {
        "message": "أدخل 3 أحرف على الأقل للبحث"
    },
    "epsilon_54bb8afa": {
        "message": "Epsilon"
    },
    "epsilon_variant_d31f1e77": {
        "message": "Epsilon (متغير)"
    },
    "equals_sign_c51bdc58": {
        "message": "علامة يساوي"
    },
    "equation_1c5ac93c": {
        "message": "المعادلة"
    },
    "equation_editor_39fbc3f1": {
        "message": "محرر المعادلات"
    },
    "equilibrium_6ff3040b": {
        "message": "التعادل"
    },
    "equivalence_class_7b0f11c0": {
        "message": "فئة تكافؤ"
    },
    "equivalent_identity_654b3ce5": {
        "message": "مكافئ (هوية)"
    },
    "error_loading_grades_e0b38f4d": {
        "message": "خطأ أثناء تحميل الدرجات"
    },
    "error_loading_items_5218438e": {
        "message": "خطأ أثناء تحميل العناصر"
    },
    "error_loading_more_items_3f109d9f": {
        "message": "حدث خطأ في تحميل المزيد من العناصر"
    },
    "error_loading_past_items_2881dbb1": {
        "message": "حدث خطأ في تحميل العناصر السابقة"
    },
    "estonian_5e8e2fa4": {
        "message": "الإستونية"
    },
    "eta_b8828f99": {
        "message": "Eta"
    },
    "exciting_discussion_9f67bd0a": {
        "message": "نقاش مثير"
    },
    "excused_cf8792eb": {
        "message": "معفى"
    },
    "exists_2e62bdaa": {
        "message": "موجود"
    },
    "exit_fullscreen_b7eb0aa4": {
        "message": "الخروج من عرض ملء الشاشة"
    },
    "expand_preview_by_default_2abbf9f8": {
        "message": "توسيع المعاينة افتراضيًا"
    },
    "expand_to_see_types_f5d29352": {
        "message": "التوسيع لرؤية { types }"
    },
    "extended_9a58dcb6": {
        "message": "موسع"
    },
    "external_link_d3f9e62a": {
        "message": "الرابط الخارجي"
    },
    "external_tool_frame_70b32473": {
        "message": "إطار الأداة الخارجية"
    },
    "external_tools_6e77821": {
        "message": "الأدوات الخارجية"
    },
    "extra_large_b6cdf1ff": {
        "message": "كبير جداً"
    },
    "extra_small_9ae33252": {
        "message": "صغير للغاية"
    },
    "extracurricular_icon_67c8ca42": {
        "message": "أيقونة الأنشطة غير الصفية"
    },
    "f_function_fe422d65": {
        "message": "F (دالة)"
    },
    "failed_getting_course_list_49846a93": {
        "message": "تعذر الحصول على قائمة المساق"
    },
    "failed_getting_file_contents_e9ea19f4": {
        "message": "تعذر الحصول على محتويات الملف"
    },
    "failed_getting_to_do_list_10ce2833": {
        "message": "تعذر الحصول على قائمة المهام"
    },
    "failed_peeking_into_your_future_e95b9306": {
        "message": "تعذر اختلاس النظر في مستقبلك"
    },
    "failed_peeking_into_your_past_5bec2323": {
        "message": "تعذر اختلاس النظر في ماضيك"
    },
    "failed_saving_changes_on_name_1e100ad": {
        "message": "تعذر حفظ التغييرات على { name }."
    },
    "failed_to_delete_name_bdd7b810": {
        "message": "تعذر حذف { name }."
    },
    "failed_to_delete_to_do_64edff49": {
        "message": "تعذر حذف قائمة مهام"
    },
    "failed_to_get_new_activity_17e7ec7c": {
        "message": "تعذر الحصول على نشاط جديد"
    },
    "failed_to_load_opportunities_52ab6404": {
        "message": "تعذر تحميل الفرص"
    },
    "failed_to_retrieve_content_from_external_tool_5899c213": {
        "message": "تعذر استرداد المحتوى من الأداة الخارجية"
    },
    "failed_to_save_to_do_ddc7503b": {
        "message": "تعذر حفظ قائمة مهام"
    },
    "failure_loading_the_to_do_list_c61895c8": {
        "message": "تعذر تحميل قائمة المهام"
    },
    "feedback_6dcc1991": {
        "message": "الملاحظات"
    },
    "file_name_8fd421ff": {
        "message": "اسم الملف"
    },
    "file_storage_quota_exceeded_b7846cd1": {
        "message": "تم تجاوز حصة تخزين الملفات"
    },
    "file_url_c12b64be": {
        "message": "عنوان URL للملف"
    },
    "filename_file_icon_602eb5de": {
        "message": "أيقونة الملف { filename }"
    },
    "filename_image_preview_6cef8f26": {
        "message": "معاينة الصورة { filename }"
    },
    "filename_text_preview_e41ca2d8": {
        "message": "معاينة النص { filename }"
    },
    "files_c300e900": {
        "message": "الملفات"
    },
    "files_index_af7c662b": {
        "message": "فهرس الملفات"
    },
    "filipino_33339264": {
        "message": "الفلبينية"
    },
    "finish_bc343002": {
        "message": "إنهاء"
    },
    "finnish_4df2923d": {
        "message": "الفنلندية"
    },
    "fix_heading_hierarchy_f60884c4": {
        "message": "إصلاح هيكل العنوان"
    },
    "flat_music_76d5a5c3": {
        "message": "Flat (موسيقى)"
    },
    "focus_element_options_toolbar_18d993e": {
        "message": "شريط أدوات خيارات عنصر التركيز"
    },
    "folder_tree_fbab0726": {
        "message": "شجرة المجلد"
    },
    "for_all_b919f972": {
        "message": "للكل"
    },
    "format_4247a9c5": {
        "message": "التنسيق"
    },
    "format_as_a_list_142210c3": {
        "message": "التنسيق في صورة قائمة"
    },
    "formatting_5b143aa8": {
        "message": "التنسيق"
    },
    "forward_slash_3f90f35e": {
        "message": "شرطة للأمام"
    },
    "found_auto_saved_content_3f6e4ca5": {
        "message": "تم العثور على محتوى محفوظ تلقائياً"
    },
    "found_count_plural_0_results_one_result_other_resu_46aeaa01": {
        "message": "تم العثور على { count, plural,\n     =0 {# من النتائج}\n    one {# نتيجة}\n  other {# من النتائج}\n}"
    },
    "fraction_41bac7af": {
        "message": "كسر"
    },
    "french_33881544": {
        "message": "الفرنسية"
    },
    "french_canada_c3d92fa6": {
        "message": "الفرنسية (كندا)"
    },
    "fullscreen_873bf53f": {
        "message": "ملء الشاشة"
    },
    "fun_quiz_47ab0b0": {
        "message": "اختبار موجز مرح"
    },
    "galician_7e4508b5": {
        "message": "الغاليسية"
    },
    "gamma_1767928": {
        "message": "Gamma"
    },
    "generating_preview_45b53be0": {
        "message": "جارٍ إنشاء المعاينة..."
    },
    "german_3ec99bbb": {
        "message": "الألمانية"
    },
    "gif_png_format_images_larger_than_size_kb_are_not__7af3bdbd": {
        "message": "الصور بتنسيق GIF/PNG أكبر من { size } كيلوبايت غير مدعومة حاليًا."
    },
    "go_to_card_view_dashboard_9d03970e": {
        "message": "انتقل إلى لوحة عرض البطاقة"
    },
    "go_to_the_editor_s_menubar_e6674c81": {
        "message": "الانتقال إلى شريط القوائم الخاص بالمحرر"
    },
    "go_to_the_editor_s_toolbar_a5cb875f": {
        "message": "الانتقال إلى شريط الأدوات الخاص بالمحرر"
    },
    "graded_25cd3fcd": {
        "message": "تم تقييم الدرجة"
    },
    "grades_a61eba0a": {
        "message": "الدرجات"
    },
    "grades_are_loading_c899652d": {
        "message": "جارٍ تحميل الدرجات"
    },
    "grades_loaded_5056277c": {
        "message": "تم تحميل الدرجات"
    },
    "greater_than_e98af662": {
        "message": "أكبر من"
    },
    "greater_than_or_equal_b911949a": {
        "message": "أكثر من أو يساوي"
    },
    "greek_65c5b3f7": {
        "message": "اليونانية"
    },
    "green_15af4778": {
        "message": "أخضر"
    },
    "grey_a55dceff": {
        "message": "رمادي"
    },
    "group_documents_8bfd6ae6": {
        "message": "مستندات المجموعة"
    },
    "group_files_4324f3df": {
        "message": "ملفات المجموعة"
    },
    "group_files_82e5dcdb": {
        "message": "ملفات المجموعة"
    },
    "group_images_98e0ac17": {
        "message": "صور المجموعة"
    },
    "group_isomorphism_45b1458c": {
        "message": "تساوي شكل المجموعة"
    },
    "group_link_63e626b3": {
        "message": "رابط المجموعة"
    },
    "group_links_9493129e": {
        "message": "تجميع الارتباطات"
    },
    "group_media_2f3d128a": {
        "message": "وسائط المجموعة"
    },
    "group_navigation_99f191a": {
        "message": "التنقل عبر المجموعة"
    },
    "h_bar_bb94deae": {
        "message": "شريط H"
    },
    "haitian_creole_7eb4195b": {
        "message": "الكريولية الهايتية"
    },
    "hat_ea321e35": {
        "message": "قبعة"
    },
    "header_column_f27433cb": {
        "message": "عمود الرأس"
    },
    "header_row_and_column_ec5b9ec": {
        "message": "صف وعمود الرأس"
    },
    "header_row_f33eb169": {
        "message": "صف الرأس"
    },
    "heading_2_5b84eed2": {
        "message": "العنوان 2"
    },
    "heading_3_2c83de44": {
        "message": "العنوان 3"
    },
    "heading_4_b2e74be7": {
        "message": "العنوان 4"
    },
    "heading_levels_should_not_be_skipped_3947c0e0": {
        "message": "يجب ألا يتم تجاوز مستويات العنوان."
    },
    "heading_starting_with_start_42a3e7f9": {
        "message": "يبدأ العنوان بـ { start }"
    },
    "headings_should_not_contain_more_than_120_characte_3c0e0cb3": {
        "message": "يجب ألا تتضمن العناوين أكثر من 120 حرفًا."
    },
    "health_icon_8d292eb5": {
        "message": "أيقونة الصحة"
    },
    "hearts_suit_e50e04ca": {
        "message": "Hearts (Suit)"
    },
    "hebrew_88fbf778": {
        "message": "العبرية"
    },
    "height_69b03e15": {
        "message": "الارتفاع"
    },
    "hexagon_d8468e0d": {
        "message": "سداسي"
    },
    "hide_description_bfb5502e": {
        "message": "إخفاء الوصف"
    },
    "hide_title_description_caf092ef": {
        "message": "إخفاء وصف { title }"
    },
    "highlight_an_element_to_activate_the_element_optio_60e1e56b": {
        "message": "تمييز عنصر لتنشيط شريط أدوات خيارات العناصر"
    },
    "hindi_9bcd4b34": {
        "message": "الهندية"
    },
    "home_351838cd": {
        "message": "الصفحة الرئيسية"
    },
    "html_code_editor_fd967a44": {
        "message": "محرر التعليمات البرمجية HTML"
    },
    "html_editor_fb2ab713": {
        "message": "محرر HTML"
    },
    "hungarian_fc7d30c9": {
        "message": "المجرية"
    },
    "i_have_obtained_permission_to_use_this_file_6386f087": {
        "message": "لقد حصلت على إذن لاستخدام هذا الملف."
    },
    "i_hold_the_copyright_71ee91b1": {
        "message": "أمتلك حق النشر"
    },
    "icelandic_9d6d35de": {
        "message": "الأيسلندية"
    },
    "icon_215a1dc6": {
        "message": "الأيقونة"
    },
    "icon_8168b2f8": {
        "message": "الأيقونة"
    },
    "icon_color_b86dd6d6": {
        "message": "لون الأيقونة"
    },
    "icon_maker_icons_cc560f7e": {
        "message": "أيقونات صانع الأيقونات"
    },
    "icon_options_7e32746e": {
        "message": "خيارات الأيقونة"
    },
    "icon_options_tray_2b407977": {
        "message": "علبة خيارات الأيقونة"
    },
    "icon_preview_1782a1d9": {
        "message": "معاينة الأيقونة"
    },
    "icon_shape_30b61e7": {
        "message": "شكل الأيقونة"
    },
    "icon_size_9353edea": {
        "message": "حجم الأيقونة"
    },
    "if_left_empty_link_text_will_display_as_course_lin_61087540": {
        "message": "إذا ترك الارتباط فارغًا، سيُعرض النص كاسم ارتباط المساق"
    },
    "if_usage_rights_are_required_the_file_will_not_pub_841e276e": {
        "message": "إذا تتطلب الأمر حقوق استخدام، لن يتم نشر الملف حتى تمكينه في صفحة الملفات."
    },
    "if_you_do_not_select_usage_rights_now_this_file_wi_14e07ab5": {
        "message": "إن لم تحدد الآن حقوق الاستخدام، فسيتم إلغاء نشر هذا الملف بعد تحميله."
    },
    "image_8ad06": {
        "message": "صورة"
    },
    "image_c1c98202": {
        "message": "صورة"
    },
    "image_filenames_should_not_be_used_as_the_alt_attr_bcfd7780": {
        "message": "يجب ألا يتم استخدام أسماء ملفات الصور كسمة ببديلة لوصف محتوى الصورة."
    },
    "image_options_5412d02c": {
        "message": "خيارات الصورة"
    },
    "image_options_tray_90a46006": {
        "message": "علبة خيارات الصورة"
    },
    "image_to_crop_3a34487d": {
        "message": "الصور المراد قصها"
    },
    "image_with_filename_file_aacd7180": {
        "message": "صورة باسم الملف { file }"
    },
    "images_7ce26570": {
        "message": "الصور"
    },
    "images_should_include_an_alt_attribute_describing__b86d6a86": {
        "message": "يجب أن تتضمن الصور سمة بديلة تصف محتوى الصورة."
    },
    "imaginary_portion_of_complex_number_2c733ffa": {
        "message": "الجزء التخيلي (من العدد المركب)"
    },
    "in_element_of_19ca2f33": {
        "message": "In (Element Of)"
    },
    "increase_indent_6af90f7c": {
        "message": "زيادة المسافة البادئة"
    },
    "indefinite_integral_6623307e": {
        "message": "قيمة التكامل غير المحدد"
    },
    "indigo_2035fc55": {
        "message": "نيلي"
    },
    "indonesian_5f6accd6": {
        "message": "الإندونيسية"
    },
    "inference_fed5c960": {
        "message": "الاستنتاج"
    },
    "infinity_7a10f206": {
        "message": "ما لا نهاية"
    },
    "insert_593145ef": {
        "message": "إدخال"
    },
    "insert_link_6dc23cae": {
        "message": "إدراج ارتباط"
    },
    "insert_math_equation_57c6e767": {
        "message": "إدخال معادلة رياضية"
    },
    "integers_336344e1": {
        "message": "أعداد صحيحة"
    },
    "intersection_cd4590e4": {
        "message": "تقاطع"
    },
    "invalid_entry_f7d2a0f5": {
        "message": "إدخال غير صالح."
    },
    "invalid_file_c11ba11": {
        "message": "ملف غير صالح"
    },
    "invalid_file_type_881cc9b2": {
        "message": "نوع ملف غير صالح"
    },
    "invalid_url_cbde79f": {
        "message": "URL غير صالح"
    },
    "iota_11c932a9": {
        "message": "Iota"
    },
    "irish_567e109f": {
        "message": "الأيرلندية"
    },
    "issue_num_total_f94536cf": {
        "message": "مشكلة { num }/{ total }"
    },
    "italian_bd3c792d": {
        "message": "الإيطالية"
    },
    "items_completed_items_plural_1_item_other_items_717d579f": {
        "message": "{ items } أكمل { items, plural,\n     =1 {عنصر}\n  other {من العناصر}\n}"
    },
    "japanese_b5721ca7": {
        "message": "اليابانية"
    },
    "join_6cafecca": {
        "message": "انضمام"
    },
    "join_active_online_meeting_d9d892b2": {
        "message": "الانضمام إلى اجتماع نشط عبر الإنترنت"
    },
    "join_online_meeting_b1725843": {
        "message": "الانضمام إلى اجتماع عبر الإنترنت"
    },
    "jump_to_navigation_toolbar_2952cd8b": {
        "message": "الانتقال إلى شريط أدوات التنقل"
    },
    "jump_to_today_254ccf41": {
        "message": "ابدأ اليوم"
    },
    "kappa_2f14c816": {
        "message": "Kappa"
    },
    "kappa_variant_eb64574b": {
        "message": "Kappa (متغير)"
    },
    "keyboard_shortcuts_ed1844bd": {
        "message": "اختصارات لوحة المفاتيح"
    },
    "keyboards_navigate_to_links_using_the_tab_key_two__5fab8c82": {
        "message": "تنتقل لوحات المفاتيح إلى الروابط باستخدام المفتاح Tab. يمكن أن يسبب رابطان متجاوران يوجهان إلى نفس الوجهة في إرباك مستخدمي لوحة المفاتيح."
    },
    "korean_da812d9": {
        "message": "الكورية"
    },
    "lambda_4f602498": {
        "message": "Lambda"
    },
    "language_arts_35b79a8b": {
        "message": "آداب اللغة"
    },
    "language_arts_icon_a798b0f8": {
        "message": "أيقونة آداب اللغة"
    },
    "languages_icon_9d20539": {
        "message": "أيقونة اللغات"
    },
    "large_9c5e80e7": {
        "message": "كبير"
    },
    "late_2be42b88": {
        "message": "متأخر"
    },
    "latvian_2bbb6aab": {
        "message": "اللاتفية"
    },
    "learn_more_about_adjacent_links_2cb9762c": {
        "message": "معرفة المزيد عن الارتباطات المتجاورة"
    },
    "learn_more_about_color_contrast_c019dfb9": {
        "message": "معرفة المزيد عن تباين اللون"
    },
    "learn_more_about_organizing_page_headings_8a7caa2e": {
        "message": "معرفة المزيد عن تنظيم عناوين الصفحات"
    },
    "learn_more_about_proper_page_heading_structure_d2959f2d": {
        "message": "معرفة المزيد عن الهيكل الملائم لعناوين الصفحات"
    },
    "learn_more_about_table_headers_5f5ee13": {
        "message": "معرفة المزيد عن رؤوس الجداول"
    },
    "learn_more_about_using_alt_text_for_images_5698df9a": {
        "message": "معرفة المزيد عن استخدام النص البديل للصور"
    },
    "learn_more_about_using_captions_with_tables_36fe496f": {
        "message": "معرفة المزيد عن استخدام التسميات التوضيحية مع الجداول"
    },
    "learn_more_about_using_filenames_as_alt_text_264286af": {
        "message": "معرفة المزيد عن استخدام أسماء الملفات كنصوص بديلة"
    },
    "learn_more_about_using_lists_4e6eb860": {
        "message": "معرفة المزيد عن استخدام القوائم"
    },
    "learn_more_about_using_scope_attributes_with_table_20df49aa": {
        "message": "معرفة المزيد عن استخدام سمات النطاق مع الجداول"
    },
    "leave_as_is_4facfe55": {
        "message": "ترك كما هو"
    },
<<<<<<< HEAD
=======
    "left_3ea9d375": {
        "message": "اليسار"
    },
    "left_align_43d95491": {
        "message": "محاذاة إلى اليسار"
    },
>>>>>>> 8936177e
    "left_angle_bracket_c87a6d07": {
        "message": "Left Angle Bracket"
    },
    "left_arrow_4fde1a64": {
        "message": "Left Arrow"
    },
    "left_arrow_with_hook_5bfcad93": {
        "message": "Left Arrow With Hook"
    },
    "left_ceiling_ee9dd88a": {
        "message": "Left Ceiling"
    },
    "left_curly_brace_1726fb4": {
        "message": "Left Curly Brace"
    },
    "left_downard_harpoon_arrow_1d7b3d2e": {
        "message": "Left Downard Harpoon Arrow"
    },
    "left_floor_29ac2274": {
        "message": "Left Floor"
    },
    "left_to_right_e9b4fd06": {
        "message": "‏‏من اليسار إلى اليمين"
    },
    "left_upward_harpoon_arrow_3a562a96": {
        "message": "Left Upward Harpoon Arrow"
    },
    "leftward_arrow_1e4765de": {
        "message": "Leftward Arrow"
    },
    "leftward_pointing_triangle_d14532ce": {
        "message": "Leftward Pointing Triangle"
    },
    "less_than_a26c0641": {
        "message": "أقل من"
    },
    "less_than_or_equal_be5216cb": {
        "message": "أقل من أو يساوي"
    },
    "library_icon_ae1e54cf": {
        "message": "أيقونة المكتبة"
    },
    "light_blue_5374f600": {
        "message": "أزرق فاتح"
    },
    "link_7262adec": {
        "message": "ارتباط"
    },
    "link_options_a16b758b": {
        "message": "خيارات الارتباط"
    },
    "link_with_text_starting_with_start_b3fcbe71": {
        "message": "رابط بنص يبدأ بـ { start }"
    },
    "links_14b70841": {
        "message": "الارتباطات"
    },
    "links_to_an_external_site_de74145d": {
        "message": "ارتباطات إلى موقع خارجي."
    },
    "lists_should_be_formatted_as_lists_f862de8d": {
        "message": "يجب تنسيق القوائم في صورة قوائم."
    },
    "lithuanian_5adcbe24": {
        "message": "الليتوانية"
    },
    "load_more_35d33c7": {
        "message": "تحميل المزيد"
    },
    "load_more_a36f9cf9": {
        "message": "تحميل المزيد"
    },
    "load_prior_dates_f2b0f6f0": {
        "message": "تحميل تواريخ سابقة"
    },
    "loaded_count_plural_0_items_one_item_other_items_e58533e9": {
        "message": "تم تحميل { count, plural,\n     =0 {# من العناصر}\n    one {# عنصر}\n  other {# من العناصر}\n}"
    },
    "loading_25990131": {
        "message": "جارٍ التحميل..."
    },
    "loading_725811ca": {
        "message": "يتم الآن التحميل"
    },
    "loading_bde52856": {
        "message": "جارٍ التحميل"
    },
    "loading_closed_captions_subtitles_failed_95ceef47": {
        "message": "تعذر تحميل التسميات التوضيحية/العناوين الفرعية."
    },
    "loading_external_tool_d839042c": {
        "message": "جارٍ تحميل الأداة الخارجية"
    },
    "loading_failed_b3524381": {
        "message": "فشل التحميل..."
    },
    "loading_failed_e6a9d8ef": {
        "message": "فشل التحميل."
    },
    "loading_folders_d8b5869e": {
        "message": "جارٍ تحميل المجلدات"
    },
    "loading_grades_c842c887": {
        "message": "جارٍ تحميل الدرجات"
    },
    "loading_past_items_ca499e75": {
        "message": "جارٍ تحميل العناصر السابقة"
    },
    "loading_placeholder_for_filename_792ef5e8": {
        "message": "جارٍ تحميل عنصر النائب لـ { fileName }"
    },
    "loading_planner_items_947a813d": {
        "message": "جارٍ تحميل عناصر المخطِط"
    },
    "loading_please_wait_d276220a": {
        "message": "جارٍ التحميل، يرجى الانتظار"
    },
    "loading_preview_9f077aa1": {
        "message": "جارٍ تحميل المعاينة"
    },
    "location_3b6ff307": {
        "message": "الموقع:"
    },
    "locked_762f138b": {
        "message": "مؤمّن"
    },
    "logical_equivalence_76fca396": {
        "message": "تكافؤ منطقي"
    },
    "logical_equivalence_short_8efd7b4f": {
        "message": "تكافؤ منطقي (قصير)"
    },
    "logical_equivalence_short_and_thick_1e1f654d": {
        "message": "تكافؤ منطقي (قصير وسميك)"
    },
    "logical_equivalence_thick_662dd3f2": {
        "message": "تكافؤ منطقي (سميك)"
    },
    "looks_like_there_isn_t_anything_here_d9bcef49": {
        "message": "يبدو أنه لا يوجد أي شيء هنا"
    },
    "low_horizontal_dots_cc08498e": {
        "message": "نقاط أفقية منخفضة"
    },
    "macedonian_6ed541af": {
        "message": "المقدونية"
    },
    "magenta_4a65993c": {
        "message": "ماجنتا"
    },
    "malay_f5dddce4": {
        "message": "الماليزية"
    },
    "maltese_916925e8": {
        "message": "المالطية"
    },
    "maori_new_zealand_5380a95f": {
        "message": "ماوري (نيوزلندا)"
    },
    "maps_to_e5ef7382": {
        "message": "Maps To"
    },
    "math_ede93050": {
        "message": "الرياضيات"
    },
    "math_icon_ad4e9d03": {
        "message": "أيقونة الرياضيات"
    },
    "media_af190855": {
        "message": "الوسائط"
    },
    "media_file_is_processing_please_try_again_later_58a6d49": {
        "message": "جارٍ معالجة ملف الوسائط. الرجاء إعادة المحاولة لاحقًا."
    },
    "medium_5a8e9ead": {
        "message": "متوسط"
    },
    "merge_links_2478df96": {
        "message": "دمج الروابط"
    },
    "mic_a7f3d311": {
        "message": "الميكروفون"
    },
    "microphone_disabled_15c83130": {
        "message": "تم تعطيل الميكروفون"
    },
    "middle_27dc1d5": {
        "message": "الأوسط"
    },
    "minimize_file_preview_da911944": {
        "message": "تصغير معاينة الملف"
    },
    "minimize_video_20aa554b": {
        "message": "تصغير الفيديو"
    },
    "minus_fd961e2e": {
        "message": "سالب"
    },
    "minus_plus_3461f637": {
        "message": "سالب/موجب"
    },
    "misc_3b692ea7": {
        "message": "متنوع"
    },
    "miscellaneous_e9818229": {
        "message": "متنوعات"
    },
    "missing_1a256b3b": {
        "message": "مفقود"
    },
    "missing_items_for_title_516511f8": {
        "message": "عناصر مفقودة لـ { title }"
    },
    "modules_c4325335": {
        "message": "الوحدات النمطية"
    },
    "moving_image_to_crop_directionword_6f66cde2": {
        "message": "جارٍ نقل الصورة إلى القص { directionWord }"
    },
    "mu_37223b8b": {
        "message": "Mu"
    },
    "multi_color_image_63d7372f": {
        "message": "صورة متعددة الألوان"
    },
    "multiplication_sign_15f95c22": {
        "message": "علامة الضرب"
    },
    "music_icon_4db5c972": {
        "message": "أيقونة الموسيقى"
    },
    "must_be_at_least_percentage_22e373b6": {
        "message": "يجب أن يكون { percentage }% على الأقل"
    },
    "must_be_at_least_width_x_height_px_41dc825e": {
        "message": "يجب أن تكون { width } x { height } بكسل على الأقل."
    },
    "my_files_2f621040": {
        "message": "ملفاتي"
    },
    "my_grades_98834476": {
        "message": "درجاتي"
    },
    "n_th_root_9991a6e4": {
        "message": "N-th Root"
    },
    "nabla_1e216d25": {
        "message": "Nabla"
    },
    "name_1aed4a1b": {
        "message": "الاسم"
    },
    "name_color_ceec76ff": {
        "message": "{ name } ({ color })"
    },
    "natural_music_54a70258": {
        "message": "Natural (موسيقى)"
    },
    "natural_numbers_3da07060": {
        "message": "الأرقام الطبيعية"
    },
    "navigate_through_the_menu_or_toolbar_415a4e50": {
        "message": "تنقل من خلال القائمة أو شريط الأدوات"
    },
    "nested_greater_than_d852e60d": {
        "message": "Nested Greater Than"
    },
    "nested_less_than_27d17e58": {
        "message": "Nested Less Than"
    },
    "new_13daf639": {
        "message": "الجديدة"
    },
    "new_activity_8b84847d": {
        "message": "نشاط جديد"
    },
    "new_activity_for_title_14c9c3af": {
        "message": "نشاط جديد لـ { title }"
    },
    "new_opportunities_7d349c4d": {
        "message": "الفرص الجديدة"
    },
    "next_40e12421": {
        "message": "التالي"
    },
    "next_month_749b1778": {
        "message": "الشهر القادم"
    },
    "no_accessibility_issues_were_detected_f8d3c875": {
        "message": "لم يتم الكشف عن مشاكل إمكانية الوصول."
    },
    "no_changes_to_save_d29f6e91": {
        "message": "لا توجد تغييرات للحفظ."
    },
    "no_due_dates_assigned_e8f5bac8": {
        "message": "لم يتم تعيين تواريخ الاستحقاق"
    },
    "no_e16d9132": {
        "message": "لا"
    },
    "no_file_chosen_9a880793": {
        "message": "لم يتم اختيار ملف"
    },
    "no_grade_3b4d7f3e": {
        "message": "لا توجد أي درجة"
    },
    "no_headers_9bc7dc7f": {
        "message": "بلا رؤوس"
    },
    "no_preview_is_available_for_this_file_f940114a": {
        "message": "لا توجد معاينة متوفرة لهذا الملف."
    },
    "no_results_940393cf": {
        "message": "لا توجد نتائج."
    },
    "no_results_found_for_filterterm_ad1b04c8": {
        "message": "لم يتم العثور على نتائج لـ { filterTerm }"
    },
    "no_video_1ed00b26": {
        "message": "لا يوجد مقطع فيديو"
    },
    "none_3b5e34d2": {
        "message": "بلا"
    },
    "none_selected_b93d56d2": {
        "message": "لم يتم تحديد شيء"
    },
    "norwegian_53f391ec": {
        "message": "النرويجية"
    },
    "norwegian_bokmal_ad5843fa": {
        "message": "النرويجية (بوكمال)"
    },
    "norwegian_nynorsk_c785f8a6": {
        "message": "النرويجية (نينورسك)"
    },
    "not_equal_6e2980e6": {
        "message": "لا يساوي"
    },
    "not_in_not_an_element_of_fb1ffb54": {
        "message": "Not In (Not An Element Of)"
    },
    "not_negation_1418ebb8": {
        "message": "Not (نفي)"
    },
    "not_subset_dc2b5e84": {
        "message": "Not Subset"
    },
    "not_subset_strict_23d282bf": {
        "message": "Not Subset (Strict)"
    },
    "not_superset_5556b913": {
        "message": "Not Superset"
    },
    "not_superset_strict_24e06f36": {
        "message": "Not Superset (Strict)"
    },
    "nothing_due_this_week_d45c9ef9": {
        "message": "لا شيء مستحق هذا الأسبوع"
    },
    "nothing_for_now_e3e3ce2a": {
        "message": "لا شيء موجود الآن"
    },
    "nothing_here_needs_attention_c4eaded6": {
        "message": "لا شيء هنا يستدعي الاهتمام."
    },
    "nothing_more_to_do_b665da42": {
        "message": "لا يوجد المزيد من قوائم المهام"
    },
    "nothing_new_needs_attention_3ac548d4": {
        "message": "لا يوجد شيء جديد يستدعي الاهتمام."
    },
    "nothing_planned_today_selecting_most_recent_item_ffd71bff": {
        "message": "لم يتم اليوم تخطيط أي شيء. تحديد أحدث العناصر."
    },
    "nothing_planned_today_selecting_next_item_f6718aa": {
        "message": "لم يتم اليوم تخطيط أي شيء. تحديد العنصر التالي."
    },
    "nothing_planned_yet_8675ffe9": {
        "message": "لم يتم تخطيط أي شيء بعد"
    },
    "nu_1c0f6848": {
        "message": "Nu"
    },
    "numpoints_points_8621a43b": {
        "message": "{ numPoints } من النقاط"
    },
    "octagon_e48be9f": {
        "message": "ثماني"
    },
    "olive_6a3e4d6b": {
        "message": "زيتي"
    },
    "omega_8f2c3463": {
        "message": "Omega"
    },
    "one_of_the_following_styles_must_be_added_to_save__1de769aa": {
        "message": "يجب إضافة أحد الأنماط التالية لحفظ الأيقونة: لون الأيقونة، حجم الإطار، نص الأيقونة، الصورة"
    },
    "only_most_recent_grading_period_shown_f1ad6458": {
        "message": "*إظهار أحدث فترة تقييم فقط."
    },
    "open_circle_e9bd069": {
        "message": "دائرة مفتوحة"
    },
    "open_this_keyboard_shortcuts_dialog_9658b83a": {
        "message": "افتح مربع حوار اختصارات لوحة المفاتيح هذا"
    },
    "open_title_application_fd624fc5": {
        "message": "فتح تطبيق { title }"
    },
    "operators_a2ef9a93": {
        "message": "المشغلون"
    },
    "opportunities_popup_f6703842": {
        "message": "النافذة المنبثقة للفرص"
    },
    "optional_add_course_ef0d70fc": {
        "message": "اختياري: إضافة مساق"
    },
    "or_9b70ccaa": {
        "message": "أو"
    },
    "orange_81386a62": {
        "message": "برتقالي"
    },
    "ordered_and_unordered_lists_cfadfc38": {
        "message": "القوائم المرتبة وغير المرتبة"
    },
    "other_editor_shortcuts_may_be_found_at_404aba4a": {
        "message": "يمكن العثور على اختصارات أخرى للمحرر على"
    },
    "outline_color_3ef2cea7": {
        "message": "لون المخطط التفصيلي"
    },
    "outline_size_a6059a21": {
        "message": "حجم المخطط التفصيلي"
    },
    "p_is_not_a_valid_protocol_which_must_be_ftp_http_h_adf13fc2": {
        "message": "{ p } ليس بروتوكولاً صالحًا الذي يجب أن يكون ftp وhttp وhttps وmailto وskype وإلا سيتم حذفه"
    },
    "page_50c4823d": {
        "message": "صفحة"
    },
    "pages_e5414c2c": {
        "message": "الصفحات"
    },
    "paragraph_5e5ad8eb": {
        "message": "الفقرة"
    },
    "paragraph_starting_with_start_a59923f8": {
        "message": "فقرة تبدأ بـ { start }"
    },
    "parallel_d55d6e38": {
        "message": "موازي"
    },
    "partial_derivative_4a9159df": {
        "message": "جزئي (مشتق)"
    },
    "paste_5963d1c1": {
        "message": "لصق"
    },
    "pause_12af3bb4": {
        "message": "إيقاف مؤقت"
    },
    "peer_review_74f26a13": {
        "message": "المراجعة النظيرة"
    },
    "peer_review_for_itemtitle_358cb413": {
        "message": "مراجعة أقران ل{ itemTitle }"
    },
    "pentagon_17d82ea3": {
        "message": "خماسي"
    },
    "people_b4ebb13c": {
        "message": "أشخاص"
    },
    "percentage_34ab7c2c": {
        "message": "نسبة مئوية"
    },
    "percentage_must_be_a_number_8033c341": {
        "message": "يجب أن تكون النسبة المئوية رقمًا"
    },
    "performing_arts_icon_f3497486": {
        "message": "أيقونة الفنون التعبيرية"
    },
    "perpendicular_7c48ede4": {
        "message": "عمودي"
    },
    "persian_a8cadb95": {
        "message": "الفارسية"
    },
    "phi_4ac33b6d": {
        "message": "Phi"
    },
    "phi_variant_c9bb3ac5": {
        "message": "Phi (متغير)"
    },
    "physical_education_icon_d7dffd3e": {
        "message": "أيقونة التربية البدنية"
    },
    "pi_dc4f0bd8": {
        "message": "Pi"
    },
    "pi_variant_10f5f520": {
        "message": "Pi (متغير)"
    },
    "pink_68ad45cb": {
        "message": "وردي"
    },
    "pixels_52ece7d1": {
        "message": "بكسل"
    },
    "play_1a47eaa7": {
        "message": "تشغيل"
    },
    "play_media_comment_35257210": {
        "message": "تشغيل تعليق الوسائط."
    },
    "play_media_comment_by_name_from_createdat_c230123d": {
        "message": "تشغيل تعليق الوسائط بواسطة { name } من { createdAt }."
    },
    "please_allow_canvas_to_access_your_microphone_and__dc2c3079": {
        "message": "يرجى السماح لـ Canvas بالوصول إلى الميكروفون وكاميرا الويب لديك."
    },
    "plus_d43cd4ec": {
        "message": "موجب"
    },
    "plus_minus_f8be2e83": {
        "message": "موجب/سالب"
    },
    "points_bceb5005": {
        "message": "نقاط"
    },
    "points_points_63e59cce": {
        "message": "{ points } من النقاط"
    },
    "polish_4cf2ecaf": {
        "message": "البولندية"
    },
    "portuguese_9c212cf4": {
        "message": "البرتغالية"
    },
    "posted_when_a578f5ab": {
        "message": "المنشور: { when }"
    },
    "power_set_4f26f316": {
        "message": "مجموعة المجموعات الجزئية"
    },
    "precedes_196b9aef": {
        "message": "Precedes"
    },
    "precedes_equal_20701e84": {
        "message": "Precedes Equal"
    },
    "preformatted_d0670862": {
        "message": "منسق مسبقًا"
    },
    "prev_f82cbc48": {
        "message": "السابق"
    },
    "preview_53003fd2": {
        "message": "معاينة"
    },
    "preview_a3f8f854": {
        "message": "معاينة"
    },
    "preview_in_overlay_ed772c46": {
        "message": "المعاينة بشكل متراكب"
    },
    "preview_inline_9787330": {
        "message": "معاينة مضمّنة"
    },
    "previous_month_bb1e3c84": {
        "message": "الشهر السابق"
    },
    "prime_917ea60e": {
        "message": "Prime"
    },
    "prime_numbers_13464f61": {
        "message": "Prime Numbers"
    },
    "product_39cf144f": {
        "message": "منتج"
    },
    "proportional_f02800cc": {
        "message": "تناسبي"
    },
    "protocol_must_be_ftp_http_https_mailto_skype_tel_o_73beb4f8": {
        "message": "يجب أن يكون البروتوكول ftp وhttp وhttps وmailto وskype وإلا سيتم حذفه"
    },
    "psi_e3f5f0f7": {
        "message": "Psi"
    },
    "pts_699bd9aa": {
        "message": "نقاط"
    },
    "published_c944a23d": {
        "message": "تم النشر"
    },
    "published_when_302d8e23": {
        "message": "تاريخ النشر: { when }"
    },
    "pumpkin_904428d5": {
        "message": "يقطين"
    },
    "purple_7678a9fc": {
        "message": "أرجواني"
    },
    "quaternions_877024e0": {
        "message": "الرباعيات"
    },
    "quiz_e0dcce8f": {
        "message": "الاختبار الموجز"
    },
    "quizzes_7e598f57": {
        "message": "الاختبارات الموجزة"
    },
    "rational_numbers_80ddaa4a": {
        "message": "أعداد جذرية"
    },
    "real_numbers_7c99df94": {
        "message": "أعداد حقيقية"
    },
    "real_portion_of_complex_number_7dad33b5": {
        "message": "الجزء الحقيقي (من العدد المركب)"
    },
    "record_7c9448b": {
        "message": "تسجيل"
    },
    "record_upload_media_5fdce166": {
        "message": "تسجيل/تحميل الوسائط"
    },
    "recording_98da6bda": {
        "message": "جارٍ التسجيل"
    },
    "red_8258edf3": {
        "message": "أحمر"
    },
    "redo_363c58b7": {
        "message": "إعادة"
    },
    "relationships_6602af70": {
        "message": "العلاقات"
    },
    "religion_icon_246e0be1": {
        "message": "أيقونة الدين"
    },
    "reminder_date_4564d12d": {
        "message": "التذكير: { date }"
    },
    "remove_heading_style_5fdc8855": {
        "message": "إزالة نمط العنوان"
    },
<<<<<<< HEAD
=======
    "remove_link_d1f2f4d0": {
        "message": "إزالة الارتباط"
    },
>>>>>>> 8936177e
    "replace_e61834a7": {
        "message": "استبدال"
    },
    "replies_4a8577c8": {
        "message": "ردود"
    },
    "reset_95a81614": {
        "message": "إعادة التعيين"
    },
    "resize_ec83d538": {
        "message": "تغيير الحجم"
    },
    "restore_auto_save_deccd84b": {
        "message": "استعادة الحفظ التلقائي؟"
    },
    "reverse_turnstile_does_not_yield_7558be06": {
        "message": "Reverse Turnstile (Does Not Yield)"
    },
    "rho_a0244a36": {
        "message": "Rho"
    },
    "rho_variant_415245cd": {
        "message": "Rho (متغير)"
    },
    "rich_content_editor_2708ef21": {
        "message": "محرر محتوى"
    },
    "rich_text_area_press_oskey_f8_for_rich_content_edi_c2f651d": {
        "message": "مساحة النص المنسق اضغط على { OSKey }+F8 لاختصارات محرر المحتوى المنسق."
    },
<<<<<<< HEAD
=======
    "right_71ffdc4d": {
        "message": "لليمين"
    },
    "right_align_39e7a32a": {
        "message": "محاذاة إلى اليمين"
    },
>>>>>>> 8936177e
    "right_angle_bracket_d704e2d6": {
        "message": "Right Angle Bracket"
    },
    "right_arrow_35e0eddf": {
        "message": "Right Arrow"
    },
    "right_arrow_with_hook_29d92d31": {
        "message": "Right Arrow With Hook"
    },
    "right_ceiling_839dc744": {
        "message": "Right Ceiling"
    },
    "right_curly_brace_5159d5cd": {
        "message": "Right Curly Brace"
    },
    "right_downward_harpoon_arrow_d71b114f": {
        "message": "Right Downward Harpoon Arrow"
    },
    "right_floor_5392d5cf": {
        "message": "Right Floor"
    },
    "right_to_left_9cfb092a": {
        "message": "من اليمين إلى اليسار"
    },
    "right_upward_harpoon_arrow_f5a34c73": {
        "message": "Right Upward Harpoon Arrow"
    },
    "rightward_arrow_32932107": {
        "message": "Rightward Arrow"
    },
    "rightward_pointing_triangle_60330f5c": {
        "message": "مثلث يشير لليمين"
    },
    "romanian_13670c1e": {
        "message": "الرومانية"
    },
    "rotate_image_90_degrees_2ab77c05": {
        "message": "تدوير الصورة زاوية -90"
    },
    "rotate_image_90_degrees_6c92cd42": {
        "message": "تدوير الصورة زاوية 90"
    },
    "rotation_9699c538": {
        "message": "تدوير"
    },
    "row_fc0944a7": {
        "message": "صف"
    },
    "row_group_979f5528": {
        "message": "مجموعة الصف"
    },
    "russian_1e3e197": {
        "message": "الروسية"
    },
    "sadly_the_pretty_html_editor_is_not_keyboard_acces_50da7665": {
        "message": "للأسف، محرر HTML الأنيق لا يمكن الوصول إليه من خلال لوحة المفاتيح. قم بالوصول إلى محرر HTML الأنيق من هنا."
    },
    "save_11a80ec3": {
        "message": "حفظ"
    },
    "save_copy_ca63944e": {
        "message": "حفظ النسخ"
    },
    "save_media_cb9e786e": {
        "message": "حفظ الوسائط"
    },
    "saved_icon_maker_icons_df86e2a1": {
        "message": "تم حفظ أيقونة صانع الأيقونات"
    },
    "schedule_preview_3bcda153": {
        "message": "جدولة معاينة"
    },
    "science_8d92214a": {
        "message": "العلوم"
    },
    "screen_readers_cannot_determine_what_is_displayed__6a5842ab": {
        "message": "لا يمكن لقارئات الشاشة تحديد المعروض في صورة بدون نص بديل وفي الغالب تكون أسماء الملفات سلسلة بلا معنى من الأرقام والأحرف التي لا تصف السياق أو المعنى."
    },
    "screen_readers_cannot_determine_what_is_displayed__6f1ea667": {
        "message": "لا يمكن لقارئات الشاشة تحديد المعروض في صورة بدون نص بديل يصف محتوى الصورة ومعناها. يجب أن يكون النص البديل بسيطًا وموجزًا."
    },
    "screen_readers_cannot_determine_what_is_displayed__a57e6723": {
        "message": "لا يمكن لقارئات الشاشة تحديد المعروض في صورة بدون نص بديل يصف محتوى الصورة ومعناها."
    },
    "screen_readers_cannot_interpret_tables_without_the_bd861652": {
        "message": "لا يمكن لقارئات الشاشة تفسير الجداول بدون بنية ملائمة. تزود رؤوس الجدول إرشادات ونطاقًا للمحتوى."
    },
    "screen_readers_cannot_interpret_tables_without_the_e62912d5": {
        "message": "لا يمكن لقارئات الشاشة تفسير الجداول بدون بنية ملائمة. تصف التسميات التوضيحية للجدول السياق والفهم العام للجدول."
    },
    "screen_readers_cannot_interpret_tables_without_the_f0bdec0f": {
        "message": "لا يمكن لقارئات الشاشة تفسير الجداول بدون بنية ملائمة. تزود رؤوس الجدول إرشادات ونظرة عامة على المحتوى."
    },
    "script_l_42a7b254": {
        "message": "Script L"
    },
    "scroll_up_to_see_your_history_19b14cad": {
        "message": "قم بالتمرير للأعلى للاطلاع على السجل!"
    },
    "scrolls_up_to_the_previous_item_with_new_activity_99717459": {
        "message": "قم بالتمرير للأعلى إلى العنصر السابق الذي يحتوى على نشاط حديث."
    },
    "search_280d00bd": {
        "message": "بحث"
    },
    "select_audio_source_21043cd5": {
        "message": "حدد مصدر الصوت"
    },
    "select_crop_shape_d441feeb": {
        "message": "حدد قص شكل"
    },
    "select_language_7c93a900": {
        "message": "اختر اللغة"
    },
    "select_video_source_1b5c9dbe": {
        "message": "حدد مصدر الفيديو"
    },
    "selected_linkfilename_c093b1f2": {
        "message": "{ linkFileName } المحدد"
    },
    "selection_b52c4c5e": {
        "message": "تحديد"
    },
    "serbian_7187f1f2": {
        "message": "الصربية"
    },
    "set_header_scope_8c548f40": {
        "message": "تعيين نطاق الرأس"
    },
    "set_minus_b46e9b88": {
        "message": "Set Minus"
    },
    "set_table_header_cfab13a0": {
        "message": "تعيين رأس الجدول"
    },
    "sharp_music_ab956814": {
        "message": "Sharp (موسيقي)"
    },
    "shift_arrows_4d5785fe": {
        "message": "SHIFT+أسهم"
    },
    "shift_o_to_open_the_pretty_html_editor_55ff5a31": {
        "message": "اضغط على Shift-O لفتح محرر HTML الأنيق."
    },
    "shortcut_911d6255": {
        "message": "اختصار"
    },
    "show_all_ae37d610": {
        "message": "عرض الكل"
    },
    "show_audio_options_b489926b": {
        "message": "إظهار خيارات الصوت"
    },
    "show_image_options_1e2ecc6b": {
        "message": "إظهار خيارات الصورة"
    },
    "show_link_options_545338fd": {
        "message": "إظهار خيارات الارتباطات"
    },
    "show_my_grades_ebd08684": {
        "message": "إظهار درجاتي"
    },
<<<<<<< HEAD
=======
    "show_studio_media_options_a0c748c6": {
        "message": "إظهار خيارات وسائط Studio"
    },
    "show_video_options_6ed3721a": {
        "message": "إظهار خيارات الفيديو"
    },
>>>>>>> 8936177e
    "sighted_users_browse_web_pages_quickly_looking_for_1d4db0c1": {
        "message": "يتصفح المستخدمون الذين يتمتعون بالقدرة على الإبصار صفحات الويب بشكل سريع، بحثًا عن عناوين كبيرة أو بخط عريض. ويعتمد مستخدمو قارئة الشاشة على الرؤوس لفهم السياق. يجب أن توظف الرؤوس البنية الملائمة."
    },
    "sighted_users_browse_web_pages_quickly_looking_for_ade806f5": {
        "message": "يتصفح المستخدمون الذين يتمتعون بالقدرة على الإبصار صفحات الويب بشكل سريع، بحثًا عن عناوين كبيرة أو بخط عريض. ويعتمد مستخدمو قارئة الشاشة على الرؤوس لفهم السياق. يجب أن تكون الرؤوس موجزة في نطاق البنية الملائمة."
    },
    "sigma_5c35e553": {
        "message": "Sigma"
    },
    "sigma_variant_8155625": {
        "message": "Sigma (متغير)"
    },
    "single_color_image_4e5d4dbc": {
        "message": "صورة بلون واحد"
    },
    "single_color_image_color_95fa9a87": {
        "message": "لون صورة بلون واحد"
    },
    "size_b30e1077": {
        "message": "الحجم"
    },
    "size_of_caption_file_is_greater_than_the_maximum_m_bff5f86e": {
        "message": "حجم ملف التسمية التوضيحية يتجاوز الحد الأقصى المسموح به من { max } كيلوبايت."
    },
    "slovak_69f48e1b": {
        "message": "السلوفاكية"
    },
    "slovenian_30ae5208": {
        "message": "السلوفينية"
    },
    "small_b070434a": {
        "message": "صغير"
    },
    "social_studies_13fa30c7": {
        "message": "الدراسات الاجتماعية"
    },
    "solid_circle_9f061dfc": {
        "message": "Solid Circle"
    },
    "something_went_wrong_89195131": {
        "message": "حدث خطأ ما."
    },
    "something_went_wrong_accessing_your_webcam_6643b87e": {
        "message": "حدث خطأ ما أثناء الوصول إلى كاميرا الويب الخاصة بك."
    },
    "something_went_wrong_and_i_don_t_know_what_to_show_e0c54ec8": {
        "message": "حدثت مشكلة ولا أعلم ماذا أعرض لك."
    },
    "something_went_wrong_check_your_connection_reload__c7868286": {
        "message": "حدث خطأ ما. تحقق من الاتصال وأعد تحميل الصفحة وأعد المحاولة."
    },
    "something_went_wrong_d238c551": {
        "message": "حدث خطأ ما"
    },
    "something_went_wrong_while_sharing_your_screen_8de579e5": {
        "message": "حدث خطأ ما أثناء مشاركة شاشتك."
    },
    "sorry_we_don_t_support_multiple_files_fb9478b0": {
        "message": "عذرًا، لا مدعم ملفات متعددة."
    },
    "sort_by_e75f9e3e": {
        "message": "الفزر حسب"
    },
    "spades_suit_b37020c2": {
        "message": "Spades (Suit)"
    },
    "spanish_de9de5d6": {
        "message": "الإسبانية"
    },
    "square_511eb3b3": {
        "message": "مربع"
    },
    "square_cap_9ec88646": {
        "message": "Square Cap"
    },
    "square_cup_b0665113": {
        "message": "Square Cup"
    },
    "square_root_e8bcbc60": {
        "message": "Square Root"
    },
    "square_root_symbol_d0898a53": {
        "message": "Square Root Symbol"
    },
    "square_subset_17be67cb": {
        "message": "Square Subset"
    },
    "square_subset_strict_7044e84f": {
        "message": "Square Subset (Strict)"
    },
    "square_superset_3be8dae1": {
        "message": "Square Superset"
    },
    "square_superset_strict_fa4262e4": {
        "message": "Square Superset (Strict)"
    },
    "square_unordered_list_b15ce93b": {
        "message": "قائمة مربعة غير مرتبة"
    },
    "star_8d156e09": {
        "message": "نجمة"
    },
    "start_over_f7552aa9": {
        "message": "البدء مرة أخرى"
    },
    "start_recording_9a65141a": {
        "message": "بدء التسجيل"
    },
    "startdate_to_enddate_d245175b": {
        "message": "{ startDate } إلى { endDate }"
    },
    "startdatetime_enddatetime_20abc10e": {
        "message": "{ startDateTime } - { endDateTime }"
    },
    "startdatetime_endtime_49741bbe": {
        "message": "{ startDateTime } - { endTime }"
    },
    "starttime_to_endtime_d7cc249d": {
        "message": "{ startTime } إلى { endTime }"
    },
    "steel_blue_14296f08": {
        "message": "أزرق فولاذي"
    },
    "student_to_do_c018c835": {
        "message": "قائمة مهام الطالب"
    },
    "studio_media_options_ee504361": {
        "message": "خيارات وسائط Studio"
    },
    "styles_2aa721ef": {
        "message": "الأنماط"
    },
    "submit_a3cc6859": {
        "message": "إرسال"
    },
    "submitted_318fad53": {
        "message": "تم الإرسال"
    },
    "subscript_59744f96": {
        "message": "منخفض"
    },
    "subset_19c1a92f": {
        "message": "Subset"
    },
    "subset_strict_8d8948d6": {
        "message": "Subset (Strict)"
    },
    "succeeds_9cc31be9": {
        "message": "Succeeds"
    },
    "succeeds_equal_158e8c3a": {
        "message": "Succeeds Equal"
    },
    "success_to_do_created_e34ed395": {
        "message": "نجاح: تم إنشاء قائمة مهام"
    },
    "sum_b0842d31": {
        "message": "Sum"
    },
    "superscript_8cb349a2": {
        "message": "مرتفع"
    },
    "superscript_and_subscript_37f94a50": {
        "message": "مرتفع ومنخفض"
    },
    "superset_c4db8a7a": {
        "message": "Superset"
    },
    "superset_strict_c77dd6d2": {
        "message": "Superset (Strict)"
    },
    "supported_file_types_srt_or_webvtt_7d827ed": {
        "message": "أنواع الملفات المدعومة: SRT أو WebVTT"
    },
    "swahili_5caeb4ba": {
        "message": "السواحلية"
    },
    "swedish_59a593ca": {
        "message": "السويدية"
    },
    "switch_to_pretty_html_editor_a3cee15f": {
        "message": "التبديل إلي محرر HTML المنسق"
    },
    "switch_to_raw_html_editor_f970ae1a": {
        "message": "التبديل إلي محرر HTML البسيط"
    },
    "switch_to_the_html_editor_146dfffd": {
        "message": "التبديل إلي محرر html"
    },
    "switch_to_the_rich_text_editor_63c1ecf6": {
        "message": "التبديل إلى محرر النص المنسق"
    },
    "syllabus_f191f65b": {
        "message": "المناهج"
    },
    "system_audio_allowed_b2508f8c": {
        "message": "تم السماح لصوت النظام"
    },
    "system_audio_disabled_c177bd13": {
        "message": "تم تمكين صوت النظام"
    },
    "tab_arrows_4cf5abfc": {
        "message": "ضغط/أسهم"
    },
    "table_header_starting_with_start_ffcabba6": {
        "message": "يبدأ رأس الجدول بـ { start }"
    },
    "table_starting_with_start_e7232848": {
        "message": "يبدأ الجدول بـ { start }"
    },
    "tables_headers_should_specify_scope_5abf3a8e": {
        "message": "يجب أن تحدد رؤوس الجداول نطاقًا."
    },
    "tables_should_include_a_caption_describing_the_con_e91e78fc": {
        "message": "يجب أن تتضمن الجداول تسمية توضيحية تصف محتويات الجدول."
    },
    "tables_should_include_at_least_one_header_48779eac": {
        "message": "يجب أن تتضمن الجداول رأسًا واحدًا على الأقل."
    },
    "tagalog_74906db7": {
        "message": "التغالوغ"
    },
    "task_16b0ef38": {
        "message": "مهمة"
    },
    "tau_880974b7": {
        "message": "Tau"
    },
    "teal_f729a294": {
        "message": "أزرق مخضر"
    },
    "text_7f4593da": {
        "message": "نص"
    },
    "text_background_color_16e61c3f": {
        "message": "لون خلفية النص"
    },
    "text_color_acf75eb6": {
        "message": "لون النص"
    },
    "text_is_difficult_to_read_without_sufficient_contr_69e62bd6": {
        "message": "تصعب قراءة النص بدون درجة تباين كافية بين النص والخلفية، خاصةً لمن يعانون من ضعف الرؤية."
    },
    "text_larger_than_18pt_or_bold_14pt_should_display__5c364db6": {
        "message": "يجب أن يعرض النص الأكبر من 18 نقطة (أو 14 نقطة بخط عريض) معدل تباين لا يقل عن 3:1."
    },
    "text_optional_384f94f7": {
        "message": "النص (اختياري)"
    },
    "text_position_8df8c162": {
        "message": "موضع النص"
    },
    "text_size_887c2f6": {
        "message": "حجم النص"
    },
    "text_smaller_than_18pt_or_bold_14pt_should_display_aaffb22b": {
        "message": "يجب أن يعرض النص الأصغر من 18 نقطة (أو 14 نقطة بخط عريض) معدل تباين لا يقل عن 4.5:1."
    },
    "thai_8f9bc548": {
        "message": "التايوانية"
    },
    "the_best_assignment_15e98be1": {
        "message": "أفضل مهمة"
    },
    "the_date_and_time_this_to_do_is_due_74c823d4": {
        "message": "تاريخ ووقت استحقاق قائمة المهام تلك"
    },
    "the_document_preview_is_currently_being_processed__7d9ea135": {
        "message": "تجري معالجة معاينة المستند حاليًا. الرجاء إعادة المحاولة لاحقًا."
    },
    "the_first_heading_on_a_page_should_be_an_h2_859089f2": {
        "message": "يجب أن يكون أول عنوان في الصفحة هو H2."
    },
<<<<<<< HEAD
=======
    "the_following_content_is_partner_provided_ed1da756": {
        "message": "المحتوى التالي تم إدخاله بواسطة شريك"
    },
>>>>>>> 8936177e
    "the_material_is_in_the_public_domain_279c39a3": {
        "message": "توجد المادة في المجال العام"
    },
    "the_material_is_licensed_under_creative_commons_3242cb5e": {
        "message": "المادة مرخصة بموجب المشاع الإبداعي"
    },
    "the_material_is_subject_to_an_exception_e_g_fair_u_a39c8ca2": {
        "message": "المادة خاضعة لاستثناء - مثال استخدام عادل أو حق الاقتباس أو استثناءات أخرى بموجب قوانين حقوق النشر المعمول بها"
    },
    "the_preceding_content_is_partner_provided_d753928c": {
        "message": "المحتوى السابق تم إدخاله بواسطة شريك"
    },
    "the_pretty_html_editor_is_not_keyboard_accessible__d6d5d2b": {
        "message": "محرر HTML الأنيق لا يمكن الوصول إليه من خلال لوحة المفاتيح. اضغط على Shift-O لفتح محرر HTML البسيط."
    },
    "the_selected_file_exceeds_the_maxsize_byte_limit_f7e8c771": {
        "message": "الملف المحدد يتجاوز حد { maxSize } بايت"
    },
    "there_are_no_points_associated_with_this_item_449c712a": {
        "message": "لا توجد نقاط مقترنة بهذا العنصر"
    },
    "there_is_nothing_planned_for_today_e09bfc8c": {
        "message": "لا يوجد شيء مخطط اليوم."
    },
    "therefore_d860e024": {
        "message": "Therefore"
    },
    "theta_ce2d2350": {
        "message": "Theta"
    },
    "theta_variant_fff6da6f": {
        "message": "Theta (Variant)"
    },
    "thick_downward_arrow_b85add4c": {
        "message": "Thick Downward Arrow"
    },
    "thick_left_arrow_d5f3e925": {
        "message": "Thick Left Arrow"
    },
    "thick_leftward_arrow_6ab89880": {
        "message": "Thick Leftward Arrow"
    },
    "thick_right_arrow_3ed5e8f7": {
        "message": "Thick Right Arrow"
    },
    "thick_rightward_arrow_a2e1839e": {
        "message": "Thick Rightward Arrow"
    },
    "thick_upward_arrow_acd20328": {
        "message": "Thick Upward Arrow"
    },
    "this_document_cannot_be_displayed_within_canvas_7aba77be": {
        "message": "لا يمكن عرض هذا المستند في Canvas."
    },
    "this_equation_cannot_be_rendered_in_basic_view_9b6c07ae": {
        "message": "لا يمكن عرض هذه المعادلة في العرض الأساسي."
    },
    "this_image_is_currently_unavailable_25c68857": {
        "message": "هذه الصورة غير متوفرة حاليًا"
    },
    "though_your_video_will_have_the_correct_title_in_t_90e427f3": {
        "message": "بالرغم من أن مقطع الفيديو الخاص بك سيشتمل على العنوان الصحيح في المستعرض، لم نتمكن من تحديثه في قاعدة البيانات."
    },
    "time_2b5aac58": {
        "message": "الوقت"
    },
    "timebar_a4d18443": {
        "message": "Timebar"
    },
    "title_ee03d132": {
        "message": "العنوان"
    },
    "title_is_required_6ddcab69": {
        "message": "العنوان مطلوب"
    },
    "to_be_posted_when_d24bf7dc": {
        "message": "المقرر نشره: { when }"
    },
    "to_do_1d554f36": {
        "message": "قائمة المهام"
    },
    "to_do_date_4b211ad0": {
        "message": "قائمة مهام: { date }"
    },
    "to_do_items_loading_d1cdfcd5": {
        "message": "تحميل عناصر قائمة المهام"
    },
    "to_do_when_2783d78f": {
        "message": "قائمة مهام: { when }"
    },
    "today_76e10f9c": {
        "message": "اليوم"
    },
    "today_at_date_8ac30d6": {
        "message": "اليوم الساعة { date }"
    },
    "toggle_summary_group_413df9ac": {
        "message": "تبديل مجموعة { summary }"
    },
    "toggle_tooltip_d3b7cb86": {
        "message": "تبديل تلميح الأداة"
    },
    "tomorrow_9a6c9a00": {
        "message": "غدًا"
    },
    "tomorrow_at_date_b53f2cf1": {
        "message": "غدًا الساعة { date }"
    },
    "tools_2fcf772e": {
        "message": "الأدوات"
    },
    "top_66e0adb6": {
        "message": "Top"
    },
    "tray_839df38a": {
        "message": "العلبة"
    },
    "triangle_6072304e": {
        "message": "مثلث"
    },
    "turkish_5b69578b": {
        "message": "التركية"
    },
    "turnstile_yields_f9e76df1": {
        "message": "Turnstile (Yields)"
    },
    "type_control_f9_to_access_image_options_text_a47e319f": {
        "message": "اضغط على Control F9 للوصول إلى اختيارات الصورة. { text }"
    },
    "type_control_f9_to_access_link_options_text_4ead9682": {
        "message": "اضغط على Control F9 للوصول إلى اختيارات الرابط. { text }"
    },
    "type_control_f9_to_access_table_options_text_92141329": {
        "message": "اضغط Control F9 للوصول إلى اختيارات الجدول. { text }"
    },
    "ukrainian_945b00b7": {
        "message": "الأوكرانية"
    },
    "unable_to_determine_resource_selection_url_7867e060": {
        "message": "يتعذر تحديد عنوان URL تحديد الموارد"
    },
    "unable_to_mark_as_complete_8141856d": {
        "message": "يتعذر وضع علامة مكتمل."
    },
    "union_e6b57a53": {
        "message": "Union"
    },
    "unpublished_dfd8801": {
        "message": "غير منشور"
    },
    "untitled_16aa4f2b": {
        "message": "بدون عنوان"
    },
    "untitled_efdc2d7d": {
        "message": "بدون عنوان"
    },
    "up_and_left_diagonal_arrow_e4a74a23": {
        "message": "Up And Left Diagonal Arrow"
    },
    "up_and_right_diagonal_arrow_935b902e": {
        "message": "Up And Right Diagonal Arrow"
    },
    "up_c553575d": {
        "message": "لأعلى"
    },
    "upload_document_253f0478": {
        "message": "تحميل المستند"
    },
    "upload_file_fd2361b8": {
        "message": "تحميل ملف"
    },
    "upload_image_6120b609": {
        "message": "تحميل صورة"
    },
    "upload_media_ce31135a": {
        "message": "تحميل الوسائط"
    },
    "upload_record_media_e4207d72": {
        "message": "تحميل/تسجيل الوسائط"
    },
    "uploading_19e8a4e7": {
        "message": "جارٍ التحميل"
    },
    "uppercase_alphabetic_ordered_list_3f5aa6b2": {
        "message": "قائمة أبجدية مرتبة بأحرف كبيرة"
    },
    "uppercase_delta_d4f4bc41": {
        "message": "Uppercase Delta"
    },
    "uppercase_gamma_86f492e9": {
        "message": "Uppercase Gamma"
    },
    "uppercase_lambda_c78d8ed4": {
        "message": "Uppercase Lambda"
    },
    "uppercase_omega_8aedfa2": {
        "message": "Uppercase Omega"
    },
    "uppercase_phi_caa36724": {
        "message": "Uppercase Phi"
    },
    "uppercase_pi_fcc70f5e": {
        "message": "Uppercase Pi"
    },
    "uppercase_psi_6395acbe": {
        "message": "Uppercase Psi"
    },
    "uppercase_roman_numeral_ordered_list_853f292b": {
        "message": "قائمة بأرقام رومانية مرتبة بأحرف كبيرة"
    },
    "uppercase_sigma_dbb70e92": {
        "message": "Uppercase Sigma"
    },
    "uppercase_theta_49afc891": {
        "message": "Uppercase Theta"
    },
    "uppercase_upsilon_8c1e623e": {
        "message": "Uppercase Upsilon"
    },
    "uppercase_xi_341e8556": {
        "message": "Uppercase Xi"
    },
    "upsilon_33651634": {
        "message": "Upsilon"
    },
    "upward_and_downward_pointing_arrow_fa90a918": {
        "message": "Upward And Downward Pointing Arrow"
    },
    "upward_and_downward_pointing_arrow_thick_d420fdef": {
        "message": "Upward And Downward Pointing Arrow (Thick)"
    },
    "upward_arrow_9992cb2d": {
        "message": "Upward Arrow"
    },
    "upward_pointing_triangle_d078d7cb": {
        "message": "مثلث يشير لأعلى"
    },
    "url_22a5f3b8": {
        "message": "URL"
    },
    "usage_right_ff96f3e2": {
        "message": "حق الاستخدام:"
    },
    "usage_rights_required_5fe4dd68": {
        "message": "حقوق الاستخدام (مطلوبة)"
    },
    "use_arrow_keys_to_navigate_options_2021cc50": {
        "message": "استخدم مفاتيح الأسهم للتنقل بين الخيارات."
    },
    "use_arrow_keys_to_select_a_shape_c8eb57ed": {
        "message": "استخدم مفاتيح الأسهم لتحديد شكل."
    },
    "use_arrow_keys_to_select_a_size_699a19f4": {
        "message": "استخدم مفاتيح الأسهم لتحديد حجم."
    },
    "use_arrow_keys_to_select_a_text_position_72f9137c": {
        "message": "استخدم مفاتيح الأسهم لتحديد موضع النص."
    },
    "use_arrow_keys_to_select_a_text_size_65e89336": {
        "message": "استخدم مفاتيح الأسهم لتحديد حجم النص."
    },
    "use_arrow_keys_to_select_an_outline_size_e009d6b0": {
        "message": "استخدم مفاتيح الأسهم لتحديد حجم الإطار."
    },
    "used_by_screen_readers_to_describe_the_content_of__4f14b4e4": {
        "message": "يستخدم بواسطة أدوات قراءة الشاشة لوصف محتوى { TYPE }"
    },
    "used_by_screen_readers_to_describe_the_content_of__b1e76d9e": {
        "message": "يستخدم بواسطة أدوات قراءة الشاشة لوصف محتوى الصور"
    },
    "used_by_screen_readers_to_describe_the_video_37ebad25": {
        "message": "يستخدم بواسطة أدوات قراءة الشاشة لوصف الفيديو"
    },
    "user_documents_c206e61f": {
        "message": "مستندات المستخدم"
    },
    "user_files_78e21703": {
        "message": "ملفات المستخدمين"
    },
    "user_images_b6490852": {
        "message": "صور المستخدمين"
    },
    "user_media_14fbf656": {
        "message": "وسائط المستخدم"
    },
    "vector_notation_cf6086ab": {
        "message": "الخط المتجه (رمز)"
    },
    "vertical_bar_set_builder_notation_4300495f": {
        "message": "شريط رأسي (Set Builder Notation)"
    },
    "vertical_dots_bfb21f14": {
        "message": "نقاط رأسية"
    },
    "video_options_24ef6e5d": {
        "message": "خيارات الفيديو"
    },
    "video_options_tray_3b9809a5": {
        "message": "علبة خيارات الفيديو"
    },
    "video_player_b371005": {
        "message": "مشغل الفيديو"
    },
    "video_player_for_9e7d373b": {
        "message": "مشغل الفيديو لـ "
    },
    "video_player_for_title_ffd9fbc4": {
        "message": "مشغل الفيديو لـ { title }"
    },
    "vietnamese_e7a76583": {
        "message": "الفيتنامية"
    },
    "view_all_e13bf0a6": {
        "message": "عرض الكل"
    },
    "view_ba339f93": {
        "message": "عرض"
    },
    "view_description_30446afc": {
        "message": "عرض الوصف"
    },
    "view_keyboard_shortcuts_34d1be0b": {
        "message": "عرض اختصارات لوحة المفاتيح"
    },
    "view_next_week_7f61f755": {
        "message": "عرض الأسبوع القادم"
    },
    "view_previous_week_6f83849f": {
        "message": "عرض الأسبوع السابق"
    },
    "view_title_description_67940918": {
        "message": "عرض وصف { title }"
    },
    "view_word_and_character_counts_a743dd0c": {
        "message": "عرض عدد الكلمات والأحرف"
    },
    "we_couldn_t_detect_a_working_microphone_connected__ceb71c40": {
        "message": "لم نتمكن من اكتشاف ميكروفون يعمل متصل بجهازك."
    },
    "we_couldn_t_detect_a_working_webcam_connected_to_y_6715cc4": {
        "message": "لم نتمكن من اكتشاف كاميرا ويب تعمل متصلة بجهازك."
    },
    "we_couldn_t_detect_a_working_webcam_or_microphone__263b6674": {
        "message": "لم نتمكن من اكتشاف كاميرا ويب أو ميكروفون يعملان متصلان بجهازك."
    },
    "webcam_disabled_30c66986": {
        "message": "تم تعطيل كاميرا الويب"
    },
    "webcam_fe91b20f": {
        "message": "كاميرا الويب"
    },
    "webpages_should_only_have_a_single_h1_which_is_aut_dc99189e": {
        "message": "يجب أن تقتصر صفحات الويب على H1 فردي، والذي يستخدمه عنوان الصفحة تلقائيًا. يجب أن يكون أول عنوان في المحتوى الخاص بك هو H2."
    },
    "weekly_schedule_navigation_6b042645": {
        "message": "التنقل للجدول الأسبوعي"
    },
    "welsh_42ab94b1": {
        "message": "الويلزية"
    },
    "when_markup_is_used_that_visually_formats_items_as_f941fc1b": {
        "message": "عند استخدام العلامة التي تنسق العناصر في صورة قوائم ولكنها لا تشير إلى علاقة القوائم، فقد يواجه المستخدمون صعوبة في التنقل بين المعلومات."
    },
    "white_87fa64fd": {
        "message": "أبيض"
    },
    "why_523b3d8c": {
        "message": "السبب"
    },
    "width_492fec76": {
        "message": "العرض"
    },
    "width_and_height_must_be_numbers_110ab2e3": {
        "message": "يجب أن يكون العرض والارتفاع أرقاماً"
    },
    "width_x_height_px_ff3ccb93": {
        "message": "{ width } x { height } بكسل"
    },
    "wiki_home_9cd54d0": {
        "message": "الصفحة الرئيسية لـ Wiki"
    },
    "word_count_c77fe3a6": {
        "message": "عدد الكلمات"
    },
    "words_b448b7d5": {
        "message": "الكلمات"
    },
    "wreath_product_200b38ef": {
        "message": "Wreath Product"
    },
    "xi_149681d0": {
        "message": "Xi"
    },
    "yes_dde87d5": {
        "message": "نعم"
    },
    "yesterday_at_date_1aa6d18e": {
        "message": "أمس الساعة { date }"
    },
    "yesterday_c6bd6abf": {
        "message": "أمس"
    },
    "yiddish_f96986df": {
        "message": "اليديشية"
    },
    "you_have_media_feedback_f5f9aba8": {
        "message": "لديك ملاحظات وسائط."
    },
    "you_have_unsaved_changes_in_the_icon_maker_tray_do_e8cf5f1b": {
        "message": "لديك تغييرات غير محفوظة في علبة صانع الأيقونات. هل ترغب في المتابعة بدون حفظ هذه التغييرات؟"
    },
    "you_may_need_to_adjust_additional_headings_to_main_975f0eee": {
        "message": "قد تحتاج إلى تعديل عناوين إضافية للحفاظ على هرمية الصفحة."
    },
    "you_may_not_upload_an_empty_file_11c31eb2": {
        "message": "لا يمكنك تحميل ملف فارغ."
    },
    "you_must_provide_a_date_and_time_a86839d2": {
        "message": "يجب عليك إدخال تاريخ ووقت."
    },
    "you_ve_scrolled_back_to_your_very_first_to_do_29374681": {
        "message": "لقد قمت بالتمرير للخلف إلى أول قائمة مهام خاصة بك!"
    },
    "your_image_has_been_compressed_for_icon_maker_imag_2e45cd91": {
        "message": "تم ضغط صورتك لصانع الأيقونات. لن يتم ضغط الصور الأقل من { size } كيلوبايت."
    },
    "your_microphone_is_blocked_in_the_browser_settings_42af0ddc": {
        "message": "الميكروفون محظور في إعدادات المستعرض."
    },
    "your_webcam_and_microphone_are_blocked_in_the_brow_73357dc6": {
        "message": "كاميرا الويب والميكروفون محظوران في إعدادات المستعرض."
    },
    "your_webcam_is_blocked_in_the_browser_settings_7f638128": {
        "message": "كاميرا الويب محظورة في إعدادات المستعرض."
    },
    "your_webcam_may_already_be_in_use_6cd64c25": {
        "message": "قد تكون كاميرا الويب الخاصة بك قيد الاستخدام بالفعل."
    },
    "zeta_5ef24f0e": {
        "message": "Zeta"
    },
    "zoom_f3e54d69": {
        "message": "Zoom"
    },
    "zoom_in_image_bb97d4f": {
        "message": "تكبير الصورة"
    },
    "zoom_out_image_d0a0a2ec": {
        "message": "تصغير الصورة"
    }
}<|MERGE_RESOLUTION|>--- conflicted
+++ resolved
@@ -311,8 +311,6 @@
     "change_text_color_1aecb912": {
         "message": "تغيير لون النص"
     },
-<<<<<<< HEAD
-=======
     "changes_you_made_may_not_be_saved_4e8db973": {
         "message": "قد لا يتم حفظ التغييرات التي أجريتها."
     },
@@ -322,7 +320,6 @@
     "characters_no_spaces_485e5367": {
         "message": "الأحرف (بدون مسافات)"
     },
->>>>>>> 8936177e
     "check_accessibility_3c78211c": {
         "message": "التحقق من إمكانية الوصول"
     },
@@ -1400,15 +1397,12 @@
     "leave_as_is_4facfe55": {
         "message": "ترك كما هو"
     },
-<<<<<<< HEAD
-=======
     "left_3ea9d375": {
         "message": "اليسار"
     },
     "left_align_43d95491": {
         "message": "محاذاة إلى اليسار"
     },
->>>>>>> 8936177e
     "left_angle_bracket_c87a6d07": {
         "message": "Left Angle Bracket"
     },
@@ -2063,12 +2057,9 @@
     "remove_heading_style_5fdc8855": {
         "message": "إزالة نمط العنوان"
     },
-<<<<<<< HEAD
-=======
     "remove_link_d1f2f4d0": {
         "message": "إزالة الارتباط"
     },
->>>>>>> 8936177e
     "replace_e61834a7": {
         "message": "استبدال"
     },
@@ -2099,15 +2090,12 @@
     "rich_text_area_press_oskey_f8_for_rich_content_edi_c2f651d": {
         "message": "مساحة النص المنسق اضغط على { OSKey }+F8 لاختصارات محرر المحتوى المنسق."
     },
-<<<<<<< HEAD
-=======
     "right_71ffdc4d": {
         "message": "لليمين"
     },
     "right_align_39e7a32a": {
         "message": "محاذاة إلى اليمين"
     },
->>>>>>> 8936177e
     "right_angle_bracket_d704e2d6": {
         "message": "Right Angle Bracket"
     },
@@ -2270,15 +2258,12 @@
     "show_my_grades_ebd08684": {
         "message": "إظهار درجاتي"
     },
-<<<<<<< HEAD
-=======
     "show_studio_media_options_a0c748c6": {
         "message": "إظهار خيارات وسائط Studio"
     },
     "show_video_options_6ed3721a": {
         "message": "إظهار خيارات الفيديو"
     },
->>>>>>> 8936177e
     "sighted_users_browse_web_pages_quickly_looking_for_1d4db0c1": {
         "message": "يتصفح المستخدمون الذين يتمتعون بالقدرة على الإبصار صفحات الويب بشكل سريع، بحثًا عن عناوين كبيرة أو بخط عريض. ويعتمد مستخدمو قارئة الشاشة على الرؤوس لفهم السياق. يجب أن توظف الرؤوس البنية الملائمة."
     },
@@ -2552,12 +2537,9 @@
     "the_first_heading_on_a_page_should_be_an_h2_859089f2": {
         "message": "يجب أن يكون أول عنوان في الصفحة هو H2."
     },
-<<<<<<< HEAD
-=======
     "the_following_content_is_partner_provided_ed1da756": {
         "message": "المحتوى التالي تم إدخاله بواسطة شريك"
     },
->>>>>>> 8936177e
     "the_material_is_in_the_public_domain_279c39a3": {
         "message": "توجد المادة في المجال العام"
     },
