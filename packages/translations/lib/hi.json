--- conflicted
+++ resolved
@@ -647,12 +647,9 @@
     "edit_link_7f53bebb": {
         "message": "लिंक संपादित करें"
     },
-<<<<<<< HEAD
-=======
     "editor_status_bar_653f44ee": {
         "message": "संपादक स्थिति पट्टी"
     },
->>>>>>> 09faeb4f
     "element_starting_with_start_91bf4c3b": {
         "message": "{ start } से शुरू होता तत्व"
     },
