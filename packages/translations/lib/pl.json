{
    "a_great_discussion_6526a6d9": {
        "message": "Bardzo udana dyskusja"
    },
    "a_wonderful_assignment_d3139d9b": {
        "message": "Wspaniałe zadanie"
    },
    "access_the_pretty_html_editor_37168efe": {
        "message": "Uzyskaj dostęp do ulepszonego edytora HTML"
    },
    "accessibility_checker_b3af1f6c": {
        "message": "Kontrola dostępności"
    },
    "action_to_take_b626a99a": {
        "message": "Wymagane działanie:"
    },
    "add_8523c19b": {
        "message": "Dodaj"
    },
    "add_a_caption_2a915239": {
        "message": "Dodaj napis"
    },
    "add_alt_text_for_the_image_48cd88aa": {
        "message": "Dodaj alternatywny tekst dla obrazka"
    },
    "add_another_f4e50d57": {
        "message": "Dodaj kolejne"
    },
    "add_cc_subtitles_55f0394e": {
        "message": "Dodaj CC/napisy"
    },
    "add_image_60b2de07": {
        "message": "Dodaj zdjęcie"
    },
    "add_to_do_7537af64": {
        "message": "Dodaj listę zadań"
    },
    "add_to_do_7def3c37": {
        "message": "Dodaj do listy zadań"
    },
    "additional_considerations_f3801683": {
        "message": "Dodatkowe kwestie"
    },
    "address_3159962f": {
        "message": "Adres:"
    },
    "adjacent_links_with_the_same_url_should_be_a_singl_7a1f7f6c": {
        "message": "Sąsiadujące łącza o tym samym adresie URL powinny stanowić pojedyncze łącze."
    },
    "afrikaans_da0fe6ee": {
        "message": "Afrikaans"
    },
    "albanian_21ed929e": {
        "message": "Albański"
    },
    "aleph_f4ffd155": {
        "message": "Alef"
    },
    "align_11050992": {
        "message": "Dostosuj"
    },
    "alignment_and_lists_5cebcb69": {
        "message": "Wyrównanie i listy"
    },
    "all_4321c3a1": {
        "message": "Wszystkie"
    },
    "all_apps_a50dea49": {
        "message": "Wszystkie aplikacje"
    },
    "all_day_fb42c4fc": {
        "message": "Cały dzień"
    },
    "all_items_loaded_aa256183": {
        "message": "Wszystkie elementy wczytane"
    },
    "alpha_15d59033": {
        "message": "Alfa"
    },
    "alphabetical_55b5b4e0": {
        "message": "Alfabetycznie"
    },
    "alt_attribute_text_should_not_contain_more_than_12_e21d4040": {
        "message": "Alternatywny tekst nie może zawierać więcej niż 120 znaków."
    },
    "alt_text_611fb322": {
        "message": "Alternatywny tekst"
    },
    "amalg_coproduct_c589fb12": {
        "message": "Amalg (suma)"
    },
    "an_amazing_discussion_assignment_e5c8bd6b": {
        "message": "Cudowne zadanie dyskusji"
    },
    "an_error_occured_reading_the_file_ff48558b": {
        "message": "Wystąpił błąd podczas odczytywania pliku"
    },
    "an_error_occurred_attempting_to_dismiss_the_opport_f86e0667": {
        "message": "Podczas odrzucania okazji wystąpił błąd."
    },
    "an_error_occurred_making_a_network_request_d1bda348": {
        "message": "Wystąpił błąd podczas przesyłania żądania sieciowego"
    },
    "an_error_occurred_uploading_your_media_71f1444d": {
        "message": "Podczas wysyłania multimediów wystąpił błąd."
    },
    "and_7fcc2911": {
        "message": "Oraz"
    },
    "angle_c5b4ec50": {
        "message": "Kąt"
    },
    "announcement_fb4cb645": {
        "message": "Ogłoszenie"
    },
    "announcement_list_da155734": {
        "message": "Lista ogłoszeń"
    },
    "announcements_a4b8ed4a": {
        "message": "Ogłoszenia"
    },
    "apply_781a2546": {
        "message": "Zastosuj"
    },
    "apply_changes_to_all_instances_of_this_icon_maker__2642f466": {
        "message": "Zastosuj zmiany do wszystkich instancji tej ikony Icon Maker w kursie"
    },
    "approaches_the_limit_893aeec9": {
        "message": "Zbliża się do granicy"
    },
    "approximately_e7965800": {
        "message": "W przybliżeniu"
    },
    "apps_54d24a47": {
        "message": "Aplikacje"
    },
    "arabic_c5c87acd": {
        "message": "Arabski"
    },
    "are_you_sure_you_want_to_cancel_changes_you_made_m_c5210496": {
        "message": "Czy na pewno chcesz anulować? Zmiany mogą nie zostać zapisane."
    },
    "are_you_sure_you_want_to_delete_this_planner_item_b71e330c": {
        "message": "Czy na pewno chcesz usunąć ten element planera?"
    },
    "armenian_12da6118": {
        "message": "Armeński"
    },
    "arrows_464a3e54": {
        "message": "Strzałki"
    },
    "art_icon_8e1daad": {
        "message": "Ikona sztuki"
    },
    "aspect_ratio_will_be_preserved_cb5fdfb8": {
        "message": "Współczynnik proporcji zostanie zachowany"
    },
    "assignment_976578a8": {
        "message": "Zadanie"
    },
    "assignments_1e02582c": {
        "message": "Zadania"
    },
    "assignmenttype_title_6612d008": {
        "message": "{ assignmentType } { title }."
    },
    "assignmenttype_title_all_day_on_datetime_9768903c": {
        "message": "{ assignmentType } { title }, cały dzień w { datetime }."
    },
    "assignmenttype_title_at_datetime_478f0709": {
        "message": "{ assignmentType } { title }, o { datetime }."
    },
    "assignmenttype_title_at_datetime_until_endtime_a5900e38": {
        "message": "{ assignmentType } { title }, o godz. { datetime } do { endTime }"
    },
    "assignmenttype_title_due_datetime_a112d8ff": {
        "message": "{ assignmentType } { title }, termin { datetime }."
    },
    "assignmenttype_title_has_a_to_do_time_at_datetime_e07310e8": {
        "message": "{ assignmentType } { title } ma czas na zadanie o godz. { datetime }."
    },
    "assignmenttype_title_is_marked_as_done_a8dc46ef": {
        "message": "{ assignmentType } { title } oznaczono jako gotowe."
    },
    "assignmenttype_title_is_not_marked_as_done_ba80ba66": {
        "message": "{ assignmentType } { title } nie oznaczono jako gotowe."
    },
    "assignmenttype_title_posted_datetime_cab69444": {
        "message": "{ assignmentType } { title } opublikował(a) { datetime }."
    },
    "assignmenttype_title_reminder_datetime_33fa66d5": {
        "message": "{ assignmentType } { title }, przypomnienie { datetime }."
    },
    "asterisk_82255584": {
        "message": "Gwiazdka"
    },
    "attributes_963ba262": {
        "message": "Właściwości"
    },
    "audio_and_video_recording_not_supported_please_use_5ce3f0d7": {
        "message": "Nagrywanie dźwięku i wideo nie jest obsługiwane; użyj innej przeglądarki."
    },
    "audio_options_feb58e2c": {
        "message": "Opcje audio"
    },
    "audio_options_tray_33a90711": {
        "message": "Panel opcji audio"
    },
    "audio_player_for_title_20cc70d": {
        "message": "Odtwarzacz audio dla { title }"
    },
    "auto_saved_content_exists_would_you_like_to_load_t_fee528f2": {
        "message": "Istnieje automatycznie zapisana zawartość. Czy wolisz wczytać automatyczną zawartość?"
    },
    "available_folders_694d0436": {
        "message": "Dostępne foldery"
    },
    "backslash_b2d5442d": {
        "message": "Ukośnik lewy"
    },
    "bar_ec63ed6": {
        "message": "Kreska"
    },
    "basic_554cdc0a": {
        "message": "Podstawowy"
    },
    "because_501841b": {
        "message": "Ponieważ"
    },
    "beginning_of_your_to_do_history_61ef2dce": {
        "message": "Początek historii listy zadań"
    },
    "belarusian_b2f19c76": {
        "message": "Białoruski"
    },
    "below_81d4dceb": {
        "message": "Poniżej"
    },
    "below_is_an_example_of_how_students_will_see_their_8f7e7971": {
        "message": "Poniżej znajduje się przykład tego, jak uczestnicy widź swój harmonogram"
    },
    "beta_cb5f307e": {
        "message": "Beta"
    },
    "big_circle_16b2e604": {
        "message": "Duży okrąg"
    },
    "binomial_coefficient_ea5b9bb7": {
        "message": "Współczynnik dwumianowy"
    },
    "black_4cb01371": {
        "message": "Czarny"
    },
    "blue_daf8fea9": {
        "message": "Niebieski"
    },
    "bottom_15a2a9be": {
        "message": "Dół"
    },
    "bottom_third_5f5fec1d": {
        "message": "Trzeci od dołu"
    },
    "bowtie_5f9629e4": {
        "message": "Muszka"
    },
    "brick_f2656265": {
        "message": "Cegła"
    },
    "bulgarian_feccab7e": {
        "message": "Bułgarski"
    },
    "c_2001_acme_inc_283f7f80": {
        "message": "(c) 2001 Acme Inc."
    },
    "calendar_a8563bb2": {
        "message": "Kalendarz:"
    },
    "calendar_event_89aadc1c": {
        "message": "Wydarzenie w kalendarzu"
    },
    "cancel_caeb1e68": {
        "message": "Anuluj"
    },
    "canvas_planner_98ed106": {
        "message": "Planer Canvas"
    },
    "cap_product_3a5265a6": {
        "message": "G mnożenie"
    },
    "catalan_16f6b78f": {
        "message": "Kataloński"
    },
    "center_align_e68d9997": {
        "message": "Wyśrodkuj"
    },
    "centered_dot_64d5e378": {
        "message": "Kropka wyśrodkowana"
    },
    "centered_horizontal_dots_451c5815": {
        "message": "Wyśrodkowane kropki poziomo"
    },
    "change_alt_text_92654906": {
        "message": "Zmień alternatywny tekst"
    },
    "change_heading_tag_to_paragraph_a61e3113": {
        "message": "Zmień tag nagłówka na akapit"
    },
    "change_only_this_heading_s_level_903cc956": {
        "message": "Zmień tylko ten poziom nagłówka"
    },
    "change_text_color_1aecb912": {
        "message": "Zmień kolor tekstu"
    },
<<<<<<< HEAD
=======
    "changes_you_made_may_not_be_saved_4e8db973": {
        "message": "Zmiany mogą nie zostać zapisane."
    },
    "characters_9d897d1c": {
        "message": "Znaki"
    },
    "characters_no_spaces_485e5367": {
        "message": "Znaki (bez spacji)"
    },
>>>>>>> 8936177e
    "check_accessibility_3c78211c": {
        "message": "Sprawdź dostępność"
    },
    "checking_for_accessibility_issues_fac18c6d": {
        "message": "Sprawdź problemy z dostępnością"
    },
    "chi_54a32644": {
        "message": "Chi"
    },
    "chinese_111d37f6": {
        "message": "Chiński"
    },
    "chinese_simplified_7f0bd370": {
        "message": "Chiński (uproszczony)"
    },
    "chinese_traditional_8a7f759d": {
        "message": "Chiński (tradycyjny)"
    },
    "choose_caption_file_9c45bc4e": {
        "message": "Wybierz plik z napisami"
    },
    "choose_usage_rights_33683854": {
        "message": "Wybierz prawa użytkowania..."
    },
    "circle_484abe63": {
        "message": "Okrąg"
    },
    "circle_unordered_list_9e3a0763": {
        "message": "oznacz nieuporządkowaną listę"
    },
    "clear_2084585f": {
        "message": "Wyczyść"
    },
    "clear_image_3213fe62": {
        "message": "Wyczyść obraz"
    },
    "clear_selected_file_82388e50": {
        "message": "Usuń wybrany plik"
    },
    "clear_selected_file_filename_2fe8a58e": {
        "message": "Usuń wybrany plik: { filename }"
    },
    "click_or_shift_click_for_the_html_editor_25d70bb4": {
        "message": "Kliknij lub naciśnij Shift i kliknij, aby otworzyć edytor html."
    },
    "click_to_embed_imagename_c41ea8df": {
        "message": "Kliknij, aby osadzić { imageName }"
    },
    "click_to_hide_preview_3c707763": {
        "message": "Kliknij, aby ukryć podgląd"
    },
    "click_to_insert_a_link_into_the_editor_c19613aa": {
        "message": "Kliknij, aby wstawić łącze do edytora."
    },
    "click_to_show_preview_faa27051": {
        "message": "Kliknij, aby wyświetlić podgląd"
    },
    "close_a_menu_or_dialog_also_returns_you_to_the_edi_739079e6": {
        "message": "Zamknij menu lub okno dialogowe. Przywraca do obszaru edytora"
    },
    "close_accessibility_checker_29d1c51e": {
        "message": "Zamknij kontrolę dostępności"
    },
    "close_d634289d": {
        "message": "Zamknij"
    },
    "close_opportunity_center_popup_9907d981": {
        "message": "Zamknij wyskakujące okienko Opportunity Center"
    },
    "closed_caption_file_must_be_less_than_maxkb_kb_5880f752": {
        "message": "Plik z napisami musi być mniejszy niż { maxKb } kb"
    },
    "closed_captions_subtitles_e6aaa016": {
        "message": "Napisy / napisy dla niesłyszących"
    },
    "clubs_suit_c1ffedff": {
        "message": "Trefle (kolor)"
    },
    "collaborations_5c56c15f": {
        "message": "Współprace"
    },
    "collapse_to_hide_types_1ab46d2e": {
        "message": "Kliknij, aby ukryć { types }"
    },
    "color_picker_6b359edf": {
        "message": "Narzędzie wyboru kolorów"
    },
    "color_picker_colorname_selected_ad4cf400": {
        "message": "Narzędzie wyboru kolorów (wybrano { colorName })"
    },
    "column_e1ae5c64": {
        "message": "Kolumna"
    },
    "column_group_1c062368": {
        "message": "Grupa kolumn"
    },
    "complex_numbers_a543d004": {
        "message": "Liczby zespolone"
    },
    "computer_1d7dfa6f": {
        "message": "Komputer"
    },
    "congruent_5a244acd": {
        "message": "Przystające"
    },
    "contains_311f37b7": {
        "message": "Zawiera"
    },
    "content_1440204b": {
        "message": "Zawartość"
    },
    "content_is_still_being_uploaded_if_you_continue_it_8f06d0cb": {
        "message": "Zawartość jest nadal przesyłana; w przypadku kontynuowania obraz nie zostanie prawidłowo osadzony."
    },
    "content_subtype_5ce35e88": {
        "message": "Podtyp zawartości"
    },
    "content_type_2cf90d95": {
        "message": "Typ zawartości"
    },
    "coproduct_e7838082": {
        "message": "Suma"
    },
    "copyright_holder_66ee111": {
        "message": "Właściciel praw autorskich:"
    },
    "could_not_insert_content_itemtype_items_are_not_cu_638dfecd": {
        "message": "Nie można wstawić zawartości: Elementy obecnie nieobsługiwane w Canvas: \"{ itemType }\"."
    },
    "count_40eced3b": {
        "message": "Liczba"
    },
    "count_plural_0_0_words_one_1_word_other_words_acf32eca": {
        "message": "{ count, plural,\n     =0 {0 słów}\n    one {1 słowo}\n  other {# słowa}\n}"
    },
    "count_plural_0_opportunities_one_opportunity_other_765e27fa": {
        "message": "{ count, plural,\n     =0 {# okazje}\n    one {# okazja}\n  other {# okazji}\n}"
    },
    "count_plural_one_hide_missing_item_other_hide_miss_4a2562f7": {
        "message": "{ count, plural,\n    one {Ukryj # brakujący element}\n  other {Ukryj # brakujące elementy}\n}"
    },
    "count_plural_one_item_loaded_other_items_loaded_857023b7": {
        "message": "{ count, plural,\n    one {# element przesłany}\n  other {# elementów przesłanych}\n}"
    },
    "count_plural_one_show_completed_item_other_show_co_8d0d0ae5": {
        "message": "{ count, plural,\n    one {Pokaż # ukończony element}\n  other {Pokaż # ukończone elementy }\n}"
    },
    "count_plural_one_show_missing_item_other_show_miss_509327ef": {
        "message": "{ count, plural,\n    one {Pokaż # brakujący element}\n  other {Pokaż # brakujące elementy}\n}"
    },
    "course_8a63b4a3": {
        "message": "Kurs"
    },
    "course_documents_104d76e0": {
        "message": "Dokumenty kursu"
    },
    "course_files_62deb8f8": {
        "message": "Pliki kursu"
    },
    "course_files_a31f97fc": {
        "message": "Pliki kursu"
    },
    "course_images_f8511d04": {
        "message": "Obrazy kursu"
    },
    "course_link_b369426": {
        "message": "Łącze kursu"
    },
    "course_links_b56959b9": {
        "message": "Łącza kursu"
    },
    "course_media_ec759ad": {
        "message": "Multimedia kursu"
    },
    "course_navigation_dd035109": {
        "message": "Nawigowanie po kursie"
    },
    "course_to_do_bcbbab54": {
        "message": "{ course } LISTA ZADAŃ"
    },
    "create_icon_110d6463": {
        "message": "Utwórz ikonę"
    },
    "create_icon_maker_icon_c716bffe": {
        "message": "Utwórz ikonę Icon Maker"
    },
    "creative_commons_license_725584ae": {
        "message": "Licencja Creative Commons:"
    },
    "croatian_d713d655": {
        "message": "Chorwacki"
    },
    "crop_image_41bf940c": {
        "message": "Przytnij obraz"
    },
    "crop_image_807ebb08": {
        "message": "Przytnij obraz"
    },
    "cup_product_14174434": {
        "message": "Iloczyn kartezjański"
    },
    "current_image_f16c249c": {
        "message": "Bieżący obraz"
    },
    "current_volume_level_c55ab825": {
        "message": "Bieżący poziom głośności"
    },
    "custom_6979cd81": {
        "message": "Niestandardowe"
    },
    "cyan_c1d5f68a": {
        "message": "Cyjan"
    },
    "czech_9aa2cbe4": {
        "message": "Czeski"
    },
    "dagger_57e0f4e5": {
        "message": "Krzyżyk"
    },
    "danish_c18cdac8": {
        "message": "Duński"
    },
    "date_added_ed5ad465": {
        "message": "Data dodania"
    },
    "date_at_time_dbdb1b99": {
        "message": "{ date } o { time }"
    },
    "date_ee500367": {
        "message": "Data"
    },
    "date_is_not_a_valid_date_4ef9f8ba": {
        "message": "#{ date } nie jest prawidłową datą."
    },
    "date_is_required_8660ec22": {
        "message": "Wymagana jest data."
    },
    "date_time_d9fbf2d7": {
        "message": "Data i godzina:"
    },
    "decorative_icon_9a7f3fc3": {
        "message": "Ikona dekoracyjna"
    },
    "decorative_image_fde98579": {
        "message": "Obraz dekoracyjny"
    },
    "decorative_type_upper_f2c95e3": {
        "message": "Dekoracyjny { TYPE_UPPER }"
    },
    "decrease_indent_d9cf469d": {
        "message": "Zmniejsz wcięcie"
    },
    "deep_purple_bb3e2907": {
        "message": "Głęboki fiolet"
    },
    "default_bulleted_unordered_list_47079da8": {
        "message": "domyślna nieuporządkowana lista wypunktowana"
    },
    "default_numerical_ordered_list_48dd3548": {
        "message": "domyślna uporządkowana lista numeryczna"
    },
    "definite_integral_fe7ffed1": {
        "message": "Całka oznaczona"
    },
    "degree_symbol_4a823d5f": {
        "message": "Symbol stopnia"
    },
    "delete_a6efa79d": {
        "message": "Usuń"
    },
    "delimiters_4db4840d": {
        "message": "Ograniczniki"
    },
    "delta_53765780": {
        "message": "Delta"
    },
    "describe_the_icon_f6a18823": {
        "message": "(opisz ikonę)"
    },
    "describe_the_type_ff448da5": {
        "message": "(opisz { TYPE })"
    },
    "describe_the_video_2fe8f46a": {
        "message": "(opisz wideo)"
    },
    "description_436c48d7": {
        "message": "Opis"
    },
    "details_98a31b68": {
        "message": "Szczegóły"
    },
    "details_a6f427c3": {
        "message": "Informacje szczegółowe:"
    },
    "diagonal_dots_7d71b57e": {
        "message": "Kropki po przekątnej"
    },
    "diamond_b8dfe7ae": {
        "message": "Diament"
    },
    "diamonds_suit_526abaaf": {
        "message": "Karo (kolor)"
    },
    "digamma_258ade94": {
        "message": "Digamma"
    },
    "dimension_type_f5fa9170": {
        "message": "Typ wymiaru"
    },
    "dimensions_45ddb7b7": {
        "message": "Wymiary"
    },
    "directionality_26ae9e08": {
        "message": "Kierunkowość"
    },
    "directly_edit_latex_b7e9235b": {
        "message": "Edytuj bezpośrednio w LaTeX"
    },
    "disable_preview_222bdf72": {
        "message": "Wyłącz podgląd"
    },
    "discussion_6719c51d": {
        "message": "Dyskusja"
    },
    "discussions_a5f96392": {
        "message": "Dyskusje"
    },
    "discussions_index_6c36ced": {
        "message": "Spis dyskusji"
    },
    "disjoint_union_e74351a8": {
        "message": "Suma rozłączna"
    },
    "dismiss_itemtitle_a9fae1b3": {
        "message": "Odrzuć { itemTitle }"
    },
    "dismiss_opportunityname_5995176f": {
        "message": "Odrzuć { opportunityName }"
    },
    "dismissed_8b0b1fc9": {
        "message": "Odrzucono"
    },
    "dismissed_opportunities_f0826640": {
        "message": "Odrzucone okazje"
    },
    "display_options_315aba85": {
        "message": "Opcje wyświetlania"
    },
    "display_text_link_opens_in_a_new_tab_75e9afc9": {
        "message": "Wyświetl łącze tekstowe (otwiera się w nowej karcie)"
    },
    "division_sign_72190870": {
        "message": "Znak dzielenia"
    },
    "document_678cd7bf": {
        "message": "Dokument"
    },
    "documents_81393201": {
        "message": "Dokumenty"
    },
    "done_54e3d4b6": {
        "message": "Gotowe"
    },
    "double_dagger_faf78681": {
        "message": "Podwójny krzyż"
    },
    "down_5831a426": {
        "message": "W dół"
    },
    "down_and_left_diagonal_arrow_40ef602c": {
        "message": "Strzałka po przekątnej w dół i w lewo"
    },
    "down_and_right_diagonal_arrow_6ea0f460": {
        "message": "Strzałka po przekątnej w dół i w prawo"
    },
    "download_filename_2baae924": {
        "message": "Pobierz { filename }"
    },
    "downward_arrow_cca52012": {
        "message": "Strzałka w dół"
    },
    "downward_pointing_triangle_2a12a601": {
        "message": "Trójkąt skierowany w dół"
    },
    "drag_a_file_here_1bf656d5": {
        "message": "Przeciągnij plik tutaj"
    },
    "drag_and_drop_or_click_to_browse_your_computer_60772d6d": {
        "message": "Przeciągnij i upuść lub kliknij, aby przeglądać komputer"
    },
    "drag_handle_use_up_and_down_arrows_to_resize_e29eae5c": {
        "message": "Przeciągnij uchwyt. Użyj strzałek w dół i w górę, aby zmienić rozmiar"
    },
    "due_5d7267be": {
        "message": "Termin:"
    },
    "due_date_124fdd99": {
        "message": "Termin: { date }"
    },
    "due_multiple_dates_cc0ee3f5": {
        "message": "Termin: Wiele dat"
    },
    "due_when_7eed10c6": {
        "message": "Termin: { when }"
    },
    "dutch_6d05cee5": {
        "message": "Holenderski"
    },
    "edit_alt_text_for_this_icon_instance_9c6fc5fd": {
        "message": "Edytuj tekst alternatywny dla tej instancji ikony"
    },
    "edit_c5fbea07": {
        "message": "Edytuj"
    },
    "edit_course_link_5a5c3c59": {
        "message": "Edytuj łącze do kursu"
    },
    "edit_equation_f5279959": {
        "message": "Edytuj równanie"
    },
    "edit_existing_icon_maker_icon_5d0ebb3f": {
        "message": "Edytuj istniejącą ikonę Icon Maker"
    },
    "edit_icon_2c6b0e91": {
        "message": "Ikona edycji"
    },
    "edit_link_7f53bebb": {
        "message": "Edytuj łącze"
    },
    "edit_title_72e5a21e": {
        "message": "Edytuj { title }"
    },
    "editor_statusbar_26ac81fc": {
        "message": "Pasek stanu edytora"
    },
    "element_starting_with_start_91bf4c3b": {
        "message": "Element rozpoczynający się od { start }"
    },
    "embed_828fac4a": {
        "message": "Osadź"
    },
    "embed_code_314f1bd5": {
        "message": "Osadź kod"
    },
    "embed_content_from_external_tool_3397ad2d": {
        "message": "Osadź zawartość z zewnętrznego narzędzia"
    },
    "embed_image_1080badc": {
        "message": "Osadź obraz"
    },
    "embed_video_a97a64af": {
        "message": "Osadź wideo"
    },
    "embedded_content_aaeb4d3d": {
        "message": "osadzona zawartość"
    },
    "empty_set_91a92df4": {
        "message": "Pusty zestaw"
    },
    "encircled_dot_8f5e51c": {
        "message": "Kropka w okręgu"
    },
    "encircled_minus_72745096": {
        "message": "Minus w okręgu"
    },
    "encircled_plus_36d8d104": {
        "message": "Plus w okręgu"
    },
    "encircled_times_5700096d": {
        "message": "Znak mnożenia w okręgu"
    },
    "engineering_icon_f8f3cf43": {
        "message": "Ikona inżynierii"
    },
    "english_australia_dc405d82": {
        "message": "Angielski (Australia)"
    },
    "english_c60612e2": {
        "message": "Angielski"
    },
    "english_canada_12688ee4": {
        "message": "Angielski (Kanada)"
    },
    "english_icon_25bfe845": {
        "message": "Ikona angielskiego"
    },
    "english_united_kingdom_a613f831": {
        "message": "Angielski (Wielka Brytania)"
    },
    "enter_at_least_3_characters_to_search_4f037ee0": {
        "message": "Wpisz co najmniej 3 znaki, aby wyszukać."
    },
    "epsilon_54bb8afa": {
        "message": "Epsilon"
    },
    "epsilon_variant_d31f1e77": {
        "message": "Epsilon (wariant)"
    },
    "equals_sign_c51bdc58": {
        "message": "Znak równości"
    },
    "equation_1c5ac93c": {
        "message": "Równanie"
    },
    "equation_editor_39fbc3f1": {
        "message": "Edytor równań"
    },
    "equilibrium_6ff3040b": {
        "message": "Równowaga"
    },
    "equivalence_class_7b0f11c0": {
        "message": "Klasa równoważności"
    },
    "equivalent_identity_654b3ce5": {
        "message": "Równoważność (identyczność)"
    },
    "error_loading_grades_e0b38f4d": {
        "message": "Błąd podczas wczytywania ocen"
    },
    "error_loading_items_5218438e": {
        "message": "Błąd podczas wczytywania elementów"
    },
    "error_loading_more_items_3f109d9f": {
        "message": "Błąd podczas wczytywania dodatkowych elementów"
    },
    "error_loading_past_items_2881dbb1": {
        "message": "Błąd podczas wczytywania wcześniejszych elementów"
    },
    "estonian_5e8e2fa4": {
        "message": "Estoński"
    },
    "eta_b8828f99": {
        "message": "ETA"
    },
    "exciting_discussion_9f67bd0a": {
        "message": "Ekscytująca dyskusja"
    },
    "excused_cf8792eb": {
        "message": "Usprawiedliwiony"
    },
    "exists_2e62bdaa": {
        "message": "Istnieje"
    },
    "exit_fullscreen_b7eb0aa4": {
        "message": "Zamknij tryb pełnoekranowy"
    },
    "expand_preview_by_default_2abbf9f8": {
        "message": "Domyślnie rozwiń podgląd"
    },
    "expand_to_see_types_f5d29352": {
        "message": "Rozszerz, aby zobaczyć { types }"
    },
    "extended_9a58dcb6": {
        "message": "Rozszerzone"
    },
    "external_link_d3f9e62a": {
        "message": "Łącze zewnętrzne"
    },
    "external_tool_frame_70b32473": {
        "message": "Ramy narzędzia zewnętrznego"
    },
    "external_tools_6e77821": {
        "message": "Narzędzia zewnętrzne"
    },
    "extra_large_b6cdf1ff": {
        "message": "Wyjątkowo duże"
    },
    "extra_small_9ae33252": {
        "message": "Bardzo małe"
    },
    "extracurricular_icon_67c8ca42": {
        "message": "Ikona zajęć pozalekcyjnych"
    },
    "f_function_fe422d65": {
        "message": "F (funkcja)"
    },
    "failed_getting_course_list_49846a93": {
        "message": "Nie udało się pobrać listy kursów"
    },
    "failed_getting_file_contents_e9ea19f4": {
        "message": "Nie udało się pobrać zawartości pliku"
    },
    "failed_getting_to_do_list_10ce2833": {
        "message": "Niepowodzenie pobierania listy do zrobienia"
    },
    "failed_peeking_into_your_future_e95b9306": {
        "message": "Nie udało się zaglądnąć w Twoją przyszłość"
    },
    "failed_peeking_into_your_past_5bec2323": {
        "message": "Nie udało się zaglądnąć w Twoją przeszłość"
    },
    "failed_saving_changes_on_name_1e100ad": {
        "message": "Nie udało się zapisać zmian w { name }."
    },
    "failed_to_delete_name_bdd7b810": {
        "message": "Nie udało się usunąć { name }."
    },
    "failed_to_delete_to_do_64edff49": {
        "message": "Nie udało się usunąć zadań"
    },
    "failed_to_get_new_activity_17e7ec7c": {
        "message": "Nie udało się pobrać nowej aktywności"
    },
    "failed_to_load_opportunities_52ab6404": {
        "message": "Nie udało się wczytać okazji"
    },
    "failed_to_retrieve_content_from_external_tool_5899c213": {
        "message": "Nie udało się pobrać zawartości z zewnętrznego narzędzia"
    },
    "failed_to_save_to_do_ddc7503b": {
        "message": "Nie udało się zapisać do"
    },
    "failure_loading_the_to_do_list_c61895c8": {
        "message": "Niepowodzenie wczytywania listy do zrobienia"
    },
    "feedback_6dcc1991": {
        "message": "Informacje zwrotne"
    },
    "file_name_8fd421ff": {
        "message": "Nazwa pliku"
    },
    "file_storage_quota_exceeded_b7846cd1": {
        "message": "Przekroczono przydział magazynowania plików"
    },
    "file_url_c12b64be": {
        "message": "Adres URL pliku"
    },
    "filename_file_icon_602eb5de": {
        "message": "Ikona pliku { filename }"
    },
    "filename_image_preview_6cef8f26": {
        "message": "Podgląd obrazu { filename }"
    },
    "filename_text_preview_e41ca2d8": {
        "message": "Podgląd tekstu { filename }"
    },
    "files_c300e900": {
        "message": "Pliki"
    },
    "files_index_af7c662b": {
        "message": "Wykaz plików"
    },
    "filipino_33339264": {
        "message": "Filipiński"
    },
    "finish_bc343002": {
        "message": "Zakończ"
    },
    "finnish_4df2923d": {
        "message": "Fiński"
    },
    "fix_heading_hierarchy_f60884c4": {
        "message": "Przypnij hierarchię nagłówków"
    },
    "flat_music_76d5a5c3": {
        "message": "Bemol (muzyka)"
    },
    "focus_element_options_toolbar_18d993e": {
        "message": "Pasek opcji koncentracji na elemencie"
    },
    "folder_tree_fbab0726": {
        "message": "Drzewo folderów"
    },
    "for_all_b919f972": {
        "message": "Dla wszystkich"
    },
    "format_4247a9c5": {
        "message": "Format"
    },
    "format_as_a_list_142210c3": {
        "message": "Formatuj jako listę"
    },
    "formatting_5b143aa8": {
        "message": "Formatowanie"
    },
    "forward_slash_3f90f35e": {
        "message": "Ukośnik prawy"
    },
    "found_auto_saved_content_3f6e4ca5": {
        "message": "Odnaleziono automatycznie zapisaną zawartość"
    },
    "found_count_plural_0_results_one_result_other_resu_46aeaa01": {
        "message": "Odnaleziono { count, plural,\n     =0 {# wyników}\n    one {# wynik}\n  other {# wyników}\n}"
    },
    "fraction_41bac7af": {
        "message": "Ułamek"
    },
    "french_33881544": {
        "message": "Francuski"
    },
    "french_canada_c3d92fa6": {
        "message": "Francuski (Kanada)"
    },
    "fullscreen_873bf53f": {
        "message": "Pełny ekran"
    },
    "fun_quiz_47ab0b0": {
        "message": "Fajny test"
    },
    "galician_7e4508b5": {
        "message": "Galicyjski"
    },
    "gamma_1767928": {
        "message": "Gamma"
    },
    "generating_preview_45b53be0": {
        "message": "Generowanie podglądu..."
    },
    "german_3ec99bbb": {
        "message": "Niemiecki"
    },
    "gif_png_format_images_larger_than_size_kb_are_not__7af3bdbd": {
        "message": "Obrazy w formacie GIF/PNG większe niż { size } kB nie są obecnie obsługiwane."
    },
    "go_to_card_view_dashboard_9d03970e": {
        "message": "Przejdź do panelu nawigacyjnego widoku karty"
    },
    "go_to_the_editor_s_menubar_e6674c81": {
        "message": "Przejdź do paska menu edytora"
    },
    "go_to_the_editor_s_toolbar_a5cb875f": {
        "message": "Przejdź do paska narzędzi edytora"
    },
    "graded_25cd3fcd": {
        "message": "Oceniono"
    },
    "grades_a61eba0a": {
        "message": "Oceny"
    },
    "grades_are_loading_c899652d": {
        "message": "Trwa wczytywanie ocen"
    },
    "grades_loaded_5056277c": {
        "message": "Wczytano oceny"
    },
    "greater_than_e98af662": {
        "message": "Większe niż"
    },
    "greater_than_or_equal_b911949a": {
        "message": "Większe lub równe"
    },
    "greek_65c5b3f7": {
        "message": "Greckie"
    },
    "green_15af4778": {
        "message": "Zielony"
    },
    "grey_a55dceff": {
        "message": "Szary"
    },
    "group_documents_8bfd6ae6": {
        "message": "Grupuj dokumenty"
    },
    "group_files_4324f3df": {
        "message": "Pliki grupy"
    },
    "group_files_82e5dcdb": {
        "message": "Pliki grupy"
    },
    "group_images_98e0ac17": {
        "message": "Grupuj zdjęcia"
    },
    "group_isomorphism_45b1458c": {
        "message": "Izomorfizm grup"
    },
    "group_link_63e626b3": {
        "message": "Łącze grupowe"
    },
    "group_links_9493129e": {
        "message": "Łącza grupowe"
    },
    "group_media_2f3d128a": {
        "message": "Grupuj multimedia"
    },
    "group_navigation_99f191a": {
        "message": "Nawigowanie po grupach"
    },
    "h_bar_bb94deae": {
        "message": "Przekreślone h"
    },
    "haitian_creole_7eb4195b": {
        "message": "Kreolski haitański"
    },
    "hat_ea321e35": {
        "message": "Kapelusz"
    },
    "header_column_f27433cb": {
        "message": "Kolumna nagłówka"
    },
    "header_row_and_column_ec5b9ec": {
        "message": "Wiersz i kolumna nagłówka"
    },
    "header_row_f33eb169": {
        "message": "Wiersz nagłówka"
    },
    "heading_2_5b84eed2": {
        "message": "Nagłówek 2"
    },
    "heading_3_2c83de44": {
        "message": "Nagłówek 3"
    },
    "heading_4_b2e74be7": {
        "message": "Nagłówek 4"
    },
    "heading_levels_should_not_be_skipped_3947c0e0": {
        "message": "Poziomów nagłówka nie można pomijać."
    },
    "heading_starting_with_start_42a3e7f9": {
        "message": "Nagłówek rozpoczynający się od { start }"
    },
    "headings_should_not_contain_more_than_120_characte_3c0e0cb3": {
        "message": "Nagłówki nie powinny zawierać więcej niż 120 znaków."
    },
    "health_icon_8d292eb5": {
        "message": "Ikona zdrowia"
    },
    "hearts_suit_e50e04ca": {
        "message": "Kier (kolor)"
    },
    "hebrew_88fbf778": {
        "message": "Hebrajski"
    },
    "height_69b03e15": {
        "message": "Wysokość"
    },
    "hexagon_d8468e0d": {
        "message": "Sześciobok"
    },
    "hide_description_bfb5502e": {
        "message": "Ukryj opis"
    },
    "hide_title_description_caf092ef": {
        "message": "Ukryj opis { title }"
    },
    "highlight_an_element_to_activate_the_element_optio_60e1e56b": {
        "message": "Podkreśl element, aby aktywować pasek narzędzi opcji elementu"
    },
    "hindi_9bcd4b34": {
        "message": "Hindi"
    },
    "home_351838cd": {
        "message": "Strona główna"
    },
    "html_code_editor_fd967a44": {
        "message": "edytor kodu html"
    },
    "html_editor_fb2ab713": {
        "message": "Edytor HTML"
    },
    "hungarian_fc7d30c9": {
        "message": "Węgierski"
    },
    "i_have_obtained_permission_to_use_this_file_6386f087": {
        "message": "Mam uprawnienie do korzystania z tego pliku."
    },
    "i_hold_the_copyright_71ee91b1": {
        "message": "Posiadam prawa autorskie"
    },
    "icelandic_9d6d35de": {
        "message": "Islandzki"
    },
    "icon_215a1dc6": {
        "message": "Ikona"
    },
    "icon_8168b2f8": {
        "message": "ikona"
    },
    "icon_color_b86dd6d6": {
        "message": "Kolor ikony"
    },
    "icon_maker_icons_cc560f7e": {
        "message": "Ikony Icon Maker"
    },
    "icon_options_7e32746e": {
        "message": "Opcje ikony"
    },
    "icon_options_tray_2b407977": {
        "message": "Panel opcji ikony"
    },
    "icon_preview_1782a1d9": {
        "message": "Podgląd ikony"
    },
    "icon_shape_30b61e7": {
        "message": "Kształt ikony"
    },
    "icon_size_9353edea": {
        "message": "Rozmiar ikony"
    },
    "if_left_empty_link_text_will_display_as_course_lin_61087540": {
        "message": "Jeśli łącze pozostanie puste, tekst zostanie wyświetlony jako nazwa łącza do kursu"
    },
    "if_usage_rights_are_required_the_file_will_not_pub_841e276e": {
        "message": "Jeśli wymagane są prawa użytkowania, plik nie zostanie opublikowany bez wybrania odpowiednich ustawień na stronie Pliki."
    },
    "if_you_do_not_select_usage_rights_now_this_file_wi_14e07ab5": {
        "message": "Jeśli nie wybierzesz teraz praw do korzystania, po przesłaniu plik nie zostanie opublikowany."
    },
    "image_8ad06": {
        "message": "Zdjęcie"
    },
    "image_c1c98202": {
        "message": "zdjęcie"
    },
    "image_filenames_should_not_be_used_as_the_alt_attr_bcfd7780": {
        "message": "Nazw plików obrazu nie można używać jako alternatywnego atrybutu opisującego zawartość obrazu."
    },
    "image_options_5412d02c": {
        "message": "Opcje obrazu"
    },
    "image_options_tray_90a46006": {
        "message": "Panel opcji obrazu"
    },
    "image_to_crop_3a34487d": {
        "message": "Obraz do przycięcia"
    },
    "image_with_filename_file_aacd7180": {
        "message": "Plik obrazu z nazwą { file }"
    },
    "images_7ce26570": {
        "message": "Zdjęcia"
    },
    "images_should_include_an_alt_attribute_describing__b86d6a86": {
        "message": "Obrazy powinny obejmować alternatywny atrybut opisujący zawartość obrazu."
    },
    "imaginary_portion_of_complex_number_2c733ffa": {
        "message": "Część urojona (liczby zespolonej)"
    },
    "in_element_of_19ca2f33": {
        "message": "W (element)"
    },
    "increase_indent_6af90f7c": {
        "message": "Zwiększ wcięcie"
    },
    "indefinite_integral_6623307e": {
        "message": "Całka nieoznaczona"
    },
    "indigo_2035fc55": {
        "message": "Indygo"
    },
    "indonesian_5f6accd6": {
        "message": "Indonezyjski"
    },
    "inference_fed5c960": {
        "message": "Wniosek"
    },
    "infinity_7a10f206": {
        "message": "Nieskończoność"
    },
    "insert_593145ef": {
        "message": "Wstaw"
    },
    "insert_link_6dc23cae": {
        "message": "Umieść Łącze"
    },
    "insert_math_equation_57c6e767": {
        "message": "Wpisz równanie matematyczne"
    },
    "integers_336344e1": {
        "message": "Liczby całkowite"
    },
    "intersection_cd4590e4": {
        "message": "Część wspólna"
    },
    "invalid_entry_f7d2a0f5": {
        "message": "Nieprawidłowy wpis."
    },
    "invalid_file_c11ba11": {
        "message": "Nieprawidłowy plik"
    },
    "invalid_file_type_881cc9b2": {
        "message": "Nieprawidłowy typ pliku"
    },
    "invalid_url_cbde79f": {
        "message": "Nieprawidłowy adres URL"
    },
    "iota_11c932a9": {
        "message": "Jota"
    },
    "irish_567e109f": {
        "message": "Irlandzki"
    },
    "issue_num_total_f94536cf": {
        "message": "Problem { num }/{ total }"
    },
    "italian_bd3c792d": {
        "message": "Włoski"
    },
    "items_completed_items_plural_1_item_other_items_717d579f": {
        "message": "{ items } ukończył(a) { items, plural,\n     =1 {element}\n  other {elementy}\n}"
    },
    "japanese_b5721ca7": {
        "message": "Japoński"
    },
    "join_6cafecca": {
        "message": "Dołącz"
    },
    "join_active_online_meeting_d9d892b2": {
        "message": "Dołącz do aktywnego spotkania online"
    },
    "join_online_meeting_b1725843": {
        "message": "Dołącz do spotkania online"
    },
    "jump_to_navigation_toolbar_2952cd8b": {
        "message": "Przeskocz do paska nawigacji"
    },
    "jump_to_today_254ccf41": {
        "message": "Przejdź do dnia dzisiejszego"
    },
    "kappa_2f14c816": {
        "message": "Kappa"
    },
    "kappa_variant_eb64574b": {
        "message": "Kappa (wariant)"
    },
    "keyboard_shortcuts_ed1844bd": {
        "message": "Skróty klawiaturowe"
    },
    "keyboards_navigate_to_links_using_the_tab_key_two__5fab8c82": {
        "message": "Klawiatury pozwalają przejść do łączy za pomocą klawisza Tab. Dwa sąsiednie łącza prowadzącego do tej samej lokalizacji mogą wprowadzać użytkowników klawiatury w błąd."
    },
    "korean_da812d9": {
        "message": "Koreański"
    },
    "lambda_4f602498": {
        "message": "Lambda"
    },
    "language_arts_35b79a8b": {
        "message": "Języki obce"
    },
    "language_arts_icon_a798b0f8": {
        "message": "Ikona języków obcych"
    },
    "languages_icon_9d20539": {
        "message": "Ikona języków"
    },
    "large_9c5e80e7": {
        "message": "Duży"
    },
    "late_2be42b88": {
        "message": "Późno"
    },
    "latvian_2bbb6aab": {
        "message": "Łotewski"
    },
    "learn_more_about_adjacent_links_2cb9762c": {
        "message": "Uzyskaj więcej informacji na temat sąsiadujących linków"
    },
    "learn_more_about_color_contrast_c019dfb9": {
        "message": "Uzyskaj więcej informacji na temat kontrastu barw"
    },
    "learn_more_about_organizing_page_headings_8a7caa2e": {
        "message": "Uzyskaj więcej informacji na temat organizacji nagłówków na stronie"
    },
    "learn_more_about_proper_page_heading_structure_d2959f2d": {
        "message": "Uzyskaj więcej informacji o prawidłowej strukturze nagłówka strony"
    },
    "learn_more_about_table_headers_5f5ee13": {
        "message": "Uzyskaj więcej informacji na temat nagłówków tabeli"
    },
    "learn_more_about_using_alt_text_for_images_5698df9a": {
        "message": "Uzyskaj więcej informacji na temat alternatywnego tekstu dla obrazów"
    },
    "learn_more_about_using_captions_with_tables_36fe496f": {
        "message": "Uzyskaj więcej informacji na temat napisów i tabel"
    },
    "learn_more_about_using_filenames_as_alt_text_264286af": {
        "message": "Uzyskaj więcej informacji na temat nazw plików jako alternatywnego tekstu"
    },
    "learn_more_about_using_lists_4e6eb860": {
        "message": "Uzyskaj więcej informacji na temat korzystania z list"
    },
    "learn_more_about_using_scope_attributes_with_table_20df49aa": {
        "message": "Uzyskaj więcej informacji na temat atrybutów zakresu i tabel"
    },
    "leave_as_is_4facfe55": {
        "message": "Pozostaw jako"
    },
<<<<<<< HEAD
=======
    "left_3ea9d375": {
        "message": "Lewa"
    },
    "left_align_43d95491": {
        "message": "Wyrównaj do lewej"
    },
>>>>>>> 8936177e
    "left_angle_bracket_c87a6d07": {
        "message": "Lewy nawias ostrokątny"
    },
    "left_arrow_4fde1a64": {
        "message": "Strzałka w lewo"
    },
    "left_arrow_with_hook_5bfcad93": {
        "message": "Strzałka w lewo zawinięta"
    },
    "left_ceiling_ee9dd88a": {
        "message": "Lewy sufit"
    },
    "left_curly_brace_1726fb4": {
        "message": "Lewa klamra okrągła"
    },
    "left_downard_harpoon_arrow_1d7b3d2e": {
        "message": "Strzała harpuna w lewo w dół"
    },
    "left_floor_29ac2274": {
        "message": "Lewa podłoga"
    },
    "left_to_right_e9b4fd06": {
        "message": "Lewa-prawa"
    },
    "left_upward_harpoon_arrow_3a562a96": {
        "message": "Strzała harpuna w lewo do góry"
    },
    "leftward_arrow_1e4765de": {
        "message": "Strzałka w lewo"
    },
    "leftward_pointing_triangle_d14532ce": {
        "message": "Trójkąt skierowany w lewo"
    },
    "less_than_a26c0641": {
        "message": "Mniej niż"
    },
    "less_than_or_equal_be5216cb": {
        "message": "Mniejsze lub równe"
    },
    "library_icon_ae1e54cf": {
        "message": "Ikona biblioteki"
    },
    "light_blue_5374f600": {
        "message": "Jasny niebieski"
    },
    "link_7262adec": {
        "message": "Łącze"
    },
    "link_options_a16b758b": {
        "message": "Opcje łącza"
    },
    "link_with_text_starting_with_start_b3fcbe71": {
        "message": "Powiąż z tekstem, który się zaczyna od słów { start }"
    },
    "links_14b70841": {
        "message": "Łącza"
    },
    "links_to_an_external_site_de74145d": {
        "message": "Łącza do strony zewnętrznej."
    },
    "lists_should_be_formatted_as_lists_f862de8d": {
        "message": "Listy należy sformatować jako listy."
    },
    "lithuanian_5adcbe24": {
        "message": "Litewski"
    },
    "load_more_35d33c7": {
        "message": "Wczytaj więcej"
    },
    "load_more_a36f9cf9": {
        "message": "Załaduj więcej"
    },
    "load_prior_dates_f2b0f6f0": {
        "message": "Wczytaj wcześniejsze daty"
    },
    "loaded_count_plural_0_items_one_item_other_items_e58533e9": {
        "message": "Wczytano { count, plural,\n     =0 {# elementy}\n    one {# element}\n  other {# elementów}\n}"
    },
    "loading_25990131": {
        "message": "Wczytywanie..."
    },
    "loading_725811ca": {
        "message": "wczytywanie"
    },
    "loading_bde52856": {
        "message": "Wczytywanie"
    },
    "loading_closed_captions_subtitles_failed_95ceef47": {
        "message": "Nie udało się wczytać napisów (dla niesłyszących)."
    },
    "loading_external_tool_d839042c": {
        "message": "Wczytywanie narzędzia zewnętrznego"
    },
    "loading_failed_b3524381": {
        "message": "Niepowodzenie wczytywania..."
    },
    "loading_failed_e6a9d8ef": {
        "message": "Niepowodzenie wczytywania."
    },
    "loading_folders_d8b5869e": {
        "message": "Wczytywanie folderów"
    },
    "loading_grades_c842c887": {
        "message": "Wczytywanie ocen"
    },
    "loading_past_items_ca499e75": {
        "message": "Wczytywanie wcześniejszych elementów"
    },
    "loading_placeholder_for_filename_792ef5e8": {
        "message": "Wczytywanie elementu zastępczego dla { fileName }"
    },
    "loading_planner_items_947a813d": {
        "message": "Wczytywanie elementu planera"
    },
    "loading_please_wait_d276220a": {
        "message": "Ładowanie, proszę czekać"
    },
    "loading_preview_9f077aa1": {
        "message": "Wczytywanie podglądu"
    },
    "location_3b6ff307": {
        "message": "Położenie:"
    },
    "locked_762f138b": {
        "message": "Zablokowany"
    },
    "logical_equivalence_76fca396": {
        "message": "Równoważność logiczna"
    },
    "logical_equivalence_short_8efd7b4f": {
        "message": "Równoważność logiczna (krótki)"
    },
    "logical_equivalence_short_and_thick_1e1f654d": {
        "message": "Równoważność logiczna (krótki i pogrubiony)"
    },
    "logical_equivalence_thick_662dd3f2": {
        "message": "Równoważność logiczna (pogrubiony)"
    },
    "looks_like_there_isn_t_anything_here_d9bcef49": {
        "message": "Wygląda na to, że nic tu nie ma"
    },
    "low_horizontal_dots_cc08498e": {
        "message": "Niskie kropki poziomo"
    },
    "macedonian_6ed541af": {
        "message": "Macedoński"
    },
    "magenta_4a65993c": {
        "message": "Amarantowy"
    },
    "malay_f5dddce4": {
        "message": "Malajski"
    },
    "maltese_916925e8": {
        "message": "Maltański"
    },
    "maori_new_zealand_5380a95f": {
        "message": "Māori (Nowa Zelandia)"
    },
    "maps_to_e5ef7382": {
        "message": "Mapy do"
    },
    "math_ede93050": {
        "message": "Matematyka"
    },
    "math_icon_ad4e9d03": {
        "message": "Ikona matematyki"
    },
    "media_af190855": {
        "message": "Multimedia"
    },
    "media_file_is_processing_please_try_again_later_58a6d49": {
        "message": "Trwa przetwarzanie pliku multimediów. Spróbuj ponownie później."
    },
    "medium_5a8e9ead": {
        "message": "Średni"
    },
    "merge_links_2478df96": {
        "message": "Scal łącza"
    },
    "mic_a7f3d311": {
        "message": "Mikrofon"
    },
    "microphone_disabled_15c83130": {
        "message": "Wyłączono mikrofon"
    },
    "middle_27dc1d5": {
        "message": "Środkowy"
    },
    "minimize_file_preview_da911944": {
        "message": "Minimalizuj podgląd pliku"
    },
    "minimize_video_20aa554b": {
        "message": "Minimalizuj okno wideo"
    },
    "minus_fd961e2e": {
        "message": "Minus"
    },
    "minus_plus_3461f637": {
        "message": "Minus/Plus"
    },
    "misc_3b692ea7": {
        "message": "Różne"
    },
    "miscellaneous_e9818229": {
        "message": "Różne"
    },
    "missing_1a256b3b": {
        "message": "Brak"
    },
    "missing_items_for_title_516511f8": {
        "message": "Brak elementów dla { title }"
    },
    "modules_c4325335": {
        "message": "Moduły"
    },
    "moving_image_to_crop_directionword_6f66cde2": {
        "message": "Przenoszenie obrazu do przycięcia { directionWord }"
    },
    "mu_37223b8b": {
        "message": "Mu"
    },
    "multi_color_image_63d7372f": {
        "message": "Obraz wielokolorowy"
    },
    "multiplication_sign_15f95c22": {
        "message": "Znak mnożenia"
    },
    "music_icon_4db5c972": {
        "message": "Ikona muzyki"
    },
    "must_be_at_least_percentage_22e373b6": {
        "message": "Wymagane co najmniej { percentage }%"
    },
    "must_be_at_least_width_x_height_px_41dc825e": {
        "message": "Wymagane co najmniej { width } x { height } px"
    },
    "my_files_2f621040": {
        "message": "Moje pliki"
    },
    "my_grades_98834476": {
        "message": "Moje oceny"
    },
    "n_th_root_9991a6e4": {
        "message": "Pierwiastek n-tego stopnia"
    },
    "nabla_1e216d25": {
        "message": "Nabla"
    },
    "name_1aed4a1b": {
        "message": "Nazwa"
    },
    "name_color_ceec76ff": {
        "message": "{ name } ({ color })"
    },
    "natural_music_54a70258": {
        "message": "Kasownik (muzyka)"
    },
    "natural_numbers_3da07060": {
        "message": "Liczby naturalne"
    },
    "navigate_through_the_menu_or_toolbar_415a4e50": {
        "message": "Przejdź w menu lub na pasku narzędzi"
    },
    "nested_greater_than_d852e60d": {
        "message": "Zagnieżdżone większe niż"
    },
    "nested_less_than_27d17e58": {
        "message": "Zagnieżdżone mniejsze niż"
    },
    "new_13daf639": {
        "message": "Nowe"
    },
    "new_activity_8b84847d": {
        "message": "Nowa aktywność"
    },
    "new_activity_for_title_14c9c3af": {
        "message": "Nowa aktywność dla { title }"
    },
    "new_opportunities_7d349c4d": {
        "message": "Nowe okazje"
    },
    "next_40e12421": {
        "message": "Następny"
    },
    "next_month_749b1778": {
        "message": "Następny miesiąc"
    },
    "no_accessibility_issues_were_detected_f8d3c875": {
        "message": "Nie wykryto problemów z dostępnością."
    },
    "no_changes_to_save_d29f6e91": {
        "message": "Brak zmian do zapisania"
    },
    "no_due_dates_assigned_e8f5bac8": {
        "message": "Brak ustawionych terminów"
    },
    "no_e16d9132": {
        "message": "Nie"
    },
    "no_file_chosen_9a880793": {
        "message": "Nie wybrano pliku"
    },
    "no_grade_3b4d7f3e": {
        "message": "Brak oceny"
    },
    "no_headers_9bc7dc7f": {
        "message": "Brak nagłówków"
    },
    "no_preview_is_available_for_this_file_f940114a": {
        "message": "Nie ma możliwości podglądu tego pliku."
    },
    "no_results_940393cf": {
        "message": "Brak wyników."
    },
    "no_results_found_for_filterterm_ad1b04c8": {
        "message": "Nie znaleziono wyników dla { filterTerm }"
    },
    "no_video_1ed00b26": {
        "message": "Brak wideo"
    },
    "none_3b5e34d2": {
        "message": "Brak"
    },
    "none_selected_b93d56d2": {
        "message": "Nie wybrano żadnego"
    },
    "norwegian_53f391ec": {
        "message": "Norweski"
    },
    "norwegian_bokmal_ad5843fa": {
        "message": "Norweski Bokmål"
    },
    "norwegian_nynorsk_c785f8a6": {
        "message": "Norweski Nynorsk"
    },
    "not_equal_6e2980e6": {
        "message": "Nie jest równe"
    },
    "not_in_not_an_element_of_fb1ffb54": {
        "message": "Nie znajduje się w (nie jest elementem)"
    },
    "not_negation_1418ebb8": {
        "message": "Nie (Negacja)"
    },
    "not_subset_dc2b5e84": {
        "message": "Nie jest podzbiorem"
    },
    "not_subset_strict_23d282bf": {
        "message": "Nie jest podzbiorem (ścisłym)"
    },
    "not_superset_5556b913": {
        "message": "Nie jest nadzbiorem"
    },
    "not_superset_strict_24e06f36": {
        "message": "Nie jest nadzbiorem (ścisłym)"
    },
    "nothing_due_this_week_d45c9ef9": {
        "message": "Brak terminów w tym tygodniu"
    },
    "nothing_for_now_e3e3ce2a": {
        "message": "Brak bieżących elementów"
    },
    "nothing_here_needs_attention_c4eaded6": {
        "message": "Nic nie wymaga uwagi."
    },
    "nothing_more_to_do_b665da42": {
        "message": "Nic więcej do zrobienia"
    },
    "nothing_new_needs_attention_3ac548d4": {
        "message": "Nic nie wymaga uwagi."
    },
    "nothing_planned_today_selecting_most_recent_item_ffd71bff": {
        "message": "Nic na dziś nie zaplanowano. Wybór najnowszego elementu."
    },
    "nothing_planned_today_selecting_next_item_f6718aa": {
        "message": "Nic na dziś nie zaplanowano. Wybór następnego elementu."
    },
    "nothing_planned_yet_8675ffe9": {
        "message": "Nic jeszcze nie zaplanowano"
    },
    "nu_1c0f6848": {
        "message": "Nu"
    },
    "numpoints_points_8621a43b": {
        "message": "{ numPoints } punkty"
    },
    "octagon_e48be9f": {
        "message": "Ośmiobok"
    },
    "olive_6a3e4d6b": {
        "message": "Oliwkowy"
    },
    "omega_8f2c3463": {
        "message": "Omega"
    },
    "one_of_the_following_styles_must_be_added_to_save__1de769aa": {
        "message": "Aby zapisać ikonę, należy dodać jeden z następujących stylów: Kolor ikony, Rozmiar konturu, Tekst ikony lub Obraz"
    },
    "only_most_recent_grading_period_shown_f1ad6458": {
        "message": "*Pokazano tylko najnowszy okres oceniania."
    },
    "open_circle_e9bd069": {
        "message": "Otwarty okrąg"
    },
    "open_this_keyboard_shortcuts_dialog_9658b83a": {
        "message": "Otwórz to okno dialogowe skrótów klawiatury"
    },
    "open_title_application_fd624fc5": {
        "message": "Otwórz aplikację { title }"
    },
    "operators_a2ef9a93": {
        "message": "Operatory"
    },
    "opportunities_popup_f6703842": {
        "message": "okienko wyskakujące z okazjami"
    },
    "optional_add_course_ef0d70fc": {
        "message": "Opcjonalnie: Dodaj kurs"
    },
    "or_9b70ccaa": {
        "message": "Lub"
    },
    "orange_81386a62": {
        "message": "Pomarańczowy"
    },
    "ordered_and_unordered_lists_cfadfc38": {
        "message": "Listy uporządkowane i nieuporządkowane"
    },
    "other_editor_shortcuts_may_be_found_at_404aba4a": {
        "message": "Skróty do innych edytorów można znaleźć na"
    },
    "outline_color_3ef2cea7": {
        "message": "Kolor konturu"
    },
    "outline_size_a6059a21": {
        "message": "Rozmiar konturu"
    },
    "p_is_not_a_valid_protocol_which_must_be_ftp_http_h_adf13fc2": {
        "message": "{ p } nie jest prawidłowym protokołem; wymagany jest  ftp, http, https, mailto, skype, tel lub można go pominąć"
    },
    "page_50c4823d": {
        "message": "Strona"
    },
    "pages_e5414c2c": {
        "message": "Strony"
    },
    "paragraph_5e5ad8eb": {
        "message": "Akapit"
    },
    "paragraph_starting_with_start_a59923f8": {
        "message": "Akapit rozpoczynający się od { start }"
    },
    "parallel_d55d6e38": {
        "message": "Równoległość"
    },
    "partial_derivative_4a9159df": {
        "message": "Pochodna cząstkowa"
    },
    "paste_5963d1c1": {
        "message": "Wklej"
    },
    "pause_12af3bb4": {
        "message": "Pauza"
    },
    "peer_review_74f26a13": {
        "message": "Recenzja drugiego uczestnika"
    },
    "peer_review_for_itemtitle_358cb413": {
        "message": "Recenzja { itemTitle } innego uczestnika"
    },
    "pentagon_17d82ea3": {
        "message": "Pięciokąt"
    },
    "people_b4ebb13c": {
        "message": "Ludzie"
    },
    "percentage_34ab7c2c": {
        "message": "Wartość procentowa"
    },
    "percentage_must_be_a_number_8033c341": {
        "message": "Odsetek musi być liczbą"
    },
    "performing_arts_icon_f3497486": {
        "message": "Ikona sztuk wizualnych"
    },
    "perpendicular_7c48ede4": {
        "message": "Prostopadłość"
    },
    "persian_a8cadb95": {
        "message": "Perski"
    },
    "phi_4ac33b6d": {
        "message": "Fi"
    },
    "phi_variant_c9bb3ac5": {
        "message": "Fi (wariant)"
    },
    "physical_education_icon_d7dffd3e": {
        "message": "Ikona wychowania fizycznego"
    },
    "pi_dc4f0bd8": {
        "message": "Pi"
    },
    "pi_variant_10f5f520": {
        "message": "Pi (wariant)"
    },
    "pink_68ad45cb": {
        "message": "Różowy"
    },
    "pixels_52ece7d1": {
        "message": "Piksele"
    },
    "play_1a47eaa7": {
        "message": "Odtwórz"
    },
    "play_media_comment_35257210": {
        "message": "Odtwórz komentarz multimedialny."
    },
    "play_media_comment_by_name_from_createdat_c230123d": {
        "message": "Odtwórz komentarz multimedialny { name } z { createdAt }."
    },
    "please_allow_canvas_to_access_your_microphone_and__dc2c3079": {
        "message": "Zezwól Canvas na łączenie się z kamerą sieciową i mikrofonem."
    },
    "plus_d43cd4ec": {
        "message": "Plus"
    },
    "plus_minus_f8be2e83": {
        "message": "Plus/Minus"
    },
    "points_bceb5005": {
        "message": "punkty"
    },
    "points_points_63e59cce": {
        "message": "{ points } punkty"
    },
    "polish_4cf2ecaf": {
        "message": "Polski"
    },
    "portuguese_9c212cf4": {
        "message": "Portugalski"
    },
    "posted_when_a578f5ab": {
        "message": "Opublikował(a): { when }"
    },
    "power_set_4f26f316": {
        "message": "Zbiór potęgowy"
    },
    "precedes_196b9aef": {
        "message": "Poprzedza"
    },
    "precedes_equal_20701e84": {
        "message": "Poprzedza lub równa się"
    },
    "preformatted_d0670862": {
        "message": "Wstępnie formatowane"
    },
    "prev_f82cbc48": {
        "message": "Poprz"
    },
    "preview_53003fd2": {
        "message": "Podgląd"
    },
    "preview_a3f8f854": {
        "message": "PODGLĄD"
    },
    "preview_in_overlay_ed772c46": {
        "message": "Podgląd w nakładce"
    },
    "preview_inline_9787330": {
        "message": "Wbudowany pogląd"
    },
    "previous_month_bb1e3c84": {
        "message": "Poprzedni miesiąc"
    },
    "prime_917ea60e": {
        "message": "Liczba pierwsza"
    },
    "prime_numbers_13464f61": {
        "message": "Liczby pierwsze"
    },
    "product_39cf144f": {
        "message": "Produkt"
    },
    "proportional_f02800cc": {
        "message": "Proporcja"
    },
    "protocol_must_be_ftp_http_https_mailto_skype_tel_o_73beb4f8": {
        "message": "Wymagany jest protokół ftp, http, https, mailto, skype, tel lub można go pominąć"
    },
    "psi_e3f5f0f7": {
        "message": "Psi"
    },
    "pts_699bd9aa": {
        "message": "pkt"
    },
    "published_c944a23d": {
        "message": "opublikowane"
    },
    "published_when_302d8e23": {
        "message": "Opublikowane: { when }"
    },
    "pumpkin_904428d5": {
        "message": "Dynia"
    },
    "purple_7678a9fc": {
        "message": "Fioletowy"
    },
    "quaternions_877024e0": {
        "message": "Kwaterniony"
    },
    "quiz_e0dcce8f": {
        "message": "Quiz"
    },
    "quizzes_7e598f57": {
        "message": "Testy"
    },
    "rational_numbers_80ddaa4a": {
        "message": "Liczby wymierne"
    },
    "real_numbers_7c99df94": {
        "message": "Liczby rzeczywiste"
    },
    "real_portion_of_complex_number_7dad33b5": {
        "message": "Część rzeczywista (liczby zespolonej)"
    },
    "record_7c9448b": {
        "message": "Nagraj"
    },
    "record_upload_media_5fdce166": {
        "message": "Utwórz/prześlij pliki multimedialne"
    },
    "recording_98da6bda": {
        "message": "Nagranie"
    },
    "red_8258edf3": {
        "message": "Czerwony"
    },
    "redo_363c58b7": {
        "message": "Cofnij"
    },
    "relationships_6602af70": {
        "message": "Powiązania"
    },
    "religion_icon_246e0be1": {
        "message": "Ikona religii"
    },
    "reminder_date_4564d12d": {
        "message": "Przypomnienie: { date }"
    },
    "remove_heading_style_5fdc8855": {
        "message": "Usuń styl nagłówka"
    },
<<<<<<< HEAD
=======
    "remove_link_d1f2f4d0": {
        "message": "Usuń łącze"
    },
>>>>>>> 8936177e
    "replace_e61834a7": {
        "message": "Zastąp"
    },
    "replies_4a8577c8": {
        "message": "Odpowiedzi"
    },
    "reset_95a81614": {
        "message": "Resetuj"
    },
    "resize_ec83d538": {
        "message": "Zmień rozmiar"
    },
    "restore_auto_save_deccd84b": {
        "message": "Przywrócić automatycznie zapisaną zawartość?"
    },
    "reverse_turnstile_does_not_yield_7558be06": {
        "message": "Kołowrót zwrotny (nie spełnia)"
    },
    "rho_a0244a36": {
        "message": "Rho"
    },
    "rho_variant_415245cd": {
        "message": "Rho (wariant)"
    },
    "rich_content_editor_2708ef21": {
        "message": "Edytor wzbogaconej zawartości"
    },
    "rich_text_area_press_oskey_f8_for_rich_content_edi_c2f651d": {
        "message": "Obszar tekstu sformatowanego Naciśnij { OSKey }+F8, aby wyświetlić skróty edytora tekstu sformatowanego."
    },
<<<<<<< HEAD
=======
    "right_71ffdc4d": {
        "message": "Prawa"
    },
    "right_align_39e7a32a": {
        "message": "Wyrównaj do prawej"
    },
>>>>>>> 8936177e
    "right_angle_bracket_d704e2d6": {
        "message": "Prawy nawias ostrokątny"
    },
    "right_arrow_35e0eddf": {
        "message": "Strzałka w prawo"
    },
    "right_arrow_with_hook_29d92d31": {
        "message": "Strzałka w prawo zawinięta"
    },
    "right_ceiling_839dc744": {
        "message": "Prawy sufit"
    },
    "right_curly_brace_5159d5cd": {
        "message": "Prawa klamra okrągła"
    },
    "right_downward_harpoon_arrow_d71b114f": {
        "message": "Strzała harpuna w prawo w dół"
    },
    "right_floor_5392d5cf": {
        "message": "Prawa podłoga"
    },
    "right_to_left_9cfb092a": {
        "message": "Prawa-lewa"
    },
    "right_upward_harpoon_arrow_f5a34c73": {
        "message": "Strzała harpuna w prawo do góry"
    },
    "rightward_arrow_32932107": {
        "message": "Strzałka skierowana w prawo"
    },
    "rightward_pointing_triangle_60330f5c": {
        "message": "Trójkąt skierowany w prawo"
    },
    "romanian_13670c1e": {
        "message": "Rumuński"
    },
    "rotate_image_90_degrees_2ab77c05": {
        "message": "Obróć obraz -90 stopni"
    },
    "rotate_image_90_degrees_6c92cd42": {
        "message": "Obróć obraz 90 stopni"
    },
    "rotation_9699c538": {
        "message": "Obrót"
    },
    "row_fc0944a7": {
        "message": "Wiersz"
    },
    "row_group_979f5528": {
        "message": "Grupa wierszy"
    },
    "russian_1e3e197": {
        "message": "Rosyjski"
    },
    "sadly_the_pretty_html_editor_is_not_keyboard_acces_50da7665": {
        "message": "Niestety ulepszony edytor HTML nie jest dostępny z poziomu klawiatury. Tutaj możesz uzyskać dostęp do edytor HTML bez formatowania."
    },
    "save_11a80ec3": {
        "message": "Zapisz"
    },
    "save_copy_ca63944e": {
        "message": "Zapisz kopię"
    },
    "save_media_cb9e786e": {
        "message": "Zapisz multimedia"
    },
    "saved_icon_maker_icons_df86e2a1": {
        "message": "Zapisane ikony Icon Maker"
    },
    "schedule_preview_3bcda153": {
        "message": "Zaplanuj podgląd"
    },
    "science_8d92214a": {
        "message": "Przyroda / Biologia"
    },
    "screen_readers_cannot_determine_what_is_displayed__6a5842ab": {
        "message": "Czytniki ekranu nie mogą określić, co jest wyświetlone na obrazie bez alternatywnego tekstu, a nazwy plików są często pozbawionymi znaczenia ciągami cyfr i liter, które nie opisują kontekstu."
    },
    "screen_readers_cannot_determine_what_is_displayed__6f1ea667": {
        "message": "Czytniki ekranu nie mogą określić, co jest wyświetlone na obrazie bez alternatywnego tekstu, który opisywałby zawartość i znaczenie obrazu. Tekst alternatywny powinien być prosty i zwięzły."
    },
    "screen_readers_cannot_determine_what_is_displayed__a57e6723": {
        "message": "Czytniki ekranu nie mogą określić, co jest wyświetlone na obrazie bez alternatywnego tekstu, który opisywałby zawartość i znaczenie obrazu."
    },
    "screen_readers_cannot_interpret_tables_without_the_bd861652": {
        "message": "Czytniki ekranu nie mogą interpretować tabel bez odpowiedniej struktury. Nagłówki tabel zapewniają wskazówki i wskazują na zakres zawartości."
    },
    "screen_readers_cannot_interpret_tables_without_the_e62912d5": {
        "message": "Czytniki ekranu nie mogą interpretować tabel bez odpowiedniej struktury. Napisy w tabelach opisują kontekst i ogólne przesłanie tabeli."
    },
    "screen_readers_cannot_interpret_tables_without_the_f0bdec0f": {
        "message": "Czytniki ekranu nie mogą interpretować tabel bez odpowiedniej struktury. Nagłówki tabeli zapewniają wskazówki i streszczenie zawartości."
    },
    "script_l_42a7b254": {
        "message": "L ręczne"
    },
    "scroll_up_to_see_your_history_19b14cad": {
        "message": "Przewiń w górę, aby wyświetlić historię!"
    },
    "scrolls_up_to_the_previous_item_with_new_activity_99717459": {
        "message": "Przewija w górę do poprzedniego elementu z nową aktywnością."
    },
    "search_280d00bd": {
        "message": "Wyszukaj"
    },
    "select_audio_source_21043cd5": {
        "message": "Wybierz źródło audio"
    },
    "select_crop_shape_d441feeb": {
        "message": "Wybierz przycięty fragment"
    },
    "select_language_7c93a900": {
        "message": "Wybierz język"
    },
    "select_video_source_1b5c9dbe": {
        "message": "Wybierz źródło wideo"
    },
    "selected_linkfilename_c093b1f2": {
        "message": "Wybrano { linkFileName }"
    },
    "selection_b52c4c5e": {
        "message": "Wybór"
    },
    "serbian_7187f1f2": {
        "message": "Serbski"
    },
    "set_header_scope_8c548f40": {
        "message": "Ustaw zakres nagłówka"
    },
    "set_minus_b46e9b88": {
        "message": "Różnica zbiorów"
    },
    "set_table_header_cfab13a0": {
        "message": "Ustaw nagłówek tabeli"
    },
    "sharp_music_ab956814": {
        "message": "Krzyżyk (muzyka)"
    },
    "shift_arrows_4d5785fe": {
        "message": "SHIFT+klawisze strzałek"
    },
    "shift_o_to_open_the_pretty_html_editor_55ff5a31": {
        "message": "Naciśnij Shift-O, aby otworzyć ulepszony edytor HTML."
    },
    "shortcut_911d6255": {
        "message": "Skrót"
    },
    "show_all_ae37d610": {
        "message": "Pokaż wszystko"
    },
    "show_audio_options_b489926b": {
        "message": "Pokaż opcje audio"
    },
    "show_image_options_1e2ecc6b": {
        "message": "Pokaż opcje obrazów"
    },
    "show_link_options_545338fd": {
        "message": "Pokaż opcje łącza"
    },
    "show_my_grades_ebd08684": {
        "message": "Pokaż moje oceny"
    },
<<<<<<< HEAD
=======
    "show_studio_media_options_a0c748c6": {
        "message": "Pokaż opcje multimediów Studio"
    },
    "show_video_options_6ed3721a": {
        "message": "Pokaż opcje wideo"
    },
>>>>>>> 8936177e
    "sighted_users_browse_web_pages_quickly_looking_for_1d4db0c1": {
        "message": "Użytkownicy z dobrym wzrokiem szybciej przeglądają strony internetowe, odszukując duże lub zapisane pogrubioną czcionką nagłówki. Użytkownicy czytników ekranu polegają na nagłówkach dla zrozumienia kontekstu. Nagłówki muszą wykorzystywać odpowiednią strukturę."
    },
    "sighted_users_browse_web_pages_quickly_looking_for_ade806f5": {
        "message": "Użytkownicy z dobrym wzrokiem szybciej przeglądają strony internetowe, odszukując duże lub zapisane pogrubioną czcionką nagłówki. Użytkownicy czytników ekranu polegają na nagłówkach dla zrozumienia kontekstu. Nagłówki w prawidłowej strukturze muszą być zwięzłe."
    },
    "sigma_5c35e553": {
        "message": "Sigma"
    },
    "sigma_variant_8155625": {
        "message": "Sigma (wariant)"
    },
    "single_color_image_4e5d4dbc": {
        "message": "Obraz jednokolorowy"
    },
    "single_color_image_color_95fa9a87": {
        "message": "Kolor obrazu jednokolorowego"
    },
    "size_b30e1077": {
        "message": "Rozmiar"
    },
    "size_of_caption_file_is_greater_than_the_maximum_m_bff5f86e": {
        "message": "Rozmiar pliku z napisami przekracza maksymalną dozwoloną wartość { max } kb."
    },
    "slovak_69f48e1b": {
        "message": "Słowacki"
    },
    "slovenian_30ae5208": {
        "message": "Słoweński"
    },
    "small_b070434a": {
        "message": "Mały"
    },
    "social_studies_13fa30c7": {
        "message": "Nauki społeczne"
    },
    "solid_circle_9f061dfc": {
        "message": "Pełny okrąg"
    },
    "something_went_wrong_89195131": {
        "message": "Coś poszło nie tak."
    },
    "something_went_wrong_accessing_your_webcam_6643b87e": {
        "message": "Wystąpił problem z dostępem do kamery sieciowej."
    },
    "something_went_wrong_and_i_don_t_know_what_to_show_e0c54ec8": {
        "message": "Wystąpił błąd i nie wiadomo, co wyświetlić."
    },
    "something_went_wrong_check_your_connection_reload__c7868286": {
        "message": "Coś poszło nie tak. Sprawdź połączenie, odśwież stronę i spróbuj ponownie."
    },
    "something_went_wrong_d238c551": {
        "message": "Coś poszło nie tak"
    },
    "something_went_wrong_while_sharing_your_screen_8de579e5": {
        "message": "Wystąpił błąd podczas udostępniania ekranu."
    },
    "sorry_we_don_t_support_multiple_files_fb9478b0": {
        "message": "Niestety, ta funkcja nie obsługuje wielu plików."
    },
    "sort_by_e75f9e3e": {
        "message": "Sortuj wg"
    },
    "spades_suit_b37020c2": {
        "message": "Piki (kolor)"
    },
    "spanish_de9de5d6": {
        "message": "Hiszpański"
    },
    "square_511eb3b3": {
        "message": "Kwadrat"
    },
    "square_cap_9ec88646": {
        "message": "Kwadratowa czapka"
    },
    "square_cup_b0665113": {
        "message": "Kwadratowy kubek"
    },
    "square_root_e8bcbc60": {
        "message": "Pierwiastek kwadratowy"
    },
    "square_root_symbol_d0898a53": {
        "message": "Pierwiastek kwadratowy - symbol"
    },
    "square_subset_17be67cb": {
        "message": "Podzbiór kwadratowy"
    },
    "square_subset_strict_7044e84f": {
        "message": "Podzbiór kwadratowy (ścisły)"
    },
    "square_superset_3be8dae1": {
        "message": "Nadzbiór kwadratowy"
    },
    "square_superset_strict_fa4262e4": {
        "message": "Nadzbiór kwadratowy (ścisły)"
    },
    "square_unordered_list_b15ce93b": {
        "message": "prostokątna nieuporządkowana lista"
    },
    "star_8d156e09": {
        "message": "Gwiazdka"
    },
    "start_over_f7552aa9": {
        "message": "Rozpocznij ponownie"
    },
    "start_recording_9a65141a": {
        "message": "Rozpocznij nagrywanie"
    },
    "startdate_to_enddate_d245175b": {
        "message": "{ startDate } do { endDate }"
    },
    "startdatetime_enddatetime_20abc10e": {
        "message": "{ startDateTime } - { endDateTime }"
    },
    "startdatetime_endtime_49741bbe": {
        "message": "{ startDateTime } - { endTime }"
    },
    "starttime_to_endtime_d7cc249d": {
        "message": "{ startTime } do { endTime }"
    },
    "steel_blue_14296f08": {
        "message": "Stalowy niebieski"
    },
    "student_to_do_c018c835": {
        "message": "Lista zadań uczestnika"
    },
    "studio_media_options_ee504361": {
        "message": "Opcje multimediów Studio"
    },
    "styles_2aa721ef": {
        "message": "Style"
    },
    "submit_a3cc6859": {
        "message": "Prześlij"
    },
    "submitted_318fad53": {
        "message": "Przesłano"
    },
    "subscript_59744f96": {
        "message": "Indeks dolny"
    },
    "subset_19c1a92f": {
        "message": "Podzbiór"
    },
    "subset_strict_8d8948d6": {
        "message": "Podzbiór (ścisły)"
    },
    "succeeds_9cc31be9": {
        "message": "Następuje po"
    },
    "succeeds_equal_158e8c3a": {
        "message": "Następuje po lub równa się"
    },
    "success_to_do_created_e34ed395": {
        "message": "Zakończono powodzeniem: Utworzono zadanie"
    },
    "sum_b0842d31": {
        "message": "Suma"
    },
    "superscript_8cb349a2": {
        "message": "Indeks górny"
    },
    "superscript_and_subscript_37f94a50": {
        "message": "Indeks górny i dolny"
    },
    "superset_c4db8a7a": {
        "message": "Nadzbiór"
    },
    "superset_strict_c77dd6d2": {
        "message": "Nadzbiór (ścisły)"
    },
    "supported_file_types_srt_or_webvtt_7d827ed": {
        "message": "Obsługiwane typy plików: SRT lub WebVTT"
    },
    "swahili_5caeb4ba": {
        "message": "Suahili"
    },
    "swedish_59a593ca": {
        "message": "Szwedzki"
    },
    "switch_to_pretty_html_editor_a3cee15f": {
        "message": "Przełącz na edytor przetworzonego HTML"
    },
    "switch_to_raw_html_editor_f970ae1a": {
        "message": "Przełącz na edytor nieprzetworzonego HTML"
    },
    "switch_to_the_html_editor_146dfffd": {
        "message": "Przełącz się do edytora html"
    },
    "switch_to_the_rich_text_editor_63c1ecf6": {
        "message": "Przełącz na edytor tekstu sformatowanego"
    },
    "syllabus_f191f65b": {
        "message": "Program"
    },
    "system_audio_allowed_b2508f8c": {
        "message": "Zezwolono na dźwięk systemu"
    },
    "system_audio_disabled_c177bd13": {
        "message": "Wyłączono dźwięk systemu"
    },
    "tab_arrows_4cf5abfc": {
        "message": "TAB/klawisze strzałek"
    },
    "table_header_starting_with_start_ffcabba6": {
        "message": "Nagłówek tabeli rozpoczynający się od { start }"
    },
    "table_starting_with_start_e7232848": {
        "message": "Tabela rozpoczynająca się od { start }"
    },
    "tables_headers_should_specify_scope_5abf3a8e": {
        "message": "Nagłówki tabeli powinny określać zakres."
    },
    "tables_should_include_a_caption_describing_the_con_e91e78fc": {
        "message": "Tabele powinny obejmować opis zawartości tabeli."
    },
    "tables_should_include_at_least_one_header_48779eac": {
        "message": "Tabele powinny zawierać co najmniej jeden nagłówek."
    },
    "tagalog_74906db7": {
        "message": "Tagalog"
    },
    "task_16b0ef38": {
        "message": "Zadanie"
    },
    "tau_880974b7": {
        "message": "Tau"
    },
    "teal_f729a294": {
        "message": "Morski"
    },
    "text_7f4593da": {
        "message": "Tekst"
    },
    "text_background_color_16e61c3f": {
        "message": "Kolor tła tekstu"
    },
    "text_color_acf75eb6": {
        "message": "Kolor tekstu"
    },
    "text_is_difficult_to_read_without_sufficient_contr_69e62bd6": {
        "message": "Tekst jest trudny do czytania bez wystarczającego kontrastu między tekstem i tłem, szczególnie w przypadku osób ze słabym wzrokiem."
    },
    "text_larger_than_18pt_or_bold_14pt_should_display__5c364db6": {
        "message": "Tekst o czcionce powyżej 18 pt (lub pogrubionej 14 pt) powinien korzystać ze współczynnika kontrastu co najmniej 3:1."
    },
    "text_optional_384f94f7": {
        "message": "Tekst (opcjonalny)"
    },
    "text_position_8df8c162": {
        "message": "Położenie tekstu"
    },
    "text_size_887c2f6": {
        "message": "Rozmiar tekstu"
    },
    "text_smaller_than_18pt_or_bold_14pt_should_display_aaffb22b": {
        "message": "Tekst o czcionce poniżej 18 pt (lub pogrubionej 14 pt) powinien korzystać ze współczynnika kontrastu co najmniej 4,5:1."
    },
    "thai_8f9bc548": {
        "message": "Tajski"
    },
    "the_best_assignment_15e98be1": {
        "message": "Najlepsze zadanie"
    },
    "the_date_and_time_this_to_do_is_due_74c823d4": {
        "message": "Minęły już termin i godzina na wykonanie tego zadania"
    },
    "the_document_preview_is_currently_being_processed__7d9ea135": {
        "message": "Podgląd dokumentu jest teraz przetwarzany. Spróbuj ponownie później."
    },
    "the_first_heading_on_a_page_should_be_an_h2_859089f2": {
        "message": "Pierwszym nagłówkiem na stronie powinien być H2."
    },
<<<<<<< HEAD
=======
    "the_following_content_is_partner_provided_ed1da756": {
        "message": "Następującą zawartość dostarcza partner"
    },
>>>>>>> 8936177e
    "the_material_is_in_the_public_domain_279c39a3": {
        "message": "Materiał znajduje się w domenie publicznej"
    },
    "the_material_is_licensed_under_creative_commons_3242cb5e": {
        "message": "Materiał jest objęty licencją Creative Commons"
    },
    "the_material_is_subject_to_an_exception_e_g_fair_u_a39c8ca2": {
        "message": "Materiały są objęte wyjątkowymi zasadami, np. zasadami dozwolonego użytku, prawa do cytowania lub innymi obowiązującymi przepisami prawa autorskiego"
    },
    "the_preceding_content_is_partner_provided_d753928c": {
        "message": "Poprzednią zawartość dostarcza partner"
    },
    "the_pretty_html_editor_is_not_keyboard_accessible__d6d5d2b": {
        "message": "Ulepszony edytor HTML nie jest dostępny z poziomu klawiatury. Naciśnij Shift O, aby otworzyć edytor html bez formatowania."
    },
    "the_selected_file_exceeds_the_maxsize_byte_limit_f7e8c771": {
        "message": "Rozmiar wybranego pliku przekracza limit { maxSize } bajtów"
    },
    "there_are_no_points_associated_with_this_item_449c712a": {
        "message": "Brak punktów powiązanych z tym elementem."
    },
    "there_is_nothing_planned_for_today_e09bfc8c": {
        "message": "Nie ma planów na dzisiaj."
    },
    "therefore_d860e024": {
        "message": "Dlatego"
    },
    "theta_ce2d2350": {
        "message": "Theta"
    },
    "theta_variant_fff6da6f": {
        "message": "Theta (wariant)"
    },
    "thick_downward_arrow_b85add4c": {
        "message": "Strzałka w dół pogrubiona"
    },
    "thick_left_arrow_d5f3e925": {
        "message": "Strzałka w lewo pogrubiona"
    },
    "thick_leftward_arrow_6ab89880": {
        "message": "Strzałka w kierunku lewym"
    },
    "thick_right_arrow_3ed5e8f7": {
        "message": "Strzałka w prawo pogrubiona"
    },
    "thick_rightward_arrow_a2e1839e": {
        "message": "Strzałka w kierunku prawym pogrubiona"
    },
    "thick_upward_arrow_acd20328": {
        "message": "Strzałka w kierunku górnym pogrubiona"
    },
    "this_document_cannot_be_displayed_within_canvas_7aba77be": {
        "message": "Nie można wyświetlić tego dokumentu w systemie Canvas."
    },
    "this_equation_cannot_be_rendered_in_basic_view_9b6c07ae": {
        "message": "Nie można odtworzyć równania w widoku podstawowym."
    },
    "this_image_is_currently_unavailable_25c68857": {
        "message": "Obecnie ten obraz jest niedostępny"
    },
    "though_your_video_will_have_the_correct_title_in_t_90e427f3": {
        "message": "Chociaż nagranie wideo będzie mieć prawidłowy tytuł w przeglądarce, nie udało się go zaktualizować w bazie danych."
    },
    "time_2b5aac58": {
        "message": "Czas"
    },
    "timebar_a4d18443": {
        "message": "Oś czasu"
    },
    "title_ee03d132": {
        "message": "Tytuł"
    },
    "title_is_required_6ddcab69": {
        "message": "Wymagany jest tytuł"
    },
    "to_be_posted_when_d24bf7dc": {
        "message": "Do opublikowania: { when }"
    },
    "to_do_1d554f36": {
        "message": "Lista zadań"
    },
    "to_do_date_4b211ad0": {
        "message": "Lista zadań: { date }"
    },
    "to_do_items_loading_d1cdfcd5": {
        "message": "Wczytywanie listy zadań"
    },
    "to_do_when_2783d78f": {
        "message": "Lista zadań: { when }"
    },
    "today_76e10f9c": {
        "message": "Dzisiaj"
    },
    "today_at_date_8ac30d6": {
        "message": "Dziś o godz. { date }"
    },
    "toggle_summary_group_413df9ac": {
        "message": "Przełącz grupę { summary }"
    },
    "toggle_tooltip_d3b7cb86": {
        "message": "Etykieta przełącznika"
    },
    "tomorrow_9a6c9a00": {
        "message": "Jutro"
    },
    "tomorrow_at_date_b53f2cf1": {
        "message": "Jutro o godz. { date }"
    },
    "tools_2fcf772e": {
        "message": "Narzędzia"
    },
    "top_66e0adb6": {
        "message": "Góra"
    },
    "tray_839df38a": {
        "message": "Zasobnik"
    },
    "triangle_6072304e": {
        "message": "Trójkąt"
    },
    "turkish_5b69578b": {
        "message": "Turecki"
    },
    "turnstile_yields_f9e76df1": {
        "message": "Kołowrót (spełnia)"
    },
    "type_control_f9_to_access_image_options_text_a47e319f": {
        "message": "Wpisz Control F9, aby uzyskać dostęp do opcji obrazu. { text }"
    },
    "type_control_f9_to_access_link_options_text_4ead9682": {
        "message": "Wpisz Control F9, aby uzyskać dostęp do opcji łącza. { text }"
    },
    "type_control_f9_to_access_table_options_text_92141329": {
        "message": "Wpisz Control F9, aby uzyskać dostęp do opcji tabeli. { text }"
    },
    "ukrainian_945b00b7": {
        "message": "Ukraiński"
    },
    "unable_to_determine_resource_selection_url_7867e060": {
        "message": "Nie udało się określić adresu URL wyboru zasobów"
    },
    "unable_to_mark_as_complete_8141856d": {
        "message": "Nie można oznaczyć jako ukończone."
    },
    "union_e6b57a53": {
        "message": "Suma zbiorów"
    },
    "unpublished_dfd8801": {
        "message": "nieopublikowane"
    },
    "untitled_16aa4f2b": {
        "message": "Bez tytułu"
    },
    "untitled_efdc2d7d": {
        "message": "bez tytułu"
    },
    "up_and_left_diagonal_arrow_e4a74a23": {
        "message": "Strzałka po przekątnej do góry i w lewo"
    },
    "up_and_right_diagonal_arrow_935b902e": {
        "message": "Strzałka po przekątnej do góry i w prawo"
    },
    "up_c553575d": {
        "message": "Do góry"
    },
    "upload_document_253f0478": {
        "message": "Prześlij dokument"
    },
    "upload_file_fd2361b8": {
        "message": "Prześlij plik"
    },
    "upload_image_6120b609": {
        "message": "Prześlij obraz"
    },
    "upload_media_ce31135a": {
        "message": "Przekaż pliki multimedialne"
    },
    "upload_record_media_e4207d72": {
        "message": "Przekaż/zapisz pliki multimedialne"
    },
    "uploading_19e8a4e7": {
        "message": "Przekazywanie"
    },
    "uppercase_alphabetic_ordered_list_3f5aa6b2": {
        "message": "uporządkowana lista alfabetyczna, duże litery"
    },
    "uppercase_delta_d4f4bc41": {
        "message": "Duża delta"
    },
    "uppercase_gamma_86f492e9": {
        "message": "Duża gamma"
    },
    "uppercase_lambda_c78d8ed4": {
        "message": "Duża lambda"
    },
    "uppercase_omega_8aedfa2": {
        "message": "Duża omega"
    },
    "uppercase_phi_caa36724": {
        "message": "Duże fi"
    },
    "uppercase_pi_fcc70f5e": {
        "message": "Duże pi"
    },
    "uppercase_psi_6395acbe": {
        "message": "Duże psi"
    },
    "uppercase_roman_numeral_ordered_list_853f292b": {
        "message": "uporządkowania lista numeryczna, duże cyfry rzymskie"
    },
    "uppercase_sigma_dbb70e92": {
        "message": "Duża sigma"
    },
    "uppercase_theta_49afc891": {
        "message": "Duża theta "
    },
    "uppercase_upsilon_8c1e623e": {
        "message": "Duży ipsylon"
    },
    "uppercase_xi_341e8556": {
        "message": "Duże ksi"
    },
    "upsilon_33651634": {
        "message": "Ipsylon"
    },
    "upward_and_downward_pointing_arrow_fa90a918": {
        "message": "Strzałka skierowana do góry i w dół"
    },
    "upward_and_downward_pointing_arrow_thick_d420fdef": {
        "message": "Strzałka skierowana do góry i w dół (pogrubiona)"
    },
    "upward_arrow_9992cb2d": {
        "message": "Strzałka skierowana do góry"
    },
    "upward_pointing_triangle_d078d7cb": {
        "message": "Trójkąt skierowany do góry"
    },
    "url_22a5f3b8": {
        "message": "URL"
    },
    "usage_right_ff96f3e2": {
        "message": "Prawo użytkowania:"
    },
    "usage_rights_required_5fe4dd68": {
        "message": "Prawo użytkowania (wymagane)"
    },
    "use_arrow_keys_to_navigate_options_2021cc50": {
        "message": "Użyj klawiszy strzałek do nawigowania po opcjach."
    },
    "use_arrow_keys_to_select_a_shape_c8eb57ed": {
        "message": "Użyj klawiszy strzałek, aby wybrać kształt."
    },
    "use_arrow_keys_to_select_a_size_699a19f4": {
        "message": "Użyj klawiszy strzałek, aby wybrać rozmiar."
    },
    "use_arrow_keys_to_select_a_text_position_72f9137c": {
        "message": "Użyj klawiszy strzałek, aby wybrać położenie tekstu."
    },
    "use_arrow_keys_to_select_a_text_size_65e89336": {
        "message": "Użyj klawiszy strzałek, aby wybrać rozmiar tekstu."
    },
    "use_arrow_keys_to_select_an_outline_size_e009d6b0": {
        "message": "Użyj klawiszy strzałek, aby wybrać rozmiar obramowania."
    },
    "used_by_screen_readers_to_describe_the_content_of__4f14b4e4": {
        "message": "Używane przez czytniki ekranu do opisania zawartości { TYPE }"
    },
    "used_by_screen_readers_to_describe_the_content_of__b1e76d9e": {
        "message": "Używane przez czytniki ekranu do opisania zawartości obrazu"
    },
    "used_by_screen_readers_to_describe_the_video_37ebad25": {
        "message": "Używane przez czytniki ekranu do opisania zawartości wideo"
    },
    "user_documents_c206e61f": {
        "message": "Dokumenty użytkownika"
    },
    "user_files_78e21703": {
        "message": "Pliki użytkownika"
    },
    "user_images_b6490852": {
        "message": "Zdjęcia użytkownika"
    },
    "user_media_14fbf656": {
        "message": "Multimedia użytkownika"
    },
    "vector_notation_cf6086ab": {
        "message": "Wektor (notacja)"
    },
    "vertical_bar_set_builder_notation_4300495f": {
        "message": "Kreska pionowa (notacja budująca zbiory)"
    },
    "vertical_dots_bfb21f14": {
        "message": "Kropki pionowo"
    },
    "video_options_24ef6e5d": {
        "message": "Opcje wideo"
    },
    "video_options_tray_3b9809a5": {
        "message": "Panel opcji wideo"
    },
    "video_player_b371005": {
        "message": "Odtwarzacz wideo"
    },
    "video_player_for_9e7d373b": {
        "message": "Odtwarzacz wideo dla "
    },
    "video_player_for_title_ffd9fbc4": {
        "message": "Odtwarzacz wideo dla { title }"
    },
    "vietnamese_e7a76583": {
        "message": "Wietnamski"
    },
    "view_all_e13bf0a6": {
        "message": "Wyświetl wszystkie"
    },
    "view_ba339f93": {
        "message": "Wyświetl"
    },
    "view_description_30446afc": {
        "message": "Wyświetl opis"
    },
    "view_keyboard_shortcuts_34d1be0b": {
        "message": "Wyświetl skróty klawiszowe"
    },
    "view_next_week_7f61f755": {
        "message": "Wyświetl kolejny tydzień"
    },
    "view_previous_week_6f83849f": {
        "message": "Wyświetl poprzedni tydzień"
    },
    "view_title_description_67940918": {
        "message": "Wyświetl opis { title }"
    },
    "view_word_and_character_counts_a743dd0c": {
        "message": "Wyświetl liczbę słów i znaków"
    },
    "we_couldn_t_detect_a_working_microphone_connected__ceb71c40": {
        "message": "Nie udało się wykryć działającego mikrofonu podłączonego do urządzenia."
    },
    "we_couldn_t_detect_a_working_webcam_connected_to_y_6715cc4": {
        "message": "Nie udało się wykryć działającej kamery podłączonej do urządzenia."
    },
    "we_couldn_t_detect_a_working_webcam_or_microphone__263b6674": {
        "message": "Nie udało się wykryć działającej kamery ani mikrofonu podłączonych do urządzenia."
    },
    "webcam_disabled_30c66986": {
        "message": "Wyłączono kamerę internetową"
    },
    "webcam_fe91b20f": {
        "message": "Kamera sieciowa"
    },
    "webpages_should_only_have_a_single_h1_which_is_aut_dc99189e": {
        "message": "Strony internetowe powinny mieć tylko jeden nagłówek H1, który jest automatycznie używany przez tytuł strony. Pierwszym nagłówkiem zawartości powinien być H2."
    },
    "weekly_schedule_navigation_6b042645": {
        "message": "Nawigacja po harmonogramie tygodnia"
    },
    "welsh_42ab94b1": {
        "message": "Walijski"
    },
    "when_markup_is_used_that_visually_formats_items_as_f941fc1b": {
        "message": "Gdy używane jest oznaczenie, które wizualnie formatuje elementy jako listę, ale nie wskazuje na relacje w liście, użytkownicy mogą mieć problem z nawigowaniem po informacjach."
    },
    "white_87fa64fd": {
        "message": "Biały"
    },
    "why_523b3d8c": {
        "message": "Dlaczego"
    },
    "width_492fec76": {
        "message": "Szerokość"
    },
    "width_and_height_must_be_numbers_110ab2e3": {
        "message": "Szerokość i wysokość muszą być liczbami"
    },
    "width_x_height_px_ff3ccb93": {
        "message": "{ width } x { height }px"
    },
    "wiki_home_9cd54d0": {
        "message": "Wiki — Strona główna"
    },
    "word_count_c77fe3a6": {
        "message": "Liczba słów"
    },
    "words_b448b7d5": {
        "message": "Słowa"
    },
    "wreath_product_200b38ef": {
        "message": "Produkt splotowy"
    },
    "xi_149681d0": {
        "message": "Ksi"
    },
    "yes_dde87d5": {
        "message": "Tak"
    },
    "yesterday_at_date_1aa6d18e": {
        "message": "Wczoraj o godz. { date }"
    },
    "yesterday_c6bd6abf": {
        "message": "Wczoraj"
    },
    "yiddish_f96986df": {
        "message": "Jidysz"
    },
    "you_have_media_feedback_f5f9aba8": {
        "message": "Masz informacje zwrotne dotyczące multimediów."
    },
    "you_have_unsaved_changes_in_the_icon_maker_tray_do_e8cf5f1b": {
        "message": "Masz niezapisane zmiany w panelu Icon Maker. Czy chcesz kontynuować bez zapisywania tych zmian?"
    },
    "you_may_need_to_adjust_additional_headings_to_main_975f0eee": {
        "message": "Może być konieczne dostosowanie dodatkowych nagłówków w celu zachowania hierarchii elementów na stronie."
    },
    "you_may_not_upload_an_empty_file_11c31eb2": {
        "message": "Nie można przesłać pustego pliku."
    },
    "you_must_provide_a_date_and_time_a86839d2": {
        "message": "Wymagane są data i godzina."
    },
    "you_ve_scrolled_back_to_your_very_first_to_do_29374681": {
        "message": "Przewinięto do pierwszej listy zadań!"
    },
    "your_image_has_been_compressed_for_icon_maker_imag_2e45cd91": {
        "message": "Obraz został skompresowany dla programu Icon Maker. Obrazy mniejsze niż { size } kB nie zostaną skompresowane."
    },
    "your_microphone_is_blocked_in_the_browser_settings_42af0ddc": {
        "message": "Mikrofon został zablokowany w ustawieniach przeglądarki."
    },
    "your_webcam_and_microphone_are_blocked_in_the_brow_73357dc6": {
        "message": "Mikrofon i kamera zostały zablokowane w ustawieniach przeglądarki."
    },
    "your_webcam_is_blocked_in_the_browser_settings_7f638128": {
        "message": "Kamera została zablokowana w ustawieniach przeglądarki."
    },
    "your_webcam_may_already_be_in_use_6cd64c25": {
        "message": "Kamera sieciowa może być już w użyciu."
    },
    "zeta_5ef24f0e": {
        "message": "Zeta"
    },
    "zoom_f3e54d69": {
        "message": "Zoom"
    },
    "zoom_in_image_bb97d4f": {
        "message": "Przybliż obraz"
    },
    "zoom_out_image_d0a0a2ec": {
        "message": "Oddal obraz"
    }
}<|MERGE_RESOLUTION|>--- conflicted
+++ resolved
@@ -311,8 +311,6 @@
     "change_text_color_1aecb912": {
         "message": "Zmień kolor tekstu"
     },
-<<<<<<< HEAD
-=======
     "changes_you_made_may_not_be_saved_4e8db973": {
         "message": "Zmiany mogą nie zostać zapisane."
     },
@@ -322,7 +320,6 @@
     "characters_no_spaces_485e5367": {
         "message": "Znaki (bez spacji)"
     },
->>>>>>> 8936177e
     "check_accessibility_3c78211c": {
         "message": "Sprawdź dostępność"
     },
@@ -1400,15 +1397,12 @@
     "leave_as_is_4facfe55": {
         "message": "Pozostaw jako"
     },
-<<<<<<< HEAD
-=======
     "left_3ea9d375": {
         "message": "Lewa"
     },
     "left_align_43d95491": {
         "message": "Wyrównaj do lewej"
     },
->>>>>>> 8936177e
     "left_angle_bracket_c87a6d07": {
         "message": "Lewy nawias ostrokątny"
     },
@@ -2063,12 +2057,9 @@
     "remove_heading_style_5fdc8855": {
         "message": "Usuń styl nagłówka"
     },
-<<<<<<< HEAD
-=======
     "remove_link_d1f2f4d0": {
         "message": "Usuń łącze"
     },
->>>>>>> 8936177e
     "replace_e61834a7": {
         "message": "Zastąp"
     },
@@ -2099,15 +2090,12 @@
     "rich_text_area_press_oskey_f8_for_rich_content_edi_c2f651d": {
         "message": "Obszar tekstu sformatowanego Naciśnij { OSKey }+F8, aby wyświetlić skróty edytora tekstu sformatowanego."
     },
-<<<<<<< HEAD
-=======
     "right_71ffdc4d": {
         "message": "Prawa"
     },
     "right_align_39e7a32a": {
         "message": "Wyrównaj do prawej"
     },
->>>>>>> 8936177e
     "right_angle_bracket_d704e2d6": {
         "message": "Prawy nawias ostrokątny"
     },
@@ -2270,15 +2258,12 @@
     "show_my_grades_ebd08684": {
         "message": "Pokaż moje oceny"
     },
-<<<<<<< HEAD
-=======
     "show_studio_media_options_a0c748c6": {
         "message": "Pokaż opcje multimediów Studio"
     },
     "show_video_options_6ed3721a": {
         "message": "Pokaż opcje wideo"
     },
->>>>>>> 8936177e
     "sighted_users_browse_web_pages_quickly_looking_for_1d4db0c1": {
         "message": "Użytkownicy z dobrym wzrokiem szybciej przeglądają strony internetowe, odszukując duże lub zapisane pogrubioną czcionką nagłówki. Użytkownicy czytników ekranu polegają na nagłówkach dla zrozumienia kontekstu. Nagłówki muszą wykorzystywać odpowiednią strukturę."
     },
@@ -2552,12 +2537,9 @@
     "the_first_heading_on_a_page_should_be_an_h2_859089f2": {
         "message": "Pierwszym nagłówkiem na stronie powinien być H2."
     },
-<<<<<<< HEAD
-=======
     "the_following_content_is_partner_provided_ed1da756": {
         "message": "Następującą zawartość dostarcza partner"
     },
->>>>>>> 8936177e
     "the_material_is_in_the_public_domain_279c39a3": {
         "message": "Materiał znajduje się w domenie publicznej"
     },
