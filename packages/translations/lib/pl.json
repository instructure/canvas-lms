{
    "a_great_discussion_6526a6d9": {
        "message": "Bardzo udana dyskusja"
    },
    "a_wonderful_assignment_d3139d9b": {
        "message": "Wspaniałe zadanie"
    },
    "access_the_pretty_html_editor_37168efe": {
        "message": "Uzyskaj dostęp do ulepszonego edytora HTML"
    },
    "accessibility_checker_b3af1f6c": {
        "message": "Kontrola dostępności"
    },
    "add_8523c19b": {
        "message": "Dodaj"
    },
    "add_another_f4e50d57": {
        "message": "Dodaj kolejne"
    },
    "add_cc_subtitles_55f0394e": {
        "message": "Dodaj CC/napisy"
    },
    "add_image_60b2de07": {
        "message": "Dodaj zdjęcie"
    },
    "add_to_do_7537af64": {
        "message": "Dodaj listę zadań"
    },
    "add_to_do_7def3c37": {
        "message": "Dodaj do listy zadań"
    },
    "address_3159962f": {
        "message": "Adres:"
    },
    "aleph_f4ffd155": {
        "message": "Alef"
    },
    "align_11050992": {
        "message": "Dostosuj"
    },
    "alignment_and_lists_5cebcb69": {
        "message": "Wyrównanie i listy"
    },
    "all_4321c3a1": {
        "message": "Wszystkie"
    },
    "all_apps_a50dea49": {
        "message": "Wszystkie aplikacje"
    },
    "all_day_fb42c4fc": {
        "message": "Cały dzień"
    },
    "all_items_loaded_aa256183": {
        "message": "Wszystkie elementy wczytane"
    },
    "alpha_15d59033": {
        "message": "Alfa"
    },
    "alphabetical_55b5b4e0": {
        "message": "Alfabetycznie"
    },
    "alt_text_611fb322": {
        "message": "Alternatywny tekst"
    },
    "amalg_coproduct_c589fb12": {
        "message": "Amalg (suma)"
    },
    "an_amazing_discussion_assignment_e5c8bd6b": {
        "message": "Cudowne zadanie dyskusji"
    },
    "an_error_occured_reading_the_file_ff48558b": {
        "message": "Wystąpił błąd podczas odczytywania pliku"
    },
    "an_error_occurred_attempting_to_dismiss_the_opport_f86e0667": {
        "message": "Podczas odrzucania okazji wystąpił błąd."
    },
    "an_error_occurred_making_a_network_request_d1bda348": {
        "message": "Wystąpił błąd podczas przesyłania żądania sieciowego"
    },
    "an_error_occurred_uploading_your_media_71f1444d": {
        "message": "Podczas wysyłania multimediów wystąpił błąd."
    },
    "and_7fcc2911": {
        "message": "Oraz"
    },
    "angle_c5b4ec50": {
        "message": "Kąt"
    },
    "announcement_fb4cb645": {
        "message": "Ogłoszenie"
    },
    "announcement_list_da155734": {
        "message": "Lista ogłoszeń"
    },
    "announcements_a4b8ed4a": {
        "message": "Ogłoszenia"
    },
    "apply_781a2546": {
        "message": "Zastosuj"
    },
    "apply_changes_to_all_instances_of_this_icon_maker__2642f466": {
        "message": "Zastosuj zmiany do wszystkich instancji tej ikony Icon Maker w kursie"
    },
    "approaches_the_limit_893aeec9": {
        "message": "Zbliża się do granicy"
    },
    "approximately_e7965800": {
        "message": "W przybliżeniu"
    },
    "apps_54d24a47": {
        "message": "Aplikacje"
    },
    "are_you_sure_you_want_to_delete_this_planner_item_b71e330c": {
        "message": "Czy na pewno chcesz usunąć ten element planera?"
    },
    "arrows_464a3e54": {
        "message": "Strzałki"
    },
    "art_icon_8e1daad": {
        "message": "Ikona sztuki"
    },
    "aspect_ratio_will_be_preserved_cb5fdfb8": {
        "message": "Współczynnik proporcji zostanie zachowany"
    },
    "assignment_976578a8": {
        "message": "Zadanie"
    },
    "assignments_1e02582c": {
        "message": "Zadania"
    },
    "assignmenttype_title_6612d008": {
        "message": "{ assignmentType } { title }."
    },
    "assignmenttype_title_all_day_on_datetime_9768903c": {
        "message": "{ assignmentType } { title }, cały dzień w { datetime }."
    },
    "assignmenttype_title_at_datetime_478f0709": {
        "message": "{ assignmentType } { title }, o { datetime }."
    },
    "assignmenttype_title_at_datetime_until_endtime_a5900e38": {
        "message": "{ assignmentType } { title }, o godz. { datetime } do { endTime }"
    },
    "assignmenttype_title_due_datetime_a112d8ff": {
        "message": "{ assignmentType } { title }, termin { datetime }."
    },
    "assignmenttype_title_has_a_to_do_time_at_datetime_e07310e8": {
        "message": "{ assignmentType } { title } ma czas na zadanie o godz. { datetime }."
    },
    "assignmenttype_title_is_marked_as_done_a8dc46ef": {
        "message": "{ assignmentType } { title } oznaczono jako gotowe."
    },
    "assignmenttype_title_is_not_marked_as_done_ba80ba66": {
        "message": "{ assignmentType } { title } nie oznaczono jako gotowe."
    },
    "assignmenttype_title_posted_datetime_cab69444": {
        "message": "{ assignmentType } { title } opublikował(a) { datetime }."
    },
    "assignmenttype_title_reminder_datetime_33fa66d5": {
        "message": "{ assignmentType } { title }, przypomnienie { datetime }."
    },
    "asterisk_82255584": {
        "message": "Gwiazdka"
    },
    "attributes_963ba262": {
        "message": "Właściwości"
    },
    "audio_and_video_recording_not_supported_please_use_5ce3f0d7": {
        "message": "Nagrywanie dźwięku i wideo nie jest obsługiwane; użyj innej przeglądarki."
    },
    "audio_options_feb58e2c": {
        "message": "Opcje audio"
    },
    "audio_options_tray_33a90711": {
        "message": "Panel opcji audio"
    },
    "audio_player_for_title_20cc70d": {
        "message": "Odtwarzacz audio dla { title }"
    },
    "auto_saved_content_exists_would_you_like_to_load_t_fee528f2": {
        "message": "Istnieje automatycznie zapisana zawartość. Czy wolisz wczytać automatyczną zawartość?"
    },
    "available_folders_694d0436": {
        "message": "Dostępne foldery"
    },
    "backslash_b2d5442d": {
        "message": "Ukośnik lewy"
    },
    "bar_ec63ed6": {
        "message": "Kreska"
    },
    "basic_554cdc0a": {
        "message": "Podstawowy"
    },
    "because_501841b": {
        "message": "Ponieważ"
    },
    "beginning_of_your_to_do_history_61ef2dce": {
        "message": "Początek historii listy zadań"
    },
    "below_81d4dceb": {
        "message": "Poniżej"
    },
    "below_is_an_example_of_how_students_will_see_their_8f7e7971": {
        "message": "Poniżej znajduje się przykład tego, jak uczestnicy widź swój harmonogram"
    },
    "beta_cb5f307e": {
        "message": "Beta"
    },
    "big_circle_16b2e604": {
        "message": "Duży okrąg"
    },
    "binomial_coefficient_ea5b9bb7": {
        "message": "Współczynnik dwumianowy"
    },
    "black_4cb01371": {
        "message": "Czarny"
    },
    "blue_daf8fea9": {
        "message": "Niebieski"
    },
    "bottom_15a2a9be": {
        "message": "Dół"
    },
    "bottom_third_5f5fec1d": {
        "message": "Trzeci od dołu"
    },
    "bowtie_5f9629e4": {
        "message": "Muszka"
    },
    "brick_f2656265": {
        "message": "Cegła"
    },
    "c_2001_acme_inc_283f7f80": {
        "message": "(c) 2001 Acme Inc."
    },
    "calendar_a8563bb2": {
        "message": "Kalendarz:"
    },
    "calendar_event_89aadc1c": {
        "message": "Wydarzenie w kalendarzu"
    },
    "cancel_caeb1e68": {
        "message": "Anuluj"
    },
    "canvas_planner_98ed106": {
        "message": "Planer Canvas"
    },
    "cap_product_3a5265a6": {
        "message": "G mnożenie"
    },
    "center_align_e68d9997": {
        "message": "Wyśrodkuj"
    },
    "centered_dot_64d5e378": {
        "message": "Kropka wyśrodkowana"
    },
    "centered_horizontal_dots_451c5815": {
        "message": "Wyśrodkowane kropki poziomo"
    },
    "chi_54a32644": {
        "message": "Chi"
    },
    "choose_caption_file_9c45bc4e": {
        "message": "Wybierz plik z napisami"
    },
    "choose_usage_rights_33683854": {
        "message": "Wybierz prawa użytkowania..."
    },
    "circle_484abe63": {
        "message": "Okrąg"
    },
    "circle_unordered_list_9e3a0763": {
        "message": "oznacz nieuporządkowaną listę"
    },
    "clear_2084585f": {
        "message": "Wyczyść"
    },
    "clear_image_3213fe62": {
        "message": "Wyczyść obraz"
    },
    "clear_selected_file_82388e50": {
        "message": "Usuń wybrany plik"
    },
    "clear_selected_file_filename_2fe8a58e": {
        "message": "Usuń wybrany plik: { filename }"
    },
    "click_or_shift_click_for_the_html_editor_25d70bb4": {
        "message": "Kliknij lub naciśnij Shift i kliknij, aby otworzyć edytor html."
    },
    "click_to_embed_imagename_c41ea8df": {
        "message": "Kliknij, aby osadzić { imageName }"
    },
    "click_to_hide_preview_3c707763": {
        "message": "Kliknij, aby ukryć podgląd"
    },
    "click_to_insert_a_link_into_the_editor_c19613aa": {
        "message": "Kliknij, aby wstawić łącze do edytora."
    },
    "click_to_show_preview_faa27051": {
        "message": "Kliknij, aby wyświetlić podgląd"
    },
    "close_a_menu_or_dialog_also_returns_you_to_the_edi_739079e6": {
        "message": "Zamknij menu lub okno dialogowe. Przywraca do obszaru edytora"
    },
    "close_d634289d": {
        "message": "Zamknij"
    },
    "close_opportunity_center_popup_9907d981": {
        "message": "Zamknij wyskakujące okienko Opportunity Center"
    },
    "closed_caption_file_must_be_less_than_maxkb_kb_5880f752": {
        "message": "Plik z napisami musi być mniejszy niż { maxKb } kb"
    },
    "closed_captions_subtitles_e6aaa016": {
        "message": "Napisy / napisy dla niesłyszących"
    },
    "clubs_suit_c1ffedff": {
        "message": "Trefle (kolor)"
    },
    "collaborations_5c56c15f": {
        "message": "Współprace"
    },
    "collapse_to_hide_types_1ab46d2e": {
        "message": "Kliknij, aby ukryć { types }"
    },
    "color_picker_6b359edf": {
        "message": "Narzędzie wyboru kolorów"
    },
    "color_picker_colorname_selected_ad4cf400": {
        "message": "Narzędzie wyboru kolorów (wybrano { colorName })"
    },
    "complex_numbers_a543d004": {
        "message": "Liczby zespolone"
    },
    "computer_1d7dfa6f": {
        "message": "Komputer"
    },
    "congruent_5a244acd": {
        "message": "Przystające"
    },
    "contains_311f37b7": {
        "message": "Zawiera"
    },
    "content_1440204b": {
        "message": "Zawartość"
    },
    "content_is_still_being_uploaded_if_you_continue_it_8f06d0cb": {
        "message": "Zawartość jest nadal przesyłana; w przypadku kontynuowania obraz nie zostanie prawidłowo osadzony."
    },
    "content_subtype_5ce35e88": {
        "message": "Podtyp zawartości"
    },
    "content_type_2cf90d95": {
        "message": "Typ zawartości"
    },
    "coproduct_e7838082": {
        "message": "Suma"
    },
    "copyright_holder_66ee111": {
        "message": "Właściciel praw autorskich:"
    },
    "count_plural_0_0_words_one_1_word_other_words_acf32eca": {
        "message": "{ count, plural,\n     =0 {0 słów}\n    one {1 słowo}\n  other {# słowa}\n}"
    },
    "count_plural_0_opportunities_one_opportunity_other_765e27fa": {
        "message": "{ count, plural,\n     =0 {# okazje}\n    one {# okazja}\n  other {# okazji}\n}"
    },
    "count_plural_one_hide_missing_item_other_hide_miss_4a2562f7": {
        "message": "{ count, plural,\n    one {Ukryj # brakujący element}\n  other {Ukryj # brakujące elementy}\n}"
    },
    "count_plural_one_item_loaded_other_items_loaded_857023b7": {
        "message": "{ count, plural,\n    one {# element przesłany}\n  other {# elementów przesłanych}\n}"
    },
    "count_plural_one_show_completed_item_other_show_co_8d0d0ae5": {
        "message": "{ count, plural,\n    one {Pokaż # ukończony element}\n  other {Pokaż # ukończone elementy }\n}"
    },
    "count_plural_one_show_missing_item_other_show_miss_509327ef": {
        "message": "{ count, plural,\n    one {Pokaż # brakujący element}\n  other {Pokaż # brakujące elementy}\n}"
    },
    "course_8a63b4a3": {
        "message": "Kurs"
    },
    "course_documents_104d76e0": {
        "message": "Dokumenty kursu"
    },
    "course_files_62deb8f8": {
        "message": "Pliki kursu"
    },
    "course_files_a31f97fc": {
        "message": "Pliki kursu"
    },
    "course_images_f8511d04": {
        "message": "Obrazy kursu"
    },
    "course_link_b369426": {
        "message": "Łącze kursu"
    },
    "course_links_b56959b9": {
        "message": "Łącza kursu"
    },
    "course_media_ec759ad": {
        "message": "Multimedia kursu"
    },
    "course_navigation_dd035109": {
        "message": "Nawigowanie po kursie"
    },
    "course_to_do_bcbbab54": {
        "message": "{ course } LISTA ZADAŃ"
    },
    "create_icon_110d6463": {
        "message": "Utwórz ikonę"
    },
    "create_icon_maker_icon_c716bffe": {
        "message": "Utwórz ikonę Icon Maker"
    },
    "creative_commons_license_725584ae": {
        "message": "Licencja Creative Commons:"
    },
    "crop_image_41bf940c": {
        "message": "Przytnij obraz"
    },
    "crop_image_807ebb08": {
        "message": "Przytnij obraz"
    },
    "cup_product_14174434": {
        "message": "Iloczyn kartezjański"
    },
    "current_image_f16c249c": {
        "message": "Bieżący obraz"
    },
    "custom_6979cd81": {
        "message": "Niestandardowe"
    },
    "cyan_c1d5f68a": {
        "message": "Cyjan"
    },
    "dagger_57e0f4e5": {
        "message": "Krzyżyk"
    },
    "date_added_ed5ad465": {
        "message": "Data dodania"
    },
    "date_at_time_dbdb1b99": {
        "message": "{ date } o { time }"
    },
    "date_ee500367": {
        "message": "Data"
    },
    "date_is_not_a_valid_date_4ef9f8ba": {
        "message": "#{ date } nie jest prawidłową datą."
    },
    "date_is_required_8660ec22": {
        "message": "Wymagana jest data."
    },
    "date_time_d9fbf2d7": {
        "message": "Data i godzina:"
    },
    "decorative_icon_9a7f3fc3": {
        "message": "Ikona dekoracyjna"
<<<<<<< HEAD
    },
    "decorative_type_upper_f2c95e3": {
        "message": "Dekoracyjny { TYPE_UPPER }"
    },
=======
    },
    "decorative_type_upper_f2c95e3": {
        "message": "Dekoracyjny { TYPE_UPPER }"
    },
>>>>>>> 16101d78
    "decrease_indent_d9cf469d": {
        "message": "Zmniejsz wcięcie"
    },
    "deep_purple_bb3e2907": {
        "message": "Głęboki fiolet"
    },
    "default_bulleted_unordered_list_47079da8": {
        "message": "domyślna nieuporządkowana lista wypunktowana"
    },
    "default_numerical_ordered_list_48dd3548": {
        "message": "domyślna uporządkowana lista numeryczna"
    },
    "definite_integral_fe7ffed1": {
        "message": "Całka oznaczona"
    },
    "degree_symbol_4a823d5f": {
        "message": "Symbol stopnia"
    },
    "delete_a6efa79d": {
        "message": "Usuń"
    },
    "delimiters_4db4840d": {
        "message": "Ograniczniki"
    },
    "delta_53765780": {
        "message": "Delta"
    },
    "describe_the_icon_f6a18823": {
        "message": "(opisz ikonę)"
    },
    "describe_the_type_ff448da5": {
        "message": "(opisz { TYPE })"
    },
    "describe_the_video_2fe8f46a": {
        "message": "(opisz wideo)"
    },
    "details_98a31b68": {
        "message": "Szczegóły"
    },
    "details_a6f427c3": {
        "message": "Informacje szczegółowe:"
    },
    "diagonal_dots_7d71b57e": {
        "message": "Kropki po przekątnej"
    },
    "diamond_b8dfe7ae": {
        "message": "Diament"
    },
    "diamonds_suit_526abaaf": {
        "message": "Karo (kolor)"
    },
    "digamma_258ade94": {
        "message": "Digamma"
    },
    "dimension_type_f5fa9170": {
        "message": "Typ wymiaru"
    },
    "dimensions_45ddb7b7": {
        "message": "Wymiary"
    },
    "directionality_26ae9e08": {
        "message": "Kierunkowość"
    },
    "directly_edit_latex_b7e9235b": {
        "message": "Edytuj bezpośrednio w LaTeX"
    },
    "disable_preview_222bdf72": {
        "message": "Wyłącz podgląd"
    },
    "discussion_6719c51d": {
        "message": "Dyskusja"
    },
    "discussions_a5f96392": {
        "message": "Dyskusje"
    },
    "discussions_index_6c36ced": {
        "message": "Spis dyskusji"
    },
    "disjoint_union_e74351a8": {
        "message": "Suma rozłączna"
    },
    "dismiss_itemtitle_a9fae1b3": {
        "message": "Odrzuć { itemTitle }"
    },
    "dismiss_opportunityname_5995176f": {
        "message": "Odrzuć { opportunityName }"
    },
    "dismissed_8b0b1fc9": {
        "message": "Odrzucono"
    },
    "dismissed_opportunities_f0826640": {
        "message": "Odrzucone okazje"
    },
    "display_options_315aba85": {
        "message": "Opcje wyświetlania"
    },
    "display_text_link_opens_in_a_new_tab_75e9afc9": {
        "message": "Wyświetl łącze tekstowe (otwiera się w nowej karcie)"
    },
    "division_sign_72190870": {
        "message": "Znak dzielenia"
    },
    "document_678cd7bf": {
        "message": "Dokument"
    },
    "documents_81393201": {
        "message": "Dokumenty"
    },
    "done_54e3d4b6": {
        "message": "Gotowe"
    },
    "double_dagger_faf78681": {
        "message": "Podwójny krzyż"
    },
    "down_and_left_diagonal_arrow_40ef602c": {
        "message": "Strzałka po przekątnej w dół i w lewo"
    },
    "down_and_right_diagonal_arrow_6ea0f460": {
        "message": "Strzałka po przekątnej w dół i w prawo"
    },
    "downward_arrow_cca52012": {
        "message": "Strzałka w dół"
    },
    "downward_pointing_triangle_2a12a601": {
        "message": "Trójkąt skierowany w dół"
    },
    "drag_a_file_here_1bf656d5": {
        "message": "Przeciągnij plik tutaj"
    },
    "drag_and_drop_or_click_to_browse_your_computer_60772d6d": {
        "message": "Przeciągnij i upuść lub kliknij, aby przeglądać komputer"
    },
    "drag_handle_use_up_and_down_arrows_to_resize_e29eae5c": {
        "message": "Przeciągnij uchwyt. Użyj strzałek w dół i w górę, aby zmienić rozmiar"
    },
    "due_5d7267be": {
        "message": "Termin:"
    },
    "due_date_124fdd99": {
        "message": "Termin: { date }"
    },
    "due_multiple_dates_cc0ee3f5": {
        "message": "Termin: Wiele dat"
    },
    "due_when_7eed10c6": {
        "message": "Termin: { when }"
    },
    "edit_alt_text_for_this_icon_instance_9c6fc5fd": {
        "message": "Edytuj tekst alternatywny dla tej instancji ikony"
    },
    "edit_c5fbea07": {
        "message": "Edytuj"
    },
    "edit_course_link_5a5c3c59": {
        "message": "Edytuj łącze do kursu"
    },
    "edit_equation_f5279959": {
        "message": "Edytuj równanie"
    },
    "edit_existing_icon_maker_icon_5d0ebb3f": {
        "message": "Edytuj istniejącą ikonę Icon Maker"
    },
    "edit_icon_2c6b0e91": {
        "message": "Ikona edycji"
    },
    "edit_link_7f53bebb": {
        "message": "Edytuj łącze"
    },
    "edit_title_72e5a21e": {
        "message": "Edytuj { title }"
    },
    "editor_statusbar_26ac81fc": {
        "message": "Pasek stanu edytora"
    },
    "embed_828fac4a": {
        "message": "Osadź"
    },
    "embed_code_314f1bd5": {
        "message": "Osadź kod"
    },
    "embed_image_1080badc": {
        "message": "Osadź obraz"
    },
    "embed_video_a97a64af": {
        "message": "Osadź wideo"
    },
    "embedded_content_aaeb4d3d": {
        "message": "osadzona zawartość"
    },
    "empty_set_91a92df4": {
        "message": "Pusty zestaw"
    },
    "encircled_dot_8f5e51c": {
        "message": "Kropka w okręgu"
    },
    "encircled_minus_72745096": {
        "message": "Minus w okręgu"
    },
    "encircled_plus_36d8d104": {
        "message": "Plus w okręgu"
    },
    "encircled_times_5700096d": {
        "message": "Znak mnożenia w okręgu"
    },
    "engineering_icon_f8f3cf43": {
        "message": "Ikona inżynierii"
    },
    "english_icon_25bfe845": {
        "message": "Ikona angielskiego"
    },
    "enter_at_least_3_characters_to_search_4f037ee0": {
        "message": "Wpisz co najmniej 3 znaki, aby wyszukać."
    },
    "epsilon_54bb8afa": {
        "message": "Epsilon"
    },
    "epsilon_variant_d31f1e77": {
        "message": "Epsilon (wariant)"
    },
    "equals_sign_c51bdc58": {
        "message": "Znak równości"
    },
    "equation_1c5ac93c": {
        "message": "Równanie"
    },
    "equation_editor_39fbc3f1": {
        "message": "Edytor równań"
    },
    "equivalence_class_7b0f11c0": {
        "message": "Klasa równoważności"
    },
    "equivalent_identity_654b3ce5": {
        "message": "Równoważność (identyczność)"
    },
    "error_loading_grades_e0b38f4d": {
        "message": "Błąd podczas wczytywania ocen"
    },
    "error_loading_items_5218438e": {
        "message": "Błąd podczas wczytywania elementów"
    },
    "error_loading_more_items_3f109d9f": {
        "message": "Błąd podczas wczytywania dodatkowych elementów"
    },
    "error_loading_past_items_2881dbb1": {
        "message": "Błąd podczas wczytywania wcześniejszych elementów"
    },
    "eta_b8828f99": {
        "message": "ETA"
    },
    "exciting_discussion_9f67bd0a": {
        "message": "Ekscytująca dyskusja"
    },
    "excused_cf8792eb": {
        "message": "Usprawiedliwiony"
    },
    "exists_2e62bdaa": {
        "message": "Istnieje"
    },
    "expand_preview_by_default_2abbf9f8": {
        "message": "Domyślnie rozwiń podgląd"
    },
    "expand_to_see_types_f5d29352": {
        "message": "Rozszerz, aby zobaczyć { types }"
    },
    "extended_9a58dcb6": {
        "message": "Rozszerzone"
    },
    "external_link_d3f9e62a": {
        "message": "Łącze zewnętrzne"
    },
    "external_tools_6e77821": {
        "message": "Narzędzia zewnętrzne"
    },
    "extra_large_b6cdf1ff": {
        "message": "Wyjątkowo duże"
    },
    "extra_small_9ae33252": {
        "message": "Bardzo małe"
    },
    "extracurricular_icon_67c8ca42": {
        "message": "Ikona zajęć pozalekcyjnych"
    },
    "f_function_fe422d65": {
        "message": "F (funkcja)"
    },
    "failed_getting_course_list_49846a93": {
        "message": "Nie udało się pobrać listy kursów"
    },
    "failed_getting_to_do_list_10ce2833": {
        "message": "Niepowodzenie pobierania listy do zrobienia"
    },
    "failed_peeking_into_your_future_e95b9306": {
        "message": "Nie udało się zaglądnąć w Twoją przyszłość"
    },
    "failed_peeking_into_your_past_5bec2323": {
        "message": "Nie udało się zaglądnąć w Twoją przeszłość"
    },
    "failed_saving_changes_on_name_1e100ad": {
        "message": "Nie udało się zapisać zmian w { name }."
    },
    "failed_to_delete_name_bdd7b810": {
        "message": "Nie udało się usunąć { name }."
    },
    "failed_to_delete_to_do_64edff49": {
        "message": "Nie udało się usunąć zadań"
    },
    "failed_to_get_new_activity_17e7ec7c": {
        "message": "Nie udało się pobrać nowej aktywności"
    },
    "failed_to_load_opportunities_52ab6404": {
        "message": "Nie udało się wczytać okazji"
    },
    "failed_to_save_to_do_ddc7503b": {
        "message": "Nie udało się zapisać do"
    },
    "failure_loading_the_to_do_list_c61895c8": {
        "message": "Niepowodzenie wczytywania listy do zrobienia"
    },
    "feedback_6dcc1991": {
        "message": "Informacje zwrotne"
    },
    "file_name_8fd421ff": {
        "message": "Nazwa pliku"
    },
    "file_storage_quota_exceeded_b7846cd1": {
        "message": "Przekroczono przydział magazynowania plików"
    },
    "file_url_c12b64be": {
        "message": "Adres URL pliku"
    },
    "filename_file_icon_602eb5de": {
        "message": "Ikona pliku { filename }"
    },
    "filename_image_preview_6cef8f26": {
        "message": "Podgląd obrazu { filename }"
    },
    "filename_text_preview_e41ca2d8": {
        "message": "Podgląd tekstu { filename }"
    },
    "files_c300e900": {
        "message": "Pliki"
    },
    "files_index_af7c662b": {
        "message": "Wykaz plików"
    },
    "flat_music_76d5a5c3": {
        "message": "Bemol (muzyka)"
    },
    "focus_element_options_toolbar_18d993e": {
        "message": "Pasek opcji koncentracji na elemencie"
    },
    "folder_tree_fbab0726": {
        "message": "Drzewo folderów"
    },
    "for_all_b919f972": {
        "message": "Dla wszystkich"
    },
    "format_4247a9c5": {
        "message": "Format"
    },
    "formatting_5b143aa8": {
        "message": "Formatowanie"
    },
    "forward_slash_3f90f35e": {
        "message": "Ukośnik prawy"
    },
    "found_auto_saved_content_3f6e4ca5": {
        "message": "Odnaleziono automatycznie zapisaną zawartość"
    },
    "found_count_plural_0_results_one_result_other_resu_46aeaa01": {
        "message": "Odnaleziono { count, plural,\n     =0 {# wyników}\n    one {# wynik}\n  other {# wyników}\n}"
    },
    "fraction_41bac7af": {
        "message": "Ułamek"
    },
    "fullscreen_873bf53f": {
        "message": "Pełny ekran"
    },
    "fun_quiz_47ab0b0": {
        "message": "Fajny test"
    },
    "gamma_1767928": {
        "message": "Gamma"
    },
    "generating_preview_45b53be0": {
        "message": "Generowanie podglądu..."
    },
    "gif_png_format_images_larger_than_size_kb_are_not__7af3bdbd": {
        "message": "Obrazy w formacie GIF/PNG większe niż { size } kB nie są obecnie obsługiwane."
    },
    "go_to_card_view_dashboard_9d03970e": {
        "message": "Przejdź do panelu nawigacyjnego widoku karty"
    },
    "go_to_the_editor_s_menubar_e6674c81": {
        "message": "Przejdź do paska menu edytora"
    },
    "go_to_the_editor_s_toolbar_a5cb875f": {
        "message": "Przejdź do paska narzędzi edytora"
    },
    "graded_25cd3fcd": {
        "message": "Oceniono"
    },
    "grades_a61eba0a": {
        "message": "Oceny"
    },
    "grades_are_loading_c899652d": {
        "message": "Trwa wczytywanie ocen"
    },
    "grades_loaded_5056277c": {
        "message": "Wczytano oceny"
    },
    "greater_than_e98af662": {
        "message": "Większe niż"
    },
    "greater_than_or_equal_b911949a": {
        "message": "Większe lub równe"
    },
    "greek_65c5b3f7": {
        "message": "Greckie"
    },
    "green_15af4778": {
        "message": "Zielony"
    },
    "grey_a55dceff": {
        "message": "Szary"
    },
    "group_documents_8bfd6ae6": {
        "message": "Grupuj dokumenty"
    },
    "group_files_4324f3df": {
        "message": "Pliki grupy"
    },
    "group_files_82e5dcdb": {
        "message": "Pliki grupy"
    },
    "group_images_98e0ac17": {
        "message": "Grupuj zdjęcia"
    },
    "group_isomorphism_45b1458c": {
        "message": "Izomorfizm grup"
    },
    "group_link_63e626b3": {
        "message": "Łącze grupowe"
    },
    "group_links_9493129e": {
        "message": "Łącza grupowe"
    },
    "group_media_2f3d128a": {
        "message": "Grupuj multimedia"
    },
    "group_navigation_99f191a": {
        "message": "Nawigowanie po grupach"
    },
    "h_bar_bb94deae": {
        "message": "Przekreślone h"
    },
    "hat_ea321e35": {
        "message": "Kapelusz"
    },
    "heading_2_5b84eed2": {
        "message": "Nagłówek 2"
    },
    "heading_3_2c83de44": {
        "message": "Nagłówek 3"
    },
    "heading_4_b2e74be7": {
        "message": "Nagłówek 4"
    },
    "health_icon_8d292eb5": {
        "message": "Ikona zdrowia"
    },
    "hearts_suit_e50e04ca": {
        "message": "Kier (kolor)"
    },
    "height_69b03e15": {
        "message": "Wysokość"
    },
    "hexagon_d8468e0d": {
        "message": "Sześciobok"
    },
    "hide_description_bfb5502e": {
        "message": "Ukryj opis"
    },
    "hide_title_description_caf092ef": {
        "message": "Ukryj opis { title }"
    },
    "home_351838cd": {
        "message": "Strona główna"
    },
    "html_code_editor_fd967a44": {
        "message": "edytor kodu html"
    },
    "html_editor_fb2ab713": {
        "message": "Edytor HTML"
    },
    "i_have_obtained_permission_to_use_this_file_6386f087": {
        "message": "Mam uprawnienie do korzystania z tego pliku."
    },
    "i_hold_the_copyright_71ee91b1": {
        "message": "Posiadam prawa autorskie"
    },
    "icon_215a1dc6": {
        "message": "Ikona"
    },
    "icon_8168b2f8": {
        "message": "ikona"
    },
    "icon_color_b86dd6d6": {
        "message": "Kolor ikony"
    },
    "icon_maker_icons_cc560f7e": {
        "message": "Ikony Icon Maker"
    },
    "icon_options_7e32746e": {
        "message": "Opcje ikony"
    },
    "icon_options_tray_2b407977": {
        "message": "Panel opcji ikony"
    },
    "icon_shape_30b61e7": {
        "message": "Kształt ikony"
    },
    "icon_size_9353edea": {
        "message": "Rozmiar ikony"
    },
    "if_left_empty_link_text_will_display_as_course_lin_61087540": {
        "message": "Jeśli łącze pozostanie puste, tekst zostanie wyświetlony jako nazwa łącza do kursu"
    },
    "if_you_do_not_select_usage_rights_now_this_file_wi_14e07ab5": {
        "message": "Jeśli nie wybierzesz teraz praw do korzystania, po przesłaniu plik nie zostanie opublikowany."
    },
    "image_8ad06": {
        "message": "Zdjęcie"
    },
    "image_c1c98202": {
        "message": "zdjęcie"
    },
    "image_options_5412d02c": {
        "message": "Opcje obrazu"
    },
    "image_options_tray_90a46006": {
        "message": "Panel opcji obrazu"
    },
    "image_to_crop_3a34487d": {
        "message": "Obraz do przycięcia"
    },
    "images_7ce26570": {
        "message": "Zdjęcia"
    },
    "imaginary_portion_of_complex_number_2c733ffa": {
        "message": "Część urojona (liczby zespolonej)"
    },
    "in_element_of_19ca2f33": {
        "message": "W (element)"
    },
    "increase_indent_6af90f7c": {
        "message": "Zwiększ wcięcie"
    },
    "indefinite_integral_6623307e": {
        "message": "Całka nieoznaczona"
    },
    "indigo_2035fc55": {
        "message": "Indygo"
    },
    "inference_fed5c960": {
        "message": "Wniosek"
    },
    "infinity_7a10f206": {
        "message": "Nieskończoność"
    },
    "insert_593145ef": {
        "message": "Wstaw"
    },
    "insert_equella_links_49a8dacd": {
        "message": "Wstaw łącza Equella"
    },
    "insert_link_6dc23cae": {
        "message": "Umieść Łącze"
    },
    "insert_math_equation_57c6e767": {
        "message": "Wpisz równanie matematyczne"
    },
    "integers_336344e1": {
        "message": "Liczby całkowite"
    },
    "intersection_cd4590e4": {
        "message": "Część wspólna"
    },
    "invalid_entry_f7d2a0f5": {
        "message": "Nieprawidłowy wpis."
    },
    "invalid_file_c11ba11": {
        "message": "Nieprawidłowy plik"
    },
    "invalid_file_type_881cc9b2": {
        "message": "Nieprawidłowy typ pliku"
    },
    "invalid_url_cbde79f": {
        "message": "Nieprawidłowy adres URL"
    },
    "iota_11c932a9": {
        "message": "Jota"
    },
    "items_completed_items_plural_1_item_other_items_717d579f": {
        "message": "{ items } ukończył(a) { items, plural,\n     =1 {element}\n  other {elementy}\n}"
    },
    "join_6cafecca": {
        "message": "Dołącz"
    },
    "join_active_online_meeting_d9d892b2": {
        "message": "Dołącz do aktywnego spotkania online"
    },
    "join_online_meeting_b1725843": {
        "message": "Dołącz do spotkania online"
    },
    "jump_to_navigation_toolbar_2952cd8b": {
        "message": "Przeskocz do paska nawigacji"
    },
    "jump_to_today_254ccf41": {
        "message": "Przejdź do dnia dzisiejszego"
    },
    "kappa_2f14c816": {
        "message": "Kappa"
    },
    "kappa_variant_eb64574b": {
        "message": "Kappa (wariant)"
    },
    "keyboard_shortcuts_ed1844bd": {
        "message": "Skróty klawiaturowe"
    },
    "lambda_4f602498": {
        "message": "Lambda"
    },
    "language_arts_35b79a8b": {
        "message": "Języki obce"
    },
    "language_arts_icon_a798b0f8": {
        "message": "Ikona języków obcych"
    },
    "languages_icon_9d20539": {
        "message": "Ikona języków"
    },
    "large_9c5e80e7": {
        "message": "Duży"
    },
    "late_2be42b88": {
        "message": "Późno"
    },
    "left_align_43d95491": {
        "message": "Wyrównaj do lewej"
    },
    "left_angle_bracket_c87a6d07": {
        "message": "Lewy nawias ostrokątny"
    },
    "left_arrow_4fde1a64": {
        "message": "Strzałka w lewo"
    },
    "left_arrow_with_hook_5bfcad93": {
        "message": "Strzałka w lewo zawinięta"
    },
    "left_ceiling_ee9dd88a": {
        "message": "Lewy sufit"
    },
    "left_curly_brace_1726fb4": {
        "message": "Lewa klamra okrągła"
    },
    "left_downard_harpoon_arrow_1d7b3d2e": {
        "message": "Strzała harpuna w lewo w dół"
    },
    "left_floor_29ac2274": {
        "message": "Lewa podłoga"
    },
    "left_to_right_e9b4fd06": {
        "message": "Lewa-prawa"
    },
    "left_upward_harpoon_arrow_3a562a96": {
        "message": "Strzała harpuna w lewo do góry"
    },
    "leftward_arrow_1e4765de": {
        "message": "Strzałka w lewo"
    },
    "leftward_pointing_triangle_d14532ce": {
        "message": "Trójkąt skierowany w lewo"
    },
    "less_than_a26c0641": {
        "message": "Mniej niż"
    },
    "less_than_or_equal_be5216cb": {
        "message": "Mniejsze lub równe"
    },
    "library_icon_ae1e54cf": {
        "message": "Ikona biblioteki"
    },
    "light_blue_5374f600": {
        "message": "Jasny niebieski"
    },
    "link_7262adec": {
        "message": "Łącze"
    },
    "link_options_a16b758b": {
        "message": "Opcje łącza"
    },
    "links_14b70841": {
        "message": "Łącza"
    },
    "load_more_35d33c7": {
        "message": "Wczytaj więcej"
    },
    "load_more_a36f9cf9": {
        "message": "Załaduj więcej"
    },
    "load_prior_dates_f2b0f6f0": {
        "message": "Wczytaj wcześniejsze daty"
    },
    "loaded_count_plural_0_items_one_item_other_items_e58533e9": {
        "message": "Wczytano { count, plural,\n     =0 {# elementy}\n    one {# element}\n  other {# elementów}\n}"
    },
    "loading_25990131": {
        "message": "Wczytywanie..."
    },
    "loading_725811ca": {
        "message": "wczytywanie"
    },
    "loading_bde52856": {
        "message": "Wczytywanie"
    },
    "loading_closed_captions_subtitles_failed_95ceef47": {
        "message": "Nie udało się wczytać napisów (dla niesłyszących)."
    },
    "loading_failed_b3524381": {
        "message": "Niepowodzenie wczytywania..."
    },
    "loading_failed_e6a9d8ef": {
        "message": "Niepowodzenie wczytywania."
    },
    "loading_folders_d8b5869e": {
        "message": "Wczytywanie folderów"
    },
    "loading_grades_c842c887": {
        "message": "Wczytywanie ocen"
    },
    "loading_past_items_ca499e75": {
        "message": "Wczytywanie wcześniejszych elementów"
    },
    "loading_planner_items_947a813d": {
        "message": "Wczytywanie elementu planera"
    },
    "loading_please_wait_d276220a": {
        "message": "Ładowanie, proszę czekać"
    },
    "loading_preview_9f077aa1": {
        "message": "Wczytywanie podglądu"
    },
    "location_3b6ff307": {
        "message": "Położenie:"
    },
    "locked_762f138b": {
        "message": "Zablokowany"
    },
    "logical_equivalence_76fca396": {
        "message": "Równoważność logiczna"
    },
    "logical_equivalence_short_8efd7b4f": {
        "message": "Równoważność logiczna (krótki)"
    },
    "logical_equivalence_short_and_thick_1e1f654d": {
        "message": "Równoważność logiczna (krótki i pogrubiony)"
    },
    "logical_equivalence_thick_662dd3f2": {
        "message": "Równoważność logiczna (pogrubiony)"
    },
    "looks_like_there_isn_t_anything_here_d9bcef49": {
        "message": "Wygląda na to, że nic tu nie ma"
    },
    "low_horizontal_dots_cc08498e": {
        "message": "Niskie kropki poziomo"
    },
    "magenta_4a65993c": {
        "message": "Amarantowy"
    },
    "maps_to_e5ef7382": {
        "message": "Mapy do"
    },
    "math_ede93050": {
        "message": "Matematyka"
    },
    "math_icon_ad4e9d03": {
        "message": "Ikona matematyki"
    },
    "media_af190855": {
        "message": "Multimedia"
    },
    "media_file_is_processing_please_try_again_later_58a6d49": {
        "message": "Trwa przetwarzanie pliku multimediów. Spróbuj ponownie później."
    },
    "medium_5a8e9ead": {
        "message": "Średni"
    },
    "middle_27dc1d5": {
        "message": "Środkowy"
    },
    "minus_fd961e2e": {
        "message": "Minus"
    },
    "minus_plus_3461f637": {
        "message": "Minus/Plus"
    },
    "misc_3b692ea7": {
        "message": "Różne"
    },
    "miscellaneous_e9818229": {
        "message": "Różne"
    },
    "missing_1a256b3b": {
        "message": "Brak"
    },
    "missing_items_for_title_516511f8": {
        "message": "Brak elementów dla { title }"
    },
    "modules_c4325335": {
        "message": "Moduły"
    },
    "mu_37223b8b": {
        "message": "Mu"
    },
    "multi_color_image_63d7372f": {
        "message": "Obraz wielokolorowy"
    },
    "multiplication_sign_15f95c22": {
        "message": "Znak mnożenia"
    },
    "music_icon_4db5c972": {
        "message": "Ikona muzyki"
    },
    "must_be_at_least_percentage_22e373b6": {
        "message": "Wymagane co najmniej { percentage }%"
    },
    "must_be_at_least_width_x_height_px_41dc825e": {
        "message": "Wymagane co najmniej { width } x { height } px"
    },
    "my_files_2f621040": {
        "message": "Moje pliki"
    },
    "my_grades_98834476": {
        "message": "Moje oceny"
    },
    "n_th_root_9991a6e4": {
        "message": "Pierwiastek n-tego stopnia"
    },
    "nabla_1e216d25": {
        "message": "Nabla"
    },
    "name_1aed4a1b": {
        "message": "Nazwa"
    },
    "name_color_ceec76ff": {
        "message": "{ name } ({ color })"
    },
    "natural_music_54a70258": {
        "message": "Kasownik (muzyka)"
    },
    "natural_numbers_3da07060": {
        "message": "Liczby naturalne"
    },
    "navigate_through_the_menu_or_toolbar_415a4e50": {
        "message": "Przejdź w menu lub na pasku narzędzi"
    },
    "nested_greater_than_d852e60d": {
        "message": "Zagnieżdżone większe niż"
    },
    "nested_less_than_27d17e58": {
        "message": "Zagnieżdżone mniejsze niż"
    },
    "new_13daf639": {
        "message": "Nowe"
    },
    "new_activity_8b84847d": {
        "message": "Nowa aktywność"
    },
    "new_activity_for_title_14c9c3af": {
        "message": "Nowa aktywność dla { title }"
    },
    "new_opportunities_7d349c4d": {
        "message": "Nowe okazje"
    },
    "next_month_749b1778": {
        "message": "Następny miesiąc"
    },
    "next_page_d2a39853": {
        "message": "Następna strona"
    },
    "no_changes_to_save_d29f6e91": {
        "message": "Brak zmian do zapisania"
    },
    "no_due_dates_assigned_e8f5bac8": {
        "message": "Brak ustawionych terminów"
    },
    "no_e16d9132": {
        "message": "Nie"
    },
    "no_file_chosen_9a880793": {
        "message": "Nie wybrano pliku"
    },
    "no_grade_3b4d7f3e": {
        "message": "Brak oceny"
    },
    "no_preview_is_available_for_this_file_f940114a": {
        "message": "Nie ma możliwości podglądu tego pliku."
    },
    "no_results_940393cf": {
        "message": "Brak wyników."
    },
    "no_results_found_for_filterterm_ad1b04c8": {
        "message": "Nie znaleziono wyników dla { filterTerm }"
    },
    "no_results_found_for_term_1564c08e": {
        "message": "Nie znaleziono wyników dla { term }."
    },
    "none_3b5e34d2": {
        "message": "Brak"
    },
    "none_selected_b93d56d2": {
        "message": "Nie wybrano żadnego"
    },
    "not_equal_6e2980e6": {
        "message": "Nie jest równe"
    },
    "not_in_not_an_element_of_fb1ffb54": {
        "message": "Nie znajduje się w (nie jest elementem)"
    },
    "not_negation_1418ebb8": {
        "message": "Nie (Negacja)"
    },
    "not_subset_dc2b5e84": {
        "message": "Nie jest podzbiorem"
    },
    "not_subset_strict_23d282bf": {
        "message": "Nie jest podzbiorem (ścisłym)"
    },
    "not_superset_5556b913": {
        "message": "Nie jest nadzbiorem"
    },
    "not_superset_strict_24e06f36": {
        "message": "Nie jest nadzbiorem (ścisłym)"
    },
    "nothing_due_this_week_d45c9ef9": {
        "message": "Brak terminów w tym tygodniu"
    },
    "nothing_for_now_e3e3ce2a": {
        "message": "Brak bieżących elementów"
    },
    "nothing_here_needs_attention_c4eaded6": {
        "message": "Nic nie wymaga uwagi."
    },
    "nothing_more_to_do_b665da42": {
        "message": "Nic więcej do zrobienia"
    },
    "nothing_new_needs_attention_3ac548d4": {
        "message": "Nic nie wymaga uwagi."
    },
    "nothing_planned_today_selecting_most_recent_item_ffd71bff": {
        "message": "Nic na dziś nie zaplanowano. Wybór najnowszego elementu."
    },
    "nothing_planned_today_selecting_next_item_f6718aa": {
        "message": "Nic na dziś nie zaplanowano. Wybór następnego elementu."
    },
    "nothing_planned_yet_8675ffe9": {
        "message": "Nic jeszcze nie zaplanowano"
    },
    "nu_1c0f6848": {
        "message": "Nu"
    },
    "numpoints_points_8621a43b": {
        "message": "{ numPoints } punkty"
    },
    "octagon_e48be9f": {
        "message": "Ośmiobok"
    },
    "olive_6a3e4d6b": {
        "message": "Oliwkowy"
    },
    "omega_8f2c3463": {
        "message": "Omega"
    },
    "one_of_the_following_styles_must_be_added_to_save__1de769aa": {
        "message": "Aby zapisać ikonę, należy dodać jeden z następujących stylów: Kolor ikony, Rozmiar konturu, Tekst ikony lub Obraz"
    },
    "only_most_recent_grading_period_shown_f1ad6458": {
        "message": "*Pokazano tylko najnowszy okres oceniania."
    },
    "open_circle_e9bd069": {
        "message": "Otwarty okrąg"
    },
    "open_this_keyboard_shortcuts_dialog_9658b83a": {
        "message": "Otwórz to okno dialogowe skrótów klawiatury"
    },
    "open_title_application_fd624fc5": {
        "message": "Otwórz aplikację { title }"
    },
    "operators_a2ef9a93": {
        "message": "Operatory"
    },
    "opportunities_popup_f6703842": {
        "message": "okienko wyskakujące z okazjami"
    },
    "optional_add_course_ef0d70fc": {
        "message": "Opcjonalnie: Dodaj kurs"
    },
    "or_9b70ccaa": {
        "message": "Lub"
    },
    "orange_81386a62": {
        "message": "Pomarańczowy"
    },
    "ordered_and_unordered_lists_cfadfc38": {
        "message": "Listy uporządkowane i nieuporządkowane"
    },
    "other_editor_shortcuts_may_be_found_at_404aba4a": {
        "message": "Skróty do innych edytorów można znaleźć na"
    },
    "outline_color_3ef2cea7": {
        "message": "Kolor konturu"
    },
    "outline_size_a6059a21": {
        "message": "Rozmiar konturu"
    },
    "p_is_not_a_valid_protocol_which_must_be_ftp_http_h_adf13fc2": {
        "message": "{ p } nie jest prawidłowym protokołem; wymagany jest  ftp, http, https, mailto, skype, tel lub można go pominąć"
    },
    "page_50c4823d": {
        "message": "Strona"
    },
    "pages_e5414c2c": {
        "message": "Strony"
    },
    "paragraph_5e5ad8eb": {
        "message": "Akapit"
    },
    "parallel_d55d6e38": {
        "message": "Równoległość"
    },
    "partial_derivative_4a9159df": {
        "message": "Pochodna cząstkowa"
    },
    "peer_review_74f26a13": {
        "message": "Recenzja drugiego uczestnika"
    },
    "peer_review_for_itemtitle_358cb413": {
        "message": "Recenzja { itemTitle } innego uczestnika"
    },
    "pentagon_17d82ea3": {
        "message": "Pięciokąt"
    },
    "people_b4ebb13c": {
        "message": "Ludzie"
    },
    "percentage_34ab7c2c": {
        "message": "Wartość procentowa"
    },
    "percentage_must_be_a_number_8033c341": {
        "message": "Odsetek musi być liczbą"
    },
    "performing_arts_icon_f3497486": {
        "message": "Ikona sztuk wizualnych"
    },
    "perpendicular_7c48ede4": {
        "message": "Prostopadłość"
    },
    "phi_4ac33b6d": {
        "message": "Fi"
    },
    "phi_variant_c9bb3ac5": {
        "message": "Fi (wariant)"
    },
    "physical_education_icon_d7dffd3e": {
        "message": "Ikona wychowania fizycznego"
    },
    "pi_dc4f0bd8": {
        "message": "Pi"
    },
    "pi_variant_10f5f520": {
        "message": "Pi (wariant)"
    },
    "pink_68ad45cb": {
        "message": "Różowy"
    },
    "pixels_52ece7d1": {
        "message": "Piksele"
    },
    "plus_d43cd4ec": {
        "message": "Plus"
    },
    "plus_minus_f8be2e83": {
        "message": "Plus/Minus"
    },
    "points_bceb5005": {
        "message": "punkty"
    },
    "points_points_63e59cce": {
        "message": "{ points } punkty"
    },
    "posted_when_a578f5ab": {
        "message": "Opublikował(a): { when }"
    },
    "power_set_4f26f316": {
        "message": "Zbiór potęgowy"
    },
    "precedes_196b9aef": {
        "message": "Poprzedza"
    },
    "precedes_equal_20701e84": {
        "message": "Poprzedza lub równa się"
    },
    "preformatted_d0670862": {
        "message": "Wstępnie formatowane"
    },
    "preview_53003fd2": {
        "message": "Podgląd"
    },
    "preview_in_overlay_ed772c46": {
        "message": "Podgląd w nakładce"
    },
    "preview_inline_9787330": {
        "message": "Wbudowany pogląd"
    },
    "previous_month_bb1e3c84": {
        "message": "Poprzedni miesiąc"
    },
    "previous_page_928fc112": {
        "message": "Poprzednia strona"
    },
    "prime_917ea60e": {
        "message": "Liczba pierwsza"
    },
    "prime_numbers_13464f61": {
        "message": "Liczby pierwsze"
    },
    "product_39cf144f": {
        "message": "Produkt"
    },
    "proportional_f02800cc": {
        "message": "Proporcja"
    },
    "protocol_must_be_ftp_http_https_mailto_skype_tel_o_73beb4f8": {
        "message": "Wymagany jest protokół ftp, http, https, mailto, skype, tel lub można go pominąć"
    },
    "psi_e3f5f0f7": {
        "message": "Psi"
    },
    "pts_699bd9aa": {
        "message": "pkt"
    },
    "published_c944a23d": {
        "message": "opublikowane"
    },
    "published_when_302d8e23": {
        "message": "Opublikowane: { when }"
    },
    "pumpkin_904428d5": {
        "message": "Dynia"
    },
    "purple_7678a9fc": {
        "message": "Fioletowy"
    },
    "quaternions_877024e0": {
        "message": "Kwaterniony"
    },
    "quiz_e0dcce8f": {
        "message": "Quiz"
    },
    "quizzes_7e598f57": {
        "message": "Testy"
    },
    "rational_numbers_80ddaa4a": {
        "message": "Liczby wymierne"
    },
<<<<<<< HEAD
    "raw_html_editor_e3993e41": {
        "message": "Edytor HTML bez formatowania"
=======
    "real_numbers_7c99df94": {
        "message": "Liczby rzeczywiste"
    },
    "real_portion_of_complex_number_7dad33b5": {
        "message": "Część rzeczywista (liczby zespolonej)"
>>>>>>> 16101d78
    },
    "real_numbers_7c99df94": {
        "message": "Liczby rzeczywiste"
    },
    "real_portion_of_complex_number_7dad33b5": {
        "message": "Część rzeczywista (liczby zespolonej)"
    },
    "record_7c9448b": {
        "message": "Nagraj"
    },
    "record_upload_media_5fdce166": {
        "message": "Utwórz/prześlij pliki multimedialne"
    },
    "red_8258edf3": {
        "message": "Czerwony"
    },
    "redo_363c58b7": {
        "message": "Cofnij"
    },
    "relationships_6602af70": {
        "message": "Powiązania"
    },
    "religion_icon_246e0be1": {
        "message": "Ikona religii"
    },
    "reminder_date_4564d12d": {
        "message": "Przypomnienie: { date }"
    },
    "remove_link_d1f2f4d0": {
        "message": "Usuń łącze"
    },
    "replace_e61834a7": {
        "message": "Zastąp"
    },
    "replies_4a8577c8": {
        "message": "Odpowiedzi"
    },
    "reset_95a81614": {
        "message": "Resetuj"
    },
    "resize_ec83d538": {
        "message": "Zmień rozmiar"
    },
    "restore_auto_save_deccd84b": {
        "message": "Przywrócić automatycznie zapisaną zawartość?"
    },
    "reverse_turnstile_does_not_yield_7558be06": {
        "message": "Kołowrót zwrotny (nie spełnia)"
    },
    "rho_a0244a36": {
        "message": "Rho"
    },
    "rho_variant_415245cd": {
        "message": "Rho (wariant)"
    },
    "rich_content_editor_2708ef21": {
        "message": "Edytor wzbogaconej zawartości"
    },
    "rich_text_area_press_alt_0_for_rich_content_editor_9d23437f": {
        "message": "Obszar tekstu sformatowanego Naciśnij ALT+0, aby wyświetlić skróty edytora tekstu sformatowanego."
    },
    "right_align_39e7a32a": {
        "message": "Wyrównaj do prawej"
    },
    "right_angle_bracket_d704e2d6": {
        "message": "Prawy nawias ostrokątny"
    },
    "right_arrow_35e0eddf": {
        "message": "Strzałka w prawo"
    },
    "right_arrow_with_hook_29d92d31": {
        "message": "Strzałka w prawo zawinięta"
    },
    "right_ceiling_839dc744": {
        "message": "Prawy sufit"
    },
    "right_curly_brace_5159d5cd": {
        "message": "Prawa klamra okrągła"
    },
    "right_downward_harpoon_arrow_d71b114f": {
        "message": "Strzała harpuna w prawo w dół"
    },
    "right_floor_5392d5cf": {
        "message": "Prawa podłoga"
    },
    "right_to_left_9cfb092a": {
        "message": "Prawa-lewa"
    },
    "right_upward_harpoon_arrow_f5a34c73": {
        "message": "Strzała harpuna w prawo do góry"
    },
    "rightward_arrow_32932107": {
        "message": "Strzałka skierowana w prawo"
    },
    "rightward_pointing_triangle_60330f5c": {
        "message": "Trójkąt skierowany w prawo"
    },
    "rotate_image_90_degrees_2ab77c05": {
        "message": "Obróć obraz -90 stopni"
    },
    "rotate_image_90_degrees_6c92cd42": {
        "message": "Obróć obraz 90 stopni"
    },
    "rotation_9699c538": {
        "message": "Obrót"
    },
    "sadly_the_pretty_html_editor_is_not_keyboard_acces_50da7665": {
        "message": "Niestety ulepszony edytor HTML nie jest dostępny z poziomu klawiatury. Tutaj możesz uzyskać dostęp do edytor HTML bez formatowania."
    },
    "save_11a80ec3": {
        "message": "Zapisz"
    },
    "saved_icon_maker_icons_df86e2a1": {
        "message": "Zapisane ikony Icon Maker"
    },
    "schedule_preview_3bcda153": {
        "message": "Zaplanuj podgląd"
    },
    "science_8d92214a": {
        "message": "Przyroda / Biologia"
    },
    "script_l_42a7b254": {
        "message": "L ręczne"
    },
    "scroll_up_to_see_your_history_19b14cad": {
        "message": "Przewiń w górę, aby wyświetlić historię!"
    },
    "scrolls_up_to_the_previous_item_with_new_activity_99717459": {
        "message": "Przewija w górę do poprzedniego elementu z nową aktywnością."
    },
    "search_280d00bd": {
        "message": "Wyszukaj"
    },
    "search_term_b2d2235": {
        "message": "Wyszukiwany termin"
    },
    "select_crop_shape_d441feeb": {
        "message": "Wybierz przycięty fragment"
    },
    "select_language_7c93a900": {
        "message": "Wybierz język"
    },
    "selected_274ce24f": {
        "message": "Wybrano"
    },
    "selected_linkfilename_c093b1f2": {
        "message": "Wybrano { linkFileName }"
    },
    "set_minus_b46e9b88": {
        "message": "Różnica zbiorów"
    },
    "sharp_music_ab956814": {
        "message": "Krzyżyk (muzyka)"
    },
    "shift_o_to_open_the_pretty_html_editor_55ff5a31": {
        "message": "Naciśnij Shift-O, aby otworzyć ulepszony edytor HTML."
    },
    "show_all_ae37d610": {
        "message": "Pokaż wszystko"
    },
    "show_audio_options_b489926b": {
        "message": "Pokaż opcje audio"
    },
    "show_image_options_1e2ecc6b": {
        "message": "Pokaż opcje obrazów"
    },
    "show_link_options_545338fd": {
        "message": "Pokaż opcje łącza"
    },
    "show_my_grades_ebd08684": {
        "message": "Pokaż moje oceny"
    },
    "show_video_options_6ed3721a": {
        "message": "Pokaż opcje wideo"
    },
    "sigma_5c35e553": {
        "message": "Sigma"
    },
    "sigma_variant_8155625": {
        "message": "Sigma (wariant)"
    },
    "single_color_image_4e5d4dbc": {
        "message": "Obraz jednokolorowy"
    },
    "single_color_image_color_95fa9a87": {
        "message": "Kolor obrazu jednokolorowego"
    },
    "size_b30e1077": {
        "message": "Rozmiar"
    },
    "size_of_caption_file_is_greater_than_the_maximum_m_bff5f86e": {
        "message": "Rozmiar pliku z napisami przekracza maksymalną dozwoloną wartość { max } kb."
    },
    "small_b070434a": {
        "message": "Mały"
    },
    "social_studies_13fa30c7": {
        "message": "Nauki społeczne"
    },
    "solid_circle_9f061dfc": {
        "message": "Pełny okrąg"
    },
    "something_went_wrong_89195131": {
        "message": "Coś poszło nie tak."
    },
    "something_went_wrong_and_i_don_t_know_what_to_show_e0c54ec8": {
        "message": "Wystąpił błąd i nie wiadomo, co wyświetlić."
    },
    "something_went_wrong_check_your_connection_reload__c7868286": {
        "message": "Coś poszło nie tak. Sprawdź połączenie, odśwież stronę i spróbuj ponownie."
    },
    "something_went_wrong_d238c551": {
        "message": "Coś poszło nie tak"
    },
    "sort_by_e75f9e3e": {
        "message": "Sortuj wg"
    },
    "spades_suit_b37020c2": {
        "message": "Piki (kolor)"
    },
    "square_511eb3b3": {
        "message": "Kwadrat"
    },
    "square_cap_9ec88646": {
        "message": "Kwadratowa czapka"
    },
    "square_cup_b0665113": {
        "message": "Kwadratowy kubek"
    },
    "square_root_e8bcbc60": {
        "message": "Pierwiastek kwadratowy"
    },
    "square_root_symbol_d0898a53": {
        "message": "Pierwiastek kwadratowy - symbol"
    },
    "square_subset_17be67cb": {
        "message": "Podzbiór kwadratowy"
    },
    "square_subset_strict_7044e84f": {
        "message": "Podzbiór kwadratowy (ścisły)"
    },
    "square_superset_3be8dae1": {
        "message": "Nadzbiór kwadratowy"
    },
    "square_superset_strict_fa4262e4": {
        "message": "Nadzbiór kwadratowy (ścisły)"
    },
    "square_unordered_list_b15ce93b": {
        "message": "prostokątna nieuporządkowana lista"
    },
    "star_8d156e09": {
        "message": "Gwiazdka"
    },
    "startdate_to_enddate_d245175b": {
        "message": "{ startDate } do { endDate }"
    },
    "startdatetime_enddatetime_20abc10e": {
        "message": "{ startDateTime } - { endDateTime }"
    },
    "startdatetime_endtime_49741bbe": {
        "message": "{ startDateTime } - { endTime }"
    },
    "starttime_to_endtime_d7cc249d": {
        "message": "{ startTime } do { endTime }"
    },
    "steel_blue_14296f08": {
        "message": "Stalowy niebieski"
    },
    "student_to_do_c018c835": {
        "message": "Lista zadań uczestnika"
    },
    "styles_2aa721ef": {
        "message": "Style"
    },
    "submit_a3cc6859": {
        "message": "Prześlij"
    },
    "submitted_318fad53": {
        "message": "Przesłano"
    },
    "subscript_59744f96": {
        "message": "Indeks dolny"
    },
    "subset_19c1a92f": {
        "message": "Podzbiór"
    },
    "subset_strict_8d8948d6": {
        "message": "Podzbiór (ścisły)"
    },
    "succeeds_9cc31be9": {
        "message": "Następuje po"
    },
    "succeeds_equal_158e8c3a": {
        "message": "Następuje po lub równa się"
    },
    "success_to_do_created_e34ed395": {
        "message": "Zakończono powodzeniem: Utworzono zadanie"
    },
    "sum_b0842d31": {
        "message": "Suma"
    },
    "superscript_8cb349a2": {
        "message": "Indeks górny"
    },
    "superscript_and_subscript_37f94a50": {
        "message": "Indeks górny i dolny"
    },
    "superset_c4db8a7a": {
        "message": "Nadzbiór"
    },
    "superset_strict_c77dd6d2": {
        "message": "Nadzbiór (ścisły)"
    },
    "supported_file_types_srt_or_webvtt_7d827ed": {
        "message": "Obsługiwane typy plików: SRT lub WebVTT"
    },
    "switch_to_the_html_editor_146dfffd": {
        "message": "Przełącz się do edytora html"
    },
    "switch_to_the_rich_text_editor_63c1ecf6": {
        "message": "Przełącz na edytor tekstu sformatowanego"
    },
    "syllabus_f191f65b": {
        "message": "Program"
    },
    "tab_arrows_4cf5abfc": {
        "message": "TAB/klawisze strzałek"
    },
    "task_16b0ef38": {
        "message": "Zadanie"
    },
    "tau_880974b7": {
        "message": "Tau"
    },
    "teal_f729a294": {
        "message": "Morski"
    },
    "text_7f4593da": {
        "message": "Tekst"
    },
    "text_background_color_16e61c3f": {
        "message": "Kolor tła tekstu"
    },
    "text_color_acf75eb6": {
        "message": "Kolor tekstu"
    },
    "text_optional_384f94f7": {
        "message": "Tekst (opcjonalny)"
    },
    "text_position_8df8c162": {
        "message": "Położenie tekstu"
    },
    "text_size_887c2f6": {
        "message": "Rozmiar tekstu"
    },
    "the_best_assignment_15e98be1": {
        "message": "Najlepsze zadanie"
    },
    "the_date_and_time_this_to_do_is_due_74c823d4": {
        "message": "Minęły już termin i godzina na wykonanie tego zadania"
    },
    "the_material_is_in_the_public_domain_279c39a3": {
        "message": "Materiał znajduje się w domenie publicznej"
    },
    "the_material_is_licensed_under_creative_commons_3242cb5e": {
        "message": "Materiał jest objęty licencją Creative Commons"
    },
    "the_material_is_subject_to_an_exception_e_g_fair_u_a39c8ca2": {
        "message": "Materiały są objęte wyjątkowymi zasadami, np. zasadami dozwolonego użytku, prawa do cytowania lub innymi obowiązującymi przepisami prawa autorskiego"
    },
    "the_pretty_html_editor_is_not_keyboard_accessible__d6d5d2b": {
        "message": "Ulepszony edytor HTML nie jest dostępny z poziomu klawiatury. Naciśnij Shift O, aby otworzyć edytor html bez formatowania."
    },
    "there_are_no_points_associated_with_this_item_449c712a": {
        "message": "Brak punktów powiązanych z tym elementem."
    },
    "there_is_nothing_planned_for_today_e09bfc8c": {
        "message": "Nie ma planów na dzisiaj."
    },
    "therefore_d860e024": {
        "message": "Dlatego"
    },
    "theta_ce2d2350": {
        "message": "Theta"
    },
    "theta_variant_fff6da6f": {
        "message": "Theta (wariant)"
    },
    "thick_downward_arrow_b85add4c": {
        "message": "Strzałka w dół pogrubiona"
    },
    "thick_left_arrow_d5f3e925": {
        "message": "Strzałka w lewo pogrubiona"
    },
    "thick_leftward_arrow_6ab89880": {
        "message": "Strzałka w kierunku lewym"
    },
    "thick_right_arrow_3ed5e8f7": {
        "message": "Strzałka w prawo pogrubiona"
    },
    "thick_rightward_arrow_a2e1839e": {
        "message": "Strzałka w kierunku prawym pogrubiona"
    },
    "thick_upward_arrow_acd20328": {
        "message": "Strzałka w kierunku górnym pogrubiona"
    },
    "this_equation_cannot_be_rendered_in_basic_view_9b6c07ae": {
        "message": "Nie można odtworzyć równania w widoku podstawowym."
    },
    "though_your_video_will_have_the_correct_title_in_t_90e427f3": {
        "message": "Chociaż nagranie wideo będzie mieć prawidłowy tytuł w przeglądarce, nie udało się go zaktualizować w bazie danych."
    },
    "time_2b5aac58": {
        "message": "Czas"
    },
    "title_ee03d132": {
        "message": "Tytuł"
    },
    "title_is_required_6ddcab69": {
        "message": "Wymagany jest tytuł"
    },
    "to_be_posted_when_d24bf7dc": {
        "message": "Do opublikowania: { when }"
    },
    "to_do_1d554f36": {
        "message": "Lista zadań"
    },
    "to_do_date_4b211ad0": {
        "message": "Lista zadań: { date }"
    },
    "to_do_items_loading_d1cdfcd5": {
        "message": "Wczytywanie listy zadań"
    },
    "to_do_when_2783d78f": {
        "message": "Lista zadań: { when }"
    },
    "today_76e10f9c": {
        "message": "Dzisiaj"
    },
    "today_at_date_8ac30d6": {
        "message": "Dziś o godz. { date }"
    },
    "toggle_summary_group_413df9ac": {
        "message": "Przełącz grupę { summary }"
    },
    "toggle_tooltip_d3b7cb86": {
        "message": "Etykieta przełącznika"
    },
    "tomorrow_9a6c9a00": {
        "message": "Jutro"
    },
    "tomorrow_at_date_b53f2cf1": {
        "message": "Jutro o godz. { date }"
    },
    "tools_2fcf772e": {
        "message": "Narzędzia"
    },
    "top_66e0adb6": {
        "message": "Góra"
    },
    "totalresults_results_found_numdisplayed_results_cu_a0a44975": {
        "message": "{ totalResults } wyników odnaleziono, { numDisplayed } wyników obecnie wyświetlanych"
    },
    "tray_839df38a": {
        "message": "Zasobnik"
    },
    "triangle_6072304e": {
        "message": "Trójkąt"
    },
    "turnstile_yields_f9e76df1": {
        "message": "Kołowrót (spełnia)"
    },
    "type_control_f9_to_access_image_options_text_a47e319f": {
        "message": "Wpisz Control F9, aby uzyskać dostęp do opcji obrazu. { text }"
    },
    "type_control_f9_to_access_link_options_text_4ead9682": {
        "message": "Wpisz Control F9, aby uzyskać dostęp do opcji łącza. { text }"
    },
    "type_control_f9_to_access_table_options_text_92141329": {
        "message": "Wpisz Control F9, aby uzyskać dostęp do opcji tabeli. { text }"
    },
    "unable_to_mark_as_complete_8141856d": {
        "message": "Nie można oznaczyć jako ukończone."
    },
    "union_e6b57a53": {
        "message": "Suma zbiorów"
    },
    "unpublished_dfd8801": {
        "message": "nieopublikowane"
    },
    "untitled_efdc2d7d": {
        "message": "bez tytułu"
    },
    "up_and_left_diagonal_arrow_e4a74a23": {
        "message": "Strzałka po przekątnej do góry i w lewo"
    },
    "up_and_right_diagonal_arrow_935b902e": {
        "message": "Strzałka po przekątnej do góry i w prawo"
    },
    "upload_document_253f0478": {
        "message": "Prześlij dokument"
    },
    "upload_file_fd2361b8": {
        "message": "Prześlij plik"
    },
    "upload_image_6120b609": {
        "message": "Prześlij obraz"
    },
    "upload_media_ce31135a": {
        "message": "Przekaż pliki multimedialne"
    },
    "upload_record_media_e4207d72": {
        "message": "Przekaż/zapisz pliki multimedialne"
    },
    "uploading_19e8a4e7": {
        "message": "Przekazywanie"
    },
    "uppercase_alphabetic_ordered_list_3f5aa6b2": {
        "message": "uporządkowana lista alfabetyczna, duże litery"
    },
    "uppercase_delta_d4f4bc41": {
        "message": "Duża delta"
    },
    "uppercase_gamma_86f492e9": {
        "message": "Duża gamma"
    },
    "uppercase_lambda_c78d8ed4": {
        "message": "Duża lambda"
    },
    "uppercase_omega_8aedfa2": {
        "message": "Duża omega"
    },
    "uppercase_phi_caa36724": {
        "message": "Duże fi"
    },
    "uppercase_pi_fcc70f5e": {
        "message": "Duże pi"
    },
    "uppercase_psi_6395acbe": {
        "message": "Duże psi"
    },
    "uppercase_roman_numeral_ordered_list_853f292b": {
        "message": "uporządkowania lista numeryczna, duże cyfry rzymskie"
    },
    "uppercase_sigma_dbb70e92": {
        "message": "Duża sigma"
    },
    "uppercase_theta_49afc891": {
        "message": "Duża theta "
    },
    "uppercase_upsilon_8c1e623e": {
        "message": "Duży ipsylon"
    },
    "uppercase_xi_341e8556": {
        "message": "Duże ksi"
    },
    "upsilon_33651634": {
        "message": "Ipsylon"
    },
    "upward_and_downward_pointing_arrow_fa90a918": {
        "message": "Strzałka skierowana do góry i w dół"
    },
    "upward_and_downward_pointing_arrow_thick_d420fdef": {
        "message": "Strzałka skierowana do góry i w dół (pogrubiona)"
    },
    "upward_arrow_9992cb2d": {
        "message": "Strzałka skierowana do góry"
    },
    "upward_pointing_triangle_d078d7cb": {
        "message": "Trójkąt skierowany do góry"
    },
    "url_22a5f3b8": {
        "message": "URL"
    },
    "usage_right_ff96f3e2": {
        "message": "Prawo użytkowania:"
    },
    "usage_rights_required_5fe4dd68": {
        "message": "Prawo użytkowania (wymagane)"
    },
    "use_arrow_keys_to_navigate_options_2021cc50": {
        "message": "Użyj klawiszy strzałek do nawigowania po opcjach."
    },
    "use_arrow_keys_to_select_a_shape_c8eb57ed": {
        "message": "Użyj klawiszy strzałek, aby wybrać kształt."
    },
    "use_arrow_keys_to_select_a_size_699a19f4": {
        "message": "Użyj klawiszy strzałek, aby wybrać rozmiar."
    },
    "use_arrow_keys_to_select_a_text_position_72f9137c": {
        "message": "Użyj klawiszy strzałek, aby wybrać położenie tekstu."
    },
    "use_arrow_keys_to_select_a_text_size_65e89336": {
        "message": "Użyj klawiszy strzałek, aby wybrać rozmiar tekstu."
    },
    "use_arrow_keys_to_select_an_outline_size_e009d6b0": {
        "message": "Użyj klawiszy strzałek, aby wybrać rozmiar obramowania."
    },
    "used_by_screen_readers_to_describe_the_content_of__4f14b4e4": {
        "message": "Używane przez czytniki ekranu do opisania zawartości { TYPE }"
    },
    "used_by_screen_readers_to_describe_the_content_of__b1e76d9e": {
        "message": "Używane przez czytniki ekranu do opisania zawartości obrazu"
    },
    "used_by_screen_readers_to_describe_the_video_37ebad25": {
        "message": "Używane przez czytniki ekranu do opisania zawartości wideo"
    },
    "user_documents_c206e61f": {
        "message": "Dokumenty użytkownika"
    },
    "user_files_78e21703": {
        "message": "Pliki użytkownika"
    },
    "user_images_b6490852": {
        "message": "Zdjęcia użytkownika"
    },
    "user_media_14fbf656": {
        "message": "Multimedia użytkownika"
    },
    "vector_notation_cf6086ab": {
        "message": "Wektor (notacja)"
    },
    "vertical_bar_set_builder_notation_4300495f": {
        "message": "Kreska pionowa (notacja budująca zbiory)"
    },
    "vertical_dots_bfb21f14": {
        "message": "Kropki pionowo"
    },
    "video_options_24ef6e5d": {
        "message": "Opcje wideo"
    },
    "video_options_tray_3b9809a5": {
        "message": "Panel opcji wideo"
    },
    "video_player_for_9e7d373b": {
        "message": "Odtwarzacz wideo dla "
    },
    "video_player_for_title_ffd9fbc4": {
        "message": "Odtwarzacz wideo dla { title }"
    },
    "view_ba339f93": {
        "message": "Wyświetl"
    },
    "view_description_30446afc": {
        "message": "Wyświetl opis"
    },
    "view_keyboard_shortcuts_34d1be0b": {
        "message": "Wyświetl skróty klawiszowe"
    },
    "view_next_week_7f61f755": {
        "message": "Wyświetl kolejny tydzień"
    },
    "view_previous_week_6f83849f": {
        "message": "Wyświetl poprzedni tydzień"
    },
    "view_title_description_67940918": {
        "message": "Wyświetl opis { title }"
    },
    "weekly_schedule_navigation_6b042645": {
        "message": "Nawigacja po harmonogramie tygodnia"
    },
    "white_87fa64fd": {
        "message": "Biały"
    },
    "width_492fec76": {
        "message": "Szerokość"
    },
    "width_and_height_must_be_numbers_110ab2e3": {
        "message": "Szerokość i wysokość muszą być liczbami"
    },
    "width_x_height_px_ff3ccb93": {
        "message": "{ width } x { height }px"
    },
    "wiki_home_9cd54d0": {
        "message": "Wiki — Strona główna"
    },
    "wreath_product_200b38ef": {
        "message": "Produkt splotowy"
    },
    "xi_149681d0": {
        "message": "Ksi"
    },
    "yes_dde87d5": {
        "message": "Tak"
    },
    "yesterday_at_date_1aa6d18e": {
        "message": "Wczoraj o godz. { date }"
    },
    "yesterday_c6bd6abf": {
        "message": "Wczoraj"
    },
    "you_have_media_feedback_f5f9aba8": {
        "message": "Masz informacje zwrotne dotyczące multimediów."
    },
    "you_have_unsaved_changes_in_the_icon_maker_tray_do_e8cf5f1b": {
        "message": "Masz niezapisane zmiany w panelu Icon Maker. Czy chcesz kontynuować bez zapisywania tych zmian?"
    },
    "you_may_not_upload_an_empty_file_11c31eb2": {
        "message": "Nie można przesłać pustego pliku."
    },
    "you_must_provide_a_date_and_time_a86839d2": {
        "message": "Wymagane są data i godzina."
    },
    "you_ve_scrolled_back_to_your_very_first_to_do_29374681": {
        "message": "Przewinięto do pierwszej listy zadań!"
    },
    "your_image_has_been_compressed_for_icon_maker_imag_2e45cd91": {
        "message": "Obraz został skompresowany dla programu Icon Maker. Obrazy mniejsze niż { size } kB nie zostaną skompresowane."
    },
    "zeta_5ef24f0e": {
        "message": "Zeta"
    },
    "zoom_f3e54d69": {
        "message": "Zoom"
    },
    "zoom_in_image_bb97d4f": {
        "message": "Przybliż obraz"
    },
    "zoom_out_image_d0a0a2ec": {
        "message": "Oddal obraz"
    }
}<|MERGE_RESOLUTION|>--- conflicted
+++ resolved
@@ -457,17 +457,10 @@
     },
     "decorative_icon_9a7f3fc3": {
         "message": "Ikona dekoracyjna"
-<<<<<<< HEAD
     },
     "decorative_type_upper_f2c95e3": {
         "message": "Dekoracyjny { TYPE_UPPER }"
     },
-=======
-    },
-    "decorative_type_upper_f2c95e3": {
-        "message": "Dekoracyjny { TYPE_UPPER }"
-    },
->>>>>>> 16101d78
     "decrease_indent_d9cf469d": {
         "message": "Zmniejsz wcięcie"
     },
@@ -1643,17 +1636,6 @@
     },
     "rational_numbers_80ddaa4a": {
         "message": "Liczby wymierne"
-    },
-<<<<<<< HEAD
-    "raw_html_editor_e3993e41": {
-        "message": "Edytor HTML bez formatowania"
-=======
-    "real_numbers_7c99df94": {
-        "message": "Liczby rzeczywiste"
-    },
-    "real_portion_of_complex_number_7dad33b5": {
-        "message": "Część rzeczywista (liczby zespolonej)"
->>>>>>> 16101d78
     },
     "real_numbers_7c99df94": {
         "message": "Liczby rzeczywiste"
