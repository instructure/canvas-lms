--- conflicted
+++ resolved
@@ -2567,12 +2567,9 @@
     "word_count_c77fe3a6": {
         "message": "Word Count"
     },
-<<<<<<< HEAD
-=======
     "words_b448b7d5": {
         "message": "Szavak"
     },
->>>>>>> 6d644d6a
     "wreath_product_200b38ef": {
         "message": "Koszorú termék"
     },
