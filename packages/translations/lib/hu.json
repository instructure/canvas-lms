{
    "accessibility_checker_b3af1f6c": {
        "message": "Akadálymentesség ellenőrző"
    },
    "add_8523c19b": {
        "message": "Hozzáadás"
    },
    "add_another_f4e50d57": {
        "message": "Másik hozzáadása"
    },
    "add_cc_subtitles_55f0394e": {
        "message": "Felirat hozzáadása"
    },
    "add_to_do_7537af64": {
        "message": "Teendő hozzáadása"
    },
    "add_to_do_7def3c37": {
        "message": "Teendő hozzáadása"
    },
    "address_3159962f": {
        "message": "Cím:"
    },
    "afrikaans_da0fe6ee": {
        "message": "Afrikaans"
    },
    "albanian_21ed929e": {
        "message": "Albán"
    },
    "align_11050992": {
        "message": "Igazítás"
    },
    "alignment_and_lists_5cebcb69": {
        "message": "Igazítások és listák"
    },
    "all_4321c3a1": {
        "message": "Összes"
    },
    "all_day_fb42c4fc": {
        "message": "Egész nap"
    },
    "all_items_loaded_aa256183": {
        "message": "Minden elem betöltve"
    },
    "alpha_15d59033": {
        "message": "Alfa"
    },
    "alphabetical_55b5b4e0": {
        "message": "Betűrendben"
    },
    "alt_text_611fb322": {
        "message": "Alternatív szöveg"
    },
    "an_error_occured_reading_the_file_ff48558b": {
        "message": "Hiba történt a fájl olvasásakor"
    },
    "an_error_occurred_attempting_to_dismiss_the_opport_f86e0667": {
        "message": "Hiba történt, amikor megpróbálta elvetni a lehetőséget."
    },
    "an_error_occurred_making_a_network_request_d1bda348": {
        "message": "Hiba történt egy hálózati kérelem létrehozásakor"
    },
    "an_error_occurred_uploading_your_media_71f1444d": {
        "message": "Hiba történt a médiád feltöltése során."
    },
    "and_7fcc2911": {
        "message": "És"
    },
    "announcement_fb4cb645": {
        "message": "Hirdetmény"
    },
    "announcement_list_da155734": {
        "message": "Hirdetménylista"
    },
    "announcements_a4b8ed4a": {
        "message": "Hirdetmények"
    },
    "apply_781a2546": {
        "message": "Alkalmazás"
    },
    "apps_54d24a47": {
        "message": "Alkalmazások"
    },
    "arabic_c5c87acd": {
        "message": "Arab"
    },
    "are_you_sure_you_want_to_delete_this_planner_item_b71e330c": {
        "message": "Biztosan törölni szeretné ezt a tervezőbeli elemet?"
    },
    "armenian_12da6118": {
        "message": "Örmény"
    },
    "arrows_464a3e54": {
        "message": "Nyilak"
    },
    "aspect_ratio_will_be_preserved_cb5fdfb8": {
        "message": "Képarány megtartása"
    },
    "assignment_976578a8": {
        "message": "Feladat"
    },
    "assignments_1e02582c": {
        "message": "Feladatok"
    },
    "assignmenttype_title_6612d008": {
        "message": "{ title } című { assignmentType }."
    },
    "assignmenttype_title_all_day_on_datetime_9768903c": {
        "message": "{ title } című { assignmentType } egész nap ekkor: { datetime }."
    },
    "assignmenttype_title_at_datetime_478f0709": {
        "message": "{ title } című { assignmentType } ekkor: { datetime }."
    },
    "assignmenttype_title_at_datetime_until_endtime_a5900e38": {
        "message": "{ title } című { assignmentType } ekkor: { datetime }, eddig: { endTime }."
    },
    "assignmenttype_title_due_datetime_a112d8ff": {
        "message": "{ title } című { assignmentType }, esedékes ekkor: { datetime }."
    },
    "assignmenttype_title_has_a_to_do_time_at_datetime_e07310e8": {
        "message": "A(z) { title } című { assignmentType } befejezési határideje { datetime }."
    },
    "assignmenttype_title_is_marked_as_done_a8dc46ef": {
        "message": "A(z) { title } című { assignmentType } készként megjelölve."
    },
    "assignmenttype_title_is_not_marked_as_done_ba80ba66": {
        "message": "A(z) { title } című { assignmentType } nincs megjelölve készként."
    },
    "assignmenttype_title_posted_datetime_cab69444": {
        "message": "A(z) { title } című { assignmentType } ekkor lett közzétéve: { datetime }."
    },
    "assignmenttype_title_reminder_datetime_33fa66d5": {
        "message": "{ title } című { assignmentType }, emlékeztető ekkor: { datetime }."
    },
    "attributes_963ba262": {
        "message": "Attribútumok"
    },
    "audio_player_for_title_20cc70d": {
        "message": "Audio lejátszó ehhez: { title }"
    },
    "auto_saved_content_exists_would_you_like_to_load_t_fee528f2": {
        "message": "Van automatikusan mentett tartalom. Szeretné inkább azt betölteni?"
    },
    "available_folders_694d0436": {
        "message": "Elérhető mappák"
    },
    "basic_554cdc0a": {
        "message": "Alap"
    },
    "beginning_of_your_to_do_history_61ef2dce": {
        "message": "A Tennivaló Listád Elkezdése"
    },
    "belarusian_b2f19c76": {
        "message": "Fehérorosz"
    },
    "beta_cb5f307e": {
        "message": "Béta"
    },
    "blue_daf8fea9": {
        "message": "Kék"
    },
    "brick_f2656265": {
        "message": "Tégla"
    },
    "bulgarian_feccab7e": {
        "message": "Bolgár"
    },
    "c_2001_acme_inc_283f7f80": {
        "message": "(c) 2001 Acme Inc."
    },
    "calendar_a8563bb2": {
        "message": "Naptár"
    },
    "calendar_event_89aadc1c": {
        "message": "Naptáresemény"
    },
    "cancel_caeb1e68": {
        "message": "Mégse"
    },
    "canvas_planner_98ed106": {
        "message": "Canvas Tervező"
    },
    "catalan_16f6b78f": {
        "message": "Katalán"
    },
    "chinese_111d37f6": {
        "message": "Kínai"
    },
    "choose_caption_file_9c45bc4e": {
        "message": "Feliratfájl választása"
    },
    "choose_usage_rights_33683854": {
        "message": "Válasszon a felhasználói jogokból..."
    },
    "circle_unordered_list_9e3a0763": {
        "message": "rendezetlen lista körökkel"
    },
    "clear_2084585f": {
        "message": "Törlés"
    },
    "clear_selected_file_82388e50": {
        "message": "Kiválasztott fájl törlése"
    },
    "clear_selected_file_filename_2fe8a58e": {
        "message": "Kiválasztott fájl törlése: { filename }"
    },
    "click_to_embed_imagename_c41ea8df": {
        "message": "Kattintson a { imageName } kép beágyazásához."
    },
    "click_to_hide_preview_3c707763": {
        "message": "Kattintson az előnézet elrejtéséhez!"
    },
    "click_to_insert_a_link_into_the_editor_c19613aa": {
        "message": "Link beszúrásához kattintson ide."
    },
    "click_to_show_preview_faa27051": {
        "message": "Kattintson az előnézethez!"
    },
    "close_a_menu_or_dialog_also_returns_you_to_the_edi_739079e6": {
        "message": "Menü vagy párbeszéd bezárása. Ez visszavisz a szerkesztő területre."
    },
    "close_d634289d": {
        "message": "Bezár"
    },
    "close_opportunity_center_popup_9907d981": {
        "message": "A Lehetőségek popup ablak bezárása"
    },
    "closed_captions_subtitles_e6aaa016": {
        "message": "Zárt feliratok"
    },
    "collaborations_5c56c15f": {
        "message": "Együttműködés"
    },
    "collapse_to_hide_types_1ab46d2e": {
        "message": "Összecsukás az elrejtéshez { types }"
    },
    "computer_1d7dfa6f": {
        "message": "Számítógép"
    },
    "content_1440204b": {
        "message": "Tartalom"
    },
    "content_is_still_being_uploaded_if_you_continue_it_8f06d0cb": {
        "message": "A tartalom feltöltése még folyamatban van. Ha folytatja, akkor nem lesz rendesen beágyazva."
    },
    "content_subtype_5ce35e88": {
        "message": "Tartalom altípusa"
    },
    "content_type_2cf90d95": {
        "message": "Tartalom típusa "
    },
    "copyright_holder_66ee111": {
        "message": "Jog tulajdonosa:"
    },
    "count_plural_0_0_words_one_1_word_other_words_acf32eca": {
        "message": "{ count, plural,\n     =0 {0 szó}\n    one {1 szó}\n  other {# szó}\n}"
    },
    "count_plural_0_opportunities_one_opportunity_other_765e27fa": {
        "message": "{ count, plural,\n     =0 {# lehetőség}\n    one {# lehetőség}\n  other {# lehetőség}\n}"
    },
    "count_plural_one_hide_missing_item_other_hide_miss_4a2562f7": {
        "message": "{ count, plural,\n    one {}\n  other {}\n}"
    },
    "count_plural_one_item_loaded_other_items_loaded_857023b7": {
        "message": "{ count, plural,\n    one {# elem betöltve}\n  other {# elem betöltve}\n}"
    },
    "count_plural_one_show_completed_item_other_show_co_8d0d0ae5": {
        "message": "{ count, plural,\n    one {# elvégzett elem mutatása}\n  other {# elvégzett elem mutatása}\n}"
    },
    "count_plural_one_show_missing_item_other_show_miss_509327ef": {
        "message": "{ count, plural,\n    one {}\n  other {}\n}"
    },
    "course_8a63b4a3": {
        "message": "Kurzus"
    },
    "course_documents_104d76e0": {
        "message": "Kurzus dokumentumai"
    },
    "course_files_62deb8f8": {
        "message": "Kurzusfájlok"
    },
    "course_files_a31f97fc": {
        "message": "Tanfolyam fájlok"
    },
    "course_images_f8511d04": {
        "message": "Kurzus képei"
    },
    "course_links_b56959b9": {
        "message": "Kurzus linkjei"
    },
    "course_media_ec759ad": {
        "message": "Kurzus média"
    },
    "course_navigation_dd035109": {
        "message": "Kurzusnavigáció"
    },
    "course_to_do_bcbbab54": {
        "message": "Tennivalók { course } tantárgyból"
    },
    "creative_commons_license_725584ae": {
        "message": "Creative Commons licenc:"
    },
    "croatian_d713d655": {
        "message": "Horvát"
    },
    "custom_6979cd81": {
        "message": "Egyéni"
    },
    "cyan_c1d5f68a": {
        "message": "Cián"
    },
    "czech_9aa2cbe4": {
        "message": "Cseh"
    },
    "danish_c18cdac8": {
        "message": "Dán"
    },
    "date_added_ed5ad465": {
        "message": "Dátum hozzáadva"
    },
    "date_at_time_dbdb1b99": {
        "message": "{ date } { time }-kor"
    },
    "date_ee500367": {
        "message": "Dátum"
    },
    "date_is_not_a_valid_date_4ef9f8ba": {
        "message": "#{ date } nem érvényes dátum."
    },
    "date_is_required_8660ec22": {
        "message": "Dátum szükséges"
    },
    "date_time_d9fbf2d7": {
        "message": "Dátum és idő"
    },
    "decrease_indent_d9cf469d": {
        "message": "Behúzás csökkentése"
    },
    "deep_purple_bb3e2907": {
        "message": "Sötétlila"
    },
    "default_bulleted_unordered_list_47079da8": {
        "message": "alapértelmezett nem rendezett lista"
    },
    "default_numerical_ordered_list_48dd3548": {
        "message": "alapértelmezett sorszámozott lista"
    },
    "delete_a6efa79d": {
        "message": "Törlés"
    },
    "delimiters_4db4840d": {
        "message": "Elválasztó jelek"
    },
    "describe_the_video_2fe8f46a": {
        "message": "(A videó leírása)"
    },
    "details_98a31b68": {
        "message": "Részletek"
    },
    "details_a6f427c3": {
        "message": "Részletek:"
    },
    "dimensions_45ddb7b7": {
        "message": "Méretek"
    },
    "directionality_26ae9e08": {
        "message": "Irányítottság"
    },
    "discussion_6719c51d": {
        "message": "Fórum"
    },
    "discussions_a5f96392": {
        "message": "Fórumok"
    },
    "discussions_index_6c36ced": {
        "message": "Fórumok indexe"
    },
    "dismiss_itemtitle_a9fae1b3": {
        "message": "{ itemTitle } elvetése"
    },
    "dismiss_opportunityname_5995176f": {
        "message": "{ opportunityName } elvetése"
    },
    "dismissed_8b0b1fc9": {
        "message": "Elvetve"
    },
    "dismissed_opportunities_f0826640": {
        "message": "Elvetetett lehetőségek"
    },
    "display_options_315aba85": {
        "message": "Megjelenítési beállítások"
    },
    "display_text_link_opens_in_a_new_tab_75e9afc9": {
        "message": "Szöveges link megjelenítése (új lapfülön jelenik meg)"
    },
    "document_678cd7bf": {
        "message": "Dokumentum"
    },
    "documents_81393201": {
        "message": "Dokumentumok"
    },
    "done_54e3d4b6": {
        "message": "Kész"
    },
    "drag_a_file_here_1bf656d5": {
        "message": "Húzzon ide egy fájlt"
    },
    "drag_and_drop_or_click_to_browse_your_computer_60772d6d": {
        "message": "Húzza ide a fájlt vagy tallózza ki a számítógépen"
    },
    "drag_handle_use_up_and_down_arrows_to_resize_e29eae5c": {
        "message": "Húzza a fogantyút. Átméretezéshez használja a fel és le nyilakat."
    },
    "due_5d7267be": {
        "message": "Határidő: "
    },
    "due_date_124fdd99": {
        "message": "Határidő: { date }"
    },
    "due_multiple_dates_cc0ee3f5": {
        "message": "Határidő: Több határidő van érvényben"
    },
    "due_when_7eed10c6": {
        "message": "Határidő: { when }"
    },
    "dutch_6d05cee5": {
        "message": "Holland"
    },
    "edit_c5fbea07": {
        "message": "Szerkesztés"
    },
    "edit_equation_f5279959": {
        "message": "Egyenlet szerkesztése"
    },
    "edit_link_7f53bebb": {
        "message": "Link szerkesztése"
    },
    "edit_title_72e5a21e": {
        "message": "{ title } szerkesztése"
    },
    "editor_statusbar_26ac81fc": {
        "message": "Szerkesztő állapotsor"
    },
    "embed_828fac4a": {
        "message": "Beágyaz"
    },
    "embed_code_314f1bd5": {
        "message": "Kód beágyazása"
    },
    "embed_image_1080badc": {
        "message": "Beágyazott kép"
    },
    "embed_video_a97a64af": {
        "message": "Videó beágyazása"
    },
    "embedded_content_aaeb4d3d": {
        "message": "beágyazott tartalom"
    },
    "english_australia_dc405d82": {
        "message": "English (Australia)"
    },
    "english_c60612e2": {
        "message": "Angol"
    },
    "english_canada_12688ee4": {
        "message": "English (Canada)"
    },
    "english_united_kingdom_a613f831": {
        "message": "English (United Kingdom)"
    },
    "enter_at_least_3_characters_to_search_4f037ee0": {
        "message": "Legalább 3 karaktert be kell írni a kereséshez"
    },
    "equation_1c5ac93c": {
        "message": "Egyenlet"
    },
    "error_loading_grades_e0b38f4d": {
        "message": "Hiba történt az értékelések betöltése közben."
    },
    "error_loading_more_items_3f109d9f": {
        "message": "Nem sikerült több elemet betölteni"
    },
    "error_loading_past_items_2881dbb1": {
        "message": "Hiba történt a korábbi elemek betöltése közben."
    },
    "estonian_5e8e2fa4": {
        "message": "Észt"
    },
    "excused_cf8792eb": {
        "message": "Felmentve"
    },
    "expand_to_see_types_f5d29352": {
        "message": "Kiterjesztés a(z) { types } megtekintéséhez"
    },
    "external_tools_6e77821": {
        "message": "Külső eszközök"
    },
    "extra_large_b6cdf1ff": {
        "message": "Extra nagy"
    },
    "failed_to_delete_to_do_64edff49": {
        "message": "Nem sikerült a tennivaló törlése"
    },
    "failed_to_get_new_activity_17e7ec7c": {
        "message": "Nem sikerült új tevékenységet szerezni"
    },
    "failed_to_load_opportunities_52ab6404": {
        "message": "Nem sikerült a lehetőségek betöltése"
    },
    "failed_to_save_to_do_ddc7503b": {
        "message": "Nem sikerült a tennivaló mentése"
    },
    "feedback_6dcc1991": {
        "message": "Visszajelzés"
    },
    "file_name_8fd421ff": {
        "message": "Fájlnév"
    },
    "file_url_c12b64be": {
        "message": "Fájl URL"
    },
    "filename_file_icon_602eb5de": {
        "message": "{ filename } fájl ikon"
    },
    "filename_image_preview_6cef8f26": {
        "message": "{ filename } kép előnézet"
    },
    "filename_text_preview_e41ca2d8": {
        "message": "{ filename } szöveg előnézet"
    },
    "files_c300e900": {
        "message": "Fájlok"
    },
    "files_index_af7c662b": {
        "message": "Fájlok indexe"
    },
    "finnish_4df2923d": {
        "message": "Finn"
    },
    "focus_element_options_toolbar_18d993e": {
        "message": "Az elem opciók eszköztár fókuszba helyezése"
    },
    "folder_tree_fbab0726": {
        "message": "Könyvtárfa"
    },
    "format_4247a9c5": {
        "message": "Formátum"
    },
    "formatting_5b143aa8": {
        "message": "Formázás"
    },
    "found_auto_saved_content_3f6e4ca5": {
        "message": "Automatikusan mentett tartalmat találtunk"
    },
    "found_count_plural_0_results_one_result_other_resu_46aeaa01": {
        "message": "{ count, plural,\n     =0 {# eredmény}\n    one {# eredmény}\n  other {# eredmény}\n} található"
    },
    "french_33881544": {
        "message": "Francia"
    },
    "french_canada_c3d92fa6": {
        "message": "French (Canada)"
    },
    "fullscreen_873bf53f": {
        "message": "Teljes képernyő"
    },
    "galician_7e4508b5": {
        "message": "Galíciai"
    },
    "generating_preview_45b53be0": {
        "message": "Előnézet generálása... "
    },
    "german_3ec99bbb": {
        "message": "Német"
    },
    "go_to_card_view_dashboard_9d03970e": {
        "message": "Ugrás a vezérlőpult kártya nézetére"
    },
    "go_to_the_editor_s_menubar_e6674c81": {
        "message": "Ugrás a szerkesztő menüsorhoz"
    },
    "go_to_the_editor_s_toolbar_a5cb875f": {
        "message": "Ugrás a szerkesztő eszköztárhoz"
    },
    "graded_25cd3fcd": {
        "message": "Értékelve"
    },
    "grades_a61eba0a": {
        "message": "Értékelések"
    },
    "grades_are_loading_c899652d": {
        "message": "Értékelések betöltése"
    },
    "grades_loaded_5056277c": {
        "message": "Értékelések betöltve"
    },
    "greek_65c5b3f7": {
        "message": "Görög"
    },
    "green_15af4778": {
        "message": "Zöld"
    },
    "group_documents_8bfd6ae6": {
        "message": "Csoport dokumentumok"
    },
    "group_files_4324f3df": {
        "message": "Csoportfájlok"
    },
    "group_files_82e5dcdb": {
        "message": "Csoportfájlok"
    },
    "group_images_98e0ac17": {
        "message": "Csoport képek"
    },
    "group_links_9493129e": {
        "message": "Csoport hivatkozások"
    },
    "group_media_2f3d128a": {
        "message": "Csoport média"
    },
    "group_navigation_99f191a": {
        "message": "Csoportnavigáció"
    },
    "haitian_creole_7eb4195b": {
        "message": "Haiti"
    },
    "heading_2_5b84eed2": {
        "message": "Címsor 2"
    },
    "heading_3_2c83de44": {
        "message": "Címsor 3"
    },
    "heading_4_b2e74be7": {
        "message": "Címsor 4"
    },
    "hebrew_88fbf778": {
        "message": "Héber"
    },
    "height_69b03e15": {
        "message": "Magasság"
    },
    "hindi_9bcd4b34": {
        "message": "Hindi"
    },
    "home_351838cd": {
        "message": "Kezdőlap"
    },
    "html_editor_fb2ab713": {
        "message": "HTML szerkesztő"
    },
    "hungarian_fc7d30c9": {
        "message": "Magyar"
    },
    "i_have_obtained_permission_to_use_this_file_6386f087": {
        "message": "Szereztem jogosultságot ennek a fájlnak a használatához."
    },
    "i_hold_the_copyright_71ee91b1": {
        "message": "Megtartom a szerzői jogot"
    },
    "icelandic_9d6d35de": {
        "message": "Izlandi"
    },
    "icon_215a1dc6": {
        "message": "Ikon"
    },
    "if_you_do_not_select_usage_rights_now_this_file_wi_14e07ab5": {
        "message": "Ha nem választja ki most a felhasználási jogokat, a fájl nem lesz publikálva a feltöltés után."
    },
    "image_8ad06": {
        "message": "Kép"
    },
    "image_c1c98202": {
        "message": "kép"
    },
    "image_options_5412d02c": {
        "message": "Képbeállítások"
    },
    "image_options_tray_90a46006": {
        "message": "Képbeállítások tálca"
    },
    "images_7ce26570": {
        "message": "Képek"
    },
    "increase_indent_6af90f7c": {
        "message": "Behúzás növelése"
    },
    "indigo_2035fc55": {
        "message": "Indigókék"
    },
    "indonesian_5f6accd6": {
        "message": "Indonéz"
    },
    "insert_593145ef": {
        "message": "Beszúrás"
    },
    "insert_equella_links_49a8dacd": {
        "message": "Equella linkek beszúrása"
    },
    "insert_link_6dc23cae": {
        "message": "Link beszúrása"
    },
    "insert_math_equation_57c6e767": {
        "message": "Matematikai képlet beszúrása"
    },
    "invalid_file_c11ba11": {
        "message": "Érvénytelen fájl."
    },
    "invalid_file_type_881cc9b2": {
        "message": "Érvénytelen fájltípus"
    },
    "invalid_url_cbde79f": {
        "message": "Helytelen webcím"
    },
    "irish_567e109f": {
        "message": "Ír"
    },
    "italian_bd3c792d": {
        "message": "Olasz"
    },
    "items_completed_items_plural_1_item_other_items_717d579f": {
        "message": "{ items } befejezve { items, plural,\n     =1 {elem}\n  other {elem}\n}"
    },
    "japanese_b5721ca7": {
        "message": "Japán"
    },
    "join_6cafecca": {
        "message": "Csatlakozás"
    },
    "jump_to_today_254ccf41": {
        "message": "Ugrás a mai napra"
    },
    "keyboard_shortcuts_ed1844bd": {
        "message": "Billentyűparancsok"
    },
    "korean_da812d9": {
        "message": "Koreai"
    },
    "large_9c5e80e7": {
        "message": "Nagy"
    },
    "late_2be42b88": {
        "message": "Késve"
    },
    "latvian_2bbb6aab": {
        "message": "Lett"
    },
    "left_to_right_e9b4fd06": {
        "message": "Balról jobbra"
    },
    "light_blue_5374f600": {
        "message": "Világoskék"
    },
    "link_7262adec": {
        "message": "Hivatkozás"
    },
    "link_options_a16b758b": {
        "message": "Link beállításai"
    },
    "links_14b70841": {
        "message": "Linkek"
    },
    "links_to_an_external_site_de74145d": {
        "message": "Linkek egy külső oldalra"
    },
<<<<<<< HEAD
=======
    "lithuanian_5adcbe24": {
        "message": "Litván"
    },
>>>>>>> 2351dac5
    "load_more_35d33c7": {
        "message": "Továbbiak betöltése"
    },
    "load_more_a36f9cf9": {
        "message": "Továbbiak betöltése"
    },
    "load_prior_dates_f2b0f6f0": {
        "message": "Korábbi dátumok betöltése"
    },
    "loaded_count_plural_0_items_one_item_other_items_e58533e9": {
        "message": "Loaded { count, plural,\n     =0 {# elem}\n    one {# elem}\n  other {# elem}\n} betöltve"
    },
    "loading_25990131": {
        "message": "Betöltés..."
    },
    "loading_725811ca": {
        "message": "betöltés"
    },
    "loading_bde52856": {
        "message": "Töltődik"
    },
    "loading_failed_b3524381": {
        "message": "Sikertelen betöltés..."
    },
    "loading_failed_e6a9d8ef": {
        "message": "Sikertelen betöltés."
    },
    "loading_folders_d8b5869e": {
        "message": "Mappák betöltése"
    },
    "loading_grades_c842c887": {
        "message": "Értékelések betöltése"
    },
    "loading_past_items_ca499e75": {
        "message": "Korábbi elemek betöltése"
    },
    "loading_planner_items_947a813d": {
        "message": "Tervező elemek betöltése"
    },
    "loading_please_wait_d276220a": {
        "message": "Betöltés, kérjük, várjon"
    },
    "location_3b6ff307": {
        "message": "Helyszín:"
    },
    "locked_762f138b": {
        "message": "Zárolva"
    },
    "looks_like_there_isn_t_anything_here_d9bcef49": {
        "message": "Úgy tűnik, itt nincsen semmi."
    },
    "macedonian_6ed541af": {
        "message": "Macedón"
    },
    "magenta_4a65993c": {
        "message": "Magenta"
    },
    "malay_f5dddce4": {
        "message": "Maláj"
    },
    "maltese_916925e8": {
        "message": "Máltai"
    },
    "maori_new_zealand_5380a95f": {
        "message": "Māori (New Zealand)"
    },
    "media_af190855": {
        "message": "Média"
    },
    "medium_5a8e9ead": {
        "message": "Közepes"
    },
    "minimize_file_preview_da911944": {
        "message": "Fájl előnézet méretének csökkentése"
    },
    "minimize_video_20aa554b": {
        "message": "Videó méretének csökkentése"
    },
    "misc_3b692ea7": {
        "message": "Egyéb"
    },
    "miscellaneous_e9818229": {
        "message": "Egyéb"
    },
    "missing_1a256b3b": {
        "message": "Hiányzik"
    },
    "missing_items_for_title_516511f8": {
        "message": "Hiányzó elem ehhez: { title }"
    },
    "modules_c4325335": {
        "message": "Modulok"
    },
    "must_be_at_least_width_x_height_px_41dc825e": {
        "message": "Legalább { width } x { height } pixel szükséges"
    },
    "my_files_2f621040": {
        "message": "Fájljaim"
    },
    "my_grades_98834476": {
        "message": "Az én értékeléseim"
    },
    "name_1aed4a1b": {
        "message": "Név"
    },
    "navigate_through_the_menu_or_toolbar_415a4e50": {
        "message": "Navigáljon a menün vagy eszköztáron át"
    },
    "new_13daf639": {
        "message": "Új"
    },
    "new_activity_8b84847d": {
        "message": "Új aktivitás"
    },
    "new_activity_for_title_14c9c3af": {
        "message": "Új aktivitás ehhez: { title }"
    },
    "new_opportunities_7d349c4d": {
        "message": "Új lehetőségek"
    },
    "next_month_749b1778": {
        "message": "Következő hónap"
    },
    "next_page_d2a39853": {
        "message": "Következő oldal"
    },
    "no_due_dates_assigned_e8f5bac8": {
        "message": "Nincs hozzárendelve esedékességi dátum"
    },
    "no_e16d9132": {
        "message": "Nem"
    },
    "no_file_chosen_9a880793": {
        "message": "Nincs fájl kiválasztva"
    },
    "no_grade_3b4d7f3e": {
        "message": "Nincs értékelés"
    },
    "no_preview_is_available_for_this_file_f940114a": {
        "message": "Ehhez a fájlhoz nincs előnézet."
    },
    "no_results_940393cf": {
        "message": "Nincs eredmény."
    },
    "no_results_found_for_filterterm_ad1b04c8": {
        "message": "Nincs találat a követezőre: { filterTerm }"
    },
    "no_results_found_for_term_1564c08e": {
        "message": "Nincs találat a követezőre: { term }."
    },
    "none_3b5e34d2": {
        "message": "Nincs"
    },
    "norwegian_53f391ec": {
        "message": "Norvég"
    },
    "norwegian_bokmal_ad5843fa": {
        "message": "Norwegian Bokmål"
    },
    "nothing_for_now_e3e3ce2a": {
        "message": "Egyelőre semmi"
    },
    "nothing_here_needs_attention_c4eaded6": {
        "message": "Itt semmi nem igényli a figyelmét."
    },
    "nothing_more_to_do_b665da42": {
        "message": "Nincs több tennivaló"
    },
    "nothing_new_needs_attention_3ac548d4": {
        "message": "Semmi újdonság nem igényli a figyelmét."
    },
    "nothing_planned_today_selecting_most_recent_item_ffd71bff": {
        "message": "Semmi nincs tervben mára. A legutóbbi elem kiválasztása."
    },
    "nothing_planned_today_selecting_next_item_f6718aa": {
        "message": "Semmi nincs tervben mára. A következő elem kiválasztása."
    },
    "nothing_planned_yet_8675ffe9": {
        "message": "Még semmi nincs tervben"
    },
    "numpoints_points_8621a43b": {
        "message": "{ numPoints } pont"
    },
    "only_most_recent_grading_period_shown_f1ad6458": {
        "message": "*Csak a legutóbbi értékelési periódus látható."
    },
    "open_this_keyboard_shortcuts_dialog_9658b83a": {
        "message": "Nyissa meg a billentyűkombinációk párbeszédablakot"
    },
    "operators_a2ef9a93": {
        "message": "Műveletek"
    },
    "opportunities_popup_f6703842": {
        "message": "lehetőségek popup"
    },
    "optional_add_course_ef0d70fc": {
        "message": "Opcionális: kurzus hozzáadása"
    },
    "or_9b70ccaa": {
        "message": "Vagy"
    },
    "orange_81386a62": {
        "message": "Narancs"
    },
    "ordered_and_unordered_lists_cfadfc38": {
        "message": "Rendezett és Rendezetlen Listák"
    },
    "other_editor_shortcuts_may_be_found_at_404aba4a": {
        "message": "További szerkesztési billentyűparancsokat találhat a következő helyen"
    },
    "p_is_not_a_valid_protocol_which_must_be_ftp_http_h_adf13fc2": {
        "message": "{ p } nem egy érvényes protokoll; lehet ftp, http, https, mailto, skype, tel, vagy esetleg elhagyható"
    },
    "page_50c4823d": {
        "message": "Oldal"
    },
    "pages_e5414c2c": {
        "message": "Oldalak"
    },
    "paragraph_5e5ad8eb": {
        "message": "Bekezdés"
    },
    "peer_review_74f26a13": {
        "message": "Társértékelés"
    },
    "peer_review_for_itemtitle_358cb413": {
        "message": "Társértékelés ehhez az elemhez: { itemTitle }"
    },
    "people_b4ebb13c": {
        "message": "Résztvevők"
    },
    "percentage_34ab7c2c": {
        "message": "Százalék"
    },
    "pink_68ad45cb": {
        "message": "Rózsaszín"
    },
    "points_bceb5005": {
        "message": "pontszám"
    },
    "points_points_63e59cce": {
        "message": "{ points } pont"
    },
    "polish_4cf2ecaf": {
        "message": "Lengyel"
    },
    "portuguese_9c212cf4": {
        "message": "Portugál"
    },
    "posted_when_a578f5ab": {
        "message": "Közzétéve: { when }"
    },
    "preformatted_d0670862": {
        "message": "Előre formázott"
    },
    "preview_53003fd2": {
        "message": "Előnézet"
    },
    "previous_month_bb1e3c84": {
        "message": "Előző hónap"
    },
    "previous_page_928fc112": {
        "message": "Előző oldal"
    },
    "protocol_must_be_ftp_http_https_mailto_skype_tel_o_73beb4f8": {
        "message": "A protokoll lehet ftp, http, https, mailto, skype, tel, vagy esetleg elhagyható "
    },
    "pts_699bd9aa": {
        "message": "pont"
    },
    "published_c944a23d": {
        "message": "publikált"
    },
    "published_when_302d8e23": {
        "message": "Publikálva: { when }"
    },
    "pumpkin_904428d5": {
        "message": "Sütőtök"
    },
    "purple_7678a9fc": {
        "message": "Lila"
    },
    "quiz_e0dcce8f": {
        "message": "Kvíz"
    },
    "quizzes_7e598f57": {
        "message": "Kvízek"
    },
    "record_7c9448b": {
        "message": "Felvétel"
    },
    "record_upload_media_5fdce166": {
        "message": "Médiafájl rögzítése/feltöltése"
    },
    "red_8258edf3": {
        "message": "Vörös"
    },
    "relationships_6602af70": {
        "message": "Kapcsolatok"
    },
    "reminder_date_4564d12d": {
        "message": "Emlékeztető: { date }"
    },
    "remove_link_d1f2f4d0": {
        "message": "Link eltávolítása"
    },
    "replace_e61834a7": {
        "message": "Csere"
    },
    "replies_4a8577c8": {
        "message": "Válaszok"
    },
    "reset_95a81614": {
        "message": "Visszaállítás"
    },
    "restore_auto_save_deccd84b": {
        "message": "Visszaállítás automatikus mentésből?"
    },
    "rich_content_editor_2708ef21": {
        "message": "Vizuális szövegszerkesztő"
    },
    "right_to_left_9cfb092a": {
        "message": "Jobbról balra"
    },
    "romanian_13670c1e": {
        "message": "Román"
    },
    "russian_1e3e197": {
        "message": "Orosz"
    },
    "save_11a80ec3": {
        "message": "Mentés"
    },
    "scroll_up_to_see_your_history_19b14cad": {
        "message": "Görgessen felfelé, hogy lássa az előzményeket!"
    },
    "scrolls_up_to_the_previous_item_with_new_activity_99717459": {
        "message": "Felgörgetés a korábbi elemhez új tevékenységgel."
    },
    "search_280d00bd": {
        "message": "Keresés"
    },
    "search_term_b2d2235": {
        "message": "Kifejezés keresése"
    },
    "select_language_7c93a900": {
        "message": "Válasszon nyelvet"
    },
    "selected_274ce24f": {
        "message": "Kiválasztva"
    },
    "serbian_7187f1f2": {
        "message": "Szerb"
    },
    "show_all_ae37d610": {
        "message": "Összes megjelenítése"
    },
    "show_image_options_1e2ecc6b": {
        "message": "Képbeállítások mutatása"
    },
    "show_link_options_545338fd": {
        "message": "Linkbeállítások mutatása"
    },
    "show_my_grades_ebd08684": {
        "message": "Az értékeléseim mutatása"
    },
    "show_video_options_6ed3721a": {
        "message": "Videóbeállítások mutatása"
    },
    "size_b30e1077": {
        "message": "Méret"
    },
    "slovak_69f48e1b": {
        "message": "Szlovák"
    },
    "slovenian_30ae5208": {
        "message": "Szlovén"
    },
    "small_b070434a": {
        "message": "Kicsi"
    },
    "something_went_wrong_89195131": {
        "message": "Hiba történt!"
    },
    "something_went_wrong_and_i_don_t_know_what_to_show_e0c54ec8": {
        "message": "Hiba történt! Nem tudom, mit mutassak."
    },
    "something_went_wrong_d238c551": {
        "message": "Hiba történt!"
    },
    "sort_by_e75f9e3e": {
        "message": "Rendezés alapja"
    },
    "spanish_de9de5d6": {
        "message": "Spanyol"
    },
    "square_unordered_list_b15ce93b": {
        "message": "rendezetlen lista négyzetekkel"
    },
    "star_8d156e09": {
        "message": "Csillagozás"
    },
    "startdate_to_enddate_d245175b": {
        "message": "{ startDate }-tól/től { endDate }-ig"
    },
    "startdatetime_enddatetime_20abc10e": {
        "message": "{ startDateTime } – { endDateTime }"
    },
    "startdatetime_endtime_49741bbe": {
        "message": "{ startDateTime } – { endTime }"
    },
    "starttime_to_endtime_d7cc249d": {
        "message": "{ startTime }-tól/től { endTime }-ig"
    },
    "styles_2aa721ef": {
        "message": "Stílusok"
    },
    "submit_a3cc6859": {
        "message": "Beküldés"
    },
    "submitted_318fad53": {
        "message": "Beadva"
    },
    "subscript_59744f96": {
        "message": "alsó index"
    },
    "success_to_do_created_e34ed395": {
        "message": "Sikerült: tennivaló létrehozva"
    },
    "superscript_8cb349a2": {
        "message": "felső index"
    },
    "supported_file_types_srt_or_webvtt_7d827ed": {
        "message": "Támogatott fájltípusok: SRT vagy WebVTT"
    },
    "swahili_5caeb4ba": {
        "message": "Szuahéli"
    },
    "swedish_59a593ca": {
        "message": "Svéd"
    },
    "syllabus_f191f65b": {
        "message": "Tematika"
    },
    "tab_arrows_4cf5abfc": {
        "message": "Tab/Nyilak"
    },
    "tagalog_74906db7": {
        "message": "Tagalog"
    },
    "task_16b0ef38": {
        "message": "Feladat"
    },
    "teal_f729a294": {
        "message": "Kékeszöld"
    },
    "text_7f4593da": {
        "message": "Szöveg"
    },
    "thai_8f9bc548": {
        "message": "Thai"
    },
    "the_date_and_time_this_to_do_is_due_74c823d4": {
        "message": "Ekkorra kell megcsinálni ezt"
    },
    "the_document_preview_is_currently_being_processed__7d9ea135": {
        "message": "A dokumentum előnézete feldolgozás alatt. Kérjük, próbálja újra később."
    },
    "the_material_is_in_the_public_domain_279c39a3": {
        "message": "Az anyag a közkincs kategóriába tartozik"
    },
    "the_material_is_licensed_under_creative_commons_3242cb5e": {
        "message": "Ezt az anyagot Creative Commons licenc alatt tették közzé."
    },
    "the_material_is_subject_to_an_exception_e_g_fair_u_a39c8ca2": {
        "message": "Az anyag kivételt képez- pl. tisztességes felhasználás, árajánlási jog vagy mások a vonatkozó szerzői jogi törvények alapján"
    },
    "there_are_no_points_associated_with_this_item_449c712a": {
        "message": "Ehhez az elemhez nincsenek pontok rendelve."
    },
    "this_document_cannot_be_displayed_within_canvas_7aba77be": {
        "message": "Ezt a dokumentumot nem lehet megtekinteni a Canvasban. "
    },
    "this_equation_cannot_be_rendered_in_basic_view_9b6c07ae": {
        "message": "Ezt az egyenletet nem lehet megjeleníteni alapnézetben."
    },
    "though_your_video_will_have_the_correct_title_in_t_90e427f3": {
        "message": "Bár a videója a megfelelő címmel jelenik majd meg a böngészőben, az adatbázisban nem sikerült frissíteni."
    },
    "time_2b5aac58": {
        "message": "Idő"
    },
    "title_ee03d132": {
        "message": "Cím"
    },
    "title_is_required_6ddcab69": {
        "message": "cím szükséges"
    },
    "to_be_posted_when_d24bf7dc": {
        "message": "Időzített közzététel: { when }"
    },
    "to_do_1d554f36": {
        "message": "Teendők"
    },
    "to_do_date_4b211ad0": {
        "message": "Elkészítendő { date }-ig."
    },
    "to_do_items_loading_d1cdfcd5": {
        "message": "Tennivaló elemek töltődnek"
    },
    "to_do_when_2783d78f": {
        "message": "Teendő : { when }"
    },
    "today_76e10f9c": {
        "message": "Ma"
    },
    "today_at_date_8ac30d6": {
        "message": "Ma ekkor: { date }"
    },
    "tomorrow_9a6c9a00": {
        "message": "Holnap"
    },
    "tomorrow_at_date_b53f2cf1": {
        "message": "Holnap ekkor: { date }"
    },
    "tools_2fcf772e": {
        "message": "Eszközök"
    },
    "totalresults_results_found_numdisplayed_results_cu_a0a44975": {
        "message": "{ totalResults } találat, ebből { numDisplayed } megjelenítve"
    },
    "tray_839df38a": {
        "message": "Tálca"
    },
    "turkish_5b69578b": {
        "message": "Török"
    },
    "type_control_f9_to_access_image_options_text_a47e319f": {
        "message": "Nyomjon Control F9-et a kép opciók eléréséhez { text }"
    },
    "type_control_f9_to_access_link_options_text_4ead9682": {
        "message": "Nyomjon Control F9-et a link opciók eléréséhez { text }"
    },
    "type_control_f9_to_access_table_options_text_92141329": {
        "message": "Nyomjon Control F9-et a táblázat opciók eléréséhez { text }"
    },
    "ukrainian_945b00b7": {
        "message": "Ukrán"
    },
    "unable_to_mark_as_complete_8141856d": {
        "message": "Nem lehet készként megjelölni."
    },
    "unpublished_dfd8801": {
        "message": "nem publikált"
    },
    "upload_document_253f0478": {
        "message": "Dokumentum feltöltése"
    },
    "upload_file_fd2361b8": {
        "message": "Fájl feltöltése"
    },
    "upload_image_6120b609": {
        "message": "Kép feltöltése"
    },
    "upload_media_ce31135a": {
        "message": "Médiafájl feltöltése"
    },
    "upload_record_media_e4207d72": {
        "message": "Média feltöltés/rögzítés"
    },
    "uploading_19e8a4e7": {
        "message": "Feltöltés"
    },
    "uppercase_alphabetic_ordered_list_3f5aa6b2": {
        "message": "nagybetűs lista abc sorrendbe rendezve"
    },
    "uppercase_roman_numeral_ordered_list_853f292b": {
        "message": "nagybetűs lista római számok szerint rendezve"
    },
    "url_22a5f3b8": {
        "message": "URL"
    },
    "usage_right_ff96f3e2": {
        "message": "Felhasználási jog:"
    },
    "usage_rights_required_5fe4dd68": {
        "message": "Felhasználási jogok (kötelező)"
    },
    "use_arrow_keys_to_navigate_options_2021cc50": {
        "message": "Használja a nyíl billentyűket az opció kiválasztására!"
    },
    "used_by_screen_readers_to_describe_the_content_of__b1e76d9e": {
        "message": "Képernyőolvasók által egy kép tartalmának leírásához használt szöveg"
    },
    "used_by_screen_readers_to_describe_the_video_37ebad25": {
        "message": "Képernyőolvasók által a videó leírásához használt szöveg"
    },
    "user_documents_c206e61f": {
        "message": "A felhasználó dokumentumai"
    },
    "user_files_78e21703": {
        "message": "A felhasználó fájlai"
    },
    "user_images_b6490852": {
        "message": "A felhsználó képei"
    },
    "user_media_14fbf656": {
        "message": "A felhasználó médiafájljai"
    },
    "video_options_24ef6e5d": {
        "message": "Videóbeállítások"
    },
    "video_options_tray_3b9809a5": {
        "message": "Videóbeállítások tálca"
    },
    "video_player_for_9e7d373b": {
        "message": "Audio lejátszó ehhez"
    },
    "video_player_for_title_ffd9fbc4": {
        "message": "Videólejátszó ehhez: { title }"
    },
    "vietnamese_e7a76583": {
        "message": "Vietnami"
    },
    "view_ba339f93": {
        "message": "Megtekintés"
    },
    "view_keyboard_shortcuts_34d1be0b": {
        "message": "A gyors elérés billentyűkombinációk megtekintése"
    },
    "welsh_42ab94b1": {
        "message": "Walesi"
    },
    "width_492fec76": {
        "message": "Szélesség"
    },
    "width_and_height_must_be_numbers_110ab2e3": {
        "message": "A szélességnek és a magasságnak számnak kell lenni"
    },
    "width_x_height_px_ff3ccb93": {
        "message": "{ width } x { height } pixel"
    },
    "wiki_home_9cd54d0": {
        "message": "Wiki kezdőlap"
    },
    "yes_dde87d5": {
        "message": "Igen"
    },
    "yesterday_at_date_1aa6d18e": {
        "message": "Tegnap ekkor: { date }"
    },
    "yesterday_c6bd6abf": {
        "message": "Tegnap"
    },
    "yiddish_f96986df": {
        "message": "Jiddis"
    },
    "you_have_media_feedback_f5f9aba8": {
        "message": "Önnek média visszajelzése van."
    },
    "you_may_not_upload_an_empty_file_11c31eb2": {
        "message": "Nem tölthet fel egy üres fájlt."
    },
    "you_must_provide_a_date_and_time_a86839d2": {
        "message": "Meg kell adni a dátumot és az időt"
    },
    "you_ve_scrolled_back_to_your_very_first_to_do_29374681": {
        "message": "Elérte a legelső tennivalót!"
    }
}<|MERGE_RESOLUTION|>--- conflicted
+++ resolved
@@ -761,12 +761,9 @@
     "links_to_an_external_site_de74145d": {
         "message": "Linkek egy külső oldalra"
     },
-<<<<<<< HEAD
-=======
     "lithuanian_5adcbe24": {
         "message": "Litván"
     },
->>>>>>> 2351dac5
     "load_more_35d33c7": {
         "message": "Továbbiak betöltése"
     },
