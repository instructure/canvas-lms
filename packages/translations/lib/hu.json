{
    "accessibility_checker_b3af1f6c": {
        "message": "Akadálymentesség ellenőrző"
    },
    "add_8523c19b": {
        "message": "Hozzáadás"
    },
    "add_another_f4e50d57": {
        "message": "Másik hozzáadása"
    },
    "add_cc_subtitles_55f0394e": {
        "message": "Felirat hozzáadása"
    },
    "add_to_do_7537af64": {
        "message": "Teendő hozzáadása"
    },
    "add_to_do_7def3c37": {
        "message": "Teendő hozzáadása"
    },
    "address_3159962f": {
        "message": "Cím:"
    },
    "afrikaans_da0fe6ee": {
        "message": "Afrikaans"
    },
    "albanian_21ed929e": {
        "message": "Albán"
    },
    "align_11050992": {
        "message": "Igazítás"
    },
    "alignment_and_lists_5cebcb69": {
        "message": "Igazítások és listák"
    },
    "all_4321c3a1": {
        "message": "Összes"
    },
    "all_day_fb42c4fc": {
        "message": "Egész nap"
    },
    "all_items_loaded_aa256183": {
        "message": "Minden elem betöltve"
    },
    "alpha_15d59033": {
        "message": "Alfa"
    },
    "alphabetical_55b5b4e0": {
        "message": "Betűrendben"
    },
    "alt_text_611fb322": {
        "message": "Alternatív szöveg"
    },
    "an_error_occured_reading_the_file_ff48558b": {
        "message": "Hiba történt a fájl olvasásakor"
    },
    "an_error_occurred_attempting_to_dismiss_the_opport_f86e0667": {
        "message": "Hiba történt, amikor megpróbálta elvetni a lehetőséget."
    },
    "an_error_occurred_making_a_network_request_d1bda348": {
        "message": "Hiba történt egy hálózati kérelem létrehozásakor"
    },
    "an_error_occurred_uploading_your_media_71f1444d": {
        "message": "Hiba történt a médiád feltöltése során."
    },
    "and_7fcc2911": {
        "message": "És"
    },
    "announcement_fb4cb645": {
        "message": "Hirdetmény"
    },
    "announcement_list_da155734": {
        "message": "Hirdetménylista"
    },
    "announcements_a4b8ed4a": {
        "message": "Hirdetmények"
    },
    "apply_781a2546": {
        "message": "Alkalmazás"
    },
    "apps_54d24a47": {
        "message": "Alkalmazások"
    },
    "arabic_c5c87acd": {
        "message": "Arab"
    },
    "are_you_sure_you_want_to_delete_this_planner_item_b71e330c": {
        "message": "Biztosan törölni szeretné ezt a tervezőbeli elemet?"
    },
    "armenian_12da6118": {
        "message": "Örmény"
    },
    "arrows_464a3e54": {
        "message": "Nyilak"
    },
    "aspect_ratio_will_be_preserved_cb5fdfb8": {
        "message": "Képarány megtartása"
    },
    "assignment_976578a8": {
        "message": "Feladat"
    },
    "assignments_1e02582c": {
        "message": "Feladatok"
    },
    "assignmenttype_title_6612d008": {
        "message": "{ title } című { assignmentType }."
    },
    "assignmenttype_title_all_day_on_datetime_9768903c": {
        "message": "{ title } című { assignmentType } egész nap ekkor: { datetime }."
    },
    "assignmenttype_title_at_datetime_478f0709": {
        "message": "{ title } című { assignmentType } ekkor: { datetime }."
    },
    "assignmenttype_title_at_datetime_until_endtime_a5900e38": {
        "message": "{ title } című { assignmentType } ekkor: { datetime }, eddig: { endTime }."
    },
    "assignmenttype_title_due_datetime_a112d8ff": {
        "message": "{ title } című { assignmentType }, esedékes ekkor: { datetime }."
    },
    "assignmenttype_title_has_a_to_do_time_at_datetime_e07310e8": {
        "message": "A(z) { title } című { assignmentType } befejezési határideje { datetime }."
    },
    "assignmenttype_title_is_marked_as_done_a8dc46ef": {
        "message": "A(z) { title } című { assignmentType } készként megjelölve."
    },
    "assignmenttype_title_is_not_marked_as_done_ba80ba66": {
        "message": "A(z) { title } című { assignmentType } nincs megjelölve készként."
    },
    "assignmenttype_title_posted_datetime_cab69444": {
        "message": "A(z) { title } című { assignmentType } ekkor lett közzétéve: { datetime }."
    },
    "assignmenttype_title_reminder_datetime_33fa66d5": {
        "message": "{ title } című { assignmentType }, emlékeztető ekkor: { datetime }."
    },
    "attributes_963ba262": {
        "message": "Attribútumok"
    },
    "audio_player_for_title_20cc70d": {
        "message": "Audio lejátszó ehhez: { title }"
    },
    "auto_saved_content_exists_would_you_like_to_load_t_fee528f2": {
        "message": "Van automatikusan mentett tartalom. Szeretné inkább azt betölteni?"
    },
    "available_folders_694d0436": {
        "message": "Elérhető mappák"
    },
    "basic_554cdc0a": {
        "message": "Alap"
    },
    "beginning_of_your_to_do_history_61ef2dce": {
        "message": "A Tennivaló Listád Elkezdése"
    },
    "belarusian_b2f19c76": {
        "message": "Fehérorosz"
    },
    "beta_cb5f307e": {
        "message": "Béta"
    },
    "blue_daf8fea9": {
        "message": "Kék"
    },
    "brick_f2656265": {
        "message": "Tégla"
    },
    "bulgarian_feccab7e": {
        "message": "Bolgár"
    },
    "c_2001_acme_inc_283f7f80": {
        "message": "(c) 2001 Acme Inc."
    },
    "calendar_a8563bb2": {
        "message": "Naptár"
    },
    "calendar_event_89aadc1c": {
        "message": "Naptáresemény"
    },
    "cancel_caeb1e68": {
        "message": "Mégse"
    },
    "canvas_planner_98ed106": {
        "message": "Canvas Tervező"
    },
    "catalan_16f6b78f": {
        "message": "Katalán"
    },
    "chinese_111d37f6": {
        "message": "Kínai"
    },
    "choose_caption_file_9c45bc4e": {
        "message": "Feliratfájl választása"
    },
    "choose_usage_rights_33683854": {
        "message": "Válasszon a felhasználói jogokból..."
    },
    "clear_2084585f": {
        "message": "Törlés"
    },
    "clear_selected_file_82388e50": {
        "message": "Kiválasztott fájl törlése"
    },
    "clear_selected_file_filename_2fe8a58e": {
        "message": "Kiválasztott fájl törlése: { filename }"
    },
    "click_to_embed_imagename_c41ea8df": {
        "message": "Kattintson a { imageName } kép beágyazásához."
    },
    "click_to_hide_preview_3c707763": {
        "message": "Kattintson az előnézet elrejtéséhez!"
    },
    "click_to_insert_a_link_into_the_editor_c19613aa": {
        "message": "Link beszúrásához kattintson ide."
    },
    "click_to_show_preview_faa27051": {
        "message": "Kattintson az előnézethez!"
    },
    "close_a_menu_or_dialog_also_returns_you_to_the_edi_739079e6": {
        "message": "Menü vagy párbeszéd bezárása. Ez visszavisz a szerkesztő területre."
    },
    "close_d634289d": {
        "message": "Bezár"
    },
    "close_opportunity_center_popup_9907d981": {
        "message": "A Lehetőségek popup ablak bezárása"
    },
    "closed_captions_subtitles_e6aaa016": {
        "message": "Zárt feliratok"
    },
    "collaborations_5c56c15f": {
        "message": "Együttműködés"
    },
    "collapse_to_hide_types_1ab46d2e": {
        "message": "Összecsukás az elrejtéshez { types }"
    },
    "computer_1d7dfa6f": {
        "message": "Számítógép"
    },
    "content_1440204b": {
        "message": "Tartalom"
    },
    "content_is_still_being_uploaded_if_you_continue_it_8f06d0cb": {
        "message": "A tartalom feltöltése még folyamatban van. Ha folytatja, akkor nem lesz rendesen beágyazva."
    },
    "content_subtype_5ce35e88": {
        "message": "Tartalom altípusa"
    },
    "content_type_2cf90d95": {
        "message": "Tartalom típusa "
    },
    "copyright_holder_66ee111": {
        "message": "Jog tulajdonosa:"
    },
    "count_plural_0_0_words_one_1_word_other_words_acf32eca": {
        "message": "{ count, plural,\n     =0 {0 szó}\n    one {1 szó}\n  other {# szó}\n}"
    },
    "count_plural_0_opportunities_one_opportunity_other_765e27fa": {
        "message": "{ count, plural,\n     =0 {# lehetőség}\n    one {# lehetőség}\n  other {# lehetőség}\n}"
    },
    "count_plural_one_hide_missing_item_other_hide_miss_4a2562f7": {
        "message": "{ count, plural,\n    one {}\n  other {}\n}"
    },
    "count_plural_one_item_loaded_other_items_loaded_857023b7": {
        "message": "{ count, plural,\n    one {# elem betöltve}\n  other {# elem betöltve}\n}"
    },
    "count_plural_one_show_completed_item_other_show_co_8d0d0ae5": {
        "message": "{ count, plural,\n    one {# elvégzett elem mutatása}\n  other {# elvégzett elem mutatása}\n}"
    },
    "count_plural_one_show_missing_item_other_show_miss_509327ef": {
        "message": "{ count, plural,\n    one {}\n  other {}\n}"
    },
    "course_8a63b4a3": {
        "message": "Kurzus"
    },
    "course_documents_104d76e0": {
        "message": "Kurzus dokumentumai"
    },
    "course_files_62deb8f8": {
        "message": "Kurzusfájlok"
    },
    "course_files_a31f97fc": {
        "message": "Tanfolyam fájlok"
    },
    "course_images_f8511d04": {
        "message": "Kurzus képei"
    },
    "course_links_b56959b9": {
        "message": "Kurzus linkjei"
    },
    "course_media_ec759ad": {
        "message": "Kurzus média"
    },
    "course_navigation_dd035109": {
        "message": "Kurzusnavigáció"
    },
    "course_to_do_bcbbab54": {
        "message": "Tennivalók { course } tantárgyból"
    },
    "creative_commons_license_725584ae": {
        "message": "Creative Commons licenc:"
    },
    "croatian_d713d655": {
        "message": "Horvát"
    },
    "custom_6979cd81": {
        "message": "Egyéni"
    },
    "cyan_c1d5f68a": {
        "message": "Cián"
    },
    "czech_9aa2cbe4": {
        "message": "Cseh"
    },
    "danish_c18cdac8": {
        "message": "Dán"
    },
    "date_added_ed5ad465": {
        "message": "Dátum hozzáadva"
    },
    "date_at_time_dbdb1b99": {
        "message": "{ date } { time }-kor"
    },
    "date_ee500367": {
        "message": "Dátum"
    },
    "date_is_not_a_valid_date_4ef9f8ba": {
        "message": "#{ date } nem érvényes dátum."
    },
    "date_is_required_8660ec22": {
        "message": "Dátum szükséges"
    },
    "date_time_d9fbf2d7": {
        "message": "Dátum és idő"
    },
    "decrease_indent_d9cf469d": {
        "message": "Behúzás csökkentése"
    },
    "deep_purple_bb3e2907": {
        "message": "Sötétlila"
    },
    "delete_a6efa79d": {
        "message": "Törlés"
    },
    "delimiters_4db4840d": {
        "message": "Elválasztó jelek"
    },
    "describe_the_video_2fe8f46a": {
        "message": "(A videó leírása)"
    },
    "details_98a31b68": {
        "message": "Részletek"
    },
    "details_a6f427c3": {
        "message": "Részletek:"
    },
    "dimensions_45ddb7b7": {
        "message": "Méretek"
    },
    "directionality_26ae9e08": {
        "message": "Irányítottság"
    },
    "discussion_6719c51d": {
        "message": "Fórum"
    },
    "discussions_a5f96392": {
        "message": "Fórumok"
    },
    "discussions_index_6c36ced": {
        "message": "Fórumok indexe"
    },
    "dismiss_itemtitle_a9fae1b3": {
        "message": "{ itemTitle } elvetése"
    },
    "dismiss_opportunityname_5995176f": {
        "message": "{ opportunityName } elvetése"
    },
    "dismissed_8b0b1fc9": {
        "message": "Elvetve"
    },
    "dismissed_opportunities_f0826640": {
        "message": "Elvetetett lehetőségek"
    },
    "display_options_315aba85": {
        "message": "Megjelenítési beállítások"
    },
    "display_text_link_opens_in_a_new_tab_75e9afc9": {
        "message": "Szöveges link megjelenítése (új lapfülön jelenik meg)"
    },
    "document_678cd7bf": {
        "message": "Dokumentum"
    },
    "documents_81393201": {
        "message": "Dokumentumok"
    },
    "done_54e3d4b6": {
        "message": "Kész"
    },
    "drag_a_file_here_1bf656d5": {
        "message": "Húzzon ide egy fájlt"
    },
    "drag_and_drop_or_click_to_browse_your_computer_60772d6d": {
        "message": "Húzza ide a fájlt vagy tallózza ki a számítógépen"
    },
    "drag_handle_use_up_and_down_arrows_to_resize_e29eae5c": {
        "message": "Húzza a fogantyút. Átméretezéshez használja a fel és le nyilakat."
    },
    "due_5d7267be": {
        "message": "Határidő: "
    },
    "due_date_124fdd99": {
        "message": "Határidő: { date }"
    },
    "due_multiple_dates_cc0ee3f5": {
        "message": "Határidő: Több határidő van érvényben"
    },
    "due_when_7eed10c6": {
        "message": "Határidő: { when }"
    },
    "dutch_6d05cee5": {
        "message": "Holland"
    },
    "edit_c5fbea07": {
        "message": "Szerkesztés"
    },
    "edit_equation_f5279959": {
        "message": "Egyenlet szerkesztése"
    },
    "edit_link_7f53bebb": {
        "message": "Link szerkesztése"
    },
    "edit_title_72e5a21e": {
        "message": "{ title } szerkesztése"
    },
    "editor_statusbar_26ac81fc": {
        "message": "Szerkesztő állapotsor"
    },
    "embed_828fac4a": {
        "message": "Beágyaz"
    },
    "embed_code_314f1bd5": {
        "message": "Kód beágyazása"
    },
    "embed_image_1080badc": {
        "message": "Beágyazott kép"
    },
    "embed_video_a97a64af": {
        "message": "Videó beágyazása"
    },
    "embedded_content_aaeb4d3d": {
        "message": "beágyazott tartalom"
    },
    "english_australia_dc405d82": {
        "message": "English (Australia)"
    },
    "english_c60612e2": {
        "message": "Angol"
    },
    "english_canada_12688ee4": {
        "message": "English (Canada)"
    },
    "english_united_kingdom_a613f831": {
        "message": "English (United Kingdom)"
    },
    "enter_at_least_3_characters_to_search_4f037ee0": {
        "message": "Legalább 3 karaktert be kell írni a kereséshez"
    },
    "equation_1c5ac93c": {
        "message": "Egyenlet"
    },
    "error_loading_grades_e0b38f4d": {
        "message": "Hiba történt az értékelések betöltése közben."
    },
    "error_loading_more_items_3f109d9f": {
        "message": "Nem sikerült több elemet betölteni"
    },
    "error_loading_past_items_2881dbb1": {
        "message": "Hiba történt a korábbi elemek betöltése közben."
    },
    "estonian_5e8e2fa4": {
        "message": "Észt"
    },
    "excused_cf8792eb": {
        "message": "Felmentve"
    },
    "expand_to_see_types_f5d29352": {
        "message": "Kiterjesztés a(z) { types } megtekintéséhez"
    },
    "external_tools_6e77821": {
        "message": "Külső eszközök"
    },
    "extra_large_b6cdf1ff": {
        "message": "Extra nagy"
    },
    "failed_to_delete_to_do_64edff49": {
        "message": "Nem sikerült a tennivaló törlése"
    },
    "failed_to_get_new_activity_17e7ec7c": {
        "message": "Nem sikerült új tevékenységet szerezni"
    },
    "failed_to_load_opportunities_52ab6404": {
        "message": "Nem sikerült a lehetőségek betöltése"
    },
    "failed_to_save_to_do_ddc7503b": {
        "message": "Nem sikerült a tennivaló mentése"
    },
    "feedback_6dcc1991": {
        "message": "Visszajelzés"
    },
    "file_name_8fd421ff": {
        "message": "Fájlnév"
    },
    "file_url_c12b64be": {
        "message": "Fájl URL"
    },
    "filename_file_icon_602eb5de": {
        "message": "{ filename } fájl ikon"
    },
    "filename_image_preview_6cef8f26": {
        "message": "{ filename } kép előnézet"
    },
    "filename_text_preview_e41ca2d8": {
        "message": "{ filename } szöveg előnézet"
    },
    "files_c300e900": {
        "message": "Fájlok"
    },
    "files_index_af7c662b": {
        "message": "Fájlok indexe"
    },
    "finnish_4df2923d": {
        "message": "Finn"
    },
    "focus_element_options_toolbar_18d993e": {
        "message": "Az elem opciók eszköztár fókuszba helyezése"
    },
    "folder_tree_fbab0726": {
        "message": "Könyvtárfa"
    },
    "format_4247a9c5": {
        "message": "Formátum"
    },
    "formatting_5b143aa8": {
        "message": "Formázás"
    },
    "found_auto_saved_content_3f6e4ca5": {
        "message": "Automatikusan mentett tartalmat találtunk"
    },
    "found_count_plural_0_results_one_result_other_resu_46aeaa01": {
        "message": "{ count, plural,\n     =0 {# eredmény}\n    one {# eredmény}\n  other {# eredmény}\n} található"
    },
    "french_33881544": {
        "message": "Francia"
    },
    "french_canada_c3d92fa6": {
        "message": "French (Canada)"
    },
    "fullscreen_873bf53f": {
        "message": "Teljes képernyő"
    },
    "galician_7e4508b5": {
        "message": "Galíciai"
    },
    "generating_preview_45b53be0": {
        "message": "Előnézet generálása... "
    },
    "german_3ec99bbb": {
        "message": "Német"
    },
    "go_to_card_view_dashboard_9d03970e": {
        "message": "Ugrás a vezérlőpult kártya nézetére"
    },
    "go_to_the_editor_s_menubar_e6674c81": {
        "message": "Ugrás a szerkesztő menüsorhoz"
    },
    "go_to_the_editor_s_toolbar_a5cb875f": {
        "message": "Ugrás a szerkesztő eszköztárhoz"
    },
    "graded_25cd3fcd": {
        "message": "Értékelve"
    },
    "grades_a61eba0a": {
        "message": "Értékelések"
    },
    "grades_are_loading_c899652d": {
        "message": "Értékelések betöltése"
    },
    "grades_loaded_5056277c": {
        "message": "Értékelések betöltve"
    },
    "greek_65c5b3f7": {
        "message": "Görög"
    },
    "green_15af4778": {
        "message": "Zöld"
    },
    "group_documents_8bfd6ae6": {
        "message": "Csoport dokumentumok"
    },
    "group_files_4324f3df": {
        "message": "Csoportfájlok"
    },
    "group_files_82e5dcdb": {
        "message": "Csoportfájlok"
    },
    "group_images_98e0ac17": {
        "message": "Csoport képek"
    },
    "group_links_9493129e": {
        "message": "Csoport hivatkozások"
    },
    "group_media_2f3d128a": {
        "message": "Csoport média"
    },
    "group_navigation_99f191a": {
        "message": "Csoportnavigáció"
    },
    "haitian_creole_7eb4195b": {
        "message": "Haiti"
    },
    "heading_2_5b84eed2": {
        "message": "Címsor 2"
    },
    "heading_3_2c83de44": {
        "message": "Címsor 3"
    },
    "heading_4_b2e74be7": {
        "message": "Címsor 4"
    },
    "hebrew_88fbf778": {
        "message": "Héber"
    },
    "height_69b03e15": {
        "message": "Magasság"
    },
    "hindi_9bcd4b34": {
        "message": "Hindi"
    },
    "home_351838cd": {
        "message": "Kezdőlap"
    },
    "html_editor_fb2ab713": {
        "message": "HTML szerkesztő"
    },
    "hungarian_fc7d30c9": {
        "message": "Magyar"
    },
    "i_have_obtained_permission_to_use_this_file_6386f087": {
        "message": "Szereztem jogosultságot ennek a fájlnak a használatához."
    },
    "i_hold_the_copyright_71ee91b1": {
        "message": "Megtartom a szerzői jogot"
    },
    "icelandic_9d6d35de": {
        "message": "Izlandi"
    },
    "icon_215a1dc6": {
        "message": "Ikon"
    },
    "if_you_do_not_select_usage_rights_now_this_file_wi_14e07ab5": {
        "message": "Ha nem választja ki most a felhasználási jogokat, a fájl nem lesz publikálva a feltöltés után."
    },
    "image_8ad06": {
        "message": "Kép"
    },
    "image_c1c98202": {
        "message": "kép"
    },
    "image_options_5412d02c": {
        "message": "Képbeállítások"
    },
    "image_options_tray_90a46006": {
        "message": "Képbeállítások tálca"
    },
    "images_7ce26570": {
        "message": "Képek"
    },
    "increase_indent_6af90f7c": {
        "message": "Behúzás növelése"
    },
    "indigo_2035fc55": {
        "message": "Indigókék"
    },
    "indonesian_5f6accd6": {
        "message": "Indonéz"
    },
    "insert_593145ef": {
        "message": "Beszúrás"
    },
    "insert_equella_links_49a8dacd": {
        "message": "Equella linkek beszúrása"
    },
    "insert_link_6dc23cae": {
        "message": "Link beszúrása"
    },
    "insert_math_equation_57c6e767": {
        "message": "Matematikai képlet beszúrása"
    },
    "invalid_file_c11ba11": {
        "message": "Érvénytelen fájl."
    },
    "invalid_file_type_881cc9b2": {
        "message": "Érvénytelen fájltípus"
    },
    "invalid_url_cbde79f": {
        "message": "Helytelen webcím"
    },
    "irish_567e109f": {
        "message": "Ír"
    },
    "italian_bd3c792d": {
        "message": "Olasz"
    },
    "items_completed_items_plural_1_item_other_items_717d579f": {
        "message": "{ items } befejezve { items, plural,\n     =1 {elem}\n  other {elem}\n}"
    },
    "japanese_b5721ca7": {
        "message": "Japán"
    },
    "join_6cafecca": {
        "message": "Csatlakozás"
    },
    "jump_to_today_254ccf41": {
        "message": "Ugrás a mai napra"
    },
    "keyboard_shortcuts_ed1844bd": {
        "message": "Billentyűparancsok"
    },
    "korean_da812d9": {
        "message": "Koreai"
    },
    "large_9c5e80e7": {
        "message": "Nagy"
    },
    "late_2be42b88": {
        "message": "Késve"
    },
    "latvian_2bbb6aab": {
        "message": "Lett"
    },
    "left_to_right_e9b4fd06": {
        "message": "Balról jobbra"
    },
    "light_blue_5374f600": {
        "message": "Világoskék"
    },
    "link_7262adec": {
        "message": "Hivatkozás"
    },
    "link_options_a16b758b": {
        "message": "Link beállításai"
    },
    "links_14b70841": {
        "message": "Linkek"
    },
    "links_to_an_external_site_de74145d": {
        "message": "Linkek egy külső oldalra"
    },
    "lithuanian_5adcbe24": {
        "message": "Litván"
    },
    "load_more_35d33c7": {
        "message": "Továbbiak betöltése"
    },
    "load_more_a36f9cf9": {
        "message": "Továbbiak betöltése"
    },
    "load_prior_dates_f2b0f6f0": {
        "message": "Korábbi dátumok betöltése"
    },
    "loaded_count_plural_0_items_one_item_other_items_e58533e9": {
        "message": "Loaded { count, plural,\n     =0 {# elem}\n    one {# elem}\n  other {# elem}\n} betöltve"
    },
    "loading_25990131": {
        "message": "Betöltés..."
    },
    "loading_725811ca": {
        "message": "betöltés"
    },
    "loading_bde52856": {
        "message": "Töltődik"
    },
    "loading_failed_b3524381": {
        "message": "Sikertelen betöltés..."
    },
    "loading_failed_e6a9d8ef": {
        "message": "Sikertelen betöltés."
    },
    "loading_folders_d8b5869e": {
        "message": "Mappák betöltése"
    },
    "loading_grades_c842c887": {
        "message": "Értékelések betöltése"
    },
    "loading_past_items_ca499e75": {
        "message": "Korábbi elemek betöltése"
    },
    "loading_planner_items_947a813d": {
        "message": "Tervező elemek betöltése"
    },
    "loading_please_wait_d276220a": {
        "message": "Betöltés, kérjük, várjon"
    },
    "location_3b6ff307": {
        "message": "Helyszín:"
    },
    "locked_762f138b": {
        "message": "Zárolva"
    },
    "looks_like_there_isn_t_anything_here_d9bcef49": {
        "message": "Úgy tűnik, itt nincsen semmi."
    },
    "macedonian_6ed541af": {
        "message": "Macedón"
    },
    "magenta_4a65993c": {
        "message": "Magenta"
    },
    "malay_f5dddce4": {
        "message": "Maláj"
    },
    "maltese_916925e8": {
        "message": "Máltai"
    },
    "maori_new_zealand_5380a95f": {
        "message": "Māori (New Zealand)"
    },
    "media_af190855": {
        "message": "Média"
    },
    "medium_5a8e9ead": {
        "message": "Közepes"
    },
    "minimize_file_preview_da911944": {
        "message": "Fájl előnézet méretének csökkentése"
    },
    "minimize_video_20aa554b": {
        "message": "Videó méretének csökkentése"
    },
    "misc_3b692ea7": {
        "message": "Egyéb"
    },
    "miscellaneous_e9818229": {
        "message": "Egyéb"
    },
    "missing_1a256b3b": {
        "message": "Hiányzik"
    },
    "missing_items_for_title_516511f8": {
        "message": "Hiányzó elem ehhez: { title }"
    },
    "modules_c4325335": {
        "message": "Modulok"
    },
    "must_be_at_least_width_x_height_px_41dc825e": {
        "message": "Legalább { width } x { height } pixel szükséges"
    },
    "my_files_2f621040": {
        "message": "Fájljaim"
    },
    "my_grades_98834476": {
        "message": "Az én értékeléseim"
    },
    "name_1aed4a1b": {
        "message": "Név"
    },
    "navigate_through_the_menu_or_toolbar_415a4e50": {
        "message": "Navigáljon a menün vagy eszköztáron át"
    },
    "new_13daf639": {
        "message": "Új"
    },
    "new_activity_8b84847d": {
        "message": "Új aktivitás"
    },
    "new_activity_for_title_14c9c3af": {
        "message": "Új aktivitás ehhez: { title }"
    },
    "new_opportunities_7d349c4d": {
        "message": "Új lehetőségek"
    },
    "next_month_749b1778": {
        "message": "Következő hónap"
    },
    "next_page_d2a39853": {
        "message": "Következő oldal"
    },
    "no_due_dates_assigned_e8f5bac8": {
        "message": "Nincs hozzárendelve esedékességi dátum"
    },
    "no_e16d9132": {
        "message": "Nem"
    },
    "no_file_chosen_9a880793": {
        "message": "Nincs fájl kiválasztva"
    },
    "no_grade_3b4d7f3e": {
        "message": "Nincs értékelés"
    },
    "no_preview_is_available_for_this_file_f940114a": {
        "message": "Ehhez a fájlhoz nincs előnézet."
    },
    "no_results_940393cf": {
        "message": "Nincs eredmény."
    },
    "no_results_found_for_filterterm_ad1b04c8": {
        "message": "Nincs találat a követezőre: { filterTerm }"
    },
    "no_results_found_for_term_1564c08e": {
        "message": "Nincs találat a követezőre: { term }."
    },
    "none_3b5e34d2": {
        "message": "Nincs"
    },
    "norwegian_53f391ec": {
        "message": "Norvég"
    },
    "norwegian_bokmal_ad5843fa": {
        "message": "Norwegian Bokmål"
    },
    "nothing_for_now_e3e3ce2a": {
        "message": "Egyelőre semmi"
    },
    "nothing_here_needs_attention_c4eaded6": {
        "message": "Itt semmi nem igényli a figyelmét."
    },
    "nothing_more_to_do_b665da42": {
        "message": "Nincs több tennivaló"
    },
    "nothing_new_needs_attention_3ac548d4": {
        "message": "Semmi újdonság nem igényli a figyelmét."
    },
    "nothing_planned_today_selecting_most_recent_item_ffd71bff": {
        "message": "Semmi nincs tervben mára. A legutóbbi elem kiválasztása."
    },
    "nothing_planned_today_selecting_next_item_f6718aa": {
        "message": "Semmi nincs tervben mára. A következő elem kiválasztása."
    },
    "nothing_planned_yet_8675ffe9": {
        "message": "Még semmi nincs tervben"
    },
    "numpoints_points_8621a43b": {
        "message": "{ numPoints } pont"
    },
    "only_most_recent_grading_period_shown_f1ad6458": {
        "message": "*Csak a legutóbbi értékelési periódus látható."
    },
    "open_this_keyboard_shortcuts_dialog_9658b83a": {
        "message": "Nyissa meg a billentyűkombinációk párbeszédablakot"
    },
    "operators_a2ef9a93": {
        "message": "Műveletek"
    },
    "opportunities_popup_f6703842": {
        "message": "lehetőségek popup"
    },
    "optional_add_course_ef0d70fc": {
        "message": "Opcionális: kurzus hozzáadása"
    },
    "or_9b70ccaa": {
        "message": "Vagy"
    },
    "orange_81386a62": {
        "message": "Narancs"
    },
    "other_editor_shortcuts_may_be_found_at_404aba4a": {
        "message": "További szerkesztési billentyűparancsokat találhat a következő helyen"
    },
    "p_is_not_a_valid_protocol_which_must_be_ftp_http_h_adf13fc2": {
        "message": "{ p } nem egy érvényes protokoll; lehet ftp, http, https, mailto, skype, tel, vagy esetleg elhagyható"
    },
    "page_50c4823d": {
        "message": "Oldal"
    },
    "pages_e5414c2c": {
        "message": "Oldalak"
    },
    "paragraph_5e5ad8eb": {
        "message": "Bekezdés"
    },
    "peer_review_74f26a13": {
        "message": "Társértékelés"
    },
    "peer_review_for_itemtitle_358cb413": {
        "message": "Társértékelés ehhez az elemhez: { itemTitle }"
    },
    "people_b4ebb13c": {
        "message": "Résztvevők"
    },
    "percentage_34ab7c2c": {
        "message": "Százalék"
    },
    "pink_68ad45cb": {
        "message": "Rózsaszín"
    },
    "points_bceb5005": {
        "message": "pontszám"
    },
    "points_points_63e59cce": {
        "message": "{ points } pont"
    },
    "polish_4cf2ecaf": {
        "message": "Lengyel"
    },
    "portuguese_9c212cf4": {
        "message": "Portugál"
    },
    "posted_when_a578f5ab": {
        "message": "Közzétéve: { when }"
    },
    "preformatted_d0670862": {
        "message": "Előre formázott"
    },
    "preview_53003fd2": {
        "message": "Előnézet"
    },
    "previous_month_bb1e3c84": {
        "message": "Előző hónap"
    },
    "previous_page_928fc112": {
        "message": "Előző oldal"
    },
    "protocol_must_be_ftp_http_https_mailto_skype_tel_o_73beb4f8": {
        "message": "A protokoll lehet ftp, http, https, mailto, skype, tel, vagy esetleg elhagyható "
    },
    "pts_699bd9aa": {
        "message": "pont"
    },
    "published_c944a23d": {
        "message": "publikált"
    },
    "published_when_302d8e23": {
        "message": "Publikálva: { when }"
    },
    "pumpkin_904428d5": {
        "message": "Sütőtök"
    },
    "purple_7678a9fc": {
        "message": "Lila"
    },
    "quiz_e0dcce8f": {
        "message": "Kvíz"
    },
    "quizzes_7e598f57": {
        "message": "Kvízek"
    },
    "record_7c9448b": {
        "message": "Felvétel"
    },
    "record_upload_media_5fdce166": {
        "message": "Médiafájl rögzítése/feltöltése"
    },
    "red_8258edf3": {
        "message": "Vörös"
    },
    "relationships_6602af70": {
        "message": "Kapcsolatok"
    },
    "reminder_date_4564d12d": {
        "message": "Emlékeztető: { date }"
    },
    "remove_link_d1f2f4d0": {
        "message": "Link eltávolítása"
    },
    "replace_e61834a7": {
        "message": "Csere"
    },
    "replies_4a8577c8": {
        "message": "Válaszok"
    },
    "reset_95a81614": {
        "message": "Visszaállítás"
    },
    "restore_auto_save_deccd84b": {
        "message": "Visszaállítás automatikus mentésből?"
    },
    "rich_content_editor_2708ef21": {
        "message": "Vizuális szövegszerkesztő"
    },
    "right_to_left_9cfb092a": {
        "message": "Jobbról balra"
    },
    "romanian_13670c1e": {
        "message": "Román"
    },
    "russian_1e3e197": {
        "message": "Orosz"
    },
    "save_11a80ec3": {
        "message": "Mentés"
    },
    "scroll_up_to_see_your_history_19b14cad": {
        "message": "Görgessen felfelé, hogy lássa az előzményeket!"
    },
    "scrolls_up_to_the_previous_item_with_new_activity_99717459": {
        "message": "Felgörgetés a korábbi elemhez új tevékenységgel."
    },
    "search_280d00bd": {
        "message": "Keresés"
    },
    "search_term_b2d2235": {
        "message": "Kifejezés keresése"
    },
    "select_language_7c93a900": {
        "message": "Válasszon nyelvet"
    },
    "selected_274ce24f": {
        "message": "Kiválasztva"
    },
    "serbian_7187f1f2": {
        "message": "Szerb"
    },
    "show_all_ae37d610": {
        "message": "Összes megjelenítése"
    },
    "show_image_options_1e2ecc6b": {
        "message": "Képbeállítások mutatása"
    },
    "show_link_options_545338fd": {
        "message": "Linkbeállítások mutatása"
    },
    "show_my_grades_ebd08684": {
        "message": "Az értékeléseim mutatása"
    },
    "show_video_options_6ed3721a": {
        "message": "Videóbeállítások mutatása"
    },
    "size_b30e1077": {
        "message": "Méret"
    },
    "slovak_69f48e1b": {
        "message": "Szlovák"
    },
    "slovenian_30ae5208": {
        "message": "Szlovén"
    },
    "small_b070434a": {
        "message": "Kicsi"
    },
    "something_went_wrong_89195131": {
        "message": "Hiba történt!"
    },
    "something_went_wrong_and_i_don_t_know_what_to_show_e0c54ec8": {
        "message": "Hiba történt! Nem tudom, mit mutassak."
    },
    "something_went_wrong_d238c551": {
        "message": "Hiba történt!"
    },
    "sort_by_e75f9e3e": {
        "message": "Rendezés alapja"
    },
    "spanish_de9de5d6": {
        "message": "Spanyol"
<<<<<<< HEAD
    },
    "square_unordered_list_b15ce93b": {
        "message": "rendezetlen lista négyzetekkel"
=======
>>>>>>> 08c63032
    },
    "star_8d156e09": {
        "message": "Csillagozás"
    },
    "startdate_to_enddate_d245175b": {
        "message": "{ startDate }-tól/től { endDate }-ig"
    },
    "startdatetime_enddatetime_20abc10e": {
        "message": "{ startDateTime } – { endDateTime }"
    },
    "startdatetime_endtime_49741bbe": {
        "message": "{ startDateTime } – { endTime }"
    },
    "starttime_to_endtime_d7cc249d": {
        "message": "{ startTime }-tól/től { endTime }-ig"
    },
    "styles_2aa721ef": {
        "message": "Stílusok"
    },
    "submit_a3cc6859": {
        "message": "Beküldés"
    },
    "submitted_318fad53": {
        "message": "Beadva"
    },
    "subscript_59744f96": {
        "message": "alsó index"
    },
    "success_to_do_created_e34ed395": {
        "message": "Sikerült: tennivaló létrehozva"
    },
    "superscript_8cb349a2": {
        "message": "felső index"
    },
    "supported_file_types_srt_or_webvtt_7d827ed": {
        "message": "Támogatott fájltípusok: SRT vagy WebVTT"
    },
    "swahili_5caeb4ba": {
        "message": "Szuahéli"
    },
    "swedish_59a593ca": {
        "message": "Svéd"
    },
    "syllabus_f191f65b": {
        "message": "Tematika"
    },
    "tab_arrows_4cf5abfc": {
        "message": "Tab/Nyilak"
    },
    "tagalog_74906db7": {
        "message": "Tagalog"
    },
    "task_16b0ef38": {
        "message": "Feladat"
    },
    "teal_f729a294": {
        "message": "Kékeszöld"
    },
    "text_7f4593da": {
        "message": "Szöveg"
    },
    "thai_8f9bc548": {
        "message": "Thai"
    },
    "the_date_and_time_this_to_do_is_due_74c823d4": {
        "message": "Ekkorra kell megcsinálni ezt"
    },
    "the_document_preview_is_currently_being_processed__7d9ea135": {
        "message": "A dokumentum előnézete feldolgozás alatt. Kérjük, próbálja újra később."
    },
    "the_material_is_in_the_public_domain_279c39a3": {
        "message": "Az anyag a közkincs kategóriába tartozik"
    },
    "the_material_is_licensed_under_creative_commons_3242cb5e": {
        "message": "Ezt az anyagot Creative Commons licenc alatt tették közzé."
    },
    "the_material_is_subject_to_an_exception_e_g_fair_u_a39c8ca2": {
        "message": "Az anyag kivételt képez- pl. tisztességes felhasználás, árajánlási jog vagy mások a vonatkozó szerzői jogi törvények alapján"
    },
    "there_are_no_points_associated_with_this_item_449c712a": {
        "message": "Ehhez az elemhez nincsenek pontok rendelve."
    },
    "this_document_cannot_be_displayed_within_canvas_7aba77be": {
        "message": "Ezt a dokumentumot nem lehet megtekinteni a Canvasban. "
    },
    "this_equation_cannot_be_rendered_in_basic_view_9b6c07ae": {
        "message": "Ezt az egyenletet nem lehet megjeleníteni alapnézetben."
    },
    "though_your_video_will_have_the_correct_title_in_t_90e427f3": {
        "message": "Bár a videója a megfelelő címmel jelenik majd meg a böngészőben, az adatbázisban nem sikerült frissíteni."
    },
    "time_2b5aac58": {
        "message": "Idő"
    },
    "title_ee03d132": {
        "message": "Cím"
    },
    "title_is_required_6ddcab69": {
        "message": "cím szükséges"
    },
    "to_be_posted_when_d24bf7dc": {
        "message": "Időzített közzététel: { when }"
    },
    "to_do_1d554f36": {
        "message": "Teendők"
    },
    "to_do_date_4b211ad0": {
        "message": "Elkészítendő { date }-ig."
    },
    "to_do_items_loading_d1cdfcd5": {
        "message": "Tennivaló elemek töltődnek"
    },
    "to_do_when_2783d78f": {
        "message": "Teendő : { when }"
    },
    "today_76e10f9c": {
        "message": "Ma"
    },
    "today_at_date_8ac30d6": {
        "message": "Ma ekkor: { date }"
    },
    "tomorrow_9a6c9a00": {
        "message": "Holnap"
    },
    "tomorrow_at_date_b53f2cf1": {
        "message": "Holnap ekkor: { date }"
    },
    "tools_2fcf772e": {
        "message": "Eszközök"
    },
    "totalresults_results_found_numdisplayed_results_cu_a0a44975": {
        "message": "{ totalResults } találat, ebből { numDisplayed } megjelenítve"
    },
    "tray_839df38a": {
        "message": "Tálca"
    },
    "turkish_5b69578b": {
        "message": "Török"
    },
    "type_control_f9_to_access_image_options_text_a47e319f": {
        "message": "Nyomjon Control F9-et a kép opciók eléréséhez { text }"
    },
    "type_control_f9_to_access_link_options_text_4ead9682": {
        "message": "Nyomjon Control F9-et a link opciók eléréséhez { text }"
    },
    "type_control_f9_to_access_table_options_text_92141329": {
        "message": "Nyomjon Control F9-et a táblázat opciók eléréséhez { text }"
    },
    "ukrainian_945b00b7": {
        "message": "Ukrán"
    },
    "unable_to_mark_as_complete_8141856d": {
        "message": "Nem lehet készként megjelölni."
    },
    "unpublished_dfd8801": {
        "message": "nem publikált"
    },
    "upload_document_253f0478": {
        "message": "Dokumentum feltöltése"
    },
    "upload_file_fd2361b8": {
        "message": "Fájl feltöltése"
    },
    "upload_image_6120b609": {
        "message": "Kép feltöltése"
    },
    "upload_media_ce31135a": {
        "message": "Médiafájl feltöltése"
    },
    "upload_record_media_e4207d72": {
        "message": "Média feltöltés/rögzítés"
    },
    "uploading_19e8a4e7": {
        "message": "Feltöltés"
    },
    "url_22a5f3b8": {
        "message": "URL"
    },
    "usage_right_ff96f3e2": {
        "message": "Felhasználási jog:"
    },
    "usage_rights_required_5fe4dd68": {
        "message": "Felhasználási jogok (kötelező)"
    },
    "use_arrow_keys_to_navigate_options_2021cc50": {
        "message": "Használja a nyíl billentyűket az opció kiválasztására!"
    },
    "used_by_screen_readers_to_describe_the_content_of__b1e76d9e": {
        "message": "Képernyőolvasók által egy kép tartalmának leírásához használt szöveg"
    },
    "used_by_screen_readers_to_describe_the_video_37ebad25": {
        "message": "Képernyőolvasók által a videó leírásához használt szöveg"
    },
    "user_documents_c206e61f": {
        "message": "A felhasználó dokumentumai"
    },
    "user_files_78e21703": {
        "message": "A felhasználó fájlai"
    },
    "user_images_b6490852": {
        "message": "A felhsználó képei"
    },
    "user_media_14fbf656": {
        "message": "A felhasználó médiafájljai"
    },
    "video_options_24ef6e5d": {
        "message": "Videóbeállítások"
    },
    "video_options_tray_3b9809a5": {
        "message": "Videóbeállítások tálca"
    },
    "video_player_for_9e7d373b": {
        "message": "Audio lejátszó ehhez"
    },
    "video_player_for_title_ffd9fbc4": {
        "message": "Videólejátszó ehhez: { title }"
    },
    "vietnamese_e7a76583": {
        "message": "Vietnami"
    },
    "view_ba339f93": {
        "message": "Megtekintés"
    },
    "view_keyboard_shortcuts_34d1be0b": {
        "message": "A gyors elérés billentyűkombinációk megtekintése"
    },
    "welsh_42ab94b1": {
        "message": "Walesi"
    },
    "width_492fec76": {
        "message": "Szélesség"
    },
    "width_and_height_must_be_numbers_110ab2e3": {
        "message": "A szélességnek és a magasságnak számnak kell lenni"
    },
    "width_x_height_px_ff3ccb93": {
        "message": "{ width } x { height } pixel"
    },
    "wiki_home_9cd54d0": {
        "message": "Wiki kezdőlap"
    },
    "yes_dde87d5": {
        "message": "Igen"
    },
    "yesterday_at_date_1aa6d18e": {
        "message": "Tegnap ekkor: { date }"
    },
    "yesterday_c6bd6abf": {
        "message": "Tegnap"
    },
    "yiddish_f96986df": {
        "message": "Jiddis"
    },
    "you_have_media_feedback_f5f9aba8": {
        "message": "Önnek média visszajelzése van."
    },
    "you_may_not_upload_an_empty_file_11c31eb2": {
        "message": "Nem tölthet fel egy üres fájlt."
    },
    "you_must_provide_a_date_and_time_a86839d2": {
        "message": "Meg kell adni a dátumot és az időt"
    },
    "you_ve_scrolled_back_to_your_very_first_to_do_29374681": {
        "message": "Elérte a legelső tennivalót!"
    }
}<|MERGE_RESOLUTION|>--- conflicted
+++ resolved
@@ -1147,12 +1147,6 @@
     },
     "spanish_de9de5d6": {
         "message": "Spanyol"
-<<<<<<< HEAD
-    },
-    "square_unordered_list_b15ce93b": {
-        "message": "rendezetlen lista négyzetekkel"
-=======
->>>>>>> 08c63032
     },
     "star_8d156e09": {
         "message": "Csillagozás"
