--- conflicted
+++ resolved
@@ -1889,12 +1889,9 @@
     "rich_content_editor_2708ef21": {
         "message": "Vizuális szövegszerkesztő"
     },
-<<<<<<< HEAD
-=======
     "right_align_39e7a32a": {
         "message": "Jobbra igazítás"
     },
->>>>>>> 147b3201
     "right_angle_bracket_d704e2d6": {
         "message": "Jobb csúcsos zárójel"
     },
