--- conflicted
+++ resolved
@@ -1636,17 +1636,6 @@
     },
     "rational_numbers_80ddaa4a": {
         "message": "Números racionals"
-    },
-<<<<<<< HEAD
-    "raw_html_editor_e3993e41": {
-        "message": "Editor de dades HTML sense processar"
-=======
-    "real_numbers_7c99df94": {
-        "message": "Números reals"
-    },
-    "real_portion_of_complex_number_7dad33b5": {
-        "message": "Porció real (d’un número complex)"
->>>>>>> 16101d78
     },
     "real_numbers_7c99df94": {
         "message": "Números reals"
