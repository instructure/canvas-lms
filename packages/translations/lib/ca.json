--- conflicted
+++ resolved
@@ -1205,12 +1205,9 @@
     "icon_size_9353edea": {
         "message": "Mida de la icona"
     },
-<<<<<<< HEAD
-=======
     "if_left_empty_link_text_will_display_as_course_lin_2a34eedb": {
         "message": "Si es deixa el camp buit, el text de l’enllaç es mostrarà com al nom de l’enllaç de l’assignatura"
     },
->>>>>>> b3b750c9
     "if_usage_rights_are_required_the_file_will_not_pub_841e276e": {
         "message": "Si calen drets d''ús, el fitxer no es publicarà fins que s’hagi activat a la pàgina Fitxers."
     },
