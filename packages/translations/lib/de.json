--- conflicted
+++ resolved
@@ -457,17 +457,10 @@
     },
     "decorative_icon_9a7f3fc3": {
         "message": "Dekoratives Symbol"
-<<<<<<< HEAD
     },
     "decorative_type_upper_f2c95e3": {
         "message": "Dekorativer { TYPE_UPPER }"
     },
-=======
-    },
-    "decorative_type_upper_f2c95e3": {
-        "message": "Dekorativer { TYPE_UPPER }"
-    },
->>>>>>> 31fbffe1
     "decrease_indent_d9cf469d": {
         "message": "Einzug verkleinern"
     },
@@ -1643,17 +1636,6 @@
     },
     "rational_numbers_80ddaa4a": {
         "message": "Rationale Zahlen"
-    },
-<<<<<<< HEAD
-    "raw_html_editor_e3993e41": {
-        "message": "Raw-HTML-Editor"
-=======
-    "real_numbers_7c99df94": {
-        "message": "Reelle Zahlen"
-    },
-    "real_portion_of_complex_number_7dad33b5": {
-        "message": "Reeller Teil (einer komplexen Zahl)"
->>>>>>> 31fbffe1
     },
     "real_numbers_7c99df94": {
         "message": "Reelle Zahlen"
