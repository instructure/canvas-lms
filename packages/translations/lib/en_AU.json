{
    "a_great_discussion_6526a6d9": {
        "message": "A great discussion"
    },
    "a_wonderful_assignment_d3139d9b": {
        "message": "A wonderful assignment"
    },
    "access_the_pretty_html_editor_37168efe": {
        "message": "Access the pretty HTML editor"
    },
    "accessibility_checker_b3af1f6c": {
        "message": "Accessibility Checker"
    },
    "action_to_take_b626a99a": {
        "message": "Action to take:"
    },
    "add_8523c19b": {
        "message": "Add"
    },
    "add_a_caption_2a915239": {
        "message": "Add a caption"
    },
    "add_alt_text_for_the_image_48cd88aa": {
        "message": "Add alt text for the image"
    },
    "add_another_f4e50d57": {
        "message": "Add another"
    },
    "add_cc_subtitles_55f0394e": {
        "message": "Add CC/Subtitles"
    },
    "add_image_60b2de07": {
        "message": "Add Image"
    },
    "add_to_do_7537af64": {
        "message": "Add To-Do"
    },
    "add_to_do_7def3c37": {
        "message": "Add To Do"
    },
    "additional_considerations_f3801683": {
        "message": "Additional considerations"
    },
    "address_3159962f": {
        "message": "Address:"
    },
    "adjacent_links_with_the_same_url_should_be_a_singl_7a1f7f6c": {
        "message": "Adjacent links with the same URL should be a single link."
    },
    "afrikaans_da0fe6ee": {
        "message": "Afrikaans"
    },
    "albanian_21ed929e": {
        "message": "Albanian"
    },
    "aleph_f4ffd155": {
        "message": "Aleph"
    },
    "align_11050992": {
        "message": "Align"
    },
    "alignment_and_lists_5cebcb69": {
        "message": "Alignment and Lists"
    },
    "all_4321c3a1": {
        "message": "All"
    },
    "all_apps_a50dea49": {
        "message": "All Apps"
    },
    "all_day_fb42c4fc": {
        "message": "All Day"
    },
    "all_items_loaded_aa256183": {
        "message": "All items loaded"
    },
    "alpha_15d59033": {
        "message": "Alpha"
    },
    "alphabetical_55b5b4e0": {
        "message": "Alphabetical"
    },
    "alt_attribute_text_should_not_contain_more_than_12_e21d4040": {
        "message": "Alt attribute text should not contain more than 120 characters."
    },
    "alt_text_611fb322": {
        "message": "Alt Text"
    },
    "amalg_coproduct_c589fb12": {
        "message": "Amalg (Coproduct)"
    },
    "an_amazing_discussion_assignment_e5c8bd6b": {
        "message": "An amazing discussion assignment"
    },
    "an_error_occured_reading_the_file_ff48558b": {
        "message": "An error occured reading the file"
    },
    "an_error_occurred_attempting_to_dismiss_the_opport_f86e0667": {
        "message": "An error occurred attempting to dismiss the opportunity."
    },
    "an_error_occurred_making_a_network_request_d1bda348": {
        "message": "An error occurred making a network request"
    },
    "an_error_occurred_uploading_your_media_71f1444d": {
        "message": "An error occurred uploading your media."
    },
    "and_7fcc2911": {
        "message": "And"
    },
    "angle_c5b4ec50": {
        "message": "Angle"
    },
    "announcement_fb4cb645": {
        "message": "Announcement"
    },
    "announcement_list_da155734": {
        "message": "Announcement List"
    },
    "announcements_a4b8ed4a": {
        "message": "Announcements"
    },
    "apply_781a2546": {
        "message": "Apply"
    },
    "apply_changes_to_all_instances_of_this_icon_maker__2642f466": {
        "message": "Apply changes to all instances of this Icon Maker Icon in the Course"
    },
    "approaches_the_limit_893aeec9": {
        "message": "Approaches the Limit"
    },
    "approximately_e7965800": {
        "message": "Approximately"
    },
    "apps_54d24a47": {
        "message": "Apps"
    },
    "arabic_c5c87acd": {
        "message": "Arabic"
    },
    "are_you_sure_you_want_to_cancel_changes_you_made_m_c5210496": {
        "message": "Are you sure you want to cancel? Changes you made may not be saved."
    },
    "are_you_sure_you_want_to_delete_this_planner_item_b71e330c": {
        "message": "Are you sure you want to delete this planner item?"
    },
    "armenian_12da6118": {
        "message": "Armenian"
    },
    "arrows_464a3e54": {
        "message": "Arrows"
    },
    "art_icon_8e1daad": {
        "message": "Art Icon"
    },
    "aspect_ratio_will_be_preserved_cb5fdfb8": {
        "message": "Aspect ratio will be preserved"
    },
    "assignment_976578a8": {
        "message": "Assignment"
    },
    "assignments_1e02582c": {
        "message": "Assignments"
    },
    "assignmenttype_title_6612d008": {
        "message": "{ assignmentType } { title }."
    },
    "assignmenttype_title_all_day_on_datetime_9768903c": {
        "message": "{ assignmentType } { title }, all day on { datetime }."
    },
    "assignmenttype_title_at_datetime_478f0709": {
        "message": "{ assignmentType } { title }, at { datetime }."
    },
    "assignmenttype_title_at_datetime_until_endtime_a5900e38": {
        "message": "{ assignmentType } { title }, at { datetime } until { endTime }"
    },
    "assignmenttype_title_due_datetime_a112d8ff": {
        "message": "{ assignmentType } { title }, due { datetime }."
    },
    "assignmenttype_title_has_a_to_do_time_at_datetime_e07310e8": {
        "message": "{ assignmentType } { title } has a to do time at { datetime }."
    },
    "assignmenttype_title_is_marked_as_done_a8dc46ef": {
        "message": "{ assignmentType } { title } is marked as done."
    },
    "assignmenttype_title_is_not_marked_as_done_ba80ba66": {
        "message": "{ assignmentType } { title } is not marked as done."
    },
    "assignmenttype_title_posted_datetime_cab69444": {
        "message": "{ assignmentType } { title } posted { datetime }."
    },
    "assignmenttype_title_reminder_datetime_33fa66d5": {
        "message": "{ assignmentType } { title }, reminder { datetime }."
    },
    "asterisk_82255584": {
        "message": "Asterisk"
    },
    "attributes_963ba262": {
        "message": "Attributes"
    },
    "audio_and_video_recording_not_supported_please_use_5ce3f0d7": {
        "message": "Audio and video recording not supported; please use a different browser."
    },
    "audio_options_feb58e2c": {
        "message": "Audio Options"
    },
    "audio_options_tray_33a90711": {
        "message": "Audio Options Tray"
    },
    "audio_player_for_title_20cc70d": {
        "message": "Audio player for { title }"
    },
    "auto_saved_content_exists_would_you_like_to_load_t_fee528f2": {
        "message": "Auto-saved content exists. Would you like to load the auto-saved content instead?"
    },
    "available_folders_694d0436": {
        "message": "Available folders"
    },
    "backslash_b2d5442d": {
        "message": "Backslash"
    },
    "bar_ec63ed6": {
        "message": "Bar"
    },
    "basic_554cdc0a": {
        "message": "Basic"
    },
    "because_501841b": {
        "message": "Because"
    },
    "beginning_of_your_to_do_history_61ef2dce": {
        "message": "Beginning of Your To-Do History"
    },
    "belarusian_b2f19c76": {
        "message": "Belarusian"
    },
    "below_81d4dceb": {
        "message": "Below"
    },
    "below_is_an_example_of_how_students_will_see_their_8f7e7971": {
        "message": "Below is an example of how students will see their schedule"
    },
    "beta_cb5f307e": {
        "message": "Beta"
    },
    "big_circle_16b2e604": {
        "message": "Big Circle"
    },
    "binomial_coefficient_ea5b9bb7": {
        "message": "Binomial Coefficient"
    },
    "black_4cb01371": {
        "message": "Black"
    },
    "blue_daf8fea9": {
        "message": "Blue"
    },
    "bottom_15a2a9be": {
        "message": "Bottom"
    },
    "bottom_third_5f5fec1d": {
        "message": "Bottom Third"
    },
    "bowtie_5f9629e4": {
        "message": "Bowtie"
    },
    "brick_f2656265": {
        "message": "Brick"
    },
    "bulgarian_feccab7e": {
        "message": "Bulgarian"
    },
    "c_2001_acme_inc_283f7f80": {
        "message": "(c) 2001 Acme Inc."
    },
    "calendar_a8563bb2": {
        "message": "Calendar:"
    },
    "calendar_event_89aadc1c": {
        "message": "Calendar Event"
    },
    "cancel_caeb1e68": {
        "message": "Cancel"
    },
    "canvas_planner_98ed106": {
        "message": "Canvas Planner"
    },
    "cap_product_3a5265a6": {
        "message": "Cap Product"
    },
    "catalan_16f6b78f": {
        "message": "Catalan"
    },
    "center_align_e68d9997": {
        "message": "Centre Align"
    },
    "centered_dot_64d5e378": {
        "message": "Centred Dot"
    },
    "centered_horizontal_dots_451c5815": {
        "message": "Centred Horizontal Dots"
    },
    "change_alt_text_92654906": {
        "message": "Change alt text"
    },
    "change_heading_tag_to_paragraph_a61e3113": {
        "message": "Change heading tag to paragraph"
    },
    "change_only_this_heading_s_level_903cc956": {
        "message": "Change only this heading''s level"
    },
    "change_text_color_1aecb912": {
        "message": "Change text colour"
    },
    "changes_you_made_may_not_be_saved_4e8db973": {
        "message": "Changes you made may not be saved."
    },
    "characters_9d897d1c": {
        "message": "Characters"
    },
    "characters_no_spaces_485e5367": {
        "message": "Characters (no spaces)"
    },
    "check_accessibility_3c78211c": {
        "message": "Check Accessibility"
    },
    "checking_for_accessibility_issues_fac18c6d": {
        "message": "Checking for accessibility issues"
    },
    "chi_54a32644": {
        "message": "Chi"
    },
    "chinese_111d37f6": {
        "message": "Chinese"
    },
    "chinese_simplified_7f0bd370": {
        "message": "Chinese Simplified"
    },
    "chinese_traditional_8a7f759d": {
        "message": "Chinese Traditional"
    },
    "choose_caption_file_9c45bc4e": {
        "message": "Choose caption file"
    },
    "choose_usage_rights_33683854": {
        "message": "Choose usage rights..."
    },
    "circle_484abe63": {
        "message": "Circle"
    },
    "circle_unordered_list_9e3a0763": {
        "message": "circle unordered list"
    },
    "clear_2084585f": {
        "message": "Clear"
    },
    "clear_image_3213fe62": {
        "message": "Clear image"
    },
    "clear_selected_file_82388e50": {
        "message": "Clear selected file"
    },
    "clear_selected_file_filename_2fe8a58e": {
        "message": "Clear selected file: { filename }"
    },
    "click_or_shift_click_for_the_html_editor_25d70bb4": {
        "message": "Click or shift-click for the html editor."
    },
    "click_to_embed_imagename_c41ea8df": {
        "message": "Click to embed { imageName }"
    },
    "click_to_hide_preview_3c707763": {
        "message": "Click to hide preview"
    },
    "click_to_insert_a_link_into_the_editor_c19613aa": {
        "message": "Click to insert a link into the editor."
    },
    "click_to_show_preview_faa27051": {
        "message": "Click to show preview"
    },
    "close_a_menu_or_dialog_also_returns_you_to_the_edi_739079e6": {
        "message": "Close a menu or dialogue. Also returns you to the editor area"
    },
    "close_accessibility_checker_29d1c51e": {
        "message": "Close Accessibility Checker"
    },
    "close_d634289d": {
        "message": "Close"
    },
    "close_opportunity_center_popup_9907d981": {
        "message": "Close Opportunity Centre popup"
    },
    "closed_caption_file_must_be_less_than_maxkb_kb_5880f752": {
        "message": "Closed caption file must be less than { maxKb } kb"
    },
    "closed_captions_subtitles_e6aaa016": {
        "message": "Closed Captions/Subtitles"
    },
    "clubs_suit_c1ffedff": {
        "message": "Clubs (Suit)"
    },
    "collaborations_5c56c15f": {
        "message": "Collaborations"
    },
    "collapse_to_hide_types_1ab46d2e": {
        "message": "Collapse to hide { types }"
    },
    "color_picker_6b359edf": {
        "message": "Colour Picker"
    },
    "color_picker_colorname_selected_ad4cf400": {
        "message": "Colour Picker ({ colorName } selected)"
    },
    "column_e1ae5c64": {
        "message": "Column"
    },
    "column_group_1c062368": {
        "message": "Column group"
    },
    "complex_numbers_a543d004": {
        "message": "Complex Numbers"
    },
    "computer_1d7dfa6f": {
        "message": "Computer"
    },
    "congruent_5a244acd": {
        "message": "Congruent"
    },
    "contains_311f37b7": {
        "message": "Contains"
    },
    "content_1440204b": {
        "message": "Content"
    },
    "content_is_still_being_uploaded_if_you_continue_it_8f06d0cb": {
        "message": "Content is still being uploaded, if you continue it will not be embedded properly."
    },
    "content_subtype_5ce35e88": {
        "message": "Content Subtype"
    },
    "content_type_2cf90d95": {
        "message": "Content Type"
    },
    "coproduct_e7838082": {
        "message": "Coproduct"
    },
    "copyright_holder_66ee111": {
        "message": "Copyright Holder:"
    },
    "could_not_insert_content_itemtype_items_are_not_cu_638dfecd": {
        "message": "Could not insert content: \"{ itemType }\" items are not currently supported in Canvas."
    },
    "count_40eced3b": {
        "message": "Count"
    },
    "count_plural_0_0_words_one_1_word_other_words_acf32eca": {
        "message": "{ count, plural,\n     =0 {0 words}\n    one {1 word}\n  other {# words}\n}"
    },
    "count_plural_0_opportunities_one_opportunity_other_765e27fa": {
        "message": "{ count, plural,\n     =0 {# opportunities}\n    one {# opportunity}\n  other {# opportunities}\n}"
    },
    "count_plural_one_hide_missing_item_other_hide_miss_4a2562f7": {
        "message": "{ count, plural,\n    one {Hide # missing item}\n  other {Hide # missing items}\n}"
    },
    "count_plural_one_item_loaded_other_items_loaded_857023b7": {
        "message": "{ count, plural,\n    one {# item loaded}\n  other {# items loaded}\n}"
    },
    "count_plural_one_show_completed_item_other_show_co_8d0d0ae5": {
        "message": "{ count, plural,\n    one {Show # completed item}\n  other {Show # completed items}\n}"
    },
    "count_plural_one_show_missing_item_other_show_miss_509327ef": {
        "message": "{ count, plural,\n    one {Show # missing item}\n  other {Show # missing items}\n}"
    },
    "course_8a63b4a3": {
        "message": "Course"
    },
    "course_documents_104d76e0": {
        "message": "Course Documents"
    },
    "course_files_62deb8f8": {
        "message": "Course Files"
    },
    "course_files_a31f97fc": {
        "message": "Course files"
    },
    "course_images_f8511d04": {
        "message": "Course Images"
    },
    "course_link_b369426": {
        "message": "Course Link"
    },
    "course_links_b56959b9": {
        "message": "Course Links"
    },
    "course_media_ec759ad": {
        "message": "Course Media"
    },
    "course_navigation_dd035109": {
        "message": "Course Navigation"
    },
    "course_to_do_bcbbab54": {
        "message": "{ course } TO DO"
    },
    "create_icon_110d6463": {
        "message": "Create Icon"
    },
    "create_icon_maker_icon_c716bffe": {
        "message": "Create Icon Maker Icon"
    },
    "creative_commons_license_725584ae": {
        "message": "Creative Commons Licence:"
    },
    "croatian_d713d655": {
        "message": "Croatian"
    },
    "crop_image_41bf940c": {
        "message": "Crop image"
    },
    "crop_image_807ebb08": {
        "message": "Crop Image"
    },
    "cup_product_14174434": {
        "message": "Cup Product"
    },
    "current_image_f16c249c": {
        "message": "Current Image"
    },
    "current_volume_level_c55ab825": {
        "message": "Current Volume Level"
    },
    "custom_6979cd81": {
        "message": "Custom"
    },
    "cyan_c1d5f68a": {
        "message": "Cyan"
    },
    "czech_9aa2cbe4": {
        "message": "Czech"
    },
    "dagger_57e0f4e5": {
        "message": "Dagger"
    },
    "danish_c18cdac8": {
        "message": "Danish"
    },
    "date_added_ed5ad465": {
        "message": "Date Added"
    },
    "date_at_time_dbdb1b99": {
        "message": "{ date } at { time }"
    },
    "date_ee500367": {
        "message": "Date"
    },
    "date_is_not_a_valid_date_4ef9f8ba": {
        "message": "#{ date } is not a valid date."
    },
    "date_is_required_8660ec22": {
        "message": "Date is required"
    },
    "date_time_d9fbf2d7": {
        "message": "Date & Time:"
    },
    "decorative_icon_9a7f3fc3": {
        "message": "Decorative Icon"
    },
    "decorative_image_fde98579": {
        "message": "Decorative image"
    },
    "decorative_type_upper_f2c95e3": {
        "message": "Decorative { TYPE_UPPER }"
    },
    "decrease_indent_d9cf469d": {
        "message": "Decrease Indent"
    },
    "deep_purple_bb3e2907": {
        "message": "Deep Purple"
    },
    "default_bulleted_unordered_list_47079da8": {
        "message": "default bulleted unordered list"
    },
    "default_numerical_ordered_list_48dd3548": {
        "message": "default numerical ordered list"
    },
    "definite_integral_fe7ffed1": {
        "message": "Definite Integral"
    },
    "degree_symbol_4a823d5f": {
        "message": "Degree Symbol"
    },
    "delete_a6efa79d": {
        "message": "Delete"
    },
    "delimiters_4db4840d": {
        "message": "Delimiters"
    },
    "delta_53765780": {
        "message": "Delta"
    },
    "describe_the_icon_f6a18823": {
        "message": "(Describe the icon)"
    },
    "describe_the_type_ff448da5": {
        "message": "(Describe the { TYPE })"
    },
    "describe_the_video_2fe8f46a": {
        "message": "(Describe the video)"
    },
    "description_436c48d7": {
        "message": "Description"
    },
    "details_98a31b68": {
        "message": "Details"
    },
    "details_a6f427c3": {
        "message": "Details:"
    },
    "diagonal_dots_7d71b57e": {
        "message": "Diagonal Dots"
    },
    "diamond_b8dfe7ae": {
        "message": "Diamond"
    },
    "diamonds_suit_526abaaf": {
        "message": "Diamonds (Suit)"
    },
    "digamma_258ade94": {
        "message": "Digamma"
    },
    "dimension_type_f5fa9170": {
        "message": "Dimension Type"
    },
    "dimensions_45ddb7b7": {
        "message": "Dimensions"
    },
    "directionality_26ae9e08": {
        "message": "Directionality"
    },
    "directly_edit_latex_b7e9235b": {
        "message": "Directly Edit LaTeX"
    },
    "disable_preview_222bdf72": {
        "message": "Disable Preview"
    },
    "discussion_6719c51d": {
        "message": "Discussion"
    },
    "discussions_a5f96392": {
        "message": "Discussions"
    },
    "discussions_index_6c36ced": {
        "message": "Discussions Index"
    },
    "disjoint_union_e74351a8": {
        "message": "Disjoint Union"
    },
    "dismiss_itemtitle_a9fae1b3": {
        "message": "Dismiss { itemTitle }"
    },
    "dismiss_opportunityname_5995176f": {
        "message": "Dismiss { opportunityName }"
    },
    "dismissed_8b0b1fc9": {
        "message": "Dismissed"
    },
    "dismissed_opportunities_f0826640": {
        "message": "Dismissed Opportunities"
    },
    "display_options_315aba85": {
        "message": "Display Options"
    },
    "display_text_link_opens_in_a_new_tab_75e9afc9": {
        "message": "Display Text Link (Opens in a new tab)"
    },
    "division_sign_72190870": {
        "message": "Division Sign"
    },
    "document_678cd7bf": {
        "message": "Document"
    },
    "documents_81393201": {
        "message": "Documents"
    },
    "done_54e3d4b6": {
        "message": "Done"
    },
    "double_dagger_faf78681": {
        "message": "Double Dagger"
    },
    "down_5831a426": {
        "message": "Down"
    },
    "down_and_left_diagonal_arrow_40ef602c": {
        "message": "Down And Left Diagonal Arrow"
    },
    "down_and_right_diagonal_arrow_6ea0f460": {
        "message": "Down And Right Diagonal Arrow"
    },
    "download_filename_2baae924": {
        "message": "Download { filename }"
    },
    "downward_arrow_cca52012": {
        "message": "Downward Arrow"
    },
    "downward_pointing_triangle_2a12a601": {
        "message": "Downward Pointing Triangle"
    },
    "drag_a_file_here_1bf656d5": {
        "message": "Drag a file here"
    },
    "drag_and_drop_or_click_to_browse_your_computer_60772d6d": {
        "message": "Drag and drop, or click to browse your computer"
    },
    "drag_handle_use_up_and_down_arrows_to_resize_e29eae5c": {
        "message": "Drag handle. Use up and down arrows to resize"
    },
    "due_5d7267be": {
        "message": "Due:"
    },
    "due_date_124fdd99": {
        "message": "Due: { date }"
    },
    "due_multiple_dates_cc0ee3f5": {
        "message": "Due: Multiple Dates"
    },
    "due_when_7eed10c6": {
        "message": "Due: { when }"
    },
    "dutch_6d05cee5": {
        "message": "Dutch"
    },
    "edit_alt_text_for_this_icon_instance_9c6fc5fd": {
        "message": "Edit alt text for this icon instance"
    },
    "edit_c5fbea07": {
        "message": "Edit"
    },
    "edit_course_link_5a5c3c59": {
        "message": "Edit Course Link"
    },
    "edit_equation_f5279959": {
        "message": "Edit Equation"
    },
    "edit_existing_icon_maker_icon_5d0ebb3f": {
        "message": "Edit Existing Icon Maker Icon"
    },
    "edit_icon_2c6b0e91": {
        "message": "Edit Icon"
    },
    "edit_link_7f53bebb": {
        "message": "Edit Link"
    },
    "edit_title_72e5a21e": {
        "message": "Edit { title }"
    },
    "editor_statusbar_26ac81fc": {
        "message": "Editor Statusbar"
    },
    "element_starting_with_start_91bf4c3b": {
        "message": "Element starting with { start }"
    },
    "embed_828fac4a": {
        "message": "Embed"
    },
    "embed_code_314f1bd5": {
        "message": "Embed Code"
    },
    "embed_content_from_external_tool_3397ad2d": {
        "message": "Embed content from External Tool"
    },
    "embed_image_1080badc": {
        "message": "Embed Image"
    },
    "embed_video_a97a64af": {
        "message": "Embed Video"
    },
    "embedded_content_aaeb4d3d": {
        "message": "embedded content"
    },
    "empty_set_91a92df4": {
        "message": "Empty Set"
    },
    "encircled_dot_8f5e51c": {
        "message": "Encircled Dot"
    },
    "encircled_minus_72745096": {
        "message": "Encircled Minus"
    },
    "encircled_plus_36d8d104": {
        "message": "Encircled Plus"
    },
    "encircled_times_5700096d": {
        "message": "Encircled Times"
    },
    "engineering_icon_f8f3cf43": {
        "message": "Engineering Icon"
    },
    "english_australia_dc405d82": {
        "message": "English (Australia)"
    },
    "english_c60612e2": {
        "message": "English"
    },
    "english_canada_12688ee4": {
        "message": "English (Canada)"
    },
    "english_icon_25bfe845": {
        "message": "English Icon"
    },
    "english_united_kingdom_a613f831": {
        "message": "English (United Kingdom)"
    },
    "enter_at_least_3_characters_to_search_4f037ee0": {
        "message": "Enter at least 3 characters to search"
    },
    "epsilon_54bb8afa": {
        "message": "Epsilon"
    },
    "epsilon_variant_d31f1e77": {
        "message": "Epsilon (Variant)"
    },
    "equals_sign_c51bdc58": {
        "message": "Equals Sign"
    },
    "equation_1c5ac93c": {
        "message": "Equation"
    },
    "equation_editor_39fbc3f1": {
        "message": "Equation Editor"
    },
    "equilibrium_6ff3040b": {
        "message": "Equilibrium"
    },
    "equivalence_class_7b0f11c0": {
        "message": "Equivalence Class"
    },
    "equivalent_identity_654b3ce5": {
        "message": "Equivalent (Identity)"
    },
    "error_loading_grades_e0b38f4d": {
        "message": "Error loading marks"
    },
    "error_loading_items_5218438e": {
        "message": "Error loading items"
    },
    "error_loading_more_items_3f109d9f": {
        "message": "Error loading more items"
    },
    "error_loading_past_items_2881dbb1": {
        "message": "Error loading past items"
    },
    "estonian_5e8e2fa4": {
        "message": "Estonian"
    },
    "eta_b8828f99": {
        "message": "Eta"
    },
    "exciting_discussion_9f67bd0a": {
        "message": "Exciting discussion"
    },
    "excused_cf8792eb": {
        "message": "Excused"
    },
    "exists_2e62bdaa": {
        "message": "Exists"
    },
    "exit_fullscreen_b7eb0aa4": {
        "message": "Exit Fullscreen"
    },
    "expand_preview_by_default_2abbf9f8": {
        "message": "Expand preview by Default"
    },
    "expand_to_see_types_f5d29352": {
        "message": "Expand to see { types }"
    },
    "extended_9a58dcb6": {
        "message": "Extended"
    },
    "external_link_d3f9e62a": {
        "message": "External Link"
    },
    "external_tool_frame_70b32473": {
        "message": "External tool frame"
    },
    "external_tools_6e77821": {
        "message": "External Tools"
    },
    "extra_large_b6cdf1ff": {
        "message": "Extra Large"
    },
    "extra_small_9ae33252": {
        "message": "Extra Small"
    },
    "extracurricular_icon_67c8ca42": {
        "message": "Extracurricular Icon"
    },
    "f_function_fe422d65": {
        "message": "F (function)"
    },
    "failed_getting_course_list_49846a93": {
        "message": "Failed getting course list"
    },
    "failed_getting_file_contents_e9ea19f4": {
        "message": "Failed getting file contents"
    },
    "failed_getting_to_do_list_10ce2833": {
        "message": "Failed getting To Do list"
    },
    "failed_peeking_into_your_future_e95b9306": {
        "message": "Failed peeking into your future"
    },
    "failed_peeking_into_your_past_5bec2323": {
        "message": "Failed peeking into your past"
    },
    "failed_saving_changes_on_name_1e100ad": {
        "message": "Failed saving changes on { name }."
    },
    "failed_to_delete_name_bdd7b810": {
        "message": "Failed to delete { name }."
    },
    "failed_to_delete_to_do_64edff49": {
        "message": "Failed to delete to do"
    },
    "failed_to_get_new_activity_17e7ec7c": {
        "message": "Failed to get new activity"
    },
    "failed_to_load_opportunities_52ab6404": {
        "message": "Failed to load opportunities"
    },
    "failed_to_retrieve_content_from_external_tool_5899c213": {
        "message": "Failed to retrieve content from external tool"
    },
    "failed_to_save_to_do_ddc7503b": {
        "message": "Failed to save to do"
    },
    "failure_loading_the_to_do_list_c61895c8": {
        "message": "Failure loading the To Do list"
    },
    "feedback_6dcc1991": {
        "message": "Feedback"
    },
    "file_name_8fd421ff": {
        "message": "File name"
    },
    "file_storage_quota_exceeded_b7846cd1": {
        "message": "File storage quota exceeded"
    },
    "file_url_c12b64be": {
        "message": "File URL"
    },
    "filename_file_icon_602eb5de": {
        "message": "{ filename } file icon"
    },
    "filename_image_preview_6cef8f26": {
        "message": "{ filename } image preview"
    },
    "filename_text_preview_e41ca2d8": {
        "message": "{ filename } text preview"
    },
    "files_c300e900": {
        "message": "Files"
    },
    "files_index_af7c662b": {
        "message": "Files Index"
    },
    "filipino_33339264": {
        "message": "Filipino"
    },
    "finish_bc343002": {
        "message": "Finish"
    },
    "finnish_4df2923d": {
        "message": "Finnish"
    },
    "fix_heading_hierarchy_f60884c4": {
        "message": "Fix heading hierarchy"
    },
    "flat_music_76d5a5c3": {
        "message": "Flat (Music)"
    },
    "focus_element_options_toolbar_18d993e": {
        "message": "Focus element options toolbar"
    },
    "folder_tree_fbab0726": {
        "message": "Folder tree"
    },
    "for_all_b919f972": {
        "message": "For All"
    },
    "format_4247a9c5": {
        "message": "Format"
    },
    "format_as_a_list_142210c3": {
        "message": "Format as a list"
    },
    "formatting_5b143aa8": {
        "message": "Formatting"
    },
    "forward_slash_3f90f35e": {
        "message": "Forward Slash"
    },
    "found_auto_saved_content_3f6e4ca5": {
        "message": "Found auto-saved content"
    },
    "found_count_plural_0_results_one_result_other_resu_46aeaa01": {
        "message": "Found { count, plural,\n     =0 {# results}\n    one {# result}\n  other {# results}\n}"
    },
    "fraction_41bac7af": {
        "message": "Fraction"
    },
    "french_33881544": {
        "message": "French"
    },
    "french_canada_c3d92fa6": {
        "message": "French (Canada)"
    },
    "fullscreen_873bf53f": {
        "message": "Fullscreen"
    },
    "fun_quiz_47ab0b0": {
        "message": "Fun quiz"
    },
    "galician_7e4508b5": {
        "message": "Galician"
    },
    "gamma_1767928": {
        "message": "Gamma"
    },
    "generating_preview_45b53be0": {
        "message": "Generating preview..."
    },
    "german_3ec99bbb": {
        "message": "German"
    },
    "gif_png_format_images_larger_than_size_kb_are_not__7af3bdbd": {
        "message": "GIF/PNG format images larger than { size } KB are not currently supported."
    },
    "go_to_card_view_dashboard_9d03970e": {
        "message": "Go to Card View Dashboard"
    },
    "go_to_the_editor_s_menubar_e6674c81": {
        "message": "Go to the editor''s menubar"
    },
    "go_to_the_editor_s_toolbar_a5cb875f": {
        "message": "Go to the editor''s toolbar"
    },
    "graded_25cd3fcd": {
        "message": "Marked"
    },
    "grades_a61eba0a": {
        "message": "Marks"
    },
    "grades_are_loading_c899652d": {
        "message": "Marks are loading"
    },
    "grades_loaded_5056277c": {
        "message": "Marks Loaded"
    },
    "greater_than_e98af662": {
        "message": "Greater Than"
    },
    "greater_than_or_equal_b911949a": {
        "message": "Greater Than Or Equal"
    },
    "greek_65c5b3f7": {
        "message": "Greek"
    },
    "green_15af4778": {
        "message": "Green"
    },
    "grey_a55dceff": {
        "message": "Grey"
    },
    "group_documents_8bfd6ae6": {
        "message": "Group Documents"
    },
    "group_files_4324f3df": {
        "message": "Group Files"
    },
    "group_files_82e5dcdb": {
        "message": "Group files"
    },
    "group_images_98e0ac17": {
        "message": "Group Images"
    },
    "group_isomorphism_45b1458c": {
        "message": "Group Isomorphism"
    },
    "group_link_63e626b3": {
        "message": "Group Link"
    },
    "group_links_9493129e": {
        "message": "Group Links"
    },
    "group_media_2f3d128a": {
        "message": "Group Media"
    },
    "group_navigation_99f191a": {
        "message": "Group Navigation"
    },
    "h_bar_bb94deae": {
        "message": "H Bar"
    },
    "haitian_creole_7eb4195b": {
        "message": "Haitian Creole"
    },
    "hat_ea321e35": {
        "message": "Hat"
    },
    "header_column_f27433cb": {
        "message": "Header column"
    },
    "header_row_and_column_ec5b9ec": {
        "message": "Header row and column"
    },
    "header_row_f33eb169": {
        "message": "Header row"
    },
    "heading_2_5b84eed2": {
        "message": "Heading 2"
    },
    "heading_3_2c83de44": {
        "message": "Heading 3"
    },
    "heading_4_b2e74be7": {
        "message": "Heading 4"
    },
    "heading_levels_should_not_be_skipped_3947c0e0": {
        "message": "Heading levels should not be skipped."
    },
    "heading_starting_with_start_42a3e7f9": {
        "message": "Heading starting with { start }"
    },
    "headings_should_not_contain_more_than_120_characte_3c0e0cb3": {
        "message": "Headings should not contain more than 120 characters."
    },
    "health_icon_8d292eb5": {
        "message": "Health Icon"
    },
    "hearts_suit_e50e04ca": {
        "message": "Hearts (Suit)"
    },
    "hebrew_88fbf778": {
        "message": "Hebrew"
    },
    "height_69b03e15": {
        "message": "Height"
    },
    "hexagon_d8468e0d": {
        "message": "Hexagon"
    },
    "hide_description_bfb5502e": {
        "message": "Hide description"
    },
    "hide_title_description_caf092ef": {
        "message": "Hide { title } description"
    },
    "highlight_an_element_to_activate_the_element_optio_60e1e56b": {
        "message": "Highlight an element to activate the element options toolbar"
    },
    "hindi_9bcd4b34": {
        "message": "Hindi"
    },
    "home_351838cd": {
        "message": "Home"
    },
    "html_code_editor_fd967a44": {
        "message": "html code editor"
    },
    "html_editor_fb2ab713": {
        "message": "HTML Editor"
    },
    "hungarian_fc7d30c9": {
        "message": "Hungarian"
    },
    "i_have_obtained_permission_to_use_this_file_6386f087": {
        "message": "I have obtained permission to use this file."
    },
    "i_hold_the_copyright_71ee91b1": {
        "message": "I hold the copyright"
    },
    "icelandic_9d6d35de": {
        "message": "Icelandic"
    },
    "icon_215a1dc6": {
        "message": "Icon"
    },
    "icon_8168b2f8": {
        "message": "icon"
    },
    "icon_color_b86dd6d6": {
        "message": "Icon Colour"
    },
    "icon_maker_icons_cc560f7e": {
        "message": "Icon Maker Icons"
    },
    "icon_options_7e32746e": {
        "message": "Icon Options"
    },
    "icon_options_tray_2b407977": {
        "message": "Icon Options Tray"
    },
    "icon_preview_1782a1d9": {
        "message": "Icon Preview"
    },
    "icon_shape_30b61e7": {
        "message": "Icon Shape"
    },
    "icon_size_9353edea": {
        "message": "Icon Size"
    },
    "if_left_empty_link_text_will_display_as_course_lin_61087540": {
        "message": "If left empty link, text will display as course link name"
    },
    "if_usage_rights_are_required_the_file_will_not_pub_841e276e": {
        "message": "If Usage Rights are required, the file will not publish until enabled in the Files page."
    },
    "if_you_do_not_select_usage_rights_now_this_file_wi_14e07ab5": {
        "message": "If you do not select usage rights now, this file will be unpublished after it''s uploaded."
    },
    "image_8ad06": {
        "message": "Image"
    },
    "image_c1c98202": {
        "message": "image"
    },
    "image_filenames_should_not_be_used_as_the_alt_attr_bcfd7780": {
        "message": "Image filenames should not be used as the alt attribute describing the image content."
    },
    "image_options_5412d02c": {
        "message": "Image Options"
    },
    "image_options_tray_90a46006": {
        "message": "Image Options Tray"
    },
    "image_to_crop_3a34487d": {
        "message": "Image to crop"
    },
    "image_with_filename_file_aacd7180": {
        "message": "Image with filename { file }"
    },
    "images_7ce26570": {
        "message": "Images"
    },
    "images_should_include_an_alt_attribute_describing__b86d6a86": {
        "message": "Images should include an alt attribute describing the image content."
    },
    "imaginary_portion_of_complex_number_2c733ffa": {
        "message": "Imaginary Portion (of Complex Number)"
    },
    "in_element_of_19ca2f33": {
        "message": "In (Element Of)"
    },
    "increase_indent_6af90f7c": {
        "message": "Increase Indent"
    },
    "indefinite_integral_6623307e": {
        "message": "Indefinite Integral"
    },
    "indigo_2035fc55": {
        "message": "Indigo"
    },
    "indonesian_5f6accd6": {
        "message": "Indonesian"
    },
    "inference_fed5c960": {
        "message": "Inference"
    },
    "infinity_7a10f206": {
        "message": "Infinity"
    },
    "insert_593145ef": {
        "message": "Insert"
    },
    "insert_link_6dc23cae": {
        "message": "Insert Link"
    },
    "insert_math_equation_57c6e767": {
        "message": "Insert Maths Equation"
    },
    "integers_336344e1": {
        "message": "Integers"
    },
    "intersection_cd4590e4": {
        "message": "Intersection"
    },
    "invalid_entry_f7d2a0f5": {
        "message": "Invalid entry."
    },
    "invalid_file_c11ba11": {
        "message": "Invalid File"
    },
    "invalid_file_type_881cc9b2": {
        "message": "Invalid file type"
    },
    "invalid_url_cbde79f": {
        "message": "Invalid URL"
    },
    "iota_11c932a9": {
        "message": "Iota"
    },
    "irish_567e109f": {
        "message": "Irish"
    },
    "issue_num_total_f94536cf": {
        "message": "Issue { num }/{ total }"
    },
    "italian_bd3c792d": {
        "message": "Italian"
    },
    "items_completed_items_plural_1_item_other_items_717d579f": {
        "message": "{ items } completed { items, plural,\n     =1 {item}\n  other {items}\n}"
    },
    "japanese_b5721ca7": {
        "message": "Japanese"
    },
    "join_6cafecca": {
        "message": "Join"
    },
    "join_active_online_meeting_d9d892b2": {
        "message": "join active online meeting"
    },
    "join_online_meeting_b1725843": {
        "message": "join online meeting"
    },
    "jump_to_navigation_toolbar_2952cd8b": {
        "message": "Jump to navigation toolbar"
    },
    "jump_to_today_254ccf41": {
        "message": "Jump to Today"
    },
    "kappa_2f14c816": {
        "message": "Kappa"
    },
    "kappa_variant_eb64574b": {
        "message": "Kappa (Variant)"
    },
    "keyboard_shortcuts_ed1844bd": {
        "message": "Keyboard Shortcuts"
    },
    "keyboards_navigate_to_links_using_the_tab_key_two__5fab8c82": {
        "message": "Keyboards navigate to links using the Tab key. Two adjacent links that direct to the same destination can be confusing to keyboard users."
    },
    "korean_da812d9": {
        "message": "Korean"
    },
    "lambda_4f602498": {
        "message": "Lambda"
    },
    "language_arts_35b79a8b": {
        "message": "Language Arts"
    },
    "language_arts_icon_a798b0f8": {
        "message": "Language Arts Icon"
    },
    "languages_icon_9d20539": {
        "message": "Languages Icon"
    },
    "large_9c5e80e7": {
        "message": "Large"
    },
    "late_2be42b88": {
        "message": "Late"
    },
    "latvian_2bbb6aab": {
        "message": "Latvian"
    },
    "learn_more_about_adjacent_links_2cb9762c": {
        "message": "Learn more about adjacent links"
    },
    "learn_more_about_color_contrast_c019dfb9": {
        "message": "Learn more about colour contrast"
    },
    "learn_more_about_organizing_page_headings_8a7caa2e": {
        "message": "Learn more about organising page headings"
    },
    "learn_more_about_proper_page_heading_structure_d2959f2d": {
        "message": "Learn more about proper page heading structure"
    },
    "learn_more_about_table_headers_5f5ee13": {
        "message": "Learn more about table headers"
    },
    "learn_more_about_using_alt_text_for_images_5698df9a": {
        "message": "Learn more about using alt text for images"
    },
    "learn_more_about_using_captions_with_tables_36fe496f": {
        "message": "Learn more about using captions with tables"
    },
    "learn_more_about_using_filenames_as_alt_text_264286af": {
        "message": "Learn more about using filenames as alt text"
    },
    "learn_more_about_using_lists_4e6eb860": {
        "message": "Learn more about using lists"
    },
    "learn_more_about_using_scope_attributes_with_table_20df49aa": {
        "message": "Learn more about using scope attributes with tables"
    },
    "leave_as_is_4facfe55": {
        "message": "Leave as is"
    },
    "left_3ea9d375": {
        "message": "Left"
    },
    "left_align_43d95491": {
        "message": "Left Align"
    },
    "left_angle_bracket_c87a6d07": {
        "message": "Left Angle Bracket"
    },
    "left_arrow_4fde1a64": {
        "message": "Left Arrow"
    },
    "left_arrow_with_hook_5bfcad93": {
        "message": "Left Arrow With Hook"
    },
    "left_ceiling_ee9dd88a": {
        "message": "Left Ceiling"
    },
    "left_curly_brace_1726fb4": {
        "message": "Left Curly Brace"
    },
    "left_downard_harpoon_arrow_1d7b3d2e": {
        "message": "Left Downard Harpoon Arrow"
    },
    "left_floor_29ac2274": {
        "message": "Left Floor"
    },
    "left_to_right_e9b4fd06": {
        "message": "Left-to-Right"
    },
    "left_upward_harpoon_arrow_3a562a96": {
        "message": "Left Upward Harpoon Arrow"
    },
    "leftward_arrow_1e4765de": {
        "message": "Leftward Arrow"
    },
    "leftward_pointing_triangle_d14532ce": {
        "message": "Leftward Pointing Triangle"
    },
    "less_than_a26c0641": {
        "message": "Less Than"
    },
    "less_than_or_equal_be5216cb": {
        "message": "Less Than Or Equal"
    },
    "library_icon_ae1e54cf": {
        "message": "Library Icon"
    },
    "light_blue_5374f600": {
        "message": "Light Blue"
    },
    "link_7262adec": {
        "message": "Link"
    },
    "link_options_a16b758b": {
        "message": "Link Options"
    },
    "link_with_text_starting_with_start_b3fcbe71": {
        "message": "Link with text starting with { start }"
    },
    "links_14b70841": {
        "message": "Links"
    },
    "links_to_an_external_site_de74145d": {
        "message": "Links to an external site."
    },
    "lists_should_be_formatted_as_lists_f862de8d": {
        "message": "Lists should be formatted as lists."
    },
    "lithuanian_5adcbe24": {
        "message": "Lithuanian"
    },
    "load_more_35d33c7": {
        "message": "Load More"
    },
    "load_more_a36f9cf9": {
        "message": "Load more"
    },
    "load_prior_dates_f2b0f6f0": {
        "message": "Load prior dates"
    },
    "loaded_count_plural_0_items_one_item_other_items_e58533e9": {
        "message": "Loaded { count, plural,\n     =0 {# items}\n    one {# item}\n  other {# items}\n}"
    },
    "loading_25990131": {
        "message": "Loading..."
    },
    "loading_725811ca": {
        "message": "loading"
    },
    "loading_bde52856": {
        "message": "Loading"
    },
    "loading_closed_captions_subtitles_failed_95ceef47": {
        "message": "loading closed captions/subtitles failed."
    },
    "loading_external_tool_d839042c": {
        "message": "Loading External Tool"
    },
    "loading_failed_b3524381": {
        "message": "Loading failed..."
    },
    "loading_failed_e6a9d8ef": {
        "message": "Loading failed."
    },
    "loading_folders_d8b5869e": {
        "message": "Loading folders"
    },
    "loading_grades_c842c887": {
        "message": "Loading Marks"
    },
    "loading_past_items_ca499e75": {
        "message": "Loading past items"
    },
    "loading_placeholder_for_filename_792ef5e8": {
        "message": "Loading placeholder for { fileName }"
    },
    "loading_planner_items_947a813d": {
        "message": "Loading planner items"
    },
    "loading_please_wait_d276220a": {
        "message": "Loading, please wait"
    },
    "loading_preview_9f077aa1": {
        "message": "Loading preview"
    },
    "location_3b6ff307": {
        "message": "Location:"
    },
    "locked_762f138b": {
        "message": "Locked"
    },
    "logical_equivalence_76fca396": {
        "message": "Logical Equivalence"
    },
    "logical_equivalence_short_8efd7b4f": {
        "message": "Logical Equivalence (Short)"
    },
    "logical_equivalence_short_and_thick_1e1f654d": {
        "message": "Logical Equivalence (Short And Thick)"
    },
    "logical_equivalence_thick_662dd3f2": {
        "message": "Logical Equivalence (Thick)"
    },
    "looks_like_there_isn_t_anything_here_d9bcef49": {
        "message": "Looks like there isn''t anything here"
    },
    "low_horizontal_dots_cc08498e": {
        "message": "Low Horizontal Dots"
    },
    "macedonian_6ed541af": {
        "message": "Macedonian"
    },
    "magenta_4a65993c": {
        "message": "Magenta"
    },
    "malay_f5dddce4": {
        "message": "Malay"
    },
    "maltese_916925e8": {
        "message": "Maltese"
    },
    "maori_new_zealand_5380a95f": {
        "message": "Māori (New Zealand)"
    },
    "maps_to_e5ef7382": {
        "message": "Maps To"
    },
    "math_ede93050": {
        "message": "Maths"
    },
    "math_icon_ad4e9d03": {
        "message": "Math Icon"
    },
    "media_af190855": {
        "message": "Media"
    },
    "media_file_is_processing_please_try_again_later_58a6d49": {
        "message": "Media file is processing. Please try again later."
    },
    "media_title_2112243b": {
        "message": "Media Title"
    },
    "medium_5a8e9ead": {
        "message": "Medium"
    },
    "merge_links_2478df96": {
        "message": "Merge links"
    },
    "mic_a7f3d311": {
        "message": "Mic"
    },
    "microphone_disabled_15c83130": {
        "message": "Microphone Disabled"
    },
    "middle_27dc1d5": {
        "message": "Middle"
    },
    "minimize_file_preview_da911944": {
        "message": "Minimise File Preview"
    },
    "minimize_video_20aa554b": {
        "message": "Minimise Video"
    },
    "minus_fd961e2e": {
        "message": "Minus"
    },
    "minus_plus_3461f637": {
        "message": "Minus/Plus"
    },
    "misc_3b692ea7": {
        "message": "Misc"
    },
    "miscellaneous_e9818229": {
        "message": "Miscellaneous"
    },
    "missing_1a256b3b": {
        "message": "Missing"
    },
    "missing_items_for_title_516511f8": {
        "message": "Missing items for { title }"
    },
    "modules_c4325335": {
        "message": "Modules"
    },
    "moving_image_to_crop_directionword_6f66cde2": {
        "message": "Moving image to crop { directionWord }"
    },
    "mu_37223b8b": {
        "message": "Mu"
    },
    "multi_color_image_63d7372f": {
        "message": "Multi Colour Image"
    },
    "multiplication_sign_15f95c22": {
        "message": "Multiplication Sign"
    },
    "music_icon_4db5c972": {
        "message": "Music Icon"
    },
    "must_be_at_least_percentage_22e373b6": {
        "message": "Must be at least { percentage }%"
    },
    "must_be_at_least_width_x_height_px_41dc825e": {
        "message": "Must be at least { width } x { height }px"
    },
    "my_files_2f621040": {
        "message": "My files"
    },
    "my_grades_98834476": {
        "message": "My Marks"
    },
    "n_th_root_9991a6e4": {
        "message": "N-th Root"
    },
    "nabla_1e216d25": {
        "message": "Nabla"
    },
    "name_1aed4a1b": {
        "message": "Name"
    },
    "name_color_ceec76ff": {
        "message": "{ name } ({ color })"
    },
    "natural_music_54a70258": {
        "message": "Natural (Music)"
    },
    "natural_numbers_3da07060": {
        "message": "Natural Numbers"
    },
    "navigate_through_the_menu_or_toolbar_415a4e50": {
        "message": "Navigate through the menu or toolbar"
    },
    "nested_greater_than_d852e60d": {
        "message": "Nested Greater Than"
    },
    "nested_less_than_27d17e58": {
        "message": "Nested Less Than"
    },
    "new_13daf639": {
        "message": "New"
    },
    "new_activity_8b84847d": {
        "message": "New Activity"
    },
    "new_activity_for_title_14c9c3af": {
        "message": "New activity for { title }"
    },
    "new_opportunities_7d349c4d": {
        "message": "New Opportunities"
    },
    "next_40e12421": {
        "message": "Next"
    },
    "next_month_749b1778": {
        "message": "Next Month"
    },
    "no_accessibility_issues_were_detected_f8d3c875": {
        "message": "No accessibility issues were detected."
    },
    "no_changes_to_save_d29f6e91": {
        "message": "No changes to save."
    },
    "no_due_dates_assigned_e8f5bac8": {
        "message": "No Due Dates Assigned"
    },
    "no_e16d9132": {
        "message": "No"
    },
    "no_file_chosen_9a880793": {
        "message": "No file chosen"
    },
    "no_grade_3b4d7f3e": {
        "message": "No Mark"
    },
    "no_headers_9bc7dc7f": {
        "message": "No headers"
    },
    "no_preview_is_available_for_this_file_f940114a": {
        "message": "No preview is available for this file."
    },
    "no_results_940393cf": {
        "message": "No results."
    },
    "no_results_found_for_filterterm_ad1b04c8": {
        "message": "No results found for { filterTerm }"
    },
    "no_video_1ed00b26": {
        "message": "No Video"
    },
    "none_3b5e34d2": {
        "message": "None"
    },
    "none_selected_b93d56d2": {
        "message": "None Selected"
    },
    "norwegian_53f391ec": {
        "message": "Norwegian"
    },
    "norwegian_bokmal_ad5843fa": {
        "message": "Norwegian Bokmål"
    },
    "norwegian_nynorsk_c785f8a6": {
        "message": "Norwegian Nynorsk"
    },
    "not_equal_6e2980e6": {
        "message": "Not Equal"
    },
    "not_in_not_an_element_of_fb1ffb54": {
        "message": "Not In (Not An Element Of)"
    },
    "not_negation_1418ebb8": {
        "message": "Not (Negation)"
    },
    "not_subset_dc2b5e84": {
        "message": "Not Subset"
    },
    "not_subset_strict_23d282bf": {
        "message": "Not Subset (Strict)"
    },
    "not_superset_5556b913": {
        "message": "Not Superset"
    },
    "not_superset_strict_24e06f36": {
        "message": "Not Superset (Strict)"
    },
    "nothing_due_this_week_d45c9ef9": {
        "message": "Nothing Due This Week"
    },
    "nothing_for_now_e3e3ce2a": {
        "message": "Nothing for now"
    },
    "nothing_here_needs_attention_c4eaded6": {
        "message": "Nothing here needs attention."
    },
    "nothing_more_to_do_b665da42": {
        "message": "Nothing More To Do"
    },
    "nothing_new_needs_attention_3ac548d4": {
        "message": "Nothing new needs attention."
    },
    "nothing_planned_today_selecting_most_recent_item_ffd71bff": {
        "message": "Nothing planned today. Selecting most recent item."
    },
    "nothing_planned_today_selecting_next_item_f6718aa": {
        "message": "Nothing planned today. Selecting next item."
    },
    "nothing_planned_yet_8675ffe9": {
        "message": "Nothing Planned Yet"
    },
    "nu_1c0f6848": {
        "message": "Nu"
    },
    "numpoints_points_8621a43b": {
        "message": "{ numPoints } points"
    },
    "octagon_e48be9f": {
        "message": "Octagon"
    },
    "olive_6a3e4d6b": {
        "message": "Olive"
    },
    "omega_8f2c3463": {
        "message": "Omega"
    },
    "one_of_the_following_styles_must_be_added_to_save__1de769aa": {
        "message": "One of the following styles must be added to save an icon: Icon Colour, Outline Size, Icon Text, or Image"
    },
    "only_most_recent_grading_period_shown_f1ad6458": {
        "message": "*Only most recent marking period shown."
    },
    "open_circle_e9bd069": {
        "message": "Open Circle"
    },
    "open_this_keyboard_shortcuts_dialog_9658b83a": {
        "message": "Open this keyboard shortcuts dialog"
    },
    "open_title_application_fd624fc5": {
        "message": "Open { title } application"
    },
    "operators_a2ef9a93": {
        "message": "Operators"
    },
    "opportunities_popup_f6703842": {
        "message": "opportunities popup"
    },
    "optional_add_course_ef0d70fc": {
        "message": "Optional: Add Course"
    },
    "or_9b70ccaa": {
        "message": "Or"
    },
    "orange_81386a62": {
        "message": "Orange"
    },
    "ordered_and_unordered_lists_cfadfc38": {
        "message": "Ordered and Unordered Lists"
    },
    "other_editor_shortcuts_may_be_found_at_404aba4a": {
        "message": "Other editor shortcuts may be found at"
    },
    "outline_color_3ef2cea7": {
        "message": "Outline Colour"
    },
    "outline_size_a6059a21": {
        "message": "Outline Size"
    },
    "p_is_not_a_valid_protocol_which_must_be_ftp_http_h_adf13fc2": {
        "message": "{ p } is not a valid protocol which must be ftp, http, https, mailto, skype, tel or may be omitted"
    },
    "page_50c4823d": {
        "message": "Page"
    },
    "pages_e5414c2c": {
        "message": "Pages"
    },
    "paragraph_5e5ad8eb": {
        "message": "Paragraph"
    },
    "paragraph_starting_with_start_a59923f8": {
        "message": "Paragraph starting with { start }"
    },
    "parallel_d55d6e38": {
        "message": "Parallel"
    },
    "partial_derivative_4a9159df": {
        "message": "Partial (Derivative)"
    },
    "paste_5963d1c1": {
        "message": "Paste"
    },
    "pause_12af3bb4": {
        "message": "Pause"
    },
    "peer_review_74f26a13": {
        "message": "Peer Review"
    },
    "peer_review_for_itemtitle_358cb413": {
        "message": "Peer Review for { itemTitle }"
    },
    "pentagon_17d82ea3": {
        "message": "Pentagon"
    },
    "people_b4ebb13c": {
        "message": "People"
    },
    "percentage_34ab7c2c": {
        "message": "Percentage"
    },
    "percentage_must_be_a_number_8033c341": {
        "message": "Percentage must be a number"
    },
    "performing_arts_icon_f3497486": {
        "message": "Performing Arts Icon"
    },
    "perpendicular_7c48ede4": {
        "message": "Perpendicular"
    },
    "persian_a8cadb95": {
        "message": "Persian"
    },
    "phi_4ac33b6d": {
        "message": "Phi"
    },
    "phi_variant_c9bb3ac5": {
        "message": "Phi (Variant)"
    },
    "physical_education_icon_d7dffd3e": {
        "message": "Physical Education Icon"
    },
    "pi_dc4f0bd8": {
        "message": "Pi"
    },
    "pi_variant_10f5f520": {
        "message": "Pi (Variant)"
    },
    "pink_68ad45cb": {
        "message": "Pink"
    },
    "pixels_52ece7d1": {
        "message": "Pixels"
    },
    "play_1a47eaa7": {
        "message": "Play"
    },
    "play_media_comment_35257210": {
        "message": "Play media comment."
    },
    "play_media_comment_by_name_from_createdat_c230123d": {
        "message": "Play media comment by { name } from { createdAt }."
    },
    "please_allow_canvas_to_access_your_microphone_and__dc2c3079": {
        "message": "Please allow Canvas to access your microphone and webcam."
    },
    "plus_d43cd4ec": {
        "message": "Plus"
    },
    "plus_minus_f8be2e83": {
        "message": "Plus/Minus"
    },
    "points_bceb5005": {
        "message": "points"
    },
    "points_points_63e59cce": {
        "message": "{ points } points"
    },
    "polish_4cf2ecaf": {
        "message": "Polish"
    },
    "portuguese_9c212cf4": {
        "message": "Portuguese"
    },
    "posted_when_a578f5ab": {
        "message": "Posted: { when }"
    },
    "power_set_4f26f316": {
        "message": "Power Set"
    },
    "precedes_196b9aef": {
        "message": "Precedes"
    },
    "precedes_equal_20701e84": {
        "message": "Precedes Equal"
    },
    "preformatted_d0670862": {
        "message": "Preformatted"
    },
    "prev_f82cbc48": {
        "message": "Prev"
    },
    "preview_53003fd2": {
        "message": "Preview"
    },
    "preview_a3f8f854": {
        "message": "PREVIEW"
    },
    "preview_in_overlay_ed772c46": {
        "message": "Preview in overlay"
    },
    "preview_inline_9787330": {
        "message": "Preview inline"
    },
    "previous_month_bb1e3c84": {
        "message": "Previous Month"
    },
    "prime_917ea60e": {
        "message": "Prime"
    },
    "prime_numbers_13464f61": {
        "message": "Prime Numbers"
    },
    "product_39cf144f": {
        "message": "Product"
    },
    "proportional_f02800cc": {
        "message": "Proportional"
    },
    "protocol_must_be_ftp_http_https_mailto_skype_tel_o_73beb4f8": {
        "message": "Protocol must be ftp, http, https, mailto, skype, tel or may be omitted"
    },
    "psi_e3f5f0f7": {
        "message": "Psi"
    },
    "pts_699bd9aa": {
        "message": "pts"
    },
    "published_c944a23d": {
        "message": "published"
    },
    "published_when_302d8e23": {
        "message": "Published: { when }"
    },
    "pumpkin_904428d5": {
        "message": "Pumpkin"
    },
    "purple_7678a9fc": {
        "message": "Purple"
    },
    "quaternions_877024e0": {
        "message": "Quaternions"
    },
    "quiz_e0dcce8f": {
        "message": "Quiz"
    },
    "quizzes_7e598f57": {
        "message": "Quizzes"
    },
    "rational_numbers_80ddaa4a": {
        "message": "Rational Numbers"
    },
    "real_numbers_7c99df94": {
        "message": "Real Numbers"
    },
    "real_portion_of_complex_number_7dad33b5": {
        "message": "Real Portion (of Complex Number)"
    },
    "record_7c9448b": {
        "message": "Record"
    },
    "record_upload_media_5fdce166": {
        "message": "Record/Upload Media"
    },
    "recording_98da6bda": {
        "message": "Recording"
    },
    "red_8258edf3": {
        "message": "Red"
    },
    "redo_363c58b7": {
        "message": "Redo"
    },
    "relationships_6602af70": {
        "message": "Relationships"
    },
    "religion_icon_246e0be1": {
        "message": "Religion Icon"
    },
    "reminder_date_4564d12d": {
        "message": "Reminder: { date }"
    },
    "remove_heading_style_5fdc8855": {
        "message": "Remove heading style"
    },
    "remove_link_d1f2f4d0": {
        "message": "Remove Link"
    },
    "replace_e61834a7": {
        "message": "Replace"
    },
    "replies_4a8577c8": {
        "message": "Replies"
    },
    "reset_95a81614": {
        "message": "Reset"
    },
    "resize_ec83d538": {
        "message": "Resize"
    },
    "restore_auto_save_deccd84b": {
        "message": "Restore auto-save?"
    },
    "reverse_turnstile_does_not_yield_7558be06": {
        "message": "Reverse Turnstile (Does Not Yield)"
    },
    "rho_a0244a36": {
        "message": "Rho"
    },
    "rho_variant_415245cd": {
        "message": "Rho (Variant)"
    },
    "rich_content_editor_2708ef21": {
        "message": "Rich Content Editor"
    },
    "rich_text_area_press_oskey_f8_for_rich_content_edi_c2f651d": {
        "message": "Rich Text Area. Press { OSKey }+F8 for Rich Content Editor shortcuts."
    },
    "right_71ffdc4d": {
        "message": "Right"
    },
    "right_align_39e7a32a": {
        "message": "Right Align"
    },
    "right_angle_bracket_d704e2d6": {
        "message": "Right Angle Bracket"
    },
    "right_arrow_35e0eddf": {
        "message": "Right Arrow"
    },
    "right_arrow_with_hook_29d92d31": {
        "message": "Right Arrow With Hook"
    },
    "right_ceiling_839dc744": {
        "message": "Right Ceiling"
    },
    "right_curly_brace_5159d5cd": {
        "message": "Right Curly Brace"
    },
    "right_downward_harpoon_arrow_d71b114f": {
        "message": "Right Downward Harpoon Arrow"
    },
    "right_floor_5392d5cf": {
        "message": "Right Floor"
    },
    "right_to_left_9cfb092a": {
        "message": "Right-to-Left"
    },
    "right_upward_harpoon_arrow_f5a34c73": {
        "message": "Right Upward Harpoon Arrow"
    },
    "rightward_arrow_32932107": {
        "message": "Rightward Arrow"
    },
    "rightward_pointing_triangle_60330f5c": {
        "message": "Rightward Pointing Triangle"
    },
    "romanian_13670c1e": {
        "message": "Romanian"
    },
    "rotate_image_90_degrees_2ab77c05": {
        "message": "Rotate image -90 degrees"
    },
    "rotate_image_90_degrees_6c92cd42": {
        "message": "Rotate image 90 degrees"
    },
    "rotation_9699c538": {
        "message": "Rotation"
    },
    "row_fc0944a7": {
        "message": "Row"
    },
    "row_group_979f5528": {
        "message": "Row group"
    },
    "russian_1e3e197": {
        "message": "Russian"
    },
    "sadly_the_pretty_html_editor_is_not_keyboard_acces_50da7665": {
        "message": "Sadly, the pretty HTML editor is not keyboard accessible. Access the raw HTML editor here."
    },
    "save_11a80ec3": {
        "message": "Save"
    },
    "save_copy_ca63944e": {
        "message": "Save Copy"
    },
    "save_media_cb9e786e": {
        "message": "Save Media"
    },
    "saved_icon_maker_icons_df86e2a1": {
        "message": "Saved Icon Maker Icons"
    },
    "schedule_preview_3bcda153": {
        "message": "Schedule Preview"
    },
    "science_8d92214a": {
        "message": "Science"
    },
    "screen_readers_cannot_determine_what_is_displayed__6a5842ab": {
        "message": "Screen readers cannot determine what is displayed in an image without alternative text, and filenames are often meaningless strings of numbers and letters that do not describe the context or meaning."
    },
    "screen_readers_cannot_determine_what_is_displayed__6f1ea667": {
        "message": "Screen readers cannot determine what is displayed in an image without alternative text that describes the content and meaning of the image. Alternative text should be simple and concise."
    },
    "screen_readers_cannot_determine_what_is_displayed__a57e6723": {
        "message": "Screen readers cannot determine what is displayed in an image without alternative text that describes the content and meaning of the image."
    },
    "screen_readers_cannot_interpret_tables_without_the_bd861652": {
        "message": "Screen readers cannot interpret tables without the proper structure. Table headers provide direction and content scope."
    },
    "screen_readers_cannot_interpret_tables_without_the_e62912d5": {
        "message": "Screen readers cannot interpret tables without the proper structure. Table captions describe the context and general understanding of the table."
    },
    "screen_readers_cannot_interpret_tables_without_the_f0bdec0f": {
        "message": "Screen readers cannot interpret tables without the proper structure. Table headers provide direction and overview of the content."
    },
    "script_l_42a7b254": {
        "message": "Script L"
    },
    "scroll_up_to_see_your_history_19b14cad": {
        "message": "Scroll up to see your history!"
    },
    "scrolls_up_to_the_previous_item_with_new_activity_99717459": {
        "message": "Scrolls up to the previous item with new activity."
    },
    "search_280d00bd": {
        "message": "Search"
    },
    "select_audio_source_21043cd5": {
        "message": "Select audio source"
    },
    "select_crop_shape_d441feeb": {
        "message": "Select crop shape"
    },
    "select_language_7c93a900": {
        "message": "Select Language"
    },
    "select_video_source_1b5c9dbe": {
        "message": "Select video source"
    },
    "selected_linkfilename_c093b1f2": {
        "message": "Selected { linkFileName }"
    },
    "selection_b52c4c5e": {
        "message": "Selection"
    },
    "serbian_7187f1f2": {
        "message": "Serbian"
    },
    "set_header_scope_8c548f40": {
        "message": "Set header scope"
    },
    "set_minus_b46e9b88": {
        "message": "Set Minus"
    },
    "set_table_header_cfab13a0": {
        "message": "Set table header"
    },
    "sharp_music_ab956814": {
        "message": "Sharp (Music)"
    },
    "shift_arrows_4d5785fe": {
        "message": "SHIFT+Arrows"
    },
    "shift_o_to_open_the_pretty_html_editor_55ff5a31": {
        "message": "Shift-O to open the pretty html editor."
    },
    "shortcut_911d6255": {
        "message": "Shortcut"
    },
    "show_all_ae37d610": {
        "message": "Show All"
    },
    "show_audio_options_b489926b": {
        "message": "Show audio options"
    },
    "show_image_options_1e2ecc6b": {
        "message": "Show image options"
    },
    "show_link_options_545338fd": {
        "message": "Show link options"
    },
    "show_my_grades_ebd08684": {
        "message": "Show My Marks"
    },
    "show_studio_media_options_a0c748c6": {
        "message": "Show Studio media options"
    },
    "show_video_options_6ed3721a": {
        "message": "Show video options"
    },
    "sighted_users_browse_web_pages_quickly_looking_for_1d4db0c1": {
        "message": "Sighted users browse web pages quickly, looking for large or bolded headings. Screen reader users rely on headers for contextual understanding. Headers should use the proper structure."
    },
    "sighted_users_browse_web_pages_quickly_looking_for_ade806f5": {
        "message": "Sighted users browse web pages quickly, looking for large or bolded headings. Screen reader users rely on headers for contextual understanding. Headers should be concise within the proper structure."
    },
    "sigma_5c35e553": {
        "message": "Sigma"
    },
    "sigma_variant_8155625": {
        "message": "Sigma (Variant)"
    },
    "single_color_image_4e5d4dbc": {
        "message": "Single Colour Image"
    },
    "single_color_image_color_95fa9a87": {
        "message": "Single Colour Image Colour"
    },
    "size_b30e1077": {
        "message": "Size"
    },
    "size_of_caption_file_is_greater_than_the_maximum_m_bff5f86e": {
        "message": "Size of caption file is greater than the maximum { max } kb allowed file size."
    },
    "slovak_69f48e1b": {
        "message": "Slovak"
    },
    "slovenian_30ae5208": {
        "message": "Slovenian"
    },
    "small_b070434a": {
        "message": "Small"
    },
    "social_studies_13fa30c7": {
        "message": "Social Studies"
    },
    "solid_circle_9f061dfc": {
        "message": "Solid Circle"
    },
    "something_went_wrong_89195131": {
        "message": "Something went wrong."
    },
    "something_went_wrong_accessing_your_webcam_6643b87e": {
        "message": "Something went wrong accessing your webcam."
    },
    "something_went_wrong_and_i_don_t_know_what_to_show_e0c54ec8": {
        "message": "Something went wrong and I don''t know what to show you."
    },
    "something_went_wrong_check_your_connection_reload__c7868286": {
        "message": "Something went wrong. Check your connection, reload the page, and try again."
    },
    "something_went_wrong_d238c551": {
        "message": "Something went wrong"
    },
    "something_went_wrong_while_sharing_your_screen_8de579e5": {
        "message": "Something went wrong while sharing your screen."
    },
    "sorry_we_don_t_support_multiple_files_fb9478b0": {
        "message": "Sorry, we don''t support multiple files."
    },
    "sort_by_e75f9e3e": {
        "message": "Sort By"
    },
    "spades_suit_b37020c2": {
        "message": "Spades (Suit)"
    },
    "spanish_de9de5d6": {
        "message": "Spanish"
    },
    "square_511eb3b3": {
        "message": "Square"
    },
    "square_cap_9ec88646": {
        "message": "Square Cap"
    },
    "square_cup_b0665113": {
        "message": "Square Cup"
    },
    "square_root_e8bcbc60": {
        "message": "Square Root"
    },
    "square_root_symbol_d0898a53": {
        "message": "Square Root Symbol"
    },
    "square_subset_17be67cb": {
        "message": "Square Subset"
    },
    "square_subset_strict_7044e84f": {
        "message": "Square Subset (Strict)"
    },
    "square_superset_3be8dae1": {
        "message": "Square Superset"
    },
    "square_superset_strict_fa4262e4": {
        "message": "Square Superset (Strict)"
    },
    "square_unordered_list_b15ce93b": {
        "message": "square unordered list"
    },
    "star_8d156e09": {
        "message": "Star"
    },
    "start_over_f7552aa9": {
        "message": "Start Over"
    },
    "start_recording_9a65141a": {
        "message": "Start Recording"
    },
    "startdate_to_enddate_d245175b": {
        "message": "{ startDate } to { endDate }"
    },
    "startdatetime_enddatetime_20abc10e": {
        "message": "{ startDateTime } - { endDateTime }"
    },
    "startdatetime_endtime_49741bbe": {
        "message": "{ startDateTime } - { endTime }"
    },
    "starttime_to_endtime_d7cc249d": {
        "message": "{ startTime } to { endTime }"
    },
    "steel_blue_14296f08": {
        "message": "Steel Blue"
    },
    "student_to_do_c018c835": {
        "message": "Student To Do"
    },
    "studio_media_options_ee504361": {
        "message": "Studio Media Options"
    },
<<<<<<< HEAD
=======
    "studio_media_options_tray_cfb94654": {
        "message": "Studio Media Options Tray"
    },
>>>>>>> eb82fcc9
    "styles_2aa721ef": {
        "message": "Styles"
    },
    "submit_a3cc6859": {
        "message": "Submit"
    },
    "submitted_318fad53": {
        "message": "Submitted"
    },
    "subscript_59744f96": {
        "message": "Subscript"
    },
    "subset_19c1a92f": {
        "message": "Subset"
    },
    "subset_strict_8d8948d6": {
        "message": "Subset (Strict)"
    },
    "succeeds_9cc31be9": {
        "message": "Succeeds"
    },
    "succeeds_equal_158e8c3a": {
        "message": "Succeeds Equal"
    },
    "success_to_do_created_e34ed395": {
        "message": "Success: To Do created"
    },
    "sum_b0842d31": {
        "message": "Sum"
    },
    "superscript_8cb349a2": {
        "message": "Superscript"
    },
    "superscript_and_subscript_37f94a50": {
        "message": "Superscript and Subscript"
    },
    "superset_c4db8a7a": {
        "message": "Superset"
    },
    "superset_strict_c77dd6d2": {
        "message": "Superset (Strict)"
    },
    "supported_file_types_srt_or_webvtt_7d827ed": {
        "message": "Supported file types: SRT or WebVTT"
    },
    "swahili_5caeb4ba": {
        "message": "Swahili"
    },
    "swedish_59a593ca": {
        "message": "Swedish"
    },
    "switch_to_pretty_html_editor_a3cee15f": {
        "message": "Switch to pretty HTML Editor"
    },
    "switch_to_raw_html_editor_f970ae1a": {
        "message": "Switch to raw HTML Editor"
    },
    "switch_to_the_html_editor_146dfffd": {
        "message": "Switch to the html editor"
    },
    "switch_to_the_rich_text_editor_63c1ecf6": {
        "message": "Switch to the rich text editor"
    },
    "syllabus_f191f65b": {
        "message": "Syllabus"
    },
    "system_audio_allowed_b2508f8c": {
        "message": "System Audio Allowed"
    },
    "system_audio_disabled_c177bd13": {
        "message": "System Audio Disabled"
    },
    "tab_arrows_4cf5abfc": {
        "message": "TAB/Arrows"
    },
    "table_header_starting_with_start_ffcabba6": {
        "message": "Table header starting with { start }"
    },
    "table_starting_with_start_e7232848": {
        "message": "Table starting with { start }"
    },
    "tables_headers_should_specify_scope_5abf3a8e": {
        "message": "Table headers should specify scope."
    },
    "tables_should_include_a_caption_describing_the_con_e91e78fc": {
        "message": "Tables should include a caption describing the contents of the table."
    },
    "tables_should_include_at_least_one_header_48779eac": {
        "message": "Tables should include at least one header."
    },
    "tagalog_74906db7": {
        "message": "Tagalog"
    },
    "task_16b0ef38": {
        "message": "Task"
    },
    "tau_880974b7": {
        "message": "Tau"
    },
    "teal_f729a294": {
        "message": "Teal"
    },
    "text_7f4593da": {
        "message": "Text"
    },
    "text_background_color_16e61c3f": {
        "message": "Text Background Colour"
    },
    "text_color_acf75eb6": {
        "message": "Text Colour"
    },
    "text_is_difficult_to_read_without_sufficient_contr_69e62bd6": {
        "message": "Text is difficult to read without sufficient contrast between the text and the background, especially for those with low vision."
    },
    "text_larger_than_18pt_or_bold_14pt_should_display__5c364db6": {
        "message": "Text larger than 18pt (or bold 14pt) should display a minimum contrast ratio of 3:1."
    },
    "text_optional_384f94f7": {
        "message": "Text (optional)"
    },
    "text_position_8df8c162": {
        "message": "Text Position"
    },
    "text_size_887c2f6": {
        "message": "Text Size"
    },
    "text_smaller_than_18pt_or_bold_14pt_should_display_aaffb22b": {
        "message": "Text smaller than 18pt (or bold 14pt) should display a minimum contrast ratio of 4.5:1."
    },
    "thai_8f9bc548": {
        "message": "Thai"
    },
    "the_best_assignment_15e98be1": {
        "message": "The best assignment"
    },
    "the_date_and_time_this_to_do_is_due_74c823d4": {
        "message": "The date and time this ‘to do’ is due"
    },
    "the_document_preview_is_currently_being_processed__7d9ea135": {
        "message": "The document preview is currently being processed. Please try again later."
    },
    "the_first_heading_on_a_page_should_be_an_h2_859089f2": {
        "message": "The first heading on a page should be an H2."
    },
    "the_following_content_is_partner_provided_ed1da756": {
        "message": "The following content is partner provided"
    },
    "the_material_is_in_the_public_domain_279c39a3": {
        "message": "The material is in the public domain"
    },
    "the_material_is_licensed_under_creative_commons_3242cb5e": {
        "message": "The material is licensed under Creative Commons"
    },
    "the_material_is_subject_to_an_exception_e_g_fair_u_a39c8ca2": {
        "message": "The material is subject to an exception - e.g. fair use, the right to quote, or others under applicable copyright laws"
    },
    "the_preceding_content_is_partner_provided_d753928c": {
        "message": "The preceding content is partner provided"
    },
    "the_pretty_html_editor_is_not_keyboard_accessible__d6d5d2b": {
        "message": "The pretty html editor is not keyboard accessible. Press Shift O to open the raw html editor."
    },
    "the_selected_file_exceeds_the_maxsize_byte_limit_f7e8c771": {
        "message": "The selected file exceeds the { maxSize } Byte limit"
    },
    "there_are_no_points_associated_with_this_item_449c712a": {
        "message": "There are no points associated with this item"
    },
    "there_is_nothing_planned_for_today_e09bfc8c": {
        "message": "There is nothing planned for today."
    },
    "therefore_d860e024": {
        "message": "Therefore"
    },
    "theta_ce2d2350": {
        "message": "Theta"
    },
    "theta_variant_fff6da6f": {
        "message": "Theta (Variant)"
    },
    "thick_downward_arrow_b85add4c": {
        "message": "Thick Downward Arrow"
    },
    "thick_left_arrow_d5f3e925": {
        "message": "Thick Left Arrow"
    },
    "thick_leftward_arrow_6ab89880": {
        "message": "Thick Leftward Arrow"
    },
    "thick_right_arrow_3ed5e8f7": {
        "message": "Thick Right Arrow"
    },
    "thick_rightward_arrow_a2e1839e": {
        "message": "Thick Rightward Arrow"
    },
    "thick_upward_arrow_acd20328": {
        "message": "Thick Upward Arrow"
    },
    "this_document_cannot_be_displayed_within_canvas_7aba77be": {
        "message": "This document cannot be displayed within Canvas."
    },
    "this_equation_cannot_be_rendered_in_basic_view_9b6c07ae": {
        "message": "This equation cannot be rendered in Basic View."
    },
    "this_image_is_currently_unavailable_25c68857": {
        "message": "This image is currently unavailable"
    },
    "though_your_video_will_have_the_correct_title_in_t_90e427f3": {
        "message": "Though your video will have the correct title in the browser, we failed to update it in the database."
    },
    "time_2b5aac58": {
        "message": "Time"
    },
    "timebar_a4d18443": {
        "message": "Timebar"
    },
    "title_ee03d132": {
        "message": "Title"
    },
    "title_is_required_6ddcab69": {
        "message": "title is required"
    },
    "to_be_posted_when_d24bf7dc": {
        "message": "To Be Posted: { when }"
    },
    "to_do_1d554f36": {
        "message": "To Do"
    },
    "to_do_date_4b211ad0": {
        "message": "To Do: { date }"
    },
    "to_do_items_loading_d1cdfcd5": {
        "message": "To Do Items Loading"
    },
    "to_do_when_2783d78f": {
        "message": "To Do: { when }"
    },
    "today_76e10f9c": {
        "message": "Today"
    },
    "today_at_date_8ac30d6": {
        "message": "Today at { date }"
    },
    "toggle_summary_group_413df9ac": {
        "message": "Toggle { summary } group"
    },
    "toggle_tooltip_d3b7cb86": {
        "message": "Toggle tooltip"
    },
    "tomorrow_9a6c9a00": {
        "message": "Tomorrow"
    },
    "tomorrow_at_date_b53f2cf1": {
        "message": "Tomorrow at { date }"
    },
    "tools_2fcf772e": {
        "message": "Tools"
    },
    "top_66e0adb6": {
        "message": "Top"
    },
    "tray_839df38a": {
        "message": "Tray"
    },
    "triangle_6072304e": {
        "message": "Triangle"
    },
    "turkish_5b69578b": {
        "message": "Turkish"
    },
    "turnstile_yields_f9e76df1": {
        "message": "Turnstile (Yields)"
    },
    "type_control_f9_to_access_image_options_text_a47e319f": {
        "message": "type Control F9 to access image options. { text }"
    },
    "type_control_f9_to_access_link_options_text_4ead9682": {
        "message": "type Control F9 to access link options. { text }"
    },
    "type_control_f9_to_access_table_options_text_92141329": {
        "message": "type Control F9 to access table options. { text }"
    },
    "ukrainian_945b00b7": {
        "message": "Ukrainian"
    },
    "unable_to_determine_resource_selection_url_7867e060": {
        "message": "Unable to determine resource selection url"
    },
    "unable_to_mark_as_complete_8141856d": {
        "message": "Unable to mark as complete."
    },
    "union_e6b57a53": {
        "message": "Union"
    },
    "unpublished_dfd8801": {
        "message": "unpublished"
    },
    "untitled_16aa4f2b": {
        "message": "Untitled"
    },
    "untitled_efdc2d7d": {
        "message": "untitled"
    },
    "up_and_left_diagonal_arrow_e4a74a23": {
        "message": "Up And Left Diagonal Arrow"
    },
    "up_and_right_diagonal_arrow_935b902e": {
        "message": "Up And Right Diagonal Arrow"
    },
    "up_c553575d": {
        "message": "Up"
    },
    "upload_document_253f0478": {
        "message": "Upload Document"
    },
    "upload_file_fd2361b8": {
        "message": "Upload File"
    },
    "upload_image_6120b609": {
        "message": "Upload Image"
    },
    "upload_media_ce31135a": {
        "message": "Upload Media"
    },
    "upload_record_media_e4207d72": {
        "message": "Upload/Record Media"
    },
    "uploading_19e8a4e7": {
        "message": "Uploading"
    },
    "uppercase_alphabetic_ordered_list_3f5aa6b2": {
        "message": "uppercase alphabetic ordered list"
    },
    "uppercase_delta_d4f4bc41": {
        "message": "Uppercase Delta"
    },
    "uppercase_gamma_86f492e9": {
        "message": "Uppercase Gamma"
    },
    "uppercase_lambda_c78d8ed4": {
        "message": "Uppercase Lambda"
    },
    "uppercase_omega_8aedfa2": {
        "message": "Uppercase Omega"
    },
    "uppercase_phi_caa36724": {
        "message": "Uppercase Phi"
    },
    "uppercase_pi_fcc70f5e": {
        "message": "Uppercase Pi"
    },
    "uppercase_psi_6395acbe": {
        "message": "Uppercase Psi"
    },
    "uppercase_roman_numeral_ordered_list_853f292b": {
        "message": "uppercase Roman numeral ordered list"
    },
    "uppercase_sigma_dbb70e92": {
        "message": "Uppercase Sigma"
    },
    "uppercase_theta_49afc891": {
        "message": "Uppercase Theta"
    },
    "uppercase_upsilon_8c1e623e": {
        "message": "Uppercase Upsilon"
    },
    "uppercase_xi_341e8556": {
        "message": "Uppercase Xi"
    },
    "upsilon_33651634": {
        "message": "Upsilon"
    },
    "upward_and_downward_pointing_arrow_fa90a918": {
        "message": "Upward And Downward Pointing Arrow"
    },
    "upward_and_downward_pointing_arrow_thick_d420fdef": {
        "message": "Upward And Downward Pointing Arrow (Thick)"
    },
    "upward_arrow_9992cb2d": {
        "message": "Upward Arrow"
    },
    "upward_pointing_triangle_d078d7cb": {
        "message": "Upward Pointing Triangle"
    },
    "url_22a5f3b8": {
        "message": "URL"
    },
    "usage_right_ff96f3e2": {
        "message": "Usage Right:"
    },
    "usage_rights_required_5fe4dd68": {
        "message": "Usage Rights (required)"
    },
    "use_arrow_keys_to_navigate_options_2021cc50": {
        "message": "Use arrow keys to navigate options."
    },
    "use_arrow_keys_to_select_a_shape_c8eb57ed": {
        "message": "Use arrow keys to select a shape."
    },
    "use_arrow_keys_to_select_a_size_699a19f4": {
        "message": "Use arrow keys to select a size."
    },
    "use_arrow_keys_to_select_a_text_position_72f9137c": {
        "message": "Use arrow keys to select a text position."
    },
    "use_arrow_keys_to_select_a_text_size_65e89336": {
        "message": "Use arrow keys to select a text size."
    },
    "use_arrow_keys_to_select_an_outline_size_e009d6b0": {
        "message": "Use arrow keys to select an outline size."
    },
    "used_by_screen_readers_to_describe_the_content_of__4f14b4e4": {
        "message": "Used by screen readers to describe the content of an { TYPE }"
    },
    "used_by_screen_readers_to_describe_the_content_of__b1e76d9e": {
        "message": "Used by screen readers to describe the content of an image"
    },
    "used_by_screen_readers_to_describe_the_video_37ebad25": {
        "message": "Used by screen readers to describe the video"
    },
    "user_documents_c206e61f": {
        "message": "User Documents"
    },
    "user_files_78e21703": {
        "message": "User Files"
    },
    "user_images_b6490852": {
        "message": "User Images"
    },
    "user_media_14fbf656": {
        "message": "User Media"
    },
    "vector_notation_cf6086ab": {
        "message": "Vector (Notation)"
    },
    "vertical_bar_set_builder_notation_4300495f": {
        "message": "Vertical Bar (Set Builder Notation)"
    },
    "vertical_dots_bfb21f14": {
        "message": "Vertical Dots"
    },
    "video_options_24ef6e5d": {
        "message": "Video Options"
    },
    "video_options_tray_3b9809a5": {
        "message": "Video Options Tray"
    },
    "video_player_b371005": {
        "message": "Video Player"
    },
    "video_player_for_9e7d373b": {
        "message": "Video player for "
    },
    "video_player_for_title_ffd9fbc4": {
        "message": "Video player for { title }"
    },
    "vietnamese_e7a76583": {
        "message": "Vietnamese"
    },
    "view_all_e13bf0a6": {
        "message": "View All"
    },
    "view_ba339f93": {
        "message": "View"
    },
    "view_description_30446afc": {
        "message": "View description"
    },
    "view_keyboard_shortcuts_34d1be0b": {
        "message": "View keyboard shortcuts"
    },
    "view_next_week_7f61f755": {
        "message": "View next week"
    },
    "view_previous_week_6f83849f": {
        "message": "View previous week"
    },
    "view_title_description_67940918": {
        "message": "View { title } description"
    },
    "view_word_and_character_counts_a743dd0c": {
        "message": "View word and character counts"
    },
    "we_couldn_t_detect_a_working_microphone_connected__ceb71c40": {
        "message": "We couldn’t detect a working microphone connected to your device."
    },
    "we_couldn_t_detect_a_working_webcam_connected_to_y_6715cc4": {
        "message": "We couldn’t detect a working webcam connected to your device."
    },
    "we_couldn_t_detect_a_working_webcam_or_microphone__263b6674": {
        "message": "We couldn’t detect a working webcam or microphone connected to your device."
    },
    "webcam_disabled_30c66986": {
        "message": "Webcam Disabled"
    },
    "webcam_fe91b20f": {
        "message": "Webcam"
    },
    "webpages_should_only_have_a_single_h1_which_is_aut_dc99189e": {
        "message": "Webpages should only have a single H1, which is automatically used by the page''s Title. The first heading in your content should be an H2."
    },
    "weekly_schedule_navigation_6b042645": {
        "message": "Weekly schedule navigation"
    },
    "welsh_42ab94b1": {
        "message": "Welsh"
    },
    "when_markup_is_used_that_visually_formats_items_as_f941fc1b": {
        "message": "When markup is used that visually formats items as a list but does not indicate the list relationship, users may have difficulty in navigating the information."
    },
    "white_87fa64fd": {
        "message": "White"
    },
    "why_523b3d8c": {
        "message": "Why"
    },
    "width_492fec76": {
        "message": "Width"
    },
    "width_and_height_must_be_numbers_110ab2e3": {
        "message": "Width and height must be numbers"
    },
    "width_x_height_px_ff3ccb93": {
        "message": "{ width } x { height }px"
    },
    "wiki_home_9cd54d0": {
        "message": "Wiki Home"
    },
    "word_count_c77fe3a6": {
        "message": "Word Count"
    },
    "words_b448b7d5": {
        "message": "Words"
    },
    "wreath_product_200b38ef": {
        "message": "Wreath Product"
    },
    "xi_149681d0": {
        "message": "Xi"
    },
    "yes_dde87d5": {
        "message": "Yes"
    },
    "yesterday_at_date_1aa6d18e": {
        "message": "Yesterday at { date }"
    },
    "yesterday_c6bd6abf": {
        "message": "Yesterday"
    },
    "yiddish_f96986df": {
        "message": "Yiddish"
    },
    "you_have_media_feedback_f5f9aba8": {
        "message": "You have media feedback."
    },
    "you_have_unsaved_changes_in_the_icon_maker_tray_do_e8cf5f1b": {
        "message": "You have unsaved changes in the Icon Maker tray. Do you want to continue without saving these changes?"
    },
    "you_may_need_to_adjust_additional_headings_to_main_975f0eee": {
        "message": "You may need to adjust additional headings to maintain page hierarchy."
    },
    "you_may_not_upload_an_empty_file_11c31eb2": {
        "message": "You may not upload an empty file."
    },
    "you_must_provide_a_date_and_time_a86839d2": {
        "message": "You must provide a date and time."
    },
    "you_ve_scrolled_back_to_your_very_first_to_do_29374681": {
        "message": "You''ve scrolled back to your very first To-Do!"
    },
    "your_image_has_been_compressed_for_icon_maker_imag_2e45cd91": {
        "message": "Your image has been compressed for Icon Maker. Images less than { size } KB will not be compressed."
    },
    "your_microphone_is_blocked_in_the_browser_settings_42af0ddc": {
        "message": "Your microphone is blocked in the browser settings."
    },
    "your_webcam_and_microphone_are_blocked_in_the_brow_73357dc6": {
        "message": "Your webcam and microphone are blocked in the browser settings."
    },
    "your_webcam_is_blocked_in_the_browser_settings_7f638128": {
        "message": "Your webcam is blocked in the browser settings."
    },
    "your_webcam_may_already_be_in_use_6cd64c25": {
        "message": "Your webcam may already be in use."
    },
    "zeta_5ef24f0e": {
        "message": "Zeta"
    },
    "zoom_f3e54d69": {
        "message": "Zoom"
    },
    "zoom_in_image_bb97d4f": {
        "message": "Zoom in image"
    },
    "zoom_out_image_d0a0a2ec": {
        "message": "Zoom out image"
    }
}<|MERGE_RESOLUTION|>--- conflicted
+++ resolved
@@ -2324,9 +2324,6 @@
     "something_went_wrong_while_sharing_your_screen_8de579e5": {
         "message": "Something went wrong while sharing your screen."
     },
-    "sorry_we_don_t_support_multiple_files_fb9478b0": {
-        "message": "Sorry, we don''t support multiple files."
-    },
     "sort_by_e75f9e3e": {
         "message": "Sort By"
     },
@@ -2396,12 +2393,9 @@
     "studio_media_options_ee504361": {
         "message": "Studio Media Options"
     },
-<<<<<<< HEAD
-=======
     "studio_media_options_tray_cfb94654": {
         "message": "Studio Media Options Tray"
     },
->>>>>>> eb82fcc9
     "styles_2aa721ef": {
         "message": "Styles"
     },
