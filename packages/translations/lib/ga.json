{
    "access_the_pretty_html_editor_37168efe": {
        "message": "Faigh rochtain ar an eagarthóir HTML álainn"
    },
    "accessibility_checker_b3af1f6c": {
        "message": "Seiceálaí Inrochtaineachta"
    },
    "action_to_take_b626a99a": {
        "message": "Gníomh le déanamh:"
    },
    "add_8523c19b": {
        "message": "Cuir le"
    },
    "add_a_caption_2a915239": {
        "message": "Cuir fotheideal leis"
    },
    "add_alt_text_for_the_image_48cd88aa": {
        "message": "Cuir téacs alt leis don íomhá"
    },
    "add_another_f4e50d57": {
        "message": "Cuir ceann eile leis"
    },
    "add_cc_subtitles_55f0394e": {
        "message": "Cuir CC/Fotheidil leis"
    },
    "add_image_60b2de07": {
        "message": "Cuir Íomhá leis"
    },
    "add_one_9e34a6f8": {
        "message": "Cuir ceann leis!"
    },
    "additional_considerations_f3801683": {
        "message": "Breithnithe breise"
    },
    "address_applied_64269b0b": {
        "message": "Cuireadh an seoladh i bhfeidhm"
    },
    "address_removed_fcb496e0": {
        "message": "Baineadh an seoladh"
    },
    "adjacent_links_with_the_same_url_should_be_a_singl_7a1f7f6c": {
        "message": "Ba cheart go mbeadh naisc in aice leis an URL céanna ina nasc amháin."
    },
    "afrikaans_da0fe6ee": {
        "message": "Afracáinis"
    },
    "ai_response_9624e8e8": {
        "message": "Freagra IS"
    },
    "ai_tools_fda01177": {
        "message": "Uirlisí IS"
    },
    "albanian_21ed929e": {
        "message": "Albáinise"
    },
    "aleph_f4ffd155": {
        "message": "Aleph"
    },
    "align_11050992": {
        "message": "Ailínigh"
    },
    "alignment_and_lists_5cebcb69": {
        "message": "Ailíniú agus Liostaí"
    },
    "all_4321c3a1": {
        "message": "Gach"
    },
    "all_apps_a50dea49": {
        "message": "Aipeanna ar Fad"
    },
    "alpha_15d59033": {
        "message": "Alfa"
    },
    "alphabetical_55b5b4e0": {
        "message": "Aibítre"
    },
    "alt_attribute_text_should_not_contain_more_than_12_e21d4040": {
        "message": "Níor cheart go mbeadh níos mó ná 120 carachtar i dtéacs aitreabúide alt."
    },
    "alt_text_611fb322": {
        "message": "Téacs Alt"
    },
    "amalg_coproduct_c589fb12": {
        "message": "Amalg (Coproduct)"
    },
    "an_error_occured_reading_the_file_ff48558b": {
        "message": "Tharla earráid agus an comhad á léamh"
    },
    "an_error_occurred_making_a_network_request_d1bda348": {
        "message": "Tharla earráid agus iarratas gréasáin á dhéanamh"
    },
    "an_error_occurred_processing_your_request_a3a38d84": {
        "message": "Tharla earráid agus d''iarratas á phróiseáil"
    },
    "an_error_occurred_uploading_your_media_71f1444d": {
        "message": "Tharla earráid agus do mheáin á uaslódáil."
    },
    "and_7fcc2911": {
        "message": "Agus"
    },
    "angle_c5b4ec50": {
        "message": "Uillinn"
    },
    "announcement_fb4cb645": {
        "message": "Fógra"
    },
    "announcement_list_da155734": {
        "message": "Liosta Fógra"
    },
    "announcements_a4b8ed4a": {
        "message": "Fógraí"
    },
    "apply_781a2546": {
        "message": "Cuir iarratas isteach"
    },
    "apply_changes_to_all_instances_of_this_icon_maker__2642f466": {
        "message": "Cuir athruithe i bhfeidhm ar gach cás den Dheilbhín Déantóir Deilbhín seo sa Chúrsa"
    },
    "approaches_the_limit_893aeec9": {
        "message": "Ag druidim leis an dTeorainn"
    },
    "approximately_e7965800": {
        "message": "Thart ar"
    },
    "apps_54d24a47": {
        "message": "Aipeanna"
    },
    "arabic_c5c87acd": {
        "message": "Araibis"
    },
    "are_you_sure_you_want_to_cancel_changes_you_made_m_c5210496": {
        "message": "An bhfuil tú cinnte gur mhaith leat cealú? Seans nach sábhálfar na hathruithe a rinne tú."
    },
    "armenian_12da6118": {
        "message": "Airméinis"
    },
    "arrows_464a3e54": {
        "message": "Saigheada"
    },
    "art_icon_8e1daad": {
        "message": "Deilbhín Ealaíne"
    },
    "aspect_ratio_will_be_preserved_cb5fdfb8": {
        "message": "Caomhnófar an cóimheas gné"
    },
    "assignment_976578a8": {
        "message": "Tasc"
    },
    "assignments_1e02582c": {
        "message": "Tascanna"
    },
    "asterisk_82255584": {
        "message": "Réiltín"
    },
    "attributes_963ba262": {
        "message": "Tréithe"
    },
    "audio_and_video_recording_not_supported_please_use_5ce3f0d7": {
        "message": "Ní thacaítear le taifeadadh fuaime agus físe; bain úsáid as brabhsálaí eile le do thoil."
    },
    "audio_options_feb58e2c": {
        "message": "Roghanna Fuaime"
    },
    "audio_options_tray_33a90711": {
        "message": "Tráidire Roghanna Fuaime"
    },
    "audio_player_for_title_20cc70d": {
        "message": "Seinnteoir fuaime le haghaidh { title }"
    },
    "auto_saved_content_exists_would_you_like_to_load_t_fee528f2": {
        "message": "Tá ábhar uathshábháilte ann. Ar mhaith leat an ábhar uathsábháilte a lódáil ina ionad sin?"
    },
    "available_folders_694d0436": {
        "message": "Fillteáin atá ar fáil"
    },
    "background_1bc88842": {
        "message": "Cúlra"
    },
    "backslash_b2d5442d": {
        "message": "Cúlslais"
    },
    "bar_ec63ed6": {
        "message": "Barra"
    },
    "basic_554cdc0a": {
        "message": "Bunúsach"
    },
    "because_501841b": {
        "message": "Mar"
    },
    "belarusian_b2f19c76": {
        "message": "Bealarúisis"
    },
    "below_81d4dceb": {
        "message": "Faoi"
    },
    "beta_cb5f307e": {
        "message": "Béite"
    },
    "big_circle_16b2e604": {
        "message": "Ciorcal Mór"
    },
    "binomial_coefficient_ea5b9bb7": {
        "message": "Comhéifeacht Dénomial"
    },
    "black_4cb01371": {
        "message": "Dubh"
    },
    "blue_daf8fea9": {
        "message": "Gorm"
    },
<<<<<<< HEAD
=======
    "bold_applied_42d547b7": {
        "message": "Cuireadh cló trom i bhfeidhm"
    },
    "bold_removed_da474a5c": {
        "message": "Baineadh cló trom"
    },
>>>>>>> 21440366
    "border_5b08b06d": {
        "message": "Teorainn"
    },
    "bottom_15a2a9be": {
        "message": "Bun"
    },
    "bottom_third_5f5fec1d": {
        "message": "Tríú ar an mBun"
    },
    "bowtie_5f9629e4": {
        "message": "Carbhat cuachóige"
    },
    "brick_f2656265": {
        "message": "Bríce"
    },
    "bulgarian_feccab7e": {
        "message": "Bulgáiris"
    },
    "c_2001_acme_inc_283f7f80": {
        "message": "(c) 2001 Acme Inc."
    },
    "cancel_caeb1e68": {
        "message": "Cealaigh"
    },
    "cap_product_3a5265a6": {
        "message": "Táirge Cap"
    },
    "captions_inherited_from_a_parent_course_cannot_be__9248fa3a": {
        "message": "Ní féidir fotheidil a fuarthas mar oidhreacht ó chúrsa tuismitheora a bhaint."
    },
    "catalan_16f6b78f": {
        "message": "Catalóinis"
    },
    "center_align_e68d9997": {
        "message": "Ailínigh sa Lár"
    },
    "centered_dot_64d5e378": {
        "message": "Pointe láraithe"
    },
    "centered_horizontal_dots_451c5815": {
        "message": "Poncanna Cothrománacha Láraithe"
    },
    "change_alt_text_92654906": {
        "message": "Athraigh téacs alt"
    },
    "change_heading_tag_to_paragraph_a61e3113": {
        "message": "Athraigh clib ceannteidil go mír"
    },
    "change_only_this_heading_s_level_903cc956": {
        "message": "Ná déan ach leibhéal an cheannteidil seo a athrú"
    },
    "change_text_color_1aecb912": {
        "message": "Athraigh dath an téacs"
    },
    "changes_you_made_may_not_be_saved_4e8db973": {
        "message": "Seans nach sábhálfar na hathruithe a rinne tú."
    },
    "characters_9d897d1c": {
        "message": "Carachtair"
    },
    "characters_no_spaces_485e5367": {
        "message": "Carachtair (gan spásanna)"
    },
    "check_accessibility_3c78211c": {
        "message": "Seiceáil Inrochtaineacht"
    },
    "checking_for_accessibility_issues_fac18c6d": {
        "message": "Ag seiceáil le haghaidh saincheisteanna inrochtaineachta"
    },
    "chi_54a32644": {
        "message": "Chi"
    },
    "chinese_111d37f6": {
        "message": "Síneach"
    },
    "chinese_simplified_7f0bd370": {
        "message": "Sínis Simplithe"
    },
    "chinese_traditional_8a7f759d": {
        "message": "Sínis Traidisiúnta"
    },
    "choose_caption_file_9c45bc4e": {
        "message": "Roghnaigh comhad fotheideal"
    },
    "choose_usage_rights_33683854": {
        "message": "Roghnaigh cearta úsáide..."
    },
    "circle_484abe63": {
        "message": "Ciorcal"
    },
    "circle_unordered_list_9e3a0763": {
        "message": "ciorcal liosta neamhordaithe"
    },
    "clear_2084585f": {
        "message": "Glan"
    },
    "clear_image_3213fe62": {
        "message": "Bain Íomhá"
    },
    "clear_selected_file_82388e50": {
        "message": "Bain an comhad roghnaithe"
    },
    "clear_selected_file_filename_2fe8a58e": {
        "message": "Bain an comhad roghnaithe: { filename }"
    },
    "click_or_shift_click_for_the_html_editor_25d70bb4": {
        "message": "Cliceáil nó shift-cliceáil don eagarthóir html."
    },
    "click_to_embed_imagename_c41ea8df": {
        "message": "Cliceáil chun { imageName } a leabú"
    },
    "click_to_hide_preview_3c707763": {
        "message": "Cliceáil chun réamhamharc a cheilt"
    },
    "click_to_insert_a_link_into_the_editor_c19613aa": {
        "message": "Cliceáil chun nasc a chur isteach san eagarthóir."
    },
    "click_to_show_preview_faa27051": {
        "message": "Cliceáil chun réamhamharc a thaispeáint"
    },
    "close_a_menu_or_dialog_also_returns_you_to_the_edi_739079e6": {
        "message": "Dún roghchlár nó dialóg. Cuireann sé ar ais go dtí an limistéar eagarthóireachta thú freisin"
    },
    "close_accessibility_checker_29d1c51e": {
        "message": "Dún Seiceálaí Inrochtaineachta"
    },
    "close_d634289d": {
        "message": "Dún"
    },
    "closed_caption_file_must_be_less_than_maxkb_kb_5880f752": {
        "message": "Ní mór go mbeadh an comhad fotheideal dúnta níos lú ná { maxKb } kb"
    },
    "closed_captions_subtitles_e6aaa016": {
        "message": "Fotheidil/Fotheidil Dúnta"
    },
    "clubs_suit_c1ffedff": {
        "message": "Clubanna (Suit)"
    },
    "collaborations_5c56c15f": {
        "message": "Comhoibrithe"
    },
    "collapse_to_hide_types_1ab46d2e": {
        "message": "Leacaigh chun { types } chur i bhfolach"
    },
    "color_a363e1b0": {
        "message": "Dath"
    },
    "color_contrast_4c418add": {
        "message": "Codarsnacht Datha"
    },
    "color_contrast_ratio_687782f0": {
        "message": "Cóimheas Codarsnachta Datha"
    },
    "color_picker_6b359edf": {
        "message": "Roghnóir Dathanna"
    },
    "color_picker_colorname_selected_ad4cf400": {
        "message": "Roghnóir Dathanna ({ colorName } roghnaithe)"
    },
    "color_popup_af39810f": {
        "message": "Mír aníos datha"
    },
    "column_e1ae5c64": {
        "message": "Colún"
    },
    "column_group_1c062368": {
        "message": "Grúpa colún"
    },
    "complex_numbers_a543d004": {
        "message": "Uimhreacha Coimpléascacha"
    },
    "compose_44c904f4": {
        "message": "Cum"
    },
    "computer_1d7dfa6f": {
        "message": "Ríomhaire"
    },
    "congruent_5a244acd": {
        "message": "Iomchuí"
    },
    "contains_311f37b7": {
        "message": "Tá an méid seo ann"
    },
    "content_1440204b": {
        "message": "Ábhar"
    },
    "content_in_the_editor_will_be_changed_press_cancel_d5bf3357": {
        "message": "Athrófar ábhar san eagarthóir. Brúigh Cealaigh chun an t-ábhar bunaidh a choinneáil."
    },
    "content_is_still_being_uploaded_if_you_continue_it_8f06d0cb": {
        "message": "Tá an ábhar fós á uaslódáil, má leanann tú ar aghaidh ní bheidh sé leabaithe i gceart."
    },
    "content_subtype_5ce35e88": {
        "message": "Fochineál Ábhar"
    },
    "content_type_2cf90d95": {
        "message": "Cineál Ábhar"
    },
    "coproduct_e7838082": {
        "message": "Comhtháirge"
    },
    "copy_9748f9f": {
        "message": "Cóipeáil"
    },
    "copyright_holder_66ee111": {
        "message": "Sealbhóir Cóipchirt:"
    },
    "could_not_insert_content_itemtype_items_are_not_cu_638dfecd": {
        "message": "Níorbh fhéidir ábhar a chur isteach: Ní thacaítear le míreanna \"{ itemType }\" i gCanvas faoi láthair."
    },
    "count_40eced3b": {
        "message": "Áireamh"
    },
    "count_plural_0_0_words_one_1_word_other_words_acf32eca": {
        "message": "{ count, plural,\n     =0 {0 focal}\n    one {1 focal}\n  other {An líon seo focail: #}\n}"
    },
    "count_plural_one_item_loaded_other_items_loaded_857023b7": {
        "message": "{ count, plural,\n    one {# mír lódáite}\n  other {# míreanna lódáilte}\n}"
    },
    "course_documents_104d76e0": {
        "message": "Doiciméid an Chúrsa"
    },
    "course_files_62deb8f8": {
        "message": "Comhaid an Chúrsa"
    },
    "course_files_a31f97fc": {
        "message": "Comhaid an chúrsa"
    },
    "course_images_f8511d04": {
        "message": "Íomhánna an Chúrsa"
    },
    "course_link_b369426": {
        "message": "Nasc an Chúrsa"
    },
    "course_links_b56959b9": {
        "message": "Naisc an Chúrsa"
    },
    "course_media_ec759ad": {
        "message": "Meáin an Chúrsa"
    },
    "course_navigation_dd035109": {
        "message": "Nascleanúint Cúrsa"
    },
    "create_icon_110d6463": {
        "message": "Cruthaigh Deilbhín"
    },
    "create_icon_maker_icon_c716bffe": {
        "message": "Cruthaigh Dheilbhín Déantóir Deilbhín"
    },
    "creative_commons_license_725584ae": {
        "message": "zCeadúnas Creative Commons:"
    },
    "croatian_d713d655": {
        "message": "Cróitis"
    },
    "crop_image_41bf940c": {
        "message": "Bearr Íomhá"
    },
    "crop_image_807ebb08": {
        "message": "Bearr Íomhá"
    },
    "cup_product_14174434": {
        "message": "Táirge Corn"
    },
    "current_image_f16c249c": {
        "message": "Íomhá Reatha"
    },
    "current_link_945a47ee": {
        "message": "Nasc Reatha"
    },
    "current_volume_level_c55ab825": {
        "message": "Leibhéal Fuaime Reatha"
    },
    "custom_6979cd81": {
        "message": "Saincheaptha"
    },
    "custom_width_and_height_pixels_946eea7c": {
        "message": "Leithead agus airde saincheaptha (Picteilín)"
    },
    "cyan_c1d5f68a": {
        "message": "Cian"
    },
    "czech_9aa2cbe4": {
        "message": "Seiceach"
    },
    "dagger_57e0f4e5": {
        "message": "Oibil"
    },
    "danish_c18cdac8": {
        "message": "Danmhairgis"
    },
    "date_added_ed5ad465": {
        "message": "Dáta a Chuireadh É"
    },
    "decorative_icon_9a7f3fc3": {
        "message": "Deilbhín Maisiúil"
    },
    "decorative_image_fde98579": {
        "message": "Íomhá maisiúil"
    },
    "decorative_type_upper_f2c95e3": {
        "message": "Maisiúil { TYPE_UPPER }"
    },
    "decrease_indent_d9cf469d": {
        "message": "Laghdaigh Eangú"
    },
    "deep_purple_bb3e2907": {
        "message": "Dúchorcra"
    },
    "default_9db103d": {
        "message": "Réamhshocrú"
    },
    "default_bulleted_unordered_list_47079da8": {
        "message": "liosta gan ordú réamhshocraithe le hurchair"
    },
    "default_numerical_ordered_list_48dd3548": {
        "message": "liosta ordaithe uimhriúil réamhshocraithe le hurchair"
    },
    "definite_integral_fe7ffed1": {
        "message": "Slánuimhreach Cinnte"
    },
    "degree_symbol_4a823d5f": {
        "message": "Siombail Céime"
    },
    "delimiters_4db4840d": {
        "message": "Teorainneoirí"
    },
    "delta_53765780": {
        "message": "Deilte"
    },
    "describe_the_icon_f6a18823": {
        "message": "(Déan cur síos ar an ndeilbhín)"
    },
    "describe_the_type_ff448da5": {
        "message": "(Déan cur síos ar an { TYPE })"
    },
    "describe_the_video_2fe8f46a": {
        "message": "(Déan cur síos ar an bhfíseán)"
    },
    "description_436c48d7": {
        "message": "Cur síos"
    },
    "details_98a31b68": {
        "message": "Sonraí"
    },
    "diagonal_dots_7d71b57e": {
        "message": "Poncanna Trasnánach"
    },
    "diamond_b8dfe7ae": {
        "message": "Diamaint"
    },
    "diamonds_suit_526abaaf": {
        "message": "diamaint (culaith)"
    },
    "digamma_258ade94": {
        "message": "Diagama"
    },
    "dimension_type_f5fa9170": {
        "message": "Cineál Toise"
    },
    "dimensions_45ddb7b7": {
        "message": "Toisí"
    },
    "directionality_26ae9e08": {
        "message": "Treoúlacht"
    },
    "directly_edit_latex_b7e9235b": {
        "message": "Cuir LaTeX in Eagar go Díreach"
    },
    "disable_preview_222bdf72": {
        "message": "Díchumasaigh Réamhamharc"
    },
    "discussion_6719c51d": {
        "message": "Fóram"
    },
    "discussions_a5f96392": {
        "message": "Fóraim"
    },
    "discussions_index_6c36ced": {
        "message": "Innéacs Fóraim"
    },
    "disjoint_union_e74351a8": {
        "message": "Aontas Scartha"
    },
    "dislike_14befc48": {
        "message": "Tabhair ‘ní maith liom’ dó"
    },
    "display_options_315aba85": {
        "message": "Roghanna Taispeána"
    },
    "display_text_link_opens_in_a_new_tab_75e9afc9": {
        "message": "Taispeáin Nasc Téacs (Osclaítear i táb nua é)"
    },
    "div_applied_49ad83fc": {
        "message": "Cuireadh Div i bhfeidhm"
    },
    "div_removed_d13f8e17": {
        "message": "Baineadh div"
    },
    "division_sign_72190870": {
        "message": "Comhartha Rannóige"
    },
    "document_678cd7bf": {
        "message": "Doiciméad"
    },
    "documents_81393201": {
        "message": "Doiciméid"
    },
    "done_54e3d4b6": {
        "message": "Déanta"
    },
    "double_dagger_faf78681": {
        "message": "Oibil Dúbailte"
    },
    "down_5831a426": {
        "message": "Síos"
    },
    "down_and_left_diagonal_arrow_40ef602c": {
        "message": "Saighead Trasnánach Síos Agus Ar Chlé"
    },
    "down_and_right_diagonal_arrow_6ea0f460": {
        "message": "Saighead Trasnánach Síos Agus Ar Dheis"
    },
    "download_filename_2baae924": {
        "message": "Íoslódáil { filename }"
    },
    "downward_arrow_cca52012": {
        "message": "Saighead Anuas"
    },
    "downward_pointing_triangle_2a12a601": {
        "message": "Triantán ag Pointeáil Anuas"
    },
    "drag_a_file_here_1bf656d5": {
        "message": "Tarraing comhad anseo"
    },
    "drag_and_drop_or_click_to_browse_your_computer_60772d6d": {
        "message": "Tarraing agus scaoil, nó cliceáil chun do ríomhaire a bhrabhsáil"
    },
    "drag_handle_use_up_and_down_arrows_to_resize_e29eae5c": {
        "message": "Tarraing lámh. Bain úsáid as saigheada suas agus síos chun méid a athrú"
    },
    "due_multiple_dates_cc0ee3f5": {
        "message": "Dlite: dátaí Iolracha"
    },
    "due_when_7eed10c6": {
        "message": "Dlite: { when }"
    },
    "dutch_6d05cee5": {
        "message": "Ollainnis"
    },
    "edit_alt_text_for_this_icon_instance_9c6fc5fd": {
        "message": "Cuir téacs alt in eagar don chás deilbhín seo"
    },
    "edit_c5fbea07": {
        "message": "Cuir in eagar"
    },
    "edit_course_link_5a5c3c59": {
        "message": "Cuir Nasc an Chúrsa in Eagar"
    },
    "edit_equation_f5279959": {
        "message": "Cuir Cothromóid in Eagar"
    },
    "edit_existing_icon_maker_icon_5d0ebb3f": {
        "message": "Cuir Deilbhín Déantóra Deilbhín Reatha in Eagar"
    },
    "edit_icon_2c6b0e91": {
        "message": "Cuir Deilbhín in Eagar"
    },
    "edit_link_7f53bebb": {
        "message": "Cuir Nasc in Eagar"
    },
    "editor_status_bar_653f44ee": {
        "message": "Barra Stádais Eagarthóra"
    },
    "element_starting_with_start_91bf4c3b": {
        "message": "Eilimint ag tosú le { start }"
    },
    "embed_828fac4a": {
        "message": "Leabaigh"
    },
    "embed_code_314f1bd5": {
        "message": "Leabaigh Cód"
    },
    "embed_content_from_external_tool_3397ad2d": {
        "message": "Leabaigh ábhar ón Uirlis Sheachtrach"
    },
    "embed_image_1080badc": {
        "message": "Leabaigh Íomhá"
    },
    "embed_video_a97a64af": {
        "message": "Leabaigh Físeán "
    },
    "embedded_content_aaeb4d3d": {
        "message": "ábhar leabaithe"
    },
    "empty_set_91a92df4": {
        "message": "Tacar Folamh"
    },
    "encircled_dot_8f5e51c": {
        "message": "Ponc Timpeallaithe"
    },
    "encircled_minus_72745096": {
        "message": "Lúide Timpeallaithe"
    },
    "encircled_plus_36d8d104": {
        "message": "Móide Timpeallaithe"
    },
    "encircled_times_5700096d": {
        "message": "Amanna Timpeallaithe"
    },
    "engineering_icon_f8f3cf43": {
        "message": "Deilbhín Innealtóireachta"
    },
    "english_australia_dc405d82": {
        "message": "Béarla (An Astráil)"
    },
    "english_c60612e2": {
        "message": "Béarla"
    },
    "english_canada_12688ee4": {
        "message": "Béarla (Ceanada)"
    },
    "english_icon_25bfe845": {
        "message": "Deilbhín Béarla"
    },
    "english_united_kingdom_a613f831": {
        "message": "Béarla (An Ríocht Aontaithe)"
    },
    "enter_at_least_3_characters_to_search_4f037ee0": {
        "message": "Cuir isteach 3 charachtar ar a laghad le cuardaigh"
    },
    "enter_replacement_text_17631bbc": {
        "message": "cuir isteach téacs athsholáthair"
    },
    "enter_search_text_26cb4459": {
        "message": "cuir isteach téacs cuardaigh"
    },
    "enter_text_8b35c65b": {
        "message": "Cuir isteach téacs"
    },
    "epsilon_54bb8afa": {
        "message": "Eipsealón"
    },
    "epsilon_variant_d31f1e77": {
        "message": "Eipsealón (Athraithe)"
    },
    "equals_sign_c51bdc58": {
        "message": "Comhartha Comhionann"
    },
    "equation_1c5ac93c": {
        "message": "Cothromóid"
    },
    "equation_editor_39fbc3f1": {
        "message": "Eagarthóir Cothromóid"
    },
    "equilibrium_6ff3040b": {
        "message": "Cothromaíocht"
    },
    "equivalence_class_7b0f11c0": {
        "message": "Rang Coibhéise"
    },
    "equivalent_identity_654b3ce5": {
        "message": "Coibhéis (Aitheantas)"
    },
    "estonian_5e8e2fa4": {
        "message": "Eastóinis"
    },
    "eta_b8828f99": {
        "message": "Éite"
    },
    "exists_2e62bdaa": {
        "message": "Ann"
    },
    "exit_fullscreen_b7eb0aa4": {
        "message": "Scoir Lánscáileán"
    },
    "expand_preview_by_default_2abbf9f8": {
        "message": "Leathnaigh réamhamharc de réir réamhshocraithe"
    },
    "expand_to_see_types_f5d29352": {
        "message": "Leathnaigh chun { types } a fheiceáil"
    },
    "external_link_d3f9e62a": {
        "message": "Nasc Seachtrach"
    },
    "external_tool_frame_70b32473": {
        "message": "Fráma uirlis sheachtrach"
    },
    "external_tools_6e77821": {
        "message": "Uirlisí Sheachtracha"
    },
    "extra_large_b6cdf1ff": {
        "message": "An-Mhór"
    },
    "extra_small_9ae33252": {
        "message": "An-Bheag"
    },
    "extracurricular_icon_67c8ca42": {
        "message": "Deilbhín Seach-churaclaim"
    },
    "f_function_fe422d65": {
        "message": "F (feidhm)"
    },
    "fail_544e5dde": {
        "message": "TEIP"
    },
    "failed_getting_file_contents_e9ea19f4": {
        "message": "Theip ar ábhar an chomhaid a fháil"
    },
    "failed_to_copy_response_d3def551": {
        "message": "Theip an freagra a choipeáil"
    },
    "failed_to_retrieve_content_from_external_tool_5899c213": {
        "message": "Theip ar ábhar a aisghabháil ón uirlis sheachtrach"
    },
    "file_name_8fd421ff": {
        "message": "Ainm comhaid"
    },
    "file_storage_quota_exceeded_b7846cd1": {
        "message": "Sáraíodh an cuóta stórais comhaid"
    },
    "file_url_c12b64be": {
        "message": "URL an chomhaid"
    },
    "filename_file_icon_602eb5de": {
        "message": "Deilbhín comhaid { filename }"
    },
    "filename_image_preview_6cef8f26": {
        "message": "Réamhamharc íomhá { filename }"
    },
    "filename_text_preview_e41ca2d8": {
        "message": "Réamhamharc téacs { filename }"
    },
    "files_c300e900": {
        "message": "Comhaid"
    },
    "files_index_af7c662b": {
        "message": "Innéacs Comhaid"
    },
    "filipino_33339264": {
        "message": "Filipíneach"
    },
    "find_8d605019": {
        "message": "Aimsigh"
    },
    "find_and_replace_6e345933": {
        "message": "Aimsigh agus Athraigh"
    },
    "finish_bc343002": {
        "message": "Críochnaigh"
    },
    "finnish_4df2923d": {
        "message": "Fionlainnis"
    },
    "fix_heading_hierarchy_f60884c4": {
        "message": "Deisigh ordlathas ceannteidil"
    },
    "flat_music_76d5a5c3": {
        "message": "Maol (Ceol)"
    },
    "focus_element_options_toolbar_18d993e": {
        "message": "Barra uirlisí roghanna gné fócais"
    },
    "folder_tree_fbab0726": {
        "message": "Crann fillteáin"
    },
    "for_all_b919f972": {
        "message": "Do Chách"
    },
    "format_4247a9c5": {
        "message": "Formáid"
    },
    "format_as_a_list_142210c3": {
        "message": "Formáid mar liosta"
    },
    "formatting_5b143aa8": {
        "message": "Ag Formáidiú"
    },
    "forward_slash_3f90f35e": {
        "message": "Slais Ar aghaidh"
    },
    "found_auto_saved_content_3f6e4ca5": {
        "message": "Aimsíodh ábhar uath-shábháilte"
    },
    "found_count_plural_0_results_one_result_other_resu_46aeaa01": {
        "message": "Aimsíodh { count, plural,\n     =0 {# torthaí}\n    one {# toradh}\n  other {# torthaí}\n}"
    },
    "fraction_41bac7af": {
        "message": "Codán"
    },
    "french_33881544": {
        "message": "Fraincis"
    },
    "french_canada_c3d92fa6": {
        "message": "Fraincis (Ceanada)"
    },
    "fullscreen_873bf53f": {
        "message": "Scáileán iomlán"
    },
    "galician_7e4508b5": {
        "message": "Gailísis"
    },
    "gamma_1767928": {
        "message": "Gáma"
    },
    "generating_preview_45b53be0": {
        "message": "Réamhamharc á giniúint..."
    },
    "german_3ec99bbb": {
        "message": "Gearmáinis"
    },
    "gif_png_format_images_larger_than_size_kb_are_not__7af3bdbd": {
        "message": "Ní thacaítear le híomhánna formáid GIF/GGI níos mó ná { size } KB faoi láthair."
    },
    "go_to_the_editor_s_menubar_e6674c81": {
        "message": "Téigh go barra roghchláir an eagarthóra"
    },
    "go_to_the_editor_s_toolbar_a5cb875f": {
        "message": "Téigh go barra uirlisí an eagarthóra"
    },
    "grades_a61eba0a": {
        "message": "Marcanna"
    },
    "graphics_text_bc9568bc": {
        "message": "Téacs grafach"
    },
    "greater_than_e98af662": {
        "message": "Níos mó ná"
    },
    "greater_than_or_equal_b911949a": {
        "message": "Níos Mó ná Nó Comhionann"
    },
    "greek_65c5b3f7": {
        "message": "Gréigis"
    },
    "green_15af4778": {
        "message": "Glas"
    },
    "grey_a55dceff": {
        "message": "Liath"
    },
    "group_documents_8bfd6ae6": {
        "message": "Doiciméid Ghrúpa"
    },
    "group_files_4324f3df": {
        "message": "Comhaid Ghrúpa"
    },
    "group_files_82e5dcdb": {
        "message": "Comhaid ghrúpa"
    },
    "group_images_98e0ac17": {
        "message": "Íomhánna Grúpa"
    },
    "group_isomorphism_45b1458c": {
        "message": "Iseamorfacht Grúpa"
    },
    "group_link_63e626b3": {
        "message": "Nasc Grúpa"
    },
    "group_links_9493129e": {
        "message": "Naisc Ghrúpa"
    },
    "group_media_2f3d128a": {
        "message": "Meáin Ghrúpa"
    },
    "group_navigation_99f191a": {
        "message": "Nascleanúint Ghrúpa"
    },
    "h_bar_bb94deae": {
        "message": "Barra H"
    },
    "haitian_creole_7eb4195b": {
        "message": "Criól Haiti"
    },
    "hat_ea321e35": {
        "message": "Hata"
    },
    "header_column_f27433cb": {
        "message": "Colún ceanntásca"
    },
    "header_row_and_column_ec5b9ec": {
        "message": "Sraith ceanntásca agus colún"
    },
    "header_row_f33eb169": {
        "message": "Sraith ceanntásca"
    },
    "heading_2_5b84eed2": {
        "message": "Ceannteideal 2"
    },
    "heading_3_2c83de44": {
        "message": "Ceannteideal 3"
    },
    "heading_4_b2e74be7": {
        "message": "Ceannteideal 4"
    },
    "heading_h_applied_eccd294d": {
        "message": "Cuireadh ceannteideal { h } i bhfeidhm"
    },
    "heading_h_removed_745f24a6": {
        "message": "Baineadh ceannteideal { h }"
    },
    "heading_levels_should_not_be_skipped_3947c0e0": {
        "message": "Níor cheart leibhéil ceannteidil a scipeáil."
    },
    "heading_starting_with_start_42a3e7f9": {
        "message": "Ceannteideal ag tosú le { start }"
    },
    "headings_should_not_contain_more_than_120_characte_3c0e0cb3": {
        "message": "Níor cheart go mbeadh níos mó ná 120 carachtar sna ceannteidil."
    },
    "health_icon_8d292eb5": {
        "message": "Deilbhín Sláinte"
    },
    "hearts_suit_e50e04ca": {
        "message": "Hart (Dath)"
    },
    "hebrew_88fbf778": {
        "message": "Eabhrais"
    },
    "height_69b03e15": {
        "message": "Airde"
    },
    "hello_please_describe_the_modifications_you_would__49b19837": {
        "message": "Dia duit. Déan cur síos le do thoil ar na mionathruithe ar mhaith leat a dhéanamh ar do phíosa."
    },
    "hello_please_describe_the_modifications_you_would__600dbbf0": {
        "message": "Dia duit. Déan cur síos le do thoil ar na mionathruithe ar mhaith leat a dhéanamh ar do rogha."
    },
    "hexagon_d8468e0d": {
        "message": "Heicseagán"
    },
    "hide_description_bfb5502e": {
        "message": "Cuir cur síos i bhfolach"
    },
    "hide_title_description_caf092ef": {
        "message": "Cuir cur síos { title } i bhfolach"
    },
    "highlight_an_element_to_activate_the_element_optio_60e1e56b": {
        "message": "Aibhsigh eilimint chun an barra uirlisí roghanna eiliminte a ghníomhachtú"
    },
    "hindi_9bcd4b34": {
        "message": "Hiondúis"
    },
    "home_351838cd": {
        "message": "Baile"
    },
    "html_code_editor_fd967a44": {
        "message": "Eagarthóir cód html"
    },
    "html_editor_fb2ab713": {
        "message": "Eagarthóir HTML"
    },
    "hungarian_fc7d30c9": {
        "message": "Ungáiris"
    },
    "i_have_obtained_permission_to_use_this_file_6386f087": {
        "message": "Tá cead faighte agam an comhad seo a úsáid."
    },
    "i_hold_the_copyright_71ee91b1": {
        "message": "Tá an cóipcheart agam"
    },
    "i_m_sorry_but_i_cannot_find_the_ai_s_answer_67569d19": {
        "message": "Tá brón orm, ach ní féidir liom teacht ar fhreagra IS"
    },
    "icelandic_9d6d35de": {
        "message": "Íoslainnis"
    },
    "icon_215a1dc6": {
        "message": "Deilbhín"
    },
    "icon_8168b2f8": {
        "message": "deibhlín"
    },
    "icon_color_b86dd6d6": {
        "message": "Dath Deilbhín"
    },
    "icon_maker_icons_cc560f7e": {
        "message": "Deilbhíní Déantóir Deilbhín"
    },
    "icon_options_7e32746e": {
        "message": "Roghanna Deilbhín"
    },
    "icon_options_tray_2b407977": {
        "message": "Tráidire Roghanna Deilbhín"
    },
    "icon_preview_1782a1d9": {
        "message": "Réamhamharc Deilbhín"
    },
    "icon_shape_30b61e7": {
        "message": "Cruth Deilbhín"
    },
    "icon_size_9353edea": {
        "message": "Méid Deilbhín"
    },
    "if_left_empty_link_text_will_display_as_course_lin_2a34eedb": {
        "message": "Má fhágtar folamh é, taispeánfar téacs naisc mar ainm naisc an chúrsa"
    },
    "if_usage_rights_are_required_the_file_will_not_pub_841e276e": {
        "message": "Má theastaíonn Cearta Úsáide, ní fhoilseofar an comhad go dtí go mbeidh sé cumasaithe ar an leathanach Comhaid."
    },
    "if_you_do_not_select_usage_rights_now_this_file_wi_14e07ab5": {
        "message": "Mura roghnaíonn tú cearta úsáide anois, beidh an comhad seo neamhfhoilsithe tar éis é a uaslódáil."
    },
    "image_8ad06": {
        "message": "Íomhá"
    },
    "image_c1c98202": {
        "message": "íomha"
    },
    "image_filenames_should_not_be_used_as_the_alt_attr_bcfd7780": {
        "message": "Níor cheart comhaid íomhá a úsáid mar an tréith alt a chuireann síos ar ábhar na híomhá."
    },
    "image_options_5412d02c": {
        "message": "Roghanna Íomhá"
    },
    "image_options_tray_90a46006": {
        "message": "Tráidire Roghanna Íomhá"
    },
    "image_to_crop_3a34487d": {
        "message": "Íomhá le bearradh"
    },
    "image_with_filename_file_aacd7180": {
        "message": "Íomhá le hainm comhaid { file }"
    },
    "images_7ce26570": {
        "message": "Íomhánna"
    },
    "images_should_include_an_alt_attribute_describing__b86d6a86": {
        "message": "Ba chóir go gcuimseoidh tréith alt ag cur síos ar ábhar na híomhá sna híomhánna."
    },
    "imaginary_portion_of_complex_number_2c733ffa": {
        "message": "Cuid Shamhailteach (d''Uimhir Choimpléascach)"
    },
    "in_element_of_19ca2f33": {
        "message": "I (Gné De)"
    },
    "increase_indent_6af90f7c": {
        "message": "Méadaigh Eangach"
    },
    "indefinite_integral_6623307e": {
        "message": "Slánuimhreach Éiginnte"
    },
    "index_of_max_80dcf7a5": {
        "message": "{ index } de { max }"
    },
    "indigo_2035fc55": {
        "message": "Indeagó"
    },
    "indonesian_5f6accd6": {
        "message": "Indinéisis"
    },
    "inference_fed5c960": {
        "message": "Tátal"
    },
    "infinity_7a10f206": {
        "message": "Iliomad"
    },
    "input_field_for_alpha_678265fd": {
        "message": "Réimse ionchuir le haghaidh alfa"
    },
    "input_field_for_blue_561e020a": {
        "message": "Réimse ionchuir le haghaidh gorm"
    },
    "input_field_for_green_67f8b2b6": {
        "message": "Réimse ionchuir le haghaidh glas"
    },
    "input_field_for_red_86a84615": {
        "message": "Réimse ionchuir le haghaidh dearg"
    },
    "insert_593145ef": {
        "message": "Cuir isteach"
    },
    "insert_link_6dc23cae": {
        "message": "Cuir Nasc Isteach"
    },
    "insert_math_equation_57c6e767": {
        "message": "Cuir Cothromóid Mhata Isteach"
    },
    "integers_336344e1": {
        "message": "Slánuimhreacha"
    },
    "intersection_cd4590e4": {
        "message": "Trasnú"
    },
    "invalid_entry_f7d2a0f5": {
        "message": "Iontráil neamhbhailí."
    },
    "invalid_file_c11ba11": {
        "message": "Comhad Neamhbhailí"
    },
    "invalid_file_type_881cc9b2": {
        "message": "Cineál comhaid neamhbhailí"
    },
    "invalid_url_cbde79f": {
        "message": "URL neamhbhailí"
    },
    "iota_11c932a9": {
        "message": "Ióta"
    },
    "irish_567e109f": {
        "message": "Gaeilge"
    },
    "issue_num_total_f94536cf": {
        "message": "Eisiúint { num }/{ total }"
    },
    "italian_bd3c792d": {
        "message": "Iodáilise"
    },
    "italic_applied_8f59a684": {
        "message": "Cuireadh cló iodálach i bhfeidhm"
    },
    "italic_removed_17cbab6f": {
        "message": "Baineadh cló iodálach"
    },
    "japanese_b5721ca7": {
        "message": "Seapáinise"
    },
    "kappa_2f14c816": {
        "message": "Capa"
    },
    "kappa_variant_eb64574b": {
        "message": "Capa (Athróg)"
    },
    "keyboard_shortcuts_ed1844bd": {
        "message": "Aicearraí Méarchláir"
    },
    "keyboards_navigate_to_links_using_the_tab_key_two__5fab8c82": {
        "message": "Déanann méarchláir nascleanúint chuig naisc ag baint úsáid as an eochair Táb. Is féidir le dhá nasc cóngaracha a dhíríon chuig an gceann scríbe céanna mearbhall a chur ar úsáideoirí méarchláir."
    },
    "korean_da812d9": {
        "message": "Cóiréis"
    },
    "lambda_4f602498": {
        "message": "Lambda"
    },
    "language_arts_icon_a798b0f8": {
        "message": "Deilbhín Ealaíona Teanga"
    },
    "languages_icon_9d20539": {
        "message": "Deilbhín Teangacha"
    },
    "large_9c5e80e7": {
        "message": "Mór"
    },
    "large_text_e7ba08cd": {
        "message": "Téacs mór"
    },
    "latvian_2bbb6aab": {
        "message": "Laitvise"
    },
    "learn_more_about_adjacent_links_2cb9762c": {
        "message": "Foghlaim tuilleadh faoi naisc in aice láimhe"
    },
    "learn_more_about_color_contrast_c019dfb9": {
        "message": "Foghlaim tuilleadh faoi chodarsnacht dathanna"
    },
    "learn_more_about_organizing_page_headings_8a7caa2e": {
        "message": "Foghlaim tuilleadh faoi cheannteidil leathanaigh a eagrú"
    },
    "learn_more_about_proper_page_heading_structure_d2959f2d": {
        "message": "Tuilleadh eolais faoi struchtúr ceart ceannteidil leathanaigh"
    },
    "learn_more_about_table_headers_5f5ee13": {
        "message": "Foghlaim tuilleadh faoi cheanntásca tábla"
    },
    "learn_more_about_using_alt_text_for_images_5698df9a": {
        "message": "Foghlaim tuilleadh faoi théacs alt a úsáid le haghaidh íomhánna"
    },
    "learn_more_about_using_captions_with_tables_36fe496f": {
        "message": "Foghlaim tuilleadh faoi úsáid a bhaint as fotheidil le táblaí"
    },
    "learn_more_about_using_filenames_as_alt_text_264286af": {
        "message": "Foghlaim tuilleadh faoi ainmneacha comhaid a úsáid mar théacs alt"
    },
    "learn_more_about_using_lists_4e6eb860": {
        "message": "Foghlaim tuilleadh faoi liostaí a úsáid"
    },
    "learn_more_about_using_scope_attributes_with_table_20df49aa": {
        "message": "Foghlaim tuilleadh faoi úsáid a bhaint as tréithe scóip le táblaí"
    },
    "leave_as_is_4facfe55": {
        "message": "Fág mar atá"
    },
    "left_3ea9d375": {
        "message": "Ar chlé"
    },
    "left_align_43d95491": {
        "message": "Ailíniú Ar Chlé "
    },
    "left_angle_bracket_c87a6d07": {
        "message": "Lúibín Uillinn Chlé"
    },
    "left_arrow_4fde1a64": {
        "message": "Saighead Chlé"
    },
    "left_arrow_with_hook_5bfcad93": {
        "message": "Saighead Chlé Le Hook"
    },
    "left_ceiling_ee9dd88a": {
        "message": "Uasteorainn Chlé"
    },
    "left_curly_brace_1726fb4": {
        "message": "Lúibín Slabhrach Ar Chlé"
    },
    "left_downard_harpoon_arrow_1d7b3d2e": {
        "message": "Saighead Harpún Aníos Ar chlé "
    },
    "left_floor_29ac2274": {
        "message": "Urlár Clé"
    },
    "left_to_right_e9b4fd06": {
        "message": "Clé-go-Deas"
    },
    "left_upward_harpoon_arrow_3a562a96": {
        "message": "Saighead Harpún Anuas Ar Chlé"
    },
    "leftward_arrow_1e4765de": {
        "message": "Saighead Chlé"
    },
    "leftward_pointing_triangle_d14532ce": {
        "message": "Triantán ag Pointeái ar Chlé"
    },
    "less_than_a26c0641": {
        "message": "Níos lú ná"
    },
    "less_than_or_equal_be5216cb": {
        "message": "Níos lú ná Nó Comhionann"
    },
    "library_icon_ae1e54cf": {
        "message": "Deilbhín Leabharlainne"
    },
    "light_blue_5374f600": {
        "message": "Bánghorm"
    },
    "link_7262adec": {
        "message": "Nasc"
    },
    "link_options_a16b758b": {
        "message": "Roghanna Nasc"
    },
    "link_type_linktypemessage_c6d26815": {
        "message": "cineál naisc: { linkTypeMessage }"
    },
    "link_with_text_starting_with_start_b3fcbe71": {
        "message": "Nasc le téacs ag tosú le { start }"
    },
    "links_14b70841": {
        "message": "Naisc"
    },
    "links_to_an_external_site_de74145d": {
        "message": "Naisc chuig suíomh seachtrach."
    },
    "lists_cd1336fc": {
        "message": "Liostaí"
    },
    "lists_should_be_formatted_as_lists_f862de8d": {
        "message": "Ba cheart liostaí a fhormáidiú mar liostaí."
    },
    "lithuanian_5adcbe24": {
        "message": "Liotuáinis"
    },
    "load_more_35d33c7": {
        "message": "Lódáil Tuilleadh"
    },
    "loading_25990131": {
        "message": "Ag lódáil..."
    },
    "loading_bde52856": {
        "message": "Ag lódáil"
    },
    "loading_closed_captions_subtitles_failed_95ceef47": {
        "message": "Theip ar lódáil fotheidil/fotheidil dúnta."
    },
    "loading_external_tool_d839042c": {
        "message": "Uirlis Sheachtrach á lódáil"
    },
    "loading_failed_b3524381": {
        "message": "Theip ar an lódáil..."
    },
    "loading_failed_e6a9d8ef": {
        "message": "Theip ar an lódáil."
    },
    "loading_folders_d8b5869e": {
        "message": "Fillteáin á lódáil"
    },
    "loading_placeholder_for_filename_792ef5e8": {
        "message": "Ag lódáil ionadaí le haghaidh { fileName }"
    },
    "loading_please_wait_d276220a": {
        "message": "Ag lódáil, fan le do thoil"
    },
    "loading_preview_9f077aa1": {
        "message": "Réamhamharc á lódáil"
    },
    "locked_762f138b": {
        "message": "Faoi ghlas"
    },
    "logical_equivalence_76fca396": {
        "message": "Coibhéis Loighciúil"
    },
    "logical_equivalence_short_8efd7b4f": {
        "message": "Coibhéis Loighciúil (Gearr)"
    },
    "logical_equivalence_short_and_thick_1e1f654d": {
        "message": "Coibhéis Loighciúil (Gearr agus Tiubh)"
    },
    "logical_equivalence_thick_662dd3f2": {
        "message": "Coibhéis Loighciúil (Tiubh)"
    },
    "low_horizontal_dots_cc08498e": {
        "message": "Poncanna Cothrománacha Íseal"
    },
    "macedonian_6ed541af": {
        "message": "Macadóinise"
    },
    "magenta_4a65993c": {
        "message": "Mageanta"
    },
    "malay_f5dddce4": {
        "message": "Malaeise"
    },
    "maltese_916925e8": {
        "message": "Máltaise"
    },
    "maori_new_zealand_5380a95f": {
        "message": "Māori (An Nua-Shéalainn)"
    },
    "maps_to_e5ef7382": {
        "message": "Léarscáileanna Chuig"
    },
    "math_icon_ad4e9d03": {
        "message": "Deilbhín Mata"
    },
    "media_af190855": {
        "message": "Meáin"
    },
    "media_file_is_processing_please_try_again_later_58a6d49": {
        "message": "Tá comhad meáin á phróiseáil. Bain triail eile as ar ball."
    },
    "media_title_2112243b": {
        "message": "Teideal Meáin"
    },
    "medium_5a8e9ead": {
        "message": "Meán"
    },
    "merge_links_2478df96": {
        "message": "Cumaisc naisc"
    },
    "mic_a7f3d311": {
        "message": "Mic"
    },
    "microphone_disabled_15c83130": {
        "message": "Micreafón faoi Mhíchumas"
    },
    "middle_27dc1d5": {
        "message": "Meánach"
    },
    "minimize_file_preview_da911944": {
        "message": "Íoslaghdaigh Réamhamhairc Comhaid"
    },
    "minimize_video_20aa554b": {
        "message": "Íoslaghdaigh Físeán"
    },
    "minus_fd961e2e": {
        "message": "Lúide"
    },
    "minus_plus_3461f637": {
        "message": "Lúide/Móide"
    },
    "misc_3b692ea7": {
        "message": "Ilchineál"
    },
    "miscellaneous_e9818229": {
        "message": "Ilchineálach"
    },
    "modify_6b0b13e3": {
        "message": "Athraigh"
    },
    "module_90d9fd32": {
        "message": "Modúl"
    },
    "modules_c4325335": {
        "message": "Modúil"
    },
    "moving_image_to_crop_directionword_6f66cde2": {
        "message": "Ag bogadh íomhá chun { directionWord } a bharr"
    },
    "mu_37223b8b": {
        "message": "Mu"
    },
    "multi_color_image_63d7372f": {
        "message": "Íomhá Ildath"
    },
    "multiplication_sign_15f95c22": {
        "message": "Comhartha Iolrúcháin"
    },
    "music_icon_4db5c972": {
        "message": "Deilbhín Ceoil"
    },
    "my_files_2f621040": {
        "message": "Mo chomhaid"
    },
    "n_th_root_9991a6e4": {
        "message": "N-th Fréamh"
    },
    "nabla_1e216d25": {
        "message": "Nabla"
    },
    "name_1aed4a1b": {
        "message": "Ainm"
    },
    "name_color_ceec76ff": {
        "message": "{ name } ({ color })"
    },
    "natural_music_54a70258": {
        "message": "Nádúrtha (Ceol)"
    },
    "natural_numbers_3da07060": {
        "message": "Uimhreacha Nádúrtha"
    },
    "navigate_through_the_menu_or_toolbar_415a4e50": {
        "message": "Déan nascleanúint tríd an roghchlár nó barra uirlisí"
    },
    "navigation_ee9af92d": {
        "message": "Nascleanúint"
    },
    "nested_greater_than_d852e60d": {
        "message": "Neadaithe Níos Mó ná"
    },
    "nested_less_than_27d17e58": {
        "message": "Neadaithe Níos lú ná"
    },
    "new_quiz_34aacba6": {
        "message": "Quiz Nua"
    },
    "next_40e12421": {
        "message": "Ar aghaidh"
    },
    "next_findtext_9d69f0fe": {
        "message": "An chéad { findText } eile"
    },
    "no_accessibility_issues_were_detected_f8d3c875": {
        "message": "Níor aimsíodh aon saincheisteanna inrochtaineachta."
    },
    "no_announcements_created_yet_c44a94f4": {
        "message": "Níl aon fhógraí cruthaithe go fóill."
    },
    "no_announcements_found_20185afc": {
        "message": "Níor aimsíodh aon fhógraí."
    },
    "no_assignments_created_yet_1b236d87": {
        "message": "Níl tascanna cruthaithe go fóill."
    },
    "no_assignments_found_79e46d7f": {
        "message": "Níor aimsíodh tascanna."
    },
    "no_changes_to_save_d29f6e91": {
        "message": "Níl aon athruithe le sábháil."
    },
    "no_discussions_created_yet_ff99abe3": {
        "message": "Níor cruthaíodh aon fhóram go fóill."
    },
    "no_discussions_found_9284063b": {
        "message": "Níor aimsíodh aon fhóram."
    },
    "no_e16d9132": {
        "message": "Níl"
    },
    "no_file_chosen_9a880793": {
        "message": "Níor roghnaíodh comhad"
    },
    "no_headers_9bc7dc7f": {
        "message": "Gan ceanntásca"
    },
    "no_modules_created_yet_c71b6d4d": {
        "message": "Níl aon mhodúil cruthaithe go fóill."
    },
    "no_modules_found_2df43a40": {
        "message": "Níor aimsíodh modúil ar bith."
    },
    "no_pages_created_yet_c379fa6e": {
        "message": "Níl aon leathanach cruthaithe go fóill."
    },
    "no_pages_found_6799350": {
        "message": "Níor aimsíodh leathanaigh."
    },
    "no_preview_is_available_for_this_file_f940114a": {
        "message": "Níl réamhamharc ar fáil don chomhad seo."
    },
    "no_quizzes_created_yet_1a2370b9": {
        "message": "Níl aon quizeanna cruthaithe go fóill."
    },
    "no_quizzes_found_c80c537a": {
        "message": "Níor aimsíodh aon quizeanna."
    },
    "no_results_940393cf": {
        "message": "Gan torthaí."
    },
    "no_results_found_58717065": {
        "message": "Níor aimsíodh aon toradh"
    },
    "no_results_found_for_filterterm_ad1b04c8": {
        "message": "Níor aimsíodh aon torthaí le haghaidh { filterTerm }"
    },
    "no_video_1ed00b26": {
        "message": "Níl aon Fhíseán"
    },
    "none_3b5e34d2": {
        "message": "Dada"
    },
    "none_selected_b93d56d2": {
        "message": "Níl aon cheann roghnaithe"
    },
    "normal_text_7b03da48": {
        "message": "Gnáth-théacs"
    },
    "norwegian_53f391ec": {
        "message": "Ioruaise"
    },
    "norwegian_bokmal_ad5843fa": {
        "message": "Bokmål Ioruaise"
    },
    "norwegian_nynorsk_c785f8a6": {
        "message": "Nynorsk Ioruaise"
    },
    "not_equal_6e2980e6": {
        "message": "Ní Comhionann le"
    },
    "not_in_not_an_element_of_fb1ffb54": {
        "message": "Nach bhfuil ann (Nach bhfuil mar Ghné De)"
    },
    "not_negation_1418ebb8": {
        "message": "Ní (Diúltú)"
    },
    "not_subset_dc2b5e84": {
        "message": "Ní Fo-thacar é"
    },
    "not_subset_strict_23d282bf": {
        "message": "Ní Fo-thacar é (Dian)"
    },
    "not_superset_5556b913": {
        "message": "Ní Sárthacar é"
    },
    "not_superset_strict_24e06f36": {
        "message": "Ní Shárthacar é (Dian)"
    },
    "nu_1c0f6848": {
        "message": "Nu"
    },
    "octagon_e48be9f": {
        "message": "Ochtagán"
    },
    "olive_6a3e4d6b": {
        "message": "Ológ"
    },
    "omega_8f2c3463": {
        "message": "Óimige"
    },
    "one_of_the_following_styles_must_be_added_to_save__1de769aa": {
        "message": "Ní mór ceann de na stíleanna seo a leanas a chur leis chun deilbhín a shábháil: Dath Deilbhín, Méid Imlíne, Téacs Deilbhín, nó Íomhá"
    },
    "one_or_more_files_failed_to_paste_please_try_uploa_7fa39dd3": {
        "message": "Theip ar chomhad amháin nó níos mó a ghreamú. Déan iarracht comhaid a uaslódáil nó a tharraingt agus a scaoileadh."
    },
    "open_circle_e9bd069": {
        "message": "Oscail Ciorcal"
    },
    "open_this_keyboard_shortcuts_dialog_9658b83a": {
        "message": "Oscail an dialóg aicearraí méarchláir seo"
    },
    "open_title_application_fd624fc5": {
        "message": "Oscail feidhmchlár { title }"
    },
    "operators_a2ef9a93": {
        "message": "Oibreoirí"
    },
    "or_9b70ccaa": {
        "message": "Nó"
    },
    "orange_81386a62": {
        "message": "Oráiste"
    },
    "ordered_and_unordered_lists_cfadfc38": {
        "message": "Liostaí Ordaithe agus Neamhordaithe"
    },
    "other_editor_shortcuts_may_be_found_at_404aba4a": {
        "message": "Is féidir aicearraí eile d’eagarthóirí a fháil ag"
    },
    "outline_color_3ef2cea7": {
        "message": "Dath Imlíne"
    },
    "outline_size_a6059a21": {
        "message": "Méid Imlíne"
    },
    "p_is_not_a_valid_protocol_b1c4efaa": {
        "message": "Ní prótacal bailí é { p }."
    },
    "page_50c4823d": {
        "message": "Leathanach"
    },
    "pages_e5414c2c": {
        "message": "Leathanaigh"
    },
    "paragraph_5e5ad8eb": {
        "message": "Alt"
    },
    "paragraph_applied_959b3fe5": {
        "message": "Cuireadh alt i bhfeidhm"
    },
    "paragraph_removed_d09320e": {
        "message": "Baineadh alt"
    },
    "paragraph_starting_with_start_a59923f8": {
        "message": "Alt ag tosú le { start }"
    },
    "parallel_d55d6e38": {
        "message": "Comhthreomhar"
    },
    "partial_derivative_4a9159df": {
        "message": "Páirteach (Díorthaigh)"
    },
    "pass_1c19a2b3": {
        "message": "PÁS"
    },
    "paste_5963d1c1": {
        "message": "Greamaigh"
    },
    "pause_12af3bb4": {
        "message": "Cuir ar Sos"
    },
    "pentagon_17d82ea3": {
        "message": "Peinteagán"
    },
    "people_b4ebb13c": {
        "message": "Daoine"
    },
    "percentage_34ab7c2c": {
        "message": "Céatadán"
    },
    "percentage_must_be_a_number_8033c341": {
        "message": "Caithfidh an céatadán a bheith ina uimhir"
    },
    "percentage_must_be_at_least_percentage_a98ca8fc": {
        "message": "Caithfidh an céatadán a bheith { percentage }% ar a laghad "
    },
    "performing_arts_icon_f3497486": {
        "message": "Deilbhín na Taibhealaíona"
    },
    "perpendicular_7c48ede4": {
        "message": "Ingearach"
    },
    "persian_a8cadb95": {
        "message": "Peirsise"
    },
    "phi_4ac33b6d": {
        "message": "Fí"
    },
    "phi_variant_c9bb3ac5": {
        "message": "Fí (Leagan Malartach)"
    },
    "physical_education_icon_d7dffd3e": {
        "message": "Deilbhín Corpoideachais"
    },
    "pi_dc4f0bd8": {
        "message": "Pí"
    },
    "pi_variant_10f5f520": {
        "message": "Pí (Leagan Malartach)"
    },
    "pick_a_color_557abfb0": {
        "message": "Roghnaigh dath"
    },
    "pink_68ad45cb": {
        "message": "Bándearg"
    },
    "pixels_52ece7d1": {
        "message": "Picteilíní"
    },
    "pixels_must_be_at_least_width_x_height_px_e965edd5": {
        "message": "Caithfidh picteilíní a bheith { width } x { height }px ar a laghad"
    },
    "play_1a47eaa7": {
        "message": "Imir"
    },
    "play_media_comment_35257210": {
        "message": "Seinn ráiteas meáin."
    },
    "play_media_comment_by_name_from_createdat_c230123d": {
        "message": "Seinn ráiteas meáin ag { name } ó { createdAt }."
    },
    "please_allow_canvas_to_access_your_microphone_and__dc2c3079": {
        "message": "Tabhair cead do Canvas rochtain a fháil ar do mhicreafón agus ceamara gréasáin."
    },
    "please_decribe_what_you_would_like_to_compose_27a51be5": {
        "message": "Déan cur síos le do thoil ar cad ba mhaith leat a chumadh."
    },
    "plus_d43cd4ec": {
        "message": "Móide"
    },
    "plus_minus_f8be2e83": {
        "message": "Móide/Lúide"
    },
    "polish_4cf2ecaf": {
        "message": "Polainnis"
    },
    "portuguese_9c212cf4": {
        "message": "Portaingéilis"
    },
    "posted_when_a578f5ab": {
        "message": "Postáilte: { when }"
    },
    "power_set_4f26f316": {
        "message": "Tacar Cumhacht"
    },
    "precedes_196b9aef": {
        "message": "Tagann sé Roimh"
    },
    "precedes_equal_20701e84": {
        "message": "Tagann sé Roimh Comhionann"
    },
    "preformatted_d0670862": {
        "message": "Réamhfhormáidithe"
    },
    "prepend_findtext_append_8e0e769a": {
        "message": "{ prepend }{ findText }{ append }"
    },
    "prev_f82cbc48": {
        "message": "Roimhe seo"
    },
    "preview_53003fd2": {
        "message": "Réamhamharc"
    },
    "preview_a3f8f854": {
        "message": "RÉAMHAMHARC"
    },
    "preview_in_overlay_ed772c46": {
        "message": "Réamhamharc i bhforleagan"
    },
    "preview_inline_9787330": {
        "message": "Réamhamharc inlíne"
    },
    "previous_bd2ac015": {
        "message": "Roimhe Seo"
    },
    "previous_findtext_8dfbfd30": {
        "message": "Roimhe Seo { findText }"
    },
    "previously_chosen_colors_f1338315": {
        "message": "Dathanna a roghnaíodh roimhe seo"
    },
    "prime_917ea60e": {
        "message": "Príomha"
    },
    "prime_numbers_13464f61": {
        "message": "Príomhuimhreacha"
    },
    "product_39cf144f": {
        "message": "Táirge"
    },
    "proportional_f02800cc": {
        "message": "Comhréireach"
    },
    "protocol_must_be_ftp_http_https_mailto_skype_tel_o_73beb4f8": {
        "message": "Caithfidh an prótacal a bheith ftp, http, https, mailto, skype, teil nó féadfar é a fhágáil ar lár"
    },
    "psi_e3f5f0f7": {
        "message": "Psi"
    },
    "published_c944a23d": {
        "message": "foilsithe"
    },
    "published_when_302d8e23": {
        "message": "Foilsithe: { when }"
    },
    "pumpkin_904428d5": {
        "message": "Pumpkin"
    },
    "purple_7678a9fc": {
        "message": "Corcra"
    },
    "quaternions_877024e0": {
        "message": "Ceathrún"
    },
    "quiz_e0dcce8f": {
        "message": "Quiz"
    },
    "quizzes_7e598f57": {
        "message": "Quizeanna"
    },
    "rational_numbers_80ddaa4a": {
        "message": "Uimhreacha Réasúnacha"
    },
    "real_numbers_7c99df94": {
        "message": "Fíoruimhreacha"
    },
    "real_portion_of_complex_number_7dad33b5": {
        "message": "Cuid Réadach (d''Uimhir Choimpléascach)"
    },
    "record_7c9448b": {
        "message": "Taifead"
    },
    "record_upload_media_5fdce166": {
        "message": "Taifead/Uaslódáil Meáin"
    },
    "recording_98da6bda": {
        "message": "Ag Taifeadadh"
    },
    "red_8258edf3": {
        "message": "Dearg"
    },
    "relationships_6602af70": {
        "message": "Caidrimh"
    },
    "religion_icon_246e0be1": {
        "message": "Deilbhín Creideamh"
    },
    "remove_heading_style_5fdc8855": {
        "message": "Bain stíl ceannteidil"
    },
    "remove_link_d1f2f4d0": {
        "message": "Bain Nasc"
    },
    "replace_all_d3d68b3": {
        "message": "Athraigh Gach Rud"
    },
    "replace_all_findtext_with_replacetext_da574b32": {
        "message": "Athraigh { findText } ar fad le { replaceText }"
    },
    "replace_e61834a7": {
        "message": "Ionadaigh"
    },
    "replace_findtext_with_replacetext_7b5c7fb3": {
        "message": "Athraigh { findText } le { replaceText }"
    },
    "replace_with_eeff01ad": {
        "message": "Athraigh le"
    },
    "replaced_alertfindtext_with_alertreplacetext_de5c1795": {
        "message": "Athraíodh { alertFindText } le { alertReplaceText }"
    },
    "replaced_all_alertfindtext_with_alertreplacetext_83fdfe59": {
        "message": "Athraíodh { alertFindText } ar fad le { alertReplaceText }"
    },
    "reset_95a81614": {
        "message": "Athshocraigh"
    },
    "resize_ec83d538": {
        "message": "Athraigh méid"
    },
    "response_copied_to_clipboard_130d66cd": {
        "message": "Cóipeáladh an freagra chuig an ngearrthaisce"
    },
    "restore_auto_save_deccd84b": {
        "message": "Athchóirigh sábháil uathoibríoch?"
    },
    "result_index_of_max_7db5ad8b": {
        "message": "Toradh { index } de { max }."
    },
    "retry_ebd5f8ba": {
        "message": "Bain triail eile as"
    },
    "reverse_turnstile_does_not_yield_7558be06": {
        "message": "Cas an Geata Droim ar Ais (Ní Ghéilltear)"
    },
    "rho_a0244a36": {
        "message": "Ró"
    },
    "rho_variant_415245cd": {
        "message": "Rho (athraitheach)"
    },
    "rich_content_editor_2708ef21": {
        "message": "Eagarthóír Mórán Inneachar"
    },
    "rich_text_area_press_oskey_f8_for_rich_content_edi_c2f651d": {
        "message": "Réimse Téacs Saibhir. Brúigh { OSKey }+F8 le haghaidh aicearraí Eagarthóír Mórán Inneachar."
    },
    "right_71ffdc4d": {
        "message": "Ceart"
    },
    "right_align_39e7a32a": {
        "message": "Ailíniú ar Dheis"
    },
    "right_angle_bracket_d704e2d6": {
        "message": "Lúibín Dronuillinn"
    },
    "right_arrow_35e0eddf": {
        "message": "Saighead ar Dheis"
    },
    "right_arrow_with_hook_29d92d31": {
        "message": "Saighead Ar Dheis Le Crúca"
    },
    "right_ceiling_839dc744": {
        "message": "Uasteorainn Deas"
    },
    "right_curly_brace_5159d5cd": {
        "message": "Lúibín Slabhrach ar Dheis"
    },
    "right_downward_harpoon_arrow_d71b114f": {
        "message": "Saighead Harpúin Aníos ar Dheis"
    },
    "right_floor_5392d5cf": {
        "message": "Urlár Ar Dheis"
    },
    "right_to_left_9cfb092a": {
        "message": "Deas-go-Clé"
    },
    "right_upward_harpoon_arrow_f5a34c73": {
        "message": "Saighead Harpúin Anuas ar Dheis"
    },
    "rightward_arrow_32932107": {
        "message": "Saighead ar Dheis"
    },
    "rightward_pointing_triangle_60330f5c": {
        "message": "Triantán ag Pointeáil ar Dheas"
    },
    "romanian_13670c1e": {
        "message": "Rómáinise"
    },
    "rotate_image_90_degrees_2ab77c05": {
        "message": "Rothlaigh an íomhá -90 céim"
    },
    "rotate_image_90_degrees_6c92cd42": {
        "message": "Rothlaigh an íomhá 90 céim"
    },
    "rotation_9699c538": {
        "message": "Rothlú"
    },
    "row_fc0944a7": {
        "message": "Sraith"
    },
    "row_group_979f5528": {
        "message": "Grúpa sraith"
    },
    "russian_1e3e197": {
        "message": "Rúisis"
    },
    "sadly_the_pretty_html_editor_is_not_keyboard_acces_50da7665": {
        "message": "Faraor, níl an t-eagarthóir deas HTML inrochtana ar an méarchlár. Faigh rochtain ar an eagarthóir HTML amh anseo."
    },
    "save_11a80ec3": {
        "message": "Sábháil"
    },
    "save_copy_ca63944e": {
        "message": "Sábháil Cóip"
    },
    "save_media_cb9e786e": {
        "message": "Sábháil Meáin"
    },
    "saved_icon_maker_icons_df86e2a1": {
        "message": "Deilbhíní Déantóir Deilbhín Sábháilte"
    },
    "screen_readers_cannot_determine_what_is_displayed__6a5842ab": {
        "message": "Ní féidir le léitheoirí scáileáin a chinneadh cad a thaispeánfar in íomhá gan téacs eile, agus is minic gur teaghráin uimhreacha agus litreacha gan brí iad ainmneacha comhaid nach gcuireann síos ar an gcomhthéacs nó ar an mbrí."
    },
    "screen_readers_cannot_determine_what_is_displayed__6f1ea667": {
        "message": "Ní féidir le léitheoirí scáileáin a chinneadh cad atá ar taispeáint in íomhá gan téacs eile a chuireann síos ar ábhar agus brí na híomhá. Ba chóir go mbeadh téacs malartach simplí agus gonta."
    },
    "screen_readers_cannot_determine_what_is_displayed__a57e6723": {
        "message": "Ní féidir le léitheoirí scáileáin a chinneadh cad atá ar taispeáint in íomhá gan téacs eile a chuireann síos ar ábhar agus brí na híomhá."
    },
    "screen_readers_cannot_interpret_tables_without_the_bd861652": {
        "message": "Ní féidir le léitheoirí scáileáin táblaí a léirmhíniú gan an struchtúr cuí. Soláthraíonn ceanntásca tábla treo agus raon feidhme an ábhair."
    },
    "screen_readers_cannot_interpret_tables_without_the_e62912d5": {
        "message": "Ní féidir le léitheoirí scáileáin táblaí a léirmhíniú gan an struchtúr cuí. Déanann fortheidil tábla cur síos ar chomhthéacs agus ar thuiscint ghinearálta an tábla."
    },
    "screen_readers_cannot_interpret_tables_without_the_f0bdec0f": {
        "message": "Ní féidir le léitheoirí scáileáin táblaí a léirmhíniú gan an struchtúr cuí. Soláthraíonn ceanntásca tábla treoir agus forbhreathnú ar an ábhar."
    },
    "script_l_42a7b254": {
        "message": "Script L"
    },
    "search_280d00bd": {
        "message": "Cuardaigh"
    },
    "select_audio_source_21043cd5": {
        "message": "Roghnaigh foinse fuaime"
    },
    "select_crop_shape_d441feeb": {
        "message": "Roghnaigh cruth le bearradh"
    },
    "select_language_7c93a900": {
        "message": "Roghnaigh Teanga"
    },
    "select_video_source_1b5c9dbe": {
        "message": "Roghnaigh foinse físeáin"
    },
    "selected_274ce24f": {
        "message": "Roghnaithe"
    },
    "selected_linkfilename_c093b1f2": {
        "message": "Roghnaithe { linkFileName }"
    },
    "selection_b52c4c5e": {
        "message": "Roghnú"
    },
    "serbian_7187f1f2": {
        "message": "Seirbise"
    },
    "set_header_scope_8c548f40": {
        "message": "Socraigh raon feidhme an cheanntásca"
    },
    "set_minus_b46e9b88": {
        "message": "Socraigh Lúide"
    },
    "set_table_header_cfab13a0": {
        "message": "Socraigh ceanntásca tábla"
    },
    "sharp_music_ab956814": {
        "message": "Géar (Ceol)"
    },
    "shift_arrows_4d5785fe": {
        "message": "SaigheadaSHIFT+"
    },
    "shift_o_to_open_the_pretty_html_editor_55ff5a31": {
        "message": "Shift-O chun an t-eagarthóir deas html a oscailt."
    },
    "shortcut_911d6255": {
        "message": "Aicearra"
    },
    "show_all_967a90f0": {
        "message": "Taispeáin gach rud"
    },
    "show_audio_options_b489926b": {
        "message": "Taispeáin roghanna fuaime"
    },
    "show_image_options_1e2ecc6b": {
        "message": "Taispeáin roghanna íomhá"
    },
    "show_link_options_545338fd": {
        "message": "Taispeáin roghanna naisc"
    },
    "show_studio_media_options_a0c748c6": {
        "message": "Taispeáin roghanna meáin Stiúideo"
    },
    "show_video_options_6ed3721a": {
        "message": "Taispeáin roghanna físeáin"
    },
    "sighted_users_browse_web_pages_quickly_looking_for_1d4db0c1": {
        "message": "Déanann úsáideoirí radharcacha leathanaigh ghréasáin a bhrabhsáil go tapa, ag lorg ceannteidil mhóra nó chló trom. Bíonn úsáideoirí léitheoirí scáileáin ag brath ar cheanntásca chun tuiscint a fháil ar an gcomhthéacs. Ba cheart go n-úsáidfeadh ceanntásca an struchtúr ceart."
    },
    "sighted_users_browse_web_pages_quickly_looking_for_ade806f5": {
        "message": "Déanann úsáideoirí radharcacha leathanaigh ghréasáin a bhrabhsáil go tapa, ag lorg ceannteidil mhóra nó chló trom. Bíonn úsáideoirí léitheoirí scáileáin ag brath ar cheanntásca chun tuiscint a fháil ar an gcomhthéacs. Ba cheart go mbeadh ceanntásca gonta laistigh den struchtúr cuí."
    },
    "sigma_5c35e553": {
        "message": "Sigma"
    },
    "sigma_variant_8155625": {
        "message": "Sigma (athraitheach)"
    },
    "single_color_image_4e5d4dbc": {
        "message": "Íomhá Dath Aonair"
    },
    "single_color_image_color_95fa9a87": {
        "message": "Dath Íomhá Dath Amháin"
    },
    "size_b30e1077": {
        "message": "Tomhas"
    },
    "size_of_caption_file_is_greater_than_the_maximum_m_bff5f86e": {
        "message": "Tá méid an chomhaid fotheidil níos mó ná an t-uasmhéid { max } kb méid comhaid ceadaithe."
    },
    "slovak_69f48e1b": {
        "message": "Slóvaicise"
    },
    "slovenian_30ae5208": {
        "message": "Slóivéinise"
    },
    "small_b070434a": {
        "message": "Beag"
    },
    "solid_circle_9f061dfc": {
        "message": "Ciorcal Soladach"
    },
    "something_went_wrong_89195131": {
        "message": "Chuaigh rud eigin mícheart."
    },
    "something_went_wrong_accessing_your_webcam_6643b87e": {
        "message": "Tharla earráid le rochtain a fháil ar do cheamara gréasáin."
    },
    "something_went_wrong_and_i_don_t_know_what_to_show_e0c54ec8": {
        "message": "Chuaigh rud éigin mícheart agus níl a fhios agam cad le taispeáint duit."
    },
    "something_went_wrong_check_your_connection_reload__c7868286": {
        "message": "Chuaigh rud eigin mícheart. Seiceáil do cheangal, athlódáil an leathanach agus bain triail eile as."
    },
    "something_went_wrong_d238c551": {
        "message": "Chuaigh rud eigin mícheart"
    },
    "something_went_wrong_while_sharing_your_screen_8de579e5": {
        "message": "Tharla earráid agus do scáileán á roinnt."
    },
    "sort_by_e75f9e3e": {
        "message": "Sórtáil de réir"
    },
    "spades_suit_b37020c2": {
        "message": "Spéireata (Dath)"
    },
    "spanish_de9de5d6": {
        "message": "Spáinnise"
    },
    "square_511eb3b3": {
        "message": "Cearnóg"
    },
    "square_cap_9ec88646": {
        "message": "Ceap Cearnóg"
    },
    "square_cup_b0665113": {
        "message": "Corn Cearnóg"
    },
    "square_root_e8bcbc60": {
        "message": "Fréamh Chearnach"
    },
    "square_root_symbol_d0898a53": {
        "message": "Siombail Fréamh Chearnach"
    },
    "square_subset_17be67cb": {
        "message": "Fothacar Cearnach"
    },
    "square_subset_strict_7044e84f": {
        "message": "Fothacar Cearnach (Dian)"
    },
    "square_superset_3be8dae1": {
        "message": "Sárthacar Cearnach"
    },
    "square_superset_strict_fa4262e4": {
        "message": "Sárthacar Cearnach (Dian)"
    },
    "square_unordered_list_b15ce93b": {
        "message": "cearnaigh liosta gan ordú"
    },
    "star_8d156e09": {
        "message": "Cuir réiltín le"
    },
    "start_over_f7552aa9": {
        "message": "Tosaigh arís"
    },
    "start_recording_9a65141a": {
        "message": "Tosaigh ag Taifeadadh"
    },
    "steel_blue_14296f08": {
        "message": "Cruach Ghorm"
    },
    "studio_media_options_ee504361": {
        "message": "Roghanna Meáin Stiúideo"
    },
    "studio_media_options_tray_cfb94654": {
        "message": "Tráidire Roghanna Meáin Stiúideo"
    },
    "styles_2aa721ef": {
        "message": "Stíleanna"
    },
    "submit_a3cc6859": {
        "message": "Cuir isteach"
    },
    "submitting_b90fac62": {
        "message": "Á chur isteach..."
    },
    "subscript_59744f96": {
        "message": "Foscript"
    },
    "subset_19c1a92f": {
        "message": "Fothacar"
    },
    "subset_strict_8d8948d6": {
        "message": "Fothacar (dian)"
    },
    "succeeds_9cc31be9": {
        "message": "Éiríonn sé"
    },
    "succeeds_equal_158e8c3a": {
        "message": "Éiríonn sé Comhionann"
    },
    "sum_b0842d31": {
        "message": "Suim"
    },
    "superscript_8cb349a2": {
        "message": "Forscript"
    },
    "superscript_and_subscript_37f94a50": {
        "message": "Forscript agus Foscript"
    },
    "superset_c4db8a7a": {
        "message": "Sárthacar"
    },
    "superset_strict_c77dd6d2": {
        "message": "Sárthacar (Dian)"
    },
    "supported_file_types_srt_or_webvtt_7d827ed": {
        "message": "Cineálacha comhaid tacaithe: SRT nó WebVTT"
    },
    "swahili_5caeb4ba": {
        "message": "Svahaílis"
    },
    "swedish_59a593ca": {
        "message": "Sualainnise"
    },
    "switch_to_pretty_html_editor_a3cee15f": {
        "message": "Athraigh go Eagarthóir HTML deas"
    },
    "switch_to_raw_html_editor_f970ae1a": {
        "message": "Athraigh go Eagarthóir HTML amh"
    },
    "switch_to_the_html_editor_146dfffd": {
        "message": "Athraigh go dtí an eagarthóir html"
    },
    "switch_to_the_rich_text_editor_63c1ecf6": {
        "message": "Athraigh go dtí an eagarthóir téacs saibhir"
    },
    "syllabus_f191f65b": {
        "message": "Siollabas"
    },
    "system_audio_allowed_b2508f8c": {
        "message": "Córas Fuaime Ceadaithe"
    },
    "system_audio_disabled_c177bd13": {
        "message": "Córas Fuaime Díchumasaithe"
    },
    "tab_arrows_4cf5abfc": {
        "message": "TÁB/Saigheada"
    },
    "table_header_starting_with_start_ffcabba6": {
        "message": "Ceanntásc tábla ag tosú le { start }"
    },
    "table_starting_with_start_e7232848": {
        "message": "Tábla ag tosú le { start }"
    },
    "tables_headers_should_specify_scope_5abf3a8e": {
        "message": "Ba cheart raon feidhme a shonrú i gceanntáblaí."
    },
    "tables_should_include_a_caption_describing_the_con_e91e78fc": {
        "message": "Ba chóir go mbeadh fortheideal ag cur síos ar a bhfuil sa tábla ag na táblaí."
    },
    "tables_should_include_at_least_one_header_48779eac": {
        "message": "Ba chóir go mbeadh ceanntásc amháin ar a laghad sna táblaí."
    },
    "tagalog_74906db7": {
        "message": "Tagálaigis"
    },
    "tau_880974b7": {
        "message": "Tau"
    },
    "teal_f729a294": {
        "message": "Teal"
    },
    "text_7f4593da": {
        "message": "Téacs"
    },
    "text_background_color_16e61c3f": {
        "message": "Dath Téacs Cúlra "
    },
    "text_color_acf75eb6": {
        "message": "Dath Téacs"
    },
    "text_is_difficult_to_read_without_sufficient_contr_69e62bd6": {
        "message": "Is deacair an téacs a léamh gan codarsnacht leordhóthanach idir an téacs agus an cúlra, go háirithe dóibh siúd le lagamhairc."
    },
    "text_larger_than_18pt_or_bold_14pt_should_display__5c364db6": {
        "message": "Ba chóir go mbeadh íoschóimheas codarsnachta 3:1 ag téacs atá níos mó ná 18pt (nó trom 14pt)."
    },
    "text_optional_384f94f7": {
        "message": "Téacs (roghnach)"
    },
    "text_position_8df8c162": {
        "message": "Áit Téacs"
    },
    "text_size_887c2f6": {
        "message": "Tomhas an Téacs"
    },
    "text_smaller_than_18pt_or_bold_14pt_should_display_aaffb22b": {
        "message": "Ba chóir go mbeadh íoschóimheas codarsnachta 4.5:1 ag téacs atá níos lú ná 18pt (nó trom 14pt)."
    },
    "thai_8f9bc548": {
        "message": "Téalainnis"
    },
    "the_document_preview_is_currently_being_processed__7d9ea135": {
        "message": "Tá réamhamharc an doiciméid á phróiseáil faoi láthair. Bain triail eile as ar ball."
    },
    "the_first_heading_on_a_page_should_be_an_h2_859089f2": {
        "message": "Ba chóir gur H2 an chéad cheannteideal ar leathanach."
    },
    "the_following_content_is_partner_provided_ed1da756": {
        "message": "Cuirtear an t-ábhar seo a leanas ar fáil ó chomhpháirtí"
    },
    "the_material_is_in_the_public_domain_279c39a3": {
        "message": "Tá an t-ábhar sa fhearann poiblí"
    },
    "the_material_is_licensed_under_creative_commons_3242cb5e": {
        "message": "Tá an t-ábhar ceadúnaithe faoi Creative Commons"
    },
    "the_material_is_subject_to_an_exception_e_g_fair_u_a39c8ca2": {
        "message": "Tá an t-ábhar faoi réir eisceachta - m.sh. Úsáid Chothromr, an ceart chun luachan, nó daoine eile faoi dhlíthe cóipchirt infheidhmithe"
    },
    "the_preceding_content_is_partner_provided_d753928c": {
        "message": "Cuirtear an t-ábhar roimhe seo ar fáil ó chomhpháirtí"
    },
    "the_pretty_html_editor_is_not_keyboard_accessible__d6d5d2b": {
        "message": "Níl an t-eagarthóir deas html inrochtana ar an méarchlár. Brúigh Shift O chun an t-eagarthóir html amh a oscailt."
    },
    "the_selected_file_exceeds_the_maxsize_byte_limit_f7e8c771": {
        "message": "Sáraíonn an comhad roghnaithe an teorainn { maxSize } Beart"
    },
    "therefore_d860e024": {
        "message": "Dá bhrí sin"
    },
    "theta_ce2d2350": {
        "message": "Téite"
    },
    "theta_variant_fff6da6f": {
        "message": "Téite (Leagan Malartach)"
    },
    "thick_downward_arrow_b85add4c": {
        "message": "Saighead Tiubh Aníos"
    },
    "thick_left_arrow_d5f3e925": {
        "message": "Saighead Tiubh Chlé"
    },
    "thick_leftward_arrow_6ab89880": {
        "message": "Saighead Tiubh Chlé"
    },
    "thick_right_arrow_3ed5e8f7": {
        "message": "Saighead ar Dheis Tiubh"
    },
    "thick_rightward_arrow_a2e1839e": {
        "message": "Saighead Aníos Tiubh"
    },
    "thick_upward_arrow_acd20328": {
        "message": "Saigheas Anuas Tiubh"
    },
    "this_document_cannot_be_displayed_within_canvas_7aba77be": {
        "message": "Ní féidir an doiciméad seo a thaispeáint laistigh de Canvas."
    },
    "this_equation_cannot_be_rendered_in_basic_view_9b6c07ae": {
        "message": "Ní féidir an chothromóid seo a sholáthar i Bun-Amharc."
    },
    "this_image_is_currently_unavailable_25c68857": {
        "message": "Níl an íomhá seo ar fáil faoi láthair"
    },
    "though_your_video_will_have_the_correct_title_in_t_90e427f3": {
        "message": "Cé go mbeidh an teideal ceart ar do fhíseán sa bhrabhsálaí, níor éirigh linn é a nuashonrú sa bhunachar sonraí."
    },
    "timebar_a4d18443": {
        "message": "Barra ama"
    },
    "title_ee03d132": {
        "message": "Teideal"
    },
    "to_be_posted_when_d24bf7dc": {
        "message": "Le Postáil: { when }"
    },
    "to_do_when_2783d78f": {
        "message": "Le Déanamh: { when }"
    },
    "toggle_summary_group_413df9ac": {
        "message": "Scoránaigh grúpa { summary }"
    },
    "toggle_tooltip_d3b7cb86": {
        "message": "Scoránaigh ToolTip"
    },
    "tools_2fcf772e": {
        "message": "Uirlisí"
    },
    "top_66e0adb6": {
        "message": "Barr"
    },
    "tray_839df38a": {
        "message": "Tráidire"
    },
    "triangle_6072304e": {
        "message": "Triantán"
    },
    "turkish_5b69578b": {
        "message": "Tuircis"
    },
    "turnstile_yields_f9e76df1": {
        "message": "Casadh (Toradh)"
    },
    "type_control_f9_to_access_image_options_text_a47e319f": {
        "message": "clóscríobh Control F9 chun rochtain a fháil ar roghanna íomhá. { text }"
    },
    "type_control_f9_to_access_link_options_text_4ead9682": {
        "message": "clóscríobh Control F9 F9 chun rochtain a fháil ar roghanna nasc. { text }"
    },
    "type_control_f9_to_access_table_options_text_92141329": {
        "message": "clóscríobh Control F9 chun rochtain a fháil ar roghanna tábla. { text }"
    },
    "ukrainian_945b00b7": {
        "message": "Úcráinise"
    },
    "unable_to_determine_resource_selection_url_7867e060": {
        "message": "Ní féidir an url roghnú acmhainní a chinneadh"
    },
    "underline_applied_ae01ec97": {
        "message": "Cuireadh folíne i bhfeidhm"
    },
    "underline_removed_3693e17c": {
        "message": "Baineadh folíne"
    },
    "union_e6b57a53": {
        "message": "Aontas"
    },
    "unpublished_dfd8801": {
        "message": "neamhfhoilsithe"
    },
    "untitled_16aa4f2b": {
        "message": "Gan teideal"
    },
    "untitled_efdc2d7d": {
        "message": "gan teideal"
    },
    "up_and_left_diagonal_arrow_e4a74a23": {
        "message": "Saighead Trasnánach Suas Agus ar Chlé"
    },
    "up_and_right_diagonal_arrow_935b902e": {
        "message": "Saighead Trasnánach Suas Agus Ar Dheas"
    },
    "up_c553575d": {
        "message": "Suas"
    },
    "updated_link_a827e441": {
        "message": "Nasc nuashonraithe"
    },
    "upload_document_253f0478": {
        "message": "Uaslódáil Doiciméad"
    },
    "upload_file_fd2361b8": {
        "message": "Uaslódáil Comhad"
    },
    "upload_image_6120b609": {
        "message": "Uaslódáil Íomhá"
    },
    "upload_media_ce31135a": {
        "message": "Uaslódáil Meáin"
    },
    "upload_record_media_e4207d72": {
        "message": "Uaslódáil/Taifead Meáin"
    },
    "uploading_19e8a4e7": {
        "message": "Ag uaslódáil"
    },
    "uppercase_alphabetic_ordered_list_3f5aa6b2": {
        "message": "liosta in ord aibítre i gcás uachtair"
    },
    "uppercase_delta_d4f4bc41": {
        "message": "Deilte cáis uachtair"
    },
    "uppercase_gamma_86f492e9": {
        "message": "Gáma cáis uachtair"
    },
    "uppercase_lambda_c78d8ed4": {
        "message": "Lambda cáis uachtair"
    },
    "uppercase_omega_8aedfa2": {
        "message": "Óimige cáis uachtair"
    },
    "uppercase_phi_caa36724": {
        "message": "Fí cáis uachtair"
    },
    "uppercase_pi_fcc70f5e": {
        "message": "Pí cáis uachtair"
    },
    "uppercase_psi_6395acbe": {
        "message": "Sí cáis uachtair"
    },
    "uppercase_roman_numeral_ordered_list_853f292b": {
        "message": "liosta ordaithe uimhreacha Rómhánacha cáis uachtair"
    },
    "uppercase_sigma_dbb70e92": {
        "message": "Sigme cáis uachtair"
    },
    "uppercase_theta_49afc891": {
        "message": "Téite cáis uachtair "
    },
    "uppercase_upsilon_8c1e623e": {
        "message": "Upsalón cáis uachtair"
    },
    "uppercase_xi_341e8556": {
        "message": "Xi cáis uachtair"
    },
    "upsilon_33651634": {
        "message": "Upsalón"
    },
    "upward_and_downward_pointing_arrow_fa90a918": {
        "message": "Saighead ag Pointeáil Anuas Agus Aníos"
    },
    "upward_and_downward_pointing_arrow_thick_d420fdef": {
        "message": "Saighead ag Pointeáil Anuas Agus Aníos (Tiubh)"
    },
    "upward_arrow_9992cb2d": {
        "message": "Saighead Anuas"
    },
    "upward_pointing_triangle_d078d7cb": {
        "message": "Triantán ag Pointeáil Anuas"
    },
    "url_22a5f3b8": {
        "message": "URL"
    },
    "usage_right_ff96f3e2": {
        "message": "Ceart Úsáide:"
    },
    "usage_rights_required_5fe4dd68": {
        "message": "Cearta Úsáide (riachtanach)"
    },
    "use_arrow_keys_to_navigate_options_2021cc50": {
        "message": "Bain úsáid as saigheadeochracha chun roghanna a nascleanúint."
    },
    "use_arrow_keys_to_select_a_shape_c8eb57ed": {
        "message": "Bain úsáid as saigheadeochracha chun cruth a roghnú."
    },
    "use_arrow_keys_to_select_a_size_699a19f4": {
        "message": "Bain úsáid as saigheadeochracha chun méid a roghnú."
    },
    "use_arrow_keys_to_select_a_text_position_72f9137c": {
        "message": "Bain úsáid as saigheadeochracha chun áit téacs a roghnú."
    },
    "use_arrow_keys_to_select_a_text_size_65e89336": {
        "message": "Úsáid na saigheadeochracha chun tomhas téacs a roghnú."
    },
    "use_arrow_keys_to_select_an_outline_size_e009d6b0": {
        "message": "Bain úsáid as saigheadeochracha chun imlíne a roghnú."
    },
    "used_by_screen_readers_to_describe_the_content_of__4f14b4e4": {
        "message": "Úsáidte ag léitheoirí scáileáin chun cur síos a dhéanamh ar ábhar an { TYPE }"
    },
    "used_by_screen_readers_to_describe_the_content_of__b1e76d9e": {
        "message": "Úsáidte ag léitheoirí scáileáin chun cur síos a dhéanamh ar ábhar íomhá"
    },
    "used_by_screen_readers_to_describe_the_video_37ebad25": {
        "message": "Úsáidte ag léitheoirí scáileáin chun cur síos a dhéanamh ar an bhfíseán"
    },
    "user_documents_c206e61f": {
        "message": "Doiciméid Úsáideora"
    },
    "user_files_78e21703": {
        "message": "Comhaid Úsáideoir"
    },
    "user_images_b6490852": {
        "message": "Íomhánna Úsáideora"
    },
    "user_media_14fbf656": {
        "message": "Meáin Úsáideora"
    },
    "vector_notation_cf6086ab": {
        "message": "Veicteoir (Nodaireacht)"
    },
    "vertical_bar_set_builder_notation_4300495f": {
        "message": "Barra Ingearach (Socraigh Nodaireacht Tógálaí)"
    },
    "vertical_dots_bfb21f14": {
        "message": "Poncanna Ingearach"
    },
    "video_options_24ef6e5d": {
        "message": "Roghanna Físeáin"
    },
    "video_options_tray_3b9809a5": {
        "message": "Tráidire Roghanna Físeáin"
    },
    "video_player_b371005": {
        "message": "Fís-Seinnteoir"
    },
    "video_player_for_9e7d373b": {
        "message": "Fís-seinnteoir le haghaidh "
    },
    "video_player_for_title_ffd9fbc4": {
        "message": "Fís-Seinnteoir le haghaidh { title }"
    },
    "vietnamese_e7a76583": {
        "message": "Vítneaimis"
    },
    "view_all_e13bf0a6": {
        "message": "Féach ar Gach"
    },
    "view_ba339f93": {
        "message": "Féach"
    },
    "view_description_30446afc": {
        "message": "Féach ar an gcur síos"
    },
    "view_keyboard_shortcuts_34d1be0b": {
        "message": "Féach ar aicearraí méarchláir"
    },
    "view_title_description_67940918": {
        "message": "Féach ar chuir síos { title }"
    },
    "view_word_and_character_counts_a743dd0c": {
        "message": "Féach ar líon na bhfocal agus na gcarachtar"
    },
    "waiting_for_response_1efd0c50": {
        "message": "Ag feitheamh ar fhreagra"
    },
    "we_couldn_t_detect_a_working_microphone_connected__ceb71c40": {
        "message": "Níorbh fhéidir linn micreafón a bhí ag obair ceangailte le do ghléas a bhrath."
    },
    "we_couldn_t_detect_a_working_webcam_connected_to_y_6715cc4": {
        "message": "Níorbh fhéidir linn ceamara gréasáin oibre ceangailte le do ghléas a bhrath."
    },
    "we_couldn_t_detect_a_working_webcam_or_microphone__263b6674": {
        "message": "Níorbh fhéidir linn ceamara gréasáin nó micreafón a bhí ag obair ceangailte le do ghléas a bhrath."
    },
    "webcam_disabled_30c66986": {
        "message": "Ceamara Gréasáin Díchumasaithe"
    },
    "webcam_fe91b20f": {
        "message": "Ceamara gréasáin"
    },
    "webpages_should_only_have_a_single_h1_which_is_aut_dc99189e": {
        "message": "Níor cheart ach H1 amháin a bheith ag leathanaigh ghréasáin, a úsáideann Teideal an leathanaigh go huathoibríoch. Ba cheart gur H2 an chéad cheannteideal i d’ábhar."
    },
    "welsh_42ab94b1": {
        "message": "Breatnaise"
    },
    "what_would_you_like_to_do_6dc0d541": {
        "message": "Céard ba mhaith leat a dhéanamh?"
    },
    "when_markup_is_used_that_visually_formats_items_as_f941fc1b": {
        "message": "Nuair a úsáidtear marcáil a dhéanann formáid amhairc ar mhíreanna mar liosta ach nach léiríonn an gaol liosta, d’fhéadfadh go mbeadh deacracht ag úsáideoirí an fhaisnéis a nascleanúint."
    },
    "white_87fa64fd": {
        "message": "Bán"
    },
    "why_523b3d8c": {
        "message": "Cén fáth"
    },
    "width_492fec76": {
        "message": "Leithead"
    },
    "width_and_height_must_be_numbers_110ab2e3": {
        "message": "Caithfidh leithead agus airde a bheith ina n-uimhreacha"
    },
    "width_x_height_px_ff3ccb93": {
        "message": "{ width } x { height }px"
    },
    "wiki_home_9cd54d0": {
        "message": "Baile Wiki"
    },
    "word_count_c77fe3a6": {
        "message": "Comhaireamh Focal"
    },
    "words_b448b7d5": {
        "message": "Focail"
    },
    "wreath_product_200b38ef": {
        "message": "Táirge Wreath"
    },
    "writing_assistant_a30ac16a": {
        "message": "Cúntóir Scríbhneoireachta"
    },
    "xi_149681d0": {
        "message": "Xí"
    },
    "yes_dde87d5": {
        "message": "Tá"
    },
    "yiddish_f96986df": {
        "message": "Giúdais"
    },
    "you_are_on_a_color_palette_to_navigate_on_the_pale_227fc3a6": {
        "message": "Tá tú ar pailéad dathanna. Chun nascleanúint a dhéanamh ar an bpailéad suas, clé, síos nó ar dheis, úsáid na cnaipí '' W'', ''A'', ''S'' agus '' D'' faoi seach"
    },
    "you_are_on_a_color_slider_to_navigate_the_slider_l_e800f68a": {
        "message": "Tá tú ar sleamhnán datha. Chun an sleamhnán a nascleanúint ar chlé nó ar dheis, úsáid na cnaipí ''A'' agus ''D'' faoi seach"
    },
    "you_are_on_an_alpha_slider_to_navigate_the_slider__3a014dc5": {
        "message": "Tá tú ar sleamhnán alfa. Chun an sleamhnán a nascleanúint ar chlé nó ar dheis, úsáid na cnaipí ''A'' agus ''D'' faoi seach"
    },
    "you_can_replace_by_uploading_a_new_caption_file_6c88ce00": {
        "message": "Is féidir leat comhad é ionadú trí cheannteidil nua a uaslódáil"
    },
    "you_have_unsaved_changes_in_the_icon_maker_tray_do_e8cf5f1b": {
        "message": "Tá athruithe gan sábháil agat sa tráidire Déantóir Deilbhín. Ar mhaith leat leanúint ar aghaidh gan na hathruithe seo a shábháil?"
    },
    "you_may_need_to_adjust_additional_headings_to_main_975f0eee": {
        "message": "Seans go mbeidh ort ceannteidil bhreise a choigeartú chun ordlathas na leathanach a choinneáil."
    },
    "you_may_not_upload_an_empty_file_11c31eb2": {
        "message": "Ní féidir leat comhad folamh a uaslódáil."
    },
    "your_image_has_been_compressed_for_icon_maker_imag_2e45cd91": {
        "message": "Tá d''íomhá comhbhrúite le haghaidh Icon Maker. Ní dhéanfar íomhánna níos lú ná { size } KB a chomhbhrú."
    },
    "your_microphone_is_blocked_in_the_browser_settings_42af0ddc": {
        "message": "Tá bac ar do mhicreafón i socruithe an bhrabhsálaí."
    },
    "your_webcam_and_microphone_are_blocked_in_the_brow_73357dc6": {
        "message": "Tá bac ar do cheamara gréasáin agus micreafón i socruithe an bhrabhsálaí."
    },
    "your_webcam_is_blocked_in_the_browser_settings_7f638128": {
        "message": "Tá bac ar do cheamara gréasáin i socruithe an bhrabhsálaí."
    },
    "your_webcam_may_already_be_in_use_6cd64c25": {
        "message": "Seans go bhfuil do ceamara gréasáin in úsáid cheana féin."
    },
    "zeta_5ef24f0e": {
        "message": "Zeta"
    },
    "zoom_f3e54d69": {
        "message": "Súmáil"
    },
    "zoom_in_image_bb97d4f": {
        "message": "Súmáil isteach san íomhá"
    },
    "zoom_out_image_d0a0a2ec": {
        "message": "Súmáil amach ón íomhá"
    }
}<|MERGE_RESOLUTION|>--- conflicted
+++ resolved
@@ -209,15 +209,12 @@
     "blue_daf8fea9": {
         "message": "Gorm"
     },
-<<<<<<< HEAD
-=======
     "bold_applied_42d547b7": {
         "message": "Cuireadh cló trom i bhfeidhm"
     },
     "bold_removed_da474a5c": {
         "message": "Baineadh cló trom"
     },
->>>>>>> 21440366
     "border_5b08b06d": {
         "message": "Teorainn"
     },
