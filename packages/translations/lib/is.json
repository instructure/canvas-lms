--- conflicted
+++ resolved
@@ -457,17 +457,10 @@
     },
     "decorative_icon_9a7f3fc3": {
         "message": "Tákn til skreytingar"
-<<<<<<< HEAD
     },
     "decorative_type_upper_f2c95e3": {
         "message": "Skrautlegt { TYPE_UPPER }"
     },
-=======
-    },
-    "decorative_type_upper_f2c95e3": {
-        "message": "Skrautlegt { TYPE_UPPER }"
-    },
->>>>>>> 31fbffe1
     "decrease_indent_d9cf469d": {
         "message": "Minnka inndrag"
     },
@@ -1643,17 +1636,6 @@
     },
     "rational_numbers_80ddaa4a": {
         "message": "Rökréttar tölur"
-    },
-<<<<<<< HEAD
-    "raw_html_editor_e3993e41": {
-        "message": "Óunninn HTML-ritill"
-=======
-    "real_numbers_7c99df94": {
-        "message": "Raunverulegar tölur"
-    },
-    "real_portion_of_complex_number_7dad33b5": {
-        "message": "Raunverulegur hluti (af flókinni tölu)"
->>>>>>> 31fbffe1
     },
     "real_numbers_7c99df94": {
         "message": "Raunverulegar tölur"
