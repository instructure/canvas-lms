--- conflicted
+++ resolved
@@ -647,12 +647,9 @@
     "edit_link_7f53bebb": {
         "message": "Editar ligação"
     },
-<<<<<<< HEAD
-=======
     "editor_status_bar_653f44ee": {
         "message": "Barra de estado do editor"
     },
->>>>>>> 37d6122c
     "element_starting_with_start_91bf4c3b": {
         "message": "Elemento a começar com { start }"
     },
