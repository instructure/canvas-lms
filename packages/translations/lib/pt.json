--- conflicted
+++ resolved
@@ -1205,12 +1205,9 @@
     "icon_size_9353edea": {
         "message": "Tamanho do Ícone"
     },
-<<<<<<< HEAD
-=======
     "if_left_empty_link_text_will_display_as_course_lin_2a34eedb": {
         "message": "Se for deixado em branco, o texto da ligação será apresentado como o nome da ligação à disciplina"
     },
->>>>>>> b3b750c9
     "if_usage_rights_are_required_the_file_will_not_pub_841e276e": {
         "message": "Se os Direitos de Utilização forem necessários, o ficheiro não será publicado até ser ativado na página Ficheiros."
     },
