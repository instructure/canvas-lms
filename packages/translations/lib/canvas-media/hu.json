{
  "afrikaans_da0fe6ee": { "message": "Afrikaans" },
  "albanian_21ed929e": { "message": "Albán" },
  "arabic_c5c87acd": { "message": "Arab" },
  "armenian_12da6118": { "message": "Örmény" },
  "belarusian_b2f19c76": { "message": "Fehérorosz" },
  "bulgarian_feccab7e": { "message": "Bolgár" },
  "catalan_16f6b78f": { "message": "Katalán" },
  "chinese_111d37f6": { "message": "Kínai" },
  "croatian_d713d655": { "message": "Horvát" },
  "czech_9aa2cbe4": { "message": "Cseh" },
  "danish_c18cdac8": { "message": "Dán" },
  "dutch_6d05cee5": { "message": "Holland" },
  "english_australia_dc405d82": { "message": "English (Australia)" },
  "english_c60612e2": { "message": "Angol" },
  "english_canada_12688ee4": { "message": "English (Canada)" },
  "english_united_kingdom_a613f831": { "message": "English (United Kingdom)" },
  "estonian_5e8e2fa4": { "message": "Észt" },
  "file_name_8fd421ff": { "message": "Fájlnév" },
  "finnish_4df2923d": { "message": "Finn" },
  "french_33881544": { "message": "Francia" },
  "french_canada_c3d92fa6": { "message": "French (Canada)" },
  "galician_7e4508b5": { "message": "Galíciai" },
  "german_3ec99bbb": { "message": "Német" },
  "greek_65c5b3f7": { "message": "Görög" },
  "haitian_creole_7eb4195b": { "message": "Haiti" },
  "hebrew_88fbf778": { "message": "Héber" },
  "hindi_9bcd4b34": { "message": "Hindi" },
  "hungarian_fc7d30c9": { "message": "Magyar" },
  "icelandic_9d6d35de": { "message": "Izlandi" },
  "indonesian_5f6accd6": { "message": "Indonéz" },
  "irish_567e109f": { "message": "Ír" },
  "italian_bd3c792d": { "message": "Olasz" },
  "japanese_b5721ca7": { "message": "Japán" },
  "korean_da812d9": { "message": "Koreai" },
  "latvian_2bbb6aab": { "message": "Lett" },
  "lithuanian_5adcbe24": { "message": "Litván" },
<<<<<<< HEAD
=======
  "loading_25990131": { "message": "Betöltés..." },
>>>>>>> 8ae26fe4
  "macedonian_6ed541af": { "message": "Macedón" },
  "malay_f5dddce4": { "message": "Maláj" },
  "maltese_916925e8": { "message": "Máltai" },
  "maori_new_zealand_5380a95f": { "message": "Māori (New Zealand)" },
  "no_preview_is_available_for_this_file_f940114a": {
    "message": "Ehhez a fájlhoz nincs előnézet."
  },
  "norwegian_53f391ec": { "message": "Norvég" },
  "norwegian_bokmal_ad5843fa": { "message": "Norwegian Bokmål" },
  "polish_4cf2ecaf": { "message": "Lengyel" },
  "portuguese_9c212cf4": { "message": "Portugál" },
  "romanian_13670c1e": { "message": "Román" },
  "russian_1e3e197": { "message": "Orosz" },
  "serbian_7187f1f2": { "message": "Szerb" },
  "slovak_69f48e1b": { "message": "Szlovák" },
  "slovenian_30ae5208": { "message": "Szlovén" },
  "spanish_de9de5d6": { "message": "Spanyol" },
  "swahili_5caeb4ba": { "message": "Szuahéli" },
  "swedish_59a593ca": { "message": "Svéd" },
  "tagalog_74906db7": { "message": "Tagalog" },
  "thai_8f9bc548": { "message": "Thai" },
  "turkish_5b69578b": { "message": "Török" },
  "ukrainian_945b00b7": { "message": "Ukrán" },
  "vietnamese_e7a76583": { "message": "Vietnami" },
  "welsh_42ab94b1": { "message": "Walesi" },
  "yiddish_f96986df": { "message": "Jiddis" }
}<|MERGE_RESOLUTION|>--- conflicted
+++ resolved
@@ -35,10 +35,7 @@
   "korean_da812d9": { "message": "Koreai" },
   "latvian_2bbb6aab": { "message": "Lett" },
   "lithuanian_5adcbe24": { "message": "Litván" },
-<<<<<<< HEAD
-=======
   "loading_25990131": { "message": "Betöltés..." },
->>>>>>> 8ae26fe4
   "macedonian_6ed541af": { "message": "Macedón" },
   "malay_f5dddce4": { "message": "Maláj" },
   "maltese_916925e8": { "message": "Máltai" },
