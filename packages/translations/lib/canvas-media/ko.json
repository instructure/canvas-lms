--- conflicted
+++ resolved
@@ -1,9 +1,5 @@
 {
   "english_c60612e2": { "message": "영어" },
-<<<<<<< HEAD
-  "greek_65c5b3f7": { "message": "그리스 문자" }
-=======
   "greek_65c5b3f7": { "message": "그리스 문자" },
   "loading_25990131": { "message": "로드하는 중..." }
->>>>>>> 8ae26fe4
 }