{
  "afrikaans_da0fe6ee": { "message": "南非语" },
  "albanian_21ed929e": { "message": "阿尔巴尼亚语" },
  "arabic_c5c87acd": { "message": "阿拉伯语" },
  "armenian_12da6118": { "message": "亚美尼亚语" },
  "belarusian_b2f19c76": { "message": "白俄罗斯语" },
  "bulgarian_feccab7e": { "message": "保加利亚语" },
  "catalan_16f6b78f": { "message": "加泰罗尼亚语" },
  "chinese_111d37f6": { "message": "中文" },
  "chinese_simplified_7f0bd370": { "message": "简体中文" },
  "chinese_traditional_8a7f759d": { "message": "繁体中文" },
  "croatian_d713d655": { "message": "克罗地亚语" },
  "czech_9aa2cbe4": { "message": "捷克语" },
  "danish_c18cdac8": { "message": "丹麦语" },
  "dutch_6d05cee5": { "message": "荷兰语" },
  "english_australia_dc405d82": { "message": "英语 (澳大利亚)" },
  "english_c60612e2": { "message": "英语" },
  "english_canada_12688ee4": { "message": "英语（加拿大）" },
  "english_united_kingdom_a613f831": { "message": "英语 (英国)" },
  "estonian_5e8e2fa4": { "message": "爱沙尼亚语" },
  "file_name_8fd421ff": { "message": "文件名称" },
<<<<<<< HEAD
  "greek_65c5b3f7": { "message": "希腊语" },
=======
  "filipino_33339264": { "message": "菲律宾语" },
  "finnish_4df2923d": { "message": "芬兰语" },
  "french_33881544": { "message": "法语" },
  "french_canada_c3d92fa6": { "message": "法语(加拿大)" },
  "galician_7e4508b5": { "message": "加利西亚语" },
  "german_3ec99bbb": { "message": "德语" },
  "greek_65c5b3f7": { "message": "希腊语" },
  "haitian_creole_7eb4195b": { "message": "海地克里奥尔语" },
  "hebrew_88fbf778": { "message": "希伯来语" },
  "hindi_9bcd4b34": { "message": "印地语" },
  "hungarian_fc7d30c9": { "message": "匈牙利语" },
  "icelandic_9d6d35de": { "message": "冰岛语" },
  "indonesian_5f6accd6": { "message": "印度尼西亚语" },
  "irish_567e109f": { "message": "爱尔兰语" },
  "italian_bd3c792d": { "message": "意大利语" },
  "japanese_b5721ca7": { "message": "日语" },
  "korean_da812d9": { "message": "朝鲜语" },
  "latvian_2bbb6aab": { "message": "拉脱维亚语" },
  "lithuanian_5adcbe24": { "message": "立陶宛语" },
  "loading_25990131": { "message": "加载中……" },
  "macedonian_6ed541af": { "message": "马其顿语" },
  "malay_f5dddce4": { "message": "马来语" },
  "maltese_916925e8": { "message": "马耳他语" },
  "maori_new_zealand_5380a95f": { "message": "毛利语（新西兰）" },
>>>>>>> 8ae26fe4
  "no_preview_is_available_for_this_file_f940114a": {
    "message": "没有预览可用于此文件。"
  },
  "norwegian_53f391ec": { "message": "挪威语" },
  "norwegian_bokmal_ad5843fa": { "message": "巴克摩挪威语" },
  "norwegian_nynorsk_c785f8a6": { "message": "挪威尼诺斯克语" },
  "persian_a8cadb95": { "message": "波斯语" },
  "polish_4cf2ecaf": { "message": "波兰语" },
  "portuguese_9c212cf4": { "message": "葡萄牙语" },
  "romanian_13670c1e": { "message": "罗马尼亚语" },
  "russian_1e3e197": { "message": "俄语" },
  "serbian_7187f1f2": { "message": "塞尔维亚语" },
  "slovak_69f48e1b": { "message": "斯洛伐克语" },
  "slovenian_30ae5208": { "message": "斯洛文尼亚语" },
  "spanish_de9de5d6": { "message": "西班牙语" },
  "swahili_5caeb4ba": { "message": "斯瓦希里语" },
  "swedish_59a593ca": { "message": "瑞典语" },
  "tagalog_74906db7": { "message": "塔加拉族语" },
  "thai_8f9bc548": { "message": "泰语" },
  "turkish_5b69578b": { "message": "土耳其语" },
  "ukrainian_945b00b7": { "message": "乌克兰语" },
  "vietnamese_e7a76583": { "message": "越南语" },
  "welsh_42ab94b1": { "message": "威尔士语" },
  "yiddish_f96986df": { "message": "意第绪语" }
}<|MERGE_RESOLUTION|>--- conflicted
+++ resolved
@@ -19,9 +19,6 @@
   "english_united_kingdom_a613f831": { "message": "英语 (英国)" },
   "estonian_5e8e2fa4": { "message": "爱沙尼亚语" },
   "file_name_8fd421ff": { "message": "文件名称" },
-<<<<<<< HEAD
-  "greek_65c5b3f7": { "message": "希腊语" },
-=======
   "filipino_33339264": { "message": "菲律宾语" },
   "finnish_4df2923d": { "message": "芬兰语" },
   "french_33881544": { "message": "法语" },
@@ -46,7 +43,6 @@
   "malay_f5dddce4": { "message": "马来语" },
   "maltese_916925e8": { "message": "马耳他语" },
   "maori_new_zealand_5380a95f": { "message": "毛利语（新西兰）" },
->>>>>>> 8ae26fe4
   "no_preview_is_available_for_this_file_f940114a": {
     "message": "没有预览可用于此文件。"
   },
