{
    "a_great_discussion_6526a6d9": {
        "message": "很棒的討論"
    },
    "a_wonderful_assignment_d3139d9b": {
        "message": "絕佳的作業"
    },
    "access_the_pretty_html_editor_37168efe": {
        "message": "存取美觀 HTML 編輯器"
    },
    "accessibility_checker_b3af1f6c": {
        "message": "可訪問性檢查器"
    },
    "action_to_take_b626a99a": {
        "message": "執行的動作："
    },
    "add_8523c19b": {
        "message": "添加"
    },
    "add_a_caption_2a915239": {
        "message": "添加字幕"
    },
    "add_alt_text_for_the_image_48cd88aa": {
        "message": "為圖像添加替代文字"
    },
    "add_another_f4e50d57": {
        "message": "添加其他"
    },
    "add_cc_subtitles_55f0394e": {
        "message": "添加副本/字幕"
    },
    "add_image_60b2de07": {
        "message": "添加影像"
    },
    "add_to_do_7537af64": {
        "message": "添加到待辦事項"
    },
    "add_to_do_7def3c37": {
        "message": "添加到待辦事項"
    },
    "additional_considerations_f3801683": {
        "message": "其他考慮因素"
    },
    "address_3159962f": {
        "message": "地址："
    },
    "adjacent_links_with_the_same_url_should_be_a_singl_7a1f7f6c": {
        "message": "URL 相同的相鄰連結應為單一連結。"
    },
    "afrikaans_da0fe6ee": {
        "message": "南非荷蘭語"
    },
    "albanian_21ed929e": {
        "message": "阿爾巴尼亞語"
    },
    "aleph_f4ffd155": {
        "message": "Aleph"
    },
    "align_11050992": {
        "message": "對齊"
    },
    "alignment_and_lists_5cebcb69": {
        "message": "對齊及清單"
    },
    "all_4321c3a1": {
        "message": "全部"
    },
    "all_apps_a50dea49": {
        "message": "所有應用程式"
    },
    "all_day_fb42c4fc": {
        "message": "全天"
    },
    "all_items_loaded_aa256183": {
        "message": "所有載入項目"
    },
    "alpha_15d59033": {
        "message": "α"
    },
    "alphabetical_55b5b4e0": {
        "message": "字母"
    },
    "alt_attribute_text_should_not_contain_more_than_12_e21d4040": {
        "message": "替代屬性文字不應包含多於 120 個字元。"
    },
    "alt_text_611fb322": {
        "message": "替代文字"
    },
    "amalg_coproduct_c589fb12": {
        "message": "Amalg（副產品）"
    },
    "an_amazing_discussion_assignment_e5c8bd6b": {
        "message": "令人驚艷的討論作業"
    },
    "an_error_occured_reading_the_file_ff48558b": {
        "message": "讀取作業時發生錯誤"
    },
    "an_error_occurred_attempting_to_dismiss_the_opport_f86e0667": {
        "message": "嘗試放棄機會時發生錯誤。"
    },
    "an_error_occurred_making_a_network_request_d1bda348": {
        "message": "發出連線請求時發生錯誤"
    },
    "an_error_occurred_uploading_your_media_71f1444d": {
        "message": "上載媒體時發生錯誤。"
    },
    "and_7fcc2911": {
        "message": "以及"
    },
    "angle_c5b4ec50": {
        "message": "角度"
    },
    "announcement_fb4cb645": {
        "message": "通告"
    },
    "announcement_list_da155734": {
        "message": "通告清單"
    },
    "announcements_a4b8ed4a": {
        "message": "通告"
    },
    "apply_781a2546": {
        "message": "應用"
    },
    "apply_changes_to_all_instances_of_this_icon_maker__2642f466": {
        "message": "在課程中套用變更到此圖示製作者圖示的所有執行個體"
    },
    "approaches_the_limit_893aeec9": {
        "message": "接近限制"
    },
    "approximately_e7965800": {
        "message": "大約"
    },
    "apps_54d24a47": {
        "message": "應用程式"
    },
    "arabic_c5c87acd": {
        "message": "阿拉伯語"
    },
    "are_you_sure_you_want_to_cancel_changes_you_made_m_c5210496": {
        "message": "是否確定要取消？您所做的變更或未能儲存。"
    },
    "are_you_sure_you_want_to_delete_this_planner_item_b71e330c": {
        "message": "是否確定要刪除此手冊項目？"
    },
    "armenian_12da6118": {
        "message": "亞美尼亞語"
    },
    "arrows_464a3e54": {
        "message": "箭號"
    },
    "art_icon_8e1daad": {
        "message": "藝術圖示"
    },
    "aspect_ratio_will_be_preserved_cb5fdfb8": {
        "message": "外觀比例將被保留"
    },
    "assignment_976578a8": {
        "message": "作業"
    },
    "assignments_1e02582c": {
        "message": "作業列表"
    },
    "assignmenttype_title_6612d008": {
        "message": "{ assignmentType } { title }。"
    },
    "assignmenttype_title_all_day_on_datetime_9768903c": {
        "message": "{ assignmentType } { title }，{ datetime } 全天。"
    },
    "assignmenttype_title_at_datetime_478f0709": {
        "message": "{ assignmentType } { title }，時間 { datetime }。"
    },
    "assignmenttype_title_at_datetime_until_endtime_a5900e38": {
        "message": "{ assignmentType } { title }，從 { datetime } 至 { endTime }"
    },
    "assignmenttype_title_due_datetime_a112d8ff": {
        "message": "{ assignmentType } { title }，截止日期 { datetime }。"
    },
    "assignmenttype_title_has_a_to_do_time_at_datetime_e07310e8": {
        "message": "{ assignmentType } { title } 的待辦時間為 { datetime }。"
    },
    "assignmenttype_title_is_marked_as_done_a8dc46ef": {
        "message": "{ assignmentType } { title } 被標記為完成。"
    },
    "assignmenttype_title_is_not_marked_as_done_ba80ba66": {
        "message": "{ assignmentType } { title } 未被標記為完成。"
    },
    "assignmenttype_title_posted_datetime_cab69444": {
        "message": "{ assignmentType } { title } 已於 { datetime } 公佈。"
    },
    "assignmenttype_title_reminder_datetime_33fa66d5": {
        "message": "{ assignmentType } { title }，提醒 { datetime }。"
    },
    "asterisk_82255584": {
        "message": "*"
    },
    "attributes_963ba262": {
        "message": "屬性"
    },
    "audio_and_video_recording_not_supported_please_use_5ce3f0d7": {
        "message": "不支援音訊和視訊錄製；請使用不同的瀏覽器。"
    },
    "audio_options_feb58e2c": {
        "message": "音訊選項"
    },
    "audio_options_tray_33a90711": {
        "message": "音訊選項收集箱"
    },
    "audio_player_for_title_20cc70d": {
        "message": "{ title } 的音訊播放器"
    },
    "auto_saved_content_exists_would_you_like_to_load_t_fee528f2": {
        "message": "自動儲存內容已存在。是否要改為載入自動儲存的內容？"
    },
    "available_folders_694d0436": {
        "message": "可用資料夾"
    },
    "backslash_b2d5442d": {
        "message": "反斜线"
    },
    "bar_ec63ed6": {
        "message": "橫線"
    },
    "basic_554cdc0a": {
        "message": "基本"
    },
    "because_501841b": {
        "message": "因為"
    },
    "beginning_of_your_to_do_history_61ef2dce": {
        "message": "開始您的待辦事項歷程紀錄"
    },
    "belarusian_b2f19c76": {
        "message": "白俄羅斯語"
    },
    "below_81d4dceb": {
        "message": "以下"
    },
    "below_is_an_example_of_how_students_will_see_their_8f7e7971": {
        "message": "下面是學生看到的排程的範例"
    },
    "beta_cb5f307e": {
        "message": "β"
    },
    "big_circle_16b2e604": {
        "message": "大圓圈"
    },
    "binomial_coefficient_ea5b9bb7": {
        "message": "二項式係數"
    },
    "black_4cb01371": {
        "message": "黑色"
    },
    "blue_daf8fea9": {
        "message": "藍色"
    },
    "bottom_15a2a9be": {
        "message": "底部"
    },
    "bottom_third_5f5fec1d": {
        "message": "底部第三個"
    },
    "bowtie_5f9629e4": {
        "message": "領結"
    },
    "brick_f2656265": {
        "message": "磚頭"
    },
    "bulgarian_feccab7e": {
        "message": "保加利亞語"
    },
    "c_2001_acme_inc_283f7f80": {
        "message": "(c) 2001 Acme Inc."
    },
    "calendar_a8563bb2": {
        "message": "行事曆："
    },
    "calendar_event_89aadc1c": {
        "message": "行事曆活動"
    },
    "cancel_caeb1e68": {
        "message": "取消"
    },
    "canvas_planner_98ed106": {
        "message": "Canvas 手冊"
    },
    "cap_product_3a5265a6": {
        "message": "便帽產品"
    },
    "catalan_16f6b78f": {
        "message": "加泰隆尼亞語"
    },
    "center_align_e68d9997": {
        "message": "置中對齊"
    },
    "centered_dot_64d5e378": {
        "message": "中心點"
    },
    "centered_horizontal_dots_451c5815": {
        "message": "中心水平點"
    },
    "change_alt_text_92654906": {
        "message": "變更替代文字"
    },
    "change_heading_tag_to_paragraph_a61e3113": {
        "message": "變更標題標籤為段落"
    },
    "change_only_this_heading_s_level_903cc956": {
        "message": "僅變更此標題的級別"
    },
    "change_text_color_1aecb912": {
        "message": "變更文字顏色"
    },
    "changes_you_made_may_not_be_saved_4e8db973": {
        "message": "您所做的變更或未能儲存。"
    },
    "characters_9d897d1c": {
        "message": "性質"
    },
    "characters_no_spaces_485e5367": {
        "message": "字元（無空格）"
    },
    "check_accessibility_3c78211c": {
        "message": "檢查可訪問性"
    },
    "checking_for_accessibility_issues_fac18c6d": {
        "message": "檢查可訪問性問題"
    },
    "chi_54a32644": {
        "message": "χ"
    },
    "chinese_111d37f6": {
        "message": "中文"
    },
    "chinese_simplified_7f0bd370": {
        "message": "簡體中文"
    },
    "chinese_traditional_8a7f759d": {
        "message": "繁體中文"
    },
    "choose_caption_file_9c45bc4e": {
        "message": "選擇字幕檔案"
    },
    "choose_usage_rights_33683854": {
        "message": "選擇使用權限…"
    },
    "circle_484abe63": {
        "message": "圓形"
    },
    "circle_unordered_list_9e3a0763": {
        "message": "圓形無序清單"
    },
    "clear_2084585f": {
        "message": "清除"
    },
    "clear_image_3213fe62": {
        "message": "清除影像"
    },
    "clear_selected_file_82388e50": {
        "message": "清除所選擇的檔案"
    },
    "clear_selected_file_filename_2fe8a58e": {
        "message": "清除所選擇的檔案：{ filename }"
    },
    "click_or_shift_click_for_the_html_editor_25d70bb4": {
        "message": "點擊或按住 Shift 點擊調出 html 編輯器。"
    },
    "click_to_embed_imagename_c41ea8df": {
        "message": "按一下以嵌入 { imageName }"
    },
    "click_to_hide_preview_3c707763": {
        "message": "按一下以隱藏預覽"
    },
    "click_to_insert_a_link_into_the_editor_c19613aa": {
        "message": "按一下以插入一個連結至編輯。"
    },
    "click_to_show_preview_faa27051": {
        "message": "按一下以顯示預覽"
    },
    "close_a_menu_or_dialog_also_returns_you_to_the_edi_739079e6": {
        "message": "關閉選單或對話方塊。另外請返回編輯器區域"
    },
    "close_accessibility_checker_29d1c51e": {
        "message": "關閉可訪問性檢查器"
    },
    "close_d634289d": {
        "message": "關閉"
    },
    "close_opportunity_center_popup_9907d981": {
        "message": "關閉機會中心彈出視窗"
    },
    "closed_caption_file_must_be_less_than_maxkb_kb_5880f752": {
        "message": "關閉的字幕檔案必須小於 { maxKb } kb"
    },
    "closed_captions_subtitles_e6aaa016": {
        "message": "隱藏圖片說明/字幕"
    },
    "clubs_suit_c1ffedff": {
        "message": "梅花（花色）"
    },
    "collaborations_5c56c15f": {
        "message": "協作"
    },
    "collapse_to_hide_types_1ab46d2e": {
        "message": "收起以隱藏 { types }"
    },
    "color_picker_6b359edf": {
        "message": "顏色選擇器"
    },
    "color_picker_colorname_selected_ad4cf400": {
        "message": "顏色選擇器（已選擇 { colorName } 色）"
    },
    "column_e1ae5c64": {
        "message": "欄"
    },
    "column_group_1c062368": {
        "message": "欄組"
    },
    "complex_numbers_a543d004": {
        "message": "複數"
    },
    "computer_1d7dfa6f": {
        "message": "電腦"
    },
    "congruent_5a244acd": {
        "message": "全等"
    },
    "contains_311f37b7": {
        "message": "含有"
    },
    "content_1440204b": {
        "message": "內容"
    },
    "content_is_still_being_uploaded_if_you_continue_it_8f06d0cb": {
        "message": "內容仍在上傳中，如果您繼續將無法正確嵌入內容。"
    },
    "content_subtype_5ce35e88": {
        "message": "內容子類型"
    },
    "content_type_2cf90d95": {
        "message": "內容類型"
    },
    "coproduct_e7838082": {
        "message": "副產品"
    },
    "copyright_holder_66ee111": {
        "message": "版權持有人："
    },
    "could_not_insert_content_itemtype_items_are_not_cu_638dfecd": {
        "message": "無法插入內容：Canvas 中目前不支援「{ itemType }」項目。"
    },
    "count_40eced3b": {
        "message": "計數"
    },
    "count_plural_0_0_words_one_1_word_other_words_acf32eca": {
        "message": "{ count, plural,\n     =0 {0 個字}\n    one {1 個字}\n  other {# 個字}\n}"
    },
    "count_plural_0_opportunities_one_opportunity_other_765e27fa": {
        "message": "{ count, plural,\n     =0 {# 機會}\n    one {# 機會}\n  other {# 機會}\n}"
    },
    "count_plural_one_hide_missing_item_other_hide_miss_4a2562f7": {
        "message": "{ count, plural,\n    one {隱藏 # 個缺失項目}\n  other {隱藏 # 個缺失項目}\n}"
    },
    "count_plural_one_item_loaded_other_items_loaded_857023b7": {
        "message": "{ count, plural,\n    one {# 個項目已載入}\n  other {# 個項目已載入}\n}"
    },
    "count_plural_one_show_completed_item_other_show_co_8d0d0ae5": {
        "message": "{ count, plural,\n    one {顯示 # 個已完成項目}\n  other {顯示 # 個已完成項目}\n}"
    },
    "count_plural_one_show_missing_item_other_show_miss_509327ef": {
        "message": "{ count, plural,\n    one {顯示 # 個缺失項目}\n  other {顯示 # 個缺失項目}\n}"
    },
    "course_8a63b4a3": {
        "message": "課程"
    },
    "course_documents_104d76e0": {
        "message": "課程文件"
    },
    "course_files_62deb8f8": {
        "message": "課程檔案"
    },
    "course_files_a31f97fc": {
        "message": "課程檔案"
    },
    "course_images_f8511d04": {
        "message": "課程影像"
    },
    "course_link_b369426": {
        "message": "課程連結"
    },
    "course_links_b56959b9": {
        "message": "課程連結"
    },
    "course_media_ec759ad": {
        "message": "課程媒體"
    },
    "course_navigation_dd035109": {
        "message": "課程導航"
    },
    "course_to_do_bcbbab54": {
        "message": "{ course } 待辦事項"
    },
    "create_icon_110d6463": {
        "message": "建立圖示"
    },
    "create_icon_maker_icon_c716bffe": {
        "message": "建立圖示 製作者圖示"
    },
    "creative_commons_license_725584ae": {
        "message": "創意共享授權："
    },
    "croatian_d713d655": {
        "message": "克羅埃西亞語"
    },
    "crop_image_41bf940c": {
        "message": "裁剪影像"
    },
    "crop_image_807ebb08": {
        "message": "裁剪影像"
    },
    "cup_product_14174434": {
        "message": "杯子產品"
    },
    "current_image_f16c249c": {
        "message": "目前的圖像"
    },
    "current_volume_level_c55ab825": {
        "message": "目前音量"
    },
    "custom_6979cd81": {
        "message": "自訂"
    },
    "cyan_c1d5f68a": {
        "message": "青色"
    },
    "czech_9aa2cbe4": {
        "message": "捷克語"
    },
    "dagger_57e0f4e5": {
        "message": "劍號"
    },
    "danish_c18cdac8": {
        "message": "丹麥語"
    },
    "date_added_ed5ad465": {
        "message": "添加的日期"
    },
    "date_at_time_dbdb1b99": {
        "message": "日期 { date }，時間 { time }"
    },
    "date_ee500367": {
        "message": "日期"
    },
    "date_is_not_a_valid_date_4ef9f8ba": {
        "message": "#{ date } 不是有效日期。"
    },
    "date_is_required_8660ec22": {
        "message": "日期為必填"
    },
    "date_time_d9fbf2d7": {
        "message": "日期和時間："
    },
    "decorative_icon_9a7f3fc3": {
        "message": "裝飾圖示"
    },
    "decorative_image_fde98579": {
        "message": "裝飾圖像"
    },
    "decorative_type_upper_f2c95e3": {
        "message": "裝飾 { TYPE_UPPER }"
    },
    "decrease_indent_d9cf469d": {
        "message": "減少縮排"
    },
    "deep_purple_bb3e2907": {
        "message": "深紫色"
    },
    "default_bulleted_unordered_list_47079da8": {
        "message": "預設符號無序清單"
    },
    "default_numerical_ordered_list_48dd3548": {
        "message": "預設數字有序清單"
    },
    "definite_integral_fe7ffed1": {
        "message": "有限積分"
    },
    "degree_symbol_4a823d5f": {
        "message": "度數符號"
    },
    "delete_a6efa79d": {
        "message": "刪除"
    },
    "delimiters_4db4840d": {
        "message": "分隔符號"
    },
    "delta_53765780": {
        "message": "δ"
    },
    "describe_the_icon_f6a18823": {
        "message": "（描述圖示）"
    },
    "describe_the_type_ff448da5": {
        "message": "（描述 { TYPE }）"
    },
    "describe_the_video_2fe8f46a": {
        "message": "（描述影片）"
    },
    "description_436c48d7": {
        "message": "描述"
    },
    "details_98a31b68": {
        "message": "詳細資料"
    },
    "details_a6f427c3": {
        "message": "詳細資料："
    },
    "diagonal_dots_7d71b57e": {
        "message": "對角點"
    },
    "diamond_b8dfe7ae": {
        "message": "鑽石形"
    },
    "diamonds_suit_526abaaf": {
        "message": "方塊（花色）"
    },
    "digamma_258ade94": {
        "message": "雙伽瑪"
    },
    "dimension_type_f5fa9170": {
        "message": "尺寸類型"
    },
    "dimensions_45ddb7b7": {
        "message": "尺寸"
    },
    "directionality_26ae9e08": {
        "message": "方向"
    },
    "directly_edit_latex_b7e9235b": {
        "message": "直接編輯 LaTeX"
    },
    "disable_preview_222bdf72": {
        "message": "停用預覽"
    },
    "discussion_6719c51d": {
        "message": "討論"
    },
    "discussions_a5f96392": {
        "message": "討論區"
    },
    "discussions_index_6c36ced": {
        "message": "討論索引"
    },
    "disjoint_union_e74351a8": {
        "message": "互斥聯集"
    },
    "dismiss_itemtitle_a9fae1b3": {
        "message": "忽略 { itemTitle }"
    },
    "dismiss_opportunityname_5995176f": {
        "message": "忽略 { opportunityName }"
    },
    "dismissed_8b0b1fc9": {
        "message": "已忽略"
    },
    "dismissed_opportunities_f0826640": {
        "message": "已忽略的機會"
    },
    "display_options_315aba85": {
        "message": "顯示選項"
    },
    "display_text_link_opens_in_a_new_tab_75e9afc9": {
        "message": "顯示文字連結（在新標籤中開啟）"
    },
    "division_sign_72190870": {
        "message": "除號"
    },
    "document_678cd7bf": {
        "message": "文件"
    },
    "documents_81393201": {
        "message": "文件"
    },
    "done_54e3d4b6": {
        "message": "已完成"
    },
    "double_dagger_faf78681": {
        "message": "雙劍號"
    },
    "down_5831a426": {
        "message": "向下"
    },
    "down_and_left_diagonal_arrow_40ef602c": {
        "message": "向下和向左對角箭頭"
    },
    "down_and_right_diagonal_arrow_6ea0f460": {
        "message": "向下和向右對角箭頭"
    },
    "download_filename_2baae924": {
        "message": "下載 { filename }"
    },
    "downward_arrow_cca52012": {
        "message": "向下箭頭"
    },
    "downward_pointing_triangle_2a12a601": {
        "message": "向下指向三角形"
    },
    "drag_a_file_here_1bf656d5": {
        "message": "拖曳檔案到此處。"
    },
    "drag_and_drop_or_click_to_browse_your_computer_60772d6d": {
        "message": "拖放或按一下以瀏覽您的電腦"
    },
    "drag_handle_use_up_and_down_arrows_to_resize_e29eae5c": {
        "message": "拖曳控點。使用上下箭頭重新調整大小"
    },
    "due_5d7267be": {
        "message": "截止日期："
    },
    "due_date_124fdd99": {
        "message": "截止日期：{ date }"
    },
    "due_multiple_dates_cc0ee3f5": {
        "message": "截止日期：多個日期"
    },
    "due_when_7eed10c6": {
        "message": "截止日期：{ when }"
    },
    "dutch_6d05cee5": {
        "message": "荷蘭語"
    },
    "edit_alt_text_for_this_icon_instance_9c6fc5fd": {
        "message": "編輯此圖示實例的 alt 文字"
    },
    "edit_c5fbea07": {
        "message": "編輯"
    },
    "edit_course_link_5a5c3c59": {
        "message": "編輯課程連結"
    },
    "edit_equation_f5279959": {
        "message": "編輯方程式"
    },
    "edit_existing_icon_maker_icon_5d0ebb3f": {
        "message": "編輯現有的圖示製作者圖示"
    },
    "edit_icon_2c6b0e91": {
        "message": "編輯圖示"
    },
    "edit_link_7f53bebb": {
        "message": "編輯連結"
    },
    "edit_title_72e5a21e": {
        "message": "編輯 { title }"
    },
    "editor_statusbar_26ac81fc": {
        "message": "編輯器狀態欄"
    },
    "element_starting_with_start_91bf4c3b": {
        "message": "以 { start } 開始的元素"
    },
    "embed_828fac4a": {
        "message": "嵌入"
    },
    "embed_code_314f1bd5": {
        "message": "嵌入代碼"
    },
    "embed_content_from_external_tool_3397ad2d": {
        "message": "從外部工具嵌入的內容"
    },
    "embed_image_1080badc": {
        "message": "嵌入影像"
    },
    "embed_video_a97a64af": {
        "message": "嵌入影片"
    },
    "embedded_content_aaeb4d3d": {
        "message": "嵌入內容"
    },
    "empty_set_91a92df4": {
        "message": "空集合"
    },
    "encircled_dot_8f5e51c": {
        "message": "圓圈點"
    },
    "encircled_minus_72745096": {
        "message": "⊖ "
    },
    "encircled_plus_36d8d104": {
        "message": "⊕"
    },
    "encircled_times_5700096d": {
        "message": "⊗"
    },
    "engineering_icon_f8f3cf43": {
        "message": "工程圖示"
    },
    "english_australia_dc405d82": {
        "message": "英語（澳大利亞）"
    },
    "english_c60612e2": {
        "message": "英語"
    },
    "english_canada_12688ee4": {
        "message": "英語（加拿大）"
    },
    "english_icon_25bfe845": {
        "message": "英文圖示"
    },
    "english_united_kingdom_a613f831": {
        "message": "英語（英國）"
    },
    "enter_at_least_3_characters_to_search_4f037ee0": {
        "message": "請輸入最少 3 個字元以開始搜尋"
    },
    "epsilon_54bb8afa": {
        "message": "ɛ"
    },
    "epsilon_variant_d31f1e77": {
        "message": "ɛ（變量）"
    },
    "equals_sign_c51bdc58": {
        "message": "等號"
    },
    "equation_1c5ac93c": {
        "message": "方程式"
    },
    "equation_editor_39fbc3f1": {
        "message": "方程式編輯器"
    },
    "equilibrium_6ff3040b": {
        "message": "相等"
    },
    "equivalence_class_7b0f11c0": {
        "message": "等價類"
    },
    "equivalent_identity_654b3ce5": {
        "message": "等價（單位）"
    },
    "error_loading_grades_e0b38f4d": {
        "message": "載入成績時發生錯誤"
    },
    "error_loading_items_5218438e": {
        "message": "載入項目時發生錯誤"
    },
    "error_loading_more_items_3f109d9f": {
        "message": "載入更多項目時發生錯誤"
    },
    "error_loading_past_items_2881dbb1": {
        "message": "載入過去項目時發生錯誤"
    },
    "estonian_5e8e2fa4": {
        "message": "愛沙尼亞語"
    },
    "eta_b8828f99": {
        "message": "η"
    },
    "exciting_discussion_9f67bd0a": {
        "message": "振奮人心的討論"
    },
    "excused_cf8792eb": {
        "message": "已免除"
    },
    "exists_2e62bdaa": {
        "message": "存在"
    },
    "exit_fullscreen_b7eb0aa4": {
        "message": "退出全螢幕"
    },
    "expand_preview_by_default_2abbf9f8": {
        "message": "預設為展開預覽"
    },
    "expand_to_see_types_f5d29352": {
        "message": "展開以查看 { types }"
    },
    "extended_9a58dcb6": {
        "message": "延伸"
    },
    "external_link_d3f9e62a": {
        "message": "外部連結"
    },
    "external_tool_frame_70b32473": {
        "message": "外部工具框"
    },
    "external_tools_6e77821": {
        "message": "外部工具"
    },
    "extra_large_b6cdf1ff": {
        "message": "超大"
    },
    "extra_small_9ae33252": {
        "message": "超小"
    },
    "extracurricular_icon_67c8ca42": {
        "message": "課外活動圖示"
    },
    "f_function_fe422d65": {
        "message": "F（函數）"
    },
    "failed_getting_course_list_49846a93": {
        "message": "取得課程表失敗"
    },
    "failed_getting_file_contents_e9ea19f4": {
        "message": "無法取得檔案內容"
    },
    "failed_getting_to_do_list_10ce2833": {
        "message": "取得待辦事項清單失敗"
    },
    "failed_peeking_into_your_future_e95b9306": {
        "message": "無法窺視您的未來"
    },
    "failed_peeking_into_your_past_5bec2323": {
        "message": "無法窺視您的過去"
    },
    "failed_saving_changes_on_name_1e100ad": {
        "message": "無法儲存對 { name } 的變更。"
    },
    "failed_to_delete_name_bdd7b810": {
        "message": "無法刪除 { name }。"
    },
    "failed_to_delete_to_do_64edff49": {
        "message": "未能刪除待辦事項"
    },
    "failed_to_get_new_activity_17e7ec7c": {
        "message": "未能取得最新活動"
    },
    "failed_to_load_opportunities_52ab6404": {
        "message": "未能載入機會"
    },
    "failed_to_retrieve_content_from_external_tool_5899c213": {
        "message": "無法從外部工具擷取內容"
    },
    "failed_to_save_to_do_ddc7503b": {
        "message": "未能儲存待辦事項"
    },
    "failure_loading_the_to_do_list_c61895c8": {
        "message": "載入待辦事項清單失敗"
    },
    "feedback_6dcc1991": {
        "message": "反饋"
    },
    "file_name_8fd421ff": {
        "message": "檔案名稱"
    },
    "file_storage_quota_exceeded_b7846cd1": {
        "message": "已超過檔案儲存配額"
    },
    "file_url_c12b64be": {
        "message": "檔案 URL"
    },
    "filename_file_icon_602eb5de": {
        "message": "{ filename } 檔案圖示"
    },
    "filename_image_preview_6cef8f26": {
        "message": "{ filename } 影像預覽"
    },
    "filename_text_preview_e41ca2d8": {
        "message": "{ filename } 文字預覽"
    },
    "files_c300e900": {
        "message": "檔案"
    },
    "files_index_af7c662b": {
        "message": "檔案索引"
    },
    "filipino_33339264": {
        "message": "菲律賓語"
    },
    "finish_bc343002": {
        "message": "完成"
    },
    "finnish_4df2923d": {
        "message": "芬蘭語"
    },
    "fix_heading_hierarchy_f60884c4": {
        "message": "固定標題階層"
    },
    "flat_music_76d5a5c3": {
        "message": "♭（音樂）"
    },
    "focus_element_options_toolbar_18d993e": {
        "message": "聚焦元素選項工具欄"
    },
    "folder_tree_fbab0726": {
        "message": "樹狀資件夾"
    },
    "for_all_b919f972": {
        "message": "適用全部"
    },
    "format_4247a9c5": {
        "message": "格式"
    },
    "format_as_a_list_142210c3": {
        "message": "使用清單格式"
    },
    "formatting_5b143aa8": {
        "message": "格式"
    },
    "forward_slash_3f90f35e": {
        "message": "/"
    },
    "found_auto_saved_content_3f6e4ca5": {
        "message": "找到自動儲存的內容"
    },
    "found_count_plural_0_results_one_result_other_resu_46aeaa01": {
        "message": "找到 { count, plural,\n     =0 {# 個結果 }\n    one {# 個結果 }\n  other {# 個結果 }\n}"
    },
    "fraction_41bac7af": {
        "message": "分數"
    },
    "french_33881544": {
        "message": "法語"
    },
    "french_canada_c3d92fa6": {
        "message": "法語（加拿大）"
    },
    "fullscreen_873bf53f": {
        "message": "全螢幕"
    },
    "fun_quiz_47ab0b0": {
        "message": "有趣的測驗"
    },
    "galician_7e4508b5": {
        "message": "加利西亞語"
    },
    "gamma_1767928": {
        "message": "γ"
    },
    "generating_preview_45b53be0": {
        "message": "產生預覽中..."
    },
    "german_3ec99bbb": {
        "message": "德語"
    },
    "gif_png_format_images_larger_than_size_kb_are_not__7af3bdbd": {
        "message": "GIF/PNG 格式影像大於目前不支援的 { size } KB。"
    },
    "go_to_card_view_dashboard_9d03970e": {
        "message": "前往卡視圖控制面板"
    },
    "go_to_the_editor_s_menubar_e6674c81": {
        "message": "前往編輯器的選單欄"
    },
    "go_to_the_editor_s_toolbar_a5cb875f": {
        "message": "前往編輯器的工具欄"
    },
    "graded_25cd3fcd": {
        "message": "已評分"
    },
    "grades_a61eba0a": {
        "message": "成績"
    },
    "grades_are_loading_c899652d": {
        "message": "正在載入成績"
    },
    "grades_loaded_5056277c": {
        "message": "已載入成績"
    },
    "greater_than_e98af662": {
        "message": ">"
    },
    "greater_than_or_equal_b911949a": {
        "message": "> 或 ="
    },
    "greek_65c5b3f7": {
        "message": "希臘語"
    },
    "green_15af4778": {
        "message": "綠色"
    },
    "grey_a55dceff": {
        "message": "灰色"
    },
    "group_documents_8bfd6ae6": {
        "message": "群組文件"
    },
    "group_files_4324f3df": {
        "message": "群組檔案"
    },
    "group_files_82e5dcdb": {
        "message": "群組檔案"
    },
    "group_images_98e0ac17": {
        "message": "群組圖像"
    },
    "group_isomorphism_45b1458c": {
        "message": "揚抑符號"
    },
    "group_link_63e626b3": {
        "message": "群組連結"
    },
    "group_links_9493129e": {
        "message": "群組連結"
    },
    "group_media_2f3d128a": {
        "message": "群組媒體"
    },
    "group_navigation_99f191a": {
        "message": "群組導航"
    },
    "h_bar_bb94deae": {
        "message": "H 列"
    },
    "haitian_creole_7eb4195b": {
        "message": "海地語"
    },
    "hat_ea321e35": {
        "message": "揚抑符號"
    },
    "header_column_f27433cb": {
        "message": "標題欄"
    },
    "header_row_and_column_ec5b9ec": {
        "message": "標題行與欄"
    },
    "header_row_f33eb169": {
        "message": "標題行"
    },
    "heading_2_5b84eed2": {
        "message": "標題 2"
    },
    "heading_3_2c83de44": {
        "message": "標題 3"
    },
    "heading_4_b2e74be7": {
        "message": "標題 4"
    },
    "heading_levels_should_not_be_skipped_3947c0e0": {
        "message": "不應跳過標題層。"
    },
    "heading_starting_with_start_42a3e7f9": {
        "message": "以 { start } 開始的標題"
    },
    "headings_should_not_contain_more_than_120_characte_3c0e0cb3": {
        "message": "標題不應包含多於 120 個字元。"
    },
    "health_icon_8d292eb5": {
        "message": "健康圖示"
    },
    "hearts_suit_e50e04ca": {
        "message": "紅心（花色）"
    },
    "hebrew_88fbf778": {
        "message": "希伯來語"
    },
    "height_69b03e15": {
        "message": "高度"
    },
    "hexagon_d8468e0d": {
        "message": "六邊形"
    },
    "hide_description_bfb5502e": {
        "message": "隱藏描述"
    },
    "hide_title_description_caf092ef": {
        "message": "隱藏 { title } 描述"
    },
    "highlight_an_element_to_activate_the_element_optio_60e1e56b": {
        "message": "反白顯示元素以啟用元素選項工具欄"
    },
    "hindi_9bcd4b34": {
        "message": "印地語"
    },
    "home_351838cd": {
        "message": "首頁"
    },
    "html_code_editor_fd967a44": {
        "message": "Html 代碼編輯器"
    },
    "html_editor_fb2ab713": {
        "message": "HTML 編輯器"
    },
    "hungarian_fc7d30c9": {
        "message": "匈牙利語"
    },
    "i_have_obtained_permission_to_use_this_file_6386f087": {
        "message": "我已經獲得了該文檔的使用權限。"
    },
    "i_hold_the_copyright_71ee91b1": {
        "message": "我持有該版權"
    },
    "icelandic_9d6d35de": {
        "message": "冰島語"
    },
    "icon_215a1dc6": {
        "message": "圖示"
    },
    "icon_8168b2f8": {
        "message": "圖示"
    },
    "icon_color_b86dd6d6": {
        "message": "圖示色彩"
    },
    "icon_maker_icons_cc560f7e": {
        "message": "圖示製作者圖示"
    },
    "icon_options_7e32746e": {
        "message": "圖示選項"
    },
    "icon_options_tray_2b407977": {
        "message": "圖示選項收集箱"
    },
    "icon_preview_1782a1d9": {
        "message": "圖示預覽"
    },
    "icon_shape_30b61e7": {
        "message": "圖示形狀"
    },
    "icon_size_9353edea": {
        "message": "圖示大小"
    },
    "if_left_empty_link_text_will_display_as_course_lin_61087540": {
        "message": "在左側空白連結中，文字將顯示為課程連結名稱"
    },
    "if_usage_rights_are_required_the_file_will_not_pub_841e276e": {
        "message": "如果需要使用權限，在「檔案」頁面中啟用前將無法發佈檔案。"
    },
    "if_you_do_not_select_usage_rights_now_this_file_wi_14e07ab5": {
        "message": "如果您現在不選擇使用權，那麼該文檔在其上傳之後將會撤銷發佈。"
    },
    "image_8ad06": {
        "message": "影像"
    },
    "image_c1c98202": {
        "message": "影像"
    },
    "image_filenames_should_not_be_used_as_the_alt_attr_bcfd7780": {
        "message": "圖像檔案名稱不應用作說明圖像內容的替代屬性。"
    },
    "image_options_5412d02c": {
        "message": "影像選項"
    },
    "image_options_tray_90a46006": {
        "message": "影像選項收集箱"
    },
    "image_to_crop_3a34487d": {
        "message": "要裁剪的圖像"
    },
    "image_with_filename_file_aacd7180": {
        "message": "檔案名稱為 { file } 的圖像"
    },
    "images_7ce26570": {
        "message": "影像"
    },
    "images_should_include_an_alt_attribute_describing__b86d6a86": {
        "message": "圖像應包括說明圖像內容的替代屬性。"
    },
    "imaginary_portion_of_complex_number_2c733ffa": {
        "message": "虛數部份（複數的）"
    },
    "in_element_of_19ca2f33": {
        "message": "在（某個元素）"
    },
    "increase_indent_6af90f7c": {
        "message": "增加縮進"
    },
    "indefinite_integral_6623307e": {
        "message": "無限積分"
    },
    "indigo_2035fc55": {
        "message": "靛藍色"
    },
    "indonesian_5f6accd6": {
        "message": "印尼語"
    },
    "inference_fed5c960": {
        "message": "推論"
    },
    "infinity_7a10f206": {
        "message": "無限"
    },
    "insert_593145ef": {
        "message": "插入"
    },
    "insert_link_6dc23cae": {
        "message": "插入連結"
    },
    "insert_math_equation_57c6e767": {
        "message": "插入數學方程式"
    },
    "integers_336344e1": {
        "message": "整數"
    },
    "intersection_cd4590e4": {
        "message": "交集"
    },
    "invalid_entry_f7d2a0f5": {
        "message": "無效的輸入項目。"
    },
    "invalid_file_c11ba11": {
        "message": "無效的檔案"
    },
    "invalid_file_type_881cc9b2": {
        "message": "無效的檔案類型"
    },
    "invalid_url_cbde79f": {
        "message": "無效的 URL"
    },
    "iota_11c932a9": {
        "message": "ι"
    },
    "irish_567e109f": {
        "message": "愛爾蘭語"
    },
    "issue_num_total_f94536cf": {
        "message": "問題 { num }/{ total }"
    },
    "italian_bd3c792d": {
        "message": "義大利語"
    },
    "items_completed_items_plural_1_item_other_items_717d579f": {
        "message": "{ items } 已完成 { items, plural,\n     =1 { 個項目}\n  other { 個項目}\n}"
    },
    "japanese_b5721ca7": {
        "message": "日語"
    },
    "join_6cafecca": {
        "message": "加入"
    },
    "join_active_online_meeting_d9d892b2": {
        "message": "加入已啟用的線上會議"
    },
    "join_online_meeting_b1725843": {
        "message": "加入線上會議"
    },
    "jump_to_navigation_toolbar_2952cd8b": {
        "message": "跳轉到導航工具欄"
    },
    "jump_to_today_254ccf41": {
        "message": "跳轉到今天"
    },
    "kappa_2f14c816": {
        "message": "κ"
    },
    "kappa_variant_eb64574b": {
        "message": "κ（變量）"
    },
    "keyboard_shortcuts_ed1844bd": {
        "message": "鍵盤快速鍵"
    },
    "keyboards_navigate_to_links_using_the_tab_key_two__5fab8c82": {
        "message": "使用 Tab 鍵以鍵盤導航至連結。目的地相同的兩個相連連結可能對鍵盤使用者造成混亂。"
    },
    "korean_da812d9": {
        "message": "韓語"
    },
    "lambda_4f602498": {
        "message": "λ"
    },
    "language_arts_35b79a8b": {
        "message": "語言文學"
    },
    "language_arts_icon_a798b0f8": {
        "message": "語言文學圖示"
    },
    "languages_icon_9d20539": {
        "message": "語言圖示"
    },
    "large_9c5e80e7": {
        "message": "大"
    },
    "late_2be42b88": {
        "message": "逾期"
    },
    "latvian_2bbb6aab": {
        "message": "拉脫維亞語"
    },
    "learn_more_about_adjacent_links_2cb9762c": {
        "message": "了解更多有關相鄰連結"
    },
    "learn_more_about_color_contrast_c019dfb9": {
        "message": "了解更多有關顏色對比"
    },
    "learn_more_about_organizing_page_headings_8a7caa2e": {
        "message": "了解更多有關組織頁面標題"
    },
    "learn_more_about_proper_page_heading_structure_d2959f2d": {
        "message": "了解更多有關適當的頁面標題結構"
    },
    "learn_more_about_table_headers_5f5ee13": {
        "message": "了解更多有關表格標題"
    },
    "learn_more_about_using_alt_text_for_images_5698df9a": {
        "message": "了解更多有關使用圖像的 alt 文字"
    },
    "learn_more_about_using_captions_with_tables_36fe496f": {
        "message": "了解更多有關使用表格的字幕"
    },
    "learn_more_about_using_filenames_as_alt_text_264286af": {
        "message": "了解更多有關使用檔案名稱作為 alt 文字"
    },
    "learn_more_about_using_lists_4e6eb860": {
        "message": "了解更多有關使用清單"
    },
    "learn_more_about_using_scope_attributes_with_table_20df49aa": {
        "message": "了解更多有關使用有表格的範圍屬性"
    },
    "leave_as_is_4facfe55": {
        "message": "不需變更"
    },
    "left_3ea9d375": {
        "message": "左"
    },
    "left_align_43d95491": {
        "message": "靠左對齊"
    },
    "left_angle_bracket_c87a6d07": {
        "message": "左角括號"
    },
    "left_arrow_4fde1a64": {
        "message": "左箭頭"
    },
    "left_arrow_with_hook_5bfcad93": {
        "message": "左箭頭與鉤號"
    },
    "left_ceiling_ee9dd88a": {
        "message": "左上限"
    },
    "left_curly_brace_1726fb4": {
        "message": "左大括號"
    },
    "left_downard_harpoon_arrow_1d7b3d2e": {
        "message": "左向下魚叉箭頭"
    },
    "left_floor_29ac2274": {
        "message": "左下限"
    },
    "left_to_right_e9b4fd06": {
        "message": "左至右"
    },
    "left_upward_harpoon_arrow_3a562a96": {
        "message": "左向上魚叉箭頭"
    },
    "leftward_arrow_1e4765de": {
        "message": "向左箭頭"
    },
    "leftward_pointing_triangle_d14532ce": {
        "message": "向左指向三角形"
    },
    "less_than_a26c0641": {
        "message": "小於"
    },
    "less_than_or_equal_be5216cb": {
        "message": "小於或等於"
    },
    "library_icon_ae1e54cf": {
        "message": "圖書館圖示"
    },
    "light_blue_5374f600": {
        "message": "淺藍色"
    },
    "link_7262adec": {
        "message": "連結"
    },
    "link_options_a16b758b": {
        "message": "連結選項"
    },
    "link_with_text_starting_with_start_b3fcbe71": {
        "message": "文字以 { start } 開始的連結"
    },
    "links_14b70841": {
        "message": "連結"
    },
    "links_to_an_external_site_de74145d": {
        "message": "連結到外部網站。"
    },
    "lists_should_be_formatted_as_lists_f862de8d": {
        "message": "列表應使用清單格式。"
    },
    "lithuanian_5adcbe24": {
        "message": "立陶宛語"
    },
    "load_more_35d33c7": {
        "message": "載入更多"
    },
    "load_more_a36f9cf9": {
        "message": "載入更多"
    },
    "load_prior_dates_f2b0f6f0": {
        "message": "載入先前日期"
    },
    "loaded_count_plural_0_items_one_item_other_items_e58533e9": {
        "message": "已載入 { count, plural,\n     =0 {# 個項目}\n    one {# 個項目}\n  other {# 個項目}\n}"
    },
    "loading_25990131": {
        "message": "正在載入……"
    },
    "loading_725811ca": {
        "message": "正在載入"
    },
    "loading_bde52856": {
        "message": "正在載入"
    },
    "loading_closed_captions_subtitles_failed_95ceef47": {
        "message": "載入關閉的說明/字幕失敗。"
    },
    "loading_external_tool_d839042c": {
        "message": "正在載入外部工具"
    },
    "loading_failed_b3524381": {
        "message": "載入失敗……"
    },
    "loading_failed_e6a9d8ef": {
        "message": "載入失敗。"
    },
    "loading_folders_d8b5869e": {
        "message": "正在載入資料夾"
    },
    "loading_grades_c842c887": {
        "message": "正在載入成績"
    },
    "loading_past_items_ca499e75": {
        "message": "正在載入先前項目"
    },
    "loading_placeholder_for_filename_792ef5e8": {
        "message": "載入 { fileName } 的佔位符"
    },
    "loading_planner_items_947a813d": {
        "message": "正在載入手冊項目"
    },
    "loading_please_wait_d276220a": {
        "message": "正在載入，請稍候"
    },
    "loading_preview_9f077aa1": {
        "message": "載入預覽"
    },
    "location_3b6ff307": {
        "message": "位置："
    },
    "locked_762f138b": {
        "message": "已鎖定"
    },
    "logical_equivalence_76fca396": {
        "message": "邏輯對等"
    },
    "logical_equivalence_short_8efd7b4f": {
        "message": "邏輯對等（短）"
    },
    "logical_equivalence_short_and_thick_1e1f654d": {
        "message": "邏輯對等（短和粗）"
    },
    "logical_equivalence_thick_662dd3f2": {
        "message": "邏輯對等（粗）"
    },
    "looks_like_there_isn_t_anything_here_d9bcef49": {
        "message": "看來這里甚麼也沒有"
    },
    "low_horizontal_dots_cc08498e": {
        "message": "下水平點"
    },
    "macedonian_6ed541af": {
        "message": "馬其頓語"
    },
    "magenta_4a65993c": {
        "message": "品紅"
    },
    "malay_f5dddce4": {
        "message": "馬來語"
    },
    "maltese_916925e8": {
        "message": "馬爾他語"
    },
    "maori_new_zealand_5380a95f": {
        "message": "毛利語（紐西蘭）"
    },
    "maps_to_e5ef7382": {
        "message": "對應"
    },
    "math_ede93050": {
        "message": "數學"
    },
    "math_icon_ad4e9d03": {
        "message": "數學圖示"
    },
    "media_af190855": {
        "message": "媒體"
    },
    "media_file_is_processing_please_try_again_later_58a6d49": {
        "message": "正在處理媒體檔案中。請稍後重試。"
    },
    "media_title_2112243b": {
        "message": "媒體標題"
    },
    "medium_5a8e9ead": {
        "message": "中"
    },
    "merge_links_2478df96": {
        "message": "合併連結"
    },
    "mic_a7f3d311": {
        "message": "麥克風"
    },
    "microphone_disabled_15c83130": {
        "message": "停用麥克風"
    },
    "middle_27dc1d5": {
        "message": "中間"
    },
    "minimize_file_preview_da911944": {
        "message": "最小化文檔預覽"
    },
    "minimize_video_20aa554b": {
        "message": "最小化視訊"
    },
    "minus_fd961e2e": {
        "message": "-"
    },
    "minus_plus_3461f637": {
        "message": "+/-"
    },
    "misc_3b692ea7": {
        "message": "雜項"
    },
    "miscellaneous_e9818229": {
        "message": "雜項"
    },
    "missing_1a256b3b": {
        "message": "缺失"
    },
    "missing_items_for_title_516511f8": {
        "message": "{ title } 的缺失項目"
    },
    "modules_c4325335": {
        "message": "單元"
    },
    "moving_image_to_crop_directionword_6f66cde2": {
        "message": "移動影像以裁剪 { directionWord }"
    },
    "mu_37223b8b": {
        "message": "x"
    },
    "multi_color_image_63d7372f": {
        "message": "多色圖像"
    },
    "multiplication_sign_15f95c22": {
        "message": "x 號"
    },
    "music_icon_4db5c972": {
        "message": "音樂圖示"
    },
    "must_be_at_least_percentage_22e373b6": {
        "message": "必須至少 { percentage }%"
    },
    "must_be_at_least_width_x_height_px_41dc825e": {
        "message": "必須至少為 { width } x { height } px"
    },
    "my_files_2f621040": {
        "message": "我的檔案"
    },
    "my_grades_98834476": {
        "message": "我的成績"
    },
    "n_th_root_9991a6e4": {
        "message": "N 次方根"
    },
    "nabla_1e216d25": {
        "message": "▽"
    },
    "name_1aed4a1b": {
        "message": "名稱"
    },
    "name_color_ceec76ff": {
        "message": "{ name } ({ color })"
    },
    "natural_music_54a70258": {
        "message": "♮（音樂）"
    },
    "natural_numbers_3da07060": {
        "message": "自然數"
    },
    "navigate_through_the_menu_or_toolbar_415a4e50": {
        "message": "導航整個選單或工具欄"
    },
    "nested_greater_than_d852e60d": {
        "message": "巢式大於"
    },
    "nested_less_than_27d17e58": {
        "message": "巢式小於"
    },
    "new_13daf639": {
        "message": "新"
    },
    "new_activity_8b84847d": {
        "message": "新活動"
    },
    "new_activity_for_title_14c9c3af": {
        "message": "{ title } 的新活動"
    },
    "new_opportunities_7d349c4d": {
        "message": "新機會"
    },
    "next_40e12421": {
        "message": "下一個"
    },
    "next_month_749b1778": {
        "message": "下個月"
    },
    "no_accessibility_issues_were_detected_f8d3c875": {
        "message": "並無偵察任何可訪問性問題。"
    },
    "no_changes_to_save_d29f6e91": {
        "message": "沒有要儲存的變更。"
    },
    "no_due_dates_assigned_e8f5bac8": {
        "message": "無指定截止日期"
    },
    "no_e16d9132": {
        "message": "否"
    },
    "no_file_chosen_9a880793": {
        "message": "未選擇檔案"
    },
    "no_grade_3b4d7f3e": {
        "message": "無評分"
    },
    "no_headers_9bc7dc7f": {
        "message": "無標題"
    },
    "no_preview_is_available_for_this_file_f940114a": {
        "message": "本檔案不支援預覽。"
    },
    "no_results_940393cf": {
        "message": "無結果。"
    },
    "no_results_found_for_filterterm_ad1b04c8": {
        "message": "找不到 { filterTerm } 的結果"
    },
    "no_video_1ed00b26": {
        "message": "無影片"
    },
    "none_3b5e34d2": {
        "message": "無"
    },
    "none_selected_b93d56d2": {
        "message": "未選擇任何項目"
    },
    "norwegian_53f391ec": {
        "message": "挪威語"
    },
    "norwegian_bokmal_ad5843fa": {
        "message": "書面挪威語"
    },
    "norwegian_nynorsk_c785f8a6": {
        "message": "新挪威語"
    },
    "not_equal_6e2980e6": {
        "message": "不等於"
    },
    "not_in_not_an_element_of_fb1ffb54": {
        "message": "不在（不是某個元素）"
    },
    "not_negation_1418ebb8": {
        "message": "非（否定）"
    },
    "not_subset_dc2b5e84": {
        "message": "非子集合"
    },
    "not_subset_strict_23d282bf": {
        "message": "非子集合（嚴格）"
    },
    "not_superset_5556b913": {
        "message": "非母集合"
    },
    "not_superset_strict_24e06f36": {
        "message": "非母集合（嚴格）"
    },
    "nothing_due_this_week_d45c9ef9": {
        "message": "無本週截止事項"
    },
    "nothing_for_now_e3e3ce2a": {
        "message": "未有內容"
    },
    "nothing_here_needs_attention_c4eaded6": {
        "message": "這裡暫無事項。"
    },
    "nothing_more_to_do_b665da42": {
        "message": "沒有待辦事項"
    },
    "nothing_new_needs_attention_3ac548d4": {
        "message": "暫無新事項。"
    },
    "nothing_planned_today_selecting_most_recent_item_ffd71bff": {
        "message": "本日沒有計劃。正在選取最新項目。"
    },
    "nothing_planned_today_selecting_next_item_f6718aa": {
        "message": "本日沒有計劃。正在選取下一項目。"
    },
    "nothing_planned_yet_8675ffe9": {
        "message": "沒有計劃"
    },
    "nu_1c0f6848": {
        "message": "ν"
    },
    "numpoints_points_8621a43b": {
        "message": "{ numPoints } 分"
    },
    "octagon_e48be9f": {
        "message": "八邊形"
    },
    "olive_6a3e4d6b": {
        "message": "橄欖色"
    },
    "omega_8f2c3463": {
        "message": "ω"
    },
    "one_of_the_following_styles_must_be_added_to_save__1de769aa": {
        "message": "必須添加以下其中一個樣式以儲存圖示：圖示色彩、輪廓大小、圖示文字或影像"
    },
    "only_most_recent_grading_period_shown_f1ad6458": {
        "message": "*只顯示最近的評分期。"
    },
    "open_circle_e9bd069": {
        "message": "開圓"
    },
    "open_this_keyboard_shortcuts_dialog_9658b83a": {
        "message": "開啟此鍵盤快速鍵對話方塊"
    },
    "open_title_application_fd624fc5": {
        "message": "開啟 { title } 應用程式"
    },
    "operators_a2ef9a93": {
        "message": "操作員"
    },
    "opportunities_popup_f6703842": {
        "message": "機會彈出視窗"
    },
    "optional_add_course_ef0d70fc": {
        "message": "可選：添加課程"
    },
    "or_9b70ccaa": {
        "message": "或者"
    },
    "orange_81386a62": {
        "message": "橙色"
    },
    "ordered_and_unordered_lists_cfadfc38": {
        "message": "有序和無序的清單"
    },
    "other_editor_shortcuts_may_be_found_at_404aba4a": {
        "message": "其他編輯器快速鍵位於"
    },
    "outline_color_3ef2cea7": {
        "message": "輪廓顏色"
    },
    "outline_size_a6059a21": {
        "message": "輪廓大小"
    },
    "p_is_not_a_valid_protocol_which_must_be_ftp_http_h_adf13fc2": {
        "message": "{ p }並非有效協議，必須使用 ftp、http、https、mailto、skype、tel 或忽略此項"
    },
    "page_50c4823d": {
        "message": "頁面"
    },
    "pages_e5414c2c": {
        "message": "頁面"
    },
    "paragraph_5e5ad8eb": {
        "message": "段落"
    },
    "paragraph_starting_with_start_a59923f8": {
        "message": "以 { start } 開始的段落"
    },
    "parallel_d55d6e38": {
        "message": "平行"
    },
    "partial_derivative_4a9159df": {
        "message": "部份（導數）"
    },
    "paste_5963d1c1": {
        "message": "貼上"
    },
    "pause_12af3bb4": {
        "message": "暫停"
    },
    "peer_review_74f26a13": {
        "message": "同儕互評"
    },
    "peer_review_for_itemtitle_358cb413": {
        "message": "{ itemTitle } 的同儕互評"
    },
    "pentagon_17d82ea3": {
        "message": "五角形"
    },
    "people_b4ebb13c": {
        "message": "成員"
    },
    "percentage_34ab7c2c": {
        "message": "百分比"
    },
    "percentage_must_be_a_number_8033c341": {
        "message": "百分比必須是數字"
    },
    "performing_arts_icon_f3497486": {
        "message": "表演藝術圖示"
    },
    "perpendicular_7c48ede4": {
        "message": "垂直"
    },
    "persian_a8cadb95": {
        "message": "波斯語"
    },
    "phi_4ac33b6d": {
        "message": "φ"
    },
    "phi_variant_c9bb3ac5": {
        "message": "φ（變量）"
    },
    "physical_education_icon_d7dffd3e": {
        "message": "體育圖示"
    },
    "pi_dc4f0bd8": {
        "message": "π"
    },
    "pi_variant_10f5f520": {
        "message": "π（變量）"
    },
    "pink_68ad45cb": {
        "message": "粉紅色"
    },
    "pixels_52ece7d1": {
        "message": "像素"
    },
    "play_1a47eaa7": {
        "message": "播放"
    },
    "play_media_comment_35257210": {
        "message": "播放媒體評論。"
    },
    "play_media_comment_by_name_from_createdat_c230123d": {
        "message": "播放{ name }於{ createdAt }創建的媒體評論。"
    },
    "please_allow_canvas_to_access_your_microphone_and__dc2c3079": {
        "message": "請允許 Canvas 存取您的麥克風和網路攝影機。"
    },
    "plus_d43cd4ec": {
        "message": "+"
    },
    "plus_minus_f8be2e83": {
        "message": "+/-"
    },
    "points_bceb5005": {
        "message": "分數"
    },
    "points_points_63e59cce": {
        "message": "{ points } 分"
    },
    "polish_4cf2ecaf": {
        "message": "波蘭語"
    },
    "portuguese_9c212cf4": {
        "message": "葡萄牙語"
    },
    "posted_when_a578f5ab": {
        "message": "已公佈：{ when }"
    },
    "power_set_4f26f316": {
        "message": "冪集"
    },
    "precedes_196b9aef": {
        "message": "之前"
    },
    "precedes_equal_20701e84": {
        "message": "等於之前"
    },
    "preformatted_d0670862": {
        "message": "已預先格式化"
    },
    "prev_f82cbc48": {
        "message": "預覽"
    },
    "preview_53003fd2": {
        "message": "預覽"
    },
    "preview_a3f8f854": {
        "message": "預覽"
    },
    "preview_in_overlay_ed772c46": {
        "message": "覆蓋預覽"
    },
    "preview_inline_9787330": {
        "message": "預覽內嵌"
    },
    "previous_month_bb1e3c84": {
        "message": "上個月"
    },
    "prime_917ea60e": {
        "message": "質數"
    },
    "prime_numbers_13464f61": {
        "message": "質數"
    },
    "product_39cf144f": {
        "message": "產品"
    },
    "proportional_f02800cc": {
        "message": "成比例"
    },
    "protocol_must_be_ftp_http_https_mailto_skype_tel_o_73beb4f8": {
        "message": "協議必須為 ftp、http、https、mailto、skype、tel 或忽略此項"
    },
    "psi_e3f5f0f7": {
        "message": "ψ"
    },
    "pts_699bd9aa": {
        "message": "分數"
    },
    "published_c944a23d": {
        "message": "已發佈"
    },
    "published_when_302d8e23": {
        "message": "已發佈：{ when }"
    },
    "pumpkin_904428d5": {
        "message": "南瓜色"
    },
    "purple_7678a9fc": {
        "message": "紫色"
    },
    "quaternions_877024e0": {
        "message": "四合數"
    },
    "quiz_e0dcce8f": {
        "message": "測驗"
    },
    "quizzes_7e598f57": {
        "message": "測驗"
    },
    "rational_numbers_80ddaa4a": {
        "message": "有理數"
    },
    "real_numbers_7c99df94": {
        "message": "實數"
    },
    "real_portion_of_complex_number_7dad33b5": {
        "message": "實數部份（複數的）"
    },
    "record_7c9448b": {
        "message": "錄製"
    },
    "record_upload_media_5fdce166": {
        "message": "錄製/上傳媒體"
    },
    "recording_98da6bda": {
        "message": "正在錄製"
    },
    "red_8258edf3": {
        "message": "紅色"
    },
    "redo_363c58b7": {
        "message": "重做"
    },
    "relationships_6602af70": {
        "message": "關聯"
    },
    "religion_icon_246e0be1": {
        "message": "宗教圖示"
    },
    "reminder_date_4564d12d": {
        "message": "提醒：{ date }"
    },
    "remove_heading_style_5fdc8855": {
        "message": "移除標題樣式"
    },
    "remove_link_d1f2f4d0": {
        "message": "移除連結"
    },
    "replace_e61834a7": {
        "message": "替換"
    },
    "replies_4a8577c8": {
        "message": "回覆"
    },
    "reset_95a81614": {
        "message": "重設"
    },
    "resize_ec83d538": {
        "message": "調校大小"
    },
    "restore_auto_save_deccd84b": {
        "message": "還原自動儲存？"
    },
    "reverse_turnstile_does_not_yield_7558be06": {
        "message": "反向 T 形符號（不產生）"
    },
    "rho_a0244a36": {
        "message": "ρ"
    },
    "rho_variant_415245cd": {
        "message": "ρ（變量）"
    },
    "rich_content_editor_2708ef21": {
        "message": "多種格式的內容編輯器"
    },
    "rich_text_area_press_oskey_f8_for_rich_content_edi_c2f651d": {
        "message": "多種格式的文字區。按下用於多種格式的內容編輯器快速鍵的 { OSKey }+F8。"
    },
    "right_71ffdc4d": {
        "message": "右"
    },
    "right_align_39e7a32a": {
        "message": "靠右對齊"
    },
    "right_angle_bracket_d704e2d6": {
        "message": "右角括號"
    },
    "right_arrow_35e0eddf": {
        "message": "右箭頭"
    },
    "right_arrow_with_hook_29d92d31": {
        "message": "右箭頭與鉤號"
    },
    "right_ceiling_839dc744": {
        "message": "右上限"
    },
    "right_curly_brace_5159d5cd": {
        "message": "右大括號"
    },
    "right_downward_harpoon_arrow_d71b114f": {
        "message": "右向下魚叉箭頭"
    },
    "right_floor_5392d5cf": {
        "message": "右下限"
    },
    "right_to_left_9cfb092a": {
        "message": "右至左"
    },
    "right_upward_harpoon_arrow_f5a34c73": {
        "message": "右向上魚叉箭頭"
    },
    "rightward_arrow_32932107": {
        "message": "向右箭頭"
    },
    "rightward_pointing_triangle_60330f5c": {
        "message": "向右指向三角形"
    },
    "romanian_13670c1e": {
        "message": "羅馬尼亞語"
    },
    "rotate_image_90_degrees_2ab77c05": {
        "message": "逆時針旋轉影像 90 度"
    },
    "rotate_image_90_degrees_6c92cd42": {
        "message": "順時針旋轉影像 90 度"
    },
    "rotation_9699c538": {
        "message": "旋轉"
    },
    "row_fc0944a7": {
        "message": "行"
    },
    "row_group_979f5528": {
        "message": "行組"
    },
    "russian_1e3e197": {
        "message": "俄語"
    },
    "sadly_the_pretty_html_editor_is_not_keyboard_acces_50da7665": {
        "message": "很遺憾，美觀 HTML 編輯器無法用鍵盤存取。在這裡存取原始 HTML 編輯器。"
    },
    "save_11a80ec3": {
        "message": "儲存"
    },
    "save_copy_ca63944e": {
        "message": "儲存複本"
    },
    "save_media_cb9e786e": {
        "message": "儲存媒體"
    },
    "saved_icon_maker_icons_df86e2a1": {
        "message": "儲存的圖示製作者圖示"
    },
    "schedule_preview_3bcda153": {
        "message": "排程預覽"
    },
    "science_8d92214a": {
        "message": "理工學"
    },
    "screen_readers_cannot_determine_what_is_displayed__6a5842ab": {
        "message": "沒有替代文字，屏幕閱讀器不能判斷圖像所顯示的是什麼，而檔案名稱一般都是無意義的數字與字母串，並不能說明內容或意義。"
    },
    "screen_readers_cannot_determine_what_is_displayed__6f1ea667": {
        "message": "沒有說明圖像內容與意義的替代文字，屏幕閱讀器不能判斷圖像所顯示的是什麼。替代文字應為精簡。"
    },
    "screen_readers_cannot_determine_what_is_displayed__a57e6723": {
        "message": "沒有說明圖像內容與意義的替代文字，屏幕閱讀器不能判斷圖像所顯示的是什麼。"
    },
    "screen_readers_cannot_interpret_tables_without_the_bd861652": {
        "message": "沒有適當的結構，屏幕閱讀器不能解讀表格。表格標題能提供方向與內容範圍。"
    },
    "screen_readers_cannot_interpret_tables_without_the_e62912d5": {
        "message": "沒有適當的結構，屏幕閱讀器不能解讀表格。表格字幕說明表格的內容與一般理解。"
    },
    "screen_readers_cannot_interpret_tables_without_the_f0bdec0f": {
        "message": "沒有適當的結構，屏幕閱讀器不能解讀表格。表格標題能提供方向與內容概要。"
    },
    "script_l_42a7b254": {
        "message": "指令集 L"
    },
    "scroll_up_to_see_your_history_19b14cad": {
        "message": "向上捲動以查看您的歷程記錄！"
    },
    "scrolls_up_to_the_previous_item_with_new_activity_99717459": {
        "message": "向上捲動至有新活動的過去項目。"
    },
    "search_280d00bd": {
        "message": "搜尋"
    },
    "select_audio_source_21043cd5": {
        "message": "選擇音訊資源"
    },
    "select_crop_shape_d441feeb": {
        "message": "選擇裁剪形狀"
    },
    "select_language_7c93a900": {
        "message": "選擇語言"
    },
    "select_video_source_1b5c9dbe": {
        "message": "選擇視訊資源"
    },
    "selected_linkfilename_c093b1f2": {
        "message": "已選定 { linkFileName }"
    },
    "selection_b52c4c5e": {
        "message": "選取"
    },
    "serbian_7187f1f2": {
        "message": "塞爾維亞語"
    },
    "set_header_scope_8c548f40": {
        "message": "設定標題範圍"
    },
    "set_minus_b46e9b88": {
        "message": "設定 -"
    },
    "set_table_header_cfab13a0": {
        "message": "設定表格標題"
    },
    "sharp_music_ab956814": {
        "message": "#（音樂）"
    },
    "shift_arrows_4d5785fe": {
        "message": "SHIFT+箭頭"
    },
    "shift_o_to_open_the_pretty_html_editor_55ff5a31": {
        "message": "按 Shift-O 開啟美觀 HTML 編輯器。"
    },
    "shortcut_911d6255": {
        "message": "快速鍵"
    },
    "show_all_ae37d610": {
        "message": "全部顯示"
    },
    "show_audio_options_b489926b": {
        "message": "顯示音訊選項"
    },
    "show_image_options_1e2ecc6b": {
        "message": "顯示影像選項"
    },
    "show_link_options_545338fd": {
        "message": "顯示連結選項"
    },
    "show_my_grades_ebd08684": {
        "message": "顯示我的成績"
    },
    "show_studio_media_options_a0c748c6": {
        "message": "顯示 Studio 媒體選項"
    },
    "show_video_options_6ed3721a": {
        "message": "顯示影片選項"
    },
    "sighted_users_browse_web_pages_quickly_looking_for_1d4db0c1": {
        "message": "有視力的使用者能迅速瀏覽網頁，尋找大型或粗體標題。屏幕閱讀器使用者依靠標題理解內容背景。標題應使用適當的結構。"
    },
    "sighted_users_browse_web_pages_quickly_looking_for_ade806f5": {
        "message": "有視力的使用者能迅速瀏覽網頁，尋找大型或粗體標題。屏幕閱讀器使用者依靠標題理解內容背景。標題應使用適當的結構，並保持精簡。"
    },
    "sigma_5c35e553": {
        "message": "σ"
    },
    "sigma_variant_8155625": {
        "message": "σ（變量）"
    },
    "single_color_image_4e5d4dbc": {
        "message": "單色圖像"
    },
    "single_color_image_color_95fa9a87": {
        "message": "單色 圖像顏色"
    },
    "size_b30e1077": {
        "message": "大小"
    },
    "size_of_caption_file_is_greater_than_the_maximum_m_bff5f86e": {
        "message": "字幕檔案大小大於最大 { max } kb 允許的檔案大小。"
    },
    "slovak_69f48e1b": {
        "message": "斯洛伐克語"
    },
    "slovenian_30ae5208": {
        "message": "斯洛維尼亞文"
    },
    "small_b070434a": {
        "message": "小"
    },
    "social_studies_13fa30c7": {
        "message": "社會研究"
    },
    "solid_circle_9f061dfc": {
        "message": "實心圓圈"
    },
    "something_went_wrong_89195131": {
        "message": "出現問題。"
    },
    "something_went_wrong_accessing_your_webcam_6643b87e": {
        "message": "存取網路攝影機出現問題。"
    },
    "something_went_wrong_and_i_don_t_know_what_to_show_e0c54ec8": {
        "message": "出現問題；我不知道應該展示什麼內容。"
    },
    "something_went_wrong_check_your_connection_reload__c7868286": {
        "message": "出現問題。請檢查您的連線，重新載入頁面，然後再試一次。"
    },
    "something_went_wrong_d238c551": {
        "message": "似乎出問題了"
    },
    "something_went_wrong_while_sharing_your_screen_8de579e5": {
        "message": "分享您的畫面時發生錯誤。"
    },
    "sorry_we_don_t_support_multiple_files_fb9478b0": {
        "message": "很抱歉，我們不支援多個檔案。"
    },
    "sort_by_e75f9e3e": {
        "message": "排序依據"
    },
    "spades_suit_b37020c2": {
        "message": "黑桃（花色）"
    },
    "spanish_de9de5d6": {
        "message": "西班牙語"
    },
    "square_511eb3b3": {
        "message": "正方形"
    },
    "square_cap_9ec88646": {
        "message": "方帽"
    },
    "square_cup_b0665113": {
        "message": "方杯"
    },
    "square_root_e8bcbc60": {
        "message": "平方根"
    },
    "square_root_symbol_d0898a53": {
        "message": "平方根符號"
    },
    "square_subset_17be67cb": {
        "message": "平方子集合"
    },
    "square_subset_strict_7044e84f": {
        "message": "平方子集合（嚴格）"
    },
    "square_superset_3be8dae1": {
        "message": "平方母集合"
    },
    "square_superset_strict_fa4262e4": {
        "message": "平方母集合（嚴格）"
    },
    "square_unordered_list_b15ce93b": {
        "message": "方形無序清單"
    },
    "star_8d156e09": {
        "message": "星形"
    },
    "start_over_f7552aa9": {
        "message": "重新開始"
    },
    "start_recording_9a65141a": {
        "message": "開始錄製"
    },
    "startdate_to_enddate_d245175b": {
        "message": "{ startDate } 至 { endDate }"
    },
    "startdatetime_enddatetime_20abc10e": {
        "message": "{ startDateTime } - { endDateTime }"
    },
    "startdatetime_endtime_49741bbe": {
        "message": "{ startDateTime } - { endTime }"
    },
    "starttime_to_endtime_d7cc249d": {
        "message": "{ startTime } 至 { endTime }"
    },
    "steel_blue_14296f08": {
        "message": "鋼鐵藍"
    },
    "student_to_do_c018c835": {
        "message": "學生待辦事項"
    },
    "studio_media_options_ee504361": {
        "message": "Studio 媒體選項"
    },
<<<<<<< HEAD
=======
    "studio_media_options_tray_cfb94654": {
        "message": "Studio 媒體選項收集箱"
    },
>>>>>>> 8f19c253
    "styles_2aa721ef": {
        "message": "樣式"
    },
    "submit_a3cc6859": {
        "message": "提交"
    },
    "submitted_318fad53": {
        "message": "已提交"
    },
    "subscript_59744f96": {
        "message": "下標"
    },
    "subset_19c1a92f": {
        "message": "子集合"
    },
    "subset_strict_8d8948d6": {
        "message": "子集合（嚴格）"
    },
    "succeeds_9cc31be9": {
        "message": "之後"
    },
    "succeeds_equal_158e8c3a": {
        "message": "之後等於"
    },
    "success_to_do_created_e34ed395": {
        "message": "成功：創建待辦事項"
    },
    "sum_b0842d31": {
        "message": "總和"
    },
    "superscript_8cb349a2": {
        "message": "上標"
    },
    "superscript_and_subscript_37f94a50": {
        "message": "上標和下標"
    },
    "superset_c4db8a7a": {
        "message": "母集合"
    },
    "superset_strict_c77dd6d2": {
        "message": "母集合（嚴格）"
    },
    "supported_file_types_srt_or_webvtt_7d827ed": {
        "message": "支援的檔案類型：SRT 或 WebVTT"
    },
    "swahili_5caeb4ba": {
        "message": "斯瓦希里語"
    },
    "swedish_59a593ca": {
        "message": "瑞典語"
    },
    "switch_to_pretty_html_editor_a3cee15f": {
        "message": "切換到美觀的 HTML 編輯器"
    },
    "switch_to_raw_html_editor_f970ae1a": {
        "message": "切換到原始 HTML 編輯器"
    },
    "switch_to_the_html_editor_146dfffd": {
        "message": "切換到 html 編輯器"
    },
    "switch_to_the_rich_text_editor_63c1ecf6": {
        "message": "切換到多種格式的文字編輯器"
    },
    "syllabus_f191f65b": {
        "message": "課程大綱"
    },
    "system_audio_allowed_b2508f8c": {
        "message": "允許系統音訊"
    },
    "system_audio_disabled_c177bd13": {
        "message": "停用系統音訊"
    },
    "tab_arrows_4cf5abfc": {
        "message": "TAB/箭頭"
    },
    "table_header_starting_with_start_ffcabba6": {
        "message": "以 { start } 開始的表格標題"
    },
    "table_starting_with_start_e7232848": {
        "message": "以 { start } 開始的表格"
    },
    "tables_headers_should_specify_scope_5abf3a8e": {
        "message": "表格標題應指定範圍。"
    },
    "tables_should_include_a_caption_describing_the_con_e91e78fc": {
        "message": "表格應包括字幕說明表格內容。"
    },
    "tables_should_include_at_least_one_header_48779eac": {
        "message": "表格應包括最少一個標題。"
    },
    "tagalog_74906db7": {
        "message": "他加祿語"
    },
    "task_16b0ef38": {
        "message": "任務"
    },
    "tau_880974b7": {
        "message": "τ"
    },
    "teal_f729a294": {
        "message": "深青色"
    },
    "text_7f4593da": {
        "message": "文字"
    },
    "text_background_color_16e61c3f": {
        "message": "文字背景顏色"
    },
    "text_color_acf75eb6": {
        "message": "文字顏色"
    },
    "text_is_difficult_to_read_without_sufficient_contr_69e62bd6": {
        "message": "文字與背景之間對比不足，難以閱讀文字，對於視力較差的人尤其如是。"
    },
    "text_larger_than_18pt_or_bold_14pt_should_display__5c364db6": {
        "message": "大小為 18pt（或粗體 14pt）以上的文字的色彩比最少應達到 3:1。"
    },
    "text_optional_384f94f7": {
        "message": "文字（選用）"
    },
    "text_position_8df8c162": {
        "message": "文字位置"
    },
    "text_size_887c2f6": {
        "message": "文字大小"
    },
    "text_smaller_than_18pt_or_bold_14pt_should_display_aaffb22b": {
        "message": "大小為 18pt（或粗體 14pt）以下的文字的色彩比最少應達到 4.5:1。"
    },
    "thai_8f9bc548": {
        "message": "泰語"
    },
    "the_best_assignment_15e98be1": {
        "message": "最佳作業"
    },
    "the_date_and_time_this_to_do_is_due_74c823d4": {
        "message": "待辦日期和時間到期"
    },
    "the_document_preview_is_currently_being_processed__7d9ea135": {
        "message": "文件預覽目前正在處理中。請稍後重試。"
    },
    "the_first_heading_on_a_page_should_be_an_h2_859089f2": {
        "message": "頁面的第一個標題應該是 H2。"
    },
    "the_following_content_is_partner_provided_ed1da756": {
        "message": "以下內容由合作夥伴提供"
    },
    "the_material_is_in_the_public_domain_279c39a3": {
        "message": "該材料位於公用網域中。"
    },
    "the_material_is_licensed_under_creative_commons_3242cb5e": {
        "message": "該材料在創意共享項下獲得授權"
    },
    "the_material_is_subject_to_an_exception_e_g_fair_u_a39c8ca2": {
        "message": "可能有適用於此資料的例外情況 - 如：合理使用、引用權，或適用版權法下的其他情況"
    },
    "the_preceding_content_is_partner_provided_d753928c": {
        "message": "上述內容由合作夥伴提供"
    },
    "the_pretty_html_editor_is_not_keyboard_accessible__d6d5d2b": {
        "message": "美觀 HTML 編輯器無法用鍵盤存取。按 ShiftO 開啟原始 HTML 編輯器。"
    },
    "the_selected_file_exceeds_the_maxsize_byte_limit_f7e8c771": {
        "message": "選取的檔案超過 { maxSize } 位元組限制"
    },
    "there_are_no_points_associated_with_this_item_449c712a": {
        "message": "沒有與此項目關聯的分數。"
    },
    "there_is_nothing_planned_for_today_e09bfc8c": {
        "message": "今天沒有任何規劃項目。"
    },
    "therefore_d860e024": {
        "message": "因此"
    },
    "theta_ce2d2350": {
        "message": "θ"
    },
    "theta_variant_fff6da6f": {
        "message": "θ（變體）"
    },
    "thick_downward_arrow_b85add4c": {
        "message": "粗向下箭頭"
    },
    "thick_left_arrow_d5f3e925": {
        "message": "粗左箭頭"
    },
    "thick_leftward_arrow_6ab89880": {
        "message": "粗向左箭頭"
    },
    "thick_right_arrow_3ed5e8f7": {
        "message": "粗右箭頭"
    },
    "thick_rightward_arrow_a2e1839e": {
        "message": "粗向右箭頭"
    },
    "thick_upward_arrow_acd20328": {
        "message": "粗向上箭頭"
    },
    "this_document_cannot_be_displayed_within_canvas_7aba77be": {
        "message": "在 Canvas 中無法顯示此文件。"
    },
    "this_equation_cannot_be_rendered_in_basic_view_9b6c07ae": {
        "message": "此方程式不能在基本視圖中呈現。"
    },
    "this_image_is_currently_unavailable_25c68857": {
        "message": "此圖像目前不可用"
    },
    "though_your_video_will_have_the_correct_title_in_t_90e427f3": {
        "message": "雖然您的影片在瀏覽器中有正確的標題，但我們無法在資料庫中將其更新。"
    },
    "time_2b5aac58": {
        "message": "時間"
    },
    "timebar_a4d18443": {
        "message": "時間欄"
    },
    "title_ee03d132": {
        "message": "標題"
    },
    "title_is_required_6ddcab69": {
        "message": "標題為必填"
    },
    "to_be_posted_when_d24bf7dc": {
        "message": "待公佈：{ when }"
    },
    "to_do_1d554f36": {
        "message": "待辦事項"
    },
    "to_do_date_4b211ad0": {
        "message": "待辦事項：{ date }"
    },
    "to_do_items_loading_d1cdfcd5": {
        "message": "正在載入待辦事項"
    },
    "to_do_when_2783d78f": {
        "message": "待辦事項：{ when }"
    },
    "today_76e10f9c": {
        "message": "今天"
    },
    "today_at_date_8ac30d6": {
        "message": "今天 { date }"
    },
    "toggle_summary_group_413df9ac": {
        "message": "切換 { summary } 群組"
    },
    "toggle_tooltip_d3b7cb86": {
        "message": "切換工具提示"
    },
    "tomorrow_9a6c9a00": {
        "message": "明天"
    },
    "tomorrow_at_date_b53f2cf1": {
        "message": "明天 { date }"
    },
    "tools_2fcf772e": {
        "message": "工具"
    },
    "top_66e0adb6": {
        "message": "頂部"
    },
    "tray_839df38a": {
        "message": "收集箱"
    },
    "triangle_6072304e": {
        "message": "三角形"
    },
    "turkish_5b69578b": {
        "message": "土耳其語"
    },
    "turnstile_yields_f9e76df1": {
        "message": "T 形符號（產生）"
    },
    "type_control_f9_to_access_image_options_text_a47e319f": {
        "message": "輸入 Control F9 以存取影像選項。{ text }"
    },
    "type_control_f9_to_access_link_options_text_4ead9682": {
        "message": "輸入 Control F9 以存取連結選項。{ text }"
    },
    "type_control_f9_to_access_table_options_text_92141329": {
        "message": "輸入 Control F9 以存取表格選項。{ text }"
    },
    "ukrainian_945b00b7": {
        "message": "烏克蘭語"
    },
    "unable_to_determine_resource_selection_url_7867e060": {
        "message": "無法決定資源選擇網址"
    },
    "unable_to_mark_as_complete_8141856d": {
        "message": "無法標記為完成。"
    },
    "union_e6b57a53": {
        "message": "聯集"
    },
    "unpublished_dfd8801": {
        "message": "未發佈"
    },
    "untitled_16aa4f2b": {
        "message": "無標題"
    },
    "untitled_efdc2d7d": {
        "message": "無標題"
    },
    "up_and_left_diagonal_arrow_e4a74a23": {
        "message": "向上和向左對角箭頭"
    },
    "up_and_right_diagonal_arrow_935b902e": {
        "message": "向上和向右對角箭頭"
    },
    "up_c553575d": {
        "message": "向上"
    },
    "upload_document_253f0478": {
        "message": "上傳文件"
    },
    "upload_file_fd2361b8": {
        "message": "上傳檔案"
    },
    "upload_image_6120b609": {
        "message": "上載影像"
    },
    "upload_media_ce31135a": {
        "message": "上傳媒體"
    },
    "upload_record_media_e4207d72": {
        "message": "上傳/錄製媒體"
    },
    "uploading_19e8a4e7": {
        "message": "正在上傳"
    },
    "uppercase_alphabetic_ordered_list_3f5aa6b2": {
        "message": "大寫字母有序清單"
    },
    "uppercase_delta_d4f4bc41": {
        "message": "大寫 Δ"
    },
    "uppercase_gamma_86f492e9": {
        "message": "大寫 Γ"
    },
    "uppercase_lambda_c78d8ed4": {
        "message": "大寫 Λ"
    },
    "uppercase_omega_8aedfa2": {
        "message": "大寫 Ω"
    },
    "uppercase_phi_caa36724": {
        "message": "大寫 Φ"
    },
    "uppercase_pi_fcc70f5e": {
        "message": "大寫 Π"
    },
    "uppercase_psi_6395acbe": {
        "message": "大寫 Ψ"
    },
    "uppercase_roman_numeral_ordered_list_853f292b": {
        "message": "大寫羅馬數字有序清單"
    },
    "uppercase_sigma_dbb70e92": {
        "message": "大寫 Σ"
    },
    "uppercase_theta_49afc891": {
        "message": "大寫 Θ"
    },
    "uppercase_upsilon_8c1e623e": {
        "message": "大寫 Υ"
    },
    "uppercase_xi_341e8556": {
        "message": "大寫 Ξ"
    },
    "upsilon_33651634": {
        "message": "υ"
    },
    "upward_and_downward_pointing_arrow_fa90a918": {
        "message": "向上和向下指向箭頭"
    },
    "upward_and_downward_pointing_arrow_thick_d420fdef": {
        "message": "向上和向下指向箭頭（粗）"
    },
    "upward_arrow_9992cb2d": {
        "message": "向上箭頭"
    },
    "upward_pointing_triangle_d078d7cb": {
        "message": "向上指向三角形"
    },
    "url_22a5f3b8": {
        "message": "URL"
    },
    "usage_right_ff96f3e2": {
        "message": "使用權："
    },
    "usage_rights_required_5fe4dd68": {
        "message": "使用權限（需要）"
    },
    "use_arrow_keys_to_navigate_options_2021cc50": {
        "message": "使用箭頭鍵導航選項。"
    },
    "use_arrow_keys_to_select_a_shape_c8eb57ed": {
        "message": "使用箭頭鍵選擇形狀。"
    },
    "use_arrow_keys_to_select_a_size_699a19f4": {
        "message": "使用箭頭鍵選擇大小。"
    },
    "use_arrow_keys_to_select_a_text_position_72f9137c": {
        "message": "使用箭頭鍵選擇文字位置。"
    },
    "use_arrow_keys_to_select_a_text_size_65e89336": {
        "message": "使用箭頭鍵選擇文字大小。"
    },
    "use_arrow_keys_to_select_an_outline_size_e009d6b0": {
        "message": "使用箭頭鍵選擇提綱大小。"
    },
    "used_by_screen_readers_to_describe_the_content_of__4f14b4e4": {
        "message": "由螢幕讀取器使用以描述 { TYPE } 的內容"
    },
    "used_by_screen_readers_to_describe_the_content_of__b1e76d9e": {
        "message": "由螢幕讀取器使用以描述影像的內容"
    },
    "used_by_screen_readers_to_describe_the_video_37ebad25": {
        "message": "由螢幕讀取器使用以描述影片"
    },
    "user_documents_c206e61f": {
        "message": "使用者文件"
    },
    "user_files_78e21703": {
        "message": "使用者檔案"
    },
    "user_images_b6490852": {
        "message": "使用者影像"
    },
    "user_media_14fbf656": {
        "message": "使用者媒體"
    },
    "vector_notation_cf6086ab": {
        "message": "向量（記數法）"
    },
    "vertical_bar_set_builder_notation_4300495f": {
        "message": "垂列（設定建議符號）"
    },
    "vertical_dots_bfb21f14": {
        "message": "垂直點"
    },
    "video_options_24ef6e5d": {
        "message": "影片選項"
    },
    "video_options_tray_3b9809a5": {
        "message": "影片選項收集箱"
    },
    "video_player_b371005": {
        "message": "影片播放器"
    },
    "video_player_for_9e7d373b": {
        "message": "影片播放器，標題為 "
    },
    "video_player_for_title_ffd9fbc4": {
        "message": "{ title } 的影片播放器"
    },
    "vietnamese_e7a76583": {
        "message": "緬甸語"
    },
    "view_all_e13bf0a6": {
        "message": "全部檢視"
    },
    "view_ba339f93": {
        "message": "檢視"
    },
    "view_description_30446afc": {
        "message": "檢視描述"
    },
    "view_keyboard_shortcuts_34d1be0b": {
        "message": "檢視鍵盤快速鍵"
    },
    "view_next_week_7f61f755": {
        "message": "檢視下一周"
    },
    "view_previous_week_6f83849f": {
        "message": "檢視上一周"
    },
    "view_title_description_67940918": {
        "message": "檢視 { title } 描述"
    },
    "view_word_and_character_counts_a743dd0c": {
        "message": "檢視文字和字元計數"
    },
    "we_couldn_t_detect_a_working_microphone_connected__ceb71c40": {
        "message": "我們偵測不到與您的裝置連線的工作中麥克風。"
    },
    "we_couldn_t_detect_a_working_webcam_connected_to_y_6715cc4": {
        "message": "我們偵測不到與您的裝置連線的工作中攝影機。"
    },
    "we_couldn_t_detect_a_working_webcam_or_microphone__263b6674": {
        "message": "我們偵測不到與您的裝置連線的工作中攝影機或麥克風。"
    },
    "webcam_disabled_30c66986": {
        "message": "停用網路攝影機"
    },
    "webcam_fe91b20f": {
        "message": "網路攝影機"
    },
    "webpages_should_only_have_a_single_h1_which_is_aut_dc99189e": {
        "message": "網頁應該僅有一個 H1，由頁面的標題自動使用。您的內容中的第一個標題應該是 H2。"
    },
    "weekly_schedule_navigation_6b042645": {
        "message": "每週排程導航工具"
    },
    "welsh_42ab94b1": {
        "message": "威爾斯語"
    },
    "when_markup_is_used_that_visually_formats_items_as_f941fc1b": {
        "message": "如果使用標記使項目看起來像清單，但並未標示其清單關係，使用者瀏覽資訊時或會有困難。"
    },
    "white_87fa64fd": {
        "message": "白色"
    },
    "why_523b3d8c": {
        "message": "為什麼"
    },
    "width_492fec76": {
        "message": "寬度"
    },
    "width_and_height_must_be_numbers_110ab2e3": {
        "message": "寬度和高度必須是數字"
    },
    "width_x_height_px_ff3ccb93": {
        "message": "{ width } x { height }px"
    },
    "wiki_home_9cd54d0": {
        "message": "Wiki 首頁"
    },
    "word_count_c77fe3a6": {
        "message": "字數計算"
    },
    "words_b448b7d5": {
        "message": "文字"
    },
    "wreath_product_200b38ef": {
        "message": "花環產品"
    },
    "xi_149681d0": {
        "message": "ξ"
    },
    "yes_dde87d5": {
        "message": "是"
    },
    "yesterday_at_date_1aa6d18e": {
        "message": "昨天 { date }"
    },
    "yesterday_c6bd6abf": {
        "message": "昨天"
    },
    "yiddish_f96986df": {
        "message": "意第緒語"
    },
    "you_have_media_feedback_f5f9aba8": {
        "message": "您有媒體反饋。"
    },
    "you_have_unsaved_changes_in_the_icon_maker_tray_do_e8cf5f1b": {
        "message": "您在圖示製作者收集箱中有未儲存的變更。是否要繼續，但不儲存這些變更？"
    },
    "you_may_need_to_adjust_additional_headings_to_main_975f0eee": {
        "message": "您可能需要調整其他標題以保持頁面階層。"
    },
    "you_may_not_upload_an_empty_file_11c31eb2": {
        "message": "不可上傳空白檔案。"
    },
    "you_must_provide_a_date_and_time_a86839d2": {
        "message": "您必須提供日期和時間。"
    },
    "you_ve_scrolled_back_to_your_very_first_to_do_29374681": {
        "message": "您已然回到您的第一個待辦事項！"
    },
    "your_image_has_been_compressed_for_icon_maker_imag_2e45cd91": {
        "message": "您的影像已壓縮用於圖示製作者。將不壓縮小於 { size } KB 的影像。"
    },
    "your_microphone_is_blocked_in_the_browser_settings_42af0ddc": {
        "message": "您的麥克風在瀏覽器設定中遭到封鎖。"
    },
    "your_webcam_and_microphone_are_blocked_in_the_brow_73357dc6": {
        "message": "您的攝影機麥克風在瀏覽器設定中遭到封鎖。"
    },
    "your_webcam_is_blocked_in_the_browser_settings_7f638128": {
        "message": "您的攝影機在瀏覽器設定中遭到封鎖。"
    },
    "your_webcam_may_already_be_in_use_6cd64c25": {
        "message": "您的網路攝影機可能已在使用中。"
    },
    "zeta_5ef24f0e": {
        "message": "θ"
    },
    "zoom_f3e54d69": {
        "message": "縮放"
    },
    "zoom_in_image_bb97d4f": {
        "message": "放大影像"
    },
    "zoom_out_image_d0a0a2ec": {
        "message": "縮小影像"
    }
}<|MERGE_RESOLUTION|>--- conflicted
+++ resolved
@@ -2324,9 +2324,6 @@
     "something_went_wrong_while_sharing_your_screen_8de579e5": {
         "message": "分享您的畫面時發生錯誤。"
     },
-    "sorry_we_don_t_support_multiple_files_fb9478b0": {
-        "message": "很抱歉，我們不支援多個檔案。"
-    },
     "sort_by_e75f9e3e": {
         "message": "排序依據"
     },
@@ -2396,12 +2393,9 @@
     "studio_media_options_ee504361": {
         "message": "Studio 媒體選項"
     },
-<<<<<<< HEAD
-=======
     "studio_media_options_tray_cfb94654": {
         "message": "Studio 媒體選項收集箱"
     },
->>>>>>> 8f19c253
     "styles_2aa721ef": {
         "message": "樣式"
     },
