--- conflicted
+++ resolved
@@ -311,8 +311,6 @@
     "change_text_color_1aecb912": {
         "message": "更改文本颜色"
     },
-<<<<<<< HEAD
-=======
     "changes_you_made_may_not_be_saved_4e8db973": {
         "message": "您做出的变更可能无法保存。"
     },
@@ -322,7 +320,6 @@
     "characters_no_spaces_485e5367": {
         "message": "字符（无空格）"
     },
->>>>>>> 0889f4aa
     "check_accessibility_3c78211c": {
         "message": "检查辅助功能"
     },
@@ -1400,15 +1397,12 @@
     "leave_as_is_4facfe55": {
         "message": "保持原状"
     },
-<<<<<<< HEAD
-=======
     "left_3ea9d375": {
         "message": "左侧"
     },
     "left_align_43d95491": {
         "message": "左对齐"
     },
->>>>>>> 0889f4aa
     "left_angle_bracket_c87a6d07": {
         "message": "左角括弧"
     },
@@ -2063,12 +2057,9 @@
     "remove_heading_style_5fdc8855": {
         "message": "删除标题样式"
     },
-<<<<<<< HEAD
-=======
     "remove_link_d1f2f4d0": {
         "message": "删除链接"
     },
->>>>>>> 0889f4aa
     "replace_e61834a7": {
         "message": "替换"
     },
@@ -2099,15 +2090,12 @@
     "rich_text_area_press_oskey_f8_for_rich_content_edi_c2f651d": {
         "message": "富文本区域。按{ OSKey }+F8设置富内容编辑器快捷方式。"
     },
-<<<<<<< HEAD
-=======
     "right_71ffdc4d": {
         "message": "右侧"
     },
     "right_align_39e7a32a": {
         "message": "右对齐"
     },
->>>>>>> 0889f4aa
     "right_angle_bracket_d704e2d6": {
         "message": "右角括弧"
     },
@@ -2270,15 +2258,12 @@
     "show_my_grades_ebd08684": {
         "message": "显示我的评分"
     },
-<<<<<<< HEAD
-=======
     "show_studio_media_options_a0c748c6": {
         "message": "显示 Studio 媒体选项"
     },
     "show_video_options_6ed3721a": {
         "message": "显示视频选项"
     },
->>>>>>> 0889f4aa
     "sighted_users_browse_web_pages_quickly_looking_for_1d4db0c1": {
         "message": "视力好的用户快速浏览网页，查找大号字体或粗体标题。屏幕读取器用户依赖于标题了解上下文。标题应使用正确的结构。"
     },
@@ -2552,12 +2537,9 @@
     "the_first_heading_on_a_page_should_be_an_h2_859089f2": {
         "message": "页面上的第一个标题应该是H2。"
     },
-<<<<<<< HEAD
-=======
     "the_following_content_is_partner_provided_ed1da756": {
         "message": "以下内容由合作伙伴提供"
     },
->>>>>>> 0889f4aa
     "the_material_is_in_the_public_domain_279c39a3": {
         "message": "材料在公开域中"
     },
