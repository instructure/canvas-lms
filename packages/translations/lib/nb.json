{
    "a_great_discussion_6526a6d9": {
        "message": "En flott diskusjon"
    },
    "a_wonderful_assignment_d3139d9b": {
        "message": "En fantastisk oppgave"
    },
    "access_the_pretty_html_editor_37168efe": {
        "message": "Få tilgang til Elegante HTML-redigering"
    },
    "accessibility_checker_b3af1f6c": {
        "message": "Tilgjengelighetsquizer"
    },
    "add_8523c19b": {
        "message": "Legg til"
    },
    "add_another_f4e50d57": {
        "message": "Legg til en annen"
    },
    "add_cc_subtitles_55f0394e": {
        "message": "Legg til CC/Undertekst"
    },
    "add_image_60b2de07": {
        "message": "Legg til bilde"
    },
    "add_to_do_7537af64": {
        "message": "Legg til gjøremål"
    },
    "add_to_do_7def3c37": {
        "message": "Legg til gjøremål"
    },
    "address_3159962f": {
        "message": "Adresse:"
    },
    "afrikaans_da0fe6ee": {
        "message": "Afrikaans"
    },
    "albanian_21ed929e": {
        "message": "Albansk"
    },
    "aleph_f4ffd155": {
        "message": "Aleph"
    },
    "align_11050992": {
        "message": "Tilpass"
    },
    "alignment_and_lists_5cebcb69": {
        "message": "Tilpasning og lister"
    },
    "all_4321c3a1": {
        "message": "Alle"
    },
    "all_apps_a50dea49": {
        "message": "Alle apper"
    },
    "all_day_fb42c4fc": {
        "message": "Hele dagen"
    },
    "all_items_loaded_aa256183": {
        "message": "Alle elementer lastet opp"
    },
    "alpha_15d59033": {
        "message": "Alfa"
    },
    "alphabetical_55b5b4e0": {
        "message": "Alfabetisk"
    },
    "alt_text_611fb322": {
        "message": "Endre tekst"
    },
    "amalg_coproduct_c589fb12": {
        "message": "Amalg (biprodukt)"
    },
    "an_amazing_discussion_assignment_e5c8bd6b": {
        "message": "En utrolig diskusjonsoppgave"
    },
    "an_error_occured_reading_the_file_ff48558b": {
        "message": "Det oppsto en feil ved lesing av filen"
    },
    "an_error_occurred_attempting_to_dismiss_the_opport_f86e0667": {
        "message": "Det skjedde en feil da muligheten skulle avvises."
    },
    "an_error_occurred_making_a_network_request_d1bda348": {
        "message": "Det oppsto en feil ved utførelse av en nettverksforespørsel"
    },
    "an_error_occurred_uploading_your_media_71f1444d": {
        "message": "Det oppsto en feil ved opplasting av media."
    },
    "and_7fcc2911": {
        "message": "Og"
    },
    "angle_c5b4ec50": {
        "message": "Vinkel"
    },
    "announcement_fb4cb645": {
        "message": "Kunngjøring"
    },
    "announcement_list_da155734": {
        "message": "Kunngjøringsliste"
    },
    "announcements_a4b8ed4a": {
        "message": "Kunngjøringer"
    },
    "apply_781a2546": {
        "message": "Bruk"
    },
    "apply_changes_to_all_instances_of_this_icon_maker__2642f466": {
        "message": "Bruk endringer på alle forekomster av denne Ikonskaper-ikonet i emnet"
    },
    "approaches_the_limit_893aeec9": {
        "message": "Nærmer seg grensen"
    },
    "approximately_e7965800": {
        "message": "Omtrent"
    },
    "apps_54d24a47": {
        "message": "Apper"
    },
    "arabic_c5c87acd": {
        "message": "Arabisk"
    },
    "are_you_sure_you_want_to_delete_this_planner_item_b71e330c": {
        "message": "Er du sikker på at du vil slette dette elementet fra planleggeren?"
    },
    "armenian_12da6118": {
        "message": "Armensk"
    },
    "arrows_464a3e54": {
        "message": "Piler"
    },
    "art_icon_8e1daad": {
        "message": "Kunstikon"
    },
    "aspect_ratio_will_be_preserved_cb5fdfb8": {
        "message": "Dimensjonene vil bli bevart"
    },
    "assignment_976578a8": {
        "message": "Oppgave"
    },
    "assignments_1e02582c": {
        "message": "Oppgaver"
    },
    "assignmenttype_title_6612d008": {
        "message": "{ assignmentType } { title }."
    },
    "assignmenttype_title_all_day_on_datetime_9768903c": {
        "message": "{ assignmentType } { title }, hele dagen { datetime }."
    },
    "assignmenttype_title_at_datetime_478f0709": {
        "message": "{ assignmentType } { title }, hos { datetime }."
    },
    "assignmenttype_title_at_datetime_until_endtime_a5900e38": {
        "message": "{ assignmentType } { title }, fra { datetime } til { endTime }"
    },
    "assignmenttype_title_due_datetime_a112d8ff": {
        "message": "{ assignmentType } { title }, tidsfrist { datetime }."
    },
    "assignmenttype_title_has_a_to_do_time_at_datetime_e07310e8": {
        "message": "{ assignmentType } { title } har en gjøremålstid kl. { datetime }."
    },
    "assignmenttype_title_is_marked_as_done_a8dc46ef": {
        "message": "{ assignmentType } { title } er merket ferdig."
    },
    "assignmenttype_title_is_not_marked_as_done_ba80ba66": {
        "message": "{ assignmentType } { title } Er ikke merket ferdig."
    },
    "assignmenttype_title_posted_datetime_cab69444": {
        "message": "{ assignmentType } { title } lagt inn { datetime }."
    },
    "assignmenttype_title_reminder_datetime_33fa66d5": {
        "message": "{ assignmentType } { title }, påminnelse { datetime }."
    },
    "asterisk_82255584": {
        "message": "Stjerne"
    },
    "attributes_963ba262": {
        "message": "Attributter"
    },
    "audio_and_video_recording_not_supported_please_use_5ce3f0d7": {
        "message": "Lyd- og videoopptak støttes ikke, bruk en annen nettleser."
    },
    "audio_options_feb58e2c": {
        "message": "Lydalternativer"
    },
    "audio_options_tray_33a90711": {
        "message": "Brett for lydalternativer"
    },
    "audio_player_for_title_20cc70d": {
        "message": "Lydspiller for { title }"
    },
    "auto_saved_content_exists_would_you_like_to_load_t_fee528f2": {
        "message": "Automatisk lagret innhold finnes. Ønsker du å laste det automatisk lagrede innholdet i stedet?"
    },
    "available_folders_694d0436": {
        "message": "Tilgjengelige mapper"
    },
    "backslash_b2d5442d": {
        "message": "Bakstrek"
    },
    "bar_ec63ed6": {
        "message": "Linje"
    },
    "basic_554cdc0a": {
        "message": "Grunnleggende"
    },
    "because_501841b": {
        "message": "Fordi"
    },
    "beginning_of_your_to_do_history_61ef2dce": {
        "message": "Begynnelsen av din gjøremålhistorie"
    },
    "belarusian_b2f19c76": {
        "message": "Hviterussisk"
    },
    "below_81d4dceb": {
        "message": "Under"
    },
    "below_is_an_example_of_how_students_will_see_their_8f7e7971": {
        "message": "Nedenfor er et eksempel på hvordan studenter vil se timeplanen sin"
    },
    "beta_cb5f307e": {
        "message": "Beta"
    },
    "big_circle_16b2e604": {
        "message": "Stor sirkel"
    },
    "binomial_coefficient_ea5b9bb7": {
        "message": "Binomial koeffisient"
    },
    "black_4cb01371": {
        "message": "Svart"
    },
    "blue_daf8fea9": {
        "message": "Blå"
    },
    "bottom_15a2a9be": {
        "message": "Bunn"
    },
    "bottom_third_5f5fec1d": {
        "message": "Nedre tredjedel"
    },
    "bowtie_5f9629e4": {
        "message": "Sløyfe"
    },
    "brick_f2656265": {
        "message": "Blokk"
    },
    "bulgarian_feccab7e": {
        "message": "Bulgarsk"
    },
    "c_2001_acme_inc_283f7f80": {
        "message": "(c) 2001 Acme Inc."
    },
    "calendar_a8563bb2": {
        "message": "Kalender:"
    },
    "calendar_event_89aadc1c": {
        "message": "Kalenderhendelse"
    },
    "cancel_caeb1e68": {
        "message": "Avbryt"
    },
    "canvas_planner_98ed106": {
        "message": "Canvas planlegger"
    },
    "cap_product_3a5265a6": {
        "message": "Capsprodukt"
    },
    "catalan_16f6b78f": {
        "message": "Katalansk"
    },
    "center_align_e68d9997": {
        "message": "Midtstilt"
    },
    "centered_dot_64d5e378": {
        "message": "Sentrert prikk"
    },
    "centered_horizontal_dots_451c5815": {
        "message": "Sentrerte horisontale prikker"
    },
    "chi_54a32644": {
        "message": "Chi"
    },
    "chinese_111d37f6": {
        "message": "Kinesisk"
    },
    "chinese_simplified_7f0bd370": {
        "message": "Forenklet kinesisk"
    },
    "chinese_traditional_8a7f759d": {
        "message": "Tradisjonell kinesisk"
    },
    "choose_caption_file_9c45bc4e": {
        "message": "Velg undertekst-fil"
    },
    "choose_usage_rights_33683854": {
        "message": "Velg bruksrettigheter…"
    },
    "circle_484abe63": {
        "message": "Sirkel"
    },
    "clear_2084585f": {
        "message": "Tøm"
    },
    "clear_image_3213fe62": {
        "message": "Fjern bilde"
    },
    "clear_selected_file_82388e50": {
        "message": "Fjern valgt fil"
    },
    "clear_selected_file_filename_2fe8a58e": {
        "message": "Fjern valgt fil: { filename }"
    },
    "click_or_shift_click_for_the_html_editor_25d70bb4": {
        "message": "Klikk eller skift-klikk for html-redigeringsprogrammet."
    },
    "click_to_embed_imagename_c41ea8df": {
        "message": "Klikk for å bygge inn { imageName }"
    },
    "click_to_hide_preview_3c707763": {
        "message": "Klikk for å skjule forhåndsvisning"
    },
    "click_to_insert_a_link_into_the_editor_c19613aa": {
        "message": "Klikk for å sette inn en kobling i redigeringsprogrammet."
    },
    "click_to_show_preview_faa27051": {
        "message": "Klikk for å vise forhåndsvisning"
    },
    "close_a_menu_or_dialog_also_returns_you_to_the_edi_739079e6": {
        "message": "Lukk en meny eller dialog. Returnerer deg også til redigeringsområdet"
    },
    "close_d634289d": {
        "message": "Lukk"
    },
    "close_opportunity_center_popup_9907d981": {
        "message": "Lukk popup-vinduet «Mulighetsmarked»"
    },
    "closed_caption_file_must_be_less_than_maxkb_kb_5880f752": {
        "message": "Fil med teksting må være mindre enn { maxKb } kb"
    },
    "closed_captions_subtitles_e6aaa016": {
        "message": "Undertekster"
    },
    "clubs_suit_c1ffedff": {
        "message": "Kløver (type)"
    },
    "collaborations_5c56c15f": {
        "message": "Samarbeid"
    },
    "collapse_to_hide_types_1ab46d2e": {
        "message": "Kollaps for å skjule { types }"
    },
    "color_picker_6b359edf": {
        "message": "Fargevelger"
    },
    "color_picker_colorname_selected_ad4cf400": {
        "message": "Fargevelger ({ colorName } valgt)"
    },
    "complex_numbers_a543d004": {
        "message": "Komplekse tall"
    },
    "computer_1d7dfa6f": {
        "message": "Datamaskin"
    },
    "congruent_5a244acd": {
        "message": "Kongruent"
    },
    "contains_311f37b7": {
        "message": "Inneholder"
    },
    "content_1440204b": {
        "message": "Innhold"
    },
    "content_is_still_being_uploaded_if_you_continue_it_8f06d0cb": {
        "message": "Innhold blir fortsatt lastet opp, fortsetter du vil ikke innholdet bli innebygd riktig."
    },
    "content_subtype_5ce35e88": {
        "message": "Innhold undertype"
    },
    "content_type_2cf90d95": {
        "message": "Innholdstype"
    },
    "coproduct_e7838082": {
        "message": "Biprodukt"
    },
    "copyright_holder_66ee111": {
        "message": "Rettighetshaver:"
    },
    "count_plural_0_0_words_one_1_word_other_words_acf32eca": {
        "message": "{ count, plural,\n     =0 {0 ord}\n    one {1 ord}\n  other {# ord}\n}"
    },
    "count_plural_0_opportunities_one_opportunity_other_765e27fa": {
        "message": "{ count, plural,\n     =0 {# muligheter}\n    one {# mulighet}\n  other {# muligheter}\n}"
    },
    "count_plural_one_hide_missing_item_other_hide_miss_4a2562f7": {
        "message": "{ count, plural,\n    one {Skjul # manglende element}\n  other {Skjul # manglende elementer}\n}"
    },
    "count_plural_one_item_loaded_other_items_loaded_857023b7": {
        "message": "{ count, plural,\n    one {# element lastet}\n  other {# element lastet}\n}"
    },
    "count_plural_one_show_completed_item_other_show_co_8d0d0ae5": {
        "message": "{ count, plural,\n    one {Vis # ferdig del}\n  other {Vis # ferdige deler}\n}"
    },
    "count_plural_one_show_missing_item_other_show_miss_509327ef": {
        "message": "{ count, plural,\n    one {Vis # manglende element}\n  other {Vis # manglende elementer}\n}"
    },
    "course_8a63b4a3": {
        "message": "Emne"
    },
    "course_documents_104d76e0": {
        "message": "Emnedokumenter"
    },
    "course_files_62deb8f8": {
        "message": "Filer for emne"
    },
    "course_files_a31f97fc": {
        "message": "Filer for emne"
    },
    "course_images_f8511d04": {
        "message": "Emnebilder"
    },
    "course_link_b369426": {
        "message": "Emnelenke"
    },
    "course_links_b56959b9": {
        "message": "Emnelenker"
    },
    "course_media_ec759ad": {
        "message": "Emnemedia"
    },
    "course_navigation_dd035109": {
        "message": "Emnenavigasjon"
    },
    "course_to_do_bcbbab54": {
        "message": "{ course } GJØREMÅL"
    },
    "create_icon_110d6463": {
        "message": "Opprett ikon"
    },
    "create_icon_maker_icon_c716bffe": {
        "message": "Opprett Ikonskaper-ikon"
    },
    "creative_commons_license_725584ae": {
        "message": "Creative Commons-lisens:"
    },
    "croatian_d713d655": {
        "message": "Kroatisk"
    },
    "crop_image_41bf940c": {
        "message": "Beskjær bilde"
    },
    "crop_image_807ebb08": {
        "message": "Beskjær bilde"
    },
    "cup_product_14174434": {
        "message": "Kopp-produkt"
    },
    "current_image_f16c249c": {
        "message": "Nåværende bilde"
    },
    "custom_6979cd81": {
        "message": "Tilpasset"
    },
    "cyan_c1d5f68a": {
        "message": "Cyan"
    },
    "czech_9aa2cbe4": {
        "message": "Tsjekkisk"
    },
    "dagger_57e0f4e5": {
        "message": "Dolk"
    },
    "danish_c18cdac8": {
        "message": "Dansk"
    },
    "date_added_ed5ad465": {
        "message": "Lagt til dato"
    },
    "date_at_time_dbdb1b99": {
        "message": "{ date } på { time }"
    },
    "date_ee500367": {
        "message": "Dato"
    },
    "date_is_not_a_valid_date_4ef9f8ba": {
        "message": "#{ date } er ikke en gyldig dato."
    },
    "date_is_required_8660ec22": {
        "message": "Dato kreves"
    },
    "date_time_d9fbf2d7": {
        "message": "Dato og tid:"
    },
    "decorative_icon_9a7f3fc3": {
        "message": "Dekorativt ikon"
    },
    "decorative_type_upper_f2c95e3": {
        "message": "Dekorativt { TYPE_UPPER }"
    },
    "decrease_indent_d9cf469d": {
        "message": "Reduser innrykk"
    },
    "deep_purple_bb3e2907": {
        "message": "Mørkelilla"
    },
    "definite_integral_fe7ffed1": {
        "message": "Bestemt heltall"
    },
    "degree_symbol_4a823d5f": {
        "message": "Gradsymbol"
    },
    "delete_a6efa79d": {
        "message": "Slett"
    },
    "delimiters_4db4840d": {
        "message": "Avgrensninger"
    },
    "delta_53765780": {
        "message": "Delta"
    },
    "describe_the_icon_f6a18823": {
        "message": "(Beskriv ikonet)"
    },
    "describe_the_type_ff448da5": {
        "message": "(Beskriv { TYPE })"
    },
    "describe_the_video_2fe8f46a": {
        "message": "(Beskriv videoen)"
    },
    "details_98a31b68": {
        "message": "Detaljer"
    },
    "details_a6f427c3": {
        "message": "Detaljer:"
    },
    "diagonal_dots_7d71b57e": {
        "message": "Diagonale prikker"
    },
    "diamond_b8dfe7ae": {
        "message": "Diamant"
    },
    "diamonds_suit_526abaaf": {
        "message": "Ruter (type)"
    },
    "digamma_258ade94": {
        "message": "Digamma"
    },
    "dimension_type_f5fa9170": {
        "message": "Dimensjonstype"
    },
    "dimensions_45ddb7b7": {
        "message": "Dimensjoner"
    },
    "directionality_26ae9e08": {
        "message": "Retning"
    },
    "directly_edit_latex_b7e9235b": {
        "message": "Rediger LaTex direkte"
    },
    "disable_preview_222bdf72": {
        "message": "Deaktiver forhåndsvisning"
    },
    "discussion_6719c51d": {
        "message": "Diskusjon"
    },
    "discussions_a5f96392": {
        "message": "Diskusjoner"
    },
    "discussions_index_6c36ced": {
        "message": "Diskusjonsindeks"
    },
    "disjoint_union_e74351a8": {
        "message": "Usammenhengende union"
    },
    "dismiss_itemtitle_a9fae1b3": {
        "message": "Avvise { itemTitle }"
    },
    "dismiss_opportunityname_5995176f": {
        "message": "Avvise { opportunityName }"
    },
    "dismissed_8b0b1fc9": {
        "message": "Avvist"
    },
    "dismissed_opportunities_f0826640": {
        "message": "Avvist «Muligheter»"
    },
    "display_options_315aba85": {
        "message": "Vis alternativer"
    },
    "display_text_link_opens_in_a_new_tab_75e9afc9": {
        "message": "Vis tekstlenke (Åpnes i en ny fane)"
    },
    "division_sign_72190870": {
        "message": "Deletegn"
    },
    "document_678cd7bf": {
        "message": "Dokument"
    },
    "documents_81393201": {
        "message": "Dokumenter"
    },
    "done_54e3d4b6": {
        "message": "Ferdig"
    },
    "double_dagger_faf78681": {
        "message": "Dobbel dolk"
    },
    "down_and_left_diagonal_arrow_40ef602c": {
        "message": "Diagonal pil ned til venstre"
    },
    "down_and_right_diagonal_arrow_6ea0f460": {
        "message": "Diagonal pil ned til høyre"
    },
    "download_filename_2baae924": {
        "message": "Last ned { filename }"
    },
    "downward_arrow_cca52012": {
        "message": "Pil nedover"
    },
    "downward_pointing_triangle_2a12a601": {
        "message": "Trekant som peker nedover"
    },
    "drag_a_file_here_1bf656d5": {
        "message": "Dra en fil hit."
    },
    "drag_and_drop_or_click_to_browse_your_computer_60772d6d": {
        "message": "Dra og slipp, eller trykk for å bla i din datamaskin"
    },
    "drag_handle_use_up_and_down_arrows_to_resize_e29eae5c": {
        "message": "Dra-håndtak. Bruk piltastene for å forandre størrelse"
    },
    "due_5d7267be": {
        "message": "Frist:"
    },
    "due_date_124fdd99": {
        "message": "Frist: { date }"
    },
    "due_multiple_dates_cc0ee3f5": {
        "message": "Frist: Flere datoer"
    },
    "due_when_7eed10c6": {
        "message": "Frist: { when }"
    },
    "dutch_6d05cee5": {
        "message": "Nederlandsk"
    },
    "edit_alt_text_for_this_icon_instance_9c6fc5fd": {
        "message": "Rediger alt-tekst for dette ikonet"
    },
    "edit_c5fbea07": {
        "message": "Rediger"
    },
    "edit_course_link_5a5c3c59": {
        "message": "Rediger emnelenke"
    },
    "edit_equation_f5279959": {
        "message": "Rediger likning"
    },
    "edit_existing_icon_maker_icon_5d0ebb3f": {
        "message": "Rediger eksisterende Ikonskaper-ikon"
    },
    "edit_icon_2c6b0e91": {
        "message": "Rediger ikon"
    },
    "edit_link_7f53bebb": {
        "message": "Rediger lenke"
    },
    "edit_title_72e5a21e": {
        "message": "Rediger { title }"
    },
    "editor_statusbar_26ac81fc": {
        "message": "Redigering Statusbar"
    },
    "embed_828fac4a": {
        "message": "Innebygd"
    },
    "embed_code_314f1bd5": {
        "message": "Integrere kode"
    },
    "embed_image_1080badc": {
        "message": "Bygg inn bilde"
    },
    "embed_video_a97a64af": {
        "message": "Legg ved video"
    },
    "embedded_content_aaeb4d3d": {
        "message": "inkludert innhold"
    },
    "empty_set_91a92df4": {
        "message": "Tomt sett"
    },
    "encircled_dot_8f5e51c": {
        "message": "Omkranset prikk"
    },
    "encircled_minus_72745096": {
        "message": "Omkranset minus"
    },
    "encircled_plus_36d8d104": {
        "message": "Omkranset pluss"
    },
    "encircled_times_5700096d": {
        "message": "Omkransede tider"
    },
    "engineering_icon_f8f3cf43": {
        "message": "Ingeniør-ikon"
    },
    "english_australia_dc405d82": {
        "message": "Engelsk (Australia)"
    },
    "english_c60612e2": {
        "message": "Engelsk"
    },
    "english_canada_12688ee4": {
        "message": "Engelsk (Canada)"
    },
    "english_icon_25bfe845": {
        "message": "Engelsk-ikon"
    },
    "english_united_kingdom_a613f831": {
        "message": "Engelsk (Storbritannia)"
    },
    "enter_at_least_3_characters_to_search_4f037ee0": {
        "message": "Skriv inn minst tre tegn for å søke"
    },
    "epsilon_54bb8afa": {
        "message": "Epsilon"
    },
    "epsilon_variant_d31f1e77": {
        "message": "Epsilon (variant)"
    },
    "equals_sign_c51bdc58": {
        "message": "Likhetstegn"
    },
    "equation_1c5ac93c": {
        "message": "Ligning"
    },
    "equation_editor_39fbc3f1": {
        "message": "Ligningsredigerer"
    },
    "equivalence_class_7b0f11c0": {
        "message": "Ekvivalensklasse"
    },
    "equivalent_identity_654b3ce5": {
        "message": "Ekvivalent (identitet)"
    },
    "error_loading_grades_e0b38f4d": {
        "message": "Kunne ikke laste inn vurderinger"
    },
    "error_loading_items_5218438e": {
        "message": "Feil ved lasting av elementer"
    },
    "error_loading_more_items_3f109d9f": {
        "message": "Feil under lasting av flere elementer"
    },
    "error_loading_past_items_2881dbb1": {
        "message": "Feil under lasting av tidligere elementer"
    },
    "estonian_5e8e2fa4": {
        "message": "Estisk"
    },
    "eta_b8828f99": {
        "message": "Forventet ankomst"
    },
    "exciting_discussion_9f67bd0a": {
        "message": "Spennende diskusjon"
    },
    "excused_cf8792eb": {
        "message": "Fritatt"
    },
    "exists_2e62bdaa": {
        "message": "Eksisterer"
    },
    "expand_preview_by_default_2abbf9f8": {
        "message": "Utvid forhåndsvisning som standard"
    },
    "expand_to_see_types_f5d29352": {
        "message": "Utvid for å se { types }"
    },
    "extended_9a58dcb6": {
        "message": "Utvidet"
    },
    "external_link_d3f9e62a": {
        "message": "Ekstern lenke"
    },
    "external_tools_6e77821": {
        "message": "Eksterne verktøy"
    },
    "extra_large_b6cdf1ff": {
        "message": "Ekstra stor"
    },
    "extra_small_9ae33252": {
        "message": "Ekstra liten"
    },
    "extracurricular_icon_67c8ca42": {
        "message": "Utenomfaglig-ikon"
    },
    "f_function_fe422d65": {
        "message": "F (funksjon)"
    },
    "failed_getting_course_list_49846a93": {
        "message": "Kunne ikke hente emneliste"
    },
    "failed_getting_file_contents_e9ea19f4": {
        "message": "Kunne ikke hente filinnhold"
    },
    "failed_getting_to_do_list_10ce2833": {
        "message": "Kunne ikke hente gjøremålsliste"
    },
    "failed_peeking_into_your_future_e95b9306": {
        "message": "Kunne ikke kikke inn i fremtiden"
    },
    "failed_peeking_into_your_past_5bec2323": {
        "message": "Kunne ikke se tilbake i fortiden"
    },
    "failed_saving_changes_on_name_1e100ad": {
        "message": "Kunne ikke lagre endringer på { name }."
    },
    "failed_to_delete_name_bdd7b810": {
        "message": "Kunne ikke slette { name }."
    },
    "failed_to_delete_to_do_64edff49": {
        "message": "Kunne ikke slette gjøremål"
    },
    "failed_to_get_new_activity_17e7ec7c": {
        "message": "Kunne ikke få ny aktivitet"
    },
    "failed_to_load_opportunities_52ab6404": {
        "message": "Kunne ikke laste muligheter"
    },
    "failed_to_save_to_do_ddc7503b": {
        "message": "Kunne ikke lagre gjøremål"
    },
    "failure_loading_the_to_do_list_c61895c8": {
        "message": "Kunne ikke laste inn gjøremålsliste"
    },
    "feedback_6dcc1991": {
        "message": "Tilbakemelding"
    },
    "file_name_8fd421ff": {
        "message": "Filnavn"
    },
    "file_storage_quota_exceeded_b7846cd1": {
        "message": "Tilgjengelig fillagringsplass er overskredet"
    },
    "file_url_c12b64be": {
        "message": "Fil URL"
    },
    "filename_file_icon_602eb5de": {
        "message": "{ filename } filikon"
    },
    "filename_image_preview_6cef8f26": {
        "message": "{ filename } bilde forhåndsvisning"
    },
    "filename_text_preview_e41ca2d8": {
        "message": "{ filename } tekst forhåndsvisning"
    },
    "files_c300e900": {
        "message": "Filer"
    },
    "files_index_af7c662b": {
        "message": "Filindeks"
    },
    "filipino_33339264": {
        "message": "Filippinsk"
    },
    "finnish_4df2923d": {
        "message": "Finsk"
    },
    "flat_music_76d5a5c3": {
        "message": "Flat (musikk)"
    },
    "focus_element_options_toolbar_18d993e": {
        "message": "Verktøylinje for fokuselement-alternativer"
    },
    "folder_tree_fbab0726": {
        "message": "Mappetre"
    },
    "for_all_b919f972": {
        "message": "For alle"
    },
    "format_4247a9c5": {
        "message": "Format"
    },
    "formatting_5b143aa8": {
        "message": "Formatering"
    },
    "forward_slash_3f90f35e": {
        "message": "Skråstrek"
    },
    "found_auto_saved_content_3f6e4ca5": {
        "message": "Fant automatisk lagret innhold"
    },
    "found_count_plural_0_results_one_result_other_resu_46aeaa01": {
        "message": "Fant { count, plural,\n     =0 {# resultater}\n    one {# resultat}\n  other {# resultater}\n}"
    },
    "fraction_41bac7af": {
        "message": "Brøkdel"
    },
    "french_33881544": {
        "message": "Fransk"
    },
    "french_canada_c3d92fa6": {
        "message": "Fransk (Canada)"
    },
    "fullscreen_873bf53f": {
        "message": "Fullskjerm"
    },
    "fun_quiz_47ab0b0": {
        "message": "Morsom quiz"
    },
    "galician_7e4508b5": {
        "message": "Galisisk"
    },
    "gamma_1767928": {
        "message": "Gamma"
    },
    "generating_preview_45b53be0": {
        "message": "Genererer forhåndsvisning…"
    },
    "german_3ec99bbb": {
        "message": "Tysk"
    },
    "gif_png_format_images_larger_than_size_kb_are_not__7af3bdbd": {
        "message": "Bilder i GIF-/PNG-format som er større enn { size } KB støttes ikke for øyeblikket."
    },
    "go_to_card_view_dashboard_9d03970e": {
        "message": "Gå til Kortvisningsdashbord"
    },
    "go_to_the_editor_s_menubar_e6674c81": {
        "message": "Gå til redigeringsmenylinjen"
    },
    "go_to_the_editor_s_toolbar_a5cb875f": {
        "message": "Gå til redigeringsverktøylinjen"
    },
    "graded_25cd3fcd": {
        "message": "Vurdert"
    },
    "grades_a61eba0a": {
        "message": "Vurderinger"
    },
    "grades_are_loading_c899652d": {
        "message": "Laster vurderinger"
    },
    "grades_loaded_5056277c": {
        "message": "Vurderingene er lastet inn"
    },
    "greater_than_e98af662": {
        "message": "Større enn"
    },
    "greater_than_or_equal_b911949a": {
        "message": "Større enn eller lik"
    },
    "greek_65c5b3f7": {
        "message": "Gresk"
    },
    "green_15af4778": {
        "message": "Grønn"
    },
    "grey_a55dceff": {
        "message": "Grå"
    },
    "group_documents_8bfd6ae6": {
        "message": "Gruppedokumenter"
    },
    "group_files_4324f3df": {
        "message": "Gruppefiler"
    },
    "group_files_82e5dcdb": {
        "message": "Gruppefiler"
    },
    "group_images_98e0ac17": {
        "message": "Gruppebilder"
    },
    "group_isomorphism_45b1458c": {
        "message": "Gruppeisomorfi"
    },
    "group_link_63e626b3": {
        "message": "Gruppelenke"
    },
    "group_links_9493129e": {
        "message": "Gruppelenker"
    },
    "group_media_2f3d128a": {
        "message": "Gruppemedia"
    },
    "group_navigation_99f191a": {
        "message": "Gruppenavigering"
    },
    "h_bar_bb94deae": {
        "message": "H-linje"
    },
    "haitian_creole_7eb4195b": {
        "message": "Haitisk kreol"
    },
    "hat_ea321e35": {
        "message": "Hatt"
    },
    "heading_2_5b84eed2": {
        "message": "Overskrift 2"
    },
    "heading_3_2c83de44": {
        "message": "Overskrift 3"
    },
    "heading_4_b2e74be7": {
        "message": "Overskrift 4"
    },
    "health_icon_8d292eb5": {
        "message": "Helse-ikon"
    },
    "hearts_suit_e50e04ca": {
        "message": "Hjerter (type)"
    },
    "hebrew_88fbf778": {
        "message": "Hebraisk"
    },
    "height_69b03e15": {
        "message": "Høyde"
    },
    "hexagon_d8468e0d": {
        "message": "Sekskant"
    },
    "hide_description_bfb5502e": {
        "message": "Skjul beskrivelse"
    },
    "hide_title_description_caf092ef": {
        "message": "Skjul { title }-beskrivelse"
    },
    "hindi_9bcd4b34": {
        "message": "Hindi"
    },
    "home_351838cd": {
        "message": "Hjem"
    },
    "html_code_editor_fd967a44": {
        "message": "html koderedigeringsprogram"
    },
    "html_editor_fb2ab713": {
        "message": "HTML-redigering"
    },
    "hungarian_fc7d30c9": {
        "message": "Ungarsk"
    },
    "i_have_obtained_permission_to_use_this_file_6386f087": {
        "message": "Jeg har fått tillatelse til å bruke denne filen."
    },
    "i_hold_the_copyright_71ee91b1": {
        "message": "Jeg har opphavsretten"
    },
    "icelandic_9d6d35de": {
        "message": "Islandsk"
    },
    "icon_215a1dc6": {
        "message": "Ikon"
    },
    "icon_8168b2f8": {
        "message": "ikonet"
    },
    "icon_color_b86dd6d6": {
        "message": "Ikonfarge"
    },
    "icon_maker_icons_cc560f7e": {
        "message": "Ikonskaper-ikoner"
    },
    "icon_options_7e32746e": {
        "message": "Ikonalternativer"
    },
    "icon_options_tray_2b407977": {
        "message": "Brett for ikonalternativer"
    },
    "icon_preview_1782a1d9": {
        "message": "Forhåndsvisning av ikon"
    },
    "icon_shape_30b61e7": {
        "message": "Ikonform"
    },
    "icon_size_9353edea": {
        "message": "Ikonstørrelse"
    },
    "if_left_empty_link_text_will_display_as_course_lin_61087540": {
        "message": "Hvis lenken er tom, vil tekst vises som emnelenkenavn"
    },
    "if_you_do_not_select_usage_rights_now_this_file_wi_14e07ab5": {
        "message": "Dersom du ikke velger bruksrettigheter nå, vil denne filen være upublisert når den lastes opp."
    },
    "image_8ad06": {
        "message": "Bilde"
    },
    "image_c1c98202": {
        "message": "bilde"
    },
    "image_options_5412d02c": {
        "message": "Bilde-alternativer"
    },
    "image_options_tray_90a46006": {
        "message": "Brett for bilde-alternativer"
    },
    "image_to_crop_3a34487d": {
        "message": "Bilde som skal beskjæres"
    },
    "images_7ce26570": {
        "message": "Bilder"
    },
    "imaginary_portion_of_complex_number_2c733ffa": {
        "message": "Imaginær del (av komplekst tall)"
    },
    "in_element_of_19ca2f33": {
        "message": "I (element av)"
    },
    "increase_indent_6af90f7c": {
        "message": "Øk innryk"
    },
    "indefinite_integral_6623307e": {
        "message": "Ubestemt heltall"
    },
    "indigo_2035fc55": {
        "message": "Indigo"
    },
    "indonesian_5f6accd6": {
        "message": "Indonesisk"
    },
    "inference_fed5c960": {
        "message": "Inferens"
    },
    "infinity_7a10f206": {
        "message": "Uendelig"
    },
    "insert_593145ef": {
        "message": "Sett inn"
    },
    "insert_equella_links_49a8dacd": {
        "message": "Sett inn Equella-koblinger"
    },
    "insert_link_6dc23cae": {
        "message": "Sett inn lenke"
    },
    "insert_math_equation_57c6e767": {
        "message": "Sett matte likning"
    },
    "integers_336344e1": {
        "message": "Heltall"
    },
    "intersection_cd4590e4": {
        "message": "Kryss"
    },
    "invalid_entry_f7d2a0f5": {
        "message": "Ugyldig oppføring."
    },
    "invalid_file_c11ba11": {
        "message": "Ugyldig fil"
    },
    "invalid_file_type_881cc9b2": {
        "message": "Ugyldig filtype"
    },
    "invalid_url_cbde79f": {
        "message": "Ugyldig URL"
    },
    "iota_11c932a9": {
        "message": "Iota"
    },
    "irish_567e109f": {
        "message": "Irsk"
    },
    "italian_bd3c792d": {
        "message": "Italiensk"
    },
    "items_completed_items_plural_1_item_other_items_717d579f": {
        "message": "{ items } Fullført { items, plural,\n     =1 {del}\n  other {deler}\n}"
    },
    "japanese_b5721ca7": {
        "message": "Japansk"
    },
    "join_6cafecca": {
        "message": "Bli med"
    },
    "join_active_online_meeting_d9d892b2": {
        "message": "bli med på aktivt nettmøte"
    },
    "join_online_meeting_b1725843": {
        "message": "bli med på nettmøte"
    },
    "jump_to_navigation_toolbar_2952cd8b": {
        "message": "Hopp til verktøylinjen for navigasjon"
    },
    "jump_to_today_254ccf41": {
        "message": "Hopp til i dag"
    },
    "kappa_2f14c816": {
        "message": "Kappa"
    },
    "kappa_variant_eb64574b": {
        "message": "Kappa (variant)"
    },
    "keyboard_shortcuts_ed1844bd": {
        "message": "Snarveier"
    },
    "korean_da812d9": {
        "message": "Koreansk"
    },
    "lambda_4f602498": {
        "message": "Lambda"
    },
    "language_arts_35b79a8b": {
        "message": "Språkkunst"
    },
    "language_arts_icon_a798b0f8": {
        "message": "Språkkunst-ikon"
    },
    "languages_icon_9d20539": {
        "message": "Språk-ikon"
    },
    "large_9c5e80e7": {
        "message": "Stor"
    },
    "late_2be42b88": {
        "message": "Sent"
    },
    "latvian_2bbb6aab": {
        "message": "Latvisk"
    },
    "left_align_43d95491": {
        "message": "Venstrestilt"
    },
    "left_angle_bracket_c87a6d07": {
        "message": "Venstre vinkelparantes"
    },
    "left_arrow_4fde1a64": {
        "message": "Venstre pil"
    },
    "left_arrow_with_hook_5bfcad93": {
        "message": "Venstre pil med krok"
    },
    "left_ceiling_ee9dd88a": {
        "message": "Venstre tak"
    },
    "left_curly_brace_1726fb4": {
        "message": "Venstre krøllparantes"
    },
    "left_downard_harpoon_arrow_1d7b3d2e": {
        "message": "Harpun ned med krok til venstre"
    },
    "left_floor_29ac2274": {
        "message": "Venstre gulv"
    },
    "left_to_right_e9b4fd06": {
        "message": "Venstre-til-høyre"
    },
    "left_upward_harpoon_arrow_3a562a96": {
        "message": "Harpun opp med krok til venstre"
    },
    "leftward_arrow_1e4765de": {
        "message": "Pil mot venstre"
    },
    "leftward_pointing_triangle_d14532ce": {
        "message": "Trekant som peker mot venstre"
    },
    "less_than_a26c0641": {
        "message": "Mindre enn"
    },
    "less_than_or_equal_be5216cb": {
        "message": "Mindre enn eller lik"
    },
    "library_icon_ae1e54cf": {
        "message": "Bibliotek-ikon"
    },
    "light_blue_5374f600": {
        "message": "Lyseblå"
    },
    "link_7262adec": {
        "message": "Lenke"
    },
    "link_options_a16b758b": {
        "message": "Lenkevalg"
    },
    "links_14b70841": {
        "message": "Lenker"
    },
    "links_to_an_external_site_de74145d": {
        "message": "Lenker til en ekstern side."
    },
<<<<<<< HEAD
=======
    "lithuanian_5adcbe24": {
        "message": "Litauisk"
    },
>>>>>>> 08c63032
    "load_more_35d33c7": {
        "message": "Last inn mer"
    },
    "load_more_a36f9cf9": {
        "message": "Last inn flere"
    },
    "load_prior_dates_f2b0f6f0": {
        "message": "Last inn tidligere datoer"
    },
    "loaded_count_plural_0_items_one_item_other_items_e58533e9": {
        "message": "Lastet inn { count, plural,\n     =0 {# elementer}\n    one {# element}\n  other {# elementer}\n}"
    },
    "loading_25990131": {
        "message": "Laster…"
    },
    "loading_725811ca": {
        "message": "laster inn"
    },
    "loading_bde52856": {
        "message": "Laster"
    },
    "loading_closed_captions_subtitles_failed_95ceef47": {
        "message": "lasting av teksting/underteksting mislyktes."
    },
    "loading_failed_b3524381": {
        "message": "Lasting mislyktes…"
    },
    "loading_failed_e6a9d8ef": {
        "message": "Lasting mislyktes."
    },
    "loading_folders_d8b5869e": {
        "message": "Laster mapper"
    },
    "loading_grades_c842c887": {
        "message": "Laster inn vurderinger"
    },
    "loading_past_items_ca499e75": {
        "message": "Laster tidligere elementer"
    },
    "loading_planner_items_947a813d": {
        "message": "Laster elementplanlegger"
    },
    "loading_please_wait_d276220a": {
        "message": "Laster inn, vennligst vent"
    },
    "loading_preview_9f077aa1": {
        "message": "Laster inn forhåndsvisning"
    },
    "location_3b6ff307": {
        "message": "Sted:"
    },
    "locked_762f138b": {
        "message": "Låst"
    },
    "logical_equivalence_76fca396": {
        "message": "Logisk ekvivalens"
    },
    "logical_equivalence_short_8efd7b4f": {
        "message": "Logisk ekvivalens (kort)"
    },
    "logical_equivalence_short_and_thick_1e1f654d": {
        "message": "Logisk ekvivalens (kort og tykk)"
    },
    "logical_equivalence_thick_662dd3f2": {
        "message": "Logisk ekvivalens (tykk)"
    },
    "looks_like_there_isn_t_anything_here_d9bcef49": {
        "message": "Ser ikke ut til at det er noe her"
    },
    "low_horizontal_dots_cc08498e": {
        "message": "Lave horisontale prikker"
    },
    "macedonian_6ed541af": {
        "message": "Makedonsk"
    },
    "magenta_4a65993c": {
        "message": "Magenta"
    },
    "malay_f5dddce4": {
        "message": "Malaysisk"
    },
    "maltese_916925e8": {
        "message": "Maltesisk"
    },
    "maori_new_zealand_5380a95f": {
        "message": "Māori (New Zealand)"
    },
    "maps_to_e5ef7382": {
        "message": "Peker mot"
    },
    "math_ede93050": {
        "message": "Matte"
    },
    "math_icon_ad4e9d03": {
        "message": "Matte-ikon"
    },
    "media_af190855": {
        "message": "Medie"
    },
    "media_file_is_processing_please_try_again_later_58a6d49": {
        "message": "Mediefilen behandles. Prøv igjen senere."
    },
    "medium_5a8e9ead": {
        "message": "Medium"
    },
    "middle_27dc1d5": {
        "message": "Midten"
    },
    "minimize_file_preview_da911944": {
        "message": "Minimer forhåndsvisning av fil"
    },
    "minimize_video_20aa554b": {
        "message": "Minimer video"
    },
    "minus_fd961e2e": {
        "message": "Minus"
    },
    "minus_plus_3461f637": {
        "message": "Minus/pluss"
    },
    "misc_3b692ea7": {
        "message": "Diverse"
    },
    "miscellaneous_e9818229": {
        "message": "Diverse"
    },
    "missing_1a256b3b": {
        "message": "Mangler"
    },
    "missing_items_for_title_516511f8": {
        "message": "Mangler elementer til { title }"
    },
    "modules_c4325335": {
        "message": "Moduler"
    },
    "mu_37223b8b": {
        "message": "Mu"
    },
    "multi_color_image_63d7372f": {
        "message": "Bilde i flere farger"
    },
    "multiplication_sign_15f95c22": {
        "message": "Multiplikasjonstegn"
    },
    "music_icon_4db5c972": {
        "message": "Musikk-ikon"
    },
    "must_be_at_least_percentage_22e373b6": {
        "message": "Må være minst { percentage }%"
    },
    "must_be_at_least_width_x_height_px_41dc825e": {
        "message": "Det må være minst { width } x { height }px"
    },
    "my_files_2f621040": {
        "message": "Mine filer"
    },
    "my_grades_98834476": {
        "message": "Mine vurderinger"
    },
    "n_th_root_9991a6e4": {
        "message": "n-te rot"
    },
    "nabla_1e216d25": {
        "message": "Nabla"
    },
    "name_1aed4a1b": {
        "message": "Navn"
    },
    "name_color_ceec76ff": {
        "message": "{ name } ({ color })"
    },
    "natural_music_54a70258": {
        "message": "Naturlig (musikk)"
    },
    "natural_numbers_3da07060": {
        "message": "Naturlige tall"
    },
    "navigate_through_the_menu_or_toolbar_415a4e50": {
        "message": "Navigere gjennom menyen eller verktøylinjen"
    },
    "nested_greater_than_d852e60d": {
        "message": "Nested større enn"
    },
    "nested_less_than_27d17e58": {
        "message": "Nested mindre enn"
    },
    "new_13daf639": {
        "message": "Ny"
    },
    "new_activity_8b84847d": {
        "message": "Ny aktivitet"
    },
    "new_activity_for_title_14c9c3af": {
        "message": "Ny aktivitet til { title }"
    },
    "new_opportunities_7d349c4d": {
        "message": "Nye muligheter"
    },
    "next_month_749b1778": {
        "message": "Neste måned"
    },
    "next_page_d2a39853": {
        "message": "Neste side"
    },
    "no_changes_to_save_d29f6e91": {
        "message": "Ingen endringer å lagre."
    },
    "no_due_dates_assigned_e8f5bac8": {
        "message": "Ingen forfallsdatoer tildelt"
    },
    "no_e16d9132": {
        "message": "Nei"
    },
    "no_file_chosen_9a880793": {
        "message": "Ingen fil valgt"
    },
    "no_grade_3b4d7f3e": {
        "message": "Ingen vurdering"
    },
    "no_preview_is_available_for_this_file_f940114a": {
        "message": "Ingen forhåndsvisning er tilgjengelig for denne filen."
    },
    "no_results_940393cf": {
        "message": "Ingen resultater."
    },
    "no_results_found_for_filterterm_ad1b04c8": {
        "message": "Ingen resultat funnet for { filterTerm }"
    },
    "no_results_found_for_term_1564c08e": {
        "message": "Ikke funnet resultater for { term }."
    },
    "none_3b5e34d2": {
        "message": "Ingen"
    },
    "none_selected_b93d56d2": {
        "message": "Ingen valgt"
    },
    "norwegian_53f391ec": {
        "message": "Norsk"
    },
    "norwegian_bokmal_ad5843fa": {
        "message": "Norsk"
    },
    "norwegian_nynorsk_c785f8a6": {
        "message": "Norsk Nynorsk"
    },
    "not_equal_6e2980e6": {
        "message": "Ikke lik"
    },
    "not_in_not_an_element_of_fb1ffb54": {
        "message": "Ikke i (ikke et element av)"
    },
    "not_negation_1418ebb8": {
        "message": "Ikke (negasjon)"
    },
    "not_subset_dc2b5e84": {
        "message": "Ikke delsett"
    },
    "not_subset_strict_23d282bf": {
        "message": "Ikke delsett (streng)"
    },
    "not_superset_5556b913": {
        "message": "Ikke supersett"
    },
    "not_superset_strict_24e06f36": {
        "message": "Ikke supersett (streng)"
    },
    "nothing_due_this_week_d45c9ef9": {
        "message": "Ingenting må leveres denne uken"
    },
    "nothing_for_now_e3e3ce2a": {
        "message": "Ingenting for øyeblikket"
    },
    "nothing_here_needs_attention_c4eaded6": {
        "message": "Ingenting her trenger tilsyn."
    },
    "nothing_more_to_do_b665da42": {
        "message": "Ingen flere gjøremål"
    },
    "nothing_new_needs_attention_3ac548d4": {
        "message": "Ingenting nytt trenger oppmerksomhet."
    },
    "nothing_planned_today_selecting_most_recent_item_ffd71bff": {
        "message": "Ingenting på programmet i dag. Velg det nyeste elementet."
    },
    "nothing_planned_today_selecting_next_item_f6718aa": {
        "message": "Ingenting på programmet i dag. Velger neste element."
    },
    "nothing_planned_yet_8675ffe9": {
        "message": "Ingenting planlagt enda"
    },
    "nu_1c0f6848": {
        "message": "Nu"
    },
    "numpoints_points_8621a43b": {
        "message": "{ numPoints } poeng"
    },
    "octagon_e48be9f": {
        "message": "Åttekant"
    },
    "olive_6a3e4d6b": {
        "message": "Oliven"
    },
    "omega_8f2c3463": {
        "message": "Omega"
    },
    "one_of_the_following_styles_must_be_added_to_save__1de769aa": {
        "message": "En av følgende stiler må legges til for å lagre et ikon: Ikonfarge, konturstørrelse, ikontekst eller bilde"
    },
    "only_most_recent_grading_period_shown_f1ad6458": {
        "message": "*Bare den nyeste vurderingsperioden vises."
    },
    "open_circle_e9bd069": {
        "message": "Åpen sirkel"
    },
    "open_this_keyboard_shortcuts_dialog_9658b83a": {
        "message": "Åpne denne hurtigtastdialogen"
    },
    "open_title_application_fd624fc5": {
        "message": "Åpne { title }-applikasjon"
    },
    "operators_a2ef9a93": {
        "message": "Operatører"
    },
    "opportunities_popup_f6703842": {
        "message": "popup-vinduet for muligheter"
    },
    "optional_add_course_ef0d70fc": {
        "message": "Valgfri: Legg til emne"
    },
    "or_9b70ccaa": {
        "message": "Eller"
    },
    "orange_81386a62": {
        "message": "Oransje"
    },
    "other_editor_shortcuts_may_be_found_at_404aba4a": {
        "message": "Andre redigeringssnarveier kan sees på"
    },
    "outline_color_3ef2cea7": {
        "message": "Farge omriss"
    },
    "outline_size_a6059a21": {
        "message": "Størrelse omriss"
    },
    "p_is_not_a_valid_protocol_which_must_be_ftp_http_h_adf13fc2": {
        "message": "{ p } er ikke en gyldig protokoll som må være ftp, http, https, mailto, skype, tel eller kan utelates"
    },
    "page_50c4823d": {
        "message": "Side"
    },
    "pages_e5414c2c": {
        "message": "Sider"
    },
    "paragraph_5e5ad8eb": {
        "message": "Avsnitt"
    },
    "parallel_d55d6e38": {
        "message": "Parallell"
    },
    "partial_derivative_4a9159df": {
        "message": "Delvis (derivat)"
    },
    "peer_review_74f26a13": {
        "message": "Fagfellevurdering hverandrevurdering"
    },
    "peer_review_for_itemtitle_358cb413": {
        "message": "Hverandrevurdering for { itemTitle }"
    },
    "pentagon_17d82ea3": {
        "message": "Femkant"
    },
    "people_b4ebb13c": {
        "message": "Personer"
    },
    "percentage_34ab7c2c": {
        "message": "Prosent"
    },
    "percentage_must_be_a_number_8033c341": {
        "message": "Prosent må være et tall"
    },
    "performing_arts_icon_f3497486": {
        "message": "Scenekunst-ikon"
    },
    "perpendicular_7c48ede4": {
        "message": "Vinkelrett"
    },
    "persian_a8cadb95": {
        "message": "Persisk"
    },
    "phi_4ac33b6d": {
        "message": "Phi"
    },
    "phi_variant_c9bb3ac5": {
        "message": "Phi (variant)"
    },
    "physical_education_icon_d7dffd3e": {
        "message": "Gymnastikk-ikon"
    },
    "pi_dc4f0bd8": {
        "message": "Pi"
    },
    "pi_variant_10f5f520": {
        "message": "Pi (variant)"
    },
    "pink_68ad45cb": {
        "message": "Rosa"
    },
    "pixels_52ece7d1": {
        "message": "Piksler"
    },
    "play_media_comment_35257210": {
        "message": "Spill mediainnhold"
    },
    "play_media_comment_by_name_from_createdat_c230123d": {
        "message": "Spill mediainnhold av { name } fra { createdAt }."
    },
    "plus_d43cd4ec": {
        "message": "Pluss"
    },
    "plus_minus_f8be2e83": {
        "message": "Pluss/minus"
    },
    "points_bceb5005": {
        "message": "poeng"
    },
    "points_points_63e59cce": {
        "message": "{ points } poeng"
    },
    "polish_4cf2ecaf": {
        "message": "Polsk"
    },
    "portuguese_9c212cf4": {
        "message": "Portugisisk"
    },
    "posted_when_a578f5ab": {
        "message": "Publisert: { when }"
    },
    "power_set_4f26f316": {
        "message": "Potens-sett"
    },
    "precedes_196b9aef": {
        "message": "Forutgående"
    },
    "precedes_equal_20701e84": {
        "message": "Går foran lik"
    },
    "preformatted_d0670862": {
        "message": "Forhåndsformattert"
    },
    "preview_53003fd2": {
        "message": "Forhåndsvisning"
    },
    "preview_in_overlay_ed772c46": {
        "message": "Forhåndsvis i utvidet vindu"
    },
    "preview_inline_9787330": {
        "message": "Forhåndsvis i vindu"
    },
    "previous_month_bb1e3c84": {
        "message": "Forrige måned"
    },
    "previous_page_928fc112": {
        "message": "Forrige side"
    },
    "prime_917ea60e": {
        "message": "Prim"
    },
    "prime_numbers_13464f61": {
        "message": "Primtall"
    },
    "product_39cf144f": {
        "message": "Produkt"
    },
    "proportional_f02800cc": {
        "message": "Proporsjonal"
    },
    "protocol_must_be_ftp_http_https_mailto_skype_tel_o_73beb4f8": {
        "message": "Protokollen må være ftp, http, https, mailto, skype, tel eller kan utelates"
    },
    "psi_e3f5f0f7": {
        "message": "Psi"
    },
    "pts_699bd9aa": {
        "message": "poeng"
    },
    "published_c944a23d": {
        "message": "publisert"
    },
    "published_when_302d8e23": {
        "message": "Publisert: { when }"
    },
    "pumpkin_904428d5": {
        "message": "Gresskar"
    },
    "purple_7678a9fc": {
        "message": "Lilla"
    },
    "quaternions_877024e0": {
        "message": "Kvaternioner"
    },
    "quiz_e0dcce8f": {
        "message": "Quiz"
    },
    "quizzes_7e598f57": {
        "message": "Quizer"
    },
    "rational_numbers_80ddaa4a": {
        "message": "Rasjonelle tall"
    },
    "real_numbers_7c99df94": {
        "message": "Reelle tall"
    },
    "real_portion_of_complex_number_7dad33b5": {
        "message": "Reell del (av komplekst tall)"
    },
    "record_7c9448b": {
        "message": "Registrering"
    },
    "record_upload_media_5fdce166": {
        "message": "Gjør opptak/last opp media"
    },
    "red_8258edf3": {
        "message": "Rød"
    },
    "redo_363c58b7": {
        "message": "Gjør om"
    },
    "relationships_6602af70": {
        "message": "Forbindelser"
    },
    "religion_icon_246e0be1": {
        "message": "Religion-ikon"
    },
    "reminder_date_4564d12d": {
        "message": "Påminnelse: { date }"
    },
    "remove_link_d1f2f4d0": {
        "message": "Fjerne lenke"
    },
    "replace_e61834a7": {
        "message": "Erstatt"
    },
    "replies_4a8577c8": {
        "message": "Svar"
    },
    "reset_95a81614": {
        "message": "Tilbakestill"
    },
    "resize_ec83d538": {
        "message": "Endre størrelse"
    },
    "restore_auto_save_deccd84b": {
        "message": "Gjenopprette automatisk lagring?"
    },
    "reverse_turnstile_does_not_yield_7558be06": {
        "message": "Omvendt turnstile (gir ikke etter)"
    },
    "rho_a0244a36": {
        "message": "Rho"
    },
    "rho_variant_415245cd": {
        "message": "Rho (variant)"
    },
    "rich_content_editor_2708ef21": {
        "message": "Rich teksteditor"
    },
    "rich_text_area_press_alt_0_for_rich_content_editor_9d23437f": {
        "message": "Rikt tekstområde Trykk Alt+0 for Rich teksteditor-snarveier."
    },
    "right_align_39e7a32a": {
        "message": "Høyrestilt"
    },
    "right_angle_bracket_d704e2d6": {
        "message": "Høyre vinkelparantes"
    },
    "right_arrow_35e0eddf": {
        "message": "Høyre pil"
    },
    "right_arrow_with_hook_29d92d31": {
        "message": "Høyre pil med krok"
    },
    "right_ceiling_839dc744": {
        "message": "Høyre tak"
    },
    "right_curly_brace_5159d5cd": {
        "message": "Høyre krøllparantes"
    },
    "right_downward_harpoon_arrow_d71b114f": {
        "message": "Harpun ned med krok til høyre"
    },
    "right_floor_5392d5cf": {
        "message": "Høyre gulv"
    },
    "right_to_left_9cfb092a": {
        "message": "Høyre-til-venstre"
    },
    "right_upward_harpoon_arrow_f5a34c73": {
        "message": "Harpun opp med krok til høyre"
    },
    "rightward_arrow_32932107": {
        "message": "Pil mot høyre"
    },
    "rightward_pointing_triangle_60330f5c": {
        "message": "Trekant som peker mot høyre"
    },
    "romanian_13670c1e": {
        "message": "Romensk"
    },
    "rotate_image_90_degrees_2ab77c05": {
        "message": "Roter bildet -90 grader"
    },
    "rotate_image_90_degrees_6c92cd42": {
        "message": "Roter bildet 90 grader"
    },
    "rotation_9699c538": {
        "message": "Rotasjon"
    },
    "russian_1e3e197": {
        "message": "Russisk"
    },
    "sadly_the_pretty_html_editor_is_not_keyboard_acces_50da7665": {
        "message": "Dessverre er Elegante HTML-redigering ikke tilgjengelig med tastaturet. Få tilgang til rå HTML-redigering her."
    },
    "save_11a80ec3": {
        "message": "Lagre"
    },
    "saved_icon_maker_icons_df86e2a1": {
        "message": "Lagrede Ikonskaper-ikoner"
    },
    "schedule_preview_3bcda153": {
        "message": "Planlegg forhåndsvisning"
    },
    "science_8d92214a": {
        "message": "Vitenskap"
    },
    "script_l_42a7b254": {
        "message": "Skript L"
    },
    "scroll_up_to_see_your_history_19b14cad": {
        "message": "Rull opp for å se historien din!"
    },
    "scrolls_up_to_the_previous_item_with_new_activity_99717459": {
        "message": "Ruller opp til forrige element med ny aktivitet."
    },
    "search_280d00bd": {
        "message": "Søk"
    },
    "search_term_b2d2235": {
        "message": "Søkeord"
    },
    "select_crop_shape_d441feeb": {
        "message": "Velg beskjæringsform"
    },
    "select_language_7c93a900": {
        "message": "Velg språk"
    },
    "selected_274ce24f": {
        "message": "Valgt"
    },
    "selected_linkfilename_c093b1f2": {
        "message": "Valgt { linkFileName }"
    },
    "serbian_7187f1f2": {
        "message": "Serbisk"
    },
    "set_minus_b46e9b88": {
        "message": "Angi minus"
    },
    "sharp_music_ab956814": {
        "message": "Sharp/iss (musikk)"
    },
    "shift_o_to_open_the_pretty_html_editor_55ff5a31": {
        "message": "Skift-O for å åpne elegante html-redigering."
    },
    "show_all_ae37d610": {
        "message": "Vis alle"
    },
    "show_audio_options_b489926b": {
        "message": "Vis lydalternativer"
    },
    "show_image_options_1e2ecc6b": {
        "message": "Vis bildemuligheter"
    },
    "show_link_options_545338fd": {
        "message": "Vis lenkevalg"
    },
    "show_my_grades_ebd08684": {
        "message": "Vis mine vurderinger"
    },
    "show_video_options_6ed3721a": {
        "message": "Vis videovalg"
    },
    "sigma_5c35e553": {
        "message": "Sigma"
    },
    "sigma_variant_8155625": {
        "message": "Sigma (variant)"
    },
    "single_color_image_4e5d4dbc": {
        "message": "Enkeltfargebilde"
    },
    "single_color_image_color_95fa9a87": {
        "message": "Enkeltfargebilde-farge"
    },
    "size_b30e1077": {
        "message": "Størrelse"
    },
    "size_of_caption_file_is_greater_than_the_maximum_m_bff5f86e": {
        "message": "Størrelsen på bildetekstfilen er større en maksimalt tillatt størrelse på { max } kb."
    },
    "slovak_69f48e1b": {
        "message": "Slovensk"
    },
    "slovenian_30ae5208": {
        "message": "Slovensk"
    },
    "small_b070434a": {
        "message": "Liten"
    },
    "social_studies_13fa30c7": {
        "message": "Samfunnsfag"
    },
    "solid_circle_9f061dfc": {
        "message": "Solid sirkel"
    },
    "something_went_wrong_89195131": {
        "message": "Noe gikk galt."
    },
    "something_went_wrong_and_i_don_t_know_what_to_show_e0c54ec8": {
        "message": "Noe gikk galt og jeg vet ikke hva jeg skal vise deg."
    },
    "something_went_wrong_check_your_connection_reload__c7868286": {
        "message": "Noe gikk galt. Kontroller tilkoblingen din, last inn siden på nytt og prøv igjen."
    },
    "something_went_wrong_d238c551": {
        "message": "Noe gikk galt"
    },
    "sort_by_e75f9e3e": {
        "message": "Sortert på"
    },
    "spades_suit_b37020c2": {
        "message": "Spar (type)"
    },
    "spanish_de9de5d6": {
        "message": "Spansk"
    },
    "square_511eb3b3": {
        "message": "Square"
    },
    "square_cap_9ec88646": {
        "message": "Firkantet caps"
    },
    "square_cup_b0665113": {
        "message": "Firkantet kopp"
    },
    "square_root_e8bcbc60": {
        "message": "Kvadratrot"
    },
    "square_root_symbol_d0898a53": {
        "message": "Kvadratrotsymbol"
    },
    "square_subset_17be67cb": {
        "message": "Kvadratisk delsett"
    },
    "square_subset_strict_7044e84f": {
        "message": "Kvadratisk delsett (streng)"
    },
    "square_superset_3be8dae1": {
        "message": "Kvadratisk supersett"
    },
    "square_superset_strict_fa4262e4": {
        "message": "Kvadratisk supersett (streng)"
    },
    "star_8d156e09": {
        "message": "Stjernemerke"
    },
    "startdate_to_enddate_d245175b": {
        "message": "{ startDate } til { endDate }"
    },
    "startdatetime_enddatetime_20abc10e": {
        "message": "{ startDateTime } - { endDateTime }"
    },
    "startdatetime_endtime_49741bbe": {
        "message": "{ startDateTime } - { endTime }"
    },
    "starttime_to_endtime_d7cc249d": {
        "message": "{ startTime } til { endTime }"
    },
    "steel_blue_14296f08": {
        "message": "Stålblå"
    },
    "student_to_do_c018c835": {
        "message": "Gjøremål for student"
    },
    "styles_2aa721ef": {
        "message": "Stiler"
    },
    "submit_a3cc6859": {
        "message": "Send inn"
    },
    "submitted_318fad53": {
        "message": "Innlevert"
    },
    "subscript_59744f96": {
        "message": "Senket skrift"
    },
    "subset_19c1a92f": {
        "message": "Delsett"
    },
    "subset_strict_8d8948d6": {
        "message": "Delsett (streng)"
    },
    "succeeds_9cc31be9": {
        "message": "Lykkes"
    },
    "succeeds_equal_158e8c3a": {
        "message": "Lykkes er lik"
    },
    "success_to_do_created_e34ed395": {
        "message": "Vellykket: Opprette gjøremål"
    },
    "sum_b0842d31": {
        "message": "Sum"
    },
    "superscript_8cb349a2": {
        "message": "Hevet skrift"
    },
    "superscript_and_subscript_37f94a50": {
        "message": "Hevet og nedsenket"
    },
    "superset_c4db8a7a": {
        "message": "Supersett"
    },
    "superset_strict_c77dd6d2": {
        "message": "Supersett (streng)"
    },
    "supported_file_types_srt_or_webvtt_7d827ed": {
        "message": "Filtyper som støttes: SRT eller WebVTT"
    },
<<<<<<< HEAD
=======
    "swahili_5caeb4ba": {
        "message": "Swahili"
    },
    "swedish_59a593ca": {
        "message": "Svensk"
    },
>>>>>>> 08c63032
    "switch_to_pretty_html_editor_a3cee15f": {
        "message": "Bytt til elegant HTML-redigerer"
    },
    "switch_to_raw_html_editor_f970ae1a": {
        "message": "Bytt til rå HTML-redigerer"
    },
    "switch_to_the_html_editor_146dfffd": {
        "message": "Bytt til html-redigering"
    },
    "switch_to_the_rich_text_editor_63c1ecf6": {
        "message": "Bytt til rich tekstredigering"
    },
    "syllabus_f191f65b": {
        "message": "Emneoversikt"
    },
    "tab_arrows_4cf5abfc": {
        "message": "TAB/piltaster"
    },
    "tagalog_74906db7": {
        "message": "Tagalog"
    },
    "task_16b0ef38": {
        "message": "Oppgave"
    },
    "tau_880974b7": {
        "message": "Tau"
    },
    "teal_f729a294": {
        "message": "Blågrønn"
    },
    "text_7f4593da": {
        "message": "Tekst"
    },
    "text_background_color_16e61c3f": {
        "message": "Bakgrunnsfarge tekst"
    },
    "text_color_acf75eb6": {
        "message": "Tekstfarge"
    },
    "text_optional_384f94f7": {
        "message": "Tekst (valgfritt)"
    },
    "text_position_8df8c162": {
        "message": "Tekstposisjon"
    },
    "text_size_887c2f6": {
        "message": "Tekststørrelse"
    },
    "thai_8f9bc548": {
        "message": "Thai"
    },
    "the_best_assignment_15e98be1": {
        "message": "Den beste oppgaven"
    },
    "the_date_and_time_this_to_do_is_due_74c823d4": {
        "message": "Dato og tidspunkt for denne fristen er"
    },
    "the_document_preview_is_currently_being_processed__7d9ea135": {
        "message": "Dokumentforhåndsvisningen behandles. Prøv igjen senere."
    },
    "the_material_is_in_the_public_domain_279c39a3": {
        "message": "Materialet er i det offentlige domenet"
    },
    "the_material_is_licensed_under_creative_commons_3242cb5e": {
        "message": "Materialet er lisensiert under Creative Commons"
    },
    "the_material_is_subject_to_an_exception_e_g_fair_u_a39c8ca2": {
        "message": "Dette materialet er underlagt et unntak - f.eks. fair use, retten til å sitere eller andre i henhold til gjeldende lover for opphavsrett"
    },
    "the_pretty_html_editor_is_not_keyboard_accessible__d6d5d2b": {
        "message": "Elegante HTML-redigering ikke tilgjengelig med tastaturet. Trykk Skift-O for å åpne rå html-redigering."
    },
    "there_are_no_points_associated_with_this_item_449c712a": {
        "message": "Det er ingen poeng assosiert med dette punktet"
    },
    "there_is_nothing_planned_for_today_e09bfc8c": {
        "message": "Det er ingenting planlagt i dag."
    },
    "therefore_d860e024": {
        "message": "Derfor"
    },
    "theta_ce2d2350": {
        "message": "Theta"
    },
    "theta_variant_fff6da6f": {
        "message": "Theta (variant)"
    },
    "thick_downward_arrow_b85add4c": {
        "message": "Tykk pil nedover"
    },
    "thick_left_arrow_d5f3e925": {
        "message": "Tykk pil til venstre"
    },
    "thick_leftward_arrow_6ab89880": {
        "message": "Tykk pil mot venstre"
    },
    "thick_right_arrow_3ed5e8f7": {
        "message": "Tykk pil til høyre"
    },
    "thick_rightward_arrow_a2e1839e": {
        "message": "Tykk pil mot høyre"
    },
    "thick_upward_arrow_acd20328": {
        "message": "Tykk pil oppover"
    },
    "this_document_cannot_be_displayed_within_canvas_7aba77be": {
        "message": "Dette dokumentet kan ikke vises i Canvas."
    },
    "this_equation_cannot_be_rendered_in_basic_view_9b6c07ae": {
        "message": "Denne ligningen kan ikke legges frem i enkel visning."
    },
    "this_image_is_currently_unavailable_25c68857": {
        "message": "Dette bildet er utilgjengelig for øyeblikket"
    },
    "though_your_video_will_have_the_correct_title_in_t_90e427f3": {
        "message": "Selv om videoen din har riktig titten i nettleseren kunne vi ikke oppdatere den i databasen."
    },
    "time_2b5aac58": {
        "message": "Tid"
    },
    "title_ee03d132": {
        "message": "Tittel"
    },
    "title_is_required_6ddcab69": {
        "message": "tittel er obligatorisk"
    },
    "to_be_posted_when_d24bf7dc": {
        "message": "Skal publiseres: { when }"
    },
    "to_do_1d554f36": {
        "message": "Gjøremål"
    },
    "to_do_date_4b211ad0": {
        "message": "Gjøremål: { date }"
    },
    "to_do_items_loading_d1cdfcd5": {
        "message": "Gjøremålselementer laster"
    },
    "to_do_when_2783d78f": {
        "message": "Gjøremål: { when }"
    },
    "today_76e10f9c": {
        "message": "I dag"
    },
    "today_at_date_8ac30d6": {
        "message": "I dag på { date }"
    },
    "toggle_summary_group_413df9ac": {
        "message": "Veksle { summary }-gruppe"
    },
    "toggle_tooltip_d3b7cb86": {
        "message": "Bytte verktøytips"
    },
    "tomorrow_9a6c9a00": {
        "message": "I morgen"
    },
    "tomorrow_at_date_b53f2cf1": {
        "message": "I morgen på { date }"
    },
    "tools_2fcf772e": {
        "message": "Verktøy"
    },
    "top_66e0adb6": {
        "message": "Topp"
    },
    "totalresults_results_found_numdisplayed_results_cu_a0a44975": {
        "message": "{ totalResults } Funnet resultatet, { numDisplayed } resultater vises nå"
    },
    "tray_839df38a": {
        "message": "Brett"
    },
    "triangle_6072304e": {
        "message": "Trekant"
    },
    "turkish_5b69578b": {
        "message": "Tyrkisk"
    },
    "turnstile_yields_f9e76df1": {
        "message": "Turnstile (gir etter)"
    },
    "type_control_f9_to_access_image_options_text_a47e319f": {
        "message": "Tast Kontroll F9 for å få tilgang til bilde-alternativer. { text }"
    },
    "type_control_f9_to_access_link_options_text_4ead9682": {
        "message": "Tast Kontroll F9 for å få tilgang til link-alternativer. { text }"
    },
    "type_control_f9_to_access_table_options_text_92141329": {
        "message": "Tast Kontroll F9 for å få tilgang til tabell-alternativer. { text }"
    },
    "ukrainian_945b00b7": {
        "message": "Ukrainsk"
    },
    "unable_to_mark_as_complete_8141856d": {
        "message": "Kan ikke markere som godkjent."
    },
    "union_e6b57a53": {
        "message": "Union"
    },
    "unpublished_dfd8801": {
        "message": "upublisert"
    },
    "untitled_efdc2d7d": {
        "message": "uten navn"
    },
    "up_and_left_diagonal_arrow_e4a74a23": {
        "message": "Diagonal pil opp mot venstre"
    },
    "up_and_right_diagonal_arrow_935b902e": {
        "message": "Diagonal pil opp mot høyre"
    },
    "upload_document_253f0478": {
        "message": "Last opp dokument"
    },
    "upload_file_fd2361b8": {
        "message": "Last opp fil"
    },
    "upload_image_6120b609": {
        "message": "Last opp bilde"
    },
    "upload_media_ce31135a": {
        "message": "Laste opp medier"
    },
    "upload_record_media_e4207d72": {
        "message": "Laste opp/ spille inn medier"
    },
    "uploading_19e8a4e7": {
        "message": "Laster opp"
    },
    "uppercase_delta_d4f4bc41": {
        "message": "Stor delta"
    },
    "uppercase_gamma_86f492e9": {
        "message": "Stor gamma"
    },
    "uppercase_lambda_c78d8ed4": {
        "message": "Stor lambda"
    },
    "uppercase_omega_8aedfa2": {
        "message": "Stor omega"
    },
    "uppercase_phi_caa36724": {
        "message": "Stor phi"
    },
    "uppercase_pi_fcc70f5e": {
        "message": "Stor pi"
    },
    "uppercase_psi_6395acbe": {
        "message": "Stor psi"
    },
    "uppercase_sigma_dbb70e92": {
        "message": "Stor sigma"
    },
    "uppercase_theta_49afc891": {
        "message": "Stor theta"
    },
    "uppercase_upsilon_8c1e623e": {
        "message": "Stor upsilon"
    },
    "uppercase_xi_341e8556": {
        "message": "Stor xi"
    },
    "upsilon_33651634": {
        "message": "Upsilon"
    },
    "upward_and_downward_pointing_arrow_fa90a918": {
        "message": "Pil som peker oppover og nedover"
    },
    "upward_and_downward_pointing_arrow_thick_d420fdef": {
        "message": "Pil som peker oppover og nedover (tykk)"
    },
    "upward_arrow_9992cb2d": {
        "message": "Pil oppover"
    },
    "upward_pointing_triangle_d078d7cb": {
        "message": "Trekant som peker oppover"
    },
    "url_22a5f3b8": {
        "message": "URL"
    },
    "usage_right_ff96f3e2": {
        "message": "Bruksrettigheter:"
    },
    "usage_rights_required_5fe4dd68": {
        "message": "Bruksrettigheter (påkrevd)"
    },
    "use_arrow_keys_to_navigate_options_2021cc50": {
        "message": "Bruk piltaster for å navigere i valgene."
    },
    "use_arrow_keys_to_select_a_shape_c8eb57ed": {
        "message": "Bruk piltastene for å velge en form."
    },
    "use_arrow_keys_to_select_a_size_699a19f4": {
        "message": "Bruk piltastene for å velge en størrelse."
    },
    "use_arrow_keys_to_select_a_text_position_72f9137c": {
        "message": "Bruk piltastene for å velge en tekstposisjon."
    },
    "use_arrow_keys_to_select_a_text_size_65e89336": {
        "message": "Bruk piltastene for å velge en tekststørrelse."
    },
    "use_arrow_keys_to_select_an_outline_size_e009d6b0": {
        "message": "Bruk piltastene for å velge størrelse på omriss."
    },
    "used_by_screen_readers_to_describe_the_content_of__4f14b4e4": {
        "message": "Brukt av skjermlesere for å beskrive innholdet til et { TYPE }"
    },
    "used_by_screen_readers_to_describe_the_content_of__b1e76d9e": {
        "message": "Brukt av skjermlesere for å beskrive innholdet til et bilde"
    },
    "used_by_screen_readers_to_describe_the_video_37ebad25": {
        "message": "Brukt av skjermlesere for å beskrive videoen"
    },
    "user_documents_c206e61f": {
        "message": "Brukerdokumenter"
    },
    "user_files_78e21703": {
        "message": "Brukerfiler"
    },
    "user_images_b6490852": {
        "message": "Brukerbilder"
    },
    "user_media_14fbf656": {
        "message": "Brukermedie"
    },
    "vector_notation_cf6086ab": {
        "message": "Vektor (notasjon)"
    },
    "vertical_bar_set_builder_notation_4300495f": {
        "message": "Vertikal linje (set builder-notasjon)"
    },
    "vertical_dots_bfb21f14": {
        "message": "Vertikale prikker"
    },
    "video_options_24ef6e5d": {
        "message": "Videovalg"
    },
    "video_options_tray_3b9809a5": {
        "message": "Videovalgbrett"
    },
    "video_player_for_9e7d373b": {
        "message": "Video avspiller for "
    },
    "video_player_for_title_ffd9fbc4": {
        "message": "Video avspiller for { title }"
    },
    "vietnamese_e7a76583": {
        "message": "Viatnemesisk"
    },
    "view_ba339f93": {
        "message": "Vis"
    },
    "view_description_30446afc": {
        "message": "Vis beskrivelse"
    },
    "view_keyboard_shortcuts_34d1be0b": {
        "message": "Vis tastatur-snarveier"
    },
    "view_next_week_7f61f755": {
        "message": "Vis neste uke"
    },
    "view_previous_week_6f83849f": {
        "message": "Vis tidligere uke"
    },
    "view_title_description_67940918": {
        "message": "Vis { title }-beskrivelse"
    },
    "weekly_schedule_navigation_6b042645": {
        "message": "Ukentlig tidsplannavigasjon"
    },
    "welsh_42ab94b1": {
        "message": "Walisisk"
    },
    "white_87fa64fd": {
        "message": "Hvit"
    },
    "width_492fec76": {
        "message": "Bredd"
    },
    "width_and_height_must_be_numbers_110ab2e3": {
        "message": "Bredde og høyde må være nummer"
    },
    "width_x_height_px_ff3ccb93": {
        "message": "{ width } x { height }px"
    },
    "wiki_home_9cd54d0": {
        "message": "Wikiforside"
    },
    "wreath_product_200b38ef": {
        "message": "Kransprodukt"
    },
    "xi_149681d0": {
        "message": "Xi"
    },
    "yes_dde87d5": {
        "message": "Ja"
    },
    "yesterday_at_date_1aa6d18e": {
        "message": "I går på { date }"
    },
    "yesterday_c6bd6abf": {
        "message": "I går"
    },
    "yiddish_f96986df": {
        "message": "Jiddisk"
    },
    "you_have_media_feedback_f5f9aba8": {
        "message": "Du har medietilbakemeldinger."
    },
    "you_have_unsaved_changes_in_the_icon_maker_tray_do_e8cf5f1b": {
        "message": "Du har ulagrede endringer i Ikonskaper-skuffen. Vil du fortsette uten å lagre disse?"
    },
    "you_may_not_upload_an_empty_file_11c31eb2": {
        "message": "Du kan ikke laste opp en tom fil."
    },
    "you_must_provide_a_date_and_time_a86839d2": {
        "message": "Du må oppgi tidspunkt og dato."
    },
    "you_ve_scrolled_back_to_your_very_first_to_do_29374681": {
        "message": "Du har rullet tilbake til din aller første gjøremålliste!"
    },
    "your_image_has_been_compressed_for_icon_maker_imag_2e45cd91": {
        "message": "Bildet ditt har blitt komprimert for Ikonskaper. Bilder mindre enn { size } KB blir ikke komprimert."
    },
    "zeta_5ef24f0e": {
        "message": "Zeta"
    },
    "zoom_f3e54d69": {
        "message": "Zoom"
    },
    "zoom_in_image_bb97d4f": {
        "message": "Zoom inn bildet"
    },
    "zoom_out_image_d0a0a2ec": {
        "message": "Zoom ut bildet"
    }
}<|MERGE_RESOLUTION|>--- conflicted
+++ resolved
@@ -1277,12 +1277,9 @@
     "links_to_an_external_site_de74145d": {
         "message": "Lenker til en ekstern side."
     },
-<<<<<<< HEAD
-=======
     "lithuanian_5adcbe24": {
         "message": "Litauisk"
     },
->>>>>>> 08c63032
     "load_more_35d33c7": {
         "message": "Last inn mer"
     },
@@ -2123,15 +2120,12 @@
     "supported_file_types_srt_or_webvtt_7d827ed": {
         "message": "Filtyper som støttes: SRT eller WebVTT"
     },
-<<<<<<< HEAD
-=======
     "swahili_5caeb4ba": {
         "message": "Swahili"
     },
     "swedish_59a593ca": {
         "message": "Svensk"
     },
->>>>>>> 08c63032
     "switch_to_pretty_html_editor_a3cee15f": {
         "message": "Bytt til elegant HTML-redigerer"
     },
