{
    "a_great_discussion_6526a6d9": {
        "message": "Une grande discussion"
    },
    "a_wonderful_assignment_d3139d9b": {
        "message": "Une tâche merveilleuse"
    },
    "access_the_pretty_html_editor_37168efe": {
        "message": "Accéder à l’éditeur Pretty HTML"
    },
    "accessibility_checker_b3af1f6c": {
        "message": "Vérificateur d''accessibilité"
    },
    "action_to_take_b626a99a": {
        "message": "Mesures à prendre :"
    },
    "add_8523c19b": {
        "message": "Ajouter"
    },
    "add_a_caption_2a915239": {
        "message": "Ajoutez une légende"
    },
    "add_alt_text_for_the_image_48cd88aa": {
        "message": "Ajouter texte alt pour l''image"
    },
    "add_another_f4e50d57": {
        "message": "Ajouter un autre"
    },
    "add_cc_subtitles_55f0394e": {
        "message": "Ajouter des sous-titres/CC"
    },
    "add_image_60b2de07": {
        "message": "Ajouter une image"
    },
    "add_to_do_7537af64": {
        "message": "Ajouter À faire"
    },
    "add_to_do_7def3c37": {
        "message": "Ajouter une tâche"
    },
    "additional_considerations_f3801683": {
        "message": "Considérations supplémentaires"
    },
    "address_3159962f": {
        "message": "Adresse :"
    },
    "adjacent_links_with_the_same_url_should_be_a_singl_7a1f7f6c": {
        "message": "Liens adjacents avec la même URL devrait être une liaison unique."
    },
    "afrikaans_da0fe6ee": {
        "message": "Afrikaans"
    },
    "albanian_21ed929e": {
        "message": "Albanais"
    },
    "aleph_f4ffd155": {
        "message": "Aleph"
    },
    "alignment_and_lists_5cebcb69": {
        "message": "Alignement et listes"
    },
    "all_4321c3a1": {
        "message": "Tout"
    },
    "all_apps_a50dea49": {
        "message": "Toutes les applications"
    },
    "all_day_fb42c4fc": {
        "message": "Toute la journée"
    },
    "all_items_loaded_aa256183": {
        "message": "Tous les éléments sont chargés"
    },
    "alpha_15d59033": {
        "message": "Alpha"
    },
    "alphabetical_55b5b4e0": {
        "message": "Ordre alphabétique"
    },
    "alt_attribute_text_should_not_contain_more_than_12_e21d4040": {
        "message": "Le texte alt ne peut pas être constitué de plus de 120 caractères."
    },
    "alt_text_611fb322": {
        "message": "Texte alternatif"
    },
    "amalg_coproduct_c589fb12": {
        "message": "Amalg (Coproduit)"
    },
    "an_amazing_discussion_assignment_e5c8bd6b": {
        "message": "Une tâche de discussion étonnante"
    },
    "an_error_occured_reading_the_file_ff48558b": {
        "message": "Une erreur s''est produite pendant la lecture du fichier"
    },
    "an_error_occurred_attempting_to_dismiss_the_opport_f86e0667": {
        "message": "Une erreur est survenue lors de la tentative de rejeter l’opportunité."
    },
    "an_error_occurred_making_a_network_request_d1bda348": {
        "message": "Une erreur s''est produite en faisant une demande de réseau"
    },
    "an_error_occurred_uploading_your_media_71f1444d": {
        "message": "Une erreur s''est produite pendant le téléversement de votre support."
    },
    "and_7fcc2911": {
        "message": "et"
    },
    "angle_c5b4ec50": {
        "message": "Angle"
    },
    "announcement_fb4cb645": {
        "message": "Annonce"
    },
    "announcement_list_da155734": {
        "message": "Liste des annonces"
    },
    "announcements_a4b8ed4a": {
        "message": "Annonces"
    },
    "apply_781a2546": {
        "message": "Appliquer"
    },
    "apply_changes_to_all_instances_of_this_icon_maker__2642f466": {
        "message": "Appliquer les modifications à toutes les instances de cette icône « Créateur d’icône » dans le cours"
    },
    "approaches_the_limit_893aeec9": {
        "message": "Approche de la limite"
    },
    "approximately_e7965800": {
        "message": "Environ"
    },
    "apps_54d24a47": {
        "message": "Applications"
    },
    "arabic_c5c87acd": {
        "message": "Arabe"
    },
    "are_you_sure_you_want_to_delete_this_planner_item_b71e330c": {
        "message": "Êtes-vous certain de vouloir supprimer cet élément de planification?"
    },
    "armenian_12da6118": {
        "message": "Arménien"
    },
    "arrows_464a3e54": {
        "message": "Flèches"
    },
    "art_icon_8e1daad": {
        "message": "Icône d’art"
    },
    "aspect_ratio_will_be_preserved_cb5fdfb8": {
        "message": "Les proportions seront préservées"
    },
    "assignment_976578a8": {
        "message": "Tâche"
    },
    "assignments_1e02582c": {
        "message": "Tâches"
    },
    "assignmenttype_title_6612d008": {
        "message": "{ assignmentType } { title }."
    },
    "assignmenttype_title_all_day_on_datetime_9768903c": {
        "message": "{ assignmentType } { title }, toute la journée à { datetime }."
    },
    "assignmenttype_title_at_datetime_478f0709": {
        "message": "{ assignmentType } { title }, à { datetime }."
    },
    "assignmenttype_title_at_datetime_until_endtime_a5900e38": {
        "message": "{ assignmentType } { title }, à { datetime } jusqu’à { endTime }"
    },
    "assignmenttype_title_due_datetime_a112d8ff": {
        "message": "{ assignmentType } { title }, dû { datetime }."
    },
    "assignmenttype_title_has_a_to_do_time_at_datetime_e07310e8": {
        "message": "{ assignmentType } { title } dispose d’une période À faire à { datetime }."
    },
    "assignmenttype_title_is_marked_as_done_a8dc46ef": {
        "message": "{ assignmentType } { title } est marqué comme terminé."
    },
    "assignmenttype_title_is_not_marked_as_done_ba80ba66": {
        "message": "{ assignmentType } { title } n’est pas marqué comme terminé."
    },
    "assignmenttype_title_posted_datetime_cab69444": {
        "message": "{ assignmentType } { title } publié { datetime }."
    },
    "assignmenttype_title_reminder_datetime_33fa66d5": {
        "message": "{ assignmentType } { title }, rappel { datetime }."
    },
    "asterisk_82255584": {
        "message": "Astérisque"
    },
    "attributes_963ba262": {
        "message": "Attributs"
    },
    "audio_and_video_recording_not_supported_please_use_5ce3f0d7": {
        "message": "Enregistrement audio et vidéo non pris en charge; veuillez utiliser un autre navigateur."
    },
    "audio_options_feb58e2c": {
        "message": "Options audio"
    },
    "audio_options_tray_33a90711": {
        "message": "Plateau des Options Audio"
    },
    "audio_player_for_title_20cc70d": {
        "message": "Lecteur audio pour { title }"
    },
    "auto_saved_content_exists_would_you_like_to_load_t_fee528f2": {
        "message": "Le contenu enregistré automatiquement existe. Désirez-vous charger le contenu enregistré automatiquement à la place?"
    },
    "available_folders_694d0436": {
        "message": "Dossiers disponibles"
    },
    "backslash_b2d5442d": {
        "message": "Barre oblique inversée"
    },
    "bar_ec63ed6": {
        "message": "Bar"
    },
    "basic_554cdc0a": {
        "message": "Basique"
    },
    "because_501841b": {
        "message": "Parce que"
    },
    "beginning_of_your_to_do_history_61ef2dce": {
        "message": "Début de votre historique des tâches À faire"
    },
    "belarusian_b2f19c76": {
        "message": "Biélorusse"
    },
    "below_81d4dceb": {
        "message": "Au dessous de"
    },
    "below_is_an_example_of_how_students_will_see_their_8f7e7971": {
        "message": "Voici un exemple de la façon dont les étudiants verront leur horaire"
    },
    "beta_cb5f307e": {
        "message": "Bêta"
    },
    "big_circle_16b2e604": {
        "message": "Grand Cercle"
    },
    "binomial_coefficient_ea5b9bb7": {
        "message": "Coefficient binomial"
    },
    "black_4cb01371": {
        "message": "Noir"
    },
    "blue_daf8fea9": {
        "message": "Bleu"
    },
    "bottom_15a2a9be": {
        "message": "Inférieur"
    },
    "bottom_third_5f5fec1d": {
        "message": "Troisième inférieure"
    },
    "bowtie_5f9629e4": {
        "message": "Noeud papillon"
    },
    "brick_f2656265": {
        "message": "Brique"
    },
    "bulgarian_feccab7e": {
        "message": "Bulgare"
    },
    "c_2001_acme_inc_283f7f80": {
        "message": "(c) 2001 Acme Inc."
    },
    "calendar_a8563bb2": {
        "message": "Calendrier :"
    },
    "calendar_event_89aadc1c": {
        "message": "Événement du calendrier"
    },
    "cancel_caeb1e68": {
        "message": "Annuler"
    },
    "canvas_planner_98ed106": {
        "message": "Planificateur Canvas"
    },
    "cap_product_3a5265a6": {
        "message": "Produit Maj"
    },
    "catalan_16f6b78f": {
        "message": "Catalan"
    },
    "centered_dot_64d5e378": {
        "message": "Point centré"
    },
    "centered_horizontal_dots_451c5815": {
        "message": "Points centrés horizontaux"
    },
    "change_alt_text_92654906": {
        "message": "Modifier le texte alternatif (texte Alt)"
    },
    "change_heading_tag_to_paragraph_a61e3113": {
        "message": "Modifier la balise d’entête au paragraphe"
    },
    "change_only_this_heading_s_level_903cc956": {
        "message": "Modifier uniquement le niveau de ce titre"
    },
    "change_text_color_1aecb912": {
        "message": "Modifier la couleur du texte"
    },
    "check_accessibility_3c78211c": {
        "message": "Vérifier l''accessibilité"
    },
    "checking_for_accessibility_issues_fac18c6d": {
        "message": "Vérification des problèmes d''accessibilité"
    },
    "chi_54a32644": {
        "message": "Chi"
    },
    "chinese_111d37f6": {
        "message": "Chinois"
    },
    "chinese_simplified_7f0bd370": {
        "message": "Chinois simplifié"
    },
    "chinese_traditional_8a7f759d": {
        "message": "Chinois traditionnel"
    },
    "choose_caption_file_9c45bc4e": {
        "message": "Choisir le fichier de légende"
    },
    "choose_usage_rights_33683854": {
        "message": "Choisir les droits d’utilisation..."
    },
    "circle_484abe63": {
        "message": "Cercle"
    },
    "clear_2084585f": {
        "message": "Effacer"
    },
    "clear_image_3213fe62": {
        "message": "Effacer l’image"
    },
    "clear_selected_file_82388e50": {
        "message": "Effacer le fichier sélectionné"
    },
    "clear_selected_file_filename_2fe8a58e": {
        "message": "Effacer le fichier sélectionné : { filename }"
    },
    "click_or_shift_click_for_the_html_editor_25d70bb4": {
        "message": "Cliquez ou cliquez en maintenant enfoncé la touche majuscule (MAJ) pour l’éditeur HTML."
    },
    "click_to_embed_imagename_c41ea8df": {
        "message": "Cliquer pour incorporer { imageName }"
    },
    "click_to_hide_preview_3c707763": {
        "message": "Cliquer pour masquer les Aperçus"
    },
    "click_to_insert_a_link_into_the_editor_c19613aa": {
        "message": "Cliquez pour insérer un lien dans l’éditeur."
    },
    "click_to_show_preview_faa27051": {
        "message": "Cliquer pour afficher les Aperçus"
    },
    "close_a_menu_or_dialog_also_returns_you_to_the_edi_739079e6": {
        "message": "Fermer un menu ou une boîte de dialogue. Vous renvoie également à la zone d''édition"
    },
    "close_accessibility_checker_29d1c51e": {
        "message": "Fermer le vérificateur d''accessibilité"
    },
    "close_d634289d": {
        "message": "Fermer"
    },
    "close_opportunity_center_popup_9907d981": {
        "message": "Fermez le menu contextuel du Centre d’opportunités"
    },
    "closed_caption_file_must_be_less_than_maxkb_kb_5880f752": {
        "message": "Le fichier de légendes doit être inférieur à { maxKb } Ko"
    },
    "closed_captions_subtitles_e6aaa016": {
        "message": "Légendes/sous-titres"
    },
    "clubs_suit_c1ffedff": {
        "message": "Trèfle (combinaison)"
    },
    "collaborations_5c56c15f": {
        "message": "Collaborations"
    },
    "collapse_to_hide_types_1ab46d2e": {
        "message": "Réduire pour masquer { types }"
    },
    "color_picker_6b359edf": {
        "message": "Sélecteur de couleur"
    },
    "color_picker_colorname_selected_ad4cf400": {
        "message": "Sélecteur de couleur ({ colorName } sélectionné)"
    },
    "column_e1ae5c64": {
        "message": "Colonne"
    },
    "column_group_1c062368": {
        "message": "Groupe de colonnes"
    },
    "complex_numbers_a543d004": {
        "message": "Nombres complexes"
    },
    "computer_1d7dfa6f": {
        "message": "Ordinateur"
    },
    "congruent_5a244acd": {
        "message": "Congruent"
    },
    "contains_311f37b7": {
        "message": "Contient"
    },
    "content_1440204b": {
        "message": "Contenu"
    },
    "content_is_still_being_uploaded_if_you_continue_it_8f06d0cb": {
        "message": "Contenu est toujours en cours de téléversement, si vous continuez, l''image ne sera pas correctement intégrée."
    },
    "content_subtype_5ce35e88": {
        "message": "Sous-type de contenu"
    },
    "content_type_2cf90d95": {
        "message": "Type de contenu"
    },
    "coproduct_e7838082": {
        "message": "Coproduit"
    },
    "copyright_holder_66ee111": {
        "message": "Détenteur des droits d’auteur :"
    },
    "count_plural_0_0_words_one_1_word_other_words_acf32eca": {
        "message": "{ count, plural,\n     =0 {0 mot}\n    one {1 mot}\n  other {# mots}\n}"
    },
    "count_plural_0_opportunities_one_opportunity_other_765e27fa": {
        "message": "{ count, plural,\n     =0 {# possibilités}\n    one {# possibilité}\n  other {# possibilités}\n}"
    },
    "count_plural_one_hide_missing_item_other_hide_miss_4a2562f7": {
        "message": "{ count, plural,\n    one {Masquer # élément manquant}\n  other {Masquer # les éléments manquants}\n}"
    },
    "count_plural_one_item_loaded_other_items_loaded_857023b7": {
        "message": "{ count, plural,\n    one {# élément chargé}\n  other {# éléments chargés}\n}"
    },
    "count_plural_one_show_completed_item_other_show_co_8d0d0ae5": {
        "message": "{ count, plural,\n    one {Afficher # élément terminé}\n  other {Afficher # éléments terminés}\n}"
    },
    "count_plural_one_show_missing_item_other_show_miss_509327ef": {
        "message": "{ count, plural,\n    one {Afficher # élément manquant}\n  other {Afficher # éléments manquants}\n}"
    },
    "course_8a63b4a3": {
        "message": "Cours"
    },
    "course_documents_104d76e0": {
        "message": "Documents du cours"
    },
    "course_files_62deb8f8": {
        "message": "Fichiers du cours"
    },
    "course_files_a31f97fc": {
        "message": "Fichiers du cours"
    },
    "course_images_f8511d04": {
        "message": "Images du cours"
    },
    "course_links_b56959b9": {
        "message": "Liens du cours"
    },
    "course_media_ec759ad": {
        "message": "Support média du cours"
    },
    "course_navigation_dd035109": {
        "message": "Navigation du cours"
    },
    "course_to_do_bcbbab54": {
        "message": "{ course } À FAIRE"
    },
    "create_icon_110d6463": {
        "message": "Créer une icône"
    },
    "creative_commons_license_725584ae": {
        "message": "Licence Creative Commons :"
    },
    "croatian_d713d655": {
        "message": "Croate"
    },
    "crop_image_41bf940c": {
        "message": "Recadrer l’image"
    },
    "crop_image_807ebb08": {
        "message": "Recadrer l’image"
    },
    "cup_product_14174434": {
        "message": "Produit (UPC)"
    },
    "current_image_f16c249c": {
        "message": "Image actuelle"
    },
    "current_volume_level_c55ab825": {
        "message": "Niveau de volume actuel"
    },
    "custom_6979cd81": {
        "message": "Personnalisé"
    },
    "cyan_c1d5f68a": {
        "message": "Cyan"
    },
    "czech_9aa2cbe4": {
        "message": "Tchèque"
    },
    "dagger_57e0f4e5": {
        "message": "Poignard"
    },
    "danish_c18cdac8": {
        "message": "Danois"
    },
    "date_added_ed5ad465": {
        "message": "Date ajoutée"
    },
    "date_at_time_dbdb1b99": {
        "message": "{ date } à { time }"
    },
    "date_ee500367": {
        "message": "Date"
    },
    "date_is_not_a_valid_date_4ef9f8ba": {
        "message": "#{ date } n’est pas une date valide."
    },
    "date_is_required_8660ec22": {
        "message": "La date est obligatoire"
    },
    "date_time_d9fbf2d7": {
        "message": "Date et heure :"
    },
    "decorative_icon_9a7f3fc3": {
        "message": "Icône décorative"
    },
    "decorative_image_fde98579": {
        "message": "Image décorative"
    },
    "decorative_type_upper_f2c95e3": {
        "message": "Décoratif { TYPE_UPPER }"
    },
    "deep_purple_bb3e2907": {
        "message": "Violet foncé"
    },
    "definite_integral_fe7ffed1": {
        "message": "Intégrale définie"
    },
    "degree_symbol_4a823d5f": {
        "message": "Symbole de degré"
    },
    "delete_a6efa79d": {
        "message": "Supprimer"
    },
    "delimiters_4db4840d": {
        "message": "Délimiteurs"
    },
    "delta_53765780": {
        "message": "Delta"
    },
    "describe_the_icon_f6a18823": {
        "message": "(Décrire l’icône)"
    },
    "describe_the_type_ff448da5": {
        "message": "(Décrire { TYPE })"
    },
    "describe_the_video_2fe8f46a": {
        "message": "(Décrire la vidéo)"
    },
    "description_436c48d7": {
        "message": "Description"
    },
    "details_98a31b68": {
        "message": "Détails"
    },
    "details_a6f427c3": {
        "message": "Détails :"
    },
    "diagonal_dots_7d71b57e": {
        "message": "Points diagonaux"
    },
    "diamond_b8dfe7ae": {
        "message": "Diamant"
    },
    "diamonds_suit_526abaaf": {
        "message": "Carreaux (combinaison)"
    },
    "digamma_258ade94": {
        "message": "Digamma"
    },
    "dimension_type_f5fa9170": {
        "message": "Type de dimension"
    },
    "dimensions_45ddb7b7": {
        "message": "Dimensions"
    },
    "directionality_26ae9e08": {
        "message": "Directionnalité"
    },
    "directly_edit_latex_b7e9235b": {
        "message": "Éditer directement LaTeX"
    },
    "disable_preview_222bdf72": {
        "message": "Désactiver l’aperçu"
    },
    "discussion_6719c51d": {
        "message": "Discussion"
    },
    "discussions_a5f96392": {
        "message": "Discussions"
    },
    "discussions_index_6c36ced": {
        "message": "Index des discussions"
    },
    "disjoint_union_e74351a8": {
        "message": "Union disjointe"
    },
    "dismiss_itemtitle_a9fae1b3": {
        "message": "Ignorer { itemTitle }"
    },
    "dismiss_opportunityname_5995176f": {
        "message": "Ignorer { opportunityName }"
    },
    "dismissed_8b0b1fc9": {
        "message": "Rejeté"
    },
    "dismissed_opportunities_f0826640": {
        "message": "Opportunités rejetées"
    },
    "display_options_315aba85": {
        "message": "Options d''affichage"
    },
    "display_text_link_opens_in_a_new_tab_75e9afc9": {
        "message": "Afficher le lien texte (s’ouvre dans un nouvel onglet)"
    },
    "division_sign_72190870": {
        "message": "Signe de division"
    },
    "documents_81393201": {
        "message": "Documents"
    },
    "done_54e3d4b6": {
        "message": "Terminé"
    },
    "double_dagger_faf78681": {
        "message": "Double poignard"
    },
    "down_and_left_diagonal_arrow_40ef602c": {
        "message": "Flèche diagonale vers le bas et vers la gauche"
    },
    "down_and_right_diagonal_arrow_6ea0f460": {
        "message": "Flèche diagonale vers le bas et vers la droite"
    },
    "download_filename_2baae924": {
        "message": "Télécharger { filename }"
    },
    "downward_arrow_cca52012": {
        "message": "Flèche vers le bas"
    },
    "downward_pointing_triangle_2a12a601": {
        "message": "Triangle pointant vers le bas"
    },
    "drag_a_file_here_1bf656d5": {
        "message": "Déposer un fichier ici"
    },
    "drag_and_drop_or_click_to_browse_your_computer_60772d6d": {
        "message": "Glisser et déposer ou cliquer pour naviguer sur l’ordinateur"
    },
    "drag_handle_use_up_and_down_arrows_to_resize_e29eae5c": {
        "message": "Poignée de déplacement. Utilisez les flèches haut et bas pour redimensionner"
    },
    "due_5d7267be": {
        "message": "Échéance :"
    },
    "due_date_124fdd99": {
        "message": "Échéance : { date }"
    },
    "due_multiple_dates_cc0ee3f5": {
        "message": "Échéance : Plusieurs dates"
    },
    "due_when_7eed10c6": {
        "message": "Échéance : { when }"
    },
    "dutch_6d05cee5": {
        "message": "Néerlandais"
    },
    "edit_alt_text_for_this_icon_instance_9c6fc5fd": {
        "message": "Modifier le texte alt pour cette instance d''icône"
    },
    "edit_c5fbea07": {
        "message": "Modifier"
    },
    "edit_course_link_5a5c3c59": {
        "message": "Modifier le lien du cours"
    },
    "edit_existing_icon_maker_icon_5d0ebb3f": {
        "message": "Modifier l’icône Maker Icon existante"
    },
    "edit_icon_2c6b0e91": {
        "message": "Modifier l’icône"
    },
    "edit_link_7f53bebb": {
        "message": "Modifier le lien"
    },
    "edit_title_72e5a21e": {
        "message": "Modifier { title }"
    },
    "editor_statusbar_26ac81fc": {
        "message": "Barre d''état de l''éditeur"
    },
    "element_starting_with_start_91bf4c3b": {
        "message": "Élément commençant par { start }"
    },
    "embed_828fac4a": {
        "message": "Intégrer"
    },
    "embed_code_314f1bd5": {
        "message": "Intégrer le code"
    },
    "embed_image_1080badc": {
        "message": "Incorporer l’image"
    },
    "embed_video_a97a64af": {
        "message": "Intégrer la vidéo"
    },
    "embedded_content_aaeb4d3d": {
        "message": "contenu incorporé"
    },
    "empty_set_91a92df4": {
        "message": "Ensemble vide"
    },
    "encircled_dot_8f5e51c": {
        "message": "Point encerclé"
    },
    "encircled_minus_72745096": {
        "message": "Moins encerclé"
    },
    "encircled_plus_36d8d104": {
        "message": "Plus encerclé"
    },
    "encircled_times_5700096d": {
        "message": "Temps encerclés"
    },
    "engineering_icon_f8f3cf43": {
        "message": "Icône Ingénierie"
    },
    "english_australia_dc405d82": {
        "message": "Anglais (Australie)"
    },
    "english_c60612e2": {
        "message": "Anglais"
    },
    "english_canada_12688ee4": {
        "message": "English (Canada)"
    },
    "english_icon_25bfe845": {
        "message": "Icône Anglais"
    },
    "english_united_kingdom_a613f831": {
        "message": "Anglais (Royaume-Uni)"
    },
    "enter_at_least_3_characters_to_search_4f037ee0": {
        "message": "Saisir au moins 3 caractères à rechercher"
    },
    "epsilon_54bb8afa": {
        "message": "Epsilon"
    },
    "epsilon_variant_d31f1e77": {
        "message": "Epsilon (Variant)"
    },
    "equals_sign_c51bdc58": {
        "message": "Signe égal"
    },
    "equation_editor_39fbc3f1": {
        "message": "Editeur d''équation"
    },
    "equivalence_class_7b0f11c0": {
        "message": "Classe d''équivalence"
    },
    "equivalent_identity_654b3ce5": {
        "message": "Equivalent (Identité)"
    },
    "error_loading_grades_e0b38f4d": {
        "message": "Erreur lors du chargement des notes."
    },
    "error_loading_items_5218438e": {
        "message": "Erreur lors du chargement des éléments"
    },
    "error_loading_more_items_3f109d9f": {
        "message": "Erreur lors du chargement de plus d’éléments"
    },
    "error_loading_past_items_2881dbb1": {
        "message": "Erreur lors du chargement des éléments passés"
    },
    "estonian_5e8e2fa4": {
        "message": "Estonien"
    },
    "eta_b8828f99": {
        "message": "Eta"
    },
    "exciting_discussion_9f67bd0a": {
        "message": "Une discussion passionnante"
    },
    "excused_cf8792eb": {
        "message": "Exempté"
    },
    "exists_2e62bdaa": {
        "message": "Existe"
    },
    "exit_fullscreen_b7eb0aa4": {
        "message": "Sortie de plein écran"
    },
    "expand_preview_by_default_2abbf9f8": {
        "message": "Développer l’aperçu par défaut"
    },
    "expand_to_see_types_f5d29352": {
        "message": "Agrandir pour voir { types }"
    },
    "extended_9a58dcb6": {
        "message": "Étendu"
    },
    "external_tools_6e77821": {
        "message": "Outils externes"
    },
    "extra_large_b6cdf1ff": {
        "message": "Très grande"
    },
    "extra_small_9ae33252": {
        "message": "Très petit"
    },
    "extracurricular_icon_67c8ca42": {
        "message": "Icône Parascolaire"
    },
    "f_function_fe422d65": {
        "message": "F (fonction)"
    },
    "failed_getting_course_list_49846a93": {
        "message": "Échec de l''obtention de la liste des cours"
    },
    "failed_getting_file_contents_e9ea19f4": {
        "message": "Échec de la récupération du contenu du fichier"
    },
    "failed_getting_to_do_list_10ce2833": {
        "message": "Échec de l''obtention de la liste des tâches à accomplir"
    },
    "failed_peeking_into_your_future_e95b9306": {
        "message": "Échec de l’examen de votre avenir"
    },
    "failed_peeking_into_your_past_5bec2323": {
        "message": "Échec de l’examen de votre passé"
    },
    "failed_saving_changes_on_name_1e100ad": {
        "message": "Échec de l’enregistrement des modifications de { name }."
    },
    "failed_to_delete_name_bdd7b810": {
        "message": "Échec lors de la suppression de { name }."
    },
    "failed_to_delete_to_do_64edff49": {
        "message": "Échec lors de la suppression des « activités à faire »"
    },
    "failed_to_get_new_activity_17e7ec7c": {
        "message": "Échec lors de l''obtention de la nouvelle activité"
    },
    "failed_to_load_opportunities_52ab6404": {
        "message": "Échec lors du chargement des opportunités"
    },
    "failed_to_save_to_do_ddc7503b": {
        "message": "Échec lors de l’enregistrement des « activités à faire »"
    },
    "failure_loading_the_to_do_list_c61895c8": {
        "message": "Échec du chargement de la liste des tâches à accomplir"
    },
    "feedback_6dcc1991": {
        "message": "Rétroaction"
    },
    "file_name_8fd421ff": {
        "message": "Nom du fichier"
    },
    "file_storage_quota_exceeded_b7846cd1": {
        "message": "Quota de stockage du fichier dépassé"
    },
    "file_url_c12b64be": {
        "message": "URL du fichier"
    },
    "filename_file_icon_602eb5de": {
        "message": "Icône de fichier de { filename }"
    },
    "filename_image_preview_6cef8f26": {
        "message": "Aperçu de l''image de { filename }"
    },
    "filename_text_preview_e41ca2d8": {
        "message": "Aperçu du texte de { filename }"
    },
    "files_c300e900": {
        "message": "Fichiers"
    },
    "files_index_af7c662b": {
        "message": "Index des fichiers"
    },
    "filipino_33339264": {
        "message": "Philippin"
    },
    "finish_bc343002": {
        "message": "Terminer"
    },
    "finnish_4df2923d": {
        "message": "finlandais"
    },
    "fix_heading_hierarchy_f60884c4": {
        "message": "Corriger la hiérarchie d’entête"
    },
    "flat_music_76d5a5c3": {
        "message": "Bémol (Musique)"
    },
    "focus_element_options_toolbar_18d993e": {
        "message": "Barre d''outils des options d''élément de focalisation"
    },
    "folder_tree_fbab0726": {
        "message": "Arborescence de dossier"
    },
    "for_all_b919f972": {
        "message": "Pour tous"
    },
    "format_4247a9c5": {
        "message": "Format"
    },
    "format_as_a_list_142210c3": {
        "message": "Formater comme une liste"
    },
    "formatting_5b143aa8": {
        "message": "Formatage"
    },
    "forward_slash_3f90f35e": {
        "message": "Barre oblique"
    },
    "found_auto_saved_content_3f6e4ca5": {
        "message": "Contenu enregistré automatiquement trouvé"
    },
    "found_count_plural_0_results_one_result_other_resu_46aeaa01": {
        "message": "Trouvé { count, plural,\n     =0 {# résultats}\n    one {# résultat}\n  other {# résultats}\n}"
    },
    "fraction_41bac7af": {
        "message": "Fraction"
    },
    "french_33881544": {
        "message": "Français"
    },
    "french_canada_c3d92fa6": {
        "message": "Français (Canada)"
    },
    "fullscreen_873bf53f": {
        "message": "Plein écran"
    },
    "fun_quiz_47ab0b0": {
        "message": "Questionnaire amusant"
    },
    "galician_7e4508b5": {
        "message": "Galicien"
    },
    "gamma_1767928": {
        "message": "Gamma"
    },
    "generating_preview_45b53be0": {
        "message": "Création de l''aperçu en cours..."
    },
    "german_3ec99bbb": {
        "message": "Allemand"
    },
    "gif_png_format_images_larger_than_size_kb_are_not__7af3bdbd": {
        "message": "Les images au format GIF/PNG d’une taille supérieure à { size } Ko ne sont pas prises en charge actuellement."
    },
    "go_to_card_view_dashboard_9d03970e": {
        "message": "Aller au tableau de bord Vue de carte"
    },
    "go_to_the_editor_s_menubar_e6674c81": {
        "message": "Aller à la barre des menus de l’éditeur"
    },
    "go_to_the_editor_s_toolbar_a5cb875f": {
        "message": "Aller à la barre d’outils de l’éditeur"
    },
    "graded_25cd3fcd": {
        "message": "Noté"
    },
    "grades_a61eba0a": {
        "message": "Notes"
    },
    "grades_are_loading_c899652d": {
        "message": "Les notes sont en cours de chargement"
    },
    "grades_loaded_5056277c": {
        "message": "Les notes sont chargées"
    },
    "greater_than_e98af662": {
        "message": "Supérieur à"
    },
    "greater_than_or_equal_b911949a": {
        "message": "Supérieur ou égal"
    },
    "greek_65c5b3f7": {
        "message": "Grec"
    },
    "green_15af4778": {
        "message": "Vert"
    },
    "grey_a55dceff": {
        "message": "Gris"
    },
    "group_documents_8bfd6ae6": {
        "message": "Documents de groupe"
    },
    "group_files_4324f3df": {
        "message": "Fichiers du groupe"
    },
    "group_files_82e5dcdb": {
        "message": "Fichiers du groupe"
    },
    "group_images_98e0ac17": {
        "message": "Images de groupe"
    },
    "group_isomorphism_45b1458c": {
        "message": "Isomorphisme de groupe"
    },
    "group_links_9493129e": {
        "message": "Liens de groupe"
    },
    "group_media_2f3d128a": {
        "message": "Média de Groupes"
    },
    "group_navigation_99f191a": {
        "message": "Barre de navigation des groupes"
    },
    "h_bar_bb94deae": {
        "message": "H Bar"
    },
    "haitian_creole_7eb4195b": {
        "message": "Créole haïtien"
    },
    "hat_ea321e35": {
        "message": "Chapeau"
    },
    "header_column_f27433cb": {
        "message": "Entête de colonne"
    },
    "header_row_and_column_ec5b9ec": {
        "message": "Ligne et colonne d''entête"
    },
    "header_row_f33eb169": {
        "message": "Ligne d''entête"
    },
    "heading_2_5b84eed2": {
        "message": "En-tête 2"
    },
    "heading_3_2c83de44": {
        "message": "En-tête 3"
    },
    "heading_4_b2e74be7": {
        "message": "En-tête 4"
    },
    "heading_levels_should_not_be_skipped_3947c0e0": {
        "message": "Les niveaux d''entête ne doivent pas être ignorés."
    },
    "heading_starting_with_start_42a3e7f9": {
        "message": "Entête commençant par { start }"
    },
    "headings_should_not_contain_more_than_120_characte_3c0e0cb3": {
        "message": "Les entêtes ne doivent pas contenir plus de 120 caractères."
    },
    "health_icon_8d292eb5": {
        "message": "Icône Santé"
    },
    "hearts_suit_e50e04ca": {
        "message": "Coeurs (combinaison)"
    },
    "hebrew_88fbf778": {
        "message": "Hébreux"
    },
    "height_69b03e15": {
        "message": "Taille"
    },
    "hexagon_d8468e0d": {
        "message": "Hexagone"
    },
    "hide_description_bfb5502e": {
        "message": "Masquer la description"
    },
    "hide_title_description_caf092ef": {
        "message": "Masquer la description de { title }"
    },
    "highlight_an_element_to_activate_the_element_optio_60e1e56b": {
        "message": "Mettez un élément en surbrillance pour activer la barre d''outils des options d''élément"
    },
    "hindi_9bcd4b34": {
        "message": "Hindi"
    },
    "home_351838cd": {
        "message": "Accueil"
    },
    "html_code_editor_fd967a44": {
        "message": "éditeur de code HTML"
    },
    "hungarian_fc7d30c9": {
        "message": "Hongrois"
    },
    "i_have_obtained_permission_to_use_this_file_6386f087": {
        "message": "J’ai obtenu l’autorisation d’utiliser ce fichier."
    },
    "i_hold_the_copyright_71ee91b1": {
        "message": "Je détiens les droits d’auteur"
    },
    "icelandic_9d6d35de": {
        "message": "Islande"
    },
    "icon_215a1dc6": {
        "message": "Icône"
    },
    "icon_8168b2f8": {
        "message": "icône"
    },
    "icon_color_b86dd6d6": {
        "message": "Couleur de l’icône"
    },
    "icon_maker_icons_cc560f7e": {
        "message": "Icônes de Créateur d’icône"
    },
    "icon_options_7e32746e": {
        "message": "Options des icônes"
    },
    "icon_options_tray_2b407977": {
        "message": "Plateau des options des icônes"
    },
    "icon_preview_1782a1d9": {
        "message": "Aperçu de l’icône"
    },
    "icon_shape_30b61e7": {
        "message": "Forme de l’icône"
    },
    "icon_size_9353edea": {
        "message": "Taille de l’icône"
    },
    "if_left_empty_link_text_will_display_as_course_lin_61087540": {
        "message": "Si le lien est laissé vide, le texte s’affichera comme le nom du lien du cours"
    },
    "if_you_do_not_select_usage_rights_now_this_file_wi_14e07ab5": {
        "message": "Si vous ne sélectionnez pas de droits d''utilisation maintenant, ce fichier ne sera pas publié après son téléversement."
    },
    "image_8ad06": {
        "message": "Image"
    },
    "image_c1c98202": {
        "message": "image"
    },
    "image_filenames_should_not_be_used_as_the_alt_attr_bcfd7780": {
        "message": "Les fichiers d''image ne doivent pas être utilisés comme l''attribut alt décrivant le contenu de l''image."
    },
    "image_options_5412d02c": {
        "message": "Options pour l’image"
    },
    "image_options_tray_90a46006": {
        "message": "Plateau des options pour l’image"
    },
    "image_to_crop_3a34487d": {
        "message": "Image à recadrer"
    },
    "image_with_filename_file_aacd7180": {
        "message": "Image avec nom de fichier { file }"
    },
    "images_7ce26570": {
        "message": "Images"
    },
    "images_should_include_an_alt_attribute_describing__b86d6a86": {
        "message": "Les images doivent inclure un attribut alt décrivant le contenu de l''image."
    },
    "imaginary_portion_of_complex_number_2c733ffa": {
        "message": "Portion imaginaire (d''un nombre complexe)"
    },
    "in_element_of_19ca2f33": {
        "message": "Dans (élément de)"
    },
    "indefinite_integral_6623307e": {
        "message": "Intégrale indéfinie"
    },
    "indigo_2035fc55": {
        "message": "Indigo"
    },
    "indonesian_5f6accd6": {
        "message": "Indonésien"
    },
    "inference_fed5c960": {
        "message": "Inférence"
    },
    "infinity_7a10f206": {
        "message": "Infinité"
    },
    "insert_593145ef": {
        "message": "Insérer"
    },
    "insert_link_6dc23cae": {
        "message": "Insérer un lien"
    },
    "integers_336344e1": {
        "message": "Nombre entier"
    },
    "intersection_cd4590e4": {
        "message": "Intersection"
    },
    "invalid_entry_f7d2a0f5": {
        "message": "Saisie non valide."
    },
    "invalid_file_c11ba11": {
        "message": "Fichier non valide"
    },
    "invalid_file_type_881cc9b2": {
        "message": "Type de fichier non valide"
    },
    "invalid_url_cbde79f": {
        "message": "URL non valide"
    },
    "iota_11c932a9": {
        "message": "Iota"
    },
    "irish_567e109f": {
        "message": "Irlandaise"
    },
    "issue_num_total_f94536cf": {
        "message": "Problème { num }/{ total }"
    },
    "italian_bd3c792d": {
        "message": "Italien"
    },
    "items_completed_items_plural_1_item_other_items_717d579f": {
        "message": "{ items } terminé { items, plural,\n     =1 {élément}\n  other {éléments}\n}"
    },
    "japanese_b5721ca7": {
        "message": "Japonais"
    },
    "join_6cafecca": {
        "message": "Rejoindre"
    },
    "join_active_online_meeting_d9d892b2": {
        "message": "Rejoindre la réunion en ligne active"
    },
    "join_online_meeting_b1725843": {
        "message": "Rejoindre la réunion en ligne"
    },
    "jump_to_navigation_toolbar_2952cd8b": {
        "message": "Aller à la barre d’outils de navigation"
    },
    "jump_to_today_254ccf41": {
        "message": "Aller à aujourd’hui"
    },
    "kappa_2f14c816": {
        "message": "Kappa"
    },
    "kappa_variant_eb64574b": {
        "message": "Kappa (Variante)"
    },
    "keyboard_shortcuts_ed1844bd": {
        "message": "Raccourcis clavier"
    },
    "keyboards_navigate_to_links_using_the_tab_key_two__5fab8c82": {
        "message": "Les claviers naviguent vers les liens à l''aide de la touche de tabulation. Deux liens adjacents qui vous dirigent vers la même destination peuvent être source de confusion pour les utilisateurs de clavier."
    },
    "korean_da812d9": {
        "message": "Coréen"
    },
    "lambda_4f602498": {
        "message": "Lambda"
    },
    "language_arts_35b79a8b": {
        "message": "Arts de la langue"
    },
    "language_arts_icon_a798b0f8": {
        "message": "Icône Arts de la langue"
    },
    "languages_icon_9d20539": {
        "message": "Icône Langues"
    },
    "large_9c5e80e7": {
        "message": "Large"
    },
    "late_2be42b88": {
        "message": "En retard"
    },
    "latvian_2bbb6aab": {
        "message": "Letton"
    },
    "learn_more_about_adjacent_links_2cb9762c": {
        "message": "En apprendre davantage sur les liens adjacents"
    },
    "learn_more_about_color_contrast_c019dfb9": {
        "message": "En apprendre davantage sur les contraste des couleurs"
    },
    "learn_more_about_organizing_page_headings_8a7caa2e": {
        "message": "En apprendre davantage sur l''organisation des en-têtes de page"
    },
    "learn_more_about_proper_page_heading_structure_d2959f2d": {
        "message": "En savoir plus sur la structure appropriée des en-têtes de page"
    },
    "learn_more_about_table_headers_5f5ee13": {
        "message": "En apprendre davantage sur les entêtes de tableau"
    },
    "learn_more_about_using_alt_text_for_images_5698df9a": {
        "message": "En apprendre davantage sur l''utilisation du texte alt pour les images"
    },
    "learn_more_about_using_captions_with_tables_36fe496f": {
        "message": "En apprendre davantage sur l''utilisation des légendes avec des tableaux"
    },
    "learn_more_about_using_filenames_as_alt_text_264286af": {
        "message": "En apprendre davantage sur l''utilisation de nom de fichier en tant que texte alt"
    },
    "learn_more_about_using_lists_4e6eb860": {
        "message": "En apprendre davantage sur les listes"
    },
    "learn_more_about_using_scope_attributes_with_table_20df49aa": {
        "message": "En apprendre davantage sur l''utilisation des attributs de portée avec les tableaux"
    },
    "leave_as_is_4facfe55": {
        "message": "Laisser comme tel"
    },
    "left_angle_bracket_c87a6d07": {
        "message": "Support d''angle gauche"
    },
    "left_arrow_4fde1a64": {
        "message": "Flèche gauche"
    },
    "left_arrow_with_hook_5bfcad93": {
        "message": "Flèche gauche avec crochet"
    },
    "left_ceiling_ee9dd88a": {
        "message": "Plafond gauche"
    },
    "left_curly_brace_1726fb4": {
        "message": "Accolade bouclée gauche"
    },
    "left_downard_harpoon_arrow_1d7b3d2e": {
        "message": "Flèche harpon gauche vers le bas"
    },
    "left_floor_29ac2274": {
        "message": "Étage gauche"
    },
    "left_to_right_e9b4fd06": {
        "message": "Gauche-à-droite"
    },
    "left_upward_harpoon_arrow_3a562a96": {
        "message": "Flèche harpon gauche vers le haut"
    },
    "leftward_arrow_1e4765de": {
        "message": "Flèche vers la gauche"
    },
    "leftward_pointing_triangle_d14532ce": {
        "message": "Triangle de pointage vers la gauche"
    },
    "less_than_a26c0641": {
        "message": "Inférieur à"
    },
    "less_than_or_equal_be5216cb": {
        "message": "Inférieur ou égal"
    },
    "library_icon_ae1e54cf": {
        "message": "Icône Bibliothèque"
    },
    "light_blue_5374f600": {
        "message": "Bleu clair"
    },
    "link_7262adec": {
        "message": "Lien"
    },
    "link_options_a16b758b": {
        "message": "Options de lien"
    },
    "link_with_text_starting_with_start_b3fcbe71": {
        "message": "Lien avec texte commençant par { start }"
    },
    "links_14b70841": {
        "message": "Liens"
    },
    "links_to_an_external_site_de74145d": {
        "message": "Liens vers un site externe."
    },
    "lists_should_be_formatted_as_lists_f862de8d": {
        "message": "Les listes doivent être formatées comme une liste."
    },
    "lithuanian_5adcbe24": {
        "message": "Lituanien"
    },
    "load_more_35d33c7": {
        "message": "Charger plus"
    },
    "load_more_a36f9cf9": {
        "message": "En charger plus"
    },
    "load_prior_dates_f2b0f6f0": {
        "message": "Charger les dates précédentes"
    },
    "loaded_count_plural_0_items_one_item_other_items_e58533e9": {
        "message": "Chargé { count, plural,\n     =0 {# éléments}\n    one {# élément}\n  other {# éléments}\n}"
    },
    "loading_25990131": {
        "message": "En cours de chargement..."
    },
    "loading_725811ca": {
        "message": "chargement en cours"
    },
    "loading_bde52856": {
        "message": "En cours de chargement"
    },
    "loading_closed_captions_subtitles_failed_95ceef47": {
        "message": "Le chargement des sous-titres/légendes a échoué."
    },
    "loading_failed_b3524381": {
        "message": "Échec du chargement..."
    },
    "loading_failed_e6a9d8ef": {
        "message": "Échec du chargement."
    },
    "loading_folders_d8b5869e": {
        "message": "Chargement des dossiers"
    },
    "loading_grades_c842c887": {
        "message": "Notes en cours de chargement..."
    },
    "loading_past_items_ca499e75": {
        "message": "Chargement des éléments passés"
    },
    "loading_planner_items_947a813d": {
        "message": "Chargement des éléments du planificateur"
    },
    "loading_please_wait_d276220a": {
        "message": "Chargement en cours, veuillez patienter..."
    },
    "loading_preview_9f077aa1": {
        "message": "Chargement de l’aperçu"
    },
    "location_3b6ff307": {
        "message": "Emplacement :"
    },
    "locked_762f138b": {
        "message": "Verrouillé"
    },
    "logical_equivalence_76fca396": {
        "message": "Équivalence logique"
    },
    "logical_equivalence_short_8efd7b4f": {
        "message": "Équivalence logique (courte)"
    },
    "logical_equivalence_short_and_thick_1e1f654d": {
        "message": "Equivalence logique (courte et épaisse)"
    },
    "logical_equivalence_thick_662dd3f2": {
        "message": "Équivalence logique (épais)"
    },
    "looks_like_there_isn_t_anything_here_d9bcef49": {
        "message": "Il semble qu’il n''y ait rien ici"
    },
    "low_horizontal_dots_cc08498e": {
        "message": "Points horizontaux bas"
    },
    "macedonian_6ed541af": {
        "message": "Macédonien"
    },
    "magenta_4a65993c": {
        "message": "Magenta"
    },
    "malay_f5dddce4": {
        "message": "Malais"
    },
    "maltese_916925e8": {
        "message": "Maltais"
    },
    "maori_new_zealand_5380a95f": {
        "message": "Maoris (Nouvelle-Zélande)"
    },
    "maps_to_e5ef7382": {
        "message": "Cartographier à"
    },
    "math_ede93050": {
        "message": "Mathématiques"
    },
    "math_icon_ad4e9d03": {
        "message": "Icône Mathématique"
    },
    "media_af190855": {
        "message": "Support média"
    },
    "media_file_is_processing_please_try_again_later_58a6d49": {
        "message": "Le fichier multimédia est en cours de traitement. Veuillez essayer de nouveau plus tard."
    },
    "medium_5a8e9ead": {
        "message": "Moyen"
    },
    "merge_links_2478df96": {
        "message": "Fusionner les liens"
    },
    "mic_a7f3d311": {
        "message": "Mic"
    },
    "microphone_disabled_15c83130": {
        "message": "Microphone désactivé"
    },
    "middle_27dc1d5": {
        "message": "Milieu"
    },
    "minimize_file_preview_da911944": {
        "message": "Réduire l’aperçu du fichier"
    },
    "minimize_video_20aa554b": {
        "message": "Réduire la vidéo"
    },
    "minus_fd961e2e": {
        "message": "Moins"
    },
    "minus_plus_3461f637": {
        "message": "Moins/Plus"
    },
    "misc_3b692ea7": {
        "message": "Divers"
    },
    "miscellaneous_e9818229": {
        "message": "Divers"
    },
    "missing_1a256b3b": {
        "message": "Manquant"
    },
    "missing_items_for_title_516511f8": {
        "message": "Éléments manquants pour { title }"
    },
    "modules_c4325335": {
        "message": "Modules"
    },
    "mu_37223b8b": {
        "message": "Mu"
    },
    "multi_color_image_63d7372f": {
        "message": "Image multicolore"
    },
    "multiplication_sign_15f95c22": {
        "message": "Signe de multiplication"
    },
    "music_icon_4db5c972": {
        "message": "Icône Musique"
    },
    "must_be_at_least_percentage_22e373b6": {
        "message": "Doit être au moins { percentage }%"
    },
    "must_be_at_least_width_x_height_px_41dc825e": {
        "message": "Doit être au moins { width } x { height }px"
    },
    "my_files_2f621040": {
        "message": "Mes fichiers"
    },
    "my_grades_98834476": {
        "message": "Mes Notes"
    },
    "n_th_root_9991a6e4": {
        "message": "N-ième racine"
    },
    "nabla_1e216d25": {
        "message": "Nabla"
    },
    "name_1aed4a1b": {
        "message": "Nom"
    },
    "name_color_ceec76ff": {
        "message": "{ name } ({ color })"
    },
    "natural_music_54a70258": {
        "message": "Naturel (Musique)"
    },
    "natural_numbers_3da07060": {
        "message": "Nombres naturels"
    },
    "navigate_through_the_menu_or_toolbar_415a4e50": {
        "message": "Naviguer dans le menu ou la barre d''outils"
    },
    "nested_greater_than_d852e60d": {
        "message": "Supérieur à (groupé)"
    },
    "nested_less_than_27d17e58": {
        "message": "Inférieur à (groupé)"
    },
    "new_13daf639": {
        "message": "Nouveau"
    },
    "new_activity_8b84847d": {
        "message": "Nouvelle activité"
    },
    "new_activity_for_title_14c9c3af": {
        "message": "Nouvelle activité pour { title }"
    },
    "new_opportunities_7d349c4d": {
        "message": "Nouvelles opportunités"
    },
    "next_40e12421": {
        "message": "Suivant"
    },
    "next_month_749b1778": {
        "message": "Mois prochain"
    },
    "no_accessibility_issues_were_detected_f8d3c875": {
        "message": "Aucun problème d''accessibilité détecté."
    },
    "no_changes_to_save_d29f6e91": {
        "message": "Aucun changement à enregister."
    },
    "no_due_dates_assigned_e8f5bac8": {
        "message": "Aucune date d''échéance assignée"
    },
    "no_e16d9132": {
        "message": "Non"
    },
    "no_file_chosen_9a880793": {
        "message": "Aucun fichier choisi"
    },
    "no_grade_3b4d7f3e": {
        "message": "Non noté"
    },
    "no_headers_9bc7dc7f": {
        "message": "Aucun entête"
    },
    "no_preview_is_available_for_this_file_f940114a": {
        "message": "Aucun aperçu n’est disponible pour ce fichier."
    },
    "no_results_940393cf": {
        "message": "Pas de résultats"
    },
    "no_results_found_for_filterterm_ad1b04c8": {
        "message": "Aucun résultat trouvé pour { filterTerm }"
    },
    "no_video_1ed00b26": {
        "message": "Aucune vidéo"
    },
    "none_3b5e34d2": {
        "message": "Aucun"
    },
    "none_selected_b93d56d2": {
        "message": "Aucun sélectionné"
    },
    "norwegian_53f391ec": {
        "message": "Norvégien"
    },
    "norwegian_bokmal_ad5843fa": {
        "message": "Norvégien Bokmål"
    },
    "norwegian_nynorsk_c785f8a6": {
        "message": "Norvégien Nynorsk"
    },
    "not_equal_6e2980e6": {
        "message": "Non égal"
    },
    "not_in_not_an_element_of_fb1ffb54": {
        "message": "Non dans (pas un élément de)"
    },
    "not_negation_1418ebb8": {
        "message": "Non (négation)"
    },
    "not_subset_dc2b5e84": {
        "message": "Pas de sous-ensemble"
    },
    "not_subset_strict_23d282bf": {
        "message": "Pas de sous-ensemble (Strict)"
    },
    "not_superset_5556b913": {
        "message": "Pas de sur-ensemble"
    },
    "not_superset_strict_24e06f36": {
        "message": "Pas de sur-ensemble (Strict)"
    },
    "nothing_due_this_week_d45c9ef9": {
        "message": "Rien à rendre cette semaine"
    },
    "nothing_for_now_e3e3ce2a": {
        "message": "Rien pour l’instant"
    },
    "nothing_here_needs_attention_c4eaded6": {
        "message": "Rien ici n''a besoin d''attention."
    },
    "nothing_more_to_do_b665da42": {
        "message": "Rien de plus à faire"
    },
    "nothing_new_needs_attention_3ac548d4": {
        "message": "Rien de nouveau à prendre en charge."
    },
    "nothing_planned_today_selecting_most_recent_item_ffd71bff": {
        "message": "Rien de planifié aujourd''hui. Sélection du plus récent élément."
    },
    "nothing_planned_today_selecting_next_item_f6718aa": {
        "message": "Rien de planifié aujourd''hui. Sélection du prochain élément."
    },
    "nothing_planned_yet_8675ffe9": {
        "message": "Rien de planifié en ce moment"
    },
    "nu_1c0f6848": {
        "message": "Nu"
    },
    "numpoints_points_8621a43b": {
        "message": "{ numPoints } points"
    },
    "octagon_e48be9f": {
        "message": "Octogone"
    },
    "olive_6a3e4d6b": {
        "message": "Olive"
    },
    "omega_8f2c3463": {
        "message": "Omega"
    },
    "one_of_the_following_styles_must_be_added_to_save__1de769aa": {
        "message": "L’un des styles suivants doit être ajouté pour enregistrer une icône : Couleur de l’icône, taille du contour, texte de l’icône ou image"
    },
    "only_most_recent_grading_period_shown_f1ad6458": {
        "message": "*Seulement les plus récentes périodes de notation sont affichées."
    },
    "open_circle_e9bd069": {
        "message": "Cercle ouvert"
    },
    "open_this_keyboard_shortcuts_dialog_9658b83a": {
        "message": "Ouvrir cette boîte de dialogues des raccourcis clavier"
    },
    "open_title_application_fd624fc5": {
        "message": "Ouvrir l’application { title }"
    },
    "operators_a2ef9a93": {
        "message": "Opérateurs"
    },
    "opportunities_popup_f6703842": {
        "message": "Fenêtre contextuelle des possibilités"
    },
    "optional_add_course_ef0d70fc": {
        "message": "Facultatif : Ajouter un cours"
    },
    "or_9b70ccaa": {
        "message": "Ou"
    },
    "orange_81386a62": {
        "message": "Orange"
    },
    "other_editor_shortcuts_may_be_found_at_404aba4a": {
        "message": "D''autres raccourcis de l''éditeur peuvent être trouvés sur"
    },
    "outline_color_3ef2cea7": {
        "message": "Couleur du contour"
    },
    "outline_size_a6059a21": {
        "message": "Taille du contour"
    },
    "p_is_not_a_valid_protocol_which_must_be_ftp_http_h_adf13fc2": {
        "message": "{ p } n''est pas un protocole valide qui doit être ftp, http, https, mailto, skype, tel ou peut être omis"
    },
    "page_50c4823d": {
        "message": "Page"
    },
    "pages_e5414c2c": {
        "message": "Pages"
    },
    "paragraph_5e5ad8eb": {
        "message": "Paragraphe"
    },
    "paragraph_starting_with_start_a59923f8": {
        "message": "Paragraphe commençant par { start }"
    },
    "parallel_d55d6e38": {
        "message": "Parallèle"
    },
    "partial_derivative_4a9159df": {
        "message": "Partiel (dérivé)"
    },
    "paste_5963d1c1": {
        "message": "Coller"
    },
    "pause_12af3bb4": {
        "message": "Mettre en pause"
    },
    "peer_review_74f26a13": {
        "message": "Révision par les pairs"
    },
    "peer_review_for_itemtitle_358cb413": {
        "message": "Révision par les pairs pour { itemTitle }"
    },
    "pentagon_17d82ea3": {
        "message": "Pentagone"
    },
    "people_b4ebb13c": {
        "message": "Personnes"
    },
    "percentage_34ab7c2c": {
        "message": "Pourcentage"
    },
    "percentage_must_be_a_number_8033c341": {
        "message": "Le pourcentage doit être un chiffre"
    },
    "performing_arts_icon_f3497486": {
        "message": "Icône Arts de la scène"
    },
    "perpendicular_7c48ede4": {
        "message": "Perpendiculaire"
    },
    "persian_a8cadb95": {
        "message": "Perse"
    },
    "phi_4ac33b6d": {
        "message": "Phi"
    },
    "phi_variant_c9bb3ac5": {
        "message": "Phi (Variant)"
    },
    "physical_education_icon_d7dffd3e": {
        "message": "Icône Éducation physique"
    },
    "pi_dc4f0bd8": {
        "message": "Pi"
    },
    "pi_variant_10f5f520": {
        "message": "Pi (Variant)"
    },
    "pink_68ad45cb": {
        "message": "Rose"
    },
    "pixels_52ece7d1": {
        "message": "Pixels"
    },
    "play_1a47eaa7": {
        "message": "Lecture"
    },
    "play_media_comment_35257210": {
        "message": "Lire le commentaire du support"
    },
    "play_media_comment_by_name_from_createdat_c230123d": {
        "message": "Lire le commentaire du support par { name } du { createdAt }."
    },
    "please_allow_canvas_to_access_your_microphone_and__dc2c3079": {
        "message": "Veuillez autoriser Canvas à accéder à votre microphone votre webcam."
    },
    "plus_d43cd4ec": {
        "message": "Plus"
    },
    "plus_minus_f8be2e83": {
        "message": "Plus/Moins"
    },
    "points_bceb5005": {
        "message": "points"
    },
    "points_points_63e59cce": {
        "message": "{ points } points"
    },
    "polish_4cf2ecaf": {
        "message": "Polonais"
    },
    "portuguese_9c212cf4": {
        "message": "Portugais"
    },
    "posted_when_a578f5ab": {
        "message": "Publié : { when }"
    },
    "power_set_4f26f316": {
        "message": "Ensemble de puissance"
    },
    "precedes_196b9aef": {
        "message": "Précédant"
    },
    "precedes_equal_20701e84": {
        "message": "Précède l''égalité"
    },
    "preformatted_d0670862": {
        "message": "Préformaté"
    },
    "prev_f82cbc48": {
        "message": "Précédent"
    },
    "preview_53003fd2": {
        "message": "Aperçu"
    },
    "preview_a3f8f854": {
        "message": "PRÉVISUALISER"
    },
    "preview_in_overlay_ed772c46": {
        "message": "Aperçu en superposition"
    },
    "preview_inline_9787330": {
        "message": "Aperçu « inline »"
    },
    "previous_month_bb1e3c84": {
        "message": "Mois précédent"
    },
    "prime_917ea60e": {
        "message": "Premier"
    },
    "prime_numbers_13464f61": {
        "message": "Nombres premiers"
    },
    "product_39cf144f": {
        "message": "Produit"
    },
    "proportional_f02800cc": {
        "message": "Proportionnel"
    },
    "protocol_must_be_ftp_http_https_mailto_skype_tel_o_73beb4f8": {
        "message": "Le protocole doit être ftp, http, https, mailto, skype, tel ou peut être omis"
    },
    "psi_e3f5f0f7": {
        "message": "Psi"
    },
    "pts_699bd9aa": {
        "message": "pts"
    },
    "published_c944a23d": {
        "message": "publié"
    },
    "published_when_302d8e23": {
        "message": "Publié : { when }"
    },
    "pumpkin_904428d5": {
        "message": "Citrouille"
    },
    "purple_7678a9fc": {
        "message": "Violet"
    },
    "quaternions_877024e0": {
        "message": "Quaternions"
    },
    "quiz_e0dcce8f": {
        "message": "Questionnaire"
    },
    "quizzes_7e598f57": {
        "message": "Questionnaires"
    },
    "rational_numbers_80ddaa4a": {
        "message": "Nombres rationnels"
    },
    "real_numbers_7c99df94": {
        "message": "Nombres réels"
    },
    "real_portion_of_complex_number_7dad33b5": {
        "message": "Portion réelle (d''un nombre complexe)"
    },
    "record_7c9448b": {
        "message": "Enregistrer"
    },
    "recording_98da6bda": {
        "message": "Enregistrement en cours..."
    },
    "red_8258edf3": {
        "message": "Rouge"
    },
    "redo_363c58b7": {
        "message": "Rétablir"
    },
    "relationships_6602af70": {
        "message": "Relations"
    },
    "religion_icon_246e0be1": {
        "message": "Icône Religion"
    },
    "reminder_date_4564d12d": {
        "message": "Rappel : { date }"
    },
    "remove_heading_style_5fdc8855": {
        "message": "Retirer le style d’entête"
    },
    "replace_e61834a7": {
        "message": "Remplacer"
    },
    "replies_4a8577c8": {
        "message": "Réponses"
    },
    "reset_95a81614": {
        "message": "Réinitialiser"
    },
    "resize_ec83d538": {
        "message": "Redimensionner"
    },
    "restore_auto_save_deccd84b": {
        "message": "Restaurer l''enregistrement automatique?"
    },
    "reverse_turnstile_does_not_yield_7558be06": {
        "message": "Tourniquet inversé (ne cède pas)"
    },
    "rho_a0244a36": {
        "message": "Rho"
    },
    "rho_variant_415245cd": {
        "message": "Rho (Variante)"
    },
    "rich_content_editor_2708ef21": {
        "message": "Éditeur de texte enrichi"
    },
<<<<<<< HEAD
=======
    "rich_text_area_press_oskey_f8_for_rich_content_edi_c2f651d": {
        "message": "Zone de texte enrichi. Appuyez sur { OSKey }+F8 pour les raccourcis de l’éditeur de texte enrichi."
    },
>>>>>>> 147b3201
    "right_angle_bracket_d704e2d6": {
        "message": "Support à angle droit"
    },
    "right_arrow_35e0eddf": {
        "message": "Flèche droite"
    },
    "right_arrow_with_hook_29d92d31": {
        "message": "Flèche droite avec crochet"
    },
    "right_ceiling_839dc744": {
        "message": "Plafond droit"
    },
    "right_curly_brace_5159d5cd": {
        "message": "Accolade bouclée droite"
    },
    "right_downward_harpoon_arrow_d71b114f": {
        "message": "Flèche harpon droite descendante"
    },
    "right_floor_5392d5cf": {
        "message": "Étage droit"
    },
    "right_to_left_9cfb092a": {
        "message": "Droite-à-gauche"
    },
    "right_upward_harpoon_arrow_f5a34c73": {
        "message": "Flèche harpon ascendante droite"
    },
    "rightward_arrow_32932107": {
        "message": "Flèche vers la droite"
    },
    "rightward_pointing_triangle_60330f5c": {
        "message": "Triangle pointant vers la droite"
    },
    "romanian_13670c1e": {
        "message": "Roumain"
    },
    "rotate_image_90_degrees_2ab77c05": {
        "message": "Faire pivoter l''image de -90 degrés"
    },
    "rotate_image_90_degrees_6c92cd42": {
        "message": "Faire pivoter l''image de 90 degrés"
    },
    "rotation_9699c538": {
        "message": "Rotation"
    },
    "row_fc0944a7": {
        "message": "Ligne"
    },
    "row_group_979f5528": {
        "message": "Groupe de ligne"
    },
    "russian_1e3e197": {
        "message": "Russe"
    },
    "sadly_the_pretty_html_editor_is_not_keyboard_acces_50da7665": {
        "message": "Malheureusement, l’éditeur Pretty HTML n’est pas accessible au clavier. Accédez à l’éditeur HTML brut ici."
    },
    "save_11a80ec3": {
        "message": "Enregistrer"
    },
    "save_copy_ca63944e": {
        "message": "Enregistrer la copie"
    },
    "save_media_cb9e786e": {
        "message": "Enregistrer le média"
    },
    "schedule_preview_3bcda153": {
        "message": "Aperçu de l’horaire"
    },
    "science_8d92214a": {
        "message": "Science"
    },
    "screen_readers_cannot_determine_what_is_displayed__6a5842ab": {
        "message": "Les lecteurs d''écran ne peuvent pas déterminer ce qui est affiché dans une image sans texte alternatif, et les noms de fichiers sont souvent des chaînes de chiffres et de lettres dénuées de sens qui ne décrivent pas le contexte ou le sens."
    },
    "screen_readers_cannot_determine_what_is_displayed__6f1ea667": {
        "message": "Les lecteurs d''écran ne peuvent pas déterminer ce qui est affiché dans une image sans texte alternatif, qui décrit le contenu et la signification de l''image. Le texte alternatif devrait être simple et concis."
    },
    "screen_readers_cannot_determine_what_is_displayed__a57e6723": {
        "message": "Les lecteurs d''écran ne peuvent pas déterminer ce qui est affiché dans une image sans texte alternatif, qui décrit le contenu et la signification de l''image."
    },
    "screen_readers_cannot_interpret_tables_without_the_bd861652": {
        "message": "Les lecteurs d''écran ne peuvent pas interpréter les tableaux sans la structure appropriée. Les entêtes de tableau fournissent une orientation et portée du contenu."
    },
    "screen_readers_cannot_interpret_tables_without_the_e62912d5": {
        "message": "Les lecteurs d''écran ne peuvent pas interpréter les tableaux sans la structure appropriée. Les légendes de tableau décrivent le contexte et la compréhension générale du tableau."
    },
    "screen_readers_cannot_interpret_tables_without_the_f0bdec0f": {
        "message": "Les lecteurs d''écran ne peuvent pas interpréter les tableaux sans la structure appropriée. Les entêtes de tableau fournissent une orientation et l’aperçu du contenu."
    },
    "script_l_42a7b254": {
        "message": "Script L"
    },
    "scroll_up_to_see_your_history_19b14cad": {
        "message": "Défiler vers le haut pour visualiser l’historique!"
    },
    "scrolls_up_to_the_previous_item_with_new_activity_99717459": {
        "message": "Défile vers le haut vers l’élément précédent avec une nouvelle activité."
    },
    "search_280d00bd": {
        "message": "Rechercher"
    },
    "select_audio_source_21043cd5": {
        "message": "Sélectionner une source audio"
    },
    "select_crop_shape_d441feeb": {
        "message": "Sélectionner la forme du recadrage"
    },
    "select_language_7c93a900": {
        "message": "sélectionnez la langue"
    },
    "select_video_source_1b5c9dbe": {
        "message": "Sélectionner une source vidéo"
    },
    "selected_linkfilename_c093b1f2": {
        "message": "{ linkFileName } sélectionné"
    },
    "serbian_7187f1f2": {
        "message": "Serbe"
    },
    "set_header_scope_8c548f40": {
        "message": "Définir la portée de l’entête"
    },
    "set_minus_b46e9b88": {
        "message": "Ensemble moins"
    },
    "set_table_header_cfab13a0": {
        "message": "Définir l''entête du tableau"
    },
    "sharp_music_ab956814": {
        "message": "Dièse (Musique)"
    },
    "shift_arrows_4d5785fe": {
        "message": "MAJ+Flèches"
    },
    "shift_o_to_open_the_pretty_html_editor_55ff5a31": {
        "message": "MAJ-O pour ouvrir l’éditeur Pretty HTML."
    },
    "shortcut_911d6255": {
        "message": "Raccourci"
    },
    "show_all_ae37d610": {
        "message": "Tout afficher"
    },
    "show_my_grades_ebd08684": {
        "message": "Afficher Mes Notes"
    },
    "sighted_users_browse_web_pages_quickly_looking_for_1d4db0c1": {
        "message": "Les utilisateurs voyants parcourent rapidement les pages Web, à la recherche d’entêtes en gros caractères ou en caractères gras. Les utilisateurs de lecteurs d''écran comptent sur les entêtes pour une compréhension contextuelle. Les entêtes devraient utiliser la structure appropriée."
    },
    "sighted_users_browse_web_pages_quickly_looking_for_ade806f5": {
        "message": "Les utilisateurs voyants parcourent rapidement les pages Web, à la recherche d’entêtes en gros caractères ou en caractères gras. Les utilisateurs de lecteurs d''écran comptent sur les entêtes pour une compréhension contextuelle. Les entêtes devraient être concis au sein de la structure appropriée."
    },
    "sigma_5c35e553": {
        "message": "Sigma"
    },
    "sigma_variant_8155625": {
        "message": "Sigma (Variant)"
    },
    "single_color_image_4e5d4dbc": {
        "message": "Image monochrome"
    },
    "single_color_image_color_95fa9a87": {
        "message": "Couleur de l’image monochrome"
    },
    "size_b30e1077": {
        "message": "Taille"
    },
    "size_of_caption_file_is_greater_than_the_maximum_m_bff5f86e": {
        "message": "La taille du fichier de légendes est supérieure à { max } Ko, la taille maximale autorisée."
    },
    "slovak_69f48e1b": {
        "message": "Slovaque"
    },
    "slovenian_30ae5208": {
        "message": "Slovène"
    },
    "small_b070434a": {
        "message": "Petit"
    },
    "social_studies_13fa30c7": {
        "message": "Sciences sociales"
    },
    "solid_circle_9f061dfc": {
        "message": "Cercle solide"
    },
    "something_went_wrong_89195131": {
        "message": "Une erreur est survenue."
    },
    "something_went_wrong_accessing_your_webcam_6643b87e": {
        "message": "Une erreur est survenue lors de l’accès à votre webcam."
    },
    "something_went_wrong_and_i_don_t_know_what_to_show_e0c54ec8": {
        "message": "Une erreur est survenue et je ne sais pas quoi vous montrer."
    },
    "something_went_wrong_check_your_connection_reload__c7868286": {
        "message": "Une erreur est survenue. Vérifiez votre connexion, rechargez la page, et essayez de nouveau."
    },
    "something_went_wrong_d238c551": {
        "message": "Une erreur est survenue"
    },
    "something_went_wrong_while_sharing_your_screen_8de579e5": {
        "message": "Une erreur est survenue lors du partage de votre écran."
    },
    "sort_by_e75f9e3e": {
        "message": "Trier par"
    },
    "spades_suit_b37020c2": {
        "message": "Pique (combinaison)"
    },
    "spanish_de9de5d6": {
        "message": "Espagnol"
    },
    "square_511eb3b3": {
        "message": "Carré"
    },
    "square_cap_9ec88646": {
        "message": "Capuchon carré"
    },
    "square_cup_b0665113": {
        "message": "Tasse carrée"
    },
    "square_root_e8bcbc60": {
        "message": "Racine carrée"
    },
    "square_root_symbol_d0898a53": {
        "message": "Symbole de la racine carrée"
    },
    "square_subset_17be67cb": {
        "message": "Sous-ensemble carré"
    },
    "square_subset_strict_7044e84f": {
        "message": "Sous-ensemble carré (Strict)"
    },
    "square_superset_3be8dae1": {
        "message": "Sur-ensemble carré"
    },
    "square_superset_strict_fa4262e4": {
        "message": "Sur-ensemble carré (Strict)"
    },
    "star_8d156e09": {
        "message": "Astérisque"
    },
    "start_over_f7552aa9": {
        "message": "Recommencer"
    },
    "start_recording_9a65141a": {
        "message": "Démarrer l''enregistrement"
    },
    "startdate_to_enddate_d245175b": {
        "message": "{ startDate } à { endDate }"
    },
    "startdatetime_enddatetime_20abc10e": {
        "message": "{ startDateTime } - { endDateTime }"
    },
    "startdatetime_endtime_49741bbe": {
        "message": "{ startDateTime } - { endTime }"
    },
    "starttime_to_endtime_d7cc249d": {
        "message": "{ startTime } à { endTime }"
    },
    "steel_blue_14296f08": {
        "message": "Bleu acier"
    },
    "student_to_do_c018c835": {
        "message": "Étudiant à faire"
    },
    "styles_2aa721ef": {
        "message": "Styles"
    },
    "submit_a3cc6859": {
        "message": "Envoyer"
    },
    "submitted_318fad53": {
        "message": "Envoyé"
    },
    "subscript_59744f96": {
        "message": "Description"
    },
    "subset_19c1a92f": {
        "message": "Sous-ensemble"
    },
    "subset_strict_8d8948d6": {
        "message": "Sous-ensemble (Strict)"
    },
    "succeeds_9cc31be9": {
        "message": "Réussir"
    },
    "succeeds_equal_158e8c3a": {
        "message": "Réussir l''égalité"
    },
    "success_to_do_created_e34ed395": {
        "message": "Succès : « À faire » créé"
    },
    "sum_b0842d31": {
        "message": "Somme"
    },
    "superscript_8cb349a2": {
        "message": "Description"
    },
    "superset_c4db8a7a": {
        "message": "Sur-ensemble"
    },
    "superset_strict_c77dd6d2": {
        "message": "Sur-ensemble (Strict)"
    },
    "supported_file_types_srt_or_webvtt_7d827ed": {
        "message": "Types de fichier pris en charge : SRT ou WebVTT"
    },
    "swahili_5caeb4ba": {
        "message": "Swahili"
    },
    "swedish_59a593ca": {
        "message": "Suédois"
    },
    "switch_to_pretty_html_editor_a3cee15f": {
        "message": "Passer à l’éditeur HTML avancé"
    },
    "switch_to_raw_html_editor_f970ae1a": {
        "message": "Passer à l''éditeur HTML brut"
    },
    "switch_to_the_html_editor_146dfffd": {
        "message": "Basculez à l’éditeur HTML"
    },
    "switch_to_the_rich_text_editor_63c1ecf6": {
        "message": "Basculez vers l’éditeur de texte enrichi"
    },
    "syllabus_f191f65b": {
        "message": "Programme"
    },
    "system_audio_allowed_b2508f8c": {
        "message": "Système audio autorisé"
    },
    "system_audio_disabled_c177bd13": {
        "message": "Système audio désactivé"
    },
    "tab_arrows_4cf5abfc": {
        "message": "TABULATION/flèches"
    },
    "table_header_starting_with_start_ffcabba6": {
        "message": "Entête de tableau commençant par { start }"
    },
    "table_starting_with_start_e7232848": {
        "message": "Tableau commençant par { start }"
    },
    "tables_headers_should_specify_scope_5abf3a8e": {
        "message": "Les entêtes de tableau doivent spécifier la portée."
    },
    "tables_should_include_a_caption_describing_the_con_e91e78fc": {
        "message": "Les tableaux devraient comporter une légende décrivant le contenu du tableau."
    },
    "tables_should_include_at_least_one_header_48779eac": {
        "message": "Les tableaux doivent inclure au moins un entête."
    },
    "tagalog_74906db7": {
        "message": "Tagalog"
    },
    "task_16b0ef38": {
        "message": "Tâche"
    },
    "tau_880974b7": {
        "message": "Tau"
    },
    "teal_f729a294": {
        "message": "Bleu sarcelle"
    },
    "text_7f4593da": {
        "message": "Texte"
    },
    "text_background_color_16e61c3f": {
        "message": "Couleur d’arrière-plan du texte"
    },
    "text_color_acf75eb6": {
        "message": "Couleur de texte"
    },
    "text_is_difficult_to_read_without_sufficient_contr_69e62bd6": {
        "message": "Le texte est difficile à lire sans contraste suffisant entre le texte et l''arrière-plan, en particulier pour ceux ayant une vision faible."
    },
    "text_larger_than_18pt_or_bold_14pt_should_display__5c364db6": {
        "message": "Un texte d''une police supérieure à 18pt (ou 14pt gras) doit afficher un rapport de contraste minimum de 3:1."
    },
    "text_optional_384f94f7": {
        "message": "Texte (facultatif)"
    },
    "text_position_8df8c162": {
        "message": "Position du texte"
    },
    "text_size_887c2f6": {
        "message": "Taille du texte"
    },
    "text_smaller_than_18pt_or_bold_14pt_should_display_aaffb22b": {
        "message": "Un texte avec une police plus petite que 18pt (ou 14pt gras) doit afficher un rapport de contraste minimum de 4.5:1."
    },
    "thai_8f9bc548": {
        "message": "Thaïlandais"
    },
    "the_best_assignment_15e98be1": {
        "message": "La meilleure tâche"
    },
    "the_date_and_time_this_to_do_is_due_74c823d4": {
        "message": "La date et l’heure où cet élément « À faire » est dû"
    },
    "the_document_preview_is_currently_being_processed__7d9ea135": {
        "message": "Traitement en cours de l’aperçu du document. Veuillez essayer de nouveau plus tard."
    },
    "the_first_heading_on_a_page_should_be_an_h2_859089f2": {
        "message": "Le premier titre d''une page doit être un H2."
    },
    "the_material_is_in_the_public_domain_279c39a3": {
        "message": "Ce contenu appartient au domaine public"
    },
    "the_material_is_licensed_under_creative_commons_3242cb5e": {
        "message": "Ce contenu est couvert par une licence Creative Commons"
    },
    "the_material_is_subject_to_an_exception_e_g_fair_u_a39c8ca2": {
        "message": "Le matériel fait l''objet d''une exception : par exemple, l''utilisation équitable, le droit de citer ou autres en vertu des lois applicables sur le droit d''auteur."
    },
    "the_pretty_html_editor_is_not_keyboard_accessible__d6d5d2b": {
        "message": "L’éditeur Pretty HTML n’est pas accessible au clavier. Appuyez sur MAJ O pour ouvrir l’éditeur HTML brut."
    },
    "the_selected_file_exceeds_the_maxsize_byte_limit_f7e8c771": {
        "message": "Le fichier sélectionné dépasse la limite de { maxSize } octets"
    },
    "there_are_no_points_associated_with_this_item_449c712a": {
        "message": "Il n''y a aucun point associé à ce élément"
    },
    "there_is_nothing_planned_for_today_e09bfc8c": {
        "message": "Il n’y a rien de planifié pour aujourd’hui."
    },
    "therefore_d860e024": {
        "message": "Par conséquent,"
    },
    "theta_ce2d2350": {
        "message": "Thêta"
    },
    "theta_variant_fff6da6f": {
        "message": "Thêta (Variante)"
    },
    "thick_downward_arrow_b85add4c": {
        "message": "Flèche épaisse vers le bas"
    },
    "thick_left_arrow_d5f3e925": {
        "message": "Flèche épaisse gauche"
    },
    "thick_leftward_arrow_6ab89880": {
        "message": "Flèche épaisse vers la gauche"
    },
    "thick_right_arrow_3ed5e8f7": {
        "message": "Flèche droite épaisse"
    },
    "thick_rightward_arrow_a2e1839e": {
        "message": "Flèche épaisse vers la droite"
    },
    "thick_upward_arrow_acd20328": {
        "message": "Flèche épaisse vers le haut"
    },
    "this_document_cannot_be_displayed_within_canvas_7aba77be": {
        "message": "Ce document ne peut pas être affiché dans Canvas."
    },
    "this_equation_cannot_be_rendered_in_basic_view_9b6c07ae": {
        "message": "Cette équation ne peut pas être affichée en mode simple."
    },
    "this_image_is_currently_unavailable_25c68857": {
        "message": "Ce image n’est pas actuellement disponible"
    },
    "though_your_video_will_have_the_correct_title_in_t_90e427f3": {
        "message": "Bien que votre vidéo ait le bon titre dans le navigateur, nous n''avons pas réussi à la mettre à jour dans la base de données."
    },
    "time_2b5aac58": {
        "message": "Heure"
    },
    "timebar_a4d18443": {
        "message": "Barre de temps"
    },
    "title_ee03d132": {
        "message": "Titre"
    },
    "title_is_required_6ddcab69": {
        "message": "le titre est obligatoire"
    },
    "to_be_posted_when_d24bf7dc": {
        "message": "À être publié : { when }"
    },
    "to_do_1d554f36": {
        "message": "À faire"
    },
    "to_do_date_4b211ad0": {
        "message": "À faire : { date }"
    },
    "to_do_items_loading_d1cdfcd5": {
        "message": "Chargement des tâches à faire"
    },
    "to_do_when_2783d78f": {
        "message": "À faire : { when }"
    },
    "today_76e10f9c": {
        "message": "Aujourd’hui"
    },
    "today_at_date_8ac30d6": {
        "message": "Aujourd''hui à { date }"
    },
    "toggle_summary_group_413df9ac": {
        "message": "Basculer le groupe { summary }"
    },
    "toggle_tooltip_d3b7cb86": {
        "message": "Basculer l’infobulle"
    },
    "tomorrow_9a6c9a00": {
        "message": "Demain"
    },
    "tomorrow_at_date_b53f2cf1": {
        "message": "Demain à { date }"
    },
    "tools_2fcf772e": {
        "message": "Outils"
    },
    "top_66e0adb6": {
        "message": "Supérieur"
    },
    "tray_839df38a": {
        "message": "Plateau"
    },
    "triangle_6072304e": {
        "message": "Triangle"
    },
    "turkish_5b69578b": {
        "message": "Turc"
    },
    "turnstile_yields_f9e76df1": {
        "message": "Tourniquet (céder)"
    },
    "type_control_f9_to_access_image_options_text_a47e319f": {
        "message": "saisir Control F9 pour accéder aux options d''image. { text }"
    },
    "type_control_f9_to_access_link_options_text_4ead9682": {
        "message": "saisir Control F9 pour accéder aux options de lien. { text }"
    },
    "type_control_f9_to_access_table_options_text_92141329": {
        "message": "saisir Control F9 pour accéder aux options de la table. { text }"
    },
    "ukrainian_945b00b7": {
        "message": "Ukrainien"
    },
    "unable_to_mark_as_complete_8141856d": {
        "message": "Impossible de marquer comme Terminé."
    },
    "union_e6b57a53": {
        "message": "Union"
    },
    "unpublished_dfd8801": {
        "message": "non publié"
    },
    "untitled_16aa4f2b": {
        "message": "Sans titre"
    },
    "untitled_efdc2d7d": {
        "message": "sans titre"
    },
    "up_and_left_diagonal_arrow_e4a74a23": {
        "message": "Flèche diagonale haut et gauche"
    },
    "up_and_right_diagonal_arrow_935b902e": {
        "message": "Flèche diagonale vers le haut et vers la droite"
    },
    "upload_file_fd2361b8": {
        "message": "Téléverser le fichier"
    },
    "upload_image_6120b609": {
        "message": "Téléverser une image"
    },
    "upload_media_ce31135a": {
        "message": "Téléverser un fichier multimédia"
    },
    "uploading_19e8a4e7": {
        "message": "Téléversement"
    },
    "uppercase_delta_d4f4bc41": {
        "message": "Delta majuscule"
    },
    "uppercase_gamma_86f492e9": {
        "message": "Gamma majuscule"
    },
    "uppercase_lambda_c78d8ed4": {
        "message": "Lambda majuscule"
    },
    "uppercase_omega_8aedfa2": {
        "message": "Omega majuscule"
    },
    "uppercase_phi_caa36724": {
        "message": "Phi en majuscule"
    },
    "uppercase_pi_fcc70f5e": {
        "message": "Pi majuscule"
    },
    "uppercase_psi_6395acbe": {
        "message": "Psi majuscule"
    },
    "uppercase_sigma_dbb70e92": {
        "message": "Sigma majuscule"
    },
    "uppercase_theta_49afc891": {
        "message": "Thêta majuscule"
    },
    "uppercase_upsilon_8c1e623e": {
        "message": "Upsilon majuscule"
    },
    "uppercase_xi_341e8556": {
        "message": "Xi majuscule"
    },
    "upsilon_33651634": {
        "message": "Upsilon"
    },
    "upward_and_downward_pointing_arrow_fa90a918": {
        "message": "Flèche pointant vers le haut et vers le bas"
    },
    "upward_and_downward_pointing_arrow_thick_d420fdef": {
        "message": "Flèche pointant vers le haut et vers le bas (épaisse)"
    },
    "upward_arrow_9992cb2d": {
        "message": "Flèche vers le haut"
    },
    "upward_pointing_triangle_d078d7cb": {
        "message": "Triangle pointant vers le haut"
    },
    "url_22a5f3b8": {
        "message": "URL"
    },
    "usage_right_ff96f3e2": {
        "message": "Droit d’utilisation :"
    },
    "usage_rights_required_5fe4dd68": {
        "message": "Droits d''utilisation (requis)"
    },
    "use_arrow_keys_to_navigate_options_2021cc50": {
        "message": "Utiliser les touches directionnelles pour naviguer entre les options."
    },
    "use_arrow_keys_to_select_a_shape_c8eb57ed": {
        "message": "Utiliser les touches directionnelles pour sélectionner une forme."
    },
    "use_arrow_keys_to_select_a_size_699a19f4": {
        "message": "Utiliser les touches directionnelles pour sélectionner une taille."
    },
    "use_arrow_keys_to_select_a_text_position_72f9137c": {
        "message": "Utiliser les touches directionnelles pour sélectionner une position du texte."
    },
    "use_arrow_keys_to_select_a_text_size_65e89336": {
        "message": "Utiliser les touches directionnelles pour sélectionner une taille de texte."
    },
    "use_arrow_keys_to_select_an_outline_size_e009d6b0": {
        "message": "Utiliser les touches directionnelles pour sélectionner le contour."
    },
    "used_by_screen_readers_to_describe_the_content_of__4f14b4e4": {
        "message": "Utilisé par les lecteurs d''écran pour décrire le contenu d''un { TYPE }"
    },
    "used_by_screen_readers_to_describe_the_content_of__b1e76d9e": {
        "message": "Utilisé par les lecteurs d''écran pour décrire le contenu d''une image"
    },
    "used_by_screen_readers_to_describe_the_video_37ebad25": {
        "message": "Utilisé par les lecteurs d''écran pour décrire la vidéo"
    },
    "user_documents_c206e61f": {
        "message": "Documents d''utilisateur"
    },
    "user_files_78e21703": {
        "message": "Fichiers utilisateur"
    },
    "user_images_b6490852": {
        "message": "Images d'' utilisateurs"
    },
    "user_media_14fbf656": {
        "message": "Support média de l’utilisateur"
    },
    "vector_notation_cf6086ab": {
        "message": "Vecteur (notation)"
    },
    "vertical_bar_set_builder_notation_4300495f": {
        "message": "Barre verticale (Notation du constructeur d''ensembles)"
    },
    "vertical_dots_bfb21f14": {
        "message": "Points verticaux"
    },
    "video_options_24ef6e5d": {
        "message": "Options vidéo"
    },
    "video_options_tray_3b9809a5": {
        "message": "Plateau des options vidéo"
    },
    "video_player_b371005": {
        "message": "Lecteur vidéo"
    },
    "video_player_for_9e7d373b": {
        "message": "Lecteur vidéo pour "
    },
    "video_player_for_title_ffd9fbc4": {
        "message": "Lecteur vidéo pour { title }"
    },
    "vietnamese_e7a76583": {
        "message": "Vietnamien"
    },
    "view_ba339f93": {
        "message": "Voir"
    },
    "view_description_30446afc": {
        "message": "Visualiser la description"
    },
    "view_keyboard_shortcuts_34d1be0b": {
        "message": "Voir les raccourcis clavier"
    },
    "view_next_week_7f61f755": {
        "message": "Visualiser la semaine suivante"
    },
    "view_previous_week_6f83849f": {
        "message": "Visualiser la semaine précédente"
    },
    "view_title_description_67940918": {
        "message": "Visualiser la description de { title }"
    },
    "view_word_and_character_counts_a743dd0c": {
        "message": "Afficher le nombre de mots et de caractères"
    },
    "we_couldn_t_detect_a_working_microphone_connected__ceb71c40": {
        "message": "Nous n''avons pu détecter un microphone connecté à votre appareil."
    },
    "we_couldn_t_detect_a_working_webcam_connected_to_y_6715cc4": {
        "message": "Nous n''avons pu détecter une webcam connectée à votre appareil."
    },
    "we_couldn_t_detect_a_working_webcam_or_microphone__263b6674": {
        "message": "Nous n''avons pu détecter une webcam ou un microphone connecté à votre appareil."
    },
    "webcam_disabled_30c66986": {
        "message": "Webcam désactivée"
    },
    "webcam_fe91b20f": {
        "message": "Webcam"
    },
    "webpages_should_only_have_a_single_h1_which_is_aut_dc99189e": {
        "message": "Les pages Web ne doivent avoir qu''un seul H1, qui est automatiquement utilisé par le titre de la page. Le premier titre de votre contenu doit être un H2."
    },
    "weekly_schedule_navigation_6b042645": {
        "message": "Navigation hebdomadaire du calendrier"
    },
    "welsh_42ab94b1": {
        "message": "Gallois"
    },
    "when_markup_is_used_that_visually_formats_items_as_f941fc1b": {
        "message": "Lorsque le langage de balisage est utilisé pour formater visuellement les éléments sous forme de liste, mais n''indique pas la relation de la liste, les utilisateurs peuvent avoir de la difficulté à naviguer dans l''information."
    },
    "white_87fa64fd": {
        "message": "Blanc"
    },
    "why_523b3d8c": {
        "message": "Pourquoi"
    },
    "width_492fec76": {
        "message": "Largeur"
    },
    "width_and_height_must_be_numbers_110ab2e3": {
        "message": "La largeur et la hauteur doivent être des nombres"
    },
    "width_x_height_px_ff3ccb93": {
        "message": "{ width } x { height }px"
    },
    "wiki_home_9cd54d0": {
        "message": "Page d’accueil de Wiki"
    },
    "wreath_product_200b38ef": {
        "message": "Produit de couronne"
    },
    "xi_149681d0": {
        "message": "Xi"
    },
    "yes_dde87d5": {
        "message": "Oui"
    },
    "yesterday_at_date_1aa6d18e": {
        "message": "Hier à { date }"
    },
    "yesterday_c6bd6abf": {
        "message": "Hier"
    },
    "yiddish_f96986df": {
        "message": "Yiddish"
    },
    "you_have_media_feedback_f5f9aba8": {
        "message": "Vous avez une rétroaction de média."
    },
    "you_have_unsaved_changes_in_the_icon_maker_tray_do_e8cf5f1b": {
        "message": "Vous avez des modifications non enregistrées dans le plateau d’Icon Maker. Voulez-vous continuer sans enregistrer ces changements?"
    },
    "you_may_need_to_adjust_additional_headings_to_main_975f0eee": {
        "message": "Vous devrez peut-être ajuster des en-têtes supplémentaires pour maintenir la hiérarchie des pages."
    },
    "you_may_not_upload_an_empty_file_11c31eb2": {
        "message": "Vous ne pouvez pas téléverser un fichier vide."
    },
    "you_must_provide_a_date_and_time_a86839d2": {
        "message": "Vous devez fournir une date et une heure."
    },
    "you_ve_scrolled_back_to_your_very_first_to_do_29374681": {
        "message": "Vous êtes revenu à votre toute première tâche À faire!"
    },
    "your_image_has_been_compressed_for_icon_maker_imag_2e45cd91": {
        "message": "Votre image a été compressée pour Icon Maker. Les images inférieures à { size } Ko ne seront pas compressées."
    },
    "your_microphone_is_blocked_in_the_browser_settings_42af0ddc": {
        "message": "Votre microphone est bloqué dans les paramètres du navigateur."
    },
    "your_webcam_and_microphone_are_blocked_in_the_brow_73357dc6": {
        "message": "Votre webcam et votre microphone sont bloqués dans les paramètres du navigateur."
    },
    "your_webcam_is_blocked_in_the_browser_settings_7f638128": {
        "message": "Votre webcam est bloquée dans les paramètres du navigateur."
    },
    "your_webcam_may_already_be_in_use_6cd64c25": {
        "message": "Votre webcam est peut-être en cours d''utilisation."
    },
    "zeta_5ef24f0e": {
        "message": "Zeta"
    },
    "zoom_f3e54d69": {
        "message": "Zoom"
    },
    "zoom_in_image_bb97d4f": {
        "message": "Zoom sur l’image"
    },
    "zoom_out_image_d0a0a2ec": {
        "message": "Zoom arrière sur l’image"
    }
}<|MERGE_RESOLUTION|>--- conflicted
+++ resolved
@@ -1979,12 +1979,9 @@
     "rich_content_editor_2708ef21": {
         "message": "Éditeur de texte enrichi"
     },
-<<<<<<< HEAD
-=======
     "rich_text_area_press_oskey_f8_for_rich_content_edi_c2f651d": {
         "message": "Zone de texte enrichi. Appuyez sur { OSKey }+F8 pour les raccourcis de l’éditeur de texte enrichi."
     },
->>>>>>> 147b3201
     "right_angle_bracket_d704e2d6": {
         "message": "Support à angle droit"
     },
