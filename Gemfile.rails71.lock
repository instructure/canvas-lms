--- conflicted
+++ resolved
@@ -385,15 +385,9 @@
       request_store (~> 1.0)
     awesome_print (1.9.2)
     aws-eventstream (1.3.0)
-<<<<<<< HEAD
-    aws-partitions (1.933.0)
-    aws-sdk-applicationautoscaling (1.83.0)
-      aws-sdk-core (~> 3, >= 3.193.0)
-=======
     aws-partitions (1.942.0)
     aws-sdk-applicationautoscaling (1.84.0)
       aws-sdk-core (~> 3, >= 3.197.0)
->>>>>>> 19b70d1c
       aws-sigv4 (~> 1.1)
     aws-sdk-autoscaling (1.109.0)
       aws-sdk-core (~> 3, >= 3.197.0)
@@ -412,13 +406,8 @@
     aws-sdk-kinesis (1.58.0)
       aws-sdk-core (~> 3, >= 3.197.0)
       aws-sigv4 (~> 1.1)
-<<<<<<< HEAD
-    aws-sdk-kms (1.82.0)
-      aws-sdk-core (~> 3, >= 3.193.0)
-=======
     aws-sdk-kms (1.83.0)
       aws-sdk-core (~> 3, >= 3.197.0)
->>>>>>> 19b70d1c
       aws-sigv4 (~> 1.1)
     aws-sdk-s3 (1.152.1)
       aws-sdk-core (~> 3, >= 3.197.0)
@@ -583,13 +572,8 @@
       rubyzip (> 1.1.1, < 2.4)
     gergich (2.1.5)
       httparty (~> 0.17)
-<<<<<<< HEAD
-      sqlite3 (~> 1.4)
-    git (2.0.1)
-=======
       sqlite3 (>= 1.4, < 3.0)
     git (2.1.1)
->>>>>>> 19b70d1c
       activesupport (>= 5.0)
       addressable (~> 2.8)
       process_executer (~> 1.1)
@@ -752,11 +736,7 @@
     mime-types-data (3.2024.0604)
     mini_magick (4.12.0)
     mini_mime (1.1.5)
-<<<<<<< HEAD
-    mini_portile2 (2.8.6)
-=======
     mini_portile2 (2.8.7)
->>>>>>> 19b70d1c
     minitest (5.23.1)
     moodle2cc (0.2.46)
       builder
@@ -1014,11 +994,7 @@
       rspec-core (>= 2, < 4, != 2.12.0)
     rss (0.3.0)
       rexml
-<<<<<<< HEAD
-    rubocop (1.64.0)
-=======
     rubocop (1.64.1)
->>>>>>> 19b70d1c
       json (~> 2.3)
       language_server-protocol (>= 3.17.0)
       parallel (~> 1.10)
