--- conflicted
+++ resolved
@@ -385,11 +385,7 @@
       request_store (~> 1.0)
     awesome_print (1.9.2)
     aws-eventstream (1.3.0)
-<<<<<<< HEAD
-    aws-partitions (1.931.0)
-=======
     aws-partitions (1.933.0)
->>>>>>> 3a2a498e
     aws-sdk-applicationautoscaling (1.83.0)
       aws-sdk-core (~> 3, >= 3.193.0)
       aws-sigv4 (~> 1.1)
@@ -410,11 +406,7 @@
     aws-sdk-kinesis (1.57.0)
       aws-sdk-core (~> 3, >= 3.193.0)
       aws-sigv4 (~> 1.1)
-<<<<<<< HEAD
-    aws-sdk-kms (1.81.0)
-=======
     aws-sdk-kms (1.82.0)
->>>>>>> 3a2a498e
       aws-sdk-core (~> 3, >= 3.193.0)
       aws-sigv4 (~> 1.1)
     aws-sdk-s3 (1.151.0)
@@ -581,11 +573,7 @@
     gergich (2.1.4)
       httparty (~> 0.17)
       sqlite3 (~> 1.4)
-<<<<<<< HEAD
-    git (2.0.0)
-=======
     git (2.0.1)
->>>>>>> 3a2a498e
       activesupport (>= 5.0)
       addressable (~> 2.8)
       process_executer (~> 1.1)
@@ -617,11 +605,7 @@
       multi_json (~> 1.11)
       os (>= 0.9, < 2.0)
       signet (>= 0.16, < 2.a)
-<<<<<<< HEAD
-    graphql (2.3.3)
-=======
     graphql (2.3.4)
->>>>>>> 3a2a498e
       base64
     graphql-batch (0.6.0)
       graphql (>= 1.12.18, < 3)
@@ -754,11 +738,7 @@
     mini_magick (4.12.0)
     mini_mime (1.1.5)
     mini_portile2 (2.8.6)
-<<<<<<< HEAD
-    minitest (5.23.0)
-=======
     minitest (5.23.1)
->>>>>>> 3a2a498e
     moodle2cc (0.2.46)
       builder
       instructure-happymapper (~> 0.5.10)
@@ -953,11 +933,7 @@
     redcarpet (3.6.0)
     redis (5.2.0)
       redis-client (>= 0.22.0)
-<<<<<<< HEAD
-    redis-client (0.22.1)
-=======
     redis-client (0.22.2)
->>>>>>> 3a2a498e
       connection_pool
     redis-cluster-client (0.10.0)
       redis-client (~> 0.22)
@@ -1019,11 +995,7 @@
       rspec-core (>= 2, < 4, != 2.12.0)
     rss (0.3.0)
       rexml
-<<<<<<< HEAD
-    rubocop (1.63.5)
-=======
     rubocop (1.64.0)
->>>>>>> 3a2a498e
       json (~> 2.3)
       language_server-protocol (>= 3.17.0)
       parallel (~> 1.10)
@@ -1152,11 +1124,7 @@
     stringio (3.1.0)
     strscan (3.1.0)
     swearjar (1.4.0)
-<<<<<<< HEAD
-    switchman (3.6.4)
-=======
     switchman (3.6.5)
->>>>>>> 3a2a498e
       activerecord (>= 6.1.4, < 7.2)
       guardrail (~> 3.0.1)
       parallel (~> 1.22)
