GIT
  remote: https://github.com/instructure/rspecq.git
  revision: d7fa5536da01cccb5109ba05c9e236d6660da593
  specs:
    rspecq (0.7.1)
      redis (>= 4.0, < 6.0)
      rspec-core
      rspec_junit_formatter
      sentry-ruby

GIT
  remote: https://github.com/kreynolds/cassandra-cql.git
  revision: 02b5abbe441a345c051a180327932566fd66bb36
  ref: 02b5abbe441a345c051a180327932566fd66bb36
  specs:
    cassandra-cql (1.2.3)
      simple_uuid (>= 0.2.0)
      thrift_client (>= 0.7.1, < 0.10)

GIT
  remote: https://github.com/twitter/thrift_client.git
  revision: 5c10d59881825cb8e26ab1aa8f1d2738e88c0e83
  ref: 5c10d59881825cb8e26ab1aa8f1d2738e88c0e83
  specs:
    thrift_client (0.9.3)
      thrift (~> 0.9.0)

GIT
  remote: https://github.com/wrapbook/crystalball.git
  revision: 59837f892594816705b7bb6611191a7bda0c3fb5
  specs:
    crystalball (0.7.0)
      git

PATH
  remote: gems/canvas_cassandra
  specs:
    canvas_cassandra (0.1.0)
      cassandra-cql (~> 1.2.2)
      config_file

PATH
  remote: gems/i18n_extraction
  specs:
    i18n_extraction (0.0.1)
      activesupport (>= 3.2)
      i18nliner (~> 0.1)
      ruby_parser (~> 3.7)
      sexp_processor (~> 4.14, >= 4.14.1)

PATH
  remote: gems/i18n_tasks
  specs:
    i18n_tasks (0.0.1)
      activesupport (>= 6)
      i18n (>= 0.7, < 2)
      i18n_extraction
      ruby_parser (~> 3.7)
      utf8_cleaner

PATH
  remote: gems/plugins/academic_benchmark
  specs:
    academic_benchmark (1.1.0)
      academic_benchmarks (~> 1.1.0)
      railties (>= 3.2)

PATH
  remote: gems/plugins/account_reports
  specs:
    account_reports (1.1.0)
      railties (>= 3.2)

PATH
  remote: gems/plugins/moodle_importer
  specs:
    moodle_importer (1.0.0)
<<<<<<< HEAD
      moodle2cc (= 0.2.45)
=======
      moodle2cc (= 0.2.46)
>>>>>>> 2017494a
      rails (>= 3.2)

PATH
  remote: gems/plugins/qti_exporter
  specs:
    qti_exporter (1.0.0)
      rails (>= 3.2)

PATH
  remote: gems/plugins/respondus_soap_endpoint
  specs:
    respondus_soap_endpoint (1.1.0)
      rails (>= 3.2)
      soap4r-middleware (= 0.8.7)
      soap4r-ng (= 2.0.4)

PATH
  remote: gems/plugins/simply_versioned
  specs:
    simply_versioned (1.0.0)
      activerecord (>= 3.2)

PATH
  remote: gems/rubocop-canvas
  specs:
    rubocop-canvas (1.0.0)
      activesupport (>= 7.0)
      jira_ref_parser (= 1.0.1)
      outrigger (~> 3.0, >= 3.0.1)
      railties (~> 7.0)
      rubocop (~> 1.19)
      rubocop-rails (~> 2.19)

PATH
  remote: gems
  specs:
    activesupport-suspend_callbacks (0.0.1)
      activesupport (>= 3.2, < 7.2)
    acts_as_list (0.0.1)
      activerecord (>= 3.2)
    adheres_to_policy (0.0.1)
      activesupport (>= 3.2)
    attachment_fu (1.0.0)
      activerecord (>= 3.2)
      railties (>= 3.2)
    autoextend (1.0.0)
    bookmarked_collection (1.0.0)
      activerecord (>= 3.2)
      folio-pagination (~> 0.0.12)
      json_token
      paginated_collection
      railties (>= 3.2)
      will_paginate (>= 3.0, < 5.0)
    broadcast_policy (1.0.0)
      activesupport
      after_transaction_commit
    canvas_breach_mitigation (0.0.1)
      activesupport
    canvas_cache (0.1.0)
      activesupport
      config_file
      digest-murmurhash (>= 1.1.0)
      guardrail (>= 2.0.0)
      redis (~> 5.0)
      redis-clustering (~> 5.0)
      redis-scripting (>= 1.0.0)
    canvas_color (0.0.1)
    canvas_crummy (0.0.1)
    canvas_dynamodb (0.0.1)
      aws-sdk-applicationautoscaling (~> 1.26)
      aws-sdk-dynamodb (~> 1.32)
    canvas_errors (0.1.0)
      activesupport
      code_ownership
      inst-jobs
    canvas_ext (1.0.0)
      activesupport (>= 3.2)
      tzinfo
    canvas_http (1.0.0)
      canvas_cache
      legacy_multipart
    canvas_kaltura (1.0.0)
      canvas_http
      canvas_slug
      canvas_sort
      legacy_multipart
      nokogiri
    canvas_mimetype_fu (0.0.1)
    canvas_panda_pub (1.0.0)
      canvas_http
      json-jwt (~> 1.10)
    canvas_partman (2.0.0)
      activerecord (>= 6.1, < 7.2)
      activerecord-pg-extensions (~> 0.4)
      pg (>= 0.17, < 2.0)
    canvas_quiz_statistics (0.1.0)
      activesupport
      html_text_helper
    canvas_sanitize (0.0.1)
      sanitize (~> 6.0)
    canvas_security (0.1.0)
      activesupport
      canvas_cache
      canvas_errors
      dynamic_settings
      json-jwt
    canvas_slug (0.0.1)
      swearjar (~> 1.4)
    canvas_sort (1.0.0)
    canvas_stringex (0.0.1)
    canvas_text_helper (0.0.1)
      i18n
    canvas_time (1.0.0)
      activesupport (>= 3.2)
      tzinfo
    canvas_unzip (0.0.1)
      activesupport
      canvas_mimetype_fu
      rubyzip (~> 2.0)
    config_file (0.1.0)
      railties (>= 5.0)
    csv_diff (1.0.0)
      sqlite3
    diigo (1.0.0)
      nokogiri
    dynamic_settings (0.1.0)
      activesupport (>= 5.0)
      config_file
      diplomat (>= 2.5.1)
      railties
    event_stream (0.1.0)
      activerecord (>= 4.2)
      bookmarked_collection
      canvas_cassandra
      inst_statsd
      json_token
      paginated_collection
    google_drive (1.0.0)
      google-apis-drive_v3 (~> 0.43)
    html_text_helper (0.0.1)
      activesupport (>= 3.2)
      canvas_text_helper
      nokogiri
      sanitize (~> 6.0)
      twitter-text (~> 3.1)
    incoming_mail_processor (0.0.1)
      activesupport (>= 3.2)
      aws-sdk-s3
      aws-sdk-sqs
      canvas_errors
      html_text_helper
      inst_statsd
      mail (~> 2.8)
      net-imap
      net-pop
      net-smtp
      utf8_cleaner
    json_token (0.0.1)
      json
    legacy_multipart (0.0.1)
      canvas_slug
      mime-types (~> 3.2)
    live_events (1.0.0)
      activesupport
      aws-sdk-kinesis
      inst_statsd
    lti-advantage (0.1.0)
      activemodel (>= 5.1)
      json-jwt (~> 1.5)
    lti_outbound (0.0.1)
      activesupport
      i18n
      oauth
    paginated_collection (1.0.0)
      folio-pagination (~> 0.0.12)
      will_paginate (>= 3.0, < 5.0)
    request_context (0.1.0)
      actionpack
      canvas_security
      railties
    stringify_ids (1.0.0)
    turnitin_api (0.1.0)
      activesupport
      faraday (~> 2.7)
      faraday-follow_redirects (~> 0.3)
      faraday-multipart (~> 1.0)
      inst_statsd
      simple_oauth (~> 0.3)
    twitter (1.0.0)
      html_text_helper
      oauth
    utf8_cleaner (0.0.1)
    workflow (0.0.1)
      activesupport (>= 3.2)

GEM
  remote: https://rubygems.org/
  specs:
    Ascii85 (1.1.0)
    academic_benchmarks (1.1.3)
      activesupport (>= 3.2.22)
      httparty (~> 0.13)
    actioncable (7.1.3)
      actionpack (= 7.1.3)
      activesupport (= 7.1.3)
      nio4r (~> 2.0)
      websocket-driver (>= 0.6.1)
      zeitwerk (~> 2.6)
    actionmailbox (7.1.3)
      actionpack (= 7.1.3)
      activejob (= 7.1.3)
      activerecord (= 7.1.3)
      activestorage (= 7.1.3)
      activesupport (= 7.1.3)
      mail (>= 2.7.1)
      net-imap
      net-pop
      net-smtp
    actionmailer (7.1.3)
      actionpack (= 7.1.3)
      actionview (= 7.1.3)
      activejob (= 7.1.3)
      activesupport (= 7.1.3)
      mail (~> 2.5, >= 2.5.4)
      net-imap
      net-pop
      net-smtp
      rails-dom-testing (~> 2.2)
    actionpack (7.1.3)
      actionview (= 7.1.3)
      activesupport (= 7.1.3)
      nokogiri (>= 1.8.5)
      racc
      rack (>= 2.2.4)
      rack-session (>= 1.0.1)
      rack-test (>= 0.6.3)
      rails-dom-testing (~> 2.2)
      rails-html-sanitizer (~> 1.6)
    actiontext (7.1.3)
      actionpack (= 7.1.3)
      activerecord (= 7.1.3)
      activestorage (= 7.1.3)
      activesupport (= 7.1.3)
      globalid (>= 0.6.0)
      nokogiri (>= 1.8.5)
    actionview (7.1.3)
      activesupport (= 7.1.3)
      builder (~> 3.1)
      erubi (~> 1.11)
      rails-dom-testing (~> 2.2)
      rails-html-sanitizer (~> 1.6)
    active_model-better_errors (1.6.7)
      activemodel (>= 3.0)
    active_model_serializers (0.9.9)
      activemodel (>= 3.2)
      concurrent-ruby (~> 1.0)
    active_record_query_trace (1.8.2)
      activerecord (>= 6.0.0)
    activejob (7.1.3)
      activesupport (= 7.1.3)
      globalid (>= 0.3.6)
    activemodel (7.1.3)
      activesupport (= 7.1.3)
    activerecord (7.1.3)
      activemodel (= 7.1.3)
      activesupport (= 7.1.3)
      timeout (>= 0.4.0)
    activerecord-pg-extensions (0.5.4)
      activerecord (>= 7.0, < 7.2)
      railties (>= 7.0, < 7.2)
    activestorage (7.1.3)
      actionpack (= 7.1.3)
      activejob (= 7.1.3)
      activerecord (= 7.1.3)
      activesupport (= 7.1.3)
      marcel (~> 1.0)
    activesupport (7.1.3)
      base64
      bigdecimal
      concurrent-ruby (~> 1.0, >= 1.0.2)
      connection_pool (>= 2.2.5)
      drb
      i18n (>= 1.6, < 2)
      minitest (>= 5.1)
      mutex_m
      tzinfo (~> 2.0)
    addressable (2.8.6)
      public_suffix (>= 2.0.2, < 6.0)
    adobe_connect (1.0.12)
      activesupport (>= 2.3.17)
      nokogiri (>= 1.14.3)
      rake (>= 0.9.2)
    aes_key_wrap (1.1.0)
    afm (0.2.2)
    after_transaction_commit (2.2.2)
      activerecord (>= 5.2)
    apollo-federation (3.8.5)
      google-protobuf (~> 3.22)
      graphql (>= 1.10.14)
    aroi (1.0.0)
      activerecord (>= 5.2)
      activesupport (>= 5.2)
    ast (2.4.2)
    authlogic (6.4.3)
      activemodel (>= 5.2, < 7.2)
      activerecord (>= 5.2, < 7.2)
      activesupport (>= 5.2, < 7.2)
      request_store (~> 1.0)
    awesome_print (1.9.2)
    aws-eventstream (1.3.0)
<<<<<<< HEAD
    aws-partitions (1.896.0)
=======
    aws-partitions (1.903.0)
>>>>>>> 2017494a
    aws-sdk-applicationautoscaling (1.80.0)
      aws-sdk-core (~> 3, >= 3.191.0)
      aws-sigv4 (~> 1.1)
    aws-sdk-autoscaling (1.105.0)
      aws-sdk-core (~> 3, >= 3.191.0)
      aws-sigv4 (~> 1.1)
    aws-sdk-core (3.191.5)
      aws-eventstream (~> 1, >= 1.3.0)
      aws-partitions (~> 1, >= 1.651.0)
      aws-sigv4 (~> 1.8)
      jmespath (~> 1, >= 1.6.1)
<<<<<<< HEAD
    aws-sdk-dynamodb (1.105.0)
=======
    aws-sdk-dynamodb (1.106.0)
>>>>>>> 2017494a
      aws-sdk-core (~> 3, >= 3.191.0)
      aws-sigv4 (~> 1.1)
    aws-sdk-kinesis (1.55.0)
      aws-sdk-core (~> 3, >= 3.191.0)
      aws-sigv4 (~> 1.1)
    aws-sdk-kms (1.78.0)
      aws-sdk-core (~> 3, >= 3.191.0)
      aws-sigv4 (~> 1.1)
<<<<<<< HEAD
    aws-sdk-s3 (1.144.0)
=======
    aws-sdk-s3 (1.146.1)
>>>>>>> 2017494a
      aws-sdk-core (~> 3, >= 3.191.0)
      aws-sdk-kms (~> 1)
      aws-sigv4 (~> 1.8)
    aws-sdk-sns (1.72.0)
      aws-sdk-core (~> 3, >= 3.191.0)
      aws-sigv4 (~> 1.1)
    aws-sdk-sqs (1.70.0)
      aws-sdk-core (~> 3, >= 3.191.0)
      aws-sigv4 (~> 1.1)
    aws-sigv4 (1.8.0)
      aws-eventstream (~> 1, >= 1.0.2)
    axe-core-api (4.9.0)
      dumb_delegator
      virtus
    axe-core-rspec (4.9.0)
      axe-core-api
      dumb_delegator
      virtus
    axe-core-selenium (4.9.0)
      axe-core-api
      dumb_delegator
    axiom-types (0.1.1)
      descendants_tracker (~> 0.0.4)
      ice_nine (~> 0.11.0)
      thread_safe (~> 0.3, >= 0.3.1)
    base64 (0.2.0)
    bcrypt (3.1.20)
    bigdecimal (3.1.7)
    bindata (2.5.0)
    bluecloth (2.2.0)
    bootsnap (1.18.3)
      msgpack (~> 1.2)
    brakeman (6.1.2)
      racc
    brotli (0.5.0)
    browser (5.3.1)
    builder (3.2.4)
    business_time (0.13.0)
      activesupport (>= 3.2.0)
      tzinfo
    canvas_connect (0.3.16)
      adobe_connect (~> 1.0.0)
      rake (>= 0.9.6)
    canvas_link_migrator (1.0.6)
      activesupport
      addressable
      nokogiri
      rack
    canvas_webex (0.18.2)
      railties
    childprocess (5.0.0)
    chunky_png (1.4.0)
    code_ownership (1.36.2)
      code_teams (~> 1.0)
      packs-specification
      sorbet-runtime (>= 0.5.11249)
    code_teams (1.0.2)
      sorbet-runtime
    coercible (1.0.0)
      descendants_tracker (~> 0.0.1)
    colored (1.2)
    colorize (1.1.0)
    concurrent-ruby (1.2.3)
    connection_pool (2.4.1)
    crack (1.0.0)
      bigdecimal
      rexml
    crass (1.0.6)
    crocodoc-ruby (0.0.1)
      json
    database_cleaner (2.0.2)
      database_cleaner-active_record (>= 2, < 3)
    database_cleaner-active_record (2.1.0)
      activerecord (>= 5.a)
      database_cleaner-core (~> 2.0.0)
    database_cleaner-core (2.0.1)
    datadog-ci (0.8.3)
      msgpack
    date (3.3.4)
    db-query-matchers (0.12.0)
      activesupport (>= 4.0, < 7.2)
      rspec (>= 3.0)
    ddtrace (1.21.1)
      datadog-ci (~> 0.8.1)
      debase-ruby_core_source (= 3.3.1)
      libdatadog (~> 6.0.0.2.0)
      libddwaf (~> 1.14.0.0.0)
      msgpack
    debase-ruby_core_source (3.3.1)
    debug (1.9.2)
      irb (~> 1.10)
      reline (>= 0.3.8)
    debug_inspector (1.2.0)
    declarative (0.0.20)
    deep_merge (1.2.2)
    descendants_tracker (0.0.4)
      thread_safe (~> 0.3, >= 0.3.1)
    diff-lcs (1.5.1)
    dig_rb (1.0.1)
    digest-murmurhash (1.1.1)
    diplomat (2.6.4)
      deep_merge (~> 1.2)
      faraday (>= 0.9, < 3.0, != 2.0.0)
    docile (1.4.0)
    docx (0.8.0)
      nokogiri (~> 1.13, >= 1.13.0)
      rubyzip (~> 2.0)
    dogstatsd-ruby (5.6.1)
    dotenv (3.1.0)
    drb (2.2.1)
    dress_code (1.2.1)
      colored
      mustache
      pygments.rb
      redcarpet
    dumb_delegator (1.0.0)
    encrypted_cookie_store-instructure (1.2.13)
      actionpack (>= 4.2, < 7.2)
    erubi (1.12.0)
    escape_code (0.2)
<<<<<<< HEAD
    et-orbi (1.2.9)
=======
    et-orbi (1.2.11)
>>>>>>> 2017494a
      tzinfo
    expgen (0.1.1)
      parslet
    factory_bot (6.4.6)
      activesupport (>= 5.0.0)
    faraday (2.9.0)
      faraday-net_http (>= 2.0, < 3.2)
    faraday-follow_redirects (0.3.0)
      faraday (>= 1, < 3)
    faraday-multipart (1.0.4)
      multipart-post (~> 2)
    faraday-net_http (3.1.0)
      net-http
    feedjira (3.2.3)
      loofah (>= 2.3.1, < 3)
      sax-machine (>= 1.0, < 2)
    ffi (1.16.3)
<<<<<<< HEAD
    ffi-compiler (1.3.1)
=======
    ffi-compiler (1.3.2)
>>>>>>> 2017494a
      ffi (>= 1.15.5)
      rake
    ffi-icu (0.5.3)
      ffi (~> 1.0, >= 1.0.9)
    find_a_port (1.0.1)
    flakey_spec_catcher (0.12.1)
      rspec (~> 3.10)
      timecop (~> 0.9)
    folio-pagination (0.0.12)
    fugit (1.10.1)
      et-orbi (~> 1, >= 1.2.7)
      raabro (~> 1.4)
    gepub (1.0.15)
      nokogiri (>= 1.8.2, < 2.0)
      rubyzip (> 1.1.1, < 2.4)
    gergich (2.1.4)
      httparty (~> 0.17)
      sqlite3 (~> 1.4)
    git (1.19.1)
      addressable (~> 2.8)
      rchardet (~> 1.8)
    globalid (1.2.1)
      activesupport (>= 6.1)
    globby (0.1.2)
    google-apis-core (0.14.1)
      addressable (~> 2.5, >= 2.5.1)
      googleauth (~> 1.9)
      httpclient (>= 2.8.1, < 3.a)
      mini_mime (~> 1.0)
      representable (~> 3.0)
      retriable (>= 2.0, < 4.a)
      rexml
    google-apis-drive_v3 (0.50.0)
      google-apis-core (>= 0.14.0, < 2.a)
    google-cloud-env (2.1.1)
      faraday (>= 1.0, < 3.a)
    google-protobuf (3.25.3)
    google-protobuf (3.25.3-aarch64-linux)
    google-protobuf (3.25.3-arm64-darwin)
    google-protobuf (3.25.3-x86_64-darwin)
    google-protobuf (3.25.3-x86_64-linux)
    googleauth (1.11.0)
      faraday (>= 1.0, < 3.a)
      google-cloud-env (~> 2.1)
      jwt (>= 1.4, < 3.0)
      multi_json (~> 1.11)
      os (>= 0.9, < 2.0)
      signet (>= 0.16, < 2.a)
    graphql (1.12.24)
    graphql-batch (0.6.0)
      graphql (>= 1.12.18, < 3)
      promise.rb (~> 0.7.2)
    guardrail (3.0.3)
      activerecord (>= 6.1, < 7.2)
      railties (>= 6.1, < 7.2)
    hana (1.3.7)
    hashdiff (1.1.0)
    hashery (2.1.2)
    hashie (5.0.0)
    headless (2.3.1)
    highline (3.0.1)
    httparty (0.21.0)
      mini_mime (>= 1.0.0)
      multi_xml (>= 0.5.2)
    httpclient (2.8.3)
    i18n (1.14.4)
      concurrent-ruby (~> 1.0)
    i18nliner (0.2.4)
      activesupport (>= 6.0)
      erubi (~> 1.7)
      globby (>= 0.1.1)
      i18n (>= 1.8.6)
      nokogiri (>= 1.5.0)
      ruby2ruby (~> 2.4)
      ruby_parser (~> 3.10)
      sexp_processor (~> 4.10)
      ya2yaml (= 0.31)
    icalendar (2.10.1)
      ice_cube (~> 0.16)
    ice_cube (0.16.4)
    ice_nine (0.11.2)
    idn-ruby (0.1.5)
    ims-lti (2.3.4)
      addressable (~> 2.5, >= 2.5.1)
      builder (~> 3.2)
      faraday (< 3.0)
      json-jwt (~> 1.7)
      rexml
      simple_oauth (~> 0.3.1)
<<<<<<< HEAD
    inst-jobs (3.1.15)
=======
    inst-jobs (3.1.16)
>>>>>>> 2017494a
      activerecord (>= 6.0)
      activerecord-pg-extensions (~> 0.4)
      activesupport (>= 6.0)
      after_transaction_commit (>= 1.0, < 3)
      debug_inspector (~> 1.0)
      fugit (~> 1.3)
      railties (>= 6.0)
    inst-jobs-autoscaling (2.1.1)
      aws-sdk-autoscaling
      inst-jobs (> 1.0, < 4.0)
    inst-jobs-statsd (3.0.2)
      inst-jobs (>= 3.1.1, < 4.0)
      inst_statsd (~> 3.0)
    inst_access (0.4.2)
      activesupport (>= 5)
      json-jwt (~> 1.13)
    inst_statsd (3.0.4)
      aroi (>= 0.0.7)
      dogstatsd-ruby (>= 4.2, < 6.0, != 5.0.0)
      statsd-ruby (~> 1.0)
    instructure-happymapper (0.5.10)
      nokogiri (~> 1.5)
    io-console (0.7.2)
    irb (1.12.0)
      rdoc
      reline (>= 0.4.2)
    iso8601 (0.13.0)
    jira_ref_parser (1.0.1)
    jmespath (1.6.2)
    json (2.7.1)
    json-jwt (1.16.6)
      activesupport (>= 4.2)
      aes_key_wrap
      base64
      bindata
      faraday (~> 2.0)
      faraday-follow_redirects
    json-schema (4.3.0)
      addressable (>= 2.8)
    json_schemer (2.2.1)
      base64
      bigdecimal
      hana (~> 1.3)
      regexp_parser (~> 2.0)
      simpleidn (~> 0.2)
    jwt (2.8.1)
      base64
    language_server-protocol (3.17.0.3)
    launchy (3.0.0)
      addressable (~> 2.8)
      childprocess (~> 5.0)
    letter_opener (1.10.0)
      launchy (>= 2.2, < 4)
    libdatadog (6.0.0.2.0)
    libdatadog (6.0.0.2.0-aarch64-linux)
    libdatadog (6.0.0.2.0-x86_64-linux)
    libddwaf (1.14.0.0.0)
      ffi (~> 1.0)
    libddwaf (1.14.0.0.0-aarch64-linux)
      ffi (~> 1.0)
    libddwaf (1.14.0.0.0-arm64-darwin)
      ffi (~> 1.0)
    libddwaf (1.14.0.0.0-x86_64-darwin)
      ffi (~> 1.0)
    libddwaf (1.14.0.0.0-x86_64-linux)
      ffi (~> 1.0)
    link_header (0.0.8)
    loofah (2.22.0)
      crass (~> 1.0.2)
      nokogiri (>= 1.12.0)
    luminosity_contrast (0.2.1)
    mail (2.8.1)
      mini_mime (>= 0.1.1)
      net-imap
      net-pop
      net-smtp
    marcel (1.0.4)
    marginalia (1.11.1)
      actionpack (>= 5.2)
      activerecord (>= 5.2)
    matrix (0.4.2)
    mime-types (3.5.2)
      mime-types-data (~> 3.2015)
    mime-types-data (3.2024.0305)
    mini_magick (4.12.0)
    mini_mime (1.1.5)
    mini_portile2 (2.8.5)
    minitest (5.22.3)
<<<<<<< HEAD
    moodle2cc (0.2.45)
=======
    moodle2cc (0.2.46)
>>>>>>> 2017494a
      builder
      instructure-happymapper (~> 0.5.10)
      nokogiri
      rdiscount
      rubyzip (>= 1.0.0)
      thor
    msgpack (1.7.2)
    multi_json (1.15.0)
    multi_xml (0.6.0)
    multipart-post (2.4.0)
    mustache (1.1.1)
    mutex_m (0.2.0)
    neighbor (0.3.2)
      activerecord (>= 6.1)
    net-http (0.4.1)
      uri
    net-imap (0.4.10)
      date
      net-protocol
    net-ldap (0.19.0)
    net-pop (0.1.2)
      net-protocol
    net-protocol (0.2.2)
      timeout
    net-smtp (0.5.0)
      net-protocol
    nio4r (2.7.1)
    nokogiri (1.16.3)
      mini_portile2 (~> 2.8.2)
      racc (~> 1.4)
    nokogiri (1.16.3-aarch64-linux)
      racc (~> 1.4)
    nokogiri (1.16.3-arm64-darwin)
      racc (~> 1.4)
    nokogiri (1.16.3-x86_64-darwin)
      racc (~> 1.4)
    nokogiri (1.16.3-x86_64-linux)
      racc (~> 1.4)
    nokogiri-xmlsec-instructure (0.10.2)
      nokogiri (>= 1.11.2)
    oauth (1.1.0)
      oauth-tty (~> 1.0, >= 1.0.1)
      snaky_hash (~> 2.0)
      version_gem (~> 1.1)
    oauth-tty (1.0.5)
      version_gem (~> 1.1, >= 1.1.1)
    oauth2 (2.0.9)
      faraday (>= 0.17.3, < 3.0)
      jwt (>= 1.0, < 3.0)
      multi_xml (~> 0.5)
      rack (>= 1.2, < 4)
      snaky_hash (~> 2.0)
      version_gem (~> 1.1)
    oj (3.16.3)
      bigdecimal (>= 3.0)
    once-ler (2.0.2)
      activerecord (>= 6.0, < 7.2)
      rspec (>= 3.6)
      rspec-rails (>= 4.0)
    os (1.1.4)
    outrigger (3.0.2)
      activerecord (>= 6.0, < 7.2)
      railties (>= 6.0, < 7.2)
    packs-specification (0.0.10)
      sorbet-runtime
    pact (1.64.0)
      pact-mock_service (~> 3.0, >= 3.3.1)
      pact-support (~> 1.16, >= 1.16.9)
      rack-test (>= 0.6.3, < 3.0.0)
      rspec (~> 3.0)
      term-ansicolor (~> 1.7)
      thor (>= 0.20, < 2.0)
      webrick (~> 1.8)
    pact-messages (0.2.0)
      pact (~> 1.9)
    pact-mock_service (3.12.1)
      find_a_port (~> 1.0.1)
      json
      pact-support (~> 1.16, >= 1.16.4)
      rack (>= 2.0, < 4.0)
      rackup (~> 2.0)
      rspec (>= 2.14)
      thor (>= 0.19, < 2.0)
      webrick (~> 1.8)
    pact-support (1.20.0)
      awesome_print (~> 1.9)
      diff-lcs (~> 1.5)
      expgen (~> 0.1)
      rainbow (~> 3.1.1)
    pact_broker-client (1.72.0)
      dig_rb (~> 1.0)
      httparty (>= 0.21.0, < 1.0.0)
      rake (~> 13.0)
      table_print (~> 1.5)
      term-ansicolor (~> 1.7)
      thor (>= 0.20, < 2.0)
    parallel (1.24.0)
    parser (3.3.0.5)
      ast (~> 2.4.1)
      racc
    parslet (2.0.0)
    pdf-core (0.10.0)
    pdf-reader (2.12.0)
      Ascii85 (~> 1.0)
      afm (~> 0.2.1)
      hashery (~> 2.0)
      ruby-rc4
      ttfunk
    pg (1.5.6)
    pg_query (5.1.0)
      google-protobuf (>= 3.22.3)
    prawn (2.5.0)
      matrix (~> 0.4)
      pdf-core (~> 0.10.0)
      ttfunk (~> 1.8)
    prawn-emoji (5.3.0)
      prawn (~> 2.3)
      unicode-emoji (~> 3.1)
    prawn-rails (1.4.2)
      actionview (>= 3.1.0)
      prawn
      prawn-table
    prawn-table (0.2.2)
      prawn (>= 1.3.0, < 3.0.0)
    promise.rb (0.7.4)
    prosopite (1.4.2)
    psych (5.1.2)
      stringio
    public_suffix (5.0.5)
    puma (6.4.2)
      nio4r (~> 2.0)
    pygments.rb (2.4.1)
    raabro (1.4.0)
    racc (1.7.3)
    rack (3.0.10)
    rack-session (2.0.0)
      rack (>= 3.0.0)
    rack-test (2.1.0)
      rack (>= 1.3)
    rack3-brotli (1.0.1)
      brotli (~> 0.3)
      rack (~> 3.0)
    rackup (2.1.0)
      rack (>= 3)
      webrick (~> 1.8)
    rails (7.1.3)
      actioncable (= 7.1.3)
      actionmailbox (= 7.1.3)
      actionmailer (= 7.1.3)
      actionpack (= 7.1.3)
      actiontext (= 7.1.3)
      actionview (= 7.1.3)
      activejob (= 7.1.3)
      activemodel (= 7.1.3)
      activerecord (= 7.1.3)
      activestorage (= 7.1.3)
      activesupport (= 7.1.3)
      bundler (>= 1.15.0)
      railties (= 7.1.3)
    rails-controller-testing (1.0.5)
      actionpack (>= 5.0.1.rc1)
      actionview (>= 5.0.1.rc1)
      activesupport (>= 5.0.1.rc1)
    rails-dom-testing (2.2.0)
      activesupport (>= 5.0.0)
      minitest
      nokogiri (>= 1.6)
    rails-html-sanitizer (1.6.0)
      loofah (~> 2.21)
      nokogiri (~> 1.14)
    rails-observers (0.1.5)
      activemodel (>= 4.0)
    railties (7.1.3)
      actionpack (= 7.1.3)
      activesupport (= 7.1.3)
      irb
      rackup (>= 1.0.0)
      rake (>= 12.2)
      thor (~> 1.0, >= 1.2.2)
      zeitwerk (~> 2.6)
    rainbow (3.1.1)
    rake (13.2.1)
    rchardet (1.8.0)
    rdiscount (2.2.7.3)
    rdoc (6.6.3.1)
      psych (>= 4.0.0)
    redcarpet (3.6.0)
    redis (5.1.0)
      redis-client (>= 0.17.0)
<<<<<<< HEAD
    redis-client (0.21.0)
=======
    redis-client (0.21.1)
>>>>>>> 2017494a
      connection_pool
    redis-cluster-client (0.7.11)
      redis-client (~> 0.12)
    redis-clustering (5.1.0)
      redis (= 5.1.0)
      redis-cluster-client (>= 0.7.0)
    redis-scripting (1.0.1)
      redis (>= 3.0)
    regexp_parser (2.9.0)
    reline (0.5.1)
      io-console (~> 0.5)
    representable (3.2.0)
      declarative (< 0.1.0)
      trailblazer-option (>= 0.1.1, < 0.2.0)
      uber (< 0.2.0)
    request_store (1.6.0)
      rack (>= 1.4)
    retriable (3.1.2)
    rexml (3.2.6)
    ritex (1.0.1)
    rotp (6.3.0)
    rqrcode (2.2.0)
      chunky_png (~> 1.0)
      rqrcode_core (~> 1.0)
    rqrcode_core (1.2.0)
    rrule (0.6.0)
      activesupport (>= 2.3)
    rspec (3.13.0)
      rspec-core (~> 3.13.0)
      rspec-expectations (~> 3.13.0)
      rspec-mocks (~> 3.13.0)
    rspec-collection_matchers (1.2.1)
      rspec-expectations (>= 2.99.0.beta1)
    rspec-core (3.13.0)
      rspec-support (~> 3.13.0)
    rspec-expectations (3.13.0)
      diff-lcs (>= 1.2.0, < 2.0)
      rspec-support (~> 3.13.0)
    rspec-mocks (3.13.0)
      diff-lcs (>= 1.2.0, < 2.0)
      rspec-support (~> 3.13.0)
<<<<<<< HEAD
    rspec-openapi (0.14.0)
=======
    rspec-openapi (0.16.1)
>>>>>>> 2017494a
      actionpack (>= 5.2.0)
      rails-dom-testing
      rspec-core
    rspec-rails (6.1.2)
      actionpack (>= 6.1)
      activesupport (>= 6.1)
      railties (>= 6.1)
      rspec-core (~> 3.13)
      rspec-expectations (~> 3.13)
      rspec-mocks (~> 3.13)
      rspec-support (~> 3.13)
    rspec-support (3.13.1)
    rspec_around_all (0.2.0)
      rspec (>= 2.0)
    rspec_junit_formatter (0.6.0)
      rspec-core (>= 2, < 4, != 2.12.0)
    rss (0.3.0)
      rexml
<<<<<<< HEAD
    rubocop (1.62.1)
=======
    rubocop (1.63.1)
>>>>>>> 2017494a
      json (~> 2.3)
      language_server-protocol (>= 3.17.0)
      parallel (~> 1.10)
      parser (>= 3.3.0.2)
      rainbow (>= 2.2.2, < 4.0)
      regexp_parser (>= 1.8, < 3.0)
      rexml (>= 3.2.5, < 4.0)
      rubocop-ast (>= 1.31.1, < 2.0)
      ruby-progressbar (~> 1.7)
      unicode-display_width (>= 2.4.0, < 3.0)
    rubocop-ast (1.31.2)
      parser (>= 3.3.0.4)
    rubocop-capybara (2.20.0)
      rubocop (~> 1.41)
    rubocop-factory_bot (2.25.1)
      rubocop (~> 1.41)
    rubocop-graphql (1.5.1)
      rubocop (>= 0.90, < 2)
    rubocop-inst (1.0.2)
      rubocop (~> 1.50)
      rubocop-performance (~> 1.17)
    rubocop-performance (1.21.0)
      rubocop (>= 1.48.1, < 2.0)
      rubocop-ast (>= 1.31.1, < 2.0)
    rubocop-rails (2.24.1)
      activesupport (>= 4.2.0)
      rack (>= 1.1)
      rubocop (>= 1.33.0, < 2.0)
      rubocop-ast (>= 1.31.1, < 2.0)
    rubocop-rake (0.6.0)
      rubocop (~> 1.0)
    rubocop-rspec (2.29.1)
      rubocop (~> 1.40)
      rubocop-capybara (~> 2.17)
      rubocop-factory_bot (~> 2.22)
      rubocop-rspec_rails (~> 2.28)
    rubocop-rspec_rails (2.28.2)
      rubocop (~> 1.40)
    ruby-duration (3.2.3)
      activesupport (>= 3.0.0)
      i18n
      iso8601
    ruby-progressbar (1.13.0)
    ruby-rc4 (0.1.5)
    ruby-rtf (0.0.5)
    ruby2ruby (2.5.0)
      ruby_parser (~> 3.1)
      sexp_processor (~> 4.6)
    ruby_parser (3.21.0)
      racc (~> 1.5)
      sexp_processor (~> 4.16)
    rubycas-client (2.3.9)
      activesupport
    rubyzip (2.3.2)
    saml2 (3.1.7)
      activesupport (>= 3.2, < 7.2)
      nokogiri (>= 1.5.8, < 2.0)
      nokogiri-xmlsec-instructure (~> 0.9, >= 0.9.5)
    sanitize (6.1.0)
      crass (~> 1.0.2)
      nokogiri (>= 1.12.0)
    sax-machine (1.3.2)
    scrypt (3.0.7)
      ffi-compiler (>= 1.0, < 2.0)
    selenium-webdriver (4.19.0)
      base64 (~> 0.2)
      rexml (~> 3.2, >= 3.2.5)
      rubyzip (>= 1.2.2, < 3.0)
      websocket (~> 1.0)
    sentry-inst_jobs (5.10.0)
      inst-jobs (~> 3.0)
      sentry-ruby (~> 5.10)
<<<<<<< HEAD
    sentry-rails (5.17.0)
      railties (>= 5.0)
      sentry-ruby (~> 5.17.0)
    sentry-ruby (5.17.0)
=======
    sentry-rails (5.17.2)
      railties (>= 5.0)
      sentry-ruby (~> 5.17.2)
    sentry-ruby (5.17.2)
>>>>>>> 2017494a
      bigdecimal
      concurrent-ruby (~> 1.0, >= 1.0.2)
    sexp_processor (4.17.1)
    shoulda-matchers (6.2.0)
      activesupport (>= 5.2.0)
    signet (0.19.0)
      addressable (~> 2.8)
      faraday (>= 0.17.5, < 3.a)
      jwt (>= 1.5, < 3.0)
      multi_json (~> 1.10)
    simple_oauth (0.3.1)
    simple_uuid (0.4.0)
    simplecov (0.22.0)
      docile (~> 1.1)
      simplecov-html (~> 0.11)
      simplecov_json_formatter (~> 0.1)
    simplecov-html (0.12.3)
    simplecov-rcov (0.3.7)
      simplecov (>= 0.4.1)
    simplecov_json_formatter (0.1.4)
    simpleidn (0.2.1)
      unf (~> 0.1.4)
    snaky_hash (2.0.1)
      hashie
      version_gem (~> 1.1, >= 1.1.1)
    soap4r-middleware (0.8.7)
      soap4r-ruby1.9 (= 2.0.5)
    soap4r-ng (2.0.4)
    soap4r-ruby1.9 (2.0.5)
    sorbet-runtime (0.5.11262)
    spring (4.2.0)
    spring-commands-parallel-rspec (1.1.0)
      spring (>= 0.9.1)
    spring-commands-rspec (1.0.4)
      spring (>= 0.9.1)
    spring-commands-rubocop (0.4.0)
      spring (>= 1.0)
    sqlite3 (1.7.3)
      mini_portile2 (~> 2.8.0)
    sqlite3 (1.7.3-aarch64-linux)
    sqlite3 (1.7.3-arm64-darwin)
    sqlite3 (1.7.3-x86_64-darwin)
    sqlite3 (1.7.3-x86_64-linux)
    stackprof (0.2.26)
    statsd-ruby (1.5.0)
    stormbreaker (1.0.0)
      axe-core-api (~> 4.1)
      axe-core-rspec (~> 4.1)
      axe-core-selenium (~> 4.1)
      rspec (~> 3.8)
    stringio (3.1.0)
    swearjar (1.4.0)
    switchman (3.6.2)
      activerecord (>= 6.1.4, < 7.2)
      guardrail (~> 3.0.1)
      parallel (~> 1.22)
      railties (>= 6.1, < 7.2)
    switchman-inst-jobs (4.0.16)
      inst-jobs (>= 2.4.9, < 4.0)
      parallel (>= 1.19)
      railties (>= 6.1, < 7.2)
      switchman (~> 3.1, >= 3.5.14)
    sync (0.5.0)
    table_print (1.5.7)
    term-ansicolor (1.7.2)
      tins (~> 1.0)
    testrail_client (0.0.1)
    testrailtagging (0.3.8.7)
      parser
      rspec
      testrail_client
    thor (1.3.1)
    thread_safe (0.3.6)
    thrift (0.9.3.0)
    timecop (0.9.8)
    timeout (0.4.1)
    tins (1.32.1)
      sync
    trailblazer-option (0.1.2)
    ttfunk (1.8.0)
      bigdecimal (~> 3.1)
<<<<<<< HEAD
    twilio-ruby (6.12.1)
=======
    twilio-ruby (7.0.1)
>>>>>>> 2017494a
      faraday (>= 0.9, < 3.0)
      jwt (>= 1.5, < 3.0)
      nokogiri (>= 1.6, < 2.0)
    twitter-text (3.1.0)
      idn-ruby
      unf (~> 0.1.0)
    tzinfo (2.0.6)
      concurrent-ruby (~> 1.0)
    uber (0.1.0)
    unf (0.1.4)
      unf_ext
    unf_ext (0.0.9.1)
    unicode-display_width (2.5.0)
    unicode-emoji (3.4.0)
      unicode-version (~> 1.0)
    unicode-version (1.4.0)
    uri (0.13.0)
    vault (0.18.2)
      aws-sigv4
    vericite_api (1.5.3)
      json (>= 1.4.6)
    version_gem (1.1.4)
    virtus (2.0.0)
      axiom-types (~> 0.1)
      coercible (~> 1.0)
      descendants_tracker (~> 0.0, >= 0.0.3)
    wcag_color_contrast (0.1.0)
    webmock (3.23.0)
      addressable (>= 2.8.0)
      crack (>= 0.3.2)
      hashdiff (>= 0.4.0, < 2.0.0)
    webrick (1.8.1)
    websocket (1.2.10)
    websocket-driver (0.7.6)
      websocket-extensions (>= 0.1.0)
    websocket-extensions (0.1.5)
    will_paginate (4.0.0)
    ya2yaml (0.31)
    yard (0.9.36)
    yard-appendix (0.1.8)
      yard (>= 0.8.0)
    zeitwerk (2.6.13)

PLATFORMS
  aarch64-linux
  arm64-darwin
  ruby
  x86_64-darwin
  x86_64-linux

DEPENDENCIES
  academic_benchmark!
  academic_benchmarks (~> 1.1)
  account_reports!
  active_model-better_errors (= 1.6.7)
  active_model_serializers (~> 0.9.9)
  active_record_query_trace (~> 1.8)
  activesupport-suspend_callbacks!
  acts_as_list!
  addressable (~> 2.8)
  adheres_to_policy!
  apollo-federation (~> 3.8)
  attachment_fu!
  authlogic (~> 6.4)
  autoextend!
  aws-sdk-kinesis (~> 1.45)
  aws-sdk-s3 (~> 1.119)
  aws-sdk-sns (~> 1.60)
  aws-sdk-sqs (~> 1.53)
  bcrypt (~> 3.1)
  bigdecimal (~> 3.1)
  bluecloth (= 2.2.0)
  bookmarked_collection!
  bootsnap (~> 1.16)
  brakeman (~> 6.0)
  broadcast_policy!
  browser (~> 5.3)
  bundler (~> 2.2)
  business_time (= 0.13.0)
  canvas_breach_mitigation!
  canvas_cache!
  canvas_cassandra!
  canvas_color!
  canvas_connect (= 0.3.16)
  canvas_crummy!
  canvas_dynamodb!
  canvas_errors!
  canvas_ext!
  canvas_http!
  canvas_kaltura!
  canvas_link_migrator (~> 1.0.6)
  canvas_mimetype_fu!
  canvas_panda_pub!
  canvas_partman!
  canvas_quiz_statistics!
  canvas_sanitize!
  canvas_security!
  canvas_slug!
  canvas_sort!
  canvas_stringex!
  canvas_text_helper!
  canvas_time!
  canvas_unzip!
  canvas_webex (= 0.18.2)
  cassandra-cql (= 1.2.3)!
  code_ownership (~> 1.33)
  colorize (~> 1.0)
  config_file!
  crocodoc-ruby (= 0.0.1)
  crystalball!
  csv_diff!
  database_cleaner (~> 2.0)
  db-query-matchers (~> 0.12)
  ddtrace (~> 1.13)
  debug (~> 1.8)
  diigo!
  diplomat (~> 2.6)
  docx (~> 0.8)
  dotenv (~> 3.0)
  dress_code (= 1.2.1)
  dynamic_settings!
  encrypted_cookie_store-instructure (~> 1.2)
  escape_code (= 0.2)
  event_stream!
  factory_bot (~> 6.3)
  feedjira (~> 3.2.3)
  ffi-icu (~> 0.5)
  flakey_spec_catcher (~> 0.12)
  gepub (= 1.0.15)
  gergich (~> 2.1)
  google_drive!
  graphql (~> 1.12.7)
  graphql-batch (~> 0.5)
  guardrail (~> 3.0)
  headless (= 2.3.1)
  highline (~> 3.0)
  html_text_helper!
  httparty (~> 0.21)
  i18n_extraction!
  i18n_tasks!
  i18nliner (~> 0.2.4)
  icalendar (~> 2.9)
  ims-lti (~> 2.3)
  incoming_mail_processor!
  inst-jobs (~> 3.1)
  inst-jobs-autoscaling (= 2.1.1)
  inst-jobs-statsd (~> 3.0)
  inst_access (= 0.4.2)
  inst_statsd (~> 3.0)
  irb (~> 1.7)
  json-jwt (~> 1.13)
  json-schema (~> 4.0)
  json_schemer (~> 2.0)
  json_token!
  legacy_multipart!
  letter_opener (~> 1.8)
  link_header (= 0.0.8)
  live_events!
  lti-advantage!
  lti_outbound!
  luminosity_contrast (= 0.2.1)
  marginalia (= 1.11.1)
  matrix (= 0.4.2)
  mime-types (~> 3.5)
  mini_magick (~> 4.12)
  moodle_importer!
  multi_json (= 1.15.0)
  neighbor (~> 0.3)
  net-http (~> 0.1)
  net-ldap (~> 0.18)
  oauth (~> 1.1)
  oauth2 (~> 2.0)
  oj (~> 3.16)
  once-ler (~> 2.0)
  outrigger (~> 3.0)
  pact (~> 1.57)
  pact-messages (= 0.2.0)
  pact-mock_service (>= 3.12)
  pact_broker-client (= 1.72)
  paginated_collection!
  parallel (~> 1.23)
  pdf-reader (~> 2.11)
  pg (~> 1.5)
  pg_query (~> 5.1)
  prawn-emoji (~> 5.3)
  prawn-rails (~> 1.4)
  prosopite (~> 1.3)
  puma (~> 6.3)
  qti_exporter!
  rack (~> 3.0)
  rack3-brotli (~> 1.0)
  rails (~> 7.1.3)
  rails-controller-testing (= 1.0.5)
  rails-observers (= 0.1.5)
  redcarpet (~> 3.6)
  redis-clustering (~> 5.0)
  redis-scripting (= 1.0.1)
  request_context!
  respondus_soap_endpoint!
  retriable (~> 3.1)
  ritex (= 1.0.1)
  rotp (~> 6.2)
  rqrcode (~> 2.2)
  rrule (~> 0.5)
  rspec (~> 3.12)
  rspec-collection_matchers (~> 1.2)
  rspec-openapi
  rspec-rails (~> 6.0)
  rspec_around_all (= 0.2.0)
  rspecq!
  rss (~> 0.3)
  rubocop-canvas!
  rubocop-graphql (~> 1.3)
  rubocop-inst (~> 1)
  rubocop-rails (~> 2.19)
  rubocop-rake (~> 0.6)
  rubocop-rspec (~> 2.22)
  ruby-duration (= 3.2.3)
  ruby-rtf (= 0.0.5)
  rubycas-client (= 2.3.9)
  rubyzip (~> 2.3)
  saml2 (~> 3.1)
  sanitize (~> 6.0)
  scrypt (~> 3.0)
  selenium-webdriver (~> 4.12)
  sentry-inst_jobs (~> 5.10)
  sentry-rails (~> 5.10)
  shoulda-matchers (~> 6.0)
  simplecov-rcov (~> 0.3)
  simply_versioned!
  spring-commands-parallel-rspec (= 1.1.0)
  spring-commands-rspec (= 1.0.4)
  spring-commands-rubocop (~> 0.4)
  stackprof (~> 0.2)
  stormbreaker (~> 1.0)
  stringify_ids!
  switchman (~> 3.5)
  switchman-inst-jobs (~> 4.0)
  testrailtagging (= 0.3.8.7)
  thrift_client (= 0.9.3)!
  timecop (~> 0.9)
  turnitin_api!
  twilio-ruby (~> 7.0)
  twitter!
  utf8_cleaner!
  vault (~> 0.17)
  vericite_api (= 1.5.3)
  wcag_color_contrast (= 0.1.0)
  webmock (~> 3.18)
  workflow!
  yard (~> 0.9)
  yard-appendix (= 0.1.8)

RUBY VERSION
   ruby 3.1.2p20

BUNDLED WITH
   2.5.7<|MERGE_RESOLUTION|>--- conflicted
+++ resolved
@@ -75,11 +75,7 @@
   remote: gems/plugins/moodle_importer
   specs:
     moodle_importer (1.0.0)
-<<<<<<< HEAD
-      moodle2cc (= 0.2.45)
-=======
       moodle2cc (= 0.2.46)
->>>>>>> 2017494a
       rails (>= 3.2)
 
 PATH
@@ -390,11 +386,7 @@
       request_store (~> 1.0)
     awesome_print (1.9.2)
     aws-eventstream (1.3.0)
-<<<<<<< HEAD
-    aws-partitions (1.896.0)
-=======
     aws-partitions (1.903.0)
->>>>>>> 2017494a
     aws-sdk-applicationautoscaling (1.80.0)
       aws-sdk-core (~> 3, >= 3.191.0)
       aws-sigv4 (~> 1.1)
@@ -406,11 +398,7 @@
       aws-partitions (~> 1, >= 1.651.0)
       aws-sigv4 (~> 1.8)
       jmespath (~> 1, >= 1.6.1)
-<<<<<<< HEAD
-    aws-sdk-dynamodb (1.105.0)
-=======
     aws-sdk-dynamodb (1.106.0)
->>>>>>> 2017494a
       aws-sdk-core (~> 3, >= 3.191.0)
       aws-sigv4 (~> 1.1)
     aws-sdk-kinesis (1.55.0)
@@ -419,11 +407,7 @@
     aws-sdk-kms (1.78.0)
       aws-sdk-core (~> 3, >= 3.191.0)
       aws-sigv4 (~> 1.1)
-<<<<<<< HEAD
-    aws-sdk-s3 (1.144.0)
-=======
     aws-sdk-s3 (1.146.1)
->>>>>>> 2017494a
       aws-sdk-core (~> 3, >= 3.191.0)
       aws-sdk-kms (~> 1)
       aws-sigv4 (~> 1.8)
@@ -544,11 +528,7 @@
       actionpack (>= 4.2, < 7.2)
     erubi (1.12.0)
     escape_code (0.2)
-<<<<<<< HEAD
-    et-orbi (1.2.9)
-=======
     et-orbi (1.2.11)
->>>>>>> 2017494a
       tzinfo
     expgen (0.1.1)
       parslet
@@ -566,11 +546,7 @@
       loofah (>= 2.3.1, < 3)
       sax-machine (>= 1.0, < 2)
     ffi (1.16.3)
-<<<<<<< HEAD
-    ffi-compiler (1.3.1)
-=======
     ffi-compiler (1.3.2)
->>>>>>> 2017494a
       ffi (>= 1.15.5)
       rake
     ffi-icu (0.5.3)
@@ -660,11 +636,7 @@
       json-jwt (~> 1.7)
       rexml
       simple_oauth (~> 0.3.1)
-<<<<<<< HEAD
-    inst-jobs (3.1.15)
-=======
     inst-jobs (3.1.16)
->>>>>>> 2017494a
       activerecord (>= 6.0)
       activerecord-pg-extensions (~> 0.4)
       activesupport (>= 6.0)
@@ -753,11 +725,7 @@
     mini_mime (1.1.5)
     mini_portile2 (2.8.5)
     minitest (5.22.3)
-<<<<<<< HEAD
-    moodle2cc (0.2.45)
-=======
     moodle2cc (0.2.46)
->>>>>>> 2017494a
       builder
       instructure-happymapper (~> 0.5.10)
       nokogiri
@@ -947,11 +915,7 @@
     redcarpet (3.6.0)
     redis (5.1.0)
       redis-client (>= 0.17.0)
-<<<<<<< HEAD
-    redis-client (0.21.0)
-=======
     redis-client (0.21.1)
->>>>>>> 2017494a
       connection_pool
     redis-cluster-client (0.7.11)
       redis-client (~> 0.12)
@@ -993,11 +957,7 @@
     rspec-mocks (3.13.0)
       diff-lcs (>= 1.2.0, < 2.0)
       rspec-support (~> 3.13.0)
-<<<<<<< HEAD
-    rspec-openapi (0.14.0)
-=======
     rspec-openapi (0.16.1)
->>>>>>> 2017494a
       actionpack (>= 5.2.0)
       rails-dom-testing
       rspec-core
@@ -1016,11 +976,7 @@
       rspec-core (>= 2, < 4, != 2.12.0)
     rss (0.3.0)
       rexml
-<<<<<<< HEAD
-    rubocop (1.62.1)
-=======
     rubocop (1.63.1)
->>>>>>> 2017494a
       json (~> 2.3)
       language_server-protocol (>= 3.17.0)
       parallel (~> 1.10)
@@ -1093,17 +1049,10 @@
     sentry-inst_jobs (5.10.0)
       inst-jobs (~> 3.0)
       sentry-ruby (~> 5.10)
-<<<<<<< HEAD
-    sentry-rails (5.17.0)
-      railties (>= 5.0)
-      sentry-ruby (~> 5.17.0)
-    sentry-ruby (5.17.0)
-=======
     sentry-rails (5.17.2)
       railties (>= 5.0)
       sentry-ruby (~> 5.17.2)
     sentry-ruby (5.17.2)
->>>>>>> 2017494a
       bigdecimal
       concurrent-ruby (~> 1.0, >= 1.0.2)
     sexp_processor (4.17.1)
@@ -1185,11 +1134,7 @@
     trailblazer-option (0.1.2)
     ttfunk (1.8.0)
       bigdecimal (~> 3.1)
-<<<<<<< HEAD
-    twilio-ruby (6.12.1)
-=======
     twilio-ruby (7.0.1)
->>>>>>> 2017494a
       faraday (>= 0.9, < 3.0)
       jwt (>= 1.5, < 3.0)
       nokogiri (>= 1.6, < 2.0)
