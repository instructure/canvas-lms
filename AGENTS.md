--- conflicted
+++ resolved
@@ -58,8 +58,6 @@
 - Keep it short
 - Provide the why behind the change
 
-<<<<<<< HEAD
-=======
 ## Updating Gems
 
 - Never touch `Gemfile*.lock` files directly
@@ -90,7 +88,6 @@
   Do this by prefixing the commands with something like `BUNDLE_LOCKFILE=rails80`.
   You still need to run a bare `bundle install` afterwards to ensure the main lockfile and any child lockfiles stay in sync.
 
->>>>>>> 34de21f6
 ## Final Notes
 
 Some users may run Canvas differently, so consider these useful default suggestions for
