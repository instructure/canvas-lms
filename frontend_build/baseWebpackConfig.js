/*
 * Copyright (C) 2015 - present Instructure, Inc.
 *
 * This file is part of Canvas.
 *
 * Canvas is free software: you can redistribute it and/or modify it under
 * the terms of the GNU Affero General Public License as published by the Free
 * Software Foundation, version 3 of the License.
 *
 * Canvas is distributed in the hope that it will be useful, but WITHOUT ANY
 * WARRANTY; without even the implied warranty of MERCHANTABILITY or FITNESS FOR
 * A PARTICULAR PURPOSE. See the GNU Affero General Public License for more
 * details.
 *
 * You should have received a copy of the GNU Affero General Public License along
 * with this program. If not, see <http://www.gnu.org/licenses/>.
 */

if (!process.env.NODE_ENV) process.env.NODE_ENV = 'development'

// terser-webpack-plugin is a dependency of 'webpack'. It's not in our package.json
// because we always want to use the same version as whatever webpack would use
// by default and if webpack ever stops using it by default we _want_ an
// `Error: Cannot find module` here so we know we need to change things
// eslint-disable-next-line import/no-extraneous-dependencies
const TerserPlugin = require('terser-webpack-plugin')
const MomentTimezoneDataPlugin = require('moment-timezone-data-webpack-plugin')
const path = require('path')
const glob = require('glob')
const webpack = require('webpack')
const {CleanWebpackPlugin} = require('clean-webpack-plugin')
const StatsWriterPlugin = require('webpack-stats-plugin').StatsWriterPlugin
const I18nPlugin = require('./i18nPlugin')
const WebpackHooks = require('./webpackHooks')
const SourceFileExtensionsPlugin = require('./SourceFileExtensionsPlugin')
const webpackPublicPath = require('./webpackPublicPath')
require('./bundles')

// We have a bunch of things (like our selenium jenkins builds) that have
// historically used the environment variable JS_BUILD_NO_UGLIFY to make their
// prod webpack builds go faster. But the slowest thing was not actually uglify
// (aka terser), it is generating the sourcemaps. Now that we added the
// performance hints and want to fail the build if you accidentally make our
// bundles larger than a certain size, we need to always uglify to check the
// after-uglify size of things, but can skip making sourcemaps if you want it to
// go faster. So this is to allow people to use either environment variable:
// the technically more correct SKIP_SOURCEMAPS one or the historically used JS_BUILD_NO_UGLIFY one.
const skipSourcemaps = Boolean(
  process.env.SKIP_SOURCEMAPS || process.env.JS_BUILD_NO_UGLIFY === '1'
)

const root = path.resolve(__dirname, '..')

module.exports = {
  mode: process.env.NODE_ENV,
  performance: skipSourcemaps
    ? false
    : {
        // This just reflects how big the 'main' entry is at the time of writing. Every
        // time we get it smaller we should change this to the new smaller number so it
        // only goes down over time instead of growing bigger over time
        maxEntrypointSize: 1200000,
        // This is how big our biggest js bundles are at the time of writing. We should
        // first work to attack the things in `thingsWeKnowAreWayTooBig` so we can start
        // tracking them too. Then, as we work to get all chunks smaller, we should change
        // this number to the size of our biggest known asset and hopefully someday get
        // to where they are all under the default value of 250000 and then remove this
        // TODO: decrease back to 1200000 LS-1222
        maxAssetSize: 1400000,
        assetFilter: assetFilename => {
          const thingsWeKnowAreWayTooBig = [
            'canvas-rce-async-chunk',
            'canvas-rce-old-async-chunk',
<<<<<<< HEAD
            'permissions_index',
=======
            'permissions',
>>>>>>> 032e583f
            'assignment_edit',
            'discussion_topics_edit'
          ]
          return (
            assetFilename.endsWith('.js') &&
            !thingsWeKnowAreWayTooBig.some(t => assetFilename.includes(t))
          )
        }
      },
  optimization: {
    // concatenateModules: false, // uncomment if you want to get more accurate stuff from `yarn webpack:analyze`
    moduleIds: 'hashed',
    minimizer: [
      new TerserPlugin({
        cache: true,
        parallel: true,
        sourceMap: !skipSourcemaps,
        terserOptions: {
          compress: {
            sequences: false, // prevents it from combining a bunch of statements with ","s so it is easier to set breakpoints

            // these are all things that terser does by default but we turn
            // them off because they don't reduce file size enough to justify the
            // time they take, especially after gzip:
            // see: https://slack.engineering/keep-webpack-fast-a-field-guide-for-better-build-performance-f56a5995e8f1
            booleans: false,
            collapse_vars: false,
            comparisons: false,
            computed_props: false,
            hoist_props: false,
            if_return: false,
            join_vars: false,
            keep_infinity: true,
            loops: false,
            negate_iife: false,
            properties: false,
            reduce_funcs: false,
            reduce_vars: false,
            typeofs: false
          },
          output: {
            comments: false,
            semicolons: false // prevents everything being on one line so it's easier to view in devtools
          }
        }
      })
    ],
    splitChunks: {
      name: false,

      // we can play with these numbers based on what we find to be the best tradeofffs with http2
      maxAsyncRequests: 30,
      maxInitialRequests: 10,

      chunks: 'all',
      cacheGroups: {vendors: false} // don't split out node_modules and app code in different chunks
    }
  },
  // In prod build, don't attempt to continue if there are any errors.
  bail: process.env.NODE_ENV === 'production',

  devtool: skipSourcemaps
    ? false
    : process.env.NODE_ENV === 'production' ||
      process.env.COVERAGE === '1' ||
      process.env.SENTRY_DSN
    ? 'source-map'
    : 'eval',

  entry: {main: path.resolve(__dirname, '../ui/index.js')},

  output: {
    // NOTE: hashSalt was added when HashedModuleIdsPlugin was installed, since
    // chunkhashes are insensitive to moduleid changes. It should be changed again
    // if this plugin is reconfigured or removed, or if there is another reason to
    // prevent previously cached assets from being mixed with those from the new build
    hashSalt: '2019-04-19',
    path: path.join(__dirname, '../public', webpackPublicPath),

    // Add /* filename */ comments to generated require()s in the output.
    pathinfo: true,

    // "e" is for "entry" and "c" is for "chunk"
    filename: '[name]-e-[chunkhash:10].js',
    chunkFilename: '[name]-c-[chunkhash:10].js',
    jsonpFunction: 'canvasWebpackJsonp'
  },

  resolveLoader: {
    modules: ['node_modules', 'frontend_build']
  },

  resolve: {
    alias: {
      d3: 'd3/d3',

      // this is to make instUI themeable work with real es `class`es
      // it is a change that was backported and is fixed in instUI 6
      // the file is the same as the on published to npm but we added a
      // `require('newless')` to make it work
      './themeable$': path.resolve(
        __dirname,
        '../ui/ext/@instructure/ui-themeable/es/themeable-with-newless.js'
      ),
      '../themeable$': path.resolve(
        __dirname,
        '../ui/ext/@instructure/ui-themeable/es/themeable-with-newless.js'
      ),
      '@instructure/ui-themeable/es/themeable$': path.resolve(
        __dirname,
        '../ui/ext/@instructure/ui-themeable/es/themeable-with-newless.js'
      ),
      'node_modules-version-of-backbone$': require.resolve('backbone'),
      'node_modules-version-of-react-modal$': require.resolve('react-modal')
    },

    modules: [
      path.resolve(__dirname, '../ui/shims'),
      path.resolve(__dirname, '../public/javascripts'),
      path.resolve(__dirname, '../gems/plugins'),
      'node_modules'
    ],

    extensions: ['.mjs', '.js']
  },

  module: {
    // This can boost the performance when ignoring big libraries.
    // The files are expected to have no call to require, define or similar.
    // They are allowed to use exports and module.exports.
    noParse: [
      /node_modules\/jquery\//,
      /vendor\/md5/,
      /tinymce\/tinymce$/, // has 'require' and 'define' but they are from it's own internal closure
      /i18nliner\/dist\/lib\/i18nliner/ // i18nLiner has a `require('fs')` that it doesn't actually need, ignore it.
    ],
    rules: [
      {
        test: /\.js$/,
        include: [
          path.resolve(__dirname, '../ui'),
          path.resolve(__dirname, '../packages/jquery-kyle-menu'),
          path.resolve(__dirname, '../packages/jquery-sticky'),
          path.resolve(__dirname, '../packages/jquery-popover'),
          path.resolve(__dirname, '../packages/jquery-selectmenu'),
          path.resolve(__dirname, '../packages/mathml'),
          path.resolve(__dirname, '../packages/slickgrid'),
          path.resolve(__dirname, '../packages/with-breakpoints'),
          path.resolve(__dirname, '../spec/javascripts/jsx'),
          path.resolve(__dirname, '../spec/coffeescripts'),
          /gems\/plugins\/.*\/app\/(jsx|coffeescripts)\//
        ],
        exclude: [/bower\//, /node_modules/],
        use: {
          loader: 'babel-loader',
          options: {
            cacheDirectory: process.env.NODE_ENV !== 'production'
          }
        }
      },
      {
        test: /\.coffee$/,
        include: [
          path.resolve(__dirname, '../ui'),
          path.resolve(__dirname, '../spec/coffeescripts'),
          path.resolve(__dirname, '../packages/backbone-input-filter-view/src'),
          path.resolve(__dirname, '../packages/backbone-input-view/src'),
          /gems\/plugins\/.*\/(app|spec_canvas)\/coffeescripts\//
        ],
        loaders: ['coffee-loader']
      },
      {
        test: /\.handlebars$/,
        include: [path.resolve(__dirname, '../ui'), /gems\/plugins\/.*\/app\/views\/jst\//],
        loaders: ['i18nLinerHandlebars']
      },
      {
        test: /\.hbs$/,
        include: [path.join(root, 'ui/features/screenreader_gradebook/jst')],
        loaders: [path.join(root, 'frontend_build/emberHandlebars')]
      },
      {
        test: /\.css$/,
        use: ['style-loader', 'css-loader']
      },
      {
        test: /\.(png|svg|gif)$/,
        loader: 'file-loader'
      }
    ]
  },

  plugins: [
    // return a non-zero exit code if there are any warnings so we don't continue compiling assets if webpack fails
    function () {
      this.plugin('done', ({compilation}) => {
        if (compilation.warnings && compilation.warnings.length) {
          console.error(compilation.warnings)
          // If there's a bad import, webpack doesn't say where.
          // Only if we let the compilation complete do we get
          // the callstack where the import happens
          // If you're having problems, comment out the following
          throw new Error('webpack build had warnings. Failing.')
        }
      })
    },

    // sets these environment variables in compiled code.
    // process.env.NODE_ENV will make it so react and others are much smaller and don't run their
    // debug/propType checking in prod.
    new webpack.EnvironmentPlugin({
      NODE_ENV: null,
      DEPRECATION_SENTRY_DSN: null,
      GIT_COMMIT: null,
      ALWAYS_APPEND_UI_TESTABLE_LOCATORS: null
    }),

    // Only include timezone data starting from 2011 (canvaseption) to 15 years from now,
    // so we don't clutter the vendor bundle with a bunch of old timezone data
    new MomentTimezoneDataPlugin({
      startYear: 2011,
      endYear: new Date().getFullYear() + 15
    }),

    // handles our custom i18n stuff
    new I18nPlugin(),

    // allow plugins to extend source files
    new SourceFileExtensionsPlugin({
      context: root,
      include: glob.sync(path.join(root, 'gems/plugins/*/package.json'), {absolute: true}),
      tmpDir: path.join(root, 'tmp/webpack-source-file-extensions')
    }),

    new WebpackHooks(),

    // avoids warnings caused by
    // https://github.com/graphql/graphql-language-service/issues/111, should
    // be removed when that issue is fixed
    new webpack.IgnorePlugin(/\.flow$/),

    new CleanWebpackPlugin()
  ].concat(
    process.env.NODE_ENV === 'test'
      ? []
      : [
          // don't include any of the moment locales in the common bundle (otherwise it is huge!)
          // we load them explicitly onto the page in include_js_bundles from rails.
          new webpack.IgnorePlugin(/^\.\/locale$/, /moment$/),

          // outputs a json file so Rails knows which hash fingerprints to add
          // to each script url and so it knows which split chunks to make a
          // <link rel=preload ... /> for for each `js_bundle`
          new StatsWriterPlugin({
            filename: 'webpack-manifest.json',
            fields: ['namedChunkGroups'],
            transform(data) {
              const res = {}
              Object.entries(data.namedChunkGroups).forEach(([key, value]) => {
                res[key] = value.assets.filter(a => a.endsWith('.js'))
              })
              return JSON.stringify(res, null, 2)
            }
          })
        ]
  )
}<|MERGE_RESOLUTION|>--- conflicted
+++ resolved
@@ -71,11 +71,7 @@
           const thingsWeKnowAreWayTooBig = [
             'canvas-rce-async-chunk',
             'canvas-rce-old-async-chunk',
-<<<<<<< HEAD
-            'permissions_index',
-=======
             'permissions',
->>>>>>> 032e583f
             'assignment_edit',
             'discussion_topics_edit'
           ]
