/*
 * Copyright (C) 2015 - present Instructure, Inc.
 *
 * This file is part of Canvas.
 *
 * Canvas is free software: you can redistribute it and/or modify it under
 * the terms of the GNU Affero General Public License as published by the Free
 * Software Foundation, version 3 of the License.
 *
 * Canvas is distributed in the hope that it will be useful, but WITHOUT ANY
 * WARRANTY; without even the implied warranty of MERCHANTABILITY or FITNESS FOR
 * A PARTICULAR PURPOSE. See the GNU Affero General Public License for more
 * details.
 *
 * You should have received a copy of the GNU Affero General Public License along
 * with this program. If not, see <http://www.gnu.org/licenses/>.
 */

if (!process.env.NODE_ENV) process.env.NODE_ENV = 'development'

const glob = require('glob')
const ManifestPlugin = require('webpack-manifest-plugin')
const path = require('path')
const webpack = require('webpack')
const bundleEntries = require('./bundles')
const BundleExtensionsPlugin = require('./BundleExtensionsPlugin')
const ClientAppsPlugin = require('./clientAppPlugin')
const CompiledReferencePlugin = require('./CompiledReferencePlugin')
const I18nPlugin = require('./i18nPlugin')
const SelinimumManifestPlugin = require('./SelinimumManifestPlugin')
const WebpackHooks = require('./webpackHooks')
const webpackPublicPath = require('./webpackPublicPath')
const WebpackCleanupPlugin = require('webpack-cleanup-plugin')
const HappyPack = require('happypack')
const momentLocaleBundles = require('./momentBundles')
require('babel-polyfill')

const root = path.resolve(__dirname, '..')
const USE_BABEL_CACHE = process.env.NODE_ENV !== 'production' && process.env.DISABLE_HAPPYPACK === '1'

const happypackPlugins = []
const getHappyThreadPool = (() => {
  let pool
  return () => pool || (pool = new HappyPack.ThreadPool({ size: 4 }))
})()

function happify (id, loaders) {
  if (process.env.DISABLE_HAPPYPACK !== '1') {
    happypackPlugins.push(new HappyPack({
      id,
      loaders,
      threadPool: getHappyThreadPool(),
      tempDir: (process.env.HAPPYPACK_TEMPDIR || 'node_modules/.happypack_tmp/'),

      // by default, we use the cache everywhere exept prod. but you can
      // set HAPPYPACK_CACHE environment variable to override
      cache: (typeof process.env.HAPPYPACK_CACHE === 'undefined' ?
        process.env.NODE_ENV !== 'production' :
        process.env.HAPPYPACK_CACHE === '1'
      ),
      cacheContext: {
        env: process.env.NODE_ENV
      }
    }))
    return [`happypack/loader?id=${id}`]
  }
  return loaders
}

module.exports = {
  // In prod build, don't attempt to continue if there are any errors.
  bail: process.env.NODE_ENV === 'production',

  // In production, and when not using JS_BUILD_NO_UGLIFY, generate separate sourcemap files.
  // In development, generate `eval` sourcemaps.
  devtool: process.env.NODE_ENV === 'production' ?
    (process.env.JS_BUILD_NO_UGLIFY ? undefined : 'source-map')
    : 'eval',

  entry: Object.assign({
    vendor: require('./modulesToIncludeInVendorBundle'),
    appBootstrap: 'jsx/appBootstrap'
  }, bundleEntries, momentLocaleBundles),

  output: {
<<<<<<< HEAD
=======
    // NOTE: hashSalt was added when HashedModuleIdsPlugin was installed, since
    // chunkhashes are insensitive to moduleid changes. It should be changed again
    // if this plugin is reconfigured or removed, or if there is another reason to
    // prevent previously cached assets from being mixed with those from the new build
>>>>>>> c8582746
    hashSalt: '2018-01-29',
    path: path.join(__dirname, '../public', webpackPublicPath),

    // Add /* filename */ comments to generated require()s in the output.
    pathinfo: true,

    filename: '[name].bundle-[chunkhash:10].js',
    chunkFilename: '[name].chunk-[chunkhash:10].js',
    sourceMapFilename: '[file].[id]-[chunkhash:10].sourcemap',
    jsonpFunction: 'canvasWebpackJsonp'
  },

  resolveLoader: {
    modules: ['node_modules', 'frontend_build']
  },

  resolve: {
    alias: {
      d3: 'd3/d3',
      'node_modules-version-of-backbone': require.resolve('backbone'),
      'node_modules-version-of-react-modal': require.resolve('react-modal'),

      // don't let people import these top-level modules, because then you
      // get :allthethings: ... you need to import particular components
      'instructure-icons$': 'invalid',
      'instructure-ui$': 'invalid',

      backbone: 'Backbone',
      timezone$: 'timezone_core',
      jst: path.resolve(__dirname, '../app/views/jst'),
      jqueryui: path.resolve(__dirname, '../public/javascripts/vendor/jqueryui'),
      coffeescripts: path.resolve(__dirname, '../app/coffeescripts'),
      jsx: path.resolve(__dirname, '../app/jsx'),

      // stuff for canvas_quzzes client_apps
      'canvas_quizzes/apps': path.resolve(__dirname, '../client_apps/canvas_quizzes/apps'),
      qtip$: path.resolve(__dirname, '../client_apps/canvas_quizzes/vendor/js/jquery.qtip.js'),
      old_version_of_react_used_by_canvas_quizzes_client_apps$: path.resolve(__dirname, '../client_apps/canvas_quizzes/vendor/js/old_version_of_react_used_by_canvas_quizzes_client_apps.js'),
      'old_version_of_react-router_used_by_canvas_quizzes_client_apps$': path.resolve(__dirname, '../client_apps/canvas_quizzes/vendor/js/old_version_of_react-router_used_by_canvas_quizzes_client_apps.js')
    },

    modules: [
      path.resolve(__dirname, '../public/javascripts'),
      path.resolve(__dirname, '../gems/plugins'),
      'node_modules'
    ],

    extensions: ['.js']
  },

  module: {
    // This can boost the performance when ignoring big libraries.
    // The files are expected to have no call to require, define or similar.
    // They are allowed to use exports and module.exports.
    noParse: [
      /node_modules\/jquery\//,
      /vendor\/md5/,
      /tinymce\/tinymce/, // has 'require' and 'define' but they are from it's own internal closure
    ],
    rules: [
      // to get tinymce to work. see: https://github.com/tinymce/tinymce/issues/2836
      {
        test: require.resolve('tinymce/tinymce'),
        loaders: [
          'imports-loader?this=>window',
          'exports-loader?window.tinymce'
        ]
      },
      {
        test: /tinymce\/(themes|plugins)\//,
        loaders: ['imports-loader?this=>window']
      },

      // vendor/i18n.js does not export or define anything, it just creates a global
      {
        test: /vendor\/i18n/,
        loaders: ['exports-loader?I18n']
      },
      {
        test: /\.js$/,
        include: [
          path.resolve(__dirname, '../public/javascripts'),
          path.resolve(__dirname, '../app/jsx'),
          path.resolve(__dirname, '../app/coffeescripts'),
          path.resolve(__dirname, '../spec/javascripts/jsx'),
          /gems\/plugins\/.*\/app\/jsx\//
        ],
        exclude: [
          path.resolve(__dirname, '../public/javascripts/vendor/mediaelement-and-player.js'), // remove when we use npm version
          /bower\//,
        ],
        loaders: happify('babel', [
          `babel-loader?cacheDirectory=${USE_BABEL_CACHE}`
        ])
      },
      {
        test: /\.js$/,
        include: [/client_apps\/canvas_quizzes\/apps\//],
        loaders: ['jsx-loader']
      },
      {
        test: /\.coffee$/,
        include: [
          path.resolve(__dirname, '../app/coffeescript'),
          path.resolve(__dirname, '../spec/coffeescripts'),
          /app\/coffeescripts\//,
          /gems\/plugins\/.*\/spec_canvas\/coffeescripts\//
        ],
        loaders: happify('coffee', [
          'coffee-loader'
        ])
      },
      {
        test: /\.handlebars$/,
        include: [
          path.resolve(__dirname, '../app/views/jst'),
          /gems\/plugins\/.*\/app\/views\/jst\//
        ],
        loaders: happify('handlebars-i18n', [
          'i18nLinerHandlebars'
        ])
      },
      {
        test: /\.hbs$/,
        include: [
          /app\/coffeescripts\/ember\/screenreader_gradebook\/templates\//,
          /app\/coffeescripts\/ember\/shared\/templates\//
        ],
        loaders: happify('handlebars-ember', [path.join(root, 'frontend_build/emberHandlebars')]),
      },
      {
        test: /\.json$/,
        exclude: /public\/javascripts\/vendor/,
        loader: 'json-loader'
      },
      {
        test: /vendor\/md5/,
        loader: 'exports-loader?CryptoJS'
      },
      {
        test: /\.css$/,
        loader: 'style-loader!css-loader'
      }
    ]
  },

  plugins: [

    // return a non-zero exit code if there are any warnings so we don't continue compiling assets if webpack fails
    function () {
      this.plugin('done', ({compilation}) => {
        if (compilation.warnings && compilation.warnings.length) {
          console.error(compilation.warnings)
          throw new Error('webpack build had warnings. Failing.')
        }
      })
    },

    // A lot of our files expect a global `I18n` variable, this will provide it if it is used
    new webpack.ProvidePlugin({I18n: 'vendor/i18n'}),

    // sets these environment variables in compiled code.
    // process.env.NODE_ENV will make it so react and others are much smaller and don't run their
    // debug/propType checking in prod.
    new webpack.EnvironmentPlugin(['NODE_ENV']),

    new WebpackCleanupPlugin({
      exclude: ['selinimum-manifest.json']
    }),

    // handles our custom i18n stuff
    new I18nPlugin(),

    // handles the the quiz stats and quiz log auditing client_apps
    new ClientAppsPlugin(),

    // tells webpack to look for 'compiled/foobar' at app/coffeescripts/foobar.coffee
    // instead of public/javascripts/compiled/foobar.js
    new CompiledReferencePlugin(),

    // handle the way we hook into bundles from our rails plugins like analytics
    new BundleExtensionsPlugin(),

    new WebpackHooks(),

    // avoids warnings caused by
    // https://github.com/graphql/graphql-language-service/issues/111, should
    // be removed when that issue is fixed
    new webpack.IgnorePlugin(/\.flow$/),

    new webpack.HashedModuleIdsPlugin({
      hashDigestLength: 10
    })
  ]
  .concat(process.env.SELINIMUM_RUN || process.env.SELINIMUM_CAPTURE ? [

    new SelinimumManifestPlugin()

  ] : [])
  .concat(happypackPlugins)
  .concat(process.env.NODE_ENV === 'test' ? [] : [

    // don't include any of the moment locales in the common bundle (otherwise it is huge!)
    // we load them explicitly onto the page in include_js_bundles from rails.
    new webpack.IgnorePlugin(/^\.\/locale$/, /^moment$/),

    // outputs a json file so Rails knows which hash fingerprints to add to each script url
    new ManifestPlugin({fileName: 'webpack-manifest.json'}),

    // these multiple commonsChunks make it so anything in the vendor bundle,
    // or in the common bundle, won't get loaded any of our other app bundles.
    new webpack.optimize.CommonsChunkPlugin({
      name: 'vendor',
      // children: true,

      // ensures that no other module goes into the vendor chunk
      minChunks: Infinity
    }),
    // gets moment locale setup before any app code runs
    new webpack.optimize.CommonsChunkPlugin({
      name: 'appBootstrap',
      children: true
    }),
    new webpack.optimize.CommonsChunkPlugin({
      name: bundleEntries.common,
      children: true
    }),
  ])
}<|MERGE_RESOLUTION|>--- conflicted
+++ resolved
@@ -83,13 +83,10 @@
   }, bundleEntries, momentLocaleBundles),
 
   output: {
-<<<<<<< HEAD
-=======
     // NOTE: hashSalt was added when HashedModuleIdsPlugin was installed, since
     // chunkhashes are insensitive to moduleid changes. It should be changed again
     // if this plugin is reconfigured or removed, or if there is another reason to
     // prevent previously cached assets from being mixed with those from the new build
->>>>>>> c8582746
     hashSalt: '2018-01-29',
     path: path.join(__dirname, '../public', webpackPublicPath),
 
