--- conflicted
+++ resolved
@@ -131,21 +131,12 @@
       return false;
     }
 
-<<<<<<< HEAD
-    var json_data = {};
-    try {
-      json_data = $.parseJSON(text);
-    } catch(e) {}
-
-    return json_data.status == 'unauthenticated';
-=======
     var json_data;
     try {
       json_data = $.parseJSON(xhr.responseText);
     } catch(e) {}
 
     return !!json_data && json_data.status == 'unauthenticated';
->>>>>>> 84e04f12
   };
 
   // Defines a default error for all ajax requests.  Will always be called
@@ -157,11 +148,7 @@
       var inProduction = (INST.environment == "production");
       var unhandled = ($.inArray(request, $.ajaxJSON.unhandledXHRs) != -1);
       var ignore = ($.inArray(request, $.ajaxJSON.ignoredXHRs) != -1);
-<<<<<<< HEAD
-      if((!inProduction || unhandled || $.ajaxJSON.isUnauthenitcated(request)) && !ignore) {
-=======
       if((!inProduction || unhandled || $.ajaxJSON.isUnauthenticated(request)) && !ignore) {
->>>>>>> 84e04f12
         $.ajaxJSON.unhandledXHRs = $.grep($.ajaxJSON.unhandledXHRs, function(xhr, i) {
           return xhr != request;
         });
