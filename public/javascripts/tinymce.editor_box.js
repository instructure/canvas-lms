--- conflicted
+++ resolved
@@ -82,62 +82,7 @@
       width = $textarea.closest(":visible").width();
     }
 
-<<<<<<< HEAD
-    var editor_css = "/javascripts/tinymce/jscripts/tiny_mce/themes/advanced/skins/default/ui.css,/stylesheets_compiled/legacy_normal_contrast/tiny_like_ck_with_external_tools.css";
-
-    var tinyOptions = $.extend({
-      mode : "exact",
-      style_formats: [
-	{title: 'Intro', inline: 'span', classes: 'bz-intro'},
-	{title: 'Spoiler', inline: 'span', classes: 'bz-spoiler'},
-	{title: 'Video play button', inline: 'span', classes: 'bz-video-link'},
-	{title: 'Quote source', inline: 'span', classes: 'bz-quote-source'},
-	{title: 'Screen Reader Only', inline: 'span', classes: 'bz-screen-reader-text'},
-	{title: 'Hideen from students', inline: 'span', classes: 'bz-hide-from-students'},
-	{title: 'Hidden from everyone', inline: 'span', classes: 'bz-hide-from-all-users'},
-
-	{title: 'Case Study Box', block: 'div', classes: 'bz-case-study-box'},
-	{title: 'Example Box', block: 'div', classes: 'bz-example'},
-	{title: 'Watch Out Box', block: 'div', classes: 'bz-watch-out-box'},
-	{title: 'Helpful Tip Box', block: 'div', classes: 'bz-helpful-tip-box'},
-	{title: 'Diagram Box', block: 'div', classes: 'bz-diagram-box'},
-	{title: 'Resource Box', block: 'div', classes: 'bz-resource-box'},
-	{title: 'Quick Practice Box', block: 'div', classes: 'bz-practice-box'},
-
-	{title: 'To Do List', block: 'ul', classes: 'bz-to-do-item'},
-	{title: 'Pros List', block: 'ul', classes: 'bz-pros'},
-	{title: 'Cons List', block: 'ul', classes: 'bz-cons'}
-      ],
-      elements: id,
-      theme : "advanced",
-      plugins: "autolink,instructure_external_tools,instructure_contextmenu,instructure_links," +
-               "instructure_embed,instructure_image,instructure_equation,instructure_record,instructure_equella," +
-               "media,paste,table,inlinepopups",
-      dialog_type: 'modal',
-      language_load: false,
-      relative_urls: false,
-      remove_script_host: true,
-      theme_advanced_buttons1: buttons1,
-      theme_advanced_toolbar_location : "top",
-      theme_advanced_toolbar_align : "center",
-      theme_advanced_buttons2: buttons2,
-      theme_advanced_buttons3: buttons3,
-
-      theme_advanced_resize_horizontal : false,
-      theme_advanced_resizing : true,
-      theme_advanced_blockformats : "p,h3,h4,h5,blockquote",
-      theme_advanced_more_colors: false,
-      extended_valid_elements : "iframe[src|width|height|name|align|style|class|sandbox]",
-      content_css: "/stylesheets_compiled/legacy_normal_contrast/instructure_style.css,/stylesheets_compiled/legacy_normal_contrast/tinymce.editor_box.css," + window.bz_custom_css_url,
-      editor_css: editor_css,
-      auto_focus: options.focus ? id : null,
-
-      onchange_callback: function(e) {
-        $("#" + id).trigger('change');
-      },
-=======
     var editorConfig = new EditorConfig(tinymce, INST, width, id);
->>>>>>> d48b55db
 
     var tinyOptions = $.extend(editorConfig.defaultConfig(), {
       auto_focus: options.focus ? id : null,
