--- conflicted
+++ resolved
@@ -1902,73 +1902,6 @@
           update_icon_status(button);
         });
       });
-<<<<<<< HEAD
-
-      var course_items = JSON.parse(window.localStorage.getItem("course_items")) || [];
-
-      course_items.forEach(function (unit) {
-        var current_activity_container, last_was_subheader, current_lesson_state;
-        var completions = [];
-        var last_lesson_state = "started"; // because we want the first lesson to open by default if none of its activities are complete
-
-        function evaluate_lesson() {
-          if (_.every(completions)) {
-            // if the container is complete, close it by default.
-            current_lesson_state = "complete";
-            if (current_activity_container) {
-              current_activity_container.hide();
-            }
-          } else if (_.some(completions)) {
-            // in this case, always open the lesson
-            current_lesson_state = "started";
-            if (current_activity_container) {
-              current_activity_container.show();
-            }
-            current_activity_container.prev().find('.context_module_sub_header_expander').find('.sm-unit-dropdown-icon').removeClass('icon-arrow-open-right').addClass('icon-arrow-open-down');
-          } else {
-            current_lesson_state = "unstarted";
-            if (last_lesson_state === "complete") {
-              // in this case, open the lesson, *if* the last lesson is complete
-              if (current_activity_container) {
-                current_activity_container.show();
-              }
-              current_activity_container.prev().find('.context_module_sub_header_expander').find('.sm-unit-dropdown-icon').removeClass('icon-arrow-open-right').addClass('icon-arrow-open-down');
-            }
-          }
-        }
-
-        unit.items.forEach(function (item) {
-
-          if (last_was_subheader && item.type != "SubHeader") {
-            current_activity_container = $('#context_module_item_' + item.id).parent();
-          }
-
-          if (item.type === "SubHeader") {
-            // This is a subheader - if we have a current activity,
-            // evaluate if it is complete, partially complete or undone
-            evaluate_lesson();
-            if (current_lesson_state) {
-              last_lesson_state = current_lesson_state;
-            }
-            completions = [];
-            current_activity_container = false;
-            last_was_subheader = true;
-            current_lesson_state = "unstarted";
-          } else {
-            last_was_subheader = false;
-          }
-
-          if (current_activity_container && item.type != "SubHeader") {
-            if (item.completion_requirement) {
-              completions.push(item.completion_requirement.completed);
-            }
-          }
-
-        });
-        evaluate_lesson()
-      });
-=======
->>>>>>> ff1d5250
     }
 
     $("#context_modules").fadeIn(500)
