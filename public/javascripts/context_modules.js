--- conflicted
+++ resolved
@@ -418,10 +418,7 @@
     };
   })();
   
-<<<<<<< HEAD
-=======
 
->>>>>>> 2d4c5674
   modules.initModuleManagement = function() {
     $("#unlock_module_at").change(function() {
       $(".unlock_module_at_details").showIf($(this).attr('checked'));
@@ -454,12 +451,8 @@
         .removeClass('max_score_requirement')
         .removeClass('must_view_requirement')
         .removeClass('must_submit_requirement')
-<<<<<<< HEAD
-        .removeClass('must_contribute_requirement');
-=======
         .removeClass('must_contribute_requirement')
         .find('.criterion').removeClass('defined');
->>>>>>> 2d4c5674
       for(var idx in data.context_module.completion_requirements) {
         var req = data.context_module.completion_requirements[idx];
         req.criterion_type = req.type;
@@ -1194,348 +1187,5 @@
     });
   });
 
-  $(document).ready(function() {
-    $(".datetime_field").datetime_field();
-    $(".context_module").live('mouseover', function() {
-      $(".context_module_hover").removeClass('context_module_hover');
-      $(this).addClass('context_module_hover');
-    });
-    $(".context_module_item").live('mouseover', function() {
-      $(".context_module_item_hover").removeClass('context_module_item_hover');
-      $(this).addClass('context_module_item_hover');
-    });
-    var $currentElem = null;
-    var hover = function($elem) {
-      if($elem.hasClass('context_module')) {
-        $(".context_module_hover").removeClass('context_module_hover');
-        $(".context_module_item_hover").removeClass('context_module_item_hover');
-        $elem.addClass('context_module_hover');
-      } else if($elem.hasClass('context_module_item')) {
-        $(".context_module_item_hover").removeClass('context_module_item_hover');
-        $(".context_module_hover").removeClass('context_module_hover');
-        $elem.addClass('context_module_item_hover');
-        $elem.parents(".context_module").addClass('context_module_hover');
-      }
-      $elem.find(":tabbable:first").focus();
-    };
-    $(document).keycodes('j k', function(event) {
-      $currentElem = $(".context_module_hover:visible,.context_module_item_hover:visible").filter(":last");
-      if($currentElem.length === 0) {
-        $currentElem = $(".context_module:visible:first");
-        hover($currentElem);
-        return;
-      }
-      var method = "prev";
-      var $elem = null;
-      if(event.keyString == 'j') {
-        if($currentElem.hasClass('context_module')) {
-          $elem = $currentElem.find(".context_module_item:visible:first");
-          if($elem.length === 0) {
-            $elem = $currentElem.next(".context_module");
-          }
-        } else if($currentElem.hasClass('context_module_item')) {
-          $elem = $currentElem.next(".context_module_item:visible");
-          if($elem.length === 0) {
-            $elem = $currentElem.parents(".context_module").next(".context_module");
-          }
-        }
-      } else if(event.keyString == 'k') {
-        if($currentElem.hasClass('context_module')) {
-          $elem = $currentElem.prev(".context_module").find(".context_module_item:visible:last");
-          if($elem.length === 0) {
-            $elem = $currentElem.prev(".context_module");
-          }
-        } else if($currentElem.hasClass('context_module_item')) {
-          $elem = $currentElem.prev(".context_module_item:visible");
-          if($elem.length === 0) {
-            $elem = $currentElem.parents(".context_module");
-          }
-        }
-      }
-      if($elem && $elem.length > 0) {
-        $currentElem = $elem;
-      }
-      hover($currentElem);
-    }).keycodes('e d i o', function(event) {
-      if(!$currentElem || $currentElem.length === 0) {
-        return;
-      }
-      if(event.keyString == 'e') {
-        $currentElem.find(".edit_link:first:visible").click();
-      } else if(event.keyString == 'd') {
-        $currentElem.find(".delete_link:first:visible").click();
-      } else if(event.keyString == 'i') {
-        $currentElem.find(".indent_item_link:first:visible").click();
-      } else if(event.keyString == 'o') {
-        $currentElem.find(".outdent_item_link:first:visible").click();
-      }
-    }).keycodes('n', function(event) {
-      if(event.keyString == 'n') {
-        $(".add_module_list:visible:first").click();
-      }
-    });;
-    if($(".context_module:first .content:visible").length == 0) {
-      $("html,body").scrollTo($(".context_module .content:visible").filter(":first").parents(".context_module"));
-    }
-    if($("#context_modules").hasClass('editable')) {
-      setTimeout(modules.initModuleManagement, 1000);
-    }
-    
-    modules.updateProgressions();
-    modules.refreshProgressions();
-    modules.updateAssignmentData();
-    
-    $(".context_module").find(".expand_module_link,.collapse_module_link").bind('click', function(event, goSlow) {
-      event.preventDefault();
-      var expandCallback = null;
-      if(goSlow && $.isFunction(goSlow)) {
-        expandCallback = goSlow;
-        goSlow = null;
-      }
-      var collapse = $(this).hasClass('collapse_module_link') ? '1' : '0';
-      var $module = $(this).parents(".context_module");
-      var reload_entries = $module.find(".content .context_module_items").children().length === 0;
-      var toggle = function(show) {
-        var callback = function() {
-          $module.find(".collapse_module_link").showIf($module.find(".content:visible").length > 0);
-          $module.find(".expand_module_link").showIf($module.find(".content:visible").length === 0);
-          if($module.find(".content:visible").length > 0) {
-            $module.find(".footer .manage_module").css('display', '');
-            $module.toggleClass('collapsed_module', false);
-          } else {
-            $module.find(".footer .manage_module").css('display', ''); //'none');
-            $module.toggleClass('collapsed_module', true);
-          }
-          if(expandCallback && $.isFunction(expandCallback)) {
-            expandCallback();
-          }
-        };
-        if(show) {
-          $module.find(".content").show();
-          callback();
-        } else {
-          $module.find(".content").slideToggle(callback);
-        }
-      }
-      if(reload_entries || goSlow) {
-        $module.loadingImage();
-      }
-      var url = $(this).attr('href');
-      if(goSlow) {
-        url = $module.find(".edit_module_link").attr('href');
-      }
-      $.ajaxJSON(url, (goSlow ? 'GET' : 'POST'), {collapse: collapse}, function(data) {
-        if(goSlow) {
-          $module.loadingImage('remove');
-          var items = data;
-          var next = function() {
-            var item = items.shift();
-            if(item) {
-              modules.addItemToModule($module, item.content_tag);
-              next();
-            } else {
-              $module.find(".context_module_items").sortable('refresh');
-              toggle(true);
-              modules.updateProgressionState($module);
-              $("#context_modules").triggerHandler('slow_load');
-            }
-          };
-          next();
-        } else {
-          if(reload_entries) {
-            $module.loadingImage('remove');
-            for(var idx in data) {
-              modules.addItemToModule($module, data[idx].content_tag);
-            }
-            $module.find(".context_module_items").sortable('refresh');
-            toggle();
-            modules.updateProgressionState($module);
-          }
-        }
-      }, function(data) {
-        $module.loadingImage('remove');
-      });
-      if(collapse == '1' || !reload_entries) {
-        toggle();
-      }
-    });
-    $(".refresh_progressions_link").click(function(event) {
-      event.preventDefault();
-      $(this).addClass('refreshing');
-      var $link = $(this);
-      var id = $("#student_progression_dialog").find(".student.selected_side_tab:first").getTemplateData({textValues: ['id']}).id;
-      if(id) {
-        modules.updateProgressions(id, function() {
-          $link.removeClass('refreshing');
-          $link.blur();
-          $("#student_progression_dialog").find(".student.selected_side_tab:first").click();
-        });
-      }
-    });
-    $("#student_progression_dialog").delegate('.student', 'click', function(event) {
-      $("#student_progression_dialog").find(".selected_side_tab").removeClass('selected_side_tab');
-      $(this).addClass('selected_side_tab');
-      event.preventDefault();
-      var id = $(this).getTemplateData({textValues: ['id']}).id;
-      var $studentWithProgressions = $("#progression_list .student_" + id + ":first");
-      $("#context_modules .context_module:visible").each(function() {
-        var $module = $(this);
-        var moduleData = $module.find(".header").getTemplateData({textValues: ['id', 'name']});
-        var $row = $("#student_progression_dialog .module_" + moduleData.id);
-        
-        moduleData.progress = $studentWithProgressions.find(".progression_" + moduleData.id + ":first").getTemplateData({textValues: ['workflow_state']}).workflow_state;
-        moduleData.progress = moduleData.progress || "no information";
-        var type = "nothing";
-        if(moduleData.progress == "unlocked") {
-          type = "in_progress";
-          moduleData.progress = "in progress";
-        } else if(moduleData.progress == "started") {
-          type = "in_progress";
-          moduleData.progress = "in progress";
-        } else if(moduleData.progress == "completed") {
-          type = "completed";
-        } else if(moduleData.progress == "locked") {
-          type = "locked";
-        }
-        $row.find(".still_need_completing").empty();
-        if(moduleData.progress == "in progress") {
-          var $requirements = $("#context_module_" + moduleData.id + " .context_module_item.progression_requirement");
-          var progression = $studentWithProgressions.find(".progression_" + moduleData.id).data('progression');
-          var unfulfilled = [];
-          $requirements.each(function() {
-            var $req = $(this);
-            var req = {id: $req.attr('id').substring(20)};
-            if($req.hasClass('must_view_requirement')) {
-              req.type = 'must_view';
-            } else if($req.hasClass('min_score_requirement')) {
-              req.type = 'min_score';
-            } else if($req.hasClass('max_score_requirement')) {
-              req.type = 'max_score';
-            } else if($req.hasClass('must_contribute_requirement')) {
-              req.type = 'must_contribute';
-            } else if($req.hasClass('must_submit_requirement')) {
-              req.type = 'must_submit';
-            }
-            var met = false;
-            if(progression && progression.requirements_met) {
-              for(var jdx = 0; jdx < progression.requirements_met.length; jdx++) {
-                var compare = progression.requirements_met[jdx];
-                if(compare.id == req.id && compare.type == req.type) {
-                  met = true;
-                }
-              }
-            }
-            if(!met) {
-              unfulfilled.push($req.find(".title:first").text());
-            }
-          });
-          $row.find(".still_need_completing")
-            .append("<b>"+I18n.t('still_needs_completing', 'Still Needs to Complete')+"</b><br/>")
-            .append(unfulfilled.join("<br/>"));
-        }
-        $row.removeClass('locked').removeClass('in_progress').removeClass('completed')
-          .addClass(type);
-        moduleData.progressString = moduleData.progress;
-        $row.fillTemplateData({data: moduleData});
-      });
-    });
-    $(".module_progressions_link").click(function(event) {
-      event.preventDefault();
-      var $dialog = $("#student_progression_dialog");
-      var $student_list = $dialog.find(".student_list");
-      $student_list.find(".student:not(.blank)").remove();
-      $dialog.find(".side_tabs_content tbody .module:not(.blank)").remove();
-      var $visible_modules = $("#context_modules .context_module:visible");
-      var module_ids = [];
-      $visible_modules.each(function() {
-        var $mod = $(this);
-        var id = $mod.attr('id').substring(15);
-        module_ids.push(id);
-      });
-      $("#progression_list .student").each(function() {
-        var $student = $dialog.find(".student.blank:first").clone(true).removeClass('blank');
-        var $studentWithProgressions = $(this);
-        var data = $studentWithProgressions.getTemplateData({textValues: ['name', 'id', 'current_module']});
-        data.current_module = data.current_module || I18n.t('none_in_progress', "none in progress");
-        $student.find("a").attr('href', '#' + data.id);
-        $student.fillTemplateData({data: data});
-        $student_list.append($student.show())
-      });
-      $visible_modules.each(function() {
-        var $module = $(this);
-        var moduleData = $module.find(".header").getTemplateData({textValues: ['id', 'name']});
-        var $template = $dialog.find(".module.blank:first").clone(true).removeClass('blank');
-        
-        $template.addClass('module_' + moduleData.id);
-        $template.fillTemplateData({data: moduleData});
-        $dialog.find(".side_tabs_content tbody").append($template.show());
-      });
-  
-      $("#student_progression_dialog").dialog('close').dialog({
-        autoOpen: false,
-        width: 800,
-        open: function() {
-          $(this).find(".student:not(.blank):first .name").click();
-        }
-      }).dialog('open');
-    });
-    $(".context_module .progression_details_link").click(function(event) {
-      event.preventDefault();
-      var data = $(this).parents(".context_module").find(".header").getTemplateData({textValues: ['id', 'name']});
-      data.module_name = data.name;
-      var $dialog = $("#module_progression_dialog");
-      $dialog.fillTemplateData({data: data});
-      $dialog.find("ul").empty();
-      $dialog.find(".progression_list").hide();
-      $("#progression_list .student").each(function() { //.progressions .progression_" + data.id).each(function() {
-        var $progression = $(this).find(".progressions .progression_" + data.id);
-        var progressionData = $progression.getTemplateData({textValues: ['context_module_id', 'workflow_state']});
-        progressionData.workflow_state = progressionData.workflow_state || "locked";
-        progressionData.name = $(this).getTemplateData({textValues: ['name']}).name;
-        $dialog.find("." + progressionData.workflow_state + "_list").show()
-          .find("ul").show().append($("<li />").text(progressionData.name));
-      });
-      $("#module_progression_dialog").dialog('close').dialog({
-        autoOpen: false,
-        title: I18n.t('titles.student_progress', "Student Progress for Module"),
-        width: 500
-      }).dialog('open');
-    });
-    $(document).fragmentChange(function(event, hash) {
-      var module = $(hash.replace(/module/, "context_module"));
-      if (module.hasClass('collapsed_module')) {
-        module.find(".expand_module_link").triggerHandler('click');
-      }
-    });
-
-    // from context_modules/_content
-    var foundExpanded = false;
-    var collapsedModules = ENV.COLLAPSED_MODULES;
-    for(var idx in collapsedModules) {
-      $("#context_module_" + collapsedModules[idx]).addClass('collapsed_module');
-    }
-    var foundModules = [];
-    var $contextModules = $("#context_modules .context_module");
-    if (!$contextModules.length) {
-      $('#no_context_modules_message').show();
-    }
-    $contextModules.each(function() {
-      modules.updateProgressionState($(this));
-    });
-    $contextModules.filter(":visible").each(function() {
-      if($(this).find(".content:visible").length > 0) {
-        foundExpanded = true;
-      } else if(foundExpanded) {
-        foundModules.push($(this));
-      }
-    });
-    $("#context_modules").bind('slow_load', function() {
-      var $module = foundModules.shift();
-      if($module) {
-        $module.find(".expand_module_link:first").triggerHandler('click', true);
-      }
-    });
-  });
-
   return modules;
 });