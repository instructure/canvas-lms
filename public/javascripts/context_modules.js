/*
 * Copyright (C) 2011 - present Instructure, Inc.
 *
 * This file is part of Canvas.
 *
 * Canvas is free software: you can redistribute it and/or modify it under
 * the terms of the GNU Affero General Public License as published by the Free
 * Software Foundation, version 3 of the License.
 *
 * Canvas is distributed in the hope that it will be useful, but WITHOUT ANY
 * WARRANTY; without even the implied warranty of MERCHANTABILITY or FITNESS FOR
 * A PARTICULAR PURPOSE. See the GNU Affero General Public License for more
 * details.
 *
 * You should have received a copy of the GNU Affero General Public License along
 * with this program. If not, see <http://www.gnu.org/licenses/>.
 */

import _ from 'underscore'
import ModuleFile from 'compiled/models/ModuleFile'
import PublishCloud from 'jsx/shared/PublishCloud'
import React from 'react'
import ReactDOM from 'react-dom'
import PublishableModuleItem from 'compiled/models/PublishableModuleItem'
import PublishIconView from 'compiled/views/PublishIconView'
import LockIconView from 'compiled/views/LockIconView'
import MasterCourseModuleLock from 'jsx/blueprint_courses/apps/MasterCourseModuleLock'
import INST from './INST'
import I18n from 'i18n!context_modules'
import $ from 'jquery'
import Helper from './context_modules_helper'
import CyoeHelper from 'jsx/shared/conditional_release/CyoeHelper'
import ContextModulesView from 'compiled/views/context_modules/context_modules' /* handles the publish/unpublish state */
import RelockModulesDialog from 'compiled/views/modules/RelockModulesDialog'
import vddTooltip from 'compiled/util/vddTooltip'
import vddTooltipView from 'jst/_vddTooltip'
import Publishable from 'compiled/models/Publishable'
import PublishButtonView from 'compiled/views/PublishButtonView'
import htmlEscape from './str/htmlEscape'
import setupContentIds from 'jsx/modules/utils/setupContentIds'
import get from 'lodash/get'
import './jquery.ajaxJSON'
import './jquery.instructure_date_and_time' /* dateString, datetimeString, time_field, datetime_field */
import './jquery.instructure_forms' /* formSubmit, fillFormData, formErrors, errorBox */
import 'jqueryui/dialog'
import 'compiled/jquery/fixDialogButtons'
import './jquery.instructure_misc_helpers' /* /\$\.underscore/ */
import './jquery.instructure_misc_plugins' /* .dim, confirmDelete, fragmentChange, showIf */
import './jquery.keycodes'
import './jquery.loadingImg'
import './jquery.templateData' /* fillTemplateData, getTemplateData */
import './vendor/date' /* Date.parse */
import './vendor/jquery.scrollTo'
import 'jqueryui/sortable'
import 'compiled/jquery.rails_flash_notifications'

  // TODO: AMD don't export global, use as module
  /*global modules*/
  window.modules = (function() {
    return {
      updateTaggedItems: function() {
      },

      currentIndent: function($item) {
        var classes = $item.attr('class').split(/\s/);
        var indent = 0;
        for (var idx = 0; idx < classes.length; idx++) {
          if(classes[idx].match(/^indent_/)) {
            var new_indent = parseInt(classes[idx].substring(7), 10);
            if(!isNaN(new_indent)) {
              indent = new_indent;
            }
          }
        }
        return indent;
      },

      addModule: function() {
        var $module = $("#context_module_blank").clone(true).attr('id', 'context_module_new');
        $("#context_modules").append($module);
        var opts = modules.sortable_module_options;
        opts['update'] = modules.updateModuleItemPositions;
        $module.find(".context_module_items").sortable(opts);
        $("#context_modules.ui-sortable").sortable('refresh');
        $("#context_modules .context_module .context_module_items.ui-sortable").each(function() {
          $(this).sortable('refresh');
          $(this).sortable('option', 'connectWith', '.context_module_items');
        });
        modules.editModule($module);
      },

      updateModulePositions: function() {
        var ids = []
        $("#context_modules .context_module").each(function() {
          ids.push($(this).attr('id').substring('context_module_'.length));
        });
        var url = $(".reorder_modules_url").attr('href');
        $("#context_modules").loadingImage();
        $.ajaxJSON(url, 'POST', {order: ids.join(",")}, function(data) {
          $("#context_modules").loadingImage('remove');
          for(var idx in data) {
            var module = data[idx];
            $("#context_module_" + module.context_module.id).triggerHandler('update', module);
          }
        }, function(data) {
          $("#context_modules").loadingImage('remove');
        });
      },

      updateModuleItemPositions: function(event, ui) {
        var $module = ui.item.parents(".context_module");
        var url = $module.find(".reorder_items_url").attr('href');
        var items = [];
        $module.find(".context_module_items .context_module_item").each(function() {
          items.push($(this).getTemplateData({textValues: ['id']}).id);
        });
        $module.find(".context_module_items.ui-sortable").sortable('disable');
        $module.disableWhileLoading(
          $.ajaxJSON(url, 'POST', {order: items.join(",")}, function(data) {
            if(data && data.context_module && data.context_module.content_tags) {
              for(var idx in data.context_module.content_tags) {
                var tag = data.context_module.content_tags[idx].content_tag;
                $module.find("#context_module_item_" + tag.id).fillTemplateData({
                  data: {position: tag.position}
                });
              }
            }
            $module.find(".context_module_items.ui-sortable").sortable('enable');
          }, function(data) {
            $module.find(".content").loadingImage('remove');
            $module.find(".content").errorBox(I18n.t('errors.reorder', 'Reorder failed, please try again.'));
          })
        );
      },

      updateProgressions: function(callback) {
        if (!ENV.IS_STUDENT) {
          if (callback) {
            callback();
          }
          return;
        }
        var url = $(".progression_list_url").attr('href');
        if($(".context_module_item.progression_requirement:visible").length > 0) {
          $(".loading_module_progressions_link").show().attr('disabled', true);
        }
        $.ajaxJSON(url, 'GET', {}, function(data) {
          $(".loading_module_progressions_link").remove();
          var $user_progression_list = $("#current_user_progression_list");
          var progressions = [];
          for(var idx in data) {
            progressions.push(data[idx]);
          };
          var progressionsFinished = function() {
            if(!$("#context_modules").hasClass('editable')) {
              $("#context_modules .context_module").each(function() {
                modules.updateProgressionState($(this));
              });
            }
            if(callback) { callback(); }
          }
          var progressionCnt = 0;
          var nextProgression = function() {
            var data = progressions.shift();
            if(!data) {
              progressionsFinished();
              return;
            }
            var progression = data.context_module_progression;
            if (progression.user_id == window.ENV.current_user_id) {
              var $user_progression = $user_progression_list.find(".progression_" + progression.context_module_id)

              if ($user_progression.length === 0 && $user_progression_list.length > 0) {
                $user_progression = $user_progression_list.find(".progression_blank").clone(true);
                $user_progression.removeClass('progression_blank').addClass('progression_' + progression.context_module_id);
                $user_progression_list.append($user_progression);
              }
              if($user_progression.length > 0) {
                $user_progression.data('requirements_met', progression.requirements_met);
                $user_progression.data('incomplete_requirements', progression.incomplete_requirements);
                $user_progression.fillTemplateData({data: progression});
              }
            }
            progressionCnt++;
            if(progressionCnt >= 50) {
              progressionCnt = 0;
              setTimeout(nextProgression, 150);
            } else {
              nextProgression();
            }
          }
          nextProgression();
        }, function() {
          if(callback) { callback(); }
        });
      },

      getCourseItems: function(callback){
        $.ajaxJSON($(".course_items_json_url").attr('href'), 'GET', {}, function(data) {
          window.localStorage.setItem("course_items", JSON.stringify(data));
        }).then(function(){
          callback();
        })
      },

      updateCourseProgress: function(callback){

        function calculateUnitProgress(item){
          if(item.items_count){
            let total_items = 0;
            var total_completed = [];

            item.items.map(function(module){
              if (module.completion_requirement) {
                total_items++;
              }
              let cr = module.completion_requirement || {};
              if(cr.completed){
                total_completed.push(module);
              }
            });
            if (total_items) {
              return Math.floor((total_completed.length / total_items) * 100);
            }
          }
          return 0;
        }

        var courseItems = JSON.parse(window.localStorage.getItem("course_items"));

        courseItems.map(function(item){
          let progressBar = $("#"+item.id+" .sm-unit-header_progress-container .sm-unit-header_progress-bar");
          let progressText = $("#"+item.id+" .sm-unit-header_progress-container .sm-progress-percentage");
          let progress = calculateUnitProgress(item);
          progressText.html(progress + "%")
          progressBar.css("width", progress + "%");
          $("#"+item.id+" .sm-unit-header_progress-container").fadeIn(200)

        })
      },

      updateAssignmentData: function(callback) {
        return $.ajaxJSON($(".assignment_info_url").attr('href'), 'GET', {}, function(data) {
          $.each(data, function(id, info) {
            var $context_module_item = $("#context_module_item_" + id);
            var data = {};
            if (info["points_possible"] != null) {
              data["points_possible_display"] = I18n.t('points_possible_short', '%{points} pts', {'points': I18n.n(info["points_possible"])});
            }
            if (info["due_date"] != null) {
              if (info["past_due"] != null) {
                $context_module_item.data('past_due', true);
              }
              data["due_date_display"] = $.dateString(info["due_date"])
            } else if (info['has_many_overrides'] != null) {
              data["due_date_display"] = I18n.t("Multiple Due Dates");
            } else if (info["vdd_tooltip"] != null) {
              info['vdd_tooltip']['link_href'] = $context_module_item.find('a.title').attr('href');
              $context_module_item.find('.due_date_display').html(vddTooltipView(info["vdd_tooltip"]));
            } else {
              $context_module_item.find('.due_date_display').remove();
            }
            $context_module_item.fillTemplateData({data: data, htmlValues: ['points_possible_display']});

            // clean up empty elements so they don't show borders in updated item group design
            if (info["points_possible"] === null) {
              $context_module_item.find('.points_possible_display').remove();
            }

          });
          vddTooltip();
          if (callback) { callback(); }
        }, function() {
          if (callback) { callback(); }
        });
      },

      loadMasterCourseData: function(tag_id) {
        if (ENV.MASTER_COURSE_SETTINGS) {
          // Grab the stuff for master courses if needed
          $.ajaxJSON(ENV.MASTER_COURSE_SETTINGS.MASTER_COURSE_DATA_URL, 'GET', {tag_id: tag_id}, function (data) {
            if (data.tag_restrictions) {
              $.each(data.tag_restrictions, function (id, restriction) {
                var $item = $('#context_module_item_' + id).not('.master_course_content');
                $item.addClass('master_course_content');
                if (Object.keys(restriction).some(function (r) { return restriction[r] })) {
                  $item.attr('data-master_course_restrictions', JSON.stringify(restriction));  // need it if user selects Edit from cog menu
                }
                this.initMasterCourseLockButton($item, restriction);
              }.bind(this));
            }
          }.bind(this));
        }
      },

      itemClass: function(content_tag) {
        return (content_tag.content_type || "").replace(/^[A-Za-z]+::/, '') + "_" + content_tag.content_id;
      },

      updateAllItemInstances: function(content_tag) {
        $(".context_module_item."+modules.itemClass(content_tag)+" .title").each(function() {
          var $this = $(this);
          $this.text(content_tag.title);
          $this.attr('title', content_tag.title);
        });
      },

      showMoveModuleItem: function ($item, returnFocusTo) {
        var $currentModule = $item.closest(".context_module");
        var $form = $('#move_module_item_form');
        $form.data('current_module', $currentModule);
        $form.data('current_item', $item);

        // Set the name of the item being moved.
        $('#move_module_item_name').text($item.children().find('span.title').text());

        // Get all the modules
        var moduleSelectOptions = [];
        $("#context_modules .context_module").each(function() {
          var id = $(this).attr('id').substring('context_module_'.length);
          var name = $(this).children('.header').children('.collapse_module_link').children('.name').text();
          moduleSelectOptions.push('<option value="' + id + '">' + htmlEscape(name) + '</option>');
        });
        $('#move_module_item_module_select').empty();
        $('#move_module_item_module_select').append($.raw(moduleSelectOptions.join('')));

        // Trigger the change to make sure the list is initally populated.
        $('#move_module_item_module_select').trigger('change');

        // Make sure these fields are shown because they may be hidden from a previous use of the modal.
        $('#move_module_item_form .move-module-before-after-container').show();
        $('#move_module_item_select').show();

        $form.dialog({
          autoOpen: false,
          modal: true,
          width: 600,
          height: 400,
          close: function () {
            modules.hideMoveModule(true);
            returnFocusTo.focus()
          }
        }).dialog('open');
      },
      showMoveModule: function ($module, returnFocusTo) {
        var $form = $('#move_context_module_form');
        $form.data('current_module', $module);
        // Set the module name
        $('#move_module_name').text($module.children('.header').children('.collapse_module_link').children('.name').text());

        // Get current module ordering
        var selectOptions = [];

        $("#context_modules .context_module").each(function() {
          if ($module.attr('id') === $(this).attr('id')) {
            return;
          }
          var id = $(this).attr('id').substring('context_module_'.length);
          var name = $(this).children('.header').children('.collapse_module_link').children('.name').text();
          selectOptions.push('<option value="' + id + '">' + htmlEscape(name) + '</option>');
        });

        var data = $module.getTemplateData({textValues: ['name', 'unlock_at', 'require_sequential_progress', 'publish_final_grade']});
        $('#move_context_module_select').empty();
        $('#move_context_module_select').append($.raw(selectOptions.join('')));
        //$form.fillFormData(data, {object_name: 'context_module'});
        $form.dialog({
          autoOpen: false,
          modal: true,
          width: 600,
          height: 300,
          close: function () {
            modules.hideMoveModule(true);
            returnFocusTo.focus();
          }
        }).dialog('open');
        $module.removeClass('dont_remove');
        // $form.find('.ui-dialog-titlebar-close').focus();

      },
      hideMoveModuleItem: function (remove) {
        $('#move_module_item_form:visible').dialog('close');
      },
      hideMoveModule: function (remove) {
        $('#move_context_module_form:visible').dialog('close');
      },
      submitMoveModuleItem: function () {
        var beforeOrAfterVal = $('[name="item_move_location"]:checked').val();
        var $currentItem = $('#move_module_item_form').data('current_item');
        var relativeToId = $('#move_module_item_select').val();
        var selectedModuleId = $('#move_module_item_module_select').val();


        if (beforeOrAfterVal === 'before') {
          $('#context_module_item_' + relativeToId).before($currentItem);
        }
        if (beforeOrAfterVal === 'after') {
          $('#context_module_item_' + relativeToId).after($currentItem);
        }
        if ($('#move_module_item_select').children().length === 0) {
          // In this case, we are moving it into a currently empty module.
          $('#context_module_content_' + selectedModuleId + ' .context_module_items').append($currentItem);
        }

        modules.hideMoveModuleItem();
        modules.updateModuleItemPositions(null, {item: $currentItem});


      },
      submitMoveModule: function () {
        var beforeOrAfterVal = $('[name="move_location"]:checked').val();
        var $currentModule = $('#move_context_module_form').data('current_module');
        var relativeToId = $('#move_context_module_select').val();

        if (beforeOrAfterVal === 'before') {
          $('#context_module_' + relativeToId).before($currentModule);
        }
        if (beforeOrAfterVal === 'after') {
          $('#context_module_' + relativeToId).after($currentModule);
        }
        modules.hideMoveModule();
        modules.updateModulePositions();

      },

      editModule: function($module) {
        var $form = $("#add_context_module_form");
        $form.data('current_module', $module);
        var data = $module.getTemplateData({textValues: ['name', 'unlock_at', 'require_sequential_progress', 'publish_final_grade', 'requirement_count']});
        $form.fillFormData(data, {object_name: 'context_module'});
        var isNew = false;
        if($module.attr('id') == 'context_module_new') {
          isNew = true;
          $form.attr('action', $form.find(".add_context_module_url").attr('href'));
          $form.find(".completion_entry").hide();
          $form.attr('method', 'POST');
          $form.find(".submit_button").text(I18n.t('buttons.add', "Add Module"));
        } else {
          $form.attr('action', $module.find(".edit_module_link").attr('href'));
          $form.find(".completion_entry").show();
          $form.attr('method', 'PUT');
          $form.find(".submit_button").text(I18n.t('buttons.update', "Update Module"));
        }
        $form.find("#unlock_module_at").prop('checked', data.unlock_at).change()
        $form.find("#require_sequential_progress").attr('checked', data.require_sequential_progress == "true" || data.require_sequential_progress == "1");
        $form.find("#publish_final_grade").attr('checked', data.publish_final_grade == "true" || data.publish_final_grade == "1");

        var has_predecessors = $("#context_modules .context_module").length > 1 &&
                               $("#context_modules .context_module:first").attr("id") !== $module.attr("id")
        $form.find(".prerequisites_entry").showIf(has_predecessors);
        var prerequisites = [];
        $module.find(".prerequisites .prerequisite_criterion").each(function() {
          prerequisites.push($(this).getTemplateData({textValues: ['id', 'name', 'type']}));
        });

        $form.find(".prerequisites_list .criteria_list").empty();
        for(var idx in prerequisites) {
          var pre = prerequisites[idx];
          $form.find(".add_prerequisite_link:first").click();
          if(pre.type == 'context_module') {
            $form.find(".prerequisites_list .criteria_list .criterion:last select").val(pre.id);
          }
        }
        $form.find(".completion_entry .criteria_list").empty();
        $module.find(".content .context_module_item .criterion.defined").each(function() {
          var data = $(this).parents(".context_module_item").getTemplateData({textValues: ['id', 'criterion_type', 'min_score']});
          $form.find(".add_completion_criterion_link").click();
          $form.find(".criteria_list .criterion:last")
            .find(".id").val(data.id || "").change().end()
            .find(".type").val(data.criterion_type || "").change().end()
            .find(".min_score").val(data.min_score || "");
        });
        var no_items = $module.find(".content .context_module_item").length === 0;
        $form.find(".prerequisites_list .criteria_list").showIf(prerequisites.length != 0).end()
          .find(".add_prerequisite_link").showIf(has_predecessors).end()
          .find(".completion_entry .criteria_list").showIf(!no_items).end()

          .find(".completion_entry .no_items_message").hide().end()
          .find(".add_completion_criterion_link").showIf(!no_items);

        // Set no items or criteria message plus disable elements if there are no items or no requirements
        if (no_items) {
          $form.find(".completion_entry .no_items_message").show();
        }
        if ($module.find(".content .context_module_item .criterion.defined").length !== 0) {
          $(".requirement-count-radio").show();
        } else {
          $(".requirement-count-radio").hide();
        }

        var $requirementCount = $module.find('.pill li').data("requirement-count");
        if ($requirementCount == 1) {
          $('#context_module_requirement_count_1').prop('checked', true).change();
        } else {
          $('#context_module_requirement_count_').prop('checked', true).change();
        }


        $module.fadeIn('fast', function() {
        });
        $module.addClass('dont_remove');
        $form.find(".module_name").toggleClass('lonely_entry', isNew);
        var $toFocus = $('.ig-header-admin .al-trigger', $module);
        $form.dialog({
          autoOpen: false,
          modal: true,
          title: (isNew ? I18n.t('titles.add', "Add Module") : I18n.t('titles.edit', "Edit Module Settings")),
          width: 600,
          height: (isNew ? 400 : 600),
          close: function() {
            modules.hideEditModule(true);
            $toFocus.focus();
            var $contextModules = $("#context_modules .context_module");
            if ($contextModules.length) {
              $('#context_modules_sortable_container').removeClass('item-group-container--is-empty');
            }
          },
          open: function(){
            $(this).find('input[type=text],textarea,select').first().focus();
          }
        }).dialog('open');
        $module.removeClass('dont_remove');
      },

      hideEditModule: function(remove) {
        var $module = $("#add_context_module_form").data('current_module'); //.parents(".context_module");
        if(remove && $module && $module.attr('id') == 'context_module_new' && !$module.hasClass('dont_remove')) {
          $module.remove();
        }
        $("#add_context_module_form:visible").dialog('close');
      },

      addItemToModule: function($module, data) {
        if (!data) { return $('<div/>'); }
        data.id = data.id || 'new'
        data.type = data.type || data['item[type]'] || $.underscore(data.content_type);
        data.title = data.title || data['item[title]'];
        data.new_tab = data.new_tab ? '1' : '0';
        data.graded = data.graded ? '1' : '0';
        var $item, $olditem = (data.id !== 'new') ? $('#context_module_item_' + data.id) : [];
        if ($olditem.length) {
          var $admin = $olditem.find('.ig-admin');
          if ($admin.length) { $admin.detach(); }
          $item = $olditem.clone(true);
          if ($admin.length) {
            $item.find('.ig-row').append($admin)
          }
        } else {
          $item = $('#context_module_item_blank').clone(true).removeAttr('id');
          modules.evaluateItemCyoe($item, data)
        }
        $item.addClass(data.type + '_' + data.id);
        $item.addClass(data.type);
        $item.attr('aria-label', data.title);
        $item.find('.title').attr('title', data.title);
        $item.fillTemplateData({
          data: data,
          id: 'context_module_item_' + data.id,
          hrefValues: ['id', 'context_module_id', 'content_id']
        });
        for (var idx = 0; idx < 10; idx++) {
          $item.removeClass('indent_' + idx);
        }
        $item.addClass('indent_' + (data.indent || 0));
        $item.addClass(modules.itemClass(data));

        // don't just tack onto the bottom, put it in its correct position
        var $before = null;
        $module.find('.context_module_items').children().each(function() {
          var position = parseInt($(this).getTemplateData({textValues: ['position']}).position, 10);
          if ((data.position || data.position === 0) && (position || position === 0)) {
            if ($before == null && (position - data.position >= 0)) {
              $before = $(this);
            }
          }
        });
        if ($olditem.length) {
          $olditem.replaceWith($item.show());
        } else {
          if (!$before) {
            $module.find('.context_module_items').append($item.show());
          } else {
            $before.before($item.show());
          }
        }
        return $item;
      },

      evaluateItemCyoe: function($item, data) {
        if (!CyoeHelper.isEnabled()) return;
        $item = $($item)
        var $itemData = $item.find('.publish-icon')
        var $admin = $item.find('.ig-admin')

        data = data || {
          id: $itemData.attr('data-module-item-id'),
          title: $itemData.attr('data-module-item-name'),
          assignment_id: $itemData.attr('data-assignment-id'),
          is_cyoe_able: $itemData.attr('data-is-cyoeable') === 'true'
        }

        var cyoe = CyoeHelper.getItemData(data.assignment_id, data.is_cyoe_able)

        if (cyoe.isReleased) {
          var fullText = I18n.t('Released by Mastery Path: %{path}', { path: cyoe.releasedLabel })
          var $pathIcon = $('<span class="pill mastery-path-icon" aria-hidden="true" data-tooltip><i class="icon-mastery-path" /></span>')
            .attr('title', fullText)
            .append(htmlEscape(cyoe.releasedLabel))
          var $srPath = $('<span class="screenreader-only">')
            .append(htmlEscape(fullText))
          $admin.prepend($srPath)
          $admin.prepend($pathIcon)
        }

        if (cyoe.isCyoeAble) {
          var $mpLink = $('<a class="mastery_paths_link" />')
            .attr('href', ENV.CONTEXT_URL_ROOT +
                          '/modules/items/' +
                          data.id +
                          '/edit_mastery_paths?return_to=' +
                          encodeURIComponent(window.location.pathname))
            .attr('title', I18n.t('Edit Mastery Paths for %{title}', { title: data.title }))
            .text(I18n.t('Mastery Paths'))

          if (cyoe.isTrigger) {
            $admin.prepend($mpLink.clone())
          }

          $admin.find('.delete_link').parent().before(
            $('<li role="presentation" />').append($mpLink.prepend('<i class="icon-mastery-path" /> '))
          )
        }
      },

      getNextPosition: function($module) {
        var maxPosition = 0;
        $module.find(".context_module_items").children().each(function() {
          var position = parseInt($(this).getTemplateData({textValues: ['position']}).position, 10);
          if (position > maxPosition)
            maxPosition = position;
        });
        return maxPosition + 1;
      },
      refreshModuleList: function() {
        $("#module_list").find(".context_module_option").remove();
        $("#context_modules .context_module").each(function() {
          var $this = $(this);
          var data = $this.find(".header").getTemplateData({textValues: ['name']});
          data.id = $this.find(".header").attr('id');
          $this.find('.name').attr('title', data.name);
          var $option = $(document.createElement('option'));
          $option.val(data.id);

          // data.id could come back as undefined, so calling $option.val(data.id) would return an "", which is not chainable, so $option.val(data.id).text... would die.
          $option.attr('role', 'option')
                 .text(data.name)
                 .addClass('context_module_' + data.id)
                 .addClass('context_module_option');

          $("#module_list").append($option);
        });
      },
      filterPrerequisites: function($module, prerequisites) {
        var list = modules.prerequisites();
        var id = $module.attr('id').substring('context_module_'.length);
        var res = [];
        for(var idx in prerequisites) {
          if($.inArray(prerequisites[idx], list[id]) == -1) {
            res.push(prerequisites[idx]);
          }
        }
        return res;
      },
      prerequisites: function() {
        var result = {
          to_visit: {},
          visited: {}
        };
        $("#context_modules .context_module").each(function() {
          var id = $(this).attr('id').substring('context_module_'.length);
          result[id] = [];
          $(this).find(".prerequisites .criterion").each(function() {
            var pre_id = $(this).getTemplateData({textValues: ['id']}).id;
            if($(this).hasClass('context_module_criterion')) {
              result[id].push(pre_id);
              result.to_visit[id + "_" + pre_id] = true;
            }
          });
        });

        for (var val in result.to_visit) {
          if (result.to_visit.hasOwnProperty(val)) {
            var ids = val.split("_");
            if ( result.visited[val] ) {
              continue;
            }
            result.visited[val] = true;
            for(var jdx in result[ids[1]]) {
              result[ids[0]].push(result[ids[1]][jdx]);
              result.to_visit[ids[0] + "_" + result[ids[1]][jdx]] = true;
            }
          }
        }
        delete result['to_visit'];
        delete result['visited'];
        return result;
      },
      updateProgressionState: function($module) {
        var id = $module.attr('id').substring(15);
        var $progression = $("#current_user_progression_list .progression_" + id);
        var data = $progression.getTemplateData({textValues: ['context_module_id', 'workflow_state', 'collapsed', 'current_position']});
        var $module = $("#context_module_" + data.context_module_id);
        var progression_state = data.workflow_state
        var progression_state_capitalized = progression_state && progression_state.charAt(0).toUpperCase() + progression_state.substring(1);

        $module.addClass(progression_state);

        // Locked tooltip title is added in _context_module_next.html.erb
        if (progression_state != 'locked' && progression_state != 'unlocked') {
          $module.find('.completion_status i:visible').attr('title', progression_state_capitalized);
        }

        if (progression_state == "completed" && !$module.find(".progression_requirement").length) {
          // this means that there were no requirements so even though the workflow_state says completed, dont show "completed" because there really wasnt anything to complete
          progression_state = "";
        }
        $module.fillTemplateData({data: {progression_state: progression_state}});

        var reqs_met = $progression.data('requirements_met');
        if (reqs_met == null) {
          reqs_met = [];
        }

        var incomplete_reqs = $progression.data('incomplete_requirements');
        if (incomplete_reqs == null) {
          incomplete_reqs = [];
        }

        $module.find(".context_module_item").each(function() {
          var $mod_item = $(this);
          var position = parseInt($mod_item.getTemplateData({textValues: ['position']}).position, 10);
          if (data.current_position && position && data.current_position < position) {
            $mod_item.addClass('after_current_position');
          }
          // set the status icon
          var $icon_container = $mod_item.find('.module-item-status-icon');

          var mod_id = $mod_item.getTemplateData({textValues: ['id']}).id;

          var completed = _.any(reqs_met, function(req) {
            return (req.id == mod_id && $mod_item.hasClass(req.type + "_requirement"));
          });
          if (completed)  {
            $mod_item.addClass('completed_item');
            $icon_container.fadeIn(500);
            addIcon($icon_container, 'icon-check', I18n.t('Completed'));
          } else if (progression_state == 'completed') {
            // if it's already completed then don't worry about warnings, etc
            if ($mod_item.hasClass('progression_requirement')) {
              $icon_container.fadeIn(500);
<<<<<<< HEAD
=======
              $mod_item.addClass('incomplete_item');
>>>>>>> 0bd77e3e
              addIcon($icon_container, 'no-icon', I18n.t('Not completed'));
            }
          } else if ($mod_item.data('past_due') != null) {
            $icon_container.fadeIn(500);
<<<<<<< HEAD
            addIcon($icon_container, 'icon-minimize', I18n.t('This assignment is overdue'));
=======
            $mod_item.addClass('overdue_item');
            addIcon($icon_container, 'icon-overdue', I18n.t('This assignment is overdue'));
>>>>>>> 0bd77e3e
          } else {
            var incomplete_req = null;
            for (var idx in incomplete_reqs) {
              if (incomplete_reqs[idx].id == mod_id) {
                incomplete_req = incomplete_reqs[idx];
              }
            }
            if (incomplete_req) {
              if (incomplete_req.score != null) {
                // didn't score high enough
                $icon_container.fadeIn(500);
                addIcon($icon_container, 'icon-minimize',
                  I18n.t("You scored a %{score}.", {'score': incomplete_req.score}) + " " + criterionMessage($mod_item) + ".");
              } else {
                // hasn't been scored yet
                $icon_container.fadeIn(500);
                addIcon($icon_container, 'icon-info', I18n.t("Your submission has not been graded yet"));
              }
            } else {
              if ($mod_item.hasClass('progression_requirement')) {
                $icon_container.fadeIn(500);
<<<<<<< HEAD
                addIcon($icon_container, 'icon-mark-as-read', criterionMessage($mod_item));
=======
                addNoIcon($icon_container, I18n.t('This assignment has not been started'));
>>>>>>> 0bd77e3e
              }
            }
          }
        });

        // Determine total progress for lesson groups
        $module.find('.context_module_sub_header').each(function () {
          var $subheader = $(this);
          var activities_container_id = "#" + $subheader.attr('id') + "_activities";
          var $activities_container = $(activities_container_id);
          var $icon_container = $subheader.find('.module-item-status-icon');
          var total_items_count = $activities_container.find('li.context_module_item').length;
          var completed_items_count = $activities_container.find('li.context_module_item.completed_item').length;
          var overdue_items_count = $activities_container.find('li.context_module_item.overdue_item').length;

          if (total_items_count === completed_items_count) {
            $subheader.addClass('completed_item');
            $icon_container.fadeIn(500);
            addIcon($icon_container, 'icon-check', I18n.t('Completed'));
          } else if (completed_items_count > 0 && overdue_items_count === 0) {
            $subheader.addClass('incomplete_item');
            $icon_container.fadeIn(500);
            addIcon($icon_container, 'icon-in-progress', I18n.t('In progress'));
          } else if (overdue_items_count > 0) {
            $subheader.addClass('overdue_item');
            $icon_container.fadeIn(500);
            addIcon($icon_container, 'icon-overdue', I18n.t('One of your assignments is overdue'));
          } else {
            $subheader.addClass('unstarted_item');
            $icon_container.fadeIn(500);
            addNoIcon($icon_container, I18n.t('This assignment has not been started'));
          }
        });

      },
      sortable_module_options: {
        connectWith: '.context_module_items',
        handle: '.move_item_link',
        helper: 'clone',
        placeholder: 'context_module_placeholder',
        forcePlaceholderSize: true,
        axis: 'y',
        containment: '#content'
      },
      initMasterCourseLockButton: function ($item, tagRestriction) {
        // add the lock button|icon
        var $lockCell = $item.find('.lock-icon');
        var data = $($lockCell).data() || {};

        var isMasterCourseMasterContent = !!('moduleItemId' in data && ENV.MASTER_COURSE_SETTINGS.IS_MASTER_COURSE);
        var isMasterCourseChildContent = !!('moduleItemId' in data && ENV.MASTER_COURSE_SETTINGS.IS_CHILD_COURSE);
        var restricted = !!('moduleItemId' in data && Object.keys(tagRestriction).some(function (r) { return tagRestriction[r] }));

        var model = new MasterCourseModuleLock({
          is_master_course_master_content: isMasterCourseMasterContent,
          is_master_course_child_content: isMasterCourseChildContent,
          restricted_by_master_course: restricted
        });

        var viewOptions = {
          model: model,
          el: $lockCell[0],
          course_id: ENV.COURSE_ID,
          content_type: data.moduleType,
          content_id: data.contentId
        };

        var view = new LockIconView(viewOptions);
        view.render();
      }
    }
  })();

  var addIcon = function($icon_container, css_class, message) {
    var $icon = $("<i data-tooltip></i>");
    $icon.attr('class', css_class).attr('title', message).attr('aria-label', message);
    $icon_container.empty().append($icon);
  }

  var addNoIcon = function($icon_container, message) {
    $icon_container.addClass('unstarted-icon');
    $icon_container.attr("title", message).attr("aria-label", message);
    $icon_container.wrap("<i data-tooltip></i>");
  }

  var criterionMessage = function($mod_item) {
    if ($mod_item.hasClass('must_submit_requirement')) {
      return I18n.t('Must submit the assignment');
    } else if ($mod_item.hasClass('must_mark_done_requirement')) {
      return I18n.t('Must mark as done');
    } else if ($mod_item.hasClass('must_view_requirement')) {
      return I18n.t('Must view the page');
    } else if ($mod_item.hasClass('min_contribute_requirement')) {
      return I18n.t('Must contribute to the page');
    } else if ($mod_item.hasClass('min_score_requirement')) {
      return I18n.t('Must score at least a %{score}', { 'score': $mod_item.getTemplateData({textValues: ['min_score']}).min_score});
    } else {
      return I18n.t('Not yet completed')
    }
  }

  var updatePrerequisites = function($module, prereqs) {
    var $prerequisitesDiv = $module.find(".prerequisites");
    var prereqsList = '';
    $prerequisitesDiv.empty();

    if (prereqs.length > 0) {
      for(var i in prereqs) {
        var $div = $('<div />', {'class': 'prerequisite_criterion ' + prereqs[i].type + '_criterion', 'style': "float: left;"});
        var $spanID = $('<span />', {text: htmlEscape(prereqs[i].id), 'class': 'id', 'style': "display: none;"});
        var $spanType = $('<span />', {text: htmlEscape(prereqs[i].type), 'class': 'type', 'style': "display: none;"});
        var $spanName = $('<span />', {text: htmlEscape(prereqs[i].name), 'class': 'name', 'style': "display: none;"});
        $div.append($spanID);
        $div.append($spanType);
        $div.append($spanName);
        $prerequisitesDiv.append($div);

        prereqsList += prereqs[i].name + ', ';
      }
      prereqsList = prereqsList.slice(0, -2)
      var $prerequisitesMessage = $('<div />', {text: 'Prerequisites: ' + prereqsList, 'class': 'prerequisites_message'});
      $prerequisitesDiv.append($prerequisitesMessage);

    }
  }

  var newPillMessage = function($module, requirement_count) {
    var $message = $module.find('.requirements_message');

    if (requirement_count != 0) {
      var $pill = $('<ul class="pill"><li></li></ul></div>');
      $message.html($pill);
      var $pillMessage = $message.find('.pill li');
      var newPillMessageText = requirement_count === 1 ? I18n.t("Complete One Item") : I18n.t("Complete All Items");
      $pillMessage.text(newPillMessageText);
      $pillMessage.data("requirement-count", requirement_count);
    }
  }

  modules.initModuleManagement = function() {
    // Create the context modules backbone view to manage the publish button.
    var context_modules_view = new ContextModulesView({
      el: $("#content"),
      modules: modules
    });
    var relock_modules_dialog = new RelockModulesDialog();

    var $context_module_unlocked_at = $("#context_module_unlock_at");
    var valCache = '';
    $("#unlock_module_at").change(function() {
      var $this = $(this);
      var $unlock_module_at_details = $(".unlock_module_at_details");
      $unlock_module_at_details.showIf($this.attr('checked'));

      if ($this.attr('checked')) {
        if(!$context_module_unlocked_at.val()){
          $context_module_unlocked_at.val(valCache);
        }
      } else{
        valCache = $context_module_unlocked_at.val();
        $context_module_unlocked_at.val('').triggerHandler('change');
      }
    }).triggerHandler('change');

    // -------- BINDING THE UPDATE EVENT -----------------
    $(".context_module").bind('update', function(event, data) {
      data.context_module.displayed_unlock_at = $.datetimeString(data.context_module.unlock_at);
      data.context_module.unlock_at = $.datetimeString(data.context_module.unlock_at);
      var $module = $("#context_module_" + data.context_module.id);
      $module.attr('aria-label', data.context_module.name);
      $module.find(".header").fillTemplateData({
        data: data.context_module,
        hrefValues: ['id']
      });

      $module.find('.header').attr('id', data.context_module.id);
      $module.find(".footer").fillTemplateData({
        data: data.context_module,
        hrefValues: ['id']
      });

      $module.find(".unlock_details").showIf(data.context_module.unlock_at && Date.parse(data.context_module.unlock_at) > new Date());
      updatePrerequisites($module, data.context_module.prerequisites);

      // Update requirement message pill
      if (data.context_module.completion_requirements.length === 0) {
        $module.find('.requirements_message').empty();
      } else {
        newPillMessage($module, data.context_module.requirement_count);
      }

      $module.find(".context_module_items .context_module_item")
        .removeClass('progression_requirement')
        .removeClass('min_score_requirement')
        .removeClass('max_score_requirement')
        .removeClass('must_view_requirement')
        .removeClass('must_mark_done_requirement')
        .removeClass('must_submit_requirement')
        .removeClass('must_contribute_requirement')
        .find('.criterion').removeClass('defined');

      // Hack. Removing the class here only to re-add it a few lines later if needed.
      $module.find('.ig-row').removeClass('with-completion-requirements');
      for(var idx in data.context_module.completion_requirements) {
        var req = data.context_module.completion_requirements[idx];
        req.criterion_type = req.type;
        var $item = $module.find("#context_module_item_" + req.id);
        $item.find('.ig-row').addClass('with-completion-requirements');
        $item.find(".criterion").fillTemplateData({data: req});
        $item.find(".completion_requirement").fillTemplateData({data: req});
        $item.find(".criterion").addClass('defined');
        $item.find(".module-item-status-icon").show();
        $item.addClass(req.type + "_requirement").addClass('progression_requirement');
      }

      modules.refreshModuleList();
    });

    $("#add_context_module_form").formSubmit({
      object_name: 'context_module',
      required: ['name'],
      processData: function(data) {
        var prereqs = [];
        $(this).find(".prerequisites_list .criteria_list .criterion").each(function() {
          var id = $(this).find(".option select").val();
          if(id) {
            prereqs.push("module_" + id);
          }
        });

        data['context_module[prerequisites]'] = prereqs.join(",");
        data['context_module[completion_requirements][none]'] = "none";

        var $requirementsList = $(this).find(".completion_entry .criteria_list .criterion");
        $requirementsList.each(function() {
          var id = $(this).find(".id").val();
          data["context_module[completion_requirements][" + id + "][type]"] = $(this).find(".type").val();
          data["context_module[completion_requirements][" + id + "][min_score]"] = $(this).find(".min_score").val();
        });

        var requirementCount = $('input[name="context_module[requirement_count]"]:checked').val();
        data['context_module[requirement_count]'] = requirementCount;

        return data;
      },
      beforeSubmit: function(data) {
        var $module = $(this).data('current_module');
        $module.loadingImage();
        $module.find(".header").fillTemplateData({
          data: data
        });
        $module.addClass('dont_remove');
        modules.hideEditModule();
        $module.removeClass('dont_remove');
        return $module;
      },
      success: function(data, $module) {
        $module.loadingImage('remove');
        $module.attr('id', 'context_module_' + data.context_module.id);
        setupContentIds($module, data.context_module.id);

        // Set this module up with correct data attributes
        $module.data('moduleId', data.context_module.id);
        $module.data('module-url', "/courses/" + data.context_module.context_id + "/modules/" + data.context_module.id + "items?include[]=content_details");
        $module.data('workflow-state', data.context_module.workflow_state);
        if(data.context_module.workflow_state == "unpublished"){
          $module.find('.workflow-state-action').text("Publish");
          $module.find('.workflow-state-icon').addClass('publish-module-link')
                                              .removeClass('unpublish-module-link');
          $module.addClass('unpublished_module');
        }

        $("#no_context_modules_message").slideUp();
        var $publishIcon = $module.find('.publish-icon');
        // new module, setup publish icon and other stuff
        if (!$publishIcon.data('id')) {
          var fixLink = function(locator, attribute) {
              var el = $module.find(locator);
              el.attr(attribute, el.attr(attribute).replace('{{ id }}', data.context_module.id));
          }
          fixLink('span.collapse_module_link', 'href');
          fixLink('span.expand_module_link', 'href');
          fixLink('.reorder_items_url', 'href');
          fixLink('.add_module_item_link', 'rel');
          fixLink('.add_module_item_link', 'rel');
          var publishData = {
            moduleType: 'module',
            id: data.context_module.id,
            courseId: data.context_module.context_id,
            published: data.context_module.workflow_state == 'published',
            publishable: true
          };
          var view = initPublishButton($publishIcon, publishData);
          overrideModel(view.model, view);
        }
        relock_modules_dialog.renderIfNeeded(data.context_module);
        $module.triggerHandler('update', data);
      },
      error: function(data, $module) {
        $module.loadingImage('remove');
      }
    });

    $("#add_context_module_form .add_prerequisite_link").click(function(event) {
      event.preventDefault();
      var $form = $(this).parents("#add_context_module_form");
      var $module = $form.data('current_module');
      var $select = $("#module_list").clone(true).removeAttr('id');
      var $pre = $form.find("#criterion_blank_prereq").clone(true).removeAttr('id');
      $select.find("." + $module.attr('id')).remove();
      var afters = [];

      $("#context_modules .context_module").each(function() {
        if($(this)[0] == $module[0] || afters.length > 0) {
          afters.push($(this).attr('id'));
        }
      });
      for(var idx in afters) {
        $select.find("." + afters[idx]).hide();
      }

      $select.attr('id', 'module_list_prereq')
      $pre.find(".option").empty().append($select.show());
      $('<label for="module_list_prereq" class="screenreader-only" />').text(I18n.t('Select prerequisite module')).insertBefore($select);
      $form.find(".prerequisites_list .criteria_list").append($pre).show();
      $pre.slideDown();
      $select.focus();
    });

    $("#add_context_module_form .add_completion_criterion_link").click(function(event) {
      event.preventDefault();
      var $form = $(this).parents("#add_context_module_form");
      var $module = $form.data('current_module');
      var $option = $("#completion_criterion_option").clone(true).removeAttr('id');
      var $select = $option.find("select.id");
      var $pre = $form.find("#criterion_blank_req").clone(true).removeAttr('id');
      $pre.find(".prereq_desc").remove();
      var prereqs = modules.prerequisites();
      var $optgroups = {};
      $module.find(".content .context_module_item").not('.context_module_sub_header').each(function() {
        var displayType;
        var data = $(this).getTemplateData({textValues: ['id', 'type']});
        data.title = $(this).find('.title').attr('title');
        if (data.type == 'assignment') {
          displayType = I18n.t('optgroup.assignments', "Assignments");
        } else if (data.type == 'attachment') {
          displayType = I18n.t('optgroup.files', "Files");
        } else if (data.type == 'quiz') {
          displayType = I18n.t('optgroup.quizzes', "Quizzes");
        } else if (data.type == 'external_url') {
          displayType = I18n.t('optgroup.external_urls', "External URLs");
        } else if (data.type == 'context_external_tool') {
          displayType = I18n.t('optgroup.external_tools', "External Tools");
        } else if (data.type == 'discussion_topic') {
          displayType = I18n.t('optgroup.discussion_topics', "Discussions");
        } else if (data.type == 'wiki_page') {
          displayType = I18n.t("Pages");
        }
        var $group = $optgroups[displayType]
        if (!$group) {
          $group = $optgroups[displayType] = $(document.createElement('optgroup'))
          $group.attr('label', displayType)
          $select.append($group)
        }
        var titleDesc = data.title;
        var $option = $(document.createElement('option'));
        $option.val(data.id).text(titleDesc);
        $group.append($option);
      });
      $pre.find(".option").empty().append($option);
      $option.find(".id").change();
      $option.slideDown(function() {
        if (event.originalEvent) { // don't do this when populating the dialog :P
          $("select:first", $(this)).focus();
        }
      });
      $form.find(".completion_entry .criteria_list").append($pre).show();
      $pre.slideDown();
      $(".requirement-count-radio").show();
      $('#context_module_requirement_count_').change()
    });
    $("#completion_criterion_option .id").change(function() {
      var $option = $(this).parents(".completion_criterion_option");
      var data = $("#context_module_item_" + $(this).val()).getTemplateData({textValues: ['type', 'graded']});
      $option.find(".type option").hide().attr('disabled', true).end()
        .find(".type option.any").show().attr('disabled', false).end()
        .find(".type option." + data.type).show().attr('disabled', false);
      if (data.graded == '1') {
        $option.find(".type option.graded").show().attr('disabled', false);
      }
      $option.find(".type").val($option.find(".type option." + data.criterion_type + ":first").val())
      $option.find(".type").change();
    });
    $("#completion_criterion_option .type").change(function() {
      var $option = $(this).parents(".completion_criterion_option");

      // Show score text box and do some resizing of drop down to get it to stay on one line
      $option.find(".min_score_box").showIf($(this).val() == 'min_score');

      var id = $option.find(".id").val();
      var points_possible = $.trim($("#context_module_item_" + id + " .points_possible_display").text().split(' ')[0]);
      if(points_possible.length > 0 && $(this).val() == 'min_score') {
        $option.find(".points_possible").text(points_possible);
        $option.find(".points_possible_parent").show();
      } else {
        $option.find(".points_possible_parent").hide();
      }
    });

    $("#add_context_module_form .requirement-count-radio .ic-Radio input").change(function() {
      if ($('#context_module_requirement_count_').prop('checked')) {
        $('.require-sequential').show();
      } else {
        $('.require-sequential').hide();
        $('#require_sequential_progress').prop('checked', false)
      }
    });

    $("#add_context_module_form .delete_criterion_link").click(function(event) {
      event.preventDefault();
      var $elem = $(this).closest(".criteria_list");
      var $requirement = $(this).parents('.completion_entry');
      var $criterion = $(this).closest(".criterion");
      var $prevCriterion = $criterion.prev();
      var $toFocus = $prevCriterion.length ?
        $(".delete_criterion_link", $prevCriterion) :
        $(".add_prerequisite_or_requirement_link", $(this).closest(".form-section"));
      $criterion.slideUp(function() {
        $(this).remove();
        // Hides radio button and checkbox if there are no requirements
        if ($elem.html().length === 0 && $requirement.length !== 0) {
          $(".requirement-count-radio").fadeOut("fast");
        }
        $toFocus.focus();
      })
    });


    $(".delete_module_link").live('click', function(event) {
      event.preventDefault();
      $(this).parents(".context_module").confirmDelete({
        url: $(this).attr('href'),
        message: I18n.t('confirm.delete', "Are you sure you want to delete this module?"),
        cancelled: function() {
          $('.ig-header-admin .al-trigger', $(this)).focus();
        },
        success: function(data) {
          var id = data.context_module.id;
          $(".context_module .prerequisites .criterion").each(function() {
            var criterion = $(this).getTemplateData({textValues: ['id', 'type']});
            if(criterion.type == 'context_module' && criterion.id == id) {
              $(this).remove();
            }
          });
          var $prevModule = $(this).prev();
          var $addModuleButton = $("#content .header-bar .add_module_link");
          var $toFocus = $prevModule.length ? $(".ig-header-admin .al-trigger", $prevModule) : $addModuleButton;
          $(this).slideUp(function() {
            $(this).remove();
            modules.updateTaggedItems();
            $toFocus.focus();
          });
          $.flashMessage(I18n.t("Module %{module_name} was successfully deleted.", {module_name: data.context_module.name}));
        }
      });
    });
    $(".outdent_item_link,.indent_item_link").live('click', function(event, elem, activeElem) {
      event.preventDefault();
      var $elem = $(elem);
      var elemID = ( $elem && $elem.attr('id') ) ? "#" + $elem.attr('id') : elem && "." + $elem.attr('class');
      var $cogLink = $(this).closest('.cog-menu-container').children('.al-trigger');
      var do_indent = $(this).hasClass('indent_item_link');
      var $item = $(this).parents(".context_module_item");
      var indent = modules.currentIndent($item);
      indent = Math.max(Math.min(indent + (do_indent ? 1 : -1), 5), 0);
      $item.loadingImage({image_size: 'small'});
      $.ajaxJSON($(this).attr('href'), "PUT", {'content_tag[indent]': indent}, function(data) {
        $item.loadingImage('remove');
        var $module = $("#context_module_" + data.content_tag.context_module_id);
        modules.addItemToModule($module, data.content_tag);
        $module.find(".context_module_items.ui-sortable").sortable('refresh');
        modules.updateAssignmentData();

      }, function(data) {
      }).done (function() {
        if (elemID) {
          setTimeout(function() {;
            var $activeElemClass = "." + $(activeElem).attr('class').split(' ').join(".");
            $(elemID).find($activeElemClass).focus();
          }, 0);

        } else {
          $cogLink.focus();
        }
      })

    });
    $(".edit_item_link").live('click', function(event) {
      event.preventDefault();
      var $cogLink = $(this).closest('.cog-menu-container').children('.al-trigger');
      var $item = $(this).parents(".context_module_item");
      var data = $item.getTemplateData({textValues: ['url', 'indent', 'new_tab']});
      data.title = $item.find('.title').attr('title');
      data.indent = modules.currentIndent($item);
      $("#edit_item_form").find(".external").showIf($item.hasClass('external_url') || $item.hasClass('context_external_tool'));
      $("#edit_item_form").attr('action', $(this).attr('href'));
      $("#edit_item_form").fillFormData(data, {object_name: 'content_tag'});

      var $titleInput = $('#edit_item_form #content_tag_title');
      var restrictions = $item.data().master_course_restrictions;
      var isDisabled = !get(ENV, 'MASTER_COURSE_SETTINGS.IS_MASTER_COURSE') && !!get(restrictions, 'content');
      $titleInput.attr('disabled', isDisabled);

      $("#edit_item_form").dialog({
        title: I18n.t('titles.edit_item', "Edit Item Details"),
        close: function () {
          $("#edit_item_form").hideErrors();
           $cogLink.focus();
        },
        minWidth: 320
      }).fixDialogButtons();
    });
    $("#edit_item_form .cancel_button").click(function(event) {
      $("#edit_item_form").dialog('close');
    });
    $("#edit_item_form").formSubmit({
      beforeSubmit: function(data) {
        if (data["content_tag[title]"] == '') {
          $('#content_tag_title').errorBox(I18n.t("Title is required"));
          return false;
        }
        $(this).loadingImage();
      },
      success: function(data) {
        $(this).loadingImage('remove');
        var $module = $("#context_module_" + data.content_tag.context_module_id);
        var $item = modules.addItemToModule($module, data.content_tag);
        $module.find(".context_module_items.ui-sortable").sortable('refresh');
        if (data.content_tag.content_id != 0 && data.content_tag.content_type != 'ContextExternalTool') {
          modules.updateAllItemInstances(data.content_tag);
        }
        modules.updateAssignmentData();
        $(this).dialog('close');
      },
      error: function(data) {
        $(this).loadingImage('remove');
        $(this).formErrors(data);
      }
    });
    $(".delete_item_link").live('click', function(event) {
      event.preventDefault();
      var $currentCogLink = $(this).closest('.cog-menu-container').children('.al-trigger');
      // Get the previous cog item to focus after delete
      var $allInCurrentModule = $(this).parents('.context_module_items').children()
      var curIndex = $allInCurrentModule.index($(this).parents('.context_module_item'));
      var newIndex = curIndex - 1;
      var $previousCogLink;
      if (newIndex < 0) {
        // Focus on the module cog since there are not more module item cogs
        $previousCogLink = $(this).closest('.editable_context_module').find('button.al-trigger')
      } else {
        $previousCogLink = $($allInCurrentModule[newIndex]).find('.cog-menu-container .al-trigger');
      }
      $(this).parents(".context_module_item").confirmDelete({
        url: $(this).attr('href'),
        message: I18n.t('confirm.delete_item', 'Are you sure you want to remove this item from the module?'),
        success: function(data) {
          $(this).slideUp(function() {
            $(this).remove();
            modules.updateTaggedItems();
            $previousCogLink.focus();
          });
          $.flashMessage(I18n.t("Module item %{module_item_name} was successfully deleted.", {module_item_name: data.content_tag.title}));
        },
        cancelled: function () {
          $currentCogLink.focus();
        }
      });
    });

    $('#move_module_item_module_select').on('change', function (event) {
      // Remove all existing items
      $('#move_module_item_select').empty();
      var moduleId = $(event.currentTarget.selectedOptions).val();
      // Get the current item id, so it can be skipped when adding options.
      var selectedItemId = $(this).parents('#move_module_item_form').data('current_item').attr('id');
      // Get all the items for the selected module.
      var selectItemOptions = [];
      $('#context_module_' + moduleId).children().find('.context_module_item').each(function (index, item) {
        if ($(item).attr('id') === selectedItemId) {
          return;
        }
        var id = $(item).attr('id').substring('context_module_item_'.length);
        var name = $(item).children().find('span.title').text();
        selectItemOptions.push('<option value="' + id + '">' + htmlEscape(name) + '</option>');
      });
      $('#move_module_item_select').append($.raw(selectItemOptions.join('')));

      // The case where the module has no items.
      if ($('#move_module_item_select').children().length === 0) {
        $('#move_module_item_form .move-module-before-after-container').hide();
        $('#move_module_item_select').hide();
      }
    });

    $('.move_module_item_link').on('click keyclick', function (event) {
      event.preventDefault();
      var $cogLink = $(this).closest('.cog-menu-container').children('.al-trigger');
      modules.showMoveModuleItem($(this).parents(".context_module_item"), $cogLink);
    });

    $('#move_module_item_form').on('submit', function (event) {
      event.preventDefault();
      modules.submitMoveModuleItem();
    })

    $('.move_module_link').on('click keyclick', function (event) {
      event.preventDefault();
      var $cogLink = $(this).closest('.ig-header-admin').children('.al-trigger');
      modules.showMoveModule($(this).parents('.context_module'), $cogLink);
    });

    $('#move_context_module_form').on('submit', function (event) {
      event.preventDefault();
      modules.submitMoveModule();
    });

    $('#move_module_cancel_btn').on('click keyclick', function (event) {
      modules.hideMoveModule();
    });

    $('#move_module_item_cancel_btn').on('click keyclick', function (event) {
      modules.hideMoveModuleItem();
    });

    $('.icon-drag-handle').on('focus', function (event) {
      $(event.currentTarget).siblings('.drag_and_drop_warning').show();
    });
    $('.icon-drag-handle').on('blur', function (event) {
      $(event.currentTarget).siblings('.drag_and_drop_warning').hide();
    });

    $(".edit_module_link").live('click', function(event) {
      event.preventDefault();
      modules.editModule($(this).parents(".context_module"));
    });

    $(".add_module_link").live('click', function(event) {
      event.preventDefault();
      modules.addModule();
    });

    $(".add_module_item_link").on('click', function(event) {
      event.preventDefault();
      var $trigger = $(event.currentTarget);
      $trigger.blur();
      var $module = $(this).closest(".context_module");
      if($module.hasClass('collapsed_module')) {
        $module.find(".expand_module_link").triggerHandler('click', function() {
          $module.find(".add_module_item_link").click();
        });
        return;
      }
      if(INST && INST.selectContentDialog) {
        var id = $(this).parents(".context_module").find(".header").attr("id");
        var name = $(this).parents(".context_module").find(".name").attr("title");
        var options = {for_modules: true};
        options.select_button_text = I18n.t('buttons.add_item', "Add Item");
        options.holder_name = name;
        options.height = 550;
        options.width = 770;
        options.dialog_title = I18n.t('titles.add_item', "Add Item to %{module}", {'module': name});
        options.close = function () {
          $trigger.focus();
        };
        var nextPosition = modules.getNextPosition($module);
        options.submit = function(item_data) {
          item_data.content_details = ['items']
          item_data['item[position]'] = nextPosition++;
          var $module = $("#context_module_" + id);
          var $item = modules.addItemToModule($module, item_data);
          $module.find(".context_module_items.ui-sortable").sortable('refresh').sortable('disable');
          var url = $module.find(".add_module_item_link").attr('rel');
          $module.disableWhileLoading(
            $.ajaxJSON(url, 'POST', item_data, function(data) {
              $item.remove();
              data.content_tag.type = item_data['item[type]'];
              $item = modules.addItemToModule($module, data.content_tag);
              $module.find(".context_module_items.ui-sortable").sortable('enable').sortable('refresh');
              initNewItemPublishButton($item, data.content_tag);
              modules.updateAssignmentData();
              modules.loadMasterCourseData(data.content_tag.id);
            }), { onComplete: function() {
              $module.find('.add_module_item_link').focus();
            }}
          );
        };
        INST.selectContentDialog(options);
      }
    });
    $("#add_module_prerequisite_dialog .cancel_button").click(function() {
      $("#add_module_prerequisite_dialog").dialog('close');
    });
    $(".delete_prerequisite_link").live('click', function(event) {
      event.preventDefault();
      var $criterion = $(this).parents(".criterion");
      var prereqs = []

      $(this).parents(".context_module .prerequisites .criterion").each(function() {
        if($(this)[0] != $criterion[0]) {
          var data = $(this).getTemplateData({textValues: ['id', 'type']});
          var type = data.type == "context_module" ? "module" : data.type;
          prereqs.push(type + "_" + data.id);
        }
      });

      var url = $(this).parents(".context_module").find(".edit_module_link").attr('href');
      var data = {'context_module[prerequisites]': prereqs.join(",")}

      $criterion.dim();

      $.ajaxJSON(url, 'PUT', data, function(data) {
        $("#context_module_" + data.context_module.id).triggerHandler('update', data);
      });
    });
    $("#add_module_prerequisite_dialog .submit_button").click(function() {
      var val = $("#add_module_prerequisite_dialog .prerequisite_module_select select").val();
      if(!val) { return; }
      $("#add_module_prerequisite_dialog").loadingImage();
      var prereqs = [];
      prereqs.push("module_" + val);
      var $module = $("#context_module_" + $("#add_module_prerequisite_dialog").getTemplateData({textValues: ['context_module_id']}).context_module_id);
      $module.find(".prerequisites .criterion").each(function() {
        prereqs.push("module_" + $(this).getTemplateData({textValues: ['id', 'name', 'type']}).id);
      });
      var url = $module.find(".edit_module_link").attr('href');
      var data = {'context_module[prerequisites]': prereqs.join(",")}
      $.ajaxJSON(url, 'PUT', data, function(data) {
        $("#add_module_prerequisite_dialog").loadingImage('remove');
        $("#add_module_prerequisite_dialog").dialog('close');
        $("#context_module_" + data.context_module.id).triggerHandler('update', data);
      }, function(data) {
        $("#add_module_prerequisite_dialog").loadingImage('remove');
        $("#add_module_prerequisite_dialog").formErrors(data);
      });
    });
    $(".context_module .add_prerequisite_link").live('click', function(event) {
      event.preventDefault();
      var module = $(this).parents(".context_module").find(".header").getTemplateData({textValues: ['name', 'id']});
      $("#add_module_prerequisite_dialog").fillTemplateData({
        data: {module_name: module.name, context_module_id: module.id}
      });
      var $module = $(this).parents(".context_module");
      var $select = $("#module_list").clone(true).removeAttr('id');
      $select.find("." + $module.attr('id')).remove();
      var afters = [];
      $("#context_modules .context_module").each(function() {
        if($(this)[0] == $module[0] || afters.length > 0) {
          afters.push($(this).getTemplateData({textValues: ['id']}).id);
        }
      });
      for(var idx in afters) {
        $select.find(".context_module_" + afters[idx]).hide();
      }
      $("#add_module_prerequisite_dialog").find(".prerequisite_module_select").empty().append($select.show());
      $("#add_module_prerequisite_dialog").dialog({
        title: I18n.t('titles.add_prerequisite', 'Add Prerequisite to %{module}', {'module': module.name}),
        width: 400
      });
    });
    $("#add_context_module_form .cancel_button").click(function(event) {
      modules.hideEditModule(true);
    });
    setTimeout(function() {
      var $items = [];
      $("#context_modules .context_module_items").each(function() {
        $items.push($(this));
      });
      var next = function() {
        if($items.length > 0) {
          var $item = $items.shift();
          var opts = modules.sortable_module_options;
          opts['update'] = modules.updateModuleItemPositions;
          $item.sortable(opts);
          setTimeout(next, 10);
        }
      };
      next();
      $("#context_modules").sortable({
        handle: '.reorder_module_link',
        helper: 'clone',
        axis: 'y',
        update: modules.updateModulePositions
      });
      modules.refreshModuleList();
      modules.refreshed = true;
    }, 1000);

    function initNewItemPublishButton($item, data) {
      var publishData = {
        moduleType: data.type,
        id: data.publishable_id,
        moduleItemName: data.moduleItemName,
        moduleItemId: data.id,
        moduleId: data.context_module_id,
        courseId: data.context_id,
        published: data.published,
        publishable: data.publishable,
        unpublishable: data.unpublishable,
        content_details: data.content_details,
        isNew: true
      };

      initPublishButton($item.find('.publish-icon'), publishData);
    }

    var initPublishButton = function($el, data) {
      data = data || $el.data();

      if(data.moduleType == 'attachment'){
        // Module isNew if it was created with an ajax request vs being loaded when the page loads
        var moduleItem = {};

        if (data.isNew){
          // Data will have content_details on the object
          moduleItem = data || {};

          // make sure styles are applied to new module items
          $el.attr('data-module-type', "attachment");
        }else{
          // retrieve preloaded content details for the file item
          moduleItem = ENV.MODULE_FILE_DETAILS[parseInt(data.moduleItemId, 10)];
        }

        // Make sure content_details isn't empty. You don't want to break something.
        moduleItem.content_details = moduleItem.content_details || {};

        var file = new ModuleFile({
            type: 'file',
            id: moduleItem.content_id || moduleItem.id,
            locked: moduleItem.content_details.locked,
            hidden: moduleItem.content_details.hidden,
            unlock_at: moduleItem.content_details.unlock_at,
            lock_at: moduleItem.content_details.lock_at,
            display_name: moduleItem.content_details.display_name,
            thumbnail_url: moduleItem.content_details.thumbnail_url,
            usage_rights: moduleItem.content_details.usage_rights
          });

        file.url = function(){
          return "/api/v1/files/" + this.id;
        }

        var props = {
          model: file,
          togglePublishClassOn: $el.parents('.ig-row')[0],
          userCanManageFilesForContext: ENV.MODULE_FILE_PERMISSIONS.manage_files,
          usageRightsRequiredForContext: ENV.MODULE_FILE_PERMISSIONS.usage_rights_required,
          fileName: file.displayName()
        }

        var Cloud = React.createElement(PublishCloud, props);
        ReactDOM.render(Cloud, $el[0]);
        return {model: file} // Pretending this is a backbone view
      }

      var model = new PublishableModuleItem({
        module_type: data.moduleType,
        content_id: data.contentId,
        id: data.id,
        module_id: data.moduleId,
        module_item_id: data.moduleItemId,
        module_item_name: data.moduleItemName,
        course_id: data.courseId,
        published: data.published,
        publishable: data.publishable,
        unpublishable: data.unpublishable
      });

      var viewOptions = {
        model: model,
        el: $el[0]
      };

      if (data.publishMessage) {
        viewOptions.publishText = data.publishMessage;
      }
      if (data.unpublishMessage) {
        viewOptions.unpublishText = data.unpublishMessage;
      }

      var view = new PublishIconView(viewOptions);
      var row = $el.closest('.ig-row');

      if (data.published) { row.addClass('ig-published'); }
      // TODO: need to go find this item in other modules and update their state
      model.on('change:published', function() {
        view.$el.closest('.ig-row').toggleClass('ig-published', model.get('published'));
        view.render();
      });
      view.render();
      return view;
    }

    var moduleItems = {};
    var updateModuleItem = function(attrs, model) {
      var i, items, item, parsedAttrs;
      items = moduleItems[itemContentKey(attrs) || itemContentKey(model)];
      if (items) {
        for (i = 0; i < items.length; i++) {
          item = items[i];
          parsedAttrs = item.model.parse(attrs);
          if (parsedAttrs.type == 'File') {
            item.model.set({locked: !parsedAttrs.published});
          } else {
            item.model.set({published: parsedAttrs.published});
          }
        }
      }
    };

    var overrideModuleModel = function(model) {
      var publish = model.publish, unpublish = model.unpublish;
      model.publish = function() {
        return publish.apply(model, arguments).done(function(data) {
          if (data.publish_warning) {
            $.flashWarning(I18n.t('Some module items could not be published'))
          }

          relock_modules_dialog.renderIfNeeded(data);
          model
            .fetch({data: {include: 'items'}})
            .done(function(attrs) {
              for (var i = 0; i < attrs.items.length; i++)
                updateModuleItem(attrs.items[i], model);
            });
        });
      };
      model.unpublish = function() {
        return unpublish.apply(model, arguments).done(function() {
          model
            .fetch({data: {include: 'items'}})
            .done(function(attrs) {
              for (var i = 0; i < attrs.items.length; i++)
                updateModuleItem(attrs.items[i], model);
            });
        });
      };
    };
    var overrideItemModel = function(model) {
      var publish = model.publish, unpublish = model.unpublish;
      model.publish = function() {
        return publish.apply(model, arguments).done(function(attrs) {
          updateModuleItem($.extend({published:true}, attrs), model);
        });
      };
      model.unpublish = function() {
        return unpublish.apply(model, arguments).done(function(attrs) {
          updateModuleItem($.extend({published:false}, attrs), model);
        });
      };
    };
    var overrideModel = function(model, view) {
      var contentKey = itemContentKey(model);
      if (contentKey === null)
        overrideModuleModel(model);
      else
        overrideItemModel(model);

      moduleItems[contentKey] || (moduleItems[contentKey] = []);
      moduleItems[contentKey].push({model: model, view: view});
    };

    $('.publish-icon').each(function(index, el) {
      var $el = $(el);
      if ($el.data('id')) {
        var view = initPublishButton($el);
        overrideModel(view.model, view);
      }
    });

    $('.module-publish-link').each(function(i, element){
      var $el = $(element);
      var model = new Publishable({ published: $el.hasClass('published'), id: $el.attr('data-id') }, { url: $el.attr('data-url'), root: 'module' });
      var view = new PublishButtonView({model: model, el: $el});
      view.render();
    });
  }

  var content_type_map = {
    'page': 'wiki_page',
    'discussion': 'discussion_topic',
    'external_tool': 'context_external_tool',
    'sub_header': 'context_module_sub_header'
  };
  function itemContentKey(model) {
    if (model === null)
      return null;

    var attrs = model.attributes || model,
        content_type = $.underscore(attrs['module_type'] || attrs['type']),
        content_id = attrs['content_id'] || attrs['id'];

    content_type = content_type_map[content_type] || content_type;

    if (!content_type || content_type === 'module') {
      return null;
    } else {
      if (content_type == 'wiki_page') {
        content_type = 'wiki_page';
        content_id = attrs['page_url'] || attrs['id'];
      } else if (content_type === 'context_module_sub_header' || content_type === 'external_url' || content_type == 'context_external_tool') {
        content_id = attrs['id'];
      }

      return content_type + '_' + content_id;
    }
  }
  function update_icon_status(button){
      if (button.hasClass('icon-arrow-open-right')) {
        button.removeClass('icon-arrow-open-right').addClass('icon-arrow-open-down');
      } else if (button.hasClass('icon-arrow-open-down')) {
        button.removeClass('icon-arrow-open-down').addClass('icon-arrow-open-right');
      }
  };
  function init_icon_status(button){
    button.removeClass('icon-arrow-open-right').addClass('icon-arrow-open-down');
  };
  $(document).ready(function() {

    if (ENV.IS_STUDENT) {
      $('.context_module').addClass('student-view');
      $('.context_module_item .ig-row').addClass('student-view');

      var $context_module_subheaders = $('.context_module_sub_header');

      $context_module_subheaders.each(function () {
        var $header = $(this);
        var activities = $header.nextUntil('.context_module_sub_header').detach();
        var activity_container = $('<div id="' + $header.attr('id') + '_activities" style="display: none;"></div>').append(activities);

        $(this).after(activity_container);
        $header.find('.context_module_sub_header_expander').click(function (event) {
          var button = $(this);
          activity_container.slideToggle();
          update_icon_status(button);
        });
      });

      var course_items = JSON.parse(window.localStorage.getItem("course_items")) || [];

      course_items.forEach(function (unit) {
        var current_activity_container, last_was_subheader, current_lesson_state;
        var completions = [];
        var last_lesson_state = "started"; // because we want the first lesson to open by default if none of its activities are complete

        function evaluate_lesson() {
          if (_.every(completions)) {
            // if the container is complete, close it by default.
            current_lesson_state = "complete";
            if (current_activity_container) {
              current_activity_container.hide();
            }
          } else if (_.some(completions)) {
            // in this case, always open the lesson
            current_lesson_state = "started";
            if (current_activity_container) {
              current_activity_container.show();
            }
            current_activity_container.prev().find('.context_module_sub_header_expander').removeClass('icon-arrow-open-right').addClass('icon-arrow-open-down');
          } else {
            current_lesson_state = "unstarted";
            if (last_lesson_state === "complete") {
              // in this case, open the lesson, *if* the last lesson is complete
              if (current_activity_container) {
                current_activity_container.show();
              }
              current_activity_container.prev().find('.context_module_sub_header_expander').removeClass('icon-arrow-open-right').addClass('icon-arrow-open-down');
            }
          }
        }

        unit.items.forEach(function (item) {
          // console.log("Item:", item.id, item);

          if (last_was_subheader && item.type != "SubHeader") {
            current_activity_container = $('#context_module_item_' + item.id).parent();
          }

          if (item.type === "SubHeader") {
            // This is a subheader - if we have a current activity,
            // evaluate if it is complete, partially complete or undone
            evaluate_lesson();
            //console.log($('#context_module_item_' + item.id))
            if (current_lesson_state) {
              last_lesson_state = current_lesson_state;
            }
            completions = [];
            current_activity_container = false;
            last_was_subheader = true;
            current_lesson_state = "unstarted";
          } else {
            last_was_subheader = false;
          }

          if (current_activity_container && item.type != "SubHeader") {
            if (item.completion_requirement) {
              // console.log(item.id, item.title);
              completions.push(item.completion_requirement.completed);
            }
          }

        });
        evaluate_lesson()
      });
    }

    $('.external_url_link').click(function(event) {
      Helper.externalUrlLinkClick(event, $(this))
    });

    $(".datetime_field").datetime_field();

    $(".context_module").live('mouseover', function() {
      $(".context_module_hover").removeClass('context_module_hover');
      $(this).addClass('context_module_hover');
    });

    $(".context_module_item").live('mouseover focus', function() {
      $(".context_module_item_hover").removeClass('context_module_item_hover');
      $(this).addClass('context_module_item_hover');
    })

    $('.context_module_item').each(function (i, $item) {
      modules.evaluateItemCyoe($item)
    });

    var $currentElem = null;
    var hover = function($elem) {

      if($elem.hasClass('context_module')) {
        $(".context_module_hover").removeClass('context_module_hover');
        $(".context_module_item_hover").removeClass('context_module_item_hover');
        $elem.addClass('context_module_hover');
      } else if($elem.hasClass('context_module_item')) {
        $(".context_module_item_hover").removeClass('context_module_item_hover');
        $(".context_module_hover").removeClass('context_module_hover');
        $elem.addClass('context_module_item_hover');
        $elem.parents(".context_module").addClass('context_module_hover');
      }
      $elem.find(":tabbable:first").focus();
    };

    // This method will select the items passed in with the options object
    // and can be used to advance the focus or return to the previous module or module_item
    // This will also return the element that is now in focus
    var selectItem = function (options) {
      options = options || {};
      var $elem;

      if (!$currentElem) {
        $elem = $('.context_module:first');
      } else if($currentElem && $currentElem.hasClass('context_module')) {
        $elem = options.selectWhenModuleFocused && options.selectWhenModuleFocused.item;
        $elem = $elem.length ? $elem : (options.selectWhenModuleFocused && options.selectWhenModuleFocused.fallbackModule);
      } else if ($currentElem && $currentElem.hasClass('context_module_item')) {
        $elem = options.selectWhenModuleItemFocused && options.selectWhenModuleItemFocused.item;
        $elem = $elem.length ? $elem : (options.selectWhenModuleItemFocused && options.selectWhenModuleItemFocused.fallbackModule);
      }

      hover($elem);
      return $elem;
    };

    var getClosestModuleOrItem = function ($currentElem) {
      var selector = $currentElem && $currentElem.closest('.context_module_item_hover').length ? '.context_module_item_hover' : '.context_module_hover';
      return $currentElem.closest(selector);
    };

    // Keyboard Shortcuts:
    // "k" and "up arrow" move the focus up between modules and module items
    var $document = $(document);
    $document.keycodes('k up', function(event) {
      var params = {
                    selectWhenModuleFocused: {
                      item: $currentElem && $currentElem.prev(".context_module").find(".context_module_item:visible:last"),
                      fallbackModule: $currentElem && $currentElem.prev(".context_module")
                    },
                    selectWhenModuleItemFocused: {
                      item: $currentElem && $currentElem.prev(".context_module_item:visible"),
                      fallbackModule: $currentElem && $currentElem.parents(".context_module")
                    }
                  };
      var $elem = selectItem(params);
      if ($elem.length) $currentElem = $elem;

    });

    // "j" and "down arrow" move the focus down between modules and module items
    $document.keycodes('j down', function(event) {
       var params = {
                    selectWhenModuleFocused: {
                      item: $currentElem && $currentElem.find(".context_module_item:visible:first"),
                      fallbackModule: $currentElem && $currentElem.next(".context_module")
                    },
                    selectWhenModuleItemFocused: {
                      item: $currentElem && $currentElem.next(".context_module_item:visible"),
                      fallbackModule: $currentElem && $currentElem.parents(".context_module").next(".context_module")
                    }
                  };
      var $elem = selectItem(params);
      if ($elem.length) $currentElem = $elem;

    });

    // "e" opens up Edit Module Settings form if focus is on Module or Edit Item Details form if focused on Module Item
    // "d" deletes module or module item
    // "space" opens up Move Item or Move Module form depending on which item is focused
    $document.keycodes('e d space', function(event) {
      if (!$currentElem) return;

      var $elem = getClosestModuleOrItem($currentElem);
      var $hasClassItemHover = $elem.hasClass('context_module_item_hover');

      if(event.keyString == 'e') {
        $hasClassItemHover ? $currentElem.find(".edit_item_link:first").click() : $currentElem.find(".edit_module_link:first").click();
      } else if(event.keyString == 'd') {
        if ($hasClassItemHover) {
          $currentElem.find(".delete_item_link:first").click();
          $currentElem = $currentElem.parents('.context_module');
        } else {
          $currentElem.find(".delete_module_link:first").click();
          $currentElem = null;
        }
      } else if(event.keyString == 'space') {
        $hasClassItemHover ? $currentElem.find(".move_module_item_link:first").click() : $currentElem.find(".move_module_link:first").click();
      }

      event.preventDefault();

    });

    // "n" opens up the Add Module form
    $document.keycodes('n', function(event) {
      $(".add_module_link:visible:first").click();
      event.preventDefault();
    });

    // "i" indents module item
    // "o" outdents module item
    $document.keycodes('i o', function(event) {
      if (!$currentElem) return;

      var $currentElemID = $currentElem.attr('id');

      if (event.keyString == 'i') {
        $currentElem.find(".indent_item_link:first").trigger("click", [$currentElem, document.activeElement]);
      } else if (event.keyString == 'o') {
        $currentElem.find(".outdent_item_link:first").trigger("click", [$currentElem, document.activeElement]);
      }

      $document.ajaxStop(function() {
        $currentElem = $('#' + $currentElemID);
      });
    });

    if($(".context_module:first .content:visible").length == 0) {
      $("html,body").scrollTo($(".context_module .content:visible").filter(":first").parents(".context_module"));
    }
    if($("#context_modules").hasClass('editable')) {
      setTimeout(modules.initModuleManagement, 1000);
      modules.loadMasterCourseData();
    }

    // need the assignment data to check past due state
    modules.updateAssignmentData(function() {
      modules.updateProgressions(function() {
        if (window.location.hash && !window.location.hash.startsWith('#!')) {
          $.scrollTo($(window.location.hash));
        }
      });
    });

    $(".context_module").find(".expand_module_link,.collapse_module_link").bind('click keyclick', function(event, goSlow) {
      event.preventDefault();
      var expandCallback = null;
      if(goSlow && $.isFunction(goSlow)) {
        expandCallback = goSlow;
        goSlow = null;
      }
      var collapse = $(this).hasClass('collapse_module_link') ? '1' : '0';
      var $module = $(this).parents(".context_module");
      var reload_entries = $module.find(".content .context_module_items").children().length === 0;
      var toggle = function(show) {
        var callback = function() {
          $module.find(".collapse_module_link").css('display', $module.find(".content:visible").length > 0 ? 'inline-block' : 'none');
          $module.find(".expand_module_link").css('display', $module.find(".content:visible").length === 0 ? 'inline-block' : 'none');
          if($module.find(".content:visible").length > 0) {
            $module.find(".footer .manage_module").css('display', '');
            $module.toggleClass('collapsed_module', false);
            // Makes sure the resulting item has focus.
            $module.find(".collapse_module_link").focus();
            $.screenReaderFlashMessage(I18n.t('Expanded'));

          } else {
            $module.find(".footer .manage_module").css('display', ''); //'none');
            $module.toggleClass('collapsed_module', true);
            // Makes sure the resulting item has focus.
            $module.find(".expand_module_link").focus();
            $.screenReaderFlashMessage(I18n.t('Collapsed'));
          }
          if(expandCallback && $.isFunction(expandCallback)) {
            expandCallback();
          }
        };
        if(show) {
          $module.find(".content").show();
          callback();
        } else {
          $module.find(".content").slideToggle(callback);
        }

      }
      if(reload_entries || goSlow) {
        $module.loadingImage();
      }
      var url = $(this).attr('href');
      if(goSlow) {
        url = $module.find(".edit_module_link").attr('href');
      }
      $.ajaxJSON(url, (goSlow ? 'GET' : 'POST'), {collapse: collapse}, function(data) {
        if(goSlow) {
          $module.loadingImage('remove');
          var items = data;
          var next = function() {
            var item = items.shift();
            if(item) {
              modules.addItemToModule($module, item.content_tag);
              next();
            } else {
              $module.find(".context_module_items.ui-sortable").sortable('refresh');
              toggle(true);
              modules.updateProgressionState($module);
              $("#context_modules").triggerHandler('slow_load');
            }
          };
          next();
        } else {
          if(reload_entries) {
            $module.loadingImage('remove');
            for(var idx in data) {
              modules.addItemToModule($module, data[idx].content_tag);
            }
            $module.find(".context_module_items.ui-sortable").sortable('refresh');
            toggle();
            modules.updateProgressionState($module);
          }
        }
      }, function(data) {
        $module.loadingImage('remove');
      });
      if(collapse == '1' || !reload_entries) {
        toggle();
      }

    });
    $(document).fragmentChange(function(event, hash) {
      if (hash == '#student_progressions') {
        $(".module_progressions_link").trigger('click');
      } else if (!hash.startsWith('#!')) {
        var module = $(hash.replace(/module/, "context_module"));
        if (module.hasClass('collapsed_module')) {
          module.find(".expand_module_link").triggerHandler('click');
        }
      }
    });

    // from context_modules/_content
    var foundExpanded = false;
    var collapsedModules = ENV.COLLAPSED_MODULES;
    var currentModules = ENV.CURRENT_MODULES;
    var workflow_modules = ENV.WORKFLOW_MODULES;
    if(currentModules.length < 1){
      var new_module = workflow_modules.find(function (flow) {
        return flow[1] != "completed" ;
      });
      currentModules.push(new_module[0]);
    }
    for(var idx in currentModules) {
      $("#context_module_" + currentModules[idx]).addClass('sm-started').removeClass('collapsed_module');
    }

    if(ENV.IS_STUDENT){
      modules.getCourseItems(modules.updateCourseProgress);
    }

    var foundModules = [];
    var $contextModules = $("#context_modules .context_module");
    if (!$contextModules.length) {
      $('#no_context_modules_message').show();
      $('#context_modules_sortable_container').addClass('item-group-container--is-empty');
    }
    $contextModules.each(function() {
      modules.updateProgressionState($(this));
    });
    $contextModules.filter(":visible").each(function() {
      if($(this).find(".content:visible").length > 0) {
        foundExpanded = true;
      } else if(foundExpanded) {
        foundModules.push($(this));
      }
    });
    $("#context_modules").bind('slow_load', function() {
      var $module = foundModules.shift();
      if($module) {
        $module.find(".expand_module_link:first").triggerHandler('click', true);
      }
    });


  });

export default modules;<|MERGE_RESOLUTION|>--- conflicted
+++ resolved
@@ -758,20 +758,13 @@
             // if it's already completed then don't worry about warnings, etc
             if ($mod_item.hasClass('progression_requirement')) {
               $icon_container.fadeIn(500);
-<<<<<<< HEAD
-=======
               $mod_item.addClass('incomplete_item');
->>>>>>> 0bd77e3e
               addIcon($icon_container, 'no-icon', I18n.t('Not completed'));
             }
           } else if ($mod_item.data('past_due') != null) {
             $icon_container.fadeIn(500);
-<<<<<<< HEAD
-            addIcon($icon_container, 'icon-minimize', I18n.t('This assignment is overdue'));
-=======
             $mod_item.addClass('overdue_item');
             addIcon($icon_container, 'icon-overdue', I18n.t('This assignment is overdue'));
->>>>>>> 0bd77e3e
           } else {
             var incomplete_req = null;
             for (var idx in incomplete_reqs) {
@@ -793,11 +786,7 @@
             } else {
               if ($mod_item.hasClass('progression_requirement')) {
                 $icon_container.fadeIn(500);
-<<<<<<< HEAD
-                addIcon($icon_container, 'icon-mark-as-read', criterionMessage($mod_item));
-=======
                 addNoIcon($icon_container, I18n.t('This assignment has not been started'));
->>>>>>> 0bd77e3e
               }
             }
           }
