--- conflicted
+++ resolved
@@ -1462,136 +1462,6 @@
         });
       }
     });
-<<<<<<< HEAD
-    $("#student_progression_dialog").delegate('.student', 'click', function(event) {
-      $("#student_progression_dialog").find(".selected_side_tab").removeClass('selected_side_tab');
-      $(this).addClass('selected_side_tab');
-      event.preventDefault();
-      var id = $(this).getTemplateData({textValues: ['id']}).id;
-      var $studentWithProgressions = $("#progression_list .student_" + id + ":first");
-      $("#context_modules .context_module:visible").each(function() {
-        var $module = $(this);
-        var moduleData = $module.find(".header").getTemplateData({textValues: ['id', 'name']});
-        var $row = $("#student_progression_dialog .module_" + moduleData.id);
-
-        moduleData.progress = $studentWithProgressions.find(".progression_" + moduleData.id + ":first").getTemplateData({textValues: ['workflow_state']}).workflow_state;
-        moduleData.progress = moduleData.progress || "no information";
-        var type = "nothing";
-        if(moduleData.progress == "unlocked") {
-          type = "in_progress";
-          moduleData.progress = "in progress";
-        } else if(moduleData.progress == "started") {
-          type = "in_progress";
-          moduleData.progress = "in progress";
-        } else if(moduleData.progress == "completed") {
-          type = "completed";
-        } else if(moduleData.progress == "locked") {
-          type = "locked";
-        }
-        $row.find(".still_need_completing").empty();
-        if(moduleData.progress == "in progress") {
-          var $requirements = $("#context_module_" + moduleData.id + " .context_module_item.progression_requirement");
-          var progression = $studentWithProgressions.find(".progression_" + moduleData.id).data('progression');
-          var unfulfilled = [];
-          $requirements.each(function() {
-            var $req = $(this);
-            var req = {id: $req.attr('id').substring(20)};
-            if($req.hasClass('must_view_requirement')) {
-              req.type = 'must_view';
-            } else if($req.hasClass('min_score_requirement')) {
-              req.type = 'min_score';
-            } else if($req.hasClass('max_score_requirement')) {
-              req.type = 'max_score';
-            } else if($req.hasClass('must_contribute_requirement')) {
-              req.type = 'must_contribute';
-            } else if($req.hasClass('must_submit_requirement')) {
-              req.type = 'must_submit';
-            }
-            var met = false;
-            if(progression && progression.requirements_met) {
-              for(var jdx = 0; jdx < progression.requirements_met.length; jdx++) {
-                var compare = progression.requirements_met[jdx];
-                if(compare.id == req.id && compare.type == req.type) {
-                  met = true;
-                }
-              }
-            }
-            if(!met) {
-              unfulfilled.push(htmlEscape($req.find(".title:first").text()));
-            }
-          });
-          $row.find(".still_need_completing")
-            .append("<b>"+htmlEscape(I18n.t('still_needs_completing', 'Still Needs to Complete'))+"</b><br/>")
-            .append(unfulfilled.join("<br/>"));
-        }
-        $row.removeClass('locked').removeClass('in_progress').removeClass('completed')
-          .addClass(type);
-        moduleData.progressString = moduleData.progress;
-        $row.fillTemplateData({data: moduleData});
-      });
-    });
-    $(".module_progressions_link").click(function(event) {
-      event.preventDefault();
-      var $dialog = $("#student_progression_dialog");
-      var $student_list = $dialog.find(".student_list");
-      $student_list.find(".student:not(.blank)").remove();
-      $dialog.find(".side_tabs_content tbody .module:not(.blank)").remove();
-      var $visible_modules = $("#context_modules .context_module:visible");
-      var module_ids = [];
-      $visible_modules.each(function() {
-        var $mod = $(this);
-        var id = $mod.attr('id').substring(15);
-        module_ids.push(id);
-      });
-      $("#progression_list .student").each(function() {
-        var $student = $dialog.find(".student.blank:first").clone(true).removeClass('blank');
-        var $studentWithProgressions = $(this);
-        var data = $studentWithProgressions.getTemplateData({textValues: ['name', 'id', 'current_module']});
-        data.current_module = data.current_module || I18n.t('none_in_progress', "none in progress");
-        $student.find("a").attr('href', '#' + data.id);
-        $student.fillTemplateData({data: data});
-        $student_list.append($student.show())
-      });
-      $visible_modules.each(function() {
-        var $module = $(this);
-        var moduleData = $module.find(".header").getTemplateData({textValues: ['id', 'name']});
-        var $template = $dialog.find(".module.blank:first").clone(true).removeClass('blank');
-
-        $template.addClass('module_' + moduleData.id);
-        $template.fillTemplateData({data: moduleData});
-        $dialog.find(".side_tabs_content tbody").append($template.show());
-      });
-
-      $("#student_progression_dialog").dialog({
-        width: 800,
-        open: function() {
-          $(this).find(".student:not(.blank):first .name").click();
-        }
-      });
-    });
-    $(".context_module .progression_details_link").click(function(event) {
-      event.preventDefault();
-      var data = $(this).parents(".context_module").find(".header").getTemplateData({textValues: ['id', 'name']});
-      data.module_name = data.name;
-      var $dialog = $("#module_progression_dialog");
-      $dialog.fillTemplateData({data: data});
-      $dialog.find("ul").empty();
-      $dialog.find(".progression_list").hide();
-      $("#progression_list .student").each(function() { //.progressions .progression_" + data.id).each(function() {
-        var $progression = $(this).find(".progressions .progression_" + data.id);
-        var progressionData = $progression.getTemplateData({textValues: ['context_module_id', 'workflow_state']});
-        progressionData.workflow_state = progressionData.workflow_state || "locked";
-        progressionData.name = $(this).getTemplateData({textValues: ['name']}).name;
-        $dialog.find("." + progressionData.workflow_state + "_list").show()
-          .find("ul").show().append($("<li />").text(progressionData.name));
-      });
-      $("#module_progression_dialog").dialog({
-        title: I18n.t('titles.student_progress', "Student Progress for Module"),
-        width: 500
-      });
-    });
-=======
->>>>>>> 80148e8d
     $(document).fragmentChange(function(event, hash) {
       if (hash == '#student_progressions') {
         $(".module_progressions_link").trigger('click');
