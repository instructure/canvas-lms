--- conflicted
+++ resolved
@@ -889,14 +889,8 @@
     handleFragmentChange: function(){
       var hash;
       try {
-<<<<<<< HEAD
-        hash = $.parseJSON(decodeURIComponent(document.location.hash.substr(1))); //get rid of the first charicter "#" of the hash
-      } catch(e) {
-      }
-=======
         hash = JSON.parse(decodeURIComponent(document.location.hash.substr(1))); //get rid of the first charicter "#" of the hash
       } catch(e) {}
->>>>>>> 84343d31
       if (!hash) {
         hash = {};
       }
