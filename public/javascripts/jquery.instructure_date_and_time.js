--- conflicted
+++ resolved
@@ -135,12 +135,6 @@
   $.timeString = function(date) {
     return (date != null && tz.format(date, '%l:%M%P')) || "";
   };
-<<<<<<< HEAD
-  $.datetimeString = function(date) {
-    date = tz.parse(date);
-    if (date == null) return "";
-    return I18n.t('#time.event', '%{date} at %{time}', { date: $.dateString(date), time: $.timeString(date) });
-=======
   $.datetimeString = function(datetime, localized) {
     datetime = tz.parse(datetime);
     if (datetime == null) return "";
@@ -162,7 +156,6 @@
     else {
       return I18n.t('#time.event', '%{date} at %{time}', { date: $.dateString(datetime), time: $.timeString(datetime) });
     }
->>>>>>> 46fffffd
   };
   // end batch
 
