/*
 * Copyright (C) 2011 - present Instructure, Inc.
 *
 * This file is part of Canvas.
 *
 * Canvas is free software: you can redistribute it and/or modify it under
 * the terms of the GNU Affero General Public License as published by the Free
 * Software Foundation, version 3 of the License.
 *
 * Canvas is distributed in the hope that it will be useful, but WITHOUT ANY
 * WARRANTY; without even the implied warranty of MERCHANTABILITY or FITNESS FOR
 * A PARTICULAR PURPOSE. See the GNU Affero General Public License for more
 * details.
 *
 * You should have received a copy of the GNU Affero General Public License along
 * with this program. If not, see <http://www.gnu.org/licenses/>.
 */
import KeyboardNavDialog from 'compiled/views/KeyboardNavDialog'
import I18n from 'i18n!instructure_js'
import $ from 'jquery'
import _ from 'underscore'
import tz from 'timezone'
import htmlEscape from './str/htmlEscape'
import preventDefault from 'compiled/fn/preventDefault'
import RichContentEditor from 'jsx/shared/rce/RichContentEditor'
import './instructure_helper'
import 'jqueryui/draggable'
import './jquery.ajaxJSON'
import './jquery.doc_previews' /* filePreviewsEnabled, loadDocPreview */
import {trackEvent} from 'jquery.google-analytics'
import './jquery.instructure_date_and_time' /* datetimeString, dateString, fudgeDateForProfileTimezone */
import './jquery.instructure_forms' /* formSubmit, fillFormData, formErrors */
import 'jqueryui/dialog'
import './jquery.instructure_misc_helpers' /* replaceTags, youTubeID */
import './jquery.instructure_misc_plugins' /* ifExists, .dim, confirmDelete, showIf, fillWindowWithMe */
import './jquery.keycodes'
import './jquery.loadingImg'
import 'compiled/jquery.rails_flash_notifications'
import './jquery.templateData'
import 'compiled/jquery/fixDialogButtons'
import 'compiled/jquery/mediaCommentThumbnail'
import './vendor/date'
import 'vendor/jquery.ba-tinypubsub' /* /\.publish\(/ */
import 'jqueryui/resizable'
import 'jqueryui/sortable'
import 'jqueryui/tabs'
import 'compiled/behaviors/trackEvent'

let preview_counter = 0
function previewId() {
  return `preview_${++preview_counter}`
}

function handleYoutubeLink() {
  const $link = $(this)
  const href = $link.attr('href')
  const id = $.youTubeID(href || '')
  if (id && !$link.hasClass('inline_disabled')) {
    const $after = $(`
      <a
        href="${htmlEscape(href)}"
        class="youtubed"
      >
        <img src="/images/play_overlay.png"
          class="media_comment_thumbnail"
          style="background-image: url(//img.youtube.com/vi/${htmlEscape(id)}/2.jpg)"
          alt="${htmlEscape($link.data('preview-alt') || '')}"
        />
      </a>
    `)
    $after.click(
      preventDefault(function () {
        const $video = $(`
        <span class='youtube_holder' style='display: block;'>
          <iframe
            src='//www.youtube.com/embed/${htmlEscape(id)}?autoplay=1&rel=0&hl=en_US&fs=1'
            frameborder='0'
            width='425'
            height='344'
            allowfullscreen
          ></iframe>
          <br/>
          <a
            href='#'
            style='font-size: 0.8em;'
            class='hide_youtube_embed_link'
          >
            ${htmlEscape(I18n.t('links.minimize_youtube_video', 'Minimize Video'))}
          </a>
        </span>
      `)
        $video.find('.hide_youtube_embed_link').click(
          preventDefault(() => {
            $video.remove()
            $after.show()
            trackEvent('hide_embedded_content', 'hide_you_tube')
          })
        )
        $(this).after($video).hide()
      })
    )
    trackEvent('show_embedded_content', 'show_you_tube')
    $link.addClass('youtubed').after($after)
  }
}
trackEvent('Route', window.location.pathname.replace(/\/$/, '').replace(/\d+/g, '--') || '/')
const JQUERY_UI_WIDGETS_WE_TRY_TO_ENHANCE = '.dialog, .draggable, .resizable, .sortable, .tabs'
export function enhanceUserContent() {
  if (ENV.SKIP_ENHANCING_USER_CONTENT) {
    return
  }

  const $content = $('#content')
  $('.user_content:not(.enhanced):visible').addClass('unenhanced')
  $('.user_content.unenhanced:visible')
    .each(function () {
      const $this = $(this)
      $this.find('img').each((i, img) => {
        const handleWidth = () => {
          const maxw = Math.min($content.width(), $this.width(), $(img).width() || img.naturalWidth)
          if (maxw > 0) {
            $(img).css(
              'maxWidth',
              Math.min($content.width(), $this.width(), $(img).width() || img.naturalWidth)
            )
          }
        }
        if (img.naturalWidth === 0) {
          img.addEventListener('load', handleWidth)
        } else {
          handleWidth()
        }

        // if the image file is unpublished it's replaced with the lock image
        // and canvas adds hidden=1 to the URL.
        // we also need to strip the alt text
        if (/hidden=1$/.test(img.getAttribute('src'))) {
          img.setAttribute('alt', I18n.t('This image is currently unavailable'))
        }
      })
      $this.data('unenhanced_content_html', $this.html())
    })
    .find('.enhanceable_content')
    .show()
    .filter(JQUERY_UI_WIDGETS_WE_TRY_TO_ENHANCE)
    .ifExists($elements => {
      const msg =
        'Deprecated use of magic jQueryUI widget markup detected:\n\n' +
        "You're relying on undocumented functionality where Canvas makes " +
        'jQueryUI widgets out of rich content that has the following class names: ' +
        JQUERY_UI_WIDGETS_WE_TRY_TO_ENHANCE +
        '.\n\n' +
        'Canvas is moving away from jQueryUI for our own widgets and this behavior ' +
        "will go away. Rather than relying on the internals of Canvas's JavaScript, " +
        'you should use your own custom JS file to do any such customizations.'
      console.error(msg, $elements) // eslint-disable-line no-console
    })
    .end()
    .filter('.dialog')
    .each(function () {
      const $dialog = $(this)
      $dialog.hide()
      $dialog
        .closest('.user_content')
        .find("a[href='#" + $dialog.attr('id') + "']")
        .click(event => {
          event.preventDefault()
          $dialog.dialog()
        })
    })
    .end()
    .filter('.draggable')
    .draggable()
    .end()
    .filter('.resizable')
    .resizable()
    .end()
    .filter('.sortable')
    .sortable()
    .end()
    .filter('.tabs')
    .each(function () {
      $(this).tabs()
    })
    .end()
    .end()
    .find('a:not(.not_external, .external):external')
    .each(function () {
      const externalLink = htmlEscape(I18n.t('titles.external_link', 'Links to an external site.'))
      $(this)
        .not(':has(img)')
        .addClass('external')
        .html('<span>' + $(this).html() + '</span>')
        .attr('target', '_blank')
        .attr('rel', 'noreferrer noopener')
        .append(
          '<span aria-hidden="true" class="ui-icon ui-icon-extlink ui-icon-inline" title="' +
            $.raw(externalLink) +
            '"/>'
        )
        .append('<span class="screenreader-only">&nbsp;(' + $.raw(externalLink) + ')</span>')
    })
    .end()

<<<<<<< HEAD
  $('a.instructure_file_link').each(function () {
=======
  $('a.instructure_file_link, a.instructure_scribd_file').each(function () {
>>>>>>> 2f327d2f
    const $link = $(this)
    $('.user_content.unenhanced:visible')
    if ($link.find('.ui-icon-extlink').length) {
      // a bug in the new RCE added instructure_file_link class name to external links for a while
      return
    }
    let $download_btn, $preview_link, $preview_container
    if ($.trim($link.text())) {
      const $span = $("<span class='instructure_file_holder link_holder'/>")
      // the preview's container
      const preview_id = previewId()
      $preview_container = $('<div role="region" />').attr('id', preview_id).css('display', 'none')
      if (ENV.FEATURES?.rce_better_file_downloading) {
        const href = new URL($link[0].href)
        const qs = href.searchParams
        qs.delete('wrap')
        qs.append('download_frd', '1')
        const download_url = `${href.origin}${href.pathname.replace(
          /(?:\/download)?$/,
          '/download'
        )}?${qs}`
        $download_btn = $(
          `<a class="file_download_btn" role="button" download style="margin-inline-start: 5px;" href="${htmlEscape(
            download_url
          )}">
              <img style="width:16px; height:16px" src="/images/svg-icons/svg_icon_download.svg" alt="" role="presentation"/>
              <span class="screenreader-only">
                ${htmlEscape(I18n.t('download'))}
              </span>
            </a>`
        )
      }
      if ($.filePreviewsEnabled() && $link.hasClass('instructure_scribd_file')) {
        if (ENV.FEATURES?.rce_better_file_previewing) {
          if ($link.hasClass('inline_disabled')) {
            // link opens in overlay
            $link.addClass('preview_in_overlay')
          } else {
            // link opens inline preview
            $link.addClass('file_preview_link')
            $link.attr('aria-expanded', 'false')
            $link.attr('aria-controls', preview_id)
          }
        } else if (!$link.hasClass('inline_disabled')) {
          $preview_link = $(
            "<a class='file_preview_link' aria-hidden='true' href='" +
              htmlEscape($link.attr('href')) +
              "' title='" +
              htmlEscape(I18n.t('titles.preview_document', 'Preview the document')) +
              "' style='margin-inline-start: 5px;'><img src='/images/preview.png' alt='" +
              htmlEscape(I18n.t('titles.preview_document', 'Preview the document')) +
              "'/></a>"
          )
        }
      }
      $link.removeClass('instructure_file_link')
      $link.removeClass('instructure_scribd_file').before($span).appendTo($span)
      $span.append($preview_link)
      $span.append($download_btn)
      $span.append($preview_container)
      if ($link.hasClass('auto_open')) {
        if ($preview_link) {
          $preview_link.click()
        } else if (ENV.FEATURES?.rce_better_file_previewing) {
          $link.click()
        }
      }
    }
  })

  $('.user_content.unenhanced a,.user_content.unenhanced+div.answers a')
    .find('img.media_comment_thumbnail')
    .each(function () {
      $(this).closest('a').addClass('instructure_inline_media_comment')
    })
    .end()
    .filter('.instructure_inline_media_comment')
    .removeClass('no-underline')
    .mediaCommentThumbnail('normal')
    .end()
    .filter('.instructure_video_link, .instructure_audio_link')
    .mediaCommentThumbnail('normal', true)
    .end()
    .not('.youtubed')
    .each(handleYoutubeLink)
  $('.user_content.unenhanced').removeClass('unenhanced').addClass('enhanced')
  setTimeout(() => {
    $('.user_content form.user_content_post_form:not(.submitted)').submit().addClass('submitted')
  }, 10)
  // Remove sandbox attribute from user content iframes to fix busted
  // third-party content, like Google Drive documents.
  document
    .querySelectorAll('.user_content iframe[sandbox="allow-scripts allow-forms allow-same-origin"]')
    .forEach(frame => {
      frame.removeAttribute('sandbox')
      const src = frame.src
      frame.src = src
    })
}

export function formatTimeAgoTitle(date) {
  const fudgedDate = $.fudgeDateForProfileTimezone(date)
  return fudgedDate.toString('MMM d, yyyy h:mmtt')
}

export function formatTimeAgoDate(date) {
  if (typeof date === 'string') {
    date = Date.parse(date)
  }
  const diff = new Date() - date
  if (diff < 24 * 3600 * 1000) {
    if (diff < 3600 * 1000) {
      if (diff < 60 * 1000) {
        return I18n.t('#time.less_than_a_minute_ago', 'less than a minute ago')
      } else {
        const minutes = parseInt(diff / (60 * 1000), 10)
        return I18n.t(
          '#time.count_minutes_ago',
          {one: '1 minute ago', other: '%{count} minutes ago'},
          {count: minutes}
        )
      }
    } else {
      const hours = parseInt(diff / (3600 * 1000), 10)
      return I18n.t(
        '#time.count_hours_ago',
        {one: '1 hour ago', other: '%{count} hours ago'},
        {count: hours}
      )
    }
  } else {
    return formatTimeAgoTitle(date)
  }
}

$(function () {
  // handle all of the click events that were triggered before the dom was ready (and thus weren't handled by jquery listeners)
  if (window._earlyClick) {
    // unset the onclick handler we were using to capture the events
    document.removeEventListener('click', window._earlyClick)
    if (window._earlyClick.clicks) {
      // wait to fire the "click" events till after all of the event hanlders loaded at dom ready are initialized
      setTimeout(function () {
        $.each(_.uniq(window._earlyClick.clicks), function () {
          // cant use .triggerHandler because it will not bubble,
          // but we do want to preventDefault, so this is what we have to do
          const event = $.Event('click')
          event.preventDefault()
          $(this).trigger(event)
        })
      }, 1)
    }
  }
  // this next block of code adds the ellipsis on the breadcrumb if it overflows one line
  const $breadcrumbs = $('#breadcrumbs')
  if ($breadcrumbs.length) {
    let $breadcrumbEllipsis
    let addedEllipsisClass = false
    // if we ever change the styling of the breadcrumbs so their height changes, change this too. the * 1.5 part is just in case to ever handle any padding or margin.
    const hightOfOneBreadcrumb = 27 * 1.5
    let taskID
    const resizeBreadcrumb = () => {
      if (taskID) (window.cancelIdleCallback || window.cancelAnimationFrame)(taskID)
      taskID = (window.requestIdleCallback || window.requestAnimationFrame)(() => {
        let maxWidth = 500
        $breadcrumbEllipsis = $breadcrumbEllipsis || $breadcrumbs.find('.ellipsible')
        $breadcrumbEllipsis.ifExists(() => {
          $breadcrumbEllipsis.css('maxWidth', '')
          for (let i = 0; $breadcrumbs.height() > hightOfOneBreadcrumb && i < 20; i++) {
            // the i here is just to make sure we don't get into an ifinite loop somehow
            if (!addedEllipsisClass) {
              addedEllipsisClass = true
              $breadcrumbEllipsis.addClass('ellipsis')
            }
            $breadcrumbEllipsis.css('maxWidth', (maxWidth -= 20))
          }
        })
      })
    }
    resizeBreadcrumb() // force it to run once right now
    $(window).resize(resizeBreadcrumb)
    // end breadcrumb ellipsis
  }
  KeyboardNavDialog.prototype.bindOpenKeys.call({$el: $('#keyboard_navigation')})
  $('#switched_role_type').ifExists(function () {
    const context_class = $(this).attr('class')
    const $img = $('<img/>')
    let switched_roles_message = null
    switch ($(this).data('role')) {
      case 'TeacherEnrollment':
        switched_roles_message = I18n.t(
          'switched_roles_message.teacher',
          'You have switched roles temporarily for this course, and are now viewing the course as a teacher.  You can restore your role and permissions from the course home page.'
        )
        break
      case 'StudentEnrollment':
        switched_roles_message = I18n.t(
          'switched_roles_message.student',
          'You have switched roles temporarily for this course, and are now viewing the course as a student.  You can restore your role and permissions from the course home page.'
        )
        break
      case 'TaEnrollment':
        switched_roles_message = I18n.t(
          'switched_roles_message.ta',
          'You have switched roles temporarily for this course, and are now viewing the course as a TA.  You can restore your role and permissions from the course home page.'
        )
        break
      case 'ObserverEnrollment':
        switched_roles_message = I18n.t(
          'switched_roles_message.observer',
          'You have switched roles temporarily for this course, and are now viewing the course as an observer.  You can restore your role and permissions from the course home page.'
        )
        break
      case 'DesignerEnrollment':
        switched_roles_message = I18n.t(
          'switched_roles_message.designer',
          'You have switched roles temporarily for this course, and are now viewing the course as a designer.  You can restore your role and permissions from the course home page.'
        )
        break
      default:
        switched_roles_message = I18n.t(
          'switched_roles_message.student',
          'You have switched roles temporarily for this course, and are now viewing the course as a student.  You can restore your role and permissions from the course home page.'
        )
    }
    $img.attr('src', '/images/warning.png').attr('title', switched_roles_message).css({
      paddingRight: 2,
      width: 12,
      height: 12
    })
    $('#crumb_' + context_class)
      .find('a')
      .prepend($img)
  })
  $('a.show_quoted_text_link').live('click', function (event) {
    const $text = $(this).parents('.quoted_text_holder').children('.quoted_text')
    if ($text.length > 0) {
      event.preventDefault()
      $text.show()
      $(this).hide()
    }
  })
  $('a.equella_content_link').live('click', function (event) {
    event.preventDefault()
    let $dialog = $('#equella_preview_dialog')
    if (!$dialog.length) {
      $dialog = $('<div/>')
      $dialog.attr('id', 'equella_preview_dialog').hide()
      $dialog.html(
        "<h2/><iframe style='background: url(/images/ajax-loader-medium-444.gif) no-repeat left top; width: 800px; height: 350px; border: 0;' src='about:blank' borderstyle='0'/><div style='text-align: right;'><a href='#' class='original_link external external_link' target='_blank'>" +
          htmlEscape(
            I18n.t('links.view_equella_content_in_new_window', 'view the content in a new window')
          ) +
          '</a>'
      )
      $dialog
        .find('h2')
        .text(
          $(this).attr('title') ||
            $(this).text() ||
            I18n.t('titles.equella_content_preview', 'Equella Content Preview')
        )
      const $iframe = $dialog.find('iframe')
      setTimeout(() => {
        $iframe.css('background', '#fff')
      }, 2500)
      $('body').append($dialog)
      $dialog.dialog({
        autoOpen: false,
        width: 'auto',
        resizable: false,
        title: I18n.t('titles.equella_content_preview', 'Equella Content Preview'),
        close() {
          $dialog.find('iframe').attr('src', 'about:blank')
        }
      })
    }
    $dialog.find('.original_link').attr('href', $(this).attr('href'))
    $dialog.dialog('close').dialog('open')
    $dialog.find('iframe').attr('src', $(this).attr('href'))
  })
  // Adds a way to automatically open dialogs by just giving them the .dialog_opener class.
  // Uses the aria-controls attribute to specify id of dialog to open because that is already
  // a best practice accessibility-wise (as a side note you should also add "role=button").
  // You can pass in options to the dialog with the data-dialog-options attribute.
  //
  // Examples:
  //
  // <a class="dialog_opener" aria-controls="foobar" role="button" href="#">
  // opens the dialog with id="foobar"
  //
  // <a class="dialog_opener" aria-controls="my_dialog" data-dialog-opts="{resizable:false, width: 300}" role="button" href="#">
  // opens the .my_dialog dialog and passes the options {resizable:false, width: 300}
  // the :not clause is to not allow users access to this functionality in their content.
  $('.dialog_opener[aria-controls]:not(.user_content *)').live('click', function (event) {
    const link = this
    $('#' + $(this).attr('aria-controls')).ifExists($dialog => {
      event.preventDefault()
      // if the linked dialog has not already been initialized, initialize it (passing in opts)
      if (!$dialog.data('dialog')) {
        $dialog.dialog(
          $.extend(
            {
              autoOpen: false,
              modal: true
            },
            $(link).data('dialogOpts')
          )
        )
        $dialog.fixDialogButtons()
      }
      $dialog.dialog('open')
    })
  })
  if ($.filePreviewsEnabled()) {
    $('a.file_preview_link').live('click', function (event) {
      if (event.ctrlKey || event.altKey || event.metaKey || event.shiftKey) {
        // if any modifier keys are pressed, do the browser default thing
        return
      }
      event.preventDefault()
      const $link = $(this)
      if ($link.attr('aria-expanded') === 'true') {
        // close the preview by clicking the "Minimize File Preview" link
        $link.parent().find('.hide_file_preview_link').click()
        return
      }
      $link.loadingImage({image_size: 'small', horizontal: 'right!'})
      if (ENV.FEATURES?.rce_better_file_previewing) {
        $link.attr('aria-expanded', 'true')
      } else {
        $link.hide()
      }
      $.ajaxJSON(
        $link
          .attr('href')
          .replace(/\/download/, '') // download as part of the path
          .replace(/wrap=1&?/, '') // wrap=1 as part of the query_string
          .replace(/[?&]$/, ''), // any trailing chars if wrap=1 was at the end
        'GET',
        {},
        data => {
          const attachment = data && data.attachment
          $link.loadingImage('remove')
          if (
            attachment &&
            ($.isPreviewable(attachment.content_type, 'google') || attachment.canvadoc_session_url)
          ) {
            const $div = window.ENV?.FEATURES.rce_better_file_previewing
              ? $(`[id="${$link.attr('aria-controls')}"]`)
              : $link.parent().find('[role="region"][id^="preview_"]')
            $div.css('display', 'block').loadDocPreview({
              canvadoc_session_url: attachment.canvadoc_session_url,
              mimeType: attachment.content_type,
              public_url: attachment.public_url,
              attachment_preview_processing:
                attachment.workflow_state === 'pending_upload' ||
                attachment.workflow_state === 'processing'
            })
            const $minimizeLink = $(
              '<a href="#" style="font-size: 0.8em;" class="hide_file_preview_link">' +
                htmlEscape(I18n.t('links.minimize_file_preview', 'Minimize File Preview')) +
                '</a>'
            ).click(event => {
              event.preventDefault()
              $link.attr('aria-expanded', 'false')
              $link.show()
              $link.focus()
              $div.html('').css('display', 'none')
              trackEvent('hide_embedded_content', 'hide_file_preview')
            })
            $div.prepend($minimizeLink)
            if (Object.prototype.hasOwnProperty.call(event, 'originalEvent')) {
              // Only focus this link if the open preview link was initiated by a real browser event
              // If it was triggered by our auto_open stuff it shouldn't focus here.
              $minimizeLink.focus()
            }
            trackEvent('show_embedded_content', 'show_file_preview')
          }
        },
        () => {
          $link.loadingImage('remove').hide()
        }
      )
    })
  } else {
    $('a.file_preview_link').live('click', event => {
      event.preventDefault()
      // eslint-disable-next-line no-alert
      alert(
        I18n.t(
          'alerts.file_previews_disabled',
          'File previews have been disabled for this Canvas site'
        )
      )
    })
  }
  if (ENV.FEATURES?.rce_better_file_previewing) {
    $('a.preview_in_overlay').live('click', event => {
      const matches = event.target.href.match(/\/files\/(\d+)/)
      if (matches) {
        if (event.ctrlKey || event.altKey || event.metaKey || event.shiftKey) {
          // if any modifier keys are pressed, do the browser default thing
          return
        }
        event.preventDefault()
        const file_id = matches[1]
        import('jsx/shared/utils/showFilePreview')
          .then(module => {
            module.showFilePreview(file_id)
          })
          .catch(_err => {
            $.flashError(I18n.t('Someting went wrong loading the file previewer.'))
          })
      }
    })
  }
  // publishing the 'userContent/change' will run enhanceUserContent at most once every 50ms
  let enhanceUserContentTimeout
  $.subscribe('userContent/change', () => {
    clearTimeout(enhanceUserContentTimeout)
    enhanceUserContentTimeout = setTimeout(enhanceUserContent, 50)
  })
  $(document).bind('user_content_change', enhanceUserContent)
  $(() => {
    setInterval(enhanceUserContent, 15000)
    setTimeout(enhanceUserContent, 15)
  })
  $('.zone_cached_datetime').each(function () {
    if ($(this).attr('title')) {
      const datetime = tz.parse($(this).attr('title'))
      if (datetime) {
        $(this).text($.datetimeString(datetime))
      }
    }
  })
  $('.show_sub_messages_link').click(function (event) {
    event.preventDefault()
    $(this)
      .parents('.subcontent')
      .find('.communication_sub_message.toggled_communication_sub_message')
      .removeClass('toggled_communication_sub_message')
    $(this).parents('.communication_sub_message').remove()
  })
  $('.show_comments_link').click(function (event) {
    event.preventDefault()
    $(this).closest('ul').find('li').show()
    $(this).closest('li').remove()
  })
  $('.communication_message .message_short .read_more_link').click(function (event) {
    event.preventDefault()
    $(this)
      .parents('.communication_message')
      .find('.message_short')
      .hide()
      .end()
      .find('.message')
      .show()
  })
  $('.communication_message .close_notification_link').live('click', function (event) {
    event.preventDefault()
    const $message = $(this).parents('.communication_message')
    $message.confirmDelete({
      url: $(this).attr('rel'),
      noMessage: true,
      success() {
        $(this).slideUp(function () {
          $(this).remove()
        })
      }
    })
  })
  $('.communication_message .add_entry_link').click(function (event) {
    event.preventDefault()
    const $message = $(this).parents('.communication_message')
    const $reply = $message.find('.reply_message').hide()
    const $response = $message
      .find('.communication_sub_message.blank')
      .clone(true)
      .removeClass('blank')
    $reply.before($response.show())
    const id = _.uniqueId('textarea_')
    $response.find('textarea.rich_text').attr('id', id)
    $(document).triggerHandler('richTextStart', $('#' + id))
    $response.find('textarea:first').focus().select()
  })
  $(document)
    .bind('richTextStart', (event, $editor) => {
      if (!$editor || $editor.length === 0) {
        return
      }
      $editor = $($editor)
      if (!$editor || $editor.length === 0) {
        return
      }
      RichContentEditor.initSidebar({
        show() {
          $('#sidebar_content').hide()
        },
        hide() {
          $('#sidebar_content').show()
        }
      })
      RichContentEditor.loadNewEditor($editor, {focus: true})
    })
    .bind('richTextEnd', (event, $editor) => {
      if (!$editor || $editor.length === 0) {
        return
      }
      $editor = $($editor)
      if (!$editor || $editor.length === 0) {
        return
      }
      RichContentEditor.destroyRCE($editor)
    })
  $(
    '.communication_message .content .links .show_users_link,.communication_message .header .show_users_link'
  ).click(function (event) {
    event.preventDefault()
    $(this).parents('.communication_message').find('.content .users_list').slideToggle()
  })
  $('.communication_message .delete_message_link').click(function (event) {
    event.preventDefault()
    $(this)
      .parents('.communication_message')
      .confirmDelete({
        noMessage: true,
        url: $(this).attr('href'),
        success() {
          $(this).slideUp()
        }
      })
  })
  $('.communication_sub_message .add_conversation_message_form').formSubmit({
    beforeSubmit(_data) {
      $(this).find('button').attr('disabled', true)
      $(this).find('.submit_button').text(I18n.t('status.posting_message', 'Posting Message...'))
      $(this).loadingImage()
    },
    success(data) {
      $(this).loadingImage('remove')
      // message is the message div containing this form, and conversation the
      // owning conversation. we make a copy of this div before filling it out
      // so that we can use it for the next message (if any)
      const $message = $(this).parents('.communication_sub_message')
      const $conversation = $message.parents('.communication_message')
      // fill out this message, display the new info, and remove the form
      const message_data = data.messages[0]
      $message.fillTemplateData({
        data: {
          post_date: $.datetimeString(message_data.created_at),
          message: message_data.body
        },
        htmlValues: ['message']
      })
      $message.find('.message').show()
      $(this).remove()
      // turn the "add message" button back on
      $conversation.find('.reply_message').show()
      // notify the user and any other watchers in the document
      $.flashMessage('Message Sent!')
      $(document).triggerHandler('user_content_change')
      if (window.location.pathname === '/') {
        trackEvent('dashboard_comment', 'create')
      }
    },
    error(data) {
      $(this).loadingImage('remove')
      $(this).find('button').attr('disabled', false)
      $(this).find('.submit_button').text('Post Failed, Try Again')
      $(this).formErrors(data)
    }
  })
  $('.communication_sub_message .add_sub_message_form').formSubmit({
    beforeSubmit(_data) {
      $(this).find('button').attr('disabled', true)
      $(this).find('.submit_button').text(I18n.t('status.posting_message', 'Posting Message...'))
      $(this).loadingImage()
    },
    success(data) {
      $(this).loadingImage('remove')
      const $message = $(this).parents('.communication_sub_message')
      if ($(this).hasClass('submission_comment_form')) {
        const user_id = $(this).getTemplateData({textValues: ['submission_user_id']})
          .submission_user_id
        let submission = null
        for (const idx in data) {
          const s = data[idx].submission
          if (s.user_id == user_id) {
            submission = s
          }
        }
        if (submission) {
          const comment =
            submission.submission_comments[submission.submission_comments.length - 1]
              .submission_comment
          comment.post_date = $.datetimeString(comment.created_at)
          comment.message = comment.formatted_body || comment.comment
          $message.fillTemplateData({
            data: comment,
            htmlValues: ['message']
          })
        }
      } else {
        const entry = data.discussion_entry
        entry.post_date = $.datetimeString(entry.created_at)
        $message.find('.content > .message_html').val(entry.message)
        $message.fillTemplateData({
          data: entry,
          htmlValues: ['message']
        })
      }
      $message.find('.message').show()
      $message.find('.user_content').removeClass('enhanced')
      $message
        .parents('.communication_message')
        .find('.reply_message')
        .removeClass('lonely_behavior_message')
        .show()
      $(document).triggerHandler('richTextEnd', $(this).find('textarea.rich_text'))
      $(document).triggerHandler('user_content_change')
      $(this).remove()
      if (window.location.href.match(/dashboard/)) {
        trackEvent('dashboard_comment', 'create')
      }
    },
    error(data) {
      $(this).loadingImage('remove')
      $(this).find('button').attr('disabled', false)
      $(this)
        .find('.submit_button')
        .text(I18n.t('errors.posting_message_failed', 'Post Failed, Try Again'))
      $(this).formErrors(data)
    }
  })
  $('.communication_sub_message form .cancel_button').click(function () {
    const $form = $(this).parents('.communication_sub_message')
    const $message = $(this).parents('.communication_message')
    $(document).triggerHandler('richTextEnd', $form.find('textarea.rich_text'))
    $form.remove()
    $message.find('.reply_message').show()
  })
  $('.communication_message,.communication_sub_message')
    .bind('focusin mouseenter', function () {
      $(this).addClass('communication_message_hover')
    })
    .bind('focusout mouseleave', function () {
      $(this).removeClass('communication_message_hover')
    })
  $('.communication_sub_message .more_options_reply_link').click(function (event) {
    event.preventDefault()
    const $form = $(this).parents('form')
    let params = null
    if ($form.hasClass('submission_comment_form')) {
      params = {comment: $form.find('textarea:visible:first').val() || ''}
    } else {
      params = {message: $form.find('textarea:visible:first').val() || ''}
    }
    window.location.href = $(this).attr('href') + '?message=' + encodeURIComponent(params.message)
  })
  $('.communication_message.new_activity_message').ifExists(function () {
    this.find('.message_type img').click(function () {
      const $this = $(this),
        c = $.trim($this.attr('class'))
      $this.parents('.message_type').find('img').removeClass('selected')
      $this
        .addClass('selected')
        .parents('.new_activity_message')
        .find('.message_type_text')
        .text($this.attr('title'))
        .end()
        .find('.activity_form')
        .hide()
        .end()
        .find('textarea, :text')
        .val('')
        .end()
        .find('.' + c + '_form')
        .show()
        .find('.context_select')
        .change()
    })
    this.find('.context_select')
      .change(function () {
        const $this = $(this),
          thisVal = $this.val(),
          $message = $this.parents('.communication_message'),
          $form = $message.find('form')
        $form.attr('action', $message.find('.' + thisVal + '_form_url').attr('href'))
        $form.data('context_name', this.options[this.selectedIndex].text)
        $form.data('context_code', thisVal)
        $message
          .find('.roster_list')
          .hide()
          .find(':checkbox')
          .each(function () {
            $(this).attr('checked', false)
          })
        $message.find('.' + thisVal + '_roster_list').show()
      })
      .triggerHandler('change')
    this.find('.cancel_button').click(function (_event) {
      $(this).parents('.communication_message').hide().prev('.new_activity_message').show()
    })
    this.find('.new_activity_message_link').click(function (event) {
      event.preventDefault()
      $(this)
        .parents('.communication_message')
        .hide()
        .next('.new_activity_message')
        .find('.message_type img.selected')
        .click()
        .end()
        .show()
        .find(':text:visible:first')
        .focus()
        .select()
    })
    this.find('form.message_form').formSubmit({
      beforeSubmit(_data) {
        $('button').attr('disabled', true)
        $('button.submit_button').text(I18n.t('status.posting_message', 'Posting Message...'))
      },
      success(data) {
        $('button').attr('disabled', false)
        $('button.submit_button').text('Post Message')
        const context_code = $(this).data('context_code') || ''
        const context_name = $(this).data('context_name') || ''
        if ($(this).hasClass('discussion_topic_form')) {
          const topic = data.discussion_topic
          topic.context_code = context_name
          topic.user_name = $('#identity .user_name').text()
          topic.post_date = $.datetimeString(topic.created_at)
          topic.topic_id = topic.id
          const $template = $(this).parents('.communication_message').find('.template')
          const $message = $template.find('.communication_message').clone(true)
          $message
            .find('.header .title,.behavior_content .less_important a')
            .attr('href', $template.find('.' + context_code + '_topic_url').attr('href'))
          $message
            .find('.add_entry_link')
            .attr('href', $template.find('.' + context_code + '_topics_url').attr('href'))
          $message
            .find('.user_name')
            .attr('href', $template.find('.' + context_code + '_user_url').attr('href'))
          $message
            .find('.topic_assignment_link,.topic_assignment_url')
            .attr('href', $template.find('.' + context_code + '_assignment_url').attr('href'))
          $message
            .find('.attachment_name,.topic_attachment_url')
            .attr('href', $template.find('.' + context_code + '_attachment_url').attr('href'))
          const entry = {discussion_topic_id: topic.id}
          $message.fillTemplateData({
            data: topic,
            hrefValues: ['topic_id', 'user_id', 'assignment_id', 'attachment_id'],
            avoid: '.subcontent'
          })
          $message.find('.subcontent').fillTemplateData({
            data: entry,
            hrefValues: ['topic_id', 'user_id']
          })
          $message
            .find('.subcontent form')
            .attr('action', $template.find('.' + context_code + '_entries_url').attr('href'))
          $message.fillFormData(entry, {object_name: 'discussion_entry'})
          $(this).parents('.communication_message').after($message.hide())
          $message.slideDown()
          $(this).parents('.communication_message').slideUp()
          $(this).parents('.communication_message').prev('.new_activity_message').slideDown()
        } else if ($(this).hasClass('announcement_form')) {
          // do nothing
        } else {
          window.location.reload()
        }
      },
      error(data) {
        $('button').attr('disabled', false)
        $('button.submit_button').text(
          I18n.t('errors.posting_message_failed', 'Post Failed, Try Again')
        )
        $(this).formErrors(data)
      }
    })
  })
  $('#topic_list .show_all_messages_link')
    .show()
    .click(function (event) {
      event.preventDefault()
      $('#topic_list .topic_message').show()
      $(this).hide()
    })
  // vvvvvvvvvvvvvvvvvvvvvvvvvvvvvvvvvvvvvvvvvvvvvvvvvvvvvvvvvvvvvvvvvvvvvvvv
  // vvvvvvvvvvvvvvvvv BEGIN stuf form making pretty dates vvvvvvvvvvvvvvvvvv
  // vvvvvvvvvvvvvvvvvvvvvvvvvvvvvvvvvvvvvvvvvvvvvvvvvvvvvvvvvvvvvvvvvvvvvvvv
  let timeAgoEvents = []
  function timeAgoRefresh() {
    timeAgoEvents = [...document.querySelectorAll('.time_ago_date')].filter($.expr.filters.visible)
    processNextTimeAgoEvent()
  }
  function processNextTimeAgoEvent() {
    const eventElement = timeAgoEvents.shift()
    if (eventElement) {
      const $event = $(eventElement),
        date = $event.data('parsed_date') || Date.parse($event.data('timestamp') || '')
      if (date) {
        $event.data('timestamp', date.toISOString())
        $event.data('parsed_date', date)
        $event.text(formatTimeAgoDate(date))
        $event.attr('title', formatTimeAgoTitle(date))
      }
      setTimeout(processNextTimeAgoEvent, 1)
    } else {
      setTimeout(timeAgoRefresh, 60000)
    }
  }
  setTimeout(timeAgoRefresh, 100)
  // ^^^^^^^^^^^^^^^^^^^^^^^^^^^^^^^^^^^^^^^^^^^^^^^^^^^^^^^^^^^^^^^^^^^^^^^^
  // ^^^^^^^^^^^^^^^^^^ END stuff for making pretty dates ^^^^^^^^^^^^^^^^^^^
  // ^^^^^^^^^^^^^^^^^^^^^^^^^^^^^^^^^^^^^^^^^^^^^^^^^^^^^^^^^^^^^^^^^^^^^^^^
  const sequence_url = $('#sequence_footer .sequence_details_url').filter(':last').attr('href')
  if (sequence_url) {
    $.ajaxJSON(sequence_url, 'GET', {}, data => {
      const $sequence_footer = $('#sequence_footer')
      if (data.current_item) {
        $('#sequence_details .current').fillTemplateData({data: data.current_item.content_tag})
        $.each({previous: '.prev', next: '.next'}, (label, cssClass) => {
          const $link = $sequence_footer.find(cssClass)
          if (data[label + '_item'] || data[label + '_module']) {
            const tag =
              (data[label + '_item'] && data[label + '_item'].content_tag) ||
              (data[label + '_module'] && data[label + '_module'].context_module)
            if (!data[label + '_item']) {
              tag.title = tag.title || tag.name
              if (tag.workflow_state === 'unpublished') {
                tag.title += ' (' + I18n.t('draft', 'Draft') + ')'
              }
              tag.text =
                label === 'previous'
                  ? I18n.t('buttons.previous_module', 'Previous Module')
                  : I18n.t('buttons.next_module', 'Next Module')
              $link.addClass('module_button')
            }
            $link.fillTemplateData({data: tag})
            if (data[label + '_item']) {
              $link.attr(
                'href',
                $.replaceTags($sequence_footer.find('.module_item_url').attr('href'), 'id', tag.id)
              )
            } else {
              $link.attr(
                'href',
                $.replaceTags($sequence_footer.find('.module_url').attr('href'), 'id', tag.id) +
                  '/items/' +
                  (label === 'previous' ? 'last' : 'first')
              )
            }
          } else {
            $link.hide()
          }
        })
        $sequence_footer.show()
        $(window).resize() // this will be helpful for things like $.fn.fillWindowWithMe so that it knows the dimensions of the page have changed.
      }
    })
  } else {
    const sf = $('#sequence_footer')
    if (sf.length) {
      const el = $(sf[0])
      import('compiled/jquery/ModuleSequenceFooter').then(() => {
        el.moduleSequenceFooter({
          courseID: el.attr('data-course-id'),
          assetType: el.attr('data-asset-type'),
          assetID: el.attr('data-asset-id')
        })
      })
    }
  }
  // this is for things like the to-do, recent items and upcoming, it
  // happend a lot so rather than duplicating it everywhere I stuck it here
  $('#right-side').delegate('.more_link', 'click', function (event) {
    const $this = $(this)
    const $children = $this.parents('ul').children(':hidden').show()
    $this.closest('li').remove()
    // if they are using the keyboard to navigate (they hit enter on the link instead of actually
    // clicking it) then put focus on the first of the now-visible items--otherwise, since the
    // .more_link is hidden, focus would be completely lost and leave a blind person stranded.
    // don't want to set focus if came from a mouse click because then you'd have 2 of the tooltip
    // bubbles staying visible, see #9211
    if (event.screenX === 0) {
      $children.first().find(':tabbable:first').focus()
    }
    return false
  })
  $('#right-side').on('click', '.disable-todo-item-link', function (event) {
    event.preventDefault()
    const $item = $(this).parents('li, div.topic_message').last()
    const $prevItem = $(this).closest('.to-do-list > li').prev()
    const toFocus =
      ($prevItem.find('.disable-todo-item-link').length &&
        $prevItem.find('.disable-todo-item-link')) ||
      $('.todo-list-header')
    const url = $(this).data('api-href')
    const flashMessage = $(this).data('flash-message')
    function remove(delete_url) {
      $item.confirmDelete({
        url: delete_url,
        noMessage: true,
        success() {
          if (flashMessage) {
            $.flashMessage(flashMessage)
          }
          $(this).slideUp(function () {
            $(this).remove()
            toFocus.focus()
          })
        }
      })
    }
    remove(url)
  })
  // in 100ms (to give time for everything else to load), find all the external links and add give them
  // the external link look and behavior (force them to open in a new tab)
  setTimeout(function () {
    const content = document.getElementById('content')
    if (!content) return
    const links = content.querySelectorAll(
      `a[href*="//"]:not([href*="${window.location.hostname}"])`
    ) // technique for finding "external" links copied from https://davidwalsh.name/external-links-css
    for (let i = 0; i < links.length; i++) {
      const $link = $(links[i])
      // don't mess with the ones that were already processed in enhanceUserContent
      if ($link.hasClass('external')) continue
      const $linkToReplace = $link
        .not('.open_in_a_new_tab')
        .not(':has(img)')
        .not('.not_external')
        .not('.exclude_external_icon')
      if ($linkToReplace.length) {
        const indicatorText = I18n.t('titles.external_link', 'Links to an external site.')
        const $linkIndicator = $('<span class="ui-icon ui-icon-extlink ui-icon-inline"/>').attr(
          'title',
          indicatorText
        )
        $linkIndicator.append($('<span class="screenreader-only"/>').text(indicatorText))
        $linkToReplace
          .addClass('external')
          .children('span.ui-icon-extlink')
          .remove()
          .end()
          .html('<span>' + $link.html() + '</span>')
          .attr('target', '_blank')
          .attr('rel', 'noreferrer noopener')
          .append($linkIndicator)
      }
    }
  }, 100)
})<|MERGE_RESOLUTION|>--- conflicted
+++ resolved
@@ -202,11 +202,7 @@
     })
     .end()
 
-<<<<<<< HEAD
-  $('a.instructure_file_link').each(function () {
-=======
   $('a.instructure_file_link, a.instructure_scribd_file').each(function () {
->>>>>>> 2f327d2f
     const $link = $(this)
     $('.user_content.unenhanced:visible')
     if ($link.find('.ui-icon-extlink').length) {
