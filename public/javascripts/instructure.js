--- conflicted
+++ resolved
@@ -633,64 +633,6 @@
       .parents('.communication_message')
       .confirmDelete({
         noMessage: true,
-<<<<<<< HEAD
-        success: function() {
-          $(this).slideUp(function() {
-            $(this).remove();
-          });
-        }
-      });
-    });
-    $(".communication_message .add_entry_link").click(function(event) {
-      event.preventDefault();
-      var $message = $(this).parents(".communication_message");
-      var $reply = $message.find(".reply_message").hide();
-      var $response = $message.find(".communication_sub_message.blank").clone(true).removeClass('blank');
-      $reply.before($response.show());
-      var id = _.uniqueId("textarea_");
-      $response.find("textarea.rich_text").attr('id', id);
-      $(document).triggerHandler('richTextStart', $("#" + id));
-      $response.find("textarea:first").focus().select();
-    });
-    $(document).bind('richTextStart', (event, $editor) => {
-      if(!$editor || $editor.length === 0) { return; }
-      $editor = $($editor);
-      if(!$editor || $editor.length === 0) { return; }
-      RichContentEditor.initSidebar({
-        show: function() { $('#sidebar_content').hide() },
-        hide: function() { $('#sidebar_content').show() }
-      })
-      RichContentEditor.loadNewEditor($editor, { focus: true })
-    }).bind('richTextEnd', (event, $editor) => {
-      if(!$editor || $editor.length === 0) { return; }
-      $editor = $($editor);
-      if(!$editor || $editor.length === 0) { return; }
-      RichContentEditor.destroyRCE($editor);
-    });
-
-    $(".communication_message .content .links .show_users_link,.communication_message .header .show_users_link").click(function(event) {
-      event.preventDefault();
-      $(this).parents(".communication_message").find(".content .users_list").slideToggle();
-    });
-    $(".communication_message .delete_message_link").click(function(event) {
-      event.preventDefault();
-      $(this).parents(".communication_message").confirmDelete({
-        noMessage: true,
-        url: $(this).attr('href'),
-        success: function() {
-          $(this).slideUp();
-        }
-      });
-    });
-    $(".communication_sub_message .add_conversation_message_form").formSubmit({
-      beforeSubmit: function(data) {
-        $(this).find("button").attr('disabled', true);
-        $(this).find(".submit_button").text(I18n.t('status.posting_message', "Posting Message..."));
-        $(this).loadingImage();
-      },
-      success: function(data) {
-        $(this).loadingImage('remove');
-=======
         url: $(this).attr('href'),
         success() {
           $(this).slideUp()
@@ -727,7 +669,6 @@
       })
       $message.find('.message').show()
       $(this).remove()
->>>>>>> b1842ee1
 
       // turn the "add message" button back on
       $conversation.find('.reply_message').show()
