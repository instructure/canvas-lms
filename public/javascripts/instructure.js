--- conflicted
+++ resolved
@@ -241,13 +241,6 @@
   }, 10)
   // Remove sandbox attribute from user content iframes to fix busted
   // third-party content, like Google Drive documents.
-<<<<<<< HEAD
-  document.querySelectorAll('.user_content iframe[sandbox]').forEach(frame => {
-    frame.removeAttribute('sandbox')
-    const src = frame.src
-    frame.src = src
-  })
-=======
   document
     .querySelectorAll('.user_content iframe[sandbox="allow-scripts allow-forms allow-same-origin"]')
     .forEach(frame => {
@@ -290,7 +283,6 @@
   } else {
     return formatTimeAgoTitle(date)
   }
->>>>>>> d38c9249
 }
 
 $(function() {
