--- conflicted
+++ resolved
@@ -1,21 +1,14 @@
 define([
   'i18n!account_authorization_configs',
   'str/htmlEscape',
-<<<<<<< HEAD
-=======
   'react',
   'jsx/authentication_providers/AuthTypePicker',
   'authentication_providers',
->>>>>>> a6cbc05d
   'jquery' /* $ */,
   'jquery.instructure_forms' /* formSubmit */,
   'jquery.keycodes' /* keycodes */,
   'jquery.loadingImg' /* loadingImage */
-<<<<<<< HEAD
-], function(I18n, htmlEscape, $) {
-=======
 ], function(I18n, htmlEscape, React, AuthTypePicker, authenticationProviders, $) {
->>>>>>> a6cbc05d
 
   var Picker = React.createFactory(AuthTypePicker);
   var selectorNode = document.getElementById("add-authentication-provider");
