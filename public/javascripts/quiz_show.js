--- conflicted
+++ resolved
@@ -26,11 +26,7 @@
   'jquery.instructure_misc_helpers' /* scrollSidebar */,
   'jquery.instructure_misc_plugins' /* ifExists, confirmDelete */,
   'message_students' /* messageStudents */
-<<<<<<< HEAD
-], function(I18n, $, showAnswerArrows, disableInputs) {
-=======
 ], function(I18n, $, showAnswerArrows, inputMethods) {
->>>>>>> 1216b434
 
 $(document).ready(function () {
 
@@ -45,12 +41,8 @@
   }
 
   showAnswerArrows();
-<<<<<<< HEAD
-  disableInputs('[type=radio], [type=checkbox]');
-=======
   inputMethods.disableInputs('[type=radio], [type=checkbox]');
   inputMethods.setWidths();
->>>>>>> 1216b434
   
   $(".delete_quiz_link").click(function(event) {
     event.preventDefault();
