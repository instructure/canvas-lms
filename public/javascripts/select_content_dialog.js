/*
 * Copyright (C) 2011 - present Instructure, Inc.
 *
 * This file is part of Canvas.
 *
 * Canvas is free software: you can redistribute it and/or modify it under
 * the terms of the GNU Affero General Public License as published by the Free
 * Software Foundation, version 3 of the License.
 *
 * Canvas is distributed in the hope that it will be useful, but WITHOUT ANY
 * WARRANTY; without even the implied warranty of MERCHANTABILITY or FITNESS FOR
 * A PARTICULAR PURPOSE. See the GNU Affero General Public License for more
 * details.
 *
 * You should have received a copy of the GNU Affero General Public License along
 * with this program. If not, see <http://www.gnu.org/licenses/>.
 */

import INST from './INST'
import I18n from 'i18n!select_content_dialog'
import $ from 'jquery'
import React from 'react'
import ReactDOM from 'react-dom'
import FileSelectBox from 'jsx/context_modules/FileSelectBox'
import _ from 'underscore'
import htmlEscape from 'str/htmlEscape'
import {uploadFile} from 'jsx/shared/upload_file'
import iframeAllowances from 'jsx/external_apps/lib/iframeAllowances'
import SelectContent from './lti/select_content'
import setDefaultToolValues from './lti/setDefaultToolValues'
import processSingleContentItem from 'jsx/deep_linking/processors/processSingleContentItem'
import {findLinkForService, getUserServices} from './findLinkForService'
import './jquery.instructure_date_and_time' /* datetime_field */
import './jquery.ajaxJSON'
import './jquery.instructure_forms' /* formSubmit, ajaxJSONFiles, getFormData, errorBox */
import 'jqueryui/dialog'
import 'compiled/jquery/fixDialogButtons'
import './jquery.instructure_misc_helpers' /* replaceTags */
import './jquery.instructure_misc_plugins' /* showIf */
import './jquery.keycodes'
import './jquery.loadingImg'
import './jquery.templateData'
import processMultipleContentItems from 'jsx/deep_linking/processors/processMultipleContentItems'

const SelectContentDialog = {}

SelectContentDialog.deepLinkingListener = event => {
  if (
    event.origin === ENV.DEEP_LINKING_POST_MESSAGE_ORIGIN &&
    event.data &&
    event.data.messageType === 'LtiDeepLinkingResponse'
  ) {
    if (event.data.content_items.length > 1 && ENV.process_multiple_content_items_modules_index) {
      processMultipleContentItems(event)
        .then(result => {
          const $dialog = $('#resource_selection_dialog')
          $dialog.off('dialogbeforeclose', SelectContentDialog.dialogCancelHandler)
          $(window).off('beforeunload', SelectContentDialog.beforeUnloadHandler)

          if (result.every(item => item.type !== 'ltiResourceLink')) {
            $.flashError(I18n.t('Selected content contains non-LTI links.'))
            return
          }

          if (event.data.reloadpage) {
            window.location.reload()
          }
        })
        .catch(e => {
          $.flashError(I18n.t('Error retrieving content'))
          // eslint-disable-next-line no-console
          console.error(e)
        })
        .finally(() => {
          const $dialog = $('#resource_selection_dialog')
          $dialog.dialog('close')
        })
    } else {
      processSingleContentItem(event)
        .then(result => {
          const $dialog = $('#resource_selection_dialog')
          $dialog.off('dialogbeforeclose', SelectContentDialog.dialogCancelHandler)
          $(window).off('beforeunload', SelectContentDialog.beforeUnloadHandler)

          if (result.type !== 'ltiResourceLink') {
            $.flashError(I18n.t('Selected content is not an LTI link.'))
            return
          }

          const tool = $('#context_external_tools_select .tools .tool.selected').data('tool')
          SelectContentDialog.handleContentItemResult(result, tool)
        })
        .catch(e => {
          $.flashError(I18n.t('Error retrieving content'))
          // eslint-disable-next-line no-console
          console.error(e)
        })
        .finally(() => {
          const $dialog = $('#resource_selection_dialog')
          $dialog.dialog('close')
        })
    }
  }
}

SelectContentDialog.attachDeepLinkingListner = function() {
  window.addEventListener('message', this.deepLinkingListener)
}

SelectContentDialog.detachDeepLinkingListener = function() {
  window.removeEventListener('message', this.deepLinkingListener)
}

SelectContentDialog.dialogCancelHandler = function(event) {
  ;[]
  const response = confirm(
    I18n.t('Are you sure you want to cancel? Changes you made may not be saved.')
  )
  if (!response) {
    event.preventDefault()
  }
}

SelectContentDialog.beforeUnloadHandler = function(e) {
  return (e.returnValue = I18n.t('Changes you made may not be saved.'))
}

SelectContentDialog.handleContentItemResult = function(result, tool) {
  if (ENV.DEFAULT_ASSIGNMENT_TOOL_NAME && ENV.DEFAULT_ASSIGNMENT_TOOL_URL) {
    setDefaultToolValues(result, tool)
  }
  $('#external_tool_create_url').val(result.url)
  $('#external_tool_create_title').val(result.title || tool.name)
  $('#context_external_tools_select .domain_message').hide()
}

SelectContentDialog.Events = {
  init() {
    $('#context_external_tools_select .tools').on(
      'click',
      '.tool',
      this.onContextExternalToolSelect
    )
  },

  onContextExternalToolSelect(e, existingTool) {
    e.preventDefault()
    const $tool = existingTool || $(this)
    const toolName = $tool.find('a').text()
    if ($tool.hasClass('selected') && !$tool.hasClass('resource_selection')) {
      $tool.removeClass('selected')
      $('#external_tool_create_url').val('')
      $.screenReaderFlashMessage(I18n.t('Unselected external tool %{tool}', {tool: toolName}))
      return
    }
    $.screenReaderFlashMessage(I18n.t('Selected external tool %{tool}', {tool: toolName}))
    $tool
      .parents('.tools')
      .find('.tool.selected')
      .removeClass('selected')
    $tool.addClass('selected')
    if ($tool.hasClass('resource_selection')) {
      const tool = $tool.data('tool')
      const frameHeight = Math.max(Math.min($(window).height() - 100, 550), 100)
      const placement_type =
        (tool.placements.resource_selection && 'resource_selection') ||
        (tool.placements.assignment_selection && 'assignment_selection') ||
        (tool.placements.link_selection && 'link_selection')
      var placement = tool.placements[placement_type]
      const width = placement.selection_width
      const height = placement.selection_height
      let $dialog = $('#resource_selection_dialog')
      if ($dialog.length == 0) {
        $dialog = $('<div/>', {
          id: 'resource_selection_dialog',
          style: 'padding: 0; overflow-y: hidden;'
        })
        $dialog.append(`<div class="before_external_content_info_alert screenreader-only" tabindex="0">
            <div class="ic-flash-info">
              <div class="ic-flash__icon" aria-hidden="true">
                <i class="icon-info"></i>
              </div>
              ${htmlEscape(I18n.t('The following content is partner provided'))}
            </div>
          </div>`)
        $dialog.append(
          $('<iframe/>', {
            id: 'resource_selection_iframe',
<<<<<<< HEAD
            style: `width: 800px; height: ${frameHeight}px; max-height: ${frameHeight}px; border: 0;`,
=======
            style: `width: 800px; height: ${frameHeight}px; max-height: 100%; border: 0;`,
>>>>>>> 2dd86986
            src: '/images/ajax-loader-medium-444.gif',
            borderstyle: '0',
            tabindex: '0',
            allow: iframeAllowances(),
            'data-lti-launch': 'true'
          })
        )
        $dialog.append(`<div class="after_external_content_info_alert screenreader-only" tabindex="0">
            <div class="ic-flash-info">
              <div class="ic-flash__icon" aria-hidden="true">
                <i class="icon-info"></i>
              </div>
              ${htmlEscape(I18n.t('The preceding content is partner provided'))}
            </div>
          </div>`)

        const $external_content_info_alerts = $dialog.find(
          '.before_external_content_info_alert, .after_external_content_info_alert'
        )

        const $iframe = $dialog.find('iframe')

        $external_content_info_alerts.on('focus', function(e) {
          const iframeWidth = $iframe.outerWidth(true)
          const iframeHeight = $iframe.outerHeight(true)
          $iframe.css('border', '2px solid #008EE2')
          $(this).removeClass('screenreader-only')
          const alertHeight = $(this).outerHeight(true)
          $iframe
            .css('height', `${iframeHeight - alertHeight - 4}px`)
            .css('width', `${iframeWidth - 4}px`)
          $dialog.scrollLeft(0).scrollTop(0)
        })

        $external_content_info_alerts.on('blur', function(e) {
          const iframeWidth = $iframe.outerWidth(true)
          const iframeHeight = $iframe.outerHeight(true)
          const alertHeight = $(this).outerHeight(true)
          $dialog.find('iframe').css('border', 'none')
          $(this).addClass('screenreader-only')
          $iframe.css('height', `${iframeHeight + alertHeight}px`).css('width', `${iframeWidth}px`)
          $dialog.scrollLeft(0).scrollTop(0)
        })

        $('body').append($dialog.hide())
        $dialog.on('dialogbeforeclose', SelectContentDialog.dialogCancelHandler)
        $dialog
          .dialog({
            autoOpen: false,
            width: 'auto',
            resizable: true,
            close() {
              SelectContentDialog.detachDeepLinkingListener()
              $(window).off('beforeunload', SelectContentDialog.beforeUnloadHandler)
              $dialog.find('iframe').attr('src', '/images/ajax-loader-medium-444.gif')
            },
            open: () => {
              SelectContentDialog.attachDeepLinkingListner()
            },
            title: I18n.t('link_from_external_tool', 'Link Resource from External Tool')
          })
          .bind('dialogresize', function() {
            $(this)
              .find('iframe')
              .add('.fix_for_resizing_over_iframe')
              .height($(this).height())
              .width($(this).width())
          })
          .bind('dialogresizestop', () => {
            $('.fix_for_resizing_over_iframe').remove()
          })
          .bind('dialogresizestart', function() {
            $(this)
              .find('iframe')
              .each(function() {
                $('<div class="fix_for_resizing_over_iframe" style="background: #fff;"></div>')
                  .css({
                    width: this.offsetWidth + 'px',
                    height: this.offsetHeight + 'px',
                    position: 'absolute',
                    opacity: '0.001',
                    zIndex: 10000000
                  })
                  .css($(this).offset())
                  .appendTo('body')
              })
          })
          .bind('selection', event => {
            const item = event.contentItems[0]
            if (item['@type'] === 'LtiLinkItem' && item.url) {
              SelectContentDialog.handleContentItemResult(item, tool)
            } else {
              alert(
                I18n.t(
                  'invalid_lti_resource_selection',
                  'There was a problem retrieving a valid link from the external tool'
                )
              )
              $('#external_tool_create_url').val('')
              $('#external_tool_create_title').val('')
            }
            $('#resource_selection_dialog iframe').attr('src', 'about:blank')
            $dialog.off('dialogbeforeclose', SelectContentDialog.dialogCancelHandler)
            $('#resource_selection_dialog').dialog('close')

            if (item.placementAdvice.presentationDocumentTarget.toLowerCase() === 'window') {
              document.querySelector('#external_tool_create_new_tab').checked = true
            }
          })
      }
      $dialog
        .dialog('close')
        .dialog('option', 'width', width || 800)
        .dialog('option', 'height', height || frameHeight || 400)
        .dialog('open')
      $dialog.triggerHandler('dialogresize')
      let url = $.replaceTags(
        $('#select_content_resource_selection_url').attr('href'),
        'id',
        tool.definition_id
      )
      url = url + '?placement=' + placement_type + '&secure_params=' + $('#secure_params').val()
      if ($('#select_context_content_dialog').data('context_module_id')) {
        url += '&context_module_id=' + $('#select_context_content_dialog').data('context_module_id')
      }
      $dialog.find('iframe').attr('src', url)
      $(window).on('beforeunload', SelectContentDialog.beforeUnloadHandler)
    } else {
      const placements = $tool.data('tool').placements
      var placement = placements.assignment_selection || placements.link_selection
      $('#external_tool_create_url').val(placement.url || '')
      $('#context_external_tools_select .domain_message')
        .showIf($tool.data('tool').domain)
        .find('.domain')
        .text($tool.data('tool').domain)
      $('#external_tool_create_title').val(placement.title)
    }
  }
}

$(document).ready(function() {
  const external_services = null
  const $dialog = $('#select_context_content_dialog')
  INST.selectContentDialog = function(options) {
    var options = options || {}
    const for_modules = options.for_modules
    const select_button_text = options.select_button_text || I18n.t('buttons.add_item', 'Add Item')
    const holder_name = options.holder_name || 'module'
    const dialog_title =
      options.dialog_title || I18n.t('titles.add_item_to_module', 'Add Item to Module')
    const allow_external_urls = for_modules
    $dialog.data('context_module_id', options.context_module_id)
    $dialog.data('submitted_function', options.submit)
    $dialog.find('.context_module_content').showIf(for_modules)
    $dialog.find('.holder_name').text(holder_name)
    $dialog.find('.add_item_button').text(select_button_text)
    $dialog.find('.select_item_name').showIf(!options.no_name_input)
    if (allow_external_urls && !external_services) {
      const $services = $('#content_tag_services').empty()
      getUserServices('BookmarkService', function(data) {
        for (const idx in data) {
          const service = data[idx].user_service
          const $service = $("<a href='#' class='bookmark_service no-hover'/>")
          $service.addClass(service.service)
          $service.data('service', service)
          $service.attr(
            'title',
            I18n.t('titles.find_links_using_service', 'Find links using %{service}', {
              service: service.service
            })
          )
          const $img = $('<img/>')
          $img.attr('src', '/images/' + service.service + '_small_icon.png')
          $service.append($img)
          $service.click(function(event) {
            event.preventDefault()
            findLinkForService($(this).data('service').service, data => {
              $('#content_tag_create_url').val(data.url)
              $('#content_tag_create_title').val(data.title)
            })
          })
          $services.append($service)
          $services.append('&nbsp;&nbsp;')
        }
      })
    }
    $('#select_context_content_dialog #external_urls_select :text').val('')
    $('#select_context_content_dialog #context_module_sub_headers_select :text').val('')
    $('#add_module_item_select').change()
    $('#select_context_content_dialog .module_item_select').change()
    $('#select_context_content_dialog')
      .dialog({
        title: dialog_title,
        width: options.width || 400,
        height: options.height || 400,
        close() {
          if (options.close) {
            options.close()
          }
        }
      })
      .fixDialogButtons()

    const visibleModuleItemSelect = $(
      '#select_context_content_dialog .module_item_select:visible'
    )[0]
    if (visibleModuleItemSelect) {
      if (visibleModuleItemSelect.selectedIndex != -1) {
        $('.add_item_button')
          .removeClass('disabled')
          .attr('aria-disabled', false)
      } else {
        $('.add_item_button')
          .addClass('disabled')
          .attr('aria-disabled', true)
      }
    }
    $('#select_context_content_dialog').dialog('option', 'title', dialog_title)
  }
  $('#select_context_content_dialog .cancel_button').click(() => {
    $dialog.find('.alert').remove()
    $dialog.dialog('close')
  })
  $(
    '#select_context_content_dialog select, #select_context_content_dialog input[type=text], .module_item_select'
  ).keycodes('return', function(event) {
    if (!$('.add_item_button').hasClass('disabled')) {
      // button is enabled
      $(event.currentTarget).blur()
      $(this)
        .parents('.ui-dialog')
        .find('.add_item_button')
        .last()
        .click()
    }
  })
  $('#select_context_content_dialog .add_item_button').click(function() {
    const submit = function(item_data) {
      const submitted = $dialog.data('submitted_function')
      if (submitted && $.isFunction(submitted)) {
        submitted(item_data)
      }
      setTimeout(() => {
        $dialog.dialog('close')
        $dialog.find('.alert').remove()
      }, 0)
    }

    const item_type = $('#add_module_item_select').val()
    if (item_type == 'external_url') {
      var item_data = {
        'item[type]': $('#add_module_item_select').val(),
        'item[id]': $(
          '#select_context_content_dialog .module_item_option:visible:first .module_item_select'
        ).val(),
        'item[new_tab]': $('#external_url_create_new_tab').attr('checked') ? '1' : '0',
        'item[indent]': $('#content_tag_indent').val()
      }
      item_data['item[url]'] = $('#content_tag_create_url').val()
      item_data['item[title]'] = $('#content_tag_create_title').val()

      if (item_data['item[url]'] === '') {
        $('#content_tag_create_url').errorBox(I18n.t('URL is required'))
      } else if (item_data['item[title]'] === '') {
        $('#content_tag_create_title').errorBox(I18n.t('Page Name is required'))
      } else {
        submit(item_data)
      }
    } else if (item_type == 'context_external_tool') {
      const tool = $('#context_external_tools_select .tools .tool.selected').data('tool')
      let tool_type = 'context_external_tool'
      let tool_id = 0
      if (tool) {
        if (tool.definition_type == 'Lti::MessageHandler') {
          tool_type = 'lti/message_handler'
        }
        tool_id = tool.definition_id
      }
      var item_data = {
        'item[type]': tool_type,
        'item[id]': tool_id,
        'item[new_tab]': $('#external_tool_create_new_tab').attr('checked') ? '1' : '0',
        'item[indent]': $('#content_tag_indent').val()
      }
      item_data['item[url]'] = $('#external_tool_create_url').val()
      item_data['item[title]'] = $('#external_tool_create_title').val()
      $dialog.find('.alert-error').remove()
      if (item_data['item[url]'] === '') {
        const $errorBox = $('<div />', {class: 'alert alert-error', role: 'alert'}).css({
          marginTop: 8
        })
        $errorBox.text(
          I18n.t('errors.external_tool_url', "An external tool can't be saved without a URL.")
        )
        $dialog.prepend($errorBox)
      } else if (item_data['item[title]'] === '') {
        $('#external_tool_create_title').errorBox(I18n.t('Page Name is required'))
      } else {
        submit(item_data)
      }
    } else if (item_type == 'context_module_sub_header') {
      var item_data = {
        'item[type]': $('#add_module_item_select').val(),
        'item[id]': $(
          '#select_context_content_dialog .module_item_option:visible:first .module_item_select'
        ).val(),
        'item[indent]': $('#content_tag_indent').val()
      }
      item_data['item[title]'] = $('#sub_header_title').val()
      submit(item_data)
    } else {
      const $options = $(
        '#select_context_content_dialog .module_item_option:visible:first .module_item_select option:selected'
      )
      $options.each(function() {
        const $option = $(this)
        const item_data = {
          'item[type]': item_type,
          'item[id]': $option.val(),
          'item[title]': $option.text(),
          'item[indent]': $('#content_tag_indent').val()
        }
        if (item_data['item[id]'] == 'new') {
          $('#select_context_content_dialog').loadingImage()
          var url = $(
            '#select_context_content_dialog .module_item_option:visible:first .new .add_item_url'
          ).attr('href')
          let data = $(
            '#select_context_content_dialog .module_item_option:visible:first'
          ).getFormData()
          const process_upload = function(data) {
            let obj

            // discussion_topics will come from real api v1 and so wont be nested behind a `discussion_topic` or 'wiki_page' root object
            if (
              item_data['item[type]'] === 'discussion_topic' ||
              item_data['item[type]'] === 'wiki_page' ||
              item_data['item[type]'] === 'attachment'
            ) {
              obj = data
            } else {
              obj = data[item_data['item[type]']] // e.g. data['wiki_page'] for wiki pages
            }

            $('#select_context_content_dialog').loadingImage('remove')
            if (item_data['item[type]'] === 'wiki_page') {
              item_data['item[id]'] = obj.page_id
            } else {
              item_data['item[id]'] = obj.id
            }
            if (item_data['item[type]'] === 'attachment') {
              // some browsers return a fake path in the file input value, so use the name returned by the server
              item_data['item[title]'] = obj.display_name
            } else {
              item_data['item[title]'] = $(
                '#select_context_content_dialog .module_item_option:visible:first .item_title'
              ).val()
              item_data['item[title]'] = item_data['item[title]'] || obj.display_name
            }
            const $option = $(document.createElement('option'))
            $option.val(obj.id).text(item_data['item[title]'])
            $('#' + item_data['item[type]'] + 's_select')
              .find('.module_item_select option:last')
              .after($option)
            submit(item_data)
          }

          if (item_data['item[type]'] == 'assignment') {
            data['assignment[post_to_sis]'] = ENV.DEFAULT_POST_TO_SIS
          }
          if (item_data['item[type]'] == 'attachment') {
            const file = $('#module_attachment_uploaded_data')[0].files[0]
            var url = `/api/v1/folders/${data['attachment[folder_id]']}/files`
            data = {
              name: file.name,
              size: file.size,
              type: file.type,
              parent_folder_id: data['attachment[folder_id]'],
              on_duplicate: 'rename',
              no_redirect: true
            }
            uploadFile(url, data, file)
              .then(attachment => {
                process_upload(attachment)
              })
              .catch(response => {
                $('#select_context_content_dialog').loadingImage('remove')
                $('#select_context_content_dialog').errorBox(
                  I18n.t('errors.failed_to_create_item', 'Failed to Create new Item')
                )
              })
          } else {
            $.ajaxJSON(
              url,
              'POST',
              data,
              data => {
                process_upload(data)
              },
              data => {
                $('#select_context_content_dialog').loadingImage('remove')
                if (
                  data &&
                  data.errors &&
                  data.errors.title[0] &&
                  data.errors.title[0].message &&
                  data.errors.title[0].message === 'blank'
                ) {
                  $('#select_context_content_dialog').errorBox(
                    I18n.t('errors.assignment_name_blank', 'Assignment name cannot be blank.')
                  )
                  $('.item_title').focus()
                } else {
                  $('#select_context_content_dialog').errorBox(
                    I18n.t('errors.failed_to_create_item', 'Failed to Create new Item')
                  )
                }
              }
            )
          }
        } else {
          submit(item_data)
        }
      })
    }
  })
  const initEvents = SelectContentDialog.Events.init.bind(SelectContentDialog.Events)()
  const $tool_template = $('#context_external_tools_select .tools .tool:first').detach()
  $('#add_module_item_select').change(function() {
    // Don't disable the form button for these options
    const selectedOption = $(this).val()
    const doNotDisable = [
      'external_url',
      'context_external_tool',
      'context_module_sub_header'
    ].includes(selectedOption)
    if (doNotDisable) {
      $('.add_item_button')
        .removeClass('disabled')
        .attr('aria-disabled', false)
    } else {
      $('.add_item_button')
        .addClass('disabled')
        .attr('aria-disabled', true)
    }

    $('#select_context_content_dialog .module_item_option').hide()
    if ($(this).val() === 'attachment') {
      ReactDOM.render(
        React.createFactory(FileSelectBox)({contextString: ENV.context_asset_string}),
        $('#module_item_select_file')[0]
      )
    }
    $('#' + $(this).val() + 's_select')
      .show()
      .find('.module_item_select')
      .change()
    if ($(this).val() == 'context_external_tool') {
      const $select = $('#context_external_tools_select')
      if (!$select.hasClass('loaded')) {
        $select.find('.message').text('Loading...')
        const url = $('#select_context_content_dialog .external_tools_url').attr('href')
        $.ajaxJSON(
          url,
          'GET',
          {},
          data => {
            $select.find('.message').remove()
            $select.addClass('loaded')
            $select.find('.tools').empty()
            for (const idx in data) {
              const tool = data[idx]
              const $tool = $tool_template.clone(true)
              const placement =
                tool.placements.assignment_selection || tool.placements.link_selection
              $tool.toggleClass(
                'resource_selection',
                SelectContent.isContentMessage(placement, tool.placements)
              )
              $tool.fillTemplateData({
                data: tool,
                dataValues: [
                  'definition_type',
                  'definition_id',
                  'domain',
                  'name',
                  'placements',
                  'description'
                ]
              })
              $tool.data('tool', tool)
              $select.find('.tools').append($tool.show())
            }
          },
          data => {
            $select.find('.message').text(I18n.t('errors.loading_failed', 'Loading Failed'))
          }
        )
      }
    }
  })
  $('#select_context_content_dialog').on('change', '.module_item_select', function() {
    const currentSelectItem = $(this)[0]
    if (currentSelectItem && currentSelectItem.selectedIndex > -1) {
      $('.add_item_button')
        .removeClass('disabled')
        .attr('aria-disabled', false)
    }

    if ($(this).val() == 'new') {
      $(this)
        .parents('.module_item_option')
        .find('.new')
        .show()
        .focus()
        .select()
    } else {
      $(this)
        .parents('.module_item_option')
        .find('.new')
        .hide()
    }
  })
})

export default SelectContentDialog<|MERGE_RESOLUTION|>--- conflicted
+++ resolved
@@ -186,11 +186,7 @@
         $dialog.append(
           $('<iframe/>', {
             id: 'resource_selection_iframe',
-<<<<<<< HEAD
-            style: `width: 800px; height: ${frameHeight}px; max-height: ${frameHeight}px; border: 0;`,
-=======
             style: `width: 800px; height: ${frameHeight}px; max-height: 100%; border: 0;`,
->>>>>>> 2dd86986
             src: '/images/ajax-loader-medium-444.gif',
             borderstyle: '0',
             tabindex: '0',
