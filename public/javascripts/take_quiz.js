--- conflicted
+++ resolved
@@ -44,11 +44,7 @@
 let lastSuccessfulSubmissionData = null
 let showDeauthorizedDialog
 
-<<<<<<< HEAD
-let quizSubmission = (function() {
-=======
 const quizSubmission = (function() {
->>>>>>> 09ed0177
   let timeMod = 0,
     endAt = $('.end_at'),
     endAtParsed = endAt.text() && new Date(endAt.text()),
@@ -465,11 +461,7 @@
         $('.time_running').css('color', '#EA0611')
         $timeRunningFunc().text(
           I18n.t(
-<<<<<<< HEAD
-            'Your browser connectivity may be slow or unstable. In spite of your browser\'s timer being disconnected, your answers will be recorded for an additional 5 minutes beyond the original time limit on this attempt.'
-=======
             "Your browser connectivity may be slow or unstable. In spite of your browser's timer being disconnected, your answers will be recorded for an additional 5 minutes beyond the original time limit on this attempt."
->>>>>>> 09ed0177
           )
         )
         return
