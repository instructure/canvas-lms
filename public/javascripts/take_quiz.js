--- conflicted
+++ resolved
@@ -373,123 +373,6 @@
               quizSubmission.submitQuiz()
             }
           }
-<<<<<<< HEAD
-        });
-
-      },
-
-      getTimeElapsed: function() {
-        $(".time_header").text(I18n.beforeLabel(I18n.t('labels.time_elapsed', "Time Elapsed")));
-        var now = new Date().getTime();
-        var startedAt = Date.parse(quizSubmission.startedAt.text()).getTime();
-        return now - startedAt;
-      },
-
-      updateTimeDisplay: function(currentTimeLeft) {
-        if(quizSubmission.hasTimeLimit) {
-          quizSubmission.updateTimeString(currentTimeLeft);
-        } else {
-          quizSubmission.updateTimeString(quizSubmission.getTimeElapsed());
-        }
-      },
-
-      updateTimeString: function(timeDiff) {
-        var date = new Date(Math.abs(timeDiff));
-        var yr = date.getUTCFullYear() - 1970;
-        var mon = date.getUTCMonth();
-        var day = date.getUTCDate() - 1;
-        var hr = date.getUTCHours();
-        var min = date.getUTCMinutes();
-        var sec = date.getUTCSeconds();
-        var times = [];
-        if(yr) { times.push(I18n.t('years_count', "Year", {'count': yr})); }
-        if(mon) { times.push(I18n.t('months_count', "Month", {'count': mon})); }
-        if(day) { times.push(I18n.t('days_count', "Day", {'count': day})); }
-        if(hr) { times.push(I18n.t('hours_count', "Hour", {'count': hr})); }
-        if(true || min) { times.push(I18n.t('minutes_count', "Minute", {'count': min})); }
-        if(true || sec) { times.push(I18n.t('seconds_count', "Second", {'count': sec})); }
-        $timeRunningTimeRemaining.text(times.join(", "));
-      },
-
-      updateFinalSubmitButtonState: function() {
-        var allQuestionsAnswered = ($("#question_list li:not(.answered, .text_only)").length == 0);
-        var lastQuizPage = ($("#submit_quiz_form").hasClass('last_page'));
-        var thisQuestionAnswered = ($("div.question.answered").length > 0);
-        var oneAtATime = quizSubmission.oneAtATime;
-
-        var active = (oneAtATime && lastQuizPage && thisQuestionAnswered) || allQuestionsAnswered;
-
-        quizSubmission.toggleActiveButtonState("#submit_quiz_button", active);
-      },
-
-      updateQuestionIndicators: function(answer, questionId){
-        var listSelector = "#list_" + questionId;
-        var questionSelector = "#" + questionId;
-        var combinedId = listSelector + ", " + questionSelector;
-        var $questionIcon = $(listSelector + " i.placeholder");
-        if(answer) {
-          $(combinedId).addClass('answered');
-          $questionIcon.addClass('icon-check').removeClass('icon-question');
-          $questionIcon.find('.icon-text').text(I18n.t('question_answered', "Answered"));
-        } else {
-          $(combinedId).removeClass('answered');
-          $questionIcon.addClass('icon-question').removeClass('icon-check');
-          $questionIcon.find('.icon-text').text(I18n.t('question_unanswered', "Haven't Answered Yet"));
-        }
-      },
-
-      updateNextButtonState: function(id) {
-        var $question = $("#" + id);
-        quizSubmission.toggleActiveButtonState('button.next-question', $question.hasClass('answered'));
-      },
-      toggleActiveButtonState: function(selector, primary) {
-        var addClass = (primary ? 'btn-primary' : 'btn-secondary');
-        var removeClass = (primary ? 'btn-secondary' : 'btn-primary');
-        $(selector).addClass(addClass).removeClass(removeClass);
-      },
-      submitQuiz: function() {
-        var action = $('#submit_quiz_button').data('action');
-        $('#submit_quiz_form').attr('action', action).submit();
-      }
-    };
-  })();
-
-  $(window).focus(evt => {
-    quizSubmission.updateSubmission();
-  });
-
-  $(window).blur(evt => {
-    quizSubmission.inBackground = true;
-  });
-
-  $(document).mousedown(event => {
-    lastAnswerSelected = $(event.target).parents(".answer")[0];
-  }).keydown(() => {
-    lastAnswerSelected = null;
-  });
-
-  // fix screenreader focus for links to href="#target"
-  $("a[href^='#']").not("a[href='#']").click(function() {
-    $($(this).attr('href')).attr('tabindex', -1).focus()
-  });
-
-  $(function() {
-    autoBlurActiveInput();
-
-    if($("#preview_mode_link").length == 0) {
-
-      var unloadWarned = false;
-
-      window.addEventListener('beforeunload', e => {
-        if (!quizSubmission.navigatingToRelogin) {
-          if(!quizSubmission.submitting && !quizSubmission.alreadyAcceptedNavigatingAway && !unloadWarned) {
-            quizSubmission.clearAccessCode = true
-            setTimeout(() => { unloadWarned = false; }, 0);
-            unloadWarned = true;
-            e.returnValue = I18n.t('confirms.unfinished_quiz', "You're about to leave the quiz unfinished.  Continue anyway?");
-            return e.returnValue;
-          }
-=======
         })
     },
 
@@ -539,7 +422,7 @@
     },
 
     updateFinalSubmitButtonState() {
-      const allQuestionsAnswered = $('#question_list li:not(.answered)').length == 0
+      const allQuestionsAnswered = $('#question_list li:not(.answered, .text_only)').length == 0
       const lastQuizPage = $('#submit_quiz_form').hasClass('last_page')
       const thisQuestionAnswered = $('div.question.answered').length > 0
       const oneAtATime = quizSubmission.oneAtATime
@@ -633,7 +516,6 @@
             "You're about to leave the quiz unfinished.  Continue anyway?"
           )
           return e.returnValue
->>>>>>> 5b9ca428
         }
       }
     })
