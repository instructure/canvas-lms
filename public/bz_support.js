/********************
  The purpose of this file is to hold functions we need from Canvas
  controllers that cannot be put in bz_custom.js due to order-of-load
  dependencies.
********************/

/*
  This function is responsible for loading and setting event handlers
  for the magic fields (retained data feature) used in the WYSIWYG
  editor.

  It is called by Canvas on its after render event, which happens AFTER
  window.onload, but BEFORE bz_custom.js is loaded - meaning this function
  needs to be available separately.

  Flow:
    1. canvas loads
    2. this file loads, making the function available
    3. Canvas coffeecript runs, which can call this function
    4. bz_custom.js runs
    5. bottom scripts in view html run, which can also call thi
*/

var onMagicFieldsLoaded = [];
var magicFieldsLoaded = false;

function addOnMagicFieldsLoaded(func) {
  if(magicFieldsLoaded) {
    console.log("running magic field thing now");
    func();
  } else {
    console.log("queuing magic field thing");
    onMagicFieldsLoaded.push(func);
  }
}

function bzRetainedInfoSetup() {
  function bzChangeRetainedItem(ta, value) {
    if(ta.tagName == "INPUT" && ta.getAttribute("type") == "checkbox"){
      ta.checked = (value == "yes") ? true : false;
    } else if(ta.tagName == "INPUT" && ta.getAttribute("type") == "radio"){
      ta.checked = (value == ta.value) ? true : false;
    } else if(ta.tagName == "INPUT" && ta.getAttribute("type") == "button"){
      if (value == "clicked"){
       ta.className += " bz-was-clicked";
      }
    } else if(ta.tagName == "INPUT" || ta.tagName == "TEXTAREA"){
      ta.value = value;
    } else {
      ta.textContent = value;
    }
  }

  if(window.ENV && ENV.current_user) {
    var names = document.querySelectorAll(".bz-user-name");
    for(var i = 0; i < names.length; i++) {
      var element = names[i];
      element.className = "bz-user-name-showing";
      element.textContent = ENV.current_user.display_name;
    }
  }

  var pendingMagicFieldLoads = 0;
  var pendingMagicFieldLoadEvent = false;
  function triggerMagicFieldsLoaded() {
    pendingMagicFieldLoadEvent = false;
    magicFieldsLoaded = true;
    console.log("running on magic fields loaded");
    for(var i = 0; i < onMagicFieldsLoaded.length; i++)
      onMagicFieldsLoaded[i]();
  }

  var textareas = document.querySelectorAll("[data-bz-retained]");
  var names = [];
  var tas = [];
  for(var i = 0; i < textareas.length; i++) {
    (function(ta) {
      var name = ta.getAttribute("data-bz-retained");

      if(ta.className.indexOf("bz-retained-field-setup") != -1)
        return; // already set up, no need to redo

      if(ta.tagName == "IMG") {
        // this is a hack so the editor will not allow text inside:
        // the field pretends to be an image in that context. But, when
        // it is time to display it, we want to switch back to being an
        // ordinary span.
        var span = document.createElement("span");
        span.className = ta.className;
        span.setAttribute("data-bz-retained", ta.getAttribute("data-bz-retained"));
        ta.parentNode.replaceChild(span, ta);
        ta = span;
      }

      var save = function() {
        var value = ta.value;
        if(ta.getAttribute("type") == "radio"){
          if(!ta.checked)
            return; // we only want to actually save the one that is checked
        } else if(ta.getAttribute("type") == "checkbox"){
          value = ta.checked ? "yes" : "";
<<<<<<< HEAD
        var optional = false;
=======
        } else if(ta.getAttribute("type") == "button"){
          value = "clicked";
          ta.className += " bz-was-clicked";
        }
        var data = "name=" + encodeURIComponent(name) + "&value=" + encodeURIComponent(value) + "&type=" + ta.getAttribute("type");
>>>>>>> f5924472
        if (ta.classList.contains("bz-optional-magic-field"))
          optional = true;

        BZ_SaveMagicField(name, value, optional, ta.getAttribute("type"));

        // we also need to update other views on the same page
        var textareas = document.querySelectorAll("[data-bz-retained]");
        for(var idx = 0; idx < textareas.length; idx++) {
            var item = textareas[idx];
            if(item == ta)
              continue;
            if(item.getAttribute("data-bz-retained") == name)
              bzChangeRetainedItem(item, value);
        }
      };

      ta.className += " bz-retained-field-setup";
      if (ta.getAttribute("type") == "button")
        ta.addEventListener("click", save);
      else
        ta.addEventListener("change", save);

      pendingMagicFieldLoads += 1;
      names.push(name);
      tas.push(ta);
    })(textareas[i]);
  }


  var http = new XMLHttpRequest();
  http.onload = function() {
    // substring is to cut off json p stuff if we go back to GET, unneeded with POST though
    var json = http.responseText; //.substring(9)
    var obj = JSON.parse(json);

    for(var i = 0; i < names.length; i++) {
      var name = names[i];
      var ta = tas[i];

      var value = obj[name];

      bzChangeRetainedItem(ta, value);
      pendingMagicFieldLoads -= 1;
      if(pendingMagicFieldLoads == 0 && !pendingMagicFieldLoadEvent) {
        pendingMagicFieldLoadEvent = true;
        window.requestAnimationFrame(triggerMagicFieldsLoaded);
        console.log("THE MAGIC HAPPENS");
      }
    }
  };
  // old one, w don't need all that info though so cutting it off while batching to optimize network use
  // http.open("GET", "/bz/user_retained_data?name=" + encodeURIComponent(name) + "&value=" + encodeURIComponent(ta.value) + "&type=" + ta.getAttribute("type"), true);

  var data = "";
  for(var i = 0; i < names.length; i++) {
    if(data.length)
      data += "&";
    data += "names[]=" + encodeURIComponent(names[i]);
  }

  // I would LIKE to use get on this, but since the name list can be arbitrarily long
  // and I don't want to risk hitting a browser/server limit of url length, I am going to
  // POST just in case
  http.open("POST", "/bz/user_retained_data_batch", true);
  http.setRequestHeader("Content-Type", "application/x-www-form-urlencoded");
  http.send(data);

}

if(window != window.top) {
  // we are in an iframe... strip off magic
  document.getElementsByTagName("html")[0].className += " bz-in-iframe";
}


function getInnerHtmlWithMagicFieldsReplaced(ele) {
  // we need to copy the textarea values into the html
  // text because otherwise cloneNode will discard it, and
  // the info won't be copied to the submission
  var ta = ele.querySelectorAll("textarea");
  for(var i = 0; i < ta.length; i++)
  	ta[i].textContent = ta[i].value;

  var html = ele.cloneNode(true);
  var magicFields = html.querySelectorAll("[data-bz-retained]");
  for(var i = 0; i < magicFields.length; i++) {
    var o = magicFields[i];
    var n;
    if(o.tagName == "TEXTAREA") {
      n = document.createElement("div");
      var h = o.value.
        replace("&", "&amp;").
        replace("\"", "&quot;").
        replace("<", "&lt;").
        replace("\n", "<br />");
      n.innerHTML = h;
    } else if(o.tagName == "INPUT" && o.getAttribute("type") == "checkbox") {
      n = document.createElement("span");
      n.textContent = o.checked ? "[X]" : "[ ]";
    } else if(o.tagName == "INPUT" && o.getAttribute("type") == "radio") {
      n = document.createElement("span");
      n.textContent = o.checked ? "[O]" : "[ ]";
    } else {
      n = document.createElement("span");
      n.textContent = o.value;
    }
    n.className = "bz-retained-field-replaced";
    o.parentNode.replaceChild(n, o);
  }

  return "<div class=\"bz-magic-field-submission\">" + html.innerHTML + "</div>";
}

function copyAssignmentDescriptionIntoAssignmentSubmission() {
  var desc = document.querySelector("#assignment_show .description");

  var html = getInnerHtmlWithMagicFieldsReplaced(desc);

  var bodHtml = tinyMCE.get("submission_body");
  if(bodHtml)
    bodHtml.setContent(html);

  var bod = document.getElementById("submission_body");
  bod.value = html;
}

// this is called in the canvas file public/javascripts/submit_assignment.js
// to be a custom validator
function validateMagicFields() {
  var list = document.querySelectorAll("#assignment_show .description input[type=text][data-bz-retained], #assignment_show .description input[type=url][data-bz-retained], #assignment_show .description textarea[data-bz-retained]");
  for(var a = 0; a < list.length; a++) {
    if(list[a].value == "" && !list[a].classList.contains("bz-optional-magic-field")) {
      alert('You have incomplete fields in this project. Go back and complete them before submitting.');
      list[a].focus();
      return false;
    }
  }

  return true;
}

function prepareAssignmentSubmitWithMagicFields() {
  // only do this if we put magic field editors in the assignment
  if(!document.querySelector("#assignment_show .description input[data-bz-retained], #assignment_show .description textarea[data-bz-retained]"))
    return;

  var as = document.querySelector("#assignment_show .description");
  as.className += " bz-magic-field-assignment";

  var holder = document.getElementById("submit_assignment");
  holder.className += " bz-magic-field-submit";

  // going to hide the UI
  var tab = document.querySelector("#submit_assignment_tabs li > a.submit_online_text_entry_option");
  if(tab)
    tab.parentNode.style.display = "none";

  var tabcontent = document.querySelector("#submit_assignment_online_text_form_holder");
  if(tabcontent) {
    tabcontent.style.display = "none";

    copyAssignmentDescriptionIntoAssignmentSubmission(); // copy it initially
  }

  // and copy it again on submit in case it changed in the mean time...
  var form = document.getElementById("submit_online_text_entry_form");
  if(form)
  form.addEventListener("submit", function(event) {
    copyAssignmentDescriptionIntoAssignmentSubmission();
  }, true);
}

/* We need instant survey here to ensure it is loaded before the
   canvas JS to avoid undefined function problems */
function bzActivateInstantSurvey(magic_field_name) {
        var i = document.getElementById("instant-survey");
	if(!i) return;

	// adjust styles of the container to make room  (see CSS)
	var msf = document.querySelector(".module-sequence-footer");
	var originalMsfButtonClass = msf.className;
	msf.className += ' has-instant-survey';

	// discourage clicking of next without answering first...
	var nb = document.querySelector(".bz-next-button");
	var originalNextButtonClass = nb.className;
	nb.className += ' discouraged';

	// move the survey from the hidden body to the visible footer
        var h = document.getElementById("instant-survey-holder");
        h.innerHTML = "";
        h.appendChild(i.parentNode.removeChild(i));

	var count = h.querySelectorAll("input").length;
	if(count < 3)
		msf.className += ' has-short-instant-survey';
	else if(count == 3)
		msf.className += ' has-3-instant-survey';
	else if(count == 4)
		msf.className += ' has-4-instant-survey';

	// react to survey click - save and encourage hitting the next button.

	var save = function(value, optional) {
		var http = new XMLHttpRequest();
		http.open("POST", "/bz/user_retained_data", true);
		var data = "name=" + encodeURIComponent(magic_field_name) + "&value=" + encodeURIComponent(value) + "&from=" + encodeURIComponent(location.href);
                if(!optional)
                  data += "&optional=1";
		http.setRequestHeader("Content-Type", "application/x-www-form-urlencoded");

		// encourage next clicking again once they are saved
		http.onload = function() {
			nb.className = originalNextButtonClass;
          		var h = document.getElementById("instant-survey-holder");
			$(h).hide("slow");
			// shrinks the container...
			msf.className = originalMsfButtonClass;
		};

		http.send(data);
	};

	var inputs = i.querySelectorAll("input");
	for(var a = 0; a < inputs.length; a++) {
		inputs[a].onchange = function() {
			save(this.value, this.className == "bz-optional-magic-field");
		};
	}
}

function bzInitializeInstantSurvey() {
	// only valid on wiki pages
	if(ENV == null || ENV["WIKI_PAGE"] == null || ENV["WIKI_PAGE"].page_id == null)
		return;

	// if there's no survey in the document, don't need to query.
        var i = document.getElementById("instant-survey");
        if(!i)
	  return;

	// show the button for editors (if present) if a survey exists
	var ssrbtn = document.getElementById("see-survey-results-button");
	if(ssrbtn)
	  ssrbtn.style.display = '';


	// our key in the user magic field data where responses are stored
	var name = "instant-survey-" + ENV["WIKI_PAGE"].page_id;

	// load the value first. If it is already set, no need to show -
	// instant survey is supposed to only be done once.

	var http = new XMLHttpRequest();
	// cut off json p stuff
	http.onload = function() {
		var value = http.responseText.substring(9);
		if(value == null || value == "")
			bzActivateInstantSurvey(name);
	};
	http.open("GET", "/bz/user_retained_data?name=" + encodeURIComponent(name), true);
	http.send();

}

function BZ_ModalDialog(titleString, bodyElement, onOK) {
  var holder = document.createElement("div");
  holder.setAttribute("id", "bz-fullscreen_modal");
  var inner = document.createElement("div");
  holder.appendChild(inner);

  var title = document.createElement("h1");
  title.textContent = titleString;
  inner.appendChild(title);

  var bodyHolder = document.createElement("div");
  bodyHolder.className = "bz-fullscreen_modal-body_holder";
  inner.appendChild(bodyHolder);

  var buttonsHolder = document.createElement("div");
  buttonsHolder.className = "bz-fullscreen_modal-buttons_holder";
  inner.appendChild(buttonsHolder);

  var cancelButton = document.createElement("button");
  cancelButton.setAttribute("type", "button");
  cancelButton.className = "bz-fullscreen_modal-cancel_button";
  cancelButton.textContent = "Cancel";
  cancelButton.onclick = function() {
    document.body.removeChild(holder);
  };
  buttonsHolder.appendChild(cancelButton);

  var okButton = document.createElement("button");
  okButton.setAttribute("type", "button");
  okButton.className = "bz-fullscreen_modal-ok_button";
  okButton.textContent = "OK";
  okButton.onclick = function() {
    onOK();
    document.body.removeChild(holder);
  };
  buttonsHolder.appendChild(okButton);

  document.body.appendChild(holder);

  bodyHolder.appendChild(bodyElement);
}

var BZ_MasterBankCourseId = 1;

function BZ_SetupMasterPageClone(page_id) {
    var req = new XMLHttpRequest();
    req.open("GET", "/api/v1/courses/"+BZ_MasterBankCourseId+"/pages", true);
    req.onload = function(e) {
      if(req.status == 200) {
        var obj = JSON.parse(req.responseText.substring(9));
        var select = document.createElement("select");
        for(var i = 0; i < obj.length; i++) {
          var option = document.createElement("option");
          option.setAttribute("value", obj[i].page_id);
          option.textContent = obj[i].title;
          select.appendChild(option);
        }

        var div = document.createElement("div");
        var p = document.createElement("p");
        p.textContent = "Warning: This will erase all existing content and replace it with the bank content!";
        div.appendChild(p);
        div.appendChild(select);

        BZ_ModalDialog("Choose a page to clone", div, function() {
          var pid = select.options[select.selectedIndex].value;
          BZ_SetCloneMasterPage(page_id, pid);
        });

      } else {
        console.log(req.status);
        alert("Failure to load: " + req.status);
      }
    };
    req.send('');

}

function BZ_DetachFromMasterPage(page_id) {
  BZ_SetCloneMasterPage(page_id, '');
}

function BZ_SetCloneMasterPage(page_id, new_master) {
    var req = new XMLHttpRequest();
    var data = new FormData();
    data.append("utf8", "\u2713");
    data.append("authenticity_token", BZ_AuthToken);
    data.append("wiki_page[clone_of_id]", new_master);
    req.open("PUT", "/api/v1/courses/"+BZ_MasterBankCourseId+"/pages/" + page_id, true);
    req.onload = function(e) {
      if(req.status == 200) {
        var obj = JSON.parse(req.responseText);

        location.reload();
      } else {
        console.log(req.status);
        alert("Failure to save: " + req.status + " on " + page_id);
      }
    };
    req.send(data);

}

function BZ_GoToMasterPage(master_page_id) {
    var req = new XMLHttpRequest();
    req.open("GET", "/api/v1/courses/"+BZ_MasterBankCourseId+"/pages/" + master_page_id, true);
    req.onload = function(e) {
      if(req.status == 200) {
        var obj = JSON.parse(req.responseText.substring(9));

        location.href = "/courses/" + BZ_MasterBankCourseId + "/pages/" + obj.url;
      } else {
        console.log(req.status);
        alert("Failure to load: " + req.status);
      }
    };
    req.send('');
}

function BZ_SaveMagicField(field_name, field_value, optional, type) {
  if(optional == null)
    optional = true; // the default is to skip grading; assume api updates are optional fields
  if(type == null)
    type = "api";

  var http = new XMLHttpRequest();
  http.open("POST", "/bz/user_retained_data", true);
  var data = "name=" + encodeURIComponent(field_name) + "&value=" + encodeURIComponent(field_value) + "&type=" + ta.getAttribute("type");
  if (optional)
    data += "&optional=true";
  http.setRequestHeader("Content-Type", "application/x-www-form-urlencoded");
  http.send(data);
}
<|MERGE_RESOLUTION|>--- conflicted
+++ resolved
@@ -99,15 +99,11 @@
             return; // we only want to actually save the one that is checked
         } else if(ta.getAttribute("type") == "checkbox"){
           value = ta.checked ? "yes" : "";
-<<<<<<< HEAD
-        var optional = false;
-=======
         } else if(ta.getAttribute("type") == "button"){
           value = "clicked";
           ta.className += " bz-was-clicked";
         }
-        var data = "name=" + encodeURIComponent(name) + "&value=" + encodeURIComponent(value) + "&type=" + ta.getAttribute("type");
->>>>>>> f5924472
+        var optional = false;
         if (ta.classList.contains("bz-optional-magic-field"))
           optional = true;
 
@@ -136,13 +132,7 @@
     })(textareas[i]);
   }
 
-
-  var http = new XMLHttpRequest();
-  http.onload = function() {
-    // substring is to cut off json p stuff if we go back to GET, unneeded with POST though
-    var json = http.responseText; //.substring(9)
-    var obj = JSON.parse(json);
-
+  BZ_LoadMagicFields(names, function(obj) {
     for(var i = 0; i < names.length; i++) {
       var name = names[i];
       var ta = tas[i];
@@ -157,7 +147,7 @@
         console.log("THE MAGIC HAPPENS");
       }
     }
-  };
+  });
   // old one, w don't need all that info though so cutting it off while batching to optimize network use
   // http.open("GET", "/bz/user_retained_data?name=" + encodeURIComponent(name) + "&value=" + encodeURIComponent(ta.value) + "&type=" + ta.getAttribute("type"), true);
 
@@ -506,3 +496,32 @@
   http.setRequestHeader("Content-Type", "application/x-www-form-urlencoded");
   http.send(data);
 }
+
+// field_names is an array!
+// callback is a function(obj) { } the properties on obj are name and value
+// so like BZ_LoadMagicFields(["foo", "bar"], function(obj) { obj["foo"] == "value_of_foo"; obj["bar"] = "value_of_var"; });
+function BZ_LoadMagicFields(field_names, callback) {
+
+  var http = new XMLHttpRequest();
+  http.onload = function() {
+    // substring is to cut off json p stuff if we go back to GET, unneeded with POST though
+    var json = http.responseText; //.substring(9)
+    var obj = JSON.parse(json);
+
+    callback(obj);
+  };
+
+  var data = "";
+  for(var i = 0; i < field_names.length; i++) {
+    if(data.length)
+      data += "&";
+    data += "names[]=" + encodeURIComponent(field_names[i]);
+  }
+
+  // I would LIKE to use get on this, but since the name list can be arbitrarily long
+  // and I don't want to risk hitting a browser/server limit of url length, I am going to
+  // POST just in case
+  http.open("POST", "/bz/user_retained_data_batch", true);
+  http.setRequestHeader("Content-Type", "application/x-www-form-urlencoded");
+  http.send(data);
+}