--- conflicted
+++ resolved
@@ -130,7 +130,6 @@
 
       var http = new XMLHttpRequest();
       // cut off json p stuff
-<<<<<<< HEAD
       http.onload = function() {
         bzChangeRetainedItem(ta, http.responseText.substring(9));
         pendingMagicFieldLoads -= 1;
@@ -139,11 +138,7 @@
           window.requestAnimationFrame(triggerMagicFieldsLoaded);
         }
       };
-      http.open("GET", "/bz/user_retained_data?name=" + encodeURIComponent(name), true);
-=======
-      http.onload = function() { bzChangeRetainedItem(ta, http.responseText.substring(9)); };
       http.open("GET", "/bz/user_retained_data?name=" + encodeURIComponent(name) + "&value=" + encodeURIComponent(ta.value) + "&type=" + ta.getAttribute("type"), true);
->>>>>>> dc300258
       http.send();
     })(textareas[i]);
   }
