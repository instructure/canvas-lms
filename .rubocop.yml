require:
  - rubocop-graphql
  - rubocop-rails
  - rubocop-rake
  - rubocop-rspec
  - rubocop-performance
  # this odd relative path is so that rubocop works when run without "bundle
  # exec", such as from most editors/IDEs.
  - ./gems/rubocop-canvas/lib/rubocop_canvas
  - outrigger/cops/migration/tagged

AllCops:
  TargetRubyVersion: 2.7
  NewCops: enable
  Exclude:
   - node_modules/**/*
<<<<<<< HEAD
=======
   - vendor/**/*
>>>>>>> 8f19c253

Bundler:
  Severity: error

Capybara:
  Enabled: false # we don't use capybara (it's automatically included by rubocop-rspec until they hit 3.0)

Gemspec:
  Severity: error
Gemspec/DevelopmentDependencies:
  EnforcedStyle: gemspec
Gemspec/RequireMFA:
  Enabled: false # gems hosted in this repo aren't meant to be published separately
Gemspec/RequiredRubyVersion:
  # all the gemspecs in this repo are non-published gems
  # the root Gemfile enforces the Ruby version, and we purposely
  # don't specify required_ruby_version in the rest to reduce
  # maintenance pain when updating ruby versions
  Enabled: false

GraphQL/ArgumentDescription:
  Enabled: false
GraphQL/FieldDescription:
  Enabled: false
GraphQL/FieldDefinitions:
  Enabled: false # we group field definitions with their implementation method
GraphQL/ObjectDescription:
  Enabled: false
GraphQL/ResolverMethodLength:
  Enabled: false # this is a Metrics-style cop

Layout:
  Severity: error

Lint:
  Severity: error
Lint/AmbiguousBlockAssociation:
  AllowedMethods:
    - change
    - not_change
    - raise_error
Lint/NoFileUtilsRmRf:
  Severity: warning # intended for specs; not enforced
Lint/NoSleep:
  Severity: warning # intended for specs; not enforced
Lint/NonLocalExitFromIterator:
  Enabled: false # SnR is too low because of how often this construct is used
Lint/RedundantCopDisableDirective:
  Enabled: false # can't have this enabled until https://github.com/rubocop/rubocop/issues/10263
Lint/SafeNavigationConsistency:
  Enabled: false # https://github.com/rubocop/rubocop/issues/9816
Lint/UnusedBlockArgument:
  AutoCorrect: false # force the engineer to think about how come it's unused, instead of silently _ prefixing it
Lint/UnusedMethodArgument:
  AllowUnusedKeywordArguments: true # there's no way to mark a kwarg as unused
  AutoCorrect: false # force the engineer to think about how come it's unused, instead of silently _ prefixing it

Metrics:
  Enabled: false # SnR is just too low to have this enabled

Migration/Tagged:
  AllowedTags:
    - predeploy
    - postdeploy
    - cassandra
    - dynamodb

Naming:
  Severity: error
Naming/FileName:
  Exclude:
    - "**/Gemfile.d/~after.rb"
    - "**/urn_*.rb"
    - "**/fixtures/**/*.rb"
    - "config/locales/*.rb" # names must match locale names
    - "spec/selenium/a11y_and_i18n/localized-timezone-lists_spec.rb" # matches JS file it tests
Naming/HeredocDelimiterNaming:
  ForbiddenDelimiters:
    # negative regex - these are the _allowed_ delimiters
    # any you add should describe the format of the data, not describe
    # what the data is for. this allows editors to syntax highlight
    - ^(?!AST|BASE64|CSV|GQL|HTML|JS|MD|PEM|REGEX|RUBY|SQL|SRT|TEXT|XML|YAML|PATTERN).+$

Performance:
  Severity: error
Performance/Casecmp:
  Enabled: false # casecmp(other).zero? is a bad suggestion because it's not Unicode-aware (also it's less clear)
Performance/CollectionLiteralInLoop:
  Severity: convention # not auto-correctable; can be a pain to fix and isn't necessarily performance critical
Performance/MethodObjectAsBlock:
  Enabled: false # decreases expressiveness

Rails:
  Severity: error
Rails/ApplicationRecord:
  Enabled: false # we never bothered creating an ApplicationRecord
Rails/Blank:
  UnlessPresent: false # allow `unless foo.present?`
Rails/ContentTag:
  Exclude:
    - "**/db/migrate/*" # this cop is for views, not migrations, where it gets confused with outrigger
    - "doc/**/*"
Rails/DefaultScope:
  Enabled: true
Rails/DynamicFindBy:
  AllowedMethods:
    - find_by_confirmation_code # CommunicationChannel
    - find_by_signature # AssetSignature
    - find_by_domain # Account
    - find_by_name # PluginSetting
    - find_by_asset_string # ApplicationRecord
    - find_by_pseudonym_credentials # SessionPersistenceToken
    - find_by_quiz # Quizzes::OutstandingQuizSubmissionManager
Rails/HasManyOrHasOneDependent:
  Enabled: false # legacy code + most things we soft delete anyway
Rails/HelperInstanceVariable:
  Enabled: false # legacy code
Rails/I18nLocaleTexts:
  Exclude:
    - spec/**/*.rb
    - "**/spec_canvas/**/*.rb"
Rails/NegateInclude:
  Enabled: false # exclude? isn't as intuitive as !include?
Rails/Present:
  UnlessBlank: false # allow `unless foo.blank?`
Rails/RedundantPresenceValidationOnBelongsTo:
  Enabled: false # we do _not_ have config.active_record.belongs_to_required_by_default set
                 # even though it's been a default since Rails 5.0, we don't have a
                 # config.load_defaults line
Rails/SkipsModelValidations:
  Enabled: false # Canvas skips validations in many places for optimization reasons
Rails/WhereExists:
  EnforcedStyle: where

RSpec:
  Severity: error
RSpec/AnyInstance:
  Enabled: false # while using an instance double would be preferable, it's a pain
RSpec/ContainExactly:
  Enabled: false # prefers match_array in some cases, which is an alias, and we don't have a strong preference either way
RSpec/DescribedClass:
  Enabled: false # we haven't used it, and it seems antithetical to RSpec/NamedSubject
RSpec/ExampleLength:
  Enabled: false # this is a Metrics-style cop
RSpec/ExampleWording:
  Enabled: false # this is a Metrics-style cop
RSpec/ExpectInHook:
  Enabled: false # follows RSpec/MultipleExpectations
RSpec/InstanceVariable:
  Enabled: false # legacy code
RSpec/MatchArray:
  Enabled: false # prefers contain_exactly in some cases, which is an alias, and we don't have a strong preference either way
RSpec/MessageSpies:
  Enabled: false # we don't use spies
RSpec/MultipleExpectations:
  Enabled: false # we don't write specs in this style
RSpec/MultipleMemoizedHelpers:
  Enabled: false # complicated setup is sometimes necessary
RSpec/NestedGroups:
  Enabled: false # legacy code
RSpec/NoExpectationExample:
  Enabled: false # we have many examples that simply "assert" that nothing is raised
RSpec/SubjectStub:
  Enabled: false # yes, canvas is big and complicated sometimes
RSpec/StubbedMock:
  Enabled: false # this style goes along with spies

RSpec/Capybara:
  Enabled: false # we don't use capybara

RSpec/Rails:
  Severity: error

Security:
  Severity: error
Security/YAMLLoad:
  # technically even YAML.load is fairly safe in Canvas because we override it and only allow certain types
  # but still avoid it if you can.
  Severity: warning
  AutoCorrect: false

Specs/EnsureSpecExtension:
  Exclude:
    - spec/shared_examples/**/*

Style:
  Severity: error
Style/Alias:
  EnforcedStyle: prefer_alias_method # https://github.com/rubocop/ruby-style-guide/issues/821
Style/BlockDelimiters:
  AllowedMethods: []
Style/Documentation:
  Enabled: false # most things don't need to be documented
Style/DoubleNegation:
  Enabled: false # we use double negation, even outside of return context, to get an actual true/false for various API results
Style/EmptyElse:
  EnforcedStyle: empty # explicit nil indicates programmer intent
Style/FetchEnvVar:
  Enabled: false # ENV vars are generally all optional, and it's expected to return nil
Style/FloatDivision:
  Enabled: false # inherently dangerous cop because the args may not even be integers, and only upside is maybe saving 4 characters
Style/FormatStringToken:
  Enabled: false # I18n requires template style, but ohter code uses annotated style, and there are some trivial unannotted that don't really need to be annotated
Style/HashLikeCase:
  Enabled: false
Style/HashSyntax:
  EnforcedStyle: ruby19_no_mixed_keys
Style/IfUnlessModifier:
  # see also https://github.com/rubocop/rubocop/discussions/10048
  Enabled: false # can obscure important decisions or put too much code in a line
Style/MultilineBlockChain:
  Enabled: false # this is common when building up a large API result
Style/NumericPredicate:
  Enabled: false # `> 0` can be easier to read than `.positive?`
Style/OpenStructUse:
  Severity: warning # unfortunately, legacy code uses it a lot;
Style/ParallelAssignment:
  Enabled: false # most uses are legitimate deconstruction or value swapping
Style/PercentQLiterals:
  EnforcedStyle: upper_case_q
Style/PerlBackrefs:
  Enabled: false # Regexp.last_match(1) is far worse than $1
Style/RescueStandardError:
  EnforcedStyle: implicit
Style/ReturnNil:
  Enabled: false # explicit nil is okay when a method is expected to have a return value
Style/SoleNestedConditional:
  AllowModifier: true # it makes lines too long and complicated otherwise
Style/SpecialGlobalVars:
  Enabled: false # $! and $? are fine
Style/StringLiterals:
  EnforcedStyle: double_quotes
Style/StringLiteralsInInterpolation:
  EnforcedStyle: double_quotes
Style/SymbolArray:
  MinSize: 3
Style/TernaryParentheses:
  EnforcedStyle: require_parentheses_when_complex
Style/WhileUntilModifier:
  Enabled: false # nontrivial loops should look like loops
Style/WordArray:
  MinSize: 3



# the following cops have offenses in the code base that have not been fixed.
# we should eventually either fix them, or turn them off completely (and move
# them to the section above)
# auto-correct needs to be disabled for any that support it in the meantime

GraphQL/FieldMethod:
  AutoCorrect: false
GraphQL/FieldName:
  AutoCorrect: false
GraphQL/MultipleFieldDefinitions:
  AutoCorrect: false
GraphQL/OrderedArguments:
  AutoCorrect: false
GraphQL/OrderedFields:
  AutoCorrect: false
GraphQL/UnusedArgument:
  AutoCorrect: false

Layout/LineLength:
  Enabled: false
  AutoCorrect: false

Lint/UriEscapeUnescape:
  Severity: warning

Naming/AccessorMethodName:
  Severity: convention
Naming/BinaryOperatorParameterName:
  Severity: convention
  AutoCorrect: false
Naming/BlockParameterName:
  Severity: convention
Naming/ClassAndModuleCamelCase:
  Severity: convention
Naming/ConstantName:
  Severity: convention
Naming/MemoizedInstanceVariableName:
  Severity: convention
Naming/MethodName:
  Severity: convention
Naming/MethodParameterName:
  Severity: convention
Naming/PredicateName:
  Severity: convention
Naming/VariableName:
  Severity: convention
Naming/VariableNumber:
  Enabled: false

Rails/ActionControllerFlashBeforeRender:
  Severity: convention
  AutoCorrect: false
Rails/ActionOrder:
  Severity: convention
  AutoCorrect: false
Rails/ActiveRecordCallbacksOrder:
  Severity: convention
  AutoCorrect: false
Rails/ActiveRecordOverride:
  Severity: convention
Rails/ActiveSupportOnLoad:
  Severity: convention
  AutoCorrect: false
Rails/ApplicationMailer:
  Severity: convention
  AutoCorrect: false
Rails/BelongsTo:
  Severity: convention
  AutoCorrect: false
Rails/BulkChangeTable:
  Severity: convention
Rails/CreateTableWithTimestamps:
  Severity: convention
Rails/Date:
  Enabled: false
  AutoCorrect: false
Rails/DeprecatedActiveModelErrorsMethods:
  AutoCorrect: false
Rails/DuplicateAssociation:
  AutoCorrect: false
Rails/EagerEvaluationLogMessage:
  Severity: convention
  AutoCorrect: false
Rails/EnumHash:
  Severity: convention
  AutoCorrect: false
Rails/FindBy:
  Severity: convention
  AutoCorrect: false
Rails/FindById:
  Severity: convention
  AutoCorrect: false
Rails/FindEach:
  Severity: convention
  AutoCorrect: false
Rails/I18nLocaleAssignment:
  Severity: convention
Rails/InverseOf:
  Severity: convention
Rails/LexicallyScopedActionFilter:
  Severity: convention
Rails/NotNullColumn:
  Severity: convention
Rails/Output:
  Severity: convention
  AutoCorrect: false
Rails/OutputSafety:
  Severity: convention
Rails/Pick:
  Severity: convention
  AutoCorrect: false
Rails/PluckInWhere:
  Severity: convention
  AutoCorrect: false
Rails/RakeEnvironment:
  Severity: convention
  AutoCorrect: false
Rails/ReadWriteAttribute:
  Enabled: false # accessors are often defined in terms of read_attribute
  AutoCorrect: false
Rails/ReversibleMigration:
  Severity: convention
Rails/TimeZone:
  Enabled: false
  AutoCorrect: false
Rails/TimeZoneAssignment:
  Severity: convention

Rake/Desc:
  Severity: convention
  AutoCorrect: false
Rake/MethodDefinitionInTask:
  Severity: convention

RSpec/FactoryBot/ConsistentParenthesesStyle:
  AutoCorrect: false
RSpec/FactoryBot/CreateList:
  AutoCorrect: false
RSpec/FactoryBot/SyntaxMethods:
  AutoCorrect: false

RSpec/AroundBlock:
  Severity: convention
RSpec/Be:
  Severity: convention
RSpec/BeforeAfterAll:
  Severity: convention
RSpec/ContextMethod:
  Severity: convention
  AutoCorrect: false
RSpec/ContextWording:
  Enabled: false
RSpec/DescribeClass:
  Enabled: false
RSpec/DescribeMethod:
  Severity: convention
RSpec/ExpectActual:
  Severity: convention
  AutoCorrect: false
RSpec/ExpectChange:
  Enabled: false
  AutoCorrect: false
RSpec/FilePath:
  Severity: convention
RSpec/HooksBeforeExamples:
  Severity: convention
  AutoCorrect: false
RSpec/IdenticalEqualityAssertion:
  Severity: convention
RSpec/ImplicitBlockExpectation:
  Severity: convention
RSpec/ImplicitExpect:
  Severity: convention
  AutoCorrect: false
RSpec/IteratedExpectation:
  Severity: convention
RSpec/LeakyConstantDeclaration:
  Severity: convention
RSpec/LetSetup:
  Severity: convention
RSpec/MessageChain:
  Severity: convention
RSpec/MissingExampleGroupArgument:
  Severity: convention
RSpec/MultipleDescribes:
  Severity: convention
RSpec/NamedSubject:
  Enabled: false
RSpec/NotToNot:
  Enabled: false
  AutoCorrect: false
RSpec/OverwritingSetup:
  Severity: convention
RSpec/PendingWithoutReason:
  Severity: convention
RSpec/PredicateMatcher:
  Enabled: false
  AutoCorrect: false
RSpec/ReceiveCounts:
  Severity: convention
  AutoCorrect: false
RSpec/ReturnFromStub:
  Severity: convention
  AutoCorrect: false
RSpec/ScatteredLet:
  Severity: convention
  AutoCorrect: false
RSpec/ScatteredSetup:
  Enabled: false
RSpec/SharedContext:
  Severity: convention
  AutoCorrect: false
RSpec/SubjectDeclaration:
  Severity: convention
RSpec/VariableName:
  Severity: convention
RSpec/VerifiedDoubleReference:
  Enabled: false
RSpec/VerifiedDoubles:
  Enabled: false

Style/AccessModifierDeclarations:
  Severity: convention
Style/AccessorGrouping:
  Severity: convention
  AutoCorrect: false
Style/CaseLikeIf:
  Enabled: false
Style/ClassAndModuleChildren:
  Enabled: false
  AutoCorrect: false
Style/ClassVars:
  Severity: convention
Style/CombinableLoops:
  Severity: convention
Style/CommentedKeyword:
  Severity: convention
  AutoCorrect: false
Style/DocumentDynamicEvalDefinition:
  Severity: convention
Style/ExponentialNotation:
  Severity: convention
Style/FormatString:
  Severity: convention
  AutoCorrect: false
Style/GlobalVars:
  Severity: convention
Style/GuardClause:
  Enabled: false
Style/HashAsLastArrayItem:
  Severity: convention
  AutoCorrect: false
Style/InfiniteLoop:
  Severity: convention
  AutoCorrect: false
Style/KeywordParametersOrder:
  Severity: convention
  AutoCorrect: false
Style/MissingRespondToMissing:
  Severity: convention
Style/MixinUsage:
  Severity: convention
Style/ModuleFunction:
  Severity: convention
  AutoCorrect: false
Style/MultipleComparison:
  Severity: convention
  AutoCorrect: false
Style/OptionalArguments:
  Severity: convention
Style/OptionalBooleanParameter:
  Severity: convention
Style/RescueModifier:
  Severity: warning
  AutoCorrect: false
Style/StringConcatenation:
  Enabled: false
  AutoCorrect: false
Style/TrailingCommaInArrayLiteral:
  Enabled: false
  AutoCorrect: false
Style/TrailingCommaInHashLiteral:
  Enabled: false
  AutoCorrect: false
Style/TrailingUnderscoreVariable:
  Severity: convention
  AutoCorrect: false
Style/WhileUntilDo:
  Severity: convention
  AutoCorrect: false<|MERGE_RESOLUTION|>--- conflicted
+++ resolved
@@ -14,10 +14,7 @@
   NewCops: enable
   Exclude:
    - node_modules/**/*
-<<<<<<< HEAD
-=======
    - vendor/**/*
->>>>>>> 8f19c253
 
 Bundler:
   Severity: error
