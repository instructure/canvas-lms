# if you want to see what this all evaluates to, you can run
# `require 'erb'; puts ERB.new(File.read(".rubocop.yml")).result(binding)` from IRB

inherit_from:
  - .rubocop.common.yml

<%=

# disable auto-correct on all non-explicitly-configured cops
unless ENV['RUBOCOP_INCLUDE_AUTOCORRECTS']
  require 'yaml'

  require 'rubocop'
  common_config = YAML.safe_load(File.read(".rubocop.common.yml"))
  common_config["require"].each { |f| require f }
  already_configured_cops = common_config.keys.select { |k| k.include?("/") && !common_config[k]['Exclude'] }.to_set
  already_configured_departments = common_config.keys.select { |k| !k.include?("/") }.map(&:to_sym).to_set

  config = {}
  RuboCop::Cop::Registry.all.each do |cop|
    next if already_configured_departments.include?(cop.department)
    next if already_configured_cops.include?(cop.cop_name)
    next unless cop.support_autocorrect?

    config[cop.cop_name] = { "AutoCorrect" => false }
  end

<<<<<<< HEAD
  config.to_yaml.sub(/^---\n/, "")
end
%>
=======
Migration:
  Severity: error
Migration/Tagged:
  AllowedTags:
    - predeploy
    - postdeploy
    - cassandra
    - dynamodb

Naming:
  Severity: error
Naming/HeredocDelimiterNaming:
  ForbiddenDelimiters:
    # negative regex - these are the _allowed_ delimiters
    # any you add should describe the format of the data, not describe
    # what the data is for. this allows editors to syntax highlight
    - ^(?!AST|BASE64|CSV|GQL|HTML|JS|MD|PEM|REGEX|RUBY|SQL|SRT|TEXT|XML|YAML).+$

Performance:
  Severity: error
Performance/Casecmp:
  AutoCorrect: false # prefer using casecmp?(other) instead of casecmp(other).zero?; it handles unicode better
Performance/CollectionLiteralInLoop:
  Severity: convention # not auto-correctable; can be a pain to fix and isn't necessarily performance critical
Performance/MethodObjectAsBlock:
  Enabled: false # decreases expressiveness

Rails:
  Severity: error
Rails/ApplicationRecord:
  Enabled: false # we never bothered creating an ApplicationRecord
Rails/Blank:
  UnlessPresent: false # allow `unless foo.present?`
Rails/ContentTag:
  Exclude:
    - "**/db/migrate/*" # this cop is for views, not migrations, where it gets confused with outrigger
    - "doc/**/*"
Rails/DynamicFindBy:
  AllowedMethods:
    - find_by_confirmation_code # CommunicationChannel
    - find_by_signature # AssetSignature
    - find_by_domain # Account
    - find_by_name # PluginSetting
    - find_by_asset_string # ApplicationRecord
    - find_by_pseudonym_credentials # SessionPersistenceToken
    - find_by_quiz # Quizzes::OutstandingQuizSubmissionManager
Rails/HasManyOrHasOneDependent:
  Enabled: false # legacy code + most things we soft delete anyway
Rails/HelperInstanceVariable:
  Enabled: false # legacy code
Rails/NegateInclude:
  Enabled: false # exclude? isn't as intuitive as !include?
Rails/Present:
  UnlessBlank: false # allow `unless foo.blank?`
Rails/SkipsModelValidations:
  Enabled: false # Canvas skips validations in many places for optimization reasons
Rails/WhereExists:
  EnforcedStyle: where

RSpec:
  Severity: error
RSpec/AnyInstance:
  Enabled: false # while using an instance double would be preferable, it's a pain
RSpec/DescribedClass:
  Enabled: false # we haven't used it, and it seems antithetical to RSpec/NamedSubject
RSpec/ExampleLength:
  Enabled: false # this is a Metrics-style cop
RSpec/ExpectInHook:
  Enabled: false # follows RSpec/MultipleExpectations
RSpec/InstanceVariable:
  Enabled: false # legacy code
RSpec/MessageSpies:
  Enabled: false # we don't use spies
RSpec/MultipleExpectations:
  Enabled: false # we don't write specs in this style
RSpec/MultipleMemoizedHelpers:
  Enabled: false # complicated setup is sometimes necessary
RSpec/NestedGroups:
  Enabled: false # legacy code
RSpec/SubjectStub:
  Enabled: false # yes, canvas is big and complicated sometimes
RSpec/StubbedMock:
  Enabled: false # this style goes along with spies

RSpec/Rails:
  Severity: error

Security:
  Severity: error
Security/YAMLLoad:
  # technically even YAML.load is fairly safe in Canvas because we override it and only allow certain types
  # but still avoid it if you can.
  Severity: warning
  AutoCorrect: false

Specs/EnsureSpecExtension:
  Exclude:
    - spec/shared_examples/**/*

Style:
  Severity: error
Style/Alias:
  EnforcedStyle: prefer_alias_method # https://github.com/rubocop/ruby-style-guide/issues/821
Style/BlockDelimiters:
  IgnoredMethods: []
Style/Documentation:
  Enabled: false # most things don't need to be documented
Style/DoubleNegation:
  Enabled: false # we use double negation, even outside of return context, to get an actual true/false for various API results
Style/EmptyElse:
  EnforcedStyle: empty # explicit nil indicates programmer intent
Style/FloatDivision:
  Enabled: false # inherently dangerous cop because the args may not even be integers, and only upside is maybe saving 4 characters
Style/FormatStringToken:
  Enabled: false # I18n requires template style, but ohter code uses annotated style, and there are some trivial unannotted that don't really need to be annotated
Style/IfUnlessModifier:
  # see also https://github.com/rubocop/rubocop/discussions/10048
  Enabled: false # can obscure important decisions or put too much code in a line
Style/MultilineBlockChain:
  Enabled: false # this is common when building up a large API result
Style/NumericPredicate:
  Enabled: false # `> 0` can be easier to read than `.positive?`
Style/ParallelAssignment:
  Enabled: false # most uses are legitimate deconstruction or value swapping
Style/PercentQLiterals:
  EnforcedStyle: upper_case_q
Style/PerlBackrefs:
  Enabled: false # Regexp.last_match(1) is far worse than $1
Style/QuotedSymbols:
  EnforcedStyle: double_quotes # once Style/StringLiterals is enabled, we can remove this since it will inherit
Style/RescueStandardError:
  EnforcedStyle: implicit
Style/ReturnNil:
  Enabled: false # explicit nil is okay when a method is expected to have a return value
Style/SpecialGlobalVars:
  Enabled: false # $! and $? are fine
Style/SymbolArray:
  MinSize: 3
Style/TernaryParentheses:
  EnforcedStyle: require_parentheses_when_complex
Style/WhileUntilModifier:
  Enabled: false # nontrivial loops should look like loops
Style/WordArray:
  MinSize: 3



# the following cops have offenses in the code base that have not been fixed.
# we should eventually either fix them, or turn them off completely (and move
# them to the section above)
# auto-correct needs to be disabled for any that support it in the meantime

Layout/LineLength:
  Enabled: false
  AutoCorrect: false

Lint/UriEscapeUnescape:
  Severity: warning

Migration/NonTransactional:
  Severity: warning
Migration/PrimaryKey:
  Severity: warning

Naming/AccessorMethodName:
  Severity: convention
Naming/BinaryOperatorParameterName:
  Severity: convention
  AutoCorrect: false
Naming/BlockParameterName:
  Severity: convention
Naming/ClassAndModuleCamelCase:
  Severity: convention
Naming/ConstantName:
  Severity: convention
Naming/FileName:
  Severity: convention
  Exclude:
    - "**/Gemfile.d/~after.rb"
Naming/MemoizedInstanceVariableName:
  Severity: convention
Naming/MethodName:
  Severity: convention
Naming/MethodParameterName:
  Severity: convention
Naming/PredicateName:
  Severity: convention
Naming/VariableName:
  Severity: convention
Naming/VariableNumber:
  Enabled: false

Rails/ActiveRecordCallbacksOrder:
  Severity: convention
  AutoCorrect: false
Rails/ActiveRecordOverride:
  Severity: convention
Rails/ApplicationMailer:
  Severity: convention
  AutoCorrect: false
Rails/BelongsTo:
  Severity: convention
  AutoCorrect: false
Rails/BulkChangeTable:
  Severity: convention
Rails/CreateTableWithTimestamps:
  Severity: convention
Rails/Date:
  Enabled: false
  AutoCorrect: false
Rails/EagerEvaluationLogMessage:
  Severity: convention
  AutoCorrect: false
Rails/EnumHash:
  Severity: convention
  AutoCorrect: false
Rails/FindBy:
  Severity: convention
  AutoCorrect: false
Rails/FindById:
  Severity: convention
  AutoCorrect: false
Rails/FindEach:
  Severity: convention
  AutoCorrect: false
Rails/I18nLocaleAssignment:
  Severity: convention
Rails/InverseOf:
  Severity: convention
Rails/LexicallyScopedActionFilter:
  Severity: convention
Rails/NotNullColumn:
  Severity: convention
Rails/Output:
  Severity: convention
  AutoCorrect: false
Rails/OutputSafety:
  Severity: convention
Rails/Pick:
  Severity: convention
  AutoCorrect: false
Rails/PluckInWhere:
  Severity: convention
  AutoCorrect: false
Rails/RakeEnvironment:
  Severity: convention
  AutoCorrect: false
Rails/ReadWriteAttribute:
  Enabled: false # accessors are often defined in terms of read_attribute
  AutoCorrect: false
Rails/ReversibleMigration:
  Severity: convention
Rails/TimeZone:
  Enabled: false
  AutoCorrect: false
Rails/TimeZoneAssignment:
  Severity: convention

Rake/Desc:
  Severity: convention
  AutoCorrect: false
Rake/MethodDefinitionInTask:
  Severity: convention

RSpec/Capybara/FeatureMethods:
  Severity: convention
  AutoCorrect: false
RSpec/AroundBlock:
  Severity: convention
RSpec/Be:
  Severity: convention
RSpec/BeEql:
  Enabled: false
  AutoCorrect: false
RSpec/BeforeAfterAll:
  Severity: convention
RSpec/ContextMethod:
  Severity: convention
  AutoCorrect: false
RSpec/ContextWording:
  Enabled: false
RSpec/DescribeClass:
  Enabled: false
RSpec/DescribeMethod:
  Severity: convention
RSpec/ExpectActual:
  Severity: convention
  AutoCorrect: false
RSpec/ExpectChange:
  Enabled: false
  AutoCorrect: false
RSpec/FilePath:
  Severity: convention
RSpec/HooksBeforeExamples:
  Severity: convention
  AutoCorrect: false
RSpec/IdenticalEqualityAssertion:
  Severity: convention
RSpec/ImplicitBlockExpectation:
  Severity: convention
RSpec/ImplicitExpect:
  Severity: convention
  AutoCorrect: false
RSpec/IteratedExpectation:
  Severity: convention
RSpec/LeakyConstantDeclaration:
  Severity: convention
RSpec/LetSetup:
  Severity: convention
RSpec/MessageChain:
  Severity: convention
RSpec/MissingExampleGroupArgument:
  Severity: convention
RSpec/MultipleDescribes:
  Severity: convention
RSpec/NamedSubject:
  Enabled: false
RSpec/NotToNot:
  Enabled: false
  AutoCorrect: false
RSpec/OverwritingSetup:
  Severity: convention
RSpec/PredicateMatcher:
  Enabled: false
  AutoCorrect: false
RSpec/ReceiveCounts:
  Severity: convention
  AutoCorrect: false
RSpec/ReturnFromStub:
  Severity: convention
  AutoCorrect: false
RSpec/ScatteredLet:
  Severity: convention
  AutoCorrect: false
RSpec/ScatteredSetup:
  Enabled: false
RSpec/SharedContext:
  Severity: convention
  AutoCorrect: false
RSpec/SubjectDeclaration:
  Severity: convention
RSpec/VariableName:
  Severity: convention
RSpec/VerifiedDoubles:
  Enabled: false

Style/AccessModifierDeclarations:
  Severity: convention
Style/AccessorGrouping:
  Severity: convention
  AutoCorrect: false
Style/ClassAndModuleChildren:
  Enabled: false
  AutoCorrect: false
Style/ClassVars:
  Severity: convention
Style/CombinableLoops:
  Severity: convention
Style/CommentedKeyword:
  Severity: convention
  AutoCorrect: false
Style/DocumentDynamicEvalDefinition:
  Severity: convention
Style/ExponentialNotation:
  Severity: convention
Style/FormatString:
  Severity: convention
  AutoCorrect: false
Style/GlobalVars:
  Severity: convention
Style/GuardClause:
  Enabled: false
Style/HashAsLastArrayItem:
  Severity: convention
  AutoCorrect: false
Style/HashSyntax:
  EnforcedStyle: ruby19_no_mixed_keys
  Enabled: false
  AutoCorrect: false
Style/InfiniteLoop:
  Severity: convention
  AutoCorrect: false
Style/KeywordParametersOrder:
  Severity: convention
  AutoCorrect: false
Style/MissingRespondToMissing:
  Severity: convention
Style/MixinUsage:
  Severity: convention
Style/ModuleFunction:
  Severity: convention
  AutoCorrect: false
Style/MultipleComparison:
  Severity: convention
  AutoCorrect: false
Style/OptionalArguments:
  Severity: convention
Style/OptionalBooleanParameter:
  Severity: convention
Style/RescueModifier:
  Severity: warning
  AutoCorrect: false
Style/StringConcatenation:
  Enabled: false
  AutoCorrect: false
Style/StringLiterals:
  EnforcedStyle: double_quotes
  Enabled: false
  AutoCorrect: false
Style/StringLiteralsInInterpolation:
  Severity: convention
  AutoCorrect: false
Style/TrailingCommaInArrayLiteral:
  Enabled: false
  AutoCorrect: false
Style/TrailingCommaInHashLiteral:
  Enabled: false
  AutoCorrect: false
Style/TrailingUnderscoreVariable:
  Severity: convention
  AutoCorrect: false
Style/WhileUntilDo:
  Severity: convention
  AutoCorrect: false
>>>>>>> 0c292493
<|MERGE_RESOLUTION|>--- conflicted
+++ resolved
@@ -1,35 +1,56 @@
-# if you want to see what this all evaluates to, you can run
-# `require 'erb'; puts ERB.new(File.read(".rubocop.yml")).result(binding)` from IRB
-
-inherit_from:
-  - .rubocop.common.yml
-
-<%=
-
-# disable auto-correct on all non-explicitly-configured cops
-unless ENV['RUBOCOP_INCLUDE_AUTOCORRECTS']
-  require 'yaml'
-
-  require 'rubocop'
-  common_config = YAML.safe_load(File.read(".rubocop.common.yml"))
-  common_config["require"].each { |f| require f }
-  already_configured_cops = common_config.keys.select { |k| k.include?("/") && !common_config[k]['Exclude'] }.to_set
-  already_configured_departments = common_config.keys.select { |k| !k.include?("/") }.map(&:to_sym).to_set
-
-  config = {}
-  RuboCop::Cop::Registry.all.each do |cop|
-    next if already_configured_departments.include?(cop.department)
-    next if already_configured_cops.include?(cop.cop_name)
-    next unless cop.support_autocorrect?
-
-    config[cop.cop_name] = { "AutoCorrect" => false }
-  end
-
-<<<<<<< HEAD
-  config.to_yaml.sub(/^---\n/, "")
-end
-%>
-=======
+require:
+  - rubocop-rails
+  - rubocop-rake
+  - rubocop-rspec
+  - rubocop-performance
+  # this odd relative path is so that rubocop works when run without "bundle
+  # exec", such as from most editors/IDEs.
+  - ./gems/rubocop-canvas/lib/rubocop_canvas
+  - outrigger/cops/migration/tagged
+
+AllCops:
+  TargetRubyVersion: 2.7
+  NewCops: enable
+
+Bundler:
+  Severity: error
+
+Gemspec:
+  Severity: error
+Gemspec/RequiredRubyVersion:
+  # all the gemspecs in this repo are non-published gems
+  # the root Gemfile enforces the Ruby version, and we purposely
+  # don't specify required_ruby_version in the rest to reduce
+  # maintenance pain when updating ruby versions
+  Enabled: false
+
+Layout:
+  Severity: error
+
+Lint:
+  Severity: error
+Lint/AmbiguousBlockAssociation:
+  IgnoredMethods:
+    - change
+    - not_change
+    - raise_error
+Lint/NoFileUtilsRmRf:
+  Severity: warning # intended for specs; not enforced
+Lint/NoSleep:
+  Severity: warning # intended for specs; not enforced
+Lint/NonLocalExitFromIterator:
+  Enabled: false # SnR is too low because of how often this construct is used
+Lint/SafeNavigationConsistency:
+  Enabled: false # https://github.com/rubocop/rubocop/issues/9816
+Lint/UnusedBlockArgument:
+  AutoCorrect: false # force the engineer to think about how come it's unused, instead of silently _ prefixing it
+Lint/UnusedMethodArgument:
+  AllowUnusedKeywordArguments: true # there's no way to mark a kwarg as unused
+  AutoCorrect: false # force the engineer to think about how come it's unused, instead of silently _ prefixing it
+
+Metrics:
+  Enabled: false # SnR is just too low to have this enabled
+
 Migration:
   Severity: error
 Migration/Tagged:
@@ -453,5 +474,4 @@
   AutoCorrect: false
 Style/WhileUntilDo:
   Severity: convention
-  AutoCorrect: false
->>>>>>> 0c292493
+  AutoCorrect: false