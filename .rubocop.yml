require:
  - rubocop-graphql
  - rubocop-rails
  - rubocop-rake
  - rubocop-rspec
  - rubocop-performance
  # this odd relative path is so that rubocop works when run without "bundle
  # exec", such as from most editors/IDEs.
  - ./gems/rubocop-canvas/lib/rubocop_canvas
  - outrigger/cops/migration/tagged

AllCops:
  TargetRubyVersion: 2.7
  NewCops: enable
  Exclude:
   - node_modules/**/*
<<<<<<< HEAD
=======
   - vendor/**/*
>>>>>>> eb82fcc9

Bundler:
  Severity: error

Capybara:
  Enabled: false # we don't use capybara (it's automatically included by rubocop-rspec until they hit 3.0)

Gemspec:
  Severity: error
Gemspec/DevelopmentDependencies:
  EnforcedStyle: gemspec
Gemspec/RequireMFA:
  Enabled: false # gems hosted in this repo aren't meant to be published separately
Gemspec/RequiredRubyVersion:
  # all the gemspecs in this repo are non-published gems
  # the root Gemfile enforces the Ruby version, and we purposely
  # don't specify required_ruby_version in the rest to reduce
  # maintenance pain when updating ruby versions
  Enabled: false

GraphQL/ArgumentDescription:
  Enabled: false
GraphQL/FieldDescription:
  Enabled: false
GraphQL/FieldDefinitions:
  Enabled: false # we group field definitions with their implementation method
GraphQL/ObjectDescription:
  Enabled: false
GraphQL/ResolverMethodLength:
  Enabled: false # this is a Metrics-style cop

Layout:
  Severity: error

Lint:
  Severity: error
Lint/AmbiguousBlockAssociation:
  AllowedMethods:
    - change
    - not_change
    - raise_error
Lint/NoFileUtilsRmRf:
  Severity: warning # intended for specs; not enforced
Lint/NoSleep:
  Severity: warning # intended for specs; not enforced
Lint/NonLocalExitFromIterator:
  Enabled: false # SnR is too low because of how often this construct is used
Lint/RedundantCopDisableDirective:
  Enabled: false # can't have this enabled until https://github.com/rubocop/rubocop/issues/10263
Lint/SafeNavigationConsistency:
  Enabled: false # https://github.com/rubocop/rubocop/issues/9816
Lint/UnusedBlockArgument:
  AutoCorrect: false # force the engineer to think about how come it's unused, instead of silently _ prefixing it
Lint/UnusedMethodArgument:
  AllowUnusedKeywordArguments: true # there's no way to mark a kwarg as unused
  AutoCorrect: false # force the engineer to think about how come it's unused, instead of silently _ prefixing it

Metrics:
  Enabled: false # SnR is just too low to have this enabled

Migration/Tagged:
  AllowedTags:
    - predeploy
    - postdeploy
    - cassandra
    - dynamodb

Naming:
  Severity: error
Naming/FileName:
  Exclude:
    - "**/Gemfile.d/~after.rb"
    - "**/urn_*.rb"
    - "**/fixtures/**/*.rb"
    - "config/locales/*.rb" # names must match locale names
    - "spec/selenium/a11y_and_i18n/localized-timezone-lists_spec.rb" # matches JS file it tests
Naming/HeredocDelimiterNaming:
  ForbiddenDelimiters:
    # negative regex - these are the _allowed_ delimiters
    # any you add should describe the format of the data, not describe
    # what the data is for. this allows editors to syntax highlight
    - ^(?!AST|BASE64|CSV|GQL|HTML|JS|MD|PEM|REGEX|RUBY|SQL|SRT|TEXT|XML|YAML|PATTERN).+$

Performance:
  Severity: error
Performance/Casecmp:
  Enabled: false # casecmp(other).zero? is a bad suggestion because it's not Unicode-aware (also it's less clear)
Performance/CollectionLiteralInLoop:
  Severity: convention # not auto-correctable; can be a pain to fix and isn't necessarily performance critical
Performance/MethodObjectAsBlock:
  Enabled: false # decreases expressiveness

Rails:
  Severity: error
Rails/ApplicationRecord:
  Enabled: false # we never bothered creating an ApplicationRecord
Rails/Blank:
  UnlessPresent: false # allow `unless foo.present?`
Rails/ContentTag:
  Exclude:
    - "**/db/migrate/*" # this cop is for views, not migrations, where it gets confused with outrigger
    - "doc/**/*"
Rails/DefaultScope:
  Enabled: true
Rails/DynamicFindBy:
  AllowedMethods:
    - find_by_confirmation_code # CommunicationChannel
    - find_by_signature # AssetSignature
    - find_by_domain # Account
    - find_by_name # PluginSetting
    - find_by_asset_string # ApplicationRecord
    - find_by_pseudonym_credentials # SessionPersistenceToken
    - find_by_quiz # Quizzes::OutstandingQuizSubmissionManager
Rails/HasManyOrHasOneDependent:
  Enabled: false # legacy code + most things we soft delete anyway
Rails/HelperInstanceVariable:
  Enabled: false # legacy code
Rails/I18nLocaleTexts:
  Exclude:
    - spec/**/*.rb
    - "**/spec_canvas/**/*.rb"
Rails/NegateInclude:
  Enabled: false # exclude? isn't as intuitive as !include?
Rails/Present:
  UnlessBlank: false # allow `unless foo.blank?`
Rails/RedundantPresenceValidationOnBelongsTo:
  Enabled: false # we do _not_ have config.active_record.belongs_to_required_by_default set
                 # even though it's been a default since Rails 5.0, we don't have a
                 # config.load_defaults line
Rails/SkipsModelValidations:
  Enabled: false # Canvas skips validations in many places for optimization reasons
Rails/WhereExists:
  EnforcedStyle: where

RSpec:
  Severity: error
RSpec/AnyInstance:
  Enabled: false # while using an instance double would be preferable, it's a pain
RSpec/ContainExactly:
  Enabled: false # prefers match_array in some cases, which is an alias, and we don't have a strong preference either way
RSpec/DescribedClass:
  Enabled: false # we haven't used it, and it seems antithetical to RSpec/NamedSubject
RSpec/ExampleLength:
  Enabled: false # this is a Metrics-style cop
RSpec/ExampleWording:
  Enabled: false # this is a Metrics-style cop
RSpec/ExpectInHook:
  Enabled: false # follows RSpec/MultipleExpectations
RSpec/InstanceVariable:
  Enabled: false # legacy code
RSpec/MatchArray:
  Enabled: false # prefers contain_exactly in some cases, which is an alias, and we don't have a strong preference either way
RSpec/MessageSpies:
  Enabled: false # we don't use spies
RSpec/MultipleExpectations:
  Enabled: false # we don't write specs in this style
RSpec/MultipleMemoizedHelpers:
  Enabled: false # complicated setup is sometimes necessary
RSpec/NestedGroups:
  Enabled: false # legacy code
RSpec/NoExpectationExample:
  Enabled: false # we have many examples that simply "assert" that nothing is raised
RSpec/SubjectStub:
  Enabled: false # yes, canvas is big and complicated sometimes
RSpec/StubbedMock:
  Enabled: false # this style goes along with spies

RSpec/Capybara:
  Enabled: false # we don't use capybara

RSpec/Rails:
  Severity: error

Security:
  Severity: error
Security/YAMLLoad:
  # technically even YAML.load is fairly safe in Canvas because we override it and only allow certain types
  # but still avoid it if you can.
  Severity: warning
  AutoCorrect: false

Specs/EnsureSpecExtension:
  Exclude:
    - spec/shared_examples/**/*

Style:
  Severity: error
Style/Alias:
  EnforcedStyle: prefer_alias_method # https://github.com/rubocop/ruby-style-guide/issues/821
Style/BlockDelimiters:
  AllowedMethods: []
Style/Documentation:
  Enabled: false # most things don't need to be documented
Style/DoubleNegation:
  Enabled: false # we use double negation, even outside of return context, to get an actual true/false for various API results
Style/EmptyElse:
  EnforcedStyle: empty # explicit nil indicates programmer intent
Style/FetchEnvVar:
  Enabled: false # ENV vars are generally all optional, and it's expected to return nil
Style/FloatDivision:
  Enabled: false # inherently dangerous cop because the args may not even be integers, and only upside is maybe saving 4 characters
Style/FormatStringToken:
  Enabled: false # I18n requires template style, but ohter code uses annotated style, and there are some trivial unannotted that don't really need to be annotated
Style/HashLikeCase:
  Enabled: false
Style/HashSyntax:
  EnforcedStyle: ruby19_no_mixed_keys
Style/IfUnlessModifier:
  # see also https://github.com/rubocop/rubocop/discussions/10048
  Enabled: false # can obscure important decisions or put too much code in a line
Style/MultilineBlockChain:
  Enabled: false # this is common when building up a large API result
Style/NumericPredicate:
  Enabled: false # `> 0` can be easier to read than `.positive?`
Style/OpenStructUse:
  Severity: warning # unfortunately, legacy code uses it a lot;
Style/ParallelAssignment:
  Enabled: false # most uses are legitimate deconstruction or value swapping
Style/PercentQLiterals:
  EnforcedStyle: upper_case_q
Style/PerlBackrefs:
  Enabled: false # Regexp.last_match(1) is far worse than $1
Style/RescueStandardError:
  EnforcedStyle: implicit
Style/ReturnNil:
  Enabled: false # explicit nil is okay when a method is expected to have a return value
Style/SoleNestedConditional:
  AllowModifier: true # it makes lines too long and complicated otherwise
Style/SpecialGlobalVars:
  Enabled: false # $! and $? are fine
Style/StringLiterals:
  EnforcedStyle: double_quotes
Style/StringLiteralsInInterpolation:
  EnforcedStyle: double_quotes
Style/SymbolArray:
  MinSize: 3
Style/TernaryParentheses:
  EnforcedStyle: require_parentheses_when_complex
Style/WhileUntilModifier:
  Enabled: false # nontrivial loops should look like loops
Style/WordArray:
  MinSize: 3



# the following cops have offenses in the code base that have not been fixed.
# we should eventually either fix them, or turn them off completely (and move
# them to the section above)
# auto-correct needs to be disabled for any that support it in the meantime

GraphQL/FieldMethod:
  AutoCorrect: false
GraphQL/FieldName:
  AutoCorrect: false
GraphQL/MultipleFieldDefinitions:
  AutoCorrect: false
GraphQL/OrderedArguments:
  AutoCorrect: false
GraphQL/OrderedFields:
  AutoCorrect: false
GraphQL/UnusedArgument:
  AutoCorrect: false

Layout/LineLength:
  Enabled: false
  AutoCorrect: false

Lint/UriEscapeUnescape:
  Severity: warning

Naming/AccessorMethodName:
  Severity: convention
Naming/BinaryOperatorParameterName:
  Severity: convention
  AutoCorrect: false
Naming/BlockParameterName:
  Severity: convention
Naming/ClassAndModuleCamelCase:
  Severity: convention
Naming/ConstantName:
  Severity: convention
Naming/MemoizedInstanceVariableName:
  Severity: convention
Naming/MethodName:
  Severity: convention
Naming/MethodParameterName:
  Severity: convention
Naming/PredicateName:
  Severity: convention
Naming/VariableName:
  Severity: convention
Naming/VariableNumber:
  Enabled: false

Rails/ActionControllerFlashBeforeRender:
  Severity: convention
  AutoCorrect: false
Rails/ActionOrder:
  Severity: convention
  AutoCorrect: false
Rails/ActiveRecordCallbacksOrder:
  Severity: convention
  AutoCorrect: false
Rails/ActiveRecordOverride:
  Severity: convention
Rails/ActiveSupportOnLoad:
  Severity: convention
  AutoCorrect: false
Rails/ApplicationMailer:
  Severity: convention
  AutoCorrect: false
Rails/BelongsTo:
  Severity: convention
  AutoCorrect: false
Rails/BulkChangeTable:
  Severity: convention
Rails/CreateTableWithTimestamps:
  Severity: convention
Rails/Date:
  Enabled: false
  AutoCorrect: false
Rails/DeprecatedActiveModelErrorsMethods:
  AutoCorrect: false
Rails/DuplicateAssociation:
  AutoCorrect: false
Rails/EagerEvaluationLogMessage:
  Severity: convention
  AutoCorrect: false
Rails/EnumHash:
  Severity: convention
  AutoCorrect: false
Rails/FindBy:
  Severity: convention
  AutoCorrect: false
Rails/FindById:
  Severity: convention
  AutoCorrect: false
Rails/FindEach:
  Severity: convention
  AutoCorrect: false
Rails/I18nLocaleAssignment:
  Severity: convention
Rails/InverseOf:
  Severity: convention
Rails/LexicallyScopedActionFilter:
  Severity: convention
Rails/NotNullColumn:
  Severity: convention
Rails/Output:
  Severity: convention
  AutoCorrect: false
Rails/OutputSafety:
  Severity: convention
Rails/Pick:
  Severity: convention
  AutoCorrect: false
Rails/PluckInWhere:
  Severity: convention
  AutoCorrect: false
Rails/RakeEnvironment:
  Severity: convention
  AutoCorrect: false
Rails/ReadWriteAttribute:
  Enabled: false # accessors are often defined in terms of read_attribute
  AutoCorrect: false
Rails/ReversibleMigration:
  Severity: convention
Rails/TimeZone:
  Enabled: false
  AutoCorrect: false
Rails/TimeZoneAssignment:
  Severity: convention

Rake/Desc:
  Severity: convention
  AutoCorrect: false
Rake/MethodDefinitionInTask:
  Severity: convention

RSpec/FactoryBot/ConsistentParenthesesStyle:
  AutoCorrect: false
RSpec/FactoryBot/CreateList:
  AutoCorrect: false
RSpec/FactoryBot/SyntaxMethods:
  AutoCorrect: false

RSpec/AroundBlock:
  Severity: convention
RSpec/Be:
  Severity: convention
RSpec/BeforeAfterAll:
  Severity: convention
RSpec/ContextMethod:
  Severity: convention
  AutoCorrect: false
RSpec/ContextWording:
  Enabled: false
RSpec/DescribeClass:
  Enabled: false
RSpec/DescribeMethod:
  Severity: convention
RSpec/ExpectActual:
  Severity: convention
  AutoCorrect: false
RSpec/ExpectChange:
  Enabled: false
  AutoCorrect: false
RSpec/FilePath:
  Severity: convention
RSpec/HooksBeforeExamples:
  Severity: convention
  AutoCorrect: false
RSpec/IdenticalEqualityAssertion:
  Severity: convention
RSpec/ImplicitBlockExpectation:
  Severity: convention
RSpec/ImplicitExpect:
  Severity: convention
  AutoCorrect: false
RSpec/IteratedExpectation:
  Severity: convention
RSpec/LeakyConstantDeclaration:
  Severity: convention
RSpec/LetSetup:
  Severity: convention
RSpec/MessageChain:
  Severity: convention
RSpec/MissingExampleGroupArgument:
  Severity: convention
RSpec/MultipleDescribes:
  Severity: convention
RSpec/NamedSubject:
  Enabled: false
RSpec/NotToNot:
  Enabled: false
  AutoCorrect: false
RSpec/OverwritingSetup:
  Severity: convention
RSpec/PendingWithoutReason:
  Severity: convention
RSpec/PredicateMatcher:
  Enabled: false
  AutoCorrect: false
RSpec/ReceiveCounts:
  Severity: convention
  AutoCorrect: false
RSpec/ReturnFromStub:
  Severity: convention
  AutoCorrect: false
RSpec/ScatteredLet:
  Severity: convention
  AutoCorrect: false
RSpec/ScatteredSetup:
  Enabled: false
RSpec/SharedContext:
  Severity: convention
  AutoCorrect: false
RSpec/SubjectDeclaration:
  Severity: convention
RSpec/VariableName:
  Severity: convention
RSpec/VerifiedDoubleReference:
  Enabled: false
RSpec/VerifiedDoubles:
  Enabled: false

Style/AccessModifierDeclarations:
  Severity: convention
Style/AccessorGrouping:
  Severity: convention
  AutoCorrect: false
Style/CaseLikeIf:
  Enabled: false
Style/ClassAndModuleChildren:
  Enabled: false
  AutoCorrect: false
Style/ClassVars:
  Severity: convention
Style/CombinableLoops:
  Severity: convention
Style/CommentedKeyword:
  Severity: convention
  AutoCorrect: false
Style/DocumentDynamicEvalDefinition:
  Severity: convention
Style/ExponentialNotation:
  Severity: convention
Style/FormatString:
  Severity: convention
  AutoCorrect: false
Style/GlobalVars:
  Severity: convention
Style/GuardClause:
  Enabled: false
Style/HashAsLastArrayItem:
  Severity: convention
  AutoCorrect: false
Style/InfiniteLoop:
  Severity: convention
  AutoCorrect: false
Style/KeywordParametersOrder:
  Severity: convention
  AutoCorrect: false
Style/MissingRespondToMissing:
  Severity: convention
Style/MixinUsage:
  Severity: convention
Style/ModuleFunction:
  Severity: convention
  AutoCorrect: false
Style/MultipleComparison:
  Severity: convention
  AutoCorrect: false
Style/OptionalArguments:
  Severity: convention
Style/OptionalBooleanParameter:
  Severity: convention
Style/RescueModifier:
  Severity: warning
  AutoCorrect: false
Style/StringConcatenation:
  Enabled: false
  AutoCorrect: false
Style/TrailingCommaInArrayLiteral:
  Enabled: false
  AutoCorrect: false
Style/TrailingCommaInHashLiteral:
  Enabled: false
  AutoCorrect: false
Style/TrailingUnderscoreVariable:
  Severity: convention
  AutoCorrect: false
Style/WhileUntilDo:
  Severity: convention
  AutoCorrect: false<|MERGE_RESOLUTION|>--- conflicted
+++ resolved
@@ -14,10 +14,7 @@
   NewCops: enable
   Exclude:
    - node_modules/**/*
-<<<<<<< HEAD
-=======
    - vendor/**/*
->>>>>>> eb82fcc9
 
 Bundler:
   Severity: error
