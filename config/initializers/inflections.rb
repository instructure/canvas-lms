--- conflicted
+++ resolved
@@ -28,9 +28,6 @@
   inflect.acronym "CSV"
   inflect.acronym "OAuth"
   inflect.acronym "OAuth2"
-<<<<<<< HEAD
-=======
   inflect.acronym "LLM"
->>>>>>> be06df91
   inflect.irregular "feedback", "feedback"
 end