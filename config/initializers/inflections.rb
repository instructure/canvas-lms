# frozen_string_literal: true

#
# Copyright (C) 2011 - present Instructure, Inc.
#
# This file is part of Canvas.
#
# Canvas is free software: you can redistribute it and/or modify it under
# the terms of the GNU Affero General Public License as published by the Free
# Software Foundation, version 3 of the License.
#
# Canvas is distributed in the hope that it will be useful, but WITHOUT ANY
# WARRANTY; without even the implied warranty of MERCHANTABILITY or FITNESS FOR
# A PARTICULAR PURPOSE. See the GNU Affero General Public License for more
# details.
#
# You should have received a copy of the GNU Affero General Public License along
# with this program. If not, see <http://www.gnu.org/licenses/>.

# Be sure to restart your server when you modify this file.

ActiveSupport::Inflector.inflections do |inflect|
<<<<<<< HEAD
    inflect.singular /(criteri)a$/i, '\1on'
    inflect.plural /(criteri)on$/i, '\1a'
    inflect.acronym "GraphQL"
=======
  inflect.singular(/(criteri)a$/i, '\1on')
  inflect.plural(/(criteri)on$/i, '\1a')
  inflect.acronym "GraphQL"
>>>>>>> 2d51e8e7
end<|MERGE_RESOLUTION|>--- conflicted
+++ resolved
@@ -20,13 +20,7 @@
 # Be sure to restart your server when you modify this file.
 
 ActiveSupport::Inflector.inflections do |inflect|
-<<<<<<< HEAD
-    inflect.singular /(criteri)a$/i, '\1on'
-    inflect.plural /(criteri)on$/i, '\1a'
-    inflect.acronym "GraphQL"
-=======
   inflect.singular(/(criteri)a$/i, '\1on')
   inflect.plural(/(criteri)on$/i, '\1a')
   inflect.acronym "GraphQL"
->>>>>>> 2d51e8e7
 end