# frozen_string_literal: true

#
# Copyright (C) 2014 - present Instructure, Inc.
#
# This file is part of Canvas.
#
# Canvas is free software: you can redistribute it and/or modify it under
# the terms of the GNU Affero General Public License as published by the Free
# Software Foundation, version 3 of the License.
#
# Canvas is distributed in the hope that it will be useful, but WITHOUT ANY
# WARRANTY; without even the implied warranty of MERCHANTABILITY or FITNESS FOR
# A PARTICULAR PURPOSE. See the GNU Affero General Public License for more
# details.
#
# You should have received a copy of the GNU Affero General Public License along
# with this program. If not, see <http://www.gnu.org/licenses/>.

Rails.configuration.to_prepare do
<<<<<<< HEAD
  CanvasKaltura.timeout_protector_proc = Proc.new() do |options, &block|
=======
  CanvasKaltura.timeout_protector_proc = proc do |options, &block|
>>>>>>> 118dd2ea
    Canvas.timeout_protection("kaltura", options, &block)
  end
  CanvasKaltura.logger = Rails.logger
  CanvasKaltura.cache = -> { Rails.cache }
  CanvasKaltura.plugin_settings = -> { Canvas::Plugin.find(:kaltura) }
end<|MERGE_RESOLUTION|>--- conflicted
+++ resolved
@@ -18,11 +18,7 @@
 # with this program. If not, see <http://www.gnu.org/licenses/>.
 
 Rails.configuration.to_prepare do
-<<<<<<< HEAD
-  CanvasKaltura.timeout_protector_proc = Proc.new() do |options, &block|
-=======
   CanvasKaltura.timeout_protector_proc = proc do |options, &block|
->>>>>>> 118dd2ea
     Canvas.timeout_protection("kaltura", options, &block)
   end
   CanvasKaltura.logger = Rails.logger
