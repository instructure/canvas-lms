--- conflicted
+++ resolved
@@ -1282,12 +1282,6 @@
   def union(*scopes, from: false)
     table = connection.quote_local_table_name(table_name)
     scopes.unshift(self)
-<<<<<<< HEAD
-    sub_query = scopes.map do |s|
-      scope = s.except(:select, :order)
-      scope = scope.select(primary_key) unless from
-      scope.to_sql
-=======
     scopes = scopes.reject { |s| s.is_a?(ActiveRecord::NullRelation) }
     return scopes.first if scopes.length == 1
     return self if scopes.empty?
@@ -1295,7 +1289,6 @@
     sub_query = scopes.map do |scope|
       scope = scope.except(:select, :order).select(primary_key) unless from
       "(#{scope.to_sql})"
->>>>>>> 196ccc35
     end.join(" UNION ALL ")
     return unscoped.where("#{table}.#{connection.quote_column_name(primary_key)} IN (#{sub_query})") unless from
 
