require 'active_support/callbacks/suspension'

class ActiveRecord::Base
  def write_attribute(attr_name, *args)
    if CANVAS_RAILS3
      column = column_for_attribute(attr_name)

      unless column || @attributes.has_key?(attr_name)
        raise "You're trying to create an attribute `#{attr_name}'. Writing arbitrary " \
              "attributes on a model is deprecated. Please just use `attr_writer` etc." \
              "from #{caller.first}"
      end
    end

    value = super
    value.is_a?(ActiveRecord::AttributeMethods::Serialization::Attribute) ? value.value : value
  end

  class << self
    delegate :distinct_on, to: :scoped
  end

  alias :clone :dup

  def serializable_hash(options = nil)
    result = super
    if result.present?
      result = result.with_indifferent_access
      user_content_fields = options[:user_content] || []
      result.keys.each do |name|
        if user_content_fields.include?(name.to_s)
          result[name] = UserContent.escape(result[name])
        end
      end
    end
    if options && options[:include_root]
      result = {self.class.base_class.model_name.element => result}
    end
    result
  end

  # See ActiveModel#serializable_add_includes
  def serializable_add_includes(options = {}, &block)
    super(options) do |association, records, opts|
      yield association, records, opts.reverse_merge(:include_root => options[:include_root])
    end
  end

  def feed_code
    id = self.uuid rescue self.id
    "#{self.class.reflection_type_name}_#{id.to_s}"
  end

  def self.all_models
    return @all_models if @all_models.present?
    @all_models = (ActiveRecord::Base.send(:subclasses) +
                   ActiveRecord::Base.models_from_files +
                   [Version]).compact.uniq.reject { |model|
      !(model.superclass == ActiveRecord::Base || model.superclass.abstract_class?) ||
      (model.respond_to?(:tableless?) && model.tableless?) ||
      model.abstract_class?
    }
  end

  def self.models_from_files
    @from_files ||= Dir[
      "#{Rails.root}/app/models/**/*.rb",
      "#{Rails.root}/vendor/plugins/*/app/models/**/*.rb",
      "#{Rails.root}/gems/plugins/*/app/models/**/*.rb",
    ].sort.collect { |file|
      model = file.sub(%r{.*/app/models/(.*)\.rb$}, '\1').camelize.constantize
      next unless model < ActiveRecord::Base
      model
    }
  end

  def self.maximum_text_length
    @maximum_text_length ||= 64.kilobytes-1
  end

  def self.maximum_long_text_length
    @maximum_long_text_length ||= 500.kilobytes-1
  end

  def self.maximum_string_length
    255
  end

  def self.find_by_asset_string(string, asset_types=nil)
    find_all_by_asset_string([string], asset_types)[0]
  end

  def self.find_all_by_asset_string(strings, asset_types=nil)
    # TODO: start checking asset_types, if provided
    strings.map{ |str| parse_asset_string(str) }.group_by(&:first).inject([]) do |result, (klass, id_pairs)|
      next result if asset_types && !asset_types.include?(klass)
      result.concat((klass.constantize.where(id: id_pairs.map(&:last)).to_a rescue []))
    end
  end

  # takes an asset string list, like "course_5,user_7" and turns it into an
  # array of [class_name, id] like [ ["Course", 5], ["User", 7] ]
  def self.parse_asset_string_list(asset_string_list)
    asset_string_list.to_s.split(",").map { |str| parse_asset_string(str) }
  end

  def self.parse_asset_string(str)
    code = asset_string_components(str)
    [code.first.classify, code.last.try(:to_i)]
  end

  def self.asset_string_components(str)
    components = str.split('_', -1)
    id = components.pop
    [components.join('_'), id.presence]
  end

  def self.initialize_by_asset_string(string, asset_types)
    type, id = asset_string_components(string)
    res = type.classify.constantize rescue nil
    res.id = id if res
    res
  end

  def asset_string
    @asset_string ||= {}
    @asset_string[Shard.current] ||= "#{self.class.reflection_type_name}_#{id}"
  end

  def global_asset_string
    @global_asset_string ||= "#{self.class.reflection_type_name}_#{global_id}"
  end

  # little helper to keep checks concise and avoid a db lookup
  def has_asset?(asset, field = :context)
    asset.id == send("#{field}_id") && asset.class.base_class.name == send("#{field}_type")
  end

  def context_string(field = :context)
    send("#{field}_type").underscore + "_" + send("#{field}_id").to_s if send("#{field}_type")
  end

  def self.define_asset_string_backcompat_method(string_version_name, association_version_name = string_version_name, method = nil)
    # just chain to the two methods
    unless method
      # this is weird, but gets the instance methods defined so they can be chained
      begin
        self.new.send("#{association_version_name}_id")
      rescue
        # the db doesn't exist yet; no need to bother with backcompat methods anyway
        return
      end
      define_asset_string_backcompat_method(string_version_name, association_version_name, 'id')
      define_asset_string_backcompat_method(string_version_name, association_version_name, 'type')
      return
    end

    self.class_eval <<-CODE
      def #{association_version_name}_#{method}_with_backcompat
        res = #{association_version_name}_#{method}_without_backcompat
        if !res && #{string_version_name}.present?
          type, id = ActiveRecord::Base.parse_asset_string(#{string_version_name})
          write_attribute(:#{association_version_name}_type, type)
          write_attribute(:#{association_version_name}_id, id)
          res = #{association_version_name}_#{method}_without_backcompat
        end
        res
      end
    CODE
    self.alias_method_chain "#{association_version_name}_#{method}".to_sym, :backcompat
  end

  def export_columns(format = nil)
    self.class.content_columns.map(&:name)
  end

  def to_row(format = nil)
    export_columns(format).map { |c| self.send(c) }
  end

  def is_a_context?
    false
  end

  def cached_context_short_name
    if self.respond_to?(:context)
      code = self.respond_to?(:context_code) ? self.context_code : self.context.asset_string
      @cached_context_name ||= Rails.cache.fetch(['short_name_lookup', code].cache_key) do
        self.context.short_name rescue ""
      end
    else
      raise "Can only call cached_context_short_name on items with a context"
    end
  end

  def self.skip_touch_context(skip=true)
    @@skip_touch_context = skip
  end

  def save_without_touching_context
    @skip_touch_context = true
    self.save
    @skip_touch_context = false
  end

  def touch_context
    return if (@@skip_touch_context ||= false || @skip_touch_context ||= false)
    if self.respond_to?(:context_type) && self.respond_to?(:context_id) && self.context_type && self.context_id
      self.context_type.constantize.update_all({ :updated_at => Time.now.utc }, { :id => self.context_id })
    end
  rescue
    ErrorReport.log_exception(:touch_context, $!)
  end

  def touch_user
    if self.respond_to?(:user_id) && self.user_id
      shard = self.user.shard
      User.update_all({ :updated_at => Time.now.utc }, { :id => self.user_id })
      User.connection.after_transaction_commit do
        shard.activate do
          User.update_all({ :updated_at => Time.now.utc }, { :id => self.user_id })
        end if shard != Shard.current
        User.invalidate_cache(self.user_id)
      end
    end
    true
  rescue
    ErrorReport.log_exception(:touch_user, $!)
    false
  end

  def context_url_prefix
    "#{self.context_type.downcase.pluralize}/#{self.context_id}"
  end

  # Example:
  # obj.to_json(:permissions => {:user => u, :policies => [:read, :write, :update]})
  def as_json(options = nil)
    options = options.try(:dup) || {}

    self.set_serialization_options if self.respond_to?(:set_serialization_options)

    except = options.delete(:except) || []
    except = Array(except)
    except.concat(self.class.serialization_excludes) if self.class.respond_to?(:serialization_excludes)
    except.concat(self.serialization_excludes) if self.respond_to?(:serialization_excludes)
    except.uniq!

    methods = options.delete(:methods) || []
    methods = Array(methods)
    methods.concat(self.class.serialization_methods) if self.class.respond_to?(:serialization_methods)
    methods.concat(self.serialization_methods) if self.respond_to?(:serialization_methods)
    methods.uniq!

    options[:except] = except unless except.empty?
    options[:methods] = methods unless methods.empty?

    # We include a root in all the association json objects (if it's a
    # collection), which is different than the rails behavior of just including
    # the root in the base json object. Hence the hackies.
    #
    # We are in the process of migrating away from including the root in all our
    # json serializations at all. Once that's done, we can remove this and the
    # monkey patch to Serialzer, below.
    unless options.key?(:include_root)
      options[:include_root] = ActiveRecord::Base.include_root_in_json
    end

    hash = serializable_hash(options)

    if options[:permissions]
      obj_hash = options[:include_root] ? hash[self.class.base_class.model_name.element] : hash
      if self.respond_to?(:filter_attributes_for_user)
        self.filter_attributes_for_user(obj_hash, options[:permissions][:user], options[:permissions][:session])
      end
      unless options[:permissions][:include_permissions] == false
        permissions_hash = self.rights_status(options[:permissions][:user], options[:permissions][:session], *options[:permissions][:policies])
        if self.respond_to?(:serialize_permissions)
          permissions_hash = self.serialize_permissions(permissions_hash, options[:permissions][:user], options[:permissions][:session])
        end
        obj_hash["permissions"] = permissions_hash
      end
    end

    self.revert_from_serialization_options if self.respond_to?(:revert_from_serialization_options)

    hash.with_indifferent_access
  end

  def class_name
    self.class.to_s
  end

  def sanitize_sql(*args)
    self.class.send :sanitize_sql_for_conditions, *args
  end

  def self.reflection_type_name
    base_class.name.underscore
  end

  def wildcard(*args)
    self.class.wildcard(*args)
  end

  def self.wildcard(*args)
    options = args.last.is_a?(Hash) ? args.pop : {}
    options[:type] ||= :full

    value = args.pop
    if options[:delimiter]
      options[:type] = :full
      value = options[:delimiter] + value + options[:delimiter]
      delimiter = connection.quote(options[:delimiter])
      column_str = "#{delimiter} || %s || #{delimiter}"
      args = args.map{ |a| column_str % a.to_s }
    end

    value = wildcard_pattern(value, options)
    cols = args.map{ |col| like_condition(col, '?', !options[:case_sensitive]) }
    sanitize_sql_array ["(" + cols.join(" OR ") + ")", *([value] * cols.size)]
  end

  def self.wildcard_pattern(value, options = {})
    value = value.to_s
    value = value.downcase unless options[:case_sensitive]
    value = value.gsub('\\', '\\\\\\\\').gsub('%', '\\%').gsub('_', '\\_')
    value = '%' + value unless options[:type] == :right
    value += '%' unless options[:type] == :left
    value
  end

  def self.coalesced_wildcard(*args)
    value = args.pop
    value = wildcard_pattern(value)
    cols = coalesce_chain(args)
    sanitize_sql_array ["(#{like_condition(cols, '?', false)})", value]
  end

  def self.coalesce_chain(cols)
    "(#{cols.map{|col| coalesce_clause(col)}.join(" || ' ' || ")})"
  end

  def self.coalesce_clause(column)
    "COALESCE(LOWER(#{column}), '')"
  end

  def self.like_condition(value, pattern = '?', downcase = true)
    case connection.adapter_name
      when 'SQLite'
        # sqlite is always case-insensitive, and you must specify the escape char
        "#{value} LIKE #{pattern} ESCAPE '\\'"
      else
        # postgres is always case-sensitive (mysql depends on the collation)
        value = "LOWER(#{value})" if downcase
        "#{value} LIKE #{pattern}"
    end
  end

  def self.best_unicode_collation_key(col)
    if ActiveRecord::Base.configurations[Rails.env]['adapter'] == 'postgresql'
      # For PostgreSQL, we can't trust a simple LOWER(column), with any collation, since
      # Postgres just defers to the C library which is different for each platform. The best
      # choice is the collkey function from pg_collkey which uses ICU to get a full unicode sort.
      # If that extension isn't around, casting to a bytea sucks for international characters,
      # but at least it's consistent, and orders commas before letters so you don't end up with
      # Johnson, Bob sorting before Johns, Jimmy
      @collkey ||= connection.select_value("SELECT COUNT(*) FROM pg_proc WHERE proname='collkey'").to_i
      if @collkey == 0
        "CAST(LOWER(replace(#{col}, '\\', '\\\\')) AS bytea)"
      else
        "collkey(#{col}, '#{Canvas::ICU.locale_for_collation}', false, 0, true)"
      end
    else
      # Not yet optimized for other dbs (MySQL's default collation is case insensitive;
      # SQLite can have custom collations inserted, but probably not worth the effort
      # since no one will actually use SQLite in a production install of Canvas)
      col
    end
  end

  def self.count_by_date(options = {})
    column = options[:column] || "created_at"
    max_date = (options[:max_date] || Time.zone.now).midnight
    num_days = options[:num_days] || 20
    min_date = (options[:min_date] || max_date.advance(:days => -(num_days-1))).midnight

    # if the db can't do (named) timezones, we do the best we can (dates on the
    # other side of dst will be wrong though)
    offset = max_date.utc_offset

    expression = case connection.adapter_name
    when 'MySQL', 'Mysql2'
      # TODO: detect mysql named timezone support and use it
      offset = "%s%02d:%02d" % [offset < 0 ? "-" : "+", offset.abs / 3600, offset.abs % 3600]
      "DATE(CONVERT_TZ(#{column}, '+00:00', '#{offset}'))"
    when /sqlite/
      "DATE(STRFTIME('%s', #{column}) + #{offset}, 'unixepoch')"
    when 'PostgreSQL'
      "((#{column} || '-00')::TIMESTAMPTZ AT TIME ZONE '#{Time.zone.tzinfo.name}')::DATE"
    end

    result = count(
      :conditions => [
        "#{column} >= ? AND #{column} < ?",
        min_date,
        max_date.advance(:days => 1)
      ],
      :group => expression,
      :order => expression
    )
    # mysql gives us date keys, sqlite/postgres don't
    return result if result.keys.first.is_a?(Date)
    Hash[result.map { |date, count|
      [Time.zone.parse(date).to_date, count]
    }]
  end

  def self.rank_sql(ary, col)
    ary.each_with_index.inject('CASE '){ |string, (values, i)|
      string << "WHEN #{col} IN (" << Array(values).map{ |value| connection.quote(value) }.join(', ') << ") THEN #{i} "
    } << "ELSE #{ary.size} END"
  end

  def self.rank_hash(ary)
    ary.each_with_index.inject(Hash.new(ary.size + 1)){ |hash, (values, i)|
      Array(values).each{ |value| hash[value] = i + 1 }
      hash
    }
  end

  def self.distinct(column, options={})
    column = column.to_s
    options = {:include_nil => false}.merge(options)

    result = if ActiveRecord::Base.configurations[Rails.env]['adapter'] == 'postgresql'
      sql = ''
      sql << "SELECT NULL AS #{column} WHERE EXISTS(SELECT * FROM #{table_name} WHERE #{column} IS NULL) UNION ALL (" if options[:include_nil]
      sql << <<-SQL
        WITH RECURSIVE t AS (
          SELECT MIN(#{column}) AS #{column} FROM #{table_name}
          UNION ALL
          SELECT (SELECT MIN(#{column}) FROM #{table_name} WHERE #{column} > t.#{column})
          FROM t
          WHERE t.#{column} IS NOT NULL
        )
        SELECT #{column} FROM t WHERE #{column} IS NOT NULL
      SQL
      sql << ")" if options[:include_nil]
      find_by_sql(sql)
    else
      conditions = "#{column} IS NOT NULL" unless options[:include_nil]
      find(:all, :select => "DISTINCT #{column}", :conditions => conditions, :order => column)
    end
    result.map(&column.to_sym)
  end

  # direction is nil, :asc, or :desc
  def self.nulls(first_or_last, column, direction = nil)
    if connection.adapter_name == 'PostgreSQL'
      clause = if first_or_last == :first && direction != :desc
                 " NULLS FIRST"
               elsif first_or_last == :last && direction == :desc
                 " NULLS LAST"
               end
      "#{column} #{direction.to_s.upcase}#{clause}".strip
    else
      "#{column} IS#{" NOT" unless first_or_last == :last} NULL, #{column} #{direction.to_s.upcase}".strip
    end
  end

  # set up class-specific getters/setters for a polymorphic association, e.g.
  #   belongs_to :context, :polymorphic => true, :types => [:course, :account]
  def self.belongs_to(name, options={})
    if types = options.delete(:types)
      add_polymorph_methods(name, Array(types))
    end
    super
  end

  def self.add_polymorph_methods(generic, specifics)
    specifics.each do |specific|
      next if method_defined?(specific.to_sym)
      class_name = specific.to_s.classify
      correct_type = "#{generic}_type && self.class.send(:compute_type, #{generic}_type) <= #{class_name}"

      class_eval <<-CODE
      def #{specific}
        #{generic} if #{correct_type}
      end

      def #{specific}=(val)
        if val.nil?
          # we don't want to unset it if it's currently some other type, i.e.
          # foo.bar = Bar.new
          # foo.baz = nil
          # foo.bar.should_not be_nil
          self.#{generic} = nil if #{correct_type}
        elsif val.is_a?(#{class_name})
          self.#{generic} = val
        else
          raise ArgumentError, "argument is not a #{class_name}"
        end
      end
      CODE
    end
  end

  def self.unique_constraint_retry(retries = 1)
    # runs the block in a (possibly nested) transaction. if a unique constraint
    # violation occurs, it will run it "retries" more times. the nested
    # transaction (savepoint) ensures we don't mess up things for the outer
    # transaction. useful for possible race conditions where we don't want to
    # take a lock (e.g. when we create a submission).
    retries.times do
      begin
        result = transaction(:requires_new => true) { uncached { yield } }
        connection.clear_query_cache
        return result
      rescue ActiveRecord::RecordNotUnique
      end
    end
    result = transaction(:requires_new => true) { uncached { yield } }
    connection.clear_query_cache
    result
  end

  # returns batch_size ids at a time, working through the primary key from
  # smallest to largest.
  #
  # note this does a raw connection.select_values, so it doesn't work with scopes
  def self.find_ids_in_batches(options = {})
    batch_size = options[:batch_size] || 1000
    scope = except(:select).select(primary_key).reorder(primary_key).limit(batch_size)
    ids = connection.select_values(scope.to_sql)
    ids = ids.map(&:to_i) unless options[:no_integer_cast]
    while ids.present?
      yield ids
      break if ids.size < batch_size
      last_value = ids.last
      ids = connection.select_values(scope.where("#{primary_key}>?", last_value).to_sql)
      ids = ids.map(&:to_i) unless options[:no_integer_cast]
    end
  end

  # returns 2 ids at a time (the min and the max of a range), working through
  # the primary key from smallest to largest.
  def self.find_ids_in_ranges(options = {})
    batch_size = options[:batch_size].try(:to_i) || 1000
    subquery_scope = self.scoped.except(:select).select("#{quoted_table_name}.#{primary_key} as id").reorder(primary_key).limit(batch_size)
    ids = connection.select_rows("select min(id), max(id) from (#{subquery_scope.to_sql}) as subquery").first
    while ids.first.present?
      ids.map!(&:to_i) if columns_hash[primary_key.to_s].type == :integer
      yield(*ids)
      last_value = ids.last
      next_subquery_scope = subquery_scope.where(["#{quoted_table_name}.#{primary_key}>?", last_value])
      ids = connection.select_rows("select min(id), max(id) from (#{next_subquery_scope.to_sql}) as subquery").first
    end
  end

  class << self
    def deconstruct_joins(joins_sql=nil)
      unless joins_sql
        joins_sql = ''
        add_joins!(joins_sql, nil)
      end
      tables = []
      join_conditions = []
      joins_sql.strip.split('INNER JOIN')[1..-1].each do |join|
        # this could probably be improved
        raise "PostgreSQL update_all/delete_all only supports INNER JOIN" unless join.strip =~ /([a-zA-Z0-9'"_]+(?:(?:\s+[aA][sS])?\s+[a-zA-Z0-9'"_]+)?)\s+ON\s+(.*)/
        tables << $1
        join_conditions << $2
      end
      [tables, join_conditions]
    end
  end

  def self.bulk_insert(records)
    return if records.empty?
    transaction do
      connection.bulk_insert(table_name, records)
    end
  end

  include ActiveSupport::Callbacks::Suspension

  # saves the record with all its save callbacks suspended.
  def save_without_callbacks
    suspend_callbacks(kind: [:validation, :save, (new_record? ? :create : :update)]) { save }
  end

  if Rails.version < '4'
    scope :none, -> { {:conditions => ["?", false]} }
  end
end

unless defined? OpenDataExport
  # allow an exportable option that we don't actually do anything with, because our open-source build may not contain OpenDataExport
  if CANVAS_RAILS3
    ActiveRecord::Associations::Builder::Association.class_eval do
      ([self] + self.descendants).each { |klass| klass.valid_options << :exportable }
    end
  else
    ActiveRecord::Associations::Builder::Association.valid_options << :exportable
  end
end

if defined? ActiveRecord::ConnectionAdapters::PostgreSQLAdapter
  ActiveRecord::ConnectionAdapters::PostgreSQLAdapter.class_eval do
    def readonly?(table = nil, column = nil)
      return @readonly unless @readonly.nil?
      @readonly = (select_value("SELECT pg_is_in_recovery();") == "t")
    end
  end
end

ActiveRecord::Relation.class_eval do
  def find_in_batches_with_usefulness(options = {}, &block)
    # already in a transaction (or transactions don't matter); cursor is fine
    if (connection.adapter_name == 'PostgreSQL' && (connection.readonly? || connection.open_transactions > (Rails.env.test? ? 1 : 0))) && !options[:start]
      self.activate { find_in_batches_with_cursor(options, &block) }
    elsif order_values.any? || group_values.any? || select_values.to_s =~ /DISTINCT/i || uniq_value || select_values.present? && !select_values.map(&:to_s).include?(primary_key)
      raise ArgumentError.new("GROUP and ORDER are incompatible with :start") if options[:start]
      self.activate { find_in_batches_with_temp_table(options, &block) }
    else
      find_in_batches_without_usefulness(options) do |batch|
        klass.send(:with_exclusive_scope) { yield batch }
      end
    end
  end
  alias_method_chain :find_in_batches, :usefulness

  def find_in_batches_with_cursor(options = {}, &block)
    batch_size = options[:batch_size] || 1000
    klass.transaction do
      begin
        sql = to_sql
        cursor = "#{table_name}_in_batches_cursor_#{sql.hash.abs.to_s(36)}"
        connection.execute("DECLARE #{cursor} CURSOR FOR #{sql}")
        includes = includes_values
        klass.send(:with_exclusive_scope) do
          batch = connection.uncached { klass.find_by_sql("FETCH FORWARD #{batch_size} FROM #{cursor}") }
          while !batch.empty?
            ActiveRecord::Associations::Preloader.new(batch, includes).run if includes
            yield batch
            break if batch.size < batch_size
            batch = connection.uncached { klass.find_by_sql("FETCH FORWARD #{batch_size} FROM #{cursor}") }
          end
        end
        # not ensure; if the transaction rolls back due to another exception, it will
        # automatically close
        connection.execute("CLOSE #{cursor}")
      end
    end
  end

  def find_in_batches_with_temp_table(options = {})
    batch_size = options[:batch_size] || 1000
    sql = to_sql
    table = "#{table_name}_find_in_batches_temp_table_#{sql.hash.abs.to_s(36)}"
    table = table[-64..-1] if table.length > 64
    connection.execute "CREATE TEMPORARY TABLE #{table} AS #{sql}"
    begin
      index = "temp_primary_key"
      case connection.adapter_name
        when 'PostgreSQL'
          begin
            old_proc = connection.raw_connection.set_notice_processor {}
            connection.execute "ALTER TABLE #{table}
                             ADD temp_primary_key SERIAL PRIMARY KEY"
          ensure
            connection.raw_connection.set_notice_processor(&old_proc) if old_proc
          end
        when 'MySQL', 'Mysql2'
          connection.execute "ALTER TABLE #{table}
                             ADD temp_primary_key MEDIUMINT NOT NULL PRIMARY KEY AUTO_INCREMENT"
        when 'SQLite'
          # Sqlite always has an implicit primary key
          index = 'rowid'
        else
          raise "Temp tables not supported!"
      end

      includes = includes_values
      sql = "SELECT * FROM #{table} ORDER BY #{index} LIMIT #{batch_size}"
      klass.send(:with_exclusive_scope) do
        batch = klass.find_by_sql(sql)
        while !batch.empty?
          ActiveRecord::Associations::Preloader.new(batch, includes).run if includes
          yield batch
          break if batch.size < batch_size
          last_value = batch.last[index]

          sql = "SELECT *
             FROM #{table}
             WHERE #{index} > #{last_value}
             ORDER BY #{index} ASC
             LIMIT #{batch_size}"
          batch = klass.find_by_sql(sql)
        end
      end
    ensure
      temporary = "TEMPORARY " if connection.adapter_name == 'Mysql2'
      connection.execute "DROP #{temporary}TABLE #{table}"
    end
  end

  def update_all_with_joins(updates, conditions = nil, options = {})
    if joins_values.any?
      if conditions
        where(conditions).update_all
      else
        case connection.adapter_name
        when 'PostgreSQL'
          stmt = Arel::UpdateManager.new(arel.engine)

          stmt.set Arel.sql(@klass.send(:sanitize_sql_for_assignment, updates))
          stmt.table(table)
          stmt.key = table[primary_key]

          sql = stmt.to_sql

          tables, join_conditions = deconstruct_joins(arel.join_sql.to_s)

          unless tables.empty?
            sql.concat(' FROM ')
            sql.concat(tables.join(', '))
            sql.concat(' ')
          end

          scope = self
          join_conditions.each { |join| scope = scope.where(join) }
          sql.concat(scope.arel.where_sql.to_s)
          connection.update(sql, "#{name} Update")
        else
          update_all_without_joins(updates, conditions, options)
        end
      end
    else
      update_all_without_joins(updates, conditions, options)
    end
  end
  alias_method_chain :update_all, :joins

  def delete_all_with_joins(conditions = nil)
    if joins_values.any?
      if conditions
        where(conditions).delete_all
      else
        case connection.adapter_name
        when 'PostgreSQL'
          sql = "DELETE FROM #{quoted_table_name} "

          tables, join_conditions = deconstruct_joins(arel.join_sql.to_s)

          sql.concat('USING ')
          sql.concat(tables.join(', '))
          sql.concat(' ')

          scope = self
          join_conditions.each { |join| scope = scope.where(join) }
          sql.concat(scope.arel.where_sql.to_s)
        when 'MySQL', 'Mysql2'
          sql = "DELETE #{quoted_table_name} FROM #{quoted_table_name} #{arel.join_sql.to_s} #{arel.where_sql.to_s}"
        else
          raise "Joins in delete not supported!"
        end

        connection.delete(sql, "#{name} Delete all")
      end
    else
      delete_all_without_joins(conditions)
    end
  end
  alias_method_chain :delete_all, :joins

  def delete_all_with_limit(conditions = nil)
    if limit_value
      case connection.adapter_name
      when 'MySQL', 'Mysql2'
        v = arel.visitor
        sql = "DELETE #{quoted_table_name} FROM #{quoted_table_name} #{arel.where_sql.to_s}
            ORDER BY #{arel.orders.map { |x| v.send(:visit, x) }.join(', ')} LIMIT #{v.send(:visit, arel.limit)}"
        return connection.delete(sql, "#{name} Delete all")
      else
        scope = scoped.select(primary_key)
        return unscoped.where(primary_key => scope).delete_all
      end
    end
    delete_all_without_limit(conditions)
  end
  alias_method_chain :delete_all, :limit

  def with_each_shard(*args)
    scope = self
    if self.respond_to?(:proxy_association) && (owner = self.proxy_association.try(:owner)) && self.shard_category != :explicit
      scope = scope.shard(owner)
    end
    scope = scope.shard(args) if args.any?
    if block_given?
      ret = scope.activate{ |rel|
        yield(rel)
      }
      Array(ret)
    else
      scope.to_a
    end
  end

  def polymorphic_where(args)
    raise ArgumentError unless args.length == 1

    column = args.first.first
    values = args.first.last
    original_length = values.length
    values = values.compact

    sql = (["(#{column}_id=? AND #{column}_type=?)"] * values.length).join(" OR ")
    sql << " OR (#{column}_id IS NULL AND #{column}_type IS NULL)" if values.length < original_length
    where(sql, *values.map { |value| [value, value.class.base_class.name] }.flatten)
  end

<<<<<<< HEAD
  def touch_all
    scope = self
    now = Time.now.utc
    if((personal_space = Setting.get('touch_personal_space', 0).to_i) != 0)
      personal_space -= 1
      # truncate to seconds
      bound = Time.at(now.to_i - personal_space).utc
      scope = scope.where("updated_at<?", bound)
    end
    scope.update_all(updated_at: now)
=======
  def not_recently_touched
    scope = self
    if((personal_space = Setting.get('touch_personal_space', 0).to_i) != 0)
      personal_space -= 1
      # truncate to seconds
      bound = Time.at(Time.now.to_i - personal_space).utc
      scope = scope.where("updated_at<?", bound)
    end
    scope
  end

  def touch_all
    not_recently_touched.update_all(updated_at: Time.now.utc)
>>>>>>> 84e04f12
  end

  def distinct_on(*args)
    args.map! do |column_name|
      if column_name.is_a?(Symbol) && column_names.include?(column_name.to_s)
        "#{connection.quote_table_name(table_name)}.#{connection.quote_column_name(column_name)}"
      else
        column_name.to_s
      end
    end

    relation = clone
    old_select = relation.select_values
    relation.select_values = ["DISTINCT ON (#{args.join(', ')}) "]
<<<<<<< HEAD
=======
    relation.uniq_value = false
>>>>>>> 84e04f12
    if old_select.empty?
      relation.select_values.first << "*"
    else
      relation.select_values.first << old_select.uniq.join(', ')
    end

    relation
  end
end

ActiveRecord::Associations::CollectionProxy.class_eval do
  delegate :with_each_shard, :to => :scoped

  def respond_to?(name, include_private = false)
    return super if [:marshal_dump, :_dump, 'marshal_dump', '_dump'].include?(name)
    super ||
      (load_target && target.respond_to?(name, include_private)) ||
      proxy_association.klass.respond_to?(name, include_private)
  end
end

ActiveRecord::Associations::CollectionAssociation.class_eval do
  def scoped
    scope = super
    proxy_association = self
    scope.extending do
      define_method(:proxy_association) { proxy_association }
    end
  end
end

if CANVAS_RAILS3
  ActiveRecord::Persistence.module_eval do
    def nondefaulted_attribute_names
      attribute_names.select do |attr|
        read_attribute(attr) != column_for_attribute(attr).try(:default)
      end
    end

    def create
      attributes_values = arel_attributes_values(!id.nil?, true, nondefaulted_attribute_names)

      new_id = self.class.unscoped.insert attributes_values

      self.id ||= new_id if self.class.primary_key

      ActiveRecord::IdentityMap.add(self) if ActiveRecord::IdentityMap.enabled?
      @new_record = false
      id
    end
  end
end

ActiveRecord::ConnectionAdapters::AbstractAdapter.class_eval do
  def bulk_insert(table_name, records)
    keys = records.first.keys
    quoted_keys = keys.map{ |k| quote_column_name(k) }.join(', ')
    records.each do |record|
      execute <<-SQL
        INSERT INTO #{quote_table_name(table_name)}
          (#{quoted_keys})
        VALUES
          (#{keys.map{ |k| quote(record[k]) }.join(', ')})
      SQL
    end
  end
end

class ActiveRecord::ConnectionAdapters::AbstractAdapter
  # for functions that differ from one adapter to the next, use the following
  # method (overriding as needed in non-standard adapters), e.g.
  #
  #   connection.func(:group_concat, :name, '|') ->
  #     group_concat(name, '|')           (default)
  #     group_concat(name SEPARATOR '|')  (mysql)
  #     string_agg(name::text, '|')       (postgres)

  def func(name, *args)
    "#{name}(#{args.map{ |arg| func_arg_esc(arg) }.join(', ')})"
  end

  def func_arg_esc(arg)
    arg.is_a?(Symbol) ? arg : quote(arg)
  end

  def group_by(*columns)
    # the first item should be the primary key(s) that the other columns are
    # functionally dependent on. alternatively, it can be a class, and all
    # columns will be inferred from it. this is useful for cases where you want
    # to select all columns from one table, and an aggregate from another.
    Array(infer_group_by_columns(columns).first).join(", ")
  end

  def infer_group_by_columns(columns)
    columns.map { |col|
      col.respond_to?(:columns) ?
          col.columns.map { |c|
            "#{col.quoted_table_name}.#{quote_column_name(c.name)}"
          } :
          col
    }
  end
end

module MySQLAdapterExtensions
  def self.included(klass)
    klass::NATIVE_DATABASE_TYPES[:primary_key] = "bigint DEFAULT NULL auto_increment PRIMARY KEY".freeze
    klass.alias_method_chain :configure_connection, :pg_compat
  end

  def rename_index(table_name, old_name, new_name)
    if version[0] >= 5 && version[1] >= 7
      return execute "ALTER TABLE #{quote_table_name(table_name)} RENAME INDEX #{quote_column_name(old_name)} TO #{quote_table_name(new_name)}";
    else
      old_index_def = indexes(table_name).detect { |i| i.name == old_name }
      return unless old_index_def
      add_index(table_name, old_index_def.columns, :name => new_name, :unique => old_index_def.unique)
      remove_index(table_name, :name => old_name)
    end
  end

  def bulk_insert(table_name, records)
    keys = records.first.keys
    quoted_keys = keys.map{ |k| quote_column_name(k) }.join(', ')
    execute "INSERT INTO #{quote_table_name(table_name)} (#{quoted_keys}) VALUES" <<
                records.map{ |record| "(#{keys.map{ |k| quote(record[k]) }.join(', ')})" }.join(',')
  end

  def add_column_with_foreign_key_check(table, name, type, options = {})
    Canvas.active_record_foreign_key_check(name, type, options) unless adapter_name == 'Sqlite'
    add_column_without_foreign_key_check(table, name, type, options)
  end

  def configure_connection_with_pg_compat
    configure_connection_without_pg_compat
    execute "SET SESSION SQL_MODE='PIPES_AS_CONCAT'"
  end

  def func(name, *args)
    case name
      when :group_concat
        "group_concat(#{func_arg_esc(args.first)} SEPARATOR #{quote(args[1] || ',')})"
      else
        super
    end
  end
end

if defined?(ActiveRecord::ConnectionAdapters::MysqlAdapter)
  ActiveRecord::ConnectionAdapters::MysqlAdapter.send(:include, MySQLAdapterExtensions)
end
if defined?(ActiveRecord::ConnectionAdapters::Mysql2Adapter)
  ActiveRecord::ConnectionAdapters::Mysql2Adapter.send(:include, MySQLAdapterExtensions)
end

if defined?(ActiveRecord::ConnectionAdapters::PostgreSQLAdapter)
  ActiveRecord::ConnectionAdapters::PostgreSQLAdapter.class_eval do
    def bulk_insert(table_name, records)
      keys = records.first.keys
      quoted_keys = keys.map{ |k| quote_column_name(k) }.join(', ')
      execute "COPY #{quote_table_name(table_name)} (#{quoted_keys}) FROM STDIN"
      raw_connection.put_copy_data records.inject(''){ |result, record|
        result << keys.map{ |k| quote_text(record[k]) }.join("\t") << "\n"
      }
      ActiveRecord::Base.connection.clear_query_cache
      raw_connection.put_copy_end
    end

    def quote_text(value)
      if value.nil?
        "\\N"
      else
        hash = {"\n" => "\\n", "\r" => "\\r", "\t" => "\\t", "\\" => "\\\\"}
        value.to_s.gsub(/[\n\r\t\\]/){ |c| hash[c] }
      end
    end

    def supports_delayed_constraint_validation?
      postgresql_version >= 90100
    end

    def add_foreign_key_with_delayed_validation(from_table, to_table, options = {})
      raise ArgumentError, "Cannot specify custom options with :delay_validation" if options[:options] && options[:delay_validation]

      options.delete(:delay_validation) unless supports_delayed_constraint_validation?
      # pointless if we're in a transaction
      options.delete(:delay_validation) if open_transactions > 0
      column  = options[:column] || "#{to_table.to_s.singularize}_id"
      foreign_key_name = foreign_key_name(from_table, column, options)

      if options[:delay_validation]
        options[:options] = 'NOT VALID'
        # NOT VALID doesn't fully work through 9.3 at least, so prime the cache to make
        # it as fast as possible. Note that a NOT EXISTS would be faster, but this is
        # the query postgres does for the VALIDATE CONSTRAINT, so we want exactly this
        # query to be warm
        execute("SELECT fk.#{column} FROM #{from_table} fk LEFT OUTER JOIN #{to_table} pk ON fk.#{column}=pk.id WHERE pk.id IS NULL AND fk.#{column} IS NOT NULL LIMIT 1")
      end

      add_foreign_key_without_delayed_validation(from_table, to_table, options)

      execute("ALTER TABLE #{quote_table_name(from_table)} VALIDATE CONSTRAINT #{quote_column_name(foreign_key_name)}") if options[:delay_validation]
    end
    alias_method_chain :add_foreign_key, :delayed_validation

    def rename_index(table_name, old_name, new_name)
      return execute "ALTER INDEX #{quote_column_name(old_name)} RENAME TO #{quote_table_name(new_name)}";
    end

    # have to replace the entire method to support concurrent
    def add_index(table_name, column_name, options = {})
      column_names = Array(column_name)
      index_name   = index_name(table_name, :column => column_names)

      if Hash === options # legacy support, since this param was a string
        index_type = options[:unique] ? "UNIQUE" : ""
        index_name = options[:name].to_s if options[:name]
        concurrently = "CONCURRENTLY " if options[:algorithm] == :concurrently && self.open_transactions == 0
        conditions = options[:where]
        if conditions
          sql_conditions = options[:where]
          unless sql_conditions.is_a?(String)
            model_class = table_name.classify.constantize rescue nil
            model_class ||= ActiveRecord::Base.all_models.detect{|m| m.table_name.to_s == table_name.to_s}
            model_class ||= ActiveRecord::Base
            sql_conditions = model_class.send(:sanitize_sql, conditions, table_name.to_s.dup)
          end
          conditions = " WHERE #{sql_conditions}"
        end
      else
        index_type = options
      end

      if index_name.length > index_name_length
        warning = "Index name '#{index_name}' on table '#{table_name}' is too long; the limit is #{index_name_length} characters. Skipping."
        @logger.warn(warning)
        raise warning unless Rails.env.production?
        return
      end
      if index_exists?(table_name, index_name, false)
        @logger.warn("Index name '#{index_name}' on table '#{table_name}' already exists. Skipping.")
        return
      end
      quoted_column_names = quoted_columns_for_index(column_names, options).join(", ")

      execute "CREATE #{index_type} INDEX #{concurrently}#{quote_column_name(index_name)} ON #{quote_table_name(table_name)} (#{quoted_column_names})#{conditions}"
    end

    def set_standard_conforming_strings_with_version_check
      set_standard_conforming_strings_without_version_check unless postgresql_version >= 90100
    end
    alias_method_chain :set_standard_conforming_strings, :version_check

    # we always use the default sequence name, so override it to not actually query the db
    # (also, it doesn't matter if you're using PG 8.2+)
    def default_sequence_name(table, pk)
      "#{table}_#{pk}_seq"
    end
  end

end

ActiveRecord::Associations::HasOneAssociation.class_eval do
  def create_scope
    scope = scoped.scope_for_create.stringify_keys
    scope = scope.except(klass.primary_key) unless klass.primary_key.to_s == reflection.foreign_key.to_s
    scope
  end
end

# See https://rails.lighthouseapp.com/projects/8994-ruby-on-rails/tickets/66-true-false-conditions-broken-for-sqlite#ticket-66-9
# The default 't' and 'f' are no good, since sqlite treats them both as 0 in boolean logic.
# This patch makes it so you can do stuff like:
#   :conditions => "active"
# instead of having to do:
#   :conditions => ["active = ?", true]
if defined?(ActiveRecord::ConnectionAdapters::SQLiteAdapter)
  ActiveRecord::ConnectionAdapters::SQLiteAdapter.class_eval do
    def quoted_true
      '1'
    end
    def quoted_false
      '0'
    end
  end
end

# postgres doesn't support limit on text columns, but it does on varchars. assuming we don't exceed
# the varchar limit, change the type. otherwise drop the limit. not a big deal since we already
# have max length validations in the models.
if defined?(ActiveRecord::ConnectionAdapters::PostgreSQLAdapter)
  ActiveRecord::ConnectionAdapters::PostgreSQLAdapter.class_eval do
    def type_to_sql_with_text_to_varchar(type, limit = nil, *args)
      if type == :text && limit
        if limit <= 10485760
          type = :string
        else
          limit = nil
        end
      end
      type_to_sql_without_text_to_varchar(type, limit, *args)
    end
    alias_method_chain :type_to_sql, :text_to_varchar
  end
end

if defined?(ActiveRecord::ConnectionAdapters::PostgreSQLAdapter)
  ActiveRecord::ConnectionAdapters::PostgreSQLAdapter.class_eval do
    def func(name, *args)
      case name
        when :group_concat
          "string_agg((#{func_arg_esc(args.first)})::text, #{quote(args[1] || ',')})"
        else
          super
      end
    end

    def group_by(*columns)
      # although postgres 9.1 lets you omit columns that are functionally
      # dependent on the primary keys, that's only true if the FROM items are
      # all tables (i.e. not subselects). to keep things simple, we always
      # specify all columns for postgres
      infer_group_by_columns(columns).flatten.join(', ')
    end

    # ActiveRecord 3.2 ignores indexes if it cannot parse the column names
    # (for instance when using functions like LOWER)
    # this will lead to problems if we try to remove the index (index_exists? will return false)
    def indexes(table_name)
      result = query(<<-SQL, 'SCHEMA')
         SELECT distinct i.relname, d.indisunique, d.indkey, pg_get_indexdef(d.indexrelid), t.oid
         FROM pg_class t
         INNER JOIN pg_index d ON t.oid = d.indrelid
         INNER JOIN pg_class i ON d.indexrelid = i.oid
         WHERE i.relkind = 'i'
           AND d.indisprimary = 'f'
           AND t.relname = '#{table_name}'
           AND i.relnamespace IN (SELECT oid FROM pg_namespace WHERE nspname = ANY (current_schemas(false)) )
        ORDER BY i.relname
      SQL

      result.map do |row|
        index_name = row[0]
        unique = row[1] == 't'
        indkey = row[2].split(" ")
        inddef = row[3]
        oid = row[4]

        columns = Hash[query(<<-SQL, "SCHEMA")]
        SELECT a.attnum, a.attname
        FROM pg_attribute a
        WHERE a.attrelid = #{oid}
        AND a.attnum IN (#{indkey.join(",")})
        SQL

        column_names = columns.values_at(*indkey).compact

        # add info on sort order for columns (only desc order is explicitly specified, asc is the default)
        desc_order_columns = inddef.scan(/(\w+) DESC/).flatten
        orders = desc_order_columns.any? ? Hash[desc_order_columns.map {|order_column| [order_column, :desc]}] : {}

        ActiveRecord::ConnectionAdapters::IndexDefinition.new(table_name, index_name, unique, column_names, [], orders)
      end
    end
  end
end

class ActiveRecord::Migration
  VALID_TAGS = [:predeploy, :postdeploy, :cassandra]
  # at least one of these tags is required
  DEPLOY_TAGS = [:predeploy, :postdeploy]

  class << self
    if CANVAS_RAILS3
      attr_accessor :disable_ddl_transaction

      def disable_ddl_transaction!
        @disable_ddl_transaction = true
      end
    end

    def tag(*tags)
      raise "invalid tags #{tags.inspect}" unless tags - VALID_TAGS == []
      (@tags ||= []).concat(tags).uniq!
    end

    def tags
      @tags ||= []
    end

    def is_postgres?
      connection.adapter_name == 'PostgreSQL'
    end

    def has_postgres_proc?(procname)
      connection.select_value("SELECT COUNT(*) FROM pg_proc WHERE proname='#{procname}'").to_i != 0
    end
  end

  def connection
    if self.class.respond_to?(:connection)
      return self.class.connection
    else
      @connection || ActiveRecord::Base.connection
    end
  end

  if CANVAS_RAILS3
    def disable_ddl_transaction
      self.class.disable_ddl_transaction
    end
  end

  def tags
    self.class.tags
  end
end

class ActiveRecord::MigrationProxy
  delegate :connection, :tags, to: :migration
  if CANVAS_RAILS3
    delegate :disable_ddl_transaction, to: :migration
  end

  def runnable?
    !migration.respond_to?(:runnable?) || migration.runnable?
  end

  def load_migration
    load(filename)
    @migration = name.constantize
    raise "#{self.name} (#{self.version}) is not tagged as predeploy or postdeploy!" if (@migration.tags & ActiveRecord::Migration::DEPLOY_TAGS).empty? && self.version > 20120217214153
    @migration
  end
end

class ActiveRecord::Migrator
  cattr_accessor :migrated_versions

  def self.migrations_paths
    @@migration_paths ||= []
  end

  def migrations
    @@migrations ||= begin
      @migrations_path ||= File.join(Rails.root, 'db/migrate')
      files = ([@migrations_path].compact + self.class.migrations_paths).uniq.
        map { |p| Dir["#{p}/[0-9]*_*.rb"] }.flatten

      migrations = files.inject([]) do |klasses, file|
        version, name, scope = file.scan(/([0-9]+)_([_a-z0-9]*)\.?([_a-z0-9]*)?\.rb\z/).first

        raise ActiveRecord::IllegalMigrationNameError.new(file) unless version
        version = version.to_i

        if klasses.detect { |m| m.version == version }
          raise ActiveRecord::DuplicateMigrationVersionError.new(version)
        end

        if klasses.detect { |m| m.name == name.camelize }
          raise ActiveRecord::DuplicateMigrationNameError.new(name.camelize)
        end

        klasses << ActiveRecord::MigrationProxy.new(name.camelize, version, file, scope)
        klasses
      end

      migrations = migrations.sort_by(&:version)
      down? ? migrations.reverse : migrations
    end
  end

  def pending_migrations_with_runnable
    pending_migrations_without_runnable.reject { |m| !m.runnable? }
  end
  alias_method_chain :pending_migrations, :runnable

  def migrate(tag = nil)
    current = migrations.detect { |m| m.version == current_version }
    target = migrations.detect { |m| m.version == @target_version }

    if target.nil? && !@target_version.nil? && @target_version > 0
      raise UnknownMigrationVersionError.new(@target_version)
    end

    start = up? ? 0 : (migrations.index(current) || 0)
    finish = migrations.index(target) || migrations.size - 1
    runnable = migrations[start..finish]

    # skip the last migration if we're headed down, but not ALL the way down
    runnable.pop if down? && !target.nil?

    runnable.each do |migration|
      ActiveRecord::Base.logger.info "Migrating to #{migration.name} (#{migration.version})"

      # On our way up, we skip migrating the ones we've already migrated
      next if up? && migrated.include?(migration.version.to_i)

      # On our way down, we skip reverting the ones we've never migrated
      if down? && !migrated.include?(migration.version.to_i)
        migration.announce 'never migrated, skipping'; migration.write
        next
      end

      next if !tag.nil? && !migration.tags.include?(tag)
      next if !migration.runnable?

      begin
        if down? && !Rails.env.test? && !$confirmed_migrate_down
          require 'highline'
          if HighLine.new.ask("Revert migration #{migration.name} (#{migration.version}) ? [y/N/a] > ") !~ /^([ya])/i
            raise("Revert not confirmed")
          end
          $confirmed_migrate_down = true if $1.downcase == 'a'
        end

        ddl_transaction(migration) do
          self.class.migrated_versions = @migrated_versions
          migration.migrate(@direction)
          @migrated_versions = self.class.migrated_versions
          record_version_state_after_migrating(migration.version) unless tag == :predeploy && migration.tags.include?(:postdeploy)
        end
      rescue => e
        canceled_msg = use_transaction?(migration)? "this and " : ""
        raise StandardError, "An error has occurred, #{canceled_msg}all later migrations canceled:\n\n#{e}", e.backtrace
      end
    end
  end

  if CANVAS_RAILS3
    def ddl_transaction(migration)
      if use_transaction?(migration)
        migration.connection.transaction { yield }
      else
        yield
      end
    end

    def use_transaction?(migration)
      !migration.disable_ddl_transaction && migration.connection.supports_ddl_transactions?
    end
  end
end

ActiveRecord::Migrator.migrations_paths.concat Dir[Rails.root.join('vendor', 'plugins', '*', 'db', 'migrate')]
ActiveRecord::Migrator.migrations_paths.concat Dir[Rails.root.join('gems', 'plugins', '*', 'db', 'migrate')]
ActiveRecord::ConnectionAdapters::SchemaStatements.class_eval do
  def add_index_with_length_raise(table_name, column_name, options = {})
    unless options[:name].to_s =~ /^temp_/
      column_names = Array(column_name)
      index_name = index_name(table_name, :column => column_names)
      index_name = options[:name].to_s if options[:name]
      if index_name.length > index_name_length
        raise(ArgumentError, "Index name '#{index_name}' on table '#{table_name}' is too long; the limit is #{index_name_length} characters.")
      end
      if index_exists?(table_name, index_name, false)
        raise(ArgumentError, "Index name '#{index_name}' on table '#{table_name}' already exists.")
      end
    end
    add_index_without_length_raise(table_name, column_name, options)
  end
  alias_method_chain :add_index, :length_raise

  # in anticipation of having to re-run migrations due to integrity violations or
  # killing stuff that is holding locks too long
  def add_foreign_key_if_not_exists(from_table, to_table, options = {})
    column  = options[:column] || "#{to_table.to_s.singularize}_id"
    case self.adapter_name
    when 'SQLite'; return
    when 'PostgreSQL'
      foreign_key_name = foreign_key_name(from_table, column, options)
      query = supports_delayed_constraint_validation? ? 'convalidated' : 'conname'
      value = select_value("SELECT #{query} FROM pg_constraint INNER JOIN pg_namespace ON pg_namespace.oid=connamespace WHERE conname='#{foreign_key_name}' AND nspname=current_schema()")
      if supports_delayed_constraint_validation? && value == 'f'
        execute("ALTER TABLE #{quote_table_name(from_table)} DROP CONSTRAINT #{quote_table_name(foreign_key_name)}")
      elsif value
        return
      end

      add_foreign_key(from_table, to_table, options)
    else
      foreign_key_name = foreign_key_name(from_table, column, options)
      return if foreign_keys(from_table).find { |k| k.options[:name] == foreign_key_name }
      add_foreign_key(from_table, to_table, options)
    end
  end

  def remove_foreign_key_if_exists(table, options = {})
    begin
      remove_foreign_key(table, options)
    rescue ActiveRecord::StatementInvalid => e
      raise unless e.message =~ /PG(?:::)?Error: ERROR:.+does not exist|Mysql2?::Error: Error on rename/
    end
  end

  # does a query first to make the actual constraint adding fast
  def change_column_null_with_less_locking(table, column)
    execute("SELECT COUNT(*) FROM #{table} WHERE #{column} IS NULL") if open_transactions == 0
    change_column_null table, column, false
  end

  def index_exists_with_options?(table_name, column_name, options = {})
    if options.is_a?(Hash)
      index_exists_without_options?(table_name, column_name, options)
    else
      # in ActiveRecord 2.3, the second argument is index_name
      name = column_name.to_s
      index_exists_without_options?(table_name, nil, {:name => name})
    end
  end
  alias_method_chain :index_exists?, :options

  # in ActiveRecord 3.2, it will raise an ArgumentError if the index doesn't exist
  def remove_index(table_name, options)
    name = index_name(table_name, options)
    unless index_exists?(table_name, nil, {:name => name})
      @logger.warn("Index name '#{name}' on table '#{table_name}' does not exist. Skipping.")
      return
    end
    remove_index!(table_name, name)
  end

end

if CANVAS_RAILS3
  ActiveRecord::Associations::CollectionAssociation.class_eval do
    # CollectionAssociation implements uniq for :uniq option, in its
    # own special way. re-implement, but as a relation if it's not an
    # internal use of it
    def uniq(records = true)
      if records.is_a?(Array)
        records.uniq
      else
        scoped.uniq(records)
      end
    end
  end
else
  ActiveRecord::Associations::CollectionAssociation.class_eval do
    # CollectionAssociation implements uniq for :uniq option, in its
    # own special way. re-implement, but as a relation
    def distinct
      scope.distinct
    end
  end
end

if Rails.version >= '3' && Rails.version < '4'
  ActiveRecord::Sanitization::ClassMethods.module_eval do
    def quote_bound_value_with_relations(value, c = connection)
      if ActiveRecord::Relation === value
        value.to_sql
      else
        quote_bound_value_without_relations(value, c)
      end
    end
    alias_method_chain :quote_bound_value, :relations
  end
end

if Rails.version < '4'
  klass = ActiveRecord::ConnectionAdapters::Mysql2Column if defined?(ActiveRecord::ConnectionAdapters::Mysql2Column)
  klass = ActiveRecord::ConnectionAdapter::AbstractMysqlAdapter::Column if defined?(ActiveRecord::ConnectionAdapter::AbstractMysqlAdapter::Column)
  if klass
    klass.class_eval do
      def extract_default(default)
        if sql_type =~ /blob/i || type == :text
          if default.blank?
            # CHANGED - don't believe the '' default
            return nil
          else
            raise ArgumentError, "#{type} columns cannot have a default value: #{default.inspect}"
          end
        elsif missing_default_forged_as_empty_string?(default)
          nil
        else
          super
        end
      end
    end
  end
end

module UnscopeCallbacks
  def run_callbacks(kind)
    scope = self.class.unscoped
    scope.default_scoped = true
    scope.scoping { super }
  end
end

ActiveRecord::Base.send(:include, UnscopeCallbacks)

if CANVAS_RAILS3
  [ActiveRecord::DynamicFinderMatch, ActiveRecord::DynamicScopeMatch].each do |klass|
    klass.class_eval do
      class << self
        def match_with_discard(method)
          result = match_without_discard(method)
          return nil if result && (result.is_a?(ActiveRecord::DynamicScopeMatch) || result.finder != :first || result.instantiator? || result.bang?)
          result
        end
        alias_method_chain :match, :discard
      end
    end
  end
else
  ActiveRecord::DynamicMatchers::Method.class_eval do
    class << self
      def match_with_discard(model, name)
        result = match_without_discard(model, name)
        return nil if result && !result.is_a?(ActiveRecord::DynamicMatchers::FindBy)
        result
      end
      alias_method_chain :match, :discard
    end
  end
end<|MERGE_RESOLUTION|>--- conflicted
+++ resolved
@@ -821,18 +821,6 @@
     where(sql, *values.map { |value| [value, value.class.base_class.name] }.flatten)
   end
 
-<<<<<<< HEAD
-  def touch_all
-    scope = self
-    now = Time.now.utc
-    if((personal_space = Setting.get('touch_personal_space', 0).to_i) != 0)
-      personal_space -= 1
-      # truncate to seconds
-      bound = Time.at(now.to_i - personal_space).utc
-      scope = scope.where("updated_at<?", bound)
-    end
-    scope.update_all(updated_at: now)
-=======
   def not_recently_touched
     scope = self
     if((personal_space = Setting.get('touch_personal_space', 0).to_i) != 0)
@@ -846,7 +834,6 @@
 
   def touch_all
     not_recently_touched.update_all(updated_at: Time.now.utc)
->>>>>>> 84e04f12
   end
 
   def distinct_on(*args)
@@ -861,10 +848,7 @@
     relation = clone
     old_select = relation.select_values
     relation.select_values = ["DISTINCT ON (#{args.join(', ')}) "]
-<<<<<<< HEAD
-=======
     relation.uniq_value = false
->>>>>>> 84e04f12
     if old_select.empty?
       relation.select_values.first << "*"
     else
