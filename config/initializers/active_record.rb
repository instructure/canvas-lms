# frozen_string_literal: true

#
# Copyright (C) 2011 - present Instructure, Inc.
#
# This file is part of Canvas.
#
# Canvas is free software: you can redistribute it and/or modify it under
# the terms of the GNU Affero General Public License as published by the Free
# Software Foundation, version 3 of the License.
#
# Canvas is distributed in the hope that it will be useful, but WITHOUT ANY
# WARRANTY; without even the implied warranty of MERCHANTABILITY or FITNESS FOR
# A PARTICULAR PURPOSE. See the GNU Affero General Public License for more
# details.
#
# You should have received a copy of the GNU Affero General Public License along
# with this program. If not, see <http://www.gnu.org/licenses/>.

require 'active_support/callbacks/suspension'

class ActiveRecord::Base
  self.cache_timestamp_format = :usec

  public :write_attribute

  class << self
    delegate :distinct_on, :find_ids_in_batches, :explain, to: :all

    def find_ids_in_ranges(opts={}, &block)
      opts.reverse_merge!(:loose => true)
      all.find_ids_in_ranges(opts, &block)
    end

    attr_accessor :in_migration

    # determines if someone started a transaction in addition to the spec fixture transaction
    # impossible to just count open transactions, cause by default it won't nest a transaction
    # unless specifically requested
    def in_transaction_in_test?
      return false unless Rails.env.test?
      stacktrace = caller

      transaction_index, wrap_index, after_index = [
        ActiveRecord::ConnectionAdapters::DatabaseStatements.instance_method(:transaction),
        defined?(SpecTransactionWrapper) && SpecTransactionWrapper.method(:wrap_block_in_transaction),
        AfterTransactionCommit::Transaction.instance_method(:commit_records)
      ].map do |method|
        if method
          regex = /\A#{Regexp.escape(method.source_location.first)}:\d+:in `#{Regexp.escape(method.name)}'\z/.freeze
          stacktrace.index{|s| s =~ regex}
        end
      end

      if transaction_index
        # we wrap a transaction around controller actions, so try to see if this call came from that
        if wrap_index && (transaction_index..wrap_index).all?{|i| stacktrace[i].match?(/transaction|synchronize/)}
          false
        else
          # check if this is being run through an after_transaction_commit since the last transaction
          !(after_index && after_index < transaction_index)
        end
      else
        false
      end
    end

    def default_scope(*)
      raise "please don't ever use default_scope. it may seem like a great solution, but I promise, it isn't"
    end

    def vacuum
      GuardRail.activate(:deploy) do
        connection.vacuum(table_name, analyze: true)
      end
    end
  end

  def read_or_initialize_attribute(attr_name, default_value)
    # have to read the attribute again because serialized attributes in Rails 4.2 get duped
    read_attribute(attr_name) || (write_attribute(attr_name, default_value) && read_attribute(attr_name))
  end

  alias :clone :dup

  def serializable_hash(options = nil)
    result = super
    if result.present?
      result = result.with_indifferent_access
      user_content_fields = options[:user_content] || []
      result.keys.each do |name|
        if user_content_fields.include?(name.to_s)
          result[name] = UserContent.escape(result[name])
        end
      end
    end
    if options && options[:include_root]
      result = {self.class.base_class.model_name.element => result}
    end
    result
  end

  # See ActiveModel#serializable_add_includes
  def serializable_add_includes(options = {}, &block)
    super(options) do |association, records, opts|
      yield association, records, opts.reverse_merge(:include_root => options[:include_root])
    end
  end

  def feed_code
    id = self.uuid rescue self.id
    "#{self.class.reflection_type_name}_#{id}"
  end

  def self.all_models
    return @all_models if @all_models.present?
    @all_models = (ActiveRecord::Base.models_from_files +
                   [Version]).compact.uniq.reject { |model|
      (model < Tableless) ||
      model.abstract_class?
    }
  end

  def self.models_from_files
    @from_files ||= begin
      Dir[
        "#{Rails.root}/app/models/**/*.rb",
        "#{Rails.root}/vendor/plugins/*/app/models/**/*.rb",
        "#{Rails.root}/gems/plugins/*/app/models/**/*.rb",
      ].sort.each do |file|
        next if const_defined?(file.sub(%r{.*/app/models/(.*)\.rb$}, '\1').camelize)
        ActiveSupport::Dependencies.require_or_load(file)
      end
      ActiveRecord::Base.descendants
    end
  end

  def self.maximum_text_length
    @maximum_text_length ||= 64.kilobytes-1
  end

  def self.maximum_long_text_length
    @maximum_long_text_length ||= 500.kilobytes-1
  end

  def self.maximum_string_length
    255
  end

  def self.find_by_asset_string(string, asset_types=nil)
    find_all_by_asset_string([string], asset_types)[0]
  end

  def self.find_all_by_asset_string(strings, asset_types=nil)
    # TODO: start checking asset_types, if provided
    strings.map{ |str| parse_asset_string(str) }.group_by(&:first).inject([]) do |result, (klass, id_pairs)|
      next result if asset_types && !asset_types.include?(klass)
      result.concat((klass.constantize.where(id: id_pairs.map(&:last)).to_a rescue []))
    end
  end

  # takes an asset string list, like "course_5,user_7" and turns it into an
  # array of [class_name, id] like [ ["Course", 5], ["User", 7] ]
  def self.parse_asset_string_list(asset_string_list)
    asset_string_list.to_s.split(",").map { |str| parse_asset_string(str) }
  end

  def self.parse_asset_string(str)
    code = asset_string_components(str)
    [convert_class_name(code.first), code.last.try(:to_i)]
  end

  def self.asset_string_components(str)
    components = str.split('_', -1)
    id = components.pop
    [components.join('_'), id.presence]
  end

  def self.convert_class_name(str)
    namespaces = str.split(':')
    class_name = namespaces.pop
    (namespaces.map(&:camelize) + [class_name.try(:classify)]).join('::')
  end

  def self.asset_string(id)
    "#{self.reflection_type_name}_#{id}"
  end

  def asset_string
    @asset_string ||= {}
    @asset_string[Shard.current] ||= self.class.asset_string(id)
  end

  def global_asset_string
    @global_asset_string ||= "#{self.class.reflection_type_name}_#{global_id}"
  end

  # little helper to keep checks concise and avoid a db lookup
  def has_asset?(asset, field = :context)
    asset&.id == send("#{field}_id") && asset.class.base_class.name == send("#{field}_type")
  end

  def context_string(field = :context)
    send("#{field}_type").underscore + "_" + send("#{field}_id").to_s if send("#{field}_type")
  end

  def self.asset_string_backcompat_module
    @asset_string_backcompat_module ||= Module.new.tap { |m| prepend(m) }
  end

  def self.define_asset_string_backcompat_method(string_version_name, association_version_name = string_version_name, method = nil)
    # just chain to the two methods
    unless method
      # this is weird, but gets the instance methods defined so they can be chained
      begin
        self.new.send("#{association_version_name}_id")
      rescue
        # the db doesn't exist yet; no need to bother with backcompat methods anyway
        return
      end
      define_asset_string_backcompat_method(string_version_name, association_version_name, 'id')
      define_asset_string_backcompat_method(string_version_name, association_version_name, 'type')
      return
    end

    asset_string_backcompat_module.class_eval <<-CODE, __FILE__, __LINE__ + 1
      def #{association_version_name}_#{method}
        res = super
        if !res && #{string_version_name}.present?
          type, id = ActiveRecord::Base.parse_asset_string(#{string_version_name})
          write_attribute(:#{association_version_name}_type, type)
          write_attribute(:#{association_version_name}_id, id)
          res = super
        end
        res
      end
    CODE
  end

  def export_columns(format = nil)
    self.class.content_columns.map(&:name)
  end

  def to_row(format = nil)
    export_columns(format).map { |c| self.send(c) }
  end

  def is_a_context?
    false
  end

  def cached_context_short_name
    if self.respond_to?(:context)
      code = self.respond_to?(:context_code) ? self.context_code : self.context.asset_string
      @cached_context_name ||= Rails.cache.fetch(['short_name_lookup', code].cache_key) do
        self.context.short_name rescue ""
      end
    else
      raise "Can only call cached_context_short_name on items with a context"
    end
  end

  def self.skip_touch_context(skip=true)
    @@skip_touch_context = skip
  end

  def save_without_touching_context
    @skip_touch_context = true
    self.save
    @skip_touch_context = false
  end

  def touch_context
    return if (@@skip_touch_context ||= false || @skip_touch_context ||= false)
    if self.respond_to?(:context_type) && self.respond_to?(:context_id) && self.context_type && self.context_id
      self.class.connection.after_transaction_commit do
        self.context_type.constantize.where(id: self.context_id).update_all(updated_at: Time.now.utc)
      end
    end
  rescue
    Canvas::Errors.capture_exception(:touch_context, $ERROR_INFO)
  end

  def touch_user
    if self.respond_to?(:user_id) && self.user_id
      User.connection.after_transaction_commit do
        User.where(:id => self.user_id).update_all(:updated_at => Time.now.utc)
      end
    end
    true
  rescue
    Canvas::Errors.capture_exception(:touch_user, $ERROR_INFO)
    false
  end

  def context_url_prefix
    "#{self.context_type.downcase.pluralize}/#{self.context_id}"
  end

  # Example:
  # obj.to_json(:permissions => {:user => u, :policies => [:read, :write, :update]})
  def as_json(options = nil)
    options = options.try(:dup) || {}

    self.set_serialization_options if self.respond_to?(:set_serialization_options)

    except = options.delete(:except) || []
    except = Array(except).dup
    except.concat(self.class.serialization_excludes) if self.class.respond_to?(:serialization_excludes)
    except.concat(self.serialization_excludes) if self.respond_to?(:serialization_excludes)
    except.uniq!

    methods = options.delete(:methods) || []
    methods = Array(methods).dup
    methods.concat(self.class.serialization_methods) if self.class.respond_to?(:serialization_methods)
    methods.concat(self.serialization_methods) if self.respond_to?(:serialization_methods)
    methods.uniq!

    options[:except] = except unless except.empty?
    options[:methods] = methods unless methods.empty?

    # We include a root in all the association json objects (if it's a
    # collection), which is different than the rails behavior of just including
    # the root in the base json object. Hence the hackies.
    #
    # We are in the process of migrating away from including the root in all our
    # json serializations at all. Once that's done, we can remove this and the
    # monkey patch to Serialzer, below.

    # ^hahahahahahaha
    unless options.key?(:include_root)
      options[:include_root] = true
    end

    hash = serializable_hash(options)

    if options[:permissions]
      obj_hash = options[:include_root] ? hash[self.class.base_class.model_name.element] : hash
      if self.respond_to?(:filter_attributes_for_user)
        self.filter_attributes_for_user(obj_hash, options[:permissions][:user], options[:permissions][:session])
      end
      unless options[:permissions][:include_permissions] == false
        permissions_hash = self.rights_status(options[:permissions][:user], options[:permissions][:session], *options[:permissions][:policies])
        if self.respond_to?(:serialize_permissions)
          permissions_hash = self.serialize_permissions(permissions_hash, options[:permissions][:user], options[:permissions][:session])
        end
        obj_hash["permissions"] = permissions_hash
      end
    end

    self.revert_from_serialization_options if self.respond_to?(:revert_from_serialization_options)

    hash.with_indifferent_access
  end

  def class_name
    self.class.to_s
  end

  def sanitize_sql(*args)
    self.class.send :sanitize_sql_for_conditions, *args
  end

  def self.reflection_type_name
    base_class.name.underscore
  end

  def wildcard(*args)
    self.class.wildcard(*args)
  end

  def self.wildcard(*args)
    options = args.last.is_a?(Hash) ? args.pop : {}
    options[:type] ||= :full

    value = args.pop
    if options[:delimiter]
      options[:type] = :full
      value = options[:delimiter] + value + options[:delimiter]
      delimiter = connection.quote(options[:delimiter])
      column_str = "#{delimiter} || %s || #{delimiter}"
      args = args.map{ |a| column_str % a.to_s }
    end

    value = wildcard_pattern(value, options)
    cols = args.map{ |col| like_condition(col, '?', !options[:case_sensitive]) }
    sanitize_sql_array ["(" + cols.join(" OR ") + ")", *([value] * cols.size)]
  end

  def self.wildcard_pattern(value, options = {})
    value = value.to_s
    value = value.downcase unless options[:case_sensitive]
    value = value.gsub('\\', '\\\\\\\\').gsub('%', '\\%').gsub('_', '\\_')
    value = '%' + value unless options[:type] == :right
    value += '%' unless options[:type] == :left
    value
  end

  def self.coalesced_wildcard(*args)
    value = args.pop
    value = wildcard_pattern(value)
    cols = coalesce_chain(args)
    sanitize_sql_array ["(#{like_condition(cols, '?', false)})", value]
  end

  def self.coalesce_chain(cols)
    "(#{cols.map{|col| coalesce_clause(col)}.join(" || ' ' || ")})"
  end

  def self.coalesce_clause(column)
    "COALESCE(LOWER(#{column}), '')"
  end

  def self.like_condition(value, pattern = '?', downcase = true)
    value = "LOWER(#{value})" if downcase
    "#{value} LIKE #{pattern}"
  end

  def self.best_unicode_collation_key(col)
    val = if ActiveRecord::Base.configurations[Rails.env]['adapter'] == 'postgresql'
      # For PostgreSQL, we can't trust a simple LOWER(column), with any collation, since
      # Postgres just defers to the C library which is different for each platform. The best
      # choice is the collkey function from pg_collkey which uses ICU to get a full unicode sort.
      # If that extension isn't around, casting to a bytea sucks for international characters,
      # but at least it's consistent, and orders commas before letters so you don't end up with
      # Johnson, Bob sorting before Johns, Jimmy
      unless @collkey&.key?(Shard.current.database_server.id)
        @collkey ||= {}
        @collkey[Shard.current.database_server.id] = connection.extension(:pg_collkey)&.schema
      end
      if (collation = Canvas::ICU.choose_pg12_collation(connection.icu_collations) && false)
        "(#{col} COLLATE #{collation})"
      elsif (schema = @collkey[Shard.current.database_server.id])
        # The collation level of 3 is the default, but is explicitly specified here and means that
        # case, accents and base characters are all taken into account when creating a collation key
        # for a string - more at https://pgxn.org/dist/pg_collkey/0.5.1/
        # if you change these arguments, you need to rebuild all db indexes that use them,
        # and you should also match the settings with Canvas::ICU::Collator and natcompare.js
        "#{schema}.collkey(#{col}, '#{Canvas::ICU.locale_for_collation}', false, 3, true)"
      else
        "CAST(LOWER(replace(#{col}, '\\', '\\\\')) AS bytea)"
      end
    else
      col
    end
    Arel.sql(val)
  end

  def self.count_by_date(options = {})
    column = options[:column] || "created_at"
    max_date = (options[:max_date] || Time.zone.now).midnight
    num_days = options[:num_days] || 20
    min_date = (options[:min_date] || max_date.advance(:days => -(num_days-1))).midnight

    offset = max_date.utc_offset

    expression = "((#{column} || '-00')::TIMESTAMPTZ AT TIME ZONE '#{Time.zone.tzinfo.name}')::DATE"

    result = where(
        "#{column} >= ? AND #{column} < ?",
        min_date,
        max_date.advance(:days => 1)
      ).
      group(expression).
      order(Arel.sql(expression)).
      count

    return result if result.keys.first.is_a?(Date)
    Hash[result.map { |date, count|
      [Time.zone.parse(date).to_date, count]
    }]
  end

  def self.rank_sql(ary, col)
    sql = ary.each_with_index.inject(+'CASE '){ |string, (values, i)|
      string << "WHEN #{col} IN (" << Array(values).map{ |value| connection.quote(value) }.join(', ') << ") THEN #{i} "
    } << "ELSE #{ary.size} END"
    Arel.sql(sql)
  end

  def self.rank_hash(ary)
    ary.each_with_index.inject(Hash.new(ary.size + 1)){ |hash, (values, i)|
      Array(values).each{ |value| hash[value] = i + 1 }
      hash
    }
  end

  def self.distinct_values(column, include_nil: false)
    column = column.to_s

    result = if ActiveRecord::Base.configurations[Rails.env]['adapter'] == 'postgresql'
      sql = +''
      sql << "SELECT NULL AS #{column} WHERE EXISTS (SELECT * FROM #{quoted_table_name} WHERE #{column} IS NULL) UNION ALL (" if include_nil
      sql << <<~SQL
        WITH RECURSIVE t AS (
          SELECT MIN(#{column}) AS #{column} FROM #{quoted_table_name}
          UNION ALL
          SELECT (SELECT MIN(#{column}) FROM #{quoted_table_name} WHERE #{column} > t.#{column})
          FROM t
          WHERE t.#{column} IS NOT NULL
        )
        SELECT #{column} FROM t WHERE #{column} IS NOT NULL
      SQL
      sql << ")" if include_nil
      find_by_sql(sql)
    else
      conditions = "#{column} IS NOT NULL" unless include_nil
      find(:all, :select => "DISTINCT #{column}", :conditions => conditions, :order => column)
    end
    result.map(&column.to_sym)
  end

  # direction is nil, :asc, or :desc
  def self.nulls(first_or_last, column, direction = nil)
    if connection.adapter_name == 'PostgreSQL'
      clause = if first_or_last == :first && direction != :desc
                 " NULLS FIRST"
               elsif first_or_last == :last && direction == :desc
                 " NULLS LAST"
               end
      
      Arel.sql("#{column} #{direction.to_s.upcase}#{clause}".strip)
    else
      Arel.sql("#{column} IS#{" NOT" unless first_or_last == :last} NULL, #{column} #{direction.to_s.upcase}".strip)
    end
  end

  # set up class-specific getters/setters for a polymorphic association, e.g.
  #   belongs_to :context, polymorphic: [:course, :account]
  def self.belongs_to(name, scope = nil, **options)
    if options[:polymorphic] == true
      raise "Please pass an array of valid types for polymorphic associations. Use exhaustive: false if you really don't want to validate them"
    end

    polymorphic_prefix = options.delete(:polymorphic_prefix)
    exhaustive = options.delete(:exhaustive)

    reflection = super[name.to_s]

    if name.to_s == 'developer_key'
      reflection.instance_eval do
        def association_class
          DeveloperKey::CacheOnAssociation
        end
      end
    end

    include Canvas::RootAccountCacher if name.to_s == 'root_account'
    Canvas::AccountCacher.apply_to_reflections(self)

    if reflection.options[:polymorphic].is_a?(Array) ||
        reflection.options[:polymorphic].is_a?(Hash)
      reflection.options[:exhaustive] = exhaustive
      reflection.options[:polymorphic_prefix] = polymorphic_prefix
      add_polymorph_methods(reflection)
    end
    reflection
  end

  def self.canonicalize_polymorph_list(list)
    specifics = []
    Array.wrap(list).each do |name|
      if name.is_a?(Hash)
        specifics.concat(name.to_a)
      else
        specifics << [name, name.to_s.camelize]
      end
    end
    specifics
  end

  def self.add_polymorph_methods(reflection)
    unless @polymorph_module
      @polymorph_module = Module.new
      include(@polymorph_module)
    end

    specifics = canonicalize_polymorph_list(reflection.options[:polymorphic])

    unless reflection.options[:exhaustive] == false
      specific_classes = specifics.map(&:last).sort
      validates reflection.foreign_type, inclusion: { in: specific_classes }, allow_nil: true

      @polymorph_module.class_eval <<-RUBY, __FILE__, __LINE__ + 1
        def #{reflection.name}=(record)
          if record && [#{specific_classes.join(', ')}].none? { |klass| record.is_a?(klass) }
            message = "one of #{specific_classes.join(', ')} expected, got \#{record.class}"
            raise ActiveRecord::AssociationTypeMismatch, message
          end
          super
        end
      RUBY
    end

    if reflection.options[:polymorphic_prefix] == true
      prefix = "#{reflection.name}_"
    elsif reflection.options[:polymorphic_prefix]
      prefix = "#{reflection.options[:polymorphic_prefix]}_"
    end

    specifics.each do |(name, class_name)|
      # ensure we capture this class's table name
      table_name = self.table_name
      belongs_to :"#{prefix}#{name}", -> { where(table_name => { reflection.foreign_type => class_name }) },
                 foreign_key: reflection.foreign_key,
                 class_name: class_name

      correct_type = "#{reflection.foreign_type} && self.class.send(:compute_type, #{reflection.foreign_type}) <= #{class_name}"

      @polymorph_module.class_eval <<-RUBY, __FILE__, __LINE__ + 1
      def #{prefix}#{name}
        #{reflection.name} if #{correct_type}
      end

      def #{prefix}#{name}=(record)
        # we don't want to unset it if it's currently some other type, i.e.
        # foo.bar = Bar.new
        # foo.baz = nil
        # foo.bar.should_not be_nil
        return if record.nil? && !(#{correct_type})
        association(:#{prefix}#{name}).send(:raise_on_type_mismatch!, record) if record

        self.#{reflection.name} = record
      end

      RUBY
    end
  end

  def self.unique_constraint_retry(retries = 1)
    # runs the block in a (possibly nested) transaction. if a unique constraint
    # violation occurs, it will run it "retries" more times. the nested
    # transaction (savepoint) ensures we don't mess up things for the outer
    # transaction. useful for possible race conditions where we don't want to
    # take a lock (e.g. when we create a submission).
    retries.times do |retry_count|
      begin
        result = transaction(:requires_new => true) { uncached { yield(retry_count) } }
        connection.clear_query_cache
        return result
      rescue ActiveRecord::RecordNotUnique
      end
    end
    GuardRail.activate(:primary) do
      result = transaction(:requires_new => true) { uncached { yield(retries) } }
      connection.clear_query_cache
      result
    end
  end

  def self.current_xlog_location
    Shard.current(shard_category).database_server.unguard do
      GuardRail.activate(:primary) do
        if Rails.env.test? ? self.in_transaction_in_test? : connection.open_transactions > 0
          raise "don't run current_xlog_location in a transaction"
        else
          connection.current_wal_lsn
        end
      end
    end
  end

  def self.wait_for_replication(start: nil, timeout: nil)
    return true unless GuardRail.activate(:secondary) { connection.readonly? }

    start ||= current_xlog_location
    GuardRail.activate(:secondary) do
      # positive == first value greater, negative == second value greater
      start_time = Time.now.utc
      while connection.wal_lsn_diff(start, :last_replay) >= 0
        return false if timeout && Time.now.utc > start_time + timeout

        sleep 0.1
      end
    end
    true
  end

  def self.bulk_insert_objects(objects, excluded_columns: ['primary_key'])
    return if objects.empty?
    hashed_objects = []
    excluded_columns << objects.first.class.primary_key if excluded_columns.delete('primary_key')
    objects.each do |object|
      hashed_objects << object.attributes.except(excluded_columns.join(',')).map do |(name, value)|
        if (type = object.class.attribute_types[name]).is_a?(ActiveRecord::Type::Serialized)
          value = type.serialize(value)
        end
        [name, value]
      end.to_h
    end
    objects.first.class.bulk_insert(hashed_objects)
  end

  def self.bulk_insert(records)
    return if records.empty?
    array_columns = records.first.select{|k, v| v.is_a?(Array)}.map(&:first)
    array_columns.each do |column_name|
      cast_type = connection.send(:lookup_cast_type_from_column, self.columns_hash[column_name.to_s])
      records.each do |row|
        row[column_name] = cast_type.serialize(row[column_name])
      end
    end

    if self.respond_to?(:attrs_in_partition_groups)
      # this model is partitioned, we need to send a separate
      # insert statement for each partition represented
      # in the input records
      self.attrs_in_partition_groups(records) do |partition_name, partition_records|
        transaction do
          connection.bulk_insert(partition_name, partition_records)
        end
      end
    else
      transaction do
        connection.bulk_insert(table_name, records)
      end
    end
  end

  include ActiveSupport::Callbacks::Suspension

  def self.touch_all_records
    self.find_ids_in_ranges do |min_id, max_id|
      self.where(primary_key => min_id..max_id).touch_all
    end
  end

  scope :non_shadow, ->(key = primary_key) { where("#{key}<=? AND #{key}>?", Shard::IDS_PER_SHARD, 0) }

  # skips validations, callbacks, and a transaction
  # do _NOT_ improve in the future to handle validations and callbacks - make
  # it a separate method or optional functionality. some callers explicitly
  # rely on no callbacks or validations
  def save_without_transaction(touch: true)
    return unless changed?
    self.updated_at = Time.now.utc if touch
    if new_record?
      self.created_at = updated_at if touch
      self.id = self.class._insert_record(attributes_with_values(attribute_names_for_partial_writes))
      @new_record = false
    else
      update_columns(attributes_with_values(attribute_names_for_partial_writes))
    end
    changes_applied
  end

  def self.with_statement_timeout(timeout = 30_000)
    raise ArgumentError.new("timeout must be an integer") unless timeout.is_a? Integer

    transaction do
      connection.execute "SET LOCAL statement_timeout = #{timeout}"
      yield
    rescue ActiveRecord::StatementInvalid => e
      raise ActiveRecord::QueryTimeout if e.cause.is_a? PG::QueryCanceled

      raise e
    end
  end
end

module ActiveRecord
  class QueryTimeout < ActiveRecord::StatementInvalid; end
end

module UsefulFindInBatches
  def find_in_batches(start: nil, strategy: nil, **kwargs, &block)
    # prefer copy unless we're in a transaction (which would be bad,
    # because we might open a separate connection in the block, and not
    # see the contents of our current transaction)
    if connection.open_transactions == 0 && !start && eager_load_values.empty? && !ActiveRecord::Base.in_migration && !strategy || strategy == :copy
      self.activate { |r| r.find_in_batches_with_copy(**kwargs, &block); nil }
    elsif strategy == :pluck_ids
      self.activate { |r| r.find_in_batches_with_pluck_ids(**kwargs, &block); nil }
    elsif should_use_cursor? && !start && eager_load_values.empty? && !strategy || strategy == :cursor
      self.activate { |r| r.find_in_batches_with_cursor(**kwargs, &block); nil }
    elsif find_in_batches_needs_temp_table? && !strategy || strategy == :temp_table
      if start
        raise ArgumentError.new("GROUP and ORDER are incompatible with :start, as is an explicit select without the primary key")
      end
      unless eager_load_values.empty?
        raise ArgumentError.new("GROUP and ORDER are incompatible with `eager_load`, as is an explicit select without the primary key")
      end
      self.activate { |r| r.find_in_batches_with_temp_table(**kwargs, &block); nil }
    else
      self.activate { |r| r.call_super(:find_in_batches, UsefulFindInBatches, start: start, **kwargs, &block); nil }
    end
  end
end
ActiveRecord::Relation.prepend(UsefulFindInBatches)

module LockForNoKeyUpdate
  def lock(lock_type = true)
    lock_type = 'FOR NO KEY UPDATE' if lock_type == :no_key_update
    super(lock_type)
  end
end
ActiveRecord::Relation.prepend(LockForNoKeyUpdate)

ActiveRecord::Relation.class_eval do
  def includes(*args)
    return super if args.empty? || args == [nil]
    raise "Use preload or eager_load instead of includes"
  end

  def where!(*args)
    raise "where!.not doesn't work in Rails 4.2" if args.empty?
    super
  end

  def uniq(*args)
    raise "use #distinct instead of #uniq on relations (Rails 5.1 will delegate uniq to to_a)"
  end

  def select_values_necessitate_temp_table?
    return false unless select_values.present?
    selects = select_values.flat_map{|sel| sel.to_s.split(",").map(&:strip) }
    id_keys = [primary_key, "*", "#{table_name}.#{primary_key}", "#{table_name}.*"]
    id_keys.all?{|k| !selects.include?(k) }
  end
  private :select_values_necessitate_temp_table?

  def find_in_batches_needs_temp_table?
    order_values.any? ||
      group_values.any? ||
      select_values.to_s =~ /DISTINCT/i ||
      distinct_value ||
      select_values_necessitate_temp_table?
  end
  private :find_in_batches_needs_temp_table?

  def should_use_cursor?
    (GuardRail.environment == :secondary || connection.readonly?)
  end

  def find_in_batches_with_cursor(options = {})
    batch_size = options[:batch_size] || 1000
    klass.transaction do
      begin
        sql = to_sql
        cursor = "#{table_name}_in_batches_cursor_#{sql.hash.abs.to_s(36)}"
        connection.execute("DECLARE #{cursor} CURSOR FOR #{sql}")
        includes = includes_values + preload_values
        klass.unscoped do
          batch = connection.uncached { klass.find_by_sql("FETCH FORWARD #{batch_size} FROM #{cursor}") }
          while !batch.empty?
            ActiveRecord::Associations::Preloader.new.preload(batch, includes) if includes
            yield batch
            break if batch.size < batch_size
            batch = connection.uncached { klass.find_by_sql("FETCH FORWARD #{batch_size} FROM #{cursor}") }
          end
        end
      ensure
        unless $!.is_a?(ActiveRecord::StatementInvalid)
          connection.execute("CLOSE #{cursor}")
        end
      end
    end
  end

  def find_in_batches_with_copy(options = {})
    # implement the start option as an offset
    return offset(options[:start]).find_in_batches_with_copy(options.merge(start: 0)) if options[:start].to_i != 0

    limited_query = limit(0).to_sql
    full_query = "COPY (#{to_sql}) TO STDOUT"
    conn = connection
    full_query = conn.annotate_sql(full_query) if defined?(Marginalia)
    pool = conn.pool
    # remove the connection from the pool so that any queries executed
    # while we're running this will get a new connection
    pool.remove(conn)

<<<<<<< HEAD
=======
    checkin = -> do
      pool&.restore_connection(conn)
      pool = nil
    end
>>>>>>> 43158271

    # make sure to log _something_, even if the dbtime is totally off
    conn.send(:log, full_query, "#{klass.name} Load") do
      # set up all our metadata based on a dummy query (COPY doesn't return any metadata)
      result = conn.raw_connection.exec(limited_query)
      type_map = conn.raw_connection.type_map_for_results.build_column_map(result)
      deco = PG::TextDecoder::CopyRow.new(type_map: type_map)
      # see PostgreSQLAdapter#exec_query
      types = {}
      fields = result.fields
      fields.each_with_index do |fname, i|
        ftype = result.ftype i
        fmod  = result.fmod i
        types[fname] = conn.send(:get_oid_type, ftype, fmod, fname)
      end

      column_types = types.dup
      columns_hash.each_key { |k| column_types.delete k }

      includes = includes_values + preload_values

      rows = []
      batch_size = options[:batch_size] || 1000

      conn.raw_connection.copy_data(full_query, deco) do
        while (row = conn.raw_connection.get_copy_data)
          rows << row
          if rows.size == batch_size
            batch = ActiveRecord::Result.new(fields, rows, types).map { |record| instantiate(record, column_types) }
            ActiveRecord::Associations::Preloader.new.preload(batch, includes) if includes
            yield batch
            rows = []
          end
        end
      end
      # return the connection now, in case there was only 1 batch, we can avoid a separate connection if the block needs it
      pool.synchronize do
        pool.send(:adopt_connection, conn)
        pool.checkin(conn)
      end
      pool = nil

      unless rows.empty?
        batch = ActiveRecord::Result.new(fields, rows, types).map { |record| instantiate(record, column_types) }
        ActiveRecord::Associations::Preloader.new.preload(batch, includes) if includes
        yield batch
      end
    end
    nil
  ensure
    if pool
      # put the connection back in the pool for reuse
      pool.synchronize do
        pool.send(:adopt_connection, conn)
        pool.checkin(conn)
      end
    end
  end

  # in some cases we're doing a lot of work inside
  # the yielded block, and holding open a transaction
  # or even a connection while we do all that work can
  # be a problem for the database, especially if a lot
  # of these are happening at once.  This strategy
  # makes one query to hold onto all the IDs needed for the
  # iteration (make sure they'll fit in memory, or you could be sad)
  # and yields the objects in batches in the same order as the scope specified
  # so the DB connection can be fully recycled during each block.
  def find_in_batches_with_pluck_ids(options = {})
    batch_size = options[:batch_size] || 1000
    all_object_ids = pluck(:id)
    current_order_values = order_values
    all_object_ids.in_groups_of(batch_size) do |id_batch|
      object_batch = klass.unscoped.where(id: id_batch).order(current_order_values)
      yield object_batch
    end
  end

  def find_in_batches_with_temp_table(options = {})
    Shard.current.database_server.unguard do
      can_do_it = Rails.env.production? ||
        ActiveRecord::Base.in_migration ||
        GuardRail.environment == :deploy ||
        (!Rails.env.test? && connection.open_transactions > 0) ||
        ActiveRecord::Base.in_transaction_in_test?
      raise "find_in_batches_with_temp_table probably won't work outside a migration
             and outside a transaction. Unfortunately, it's impossible to automatically
             determine a better way to do it that will work correctly. You can try
             switching to secondary first (then switching to primary if you modify anything
             inside your loop), wrapping in a transaction (but be wary of locking records
             for the duration of your query if you do any writes in your loop), or not
             forcing find_in_batches to use a temp table (avoiding custom selects,
             group, or order)." unless can_do_it

      if options[:pluck]
        pluck = Array(options[:pluck])
        pluck_for_select = pluck.map do |column_name|
          if column_name.is_a?(Symbol) && column_names.include?(column_name.to_s)
            "#{connection.quote_local_table_name(table_name)}.#{connection.quote_column_name(column_name)}"
          else
            column_name.to_s
          end
        end
        pluck = pluck.map(&:to_s)
      end
      batch_size = options[:batch_size] || 1000
      if pluck
        sql = select(pluck_for_select).to_sql
      else
        sql = to_sql
      end
      table = "#{table_name}_find_in_batches_temp_table_#{sql.hash.abs.to_s(36)}"
      table = table[-63..-1] if table.length > 63

      rows = connection.update("CREATE TEMPORARY TABLE #{table} AS #{sql}")

      begin
        if (rows > batch_size)
          index = "temp_primary_key"
          begin
            old_proc = connection.raw_connection.set_notice_processor {}
            if pluck && pluck.any?{|p| p == primary_key.to_s}
              connection.execute("CREATE INDEX #{connection.quote_local_table_name(index)} ON #{connection.quote_local_table_name(table)}(#{connection.quote_column_name(primary_key)})")
              index = primary_key.to_s
            else
              pluck.unshift(index) if pluck
              connection.execute "ALTER TABLE #{table}
                               ADD temp_primary_key SERIAL PRIMARY KEY"
            end
          ensure
            connection.raw_connection.set_notice_processor(&old_proc) if old_proc
          end
        end

        includes = includes_values + preload_values
        klass.unscoped do
          quoted_plucks = pluck && pluck.map do |column_name|
            # Rails 4.2 is going to try to quote them anyway but unfortunately not to the temp table, so just make it explicit
            column_names.include?(column_name) ?
              Arel.sql("#{connection.quote_local_table_name(table)}.#{connection.quote_column_name(column_name)}") : column_name
          end

          if pluck
            if index
              batch = klass.from(table).order(Arel.sql(index)).limit(batch_size).pluck(*quoted_plucks)
            else
              batch = klass.from(table).pluck(*quoted_plucks)
            end
          else
            if index
              sql = "SELECT * FROM #{table} ORDER BY #{index} LIMIT #{batch_size}"
              batch = klass.find_by_sql(sql)
            else
              batch = klass.find_by_sql("SELECT * FROM #{table}")
            end
          end

          while rows > 0
            rows -= batch.size

            ActiveRecord::Associations::Preloader.new.preload(batch, includes) if includes
            yield batch
            break if rows <= 0 || batch.size < batch_size

            if pluck
              last_value = pluck.length == 1 ? batch.last : batch.last[pluck.index(index)]
              batch = klass.from(table).order(Arel.sql(index)).where("#{index} > ?", last_value).limit(batch_size).pluck(*quoted_plucks)
            else
              last_value = batch.last[index]
              sql = "SELECT *
                 FROM #{table}
                 WHERE #{index} > #{last_value}
                 ORDER BY #{index} ASC
                 LIMIT #{batch_size}"
              batch = klass.find_by_sql(sql)
            end
          end
        end
      ensure
        if !$!.is_a?(ActiveRecord::StatementInvalid) || connection.open_transactions == 0
          connection.execute "DROP TABLE #{table}"
        end
      end
    end
  end

  def polymorphic_where(args)
    raise ArgumentError unless args.length == 1

    column = args.first.first
    values = Array(args.first.last)
    original_length = values.length
    values = values.compact
    raise ArgumentError, "need to call polymorphic_where with at least one object" if values.empty?

    sql = (["(#{column}_id=? AND #{column}_type=?)"] * values.length).join(" OR ")
    sql << " OR (#{column}_id IS NULL AND #{column}_type IS NULL)" if values.length < original_length
    where(sql, *values.map { |value| [value, value.class.base_class.name] }.flatten)
  end

  def not_recently_touched
    scope = self
    if((personal_space = Setting.get('touch_personal_space', 0).to_i) != 0)
      personal_space -= 1
      # truncate to seconds
      bound = Time.at(Time.now.to_i - personal_space).utc
      scope = scope.where("#{connection.quote_local_table_name(table_name)}.updated_at<?", bound)
    end
    scope
  end

  def update_all_locked_in_order(updates)
    locked_scope = lock(:no_key_update).order(primary_key.to_sym)
    if Setting.get("update_all_locked_in_order_subquery", "true") == "true"
      unscoped.where(primary_key => locked_scope).update_all(updates)
    else
      transaction do
        ids = locked_scope.pluck(primary_key)
        unscoped.where(primary_key => ids).update_all(updates) unless ids.empty?
      end
    end
  end

  def touch_all
    self.activate do |relation|
      relation.update_all_locked_in_order(updated_at: Time.now.utc)
    end
  end

  def distinct_on(*args)
    args.map! do |column_name|
      if column_name.is_a?(Symbol) && column_names.include?(column_name.to_s)
        "#{connection.quote_local_table_name(table_name)}.#{connection.quote_column_name(column_name)}"
      else
        column_name.to_s
      end
    end

    relation = clone
    old_select = relation.select_values
    relation.select_values = [+"DISTINCT ON (#{args.join(', ')}) "]
    relation.distinct_value = false

    relation.select_values.first << (old_select.empty? ? "*" : old_select.uniq.join(', '))

    relation
  end

  # if this sql is constructed on one shard then executed on another it wont work
  # dont use it for cross shard queries
  def union(*scopes)
    uniq_identifier = "#{table_name}.#{primary_key}"
    scopes << self
    sub_query = (scopes).map {|s| s.except(:select, :order).select(uniq_identifier).to_sql}.join(" UNION ALL ")
    unscoped.where("#{uniq_identifier} IN (#{sub_query})")
  end

  # returns batch_size ids at a time, working through the primary key from
  # smallest to largest.
  #
  # note this does a raw connection.select_values, so it doesn't work with scopes
  def find_ids_in_batches(options = {})
    batch_size = options[:batch_size] || 1000
    key = "#{quoted_table_name}.#{primary_key}"
    scope = except(:select).select(key).reorder(Arel.sql(key)).limit(batch_size)
    ids = connection.select_values(scope.to_sql)
    ids = ids.map(&:to_i) unless options[:no_integer_cast]
    while ids.present?
      yield ids
      break if ids.size < batch_size
      last_value = ids.last
      ids = connection.select_values(scope.where("#{key}>?", last_value).to_sql)
      ids = ids.map(&:to_i) unless options[:no_integer_cast]
    end
  end

  # returns 2 ids at a time (the min and the max of a range), working through
  # the primary key from smallest to largest.
  def find_ids_in_ranges(options = {})
    is_integer = columns_hash[primary_key.to_s].type == :integer
    loose_mode = options[:loose] && is_integer
    # loose_mode: if we don't care about getting exactly batch_size ids in between
    # don't get the max - just get the min and add batch_size so we get that many _at most_
    values = loose_mode ? "MIN(id)" : "MIN(id), MAX(id)"

    batch_size = options[:batch_size].try(:to_i) || 1000
    quoted_primary_key = "#{klass.connection.quote_local_table_name(table_name)}.#{klass.connection.quote_column_name(primary_key)}"
    as_id = " AS id" unless primary_key == 'id'
    subquery_scope = except(:select).select("#{quoted_primary_key}#{as_id}").reorder(primary_key.to_sym).limit(loose_mode ? 1 : batch_size)
    subquery_scope = subquery_scope.where("#{quoted_primary_key} <= ?", options[:end_at]) if options[:end_at]

    first_subquery_scope = options[:start_at] ? subquery_scope.where("#{quoted_primary_key} >= ?", options[:start_at]) : subquery_scope

    ids = connection.select_rows("SELECT #{values} FROM (#{first_subquery_scope.to_sql}) AS subquery").first

    while ids.first.present?
      ids.map!(&:to_i) if is_integer
      ids << ids.first + batch_size if loose_mode

      yield(*ids)
      last_value = ids.last
      next_subquery_scope = subquery_scope.where(["#{quoted_primary_key}>?", last_value])
      ids = connection.select_rows("SELECT #{values} FROM (#{next_subquery_scope.to_sql}) AS subquery").first
    end
  end
end

module UpdateAndDeleteWithJoins
  def deconstruct_joins(joins_sql=nil)
    unless joins_sql
      joins_sql = ''
      add_joins!(joins_sql, nil)
    end
    tables = []
    join_conditions = []
    joins_sql.strip.split('INNER JOIN')[1..-1].each do |join|
      # this could probably be improved
      raise "PostgreSQL update_all/delete_all only supports INNER JOIN" unless join.strip =~ /([a-zA-Z0-9'"_\.]+(?:(?:\s+[aA][sS])?\s+[a-zA-Z0-9'"_]+)?)\s+ON\s+(.*)/m
      tables << $1
      join_conditions << $2
    end
    [tables, join_conditions]
  end

  def update_all(updates, *args)
    db = Shard.current(klass.shard_category).database_server
    if joins_values.empty?
      if ::GuardRail.environment != db.guard_rail_environment
        Shard.current.database_server.unguard {return super }
      else
        return super
      end
    end

    stmt = Arel::UpdateManager.new

    stmt.set Arel.sql(@klass.send(:sanitize_sql_for_assignment, updates))
    from = from_clause.value
    stmt.table(from ? Arel::Nodes::SqlLiteral.new(from) : table)
    stmt.key = table[primary_key]

    sql = stmt.to_sql

    collector = connection.send(:collector)
    arel.join_sources.each do |node|
      connection.visitor.accept(node, collector)
    end
    join_sql = collector.value

    tables, join_conditions = deconstruct_joins(join_sql)

    unless tables.empty?
      sql.concat(' FROM ')
      sql.concat(tables.join(', '))
      sql.concat(' ')
    end

    scope = self
    join_conditions.each { |join| scope = scope.where(join) }

    # skip any binds that are used in the join
    collector = connection.send(:collector)
    scope.arel.constraints.each do |node|
      connection.visitor.accept(node, collector)
    end
    where_sql = collector.value
    sql.concat('WHERE ' + where_sql)
    if ::GuardRail.environment != db.guard_rail_environment
      Shard.current.database_server.unguard {connection.update(sql, "#{name} Update")}
    else
      connection.update(sql, "#{name} Update")
    end
  end

  def delete_all
    return super if joins_values.empty?

    sql = +"DELETE FROM #{quoted_table_name} "

    join_sql = arel.join_sources.map(&:to_sql).join(" ")
    tables, join_conditions = deconstruct_joins(join_sql)

    sql.concat('USING ')
    sql.concat(tables.join(', '))
    sql.concat(' ')

    scope = self
    join_conditions.each { |join| scope = scope.where(join) }

    collector = connection.send(:collector)
    scope.arel.constraints.each do |node|
      connection.visitor.accept(node, collector)
    end
    where_sql = collector.value
    sql.concat('WHERE ' + where_sql)

    connection.delete(sql, "SQL", [])
  end
end
ActiveRecord::Relation.prepend(UpdateAndDeleteWithJoins)

module UpdateAndDeleteAllWithLimit
  def delete_all(*args)
    if limit_value || offset_value
      scope = except(:select).select(primary_key)
      return unscoped.where(primary_key => scope).delete_all
    end
    super
  end

  def update_all(updates, *args)
    if limit_value || offset_value
      scope = except(:select).select(primary_key)
      return unscoped.where(primary_key => scope).update_all(updates)
    end
    super
  end
end
ActiveRecord::Relation.prepend(UpdateAndDeleteAllWithLimit)

ActiveRecord::Associations::CollectionProxy.class_eval do
  def respond_to?(name, include_private = false)
    return super if [:marshal_dump, :_dump, 'marshal_dump', '_dump'].include?(name)
    super ||
      (load_target && target.respond_to?(name, include_private)) ||
      proxy_association.klass.respond_to?(name, include_private)
  end

  def temp_record(*args)
    # creates a record with attributes like a child record but is not added to the collection for autosaving
    record = klass.unscoped.merge(scope).new(*args)
    @association.set_inverse_instance(record)
    record
  end

  def uniq(*args)
    raise "use #distinct instead of #uniq on relations (Rails 5.1 will delegate uniq to to_a)"
  end
end

ActiveRecord::ConnectionAdapters::AbstractAdapter.class_eval do
  def bulk_insert(table_name, records)
    keys = records.first.keys
    quoted_keys = keys.map{ |k| quote_column_name(k) }.join(', ')
    records.each do |record|
      execute <<~SQL
        INSERT INTO #{quote_table_name(table_name)}
          (#{quoted_keys})
        VALUES
          (#{keys.map{ |k| quote(record[k]) }.join(', ')})
      SQL
    end
  end
end

class ActiveRecord::ConnectionAdapters::AbstractAdapter
  # for functions that differ from one adapter to the next, use the following
  # method (overriding as needed in non-standard adapters), e.g.
  #
  #   connection.func(:group_concat, :name, '|') ->
  #     group_concat(name, '|')           (default)
  #     group_concat(name SEPARATOR '|')  (mysql)
  #     string_agg(name::text, '|')       (postgres)

  def func(name, *args)
    "#{name}(#{args.map{ |arg| func_arg_esc(arg) }.join(', ')})"
  end

  def func_arg_esc(arg)
    arg.is_a?(Symbol) ? arg : quote(arg)
  end

  def group_by(*columns)
    # the first item should be the primary key(s) that the other columns are
    # functionally dependent on. alternatively, it can be a class, and all
    # columns will be inferred from it. this is useful for cases where you want
    # to select all columns from one table, and an aggregate from another.
    Array(infer_group_by_columns(columns).first).join(", ")
  end

  def infer_group_by_columns(columns)
    columns.map { |col|
      col.respond_to?(:columns) ?
          col.columns.map { |c|
            "#{col.quoted_table_name}.#{quote_column_name(c.name)}"
          } :
          col
    }
  end
end

ActiveRecord::Associations::HasOneAssociation.class_eval do
  def create_scope
    scope = self.scope.scope_for_create.stringify_keys
    scope = scope.except(klass.primary_key) unless klass.primary_key.to_s == reflection.foreign_key.to_s
    scope
  end
end

class ActiveRecord::Migration
  # at least one of these tags is required
  DEPLOY_TAGS = [:predeploy, :postdeploy]

  class << self
    def is_postgres?
      connection.adapter_name == 'PostgreSQL'
    end

    def has_postgres_proc?(procname)
      connection.select_value("SELECT COUNT(*) FROM pg_proc WHERE proname='#{procname}'").to_i != 0
    end
  end

  def connection
    if self.class.respond_to?(:connection)
      return self.class.connection
    else
      @connection || ActiveRecord::Base.connection
    end
  end

  def tags
    self.class.tags
  end
end

class ActiveRecord::MigrationProxy
  delegate :connection, :cassandra_cluster, to: :migration

  def initialize(*)
    super
    if version&.to_s&.length == 14 && version.to_s > Time.now.utc.strftime("%Y%m%d%H%M%S")
      raise "please don't create migrations with a version number in the future: #{name} #{version}"
    end
  end

  def runnable?
    !migration.respond_to?(:runnable?) || migration.runnable?
  end

  def load_migration
    load(filename)
    @migration = name.constantize
    raise "#{self.name} (#{self.version}) is not tagged as exactly one of predeploy or postdeploy!" unless (@migration.tags & ActiveRecord::Migration::DEPLOY_TAGS).length == 1
    @migration
  end
end

module MigratorCache
  def migrations(paths)
    @@migrations_hash ||= {}
    @@migrations_hash[paths] ||= super
  end

  def migrations_paths
    @@migrations_paths ||= [File.join(Rails.root, "db/migrate")]
  end
end
ActiveRecord::Migrator.singleton_class.prepend(MigratorCache)

module Migrator
  def skipped_migrations
    pending_migrations(call_super: true).reject(&:runnable?)
  end

  def pending_migrations(call_super: false)
    return super() if call_super
    super().select(&:runnable?)
  end

  def runnable
    super.select(&:runnable?)
  end

  def execute_migration_in_transaction(migration, direct)
    old_in_migration, ActiveRecord::Base.in_migration = ActiveRecord::Base.in_migration, true
    if defined?(Marginalia)
      old_migration_name, Marginalia::Comment.migration = Marginalia::Comment.migration, migration.name
    end
    if down? && !Rails.env.test? && !$confirmed_migrate_down
      require 'highline'
      if HighLine.new.ask("Revert migration #{migration.name} (#{migration.version}) ? [y/N/a] > ") !~ /^([ya])/i
        raise("Revert not confirmed")
      end
      $confirmed_migrate_down = true if $1.downcase == 'a'
    end

    super
  ensure
    ActiveRecord::Base.in_migration = old_in_migration
    Marginalia::Comment.migration = old_migration_name if defined?(Marginalia)
  end
end
ActiveRecord::Migrator.prepend(Migrator)

ActiveRecord::Migrator.migrations_paths.concat Dir[Rails.root.join('gems', 'plugins', '*', 'db', 'migrate')]

ActiveRecord::Tasks::DatabaseTasks.migrations_paths = ActiveRecord::Migrator.migrations_paths

ActiveRecord::ConnectionAdapters::SchemaStatements.class_eval do
  def find_foreign_key(from_table, to_table, column: nil)
    column ||= "#{to_table.to_s.singularize}_id"
    foreign_keys(from_table).find do |key|
      key.to_table == to_table.to_s && key.column == column.to_s
    end&.name
  end

  def alter_constraint(table, constraint, new_name: nil, deferrable: nil)
    raise ArgumentError, "must specify deferrable or a new name" if new_name.nil? && deferrable.nil?

    # can't rename and alter options in the same statement, so do the rename first
    if new_name && new_name != constraint
      execute("ALTER TABLE #{quote_table_name(table)}
               RENAME CONSTRAINT #{quote_column_name(constraint)} TO #{quote_column_name(new_name)}")
      constraint = new_name
    end

    unless deferrable.nil?
      options = deferrable ? "DEFERRABLE" : "NOT DEFERRABLE"
      execute("ALTER TABLE #{quote_table_name(table)}
               ALTER CONSTRAINT #{quote_column_name(constraint)} #{options}")
    end
  end

  def foreign_key_for(from_table, **options)
    return unless supports_foreign_keys?
    fks = foreign_keys(from_table).select { |fk| fk.defined_for?(options) }
    # prefer a FK on a column named after the table
    if options[:to_table]
      column = foreign_key_column_for(options[:to_table])
      return fks.find { |fk| fk.column == column } || fks.first
    end
    fks.first
  end

  def remove_foreign_key(from_table, to_table = nil, **options)
    return unless supports_foreign_keys?

    if options.delete(:if_exists)
      fk_name_to_delete = foreign_key_for(from_table, to_table: to_table, **options)&.name
      return if fk_name_to_delete.nil?
    else
      fk_name_to_delete = foreign_key_for!(from_table, to_table: to_table, **options).name
    end

    at = create_alter_table from_table
    at.drop_foreign_key fk_name_to_delete

    execute schema_creation.accept(at)
  end

  def add_replica_identity(model_name, column_name, default_value)
    klass = model_name.constantize
    if columns(klass.table_name).find { |c| c.name == column_name.to_s }.null
      DataFixup::BackfillNulls.run(klass, column_name, default_value: default_value)
    end
    change_column_null klass.table_name, column_name, false
    primary_column = klass.primary_key
    index_name = "index_#{klass.table_name}_replica_identity"
    add_index klass.table_name, [column_name, primary_column], name: index_name, algorithm: :concurrently, unique: true, if_not_exists: true
    set_replica_identity klass.table_name, index_name
  end

  def remove_replica_identity(model_name)
    klass = model_name.constantize
    set_replica_identity klass.table_name, :default
    remove_index klass.table_name, name: "index_#{klass.table_name}_replica_identity", if_exists: true
  end
end

# yes, various versions of rails supports various if_exists/if_not_exists options,
# but _none_ of them (as of writing) will invert them on reversion. Some will
# purposely strip the option, but most don't do anything.
module ExistenceInversions
  %w{index foreign_key column}.each do |type|
    # these methods purposely pull the flag from the incoming args,
    # and assign to the outgoing args, not relying on it getting
    # passed through. and sometimes they even modify args.
    class_eval <<-RUBY, __FILE__, __LINE__ + 1
      def invert_add_#{type}(args)
        orig_args = args.dup
        result = super
        if orig_args.last.is_a?(Hash) && orig_args.last[:if_not_exists]
          result[1] << {} unless result[1].last.is_a?(Hash)
          result[1].last[:if_exists] = orig_args.last[:if_not_exists]
          result[1].last.delete(:if_not_exists)
        end
        result
      end

      def invert_remove_#{type}(args)
        orig_args = args.dup
        result = super
        if orig_args.last.is_a?(Hash) && orig_args.last[:if_exists]
          result[1] << {} unless result[1].last.is_a?(Hash)
          result[1].last[:if_not_exists] = orig_args.last[:if_exists]
          result[1].last.delete(:if_exists)
        end
        result
      end
    RUBY
  end
end

ActiveRecord::Migration::CommandRecorder.prepend(ExistenceInversions)


ActiveRecord::Associations::CollectionAssociation.class_eval do
  # CollectionAssociation implements uniq for :uniq option, in its
  # own special way. re-implement, but as a relation
  def distinct
    scope.distinct
  end
end

if CANVAS_RAILS6_0
  module UnscopeCallbacks
    def run_callbacks(*args)
      # in rails 6.1, we can get rid of this entire monkeypatch
      scope = self.class.current_scope&.clone || self.class.default_scoped
      scope = scope.klass.unscoped
      scope.scoping { super }
    end
  end
  ActiveRecord::Base.send(:include, UnscopeCallbacks)
end

module MatchWithDiscard
  def match(model, name)
    result = super
    return nil if result && !result.is_a?(ActiveRecord::DynamicMatchers::FindBy)
    result
  end
end
ActiveRecord::DynamicMatchers::Method.singleton_class.prepend(MatchWithDiscard)

# see https://github.com/rails/rails/issues/18659
class AttributesDefiner
  # defines attribute methods when loaded through Marshal
  def initialize(klass)
    @klass = klass
  end

  def marshal_dump
    @klass
  end

  def marshal_load(klass)
    klass.define_attribute_methods
    @klass = klass
  end
end

module DefineAttributeMethods
  def init_internals
    @define_attributes_helper = AttributesDefiner.new(self.class)
    super
  end
end
ActiveRecord::Base.include(DefineAttributeMethods)

module SkipTouchCallbacks
  module Base
    def skip_touch_callbacks(name)
      @skip_touch_callbacks ||= Set.new
      if @skip_touch_callbacks.include?(name)
        yield
      else
        @skip_touch_callbacks << name
        yield
        @skip_touch_callbacks.delete(name)
      end
    end

    def touch_callbacks_skipped?(name)
      (@skip_touch_callbacks && @skip_touch_callbacks.include?(name)) ||
        (self.superclass < ActiveRecord::Base && self.superclass.touch_callbacks_skipped?(name))
    end
  end

  module BelongsTo
    def touch_record(o, _changes, _foreign_key, name, *)
      return if o.class.touch_callbacks_skipped?(name)
      super
    end
  end
end
ActiveRecord::Base.singleton_class.include(SkipTouchCallbacks::Base)
ActiveRecord::Associations::Builder::BelongsTo.singleton_class.prepend(SkipTouchCallbacks::BelongsTo)

module ReadonlyCloning
  def calculate_changes_from_defaults
    if @readonly_clone
      @changed_attributes = @changed_attributes.dup if @changed_attributes # otherwise changes to the clone will dirty the original
    else
      super # no reason to do this if we're creating a readonly clone - can take a long time with serialized columns
    end
  end
end
ActiveRecord::Base.prepend(ReadonlyCloning)

module DupArraysInMutationTracker
  # setting a serialized attribute to an array of hashes shouldn't change all the hashes to indifferent access
  # when the array gets stored in the indifferent access hash inside the mutation tracker
  # not that it really matters too much but having some consistency is nice
  def change_to_attribute(*args)
    change = super
    if change
      val = change[1]
      change[1] = val.dup if val.is_a?(Array)
    end
    change
  end
end
ActiveModel::AttributeMutationTracker.prepend(DupArraysInMutationTracker)

module IgnoreOutOfSequenceMigrationDates
  def current_migration_number(dirname)
    migration_lookup_at(dirname).map do |file|
      digits = File.basename(file).split("_").first
      next if ActiveRecord::Base.timestamped_migrations && digits.length != 14
      digits.to_i
    end.compact.max.to_i
  end
end
# Thor doesn't call `super` in its `inherited` method, so hook in so that we can hook in later :)
Thor::Group.singleton_class.prepend(Autoextend::ClassMethods)
Autoextend.hook(:"ActiveRecord::Generators::MigrationGenerator",
                IgnoreOutOfSequenceMigrationDates,
                singleton: true,
                method: :prepend,
                optional: true)

module AlwaysUseMigrationDates
  def next_migration_number(number)
    if ActiveRecord::Base.timestamped_migrations
      Time.now.utc.strftime("%Y%m%d%H%M%S")
    else
      SchemaMigration.normalize_migration_number(number)
    end
  end
end
ActiveRecord::Migration.prepend(AlwaysUseMigrationDates)

module ExplainAnalyze
  def exec_explain(queries, analyze: false) # :nodoc:
    str = queries.map do |sql, binds|
      msg = "EXPLAIN #{"ANALYZE " if analyze}for: #{sql}"
      unless binds.empty?
        msg << " "
        msg << binds.map { |attr| render_bind(attr) }.inspect
      end
      msg << "\n"
      msg << connection.explain(sql, binds, analyze: analyze)
    end.join("\n")

    # Overriding inspect to be more human readable, especially in the console.
    def str.inspect
      self
    end

    str
  end

  def explain(analyze: false)
    #TODO: Fix for binds.
    exec_explain(collecting_queries_for_explain do
      if block_given?
        yield
      else
        # fold in switchman's override
        self.activate { |relation| relation.send(:exec_queries) }
      end
    end, analyze: analyze)
  end
end
ActiveRecord::Relation.prepend(ExplainAnalyze)

# fake Rails into grabbing correct column information for a table rename in-progress
module TableRename
  RENAMES = { 'authentication_providers' => 'account_authorization_configs' }.freeze

  def columns(table_name)
    if (old_name = RENAMES[table_name])
      table_name = old_name if data_source_exists?(old_name)
    end
    super
  end
end

module DefeatInspectionFilterMarshalling
  def inspect
    result = super
    @inspection_filter = nil
    result
  end

  def pretty_print(_pp)
    super
    @inspection_filter = nil
  end
end

ActiveRecord::ConnectionAdapters::SchemaCache.prepend(TableRename)

ActiveRecord::Base.prepend(DefeatInspectionFilterMarshalling)
ActiveRecord::Base.prepend(ActiveRecord::CacheRegister::Base)
ActiveRecord::Base.singleton_class.prepend(ActiveRecord::CacheRegister::Base::ClassMethods)
ActiveRecord::Relation.prepend(ActiveRecord::CacheRegister::Relation)

# see https://github.com/rails/rails/issues/37745
module DontExplicitlyNameColumnsBecauseOfIgnores
  def build_select(arel)
    if select_values.any?
      arel.project(*arel_columns(select_values.uniq))
    elsif !from_clause.value && klass.ignored_columns.any? && !(klass.ignored_columns & klass.column_names).empty?
      arel.project(*klass.column_names.map { |field| arel_attribute(field) })
    else
      arel.project(table[Arel.star])
    end
  end
end
ActiveRecord::Relation.prepend(DontExplicitlyNameColumnsBecauseOfIgnores)

module PreserveShardAfterTransaction
  def after_transaction_commit(&block)
    shards = Shard.send(:active_shards)
    shards[:delayed_jobs] = Shard.current.delayed_jobs_shard if ::ActiveRecord::Migration.open_migrations.positive?
    super { Shard.activate(shards, &block) }
  end
end
ActiveRecord::ConnectionAdapters::Transaction.prepend(PreserveShardAfterTransaction)

module ConnectionWithMaxRuntime
  def initialize(*)
    super
    @created_at = Concurrent.monotonic_time
  end

  def runtime
    Concurrent.monotonic_time - @created_at
  end
end
ActiveRecord::ConnectionAdapters::AbstractAdapter.prepend(ConnectionWithMaxRuntime)

module RestoreConnectionConnectionPool
  def restore_connection(conn)
    synchronize do
      adopt_connection(conn)
      # check if a new connection was checked out in the meantime, and check it back in
      if (old_conn = @thread_cached_conns[connection_cache_key(current_thread)]) && old_conn != conn
        # this is just the necessary parts of #checkin
        old_conn.lock.synchronize do
          old_conn._run_checkin_callbacks do
            old_conn.expire
          end

          @available.add old_conn
        end
      end
      @thread_cached_conns[connection_cache_key(current_thread)] = conn
    end
  end
end
ActiveRecord::ConnectionAdapters::ConnectionPool.prepend(RestoreConnectionConnectionPool)


module MaxRuntimeConnectionPool
  def max_runtime
    # TODO: Rails 6.1 uses a PoolConfig object instead
    if CANVAS_RAILS6_0
      @spec.config[:max_runtime]
    else
      db_config.configuration_hash[:max_runtime]
    end
  end

  def acquire_connection(*)
    loop do
      conn = super
      return conn unless max_runtime && conn.runtime >= max_runtime

      @connections.delete(conn)
      conn.disconnect!
    end
  end

  def checkin(conn)
    return super unless max_runtime && conn.runtime >= max_runtime

    conn.lock.synchronize do
      synchronize do
        remove_connection_from_thread_cache conn

        @connections.delete(conn)
        conn.disconnect!
      end
    end
  end

  def flush(*)
    super
    return unless max_runtime

    old_connections = synchronize do
      # TODO: Rails 6.1 adds a `discarded?` method instead of checking this directly
      return unless @connections
      @connections.select do |conn|
        !conn.in_use? && conn.runtime >= max_runtime
      end.each do |conn|
        conn.lease
        @available.delete conn
        @connections.delete conn
      end
    end

    old_connections.each(&:disconnect!)
  end
end
ActiveRecord::ConnectionAdapters::ConnectionPool.prepend(MaxRuntimeConnectionPool)

Rails.application.config.after_initialize do
  ActiveSupport.on_load(:active_record) do
    cache = MultiCache.fetch("schema_cache")
    next if cache.nil?

    connection_pool.set_schema_cache(cache)
    LoadAccount.schema_cache_loaded!
  end
end<|MERGE_RESOLUTION|>--- conflicted
+++ resolved
@@ -763,106 +763,131 @@
 end
 
 module UsefulFindInBatches
-  def find_in_batches(start: nil, strategy: nil, **kwargs, &block)
-    # prefer copy unless we're in a transaction (which would be bad,
-    # because we might open a separate connection in the block, and not
-    # see the contents of our current transaction)
-    if connection.open_transactions == 0 && !start && eager_load_values.empty? && !ActiveRecord::Base.in_migration && !strategy || strategy == :copy
-      self.activate { |r| r.find_in_batches_with_copy(**kwargs, &block); nil }
-    elsif strategy == :pluck_ids
-      self.activate { |r| r.find_in_batches_with_pluck_ids(**kwargs, &block); nil }
-    elsif should_use_cursor? && !start && eager_load_values.empty? && !strategy || strategy == :cursor
-      self.activate { |r| r.find_in_batches_with_cursor(**kwargs, &block); nil }
-    elsif find_in_batches_needs_temp_table? && !strategy || strategy == :temp_table
-      if start
-        raise ArgumentError.new("GROUP and ORDER are incompatible with :start, as is an explicit select without the primary key")
-      end
-      unless eager_load_values.empty?
-        raise ArgumentError.new("GROUP and ORDER are incompatible with `eager_load`, as is an explicit select without the primary key")
-      end
-      self.activate { |r| r.find_in_batches_with_temp_table(**kwargs, &block); nil }
+  # add the strategy param
+  def find_each(start: nil, finish: nil, **kwargs)
+    if block_given?
+      find_in_batches(start: start, finish: finish, **kwargs) do |records|
+        records.each { |record| yield record }
+      end
     else
-      self.activate { |r| r.call_super(:find_in_batches, UsefulFindInBatches, start: start, **kwargs, &block); nil }
-    end
-  end
-end
-ActiveRecord::Relation.prepend(UsefulFindInBatches)
-
-module LockForNoKeyUpdate
-  def lock(lock_type = true)
-    lock_type = 'FOR NO KEY UPDATE' if lock_type == :no_key_update
-    super(lock_type)
-  end
-end
-ActiveRecord::Relation.prepend(LockForNoKeyUpdate)
-
-ActiveRecord::Relation.class_eval do
-  def includes(*args)
-    return super if args.empty? || args == [nil]
-    raise "Use preload or eager_load instead of includes"
-  end
-
-  def where!(*args)
-    raise "where!.not doesn't work in Rails 4.2" if args.empty?
-    super
-  end
-
-  def uniq(*args)
-    raise "use #distinct instead of #uniq on relations (Rails 5.1 will delegate uniq to to_a)"
-  end
-
-  def select_values_necessitate_temp_table?
-    return false unless select_values.present?
-    selects = select_values.flat_map{|sel| sel.to_s.split(",").map(&:strip) }
-    id_keys = [primary_key, "*", "#{table_name}.#{primary_key}", "#{table_name}.*"]
-    id_keys.all?{|k| !selects.include?(k) }
-  end
-  private :select_values_necessitate_temp_table?
-
-  def find_in_batches_needs_temp_table?
+      enum_for(:find_each, start: start, finish: finish, **kwargs) do
+        relation = self
+        apply_limits(relation, start, finish).size
+      end
+    end
+  end
+
+  # add the strategy param
+  def find_in_batches(batch_size: 1000, start: nil, finish: nil, **kwargs)
+    relation = self
+    unless block_given?
+      return to_enum(:find_in_batches, start: start, finish: finish, batch_size: batch_size, **kwargs) do
+        total = apply_limits(relation, start, finish).size
+        (total - 1).div(batch_size) + 1
+      end
+    end
+
+    in_batches(of: batch_size, start: start, finish: finish, load: true, **kwargs) do |batch|
+      yield batch.to_a
+    end
+  end
+
+  def in_batches(strategy: nil, start: nil, finish: nil, **kwargs, &block)
+    unless block_given?
+      return ActiveRecord::Batches::BatchEnumerator.new(strategy: strategy, start: start, relation: self, **kwargs)
+    end
+
+    strategy ||= infer_in_batches_strategy
+
+    if strategy == :id
+      raise ArgumentError, "GROUP BY is incompatible with :id batches strategy" unless group_values.empty?
+
+      return activate { |r| r.call_super(:in_batches, UsefulFindInBatches, start: start, finish: finish, **kwargs, &block) }
+    end
+
+    kwargs.delete(:error_on_ignore)
+    activate { |r| r.send("in_batches_with_#{strategy}", start: start, finish: finish, **kwargs, &block); nil }
+  end
+
+  def infer_in_batches_strategy
+    strategy ||= :copy if in_batches_can_use_copy?
+    strategy ||= :cursor if in_batches_can_use_cursor?
+    strategy ||= :temp_table if in_batches_needs_temp_table?
+    strategy || :id
+  end
+
+  private
+
+  def in_batches_can_use_copy?
+    connection.open_transactions == 0 && eager_load_values.empty? && !ActiveRecord::Base.in_migration
+  end
+
+  def in_batches_can_use_cursor?
+    eager_load_values.empty? && (GuardRail.environment == :secondary || connection.readonly?)
+  end
+
+  def in_batches_needs_temp_table?
     order_values.any? ||
       group_values.any? ||
       select_values.to_s =~ /DISTINCT/i ||
       distinct_value ||
-      select_values_necessitate_temp_table?
-  end
-  private :find_in_batches_needs_temp_table?
-
-  def should_use_cursor?
-    (GuardRail.environment == :secondary || connection.readonly?)
-  end
-
-  def find_in_batches_with_cursor(options = {})
-    batch_size = options[:batch_size] || 1000
+      in_batches_select_values_necessitate_temp_table?
+  end
+
+  def in_batches_select_values_necessitate_temp_table?
+    return false if select_values.blank?
+
+    selects = select_values.flat_map { |sel| sel.to_s.split(",").map(&:strip) }
+    id_keys = [primary_key, "*", "#{table_name}.#{primary_key}", "#{table_name}.*"]
+    id_keys.all? { |k| !selects.include?(k) }
+  end
+
+  def in_batches_with_cursor(of: 1000, start: nil, finish: nil, load: false)
     klass.transaction do
-      begin
-        sql = to_sql
-        cursor = "#{table_name}_in_batches_cursor_#{sql.hash.abs.to_s(36)}"
-        connection.execute("DECLARE #{cursor} CURSOR FOR #{sql}")
-        includes = includes_values + preload_values
-        klass.unscoped do
-          batch = connection.uncached { klass.find_by_sql("FETCH FORWARD #{batch_size} FROM #{cursor}") }
-          while !batch.empty?
-            ActiveRecord::Associations::Preloader.new.preload(batch, includes) if includes
-            yield batch
-            break if batch.size < batch_size
-            batch = connection.uncached { klass.find_by_sql("FETCH FORWARD #{batch_size} FROM #{cursor}") }
-          end
+      relation = apply_limits(clone, start, finish)
+      relation.skip_query_cache!
+      unless load
+        relation = relation.except(:select).select(primary_key)
+      end
+      sql = relation.to_sql
+      cursor = "#{table_name}_in_batches_cursor_#{sql.hash.abs.to_s(36)}"
+      connection.execute("DECLARE #{cursor} CURSOR FOR #{sql}")
+
+      loop do
+        if load
+          records = connection.uncached { klass.find_by_sql("FETCH FORWARD #{of} FROM #{cursor}") }
+          ids = records.map(&:id)
+          preload_associations(records)
+          yielded_relation = where(primary_key => ids).preload(includes_values + preload_values)
+          yielded_relation.send(:load_records, records)
+        else
+          ids = connection.uncached { connection.select_values("FETCH FORWARD #{of} FROM #{cursor}") }
+          yielded_relation = where(primary_key => ids).preload(includes_values + preload_values)
+          yielded_relation = yielded_relation.extending(BatchWithColumnsPreloaded).set_values(ids)
         end
-      ensure
-        unless $!.is_a?(ActiveRecord::StatementInvalid)
-          connection.execute("CLOSE #{cursor}")
-        end
-      end
-    end
-  end
-
-  def find_in_batches_with_copy(options = {})
-    # implement the start option as an offset
-    return offset(options[:start]).find_in_batches_with_copy(options.merge(start: 0)) if options[:start].to_i != 0
-
+
+        break if ids.empty?
+
+        yield yielded_relation
+
+        break if ids.size < of
+      end
+    ensure
+      unless $!.is_a?(ActiveRecord::StatementInvalid)
+        connection.execute("CLOSE #{cursor}")
+      end
+    end
+  end
+
+  def in_batches_with_copy(of: 1000, start: nil, finish: nil, load: false)
     limited_query = limit(0).to_sql
-    full_query = "COPY (#{to_sql}) TO STDOUT"
+
+    relation = self
+    relation_for_copy = apply_limits(relation, start, finish)
+    unless load
+      relation_for_copy = relation_for_copy.except(:select).select(primary_key)
+    end
+    full_query = "COPY (#{relation_for_copy.to_sql}) TO STDOUT"
     conn = connection
     full_query = conn.annotate_sql(full_query) if defined?(Marginalia)
     pool = conn.pool
@@ -870,70 +895,76 @@
     # while we're running this will get a new connection
     pool.remove(conn)
 
-<<<<<<< HEAD
-=======
     checkin = -> do
       pool&.restore_connection(conn)
       pool = nil
     end
->>>>>>> 43158271
 
     # make sure to log _something_, even if the dbtime is totally off
     conn.send(:log, full_query, "#{klass.name} Load") do
-      # set up all our metadata based on a dummy query (COPY doesn't return any metadata)
-      result = conn.raw_connection.exec(limited_query)
-      type_map = conn.raw_connection.type_map_for_results.build_column_map(result)
-      deco = PG::TextDecoder::CopyRow.new(type_map: type_map)
-      # see PostgreSQLAdapter#exec_query
-      types = {}
-      fields = result.fields
-      fields.each_with_index do |fname, i|
-        ftype = result.ftype i
-        fmod  = result.fmod i
-        types[fname] = conn.send(:get_oid_type, ftype, fmod, fname)
-      end
-
-      column_types = types.dup
-      columns_hash.each_key { |k| column_types.delete k }
-
-      includes = includes_values + preload_values
+      decoder = if load
+        # set up all our metadata based on a dummy query (COPY doesn't return any metadata)
+        result = conn.raw_connection.exec(limited_query)
+        type_map = conn.raw_connection.type_map_for_results.build_column_map(result)
+        # see PostgreSQLAdapter#exec_query
+        types = {}
+        fields = result.fields
+        fields.each_with_index do |fname, i|
+          ftype = result.ftype i
+          fmod  = result.fmod i
+          types[fname] = conn.send(:get_oid_type, ftype, fmod, fname)
+        end
+
+        column_types = types.dup
+        columns_hash.each_key { |k| column_types.delete k }
+
+        PG::TextDecoder::CopyRow.new(type_map: type_map)
+      else
+        pkey_oid = columns_hash[primary_key].sql_type_metadata.oid
+        # this is really dumb that we have to manually search through this, but
+        # PG::TypeMapByOid doesn't have a direct lookup method
+        coder = conn.raw_connection.type_map_for_results.coders.find { |c| c.oid == pkey_oid }
+
+        PG::TextDecoder::CopyRow.new(type_map: PG::TypeMapByColumn.new([coder]))
+      end
 
       rows = []
-      batch_size = options[:batch_size] || 1000
-
-      conn.raw_connection.copy_data(full_query, deco) do
+
+      build_relation = -> do
+        if load
+          records = ActiveRecord::Result.new(fields, rows, types).map { |record| instantiate(record, column_types) }
+          ids = records.map(&:id)
+          yielded_relation = relation.where(primary_key => ids)
+          preload_associations(records)
+          yielded_relation.send(:load_records, records)
+        else
+          ids = rows.map(&:first)
+          yielded_relation = relation.where(primary_key => ids)
+          yielded_relation = yielded_relation.extending(BatchWithColumnsPreloaded).set_values(ids)
+        end
+        yielded_relation
+      end
+
+      conn.raw_connection.copy_data(full_query, decoder) do
         while (row = conn.raw_connection.get_copy_data)
           rows << row
-          if rows.size == batch_size
-            batch = ActiveRecord::Result.new(fields, rows, types).map { |record| instantiate(record, column_types) }
-            ActiveRecord::Associations::Preloader.new.preload(batch, includes) if includes
-            yield batch
+          if rows.size == of
+            yield build_relation.call
             rows = []
           end
         end
       end
       # return the connection now, in case there was only 1 batch, we can avoid a separate connection if the block needs it
-      pool.synchronize do
-        pool.send(:adopt_connection, conn)
-        pool.checkin(conn)
-      end
-      pool = nil
+      checkin.call
 
       unless rows.empty?
-        batch = ActiveRecord::Result.new(fields, rows, types).map { |record| instantiate(record, column_types) }
-        ActiveRecord::Associations::Preloader.new.preload(batch, includes) if includes
-        yield batch
+        yield build_relation.call
       end
     end
     nil
   ensure
-    if pool
-      # put the connection back in the pool for reuse
-      pool.synchronize do
-        pool.send(:adopt_connection, conn)
-        pool.checkin(conn)
-      end
-    end
+    # put the connection back in the pool for reuse
+    checkin&.call
   end
 
   # in some cases we're doing a lot of work inside
@@ -945,114 +976,78 @@
   # iteration (make sure they'll fit in memory, or you could be sad)
   # and yields the objects in batches in the same order as the scope specified
   # so the DB connection can be fully recycled during each block.
-  def find_in_batches_with_pluck_ids(options = {})
-    batch_size = options[:batch_size] || 1000
-    all_object_ids = pluck(:id)
+  def in_batches_with_pluck_ids(of: 1000, start: nil, finish: nil, load: false)
+    relation = apply_limits(self, start, finish)
+    all_object_ids = relation.pluck(:id)
     current_order_values = order_values
-    all_object_ids.in_groups_of(batch_size) do |id_batch|
-      object_batch = klass.unscoped.where(id: id_batch).order(current_order_values)
+    all_object_ids.in_groups_of(of) do |id_batch|
+      object_batch = klass.unscoped.where(id: id_batch).order(current_order_values).preload(includes_values + preload_values)
       yield object_batch
     end
   end
 
-  def find_in_batches_with_temp_table(options = {})
+  def in_batches_with_temp_table(of: 1000, start: nil, finish: nil, load: false, ignore_transaction: false)
     Shard.current.database_server.unguard do
-      can_do_it = Rails.env.production? ||
+      can_do_it = ignore_transaction ||
+        Rails.env.production? ||
         ActiveRecord::Base.in_migration ||
         GuardRail.environment == :deploy ||
         (!Rails.env.test? && connection.open_transactions > 0) ||
         ActiveRecord::Base.in_transaction_in_test?
-      raise "find_in_batches_with_temp_table probably won't work outside a migration
+      unless can_do_it
+        raise ArgumentError, "in_batches with temp_table probably won't work outside a migration
              and outside a transaction. Unfortunately, it's impossible to automatically
              determine a better way to do it that will work correctly. You can try
              switching to secondary first (then switching to primary if you modify anything
              inside your loop), wrapping in a transaction (but be wary of locking records
              for the duration of your query if you do any writes in your loop), or not
-             forcing find_in_batches to use a temp table (avoiding custom selects,
-             group, or order)." unless can_do_it
-
-      if options[:pluck]
-        pluck = Array(options[:pluck])
-        pluck_for_select = pluck.map do |column_name|
-          if column_name.is_a?(Symbol) && column_names.include?(column_name.to_s)
-            "#{connection.quote_local_table_name(table_name)}.#{connection.quote_column_name(column_name)}"
-          else
-            column_name.to_s
-          end
-        end
-        pluck = pluck.map(&:to_s)
-      end
-      batch_size = options[:batch_size] || 1000
-      if pluck
-        sql = select(pluck_for_select).to_sql
-      else
-        sql = to_sql
-      end
-      table = "#{table_name}_find_in_batches_temp_table_#{sql.hash.abs.to_s(36)}"
+             forcing in_batches to use a temp table (avoiding custom selects,
+             group, or order)."
+      end
+
+      relation = apply_limits(self, start, finish)
+      sql = relation.to_sql
+      table = "#{table_name}_in_batches_temp_table_#{sql.hash.abs.to_s(36)}"
       table = table[-63..-1] if table.length > 63
 
-      rows = connection.update("CREATE TEMPORARY TABLE #{table} AS #{sql}")
+      remaining = connection.update("CREATE TEMPORARY TABLE #{table} AS #{sql}")
 
       begin
-        if (rows > batch_size)
-          index = "temp_primary_key"
+        return if remaining.zero?
+
+        if remaining > of
           begin
             old_proc = connection.raw_connection.set_notice_processor {}
-            if pluck && pluck.any?{|p| p == primary_key.to_s}
-              connection.execute("CREATE INDEX #{connection.quote_local_table_name(index)} ON #{connection.quote_local_table_name(table)}(#{connection.quote_column_name(primary_key)})")
-              index = primary_key.to_s
+            index = if (select_values.empty? || select_values.any? { |v| v.to_s == primary_key.to_s }) && order_values.empty?
+              connection.execute(%{CREATE INDEX "temp_primary_key" ON #{connection.quote_local_table_name(table)}(#{connection.quote_column_name(primary_key)})})
+              primary_key.to_s
             else
-              pluck.unshift(index) if pluck
-              connection.execute "ALTER TABLE #{table}
-                               ADD temp_primary_key SERIAL PRIMARY KEY"
+              connection.execute "ALTER TABLE #{table} ADD temp_primary_key SERIAL PRIMARY KEY"
+              'temp_primary_key'
             end
           ensure
             connection.raw_connection.set_notice_processor(&old_proc) if old_proc
           end
         end
 
-        includes = includes_values + preload_values
         klass.unscoped do
-          quoted_plucks = pluck && pluck.map do |column_name|
-            # Rails 4.2 is going to try to quote them anyway but unfortunately not to the temp table, so just make it explicit
-            column_names.include?(column_name) ?
-              Arel.sql("#{connection.quote_local_table_name(table)}.#{connection.quote_column_name(column_name)}") : column_name
-          end
-
-          if pluck
-            if index
-              batch = klass.from(table).order(Arel.sql(index)).limit(batch_size).pluck(*quoted_plucks)
+          batch_relation = klass.from(table).select("*").limit(of).preload(includes_values + preload_values)
+          batch_relation = batch_relation.order(Arel.sql(connection.quote_column_name(index))) if index
+          yielded_relation = batch_relation
+          loop do
+            yield yielded_relation
+
+            remaining -= of
+            break if remaining <= 0
+
+            last_value = if yielded_relation.loaded?
+              yielded_relation.last[index]
             else
-              batch = klass.from(table).pluck(*quoted_plucks)
+              yielded_relation.offset(of - 1).limit(1).pluck(index).first
             end
-          else
-            if index
-              sql = "SELECT * FROM #{table} ORDER BY #{index} LIMIT #{batch_size}"
-              batch = klass.find_by_sql(sql)
-            else
-              batch = klass.find_by_sql("SELECT * FROM #{table}")
-            end
-          end
-
-          while rows > 0
-            rows -= batch.size
-
-            ActiveRecord::Associations::Preloader.new.preload(batch, includes) if includes
-            yield batch
-            break if rows <= 0 || batch.size < batch_size
-
-            if pluck
-              last_value = pluck.length == 1 ? batch.last : batch.last[pluck.index(index)]
-              batch = klass.from(table).order(Arel.sql(index)).where("#{index} > ?", last_value).limit(batch_size).pluck(*quoted_plucks)
-            else
-              last_value = batch.last[index]
-              sql = "SELECT *
-                 FROM #{table}
-                 WHERE #{index} > #{last_value}
-                 ORDER BY #{index} ASC
-                 LIMIT #{batch_size}"
-              batch = klass.find_by_sql(sql)
-            end
+            break if last_value.nil?
+
+            yielded_relation = batch_relation.where("#{connection.quote_column_name(index)} > ?", last_value)
           end
         end
       ensure
@@ -1061,6 +1056,104 @@
         end
       end
     end
+  end
+end
+ActiveRecord::Relation.prepend(UsefulFindInBatches)
+
+module UsefulBatchEnumerator
+  def initialize(strategy: nil, **kwargs)
+    @strategy = strategy
+    @kwargs = kwargs.except(:relation)
+    super(**kwargs.slice(:of, :start, :finish, :relation))
+  end
+
+  def each_record
+    return to_enum(:each_record) unless block_given?
+
+    @relation.to_enum(:in_batches, strategy: @strategy, load: true, **@kwargs).each do |relation|
+      relation.records.each { |record| yield record }
+    end
+  end
+
+  def delete_all
+    if @strategy.nil? && (strategy = @relation.infer_in_batches_strategy) == :id
+      sum = 0
+      loop do
+        current = @relation.limit(@of).delete_all
+        sum += current
+        break unless current == @of
+      end
+      return sum
+    end
+
+    @relation.in_batches(strategy: strategy, load: false, **@kwargs, &:delete_all)
+  end
+
+  def update_all(*args)
+    @relation.in_batches(strategy: @strategy, load: false, **@kwargs) do |relation|
+      relation.update_all(*args)
+    end
+  end
+
+  def destroy_all
+    @relation.in_batches(strategy: @strategy, load: true, **@kwargs, &:destroy_all)
+  end
+
+  def each
+    enum = @relation.to_enum(:in_batches, strategy: @strategy, load: true, **@kwargs)
+    return enum.each { |relation| yield relation } if block_given?
+
+    enum
+  end
+
+  def pluck(*args)
+    return to_enum(:pluck, *args) unless block_given?
+
+    @relation.except(:select)
+      .select(*args)
+      .in_batches(strategy: @strategy, load: false, **@kwargs) do |relation|
+      yield relation.pluck(*args)
+    end
+  end
+end
+ActiveRecord::Batches::BatchEnumerator.prepend(UsefulBatchEnumerator)
+
+module BatchWithColumnsPreloaded
+  def set_values(values)
+    @loaded_values = values
+    self
+  end
+
+  def pluck(*args)
+    return @loaded_values if args == [primary_key.to_sym] && @loaded_values
+
+    super
+  end
+end
+
+module LockForNoKeyUpdate
+  def lock(lock_type = true)
+    lock_type = 'FOR NO KEY UPDATE' if lock_type == :no_key_update
+    super(lock_type)
+  end
+end
+ActiveRecord::Relation.prepend(LockForNoKeyUpdate)
+
+ActiveRecord::Relation.class_eval do
+  def includes(*args)
+    return super if args.empty? || args == [nil]
+
+    raise "Use preload or eager_load instead of includes"
+  end
+
+  def where!(*args)
+    raise "where!.not doesn't work in Rails 4.2" if args.empty?
+
+    super
+  end
+
+  def uniq(*)
+    raise "use #distinct instead of #uniq on relations (Rails 5.1 will delegate uniq to to_a)"
   end
 
   def polymorphic_where(args)
