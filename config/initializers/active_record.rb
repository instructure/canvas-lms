# frozen_string_literal: true

#
# Copyright (C) 2011 - present Instructure, Inc.
#
# This file is part of Canvas.
#
# Canvas is free software: you can redistribute it and/or modify it under
# the terms of the GNU Affero General Public License as published by the Free
# Software Foundation, version 3 of the License.
#
# Canvas is distributed in the hope that it will be useful, but WITHOUT ANY
# WARRANTY; without even the implied warranty of MERCHANTABILITY or FITNESS FOR
# A PARTICULAR PURPOSE. See the GNU Affero General Public License for more
# details.
#
# You should have received a copy of the GNU Affero General Public License along
# with this program. If not, see <http://www.gnu.org/licenses/>.

require 'active_support/callbacks/suspension'

class ActiveRecord::Base
  self.cache_timestamp_format = :usec

  public :write_attribute

  class << self
    delegate :distinct_on, :find_ids_in_batches, :explain, to: :all

    def find_ids_in_ranges(opts={}, &block)
      opts.reverse_merge!(:loose => true)
      all.find_ids_in_ranges(opts, &block)
    end

    attr_accessor :in_migration

    # determines if someone started a transaction in addition to the spec fixture transaction
    # impossible to just count open transactions, cause by default it won't nest a transaction
    # unless specifically requested
    def in_transaction_in_test?
      return false unless Rails.env.test?
      stacktrace = caller

      transaction_index, wrap_index, after_index = [
        ActiveRecord::ConnectionAdapters::DatabaseStatements.instance_method(:transaction),
        defined?(SpecTransactionWrapper) && SpecTransactionWrapper.method(:wrap_block_in_transaction),
        AfterTransactionCommit::Transaction.instance_method(:commit_records)
      ].map do |method|
        if method
          regex = /\A#{Regexp.escape(method.source_location.first)}:\d+:in `#{Regexp.escape(method.name)}'\z/.freeze
          stacktrace.index{|s| s =~ regex}
        end
      end

      if transaction_index
        # we wrap a transaction around controller actions, so try to see if this call came from that
        if wrap_index && (transaction_index..wrap_index).all?{|i| stacktrace[i].match?(/transaction|synchronize/)}
          false
        else
          # check if this is being run through an after_transaction_commit since the last transaction
          !(after_index && after_index < transaction_index)
        end
      else
        false
      end
    end

    def default_scope(*)
      raise "please don't ever use default_scope. it may seem like a great solution, but I promise, it isn't"
    end

    def vacuum
      GuardRail.activate(:deploy) do
        connection.vacuum(table_name, analyze: true)
      end
    end
  end

  def read_or_initialize_attribute(attr_name, default_value)
    # have to read the attribute again because serialized attributes in Rails 4.2 get duped
    read_attribute(attr_name) || (write_attribute(attr_name, default_value) && read_attribute(attr_name))
  end

  alias :clone :dup

  # See ActiveModel#serializable_add_includes
  def serializable_add_includes(options = {}, &block)
    super(options) do |association, records, opts|
      yield association, records, opts.reverse_merge(:include_root => options[:include_root])
    end
  end

  def feed_code
    id = self.uuid rescue self.id
    "#{self.class.reflection_type_name}_#{id}"
  end

  def self.all_models
    return @all_models if @all_models.present?
    @all_models = (ActiveRecord::Base.models_from_files +
                   [Version]).compact.uniq.reject { |model|
      (model < Tableless) ||
      model.abstract_class?
    }
  end

  def self.models_from_files
    @from_files ||= begin
      Dir[
        "#{Rails.root}/app/models/**/*.rb",
        "#{Rails.root}/vendor/plugins/*/app/models/**/*.rb",
        "#{Rails.root}/gems/plugins/*/app/models/**/*.rb",
      ].sort.each do |file|
        next if const_defined?(file.sub(%r{.*/app/models/(.*)\.rb$}, '\1').camelize)
        ActiveSupport::Dependencies.require_or_load(file)
      end
      ActiveRecord::Base.descendants
    end
  end

  def self.maximum_text_length
    @maximum_text_length ||= 64.kilobytes-1
  end

  def self.maximum_long_text_length
    @maximum_long_text_length ||= 500.kilobytes-1
  end

  def self.maximum_string_length
    255
  end

  def self.find_by_asset_string(string, asset_types = nil)
    find_all_by_asset_string([string], asset_types)[0]
  end

  def self.find_all_by_asset_string(strings, asset_types = nil)
    assets = strings.is_a?(Hash) ? strings : parse_asset_string_list(strings)

    assets.map do |klass, ids|
      next if asset_types && asset_types.exclude?(klass)

      begin
        klass = klass.constantize
      rescue NameError
        next
      end
      next unless klass < ActiveRecord::Base

      klass.where(id: ids).to_a
    end.compact.flatten
  end

  # takes an asset string list, like "course_5,user_7,course_9" and turns it into an
  # hash of { class_name => [ id ] } like { "Course" => [5, 9], "User" => [7] }
  def self.parse_asset_string_list(asset_string_list)
    asset_strings = asset_string_list.is_a?(Array) ? asset_string_list : asset_string_list.to_s.split(",")
    result = {}
    asset_strings.each do |str|
      type, id = parse_asset_string(str)
      (result[type] ||= []) << id
    end
    result
  end

  def self.parse_asset_string(str)
    code = asset_string_components(str)
    [convert_class_name(code.first), code.last.try(:to_i)]
  end

  def self.asset_string_components(str)
    components = str.split('_', -1)
    id = components.pop
    [components.join('_'), id.presence]
  end

  def self.convert_class_name(str)
    namespaces = str.split(':')
    class_name = namespaces.pop
    (namespaces.map(&:camelize) + [class_name.try(:classify)]).join('::')
  end

  def self.asset_string(id)
    "#{self.reflection_type_name}_#{id}"
  end

  def asset_string
    @asset_string ||= {}
    @asset_string[Shard.current] ||= self.class.asset_string(id)
  end

  def global_asset_string
    @global_asset_string ||= "#{self.class.reflection_type_name}_#{global_id}"
  end

  # little helper to keep checks concise and avoid a db lookup
  def has_asset?(asset, field = :context)
    asset&.id == send("#{field}_id") && asset.class.base_class.name == send("#{field}_type")
  end

  def context_string(field = :context)
    send("#{field}_type").underscore + "_" + send("#{field}_id").to_s if send("#{field}_type")
  end

  def self.asset_string_backcompat_module
    @asset_string_backcompat_module ||= Module.new.tap { |m| prepend(m) }
  end

  def self.define_asset_string_backcompat_method(string_version_name, association_version_name = string_version_name, method = nil)
    # just chain to the two methods
    unless method
      # this is weird, but gets the instance methods defined so they can be chained
      begin
        self.new.send("#{association_version_name}_id")
      rescue
        # the db doesn't exist yet; no need to bother with backcompat methods anyway
        return
      end
      define_asset_string_backcompat_method(string_version_name, association_version_name, 'id')
      define_asset_string_backcompat_method(string_version_name, association_version_name, 'type')
      return
    end

    asset_string_backcompat_module.class_eval <<-CODE, __FILE__, __LINE__ + 1
      def #{association_version_name}_#{method}
        res = super
        if !res && #{string_version_name}.present?
          type, id = ActiveRecord::Base.parse_asset_string(#{string_version_name})
          write_attribute(:#{association_version_name}_type, type)
          write_attribute(:#{association_version_name}_id, id)
          res = super
        end
        res
      end
    CODE
  end

  def export_columns(format = nil)
    self.class.content_columns.map(&:name)
  end

  def to_row(format = nil)
    export_columns(format).map { |c| self.send(c) }
  end

  def is_a_context?
    false
  end

  def cached_context_short_name
    if self.respond_to?(:context)
      code = self.respond_to?(:context_code) ? self.context_code : self.context.asset_string
      @cached_context_name ||= Rails.cache.fetch(['short_name_lookup', code].cache_key) do
        self.context.short_name rescue ""
      end
    else
      raise "Can only call cached_context_short_name on items with a context"
    end
  end

  def self.skip_touch_context(skip=true)
    @@skip_touch_context = skip
  end

  def save_without_touching_context
    @skip_touch_context = true
    self.save
    @skip_touch_context = false
  end

  def touch_context
<<<<<<< HEAD
    return if (@@skip_touch_context ||= false || @skip_touch_context ||= false)
=======
    return if @@skip_touch_context ||= false || @skip_touch_context ||= false

>>>>>>> 75b2b932
    if self.respond_to?(:context_type) && self.respond_to?(:context_id) && self.context_type && self.context_id
      self.class.connection.after_transaction_commit do
        self.context_type.constantize.where(id: self.context_id).update_all(updated_at: Time.now.utc)
      end
    end
  rescue
    Canvas::Errors.capture_exception(:touch_context, $ERROR_INFO)
  end

  def touch_user
    if self.respond_to?(:user_id) && self.user_id
      User.connection.after_transaction_commit do
        User.where(:id => self.user_id).update_all(:updated_at => Time.now.utc)
      end
    end
    true
  rescue
    Canvas::Errors.capture_exception(:touch_user, $ERROR_INFO)
    false
  end

  def context_url_prefix
    "#{self.context_type.downcase.pluralize}/#{self.context_id}"
  end

  # Example:
  # obj.to_json(:permissions => {:user => u, :policies => [:read, :write, :update]})
  def as_json(options = nil)
    options = options.try(:dup) || {}

    self.set_serialization_options if self.respond_to?(:set_serialization_options)

    except = options.delete(:except) || []
    except = Array(except).dup
    except.concat(self.class.serialization_excludes) if self.class.respond_to?(:serialization_excludes)
    except.concat(self.serialization_excludes) if self.respond_to?(:serialization_excludes)
    except.uniq!

    methods = options.delete(:methods) || []
    methods = Array(methods).dup
    methods.concat(self.class.serialization_methods) if self.class.respond_to?(:serialization_methods)
    methods.concat(self.serialization_methods) if self.respond_to?(:serialization_methods)
    methods.uniq!

    options[:except] = except unless except.empty?
    options[:methods] = methods unless methods.empty?

    # We include a root in all the association json objects (if it's a
    # collection), which is different than the rails behavior of just including
    # the root in the base json object. Hence the hackies.
    #
    # We are in the process of migrating away from including the root in all our
    # json serializations at all. Once that's done, we can remove this and the
    # monkey patch to Serialzer, below.

    # ^hahahahahahaha
    unless options.key?(:include_root)
      options[:include_root] = true
    end

    hash = serializable_hash(options)

    if options[:permissions]
      obj_hash = options[:include_root] ? hash[self.class.base_class.model_name.element] : hash
      if self.respond_to?(:filter_attributes_for_user)
        self.filter_attributes_for_user(obj_hash, options[:permissions][:user], options[:permissions][:session])
      end
      unless options[:permissions][:include_permissions] == false
        permissions_hash = self.rights_status(options[:permissions][:user], options[:permissions][:session], *options[:permissions][:policies])
        if self.respond_to?(:serialize_permissions)
          permissions_hash = self.serialize_permissions(permissions_hash, options[:permissions][:user], options[:permissions][:session])
        end
        obj_hash["permissions"] = permissions_hash
      end
    end

    self.revert_from_serialization_options if self.respond_to?(:revert_from_serialization_options)

    hash.with_indifferent_access
  end

  def class_name
    self.class.to_s
  end

  def sanitize_sql(*args)
    self.class.send :sanitize_sql_for_conditions, *args
  end

  def self.reflection_type_name
    base_class.name.underscore
  end

  def wildcard(*args)
    self.class.wildcard(*args)
  end

  def self.wildcard(*args)
    options = args.last.is_a?(Hash) ? args.pop : {}
    options[:type] ||= :full

    value = args.pop
    if options[:delimiter]
      options[:type] = :full
      value = options[:delimiter] + value + options[:delimiter]
      delimiter = connection.quote(options[:delimiter])
      column_str = "#{delimiter} || %s || #{delimiter}"
      args = args.map{ |a| column_str % a.to_s }
    end

    value = wildcard_pattern(value, options)
    cols = args.map{ |col| like_condition(col, '?', !options[:case_sensitive]) }
    sanitize_sql_array ["(" + cols.join(" OR ") + ")", *([value] * cols.size)]
  end

  def self.wildcard_pattern(value, options = {})
    value = value.to_s
    value = value.downcase unless options[:case_sensitive]
    value = value.gsub('\\', '\\\\\\\\').gsub('%', '\\%').gsub('_', '\\_')
    value = '%' + value unless options[:type] == :right
    value += '%' unless options[:type] == :left
    value
  end

  def self.coalesced_wildcard(*args)
    value = args.pop
    value = wildcard_pattern(value)
    cols = coalesce_chain(args)
    sanitize_sql_array ["(#{like_condition(cols, '?', false)})", value]
  end

  def self.coalesce_chain(cols)
    "(#{cols.map{|col| coalesce_clause(col)}.join(" || ' ' || ")})"
  end

  def self.coalesce_clause(column)
    "COALESCE(LOWER(#{column}), '')"
  end

  def self.like_condition(value, pattern = '?', downcase = true)
    value = "LOWER(#{value})" if downcase
    "#{value} LIKE #{pattern}"
  end

  def self.best_unicode_collation_key(col)
    val = if ActiveRecord::Base.configurations[Rails.env]['adapter'] == 'postgresql'
      # For PostgreSQL, we can't trust a simple LOWER(column), with any collation, since
      # Postgres just defers to the C library which is different for each platform. The best
      # choice is the collkey function from pg_collkey which uses ICU to get a full unicode sort.
      # If that extension isn't around, casting to a bytea sucks for international characters,
      # but at least it's consistent, and orders commas before letters so you don't end up with
      # Johnson, Bob sorting before Johns, Jimmy
      unless @collkey&.key?(Shard.current.database_server.id)
        @collkey ||= {}
        @collkey[Shard.current.database_server.id] = connection.extension(:pg_collkey)&.schema
      end
      if (collation = Canvas::ICU.choose_pg12_collation(connection.icu_collations) && false)
        "(#{col} COLLATE #{collation})"
      elsif (schema = @collkey[Shard.current.database_server.id])
        # The collation level of 3 is the default, but is explicitly specified here and means that
        # case, accents and base characters are all taken into account when creating a collation key
        # for a string - more at https://pgxn.org/dist/pg_collkey/0.5.1/
        # if you change these arguments, you need to rebuild all db indexes that use them,
        # and you should also match the settings with Canvas::ICU::Collator and natcompare.js
        "#{schema}.collkey(#{col}, '#{Canvas::ICU.locale_for_collation}', false, 3, true)"
      else
        "CAST(LOWER(replace(#{col}, '\\', '\\\\')) AS bytea)"
      end
    else
      col
    end
    Arel.sql(val)
  end

  def self.count_by_date(options = {})
    column = options[:column] || "created_at"
    max_date = (options[:max_date] || Time.zone.now).midnight
    num_days = options[:num_days] || 20
    min_date = (options[:min_date] || max_date.advance(:days => -(num_days-1))).midnight

    offset = max_date.utc_offset

    expression = "((#{column} || '-00')::TIMESTAMPTZ AT TIME ZONE '#{Time.zone.tzinfo.name}')::DATE"

    result = where(
        "#{column} >= ? AND #{column} < ?",
        min_date,
        max_date.advance(:days => 1)
      ).
      group(expression).
      order(Arel.sql(expression)).
      count

    return result if result.keys.first.is_a?(Date)
    Hash[result.map { |date, count|
      [Time.zone.parse(date).to_date, count]
    }]
  end

  def self.rank_sql(ary, col)
    sql = ary.each_with_index.inject(+'CASE '){ |string, (values, i)|
      string << "WHEN #{col} IN (" << Array(values).map{ |value| connection.quote(value) }.join(', ') << ") THEN #{i} "
    } << "ELSE #{ary.size} END"
    Arel.sql(sql)
  end

  def self.rank_hash(ary)
    ary.each_with_index.inject(Hash.new(ary.size + 1)){ |hash, (values, i)|
      Array(values).each{ |value| hash[value] = i + 1 }
      hash
    }
  end

  def self.distinct_values(column, include_nil: false)
    column = column.to_s

    result = if ActiveRecord::Base.configurations[Rails.env]['adapter'] == 'postgresql'
      sql = +''
      sql << "SELECT NULL AS #{column} WHERE EXISTS (SELECT * FROM #{quoted_table_name} WHERE #{column} IS NULL) UNION ALL (" if include_nil
      sql << <<~SQL
        WITH RECURSIVE t AS (
          SELECT MIN(#{column}) AS #{column} FROM #{quoted_table_name}
          UNION ALL
          SELECT (SELECT MIN(#{column}) FROM #{quoted_table_name} WHERE #{column} > t.#{column})
          FROM t
          WHERE t.#{column} IS NOT NULL
        )
        SELECT #{column} FROM t WHERE #{column} IS NOT NULL
      SQL
      sql << ")" if include_nil
      find_by_sql(sql)
    else
      conditions = "#{column} IS NOT NULL" unless include_nil
      find(:all, :select => "DISTINCT #{column}", :conditions => conditions, :order => column)
    end
    result.map(&column.to_sym)
  end

  # direction is nil, :asc, or :desc
  def self.nulls(first_or_last, column, direction = nil)
    if connection.adapter_name == 'PostgreSQL'
      clause = if first_or_last == :first && direction != :desc
                 " NULLS FIRST"
               elsif first_or_last == :last && direction == :desc
                 " NULLS LAST"
               end
      
      Arel.sql("#{column} #{direction.to_s.upcase}#{clause}".strip)
    else
      Arel.sql("#{column} IS#{" NOT" unless first_or_last == :last} NULL, #{column} #{direction.to_s.upcase}".strip)
    end
  end

  # set up class-specific getters/setters for a polymorphic association, e.g.
  #   belongs_to :context, polymorphic: [:course, :account]
  def self.belongs_to(name, scope = nil, **options)
    if options[:polymorphic] == true
      raise "Please pass an array of valid types for polymorphic associations. Use exhaustive: false if you really don't want to validate them"
    end

    polymorphic_prefix = options.delete(:polymorphic_prefix)
    exhaustive = options.delete(:exhaustive)

    reflection = super[name.to_s]

    if name.to_s == 'developer_key'
      reflection.instance_eval do
        def association_class
          DeveloperKey::CacheOnAssociation
        end
      end
    end

    include Canvas::RootAccountCacher if name.to_s == 'root_account'
    Canvas::AccountCacher.apply_to_reflections(self)

    if reflection.options[:polymorphic].is_a?(Array) ||
        reflection.options[:polymorphic].is_a?(Hash)
      reflection.options[:exhaustive] = exhaustive
      reflection.options[:polymorphic_prefix] = polymorphic_prefix
      add_polymorph_methods(reflection)
    end
    reflection
  end

  def self.canonicalize_polymorph_list(list)
    specifics = []
    Array.wrap(list).each do |name|
      if name.is_a?(Hash)
        specifics.concat(name.to_a)
      else
        specifics << [name, name.to_s.camelize]
      end
    end
    specifics
  end

  def self.add_polymorph_methods(reflection)
    unless @polymorph_module
      @polymorph_module = Module.new
      include(@polymorph_module)
    end

    specifics = canonicalize_polymorph_list(reflection.options[:polymorphic])

    unless reflection.options[:exhaustive] == false
      specific_classes = specifics.map(&:last).sort
      validates reflection.foreign_type, inclusion: { in: specific_classes }, allow_nil: true

      @polymorph_module.class_eval <<-RUBY, __FILE__, __LINE__ + 1
        def #{reflection.name}=(record)
          if record && [#{specific_classes.join(', ')}].none? { |klass| record.is_a?(klass) }
            message = "one of #{specific_classes.join(', ')} expected, got \#{record.class}"
            raise ActiveRecord::AssociationTypeMismatch, message
          end
          super
        end
      RUBY
    end

    if reflection.options[:polymorphic_prefix] == true
      prefix = "#{reflection.name}_"
    elsif reflection.options[:polymorphic_prefix]
      prefix = "#{reflection.options[:polymorphic_prefix]}_"
    end

    specifics.each do |(name, class_name)|
      # ensure we capture this class's table name
      table_name = self.table_name
      belongs_to :"#{prefix}#{name}", -> { where(table_name => { reflection.foreign_type => class_name }) },
                 foreign_key: reflection.foreign_key,
                 class_name: class_name

      correct_type = "#{reflection.foreign_type} && self.class.send(:compute_type, #{reflection.foreign_type}) <= #{class_name}"

      @polymorph_module.class_eval <<-RUBY, __FILE__, __LINE__ + 1
      def #{prefix}#{name}
        #{reflection.name} if #{correct_type}
      end

      def #{prefix}#{name}=(record)
        # we don't want to unset it if it's currently some other type, i.e.
        # foo.bar = Bar.new
        # foo.baz = nil
        # foo.bar.should_not be_nil
        return if record.nil? && !(#{correct_type})
        association(:#{prefix}#{name}).send(:raise_on_type_mismatch!, record) if record

        self.#{reflection.name} = record
      end

      RUBY
    end
  end

  def self.unique_constraint_retry(retries = 1)
    # runs the block in a (possibly nested) transaction. if a unique constraint
    # violation occurs, it will run it "retries" more times. the nested
    # transaction (savepoint) ensures we don't mess up things for the outer
    # transaction. useful for possible race conditions where we don't want to
    # take a lock (e.g. when we create a submission).
    retries.times do |retry_count|
      begin
        result = transaction(:requires_new => true) { uncached { yield(retry_count) } }
        connection.clear_query_cache
        return result
      rescue ActiveRecord::RecordNotUnique
      end
    end
    GuardRail.activate(:primary) do
      result = transaction(:requires_new => true) { uncached { yield(retries) } }
      connection.clear_query_cache
      result
    end
  end

  def self.current_xlog_location
    Shard.current(shard_category).database_server.unguard do
      GuardRail.activate(:primary) do
        if Rails.env.test? ? self.in_transaction_in_test? : connection.open_transactions > 0
          raise "don't run current_xlog_location in a transaction"
        else
          connection.current_wal_lsn
        end
      end
    end
  end

  def self.wait_for_replication(start: nil, timeout: nil, use_report: false)
    return true unless GuardRail.activate(:secondary) { connection.readonly? }

    replica = use_report ? :report : :secondary
    start ||= current_xlog_location
    GuardRail.activate(replica) do
      # positive == first value greater, negative == second value greater
      start_time = Time.now.utc
      while connection.wal_lsn_diff(start, :last_replay) >= 0
        return false if timeout && Time.now.utc > start_time + timeout

        sleep 0.1
      end
    end
    true
  end

  def self.bulk_insert_objects(objects, excluded_columns: ['primary_key'])
    return if objects.empty?
    hashed_objects = []
    excluded_columns << objects.first.class.primary_key if excluded_columns.delete('primary_key')
    objects.each do |object|
      hashed_objects << object.attributes.except(excluded_columns.join(',')).map do |(name, value)|
        if (type = object.class.attribute_types[name]).is_a?(ActiveRecord::Type::Serialized)
          value = type.serialize(value)
        end
        [name, value]
      end.to_h
    end
    objects.first.class.bulk_insert(hashed_objects)
  end

  def self.bulk_insert(records)
    return if records.empty?
    array_columns = records.first.select{|k, v| v.is_a?(Array)}.map(&:first)
    array_columns.each do |column_name|
      cast_type = connection.send(:lookup_cast_type_from_column, self.columns_hash[column_name.to_s])
      records.each do |row|
        row[column_name] = cast_type.serialize(row[column_name])
      end
    end

    if self.respond_to?(:attrs_in_partition_groups)
      # this model is partitioned, we need to send a separate
      # insert statement for each partition represented
      # in the input records
      self.attrs_in_partition_groups(records) do |partition_name, partition_records|
        transaction do
          connection.bulk_insert(partition_name, partition_records)
        end
      end
    else
      transaction do
        connection.bulk_insert(table_name, records)
      end
    end
  end

  include ActiveSupport::Callbacks::Suspension

  def self.touch_all_records
    self.find_ids_in_ranges do |min_id, max_id|
      self.where(primary_key => min_id..max_id).touch_all
    end
  end

  scope :non_shadow, ->(key = primary_key) { where("#{key}<=? AND #{key}>?", Shard::IDS_PER_SHARD, 0) }

  # skips validations, callbacks, and a transaction
  # do _NOT_ improve in the future to handle validations and callbacks - make
  # it a separate method or optional functionality. some callers explicitly
  # rely on no callbacks or validations
  def save_without_transaction(touch: true)
    return unless changed?
    self.updated_at = Time.now.utc if touch
    if new_record?
      self.created_at = updated_at if touch
      self.id = self.class._insert_record(attributes_with_values(attribute_names_for_partial_writes))
      @new_record = false
    else
      update_columns(attributes_with_values(attribute_names_for_partial_writes))
    end
    changes_applied
  end
end

module UsefulFindInBatches
  # add the strategy param
  def find_each(start: nil, finish: nil, **kwargs)
    if block_given?
      find_in_batches(start: start, finish: finish, **kwargs) do |records|
        records.each { |record| yield record }
      end
    else
      enum_for(:find_each, start: start, finish: finish, **kwargs) do
        relation = self
        apply_limits(relation, start, finish).size
      end
    end
  end

  # add the strategy param
  def find_in_batches(batch_size: 1000, start: nil, finish: nil, **kwargs)
    relation = self
    unless block_given?
      return to_enum(:find_in_batches, start: start, finish: finish, batch_size: batch_size, **kwargs) do
        total = apply_limits(relation, start, finish).size
        (total - 1).div(batch_size) + 1
      end
    end

    in_batches(of: batch_size, start: start, finish: finish, load: true, **kwargs) do |batch|
      yield batch.to_a
    end
  end

  def in_batches(strategy: nil, start: nil, finish: nil, **kwargs, &block)
    unless block_given?
      return ActiveRecord::Batches::BatchEnumerator.new(strategy: strategy, start: start, relation: self, **kwargs)
    end

    strategy ||= infer_in_batches_strategy

    if strategy == :id
      raise ArgumentError, "GROUP BY is incompatible with :id batches strategy" unless group_values.empty?

      return activate { |r| r.call_super(:in_batches, UsefulFindInBatches, start: start, finish: finish, **kwargs, &block) }
    end

    kwargs.delete(:error_on_ignore)
    activate { |r| r.send("in_batches_with_#{strategy}", start: start, finish: finish, **kwargs, &block); nil }
  end

  def in_batches_needs_temp_table?
    order_values.any? ||
      group_values.any? ||
      select_values.to_s =~ /DISTINCT/i ||
      distinct_value ||
      in_batches_select_values_necessitate_temp_table?
  end

  def infer_in_batches_strategy
    strategy ||= :copy if in_batches_can_use_copy?
    strategy ||= :cursor if in_batches_can_use_cursor?
    strategy ||= :temp_table if in_batches_needs_temp_table?
    strategy || :id
  end

  private

  def in_batches_can_use_copy?
    connection.open_transactions == 0 && eager_load_values.empty? && !ActiveRecord::Base.in_migration
  end

  def in_batches_can_use_cursor?
    eager_load_values.empty? && (GuardRail.environment == :secondary || connection.readonly?)
  end

  def in_batches_select_values_necessitate_temp_table?
    return false if select_values.blank?

    selects = select_values.flat_map { |sel| sel.to_s.split(",").map(&:strip) }
    id_keys = [primary_key, "*", "#{table_name}.#{primary_key}", "#{table_name}.*"]
    id_keys.all? { |k| !selects.include?(k) }
  end

  def in_batches_with_cursor(of: 1000, start: nil, finish: nil, load: false)
    klass.transaction do
      relation = apply_limits(clone, start, finish)
      relation.skip_query_cache!
      unless load
        relation = relation.except(:select).select(primary_key)
      end
      sql = relation.to_sql
      cursor = "#{table_name}_in_batches_cursor_#{sql.hash.abs.to_s(36)}"
      connection.execute("DECLARE #{cursor} CURSOR FOR #{sql}")

      loop do
        if load
          records = connection.uncached { klass.find_by_sql("FETCH FORWARD #{of} FROM #{cursor}") }
          ids = records.map(&:id)
          preload_associations(records)
          yielded_relation = where(primary_key => ids).preload(includes_values + preload_values)
          yielded_relation.send(:load_records, records)
        else
          ids = connection.uncached { connection.select_values("FETCH FORWARD #{of} FROM #{cursor}") }
          yielded_relation = where(primary_key => ids).preload(includes_values + preload_values)
          yielded_relation = yielded_relation.extending(BatchWithColumnsPreloaded).set_values(ids)
        end

        break if ids.empty?

        yield yielded_relation

        break if ids.size < of
      end
    ensure
      unless $!.is_a?(ActiveRecord::StatementInvalid)
        connection.execute("CLOSE #{cursor}")
      end
    end
  end

  def in_batches_with_copy(of: 1000, start: nil, finish: nil, load: false)
    limited_query = limit(0).to_sql

    relation = self
    relation_for_copy = apply_limits(relation, start, finish)
    unless load
      relation_for_copy = relation_for_copy.except(:select).select(primary_key)
    end
    full_query = "COPY (#{relation_for_copy.to_sql}) TO STDOUT"
    conn = connection
    full_query = conn.annotate_sql(full_query) if defined?(Marginalia)
    pool = conn.pool
    # remove the connection from the pool so that any queries executed
    # while we're running this will get a new connection
    pool.remove(conn)

    checkin = -> do
      pool&.restore_connection(conn)
      pool = nil
    end

    # make sure to log _something_, even if the dbtime is totally off
    conn.send(:log, full_query, "#{klass.name} Load") do
      decoder = if load
        # set up all our metadata based on a dummy query (COPY doesn't return any metadata)
        result = conn.raw_connection.exec(limited_query)
        type_map = conn.raw_connection.type_map_for_results.build_column_map(result)
        # see PostgreSQLAdapter#exec_query
        types = {}
        fields = result.fields
        fields.each_with_index do |fname, i|
          ftype = result.ftype i
          fmod  = result.fmod i
          types[fname] = conn.send(:get_oid_type, ftype, fmod, fname)
        end

        column_types = types.dup
        columns_hash.each_key { |k| column_types.delete k }

        PG::TextDecoder::CopyRow.new(type_map: type_map)
      else
        pkey_oid = columns_hash[primary_key].sql_type_metadata.oid
        # this is really dumb that we have to manually search through this, but
        # PG::TypeMapByOid doesn't have a direct lookup method
        coder = conn.raw_connection.type_map_for_results.coders.find { |c| c.oid == pkey_oid }

        PG::TextDecoder::CopyRow.new(type_map: PG::TypeMapByColumn.new([coder]))
      end

      rows = []

      build_relation = -> do
        if load
          records = ActiveRecord::Result.new(fields, rows, types).map { |record| instantiate(record, column_types) }
          ids = records.map(&:id)
          yielded_relation = relation.where(primary_key => ids)
          preload_associations(records)
          yielded_relation.send(:load_records, records)
        else
          ids = rows.map(&:first)
          yielded_relation = relation.where(primary_key => ids)
          yielded_relation = yielded_relation.extending(BatchWithColumnsPreloaded).set_values(ids)
        end
        yielded_relation
      end

      conn.raw_connection.copy_data(full_query, decoder) do
        while (row = conn.raw_connection.get_copy_data)
          rows << row
          if rows.size == of
            yield build_relation.call
            rows = []
          end
        end
      end
      # return the connection now, in case there was only 1 batch, we can avoid a separate connection if the block needs it
      checkin.call

      unless rows.empty?
        yield build_relation.call
      end
    end
    nil
  ensure
    # put the connection back in the pool for reuse
    checkin&.call
  end

  # in some cases we're doing a lot of work inside
  # the yielded block, and holding open a transaction
  # or even a connection while we do all that work can
  # be a problem for the database, especially if a lot
  # of these are happening at once.  This strategy
  # makes one query to hold onto all the IDs needed for the
  # iteration (make sure they'll fit in memory, or you could be sad)
  # and yields the objects in batches in the same order as the scope specified
  # so the DB connection can be fully recycled during each block.
  def in_batches_with_pluck_ids(of: 1000, start: nil, finish: nil, load: false)
    relation = apply_limits(self, start, finish)
    all_object_ids = relation.pluck(:id)
    current_order_values = order_values
    all_object_ids.in_groups_of(of) do |id_batch|
      object_batch = klass.unscoped.where(id: id_batch).order(current_order_values).preload(includes_values + preload_values)
      yield object_batch
    end
  end

  def in_batches_with_temp_table(of: 1000, start: nil, finish: nil, load: false, ignore_transaction: false)
    Shard.current.database_server.unguard do
      can_do_it = ignore_transaction ||
        Rails.env.production? ||
        ActiveRecord::Base.in_migration ||
        GuardRail.environment == :deploy ||
        (!Rails.env.test? && connection.open_transactions > 0) ||
        ActiveRecord::Base.in_transaction_in_test?
      unless can_do_it
        raise ArgumentError, "in_batches with temp_table probably won't work outside a migration
             and outside a transaction. Unfortunately, it's impossible to automatically
             determine a better way to do it that will work correctly. You can try
             switching to secondary first (then switching to primary if you modify anything
             inside your loop), wrapping in a transaction (but be wary of locking records
             for the duration of your query if you do any writes in your loop), or not
             forcing in_batches to use a temp table (avoiding custom selects,
             group, or order)."
      end

      relation = apply_limits(self, start, finish)
      sql = relation.to_sql
      table = "#{table_name}_in_batches_temp_table_#{sql.hash.abs.to_s(36)}"
      table = table[-63..-1] if table.length > 63

      remaining = connection.update("CREATE TEMPORARY TABLE #{table} AS #{sql}")

      begin
        return if remaining.zero?

        if remaining > of
          begin
            old_proc = connection.raw_connection.set_notice_processor {}
            index = if (select_values.empty? || select_values.any? { |v| v.to_s == primary_key.to_s }) && order_values.empty?
              connection.execute(%{CREATE INDEX "temp_primary_key" ON #{connection.quote_local_table_name(table)}(#{connection.quote_column_name(primary_key)})})
              primary_key.to_s
            else
              connection.execute "ALTER TABLE #{table} ADD temp_primary_key SERIAL PRIMARY KEY"
              'temp_primary_key'
            end
          ensure
            connection.raw_connection.set_notice_processor(&old_proc) if old_proc
          end
        end

        base_class = klass.base_class
        base_class.unscoped do
          batch_relation = base_class.from(table).select("*").limit(of).preload(includes_values + preload_values)
          batch_relation = batch_relation.order(Arel.sql(connection.quote_column_name(index))) if index
          yielded_relation = batch_relation
          loop do
            yield yielded_relation

            remaining -= of
            break if remaining <= 0

            last_value = if yielded_relation.loaded?
              yielded_relation.last[index]
            else
              yielded_relation.offset(of - 1).limit(1).pluck(index).first
            end
            break if last_value.nil?

            yielded_relation = batch_relation.where("#{connection.quote_column_name(index)} > ?", last_value)
          end
        end
      ensure
        if !$!.is_a?(ActiveRecord::StatementInvalid) || connection.open_transactions == 0
          connection.execute "DROP TABLE #{table}"
        end
      end
    end
  end
end
ActiveRecord::Relation.prepend(UsefulFindInBatches)

module UsefulBatchEnumerator
  def initialize(strategy: nil, **kwargs)
    @strategy = strategy
    @kwargs = kwargs.except(:relation)
    super(**kwargs.slice(:of, :start, :finish, :relation))
  end

  def each_record
    return to_enum(:each_record) unless block_given?

    @relation.to_enum(:in_batches, strategy: @strategy, load: true, **@kwargs).each do |relation|
      relation.records.each { |record| yield record }
    end
  end

  def delete_all
    sum = 0
    if @strategy.nil? && !@relation.in_batches_needs_temp_table?
      loop do
        current = @relation.limit(@of).delete_all
        sum += current
        break unless current == @of
      end
      return sum
    end

    strategy = @strategy || @relation.infer_in_batches_strategy
    @relation.in_batches(strategy: strategy, load: false, **@kwargs) do |relation|
      sum += relation.delete_all
    end
    sum
  end

  def update_all(updates)
    sum = 0
    if @strategy.nil? && !@relation.in_batches_needs_temp_table? && relation_has_condition_on_updates?(updates)
      loop do
        current = @relation.limit(@of).update_all(updates)
        sum += current
        break unless current == @of
      end
      return sum
    end

    strategy = @strategy || @relation.infer_in_batches_strategy
    @relation.in_batches(strategy: strategy, load: false, **@kwargs) do |relation|
      sum += relation.update_all(updates)
    end
    sum
  end

  def destroy_all
    @relation.in_batches(strategy: @strategy, load: true, **@kwargs, &:destroy_all)
  end

  def each
    enum = @relation.to_enum(:in_batches, strategy: @strategy, load: true, **@kwargs)
    return enum.each { |relation| yield relation } if block_given?

    enum
  end

  def pluck(*args)
    return to_enum(:pluck, *args) unless block_given?

    @relation.except(:select)
      .select(*args)
      .in_batches(strategy: @strategy, load: false, **@kwargs) do |relation|
      yield relation.pluck(*args)
    end
  end

  private

  def relation_has_condition_on_updates?(updates)
    return false unless updates.is_a?(Hash)
    return false if updates.empty?

    # is the column we're updating mentioned in the where clause?
    predicates = @relation.where_clause.send(:predicates)
    return false if predicates.empty?

    @relation.send(:_substitute_values, updates).any? do |(attr, update)|
      found_match = false
      predicates.any? do |pred|
        next unless pred.is_a?(Arel::Nodes::Binary)
        next unless pred.left == attr

        found_match = true

        raw_update = update.value.value_before_type_cast 
        # we want to check exact class here, not ancestry, since we want to ignore
        # subclasses we don't understand
        if pred.class == Arel::Nodes::Equality
          update != pred.right
        elsif pred.class == Arel::Nodes::NotEqual
          update == pred.right
        elsif pred.class == Arel::Nodes::GreaterThanOrEqual
          raw_update < pred.right.value.value_before_type_cast
        elsif pred.class == Arel::Nodes::GreaterThan
          raw_update <= pred.right.value.value_before_type_cast
        elsif pred.class == Arel::Nodes::LessThanOrEqual
          raw_update >= pred.right.value.value_before_type_cast
        elsif pred.class == Arel::Nodes::LessThan
          raw_update >= pred.right.value.value_before_type_cast
        elsif pred.class == Arel::Nodes::Between
          raw_update < pred.right.left.value.value_before_type_cast || raw_update > pred.right.right.value.value_before_type_cast
        elsif pred.class == Arel::Nodes::In && pred.right.is_a?(Array)
          !pred.right.include?(update)
        elsif pred.class == Arel::Nodes::NotIn && pred.right.is_a?(Array)
          pred.right.include?(update)
        end
      end && found_match
    end
  end
end
ActiveRecord::Batches::BatchEnumerator.prepend(UsefulBatchEnumerator)

module BatchWithColumnsPreloaded
  def set_values(values)
    @loaded_values = values
    self
  end

  def pluck(*args)
    return @loaded_values if args == [primary_key.to_sym] && @loaded_values

    super
  end
end

module LockForNoKeyUpdate
  def lock(lock_type = true)
    lock_type = 'FOR NO KEY UPDATE' if lock_type == :no_key_update
    super(lock_type)
  end
end
ActiveRecord::Relation.prepend(LockForNoKeyUpdate)

ActiveRecord::Relation.class_eval do
  def includes(*args)
    return super if args.empty? || args == [nil]

    raise "Use preload or eager_load instead of includes"
  end

  def where!(*args)
    raise "where!.not doesn't work in Rails 4.2" if args.empty?

    super
  end

  def uniq(*)
    raise "use #distinct instead of #uniq on relations (Rails 5.1 will delegate uniq to to_a)"
  end

  def not_recently_touched
    scope = self
<<<<<<< HEAD
    if((personal_space = Setting.get('touch_personal_space', 0).to_i) != 0)
=======
    if (personal_space = Setting.get('touch_personal_space', 0).to_i) != 0
>>>>>>> 75b2b932
      personal_space -= 1
      # truncate to seconds
      bound = Time.at(Time.now.to_i - personal_space).utc
      scope = scope.where("#{connection.quote_local_table_name(table_name)}.updated_at<?", bound)
    end
    scope
  end

  def update_all_locked_in_order(updates)
    locked_scope = lock(:no_key_update).order(primary_key.to_sym)
    if Setting.get("update_all_locked_in_order_subquery", "true") == "true"
      unscoped.where(primary_key => locked_scope).update_all(updates)
    else
      transaction do
        ids = locked_scope.pluck(primary_key)
        unscoped.where(primary_key => ids).update_all(updates) unless ids.empty?
      end
    end
  end

  def touch_all
    self.activate do |relation|
      relation.update_all_locked_in_order(updated_at: Time.now.utc)
    end
  end

  def distinct_on(*args)
    args.map! do |column_name|
      if column_name.is_a?(Symbol) && column_names.include?(column_name.to_s)
        "#{connection.quote_local_table_name(table_name)}.#{connection.quote_column_name(column_name)}"
      else
        column_name.to_s
      end
    end

    relation = clone
    old_select = relation.select_values
    relation.select_values = [+"DISTINCT ON (#{args.join(', ')}) "]
    relation.distinct_value = false

    relation.select_values.first << (old_select.empty? ? "*" : old_select.uniq.join(', '))

    relation
  end

  # if this sql is constructed on one shard then executed on another it wont work
  # dont use it for cross shard queries
  def union(*scopes, from: false)
    table = connection.quote_local_table_name(table_name)
    scopes.unshift(self)
    scopes = scopes.reject { |s| s.is_a?(ActiveRecord::NullRelation) }
    return scopes.first if scopes.length == 1
    return self if scopes.empty?

    sub_query = scopes.map do |scope|
      scope = scope.except(:select, :order).select(primary_key) unless from
      "(#{scope.to_sql})"
    end.join(" UNION ALL ")
    return unscoped.where("#{table}.#{connection.quote_column_name(primary_key)} IN (#{sub_query})") unless from

    sub_query = +"(#{sub_query}) #{from == true ? table : from}"
    unscoped.from(sub_query)
  end

  # returns batch_size ids at a time, working through the primary key from
  # smallest to largest.
  #
  # note this does a raw connection.select_values, so it doesn't work with scopes
  def find_ids_in_batches(options = {})
    batch_size = options[:batch_size] || 1000
    key = "#{quoted_table_name}.#{primary_key}"
    scope = except(:select).select(key).reorder(Arel.sql(key)).limit(batch_size)
    ids = connection.select_values(scope.to_sql)
    ids = ids.map(&:to_i) unless options[:no_integer_cast]
    while ids.present?
      yield ids
      break if ids.size < batch_size
      last_value = ids.last
      ids = connection.select_values(scope.where("#{key}>?", last_value).to_sql)
      ids = ids.map(&:to_i) unless options[:no_integer_cast]
    end
  end

  # returns 2 ids at a time (the min and the max of a range), working through
  # the primary key from smallest to largest.
  def find_ids_in_ranges(options = {})
    is_integer = columns_hash[primary_key.to_s].type == :integer
    loose_mode = options[:loose] && is_integer
    # loose_mode: if we don't care about getting exactly batch_size ids in between
    # don't get the max - just get the min and add batch_size so we get that many _at most_
    values = loose_mode ? "MIN(id)" : "MIN(id), MAX(id)"

    batch_size = options[:batch_size].try(:to_i) || 1000
    quoted_primary_key = "#{klass.connection.quote_local_table_name(table_name)}.#{klass.connection.quote_column_name(primary_key)}"
    as_id = " AS id" unless primary_key == 'id'
    subquery_scope = except(:select).select("#{quoted_primary_key}#{as_id}").reorder(primary_key.to_sym).limit(loose_mode ? 1 : batch_size)
    subquery_scope = subquery_scope.where("#{quoted_primary_key} <= ?", options[:end_at]) if options[:end_at]

    first_subquery_scope = options[:start_at] ? subquery_scope.where("#{quoted_primary_key} >= ?", options[:start_at]) : subquery_scope

    ids = connection.select_rows("SELECT #{values} FROM (#{first_subquery_scope.to_sql}) AS subquery").first

    while ids.first.present?
      ids.map!(&:to_i) if is_integer
      ids << ids.first + batch_size if loose_mode

      yield(*ids)
      last_value = ids.last
      next_subquery_scope = subquery_scope.where(["#{quoted_primary_key}>?", last_value])
      ids = connection.select_rows("SELECT #{values} FROM (#{next_subquery_scope.to_sql}) AS subquery").first
    end
  end
end

module UpdateAndDeleteWithJoins
  def deconstruct_joins(joins_sql=nil)
    unless joins_sql
      joins_sql = ''
      add_joins!(joins_sql, nil)
    end
    tables = []
    join_conditions = []
    joins_sql.strip.split('INNER JOIN')[1..-1].each do |join|
      # this could probably be improved
      raise "PostgreSQL update_all/delete_all only supports INNER JOIN" unless join.strip =~ /([a-zA-Z0-9'"_\.]+(?:(?:\s+[aA][sS])?\s+[a-zA-Z0-9'"_]+)?)\s+ON\s+(.*)/m
      tables << $1
      join_conditions << $2
    end
    [tables, join_conditions]
  end

  def update_all(updates, *args)
    db = Shard.current(klass.shard_category).database_server
    if joins_values.empty?
      if ::GuardRail.environment != db.guard_rail_environment
        Shard.current.database_server.unguard {return super }
      else
        return super
      end
    end

    stmt = Arel::UpdateManager.new

    stmt.set Arel.sql(@klass.send(:sanitize_sql_for_assignment, updates))
    from = from_clause.value
    stmt.table(from ? Arel::Nodes::SqlLiteral.new(from) : table)
    stmt.key = table[primary_key]

    sql = stmt.to_sql

    collector = connection.send(:collector)
    arel.join_sources.each do |node|
      connection.visitor.accept(node, collector)
    end
    join_sql = collector.value

    tables, join_conditions = deconstruct_joins(join_sql)

    unless tables.empty?
      sql.concat(' FROM ')
      sql.concat(tables.join(', '))
      sql.concat(' ')
    end

    scope = self
    join_conditions.each { |join| scope = scope.where(join) }

    # skip any binds that are used in the join
    collector = connection.send(:collector)
    scope.arel.constraints.each do |node|
      connection.visitor.accept(node, collector)
    end
    where_sql = collector.value
    sql.concat('WHERE ' + where_sql)
    if ::GuardRail.environment != db.guard_rail_environment
      Shard.current.database_server.unguard {connection.update(sql, "#{name} Update")}
    else
      connection.update(sql, "#{name} Update")
    end
  end

  def delete_all
    return super if joins_values.empty?

    sql = +"DELETE FROM #{quoted_table_name} "

    join_sql = arel.join_sources.map(&:to_sql).join(" ")
    tables, join_conditions = deconstruct_joins(join_sql)

    sql.concat('USING ')
    sql.concat(tables.join(', '))
    sql.concat(' ')

    scope = self
    join_conditions.each { |join| scope = scope.where(join) }

    collector = connection.send(:collector)
    scope.arel.constraints.each do |node|
      connection.visitor.accept(node, collector)
    end
    where_sql = collector.value
    sql.concat('WHERE ' + where_sql)

    connection.delete(sql, "SQL", [])
  end
end
ActiveRecord::Relation.prepend(UpdateAndDeleteWithJoins)

module UpdateAndDeleteAllWithLimit
  def delete_all(*args)
    if limit_value || offset_value
      scope = except(:select).select(primary_key)
      return unscoped.where(primary_key => scope).delete_all
    end
    super
  end

  def update_all(updates, *args)
    if limit_value || offset_value
      scope = except(:select).select(primary_key)
      return unscoped.where(primary_key => scope).update_all(updates)
    end
    super
  end
end
ActiveRecord::Relation.prepend(UpdateAndDeleteAllWithLimit)

ActiveRecord::Associations::CollectionProxy.class_eval do
  def respond_to?(name, include_private = false)
    return super if [:marshal_dump, :_dump, 'marshal_dump', '_dump'].include?(name)
    super ||
      (load_target && target.respond_to?(name, include_private)) ||
      proxy_association.klass.respond_to?(name, include_private)
  end

  def temp_record(*args)
    # creates a record with attributes like a child record but is not added to the collection for autosaving
    record = klass.unscoped.merge(scope).new(*args)
    @association.set_inverse_instance(record)
    record
  end

  def uniq(*args)
    raise "use #distinct instead of #uniq on relations (Rails 5.1 will delegate uniq to to_a)"
  end
end

ActiveRecord::ConnectionAdapters::AbstractAdapter.class_eval do
  def bulk_insert(table_name, records)
    keys = records.first.keys
    quoted_keys = keys.map{ |k| quote_column_name(k) }.join(', ')
    records.each do |record|
      execute <<~SQL
        INSERT INTO #{quote_table_name(table_name)}
          (#{quoted_keys})
        VALUES
          (#{keys.map{ |k| quote(record[k]) }.join(', ')})
      SQL
    end
  end
end

class ActiveRecord::ConnectionAdapters::AbstractAdapter
  # for functions that differ from one adapter to the next, use the following
  # method (overriding as needed in non-standard adapters), e.g.
  #
  #   connection.func(:group_concat, :name, '|') ->
  #     group_concat(name, '|')           (default)
  #     group_concat(name SEPARATOR '|')  (mysql)
  #     string_agg(name::text, '|')       (postgres)

  def func(name, *args)
    "#{name}(#{args.map{ |arg| func_arg_esc(arg) }.join(', ')})"
  end

  def func_arg_esc(arg)
    arg.is_a?(Symbol) ? arg : quote(arg)
  end

  def group_by(*columns)
    # the first item should be the primary key(s) that the other columns are
    # functionally dependent on. alternatively, it can be a class, and all
    # columns will be inferred from it. this is useful for cases where you want
    # to select all columns from one table, and an aggregate from another.
    Array(infer_group_by_columns(columns).first).join(", ")
  end

  def infer_group_by_columns(columns)
    columns.map { |col|
      col.respond_to?(:columns) ?
          col.columns.map { |c|
            "#{col.quoted_table_name}.#{quote_column_name(c.name)}"
          } :
          col
    }
  end
end

ActiveRecord::Associations::HasOneAssociation.class_eval do
  def create_scope
    scope = self.scope.scope_for_create.stringify_keys
    scope = scope.except(klass.primary_key) unless klass.primary_key.to_s == reflection.foreign_key.to_s
    scope
  end
end

class ActiveRecord::Migration
  # at least one of these tags is required
  DEPLOY_TAGS = [:predeploy, :postdeploy]

  class << self
    def is_postgres?
      connection.adapter_name == 'PostgreSQL'
    end

    def has_postgres_proc?(procname)
      connection.select_value("SELECT COUNT(*) FROM pg_proc WHERE proname='#{procname}'").to_i != 0
    end
  end

  def connection
    if self.class.respond_to?(:connection)
      return self.class.connection
    else
      @connection || ActiveRecord::Base.connection
    end
  end

  def tags
    self.class.tags
  end
end

class ActiveRecord::MigrationProxy
  delegate :connection, :cassandra_cluster, to: :migration

  def initialize(*)
    super
    if version&.to_s&.length == 14 && version.to_s > Time.now.utc.strftime("%Y%m%d%H%M%S")
      raise "please don't create migrations with a version number in the future: #{name} #{version}"
    end
  end

  def runnable?
    !migration.respond_to?(:runnable?) || migration.runnable?
  end

  def load_migration
    load(filename)
    @migration = name.constantize
    raise "#{self.name} (#{self.version}) is not tagged as exactly one of predeploy or postdeploy!" unless (@migration.tags & ActiveRecord::Migration::DEPLOY_TAGS).length == 1
    @migration
  end
end

module MigratorCache
  def migrations(paths)
    @@migrations_hash ||= {}
    @@migrations_hash[paths] ||= super
  end

  def migrations_paths
    @@migrations_paths ||= [File.join(Rails.root, "db/migrate")]
  end
end
ActiveRecord::Migrator.singleton_class.prepend(MigratorCache)

module Migrator
  def skipped_migrations
    pending_migrations(call_super: true).reject(&:runnable?)
  end

  def pending_migrations(call_super: false)
    return super() if call_super
    super().select(&:runnable?)
  end

  def runnable
    super.select(&:runnable?)
  end

  def execute_migration_in_transaction(migration, direct)
    old_in_migration, ActiveRecord::Base.in_migration = ActiveRecord::Base.in_migration, true
    if defined?(Marginalia)
      old_migration_name, Marginalia::Comment.migration = Marginalia::Comment.migration, migration.name
    end
    if down? && !Rails.env.test? && !$confirmed_migrate_down
      require 'highline'
      if HighLine.new.ask("Revert migration #{migration.name} (#{migration.version}) ? [y/N/a] > ") !~ /^([ya])/i
        raise("Revert not confirmed")
      end
      $confirmed_migrate_down = true if $1.downcase == 'a'
    end

    super
  ensure
    ActiveRecord::Base.in_migration = old_in_migration
    Marginalia::Comment.migration = old_migration_name if defined?(Marginalia)
  end
end
ActiveRecord::Migrator.prepend(Migrator)

ActiveRecord::Migrator.migrations_paths.concat Dir[Rails.root.join('gems', 'plugins', '*', 'db', 'migrate')]

ActiveRecord::Tasks::DatabaseTasks.migrations_paths = ActiveRecord::Migrator.migrations_paths

ActiveRecord::ConnectionAdapters::SchemaStatements.class_eval do
  def find_foreign_key(from_table, to_table, column: nil)
    column ||= "#{to_table.to_s.singularize}_id"
    foreign_keys(from_table).find do |key|
      key.to_table == to_table.to_s && key.column == column.to_s
    end&.name
  end

  def alter_constraint(table, constraint, new_name: nil, deferrable: nil)
    raise ArgumentError, "must specify deferrable or a new name" if new_name.nil? && deferrable.nil?

    # can't rename and alter options in the same statement, so do the rename first
    if new_name && new_name != constraint
      execute("ALTER TABLE #{quote_table_name(table)}
               RENAME CONSTRAINT #{quote_column_name(constraint)} TO #{quote_column_name(new_name)}")
      constraint = new_name
    end

    unless deferrable.nil?
      options = deferrable ? "DEFERRABLE" : "NOT DEFERRABLE"
      execute("ALTER TABLE #{quote_table_name(table)}
               ALTER CONSTRAINT #{quote_column_name(constraint)} #{options}")
    end
  end

  def foreign_key_for(from_table, **options)
    return unless supports_foreign_keys?
    fks = foreign_keys(from_table).select { |fk| fk.defined_for?(options) }
    # prefer a FK on a column named after the table
    if options[:to_table]
      column = foreign_key_column_for(options[:to_table])
      return fks.find { |fk| fk.column == column } || fks.first
    end
    fks.first
  end

  def remove_foreign_key(from_table, to_table = nil, **options)
    return unless supports_foreign_keys?

    if options.delete(:if_exists)
      fk_name_to_delete = foreign_key_for(from_table, to_table: to_table, **options)&.name
      return if fk_name_to_delete.nil?
    else
      fk_name_to_delete = foreign_key_for!(from_table, to_table: to_table, **options).name
    end

    at = create_alter_table from_table
    at.drop_foreign_key fk_name_to_delete

    execute schema_creation.accept(at)
  end

  def add_replica_identity(model_name, column_name, default_value)
    klass = model_name.constantize
    if columns(klass.table_name).find { |c| c.name == column_name.to_s }.null
      DataFixup::BackfillNulls.run(klass, column_name, default_value: default_value)
    end
    change_column_null klass.table_name, column_name, false
    primary_column = klass.primary_key
    index_name = "index_#{klass.table_name}_replica_identity"
    add_index klass.table_name, [column_name, primary_column], name: index_name, algorithm: :concurrently, unique: true, if_not_exists: true
    set_replica_identity klass.table_name, index_name
  end

  def remove_replica_identity(model_name)
    klass = model_name.constantize
    set_replica_identity klass.table_name, :default
    remove_index klass.table_name, name: "index_#{klass.table_name}_replica_identity", if_exists: true
  end
end

# yes, various versions of rails supports various if_exists/if_not_exists options,
# but _none_ of them (as of writing) will invert them on reversion. Some will
# purposely strip the option, but most don't do anything.
module ExistenceInversions
  %w{index foreign_key column}.each do |type|
    # these methods purposely pull the flag from the incoming args,
    # and assign to the outgoing args, not relying on it getting
    # passed through. and sometimes they even modify args.
    class_eval <<-RUBY, __FILE__, __LINE__ + 1
      def invert_add_#{type}(args)
        orig_args = args.dup
        result = super
        if orig_args.last.is_a?(Hash) && orig_args.last[:if_not_exists]
          result[1] << {} unless result[1].last.is_a?(Hash)
          result[1].last[:if_exists] = orig_args.last[:if_not_exists]
          result[1].last.delete(:if_not_exists)
        end
        result
      end

      def invert_remove_#{type}(args)
        orig_args = args.dup
        result = super
        if orig_args.last.is_a?(Hash) && orig_args.last[:if_exists]
          result[1] << {} unless result[1].last.is_a?(Hash)
          result[1].last[:if_not_exists] = orig_args.last[:if_exists]
          result[1].last.delete(:if_exists)
        end
        result
      end
    RUBY
  end
end

ActiveRecord::Migration::CommandRecorder.prepend(ExistenceInversions)


ActiveRecord::Associations::CollectionAssociation.class_eval do
  # CollectionAssociation implements uniq for :uniq option, in its
  # own special way. re-implement, but as a relation
  def distinct
    scope.distinct
  end
end

if CANVAS_RAILS6_0
  module UnscopeCallbacks
    def run_callbacks(kind)
      return super if __callbacks[kind].empty?

      # in rails 6.1, we can get rid of this entire monkeypatch
      scope = self.class.current_scope&.clone || self.class.default_scoped
      scope = scope.klass.unscoped
      scope.scoping { super }
    end
  end
  ActiveRecord::Base.send(:include, UnscopeCallbacks)
end

module MatchWithDiscard
  def match(model, name)
    result = super
    return nil if result && !result.is_a?(ActiveRecord::DynamicMatchers::FindBy)
    result
  end
end
ActiveRecord::DynamicMatchers::Method.singleton_class.prepend(MatchWithDiscard)

# see https://github.com/rails/rails/issues/18659
class AttributesDefiner
  # defines attribute methods when loaded through Marshal
  def initialize(klass)
    @klass = klass
  end

  def marshal_dump
    @klass
  end

  def marshal_load(klass)
    klass.define_attribute_methods
    @klass = klass
  end
end

module DefineAttributeMethods
  def init_internals
    @define_attributes_helper = AttributesDefiner.new(self.class)
    super
  end
end
ActiveRecord::Base.include(DefineAttributeMethods)

module SkipTouchCallbacks
  module Base
    def skip_touch_callbacks(name)
      @skip_touch_callbacks ||= Set.new
      if @skip_touch_callbacks.include?(name)
        yield
      else
        @skip_touch_callbacks << name
        yield
        @skip_touch_callbacks.delete(name)
      end
    end

    def touch_callbacks_skipped?(name)
      (@skip_touch_callbacks && @skip_touch_callbacks.include?(name)) ||
        (self.superclass < ActiveRecord::Base && self.superclass.touch_callbacks_skipped?(name))
    end
  end

  module BelongsTo
    def touch_record(o, _changes, _foreign_key, name, *)
      return if o.class.touch_callbacks_skipped?(name)
      super
    end
  end
end
ActiveRecord::Base.singleton_class.include(SkipTouchCallbacks::Base)
ActiveRecord::Associations::Builder::BelongsTo.singleton_class.prepend(SkipTouchCallbacks::BelongsTo)

module ReadonlyCloning
  def calculate_changes_from_defaults
    if @readonly_clone
      @changed_attributes = @changed_attributes.dup if @changed_attributes # otherwise changes to the clone will dirty the original
    else
      super # no reason to do this if we're creating a readonly clone - can take a long time with serialized columns
    end
  end
end
ActiveRecord::Base.prepend(ReadonlyCloning)

module DupArraysInMutationTracker
  # setting a serialized attribute to an array of hashes shouldn't change all the hashes to indifferent access
  # when the array gets stored in the indifferent access hash inside the mutation tracker
  # not that it really matters too much but having some consistency is nice
  def change_to_attribute(*args)
    change = super
    if change
      val = change[1]
      change[1] = val.dup if val.is_a?(Array)
    end
    change
  end
end
ActiveModel::AttributeMutationTracker.prepend(DupArraysInMutationTracker)

module IgnoreOutOfSequenceMigrationDates
  def current_migration_number(dirname)
    migration_lookup_at(dirname).map do |file|
      digits = File.basename(file).split("_").first
      next if ActiveRecord::Base.timestamped_migrations && digits.length != 14
      digits.to_i
    end.compact.max.to_i
  end
end
# Thor doesn't call `super` in its `inherited` method, so hook in so that we can hook in later :)
Thor::Group.singleton_class.prepend(Autoextend::ClassMethods)
Autoextend.hook(:"ActiveRecord::Generators::MigrationGenerator",
                IgnoreOutOfSequenceMigrationDates,
                singleton: true,
                method: :prepend,
                optional: true)

module AlwaysUseMigrationDates
  def next_migration_number(number)
    if ActiveRecord::Base.timestamped_migrations
      Time.now.utc.strftime("%Y%m%d%H%M%S")
    else
      SchemaMigration.normalize_migration_number(number)
    end
  end
end
ActiveRecord::Migration.prepend(AlwaysUseMigrationDates)

module ExplainAnalyze
  def exec_explain(queries, analyze: false) # :nodoc:
    str = queries.map do |sql, binds|
      msg = "EXPLAIN #{"ANALYZE " if analyze}for: #{sql}"
      unless binds.empty?
        msg << " "
        msg << binds.map { |attr| render_bind(attr) }.inspect
      end
      msg << "\n"
      msg << connection.explain(sql, binds, analyze: analyze)
    end.join("\n")

    # Overriding inspect to be more human readable, especially in the console.
    def str.inspect
      self
    end

    str
  end

  def explain(analyze: false)
    #TODO: Fix for binds.
    exec_explain(collecting_queries_for_explain do
      if block_given?
        yield
      else
        # fold in switchman's override
        self.activate { |relation| relation.send(:exec_queries) }
      end
    end, analyze: analyze)
  end
end
ActiveRecord::Relation.prepend(ExplainAnalyze)

# fake Rails into grabbing correct column information for a table rename in-progress
module TableRename
  RENAMES = { 'authentication_providers' => 'account_authorization_configs' }.freeze

  def columns(table_name)
    if (old_name = RENAMES[table_name])
      table_name = old_name if data_source_exists?(old_name)
    end
    super
  end
end

module DefeatInspectionFilterMarshalling
  def inspect
    result = super
    @inspection_filter = nil
    result
  end

  def pretty_print(_pp)
    super
    @inspection_filter = nil
  end
end

ActiveRecord::ConnectionAdapters::SchemaCache.prepend(TableRename)

ActiveRecord::Base.prepend(DefeatInspectionFilterMarshalling)
ActiveRecord::Base.prepend(ActiveRecord::CacheRegister::Base)
ActiveRecord::Base.singleton_class.prepend(ActiveRecord::CacheRegister::Base::ClassMethods)
ActiveRecord::Relation.prepend(ActiveRecord::CacheRegister::Relation)

# see https://github.com/rails/rails/issues/37745
module DontExplicitlyNameColumnsBecauseOfIgnores
  def build_select(arel)
    if select_values.any?
      arel.project(*arel_columns(select_values.uniq))
    elsif !from_clause.value && klass.ignored_columns.any? && !(klass.ignored_columns & klass.column_names).empty?
      arel.project(*klass.column_names.map { |field| arel_attribute(field) })
    else
      arel.project(table[Arel.star])
    end
  end
end
ActiveRecord::Relation.prepend(DontExplicitlyNameColumnsBecauseOfIgnores)

module PreserveShardAfterTransaction
  def after_transaction_commit(&block)
    shards = Shard.send(:active_shards)
    shards[:delayed_jobs] = Shard.current.delayed_jobs_shard if ::ActiveRecord::Migration.open_migrations.positive?
    super { Shard.activate(shards, &block) }
  end
end
ActiveRecord::ConnectionAdapters::Transaction.prepend(PreserveShardAfterTransaction)

module ConnectionWithMaxRuntime
  def initialize(*)
    super
    @created_at = Concurrent.monotonic_time
  end

  def runtime
    Concurrent.monotonic_time - @created_at
  end
end
ActiveRecord::ConnectionAdapters::AbstractAdapter.prepend(ConnectionWithMaxRuntime)

module RestoreConnectionConnectionPool
  def restore_connection(conn)
    # If the connection got closed before we restored it, don't try to return it
    return unless conn.active?
    synchronize do
      adopt_connection(conn)
      # check if a new connection was checked out in the meantime, and check it back in
      if (old_conn = @thread_cached_conns[connection_cache_key(current_thread)]) && old_conn != conn
        # this is just the necessary parts of #checkin
        old_conn.lock.synchronize do
          old_conn._run_checkin_callbacks do
            old_conn.expire
          end

          @available.add old_conn
        end
      end
      @thread_cached_conns[connection_cache_key(current_thread)] = conn
    end
  end
end
ActiveRecord::ConnectionAdapters::ConnectionPool.prepend(RestoreConnectionConnectionPool)


module MaxRuntimeConnectionPool
  def max_runtime
    # TODO: Rails 6.1 uses a PoolConfig object instead
    if CANVAS_RAILS6_0
      @spec.config[:max_runtime]
    else
      db_config.configuration_hash[:max_runtime]
    end
  end

  def acquire_connection(*)
    loop do
      conn = super
      return conn unless max_runtime && conn.runtime >= max_runtime

      @connections.delete(conn)
      conn.disconnect!
    end
  end

  def checkin(conn)
    return super unless max_runtime && conn.runtime >= max_runtime

    conn.lock.synchronize do
      synchronize do
        remove_connection_from_thread_cache conn

        @connections.delete(conn)
        conn.disconnect!
      end
    end
  end

  def flush(*)
    super
    return unless max_runtime

    old_connections = synchronize do
      # TODO: Rails 6.1 adds a `discarded?` method instead of checking this directly
      return unless @connections
      @connections.select do |conn|
        !conn.in_use? && conn.runtime >= max_runtime
      end.each do |conn|
        conn.lease
        @available.delete conn
        @connections.delete conn
      end
    end

    old_connections.each(&:disconnect!)
  end
end
ActiveRecord::ConnectionAdapters::ConnectionPool.prepend(MaxRuntimeConnectionPool)

ActiveRecord::Associations.send(:public, :clear_association_cache)

Rails.application.config.after_initialize do
  ActiveSupport.on_load(:active_record) do
    cache = MultiCache.fetch("schema_cache")
    next if cache.nil?

    connection_pool.set_schema_cache(cache)
    LoadAccount.schema_cache_loaded!
  end
end

# this can be removed if/when https://github.com/rails/rails/pull/43036 is merged
# and we get up to date on that rails version
module Serialization
  # significant change: replace attributes.keys with attribute_names
  def serializable_hash(options = nil)
    # these lines are from ActiveRecord::Serialization
    options = options.try(:dup) || {}

    options[:except] = Array(options[:except]).map(&:to_s)
    options[:except] |= Array(self.class.inheritance_column)

    # the rest of this method is from ActiveModel::Serialization
    attribute_names = self.attribute_names
    if only = options[:only]
      attribute_names &= Array(only).map(&:to_s)
    elsif except = options[:except]
      attribute_names -= Array(except).map(&:to_s)
    end

    hash = {}
    attribute_names.each { |n| hash[n] = read_attribute_for_serialization(n) }

    Array(options[:methods]).each { |m| hash[m.to_s] = send(m) }

    serializable_add_includes(options) do |association, records, opts|
      hash[association.to_s] = if records.respond_to?(:to_ary)
        records.to_ary.map { |a| a.serializable_hash(opts) }
      else
        records.serializable_hash(opts)
      end
    end

    hash
  end
end
ActiveRecord::Base.include(Serialization)

module UserContentSerialization
  def serializable_hash(options = nil)
    result = super
    if result.present?
      result = result.with_indifferent_access
      user_content_fields = options[:user_content] || []
      result.keys.each do |name|
        if user_content_fields.include?(name.to_s)
          result[name] = UserContent.escape(result[name])
        end
      end
    end
    if options && options[:include_root]
      result = {self.class.base_class.model_name.element => result}
    end
    result
  end
end
ActiveRecord::Base.include(UserContentSerialization)<|MERGE_RESOLUTION|>--- conflicted
+++ resolved
@@ -27,7 +27,7 @@
   class << self
     delegate :distinct_on, :find_ids_in_batches, :explain, to: :all
 
-    def find_ids_in_ranges(opts={}, &block)
+    def find_ids_in_ranges(opts = {}, &block)
       opts.reverse_merge!(:loose => true)
       all.find_ids_in_ranges(opts, &block)
     end
@@ -39,6 +39,7 @@
     # unless specifically requested
     def in_transaction_in_test?
       return false unless Rails.env.test?
+
       stacktrace = caller
 
       transaction_index, wrap_index, after_index = [
@@ -48,13 +49,13 @@
       ].map do |method|
         if method
           regex = /\A#{Regexp.escape(method.source_location.first)}:\d+:in `#{Regexp.escape(method.name)}'\z/.freeze
-          stacktrace.index{|s| s =~ regex}
+          stacktrace.index { |s| s =~ regex }
         end
       end
 
       if transaction_index
         # we wrap a transaction around controller actions, so try to see if this call came from that
-        if wrap_index && (transaction_index..wrap_index).all?{|i| stacktrace[i].match?(/transaction|synchronize/)}
+        if wrap_index && (transaction_index..wrap_index).all? { |i| stacktrace[i].match?(/transaction|synchronize/) }
           false
         else
           # check if this is being run through an after_transaction_commit since the last transaction
@@ -97,10 +98,11 @@
 
   def self.all_models
     return @all_models if @all_models.present?
+
     @all_models = (ActiveRecord::Base.models_from_files +
                    [Version]).compact.uniq.reject { |model|
       (model < Tableless) ||
-      model.abstract_class?
+        model.abstract_class?
     }
   end
 
@@ -112,6 +114,7 @@
         "#{Rails.root}/gems/plugins/*/app/models/**/*.rb",
       ].sort.each do |file|
         next if const_defined?(file.sub(%r{.*/app/models/(.*)\.rb$}, '\1').camelize)
+
         ActiveSupport::Dependencies.require_or_load(file)
       end
       ActiveRecord::Base.descendants
@@ -119,11 +122,11 @@
   end
 
   def self.maximum_text_length
-    @maximum_text_length ||= 64.kilobytes-1
+    @maximum_text_length ||= 64.kilobytes - 1
   end
 
   def self.maximum_long_text_length
-    @maximum_long_text_length ||= 500.kilobytes-1
+    @maximum_long_text_length ||= 500.kilobytes - 1
   end
 
   def self.maximum_string_length
@@ -258,7 +261,7 @@
     end
   end
 
-  def self.skip_touch_context(skip=true)
+  def self.skip_touch_context(skip = true)
     @@skip_touch_context = skip
   end
 
@@ -269,12 +272,8 @@
   end
 
   def touch_context
-<<<<<<< HEAD
-    return if (@@skip_touch_context ||= false || @skip_touch_context ||= false)
-=======
     return if @@skip_touch_context ||= false || @skip_touch_context ||= false
 
->>>>>>> 75b2b932
     if self.respond_to?(:context_type) && self.respond_to?(:context_id) && self.context_type && self.context_id
       self.class.connection.after_transaction_commit do
         self.context_type.constantize.where(id: self.context_id).update_all(updated_at: Time.now.utc)
@@ -382,11 +381,11 @@
       value = options[:delimiter] + value + options[:delimiter]
       delimiter = connection.quote(options[:delimiter])
       column_str = "#{delimiter} || %s || #{delimiter}"
-      args = args.map{ |a| column_str % a.to_s }
+      args = args.map { |a| column_str % a.to_s }
     end
 
     value = wildcard_pattern(value, options)
-    cols = args.map{ |col| like_condition(col, '?', !options[:case_sensitive]) }
+    cols = args.map { |col| like_condition(col, '?', !options[:case_sensitive]) }
     sanitize_sql_array ["(" + cols.join(" OR ") + ")", *([value] * cols.size)]
   end
 
@@ -407,7 +406,7 @@
   end
 
   def self.coalesce_chain(cols)
-    "(#{cols.map{|col| coalesce_clause(col)}.join(" || ' ' || ")})"
+    "(#{cols.map { |col| coalesce_clause(col) }.join(" || ' ' || ")})"
   end
 
   def self.coalesce_clause(column)
@@ -421,31 +420,31 @@
 
   def self.best_unicode_collation_key(col)
     val = if ActiveRecord::Base.configurations[Rails.env]['adapter'] == 'postgresql'
-      # For PostgreSQL, we can't trust a simple LOWER(column), with any collation, since
-      # Postgres just defers to the C library which is different for each platform. The best
-      # choice is the collkey function from pg_collkey which uses ICU to get a full unicode sort.
-      # If that extension isn't around, casting to a bytea sucks for international characters,
-      # but at least it's consistent, and orders commas before letters so you don't end up with
-      # Johnson, Bob sorting before Johns, Jimmy
-      unless @collkey&.key?(Shard.current.database_server.id)
-        @collkey ||= {}
-        @collkey[Shard.current.database_server.id] = connection.extension(:pg_collkey)&.schema
-      end
-      if (collation = Canvas::ICU.choose_pg12_collation(connection.icu_collations) && false)
-        "(#{col} COLLATE #{collation})"
-      elsif (schema = @collkey[Shard.current.database_server.id])
-        # The collation level of 3 is the default, but is explicitly specified here and means that
-        # case, accents and base characters are all taken into account when creating a collation key
-        # for a string - more at https://pgxn.org/dist/pg_collkey/0.5.1/
-        # if you change these arguments, you need to rebuild all db indexes that use them,
-        # and you should also match the settings with Canvas::ICU::Collator and natcompare.js
-        "#{schema}.collkey(#{col}, '#{Canvas::ICU.locale_for_collation}', false, 3, true)"
-      else
-        "CAST(LOWER(replace(#{col}, '\\', '\\\\')) AS bytea)"
-      end
-    else
-      col
-    end
+            # For PostgreSQL, we can't trust a simple LOWER(column), with any collation, since
+            # Postgres just defers to the C library which is different for each platform. The best
+            # choice is the collkey function from pg_collkey which uses ICU to get a full unicode sort.
+            # If that extension isn't around, casting to a bytea sucks for international characters,
+            # but at least it's consistent, and orders commas before letters so you don't end up with
+            # Johnson, Bob sorting before Johns, Jimmy
+            unless @collkey&.key?(Shard.current.database_server.id)
+              @collkey ||= {}
+              @collkey[Shard.current.database_server.id] = connection.extension(:pg_collkey)&.schema
+            end
+            if (collation = Canvas::ICU.choose_pg12_collation(connection.icu_collations) && false)
+              "(#{col} COLLATE #{collation})"
+            elsif (schema = @collkey[Shard.current.database_server.id])
+              # The collation level of 3 is the default, but is explicitly specified here and means that
+              # case, accents and base characters are all taken into account when creating a collation key
+              # for a string - more at https://pgxn.org/dist/pg_collkey/0.5.1/
+              # if you change these arguments, you need to rebuild all db indexes that use them,
+              # and you should also match the settings with Canvas::ICU::Collator and natcompare.js
+              "#{schema}.collkey(#{col}, '#{Canvas::ICU.locale_for_collation}', false, 3, true)"
+            else
+              "CAST(LOWER(replace(#{col}, '\\', '\\\\')) AS bytea)"
+            end
+          else
+            col
+          end
     Arel.sql(val)
   end
 
@@ -453,37 +452,36 @@
     column = options[:column] || "created_at"
     max_date = (options[:max_date] || Time.zone.now).midnight
     num_days = options[:num_days] || 20
-    min_date = (options[:min_date] || max_date.advance(:days => -(num_days-1))).midnight
+    min_date = (options[:min_date] || max_date.advance(:days => -(num_days - 1))).midnight
 
     offset = max_date.utc_offset
 
     expression = "((#{column} || '-00')::TIMESTAMPTZ AT TIME ZONE '#{Time.zone.tzinfo.name}')::DATE"
 
-    result = where(
-        "#{column} >= ? AND #{column} < ?",
-        min_date,
-        max_date.advance(:days => 1)
-      ).
-      group(expression).
-      order(Arel.sql(expression)).
-      count
+    result = where("#{column} >= ? AND #{column} < ?",
+                   min_date,
+                   max_date.advance(:days => 1))
+             .group(expression)
+             .order(Arel.sql(expression))
+             .count
 
     return result if result.keys.first.is_a?(Date)
+
     Hash[result.map { |date, count|
       [Time.zone.parse(date).to_date, count]
     }]
   end
 
   def self.rank_sql(ary, col)
-    sql = ary.each_with_index.inject(+'CASE '){ |string, (values, i)|
-      string << "WHEN #{col} IN (" << Array(values).map{ |value| connection.quote(value) }.join(', ') << ") THEN #{i} "
+    sql = ary.each_with_index.inject(+'CASE ') { |string, (values, i)|
+      string << "WHEN #{col} IN (" << Array(values).map { |value| connection.quote(value) }.join(', ') << ") THEN #{i} "
     } << "ELSE #{ary.size} END"
     Arel.sql(sql)
   end
 
   def self.rank_hash(ary)
-    ary.each_with_index.inject(Hash.new(ary.size + 1)){ |hash, (values, i)|
-      Array(values).each{ |value| hash[value] = i + 1 }
+    ary.each_with_index.inject(Hash.new(ary.size + 1)) { |hash, (values, i)|
+      Array(values).each { |value| hash[value] = i + 1 }
       hash
     }
   end
@@ -492,24 +490,24 @@
     column = column.to_s
 
     result = if ActiveRecord::Base.configurations[Rails.env]['adapter'] == 'postgresql'
-      sql = +''
-      sql << "SELECT NULL AS #{column} WHERE EXISTS (SELECT * FROM #{quoted_table_name} WHERE #{column} IS NULL) UNION ALL (" if include_nil
-      sql << <<~SQL
-        WITH RECURSIVE t AS (
-          SELECT MIN(#{column}) AS #{column} FROM #{quoted_table_name}
-          UNION ALL
-          SELECT (SELECT MIN(#{column}) FROM #{quoted_table_name} WHERE #{column} > t.#{column})
-          FROM t
-          WHERE t.#{column} IS NOT NULL
-        )
-        SELECT #{column} FROM t WHERE #{column} IS NOT NULL
-      SQL
-      sql << ")" if include_nil
-      find_by_sql(sql)
-    else
-      conditions = "#{column} IS NOT NULL" unless include_nil
-      find(:all, :select => "DISTINCT #{column}", :conditions => conditions, :order => column)
-    end
+               sql = +''
+               sql << "SELECT NULL AS #{column} WHERE EXISTS (SELECT * FROM #{quoted_table_name} WHERE #{column} IS NULL) UNION ALL (" if include_nil
+               sql << <<~SQL
+                 WITH RECURSIVE t AS (
+                   SELECT MIN(#{column}) AS #{column} FROM #{quoted_table_name}
+                   UNION ALL
+                   SELECT (SELECT MIN(#{column}) FROM #{quoted_table_name} WHERE #{column} > t.#{column})
+                   FROM t
+                   WHERE t.#{column} IS NOT NULL
+                 )
+                 SELECT #{column} FROM t WHERE #{column} IS NOT NULL
+               SQL
+               sql << ")" if include_nil
+               find_by_sql(sql)
+             else
+               conditions = "#{column} IS NOT NULL" unless include_nil
+               find(:all, :select => "DISTINCT #{column}", :conditions => conditions, :order => column)
+             end
     result.map(&column.to_sym)
   end
 
@@ -521,7 +519,7 @@
                elsif first_or_last == :last && direction == :desc
                  " NULLS LAST"
                end
-      
+
       Arel.sql("#{column} #{direction.to_s.upcase}#{clause}".strip)
     else
       Arel.sql("#{column} IS#{" NOT" unless first_or_last == :last} NULL, #{column} #{direction.to_s.upcase}".strip)
@@ -552,7 +550,7 @@
     Canvas::AccountCacher.apply_to_reflections(self)
 
     if reflection.options[:polymorphic].is_a?(Array) ||
-        reflection.options[:polymorphic].is_a?(Hash)
+       reflection.options[:polymorphic].is_a?(Hash)
       reflection.options[:exhaustive] = exhaustive
       reflection.options[:polymorphic_prefix] = polymorphic_prefix
       add_polymorph_methods(reflection)
@@ -682,6 +680,7 @@
 
   def self.bulk_insert_objects(objects, excluded_columns: ['primary_key'])
     return if objects.empty?
+
     hashed_objects = []
     excluded_columns << objects.first.class.primary_key if excluded_columns.delete('primary_key')
     objects.each do |object|
@@ -697,7 +696,8 @@
 
   def self.bulk_insert(records)
     return if records.empty?
-    array_columns = records.first.select{|k, v| v.is_a?(Array)}.map(&:first)
+
+    array_columns = records.first.select { |k, v| v.is_a?(Array) }.map(&:first)
     array_columns.each do |column_name|
       cast_type = connection.send(:lookup_cast_type_from_column, self.columns_hash[column_name.to_s])
       records.each do |row|
@@ -737,6 +737,7 @@
   # rely on no callbacks or validations
   def save_without_transaction(touch: true)
     return unless changed?
+
     self.updated_at = Time.now.utc if touch
     if new_record?
       self.created_at = updated_at if touch
@@ -890,30 +891,30 @@
     # make sure to log _something_, even if the dbtime is totally off
     conn.send(:log, full_query, "#{klass.name} Load") do
       decoder = if load
-        # set up all our metadata based on a dummy query (COPY doesn't return any metadata)
-        result = conn.raw_connection.exec(limited_query)
-        type_map = conn.raw_connection.type_map_for_results.build_column_map(result)
-        # see PostgreSQLAdapter#exec_query
-        types = {}
-        fields = result.fields
-        fields.each_with_index do |fname, i|
-          ftype = result.ftype i
-          fmod  = result.fmod i
-          types[fname] = conn.send(:get_oid_type, ftype, fmod, fname)
-        end
-
-        column_types = types.dup
-        columns_hash.each_key { |k| column_types.delete k }
-
-        PG::TextDecoder::CopyRow.new(type_map: type_map)
-      else
-        pkey_oid = columns_hash[primary_key].sql_type_metadata.oid
-        # this is really dumb that we have to manually search through this, but
-        # PG::TypeMapByOid doesn't have a direct lookup method
-        coder = conn.raw_connection.type_map_for_results.coders.find { |c| c.oid == pkey_oid }
-
-        PG::TextDecoder::CopyRow.new(type_map: PG::TypeMapByColumn.new([coder]))
-      end
+                  # set up all our metadata based on a dummy query (COPY doesn't return any metadata)
+                  result = conn.raw_connection.exec(limited_query)
+                  type_map = conn.raw_connection.type_map_for_results.build_column_map(result)
+                  # see PostgreSQLAdapter#exec_query
+                  types = {}
+                  fields = result.fields
+                  fields.each_with_index do |fname, i|
+                    ftype = result.ftype i
+                    fmod  = result.fmod i
+                    types[fname] = conn.send(:get_oid_type, ftype, fmod, fname)
+                  end
+
+                  column_types = types.dup
+                  columns_hash.each_key { |k| column_types.delete k }
+
+                  PG::TextDecoder::CopyRow.new(type_map: type_map)
+                else
+                  pkey_oid = columns_hash[primary_key].sql_type_metadata.oid
+                  # this is really dumb that we have to manually search through this, but
+                  # PG::TypeMapByOid doesn't have a direct lookup method
+                  coder = conn.raw_connection.type_map_for_results.coders.find { |c| c.oid == pkey_oid }
+
+                  PG::TextDecoder::CopyRow.new(type_map: PG::TypeMapByColumn.new([coder]))
+                end
 
       rows = []
 
@@ -976,11 +977,11 @@
   def in_batches_with_temp_table(of: 1000, start: nil, finish: nil, load: false, ignore_transaction: false)
     Shard.current.database_server.unguard do
       can_do_it = ignore_transaction ||
-        Rails.env.production? ||
-        ActiveRecord::Base.in_migration ||
-        GuardRail.environment == :deploy ||
-        (!Rails.env.test? && connection.open_transactions > 0) ||
-        ActiveRecord::Base.in_transaction_in_test?
+                  Rails.env.production? ||
+                  ActiveRecord::Base.in_migration ||
+                  GuardRail.environment == :deploy ||
+                  (!Rails.env.test? && connection.open_transactions > 0) ||
+                  ActiveRecord::Base.in_transaction_in_test?
       unless can_do_it
         raise ArgumentError, "in_batches with temp_table probably won't work outside a migration
              and outside a transaction. Unfortunately, it's impossible to automatically
@@ -1006,12 +1007,12 @@
           begin
             old_proc = connection.raw_connection.set_notice_processor {}
             index = if (select_values.empty? || select_values.any? { |v| v.to_s == primary_key.to_s }) && order_values.empty?
-              connection.execute(%{CREATE INDEX "temp_primary_key" ON #{connection.quote_local_table_name(table)}(#{connection.quote_column_name(primary_key)})})
-              primary_key.to_s
-            else
-              connection.execute "ALTER TABLE #{table} ADD temp_primary_key SERIAL PRIMARY KEY"
-              'temp_primary_key'
-            end
+                      connection.execute(%{CREATE INDEX "temp_primary_key" ON #{connection.quote_local_table_name(table)}(#{connection.quote_column_name(primary_key)})})
+                      primary_key.to_s
+                    else
+                      connection.execute "ALTER TABLE #{table} ADD temp_primary_key SERIAL PRIMARY KEY"
+                      'temp_primary_key'
+                    end
           ensure
             connection.raw_connection.set_notice_processor(&old_proc) if old_proc
           end
@@ -1029,10 +1030,10 @@
             break if remaining <= 0
 
             last_value = if yielded_relation.loaded?
-              yielded_relation.last[index]
-            else
-              yielded_relation.offset(of - 1).limit(1).pluck(index).first
-            end
+                           yielded_relation.last[index]
+                         else
+                           yielded_relation.offset(of - 1).limit(1).pluck(index).first
+                         end
             break if last_value.nil?
 
             yielded_relation = batch_relation.where("#{connection.quote_column_name(index)} > ?", last_value)
@@ -1114,8 +1115,8 @@
     return to_enum(:pluck, *args) unless block_given?
 
     @relation.except(:select)
-      .select(*args)
-      .in_batches(strategy: @strategy, load: false, **@kwargs) do |relation|
+             .select(*args)
+             .in_batches(strategy: @strategy, load: false, **@kwargs) do |relation|
       yield relation.pluck(*args)
     end
   end
@@ -1138,7 +1139,7 @@
 
         found_match = true
 
-        raw_update = update.value.value_before_type_cast 
+        raw_update = update.value.value_before_type_cast
         # we want to check exact class here, not ancestry, since we want to ignore
         # subclasses we don't understand
         if pred.class == Arel::Nodes::Equality
@@ -1206,11 +1207,7 @@
 
   def not_recently_touched
     scope = self
-<<<<<<< HEAD
-    if((personal_space = Setting.get('touch_personal_space', 0).to_i) != 0)
-=======
     if (personal_space = Setting.get('touch_personal_space', 0).to_i) != 0
->>>>>>> 75b2b932
       personal_space -= 1
       # truncate to seconds
       bound = Time.at(Time.now.to_i - personal_space).utc
@@ -1288,6 +1285,7 @@
     while ids.present?
       yield ids
       break if ids.size < batch_size
+
       last_value = ids.last
       ids = connection.select_values(scope.where("#{key}>?", last_value).to_sql)
       ids = ids.map(&:to_i) unless options[:no_integer_cast]
@@ -1315,7 +1313,7 @@
 
     while ids.first.present?
       ids.map!(&:to_i) if is_integer
-      ids << ids.first + batch_size if loose_mode
+      ids << (ids.first + batch_size) if loose_mode
 
       yield(*ids)
       last_value = ids.last
@@ -1326,7 +1324,7 @@
 end
 
 module UpdateAndDeleteWithJoins
-  def deconstruct_joins(joins_sql=nil)
+  def deconstruct_joins(joins_sql = nil)
     unless joins_sql
       joins_sql = ''
       add_joins!(joins_sql, nil)
@@ -1336,6 +1334,7 @@
     joins_sql.strip.split('INNER JOIN')[1..-1].each do |join|
       # this could probably be improved
       raise "PostgreSQL update_all/delete_all only supports INNER JOIN" unless join.strip =~ /([a-zA-Z0-9'"_\.]+(?:(?:\s+[aA][sS])?\s+[a-zA-Z0-9'"_]+)?)\s+ON\s+(.*)/m
+
       tables << $1
       join_conditions << $2
     end
@@ -1346,7 +1345,7 @@
     db = Shard.current(klass.shard_category).database_server
     if joins_values.empty?
       if ::GuardRail.environment != db.guard_rail_environment
-        Shard.current.database_server.unguard {return super }
+        Shard.current.database_server.unguard { return super }
       else
         return super
       end
@@ -1386,7 +1385,7 @@
     where_sql = collector.value
     sql.concat('WHERE ' + where_sql)
     if ::GuardRail.environment != db.guard_rail_environment
-      Shard.current.database_server.unguard {connection.update(sql, "#{name} Update")}
+      Shard.current.database_server.unguard { connection.update(sql, "#{name} Update") }
     else
       connection.update(sql, "#{name} Update")
     end
@@ -1441,6 +1440,7 @@
 ActiveRecord::Associations::CollectionProxy.class_eval do
   def respond_to?(name, include_private = false)
     return super if [:marshal_dump, :_dump, 'marshal_dump', '_dump'].include?(name)
+
     super ||
       (load_target && target.respond_to?(name, include_private)) ||
       proxy_association.klass.respond_to?(name, include_private)
@@ -1461,13 +1461,13 @@
 ActiveRecord::ConnectionAdapters::AbstractAdapter.class_eval do
   def bulk_insert(table_name, records)
     keys = records.first.keys
-    quoted_keys = keys.map{ |k| quote_column_name(k) }.join(', ')
+    quoted_keys = keys.map { |k| quote_column_name(k) }.join(', ')
     records.each do |record|
       execute <<~SQL
         INSERT INTO #{quote_table_name(table_name)}
           (#{quoted_keys})
         VALUES
-          (#{keys.map{ |k| quote(record[k]) }.join(', ')})
+          (#{keys.map { |k| quote(record[k]) }.join(', ')})
       SQL
     end
   end
@@ -1483,7 +1483,7 @@
   #     string_agg(name::text, '|')       (postgres)
 
   def func(name, *args)
-    "#{name}(#{args.map{ |arg| func_arg_esc(arg) }.join(', ')})"
+    "#{name}(#{args.map { |arg| func_arg_esc(arg) }.join(', ')})"
   end
 
   def func_arg_esc(arg)
@@ -1562,6 +1562,7 @@
     load(filename)
     @migration = name.constantize
     raise "#{self.name} (#{self.version}) is not tagged as exactly one of predeploy or postdeploy!" unless (@migration.tags & ActiveRecord::Migration::DEPLOY_TAGS).length == 1
+
     @migration
   end
 end
@@ -1585,6 +1586,7 @@
 
   def pending_migrations(call_super: false)
     return super() if call_super
+
     super().select(&:runnable?)
   end
 
@@ -1602,6 +1604,7 @@
       if HighLine.new.ask("Revert migration #{migration.name} (#{migration.version}) ? [y/N/a] > ") !~ /^([ya])/i
         raise("Revert not confirmed")
       end
+
       $confirmed_migrate_down = true if $1.downcase == 'a'
     end
 
@@ -1644,6 +1647,7 @@
 
   def foreign_key_for(from_table, **options)
     return unless supports_foreign_keys?
+
     fks = foreign_keys(from_table).select { |fk| fk.defined_for?(options) }
     # prefer a FK on a column named after the table
     if options[:to_table]
@@ -1724,7 +1728,6 @@
 
 ActiveRecord::Migration::CommandRecorder.prepend(ExistenceInversions)
 
-
 ActiveRecord::Associations::CollectionAssociation.class_eval do
   # CollectionAssociation implements uniq for :uniq option, in its
   # own special way. re-implement, but as a relation
@@ -1744,13 +1747,14 @@
       scope.scoping { super }
     end
   end
-  ActiveRecord::Base.send(:include, UnscopeCallbacks)
+  ActiveRecord::Base.include UnscopeCallbacks
 end
 
 module MatchWithDiscard
   def match(model, name)
     result = super
     return nil if result && !result.is_a?(ActiveRecord::DynamicMatchers::FindBy)
+
     result
   end
 end
@@ -1803,6 +1807,7 @@
   module BelongsTo
     def touch_record(o, _changes, _foreign_key, name, *)
       return if o.class.touch_callbacks_skipped?(name)
+
       super
     end
   end
@@ -1841,6 +1846,7 @@
     migration_lookup_at(dirname).map do |file|
       digits = File.basename(file).split("_").first
       next if ActiveRecord::Base.timestamped_migrations && digits.length != 14
+
       digits.to_i
     end.compact.max.to_i
   end
@@ -1885,7 +1891,7 @@
   end
 
   def explain(analyze: false)
-    #TODO: Fix for binds.
+    # TODO: Fix for binds.
     exec_explain(collecting_queries_for_explain do
       if block_given?
         yield
@@ -1904,7 +1910,7 @@
 
   def columns(table_name)
     if (old_name = RENAMES[table_name])
-      table_name = old_name if data_source_exists?(old_name)
+      table_name = old_name if connection.table_exists?(old_name)
     end
     super
   end
@@ -1969,6 +1975,7 @@
   def restore_connection(conn)
     # If the connection got closed before we restored it, don't try to return it
     return unless conn.active?
+
     synchronize do
       adopt_connection(conn)
       # check if a new connection was checked out in the meantime, and check it back in
@@ -1988,7 +1995,6 @@
 end
 ActiveRecord::ConnectionAdapters::ConnectionPool.prepend(RestoreConnectionConnectionPool)
 
-
 module MaxRuntimeConnectionPool
   def max_runtime
     # TODO: Rails 6.1 uses a PoolConfig object instead
@@ -2029,6 +2035,7 @@
     old_connections = synchronize do
       # TODO: Rails 6.1 adds a `discarded?` method instead of checking this directly
       return unless @connections
+
       @connections.select do |conn|
         !conn.in_use? && conn.runtime >= max_runtime
       end.each do |conn|
@@ -2068,9 +2075,9 @@
 
     # the rest of this method is from ActiveModel::Serialization
     attribute_names = self.attribute_names
-    if only = options[:only]
+    if (only = options[:only])
       attribute_names &= Array(only).map(&:to_s)
-    elsif except = options[:except]
+    elsif (except = options[:except])
       attribute_names -= Array(except).map(&:to_s)
     end
 
@@ -2081,10 +2088,10 @@
 
     serializable_add_includes(options) do |association, records, opts|
       hash[association.to_s] = if records.respond_to?(:to_ary)
-        records.to_ary.map { |a| a.serializable_hash(opts) }
-      else
-        records.serializable_hash(opts)
-      end
+                                 records.to_ary.map { |a| a.serializable_hash(opts) }
+                               else
+                                 records.serializable_hash(opts)
+                               end
     end
 
     hash
@@ -2105,7 +2112,7 @@
       end
     end
     if options && options[:include_root]
-      result = {self.class.base_class.model_name.element => result}
+      result = { self.class.base_class.model_name.element => result }
     end
     result
   end
