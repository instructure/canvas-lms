--- conflicted
+++ resolved
@@ -1341,11 +1341,7 @@
   def union(*scopes, from: false)
     table = connection.quote_local_table_name(table_name)
     scopes.unshift(self)
-<<<<<<< HEAD
-    scopes = scopes.reject { |s| (Rails.version < "7.1") ? s.is_a?(ActiveRecord::NullRelation) : s.null_relation? }
-=======
     scopes = scopes.reject(&:null_relation?)
->>>>>>> ce0ea233
     return scopes.first if scopes.length == 1
     return self if scopes.empty?
 
