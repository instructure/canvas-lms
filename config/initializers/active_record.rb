--- conflicted
+++ resolved
@@ -747,22 +747,12 @@
           break if batch.size < batch_size
           last_value = batch.last[index]
 
-<<<<<<< HEAD
-            scope = self
-            join_conditions.each { |join| scope = scope.where(join) }
-            sql.concat(scope.arel.where_sql.to_s)
-            connection.update(sql, "#{name} Update")
-          else
-            update_all_without_joins(updates, conditions, options)
-          end
-=======
           sql = "SELECT *
              FROM #{table}
              WHERE #{index} > #{last_value}
              ORDER BY #{index} ASC
              LIMIT #{batch_size}"
           batch = klass.find_by_sql(sql)
->>>>>>> b6068abf
         end
       end
     ensure
@@ -792,17 +782,6 @@
             sql.concat(' FROM ')
             sql.concat(tables.join(', '))
             sql.concat(' ')
-<<<<<<< HEAD
-
-            scope = self
-            join_conditions.each { |join| scope = scope.where(join) }
-            sql.concat(scope.arel.where_sql.to_s)
-          when 'MySQL', 'Mysql2'
-            sql = "DELETE #{quoted_table_name} FROM #{quoted_table_name} #{arel.join_sql.to_s} #{arel.where_sql.to_s}"
-          else
-            raise "Joins in delete not supported!"
-=======
->>>>>>> b6068abf
           end
 
           scope = self
