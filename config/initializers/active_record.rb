class ActiveRecord::Base
  extend ActiveSupport::Memoizable # used for a lot of the reporting queries  

  class ProtectedAttributeAssigned < Exception; end
  def log_protected_attribute_removal_with_raise(*attributes)
    if Canvas.protected_attribute_error == :raise
      raise ProtectedAttributeAssigned, "Can't mass-assign these protected attributes for class #{self.class.name}: #{attributes.join(', ')}"
    else
      log_protected_attribute_removal_without_raise(*attributes)
    end
  end
  alias_method_chain :log_protected_attribute_removal, :raise

  def feed_code
    id = self.uuid rescue self.id
    "#{self.class.base_ar_class.name.underscore}_#{id.to_s}"
  end
  
  def self.maximum_text_length
    @maximum_text_length ||= 64.kilobytes-1
  end
  
  def self.maximum_long_text_length
    @maximum_text_length ||= 500.kilobytes-1
  end
  
  def self.find_by_asset_string(string, asset_types)
    code = string.split("_")
    id = code.pop
    code.join("_").classify.constantize.find(id) rescue nil
  end

  # takes an asset string list, like "course_5,user_7" and turns it into an
  # array of [class_name, id] like [ ["Course", 5], ["User", 7] ]
  def self.parse_asset_string_list(asset_string_list)
    asset_string_list.to_s.split(",").map do |str|
      code = str.split("_", 2)
      [code.first.classify, code.last.to_i]
    end
  end

  def self.initialize_by_asset_string(string, asset_types)
    code = string.split("_")
    id = code.pop
    res = code.join("_").classify.constantize rescue nil
    res.id = id if res
    res
  end
  
  def self.find_cached(key, &block)
    attrs = Rails.cache.read(key)
    if !attrs || attrs.empty? || attrs.is_a?(String) || attrs[:assigned_cache_key] != key
      obj = block.call rescue nil
      attrs = obj && obj.is_a?(self) ? obj.attributes : nil
      attrs[:assigned_cache_key] = key if attrs
      Rails.cache.write(key, attrs) if attrs
    end
    return nil if !attrs || attrs.empty?
    obj = self.new
    attrs = attrs.dup if attrs.frozen?
    attrs.delete(:assigned_cache_key)
    obj.instance_variable_set("@attributes", attrs)
    obj.instance_variable_set("@new_record", false)
    obj
  end
  
  def self.find_all_cached(key, &block)
    attrs_list = Rails.cache.read(key)
    if !attrs_list || attrs_list.empty? || !attrs_list.is_a?(Array) || attrs_list.any?{|attr| attr[:assigned_cache_key] != key }
      list = block.call.to_a rescue nil
      attrs_list = list.map{|obj| obj && obj.is_a?(self) ? obj.attributes : nil }.compact
      attrs_list.each{|attrs| attrs[:assigned_cache_key] = key }
      Rails.cache.write(key, attrs_list)
    end
    return [] if !attrs_list || attrs_list.empty?
    attrs_list.map do |attrs|
      obj = self.new
      attrs = attrs.dup if attrs.frozen?
      attrs.delete(:assigned_cache_key)
      obj.instance_variable_set("@attributes", attrs)
      obj.instance_variable_set("@new_record", false)
      obj
    end
  end
  
  def asset_string
    @asset_string ||= "#{self.class.base_ar_class.name.underscore}_#{id.to_s}"
  end
  
  def export_columns(format = nil)
    self.class.content_columns.map(&:name)
  end
  
  def to_row(format = nil)
    export_columns(format).map { |c| self.send(c) }
  end
  
  def is_a_context?
    false
  end
  
  def self.clear_cached_contexts
    @@cached_contexts = {}
    @@cached_permissions = {}
  end
  
  def cached_context_grants_right?(user, session, permission, context_key=nil)
    @@cached_contexts = nil if ENV['RAILS_ENV'] == "test"
    @@cached_contexts ||= {}
    context_key ||= "#{self.context_type}_#{self.context_id}"
    @@cached_contexts[context_key] ||= self.context rescue nil
    @@cached_contexts[context_key] ||= self.course rescue nil
    @@cached_permissions ||= {}
    key = [context_key, (user ? user.id : nil)].join
    @@cached_permissions[key] = nil if ENV['RAILS_ENV'] == "test"
    @@cached_permissions[key] = nil if session && session[:session_affects_permissions]
    @@cached_permissions[key] ||= @@cached_contexts[context_key].grants_rights?(user, session, nil)
    @@cached_permissions[key][permission]
  end
  
  def cached_course_grants_right?(user, session, permission)
    cached_context_grants_right?(user, session, permission, "Course_#{self.course_id}")
  end
  
  def cached_context_short_name
    if self.respond_to?(:context)
      code = self.respond_to?(:context_code) ? self.context_code : self.context.asset_string
      @cached_context_name ||= Rails.cache.fetch(['short_name_lookup', code].cache_key) do
        self.context.short_name rescue ""
      end
    else
      raise "Can only call cached_context_short_name on items with a context"
    end
  end
  
  def self.skip_touch_context(skip=true)
    @@skip_touch_context = skip
  end
  
  def save_without_touching_context
    @skip_touch_context = true
    self.save
    @skip_touch_context = false
  end
  
  def touch_context
    return if (@@skip_touch_context ||= false || @skip_touch_context ||= false)
    if self.respond_to?(:context_type) && self.respond_to?(:context_id) && self.context_type && self.context_id
      conn = ActiveRecord::Base.connection
      conn.execute("UPDATE #{self.context_type.underscore.pluralize} SET updated_at=#{conn.quote(Time.now.utc.to_s(:db))} WHERE id=#{self.context_id}") rescue nil
    end
  end
  
  def touch_user
    if self.respond_to?(:user_id) && self.user_id
      conn = ActiveRecord::Base.connection
      conn.execute("UPDATE users SET updated_at=#{conn.quote(Time.now.utc.to_s(:db))} WHERE id=#{self.user_id}") rescue nil
      User.invalidate_cache(self.user_id)
    end
    true
  rescue
    false
  end
  
  def context_url_prefix
    "#{self.context_type.downcase.pluralize}/#{self.context_id}"
  end
  
  def send_later_if_production(*args)
    if ENV['RAILS_ENV'] == 'production'
      send_later(*args)
    else
      send(*args)
    end
  end

  def self.send_later_if_production(*args)
    if ENV['RAILS_ENV'] == 'production'
      send_later(*args)
    else
      send(*args)
    end
  end

  # Example: 
  # obj.to_json(:permissions => {:user => u, :policies => [:read, :write, :update]})
  def as_json(options = nil)
    options ||= {}

    self.set_serialization_options rescue nil
    options[:except] = [options[:except]] 
    options[:methods] = [options[:methods]]

    options[:except] = (options[:except] + ([self.class.serialization_excludes] rescue []) + [@serialization_excludes]).flatten.compact
    options[:methods] = (options[:methods] + ([self.class.serialization_methods] rescue []) + [@serialization_methods]).flatten.compact

    options.delete :except if options[:except].empty?
    options.delete :methods if options[:methods].empty?

    # We include a root in all the association json objects (if it's a
    # collection), which is different than the rails behavior of just including
    # the root in the base json object. Hence the hackies.
    #
    # We are in the process of migrating away from including the root in all our
    # json serializations at all. Once that's done, we can remove this and the
    # monkey patch to Serialzer, below.
    unless options.key?(:include_root)
      options[:include_root] = ActiveRecord::Base.include_root_in_json
    end

    hash = Serializer.new(self, options).serializable_record

    if options[:permissions]
      permissions_hash = self.grants_rights?(options[:permissions][:user], options[:permissions][:session], *options[:permissions][:policies])
      if options[:include_root]
        hash[self.class.base_ar_class.model_name.element]["permissions"] = permissions_hash
      else
        hash["permissions"] = permissions_hash
      end
    end

    self.revert_from_serialization_options rescue nil

    hash
  end

  def class_name
    self.class.to_s
  end

  def self.execute_with_sanitize(array)
    self.connection.execute(__send__(:sanitize_sql_array, array))
  end

  def self.base_ar_class
    class_of_active_record_descendant(self)
  end

  def wildcard(*args)
    self.class.wildcard(*args)
  end

  def self.wildcard(*args)
    options = args.last.is_a?(Hash) ? args.pop : {}
    options[:type] ||= :full

    value = args.pop
    value = value.to_s.downcase.gsub('\\', '\\\\\\\\').gsub('%', '\\%').gsub('_', '\\_')
    value = '%' + value unless options[:type] == :right
    value += '%' unless options[:type] == :left

    cols = case connection.adapter_name
      when 'SQLite'
        # sqlite is always case-insensitive, and you must specify the escape char
        args.map{|col| "#{col} LIKE ? ESCAPE '\\'"}
      else
        # postgres is always case-sensitive (mysql depends on the collation)
        args.map{|col| "LOWER(#{col}) LIKE ?"}
    end
    sanitize_sql_array ["(" + cols.join(" OR ") + ")", *([value] * cols.size)]
  end
end

class ActiveRecord::Serialization::Serializer
  def serializable_record
    hash = {}.tap do |serializable_record|
      serializable_names.each { |name| serializable_record[name] = @record.send(name) }
      add_includes do |association, records, opts|
        if records.is_a?(Enumerable)
          serializable_record[association] = records.compact.collect { |r| self.class.new(r, opts).serializable_record }
        else
          # don't include_root on non-plural associations
          opts = opts.merge(:include_root => false)
          serializable_record[association] = self.class.new(records, opts).serializable_record
        end
      end
    end
    hash = { @record.class.base_ar_class.model_name.element => hash } if options[:include_root]
    hash
  end

end

class ActiveRecord::Errors
  def to_json
    {:errors => @errors}.to_json
  end
end

# We need to have 64-bit ids and foreign keys.
if defined?(ActiveRecord::ConnectionAdapters::MysqlAdapter)
  ActiveRecord::ConnectionAdapters::MysqlAdapter::NATIVE_DATABASE_TYPES[:primary_key] = "bigint DEFAULT NULL auto_increment PRIMARY KEY".freeze
  ActiveRecord::ConnectionAdapters::MysqlAdapter.class_eval do
    def add_column_with_foreign_key_check(table, name, type, options = {})
      Canvas.active_record_foreign_key_check(name, type, options)
      add_column_without_foreign_key_check(table, name, type, options)
    end
    alias_method_chain :add_column, :foreign_key_check
  end
end

if defined?(ActiveRecord::ConnectionAdapters::PostgreSQLAdapter)
  ActiveRecord::ConnectionAdapters::PostgreSQLAdapter::NATIVE_DATABASE_TYPES[:primary_key] = "bigserial primary key".freeze
  ActiveRecord::ConnectionAdapters::PostgreSQLAdapter.class_eval do
    def add_column_with_foreign_key_check(table, name, type, options = {})
      Canvas.active_record_foreign_key_check(name, type, options)
      add_column_without_foreign_key_check(table, name, type, options)
    end
    alias_method_chain :add_column, :foreign_key_check
  end
end

ActiveRecord::ConnectionAdapters::SchemaStatements.class_eval do
  def add_column_with_foreign_key_check(table, name, type, options = {})
    Canvas.active_record_foreign_key_check(name, type, options)
    add_column_without_foreign_key_check(table, name, type, options)
  end
  alias_method_chain :add_column, :foreign_key_check
end

ActiveRecord::ConnectionAdapters::TableDefinition.class_eval do
  def column_with_foreign_key_check(name, type, options = {})
    Canvas.active_record_foreign_key_check(name, type, options)
    column_without_foreign_key_check(name, type, options)
  end
  alias_method_chain :column, :foreign_key_check
end

# patch adapted from https://rails.lighthouseapp.com/projects/8994/tickets/6535-find_or_create_by-on-an-association-always-creates-new-records
ActiveRecord::Associations::AssociationCollection.class_eval do
  def method_missing_with_splat_fix(method, *args, &block)
    if method.to_s =~ /^find_or_create_by_(.*)$/
      rest = $1
      find_args = pull_finder_args_from(::ActiveRecord::DynamicFinderMatch.match(method).attribute_names, *args)
      return send("find_by_#{rest}", *find_args) ||
             method_missing("create_by_#{rest}", *args, &block)
    else
      method_missing_without_splat_fix(method, *args, &block)
    end
  end
  alias_method_chain :method_missing, :splat_fix
end

<<<<<<< HEAD
# See https://rails.lighthouseapp.com/projects/8994-ruby-on-rails/tickets/66-true-false-conditions-broken-for-sqlite#ticket-66-9
# The default 't' and 'f' are no good, since sqlite treats them both as 0 in boolean logic.
# This patch makes it so you can do stuff like:
#   :conditions => "active"
# instead of having to do:
#   :conditions => ["active = ?", true]
if defined?(ActiveRecord::ConnectionAdapters::SQLiteAdapter)
  ActiveRecord::ConnectionAdapters::SQLiteAdapter.class_eval do
    def quoted_true
      '1'
    end
    def quoted_false
      '0'
    end
  end
end

if defined?(ActiveRecord::ConnectionAdapters::MysqlAdapter)
  ActiveRecord::ConnectionAdapters::MysqlAdapter.class_eval do
    def configure_connection_with_pg_compat
      configure_connection_without_pg_compat
      execute "SET SESSION SQL_MODE='PIPES_AS_CONCAT'"
    end
    alias_method_chain :configure_connection, :pg_compat
  end
=======
# postgres doesn't support limit on text columns, but it does on varchars. assuming we don't exceed
# the varchar limit, change the type. otherwise drop the limit. not a big deal since we already
# have max length validations in the models.
if defined?(ActiveRecord::ConnectionAdapters::PostgreSQLAdapter)
  ActiveRecord::ConnectionAdapters::PostgreSQLAdapter.class_eval do
    def type_to_sql_with_text_to_varchar(type, limit = nil, *args)
      if type == :text && limit
        if limit <= 10485760
          type = :string
        else
          limit = nil
        end
      end
      type_to_sql_without_text_to_varchar(type, limit, *args)
    end
    alias_method_chain :type_to_sql, :text_to_varchar
  end
end

# patch adapted from https://rails.lighthouseapp.com/projects/8994/tickets/4887-has_many-through-belongs_to-association-bug
# this isn't getting fixed in rails 2.3.x, and we need it. otherwise the following sorts of things
# will generate sql errors:
#  Course.new.default_wiki_wiki_pages.scoped(:limit => 10)
#  Group.new.active_default_wiki_wiki_pages.size
ActiveRecord::Associations::HasManyThroughAssociation.class_eval do
  def construct_scope_with_has_many_fix
    if target_reflection_has_associated_record?
      construct_scope_without_has_many_fix
    else
      {:find => {:conditions => "1 != 1"}}
    end
  end
  alias_method_chain :construct_scope, :has_many_fix
>>>>>>> f745f400
end<|MERGE_RESOLUTION|>--- conflicted
+++ resolved
@@ -341,7 +341,6 @@
   alias_method_chain :method_missing, :splat_fix
 end
 
-<<<<<<< HEAD
 # See https://rails.lighthouseapp.com/projects/8994-ruby-on-rails/tickets/66-true-false-conditions-broken-for-sqlite#ticket-66-9
 # The default 't' and 'f' are no good, since sqlite treats them both as 0 in boolean logic.
 # This patch makes it so you can do stuff like:
@@ -367,7 +366,8 @@
     end
     alias_method_chain :configure_connection, :pg_compat
   end
-=======
+end
+
 # postgres doesn't support limit on text columns, but it does on varchars. assuming we don't exceed
 # the varchar limit, change the type. otherwise drop the limit. not a big deal since we already
 # have max length validations in the models.
@@ -401,5 +401,4 @@
     end
   end
   alias_method_chain :construct_scope, :has_many_fix
->>>>>>> f745f400
 end