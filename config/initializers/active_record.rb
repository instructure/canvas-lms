# frozen_string_literal: true

#
# Copyright (C) 2011 - present Instructure, Inc.
#
# This file is part of Canvas.
#
# Canvas is free software: you can redistribute it and/or modify it under
# the terms of the GNU Affero General Public License as published by the Free
# Software Foundation, version 3 of the License.
#
# Canvas is distributed in the hope that it will be useful, but WITHOUT ANY
# WARRANTY; without even the implied warranty of MERCHANTABILITY or FITNESS FOR
# A PARTICULAR PURPOSE. See the GNU Affero General Public License for more
# details.
#
# You should have received a copy of the GNU Affero General Public License along
# with this program. If not, see <http://www.gnu.org/licenses/>.

require "active_support/callbacks/suspension"
require Rails.root.join("lib/extensions/active_record")

class ActiveRecord::Base
  self.cache_timestamp_format = :usec

  class << self
    delegate :distinct_on, :find_ids_in_batches, :explain, to: :all

    def internal_metadata
      ActiveRecord::InternalMetadata.new(connection.pool)
    end

    def migration_context
      connection.pool.migration_context
    end

    def schema_migration
      connection.pool.schema_migration
    end

    def find_ids_in_ranges(loose: true, **, &)
      all.find_ids_in_ranges(loose:, **, &)
    end

    attr_accessor :in_migration

    # determines if someone started a transaction in addition to the spec fixture transaction
    # impossible to just count open transactions, cause by default it won't nest a transaction
    # unless specifically requested
    def in_transaction_in_test?
      return false unless Rails.env.test?

      stacktrace = caller

      transaction_index, wrap_index, after_index = [
        ActiveRecord::ConnectionAdapters::DatabaseStatements.instance_method(:transaction),
        defined?(SpecTransactionWrapper) && SpecTransactionWrapper.method(:wrap_block_in_transaction),
        AfterTransactionCommit::Transaction.instance_method(:commit_records)
      ].map do |method|
        next unless method

        owner_str = method.owner.to_s
        search_name = if owner_str =~ /\A#<Class:(.+)>\z/
                        "'#{Regexp.last_match(1)}.#{method.name}'"
                      else
                        "'#{owner_str}##{method.name}'"
                      end

        regex = /\A#{Regexp.escape(method.source_location.first)}:\d+:in #{Regexp.escape(search_name)}\z/
        stacktrace.index { |s| s =~ regex }
      end

      if transaction_index
        # we wrap a transaction around controller actions, so try to see if this call came from that
        if wrap_index && (transaction_index..wrap_index).all? { |i| stacktrace[i].match?(/transaction|synchronize|unguard|with_connection/) }
          false
        else
          # check if this is being run through an after_transaction_commit since the last transaction
          !(after_index && after_index < transaction_index)
        end
      else
        false
      end
    end

    def vacuum
      # can't vacuum in a transaction
      return if Rails.env.test?

      GuardRail.activate(:deploy) do
        connection.vacuum(table_name, analyze: true)
      end
    end
  end

  alias_method :clone, :dup

  # See ActiveModel#serializable_add_includes
  def serializable_add_includes(options = {})
    super do |association, records, opts|
      yield association, records, opts.reverse_merge(include_root: options[:include_root])
    end
  end

  def feed_code
    id = try(:uuid) || self.id
    "#{self.class.reflection_type_name}_#{id}"
  end

  def self.global_id?(id)
    !!id && id.to_i > Shard::IDS_PER_SHARD
  end

  def self.maximum_text_length
    @maximum_text_length ||= 64.kilobytes - 1
  end

  def self.maximum_long_text_length
    @maximum_long_text_length ||= 500.kilobytes - 1
  end

  def self.maximum_string_length
    255
  end

  def self.find_by_asset_string(string, asset_types = nil)
    find_all_by_asset_string([string], asset_types)[0]
  end

  def self.find_all_by_asset_string(strings, asset_types = nil)
    assets = strings.is_a?(Hash) ? strings : parse_asset_string_list(strings)

    assets.filter_map do |klass, ids|
      next if asset_types&.exclude?(klass)

      begin
        klass = klass.constantize
      rescue NameError
        next
      end
      next unless klass < ActiveRecord::Base

      klass.where(id: ids).to_a
    end.flatten
  end

  # takes an asset string list, like "course_5,user_7,course_9" and turns it into an
  # hash of { class_name => [ id ] } like { "Course" => [5, 9], "User" => [7] }
  def self.parse_asset_string_list(asset_string_list)
    asset_strings = asset_string_list.is_a?(Array) ? asset_string_list : asset_string_list.to_s.split(",")
    result = {}
    asset_strings.each do |str|
      type, id = parse_asset_string(str)
      (result[type] ||= []) << id
    end
    result
  end

  def self.parse_asset_string(str)
    code = asset_string_components(str)
    [convert_class_name(code.first), code.last.try(:to_i)]
  end

  def self.asset_string_components(str)
    components = str.split("_", -1)
    id = components.pop
    [components.join("_"), id.presence]
  end

  def self.convert_class_name(str)
    namespaces = str.split(":")
    class_name = namespaces.pop
    (namespaces.map(&:camelize) + [class_name.try(:classify)]).join("::")
  end

  def self.asset_string(id)
    "#{reflection_type_name}_#{id}"
  end

  def asset_string
    @asset_string ||= {}
    @asset_string[Shard.current] ||= self.class.asset_string(id)
  end

  def global_asset_string
    @global_asset_string ||= "#{self.class.reflection_type_name}_#{global_id}"
  end

  # little helper to keep checks concise and avoid a db lookup
  def has_asset?(asset, field = :context)
    asset&.id == send(:"#{field}_id") && asset.class.polymorphic_name == send(:"#{field}_type")
  end

  def context_string(field = :context)
    send(:"#{field}_type").underscore + "_" + send(:"#{field}_id").to_s if send(:"#{field}_type")
  end

  def self.asset_string_backcompat_module
    @asset_string_backcompat_module ||= Module.new.tap { |m| prepend(m) }
  end

  def self.define_asset_string_backcompat_method(string_version_name, association_version_name = string_version_name, method = nil)
    # just chain to the two methods
    unless method
      # this is weird, but gets the instance methods defined so they can be chained
      begin
        new.send(:"#{association_version_name}_id")
      rescue
        # the db doesn't exist yet; no need to bother with backcompat methods anyway
        return
      end
      define_asset_string_backcompat_method(string_version_name, association_version_name, "id")
      define_asset_string_backcompat_method(string_version_name, association_version_name, "type")
      return
    end

    asset_string_backcompat_module.class_eval <<~RUBY, __FILE__, __LINE__ + 1
      def #{association_version_name}_#{method}
        res = super
        if !res && #{string_version_name}.present?
          type, id = ActiveRecord::Base.parse_asset_string(#{string_version_name})
          self["#{association_version_name}_type"] = type
          self["#{association_version_name}_id"] = id
          res = super
        end
        res
      end
    RUBY
  end

  def export_columns
    self.class.content_columns.map(&:name)
  end

  def to_row
    export_columns.map { |c| send(c) }
  end

  def is_a_context?
    false
  end

  def cached_context_short_name
    if respond_to?(:context)
      code = respond_to?(:context_code) ? context_code : context.asset_string
      @cached_context_name ||= Rails.cache.fetch(["short_name_lookup", code].cache_key) do
        context.short_name
      end
    else
      raise "Can only call cached_context_short_name on items with a context"
    end
  end

  def self.skip_touch_context
    @@skip_touch_context = true
    yield
  ensure
    @@skip_touch_context = false
  end

  def save_without_touching_context
    @skip_touch_context = true
    save
  ensure
    @skip_touch_context = false
  end

  def touch_context
    return if @@skip_touch_context ||= @skip_touch_context ||= false

    self.class.connection.after_transaction_commit do
      if respond_to?(:context_type) && respond_to?(:context_id) && context_type && context_id
        context_type.constantize.where(id: context_id).update_all(updated_at: Time.now.utc)
      end
    end
  rescue
    Canvas::Errors.capture_exception(:touch_context, $ERROR_INFO)
  end

  def touch_user
    if respond_to?(:user_id) && user_id
      User.connection.after_transaction_commit do
        User.where(id: user_id).update_all(updated_at: Time.now.utc)
      end
    end
    true
  rescue
    Canvas::Errors.capture_exception(:touch_user, $ERROR_INFO)
    false
  end

  def context_url_prefix
    "#{context_type.downcase.pluralize}/#{context_id}"
  end

  # Example:
  # obj.to_json(:permissions => {:user => u, :policies => [:read, :write, :update]})
  def as_json(options = nil)
    options = options.try(:dup) || {}

    set_serialization_options if respond_to?(:set_serialization_options)

    except = options.delete(:except) || []
    except = Array(except).dup
    except.concat(self.class.serialization_excludes) if self.class.respond_to?(:serialization_excludes)
    except.concat(serialization_excludes) if respond_to?(:serialization_excludes)
    except.uniq!

    methods = options.delete(:methods) || []
    methods = Array(methods).dup
    methods.concat(self.class.serialization_methods) if self.class.respond_to?(:serialization_methods)
    methods.concat(serialization_methods) if respond_to?(:serialization_methods)
    methods.uniq!

    options[:except] = except unless except.empty?
    options[:methods] = methods unless methods.empty?

    # We include a root in all the association json objects (if it's a
    # collection), which is different than the rails behavior of just including
    # the root in the base json object. Hence the hackies.
    #
    # We are in the process of migrating away from including the root in all our
    # json serializations at all. Once that's done, we can remove this and the
    # monkey patch to Serialzer, below.

    # ^hahahahahahaha
    unless options.key?(:include_root)
      options[:include_root] = true
    end

    hash = serializable_hash(options)

    if options[:permissions]
      obj_hash = options[:include_root] ? hash[self.class.serialization_root_key] : hash

      if respond_to?(:filter_attributes_for_user)
        filter_attributes_for_user(obj_hash, options[:permissions][:user], options[:permissions][:session])
      end
      unless options[:permissions][:include_permissions] == false
        permissions_hash = rights_status(options[:permissions][:user], options[:permissions][:session], *options[:permissions][:policies])
        if respond_to?(:serialize_permissions)
          permissions_hash = serialize_permissions(permissions_hash, options[:permissions][:user], options[:permissions][:session])
        end
        obj_hash["permissions"] = permissions_hash
      end
    end

    revert_from_serialization_options if respond_to?(:revert_from_serialization_options)

    hash.with_indifferent_access
  end

  def class_name
    self.class.to_s
  end

  def sanitize_sql(*)
    self.class.send(:sanitize_sql_for_conditions, *)
  end

  def self.reflection_type_name
    base_class.name.underscore
  end

  def self.serialization_root_key
    base_class.model_name.element
  end

  def self.url_context_class
    base_class
  end

  ruby2_keywords def wildcard(*)
    self.class.wildcard(*)
  end

  def self.wildcard(*args, type: :full, delimiter: nil, case_sensitive: false)
    value = args.pop
    if delimiter
      type = :full
      value = delimiter + value + delimiter
      delimiter = connection.quote(delimiter)
      column_str = "#{delimiter} || %s || #{delimiter}"
      args = args.map { |a| column_str % a.to_s }
    end

    value = wildcard_pattern(value, case_sensitive:, type:)
    cols = args.map { |col| like_condition(col, "?", downcase: !case_sensitive) }
    sanitize_sql_array ["(#{cols.join(" OR ")})", *([value] * cols.size)]
  end

  def self.wildcard_pattern(value, case_sensitive: false, type: :full)
    value = value.to_s
    value = value.downcase unless case_sensitive
    value = value.gsub("\\", "\\\\\\\\").gsub("%", "\\%").gsub("_", "\\_")
    value = "%#{value}" unless type == :right
    value += "%" unless type == :left
    value
  end

  def self.coalesced_wildcard(*args)
    value = args.pop
    value = wildcard_pattern(value)
    cols = coalesce_chain(args)
    sanitize_sql_array ["(#{like_condition(cols, "?", downcase: false)})", value]
  end

  def self.coalesce_chain(cols)
    "(#{cols.map { |col| coalesce_clause(col) }.join(" || ' ' || ")})"
  end

  def self.coalesce_clause(column)
    "COALESCE(LOWER(#{column}), '')"
  end

  def self.like_condition(value, pattern = "?", downcase: true)
    value = "LOWER(#{value})" if downcase
    "#{value} LIKE #{pattern}"
  end

  def self.best_unicode_collation_key(col)
    val =
      # For PostgreSQL, we can't trust a simple LOWER(column), with any collation, since
      # Postgres just defers to the C library which is different for each platform. The best
      # choice is to use an ICU collation to get a full unicode sort.
      # If the collations aren't around, casting to a bytea sucks for international characters,
      # but at least it's consistent, and orders commas before letters so you don't end up with
      # Johnson, Bob sorting before Johns, Jimmy
      if (collation = Canvas::ICU.choose_pg12_collation(connection.icu_collations))
        "(#{col} COLLATE #{collation})"
      else
        "CAST(LOWER(replace(#{col}, '\\', '\\\\')) AS bytea)"
      end
    Arel.sql(val)
  end

  def self.count_by_date(options = {})
    column = options[:column] || "created_at"
    max_date = (options[:max_date] || Time.zone.now).midnight
    num_days = options[:num_days] || 20
    min_date = (options[:min_date] || max_date.advance(days: -(num_days - 1))).midnight

    expression = "((#{column} || '-00')::TIMESTAMPTZ AT TIME ZONE '#{Time.zone.tzinfo.name}')::DATE"

    result = where("#{column} >= ? AND #{column} < ?",
                   min_date,
                   max_date.advance(days: 1))
             .group(expression)
             .order(Arel.sql(expression))
             .count

    return result if result.keys.first.is_a?(Date)

    result.transform_keys do |date|
      Time.zone.parse(date).to_date
    end
  end

  def self.rank_sql(ary, col)
    sql = ary.each_with_index.inject(+"CASE ") do |string, (values, i)|
      string << "WHEN #{col} IN (" << Array(values).map { |value| connection.quote(value) }.join(", ") << ") THEN #{i} "
    end << "ELSE #{ary.size} END"
    Arel.sql(sql)
  end

  def self.rank_hash(ary)
    ary.each_with_index.with_object(Hash.new(ary.size + 1)) do |(values, i), hash|
      Array(values).each { |value| hash[value] = i + 1 }
    end
  end

  def self.distinct_values(column, include_nil: false)
    column = column.to_s

    sql = +""
    sql << "SELECT NULL AS #{column} WHERE EXISTS (SELECT * FROM #{quoted_table_name} WHERE #{column} IS NULL) UNION ALL (" if include_nil
    sql << <<~SQL.squish
      WITH RECURSIVE t AS (
        SELECT MIN(#{column}) AS #{column} FROM #{quoted_table_name}
        UNION ALL
        SELECT (SELECT MIN(#{column}) FROM #{quoted_table_name} WHERE #{column} > t.#{column})
        FROM t
        WHERE t.#{column} IS NOT NULL
      )
      SELECT #{column} FROM t WHERE #{column} IS NOT NULL
    SQL
    sql << ")" if include_nil
    result = find_by_sql(sql)
    result.map(&column.to_sym)
  end

  # direction is nil, :asc, or :desc
  def self.nulls(first_or_last, column, direction = nil)
    clause = if first_or_last == :first && direction != :desc
               " NULLS FIRST"
             elsif first_or_last == :last && direction == :desc
               " NULLS LAST"
             end

    Arel.sql("#{column} #{direction.to_s.upcase}#{clause}".strip)
  end

  # set up class-specific getters/setters for a polymorphic association, e.g.
  #   belongs_to :context, polymorphic: [:course, :account]
  def self.belongs_to(name, scope = nil, **options)
    if options[:polymorphic] == true
      raise "Please pass an array of valid types for polymorphic associations. Use exhaustive: false if you really don't want to validate them"
    end

    polymorphic_prefix = options.delete(:polymorphic_prefix)
    exhaustive = options.delete(:exhaustive)

    reflection = super[name.to_sym]

    if name.to_s == "developer_key"
      reflection.instance_eval do
        def association_class
          DeveloperKey::CacheOnAssociation
        end
      end
    end

    include Canvas::RootAccountCacher if name.to_s == "root_account"
    Canvas::AccountCacher.apply_to_reflections(self)

    if reflection.options[:polymorphic].is_a?(Array) ||
       reflection.options[:polymorphic].is_a?(Hash)
      reflection.options[:exhaustive] = exhaustive
      reflection.options[:polymorphic_prefix] = polymorphic_prefix
      add_polymorph_methods(reflection)
    end
    reflection
  end

  def self.canonicalize_polymorph_list(list)
    specifics = []
    Array.wrap(list).each do |name|
      if name.is_a?(Hash)
        specifics.concat(name.to_a)
      else
        specifics << [name, name.to_s.camelize]
      end
    end
    specifics
  end

  def self.add_polymorph_methods(reflection)
    unless @polymorph_module
      @polymorph_module = Module.new
      include(@polymorph_module)
    end

    specifics = canonicalize_polymorph_list(reflection.options[:polymorphic])

    unless reflection.options[:exhaustive] == false
      specific_classes = specifics.map(&:last).sort
      validates reflection.foreign_type, inclusion: { in: specific_classes }, allow_nil: true

      @polymorph_module.class_eval <<~RUBY, __FILE__, __LINE__ + 1
        def #{reflection.name}=(record)
          if record && [#{specific_classes.join(", ")}].none? { |klass| record.is_a?(klass) }
            message = "one of #{specific_classes.join(", ")} expected, got \#{record.class}"
            raise ActiveRecord::AssociationTypeMismatch, message
          end
          super
        end
      RUBY
    end

    if reflection.options[:polymorphic_prefix] == true
      prefix = "#{reflection.name}_"
    elsif reflection.options[:polymorphic_prefix]
      prefix = "#{reflection.options[:polymorphic_prefix]}_"
    end

    specifics.each do |(name, class_name)|
      # ensure we capture this class's table name
      table_name = self.table_name
      belongs_to(:"#{prefix}#{name}",
                 -> { where(table_name => { reflection.foreign_type => class_name }) },
                 foreign_key: reflection.foreign_key,
                 class_name:) # rubocop:disable Rails/ReflectionClassName

      correct_type = "#{reflection.foreign_type} && self.class.send(:compute_type, #{reflection.foreign_type}) <= #{class_name}"

      @polymorph_module.class_eval <<~RUBY, __FILE__, __LINE__ + 1
        def #{prefix}#{name}
          #{reflection.name} if #{correct_type}
        end

        def #{prefix}#{name}=(record)
          # we don't want to unset it if it's currently some other type, i.e.
          # foo.bar = Bar.new
          # foo.baz = nil
          # foo.bar.should_not be_nil
          return if record.nil? && !(#{correct_type})
          association(:#{prefix}#{name}).send(:raise_on_type_mismatch!, record) if record

          self.#{reflection.name} = record
        end

      RUBY
    end
  end

  # Returns the class for the provided +name+.
  #
  # It is used to find the class correspondent to the value stored in the polymorphic type column.
  def self.polymorphic_class_for(name)
    case name
    when "Assignment"
      # Let's be consistent with the way AR handles things by default for STI. If name is "Assignment"
      # we'll fetch the Assignment or SubAssignment through its base class (AbstractAssignment).
      super("AbstractAssignment")
    else
      super
    end
  end

  def self.unique_constraint_retry(retries = 1)
    # runs the block in a (possibly nested) transaction. if a unique constraint
    # violation occurs, it will run it "retries" more times. the nested
    # transaction (savepoint) ensures we don't mess up things for the outer
    # transaction. useful for possible race conditions where we don't want to
    # take a lock (e.g. when we create a submission).
    retries.times do |retry_count|
      result = transaction(requires_new: true) { uncached { yield(retry_count) } }
      connection.clear_query_cache
      return result
    rescue ActiveRecord::RecordNotUnique
      next
    end
    GuardRail.activate(:primary) do
      result = transaction(requires_new: true) { uncached { yield(retries) } }
      connection.clear_query_cache
      result
    end
  end

  def self.current_xlog_location
    Shard.current(connection_class_for_self).database_server.unguard do
      GuardRail.activate(:primary) do
        if Rails.env.test? ? in_transaction_in_test? : connection.open_transactions > 0
          raise "don't run current_xlog_location in a transaction"
        else
          connection.current_wal_lsn
        end
      end
    end
  end

  def self.wait_for_replication(start: nil, timeout: nil, use_report: false)
    return true unless GuardRail.activate(:secondary) { connection.readonly? }

    replica = use_report ? :report : :secondary
    start ||= current_xlog_location
    GuardRail.activate(replica) do
      # positive == first value greater, negative == second value greater
      start_time = Time.now.utc
      while connection.wal_lsn_diff(start, :last_replay) >= 0
        return false if timeout && Time.now.utc > start_time + timeout

        sleep 0.1
      end
    end
    true
  end

  def self.bulk_insert_objects(objects, excluded_columns: ["primary_key"])
    return if objects.empty?

    excluded_columns << objects.first.class.primary_key if excluded_columns.delete("primary_key")
    hashed_objects = objects.map do |object|
      object.attributes.except(excluded_columns.join(",")).to_h do |name, value|
        if (type = object.class.attribute_types[name]).is_a?(ActiveRecord::Type::Serialized)
          value = type.serialize(value)
        end
        [name, value]
      end
    end
    objects.first.class.bulk_insert(hashed_objects)
  end

  def self.bulk_insert(records)
    return if records.empty?

    array_columns = records.first.select { |_k, v| v.is_a?(Array) }.keys
    array_columns.each do |column_name|
      cast_type = connection.send(:lookup_cast_type_from_column, columns_hash[column_name.to_s])
      records.each do |row|
        row[column_name] = cast_type.serialize(row[column_name])
      end
    end

    if respond_to?(:attrs_in_partition_groups)
      # this model is partitioned, we need to send a separate
      # insert statement for each partition represented
      # in the input records
      attrs_in_partition_groups(records) do |partition_name, partition_records|
        transaction do
          connection.bulk_insert(partition_name, partition_records)
        end
      end
    else
      transaction do
        connection.bulk_insert(table_name, records)
      end
    end
  end

  include ActiveSupport::Callbacks::Suspension

  def self.touch_all_records
    find_ids_in_ranges do |min_id, max_id|
      where(primary_key => min_id..max_id).touch_all
    end
  end

  def self.create_and_ignore_on_duplicate(*)
    # FIXME: handle array fields and setting of nulls where those are not the default
    model = new(*)
    attributes = []
    values = []

    model.run_callbacks :validation do
      raise model.errors.full_messages.first unless model.valid?
    end

    model.run_callbacks :create do
      timestamps = %w[created_at updated_at]
      model.attributes.each do |attribute, value|
        value = "NOW()" if timestamps.include? attribute
        next if (model[attribute].nil? && !(timestamps.include? attribute)) || value.is_a?(Array)

        values << connection.quote(value)
        attributes << connection.quote_column_name(attribute)
      end

      insert_sql = <<~SQL.squish
        WITH new_row AS (
          INSERT INTO #{quoted_table_name}
                      (#{attributes.join(",")})
              VALUES (#{values.join(",")})
          ON CONFLICT DO NOTHING
          RETURNING *
        )
        SELECT * FROM new_row
        UNION
        #{except(:select).where(*).to_sql}
      SQL

      find_by_sql(insert_sql).first
    end
  end

  # skips validations, callbacks, and a transaction
  # do _NOT_ improve in the future to handle validations and callbacks - make
  # it a separate method or optional functionality. some callers explicitly
  # rely on no callbacks or validations
  def save_without_transaction(touch: true)
    return unless changed?

    self.updated_at = Time.now.utc if touch
    if new_record?
      self.created_at = updated_at if touch
      block = lambda do |connection|
        returning_columns = self.class._returning_columns_for_insert(*[connection].compact)
        returning_values = self.class._insert_record(
          *[connection].compact,
          attributes_with_values(attribute_names_for_partial_inserts)
            .transform_values { |attr| attr.is_a?(ActiveModel::Attribute) ? attr.value : attr },
          returning_columns
        )

        if returning_values
          returning_columns.zip(returning_values).each do |column, value|
            _write_attribute(column, value) unless _read_attribute(column)
          end
        end
        @new_record = false
        @previously_new_record = true
      end

      self.class.with_connection(&block)
    else
      update_columns(
        attributes_with_values(attribute_names_for_partial_updates)
          .transform_values { |attr| attr.is_a?(ActiveModel::Attribute) ? attr.value : attr }
      )
    end
    changes_applied
  end

  def self.override_db_configs(override)
    configurations.configurations.each do |config|
      config.instance_variable_set(:@configuration_hash, config.configuration_hash.merge(override).freeze)
    end
    connection_handler.clear_all_connections!(nil)

    # Just return something that isn't an ar connection object so consoles don't explode
    override
  end

  def insert(on_conflict: -> { raise ActiveRecord::RecordNotUnique })
    validate!

    run_callbacks :save do
      run_callbacks :create do
        timestamp = Time.zone.now

        self.created_at ||= timestamp
        self.updated_at ||= timestamp

        content = attributes.compact

        result = self.class.insert(content)
        new_id = result.first&.fetch("id")

        # if insert was not successful, return with callback
        return on_conflict.call unless new_id

        # otherwise update the state of the model
        self.id = new_id
        @new_record = false
        @previously_new_record = true
        changes_applied
      end
    end

    self
  end
end

module UsefulFindInBatches
  def apply_limits(*args)
    if ::Rails.version < "8.0" || args.count != 4
      super
    else
      super(args[0], Array(primary_key), args[1], args[2], args[3])
    end
  end

  def build_batch_orders(*args)
    if ::Rails.version < "8.0" || args.count != 1
      super
    else
      super(Array(primary_key), args[0])
    end
  end

  # add the strategy param
  def find_each(start: nil, finish: nil, order: :asc, **, &block)
    if block
      find_in_batches(start:, finish:, order:, **) do |records|
        records.each(&block)
      end
    else
      enum_for(:find_each, start:, finish:, order:, **) do
        relation = self
        order = build_batch_orders(order)
        apply_limits(relation, start, finish, order).size
      end
    end
  end

  # add the strategy param
  def find_in_batches(batch_size: 1000, start: nil, finish: nil, order: :asc, **)
    relation = self
    unless block_given?
      return to_enum(:find_in_batches, start:, finish:, order:, batch_size:, **) do
        order = build_batch_orders(order)
        total = apply_limits(relation, start, finish, order).size
        (total - 1).div(batch_size) + 1
      end
    end

    in_batches(of: batch_size, start:, finish:, order:, load: true, **) do |batch|
      yield batch.to_a
    end
  end

  def in_batches(strategy: nil, start: nil, finish: nil, order: :asc, **kwargs, &block)
    unless block
      if ::Rails.version < "8.0"
        return ActiveRecord::Batches::BatchEnumerator.new(strategy:, start:, relation: self, **kwargs)
      else
        return ActiveRecord::Batches::BatchEnumerator.new(strategy:, start:, relation: self, cursor: primary_key, **kwargs)
      end
    end

    unless [:asc, :desc].include?(order)
      raise ArgumentError, ":order must be :asc or :desc, got #{order.inspect}"
    end

    strategy ||= infer_in_batches_strategy

    # TODO: should we add the `act_on_ignored_order(error_on_ignore)` snippet

    if strategy == :id
      raise ArgumentError, "GROUP BY is incompatible with :id batches strategy" unless group_values.empty?

      return activate { |r| r.call_super(:in_batches, UsefulFindInBatches, start:, finish:, order:, **kwargs, &block) }
    end

    kwargs.delete(:cursor) if ::Rails.version >= "8.0"
    kwargs.delete(:error_on_ignore)
    activate do |r|
      r.send(:"in_batches_with_#{strategy}", start:, finish:, order:, **kwargs, &block)
      nil
    end
  end

  def in_batches_needs_temp_table?
    order_values.any? ||
      group_values.any? ||
      select_values.to_s =~ /DISTINCT/i ||
      distinct_value ||
      in_batches_select_values_necessitate_temp_table?
  end

  def infer_in_batches_strategy
    strategy ||= :copy if in_batches_can_use_copy?
    strategy ||= :cursor if in_batches_can_use_cursor?
    strategy ||= :temp_table if in_batches_needs_temp_table?
    strategy || :id
  end

  private

  def in_batches_can_use_copy?
    connection.open_transactions == 0 && eager_load_values.empty? && !ActiveRecord::Base.in_migration
  end

  def in_batches_can_use_cursor?
    eager_load_values.empty? && (GuardRail.environment == :secondary || connection.readonly?)
  end

  def in_batches_select_values_necessitate_temp_table?
    return false if select_values.blank?

    selects = select_values.flat_map { |sel| sel.to_s.split(",").map(&:strip) }
    id_keys = [primary_key, "*", "#{table_name}.#{primary_key}", "#{table_name}.*"]
    id_keys.all? { |k| !selects.include?(k) }
  end

  def in_batches_with_cursor(of: 1000, start: nil, finish: nil, order: :asc, load: false)
    klass.transaction do
      order = build_batch_orders(order)
      relation = apply_limits(clone, start, finish, order)

      relation.skip_query_cache!
      unless load
        relation = relation.except(:select).select(primary_key)
      end
      sql = relation.to_sql
      cursor = "#{table_name}_in_batches_cursor_#{sql.hash.abs.to_s(36)}"
      connection.execute("DECLARE #{cursor} CURSOR FOR #{sql}")

      loop do
        if load
          records = connection.uncached { klass.find_by_sql("FETCH FORWARD #{of} FROM #{cursor}") }
          ids = records.map(&:id)
          preload_associations(records)
          yielded_relation = where(primary_key => ids).preload(includes_values + preload_values)
          yielded_relation.send(:load_records, records)
        else
          ids = connection.uncached { connection.select_values("FETCH FORWARD #{of} FROM #{cursor}") }
          yielded_relation = where(primary_key => ids).preload(includes_values + preload_values)
          yielded_relation = yielded_relation.extending(BatchWithColumnsPreloaded).set_values(ids)
        end

        break if ids.empty?

        yield yielded_relation

        break if ids.size < of
      end
    ensure
      unless $!.is_a?(ActiveRecord::StatementInvalid)
        connection.execute("CLOSE #{cursor}")
      end
    end
  end

  def in_batches_with_copy(of: 1000, start: nil, finish: nil, order: :asc, load: false)
    limited_query = limit(0).to_sql

    relation = self
    order = build_batch_orders(order)
    relation_for_copy = apply_limits(relation, start, finish, order)
    unless load
      relation_for_copy = relation_for_copy.except(:select).select(primary_key)
    end
    full_query = "COPY (#{relation_for_copy.to_sql}) TO STDOUT"
    conn = connection
    full_query = ActiveRecord::QueryLogs.call(full_query, conn) if Rails.application.config.active_record.query_log_tags_enabled
    pool = conn.pool
    # remove the connection from the pool so that any queries executed
    # while we're running this will get a new connection
    pool.remove(conn)

    checkin = lambda do
      pool&.restore_connection(conn)
      pool = nil
    end

    # make sure to log _something_, even if the dbtime is totally off
    conn.send(:log, full_query, "#{klass.name} Load") do
      decoder = if load
                  # set up all our metadata based on a dummy query (COPY doesn't return any metadata)
                  result = conn.raw_connection.exec(limited_query)
                  type_map = conn.raw_connection.type_map_for_results.build_column_map(result)
                  # see PostgreSQLAdapter#exec_query
                  types = {}
                  fields = result.fields
                  fields.each_with_index do |fname, i|
                    ftype = result.ftype i
                    fmod = result.fmod i
                    types[fname] = conn.send(:get_oid_type, ftype, fmod, fname)
                  end

                  column_types = types.dup
                  columns_hash.each_key { |k| column_types.delete k }

                  PG::TextDecoder::CopyRow.new(type_map:)
                else
                  pkey_oid = columns_hash[primary_key].sql_type_metadata.oid
                  # this is really dumb that we have to manually search through this, but
                  # PG::TypeMapByOid doesn't have a direct lookup method
                  coder = conn.raw_connection.type_map_for_results.coders.find { |c| c.oid == pkey_oid }

                  PG::TextDecoder::CopyRow.new(type_map: PG::TypeMapByColumn.new([coder]))
                end

      rows = []

      build_relation = lambda do
        if load
          records = ActiveRecord::Result.new(fields, rows, types).map { |record| instantiate(record, column_types) }
          ids = records.map(&:id)
          yielded_relation = relation.where(primary_key => ids)
          preload_associations(records)
          yielded_relation.send(:load_records, records)
        else
          ids = rows.map(&:first)
          yielded_relation = relation.where(primary_key => ids)
          yielded_relation = yielded_relation.extending(BatchWithColumnsPreloaded).set_values(ids)
        end
        yielded_relation
      end

      conn.raw_connection.copy_data(full_query, decoder) do
        while (row = conn.raw_connection.get_copy_data)
          rows << row
          if rows.size == of
            yield build_relation.call
            rows = []
          end
        end
      end
      # return the connection now, in case there was only 1 batch, we can avoid a separate connection if the block needs it
      checkin.call

      unless rows.empty?
        yield build_relation.call
      end
    end
    nil
  ensure
    # put the connection back in the pool for reuse
    checkin&.call
  end

  # in some cases we're doing a lot of work inside
  # the yielded block, and holding open a transaction
  # or even a connection while we do all that work can
  # be a problem for the database, especially if a lot
  # of these are happening at once.  This strategy
  # makes one query to hold onto all the IDs needed for the
  # iteration (make sure they'll fit in memory, or you could be sad)
  # and yields the objects in batches in the same order as the scope specified
  # so the DB connection can be fully recycled during each block.
  def in_batches_with_pluck_ids(of: 1000, start: nil, finish: nil, order: :asc, load: false)
    order = build_batch_orders(order)
    relation = apply_limits(self, start, finish, order)
    all_object_ids = relation.pluck(:id)
    current_order_values = order_values
    all_object_ids.in_groups_of(of) do |id_batch|
      object_batch = klass.unscoped.where(id: id_batch).order(current_order_values).preload(includes_values + preload_values)
      yield object_batch
    end
  end

  def in_batches_with_temp_table(of: 1000, start: nil, finish: nil, load: false, order: :asc, ignore_transaction: false)
    Shard.current.database_server.unguard do
      can_do_it = ignore_transaction ||
                  Rails.env.production? ||
                  ActiveRecord::Base.in_migration ||
                  GuardRail.environment == :deploy ||
                  (!Rails.env.test? && connection.open_transactions > 0) ||
                  ActiveRecord::Base.in_transaction_in_test?
      unless can_do_it
        raise ArgumentError, "in_batches with temp_table probably won't work outside a migration
             and outside a transaction. Unfortunately, it's impossible to automatically
             determine a better way to do it that will work correctly. You can try
             switching to secondary first (then switching to primary if you modify anything
             inside your loop), wrapping in a transaction (but be wary of locking records
             for the duration of your query if you do any writes in your loop), or not
             forcing in_batches to use a temp table (avoiding custom selects,
             group, or order)."
      end

      order = build_batch_orders(order)
      relation = apply_limits(self, start, finish, order)
      sql = relation.to_sql
      table = "#{table_name}_in_batches_temp_table_#{sql.hash.abs.to_s(36)}"
      table = table[-63..] if table.length > 63

      remaining = connection.update("CREATE TEMPORARY TABLE #{table} AS #{sql}")

      begin
        return if remaining.zero?

        if remaining > of
          begin
            old_proc = connection.raw_connection.set_notice_processor { nil }
            index = if (select_values.empty? || select_values.any? { |v| v.to_s == primary_key.to_s }) && order_values.empty?
                      connection.execute(%{CREATE INDEX "temp_primary_key" ON #{connection.quote_local_table_name(table)}(#{connection.quote_column_name(primary_key)})})
                      primary_key.to_s
                    else
                      connection.execute "ALTER TABLE #{table} ADD temp_primary_key SERIAL PRIMARY KEY"
                      "temp_primary_key"
                    end
          ensure
            connection.raw_connection.set_notice_processor(&old_proc) if old_proc
          end
        end

        base_class = klass.base_class
        base_class.unscoped do
          # Ensure we don't enumerate columns on the temp table, because the temp table may not have the same columns as the base class
          ignored_columns_was = base_class.ignored_columns
          enumerate_columns_was = base_class.enumerate_columns_in_select_statements
          base_class.enumerate_columns_in_select_statements = false
          base_class.ignored_columns = [] # rubocop:disable Rails/IgnoredColumnsAssignment
          batch_relation = base_class.from("#{connection.quote_column_name(table)} as #{connection.quote_column_name(base_class.table_name)}").limit(of).preload(includes_values + preload_values)
          batch_relation = batch_relation.order(Arel.sql(connection.quote_column_name(index))) if index
          yielded_relation = batch_relation
          loop do
            yield yielded_relation

            remaining -= of
            break if remaining <= 0

            last_value = if yielded_relation.loaded?
                           yielded_relation.last[index]
                         else
                           yielded_relation.offset(of - 1).limit(1).pick(index)
                         end
            break if last_value.nil?

            yielded_relation = batch_relation.where("#{connection.quote_column_name(index)} > ?", last_value)
          end
        ensure
          base_class.ignored_columns = ignored_columns_was # rubocop:disable Rails/IgnoredColumnsAssignment
          base_class.enumerate_columns_in_select_statements = enumerate_columns_was
        end
      ensure
        if !$!.is_a?(ActiveRecord::StatementInvalid) || connection.open_transactions == 0
          connection.execute "DROP TABLE #{table}"
        end
      end
    end
  end
end
ActiveRecord::Relation.prepend(UsefulFindInBatches)

module UsefulBatchEnumerator
  def initialize(strategy: nil, **kwargs)
    @strategy = strategy
    @kwargs = kwargs.except(:relation)
    if Rails.version < "8.0"
      super(**kwargs.slice(:of, :start, :finish, :relation))
    else
      super(**kwargs.slice(:of, :start, :finish, :relation, :cursor))
    end
  end

  def each_record(&block)
    return to_enum(:each_record) unless block

    @relation.to_enum(:in_batches, strategy: @strategy, load: true, **@kwargs).each do |relation|
      relation.records.each(&block)
    end
  end

  def delete_all
    sum = 0
    if @strategy.nil? && !@relation.in_batches_needs_temp_table?
      loop do
        current = nil
        @relation.connection.with_max_update_limit(@of) do
          current = @relation.limit(@of).delete_all
        end
        sum += current
        break unless current == @of
      end
      return sum
    end

    strategy = @strategy || @relation.infer_in_batches_strategy
    @relation.in_batches(strategy:, load: false, **@kwargs) do |relation|
      @relation.connection.with_max_update_limit(@of) do
        sum += relation.delete_all
      end
    end
    sum
  end

  def update_all(updates)
    sum = 0
    if @strategy.nil? && !@relation.in_batches_needs_temp_table? && relation_has_condition_on_updates?(updates)
      loop do
        current = nil
        @relation.connection.with_max_update_limit(@of) do
          current = @relation.limit(@of).update_all(updates)
        end
        sum += current
        break unless current == @of
      end
      return sum
    end

    strategy = @strategy || @relation.infer_in_batches_strategy
    @relation.in_batches(strategy:, load: false, **@kwargs) do |relation|
      @relation.connection.with_max_update_limit(@of) do
        sum += relation.update_all(updates)
      end
    end
    sum
  end

  # not implementing relation_has_condition_on_updates logic because this method is not used in places
  # where that would be useful.  If that changes no reason we couldn't implement it here
  def update_all_locked_in_order(lock_type: :no_key_update, **updates)
    sum = 0
    strategy = @strategy || @relation.infer_in_batches_strategy
    @relation.in_batches(strategy:, load: false, **@kwargs) do |relation|
      @relation.connection.with_max_update_limit(@of) do
        sum += relation.update_all_locked_in_order(lock_type:, **updates)
      end
    end
    sum
  end

  def touch_all(*names, time: nil)
    update_all_locked_in_order(**relation.klass.touch_attributes_with_time(*names, time:))
  end

  def destroy_all
    @relation.in_batches(strategy: @strategy, load: true, **@kwargs, &:destroy_all)
  end

  def each(&block)
    enum = @relation.to_enum(:in_batches, strategy: @strategy, load: true, **@kwargs)
    return enum.each(&block) if block

    enum
  end

  def pluck(*)
    return to_enum(:pluck, *) unless block_given?

    @relation.except(:select)
             .select(*)
             .in_batches(strategy: @strategy, load: false, **@kwargs) do |relation|
      yield relation.pluck(*)
    end
  end

  private

  def relation_has_condition_on_updates?(updates)
    return false unless updates.is_a?(Hash)
    return false if updates.empty?

    # is the column we're updating mentioned in the where clause?
    predicates = @relation.where_clause.send(:predicates)
    return false if predicates.empty?

    @relation.send(:_substitute_values, updates).any? do |(attr, update)|
      found_match = false
      predicates.any? do |pred|
        next unless pred.is_a?(Arel::Nodes::Binary) || pred.is_a?(Arel::Nodes::HomogeneousIn)
        next unless pred.left == attr

        found_match = true

        raw_update = update.value.is_a?(ActiveModel::Attribute) ? update.value.value_before_type_cast : update.value
        # we want to check exact class here, not ancestry, since we want to ignore
        # subclasses we don't understand
        if pred.instance_of?(Arel::Nodes::Equality)
          update != pred.right
        elsif pred.instance_of?(Arel::Nodes::NotEqual)
          update == pred.right
        elsif pred.instance_of?(Arel::Nodes::GreaterThanOrEqual)
          raw_update < (pred.right.value.is_a?(ActiveModel::Attribute) ? pred.right.value.value_before_type_cast : pred.right.value)
        elsif pred.instance_of?(Arel::Nodes::GreaterThan)
          raw_update <= (pred.right.value.is_a?(ActiveModel::Attribute) ? pred.right.value.value_before_type_cast : pred.right.value)
        elsif pred.instance_of?(Arel::Nodes::LessThanOrEqual)
          raw_update >= (pred.right.value.is_a?(ActiveModel::Attribute) ? pred.right.value.value_before_type_cast : pred.right.value)
        elsif pred.instance_of?(Arel::Nodes::LessThan)
          raw_update > (pred.right.value.is_a?(ActiveModel::Attribute) ? pred.right.value.value_before_type_cast : pred.right.value)
        elsif pred.instance_of?(Arel::Nodes::Between)
          raw_update < (pred.right.left.value.is_a?(ActiveModel::Attribute) ? pred.right.left.value.value_before_type_cast : pred.right.left.value) ||
            raw_update > (pred.right.right.value.is_a?(ActiveModel::Attribute) ? pred.right.right.value.value_before_type_cast : pred.right.right.value)
        elsif pred.instance_of?(Arel::Nodes::In) && pred.right.is_a?(Array)
          pred.right.exclude?(update)
        elsif pred.instance_of?(Arel::Nodes::NotIn) && pred.right.is_a?(Array)
          pred.right.include?(update)
        elsif pred.instance_of?(Arel::Nodes::HomogeneousIn)
          case pred.type
          when :in
            pred.right.map(&:value).exclude?(update.value.is_a?(ActiveModel::Attribute) ? update.value.value : update.value)
          when :notin
            pred.right.map(&:value).include?(update.value.is_a?(ActiveModel::Attribute) ? update.value.value : update.value)
          end
        end
      end && found_match
    end
  end
end
ActiveRecord::Batches::BatchEnumerator.prepend(UsefulBatchEnumerator)

module BatchWithColumnsPreloaded
  def set_values(values)
    @loaded_values = values
    self
  end

  def pluck(*args)
    return @loaded_values if args == [primary_key.to_sym] && @loaded_values

    super
  end
end

ActiveRecord::Relation.class_eval do
  def includes(*args)
    return super if args.empty? || args == [nil]

    raise "Use preload or eager_load instead of includes"
  end

  def where!(*args)
    raise "where!.not doesn't work in Rails 4.2" if args.empty?

    super
  end

  def not_recently_touched
    scope = self
    if (personal_space = Setting.get("touch_personal_space", 0).to_i) != 0
      personal_space -= 1
      # truncate to seconds
      bound = Time.at(Time.now.to_i - personal_space).utc
      scope = scope.where("#{connection.quote_local_table_name(table_name)}.updated_at<?", bound)
    end
    scope
  end

  def update_all_locked_in_order(lock_type: "FOR NO KEY UPDATE", **updates)
    locked_scope = lock_for_subquery_update(lock_type).order(primary_key.to_sym)
    base_class.unscoped.where(primary_key => locked_scope).update_all(updates)
  end

  def touch_all(*names, time: nil)
    activate do |relation|
      relation.update_all_locked_in_order(**relation.klass.touch_attributes_with_time(*names, time:))
    end
  end

  def touch_all_skip_locked(*names, time: nil)
    activate do |relation|
      relation.update_all_locked_in_order(**relation.klass.touch_attributes_with_time(*names, time:), lock_type: "FOR NO KEY UPDATE SKIP LOCKED")
    end
  end

  def distinct_on(*args)
    args.map! do |column_name|
      if column_name.is_a?(Symbol) && column_names.include?(column_name.to_s)
        "#{connection.quote_local_table_name(table_name)}.#{connection.quote_column_name(column_name)}"
      else
        column_name.to_s
      end
    end

    relation = clone
    old_select = relation.select_values
    relation.select_values = ["DISTINCT ON (#{args.join(", ")}) "]
    relation.distinct_value = false

    relation.select_values.first << (old_select.empty? ? "*" : old_select.uniq.join(", "))

    relation
  end

  def union(*scopes, from: false)
    table = connection.quote_local_table_name(table_name)
    scopes.unshift(self)
    scopes = scopes.reject(&:null_relation?)
    return scopes.first if scopes.length == 1
    return self if scopes.empty?

    primary_shards = scopes.map(&:primary_shard).uniq

    raise "multiple shard values passed to union: #{primary_shards}" if primary_shards.count > 1

    primary_shards.first.activate do
      sub_query = scopes.map do |scope|
        scope = scope.except(:select, :order).select(primary_key) unless from
        "(#{scope.to_sql})"
      end.join(" UNION ALL ")
      return unscoped.where("#{table}.#{connection.quote_column_name(primary_key)} IN (#{sub_query})") unless from

      sub_query = "(#{sub_query}) #{(from == true) ? table : from}"
      unscoped.from(sub_query)
    end
  end

  # returns batch_size ids at a time, working through the primary key from
  # smallest to largest.
  #
  # note this does a raw connection.select_values, so it doesn't work with scopes
  def find_ids_in_batches(batch_size: 1000, no_integer_cast: false)
    key = "#{quoted_table_name}.#{primary_key}"
    scope = except(:select).select(key).reorder(Arel.sql(key)).limit(batch_size)
    ids = connection.select_values(scope.to_sql)
    ids = ids.map(&:to_i) unless no_integer_cast
    while ids.present?
      yield ids
      break if ids.size < batch_size

      last_value = ids.last
      ids = connection.select_values(scope.where("#{key}>?", last_value).to_sql)
      ids = ids.map(&:to_i) unless no_integer_cast
    end
  end

  # returns 2 ids at a time (the min and the max of a range), working through
  # the primary key from smallest to largest.
  def find_ids_in_ranges(loose: false, batch_size: 1000, end_at: nil, start_at: nil)
    is_integer = columns_hash[primary_key.to_s].type == :integer
    loose_mode = loose && is_integer
    # loose_mode: if we don't care about getting exactly batch_size ids in between
    # don't get the max - just get the min and add batch_size so we get that many _at most_
    values = loose_mode ? "MIN(id)" : "MIN(id), MAX(id)"

    quoted_primary_key = "#{klass.connection.quote_local_table_name(table_name)}.#{klass.connection.quote_column_name(primary_key)}"
    as_id = " AS id" unless primary_key == "id"
    subquery_scope = except(:select).select("#{quoted_primary_key}#{as_id}").reorder(primary_key.to_sym).limit(loose_mode ? 1 : batch_size)
    subquery_scope = subquery_scope.where("#{quoted_primary_key} <= ?", end_at) if end_at

    first_subquery_scope = start_at ? subquery_scope.where("#{quoted_primary_key} >= ?", start_at) : subquery_scope

    ids = connection.select_rows("SELECT #{values} FROM (#{first_subquery_scope.to_sql}) AS subquery").first

    while ids.first.present?
      ids.map!(&:to_i) if is_integer
      ids << (ids.first + batch_size) if loose_mode

      yield(*ids)
      last_value = ids.last
      next_subquery_scope = subquery_scope.where(["#{quoted_primary_key}>?", last_value])
      ids = connection.select_rows("SELECT #{values} FROM (#{next_subquery_scope.to_sql}) AS subquery").first
    end
  end
end

module UpdateAndDeleteWithJoins
  def deconstruct_joins(joins_sql = nil)
    unless joins_sql
      joins_sql = ""
      add_joins!(joins_sql, nil)
    end
    tables = []
    join_conditions = []
    joins_sql.strip.split("INNER JOIN")[1..].each do |join|
      # this could probably be improved
      raise "PostgreSQL update_all/delete_all only supports INNER JOIN" unless join.strip =~ /([a-zA-Z0-9'"_.]+(?:(?:\s+[aA][sS])?\s+[a-zA-Z0-9'"_]+)?)\s+ON\s+(.*)/m

      tables << $1
      join_conditions << $2
    end
    [tables, join_conditions]
  end

  def update_all(updates, *args)
    if joins_values.empty?
      Shard.current.database_server.unguard { return super }
    end

    stmt = Arel::UpdateManager.new

    stmt.set Arel.sql(klass.send(:sanitize_sql_for_assignment, updates))
    from = from_clause.value
    stmt.table(from ? Arel::Nodes::SqlLiteral.new(from) : table)
    stmt.key = table[primary_key]

    sql = stmt.to_sql

    collector = connection.send(:collector)
    arel.join_sources.each do |node|
      connection.visitor.accept(node, collector)
    end
    join_sql = collector.value

    tables, join_conditions = deconstruct_joins(join_sql)

    unless tables.empty?
      sql.concat(" FROM ")
      sql.concat(tables.join(", "))
      sql.concat(" ")
    end

    scope = self
    join_conditions.each { |join| scope = scope.where(join) }

    # skip any binds that are used in the join
    collector = connection.send(:collector)
    scope.arel.constraints.each do |node|
      connection.visitor.accept(node, collector)
    end
    where_sql = collector.value
    sql.concat("WHERE " + where_sql)
    Shard.current.database_server.unguard { connection.update(sql, "#{name} Update") }
  end

  def delete_all
    return super if joins_values.empty?

    sql = "DELETE FROM #{quoted_table_name} "

    join_sql = arel.join_sources.map(&:to_sql).join(" ")
    tables, join_conditions = deconstruct_joins(join_sql)

    sql.concat("USING ")
    sql.concat(tables.join(", "))
    sql.concat(" ")

    scope = self
    join_conditions.each { |join| scope = scope.where(join) }

    collector = connection.send(:collector)
    scope.arel.constraints.each do |node|
      connection.visitor.accept(node, collector)
    end
    where_sql = collector.value
    sql.concat("WHERE " + where_sql)

    connection.delete(sql, "SQL", [])
  end

  # Update many rows at once with unique values per row
  #
  # @param updates [Hash] A hash where the key is the id of the row to update and the value
  #    is the raw value, or an array of values if updating multiple columns.
  # @param columns [Array] The column names to update.
  def update_many(updates, *columns)
    raise "update_many is not supported on this relation" unless joins_values.empty?
    raise ArgumentError, "updates must be a hash" unless updates.is_a?(Hash)
    raise ArgumentError, "you must update at least one column" if columns.empty?
    return if updates.empty?

    Shard.current.database_server.unguard do
      stmt = Arel::UpdateManager.new

      values_clause = updates.map do |id, values|
        values = if columns.length == 1
                   connection.quote(values)
                 else
                   if !values.is_a?(Array) || values.length != columns.length
                     raise ArgumentError, "values for #{id} must be an array the same length as the number of columns you're updating"
                   end

                   values.map { |v| connection.quote(v) }.join(", ")
                 end
        "(#{connection.quote(id)}, #{values})"
      end.join(", ")

      stmt.set Arel.sql(columns.map { |col| "#{col} = v.#{col}" }.join(", "))

      from = from_clause.value
      stmt.table(from ? Arel::Nodes::SqlLiteral.new(from) : table)
      stmt.key = table[primary_key]

      quoted_primary_key = connection.quote_column_name(primary_key)
      quoted_columns = columns.map { |col| connection.quote_column_name(col) }.join(", ")
      sql = stmt.to_sql
      sql.concat(" FROM (VALUES #{values_clause}) AS v(#{quoted_primary_key}, #{quoted_columns}) " \
                 "WHERE #{connection.quote_local_table_name(table_name)}.#{quoted_primary_key}=v.#{quoted_primary_key}")

      constraints = arel.constraints
      unless constraints.empty?
        collector = connection.send(:collector)
        constraints.each do |node|
          connection.visitor.accept(node, collector)
        end
        where_sql = collector.value
        sql.concat(" AND #{where_sql}")
      end
      Shard.current.database_server.unguard { connection.update(sql, "#{name} Update") }
    end
  end
end
Switchman::ActiveRecord::Relation.include(UpdateAndDeleteWithJoins)

module UpdateAndDeleteAllWithLimit
  def delete_all(*args)
    if limit_value || offset_value
      scope = lock_for_subquery_update.except(:select).select(primary_key)
      filter = materialize_subquery_filter(scope)
      unscoped.where(filter).delete_all
    else
      super
    end
  end

  def update_all(updates, *args)
    if limit_value || offset_value
      scope = lock_for_subquery_update.except(:select).select(primary_key)
      filter = materialize_subquery_filter(scope)
      unscoped.where(filter).update_all(updates)
    else
      super
    end
  end

  private

  def lock_for_subquery_update(lock_type = "FOR NO KEY UPDATE")
    return lock(lock_type) if !lock_type || joins_values.empty?

    # make sure to lock the proper table
    lock("#{lock_type} OF #{connection.quote_local_table_name(klass.table_name)}")
  end

  # Using limit and lock at the same time can cause unreliable behavior unless the subquery is materialized
  # For more info, see FOO-4747
  def materialize_subquery_filter(scope)
    Arel.sql("#{table_name}.#{primary_key} IN (WITH cte AS MATERIALIZED (#{scope.to_sql}) SELECT #{primary_key} FROM cte)")
  end
end
Switchman::ActiveRecord::Relation.include(UpdateAndDeleteAllWithLimit)

ActiveRecord::Associations::CollectionProxy.class_eval do
  def respond_to?(name, include_private = false) # rubocop:disable Style/OptionalBooleanParameter
    return super if [:marshal_dump, :_dump, "marshal_dump", "_dump"].include?(name)

    super ||
      (load_target && target.respond_to?(name, include_private)) ||
      proxy_association.klass.respond_to?(name, include_private)
  end

  def temp_record(*)
    # creates a record with attributes like a child record but is not added to the collection for autosaving
    record = klass.unscoped.merge(scope).new(*)
    @association.set_inverse_instance(record)
    record
  end
end

class ActiveRecord::ConnectionAdapters::AbstractAdapter
  # for functions that differ from one adapter to the next, use the following
  # method (overriding as needed in non-standard adapters), e.g.
  #
  #   connection.func(:group_concat, :name, '|') ->
  #     group_concat(name, '|')           (default)
  #     group_concat(name SEPARATOR '|')  (mysql)
  #     string_agg(name::text, '|')       (postgres)

  def func(name, *args)
    "#{name}(#{args.map { |arg| func_arg_esc(arg) }.join(", ")})"
  end

  def func_arg_esc(arg)
    arg.is_a?(Symbol) ? arg : quote(arg)
  end

  def group_by(*columns)
    # the first item should be the primary key(s) that the other columns are
    # functionally dependent on. alternatively, it can be a class, and all
    # columns will be inferred from it. this is useful for cases where you want
    # to select all columns from one table, and an aggregate from another.
    Array(infer_group_by_columns(columns).first).join(", ")
  end

  def infer_group_by_columns(columns)
    columns.map do |col|
      if col.respond_to?(:columns)
        col.columns.map do |c|
          "#{col.quoted_table_name}.#{quote_column_name(c.name)}"
        end
      else
        col
      end
    end
  end
end

ActiveRecord::Associations::HasOneAssociation.class_eval do
  def create_scope
    scope = self.scope.scope_for_create.stringify_keys
    scope = scope.except(klass.primary_key) unless klass.primary_key.to_s == reflection.foreign_key.to_s
    scope
  end
end

class ActiveRecord::Migration
  # at least one of these tags is required
  DEPLOY_TAGS = [:predeploy, :postdeploy].freeze

  class << self
    def is_postgres?
      connection.adapter_name == "PostgreSQL"
    end

    def has_postgres_proc?(procname)
      connection.select_value("SELECT COUNT(*) FROM pg_proc WHERE proname='#{procname}'").to_i != 0
    end
  end

  def connection
    if self.class.respond_to?(:connection)
      self.class.connection
    else
      @connection || ActiveRecord::Base.connection
    end
  end

  def tags # rubocop:disable Rails/Delegate
    self.class.tags
  end
end

class ActiveRecord::MigrationProxy
  delegate :connection, to: :migration

  def initialize(*)
    super
    if version&.to_s&.length == 14 && version.to_s > Time.now.utc.strftime("%Y%m%d%H%M%S")
      raise "please don't create migrations with a version number in the future: #{name} #{version}"
    end
  end

  def runnable?
    !migration.respond_to?(:runnable?) || migration.runnable?
  end

  def load_migration
    load(filename)
    @migration = name.constantize
    raise "#{name} (#{version}) is not tagged as exactly one of predeploy or postdeploy!" unless (@migration.tags & ActiveRecord::Migration::DEPLOY_TAGS).length == 1

    @migration
  end
end

module MigratorCache
  def migrations(paths)
    @@migrations_hash ||= {}
    @@migrations_hash[paths] ||= super
  end

  def migrations_paths
    @@migrations_paths ||= [Rails.root.join("db/migrate")]
  end
end
ActiveRecord::Migrator.singleton_class.prepend(MigratorCache)

module Migrator
  def skipped_migrations
    pending_migrations(call_super: true).reject(&:runnable?)
  end

  def pending_migrations(call_super: false)
    return super() if call_super

    super().select(&:runnable?)
  end

  def runnable
    super.select(&:runnable?)
  end

  def execute_migration_in_transaction(migration)
    old_in_migration, ActiveRecord::Base.in_migration = ActiveRecord::Base.in_migration, true
    if down? && !Rails.env.test? && !$confirmed_migrate_down
      require "highline"
      if HighLine.new.ask("Revert migration #{migration.name} (#{migration.version}) ? [y/N/a] > ") !~ /^([ya])/i
        raise("Revert not confirmed")
      end

      $confirmed_migrate_down = true if $1.casecmp?("a")
    end

    super
  ensure
    ActiveRecord::Base.in_migration = old_in_migration
  end
end
ActiveRecord::Migrator.prepend(Migrator)

ActiveRecord::Migrator.migrations_paths.concat Rails.root.glob("gems/plugins/*/db/migrate")

ActiveRecord::Tasks::DatabaseTasks.migrations_paths = ActiveRecord::Migrator.migrations_paths

ActiveRecord::ConnectionAdapters::SchemaStatements.class_eval do
  def find_foreign_key(from_table, to_table, column: nil)
    column ||= "#{to_table.to_s.singularize}_id"
    foreign_keys(from_table).find do |key|
      key.to_table == to_table.to_s && key.column == column.to_s
    end&.name
  end

  def alter_constraint(table, constraint, new_name: nil, deferrable: nil)
    raise ArgumentError, "must specify deferrable or a new name" if new_name.nil? && deferrable.nil?

    # can't rename and alter options in the same statement, so do the rename first
    if new_name && new_name != constraint
      execute("ALTER TABLE #{quote_table_name(table)}
               RENAME CONSTRAINT #{quote_column_name(constraint)} TO #{quote_column_name(new_name)}")
      constraint = new_name
    end

    unless deferrable.nil?
      options = deferrable ? "DEFERRABLE" : "NOT DEFERRABLE"
      execute("ALTER TABLE #{quote_table_name(table)}
               ALTER CONSTRAINT #{quote_column_name(constraint)} #{options}")
    end
  end

  def foreign_key_for(from_table, **options)
    return unless supports_foreign_keys?

    fks = foreign_keys(from_table).select { |fk| fk.defined_for?(**options) }
    # prefer a FK on a column named after the table
    if options[:to_table]
      column = foreign_key_column_for(options[:to_table], "id")
      return fks.find { |fk| fk.column == column } || fks.first
    end
    fks.first
  end

  def remove_foreign_key(from_table, to_table = nil, **options)
    return unless supports_foreign_keys?

    if options.delete(:if_exists)
      fk_name_to_delete = foreign_key_for(from_table, to_table:, **options)&.name
      return if fk_name_to_delete.nil?
    else
      fk_name_to_delete = foreign_key_for!(from_table, to_table:, **options).name
    end

    at = create_alter_table from_table
    at.drop_foreign_key fk_name_to_delete

    execute schema_creation.accept(at)
  end
end

# yes, various versions of rails supports various if_exists/if_not_exists options,
# but _none_ of them (as of writing) will invert them on reversion. Some will
# purposely strip the option, but most don't do anything.
module ExistenceInversions
  %w[index foreign_key column].each do |type|
    # these methods purposely pull the flag from the incoming args,
    # and assign to the outgoing args, not relying on it getting
    # passed through. and sometimes they even modify args.
    class_eval <<~RUBY, __FILE__, __LINE__ + 1
      def invert_add_#{type}(args)
        orig_args = args.map(&:dup)
        result = super
        if orig_args.last.is_a?(Hash) && orig_args.last[:if_not_exists]
          result[1] << {} unless result[1].last.is_a?(Hash)
          result[1].last[:if_exists] = orig_args.last[:if_not_exists]
          result[1].last.delete(:if_not_exists)
        end
        result
      end

      def invert_remove_#{type}(args)
        orig_args = args.map(&:dup)
        result = super
        if orig_args.last.is_a?(Hash) && orig_args.last[:if_exists]
          result[1] << {} unless result[1].last.is_a?(Hash)
          result[1].last[:if_not_exists] = orig_args.last[:if_exists]
          result[1].last.delete(:if_exists)
        end
        result
      end
    RUBY
  end
end

ActiveRecord::Migration::CommandRecorder.prepend(ExistenceInversions)

ActiveRecord::Associations::CollectionAssociation.class_eval do
  # CollectionAssociation implements uniq for :uniq option, in its
  # own special way. re-implement, but as a relation
  delegate :distinct, to: :scope
end

module MatchWithDiscard
  def match(model, name)
    result = super
    return nil if result && !result.is_a?(ActiveRecord::DynamicMatchers::FindBy)

    result
  end
end
ActiveRecord::DynamicMatchers::Method.singleton_class.prepend(MatchWithDiscard)

# see https://github.com/rails/rails/issues/18659
class AttributesDefiner
  # defines attribute methods when loaded through Marshal
  def initialize(klass)
    @klass = klass
  end

  def marshal_dump
    @klass
  end

  def marshal_load(klass)
    klass.define_attribute_methods
    @klass = klass
  end
end

module DefineAttributeMethods
  def init_internals
    @define_attributes_helper = AttributesDefiner.new(self.class)
    super
  end
end
ActiveRecord::Base.include(DefineAttributeMethods)

module SkipTouchCallbacks
  module Base
    def skip_touch_callbacks(name)
      @skip_touch_callbacks ||= Set.new
      if @skip_touch_callbacks.include?(name)
        yield
      else
        @skip_touch_callbacks << name
        yield
        @skip_touch_callbacks.delete(name)
      end
    end

    def touch_callbacks_skipped?(name)
      @skip_touch_callbacks&.include?(name) ||
        (superclass < ActiveRecord::Base && superclass.touch_callbacks_skipped?(name))
    end
  end

  module BelongsTo
    def touch_record(o, _changes, _foreign_key, name, *)
      return if o.class.touch_callbacks_skipped?(name)

      super
    end
  end
end
ActiveRecord::Base.singleton_class.include(SkipTouchCallbacks::Base)
ActiveRecord::Associations::Builder::BelongsTo.singleton_class.prepend(SkipTouchCallbacks::BelongsTo)

module ReadonlyCloning
  def calculate_changes_from_defaults
    if @readonly_clone
      @changed_attributes = @changed_attributes.dup if @changed_attributes # otherwise changes to the clone will dirty the original
    else
      super # no reason to do this if we're creating a readonly clone - can take a long time with serialized columns
    end
  end
end
ActiveRecord::Base.prepend(ReadonlyCloning)

module DupArraysInMutationTracker
  # setting a serialized attribute to an array of hashes shouldn't change all the hashes to indifferent access
  # when the array gets stored in the indifferent access hash inside the mutation tracker
  # not that it really matters too much but having some consistency is nice
  def change_to_attribute(*args)
    change = super
    if change
      val = change[1]
      change[1] = val.dup if val.is_a?(Array)
    end
    change
  end
end
ActiveModel::AttributeMutationTracker.prepend(DupArraysInMutationTracker)

module IgnoreOutOfSequenceMigrationDates
  def current_migration_number(dirname)
    migration_lookup_at(dirname).filter_map do |file|
      digits = File.basename(file).split("_").first
      next if ActiveRecord.timestamped_migrations && digits.length != 14

      digits.to_i
    end.max.to_i
  end
end
Autoextend.hook(:"ActiveRecord::Generators::MigrationGenerator",
                IgnoreOutOfSequenceMigrationDates,
                singleton: true,
                method: :prepend,
                optional: true)

module AlwaysUseMigrationDates
  def next_migration_number(number)
    if ActiveRecord.timestamped_migrations
      Time.now.utc.strftime("%Y%m%d%H%M%S")
    else
      SchemaMigration.normalize_migration_number(number)
    end
  end
end
ActiveRecord::Migration.prepend(AlwaysUseMigrationDates)

module ExplainAnalyze
  def exec_explain(queries, analyze: false)
    # :nodoc:
    str = queries.map do |sql, binds|
      msg = "EXPLAIN #{"ANALYZE " if analyze}for: #{sql}"
      unless binds.empty?
        msg << " "
        msg << binds.map { |attr| render_bind(attr) }.inspect
      end
      msg << "\n"
      msg << connection.explain(sql, binds, analyze:)
    end.join("\n")

    # Overriding inspect to be more human readable, especially in the console.
    def str.inspect
      self
    end

    str
  end

  def explain(analyze: false)
    # TODO: Fix for binds.
    exec_explain(collecting_queries_for_explain do
      if block_given?
        yield
      else
        # fold in switchman's override
        activate { |relation| relation.send(:exec_queries) }
      end
    end,
                 analyze:)
  end
end
ActiveRecord::Relation.prepend(ExplainAnalyze)

# fake Rails into grabbing correct column information for a table rename in-progress
module TableRename
  RENAMES = {}.freeze

  def columns(connection, table_name)
    if (old_name = RENAMES[table_name]) && connection.table_exists?(old_name)
      table_name = old_name
    end
    super
  end
end

module DefeatInspectionFilterMarshalling
  def inspect
    result = super
    @inspection_filter = nil
    result
  end

  def pretty_print(_pp)
    super
    @inspection_filter = nil
  end
end

ActiveRecord::ConnectionAdapters::SchemaCache.prepend(TableRename)

ActiveRecord::Base.prepend(DefeatInspectionFilterMarshalling)
ActiveRecord::Base.prepend(ActiveRecord::CacheRegister::Base)
ActiveRecord::Base.singleton_class.prepend(ActiveRecord::CacheRegister::Base::ClassMethods)
ActiveRecord::Relation.prepend(ActiveRecord::CacheRegister::Relation)

module PreserveShardAfterTransaction
  def after_transaction_commit(&)
    shards = Shard.send(:active_shards)
    shards[Delayed::Backend::ActiveRecord::AbstractJob] = Shard.current.delayed_jobs_shard if ::ActiveRecord::Migration.open_migrations.positive?
    super { Shard.activate(shards, &) }
  end
end
ActiveRecord::ConnectionAdapters::Transaction.prepend(PreserveShardAfterTransaction)

module ConnectionWithMaxRuntime
  def initialize(*)
    super
    @created_at = Process.clock_gettime(Process::CLOCK_MONOTONIC)
  end

  def runtime
    # Sometimes connections seem to lose their created_at, so just set it to the present
    # That way the connection still eventually expires
    @created_at ||= Process.clock_gettime(Process::CLOCK_MONOTONIC)

    Process.clock_gettime(Process::CLOCK_MONOTONIC) - @created_at
  end
end
ActiveRecord::ConnectionAdapters::AbstractAdapter.prepend(ConnectionWithMaxRuntime)

module RestoreConnectionConnectionPool
  def restore_connection(conn)
    # If the connection got closed before we restored it, don't try to return it
    return unless conn.active?

    synchronize do
      adopt_connection(conn)
      # check if a new connection was checked out in the meantime, and check it back in
      old_conn = connection_lease.connection

      if old_conn && old_conn != conn
        # this is just the necessary parts of #checkin
        old_conn.lock.synchronize do
          old_conn._run_checkin_callbacks do
            old_conn.expire
          end

          @available.add old_conn
        end
      end

      connection_lease.connection = conn
    end
  end
end
ActiveRecord::ConnectionAdapters::ConnectionPool.prepend(RestoreConnectionConnectionPool)

module MaxRuntimeConnectionPool
  def max_runtime
    db_config.configuration_hash[:max_runtime]
  end

  def acquire_connection(*)
    loop do
      conn = super
      return conn unless max_runtime && conn.runtime >= max_runtime

      @connections.delete(conn)
      conn.disconnect!
    end
  end

  def checkin(conn)
    return super unless max_runtime && conn.runtime >= max_runtime

    conn.lock.synchronize do
      synchronize do
        remove_connection_from_thread_cache conn

        @connections.delete(conn)
        conn.disconnect!
      end
    end
  end

  def flush(*)
    super
    return unless max_runtime

    old_connections = synchronize do
      # TODO: Rails 6.1 adds a `discarded?` method instead of checking this directly
      return unless @connections

      @connections.select do |conn|
        !conn.in_use? && conn.runtime >= max_runtime
      end.each do |conn|
        conn.lease
        @available.delete conn
        @connections.delete conn
      end
    end

    old_connections.each(&:disconnect!)
  end
end
ActiveRecord::ConnectionAdapters::ConnectionPool.prepend(MaxRuntimeConnectionPool)

module ClearableAssociationCache
  def clear_association_cache
    @association_cache = {}
  end
end
# Ensure it makes it onto activerecord::base even if associations are already attached to base
ActiveRecord::Associations.prepend(ClearableAssociationCache)
ActiveRecord::Base.prepend(ClearableAssociationCache)

module VersionAgnosticPreloader
  def preload(records, associations, preload_scope = nil)
    ActiveRecord::Associations::Preloader.new(records: Array.wrap(records).compact, associations:, scope: preload_scope).call
  end
end
ActiveRecord::Associations.singleton_class.include(VersionAgnosticPreloader)

Rails.application.config.after_initialize do
  ActiveSupport.on_load(:active_record) do
    cache = MultiCache.fetch("schema_cache")
    next if cache.nil?

    connection_pool.schema_reflection.instance_variable_set(:@cache, cache)
    LoadAccount.schema_cache_loaded!
  end
end

module UserContentSerialization
  def serializable_hash(options = nil)
    result = super
    if result.present?
      result = result.with_indifferent_access
      user_content_fields = options[:user_content] || []
      result.each_key do |name|
        if user_content_fields.include?(name.to_s)
          result[name] = UserContent.escape(result[name])
        end
      end
    end
    if options && options[:include_root]
      result = { self.class.serialization_root_key => result }.with_indifferent_access
    end
    result
  end
end
ActiveRecord::Base.include(UserContentSerialization)

module AdditionalIgnoredColumns
  def self.included(klass)
    klass.extend(ClassMethods)
    klass.prepend(InstanceMethods)

    klass.reset_ignored_columns!

    ::Canvas::Reloader.on_reload do
      klass.reset_ignored_columns!
    end
  end

  module InstanceMethods
    def ignored_columns
      return super unless superclass <= ActiveRecord::Base && !abstract_class?

      cache_class = ActiveRecord::Base.singleton_class
      return super unless cache_class.columns_to_ignore_enabled

      # Ensure table_name doesn't error out
      set_base_class

      cache_class.columns_to_ignore_cache[table_name] ||= DynamicSettings.find("activerecord/ignored_columns", tree: :store, ignore_fallback_overrides: true)[table_name, failsafe: ""]&.split(",") || []
      super + cache_class.columns_to_ignore_cache[table_name]
    end
  end

  module ClassMethods
    attr_accessor :columns_to_ignore_cache, :columns_to_ignore_enabled

    def reset_ignored_columns!
      @columns_to_ignore_cache = {}
      @columns_to_ignore_enabled = !ActiveModel::Type::Boolean.new.cast(DynamicSettings.find("activerecord", tree: :store, ignore_fallback_overrides: true)["ignored_columns_disabled", failsafe: false])
    end
  end
end
ActiveRecord::Base.singleton_class.include(AdditionalIgnoredColumns)

module CreateIcuCollationsBeforeMigrations
  def migrate_without_lock(*)
    connection.create_icu_collations if up?

    super
  end
end
ActiveRecord::Migrator.prepend(CreateIcuCollationsBeforeMigrations)

module RollbackIgnoreNonDatedMigrations
  def move(direction, steps)
    if direction == :down
      # we need to back up over any migrations that are not dated
      steps += migrations.count { |migration| migration.version.to_s.length > 14 && migration.runnable? }
      migrator = ActiveRecord::Migrator.new(direction, migrations, schema_migration, internal_metadata)

      if current_version != 0 && !migrator.current_migration
        raise ActiveRecord::UnknownMigrationVersionError, current_version
      end

      start_index =
        if current_version == 0
          0
        else
          migrator.migrations.index(migrator.current_migration) || 0
        end

      finish = migrator.migrations[start_index + steps]
      version = finish ? finish.version : 0
      return public_send(direction, version) do |migration|
        # but don't actually run the non-dated migrations
        migration.version.to_s.length <= 14
      end
    end

    super
  end
end
ActiveRecord::MigrationContext.prepend(RollbackIgnoreNonDatedMigrations)

class NullSchemaMigration
  def create_table; end
  def integer_versions = []
end

module WithMigrationAdvisoryLock
  def with_advisory_lock(&)
    return yield if ActiveRecord::Base.in_migration

    ActiveRecord::MigrationContext.new([], NullSchemaMigration.new)
                                  .open
                                  .send(:with_advisory_lock, &)
  end
end
ActiveRecord::Migrator.singleton_class.include(WithMigrationAdvisoryLock)

ActiveRecord::Enum.prepend(Extensions::ActiveRecord::Enum)

module ActiveModelDirtyRails80
  # This applies https://github.com/rails/rails/commit/7d69f241bfbcc07ae7491bd5fcfa6def2cf7ac21
  # which is only available in Rails 8.1
  def init_attributes(other) # :nodoc:
    attrs = super
    if self.class.respond_to?(:_default_attributes)
      self.class._default_attributes.map do |attr|
        attr.with_value_from_user(attrs.fetch_value(attr.name))
      end
    else
      attrs
    end
  end
end

<<<<<<< HEAD
ActiveModel::Dirty.prepend(ActiveModelDirtyRails80) if Rails.version >= "8.0" && Rails.version < "8.1"
=======
ActiveModel::Dirty.prepend(ActiveModelDirtyRails80) if Rails.version >= "8.0" && Rails.version < "8.1"

# Restore Rails 7.2 behavior of casting Numeric to nil for DateTime columns
module DateTimeRails80
  def cast_value(value)
    return nil if value.is_a?(Numeric)

    super
  end
end

ActiveModel::Type::DateTime.prepend(DateTimeRails80) if Rails.version >= "8.0"
>>>>>>> 67acb827
<|MERGE_RESOLUTION|>--- conflicted
+++ resolved
@@ -2356,9 +2356,6 @@
   end
 end
 
-<<<<<<< HEAD
-ActiveModel::Dirty.prepend(ActiveModelDirtyRails80) if Rails.version >= "8.0" && Rails.version < "8.1"
-=======
 ActiveModel::Dirty.prepend(ActiveModelDirtyRails80) if Rails.version >= "8.0" && Rails.version < "8.1"
 
 # Restore Rails 7.2 behavior of casting Numeric to nil for DateTime columns
@@ -2370,5 +2367,4 @@
   end
 end
 
-ActiveModel::Type::DateTime.prepend(DateTimeRails80) if Rails.version >= "8.0"
->>>>>>> 67acb827
+ActiveModel::Type::DateTime.prepend(DateTimeRails80) if Rails.version >= "8.0"