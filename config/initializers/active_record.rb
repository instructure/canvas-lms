#
# Copyright (C) 2011 - present Instructure, Inc.
#
# This file is part of Canvas.
#
# Canvas is free software: you can redistribute it and/or modify it under
# the terms of the GNU Affero General Public License as published by the Free
# Software Foundation, version 3 of the License.
#
# Canvas is distributed in the hope that it will be useful, but WITHOUT ANY
# WARRANTY; without even the implied warranty of MERCHANTABILITY or FITNESS FOR
# A PARTICULAR PURPOSE. See the GNU Affero General Public License for more
# details.
#
# You should have received a copy of the GNU Affero General Public License along
# with this program. If not, see <http://www.gnu.org/licenses/>.

require 'active_support/callbacks/suspension'

class ActiveRecord::Base
  self.cache_timestamp_format = :usec

  public :write_attribute

  class << self
    delegate :distinct_on, :find_ids_in_batches, :explain, to: :all

    def find_ids_in_ranges(opts={}, &block)
      opts.reverse_merge!(:loose => true)
      all.find_ids_in_ranges(opts, &block)
    end

    attr_accessor :in_migration

    # determines if someone started a transaction in addition to the spec fixture transaction
    # impossible to just count open transactions, cause by default it won't nest a transaction
    # unless specifically requested
    def in_transaction_in_test?
      return false unless Rails.env.test?
      stacktrace = caller

      transaction_index, wrap_index, after_index = [
        ActiveRecord::ConnectionAdapters::DatabaseStatements.instance_method(:transaction),
        defined?(SpecTransactionWrapper) && SpecTransactionWrapper.method(:wrap_block_in_transaction),
        AfterTransactionCommit::Transaction.instance_method(:commit_records)
      ].map do |method|
        if method
          regex = /\A#{Regexp.escape(method.source_location.first)}:\d+:in `#{Regexp.escape(method.name)}'\z/.freeze
          stacktrace.index{|s| s =~ regex}
        end
      end

      if transaction_index
        # we wrap a transaction around controller actions, so try to see if this call came from that
        if wrap_index && (transaction_index..wrap_index).all?{|i| stacktrace[i].match?(/transaction|mon_synchronize/)}
          false
        else
          # check if this is being run through an after_transaction_commit since the last transaction
          !(after_index && after_index < transaction_index)
        end
      else
        false
      end
    end

    def default_scope(*)
      raise "please don't ever use default_scope. it may seem like a great solution, but I promise, it isn't"
    end

    def vacuum
      Shackles.activate(:deploy) do
        connection.execute("VACUUM ANALYZE #{quoted_table_name}")
      end
    end
  end

  def read_or_initialize_attribute(attr_name, default_value)
    # have to read the attribute again because serialized attributes in Rails 4.2 get duped
    read_attribute(attr_name) || (write_attribute(attr_name, default_value) && read_attribute(attr_name))
  end

  alias :clone :dup

  def serializable_hash(options = nil)
    result = super
    if result.present?
      result = result.with_indifferent_access
      user_content_fields = options[:user_content] || []
      result.keys.each do |name|
        if user_content_fields.include?(name.to_s)
          result[name] = UserContent.escape(result[name])
        end
      end
    end
    if options && options[:include_root]
      result = {self.class.base_class.model_name.element => result}
    end
    result
  end

  # See ActiveModel#serializable_add_includes
  def serializable_add_includes(options = {}, &block)
    super(options) do |association, records, opts|
      yield association, records, opts.reverse_merge(:include_root => options[:include_root])
    end
  end

  def feed_code
    id = self.uuid rescue self.id
    "#{self.class.reflection_type_name}_#{id}"
  end

  def self.all_models
    return @all_models if @all_models.present?
    @all_models = (ActiveRecord::Base.models_from_files +
                   [Version]).compact.uniq.reject { |model|
      (model < Tableless) ||
      model.abstract_class?
    }
  end

  def self.models_from_files
    @from_files ||= begin
      Dir[
        "#{Rails.root}/app/models/**/*.rb",
        "#{Rails.root}/vendor/plugins/*/app/models/**/*.rb",
        "#{Rails.root}/gems/plugins/*/app/models/**/*.rb",
      ].sort.each do |file|
        next if const_defined?(file.sub(%r{.*/app/models/(.*)\.rb$}, '\1').camelize)
        ActiveSupport::Dependencies.require_or_load(file)
      end
      ActiveRecord::Base.descendants
    end
  end

  def self.maximum_text_length
    @maximum_text_length ||= 64.kilobytes-1
  end

  def self.maximum_long_text_length
    @maximum_long_text_length ||= 500.kilobytes-1
  end

  def self.maximum_string_length
    255
  end

  def self.find_by_asset_string(string, asset_types=nil)
    find_all_by_asset_string([string], asset_types)[0]
  end

  def self.find_all_by_asset_string(strings, asset_types=nil)
    # TODO: start checking asset_types, if provided
    strings.map{ |str| parse_asset_string(str) }.group_by(&:first).inject([]) do |result, (klass, id_pairs)|
      next result if asset_types && !asset_types.include?(klass)
      result.concat((klass.constantize.where(id: id_pairs.map(&:last)).to_a rescue []))
    end
  end

  # takes an asset string list, like "course_5,user_7" and turns it into an
  # array of [class_name, id] like [ ["Course", 5], ["User", 7] ]
  def self.parse_asset_string_list(asset_string_list)
    asset_string_list.to_s.split(",").map { |str| parse_asset_string(str) }
  end

  def self.parse_asset_string(str)
    code = asset_string_components(str)
    [convert_class_name(code.first), code.last.try(:to_i)]
  end

  def self.asset_string_components(str)
    components = str.split('_', -1)
    id = components.pop
    [components.join('_'), id.presence]
  end

  def self.convert_class_name(str)
    namespaces = str.split(':')
    class_name = namespaces.pop
    (namespaces.map(&:camelize) + [class_name.try(:classify)]).join('::')
  end

  def self.asset_string(id)
    "#{self.reflection_type_name}_#{id}"
  end

  def asset_string
    @asset_string ||= {}
    @asset_string[Shard.current] ||= self.class.asset_string(id)
  end

  def global_asset_string
    @global_asset_string ||= "#{self.class.reflection_type_name}_#{global_id}"
  end

  # little helper to keep checks concise and avoid a db lookup
  def has_asset?(asset, field = :context)
    asset&.id == send("#{field}_id") && asset.class.base_class.name == send("#{field}_type")
  end

  def context_string(field = :context)
    send("#{field}_type").underscore + "_" + send("#{field}_id").to_s if send("#{field}_type")
  end

  def self.asset_string_backcompat_module
    @asset_string_backcompat_module ||= Module.new.tap { |m| prepend(m) }
  end

  def self.define_asset_string_backcompat_method(string_version_name, association_version_name = string_version_name, method = nil)
    # just chain to the two methods
    unless method
      # this is weird, but gets the instance methods defined so they can be chained
      begin
        self.new.send("#{association_version_name}_id")
      rescue
        # the db doesn't exist yet; no need to bother with backcompat methods anyway
        return
      end
      define_asset_string_backcompat_method(string_version_name, association_version_name, 'id')
      define_asset_string_backcompat_method(string_version_name, association_version_name, 'type')
      return
    end

    asset_string_backcompat_module.class_eval <<-CODE, __FILE__, __LINE__ + 1
      def #{association_version_name}_#{method}
        res = super
        if !res && #{string_version_name}.present?
          type, id = ActiveRecord::Base.parse_asset_string(#{string_version_name})
          write_attribute(:#{association_version_name}_type, type)
          write_attribute(:#{association_version_name}_id, id)
          res = super
        end
        res
      end
    CODE
  end

  def export_columns(format = nil)
    self.class.content_columns.map(&:name)
  end

  def to_row(format = nil)
    export_columns(format).map { |c| self.send(c) }
  end

  def is_a_context?
    false
  end

  def cached_context_short_name
    if self.respond_to?(:context)
      code = self.respond_to?(:context_code) ? self.context_code : self.context.asset_string
      @cached_context_name ||= Rails.cache.fetch(['short_name_lookup', code].cache_key) do
        self.context.short_name rescue ""
      end
    else
      raise "Can only call cached_context_short_name on items with a context"
    end
  end

  def self.skip_touch_context(skip=true)
    @@skip_touch_context = skip
  end

  def save_without_touching_context
    @skip_touch_context = true
    self.save
    @skip_touch_context = false
  end

  def touch_context
    return if (@@skip_touch_context ||= false || @skip_touch_context ||= false)
    if self.respond_to?(:context_type) && self.respond_to?(:context_id) && self.context_type && self.context_id
      self.class.connection.after_transaction_commit do
        self.context_type.constantize.where(id: self.context_id).update_all(updated_at: Time.now.utc)
      end
    end
  rescue
    Canvas::Errors.capture_exception(:touch_context, $ERROR_INFO)
  end

  def touch_user
    if self.respond_to?(:user_id) && self.user_id
      User.connection.after_transaction_commit do
        User.where(:id => self.user_id).update_all(:updated_at => Time.now.utc)
      end
    end
    true
  rescue
    Canvas::Errors.capture_exception(:touch_user, $ERROR_INFO)
    false
  end

  def context_url_prefix
    "#{self.context_type.downcase.pluralize}/#{self.context_id}"
  end

  # Example:
  # obj.to_json(:permissions => {:user => u, :policies => [:read, :write, :update]})
  def as_json(options = nil)
    options = options.try(:dup) || {}

    self.set_serialization_options if self.respond_to?(:set_serialization_options)

    except = options.delete(:except) || []
    except = Array(except).dup
    except.concat(self.class.serialization_excludes) if self.class.respond_to?(:serialization_excludes)
    except.concat(self.serialization_excludes) if self.respond_to?(:serialization_excludes)
    except.uniq!

    methods = options.delete(:methods) || []
    methods = Array(methods).dup
    methods.concat(self.class.serialization_methods) if self.class.respond_to?(:serialization_methods)
    methods.concat(self.serialization_methods) if self.respond_to?(:serialization_methods)
    methods.uniq!

    options[:except] = except unless except.empty?
    options[:methods] = methods unless methods.empty?

    # We include a root in all the association json objects (if it's a
    # collection), which is different than the rails behavior of just including
    # the root in the base json object. Hence the hackies.
    #
    # We are in the process of migrating away from including the root in all our
    # json serializations at all. Once that's done, we can remove this and the
    # monkey patch to Serialzer, below.

    # ^hahahahahahaha
    unless options.key?(:include_root)
      options[:include_root] = true
    end

    hash = serializable_hash(options)

    if options[:permissions]
      obj_hash = options[:include_root] ? hash[self.class.base_class.model_name.element] : hash
      if self.respond_to?(:filter_attributes_for_user)
        self.filter_attributes_for_user(obj_hash, options[:permissions][:user], options[:permissions][:session])
      end
      unless options[:permissions][:include_permissions] == false
        permissions_hash = self.rights_status(options[:permissions][:user], options[:permissions][:session], *options[:permissions][:policies])
        if self.respond_to?(:serialize_permissions)
          permissions_hash = self.serialize_permissions(permissions_hash, options[:permissions][:user], options[:permissions][:session])
        end
        obj_hash["permissions"] = permissions_hash
      end
    end

    self.revert_from_serialization_options if self.respond_to?(:revert_from_serialization_options)

    hash.with_indifferent_access
  end

  def class_name
    self.class.to_s
  end

  def sanitize_sql(*args)
    self.class.send :sanitize_sql_for_conditions, *args
  end

  def self.reflection_type_name
    base_class.name.underscore
  end

  def wildcard(*args)
    self.class.wildcard(*args)
  end

  def self.wildcard(*args)
    options = args.last.is_a?(Hash) ? args.pop : {}
    options[:type] ||= :full

    value = args.pop
    if options[:delimiter]
      options[:type] = :full
      value = options[:delimiter] + value + options[:delimiter]
      delimiter = connection.quote(options[:delimiter])
      column_str = "#{delimiter} || %s || #{delimiter}"
      args = args.map{ |a| column_str % a.to_s }
    end

    value = wildcard_pattern(value, options)
    cols = args.map{ |col| like_condition(col, '?', !options[:case_sensitive]) }
    sanitize_sql_array ["(" + cols.join(" OR ") + ")", *([value] * cols.size)]
  end

  def self.wildcard_pattern(value, options = {})
    value = value.to_s
    value = value.downcase unless options[:case_sensitive]
    value = value.gsub('\\', '\\\\\\\\').gsub('%', '\\%').gsub('_', '\\_')
    value = '%' + value unless options[:type] == :right
    value += '%' unless options[:type] == :left
    value
  end

  def self.coalesced_wildcard(*args)
    value = args.pop
    value = wildcard_pattern(value)
    cols = coalesce_chain(args)
    sanitize_sql_array ["(#{like_condition(cols, '?', false)})", value]
  end

  def self.coalesce_chain(cols)
    "(#{cols.map{|col| coalesce_clause(col)}.join(" || ' ' || ")})"
  end

  def self.coalesce_clause(column)
    "COALESCE(LOWER(#{column}), '')"
  end

  def self.like_condition(value, pattern = '?', downcase = true)
    value = "LOWER(#{value})" if downcase
    "#{value} LIKE #{pattern}"
  end

  def self.best_unicode_collation_key(col)
    val = if ActiveRecord::Base.configurations[Rails.env]['adapter'] == 'postgresql'
      # For PostgreSQL, we can't trust a simple LOWER(column), with any collation, since
      # Postgres just defers to the C library which is different for each platform. The best
      # choice is the collkey function from pg_collkey which uses ICU to get a full unicode sort.
      # If that extension isn't around, casting to a bytea sucks for international characters,
      # but at least it's consistent, and orders commas before letters so you don't end up with
      # Johnson, Bob sorting before Johns, Jimmy
      unless @collkey&.key?(Shard.current.database_server.id)
        @collkey ||= {}
        @collkey[Shard.current.database_server.id] = connection.extension_installed?(:pg_collkey)
      end
      if (collation = Canvas::ICU.choose_pg12_collation(connection.icu_collations) && false)
        "(#{col} COLLATE #{collation})"
      elsif (schema = @collkey[Shard.current.database_server.id])
        # The collation level of 3 is the default, but is explicitly specified here and means that
        # case, accents and base characters are all taken into account when creating a collation key
        # for a string - more at https://pgxn.org/dist/pg_collkey/0.5.1/
        # if you change these arguments, you need to rebuild all db indexes that use them,
        # and you should also match the settings with Canvas::ICU::Collator and natcompare.js
        "#{schema}.collkey(#{col}, '#{Canvas::ICU.locale_for_collation}', false, 3, true)"
      else
        "CAST(LOWER(replace(#{col}, '\\', '\\\\')) AS bytea)"
      end
    else
      col
    end
    Arel.sql(val)
  end

  def self.count_by_date(options = {})
    column = options[:column] || "created_at"
    max_date = (options[:max_date] || Time.zone.now).midnight
    num_days = options[:num_days] || 20
    min_date = (options[:min_date] || max_date.advance(:days => -(num_days-1))).midnight

    offset = max_date.utc_offset

    expression = "((#{column} || '-00')::TIMESTAMPTZ AT TIME ZONE '#{Time.zone.tzinfo.name}')::DATE"

    result = where(
        "#{column} >= ? AND #{column} < ?",
        min_date,
        max_date.advance(:days => 1)
      ).
      group(expression).
      order(Arel.sql(expression)).
      count

    return result if result.keys.first.is_a?(Date)
    Hash[result.map { |date, count|
      [Time.zone.parse(date).to_date, count]
    }]
  end

  def self.rank_sql(ary, col)
    sql = ary.each_with_index.inject('CASE '){ |string, (values, i)|
      string << "WHEN #{col} IN (" << Array(values).map{ |value| connection.quote(value) }.join(', ') << ") THEN #{i} "
    } << "ELSE #{ary.size} END"
    Arel.sql(sql)
  end

  def self.rank_hash(ary)
    ary.each_with_index.inject(Hash.new(ary.size + 1)){ |hash, (values, i)|
      Array(values).each{ |value| hash[value] = i + 1 }
      hash
    }
  end

  def self.distinct_values(column, include_nil: false)
    column = column.to_s

    result = if ActiveRecord::Base.configurations[Rails.env]['adapter'] == 'postgresql'
      sql = ''
      sql << "SELECT NULL AS #{column} WHERE EXISTS (SELECT * FROM #{quoted_table_name} WHERE #{column} IS NULL) UNION ALL (" if include_nil
      sql << <<-SQL
        WITH RECURSIVE t AS (
          SELECT MIN(#{column}) AS #{column} FROM #{quoted_table_name}
          UNION ALL
          SELECT (SELECT MIN(#{column}) FROM #{quoted_table_name} WHERE #{column} > t.#{column})
          FROM t
          WHERE t.#{column} IS NOT NULL
        )
        SELECT #{column} FROM t WHERE #{column} IS NOT NULL
      SQL
      sql << ")" if include_nil
      find_by_sql(sql)
    else
      conditions = "#{column} IS NOT NULL" unless include_nil
      find(:all, :select => "DISTINCT #{column}", :conditions => conditions, :order => column)
    end
    result.map(&column.to_sym)
  end

  # direction is nil, :asc, or :desc
  def self.nulls(first_or_last, column, direction = nil)
    if connection.adapter_name == 'PostgreSQL'
      clause = if first_or_last == :first && direction != :desc
                 " NULLS FIRST"
               elsif first_or_last == :last && direction == :desc
                 " NULLS LAST"
               end
      Arel.sql("#{column} #{direction.to_s.upcase}#{clause}".strip)
    else
      Arel.sql("#{column} IS#{" NOT" unless first_or_last == :last} NULL, #{column} #{direction.to_s.upcase}".strip)
    end
  end

  # set up class-specific getters/setters for a polymorphic association, e.g.
  #   belongs_to :context, polymorphic: [:course, :account]
  def self.belongs_to(name, scope = nil, **options)
    if options[:polymorphic] == true
      raise "Please pass an array of valid types for polymorphic associations. Use exhaustive: false if you really don't want to validate them"
    end

    polymorphic_prefix = options.delete(:polymorphic_prefix)
    exhaustive = options.delete(:exhaustive)

    reflection = super[name.to_s]

    if reflection.options[:polymorphic].is_a?(Array) ||
        reflection.options[:polymorphic].is_a?(Hash)
      reflection.options[:exhaustive] = exhaustive
      reflection.options[:polymorphic_prefix] = polymorphic_prefix
      add_polymorph_methods(reflection)
    end
    reflection
  end

  def self.add_polymorph_methods(reflection)
    unless @polymorph_module
      @polymorph_module = Module.new
      include(@polymorph_module)
    end

    specifics = []
    Array.wrap(reflection.options[:polymorphic]).map do |name|
      if name.is_a?(Hash)
        specifics.concat(name.to_a)
      else
        specifics << [name, name.to_s.camelize]
      end
    end

    unless reflection.options[:exhaustive] == false
      specific_classes = specifics.map(&:last).sort
      validates reflection.foreign_type, inclusion: { in: specific_classes }, allow_nil: true

      @polymorph_module.class_eval <<-RUBY, __FILE__, __LINE__ + 1
        def #{reflection.name}=(record)
          if record && [#{specific_classes.join(', ')}].none? { |klass| record.is_a?(klass) }
            message = "one of #{specific_classes.join(', ')} expected, got \#{record.class}"
            raise ActiveRecord::AssociationTypeMismatch, message
          end
          super
        end
      RUBY
    end

    if reflection.options[:polymorphic_prefix] == true
      prefix = "#{reflection.name}_"
    elsif reflection.options[:polymorphic_prefix]
      prefix = "#{reflection.options[:polymorphic_prefix]}_"
    end

    specifics.each do |(name, class_name)|
      # ensure we capture this class's table name
      table_name = self.table_name
      belongs_to :"#{prefix}#{name}", -> { where(table_name => { reflection.foreign_type => class_name }) },
                 foreign_key: reflection.foreign_key,
                 class_name: class_name

      correct_type = "#{reflection.foreign_type} && self.class.send(:compute_type, #{reflection.foreign_type}) <= #{class_name}"

      @polymorph_module.class_eval <<-RUBY, __FILE__, __LINE__ + 1
      def #{prefix}#{name}
        #{reflection.name} if #{correct_type}
      end

      def #{prefix}#{name}=(record)
        # we don't want to unset it if it's currently some other type, i.e.
        # foo.bar = Bar.new
        # foo.baz = nil
        # foo.bar.should_not be_nil
        return if record.nil? && !(#{correct_type})
        association(:#{prefix}#{name}).send(:raise_on_type_mismatch!, record) if record

        self.#{reflection.name} = record
      end

      RUBY
    end
  end

  def self.unique_constraint_retry(retries = 1)
    # runs the block in a (possibly nested) transaction. if a unique constraint
    # violation occurs, it will run it "retries" more times. the nested
    # transaction (savepoint) ensures we don't mess up things for the outer
    # transaction. useful for possible race conditions where we don't want to
    # take a lock (e.g. when we create a submission).
    retries.times do |retry_count|
      begin
        result = transaction(:requires_new => true) { uncached { yield(retry_count) } }
        connection.clear_query_cache
        return result
      rescue ActiveRecord::RecordNotUnique
      end
    end
    Shackles.activate(:master) do
      result = transaction(:requires_new => true) { uncached { yield(retries) } }
      connection.clear_query_cache
      result
    end
  end

  def self.current_xlog_location
    Shard.current(shard_category).database_server.unshackle do
      Shackles.activate(:master) do
        if Rails.env.test? ? self.in_transaction_in_test? : connection.open_transactions > 0
          raise "don't run current_xlog_location in a transaction"
        elsif connection.send(:postgresql_version) >= 100000
          connection.select_value("SELECT pg_current_wal_lsn()")
        else
          connection.select_value("SELECT pg_current_xlog_location()")
        end
      end
    end
  end

  def self.wait_for_replication(start: nil, timeout: nil)
    return true unless Shackles.activate(:slave) { connection.readonly? }

    start ||= current_xlog_location
    Shackles.activate(:slave) do
      diff_fn = connection.send(:postgresql_version) >= 100000 ?
        "pg_wal_lsn_diff" :
        "pg_xlog_location_diff"
      fn = connection.send(:postgresql_version) >= 100000 ?
        "pg_last_wal_replay_lsn()" :
        "pg_last_xlog_replay_location()"
      # positive == first value greater, negative == second value greater
      # SELECT pg_xlog_location_diff(<START>, pg_last_xlog_replay_location())
      start_time = Time.now
      while connection.select_value("SELECT #{diff_fn}(#{connection.quote(start)}, #{fn})").to_i >= 0
        return false if timeout && Time.now > start_time + timeout
        sleep 0.1
      end
    end
    true
  end

  def self.bulk_insert_objects(objects, excluded_columns: ['primary_key'])
    return if objects.empty?
    hashed_objects = []
    excluded_columns << objects.first.class.primary_key if excluded_columns.delete('primary_key')
    objects.each do |object|
      hashed_objects << object.attributes.except(excluded_columns.join(',')).map do |(name, value)|
        if (type = object.class.attribute_types[name]).is_a?(ActiveRecord::Type::Serialized)
          value = type.serialize(value)
        end
        [name, value]
      end.to_h
    end
    objects.first.class.bulk_insert(hashed_objects)
  end

  def self.bulk_insert(records)
    return if records.empty?
    array_columns = records.first.select{|k, v| v.is_a?(Array)}.map(&:first)
    array_columns.each do |column_name|
      cast_type = connection.send(:lookup_cast_type_from_column, self.columns_hash[column_name.to_s])
      records.each do |row|
        row[column_name] = cast_type.serialize(row[column_name])
      end
    end

    if self.respond_to?(:attrs_in_partition_groups)
      # this model is partitioned, we need to send a separate
      # insert statement for each partition represented
      # in the input records
      self.attrs_in_partition_groups(records) do |partition_name, partition_records|
        transaction do
          connection.bulk_insert(partition_name, partition_records)
        end
      end
    else
      transaction do
        connection.bulk_insert(table_name, records)
      end
    end
  end

  include ActiveSupport::Callbacks::Suspension

  def self.touch_all_records
    self.find_ids_in_ranges do |min_id, max_id|
      self.where(primary_key => min_id..max_id).touch_all
    end
  end

  scope :non_shadow, ->(key = primary_key) { where("#{key}<=? AND #{key}>?", Shard::IDS_PER_SHARD, 0) }

  # skips validations, callbacks, and a transaction
  # do _NOT_ improve in the future to handle validations and callbacks - make
  # it a separate method or optional functionality. some callers explicitly
  # rely on no callbacks or validations
<<<<<<< HEAD
  def save_without_transaction
    return unless changed?
    self.updated_at = Time.now.utc
    if new_record?
      self.created_at = updated_at
=======
  def save_without_transaction(touch: true)
    return unless changed?
    self.updated_at = Time.now.utc if touch
    if new_record?
      self.created_at = updated_at if touch
>>>>>>> c727486b
      self.id = self.class._insert_record(attributes_with_values(changed_attribute_names_to_save))
      @new_record = false
    else
      update_columns(attributes_with_values(changed_attribute_names_to_save))
    end
    changes_applied
  end
end

module UsefulFindInBatches
  def find_in_batches(start: nil, strategy: nil, **kwargs, &block)
    # prefer copy unless we're in a transaction (which would be bad,
    # because we might open a separate connection in the block, and not
    # see the contents of our current transaction)
    if connection.open_transactions == 0 && !start && eager_load_values.empty? && !ActiveRecord::Base.in_migration && !strategy || strategy == :copy
      self.activate { |r| r.find_in_batches_with_copy(**kwargs, &block) }
    elsif strategy == :pluck_ids
      self.activate { |r| r.find_in_batches_with_pluck_ids(**kwargs, &block) }
    elsif should_use_cursor? && !start && eager_load_values.empty? && !strategy || strategy == :cursor
      self.activate { |r| r.find_in_batches_with_cursor(**kwargs, &block) }
    elsif find_in_batches_needs_temp_table? && !strategy || strategy == :temp_table
      if start
        raise ArgumentError.new("GROUP and ORDER are incompatible with :start, as is an explicit select without the primary key")
      end
      unless eager_load_values.empty?
        raise ArgumentError.new("GROUP and ORDER are incompatible with `eager_load`, as is an explicit select without the primary key")
      end
      self.activate { |r| r.find_in_batches_with_temp_table(**kwargs, &block) }
    else
      super(start: start, **kwargs, &block)
    end
  end
end
ActiveRecord::Relation.prepend(UsefulFindInBatches)

module LockForNoKeyUpdate
  def lock(lock_type = true)
    lock_type = 'FOR NO KEY UPDATE' if lock_type == :no_key_update
    super(lock_type)
  end
end
ActiveRecord::Relation.prepend(LockForNoKeyUpdate)

ActiveRecord::Relation.class_eval do
  def includes(*args)
    return super if args.empty? || args == [nil]
    raise "Use preload or eager_load instead of includes"
  end

  def where!(*args)
    raise "where!.not doesn't work in Rails 4.2" if args.empty?
    super
  end

  def uniq(*args)
    raise "use #distinct instead of #uniq on relations (Rails 5.1 will delegate uniq to to_a)"
  end

  def select_values_necessitate_temp_table?
    return false unless select_values.present?
    selects = select_values.flat_map{|sel| sel.to_s.split(",").map(&:strip) }
    id_keys = [primary_key, "*", "#{table_name}.#{primary_key}", "#{table_name}.*"]
    id_keys.all?{|k| !selects.include?(k) }
  end
  private :select_values_necessitate_temp_table?

  def find_in_batches_needs_temp_table?
    order_values.any? ||
      group_values.any? ||
      select_values.to_s =~ /DISTINCT/i ||
      distinct_value ||
      select_values_necessitate_temp_table?
  end
  private :find_in_batches_needs_temp_table?

  def should_use_cursor?
    (Shackles.environment == :slave || connection.readonly?)
  end

  def find_in_batches_with_cursor(options = {})
    batch_size = options[:batch_size] || 1000
    klass.transaction do
      begin
        sql = to_sql
        cursor = "#{table_name}_in_batches_cursor_#{sql.hash.abs.to_s(36)}"
        connection.execute("DECLARE #{cursor} CURSOR FOR #{sql}")
        includes = includes_values + preload_values
        klass.unscoped do
          batch = connection.uncached { klass.find_by_sql("FETCH FORWARD #{batch_size} FROM #{cursor}") }
          while !batch.empty?
            ActiveRecord::Associations::Preloader.new.preload(batch, includes) if includes
            yield batch
            break if batch.size < batch_size
            batch = connection.uncached { klass.find_by_sql("FETCH FORWARD #{batch_size} FROM #{cursor}") }
          end
        end
      ensure
        unless $!.is_a?(ActiveRecord::StatementInvalid)
          connection.execute("CLOSE #{cursor}")
        end
      end
    end
  end

  def find_in_batches_with_copy(options = {})
    # implement the start option as an offset
    return offset(options[:start]).find_in_batches_with_copy(options.merge(start: 0)) if options[:start].to_i != 0

    limited_query = limit(0).to_sql
    full_query = "COPY (#{to_sql}) TO STDOUT"
    conn = connection
    full_query = conn.annotate_sql(full_query) if defined?(Marginalia)
    pool = conn.pool
    # remove the connection from the pool so that any queries executed
    # while we're running this will get a new connection
    pool.remove(conn)


    # make sure to log _something_, even if the dbtime is totally off
    conn.send(:log, full_query, "#{klass.name} Load") do
      # set up all our metadata based on a dummy query (COPY doesn't return any metadata)
      result = conn.raw_connection.exec(limited_query)
      type_map = conn.raw_connection.type_map_for_results.build_column_map(result)
      deco = PG::TextDecoder::CopyRow.new(type_map: type_map)
      # see PostgreSQLAdapter#exec_query
      types = {}
      fields = result.fields
      fields.each_with_index do |fname, i|
        ftype = result.ftype i
        fmod  = result.fmod i
        types[fname] = conn.send(:get_oid_type, ftype, fmod, fname)
      end

      column_types = types.dup
      columns_hash.each_key { |k| column_types.delete k }

      includes = includes_values + preload_values

      rows = []
      batch_size = options[:batch_size] || 1000

      conn.raw_connection.copy_data(full_query, deco) do
        while (row = conn.raw_connection.get_copy_data)
          rows << row
          if rows.size == batch_size
            batch = ActiveRecord::Result.new(fields, rows, types).map { |record| instantiate(record, column_types) }
            ActiveRecord::Associations::Preloader.new.preload(batch, includes) if includes
            yield batch
            rows = []
          end
        end
      end
      # return the connection now, in case there was only 1 batch, we can avoid a separate connection if the block needs it
      pool.synchronize do
        pool.send(:adopt_connection, conn)
        pool.checkin(conn)
      end
      pool = nil

      unless rows.empty?
        batch = ActiveRecord::Result.new(fields, rows, types).map { |record| instantiate(record, column_types) }
        ActiveRecord::Associations::Preloader.new.preload(batch, includes) if includes
        yield batch
      end
    end
    nil
  ensure
    if pool
      # put the connection back in the pool for reuse
      pool.synchronize do
        pool.send(:adopt_connection, conn)
        pool.checkin(conn)
      end
    end
  end

  # in some cases we're doing a lot of work inside
  # the yielded block, and holding open a transaction
  # or even a connection while we do all that work can
  # be a problem for the database, especially if a lot
  # of these are happening at once.  This strategy
  # makes one query to hold onto all the IDs needed for the
  # iteration (make sure they'll fit in memory, or you could be sad)
  # and yields the objects in batches in the same order as the scope specified
  # so the DB connection can be fully recycled during each block.
  def find_in_batches_with_pluck_ids(options = {})
    batch_size = options[:batch_size] || 1000
    all_object_ids = pluck(:id)
    current_order_values = order_values
    all_object_ids.in_groups_of(batch_size) do |id_batch|
      object_batch = klass.unscoped.where(id: id_batch).order(current_order_values)
      yield object_batch
    end
  end

  def find_in_batches_with_temp_table(options = {})
    Shard.current.database_server.unshackle do
      can_do_it = Rails.env.production? ||
        ActiveRecord::Base.in_migration ||
        Shackles.environment == :deploy ||
        (!Rails.env.test? && connection.open_transactions > 0) ||
        ActiveRecord::Base.in_transaction_in_test?
      raise "find_in_batches_with_temp_table probably won't work outside a migration
             and outside a transaction. Unfortunately, it's impossible to automatically
             determine a better way to do it that will work correctly. You can try
             switching to slave first (then switching to master if you modify anything
             inside your loop), wrapping in a transaction (but be wary of locking records
             for the duration of your query if you do any writes in your loop), or not
             forcing find_in_batches to use a temp table (avoiding custom selects,
             group, or order)." unless can_do_it

      if options[:pluck]
        pluck = Array(options[:pluck])
        pluck_for_select = pluck.map do |column_name|
          if column_name.is_a?(Symbol) && column_names.include?(column_name.to_s)
            "#{connection.quote_local_table_name(table_name)}.#{connection.quote_column_name(column_name)}"
          else
            column_name.to_s
          end
        end
        pluck = pluck.map(&:to_s)
      end
      batch_size = options[:batch_size] || 1000
      if pluck
        sql = select(pluck_for_select).to_sql
      else
        sql = to_sql
      end
      table = "#{table_name}_find_in_batches_temp_table_#{sql.hash.abs.to_s(36)}"
      table = table[-63..-1] if table.length > 63

      rows = connection.update("CREATE TEMPORARY TABLE #{table} AS #{sql}")

      begin
        if (rows > batch_size)
          index = "temp_primary_key"
          begin
            old_proc = connection.raw_connection.set_notice_processor {}
            if pluck && pluck.any?{|p| p == primary_key.to_s}
              connection.execute("CREATE INDEX #{connection.quote_local_table_name(index)} ON #{connection.quote_local_table_name(table)}(#{connection.quote_column_name(primary_key)})")
              index = primary_key.to_s
            else
              pluck.unshift(index) if pluck
              connection.execute "ALTER TABLE #{table}
                               ADD temp_primary_key SERIAL PRIMARY KEY"
            end
          ensure
            connection.raw_connection.set_notice_processor(&old_proc) if old_proc
          end
        end

        includes = includes_values + preload_values
        klass.unscoped do
          quoted_plucks = pluck && pluck.map do |column_name|
            # Rails 4.2 is going to try to quote them anyway but unfortunately not to the temp table, so just make it explicit
            column_names.include?(column_name) ?
              Arel.sql("#{connection.quote_local_table_name(table)}.#{connection.quote_column_name(column_name)}") : column_name
          end

          if pluck
            if index
              batch = klass.from(table).order(Arel.sql(index)).limit(batch_size).pluck(*quoted_plucks)
            else
              batch = klass.from(table).pluck(*quoted_plucks)
            end
          else
            if index
              sql = "SELECT * FROM #{table} ORDER BY #{index} LIMIT #{batch_size}"
              batch = klass.find_by_sql(sql)
            else
              batch = klass.find_by_sql("SELECT * FROM #{table}")
            end
          end

          while rows > 0
            rows -= batch.size

            ActiveRecord::Associations::Preloader.new.preload(batch, includes) if includes
            yield batch
            break if rows <= 0 || batch.size < batch_size

            if pluck
              last_value = pluck.length == 1 ? batch.last : batch.last[pluck.index(index)]
              batch = klass.from(table).order(Arel.sql(index)).where("#{index} > ?", last_value).limit(batch_size).pluck(*quoted_plucks)
            else
              last_value = batch.last[index]
              sql = "SELECT *
                 FROM #{table}
                 WHERE #{index} > #{last_value}
                 ORDER BY #{index} ASC
                 LIMIT #{batch_size}"
              batch = klass.find_by_sql(sql)
            end
          end
        end
      ensure
        if !$!.is_a?(ActiveRecord::StatementInvalid) || connection.open_transactions == 0
          connection.execute "DROP TABLE #{table}"
        end
      end
    end
  end

  def polymorphic_where(args)
    raise ArgumentError unless args.length == 1

    column = args.first.first
    values = Array(args.first.last)
    original_length = values.length
    values = values.compact
    raise ArgumentError, "need to call polymorphic_where with at least one object" if values.empty?

    sql = (["(#{column}_id=? AND #{column}_type=?)"] * values.length).join(" OR ")
    sql << " OR (#{column}_id IS NULL AND #{column}_type IS NULL)" if values.length < original_length
    where(sql, *values.map { |value| [value, value.class.base_class.name] }.flatten)
  end

  def not_recently_touched
    scope = self
    if((personal_space = Setting.get('touch_personal_space', 0).to_i) != 0)
      personal_space -= 1
      # truncate to seconds
      bound = Time.at(Time.now.to_i - personal_space).utc
      scope = scope.where("#{connection.quote_local_table_name(table_name)}.updated_at<?", bound)
    end
    scope
  end

  def update_all_locked_in_order(updates)
    locked_scope = lock(:no_key_update).order(:id)
    if Setting.get("update_all_locked_in_order_subquery", "true") == "true"
      unscoped.where(id: locked_scope).update_all(updates)
    else
      transaction do
        ids = locked_scope.pluck(:id)
        unscoped.where(id: ids).update_all(updates) unless ids.empty?
      end
    end
  end

  def touch_all
    self.activate do |relation|
      relation.update_all_locked_in_order(updated_at: Time.now.utc)
    end
  end

  def distinct_on(*args)
    args.map! do |column_name|
      if column_name.is_a?(Symbol) && column_names.include?(column_name.to_s)
        "#{connection.quote_local_table_name(table_name)}.#{connection.quote_column_name(column_name)}"
      else
        column_name.to_s
      end
    end

    relation = clone
    old_select = relation.select_values
    relation.select_values = ["DISTINCT ON (#{args.join(', ')}) "]
    relation.distinct_value = false

    if old_select.empty?
      relation.select_values.first << "*"
    else
      relation.select_values.first << old_select.uniq.join(', ')
    end

    relation
  end

  # if this sql is constructed on one shard then executed on another it wont work
  # dont use it for cross shard queries
  def union(*scopes)
    uniq_identifier = "#{table_name}.#{primary_key}"
    scopes << self
    sub_query = (scopes).map {|s| s.except(:select, :order).select(uniq_identifier).to_sql}.join(" UNION ALL ")
    unscoped.where("#{uniq_identifier} IN (#{sub_query})")
  end

  # returns batch_size ids at a time, working through the primary key from
  # smallest to largest.
  #
  # note this does a raw connection.select_values, so it doesn't work with scopes
  def find_ids_in_batches(options = {})
    batch_size = options[:batch_size] || 1000
    key = "#{quoted_table_name}.#{primary_key}"
    scope = except(:select).select(key).reorder(Arel.sql(key)).limit(batch_size)
    ids = connection.select_values(scope.to_sql)
    ids = ids.map(&:to_i) unless options[:no_integer_cast]
    while ids.present?
      yield ids
      break if ids.size < batch_size
      last_value = ids.last
      ids = connection.select_values(scope.where("#{key}>?", last_value).to_sql)
      ids = ids.map(&:to_i) unless options[:no_integer_cast]
    end
  end

  # returns 2 ids at a time (the min and the max of a range), working through
  # the primary key from smallest to largest.
  def find_ids_in_ranges(options = {})
    is_integer = columns_hash[primary_key.to_s].type == :integer
    loose_mode = options[:loose] && is_integer
    # loose_mode: if we don't care about getting exactly batch_size ids in between
    # don't get the max - just get the min and add batch_size so we get that many _at most_
    values = loose_mode ? "MIN(id)" : "MIN(id), MAX(id)"

    batch_size = options[:batch_size].try(:to_i) || 1000
    quoted_primary_key = "#{klass.connection.quote_local_table_name(table_name)}.#{klass.connection.quote_column_name(primary_key)}"
    as_id = " AS id" unless primary_key == 'id'
    subquery_scope = except(:select).select("#{quoted_primary_key}#{as_id}").reorder(primary_key.to_sym).limit(loose_mode ? 1 : batch_size)
    subquery_scope = subquery_scope.where("#{quoted_primary_key} <= ?", options[:end_at]) if options[:end_at]

    first_subquery_scope = options[:start_at] ? subquery_scope.where("#{quoted_primary_key} >= ?", options[:start_at]) : subquery_scope

    ids = connection.select_rows("SELECT #{values} FROM (#{first_subquery_scope.to_sql}) AS subquery").first

    while ids.first.present?
      ids.map!(&:to_i) if is_integer
      ids << ids.first + batch_size if loose_mode

      yield(*ids)
      last_value = ids.last
      next_subquery_scope = subquery_scope.where(["#{quoted_primary_key}>?", last_value])
      ids = connection.select_rows("SELECT #{values} FROM (#{next_subquery_scope.to_sql}) AS subquery").first
    end
  end
end

module UpdateAndDeleteWithJoins
  def deconstruct_joins(joins_sql=nil)
    unless joins_sql
      joins_sql = ''
      add_joins!(joins_sql, nil)
    end
    tables = []
    join_conditions = []
    joins_sql.strip.split('INNER JOIN')[1..-1].each do |join|
      # this could probably be improved
      raise "PostgreSQL update_all/delete_all only supports INNER JOIN" unless join.strip =~ /([a-zA-Z0-9'"_\.]+(?:(?:\s+[aA][sS])?\s+[a-zA-Z0-9'"_]+)?)\s+ON\s+(.*)/m
      tables << $1
      join_conditions << $2
    end
    [tables, join_conditions]
  end

  def update_all(updates, *args)
    db = Shard.current(klass.shard_category).database_server
    if joins_values.empty?
      if ::Shackles.environment != db.shackles_environment
        Shard.current.database_server.unshackle {return super }
      else
        return super
      end
    end

    stmt = Arel::UpdateManager.new

    stmt.set Arel.sql(@klass.send(:sanitize_sql_for_assignment, updates))
    from = from_clause.value
    stmt.table(from ? Arel::Nodes::SqlLiteral.new(from) : table)
    stmt.key = table[primary_key]

    sql = stmt.to_sql

    collector = connection.send(:collector)
    arel.join_sources.each do |node|
      connection.visitor.accept(node, collector)
    end
    join_sql = collector.value

    tables, join_conditions = deconstruct_joins(join_sql)

    unless tables.empty?
      sql.concat(' FROM ')
      sql.concat(tables.join(', '))
      sql.concat(' ')
    end

    scope = self
    join_conditions.each { |join| scope = scope.where(join) }

    # skip any binds that are used in the join
    collector = connection.send(:collector)
    scope.arel.constraints.each do |node|
      connection.visitor.accept(node, collector)
    end
    where_sql = collector.value
    sql.concat('WHERE ' + where_sql)
    if ::Shackles.environment != db.shackles_environment
      Shard.current.database_server.unshackle {connection.update(sql, "#{name} Update")}
    else
      connection.update(sql, "#{name} Update")
    end
  end

  def delete_all
    return super if joins_values.empty?

    sql = "DELETE FROM #{quoted_table_name} "

    join_sql = arel.join_sources.map(&:to_sql).join(" ")
    tables, join_conditions = deconstruct_joins(join_sql)

    sql.concat('USING ')
    sql.concat(tables.join(', '))
    sql.concat(' ')

    scope = self
    join_conditions.each { |join| scope = scope.where(join) }

    collector = connection.send(:collector)
    scope.arel.constraints.each do |node|
      connection.visitor.accept(node, collector)
    end
    where_sql = collector.value
    sql.concat('WHERE ' + where_sql)

    connection.delete(sql, "SQL", [])
  end
end
ActiveRecord::Relation.prepend(UpdateAndDeleteWithJoins)

module UpdateAndDeleteAllWithLimit
  def delete_all(*args)
    if limit_value || offset_value
      scope = except(:select).select("#{quoted_table_name}.#{primary_key}")
      return unscoped.where(primary_key => scope).delete_all
    end
    super
  end

  def update_all(updates, *args)
    if limit_value || offset_value
      scope = except(:select).select("#{quoted_table_name}.#{primary_key}")
      return unscoped.where(primary_key => scope).update_all(updates)
    end
    super
  end
end
ActiveRecord::Relation.prepend(UpdateAndDeleteAllWithLimit)

ActiveRecord::Associations::CollectionProxy.class_eval do
  def respond_to?(name, include_private = false)
    return super if [:marshal_dump, :_dump, 'marshal_dump', '_dump'].include?(name)
    super ||
      (load_target && target.respond_to?(name, include_private)) ||
      proxy_association.klass.respond_to?(name, include_private)
  end

  def temp_record(*args)
    # creates a record with attributes like a child record but is not added to the collection for autosaving
    record = klass.unscoped.merge(scope).new(*args)
    @association.set_inverse_instance(record)
    record
  end

  def uniq(*args)
    raise "use #distinct instead of #uniq on relations (Rails 5.1 will delegate uniq to to_a)"
  end
end

ActiveRecord::ConnectionAdapters::AbstractAdapter.class_eval do
  def bulk_insert(table_name, records)
    keys = records.first.keys
    quoted_keys = keys.map{ |k| quote_column_name(k) }.join(', ')
    records.each do |record|
      execute <<-SQL
        INSERT INTO #{quote_table_name(table_name)}
          (#{quoted_keys})
        VALUES
          (#{keys.map{ |k| quote(record[k]) }.join(', ')})
      SQL
    end
  end
end

class ActiveRecord::ConnectionAdapters::AbstractAdapter
  # for functions that differ from one adapter to the next, use the following
  # method (overriding as needed in non-standard adapters), e.g.
  #
  #   connection.func(:group_concat, :name, '|') ->
  #     group_concat(name, '|')           (default)
  #     group_concat(name SEPARATOR '|')  (mysql)
  #     string_agg(name::text, '|')       (postgres)

  def func(name, *args)
    "#{name}(#{args.map{ |arg| func_arg_esc(arg) }.join(', ')})"
  end

  def func_arg_esc(arg)
    arg.is_a?(Symbol) ? arg : quote(arg)
  end

  def group_by(*columns)
    # the first item should be the primary key(s) that the other columns are
    # functionally dependent on. alternatively, it can be a class, and all
    # columns will be inferred from it. this is useful for cases where you want
    # to select all columns from one table, and an aggregate from another.
    Array(infer_group_by_columns(columns).first).join(", ")
  end

  def infer_group_by_columns(columns)
    columns.map { |col|
      col.respond_to?(:columns) ?
          col.columns.map { |c|
            "#{col.quoted_table_name}.#{quote_column_name(c.name)}"
          } :
          col
    }
  end
end

ActiveRecord::Associations::HasOneAssociation.class_eval do
  def create_scope
    scope = self.scope.scope_for_create.stringify_keys
    scope = scope.except(klass.primary_key) unless klass.primary_key.to_s == reflection.foreign_key.to_s
    scope
  end
end

class ActiveRecord::Migration
  VALID_TAGS = [:predeploy, :postdeploy, :cassandra, :dynamodb]
  # at least one of these tags is required
  DEPLOY_TAGS = [:predeploy, :postdeploy]

  class << self
    def tag(*tags)
      raise "invalid tags #{tags.inspect}" unless tags - VALID_TAGS == []
      (@tags ||= []).concat(tags).uniq!
    end

    def tags
      @tags ||= []
    end

    def is_postgres?
      connection.adapter_name == 'PostgreSQL'
    end

    def has_postgres_proc?(procname)
      connection.select_value("SELECT COUNT(*) FROM pg_proc WHERE proname='#{procname}'").to_i != 0
    end
  end

  def connection
    if self.class.respond_to?(:connection)
      return self.class.connection
    else
      @connection || ActiveRecord::Base.connection
    end
  end

  def tags
    self.class.tags
  end
end

class ActiveRecord::MigrationProxy
  delegate :connection, :tags, :cassandra_cluster, to: :migration

  def initialize(*)
    super
    if version&.to_s&.length == 14 && version.to_s > Time.now.utc.strftime("%Y%m%d%H%M%S")
      raise "please don't create migrations with a version number in the future: #{name} #{version}"
    end
  end

  def runnable?
    !migration.respond_to?(:runnable?) || migration.runnable?
  end

  def load_migration
    load(filename)
    @migration = name.constantize
    raise "#{self.name} (#{self.version}) is not tagged as exactly one of predeploy or postdeploy!" unless (@migration.tags & ActiveRecord::Migration::DEPLOY_TAGS).length == 1
    @migration
  end
end

module MigratorCache
  def migrations(paths)
    @@migrations_hash ||= {}
    @@migrations_hash[paths] ||= super
  end

  def migrations_paths
    @@migrations_paths ||= [File.join(Rails.root, "db/migrate")]
  end
end
ActiveRecord::Migrator.singleton_class.prepend(MigratorCache)

module Migrator
  def skipped_migrations
    pending_migrations(call_super: true).reject(&:runnable?)
  end

  def pending_migrations(call_super: false)
    return super() if call_super
    super().select(&:runnable?)
  end

  def runnable
    super.select(&:runnable?)
  end

  def execute_migration_in_transaction(migration, direct)
    old_in_migration, ActiveRecord::Base.in_migration = ActiveRecord::Base.in_migration, true
    if defined?(Marginalia)
      old_migration_name, Marginalia::Comment.migration = Marginalia::Comment.migration, migration.name
    end
    if down? && !Rails.env.test? && !$confirmed_migrate_down
      require 'highline'
      if HighLine.new.ask("Revert migration #{migration.name} (#{migration.version}) ? [y/N/a] > ") !~ /^([ya])/i
        raise("Revert not confirmed")
      end
      $confirmed_migrate_down = true if $1.downcase == 'a'
    end

    super
  ensure
    ActiveRecord::Base.in_migration = old_in_migration
    Marginalia::Comment.migration = old_migration_name if defined?(Marginalia)
  end
end
ActiveRecord::Migrator.prepend(Migrator)

ActiveRecord::Migrator.migrations_paths.concat Dir[Rails.root.join('gems', 'plugins', '*', 'db', 'migrate')]

ActiveRecord::Tasks::DatabaseTasks.migrations_paths = ActiveRecord::Migrator.migrations_paths

ActiveRecord::ConnectionAdapters::SchemaStatements.class_eval do
  def find_foreign_key(from_table, to_table, column: nil)
    column ||= "#{to_table.to_s.singularize}_id"
    foreign_keys(from_table).find do |key|
      key.to_table == to_table.to_s && key.column == column.to_s
    end&.name
  end

  def alter_constraint(table, constraint, new_name: nil, deferrable: nil)
    raise ArgumentError, "must specify deferrable or a new name" if new_name.nil? && deferrable.nil?

    # can't rename and alter options in the same statement, so do the rename first
    if new_name && new_name != constraint
      execute("ALTER TABLE #{quote_table_name(table)}
               RENAME CONSTRAINT #{quote_column_name(constraint)} TO #{quote_column_name(new_name)}")
      constraint = new_name
    end

    unless deferrable.nil?
      options = deferrable ? "DEFERRABLE" : "NOT DEFERRABLE"
      execute("ALTER TABLE #{quote_table_name(table)}
               ALTER CONSTRAINT #{quote_column_name(constraint)} #{options}")
    end
  end

  def foreign_key_for(from_table, options_or_to_table = {})
    return unless supports_foreign_keys?
    fks = foreign_keys(from_table).select { |fk| fk.defined_for? options_or_to_table }
    # prefer a FK on a column named after the table
    unless options_or_to_table.is_a?(Hash)
      column = foreign_key_column_for(options_or_to_table) if options_or_to_table
      return fks.find { |fk| fk.column == column} || fks.first
    end
    fks.first
  end

  def remove_foreign_key(from_table, *args)
    return unless supports_foreign_keys?

    raise ArgumentError if args.length > 2

    # support remove_foreign_key :table, :table, if_exists: stuff
    # OR
    # remove_foreign_key :table, column: :stuff
    # OR
    # remove_foreign_key :table, column: :stuff, if_exists: stuff
    options = args.last
    options = {} unless options.is_a?(Hash)
    options_or_to_table = args.first || {}

    # have to account for if options is a hash, if_exists will just get wrapped up
    # in it
    if options.delete(:if_exists)
      fk_name_to_delete = foreign_key_for(from_table, options_or_to_table)&.name
      return if fk_name_to_delete.nil?
    else
      fk_name_to_delete = foreign_key_for!(from_table, options_or_to_table).name
    end

    at = create_alter_table from_table
    at.drop_foreign_key fk_name_to_delete

    execute schema_creation.accept(at)
  end
end

ActiveRecord::Associations::CollectionAssociation.class_eval do
  # CollectionAssociation implements uniq for :uniq option, in its
  # own special way. re-implement, but as a relation
  def distinct
    scope.distinct
  end
end

module UnscopeCallbacks
  def run_callbacks(*args)
    unless CANVAS_RAILS5_2
      # in rails 6.1, we can get rid of this entire monkeypatch
      scope = self.class.current_scope&.clone || self.class.default_scoped
      scope = scope.klass.unscoped
    else
      scope = self.class.all.klass.unscoped
    end
    scope.scoping { super }
  end
end
ActiveRecord::Base.send(:include, UnscopeCallbacks)

module MatchWithDiscard
  def match(model, name)
    result = super
    return nil if result && !result.is_a?(ActiveRecord::DynamicMatchers::FindBy)
    result
  end
end
ActiveRecord::DynamicMatchers::Method.singleton_class.prepend(MatchWithDiscard)

# see https://github.com/rails/rails/issues/18659
class AttributesDefiner
  # defines attribute methods when loaded through Marshal
  def initialize(klass)
    @klass = klass
  end

  def marshal_dump
    @klass
  end

  def marshal_load(klass)
    klass.define_attribute_methods
    @klass = klass
  end
end

module DefineAttributeMethods
  def init_internals
    @define_attributes_helper = AttributesDefiner.new(self.class)
    super
  end
end
ActiveRecord::Base.include(DefineAttributeMethods)

module SkipTouchCallbacks
  module Base
    def skip_touch_callbacks(name)
      @skip_touch_callbacks ||= Set.new
      if @skip_touch_callbacks.include?(name)
        yield
      else
        @skip_touch_callbacks << name
        yield
        @skip_touch_callbacks.delete(name)
      end
    end

    def touch_callbacks_skipped?(name)
      (@skip_touch_callbacks && @skip_touch_callbacks.include?(name)) ||
        (self.superclass < ActiveRecord::Base && self.superclass.touch_callbacks_skipped?(name))
    end
  end

  module BelongsTo
    def touch_record(o, _changes, _foreign_key, name, *)
      return if o.class.touch_callbacks_skipped?(name)
      super
    end
  end
end
ActiveRecord::Base.singleton_class.include(SkipTouchCallbacks::Base)
ActiveRecord::Associations::Builder::BelongsTo.singleton_class.prepend(SkipTouchCallbacks::BelongsTo)

module ReadonlyCloning
  def calculate_changes_from_defaults
    if @readonly_clone
      @changed_attributes = @changed_attributes.dup if @changed_attributes # otherwise changes to the clone will dirty the original
    else
      super # no reason to do this if we're creating a readonly clone - can take a long time with serialized columns
    end
  end
end
ActiveRecord::Base.prepend(ReadonlyCloning)

module DupArraysInMutationTracker
  # setting a serialized attribute to an array of hashes shouldn't change all the hashes to indifferent access
  # when the array gets stored in the indifferent access hash inside the mutation tracker
  # not that it really matters too much but having some consistency is nice
  def change_to_attribute(*args)
    change = super
    if change
      val = change[1]
      change[1] = val.dup if val.is_a?(Array)
    end
    change
  end
end
ActiveModel::AttributeMutationTracker.prepend(DupArraysInMutationTracker)

module IgnoreOutOfSequenceMigrationDates
  def current_migration_number(dirname)
    migration_lookup_at(dirname).map do |file|
      digits = File.basename(file).split("_").first
      next if ActiveRecord::Base.timestamped_migrations && digits.length != 14
      digits.to_i
    end.compact.max.to_i
  end
end
# Thor doesn't call `super` in its `inherited` method, so hook in so that we can hook in later :)
Thor::Group.singleton_class.prepend(Autoextend::ClassMethods)
Autoextend.hook(:"ActiveRecord::Generators::MigrationGenerator",
                IgnoreOutOfSequenceMigrationDates,
                singleton: true,
                method: :prepend,
                optional: true)

module AlwaysUseMigrationDates
  def next_migration_number(number)
    if ActiveRecord::Base.timestamped_migrations
      Time.now.utc.strftime("%Y%m%d%H%M%S")
    else
      SchemaMigration.normalize_migration_number(number)
    end
  end
end
ActiveRecord::Migration.prepend(AlwaysUseMigrationDates)

module ExplainAnalyze
  def exec_explain(queries, analyze: false) # :nodoc:
    str = queries.map do |sql, binds|
      msg = "EXPLAIN #{"ANALYZE " if analyze}for: #{sql}"
      unless binds.empty?
        msg << " "
        msg << binds.map { |attr| render_bind(attr) }.inspect
      end
      msg << "\n"
      msg << connection.explain(sql, binds, analyze: analyze)
    end.join("\n")

    # Overriding inspect to be more human readable, especially in the console.
    def str.inspect
      self
    end

    str
  end

  def explain(analyze: false)
    #TODO: Fix for binds.
    exec_explain(collecting_queries_for_explain do
      if block_given?
        yield
      else
        # fold in switchman's override
        self.activate { |relation| relation.send(:exec_queries) }
      end
    end, analyze: analyze)
  end
end
ActiveRecord::Relation.prepend(ExplainAnalyze)

# fake Rails into grabbing correct column information for a table rename in-progress
module TableRename
  RENAMES = { 'authentication_providers' => 'account_authorization_configs' }.freeze

  def columns(table_name)
    if (old_name = RENAMES[table_name])
      table_name = old_name if connection.table_exists?(old_name)
    end
    super
  end
end

module DefeatInspectionFilterMarshalling
  def inspect
    result = super
    @inspection_filter = nil
    result
  end

  def pretty_print(_pp)
    super
    @inspection_filter = nil
  end
end

ActiveRecord::ConnectionAdapters::SchemaCache.prepend(TableRename)

ActiveRecord::Base.prepend(DefeatInspectionFilterMarshalling)
ActiveRecord::Base.prepend(Canvas::CacheRegister::ActiveRecord::Base)
ActiveRecord::Base.singleton_class.prepend(Canvas::CacheRegister::ActiveRecord::Base::ClassMethods)
ActiveRecord::Relation.prepend(Canvas::CacheRegister::ActiveRecord::Relation)

# see https://github.com/rails/rails/issues/37745
module DontExplicitlyNameColumnsBecauseOfIgnores
  def build_select(arel)
    if select_values.any?
      arel.project(*arel_columns(select_values.uniq))
    elsif !from_clause.value && klass.ignored_columns.any? && !(klass.ignored_columns & klass.column_names).empty?
      arel.project(*klass.column_names.map { |field| arel_attribute(field) })
    else
      arel.project(table[Arel.star])
    end
  end
end
ActiveRecord::Relation.prepend(DontExplicitlyNameColumnsBecauseOfIgnores)

module PreserveShardAfterTransaction
  def after_transaction_commit(&block)
    shards = Shard.send(:active_shards)
    shards[:delayed_jobs] = Shard.current.delayed_jobs_shard if ::ActiveRecord::Migration.open_migrations.positive?
    super { Shard.activate(shards, &block) }
  end
end
ActiveRecord::ConnectionAdapters::Transaction.prepend(PreserveShardAfterTransaction)<|MERGE_RESOLUTION|>--- conflicted
+++ resolved
@@ -720,19 +720,11 @@
   # do _NOT_ improve in the future to handle validations and callbacks - make
   # it a separate method or optional functionality. some callers explicitly
   # rely on no callbacks or validations
-<<<<<<< HEAD
-  def save_without_transaction
-    return unless changed?
-    self.updated_at = Time.now.utc
-    if new_record?
-      self.created_at = updated_at
-=======
   def save_without_transaction(touch: true)
     return unless changed?
     self.updated_at = Time.now.utc if touch
     if new_record?
       self.created_at = updated_at if touch
->>>>>>> c727486b
       self.id = self.class._insert_record(attributes_with_values(changed_attribute_names_to_save))
       @new_record = false
     else
