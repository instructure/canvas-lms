require 'active_support/callbacks/suspension'

class ActiveRecord::Base
  self.cache_timestamp_format = :usec unless CANVAS_RAILS3

  def write_attribute(attr_name, *args)
    if CANVAS_RAILS3
      column = column_for_attribute(attr_name)

      unless column || @attributes.has_key?(attr_name)
        raise "You're trying to create an attribute `#{attr_name}'. Writing arbitrary " \
              "attributes on a model is deprecated. Please just use `attr_writer` etc." \
              "from #{caller.first}"
      end
    end

    value = super
    value.is_a?(ActiveRecord::AttributeMethods::Serialization::Attribute) ? value.value : value
  end

  class << self
    delegate :distinct_on, to: :scoped
  end

  alias :clone :dup

  def serializable_hash(options = nil)
    result = super
    if result.present?
      result = result.with_indifferent_access
      user_content_fields = options[:user_content] || []
      result.keys.each do |name|
        if user_content_fields.include?(name.to_s)
          result[name] = UserContent.escape(result[name])
        end
      end
    end
    if options && options[:include_root]
      result = {self.class.base_class.model_name.element => result}
    end
    result
  end

  # See ActiveModel#serializable_add_includes
  def serializable_add_includes(options = {}, &block)
    super(options) do |association, records, opts|
      yield association, records, opts.reverse_merge(:include_root => options[:include_root])
    end
  end

  def feed_code
    id = self.uuid rescue self.id
    "#{self.class.reflection_type_name}_#{id}"
  end

  def self.all_models
    return @all_models if @all_models.present?
    @all_models = (ActiveRecord::Base.send(:subclasses) +
                   ActiveRecord::Base.models_from_files +
                   [Version]).compact.uniq.reject { |model|
      !(model.superclass == ActiveRecord::Base || model.superclass.abstract_class?) ||
      (model.respond_to?(:tableless?) && model.tableless?) ||
      model.abstract_class?
    }
  end

  def self.models_from_files
<<<<<<< HEAD
    @from_files ||= Dir[
      "#{Rails.root}/app/models/**/*.rb",
      "#{Rails.root}/vendor/plugins/*/app/models/**/*.rb",
      "#{Rails.root}/gems/plugins/*/app/models/**/*.rb",
    ].sort.collect { |file|
      model = begin
          file.sub(%r{.*/app/models/(.*)\.rb$}, '\1').camelize.constantize
        rescue NameError, LoadError
          next
        end
      next unless model < ActiveRecord::Base
      model
    }
=======
    @from_files ||= begin
      Dir[
        "#{Rails.root}/app/models/**/*.rb",
        "#{Rails.root}/vendor/plugins/*/app/models/**/*.rb",
        "#{Rails.root}/gems/plugins/*/app/models/**/*.rb",
      ].sort.each do |file|
        next if const_defined?(file.sub(%r{.*/app/models/(.*)\.rb$}, '\1').camelize)
        ActiveSupport::Dependencies.require_or_load(file)
      end
      ActiveRecord::Base.descendants
    end
>>>>>>> caf5d634
  end

  def self.maximum_text_length
    @maximum_text_length ||= 64.kilobytes-1
  end

  def self.maximum_long_text_length
    @maximum_long_text_length ||= 500.kilobytes-1
  end

  def self.maximum_string_length
    255
  end

  def self.find_by_asset_string(string, asset_types=nil)
    find_all_by_asset_string([string], asset_types)[0]
  end

  def self.find_all_by_asset_string(strings, asset_types=nil)
    # TODO: start checking asset_types, if provided
    strings.map{ |str| parse_asset_string(str) }.group_by(&:first).inject([]) do |result, (klass, id_pairs)|
      next result if asset_types && !asset_types.include?(klass)
      result.concat((klass.constantize.where(id: id_pairs.map(&:last)).to_a rescue []))
    end
  end

  # takes an asset string list, like "course_5,user_7" and turns it into an
  # array of [class_name, id] like [ ["Course", 5], ["User", 7] ]
  def self.parse_asset_string_list(asset_string_list)
    asset_string_list.to_s.split(",").map { |str| parse_asset_string(str) }
  end

  def self.parse_asset_string(str)
    code = asset_string_components(str)
    [convert_class_name(code.first), code.last.try(:to_i)]
  end

  def self.asset_string_components(str)
    components = str.split('_', -1)
    id = components.pop
    [components.join('_'), id.presence]
  end

  def self.convert_class_name(str)
    namespaces = str.split(':')
    class_name = namespaces.pop
    (namespaces.map(&:camelize) + [class_name.try(:classify)]).join('::')
  end

  def asset_string
    @asset_string ||= {}
    @asset_string[Shard.current] ||= "#{self.class.reflection_type_name}_#{id}"
  end

  def global_asset_string
    @global_asset_string ||= "#{self.class.reflection_type_name}_#{global_id}"
  end

  # little helper to keep checks concise and avoid a db lookup
  def has_asset?(asset, field = :context)
    asset.id == send("#{field}_id") && asset.class.base_class.name == send("#{field}_type")
  end

  def context_string(field = :context)
    send("#{field}_type").underscore + "_" + send("#{field}_id").to_s if send("#{field}_type")
  end

  def self.define_asset_string_backcompat_method(string_version_name, association_version_name = string_version_name, method = nil)
    # just chain to the two methods
    unless method
      # this is weird, but gets the instance methods defined so they can be chained
      begin
        self.new.send("#{association_version_name}_id")
      rescue
        # the db doesn't exist yet; no need to bother with backcompat methods anyway
        return
      end
      define_asset_string_backcompat_method(string_version_name, association_version_name, 'id')
      define_asset_string_backcompat_method(string_version_name, association_version_name, 'type')
      return
    end

    self.class_eval <<-CODE
      def #{association_version_name}_#{method}_with_backcompat
        res = #{association_version_name}_#{method}_without_backcompat
        if !res && #{string_version_name}.present?
          type, id = ActiveRecord::Base.parse_asset_string(#{string_version_name})
          write_attribute(:#{association_version_name}_type, type)
          write_attribute(:#{association_version_name}_id, id)
          res = #{association_version_name}_#{method}_without_backcompat
        end
        res
      end
    CODE
    self.alias_method_chain "#{association_version_name}_#{method}".to_sym, :backcompat
  end

  def export_columns(format = nil)
    self.class.content_columns.map(&:name)
  end

  def to_row(format = nil)
    export_columns(format).map { |c| self.send(c) }
  end

  def is_a_context?
    false
  end

  def cached_context_short_name
    if self.respond_to?(:context)
      code = self.respond_to?(:context_code) ? self.context_code : self.context.asset_string
      @cached_context_name ||= Rails.cache.fetch(['short_name_lookup', code].cache_key) do
        self.context.short_name rescue ""
      end
    else
      raise "Can only call cached_context_short_name on items with a context"
    end
  end

  def self.skip_touch_context(skip=true)
    @@skip_touch_context = skip
  end

  def save_without_touching_context
    @skip_touch_context = true
    self.save
    @skip_touch_context = false
  end

  def touch_context
    return if (@@skip_touch_context ||= false || @skip_touch_context ||= false)
    if self.respond_to?(:context_type) && self.respond_to?(:context_id) && self.context_type && self.context_id
      self.context_type.constantize.where(id: self.context_id).update_all(updated_at: Time.now.utc)
    end
  rescue
    Canvas::Errors.capture_exception(:touch_context, $ERROR_INFO)
  end

  def touch_user
    if self.respond_to?(:user_id) && self.user_id
      shard = self.user.shard
      User.where(:id => self.user_id).update_all(:updated_at => Time.now.utc)
      User.connection.after_transaction_commit do
        shard.activate do
          User.where(:id => self.user_id).update_all(:updated_at => Time.now.utc)
        end if shard != Shard.current
        User.invalidate_cache(self.user_id)
      end
    end
    true
  rescue
    Canvas::Errors.capture_exception(:touch_user, $ERROR_INFO)
    false
  end

  def context_url_prefix
    "#{self.context_type.downcase.pluralize}/#{self.context_id}"
  end

  # Example:
  # obj.to_json(:permissions => {:user => u, :policies => [:read, :write, :update]})
  def as_json(options = nil)
    options = options.try(:dup) || {}

    self.set_serialization_options if self.respond_to?(:set_serialization_options)

    except = options.delete(:except) || []
    except = Array(except).dup
    except.concat(self.class.serialization_excludes) if self.class.respond_to?(:serialization_excludes)
    except.concat(self.serialization_excludes) if self.respond_to?(:serialization_excludes)
    except.uniq!

    methods = options.delete(:methods) || []
    methods = Array(methods).dup
    methods.concat(self.class.serialization_methods) if self.class.respond_to?(:serialization_methods)
    methods.concat(self.serialization_methods) if self.respond_to?(:serialization_methods)
    methods.uniq!

    options[:except] = except unless except.empty?
    options[:methods] = methods unless methods.empty?

    # We include a root in all the association json objects (if it's a
    # collection), which is different than the rails behavior of just including
    # the root in the base json object. Hence the hackies.
    #
    # We are in the process of migrating away from including the root in all our
    # json serializations at all. Once that's done, we can remove this and the
    # monkey patch to Serialzer, below.

    # ^hahahahahahaha
    unless options.key?(:include_root)
      options[:include_root] = true
    end

    hash = serializable_hash(options)

    if options[:permissions]
      obj_hash = options[:include_root] ? hash[self.class.base_class.model_name.element] : hash
      if self.respond_to?(:filter_attributes_for_user)
        self.filter_attributes_for_user(obj_hash, options[:permissions][:user], options[:permissions][:session])
      end
      unless options[:permissions][:include_permissions] == false
        permissions_hash = self.rights_status(options[:permissions][:user], options[:permissions][:session], *options[:permissions][:policies])
        if self.respond_to?(:serialize_permissions)
          permissions_hash = self.serialize_permissions(permissions_hash, options[:permissions][:user], options[:permissions][:session])
        end
        obj_hash["permissions"] = permissions_hash
      end
    end

    self.revert_from_serialization_options if self.respond_to?(:revert_from_serialization_options)

    hash.with_indifferent_access
  end

  def class_name
    self.class.to_s
  end

  def sanitize_sql(*args)
    self.class.send :sanitize_sql_for_conditions, *args
  end

  def self.reflection_type_name
    base_class.name.underscore
  end

  def wildcard(*args)
    self.class.wildcard(*args)
  end

  def self.wildcard(*args)
    options = args.last.is_a?(Hash) ? args.pop : {}
    options[:type] ||= :full

    value = args.pop
    if options[:delimiter]
      options[:type] = :full
      value = options[:delimiter] + value + options[:delimiter]
      delimiter = connection.quote(options[:delimiter])
      column_str = "#{delimiter} || %s || #{delimiter}"
      args = args.map{ |a| column_str % a.to_s }
    end

    value = wildcard_pattern(value, options)
    cols = args.map{ |col| like_condition(col, '?', !options[:case_sensitive]) }
    sanitize_sql_array ["(" + cols.join(" OR ") + ")", *([value] * cols.size)]
  end

  def self.wildcard_pattern(value, options = {})
    value = value.to_s
    value = value.downcase unless options[:case_sensitive]
    value = value.gsub('\\', '\\\\\\\\').gsub('%', '\\%').gsub('_', '\\_')
    value = '%' + value unless options[:type] == :right
    value += '%' unless options[:type] == :left
    value
  end

  def self.coalesced_wildcard(*args)
    value = args.pop
    value = wildcard_pattern(value)
    cols = coalesce_chain(args)
    sanitize_sql_array ["(#{like_condition(cols, '?', false)})", value]
  end

  def self.coalesce_chain(cols)
    "(#{cols.map{|col| coalesce_clause(col)}.join(" || ' ' || ")})"
  end

  def self.coalesce_clause(column)
    "COALESCE(LOWER(#{column}), '')"
  end

  def self.like_condition(value, pattern = '?', downcase = true)
    case connection.adapter_name
      when 'SQLite'
        # sqlite is always case-insensitive, and you must specify the escape char
        "#{value} LIKE #{pattern} ESCAPE '\\'"
      else
        # postgres is always case-sensitive (mysql depends on the collation)
        value = "LOWER(#{value})" if downcase
        "#{value} LIKE #{pattern}"
    end
  end

  def self.best_unicode_collation_key(col)
    if ActiveRecord::Base.configurations[Rails.env]['adapter'] == 'postgresql'
      # For PostgreSQL, we can't trust a simple LOWER(column), with any collation, since
      # Postgres just defers to the C library which is different for each platform. The best
      # choice is the collkey function from pg_collkey which uses ICU to get a full unicode sort.
      # If that extension isn't around, casting to a bytea sucks for international characters,
      # but at least it's consistent, and orders commas before letters so you don't end up with
      # Johnson, Bob sorting before Johns, Jimmy
      unless instance_variable_defined?(:@collkey)
        @collkey = connection.extension_installed?(:pg_collkey)
      end
      if @collkey
        "#{@collkey}.collkey(#{col}, '#{Canvas::ICU.locale_for_collation}', false, 0, true)"
      else
        "CAST(LOWER(replace(#{col}, '\\', '\\\\')) AS bytea)"
      end
    else
      # Not yet optimized for other dbs (MySQL's default collation is case insensitive;
      # SQLite can have custom collations inserted, but probably not worth the effort
      # since no one will actually use SQLite in a production install of Canvas)
      col
    end
  end

  def self.count_by_date(options = {})
    column = options[:column] || "created_at"
    max_date = (options[:max_date] || Time.zone.now).midnight
    num_days = options[:num_days] || 20
    min_date = (options[:min_date] || max_date.advance(:days => -(num_days-1))).midnight

    # if the db can't do (named) timezones, we do the best we can (dates on the
    # other side of dst will be wrong though)
    offset = max_date.utc_offset

    expression = case connection.adapter_name
    when 'MySQL', 'Mysql2'
      # TODO: detect mysql named timezone support and use it
      offset = "%s%02d:%02d" % [offset < 0 ? "-" : "+", offset.abs / 3600, offset.abs % 3600]
      "DATE(CONVERT_TZ(#{column}, '+00:00', '#{offset}'))"
    when /sqlite/
      "DATE(STRFTIME('%s', #{column}) + #{offset}, 'unixepoch')"
    when 'PostgreSQL'
      "((#{column} || '-00')::TIMESTAMPTZ AT TIME ZONE '#{Time.zone.tzinfo.name}')::DATE"
    end

    result = count(
      :conditions => [
        "#{column} >= ? AND #{column} < ?",
        min_date,
        max_date.advance(:days => 1)
      ],
      :group => expression,
      :order => expression
    )
    # mysql gives us date keys, sqlite/postgres don't
    return result if result.keys.first.is_a?(Date)
    Hash[result.map { |date, count|
      [Time.zone.parse(date).to_date, count]
    }]
  end

  def self.rank_sql(ary, col)
    ary.each_with_index.inject('CASE '){ |string, (values, i)|
      string << "WHEN #{col} IN (" << Array(values).map{ |value| connection.quote(value) }.join(', ') << ") THEN #{i} "
    } << "ELSE #{ary.size} END"
  end

  def self.rank_hash(ary)
    ary.each_with_index.inject(Hash.new(ary.size + 1)){ |hash, (values, i)|
      Array(values).each{ |value| hash[value] = i + 1 }
      hash
    }
  end

  def self.distinct(column, options={})
    column = column.to_s
    options = {:include_nil => false}.merge(options)

    result = if ActiveRecord::Base.configurations[Rails.env]['adapter'] == 'postgresql'
      sql = ''
      sql << "SELECT NULL AS #{column} WHERE EXISTS (SELECT * FROM #{quoted_table_name} WHERE #{column} IS NULL) UNION ALL (" if options[:include_nil]
      sql << <<-SQL
        WITH RECURSIVE t AS (
          SELECT MIN(#{column}) AS #{column} FROM #{quoted_table_name}
          UNION ALL
          SELECT (SELECT MIN(#{column}) FROM #{quoted_table_name} WHERE #{column} > t.#{column})
          FROM t
          WHERE t.#{column} IS NOT NULL
        )
        SELECT #{column} FROM t WHERE #{column} IS NOT NULL
      SQL
      sql << ")" if options[:include_nil]
      find_by_sql(sql)
    else
      conditions = "#{column} IS NOT NULL" unless options[:include_nil]
      find(:all, :select => "DISTINCT #{column}", :conditions => conditions, :order => column)
    end
    result.map(&column.to_sym)
  end

  # direction is nil, :asc, or :desc
  def self.nulls(first_or_last, column, direction = nil)
    if connection.adapter_name == 'PostgreSQL'
      clause = if first_or_last == :first && direction != :desc
                 " NULLS FIRST"
               elsif first_or_last == :last && direction == :desc
                 " NULLS LAST"
               end
      "#{column} #{direction.to_s.upcase}#{clause}".strip
    else
      "#{column} IS#{" NOT" unless first_or_last == :last} NULL, #{column} #{direction.to_s.upcase}".strip
    end
  end

  # set up class-specific getters/setters for a polymorphic association, e.g.
  #   belongs_to :context, :polymorphic => true, :types => [:course, :account]
  def self.belongs_to(name, options={})
    if types = options.delete(:types)
      add_polymorph_methods(name, Array(types))
    end
    super
  end

  def self.add_polymorph_methods(generic, specifics)
    specifics.each do |specific|
      next if method_defined?(specific.to_sym)
      class_name = specific.to_s.classify
      correct_type = "#{generic}_type && self.class.send(:compute_type, #{generic}_type) <= #{class_name}"

      class_eval <<-CODE
      def #{specific}
        #{generic} if #{correct_type}
      end

      def #{specific}=(val)
        if val.nil?
          # we don't want to unset it if it's currently some other type, i.e.
          # foo.bar = Bar.new
          # foo.baz = nil
          # foo.bar.should_not be_nil
          self.#{generic} = nil if #{correct_type}
        elsif val.is_a?(#{class_name})
          self.#{generic} = val
        else
          raise ArgumentError, "argument is not a #{class_name}"
        end
      end
      CODE
    end
  end

  def self.unique_constraint_retry(retries = 1)
    # runs the block in a (possibly nested) transaction. if a unique constraint
    # violation occurs, it will run it "retries" more times. the nested
    # transaction (savepoint) ensures we don't mess up things for the outer
    # transaction. useful for possible race conditions where we don't want to
    # take a lock (e.g. when we create a submission).
    retries.times do
      begin
        result = transaction(:requires_new => true) { uncached { yield } }
        connection.clear_query_cache
        return result
      rescue ActiveRecord::RecordNotUnique
      end
    end
    result = transaction(:requires_new => true) { uncached { yield } }
    connection.clear_query_cache
    result
  end

  # returns batch_size ids at a time, working through the primary key from
  # smallest to largest.
  #
  # note this does a raw connection.select_values, so it doesn't work with scopes
  def self.find_ids_in_batches(options = {})
    batch_size = options[:batch_size] || 1000
    key = "#{quoted_table_name}.#{primary_key}"
    scope = except(:select).select(key).reorder(key).limit(batch_size)
    ids = connection.select_values(scope.to_sql)
    ids = ids.map(&:to_i) unless options[:no_integer_cast]
    while ids.present?
      yield ids
      break if ids.size < batch_size
      last_value = ids.last
      ids = connection.select_values(scope.where("#{key}>?", last_value).to_sql)
      ids = ids.map(&:to_i) unless options[:no_integer_cast]
    end
  end

  # returns 2 ids at a time (the min and the max of a range), working through
  # the primary key from smallest to largest.
  def self.find_ids_in_ranges(options = {})
    batch_size = options[:batch_size].try(:to_i) || 1000
    subquery_scope = self.scoped.except(:select).select("#{quoted_table_name}.#{primary_key} as id").reorder(primary_key).limit(batch_size)
    ids = connection.select_rows("select min(id), max(id) from (#{subquery_scope.to_sql}) as subquery").first
    while ids.first.present?
      ids.map!(&:to_i) if columns_hash[primary_key.to_s].type == :integer
      yield(*ids)
      last_value = ids.last
      next_subquery_scope = subquery_scope.where(["#{quoted_table_name}.#{primary_key}>?", last_value])
      ids = connection.select_rows("select min(id), max(id) from (#{next_subquery_scope.to_sql}) as subquery").first
    end
  end

  class << self
    def deconstruct_joins(joins_sql=nil)
      unless joins_sql
        joins_sql = ''
        add_joins!(joins_sql, nil)
      end
      tables = []
      join_conditions = []
      joins_sql.strip.split('INNER JOIN')[1..-1].each do |join|
        # this could probably be improved
        raise "PostgreSQL update_all/delete_all only supports INNER JOIN" unless join.strip =~ /([a-zA-Z0-9'"_]+(?:(?:\s+[aA][sS])?\s+[a-zA-Z0-9'"_]+)?)\s+ON\s+(.*)/
        tables << $1
        join_conditions << $2
      end
      [tables, join_conditions]
    end
  end

  def self.bulk_insert(records)
    return if records.empty?
    transaction do
      connection.bulk_insert(table_name, records)
    end
  end

  include ActiveSupport::Callbacks::Suspension

  # saves the record with all its save callbacks suspended.
  def save_without_callbacks
    suspend_callbacks(kind: [:validation, :save, (new_record? ? :create : :update)]) { save }
  end

  if Rails.version < '4'
    scope :none, -> { {:conditions => ["?", false]} }
  end
end

unless defined? OpenDataExport
  # allow an exportable option that we don't actually do anything with, because our open-source build may not contain OpenDataExport
  if CANVAS_RAILS3
    ActiveRecord::Associations::Builder::Association.class_eval do
      ([self] + self.descendants).each { |klass| klass.valid_options << :exportable }
    end
  else
    ActiveRecord::Associations::Builder::Association.valid_options << :exportable
  end
end

ActiveRecord::Relation.class_eval do

  def select_values_necessitate_temp_table?
    return false unless select_values.present?
    selects = select_values.flat_map{|sel| sel.to_s.split(",").map(&:strip) }
    id_keys = [primary_key, "*", "#{table_name}.#{primary_key}", "#{table_name}.*"]
    id_keys.all?{|k| !selects.include?(k) }
  end
  private :select_values_necessitate_temp_table?

  def find_in_batches_needs_temp_table?
    order_values.any? ||
      group_values.any? ||
      select_values.to_s =~ /DISTINCT/i ||
      uniq_value ||
      select_values_necessitate_temp_table?
  end
  private :find_in_batches_needs_temp_table?

  def find_in_batches_with_usefulness(options = {}, &block)
    # already in a transaction (or transactions don't matter); cursor is fine
    if can_use_cursor? && !options[:start]
      self.activate { find_in_batches_with_cursor(options, &block) }
    elsif find_in_batches_needs_temp_table?
      raise ArgumentError.new("GROUP and ORDER are incompatible with :start, as is an explicit select without the primary key") if options[:start]
      self.activate { find_in_batches_with_temp_table(options, &block) }
    else
      find_in_batches_without_usefulness(options) do |batch|
        klass.unscoped { yield batch }
      end
    end
  end
  alias_method_chain :find_in_batches, :usefulness

  def can_use_cursor?
    (connection.adapter_name == 'PostgreSQL' &&
      (Shackles.environment == :slave ||
        connection.readonly? ||
        connection.open_transactions > (Rails.env.test? ? 1 : 0)))
  end

  def find_in_batches_with_cursor(options = {})
    batch_size = options[:batch_size] || 1000
    klass.transaction do
      begin
        sql = to_sql
        cursor = "#{table_name}_in_batches_cursor_#{sql.hash.abs.to_s(36)}"
        connection.execute("DECLARE #{cursor} CURSOR FOR #{sql}")
        includes = includes_values
        klass.unscoped do
          batch = connection.uncached { klass.find_by_sql("FETCH FORWARD #{batch_size} FROM #{cursor}") }
          while !batch.empty?
            ActiveRecord::Associations::Preloader.new(batch, includes).run if includes
            yield batch
            break if batch.size < batch_size
            batch = connection.uncached { klass.find_by_sql("FETCH FORWARD #{batch_size} FROM #{cursor}") }
          end
        end
        # not ensure; if the transaction rolls back due to another exception, it will
        # automatically close
        connection.execute("CLOSE #{cursor}")
      end
    end
  end

  def find_in_batches_with_temp_table(options = {})
    if options[:pluck]
      pluck = Array(options[:pluck])
      pluck_for_select = pluck.map do |column_name|
        if column_name.is_a?(Symbol) && column_names.include?(column_name.to_s)
          "#{connection.quote_table_name(table_name)}.#{connection.quote_column_name(column_name)}"
        else
          column_name.to_s
        end
      end
      pluck = pluck.map(&:to_s)
    end
    batch_size = options[:batch_size] || 1000
    if pluck
      sql = select(pluck_for_select).to_sql
    else
      sql = to_sql
    end
    table = "#{table_name}_find_in_batches_temp_table_#{sql.hash.abs.to_s(36)}"
    table = table[-63..-1] if table.length > 63
    connection.execute "CREATE TEMPORARY TABLE #{table} AS #{sql}"
    begin
      index = "temp_primary_key"
      case connection.adapter_name
        when 'PostgreSQL'
          begin
            old_proc = connection.raw_connection.set_notice_processor {}
            if pluck && pluck.any?{|p| p == primary_key.to_s}
              connection.add_index table, primary_key, name: index
              index = primary_key.to_s
            else
              pluck.unshift(index) if pluck
              connection.execute "ALTER TABLE #{table}
                               ADD temp_primary_key SERIAL PRIMARY KEY"
            end
          ensure
            connection.raw_connection.set_notice_processor(&old_proc) if old_proc
          end
        when 'MySQL', 'Mysql2'
          pluck.unshift(index) if pluck
          connection.execute "ALTER TABLE #{table}
                             ADD temp_primary_key MEDIUMINT NOT NULL PRIMARY KEY AUTO_INCREMENT"
        when 'SQLite'
          # Sqlite always has an implicit primary key
          index = 'rowid'
        else
          raise "Temp tables not supported!"
      end

      includes = includes_values
      klass.unscoped do
        if pluck
          batch = klass.from(table).order(index).limit(batch_size).pluck(*pluck)
        else
          sql = "SELECT * FROM #{table} ORDER BY #{index} LIMIT #{batch_size}"
          batch = klass.find_by_sql(sql)
        end
        while !batch.empty?
          ActiveRecord::Associations::Preloader.new(batch, includes).run if includes
          yield batch
          break if batch.size < batch_size

          if pluck
            last_value = pluck.length == 1 ? batch.last : batch.last[pluck.index(index)]
            batch = klass.from(table).order(index).where("#{index} > ?", last_value).limit(batch_size).pluck(*pluck)
          else
            last_value = batch.last[index]
            sql = "SELECT *
               FROM #{table}
               WHERE #{index} > #{last_value}
               ORDER BY #{index} ASC
               LIMIT #{batch_size}"
            batch = klass.find_by_sql(sql)
          end
        end
      end
    ensure
      temporary = "TEMPORARY " if connection.adapter_name == 'Mysql2'
      connection.execute "DROP #{temporary}TABLE #{table}"
    end
  end

  def update_all_with_joins(updates, conditions = nil, options = {})
    if joins_values.any?
      if conditions
        where(conditions).update_all
      else
        case connection.adapter_name
        when 'PostgreSQL'
          stmt = Arel::UpdateManager.new(arel.engine)

          stmt.set Arel.sql(@klass.send(:sanitize_sql_for_assignment, updates))
          stmt.table(table)
          stmt.key = table[primary_key]

          sql = stmt.to_sql

          tables, join_conditions = deconstruct_joins(arel.join_sql.to_s)

          unless tables.empty?
            sql.concat(' FROM ')
            sql.concat(tables.join(', '))
            sql.concat(' ')
          end

          scope = self
          join_conditions.each { |join| scope = scope.where(join) }
          binds = scope.bind_values.dup
          where_statements = scope.arel.constraints.map do |node|
            connection.visitor.accept(node) do
              connection.quote(*binds.shift.reverse)
            end
          end
          sql.concat('WHERE ' + where_statements.join(' AND '))
          connection.update(sql, "#{name} Update")
        else
          update_all_without_joins(updates, conditions, options)
        end
      end
    else
      update_all_without_joins(updates, conditions, options)
    end
  end
  alias_method_chain :update_all, :joins

  def delete_all_with_joins(conditions = nil)
    if joins_values.any?
      if conditions
        where(conditions).delete_all
      else
        case connection.adapter_name
        when 'PostgreSQL'
          sql = "DELETE FROM #{quoted_table_name} "

          tables, join_conditions = deconstruct_joins(arel.join_sql.to_s)

          sql.concat('USING ')
          sql.concat(tables.join(', '))
          sql.concat(' ')

          scope = self
          join_conditions.each { |join| scope = scope.where(join) }

          binds = scope.bind_values.dup
          where_statements = scope.arel.constraints.map do |node|
            connection.visitor.accept(node) do
              connection.quote(*binds.shift.reverse)
            end
          end
          sql.concat('WHERE ' + where_statements.join(' AND '))
        when 'MySQL', 'Mysql2'
          sql = "DELETE #{quoted_table_name} FROM #{quoted_table_name} #{arel.join_sql} #{arel.where_sql}"
        else
          raise "Joins in delete not supported!"
        end

        connection.exec_query(sql, "#{name} Delete all", scope.bind_values)
      end
    else
      delete_all_without_joins(conditions)
    end
  end
  alias_method_chain :delete_all, :joins

  def delete_all_with_limit(conditions = nil)
    if limit_value
      case connection.adapter_name
      when 'MySQL', 'Mysql2'
        v = arel.visitor
        sql = "DELETE #{quoted_table_name} FROM #{quoted_table_name} #{arel.where_sql}
            ORDER BY #{arel.orders.map { |x| v.send(:visit, x) }.join(', ')} LIMIT #{v.send(:visit, arel.limit)}"
        return connection.delete(sql, "#{name} Delete all")
      else
        scope = scoped.except(:select).select("#{quoted_table_name}.#{primary_key}")
        return unscoped.where(primary_key => scope).delete_all
      end
    end
    delete_all_without_limit(conditions)
  end
  alias_method_chain :delete_all, :limit

  def lock_with_exclusive_smarts(lock_type = true)
    if lock_type == :no_key_update
      postgres_9_3_or_above = connection.adapter_name == 'PostgreSQL' &&
        connection.send(:postgresql_version) >= 90300
      lock_type = true
      lock_type = 'FOR NO KEY UPDATE' if postgres_9_3_or_above
    end
    lock_without_exclusive_smarts(lock_type)
  end
  alias_method_chain :lock, :exclusive_smarts

  def polymorphic_where(args)
    raise ArgumentError unless args.length == 1

    column = args.first.first
    values = args.first.last
    original_length = values.length
    values = values.compact

    sql = (["(#{column}_id=? AND #{column}_type=?)"] * values.length).join(" OR ")
    sql << " OR (#{column}_id IS NULL AND #{column}_type IS NULL)" if values.length < original_length
    where(sql, *values.map { |value| [value, value.class.base_class.name] }.flatten)
  end

  def not_recently_touched
    scope = self
    if((personal_space = Setting.get('touch_personal_space', 0).to_i) != 0)
      personal_space -= 1
      # truncate to seconds
      bound = Time.at(Time.now.to_i - personal_space).utc
      scope = scope.where("updated_at<?", bound)
    end
    scope
  end

  def touch_all
    not_recently_touched.update_all(updated_at: Time.now.utc)
  end

  def distinct_on(*args)
    args.map! do |column_name|
      if column_name.is_a?(Symbol) && column_names.include?(column_name.to_s)
        "#{connection.quote_table_name(table_name)}.#{connection.quote_column_name(column_name)}"
      else
        column_name.to_s
      end
    end

    relation = clone
    old_select = relation.select_values
    relation.select_values = ["DISTINCT ON (#{args.join(', ')}) "]
    if CANVAS_RAILS3
      relation.uniq_value = false
    else
      relation.distinct_value = false
    end
    if old_select.empty?
      relation.select_values.first << "*"
    else
      relation.select_values.first << old_select.uniq.join(', ')
    end

    relation
  end

  # if this sql is constructed on one shard then executed on another it wont work
  # dont use it for cross shard queries
  def union(*scopes)
    uniq_identifier = "#{table_name}.#{primary_key}"
    scopes << self
    sub_query = (scopes).map {|s| s.except(:select, :order).select(uniq_identifier).to_sql}.join(" UNION ALL ")
    engine.where("#{uniq_identifier} IN (#{sub_query})")
  end
end

ActiveRecord::Associations::CollectionProxy.class_eval do
  delegate :with_each_shard, :to => :scoped

  def respond_to?(name, include_private = false)
    return super if [:marshal_dump, :_dump, 'marshal_dump', '_dump'].include?(name)
    super ||
      (load_target && target.respond_to?(name, include_private)) ||
      proxy_association.klass.respond_to?(name, include_private)
  end
end

ActiveRecord::Associations::CollectionAssociation.class_eval do
  def scoped
    scope = super
    proxy_association = self
    scope.extending do
      define_method(:proxy_association) { proxy_association }
    end
  end
end

if CANVAS_RAILS3
  ActiveRecord::Persistence.module_eval do
    def nondefaulted_attribute_names
      attribute_names.select do |attr|
        read_attribute(attr) != column_for_attribute(attr).try(:default)
      end
    end

    def create
      attributes_values = arel_attributes_values(!id.nil?, true, nondefaulted_attribute_names)

      new_id = self.class.unscoped.insert attributes_values

      self.id ||= new_id if self.class.primary_key

      ActiveRecord::IdentityMap.add(self) if ActiveRecord::IdentityMap.enabled?
      @new_record = false
      id
    end
  end
end

ActiveRecord::ConnectionAdapters::AbstractAdapter.class_eval do
  def bulk_insert(table_name, records)
    keys = records.first.keys
    quoted_keys = keys.map{ |k| quote_column_name(k) }.join(', ')
    records.each do |record|
      execute <<-SQL
        INSERT INTO #{quote_table_name(table_name)}
          (#{quoted_keys})
        VALUES
          (#{keys.map{ |k| quote(record[k]) }.join(', ')})
      SQL
    end
  end
end

class ActiveRecord::ConnectionAdapters::AbstractAdapter
  # for functions that differ from one adapter to the next, use the following
  # method (overriding as needed in non-standard adapters), e.g.
  #
  #   connection.func(:group_concat, :name, '|') ->
  #     group_concat(name, '|')           (default)
  #     group_concat(name SEPARATOR '|')  (mysql)
  #     string_agg(name::text, '|')       (postgres)

  def func(name, *args)
    "#{name}(#{args.map{ |arg| func_arg_esc(arg) }.join(', ')})"
  end

  def func_arg_esc(arg)
    arg.is_a?(Symbol) ? arg : quote(arg)
  end

  def group_by(*columns)
    # the first item should be the primary key(s) that the other columns are
    # functionally dependent on. alternatively, it can be a class, and all
    # columns will be inferred from it. this is useful for cases where you want
    # to select all columns from one table, and an aggregate from another.
    Array(infer_group_by_columns(columns).first).join(", ")
  end

  def infer_group_by_columns(columns)
    columns.map { |col|
      col.respond_to?(:columns) ?
          col.columns.map { |c|
            "#{col.quoted_table_name}.#{quote_column_name(c.name)}"
          } :
          col
    }
  end
end

module MySQLAdapterExtensions
  def self.included(klass)
    klass::NATIVE_DATABASE_TYPES[:primary_key] = "bigint DEFAULT NULL auto_increment PRIMARY KEY".freeze
    klass.alias_method_chain :configure_connection, :pg_compat
  end

  def rename_index(table_name, old_name, new_name)
    if version[0] >= 5 && version[1] >= 7
      return execute "ALTER TABLE #{quote_table_name(table_name)} RENAME INDEX #{quote_column_name(old_name)} TO #{quote_table_name(new_name)}";
    else
      old_index_def = indexes(table_name).detect { |i| i.name == old_name }
      return unless old_index_def
      add_index(table_name, old_index_def.columns, :name => new_name, :unique => old_index_def.unique)
      remove_index(table_name, :name => old_name)
    end
  end

  def bulk_insert(table_name, records)
    keys = records.first.keys
    quoted_keys = keys.map{ |k| quote_column_name(k) }.join(', ')
    execute "INSERT INTO #{quote_table_name(table_name)} (#{quoted_keys}) VALUES" <<
                records.map{ |record| "(#{keys.map{ |k| quote(record[k]) }.join(', ')})" }.join(',')
  end

  def add_column_with_foreign_key_check(table, name, type, options = {})
    Canvas.active_record_foreign_key_check(name, type, options) unless adapter_name == 'Sqlite'
    add_column_without_foreign_key_check(table, name, type, options)
  end

  def configure_connection_with_pg_compat
    configure_connection_without_pg_compat
    execute "SET SESSION SQL_MODE='PIPES_AS_CONCAT'"
  end

  def func(name, *args)
    case name
      when :group_concat
        "group_concat(#{func_arg_esc(args.first)} SEPARATOR #{quote(args[1] || ',')})"
      else
        super
    end
  end
end

if defined?(ActiveRecord::ConnectionAdapters::MysqlAdapter)
  ActiveRecord::ConnectionAdapters::MysqlAdapter.send(:include, MySQLAdapterExtensions)
end
if defined?(ActiveRecord::ConnectionAdapters::Mysql2Adapter)
  ActiveRecord::ConnectionAdapters::Mysql2Adapter.send(:include, MySQLAdapterExtensions)
end

ActiveRecord::Associations::HasOneAssociation.class_eval do
  def create_scope
    scope = (CANVAS_RAILS3 ? self.scoped : self.scope).scope_for_create.stringify_keys
    scope = scope.except(klass.primary_key) unless klass.primary_key.to_s == reflection.foreign_key.to_s
    scope
  end
end

# See https://rails.lighthouseapp.com/projects/8994-ruby-on-rails/tickets/66-true-false-conditions-broken-for-sqlite#ticket-66-9
# The default 't' and 'f' are no good, since sqlite treats them both as 0 in boolean logic.
# This patch makes it so you can do stuff like:
#   :conditions => "active"
# instead of having to do:
#   :conditions => ["active = ?", true]
if defined?(ActiveRecord::ConnectionAdapters::SQLiteAdapter)
  ActiveRecord::ConnectionAdapters::SQLiteAdapter.class_eval do
    def quoted_true
      '1'
    end

    def quoted_false
      '0'
    end
  end
end

class ActiveRecord::Migration
  VALID_TAGS = [:predeploy, :postdeploy, :cassandra]
  # at least one of these tags is required
  DEPLOY_TAGS = [:predeploy, :postdeploy]

  class << self
    if CANVAS_RAILS3
      attr_accessor :disable_ddl_transaction

      def disable_ddl_transaction!
        @disable_ddl_transaction = true
      end
    end

    def tag(*tags)
      raise "invalid tags #{tags.inspect}" unless tags - VALID_TAGS == []
      (@tags ||= []).concat(tags).uniq!
    end

    def tags
      @tags ||= []
    end

    def is_postgres?
      connection.adapter_name == 'PostgreSQL'
    end

    def has_postgres_proc?(procname)
      connection.select_value("SELECT COUNT(*) FROM pg_proc WHERE proname='#{procname}'").to_i != 0
    end
  end

  def connection
    if self.class.respond_to?(:connection)
      return self.class.connection
    else
      @connection || ActiveRecord::Base.connection
    end
  end

  if CANVAS_RAILS3
    def disable_ddl_transaction
      self.class.disable_ddl_transaction
    end
  end

  def tags
    self.class.tags
  end
end

class ActiveRecord::MigrationProxy
  delegate :connection, :tags, to: :migration
  if CANVAS_RAILS3
    delegate :disable_ddl_transaction, to: :migration
  end

  def runnable?
    !migration.respond_to?(:runnable?) || migration.runnable?
  end

  def load_migration
    load(filename)
    @migration = name.constantize
    raise "#{self.name} (#{self.version}) is not tagged as predeploy or postdeploy!" if (@migration.tags & ActiveRecord::Migration::DEPLOY_TAGS).empty? && self.version > 20120217214153
    @migration
  end
end

class ActiveRecord::Migrator
  cattr_accessor :migrated_versions

  def self.migrations_paths
    @@migration_paths ||= []
  end

  def migrations
    @@migrations ||= begin
      @migrations_path ||= File.join(Rails.root, 'db/migrate')
      files = ([@migrations_path].compact + self.class.migrations_paths).uniq.
        map { |p| Dir["#{p}/[0-9]*_*.rb"] }.flatten

      migrations = files.inject([]) do |klasses, file|
        version, name, scope = file.scan(/([0-9]+)_([_a-z0-9]*)\.?([_a-z0-9]*)?\.rb\z/).first

        raise ActiveRecord::IllegalMigrationNameError.new(file) unless version
        version = version.to_i

        if klasses.detect { |m| m.version == version }
          raise ActiveRecord::DuplicateMigrationVersionError.new(version)
        end

        if klasses.detect { |m| m.name == name.camelize }
          raise ActiveRecord::DuplicateMigrationNameError.new(name.camelize)
        end

        klasses << ActiveRecord::MigrationProxy.new(name.camelize, version, file, scope)
        klasses
      end

      migrations = migrations.sort_by(&:version)
      down? ? migrations.reverse : migrations
    end
  end

  def pending_migrations_with_runnable
    pending_migrations_without_runnable.reject { |m| !m.runnable? }
  end
  alias_method_chain :pending_migrations, :runnable

  def migrate(tag = nil)
    current = migrations.detect { |m| m.version == current_version }
    target = migrations.detect { |m| m.version == @target_version }

    if target.nil? && !@target_version.nil? && @target_version > 0
      raise UnknownMigrationVersionError.new(@target_version)
    end

    start = up? ? 0 : (migrations.index(current) || 0)
    finish = migrations.index(target) || migrations.size - 1
    runnable = migrations[start..finish]

    # skip the last migration if we're headed down, but not ALL the way down
    runnable.pop if down? && !target.nil?

    runnable.each do |migration|
      ActiveRecord::Base.logger.info "Migrating to #{migration.name} (#{migration.version})"

      # On our way up, we skip migrating the ones we've already migrated
      next if up? && migrated.include?(migration.version.to_i)

      # On our way down, we skip reverting the ones we've never migrated
      if down? && !migrated.include?(migration.version.to_i)
        migration.announce 'never migrated, skipping'; migration.write
        next
      end

      next if !tag.nil? && !migration.tags.include?(tag)
      next if !migration.runnable?

      begin
        if down? && !Rails.env.test? && !$confirmed_migrate_down
          require 'highline'
          if HighLine.new.ask("Revert migration #{migration.name} (#{migration.version}) ? [y/N/a] > ") !~ /^([ya])/i
            raise("Revert not confirmed")
          end
          $confirmed_migrate_down = true if $1.downcase == 'a'
        end

        ddl_transaction(migration) do
          self.class.migrated_versions = @migrated_versions
          migration.migrate(@direction)
          @migrated_versions = self.class.migrated_versions
          record_version_state_after_migrating(migration.version) unless tag == :predeploy && migration.tags.include?(:postdeploy)
        end
      rescue => e
        canceled_msg = use_transaction?(migration)? "this and " : ""
        raise StandardError, "An error has occurred, #{canceled_msg}all later migrations canceled:\n\n#{e}", e.backtrace
      end
    end
  end

  if CANVAS_RAILS3
    def ddl_transaction(migration)
      if use_transaction?(migration)
        migration.connection.transaction { yield }
      else
        yield
      end
    end

    def use_transaction?(migration)
      !migration.disable_ddl_transaction && migration.connection.supports_ddl_transactions?
    end
  end
end

ActiveRecord::Migrator.migrations_paths.concat Dir[Rails.root.join('vendor', 'plugins', '*', 'db', 'migrate')]
ActiveRecord::Migrator.migrations_paths.concat Dir[Rails.root.join('gems', 'plugins', '*', 'db', 'migrate')]
ActiveRecord::ConnectionAdapters::SchemaStatements.class_eval do
  def add_index_with_length_raise(table_name, column_name, options = {})
    unless options[:name].to_s =~ /^temp_/
      column_names = Array(column_name)
      index_name = index_name(table_name, :column => column_names)
      index_name = options[:name].to_s if options[:name]
      if index_name.length > index_name_length
        raise(ArgumentError, "Index name '#{index_name}' on table '#{table_name}' is too long; the limit is #{index_name_length} characters.")
      end
      if index_exists?(table_name, index_name, false)
        raise(ArgumentError, "Index name '#{index_name}' on table '#{table_name}' already exists.")
      end
    end
    add_index_without_length_raise(table_name, column_name, options)
  end
  alias_method_chain :add_index, :length_raise

  # in anticipation of having to re-run migrations due to integrity violations or
  # killing stuff that is holding locks too long
  def add_foreign_key_if_not_exists(from_table, to_table, options = {})
    column  = options[:column] || "#{to_table.to_s.singularize}_id"
    case self.adapter_name
    when 'SQLite'; return
    when 'PostgreSQL'
      foreign_key_name = foreign_key_name(from_table, column, options)
      query = supports_delayed_constraint_validation? ? 'convalidated' : 'conname'
      value = select_value("SELECT #{query} FROM pg_constraint INNER JOIN pg_namespace ON pg_namespace.oid=connamespace WHERE conname='#{foreign_key_name}' AND nspname=current_schema()")
      if supports_delayed_constraint_validation? && value == 'f'
        execute("ALTER TABLE #{quote_table_name(from_table)} DROP CONSTRAINT #{quote_table_name(foreign_key_name)}")
      elsif value
        return
      end

      add_foreign_key(from_table, to_table, options)
    else
      foreign_key_name = foreign_key_name(from_table, column, options)
      return if foreign_keys(from_table).find { |k| k.options[:name] == foreign_key_name }
      add_foreign_key(from_table, to_table, options)
    end
  end

  def remove_foreign_key_if_exists(table, options = {})
    begin
      remove_foreign_key(table, options)
    rescue ActiveRecord::StatementInvalid => e
      raise unless e.message =~ /PG(?:::)?Error: ERROR:.+does not exist|Mysql2?::Error: Error on rename/
    end
  end

  # does a query first to make the actual constraint adding fast
  def change_column_null_with_less_locking(table, column)
    execute("SELECT COUNT(*) FROM #{table} WHERE #{column} IS NULL") if open_transactions == 0
    change_column_null table, column, false
  end

  def index_exists_with_options?(table_name, column_name, options = {})
    if options.is_a?(Hash)
      index_exists_without_options?(table_name, column_name, options)
    else
      # in ActiveRecord 2.3, the second argument is index_name
      name = column_name.to_s
      index_exists_without_options?(table_name, nil, {:name => name})
    end
  end
  alias_method_chain :index_exists?, :options

  # in ActiveRecord 3.2, it will raise an ArgumentError if the index doesn't exist
  def remove_index(table_name, options)
    name = index_name(table_name, options)
    unless index_exists?(table_name, nil, {:name => name})
      @logger.warn("Index name '#{name}' on table '#{table_name}' does not exist. Skipping.")
      return
    end
    remove_index!(table_name, name)
  end

end

if CANVAS_RAILS3
  ActiveRecord::Associations::CollectionAssociation.class_eval do
    # CollectionAssociation implements uniq for :uniq option, in its
    # own special way. re-implement, but as a relation if it's not an
    # internal use of it
    def uniq(records = true)
      if records.is_a?(Array)
        records.uniq
      else
        scoped.uniq(records)
      end
    end
  end
else
  ActiveRecord::Associations::CollectionAssociation.class_eval do
    # CollectionAssociation implements uniq for :uniq option, in its
    # own special way. re-implement, but as a relation
    def distinct
      scope.distinct
    end
  end
end

if Rails.version >= '3' && Rails.version < '4'
  ActiveRecord::Sanitization::ClassMethods.module_eval do
    def quote_bound_value_with_relations(value, c = connection)
      if ActiveRecord::Relation === value
        value.to_sql
      else
        quote_bound_value_without_relations(value, c)
      end
    end
    alias_method_chain :quote_bound_value, :relations
  end
end

if Rails.version < '4'
  klass = ActiveRecord::ConnectionAdapters::Mysql2Column if defined?(ActiveRecord::ConnectionAdapters::Mysql2Column)
  klass = ActiveRecord::ConnectionAdapter::AbstractMysqlAdapter::Column if defined?(ActiveRecord::ConnectionAdapter::AbstractMysqlAdapter::Column)
  if klass
    klass.class_eval do
      def extract_default(default)
        if sql_type =~ /blob/i || type == :text
          if default.blank?
            # CHANGED - don't believe the '' default
            return nil
          else
            raise ArgumentError, "#{type} columns cannot have a default value: #{default.inspect}"
          end
        elsif missing_default_forged_as_empty_string?(default)
          nil
        else
          super
        end
      end
    end
  end
end

module UnscopeCallbacks
  def run_callbacks(kind)
    scope = CANVAS_RAILS3 ? self.class.unscoped : self.class.base_class.unscoped
    scope.default_scoped = true
    scope.scoping { super }
  end
end

ActiveRecord::Base.send(:include, UnscopeCallbacks)

if CANVAS_RAILS3
  [ActiveRecord::DynamicFinderMatch, ActiveRecord::DynamicScopeMatch].each do |klass|
    klass.class_eval do
      class << self
        def match_with_discard(method)
          result = match_without_discard(method)
          return nil if result && (result.is_a?(ActiveRecord::DynamicScopeMatch) || result.finder != :first || result.instantiator? || result.bang?)
          result
        end
        alias_method_chain :match, :discard
      end
    end
  end
else
  ActiveRecord::DynamicMatchers::Method.class_eval do
    class << self
      def match_with_discard(model, name)
        result = match_without_discard(model, name)
        return nil if result && !result.is_a?(ActiveRecord::DynamicMatchers::FindBy)
        result
      end
      alias_method_chain :match, :discard
    end
  end
end<|MERGE_RESOLUTION|>--- conflicted
+++ resolved
@@ -55,8 +55,7 @@
 
   def self.all_models
     return @all_models if @all_models.present?
-    @all_models = (ActiveRecord::Base.send(:subclasses) +
-                   ActiveRecord::Base.models_from_files +
+    @all_models = (ActiveRecord::Base.models_from_files +
                    [Version]).compact.uniq.reject { |model|
       !(model.superclass == ActiveRecord::Base || model.superclass.abstract_class?) ||
       (model.respond_to?(:tableless?) && model.tableless?) ||
@@ -65,21 +64,6 @@
   end
 
   def self.models_from_files
-<<<<<<< HEAD
-    @from_files ||= Dir[
-      "#{Rails.root}/app/models/**/*.rb",
-      "#{Rails.root}/vendor/plugins/*/app/models/**/*.rb",
-      "#{Rails.root}/gems/plugins/*/app/models/**/*.rb",
-    ].sort.collect { |file|
-      model = begin
-          file.sub(%r{.*/app/models/(.*)\.rb$}, '\1').camelize.constantize
-        rescue NameError, LoadError
-          next
-        end
-      next unless model < ActiveRecord::Base
-      model
-    }
-=======
     @from_files ||= begin
       Dir[
         "#{Rails.root}/app/models/**/*.rb",
@@ -91,7 +75,6 @@
       end
       ActiveRecord::Base.descendants
     end
->>>>>>> caf5d634
   end
 
   def self.maximum_text_length
