--- conflicted
+++ resolved
@@ -553,12 +553,7 @@
           TaEnrollment
           DesignerEnrollment
           AccountAdmin
-<<<<<<< HEAD
-        ],
-        account_allows: ->(a) { a.root_account.feature_enabled?(:granular_permissions_manage_lti) }
-=======
-        ]
->>>>>>> 1c55606d
+        ]
       },
       allow_course_admin_actions: {
         label: -> { I18n.t("Allow administrative actions in courses") },
