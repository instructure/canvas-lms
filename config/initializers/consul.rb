#
# Copyright (C) 2015 - present Instructure, Inc.
#
# This file is part of Canvas.
#
# Canvas is free software: you can redistribute it and/or modify it under
# the terms of the GNU Affero General Public License as published by the Free
# Software Foundation, version 3 of the License.
#
# Canvas is distributed in the hope that it will be useful, but WITHOUT ANY
# WARRANTY; without even the implied warranty of MERCHANTABILITY or FITNESS FOR
# A PARTICULAR PURPOSE. See the GNU Affero General Public License for more
# details.
#
# You should have received a copy of the GNU Affero General Public License along
# with this program. If not, see <http://www.gnu.org/licenses/>.

handle_fallbacks = -> do
<<<<<<< HEAD
  # TODO: restore once we figure out how to do this
        # in a safe and synchronized way. Doing it at any time
        # can cause read failures because of the way we check the tree and then everything
        # else below it
  # Canvas::DynamicSettings.reset_cache!
=======
  # dumps the whole cache, even if it's a shared local redis
  Canvas::DynamicSettings.reset_cache!
>>>>>>> 570206db
end
handle_fallbacks.call
Canvas::Reloader.on_reload(&handle_fallbacks)<|MERGE_RESOLUTION|>--- conflicted
+++ resolved
@@ -16,16 +16,8 @@
 # with this program. If not, see <http://www.gnu.org/licenses/>.
 
 handle_fallbacks = -> do
-<<<<<<< HEAD
-  # TODO: restore once we figure out how to do this
-        # in a safe and synchronized way. Doing it at any time
-        # can cause read failures because of the way we check the tree and then everything
-        # else below it
-  # Canvas::DynamicSettings.reset_cache!
-=======
   # dumps the whole cache, even if it's a shared local redis
   Canvas::DynamicSettings.reset_cache!
->>>>>>> 570206db
 end
 handle_fallbacks.call
 Canvas::Reloader.on_reload(&handle_fallbacks)