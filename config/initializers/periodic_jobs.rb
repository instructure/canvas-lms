--- conflicted
+++ resolved
@@ -205,18 +205,11 @@
     with_each_shard_by_database(Auditors::ActiveRecord::Partitioner, :process, jitter: 30.minutes, local_offset: true)
   end
 
-<<<<<<< HEAD
-  Delayed::Periodic.cron "Auditors::ActiveRecord::Partitioner.process(prune: true)", "0 0 * * 6" do
-    if Time.now.day >= 3
-      with_each_shard_by_database(Auditors::ActiveRecord::Partitioner,
-                                  :process, prune: true, jitter: 30.minutes, local_offset: true)
-=======
   Delayed::Periodic.cron "Auditors::ActiveRecord::Partitioner.prune", "0 0 * * 6" do
     if Time.now.day >= 3
       with_each_shard_by_database(
         Auditors::ActiveRecord::Partitioner, :prune, jitter: 30.minutes, local_offset: true
       )
->>>>>>> 7a160bbc
     end
   end
 
@@ -224,18 +217,11 @@
     with_each_shard_by_database(Quizzes::QuizSubmissionEventPartitioner, :process, jitter: 30.minutes, local_offset: true)
   end
 
-<<<<<<< HEAD
-  Delayed::Periodic.cron "Quizzes::QuizSubmissionEventPartitioner.process(prune: true)", "0 0 * * 6" do
-    if Time.now.day >= 3
-      with_each_shard_by_database(Quizzes::QuizSubmissionEventPartitioner,
-                                  :process, prune: true, jitter: 30.minutes, local_offset: true)
-=======
   Delayed::Periodic.cron "Quizzes::QuizSubmissionEventPartitioner.prune", "0 0 * * 6" do
     if Time.now.day >= 3
       with_each_shard_by_database(
         Quizzes::QuizSubmissionEventPartitioner, :prune, jitter: 30.minutes, local_offset: true
       )
->>>>>>> 7a160bbc
     end
   end
 
@@ -243,18 +229,11 @@
     with_each_shard_by_database(Messages::Partitioner, :process, jitter: 30.minutes, local_offset: true)
   end
 
-<<<<<<< HEAD
-  Delayed::Periodic.cron "Messages::Partitioner.process(prune: true)", "0 0 * * 6" do
-    if Time.now.day >= 3
-      with_each_shard_by_database(Messages::Partitioner,
-                                  :process, prune: true, jitter: 30.minutes, local_offset: true)
-=======
   Delayed::Periodic.cron "Messages::Partitioner.prune", "0 0 * * 6" do
     if Time.now.day >= 3
       with_each_shard_by_database(
         Messages::Partitioner, :prune, jitter: 30.minutes, local_offset: true
       )
->>>>>>> 7a160bbc
     end
   end
 
