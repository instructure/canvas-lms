Rails.application.config.to_prepare do
  Switchman::Shard.class_eval do
    class << self
      alias :birth :default unless instance_methods.include?(:birth)

      def current_with_delayed_jobs(category=:default)
        if category == :delayed_jobs
          active_shards[category] || current_without_delayed_jobs(:default).delayed_jobs_shard
        else
          current_without_delayed_jobs(category)
        end
      end
      alias_method_chain :current, :delayed_jobs

<<<<<<< HEAD
        def activate_with_delayed_jobs!(categories)
          if !categories[:delayed_jobs] && categories[:default] && !@skip_delayed_job_auto_activation
            skip_delayed_job_auto_activation do
              categories[:delayed_jobs] = categories[:default].delayed_jobs_shard
            end
=======
      def activate_with_delayed_jobs!(categories)
        if !categories[:delayed_jobs] && categories[:default] && !@skip_delayed_job_auto_activation
          skip_delayed_job_auto_activation do
            categories[:delayed_jobs] = categories[:default].delayed_jobs_shard
>>>>>>> b6068abf
          end
        end
<<<<<<< HEAD
        alias_method_chain :activate!, :delayed_jobs

        def skip_delayed_job_auto_activation
          was = @skip_delayed_job_auto_activation
          @skip_delayed_job_auto_activation = true
          yield
        ensure
          @skip_delayed_job_auto_activation = was
        end
=======
        activate_without_delayed_jobs!(categories)
>>>>>>> b6068abf
      end
      alias_method_chain :activate!, :delayed_jobs

      def skip_delayed_job_auto_activation
        was = @skip_delayed_job_auto_activation
        @skip_delayed_job_auto_activation = true
        yield
      ensure
        @skip_delayed_job_auto_activation = was
      end
    end

    self.primary_key = "id"
    reset_column_information # make sure that the id column object knows it is the primary key

    # make sure settings attribute is loaded, so that on class reload we don't get into a state
    # that it thinks it's serialized, but the data isn't set up right
    default.is_a?(self) && default.settings
    serialize :settings, Hash
    # the default shard was already loaded, but didn't deserialize it
    if default.is_a?(self)
      settings = ActiveRecord::AttributeMethods::Serialization::Attribute.new(serialized_attributes['settings'],
                                                                   default.read_attribute('settings'),
                                                                   :serialized).unserialize
      default.settings = settings
    end

    before_save :encrypt_settings

    def settings
      return {} unless self.class.columns_hash.key?('settings')
      s = super
      unless s.is_a?(Hash) || s.nil?
        s = s.unserialize
      end
      if s.nil?
        self.settings = s = {}
      end

      salt = s.delete(:encryption_key_salt)
      secret = s.delete(:encryption_key_enc)
      if secret || salt
        if secret && salt
          s[:encryption_key] = Canvas::Security.decrypt_password(secret, salt, 'shard_encryption_key')
        end
        self.settings = s
      end

      s
    end

    def encrypt_settings
      s = self.settings.dup
      if encryption_key = s.delete(:encryption_key)
        secret, salt = Canvas::Security.encrypt_password(encryption_key, 'shard_encryption_key')
        s[:encryption_key_enc] = secret
        s[:encryption_key_salt] = salt
      end
      if s != self.settings
        self.settings = s
      end
      s
    end

    def delayed_jobs_shard
      shard = Shard.lookup(self.delayed_jobs_shard_id) if self.read_attribute(:delayed_jobs_shard_id)
      shard || self.database_server.delayed_jobs_shard(self)
    end
  end

  Switchman::DatabaseServer.class_eval do
    def delayed_jobs_shard(shard = nil)
      return shard if self.config[:delayed_jobs_shard] == 'self'
      dj_shard = self.config[:delayed_jobs_shard] &&
        Shard.lookup(self.config[:delayed_jobs_shard])
      # have to avoid recursion for the default shard asking for the default shard's dj shard
      dj_shard ||= shard if shard.default?
      dj_shard ||= Shard.default.delayed_jobs_shard
      dj_shard
    end
  end

  Object.send(:remove_const, :Shard) if defined?(::Shard)
  Object.send(:remove_const, :DatabaseServer) if defined?(::DatabaseServer)
  ::Shard = Switchman::Shard
  ::DatabaseServer = Switchman::DatabaseServer

  Switchman::DefaultShard.class_eval do
    attr_writer :settings

    def settings
      {}
    end

    def delayed_jobs_shard
      self
    end
  end

  Delayed::Backend::ActiveRecord::Job.class_eval do
    self.shard_category = :delayed_jobs
  end

  Shard.default.delayed_jobs_shard.activate!(:delayed_jobs)
end<|MERGE_RESOLUTION|>--- conflicted
+++ resolved
@@ -12,33 +12,13 @@
       end
       alias_method_chain :current, :delayed_jobs
 
-<<<<<<< HEAD
-        def activate_with_delayed_jobs!(categories)
-          if !categories[:delayed_jobs] && categories[:default] && !@skip_delayed_job_auto_activation
-            skip_delayed_job_auto_activation do
-              categories[:delayed_jobs] = categories[:default].delayed_jobs_shard
-            end
-=======
       def activate_with_delayed_jobs!(categories)
         if !categories[:delayed_jobs] && categories[:default] && !@skip_delayed_job_auto_activation
           skip_delayed_job_auto_activation do
             categories[:delayed_jobs] = categories[:default].delayed_jobs_shard
->>>>>>> b6068abf
           end
         end
-<<<<<<< HEAD
-        alias_method_chain :activate!, :delayed_jobs
-
-        def skip_delayed_job_auto_activation
-          was = @skip_delayed_job_auto_activation
-          @skip_delayed_job_auto_activation = true
-          yield
-        ensure
-          @skip_delayed_job_auto_activation = was
-        end
-=======
         activate_without_delayed_jobs!(categories)
->>>>>>> b6068abf
       end
       alias_method_chain :activate!, :delayed_jobs
 
