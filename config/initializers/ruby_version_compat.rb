# ruby pre-2.0 compatibility fixes

if RUBY_VERSION < '2.0'
  # see https://bugs.ruby-lang.org/issues/7547
  # the fix was only applied in 2.0
  module Dir::Tmpname
    def create(basename, *rest)
      if opts = Hash.try_convert(rest[-1])
        opts = opts.dup if rest.pop.equal?(opts)
        max_try = opts.delete(:max_try)
        opts = [opts]
      else
        opts = []
      end
      tmpdir, = *rest
      if $SAFE > 0 and tmpdir.tainted?
        tmpdir = '/tmp'
      else
        tmpdir ||= tmpdir()
      end
      n = nil
      begin
        path = File.join(tmpdir, make_tmpname(basename, n))
        yield(path, n, *opts)
      rescue Errno::EEXIST
        n ||= 0
        n += 1
        retry if !max_try or n < max_try
        raise "cannot generate temporary name using `#{basename}' under `#{tmpdir}'"
      end
      path
    end
  end
end

# This makes it so all parameters get converted to UTF-8 before they hit your
# app.  If someone sends invalid UTF-8 to your server, raise an exception.
class ActionController::InvalidByteSequenceErrorFromParams < Encoding::InvalidByteSequenceError; end
class ActionController::Base
  def force_utf8_params
    traverse = lambda do |object, block|
      if object.kind_of?(Hash)
        object.each_value { |o| traverse.call(o, block) }
      elsif object.kind_of?(Array)
        object.each { |o| traverse.call(o, block) }
      else
        block.call(object)
      end
      object
    end
    force_encoding = lambda do |o|
      if o.respond_to?(:force_encoding)
        o.force_encoding(Encoding::UTF_8)
        raise ActionController::InvalidByteSequenceErrorFromParams unless o.valid_encoding?
      end
      if o.respond_to?(:original_filename) && o.original_filename
        o.original_filename.force_encoding(Encoding::UTF_8)
        raise ActionController::InvalidByteSequenceErrorFromParams unless o.original_filename.valid_encoding?
      end
    end
    traverse.call(params, force_encoding)
    path_str = request.path.to_s
    if path_str.respond_to?(:force_encoding)
      path_str.force_encoding(Encoding::UTF_8)
      raise ActionController::InvalidByteSequenceErrorFromParams unless path_str.valid_encoding?
    end
  end
  before_filter :force_utf8_params
end

class ActiveRecord::Base
  # this is basically all potentially affected AR serialized columns that
  # existed in the DB before Canvas was Ruby 1.9 only. We've verified that
  # none of these columns should legitimately contain binary data, only text.
  SERIALIZED_COLUMNS_WITH_POTENTIALLY_INVALID_UTF8 = {
    'AssessmentQuestion'                => %w[question_data],
    'ContextExternalTool'               => %w[settings],
    'EportfolioEntry'                   => %w[content],
    'ErrorReport'                       => %w[http_env data],
    'LearningOutcome'                   => %w[data],
    'Profile'                           => %w[data],
    'Quizzes::Quiz'                     => %w[quiz_data],
    'Quizzes::QuizQuestion'             => %w[question_data],
    'Quizzes::QuizSubmission'           => %w[quiz_data submission_data],
    'Quizzes::QuizSubmissionSnapshot'   => %w[data],
    'Rubric'                            => %w[data],
    'RubricAssessment'                  => %w[data],
    'SisBatch'                          => %w[processing_errors processing_warnings],
    'StreamItem'                        => %w[data]
  }

  class << self
    def strip_invalid_utf8_from_attribute(attr_name, value)
      if SERIALIZED_COLUMNS_WITH_POTENTIALLY_INVALID_UTF8[self.name].try(:include?, attr_name.to_s)
        Utf8Cleaner.recursively_strip_invalid_utf8!(value, true)
      end
      value
    end

<<<<<<< HEAD
if CANVAS_RAILS2
  # Make sure the flash sets the encoding to UTF-8 as well.
  module ActionController
    module Flash
      class FlashHash
        def [](k)
          v = super
          v.is_a?(String) ? v.force_encoding("UTF-8") : v
        end
      end
=======
    def type_cast_attribute_with_utf8_check(attr_name, attributes, cache={})
      value = type_cast_attribute_without_utf8_check(attr_name, attributes, cache)
      strip_invalid_utf8_from_attribute(attr_name, value)
>>>>>>> b6068abf
    end
    alias_method_chain :type_cast_attribute, :utf8_check
  end
end

# Fix for https://bugs.ruby-lang.org/issues/7278 , which was filling up our logs with these warnings
if RUBY_VERSION < "2."
  require 'net/protocol'
  class Net::InternetMessageIO
    def each_crlf_line(src)
      buffer_filling(@wbuf, src) do
        while line = @wbuf.slice!(/\A[^\r\n]*(?:\n|\r(?:\n|(?!\z)))/)
          yield line.chomp("\n") + "\r\n"
        end
      end
    end
  end
end<|MERGE_RESOLUTION|>--- conflicted
+++ resolved
@@ -97,22 +97,9 @@
       value
     end
 
-<<<<<<< HEAD
-if CANVAS_RAILS2
-  # Make sure the flash sets the encoding to UTF-8 as well.
-  module ActionController
-    module Flash
-      class FlashHash
-        def [](k)
-          v = super
-          v.is_a?(String) ? v.force_encoding("UTF-8") : v
-        end
-      end
-=======
     def type_cast_attribute_with_utf8_check(attr_name, attributes, cache={})
       value = type_cast_attribute_without_utf8_check(attr_name, attributes, cache)
       strip_invalid_utf8_from_attribute(attr_name, value)
->>>>>>> b6068abf
     end
     alias_method_chain :type_cast_attribute, :utf8_check
   end
