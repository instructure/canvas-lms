if RUBY_VERSION < "1.9."
  require 'fastercsv'
else
  # ruby 1.9 compatibility fixes

  # 1.9 has a built-in equivalent to fastercsv
  # make an alias for CSV, which has replaced FasterCSV
  require 'csv'
  FasterCSV = CSV

  # See http://developer.uservoice.com/entries/how-to-upgrade-a-rails-2.3.14-app-to-ruby-1.9.3/
  # TZInfo needs to be patched.  In particular, you'll need to re-implement the datetime_new! method:
  require 'tzinfo'

  module TZInfo
    # Methods to support different versions of Ruby.
    module RubyCoreSupport #:nodoc:
      # Ruby 1.8.6 introduced new! and deprecated new0.
      # Ruby 1.9.0 removed new0.
      # Ruby trunk revision 31668 removed the new! method.
      # Still support new0 for better performance on older versions of Ruby (new0 indicates
      # that the rational has already been reduced to its lowest terms).
      # Fallback to jd with conversion from ajd if new! and new0 are unavailable.
      if DateTime.respond_to? :new!
        def self.datetime_new!(ajd = 0, of = 0, sg = Date::ITALY)
          DateTime.new!(ajd, of, sg)
        end
      elsif DateTime.respond_to? :new0
        def self.datetime_new!(ajd = 0, of = 0, sg = Date::ITALY)
          DateTime.new0(ajd, of, sg)
        end
      else
        HALF_DAYS_IN_DAY = rational_new!(1, 2)

        def self.datetime_new!(ajd = 0, of = 0, sg = Date::ITALY)
          # Convert from an Astronomical Julian Day number to a civil Julian Day number.
          jd = ajd + of + HALF_DAYS_IN_DAY

          # Ruby trunk revision 31862 changed the behaviour of DateTime.jd so that it will no
          # longer accept a fractional civil Julian Day number if further arguments are specified.
          # Calculate the hours, minutes and seconds to pass to jd.

          jd_i = jd.to_i
          jd_i -= 1 if jd < 0
          hours = (jd - jd_i) * 24
          hours_i = hours.to_i
          minutes = (hours - hours_i) * 60
          minutes_i = minutes.to_i
          seconds = (minutes - minutes_i) * 60

          DateTime.jd(jd_i, hours_i, minutes_i, seconds, of, sg)
        end
      end
    end
  end

  if Rails.version > "3."
    raise "These following patches shouldn't be necessary in Rails 3.x"
  end

  # also https://groups.google.com/forum/#!msg/rubyonrails-core/gb5woRkmDlk/iQ2G7jjNWKkJ
  MissingSourceFile::REGEXPS << [/^cannot load such file -- (.+)$/i, 1]

  # In Ruby 1.9, respond_to? (which is what proxy_respond_to? REALLY is), chains to
  # respond_to_missing?.  However, respond_to_missing? is *not* defined on
  # AssociationProxy because Rails removes *all* methods besides __*, send,
  # nil?, and object_id, so it hits method_missing, and tries to load the
  # target.
  # See https://rails.lighthouseapp.com/projects/8994/tickets/5410-multiple-database-queries-when-chaining-named-scopes-with-rails-238-and-ruby-192
  # (The patch in that lighthouse bug was not, in fact, merged in).
  class ActiveRecord::Associations::AssociationProxy
    def respond_to_missing?(meth, incl_priv)
      false
    end
  end

  # This makes it so all parameters get converted to UTF-8 before they hit your
  # app.  If someone sends invalid UTF-8 to your server, raise an exception.
  class ActionController::InvalidByteSequenceErrorFromParams < Encoding::InvalidByteSequenceError; end
  class ActionController::Base
    def force_utf8_params
      traverse = lambda do |object, block|
        if object.kind_of?(Hash)
          object.each_value { |o| traverse.call(o, block) }
        elsif object.kind_of?(Array)
          object.each { |o| traverse.call(o, block) }
        else
          block.call(object)
        end
        object
      end
      force_encoding = lambda do |o|
        if o.respond_to?(:force_encoding)
          o.force_encoding(Encoding::UTF_8)
          raise ActionController::InvalidByteSequenceErrorFromParams unless o.valid_encoding?
        end
        if o.respond_to?(:original_filename)
          o.original_filename.force_encoding(Encoding::UTF_8)
          raise ActionController::InvalidByteSequenceErrorFromParams unless o.original_filename.valid_encoding?
        end
      end
      traverse.call(params, force_encoding)
      path_str = request.path.to_s
      if path_str.respond_to?(:force_encoding)
        path_str.force_encoding(Encoding::UTF_8)
        raise ActionController::InvalidByteSequenceErrorFromParams unless path_str.valid_encoding?
      end
    end
    before_filter :force_utf8_params
  end

  # Make sure the flash sets the encoding to UTF-8 as well.
  module ActionController
    module Flash
      class FlashHash
        def [](k)
          v = super
          v.is_a?(String) ? v.force_encoding("UTF-8") : v
        end
      end
    end
  end

  # ActiveSupport::SafeBuffer is a subclass of String, and while string
  # literals get the encoding of the source file,
  #
  # String.new always gets ascii-8bit encoding. This means that depending on
  # the contents of a template and the data interpolated into the template,
  # things either work great or you get an incompatible encoding error.
  #
  # This patch fixes the problem by giving new SafeBuffers the default encoding
  # (which in canvas is utf-8)
  class ActiveSupport::SafeBuffer
    def initialize(*a)
<<<<<<< HEAD
      super.force_encoding(Encoding.default_internal)
=======
      super.force_encoding('utf-8')
>>>>>>> 88c71251
    end
  end
end<|MERGE_RESOLUTION|>--- conflicted
+++ resolved
@@ -132,11 +132,7 @@
   # (which in canvas is utf-8)
   class ActiveSupport::SafeBuffer
     def initialize(*a)
-<<<<<<< HEAD
-      super.force_encoding(Encoding.default_internal)
-=======
       super.force_encoding('utf-8')
->>>>>>> 88c71251
     end
   end
 end