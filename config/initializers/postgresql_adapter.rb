# frozen_string_literal: true

#
# Copyright (C) 2015 - present Instructure, Inc.
#
# This file is part of Canvas.
#
# Canvas is free software: you can redistribute it and/or modify it under
# the terms of the GNU Affero General Public License as published by the Free
# Software Foundation, version 3 of the License.
#
# Canvas is distributed in the hope that it will be useful, but WITHOUT ANY
# WARRANTY; without even the implied warranty of MERCHANTABILITY or FITNESS FOR
# A PARTICULAR PURPOSE. See the GNU Affero General Public License for more
# details.
#
# You should have received a copy of the GNU Affero General Public License along
# with this program. If not, see <http://www.gnu.org/licenses/>.

class QuotedValue < String
end

module PostgreSQLAdapterExtensions
  def receive_timeout_wrapper
    return yield unless @config[:receive_timeout]
    Timeout.timeout(@config[:receive_timeout], PG::ConnectionBad, "receive timeout") { yield }
  end

  %I{begin_db_transaction create_savepoint active?}.each do |method|
    class_eval <<-RUBY, __FILE__, __LINE__ + 1
      def #{method}(*)
        receive_timeout_wrapper { super }
      end
    RUBY
  end


  def explain(arel, binds = [], analyze: false)
    sql = "EXPLAIN #{"ANALYZE " if analyze}#{to_sql(arel, binds)}"
    ActiveRecord::ConnectionAdapters::PostgreSQL::ExplainPrettyPrinter.new.pp(exec_query(sql, "EXPLAIN", binds))
  end

  def readonly?(table = nil, column = nil)
    return @readonly unless @readonly.nil?
    @readonly = (select_value("SELECT pg_is_in_recovery();") == true)
  end

  def bulk_insert(table_name, records)
    keys = records.first.keys
    quoted_keys = keys.map{ |k| quote_column_name(k) }.join(', ')
    execute "COPY #{quote_table_name(table_name)} (#{quoted_keys}) FROM STDIN"
    raw_connection.put_copy_data records.inject(+''){ |result, record|
                                   result << keys.map{ |k| quote_text(record[k]) }.join("\t") << "\n"
                                 }
    ActiveRecord::Base.connection.clear_query_cache
    raw_connection.put_copy_end
    result = raw_connection.get_result
    begin
      result.check
    rescue => e
      raise translate_exception(e, message: e.message, sql: "COPY FROM STDIN", binds: [])
    end
    result.cmd_tuples
  end

  def quote_text(value)
    if value.nil?
      "\\N"
    elsif value.is_a?(ActiveRecord::ConnectionAdapters::PostgreSQL::OID::Array::Data)
      quote_text(encode_array(value))
    else
      hash = {"\n" => "\\n", "\r" => "\\r", "\t" => "\\t", "\\" => "\\\\"}
      value.to_s.gsub(/[\n\r\t\\]/){ |c| hash[c] }
    end
  end

  def add_foreign_key(from_table, to_table, delay_validation: false, if_not_exists: false, **options)
    raise ArgumentError, "Cannot specify custom options with :delay_validation" if options[:options] && delay_validation

    # pointless if we're in a transaction
    delay_validation = false if open_transactions > 0
    options[:column] ||= "#{to_table.to_s.singularize}_id"
    column = options[:column]

    foreign_key_name = foreign_key_name(from_table, options)

    if if_not_exists || delay_validation
      schema = quote(shard.name)
      valid = select_value("SELECT convalidated FROM pg_constraint INNER JOIN pg_namespace ON pg_namespace.oid=connamespace WHERE conname='#{foreign_key_name}' AND nspname=#{schema}", "SCHEMA")
      return if valid == true && if_not_exists
    end

    if delay_validation
      options[:validate] = false
      # NOT VALID doesn't fully work through 9.3 at least, so prime the cache to make
      # it as fast as possible. Note that a NOT EXISTS would be faster, but this is
      # the query postgres does for the VALIDATE CONSTRAINT, so we want exactly this
      # query to be warm
      execute("SELECT fk.#{column} FROM #{quote_table_name(from_table)} fk LEFT OUTER JOIN #{quote_table_name(to_table)} pk ON fk.#{column}=pk.id WHERE pk.id IS NULL AND fk.#{column} IS NOT NULL LIMIT 1")
    end

    super(from_table, to_table, **options) unless valid == false
    validate_constraint(from_table, foreign_key_name) if delay_validation
  end

  def set_standard_conforming_strings
    # not needed in PG 9.1+
  end

  # we always use the default sequence name, so override it to not actually query the db
  # (also, it doesn't matter if you're using PG 8.2+)
  def default_sequence_name(table, pk)
    "#{table}_#{pk}_seq"
  end

  # postgres doesn't support limit on text columns, but it does on varchars. assuming we don't exceed
  # the varchar limit, change the type. otherwise drop the limit. not a big deal since we already
  # have max length validations in the models.
  def type_to_sql(type, limit: nil, **)
    if type == :text && limit
      if limit <= 10485760
        type = :string
      else
        limit = nil
      end
    end
    super
  end

  def func(name, *args)
    case name
      when :group_concat
        "string_agg((#{func_arg_esc(args.first)})::text, #{quote(args[1] || ',')})"
      else
        super
    end
  end

  def group_by(*columns)
    # although postgres 9.1 lets you omit columns that are functionally
    # dependent on the primary keys, that's only true if the FROM items are
    # all tables (i.e. not subselects). to keep things simple, we always
    # specify all columns for postgres
    infer_group_by_columns(columns).flatten.join(', ')
  end

  # ActiveRecord 3.2 ignores indexes if it cannot parse the column names
  # (for instance when using functions like LOWER)
  # this will lead to problems if we try to remove the index (index_exists? will return false)
  def indexes(table_name)
    schema = shard.name

    result = query(<<~SQL, 'SCHEMA')
         SELECT distinct i.relname, d.indisunique, d.indkey, pg_get_indexdef(d.indexrelid), t.oid
         FROM pg_class t
         INNER JOIN pg_index d ON t.oid = d.indrelid
         INNER JOIN pg_class i ON d.indexrelid = i.oid
         WHERE i.relkind = 'i'
           AND d.indisprimary = 'f'
           AND t.relname = '#{table_name}'
           AND i.relnamespace IN (SELECT oid FROM pg_namespace WHERE nspname = #{schema ? "'#{schema}'" : 'ANY (current_schemas(false))'} )
        ORDER BY i.relname
    SQL

    result.map do |row|
      index_name = row[0]
      unique = row[1] == 't'
      indkey = row[2].split(" ")
      inddef = row[3]
      oid = row[4]

      columns = Hash[query(<<~SQL, "SCHEMA")]
        SELECT a.attnum, a.attname
        FROM pg_attribute a
        WHERE a.attrelid = #{oid}
        AND a.attnum IN (#{indkey.join(",")})
      SQL

      column_names = columns.stringify_keys.values_at(*indkey).compact

      # add info on sort order for columns (only desc order is explicitly specified, asc is the default)
      desc_order_columns = inddef.scan(/(\w+) DESC/).flatten
      orders = desc_order_columns.any? ? Hash[desc_order_columns.map {|order_column| [order_column, :desc]}] : {}

      ActiveRecord::ConnectionAdapters::IndexDefinition.new(table_name, index_name, unique, column_names, orders: orders)
    end
  end

  def index_exists?(_table_name, columns, _options = {})
    raise ArgumentError.new("if you're identifying an index by name only, you should use index_name_exists?") if columns.is_a?(Hash) && columns[:name]
    raise ArgumentError.new("columns should be a string, a symbol, or an array of those ") unless columns.is_a?(String) || columns.is_a?(Symbol) || columns.is_a?(Array)
    super
  end

  # some migration specs test migrations that add concurrent indexes; detect that, and strip the concurrent
  # but _only_ if there isn't another transaction in the stack
  def add_index_options(_table_name, _column_name, **)
    index_name, index_type, index_columns, index_options, algorithm, using = super
    algorithm = nil if Rails.env.test? && algorithm == "CONCURRENTLY" && !ActiveRecord::Base.in_transaction_in_test?
    [index_name, index_type, index_columns, index_options, algorithm, using]
  end

  def add_index(table_name, column_name, options = {})
    # catch a concurrent index add that fails because it already exists, and is invalid
    if options[:algorithm] == :concurrently || options[:if_not_exists]
      column_names = index_column_names(column_name)
      index_name = options[:name].to_s if options.key?(:name)
      index_name ||= index_name(table_name, column_names)

      schema = shard.name

      valid = select_value(<<~SQL, 'SCHEMA')
            SELECT indisvalid
            FROM pg_class t
            INNER JOIN pg_index d ON t.oid = d.indrelid
            INNER JOIN pg_class i ON d.indexrelid = i.oid
            WHERE i.relkind = 'i'
              AND i.relname = '#{index_name}'
              AND t.relname = '#{table_name}'
              AND i.relnamespace IN (SELECT oid FROM pg_namespace WHERE nspname = #{schema ? "'#{schema}'" : 'ANY (current_schemas(false))'} )
            LIMIT 1
      SQL
      remove_index(table_name, name: index_name, algorithm: :concurrently) if valid == false && options[:algorithm] == :concurrently
      return if options[:if_not_exists] && valid == true
    end
    # CANVAS_RAILS6_1: can stop doing this in Rails 6.2, when it's natively supported
    options.delete(:if_not_exists)
    super
  end

  if CANVAS_RAILS6_0
    def remove_index(table_name, options = {})
      table = ActiveRecord::ConnectionAdapters::PostgreSQL::Utils.extract_schema_qualified_name(table_name.to_s)

      if options.is_a?(Hash) && options.key?(:name)
        provided_index = ActiveRecord::ConnectionAdapters::PostgreSQL::Utils.extract_schema_qualified_name(options[:name].to_s)

        options[:name] = provided_index.identifier
        table = ActiveRecord::ConnectionAdapters::PostgreSQL::Name.new(provided_index.schema, table.identifier) unless table.schema.present?

        if provided_index.schema.present? && table.schema != provided_index.schema
          raise ArgumentError.new("Index schema '#{provided_index.schema}' does not match table schema '#{table.schema}'")
        end
      end

      name = index_name_for_remove(table.to_s, options)
      return if name.nil? && options[:if_exists]

      index_to_remove = ActiveRecord::ConnectionAdapters::PostgreSQL::Name.new(table.schema, name)
      algorithm =
        if options.is_a?(Hash) && options.key?(:algorithm)
          index_algorithms.fetch(options[:algorithm]) do
            raise ArgumentError.new("Algorithm must be one of the following: #{index_algorithms.keys.map(&:inspect).join(', ')}")
          end
        end
      algorithm = nil if open_transactions > 0
      if_exists = " IF EXISTS" if options.is_a?(Hash) && options[:if_exists]
      execute "DROP INDEX #{algorithm} #{if_exists} #{quote_table_name(index_to_remove)}"
    end
  else
    def index_algorithm(algorithm)
      return nil if open_transactions > 0

      super
    end
  end

  def index_name_for_remove(table_name, options = {})
    return options[:name] if can_remove_index_by_name?(options)

    checks = []

    if options.is_a?(Hash)
      checks << lambda { |i| i.name == options[:name].to_s } if options.key?(:name)
      column_names = index_column_names(options[:column])
    else
      column_names = index_column_names(options)
    end

    if column_names.present?
      checks << lambda { |i| index_name(table_name, i.columns) == index_name(table_name, column_names) }
    end

    raise ArgumentError, "No name or columns specified" if checks.none?

    matching_indexes = indexes(table_name).select { |i| checks.all? { |check| check[i] } }

    if matching_indexes.count > 1
      raise ArgumentError, "Multiple indexes found on #{table_name} columns #{column_names}. " \
                                 "Specify an index name from #{matching_indexes.map(&:name).join(', ')}"
    elsif matching_indexes.none?
      return if options.is_a?(Hash) && options[:if_exists]
      raise ArgumentError, "No indexes found on #{table_name} with the options provided."
    else
      matching_indexes.first.name
    end
  end

  def can_remove_index_by_name?(options)
    options.is_a?(Hash) && options.key?(:name) && options.except(:name, :algorithm, :if_exists).empty?
  end

  def add_column(table_name, column_name, type, if_not_exists: false, **options)
    return if if_not_exists && column_exists?(table_name, column_name)
    super(table_name, column_name, type, **options)
  end

  def remove_column(table_name, column_name, type = nil, if_exists: false, **options)
    return if if_exists && !column_exists?(table_name, column_name)
    super
  end

  def quote(*args)
    value = args.first
    return value if value.is_a?(QuotedValue)

    super
  end

  def extension_installed?(extension)
    @extensions ||= {}
    @extensions.fetch(extension) do
      select_value(<<~SQL)
        SELECT nspname
        FROM pg_extension
          INNER JOIN pg_namespace ON extnamespace=pg_namespace.oid
        WHERE extname='#{extension}'
      SQL
    end
  end

  def extension_available?(extension)
    select_value("SELECT 1 FROM pg_available_extensions WHERE name='#{extension}'").to_i == 1
  end

  # temporarily adds schema to the search_path (i.e. so you can use an extension that won't work
  # using qualified names)
  def add_schema_to_search_path(schema)
    if schema_search_path.split(',').include?(schema)
      yield
    else
      old_search_path = schema_search_path
      transaction(requires_new: true) do
        self.schema_search_path += ",#{schema}"
        yield
        self.schema_search_path = old_search_path
      rescue ActiveRecord::StatementInvalid, ActiveRecord::Rollback
        # the transaction rolling back will revert the search path change;
        # we don't need to do another query to set it
        @schema_search_path = old_search_path
        raise
      end
    end
  end

  # we no longer use any triggers, so we removed hair_trigger,
  # but don't want to go modifying all the old migrations, so just
  # make them dummies
  class CreateTriggerChain
    def on(*)
      self
    end

    def after(*)
      self
    end

    def where(*)
      self
    end
  end

  def create_trigger(*)
    CreateTriggerChain.new
  end

  def drop_trigger(name, table, generated: false)
    execute("DROP TRIGGER IF EXISTS #{name} ON #{quote_table_name(table)};\nDROP FUNCTION IF EXISTS #{quote_table_name(name)}();\n")
  end

  # does a query first to warm the db cache, to make the actual constraint adding fast
  def change_column_null(table, column, nullness, default = nil)
    # no point in pre-warming the cache to avoid locking if we're already in a transaction
    return super if nullness != false || default || open_transactions != 0
    transaction do
      execute("SET LOCAL enable_indexscan=false")
      execute("SET LOCAL enable_bitmapscan=false")
      execute("SELECT COUNT(*) FROM #{quote_table_name(table)} WHERE #{column} IS NULL")
      raise ActiveRecord::Rollback
    end
    super
  end

  def initialize_type_map(m = type_map)
    m.register_type "pg_lsn", ActiveRecord::ConnectionAdapters::PostgreSQL::OID::SpecializedString.new(:pg_lsn)

    super
  end

  %w{column_definitions primary_keys indexes}.each do |method|
    class_eval <<-RUBY, __FILE__, __LINE__ + 1
      def #{method}(table_name)
        # migrations need to see any interstitial states; also, we don't
        # want to pollute the cache with an interstitial state
        return super if ActiveRecord::Base.in_migration

        # be wary of error reporting inside of MultiCache triggering a
        # separate model access
        return super if @nested_#{method}

        @nested_#{method} = true
        begin
          got_inside = false
          MultiCache.fetch(["schema/#{method}", table_name]) do
            got_inside = true
            super
          end
        rescue
          raise if got_inside

          # we never got inside, so something is wrong with the cache,
          # just ignore it
          super
        ensure
          @nested_#{method} = false
        end
      end
    RUBY
  end

  # same as above, but no arguments
  def data_sources
    # migrations need to see any interstitial states; also, we don't
    # want to pollute the cache with an interstitial state
    return super if ActiveRecord::Base.in_migration

    # be wary of error reporting inside of MultiCache triggering a
    # separate model access
    return super if @nested_data_sources

    @nested_data_sources = true
    begin
      got_inside = false
      MultiCache.fetch(["schema/data_sources"]) do
        got_inside = true
        super
      end
    rescue
      raise if got_inside

      # we never got inside, so something is wrong with the cache,
      # just ignore it
      super
    ensure
      @nested_data_sources = false
    end
  end

  def icu_collations
    return [] if postgresql_version < 120000
    @collations ||= select_rows <<~SQL, "SCHEMA"
      SELECT nspname, collname
      FROM pg_collation
      INNER JOIN pg_namespace ON collnamespace=pg_namespace.oid
      WHERE
        collprovider='i' AND
        NOT collisdeterministic AND
        collcollate LIKE '%-u-kn-true'
    SQL
  end

  def create_icu_collations
    return if postgresql_version < 120000
    original_locale = I18n.locale

    collation = "und-u-kn-true"
    unless icu_collations.find { |_schema, extant_collation| extant_collation == collation }
      update("CREATE COLLATION public.#{quote_column_name(collation)} (LOCALE=#{quote(collation)}, PROVIDER='icu', DETERMINISTIC=false)")
    end

    I18n.available_locales.each do |locale|
      next if locale =~ /-x-/
      I18n.locale = locale
      next if Canvas::ICU.collator.rules.empty?
      collation = "#{locale}-u-kn-true"
      next if icu_collations.find { |_schema, extant_collation| extant_collation == collation }
      update("CREATE COLLATION public.#{quote_column_name(collation)} (LOCALE=#{quote(collation)}, PROVIDER='icu', DETERMINISTIC=false)")
    end
  ensure
    @collations = nil
    I18n.locale = original_locale
  end

  def current_wal_lsn
    unless instance_variable_defined?(:@has_wal_func)
      @has_wal_func = select_value("SELECT true FROM pg_proc WHERE proname IN ('pg_current_wal_lsn','pg_current_xlog_location') LIMIT 1")
    end
    return unless @has_wal_func

    if postgresql_version >= 100000
      select_value("SELECT pg_current_wal_lsn()")
    else
      select_value("SELECT pg_current_xlog_location()")
    end
  end

  def set_replica_identity(table, identity)
    identity_clause = case identity
                      when :default, :full, :nothing
                        identity.to_s.upcase
                      else
                        "USING INDEX #{quote_column_name(identity)}"
                      end
    execute("ALTER TABLE #{quote_table_name(table)} REPLICA IDENTITY #{identity_clause}")
  end

  class AbortExceptionMatcher
    def self.===(other)
      return true if defined?(IRB::Abort) && other.is_a?(IRB::Abort)

      false
    end
  end

  def execute(*)
    super
  rescue AbortExceptionMatcher
    @connection.cancel
    raise
  end

  def exec_query(*)
    super
  rescue AbortExceptionMatcher
    @connection.cancel
    raise
  end
end

ActiveRecord::ConnectionAdapters::PostgreSQLAdapter.prepend(PostgreSQLAdapterExtensions)


module SchemaCreationExtensions
  def set_table_context(table)
    @table = table
  end

  def visit_AlterTable(o)
    set_table_context(o.name)
    super
  end

  def visit_TableDefinition(o)
    set_table_context(o.name)
    super
  end

  def visit_ColumnDefinition(o)
    column_sql = super
    column_sql << " " << foreign_key_column_constraint(@table, o.foreign_key[:to_table], column: o.name, **o.foreign_key) if o.foreign_key
    column_sql
  end

  def visit_ForeignKeyDefinition(o, constraint_type: :table)
    sql = +"CONSTRAINT #{quote_column_name(o.name)}"
    sql << " FOREIGN KEY (#{quote_column_name(o.column)})" if constraint_type == :table
    sql << " REFERENCES #{quote_table_name(o.to_table)} (#{quote_column_name(o.primary_key)})"
    sql << " #{action_sql('DELETE', o.on_delete)}" if o.on_delete
    sql << " #{action_sql('UPDATE', o.on_update)}" if o.on_update
    sql
  end

  def foreign_key_column_constraint(from_table, to_table, options)
    prefix = ActiveRecord::Base.table_name_prefix
    suffix = ActiveRecord::Base.table_name_suffix
    to_table = "#{prefix}#{to_table}#{suffix}"

    options = foreign_key_options(from_table, to_table, options)
    fk = ActiveRecord::ConnectionAdapters::ForeignKeyDefinition.new(from_table, to_table, options)
    visit_ForeignKeyDefinition(fk, constraint_type: :column)
  end
end

module ColumnDefinitionExtensions
  def foreign_key
    options[:foreign_key]
  end

  def foreign_key=(value)
    options[:foreign_key] = value
  end
end

module ReferenceDefinitionExtensions
  def add_to(table)
    columns.each do |name, type, options|
      options = options.merge(foreign_key: foreign_key_options) if foreign_key
      table.column(name, type, **options)
    end

    if index
      if CANVAS_RAILS6_0
        table.index(column_names, index_options)
      else
        table.index(column_names, **index_options(table.name))
      end
    end
  end

  def foreign_key_options
    as_options(foreign_key).merge(column: column_name, to_table: foreign_table_name)
  end

  def foreign_table_name
    as_options(foreign_key).fetch(:to_table) do
      ActiveRecord::Base.pluralize_table_names ? name.to_s.pluralize : name
    end
  end
end

module SchemaStatementsExtensions
  def add_column_for_alter(table_name, column_name, type, **options)
    td = create_table_definition(table_name)
    cd = td.new_column_definition(column_name, type, **options)
    schema = schema_creation
    schema.set_table_context(table_name)
    schema.accept(AddColumnDefinition.new(cd))
  end
end

<<<<<<< HEAD
ActiveRecord::ConnectionAdapters::PostgreSQLAdapter.prepend(PostgreSQLAdapterExtensions)


module SchemaCreationExtensions
  def set_table_context(table)
    @table = table
  end

  def visit_AlterTable(o)
    set_table_context(o.name)
    super
  end

  def visit_TableDefinition(o)
    set_table_context(o.name)
    super
  end

  def visit_ColumnDefinition(o)
    column_sql = super
    column_sql << " " << foreign_key_column_constraint(@table, o.foreign_key[:to_table], column: o.name, **o.foreign_key) if o.foreign_key
    column_sql
  end

  def visit_ForeignKeyDefinition(o, constraint_type: :table)
    sql = +"CONSTRAINT #{quote_column_name(o.name)}"
    sql << " FOREIGN KEY (#{quote_column_name(o.column)})" if constraint_type == :table
    sql << " REFERENCES #{quote_table_name(o.to_table)} (#{quote_column_name(o.primary_key)})"
    sql << " #{action_sql('DELETE', o.on_delete)}" if o.on_delete
    sql << " #{action_sql('UPDATE', o.on_update)}" if o.on_update
    sql
  end

  def foreign_key_column_constraint(from_table, to_table, options)
    prefix = ActiveRecord::Base.table_name_prefix
    suffix = ActiveRecord::Base.table_name_suffix
    to_table = "#{prefix}#{to_table}#{suffix}"

    options = foreign_key_options(from_table, to_table, options)
    fk = ActiveRecord::ConnectionAdapters::ForeignKeyDefinition.new(from_table, to_table, options)
    visit_ForeignKeyDefinition(fk, constraint_type: :column)
  end
end

module ColumnDefinitionExtensions
  def foreign_key
    options[:foreign_key]
  end

  def foreign_key=(value)
    options[:foreign_key] = value
  end
end

module ReferenceDefinitionExtensions
  def add_to(table)
    columns.each do |name, type, options|
      options = options.merge(foreign_key: foreign_key_options) if foreign_key
      table.column(name, type, **options)
    end

    if index
      if CANVAS_RAILS6_0
        table.index(column_names, index_options)
      else
        table.index(column_names, **index_options(table.name))
      end
    end
  end

  def foreign_key_options
    as_options(foreign_key).merge(column: column_name, to_table: foreign_table_name)
  end

  def foreign_table_name
    as_options(foreign_key).fetch(:to_table) do
      ActiveRecord::Base.pluralize_table_names ? name.to_s.pluralize : name
    end
  end
end

module SchemaStatementsExtensions
  def add_column_for_alter(table_name, column_name, type, **options)
    td = create_table_definition(table_name)
    cd = td.new_column_definition(column_name, type, **options)
    schema = schema_creation
    schema.set_table_context(table_name)
    schema.accept(AddColumnDefinition.new(cd))
  end
end

=======
>>>>>>> 3da1f7e8
ActiveRecord::ConnectionAdapters::PostgreSQLAdapter::SchemaCreation.prepend(SchemaCreationExtensions)
ActiveRecord::ConnectionAdapters::ColumnDefinition.prepend(ColumnDefinitionExtensions)
ActiveRecord::ConnectionAdapters::ReferenceDefinition.prepend(ReferenceDefinitionExtensions)
ActiveRecord::ConnectionAdapters::PostgreSQLAdapter.prepend(SchemaStatementsExtensions)<|MERGE_RESOLUTION|>--- conflicted
+++ resolved
@@ -628,100 +628,6 @@
   end
 end
 
-<<<<<<< HEAD
-ActiveRecord::ConnectionAdapters::PostgreSQLAdapter.prepend(PostgreSQLAdapterExtensions)
-
-
-module SchemaCreationExtensions
-  def set_table_context(table)
-    @table = table
-  end
-
-  def visit_AlterTable(o)
-    set_table_context(o.name)
-    super
-  end
-
-  def visit_TableDefinition(o)
-    set_table_context(o.name)
-    super
-  end
-
-  def visit_ColumnDefinition(o)
-    column_sql = super
-    column_sql << " " << foreign_key_column_constraint(@table, o.foreign_key[:to_table], column: o.name, **o.foreign_key) if o.foreign_key
-    column_sql
-  end
-
-  def visit_ForeignKeyDefinition(o, constraint_type: :table)
-    sql = +"CONSTRAINT #{quote_column_name(o.name)}"
-    sql << " FOREIGN KEY (#{quote_column_name(o.column)})" if constraint_type == :table
-    sql << " REFERENCES #{quote_table_name(o.to_table)} (#{quote_column_name(o.primary_key)})"
-    sql << " #{action_sql('DELETE', o.on_delete)}" if o.on_delete
-    sql << " #{action_sql('UPDATE', o.on_update)}" if o.on_update
-    sql
-  end
-
-  def foreign_key_column_constraint(from_table, to_table, options)
-    prefix = ActiveRecord::Base.table_name_prefix
-    suffix = ActiveRecord::Base.table_name_suffix
-    to_table = "#{prefix}#{to_table}#{suffix}"
-
-    options = foreign_key_options(from_table, to_table, options)
-    fk = ActiveRecord::ConnectionAdapters::ForeignKeyDefinition.new(from_table, to_table, options)
-    visit_ForeignKeyDefinition(fk, constraint_type: :column)
-  end
-end
-
-module ColumnDefinitionExtensions
-  def foreign_key
-    options[:foreign_key]
-  end
-
-  def foreign_key=(value)
-    options[:foreign_key] = value
-  end
-end
-
-module ReferenceDefinitionExtensions
-  def add_to(table)
-    columns.each do |name, type, options|
-      options = options.merge(foreign_key: foreign_key_options) if foreign_key
-      table.column(name, type, **options)
-    end
-
-    if index
-      if CANVAS_RAILS6_0
-        table.index(column_names, index_options)
-      else
-        table.index(column_names, **index_options(table.name))
-      end
-    end
-  end
-
-  def foreign_key_options
-    as_options(foreign_key).merge(column: column_name, to_table: foreign_table_name)
-  end
-
-  def foreign_table_name
-    as_options(foreign_key).fetch(:to_table) do
-      ActiveRecord::Base.pluralize_table_names ? name.to_s.pluralize : name
-    end
-  end
-end
-
-module SchemaStatementsExtensions
-  def add_column_for_alter(table_name, column_name, type, **options)
-    td = create_table_definition(table_name)
-    cd = td.new_column_definition(column_name, type, **options)
-    schema = schema_creation
-    schema.set_table_context(table_name)
-    schema.accept(AddColumnDefinition.new(cd))
-  end
-end
-
-=======
->>>>>>> 3da1f7e8
 ActiveRecord::ConnectionAdapters::PostgreSQLAdapter::SchemaCreation.prepend(SchemaCreationExtensions)
 ActiveRecord::ConnectionAdapters::ColumnDefinition.prepend(ColumnDefinitionExtensions)
 ActiveRecord::ConnectionAdapters::ReferenceDefinition.prepend(ReferenceDefinitionExtensions)
