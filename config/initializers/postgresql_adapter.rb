#
# Copyright (C) 2015 - present Instructure, Inc.
#
# This file is part of Canvas.
#
# Canvas is free software: you can redistribute it and/or modify it under
# the terms of the GNU Affero General Public License as published by the Free
# Software Foundation, version 3 of the License.
#
# Canvas is distributed in the hope that it will be useful, but WITHOUT ANY
# WARRANTY; without even the implied warranty of MERCHANTABILITY or FITNESS FOR
# A PARTICULAR PURPOSE. See the GNU Affero General Public License for more
# details.
#
# You should have received a copy of the GNU Affero General Public License along
# with this program. If not, see <http://www.gnu.org/licenses/>.

class QuotedValue < String
end

module PostgreSQLAdapterExtensions
  def explain(arel, binds = [], analyze: false)
    sql = "EXPLAIN #{"ANALYZE " if analyze}#{to_sql(arel, binds)}"
    ActiveRecord::ConnectionAdapters::PostgreSQL::ExplainPrettyPrinter.new.pp(exec_query(sql, "EXPLAIN", binds))
  end

  def readonly?(table = nil, column = nil)
    return @readonly unless @readonly.nil?
    @readonly = (select_value("SELECT pg_is_in_recovery();") == true)
  end

  def bulk_insert(table_name, records)
    keys = records.first.keys
    quoted_keys = keys.map{ |k| quote_column_name(k) }.join(', ')
    execute "COPY #{quote_table_name(table_name)} (#{quoted_keys}) FROM STDIN"
    raw_connection.put_copy_data records.inject(''){ |result, record|
                                   result << keys.map{ |k| quote_text(record[k]) }.join("\t") << "\n"
                                 }
    ActiveRecord::Base.connection.clear_query_cache
    raw_connection.put_copy_end
    result = raw_connection.get_result
    begin
      result.check
    rescue => e
      raise translate_exception(e, "COPY FROM STDIN")
    end
    result.cmd_tuples
  end

  def quote_text(value)
    if value.nil?
      "\\N"
    elsif value.is_a?(ActiveRecord::ConnectionAdapters::PostgreSQL::OID::Array::Data)
      quote_text(encode_array(value))
    else
      hash = {"\n" => "\\n", "\r" => "\\r", "\t" => "\\t", "\\" => "\\\\"}
      value.to_s.gsub(/[\n\r\t\\]/){ |c| hash[c] }
    end
  end

  def add_foreign_key(from_table, to_table, options = {})
    raise ArgumentError, "Cannot specify custom options with :delay_validation" if options[:options] && options[:delay_validation]

    # pointless if we're in a transaction
    options.delete(:delay_validation) if open_transactions > 0
    options[:column] ||= "#{to_table.to_s.singularize}_id"
    column = options[:column]

    foreign_key_name = foreign_key_name(from_table, options)

    if options[:delay_validation]
      options[:options] = 'NOT VALID'
      # NOT VALID doesn't fully work through 9.3 at least, so prime the cache to make
      # it as fast as possible. Note that a NOT EXISTS would be faster, but this is
      # the query postgres does for the VALIDATE CONSTRAINT, so we want exactly this
      # query to be warm
      execute("SELECT fk.#{column} FROM #{quote_table_name(from_table)} fk LEFT OUTER JOIN #{quote_table_name(to_table)} pk ON fk.#{column}=pk.id WHERE pk.id IS NULL AND fk.#{column} IS NOT NULL LIMIT 1")
    end

    super(from_table, to_table, options)

    execute("ALTER TABLE #{quote_table_name(from_table)} VALIDATE CONSTRAINT #{quote_column_name(foreign_key_name)}") if options[:delay_validation]
  end

  def set_standard_conforming_strings
    # not needed in PG 9.1+
  end

  # we always use the default sequence name, so override it to not actually query the db
  # (also, it doesn't matter if you're using PG 8.2+)
  def default_sequence_name(table, pk)
    "#{table}_#{pk}_seq"
  end

  # postgres doesn't support limit on text columns, but it does on varchars. assuming we don't exceed
  # the varchar limit, change the type. otherwise drop the limit. not a big deal since we already
  # have max length validations in the models.
  def type_to_sql(type, limit: nil, **)
    if type == :text && limit
      if limit <= 10485760
        type = :string
      else
        limit = nil
      end
    end
    super
  end

  def func(name, *args)
    case name
      when :group_concat
        "string_agg((#{func_arg_esc(args.first)})::text, #{quote(args[1] || ',')})"
      else
        super
    end
  end

  def group_by(*columns)
    # although postgres 9.1 lets you omit columns that are functionally
    # dependent on the primary keys, that's only true if the FROM items are
    # all tables (i.e. not subselects). to keep things simple, we always
    # specify all columns for postgres
    infer_group_by_columns(columns).flatten.join(', ')
  end

  # ActiveRecord 3.2 ignores indexes if it cannot parse the column names
  # (for instance when using functions like LOWER)
  # this will lead to problems if we try to remove the index (index_exists? will return false)
  def indexes(table_name)
    schema = shard.name if @config[:use_qualified_names]

    result = query(<<-SQL, 'SCHEMA')
         SELECT distinct i.relname, d.indisunique, d.indkey, pg_get_indexdef(d.indexrelid), t.oid
         FROM pg_class t
         INNER JOIN pg_index d ON t.oid = d.indrelid
         INNER JOIN pg_class i ON d.indexrelid = i.oid
         WHERE i.relkind = 'i'
           AND d.indisprimary = 'f'
           AND t.relname = '#{table_name}'
           AND i.relnamespace IN (SELECT oid FROM pg_namespace WHERE nspname = #{schema ? "'#{schema}'" : 'ANY (current_schemas(false))'} )
        ORDER BY i.relname
    SQL

    result.map do |row|
      index_name = row[0]
      unique = row[1] == 't'
      indkey = row[2].split(" ")
      inddef = row[3]
      oid = row[4]

      columns = Hash[query(<<-SQL, "SCHEMA")]
        SELECT a.attnum, a.attname
        FROM pg_attribute a
        WHERE a.attrelid = #{oid}
        AND a.attnum IN (#{indkey.join(",")})
      SQL

      column_names = columns.stringify_keys.values_at(*indkey).compact

      # add info on sort order for columns (only desc order is explicitly specified, asc is the default)
      desc_order_columns = inddef.scan(/(\w+) DESC/).flatten
      orders = desc_order_columns.any? ? Hash[desc_order_columns.map {|order_column| [order_column, :desc]}] : {}

      ActiveRecord::ConnectionAdapters::IndexDefinition.new(table_name, index_name, unique, column_names, orders: orders)
    end
  end

  def index_exists?(_table_name, columns, _options = {})
    raise ArgumentError.new("if you're identifying an index by name only, you should use index_name_exists?") if columns.is_a?(Hash) && columns[:name]
    raise ArgumentError.new("columns should be a string, a symbol, or an array of those ") unless columns.is_a?(String) || columns.is_a?(Symbol) || columns.is_a?(Array)
    super
  end

  # some migration specs test migrations that add concurrent indexes; detect that, and strip the concurrent
  # but _only_ if there isn't another transaction in the stack
  def add_index_options(_table_name, _column_name, _options = {})
    index_name, index_type, index_columns, index_options, algorithm, using = super
    algorithm = nil if Rails.env.test? && algorithm == "CONCURRENTLY" && !ActiveRecord::Base.in_transaction_in_test?
    [index_name, index_type, index_columns, index_options, algorithm, using]
  end

  def add_index(table_name, column_name, options = {})
    # catch a concurrent index add that fails because it already exists, and is invalid
    if options[:algorithm] == :concurrently || options[:if_not_exists]
      column_names = index_column_names(column_name)
      index_name = options[:name].to_s if options.key?(:name)
      index_name ||= index_name(table_name, column_names)

      schema = shard.name if use_qualified_names?

      valid = select_value(<<-SQL, 'SCHEMA')
            SELECT indisvalid
            FROM pg_class t
            INNER JOIN pg_index d ON t.oid = d.indrelid
            INNER JOIN pg_class i ON d.indexrelid = i.oid
            WHERE i.relkind = 'i'
              AND i.relname = '#{index_name}'
              AND t.relname = '#{table_name}'
              AND i.relnamespace IN (SELECT oid FROM pg_namespace WHERE nspname = #{schema ? "'#{schema}'" : 'ANY (current_schemas(false))'} )
            LIMIT 1
      SQL
      remove_index(table_name, name: index_name, algorithm: :concurrently) if valid == false && options[:algorithm] == :concurrently
      return if options[:if_not_exists] && valid == true
    end
    # CANVAS_RAILS6_1: can stop doing this in Rails 6.2, when it's natively supported
    options.delete(:if_not_exists)
    super
  end

  def add_column(table_name, column_name, type, if_not_exists: false, **options)
    return if if_not_exists && column_exists?(table_name, column_name)
    super(table_name, column_name, type, **options)
  end

  def quote(*args)
    value = args.first
    return value if value.is_a?(QuotedValue)

    super
  end

  def extension_installed?(extension)
    @extensions ||= {}
    @extensions.fetch(extension) do
      select_value(<<-SQL)
        SELECT nspname
        FROM pg_extension
          INNER JOIN pg_namespace ON extnamespace=pg_namespace.oid
        WHERE extname='#{extension}'
      SQL
    end
  end

  def extension_available?(extension)
    select_value("SELECT 1 FROM pg_available_extensions WHERE name='#{extension}'").to_i == 1
  end

  # temporarily adds schema to the search_path (i.e. so you can use an extension that won't work
  # using qualified names)
  def add_schema_to_search_path(schema)
    if schema_search_path.split(',').include?(schema)
      yield
    else
      old_search_path = schema_search_path
      transaction(requires_new: true) do
        begin
          self.schema_search_path += ",#{schema}"
          yield
        ensure
          # the transaction rolling back or committing will revert the search path change;
          # we don't need to do another query to set it
          @schema_search_path = old_search_path
        end
      end
    end
  end

  # we no longer use any triggers, so we removed hair_trigger,
  # but don't want to go modifying all the old migrations, so just
  # make them dummies
  class CreateTriggerChain
    def on(*)
      self
    end

    def after(*)
      self
    end

    def where(*)
      self
    end
  end

  def create_trigger(*)
    CreateTriggerChain.new
  end

  def drop_trigger(name, table, generated: false)
    execute("DROP TRIGGER IF EXISTS #{name} ON #{quote_table_name(table)};\nDROP FUNCTION IF EXISTS #{quote_table_name(name)}();\n")
  end

  # does a query first to warm the db cache, to make the actual constraint adding fast
  def change_column_null(table, column, nullness, default = nil)
    # no point in pre-warming the cache to avoid locking if we're already in a transaction
    return super if nullness != false || default || open_transactions != 0
    transaction do
<<<<<<< HEAD
      execute("SET enable_indexscan=false")
      execute("SET enable_bitmapscan=false")
=======
      execute("SET LOCAL enable_indexscan=false")
      execute("SET LOCAL enable_bitmapscan=false")
>>>>>>> 3acc3e09
      execute("SELECT COUNT(*) FROM #{quote_table_name(table)} WHERE #{column} IS NULL")
      raise ActiveRecord::Rollback
    end
    super
  end

  def initialize_type_map(m = type_map)
    m.register_type "pg_lsn", ActiveRecord::ConnectionAdapters::PostgreSQL::OID::SpecializedString.new(:pg_lsn)

    super
  end

  def column_definitions(table_name)
    # migrations need to see any interstitial states; also, we don't
    # want to pollute the cache with an interstitial state
    return super if ActiveRecord::Base.in_migration

    # be wary of error reporting inside of MultiCache triggering a
    # separate model access
    return super if @nested_column_definitions
    @nested_column_definitions = true
    begin
      got_inside = false
      MultiCache.fetch(["schema", table_name]) do
        got_inside = true
        super
      end
    rescue
      raise if got_inside
      # we never got inside, so something is wrong with the cache,
      # just ignore it
      super
    ensure
      @nested_column_definitions = false
    end
  end

  def primary_keys(table_name)
    # shamelessly copied from column_definitions
    return super if ActiveRecord::Base.in_migration

    # be wary of error reporting inside of MultiCache triggering a
    # separate model access
    return super if @nested_primary_keys
    @nested_primary_keys = true
    begin
      got_inside = false
      MultiCache.fetch(["primary_keys", table_name]) do
        got_inside = true
        super
      end
    rescue
      raise if got_inside
      # we never got inside, so something is wrong with the cache,
      # just ignore it
      super
    ensure
      @nested_primary_keys = false
    end
  end
end

ActiveRecord::ConnectionAdapters::PostgreSQLAdapter.prepend(PostgreSQLAdapterExtensions)<|MERGE_RESOLUTION|>--- conflicted
+++ resolved
@@ -285,13 +285,8 @@
     # no point in pre-warming the cache to avoid locking if we're already in a transaction
     return super if nullness != false || default || open_transactions != 0
     transaction do
-<<<<<<< HEAD
-      execute("SET enable_indexscan=false")
-      execute("SET enable_bitmapscan=false")
-=======
       execute("SET LOCAL enable_indexscan=false")
       execute("SET LOCAL enable_bitmapscan=false")
->>>>>>> 3acc3e09
       execute("SELECT COUNT(*) FROM #{quote_table_name(table)} WHERE #{column} IS NULL")
       raise ActiveRecord::Rollback
     end
