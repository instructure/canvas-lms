--- conflicted
+++ resolved
@@ -22,7 +22,7 @@
     events = records.map { |e| JSON.parse(e[:data]).dig('attributes', 'event_name') }.join(' | ')
     puts "Events #{events} put to stream #{stream_name}: #{records}"
     OpenStruct.new(
-      records: records.map { OpenStruct.new(error_code: 'failure', error_message: 'this fails') }
+      records: records.map { OpenStruct.new(error_code: nil) }
     )
   end
 
@@ -43,13 +43,8 @@
     else
       nil
     end
-<<<<<<< HEAD
-  }
-  LiveEvents.stream_client = StubbedClient if ENV['STUB_LIVE_EVENTS_KINESIS']
-=======
   end
   LiveEvents.stream_client =  ->(settings) { StubbedClient if settings['stub_kinesis'] }
->>>>>>> 2bda9f78
   # sometimes this async worker thread grabs a connection on a Setting read or similar.
   # We need it to be released or the main thread can have a real problem.
   LiveEvents.on_work_unit_end = -> { ActiveRecord::Base.clear_active_connections! }
