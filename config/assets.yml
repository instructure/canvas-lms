embed_assets: off
gzip_assets: off
css_compressor_options:
  line_break: 0

# if you want use IE in dev mode and want to get around the max of 30 stylesheets
# problem, uncomment the following lines and make sure you
# rm -rf public/assets after you make any changes to css
# package_assets: always
# compress_assets: off

<% require File.expand_path(Jammit::ASSET_ROOT + '/lib/canvas/plugins/plugin_assets') %>
<% plugin_assets = PluginAssets.new %>
<%= plugin_assets.bundle_yml %>

javascripts:

stylesheets:
  common:
    - public/stylesheets/compiled/g_reset.css
    - public/stylesheets/compiled/g_base.css
    - public/stylesheets/compiled/g_instructure.css
    - public/stylesheets/compiled/ellipsis.css
    - public/stylesheets/compiled/g_util_misc.css
    - public/stylesheets/compiled/g_util_fancy_links.css
    - public/stylesheets/compiled/g_util_inst_tree.css
    - public/stylesheets/compiled/g_util_chevron_crumbs.css
    - public/stylesheets/compiled/g_util_ui_listview.css
    - public/stylesheets/compiled/g_assignments.css
    - public/stylesheets/compiled/g_content_imports.css
    - public/stylesheets/compiled/g_context_inbox.css
    - public/stylesheets/compiled/g_groups.css
    - public/stylesheets/compiled/g_media_comments.css
    - public/stylesheets/compiled/g_context_modules.css
    - public/stylesheets/compiled/g_collaborations.css
    - public/stylesheets/compiled/g_files.css
    - public/stylesheets/compiled/g_wiki.css
    - public/stylesheets/compiled/g_conference.css
    - public/stylesheets/compiled/g_rubrics.css
    - public/stylesheets/compiled/g_wiki_sidebar.css
    - public/stylesheets/compiled/g_syllabus.css
    - public/stylesheets/compiled/g_mini_calendar.css
    - public/stylesheets/compiled/helpDialog.css
    - public/stylesheets/compiled/print.css
  collection_item_save:
    - public/stylesheets/compiled/collection_item_save.css
  collections_app:
    - public/stylesheets/compiled/views/KollectionItems/ShowView.css
    - public/stylesheets/compiled/views/CommentsView.css
  dashboard:
<<<<<<< HEAD
    - public/stylesheets/compiled/dashboard.css
    - public/stylesheets/compiled/quick_start_bar.css
    - public/stylesheets/compiled/activity_feed.css
=======
    - public/stylesheets/compiled/dashboard_messages.css
    - public/stylesheets/compiled/dashboard_activity.css
>>>>>>> 88c71251
  registration:
    - public/stylesheets/compiled/registration.css
  profile_show:
    - public/stylesheets/compiled/profile/show.css
  profile_edit:
    - public/stylesheets/compiled/profile/edit.css
  group_dashboard:
    - public/stylesheets/compiled/quick_start_bar.css
    - public/stylesheets/compiled/activity_feed.css
    - public/stylesheets/compiled/groups/dashboard.css
  group_settings:
    - public/stylesheets/compiled/groups/edit.css
  facebook:
    - public/stylesheets/compiled/facebook.css
  speed_grader:
    - public/stylesheets/compiled/ui.selectmenu.css
    - public/stylesheets/compiled/speed_grader.css
  plugins:
    - public/stylesheets/compiled/plugins.css
  gradebook_uploads:
    - public/stylesheets/static/slick.grid.css
    - public/stylesheets/compiled/gradebook_uploads.css
  calendar:
    - public/stylesheets/static/calendar.css
  calendar2:
    - public/stylesheets/compiled/fullcalendar.css
    - public/stylesheets/compiled/Calendar.css
    - public/stylesheets/compiled/mini_calendar.css
    - public/stylesheets/compiled/calendar/sidebar.css
    - public/stylesheets/compiled/calendar/scheduler.css
  course_settings:
    - public/stylesheets/compiled/course_settings.css
    - public/stylesheets/compiled/external_tools.css
    - public/stylesheets/compiled/grading_standards.css
  discussions:
    - public/stylesheets/compiled/ui.selectmenu.css
    - public/stylesheets/compiled/discussions.css
  full_files:
    - public/stylesheets/compiled/full_files.css
  datagrid:
    - public/stylesheets/compiled/datagrid.css
  gradebook_history:
    - public/stylesheets/compiled/gradebook_history.css
  gradebooks:
    - public/stylesheets/compiled/gradebooks.css
    - public/stylesheets/compiled/message_students.css
  gradebook2:
    - public/stylesheets/compiled/message_students.css
    - public/stylesheets/compiled/submissionDetailsDialog.css
    - public/stylesheets/compiled/AssignmentDetailsDialog.css
    - public/stylesheets/compiled/gradebook2.css
    - public/stylesheets/compiled/assignment_group_weights_dialog.css
  attendance:
    - public/stylesheets/compiled/attendance.css
  quizzes:
    - public/stylesheets/compiled/quizzes.css
    - public/stylesheets/compiled/message_students.css
    - public/stylesheets/compiled/ui.selectmenu.css
  moderate_quiz:
    - public/stylesheets/compiled/moderate_quiz.css
  full_assignment:
    - public/stylesheets/compiled/full_assignment.css
    - public/stylesheets/compiled/grading_standards.css
    - public/stylesheets/static/embed_content.css
  grading_standards:
    - public/stylesheets/compiled/grading_standards.css
  login:
    - public/stylesheets/compiled/login.css
  roster:
    - public/stylesheets/compiled/course_settings.css
    - public/stylesheets/compiled/roster.css
  roster_user:
    - public/stylesheets/compiled/roster_user.css
  learning_outcomes:
    - public/stylesheets/compiled/learning_outcomes.css
  grade_summary:
    - public/stylesheets/compiled/grade_summary.css
  context_list:
    - public/stylesheets/compiled/context_list.css
  page_views:
    - public/stylesheets/compiled/page_views.css
  prior_users:
    - public/stylesheets/compiled/prior_users.css
  popup:
    - public/stylesheets/compiled/g_reset.css
    - public/stylesheets/compiled/popup/main.css
  reports:
    - public/stylesheets/compiled/reports.css
  statistics:
    - public/stylesheets/compiled/statistics.css
  slickgrid:
    - public/javascripts/vendor/slickgrid/slick.grid.css
  sub_accounts:
    - public/stylesheets/compiled/sub_accounts.css
  user_grades:
    - public/stylesheets/compiled/user_grades.css
  user_logins:
    - public/stylesheets/compiled/user_logins.css
  account_settings:
    - public/stylesheets/compiled/account_settings.css
    - public/stylesheets/compiled/external_tools.css
  select_content_dialog:
    - public/stylesheets/compiled/select_content_dialog.css
  conversations:
    - public/stylesheets/compiled/conversations.css
    - public/stylesheets/compiled/slideshow.css
  alerts:
    - public/stylesheets/compiled/alerts.css
  developer_keys:
    - public/stylesheets/compiled/developer_keys.css
  edit_calendar_event_full:
    - public/stylesheets/compiled/calendar/editCalendarEventFull.css
  notification_preferences:
    - public/stylesheets/compiled/notification_preferences.css
  tinymce:
    - public/javascripts/tinymce/jscripts/tiny_mce/themes/advanced/skins/default/ui.css
    - public/stylesheets/compiled/tiny_like_ck_with_external_tools.css
    - public/javascripts/tinymce/jscripts/tiny_mce/plugins/inlinepopups/skins/clearlooks2/window.css
  messages:
    - public/stylesheets/compiled/messages.css
  <%= plugin_assets.anchors_yml %><|MERGE_RESOLUTION|>--- conflicted
+++ resolved
@@ -48,24 +48,14 @@
     - public/stylesheets/compiled/views/KollectionItems/ShowView.css
     - public/stylesheets/compiled/views/CommentsView.css
   dashboard:
-<<<<<<< HEAD
-    - public/stylesheets/compiled/dashboard.css
-    - public/stylesheets/compiled/quick_start_bar.css
-    - public/stylesheets/compiled/activity_feed.css
-=======
     - public/stylesheets/compiled/dashboard_messages.css
     - public/stylesheets/compiled/dashboard_activity.css
->>>>>>> 88c71251
   registration:
     - public/stylesheets/compiled/registration.css
   profile_show:
     - public/stylesheets/compiled/profile/show.css
   profile_edit:
     - public/stylesheets/compiled/profile/edit.css
-  group_dashboard:
-    - public/stylesheets/compiled/quick_start_bar.css
-    - public/stylesheets/compiled/activity_feed.css
-    - public/stylesheets/compiled/groups/dashboard.css
   group_settings:
     - public/stylesheets/compiled/groups/edit.css
   facebook:
