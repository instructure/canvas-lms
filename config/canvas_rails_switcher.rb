# frozen_string_literal: true

#
# Copyright (C) 2016 - present Instructure, Inc.
#
# This file is part of Canvas.
#
# Canvas is free software: you can redistribute it and/or modify it under
# the terms of the GNU Affero General Public License as published by the Free
# Software Foundation, version 3 of the License.
#
# Canvas is distributed in the hope that it will be useful, but WITHOUT ANY
# WARRANTY; without even the implied warranty of MERCHANTABILITY or FITNESS FOR
# A PARTICULAR PURPOSE. See the GNU Affero General Public License for more
# details.
#
# You should have received a copy of the GNU Affero General Public License along
# with this program. If not, see <http://www.gnu.org/licenses/>.

# This config file is used for switching environment variables
# that need to be set before rails initialization even starts.
# That's why it is required directly from the Gemfile.

# You can set the Rails version to use by:
# 1. CANVAS_RAILS="<supported version>"
# 2. Create a file RAILS_VERSION with <supported version> as the contents
# 3. Create a Consul setting private/canvas/rails_version with <supported version> as the contents

DEFAULT_VERSION = "6.1"
<<<<<<< HEAD
SUPPORTED_VERSIONS = %w[6.0 6.1].freeze
=======
SUPPORTED_VERSIONS = %w[6.1 7.0].freeze
>>>>>>> 6b6248f4

unless defined?(CANVAS_RAILS)
  file_path = File.expand_path("RAILS_VERSION", __dir__)

  if ENV["CANVAS_RAILS"]
    CANVAS_RAILS = ENV["CANVAS_RAILS"]
  elsif File.exist?(file_path)
    CANVAS_RAILS = File.read(file_path).strip
  else
    begin
      # have to do the consul communication without any gems, because
      # we're in the context of loading the gemfile
      require "base64"
      require "json"
      require "net/http"
      require "yaml"

      environment = YAML.safe_load(File.read(File.expand_path("consul.yml", __dir__))).dig(ENV["RAILS_ENV"] || "development", "environment")

      keys = [
        ["private/canvas", environment, $canvas_cluster, "rails_version"].compact.join("/"),
        ["private/canvas", environment, "rails_version"].compact.join("/"),
        ["private/canvas", "rails_version"].compact.join("/"),
        ["global/private/canvas", environment, "rails_version"].compact.join("/"),
        ["global/private/canvas", "rails_version"].compact.join("/")
      ].uniq

      result = nil
      keys.each do |key|
        result = Net::HTTP.get_response(URI("http://localhost:8500/v1/kv/#{key}?stale"))
        result = nil unless result.is_a?(Net::HTTPSuccess)
        break if result
      end
      CANVAS_RAILS = result ? Base64.decode64(JSON.parse(result.body).first["Value"]).strip : DEFAULT_VERSION
    rescue
      CANVAS_RAILS = DEFAULT_VERSION
    end
  end
end

unless SUPPORTED_VERSIONS.any?(CANVAS_RAILS)
  raise "unsupported Rails version specified #{CANVAS_RAILS}"
end<|MERGE_RESOLUTION|>--- conflicted
+++ resolved
@@ -27,11 +27,7 @@
 # 3. Create a Consul setting private/canvas/rails_version with <supported version> as the contents
 
 DEFAULT_VERSION = "6.1"
-<<<<<<< HEAD
-SUPPORTED_VERSIONS = %w[6.0 6.1].freeze
-=======
 SUPPORTED_VERSIONS = %w[6.1 7.0].freeze
->>>>>>> 6b6248f4
 
 unless defined?(CANVAS_RAILS)
   file_path = File.expand_path("RAILS_VERSION", __dir__)
