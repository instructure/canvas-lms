--- conflicted
+++ resolved
@@ -27,11 +27,7 @@
 # 3. Create a Consul setting private/canvas/rails_version with <supported version> as the contents
 
 # the default version (corresponding to the bare Gemfile.lock) must be listed first
-<<<<<<< HEAD
-SUPPORTED_RAILS_VERSIONS = %w[7.1 7.0].freeze
-=======
 SUPPORTED_RAILS_VERSIONS = %w[7.1].freeze
->>>>>>> 2099f615
 
 unless defined?($canvas_rails)
   file_path = File.expand_path("RAILS_VERSION", __dir__)
