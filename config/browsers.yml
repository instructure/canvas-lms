# these browsers must also match what's available in test
minimums:
<<<<<<< HEAD
  chrome: 81
  safari: 12
  firefox: 77
  ie: 12
=======
  chrome: 83
  safari: 12
  firefox: 78
>>>>>>> c803aaef
<|MERGE_RESOLUTION|>--- conflicted
+++ resolved
@@ -1,12 +1,5 @@
 # these browsers must also match what's available in test
 minimums:
-<<<<<<< HEAD
-  chrome: 81
-  safari: 12
-  firefox: 77
-  ie: 12
-=======
   chrome: 83
   safari: 12
-  firefox: 78
->>>>>>> c803aaef
+  firefox: 78