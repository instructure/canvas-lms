--- conflicted
+++ resolved
@@ -34,11 +34,7 @@
         cedar_audience: "cedar-local"
         cedar_shared_secret: fake-secrete-key
         cedar_consumer_name: "canvas"
-<<<<<<< HEAD
-      observe:
-=======
       observe_api:
->>>>>>> e69b96c5
         host: "103443579803.observeinc.com"
         customer_id: "103443579803"
         dataset_id: "41999019"
