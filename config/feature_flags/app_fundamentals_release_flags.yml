--- conflicted
+++ resolved
@@ -10,14 +10,6 @@
   applies_to: RootAccount
   display_name: Granular permissions for managing course content
   description: Add granularity to permissions around managing all other course content
-<<<<<<< HEAD
-granular_permissions_manage_lti:
-  state: allowed_on
-  applies_to: RootAccount
-  display_name: Granular permissions for managing LTI tools in Account or Course contexts
-  description: Add granularity to permissions around managing LTI tools in Account or Course contexts
-=======
->>>>>>> 80d4da09
 course_templates:
   state: hidden
   applies_to: RootAccount
@@ -78,10 +70,5 @@
 migrate_assignment_group_categories:
   state: hidden
   applies_to: Course
-<<<<<<< HEAD
-  display_name: Preserve Group Set During Assignment Copy
-  description: When copying a group assignment to another course, a group set set with the same name is created in the destination course if no matching group set exists
-=======
   display_name: Preserve Group Set During Assignment or Discussion Copy
-  description: When copying a group assignment or discussion topic to another course, a group set set with the same name is created in the destination course if no matching group set exists
->>>>>>> 80d4da09
+  description: When copying a group assignment or discussion topic to another course, a group set set with the same name is created in the destination course if no matching group set exists