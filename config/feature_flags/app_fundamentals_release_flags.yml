--- conflicted
+++ resolved
@@ -10,14 +10,6 @@
   applies_to: RootAccount
   display_name: Granular permissions for managing course content
   description: Add granularity to permissions around managing all other course content
-<<<<<<< HEAD
-granular_permissions_manage_users:
-  state: allowed_on
-  applies_to: RootAccount
-  display_name: Granular permissions for Add/Remove roles from Course
-  description: Adds granular permissions for adding and removing each role, and a separate permission for other course admin actions
-=======
->>>>>>> cafde123
 granular_permissions_manage_lti:
   state: allowed_on
   applies_to: RootAccount
@@ -84,8 +76,4 @@
   state: hidden
   applies_to: Course
   display_name: Preserve Group Set During Assignment Copy
-<<<<<<< HEAD
-  description: Include group categories when copying group assignments in course copies or blueprint syncs
-=======
-  description: When copying a group assignment to another course, a group set set with the same name is created in the destination course if no matching group set exists
->>>>>>> cafde123
+  description: When copying a group assignment to another course, a group set set with the same name is created in the destination course if no matching group set exists