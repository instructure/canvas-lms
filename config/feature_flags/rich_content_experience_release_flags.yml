---
ai_text_tools:
  applies_to: Account
  state: hidden
  display_name: AI Text Tools
  description: |-
    Enable AI text tools in the Rich Content Editor
  beta: true

authenticated_iframe_content:
  state: hidden
  display_name: 'Authenticated IFrame Content'
  description: This flag changes the way RCE content is loaded in iframes to proxy the request through canvas.
  applies_to: SiteAdmin

auto_show_cc:
  type: setting
  state: allowed
  display_name: Auto Show Closed Captions
  description: |-
    Automatically show closed captions in the user's current
    language (if available) when playing canvas media.
  applies_to: User

block_editor:
  applies_to: Account
  state: hidden
  display_name: Block Editor
  description: |-
    Enable the new block editor for the rich content editor.
  beta: true

block_template_editor:
  applies_to: Account
  state: hidden
  display_name: Block Template Editor
  description: |-
    Surfaces the "Block Editor Templates - edit" permission in the permissions UI.
    Users with this permission can create and edit block templates.
  beta: true

buttons_and_icons_root_account:
  state: allowed
  applies_to: RootAccount
  display_name: RCE Icon Maker
  description: |-
    Manage a library of custom icons from the RCE.
  environments:
    development:
      state: allowed_on
    ci:
      state: allowed_on
    production:
      state: hidden

block_content_editor:
  applies_to: Account
  state: hidden
  display_name: Block Content Editor
  description: |-
    Enable the new Block Content Editor for creating pages.
  shadow: true

consolidated_media_player:
  applies_to: SiteAdmin
  state: hidden
  display_name: Consolidated Media Player
  description: |-
    Enable the new consolidated media player in the Rich Content Editor.
  environments:
    ci:
      state: allowed_on
    development:
      state: allowed_on

default_copyright_on_attachments:
  applies_to: SiteAdmin
  state: hidden
  display_name: Default Copyright on Attachments
  description: |-
    Sets the default copyright for new attachments if the course requires copyright on files.
  environments:
    ci:
      state: allowed_on
    development:
      state: allowed_on

deprecate_uuid_in_files_api:
  state: hidden
  shadow: true
  applies_to: RootAccount
  display_name: Remove UUID from the response of the files API
  description: This will remove the UUID from the response of the files API. This is an internal only field, and not sending it over the wire will be a network optimization.
  environments:
    development:
      state: allowed_on
    ci:
      state: allowed_on

disable_iframe_sandbox_file_show:
  applies_to: RootAccount
  state: hidden
  shadow: true
  display_name: Disable Iframe Sandbox at File Show
  description: |-
    Disable iframe sandboxing at file show.

docviewer_enable_iwork_files:
  state: hidden
  applies_to: RootAccount
  display_name: "Docviewer Apple iWork file support"
  description: "Allows Canvas to send iWork files to docviewer."
  visible_on: docviewer_enable_iwork_visible_on_hook

enhanced_docviewer_url_security:
  state: hidden
  applies_to: SiteAdmin
  display_name: Enhanced DocViewer URL Security
  description: |-
    DocViewer will be launched more securely (using a JWT with a JTI claim to prevent token reuse)

explicit_latex_typesetting:
  state: hidden
  display_name: Explicit LaTeX Typesetting
  description: |-
    Instead of typesetting LaTeX anywhere, only typeset LaTeX where
    it is explicitly enabled.
  applies_to: SiteAdmin

file_verifiers_for_quiz_links:
  state: allowed_on
  shadow: true
  display_name: Use file verifier authentication for New Quiz file links
  description: |-
    Links to Canvas files created in New Quizzes will always add file verifiers to allow authentication
  applies_to: RootAccount
  environments:
    development:
      state: allowed
    ci:
      state: allowed

files_a11y_rewrite:
  applies_to: SiteAdmin
  state: hidden
  display_name: Files a11y Rewrite
  description: |-
    Enables the new Files a11y Rewrite page.
  environments:
    development:
      state: allowed_on
    ci:
      state: allowed_on

files_a11y_rewrite_toggle:
  applies_to: SiteAdmin
  state: hidden
  display_name: Files a11y Rewrite Toggle
  description: |-
    Allows users to switch to the old files ui when the Files A11y Rewrite flag is enabled.
  environments:
    development:
      state: allowed_on
    ci:
      state: allowed_on

hidden_attachments_replacement_chain:
  applies_to: SiteAdmin
  state: hidden
  display_name: Hidden Attachments Replacement Chain
  description: |-
    Enables that hidden attachments will be included into the replacement chain.

media_links_use_attachment_id:
  state: hidden
  display_name: Use Attachment IDs in Media Links
  description: |-
    Use attachment ids in media links so that users are always pointed to the correct instance of media
    instead of the original
  applies_to: SiteAdmin
  environments:
    ci:
      state: allowed_on
    development:
      state: allowed_on

permanent_page_links:
  state: hidden
  display_name: 'Permanent Page Links'
  description: |-
    When the title to a page is changed, old links to that page will link to the correct page.
  applies_to: SiteAdmin
  environments:
    ci:
      state: allowed_on
    development:
      state: allowed_on

precise_link_replacements:
  state: hidden
  display_name: Precise link replacement on content migrations
  description: |-
    Apply link replacement logic to a select list of
    elements only, as opposed to all texts
  applies_to: SiteAdmin

rce_a11y_resize:
  state: hidden
  applies_to: SiteAdmin
  shadow: true
  display_name: RCE Accessible Resize
  description: |-
    Enable the Rich Content Editor to resize editor's size in a way that is accessible.
    This will allow users to resize editor without losing accessibility features.

rce_find_replace:
  state: hidden
  display_name: Find and Replace RCE Plugin
  description: |-
    Enable a plugin which can find and replace content when editing in an RCE
  applies_to: SiteAdmin
  environments:
    ci:
      state: allowed_on
    development:
      state: allowed_on

rce_transform_loaded_content:
  state: hidden
  display_name: Transform RCE Content on Load
  description: |-
    Transforms absolute URLs to relative URLs and removes extraneous attributes from RCE content on load.
    Needed for the RCE to function fully in New Quizzes.
  applies_to: RootAccount
  environments:
    development:
      state: allowed_on
    beta:
      state: allowed_on
    ci:
      state: allowed_on

reset_uuid_on_course_reset:
  state: allowed_on
  display_name: Reset UUID on Course Reset
  description: |-
    Reset the UUID of a course when it is reset.  This allows course restore to work better for New Quizzes.
  applies_to: RootAccount

safe_files_jti:
  applies_to: SiteAdmin
  state: allowed_on
  shadow: true
  display_name: Safe Files JTI
  description: |-
    Adds a one time use token when redirecting to the safe files domain.
    This prevents replay attacks on the file download links.


visibility_performance_improvements:
  state: hidden
  display_name: Selective Release Visibility Performance Improvements
  description: |-
    Improves performance of selective release visibility queries.
  applies_to: SiteAdmin
  environments:
    ci:
      state: allowed_on
    development:
      state: allowed_on

standardize_assignment_date_formatting:
  state: hidden
  display_name: Standardize Assignment Dates Formatting
  description: |-
    Standardizes the formatting of assignment and quiz dates to include selective release logic and be consistent across canvas.
  applies_to: SiteAdmin
  environments:
    ci:
      state: allowed_on
    development:
      state: allowed_on

youtube_migration:
  applies_to: Course
  state: hidden
  display_name: YouTube content migration
  description: |-
    Turn on YouTube Content Migration feature. Adding the scanning ability and the convert option on YouTube embeddings.

<<<<<<< HEAD
=======
youtube_migration_high_priority:
  applies_to: SiteAdmin
  state: hidden
  display_name: YouTube content migration high priority
  description: |-
    Set the priority of YouTube content migration conversion jobs to high for faster processing. When disabled, jobs run at low priority.
  environments:
    ci:
      state: allowed_on
    development:
      state: allowed_on

>>>>>>> 27a9ef75
youtube_overlay:
  applies_to: SiteAdmin
  state: hidden
  display_name: YouTube content overlay
  description: |-
    In rich content strings, add an overlay to iframes that embed videos from YouTube.
  environments:
    ci:
      state: allowed_on
    development:
      state: allowed_on<|MERGE_RESOLUTION|>--- conflicted
+++ resolved
@@ -288,8 +288,6 @@
   description: |-
     Turn on YouTube Content Migration feature. Adding the scanning ability and the convert option on YouTube embeddings.
 
-<<<<<<< HEAD
-=======
 youtube_migration_high_priority:
   applies_to: SiteAdmin
   state: hidden
@@ -302,7 +300,6 @@
     development:
       state: allowed_on
 
->>>>>>> 27a9ef75
 youtube_overlay:
   applies_to: SiteAdmin
   state: hidden
