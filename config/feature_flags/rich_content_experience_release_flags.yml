---
ai_text_tools:
  applies_to: Account
  state: hidden
  display_name: AI Text Tools
  description: |-
    Enable AI text tools in the Rich Content Editor
  beta: true

authenticated_iframe_content:
  state: hidden
  display_name: 'Authenticated IFrame Content'
  description: This flag changes the way RCE content is loaded in iframes to proxy the request through canvas.
  applies_to: SiteAdmin

auto_show_cc:
  type: setting
  state: allowed
  display_name: Auto Show Closed Captions
  description: |-
    Automatically show closed captions in the user's current
    language (if available) when playing canvas media.
  applies_to: User

block_editor:
  applies_to: Account
  state: hidden
  display_name: Block Editor
  description: |-
    Enable the new block editor for the rich content editor.
  beta: true

block_template_editor:
  applies_to: Account
  state: hidden
  display_name: Block Template Editor
  description: |-
    Surfaces the "Block Editor Templates - edit" permission in the permissions UI.
    Users with this permission can create and edit block templates.
  beta: true

buttons_and_icons_root_account:
  state: allowed
  applies_to: RootAccount
  display_name: RCE Icon Maker
  description: |-
    Manage a library of custom icons from the RCE.
  environments:
    development:
      state: allowed_on
    ci:
      state: allowed_on
    production:
      state: hidden

block_content_editor:
  applies_to: Account
  state: hidden
  display_name: Block Content Editor
  description: |-
    Enable the new Block Content Editor for creating pages.
  shadow: true

consolidated_media_player:
  applies_to: SiteAdmin
  state: hidden
  display_name: Consolidated Media Player
  description: |-
    Enable the new consolidated media player in the Rich Content Editor.
  environments:
    ci:
      state: allowed_on
    development:
      state: allowed_on

default_copyright_on_attachments:
  applies_to: SiteAdmin
  state: hidden
  display_name: Default Copyright on Attachments
  description: |-
    Sets the default copyright for new attachments if the course requires copyright on files.
  environments:
    ci:
      state: allowed_on
    development:
      state: allowed_on

deprecate_uuid_in_files_api:
  state: hidden
  shadow: true
  applies_to: RootAccount
  display_name: Remove UUID from the response of the files API
  description: This will remove the UUID from the response of the files API. This is an internal only field, and not sending it over the wire will be a network optimization.
  environments:
    development:
      state: allowed_on
    ci:
      state: allowed_on

disable_iframe_sandbox_file_show:
  applies_to: RootAccount
  state: hidden
  shadow: true
  display_name: Disable Iframe Sandbox at File Show
  description: |-
    Disable iframe sandboxing at file show.

docviewer_enable_iwork_files:
  state: hidden
  applies_to: RootAccount
  display_name: "Docviewer Apple iWork file support"
  description: "Allows Canvas to send iWork files to docviewer."
  visible_on: docviewer_enable_iwork_visible_on_hook

enhanced_docviewer_url_security:
  state: hidden
  applies_to: SiteAdmin
  display_name: Enhanced DocViewer URL Security
  description: |-
    DocViewer will be launched more securely (using a JWT with a JTI claim to prevent token reuse)

explicit_latex_typesetting:
  state: hidden
  display_name: Explicit LaTeX Typesetting
  description: |-
    Instead of typesetting LaTeX anywhere, only typeset LaTeX where
    it is explicitly enabled.
  applies_to: SiteAdmin

file_verifiers_for_quiz_links:
  state: allowed_on
  shadow: true
  display_name: Use file verifier authentication for New Quiz file links
  description: |-
    Links to Canvas files created in New Quizzes will always add file verifiers to allow authentication
  applies_to: RootAccount
  environments:
    development:
      state: allowed
    ci:
      state: allowed

files_a11y_rewrite:
  applies_to: SiteAdmin
  state: hidden
  display_name: Files a11y Rewrite
  description: |-
    Enables the new Files a11y Rewrite page.
  environments:
    development:
      state: allowed_on
    ci:
      state: allowed_on

files_a11y_rewrite_toggle:
  applies_to: SiteAdmin
  state: hidden
  display_name: Files a11y Rewrite Toggle
  description: |-
    Allows users to switch to the old files ui when the Files A11y Rewrite flag is enabled.
  environments:
    development:
      state: allowed_on
    ci:
      state: allowed_on

hidden_attachments_replacement_chain:
  applies_to: SiteAdmin
  state: hidden
  display_name: Hidden Attachments Replacement Chain
  description: |-
    Enables that hidden attachments will be included into the replacement chain.

media_links_use_attachment_id:
  state: hidden
  display_name: Use Attachment IDs in Media Links
  description: |-
    Use attachment ids in media links so that users are always pointed to the correct instance of media
    instead of the original
  applies_to: SiteAdmin
  environments:
    ci:
      state: allowed_on
    development:
      state: allowed_on

permanent_page_links:
  state: hidden
  display_name: 'Permanent Page Links'
  description: |-
    When the title to a page is changed, old links to that page will link to the correct page.
  applies_to: SiteAdmin
  environments:
    ci:
      state: allowed_on
    development:
      state: allowed_on

precise_link_replacements:
  state: hidden
  display_name: Precise link replacement on content migrations
  description: |-
    Apply link replacement logic to a select list of
    elements only, as opposed to all texts
  applies_to: SiteAdmin

rce_a11y_resize:
  state: hidden
  applies_to: SiteAdmin
  shadow: true
  display_name: RCE Accessible Resize
  description: |-
    Enable the Rich Content Editor to resize editor's size in a way that is accessible.
    This will allow users to resize editor without losing accessibility features.

rce_find_replace:
  state: hidden
  display_name: Find and Replace RCE Plugin
  description: |-
    Enable a plugin which can find and replace content when editing in an RCE
  applies_to: SiteAdmin
  environments:
    ci:
      state: allowed_on
    development:
      state: allowed_on

rce_transform_loaded_content:
  state: hidden
  display_name: Transform RCE Content on Load
  description: |-
    Transforms absolute URLs to relative URLs and removes extraneous attributes from RCE content on load.
    Needed for the RCE to function fully in New Quizzes.
  applies_to: RootAccount
  environments:
    development:
      state: allowed_on
    beta:
      state: allowed_on
    ci:
      state: allowed_on

reset_uuid_on_course_reset:
  state: allowed_on
  display_name: Reset UUID on Course Reset
  description: |-
    Reset the UUID of a course when it is reset.  This allows course restore to work better for New Quizzes.
  applies_to: RootAccount

safe_files_jti:
  applies_to: SiteAdmin
  state: allowed_on
  shadow: true
  display_name: Safe Files JTI
  description: |-
    Adds a one time use token when redirecting to the safe files domain.
    This prevents replay attacks on the file download links.


visibility_performance_improvements:
  state: hidden
  display_name: Selective Release Visibility Performance Improvements
  description: |-
    Improves performance of selective release visibility queries.
  applies_to: SiteAdmin
  environments:
    ci:
      state: allowed_on
    development:
      state: allowed_on

youtube_migration:
  applies_to: Course
  state: hidden
  display_name: YouTube to Studio content migration
  description: |-
    Turn on YouTube to Studio content migration feature. Adding the scanning ability and the convert option on YouTube embeddings.

youtube_migration_high_priority:
  applies_to: SiteAdmin
  state: hidden
  display_name: YouTube content migration high priority
  description: |-
    Set the priority of YouTube content migration conversion jobs to high for faster processing. When disabled, jobs run at low priority.
  environments:
    ci:
      state: allowed_on
    development:
      state: allowed_on

<<<<<<< HEAD
youtube_migration:
  applies_to: Course
=======
youtube_overlay:
  applies_to: SiteAdmin
>>>>>>> 5b970e1a
  state: hidden
  display_name: YouTube content overlay
  description: |-
<<<<<<< HEAD
    Turn on YouTube Content Migration feature. Adding the scanning ability and the convert option on YouTube embeddings.

youtube_migration_high_priority:
  applies_to: SiteAdmin
  state: hidden
  display_name: YouTube content migration high priority
  description: |-
    Set the priority of YouTube content migration conversion jobs to high for faster processing. When disabled, jobs run at low priority.
  environments:
    ci:
      state: allowed_on
    development:
      state: allowed_on

youtube_overlay:
  applies_to: SiteAdmin
  state: hidden
  display_name: YouTube content overlay
  description: |-
=======
>>>>>>> 5b970e1a
    In rich content strings, add an overlay to iframes that embed videos from YouTube.
  environments:
    ci:
      state: allowed_on
    development:
      state: allowed_on<|MERGE_RESOLUTION|>--- conflicted
+++ resolved
@@ -288,38 +288,11 @@
     development:
       state: allowed_on
 
-<<<<<<< HEAD
-youtube_migration:
-  applies_to: Course
-=======
 youtube_overlay:
   applies_to: SiteAdmin
->>>>>>> 5b970e1a
   state: hidden
   display_name: YouTube content overlay
   description: |-
-<<<<<<< HEAD
-    Turn on YouTube Content Migration feature. Adding the scanning ability and the convert option on YouTube embeddings.
-
-youtube_migration_high_priority:
-  applies_to: SiteAdmin
-  state: hidden
-  display_name: YouTube content migration high priority
-  description: |-
-    Set the priority of YouTube content migration conversion jobs to high for faster processing. When disabled, jobs run at low priority.
-  environments:
-    ci:
-      state: allowed_on
-    development:
-      state: allowed_on
-
-youtube_overlay:
-  applies_to: SiteAdmin
-  state: hidden
-  display_name: YouTube content overlay
-  description: |-
-=======
->>>>>>> 5b970e1a
     In rich content strings, add an overlay to iframes that embed videos from YouTube.
   environments:
     ci:
