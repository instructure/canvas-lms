--- conflicted
+++ resolved
@@ -134,15 +134,6 @@
   description: |-
     Enables the new Files a11y Rewrite page.
 
-<<<<<<< HEAD
-disable_iframe_sandbox_file_show:
-  applies_to: RootAccount
-  state: hidden
-  shadow: true
-  display_name: Disable Iframe Sandbox at File Show
-  description: |-
-    Disable iframe sandboxing at file show.
-=======
 files_a11y_rewrite_toogle:
   applies_to: SiteAdmin
   state: hidden
@@ -159,7 +150,6 @@
   display_name: Hidden Attachments Replacement Chain
   description: |-
     Enables that hidden attachments will be included into the replacement chain.
->>>>>>> 9432ec57
 
 media_links_use_attachment_id:
   state: hidden
@@ -246,16 +236,4 @@
     ci:
       state: allowed_on
     development:
-      state: allowed_on
-
-deprecate_uuid_in_files_api:
-  state: hidden
-  shadow: true
-  applies_to: RootAccount
-  display_name: Remove UUID from the response of the files API
-  description: This will remove the UUID from the response of the files API. This is an internal only field, and not sending it over the wire will be a network optimization.
-  environments:
-    development:
-      state: allowed_on
-    ci:
       state: allowed_on