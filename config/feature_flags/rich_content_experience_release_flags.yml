---
ai_text_tools:
  applies_to: Account
  state: hidden
  display_name: AI Text Tools
  description: |-
    Enable AI text tools in the Rich Content Editor
  beta: true

authenticated_iframe_content:
  state: hidden
  display_name: 'Authenticated IFrame Content'
  description: This flag changes the way RCE content is loaded in iframes to proxy the request through canvas.
  applies_to: SiteAdmin

auto_show_cc:
  type: setting
  state: allowed
  display_name: Auto Show Closed Captions
  description: |-
    Automatically show closed captions in the user's current
    language (if available) when playing canvas media.
  applies_to: User

block_editor:
  applies_to: Account
  state: hidden
  display_name: Block Editor
  description: |-
    Enable the new block editor for the rich content editor.
  beta: true

block_template_editor:
  applies_to: Account
  state: hidden
  display_name: Block Template Editor
  description: |-
    Surfaces the "Block Editor Templates - edit" permission in the permissions UI.
    Users with this permission can create and edit block templates.
  beta: true

buttons_and_icons_root_account:
  state: allowed
  applies_to: RootAccount
  display_name: RCE Icon Maker
  description: |-
    Manage a library of custom icons from the RCE.
  environments:
    development:
      state: allowed_on
    ci:
      state: allowed_on
    production:
      state: hidden

block_content_editor:
  applies_to: Account
  state: hidden
  display_name: Block Content Editor
  description: |-
    Enable the new Block Content Editor for creating pages.
  shadow: true

consolidated_media_player:
  applies_to: SiteAdmin
  state: hidden
  display_name: Consolidated Media Player
  description: |-
    Enable the new consolidated media player in the Rich Content Editor.
  environments:
    ci:
      state: allowed_on
    development:
      state: allowed_on

default_copyright_on_attachments:
  applies_to: SiteAdmin
  state: hidden
  display_name: Default Copyright on Attachments
  description: |-
    Sets the default copyright for new attachments if the course requires copyright on files.
  environments:
    ci:
      state: allowed_on
    development:
      state: allowed_on

deprecate_uuid_in_files_api:
  state: hidden
  shadow: true
  applies_to: RootAccount
  display_name: Remove UUID from the response of the files API
  description: This will remove the UUID from the response of the files API. This is an internal only field, and not sending it over the wire will be a network optimization.
  environments:
    development:
      state: allowed_on
    ci:
      state: allowed_on

disable_iframe_sandbox_file_show:
  applies_to: RootAccount
  state: hidden
  shadow: true
  display_name: Disable Iframe Sandbox at File Show
  description: |-
    Disable iframe sandboxing at file show.

docviewer_enable_iwork_files:
  state: hidden
  applies_to: RootAccount
  display_name: "Docviewer Apple iWork file support"
  description: "Allows Canvas to send iWork files to docviewer."
  visible_on: docviewer_enable_iwork_visible_on_hook

enhanced_docviewer_url_security:
  state: hidden
  applies_to: SiteAdmin
  display_name: Enhanced DocViewer URL Security
  description: |-
    DocViewer will be launched more securely (using a JWT with a JTI claim to prevent token reuse)

explicit_latex_typesetting:
  state: hidden
  display_name: Explicit LaTeX Typesetting
  description: |-
    Instead of typesetting LaTeX anywhere, only typeset LaTeX where
    it is explicitly enabled.
  applies_to: SiteAdmin

file_verifiers_for_quiz_links:
  state: allowed_on
  shadow: true
  display_name: Use file verifier authentication for New Quiz file links
  description: |-
    Links to Canvas files created in New Quizzes will always add file verifiers to allow authentication
  applies_to: RootAccount
  environments:
    development:
      state: allowed
    ci:
      state: allowed

files_a11y_rewrite:
  applies_to: SiteAdmin
  state: hidden
  display_name: Files a11y Rewrite
  description: |-
    Enables the new Files a11y Rewrite page.
  environments:
    development:
      state: allowed_on
    ci:
      state: allowed_on

files_a11y_rewrite_toggle:
  applies_to: SiteAdmin
  state: hidden
  display_name: Files a11y Rewrite Toggle
  description: |-
    Allows users to switch to the old files ui when the Files A11y Rewrite flag is enabled.
  environments:
    development:
      state: allowed_on
    ci:
      state: allowed_on

hidden_attachments_replacement_chain:
  applies_to: SiteAdmin
  state: hidden
  display_name: Hidden Attachments Replacement Chain
  description: |-
    Enables that hidden attachments will be included into the replacement chain.

media_links_use_attachment_id:
  state: hidden
  display_name: Use Attachment IDs in Media Links
  description: |-
    Use attachment ids in media links so that users are always pointed to the correct instance of media
    instead of the original
  applies_to: SiteAdmin
  environments:
    ci:
      state: allowed_on
    development:
      state: allowed_on

permanent_page_links:
  state: hidden
  display_name: 'Permanent Page Links'
  description: |-
    When the title to a page is changed, old links to that page will link to the correct page.
  applies_to: SiteAdmin
  environments:
    ci:
      state: allowed_on
    development:
      state: allowed_on

precise_link_replacements:
  state: hidden
  display_name: Precise link replacement on content migrations
  description: |-
    Apply link replacement logic to a select list of
    elements only, as opposed to all texts
  applies_to: SiteAdmin

rce_a11y_resize:
  state: hidden
  applies_to: SiteAdmin
  shadow: true
  display_name: RCE Accessible Resize
  description: |-
    Enable the Rich Content Editor to resize editor's size in a way that is accessible.
    This will allow users to resize editor without losing accessibility features.

rce_find_replace:
  state: hidden
  display_name: Find and Replace RCE Plugin
  description: |-
    Enable a plugin which can find and replace content when editing in an RCE
  applies_to: SiteAdmin
  environments:
    ci:
      state: allowed_on
    development:
      state: allowed_on

rce_transform_loaded_content:
  state: hidden
  display_name: Transform RCE Content on Load
  description: |-
    Transforms absolute URLs to relative URLs and removes extraneous attributes from RCE content on load.
    Needed for the RCE to function fully in New Quizzes.
  applies_to: RootAccount
  environments:
    development:
      state: allowed_on
    beta:
      state: allowed_on
    ci:
      state: allowed_on

reset_uuid_on_course_reset:
  state: allowed_on
  display_name: Reset UUID on Course Reset
  description: |-
    Reset the UUID of a course when it is reset.  This allows course restore to work better for New Quizzes.
  applies_to: RootAccount

safe_files_token:
  applies_to: SiteAdmin
  state: hidden
  display_name: Safe Files Token
  description: |-
    Adds a one time use token when redirecting to the safe files domain.
    This allows access to files within iframes in rich content that would be blocked by cross-site cookie protections.
  environments:
    ci:
      state: allowed_on
    development:
      state: allowed_on

visibility_performance_improvements:
  state: hidden
  display_name: Selective Release Visibility Performance Improvements
  description: |-
    Improves performance of selective release visibility queries.
  applies_to: SiteAdmin
  environments:
    ci:
      state: allowed_on
    development:
      state: allowed_on

standardize_assignment_date_formatting:
  state: hidden
  display_name: Standardize Assignment Dates Formatting
  description: |-
    Standardizes the formatting of assignment and quiz dates to include selective release logic and be consistent across canvas.
  applies_to: SiteAdmin
  environments:
    ci:
      state: allowed_on
    development:
<<<<<<< HEAD
=======
      state: allowed_on

youtube_migration:
  applies_to: Course
  state: hidden
  display_name: YouTube content migration
  description: |-
    Turn on YouTube Content Migration feature. Adding the scanning ability and the convert option on YouTube embeddings.

youtube_overlay:
  applies_to: SiteAdmin
  state: hidden
  display_name: YouTube content overlay
  description: |-
    In rich content strings, add an overlay to iframes that embed videos from YouTube.
  environments:
    ci:
      state: allowed_on
    development:
>>>>>>> dec807a2
      state: allowed_on<|MERGE_RESOLUTION|>--- conflicted
+++ resolved
@@ -282,8 +282,6 @@
     ci:
       state: allowed_on
     development:
-<<<<<<< HEAD
-=======
       state: allowed_on
 
 youtube_migration:
@@ -303,5 +301,4 @@
     ci:
       state: allowed_on
     development:
->>>>>>> dec807a2
       state: allowed_on