--- conflicted
+++ resolved
@@ -104,13 +104,9 @@
   state: hidden
   applies_to: RootAccount
   display_name: Course Copy Alignments Clone
-<<<<<<< HEAD
-  description: Allow to clone alignments after the course copy process
-=======
   description: Allow to clone alignments after the course copy process
 prevent_deletion_outcomes_with_os_alignments:
   state: hidden
   applies_to: SiteAdmin
   display_name: Prevent deletion of outcomes with alignments in OS
-  description: This FF is for development purposes only and should not be adjusted without first consulting product and engineering. This flag will prevent deletion of outcomes that have alignments within the outcomes service, which is used for New Quizzes.
->>>>>>> 9d21a3c2
+  description: This FF is for development purposes only and should not be adjusted without first consulting product and engineering. This flag will prevent deletion of outcomes that have alignments within the outcomes service, which is used for New Quizzes.