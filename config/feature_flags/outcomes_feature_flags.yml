---
outcome_alignment_non_scoring_content:
  state: hidden
  applies_to: RootAccount
  display_name: Outcome alignment to non-scoring content
  description: |-
    Allows aligning outcomes to non-scoring content
  environments:
    production:
      state: disabled
limit_section_visibility_in_lmgb:
  state: hidden
  applies_to: RootAccount
  display_name: Restricted view for teachers in LMGB
  description:
    Hides certain students and sections in the LMGB if the teacher only
    has access to a particular section
  environments:
    development:
      state: on
    test:
      state: on
    ci:
      state: on
outcome_alignments_course_migration:
  state: hidden
  applies_to: RootAccount
  display_name: Outcomes Service Alignment Migration
  description: Includes Outcomes Service alignments when exporting and importing
    course content
account_level_mastery_scales:
  state: hidden
  display_name: Account and Course Level Outcome Mastery Scales
  description:
    Allows setting Account & Course Level mastery scales and calculation methods,
    replacing per-outcome criterion ratings & calculation methods
  after_state_change_proc: mastery_scales_after_change_hook
  applies_to: RootAccount
improved_outcomes_management:
  state: hidden
  applies_to: RootAccount
  display_name: Improved Outcomes Management
  description:
    Helps administrators and teachers make more meaningful decisions as they import,
    organize, and edit outcomes in their account and courses.
  environments:
    development:
      state: on
    test:
      state: on
    ci:
      state: on
assignment_comment_library:
  type: setting
  state: hidden
  applies_to: RootAccount
  display_name: Comment Library
  description: Allows users to save and search frequently used feedback in a library of comments to be used in SpeedGrader.
  environments:
    development:
      state: on
    test:
      state: on
    ci:
      state: on
improved_lmgb:
  type: setting
  state: hidden
  applies_to: RootAccount
  display_name: Learning Mastery Gradebook Redesign
  description: Improvements made to enhance the user experience within the Learning Mastery Gradebook.
  beta: true
  environments:
    production:
      state: disabled
    beta:
      state: disabled
menu_option_for_outcome_details_page:
  type: setting
  state: hidden
  applies_to: SiteAdmin
  display_name: Menu Option for Outcome Details Page
  description: Adds menu option for accessing alignments at the outcome level with Improved Outcomes Management
  environments:
    development:
      state: on
    test:
      state: on
    ci:
      state: on
outcomes_friendly_description:
  state: hidden
  applies_to: SiteAdmin
  display_name: Outcomes Friendly Description
  description:
    Allows users to add a friendly description to outcomes for student and parent view
    in the Student Learning Mastery Gradebook.
  environments:
    development:
      state: on
    test:
      state: on
    ci:
      state: on
outcome_service_results_to_canvas:
  state: hidden
  applies_to: Course
  display_name: Outcome Service Results to Canvas Reporting
  description: Allows result data stored in the Outcomes Service to display in Canvas reporting (LMGB, sLMGB and outcome related admin reporting).
  environments:
    development:
      state: on
    test:
      state: on
    ci:
      state: on
outcome_average_calculation:
  state: allowed_on
  applies_to: RootAccount
  display_name: Outcome Average Calculation Method
  description: Allows users to use average as a calculation method for a given outcome.
  environments:
    development:
      state: on
outcome_alignment_summary_with_new_quizzes:
  state: hidden
  applies_to: Course
  display_name: New Quizzes included on Outcome Alignment Summary Tab
  description: New Quizzes outcome alignments are included on the Outcome Alignment Summary Tab, which provides a list of alignments for each outcome in a course.
  environments:
    development:
      state: on
    test:
      state: on
    ci:
      state: on
outcomes_new_decaying_average_calculation:
  state: hidden
  applies_to: RootAccount
  display_name: Outcomes New Decaying Average Calculation Method
  description: Allows users to use new decaying average as a calculation method for a given outcome.
  environments:
    development:
      state: on
    test:
      state: on
    ci:
      state: on
archive_outcomes:
  state: hidden
  applies_to: SiteAdmin
  display_name: Archive Outcomes
  description: Allows users to archive outcomes and outcome groups no longer in use.
  after_state_change_proc: archive_outcomes_after_change_hook
course_copy_alignments:
  state: hidden
  applies_to: RootAccount
  display_name: Course Copy Alignments Clone
  description: Allow to clone alignments after the course copy process
prevent_deletion_outcomes_with_os_alignments:
  state: hidden
  applies_to: SiteAdmin
  display_name: Prevent deletion of outcomes with alignments in OS
  description: This FF is for development purposes only and should not be adjusted without first consulting product and engineering. This flag will prevent deletion of outcomes that have alignments within the outcomes service, which is used for New Quizzes.
improved_outcome_report_generation:
  state: hidden
  display_name: Improved Outcome Report Generation
  description: Enables postprocessing records after SQL execution to reduce query complexity in Outcome reports.
  applies_to: SiteAdmin
  shadow: true
  environments:
    development:
      state: on
    test:
      state: on
    ci:
      state: on
outcomes_rollup_propagation:
  state: hidden
  display_name: Outcomes Rollup Propagation
  description: Controls whether background jobs populate the rollup table. Only Site Admins can toggle.
  applies_to: SiteAdmin
<<<<<<< HEAD
=======
  shadow: true
outcomes_rollup_read:
  state: hidden
  display_name: Outcomes Rollup Read
  description: When enabled, LMGB reads from rollup table instead of calculating. Only Site Admins can toggle.
  applies_to: SiteAdmin
>>>>>>> 5b970e1a
  shadow: true<|MERGE_RESOLUTION|>--- conflicted
+++ resolved
@@ -180,13 +180,10 @@
   display_name: Outcomes Rollup Propagation
   description: Controls whether background jobs populate the rollup table. Only Site Admins can toggle.
   applies_to: SiteAdmin
-<<<<<<< HEAD
-=======
   shadow: true
 outcomes_rollup_read:
   state: hidden
   display_name: Outcomes Rollup Read
   description: When enabled, LMGB reads from rollup table instead of calculating. Only Site Admins can toggle.
   applies_to: SiteAdmin
->>>>>>> 5b970e1a
   shadow: true