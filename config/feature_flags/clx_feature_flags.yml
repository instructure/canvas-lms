---
horizon_course_setting:
  applies_to: Account
  state: hidden
  display_name: Canvas Career
  description: |-
    Enables the Canvas Career tab in account settings.
  beta: true
horizon_learning_provider_app_for_accounts:
  applies_to: Account
  state: hidden
  shadow: true
  display_name: "Canvas Career: Learning Provider App (Account Contexts)"
  description: |-
    Enables the Canvas Career Learning Provider App in account contexts.
horizon_learning_provider_app_for_courses:
  applies_to: Account
  state: hidden
  shadow: true
  display_name: "Canvas Career: Learning Provider App (Course Contexts)"
  description: |-
    Enables the Canvas Career Learning Provider App in course contexts.
<<<<<<< HEAD
=======
horizon_learner_app_for_students:
  applies_to: Account
  state: hidden
  shadow: true
  display_name: "Canvas Career: Learner App (Course Contexts)"
  description: |-
    Enables the Learner app in Canvas Career.
>>>>>>> 3b5eb382
horizon_crm_integration:
  applies_to: Account
  state: hidden
  shadow: true
  display_name: "Canvas Career: CRM Integration"
  description: |-
    Enables the CRM integration settings in Canvas Career.
horizon_leader_dashboards:
  applies_to: Account
  state: hidden
  shadow: true
  display_name: "Canvas Career: Leader Dashboards"
  description: |-
    Enables dashboards for leaders in Canvas Career.
horizon_admin_dashboards:
  applies_to: Account
  state: hidden
  shadow: true
  display_name: "Canvas Career: Admin Dashboards"
  description: |-
    Enables dashboards for admins in Canvas Career.
horizon_roles_and_permissions:
  applies_to: Account
  state: hidden
  shadow: true
  display_name: "Canvas Career: Roles & Permissions"
  description: |-
    Enables updated Roles & Permissions UI in Canvas Career.
horizon_agent:
  applies_to: Account
  state: hidden
  shadow: true
  display_name: "Canvas Career: Agent"
  description: |-
    Enables the Career agent.
horizon_content_library:
  applies_to: Account
  state: hidden
  shadow: true
  display_name: "Canvas Career: Content Library"
  description: |-
    Enables the Content Library in Canvas Career.
horizon_program_management:
  applies_to: Account
  state: hidden
  shadow: true
  display_name: "Canvas Career: Program Management"
  description: |-
    Enables Program Management in Canvas Career.
horizon_skill_management:
  applies_to: Account
  state: hidden
  shadow: true
  display_name: "Canvas Career: Skill Management"
  description: |-
    Enables Skill Management in Canvas Career.<|MERGE_RESOLUTION|>--- conflicted
+++ resolved
@@ -20,8 +20,6 @@
   display_name: "Canvas Career: Learning Provider App (Course Contexts)"
   description: |-
     Enables the Canvas Career Learning Provider App in course contexts.
-<<<<<<< HEAD
-=======
 horizon_learner_app_for_students:
   applies_to: Account
   state: hidden
@@ -29,7 +27,6 @@
   display_name: "Canvas Career: Learner App (Course Contexts)"
   description: |-
     Enables the Learner app in Canvas Career.
->>>>>>> 3b5eb382
 horizon_crm_integration:
   applies_to: Account
   state: hidden
