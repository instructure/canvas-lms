---
horizon_course_setting:
  applies_to: Account
  state: hidden
  display_name: Canvas Career
  description: |-
<<<<<<< HEAD
    Enables the Canvas Career tab in the course settings page.
  beta: true
horizon_learning_provider_app:
  applies_to: SiteAdmin
  state: hidden
  display_name: Canvas Career Learning Provider App
  description: |-
    Enables the Canvas Career Learning Provider App in Classic Canvas.
  beta: true
=======
    Enables the Canvas Career tab in account settings.
  beta: true
horizon_learning_provider_app_for_accounts:
  applies_to: Account
  state: hidden
  shadow: true
  display_name: "Canvas Career: Learning Provider App (Account Contexts)"
  description: |-
    Enables the Canvas Career Learning Provider App in account contexts.
horizon_learning_provider_app_for_courses:
  applies_to: Account
  state: hidden
  shadow: true
  display_name: "Canvas Career: Learning Provider App (Course Contexts)"
  description: |-
    Enables the Canvas Career Learning Provider App in course contexts.
horizon_crm_integration:
  applies_to: Account
  state: hidden
  shadow: true
  display_name: "Canvas Career: CRM Integration"
  description: |-
    Enables the CRM integration settings in Canvas Career.
horizon_leader_dashboards:
  applies_to: Account
  state: hidden
  shadow: true
  display_name: "Canvas Career: Leader Dashboards"
  description: |-
    Enables dashboards for leaders in Canvas Career.
horizon_admin_dashboards:
  applies_to: Account
  state: hidden
  shadow: true
  display_name: "Canvas Career: Admin Dashboards"
  description: |-
    Enables dashboards for admins in Canvas Career.
horizon_roles_and_permissions:
  applies_to: Account
  state: hidden
  shadow: true
  display_name: "Canvas Career: Roles & Permissions"
  description: |-
    Enables updated Roles & Permissions UI in Canvas Career.
horizon_agent:
  applies_to: Account
  state: hidden
  shadow: true
  display_name: "Canvas Career: Agent"
  description: |-
    Enables the Career agent.
horizon_content_library:
  applies_to: Account
  state: hidden
  shadow: true
  display_name: "Canvas Career: Content Library"
  description: |-
    Enables the Content Library in Canvas Career.
horizon_program_management:
  applies_to: Account
  state: hidden
  shadow: true
  display_name: "Canvas Career: Program Management"
  description: |-
    Enables Program Management in Canvas Career.
horizon_skill_management:
  applies_to: Account
  state: hidden
  shadow: true
  display_name: "Canvas Career: Skill Management"
  description: |-
    Enables Skill Management in Canvas Career.
>>>>>>> 66de4dda
<|MERGE_RESOLUTION|>--- conflicted
+++ resolved
@@ -4,17 +4,6 @@
   state: hidden
   display_name: Canvas Career
   description: |-
-<<<<<<< HEAD
-    Enables the Canvas Career tab in the course settings page.
-  beta: true
-horizon_learning_provider_app:
-  applies_to: SiteAdmin
-  state: hidden
-  display_name: Canvas Career Learning Provider App
-  description: |-
-    Enables the Canvas Career Learning Provider App in Classic Canvas.
-  beta: true
-=======
     Enables the Canvas Career tab in account settings.
   beta: true
 horizon_learning_provider_app_for_accounts:
@@ -86,5 +75,4 @@
   shadow: true
   display_name: "Canvas Career: Skill Management"
   description: |-
-    Enables Skill Management in Canvas Career.
->>>>>>> 66de4dda
+    Enables Skill Management in Canvas Career.