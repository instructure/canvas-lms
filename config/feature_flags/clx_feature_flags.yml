---
# Main flag
horizon_course_setting:
  applies_to: Account
  state: hidden
  display_name: Canvas Career
  description: |-
    Enables the Canvas Career tab in account settings.
  beta: true

# Module Federation flags
horizon_learning_provider_app_for_courses:
  applies_to: RootAccount
  state: hidden
  shadow: true
  display_name: "Canvas Career: Learning Provider App (Course Contexts)"
  description: |-
    Enables the Canvas Career Learning Provider App in course contexts.

# Feature flags read by Horizon app
horizon_root_experience:
  applies_to: RootAccount
  state: hidden
  shadow: true
  display_name: "Canvas Career: Root Account Experience"
  description: |-
    Enables the optimized root account experience in Canvas Career.
horizon_dashboard_ai_widgets:
  applies_to: RootAccount
  state: hidden
  shadow: true
  display_name: "Canvas Career: Data & Insights AI Widgets"
  description: |-
    Enables the AI widgets in the Canvas Career Data & Insights dashboard.
horizon_hris_integrations:
  applies_to: RootAccount
  state: hidden
  shadow: true
  display_name: "Canvas Career: HRIS Integrations"
  description: |-
    Enables HRIS integrations in Canvas Career.
horizon_user_profile_page:
  applies_to: RootAccount
  state: hidden
  shadow: true
  display_name: "Canvas Career: User Profile Page"
  description: |-
    Enables the refreshed user profile page in Canvas Career.
horizon_bulk_metadata_import:
  applies_to: RootAccount
  state: hidden
  shadow: true
  display_name: "Canvas Career: Bulk Metadata Import"
  description: |-
    Enables importing metadata in bulk in Canvas Career.
horizon_manual_dashboard_builder:
  applies_to: RootAccount
  state: hidden
  shadow: true
  display_name: "Canvas Career: Manual Dashboard Builder"
  description: |-
    Enables manual dashboard builder in Canvas Career.
horizon_dark_career_theme_in_learning_provider:
  applies_to: RootAccount
  state: hidden
  shadow: true
  display_name: "Canvas Career: Dark theme in Learning Provider"
  description: |-
    Enables dark theme in Learning Provider.
horizon_learning_library:
  applies_to: RootAccount
  state: hidden
  shadow: true
  display_name: "Canvas Career: Learning Library"
  description: |-
    Enables the Learning Library in Canvas Career.
horizon_course_navigation:
  applies_to: RootAccount
  state: hidden
  shadow: true
  display_name: "Canvas Career: Course Navigation"
  description: |-
    Enables native course navigation in Canvas Career.
horizon_course_redesign:
  applies_to: RootAccount
  state: hidden
  shadow: true
  display_name: "Canvas Career: Course Redesign"
  description: |-
    Enables courses to leverage Canvas Career features natively.
<<<<<<< HEAD
=======
horizon_course_index_page:
  applies_to: RootAccount
  state: hidden
  shadow: true
  display_name: "Canvas Career: Course Index Page"
  description: |-
    Enables native course index page in Canvas Career.
>>>>>>> e69b96c5

# Feature flags read by Canvas
horizon_bulk_api_permission:
  applies_to: RootAccount
  state: hidden
  shadow: true
  display_name: "Canvas Career: Manage Bulk API & Permission"
  description: |-
    Enables the ability to manage bulk API and permission settings in Canvas Career.
horizon_auto_content_ingestion:
  applies_to: RootAccount
  state: hidden
  shadow: true
  display_name: "Canvas Career: Auto Content Ingestion"
  description: |-
    Automatically ingests course files and wiki pages into Pine when a course becomes a Canvas Career course.<|MERGE_RESOLUTION|>--- conflicted
+++ resolved
@@ -88,8 +88,6 @@
   display_name: "Canvas Career: Course Redesign"
   description: |-
     Enables courses to leverage Canvas Career features natively.
-<<<<<<< HEAD
-=======
 horizon_course_index_page:
   applies_to: RootAccount
   state: hidden
@@ -97,7 +95,6 @@
   display_name: "Canvas Career: Course Index Page"
   description: |-
     Enables native course index page in Canvas Career.
->>>>>>> e69b96c5
 
 # Feature flags read by Canvas
 horizon_bulk_api_permission:
