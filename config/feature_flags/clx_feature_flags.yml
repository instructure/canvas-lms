---
# Main flag
horizon_course_setting:
  applies_to: Account
  state: hidden
  display_name: Canvas Career
  description: |-
    Enables the Canvas Career tab in account settings.
  beta: true

# Module Federation flags
horizon_learning_provider_app_for_accounts:
  applies_to: RootAccount
  state: hidden
  shadow: true
  display_name: "Canvas Career: Learning Provider App (Account Contexts)"
  description: |-
    Enables the Canvas Career Learning Provider App in account contexts.
horizon_learning_provider_app_for_courses:
  applies_to: RootAccount
  state: hidden
  shadow: true
  display_name: "Canvas Career: Learning Provider App (Course Contexts)"
  description: |-
    Enables the Canvas Career Learning Provider App in course contexts.
<<<<<<< HEAD
=======
horizon_learning_provider_app_on_contextless_routes:
  applies_to: RootAccount
  state: hidden
  shadow: true
  display_name: "Canvas Career: Learning Provider App (Contextless Routes)"
  description: |-
    Enables the Canvas Career Learning Provider App on contextless routes.
horizon_learner_app:
  applies_to: RootAccount
  state: hidden
  shadow: true
  display_name: "Canvas Career: Learner App"
  description: |-
    Enables the Learner app in Canvas Career on all routes.
horizon_injected_config:
  applies_to: RootAccount
  state: hidden
  shadow: true
  display_name: "Canvas Career: Injected Config"
  description: |-
    Injects config into the microfrontend at load time instead of fetching from the server.

# Feature flags read by Horizon app
>>>>>>> ee12519a
horizon_crm_integration:
  applies_to: RootAccount
  state: hidden
  shadow: true
  display_name: "Canvas Career: CRM Integration"
  description: |-
    Enables the CRM integration settings in Canvas Career.
horizon_leader_dashboards:
  applies_to: RootAccount
  state: hidden
  shadow: true
  display_name: "Canvas Career: Leader Dashboards"
  description: |-
    Enables dashboards for leaders in Canvas Career.
horizon_admin_dashboards:
  applies_to: RootAccount
  state: hidden
  shadow: true
  display_name: "Canvas Career: Admin Dashboards"
  description: |-
    Enables dashboards for admins in Canvas Career.
horizon_roles_and_permissions:
  applies_to: RootAccount
  state: hidden
  shadow: true
  display_name: "Canvas Career: Roles & Permissions"
  description: |-
    Enables updated Roles & Permissions UI in Canvas Career.
horizon_agent:
  applies_to: RootAccount
  state: hidden
  shadow: true
  display_name: "Canvas Career: Agent"
  description: |-
    Enables the Career agent.
horizon_content_library:
  applies_to: RootAccount
  state: hidden
  shadow: true
  display_name: "Canvas Career: Content Library"
  description: |-
    Enables the Content Library in Canvas Career.
horizon_program_management:
  applies_to: RootAccount
  state: hidden
  shadow: true
  display_name: "Canvas Career: Program Management"
  description: |-
    Enables Program Management in Canvas Career.
horizon_skill_management:
  applies_to: RootAccount
  state: hidden
  shadow: true
  display_name: "Canvas Career: Skill Management"
  description: |-
    Enables Skill Management in Canvas Career.
<<<<<<< HEAD
=======

# Feature flags read by Canvas
>>>>>>> ee12519a
horizon_bulk_api_permission:
  applies_to: RootAccount
  state: hidden
  shadow: true
  display_name: "Canvas Career: Manage Bulk API & Permission"
  description: |-
    Enables the ability to manage bulk API and permission settings in Canvas Career.<|MERGE_RESOLUTION|>--- conflicted
+++ resolved
@@ -23,8 +23,6 @@
   display_name: "Canvas Career: Learning Provider App (Course Contexts)"
   description: |-
     Enables the Canvas Career Learning Provider App in course contexts.
-<<<<<<< HEAD
-=======
 horizon_learning_provider_app_on_contextless_routes:
   applies_to: RootAccount
   state: hidden
@@ -48,7 +46,6 @@
     Injects config into the microfrontend at load time instead of fetching from the server.
 
 # Feature flags read by Horizon app
->>>>>>> ee12519a
 horizon_crm_integration:
   applies_to: RootAccount
   state: hidden
@@ -105,11 +102,8 @@
   display_name: "Canvas Career: Skill Management"
   description: |-
     Enables Skill Management in Canvas Career.
-<<<<<<< HEAD
-=======
 
 # Feature flags read by Canvas
->>>>>>> ee12519a
 horizon_bulk_api_permission:
   applies_to: RootAccount
   state: hidden
