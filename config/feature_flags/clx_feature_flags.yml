--- conflicted
+++ resolved
@@ -95,8 +95,6 @@
   display_name: "Canvas Career: Course Index Page"
   description: |-
     Enables native course index page in Canvas Career.
-<<<<<<< HEAD
-=======
 horizon_chart_view:
   applies_to: RootAccount
   state: hidden
@@ -104,7 +102,6 @@
   display_name: "Canvas Career: Chart View"
   description: |-
     Enables chart view in Canvas Career.
->>>>>>> 10b1d53a
 
 # Feature flags read by Canvas
 horizon_bulk_api_permission:
@@ -120,9 +117,6 @@
   shadow: true
   display_name: "Canvas Career: Auto Content Ingestion"
   description: |-
-<<<<<<< HEAD
-    Automatically ingests course files and wiki pages into Pine when a course becomes a Canvas Career course.
-=======
     Automatically ingests course files and wiki pages into Pine when a course becomes a Canvas Career course.
 horizon_learning_object_ingestion_on_change:
   applies_to: RootAccount
@@ -130,5 +124,4 @@
   shadow: true
   display_name: "Canvas Career: Learning Object Ingestion on Change"
   description: |-
-    Automatically ingests course files and wiki pages into Pine when they are created or modified in a Canvas Career course.
->>>>>>> 10b1d53a
+    Automatically ingests course files and wiki pages into Pine when they are created or modified in a Canvas Career course.