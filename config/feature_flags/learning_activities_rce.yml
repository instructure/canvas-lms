--- conflicted
+++ resolved
@@ -25,12 +25,9 @@
   state: hidden
   display_name: RCE Better File Downloading
   description: Include a download link next to each file link in the RCE
-<<<<<<< HEAD
-=======
   applies_to: SiteAdmin
 rce_better_file_previewing:
   state: hidden
   display_name: RCE Better File Previewing
   description: Preview files linked in the RCE in an overlay rather than a new browser tab.
->>>>>>> 0387dbf8
   applies_to: SiteAdmin