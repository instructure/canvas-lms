---
confetti_for_assignments:
  type: setting
  state: hidden
  display_name: Confetti for On-Time Submissions
  description: |-
    Displays confetti for users that turn in an assignment prior
    to the set due date.
  applies_to: RootAccount

confetti_for_valid_links:
  type: setting
  state: hidden
  display_name: Confetti for valid links
  description: |-
    Displays confetti for teachers that run the link validator on
    a course and no issues are found.
  applies_to: RootAccount

bbb_avatar:
  state: 'hidden'
  display_name: 'Send user avatar to BigBlueButton'
  description: |-
    Adds a new admin setting to the BigBlueButton plugin to allow
    sending of user avatars upon joining conference.
  applies_to: RootAccount

react_discussions_post:
  state: hidden
  beta: true
  display_name: Discussions/Announcements Redesign
  description:
    wrapper: <a href="https://community.canvaslms.com/t5/Discussions-Announcements/gh-p/discussions">\1</a>
    discussion_redesign_description: This feature enhances the Canvas experience
      within Discussions and Announcements. When this flag is enabled, early access
      to ongoing improvements will be displayed automatically with every release.
      For full details, please see the *Discussions/Announcements Redesign user group*
      in the Canvas Community
  applies_to: Course
  environments:
    development:
      state: allowed_on # default to on for local development

discussions_reporting:
  state: hidden
  beta: true
  display_name: Discussions Redesign - Reporting
  description: |-
    This feature flag enables Discussions Reporting inside the new
    Discussions Redesign work.
  applies_to: RootAccount

draft_discussions:
  state: hidden
  beta: true
  display_name: Draft Discussion Entries
  description: |-
    Will allow for saving drafts as students type their replies to a discussion topic
    in the discussions redesign
  applies_to: SiteAdmin

discussion_grading_view:
  state: hidden
  beta: true
  display_name: Discussion Redesign Grading View
  description: |-
    Will allow for graders to grade assigned discussions without leaving discussion page
  applies_to: SiteAdmin

discussion_entry_version_history:
  state: hidden
  display_name: Discussion Redesign - Discussion Entry Version History
  description: |-
    Will display the version history for edited discussion entries within the Redesign UI
  applies_to: SiteAdmin

discussion_create:
  state: hidden
  display_name: Discussion Create/Edit Page React Update
  description: |-
    This feature flag enables the use of the updated
    discussion create/edit page
  applies_to: RootAccount

bbb_modal_update:
  state: hidden
  display_name: BBB Modal Update
  description: |-
    This update offers enhanced feature functionality for
    Big Blue Button Conferences. Users will now be able to enable
    the Waiting Room in their conference settings, they'll be able
    to add a scheduled conference to their calendar from within a conference,
    and they'll be able to update/sync conference attendees as new attendees are
    added or removed.
  applies_to: SiteAdmin

react_inbox_labels:
  state: hidden
  display_name: Enable Labels on the new Inbox page
  description: |-
    This will allow the user to manage their labels, add labels to conversations and
    filter conversations by labels.
  applies_to: SiteAdmin

restrict_quantitative_data:
  state: hidden
  display_name: Restrict quantitative data
  description: |-
    This feature will hide all quantitative values from users
  applies_to: RootAccount

smart_alerts:
  state: hidden
  display_name: Smart alerts
  description: |-
    Notify students in time of assignments that require their attention.
  applies_to: RootAccount

show_push_notification_account_setting:
  state: hidden
  display_name: Allow push notification opt-out
  description: |-
    Enable an account setting which toggles push notifications for that account
  applies_to: SiteAdmin

apollo_caching:
  state: hidden
  display_name: Apollo caching
  description: |-
    Allow for Apollo to cache graphQL queries on a users browser to speed up their experience
  applies_to: SiteAdmin

react_people_page:
  state: hidden
  display_name: People Page Upgrade
  description: |-
    This feature flag enables the React/InstUI and GraphQL People page upgrade.
  applies_to: RootAccount

discussion_checkpoints:
  state: hidden
  display_name: Discussion Checkpoints
  description: |-
    Enables checkpoints for graded discussions. Checkpoints allow teachers to
    create separate due dates for the initial response and replies. The initial
    response and replies are then graded separately, and those grades are
    combined to form a final discussion grade.
  applies_to: Account

inbox_settings:
  state: hidden
  applies_to: SiteAdmin
  display_name: Inbox Settings - QW Updates
  description: Gives users access to new optional features like setting a default signature that will be added at the end of outgoing messages and setting an autoresponder.

disallow_threaded_replies_fix_alert:
  state: hidden
  applies_to: SiteAdmin
  display_name: Disallow Threaded Replies Fix Alert
  description: |-
    This feature flag controls the visibility of the alert that allows teachers to fix threaded replies on the Discussions Index page.

discussion_default_sort:
  state: hidden
  applies_to: SiteAdmin
  display_name: discussion default sort
  description: |-
    Allow discussion's default sorting setting

discussion_default_expand:
  state: hidden
  applies_to: SiteAdmin
  display_name: discussion default expand
  description: |-
    Allow discussion's default expand setting

discussion_permalink:
  state: hidden
  applies_to: SiteAdmin
  display_name: Discussion permalink
  description: |-
<<<<<<< HEAD
    This feature flag enables the Copy Link option in the discussions redesign
=======
    This feature flag enables the Copy Link option in the discussions redesign

discussion_insights:
  state: hidden
  applies_to: Course
  display_name: Discussion Insights
  description: |-
    Allow access to discussion insights
>>>>>>> 1b4a2133
<|MERGE_RESOLUTION|>--- conflicted
+++ resolved
@@ -179,9 +179,6 @@
   applies_to: SiteAdmin
   display_name: Discussion permalink
   description: |-
-<<<<<<< HEAD
-    This feature flag enables the Copy Link option in the discussions redesign
-=======
     This feature flag enables the Copy Link option in the discussions redesign
 
 discussion_insights:
@@ -189,5 +186,4 @@
   applies_to: Course
   display_name: Discussion Insights
   description: |-
-    Allow access to discussion insights
->>>>>>> 1b4a2133
+    Allow access to discussion insights