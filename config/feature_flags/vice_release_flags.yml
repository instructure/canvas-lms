---
confetti_for_assignments:
  type: setting
  state: hidden
  display_name: Confetti for On-Time Submissions
  description: |-
    Displays confetti for users that turn in an assignment prior
    to the set due date.
  applies_to: RootAccount

confetti_for_valid_links:
  type: setting
  state: hidden
  display_name: Confetti for valid links
  description: |-
    Displays confetti for teachers that run the link validator on
    a course and no issues are found.
  applies_to: RootAccount

bbb_avatar:
  state: 'hidden'
  display_name: 'Send user avatar to BigBlueButton'
  description: |-
    Adds a new admin setting to the BigBlueButton plugin to allow
    sending of user avatars upon joining conference.
  applies_to: RootAccount

react_discussions_post:
  state: 'on'
  beta: true
  display_name: Discussions/Announcements Redesign
  description:
    wrapper: <a href="https://community.canvaslms.com/t5/Discussions-Announcements/gh-p/discussions">\1</a>
    discussion_redesign_description: This feature enhances the Canvas experience
      within Discussions and Announcements. When this flag is enabled, early access
      to ongoing improvements will be displayed automatically with every release.
      For full details, please see the *Discussions/Announcements Redesign user group*
      in the Canvas Community
  applies_to: Course

discussions_reporting:
  state: hidden
  beta: true
  display_name: Discussions Redesign - Reporting
  description: |-
    This feature flag enables Discussions Reporting inside the new
    Discussions Redesign work.
  applies_to: RootAccount

draft_discussions:
  state: hidden
  beta: true
  display_name: Draft Discussion Entries
  description: |-
    Will allow for saving drafts as students type their replies to a discussion topic
    in the discussions redesign
  applies_to: SiteAdmin

discussion_grading_view:
  state: hidden
  beta: true
  display_name: Discussion Redesign Grading View
  description: |-
    Will allow for graders to grade assigned discussions without leaving discussion page
  applies_to: SiteAdmin

discussion_entry_version_history:
  state: hidden
  display_name: Discussion Redesign - Discussion Entry Version History
  description: |-
    Will display the version history for edited discussion entries within the Redesign UI
  applies_to: SiteAdmin

discussion_create:
  state: hidden
  display_name: Discussion Create/Edit Page React Update
  description: |-
    This feature flag enables the use of the updated
    discussion create/edit page
  applies_to: RootAccount

react_inbox_labels:
  state: hidden
  display_name: Enable Labels on the new Inbox page
  description: |-
    This will allow the user to manage their labels, add labels to conversations and
    filter conversations by labels.
  applies_to: SiteAdmin

restrict_quantitative_data:
  state: hidden
  display_name: Restrict quantitative data
  description: |-
    This feature will hide all quantitative values from users
  applies_to: RootAccount

smart_alerts:
  state: hidden
  display_name: Smart alerts
  description: |-
    Notify students in time of assignments that require their attention.
  applies_to: RootAccount

show_push_notification_account_setting:
  state: hidden
  display_name: Allow push notification opt-out
  description: |-
    Enable an account setting which toggles push notifications for that account
  applies_to: SiteAdmin

apollo_caching:
  state: hidden
  display_name: Apollo caching
  description: |-
    Allow for Apollo to cache graphQL queries on a users browser to speed up their experience
  applies_to: SiteAdmin

react_people_page:
  state: hidden
  display_name: People Page Upgrade
  description: |-
    This feature flag enables the React/InstUI and GraphQL People page upgrade.
  applies_to: RootAccount

discussion_checkpoints:
  state: allowed
  display_name: Discussion Checkpoints
  description: |-
    Enables checkpoints for graded discussions. Checkpoints allow teachers to
    create separate due dates for the initial response and replies. The initial
    response and replies are then graded separately, and those grades are
    combined to form a final discussion grade.
  applies_to: Account
  environments:
    ci:
      state: allowed_on # enable for automated testing builds and local testing
    development:
      state: allowed_on # enable for local development

inbox_settings:
  state: hidden
  applies_to: SiteAdmin
  display_name: Inbox Settings - QW Updates
  description: Gives users access to new optional features like setting a default signature that will be added at the end of outgoing messages and setting an autoresponder.

disallow_threaded_replies_fix_alert:
  state: hidden
  applies_to: SiteAdmin
  display_name: Disallow Threaded Replies Fix Alert
  description: |-
    This feature flag controls the visibility of the alert that allows teachers to fix threaded replies on the Discussions Index page.

discussion_permalink:
  state: hidden
  applies_to: SiteAdmin
  display_name: Discussion permalink
  description: |-
    This feature flag enables the Copy Link option in the discussions redesign

discussion_insights:
  state: hidden
  applies_to: Course
  display_name: Discussion Insights
  description: |-
    Allow access to discussion insights

discussion_ai_survey_link:
  state: hidden
  applies_to: SiteAdmin
  display_name: Discussion AI survey link
  description: |-
    Displays a survey link for Discussion Translate and Discussion Insights

disallow_threaded_replies_manage:
  state: hidden
  applies_to: SiteAdmin
  display_name: Manage Disallow Threaded Replies in Discussions
  description: |-
    This feature flag controls the visibility of the alert that allows teachers to manage threaded replies for each discussion topic on the Discussions Index page, this will override the Dissalow Threaded Replies Fix Alert.

<<<<<<< HEAD

=======
>>>>>>> 27a9ef75
discussion_pin_post:
  state: hidden
  applies_to: Course
  display_name: Discussion Pin Post
  description: |-
    This feature flag controls the ability to pin posts on the Discussions page.
  shadow: true

create_conversation_graphql_rate_limit:
  state: hidden
  applies_to: SiteAdmin
  display_name: Rate Limit for Create Conversation GraphQL Mutation
  description: |-
    This feature flag enables a rate limit for the Create Conversation GraphQL mutation.
    Assigns different scores for different user groups like students, teachers, etc.
    Once the score reaches a certain threshold, the user will be rate limited for a period of time.
<<<<<<< HEAD
=======

restore_discussion_entry:
  state: hidden
  shadow: true
  applies_to: Course
  display_name: Restore Discussion Entry
  description: |-
    This feature flag enables the ability to restore deleted discussion entries in the discussion topic with moderate permission or the entry creator.
>>>>>>> 27a9ef75
<|MERGE_RESOLUTION|>--- conflicted
+++ resolved
@@ -178,10 +178,6 @@
   description: |-
     This feature flag controls the visibility of the alert that allows teachers to manage threaded replies for each discussion topic on the Discussions Index page, this will override the Dissalow Threaded Replies Fix Alert.
 
-<<<<<<< HEAD
-
-=======
->>>>>>> 27a9ef75
 discussion_pin_post:
   state: hidden
   applies_to: Course
@@ -198,8 +194,6 @@
     This feature flag enables a rate limit for the Create Conversation GraphQL mutation.
     Assigns different scores for different user groups like students, teachers, etc.
     Once the score reaches a certain threshold, the user will be rate limited for a period of time.
-<<<<<<< HEAD
-=======
 
 restore_discussion_entry:
   state: hidden
@@ -207,5 +201,4 @@
   applies_to: Course
   display_name: Restore Discussion Entry
   description: |-
-    This feature flag enables the ability to restore deleted discussion entries in the discussion topic with moderate permission or the entry creator.
->>>>>>> 27a9ef75
+    This feature flag enables the ability to restore deleted discussion entries in the discussion topic with moderate permission or the entry creator.