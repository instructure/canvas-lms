---
confetti_for_assignments:
  type: setting
  state: hidden
  display_name: Confetti for On-Time Submissions
  description: |-
    Displays confetti for users that turn in an assignment prior
    to the set due date.
  applies_to: RootAccount

confetti_for_valid_links:
  type: setting
  state: hidden
  display_name: Confetti for valid links
  description: |-
    Displays confetti for teachers that run the link validator on
    a course and no issues are found.
  applies_to: RootAccount

bbb_avatar:
  state: 'hidden'
  display_name: 'Send user avatar to BigBlueButton'
  description: |-
    Adds a new admin setting to the BigBlueButton plugin to allow
    sending of user avatars upon joining conference.
  applies_to: RootAccount

react_discussions_post:
  state: 'on'
  beta: true
  display_name: Discussions/Announcements Redesign
  description:
    wrapper: <a href="https://community.canvaslms.com/t5/Discussions-Announcements/gh-p/discussions">\1</a>
    discussion_redesign_description: This feature enhances the Canvas experience
      within Discussions and Announcements. When this flag is enabled, early access
      to ongoing improvements will be displayed automatically with every release.
      For full details, please see the *Discussions/Announcements Redesign user group*
      in the Canvas Community
  applies_to: Course

discussions_reporting:
  state: hidden
  beta: true
  display_name: Discussions Redesign - Reporting
  description: |-
    This feature flag enables Discussions Reporting inside the new
    Discussions Redesign work.
  applies_to: RootAccount

draft_discussions:
  state: hidden
  beta: true
  display_name: Draft Discussion Entries
  description: |-
    Will allow for saving drafts as students type their replies to a discussion topic
    in the discussions redesign
  applies_to: SiteAdmin

discussion_grading_view:
  state: hidden
  beta: true
  display_name: Discussion Redesign Grading View
  description: |-
    Will allow for graders to grade assigned discussions without leaving discussion page
  applies_to: SiteAdmin

discussion_entry_version_history:
  state: hidden
  display_name: Discussion Redesign - Discussion Entry Version History
  description: |-
    Will display the version history for edited discussion entries within the Redesign UI
  applies_to: SiteAdmin

discussion_create:
  state: hidden
  display_name: Discussion Create/Edit Page React Update
  description: |-
    This feature flag enables the use of the updated
    discussion create/edit page
  applies_to: RootAccount

bbb_modal_update:
  state: hidden
  display_name: BBB Modal Update
  description: |-
    This update offers enhanced feature functionality for
    Big Blue Button Conferences. Users will now be able to enable
    the Waiting Room in their conference settings, they'll be able
    to add a scheduled conference to their calendar from within a conference,
    and they'll be able to update/sync conference attendees as new attendees are
    added or removed.
  applies_to: SiteAdmin

react_inbox_labels:
  state: hidden
  display_name: Enable Labels on the new Inbox page
  description: |-
    This will allow the user to manage their labels, add labels to conversations and
    filter conversations by labels.
  applies_to: SiteAdmin

restrict_quantitative_data:
  state: hidden
  display_name: Restrict quantitative data
  description: |-
    This feature will hide all quantitative values from users
  applies_to: RootAccount

smart_alerts:
  state: hidden
  display_name: Smart alerts
  description: |-
    Notify students in time of assignments that require their attention.
  applies_to: RootAccount

show_push_notification_account_setting:
  state: hidden
  display_name: Allow push notification opt-out
  description: |-
    Enable an account setting which toggles push notifications for that account
  applies_to: SiteAdmin

apollo_caching:
  state: hidden
  display_name: Apollo caching
  description: |-
    Allow for Apollo to cache graphQL queries on a users browser to speed up their experience
  applies_to: SiteAdmin

react_people_page:
  state: hidden
  display_name: People Page Upgrade
  description: |-
    This feature flag enables the React/InstUI and GraphQL People page upgrade.
  applies_to: RootAccount

discussion_checkpoints:
  state: allowed
  display_name: Discussion Checkpoints
  description: |-
    Enables checkpoints for graded discussions. Checkpoints allow teachers to
    create separate due dates for the initial response and replies. The initial
    response and replies are then graded separately, and those grades are
    combined to form a final discussion grade.
  applies_to: Account
  environments:
    ci:
      state: allowed_on # enable for automated testing builds and local testing
    development:
      state: allowed_on # enable for local development

inbox_settings:
  state: hidden
  applies_to: SiteAdmin
  display_name: Inbox Settings - QW Updates
  description: Gives users access to new optional features like setting a default signature that will be added at the end of outgoing messages and setting an autoresponder.

disallow_threaded_replies_fix_alert:
  state: hidden
  applies_to: SiteAdmin
  display_name: Disallow Threaded Replies Fix Alert
  description: |-
    This feature flag controls the visibility of the alert that allows teachers to fix threaded replies on the Discussions Index page.

discussion_default_sort:
  state: hidden
  applies_to: SiteAdmin
  display_name: discussion default sort
  description: |-
    Allow discussion's default sorting setting

discussion_default_expand:
  state: hidden
  applies_to: SiteAdmin
  display_name: discussion default expand
  description: |-
    Allow discussion's default expand setting

discussion_permalink:
  state: hidden
  applies_to: SiteAdmin
  display_name: Discussion permalink
  description: |-
    This feature flag enables the Copy Link option in the discussions redesign

discussion_insights:
  state: hidden
  applies_to: Course
  display_name: Discussion Insights
  description: |-
    Allow access to discussion insights

discussion_ai_survey_link:
  state: hidden
  applies_to: SiteAdmin
  display_name: Discussion AI survey link
  description: |-
<<<<<<< HEAD
    Displays a survey link for Discussion Translate and Discussion Insights
=======
    Displays a survey link for Discussion Translate and Discussion Insights

disallow_threaded_replies_manage:
  state: hidden
  applies_to: SiteAdmin
  display_name: Manage Disallow Threaded Replies in Discussions
  description: |-
    This feature flag controls the visibility of the alert that allows teachers to manage threaded replies for each discussion topic on the Discussions Index page, this will override the Dissalow Threaded Replies Fix Alert.
>>>>>>> e6b3b88b
<|MERGE_RESOLUTION|>--- conflicted
+++ resolved
@@ -195,15 +195,11 @@
   applies_to: SiteAdmin
   display_name: Discussion AI survey link
   description: |-
-<<<<<<< HEAD
     Displays a survey link for Discussion Translate and Discussion Insights
-=======
-    Displays a survey link for Discussion Translate and Discussion Insights
 
 disallow_threaded_replies_manage:
   state: hidden
   applies_to: SiteAdmin
   display_name: Manage Disallow Threaded Replies in Discussions
   description: |-
-    This feature flag controls the visibility of the alert that allows teachers to manage threaded replies for each discussion topic on the Discussions Index page, this will override the Dissalow Threaded Replies Fix Alert.
->>>>>>> e6b3b88b
+    This feature flag controls the visibility of the alert that allows teachers to manage threaded replies for each discussion topic on the Discussions Index page, this will override the Dissalow Threaded Replies Fix Alert.