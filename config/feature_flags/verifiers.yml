---
file_association_access:
  state: hidden
  applies_to: RootAccount
  display_name: File Association Access
  description: Allow users to access files associated with a course
disable_file_verifier_access:
  state: hidden
  applies_to: RootAccount
  display_name: Disable File Verifier Access
  description: Disable access to the file verifier through UUID
disable_adding_uuid_verifier_in_api:
  state: hidden
  applies_to: RootAccount
  display_name: Disable adding verifiers to file URLs in the API
  description: This will disable self-authorized file URLs in the API.  When this is enabled, file URLs will need to be accessed with authentication.
  environments:
    development:
      state: allowed_on
    ci:
<<<<<<< HEAD
=======
      state: allowed_on
disable_file_verifiers_in_public_syllabus:
  state: hidden
  applies_to: RootAccount
  display_name: Disable verifiers in Public Syllabus
  description: Disable url file verifiers in the public syllabus
disable_verified_content_export_links:
  state: hidden
  applies_to: SiteAdmin
  display_name: Disable Verified Content Export Links
  description: When turning this on, links on the Content Exports page will not use JWT-verified links.
  environments:
    development:
      state: allowed_on
    ci:
>>>>>>> 1b4a2133
      state: allowed_on<|MERGE_RESOLUTION|>--- conflicted
+++ resolved
@@ -18,8 +18,6 @@
     development:
       state: allowed_on
     ci:
-<<<<<<< HEAD
-=======
       state: allowed_on
 disable_file_verifiers_in_public_syllabus:
   state: hidden
@@ -35,5 +33,4 @@
     development:
       state: allowed_on
     ci:
->>>>>>> 1b4a2133
       state: allowed_on