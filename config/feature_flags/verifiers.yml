--- conflicted
+++ resolved
@@ -47,18 +47,6 @@
     ci:
       state: allowed_on
 allow_attachment_association_creation:
-<<<<<<< HEAD
-    state: allowed
-    shadow: true
-    applies_to: RootAccount
-    display_name: Allow Attachment Association Creation
-    description: Allow attachment associations creation for any attachments on Canvas assets
-    environments:
-      development:
-        state: allowed_on
-      ci:
-        state: allowed_on
-=======
   state: allowed
   shadow: true
   applies_to: RootAccount
@@ -68,5 +56,4 @@
     development:
       state: allowed_on
     ci:
-      state: allowed_on
->>>>>>> 53aa8385
+      state: allowed_on