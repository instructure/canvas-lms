---
ags_improved_course_concluded_response_codes:
  state: hidden
  display_name: Better LTI AGS Response Codes for Concluded Courses
  description: |-
    If enabled, the AGS API will return a more helpful response code whenever an LTI
    tool attempts to access or modify data in a course that has already concluded.
    Rather than returning a generic 404 Not Found, the API will instead return a 422
    along with a helpful message indicating that the tool cannot access concluded
    courses.
  applies_to: RootAccount
ags_scores_multiple_files:
  state: hidden
  display_name: Allow multiple file AGS submissions to count as only one submission
  description: |-
    This feature makes it so that when multiple files are submitted together by
    a third party tool via the Assignments and Grade Service API they will be
    grouped as one submission, rather than creating multiple separate submissions.
  applies_to: RootAccount
  environments:
    development:
      state: on
api_auth_error_updates:
  state: hidden
  display_name: Updates to JSON API auth error HTTP code and JSON status field
  description: |-
    If enabled, an "unauthorized" response from the JSON API will return a 403
    (Forbidden) instead of a 401 code, to be more in line with HTTP standards.
    Also, when the API returns a unauthenticated or unauthorized JSON error,
    the "status" field will not be localized; it will always be given in
    English.
  applies_to: SiteAdmin
assignment_edit_placement_not_on_announcements:
  state: hidden
  applies_to: SiteAdmin
  display_name: Prevents LTI tools with assignment_edit placement from being launched on Announcements page
  description: When enabled, an LTI tool with the assignment_edit placement will not be launched on the Announcement page.
assignment_submission_type_card:
  state: hidden
  applies_to: SiteAdmin
  display_name: Allow submission type resource card to be shown in the assignment edit page
  description: When enabled, the new submission type resource card will be shown in the assignment edit page.
  environments:
    development:
      state: allowed_on
    ci:
      state: allowed_on
disable_graphql_authentication:
  state: hidden
  display_name: Disable authentication for GraphQL
  description: |-
    If enabled, GraphQL queries will not require
    users to be signed in or use an access token.
  applies_to: SiteAdmin
disable_oembed_retrieve:
  state: hidden
  applies_to: RootAccount
  display_name: Disable oembed_retrieve endpoint
  description: |-
    If enabled, the deprecated oembed_retrieve endpoint will be unavailable.
    This is to ease transitioning any potential users off this endpoint before
    removing it altogether.
  shadow: true
disallow_null_custom_variables:
  state: hidden
  applies_to: SiteAdmin
  display_name: Disallow all null values for custom variables
  description: |-
    When enabled, any custom variables that have previously been returning NULL
    will now return the name of the custom variable.
  environments:
    development:
      state: allowed_on
    ci:
      state: allowed_on
enhanced_developer_keys_tables:
  state: hidden
  applies_to: RootAccount
  display_name: Sort and Filter Developer Keys Tables
  description: |-
    When enabled, allows the tables on the Developer Keys page to be
    sorted and filtered.
  environments:
    development:
      state: allowed_on
    ci:
      state: on
external_tool_drawer:
  state: hidden
  applies_to: RootAccount
  display_name: External Tool Drawer
  description: Enables experimental external tool drawer layout.
  environments:
    development:
      state: allowed_on
    test:
      state: allowed_on
    ci:
      state: allowed_on
import_numeric_lti_custom_params_as_string:
  state: hidden
  shadow: true
  applies_to: SiteAdmin
  display_name: Copy numeric lti custom params as strings on imports.
  description: |-
    Prevent ResourceLink custom parameters from being converted to numbers during course copy.
  environments:
    development:
      state: allowed_on
    test:
      state: allowed_on
    ci:
      state: allowed_on
lti_ags_remove_top_submitted_at:
  state: hidden
  applies_to: RootAccount
  shadow: true
  display_name: Remove top-level submittedAt from LTI AGS Score API
  description: |-
    When enabled, removes support for passing submittedAt as a top-level parameter in an
    LTI AGS Score request, to better conform to LTI AGS spec.
  environments:
    development:
      state: allowed_on
    test:
      state: allowed_on
    ci:
      state: allowed_on
lti_before_assignment_results:
  state: hidden
  display_name: Display LTI placement before assignment description after submitting.
  description: |-
    If enabled, the assignment_view LTI placement iframe will be shown above the assignment description if the student has a submission
    and can view the assignment. This can be used to make the placement more prominent for tools that require action after an assignment
    has been submitted.
  applies_to: RootAccount
lti_deep_linking_line_items:
  state: hidden
  display_name: LTI Deep Linking Line Items
  description: If enabled, creates assignments from LineItems in deep link messages.
  applies_to: RootAccount
lti_deep_linking_module_index_menu_modal:
  state: hidden
  display_name: LTI Deep Linking for Module Index Menu
  description: If enabled, allows deep linking from the module index via a modal.
  applies_to: RootAccount
lti_dynamic_registration:
  state: hidden
  display_name: LTI Dynamic Registration
  description: Enables administrators to register LTI tools with Dynamic Registration
  applies_to: RootAccount
lti_find_external_tool_prefer_original_client_id:
  state: hidden
  applies_to: RootAccount
  display_name: Prefer LTI tools with a matching client ID when finding an external tool
  description: |-
    When possible, the LTI tool finding logic will prefer tools installed from the same
    developer key as the original tool. This prevents the edge case where multiple developer
    keys share the same domain, and a tool from the wrong developer key would be matched first.
lti_log_launches:
  state: hidden
  applies_to: RootAccount
  display_name: Log LTI launches
  shadow: true
  description: |-
    When enabled for an account, sends data for all LTI launches to the PandataEvents system
    for querying and visualization. Requires Log LTI launches (Site Admin) to also be enabled.
  environments:
    development:
      state: allowed_on
    ci:
      state: allowed_on
lti_log_launches_site_admin:
  state: hidden
  applies_to: SiteAdmin
  display_name: Log LTI launches (Site Admin)
  shadow: true
  description: |-
    Allows for quickly enabling or disabling LTI launch logging while rolling out
    at the account level.
  environments:
    development:
      state: allowed_on
    ci:
      state: allowed_on
lti_login_required_error_page:
  state: hidden
  applies_to: SiteAdmin
  display_name: Friendly Error Page for LTI Login Required
  description: |-
    When enabled, a friendly error page will be shown to users when they attempt to launch an LTI tool but encounter the
    dreaded Heisenbug caused by missing cookies. See INTEROP-8200 for more background info.
  environments:
    development:
      state: allowed_on
    test:
      state: allowed_on
    ci:
      state: allowed_on
lti_migration_info:
  state: hidden
  display_name: LTI 1.1 to 1.3 Migration Info
  shadow: true
  description: When enabled, allows users to view LTI 1.1 to 1.3 migration info on the External Apps page.
  applies_to: RootAccount
  environments:
    development:
      state: allowed_on
    ci:
      state: allowed_on
lti_overwrite_user_url_input_select_content_dialog:
  state: on
  applies_to: RootAccount
  display_name: Overwrite user LTI URL input on select content dialog
  description: |-
    If enabled, the user's LTI URL input on the select content dialog will be overwritten
    if the tool responds with a valid LTI URL.
lti_placement_restrictions:
  state: hidden
  applies_to: RootAccount
  display_name: Limit certain LTI placements to authorized tools
  description: |-
    When enabled, Submission_type_selection placement usage will be
    limited with an allow list.
  shadow: true
  environments:
    development:
      state: allowed_on
    test:
      state: allowed_on
    ci:
      state: allowed_on
lti_rce_postmessage_support:
  state: hidden
  applies_to: SiteAdmin
  display_name: Support all LTI postMessages from within active RCE
  description: |-
    Respond to all LTI postMessages sent from tools launched within iframes in an active RCE
    window. Supports standard postMessages sent to window.parent and Platform Storage
    messages sent to the sibling post_message_forwarding frame.
  environments:
    development:
      state: allowed_on
    ci:
      state: allowed_on
lti_registrations_discover_page:
  state: hidden
  applies_to: RootAccount
  display_name: LTI Apps Discover Page
  description: When enabled, the LTI Apps Discover page will be available in the Apps page.
  environments:
    development:
      state: hidden
  custom_transition_proc: lti_registrations_discover_page_hook
lti_apps_page_instructors:
  state: hidden
  applies_to: RootAccount
  display_name: LTI Apps Page for Instructors
  description: When enabled, the LTI Apps page will be available in the Course navigation sidebar.
  environments:
    development:
      state: hidden
lti_registrations_next:
  state: hidden
  applies_to: RootAccount
  display_name: LTI Apps Page Features In-Development
  description: When enabled, the LTI Apps page will have features that are currently in-development.
  environments:
    development:
      state: allowed_on
    ci:
      state: allowed_on
lti_registrations_page:
  state: hidden
  applies_to: RootAccount
  display_name: LTI Apps Page
  description: When enabled, the LTI Apps page will be available in the Account navigation sidebar..
  environments:
    development:
      state: hidden
lti_resource_link_id_speedgrader_launches_reference_assignment:
  state: hidden
  applies_to: RootAccount
  display_name: Make SpeedGrader LTI submission launches use assignment (not tool) resource_link_id
  description: |-
    When enabled, LTI 1.1 SpeedGrader launches will set the resource_link_id and
    resource_link_title to the assignment opaque identifier and assignment
    title. With the feature flag off, in SpeedGrader launches, resource_link_id
    and resource_link_title reference the tool (not the assignment) for
    non-NewQuizzes LTI 1.1 tools.
lti_resource_links_api:
  state: hidden
  shadow: true
  applies_to: RootAccount
  display_name: Allow LTI 1.3 Resource Links API
  description: |-
    When enabled, the Canvas API for LTI Resource Links is usable. Admins can
    use this API for visibility into content returned from tools.
  environments:
    development:
      state: allowed_on
    ci:
      state: allowed_on
lti_toggle_placements:
  state: hidden
  applies_to: RootAccount
  display_name: Allow LTI Placement Toggling
  description: |-
    When enabled, admins can enable or disable existing placements for any
    LTI tool installed on the External Apps page (previously only allowed
    for 1.1 tools to assist with migration to 1.3). Changes to placement
    status for 1.3 tools made on this page will be reset by any changes to the LTI
    developer key, including changes made by Instructure to global inherited keys.
  environments:
    development:
      state: allowed_on
    ci:
      state: allowed_on
lti_tools_from_federated_parents:
  state: hidden
  display_name: Show LTI tools from federated parent accounts
  description: |-
    If enabled, LTI tools installed in federated parent accounts will be
    available / visible in child accounts.
  applies_to: SiteAdmin
lti_variable_expansions_use_group_course_as_course:
  state: hidden
  shadow: true
  applies_to: RootAccount
  display_name: "LTI Variable Expansions: Use Group's Course as Course"
  description: >-
    If enabled, if an LTI tool is launched in the context of Course-based Group (Group within a Course), Course-related LTI variable expansions will use
    the Group's Course as the Course. If disabled, legacy behavior will apply -- Course-related LTI variable expansions will only apply when the Course
    is the direct context of the launch.
  environments:
    development:
      state: allowed_on
    test:
      state: allowed_on
    ci:
      state: allowed_on
microsoft_group_enrollments_syncing:
  state: hidden
  display_name: Microsoft Group enrollment syncing
  description: |-
    If enabled, syncing course enrollments to Microsoft Groups will be
    available. Account admins may enable this in account settings.
  applies_to: RootAccount
platform_notification_service:
  state: hidden
  shadow: true
  applies_to: RootAccount
  display_name: Enable Platform Notification Service
  description: >-
<<<<<<< HEAD
    When on, 1Edtech Platform Notfication service (used to subscribe tools for notices, list existing notice handlers, notify subscribed tools, etc.) will
=======
    When on, 1Edtech Platform Notification service (used to subscribe tools for notices, list existing notice handlers, notify subscribed tools, etc.) will
>>>>>>> 4427bf89
    be enabled.
  environments:
    development:
      state: allowed_on
    test:
      state: allowed_on
    ci:
      state: allowed_on
remove_submission_type_selection_from_dev_keys_edit_page:
  state: hidden
  shadow: true
  applies_to: RootAccount
  display_name: Remove submission_type_selection from Dev Keys edit page UI
  description: |-
    When enabled, the submission_type_selection placement will not show up in
    the UI for Dev Keys which do not already have it. Tools can still have the
    placement by editing the JSON, and it will still show up for Dev Keys which
    already have it. This flag is to be removed when after it is completely
    turned on in roughly April-May 2024.
  environments:
    development:
      state: allowed_on
    test:
      state: allowed_on
    ci:
      state: allowed_on
require_permission_for_app_center_token:
  state: hidden
  shadow: true
  applies_to: RootAccount
  display_name: Require Manage LTI permissions to set External App Center token
  description: |-
    When enabled, requires any of the manage_lti_* permissions to see the
    Manage App List button on the External Apps page and to update the token
    from Eduappcenter, to prevent accidental changes to the app list.
  environments:
    development:
      state: allowed_on
    ci:
      state: allowed_on
resource_link_uuid_in_custom_substitution:
  state: hidden
  display_name: Use a Resource link's resource_link_uuid in the $ResourceLink.id substitution parameter
  description: |-
    Changes the $ResourceLink.id substitution parameter's behavior
    to include the resource_link_uuid, instead of the resource_id for the line item
  applies_to: RootAccount
top_navigation_placement:
  state: hidden
  applies_to: RootAccount
  display_name: Top Navigation Placement
  description: Enables top_navigation LTI placement. (LTI 1.3 Only)
  environments:
    development:
      state: allowed_on
    ci:
      state: allowed_on
tune_lti_context_id_history_query:
  state: hidden
  applies_to: RootAccount
  display_name: Use alternate settings for LTI Context.id.history query
  description: |-
    In some accounts with a large number of content migrations, the query
    that populates the Context.id.history LTI variable expansion may
    time out regardless of the length of the history for that context.
    Enabling this will run the query with different settings that may
    improve performance. Caution: for some accounts where this query
    doesn't already time out, enabling this may cause the query to take
    much longer and even time out.
update_unified_tool_id:
  state: hidden
  applies_to: RootAccount
  display_name: Fetch Unified Tool ID from LP and update it
  shadow: true
  description: |-
    When enabled, it fetches the unified_tool_id from LearnPlatform and updates the
    unified_tool_id field every time the ContextExternalTool is saved.
  environments:
    development:
      state: allowed_on
    ci:
      state: allowed_on<|MERGE_RESOLUTION|>--- conflicted
+++ resolved
@@ -352,11 +352,7 @@
   applies_to: RootAccount
   display_name: Enable Platform Notification Service
   description: >-
-<<<<<<< HEAD
-    When on, 1Edtech Platform Notfication service (used to subscribe tools for notices, list existing notice handlers, notify subscribed tools, etc.) will
-=======
     When on, 1Edtech Platform Notification service (used to subscribe tools for notices, list existing notice handlers, notify subscribed tools, etc.) will
->>>>>>> 4427bf89
     be enabled.
   environments:
     development:
