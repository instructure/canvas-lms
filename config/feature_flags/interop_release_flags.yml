---
developer_key_support_includes:
  state: hidden
  display_name: Developer Key Include Parameter Support
  description: |-
    Provides a flag on the Developer Key to support Include Parameters on API requests
  applies_to: SiteAdmin
site_admin_keys_only:
  state: hidden
  display_name: Only show site admin keys in the site admin UI
  description: |-
    If enabled, the site admin developer key UI will only show
    site admin developer keys. Note that this only affects
    Canvas instances where root accounts are on the same shard
    as the site admin account. Behavior in other instances
    already behaved in this way.
  applies_to: SiteAdmin
disable_graphql_authentication:
  state: hidden
  display_name: Disable authentication for GraphQL
  description: |-
    If enabled, GraphQL queries will not require
    users to be signed in or use an access token.
  applies_to: SiteAdmin
microsoft_group_enrollments_syncing:
  state: hidden
  display_name: Microsoft Group enrollment syncing
  description: |-
    If enabled, syncing course enrollments to Microsoft Groups will be
    available. Account admins may enable this in account settings.
  applies_to: RootAccount
lti_platform_storage:
  state: hidden
  display_name: LTI Platform Storage
  description: |-
    If enabled, allows new window.postMessage subjects for the LTI Platform
    Storage spec, and sends response messages to all postMessage.
  applies_to: SiteAdmin
lti_multiple_assignment_deep_linking:
  state: hidden
  display_name: LTI Multiple Assignment Deep Linking
  description: |-
    If enabled, allows multiple deep link support for assignments and modules.
  applies_to: RootAccount
  environments:
    development:
      state: allowed_on
    ci:
      state: allowed_on
lti_deep_linking_module_index_menu_modal:
  state: hidden
  display_name: LTI Deep Linking for Module Index Menu
  description: |-
    If enabled, allows deep linking from the module index via a modal.
  applies_to: RootAccount
lti_deep_linking_line_items:
  state: hidden
  display_name: LTI Deep Linking Line Items
  description: |-
    If enabled, creates assignments from LineItems in deep link messages.
  applies_to: RootAccount
lti_assignment_page_line_items:
  state: hidden
  display_name: LTI Deep Linking Line Items on Assignment create/edit page
  description: |-
    If enabled, prefills the assignment form with values from deep link messages on the assignment create/edit page.
  applies_to: RootAccount
api_auth_error_updates:
  state: hidden
  display_name: Updates to JSON API auth error HTTP code and JSON status field
  description: |-
    If enabled, an "unauthorized" response from the JSON API will return a 403
    (Forbidden) instead of a 401 code, to be more in line with HTTP standards.
    Also, when the API returns a unauthenticated or unauthorized JSON error,
    the "status" field will not be localized; it will always be given in
    English.
  applies_to: SiteAdmin
no_redirect_on_oauth_token_method:
  state: hidden
  display_name: Updates to OAuth 2.0 flow to stop redirecting in the 'token' authentication
  description: |-
    If enabled, the OAuth 2.0 will now correctly return 4xx status codes to the
    requesting client instead of redirecting them to themselves
  applies_to: SiteAdmin
  environments:
    development:
      state: on
    ci:
      state: on
variable_substitution_numeric_to_string:
  state: hidden
  display_name: Returns string values instead of numeric values in variable substitutions
  description: |-
    If enabled, variable substitutions will return string values instead of numeric values
  applies_to: RootAccount
ags_scores_multiple_files:
  state: hidden
  display_name: Allow multiple file AGS submissions to count as only one submission
  description: |-
    This feature makes it so that when multiple files are submitted together by
    a third party tool via the Assignments and Grade Service API they will be
    grouped as one submission, rather than creating multiple separate submissions.
  applies_to: RootAccount
  environments:
    development:
      state: on
lti_tools_from_federated_parents:
  state: hidden
  display_name: Show LTI tools from federated parent accounts
  description: |-
    If enabled, LTI tools installed in federated parent accounts will be
    available / visible in child accounts.
  applies_to: SiteAdmin
ags_improved_course_concluded_response_codes:
  state: hidden
  display_name: Better LTI AGS Response Codes for Concluded Courses
  description: |-
    If enabled, the AGS API will return a more helpful response code whenever an LTI
    tool attempts to access or modify data in a course that has already concluded.
    Rather than returning a generic 404 Not Found, the API will instead return a 422
    along with a helpful message indicating that the tool cannot access concluded
    courses.
  applies_to: RootAccount
deep_linking_use_window_parent:
  state: hidden
  display_name: Use window.parent in Deep Linking Response
  description: |-
    If enabled, the deep linking response JS will send postMessages
    to window.parent instead of window.top. This enables the deep linking
    response to correctly send content items to New Quizzes, when a tool is
    launched from NQ.
  applies_to: SiteAdmin
  environments:
    development:
      state: allowed_on
    ci:
      state: on
consistent_ags_ids_based_on_account_principal_domain:
  state: hidden
  display_name: Consistent LTI AGS IDs based on Account's principal domain
  description: |-
    If enabled, AGS will use the Account's principal domain for Line Items IDs
    throughout the AGS API and LTI Launches, regardless of which domain the LTI
    launch happens on or the API is accessed through. For schools with multiple
    domains, this ensures consistency in Line Item IDs.
  applies_to: RootAccount
dev_key_oidc_alert:
  state: hidden
  display_name: OIDC Auth endpoint changes - show alert for upcoming changes
  description: |-
    If enabled, the user will see a warning Alert box near the top of the
    Developer Keys page informing them of upcoming or completed OIDC Auth endpoint changes.
  applies_to: SiteAdmin
  environments:
    development:
      state: allowed_on
    ci:
      state: allowed_on
lti_dynamic_registration:
  state: hidden
  display_name: LTI Dynamic Registration
  description: Enables administrators to register LTI tools with Dynamic Registration
  applies_to: RootAccount
dynamic_lti_environment_overrides:
  state: hidden
  display_name: Dynamic LTI 1.1 Environment-specific override URLs
  description: |-
    Replaces the existing 'update_external_tools' beta refresh task (that overwrites
    all URLs in a tool with beta-specific launch URLs) with a dynamic lookup of the
    correct launch URL.
  applies_to: SiteAdmin
  environments:
    development:
      state: allowed_on
    ci:
      state: allowed_on
disable_oembed_retrieve:
  state: hidden
  applies_to: RootAccount
  display_name: Disable oembed_retrieve endpoint
  description: |-
    If enabled, the deprecated oembed_retrieve endpoint will be unavailable.
    This is to ease transitioning any potential users off this endpoint before
<<<<<<< HEAD
    removing it altogether.
=======
    removing it altogether.
include_oauth_consumer_key_in_lti_launch:
  state: hidden
  applies_to: SiteAdmin
  display_name: Enable Sending OAuth Consumer Key
  environments:
    development:
      state: allowed_on
    ci:
      state: allowed_on
  description: |-
    When enabled, LTI 1.3 launches that would be associated with LTI 1.1 tool
    if the LTI 1.3 tool wasn't present will include the oauth_consumer_key and
    oauth_consumer_key_sign properties as part of the LTI 1.1 claims section.
>>>>>>> a9d918a9
<|MERGE_RESOLUTION|>--- conflicted
+++ resolved
@@ -181,9 +181,6 @@
   description: |-
     If enabled, the deprecated oembed_retrieve endpoint will be unavailable.
     This is to ease transitioning any potential users off this endpoint before
-<<<<<<< HEAD
-    removing it altogether.
-=======
     removing it altogether.
 include_oauth_consumer_key_in_lti_launch:
   state: hidden
@@ -197,5 +194,4 @@
   description: |-
     When enabled, LTI 1.3 launches that would be associated with LTI 1.1 tool
     if the LTI 1.3 tool wasn't present will include the oauth_consumer_key and
-    oauth_consumer_key_sign properties as part of the LTI 1.1 claims section.
->>>>>>> a9d918a9
+    oauth_consumer_key_sign properties as part of the LTI 1.1 claims section.