---
ags_improved_course_concluded_response_codes:
  state: hidden
  display_name: Better LTI AGS Response Codes for Concluded Courses
  description: |-
    If enabled, the AGS API will return a more helpful response code whenever an LTI
    tool attempts to access or modify data in a course that has already concluded.
    Rather than returning a generic 404 Not Found, the API will instead return a 422
    along with a helpful message indicating that the tool cannot access concluded
    courses.
  applies_to: RootAccount
ags_scores_multiple_files:
  state: hidden
  display_name: Allow multiple file AGS submissions to count as only one submission
  description: |-
    This feature makes it so that when multiple files are submitted together by
    a third party tool via the Assignments and Grade Service API they will be
    grouped as one submission, rather than creating multiple separate submissions.
  applies_to: RootAccount
  environments:
    development:
      state: on
api_auth_error_updates:
  state: hidden
  display_name: Updates to JSON API auth error HTTP code and JSON status field
  description: |-
    If enabled, an "unauthorized" response from the JSON API will return a 403
    (Forbidden) instead of a 401 code, to be more in line with HTTP standards.
    Also, when the API returns a unauthenticated or unauthorized JSON error,
    the "status" field will not be localized; it will always be given in
    English.
  applies_to: SiteAdmin
assignment_edit_placement_not_on_announcements:
  state: hidden
  applies_to: SiteAdmin
  display_name: Prevents LTI tools with assignment_edit placement from being launched on Announcements page
  description: When enabled, an LTI tool with the assignment_edit placement will not be launched on the Announcement page.
assignment_submission_type_card:
  state: hidden
  applies_to: SiteAdmin
  display_name: Allow submission type resource card to be shown in the assignment edit page
  description: When enabled, the new submission type resource card will be shown in the assignment edit page.
  environments:
    development:
      state: allowed_on
    ci:
      state: allowed_on
deep_linking_use_window_parent:
  state: hidden
  display_name: Use window.parent in Deep Linking Response
  description: |-
    If enabled, the deep linking response JS will send postMessages
    to window.parent instead of window.top. This enables the deep linking
    response to correctly send content items to New Quizzes, when a tool is
    launched from NQ.
  applies_to: SiteAdmin
  environments:
    development:
      state: allowed_on
    ci:
      state: on
developer_key_support_includes:
  state: hidden
  display_name: Developer Key Include Parameter Support
  description: Provides a flag on the Developer Key to support Include Parameters on API requests
  applies_to: SiteAdmin
disable_graphql_authentication:
  state: hidden
  display_name: Disable authentication for GraphQL
  description: |-
    If enabled, GraphQL queries will not require
    users to be signed in or use an access token.
  applies_to: SiteAdmin
disable_oembed_retrieve:
  state: hidden
  applies_to: RootAccount
  display_name: Disable oembed_retrieve endpoint
  description: |-
    If enabled, the deprecated oembed_retrieve endpoint will be unavailable.
    This is to ease transitioning any potential users off this endpoint before
    removing it altogether.
  shadow: true
disallow_null_custom_variables:
  state: hidden
  applies_to: SiteAdmin
  display_name: Disallow all null values for custom variables
  description: |-
    When enabled, any custom variables that have previously been returning NULL
    will now return the name of the custom variable.
  environments:
    development:
      state: allowed_on
    ci:
      state: allowed_on
enhanced_developer_keys_tables:
  state: hidden
  applies_to: RootAccount
  display_name: Sort and Filter Developer Keys Tables
  description: |-
    When enabled, allows the tables on the Developer Keys page to be
    sorted and filtered.
  environments:
    development:
      state: allowed_on
    ci:
      state: on
external_tool_drawer:
  state: hidden
  applies_to: RootAccount
  display_name: External Tool Drawer
  description: Enables experimental external tool drawer layout.
  environments:
    development:
      state: allowed_on
    test:
      state: allowed_on
    ci:
      state: allowed_on
lti_ags_remove_top_submitted_at:
  state: hidden
  applies_to: RootAccount
  shadow: true
  display_name: Remove top-level submittedAt from LTI AGS Score API
  description: |-
    When enabled, removes support for passing submittedAt as a top-level parameter in an
    LTI AGS Score request, to better conform to LTI AGS spec.
  environments:
    development:
      state: allowed_on
    test:
      state: allowed_on
    ci:
      state: allowed_on
lti_before_assignment_results:
  state: hidden
  display_name: Display LTI placement before assignment description after submitting.
  description: |-
    If enabled, the assignment_view LTI placement iframe will be shown above the assignment description if the student has a submission
    and can view the assignment. This can be used to make the placement more prominent for tools that require action after an assignment
    has been submitted.
  applies_to: RootAccount
lti_deep_linking_line_items:
  state: hidden
  display_name: LTI Deep Linking Line Items
  description: If enabled, creates assignments from LineItems in deep link messages.
  applies_to: RootAccount
lti_deep_linking_module_index_menu_modal:
  state: hidden
  display_name: LTI Deep Linking for Module Index Menu
  description: If enabled, allows deep linking from the module index via a modal.
  applies_to: RootAccount
lti_dynamic_registration:
  state: hidden
  display_name: LTI Dynamic Registration
  description: Enables administrators to register LTI tools with Dynamic Registration
  applies_to: RootAccount
lti_find_external_tool_prefer_original_client_id:
  state: hidden
  applies_to: RootAccount
  display_name: Prefer LTI tools with a matching client ID when finding an external tool
  description: |-
    When possible, the LTI tool finding logic will prefer tools installed from the same
    developer key as the original tool. This prevents the edge case where multiple developer
    keys share the same domain, and a tool from the wrong developer key would be matched first.
lti_log_launches:
  state: hidden
  applies_to: RootAccount
  display_name: Log LTI launches
  shadow: true
  description: |-
    When enabled for an account, sends data for all LTI launches to the PandataEvents system
    for querying and visualization. Requires Log LTI launches (Site Admin) to also be enabled.
  environments:
    development:
      state: allowed_on
    ci:
      state: allowed_on
lti_log_launches_site_admin:
  state: hidden
  applies_to: SiteAdmin
  display_name: Log LTI launches (Site Admin)
  shadow: true
  description: |-
    Allows for quickly enabling or disabling LTI launch logging while rolling out
    at the account level.
  environments:
    development:
      state: allowed_on
    ci:
      state: allowed_on
lti_login_required_error_page:
  state: hidden
  applies_to: SiteAdmin
  display_name: Friendly Error Page for LTI Login Required
  description: |-
    When enabled, a friendly error page will be shown to users when they attempt to launch an LTI tool but encounter the
    dreaded Heisenbug caused by missing cookies. See INTEROP-8200 for more background info.
  environments:
    development:
      state: allowed_on
    test:
      state: allowed_on
    ci:
      state: allowed_on
lti_migration_info:
  state: hidden
  display_name: LTI 1.1 to 1.3 Migration Info
  shadow: true
  description: When enabled, allows users to view LTI 1.1 to 1.3 migration info on the External Apps page.
  applies_to: RootAccount
  environments:
    development:
      state: allowed_on
    ci:
      state: allowed_on
lti_multiple_assignment_deep_linking:
  state: hidden
  display_name: LTI Multiple Assignment Deep Linking
  description: If enabled, allows multiple deep link support for assignments and modules.
  applies_to: RootAccount
  environments:
    development:
      state: allowed_on
    ci:
      state: allowed_on
lti_overwrite_user_url_input_select_content_dialog:
  state: on
  applies_to: RootAccount
  display_name: Overwrite user LTI URL input on select content dialog
  description: |-
    If enabled, the user's LTI URL input on the select content dialog will be overwritten
    if the tool responds with a valid LTI URL.
lti_placement_restrictions:
  state: hidden
  applies_to: RootAccount
  display_name: Limit certain LTI placements to authorized tools
  description: |-
    When enabled, Submission_type_selection placement usage will be
    limited with an allow list.
  shadow: true
  environments:
    development:
      state: allowed_on
    test:
      state: allowed_on
    ci:
      state: allowed_on
lti_rce_postmessage_support:
  state: hidden
  applies_to: SiteAdmin
  display_name: Support all LTI postMessages from within active RCE
  description: |-
    Respond to all LTI postMessages sent from tools launched within iframes in an active RCE
    window. Supports standard postMessages sent to window.parent and Platform Storage
    messages sent to the sibling post_message_forwarding frame.
  environments:
    development:
      state: allowed_on
    ci:
      state: allowed_on
lti_registrations_discover_page:
  state: hidden
  applies_to: RootAccount
  display_name: LTI Apps Discover Page
  description: When enabled, the LTI Apps Discover page will be available in the Apps page.
  environments:
    development:
      state: hidden
  custom_transition_proc: lti_registrations_discover_page_hook
lti_registrations_next:
  state: hidden
  applies_to: RootAccount
  display_name: LTI Apps Page Features In-Development
  description: When enabled, the LTI Apps page will have features that are currently in-development.
  environments:
    development:
      state: allowed_on
lti_registrations_page:
  state: hidden
  applies_to: RootAccount
  display_name: LTI Apps Page
  description: When enabled, the LTI Apps page will be available in the Account navigation sidebar..
  environments:
    development:
      state: hidden
lti_resource_link_id_speedgrader_launches_reference_assignment:
  state: hidden
  applies_to: RootAccount
  display_name: Make SpeedGrader LTI submission launches use assignment (not tool) resource_link_id
  description: |-
    When enabled, LTI 1.1 SpeedGrader launches will set the resource_link_id and
    resource_link_title to the assignment opaque identifier and assignment
    title. With the feature flag off, in SpeedGrader launches, resource_link_id
    and resource_link_title reference the tool (not the assignment) for
    non-NewQuizzes LTI 1.1 tools.
lti_resource_links_api:
  state: hidden
  shadow: true
  applies_to: RootAccount
  display_name: Allow LTI 1.3 Resource Links API
  description: |-
    When enabled, the Canvas API for LTI Resource Links is usable. Admins can
    use this API for visibility into content returned from tools.
  environments:
    development:
      state: allowed_on
    ci:
      state: allowed_on
lti_toggle_placements:
  state: hidden
  applies_to: RootAccount
  display_name: Allow LTI Placement Toggling
  description: |-
    When enabled, admins can enable or disable existing placements for any
    LTI tool installed on the External Apps page (previously only allowed
    for 1.1 tools to assist with migration to 1.3). Changes to placement
    status for 1.3 tools made on this page will be reset by any changes to the LTI
    developer key, including changes made by Instructure to global inherited keys.
  environments:
    development:
      state: allowed_on
    ci:
      state: allowed_on
lti_tools_from_federated_parents:
  state: hidden
  display_name: Show LTI tools from federated parent accounts
  description: |-
    If enabled, LTI tools installed in federated parent accounts will be
    available / visible in child accounts.
  applies_to: SiteAdmin
lti_variable_expansions_use_group_course_as_course:
  state: hidden
  shadow: true
  applies_to: RootAccount
  display_name: 'LTI Variable Expansions: Use Group''s Course as Course'
  description: >-
    If enabled, if an LTI tool is launched in the context of Course-based Group (Group within a Course), Course-related LTI variable expansions will use
    the Group's Course as the Course. If disabled, legacy behavior will apply -- Course-related LTI variable expansions will only apply when the Course
    is the direct context of the launch.
  environments:
    development:
      state: allowed_on
    test:
      state: allowed_on
    ci:
      state: allowed_on
microsoft_group_enrollments_syncing:
  state: hidden
  display_name: Microsoft Group enrollment syncing
  description: |-
    If enabled, syncing course enrollments to Microsoft Groups will be
    available. Account admins may enable this in account settings.
  applies_to: RootAccount
<<<<<<< HEAD
platform_notification_services:
  state: hidden
  shadow: true
  applies_to: RootAccount
  display_name: Enable Platform Notification Services
  description: |-
    When on, 1Edtech Platform Notfication services (used to subscribe tools for notice, list existing notice handlers, notify subscribed tools, etc.) will be enabled.
=======
platform_notification_service:
  state: hidden
  shadow: true
  applies_to: RootAccount
  display_name: Enable Platform Notification Service
  description: |-
    When on, 1Edtech Platform Notfication service (used to subscribe tools for notices, list existing notice handlers, notify subscribed tools, etc.) will be enabled.
>>>>>>> 97ae0b90
  environments:
    development:
      state: allowed_on
    test:
      state: allowed_on
    ci:
      state: allowed_on
remove_submission_type_selection_from_dev_keys_edit_page:
  state: hidden
  shadow: true
  applies_to: RootAccount
  display_name: Remove submission_type_selection from Dev Keys edit page UI
  description: |-
    When enabled, the submission_type_selection placement will not show up in
    the UI for Dev Keys which do not already have it. Tools can still have the
    placement by editing the JSON, and it will still show up for Dev Keys which
    already have it. This flag is to be removed when after it is completely
    turned on in roughly April-May 2024.
  environments:
    development:
      state: allowed_on
    test:
      state: allowed_on
    ci:
      state: allowed_on
require_permission_for_app_center_token:
  state: hidden
  shadow: true
  applies_to: RootAccount
  display_name: Require Manage LTI permissions to set External App Center token
  description: |-
    When enabled, requires any of the manage_lti_* permissions to see the
    Manage App List button on the External Apps page and to update the token
    from Eduappcenter, to prevent accidental changes to the app list.
  environments:
    development:
      state: allowed_on
    ci:
      state: allowed_on
resource_link_uuid_in_custom_substitution:
  state: hidden
  display_name: Use a Resource link's resource_link_uuid in the $ResourceLink.id substitution parameter
  description: |-
    Changes the $ResourceLink.id substitution parameter's behavior
    to include the resource_link_uuid, instead of the resource_id for the line item
  applies_to: RootAccount
top_navigation_placement:
  state: hidden
  applies_to: RootAccount
  display_name: Top Navigation Placement
  description: Enables top_navigation LTI placement. (LTI 1.3 Only)
  environments:
    development:
      state: allowed_on
    ci:
      state: allowed_on
tune_lti_context_id_history_query:
  state: hidden
  applies_to: RootAccount
  display_name: Use alternate settings for LTI Context.id.history query
  description: |-
    In some accounts with a large number of content migrations, the query
    that populates the Context.id.history LTI variable expansion may
    time out regardless of the length of the history for that context.
    Enabling this will run the query with different settings that may
    improve performance. Caution: for some accounts where this query
    doesn't already time out, enabling this may cause the query to take
    much longer and even time out.
update_unified_tool_id:
  state: hidden
  applies_to: RootAccount
  display_name: Fetch Unified Tool ID from LP and update it
  shadow: true
  description: |-
    When enabled, it fetches the unified_tool_id from LearnPlatform and updates the
    unified_tool_id field every time the ContextExternalTool is saved.
  environments:
    development:
      state: allowed_on
    ci:
      state: allowed_on<|MERGE_RESOLUTION|>--- conflicted
+++ resolved
@@ -351,15 +351,6 @@
     If enabled, syncing course enrollments to Microsoft Groups will be
     available. Account admins may enable this in account settings.
   applies_to: RootAccount
-<<<<<<< HEAD
-platform_notification_services:
-  state: hidden
-  shadow: true
-  applies_to: RootAccount
-  display_name: Enable Platform Notification Services
-  description: |-
-    When on, 1Edtech Platform Notfication services (used to subscribe tools for notice, list existing notice handlers, notify subscribed tools, etc.) will be enabled.
-=======
 platform_notification_service:
   state: hidden
   shadow: true
@@ -367,7 +358,6 @@
   display_name: Enable Platform Notification Service
   description: |-
     When on, 1Edtech Platform Notfication service (used to subscribe tools for notices, list existing notice handlers, notify subscribed tools, etc.) will be enabled.
->>>>>>> 97ae0b90
   environments:
     development:
       state: allowed_on
