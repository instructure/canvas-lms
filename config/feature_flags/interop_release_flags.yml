--- conflicted
+++ resolved
@@ -269,8 +269,6 @@
       state: allowed_on
     ci:
       state: allowed_on
-<<<<<<< HEAD
-=======
 lti_report_multiple_schema_validation_errors:
   state: hidden
   shadow: true
@@ -286,7 +284,6 @@
       state: allowed_on
     production:
       state: allowed_on
->>>>>>> 80d4da09
 lti_resource_link_id_speedgrader_launches_reference_assignment:
   state: hidden
   applies_to: RootAccount
