--- conflicted
+++ resolved
@@ -143,9 +143,6 @@
     throughout the AGS API and LTI Launches, regardless of which domain the LTI
     launch happens on or the API is accessed through. For schools with multiple
     domains, this ensures consistency in Line Item IDs.
-<<<<<<< HEAD
-  applies_to: RootAccount
-=======
   applies_to: RootAccount
 dev_key_oidc_alert:
   state: hidden
@@ -158,5 +155,4 @@
     development:
       state: allowed_on
     ci:
-      state: allowed_on
->>>>>>> 9571148c
+      state: allowed_on