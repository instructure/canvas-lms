--- conflicted
+++ resolved
@@ -101,30 +101,6 @@
       state: allowed_on
     ci:
       state: allowed_on
-lti_apps_page_instructors:
-  state: hidden
-  shadow: true
-  applies_to: RootAccount
-  display_name: LTI Apps Page for Instructors
-  description: When enabled, the LTI Apps page will be available in the Course navigation sidebar.
-  environments:
-    development:
-      state: hidden
-lti_asset_processor:
-  state: hidden
-  shadow: true
-  applies_to: RootAccount
-  display_name: Enable tools to use Asset Processor-related services and placements
-  description: |-
-    This feature enables LTI tools to create Asset Processors and use services and placements associated
-    with the 1EdTech Asset Processor specifications.
-  environments:
-    development:
-      state: allowed_on
-    test:
-      state: allowed_on
-    ci:
-      state: allowed_on
 lti_before_assignment_results:
   state: hidden
   display_name: Display LTI placement before assignment description after submitting.
@@ -215,24 +191,6 @@
       state: allowed_on
     ci:
       state: allowed_on
-<<<<<<< HEAD
-lti_placement_restrictions:
-  state: hidden
-  applies_to: RootAccount
-  display_name: Limit certain LTI placements to authorized tools
-  description: |-
-    When enabled, Submission_type_selection placement usage will be
-    limited with an allow list.
-  shadow: true
-  environments:
-    development:
-      state: allowed_on
-    test:
-      state: allowed_on
-    ci:
-      state: allowed_on
-=======
->>>>>>> 4b8c5dea
 lti_registrations_discover_page:
   state: hidden
   shadow: true
@@ -374,18 +332,6 @@
     Some of the custom variables used a controller instance for substitution.
     That is not available in background jobs, so in PNS notices and content migration.
     This feature flag will refactor the custom variables to make most if the variable substitutions controllerless.
-  environments:
-    development:
-      state: allowed_on
-    test:
-      state: allowed_on
-    ci:
-      state: allowed_on
-remove_unwanted_lti_validation_claims:
-  state: hidden
-  applies_to: SiteAdmin
-  display_name: Do not include validation_context and errors claims in LTI Launches
-  description: If enabled, the unwanted LTI validation claims like validation_context and errors will not be included in every LTI launch.
   environments:
     development:
       state: allowed_on
