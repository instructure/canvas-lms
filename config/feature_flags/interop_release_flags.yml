--- conflicted
+++ resolved
@@ -255,8 +255,6 @@
   display_name: Allows LTI tools with assignment_edit placement to be launched on Announcements page
   description: |-
     When enabled, an LTI tool with the assignment_edit placement will be launched on the Announcement page.
-<<<<<<< HEAD
-=======
 update_assignment_submission_type_launch_button:
   state: hidden
   applies_to: SiteAdmin
@@ -264,7 +262,6 @@
   description: |-
     Update the look of all tools using the submission_type_selection
     placement to be a more modern design in line with the rest of Canvas' UI
->>>>>>> f80453be
   environments:
     development:
       state: allowed_on
@@ -287,9 +284,6 @@
     test:
       state: allowed_on
     ci:
-<<<<<<< HEAD
-      state: allowed_on
-=======
       state: allowed_on
 lti_placement_restrictions:
   state: hidden
@@ -324,5 +318,4 @@
   environments:
     development:
       state: hidden
-  custom_transition_proc: lti_registrations_discover_page_hook
->>>>>>> f80453be
+  custom_transition_proc: lti_registrations_discover_page_hook