---
ags_improved_course_concluded_response_codes:
  state: hidden
  display_name: Better LTI AGS Response Codes for Concluded Courses
  description: |-
    If enabled, the AGS API will return a more helpful response code whenever an LTI
    tool attempts to access or modify data in a course that has already concluded.
    Rather than returning a generic 404 Not Found, the API will instead return a 422
    along with a helpful message indicating that the tool cannot access concluded
    courses.
  applies_to: RootAccount
ags_scores_multiple_files:
  state: hidden
  display_name: Allow multiple file AGS submissions to count as only one submission
  description: |-
    This feature makes it so that when multiple files are submitted together by
    a third party tool via the Assignments and Grade Service API they will be
    grouped as one submission, rather than creating multiple separate submissions.
  applies_to: RootAccount
  environments:
    development:
      state: on
api_auth_error_updates:
  state: hidden
  display_name: Updates to JSON API auth error HTTP code and JSON status field
  description: |-
    If enabled, an "unauthorized" response from the JSON API will return a 403
    (Forbidden) instead of a 401 code, to be more in line with HTTP standards.
    Also, when the API returns a unauthenticated or unauthorized JSON error,
    the "status" field will not be localized; it will always be given in
    English.
  applies_to: SiteAdmin
assignment_edit_placement_not_on_announcements:
  state: hidden
  applies_to: SiteAdmin
  display_name: Prevents LTI tools with assignment_edit placement from being launched on Announcements page
  description: When enabled, an LTI tool with the assignment_edit placement will not be launched on the Announcement page.
<<<<<<< HEAD
=======
assignment_submission_type_card:
  state: hidden
  applies_to: SiteAdmin
  display_name: Allow submission type resource card to be shown in the assignment edit page
  description: |-
    When enabled, the new submission type resource card will be shown in the assignment edit page.
  environments:
    development:
      state: allowed_on
    ci:
      state: allowed_on
>>>>>>> f6b60bb3
deep_linking_use_window_parent:
  state: hidden
  display_name: Use window.parent in Deep Linking Response
  description: |-
    If enabled, the deep linking response JS will send postMessages
    to window.parent instead of window.top. This enables the deep linking
    response to correctly send content items to New Quizzes, when a tool is
    launched from NQ.
  applies_to: SiteAdmin
  environments:
    development:
      state: allowed_on
    ci:
      state: on
developer_key_consortia_fix_inheritance_logic:
  state: hidden
  applies_to: RootAccount
  shadow: true
  display_name: Consistent inheritance logic for Developer Keys in non-CMC consortia
  description: |-
    When enabled for a child account of a non-centrally managed consortium,
    developer key state and tokens from the consortium parent will not be
    inherited to subaccounts of a consortium child. When disabled, the legacy
    (inconsistent) behavior is followed. This flag applies only to consortium
    _child_ accounts. This flag does not affect centrally-managed consortia in
    any way.
  environments:
    development:
      state: allowed_on
    test:
      state: allowed_on
    ci:
      state: allowed_on
developer_key_consortia_stop_tool_management_from_parent:
  state: allowed_on
  applies_to: RootAccount
  shadow: true
  display_name: Prevent non-CMC consortium parent dev key from affecting tools in children
  description: |-
    When enabled for the parent account of a non-centrally managed consortium,
    turning on/off developer keys in the parent will not affect the tool
    installs of the child accounts. When disabled, turning on/off
    SiteAdmin-inherited developer keys in the parent account of a non-centrally
    managed consortium will affect (delete/restore) tools in the children
    accounts (legacy behavior). This flag applies only to consortium _parent_
    accounts. This flag does not affect centrally-managed consortia in any way.
developer_key_support_includes:
  state: hidden
  display_name: Developer Key Include Parameter Support
  description: Provides a flag on the Developer Key to support Include Parameters on API requests
  applies_to: SiteAdmin
disable_graphql_authentication:
  state: hidden
  display_name: Disable authentication for GraphQL
  description: |-
    If enabled, GraphQL queries will not require
    users to be signed in or use an access token.
  applies_to: SiteAdmin
disable_oembed_retrieve:
  state: hidden
  applies_to: RootAccount
  display_name: Disable oembed_retrieve endpoint
  description: |-
    If enabled, the deprecated oembed_retrieve endpoint will be unavailable.
    This is to ease transitioning any potential users off this endpoint before
    removing it altogether.
  shadow: true
enhanced_developer_keys_tables:
  state: hidden
  applies_to: RootAccount
  display_name: Sort and Filter Developer Keys Tables
  description: |-
    When enabled, allows the tables on the Developer Keys page to be
    sorted and filtered.
  environments:
    development:
      state: allowed_on
    ci:
      state: on
external_tool_drawer:
  state: hidden
  applies_to: RootAccount
  display_name: External Tool Drawer
  description: Enables experimental external tool drawer layout.
  environments:
    development:
      state: allowed_on
    test:
      state: allowed_on
    ci:
      state: allowed_on
include_oauth_consumer_key_in_lti_launch:
  state: hidden
  applies_to: SiteAdmin
  display_name: Enable Sending OAuth Consumer Key
  environments:
    development:
      state: allowed_on
    ci:
      state: allowed_on
  description: |-
    When enabled, LTI 1.3 launches that would be associated with LTI 1.1 tool
    if the LTI 1.3 tool wasn't present will include the oauth_consumer_key and
    oauth_consumer_key_sign properties as part of the LTI 1.1 claims section.
lti_ags_remove_top_submitted_at:
  state: hidden
  applies_to: RootAccount
  shadow: true
  display_name: Remove top-level submittedAt from LTI AGS Score API
  description: |-
    When enabled, removes support for passing submittedAt as a top-level parameter in an
    LTI AGS Score request, to better conform to LTI AGS spec.
  environments:
    development:
      state: allowed_on
    test:
      state: allowed_on
    ci:
      state: allowed_on
lti_assignment_page_line_items:
  state: hidden
  display_name: LTI Deep Linking Line Items on Assignment create/edit page
  description: If enabled, prefills the assignment form with values from deep link messages on the assignment create/edit page.
  applies_to: RootAccount
lti_deep_linking_line_items:
  state: hidden
  display_name: LTI Deep Linking Line Items
  description: If enabled, creates assignments from LineItems in deep link messages.
  applies_to: RootAccount
lti_deep_linking_module_index_menu_modal:
  state: hidden
  display_name: LTI Deep Linking for Module Index Menu
  description: If enabled, allows deep linking from the module index via a modal.
  applies_to: RootAccount
lti_dynamic_registration:
  state: hidden
  display_name: LTI Dynamic Registration
  description: Enables administrators to register LTI tools with Dynamic Registration
  applies_to: RootAccount
lti_find_external_tool_prefer_original_client_id:
  state: hidden
  applies_to: RootAccount
  display_name: Prefer LTI tools with a matching client ID when finding an external tool
  description: |-
    When possible, the LTI tool finding logic will prefer tools installed from the same
    developer key as the original tool. This prevents the edge case where multiple developer
    keys share the same domain, and a tool from the wrong developer key would be matched first.
lti_log_launches:
  state: hidden
  applies_to: RootAccount
  display_name: Log LTI launches
  shadow: true
  description: |-
    When enabled for an account, sends data for all LTI launches to the PandataEvents system
    for querying and visualization. Requires Log LTI launches (Site Admin) to also be enabled.
  environments:
    development:
      state: allowed_on
    ci:
      state: allowed_on
lti_log_launches_site_admin:
  state: hidden
  applies_to: SiteAdmin
  display_name: Log LTI launches (Site Admin)
  shadow: true
  description: |-
    Allows for quickly enabling or disabling LTI launch logging while rolling out
    at the account level.
  environments:
    development:
      state: allowed_on
    ci:
      state: allowed_on
lti_login_required_error_page:
  state: hidden
  applies_to: SiteAdmin
  display_name: Friendly Error Page for LTI Login Required
  description: |-
    When enabled, a friendly error page will be shown to users when they attempt to launch an LTI tool but encounter the
    dreaded Heisenbug caused by missing cookies. See INTEROP-8200 for more background info.
  environments:
    development:
      state: allowed_on
    test:
      state: allowed_on
    ci:
      state: allowed_on
lti_multiple_assignment_deep_linking:
  state: hidden
  display_name: LTI Multiple Assignment Deep Linking
  description: If enabled, allows multiple deep link support for assignments and modules.
  applies_to: RootAccount
  environments:
    development:
      state: allowed_on
    ci:
      state: allowed_on
lti_overwrite_user_url_input_select_content_dialog:
  state: on
  applies_to: RootAccount
  display_name: Overwrite user LTI URL input on select content dialog
  description: |-
    If enabled, the user's LTI URL input on the select content dialog will be overwritten
    if the tool responds with a valid LTI URL.
lti_placement_restrictions:
  state: hidden
  applies_to: RootAccount
  display_name: Limit certain LTI placements to authorized tools
  description: |-
    When enabled, Submission_type_selection placement usage will be
    limited with an allow list.
  shadow: true
  environments:
    development:
      state: allowed_on
    test:
      state: allowed_on
    ci:
      state: allowed_on
lti_rce_postmessage_support:
  state: hidden
  applies_to: SiteAdmin
  display_name: Support all LTI postMessages from within active RCE
  description: |-
    Respond to all LTI postMessages sent from tools launched within iframes in an active RCE
    window. Supports standard postMessages sent to window.parent and Platform Storage
    messages sent to the sibling post_message_forwarding frame.
  environments:
    development:
      state: allowed_on
    ci:
      state: allowed_on
lti_registrations_discover_page:
  state: hidden
  applies_to: RootAccount
  display_name: LTI Extensions Discover Page
  description: When enabled, the LTI Extensions Discover page will be available in the Extensions view.
  environments:
    development:
      state: hidden
  custom_transition_proc: lti_registrations_discover_page_hook
lti_registrations_page:
  state: hidden
  applies_to: RootAccount
  display_name: LTI Extensions Page
  description: When enabled, the LTI Extensions page will be available in the Account navigation.
  environments:
    development:
      state: hidden
lti_resource_link_id_speedgrader_launches_reference_assignment:
  state: hidden
  applies_to: RootAccount
  display_name: Make SpeedGrader LTI submission launches use assignment (not tool) resource_link_id
  description: |-
    When enabled, LTI 1.1 SpeedGrader launches will set the resource_link_id and
    resource_link_title to the assignment opaque identifier and assignment
    title. With the feature flag off, in SpeedGrader launches, resource_link_id
    and resource_link_title reference the tool (not the assignment) for
    non-NewQuizzes LTI 1.1 tools.
lti_tools_from_federated_parents:
  state: hidden
  display_name: Show LTI tools from federated parent accounts
  description: |-
    If enabled, LTI tools installed in federated parent accounts will be
    available / visible in child accounts.
  applies_to: SiteAdmin
microsoft_group_enrollments_syncing:
  state: hidden
  display_name: Microsoft Group enrollment syncing
  description: |-
    If enabled, syncing course enrollments to Microsoft Groups will be
    available. Account admins may enable this in account settings.
  applies_to: RootAccount
remove_submission_type_selection_from_dev_keys_edit_page:
  state: hidden
  shadow: true
  applies_to: RootAccount
  display_name: Remove submission_type_selection from Dev Keys edit page UI
  description: |-
    When enabled, the submission_type_selection placement will not show up in
    the UI for Dev Keys which do not already have it. Tools can still have the
    placement by editing the JSON, and it will still show up for Dev Keys which
    already have it. This flag is to be removed when after it is completely
    turned on in roughly April-May 2024.
  environments:
    development:
      state: allowed_on
    test:
      state: allowed_on
    ci:
      state: allowed_on
resource_link_uuid_in_custom_substitution:
  state: hidden
  display_name: Use a Resource link's resource_link_uuid in the $ResourceLink.id substitution parameter
  description: |-
    Changes the $ResourceLink.id substitution parameter's behavior
    to include the resource_link_uuid, instead of the resource_id for the line item
  applies_to: RootAccount
top_navigation_placement:
  state: hidden
  shadow: true
  applies_to: RootAccount
  display_name: Top Navigation Placement
  description: Enables top_navigation LTI placement. (LTI 1.3 Only)
  environments:
    development:
      state: allowed_on
    ci:
      state: allowed_on
tune_lti_context_id_history_query:
  state: hidden
  applies_to: RootAccount
  display_name: Use alternate settings for LTI Context.id.history query
  description: |-
    In some accounts with a large number of content migrations, the query
    that populates the Context.id.history LTI variable expansion may
    time out regardless of the length of the history for that context.
    Enabling this will run the query with different settings that may
    improve performance. Caution: for some accounts where this query
    doesn't already time out, enabling this may cause the query to take
    much longer and even time out.<|MERGE_RESOLUTION|>--- conflicted
+++ resolved
@@ -35,8 +35,6 @@
   applies_to: SiteAdmin
   display_name: Prevents LTI tools with assignment_edit placement from being launched on Announcements page
   description: When enabled, an LTI tool with the assignment_edit placement will not be launched on the Announcement page.
-<<<<<<< HEAD
-=======
 assignment_submission_type_card:
   state: hidden
   applies_to: SiteAdmin
@@ -48,7 +46,6 @@
       state: allowed_on
     ci:
       state: allowed_on
->>>>>>> f6b60bb3
 deep_linking_use_window_parent:
   state: hidden
   display_name: Use window.parent in Deep Linking Response
