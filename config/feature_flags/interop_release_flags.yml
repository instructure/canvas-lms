---
ags_improved_course_concluded_response_codes:
  state: hidden
  display_name: Better LTI AGS Response Codes for Concluded Courses
  description: |-
    If enabled, the AGS API will return a more helpful response code whenever an LTI
    tool attempts to access or modify data in a course that has already concluded.
    Rather than returning a generic 404 Not Found, the API will instead return a 422
    along with a helpful message indicating that the tool cannot access concluded
    courses.
  applies_to: RootAccount
ags_score_trigger_needs_grading_after_submitted:
  state: hidden
  shadow: true
  display_name: Prevents LTI AGS Score publish service incorrectly trigger Needs Grading icon
  description: |-
    If enabled, the AGS Score publish service endpoint will not trigger showing the Needs Grading icon in the gradebook
    when activityProgress is Initialized or Started or InProgress just when it is Submitted or Completed.
    If disabled only Initialized activityProgress will not trigger showing the Needs Grading icon in the gradebook.
  applies_to: RootAccount
  environments:
    development:
      state: allowed_on
    ci:
      state: allowed_on
assignment_edit_placement_not_on_announcements:
  state: hidden
  applies_to: SiteAdmin
  display_name: Prevents LTI tools with assignment_edit placement from being launched on Announcements page
  description: When enabled, an LTI tool with the assignment_edit placement will not be launched on the Announcement page.
csrf_oauth2_fix:
  state: hidden
  shadow: true
  applies_to: SiteAdmin
  display_name: Use custom CSRF protection on OAuth2 confirmation page
  description: |-
    If enabled, the standard CSRF token protection will be turned off on the /login/oauth2/accept endpoint.
    Custom CSRF protection will be used instead, which does not use cookies, so it will work better in LTI workflows.
  environments:
    development:
      state: allowed_on
    test:
      state: allowed_on
    ci:
      state: allowed_on
disable_graphql_authentication:
  state: hidden
  display_name: Disable authentication for GraphQL
  description: |-
    If enabled, GraphQL queries will not require
    users to be signed in or use an access token.
  applies_to: SiteAdmin
disable_oembed_retrieve:
  state: hidden
  applies_to: RootAccount
  display_name: Disable oembed_retrieve endpoint
  description: |-
    If enabled, the deprecated oembed_retrieve endpoint will be unavailable.
    This is to ease transitioning any potential users off this endpoint before
    removing it altogether.
  shadow: true
disallow_null_custom_variables:
  state: hidden
  applies_to: SiteAdmin
  display_name: Disallow all null values for custom variables
  description: |-
    When enabled, any custom variables that have previously been returning NULL
    will now return the name of the custom variable.
  environments:
    development:
      state: allowed_on
    ci:
      state: allowed_on
external_tool_drawer:
  state: hidden
  applies_to: RootAccount
  display_name: External Tool Drawer
  description: Enables experimental external tool drawer layout.
  environments:
    development:
      state: allowed_on
    test:
      state: allowed_on
    ci:
      state: allowed_on
import_numeric_lti_custom_params_as_string:
  state: hidden
  shadow: true
  applies_to: SiteAdmin
  display_name: Copy numeric lti custom params as strings on imports.
  description: Prevent ResourceLink custom parameters from being converted to numbers during course copy.
  environments:
    development:
      state: allowed_on
    test:
      state: allowed_on
    ci:
      state: allowed_on
lti_apps_page_instructors:
  state: hidden
  shadow: true
  applies_to: RootAccount
  display_name: LTI Apps Page for Instructors
  description: When enabled, the LTI Apps page will be available in the Course navigation sidebar.
  environments:
    development:
      state: hidden
lti_asset_processor:
  state: hidden
  shadow: true
  applies_to: RootAccount
  display_name: Enable tools to use Asset Processor-related services and placements
  description: |-
    This feature enables LTI tools to create Asset Processors and use services and placements associated
    with the 1EdTech Asset Processor specifications.
  environments:
    development:
      state: allowed_on
    test:
      state: allowed_on
    ci:
      state: allowed_on
lti_before_assignment_results:
  state: hidden
  display_name: Display LTI placement before assignment description after submitting.
  description: |-
    If enabled, the assignment_view LTI placement iframe will be shown above the assignment description if the student has a submission
    and can view the assignment. This can be used to make the placement more prominent for tools that require action after an assignment
    has been submitted.
  applies_to: RootAccount
lti_cache_tool_public_jwks_url:
  state: hidden
  shadow: true
  applies_to: RootAccount
  display_name: "Cache LTI 1.3 tools' JWKs URL"
  description: |-
    If enabled, the public_jwk_url for LTI 1.3 tools will be cached
    for a short amount of time during deep linking flows. If disabled,
    the JWKs will be fetched on every request to deep_linking_response.
  environments:
      development:
        state: allowed_on
      test:
        state: allowed_on
      ci:
        state: allowed_on
      beta:
        state: allowed_on
      production:
        state: allowed_on
lti_context_copy_notice:
  state: hidden
  shadow: true
  applies_to: RootAccount
  display_name: Send LtiContextCopyNotices during Content Migrations
  description: |-
    Send a Platform Notice to LTI 1.3 tools that have subscribed
    to the LtiContextCopyNotice notice type when course copies or other content imports happen.
    Replaces the need for using the 1.1 Content Migration tool configuration.
  environments:
    development:
      state: allowed_on
    ci:
      state: allowed_on
lti_deep_linking_line_items:
  state: hidden
  display_name: LTI Deep Linking Line Items
  description: If enabled, creates assignments from LineItems in deep link messages.
  applies_to: RootAccount
lti_deep_linking_module_index_menu_modal:
  state: hidden
  display_name: LTI Deep Linking for Module Index Menu
  description: If enabled, allows deep linking from the module index via a modal.
  applies_to: RootAccount
lti_deployment_id_in_login_request:
  state: hidden
  applies_to: RootAccount
  display_name: Send lti_deployment_id in the LTI login request
  description: |-
    When enabled the lti_deployment_id will be sent in the LTI 1.3 login request.
    When disabled both deployment_id and lti_deployment_id will be sent.
  environments:
    development:
      state: allowed_on
    ci:
      state: allowed_on
lti_find_external_tool_prefer_original_client_id:
  state: hidden
  applies_to: RootAccount
  display_name: Prefer LTI tools with a matching client ID when finding an external tool
  description: |-
    When possible, the LTI tool finding logic will prefer tools installed from the same
    developer key as the original tool. This prevents the edge case where multiple developer
    keys share the same domain, and a tool from the wrong developer key would be matched first.
lti_oidc_missing_cookie_retry:
  state: hidden
  shadow: true
  applies_to: RootAccount
  display_name: Retry LTI OIDC launches that fail due to missing cookies
  description: |-
    If enabled, Canvas will retry LTI OIDC launches that fail due to missing cookies.
    Safari tracking protection sometimes blocks cookies from being set to authorize the endpoint.
    To fix this, we resubmit the request with a form.
  environments:
    development:
      state: allowed_on
    test:
      state: allowed_on
    ci:
      state: allowed_on
lti_registrations_discover_page:
  state: hidden
  shadow: true
  applies_to: RootAccount
  display_name: LTI Apps Discover Page
  description: When enabled, the LTI Apps Discover page will be available in the Apps page.
  environments:
    development:
      state: allowed_on
    ci:
      state: allowed_on
  custom_transition_proc: lti_registrations_discover_page_hook
lti_registrations_next:
  state: hidden
  shadow: true
  applies_to: RootAccount
  display_name: LTI Apps Page Features In-Development
  description: When enabled, the LTI Apps page will have features that are currently in-development.
  environments:
    development:
      state: allowed_on
    ci:
      state: allowed_on
lti_registrations_page:
  state: hidden
  beta: true
  applies_to: RootAccount
  display_name: LTI Apps Page
  description: When enabled, the LTI Apps page will be available in the Account navigation sidebar.
<<<<<<< HEAD
  environments:
    development:
      state: allowed_on
    ci:
      state: allowed_on
lti_registrations_usage_data:
  state: hidden
  shadow: true
  applies_to: RootAccount
  display_name: LTI Apps - Usage Data
  description: When enabled, the Usage Data tab will appear in Canvas Apps.
=======
>>>>>>> 605b35ff
  environments:
    development:
      state: allowed_on
    ci:
      state: allowed_on
lti_registrations_usage_data:
  state: hidden
  shadow: true
  applies_to: RootAccount
  display_name: LTI Apps - Usage Data
  description: When enabled, the Monitor tab will appear in Canvas Apps.
  environments:
    development:
      state: allowed_on
    ci:
      state: allowed_on
lti_resource_link_id_speedgrader_launches_reference_assignment:
  state: hidden
  applies_to: RootAccount
  display_name: Make SpeedGrader LTI submission launches use assignment (not tool) resource_link_id
  description: |-
    When enabled, LTI 1.1 SpeedGrader launches will set the resource_link_id and
    resource_link_title to the assignment opaque identifier and assignment
    title. With the feature flag off, in SpeedGrader launches, resource_link_id
    and resource_link_title reference the tool (not the assignment) for
    non-NewQuizzes LTI 1.1 tools.
lti_toggle_placements:
  state: hidden
  applies_to: RootAccount
  display_name: Allow LTI Placement Toggling
  description: |-
    When enabled, admins can enable or disable existing placements for any
    LTI tool installed on the External Apps page (previously only allowed
    for 1.1 tools to assist with migration to 1.3). Changes to placement
    status for 1.3 tools made on this page will be reset by any changes to the LTI
    developer key, including changes made by Instructure to global inherited keys.
  environments:
    development:
      state: allowed_on
    ci:
      state: allowed_on
lti_tools_from_federated_parents:
  state: hidden
  display_name: Show LTI tools from federated parent accounts
  description: |-
    If enabled, LTI tools installed in federated parent accounts will be
    available / visible in child accounts.
  applies_to: SiteAdmin
lti_variable_expansions_use_group_course_as_course:
  state: hidden
  shadow: true
  applies_to: RootAccount
  display_name: "LTI Variable Expansions: Use Group's Course as Course"
  description: >-
    If enabled, if an LTI tool is launched in the context of Course-based Group (Group within a Course), Course-related LTI variable expansions will use
    the Group's Course as the Course. If disabled, legacy behavior will apply -- Course-related LTI variable expansions will only apply when the Course
    is the direct context of the launch.
  environments:
    development:
      state: allowed_on
    test:
      state: allowed_on
    ci:
      state: allowed_on
microsoft_group_enrollments_syncing:
  state: hidden
  display_name: Microsoft Group enrollment syncing
  description: |-
    If enabled, syncing course enrollments to Microsoft Groups will be
    available. Account admins may enable this in account settings.
  applies_to: RootAccount
platform_notification_service:
  state: hidden
  shadow: true
  applies_to: RootAccount
  display_name: Enable Platform Notification Service
  description: >-
    When on, 1Edtech Platform Notification service (used to subscribe tools for notices, list existing notice handlers, notify subscribed tools, etc.) will
    be enabled.
  environments:
    development:
      state: allowed_on
    test:
      state: allowed_on
    ci:
      state: allowed_on
refactor_custom_variables:
  state: hidden
  shadow: true
  applies_to: RootAccount
  display_name: Refactor custom variables to make substitution controllerless.
  description: |-
    Some of the custom variables used a controller instance for substitution.
    That is not available in background jobs, so in PNS notices and content migration.
    This feature flag will refactor the custom variables to make most if the variable substitutions controllerless.
  environments:
    development:
      state: allowed_on
    test:
      state: allowed_on
    ci:
      state: allowed_on
remove_unwanted_lti_validation_claims:
  state: hidden
  applies_to: SiteAdmin
  display_name: Do not include validation_context and errors claims in LTI Launches
  description: If enabled, the unwanted LTI validation claims like validation_context and errors will not be included in every LTI launch.
  environments:
    development:
      state: allowed_on
    test:
      state: allowed_on
    ci:
      state: allowed_on
top_navigation_placement:
  state: hidden
  applies_to: RootAccount
  display_name: Top Navigation Placement
  description: Enables top_navigation LTI placement. (LTI 1.3 Only)
  environments:
    development:
      state: allowed_on
    ci:
      state: allowed_on
tune_lti_context_id_history_query:
  state: hidden
  applies_to: RootAccount
  display_name: Use alternate settings for LTI Context.id.history query
  description: |-
    In some accounts with a large number of content migrations, the query
    that populates the Context.id.history LTI variable expansion may
    time out regardless of the length of the history for that context.
    Enabling this will run the query with different settings that may
    improve performance. Caution: for some accounts where this query
    doesn't already time out, enabling this may cause the query to take
    much longer and even time out.<|MERGE_RESOLUTION|>--- conflicted
+++ resolved
@@ -237,20 +237,6 @@
   applies_to: RootAccount
   display_name: LTI Apps Page
   description: When enabled, the LTI Apps page will be available in the Account navigation sidebar.
-<<<<<<< HEAD
-  environments:
-    development:
-      state: allowed_on
-    ci:
-      state: allowed_on
-lti_registrations_usage_data:
-  state: hidden
-  shadow: true
-  applies_to: RootAccount
-  display_name: LTI Apps - Usage Data
-  description: When enabled, the Usage Data tab will appear in Canvas Apps.
-=======
->>>>>>> 605b35ff
   environments:
     development:
       state: allowed_on
