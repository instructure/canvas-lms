---
developer_key_support_includes:
  state: hidden
  display_name: Developer Key Include Parameter Support
  description: |-
    Provides a flag on the Developer Key to support Include Parameters on API requests
  applies_to: SiteAdmin
site_admin_keys_only:
  state: hidden
  display_name: Only show site admin keys in the site admin UI
  description: |-
    If enabled, the site admin developer key UI will only show
    site admin developer keys. Note that this only affects
    Canvas instances where root accounts are on the same shard
    as the site admin account. Behavior in other instances
    already behaved in this way.
  applies_to: SiteAdmin
disable_graphql_authentication:
  state: hidden
  display_name: Disable authentication for GraphQL
  description: |-
    If enabled, GraphQL queries will not require
    users to be signed in or use an access token.
  applies_to: SiteAdmin
microsoft_group_enrollments_syncing:
  state: hidden
  display_name: Microsoft Group enrollment syncing
  description: |-
    If enabled, syncing course enrollments to Microsoft Groups will be
    available. Account admins may enable this in account settings.
  applies_to: RootAccount
lti_platform_storage:
  state: hidden
  display_name: LTI Platform Storage
  description: |-
    If enabled, allows new window.postMessage subjects for the LTI Platform
    Storage spec, and sends response messages to all postMessage.
  applies_to: SiteAdmin
lti_multiple_assignment_deep_linking:
  state: hidden
  display_name: LTI Multiple Assignment Deep Linking
  description: |-
    If enabled, allows multiple deep link support for assignments and modules.
  applies_to: RootAccount
  environments:
    development:
      state: allowed_on
    ci:
      state: allowed_on
lti_deep_linking_module_index_menu_modal:
  state: hidden
  display_name: LTI Deep Linking for Module Index Menu
  description: |-
    If enabled, allows deep linking from the module index via a modal.
  applies_to: RootAccount
lti_deep_linking_line_items:
  state: hidden
  display_name: LTI Deep Linking Line Items
  description: |-
    If enabled, creates assignments from LineItems in deep link messages.
  applies_to: RootAccount
lti_assignment_page_line_items:
  state: hidden
  display_name: LTI Deep Linking Line Items on Assignment create/edit page
  description: |-
    If enabled, prefills the assignment form with values from deep link messages on the assignment create/edit page.
  applies_to: RootAccount
api_auth_error_updates:
  state: hidden
  display_name: Updates to JSON API auth error HTTP code and JSON status field
  description: |-
    If enabled, an "unauthorized" response from the JSON API will return a 403
    (Forbidden) instead of a 401 code, to be more in line with HTTP standards.
    Also, when the API returns a unauthenticated or unauthorized JSON error,
    the "status" field will not be localized; it will always be given in
    English.
  applies_to: SiteAdmin
no_redirect_on_oauth_token_method:
  state: hidden
  display_name: Updates to OAuth 2.0 flow to stop redirecting in the 'token' authentication
  description: |-
    If enabled, the OAuth 2.0 will now correctly return 4xx status codes to the
    requesting client instead of redirecting them to themselves
  applies_to: SiteAdmin
  environments:
    development:
      state: on
    ci:
      state: on
variable_substitution_numeric_to_string:
  state: hidden
  display_name: Returns string values instead of numeric values in variable substitutions
  description: |-
    If enabled, variable substitutions will return string values instead of numeric values
  applies_to: RootAccount
ags_scores_multiple_files:
  state: hidden
  display_name: Allow multiple file AGS submissions to count as only one submission
  description: |-
    This feature makes it so that when multiple files are submitted together by
    a third party tool via the Assignments and Grade Service API they will be
    grouped as one submission, rather than creating multiple separate submissions.
  applies_to: RootAccount
  environments:
    development:
      state: on
lti_tools_from_federated_parents:
  state: hidden
  display_name: Show LTI tools from federated parent accounts
  description: |-
    If enabled, LTI tools installed in federated parent accounts will be
    available / visible in child accounts.
  applies_to: SiteAdmin
ags_improved_course_concluded_response_codes:
  state: hidden
  display_name: Better LTI AGS Response Codes for Concluded Courses
  description: |-
    If enabled, the AGS API will return a more helpful response code whenever an LTI
    tool attempts to access or modify data in a course that has already concluded.
    Rather than returning a generic 404 Not Found, the API will instead return a 422
    along with a helpful message indicating that the tool cannot access concluded
    courses.
  applies_to: RootAccount
deep_linking_use_window_parent:
  state: hidden
  display_name: Use window.parent in Deep Linking Response
  description: |-
    If enabled, the deep linking response JS will send postMessages
    to window.parent instead of window.top. This enables the deep linking
    response to correctly send content items to New Quizzes, when a tool is
    launched from NQ.
  applies_to: SiteAdmin
  environments:
    development:
      state: allowed_on
    ci:
      state: on
consistent_ags_ids_based_on_account_principal_domain:
  state: hidden
  display_name: Consistent LTI AGS IDs based on Account's principal domain
  description: |-
    If enabled, AGS will use the Account's principal domain for Line Items IDs
    throughout the AGS API and LTI Launches, regardless of which domain the LTI
    launch happens on or the API is accessed through. For schools with multiple
    domains, this ensures consistency in Line Item IDs.
  applies_to: RootAccount
dev_key_oidc_alert:
  state: hidden
  display_name: OIDC Auth endpoint changes - show alert for upcoming changes
  description: |-
    If enabled, the user will see a warning Alert box near the top of the
    Developer Keys page informing them of upcoming or completed OIDC Auth endpoint changes.
  applies_to: SiteAdmin
  environments:
    development:
      state: allowed_on
    ci:
      state: allowed_on
lti_dynamic_registration:
  state: hidden
  display_name: LTI Dynamic Registration
  description: Enables administrators to register LTI tools with Dynamic Registration
  applies_to: RootAccount
dynamic_lti_environment_overrides:
  state: hidden
  display_name: Dynamic LTI 1.1 Environment-specific override URLs
  description: |-
    Replaces the existing 'update_external_tools' beta refresh task (that overwrites
    all URLs in a tool with beta-specific launch URLs) with a dynamic lookup of the
    correct launch URL.
  applies_to: SiteAdmin
  environments:
    development:
      state: allowed_on
    ci:
<<<<<<< HEAD
      state: allowed_on
=======
      state: allowed_on
disable_oembed_retrieve:
  state: hidden
  applies_to: RootAccount
  display_name: Disable oembed_retrieve endpoint
  description: |-
    If enabled, the deprecated oembed_retrieve endpoint will be unavailable.
    This is to ease transitioning any potential users off this endpoint before
    removing it altogether.
>>>>>>> b546d3a2
<|MERGE_RESOLUTION|>--- conflicted
+++ resolved
@@ -173,9 +173,6 @@
     development:
       state: allowed_on
     ci:
-<<<<<<< HEAD
-      state: allowed_on
-=======
       state: allowed_on
 disable_oembed_retrieve:
   state: hidden
@@ -184,5 +181,4 @@
   description: |-
     If enabled, the deprecated oembed_retrieve endpoint will be unavailable.
     This is to ease transitioning any potential users off this endpoint before
-    removing it altogether.
->>>>>>> b546d3a2
+    removing it altogether.