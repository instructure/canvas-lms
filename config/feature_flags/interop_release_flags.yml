--- conflicted
+++ resolved
@@ -28,8 +28,6 @@
   applies_to: SiteAdmin
   display_name: Prevents LTI tools with assignment_edit placement from being launched on Announcements page
   description: When enabled, an LTI tool with the assignment_edit placement will not be launched on the Announcement page.
-<<<<<<< HEAD
-=======
 csrf_oauth2_fix:
   state: hidden
   shadow: true
@@ -45,7 +43,6 @@
       state: allowed_on
     ci:
       state: allowed_on
->>>>>>> 7fab6966
 disable_graphql_authentication:
   state: hidden
   display_name: Disable authentication for GraphQL
