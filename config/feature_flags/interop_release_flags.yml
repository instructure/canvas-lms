---
ags_improved_course_concluded_response_codes:
  state: hidden
  display_name: Better LTI AGS Response Codes for Concluded Courses
  description: |-
    If enabled, the AGS API will return a more helpful response code whenever an LTI
    tool attempts to access or modify data in a course that has already concluded.
    Rather than returning a generic 404 Not Found, the API will instead return a 422
    along with a helpful message indicating that the tool cannot access concluded
    courses.
  applies_to: RootAccount
ags_scores_multiple_files:
  state: hidden
  display_name: Allow multiple file AGS submissions to count as only one submission
  description: |-
    This feature makes it so that when multiple files are submitted together by
    a third party tool via the Assignments and Grade Service API they will be
    grouped as one submission, rather than creating multiple separate submissions.
  applies_to: RootAccount
  environments:
    development:
      state: on
allow_lti_tools_editor_button_placement_without_icon:
  state: hidden
  applies_to: RootAccount
  display_name: Allow LTI tools to have an editor button icon without placement (use default tool icon)
  description: |-
    When disabled, new or updated ContextExternalTool installations (including
    LTI 1.3 tools updated automatically due to updates to their developer keys)
    will have their editor_button placement removed if there is no icon_url or
    canvas_icon_class provided in the settings (legacy behavior). When enabled,
    the placement is not removed, so tools without icons will show a default
    icon (with a color / letter based on tool name and tool/developer key ID).
  environments:
    development:
      state: allowed_on
    test:
      state: allowed_on
    ci:
      state: allowed_on
api_auth_error_updates:
  state: hidden
  display_name: Updates to JSON API auth error HTTP code and JSON status field
  description: |-
    If enabled, an "unauthorized" response from the JSON API will return a 403
    (Forbidden) instead of a 401 code, to be more in line with HTTP standards.
    Also, when the API returns a unauthenticated or unauthorized JSON error,
    the "status" field will not be localized; it will always be given in
    English.
  applies_to: SiteAdmin
assignment_edit_placement_not_on_announcements:
  state: hidden
  applies_to: SiteAdmin
  display_name: Allows LTI tools with assignment_edit placement to be launched on Announcements page
  description: When enabled, an LTI tool with the assignment_edit placement will be launched on the Announcement page.
deep_linking_use_window_parent:
  state: hidden
  display_name: Use window.parent in Deep Linking Response
  description: |-
    If enabled, the deep linking response JS will send postMessages
    to window.parent instead of window.top. This enables the deep linking
    response to correctly send content items to New Quizzes, when a tool is
    launched from NQ.
  applies_to: SiteAdmin
  environments:
    development:
      state: allowed_on
    ci:
      state: on
developer_key_consortia_fix_inheritance_logic:
  state: hidden
  applies_to: RootAccount
  shadow: true
  display_name: Consistent inheritance logic for Developer Keys in non-CMC consortia
  description: |-
    When enabled for a child account of a non-centrally managed consortium,
    developer key state and tokens from the consortium parent will not be
    inherited to subaccounts of a consortium child. When disabled, the legacy
    (inconsistent) behavior is followed. This flag applies only to consortium
    _child_ accounts. This flag does not affect centrally-managed consortia in
    any way.
  environments:
    development:
      state: allowed_on
    test:
      state: allowed_on
    ci:
      state: allowed_on
developer_key_consortia_stop_tool_management_from_parent:
  state: allowed_on
  applies_to: RootAccount
  shadow: true
  display_name: Prevent non-CMC consortium parent dev key from affecting tools in children
  description: |-
    When enabled for the parent account of a non-centrally managed consortium,
    turning on/off developer keys in the parent will not affect the tool
    installs of the child accounts. When disabled, turning on/off
    SiteAdmin-inherited developer keys in the parent account of a non-centrally
    managed consortium will affect (delete/restore) tools in the children
    accounts (legacy behavior). This flag applies only to consortium _parent_
    accounts. This flag does not affect centrally-managed consortia in any way.
developer_key_support_includes:
  state: hidden
  display_name: Developer Key Include Parameter Support
  description: Provides a flag on the Developer Key to support Include Parameters on API requests
  applies_to: SiteAdmin
disable_graphql_authentication:
  state: hidden
  display_name: Disable authentication for GraphQL
  description: |-
    If enabled, GraphQL queries will not require
    users to be signed in or use an access token.
  applies_to: SiteAdmin
disable_oembed_retrieve:
  state: hidden
  applies_to: RootAccount
  display_name: Disable oembed_retrieve endpoint
  description: |-
    If enabled, the deprecated oembed_retrieve endpoint will be unavailable.
    This is to ease transitioning any potential users off this endpoint before
    removing it altogether.
  shadow: true
enhanced_developer_keys_tables:
  state: hidden
  applies_to: RootAccount
  display_name: Sort and Filter Developer Keys Tables
  description: |-
    When enabled, allows the tables on the Developer Keys page to be
    sorted and filtered.
  environments:
    development:
      state: allowed_on
    ci:
      state: on
include_oauth_consumer_key_in_lti_launch:
  state: hidden
  applies_to: SiteAdmin
  display_name: Enable Sending OAuth Consumer Key
  environments:
    development:
      state: allowed_on
    ci:
      state: allowed_on
  description: |-
    When enabled, LTI 1.3 launches that would be associated with LTI 1.1 tool
    if the LTI 1.3 tool wasn't present will include the oauth_consumer_key and
    oauth_consumer_key_sign properties as part of the LTI 1.1 claims section.
<<<<<<< HEAD
developer_key_consortia_fix_inheritance_logic:
  state: hidden
  applies_to: RootAccount
  shadow: true
  display_name: Consistent inheritance logic for Developer Keys in non-CMC consortia
  description: |-
    When enabled for a child account of a non-centrally managed consortium,
    developer key state and tokens from the consortium parent will not be
    inherited to subaccounts of a consortium child. When disabled, the legacy
    (inconsistent) behavior is followed. This flag applies only to consortium
    _child_ accounts. This flag does not affect centrally-managed consortia in
    any way.
  environments:
    development:
      state: allowed_on
    test:
      state: allowed_on
    ci:
      state: allowed_on
developer_key_consortia_stop_tool_management_from_parent:
  state: allowed_on
  applies_to: RootAccount
  shadow: true
  display_name: Prevent non-CMC consortium parent dev key from affecting tools in children
  description: |-
    When enabled for the parent account of a non-centrally managed consortium,
    turning on/off developer keys in the parent will not affect the tool
    installs of the child accounts. When disabled, turning on/off
    SiteAdmin-inherited developer keys in the parent account of a non-centrally
    managed consortium will affect (delete/restore) tools in the children
    accounts (legacy behavior). This flag applies only to consortium _parent_
    accounts. This flag does not affect centrally-managed consortia in any way.
resource_link_uuid_in_custom_substitution:
=======
lti_ags_remove_top_submitted_at:
>>>>>>> 8d19f9d4
  state: hidden
  applies_to: RootAccount
  shadow: true
  display_name: Remove top-level submittedAt from LTI AGS Score API
  description: |-
    When enabled, removes support for passing submittedAt as a top-level parameter in an
    LTI AGS Score request, to better conform to LTI AGS spec.
  environments:
    development:
      state: allowed_on
    test:
      state: allowed_on
    ci:
      state: allowed_on
lti_assignment_page_line_items:
  state: hidden
  display_name: LTI Deep Linking Line Items on Assignment create/edit page
  description: If enabled, prefills the assignment form with values from deep link messages on the assignment create/edit page.
  applies_to: RootAccount
lti_deep_linking_line_items:
  state: hidden
  display_name: LTI Deep Linking Line Items
  description: If enabled, creates assignments from LineItems in deep link messages.
  applies_to: RootAccount
lti_deep_linking_module_index_menu_modal:
  state: hidden
  display_name: LTI Deep Linking for Module Index Menu
  description: If enabled, allows deep linking from the module index via a modal.
  applies_to: RootAccount
lti_dynamic_registration:
  state: hidden
  display_name: LTI Dynamic Registration
  description: Enables administrators to register LTI tools with Dynamic Registration
  applies_to: RootAccount
lti_find_external_tool_prefer_original_client_id:
  state: hidden
  applies_to: RootAccount
  display_name: Prefer LTI tools with a matching client ID when finding an external tool
  description: |-
    When possible, the LTI tool finding logic will prefer tools installed from the same
    developer key as the original tool. This prevents the edge case where multiple developer
    keys share the same domain, and a tool from the wrong developer key would be matched first.
lti_log_launches:
  state: hidden
  applies_to: RootAccount
  display_name: Log LTI launches
  shadow: true
  description: |-
    When enabled for an account, sends data for all LTI launches to the PandataEvents system
    for querying and visualization. Requires Log LTI launches (Site Admin) to also be enabled.
  environments:
    development:
      state: allowed_on
    ci:
      state: allowed_on
lti_log_launches_site_admin:
  state: hidden
  applies_to: SiteAdmin
  display_name: Log LTI launches (Site Admin)
  shadow: true
  description: |-
    Allows for quickly enabling or disabling LTI launch logging while rolling out
    at the account level.
  environments:
    development:
      state: allowed_on
    ci:
      state: allowed_on
lti_login_required_error_page:
  state: hidden
  applies_to: SiteAdmin
  display_name: Friendly Error Page for LTI Login Required
  description: |-
    When enabled, a friendly error page will be shown to users when they attempt to launch an LTI tool but encounter the
    dreaded Heisenbug caused by missing cookies. See INTEROP-8200 for more background info.
  environments:
    development:
      state: allowed_on
    test:
      state: allowed_on
    ci:
      state: allowed_on
lti_multiple_assignment_deep_linking:
  state: hidden
  display_name: LTI Multiple Assignment Deep Linking
  description: If enabled, allows multiple deep link support for assignments and modules.
  applies_to: RootAccount
  environments:
    development:
      state: allowed_on
    ci:
      state: allowed_on
lti_overwrite_user_url_input_select_content_dialog:
  state: on
  applies_to: RootAccount
  display_name: Overwrite user LTI URL input on select content dialog
  description: |-
    If enabled, the user's LTI URL input on the select content dialog will be overwritten
    if the tool responds with a valid LTI URL.
lti_placement_restrictions:
  state: hidden
  applies_to: RootAccount
  display_name: Limit certain LTI placements to authorized tools
  description: |-
    When enabled, Submission_type_selection placement usage will be
    limited with an allow list.
  shadow: true
  environments:
    development:
      state: allowed_on
    test:
      state: allowed_on
    ci:
      state: allowed_on
lti_rce_postmessage_support:
  state: hidden
  applies_to: SiteAdmin
  display_name: Support all LTI postMessages from within active RCE
  description: |-
    Respond to all LTI postMessages sent from tools launched within iframes in an active RCE
    window. Supports standard postMessages sent to window.parent and Platform Storage
    messages sent to the sibling post_message_forwarding frame.
  environments:
    development:
      state: allowed_on
    ci:
      state: allowed_on
lti_registrations_discover_page:
  state: hidden
  applies_to: RootAccount
  display_name: LTI Extensions Discover Page
  description: When enabled, the LTI Extensions Discover page will be available in the Extensions view.
  environments:
    development:
      state: hidden
  custom_transition_proc: lti_registrations_discover_page_hook
lti_registrations_page:
  state: hidden
  applies_to: RootAccount
  display_name: LTI Extensions Page
  description: When enabled, the LTI Extensions page will be available in the Account navigation.
  environments:
    development:
      state: hidden
lti_resource_link_id_speedgrader_launches_reference_assignment:
  state: hidden
  applies_to: RootAccount
  display_name: Make SpeedGrader LTI submission launches use assignment (not tool) resource_link_id
  description: |-
    When enabled, LTI 1.1 SpeedGrader launches will set the resource_link_id and
    resource_link_title to the assignment opaque identifier and assignment
    title. With the feature flag off, in SpeedGrader launches, resource_link_id
    and resource_link_title reference the tool (not the assignment) for
    non-NewQuizzes LTI 1.1 tools.
<<<<<<< HEAD
lti_log_launches:
  state: hidden
  applies_to: RootAccount
  display_name: Log LTI launches
  shadow: true
  description: |-
    When enabled for an account, sends data for all LTI launches to the PandataEvents system
    for querying and visualization. Requires Log LTI launches (Site Admin) to also be enabled.
  environments:
    development:
      state: allowed_on
    ci:
      state: allowed_on
lti_log_launches_site_admin:
  state: hidden
  applies_to: SiteAdmin
  display_name: Log LTI launches (Site Admin)
  shadow: true
  description: |-
    Allows for quickly enabling or disabling LTI launch logging while rolling out
    at the account level.
  environments:
    development:
      state: allowed_on
    ci:
      state: allowed_on
enhanced_developer_keys_tables:
=======
lti_tools_from_federated_parents:
  state: hidden
  display_name: Show LTI tools from federated parent accounts
  description: |-
    If enabled, LTI tools installed in federated parent accounts will be
    available / visible in child accounts.
  applies_to: SiteAdmin
microsoft_group_enrollments_syncing:
  state: hidden
  display_name: Microsoft Group enrollment syncing
  description: |-
    If enabled, syncing course enrollments to Microsoft Groups will be
    available. Account admins may enable this in account settings.
  applies_to: RootAccount
remove_submission_type_selection_from_dev_keys_edit_page:
>>>>>>> 8d19f9d4
  state: hidden
  shadow: true
  applies_to: RootAccount
  display_name: Remove submission_type_selection from Dev Keys edit page UI
  description: |-
    When enabled, the submission_type_selection placement will not show up in
    the UI for Dev Keys which do not already have it. Tools can still have the
    placement by editing the JSON, and it will still show up for Dev Keys which
    already have it. This flag is to be removed when after it is completely
    turned on in roughly April-May 2024.
  environments:
    development:
      state: allowed_on
<<<<<<< HEAD
    ci:
      state: on
assignment_edit_placement_not_on_announcements:
  state: hidden
  applies_to: SiteAdmin
  display_name: Allows LTI tools with assignment_edit placement to be launched on Announcements page
  description: |-
    When enabled, an LTI tool with the assignment_edit placement will be launched on the Announcement page.
update_assignment_submission_type_launch_button:
  state: hidden
  applies_to: SiteAdmin
  display_name: Update the assignment submission type launch button
  description: |-
    Update the look of all tools using the submission_type_selection
    placement to be a more modern design in line with the rest of Canvas' UI
  environments:
    development:
=======
    test:
>>>>>>> 8d19f9d4
      state: allowed_on
    ci:
      state: allowed_on
resource_link_uuid_in_custom_substitution:
  state: hidden
  display_name: Use a Resource link's resource_link_uuid in the $ResourceLink.id substitution parameter
  description: |-
    Changes the $ResourceLink.id substitution parameter's behavior
    to include the resource_link_uuid, instead of the resource_id for the line item
  applies_to: RootAccount
tune_lti_context_id_history_query:
  state: hidden
  applies_to: RootAccount
  display_name: Use alternate settings for LTI Context.id.history query
  description: |-
    In some accounts with a large number of content migrations, the query
    that populates the Context.id.history LTI variable expansion may
    time out regardless of the length of the history for that context.
    Enabling this will run the query with different settings that may
    improve performance. Caution: for some accounts where this query
    doesn't already time out, enabling this may cause the query to take
    much longer and even time out.
update_assignment_submission_type_launch_button:
  state: hidden
  applies_to: SiteAdmin
  display_name: Update the assignment submission type launch button
  description: |-
    Update the look of all tools using the submission_type_selection
    placement to be a more modern design in line with the rest of Canvas' UI
  environments:
    development:
      state: allowed_on
    ci:
      state: allowed_on
lti_placement_restrictions:
  state: hidden
  applies_to: RootAccount
  display_name: Limit certain LTI placements to authorized tools
  description: |-
    When enabled, Submission_type_selection placement usage will be
    limited with an allow list.
  shadow: true
  environments:
    development:
      state: allowed_on
    test:
      state: allowed_on
    ci:
      state: allowed_on
lti_registrations_page:
  state: hidden
  applies_to: RootAccount
  display_name: LTI Extensions Page
  description: |-
    When enabled, the LTI Extensions page will be available in the Account navigation.
  environments:
    development:
      state: hidden
lti_registrations_discover_page:
  state: hidden
  applies_to: RootAccount
  display_name: LTI Extensions Discover Page
  description: |-
    When enabled, the LTI Extensions Discover page will be available in the Extensions view.
  environments:
    development:
      state: hidden
  custom_transition_proc: lti_registrations_discover_page_hook<|MERGE_RESOLUTION|>--- conflicted
+++ resolved
@@ -145,43 +145,7 @@
     When enabled, LTI 1.3 launches that would be associated with LTI 1.1 tool
     if the LTI 1.3 tool wasn't present will include the oauth_consumer_key and
     oauth_consumer_key_sign properties as part of the LTI 1.1 claims section.
-<<<<<<< HEAD
-developer_key_consortia_fix_inheritance_logic:
-  state: hidden
-  applies_to: RootAccount
-  shadow: true
-  display_name: Consistent inheritance logic for Developer Keys in non-CMC consortia
-  description: |-
-    When enabled for a child account of a non-centrally managed consortium,
-    developer key state and tokens from the consortium parent will not be
-    inherited to subaccounts of a consortium child. When disabled, the legacy
-    (inconsistent) behavior is followed. This flag applies only to consortium
-    _child_ accounts. This flag does not affect centrally-managed consortia in
-    any way.
-  environments:
-    development:
-      state: allowed_on
-    test:
-      state: allowed_on
-    ci:
-      state: allowed_on
-developer_key_consortia_stop_tool_management_from_parent:
-  state: allowed_on
-  applies_to: RootAccount
-  shadow: true
-  display_name: Prevent non-CMC consortium parent dev key from affecting tools in children
-  description: |-
-    When enabled for the parent account of a non-centrally managed consortium,
-    turning on/off developer keys in the parent will not affect the tool
-    installs of the child accounts. When disabled, turning on/off
-    SiteAdmin-inherited developer keys in the parent account of a non-centrally
-    managed consortium will affect (delete/restore) tools in the children
-    accounts (legacy behavior). This flag applies only to consortium _parent_
-    accounts. This flag does not affect centrally-managed consortia in any way.
-resource_link_uuid_in_custom_substitution:
-=======
 lti_ags_remove_top_submitted_at:
->>>>>>> 8d19f9d4
   state: hidden
   applies_to: RootAccount
   shadow: true
@@ -336,35 +300,6 @@
     title. With the feature flag off, in SpeedGrader launches, resource_link_id
     and resource_link_title reference the tool (not the assignment) for
     non-NewQuizzes LTI 1.1 tools.
-<<<<<<< HEAD
-lti_log_launches:
-  state: hidden
-  applies_to: RootAccount
-  display_name: Log LTI launches
-  shadow: true
-  description: |-
-    When enabled for an account, sends data for all LTI launches to the PandataEvents system
-    for querying and visualization. Requires Log LTI launches (Site Admin) to also be enabled.
-  environments:
-    development:
-      state: allowed_on
-    ci:
-      state: allowed_on
-lti_log_launches_site_admin:
-  state: hidden
-  applies_to: SiteAdmin
-  display_name: Log LTI launches (Site Admin)
-  shadow: true
-  description: |-
-    Allows for quickly enabling or disabling LTI launch logging while rolling out
-    at the account level.
-  environments:
-    development:
-      state: allowed_on
-    ci:
-      state: allowed_on
-enhanced_developer_keys_tables:
-=======
 lti_tools_from_federated_parents:
   state: hidden
   display_name: Show LTI tools from federated parent accounts
@@ -380,7 +315,6 @@
     available. Account admins may enable this in account settings.
   applies_to: RootAccount
 remove_submission_type_selection_from_dev_keys_edit_page:
->>>>>>> 8d19f9d4
   state: hidden
   shadow: true
   applies_to: RootAccount
@@ -394,27 +328,7 @@
   environments:
     development:
       state: allowed_on
-<<<<<<< HEAD
-    ci:
-      state: on
-assignment_edit_placement_not_on_announcements:
-  state: hidden
-  applies_to: SiteAdmin
-  display_name: Allows LTI tools with assignment_edit placement to be launched on Announcements page
-  description: |-
-    When enabled, an LTI tool with the assignment_edit placement will be launched on the Announcement page.
-update_assignment_submission_type_launch_button:
-  state: hidden
-  applies_to: SiteAdmin
-  display_name: Update the assignment submission type launch button
-  description: |-
-    Update the look of all tools using the submission_type_selection
-    placement to be a more modern design in line with the rest of Canvas' UI
-  environments:
-    development:
-=======
-    test:
->>>>>>> 8d19f9d4
+    test:
       state: allowed_on
     ci:
       state: allowed_on
@@ -448,38 +362,4 @@
     development:
       state: allowed_on
     ci:
-      state: allowed_on
-lti_placement_restrictions:
-  state: hidden
-  applies_to: RootAccount
-  display_name: Limit certain LTI placements to authorized tools
-  description: |-
-    When enabled, Submission_type_selection placement usage will be
-    limited with an allow list.
-  shadow: true
-  environments:
-    development:
-      state: allowed_on
-    test:
-      state: allowed_on
-    ci:
-      state: allowed_on
-lti_registrations_page:
-  state: hidden
-  applies_to: RootAccount
-  display_name: LTI Extensions Page
-  description: |-
-    When enabled, the LTI Extensions page will be available in the Account navigation.
-  environments:
-    development:
-      state: hidden
-lti_registrations_discover_page:
-  state: hidden
-  applies_to: RootAccount
-  display_name: LTI Extensions Discover Page
-  description: |-
-    When enabled, the LTI Extensions Discover page will be available in the Extensions view.
-  environments:
-    development:
-      state: hidden
-  custom_transition_proc: lti_registrations_discover_page_hook+      state: allowed_on