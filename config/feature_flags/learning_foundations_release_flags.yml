---
assignments_2_student:
  state: hidden
  display_name: Assignment Enhancements - Student
  description:
    wrapper: <a href="https://community.canvaslms.com/t5/Assignment-Enhancements-Users/gh-p/student_enhancements">\1</a>
    assignments_2_student_description: This feature enhances the assignment submission and feedback workflow for students. When this flag is enabled, early access to ongoing improvements will be displayed automatically with every release. For full details, please see the *Assignment Enhancements User Group* in the Canvas Community.
  applies_to: Course
  root_opt_in: true
  beta: true

assignments_2_teacher:
  state: hidden
  display_name: Assignments 2 Teacher View
  description: Use the new assignments teacher page
  applies_to: Course
  root_opt_in: true
  environments:
    production:
      state: disabled

confetti_branding:
  state: 'hidden'
  display_name: 'Account branding for confetti'
  description: Applies account branding to confetti splashes
  applies_to: SiteAdmin

course_paces:
  state: hidden
  display_name: 'Course Pacing'
  description:
    wrapper: <a href="https://community.canvaslms.com/t5/Course-Pacing-Feature-Preview/gh-p/course_pacing">\1</a>
    course_paces_description: |-
      Course Pacing adds support for rolling enrollments to Canvas;
      automatically distributing due dates for students with different
      start dates based on an instructor's defined pace. Learn more and give
      feedback by joining the *Course Pacing User Group*.
  applies_to: Account
  beta: true
  environments:
    development:
      state: allowed_on
    beta:
      state: allowed_on
    ci:
      state: allowed_on

create_course_subaccount_picker:
  state: hidden
  applies_to: RootAccount
  display_name: 'Allow sub-account selection when users manually create courses'
  description: |-
    Rather than automatically placing manually created courses into the
    "Manually Created Courses" sub-account, when enabled, this feature allows
    people who can manually create courses to put those courses into any sub-account
    where they have enrollments.

enhanced_course_creation_account_fetching:
  applies_to: SiteAdmin
  state: hidden
  display_name: 'Use a new endpoint for fetching course creation accounts'
  description: Use new improved logic to fetch all accounts a user can create courses in.

account_level_blackout_dates:
  applies_to: SiteAdmin
  state: hidden
  display_name: Account-level course pacing blackout dates
  description: |-
    Allow course pacing blackout dates to be set for accounts instead of just courses.

render_both_to_do_lists:
  applies_to: SiteAdmin
  state: hidden
  display_name: Render both To Do lists for teachers with student enrollments
  description: |-
    Renders both To Do lists on the dashboard sidebar for teachers with student enrollments.

course_paces_for_students:
  state: hidden
  display_name: 'Per Student Course Paces'
  description: Enable unique course paces for students.
  applies_to: SiteAdmin

course_paces_redesign:
  state: hidden
  display_name: 'Course Pacing Redesign'
  description: Enable the redesigned course pacing user experience.
  applies_to: SiteAdmin

deprecate_faculty_journal:
  state: hidden
  display_name: 'Faculty Journal Deprecation'
  description: Enable the deprecation of the faculty journal functionality.
  applies_to: SiteAdmin
  environments:
    ci:
      state: allowed_on
    development:
      state: allowed_on

blueprint_line_item_support:
  state: hidden
  display_name: 'Blueprint Resource ID Support'
  description: Allows blueprint courses to keep track of assignment's resource id changes.
  applies_to: SiteAdmin

content_migration_asset_map_v2:
  state: hidden
  display_name: Content Migration Asset Map v2
  description: Adds Additional Fields to the Content Migration Asset Map
  applies_to: SiteAdmin

instui_for_import_page:
  state: hidden
  display_name: Use InstUI for the course import page
  description: |-
    If enabled, the course import page will use InstUI components
  applies_to: SiteAdmin

selective_release_backend:
  state: hidden
  display_name: Selective Release - Backend Changes
  description: |-
    Selective Release is a feature that allows modules and module items to
    be assigned to specific individuals and groups. This is the first of two flags
    that must be enabled to use this feature. When this flag is enabled, the
    transparent backend changes that support assigning modules and module items will
    be enabled. As long as no module-type AssignmentOverrides exist, enabling this
    feature is backwards-compatible, and exists to ensure that the backend changes
    are performant.
  applies_to: SiteAdmin
  environments:
    ci:
      state: allowed_on # enable for automated testings builds and local testing
    development:
      state: allowed_on # enable for local development

selective_release_ui_api:
  state: hidden
  display_name: Selective Release - UI/API Changes
  description: |-
    Selective Release is a feature that allows modules and module items to
    be assigned to specific individuals and groups. The selective_release_backend
    flag MUST be enabled before this flag can be enabled. When this flag is enabled,
    the UI and API that allow users to create module-type AssignmentOverrides will be
    enabled, and thus the feature will be fully functional.
  applies_to: SiteAdmin
  environments:
    ci:
      state: allowed_on # enable for automated testings builds and local testing
    development:
      state: allowed_on # enable for local development

selective_release_edit_page:
<<<<<<< HEAD
  state: hidden
  display_name: Selective Release - Edit Page
  description: |-
    If enabled, with selective release the edit page for assignments, quizzes, pages,
    and discussions will have the assign to functionality directly in the page instead
    of in a tray.
  applies_to: SiteAdmin

selective_release_optimized_services:
  state: hidden
  applies_to: SiteAdmin
  display_name: 'Selective Release - Optimized Visibility Services - Five Queries'
  description: |-
    Optimized the visibility services used by Selective Release.

selective_release_optimized_services_v2:
  state: hidden
  applies_to: SiteAdmin
  display_name: 'Selective Release - Optimized Visibility Services - Three Queries'
  description: |-
    Optimized the visibility services used by Selective Release.
  environments:
    ci:
      state: allowed_on
    development:
      state: allowed_on

selective_release_optimized_services_v3:
  state: hidden
  applies_to: SiteAdmin
  display_name: 'Selective Release - Optimized Visibility Services - One Query'
  description: |-
    Optimized the visibility services used by Selective Release.

differentiated_files:
=======
>>>>>>> a8262229
  state: hidden
  display_name: Selective Release - Edit Page
  description: |-
    If enabled, with selective release the edit page for assignments, quizzes, pages,
    and discussions will have the assign to functionality directly in the page instead
    of in a tray.
  applies_to: SiteAdmin

selective_release_optimized_services:
  state: hidden
  applies_to: SiteAdmin
  display_name: 'Selective Release - Optimized Visibility Services - Five Queries'
  description: |-
    Optimized the visibility services used by Selective Release.

selective_release_optimized_services_v2:
  state: hidden
  applies_to: SiteAdmin
  display_name: 'Selective Release - Optimized Visibility Services - Three Queries'
  description: |-
    Optimized the visibility services used by Selective Release.
  environments:
    ci:
      state: allowed_on
    development:
      state: allowed_on

selective_release_optimized_services_v3:
  state: hidden
  applies_to: SiteAdmin
  display_name: 'Selective Release - Optimized Visibility Services - One Query'
  description: |-
    Optimized the visibility services used by Selective Release.

differentiated_files:
  state: hidden
  display_name: Selective Release - Files
  description: |-
    If enabled, files become assignable to specific individuals and groups using the
    same interface that other learning object use.
  applies_to: SiteAdmin

observer_appointment_groups:
  applies_to: SiteAdmin
  state: hidden
  display_name: Allow observers to schedule appointments in the calendar
  description: |-
    When enabled, teachers can choose to allow observers to schedule appointments
    when creating appointment groups in the calendar.
  environments:
    ci:
      state: allowed_on
    development:
      state: allowed_on

instui_header:
  state: hidden
  display_name: Use InstUI new headers
  description: |-
<<<<<<< HEAD
=======
    If enabled, pages will use the new InstUI headers
  applies_to: SiteAdmin

dashboard_graphql_integration:
  state: hidden
  display_name: Dashboard GraphQL Integration
  description: |-
>>>>>>> a8262229
    Integrate GraphQL queries and mutations for the Dashboard to improve loading speed
    and simplify data fetching logic.
  applies_to: SiteAdmin<|MERGE_RESOLUTION|>--- conflicted
+++ resolved
@@ -152,7 +152,6 @@
       state: allowed_on # enable for local development
 
 selective_release_edit_page:
-<<<<<<< HEAD
   state: hidden
   display_name: Selective Release - Edit Page
   description: |-
@@ -188,43 +187,6 @@
     Optimized the visibility services used by Selective Release.
 
 differentiated_files:
-=======
->>>>>>> a8262229
-  state: hidden
-  display_name: Selective Release - Edit Page
-  description: |-
-    If enabled, with selective release the edit page for assignments, quizzes, pages,
-    and discussions will have the assign to functionality directly in the page instead
-    of in a tray.
-  applies_to: SiteAdmin
-
-selective_release_optimized_services:
-  state: hidden
-  applies_to: SiteAdmin
-  display_name: 'Selective Release - Optimized Visibility Services - Five Queries'
-  description: |-
-    Optimized the visibility services used by Selective Release.
-
-selective_release_optimized_services_v2:
-  state: hidden
-  applies_to: SiteAdmin
-  display_name: 'Selective Release - Optimized Visibility Services - Three Queries'
-  description: |-
-    Optimized the visibility services used by Selective Release.
-  environments:
-    ci:
-      state: allowed_on
-    development:
-      state: allowed_on
-
-selective_release_optimized_services_v3:
-  state: hidden
-  applies_to: SiteAdmin
-  display_name: 'Selective Release - Optimized Visibility Services - One Query'
-  description: |-
-    Optimized the visibility services used by Selective Release.
-
-differentiated_files:
   state: hidden
   display_name: Selective Release - Files
   description: |-
@@ -249,8 +211,6 @@
   state: hidden
   display_name: Use InstUI new headers
   description: |-
-<<<<<<< HEAD
-=======
     If enabled, pages will use the new InstUI headers
   applies_to: SiteAdmin
 
@@ -258,7 +218,6 @@
   state: hidden
   display_name: Dashboard GraphQL Integration
   description: |-
->>>>>>> a8262229
     Integrate GraphQL queries and mutations for the Dashboard to improve loading speed
     and simplify data fetching logic.
   applies_to: SiteAdmin