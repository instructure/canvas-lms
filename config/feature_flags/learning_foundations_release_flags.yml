---
buttons_and_icons_root_account:
  state: allowed
  applies_to: RootAccount
  display_name: RCE Icon Maker
  description: |-
    Manage a library of custom icons from the RCE.
  environments:
    production:
      state: hidden

explicit_latex_typesetting:
  state: hidden
  display_name: Explicit LaTeX Typesetting
  description: |-
    Instead of typesetting LaTeX anywhere, only typeset LaTeX where
    it is explicitly enabled.
  applies_to: SiteAdmin

rce_transform_loaded_content:
  state: hidden
  display_name: Transform RCE Content on Load
  description: |-
    Transforms absolute URLs to relative URLs and removes extraneous attributes from RCE content on load.
    Needed for the RCE to function fully in New Quizzes.
  applies_to: RootAccount
  environments:
    development:
      state: allowed_on
    beta:
      state: allowed_on
    ci:
      state: allowed_on

media_links_use_attachment_id:
  state: hidden
  display_name: Use Attachment IDs in Media Links
  description: |-
    Use attachment ids in media links so that users are always pointed to the correct instance of media
    instead of the original
  applies_to: SiteAdmin
  environments:
    ci:
      state: allowed_on
    development:
      state: allowed_on

assignments_2_student:
  state: hidden
  display_name: Assignment Enhancements - Student
  description:
    wrapper: <a href="https://community.canvaslms.com/t5/Assignment-Enhancements-Users/gh-p/student_enhancements">\1</a>
    assignments_2_student_description: This feature enhances the assignment submission and feedback workflow for students. When this flag is enabled, early access to ongoing improvements will be displayed automatically with every release. For full details, please see the *Assignment Enhancements User Group* in the Canvas Community.
  applies_to: Course
  root_opt_in: true
  beta: true

assignments_2_teacher:
  state: hidden
  display_name: Assignments 2 Teacher View
  description: Use the new assignments teacher page
  applies_to: Course
  root_opt_in: true
  environments:
    production:
      state: disabled

auto_show_cc:
  type: setting
  state: allowed
  display_name: Auto Show Closed Captions
  description: |-
    Automatically show closed captions in the user's current
    language (if available) when playing canvas media.
  applies_to: User

confetti_branding:
  state: 'hidden'
  display_name: 'Account branding for confetti'
  description: Applies account branding to confetti splashes
  applies_to: SiteAdmin

course_paces:
  state: hidden
  display_name: 'Course Pacing'
  description:
    wrapper: <a href="https://community.canvaslms.com/t5/Course-Pacing-Feature-Preview/gh-p/course_pacing">\1</a>
    course_paces_description: |-
      Course Pacing adds support for rolling enrollments to Canvas;
      automatically distributing due dates for students with different
      start dates based on an instructor's defined pace. Learn more and give
      feedback by joining the *Course Pacing User Group*.
  applies_to: Account
  beta: true
  environments:
    development:
      state: allowed_on
    beta:
      state: allowed_on
    ci:
      state: allowed_on

create_course_subaccount_picker:
  state: hidden
  applies_to: RootAccount
  display_name: 'Allow sub-account selection when users manually create courses'
  description: |-
    Rather than automatically placing manually created courses into the
    "Manually Created Courses" sub-account, when enabled, this feature allows
    people who can manually create courses to put those courses into any sub-account
    where they have enrollments.

deleted_user_tools:
  state: hidden
<<<<<<< HEAD
=======
  applies_to: SiteAdmin
  display_name: 'Deleted User Tools'
  description: |-
    Adds a new page to the admin tools that allows admins to view and manage
    deleted users. Also allows admins to search for deleted users with a checkbox
    on the account user page.
  environments:
    development:
      state: allowed_on
    ci:
      state: allowed_on

enhanced_course_creation_account_fetching:
  applies_to: SiteAdmin
  state: hidden
>>>>>>> bc086b28
  display_name: 'Use a new endpoint for fetching course creation accounts'
  description: Use new improved logic to fetch all accounts a user can create courses in.

account_level_blackout_dates:
  applies_to: SiteAdmin
  state: hidden
  display_name: Account-level course pacing blackout dates
  description: |-
    Allow course pacing blackout dates to be set for accounts instead of just courses.

render_both_to_do_lists:
  applies_to: SiteAdmin
  state: hidden
  display_name: Render both To Do lists for teachers with student enrollments
  description: |-
    Renders both To Do lists on the dashboard sidebar for teachers with student enrollments.

course_paces_for_students:
  state: hidden
  display_name: 'Per Student Course Paces'
  description: Enable unique course paces for students.
  applies_to: SiteAdmin

course_paces_redesign:
  state: hidden
  display_name: 'Course Pacing Redesign'
  description: Enable the redesigned course pacing user experience.
  applies_to: SiteAdmin

deprecate_faculty_journal:
  state: hidden
  display_name: 'Faculty Journal Deprecation'
  description: Enable the deprecation of the faculty journal functionality.
  applies_to: SiteAdmin
  environments:
    ci:
      state: allowed_on
    development:
      state: allowed_on

blueprint_line_item_support:
  state: hidden
  display_name: 'Blueprint Resource ID Support'
  description: Allows blueprint courses to keep track of assignment's resource id changes.
  applies_to: SiteAdmin

permanent_page_links:
  state: hidden
  display_name: 'Permanent Page Links'
  description: |-
    When the title to a page is changed, old links to that page will link to the correct page.
  applies_to: SiteAdmin
  environments:
    ci:
      state: allowed_on
    development:
      state: allowed_on

authenticated_iframe_content:
  state: hidden
  display_name: 'Authenticated IFrame Content'
  description: This flag changes the way RCE content is loaded in iframes to proxy the request through canvas.
  applies_to: SiteAdmin

content_migration_asset_map_v2:
  state: hidden
  display_name: Content Migration Asset Map v2
  description: Adds Additional Fields to the Content Migration Asset Map
  applies_to: SiteAdmin

gem_migration_links:
  state: hidden
  display_name: Course Import HTML Using Gem
  description: Use gem during course import to update Canvas resource links
  applies_to: SiteAdmin

instui_for_import_page:
  state: hidden
  display_name: Use InstUI for the course import page
  description: |-
    If enabled, the course import page will use InstUI components
  applies_to: SiteAdmin

differentiated_modules:
  state: hidden
  display_name: Differentiated Modules
  description: |-
    If enabled, modules and module items become assignable to specific
    individuals and groups.
  after_state_change_proc: differentiated_modules_setting_hook
  applies_to: SiteAdmin

learner_passport:
  state: hidden
  applies_to: RootAccount
  root_opt_in: true
  display_name: Learner Passport Prototype
  description: An in-progress working prototype of the Learner Passport feature.

learner_passport_r2:
  state: hidden
  applies_to: RootAccount
  root_opt_in: true
  display_name: Learner Passport Prototype R2
  description: An in-progress working prototype of the Learner Passport feature, Release 2.

precise_link_replacements:
  state: hidden
  display_name: Precise link replacement on content migrations
  description: |-
    Apply link replacement logic to a select list of
    elements only, as opposed to all texts
  applies_to: SiteAdmin

observer_appointment_groups:
  applies_to: SiteAdmin
  state: hidden
  display_name: Allow observers to schedule appointments in the calendar
  description: |-
    When enabled, teachers can choose to allow observers to schedule appointments
    when creating appointment groups in the calendar.
  environments:
    ci:
      state: allowed_on
    development:
      state: allowed_on<|MERGE_RESOLUTION|>--- conflicted
+++ resolved
@@ -112,8 +112,6 @@
 
 deleted_user_tools:
   state: hidden
-<<<<<<< HEAD
-=======
   applies_to: SiteAdmin
   display_name: 'Deleted User Tools'
   description: |-
@@ -129,7 +127,6 @@
 enhanced_course_creation_account_fetching:
   applies_to: SiteAdmin
   state: hidden
->>>>>>> bc086b28
   display_name: 'Use a new endpoint for fetching course creation accounts'
   description: Use new improved logic to fetch all accounts a user can create courses in.
 
