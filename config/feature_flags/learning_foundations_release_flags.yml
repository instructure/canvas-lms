--- conflicted
+++ resolved
@@ -167,14 +167,6 @@
   display_name: 'Selective Release - Optimized Visibility Services - Three Queries'
   description: |-
     Optimized the visibility services used by Selective Release.
-<<<<<<< HEAD
-  environments:
-    ci:
-      state: allowed_on
-    development:
-      state: allowed_on
-=======
->>>>>>> 09faeb4f
 
 selective_release_optimized_services_v3:
   state: hidden
@@ -182,14 +174,11 @@
   display_name: 'Selective Release - Optimized Visibility Services - One Query'
   description: |-
     Optimized the visibility services used by Selective Release.
-<<<<<<< HEAD
-=======
-  environments:
-    ci:
-      state: allowed_on
-    development:
-      state: allowed_on
->>>>>>> 09faeb4f
+  environments:
+    ci:
+      state: allowed_on
+    development:
+      state: allowed_on
 
 differentiated_files:
   state: hidden
