---
assignments_2_student:
  state: hidden
  display_name: Assignment Enhancements - Student
  description:
    wrapper: <a href="https://community.canvaslms.com/t5/Assignment-Enhancements-Users/gh-p/student_enhancements">\1</a>
    assignments_2_student_description: This feature enhances the assignment submission and feedback workflow for students. When this flag is enabled, early access to ongoing improvements will be displayed automatically with every release. For full details, please see the *Assignment Enhancements User Group* in the Canvas Community.
  applies_to: Course
  root_opt_in: true
  beta: true

assignments_2_teacher:
  state: hidden
  display_name: Assignments 2 Teacher View
  description: Use the new assignments teacher page
  applies_to: Course
  root_opt_in: true
  environments:
    development:
      state: disabled
    production:
      state: disabled

confetti_branding:
  state: 'hidden'
  display_name: 'Account branding for confetti'
  description: Applies account branding to confetti splashes
  applies_to: SiteAdmin

course_paces_skip_selected_days:
  state: hidden
  display_name: 'Course Pacing Skip Selected Days'
  description: Course pacing removes support for exclude weekends field and add the ability to select specific days of the week.
  applies_to: RootAccount
  beta: true
  environments:
    development:
      state: allowed_on
    ci:
      state: allowed_on

create_course_subaccount_picker:
  state: hidden
  applies_to: RootAccount
  display_name: 'Allow sub-account selection when users manually create courses'
  description: |-
    Rather than automatically placing manually created courses into the
    "Manually Created Courses" sub-account, when enabled, this feature allows
    people who can manually create courses to put those courses into any sub-account
    where they have enrollments.

enhanced_course_creation_account_fetching:
  applies_to: SiteAdmin
  state: hidden
  display_name: 'Use a new endpoint for fetching course creation accounts'
  description: Use new improved logic to fetch all accounts a user can create courses in.

account_level_blackout_dates:
  applies_to: SiteAdmin
  state: hidden
  display_name: Account-level course pacing blackout dates
  description: |-
    Allow course pacing blackout dates to be set for accounts instead of just courses.

render_both_to_do_lists:
  applies_to: SiteAdmin
  state: hidden
  display_name: Render both To Do lists for teachers with student enrollments
  description: |-
    Renders both To Do lists on the dashboard sidebar for teachers with student enrollments.

blueprint_line_item_support:
  state: hidden
  display_name: 'Blueprint Resource ID Support'
  description: Allows blueprint courses to keep track of assignment's resource id changes.
  applies_to: SiteAdmin

content_migration_asset_map_v2:
  state: hidden
  display_name: Content Migration Asset Map v2
  description: Adds Additional Fields to the Content Migration Asset Map
  applies_to: SiteAdmin

instui_for_import_page:
  state: hidden
  display_name: Use InstUI for the course import page
  description: |-
    If enabled, the course import page will use InstUI components
  applies_to: SiteAdmin
  environments:
    ci:
      state: allowed_on
    development:
      state: allowed_on

differentiated_files:
  state: hidden
  display_name: Selective Release - Files
  description: |-
    If enabled, files become assignable to specific individuals and groups using the
    same interface that other learning object use.
  applies_to: SiteAdmin

observer_appointment_groups:
  applies_to: SiteAdmin
  state: hidden
  display_name: Allow observers to schedule appointments in the calendar
  description: |-
    When enabled, teachers can choose to allow observers to schedule appointments
    when creating appointment groups in the calendar.
  environments:
    ci:
      state: allowed_on
    development:
      state: allowed_on

instui_header:
  state: hidden
  display_name: Use InstUI new headers
  description: |-
    If enabled, pages will use the new InstUI headers
  applies_to: SiteAdmin

dashboard_graphql_integration:
  state: hidden
  display_name: Dashboard GraphQL Integration
  description: |-
    Integrate GraphQL queries and mutations for the Dashboard to improve loading speed
    and simplify data fetching logic.
  applies_to: SiteAdmin

modules_page_hide_blueprint_lock_icon_for_children:
  state: hidden
  display_name: Hide Blueprint Lock Icon on child course Modules Page
  description: |-
    If enabled, the blueprint lock icon will be hidden on the modules page. This is a performance hack and should only
    be used for customers with a large number of content items (2000+) in a course.
  applies_to: Account

modules_teacher_module_selection:
  state: hidden
  display_name: Allow teachers to select a single module to show on the modules page for teachers
  description: |-
    If enabled, teachers will be able to a single module to show on the modules page for teachers.
  applies_to: Account

modules_student_module_selection:
  state: hidden
  display_name: Allow teachers to select a single module to show on the modules page for students
  description: |-
    If enabled, teachers will be able to a single module to show on the modules page for students.
  applies_to: Account

modules_requirements_allow_percentage:
  state: hidden
  applies_to: RootAccount
  display_name: Module Requirements Allow Set By Percentage
  description: Allows for Module Requirements to be set by percentage.

calendar_events_api_pagination_enhancements:
  state: hidden
  display_name: Calendar Events API Pagination Enhancements
  description: |-
    Improves API pagination handling for assignment events on user calendar.
  applies_to: RootAccount

modules_page_rewrite:
  state: hidden
  display_name: Modules Page React Enhancement
  description: |-
    If enabled, the modules page will use the new modules page rewrite.
  applies_to: RootAccount

modules_perf:
  state: hidden
  display_name: Modules Performance Improvements
  description: |-
    Improves modules page performance on courses with a large number of modules or module items.
  applies_to: Account

modules_page_rewrite_student_view:
  state: hidden
  display_name: Modules Page Rewrite Student View
  description: |-
    If enabled, the modules page will use the new modules page rewrite on student view.
  applies_to: Course

create_wiki_page_mastery_path_overrides:
  state: hidden
  display_name: In MasteryPaths Create AssignmentOverrides on WikiPages Instead of Creating a Hidden Assignment
  description: |-
    In Mastery Paths create AssignmentOverrides directly onto WikiPages instead of creating a hidden Assignment.
  applies_to: SiteAdmin

create_external_apps_side_tray_overrides:
  state: hidden
  display_name: Enable External Apps Side Tray
  description: |-
    If enabled, an External Apps menu item will appear in the Module popover menu. When clicked, a side tray
    displaying the external apps will appear
  applies_to: SiteAdmin
  environments:
    ci:
      state: allowed_on
    development:
      state: allowed_on

use_dyslexic_font:
  state: hidden
  display_name: Use a dyslexia friendly font
  description: |-
    When enabled, this setting replaces the default font in Canvas with OpenDyslexic,
    an open source font created to help increase readability for readers with dyslexia.
  applies_to: User

wiki_page_mastery_path_no_assignment_group:
  state: hidden
  display_name: In MasteryPaths WikiPages Hidden Assignment has not Assignment Group
  description: |-
    In WikiPage create/update annd assign to Mastery Path hidden Assignment has not an Assignment Group.
<<<<<<< HEAD
  applies_to: SiteAdmin
=======
  applies_to: SiteAdmin
  environments:
    ci:
      state: allowed_on
    development:
      state: allowed_on
>>>>>>> 3b5eb382
<|MERGE_RESOLUTION|>--- conflicted
+++ resolved
@@ -218,13 +218,9 @@
   display_name: In MasteryPaths WikiPages Hidden Assignment has not Assignment Group
   description: |-
     In WikiPage create/update annd assign to Mastery Path hidden Assignment has not an Assignment Group.
-<<<<<<< HEAD
-  applies_to: SiteAdmin
-=======
-  applies_to: SiteAdmin
-  environments:
-    ci:
-      state: allowed_on
-    development:
-      state: allowed_on
->>>>>>> 3b5eb382
+  applies_to: SiteAdmin
+  environments:
+    ci:
+      state: allowed_on
+    development:
+      state: allowed_on