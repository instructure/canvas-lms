---
assignments_2_student:
  state: hidden
  display_name: Assignment Enhancements - Student
  description:
    wrapper: <a href="https://community.canvaslms.com/t5/Assignment-Enhancements-Users/gh-p/student_enhancements">\1</a>
    assignments_2_student_description: This feature enhances the assignment submission and feedback workflow for students. When this flag is enabled, early access to ongoing improvements will be displayed automatically with every release. For full details, please see the *Assignment Enhancements User Group* in the Canvas Community.
  applies_to: Course
  root_opt_in: true
  beta: true

assignments_2_teacher:
  state: hidden
  display_name: Assignments 2 Teacher View
  description: Use the new assignments teacher page
  applies_to: Course
  root_opt_in: true
  environments:
    development:
      state: disabled
    production:
      state: disabled

confetti_branding:
  state: 'hidden'
  display_name: 'Account branding for confetti'
  description: Applies account branding to confetti splashes
  applies_to: SiteAdmin

course_paces_skip_selected_days:
  state: hidden
  display_name: 'Course Pacing Skip Selected Days'
  description: Course pacing removes support for exclude weekends field and add the ability to select specific days of the week.
  applies_to: RootAccount
  beta: true
  environments:
    development:
      state: allowed_on
    ci:
      state: allowed_on

create_course_subaccount_picker:
  state: hidden
  applies_to: RootAccount
  display_name: 'Allow sub-account selection when users manually create courses'
  description: |-
    Rather than automatically placing manually created courses into the
    "Manually Created Courses" sub-account, when enabled, this feature allows
    people who can manually create courses to put those courses into any sub-account
    where they have enrollments.

enhanced_course_creation_account_fetching:
  applies_to: SiteAdmin
  state: hidden
  display_name: 'Use a new endpoint for fetching course creation accounts'
  description: Use new improved logic to fetch all accounts a user can create courses in.

account_level_blackout_dates:
  applies_to: SiteAdmin
  state: hidden
  display_name: Account-level course pacing blackout dates
  description: |-
    Allow course pacing blackout dates to be set for accounts instead of just courses.

render_both_to_do_lists:
  applies_to: SiteAdmin
  state: hidden
  display_name: Render both To Do lists for teachers with student enrollments
  description: |-
    Renders both To Do lists on the dashboard sidebar for teachers with student enrollments.

blueprint_line_item_support:
  state: hidden
  display_name: 'Blueprint Resource ID Support'
  description: Allows blueprint courses to keep track of assignment's resource id changes.
  applies_to: SiteAdmin

content_migration_asset_map_v2:
  state: hidden
  display_name: Content Migration Asset Map v2
  description: Adds Additional Fields to the Content Migration Asset Map
  applies_to: SiteAdmin

instui_for_import_page:
  state: hidden
  display_name: Use InstUI for the course import page
  description: |-
    If enabled, the course import page will use InstUI components
  applies_to: SiteAdmin
  environments:
    ci:
      state: allowed_on
    development:
      state: allowed_on

differentiated_files:
  state: hidden
  display_name: Selective Release - Files
  description: |-
    If enabled, files become assignable to specific individuals and groups using the
    same interface that other learning object use.
  applies_to: SiteAdmin

observer_appointment_groups:
  applies_to: SiteAdmin
  state: hidden
  display_name: Allow observers to schedule appointments in the calendar
  description: |-
    When enabled, teachers can choose to allow observers to schedule appointments
    when creating appointment groups in the calendar.
  environments:
    ci:
      state: allowed_on
    development:
      state: allowed_on

instui_header:
  state: hidden
  display_name: Use InstUI new headers
  description: |-
    If enabled, pages will use the new InstUI headers
  applies_to: SiteAdmin

dashboard_graphql_integration:
  state: hidden
  display_name: Dashboard GraphQL Integration
  description: |-
    Integrate GraphQL queries and mutations for the Dashboard to improve loading speed
    and simplify data fetching logic.
  applies_to: SiteAdmin

modules_page_hide_blueprint_lock_icon_for_children:
  state: hidden
  display_name: Hide Blueprint Lock Icon on child course Modules Page
  description: |-
    If enabled, the blueprint lock icon will be hidden on the modules page. This is a performance hack and should only
    be used for customers with a large number of content items (2000+) in a course.
  applies_to: Account

modules_teacher_module_selection:
  state: hidden
  display_name: Allow teachers to select a single module to show on the modules page for teachers
  description: |-
    If enabled, teachers will be able to a single module to show on the modules page for teachers.
  applies_to: Account

modules_student_module_selection:
  state: hidden
  display_name: Allow teachers to select a single module to show on the modules page for students
  description: |-
    If enabled, teachers will be able to a single module to show on the modules page for students.
  applies_to: Account

modules_requirements_allow_percentage:
  state: hidden
  applies_to: RootAccount
  display_name: Module Requirements Allow Set By Percentage
  description: Allows for Module Requirements to be set by percentage.

calendar_events_api_pagination_enhancements:
  state: hidden
  display_name: Calendar Events API Pagination Enhancements
  description: |-
    Improves API pagination handling for assignment events on user calendar.
  applies_to: RootAccount

modules_page_rewrite:
  state: hidden
  display_name: Modules Page React Enhancement
  description: |-
    If enabled, the modules page will use the new modules page rewrite.
  applies_to: RootAccount

modules_perf:
  state: hidden
  display_name: Modules Performance Improvements
  description: |-
    Improves modules page performance on courses with a large number of modules or module items.
  applies_to: Account

modules_page_rewrite_student_view:
  state: hidden
  display_name: Modules Page Rewrite Student View
  description: |-
    If enabled, the modules page will use the new modules page rewrite on student view.
  applies_to: Course

create_wiki_page_mastery_path_overrides:
  state: hidden
  display_name: In MasteryPaths Create AssignmentOverrides on WikiPages Instead of Creating a Hidden Assignment
  description: |-
    In Mastery Paths create AssignmentOverrides directly onto WikiPages instead of creating a hidden Assignment.
  applies_to: SiteAdmin

create_external_apps_side_tray_overrides:
  state: hidden
  display_name: Enable External Apps Side Tray
  description: |-
    If enabled, an External Apps menu item will appear in the Module popover menu. When clicked, a side tray
    displaying the external apps will appear
  applies_to: SiteAdmin
  environments:
    ci:
      state: allowed_on
    development:
      state: allowed_on

use_dyslexic_font:
  state: hidden
<<<<<<< HEAD
  shadow: true
=======
>>>>>>> 66de4dda
  display_name: Use a dyslexia friendly font
  description: |-
    When enabled, this setting replaces the default font in Canvas with OpenDyslexic,
    an open source font created to help increase readability for readers with dyslexia.
<<<<<<< HEAD
  applies_to: User
=======
  applies_to: User

wiki_page_mastery_path_no_assignment_group:
  state: hidden
  display_name: In MasteryPaths WikiPages Hidden Assignment has not Assignment Group
  description: |-
    In WikiPage create/update annd assign to Mastery Path hidden Assignment has not an Assignment Group.
  applies_to: SiteAdmin
>>>>>>> 66de4dda
<|MERGE_RESOLUTION|>--- conflicted
+++ resolved
@@ -207,23 +207,15 @@
 
 use_dyslexic_font:
   state: hidden
-<<<<<<< HEAD
-  shadow: true
-=======
->>>>>>> 66de4dda
   display_name: Use a dyslexia friendly font
   description: |-
     When enabled, this setting replaces the default font in Canvas with OpenDyslexic,
     an open source font created to help increase readability for readers with dyslexia.
-<<<<<<< HEAD
   applies_to: User
-=======
-  applies_to: User
 
 wiki_page_mastery_path_no_assignment_group:
   state: hidden
   display_name: In MasteryPaths WikiPages Hidden Assignment has not Assignment Group
   description: |-
     In WikiPage create/update annd assign to Mastery Path hidden Assignment has not an Assignment Group.
-  applies_to: SiteAdmin
->>>>>>> 66de4dda
+  applies_to: SiteAdmin