--- conflicted
+++ resolved
@@ -30,12 +30,7 @@
 course_paces_skip_selected_days:
   state: hidden
   display_name: 'Course Pacing Skip Selected Days'
-<<<<<<< HEAD
-  description: Course pacing removes support for exclude weekends field and add the
-        ability to select specific days of the week.
-=======
   description: Course pacing removes support for exclude weekends field and add the ability to select specific days of the week.
->>>>>>> e948ce31
   applies_to: RootAccount
   beta: true
   environments:
