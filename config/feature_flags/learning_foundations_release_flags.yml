---
assignments_2_student:
  state: hidden
  display_name: Assignment Enhancements - Student
  description:
    wrapper: <a href="https://community.canvaslms.com/t5/Assignment-Enhancements-Users/gh-p/student_enhancements">\1</a>
    assignments_2_student_description: This feature enhances the assignment submission and feedback workflow for students. When this flag is enabled, early access to ongoing improvements will be displayed automatically with every release. For full details, please see the *Assignment Enhancements User Group* in the Canvas Community.
  applies_to: Course
  root_opt_in: true
  beta: true

assignments_2_teacher:
  state: hidden
  display_name: Assignments 2 Teacher View
  description: Use the new assignments teacher page
  applies_to: Course
  root_opt_in: true
  environments:
    production:
      state: disabled

confetti_branding:
  state: 'hidden'
  display_name: 'Account branding for confetti'
  description: Applies account branding to confetti splashes
  applies_to: SiteAdmin

course_paces:
  state: hidden
  display_name: 'Course Pacing'
  description:
    wrapper: <a href="https://community.canvaslms.com/t5/Course-Pacing-Feature-Preview/gh-p/course_pacing">\1</a>
    course_paces_description: |-
      Course Pacing adds support for rolling enrollments to Canvas;
      automatically distributing due dates for students with different
      start dates based on an instructor's defined pace. Learn more and give
      feedback by joining the *Course Pacing User Group*.
  applies_to: Account
  beta: true
  environments:
    development:
      state: allowed_on
    beta:
      state: allowed_on
    ci:
      state: allowed_on

create_course_subaccount_picker:
  state: hidden
  applies_to: RootAccount
  display_name: 'Allow sub-account selection when users manually create courses'
  description: |-
    Rather than automatically placing manually created courses into the
    "Manually Created Courses" sub-account, when enabled, this feature allows
    people who can manually create courses to put those courses into any sub-account
    where they have enrollments.

enhanced_course_creation_account_fetching:
  applies_to: SiteAdmin
  state: hidden
  display_name: 'Use a new endpoint for fetching course creation accounts'
  description: Use new improved logic to fetch all accounts a user can create courses in.

account_level_blackout_dates:
  applies_to: SiteAdmin
  state: hidden
  display_name: Account-level course pacing blackout dates
  description: |-
    Allow course pacing blackout dates to be set for accounts instead of just courses.

render_both_to_do_lists:
  applies_to: SiteAdmin
  state: hidden
  display_name: Render both To Do lists for teachers with student enrollments
  description: |-
    Renders both To Do lists on the dashboard sidebar for teachers with student enrollments.

course_paces_for_students:
  state: hidden
  display_name: 'Per Student Course Paces'
  description: Enable unique course paces for students.
  applies_to: SiteAdmin

course_paces_redesign:
  state: hidden
  display_name: 'Course Pacing Redesign'
  description: Enable the redesigned course pacing user experience.
  applies_to: SiteAdmin

blueprint_line_item_support:
  state: hidden
  display_name: 'Blueprint Resource ID Support'
  description: Allows blueprint courses to keep track of assignment's resource id changes.
  applies_to: SiteAdmin

content_migration_asset_map_v2:
  state: hidden
  display_name: Content Migration Asset Map v2
  description: Adds Additional Fields to the Content Migration Asset Map
  applies_to: SiteAdmin

instui_for_import_page:
  state: hidden
  display_name: Use InstUI for the course import page
  description: |-
    If enabled, the course import page will use InstUI components
  applies_to: SiteAdmin

selective_release_backend:
  state: hidden
  display_name: Selective Release - Backend Changes
  description: |-
    Selective Release is a feature that allows modules and module items to
    be assigned to specific individuals and groups. This is the first of two flags
    that must be enabled to use this feature. When this flag is enabled, the
    transparent backend changes that support assigning modules and module items will
    be enabled. As long as no module-type AssignmentOverrides exist, enabling this
    feature is backwards-compatible, and exists to ensure that the backend changes
    are performant.
  applies_to: SiteAdmin
  environments:
    ci:
      state: allowed_on # enable for automated testings builds and local testing
    development:
      state: allowed_on # enable for local development

selective_release_ui_api:
  state: hidden
  display_name: Selective Release - UI/API Changes
  description: |-
    Selective Release is a feature that allows modules and module items to
    be assigned to specific individuals and groups. The selective_release_backend
    flag MUST be enabled before this flag can be enabled. When this flag is enabled,
    the UI and API that allow users to create module-type AssignmentOverrides will be
    enabled, and thus the feature will be fully functional.
  applies_to: SiteAdmin
  environments:
    ci:
      state: allowed_on # enable for automated testings builds and local testing
    development:
      state: allowed_on # enable for local development

selective_release_edit_page:
  state: hidden
  display_name: Selective Release - Edit Page
  description: |-
    If enabled, with selective release the edit page for assignments, quizzes, pages,
    and discussions will have the assign to functionality directly in the page instead
    of in a tray.
  applies_to: SiteAdmin
  environments:
    ci:
      state: allowed_on # enable for automated testings builds and local testing
    development:
      state: allowed_on # enable for local development

<<<<<<< HEAD
select_release_query_caching:
  state: hidden
  display_name: Selective Release - Query Caching
  description: |-
    If enabled, the selective release feature will use cache the results of the heavy queries to improve performance.
  applies_to: SiteAdmin
  environments:
    ci:
      state: allowed_on # enable for automated testings builds and local testing
    development:
      state: allowed_on # enable for local development

=======
>>>>>>> 77fa6d2f
differentiated_files:
  state: hidden
  display_name: Selective Release - Files
  description: |-
    If enabled, files become assignable to specific individuals and groups using the
    same interface that other learning object use.
  applies_to: SiteAdmin

observer_appointment_groups:
  applies_to: SiteAdmin
  state: hidden
  display_name: Allow observers to schedule appointments in the calendar
  description: |-
    When enabled, teachers can choose to allow observers to schedule appointments
    when creating appointment groups in the calendar.
  environments:
    ci:
      state: allowed_on
    development:
      state: allowed_on

instui_header:
  state: hidden
  display_name: Use InstUI new headers
  description: |-
    If enabled, pages will use the new InstUI headers
  applies_to: SiteAdmin

dashboard_graphql_integration:
  state: hidden
  display_name: Dashboard GraphQL Integration
  description: |-
    Integrate GraphQL queries and mutations for the Dashboard to improve loading speed
    and simplify data fetching logic.
  applies_to: SiteAdmin

modules_page_hide_blueprint_lock_icon_for_children:
  state: hidden
  display_name: Hide Blueprint Lock Icon on child course Modules Page
  description: |-
    If enabled, the blueprint lock icon will be hidden on the modules page. This is a performance hack and should only
    be used for customers with a large number of content items (2000+) in a course.
  applies_to: Account

modules_teacher_module_selection:
  state: hidden
  display_name: Allow teachers to select a single module to show on the modules page for teachers
  description: |-
    If enabled, teachers will be able to a single module to show on the modules page for teachers.
  applies_to: Account

modules_student_module_selection:
  state: hidden
  display_name: Allow teachers to select a single module to show on the modules page for students
  description: |-
    If enabled, teachers will be able to a single module to show on the modules page for students.
  applies_to: Account

calendar_events_api_pagination_enhancements:
  state: hidden
  display_name: Calendar Events API Pagination Enhancements
  description: |-
    Improves API pagination handling for assignment events on user calendar.
  applies_to: RootAccount<|MERGE_RESOLUTION|>--- conflicted
+++ resolved
@@ -154,21 +154,6 @@
     development:
       state: allowed_on # enable for local development
 
-<<<<<<< HEAD
-select_release_query_caching:
-  state: hidden
-  display_name: Selective Release - Query Caching
-  description: |-
-    If enabled, the selective release feature will use cache the results of the heavy queries to improve performance.
-  applies_to: SiteAdmin
-  environments:
-    ci:
-      state: allowed_on # enable for automated testings builds and local testing
-    development:
-      state: allowed_on # enable for local development
-
-=======
->>>>>>> 77fa6d2f
 differentiated_files:
   state: hidden
   display_name: Selective Release - Files
