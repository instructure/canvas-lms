--- conflicted
+++ resolved
@@ -223,8 +223,6 @@
     If enabled, the blueprint lock icon will be hidden on the modules page. This is a performance hack and should only
     be used for customers with a large number of content items (2000+) in a course.
   applies_to: Account
-<<<<<<< HEAD
-=======
 
 modules_teacher_module_selection:
   state: hidden
@@ -238,5 +236,4 @@
   display_name: Allow teachers to select a single module to show on the modules page for students
   description: |-
     If enabled, teachers will be able to a single module to show on the modules page for students.
-  applies_to: Account
->>>>>>> 406d90fd
+  applies_to: Account