---
buttons_and_icons_root_account:
  state: allowed
  applies_to: RootAccount
  display_name: RCE Icon Maker
  description: |-
    Manage a library of custom icons from the RCE.
  environments:
    production:
      state: hidden

explicit_latex_typesetting:
  state: hidden
  display_name: Explicit LaTeX Typesetting
  description: |-
    Instead of typesetting LaTeX anywhere, only typeset LaTeX where
    it is explicitly enabled.
  applies_to: SiteAdmin

rce_transform_loaded_content:
  state: hidden
  display_name: Transform RCE Content on Load
  description: |-
    Transforms absolute URLs to relative URLs and removes extraneous attributes from RCE content on load.
    Needed for the RCE to function fully in New Quizzes.
  applies_to: RootAccount
  environments:
    development:
      state: allowed_on
    beta:
      state: allowed_on
    ci:
      state: allowed_on

media_links_use_attachment_id:
  state: hidden
  display_name: Use Attachment IDs in Media Links
  description: |-
    Use attachment ids in media links so that users are always pointed to the correct instance of media
    instead of the original
  applies_to: SiteAdmin
  environments:
    ci:
      state: allowed_on
    development:
      state: allowed_on

assignments_2_student:
  state: hidden
  display_name: Assignment Enhancements - Student
  description:
    wrapper: <a href="https://community.canvaslms.com/t5/Assignment-Enhancements-Users/gh-p/student_enhancements">\1</a>
    assignments_2_student_description: This feature enhances the assignment submission and feedback workflow for students. When this flag is enabled, early access to ongoing improvements will be displayed automatically with every release. For full details, please see the *Assignment Enhancements User Group* in the Canvas Community.
  applies_to: Course
  root_opt_in: true
  beta: true

assignments_2_teacher:
  state: hidden
  display_name: Assignments 2 Teacher View
  description: Use the new assignments teacher page
  applies_to: Course
  root_opt_in: true
  environments:
    production:
      state: disabled

auto_show_cc:
  type: setting
  state: allowed
  display_name: Auto Show Closed Captions
  description: |-
    Automatically show closed captions in the user's current
    language (if available) when playing canvas media.
  applies_to: User

confetti_branding:
  state: 'hidden'
  display_name: 'Account branding for confetti'
  description: Applies account branding to confetti splashes
  applies_to: SiteAdmin

course_paces:
  state: hidden
  display_name: 'Course Pacing'
  description:
    wrapper: <a href="https://community.canvaslms.com/t5/Course-Pacing-Feature-Preview/gh-p/course_pacing">\1</a>
    course_paces_description: |-
      Course Pacing adds support for rolling enrollments to Canvas;
      automatically distributing due dates for students with different
      start dates based on an instructor's defined pace. Learn more and give
      feedback by joining the *Course Pacing User Group*.
  applies_to: Account
  beta: true
  environments:
    development:
      state: allowed_on
    beta:
      state: allowed_on
    ci:
      state: allowed_on

create_course_subaccount_picker:
  state: hidden
  applies_to: RootAccount
  display_name: 'Allow sub-account selection when users manually create courses'
  description: |-
    Rather than automatically placing manually created courses into the
    "Manually Created Courses" sub-account, when enabled, this feature allows
    people who can manually create courses to put those courses into any sub-account
    where they have enrollments.

deleted_user_tools:
  state: hidden
  applies_to: SiteAdmin
  display_name: 'Deleted User Tools'
  description: |-
    Adds a new page to the admin tools that allows admins to view and manage
    deleted users. Also allows admins to search for deleted users with a checkbox
    on the account user page.
  environments:
    development:
      state: allowed_on
    ci:
      state: allowed_on

enhanced_course_creation_account_fetching:
  applies_to: SiteAdmin
  state: hidden
  display_name: 'Use a new endpoint for fetching course creation accounts'
  description: Use new improved logic to fetch all accounts a user can create courses in.

account_level_blackout_dates:
  applies_to: SiteAdmin
  state: hidden
  display_name: Account-level course pacing blackout dates
  description: |-
    Allow course pacing blackout dates to be set for accounts instead of just courses.

render_both_to_do_lists:
  applies_to: SiteAdmin
  state: hidden
  display_name: Render both To Do lists for teachers with student enrollments
  description: |-
    Renders both To Do lists on the dashboard sidebar for teachers with student enrollments.

course_paces_for_students:
  state: hidden
  display_name: 'Per Student Course Paces'
  description: Enable unique course paces for students.
  applies_to: SiteAdmin

course_paces_redesign:
  state: hidden
  display_name: 'Course Pacing Redesign'
  description: Enable the redesigned course pacing user experience.
  applies_to: SiteAdmin

deprecate_faculty_journal:
  state: hidden
  display_name: 'Faculty Journal Deprecation'
  description: Enable the deprecation of the faculty journal functionality.
  applies_to: SiteAdmin
  environments:
    ci:
      state: allowed_on
    development:
      state: allowed_on

blueprint_line_item_support:
  state: hidden
  display_name: 'Blueprint Resource ID Support'
  description: Allows blueprint courses to keep track of assignment's resource id changes.
  applies_to: SiteAdmin

permanent_page_links:
  state: hidden
  display_name: 'Permanent Page Links'
  description: |-
    When the title to a page is changed, old links to that page will link to the correct page.
  applies_to: SiteAdmin
  environments:
    ci:
      state: allowed_on
    development:
      state: allowed_on

authenticated_iframe_content:
  state: hidden
  display_name: 'Authenticated IFrame Content'
  description: This flag changes the way RCE content is loaded in iframes to proxy the request through canvas.
  applies_to: SiteAdmin

content_migration_asset_map_v2:
  state: hidden
  display_name: Content Migration Asset Map v2
  description: Adds Additional Fields to the Content Migration Asset Map
  applies_to: SiteAdmin

instui_for_import_page:
  state: hidden
  display_name: Use InstUI for the course import page
  description: |-
    If enabled, the course import page will use InstUI components
  applies_to: SiteAdmin

differentiated_modules:
  state: hidden
  display_name: Differentiated Modules
  description: |-
    If enabled, modules and module items become assignable to specific
    individuals and groups.
  after_state_change_proc: differentiated_modules_setting_hook
  applies_to: SiteAdmin

learner_passport:
  state: hidden
  applies_to: RootAccount
  root_opt_in: true
  display_name: Learner Passport Prototype
  description: An in-progress working prototype of the Learner Passport feature.

precise_link_replacements:
  state: hidden
  display_name: Precise link replacement on content migrations
  description: |-
    Apply link replacement logic to a select list of
    elements only, as opposed to all texts
  applies_to: SiteAdmin

observer_appointment_groups:
  applies_to: SiteAdmin
  state: hidden
  display_name: Allow observers to schedule appointments in the calendar
  description: |-
    When enabled, teachers can choose to allow observers to schedule appointments
    when creating appointment groups in the calendar.
  environments:
    ci:
      state: allowed_on
    development:
      state: allowed_on

block_editor:
  applies_to: Account
  state: hidden
  display_name: Block Editor
  description: |-
    Enable the new block editor for the rich content editor.
<<<<<<< HEAD
  beta: true
=======
  beta: true

instui_header:
  state: hidden
  display_name: Use InstUI new headers
  description: |-
    If enabled, pages will use the new InstUI headers
  applies_to: SiteAdmin
>>>>>>> 2a5b008b
<|MERGE_RESOLUTION|>--- conflicted
+++ resolved
@@ -247,15 +247,11 @@
   display_name: Block Editor
   description: |-
     Enable the new block editor for the rich content editor.
-<<<<<<< HEAD
   beta: true
-=======
-  beta: true
 
 instui_header:
   state: hidden
   display_name: Use InstUI new headers
   description: |-
     If enabled, pages will use the new InstUI headers
-  applies_to: SiteAdmin
->>>>>>> 2a5b008b
+  applies_to: SiteAdmin