---
assignments_2_student:
  state: hidden
  display_name: Assignment Enhancements - Student
  description:
    wrapper: <a href="https://community.canvaslms.com/t5/Assignment-Enhancements-Users/gh-p/student_enhancements">\1</a>
    assignments_2_student_description: This feature enhances the assignment submission and feedback workflow for students. When this flag is enabled, early access to ongoing improvements will be displayed automatically with every release. For full details, please see the *Assignment Enhancements User Group* in the Canvas Community.
  applies_to: Course
  root_opt_in: true
  beta: true

assignments_2_teacher:
  state: hidden
  display_name: Assignments 2 Teacher View
  description: Use the new assignments teacher page
  applies_to: Course
  root_opt_in: true
  environments:
    production:
      state: disabled

confetti_branding:
  state: 'hidden'
  display_name: 'Account branding for confetti'
  description: Applies account branding to confetti splashes
  applies_to: SiteAdmin

course_paces:
  state: hidden
  display_name: 'Course Pacing'
  description:
    wrapper: <a href="https://community.canvaslms.com/t5/Course-Pacing-Feature-Preview/gh-p/course_pacing">\1</a>
    course_paces_description: |-
      Course Pacing adds support for rolling enrollments to Canvas;
      automatically distributing due dates for students with different
      start dates based on an instructor's defined pace. Learn more and give
      feedback by joining the *Course Pacing User Group*.
  applies_to: Account
  beta: true
  environments:
    development:
      state: allowed_on
    beta:
      state: allowed_on
    ci:
      state: allowed_on

course_paces_skip_selected_days:
  state: hidden
  display_name: 'Course Pacing Skip Selected Days'
  description: Course pacing removes support for exclude weekends field and add the 
        ability to select specific days of the week.
  applies_to: RootAccount
  beta: true
  environments:
    development:
      state: allowed_on
    ci:
      state: allowed_on

create_course_subaccount_picker:
  state: hidden
  applies_to: RootAccount
  display_name: 'Allow sub-account selection when users manually create courses'
  description: |-
    Rather than automatically placing manually created courses into the
    "Manually Created Courses" sub-account, when enabled, this feature allows
    people who can manually create courses to put those courses into any sub-account
    where they have enrollments.

enhanced_course_creation_account_fetching:
  applies_to: SiteAdmin
  state: hidden
  display_name: 'Use a new endpoint for fetching course creation accounts'
  description: Use new improved logic to fetch all accounts a user can create courses in.

account_level_blackout_dates:
  applies_to: SiteAdmin
  state: hidden
  display_name: Account-level course pacing blackout dates
  description: |-
    Allow course pacing blackout dates to be set for accounts instead of just courses.

render_both_to_do_lists:
  applies_to: SiteAdmin
  state: hidden
  display_name: Render both To Do lists for teachers with student enrollments
  description: |-
    Renders both To Do lists on the dashboard sidebar for teachers with student enrollments.

course_paces_for_students:
  state: hidden
  display_name: 'Per Student Course Paces'
  description: Enable unique course paces for students.
  applies_to: SiteAdmin

course_paces_redesign:
  state: hidden
  display_name: 'Course Pacing Redesign'
  description: Enable the redesigned course pacing user experience.
  applies_to: SiteAdmin

blueprint_line_item_support:
  state: hidden
  display_name: 'Blueprint Resource ID Support'
  description: Allows blueprint courses to keep track of assignment's resource id changes.
  applies_to: SiteAdmin

content_migration_asset_map_v2:
  state: hidden
  display_name: Content Migration Asset Map v2
  description: Adds Additional Fields to the Content Migration Asset Map
  applies_to: SiteAdmin

instui_for_import_page:
  state: hidden
  display_name: Use InstUI for the course import page
  description: |-
    If enabled, the course import page will use InstUI components
  applies_to: SiteAdmin

<<<<<<< HEAD
selective_release_ui_api:
  state: hidden
  display_name: Selective Release - UI/API Changes
  description: |-
    Selective Release is a feature that allows modules and module items to
    be assigned to specific individuals and groups. The selective_release_backend
    flag MUST be enabled before this flag can be enabled. When this flag is enabled,
    the UI and API that allow users to create module-type AssignmentOverrides will be
    enabled, and thus the feature will be fully functional.
  applies_to: SiteAdmin
  environments:
    ci:
      state: allowed_on # enable for automated testings builds and local testing
    development:
      state: allowed_on # enable for local development

=======
>>>>>>> 72b96909
differentiated_files:
  state: hidden
  display_name: Selective Release - Files
  description: |-
    If enabled, files become assignable to specific individuals and groups using the
    same interface that other learning object use.
  applies_to: SiteAdmin

observer_appointment_groups:
  applies_to: SiteAdmin
  state: hidden
  display_name: Allow observers to schedule appointments in the calendar
  description: |-
    When enabled, teachers can choose to allow observers to schedule appointments
    when creating appointment groups in the calendar.
  environments:
    ci:
      state: allowed_on
    development:
      state: allowed_on

instui_header:
  state: hidden
  display_name: Use InstUI new headers
  description: |-
    If enabled, pages will use the new InstUI headers
  applies_to: SiteAdmin

dashboard_graphql_integration:
  state: hidden
  display_name: Dashboard GraphQL Integration
  description: |-
    Integrate GraphQL queries and mutations for the Dashboard to improve loading speed
    and simplify data fetching logic.
  applies_to: SiteAdmin

modules_page_hide_blueprint_lock_icon_for_children:
  state: hidden
  display_name: Hide Blueprint Lock Icon on child course Modules Page
  description: |-
    If enabled, the blueprint lock icon will be hidden on the modules page. This is a performance hack and should only
    be used for customers with a large number of content items (2000+) in a course.
  applies_to: Account

modules_teacher_module_selection:
  state: hidden
  display_name: Allow teachers to select a single module to show on the modules page for teachers
  description: |-
    If enabled, teachers will be able to a single module to show on the modules page for teachers.
  applies_to: Account

modules_student_module_selection:
  state: hidden
  display_name: Allow teachers to select a single module to show on the modules page for students
  description: |-
    If enabled, teachers will be able to a single module to show on the modules page for students.
  applies_to: Account

calendar_events_api_pagination_enhancements:
  state: hidden
  display_name: Calendar Events API Pagination Enhancements
  description: |-
    Improves API pagination handling for assignment events on user calendar.
  applies_to: RootAccount<|MERGE_RESOLUTION|>--- conflicted
+++ resolved
@@ -119,25 +119,6 @@
     If enabled, the course import page will use InstUI components
   applies_to: SiteAdmin
 
-<<<<<<< HEAD
-selective_release_ui_api:
-  state: hidden
-  display_name: Selective Release - UI/API Changes
-  description: |-
-    Selective Release is a feature that allows modules and module items to
-    be assigned to specific individuals and groups. The selective_release_backend
-    flag MUST be enabled before this flag can be enabled. When this flag is enabled,
-    the UI and API that allow users to create module-type AssignmentOverrides will be
-    enabled, and thus the feature will be fully functional.
-  applies_to: SiteAdmin
-  environments:
-    ci:
-      state: allowed_on # enable for automated testings builds and local testing
-    development:
-      state: allowed_on # enable for local development
-
-=======
->>>>>>> 72b96909
 differentiated_files:
   state: hidden
   display_name: Selective Release - Files
