---
# Course Analytics - Provided through K20 LTI App
analytics_2:
  state: hidden
  applies_to: Course
  display_name: New Course and User Analytics
  description:
    wrapper: <a href="https://community.canvaslms.com/t5/New-Analytics-Users/gh-p/analytics">\1</a>
    new_analytics_description: Show new analytics for course and user data. Data
      may take 24 hours to appear in New Analytics after setting this feature flag
      to ON. For full details, please see the *New Analytics user group* in the Canvas
      Community.
  after_state_change_proc: analytics_2_after_state_change_hook
  beta: false

# Admin Analytics - Provided through K20 LTI App
admin_analytics_view_permission:
  state: hidden
  applies_to: Account
  display_name: Admin Analytics - View admin analytics permission
  description:
    admin_analytics_view_permission_description: Makes the new Admin Analytics permission visible.
  root_opt_in: true
  beta: true
admin_analytics:
  state: allowed
  applies_to: Account
  display_name: Admin Analytics
  description:
    wrapper: <a href="https://community.canvaslms.com/t5/Admin-Analytics-Hub/gh-p/admin_analytics">\1</a>
    admin_analytics_description: Enables Analytics at the account-level. Admin Analytics dashboards provide
      details on Canvas usage, Canvas course success, and student engagement.
      Learn more in the *Admin Analytics Hub* in the Canvas community.
  after_state_change_proc: analytics_2_after_state_change_hook
  root_opt_in: true
  beta: false
admin_analytics_dap_model:
  state: hidden
  applies_to: Account
  display_name: Admin Analytics DAP
  description:
    wrapper: <a href="https://community.canvaslms.com/t5/Admin-Analytics-Hub/gh-p/admin_analytics">\1</a>
    admin_analytics_dap_model_description: Enables the use of DAP for Analytics at the account-level.
<<<<<<< HEAD
  root_opt_in: true
  beta: true
  shadow: true
course_analytics_dap_model:
  state: hidden
  applies_to: Account
  display_name: New/Course Analytics DAP
  description:
    wrapper: <a href="https://community.canvaslms.com/t5/Admin-Analytics-Hub/gh-p/admin_analytics">\1</a>
    admin_analytics_dap_model_description: Enables the use of DAP for Analytics at the account-level.
  root_opt_in: true
  beta: true
  shadow: true

# Intelligent Insights - Provided through K20 LTI App
k20_course_readiness_alpha_testing:
=======
  root_opt_in: true
  beta: true
  shadow: true
course_analytics_dap_model:
>>>>>>> 3a2a498e
  state: hidden
  applies_to: Account
  display_name: New/Course Analytics DAP
  description:
<<<<<<< HEAD
    k20_course_readiness_alpha_testing_description: This flag is for institutions participating in Intelligent Insights Alpha testing. This flag enables the Course Readiness dashboard for these institutions.
=======
    wrapper: <a href="https://community.canvaslms.com/t5/Admin-Analytics-Hub/gh-p/admin_analytics">\1</a>
    admin_analytics_dap_model_description: Enables the use of DAP for Analytics at the account-level.
>>>>>>> 3a2a498e
  root_opt_in: true
  beta: true
  shadow: true

# Intelligent Insights - Provided through K20 LTI App
k20_course_readiness:
  state: hidden
  applies_to: Account
  display_name: Intelligent Insights - Course Readiness
<<<<<<< HEAD
  description:
    k20_course_readiness: Enables the Course Readiness for closed beta customers.
  root_opt_in: true
  beta: true
  shadow: true
k20_students_in_need_of_attention:
  state: hidden
  applies_to: Account
  display_name: Intelligent Insights - Students in Need of Attention
  description:
    k20_students_in_need_of_attention: Enables the Students in Need of Attention dashboards for closed beta customers.
  root_opt_in: true
  beta: true
  shadow: true
k20_lti_usage:
  state: hidden
  applies_to: Account
  display_name: Intelligent Insights - LTI Usage
  description:
    k20_lti_usage: Enables the LTI Usage dashboards for closed beta customers.
  root_opt_in: true
  beta: true
  shadow: true
k20_beta:
=======
  description:
    k20_course_readiness: Enables the Course Readiness for closed beta customers.
  root_opt_in: true
  beta: true
  shadow: true
k20_students_in_need_of_attention:
  state: hidden
  applies_to: Account
  display_name: Intelligent Insights - Students in Need of Attention
  description:
    k20_students_in_need_of_attention: Enables the Students in Need of Attention dashboards for closed beta customers.
  root_opt_in: true
  beta: true
  shadow: true
k20_lti_usage:
>>>>>>> 3a2a498e
  state: hidden
  applies_to: Account
  display_name: Intelligent Insights - LTI Usage
  description:
<<<<<<< HEAD
    k20_beta_description: Enables the Course Readiness and Students in Need of Attention dashboards for closed beta customers. Will be deprecated in favor of Intelligent Insights Feature Flags.
=======
    k20_lti_usage: Enables the LTI Usage dashboards for closed beta customers.
>>>>>>> 3a2a498e
  root_opt_in: true
  beta: true
  shadow: true

<<<<<<< HEAD

=======
>>>>>>> 3a2a498e
# Intelligent Insights - Provided through Ask Your Data LTI App
advanced_analytics_ask_questions:
  state: hidden
  applies_to: Account
  display_name: Intelligent Insights - Ask Your Data
  description:
    advanced_analytics_ask_questions: Enables the Intelligent Insights - Ask Your Data feature and accompanying permission.
  root_opt_in: true
  beta: true
  shadow: true

# Analytics Hub
analytics_hub:
  state: hidden
  applies_to: Account
  display_name: "Analytics Hub"
  description: This feature provides a new Analytics Hub platform experience.
  root_opt_in: true
  beta: true
  shadow: true
  environments:
    ci:
      state: allowed_on
    development:
      state: allowed_on<|MERGE_RESOLUTION|>--- conflicted
+++ resolved
@@ -41,7 +41,6 @@
   description:
     wrapper: <a href="https://community.canvaslms.com/t5/Admin-Analytics-Hub/gh-p/admin_analytics">\1</a>
     admin_analytics_dap_model_description: Enables the use of DAP for Analytics at the account-level.
-<<<<<<< HEAD
   root_opt_in: true
   beta: true
   shadow: true
@@ -57,33 +56,10 @@
   shadow: true
 
 # Intelligent Insights - Provided through K20 LTI App
-k20_course_readiness_alpha_testing:
-=======
-  root_opt_in: true
-  beta: true
-  shadow: true
-course_analytics_dap_model:
->>>>>>> 3a2a498e
-  state: hidden
-  applies_to: Account
-  display_name: New/Course Analytics DAP
-  description:
-<<<<<<< HEAD
-    k20_course_readiness_alpha_testing_description: This flag is for institutions participating in Intelligent Insights Alpha testing. This flag enables the Course Readiness dashboard for these institutions.
-=======
-    wrapper: <a href="https://community.canvaslms.com/t5/Admin-Analytics-Hub/gh-p/admin_analytics">\1</a>
-    admin_analytics_dap_model_description: Enables the use of DAP for Analytics at the account-level.
->>>>>>> 3a2a498e
-  root_opt_in: true
-  beta: true
-  shadow: true
-
-# Intelligent Insights - Provided through K20 LTI App
 k20_course_readiness:
   state: hidden
   applies_to: Account
   display_name: Intelligent Insights - Course Readiness
-<<<<<<< HEAD
   description:
     k20_course_readiness: Enables the Course Readiness for closed beta customers.
   root_opt_in: true
@@ -107,41 +83,7 @@
   root_opt_in: true
   beta: true
   shadow: true
-k20_beta:
-=======
-  description:
-    k20_course_readiness: Enables the Course Readiness for closed beta customers.
-  root_opt_in: true
-  beta: true
-  shadow: true
-k20_students_in_need_of_attention:
-  state: hidden
-  applies_to: Account
-  display_name: Intelligent Insights - Students in Need of Attention
-  description:
-    k20_students_in_need_of_attention: Enables the Students in Need of Attention dashboards for closed beta customers.
-  root_opt_in: true
-  beta: true
-  shadow: true
-k20_lti_usage:
->>>>>>> 3a2a498e
-  state: hidden
-  applies_to: Account
-  display_name: Intelligent Insights - LTI Usage
-  description:
-<<<<<<< HEAD
-    k20_beta_description: Enables the Course Readiness and Students in Need of Attention dashboards for closed beta customers. Will be deprecated in favor of Intelligent Insights Feature Flags.
-=======
-    k20_lti_usage: Enables the LTI Usage dashboards for closed beta customers.
->>>>>>> 3a2a498e
-  root_opt_in: true
-  beta: true
-  shadow: true
 
-<<<<<<< HEAD
-
-=======
->>>>>>> 3a2a498e
 # Intelligent Insights - Provided through Ask Your Data LTI App
 advanced_analytics_ask_questions:
   state: hidden
