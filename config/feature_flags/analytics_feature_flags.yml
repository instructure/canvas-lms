--- conflicted
+++ resolved
@@ -88,18 +88,6 @@
   root_opt_in: true
   beta: true
   shadow: true
-<<<<<<< HEAD
-k20_lti_usage:
-  state: hidden
-  applies_to: Account
-  display_name: Intelligent Insights - LTI Usage Dashboard
-  description:
-    k20_lti_usage:  Enables the LTI Usage Dashboard and accompanying permission.
-  root_opt_in: true
-  beta: true
-  shadow: true
-=======
->>>>>>> 142422de
 title_iv_financial_aid_report:
   state: hidden
   applies_to: Account
