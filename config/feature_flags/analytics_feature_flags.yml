--- conflicted
+++ resolved
@@ -57,8 +57,6 @@
 
 # Intelligent Insights - Provided through K20 LTI App
 k20_course_readiness:
-<<<<<<< HEAD
-=======
   state: hidden
   applies_to: Account
   display_name: Intelligent Insights - Course Readiness
@@ -68,7 +66,6 @@
   beta: true
   shadow: true
 k20_students_in_need_of_attention:
->>>>>>> 19b70d1c
   state: hidden
   applies_to: Account
   display_name: Intelligent Insights - Students in Need of Attention
@@ -83,15 +80,6 @@
   display_name: Intelligent Insights - LTI Usage Dashboard
   description:
     k20_lti_usage:  Enables the LTI Usage Dashboard and accompanying permission.
-  root_opt_in: true
-  beta: true
-  shadow: true
-k20_lti_usage:
-  state: hidden
-  applies_to: Account
-  display_name: Intelligent Insights - LTI Usage
-  description:
-    k20_lti_usage: Enables the LTI Usage dashboards for closed beta customers.
   root_opt_in: true
   beta: true
   shadow: true
