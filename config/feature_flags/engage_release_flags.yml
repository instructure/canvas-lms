---
assignment_enhancements_teacher_view:
  state: hidden
  applies_to: Course
  shadow: true
  display_name: Assignment Enhancements Teacher View (Saved)
  description: Updates to the Teacher saved view of assignments.
assignment_edit_enhancements_teacher_view:
  state: hidden
  applies_to: RootAccount
  shadow: true
  display_name: Assignment Enhancements Teacher View (Create/Edit)
  description: Updates to the Teacher create/edit view of assignments.
self_signup_deadline:
  state: hidden
  applies_to: Account
  display_name: Self Sign-up Group Deadline - In Development
  description: Currently in development - Allows teachers to set a deadline for students to sign up for a group within a group set.
people_page_modernization:
  state: hidden
  applies_to: Account
  shadow: true
  display_name: People Page Modernization
  description: People page modernization
deprecate_context_groups_old_view:
  state: hidden
  applies_to: SiteAdmin
  display_name: Deprecate Legacy View of Context Groups
  description: Removes dead code from the context groups view that is no longer used.
peer_review_allocation:
  state: hidden
  applies_to: Course
  shadow: true
  display_name: Peer Review Allocation
  description: Enable dynamic peer review allocation for a streamlined experience.
peer_review_grading:
  state: hidden
  applies_to: Course
  shadow: true
<<<<<<< HEAD
  display_name: Peer Review Allocation and Grading
  description: Enable dynamic peer review allocation and separate due dates and grading for a streamlined, flexible review experience.
=======
  display_name: Peer Review Grading
  description: Enable separate due dates and grading for peer reviews on assignments.
>>>>>>> 8d1d98d9
ai_experiences:
  state: hidden
  applies_to: Course
  shadow: true
  display_name: AI Experiences
  description: Introduces AI Experiences - a new Canvas Learning Object.
<<<<<<< HEAD
=======
  touch_context: true
>>>>>>> 8d1d98d9
updated_mastery_connect_icon:
  state: hidden
  applies_to: SiteAdmin
  display_name: Updated Mastery Connect Icon
  description: If set, displays updated mastery connect icon
  environments:
    ci:
      state: allowed_on
    development:
      state: allowed_on
    test:
      state: allowed_on<|MERGE_RESOLUTION|>--- conflicted
+++ resolved
@@ -37,23 +37,15 @@
   state: hidden
   applies_to: Course
   shadow: true
-<<<<<<< HEAD
-  display_name: Peer Review Allocation and Grading
-  description: Enable dynamic peer review allocation and separate due dates and grading for a streamlined, flexible review experience.
-=======
   display_name: Peer Review Grading
   description: Enable separate due dates and grading for peer reviews on assignments.
->>>>>>> 8d1d98d9
 ai_experiences:
   state: hidden
   applies_to: Course
   shadow: true
   display_name: AI Experiences
   description: Introduces AI Experiences - a new Canvas Learning Object.
-<<<<<<< HEAD
-=======
   touch_context: true
->>>>>>> 8d1d98d9
 updated_mastery_connect_icon:
   state: hidden
   applies_to: SiteAdmin
