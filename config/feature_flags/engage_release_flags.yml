--- conflicted
+++ resolved
@@ -37,13 +37,8 @@
   state: hidden
   applies_to: Course
   shadow: true
-<<<<<<< HEAD
-  display_name: Peer Review Allocation and Grading
-  description: Enable dynamic peer review allocation and separate due dates and grading for a streamlined, flexible review experience.
-=======
   display_name: Peer Review Grading
   description: Enable separate due dates and grading for peer reviews on assignments.
->>>>>>> 99838eca
 ai_experiences:
   state: hidden
   applies_to: Course
