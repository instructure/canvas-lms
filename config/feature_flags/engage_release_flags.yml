---
assignment_enhancements_teacher_view:
  state: hidden
  applies_to: RootAccount
  display_name: Assignment Enhancements Teacher View (Saved)
  description: Updates to the Teacher saved view of assignments.
assignment_edit_enhancements_teacher_view:
  state: hidden
  applies_to: RootAccount
  display_name: Assignment Enhancements Teacher View (Create/Edit)
  description: Updates to the Teacher create/edit view of assignments.
assign_to_differentiation_tags:
  state: hidden
  applies_to: Account
<<<<<<< HEAD
  shadow: true
  display_name: Assign to Differentiation Tags
  description: Allows instructors to assign course content to differentiation tags via Account/Sub-account setting.
=======
  beta: true
  display_name: Differentiation Tags
  description: Let instructors tag enrolled users and assign course content based on those tags, supporting more personalized learning experiences.
>>>>>>> 2bd5305a
  environments:
    ci:
      state: allowed_on
    development:
      state: allowed_on
self_signup_deadline:
  state: hidden
  applies_to: Account
  display_name: Self Sign-up Group Deadline - In Development
  description: Currently in development - Allows teachers to set a deadline for students to sign up for a group within a group set.
people_page_modernization:
  state: hidden
  applies_to: Account
  display_name: People Page Modernization
  description: People page modernization
deprecate_context_groups_old_view:
  state: hidden
  applies_to: SiteAdmin
  display_name: Deprecate Legacy View of Context Groups
  description: Removes dead code from the context groups view that is no longer used.
checkpoints_group_discussions:
  state: hidden
  applies_to: Account
  shadow: true
  display_name: Checkpoints Group Discussions
  description: Allows instructors to create group discussions with checkpoints.
  environments:
    development:
      state: allowed_on
    ci:
      state: allowed_on<|MERGE_RESOLUTION|>--- conflicted
+++ resolved
@@ -12,15 +12,9 @@
 assign_to_differentiation_tags:
   state: hidden
   applies_to: Account
-<<<<<<< HEAD
-  shadow: true
-  display_name: Assign to Differentiation Tags
-  description: Allows instructors to assign course content to differentiation tags via Account/Sub-account setting.
-=======
   beta: true
   display_name: Differentiation Tags
   description: Let instructors tag enrolled users and assign course content based on those tags, supporting more personalized learning experiences.
->>>>>>> 2bd5305a
   environments:
     ci:
       state: allowed_on
