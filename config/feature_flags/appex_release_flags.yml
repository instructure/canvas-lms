jobs_v2:
  state: allowed
  display_name: Jobs v2
  description: |-
    New and improved jobs control panel
  applies_to: SiteAdmin
feature_flag_test:
  state: allowed
  applies_to: SiteAdmin
  display_name: Test Feature Flag
  description: This flag is a no-op and is only intended for testing.
verify_ldap_certs:
  state: hidden
  shadow: true
  display_name: Verify LDAP TLS certificates
  description: Verify TLS certificates presented by LDAP authentication providers.
  applies_to: Account
admin_manage_access_tokens:
  state: hidden
  display_name: Admin Manage Access Tokens
  description: Limit the ability to manage access tokens to admins only.
  applies_to: RootAccount
oidc_rp_initiated_logout_params:
  state: allowed
  applies_to: RootAccount
  display_name: OpenID Connect RP Initiated Logout Parameters
  description: Enables sending additional parameters (client_id, post_logout_redirect_uri, and id_token_hint) to the `end_session_endpoint` when logging out of Canvas.
oidc_full_token_validation:
  state: allowed
  applies_to: RootAccount
  display_name: Perform Full Validation of OpenID Connect ID Tokens
<<<<<<< HEAD
  description: Performs full validation of OpenID Connect ID Tokens, including requiring issuer, nonce, and expiration claims.
=======
  description: Performs full validation of OpenID Connect ID Tokens, including requiring issuer, nonce, and expiration claims.
login_registration_ui_identity:
  state: hidden
  applies_to: RootAccount
  display_name: New Login/Registration UI for Identity
  description: Rework the Login/Registration UI to support Identity changes, ensuring a uniform login experience and transparent auth migration.
  environments:
    development:
      state: allowed
    beta:
      state: hidden
    production:
      state: hidden
>>>>>>> 406d90fd
<|MERGE_RESOLUTION|>--- conflicted
+++ resolved
@@ -29,9 +29,6 @@
   state: allowed
   applies_to: RootAccount
   display_name: Perform Full Validation of OpenID Connect ID Tokens
-<<<<<<< HEAD
-  description: Performs full validation of OpenID Connect ID Tokens, including requiring issuer, nonce, and expiration claims.
-=======
   description: Performs full validation of OpenID Connect ID Tokens, including requiring issuer, nonce, and expiration claims.
 login_registration_ui_identity:
   state: hidden
@@ -44,5 +41,4 @@
     beta:
       state: hidden
     production:
-      state: hidden
->>>>>>> 406d90fd
+      state: hidden