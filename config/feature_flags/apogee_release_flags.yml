--- conflicted
+++ resolved
@@ -350,9 +350,6 @@
     ci:
       state: allowed
     development:
-<<<<<<< HEAD
-      state: allowed
-=======
       state: allowed
 grading_periods_filter_dates:
   state: hidden
@@ -363,5 +360,4 @@
     ci:
       state: allowed_on
     development:
-      state: allowed_on
->>>>>>> 9d21a3c2
+      state: allowed_on