--- conflicted
+++ resolved
@@ -234,9 +234,6 @@
     development:
       state: allowed_on # enable for local development
     test:
-<<<<<<< HEAD
-      state: allowed_on # enable for the deployed 'test' environment
-=======
       state: allowed_on # enable for the deployed 'test' environment
 student_grade_summary_upgrade:
   state: hidden
@@ -244,4 +241,3 @@
   description: |-
     This refactor will make this page more maintainable
   applies_to: SiteAdmin
->>>>>>> 5e181781
