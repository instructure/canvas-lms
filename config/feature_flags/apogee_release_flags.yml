--- conflicted
+++ resolved
@@ -36,16 +36,6 @@
   description:
     The Gradebook will factor in ungraded submissions as if they were given a score of zero for
     calculations. This is just a view for the teacher, and does not affect actual scoring.
-<<<<<<< HEAD
-gradebook_load_assignments_by_grading_period:
-  state: hidden
-  applies_to: SiteAdmin
-  display_name: Load Gradebook Assignments by Grading Period
-  description:
-    If set, the Gradebook will chunk out loading of assignments, loading those for the selected
-    grading period first.
-=======
->>>>>>> 7a160bbc
 grade_calc_ignore_unposted_anonymous:
   state: hidden
   applies_to: RootAccount
