---
analytics2_api_access:
  state: hidden
  applies_to: RootAccount
  display_name: New Analytics API Access
  description: Enables new API endpoints for the course and user data provided by New Analytics.
datadog_rum_js:
  state: hidden
  applies_to: SiteAdmin
  display_name: Datadog RUM JS Agent
  description: Include the Datadog RUM JS Agent in the document HEAD.
missing_policy_applicator_emits_live_events:
  state: hidden
  applies_to: RootAccount
  display_name: Missing Policy Applicator Emits Live Events
  description:
    Allows the missing policy applicator to emit submission_updated live events for each submission
    marked as missing.
disable_post_to_sis_when_grading_period_closed:
  state: hidden
  applies_to: RootAccount
  display_name: Disable Post to SIS for Assignment in Closed Grading Periods
  description:
    If set, turns off post-to-SIS functionality for assignments when their grading period closes.
    Only applies if the "Enable new SIS integration settings" feature is enabled.
responsive_student_grades_page:
  state: hidden
  applies_to: RootAccount
  display_name: Responsive Student Grades Page
  description: Makes the student grades page responsive.
view_ungraded_as_zero:
  type: setting
  state: hidden
  applies_to: Account
  display_name: View Ungraded as Zero View in Gradebook
  description:
    The Gradebook will factor in ungraded submissions as if they were given a score of zero for
    calculations. This is just a view for the teacher, and does not affect actual scoring.
grade_calc_ignore_unposted_anonymous:
  state: hidden
  applies_to: RootAccount
  display_name: Ignore Unposted Anonymous Assignments in Grade Calculation
  description:
    If set, the grade calculator will ignore unposted anonymous assignments when calculating
    totals.
  environments:
    ci:
      state: on # enable for automated testings builds and local testing
    development:
      state: on # enable for local development
    test:
      state: on # enable for the deployed 'test' environment
enhanced_gradebook_filters:
  beta: true
  state: allowed
  applies_to: Course
  root_opt_in: true
  display_name: Enhanced Gradebook Filters
  description:
    wrapper: <a href="https://community.canvaslms.com/t5/Gradebook-Filters/gh-p/Gradebook-Filters">\1</a>
    enhanced_gradebook_filters_description:
      This feature provides enhanced filtering options in the Canvas gradebook. When
      this flag is enabled, early access to ongoing improvements will be displayed
      automatically with every release. For full details, please see the *Gradebook
      Filters User Group* in the Canvas Community.
message_observers_of_students_who:
  state: hidden
  applies_to: SiteAdmin
  display_name: Message Observers of Students Who...
  description: Enables a redesigned Message Students Who... dialog that allows
    for messaging observers in addition to students.
apply_score_to_ungraded:
  state: hidden
  applies_to: Account
  display_name: Apply Score to Ungraded
  description: Allows instructors to apply scores to ungraded submissions en masse from assignment
    group and Total column menus in the Gradebook.
  environments:
    development:
      state: allowed
enhanced_grade_statistics:
  state: hidden
  applies_to: SiteAdmin
  display_name: Show quartiles for grades and use them for box and whiskers
  description: Updates the student-facing assignment statistics to include quartiles and makes the
    box-and-whiskers plot a proper box and whiskers plot.
submission_comment_emojis:
  state: hidden
  display_name: Emojis in Submission Comments
  description: Adds an emoji picker that allows students and teachers to add emojis to
    their submission comments.
  applies_to: Course
  root_opt_in: true
  environments:
    ci:
      state: allowed_on # enable for automated testings builds and local testing
    development:
      state: allowed_on # enable for local development
updated_mastery_connect_icon:
  state: hidden
  applies_to: SiteAdmin
  display_name: Updated Mastery Connect Icon
  description: If set, displays updated mastery connect icon
  environments:
    ci:
      state: on # enable for automated testings builds and local testing
    development:
      state: on # enable for local development
    test:
      state: on # enable for the deployed 'test' environment
visibility_feedback_student_grades_page:
  state: hidden
  applies_to: SiteAdmin
  display_name: Improve Feedback on Students Grade Page
  description: Students will be able to more easily recognize when
    feedback has been provided by an instructor/grader ...
peer_reviews_for_a2:
  state: hidden
  applies_to: Course
  display_name: Peer Review Support in Assignment Enhancements
  description: Students will be able to provide feedback on another student's assignment submission
    using the enhanced assignment view
assignment_missing_shortcut:
  state: hidden
  applies_to: SiteAdmin
  display_name: Keyboard Shortcut for Missing Assignment
  description: Allows graders to type MI in the Gradebook or SpeedGrader to manually tag an assignment as missing
originality_reports_for_a2:
  state: hidden
  applies_to: SiteAdmin
  display_name: Originality Reports with Assignment Enhancements
  description: If set, displays originality reports with Assignment Enhancements turned on
  environments:
    ci:
      state: on # enable for automated testings builds and local testing
    development:
      state: on # enable for local development
    test:
      state: on # enable for the deployed 'test' environment
single_new_quiz_session_in_speedgrader:
  state: hidden
  applies_to: SiteAdmin
  display_name: Single Quizzes.Next Session in SpeedGrader
  description: If set, Quizzes.Next will operate using a single launch session in SpeedGrader
  environments:
    ci:
      state: allowed_on # enable for automated testing builds and local testing
    development:
      state: allowed_on # enable for local development
    test:
      state: allowed_on # enable for the deployed 'test' environment
new_quizzes_grade_by_question_in_speedgrader:
  state: hidden
  applies_to: SiteAdmin
  display_name: Quizzes.Next Grade by Question in SpeedGrader
  description: Adds the option to grade by question in SpeedGrader for Quizzes.Next Quizzes
  environments:
    ci:
      state: allowed_on
    development:
      state: allowed_on
proxy_file_uploads:
  state: hidden
  applies_to: SiteAdmin
  display_name: Submit on Behalf of Student
  description: Allows teachers with the proper permissions to submit file upload assignments
    on behalf of their students.
  environments:
    ci:
      state: allowed_on # enable for automated testings builds and local testing
deprioritize_section_overrides_for_nonactive_enrollments:
  state: hidden
  applies_to: SiteAdmin
  display_name: Deprioritize Section Overrides for Nonactive Enrollments
  description: If set, deprioritizes using due dates, lock dates, and unlock dates from
    section overrides on an assignment that are associated with a deactivated, concluded, or
    otherwise non-active enrollment for a student.
  environments:
    ci:
      state: allowed_on # enable for automated testing builds and local testing
    development:
      state: allowed_on # enable for local development
    test:
      state: allowed_on # enable for the deployed 'test' environment
additional_speedgrader_links:
  state: hidden
  applies_to: SiteAdmin
  display_name: Add SpeedGrader links to Assignments and Quizzes index views
  description: Reorders some menu options for more consistency and adds link
    to SpeedGrader.
  environments:
    ci:
      state: allowed_on # enable for automated testing builds and local testing
    development:
      state: allowed_on # enable for local development
    test:
      state: allowed_on # enable for the deployed 'test' environment
new_quiz_deleted_workflow_restore_pending_review_state:
  state: hidden
  applies_to: SiteAdmin
  display_name: New Quiz deleted user restore pending review state on enroll
  description: When set, determines if the workflow state of a new quiz should be
    set as graded or pending_review if a user had a previous pending_review new quiz but
    had been re-enrolled in the course.
  environments:
    ci:
      state: allowed_on # enable for automated testing builds and local testing
    development:
      state: allowed_on # enable for local development
    test:
      state: allowed_on # enable for the deployed 'test' environment
individual_gradebook_enhancements:
  state: hidden
  applies_to: RootAccount
  display_name: Individual Gradebook Enhancements
  description: This feature introduces performance and maintenance enhancements
    to Individual Gradebook
  environments:
    ci:
      state: on # enable for automated testings builds and local testing
    development:
      state: on # enable for local development
    test:
      state: on # enable for the deployed 'test' environment
hide_zero_point_quizzes_option:
  state: hidden
  applies_to: SiteAdmin
  display_name: Hide zero point new quizzes from the student and teacher gradebooks
  description: When set, an option to not display a new quiz with 0 points possible in the gradebook
    will be available in the form of a checkbox when creating or editing the quiz.
  environments:
    ci:
      state: allowed_on # enable for automated testing builds and local testing
    development:
      state: allowed_on # enable for local development
    test:
      state: allowed_on # enable for the deployed 'test' environment
student_grade_summary_upgrade:
  state: hidden
  display_name: Update grade summary table to use a modern framework
  description: |-
    This refactor will make this page more maintainable
  applies_to: SiteAdmin
<<<<<<< HEAD
=======
fix_missing_policy_applicator_gradebook_history:
  state: hidden
  applies_to: SiteAdmin
  display_name: Fix Missing Policy Applicator Gradebook History
  description: Fixes the missing policy applicator to insert records into Gradebook History
    for each submission marked as missing.
  environments:
    ci:
      state: allowed_on # enable for automated testings builds and local testing
    development:
      state: allowed_on # enable for local development
    test:
      state: allowed_on # enable for the deployed 'test' environment
grading_scheme_updates:
  state: hidden
  applies_to: SiteAdmin
  display_name: Improve Letter Grading Scheme Usability
  description: Teachers and Account Managers will be able to more easily manage letter grading schemes for accounts, courses, and assignments.
>>>>>>> 87563733
<|MERGE_RESOLUTION|>--- conflicted
+++ resolved
@@ -241,8 +241,6 @@
   description: |-
     This refactor will make this page more maintainable
   applies_to: SiteAdmin
-<<<<<<< HEAD
-=======
 fix_missing_policy_applicator_gradebook_history:
   state: hidden
   applies_to: SiteAdmin
@@ -260,5 +258,4 @@
   state: hidden
   applies_to: SiteAdmin
   display_name: Improve Letter Grading Scheme Usability
-  description: Teachers and Account Managers will be able to more easily manage letter grading schemes for accounts, courses, and assignments.
->>>>>>> 87563733
+  description: Teachers and Account Managers will be able to more easily manage letter grading schemes for accounts, courses, and assignments.