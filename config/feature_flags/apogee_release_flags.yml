--- conflicted
+++ resolved
@@ -319,8 +319,6 @@
   environments:
     ci:
       state: allowed
-<<<<<<< HEAD
-=======
     development:
       state: allowed
 multiselect_gradebook_filters:
@@ -331,6 +329,5 @@
   environments:
     ci:
       state: allowed
->>>>>>> cdbe51e4
     development:
       state: allowed