---
missing_policy_applicator_emits_live_events:
  state: hidden
  applies_to: RootAccount
  display_name: Missing Policy Applicator Emits Live Events
  description:
    Allows the missing policy applicator to emit submission_updated live events for each submission
    marked as missing.
disable_post_to_sis_when_grading_period_closed:
  state: hidden
  applies_to: RootAccount
  display_name: Disable Post to SIS for Assignment in Closed Grading Periods
  description:
    If set, turns off post-to-SIS functionality for assignments when their grading period closes.
    Only applies if the "Enable new SIS integration settings" feature is enabled.
responsive_student_grades_page:
  state: hidden
  applies_to: RootAccount
  display_name: Responsive Student Grades Page
  description: Makes the student grades page responsive.
view_ungraded_as_zero:
  type: setting
  state: hidden
  applies_to: Account
  display_name: View Ungraded as Zero View in Gradebook
  description:
    The Gradebook will factor in ungraded submissions as if they were given a score of zero for
    calculations. This is just a view for the teacher, and does not affect actual scoring.
grade_calc_ignore_unposted_anonymous:
  state: hidden
  applies_to: RootAccount
  display_name: Ignore Unposted Anonymous Assignments in Grade Calculation
  description:
    If set, the grade calculator will ignore unposted anonymous assignments when calculating
    totals.
  environments:
    ci:
      state: on # enable for automated testings builds and local testing
    development:
      state: on # enable for local development
    test:
      state: on # enable for the deployed 'test' environment
enhanced_gradebook_filters:
  beta: true
  state: allowed
  applies_to: Course
  root_opt_in: true
  display_name: Enhanced Gradebook Filters
  description:
    wrapper: <a href="https://community.canvaslms.com/t5/Gradebook-Filters/gh-p/Gradebook-Filters">\1</a>
    enhanced_gradebook_filters_description:
      This feature provides enhanced filtering options in the Canvas gradebook. When
      this flag is enabled, early access to ongoing improvements will be displayed
      automatically with every release. For full details, please see the *Gradebook
      Filters User Group* in the Canvas Community.
  environments:
    development:
      state: on # enable for local development
message_observers_of_students_who:
  state: hidden
  applies_to: SiteAdmin
  display_name: Message Observers of Students Who...
  description: Enables a redesigned Message Students Who... dialog that allows
    for messaging observers in addition to students.
apply_score_to_ungraded:
  state: hidden
  applies_to: Account
  display_name: Apply Score to Ungraded
  description: Allows instructors to apply scores to ungraded submissions en masse from assignment
    group and Total column menus in the Gradebook.
  environments:
    development:
      state: allowed
enhanced_grade_statistics:
  state: hidden
  applies_to: SiteAdmin
  display_name: Show quartiles for grades and use them for box and whiskers
  description: Updates the student-facing assignment statistics to include quartiles and makes the
    box-and-whiskers plot a proper box and whiskers plot.
submission_comment_emojis:
  state: hidden
  display_name: Emojis in Submission Comments
  description: Adds an emoji picker that allows students and teachers to add emojis to
    their submission comments.
  applies_to: Course
  root_opt_in: true
  environments:
    ci:
      state: allowed_on # enable for automated testings builds and local testing
    development:
      state: allowed_on # enable for local development
peer_reviews_for_a2:
  state: hidden
  applies_to: Course
  display_name: Peer Review Support in Assignment Enhancements
  description: Students will be able to provide feedback on another student's assignment submission
    using the enhanced assignment view
assignment_missing_shortcut:
  state: hidden
  applies_to: SiteAdmin
  display_name: Keyboard Shortcut for Missing Assignment
  description: Allows graders to type MI in the Gradebook or SpeedGrader to manually tag an assignment as missing
originality_reports_for_a2:
  state: hidden
  applies_to: SiteAdmin
  display_name: Originality Reports with Assignment Enhancements
  description: If set, displays originality reports with Assignment Enhancements turned on
  environments:
    ci:
      state: on # enable for automated testings builds and local testing
    development:
      state: on # enable for local development
    test:
      state: on # enable for the deployed 'test' environment
single_new_quiz_session_in_speedgrader:
  state: hidden
  applies_to: SiteAdmin
  display_name: Single Quizzes.Next Session in SpeedGrader
  description: If set, Quizzes.Next will operate using a single launch session in SpeedGrader
  environments:
    ci:
      state: allowed_on # enable for automated testing builds and local testing
    development:
      state: allowed_on # enable for local development
    test:
      state: allowed_on # enable for the deployed 'test' environment
new_quizzes_grade_by_question_in_speedgrader:
  state: hidden
  applies_to: SiteAdmin
  display_name: Quizzes.Next Grade by Question in SpeedGrader
  description: Adds the option to grade by question in SpeedGrader for Quizzes.Next Quizzes
  environments:
    ci:
      state: allowed_on
    development:
      state: allowed_on
proxy_file_uploads:
  state: hidden
  applies_to: SiteAdmin
  display_name: Submit on Behalf of Student
  description: Allows teachers with the proper permissions to submit file upload assignments
    on behalf of their students.
  environments:
    ci:
      state: allowed_on # enable for automated testings builds and local testing
deprioritize_section_overrides_for_nonactive_enrollments:
  state: hidden
  applies_to: SiteAdmin
  display_name: Deprioritize Section Overrides for Nonactive Enrollments
  description: If set, deprioritizes using due dates, lock dates, and unlock dates from
    section overrides on an assignment that are associated with a deactivated, concluded, or
    otherwise non-active enrollment for a student.
  environments:
    ci:
      state: allowed_on # enable for automated testing builds and local testing
    development:
      state: allowed_on # enable for local development
    test:
      state: allowed_on # enable for the deployed 'test' environment
additional_speedgrader_links:
  state: hidden
  applies_to: SiteAdmin
  display_name: Add SpeedGrader links to Assignments and Quizzes index views
  description: Reorders some menu options for more consistency and adds link
    to SpeedGrader.
  environments:
    ci:
      state: allowed_on # enable for automated testing builds and local testing
    development:
      state: allowed_on # enable for local development
    test:
      state: allowed_on # enable for the deployed 'test' environment
new_quiz_deleted_workflow_restore_pending_review_state:
  state: hidden
  applies_to: SiteAdmin
  display_name: New Quiz deleted user restore pending review state on enroll
  description: When set, determines if the workflow state of a new quiz should be
    set as graded or pending_review if a user had a previous pending_review new quiz but
    had been re-enrolled in the course.
  environments:
    ci:
      state: allowed_on # enable for automated testing builds and local testing
    development:
      state: allowed_on # enable for local development
    test:
      state: allowed_on # enable for the deployed 'test' environment
hide_zero_point_quizzes_option:
  state: hidden
  applies_to: SiteAdmin
  display_name: Hide zero point new quizzes from the student and teacher gradebooks
  description: When set, an option to not display a new quiz with 0 points possible in the gradebook
    will be available in the form of a checkbox when creating or editing the quiz.
  environments:
    ci:
      state: allowed_on # enable for automated testing builds and local testing
    development:
      state: allowed_on # enable for local development
    test:
      state: allowed_on # enable for the deployed 'test' environment
student_grade_summary_upgrade:
  state: hidden
  display_name: Update grade summary table to use a modern framework
  description: |-
    This refactor will make this page more maintainable
  applies_to: SiteAdmin
fix_missing_policy_applicator_gradebook_history:
  state: hidden
  applies_to: SiteAdmin
  display_name: Fix Missing Policy Applicator Gradebook History
  description: Fixes the missing policy applicator to insert records into Gradebook History
    for each submission marked as missing.
  environments:
    ci:
      state: allowed_on # enable for automated testings builds and local testing
    development:
      state: allowed_on # enable for local development
    test:
      state: allowed_on # enable for the deployed 'test' environment
grading_scheme_updates:
  state: hidden
  applies_to: SiteAdmin
  display_name: Improve Letter Grading Scheme Usability
  description: Teachers and Account Managers will be able to more easily manage letter grading schemes for accounts, courses, and assignments.
  environments:
    development:
      state: allowed_on # enable by deault for local development
custom_gradebook_statuses:
  state: hidden
  applies_to: SiteAdmin
  display_name: Custom Status Labels for Submissions and Final Grades
  description: Account administrators can create custom status labels that instructors will be able to use in their gradebooks. These custom status labels will not have any functionality associated with them like missing or late. Admins will also be able to disable default status labels and prevent them from being used in the entire instance.
  environments:
    ci:
      state: allowed_on
    development:
      state: allowed_on
submission_stickers:
  state: hidden
  applies_to: Course
  display_name: Submission Stickers
  description: Allows teachers to attach stickers to student submissions. Requires the "Assignment Enhancements - Student" feature flag to be enabled.
  custom_transition_proc: assignment_enhancements_prereq_for_stickers_hook
  environments:
    ci:
      state: allowed_on # enable for automated testing builds and local testing
    development:
      state: allowed_on # enable for local development
anonymous_grading_with_new_quizzes:
  state: hidden
  applies_to: SiteAdmin
  display_name: Anonymous Grading with New Quizzes
  description: Allows instructors to enable anonymous grading for New Quizzes.
  environments:
    ci:
      state: allowed_on # enable for automated testing builds and local testing
    development:
      state: allowed_on # enable for local development
default_account_grading_scheme:
  state: hidden
  applies_to: SiteAdmin
  display_name: Default Grading Scheme for Accounts
  description: Allow administrators to set a default grading scheme for accounts. This grading scheme will be the default for all courses in the account, but individual courses can overwrite it with their own default.
  environments:
    ci:
      state: allowed_on # enable for automated testing builds and local testing
    development:
      state: allowed_on # enable for local development
external_tools_for_a2:
  state: hidden
  display_name: External tools in Assignment Enhancements
  description: Allow for Assignment Enhancements to be used for external LTI tools
  applies_to: SiteAdmin
  environments:
    ci:
      state: allowed_on # enable for automated testing builds and local testing
    development:
      state: allowed_on # enable for local development
archived_grading_schemes:
  state: hidden
  applies_to: SiteAdmin
  display_name: Archived Grading Schemes
  description: Users can now archive grading schemes, preventing them from being added to courses/assignments. Grading schemes in old contexts where it is being used will continue being used. Archived grading schemes can be accessed on the account level grading scheme settings page, but cannot be edited or deleted.
  environments:
    ci:
      state: allowed_on
    development:
      state: allowed_on
enhanced_rubrics:
  state: hidden
  beta: true
  applies_to: Course
  root_opt_in: true
  display_name: Enhanced Rubrics
  description: This feature provides visual and functional enhancements to rubrics across Canvas.
  environments:
    ci:
      state: allowed
    development:
      state: allowed
enhanced_rubrics_copy_to:
  state: hidden
  applies_to: SiteAdmin
  root_opt_in: true
  display_name: Enhanced Rubrics Copy To
  description: This functionality allows copying rubrics between courses from the enhanced rubrics UI and also assigning them directly to an assignment.
  environments:
    ci:
      state: allowed
    development:
      state: allowed
multiselect_gradebook_filters:
  state: hidden
  applies_to: SiteAdmin
  display_name: Multi-select Gradebook Filters
  description: This feature enables multi-select filters in the Gradebook.
  environments:
    ci:
      state: allowed
    development:
      state: allowed
customizable_default_due_time:
  state: hidden
  applies_to: SiteAdmin
  display_name: Customizable Default Due Date
  description: Users can now set the default due date for a course to be in minutes
  environments:
    ci:
      state: allowed_on
    development:
      state: allowed_on
platform_service_speedgrader:
  state: hidden
  applies_to: Course
  display_name: Modernized SpeedGrader Platform
  description: This feature provides a new SpeedGrader platform experience with a focus on improved performance for large courses.
  after_state_change_proc: log_modernized_speedgrader_metrics
  environments:
    ci:
      state: allowed
    development:
      state: allowed
grading_periods_filter_dates:
  state: hidden
  applies_to: SiteAdmin
  display_name: Add dates to Gradebook Grading Period Filter
  description: This feature adds the start, end, and close dates of grading periods to the grading period filter.
  environments:
    ci:
      state: allowed_on
    development:
      state: allowed_on
speedgrader_studio_media_capture:
  state: hidden
  applies_to: SiteAdmin
  display_name: SpeedGrader Studio Media Capture
  description: This feature provides the ability to capture media in SpeedGrader using Studio Screen Capture.
  environments:
    ci:
      state: allowed
    development:
      state: allowed
rubric_imports_exports:
  state: hidden
  applies_to: SiteAdmin
  root_opt_in: true
  display_name: Rubric Imports and Exports
  description: This feature allows users to import and export rubrics from CSV and XML files from Enhanced Rubrics.
  environments:
    ci:
      state: allowed
    development:
      state: allowed
rce_lite_enabled_speedgrader_comments:
  state: hidden
  applies_to: RootAccount
  display_name: RCE lite in Speedgrader comments
  description: Allows Speedgrader comments to be formatted using RCE lite.
enhanced_rubrics_assignments:
  state: hidden
  beta: true
  applies_to: SiteAdmin
  root_opt_in: true
  display_name: Enhanced Rubrics Assignments Page
  description: This feature allows users to create and search for rubrics while using the Enhanced Rubrics design on the Assignments page.
  environments:
    ci:
      state: allowed
    development:
      state: allowed
speedgrader_grade_by_student:
  state: hidden
  beta: true
  applies_to: RootAccount
  display_name: SpeedGrader Grade by Student
  description: Allow instructors to view and traverse between students and assignments from within SpeedGrader
rubric_assessment_imports_exports:
  state: hidden
  applies_to: SiteAdmin
  root_opt_in: true
  display_name: Rubric Assessments Imports and Exports
  description: This feature allows users to import and export rubrics assessments from Gradebook in a CSV format. This feature is dependent on Enhanced Rubrics feature.
  environments:
    ci:
      state: allowed
    development:
      state: allowed
rubric_self_assessment:
  state: hidden
  applies_to: RootAccount
  root_opt_in: true
  display_name: Rubric Self Assessments
  description: This feature allows rubric self assessments to be enabled for an assignment. Students can assess their own submission using the assignment rubric.
  environments:
    ci:
      state: allowed
    development:
      state: allowed
ai_rubrics:
  state: hidden
  applies_to: Course
  root_opt_in: true
  beta: true
  display_name: AI Generated Rubrics
  description: Give rubric creators the option to generate rubric criteria automatically based on an assignment description via a large language model (LLM).
use_body_word_count:
  state: allowed_on # this is intentional. we want to enable this upon deploy so we start populating word count.
  applies_to: SiteAdmin
  display_name: Use body_word_count for displaying submission word count
  description: For text entry submisisons, the word count is currently calculated on-the-fly which can lead to load time issues. With this flag enabled, the value will be read from the new body_word_count column.
graphql_honor_anonymous_grading:
  state: hidden
  applies_to: SiteAdmin
  display_name: GraphQL API Honors Anonymous Grading
  description: GraphQL API will return anonymous data for assignments and courses with anonymous grading enabled.
  environments:
    ci:
      state: on
    development:
      state: on
submission_comment_media_auto_captioning:
  state: hidden
  applies_to: RootAccount
  root_opt_in: true
  display_name: Auto Captioning of Media Submission Comments
  description: This feature enables automatic captioning of media submission comments.
  environments:
    ci:
      state: allowed
    development:
      state: allowed
post_grades_enhanced_modal:
  state: hidden
  display_name: Post Grades Enhanced Modal
  description: Accessible refactor of Sync Grades dialog
  applies_to: Course
  root_opt_in: true
project_lhotse:
  state: hidden
  applies_to: Course
<<<<<<< HEAD
  display_name: Project Lhotse
  description: Enables the new AI-assisted grading tool, codename Project Lhotse, for assignments in this course.
  shadow: true
=======
  display_name: Grading Assistance
  description: Enables the new AI-assisted grading tool inside of the Modernized Speedgrader for assignments in this course.
  hidden: true
>>>>>>> 005bce2c
<|MERGE_RESOLUTION|>--- conflicted
+++ resolved
@@ -457,12 +457,6 @@
 project_lhotse:
   state: hidden
   applies_to: Course
-<<<<<<< HEAD
-  display_name: Project Lhotse
-  description: Enables the new AI-assisted grading tool, codename Project Lhotse, for assignments in this course.
-  shadow: true
-=======
   display_name: Grading Assistance
   description: Enables the new AI-assisted grading tool inside of the Modernized Speedgrader for assignments in this course.
-  hidden: true
->>>>>>> 005bce2c
+  hidden: true