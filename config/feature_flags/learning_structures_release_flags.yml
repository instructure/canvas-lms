--- conflicted
+++ resolved
@@ -37,8 +37,6 @@
       feedback by joining the *Course Pacing User Group*.
   applies_to: Account
   beta: true
-<<<<<<< HEAD
-=======
   environments:
     development:
       state: allowed_on
@@ -51,7 +49,6 @@
   display_name: 'Per Section Course Paces'
   description: Enable unique course paces for course sections.
   applies_to: SiteAdmin
->>>>>>> deb6e9a2
   environments:
     development:
       state: allowed_on
