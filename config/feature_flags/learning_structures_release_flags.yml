---
assignments_2_student:
  state: hidden
  display_name: Assignment Enhancements - Student
  description:
    wrapper: <a href="https://community.canvaslms.com/t5/Assignment-Enhancements-Users/gh-p/student_enhancements">\1</a>
    assignments_2_student_description: This feature enhances the assignment submission and feedback workflow for students. When this flag is enabled, early access to ongoing improvements will be displayed automatically with every release. For full details, please see the *Assignment Enhancements User Group* in the Canvas Community.
  applies_to: Course
  root_opt_in: true
  beta: true
assignments_2_teacher:
  state: hidden
  display_name: Assignments 2 Teacher View
  description: Use the new assignments teacher page
  applies_to: Course
  root_opt_in: true
  environments:
    production:
      state: disabled
auto_show_cc:
  type: setting
  state: allowed
  display_name: Auto Show Closed Captions
  description: |-
    Automatically show closed captions in the user's current
    language (if available) when playing canvas media.
  applies_to: User
confetti_branding:
  state: 'hidden'
  display_name: 'Account branding for confetti'
  description: Applies account branding to confetti splashes
  applies_to: SiteAdmin
course_paces:
  state: hidden
  display_name: 'Course Pacing'
  description:
    wrapper: <a href="https://community.canvaslms.com/t5/Course-Pacing-Feature-Preview/gh-p/course_pacing">\1</a>
    course_paces_description: |-
      Course Pacing adds support for rolling enrollments to Canvas;
      allowing magical distribution of due dates for students with different
      start dates based on an instructor's defined pace. Learn more and give
      feedback by joining the *Course Pacing User Group*.
  applies_to: Account
  beta: true
  environments:
    development:
      state: allowed_on
    beta:
      state: allowed_on
    ci:
      state: allowed_on
course_paces_for_sections:
  state: hidden
  display_name: 'Per Section Course Paces'
  description: Enable unique course paces for course sections.
  applies_to: SiteAdmin
  environments:
    development:
      state: allowed_on
    beta:
      state: allowed_on
    ci:
      state: allowed_on
    production:
      state: allowed_on
create_course_subaccount_picker:
  state: hidden
  applies_to: RootAccount
  display_name: 'Allow sub-account selection when users manually create courses'
  description: |-
    Rather than automatically placing manually created courses into the
    "Manually Created Courses" sub-account, when enabled, this feature allows
    people who can manually create courses to put those courses into any sub-account
    where they have enrollments.
account_calendar_events:
  applies_to: SiteAdmin
  state: hidden
  display_name: Account-level calendars
  description: |-
<<<<<<< HEAD
    When enabled, this flag shows a "Join" button on Canvas calendar
    events in the student planner
account_calendar_events:
  applies_to: SiteAdmin
  state: hidden
  display_name: Account-level calendars
  description: |-
=======
>>>>>>> e581f540
    Allows admins to create events in root- and sub-account calendars that everyone in
    the account can see.
submission_feedback_indicators:
  state: allowed
  applies_to: RootAccount
  display_name: Submission feedback indicators
  description: |-
    Adds visual indicators to the submission details page to tell students that unread
    document annotations or rubric comments exist
word_count_in_speed_grader:
  state: hidden
  applies_to: RootAccount
  display_name: 'Add word count to SpeedGrader'
  description: |-
    When enabled, this flag displays a word count in the speed grader for text
    based submissions.
  development:
    state: allowed_on
  ci:
    state: allowed_on
observer_picker:
  applies_to: SiteAdmin
  state: hidden
  display_name: Filter observer dashboard by student
  description: |-
    When enabled, this flag shows a student picker for observers on the dashboard.
  environments:
    ci:
      state: allowed_on
    development:
      state: allowed_on
calendar_series:
  applies_to: SiteAdmin
  state: hidden
  display_name: Calendar Series
  description: |-
    This flag allows calendar event series to be created from the Canvas Calendar.
section_level_calendar_permissions:
  applies_to: SiteAdmin
  state: allowed_on
  display_name: Section-level calendar permissions
  description: |-
    Allow permissions to manage the calendar to be granted at a section-level.
account_level_blackout_dates:
  applies_to: SiteAdmin
  state: hidden
  display_name: Account-level course pacing blackout dates
  description: |-
    Allow course pacing blackout dates to be set for accounts instead of just courses.
render_both_to_do_lists:
  applies_to: SiteAdmin
  state: hidden
  display_name: Render both To Do lists for teachers with student enrollments
  description: |-
    Renders both To Do lists on the dashboard sidebar for teachers with student enrollments.<|MERGE_RESOLUTION|>--- conflicted
+++ resolved
@@ -77,16 +77,6 @@
   state: hidden
   display_name: Account-level calendars
   description: |-
-<<<<<<< HEAD
-    When enabled, this flag shows a "Join" button on Canvas calendar
-    events in the student planner
-account_calendar_events:
-  applies_to: SiteAdmin
-  state: hidden
-  display_name: Account-level calendars
-  description: |-
-=======
->>>>>>> e581f540
     Allows admins to create events in root- and sub-account calendars that everyone in
     the account can see.
 submission_feedback_indicators:
