---
allow_opt_out_of_inbox:
  type: setting
  state: hidden
  display_name:
    features.allow_opt_out_of_inbox: Allow Users to Opt-out of the Inbox
  description:
    allow_opt_out_of_inbox: Allow users to opt out of the Conversation's Inbox. This
      will cause all conversation messages and notifications to be sent as ASAP notifications
      to the user's primary email, hide the Conversation's Inbox unread messages badge
      on the Inbox, and hide the Conversation's notification preferences.
  applies_to: RootAccount
  root_opt_in: true
analytics_2:
  state: hidden
  applies_to: Course
  display_name: New Course and User Analytics
  description:
    wrapper: <a href="https://community.canvaslms.com/t5/New-Analytics-Users/gh-p/analytics">\1</a>
    new_analytics_description: Show new analytics for course and user data. Data
      may take 24 hours to appear in New Analytics after setting this feature flag
      to ON. For full details, please see the *New Analytics user group* in the Canvas
      Community.
  after_state_change_proc: analytics_2_after_state_change_hook
  beta: true
admin_analytics:
  state: hidden
  applies_to: Account
  display_name: Admin Analytics
  description:
    wrapper: <a href="https://community.canvaslms.com/t5/New-Analytics-Users/gh-p/analytics">\1</a>
    admin_analytics_description: Enabling displays Admin Analytics to show overviews of
      courses and students. Learn more and give feedback by joining the
      *New Analytics user group* in the Canvas community.
  after_state_change_proc: analytics_2_after_state_change_hook
  beta: true
anonymous_instructor_annotations:
  type: setting
  state: allowed
  display_name: Anonymous Instructor Annotations
  description: Anonymize all instructor comments and annotations within DocViewer
  applies_to: Course
  root_opt_in: false
autodetect_field_separators_for_gradebook_exports:
  type: setting
  state: allowed
  display_name: Autodetect field separators in compatible spreadsheet exports
  description: Attempt to detect an appropriate field separator in compatible spreadsheet
    exports based on the number format for your language.
  applies_to: User
  custom_transition_proc: autodetect_field_separators_for_gradebook_exports_custom_transition_hook
common_cartridge_page_conversion:
  type: setting
  state: hidden
  display_name: Common Cartridge HTML File to Page Conversion
  description: If enabled, Common Cartridge importers will convert HTML files into
    Pages
  applies_to: Course
commons_favorites:
  state: hidden
  applies_to: RootAccount
  display_name: Import Commons Favorites
  description: If Commons is installed, allows importing favorited content items from
    within Canvas.
compact_live_event_payloads:
  state: allowed
  applies_to: RootAccount
  display_name: Remove null values from live event payloads
  description: Canvas will remove keys with null values from live event payloads if
    this feature is enabled.
default_due_time:
  state: hidden
  display_name: Default Due Time
  description: Adds an account/course setting for a default due time for new assignments
  applies_to: RootAccount
disable_alert_timeouts:
  type: setting
  state: allowed
  display_name:
    features.disable_alert_timeouts: Disable Alert Notification Timeouts
  description:
    disable_alert_timeouts_description: |-
      Enabling this feature gets rid of the timeout for alert notifications that pop up, giving the
      user as much time as they need to read the notification over and dismiss it when they are finished.
  applies_to: User
disable_celebrations:
  type: setting
  state: hidden
  display_name:
    features.hide_celebrations: Disable Celebration Animations
  description:
    disable_celebrations_description: Enabling this feature hides all celebration
      animations.
  applies_to: User
disable_keyboard_shortcuts:
  type: setting
  state: hidden
  display_name: Disable Keyboard Shortcuts
  description: |-
    Disable Canvas keyboard shortcuts. Some users using screenreaders or keyboard navigation
    will have an improved experience with these shortcuts turned off.
  applies_to: User
disable_lti_post_only:
  state: hidden
  display_name: Don't Move LTI Query Params to POST Body
  description: If enabled, query parameters will not be copied to the POST body during
    an LTI launch.
  applies_to: RootAccount
  root_opt_in: true
embedded_release_notes:
  type: setting
  state: allowed_on
  display_name: Embedded Release Notes
  description: Show Instructure-provided release notes filtered by user role in the
    Help Menu. Available to users with admin, teacher (instructor), and observer
    roles. Applicable features for student roles are included in observer notes.
  applies_to: Account
encrypted_sourcedids:
  type: setting
  state: allowed
  display_name: Encrypted Sourcedids for Basic Outcomes
  description: If enabled, Sourcedids used by Canvas for Basic Outcomes will be encrypted.
  applies_to: RootAccount
  root_opt_in: true
epub_export:
  type: setting
  state: allowed
  display_name: ePub Exporting
  description: This enables users to generate and download course ePub.
  applies_to: Course
  root_opt_in: true
featured_help_links:
  state: hidden
  applies_to: SiteAdmin
  display_name: Featured Help Links
  description: Allows Help Links to be tagged as Featured or New and prominently displays
    the Featured Help Link in the Help Menu.
filter_speed_grader_by_student_group:
  state: allowed
  applies_to: RootAccount
  display_name: Filter SpeedGrader by Student Group
  description: Allows users to enable the "Launch SpeedGrader Filtered by Student
    Group" option for courses on the course settings page. When active and a student
    group has been selected in New Gradebook, SpeedGrader will only load students
    in the selected group.
  environments:
    production:
      state: hidden
final_grades_override:
  type: setting
  state: allowed
  display_name: Final Grade Override
  description: Enable ability to alter the final grade for the entire course without
    changing scores for assignments.
  applies_to: Course
  root_opt_in: true
  custom_transition_proc: final_grades_override_custom_transition_hook
google_docs_domain_restriction:
  state: hidden
  display_name:
    features.google_docs_domain_restriction: Google Docs Domain Restriction
  description:
    google_docs_domain_restriction_description: |-
      Google Docs Domain Restriction allows Google Docs submissions and collaborations
      to be restricted to a single domain. Students attempting to submit assignments or
      join collaborations on an unapproved domain will receive an error message notifying them
      that they will need to update their Google Docs integration.
  applies_to: RootAccount
  root_opt_in: true
high_contrast:
  type: setting
  state: allowed
  display_name:
    features.high_contrast: High Contrast UI
  description:
    high_contrast_description: |-
      High Contrast enhances the color contrast of the UI (text, buttons, etc.), making those items more
      distinct and easier to identify. Note: Institution branding will be disabled.
  applies_to: User
high_contrast_course_colors:
  state: allowed
  display_name: High Contrast Course Colors
  description:
    high_contrast_course_colors_description: |-
      High Contrast Course Colors darkens system provided and color picker course colors
      (not manually defined ones) to improve contrast ratio
  applies_to: SiteAdmin
include_byte_order_mark_in_gradebook_exports:
  type: setting
  state: allowed
  display_name: Include Byte-Order Mark in compatible spreadsheet exports
  description: Optionally include a byte-order mark in compatible spreadsheet exports
    so they can be imported into Excel for users in some locales.
  applies_to: User
international_sms:
  state: hidden
  display_name: International SMS
  description: Allows users with international phone numbers to receive text messages
    from Canvas.
  applies_to: RootAccount
  root_opt_in: true
javascript_csp:
  type: setting
  state: allowed
  display_name: Content Security Policy
  description: Enable the Security tab on the settings page to adjust CSP settings
  applies_to: RootAccount
  root_opt_in: true
  environments:
    production:
      state: hidden
k12:
  type: setting
  state: hidden
  display_name:
    features.k12: K-12 Specific Features
  description:
    k12_description: Update the icons in the Global Navigation Menu that make more
      sense specifically in a K-12 environment.
  applies_to: RootAccount
  root_opt_in: true
lti2_rereg:
  state: hidden
  display_name: LTI 2 Reregistration
  description: Enable reregistration for LTI 2
  applies_to: RootAccount
  root_opt_in: true
membership_service_for_lti_tools:
  state: hidden
  display_name: Membership Service Configuration
  description: If enabled, OAuth 1.0a signing may be used by LTI tools to access the
    Membership Service API
  applies_to: RootAccount
  root_opt_in: true
new_collaborations:
  state: hidden
  display_name: External Collaborations Tool
  description: Use the new Collaborations external tool enabling more options for
    tools to use to collaborate
  applies_to: Course
  root_opt_in: true
  touch_context: true
new_gradebook_plagiarism_indicator:
  state: hidden
  applies_to: RootAccount
  display_name: New Gradebook Plagiarism Indicator
  description: Enables display of plagiarism reports and similarity scores in the
    New Gradebook submission tray.
new_sis_integrations:
  type: setting
  state: hidden
  display_name: Enable new SIS integration settings
  description:
    new_sis_integrations: |-
      This feature applies to institutions with an existing SIS Canvas integration.
      Any customers that are currently using grade passback solutions in Canvas or
      partner products should enable this feature for enhanced assignment data
      validation workflows. When enabled, this feature displays the new SIS
      Integration settings for SIS Sync (Assignment Level Grade Passback) in Account
      Settings. The Post to SIS feature option has been incorporated into this new
      setting and will be enabled by default.
  applies_to: Account
  root_opt_in: true
new_user_tutorial:
  type: setting
  state: allowed
  display_name: New User Tutorial
  description: Provide tutorial information for instructors new to Canvas.
  applies_to: RootAccount
  root_opt_in: true
new_user_tutorial_on_off:
  type: setting
  state: allowed
  display_name: Course Set-up Tutorial
  description: Course set-up tutorial provides tips on how to leverage the feature
    opportunities on each page in Canvas. It is especially useful when you are new
    to Canvas or are setting up a new course for the first time in a long time.
  applies_to: User
newquizzes_on_quiz_page:
  state: hidden
  display_name: New Quizzes on the Quizzes page
  description: Show New Quizzes on the Quizzes page
  applies_to: Account
  root_opt_in: true
non_scoring_rubrics:
  state: 'on'
  display_name: Non-scoring Rubrics
  description: If enabled, the option will be presented to have non-scoring rubrics.
  applies_to: RootAccount
  root_opt_in: true
notification_service:
  state: hidden
  display_name: Use remote service for notifications
  description: Allow the ability to send notifications through our dispatch queue
  applies_to: RootAccount
  root_opt_in: true
outcome_extra_credit:
  state: allowed
  display_name: Allow Outcome Extra Credit
  description: If enabled, allows more than the maximum possible score on an Outcome
    to be given on a rubric.
  applies_to: Course
  root_opt_in: true
outcome_gradebook:
  type: setting
  state: allowed
  display_name:
    features.learning_mastery_gradebook: Learning Mastery Gradebook
  description:
    learning_mastery_gradebook_description: |-
      Learning Mastery Gradebook provides a way for teachers to quickly view student and course
      progress on course learning outcomes. Outcomes are presented in a Gradebook-like
      format and student progress is displayed both as a numerical score and as mastered/near
      mastery/remedial.
  applies_to: Course
  root_opt_in: false
post_grades:
  state: hidden
  display_name:
    features.post_grades: Post Grades to SIS
  description:
    post_grades_description: |-
      Post Grades allows teachers to post grades back to enabled SIS systems: Powerschool,
      Aspire (SIS2000), JMC, and any other SIF-enabled SIS that accepts the SIF elements GradingCategory,
      GradingAssignment, GradingAssignmentScore.
  applies_to: Course
  root_opt_in: true
quizzes_next:
  state: allowed
  display_name:
    features.quizzes.next: New Quizzes
  description:
    wrapper: <a href="https://community.canvaslms.com/t5/New-Quizzes-Users/gh-p/quizzes">\1</a>
    new_quizzes_description: This feature enhances the Canvas experience for quizzing.
      When this flag is enabled, the New Quizzes tool will be available. For full details,
      please see the *New Quizzes user group* in the Canvas Community.
  applies_to: Course
  visible_on: quizzes_next_visible_on_hook
quizzes_next_submission_history:
  state: 'on'
  display_name: New Quizzes submission history
  description: If enabled, submission history for New Quizzes quizzes is dealt with
    separately.
  applies_to: RootAccount
  root_opt_in: true
restrict_students_from_annotating:
  state: allowed
  display_name: Restrict Students from Annotating
  description: Prevents students from leaving annotations in assignments. Does not
    apply to peer-reviewed assignments.
  applies_to: Course
  environments:
    production:
      state: disabled
rubric_criterion_range:
  state: allowed
  display_name: Rubric Criterion Range
  description: Specify max and min points to clarify boundaries of a rubric criterion
    rating.
  applies_to: RootAccount
  root_opt_in: true
self_service_user_merge:
  type: setting
  state: allowed_on
  applies_to: RootAccount
  display_name: Self Service User Merge
  description: Allows users to merge multiple accounts together (given proper credentials).
slack_notifications:
  state: hidden
  display_name: Slack Notifications
  description: The ability for users to receive notifications from slack
  applies_to: RootAccount
student_outcome_gradebook:
  type: setting
  state: allowed
  display_name:
    features.student_outcome_gradebook: Student Learning Mastery Gradebook
  description:
    student_outcome_gradebook_description: |-
      Student Learning Mastery Gradebook provides a way for students to quickly view progress
      on course learning outcomes. Outcomes are presented in a Gradebook-like
      format and progress is displayed both as a numerical score and as mastered/near
      mastery/remedial.
  applies_to: Course
  root_opt_in: false
timer_without_autosubmission:
  display_name: Classic Quizzes Option for Timed Quizzes without Submission
  description: Presents the quiz setting to avoid automatic submission of a timed
    quiz when the available time has ended.
  applies_to: RootAccount
  state: hidden
underline_all_links:
  type: setting
  state: allowed
  display_name: Underline Links
  description:
    wrapper: <span class="feature-detail-underline">\1</span>
    underline_all_links_description: |-
      Underline Links displays hyperlinks in navigation menus, the Dashboard, and page sidebars as
      *underlined text*. This feature does not apply to user-generated content links in the
      Rich Content Editor, which always underlines links for all users.
  applies_to: User
use_semi_colon_field_separators_in_gradebook_exports:
  type: setting
  state: allowed
  display_name: Use semicolons to separate fields in compatible spreadsheet exports
  description: Use semicolons instead of commas to separate fields in compatible spreadsheet
    exports so they can be imported into Excel for users in some locales.
  applies_to: User
  custom_transition_proc: use_semi_colon_field_separators_in_gradebook_exports_custom_transition_hook
gradebook_show_first_last_names:
  state: hidden
  applies_to: SiteAdmin
  display_name: Separate columns for first/last names in Gradebook
  description: Show account setting to allow viewing and exporting of student first and last names
    in separate columns in the gradebook.
open_todos_in_new_tab:
  applies_to: User
  state: allowed_on
  display_name: Open to-do items in a new tab
  description: When enabled, this setting automatically opens teacher to-do items in a new tab.
scheduled_page_publication:
  applies_to: RootAccount
  state: hidden
  display_name: Scheduled page publication
  description: Allows course pages to be published on a schedule
<<<<<<< HEAD
=======
copy_blueprint_settings:
  applies_to: RootAccount
  state: hidden
  display_name: Copy Blueprint Course settings
  description: Allows Blueprint Course settings to be exported and copied to another Blueprint Course
>>>>>>> 08c63032
send_usage_metrics:
  state: hidden
  display_name: Send usage metrics
  description: Send usage metrics
  applies_to: RootAccount
  visible_on: usage_metrics_allowed_hook<|MERGE_RESOLUTION|>--- conflicted
+++ resolved
@@ -424,14 +424,11 @@
   state: hidden
   display_name: Scheduled page publication
   description: Allows course pages to be published on a schedule
-<<<<<<< HEAD
-=======
 copy_blueprint_settings:
   applies_to: RootAccount
   state: hidden
   display_name: Copy Blueprint Course settings
   description: Allows Blueprint Course settings to be exported and copied to another Blueprint Course
->>>>>>> 08c63032
 send_usage_metrics:
   state: hidden
   display_name: Send usage metrics
