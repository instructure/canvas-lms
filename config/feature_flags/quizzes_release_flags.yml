--- conflicted
+++ resolved
@@ -111,14 +111,10 @@
   display_name: New Quizzes Separators
   description: If enabled, users can set decimal and thousands separators for New Quizzes
   state: allowed
-<<<<<<< HEAD
-  applies_to: SiteAdmin
-=======
   applies_to: SiteAdmin
 new_quizzes_ai_quiz_generation:
   display_name: AI Quiz Generation
   description: If enabled, the "Generate With AI" button will appear, allowing AI-based quiz creation for institutions in the Early Adopter Program
   state: hidden
   shadow: true
-  applies_to: Course
->>>>>>> ee12519a
+  applies_to: Course