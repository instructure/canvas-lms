--- conflicted
+++ resolved
@@ -46,14 +46,6 @@
     banks owned by specific courses and the root account in new quizzes.
   applies_to: SiteAdmin
   state: hidden
-<<<<<<< HEAD
-new_quizzes_skip_to_build_module_button:
-  display_name: New Quizzes Build Button In Module Items
-  description: Provides a button which navigates straight to the Build screen in the kebab menu for New Quizzes items on the Modules page.
-  applies_to: SiteAdmin
-  state: hidden
-=======
->>>>>>> ab85b2a7
 new_quizzes_in_module_progression:
   display_name: New Quizzes Embedded Module Progression
   description: Improved support for taking New Quizzes from within Modules
