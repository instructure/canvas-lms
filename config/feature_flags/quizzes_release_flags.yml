--- conflicted
+++ resolved
@@ -69,12 +69,9 @@
   state: hidden
   display_name: New Quizzes Common Cartridge Support
   description: If enabled, Canvas will be able to export New Quizzes as a part of Common Cartridge Export Packages.
-<<<<<<< HEAD
-=======
   applies_to: SiteAdmin
 new_quizzes_subaccount_sharing_permission:
   state: hidden
   display_name: New Quizzes Subaccount Sharing Permission
   description: Allow the "Item Banks - share with subaccounts" permission
->>>>>>> e0cb78f8
   applies_to: SiteAdmin