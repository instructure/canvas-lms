--- conflicted
+++ resolved
@@ -69,9 +69,6 @@
   display_name: Default to New Quizzes
   description: Use New Quizzes as the default quizzing engine. Removes the ability to create classic quizzes.
   applies_to: Course
-<<<<<<< HEAD
-  visible_on: quizzes_next_visible_on_hook
-=======
   visible_on: quizzes_next_visible_on_hook
 new_quizzes_allow_service_jwt_refresh:
   state: hidden
@@ -80,5 +77,4 @@
   applies_to: SiteAdmin
   environments:
     development:
-      state: allowed_on
->>>>>>> d9328659
+      state: allowed_on