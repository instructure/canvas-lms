embed_assets: off
gzip_assets: off
css_compressor: 'sass'

# if you want use IE in dev mode and want to get around the max of 30 stylesheets
# problem, uncomment the following lines and make sure you
# rm -rf public/assets after you make any changes to css
# package_assets: always
# compress_assets: off

<% require File.expand_path(Jammit::ASSET_ROOT + '/lib/canvas/plugins/plugin_assets') %>
<% plugin_assets = PluginAssets.new %>
<%= plugin_assets.bundle_yml %>


stylesheets:
  ember_files:
    - public/stylesheets/compiled/pages/ember_files.css
  instructure_eportfolio:
    - public/stylesheets/compiled/pages/instructure_eportfolio.css
  course_show:
    - public/stylesheets/compiled/pages/course_show.css
  content_migrations:
    - public/stylesheets/compiled/pages/content_migrations.css
  vendor:
    - public/stylesheets/compiled/pages/g_vendor.css
  common:
    - public/stylesheets/compiled/base/c-common.css
  context_modules:
    - public/stylesheets/compiled/pages/context_modules.css
  context_modules2:
    - public/stylesheets/compiled/pages/context_modules2.css
  context_module_progressions:
    - public/stylesheets/compiled/pages/context_module_progressions.css
  dashboard:
    - public/stylesheets/compiled/pages/dashboard/dashboard.css
  registration:
    - public/stylesheets/compiled/pages/registration.css
  profile_show:
    - public/stylesheets/compiled/pages/profile/show.css
  profile_edit:
    - public/stylesheets/compiled/pages/profile/edit.css
  facebook:
    - public/stylesheets/compiled/pages/facebook.css
  speed_grader:
    - public/stylesheets/compiled/pages/speed_grader.css
  conferences:
    - public/stylesheets/compiled/pages/conferences.css
  gradebook_uploads:
    - public/stylesheets/compiled/pages/gradebook_uploads.css
  calendar:
    - public/stylesheets/compiled/pages/calendar/calendar.css    
  calendar2:
    - public/stylesheets/compiled/pages/calendar/calendar2.css
  agenda_view:
    - public/stylesheets/compiled/pages/agenda/agenda_view.css
  course_settings:
    - public/stylesheets/compiled/pages/course_settings/compiler-course_settings.css
  discussions:
    - public/stylesheets/compiled/pages/discussions.css
  discussions_list:
    - public/stylesheets/compiled/pages/discussions_list.css
  full_files:
    - public/stylesheets/compiled/pages/full_files.css
  datagrid:
    - public/stylesheets/compiled/pages/datagrid.css
  gradebook_history:
    - public/stylesheets/compiled/pages/gradebook_history.css
  gradebook2:
    - public/stylesheets/compiled/pages/gradebook2/compiler-gradebook2.css
  screenreader_gradebook:
    - public/stylesheets/compiled/pages/screenreader_gradebook/compiler-screenreader_gradebook.css
  attendance:
    - public/stylesheets/compiled/pages/attendance.css
  quizzes:
    - public/stylesheets/compiled/pages/quizzes/compiler-quizzes.css
  quizzes_ember:
    - public/stylesheets/compiled/pages/ember_quizzes/quizzes_ember.css
  moderate_quiz:
    - public/stylesheets/compiled/pages/moderate_quiz.css
  assignments:
    - public/stylesheets/compiled/pages/assignments/compiler-assignments.css
  assignments_edit:
    - public/stylesheets/compiled/pages/assignments/assignments_edit.css
  new_assignments:
    - public/stylesheets/compiled/pages/assignments/new_assignments.css
  grading_standards:
    - public/stylesheets/compiled/pages/compiler-grading_standards.css
  login:
    - public/stylesheets/compiled/pages/compiler-login.css
  otp_login:
    - public/stylesheets/compiled/pages/otp_login.css
  roster:
    - public/stylesheets/compiled/pages/roster.css
  roster_user:
    - public/stylesheets/compiled/pages/roster_user.css
  learning_outcomes:
    - public/stylesheets/compiled/pages/learning_outcomes.css
  grade_summary:
    - public/stylesheets/compiled/pages/grade_summary.css
  context_list:
    - public/stylesheets/compiled/pages/context_list.css
  page_views:
    - public/stylesheets/compiled/pages/page_views.css
  prior_users:
    - public/stylesheets/compiled/pages/prior_users.css
  reports:
    - public/stylesheets/compiled/pages/reports.css
  statistics:
    - public/stylesheets/compiled/pages/statistics.css
  slickgrid:
    - public/javascripts/vendor/slickgrid/slick.grid.css
  sub_accounts:
    - public/stylesheets/compiled/pages/sub_accounts.css
  user_grades:
    - public/stylesheets/compiled/pages/user_grades.css
  user_logins:
    - public/stylesheets/compiled/pages/user_logins.css
  account_settings:
    - public/stylesheets/compiled/pages/account_settings/compiler-account_settings.css
  account_admin_tools:
    - public/stylesheets/compiled/pages/account_admin_tools.css
  select_content_dialog:
    - public/stylesheets/compiled/pages/select_content_dialog.css
  conversations_new:
    # TODO: we need to look at what's being used here and if we can get purge this file and use  
    # the styles in /bootstrap/ 
    - public/javascripts/vendor/bootstrap-select/bootstrap-select.css 
    # end
    - public/stylesheets/compiled/pages/conversations/compiler-conversations.css
  alerts:
    - public/stylesheets/compiled/pages/alerts.css
  developer_keys:
    - public/stylesheets/compiled/pages/developer_keys.css
  edit_calendar_event_full:
    - public/stylesheets/compiled/pages/calendar/editCalendarEventFull.css
  notification_preferences:
    - public/stylesheets/compiled/pages/notification_preferences.css
  tinymce:
    #leaving this area alone for now, tinymce is its own beast
    - public/javascripts/tinymce/jscripts/tiny_mce/themes/advanced/skins/default/ui.css
    - public/stylesheets/compiled/vendor/tiny_like_ck_with_external_tools.css
    - public/javascripts/tinymce/jscripts/tiny_mce/plugins/inlinepopups/skins/clearlooks2/window.css
  messages:
    - public/stylesheets/compiled/pages/messages.css
  user_notes:
    - public/stylesheets/compiled/pages/user_notes.css
  imports:
    - public/stylesheets/compiled/pages/imports.css
  styleguide:
    - public/stylesheets/compiled/pages/styleguide/compiler-styleguide.css
  locale:
    - public/stylesheets/compiled/pages/locale.css
  mobile_auth:
    - public/stylesheets/compiled/pages/mobile_auth.css
  external_tool_full_width:
<<<<<<< HEAD
    - public/stylesheets/compiled/external_tools/full_width.css
  user_observees:
    - public/stylesheets/compiled/user_observees.css
=======
    - public/stylesheets/compiled/pages/external_tools/full_width.css
>>>>>>> ff5b3bb6

  <%= plugin_assets.anchors_yml %><|MERGE_RESOLUTION|>--- conflicted
+++ resolved
@@ -154,12 +154,6 @@
   mobile_auth:
     - public/stylesheets/compiled/pages/mobile_auth.css
   external_tool_full_width:
-<<<<<<< HEAD
-    - public/stylesheets/compiled/external_tools/full_width.css
-  user_observees:
-    - public/stylesheets/compiled/user_observees.css
-=======
     - public/stylesheets/compiled/pages/external_tools/full_width.css
->>>>>>> ff5b3bb6
 
   <%= plugin_assets.anchors_yml %>