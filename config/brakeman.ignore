{
  "ignored_warnings": [
    {
      "warning_type": "SQL Injection",
      "warning_code": 0,
      "fingerprint": "004796896cde893b006bf1856f61eba560b7329e370bd5cf0a071d019acfb05c",
      "check_name": "SQL",
      "message": "Possible SQL injection",
      "file": "lib/data_fixup/resend_plagiarism_events.rb",
      "line": 66,
      "link": "https://brakemanscanner.org/docs/warning_types/sql_injection/",
      "code": "Submission.where(\"id in (#{(errors_report_scope(all_configured_submissions(start_time, end_time).select(:id).order(:submitted_at => :desc).limit(limit)) or missing_report_scope(all_configured_submissions(start_time, end_time).select(:id).order(:submitted_at => :desc).limit(limit)))})\")",
      "render_path": null,
      "location": {
        "type": "method",
        "class": "DataFixup::ResendPlagiarismEvents",
        "method": "s(:self).resend_scope"
      },
      "user_input": "errors_report_scope(all_configured_submissions(start_time, end_time).select(:id).order(:submitted_at => :desc).limit(limit))",
      "confidence": "Medium",
      "cwe_id": [
        89
      ],
      "note": ""
    },
    {
      "warning_type": "SQL Injection",
      "warning_code": 0,
      "fingerprint": "00ac66435814833ba7fd15636edce41d40f6587400cf2e86381310d660409149",
      "check_name": "SQL",
      "message": "Possible SQL injection",
      "file": "app/controllers/grade_change_audit_api_controller.rb",
      "line": 460,
      "link": "https://brakemanscanner.org/docs/warning_types/sql_injection/",
      "code": "Score.active.joins(:enrollment).preload(:enrollment).where(:course_score => true).where(\"(enrollments.course_id, enrollments.user_id) IN (#{events.reject(&:in_grading_period?).map do\n key = key_from_ids(event.context_id, event.student_id).join(\",\")\n\"(#{key_from_ids(event.context_id, event.student_id).join(\",\")})\"\n end.join(\", \")})\")",
      "render_path": null,
      "location": {
        "type": "method",
        "class": "GradeChangeAuditApiController",
        "method": "current_override_scores_query"
      },
      "user_input": "events.reject(&:in_grading_period?).map do\n key = key_from_ids(event.context_id, event.student_id).join(\",\")\n\"(#{key_from_ids(event.context_id, event.student_id).join(\",\")})\"\n end.join(\", \")",
      "confidence": "Medium",
      "cwe_id": [
        89
      ],
      "note": ""
    },
    {
      "warning_type": "SQL Injection",
      "warning_code": 0,
      "fingerprint": "03b292cdba7408f58e10ebcf7ef130b27150143a1594c3148a76e0d23f667778",
      "check_name": "SQL",
      "message": "Possible SQL injection",
      "file": "app/models/account.rb",
      "line": 1041,
      "link": "https://brakemanscanner.org/docs/warning_types/sql_injection/",
      "code": "Account.connection.select_values(\"WITH RECURSIVE t AS (\\n  SELECT * FROM #{Account.quoted_table_name} WHERE id=#{Shard.local_id_for(starting_account_id.parent_account_id).first}\\n  UNION\\n  SELECT accounts.* FROM #{Account.quoted_table_name} INNER JOIN t ON accounts.id=t.parent_account_id\\n)\\nSELECT id FROM t\\n\".squish)",
      "render_path": null,
      "location": {
        "type": "method",
        "class": "Account",
        "method": "Account.account_chain_ids"
      },
      "user_input": "Shard.local_id_for(starting_account_id.parent_account_id).first",
      "confidence": "Medium",
      "cwe_id": [
        89
      ],
      "note": ""
    },
    {
      "warning_type": "SQL Injection",
      "warning_code": 0,
      "fingerprint": "0c4d7211e332f5ec64633589aa53c40035dd353b4ed99702ad0dda080eab7dcd",
      "check_name": "SQL",
      "message": "Possible SQL injection",
      "file": "lib/due_date_cacher.rb",
      "line": 514,
      "link": "https://brakemanscanner.org/docs/warning_types/sql_injection/",
      "code": "Submission.deleted.joins(\"INNER JOIN (VALUES #{batch.each_with_object([]) do\n next unless entry[5]\n(memo << \"(#{entry.first}, #{entry.second})\")\n end.join(\",\")})\\nAS vals(assignment_id, student_id)\\nON submissions.assignment_id = vals.assignment_id\\nAND submissions.user_id = vals.student_id\\n\".squish)",
      "render_path": null,
      "location": {
        "type": "method",
        "class": "DueDateCacher",
        "method": "handle_lti_deleted_submissions"
      },
      "user_input": "batch.each_with_object([]) do\n next unless entry[5]\n(memo << \"(#{entry.first}, #{entry.second})\")\n end.join(\",\")",
      "confidence": "Medium",
      "cwe_id": [
        89
      ],
      "note": ""
    },
    {
      "warning_type": "SQL Injection",
      "warning_code": 0,
      "fingerprint": "0c4d7211e332f5ec64633589aa53c40035dd353b4ed99702ad0dda080eab7dcd",
      "check_name": "SQL",
      "message": "Possible SQL injection",
      "file": "lib/due_date_cacher.rb",
      "line": 514,
      "link": "https://brakemanscanner.org/docs/warning_types/sql_injection/",
      "code": "Submission.deleted.joins(\"INNER JOIN (VALUES #{batch.each_with_object([]) do\n next unless entry[5]\n(memo << \"(#{entry.first}, #{entry.second})\")\n end.join(\",\")})\\nAS vals(assignment_id, student_id)\\nON submissions.assignment_id = vals.assignment_id\\nAND submissions.user_id = vals.student_id\\n\".squish)",
      "render_path": null,
      "location": {
        "type": "method",
        "class": "DueDateCacher",
        "method": "handle_lti_deleted_submissions"
      },
      "user_input": "batch.each_with_object([]) do\n next unless entry[5]\n(memo << \"(#{entry.first}, #{entry.second})\")\n end.join(\",\")",
      "confidence": "Medium",
      "cwe_id": [
        89
      ],
      "note": "values in inner join are known and safe"
    },
    {
      "warning_type": "SQL Injection",
      "warning_code": 0,
      "fingerprint": "0e15b8a6ab3d2158a04d098f25c49a631614b1fe6fea57e98d52dbe9052e3e80",
      "check_name": "SQL",
      "message": "Possible SQL injection",
      "file": "app/models/quizzes/quiz.rb",
      "line": 1364,
      "link": "https://brakemanscanner.org/docs/warning_types/sql_injection/",
      "code": "Quizzes::QuizSubmission.from(\"( VALUES #{quizzes.map do\n \"(#{q.id})\"\n end.join(\", \")} ) AS s(quiz_id)\")",
      "render_path": null,
      "location": {
        "type": "method",
        "class": "Quizzes::Quiz",
        "method": "Quizzes::Quiz.preload_can_unpublish"
      },
      "user_input": "quizzes.map do\n \"(#{q.id})\"\n end.join(\", \")",
      "confidence": "Medium",
      "cwe_id": [
        89
      ],
      "note": ""
    },
    {
      "warning_type": "SQL Injection",
      "warning_code": 0,
      "fingerprint": "0fa6de183523f46dcea89ac2032d6c127bfd096819b358a808be5e8572198071",
      "check_name": "SQL",
      "message": "Possible SQL injection",
      "file": "config/initializers/active_record.rb",
      "line": 1037,
      "link": "https://brakemanscanner.org/docs/warning_types/sql_injection/",
      "code": "connection.execute(\"CREATE INDEX \\\"temp_primary_key\\\" ON #{connection.quote_local_table_name(\"#{table_name}_in_batches_temp_table_#{apply_limits(self, start, finish, order).to_sql.hash.abs.to_s(36)}\"[(-63..)])}(#{connection.quote_column_name(primary_key)})\")",
      "render_path": null,
      "location": null,
      "user_input": "connection.quote_local_table_name(\"#{table_name}_in_batches_temp_table_#{apply_limits(self, start, finish, order).to_sql.hash.abs.to_s(36)}\"[(-63..)])",
      "confidence": "Medium",
      "cwe_id": [
        89
      ],
      "note": ""
    },
    {
      "warning_type": "SQL Injection",
      "warning_code": 0,
      "fingerprint": "113ccdd673061935b7a5ef6c1e6683d843514d6719553a87a515d0fc2dd5c446",
      "check_name": "SQL",
      "message": "Possible SQL injection",
      "file": "app/controllers/grade_change_audit_api_controller.rb",
      "line": 448,
      "link": "https://brakemanscanner.org/docs/warning_types/sql_injection/",
      "code": "Score.active.joins(:enrollment).preload(:enrollment).where(\"(enrollments.course_id, enrollments.user_id, scores.grading_period_id) IN (#{events.select(&:in_grading_period?).map do\n key = key_from_ids(event.context_id, event.student_id, event.grading_period_id).join(\",\")\n\"(#{key_from_ids(event.context_id, event.student_id, event.grading_period_id).join(\",\")})\"\n end.join(\", \")})\")",
      "render_path": null,
      "location": {
        "type": "method",
        "class": "GradeChangeAuditApiController",
        "method": "current_override_scores_query"
      },
      "user_input": "events.select(&:in_grading_period?).map do\n key = key_from_ids(event.context_id, event.student_id, event.grading_period_id).join(\",\")\n\"(#{key_from_ids(event.context_id, event.student_id, event.grading_period_id).join(\",\")})\"\n end.join(\", \")",
      "confidence": "Medium",
      "cwe_id": [
        89
      ],
      "note": ""
    },
    {
      "warning_type": "SQL Injection",
      "warning_code": 0,
      "fingerprint": "1481a5e5e16040b087f656003b867791bed506d85aab9b97e52e7f423e94636f",
      "check_name": "SQL",
      "message": "Possible SQL injection",
      "file": "lib/due_date_cacher.rb",
      "line": 368,
      "link": "https://brakemanscanner.org/docs/warning_types/sql_injection/",
      "code": "Submission.where(\"(assignment_id, user_id) IN (#{assignment_and_student_id_values(:entries => entries).join(\",\")})\")",
      "render_path": null,
      "location": {
        "type": "method",
        "class": "DueDateCacher",
        "method": "current_cached_due_dates"
      },
      "user_input": "assignment_and_student_id_values(:entries => entries).join(\",\")",
      "confidence": "Medium",
      "cwe_id": [
        89
      ],
      "note": ""
    },
    {
      "warning_type": "SQL Injection",
      "warning_code": 0,
      "fingerprint": "150dbd548bbe1af48137626584625d719f51d50fa8c2649e855bf22a18195be6",
      "check_name": "SQL",
      "message": "Possible SQL injection",
      "file": "app/models/importers/assignment_importer.rb",
      "line": 38,
      "link": "https://brakemanscanner.org/docs/warning_types/sql_injection/",
      "code": "Assignment.connection.execute(\"UPDATE #{Assignment.quoted_table_name} SET position=CASE #{\"#{\" WHEN migration_id=#{Assignment.connection.quote(m[\"assignment_id\"])} THEN #{(((migration.context.assignments.pluck(:position).compact.max or 0) + idx) + 1)} \"}\"} ELSE NULL END WHERE context_id=#{migration.context.id} AND context_type=#{Assignment.connection.quote(migration.context.class.to_s)} AND migration_id IN (#{(data[\"assignments\"] or []).filter_map do\n m[\"assignment_id\"]\n end.map do\n Assignment.connection.quote(id)\n end.join(\",\")})\")",
      "render_path": null,
      "location": {
        "type": "method",
        "class": "Importers::AssignmentImporter",
        "method": "Importers::AssignmentImporter.process_migration"
      },
      "user_input": "(((migration.context.assignments.pluck(:position).compact.max or 0) + idx) + 1)",
      "confidence": "Medium",
      "cwe_id": [
        89
      ],
      "note": ""
    },
    {
      "warning_type": "SQL Injection",
      "warning_code": 0,
      "fingerprint": "153c5b9ef21c2c0ca896a1ce86c3ce4dcad71a765837172fc389459b99cbc543",
      "check_name": "SQL",
      "message": "Possible SQL injection",
      "file": "app/graphql/types/course_type.rb",
      "line": 257,
      "link": "https://brakemanscanner.org/docs/warning_types/sql_injection/",
      "code": "Submission.active.joins(:assignment).where(:user_id => ((course.apply_enrollment_visibility(course.all_student_enrollments, current_user).pluck(:user_id) or if course.grants_right?(current_user, session, :read_grades) then\n  [current_user.id]\nelse\n  []\nend) & student_ids.map(&:to_i)), :assignment_id => course.assignments.published, :workflow_state => ((filter[:states] or DEFAULT_SUBMISSION_STATES))).where(\"submitted_at > ?\", filter[:submitted_since]).where(\"graded_at > ?\", filter[:graded_since]).where(\"submissions.updated_at > ?\", filter[:updated_since]).order(\"#{order[:field]} #{(\"DESC NULLS LAST\" or \"ASC\")}\")",
      "render_path": null,
      "location": {
        "type": "method",
        "class": "Types::CourseType",
        "method": "submissions_connection"
      },
      "user_input": "order[:field]",
      "confidence": "Medium",
      "cwe_id": [
        89
      ],
      "note": ""
    },
    {
      "warning_type": "SQL Injection",
      "warning_code": 0,
      "fingerprint": "1af6d779fa538c578b2cb63fed80210c1fe06ea6f651a21fd0be4edda89f990d",
      "check_name": "SQL",
      "message": "Possible SQL injection",
<<<<<<< HEAD
      "file": "app/controllers/assignments_api_controller.rb",
      "line": 861,
=======
      "file": "app/models/discussion_entry_draft.rb",
      "line": 69,
>>>>>>> 8936177e
      "link": "https://brakemanscanner.org/docs/warning_types/sql_injection/",
      "code": "connection.select_values(\"  INSERT INTO #{quoted_table_name}\\n              (#{\"user_id,discussion_topic_id,discussion_entry_id,root_entry_id,parent_id,attachment_id,message,include_reply_preview,updated_at,created_at\"})\\n       VALUES (#{[user.id, topic.id, entry.id, (parent.root_entry_id or parent.id), parent.id, attachment.id, message, reply_preview].map do\n connection.quote(iv)\n end.join(\",\")},NOW(),NOW())\\n  ON CONFLICT #{((\"(discussion_topic_id, user_id) WHERE root_entry_id IS NULL AND discussion_entry_id IS NULL\" or \"(root_entry_id, user_id) WHERE discussion_entry_id IS NULL\") or \"(discussion_entry_id, user_id)\")}\\nDO UPDATE SET #{\"#{[\"message\", \"include_reply_preview\", \"parent_id\", \"attachment\"].zip([message, reply_preview, parent.id, attachment.id].map do\n connection.quote(uv)\n end).map do\n a.join(\"=\")\n end.join(\",\")},updated_at=NOW()\"}\\n    RETURNING id\\n\".squish)",
      "render_path": null,
      "location": {
        "type": "method",
        "class": "DiscussionEntryDraft",
        "method": "DiscussionEntryDraft.upsert_draft"
      },
      "user_input": "[user.id, topic.id, entry.id, (parent.root_entry_id or parent.id), parent.id, attachment.id, message, reply_preview].map do\n connection.quote(iv)\n end.join(\",\")",
      "confidence": "Medium",
      "cwe_id": [
        89
      ],
      "note": ""
    },
    {
      "warning_type": "Remote Code Execution",
      "warning_code": 24,
      "fingerprint": "1cfe984723e00196cfea88b92c2967adfffe747d43508a73aaf045607ad3a241",
      "check_name": "UnsafeReflection",
      "message": "Unsafe reflection method `const_get` called with model attribute",
      "file": "lib/sis/csv/import_refactored.rb",
      "line": 227,
      "link": "https://brakemanscanner.org/docs/warning_types/remote_code_execution/",
      "code": "SIS::CSV.const_get(((id or ParallelImporter.find(id)).importer_type.to_sym.to_s.camelcase + \"Importer\"))",
      "render_path": null,
      "location": {
        "type": "method",
        "class": "SIS::CSV::ImportRefactored",
        "method": "run_parallel_importer"
      },
      "user_input": "ParallelImporter.find(id)",
      "confidence": "Medium",
      "cwe_id": [
        470
      ],
      "note": ""
    },
    {
      "warning_type": "SQL Injection",
      "warning_code": 0,
      "fingerprint": "1db30095dcb8b5fc6a3a6d09fb527ae0d7b586ab9b32b8c76cf2da64ef69b1b0",
      "check_name": "SQL",
      "message": "Possible SQL injection",
      "file": "lib/score_statistics_generator.rb",
      "line": 117,
      "link": "https://brakemanscanner.org/docs/warning_types/sql_injection/",
      "code": "ScoreStatistic.connection.execute(\"INSERT INTO #{ScoreStatistic.quoted_table_name}\\n  (assignment_id, maximum, minimum, mean, lower_q, median, upper_q, count, created_at, updated_at, root_account_id)\\nVALUES #{bulk_slice.join(\",\")}\\nON CONFLICT (assignment_id)\\nDO UPDATE SET\\n   minimum = excluded.minimum,\\n   maximum = excluded.maximum,\\n   mean = excluded.mean,\\n   lower_q = excluded.lower_q,\\n   median = excluded.median,\\n   upper_q = excluded.upper_q,\\n   count = excluded.count,\\n   updated_at = excluded.updated_at,\\n   root_account_id = #{root_account_id}\\n\".squish)",
      "render_path": null,
      "location": {
        "type": "method",
        "class": "ScoreStatisticsGenerator",
        "method": "s(:self).update_assignment_score_statistics"
      },
      "user_input": "bulk_slice.join(\",\")",
      "confidence": "Medium",
      "cwe_id": [
        89
      ],
      "note": ""
    },
    {
      "warning_type": "SQL Injection",
      "warning_code": 0,
      "fingerprint": "20b8d23d190696275c75e615ce298a65e6e199f6d783cd7dc415be3756fe8eb0",
      "check_name": "SQL",
      "message": "Possible SQL injection",
<<<<<<< HEAD
      "file": "lib/grade_calculator.rb",
      "line": 684,
=======
      "file": "lib/data_fixup/import_instfs_attachments.rb",
      "line": 111,
>>>>>>> 8936177e
      "link": "https://brakemanscanner.org/docs/warning_types/sql_injection/",
      "code": "Attachment.connection.execute(\"UPDATE attachments SET instfs_uuid=trim('\\\"' FROM batch.value::text) FROM json_each('#{line}'::json) AS batch WHERE CAST(batch.key AS BIGINT)=attachments.id\")",
      "render_path": null,
      "location": {
        "type": "method",
        "class": "DataFixup::ImportInstfsAttachments",
        "method": "import_line"
      },
      "user_input": "line",
      "confidence": "Medium",
      "cwe_id": [
        89
      ],
      "note": ""
    },
    {
      "warning_type": "SQL Injection",
      "warning_code": 0,
      "fingerprint": "21efc518929f57de2536d97d99f07d9a7425712d11c77234a089eb24a8de39b6",
      "check_name": "SQL",
      "message": "Possible SQL injection",
      "file": "app/controllers/calendar_events_api_controller.rb",
      "line": 1245,
      "link": "https://brakemanscanner.org/docs/warning_types/sql_injection/",
      "code": "InstStatsd::Statsd.count(\"account_calendars.modal.enabled_calendars\", params[:enabled_account_calendars].length)",
      "render_path": null,
      "location": {
        "type": "method",
        "class": "CalendarEventsApiController",
        "method": "save_enabled_account_calendars"
      },
      "user_input": "params[:enabled_account_calendars].length",
      "confidence": "Medium",
      "cwe_id": [
        89
      ],
      "note": ""
    },
    {
      "warning_type": "Dangerous Send",
      "warning_code": 23,
      "fingerprint": "2734ed0a9a2d2604962cd8232b217636b6aaeaf45f43369a4876197a03387cbc",
      "check_name": "Send",
      "message": "User controlled method execution",
      "file": "app/controllers/appointment_groups_controller.rb",
      "line": 575,
      "link": "https://brakemanscanner.org/docs/warning_types/dangerous_send/",
      "code": "send(\"api_v1_appointment_group_#{params[:action]}_url\", @group)",
      "render_path": null,
      "location": {
        "type": "method",
        "class": "AppointmentGroupsController",
        "method": "participants"
      },
      "user_input": "params[:action]",
      "confidence": "High",
      "cwe_id": [
        77
      ],
      "note": ""
    },
    {
<<<<<<< HEAD
      "warning_type": "SQL Injection",
      "warning_code": 0,
      "fingerprint": "27707fea91eb9f4909d3ecda0ab5deadbf9ffc980a7d0e5876ccc7ce8d4ecb33",
      "check_name": "SQL",
      "message": "Possible SQL injection",
      "file": "config/initializers/active_record.rb",
      "line": 521,
      "link": "https://brakemanscanner.org/docs/warning_types/sql_injection/",
      "code": "Arel.sql(\"#{column} IS#{\" NOT\" unless (first_or_last == :last)} NULL, #{column} #{direction.to_s.upcase}\".strip)",
      "render_path": null,
      "location": {
        "type": "method",
        "class": "ActiveRecord::Base",
        "method": "nulls"
      },
      "user_input": "column",
      "confidence": "Medium",
      "note": ""
    },
    {
      "warning_type": "Remote Code Execution",
      "warning_code": 24,
      "fingerprint": "2887b918400cce2b4b71a393a03e681e95ad26fc0c99ebe5b9393a66315b1bdb",
      "check_name": "UnsafeReflection",
      "message": "Unsafe reflection method `constantize` called on model attribute",
      "file": "gems/plugins/account_reports/spec_canvas/report_spec_helper.rb",
      "line": 28,
      "link": "https://brakemanscanner.org/docs/warning_types/remote_code_execution/",
      "code": "ErrorReport.last.category.constantize",
=======
      "warning_type": "Cross-Site Scripting",
      "warning_code": 114,
      "fingerprint": "2f29324268f96b4e21c0299738b67bc86028ddc1940f69cbf50c623cc3a4b87e",
      "check_name": "JSONEntityEscape",
      "message": "HTML entities in JSON are not escaped by default",
      "file": "config/environments/production.rb",
      "line": 751,
      "link": "https://brakemanscanner.org/docs/warning_types/cross-site_scripting/",
      "code": "ActiveSupport.escape_html_entities_in_json = false",
>>>>>>> 8936177e
      "render_path": null,
      "location": {
        "type": "method",
        "class": "ContextModuleItemsApiController",
        "method": "disable_escape_html_entities"
      },
      "user_input": null,
      "confidence": "Medium",
      "cwe_id": [
        79
      ],
      "note": ""
    },
    {
      "warning_type": "SQL Injection",
      "warning_code": 0,
      "fingerprint": "34265f36dd8188fc6fb9da9025880ca88fd44f0d60fbb4a421c43e26b209f59f",
      "check_name": "SQL",
      "message": "Possible SQL injection",
      "file": "lib/api/v1/assignment_group.rb",
      "line": 137,
      "link": "https://brakemanscanner.org/docs/warning_types/sql_injection/",
      "code": "ActiveRecord::Base.connection.select_all(\"SELECT DISTINCT ON (assignment_id) assignment_id, user_id\\nFROM #{Submission.quoted_table_name}\\nWHERE\\n  assignment_id IN (#{assignments.pluck(:id).join(\",\")}) AND\\n  grading_period_id IN (#{GradingPeriodGroup.for_course(context).grading_periods.closed.pluck(:id).join(\",\")}) AND\\n  workflow_state <> 'deleted'\\n\\nUNION\\n\\nSELECT DISTINCT ON (assignment_id) assignment_id, user_id\\nFROM #{Submission.quoted_table_name}\\nWHERE\\n  assignment_id IN (#{assignments.pluck(:id).join(\",\")}) AND\\n  grading_period_id IS NULL AND NOW() > '#{GradingPeriodGroup.for_course(context).grading_periods.order(:end_date => :desc).first.close_date}'::timestamptz AND\\n  workflow_state <> 'deleted'\\n\".squish)",
      "render_path": null,
      "location": {
        "type": "method",
        "class": "Api::V1::AssignmentGroup",
        "method": "in_closed_grading_period_hash"
      },
      "user_input": "assignments.pluck(:id).join(\",\")",
      "confidence": "Medium",
      "cwe_id": [
        89
      ],
      "note": ""
    },
    {
      "warning_type": "SQL Injection",
      "warning_code": 0,
      "fingerprint": "364b9e86d24b93b583e663f2f5a9385bfb80852531582ad3398147d31a98d498",
      "check_name": "SQL",
      "message": "Possible SQL injection",
      "file": "lib/data_fixup/populate_root_account_ids_on_users.rb",
      "line": 83,
      "link": "https://brakemanscanner.org/docs/warning_types/sql_injection/",
      "code": "User.where(:id => user_id).update_all(\"root_account_ids=(#{\"SELECT ARRAY(SELECT DISTINCT e FROM unnest(array_cat(root_account_ids, ('{#{root_accounts_for_user[(1..)].split(\",\").map(&:to_i).map do\n Shard.relative_id_for(id, Shard.current, Shard.lookup((User.where(\"id>?\", Shard::IDS_PER_SHARD).minimum(:id) / Shard::IDS_PER_SHARD)))\n end.join(\",\")}}'))) AS a(e) ORDER BY e)\"})\")",
      "render_path": null,
      "location": {
        "type": "method",
        "class": "DataFixup::PopulateRootAccountIdsOnUsers",
        "method": "s(:self).populate_table"
      },
      "user_input": "User.where(\"id>?\", Shard::IDS_PER_SHARD).minimum(:id)",
      "confidence": "High",
      "cwe_id": [
        89
      ],
      "note": ""
    },
    {
      "warning_type": "SQL Injection",
      "warning_code": 0,
      "fingerprint": "3eaff243d053ea3fc947043dbc45d2fa3e8f0f7b3be372c9c304892afc5766b9",
      "check_name": "SQL",
      "message": "Possible SQL injection",
      "file": "app/models/conversation_participant.rb",
      "line": 74,
      "link": "https://brakemanscanner.org/docs/warning_types/sql_injection/",
      "code": "where((\"conversation_participants.root_account_ids <> '' AND \" + like_condition(\"?\", \"'%[' || REPLACE(conversation_participants.root_account_ids, ',', ']%[') || ']%'\", false)), ((\"[\" + Shard.birth.activate do\n accts = (masquerading_user.associated_root_accounts.shard(masquerading_user.in_region_associated_shards).to_a + user_being_viewed.associated_root_accounts.shard(user_being_viewed.in_region_associated_shards).to_a).uniq.select do\n a.grants_right?(masquerading_user, :become_user)\n end\n((masquerading_user.associated_root_accounts.shard(masquerading_user.in_region_associated_shards).to_a + user_being_viewed.associated_root_accounts.shard(user_being_viewed.in_region_associated_shards).to_a).uniq.select do\n a.grants_right?(masquerading_user, :become_user)\n end.map(&:id) + (masquerading_user.associated_root_accounts.shard(masquerading_user.in_region_associated_shards).to_a + user_being_viewed.associated_root_accounts.shard(user_being_viewed.in_region_associated_shards).to_a).uniq.select do\n a.grants_right?(masquerading_user, :become_user)\n end.map(&:global_id))\n\n end.join(\"][\")) + \"]\"))",
      "render_path": null,
      "location": {
        "type": "method",
        "class": "ConversationParticipant",
        "method": "for_masquerading_user"
      },
      "user_input": "like_condition(\"?\", \"'%[' || REPLACE(conversation_participants.root_account_ids, ',', ']%[') || ']%'\", false)",
      "confidence": "Medium",
      "cwe_id": [
        89
      ],
      "note": ""
    },
    {
      "warning_type": "SQL Injection",
      "warning_code": 0,
      "fingerprint": "3f0726fdb6a581c21efeb69e929d380edbf480b9410ad8a58cedaa3d66673596",
      "check_name": "SQL",
      "message": "Possible SQL injection",
<<<<<<< HEAD
      "file": "app/controllers/assignments_api_controller.rb",
      "line": 859,
=======
      "file": "lib/grade_calculator.rb",
      "line": 724,
>>>>>>> 8936177e
      "link": "https://brakemanscanner.org/docs/warning_types/sql_injection/",
      "code": "ScoreMetadata.connection.execute(\"\\n          INSERT INTO #{ScoreMetadata.quoted_table_name}\\n            (score_id, calculation_details, created_at, updated_at)\\n            SELECT\\n              scores.id AS score_id,\\n              CAST(val.calculation_details as json) AS calculation_details,\\n              #{updated_at} AS created_at,\\n              #{updated_at} AS updated_at\\n            FROM (VALUES #{dropped_values.join(\",\")}) val\\n              (enrollment_id, assignment_group_id, calculation_details)\\n            LEFT OUTER JOIN #{Score.quoted_table_name} scores ON\\n              scores.enrollment_id = val.enrollment_id AND\\n              scores.assignment_group_id = val.assignment_group_id\\n            ORDER BY score_id\\n          ON CONFLICT (score_id)\\n          DO UPDATE SET\\n            calculation_details = excluded.calculation_details,\\n            updated_at = excluded.updated_at\\n          ;\\n        \")",
      "render_path": null,
      "location": {
        "type": "method",
        "class": "GradeCalculator",
        "method": "save_assignment_group_scores"
      },
      "user_input": "updated_at",
      "confidence": "Medium",
      "cwe_id": [
        89
      ],
      "note": ""
    },
    {
      "warning_type": "SQL Injection",
      "warning_code": 0,
      "fingerprint": "3fe85d762b5dadf542bdf07dad8af575fd7bd343bc58020d5c04a339ed5eb2b9",
      "check_name": "SQL",
      "message": "Possible SQL injection",
      "file": "lib/effective_due_dates.rb",
      "line": 206,
      "link": "https://brakemanscanner.org/docs/warning_types/sql_injection/",
      "code": "ActiveRecord::Base.connection.select_all(\"/* fetch the assignment itself */\\nWITH models AS (\\n  SELECT *\\n  FROM #{Assignment.quoted_table_name}\\n  WHERE\\n    id IN (#{(([context.active_assignments] or assignment_collection).first.except(:order).select(:id).to_sql or Assignment.where(:id => ([context.active_assignments] or assignment_collection).first.except(:order).select(:id).to_sql).pluck(:id)).join(\",\")}) AND\\n    workflow_state <> 'deleted' AND\\n    context_id = #{context.id} AND context_type = 'Course'\\n),\\n\\n/* fetch all overrides for this assignment */\\noverrides AS (\\n  SELECT\\n    o.id,\\n    o.assignment_id,\\n    o.set_type,\\n    o.set_id,\\n    o.due_at_overridden,\\n    CASE WHEN o.due_at_overridden IS TRUE THEN o.due_at ELSE a.due_at END AS due_at\\n  FROM\\n    models a\\n  INNER JOIN #{AssignmentOverride.quoted_table_name} o ON o.assignment_id = a.id\\n  WHERE\\n    o.workflow_state = 'active'\\n),\\n\\n/* fetch all students affected by adhoc overrides */\\noverride_adhoc_students AS (\\n  SELECT\\n    os.user_id AS student_id,\\n    TRUE as active_in_section,\\n    o.assignment_id,\\n    o.id AS override_id,\\n    date_trunc('minute', o.due_at) AS trunc_due_at,\\n    o.due_at,\\n    o.set_type AS override_type,\\n    o.due_at_overridden,\\n    1 AS priority\\n  FROM\\n    overrides o\\n  INNER JOIN #{AssignmentOverrideStudent.quoted_table_name} os ON os.assignment_override_id = o.id AND\\n    os.workflow_state = 'active'\\n  WHERE\\n    o.set_type = 'ADHOC'\\n    #{filter_students_sql(\"os\")}\\n),\\n\\n/* fetch all students affected by group overrides */\\noverride_groups_students AS (\\n  SELECT\\n    gm.user_id AS student_id,\\n    TRUE as active_in_section,\\n    o.assignment_id,\\n    o.id AS override_id,\\n    date_trunc('minute', o.due_at) AS trunc_due_at,\\n    o.due_at,\\n    o.set_type AS override_type,\\n    o.due_at_overridden,\\n    2 AS priority\\n  FROM\\n    overrides o\\n  INNER JOIN #{Group.quoted_table_name} g ON g.id = o.set_id\\n  INNER JOIN #{GroupMembership.quoted_table_name} gm ON gm.group_id = g.id\\n  WHERE\\n    o.set_type = 'Group' AND\\n    g.workflow_state <> 'deleted' AND\\n    gm.workflow_state = 'accepted'\\n    #{filter_students_sql(\"gm\")}\\n),\\n\\n/* fetch all students affected by section overrides */\\noverride_sections_students AS (\\n  SELECT\\n    e.user_id AS student_id,\\n    #{active_in_section_sql} AS active_in_section,\\n    o.assignment_id,\\n    o.id AS override_id,\\n    date_trunc('minute', o.due_at) AS trunc_due_at,\\n    o.due_at,\\n    o.set_type AS override_type,\\n    o.due_at_overridden,\\n    2 AS priority\\n  FROM\\n    overrides o\\n  INNER JOIN #{CourseSection.quoted_table_name} s ON s.id = o.set_id\\n  INNER JOIN #{Enrollment.quoted_table_name} e ON e.course_section_id = s.id\\n  WHERE\\n    o.set_type = 'CourseSection' AND\\n    s.workflow_state <> 'deleted' AND\\n    e.workflow_state NOT IN ('rejected', 'deleted') AND\\n    e.type IN ('StudentEnrollment', 'StudentViewEnrollment')\\n    #{filter_students_sql(\"e\")}\\n),\\n\\n/* fetch all students who have an 'Everyone Else'\\n  due date applied to them from the assignment */\\noverride_everyonelse_students AS (\\n  SELECT\\n    e.user_id AS student_id,\\n    TRUE as active_in_section,\\n    a.id as assignment_id,\\n    NULL::integer AS override_id,\\n    date_trunc('minute', a.due_at) AS trunc_due_at,\\n    a.due_at,\\n    'Everyone Else'::varchar AS override_type,\\n    FALSE AS due_at_overridden,\\n    3 AS priority\\n  FROM\\n    models a\\n  INNER JOIN #{Enrollment.quoted_table_name} e ON e.course_id = a.context_id\\n  WHERE\\n    e.workflow_state NOT IN ('rejected', 'deleted') AND\\n    e.type IN ('StudentEnrollment', 'StudentViewEnrollment') AND\\n    a.only_visible_to_overrides IS NOT TRUE\\n    #{filter_students_sql(\"e\")}\\n),\\n\\n/* join all these students together into a single table */\\noverride_all_students AS (\\n  SELECT * FROM override_adhoc_students\\n  UNION ALL\\n  SELECT * FROM override_groups_students\\n  UNION ALL\\n  SELECT * FROM override_sections_students\\n  UNION ALL\\n  SELECT * FROM override_everyonelse_students\\n),\\n\\n/* and pick the latest override date as the effective due date */\\ncalculated_overrides AS (\\n  SELECT DISTINCT ON (student_id, assignment_id)\\n    *\\n  FROM override_all_students\\n  ORDER BY student_id ASC, assignment_id ASC, active_in_section DESC, due_at_overridden DESC, priority ASC, due_at DESC NULLS FIRST\\n),\\n\\n/* now find all grading periods, including both\\n   legacy course periods and newer account-level periods */\\ncourse_and_account_grading_periods AS (\\n    SELECT DISTINCT ON (gp.id)\\n      gp.id,\\n      date_trunc('minute', gp.start_date) AS start_date,\\n      date_trunc('minute', gp.end_date) AS end_date,\\n      date_trunc('minute', gp.close_date) AS close_date,\\n      gpg.course_id,\\n      gpg.account_id\\n    FROM\\n      models a\\n    INNER JOIN #{Course.quoted_table_name} c ON c.id = a.context_id\\n    INNER JOIN #{EnrollmentTerm.quoted_table_name} term ON c.enrollment_term_id = term.id\\n    LEFT OUTER JOIN #{GradingPeriodGroup.quoted_table_name} gpg ON\\n        gpg.course_id = c.id OR gpg.id = term.grading_period_group_id\\n    LEFT OUTER JOIN #{GradingPeriod.quoted_table_name} gp ON gp.grading_period_group_id = gpg.id\\n    WHERE\\n      gpg.workflow_state = 'active' AND\\n      gp.workflow_state = 'active'\\n),\\n\\n/* then filter down to the grading periods we care about:\\n   if legacy periods exist, only return those. Otherwise,\\n   return the account-level periods. */\\napplied_grading_periods AS (\\n  SELECT *\\n  FROM course_and_account_grading_periods\\n  WHERE\\n    EXISTS (\\n      SELECT 1 FROM course_and_account_grading_periods WHERE course_id IS NOT NULL\\n    ) AND course_id IS NOT NULL\\n  UNION ALL\\n  SELECT *\\n  FROM course_and_account_grading_periods\\n  WHERE\\n    NOT EXISTS (\\n      SELECT 1 FROM course_and_account_grading_periods WHERE course_id IS NOT NULL\\n    ) AND account_id IS NOT NULL\\n),\\n\\n/* infinite due dates are put in the last grading period.\\n   better to fetch it once since we'll likely reference it multiple times below */\\nlast_period AS (\\n  SELECT id, close_date FROM applied_grading_periods ORDER BY end_date DESC LIMIT 1\\n)\\n\\n/* finally bring it all together! */\\nSELECT\\n  overrides.assignment_id,\\n  overrides.student_id,\\n  overrides.due_at,\\n  overrides.override_type,\\n  overrides.override_id,\\n  CASE\\n    /* check whether or not this due date falls in a closed grading period */\\n    WHEN overrides.due_at IS NOT NULL AND '#{Time.zone.now.iso8601}'::timestamptz >= periods.close_date THEN TRUE\\n    /* when no explicit due date is provided, we treat it as if it's in the latest grading period */\\n    WHEN overrides.due_at IS NULL AND\\n        overrides.override_type <> 'Submission' AND\\n        '#{Time.zone.now.iso8601}'::timestamptz >= (SELECT close_date FROM last_period) THEN TRUE\\n    ELSE FALSE\\n  END AS closed,\\n  CASE\\n    /* if infinite due date, put it in the last grading period */\\n    WHEN overrides.due_at IS NULL AND\\n        overrides.override_type <> 'Submission' THEN (SELECT id FROM last_period)\\n    /* otherwise, put it in whatever grading period id we found for it */\\n    ELSE periods.id\\n  END AS grading_period_id\\nFROM calculated_overrides overrides\\n/* match the effective due date with its grading period */\\nLEFT OUTER JOIN applied_grading_periods periods ON\\n    periods.start_date < overrides.trunc_due_at AND overrides.trunc_due_at <= periods.end_date\\n\".squish)",
      "render_path": null,
      "location": {
        "type": "method",
        "class": "EffectiveDueDates",
        "method": "query"
      },
      "user_input": "Assignment.where(:id => ([context.active_assignments] or assignment_collection).first.except(:order).select(:id).to_sql).pluck(:id)",
      "confidence": "High",
      "cwe_id": [
        89
      ],
      "note": ""
    },
    {
      "warning_type": "Remote Code Execution",
      "warning_code": 119,
      "fingerprint": "42acb42096367d73efe3943f3456226d3d664227e85cf7514c6c8a72b34d8a3e",
      "check_name": "UnsafeReflectionMethods",
      "message": "Unsafe reflection method `method` called with model attribute",
      "file": "app/controllers/grading_periods_controller.rb",
      "line": 208,
      "link": "https://brakemanscanner.org/docs/warning_types/remote_code_execution/",
      "code": "method(\"#{Account.active.where(:id => GradingPeriodGroup.active.select(:account_id).where(:id => params[:set_id])).take.class.to_s.downcase}_batch_update\")",
      "render_path": null,
      "location": {
        "type": "method",
        "class": "GradingPeriodsController",
        "method": "batch_update"
      },
      "user_input": "Account.active.where(:id => GradingPeriodGroup.active.select(:account_id).where(:id => params[:set_id]))",
      "confidence": "Medium",
      "cwe_id": [
        470
      ],
      "note": ""
    },
    {
      "warning_type": "SQL Injection",
      "warning_code": 0,
      "fingerprint": "4a61f864c1ece2dda2f4ec6a12a7226b3d028c9da0e27e0fb276f3faebb41c2d",
      "check_name": "SQL",
      "message": "Possible SQL injection",
      "file": "app/controllers/lti/ims/providers/memberships_provider.rb",
      "line": 81,
      "link": "https://brakemanscanner.org/docs/warning_types/sql_injection/",
      "code": "Submission.active.for_assignment(assignment).where(\"#{outer_user_id_column} = submissions.user_id\")",
      "render_path": null,
      "location": {
        "type": "method",
        "class": "Lti::IMS::Providers::MembershipsProvider",
        "method": "correlated_assignment_submissions"
      },
      "user_input": "outer_user_id_column",
      "confidence": "Medium",
      "cwe_id": [
        89
      ],
      "note": ""
    },
    {
      "warning_type": "SQL Injection",
      "warning_code": 0,
      "fingerprint": "4afbde61f179b09eb9c908ae134870827d8f6ea07937947e28249549f35e6be6",
      "check_name": "SQL",
      "message": "Possible SQL injection",
      "file": "config/initializers/active_record.rb",
      "line": 869,
      "link": "https://brakemanscanner.org/docs/warning_types/sql_injection/",
      "code": "connection.execute(\"DECLARE #{\"#{table_name}_in_batches_cursor_#{apply_limits(clone, start, finish, order).except(:select).select(primary_key).to_sql.hash.abs.to_s(36)}\"} CURSOR FOR #{apply_limits(clone, start, finish, order).except(:select).select(primary_key).to_sql}\")",
      "render_path": null,
      "location": null,
      "user_input": "apply_limits(clone, start, finish, order).except(:select).select(primary_key).to_sql.hash.abs",
      "confidence": "Medium",
      "cwe_id": [
        89
      ],
      "note": ""
    },
    {
      "warning_type": "SQL Injection",
      "warning_code": 0,
      "fingerprint": "57bf50dbd2610462dcf2668cee33bc98fa95715b7017fa3ce22202b03a026ef4",
      "check_name": "SQL",
      "message": "Possible SQL injection",
<<<<<<< HEAD
      "file": "app/controllers/assignments_api_controller.rb",
      "line": 855,
=======
      "file": "app/models/discussion_entry_participant.rb",
      "line": 164,
>>>>>>> 8936177e
      "link": "https://brakemanscanner.org/docs/warning_types/sql_injection/",
      "code": "connection.exec_insert(\"  INSERT INTO #{quoted_table_name}\\n              (#{\"discussion_entry_id,user_id,root_account_id,workflow_state,read_at,forced_read_state,rating,report_type\"})\\n       VALUES #{[entry_or_topic].map do\n row_values(batch_entry, user.id, entry_or_topic.root_account_id, (new_state or \"unread\"), [connection.quote(forced), connection.quote(rating), connection.quote(:BRAKEMAN_SAFE_LITERAL)])\n end.map do\n \"(#{row.join(\",\")})\"\n end.join(\",\")}\\n  ON CONFLICT (discussion_entry_id,user_id)\\nDO UPDATE SET #{[\"forced_read_state\", \"rating\", \"report_type\", \"workflow_state\", \"read_at\"].zip([connection.quote(forced), connection.quote(rating), connection.quote(:BRAKEMAN_SAFE_LITERAL), connection.quote(new_state), connection.quote((Time.now or nil))]).map do\n a.join(\"=\")\n end.join(\",\")}\\n        WHERE #{\"(#{quoted_table_name}.#{[\"forced_read_state\", \"rating\", \"report_type\", \"workflow_state\", \"read_at\"].join(\",#{quoted_table_name}.\")})\\n                     IS DISTINCT FROM (#{\"#{connection.quote(forced)},#{connection.quote(rating)},#{connection.quote(:BRAKEMAN_SAFE_LITERAL)},#{connection.quote(new_state)},#{connection.quote((Time.now or nil))}\"})\"}\\n\".squish)",
      "render_path": null,
      "location": {
        "type": "method",
        "class": "DiscussionEntryParticipant",
        "method": "DiscussionEntryParticipant.upsert_for_entries"
      },
      "user_input": "[entry_or_topic].map do\n row_values(batch_entry, user.id, entry_or_topic.root_account_id, (new_state or \"unread\"), [connection.quote(forced), connection.quote(rating), connection.quote(:BRAKEMAN_SAFE_LITERAL)])\n end.map do\n \"(#{row.join(\",\")})\"\n end.join(\",\")",
      "confidence": "Medium",
      "cwe_id": [
        89
      ],
      "note": ""
    },
    {
      "warning_type": "SQL Injection",
      "warning_code": 0,
      "fingerprint": "607e0b2fd3ad558c69c74279b0a3ac040cc53f92514027776a793e77145d0e37",
      "check_name": "SQL",
      "message": "Possible SQL injection",
      "file": "config/initializers/active_record.rb",
      "line": 1071,
      "link": "https://brakemanscanner.org/docs/warning_types/sql_injection/",
      "code": "connection.execute(\"DROP TABLE #{\"#{table_name}_in_batches_temp_table_#{apply_limits(self, start, finish, order).to_sql.hash.abs.to_s(36)}\"[(-63..)]}\")",
      "render_path": null,
      "location": null,
      "user_input": "\"#{table_name}_in_batches_temp_table_#{apply_limits(self, start, finish, order).to_sql.hash.abs.to_s(36)}\"[(-63..)]",
      "confidence": "Medium",
      "cwe_id": [
        89
      ],
      "note": ""
    },
    {
      "warning_type": "SQL Injection",
      "warning_code": 0,
      "fingerprint": "60d79b3e448515aa6141cbfe88c51b91d1cdafc7a766af6c38780307b594f07a",
      "check_name": "SQL",
      "message": "Possible SQL injection",
      "file": "app/models/account.rb",
      "line": 1015,
      "link": "https://brakemanscanner.org/docs/warning_types/sql_injection/",
      "code": "Account.find_by_sql(\"WITH RECURSIVE t AS (\\n  SELECT * FROM #{Account.quoted_table_name} WHERE id=#{Shard.local_id_for(starting_account_id.parent_account_id).first}\\n  UNION\\n  SELECT accounts.* FROM #{Account.quoted_table_name} INNER JOIN t ON accounts.id=t.parent_account_id\\n)\\nSELECT * FROM t\\n\".squish)",
      "render_path": null,
      "location": {
        "type": "method",
        "class": "Account",
        "method": "Account.account_chain"
      },
      "user_input": "Shard.local_id_for(starting_account_id.parent_account_id).first",
      "confidence": "Medium",
      "cwe_id": [
        89
      ],
      "note": ""
    },
    {
      "warning_type": "Redirect",
      "warning_code": 18,
      "fingerprint": "6322041803bb86407678ba10c0e91454344241b40723b2861d925bccf68b240d",
      "check_name": "Redirect",
      "message": "Possible unprotected redirect",
      "file": "app/controllers/users_controller.rb",
      "line": 2218,
      "link": "https://brakemanscanner.org/docs/warning_types/redirect/",
      "code": "redirect_to(MediaSourceFetcher.new(CanvasKaltura::ClientV3.new).fetch_preferred_source_url(:media_id => params[:entryId], :file_extension => ((params[:type] or params[:format])), :media_type => params[:media_type]))",
      "render_path": null,
      "location": {
        "type": "method",
        "class": "UsersController",
        "method": "media_download"
      },
      "user_input": "MediaSourceFetcher.new(CanvasKaltura::ClientV3.new).fetch_preferred_source_url(:media_id => params[:entryId], :file_extension => ((params[:type] or params[:format])), :media_type => params[:media_type])",
      "confidence": "High",
      "cwe_id": [
        601
      ],
      "note": ""
    },
    {
      "warning_type": "SQL Injection",
      "warning_code": 0,
      "fingerprint": "689b10c1f76b6025687096dd27fac6c2d7d2bb1490dfc65565cb82f00ce0f7f3",
      "check_name": "SQL",
      "message": "Possible SQL injection",
      "file": "app/models/microsoft_sync/partial_sync_change.rb",
      "line": 46,
      "link": "https://brakemanscanner.org/docs/warning_types/sql_injection/",
      "code": "where(\"(#{columns.map do\n connection.quote_column_name(col)\n end.join(\",\")}) IN (#{values_arrays.map do\n ((\"(\" + arr.map do\n connection.quote(val)\n end.join(\",\")) + \")\")\n end.join(\",\")})\")",
      "render_path": null,
      "location": {
        "type": "method",
        "class": "MicrosoftSync::PartialSyncChange",
        "method": null
      },
      "user_input": "columns.map do\n connection.quote_column_name(col)\n end.join(\",\")",
      "confidence": "Medium",
      "cwe_id": [
        89
      ],
      "note": ""
    },
    {
      "warning_type": "SSL Verification Bypass",
      "warning_code": 71,
      "fingerprint": "71766e29dc8e6273a59497da6001858b23b05989c9330c94ac2b960c406119c0",
      "check_name": "SSLVerify",
      "message": "SSL certificate verification was bypassed",
      "file": "gems/canvas_kaltura/lib/canvas_kaltura/kaltura_client_v3.rb",
      "line": 391,
      "link": "https://brakemanscanner.org/docs/warning_types/ssl_verification_bypass/",
      "code": "Net::HTTP.new(\"www.kaltura.com\", (if (CanvasKaltura::ClientV3.config[\"protocol\"] != \"http\") then\n  Net::HTTP.https_default_port\nelse\n  Net::HTTP.http_default_port\nend)).verify_mode = OpenSSL::SSL::VERIFY_NONE",
      "render_path": null,
      "location": {
        "type": "method",
        "class": "CanvasKaltura::ClientV3",
        "method": "sendRequest"
      },
      "user_input": null,
      "confidence": "High",
      "cwe_id": [
        295
      ],
      "note": ""
    },
    {
      "warning_type": "SQL Injection",
      "warning_code": 0,
      "fingerprint": "717fe8c412477ae1bd601e83543d17b5e1a9590f8830eaa5d44f55db7362c1e1",
      "check_name": "SQL",
      "message": "Possible SQL injection",
<<<<<<< HEAD
      "file": "app/models/account.rb",
      "line": 1012,
      "link": "https://brakemanscanner.org/docs/warning_types/sql_injection/",
      "code": "Account.connection.select_values(\"WITH RECURSIVE t AS (\\n  SELECT * FROM #{Account.quoted_table_name} WHERE id IN (#{sliced_acc_ids.join(\", \")})\\n  UNION\\n  SELECT accounts.* FROM #{Account.quoted_table_name} INNER JOIN t ON accounts.id=t.parent_account_id\\n)\\nSELECT id FROM t\\n\")",
      "render_path": null,
      "location": {
        "type": "method",
        "class": "Account",
        "method": "Account.multi_account_chain_ids"
      },
      "user_input": "sliced_acc_ids.join(\", \")",
      "confidence": "Medium",
      "note": ""
    },
    {
      "warning_type": "SQL Injection",
      "warning_code": 0,
      "fingerprint": "6c187af95302423b293a6ee5fcc3233c199e0f82d858931c478515c5f2d22cad",
      "check_name": "SQL",
      "message": "Possible SQL injection",
      "file": "app/controllers/outcome_results_controller.rb",
      "line": 794,
      "link": "https://brakemanscanner.org/docs/warning_types/sql_injection/",
      "code": "Arel.sql((User.sortable_name_order_by_clause(User.quoted_table_name) or \"#{User.sortable_name_order_by_clause(User.quoted_table_name)} DESC\"))",
      "render_path": null,
      "location": {
        "type": "method",
        "class": "OutcomeResultsController",
        "method": "apply_sort_order"
      },
      "user_input": "User.sortable_name_order_by_clause(User.quoted_table_name)",
      "confidence": "High",
      "cwe_id": [
        89
      ],
      "note": "No user input is passed in"
    },
    {
      "warning_type": "SQL Injection",
      "warning_code": 0,
      "fingerprint": "6c7dde08a0537e5a69ebd2bca05afd976d613743e229f81125540f5ac78c7f81",
      "check_name": "SQL",
      "message": "Possible SQL injection",
      "file": "lib/data_fixup/populate_root_account_ids_on_learning_outcomes.rb",
      "line": 54,
=======
      "file": "lib/data_fixup/populate_root_account_id_on_asset_user_accesses.rb",
      "line": 29,
>>>>>>> 8936177e
      "link": "https://brakemanscanner.org/docs/warning_types/sql_injection/",
      "code": "AssetUserAccess.where(:id => ((min..max)), :context_type => \"User\").where(\"asset_code NOT LIKE ALL (ARRAY[#{[*[\"attachment\", \"calendar_event\", \"group\", \"course\"], \"user\"].map do\n \"'%#{t}%'\"\n end.join(\",\")}])\")",
      "render_path": null,
      "location": {
        "type": "method",
        "class": "DataFixup::PopulateRootAccountIdOnAssetUserAccesses",
        "method": "s(:self).populate"
      },
      "user_input": "[*[\"attachment\", \"calendar_event\", \"group\", \"course\"], \"user\"].map do\n \"'%#{t}%'\"\n end.join(\",\")",
      "confidence": "Medium",
      "cwe_id": [
        89
      ],
      "note": ""
    },
    {
<<<<<<< HEAD
      "warning_type": "SQL Injection",
      "warning_code": 0,
      "fingerprint": "6db9911a91c84a4b00b6de3ab8e145484f50f33c6702139317ea9d21b4264a03",
      "check_name": "SQL",
      "message": "Possible SQL injection",
      "file": "app/controllers/users_controller.rb",
      "line": 2835,
      "link": "https://brakemanscanner.org/docs/warning_types/sql_injection/",
      "code": "course.submissions.where.not(:assignments => ({ :workflow_state => \"deleted\" })).eager_load(:assignment).where(\"user_id IN (?) AND #{Submission.needs_grading_conditions}\", student_enrollments.map(&:user_id))",
=======
      "warning_type": "Redirect",
      "warning_code": 18,
      "fingerprint": "71b088629b59eb0c66dd0aab5736ecda1061b31aeaaf58fbc71dae0114d91fa5",
      "check_name": "Redirect",
      "message": "Possible unprotected redirect",
      "file": "app/controllers/courses_controller.rb",
      "line": 3363,
      "link": "https://brakemanscanner.org/docs/warning_types/redirect/",
      "code": "redirect_to((params[:continue_to] or course_url(@course)))",
>>>>>>> 8936177e
      "render_path": null,
      "location": {
        "type": "method",
        "class": "CoursesController",
        "method": "render_update_success"
      },
      "user_input": "params[:continue_to]",
      "confidence": "High",
      "cwe_id": [
        601
      ],
      "note": ""
    },
    {
<<<<<<< HEAD
      "warning_type": "SQL Injection",
      "warning_code": 0,
      "fingerprint": "75559f0034b6f8abb456a8ea6eb2b44350e53207bfbeb46330a44494e55516a0",
      "check_name": "SQL",
      "message": "Possible SQL injection",
      "file": "lib/grade_calculator.rb",
      "line": 721,
      "link": "https://brakemanscanner.org/docs/warning_types/sql_injection/",
      "code": "ScoreMetadata.connection.execute(\"\\n        INSERT INTO #{ScoreMetadata.quoted_table_name}\\n          (score_id, calculation_details, created_at, updated_at)\\n          SELECT\\n            scores.id AS score_id,\\n            CAST(val.calculation_details as json) AS calculation_details,\\n            #{updated_at} AS created_at,\\n            #{updated_at} AS updated_at\\n          FROM (VALUES #{dropped_values}) val\\n            (enrollment_id, assignment_group_id, calculation_details)\\n          LEFT OUTER JOIN #{Score.quoted_table_name} scores ON\\n            scores.enrollment_id = val.enrollment_id AND\\n            scores.assignment_group_id = val.assignment_group_id\\n          ORDER BY score_id\\n        ON CONFLICT (score_id)\\n        DO UPDATE SET\\n          calculation_details = excluded.calculation_details,\\n          updated_at = excluded.updated_at\\n        ;\\n      \")",
=======
      "warning_type": "File Access",
      "warning_code": 16,
      "fingerprint": "74a55118935cb7380eac981c319e00702be0820eba0d660b45435563caceb4ac",
      "check_name": "SendFile",
      "message": "Model attribute used in file name",
      "file": "app/controllers/files_controller.rb",
      "line": 1515,
      "link": "https://brakemanscanner.org/docs/warning_types/file_access/",
      "code": "send_file(Thumbnail.where(:id => params[:id], :uuid => params[:uuid]).first.full_filename, :content_type => Thumbnail.where(:id => params[:id], :uuid => params[:uuid]).first.content_type)",
>>>>>>> 8936177e
      "render_path": null,
      "location": {
        "type": "method",
        "class": "FilesController",
        "method": "show_thumbnail"
      },
      "user_input": "Thumbnail.where(:id => params[:id], :uuid => params[:uuid]).first.full_filename",
      "confidence": "Medium",
      "cwe_id": [
        22
      ],
      "note": ""
    },
    {
      "warning_type": "Cross-Site Scripting",
      "warning_code": 2,
      "fingerprint": "781bcd475f1cc9f734536572daca9d75fb12c7a0a6140708522d93126b6e9712",
      "check_name": "CrossSiteScripting",
      "message": "Unescaped model attribute",
      "file": "app/views/shared/_maintenance_window.html.erb",
      "line": 11,
      "link": "https://brakemanscanner.org/docs/warning_types/cross_site_scripting",
      "code": "Setting.get(\"global_maintenance_notice\", \"\")",
      "render_path": [
        {
          "type": "controller",
          "class": "ProfileController",
          "method": "settings",
          "line": 227,
          "file": "app/controllers/profile_controller.rb",
          "rendered": {
            "name": "profile/profile",
            "file": "app/views/profile/profile.html.erb"
          }
        },
        {
          "type": "template",
          "name": "profile/profile",
          "line": 163,
          "file": "app/views/profile/profile.html.erb",
          "rendered": {
            "name": "shared/_maintenance_window",
            "file": "app/views/shared/_maintenance_window.html.erb"
          }
        }
      ],
      "location": {
        "type": "template",
        "template": "shared/_maintenance_window"
      },
      "user_input": null,
      "confidence": "Medium",
      "cwe_id": [
        79
      ],
      "note": ""
    },
    {
      "warning_type": "SQL Injection",
      "warning_code": 0,
      "fingerprint": "7a508e1af8899d8b5e2727fdf138717ab1ca1ec71ab4f8544f1acd5fc9078f71",
      "check_name": "SQL",
      "message": "Possible SQL injection",
      "file": "lib/unzip_attachment.rb",
      "line": 163,
      "link": "https://brakemanscanner.org/docs/warning_types/sql_injection/",
      "code": "Attachment.where(:id => id_positions.keys).update_all(\"position=CASE #{id_positions.inject([]) do\n memo.tap do\n (m << \"WHEN id=#{id} THEN #{position}\") if id and position\n end\n end.join(\" \")} ELSE position END\")",
      "render_path": null,
      "location": {
        "type": "method",
        "class": "UnzipAttachment",
        "method": "update_attachment_positions"
      },
      "user_input": "id_positions.inject([]) do\n memo.tap do\n (m << \"WHEN id=#{id} THEN #{position}\") if id and position\n end\n end.join(\" \")",
      "confidence": "Medium",
      "cwe_id": [
        89
      ],
      "note": ""
    },
    {
      "warning_type": "SQL Injection",
      "warning_code": 0,
      "fingerprint": "7b3d84c4242c2d123a87b502f6cc1de154b3c111b3543c7c48f8aa7ad480a3f9",
      "check_name": "SQL",
      "message": "Possible SQL injection",
      "file": "app/models/student_enrollment.rb",
      "line": 88,
      "link": "https://brakemanscanner.org/docs/warning_types/sql_injection/",
      "code": "Submission.joins(:assignment).where(:user_id => students.map(&:user_id), :workflow_state => \"deleted\", :assignments => ({ :context_id => course_id })).merge(Assignment.active).in_batches.update_all(\"workflow_state = #{DueDateCacher.infer_submission_workflow_state_sql}\")",
      "render_path": null,
      "location": {
        "type": "method",
        "class": "StudentEnrollment",
        "method": "restore_deleted_submissions_for_enrollments"
      },
      "user_input": "DueDateCacher.infer_submission_workflow_state_sql",
      "confidence": "Medium",
      "cwe_id": [
        89
      ],
      "note": "DueDateCacher.infer_submission_workflow_state_sql is safe"
    },
    {
      "warning_type": "Command Injection",
      "warning_code": 14,
      "fingerprint": "816a81c5f19187c4a3855a2d49727ffd2f07c31284f44ba2621ae92b83576bdc",
      "check_name": "Execute",
      "message": "Possible command injection",
      "file": "lib/cc/importer/canvas/quiz_converter.rb",
      "line": 46,
      "link": "https://brakemanscanner.org/docs/warning_types/command_injection/",
      "code": "`#{Qti.get_conversion_command(File.join(qti_folder, \"qti_2_1\"), qti_folder)}`",
      "render_path": null,
      "location": {
        "type": "method",
        "class": "CC::Importer::Canvas::QuizConverter",
        "method": "run_qti_converter"
      },
      "user_input": "Qti.get_conversion_command(File.join(qti_folder, \"qti_2_1\"), qti_folder)",
      "confidence": "Medium",
      "cwe_id": [
        77
      ],
      "note": ""
    },
    {
      "warning_type": "SQL Injection",
      "warning_code": 0,
      "fingerprint": "871762919d635836a40277367e84b1427e48755b97056fc79f826168f35ffcbc",
      "check_name": "SQL",
      "message": "Possible SQL injection",
      "file": "app/models/conversation.rb",
      "line": 803,
      "link": "https://brakemanscanner.org/docs/warning_types/sql_injection/",
      "code": "self.class.where([\"(#{col} IS NULL OR #{col} < ?)\", val])",
      "render_path": null,
      "location": {
        "type": "method",
        "class": "Conversation",
        "method": "maybe_update_timestamp"
      },
      "user_input": "col",
      "confidence": "Medium",
      "cwe_id": [
        89
      ],
      "note": ""
    },
    {
      "warning_type": "Redirect",
      "warning_code": 18,
      "fingerprint": "89637035fa3c2dd610d49b418965783e6e3c841d0939c727f3361785cf319ef6",
      "check_name": "Redirect",
      "message": "Possible unprotected redirect",
      "file": "app/controllers/users_controller.rb",
      "line": 2408,
      "link": "https://brakemanscanner.org/docs/warning_types/redirect/",
      "code": "redirect_to(User.avatar_fallback_url(Shard.shard_for(Shard.global_id_for(User.user_id_from_avatar_key(params[:user_id]))).activate do\n Rails.cache.fetch(Cacher.avatar_cache_key(Shard.global_id_for(User.user_id_from_avatar_key(params[:user_id])), ((request.env[\"canvas.domain_root_account\"] or LoadAccount.default_domain_root_account).settings[:avatars] or \"enabled\"))) do\n user = User.where(:id => Shard.global_id_for(User.user_id_from_avatar_key(params[:user_id]))).first\nif User.where(:id => Shard.global_id_for(User.user_id_from_avatar_key(params[:user_id]))).first then\n  User.where(:id => Shard.global_id_for(User.user_id_from_avatar_key(params[:user_id]))).first.avatar_url(nil, ((request.env[\"canvas.domain_root_account\"] or LoadAccount.default_domain_root_account).settings[:avatars] or \"enabled\"))\nelse\n  \"/images/messages/avatar-50.png\"\nend\n end\n end, request))",
      "render_path": null,
      "location": {
        "type": "method",
        "class": "UsersController",
        "method": "avatar_image"
      },
      "user_input": "User.avatar_fallback_url(Shard.shard_for(Shard.global_id_for(User.user_id_from_avatar_key(params[:user_id]))).activate do\n Rails.cache.fetch(Cacher.avatar_cache_key(Shard.global_id_for(User.user_id_from_avatar_key(params[:user_id])), ((request.env[\"canvas.domain_root_account\"] or LoadAccount.default_domain_root_account).settings[:avatars] or \"enabled\"))) do\n user = User.where(:id => Shard.global_id_for(User.user_id_from_avatar_key(params[:user_id]))).first\nif User.where(:id => Shard.global_id_for(User.user_id_from_avatar_key(params[:user_id]))).first then\n  User.where(:id => Shard.global_id_for(User.user_id_from_avatar_key(params[:user_id]))).first.avatar_url(nil, ((request.env[\"canvas.domain_root_account\"] or LoadAccount.default_domain_root_account).settings[:avatars] or \"enabled\"))\nelse\n  \"/images/messages/avatar-50.png\"\nend\n end\n end, request)",
      "confidence": "High",
      "cwe_id": [
        601
      ],
      "note": ""
    },
    {
      "warning_type": "SQL Injection",
      "warning_code": 0,
      "fingerprint": "96ad8f781198eb407e8e108f14a4aa2c4d98bf212125ff66f6cde643bc5bf029",
      "check_name": "SQL",
      "message": "Possible SQL injection",
      "file": "app/models/master_courses/folder_helper.rb",
      "line": 49,
      "link": "https://brakemanscanner.org/docs/warning_types/sql_injection/",
      "code": "Folder.connection.select_values(\"WITH RECURSIVE t AS (\\n  SELECT id, parent_folder_id FROM #{Folder.quoted_table_name} WHERE id IN (#{(Set.new << folder_id).to_a.sort.join(\",\")})\\n  UNION\\n  SELECT folders.id, folders.parent_folder_id FROM #{Folder.quoted_table_name} INNER JOIN t ON folders.id=t.parent_folder_id\\n)\\nSELECT DISTINCT id FROM t\\n\".squish)",
      "render_path": null,
      "location": {
        "type": "method",
        "class": "MasterCourses::FolderHelper",
        "method": "MasterCourses::FolderHelper.locked_folder_ids_for_course"
      },
      "user_input": "(Set.new << folder_id).to_a.sort.join(\",\")",
      "confidence": "Medium",
      "cwe_id": [
        89
      ],
      "note": ""
    },
    {
      "warning_type": "SQL Injection",
      "warning_code": 0,
      "fingerprint": "9a056ab1dd378ca2b48c03d247f078f182dcd9bf97e1b6523000bc6c19c2069d",
      "check_name": "SQL",
      "message": "Possible SQL injection",
      "file": "app/controllers/accounts_controller.rb",
<<<<<<< HEAD
      "line": 1197,
=======
      "line": 1185,
>>>>>>> 8936177e
      "link": "https://brakemanscanner.org/docs/warning_types/sql_injection/",
      "code": "AccountReport.from(\"unnest('{#{AccountReport.available_reports.keys.join(\",\")}}'::text[]) report_types (name),\\n                LATERAL (#{@account.account_reports.active.where(\"report_type=name\").most_recent.to_sql}) account_reports \")",
      "render_path": null,
      "location": {
        "type": "method",
        "class": "AccountsController",
        "method": "reports_tab"
      },
      "user_input": "AccountReport.available_reports.keys",
      "confidence": "High",
      "cwe_id": [
        89
      ],
      "note": ""
    },
    {
      "warning_type": "SQL Injection",
      "warning_code": 0,
      "fingerprint": "9a6b6fc9cd26ea7f2aad82b855ef41aa7da0d90fb2209a362a9e686a4f8fc3bd",
      "check_name": "SQL",
      "message": "Possible SQL injection",
      "file": "lib/grade_calculator.rb",
      "line": 622,
      "link": "https://brakemanscanner.org/docs/warning_types/sql_injection/",
      "code": "ScoreMetadata.connection.execute(\"\\n      INSERT INTO #{ScoreMetadata.quoted_table_name}\\n        (score_id, calculation_details, created_at, updated_at)\\n        SELECT\\n          scores.id AS score_id,\\n          CASE enrollments.user_id\\n            #{{ user_id => ({ :current => ({ :dropped => scores[:current][:dropped] }), :final => ({ :dropped => scores[:final][:dropped] }) }) }.map do\n \"WHEN #{user_id} THEN cast('#{dropped.to_json}' as json)\"\n end.join(\" \")}\\n            ELSE NULL\\n          END AS calculation_details,\\n          #{updated_at} AS created_at,\\n          #{updated_at} AS updated_at\\n        FROM #{Score.quoted_table_name} scores\\n        INNER JOIN #{Enrollment.quoted_table_name} enrollments ON\\n          enrollments.id = scores.enrollment_id\\n        LEFT OUTER JOIN #{ScoreMetadata.quoted_table_name} metadata ON\\n          metadata.score_id = scores.id\\n        WHERE\\n          scores.enrollment_id IN (#{joined_enrollment_ids}) AND\\n          scores.assignment_group_id IS NULL AND\\n          #{if opts.reverse_merge(:emit_live_event => true, :ignore_muted => true, :update_all_grading_period_scores => true, :update_course_score => true, :only_update_course_gp_metadata => false, :only_update_points => false)[:grading_period] then\n  \"scores.grading_period_id = #{opts.reverse_merge(:emit_live_event => true, :ignore_muted => true, :update_all_grading_period_scores => true, :update_course_score => true, :only_update_course_gp_metadata => false, :only_update_points => false)[:grading_period].id}\"\nelse\n  \"scores.course_score IS TRUE\"\nend}\\n        ORDER BY enrollment_id\\n      ON CONFLICT (score_id)\\n      DO UPDATE SET\\n        calculation_details = excluded.calculation_details,\\n        updated_at = excluded.updated_at\\n      ;\\n    \")",
      "render_path": null,
      "location": {
        "type": "method",
        "class": "GradeCalculator",
        "method": "save_course_and_grading_period_metadata"
      },
      "user_input": "{ user_id => ({ :current => ({ :dropped => scores[:current][:dropped] }), :final => ({ :dropped => scores[:final][:dropped] }) }) }.map do\n \"WHEN #{user_id} THEN cast('#{dropped.to_json}' as json)\"\n end.join(\" \")",
      "confidence": "Medium",
      "cwe_id": [
        89
      ],
      "note": ""
    },
    {
      "warning_type": "SQL Injection",
      "warning_code": 0,
      "fingerprint": "9e213c3440080230acd65f00562b9bd0d1c1c2c673fd32a020d1ca3c6e2cdb82",
      "check_name": "SQL",
      "message": "Possible SQL injection",
      "file": "app/models/assignment_override.rb",
      "line": 309,
      "link": "https://brakemanscanner.org/docs/warning_types/sql_injection/",
      "code": "where(\"#{field}_overridden\" => true)",
      "render_path": null,
      "location": {
        "type": "method",
        "class": "AssignmentOverride",
        "method": "AssignmentOverride.override"
      },
      "user_input": "field",
      "confidence": "Medium",
      "cwe_id": [
        89
      ],
      "note": ""
    },
    {
      "warning_type": "SQL Injection",
      "warning_code": 0,
      "fingerprint": "a0f1ce90e4aa763c6d7cfdc66b61468e0786329151f922c828db9675c8d66d2a",
      "check_name": "SQL",
      "message": "Possible SQL injection",
      "file": "app/controllers/conversations_controller.rb",
      "line": 1055,
      "link": "https://brakemanscanner.org/docs/warning_types/sql_injection/",
      "code": "InstStatsd::Statsd.count(\"inbox.conversation.unstarred.legacy\", params[:conversation_ids].length)",
      "render_path": null,
      "location": {
        "type": "method",
        "class": "ConversationsController",
        "method": "batch_update"
      },
      "user_input": "params[:conversation_ids].length",
      "confidence": "Medium",
      "cwe_id": [
        89
      ],
      "note": ""
    },
    {
      "warning_type": "Remote Code Execution",
      "warning_code": 24,
      "fingerprint": "a10a5c57e907f73230c60579e08bc331c9d035418e0d8aafa82892c516b2a439",
      "check_name": "UnsafeReflection",
      "message": "Unsafe reflection method `const_get` called with parameter value",
      "file": "app/controllers/application_controller.rb",
      "line": 1396,
      "link": "https://brakemanscanner.org/docs/warning_types/remote_code_execution/",
      "code": "Object.const_get((params[:feed_code].split(\"_\", 2) or [\"group_membership\", params[:feed_code].split(\"_\", 3)[-1]])[0].classify, false)",
      "render_path": null,
      "location": {
        "type": "method",
        "class": "ApplicationController",
        "method": "get_feed_context"
      },
      "user_input": "params[:feed_code].split(\"_\", 2)",
      "confidence": "High",
      "cwe_id": [
        470
      ],
      "note": ""
    },
    {
      "warning_type": "Denial of Service",
      "warning_code": 76,
      "fingerprint": "a2a6a8e4413742bb617c0d22e1f1a7e475dd474d5812ed9391965b471b5958be",
      "check_name": "RegexDoS",
      "message": "Model attribute used in regular expression",
      "file": "app/models/course.rb",
      "line": 2661,
      "link": "https://brakemanscanner.org/docs/warning_types/denial_of_service/",
      "code": "/\\A#{(Folder.root_folders(self).first.name + \"/\")}/",
      "render_path": null,
      "location": {
        "type": "method",
        "class": "Course",
        "method": "copy_attachments_from_course"
      },
      "user_input": "(Folder.root_folders(self).first.name + \"/\")",
      "confidence": "Medium",
      "cwe_id": [
        20,
        185
      ],
      "note": ""
    },
    {
      "warning_type": "SSL Verification Bypass",
      "warning_code": 71,
      "fingerprint": "a997ca9b5d865d0cf4c905da9b9bc38b2b7239b3a1a14203fed6f66810ac03b2",
      "check_name": "SSLVerify",
      "message": "SSL certificate verification was bypassed",
      "file": "gems/canvas_http/lib/canvas_http.rb",
      "line": 114,
      "link": "https://brakemanscanner.org/docs/warning_types/ssl_verification_bypass/",
      "code": "CanvasHttp.connection_for_uri(uri).verify_mode = OpenSSL::SSL::VERIFY_NONE",
      "render_path": null,
      "location": {
        "type": "method",
        "class": "CanvasHttp",
        "method": "s(:self).request"
      },
      "user_input": null,
      "confidence": "High",
      "cwe_id": [
        295
      ],
      "note": ""
    },
    {
      "warning_type": "SQL Injection",
      "warning_code": 0,
      "fingerprint": "acb766c09a1b84e9ea08d27d1677bf0c0cce0c66003733bb303d7ac71a89ee82",
      "check_name": "SQL",
      "message": "Possible SQL injection",
      "file": "app/controllers/accounts_controller.rb",
<<<<<<< HEAD
      "line": 1192,
=======
      "line": 1180,
>>>>>>> 8936177e
      "link": "https://brakemanscanner.org/docs/warning_types/sql_injection/",
      "code": "AccountReport.from(\"unnest('{#{AccountReport.available_reports.keys.join(\",\")}}'::text[]) report_types (name),\\n                LATERAL (#{@account.account_reports.active.where(\"report_type=name\").most_recent.complete.to_sql}) account_reports \")",
      "render_path": null,
      "location": {
        "type": "method",
        "class": "AccountsController",
        "method": "reports_tab"
      },
      "user_input": "AccountReport.available_reports.keys",
      "confidence": "High",
      "cwe_id": [
        89
      ],
      "note": ""
    },
    {
      "warning_type": "Redirect",
      "warning_code": 18,
      "fingerprint": "b4bda6b6d94b643b15299eded526f9e3f9dfc51f70eda595793d94901233d46a",
      "check_name": "Redirect",
      "message": "Possible unprotected redirect",
      "file": "app/controllers/crocodoc_sessions_controller.rb",
      "line": 52,
      "link": "https://brakemanscanner.org/docs/warning_types/redirect/",
      "code": "redirect_to(Attachment.find(extract_blob(params[:hmac], params[:blob], \"user_id\" => ((((nil or PseudonymSession.find_with_validation.record) or Pseudonym.where(:id => (@policy_pseudonym_id)).first).user or nil) or api_find(User, session[:become_user_id])).global_id, \"type\" => \"crocodoc\")[\"attachment_id\"]).crocodoc_document.session_url(:user => (((((nil or PseudonymSession.find_with_validation.record) or Pseudonym.where(:id => (@policy_pseudonym_id)).first).user or nil) or api_find(User, session[:become_user_id]))), :annotations => ((value_to_boolean(params[:annotations]) or true)), :enable_annotations => extract_blob(params[:hmac], params[:blob], \"user_id\" => ((((nil or PseudonymSession.find_with_validation.record) or Pseudonym.where(:id => (@policy_pseudonym_id)).first).user or nil) or api_find(User, session[:become_user_id])).global_id, \"type\" => \"crocodoc\")[\"enable_annotations\"], :moderated_grading_allow_list => extract_blob(params[:hmac], params[:blob], \"user_id\" => ((((nil or PseudonymSession.find_with_validation.record) or Pseudonym.where(:id => (@policy_pseudonym_id)).first).user or nil) or api_find(User, session[:become_user_id])).global_id, \"type\" => \"crocodoc\")[\"moderated_grading_allow_list\"]))",
      "render_path": null,
      "location": {
        "type": "method",
        "class": "CrocodocSessionsController",
        "method": "show"
      },
      "user_input": "Attachment.find(extract_blob(params[:hmac], params[:blob], \"user_id\" => ((((nil or PseudonymSession.find_with_validation.record) or Pseudonym.where(:id => (@policy_pseudonym_id)).first).user or nil) or api_find(User, session[:become_user_id])).global_id, \"type\" => \"crocodoc\")[\"attachment_id\"]).crocodoc_document.session_url(:user => (((((nil or PseudonymSession.find_with_validation.record) or Pseudonym.where(:id => (@policy_pseudonym_id)).first).user or nil) or api_find(User, session[:become_user_id]))), :annotations => ((value_to_boolean(params[:annotations]) or true)), :enable_annotations => extract_blob(params[:hmac], params[:blob], \"user_id\" => ((((nil or PseudonymSession.find_with_validation.record) or Pseudonym.where(:id => (@policy_pseudonym_id)).first).user or nil) or api_find(User, session[:become_user_id])).global_id, \"type\" => \"crocodoc\")[\"enable_annotations\"], :moderated_grading_allow_list => extract_blob(params[:hmac], params[:blob], \"user_id\" => ((((nil or PseudonymSession.find_with_validation.record) or Pseudonym.where(:id => (@policy_pseudonym_id)).first).user or nil) or api_find(User, session[:become_user_id])).global_id, \"type\" => \"crocodoc\")[\"moderated_grading_allow_list\"])",
      "confidence": "High",
      "cwe_id": [
        601
      ],
      "note": ""
    },
    {
      "warning_type": "SQL Injection",
      "warning_code": 0,
      "fingerprint": "b7c9d38286006de6cec6c394b56539441c1fcff05b2fd66c311665f4efa50df5",
      "check_name": "SQL",
      "message": "Possible SQL injection",
<<<<<<< HEAD
      "file": "app/models/user.rb",
      "line": 1959,
=======
      "file": "config/initializers/active_record.rb",
      "line": 481,
>>>>>>> 8936177e
      "link": "https://brakemanscanner.org/docs/warning_types/sql_injection/",
      "code": "find_by_sql((((+\"\" << \"SELECT NULL AS #{column.to_s} WHERE EXISTS (SELECT * FROM #{quoted_table_name} WHERE #{column.to_s} IS NULL) UNION ALL (\") << \"WITH RECURSIVE t AS (\\n  SELECT MIN(#{column.to_s}) AS #{column.to_s} FROM #{quoted_table_name}\\n  UNION ALL\\n  SELECT (SELECT MIN(#{column.to_s}) FROM #{quoted_table_name} WHERE #{column.to_s} > t.#{column.to_s})\\n  FROM t\\n  WHERE t.#{column.to_s} IS NOT NULL\\n)\\nSELECT #{column.to_s} FROM t WHERE #{column.to_s} IS NOT NULL\\n\".squish) << \")\"))",
      "render_path": null,
      "location": {
        "type": "method",
        "class": "ActiveRecord::Base",
        "method": "distinct_values"
      },
      "user_input": "column",
      "confidence": "Medium",
      "cwe_id": [
        89
      ],
      "note": ""
    },
    {
      "warning_type": "SQL Injection",
      "warning_code": 0,
      "fingerprint": "c041acd84098433ca9432cdcd67d0c95382085a6ed4a7ceb73597d9bd235f62a",
      "check_name": "SQL",
      "message": "Possible SQL injection",
      "file": "config/initializers/active_record.rb",
<<<<<<< HEAD
      "line": 481,
=======
      "line": 415,
>>>>>>> 8936177e
      "link": "https://brakemanscanner.org/docs/warning_types/sql_injection/",
      "code": "Arel.sql((\"(#{col} COLLATE #{Canvas::ICU.choose_pg12_collation(connection.icu_collations)})\" or \"CAST(LOWER(replace(#{col}, '\\\\', '\\\\\\\\')) AS bytea)\"))",
      "render_path": null,
      "location": {
        "type": "method",
        "class": "ActiveRecord::Base",
        "method": "best_unicode_collation_key"
      },
      "user_input": "col",
      "confidence": "Medium",
      "cwe_id": [
        89
      ],
      "note": ""
    },
    {
<<<<<<< HEAD
      "warning_type": "SQL Injection",
      "warning_code": 0,
      "fingerprint": "bfc5aa37d94de3fb455b8e59b7711d52a2b537fc8f4b183c459ad3dcb41aecea",
      "check_name": "SQL",
      "message": "Possible SQL injection",
      "file": "app/models/course.rb",
      "line": 862,
      "link": "https://brakemanscanner.org/docs/warning_types/sql_injection/",
      "code": "Arel.sql(\"CASE WHEN courses.workflow_state='available' THEN 0 ELSE 1 END, #{best_unicode_collation_key(\"name\")}\")",
=======
      "warning_type": "Redirect",
      "warning_code": 18,
      "fingerprint": "c6e825e0dac404ef42cb2c45a2ae0b261e506f3c1ccebeadab67e0c289aaf8d6",
      "check_name": "Redirect",
      "message": "Possible unprotected redirect",
      "file": "app/controllers/quizzes/quiz_submissions_controller.rb",
      "line": 114,
      "link": "https://brakemanscanner.org/docs/warning_types/redirect/",
      "code": "redirect_to((params[:next_question_path] or course_quiz_take_path(@context, require_quiz)))",
>>>>>>> 8936177e
      "render_path": null,
      "location": {
        "type": "method",
        "class": "Quizzes::QuizSubmissionsController",
        "method": "backup"
      },
      "user_input": "params[:next_question_path]",
      "confidence": "High",
      "cwe_id": [
        601
      ],
      "note": ""
    },
    {
      "warning_type": "SQL Injection",
      "warning_code": 0,
      "fingerprint": "c890ecf49f56bc04f77b5c49645f28eb3dc83c6da9ba94971b9bb8dbb7753c7f",
      "check_name": "SQL",
      "message": "Possible SQL injection",
      "file": "config/initializers/active_record.rb",
      "line": 456,
      "link": "https://brakemanscanner.org/docs/warning_types/sql_injection/",
      "code": "Arel.sql((ary.each_with_index.inject(+\"CASE \") do\n (((string << \"WHEN #{col} IN (\") << Array(values).map do\n connection.quote(value)\n end.join(\", \")) << \") THEN #{i} \")\n end << \"ELSE #{ary.size} END\"))",
      "render_path": null,
      "location": {
        "type": "method",
        "class": "ActiveRecord::Base",
        "method": "rank_sql"
      },
      "user_input": "ary.size",
      "confidence": "Medium",
      "cwe_id": [
        89
      ],
      "note": ""
    },
    {
      "warning_type": "SQL Injection",
      "warning_code": 0,
      "fingerprint": "c901e8d9c6d87ae7cd343307e2fdd0dd945d986073fd4f5a95d229f787f2c3aa",
      "check_name": "SQL",
      "message": "Possible SQL injection",
      "file": "lib/grade_calculator.rb",
      "line": 581,
      "link": "https://brakemanscanner.org/docs/warning_types/sql_injection/",
      "code": "Score.connection.execute(\"INSERT INTO #{Score.quoted_table_name}\\n    (\\n      enrollment_id, grading_period_id,\\n      #{columns_to_insert_or_update[:columns].join(\", \")},\\n      course_score, root_account_id, created_at, updated_at\\n    )\\n    SELECT\\n      enrollments.id as enrollment_id,\\n      #{(opts.reverse_merge(:emit_live_event => true, :ignore_muted => true, :update_all_grading_period_scores => true, :update_course_score => true, :only_update_course_gp_metadata => false, :only_update_points => false)[:grading_period].id or \"NULL\")} as grading_period_id,\\n      #{columns_to_insert_or_update[:insert_values].join(\", \")},\\n      #{if opts.reverse_merge(:emit_live_event => true, :ignore_muted => true, :update_all_grading_period_scores => true, :update_course_score => true, :only_update_course_gp_metadata => false, :only_update_points => false)[:grading_period] then\n  \"FALSE\"\nelse\n  \"TRUE\"\nend} AS course_score,\\n      #{(course or Course.find(course)).root_account_id} AS root_account_id,\\n      #{updated_at} as created_at,\\n      #{updated_at} as updated_at\\n    FROM #{Enrollment.quoted_table_name} enrollments\\n    WHERE\\n      enrollments.id IN (#{joined_enrollment_ids})\\n    ORDER BY enrollment_id\\nON CONFLICT #{(\"(enrollment_id, grading_period_id) WHERE grading_period_id IS NOT NULL\" or \"(enrollment_id) WHERE course_score\")}\\nDO UPDATE SET\\n    #{columns_to_insert_or_update[:update_values].join(\", \")},\\n    updated_at = excluded.updated_at,\\n    root_account_id = #{(course or Course.find(course)).root_account_id},\\n    /* if workflow_state was previously deleted for some reason, update it to active */\\n    workflow_state = COALESCE(NULLIF(excluded.workflow_state, 'deleted'), 'active')\\n\".squish)",
      "render_path": null,
      "location": {
        "type": "method",
        "class": "GradeCalculator",
        "method": "save_course_and_grading_period_scores"
      },
      "user_input": "columns_to_insert_or_update[:columns].join(\", \")",
      "confidence": "Medium",
      "cwe_id": [
        89
      ],
      "note": ""
    },
    {
      "warning_type": "SQL Injection",
      "warning_code": 0,
      "fingerprint": "ceace5f886c43ebf68ea786a6db672f2d12d24a19024d5249481953636bb15be",
      "check_name": "SQL",
      "message": "Possible SQL injection",
      "file": "lib/grade_calculator.rb",
      "line": 685,
      "link": "https://brakemanscanner.org/docs/warning_types/sql_injection/",
      "code": "Score.connection.execute(\"\\n        INSERT INTO #{Score.quoted_table_name} (\\n          enrollment_id, assignment_group_id,\\n          #{assignment_group_columns_to_insert_or_update[:value_names].join(\", \")},\\n          course_score, root_account_id, created_at, updated_at\\n        )\\n          SELECT\\n            val.enrollment_id AS enrollment_id,\\n            val.assignment_group_id as assignment_group_id,\\n            #{assignment_group_columns_to_insert_or_update[:insert_columns].join(\", \")},\\n            FALSE AS course_score,\\n            #{(course or Course.find(course)).root_account_id} AS root_account_id,\\n            #{updated_at} AS created_at,\\n            #{updated_at} AS updated_at\\n          FROM (VALUES #{score_values.join(\",\")}) val\\n            (\\n              enrollment_id,\\n              assignment_group_id,\\n              #{assignment_group_columns_to_insert_or_update[:value_names].join(\", \")}\\n            )\\n          ORDER BY assignment_group_id, enrollment_id\\n        ON CONFLICT (enrollment_id, assignment_group_id) WHERE assignment_group_id IS NOT NULL\\n        DO UPDATE SET\\n          #{assignment_group_columns_to_insert_or_update[:update_columns].join(\", \")},\\n          updated_at = excluded.updated_at,\\n          root_account_id = #{(course or Course.find(course)).root_account_id},\\n          workflow_state = COALESCE(NULLIF(excluded.workflow_state, 'deleted'), 'active')\\n      \")",
      "render_path": null,
      "location": {
        "type": "method",
        "class": "GradeCalculator",
        "method": "save_assignment_group_scores"
      },
      "user_input": "assignment_group_columns_to_insert_or_update[:value_names].join(\", \")",
      "confidence": "Medium",
      "cwe_id": [
        89
      ],
      "note": ""
    },
    {
      "warning_type": "SQL Injection",
      "warning_code": 0,
      "fingerprint": "cec8031bba49b8646b56c280ca44ed94a1faf8c9acb2bfee6ddcbbc3b8624df4",
      "check_name": "SQL",
      "message": "Possible SQL injection",
      "file": "lib/support_helpers/tii.rb",
      "line": 114,
      "link": "https://brakemanscanner.org/docs/warning_types/sql_injection/",
      "code": "Assignment.joins(:submissions).where(updated_field.gt(@after_time)).where(updated_field.lt((Time.now - 1.hour))).where(\"submissions.#{like_error}\")",
      "render_path": null,
      "location": {
        "type": "method",
        "class": "SupportHelpers::Tii::ShardFixer",
        "method": "load_broken_objects"
      },
      "user_input": "like_error",
      "confidence": "Medium",
      "cwe_id": [
        89
      ],
      "note": ""
    },
    {
      "warning_type": "Command Injection",
      "warning_code": 14,
      "fingerprint": "cf943f27ffad630d4ce885bc26aa6e169a537527edc37391f5b029de8c617ed3",
      "check_name": "Execute",
      "message": "Possible command injection",
      "file": "lib/cc/importer/standard/quiz_converter.rb",
      "line": 65,
      "link": "https://brakemanscanner.org/docs/warning_types/command_injection/",
      "code": "`#{Qti.get_conversion_command(out_folder, qti_file)}`",
      "render_path": null,
      "location": {
        "type": "method",
        "class": "CC::Importer::Standard::QuizConverter",
        "method": "run_qti_converter"
      },
      "user_input": "Qti.get_conversion_command(out_folder, qti_file)",
      "confidence": "Medium",
      "cwe_id": [
        77
      ],
      "note": ""
    },
    {
      "warning_type": "SQL Injection",
      "warning_code": 0,
      "fingerprint": "d20c023657e21d01d9b4c16ff26d7b5cc8ba74da73000106494ccb868ee7ba61",
      "check_name": "SQL",
      "message": "Possible SQL injection",
      "file": "config/initializers/active_record.rb",
      "line": 493,
      "link": "https://brakemanscanner.org/docs/warning_types/sql_injection/",
      "code": "Arel.sql(\"#{column} #{direction.to_s.upcase}#{(\" NULLS FIRST\" or \" NULLS LAST\" if (first_or_last == :last) and (direction == :desc))}\".strip)",
      "render_path": null,
      "location": {
        "type": "method",
        "class": "ActiveRecord::Base",
        "method": "nulls"
      },
      "user_input": "column",
      "confidence": "Medium",
      "cwe_id": [
        89
      ],
      "note": ""
    },
    {
      "warning_type": "SQL Injection",
      "warning_code": 0,
      "fingerprint": "d3e4717a8916952af677959ee1c92875143eb4e024d3f9816f3d3bd48fc0b620",
      "check_name": "SQL",
      "message": "Possible SQL injection",
      "file": "lib/score_statistics_generator.rb",
      "line": 61,
      "link": "https://brakemanscanner.org/docs/warning_types/sql_injection/",
      "code": "ScoreStatistic.connection.select_all(\"WITH want_assignments AS (\\n  SELECT a.id, a.created_at\\n  FROM #{Assignment.quoted_table_name} a\\n  WHERE a.context_id = #{course_id} AND a.context_type = 'Course' AND a.workflow_state = 'published'\\n), interesting_submissions AS (\\n  SELECT s.assignment_id, s.user_id, s.score, a.created_at\\n  FROM #{Submission.quoted_table_name} s\\n  JOIN want_assignments a ON s.assignment_id = a.id\\n  WHERE\\n    s.excused IS NOT true\\n    AND s.score IS NOT NULL\\n    AND s.workflow_state = 'graded'\\n), want_users AS (\\n  SELECT e.user_id\\n  FROM #{Enrollment.quoted_table_name} e\\n  WHERE e.type = 'StudentEnrollment' AND e.course_id = #{course_id} AND e.workflow_state NOT IN ('rejected', 'completed', 'deleted', 'inactive')\\n)\\nSELECT\\n  s.assignment_id AS id,\\n  MAX(s.score) AS max,\\n  MIN(s.score) AS min,\\n  AVG(s.score) AS avg,\\n  percentile_cont(0.25) WITHIN GROUP (ORDER BY s.score) AS lower_q,\\n  percentile_cont(0.5) WITHIN GROUP (ORDER BY s.score) AS median,\\n  percentile_cont(0.75) WITHIN GROUP (ORDER BY s.score) AS upper_q,\\n  COUNT(*) AS count\\nFROM\\n  interesting_submissions s\\nWHERE\\n  s.user_id IN (SELECT user_id FROM want_users)\\nGROUP BY s.assignment_id\\nORDER BY MIN(s.created_at)\\n\".squish)",
      "render_path": null,
      "location": {
        "type": "method",
        "class": "ScoreStatisticsGenerator",
        "method": "s(:self).update_assignment_score_statistics"
      },
      "user_input": "course_id",
      "confidence": "Medium",
      "cwe_id": [
        89
      ],
      "note": ""
    },
    {
      "warning_type": "SQL Injection",
      "warning_code": 0,
      "fingerprint": "d9e3d493be1140161ebc0e6c35909dbef58fb8600f7a54a0213ae38fa6896ec0",
      "check_name": "SQL",
      "message": "Possible SQL injection",
      "file": "app/controllers/conversations_controller.rb",
      "line": 1054,
      "link": "https://brakemanscanner.org/docs/warning_types/sql_injection/",
      "code": "InstStatsd::Statsd.count(\"inbox.conversation.starred.legacy\", params[:conversation_ids].length)",
      "render_path": null,
      "location": {
        "type": "method",
        "class": "ConversationsController",
        "method": "batch_update"
      },
      "user_input": "params[:conversation_ids].length",
      "confidence": "Medium",
      "cwe_id": [
        89
      ],
      "note": ""
    },
    {
      "warning_type": "SQL Injection",
      "warning_code": 0,
      "fingerprint": "dabae4a777574d01b57b41ada118b10e493d7d4d45c89a12b71dd497869423e3",
      "check_name": "SQL",
      "message": "Possible SQL injection",
      "file": "config/initializers/active_record.rb",
      "line": 892,
      "link": "https://brakemanscanner.org/docs/warning_types/sql_injection/",
      "code": "connection.execute(\"CLOSE #{cursor}\")",
      "render_path": null,
      "location": null,
      "user_input": "cursor",
      "confidence": "Medium",
      "cwe_id": [
        89
      ],
      "note": ""
    },
    {
      "warning_type": "SQL Injection",
      "warning_code": 0,
      "fingerprint": "ded9e82288e144d1d531650c2d385aa95a6e3688d4d3ca04757c2c3a61db4119",
      "check_name": "SQL",
      "message": "Possible SQL injection",
      "file": "app/controllers/conversations_controller.rb",
      "line": 1056,
      "link": "https://brakemanscanner.org/docs/warning_types/sql_injection/",
      "code": "InstStatsd::Statsd.count(\"inbox.conversation.unread.legacy\", params[:conversation_ids].length)",
      "render_path": null,
      "location": {
        "type": "method",
        "class": "ConversationsController",
        "method": "batch_update"
      },
      "user_input": "params[:conversation_ids].length",
      "confidence": "Medium",
      "cwe_id": [
        89
      ],
      "note": ""
    },
    {
      "warning_type": "SQL Injection",
      "warning_code": 0,
      "fingerprint": "e14633487d1c9c006defc492141952dfb9a5dc8cd263a9da35e73b41306153fe",
      "check_name": "SQL",
      "message": "Possible SQL injection",
<<<<<<< HEAD
      "file": "config/initializers/active_record.rb",
      "line": 892,
=======
      "file": "app/graphql/loaders/discussion_entry_counts_loader.rb",
      "line": 43,
>>>>>>> 8936177e
      "link": "https://brakemanscanner.org/docs/warning_types/sql_injection/",
      "code": "DiscussionEntry.joins(DiscussionEntry.participant_join_sql(current_user)).where(:discussion_entries => object_specific_hash(objects)).group(\"discussion_entries.#{object_id_string(objects.first)}\")",
      "render_path": null,
      "location": {
        "type": "method",
        "class": "Loaders::DiscussionEntryCountsLoader",
        "method": "perform"
      },
      "user_input": "object_id_string(objects.first)",
      "confidence": "Medium",
      "cwe_id": [
        89
      ],
      "note": ""
    },
    {
      "warning_type": "SQL Injection",
      "warning_code": 0,
      "fingerprint": "e237e4c3b49f118040123823a48d1367eb64a6bdf7e2719f43dc9f8b978ae1fb",
      "check_name": "SQL",
      "message": "Possible SQL injection",
      "file": "config/initializers/active_record.rb",
      "line": 698,
      "link": "https://brakemanscanner.org/docs/warning_types/sql_injection/",
      "code": "where(\"#{key}<=? AND #{key}>?\", Shard::IDS_PER_SHARD, 0)",
      "render_path": null,
      "location": {
        "type": "method",
        "class": "ActiveRecord::Base",
        "method": null
      },
      "user_input": "key",
      "confidence": "Medium",
      "cwe_id": [
        89
      ],
      "note": ""
    },
    {
      "warning_type": "SQL Injection",
      "warning_code": 0,
      "fingerprint": "e3b2099bf1c9f935f1d66828bd81ce828a52f1659f5d4b75fff19d2b80f43948",
      "check_name": "SQL",
      "message": "Possible SQL injection",
      "file": "app/models/sis_batch.rb",
      "line": 281,
      "link": "https://brakemanscanner.org/docs/warning_types/sql_injection/",
      "code": "SisBatch.connection.select_value(\"UPDATE #{SisBatch.quoted_table_name} SET progress=#{val} WHERE id=#{id} RETURNING workflow_state\\n\".squish)",
      "render_path": null,
      "location": {
        "type": "method",
        "class": "SisBatch",
        "method": "fast_update_progress"
      },
      "user_input": "val",
      "confidence": "Medium",
      "cwe_id": [
        89
      ],
      "note": ""
    },
    {
      "warning_type": "SQL Injection",
      "warning_code": 0,
      "fingerprint": "e8084034967915a4632d5b9349056626b64a9fe11b8d3866aad2bcb9b600b5d9",
      "check_name": "SQL",
      "message": "Possible SQL injection",
<<<<<<< HEAD
      "file": "config/initializers/active_record.rb",
      "line": 427,
=======
      "file": "lib/due_date_cacher.rb",
      "line": 485,
>>>>>>> 8936177e
      "link": "https://brakemanscanner.org/docs/warning_types/sql_injection/",
      "code": "Submission.connection.execute(\"UPDATE #{Submission.quoted_table_name}\\n  SET\\n    cached_due_date = vals.due_date::timestamptz,\\n    grading_period_id = vals.grading_period_id::integer,\\n    workflow_state = COALESCE(NULLIF(workflow_state, 'deleted'), (\\n      #{self.class.infer_submission_workflow_state_sql}\\n    )),\\n    anonymous_id = COALESCE(submissions.anonymous_id, vals.anonymous_id),\\n    cached_quiz_lti = vals.cached_quiz_lti,\\n    updated_at = now() AT TIME ZONE 'UTC'\\n  FROM (VALUES #{batch_values.join(\",\")})\\n    AS vals(assignment_id, student_id, due_date, grading_period_id, anonymous_id, cached_quiz_lti, root_account_id)\\n  WHERE submissions.user_id = vals.student_id AND\\n        submissions.assignment_id = vals.assignment_id AND\\n        (\\n          (submissions.cached_due_date IS DISTINCT FROM vals.due_date::timestamptz) OR\\n          (submissions.grading_period_id IS DISTINCT FROM vals.grading_period_id::integer) OR\\n          (submissions.workflow_state <> COALESCE(NULLIF(submissions.workflow_state, 'deleted'),\\n            (#{self.class.infer_submission_workflow_state_sql})\\n          )) OR\\n          (submissions.anonymous_id IS DISTINCT FROM COALESCE(submissions.anonymous_id, vals.anonymous_id)) OR\\n          (submissions.cached_quiz_lti IS DISTINCT FROM vals.cached_quiz_lti)\\n        );\\nINSERT INTO #{Submission.quoted_table_name}\\n  (assignment_id, user_id, workflow_state, created_at, updated_at, course_id,\\n  cached_due_date, grading_period_id, anonymous_id, cached_quiz_lti, root_account_id)\\n  SELECT\\n    assignments.id, vals.student_id, 'unsubmitted',\\n    now() AT TIME ZONE 'UTC', now() AT TIME ZONE 'UTC',\\n    assignments.context_id, vals.due_date::timestamptz, vals.grading_period_id::integer,\\n    vals.anonymous_id,\\n    vals.cached_quiz_lti,\\n    vals.root_account_id\\n  FROM (VALUES #{batch_values.join(\",\")})\\n    AS vals(assignment_id, student_id, due_date, grading_period_id, anonymous_id, cached_quiz_lti, root_account_id)\\n  INNER JOIN #{Assignment.quoted_table_name} assignments\\n    ON assignments.id = vals.assignment_id\\n  LEFT OUTER JOIN #{Submission.quoted_table_name} submissions\\n    ON submissions.assignment_id = assignments.id\\n    AND submissions.user_id = vals.student_id\\n  WHERE submissions.id IS NULL;\\n\".squish)",
      "render_path": null,
      "location": {
        "type": "method",
        "class": "DueDateCacher",
        "method": "perform_submission_upsert"
      },
      "user_input": "self.class.infer_submission_workflow_state_sql",
      "confidence": "Medium",
      "cwe_id": [
        89
      ],
      "note": ""
    },
    {
      "warning_type": "SQL Injection",
      "warning_code": 0,
      "fingerprint": "ebd1e0364dd1ddaee4778f4a5febc04517ff68e46110191b79ccdad8be96ee69",
      "check_name": "SQL",
      "message": "Possible SQL injection",
      "file": "config/initializers/active_record.rb",
<<<<<<< HEAD
      "line": 698,
=======
      "line": 1040,
>>>>>>> 8936177e
      "link": "https://brakemanscanner.org/docs/warning_types/sql_injection/",
      "code": "connection.execute(\"ALTER TABLE #{\"#{table_name}_in_batches_temp_table_#{apply_limits(self, start, finish, order).to_sql.hash.abs.to_s(36)}\"[(-63..)]} ADD temp_primary_key SERIAL PRIMARY KEY\")",
      "render_path": null,
      "location": null,
      "user_input": "\"#{table_name}_in_batches_temp_table_#{apply_limits(self, start, finish, order).to_sql.hash.abs.to_s(36)}\"[(-63..)]",
      "confidence": "Medium",
      "cwe_id": [
        89
      ],
      "note": ""
    },
    {
      "warning_type": "SQL Injection",
      "warning_code": 0,
      "fingerprint": "ec99a7da7f724717d99dc78a5912e54af9681b11832d9e305f3ccf78a9a62299",
      "check_name": "SQL",
      "message": "Possible SQL injection",
      "file": "config/initializers/active_record.rb",
      "line": 879,
      "link": "https://brakemanscanner.org/docs/warning_types/sql_injection/",
      "code": "connection.select_values(\"FETCH FORWARD #{of} FROM #{\"#{table_name}_in_batches_cursor_#{apply_limits(clone, start, finish, order).except(:select).select(primary_key).to_sql.hash.abs.to_s(36)}\"}\")",
      "render_path": null,
      "location": null,
      "user_input": "of",
      "confidence": "Medium",
      "cwe_id": [
        89
      ],
      "note": ""
    },
    {
      "warning_type": "SQL Injection",
      "warning_code": 0,
      "fingerprint": "ed7c9737aa0322745fdf46f8b995b7cbeb46a1823508dde7374a7a3a290a9ab9",
      "check_name": "SQL",
      "message": "Possible SQL injection",
      "file": "config/initializers/active_record.rb",
<<<<<<< HEAD
      "line": 1563,
=======
      "line": 1590,
>>>>>>> 8936177e
      "link": "https://brakemanscanner.org/docs/warning_types/sql_injection/",
      "code": "connection.select_value(\"SELECT COUNT(*) FROM pg_proc WHERE proname='#{procname}'\")",
      "render_path": null,
      "location": {
        "type": "method",
        "class": "ActiveRecord::Migration",
        "method": "has_postgres_proc?"
      },
      "user_input": "procname",
      "confidence": "Medium",
      "cwe_id": [
        89
      ],
      "note": ""
    },
    {
      "warning_type": "SQL Injection",
      "warning_code": 0,
      "fingerprint": "f0e794152474fca2b5322b6a44ab57a4ee9e27fb14107f64e47d82190a40a74c",
      "check_name": "SQL",
      "message": "Possible SQL injection",
      "file": "lib/due_date_cacher.rb",
      "line": 379,
      "link": "https://brakemanscanner.org/docs/warning_types/sql_injection/",
      "code": "Submission.where(\"(assignment_id, user_id) IN (#{assignment_and_student_id_values(:entries => entries).join(\",\")})\")",
      "render_path": null,
      "location": {
        "type": "method",
        "class": "DueDateCacher",
        "method": "record_due_date_changes_for_auditable_assignments!"
      },
      "user_input": "assignment_and_student_id_values(:entries => entries).join(\",\")",
      "confidence": "Medium",
      "cwe_id": [
        89
      ],
      "note": ""
    },
    {
      "warning_type": "Redirect",
      "warning_code": 18,
      "fingerprint": "f18c6627c65a531716401e8792725bca3c11c11129d387a2aa86074a6c409cd5",
      "check_name": "Redirect",
      "message": "Possible unprotected redirect",
      "file": "app/controllers/canvadoc_sessions_controller.rb",
      "line": 152,
      "link": "https://brakemanscanner.org/docs/warning_types/redirect/",
      "code": "redirect_to(Attachment.find(extract_blob(params[:hmac], params[:blob], \"user_id\" => ((((nil or PseudonymSession.find_with_validation.record) or Pseudonym.where(:id => (@policy_pseudonym_id)).first).user or nil) or api_find(User, session[:become_user_id])).global_id, \"type\" => \"canvadoc\")[\"attachment_id\"]).canvadoc.session_url({ :preferred_plugins => ([\"pdfjs\", \"box_view\", \"crocodoc\"]), :enable_annotations => extract_blob(params[:hmac], params[:blob], \"user_id\" => ((((nil or PseudonymSession.find_with_validation.record) or Pseudonym.where(:id => (@policy_pseudonym_id)).first).user or nil) or api_find(User, session[:become_user_id])).global_id, \"type\" => \"canvadoc\")[\"enable_annotations\"], :use_cloudfront => true, :send_usage_metrics => ((((nil or PseudonymSession.find_with_validation.record) or Pseudonym.where(:id => (@policy_pseudonym_id)).first).user or nil) or api_find(User, session[:become_user_id])).account.feature_enabled?(:send_usage_metrics), :disable_annotation_notifications => ((extract_blob(params[:hmac], params[:blob], \"user_id\" => ((((nil or PseudonymSession.find_with_validation.record) or Pseudonym.where(:id => (@policy_pseudonym_id)).first).user or nil) or api_find(User, session[:become_user_id])).global_id, \"type\" => \"canvadoc\")[\"disable_annotation_notifications\"] or false)), :enrollment_type => ((extract_blob(params[:hmac], params[:blob], \"user_id\" => ((((nil or PseudonymSession.find_with_validation.record) or Pseudonym.where(:id => (@policy_pseudonym_id)).first).user or nil) or api_find(User, session[:become_user_id])).global_id, \"type\" => \"canvadoc\")[\"enrollment_type\"] or user_type(Submission.preload(:assignment).find(extract_blob(params[:hmac], params[:blob], \"user_id\" => ((((nil or PseudonymSession.find_with_validation.record) or Pseudonym.where(:id => (@policy_pseudonym_id)).first).user or nil) or api_find(User, session[:become_user_id])).global_id, \"type\" => \"canvadoc\")[\"submission_id\"]).assignment.context, ((((nil or PseudonymSession.find_with_validation.record) or Pseudonym.where(:id => (@policy_pseudonym_id)).first).user or nil) or api_find(User, session[:become_user_id]))))), :canvas_base_url => Submission.preload(:assignment).find(extract_blob(params[:hmac], params[:blob], \"user_id\" => ((((nil or PseudonymSession.find_with_validation.record) or Pseudonym.where(:id => (@policy_pseudonym_id)).first).user or nil) or api_find(User, session[:become_user_id])).global_id, \"type\" => \"canvadoc\")[\"submission_id\"]).assignment.course.root_account.domain, :user_id => ((((nil or PseudonymSession.find_with_validation.record) or Pseudonym.where(:id => (@policy_pseudonym_id)).first).user or nil) or api_find(User, session[:become_user_id])).id, :submission_user_ids => (if Submission.preload(:assignment).find(extract_blob(params[:hmac], params[:blob], \"user_id\" => ((((nil or PseudonymSession.find_with_validation.record) or Pseudonym.where(:id => (@policy_pseudonym_id)).first).user or nil) or api_find(User, session[:become_user_id])).global_id, \"type\" => \"canvadoc\")[\"submission_id\"]).group_id then\n  Submission.preload(:assignment).find(extract_blob(params[:hmac], params[:blob], \"user_id\" => ((((nil or PseudonymSession.find_with_validation.record) or Pseudonym.where(:id => (@policy_pseudonym_id)).first).user or nil) or api_find(User, session[:become_user_id])).global_id, \"type\" => \"canvadoc\")[\"submission_id\"]).group.users.pluck(:id)\nelse\n  [Submission.preload(:assignment).find(extract_blob(params[:hmac], params[:blob], \"user_id\" => ((((nil or PseudonymSession.find_with_validation.record) or Pseudonym.where(:id => (@policy_pseudonym_id)).first).user or nil) or api_find(User, session[:become_user_id])).global_id, \"type\" => \"canvadoc\")[\"submission_id\"]).user_id]\nend), :course_id => Submission.preload(:assignment).find(extract_blob(params[:hmac], params[:blob], \"user_id\" => ((((nil or PseudonymSession.find_with_validation.record) or Pseudonym.where(:id => (@policy_pseudonym_id)).first).user or nil) or api_find(User, session[:become_user_id])).global_id, \"type\" => \"canvadoc\")[\"submission_id\"]).assignment.context_id, :assignment_id => Submission.preload(:assignment).find(extract_blob(params[:hmac], params[:blob], \"user_id\" => ((((nil or PseudonymSession.find_with_validation.record) or Pseudonym.where(:id => (@policy_pseudonym_id)).first).user or nil) or api_find(User, session[:become_user_id])).global_id, \"type\" => \"canvadoc\")[\"submission_id\"]).assignment.id, :submission_id => Submission.preload(:assignment).find(extract_blob(params[:hmac], params[:blob], \"user_id\" => ((((nil or PseudonymSession.find_with_validation.record) or Pseudonym.where(:id => (@policy_pseudonym_id)).first).user or nil) or api_find(User, session[:become_user_id])).global_id, \"type\" => \"canvadoc\")[\"submission_id\"]).id, :post_manually => Submission.preload(:assignment).find(extract_blob(params[:hmac], params[:blob], \"user_id\" => ((((nil or PseudonymSession.find_with_validation.record) or Pseudonym.where(:id => (@policy_pseudonym_id)).first).user or nil) or api_find(User, session[:become_user_id])).global_id, \"type\" => \"canvadoc\")[\"submission_id\"]).assignment.post_manually?, :posted_at => Submission.preload(:assignment).find(extract_blob(params[:hmac], params[:blob], \"user_id\" => ((((nil or PseudonymSession.find_with_validation.record) or Pseudonym.where(:id => (@policy_pseudonym_id)).first).user or nil) or api_find(User, session[:become_user_id])).global_id, \"type\" => \"canvadoc\")[\"submission_id\"]).posted_at, :assignment_name => Submission.preload(:assignment).find(extract_blob(params[:hmac], params[:blob], \"user_id\" => ((((nil or PseudonymSession.find_with_validation.record) or Pseudonym.where(:id => (@policy_pseudonym_id)).first).user or nil) or api_find(User, session[:become_user_id])).global_id, \"type\" => \"canvadoc\")[\"submission_id\"]).assignment.name, :audit_url => submission_docviewer_audit_events_url(extract_blob(params[:hmac], params[:blob], \"user_id\" => ((((nil or PseudonymSession.find_with_validation.record) or Pseudonym.where(:id => (@policy_pseudonym_id)).first).user or nil) or api_find(User, session[:become_user_id])).global_id, \"type\" => \"canvadoc\")[\"submission_id\"]), :anonymous_instructor_annotations => ((true or false)), :annotation_context => extract_blob(params[:hmac], params[:blob], \"user_id\" => ((((nil or PseudonymSession.find_with_validation.record) or Pseudonym.where(:id => (@policy_pseudonym_id)).first).user or nil) or api_find(User, session[:become_user_id])).global_id, \"type\" => \"canvadoc\")[\"annotation_context\"], :read_only => ((not Submission.preload(:assignment).find(extract_blob(params[:hmac], params[:blob], \"user_id\" => ((((nil or PseudonymSession.find_with_validation.record) or Pseudonym.where(:id => (@policy_pseudonym_id)).first).user or nil) or api_find(User, session[:become_user_id])).global_id, \"type\" => \"canvadoc\")[\"submission_id\"]).canvadocs_annotation_contexts.find_by(:launch_id => extract_blob(params[:hmac], params[:blob], \"user_id\" => ((((nil or PseudonymSession.find_with_validation.record) or Pseudonym.where(:id => (@policy_pseudonym_id)).first).user or nil) or api_find(User, session[:become_user_id])).global_id, \"type\" => \"canvadoc\")[\"annotation_context\"]).grants_right?(((((nil or PseudonymSession.find_with_validation.record) or Pseudonym.where(:id => (@policy_pseudonym_id)).first).user or nil) or api_find(User, session[:become_user_id])), :annotate))) }.merge((Canvadocs.user_session_params(((((nil or PseudonymSession.find_with_validation.record) or Pseudonym.where(:id => (@policy_pseudonym_id)).first).user or nil) or api_find(User, session[:become_user_id])), :submission => Submission.preload(:assignment).find(extract_blob(params[:hmac], params[:blob], \"user_id\" => ((((nil or PseudonymSession.find_with_validation.record) or Pseudonym.where(:id => (@policy_pseudonym_id)).first).user or nil) or api_find(User, session[:become_user_id])).global_id, \"type\" => \"canvadoc\")[\"submission_id\"]), :attempt => Submission.preload(:assignment).find(extract_blob(params[:hmac], params[:blob], \"user_id\" => ((((nil or PseudonymSession.find_with_validation.record) or Pseudonym.where(:id => (@policy_pseudonym_id)).first).user or nil) or api_find(User, session[:become_user_id])).global_id, \"type\" => \"canvadoc\")[\"submission_id\"]).canvadocs_annotation_contexts.find_by(:launch_id => extract_blob(params[:hmac], params[:blob], \"user_id\" => ((((nil or PseudonymSession.find_with_validation.record) or Pseudonym.where(:id => (@policy_pseudonym_id)).first).user or nil) or api_find(User, session[:become_user_id])).global_id, \"type\" => \"canvadoc\")[\"annotation_context\"]).submission_attempt) or Canvadocs.user_session_params(((((nil or PseudonymSession.find_with_validation.record) or Pseudonym.where(:id => (@policy_pseudonym_id)).first).user or nil) or api_find(User, session[:become_user_id])), :attachment => Attachment.find(extract_blob(params[:hmac], params[:blob], \"user_id\" => ((((nil or PseudonymSession.find_with_validation.record) or Pseudonym.where(:id => (@policy_pseudonym_id)).first).user or nil) or api_find(User, session[:become_user_id])).global_id, \"type\" => \"canvadoc\")[\"attachment_id\"]))))))",
      "render_path": null,
      "location": {
        "type": "method",
        "class": "CanvadocSessionsController",
        "method": "show"
      },
      "user_input": "Attachment.find(extract_blob(params[:hmac], params[:blob], \"user_id\" => ((((nil or PseudonymSession.find_with_validation.record) or Pseudonym.where(:id => (@policy_pseudonym_id)).first).user or nil) or api_find(User, session[:become_user_id])).global_id, \"type\" => \"canvadoc\")[\"attachment_id\"]).canvadoc.session_url({ :preferred_plugins => ([\"pdfjs\", \"box_view\", \"crocodoc\"]), :enable_annotations => extract_blob(params[:hmac], params[:blob], \"user_id\" => ((((nil or PseudonymSession.find_with_validation.record) or Pseudonym.where(:id => (@policy_pseudonym_id)).first).user or nil) or api_find(User, session[:become_user_id])).global_id, \"type\" => \"canvadoc\")[\"enable_annotations\"], :use_cloudfront => true, :send_usage_metrics => ((((nil or PseudonymSession.find_with_validation.record) or Pseudonym.where(:id => (@policy_pseudonym_id)).first).user or nil) or api_find(User, session[:become_user_id])).account.feature_enabled?(:send_usage_metrics), :disable_annotation_notifications => ((extract_blob(params[:hmac], params[:blob], \"user_id\" => ((((nil or PseudonymSession.find_with_validation.record) or Pseudonym.where(:id => (@policy_pseudonym_id)).first).user or nil) or api_find(User, session[:become_user_id])).global_id, \"type\" => \"canvadoc\")[\"disable_annotation_notifications\"] or false)), :enrollment_type => ((extract_blob(params[:hmac], params[:blob], \"user_id\" => ((((nil or PseudonymSession.find_with_validation.record) or Pseudonym.where(:id => (@policy_pseudonym_id)).first).user or nil) or api_find(User, session[:become_user_id])).global_id, \"type\" => \"canvadoc\")[\"enrollment_type\"] or user_type(Submission.preload(:assignment).find(extract_blob(params[:hmac], params[:blob], \"user_id\" => ((((nil or PseudonymSession.find_with_validation.record) or Pseudonym.where(:id => (@policy_pseudonym_id)).first).user or nil) or api_find(User, session[:become_user_id])).global_id, \"type\" => \"canvadoc\")[\"submission_id\"]).assignment.context, ((((nil or PseudonymSession.find_with_validation.record) or Pseudonym.where(:id => (@policy_pseudonym_id)).first).user or nil) or api_find(User, session[:become_user_id]))))), :canvas_base_url => Submission.preload(:assignment).find(extract_blob(params[:hmac], params[:blob], \"user_id\" => ((((nil or PseudonymSession.find_with_validation.record) or Pseudonym.where(:id => (@policy_pseudonym_id)).first).user or nil) or api_find(User, session[:become_user_id])).global_id, \"type\" => \"canvadoc\")[\"submission_id\"]).assignment.course.root_account.domain, :user_id => ((((nil or PseudonymSession.find_with_validation.record) or Pseudonym.where(:id => (@policy_pseudonym_id)).first).user or nil) or api_find(User, session[:become_user_id])).id, :submission_user_ids => (if Submission.preload(:assignment).find(extract_blob(params[:hmac], params[:blob], \"user_id\" => ((((nil or PseudonymSession.find_with_validation.record) or Pseudonym.where(:id => (@policy_pseudonym_id)).first).user or nil) or api_find(User, session[:become_user_id])).global_id, \"type\" => \"canvadoc\")[\"submission_id\"]).group_id then\n  Submission.preload(:assignment).find(extract_blob(params[:hmac], params[:blob], \"user_id\" => ((((nil or PseudonymSession.find_with_validation.record) or Pseudonym.where(:id => (@policy_pseudonym_id)).first).user or nil) or api_find(User, session[:become_user_id])).global_id, \"type\" => \"canvadoc\")[\"submission_id\"]).group.users.pluck(:id)\nelse\n  [Submission.preload(:assignment).find(extract_blob(params[:hmac], params[:blob], \"user_id\" => ((((nil or PseudonymSession.find_with_validation.record) or Pseudonym.where(:id => (@policy_pseudonym_id)).first).user or nil) or api_find(User, session[:become_user_id])).global_id, \"type\" => \"canvadoc\")[\"submission_id\"]).user_id]\nend), :course_id => Submission.preload(:assignment).find(extract_blob(params[:hmac], params[:blob], \"user_id\" => ((((nil or PseudonymSession.find_with_validation.record) or Pseudonym.where(:id => (@policy_pseudonym_id)).first).user or nil) or api_find(User, session[:become_user_id])).global_id, \"type\" => \"canvadoc\")[\"submission_id\"]).assignment.context_id, :assignment_id => Submission.preload(:assignment).find(extract_blob(params[:hmac], params[:blob], \"user_id\" => ((((nil or PseudonymSession.find_with_validation.record) or Pseudonym.where(:id => (@policy_pseudonym_id)).first).user or nil) or api_find(User, session[:become_user_id])).global_id, \"type\" => \"canvadoc\")[\"submission_id\"]).assignment.id, :submission_id => Submission.preload(:assignment).find(extract_blob(params[:hmac], params[:blob], \"user_id\" => ((((nil or PseudonymSession.find_with_validation.record) or Pseudonym.where(:id => (@policy_pseudonym_id)).first).user or nil) or api_find(User, session[:become_user_id])).global_id, \"type\" => \"canvadoc\")[\"submission_id\"]).id, :post_manually => Submission.preload(:assignment).find(extract_blob(params[:hmac], params[:blob], \"user_id\" => ((((nil or PseudonymSession.find_with_validation.record) or Pseudonym.where(:id => (@policy_pseudonym_id)).first).user or nil) or api_find(User, session[:become_user_id])).global_id, \"type\" => \"canvadoc\")[\"submission_id\"]).assignment.post_manually?, :posted_at => Submission.preload(:assignment).find(extract_blob(params[:hmac], params[:blob], \"user_id\" => ((((nil or PseudonymSession.find_with_validation.record) or Pseudonym.where(:id => (@policy_pseudonym_id)).first).user or nil) or api_find(User, session[:become_user_id])).global_id, \"type\" => \"canvadoc\")[\"submission_id\"]).posted_at, :assignment_name => Submission.preload(:assignment).find(extract_blob(params[:hmac], params[:blob], \"user_id\" => ((((nil or PseudonymSession.find_with_validation.record) or Pseudonym.where(:id => (@policy_pseudonym_id)).first).user or nil) or api_find(User, session[:become_user_id])).global_id, \"type\" => \"canvadoc\")[\"submission_id\"]).assignment.name, :audit_url => submission_docviewer_audit_events_url(extract_blob(params[:hmac], params[:blob], \"user_id\" => ((((nil or PseudonymSession.find_with_validation.record) or Pseudonym.where(:id => (@policy_pseudonym_id)).first).user or nil) or api_find(User, session[:become_user_id])).global_id, \"type\" => \"canvadoc\")[\"submission_id\"]), :anonymous_instructor_annotations => ((true or false)), :annotation_context => extract_blob(params[:hmac], params[:blob], \"user_id\" => ((((nil or PseudonymSession.find_with_validation.record) or Pseudonym.where(:id => (@policy_pseudonym_id)).first).user or nil) or api_find(User, session[:become_user_id])).global_id, \"type\" => \"canvadoc\")[\"annotation_context\"], :read_only => ((not Submission.preload(:assignment).find(extract_blob(params[:hmac], params[:blob], \"user_id\" => ((((nil or PseudonymSession.find_with_validation.record) or Pseudonym.where(:id => (@policy_pseudonym_id)).first).user or nil) or api_find(User, session[:become_user_id])).global_id, \"type\" => \"canvadoc\")[\"submission_id\"]).canvadocs_annotation_contexts.find_by(:launch_id => extract_blob(params[:hmac], params[:blob], \"user_id\" => ((((nil or PseudonymSession.find_with_validation.record) or Pseudonym.where(:id => (@policy_pseudonym_id)).first).user or nil) or api_find(User, session[:become_user_id])).global_id, \"type\" => \"canvadoc\")[\"annotation_context\"]).grants_right?(((((nil or PseudonymSession.find_with_validation.record) or Pseudonym.where(:id => (@policy_pseudonym_id)).first).user or nil) or api_find(User, session[:become_user_id])), :annotate))) }.merge((Canvadocs.user_session_params(((((nil or PseudonymSession.find_with_validation.record) or Pseudonym.where(:id => (@policy_pseudonym_id)).first).user or nil) or api_find(User, session[:become_user_id])), :submission => Submission.preload(:assignment).find(extract_blob(params[:hmac], params[:blob], \"user_id\" => ((((nil or PseudonymSession.find_with_validation.record) or Pseudonym.where(:id => (@policy_pseudonym_id)).first).user or nil) or api_find(User, session[:become_user_id])).global_id, \"type\" => \"canvadoc\")[\"submission_id\"]), :attempt => Submission.preload(:assignment).find(extract_blob(params[:hmac], params[:blob], \"user_id\" => ((((nil or PseudonymSession.find_with_validation.record) or Pseudonym.where(:id => (@policy_pseudonym_id)).first).user or nil) or api_find(User, session[:become_user_id])).global_id, \"type\" => \"canvadoc\")[\"submission_id\"]).canvadocs_annotation_contexts.find_by(:launch_id => extract_blob(params[:hmac], params[:blob], \"user_id\" => ((((nil or PseudonymSession.find_with_validation.record) or Pseudonym.where(:id => (@policy_pseudonym_id)).first).user or nil) or api_find(User, session[:become_user_id])).global_id, \"type\" => \"canvadoc\")[\"annotation_context\"]).submission_attempt) or Canvadocs.user_session_params(((((nil or PseudonymSession.find_with_validation.record) or Pseudonym.where(:id => (@policy_pseudonym_id)).first).user or nil) or api_find(User, session[:become_user_id])), :attachment => Attachment.find(extract_blob(params[:hmac], params[:blob], \"user_id\" => ((((nil or PseudonymSession.find_with_validation.record) or Pseudonym.where(:id => (@policy_pseudonym_id)).first).user or nil) or api_find(User, session[:become_user_id])).global_id, \"type\" => \"canvadoc\")[\"attachment_id\"])))))",
      "confidence": "High",
      "cwe_id": [
        601
      ],
      "note": ""
    },
    {
      "warning_type": "SQL Injection",
      "warning_code": 0,
      "fingerprint": "f96846e71cf53aa7d47526eed20c2ca02e451bff985db00ef3e055729cafa938",
      "check_name": "SQL",
      "message": "Possible SQL injection",
      "file": "app/controllers/user_observees_controller.rb",
      "line": 343,
      "link": "https://brakemanscanner.org/docs/warning_types/sql_injection/",
      "code": "UserAccountAssociation.joins(:account).where(:accounts => ({ :parent_account_id => nil })).where(:user_id => users.map(&:id)).group(:account_id).having(\"count(*) = #{users.map(&:id).length}\")",
      "render_path": null,
      "location": {
        "type": "method",
        "class": "UserObserveesController",
        "method": "common_root_accounts_for"
      },
      "user_input": "users.map(&:id).length",
      "confidence": "Medium",
      "cwe_id": [
        89
      ],
      "note": ""
    },
    {
      "warning_type": "SQL Injection",
      "warning_code": 0,
      "fingerprint": "fb7c5e3bf261ced366e1de5d90ecd0b3410ce8ba46fc18b3e5062fce721175c4",
      "check_name": "SQL",
      "message": "Possible SQL injection",
      "file": "lib/base/active_support/cache/safe_redis_race_condition.rb",
      "line": 49,
      "link": "https://brakemanscanner.org/docs/warning_types/sql_injection/",
      "code": "lock(\"lock:#{key}\", options)",
      "render_path": null,
      "location": {
        "type": "method",
        "class": "ActiveSupport::Cache::SafeRedisRaceCondition",
        "method": "handle_expired_entry"
      },
      "user_input": "key",
      "confidence": "Medium",
      "cwe_id": [
        89
      ],
      "note": ""
    },
    {
      "warning_type": "SQL Injection",
      "warning_code": 0,
      "fingerprint": "fb7c5e3bf261ced366e1de5d90ecd0b3410ce8ba46fc18b3e5062fce721175c4",
      "check_name": "SQL",
      "message": "Possible SQL injection",
      "file": "lib/base/active_support/cache/safe_redis_race_condition.rb",
      "line": 58,
      "link": "https://brakemanscanner.org/docs/warning_types/sql_injection/",
      "code": "lock(\"lock:#{key}\", options)",
      "render_path": null,
      "location": {
        "type": "method",
        "class": "ActiveSupport::Cache::SafeRedisRaceCondition",
        "method": "handle_expired_entry"
      },
      "user_input": "key",
      "confidence": "Medium",
      "cwe_id": [
        89
      ],
      "note": ""
    },
    {
      "warning_type": "Denial of Service",
      "warning_code": 76,
      "fingerprint": "fc7f2d79b7dc9e8e7ebbde4dedf94b1f749eb741946118259145b5843d75e98a",
      "check_name": "RegexDoS",
      "message": "Model attribute used in regular expression",
      "file": "app/models/content_migration.rb",
      "line": 599,
      "link": "https://brakemanscanner.org/docs/warning_types/denial_of_service/",
      "code": "/\\A#{(Folder.root_folders(context).first.name + \"/\")}/",
      "render_path": null,
      "location": {
        "type": "method",
        "class": "ContentMigration",
        "method": "import_content"
      },
      "user_input": "(Folder.root_folders(context).first.name + \"/\")",
      "confidence": "Medium",
      "cwe_id": [
        20,
        185
      ],
      "note": ""
    },
    {
      "warning_type": "Mass Assignment",
      "warning_code": 70,
      "fingerprint": "fe51dc8ef7eaef41744c62633219ae140f5a2df7c95adc6f7ef126e84860b034",
      "check_name": "MassAssignment",
      "message": "Specify exact keys allowed for mass assignment instead of using `permit!` which allows any keys",
      "file": "app/controllers/gradebook_settings_controller.rb",
      "line": 71,
      "link": "https://brakemanscanner.org/docs/warning_types/mass_assignment/",
      "code": "params.require(:gradebook_settings).permit({ :filter_columns_by => ([:context_module_id, :grading_period_id, :assignment_group_id, :submissions, :start_date, :end_date]), :filter_rows_by => ([:section_id, :student_group_id]), :selected_view_options_filters => ([]) }, :enter_grades_as, :hide_assignment_group_totals, :hide_total, :show_concluded_enrollments, :show_inactive_enrollments, :show_unpublished_assignments, :show_separate_first_last_names, :student_column_display_as, :student_column_secondary_info, :sort_rows_by_column_id, :sort_rows_by_setting_key, :sort_rows_by_direction, :view_ungraded_as_zero, :colors => ([:late, :missing, :resubmitted, :dropped, :excused, :extended])).permit!",
      "render_path": null,
      "location": {
        "type": "method",
        "class": "GradebookSettingsController",
        "method": "gradebook_settings_params"
      },
      "user_input": null,
      "confidence": "Medium",
      "cwe_id": [
        915
      ],
      "note": ""
    }
  ],
<<<<<<< HEAD
  "updated": "2023-03-08 19:10:17 +0000",
  "brakeman_version": "5.4.0"
=======
  "updated": "2023-04-10 13:22:04 -0500",
  "brakeman_version": "5.4.1"
>>>>>>> 8936177e
}<|MERGE_RESOLUTION|>--- conflicted
+++ resolved
@@ -95,29 +95,6 @@
     {
       "warning_type": "SQL Injection",
       "warning_code": 0,
-      "fingerprint": "0c4d7211e332f5ec64633589aa53c40035dd353b4ed99702ad0dda080eab7dcd",
-      "check_name": "SQL",
-      "message": "Possible SQL injection",
-      "file": "lib/due_date_cacher.rb",
-      "line": 514,
-      "link": "https://brakemanscanner.org/docs/warning_types/sql_injection/",
-      "code": "Submission.deleted.joins(\"INNER JOIN (VALUES #{batch.each_with_object([]) do\n next unless entry[5]\n(memo << \"(#{entry.first}, #{entry.second})\")\n end.join(\",\")})\\nAS vals(assignment_id, student_id)\\nON submissions.assignment_id = vals.assignment_id\\nAND submissions.user_id = vals.student_id\\n\".squish)",
-      "render_path": null,
-      "location": {
-        "type": "method",
-        "class": "DueDateCacher",
-        "method": "handle_lti_deleted_submissions"
-      },
-      "user_input": "batch.each_with_object([]) do\n next unless entry[5]\n(memo << \"(#{entry.first}, #{entry.second})\")\n end.join(\",\")",
-      "confidence": "Medium",
-      "cwe_id": [
-        89
-      ],
-      "note": "values in inner join are known and safe"
-    },
-    {
-      "warning_type": "SQL Injection",
-      "warning_code": 0,
       "fingerprint": "0e15b8a6ab3d2158a04d098f25c49a631614b1fe6fea57e98d52dbe9052e3e80",
       "check_name": "SQL",
       "message": "Possible SQL injection",
@@ -255,13 +232,8 @@
       "fingerprint": "1af6d779fa538c578b2cb63fed80210c1fe06ea6f651a21fd0be4edda89f990d",
       "check_name": "SQL",
       "message": "Possible SQL injection",
-<<<<<<< HEAD
-      "file": "app/controllers/assignments_api_controller.rb",
-      "line": 861,
-=======
       "file": "app/models/discussion_entry_draft.rb",
       "line": 69,
->>>>>>> 8936177e
       "link": "https://brakemanscanner.org/docs/warning_types/sql_injection/",
       "code": "connection.select_values(\"  INSERT INTO #{quoted_table_name}\\n              (#{\"user_id,discussion_topic_id,discussion_entry_id,root_entry_id,parent_id,attachment_id,message,include_reply_preview,updated_at,created_at\"})\\n       VALUES (#{[user.id, topic.id, entry.id, (parent.root_entry_id or parent.id), parent.id, attachment.id, message, reply_preview].map do\n connection.quote(iv)\n end.join(\",\")},NOW(),NOW())\\n  ON CONFLICT #{((\"(discussion_topic_id, user_id) WHERE root_entry_id IS NULL AND discussion_entry_id IS NULL\" or \"(root_entry_id, user_id) WHERE discussion_entry_id IS NULL\") or \"(discussion_entry_id, user_id)\")}\\nDO UPDATE SET #{\"#{[\"message\", \"include_reply_preview\", \"parent_id\", \"attachment\"].zip([message, reply_preview, parent.id, attachment.id].map do\n connection.quote(uv)\n end).map do\n a.join(\"=\")\n end.join(\",\")},updated_at=NOW()\"}\\n    RETURNING id\\n\".squish)",
       "render_path": null,
@@ -329,13 +301,8 @@
       "fingerprint": "20b8d23d190696275c75e615ce298a65e6e199f6d783cd7dc415be3756fe8eb0",
       "check_name": "SQL",
       "message": "Possible SQL injection",
-<<<<<<< HEAD
-      "file": "lib/grade_calculator.rb",
-      "line": 684,
-=======
       "file": "lib/data_fixup/import_instfs_attachments.rb",
       "line": 111,
->>>>>>> 8936177e
       "link": "https://brakemanscanner.org/docs/warning_types/sql_injection/",
       "code": "Attachment.connection.execute(\"UPDATE attachments SET instfs_uuid=trim('\\\"' FROM batch.value::text) FROM json_each('#{line}'::json) AS batch WHERE CAST(batch.key AS BIGINT)=attachments.id\")",
       "render_path": null,
@@ -398,37 +365,6 @@
       "note": ""
     },
     {
-<<<<<<< HEAD
-      "warning_type": "SQL Injection",
-      "warning_code": 0,
-      "fingerprint": "27707fea91eb9f4909d3ecda0ab5deadbf9ffc980a7d0e5876ccc7ce8d4ecb33",
-      "check_name": "SQL",
-      "message": "Possible SQL injection",
-      "file": "config/initializers/active_record.rb",
-      "line": 521,
-      "link": "https://brakemanscanner.org/docs/warning_types/sql_injection/",
-      "code": "Arel.sql(\"#{column} IS#{\" NOT\" unless (first_or_last == :last)} NULL, #{column} #{direction.to_s.upcase}\".strip)",
-      "render_path": null,
-      "location": {
-        "type": "method",
-        "class": "ActiveRecord::Base",
-        "method": "nulls"
-      },
-      "user_input": "column",
-      "confidence": "Medium",
-      "note": ""
-    },
-    {
-      "warning_type": "Remote Code Execution",
-      "warning_code": 24,
-      "fingerprint": "2887b918400cce2b4b71a393a03e681e95ad26fc0c99ebe5b9393a66315b1bdb",
-      "check_name": "UnsafeReflection",
-      "message": "Unsafe reflection method `constantize` called on model attribute",
-      "file": "gems/plugins/account_reports/spec_canvas/report_spec_helper.rb",
-      "line": 28,
-      "link": "https://brakemanscanner.org/docs/warning_types/remote_code_execution/",
-      "code": "ErrorReport.last.category.constantize",
-=======
       "warning_type": "Cross-Site Scripting",
       "warning_code": 114,
       "fingerprint": "2f29324268f96b4e21c0299738b67bc86028ddc1940f69cbf50c623cc3a4b87e",
@@ -438,7 +374,6 @@
       "line": 751,
       "link": "https://brakemanscanner.org/docs/warning_types/cross-site_scripting/",
       "code": "ActiveSupport.escape_html_entities_in_json = false",
->>>>>>> 8936177e
       "render_path": null,
       "location": {
         "type": "method",
@@ -527,13 +462,8 @@
       "fingerprint": "3f0726fdb6a581c21efeb69e929d380edbf480b9410ad8a58cedaa3d66673596",
       "check_name": "SQL",
       "message": "Possible SQL injection",
-<<<<<<< HEAD
-      "file": "app/controllers/assignments_api_controller.rb",
-      "line": 859,
-=======
       "file": "lib/grade_calculator.rb",
       "line": 724,
->>>>>>> 8936177e
       "link": "https://brakemanscanner.org/docs/warning_types/sql_injection/",
       "code": "ScoreMetadata.connection.execute(\"\\n          INSERT INTO #{ScoreMetadata.quoted_table_name}\\n            (score_id, calculation_details, created_at, updated_at)\\n            SELECT\\n              scores.id AS score_id,\\n              CAST(val.calculation_details as json) AS calculation_details,\\n              #{updated_at} AS created_at,\\n              #{updated_at} AS updated_at\\n            FROM (VALUES #{dropped_values.join(\",\")}) val\\n              (enrollment_id, assignment_group_id, calculation_details)\\n            LEFT OUTER JOIN #{Score.quoted_table_name} scores ON\\n              scores.enrollment_id = val.enrollment_id AND\\n              scores.assignment_group_id = val.assignment_group_id\\n            ORDER BY score_id\\n          ON CONFLICT (score_id)\\n          DO UPDATE SET\\n            calculation_details = excluded.calculation_details,\\n            updated_at = excluded.updated_at\\n          ;\\n        \")",
       "render_path": null,
@@ -643,13 +573,8 @@
       "fingerprint": "57bf50dbd2610462dcf2668cee33bc98fa95715b7017fa3ce22202b03a026ef4",
       "check_name": "SQL",
       "message": "Possible SQL injection",
-<<<<<<< HEAD
-      "file": "app/controllers/assignments_api_controller.rb",
-      "line": 855,
-=======
       "file": "app/models/discussion_entry_participant.rb",
       "line": 164,
->>>>>>> 8936177e
       "link": "https://brakemanscanner.org/docs/warning_types/sql_injection/",
       "code": "connection.exec_insert(\"  INSERT INTO #{quoted_table_name}\\n              (#{\"discussion_entry_id,user_id,root_account_id,workflow_state,read_at,forced_read_state,rating,report_type\"})\\n       VALUES #{[entry_or_topic].map do\n row_values(batch_entry, user.id, entry_or_topic.root_account_id, (new_state or \"unread\"), [connection.quote(forced), connection.quote(rating), connection.quote(:BRAKEMAN_SAFE_LITERAL)])\n end.map do\n \"(#{row.join(\",\")})\"\n end.join(\",\")}\\n  ON CONFLICT (discussion_entry_id,user_id)\\nDO UPDATE SET #{[\"forced_read_state\", \"rating\", \"report_type\", \"workflow_state\", \"read_at\"].zip([connection.quote(forced), connection.quote(rating), connection.quote(:BRAKEMAN_SAFE_LITERAL), connection.quote(new_state), connection.quote((Time.now or nil))]).map do\n a.join(\"=\")\n end.join(\",\")}\\n        WHERE #{\"(#{quoted_table_name}.#{[\"forced_read_state\", \"rating\", \"report_type\", \"workflow_state\", \"read_at\"].join(\",#{quoted_table_name}.\")})\\n                     IS DISTINCT FROM (#{\"#{connection.quote(forced)},#{connection.quote(rating)},#{connection.quote(:BRAKEMAN_SAFE_LITERAL)},#{connection.quote(new_state)},#{connection.quote((Time.now or nil))}\"})\"}\\n\".squish)",
       "render_path": null,
@@ -782,56 +707,8 @@
       "fingerprint": "717fe8c412477ae1bd601e83543d17b5e1a9590f8830eaa5d44f55db7362c1e1",
       "check_name": "SQL",
       "message": "Possible SQL injection",
-<<<<<<< HEAD
-      "file": "app/models/account.rb",
-      "line": 1012,
-      "link": "https://brakemanscanner.org/docs/warning_types/sql_injection/",
-      "code": "Account.connection.select_values(\"WITH RECURSIVE t AS (\\n  SELECT * FROM #{Account.quoted_table_name} WHERE id IN (#{sliced_acc_ids.join(\", \")})\\n  UNION\\n  SELECT accounts.* FROM #{Account.quoted_table_name} INNER JOIN t ON accounts.id=t.parent_account_id\\n)\\nSELECT id FROM t\\n\")",
-      "render_path": null,
-      "location": {
-        "type": "method",
-        "class": "Account",
-        "method": "Account.multi_account_chain_ids"
-      },
-      "user_input": "sliced_acc_ids.join(\", \")",
-      "confidence": "Medium",
-      "note": ""
-    },
-    {
-      "warning_type": "SQL Injection",
-      "warning_code": 0,
-      "fingerprint": "6c187af95302423b293a6ee5fcc3233c199e0f82d858931c478515c5f2d22cad",
-      "check_name": "SQL",
-      "message": "Possible SQL injection",
-      "file": "app/controllers/outcome_results_controller.rb",
-      "line": 794,
-      "link": "https://brakemanscanner.org/docs/warning_types/sql_injection/",
-      "code": "Arel.sql((User.sortable_name_order_by_clause(User.quoted_table_name) or \"#{User.sortable_name_order_by_clause(User.quoted_table_name)} DESC\"))",
-      "render_path": null,
-      "location": {
-        "type": "method",
-        "class": "OutcomeResultsController",
-        "method": "apply_sort_order"
-      },
-      "user_input": "User.sortable_name_order_by_clause(User.quoted_table_name)",
-      "confidence": "High",
-      "cwe_id": [
-        89
-      ],
-      "note": "No user input is passed in"
-    },
-    {
-      "warning_type": "SQL Injection",
-      "warning_code": 0,
-      "fingerprint": "6c7dde08a0537e5a69ebd2bca05afd976d613743e229f81125540f5ac78c7f81",
-      "check_name": "SQL",
-      "message": "Possible SQL injection",
-      "file": "lib/data_fixup/populate_root_account_ids_on_learning_outcomes.rb",
-      "line": 54,
-=======
       "file": "lib/data_fixup/populate_root_account_id_on_asset_user_accesses.rb",
       "line": 29,
->>>>>>> 8936177e
       "link": "https://brakemanscanner.org/docs/warning_types/sql_injection/",
       "code": "AssetUserAccess.where(:id => ((min..max)), :context_type => \"User\").where(\"asset_code NOT LIKE ALL (ARRAY[#{[*[\"attachment\", \"calendar_event\", \"group\", \"course\"], \"user\"].map do\n \"'%#{t}%'\"\n end.join(\",\")}])\")",
       "render_path": null,
@@ -848,17 +725,6 @@
       "note": ""
     },
     {
-<<<<<<< HEAD
-      "warning_type": "SQL Injection",
-      "warning_code": 0,
-      "fingerprint": "6db9911a91c84a4b00b6de3ab8e145484f50f33c6702139317ea9d21b4264a03",
-      "check_name": "SQL",
-      "message": "Possible SQL injection",
-      "file": "app/controllers/users_controller.rb",
-      "line": 2835,
-      "link": "https://brakemanscanner.org/docs/warning_types/sql_injection/",
-      "code": "course.submissions.where.not(:assignments => ({ :workflow_state => \"deleted\" })).eager_load(:assignment).where(\"user_id IN (?) AND #{Submission.needs_grading_conditions}\", student_enrollments.map(&:user_id))",
-=======
       "warning_type": "Redirect",
       "warning_code": 18,
       "fingerprint": "71b088629b59eb0c66dd0aab5736ecda1061b31aeaaf58fbc71dae0114d91fa5",
@@ -868,7 +734,6 @@
       "line": 3363,
       "link": "https://brakemanscanner.org/docs/warning_types/redirect/",
       "code": "redirect_to((params[:continue_to] or course_url(@course)))",
->>>>>>> 8936177e
       "render_path": null,
       "location": {
         "type": "method",
@@ -883,17 +748,6 @@
       "note": ""
     },
     {
-<<<<<<< HEAD
-      "warning_type": "SQL Injection",
-      "warning_code": 0,
-      "fingerprint": "75559f0034b6f8abb456a8ea6eb2b44350e53207bfbeb46330a44494e55516a0",
-      "check_name": "SQL",
-      "message": "Possible SQL injection",
-      "file": "lib/grade_calculator.rb",
-      "line": 721,
-      "link": "https://brakemanscanner.org/docs/warning_types/sql_injection/",
-      "code": "ScoreMetadata.connection.execute(\"\\n        INSERT INTO #{ScoreMetadata.quoted_table_name}\\n          (score_id, calculation_details, created_at, updated_at)\\n          SELECT\\n            scores.id AS score_id,\\n            CAST(val.calculation_details as json) AS calculation_details,\\n            #{updated_at} AS created_at,\\n            #{updated_at} AS updated_at\\n          FROM (VALUES #{dropped_values}) val\\n            (enrollment_id, assignment_group_id, calculation_details)\\n          LEFT OUTER JOIN #{Score.quoted_table_name} scores ON\\n            scores.enrollment_id = val.enrollment_id AND\\n            scores.assignment_group_id = val.assignment_group_id\\n          ORDER BY score_id\\n        ON CONFLICT (score_id)\\n        DO UPDATE SET\\n          calculation_details = excluded.calculation_details,\\n          updated_at = excluded.updated_at\\n        ;\\n      \")",
-=======
       "warning_type": "File Access",
       "warning_code": 16,
       "fingerprint": "74a55118935cb7380eac981c319e00702be0820eba0d660b45435563caceb4ac",
@@ -903,7 +757,6 @@
       "line": 1515,
       "link": "https://brakemanscanner.org/docs/warning_types/file_access/",
       "code": "send_file(Thumbnail.where(:id => params[:id], :uuid => params[:uuid]).first.full_filename, :content_type => Thumbnail.where(:id => params[:id], :uuid => params[:uuid]).first.content_type)",
->>>>>>> 8936177e
       "render_path": null,
       "location": {
         "type": "method",
@@ -1106,11 +959,7 @@
       "check_name": "SQL",
       "message": "Possible SQL injection",
       "file": "app/controllers/accounts_controller.rb",
-<<<<<<< HEAD
-      "line": 1197,
-=======
       "line": 1185,
->>>>>>> 8936177e
       "link": "https://brakemanscanner.org/docs/warning_types/sql_injection/",
       "code": "AccountReport.from(\"unnest('{#{AccountReport.available_reports.keys.join(\",\")}}'::text[]) report_types (name),\\n                LATERAL (#{@account.account_reports.active.where(\"report_type=name\").most_recent.to_sql}) account_reports \")",
       "render_path": null,
@@ -1272,11 +1121,7 @@
       "check_name": "SQL",
       "message": "Possible SQL injection",
       "file": "app/controllers/accounts_controller.rb",
-<<<<<<< HEAD
-      "line": 1192,
-=======
       "line": 1180,
->>>>>>> 8936177e
       "link": "https://brakemanscanner.org/docs/warning_types/sql_injection/",
       "code": "AccountReport.from(\"unnest('{#{AccountReport.available_reports.keys.join(\",\")}}'::text[]) report_types (name),\\n                LATERAL (#{@account.account_reports.active.where(\"report_type=name\").most_recent.complete.to_sql}) account_reports \")",
       "render_path": null,
@@ -1321,13 +1166,8 @@
       "fingerprint": "b7c9d38286006de6cec6c394b56539441c1fcff05b2fd66c311665f4efa50df5",
       "check_name": "SQL",
       "message": "Possible SQL injection",
-<<<<<<< HEAD
-      "file": "app/models/user.rb",
-      "line": 1959,
-=======
       "file": "config/initializers/active_record.rb",
       "line": 481,
->>>>>>> 8936177e
       "link": "https://brakemanscanner.org/docs/warning_types/sql_injection/",
       "code": "find_by_sql((((+\"\" << \"SELECT NULL AS #{column.to_s} WHERE EXISTS (SELECT * FROM #{quoted_table_name} WHERE #{column.to_s} IS NULL) UNION ALL (\") << \"WITH RECURSIVE t AS (\\n  SELECT MIN(#{column.to_s}) AS #{column.to_s} FROM #{quoted_table_name}\\n  UNION ALL\\n  SELECT (SELECT MIN(#{column.to_s}) FROM #{quoted_table_name} WHERE #{column.to_s} > t.#{column.to_s})\\n  FROM t\\n  WHERE t.#{column.to_s} IS NOT NULL\\n)\\nSELECT #{column.to_s} FROM t WHERE #{column.to_s} IS NOT NULL\\n\".squish) << \")\"))",
       "render_path": null,
@@ -1350,11 +1190,7 @@
       "check_name": "SQL",
       "message": "Possible SQL injection",
       "file": "config/initializers/active_record.rb",
-<<<<<<< HEAD
-      "line": 481,
-=======
       "line": 415,
->>>>>>> 8936177e
       "link": "https://brakemanscanner.org/docs/warning_types/sql_injection/",
       "code": "Arel.sql((\"(#{col} COLLATE #{Canvas::ICU.choose_pg12_collation(connection.icu_collations)})\" or \"CAST(LOWER(replace(#{col}, '\\\\', '\\\\\\\\')) AS bytea)\"))",
       "render_path": null,
@@ -1371,17 +1207,6 @@
       "note": ""
     },
     {
-<<<<<<< HEAD
-      "warning_type": "SQL Injection",
-      "warning_code": 0,
-      "fingerprint": "bfc5aa37d94de3fb455b8e59b7711d52a2b537fc8f4b183c459ad3dcb41aecea",
-      "check_name": "SQL",
-      "message": "Possible SQL injection",
-      "file": "app/models/course.rb",
-      "line": 862,
-      "link": "https://brakemanscanner.org/docs/warning_types/sql_injection/",
-      "code": "Arel.sql(\"CASE WHEN courses.workflow_state='available' THEN 0 ELSE 1 END, #{best_unicode_collation_key(\"name\")}\")",
-=======
       "warning_type": "Redirect",
       "warning_code": 18,
       "fingerprint": "c6e825e0dac404ef42cb2c45a2ae0b261e506f3c1ccebeadab67e0c289aaf8d6",
@@ -1391,7 +1216,6 @@
       "line": 114,
       "link": "https://brakemanscanner.org/docs/warning_types/redirect/",
       "code": "redirect_to((params[:next_question_path] or course_quiz_take_path(@context, require_quiz)))",
->>>>>>> 8936177e
       "render_path": null,
       "location": {
         "type": "method",
@@ -1637,13 +1461,8 @@
       "fingerprint": "e14633487d1c9c006defc492141952dfb9a5dc8cd263a9da35e73b41306153fe",
       "check_name": "SQL",
       "message": "Possible SQL injection",
-<<<<<<< HEAD
-      "file": "config/initializers/active_record.rb",
-      "line": 892,
-=======
       "file": "app/graphql/loaders/discussion_entry_counts_loader.rb",
       "line": 43,
->>>>>>> 8936177e
       "link": "https://brakemanscanner.org/docs/warning_types/sql_injection/",
       "code": "DiscussionEntry.joins(DiscussionEntry.participant_join_sql(current_user)).where(:discussion_entries => object_specific_hash(objects)).group(\"discussion_entries.#{object_id_string(objects.first)}\")",
       "render_path": null,
@@ -1711,13 +1530,8 @@
       "fingerprint": "e8084034967915a4632d5b9349056626b64a9fe11b8d3866aad2bcb9b600b5d9",
       "check_name": "SQL",
       "message": "Possible SQL injection",
-<<<<<<< HEAD
-      "file": "config/initializers/active_record.rb",
-      "line": 427,
-=======
       "file": "lib/due_date_cacher.rb",
       "line": 485,
->>>>>>> 8936177e
       "link": "https://brakemanscanner.org/docs/warning_types/sql_injection/",
       "code": "Submission.connection.execute(\"UPDATE #{Submission.quoted_table_name}\\n  SET\\n    cached_due_date = vals.due_date::timestamptz,\\n    grading_period_id = vals.grading_period_id::integer,\\n    workflow_state = COALESCE(NULLIF(workflow_state, 'deleted'), (\\n      #{self.class.infer_submission_workflow_state_sql}\\n    )),\\n    anonymous_id = COALESCE(submissions.anonymous_id, vals.anonymous_id),\\n    cached_quiz_lti = vals.cached_quiz_lti,\\n    updated_at = now() AT TIME ZONE 'UTC'\\n  FROM (VALUES #{batch_values.join(\",\")})\\n    AS vals(assignment_id, student_id, due_date, grading_period_id, anonymous_id, cached_quiz_lti, root_account_id)\\n  WHERE submissions.user_id = vals.student_id AND\\n        submissions.assignment_id = vals.assignment_id AND\\n        (\\n          (submissions.cached_due_date IS DISTINCT FROM vals.due_date::timestamptz) OR\\n          (submissions.grading_period_id IS DISTINCT FROM vals.grading_period_id::integer) OR\\n          (submissions.workflow_state <> COALESCE(NULLIF(submissions.workflow_state, 'deleted'),\\n            (#{self.class.infer_submission_workflow_state_sql})\\n          )) OR\\n          (submissions.anonymous_id IS DISTINCT FROM COALESCE(submissions.anonymous_id, vals.anonymous_id)) OR\\n          (submissions.cached_quiz_lti IS DISTINCT FROM vals.cached_quiz_lti)\\n        );\\nINSERT INTO #{Submission.quoted_table_name}\\n  (assignment_id, user_id, workflow_state, created_at, updated_at, course_id,\\n  cached_due_date, grading_period_id, anonymous_id, cached_quiz_lti, root_account_id)\\n  SELECT\\n    assignments.id, vals.student_id, 'unsubmitted',\\n    now() AT TIME ZONE 'UTC', now() AT TIME ZONE 'UTC',\\n    assignments.context_id, vals.due_date::timestamptz, vals.grading_period_id::integer,\\n    vals.anonymous_id,\\n    vals.cached_quiz_lti,\\n    vals.root_account_id\\n  FROM (VALUES #{batch_values.join(\",\")})\\n    AS vals(assignment_id, student_id, due_date, grading_period_id, anonymous_id, cached_quiz_lti, root_account_id)\\n  INNER JOIN #{Assignment.quoted_table_name} assignments\\n    ON assignments.id = vals.assignment_id\\n  LEFT OUTER JOIN #{Submission.quoted_table_name} submissions\\n    ON submissions.assignment_id = assignments.id\\n    AND submissions.user_id = vals.student_id\\n  WHERE submissions.id IS NULL;\\n\".squish)",
       "render_path": null,
@@ -1740,11 +1554,7 @@
       "check_name": "SQL",
       "message": "Possible SQL injection",
       "file": "config/initializers/active_record.rb",
-<<<<<<< HEAD
-      "line": 698,
-=======
       "line": 1040,
->>>>>>> 8936177e
       "link": "https://brakemanscanner.org/docs/warning_types/sql_injection/",
       "code": "connection.execute(\"ALTER TABLE #{\"#{table_name}_in_batches_temp_table_#{apply_limits(self, start, finish, order).to_sql.hash.abs.to_s(36)}\"[(-63..)]} ADD temp_primary_key SERIAL PRIMARY KEY\")",
       "render_path": null,
@@ -1782,11 +1592,7 @@
       "check_name": "SQL",
       "message": "Possible SQL injection",
       "file": "config/initializers/active_record.rb",
-<<<<<<< HEAD
-      "line": 1563,
-=======
       "line": 1590,
->>>>>>> 8936177e
       "link": "https://brakemanscanner.org/docs/warning_types/sql_injection/",
       "code": "connection.select_value(\"SELECT COUNT(*) FROM pg_proc WHERE proname='#{procname}'\")",
       "render_path": null,
@@ -1965,11 +1771,6 @@
       "note": ""
     }
   ],
-<<<<<<< HEAD
-  "updated": "2023-03-08 19:10:17 +0000",
-  "brakeman_version": "5.4.0"
-=======
   "updated": "2023-04-10 13:22:04 -0500",
   "brakeman_version": "5.4.1"
->>>>>>> 8936177e
 }