--- conflicted
+++ resolved
@@ -323,29 +323,6 @@
       "note": ""
     },
     {
-      "warning_type": "Mass Assignment",
-      "warning_code": 70,
-      "fingerprint": "32b64d41a0918e3360b4d3396a3031784769aed85f82338ab2c4f409b28cc9f6",
-      "check_name": "MassAssignment",
-      "message": "Specify exact keys allowed for mass assignment instead of using `permit!` which allows any keys",
-      "file": "app/controllers/gradebook_settings_controller.rb",
-      "line": 72,
-      "link": "https://brakemanscanner.org/docs/warning_types/mass_assignment/",
-      "code": "params.require(:gradebook_settings).permit({ :filter_columns_by => ([:context_module_id, :grading_period_id, :assignment_group_id, :submissions, :start_date, :end_date]), :filter_rows_by => ([:section_id, :student_group_id, { :student_group_ids => ([]) }]), :selected_view_options_filters => ([]) }, :enter_grades_as, :hide_assignment_group_totals, :hide_total, :show_concluded_enrollments, :show_inactive_enrollments, :show_unpublished_assignments, :show_separate_first_last_names, :student_column_display_as, :student_column_secondary_info, :sort_rows_by_column_id, :sort_rows_by_setting_key, :sort_rows_by_direction, :view_ungraded_as_zero, :colors => ([:late, :missing, :resubmitted, :dropped, :excused, :extended])).permit!",
-      "render_path": null,
-      "location": {
-        "type": "method",
-        "class": "GradebookSettingsController",
-        "method": "gradebook_settings_params"
-      },
-      "user_input": null,
-      "confidence": "Medium",
-      "cwe_id": [
-        915
-      ],
-      "note": ""
-    },
-    {
       "warning_type": "SQL Injection",
       "warning_code": 0,
       "fingerprint": "34265f36dd8188fc6fb9da9025880ca88fd44f0d60fbb4a421c43e26b209f59f",
@@ -532,11 +509,7 @@
       "check_name": "Redirect",
       "message": "Possible unprotected redirect",
       "file": "app/controllers/users_controller.rb",
-<<<<<<< HEAD
-      "line": 2291,
-=======
       "line": 2294,
->>>>>>> e0cb78f8
       "link": "https://brakemanscanner.org/docs/warning_types/redirect/",
       "code": "redirect_to(MediaSourceFetcher.new(CanvasKaltura::ClientV3.new).fetch_preferred_source_url(:media_id => params[:entryId], :file_extension => ((params[:type] or params[:format])), :media_type => params[:media_type]))",
       "render_path": null,
@@ -693,11 +666,7 @@
       "check_name": "SendFile",
       "message": "Model attribute used in file name",
       "file": "app/controllers/files_controller.rb",
-<<<<<<< HEAD
-      "line": 1568,
-=======
       "line": 1571,
->>>>>>> e0cb78f8
       "link": "https://brakemanscanner.org/docs/warning_types/file_access/",
       "code": "send_file(Thumbnail.where(:id => params[:id], :uuid => params[:uuid]).first.full_filename, :content_type => Thumbnail.where(:id => params[:id], :uuid => params[:uuid]).first.content_type)",
       "render_path": null,
@@ -852,11 +821,7 @@
       "check_name": "Redirect",
       "message": "Possible unprotected redirect",
       "file": "app/controllers/users_controller.rb",
-<<<<<<< HEAD
-      "line": 2481,
-=======
       "line": 2484,
->>>>>>> e0cb78f8
       "link": "https://brakemanscanner.org/docs/warning_types/redirect/",
       "code": "redirect_to(User.avatar_fallback_url(Shard.shard_for(Shard.global_id_for(User.user_id_from_avatar_key(params[:user_id]))).activate do\n Rails.cache.fetch(Cacher.avatar_cache_key(Shard.global_id_for(User.user_id_from_avatar_key(params[:user_id])), ((request.env[\"canvas.domain_root_account\"] or LoadAccount.default_domain_root_account).settings[:avatars] or \"enabled\"))) do\n user = User.where(:id => Shard.global_id_for(User.user_id_from_avatar_key(params[:user_id]))).first\nif User.where(:id => Shard.global_id_for(User.user_id_from_avatar_key(params[:user_id]))).first then\n  User.where(:id => Shard.global_id_for(User.user_id_from_avatar_key(params[:user_id]))).first.avatar_url(nil, ((request.env[\"canvas.domain_root_account\"] or LoadAccount.default_domain_root_account).settings[:avatars] or \"enabled\"))\nelse\n  \"/images/messages/avatar-50.png\"\nend\n end\n end, request))",
       "render_path": null,
@@ -1036,11 +1001,7 @@
       "check_name": "UnsafeReflection",
       "message": "Unsafe reflection method `const_get` called with parameter value",
       "file": "app/controllers/application_controller.rb",
-<<<<<<< HEAD
-      "line": 1461,
-=======
       "line": 1470,
->>>>>>> e0cb78f8
       "link": "https://brakemanscanner.org/docs/warning_types/remote_code_execution/",
       "code": "Object.const_get((params[:feed_code].split(\"_\", 2) or [\"group_membership\", params[:feed_code].split(\"_\", 3)[-1]])[0].classify, false)",
       "render_path": null,
@@ -1539,11 +1500,7 @@
       "check_name": "SQL",
       "message": "Possible SQL injection",
       "file": "config/initializers/active_record.rb",
-<<<<<<< HEAD
-      "line": 1606,
-=======
       "line": 1623,
->>>>>>> e0cb78f8
       "link": "https://brakemanscanner.org/docs/warning_types/sql_injection/",
       "code": "connection.select_value(\"SELECT COUNT(*) FROM pg_proc WHERE proname='#{procname}'\")",
       "render_path": null,
@@ -1695,10 +1652,6 @@
       "note": ""
     }
   ],
-<<<<<<< HEAD
-  "updated": "2024-02-05 15:44:13 -0700",
-=======
   "updated": "2024-02-21 18:22:27 -0600",
->>>>>>> e0cb78f8
   "brakeman_version": "6.1.2"
 }