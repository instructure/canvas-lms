{
  "ignored_warnings": [
    {
      "warning_type": "SQL Injection",
      "warning_code": 0,
      "fingerprint": "004796896cde893b006bf1856f61eba560b7329e370bd5cf0a071d019acfb05c",
      "check_name": "SQL",
      "message": "Possible SQL injection",
      "file": "lib/data_fixup/resend_plagiarism_events.rb",
      "line": 66,
      "link": "https://brakemanscanner.org/docs/warning_types/sql_injection/",
      "code": "Submission.where(\"id in (#{(errors_report_scope(all_configured_submissions(start_time, end_time).select(:id).order(:submitted_at => :desc).limit(limit)) or missing_report_scope(all_configured_submissions(start_time, end_time).select(:id).order(:submitted_at => :desc).limit(limit)))})\")",
      "render_path": null,
      "location": {
        "type": "method",
        "class": "DataFixup::ResendPlagiarismEvents",
        "method": "s(:self).resend_scope"
      },
      "user_input": "errors_report_scope(all_configured_submissions(start_time, end_time).select(:id).order(:submitted_at => :desc).limit(limit))",
      "confidence": "Medium",
      "cwe_id": [
        89
      ],
      "note": ""
    },
    {
      "warning_type": "SQL Injection",
      "warning_code": 0,
      "fingerprint": "00ac66435814833ba7fd15636edce41d40f6587400cf2e86381310d660409149",
      "check_name": "SQL",
      "message": "Possible SQL injection",
      "file": "app/controllers/grade_change_audit_api_controller.rb",
      "line": 460,
      "link": "https://brakemanscanner.org/docs/warning_types/sql_injection/",
      "code": "Score.active.joins(:enrollment).preload(:enrollment).where(:course_score => true).where(\"(enrollments.course_id, enrollments.user_id) IN (#{events.reject(&:in_grading_period?).map do\n key = key_from_ids(event.context_id, event.student_id).join(\",\")\n\"(#{key_from_ids(event.context_id, event.student_id).join(\",\")})\"\n end.join(\", \")})\")",
      "render_path": null,
      "location": {
        "type": "method",
        "class": "GradeChangeAuditApiController",
        "method": "current_override_scores_query"
      },
      "user_input": "events.reject(&:in_grading_period?).map do\n key = key_from_ids(event.context_id, event.student_id).join(\",\")\n\"(#{key_from_ids(event.context_id, event.student_id).join(\",\")})\"\n end.join(\", \")",
      "confidence": "Medium",
      "cwe_id": [
        89
      ],
      "note": ""
    },
    {
      "warning_type": "SQL Injection",
      "warning_code": 0,
      "fingerprint": "03b292cdba7408f58e10ebcf7ef130b27150143a1594c3148a76e0d23f667778",
      "check_name": "SQL",
      "message": "Possible SQL injection",
      "file": "app/models/account.rb",
      "line": 1047,
      "link": "https://brakemanscanner.org/docs/warning_types/sql_injection/",
      "code": "Account.connection.select_values(\"WITH RECURSIVE t AS (\\n  SELECT * FROM #{Account.quoted_table_name} WHERE id=#{Shard.local_id_for(starting_account_id.parent_account_id).first}\\n  UNION\\n  SELECT accounts.* FROM #{Account.quoted_table_name} INNER JOIN t ON accounts.id=t.parent_account_id\\n)\\nSELECT id FROM t\\n\".squish)",
      "render_path": null,
      "location": {
        "type": "method",
        "class": "Account",
        "method": "Account.account_chain_ids"
      },
      "user_input": "Shard.local_id_for(starting_account_id.parent_account_id).first",
      "confidence": "Medium",
      "cwe_id": [
        89
      ],
      "note": ""
    },
    {
      "warning_type": "SQL Injection",
      "warning_code": 0,
      "fingerprint": "0c4d7211e332f5ec64633589aa53c40035dd353b4ed99702ad0dda080eab7dcd",
      "check_name": "SQL",
      "message": "Possible SQL injection",
      "file": "lib/due_date_cacher.rb",
      "line": 515,
      "link": "https://brakemanscanner.org/docs/warning_types/sql_injection/",
      "code": "Submission.deleted.joins(\"INNER JOIN (VALUES #{batch.each_with_object([]) do\n next unless entry[5]\n(memo << \"(#{entry.first}, #{entry.second})\")\n end.join(\",\")})\\nAS vals(assignment_id, student_id)\\nON submissions.assignment_id = vals.assignment_id\\nAND submissions.user_id = vals.student_id\\n\".squish)",
      "render_path": null,
      "location": {
        "type": "method",
        "class": "DueDateCacher",
        "method": "handle_lti_deleted_submissions"
      },
      "user_input": "batch.each_with_object([]) do\n next unless entry[5]\n(memo << \"(#{entry.first}, #{entry.second})\")\n end.join(\",\")",
      "confidence": "Medium",
      "cwe_id": [
        89
      ],
      "note": ""
    },
    {
      "warning_type": "SQL Injection",
      "warning_code": 0,
      "fingerprint": "0e15b8a6ab3d2158a04d098f25c49a631614b1fe6fea57e98d52dbe9052e3e80",
      "check_name": "SQL",
      "message": "Possible SQL injection",
      "file": "app/models/quizzes/quiz.rb",
      "line": 1392,
      "link": "https://brakemanscanner.org/docs/warning_types/sql_injection/",
      "code": "Quizzes::QuizSubmission.from(\"( VALUES #{quizzes.map do\n \"(#{q.id})\"\n end.join(\", \")} ) AS s(quiz_id)\")",
      "render_path": null,
      "location": {
        "type": "method",
        "class": "Quizzes::Quiz",
        "method": "Quizzes::Quiz.preload_can_unpublish"
      },
      "user_input": "quizzes.map do\n \"(#{q.id})\"\n end.join(\", \")",
      "confidence": "Medium",
      "cwe_id": [
        89
      ],
      "note": ""
    },
    {
      "warning_type": "SQL Injection",
      "warning_code": 0,
      "fingerprint": "0fa6de183523f46dcea89ac2032d6c127bfd096819b358a808be5e8572198071",
      "check_name": "SQL",
      "message": "Possible SQL injection",
      "file": "config/initializers/active_record.rb",
      "line": 1026,
      "link": "https://brakemanscanner.org/docs/warning_types/sql_injection/",
      "code": "connection.execute(\"CREATE INDEX \\\"temp_primary_key\\\" ON #{connection.quote_local_table_name(\"#{table_name}_in_batches_temp_table_#{apply_limits(self, start, finish, order).to_sql.hash.abs.to_s(36)}\"[(-63..)])}(#{connection.quote_column_name(primary_key)})\")",
      "render_path": null,
      "location": null,
      "user_input": "connection.quote_local_table_name(\"#{table_name}_in_batches_temp_table_#{apply_limits(self, start, finish, order).to_sql.hash.abs.to_s(36)}\"[(-63..)])",
      "confidence": "Medium",
      "cwe_id": [
        89
      ],
      "note": ""
    },
    {
      "warning_type": "SQL Injection",
      "warning_code": 0,
      "fingerprint": "113ccdd673061935b7a5ef6c1e6683d843514d6719553a87a515d0fc2dd5c446",
      "check_name": "SQL",
      "message": "Possible SQL injection",
      "file": "app/controllers/grade_change_audit_api_controller.rb",
      "line": 448,
      "link": "https://brakemanscanner.org/docs/warning_types/sql_injection/",
      "code": "Score.active.joins(:enrollment).preload(:enrollment).where(\"(enrollments.course_id, enrollments.user_id, scores.grading_period_id) IN (#{events.select(&:in_grading_period?).map do\n key = key_from_ids(event.context_id, event.student_id, event.grading_period_id).join(\",\")\n\"(#{key_from_ids(event.context_id, event.student_id, event.grading_period_id).join(\",\")})\"\n end.join(\", \")})\")",
      "render_path": null,
      "location": {
        "type": "method",
        "class": "GradeChangeAuditApiController",
        "method": "current_override_scores_query"
      },
      "user_input": "events.select(&:in_grading_period?).map do\n key = key_from_ids(event.context_id, event.student_id, event.grading_period_id).join(\",\")\n\"(#{key_from_ids(event.context_id, event.student_id, event.grading_period_id).join(\",\")})\"\n end.join(\", \")",
      "confidence": "Medium",
      "cwe_id": [
        89
      ],
      "note": ""
    },
    {
      "warning_type": "SQL Injection",
      "warning_code": 0,
      "fingerprint": "150dbd548bbe1af48137626584625d719f51d50fa8c2649e855bf22a18195be6",
      "check_name": "SQL",
      "message": "Possible SQL injection",
      "file": "app/models/importers/assignment_importer.rb",
      "line": 38,
      "link": "https://brakemanscanner.org/docs/warning_types/sql_injection/",
      "code": "Assignment.connection.execute(\"UPDATE #{Assignment.quoted_table_name} SET position=CASE #{\"#{\" WHEN migration_id=#{Assignment.connection.quote(m[\"assignment_id\"])} THEN #{(((migration.context.assignments.pluck(:position).compact.max or 0) + idx) + 1)} \"}\"} ELSE NULL END WHERE context_id=#{migration.context.id} AND context_type=#{Assignment.connection.quote(migration.context.class.to_s)} AND migration_id IN (#{(data[\"assignments\"] or []).filter_map do\n m[\"assignment_id\"]\n end.map do\n Assignment.connection.quote(id)\n end.join(\",\")})\")",
      "render_path": null,
      "location": {
        "type": "method",
        "class": "Importers::AssignmentImporter",
        "method": "Importers::AssignmentImporter.process_migration"
      },
      "user_input": "(((migration.context.assignments.pluck(:position).compact.max or 0) + idx) + 1)",
      "confidence": "Medium",
      "cwe_id": [
        89
      ],
      "note": ""
    },
    {
      "warning_type": "SQL Injection",
      "warning_code": 0,
      "fingerprint": "1af6d779fa538c578b2cb63fed80210c1fe06ea6f651a21fd0be4edda89f990d",
      "check_name": "SQL",
      "message": "Possible SQL injection",
      "file": "app/models/discussion_entry_draft.rb",
      "line": 77,
      "link": "https://brakemanscanner.org/docs/warning_types/sql_injection/",
      "code": "connection.select_values(\"  INSERT INTO #{quoted_table_name}\\n              (#{\"user_id,discussion_topic_id,discussion_entry_id,root_entry_id,parent_id,attachment_id,message,include_reply_preview,updated_at,created_at\"})\\n       VALUES (#{[user.id, topic.id, entry.id, (parent.root_entry_id or parent.id), parent.id, attachment.id, message, reply_preview].map do\n connection.quote(iv)\n end.join(\",\")},NOW(),NOW())\\n  ON CONFLICT #{((\"(discussion_topic_id, user_id) WHERE root_entry_id IS NULL AND discussion_entry_id IS NULL\" or \"(root_entry_id, user_id) WHERE discussion_entry_id IS NULL\") or \"(discussion_entry_id, user_id)\")}\\nDO UPDATE SET #{\"#{[\"message\", \"include_reply_preview\", \"parent_id\", \"attachment\"].zip([message, reply_preview, parent.id, attachment.id].map do\n connection.quote(uv)\n end).map do\n a.join(\"=\")\n end.join(\",\")},updated_at=NOW()\"}\\n    RETURNING id\\n\".squish)",
      "render_path": null,
      "location": {
        "type": "method",
        "class": "DiscussionEntryDraft",
        "method": "DiscussionEntryDraft.upsert_draft"
      },
      "user_input": "[user.id, topic.id, entry.id, (parent.root_entry_id or parent.id), parent.id, attachment.id, message, reply_preview].map do\n connection.quote(iv)\n end.join(\",\")",
      "confidence": "Medium",
      "cwe_id": [
        89
      ],
      "note": ""
    },
    {
      "warning_type": "Remote Code Execution",
      "warning_code": 24,
      "fingerprint": "1cfe984723e00196cfea88b92c2967adfffe747d43508a73aaf045607ad3a241",
      "check_name": "UnsafeReflection",
      "message": "Unsafe reflection method `const_get` called with model attribute",
      "file": "lib/sis/csv/import_refactored.rb",
      "line": 246,
      "link": "https://brakemanscanner.org/docs/warning_types/remote_code_execution/",
      "code": "SIS::CSV.const_get(((id or ParallelImporter.find(id)).importer_type.to_sym.to_s.camelcase + \"Importer\"))",
      "render_path": null,
      "location": {
        "type": "method",
        "class": "SIS::CSV::ImportRefactored",
        "method": "run_parallel_importer"
      },
      "user_input": "ParallelImporter.find(id)",
      "confidence": "Medium",
      "cwe_id": [
        470
      ],
      "note": ""
    },
    {
      "warning_type": "SQL Injection",
      "warning_code": 0,
      "fingerprint": "1db30095dcb8b5fc6a3a6d09fb527ae0d7b586ab9b32b8c76cf2da64ef69b1b0",
      "check_name": "SQL",
      "message": "Possible SQL injection",
      "file": "lib/score_statistics_generator.rb",
      "line": 117,
      "link": "https://brakemanscanner.org/docs/warning_types/sql_injection/",
      "code": "ScoreStatistic.connection.execute(\"INSERT INTO #{ScoreStatistic.quoted_table_name}\\n  (assignment_id, maximum, minimum, mean, lower_q, median, upper_q, count, created_at, updated_at, root_account_id)\\nVALUES #{bulk_slice.join(\",\")}\\nON CONFLICT (assignment_id)\\nDO UPDATE SET\\n   minimum = excluded.minimum,\\n   maximum = excluded.maximum,\\n   mean = excluded.mean,\\n   lower_q = excluded.lower_q,\\n   median = excluded.median,\\n   upper_q = excluded.upper_q,\\n   count = excluded.count,\\n   updated_at = excluded.updated_at,\\n   root_account_id = #{root_account_id}\\n\".squish)",
      "render_path": null,
      "location": {
        "type": "method",
        "class": "ScoreStatisticsGenerator",
        "method": "s(:self).update_assignment_score_statistics"
      },
      "user_input": "bulk_slice.join(\",\")",
      "confidence": "Medium",
      "cwe_id": [
        89
      ],
      "note": ""
    },
    {
      "warning_type": "SQL Injection",
      "warning_code": 0,
      "fingerprint": "20b8d23d190696275c75e615ce298a65e6e199f6d783cd7dc415be3756fe8eb0",
      "check_name": "SQL",
      "message": "Possible SQL injection",
      "file": "lib/data_fixup/import_instfs_attachments.rb",
      "line": 111,
      "link": "https://brakemanscanner.org/docs/warning_types/sql_injection/",
      "code": "Attachment.connection.execute(\"UPDATE attachments SET instfs_uuid=trim('\\\"' FROM batch.value::text) FROM json_each('#{line}'::json) AS batch WHERE CAST(batch.key AS BIGINT)=attachments.id\")",
      "render_path": null,
      "location": {
        "type": "method",
        "class": "DataFixup::ImportInstfsAttachments",
        "method": "import_line"
      },
      "user_input": "line",
      "confidence": "Medium",
      "cwe_id": [
        89
      ],
      "note": ""
    },
    {
      "warning_type": "SQL Injection",
      "warning_code": 0,
      "fingerprint": "21efc518929f57de2536d97d99f07d9a7425712d11c77234a089eb24a8de39b6",
      "check_name": "SQL",
      "message": "Possible SQL injection",
      "file": "app/controllers/calendar_events_api_controller.rb",
      "line": 1251,
      "link": "https://brakemanscanner.org/docs/warning_types/sql_injection/",
      "code": "InstStatsd::Statsd.count(\"account_calendars.modal.enabled_calendars\", params[:enabled_account_calendars].length)",
      "render_path": null,
      "location": {
        "type": "method",
        "class": "CalendarEventsApiController",
        "method": "save_enabled_account_calendars"
      },
      "user_input": "params[:enabled_account_calendars].length",
      "confidence": "Medium",
      "cwe_id": [
        89
      ],
      "note": ""
    },
    {
      "warning_type": "Dangerous Send",
      "warning_code": 23,
      "fingerprint": "2734ed0a9a2d2604962cd8232b217636b6aaeaf45f43369a4876197a03387cbc",
      "check_name": "Send",
      "message": "User controlled method execution",
      "file": "app/controllers/appointment_groups_controller.rb",
      "line": 577,
      "link": "https://brakemanscanner.org/docs/warning_types/dangerous_send/",
      "code": "send(\"api_v1_appointment_group_#{params[:action]}_url\", @group)",
      "render_path": null,
      "location": {
        "type": "method",
        "class": "AppointmentGroupsController",
        "method": "participants"
      },
      "user_input": "params[:action]",
      "confidence": "High",
      "cwe_id": [
        77
      ],
      "note": ""
    },
    {
      "warning_type": "Cross-Site Scripting",
      "warning_code": 114,
      "fingerprint": "2f29324268f96b4e21c0299738b67bc86028ddc1940f69cbf50c623cc3a4b87e",
      "check_name": "JSONEntityEscape",
      "message": "HTML entities in JSON are not escaped by default",
      "file": "config/environments/production.rb",
      "line": 751,
      "link": "https://brakemanscanner.org/docs/warning_types/cross-site_scripting/",
      "code": "ActiveSupport.escape_html_entities_in_json = false",
      "render_path": null,
      "location": {
        "type": "method",
        "class": "ContextModuleItemsApiController",
        "method": "disable_escape_html_entities"
      },
      "user_input": null,
      "confidence": "Medium",
      "cwe_id": [
        79
      ],
      "note": ""
    },
    {
      "warning_type": "SQL Injection",
      "warning_code": 0,
      "fingerprint": "34265f36dd8188fc6fb9da9025880ca88fd44f0d60fbb4a421c43e26b209f59f",
      "check_name": "SQL",
      "message": "Possible SQL injection",
      "file": "lib/api/v1/assignment_group.rb",
      "line": 139,
      "link": "https://brakemanscanner.org/docs/warning_types/sql_injection/",
      "code": "ActiveRecord::Base.connection.select_all(\"SELECT DISTINCT ON (assignment_id) assignment_id, user_id\\nFROM #{Submission.quoted_table_name}\\nWHERE\\n  assignment_id IN (#{assignments.pluck(:id).join(\",\")}) AND\\n  grading_period_id IN (#{GradingPeriodGroup.for_course(context).grading_periods.closed.pluck(:id).join(\",\")}) AND\\n  workflow_state <> 'deleted'\\n\\nUNION\\n\\nSELECT DISTINCT ON (assignment_id) assignment_id, user_id\\nFROM #{Submission.quoted_table_name}\\nWHERE\\n  assignment_id IN (#{assignments.pluck(:id).join(\",\")}) AND\\n  grading_period_id IS NULL AND NOW() > '#{GradingPeriodGroup.for_course(context).grading_periods.order(:end_date => :desc).first.close_date}'::timestamptz AND\\n  workflow_state <> 'deleted'\\n\".squish)",
      "render_path": null,
      "location": {
        "type": "method",
        "class": "Api::V1::AssignmentGroup",
        "method": "in_closed_grading_period_hash"
      },
      "user_input": "assignments.pluck(:id).join(\",\")",
      "confidence": "Medium",
      "cwe_id": [
        89
      ],
      "note": ""
    },
    {
      "warning_type": "SQL Injection",
      "warning_code": 0,
      "fingerprint": "364b9e86d24b93b583e663f2f5a9385bfb80852531582ad3398147d31a98d498",
      "check_name": "SQL",
      "message": "Possible SQL injection",
      "file": "lib/data_fixup/populate_root_account_ids_on_users.rb",
      "line": 83,
      "link": "https://brakemanscanner.org/docs/warning_types/sql_injection/",
      "code": "User.where(:id => user_id).update_all(\"root_account_ids=(#{\"SELECT ARRAY(SELECT DISTINCT e FROM unnest(array_cat(root_account_ids, ('{#{root_accounts_for_user[(1..)].split(\",\").map(&:to_i).map do\n Shard.relative_id_for(id, Shard.current, Shard.lookup((User.where(\"id>?\", Shard::IDS_PER_SHARD).minimum(:id) / Shard::IDS_PER_SHARD)))\n end.join(\",\")}}'))) AS a(e) ORDER BY e)\"})\")",
      "render_path": null,
      "location": {
        "type": "method",
        "class": "DataFixup::PopulateRootAccountIdsOnUsers",
        "method": "s(:self).populate_table"
      },
      "user_input": "User.where(\"id>?\", Shard::IDS_PER_SHARD).minimum(:id)",
      "confidence": "High",
      "cwe_id": [
        89
      ],
      "note": ""
    },
    {
      "warning_type": "SQL Injection",
      "warning_code": 0,
      "fingerprint": "3eaff243d053ea3fc947043dbc45d2fa3e8f0f7b3be372c9c304892afc5766b9",
      "check_name": "SQL",
      "message": "Possible SQL injection",
      "file": "app/models/conversation_participant.rb",
      "line": 74,
      "link": "https://brakemanscanner.org/docs/warning_types/sql_injection/",
      "code": "where((\"conversation_participants.root_account_ids <> '' AND \" + like_condition(\"?\", \"'%[' || REPLACE(conversation_participants.root_account_ids, ',', ']%[') || ']%'\", false)), ((\"[\" + Shard.birth.activate do\n accts = (masquerading_user.associated_root_accounts.shard(masquerading_user.in_region_associated_shards).to_a + user_being_viewed.associated_root_accounts.shard(user_being_viewed.in_region_associated_shards).to_a).uniq.select do\n a.grants_right?(masquerading_user, :become_user)\n end\n((masquerading_user.associated_root_accounts.shard(masquerading_user.in_region_associated_shards).to_a + user_being_viewed.associated_root_accounts.shard(user_being_viewed.in_region_associated_shards).to_a).uniq.select do\n a.grants_right?(masquerading_user, :become_user)\n end.map(&:id) + (masquerading_user.associated_root_accounts.shard(masquerading_user.in_region_associated_shards).to_a + user_being_viewed.associated_root_accounts.shard(user_being_viewed.in_region_associated_shards).to_a).uniq.select do\n a.grants_right?(masquerading_user, :become_user)\n end.map(&:global_id))\n\n end.join(\"][\")) + \"]\"))",
      "render_path": null,
      "location": {
        "type": "method",
        "class": "ConversationParticipant",
        "method": "for_masquerading_user"
      },
      "user_input": "like_condition(\"?\", \"'%[' || REPLACE(conversation_participants.root_account_ids, ',', ']%[') || ']%'\", false)",
      "confidence": "Medium",
      "cwe_id": [
        89
      ],
      "note": ""
    },
    {
      "warning_type": "SQL Injection",
      "warning_code": 0,
      "fingerprint": "3f0726fdb6a581c21efeb69e929d380edbf480b9410ad8a58cedaa3d66673596",
      "check_name": "SQL",
      "message": "Possible SQL injection",
      "file": "lib/grade_calculator.rb",
      "line": 729,
      "link": "https://brakemanscanner.org/docs/warning_types/sql_injection/",
      "code": "ScoreMetadata.connection.execute(\"\\n          INSERT INTO #{ScoreMetadata.quoted_table_name}\\n            (score_id, calculation_details, created_at, updated_at)\\n            SELECT\\n              scores.id AS score_id,\\n              CAST(val.calculation_details as json) AS calculation_details,\\n              #{updated_at} AS created_at,\\n              #{updated_at} AS updated_at\\n            FROM (VALUES #{dropped_values.join(\",\")}) val\\n              (enrollment_id, assignment_group_id, calculation_details)\\n            LEFT OUTER JOIN #{Score.quoted_table_name} scores ON\\n              scores.enrollment_id = val.enrollment_id AND\\n              scores.assignment_group_id = val.assignment_group_id\\n            ORDER BY score_id\\n          ON CONFLICT (score_id)\\n          DO UPDATE SET\\n            calculation_details = excluded.calculation_details,\\n            updated_at = excluded.updated_at\\n          ;\\n        \")",
      "render_path": null,
      "location": {
        "type": "method",
        "class": "GradeCalculator",
        "method": "save_assignment_group_scores"
      },
      "user_input": "updated_at",
      "confidence": "Medium",
      "cwe_id": [
        89
      ],
      "note": ""
    },
    {
      "warning_type": "SQL Injection",
      "warning_code": 0,
      "fingerprint": "3fe85d762b5dadf542bdf07dad8af575fd7bd343bc58020d5c04a339ed5eb2b9",
      "check_name": "SQL",
      "message": "Possible SQL injection",
      "file": "lib/effective_due_dates.rb",
      "line": 206,
      "link": "https://brakemanscanner.org/docs/warning_types/sql_injection/",
      "code": "ActiveRecord::Base.connection.select_all(\"/* fetch the assignment itself */\\nWITH models AS (\\n  SELECT *\\n  FROM #{Assignment.quoted_table_name}\\n  WHERE\\n    id IN (#{(([context.active_assignments] or assignment_collection).first.except(:order).select(:id).to_sql or Assignment.where(:id => ([context.active_assignments] or assignment_collection).first.except(:order).select(:id).to_sql).pluck(:id)).join(\",\")}) AND\\n    workflow_state <> 'deleted' AND\\n    context_id = #{context.id} AND context_type = 'Course'\\n),\\n\\n/* fetch all overrides for this assignment */\\noverrides AS (\\n  SELECT\\n    o.id,\\n    o.assignment_id,\\n    o.set_type,\\n    o.set_id,\\n    o.due_at_overridden,\\n    CASE WHEN o.due_at_overridden IS TRUE THEN o.due_at ELSE a.due_at END AS due_at\\n  FROM\\n    models a\\n  INNER JOIN #{AssignmentOverride.quoted_table_name} o ON o.assignment_id = a.id\\n  WHERE\\n    o.workflow_state = 'active'\\n),\\n\\n/* fetch all students affected by adhoc overrides */\\noverride_adhoc_students AS (\\n  SELECT\\n    os.user_id AS student_id,\\n    TRUE as active_in_section,\\n    o.assignment_id,\\n    o.id AS override_id,\\n    date_trunc('minute', o.due_at) AS trunc_due_at,\\n    o.due_at,\\n    o.set_type AS override_type,\\n    o.due_at_overridden,\\n    1 AS priority\\n  FROM\\n    overrides o\\n  INNER JOIN #{AssignmentOverrideStudent.quoted_table_name} os ON os.assignment_override_id = o.id AND\\n    os.workflow_state = 'active'\\n  WHERE\\n    o.set_type = 'ADHOC'\\n    #{filter_students_sql(\"os\")}\\n),\\n\\n/* fetch all students affected by group overrides */\\noverride_groups_students AS (\\n  SELECT\\n    gm.user_id AS student_id,\\n    TRUE as active_in_section,\\n    o.assignment_id,\\n    o.id AS override_id,\\n    date_trunc('minute', o.due_at) AS trunc_due_at,\\n    o.due_at,\\n    o.set_type AS override_type,\\n    o.due_at_overridden,\\n    2 AS priority\\n  FROM\\n    overrides o\\n  INNER JOIN #{Group.quoted_table_name} g ON g.id = o.set_id\\n  INNER JOIN #{GroupMembership.quoted_table_name} gm ON gm.group_id = g.id\\n  WHERE\\n    o.set_type = 'Group' AND\\n    g.workflow_state <> 'deleted' AND\\n    gm.workflow_state = 'accepted'\\n    #{filter_students_sql(\"gm\")}\\n),\\n\\n/* fetch all students affected by section overrides */\\noverride_sections_students AS (\\n  SELECT\\n    e.user_id AS student_id,\\n    #{active_in_section_sql} AS active_in_section,\\n    o.assignment_id,\\n    o.id AS override_id,\\n    date_trunc('minute', o.due_at) AS trunc_due_at,\\n    o.due_at,\\n    o.set_type AS override_type,\\n    o.due_at_overridden,\\n    2 AS priority\\n  FROM\\n    overrides o\\n  INNER JOIN #{CourseSection.quoted_table_name} s ON s.id = o.set_id\\n  INNER JOIN #{Enrollment.quoted_table_name} e ON e.course_section_id = s.id\\n  WHERE\\n    o.set_type = 'CourseSection' AND\\n    s.workflow_state <> 'deleted' AND\\n    e.workflow_state NOT IN ('rejected', 'deleted') AND\\n    e.type IN ('StudentEnrollment', 'StudentViewEnrollment')\\n    #{filter_students_sql(\"e\")}\\n),\\n\\n/* fetch all students who have an 'Everyone Else'\\n  due date applied to them from the assignment */\\noverride_everyonelse_students AS (\\n  SELECT\\n    e.user_id AS student_id,\\n    TRUE as active_in_section,\\n    a.id as assignment_id,\\n    NULL::integer AS override_id,\\n    date_trunc('minute', a.due_at) AS trunc_due_at,\\n    a.due_at,\\n    'Everyone Else'::varchar AS override_type,\\n    FALSE AS due_at_overridden,\\n    3 AS priority\\n  FROM\\n    models a\\n  INNER JOIN #{Enrollment.quoted_table_name} e ON e.course_id = a.context_id\\n  WHERE\\n    e.workflow_state NOT IN ('rejected', 'deleted') AND\\n    e.type IN ('StudentEnrollment', 'StudentViewEnrollment') AND\\n    a.only_visible_to_overrides IS NOT TRUE\\n    #{filter_students_sql(\"e\")}\\n),\\n\\n/* join all these students together into a single table */\\noverride_all_students AS (\\n  SELECT * FROM override_adhoc_students\\n  UNION ALL\\n  SELECT * FROM override_groups_students\\n  UNION ALL\\n  SELECT * FROM override_sections_students\\n  UNION ALL\\n  SELECT * FROM override_everyonelse_students\\n),\\n\\n/* and pick the latest override date as the effective due date */\\ncalculated_overrides AS (\\n  SELECT DISTINCT ON (student_id, assignment_id)\\n    *\\n  FROM override_all_students\\n  ORDER BY student_id ASC, assignment_id ASC, active_in_section DESC, due_at_overridden DESC, priority ASC, due_at DESC NULLS FIRST\\n),\\n\\n/* now find all grading periods, including both\\n   legacy course periods and newer account-level periods */\\ncourse_and_account_grading_periods AS (\\n    SELECT DISTINCT ON (gp.id)\\n      gp.id,\\n      date_trunc('minute', gp.start_date) AS start_date,\\n      date_trunc('minute', gp.end_date) AS end_date,\\n      date_trunc('minute', gp.close_date) AS close_date,\\n      gpg.course_id,\\n      gpg.account_id\\n    FROM\\n      models a\\n    INNER JOIN #{Course.quoted_table_name} c ON c.id = a.context_id\\n    INNER JOIN #{EnrollmentTerm.quoted_table_name} term ON c.enrollment_term_id = term.id\\n    LEFT OUTER JOIN #{GradingPeriodGroup.quoted_table_name} gpg ON\\n        gpg.course_id = c.id OR gpg.id = term.grading_period_group_id\\n    LEFT OUTER JOIN #{GradingPeriod.quoted_table_name} gp ON gp.grading_period_group_id = gpg.id\\n    WHERE\\n      gpg.workflow_state = 'active' AND\\n      gp.workflow_state = 'active'\\n),\\n\\n/* then filter down to the grading periods we care about:\\n   if legacy periods exist, only return those. Otherwise,\\n   return the account-level periods. */\\napplied_grading_periods AS (\\n  SELECT *\\n  FROM course_and_account_grading_periods\\n  WHERE\\n    EXISTS (\\n      SELECT 1 FROM course_and_account_grading_periods WHERE course_id IS NOT NULL\\n    ) AND course_id IS NOT NULL\\n  UNION ALL\\n  SELECT *\\n  FROM course_and_account_grading_periods\\n  WHERE\\n    NOT EXISTS (\\n      SELECT 1 FROM course_and_account_grading_periods WHERE course_id IS NOT NULL\\n    ) AND account_id IS NOT NULL\\n),\\n\\n/* infinite due dates are put in the last grading period.\\n   better to fetch it once since we'll likely reference it multiple times below */\\nlast_period AS (\\n  SELECT id, close_date FROM applied_grading_periods ORDER BY end_date DESC LIMIT 1\\n)\\n\\n/* finally bring it all together! */\\nSELECT\\n  overrides.assignment_id,\\n  overrides.student_id,\\n  overrides.due_at,\\n  overrides.override_type,\\n  overrides.override_id,\\n  CASE\\n    /* check whether or not this due date falls in a closed grading period */\\n    WHEN overrides.due_at IS NOT NULL AND '#{Time.zone.now.iso8601}'::timestamptz >= periods.close_date THEN TRUE\\n    /* when no explicit due date is provided, we treat it as if it's in the latest grading period */\\n    WHEN overrides.due_at IS NULL AND\\n        overrides.override_type <> 'Submission' AND\\n        '#{Time.zone.now.iso8601}'::timestamptz >= (SELECT close_date FROM last_period) THEN TRUE\\n    ELSE FALSE\\n  END AS closed,\\n  CASE\\n    /* if infinite due date, put it in the last grading period */\\n    WHEN overrides.due_at IS NULL AND\\n        overrides.override_type <> 'Submission' THEN (SELECT id FROM last_period)\\n    /* otherwise, put it in whatever grading period id we found for it */\\n    ELSE periods.id\\n  END AS grading_period_id\\nFROM calculated_overrides overrides\\n/* match the effective due date with its grading period */\\nLEFT OUTER JOIN applied_grading_periods periods ON\\n    periods.start_date < overrides.trunc_due_at AND overrides.trunc_due_at <= periods.end_date\\n\".squish)",
      "render_path": null,
      "location": {
        "type": "method",
        "class": "EffectiveDueDates",
        "method": "query"
      },
      "user_input": "Assignment.where(:id => ([context.active_assignments] or assignment_collection).first.except(:order).select(:id).to_sql).pluck(:id)",
      "confidence": "High",
      "cwe_id": [
        89
      ],
      "note": ""
    },
    {
      "warning_type": "Remote Code Execution",
      "warning_code": 119,
      "fingerprint": "42acb42096367d73efe3943f3456226d3d664227e85cf7514c6c8a72b34d8a3e",
      "check_name": "UnsafeReflectionMethods",
      "message": "Unsafe reflection method `method` called with model attribute",
      "file": "app/controllers/grading_periods_controller.rb",
      "line": 208,
      "link": "https://brakemanscanner.org/docs/warning_types/remote_code_execution/",
      "code": "method(\"#{Account.active.where(:id => GradingPeriodGroup.active.select(:account_id).where(:id => params[:set_id])).take.class.to_s.downcase}_batch_update\")",
      "render_path": null,
      "location": {
        "type": "method",
        "class": "GradingPeriodsController",
        "method": "batch_update"
      },
      "user_input": "Account.active.where(:id => GradingPeriodGroup.active.select(:account_id).where(:id => params[:set_id]))",
      "confidence": "Medium",
      "cwe_id": [
        470
      ],
      "note": ""
    },
    {
      "warning_type": "SQL Injection",
      "warning_code": 0,
      "fingerprint": "49d6924be10db58b5a5469276563f58598f27fe5b92e0403eaac76283ac8305c",
      "check_name": "SQL",
      "message": "Possible SQL injection",
      "file": "lib/due_date_cacher.rb",
      "line": 380,
      "link": "https://brakemanscanner.org/docs/warning_types/sql_injection/",
      "code": "Submission.where(\"(assignment_id, user_id) IN (#{assignment_and_student_id_values(:entries => entries).join(\",\")})\")",
      "render_path": null,
      "location": {
        "type": "method",
        "class": "DueDateCacher",
        "method": "record_due_date_changes_for_auditable_assignments!"
      },
      "user_input": "assignment_and_student_id_values(:entries => entries).join(\",\")",
      "confidence": "Medium",
      "cwe_id": [
        89
      ],
      "note": ""
    },
    {
      "warning_type": "SQL Injection",
      "warning_code": 0,
      "fingerprint": "4a61f864c1ece2dda2f4ec6a12a7226b3d028c9da0e27e0fb276f3faebb41c2d",
      "check_name": "SQL",
      "message": "Possible SQL injection",
      "file": "app/controllers/lti/ims/providers/memberships_provider.rb",
      "line": 81,
      "link": "https://brakemanscanner.org/docs/warning_types/sql_injection/",
      "code": "Submission.active.for_assignment(assignment).where(\"#{outer_user_id_column} = submissions.user_id\")",
      "render_path": null,
      "location": {
        "type": "method",
        "class": "Lti::IMS::Providers::MembershipsProvider",
        "method": "correlated_assignment_submissions"
      },
      "user_input": "outer_user_id_column",
      "confidence": "Medium",
      "cwe_id": [
        89
      ],
      "note": ""
    },
    {
      "warning_type": "SQL Injection",
      "warning_code": 0,
      "fingerprint": "4afbde61f179b09eb9c908ae134870827d8f6ea07937947e28249549f35e6be6",
      "check_name": "SQL",
      "message": "Possible SQL injection",
      "file": "config/initializers/active_record.rb",
      "line": 858,
      "link": "https://brakemanscanner.org/docs/warning_types/sql_injection/",
      "code": "connection.execute(\"DECLARE #{\"#{table_name}_in_batches_cursor_#{apply_limits(clone, start, finish, order).except(:select).select(primary_key).to_sql.hash.abs.to_s(36)}\"} CURSOR FOR #{apply_limits(clone, start, finish, order).except(:select).select(primary_key).to_sql}\")",
      "render_path": null,
      "location": null,
      "user_input": "apply_limits(clone, start, finish, order).except(:select).select(primary_key).to_sql.hash.abs",
      "confidence": "Medium",
      "cwe_id": [
        89
      ],
      "note": ""
    },
    {
      "warning_type": "SQL Injection",
      "warning_code": 0,
      "fingerprint": "50e7b4f647fa048d2e4449e92b7b4a0cb5c8a2f1f054de88e3430d8b0b1d246b",
      "check_name": "SQL",
      "message": "Possible SQL injection",
      "file": "lib/due_date_cacher.rb",
      "line": 369,
      "link": "https://brakemanscanner.org/docs/warning_types/sql_injection/",
      "code": "Submission.where(\"(assignment_id, user_id) IN (#{assignment_and_student_id_values(:entries => entries).join(\",\")})\")",
      "render_path": null,
      "location": {
        "type": "method",
        "class": "DueDateCacher",
        "method": "current_cached_due_dates"
      },
      "user_input": "assignment_and_student_id_values(:entries => entries).join(\",\")",
      "confidence": "Medium",
      "cwe_id": [
        89
      ],
      "note": ""
    },
    {
      "warning_type": "SQL Injection",
      "warning_code": 0,
      "fingerprint": "57bf50dbd2610462dcf2668cee33bc98fa95715b7017fa3ce22202b03a026ef4",
      "check_name": "SQL",
      "message": "Possible SQL injection",
      "file": "app/models/discussion_entry_participant.rb",
      "line": 164,
      "link": "https://brakemanscanner.org/docs/warning_types/sql_injection/",
      "code": "connection.exec_insert(\"  INSERT INTO #{quoted_table_name}\\n              (#{\"discussion_entry_id,user_id,root_account_id,workflow_state,read_at,forced_read_state,rating,report_type\"})\\n       VALUES #{[entry_or_topic].map do\n row_values(batch_entry, user.id, entry_or_topic.root_account_id, (new_state or \"unread\"), [connection.quote(forced), connection.quote(rating), connection.quote(:BRAKEMAN_SAFE_LITERAL)])\n end.map do\n \"(#{row.join(\",\")})\"\n end.join(\",\")}\\n  ON CONFLICT (discussion_entry_id,user_id)\\nDO UPDATE SET #{[\"forced_read_state\", \"rating\", \"report_type\", \"workflow_state\", \"read_at\"].zip([connection.quote(forced), connection.quote(rating), connection.quote(:BRAKEMAN_SAFE_LITERAL), connection.quote(new_state), connection.quote((Time.now or nil))]).map do\n a.join(\"=\")\n end.join(\",\")}\\n        WHERE #{\"(#{quoted_table_name}.#{[\"forced_read_state\", \"rating\", \"report_type\", \"workflow_state\", \"read_at\"].join(\",#{quoted_table_name}.\")})\\n                     IS DISTINCT FROM (#{\"#{connection.quote(forced)},#{connection.quote(rating)},#{connection.quote(:BRAKEMAN_SAFE_LITERAL)},#{connection.quote(new_state)},#{connection.quote((Time.now or nil))}\"})\"}\\n\".squish)",
      "render_path": null,
      "location": {
        "type": "method",
        "class": "DiscussionEntryParticipant",
        "method": "DiscussionEntryParticipant.upsert_for_entries"
      },
      "user_input": "[entry_or_topic].map do\n row_values(batch_entry, user.id, entry_or_topic.root_account_id, (new_state or \"unread\"), [connection.quote(forced), connection.quote(rating), connection.quote(:BRAKEMAN_SAFE_LITERAL)])\n end.map do\n \"(#{row.join(\",\")})\"\n end.join(\",\")",
      "confidence": "Medium",
      "cwe_id": [
        89
      ],
      "note": ""
    },
    {
      "warning_type": "SQL Injection",
      "warning_code": 0,
      "fingerprint": "607e0b2fd3ad558c69c74279b0a3ac040cc53f92514027776a793e77145d0e37",
      "check_name": "SQL",
      "message": "Possible SQL injection",
      "file": "config/initializers/active_record.rb",
      "line": 1060,
      "link": "https://brakemanscanner.org/docs/warning_types/sql_injection/",
      "code": "connection.execute(\"DROP TABLE #{\"#{table_name}_in_batches_temp_table_#{apply_limits(self, start, finish, order).to_sql.hash.abs.to_s(36)}\"[(-63..)]}\")",
      "render_path": null,
      "location": null,
      "user_input": "\"#{table_name}_in_batches_temp_table_#{apply_limits(self, start, finish, order).to_sql.hash.abs.to_s(36)}\"[(-63..)]",
      "confidence": "Medium",
      "cwe_id": [
        89
      ],
      "note": ""
    },
    {
      "warning_type": "SQL Injection",
      "warning_code": 0,
      "fingerprint": "60d79b3e448515aa6141cbfe88c51b91d1cdafc7a766af6c38780307b594f07a",
      "check_name": "SQL",
      "message": "Possible SQL injection",
      "file": "app/models/account.rb",
      "line": 1021,
      "link": "https://brakemanscanner.org/docs/warning_types/sql_injection/",
      "code": "Account.find_by_sql(\"WITH RECURSIVE t AS (\\n  SELECT * FROM #{Account.quoted_table_name} WHERE id=#{Shard.local_id_for(starting_account_id.parent_account_id).first}\\n  UNION\\n  SELECT accounts.* FROM #{Account.quoted_table_name} INNER JOIN t ON accounts.id=t.parent_account_id\\n)\\nSELECT * FROM t\\n\".squish)",
      "render_path": null,
      "location": {
        "type": "method",
        "class": "Account",
        "method": "Account.account_chain"
      },
      "user_input": "Shard.local_id_for(starting_account_id.parent_account_id).first",
      "confidence": "Medium",
      "cwe_id": [
        89
      ],
      "note": ""
    },
    {
      "warning_type": "Redirect",
      "warning_code": 18,
      "fingerprint": "6322041803bb86407678ba10c0e91454344241b40723b2861d925bccf68b240d",
      "check_name": "Redirect",
      "message": "Possible unprotected redirect",
      "file": "app/controllers/users_controller.rb",
      "line": 2273,
      "link": "https://brakemanscanner.org/docs/warning_types/redirect/",
      "code": "redirect_to(MediaSourceFetcher.new(CanvasKaltura::ClientV3.new).fetch_preferred_source_url(:media_id => params[:entryId], :file_extension => ((params[:type] or params[:format])), :media_type => params[:media_type]))",
      "render_path": null,
      "location": {
        "type": "method",
        "class": "UsersController",
        "method": "media_download"
      },
      "user_input": "MediaSourceFetcher.new(CanvasKaltura::ClientV3.new).fetch_preferred_source_url(:media_id => params[:entryId], :file_extension => ((params[:type] or params[:format])), :media_type => params[:media_type])",
      "confidence": "High",
      "cwe_id": [
        601
      ],
      "note": ""
    },
    {
      "warning_type": "SQL Injection",
      "warning_code": 0,
      "fingerprint": "689b10c1f76b6025687096dd27fac6c2d7d2bb1490dfc65565cb82f00ce0f7f3",
      "check_name": "SQL",
      "message": "Possible SQL injection",
      "file": "app/models/microsoft_sync/partial_sync_change.rb",
      "line": 46,
      "link": "https://brakemanscanner.org/docs/warning_types/sql_injection/",
      "code": "where(\"(#{columns.map do\n connection.quote_column_name(col)\n end.join(\",\")}) IN (#{values_arrays.map do\n ((\"(\" + arr.map do\n connection.quote(val)\n end.join(\",\")) + \")\")\n end.join(\",\")})\")",
      "render_path": null,
      "location": {
        "type": "method",
        "class": "MicrosoftSync::PartialSyncChange",
        "method": null
      },
      "user_input": "columns.map do\n connection.quote_column_name(col)\n end.join(\",\")",
      "confidence": "Medium",
      "cwe_id": [
        89
      ],
      "note": ""
    },
    {
      "warning_type": "SSL Verification Bypass",
      "warning_code": 71,
      "fingerprint": "71766e29dc8e6273a59497da6001858b23b05989c9330c94ac2b960c406119c0",
      "check_name": "SSLVerify",
      "message": "SSL certificate verification was bypassed",
      "file": "gems/canvas_kaltura/lib/canvas_kaltura/kaltura_client_v3.rb",
      "line": 393,
      "link": "https://brakemanscanner.org/docs/warning_types/ssl_verification_bypass/",
      "code": "Net::HTTP.new(\"www.kaltura.com\", (if (CanvasKaltura::ClientV3.config[\"protocol\"] != \"http\") then\n  Net::HTTP.https_default_port\nelse\n  Net::HTTP.http_default_port\nend)).verify_mode = OpenSSL::SSL::VERIFY_NONE",
      "render_path": null,
      "location": {
        "type": "method",
        "class": "CanvasKaltura::ClientV3",
        "method": "sendRequest"
      },
      "user_input": null,
      "confidence": "High",
      "cwe_id": [
        295
      ],
      "note": ""
    },
    {
      "warning_type": "SQL Injection",
      "warning_code": 0,
      "fingerprint": "717fe8c412477ae1bd601e83543d17b5e1a9590f8830eaa5d44f55db7362c1e1",
      "check_name": "SQL",
      "message": "Possible SQL injection",
      "file": "lib/data_fixup/populate_root_account_id_on_asset_user_accesses.rb",
      "line": 29,
      "link": "https://brakemanscanner.org/docs/warning_types/sql_injection/",
      "code": "AssetUserAccess.where(:id => ((min..max)), :context_type => \"User\").where(\"asset_code NOT LIKE ALL (ARRAY[#{[*[\"attachment\", \"calendar_event\", \"group\", \"course\"], \"user\"].map do\n \"'%#{t}%'\"\n end.join(\",\")}])\")",
      "render_path": null,
      "location": {
        "type": "method",
        "class": "DataFixup::PopulateRootAccountIdOnAssetUserAccesses",
        "method": "s(:self).populate"
      },
      "user_input": "[*[\"attachment\", \"calendar_event\", \"group\", \"course\"], \"user\"].map do\n \"'%#{t}%'\"\n end.join(\",\")",
      "confidence": "Medium",
      "cwe_id": [
        89
      ],
      "note": ""
    },
    {
      "warning_type": "Redirect",
      "warning_code": 18,
      "fingerprint": "71b088629b59eb0c66dd0aab5736ecda1061b31aeaaf58fbc71dae0114d91fa5",
      "check_name": "Redirect",
      "message": "Possible unprotected redirect",
      "file": "app/controllers/courses_controller.rb",
      "line": 3404,
      "link": "https://brakemanscanner.org/docs/warning_types/redirect/",
      "code": "redirect_to((params[:continue_to] or course_url(@course)))",
      "render_path": null,
      "location": {
        "type": "method",
        "class": "CoursesController",
        "method": "render_update_success"
      },
      "user_input": "params[:continue_to]",
      "confidence": "High",
      "cwe_id": [
        601
      ],
      "note": ""
    },
    {
      "warning_type": "File Access",
      "warning_code": 16,
      "fingerprint": "74a55118935cb7380eac981c319e00702be0820eba0d660b45435563caceb4ac",
      "check_name": "SendFile",
      "message": "Model attribute used in file name",
      "file": "app/controllers/files_controller.rb",
      "line": 1539,
      "link": "https://brakemanscanner.org/docs/warning_types/file_access/",
      "code": "send_file(Thumbnail.where(:id => params[:id], :uuid => params[:uuid]).first.full_filename, :content_type => Thumbnail.where(:id => params[:id], :uuid => params[:uuid]).first.content_type)",
      "render_path": null,
      "location": {
        "type": "method",
        "class": "FilesController",
        "method": "show_thumbnail"
      },
      "user_input": "Thumbnail.where(:id => params[:id], :uuid => params[:uuid]).first.full_filename",
      "confidence": "Medium",
      "cwe_id": [
        22
      ],
      "note": ""
    },
    {
      "warning_type": "Cross-Site Scripting",
      "warning_code": 2,
      "fingerprint": "781bcd475f1cc9f734536572daca9d75fb12c7a0a6140708522d93126b6e9712",
      "check_name": "CrossSiteScripting",
      "message": "Unescaped model attribute",
      "file": "app/views/shared/_maintenance_window.html.erb",
      "line": 11,
      "link": "https://brakemanscanner.org/docs/warning_types/cross_site_scripting",
      "code": "Setting.get(\"global_maintenance_notice\", \"\")",
      "render_path": [
        {
          "type": "controller",
          "class": "ProfileController",
          "method": "settings",
          "line": 232,
          "file": "app/controllers/profile_controller.rb",
          "rendered": {
            "name": "profile/profile",
            "file": "app/views/profile/profile.html.erb"
          }
        },
        {
          "type": "template",
          "name": "profile/profile",
          "line": 163,
          "file": "app/views/profile/profile.html.erb",
          "rendered": {
            "name": "shared/_maintenance_window",
            "file": "app/views/shared/_maintenance_window.html.erb"
          }
        }
      ],
      "location": {
        "type": "template",
        "template": "shared/_maintenance_window"
      },
      "user_input": null,
      "confidence": "Medium",
      "cwe_id": [
        79
      ],
      "note": ""
    },
    {
      "warning_type": "SQL Injection",
      "warning_code": 0,
      "fingerprint": "7a508e1af8899d8b5e2727fdf138717ab1ca1ec71ab4f8544f1acd5fc9078f71",
      "check_name": "SQL",
      "message": "Possible SQL injection",
      "file": "lib/unzip_attachment.rb",
      "line": 163,
      "link": "https://brakemanscanner.org/docs/warning_types/sql_injection/",
      "code": "Attachment.where(:id => id_positions.keys).update_all(\"position=CASE #{id_positions.inject([]) do\n memo.tap do\n (m << \"WHEN id=#{id} THEN #{position}\") if id and position\n end\n end.join(\" \")} ELSE position END\")",
      "render_path": null,
      "location": {
        "type": "method",
        "class": "UnzipAttachment",
        "method": "update_attachment_positions"
      },
      "user_input": "id_positions.inject([]) do\n memo.tap do\n (m << \"WHEN id=#{id} THEN #{position}\") if id and position\n end\n end.join(\" \")",
      "confidence": "Medium",
      "cwe_id": [
        89
      ],
      "note": ""
    },
    {
      "warning_type": "SQL Injection",
      "warning_code": 0,
      "fingerprint": "7b3d84c4242c2d123a87b502f6cc1de154b3c111b3543c7c48f8aa7ad480a3f9",
      "check_name": "SQL",
      "message": "Possible SQL injection",
      "file": "app/models/student_enrollment.rb",
      "line": 88,
      "link": "https://brakemanscanner.org/docs/warning_types/sql_injection/",
      "code": "Submission.joins(:assignment).where(:user_id => students.map(&:user_id), :workflow_state => \"deleted\", :assignments => ({ :context_id => course_id })).merge(Assignment.active).in_batches.update_all(\"workflow_state = #{DueDateCacher.infer_submission_workflow_state_sql}\")",
      "render_path": null,
      "location": {
        "type": "method",
        "class": "StudentEnrollment",
        "method": "restore_deleted_submissions_for_enrollments"
      },
      "user_input": "DueDateCacher.infer_submission_workflow_state_sql",
      "confidence": "Medium",
      "cwe_id": [
        89
      ],
      "note": "DueDateCacher.infer_submission_workflow_state_sql is safe"
    },
    {
      "warning_type": "Command Injection",
      "warning_code": 14,
      "fingerprint": "816a81c5f19187c4a3855a2d49727ffd2f07c31284f44ba2621ae92b83576bdc",
      "check_name": "Execute",
      "message": "Possible command injection",
      "file": "lib/cc/importer/canvas/quiz_converter.rb",
      "line": 46,
      "link": "https://brakemanscanner.org/docs/warning_types/command_injection/",
      "code": "`#{Qti.get_conversion_command(File.join(qti_folder, \"qti_2_1\"), qti_folder)}`",
      "render_path": null,
      "location": {
        "type": "method",
        "class": "CC::Importer::Canvas::QuizConverter",
        "method": "run_qti_converter"
      },
      "user_input": "Qti.get_conversion_command(File.join(qti_folder, \"qti_2_1\"), qti_folder)",
      "confidence": "Medium",
      "cwe_id": [
        77
      ],
      "note": ""
    },
    {
      "warning_type": "SQL Injection",
      "warning_code": 0,
      "fingerprint": "871762919d635836a40277367e84b1427e48755b97056fc79f826168f35ffcbc",
      "check_name": "SQL",
      "message": "Possible SQL injection",
      "file": "app/models/conversation.rb",
      "line": 803,
      "link": "https://brakemanscanner.org/docs/warning_types/sql_injection/",
      "code": "self.class.where([\"(#{col} IS NULL OR #{col} < ?)\", val])",
      "render_path": null,
      "location": {
        "type": "method",
        "class": "Conversation",
        "method": "maybe_update_timestamp"
      },
      "user_input": "col",
      "confidence": "Medium",
      "cwe_id": [
        89
      ],
      "note": ""
    },
    {
      "warning_type": "Redirect",
      "warning_code": 18,
      "fingerprint": "89637035fa3c2dd610d49b418965783e6e3c841d0939c727f3361785cf319ef6",
      "check_name": "Redirect",
      "message": "Possible unprotected redirect",
      "file": "app/controllers/users_controller.rb",
      "line": 2463,
      "link": "https://brakemanscanner.org/docs/warning_types/redirect/",
      "code": "redirect_to(User.avatar_fallback_url(Shard.shard_for(Shard.global_id_for(User.user_id_from_avatar_key(params[:user_id]))).activate do\n Rails.cache.fetch(Cacher.avatar_cache_key(Shard.global_id_for(User.user_id_from_avatar_key(params[:user_id])), ((request.env[\"canvas.domain_root_account\"] or LoadAccount.default_domain_root_account).settings[:avatars] or \"enabled\"))) do\n user = User.where(:id => Shard.global_id_for(User.user_id_from_avatar_key(params[:user_id]))).first\nif User.where(:id => Shard.global_id_for(User.user_id_from_avatar_key(params[:user_id]))).first then\n  User.where(:id => Shard.global_id_for(User.user_id_from_avatar_key(params[:user_id]))).first.avatar_url(nil, ((request.env[\"canvas.domain_root_account\"] or LoadAccount.default_domain_root_account).settings[:avatars] or \"enabled\"))\nelse\n  \"/images/messages/avatar-50.png\"\nend\n end\n end, request))",
      "render_path": null,
      "location": {
        "type": "method",
        "class": "UsersController",
        "method": "avatar_image"
      },
      "user_input": "User.avatar_fallback_url(Shard.shard_for(Shard.global_id_for(User.user_id_from_avatar_key(params[:user_id]))).activate do\n Rails.cache.fetch(Cacher.avatar_cache_key(Shard.global_id_for(User.user_id_from_avatar_key(params[:user_id])), ((request.env[\"canvas.domain_root_account\"] or LoadAccount.default_domain_root_account).settings[:avatars] or \"enabled\"))) do\n user = User.where(:id => Shard.global_id_for(User.user_id_from_avatar_key(params[:user_id]))).first\nif User.where(:id => Shard.global_id_for(User.user_id_from_avatar_key(params[:user_id]))).first then\n  User.where(:id => Shard.global_id_for(User.user_id_from_avatar_key(params[:user_id]))).first.avatar_url(nil, ((request.env[\"canvas.domain_root_account\"] or LoadAccount.default_domain_root_account).settings[:avatars] or \"enabled\"))\nelse\n  \"/images/messages/avatar-50.png\"\nend\n end\n end, request)",
      "confidence": "High",
      "cwe_id": [
        601
      ],
      "note": ""
    },
    {
      "warning_type": "SQL Injection",
      "warning_code": 0,
      "fingerprint": "96ad8f781198eb407e8e108f14a4aa2c4d98bf212125ff66f6cde643bc5bf029",
      "check_name": "SQL",
      "message": "Possible SQL injection",
      "file": "app/models/master_courses/folder_helper.rb",
      "line": 50,
      "link": "https://brakemanscanner.org/docs/warning_types/sql_injection/",
      "code": "Folder.connection.select_values(\"WITH RECURSIVE t AS (\\n  SELECT id, parent_folder_id FROM #{Folder.quoted_table_name} WHERE id IN (#{(Set.new << folder_id).to_a.sort.join(\",\")})\\n  UNION\\n  SELECT folders.id, folders.parent_folder_id FROM #{Folder.quoted_table_name} INNER JOIN t ON folders.id=t.parent_folder_id\\n)\\nSELECT DISTINCT id FROM t\\n\".squish)",
      "render_path": null,
      "location": {
        "type": "method",
        "class": "MasterCourses::FolderHelper",
        "method": "MasterCourses::FolderHelper.locked_folder_ids_for_course"
      },
      "user_input": "(Set.new << folder_id).to_a.sort.join(\",\")",
      "confidence": "Medium",
      "cwe_id": [
        89
      ],
      "note": ""
    },
    {
      "warning_type": "SQL Injection",
      "warning_code": 0,
      "fingerprint": "9a056ab1dd378ca2b48c03d247f078f182dcd9bf97e1b6523000bc6c19c2069d",
      "check_name": "SQL",
      "message": "Possible SQL injection",
      "file": "app/controllers/accounts_controller.rb",
      "line": 1212,
      "link": "https://brakemanscanner.org/docs/warning_types/sql_injection/",
      "code": "AccountReport.from(\"unnest('{#{AccountReport.available_reports.keys.join(\",\")}}'::text[]) report_types (name),\\n                LATERAL (#{@account.account_reports.active.where(\"report_type=name\").most_recent.to_sql}) account_reports \")",
      "render_path": null,
      "location": {
        "type": "method",
        "class": "AccountsController",
        "method": "reports_tab"
      },
      "user_input": "AccountReport.available_reports.keys",
      "confidence": "High",
      "cwe_id": [
        89
      ],
      "note": ""
    },
    {
      "warning_type": "Unmaintained Dependency",
      "warning_code": 121,
      "fingerprint": "9a3951031616a07c8e02c86652f537e92c08685da97f5ec2b12d5d3602b55bb8",
      "check_name": "EOLRuby",
      "message": "Support for Ruby 2.7.5 ended on 2023-03-31",
      "file": "Gemfile.lock",
      "line": 1373,
      "link": "https://brakemanscanner.org/docs/warning_types/unmaintained_dependency/",
      "code": null,
      "render_path": null,
      "location": null,
      "user_input": null,
      "confidence": "High",
      "cwe_id": [
        1104
      ],
      "note": ""
    },
    {
      "warning_type": "SQL Injection",
      "warning_code": 0,
      "fingerprint": "9a6b6fc9cd26ea7f2aad82b855ef41aa7da0d90fb2209a362a9e686a4f8fc3bd",
      "check_name": "SQL",
      "message": "Possible SQL injection",
      "file": "lib/grade_calculator.rb",
      "line": 627,
      "link": "https://brakemanscanner.org/docs/warning_types/sql_injection/",
      "code": "ScoreMetadata.connection.execute(\"\\n      INSERT INTO #{ScoreMetadata.quoted_table_name}\\n        (score_id, calculation_details, created_at, updated_at)\\n        SELECT\\n          scores.id AS score_id,\\n          CASE enrollments.user_id\\n            #{{ user_id => ({ :current => ({ :dropped => scores[:current][:dropped] }), :final => ({ :dropped => scores[:final][:dropped] }) }) }.map do\n \"WHEN #{user_id} THEN cast('#{dropped.to_json}' as json)\"\n end.join(\" \")}\\n            ELSE NULL\\n          END AS calculation_details,\\n          #{updated_at} AS created_at,\\n          #{updated_at} AS updated_at\\n        FROM #{Score.quoted_table_name} scores\\n        INNER JOIN #{Enrollment.quoted_table_name} enrollments ON\\n          enrollments.id = scores.enrollment_id\\n        LEFT OUTER JOIN #{ScoreMetadata.quoted_table_name} metadata ON\\n          metadata.score_id = scores.id\\n        WHERE\\n          scores.enrollment_id IN (#{joined_enrollment_ids}) AND\\n          scores.assignment_group_id IS NULL AND\\n          #{if opts.reverse_merge(:emit_live_event => true, :ignore_muted => true, :update_all_grading_period_scores => true, :update_course_score => true, :only_update_course_gp_metadata => false, :only_update_points => false)[:grading_period] then\n  \"scores.grading_period_id = #{opts.reverse_merge(:emit_live_event => true, :ignore_muted => true, :update_all_grading_period_scores => true, :update_course_score => true, :only_update_course_gp_metadata => false, :only_update_points => false)[:grading_period].id}\"\nelse\n  \"scores.course_score IS TRUE\"\nend}\\n        ORDER BY enrollment_id\\n      ON CONFLICT (score_id)\\n      DO UPDATE SET\\n        calculation_details = excluded.calculation_details,\\n        updated_at = excluded.updated_at\\n      ;\\n    \")",
      "render_path": null,
      "location": {
        "type": "method",
        "class": "GradeCalculator",
        "method": "save_course_and_grading_period_metadata"
      },
      "user_input": "{ user_id => ({ :current => ({ :dropped => scores[:current][:dropped] }), :final => ({ :dropped => scores[:final][:dropped] }) }) }.map do\n \"WHEN #{user_id} THEN cast('#{dropped.to_json}' as json)\"\n end.join(\" \")",
      "confidence": "Medium",
      "cwe_id": [
        89
      ],
      "note": ""
    },
    {
      "warning_type": "SQL Injection",
      "warning_code": 0,
      "fingerprint": "9e213c3440080230acd65f00562b9bd0d1c1c2c673fd32a020d1ca3c6e2cdb82",
      "check_name": "SQL",
      "message": "Possible SQL injection",
      "file": "app/models/assignment_override.rb",
      "line": 310,
      "link": "https://brakemanscanner.org/docs/warning_types/sql_injection/",
      "code": "where(\"#{field}_overridden\" => true)",
      "render_path": null,
      "location": {
        "type": "method",
        "class": "AssignmentOverride",
        "method": "AssignmentOverride.override"
      },
      "user_input": "field",
      "confidence": "Medium",
      "cwe_id": [
        89
      ],
      "note": ""
    },
    {
      "warning_type": "SQL Injection",
      "warning_code": 0,
      "fingerprint": "a0f1ce90e4aa763c6d7cfdc66b61468e0786329151f922c828db9675c8d66d2a",
      "check_name": "SQL",
      "message": "Possible SQL injection",
      "file": "app/controllers/conversations_controller.rb",
      "line": 1064,
      "link": "https://brakemanscanner.org/docs/warning_types/sql_injection/",
      "code": "InstStatsd::Statsd.count(\"inbox.conversation.unstarred.legacy\", params[:conversation_ids].length)",
      "render_path": null,
      "location": {
        "type": "method",
        "class": "ConversationsController",
        "method": "batch_update"
      },
      "user_input": "params[:conversation_ids].length",
      "confidence": "Medium",
      "cwe_id": [
        89
      ],
      "note": ""
    },
    {
      "warning_type": "Remote Code Execution",
      "warning_code": 24,
      "fingerprint": "a10a5c57e907f73230c60579e08bc331c9d035418e0d8aafa82892c516b2a439",
      "check_name": "UnsafeReflection",
      "message": "Unsafe reflection method `const_get` called with parameter value",
      "file": "app/controllers/application_controller.rb",
      "line": 1425,
      "link": "https://brakemanscanner.org/docs/warning_types/remote_code_execution/",
      "code": "Object.const_get((params[:feed_code].split(\"_\", 2) or [\"group_membership\", params[:feed_code].split(\"_\", 3)[-1]])[0].classify, false)",
      "render_path": null,
      "location": {
        "type": "method",
        "class": "ApplicationController",
        "method": "get_feed_context"
      },
      "user_input": "params[:feed_code].split(\"_\", 2)",
      "confidence": "High",
      "cwe_id": [
        470
      ],
      "note": ""
    },
    {
      "warning_type": "Denial of Service",
      "warning_code": 76,
      "fingerprint": "a2a6a8e4413742bb617c0d22e1f1a7e475dd474d5812ed9391965b471b5958be",
      "check_name": "RegexDoS",
      "message": "Model attribute used in regular expression",
      "file": "app/models/course.rb",
      "line": 2711,
      "link": "https://brakemanscanner.org/docs/warning_types/denial_of_service/",
      "code": "/\\A#{(Folder.root_folders(self).first.name + \"/\")}/",
      "render_path": null,
      "location": {
        "type": "method",
        "class": "Course",
        "method": "copy_attachments_from_course"
      },
      "user_input": "(Folder.root_folders(self).first.name + \"/\")",
      "confidence": "Medium",
      "cwe_id": [
        20,
        185
      ],
      "note": ""
    },
    {
      "warning_type": "SQL Injection",
      "warning_code": 0,
      "fingerprint": "acb766c09a1b84e9ea08d27d1677bf0c0cce0c66003733bb303d7ac71a89ee82",
      "check_name": "SQL",
      "message": "Possible SQL injection",
      "file": "app/controllers/accounts_controller.rb",
      "line": 1207,
      "link": "https://brakemanscanner.org/docs/warning_types/sql_injection/",
      "code": "AccountReport.from(\"unnest('{#{AccountReport.available_reports.keys.join(\",\")}}'::text[]) report_types (name),\\n                LATERAL (#{@account.account_reports.active.where(\"report_type=name\").most_recent.complete.to_sql}) account_reports \")",
      "render_path": null,
      "location": {
        "type": "method",
        "class": "AccountsController",
        "method": "reports_tab"
      },
      "user_input": "AccountReport.available_reports.keys",
      "confidence": "High",
      "cwe_id": [
        89
      ],
      "note": ""
    },
    {
      "warning_type": "Redirect",
      "warning_code": 18,
      "fingerprint": "b4bda6b6d94b643b15299eded526f9e3f9dfc51f70eda595793d94901233d46a",
      "check_name": "Redirect",
      "message": "Possible unprotected redirect",
      "file": "app/controllers/crocodoc_sessions_controller.rb",
      "line": 53,
      "link": "https://brakemanscanner.org/docs/warning_types/redirect/",
      "code": "redirect_to(Attachment.find(extract_blob(params[:hmac], params[:blob], \"user_id\" => ((((nil or PseudonymSession.find_with_validation.record) or Pseudonym.where(:id => (@policy_pseudonym_id)).first).user or nil) or api_find(User, session[:become_user_id])).global_id, \"type\" => \"crocodoc\")[\"attachment_id\"]).crocodoc_document.session_url(:user => (((((nil or PseudonymSession.find_with_validation.record) or Pseudonym.where(:id => (@policy_pseudonym_id)).first).user or nil) or api_find(User, session[:become_user_id]))), :annotations => ((value_to_boolean(params[:annotations]) or true)), :enable_annotations => extract_blob(params[:hmac], params[:blob], \"user_id\" => ((((nil or PseudonymSession.find_with_validation.record) or Pseudonym.where(:id => (@policy_pseudonym_id)).first).user or nil) or api_find(User, session[:become_user_id])).global_id, \"type\" => \"crocodoc\")[\"enable_annotations\"], :moderated_grading_allow_list => extract_blob(params[:hmac], params[:blob], \"user_id\" => ((((nil or PseudonymSession.find_with_validation.record) or Pseudonym.where(:id => (@policy_pseudonym_id)).first).user or nil) or api_find(User, session[:become_user_id])).global_id, \"type\" => \"crocodoc\")[\"moderated_grading_allow_list\"]))",
      "render_path": null,
      "location": {
        "type": "method",
        "class": "CrocodocSessionsController",
        "method": "show"
      },
      "user_input": "Attachment.find(extract_blob(params[:hmac], params[:blob], \"user_id\" => ((((nil or PseudonymSession.find_with_validation.record) or Pseudonym.where(:id => (@policy_pseudonym_id)).first).user or nil) or api_find(User, session[:become_user_id])).global_id, \"type\" => \"crocodoc\")[\"attachment_id\"]).crocodoc_document.session_url(:user => (((((nil or PseudonymSession.find_with_validation.record) or Pseudonym.where(:id => (@policy_pseudonym_id)).first).user or nil) or api_find(User, session[:become_user_id]))), :annotations => ((value_to_boolean(params[:annotations]) or true)), :enable_annotations => extract_blob(params[:hmac], params[:blob], \"user_id\" => ((((nil or PseudonymSession.find_with_validation.record) or Pseudonym.where(:id => (@policy_pseudonym_id)).first).user or nil) or api_find(User, session[:become_user_id])).global_id, \"type\" => \"crocodoc\")[\"enable_annotations\"], :moderated_grading_allow_list => extract_blob(params[:hmac], params[:blob], \"user_id\" => ((((nil or PseudonymSession.find_with_validation.record) or Pseudonym.where(:id => (@policy_pseudonym_id)).first).user or nil) or api_find(User, session[:become_user_id])).global_id, \"type\" => \"crocodoc\")[\"moderated_grading_allow_list\"])",
      "confidence": "High",
      "cwe_id": [
        601
      ],
      "note": ""
    },
    {
      "warning_type": "SQL Injection",
      "warning_code": 0,
      "fingerprint": "b7c9d38286006de6cec6c394b56539441c1fcff05b2fd66c311665f4efa50df5",
      "check_name": "SQL",
      "message": "Possible SQL injection",
      "file": "config/initializers/active_record.rb",
      "line": 469,
      "link": "https://brakemanscanner.org/docs/warning_types/sql_injection/",
      "code": "find_by_sql((((+\"\" << \"SELECT NULL AS #{column.to_s} WHERE EXISTS (SELECT * FROM #{quoted_table_name} WHERE #{column.to_s} IS NULL) UNION ALL (\") << \"WITH RECURSIVE t AS (\\n  SELECT MIN(#{column.to_s}) AS #{column.to_s} FROM #{quoted_table_name}\\n  UNION ALL\\n  SELECT (SELECT MIN(#{column.to_s}) FROM #{quoted_table_name} WHERE #{column.to_s} > t.#{column.to_s})\\n  FROM t\\n  WHERE t.#{column.to_s} IS NOT NULL\\n)\\nSELECT #{column.to_s} FROM t WHERE #{column.to_s} IS NOT NULL\\n\".squish) << \")\"))",
      "render_path": null,
      "location": {
        "type": "method",
        "class": "ActiveRecord::Base",
        "method": "distinct_values"
      },
      "user_input": "column",
      "confidence": "Medium",
      "cwe_id": [
        89
      ],
      "note": ""
    },
    {
      "warning_type": "SQL Injection",
      "warning_code": 0,
      "fingerprint": "c041acd84098433ca9432cdcd67d0c95382085a6ed4a7ceb73597d9bd235f62a",
      "check_name": "SQL",
      "message": "Possible SQL injection",
      "file": "config/initializers/active_record.rb",
      "line": 415,
      "link": "https://brakemanscanner.org/docs/warning_types/sql_injection/",
      "code": "Arel.sql((\"(#{col} COLLATE #{Canvas::ICU.choose_pg12_collation(connection.icu_collations)})\" or \"CAST(LOWER(replace(#{col}, '\\\\', '\\\\\\\\')) AS bytea)\"))",
      "render_path": null,
      "location": {
        "type": "method",
        "class": "ActiveRecord::Base",
        "method": "best_unicode_collation_key"
      },
      "user_input": "col",
      "confidence": "Medium",
      "cwe_id": [
        89
      ],
      "note": ""
    },
    {
      "warning_type": "Redirect",
      "warning_code": 18,
      "fingerprint": "c6e825e0dac404ef42cb2c45a2ae0b261e506f3c1ccebeadab67e0c289aaf8d6",
      "check_name": "Redirect",
      "message": "Possible unprotected redirect",
      "file": "app/controllers/quizzes/quiz_submissions_controller.rb",
      "line": 114,
      "link": "https://brakemanscanner.org/docs/warning_types/redirect/",
      "code": "redirect_to((params[:next_question_path] or course_quiz_take_path(@context, require_quiz)))",
      "render_path": null,
      "location": {
        "type": "method",
        "class": "Quizzes::QuizSubmissionsController",
        "method": "backup"
      },
      "user_input": "params[:next_question_path]",
      "confidence": "High",
      "cwe_id": [
        601
      ],
      "note": ""
    },
    {
      "warning_type": "SQL Injection",
      "warning_code": 0,
      "fingerprint": "c890ecf49f56bc04f77b5c49645f28eb3dc83c6da9ba94971b9bb8dbb7753c7f",
      "check_name": "SQL",
      "message": "Possible SQL injection",
      "file": "config/initializers/active_record.rb",
      "line": 444,
      "link": "https://brakemanscanner.org/docs/warning_types/sql_injection/",
      "code": "Arel.sql((ary.each_with_index.inject(+\"CASE \") do\n (((string << \"WHEN #{col} IN (\") << Array(values).map do\n connection.quote(value)\n end.join(\", \")) << \") THEN #{i} \")\n end << \"ELSE #{ary.size} END\"))",
      "render_path": null,
      "location": {
        "type": "method",
        "class": "ActiveRecord::Base",
        "method": "rank_sql"
      },
      "user_input": "ary.size",
      "confidence": "Medium",
      "cwe_id": [
        89
      ],
      "note": ""
    },
    {
      "warning_type": "SQL Injection",
      "warning_code": 0,
      "fingerprint": "c901e8d9c6d87ae7cd343307e2fdd0dd945d986073fd4f5a95d229f787f2c3aa",
      "check_name": "SQL",
      "message": "Possible SQL injection",
      "file": "lib/grade_calculator.rb",
      "line": 585,
      "link": "https://brakemanscanner.org/docs/warning_types/sql_injection/",
      "code": "Score.connection.execute(\"INSERT INTO #{Score.quoted_table_name}\\n    (\\n      enrollment_id, grading_period_id,\\n      #{columns_to_insert_or_update[:columns].join(\", \")},\\n      course_score, root_account_id, created_at, updated_at\\n    )\\n    SELECT\\n      enrollments.id as enrollment_id,\\n      #{(opts.reverse_merge(:emit_live_event => true, :ignore_muted => true, :update_all_grading_period_scores => true, :update_course_score => true, :only_update_course_gp_metadata => false, :only_update_points => false)[:grading_period].id or \"NULL\")} as grading_period_id,\\n      #{columns_to_insert_or_update[:insert_values].join(\", \")},\\n      #{if opts.reverse_merge(:emit_live_event => true, :ignore_muted => true, :update_all_grading_period_scores => true, :update_course_score => true, :only_update_course_gp_metadata => false, :only_update_points => false)[:grading_period] then\n  \"FALSE\"\nelse\n  \"TRUE\"\nend} AS course_score,\\n      #{(course or Course.find(course)).root_account_id} AS root_account_id,\\n      #{updated_at} as created_at,\\n      #{updated_at} as updated_at\\n    FROM #{Enrollment.quoted_table_name} enrollments\\n    WHERE\\n      enrollments.id IN (#{joined_enrollment_ids})\\n    ORDER BY enrollment_id\\nON CONFLICT #{(\"(enrollment_id, grading_period_id) WHERE grading_period_id IS NOT NULL\" or \"(enrollment_id) WHERE course_score\")}\\nDO UPDATE SET\\n    #{columns_to_insert_or_update[:update_values].join(\", \")},\\n    updated_at = excluded.updated_at,\\n    root_account_id = #{(course or Course.find(course)).root_account_id},\\n    /* if workflow_state was previously deleted for some reason, update it to active */\\n    workflow_state = COALESCE(NULLIF(excluded.workflow_state, 'deleted'), 'active')\\n\".squish)",
      "render_path": null,
      "location": {
        "type": "method",
        "class": "GradeCalculator",
        "method": "save_course_and_grading_period_scores"
      },
      "user_input": "columns_to_insert_or_update[:columns].join(\", \")",
      "confidence": "Medium",
      "cwe_id": [
        89
      ],
      "note": ""
    },
    {
      "warning_type": "SQL Injection",
      "warning_code": 0,
      "fingerprint": "ceace5f886c43ebf68ea786a6db672f2d12d24a19024d5249481953636bb15be",
      "check_name": "SQL",
      "message": "Possible SQL injection",
      "file": "lib/grade_calculator.rb",
      "line": 690,
      "link": "https://brakemanscanner.org/docs/warning_types/sql_injection/",
      "code": "Score.connection.execute(\"\\n        INSERT INTO #{Score.quoted_table_name} (\\n          enrollment_id, assignment_group_id,\\n          #{assignment_group_columns_to_insert_or_update[:value_names].join(\", \")},\\n          course_score, root_account_id, created_at, updated_at\\n        )\\n          SELECT\\n            val.enrollment_id AS enrollment_id,\\n            val.assignment_group_id as assignment_group_id,\\n            #{assignment_group_columns_to_insert_or_update[:insert_columns].join(\", \")},\\n            FALSE AS course_score,\\n            #{(course or Course.find(course)).root_account_id} AS root_account_id,\\n            #{updated_at} AS created_at,\\n            #{updated_at} AS updated_at\\n          FROM (VALUES #{score_values.join(\",\")}) val\\n            (\\n              enrollment_id,\\n              assignment_group_id,\\n              #{assignment_group_columns_to_insert_or_update[:value_names].join(\", \")}\\n            )\\n          ORDER BY assignment_group_id, enrollment_id\\n        ON CONFLICT (enrollment_id, assignment_group_id) WHERE assignment_group_id IS NOT NULL\\n        DO UPDATE SET\\n          #{assignment_group_columns_to_insert_or_update[:update_columns].join(\", \")},\\n          updated_at = excluded.updated_at,\\n          root_account_id = #{(course or Course.find(course)).root_account_id},\\n          workflow_state = COALESCE(NULLIF(excluded.workflow_state, 'deleted'), 'active')\\n      \")",
      "render_path": null,
      "location": {
        "type": "method",
        "class": "GradeCalculator",
        "method": "save_assignment_group_scores"
      },
      "user_input": "assignment_group_columns_to_insert_or_update[:value_names].join(\", \")",
      "confidence": "Medium",
      "cwe_id": [
        89
      ],
      "note": ""
    },
    {
      "warning_type": "SQL Injection",
      "warning_code": 0,
      "fingerprint": "cec8031bba49b8646b56c280ca44ed94a1faf8c9acb2bfee6ddcbbc3b8624df4",
      "check_name": "SQL",
      "message": "Possible SQL injection",
      "file": "lib/support_helpers/tii.rb",
      "line": 114,
      "link": "https://brakemanscanner.org/docs/warning_types/sql_injection/",
      "code": "Assignment.joins(:submissions).where(updated_field.gt(@after_time)).where(updated_field.lt((Time.now - 1.hour))).where(\"submissions.#{like_error}\")",
      "render_path": null,
      "location": {
        "type": "method",
        "class": "SupportHelpers::Tii::ShardFixer",
        "method": "load_broken_objects"
      },
      "user_input": "like_error",
      "confidence": "Medium",
      "cwe_id": [
        89
      ],
      "note": ""
    },
    {
      "warning_type": "Command Injection",
      "warning_code": 14,
      "fingerprint": "cf943f27ffad630d4ce885bc26aa6e169a537527edc37391f5b029de8c617ed3",
      "check_name": "Execute",
      "message": "Possible command injection",
      "file": "lib/cc/importer/standard/quiz_converter.rb",
      "line": 65,
      "link": "https://brakemanscanner.org/docs/warning_types/command_injection/",
      "code": "`#{Qti.get_conversion_command(out_folder, qti_file)}`",
      "render_path": null,
      "location": {
        "type": "method",
        "class": "CC::Importer::Standard::QuizConverter",
        "method": "run_qti_converter"
      },
      "user_input": "Qti.get_conversion_command(out_folder, qti_file)",
      "confidence": "Medium",
      "cwe_id": [
        77
      ],
      "note": ""
    },
    {
      "warning_type": "SQL Injection",
      "warning_code": 0,
      "fingerprint": "d20c023657e21d01d9b4c16ff26d7b5cc8ba74da73000106494ccb868ee7ba61",
      "check_name": "SQL",
      "message": "Possible SQL injection",
      "file": "config/initializers/active_record.rb",
      "line": 481,
      "link": "https://brakemanscanner.org/docs/warning_types/sql_injection/",
      "code": "Arel.sql(\"#{column} #{direction.to_s.upcase}#{(\" NULLS FIRST\" or \" NULLS LAST\" if (first_or_last == :last) and (direction == :desc))}\".strip)",
      "render_path": null,
      "location": {
        "type": "method",
        "class": "ActiveRecord::Base",
        "method": "nulls"
      },
      "user_input": "column",
      "confidence": "Medium",
      "cwe_id": [
        89
      ],
      "note": ""
    },
    {
      "warning_type": "SQL Injection",
      "warning_code": 0,
      "fingerprint": "d3e4717a8916952af677959ee1c92875143eb4e024d3f9816f3d3bd48fc0b620",
      "check_name": "SQL",
      "message": "Possible SQL injection",
      "file": "lib/score_statistics_generator.rb",
      "line": 61,
      "link": "https://brakemanscanner.org/docs/warning_types/sql_injection/",
      "code": "ScoreStatistic.connection.select_all(\"WITH want_assignments AS (\\n  SELECT a.id, a.created_at\\n  FROM #{Assignment.quoted_table_name} a\\n  WHERE a.context_id = #{course_id} AND a.context_type = 'Course' AND a.workflow_state = 'published'\\n), interesting_submissions AS (\\n  SELECT s.assignment_id, s.user_id, s.score, a.created_at\\n  FROM #{Submission.quoted_table_name} s\\n  JOIN want_assignments a ON s.assignment_id = a.id\\n  WHERE\\n    s.excused IS NOT true\\n    AND s.score IS NOT NULL\\n    AND s.workflow_state = 'graded'\\n), want_users AS (\\n  SELECT e.user_id\\n  FROM #{Enrollment.quoted_table_name} e\\n  WHERE e.type = 'StudentEnrollment' AND e.course_id = #{course_id} AND e.workflow_state NOT IN ('rejected', 'completed', 'deleted', 'inactive')\\n)\\nSELECT\\n  s.assignment_id AS id,\\n  MAX(s.score) AS max,\\n  MIN(s.score) AS min,\\n  AVG(s.score) AS avg,\\n  percentile_cont(0.25) WITHIN GROUP (ORDER BY s.score) AS lower_q,\\n  percentile_cont(0.5) WITHIN GROUP (ORDER BY s.score) AS median,\\n  percentile_cont(0.75) WITHIN GROUP (ORDER BY s.score) AS upper_q,\\n  COUNT(*) AS count\\nFROM\\n  interesting_submissions s\\nWHERE\\n  s.user_id IN (SELECT user_id FROM want_users)\\nGROUP BY s.assignment_id\\nORDER BY MIN(s.created_at)\\n\".squish)",
      "render_path": null,
      "location": {
        "type": "method",
        "class": "ScoreStatisticsGenerator",
        "method": "s(:self).update_assignment_score_statistics"
      },
      "user_input": "course_id",
      "confidence": "Medium",
      "cwe_id": [
        89
      ],
      "note": ""
    },
    {
      "warning_type": "SQL Injection",
      "warning_code": 0,
      "fingerprint": "d9e3d493be1140161ebc0e6c35909dbef58fb8600f7a54a0213ae38fa6896ec0",
      "check_name": "SQL",
      "message": "Possible SQL injection",
      "file": "app/controllers/conversations_controller.rb",
      "line": 1063,
      "link": "https://brakemanscanner.org/docs/warning_types/sql_injection/",
      "code": "InstStatsd::Statsd.count(\"inbox.conversation.starred.legacy\", params[:conversation_ids].length)",
      "render_path": null,
      "location": {
        "type": "method",
        "class": "ConversationsController",
        "method": "batch_update"
      },
      "user_input": "params[:conversation_ids].length",
      "confidence": "Medium",
      "cwe_id": [
        89
      ],
      "note": ""
    },
    {
      "warning_type": "SQL Injection",
      "warning_code": 0,
      "fingerprint": "dabae4a777574d01b57b41ada118b10e493d7d4d45c89a12b71dd497869423e3",
      "check_name": "SQL",
      "message": "Possible SQL injection",
      "file": "config/initializers/active_record.rb",
      "line": 881,
      "link": "https://brakemanscanner.org/docs/warning_types/sql_injection/",
      "code": "connection.execute(\"CLOSE #{cursor}\")",
      "render_path": null,
      "location": null,
      "user_input": "cursor",
      "confidence": "Medium",
      "cwe_id": [
        89
      ],
      "note": ""
    },
    {
      "warning_type": "SQL Injection",
      "warning_code": 0,
      "fingerprint": "ded9e82288e144d1d531650c2d385aa95a6e3688d4d3ca04757c2c3a61db4119",
      "check_name": "SQL",
      "message": "Possible SQL injection",
      "file": "app/controllers/conversations_controller.rb",
      "line": 1065,
      "link": "https://brakemanscanner.org/docs/warning_types/sql_injection/",
      "code": "InstStatsd::Statsd.count(\"inbox.conversation.unread.legacy\", params[:conversation_ids].length)",
      "render_path": null,
      "location": {
        "type": "method",
        "class": "ConversationsController",
        "method": "batch_update"
      },
      "user_input": "params[:conversation_ids].length",
      "confidence": "Medium",
      "cwe_id": [
        89
      ],
      "note": ""
    },
    {
      "warning_type": "SQL Injection",
      "warning_code": 0,
      "fingerprint": "e14633487d1c9c006defc492141952dfb9a5dc8cd263a9da35e73b41306153fe",
      "check_name": "SQL",
      "message": "Possible SQL injection",
      "file": "app/graphql/loaders/discussion_entry_counts_loader.rb",
      "line": 43,
      "link": "https://brakemanscanner.org/docs/warning_types/sql_injection/",
      "code": "DiscussionEntry.joins(DiscussionEntry.participant_join_sql(current_user)).where(:discussion_entries => object_specific_hash(objects)).group(\"discussion_entries.#{object_id_string(objects.first)}\")",
      "render_path": null,
      "location": {
        "type": "method",
        "class": "Loaders::DiscussionEntryCountsLoader",
        "method": "perform"
      },
      "user_input": "object_id_string(objects.first)",
      "confidence": "Medium",
      "cwe_id": [
        89
      ],
      "note": ""
    },
    {
      "warning_type": "SQL Injection",
      "warning_code": 0,
      "fingerprint": "e237e4c3b49f118040123823a48d1367eb64a6bdf7e2719f43dc9f8b978ae1fb",
      "check_name": "SQL",
      "message": "Possible SQL injection",
      "file": "config/initializers/active_record.rb",
      "line": 687,
      "link": "https://brakemanscanner.org/docs/warning_types/sql_injection/",
      "code": "where(\"#{key}<=? AND #{key}>?\", Shard::IDS_PER_SHARD, 0)",
      "render_path": null,
      "location": {
        "type": "method",
        "class": "ActiveRecord::Base",
        "method": null
      },
      "user_input": "key",
      "confidence": "Medium",
      "cwe_id": [
        89
      ],
      "note": ""
    },
    {
      "warning_type": "SQL Injection",
      "warning_code": 0,
      "fingerprint": "e8084034967915a4632d5b9349056626b64a9fe11b8d3866aad2bcb9b600b5d9",
      "check_name": "SQL",
      "message": "Possible SQL injection",
      "file": "lib/due_date_cacher.rb",
      "line": 486,
      "link": "https://brakemanscanner.org/docs/warning_types/sql_injection/",
      "code": "Submission.connection.execute(\"UPDATE #{Submission.quoted_table_name}\\n  SET\\n    cached_due_date = vals.due_date::timestamptz,\\n    grading_period_id = vals.grading_period_id::integer,\\n    workflow_state = COALESCE(NULLIF(workflow_state, 'deleted'), (\\n      #{self.class.infer_submission_workflow_state_sql}\\n    )),\\n    anonymous_id = COALESCE(submissions.anonymous_id, vals.anonymous_id),\\n    cached_quiz_lti = vals.cached_quiz_lti,\\n    updated_at = now() AT TIME ZONE 'UTC'\\n  FROM (VALUES #{batch_values.join(\",\")})\\n    AS vals(assignment_id, student_id, due_date, grading_period_id, anonymous_id, cached_quiz_lti, root_account_id)\\n  WHERE submissions.user_id = vals.student_id AND\\n        submissions.assignment_id = vals.assignment_id AND\\n        (\\n          (submissions.cached_due_date IS DISTINCT FROM vals.due_date::timestamptz) OR\\n          (submissions.grading_period_id IS DISTINCT FROM vals.grading_period_id::integer) OR\\n          (submissions.workflow_state <> COALESCE(NULLIF(submissions.workflow_state, 'deleted'),\\n            (#{self.class.infer_submission_workflow_state_sql})\\n          )) OR\\n          (submissions.anonymous_id IS DISTINCT FROM COALESCE(submissions.anonymous_id, vals.anonymous_id)) OR\\n          (submissions.cached_quiz_lti IS DISTINCT FROM vals.cached_quiz_lti)\\n        );\\nINSERT INTO #{Submission.quoted_table_name}\\n  (assignment_id, user_id, workflow_state, created_at, updated_at, course_id,\\n  cached_due_date, grading_period_id, anonymous_id, cached_quiz_lti, root_account_id)\\n  SELECT\\n    assignments.id, vals.student_id, 'unsubmitted',\\n    now() AT TIME ZONE 'UTC', now() AT TIME ZONE 'UTC',\\n    assignments.context_id, vals.due_date::timestamptz, vals.grading_period_id::integer,\\n    vals.anonymous_id,\\n    vals.cached_quiz_lti,\\n    vals.root_account_id\\n  FROM (VALUES #{batch_values.join(\",\")})\\n    AS vals(assignment_id, student_id, due_date, grading_period_id, anonymous_id, cached_quiz_lti, root_account_id)\\n  INNER JOIN #{Assignment.quoted_table_name} assignments\\n    ON assignments.id = vals.assignment_id\\n  LEFT OUTER JOIN #{Submission.quoted_table_name} submissions\\n    ON submissions.assignment_id = assignments.id\\n    AND submissions.user_id = vals.student_id\\n  WHERE submissions.id IS NULL;\\n\".squish)",
      "render_path": null,
      "location": {
        "type": "method",
        "class": "DueDateCacher",
        "method": "perform_submission_upsert"
      },
      "user_input": "self.class.infer_submission_workflow_state_sql",
      "confidence": "Medium",
      "cwe_id": [
        89
      ],
      "note": ""
    },
    {
      "warning_type": "SQL Injection",
      "warning_code": 0,
      "fingerprint": "ebd1e0364dd1ddaee4778f4a5febc04517ff68e46110191b79ccdad8be96ee69",
      "check_name": "SQL",
      "message": "Possible SQL injection",
      "file": "config/initializers/active_record.rb",
      "line": 1029,
      "link": "https://brakemanscanner.org/docs/warning_types/sql_injection/",
      "code": "connection.execute(\"ALTER TABLE #{\"#{table_name}_in_batches_temp_table_#{apply_limits(self, start, finish, order).to_sql.hash.abs.to_s(36)}\"[(-63..)]} ADD temp_primary_key SERIAL PRIMARY KEY\")",
      "render_path": null,
      "location": null,
      "user_input": "\"#{table_name}_in_batches_temp_table_#{apply_limits(self, start, finish, order).to_sql.hash.abs.to_s(36)}\"[(-63..)]",
      "confidence": "Medium",
      "cwe_id": [
        89
      ],
      "note": ""
    },
    {
      "warning_type": "SQL Injection",
      "warning_code": 0,
      "fingerprint": "ec99a7da7f724717d99dc78a5912e54af9681b11832d9e305f3ccf78a9a62299",
      "check_name": "SQL",
      "message": "Possible SQL injection",
      "file": "config/initializers/active_record.rb",
      "line": 868,
      "link": "https://brakemanscanner.org/docs/warning_types/sql_injection/",
      "code": "connection.select_values(\"FETCH FORWARD #{of} FROM #{\"#{table_name}_in_batches_cursor_#{apply_limits(clone, start, finish, order).except(:select).select(primary_key).to_sql.hash.abs.to_s(36)}\"}\")",
      "render_path": null,
      "location": null,
      "user_input": "of",
      "confidence": "Medium",
      "cwe_id": [
        89
      ],
      "note": ""
    },
    {
      "warning_type": "SQL Injection",
      "warning_code": 0,
      "fingerprint": "ed7c9737aa0322745fdf46f8b995b7cbeb46a1823508dde7374a7a3a290a9ab9",
      "check_name": "SQL",
      "message": "Possible SQL injection",
      "file": "config/initializers/active_record.rb",
      "line": 1579,
      "link": "https://brakemanscanner.org/docs/warning_types/sql_injection/",
      "code": "connection.select_value(\"SELECT COUNT(*) FROM pg_proc WHERE proname='#{procname}'\")",
      "render_path": null,
      "location": {
        "type": "method",
        "class": "ActiveRecord::Migration",
        "method": "has_postgres_proc?"
      },
      "user_input": "procname",
      "confidence": "Medium",
      "cwe_id": [
        89
      ],
      "note": ""
    },
    {
      "warning_type": "Redirect",
      "warning_code": 18,
      "fingerprint": "f18c6627c65a531716401e8792725bca3c11c11129d387a2aa86074a6c409cd5",
      "check_name": "Redirect",
      "message": "Possible unprotected redirect",
      "file": "app/controllers/canvadoc_sessions_controller.rb",
      "line": 153,
      "link": "https://brakemanscanner.org/docs/warning_types/redirect/",
      "code": "redirect_to(Attachment.find(extract_blob(params[:hmac], params[:blob], \"user_id\" => ((((nil or PseudonymSession.find_with_validation.record) or Pseudonym.where(:id => (@policy_pseudonym_id)).first).user or nil) or api_find(User, session[:become_user_id])).global_id, \"type\" => \"canvadoc\")[\"attachment_id\"]).canvadoc.session_url({ :preferred_plugins => ([\"pdfjs\", \"box_view\", \"crocodoc\"]), :enable_annotations => extract_blob(params[:hmac], params[:blob], \"user_id\" => ((((nil or PseudonymSession.find_with_validation.record) or Pseudonym.where(:id => (@policy_pseudonym_id)).first).user or nil) or api_find(User, session[:become_user_id])).global_id, \"type\" => \"canvadoc\")[\"enable_annotations\"], :use_cloudfront => true, :send_usage_metrics => ((((nil or PseudonymSession.find_with_validation.record) or Pseudonym.where(:id => (@policy_pseudonym_id)).first).user or nil) or api_find(User, session[:become_user_id])).account.feature_enabled?(:send_usage_metrics), :disable_annotation_notifications => ((extract_blob(params[:hmac], params[:blob], \"user_id\" => ((((nil or PseudonymSession.find_with_validation.record) or Pseudonym.where(:id => (@policy_pseudonym_id)).first).user or nil) or api_find(User, session[:become_user_id])).global_id, \"type\" => \"canvadoc\")[\"disable_annotation_notifications\"] or false)), :enrollment_type => ((extract_blob(params[:hmac], params[:blob], \"user_id\" => ((((nil or PseudonymSession.find_with_validation.record) or Pseudonym.where(:id => (@policy_pseudonym_id)).first).user or nil) or api_find(User, session[:become_user_id])).global_id, \"type\" => \"canvadoc\")[\"enrollment_type\"] or user_type(Submission.preload(:assignment).find(extract_blob(params[:hmac], params[:blob], \"user_id\" => ((((nil or PseudonymSession.find_with_validation.record) or Pseudonym.where(:id => (@policy_pseudonym_id)).first).user or nil) or api_find(User, session[:become_user_id])).global_id, \"type\" => \"canvadoc\")[\"submission_id\"]).assignment.context, ((((nil or PseudonymSession.find_with_validation.record) or Pseudonym.where(:id => (@policy_pseudonym_id)).first).user or nil) or api_find(User, session[:become_user_id]))))), :canvas_base_url => Submission.preload(:assignment).find(extract_blob(params[:hmac], params[:blob], \"user_id\" => ((((nil or PseudonymSession.find_with_validation.record) or Pseudonym.where(:id => (@policy_pseudonym_id)).first).user or nil) or api_find(User, session[:become_user_id])).global_id, \"type\" => \"canvadoc\")[\"submission_id\"]).assignment.course.root_account.domain, :user_id => ((((nil or PseudonymSession.find_with_validation.record) or Pseudonym.where(:id => (@policy_pseudonym_id)).first).user or nil) or api_find(User, session[:become_user_id])).id, :submission_user_ids => (if Submission.preload(:assignment).find(extract_blob(params[:hmac], params[:blob], \"user_id\" => ((((nil or PseudonymSession.find_with_validation.record) or Pseudonym.where(:id => (@policy_pseudonym_id)).first).user or nil) or api_find(User, session[:become_user_id])).global_id, \"type\" => \"canvadoc\")[\"submission_id\"]).group_id then\n  Submission.preload(:assignment).find(extract_blob(params[:hmac], params[:blob], \"user_id\" => ((((nil or PseudonymSession.find_with_validation.record) or Pseudonym.where(:id => (@policy_pseudonym_id)).first).user or nil) or api_find(User, session[:become_user_id])).global_id, \"type\" => \"canvadoc\")[\"submission_id\"]).group.users.pluck(:id)\nelse\n  [Submission.preload(:assignment).find(extract_blob(params[:hmac], params[:blob], \"user_id\" => ((((nil or PseudonymSession.find_with_validation.record) or Pseudonym.where(:id => (@policy_pseudonym_id)).first).user or nil) or api_find(User, session[:become_user_id])).global_id, \"type\" => \"canvadoc\")[\"submission_id\"]).user_id]\nend), :course_id => Submission.preload(:assignment).find(extract_blob(params[:hmac], params[:blob], \"user_id\" => ((((nil or PseudonymSession.find_with_validation.record) or Pseudonym.where(:id => (@policy_pseudonym_id)).first).user or nil) or api_find(User, session[:become_user_id])).global_id, \"type\" => \"canvadoc\")[\"submission_id\"]).assignment.context_id, :assignment_id => Submission.preload(:assignment).find(extract_blob(params[:hmac], params[:blob], \"user_id\" => ((((nil or PseudonymSession.find_with_validation.record) or Pseudonym.where(:id => (@policy_pseudonym_id)).first).user or nil) or api_find(User, session[:become_user_id])).global_id, \"type\" => \"canvadoc\")[\"submission_id\"]).assignment.id, :submission_id => Submission.preload(:assignment).find(extract_blob(params[:hmac], params[:blob], \"user_id\" => ((((nil or PseudonymSession.find_with_validation.record) or Pseudonym.where(:id => (@policy_pseudonym_id)).first).user or nil) or api_find(User, session[:become_user_id])).global_id, \"type\" => \"canvadoc\")[\"submission_id\"]).id, :post_manually => Submission.preload(:assignment).find(extract_blob(params[:hmac], params[:blob], \"user_id\" => ((((nil or PseudonymSession.find_with_validation.record) or Pseudonym.where(:id => (@policy_pseudonym_id)).first).user or nil) or api_find(User, session[:become_user_id])).global_id, \"type\" => \"canvadoc\")[\"submission_id\"]).assignment.post_manually?, :posted_at => Submission.preload(:assignment).find(extract_blob(params[:hmac], params[:blob], \"user_id\" => ((((nil or PseudonymSession.find_with_validation.record) or Pseudonym.where(:id => (@policy_pseudonym_id)).first).user or nil) or api_find(User, session[:become_user_id])).global_id, \"type\" => \"canvadoc\")[\"submission_id\"]).posted_at, :assignment_name => Submission.preload(:assignment).find(extract_blob(params[:hmac], params[:blob], \"user_id\" => ((((nil or PseudonymSession.find_with_validation.record) or Pseudonym.where(:id => (@policy_pseudonym_id)).first).user or nil) or api_find(User, session[:become_user_id])).global_id, \"type\" => \"canvadoc\")[\"submission_id\"]).assignment.name, :audit_url => submission_docviewer_audit_events_url(extract_blob(params[:hmac], params[:blob], \"user_id\" => ((((nil or PseudonymSession.find_with_validation.record) or Pseudonym.where(:id => (@policy_pseudonym_id)).first).user or nil) or api_find(User, session[:become_user_id])).global_id, \"type\" => \"canvadoc\")[\"submission_id\"]), :anonymous_instructor_annotations => ((true or false)), :annotation_context => extract_blob(params[:hmac], params[:blob], \"user_id\" => ((((nil or PseudonymSession.find_with_validation.record) or Pseudonym.where(:id => (@policy_pseudonym_id)).first).user or nil) or api_find(User, session[:become_user_id])).global_id, \"type\" => \"canvadoc\")[\"annotation_context\"], :read_only => ((not Submission.preload(:assignment).find(extract_blob(params[:hmac], params[:blob], \"user_id\" => ((((nil or PseudonymSession.find_with_validation.record) or Pseudonym.where(:id => (@policy_pseudonym_id)).first).user or nil) or api_find(User, session[:become_user_id])).global_id, \"type\" => \"canvadoc\")[\"submission_id\"]).canvadocs_annotation_contexts.find_by(:launch_id => extract_blob(params[:hmac], params[:blob], \"user_id\" => ((((nil or PseudonymSession.find_with_validation.record) or Pseudonym.where(:id => (@policy_pseudonym_id)).first).user or nil) or api_find(User, session[:become_user_id])).global_id, \"type\" => \"canvadoc\")[\"annotation_context\"]).grants_right?(((((nil or PseudonymSession.find_with_validation.record) or Pseudonym.where(:id => (@policy_pseudonym_id)).first).user or nil) or api_find(User, session[:become_user_id])), :annotate))) }.merge((Canvadocs.user_session_params(((((nil or PseudonymSession.find_with_validation.record) or Pseudonym.where(:id => (@policy_pseudonym_id)).first).user or nil) or api_find(User, session[:become_user_id])), :submission => Submission.preload(:assignment).find(extract_blob(params[:hmac], params[:blob], \"user_id\" => ((((nil or PseudonymSession.find_with_validation.record) or Pseudonym.where(:id => (@policy_pseudonym_id)).first).user or nil) or api_find(User, session[:become_user_id])).global_id, \"type\" => \"canvadoc\")[\"submission_id\"]), :attempt => Submission.preload(:assignment).find(extract_blob(params[:hmac], params[:blob], \"user_id\" => ((((nil or PseudonymSession.find_with_validation.record) or Pseudonym.where(:id => (@policy_pseudonym_id)).first).user or nil) or api_find(User, session[:become_user_id])).global_id, \"type\" => \"canvadoc\")[\"submission_id\"]).canvadocs_annotation_contexts.find_by(:launch_id => extract_blob(params[:hmac], params[:blob], \"user_id\" => ((((nil or PseudonymSession.find_with_validation.record) or Pseudonym.where(:id => (@policy_pseudonym_id)).first).user or nil) or api_find(User, session[:become_user_id])).global_id, \"type\" => \"canvadoc\")[\"annotation_context\"]).submission_attempt) or Canvadocs.user_session_params(((((nil or PseudonymSession.find_with_validation.record) or Pseudonym.where(:id => (@policy_pseudonym_id)).first).user or nil) or api_find(User, session[:become_user_id])), :attachment => Attachment.find(extract_blob(params[:hmac], params[:blob], \"user_id\" => ((((nil or PseudonymSession.find_with_validation.record) or Pseudonym.where(:id => (@policy_pseudonym_id)).first).user or nil) or api_find(User, session[:become_user_id])).global_id, \"type\" => \"canvadoc\")[\"attachment_id\"]))))))",
      "render_path": null,
      "location": {
        "type": "method",
        "class": "CanvadocSessionsController",
        "method": "show"
      },
      "user_input": "Attachment.find(extract_blob(params[:hmac], params[:blob], \"user_id\" => ((((nil or PseudonymSession.find_with_validation.record) or Pseudonym.where(:id => (@policy_pseudonym_id)).first).user or nil) or api_find(User, session[:become_user_id])).global_id, \"type\" => \"canvadoc\")[\"attachment_id\"]).canvadoc.session_url({ :preferred_plugins => ([\"pdfjs\", \"box_view\", \"crocodoc\"]), :enable_annotations => extract_blob(params[:hmac], params[:blob], \"user_id\" => ((((nil or PseudonymSession.find_with_validation.record) or Pseudonym.where(:id => (@policy_pseudonym_id)).first).user or nil) or api_find(User, session[:become_user_id])).global_id, \"type\" => \"canvadoc\")[\"enable_annotations\"], :use_cloudfront => true, :send_usage_metrics => ((((nil or PseudonymSession.find_with_validation.record) or Pseudonym.where(:id => (@policy_pseudonym_id)).first).user or nil) or api_find(User, session[:become_user_id])).account.feature_enabled?(:send_usage_metrics), :disable_annotation_notifications => ((extract_blob(params[:hmac], params[:blob], \"user_id\" => ((((nil or PseudonymSession.find_with_validation.record) or Pseudonym.where(:id => (@policy_pseudonym_id)).first).user or nil) or api_find(User, session[:become_user_id])).global_id, \"type\" => \"canvadoc\")[\"disable_annotation_notifications\"] or false)), :enrollment_type => ((extract_blob(params[:hmac], params[:blob], \"user_id\" => ((((nil or PseudonymSession.find_with_validation.record) or Pseudonym.where(:id => (@policy_pseudonym_id)).first).user or nil) or api_find(User, session[:become_user_id])).global_id, \"type\" => \"canvadoc\")[\"enrollment_type\"] or user_type(Submission.preload(:assignment).find(extract_blob(params[:hmac], params[:blob], \"user_id\" => ((((nil or PseudonymSession.find_with_validation.record) or Pseudonym.where(:id => (@policy_pseudonym_id)).first).user or nil) or api_find(User, session[:become_user_id])).global_id, \"type\" => \"canvadoc\")[\"submission_id\"]).assignment.context, ((((nil or PseudonymSession.find_with_validation.record) or Pseudonym.where(:id => (@policy_pseudonym_id)).first).user or nil) or api_find(User, session[:become_user_id]))))), :canvas_base_url => Submission.preload(:assignment).find(extract_blob(params[:hmac], params[:blob], \"user_id\" => ((((nil or PseudonymSession.find_with_validation.record) or Pseudonym.where(:id => (@policy_pseudonym_id)).first).user or nil) or api_find(User, session[:become_user_id])).global_id, \"type\" => \"canvadoc\")[\"submission_id\"]).assignment.course.root_account.domain, :user_id => ((((nil or PseudonymSession.find_with_validation.record) or Pseudonym.where(:id => (@policy_pseudonym_id)).first).user or nil) or api_find(User, session[:become_user_id])).id, :submission_user_ids => (if Submission.preload(:assignment).find(extract_blob(params[:hmac], params[:blob], \"user_id\" => ((((nil or PseudonymSession.find_with_validation.record) or Pseudonym.where(:id => (@policy_pseudonym_id)).first).user or nil) or api_find(User, session[:become_user_id])).global_id, \"type\" => \"canvadoc\")[\"submission_id\"]).group_id then\n  Submission.preload(:assignment).find(extract_blob(params[:hmac], params[:blob], \"user_id\" => ((((nil or PseudonymSession.find_with_validation.record) or Pseudonym.where(:id => (@policy_pseudonym_id)).first).user or nil) or api_find(User, session[:become_user_id])).global_id, \"type\" => \"canvadoc\")[\"submission_id\"]).group.users.pluck(:id)\nelse\n  [Submission.preload(:assignment).find(extract_blob(params[:hmac], params[:blob], \"user_id\" => ((((nil or PseudonymSession.find_with_validation.record) or Pseudonym.where(:id => (@policy_pseudonym_id)).first).user or nil) or api_find(User, session[:become_user_id])).global_id, \"type\" => \"canvadoc\")[\"submission_id\"]).user_id]\nend), :course_id => Submission.preload(:assignment).find(extract_blob(params[:hmac], params[:blob], \"user_id\" => ((((nil or PseudonymSession.find_with_validation.record) or Pseudonym.where(:id => (@policy_pseudonym_id)).first).user or nil) or api_find(User, session[:become_user_id])).global_id, \"type\" => \"canvadoc\")[\"submission_id\"]).assignment.context_id, :assignment_id => Submission.preload(:assignment).find(extract_blob(params[:hmac], params[:blob], \"user_id\" => ((((nil or PseudonymSession.find_with_validation.record) or Pseudonym.where(:id => (@policy_pseudonym_id)).first).user or nil) or api_find(User, session[:become_user_id])).global_id, \"type\" => \"canvadoc\")[\"submission_id\"]).assignment.id, :submission_id => Submission.preload(:assignment).find(extract_blob(params[:hmac], params[:blob], \"user_id\" => ((((nil or PseudonymSession.find_with_validation.record) or Pseudonym.where(:id => (@policy_pseudonym_id)).first).user or nil) or api_find(User, session[:become_user_id])).global_id, \"type\" => \"canvadoc\")[\"submission_id\"]).id, :post_manually => Submission.preload(:assignment).find(extract_blob(params[:hmac], params[:blob], \"user_id\" => ((((nil or PseudonymSession.find_with_validation.record) or Pseudonym.where(:id => (@policy_pseudonym_id)).first).user or nil) or api_find(User, session[:become_user_id])).global_id, \"type\" => \"canvadoc\")[\"submission_id\"]).assignment.post_manually?, :posted_at => Submission.preload(:assignment).find(extract_blob(params[:hmac], params[:blob], \"user_id\" => ((((nil or PseudonymSession.find_with_validation.record) or Pseudonym.where(:id => (@policy_pseudonym_id)).first).user or nil) or api_find(User, session[:become_user_id])).global_id, \"type\" => \"canvadoc\")[\"submission_id\"]).posted_at, :assignment_name => Submission.preload(:assignment).find(extract_blob(params[:hmac], params[:blob], \"user_id\" => ((((nil or PseudonymSession.find_with_validation.record) or Pseudonym.where(:id => (@policy_pseudonym_id)).first).user or nil) or api_find(User, session[:become_user_id])).global_id, \"type\" => \"canvadoc\")[\"submission_id\"]).assignment.name, :audit_url => submission_docviewer_audit_events_url(extract_blob(params[:hmac], params[:blob], \"user_id\" => ((((nil or PseudonymSession.find_with_validation.record) or Pseudonym.where(:id => (@policy_pseudonym_id)).first).user or nil) or api_find(User, session[:become_user_id])).global_id, \"type\" => \"canvadoc\")[\"submission_id\"]), :anonymous_instructor_annotations => ((true or false)), :annotation_context => extract_blob(params[:hmac], params[:blob], \"user_id\" => ((((nil or PseudonymSession.find_with_validation.record) or Pseudonym.where(:id => (@policy_pseudonym_id)).first).user or nil) or api_find(User, session[:become_user_id])).global_id, \"type\" => \"canvadoc\")[\"annotation_context\"], :read_only => ((not Submission.preload(:assignment).find(extract_blob(params[:hmac], params[:blob], \"user_id\" => ((((nil or PseudonymSession.find_with_validation.record) or Pseudonym.where(:id => (@policy_pseudonym_id)).first).user or nil) or api_find(User, session[:become_user_id])).global_id, \"type\" => \"canvadoc\")[\"submission_id\"]).canvadocs_annotation_contexts.find_by(:launch_id => extract_blob(params[:hmac], params[:blob], \"user_id\" => ((((nil or PseudonymSession.find_with_validation.record) or Pseudonym.where(:id => (@policy_pseudonym_id)).first).user or nil) or api_find(User, session[:become_user_id])).global_id, \"type\" => \"canvadoc\")[\"annotation_context\"]).grants_right?(((((nil or PseudonymSession.find_with_validation.record) or Pseudonym.where(:id => (@policy_pseudonym_id)).first).user or nil) or api_find(User, session[:become_user_id])), :annotate))) }.merge((Canvadocs.user_session_params(((((nil or PseudonymSession.find_with_validation.record) or Pseudonym.where(:id => (@policy_pseudonym_id)).first).user or nil) or api_find(User, session[:become_user_id])), :submission => Submission.preload(:assignment).find(extract_blob(params[:hmac], params[:blob], \"user_id\" => ((((nil or PseudonymSession.find_with_validation.record) or Pseudonym.where(:id => (@policy_pseudonym_id)).first).user or nil) or api_find(User, session[:become_user_id])).global_id, \"type\" => \"canvadoc\")[\"submission_id\"]), :attempt => Submission.preload(:assignment).find(extract_blob(params[:hmac], params[:blob], \"user_id\" => ((((nil or PseudonymSession.find_with_validation.record) or Pseudonym.where(:id => (@policy_pseudonym_id)).first).user or nil) or api_find(User, session[:become_user_id])).global_id, \"type\" => \"canvadoc\")[\"submission_id\"]).canvadocs_annotation_contexts.find_by(:launch_id => extract_blob(params[:hmac], params[:blob], \"user_id\" => ((((nil or PseudonymSession.find_with_validation.record) or Pseudonym.where(:id => (@policy_pseudonym_id)).first).user or nil) or api_find(User, session[:become_user_id])).global_id, \"type\" => \"canvadoc\")[\"annotation_context\"]).submission_attempt) or Canvadocs.user_session_params(((((nil or PseudonymSession.find_with_validation.record) or Pseudonym.where(:id => (@policy_pseudonym_id)).first).user or nil) or api_find(User, session[:become_user_id])), :attachment => Attachment.find(extract_blob(params[:hmac], params[:blob], \"user_id\" => ((((nil or PseudonymSession.find_with_validation.record) or Pseudonym.where(:id => (@policy_pseudonym_id)).first).user or nil) or api_find(User, session[:become_user_id])).global_id, \"type\" => \"canvadoc\")[\"attachment_id\"])))))",
      "confidence": "High",
      "cwe_id": [
        601
      ],
      "note": ""
    },
    {
      "warning_type": "SQL Injection",
      "warning_code": 0,
      "fingerprint": "f96846e71cf53aa7d47526eed20c2ca02e451bff985db00ef3e055729cafa938",
      "check_name": "SQL",
      "message": "Possible SQL injection",
      "file": "app/controllers/user_observees_controller.rb",
      "line": 343,
      "link": "https://brakemanscanner.org/docs/warning_types/sql_injection/",
      "code": "UserAccountAssociation.joins(:account).where(:accounts => ({ :parent_account_id => nil })).where(:user_id => users.map(&:id)).group(:account_id).having(\"count(*) = #{users.map(&:id).length}\")",
      "render_path": null,
      "location": {
        "type": "method",
        "class": "UserObserveesController",
        "method": "common_root_accounts_for"
      },
      "user_input": "users.map(&:id).length",
      "confidence": "Medium",
      "cwe_id": [
        89
      ],
      "note": ""
    },
    {
      "warning_type": "SQL Injection",
      "warning_code": 0,
      "fingerprint": "fb7c5e3bf261ced366e1de5d90ecd0b3410ce8ba46fc18b3e5062fce721175c4",
      "check_name": "SQL",
      "message": "Possible SQL injection",
      "file": "lib/base/active_support/cache/safe_redis_race_condition.rb",
      "line": 49,
      "link": "https://brakemanscanner.org/docs/warning_types/sql_injection/",
      "code": "lock(\"lock:#{key}\", options)",
      "render_path": null,
      "location": {
        "type": "method",
        "class": "ActiveSupport::Cache::SafeRedisRaceCondition",
        "method": "handle_expired_entry"
      },
      "user_input": "key",
      "confidence": "Medium",
      "cwe_id": [
        89
      ],
      "note": ""
    },
    {
      "warning_type": "SQL Injection",
      "warning_code": 0,
      "fingerprint": "fb7c5e3bf261ced366e1de5d90ecd0b3410ce8ba46fc18b3e5062fce721175c4",
      "check_name": "SQL",
      "message": "Possible SQL injection",
      "file": "lib/base/active_support/cache/safe_redis_race_condition.rb",
      "line": 58,
      "link": "https://brakemanscanner.org/docs/warning_types/sql_injection/",
      "code": "lock(\"lock:#{key}\", options)",
      "render_path": null,
      "location": {
        "type": "method",
        "class": "ActiveSupport::Cache::SafeRedisRaceCondition",
        "method": "handle_expired_entry"
      },
      "user_input": "key",
      "confidence": "Medium",
      "cwe_id": [
        89
      ],
      "note": ""
    },
    {
      "warning_type": "Denial of Service",
      "warning_code": 76,
      "fingerprint": "fc7f2d79b7dc9e8e7ebbde4dedf94b1f749eb741946118259145b5843d75e98a",
      "check_name": "RegexDoS",
      "message": "Model attribute used in regular expression",
      "file": "app/models/content_migration.rb",
      "line": 604,
      "link": "https://brakemanscanner.org/docs/warning_types/denial_of_service/",
      "code": "/\\A#{(Folder.root_folders(context).first.name + \"/\")}/",
      "render_path": null,
      "location": {
        "type": "method",
        "class": "ContentMigration",
        "method": "import_content"
      },
      "user_input": "(Folder.root_folders(context).first.name + \"/\")",
      "confidence": "Medium",
      "cwe_id": [
        20,
        185
      ],
      "note": ""
    },
    {
      "warning_type": "Mass Assignment",
      "warning_code": 70,
      "fingerprint": "fe51dc8ef7eaef41744c62633219ae140f5a2df7c95adc6f7ef126e84860b034",
      "check_name": "MassAssignment",
      "message": "Specify exact keys allowed for mass assignment instead of using `permit!` which allows any keys",
      "file": "app/controllers/gradebook_settings_controller.rb",
      "line": 71,
      "link": "https://brakemanscanner.org/docs/warning_types/mass_assignment/",
      "code": "params.require(:gradebook_settings).permit({ :filter_columns_by => ([:context_module_id, :grading_period_id, :assignment_group_id, :submissions, :start_date, :end_date]), :filter_rows_by => ([:section_id, :student_group_id]), :selected_view_options_filters => ([]) }, :enter_grades_as, :hide_assignment_group_totals, :hide_total, :show_concluded_enrollments, :show_inactive_enrollments, :show_unpublished_assignments, :show_separate_first_last_names, :student_column_display_as, :student_column_secondary_info, :sort_rows_by_column_id, :sort_rows_by_setting_key, :sort_rows_by_direction, :view_ungraded_as_zero, :colors => ([:late, :missing, :resubmitted, :dropped, :excused, :extended])).permit!",
      "render_path": null,
      "location": {
        "type": "method",
        "class": "GradebookSettingsController",
        "method": "gradebook_settings_params"
      },
      "user_input": null,
      "confidence": "Medium",
      "cwe_id": [
        915
      ],
      "note": ""
    }
  ],
<<<<<<< HEAD
  "updated": "2023-05-12 16:03:58 -0600",
=======
  "updated": "2023-06-05 10:10:36 -0500",
>>>>>>> b3b750c9
  "brakeman_version": "5.4.1"
}<|MERGE_RESOLUTION|>--- conflicted
+++ resolved
@@ -976,25 +976,6 @@
       "note": ""
     },
     {
-      "warning_type": "Unmaintained Dependency",
-      "warning_code": 121,
-      "fingerprint": "9a3951031616a07c8e02c86652f537e92c08685da97f5ec2b12d5d3602b55bb8",
-      "check_name": "EOLRuby",
-      "message": "Support for Ruby 2.7.5 ended on 2023-03-31",
-      "file": "Gemfile.lock",
-      "line": 1373,
-      "link": "https://brakemanscanner.org/docs/warning_types/unmaintained_dependency/",
-      "code": null,
-      "render_path": null,
-      "location": null,
-      "user_input": null,
-      "confidence": "High",
-      "cwe_id": [
-        1104
-      ],
-      "note": ""
-    },
-    {
       "warning_type": "SQL Injection",
       "warning_code": 0,
       "fingerprint": "9a6b6fc9cd26ea7f2aad82b855ef41aa7da0d90fb2209a362a9e686a4f8fc3bd",
@@ -1721,10 +1702,6 @@
       "note": ""
     }
   ],
-<<<<<<< HEAD
-  "updated": "2023-05-12 16:03:58 -0600",
-=======
   "updated": "2023-06-05 10:10:36 -0500",
->>>>>>> b3b750c9
   "brakeman_version": "5.4.1"
 }